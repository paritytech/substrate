--- conflicted
+++ resolved
@@ -1,8 +1,5 @@
 doc
 target
-<<<<<<< HEAD
 .idea/
-=======
 Dockerfile
-.dockerignore
->>>>>>> 0a109717
+.dockerignore