// Copyright 2018-2019 Parity Technologies (UK) Ltd.
// This file is part of Substrate.

// Substrate is free software: you can redistribute it and/or modify
// it under the terms of the GNU General Public License as published by
// the Free Software Foundation, either version 3 of the License, or
// (at your option) any later version.

// Substrate is distributed in the hope that it will be useful,
// but WITHOUT ANY WARRANTY; without even the implied warranty of
// MERCHANTABILITY or FITNESS FOR A PARTICULAR PURPOSE.  See the
// GNU General Public License for more details.

// You should have received a copy of the GNU General Public License
// along with Substrate.  If not, see <http://www.gnu.org/licenses/>.

#![cfg_attr(feature = "bench", feature(test))]
#[cfg(feature = "bench")]
extern crate test;

use bip39::{Language, Mnemonic, MnemonicType};
use clap::{load_yaml, App, ArgMatches};
use codec::{Decode, Encode};
use hex_literal::hex;
use node_primitives::{Balance, Hash, Index};
use node_runtime::{BalancesCall, Call, Runtime, SignedPayload, UncheckedExtrinsic, VERSION};
use primitives::{
	crypto::{set_default_ss58_version, default_ss58_version, Ss58AddressFormat, Ss58Codec},
	ed25519, sr25519, Pair, Public, H256, hexdisplay::HexDisplay,
};
use sr_primitives::generic::Era;
use std::{
	convert::TryInto,
	io::{stdin, Read, BufRead},
	str::FromStr,
};
<<<<<<< HEAD
#[cfg(feature = "hard")]
use subhd::{HDDevice, HDwallet};
=======

use subhd::{Wallet, Wookong};
>>>>>>> 1ed88fba

mod vanity;

trait Crypto: Sized {
	type Pair: Pair<Public = Self::Public>;
	type Public: Public + Ss58Codec + AsRef<[u8]> + std::hash::Hash;
	fn pair_from_suri(suri: &str, password: Option<&str>) -> Self::Pair {
		Self::Pair::from_string(suri, password).expect("Invalid phrase")
	}
	fn ss58_from_pair(pair: &Self::Pair) -> String {
		pair.public().to_ss58check()
	}
	fn public_from_pair(pair: &Self::Pair) -> Self::Public {
		pair.public()
	}
	fn print_from_uri(
		uri: &str,
		password: Option<&str>,
		network_override: Option<Ss58AddressFormat>,
		public_override: Option<Self::Public>,
	) where
		<Self::Pair as Pair>::Public: PublicT,
	{
		if let (&None, Ok((pair, seed))) = (&public_override.as_ref(), Self::Pair::from_phrase(uri, password)) {
			let public_key = Self::public_from_pair(&pair);
			println!("Secret phrase `{}` is account:\n  Secret seed: {}\n  Public key (hex): {}\n  Address (SS58): {}",
				uri,
				format_seed::<Self>(seed),
				format_public_key::<Self>(public_key),
				Self::ss58_from_pair(&pair)
			);
		} else if let (&None, Ok(pair)) = (&public_override, Self::Pair::from_string(uri, password)) {
			let public_key = Self::public_from_pair(&pair);
			println!(
				"Secret Key URI `{}` is account:\n  Public key (hex): {}\n  Address (SS58): {}",
				uri,
				format_public_key::<Self>(public_key),
				Self::ss58_from_pair(&pair)
			);
		} else if let Some(public_key) = public_override {
			let pks = if let Some(v) = network_override {
				public_key.to_ss58check_with_version(v)
			} else {
				public_key.to_ss58check()
			};
			println!("Public Key URI `{}` is account:\n  Network ID/version: {}\n  Public key (hex): {}\n  Address (SS58): {}",
				uri,
				String::from(network_override.unwrap_or_else(default_ss58_version)),
				format_public_key::<Self>(public_key.clone()),
				pks
			);
		} else if let Ok((public_key, v)) =
			<Self::Pair as Pair>::Public::from_string_with_version(uri)
		{
			let v = network_override.unwrap_or(v);
			println!("Public Key URI `{}` is account:\n  Network ID/version: {}\n  Public key (hex): {}\n  Address (SS58): {}",
				uri,
				String::from(v),
				format_public_key::<Self>(public_key.clone()),
				public_key.to_ss58check_with_version(v)
			);
		} else {
			println!("Invalid phrase/URI given");
		}
	}
}

struct Ed25519;

impl Crypto for Ed25519 {
	type Pair = ed25519::Pair;
	type Public = ed25519::Public;

	fn pair_from_suri(suri: &str, password_override: Option<&str>) -> Self::Pair {
		ed25519::Pair::from_legacy_string(suri, password_override)
	}
}

struct Sr25519;

impl Crypto for Sr25519 {
	type Pair = sr25519::Pair;
	type Public = sr25519::Public;
}

type SignatureOf<C> = <<C as Crypto>::Pair as Pair>::Signature;
type PublicOf<C> = <<C as Crypto>::Pair as Pair>::Public;
type SeedOf<C> = <<C as Crypto>::Pair as Pair>::Seed;

trait SignatureT: AsRef<[u8]> + AsMut<[u8]> + Default {}
trait PublicT: Sized + AsRef<[u8]> + Ss58Codec {}

impl SignatureT for sr25519::Signature {}
impl SignatureT for ed25519::Signature {}
impl PublicT for sr25519::Public {}
impl PublicT for ed25519::Public {}

fn main() {
	let yaml = load_yaml!("cli.yml");
	let matches = App::from_yaml(yaml)
		.version(env!("CARGO_PKG_VERSION"))
		.get_matches();

<<<<<<< HEAD
	if execute_hard(matches.clone()) {
		return;
	}

	if matches.is_present("ed25519") {
		execute::<Ed25519>(matches)
=======
	if matches.is_present("wookong") {
		execute::<Sr25519, Wookong>(matches, Some(Wookong))
>>>>>>> 1ed88fba
	} else {
		if matches.is_present("ed25519") {
			execute::<Ed25519, ed25519::Pair>(matches, None)
		} else {
			execute::<Sr25519, sr25519::Pair>(matches, None)
		}
	}
}

trait UnwrapOrBail {
	type Value;
	fn unwrap_or_bail(self, message: &str) -> Self::Value;
}

impl<T, E: std::fmt::Debug> UnwrapOrBail for Result<T, E> {
	type Value = T;
	fn unwrap_or_bail(self, message: &str) -> Self::Value {
		self.unwrap_or_else(|e| bail(&format!("{}: {:?}", message, e)))
	}

}

impl<T> UnwrapOrBail for Option<T> {
	type Value = T;
	fn unwrap_or_bail(self, message: &str) -> Self::Value {
		self.unwrap_or_else(|| bail(message))
	}
}

fn bail(message: &str) -> ! {
	println!("{}", message);
	::std::process::exit(-1);
}

fn execute<C: Crypto, W: Wallet<Pair = C::Pair>>(matches: ArgMatches, wallet: Option<W>)
where
	SignatureOf<C>: SignatureT,
	PublicOf<C>: PublicT,
{
	let password = matches.value_of("password");
	let maybe_network: Option<Ss58AddressFormat> = matches.value_of("network").map(|network| {
		network
			.try_into()
			.expect("Invalid network name: must be polkadot/substrate/kusama/dothereum")
	});
	if let Some(network) = maybe_network {
		set_default_ss58_version(network);
	}
<<<<<<< HEAD
=======
	let kill_wallet = || {
		let w = wallet.as_ref().unwrap_or_bail("We only call this when wallet is_some; qed");
		match (w.derive_public(&[]), matches.is_present("kill-wallet")) {
			(Err(subhd::Error::DeviceNotInit), _) => {}
			(_, true) => w.reset().unwrap_or_bail("Hardware wallet error"),
			_ => bail("Use --kill-wallet to confirm you understand this operation will irreversibly\n\
							delete any existing data on your hardware wallet."),
		};
	};

	let from_stdin = || {
		let mut res = vec![];
		stdin().lock().read_to_end(&mut res).expect("Error reading from standard input");
		String::from_utf8(res).unwrap_or_bail("Binary data not supported")
	};

	let line_from_stdin = || {
		let mut res= String::new();
		stdin().lock().read_line(&mut res).expect("Error reading from standard input");
		res
	};
>>>>>>> 1ed88fba

	match matches.subcommand() {
		("inspect", Some(matches)) => {
			let uri = matches.value_of("uri");
			if let Some(w) = wallet {
				if password.is_some() {
					bail("When using hardware wallet password should be left empty.");
				}
				let (phrase, password, path) = <C::Pair as Pair>::parse_suri(uri.unwrap_or_default())
					.unwrap_or_bail("Invalid secret URI parameter given.");
				if phrase.is_some() || password.is_some() {
					bail("When using hardware wallet, phrase and password part of URI must be empty.");
				}
				let public = w.derive_public(&path).unwrap_or_bail("Unable to derive public key");
				C::print_from_uri(uri.unwrap_or_default(), None, maybe_network, Some(public));
			} else {
				let uri = uri.unwrap_or_bail("URI is required.");
				C::print_from_uri(uri, None, maybe_network, None);
			}
		}
		("generate", Some(matches)) => {
			let mnemonic = generate_mnemonic(matches);
			let phrase = mnemonic.phrase();
			if let Some(w) = wallet.as_ref() {
				let seed: <W::Pair as Pair>::Seed = C::Pair::from_phrase(phrase, password)
					.expect("Phrase was correctly generated; qed").1;
				kill_wallet();
				w.import(&seed).unwrap_or_bail("Unable to import");
			}
			C::print_from_uri(phrase, password, maybe_network, None);
		}
		("import", Some(matches)) => {
			let uri = matches
				.value_of("uri")
				.map_or_else(from_stdin, Into::into);
			if let Some(ref w) = wallet {
				let (phrase, uri_password, path) = <C::Pair as Pair>::parse_suri(&uri)
					.unwrap_or_bail("Invalid secret URI parameter given.");
				let phrase = phrase.unwrap_or_bail("Phrase part of secret URI must be provided.");

				let password = uri_password.or_else(|| password);
				let seed = <C::Pair as Pair>::from_phrase(phrase, password)
					.unwrap_or_bail("Invalid phrase component in the URI given.").1;
				kill_wallet();
				w.import(&seed).unwrap_or_bail("Unable to import");
				if !path.is_empty() {
					println!("NOTE: When importing to a hardware wallet, only phrases and passwords\n\
						are imported: Paths are not and must be provided when the wallet is used.");
				}
				C::print_from_uri(&uri, password, maybe_network, None);
			} else {
				bail("Hardware wallet required for import");
			}
		}
		("sign", Some(matches)) => {
			let should_decode = matches.is_present("hex");
			let signature = if let Some(w) = wallet {
				let suri = matches.value_of("suri").map_or_else(line_from_stdin, Into::into);
				let (phrase, password, path) = <C::Pair as Pair>::parse_suri(&suri)
					.unwrap_or_bail("Bad derivation path");
				if phrase.is_some() || password.is_some() {
					bail("When using hardware wallet, phrase and password part of URI must be empty.");
				}

				let message = read_message_from_stdin(should_decode);
				w.sign(&path, &message).unwrap_or_bail("Unable to sign")
			} else {
				let message = read_message_from_stdin(should_decode);
				do_sign::<C>(matches, message, password)
			};
			println!("{}", format_signature::<C>(&signature));
		}
		("verify", Some(matches)) => {
			let should_decode = matches.is_present("hex");
			let message = read_message_from_stdin(should_decode);
			let is_valid_signature = do_verify::<C>(matches, message, password);
			if is_valid_signature {
				println!("Signature verifies correctly.");
			} else {
				println!("Signature invalid.");
			}
		}
		("vanity", Some(matches)) => {
			let desired: String = matches
				.value_of("pattern")
				.map(str::to_string)
				.unwrap_or_default();
			let result = vanity::generate_key::<C>(&desired)
				.unwrap_or_bail("Key generation failed");
			let formatted_seed = format_seed::<C>(result.seed);
			C::print_from_uri(&formatted_seed, None, maybe_network, None);
		}
		("transfer", Some(matches)) => {
			let signer = read_pair::<Sr25519>(matches.value_of("from"), password);
			let index = read_required_parameter::<Index>(matches, "index");
			let genesis_hash = read_genesis_hash(matches);

			let to = read_public_key::<Sr25519>(matches.value_of("to"), password);
			let amount = read_required_parameter::<Balance>(matches, "amount");
			let function = Call::Balances(BalancesCall::transfer(to.into(), amount));

			let extrinsic = create_extrinsic(function, index, signer, genesis_hash);
			// TODO: make work with `hardware`

			print_extrinsic(extrinsic);
		}
<<<<<<< HEAD
=======
		("sign-transaction", Some(matches)) => {
			let signer = read_pair::<Sr25519>(matches.value_of("suri"), password);
			let index = read_required_parameter::<Index>(matches, "nonce");
			let genesis_hash = read_genesis_hash(matches);

			let call = matches.value_of("call").expect("call is required; qed");
			let function: Call = hex::decode(&call)
				.ok()
				.and_then(|x| Decode::decode(&mut &x[..]).ok())
				.unwrap();

			let extrinsic = create_extrinsic(function, index, signer, genesis_hash);
			// TODO: make work with `hardware`

			print_extrinsic(extrinsic);
		}
>>>>>>> 1ed88fba
		_ => print_usage(&matches),
	}
}

/// Creates a new randomly generated mnemonic phrase.
fn generate_mnemonic(matches: &ArgMatches) -> Mnemonic {
	let words = matches
		.value_of("words")
		.map(|x| usize::from_str(x).expect("Invalid number given for --words"))
		.map(|x| {
			MnemonicType::for_word_count(x)
				.expect("Invalid number of words given for phrase: must be 12/15/18/21/24")
		})
		.unwrap_or(MnemonicType::Words12);
	Mnemonic::new(words, Language::English)
}

fn do_sign<C: Crypto>(
	matches: &ArgMatches,
	message: Vec<u8>,
	password: Option<&str>
) -> SignatureOf<C> where
	SignatureOf<C>: SignatureT,
	PublicOf<C>: PublicT,
{
	let pair = read_pair::<C>(matches.value_of("suri"), password);
	Pair::sign(&pair, &message)
}

fn do_verify<C: Crypto>(matches: &ArgMatches, message: Vec<u8>, password: Option<&str>) -> bool
where
	SignatureOf<C>: SignatureT,
	PublicOf<C>: PublicT,
{
	let signature = read_signature::<C>(matches);
	let pubkey = read_public_key::<C>(matches.value_of("uri"), password);
	<<C as Crypto>::Pair as Pair>::verify(&signature, &message, &pubkey)
}

fn read_message_from_stdin(should_decode: bool) -> Vec<u8> {
	let mut message = vec![];
	stdin()
		.lock()
		.read_to_end(&mut message)
		.expect("Error reading from stdin");
	if should_decode {
		message = hex::decode(&message).expect("Invalid hex in message");
	}
	message
}

fn read_required_parameter<T: FromStr>(matches: &ArgMatches, name: &str) -> T
where
	<T as FromStr>::Err: std::fmt::Debug,
{
	let str_value = matches
		.value_of(name)
		.expect("parameter is required; thus it can't be None; qed");
	str::parse::<T>(str_value).expect("Invalid 'nonce' parameter; expecting an integer.")
}

fn read_genesis_hash(matches: &ArgMatches) -> H256 {
	let genesis_hash: Hash = match matches.value_of("genesis").unwrap_or("alex") {
		"elm" => hex!["10c08714a10c7da78f40a60f6f732cf0dba97acfb5e2035445b032386157d5c3"].into(),
		"alex" => hex!["dcd1346701ca8396496e52aa2785b1748deb6db09551b72159dcb3e08991025b"].into(),
		h => hex::decode(h)
			.ok()
			.and_then(|x| Decode::decode(&mut &x[..]).ok())
			.expect("Invalid genesis hash or unrecognised chain identifier"),
	};
	println!(
		"Using a genesis hash of {}",
		HexDisplay::from(&genesis_hash.as_ref())
	);
	genesis_hash
}

fn read_signature<C: Crypto>(matches: &ArgMatches) -> SignatureOf<C>
where
	SignatureOf<C>: SignatureT,
	PublicOf<C>: PublicT,
{
	let sig_data = matches
		.value_of("sig")
		.expect("signature parameter is required; thus it can't be None; qed");
	let mut signature = <<C as Crypto>::Pair as Pair>::Signature::default();
	let sig_data = hex::decode(sig_data).expect("signature is invalid hex");
	if sig_data.len() != signature.as_ref().len() {
		panic!(
			"signature has an invalid length. read {} bytes, expected {} bytes",
			sig_data.len(),
			signature.as_ref().len(),
		);
	}
	signature.as_mut().copy_from_slice(&sig_data);
	signature
}

fn read_public_key<C: Crypto>(matched_uri: Option<&str>, password: Option<&str>) -> PublicOf<C>
where
	SignatureOf<C>: SignatureT,
	PublicOf<C>: PublicT,
{
	let uri = matched_uri.expect("parameter is required; thus it can't be None; qed");
	let uri = if uri.starts_with("0x") {
		&uri[2..]
	} else {
		uri
	};
	if let Ok(pubkey_vec) = hex::decode(uri) {
		<C as Crypto>::Public::from_slice(pubkey_vec.as_slice())
	} else {
		<C as Crypto>::Pair::from_string(uri, password)
			.ok()
			.map(|p| p.public())
			.expect("Invalid URI; expecting either a secret URI or a public URI.")
	}
}

fn read_pair<C: Crypto>(
	matched_suri: Option<&str>,
	password: Option<&str>,
) -> <C as Crypto>::Pair
where
	SignatureOf<C>: SignatureT,
	PublicOf<C>: PublicT,
{
	let suri = matched_suri.expect("parameter is required; thus it can't be None; qed");
	C::pair_from_suri(suri, password)
}

fn format_signature<C: Crypto>(signature: &SignatureOf<C>) -> String {
	format!("{}", hex::encode(signature))
}

fn format_seed<C: Crypto>(seed: SeedOf<C>) -> String {
	format!("0x{}", HexDisplay::from(&seed.as_ref()))
}

fn format_public_key<C: Crypto>(public_key: PublicOf<C>) -> String {
	format!("0x{}", HexDisplay::from(&public_key.as_ref()))
}

fn create_extrinsic(
	function: Call,
	index: Index,
	signer: <Sr25519 as Crypto>::Pair,
	genesis_hash: H256,
) -> UncheckedExtrinsic {
	let extra = |i: Index, f: Balance| {
		(
			system::CheckVersion::<Runtime>::new(),
			system::CheckGenesis::<Runtime>::new(),
			system::CheckEra::<Runtime>::from(Era::Immortal),
			system::CheckNonce::<Runtime>::from(i),
			system::CheckWeight::<Runtime>::new(),
			balances::TakeFees::<Runtime>::from(f),
			Default::default(),
		)
	};
	let raw_payload = SignedPayload::from_raw(
		function,
		extra(index, 0),
		(
			VERSION.spec_version as u32,
			genesis_hash,
			genesis_hash,
			(),
			(),
			(),
			(),
		),
	);
	let signature = raw_payload.using_encoded(|payload| Pair::sign(&signer, payload));
	let (function, extra, _) = raw_payload.deconstruct();

	UncheckedExtrinsic::new_signed(
		function,
		signer.public().into(),
		signature.into(),
		extra,
	)
}
#[cfg(not(feature = "hard"))]
fn execute_hard(_matches: ArgMatches) -> bool{
	false
}
#[cfg(feature = "hard")]
fn execute_hard(matches: ArgMatches) -> bool {
	let password = matches.value_of("password");
	let maybe_network: Option<Ss58AddressFormat> = matches.value_of("network").map(|network| {
		network
			.try_into()
			.expect("Invalid network name: must be polkadot/substrate/kusama/dothereum")
	});
	if let Some(network) = maybe_network {
		set_default_ss58_version(network);
	}
	let dev = HDDevice;
	let mut found = true;
	match matches.subcommand() {
		("sign-transaction", Some(matches)) => {
			let signer = read_pair::<Sr25519>(matches.value_of("suri"), password);
			let index = read_required_parameter::<Index>(matches, "nonce");
			let genesis_hash = read_genesis_hash(matches);

			let call = matches.value_of("call").expect("call is required; qed");
			let function: Call = hex::decode(&call)
				.ok()
				.and_then(|x| Decode::decode(&mut &x[..]).ok())
				.unwrap();

			let extrinsic = create_extrinsic(function, index, signer, genesis_hash);

			print_extrinsic(extrinsic);
		}
		("hard-sign", Some(matches)) => {
			let mut message = vec![];
			stdin().lock().read_to_end(&mut message).expect("Error reading from stdin");
			if matches.is_present("hex") {
				message = hex::decode(&message).expect("Invalid hex in message");
				println!("message {:#?}", message);
			}
			let sig = dev.hd_sign(&message);
			match sig {
    			Ok(v) => {
       				println!("signature: {:?}", v);
   				 }
   				 Err(e) => {
       				 println!("sign error: {:?}", e);
    			}
			}	 
		}
		("hard-format", Some(_matches)) => {
			match  dev.hd_format() {
    			Ok(_v) => {
       				println!("format ok");
   				 }
   				 Err(e) => {
       				 println!("format error: {:?}", e);
    			}
			}	 
		}
		("hard-gen", Some(_matches)) => {
			 match dev.hd_generate() {
    			Ok(v) => {
       				println!("seed: {}",HDDevice::to_hex(&dev,&v));
   				 }
   				 Err(e) => {
       				 println!("generate error: {:?}", e);
    			}
			}	 
		}
		("hard-getpub", Some(_matches)) => {
			match dev.hd_getpub() {
    			Ok(v) => {
       				println!("address: 0x{}",v);
   				 }
   				 Err(e) => {
       				 println!("generate error: {:?}", e);
    			}
			}
			let pk:[u8;32] = dev.hd_getpub().unwrap().into();
			println!("public: 0x{}",HDDevice::to_hex(&dev,&pk));
		}
		("hard-import", Some(matches)) => {
			let mut seed = vec![];
			stdin().lock().read_to_end(&mut seed).expect("Error reading from stdin");
			if matches.is_present("hex") {
				seed = hex::decode(&seed).expect("Invalid hex in message");
				println!("seed {:#?}", seed);
			}
			match dev.hd_import(&seed) {
    			Ok(_v) => {
       				println!("import success!");
   				 }
   				 Err(e) => {
       				 println!("import error: {:?}", e);
    			}
			}
		}
		("hard-transfer", Some(matches)) => {
			let to = matches.value_of("to")
				.expect("parameter is required; thus it can't be None; qed");
			let to = sr25519::Public::from_string(to)
			.ok()
			.or_else(||sr25519::Pair::from_string(to, password).ok().map(|p| p.public()))
			.expect("Invalid 'to' URI; expecting either a secret URI or a public URI.");

			let amount = matches.value_of("amount")
				.expect("parameter is required; thus it can't be None; qed");
			let amount = str::parse::<Balance>(amount)
				.expect("Invalid 'amount' parameter; expecting an integer.");

			let index = matches.value_of("index")
				.expect("parameter is required; thus it can't be None; qed");
			let index = str::parse::<Index>(index)
				.expect("Invalid 'index' parameter; expecting an integer.");

			let function = Call::Balances(BalancesCall::transfer(to.into(), amount));
			let genesis_hash: Hash = match matches.value_of("genesis").unwrap_or("alex") {
				"elm" => hex!["10c08714a10c7da78f40a60f6f732cf0dba97acfb5e2035445b032386157d5c3"].into(),
				"alex" => hex!["dcd1346701ca8396496e52aa2785b1748deb6db09551b72159dcb3e08991025b"].into(),
				h => hex::decode(h).ok().and_then(|x| Decode::decode(&mut &x[..]).ok())
					.expect("Invalid genesis hash or unrecognised chain identifier"),
			};
			println!("Using a genesis hash of {}", HexDisplay::from(&genesis_hash.as_ref()));
			
			let extra = |i: Index, f: Balance| {
				(
					system::CheckVersion::<Runtime>::new(),
					system::CheckGenesis::<Runtime>::new(),
					system::CheckEra::<Runtime>::from(Era::Immortal),
					system::CheckNonce::<Runtime>::from(i),
					system::CheckWeight::<Runtime>::new(),
					balances::TakeFees::<Runtime>::from(f),
					Default::default(),
				)
			};//just let it work first
			let raw_payload = SignedPayload::from_raw(
				function,
				extra(index, 0),
				(VERSION.spec_version as u32, genesis_hash, genesis_hash, (), (), (), ()),
			);
			let signature = raw_payload.using_encoded(|payload| {
				println!("Signing {}", HexDisplay::from(&payload));
				dev.hd_sign(payload)
			});
			let (function, extra, _) = raw_payload.deconstruct();
			println!("signature: {:?}",signature.clone().unwrap());
			let public_key = dev.hd_getpub().unwrap();
			let extrinsic = UncheckedExtrinsic::new_signed(
				function,
				public_key.into(),
				signature.unwrap().into(),
				extra,
			);

			println!("extrinsic: 0x{}", hex::encode(&extrinsic.encode()));
		}
		_ => {found = false},
	}
	found
}

fn print_extrinsic(extrinsic: UncheckedExtrinsic) {
	println!("0x{}", hex::encode(&extrinsic.encode()));
}

fn print_usage(matches: &ArgMatches) {
	println!("{}", matches.usage());
}

#[cfg(test)]
mod tests {
	use super::*;

	fn test_generate_sign_verify<CryptoType: Crypto>()
	where
		SignatureOf<CryptoType>: SignatureT,
		PublicOf<CryptoType>: PublicT,
	{
		let yaml = load_yaml!("cli.yml");
		let app = App::from_yaml(yaml);
		let password = None;

		// Generate public key and seed.
		let arg_vec = vec!["subkey", "generate"];

		let matches = app.clone().get_matches_from(arg_vec);
		let matches = matches.subcommand().1.unwrap();
		let mnemonic = generate_mnemonic(matches);

		let (pair, seed) =
			<<CryptoType as Crypto>::Pair as Pair>::from_phrase(mnemonic.phrase(), password)
				.unwrap();
		let public_key = CryptoType::public_from_pair(&pair);
		let public_key = format_public_key::<CryptoType>(public_key);
		let seed = format_seed::<CryptoType>(seed);

		// Sign a message using previous seed.
		let arg_vec = vec!["subkey", "sign", &seed[..]];

		let matches = app.get_matches_from(arg_vec);
		let matches = matches.subcommand().1.unwrap();
		let message = "Blah Blah\n".as_bytes().to_vec();
		let signature = do_sign::<CryptoType>(matches, message.clone(), password);
		let signature = format_signature::<CryptoType>(&signature);

		// Verify the previous signature.
		let arg_vec = vec!["subkey", "verify", &signature[..], &public_key[..]];

		let matches = App::from_yaml(yaml).get_matches_from(arg_vec);
		let matches = matches.subcommand().1.unwrap();
		assert!(do_verify::<CryptoType>(matches, message, password));
	}

	#[test]
	fn generate_sign_verify_should_work_for_ed25519() {
		test_generate_sign_verify::<Ed25519>();
	}

	#[test]
	fn generate_sign_verify_should_work_for_sr25519() {
		test_generate_sign_verify::<Sr25519>();
	}

	#[test]
	fn should_work() {
		let s = "0123456789012345678901234567890123456789012345678901234567890123";

		let d1: Hash = hex::decode(s)
			.ok()
			.and_then(|x| Decode::decode(&mut &x[..]).ok())
			.unwrap();

		let d2: Hash = {
			let mut gh: [u8; 32] = Default::default();
			gh.copy_from_slice(hex::decode(s).unwrap().as_ref());
			Hash::from(gh)
		};

		assert_eq!(d1, d2);
	}
}<|MERGE_RESOLUTION|>--- conflicted
+++ resolved
@@ -34,13 +34,8 @@
 	io::{stdin, Read, BufRead},
 	str::FromStr,
 };
-<<<<<<< HEAD
-#[cfg(feature = "hard")]
-use subhd::{HDDevice, HDwallet};
-=======
 
 use subhd::{Wallet, Wookong};
->>>>>>> 1ed88fba
 
 mod vanity;
 
@@ -144,17 +139,8 @@
 		.version(env!("CARGO_PKG_VERSION"))
 		.get_matches();
 
-<<<<<<< HEAD
-	if execute_hard(matches.clone()) {
-		return;
-	}
-
-	if matches.is_present("ed25519") {
-		execute::<Ed25519>(matches)
-=======
 	if matches.is_present("wookong") {
 		execute::<Sr25519, Wookong>(matches, Some(Wookong))
->>>>>>> 1ed88fba
 	} else {
 		if matches.is_present("ed25519") {
 			execute::<Ed25519, ed25519::Pair>(matches, None)
@@ -174,7 +160,6 @@
 	fn unwrap_or_bail(self, message: &str) -> Self::Value {
 		self.unwrap_or_else(|e| bail(&format!("{}: {:?}", message, e)))
 	}
-
 }
 
 impl<T> UnwrapOrBail for Option<T> {
@@ -203,8 +188,6 @@
 	if let Some(network) = maybe_network {
 		set_default_ss58_version(network);
 	}
-<<<<<<< HEAD
-=======
 	let kill_wallet = || {
 		let w = wallet.as_ref().unwrap_or_bail("We only call this when wallet is_some; qed");
 		match (w.derive_public(&[]), matches.is_present("kill-wallet")) {
@@ -226,7 +209,6 @@
 		stdin().lock().read_line(&mut res).expect("Error reading from standard input");
 		res
 	};
->>>>>>> 1ed88fba
 
 	match matches.subcommand() {
 		("inspect", Some(matches)) => {
@@ -333,8 +315,6 @@
 
 			print_extrinsic(extrinsic);
 		}
-<<<<<<< HEAD
-=======
 		("sign-transaction", Some(matches)) => {
 			let signer = read_pair::<Sr25519>(matches.value_of("suri"), password);
 			let index = read_required_parameter::<Index>(matches, "nonce");
@@ -351,7 +331,6 @@
 
 			print_extrinsic(extrinsic);
 		}
->>>>>>> 1ed88fba
 		_ => print_usage(&matches),
 	}
 }
@@ -535,167 +514,6 @@
 		extra,
 	)
 }
-#[cfg(not(feature = "hard"))]
-fn execute_hard(_matches: ArgMatches) -> bool{
-	false
-}
-#[cfg(feature = "hard")]
-fn execute_hard(matches: ArgMatches) -> bool {
-	let password = matches.value_of("password");
-	let maybe_network: Option<Ss58AddressFormat> = matches.value_of("network").map(|network| {
-		network
-			.try_into()
-			.expect("Invalid network name: must be polkadot/substrate/kusama/dothereum")
-	});
-	if let Some(network) = maybe_network {
-		set_default_ss58_version(network);
-	}
-	let dev = HDDevice;
-	let mut found = true;
-	match matches.subcommand() {
-		("sign-transaction", Some(matches)) => {
-			let signer = read_pair::<Sr25519>(matches.value_of("suri"), password);
-			let index = read_required_parameter::<Index>(matches, "nonce");
-			let genesis_hash = read_genesis_hash(matches);
-
-			let call = matches.value_of("call").expect("call is required; qed");
-			let function: Call = hex::decode(&call)
-				.ok()
-				.and_then(|x| Decode::decode(&mut &x[..]).ok())
-				.unwrap();
-
-			let extrinsic = create_extrinsic(function, index, signer, genesis_hash);
-
-			print_extrinsic(extrinsic);
-		}
-		("hard-sign", Some(matches)) => {
-			let mut message = vec![];
-			stdin().lock().read_to_end(&mut message).expect("Error reading from stdin");
-			if matches.is_present("hex") {
-				message = hex::decode(&message).expect("Invalid hex in message");
-				println!("message {:#?}", message);
-			}
-			let sig = dev.hd_sign(&message);
-			match sig {
-    			Ok(v) => {
-       				println!("signature: {:?}", v);
-   				 }
-   				 Err(e) => {
-       				 println!("sign error: {:?}", e);
-    			}
-			}	 
-		}
-		("hard-format", Some(_matches)) => {
-			match  dev.hd_format() {
-    			Ok(_v) => {
-       				println!("format ok");
-   				 }
-   				 Err(e) => {
-       				 println!("format error: {:?}", e);
-    			}
-			}	 
-		}
-		("hard-gen", Some(_matches)) => {
-			 match dev.hd_generate() {
-    			Ok(v) => {
-       				println!("seed: {}",HDDevice::to_hex(&dev,&v));
-   				 }
-   				 Err(e) => {
-       				 println!("generate error: {:?}", e);
-    			}
-			}	 
-		}
-		("hard-getpub", Some(_matches)) => {
-			match dev.hd_getpub() {
-    			Ok(v) => {
-       				println!("address: 0x{}",v);
-   				 }
-   				 Err(e) => {
-       				 println!("generate error: {:?}", e);
-    			}
-			}
-			let pk:[u8;32] = dev.hd_getpub().unwrap().into();
-			println!("public: 0x{}",HDDevice::to_hex(&dev,&pk));
-		}
-		("hard-import", Some(matches)) => {
-			let mut seed = vec![];
-			stdin().lock().read_to_end(&mut seed).expect("Error reading from stdin");
-			if matches.is_present("hex") {
-				seed = hex::decode(&seed).expect("Invalid hex in message");
-				println!("seed {:#?}", seed);
-			}
-			match dev.hd_import(&seed) {
-    			Ok(_v) => {
-       				println!("import success!");
-   				 }
-   				 Err(e) => {
-       				 println!("import error: {:?}", e);
-    			}
-			}
-		}
-		("hard-transfer", Some(matches)) => {
-			let to = matches.value_of("to")
-				.expect("parameter is required; thus it can't be None; qed");
-			let to = sr25519::Public::from_string(to)
-			.ok()
-			.or_else(||sr25519::Pair::from_string(to, password).ok().map(|p| p.public()))
-			.expect("Invalid 'to' URI; expecting either a secret URI or a public URI.");
-
-			let amount = matches.value_of("amount")
-				.expect("parameter is required; thus it can't be None; qed");
-			let amount = str::parse::<Balance>(amount)
-				.expect("Invalid 'amount' parameter; expecting an integer.");
-
-			let index = matches.value_of("index")
-				.expect("parameter is required; thus it can't be None; qed");
-			let index = str::parse::<Index>(index)
-				.expect("Invalid 'index' parameter; expecting an integer.");
-
-			let function = Call::Balances(BalancesCall::transfer(to.into(), amount));
-			let genesis_hash: Hash = match matches.value_of("genesis").unwrap_or("alex") {
-				"elm" => hex!["10c08714a10c7da78f40a60f6f732cf0dba97acfb5e2035445b032386157d5c3"].into(),
-				"alex" => hex!["dcd1346701ca8396496e52aa2785b1748deb6db09551b72159dcb3e08991025b"].into(),
-				h => hex::decode(h).ok().and_then(|x| Decode::decode(&mut &x[..]).ok())
-					.expect("Invalid genesis hash or unrecognised chain identifier"),
-			};
-			println!("Using a genesis hash of {}", HexDisplay::from(&genesis_hash.as_ref()));
-			
-			let extra = |i: Index, f: Balance| {
-				(
-					system::CheckVersion::<Runtime>::new(),
-					system::CheckGenesis::<Runtime>::new(),
-					system::CheckEra::<Runtime>::from(Era::Immortal),
-					system::CheckNonce::<Runtime>::from(i),
-					system::CheckWeight::<Runtime>::new(),
-					balances::TakeFees::<Runtime>::from(f),
-					Default::default(),
-				)
-			};//just let it work first
-			let raw_payload = SignedPayload::from_raw(
-				function,
-				extra(index, 0),
-				(VERSION.spec_version as u32, genesis_hash, genesis_hash, (), (), (), ()),
-			);
-			let signature = raw_payload.using_encoded(|payload| {
-				println!("Signing {}", HexDisplay::from(&payload));
-				dev.hd_sign(payload)
-			});
-			let (function, extra, _) = raw_payload.deconstruct();
-			println!("signature: {:?}",signature.clone().unwrap());
-			let public_key = dev.hd_getpub().unwrap();
-			let extrinsic = UncheckedExtrinsic::new_signed(
-				function,
-				public_key.into(),
-				signature.unwrap().into(),
-				extra,
-			);
-
-			println!("extrinsic: 0x{}", hex::encode(&extrinsic.encode()));
-		}
-		_ => {found = false},
-	}
-	found
-}
 
 fn print_extrinsic(extrinsic: UncheckedExtrinsic) {
 	println!("0x{}", hex::encode(&extrinsic.encode()));
