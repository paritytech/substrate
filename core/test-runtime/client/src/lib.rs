// Copyright 2018-2019 Parity Technologies (UK) Ltd.
// This file is part of Substrate.

// Substrate is free software: you can redistribute it and/or modify
// it under the terms of the GNU General Public License as published by
// the Free Software Foundation, either version 3 of the License, or
// (at your option) any later version.

// Substrate is distributed in the hope that it will be useful,
// but WITHOUT ANY WARRANTY; without even the implied warranty of
// MERCHANTABILITY or FITNESS FOR A PARTICULAR PURPOSE.  See the
// GNU General Public License for more details.

// You should have received a copy of the GNU General Public License
// along with Substrate.  If not, see <http://www.gnu.org/licenses/>.

//! Client testing utilities.

#![warn(missing_docs)]

pub mod trait_tests;

mod block_builder_ext;

pub use block_builder_ext::BlockBuilderExt;
pub use generic_test_client::*;
pub use runtime;

use primitives::sr25519;
use runtime::genesismap::{GenesisConfig, additional_storage_with_genesis};
use sr_primitives::traits::{Block as BlockT, Header as HeaderT, Hash as HashT};

/// A prelude to import in tests.
pub mod prelude {
	// Trait extensions
	pub use super::{BlockBuilderExt, DefaultTestClientBuilderExt, TestClientBuilderExt, ClientExt};
	// Client structs
	pub use super::{
		TestClient, TestClientBuilder, Backend, LightBackend,
		Executor, LightExecutor, LocalExecutor, NativeExecutor,
	};
	// Keyring
	pub use super::{AccountKeyring, Sr25519Keyring};
}

mod local_executor {
	#![allow(missing_docs)]
	use runtime;
	use crate::executor::native_executor_instance;
	// FIXME #1576 change the macro and pass in the `BlakeHasher` that dispatch needs from here instead
	native_executor_instance!(
		pub LocalExecutor,
		runtime::api::dispatch,
		runtime::native_version,
		runtime::WASM_BINARY
	);
}

/// Native executor used for tests.
pub use local_executor::LocalExecutor;

/// Test client database backend.
pub type Backend = generic_test_client::Backend<runtime::Block>;

/// Test client executor.
pub type Executor = client::LocalCallExecutor<
	Backend,
	NativeExecutor<LocalExecutor>,
>;

/// Test client light database backend.
pub type LightBackend = generic_test_client::LightBackend<runtime::Block>;

/// Test client light executor.
pub type LightExecutor = client::light::call_executor::RemoteOrLocalCallExecutor<
	runtime::Block,
	LightBackend,
	client::light::call_executor::RemoteCallExecutor<
		client::light::blockchain::Blockchain<
			client_db::light::LightStorage<runtime::Block>,
			LightFetcher
		>,
		LightFetcher
	>,
	client::LocalCallExecutor<
		client::light::backend::Backend<
			client_db::light::LightStorage<runtime::Block>,
			LightFetcher,
			Blake2Hasher
		>,
		NativeExecutor<LocalExecutor>
	>
>;

/// Parameters of test-client builder with test-runtime.
#[derive(Default)]
pub struct GenesisParameters {
	support_changes_trie: bool,
	heap_pages_override: Option<u64>,
}

impl generic_test_client::GenesisInit for GenesisParameters {
<<<<<<< HEAD
	fn genesis_storage(&self) -> MapTransaction {
=======
	fn genesis_storage(&self) -> (StorageOverlay, ChildrenStorageOverlay) {
		use codec::Encode;
>>>>>>> 35128f74
		let mut storage = genesis_config(self.support_changes_trie, self.heap_pages_override).genesis_map();

		let child_roots = storage.1.iter().map(|(sk, child_map)| {
			let state_root = <<<runtime::Block as BlockT>::Header as HeaderT>::Hashing as HashT>::trie_root(
				child_map.clone().into_iter()
			);
			(sk.clone(), state_root.encode())
		});
		let state_root = <<<runtime::Block as BlockT>::Header as HeaderT>::Hashing as HashT>::trie_root(
			storage.0.clone().into_iter().chain(child_roots)
		);
		let block: runtime::Block = client::genesis::construct_genesis_block(state_root);
		storage.0.extend(additional_storage_with_genesis(&block));

<<<<<<< HEAD
		MapTransaction { top: storage, children: Default::default() }
=======
		storage
>>>>>>> 35128f74
	}
}

/// A `TestClient` with `test-runtime` builder.
pub type TestClientBuilder<E, B> = generic_test_client::TestClientBuilder<E, B, GenesisParameters>;

/// Test client type with `LocalExecutor` and generic Backend.
pub type Client<B> = client::Client<
	B,
	client::LocalCallExecutor<B, executor::NativeExecutor<LocalExecutor>>,
	runtime::Block,
	runtime::RuntimeApi,
>;

/// A test client with default backend.
pub type TestClient = Client<Backend>;

/// A `TestClientBuilder` with default backend and executor.
pub trait DefaultTestClientBuilderExt: Sized {
	/// Create new `TestClientBuilder`
	fn new() -> Self;
}

impl DefaultTestClientBuilderExt for TestClientBuilder<
	Executor,
	Backend,
> {
	fn new() -> Self {
		Self::with_default_backend()
	}
}

/// A `test-runtime` extensions to `TestClientBuilder`.
pub trait TestClientBuilderExt<B>: Sized {
	/// Enable or disable support for changes trie in genesis.
	fn set_support_changes_trie(self, support_changes_trie: bool) -> Self;

	/// Override the default value for Wasm heap pages.
	fn set_heap_pages(self, heap_pages: u64) -> Self;

	/// Build the test client.
	fn build(self) -> Client<B> {
		self.build_with_longest_chain().0
	}

	/// Build the test client and longest chain selector.
	fn build_with_longest_chain(self) -> (Client<B>, client::LongestChain<B, runtime::Block>);
}

impl<B> TestClientBuilderExt<B> for TestClientBuilder<
	client::LocalCallExecutor<B, executor::NativeExecutor<LocalExecutor>>,
	B
> where
	B: client::backend::Backend<runtime::Block, Blake2Hasher>,
{
	fn set_heap_pages(mut self, heap_pages: u64) -> Self {
		self.genesis_init_mut().heap_pages_override = Some(heap_pages);
		self
	}

	fn set_support_changes_trie(mut self, support_changes_trie: bool) -> Self {
		self.genesis_init_mut().support_changes_trie = support_changes_trie;
		self
	}

	fn build_with_longest_chain(self) -> (Client<B>, client::LongestChain<B, runtime::Block>) {
		self.build_with_native_executor(None)
	}
}

fn genesis_config(support_changes_trie: bool, heap_pages_override: Option<u64>) -> GenesisConfig {
	GenesisConfig::new(
		support_changes_trie,
		vec![
			sr25519::Public::from(Sr25519Keyring::Alice).into(),
			sr25519::Public::from(Sr25519Keyring::Bob).into(),
			sr25519::Public::from(Sr25519Keyring::Charlie).into(),
		], vec![
			AccountKeyring::Alice.into(),
			AccountKeyring::Bob.into(),
			AccountKeyring::Charlie.into(),
		],
		1000,
		heap_pages_override,
	)
}

/// Creates new client instance used for tests.
pub fn new() -> Client<Backend> {
	TestClientBuilder::new().build()
}

/// Creates new light client instance used for tests.
pub fn new_light() -> client::Client<LightBackend, LightExecutor, runtime::Block, runtime::RuntimeApi> {
	use std::sync::Arc;

	let storage = client_db::light::LightStorage::new_test();
	let blockchain = Arc::new(client::light::blockchain::Blockchain::new(storage));
	let backend = Arc::new(LightBackend::new(blockchain.clone()));
	let executor = NativeExecutor::new(None);
	let fetcher = Arc::new(LightFetcher);
	let remote_call_executor = client::light::call_executor::RemoteCallExecutor::new(
		blockchain.clone(),
		fetcher,
	);
	let local_call_executor = client::LocalCallExecutor::new(backend.clone(), executor, None);
	let call_executor = LightExecutor::new(
		backend.clone(),
		remote_call_executor,
		local_call_executor,
	);

	TestClientBuilder::with_backend(backend)
		.build_with_executor(call_executor)
		.0
}<|MERGE_RESOLUTION|>--- conflicted
+++ resolved
@@ -100,31 +100,23 @@
 }
 
 impl generic_test_client::GenesisInit for GenesisParameters {
-<<<<<<< HEAD
 	fn genesis_storage(&self) -> MapTransaction {
-=======
-	fn genesis_storage(&self) -> (StorageOverlay, ChildrenStorageOverlay) {
-		use codec::Encode;
->>>>>>> 35128f74
 		let mut storage = genesis_config(self.support_changes_trie, self.heap_pages_override).genesis_map();
 
-		let child_roots = storage.1.iter().map(|(sk, child_map)| {
-			let state_root = <<<runtime::Block as BlockT>::Header as HeaderT>::Hashing as HashT>::trie_root(
-				child_map.clone().into_iter()
+		let child_roots = storage.children.iter().map(|(_, child)| {
+			let child_root = <<<runtime::Block as BlockT>::Header as HeaderT>::Hashing as HashT>::trie_root(
+				child.0.clone().into_iter()
 			);
-			(sk.clone(), state_root.encode())
+
+			(child.1.parent_trie().clone(), child.1.encoded_with_root(&child_root[..]))
 		});
 		let state_root = <<<runtime::Block as BlockT>::Header as HeaderT>::Hashing as HashT>::trie_root(
-			storage.0.clone().into_iter().chain(child_roots)
+			storage.top.clone().into_iter().chain(child_roots)
 		);
 		let block: runtime::Block = client::genesis::construct_genesis_block(state_root);
-		storage.0.extend(additional_storage_with_genesis(&block));
-
-<<<<<<< HEAD
-		MapTransaction { top: storage, children: Default::default() }
-=======
+		storage.top.extend(additional_storage_with_genesis(&block));
+
 		storage
->>>>>>> 35128f74
 	}
 }
 
