--- conflicted
+++ resolved
@@ -121,14 +121,9 @@
 }
 
 impl generic_test_client::GenesisInit for GenesisParameters {
-<<<<<<< HEAD
 	fn genesis_storage(&self) -> StorageContent {
-		let mut storage = genesis_config(self.support_changes_trie, self.heap_pages_override).genesis_map();
-=======
-	fn genesis_storage(&self) -> (StorageOverlay, ChildrenStorageOverlay) {
 		use codec::Encode;
 		let mut storage = self.genesis_config().genesis_map();
->>>>>>> b14ce6de
 
 		let child_roots = storage.children.iter().map(|(_, child)| {
 			let child_root = <<<runtime::Block as BlockT>::Header as HeaderT>::Hashing as HashT>::trie_root(
