[package]
name = "substrate-test-runtime-client"
version = "2.0.0"
authors = ["Parity Technologies <admin@parity.io>"]
edition = "2018"

[dependencies]
generic-test-client = { package = "substrate-test-client", path = "../../test-client" }
primitives = { package = "substrate-primitives", path = "../../primitives" }
block-builder = { package = "substrate-block-builder", path = "../../block-builder" }
runtime = { package = "substrate-test-runtime", path = "../../test-runtime" }
sr-primitives = { path = "../../sr-primitives" }
<<<<<<< HEAD
codec = { package = "parity-scale-codec", version = "1.0.0", default-features = false }
futures03 = { package = "futures-preview", version = "0.3.0-alpha.19" }

[features]
default = [
	"std",
]
std = [
	"runtime/std",
]
=======
codec = { package = "parity-scale-codec", version = "1.0.0" }
>>>>>>> 66113081
<|MERGE_RESOLUTION|>--- conflicted
+++ resolved
@@ -10,17 +10,5 @@
 block-builder = { package = "substrate-block-builder", path = "../../block-builder" }
 runtime = { package = "substrate-test-runtime", path = "../../test-runtime" }
 sr-primitives = { path = "../../sr-primitives" }
-<<<<<<< HEAD
-codec = { package = "parity-scale-codec", version = "1.0.0", default-features = false }
+codec = { package = "parity-scale-codec", version = "1.0.0" }
 futures03 = { package = "futures-preview", version = "0.3.0-alpha.19" }
-
-[features]
-default = [
-	"std",
-]
-std = [
-	"runtime/std",
-]
-=======
-codec = { package = "parity-scale-codec", version = "1.0.0" }
->>>>>>> 66113081
