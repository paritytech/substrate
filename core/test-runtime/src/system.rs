--- conflicted
+++ resolved
@@ -315,13 +315,9 @@
 	use substrate_test_runtime_client::{AccountKeyring, Sr25519Keyring};
 	use sr_primitives::set_and_run_with_externalities;
 	use crate::{Header, Transfer, WASM_BINARY};
-<<<<<<< HEAD
-	use primitives::{Blake2Hasher, map};
-	use substrate_executor::WasmExecutor;
-	use runtime_io::twox_128;
-=======
 	use primitives::{NeverNativeValue, map, traits::CodeExecutor};
 	use substrate_executor::{NativeExecutor, WasmExecutionMethod, native_executor_instance};
+	use runtime_io::twox_128;
 
 	// Declare an instance of the native executor dispatch for the test runtime.
 	native_executor_instance!(
@@ -333,7 +329,6 @@
 	fn executor() -> NativeExecutor<NativeDispatch> {
 		NativeExecutor::new(WasmExecutionMethod::Interpreted, None)
 	}
->>>>>>> e44bd441
 
 	fn new_test_ext() -> TestExternalities {
 		let authorities = vec![
