--- conflicted
+++ resolved
@@ -323,11 +323,7 @@
 	use substrate_test_runtime_client::{AccountKeyring, Sr25519Keyring};
 	use sr_primitives::set_and_run_with_externalities;
 	use crate::{Header, Transfer, WASM_BINARY};
-<<<<<<< HEAD
-	use primitives::map;
-	use substrate_executor::WasmExecutor;
-=======
-	use primitives::{Blake2Hasher, NeverNativeValue, map, traits::CodeExecutor};
+	use primitives::{NeverNativeValue, map, traits::CodeExecutor};
 	use substrate_executor::{NativeExecutor, WasmExecutionMethod, native_executor_instance};
 
 	// Declare an instance of the native executor dispatch for the test runtime.
@@ -340,7 +336,6 @@
 	fn executor() -> NativeExecutor<NativeDispatch> {
 		NativeExecutor::new(WasmExecutionMethod::Interpreted, None)
 	}
->>>>>>> bebe88a6
 
 	fn new_test_ext() -> TestExternalities {
 		let authorities = vec![
@@ -393,11 +388,6 @@
 	#[test]
 	fn block_import_works_wasm() {
 		block_import_works(|b, ext| {
-<<<<<<< HEAD
-			WasmExecutor::new()
-				.call(ext, 8, &WASM_BINARY, "Core_execute_block", &b.encode())
-				.unwrap();
-=======
 			executor().call::<_, NeverNativeValue, fn() -> _>(
 				ext,
 				"Core_execute_block",
@@ -405,7 +395,6 @@
 				false,
 				None,
 			).0.unwrap();
->>>>>>> bebe88a6
 		})
 	}
 
