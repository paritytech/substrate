// Copyright 2017 Parity Technologies (UK) Ltd.
// This file is part of Substrate.

// Substrate is free software: you can redistribute it and/or modify
// it under the terms of the GNU General Public License as published by
// the Free Software Foundation, either version 3 of the License, or
// (at your option) any later version.

// Substrate is distributed in the hope that it will be useful,
// but WITHOUT ANY WARRANTY; without even the implied warranty of
// MERCHANTABILITY or FITNESS FOR A PARTICULAR PURPOSE.  See the
// GNU General Public License for more details.

// You should have received a copy of the GNU General Public License
// along with Substrate.  If not, see <http://www.gnu.org/licenses/>.

// tag::description[]
//! The Substrate runtime. This can be compiled with #[no_std], ready for Wasm.
// end::description[]

#![cfg_attr(not(feature = "std"), no_std)]

extern crate sr_std as rstd;
extern crate parity_codec as codec;
extern crate sr_primitives as runtime_primitives;

#[cfg(feature = "std")]
#[macro_use]
extern crate serde_derive;

#[macro_use]
extern crate srml_support as runtime_support;
#[macro_use]
extern crate parity_codec_derive;
#[macro_use]
extern crate sr_io as runtime_io;
#[macro_use]
extern crate sr_version as runtime_version;


#[cfg(test)]
#[macro_use]
extern crate hex_literal;
#[cfg(test)]
extern crate substrate_keyring as keyring;
#[cfg_attr(test, macro_use)]
extern crate substrate_primitives as primitives;

#[cfg(feature = "std")] pub mod genesismap;
pub mod system;

use rstd::prelude::*;
use codec::{Encode, Decode};

use runtime_primitives::traits::{BlindCheckable, BlakeTwo256};
use runtime_primitives::Ed25519Signature;
use runtime_version::RuntimeVersion;
pub use primitives::hash::H256;
#[cfg(any(feature = "std", test))]
use runtime_version::NativeVersion;

/// Test runtime version.
pub const VERSION: RuntimeVersion = RuntimeVersion {
	spec_name: ver_str!("test"),
	impl_name: ver_str!("parity-test"),
	authoring_version: 1,
	spec_version: 1,
	impl_version: 1,
	apis: apis_vec!([]),
};

fn version() -> RuntimeVersion {
	VERSION
}

/// Native version.
#[cfg(any(feature = "std", test))]
pub fn native_version() -> NativeVersion {
	NativeVersion {
		runtime_version: VERSION,
		can_author_with: Default::default(),
	}
}

/// Calls in transactions.
#[derive(Clone, PartialEq, Eq, Encode, Decode)]
#[cfg_attr(feature = "std", derive(Debug, Serialize, Deserialize))]
pub struct Transfer {
	pub from: AccountId,
	pub to: AccountId,
	pub amount: u64,
	pub nonce: u64,
}

/// Extrinsic for test-runtime.
#[derive(Clone, PartialEq, Eq, Encode, Decode)]
#[cfg_attr(feature = "std", derive(Debug, Serialize, Deserialize))]
pub struct Extrinsic {
	pub transfer: Transfer,
	pub signature: Ed25519Signature,
}

impl BlindCheckable for Extrinsic {
	type Checked = Self;

	fn check(self) -> Result<Self, &'static str> {
		if ::runtime_primitives::verify_encoded_lazy(&self.signature, &self.transfer, &self.transfer.from) {
			Ok(self)
		} else {
			Err("bad signature")
		}
	}
}

/// An identifier for an account on this system.
pub type AccountId = H256;
/// A simple hash type for all our hashing.
pub type Hash = H256;
/// The block number type used in this runtime.
pub type BlockNumber = u64;
/// Index of a transaction.
pub type Index = u64;
/// The item of a block digest.
pub type DigestItem = runtime_primitives::generic::DigestItem<H256, u64>;
/// The digest of a block.
pub type Digest = runtime_primitives::generic::Digest<DigestItem>;
/// A test block.
pub type Block = runtime_primitives::generic::Block<Header, Extrinsic>;
/// A test block's header.
pub type Header = runtime_primitives::generic::Header<BlockNumber, BlakeTwo256, DigestItem>;

/// Run whatever tests we have.
pub fn run_tests(mut input: &[u8]) -> Vec<u8> {
	use runtime_io::print;

	print("run_tests...");
	let block = Block::decode(&mut input).unwrap();
	print("deserialised block.");
	let stxs = block.extrinsics.iter().map(Encode::encode).collect::<Vec<_>>();
	print("reserialised transactions.");
	[stxs.len() as u8].encode()
}

<<<<<<< HEAD
/// Changes trie configuration (optionally) used in tests.
pub fn changes_trie_config() -> primitives::ChangesTrieConfiguration {
	primitives::ChangesTrieConfiguration {
		digest_interval: 4,
		digest_levels: 2,
	}
}

fn test_event_json() -> &'static str {
	"hallo"
}

=======
>>>>>>> e722f09b
pub mod api {
	use system;
	impl_stubs!(
		version => |()| super::version(),
		authorities => |()| system::authorities(),
		initialise_block => |header| system::initialise_block(header),
		execute_block => |block| system::execute_block(block),
		apply_extrinsic => |utx| system::execute_transaction(utx),
		finalise_block => |()| system::finalise_block(),
		balance_of => |a| system::balance_of(a)
	);
}<|MERGE_RESOLUTION|>--- conflicted
+++ resolved
@@ -141,7 +141,6 @@
 	[stxs.len() as u8].encode()
 }
 
-<<<<<<< HEAD
 /// Changes trie configuration (optionally) used in tests.
 pub fn changes_trie_config() -> primitives::ChangesTrieConfiguration {
 	primitives::ChangesTrieConfiguration {
@@ -150,12 +149,6 @@
 	}
 }
 
-fn test_event_json() -> &'static str {
-	"hallo"
-}
-
-=======
->>>>>>> e722f09b
 pub mod api {
 	use system;
 	impl_stubs!(
