// Copyright 2017 Parity Technologies (UK) Ltd.
// This file is part of Substrate.

// Substrate is free software: you can redistribute it and/or modify
// it under the terms of the GNU General Public License as published by
// the Free Software Foundation, either version 3 of the License, or
// (at your option) any later version.

// Substrate is distributed in the hope that it will be useful,
// but WITHOUT ANY WARRANTY; without even the implied warranty of
// MERCHANTABILITY or FITNESS FOR A PARTICULAR PURPOSE.  See the
// GNU General Public License for more details.

// You should have received a copy of the GNU General Public License
// along with Substrate.  If not, see <http://www.gnu.org/licenses/>.

//! Tool for creating the genesis block.

use std::collections::HashMap;
use runtime_io::twox_128;
<<<<<<< HEAD
use codec::{Encode, KeyedVec, Joiner};
use primitives::{AuthorityId, ChangesTrieConfiguration};
=======
use codec::{KeyedVec, Joiner};
use primitives::AuthorityId;
use primitives::storage::well_known_keys;
>>>>>>> 55b0d928
use runtime_primitives::traits::Block;

/// Configuration of a general Substrate test genesis block.
pub struct GenesisConfig {
	pub changes_trie_config: Option<ChangesTrieConfiguration>,
	pub authorities: Vec<AuthorityId>,
	pub balances: Vec<(AuthorityId, u64)>,
}

impl GenesisConfig {
	pub fn new_simple(authorities: Vec<AuthorityId>, balance: u64) -> Self {
		Self::new(false, authorities, balance)
	}

	pub fn new(support_changes_trie: bool, authorities: Vec<AuthorityId>, balance: u64) -> Self {
		GenesisConfig {
			changes_trie_config: match support_changes_trie {
				true => Some(super::changes_trie_config()),
				false => None,
			},
			authorities: authorities.clone(),
			balances: authorities.into_iter().map(|a| (a, balance)).collect(),
		}
	}

	pub fn genesis_map(&self) -> HashMap<Vec<u8>, Vec<u8>> {
		let wasm_runtime = include_bytes!("../wasm/target/wasm32-unknown-unknown/release/substrate_test_runtime.compact.wasm").to_vec();
		let mut map: HashMap<Vec<u8>, Vec<u8>> = self.balances.iter()
			.map(|&(account, balance)| (account.to_keyed_vec(b"balance:"), vec![].and(&balance)))
			.map(|(k, v)| (twox_128(&k[..])[..].to_vec(), v.to_vec()))
			.chain(vec![
				(well_known_keys::CODE.into(), wasm_runtime),
				(well_known_keys::HEAP_PAGES.into(), vec![].and(&(16 as u64))),
				(well_known_keys::AUTHORITY_COUNT.into(), vec![].and(&(self.authorities.len() as u32))),
			].into_iter())
			.chain(self.authorities.iter()
				.enumerate()
				.map(|(i, account)| ((i as u32).to_keyed_vec(well_known_keys::AUTHORITY_PREFIX), vec![].and(account)))
			)
			.collect();
		if let Some(ref changes_trie_config) = self.changes_trie_config {
			map.insert(b":changes_trie".to_vec(), changes_trie_config.encode());
		}
		map
	}
}

macro_rules! map {
	($( $name:expr => $value:expr ),*) => (
		vec![ $( ( $name, $value ) ),* ].into_iter().collect()
	)
}

pub fn additional_storage_with_genesis(genesis_block: &::Block) -> HashMap<Vec<u8>, Vec<u8>> {
	map![
		twox_128(&b"latest"[..]).to_vec() => genesis_block.hash().0.to_vec()
	]
}<|MERGE_RESOLUTION|>--- conflicted
+++ resolved
@@ -18,14 +18,9 @@
 
 use std::collections::HashMap;
 use runtime_io::twox_128;
-<<<<<<< HEAD
 use codec::{Encode, KeyedVec, Joiner};
 use primitives::{AuthorityId, ChangesTrieConfiguration};
-=======
-use codec::{KeyedVec, Joiner};
-use primitives::AuthorityId;
 use primitives::storage::well_known_keys;
->>>>>>> 55b0d928
 use runtime_primitives::traits::Block;
 
 /// Configuration of a general Substrate test genesis block.
@@ -67,7 +62,7 @@
 			)
 			.collect();
 		if let Some(ref changes_trie_config) = self.changes_trie_config {
-			map.insert(b":changes_trie".to_vec(), changes_trie_config.encode());
+			map.insert(well_known_keys::CHANGES_TRIE_CONFIG.to_vec(), changes_trie_config.encode());
 		}
 		map
 	}
