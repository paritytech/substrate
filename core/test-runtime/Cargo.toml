[package]
name = "substrate-test-runtime"
version = "2.0.0"
authors = ["Parity Technologies <admin@parity.io>"]
edition = "2018"
build = "build.rs"

[dependencies]
log = { version = "0.4", optional = true }
serde = { version = "1.0", optional = true, features = ["derive"] }
parity-codec = { version = "4.1.1", default-features = false, features = ["derive"] }
keyring = { package = "substrate-keyring", path = "../keyring", optional = true }
substrate-client = { path = "../client", default-features = false }
primitives = { package = "substrate-primitives", path = "../primitives", default-features = false }
inherents = { package = "substrate-inherents", path = "../inherents", default-features = false }
<<<<<<< HEAD
consensus_aura = { package = "substrate-consensus-aura-primitives", path = "../consensus/aura/primitives", default-features = false }
consensus_babe = { package = "substrate-consensus-babe-primitives", path = "../consensus/babe/primitives", default-features = false }
consensus_grandpa = { package = "substrate-finality-grandpa-primitives", path = "../finality-grandpa/primitives", default-features = false }
=======
aura-primitives = { package = "substrate-consensus-aura-primitives", path = "../consensus/aura/primitives", default-features = false }
babe-primitives = { package = "substrate-consensus-babe-primitives", path = "../consensus/babe/primitives", default-features = false }
>>>>>>> f9e5a374
rstd = { package = "sr-std", path = "../sr-std", default-features = false }
session = { package = "srml-session", path = "../../srml/session", default-features = false, features = ["historical"] }
runtime_io = { package = "sr-io", path = "../sr-io", default-features = false }
runtime_primitives = { package = "sr-primitives", path = "../sr-primitives", default-features = false }
runtime_version = { package = "sr-version", path = "../sr-version", default-features = false }
runtime_support = { package = "srml-support", path = "../../srml/support", default-features = false }
substrate-trie = { path = "../trie", default-features = false }
trie-db = { version = "0.14.0", default-features = false }
offchain-primitives = { package = "substrate-offchain-primitives", path = "../offchain/primitives", default-features = false}
executive = { package = "srml-executive", path = "../../srml/executive", default-features = false }
cfg-if = "0.1.6"
srml-babe = { path = "../../srml/babe", default-features = false }
srml-timestamp = { path = "../../srml/timestamp", default-features = false }
srml-system = { path = "../../srml/system", default-features = false }

[dev-dependencies]
substrate-executor = { path = "../executor" }
substrate-test-runtime-client = { path = "./client" }

[build-dependencies]
wasm-builder-runner = { package = "substrate-wasm-builder-runner", version = "1.0.2", path = "../utils/wasm-builder-runner" }

[features]
default = [
	"std",
]
no_std = []
std = [
	"log",
	"serde",
	"substrate-client/std",
	"keyring",
	"parity-codec/std",
	"rstd/std",
	"runtime_io/std",
	"runtime_support/std",
	"primitives/std",
	"inherents/std",
	"runtime_primitives/std",
	"runtime_version/std",
<<<<<<< HEAD
	"consensus_aura/std",
	"consensus_babe/std",
	"consensus_grandpa/std",
=======
	"aura-primitives/std",
	"babe-primitives/std",
>>>>>>> f9e5a374
	"primitives/std",
	"substrate-trie/std",
	"trie-db/std",
	"offchain-primitives/std",
	"executive/std",
	"srml-babe/std",
	"srml-timestamp/std",
	"srml-system/std",
]<|MERGE_RESOLUTION|>--- conflicted
+++ resolved
@@ -13,14 +13,9 @@
 substrate-client = { path = "../client", default-features = false }
 primitives = { package = "substrate-primitives", path = "../primitives", default-features = false }
 inherents = { package = "substrate-inherents", path = "../inherents", default-features = false }
-<<<<<<< HEAD
-consensus_aura = { package = "substrate-consensus-aura-primitives", path = "../consensus/aura/primitives", default-features = false }
-consensus_babe = { package = "substrate-consensus-babe-primitives", path = "../consensus/babe/primitives", default-features = false }
 consensus_grandpa = { package = "substrate-finality-grandpa-primitives", path = "../finality-grandpa/primitives", default-features = false }
-=======
 aura-primitives = { package = "substrate-consensus-aura-primitives", path = "../consensus/aura/primitives", default-features = false }
 babe-primitives = { package = "substrate-consensus-babe-primitives", path = "../consensus/babe/primitives", default-features = false }
->>>>>>> f9e5a374
 rstd = { package = "sr-std", path = "../sr-std", default-features = false }
 session = { package = "srml-session", path = "../../srml/session", default-features = false, features = ["historical"] }
 runtime_io = { package = "sr-io", path = "../sr-io", default-features = false }
@@ -61,14 +56,9 @@
 	"inherents/std",
 	"runtime_primitives/std",
 	"runtime_version/std",
-<<<<<<< HEAD
-	"consensus_aura/std",
-	"consensus_babe/std",
 	"consensus_grandpa/std",
-=======
 	"aura-primitives/std",
 	"babe-primitives/std",
->>>>>>> f9e5a374
 	"primitives/std",
 	"substrate-trie/std",
 	"trie-db/std",
