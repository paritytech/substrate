// Copyright 2017-2019 Parity Technologies (UK) Ltd.
// This file is part of Substrate.

// Substrate is free software: you can redistribute it and/or modify
// it under the terms of the GNU General Public License as published by
// the Free Software Foundation, either version 3 of the License, or
// (at your option) any later version.

// Substrate is distributed in the hope that it will be useful,
// but WITHOUT ANY WARRANTY; without even the implied warranty of
// MERCHANTABILITY or FITNESS FOR A PARTICULAR PURPOSE.  See the
// GNU General Public License for more details.

// You should have received a copy of the GNU General Public License
// along with Substrate.  If not, see <http://www.gnu.org/licenses/>.

//! Substrate chain configurations.

use std::borrow::Cow;
use std::collections::HashMap;
use std::fs::File;
use std::path::PathBuf;
use serde::{Serialize, Deserialize};
use primitives::storage::{StorageKey, StorageData};
<<<<<<< HEAD
use sr_primitives::{BuildStorage, StorageOverlay, ChildrenStorageOverlay, MapTransaction};
=======
use primitives::child_trie::{ChildTrie, produce_keyspace, reverse_keyspace};
use sr_primitives::{BuildStorage, MapTransaction};
>>>>>>> 7d96338b
use serde_json as json;
use crate::components::RuntimeGenesis;
use network::Multiaddr;
use tel::TelemetryEndpoints;

enum GenesisSource<G> {
	File(PathBuf),
	Binary(Cow<'static, [u8]>),
	Factory(fn() -> G),
}

impl<G> Clone for GenesisSource<G> {
	fn clone(&self) -> Self {
		match *self {
			GenesisSource::File(ref path) => GenesisSource::File(path.clone()),
			GenesisSource::Binary(ref d) => GenesisSource::Binary(d.clone()),
			GenesisSource::Factory(f) => GenesisSource::Factory(f),
		}
	}
}

impl<G: RuntimeGenesis> GenesisSource<G> {
	fn resolve(&self) -> Result<Genesis<G>, String> {
		#[derive(Serialize, Deserialize)]
		struct GenesisContainer<G> {
			genesis: Genesis<G>,
		}

		match self {
			GenesisSource::File(path) => {
				let file = File::open(path).map_err(|e| format!("Error opening spec file: {}", e))?;
				let genesis: GenesisContainer<G> =
					json::from_reader(file).map_err(|e| format!("Error parsing spec file: {}", e))?;
				Ok(genesis.genesis)
			},
			GenesisSource::Binary(buf) => {
				let genesis: GenesisContainer<G> =
					json::from_reader(buf.as_ref()).map_err(|e| format!("Error parsing embedded file: {}", e))?;
				Ok(genesis.genesis)
			},
			GenesisSource::Factory(f) => Ok(Genesis::Runtime(f())),
		}
	}
}

impl<'a, G: RuntimeGenesis> BuildStorage for &'a ChainSpec<G> {
	fn build_storage(self) -> Result<MapTransaction, String> {
		match self.genesis.resolve()? {
			Genesis::Runtime(gc) => gc.build_storage(),
<<<<<<< HEAD
			Genesis::Raw(map) => Ok(MapTransaction {
				top: map.into_iter().map(|(k, v)| (k.0, v.0)).collect(),
				children: Default::default(),
=======
			Genesis::Raw(map, children_map) => Ok(MapTransaction {
				top: map.into_iter().map(|(k, v)| (k.0, v.0)).collect(),
				children: children_map.into_iter().map(|((sk, ks), map)| (
					produce_keyspace(ks),
					(
						map.into_iter().map(|(k, v)| (k.0, v.0)).collect(),
						// no fetch or update on genesis building (use it as
						// a dump build.
						// child trie counter as a simple usize should be correctly
						// define and the counter for it actually stored properly
						// in top (with value of the max child trie).
						ChildTrie::fetch_or_new(
							|_| None,
							|_| (),
							sk.0.as_slice(),
							|| ks,
						)
					)
				)).collect(),
>>>>>>> 7d96338b
			}),
		}
	}
	fn assimilate_storage(self, _: &mut MapTransaction) -> Result<(), String> {
		Err("`assimilate_storage` not implemented for `ChainSpec`.".into())
	}
}

#[derive(Serialize, Deserialize)]
#[serde(rename_all = "camelCase")]
#[serde(deny_unknown_fields)]
enum Genesis<G> {
	Runtime(G),
	Raw(
		HashMap<StorageKey, StorageData>,
		HashMap<(StorageKey, u128), HashMap<StorageKey, StorageData>>,
	),
}

#[derive(Serialize, Deserialize, Clone)]
#[serde(rename_all = "camelCase")]
struct ChainSpecFile {
	pub name: String,
	pub id: String,
	pub boot_nodes: Vec<String>,
	pub telemetry_endpoints: Option<TelemetryEndpoints>,
	pub protocol_id: Option<String>,
	pub consensus_engine: Option<String>,
	pub properties: Option<Properties>,
}

/// Arbitrary properties defined in chain spec as a JSON object
pub type Properties = json::map::Map<String, json::Value>;

/// A configuration of a chain. Can be used to build a genesis block.
pub struct ChainSpec<G> {
	spec: ChainSpecFile,
	genesis: GenesisSource<G>,
}

impl<G> Clone for ChainSpec<G> {
	fn clone(&self) -> Self {
		ChainSpec {
			spec: self.spec.clone(),
			genesis: self.genesis.clone(),
		}
	}
}

impl<G: RuntimeGenesis> ChainSpec<G> {
	/// A list of bootnode addresses.
	pub fn boot_nodes(&self) -> &[String] {
		&self.spec.boot_nodes
	}

	/// Spec name.
	pub fn name(&self) -> &str {
		&self.spec.name
	}

	/// Spec id.
	pub fn id(&self) -> &str {
		&self.spec.id
	}

	/// Telemetry endpoints (if any)
	pub fn telemetry_endpoints(&self) -> &Option<TelemetryEndpoints> {
		&self.spec.telemetry_endpoints
	}

	/// Network protocol id.
	pub fn protocol_id(&self) -> Option<&str> {
		self.spec.protocol_id.as_ref().map(String::as_str)
	}

	/// Name of the consensus engine.
	pub fn consensus_engine(&self) -> Option<&str> {
		self.spec.consensus_engine.as_ref().map(String::as_str)
	}

	/// Additional loosly-typed properties of the chain.
	pub fn properties(&self) -> Properties {
		// Return an empty JSON object if 'properties' not defined in config
		self.spec.properties.as_ref().unwrap_or(&json::map::Map::new()).clone()
	}

	/// Add a bootnode to the list.
	pub fn add_boot_node(&mut self, addr: Multiaddr) {
		self.spec.boot_nodes.push(addr.to_string())
	}

	/// Parse json content into a `ChainSpec`
	pub fn from_json_bytes(json: impl Into<Cow<'static, [u8]>>) -> Result<Self, String> {
		let json = json.into();
		let spec = json::from_slice(json.as_ref()).map_err(|e| format!("Error parsing spec file: {}", e))?;
		Ok(ChainSpec {
			spec,
			genesis: GenesisSource::Binary(json),
		})
	}

	/// Parse json file into a `ChainSpec`
	pub fn from_json_file(path: PathBuf) -> Result<Self, String> {
		let file = File::open(&path).map_err(|e| format!("Error opening spec file: {}", e))?;
		let spec = json::from_reader(file).map_err(|e| format!("Error parsing spec file: {}", e))?;
		Ok(ChainSpec {
			spec,
			genesis: GenesisSource::File(path),
		})
	}

	/// Create hardcoded spec.
	pub fn from_genesis(
		name: &str,
		id: &str,
		constructor: fn() -> G,
		boot_nodes: Vec<String>,
		telemetry_endpoints: Option<TelemetryEndpoints>,
		protocol_id: Option<&str>,
		consensus_engine: Option<&str>,
		properties: Option<Properties>,
	) -> Self
	{
		let spec = ChainSpecFile {
			name: name.to_owned(),
			id: id.to_owned(),
			boot_nodes: boot_nodes,
			telemetry_endpoints,
			protocol_id: protocol_id.map(str::to_owned),
			consensus_engine: consensus_engine.map(str::to_owned),
			properties,
		};
		ChainSpec {
			spec,
			genesis: GenesisSource::Factory(constructor),
		}
	}

	/// Dump to json string.
	pub fn to_json(self, raw: bool) -> Result<String, String> {
		#[derive(Serialize, Deserialize)]
		struct Container<G> {
			#[serde(flatten)]
			spec: ChainSpecFile,
			genesis: Genesis<G>,

		};
		let genesis = match (raw, self.genesis.resolve()?) {
			(true, Genesis::Runtime(g)) => {
<<<<<<< HEAD
				let storage = g.build_storage()?.top.into_iter()
=======
				let storage = g.build_storage()?;
				let top = storage.top.into_iter()
>>>>>>> 7d96338b
					.map(|(k, v)| (StorageKey(k), StorageData(v)))
					.collect();
				let mut children = HashMap::new();
				for (_ks, (child_map, child)) in storage.children.into_iter() {
					children.insert(
						(
							StorageKey(child.parent_slice().to_vec()),
							reverse_keyspace(child.keyspace()).map_err(|_| "u128 uncode error".to_string())?,
						),
						child_map.into_iter()
							.map(|(k, v)| (StorageKey(k), StorageData(v)))
							.collect(),
					);
				}

				Genesis::Raw(top, children)
			},
			(_, genesis) => genesis,
		};
		let spec = Container {
			spec: self.spec,
			genesis,
		};
		json::to_string_pretty(&spec).map_err(|e| format!("Error generating spec json: {}", e))
	}
}<|MERGE_RESOLUTION|>--- conflicted
+++ resolved
@@ -22,12 +22,8 @@
 use std::path::PathBuf;
 use serde::{Serialize, Deserialize};
 use primitives::storage::{StorageKey, StorageData};
-<<<<<<< HEAD
-use sr_primitives::{BuildStorage, StorageOverlay, ChildrenStorageOverlay, MapTransaction};
-=======
 use primitives::child_trie::{ChildTrie, produce_keyspace, reverse_keyspace};
 use sr_primitives::{BuildStorage, MapTransaction};
->>>>>>> 7d96338b
 use serde_json as json;
 use crate::components::RuntimeGenesis;
 use network::Multiaddr;
@@ -77,11 +73,6 @@
 	fn build_storage(self) -> Result<MapTransaction, String> {
 		match self.genesis.resolve()? {
 			Genesis::Runtime(gc) => gc.build_storage(),
-<<<<<<< HEAD
-			Genesis::Raw(map) => Ok(MapTransaction {
-				top: map.into_iter().map(|(k, v)| (k.0, v.0)).collect(),
-				children: Default::default(),
-=======
 			Genesis::Raw(map, children_map) => Ok(MapTransaction {
 				top: map.into_iter().map(|(k, v)| (k.0, v.0)).collect(),
 				children: children_map.into_iter().map(|((sk, ks), map)| (
@@ -101,7 +92,6 @@
 						)
 					)
 				)).collect(),
->>>>>>> 7d96338b
 			}),
 		}
 	}
@@ -251,12 +241,8 @@
 		};
 		let genesis = match (raw, self.genesis.resolve()?) {
 			(true, Genesis::Runtime(g)) => {
-<<<<<<< HEAD
-				let storage = g.build_storage()?.top.into_iter()
-=======
 				let storage = g.build_storage()?;
 				let top = storage.top.into_iter()
->>>>>>> 7d96338b
 					.map(|(k, v)| (StorageKey(k), StorageData(v)))
 					.collect();
 				let mut children = HashMap::new();
