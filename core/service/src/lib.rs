--- conflicted
+++ resolved
@@ -93,13 +93,8 @@
 	/// The elements must then be polled manually.
 	to_poll: Vec<Box<dyn Future<Item = (), Error = ()> + Send>>,
 	/// Configuration of this Service
-<<<<<<< HEAD
-	pub config: FactoryFullConfiguration<Components::Factory>,
+	config: FactoryFullConfiguration<Components::Factory>,
 	rpc_handlers: components::RpcHandler,
-=======
-	config: FactoryFullConfiguration<Components::Factory>,
-	rpc_handlers: rpc::RpcHandler,
->>>>>>> dcbe1be4
 	_rpc: Box<dyn std::any::Any + Send + Sync>,
 	_telemetry: Option<tel::Telemetry>,
 	_telemetry_on_connect_sinks: Arc<Mutex<Vec<mpsc::UnboundedSender<()>>>>,
@@ -379,11 +374,8 @@
 				system_info.clone(),
 				Arc::new(SpawnTaskHandle { sender: to_spawn_tx.clone() }),
 				transaction_pool.clone(),
-<<<<<<< HEAD
 				Components::build_rpc_extensions(client.clone(), transaction_pool.clone()),
-=======
 				keystore.clone(),
->>>>>>> dcbe1be4
 			)
 		};
 		let rpc_handlers = gen_handler();
@@ -607,17 +599,10 @@
 	S: network::specialization::NetworkSpecialization<B>,
 	H: network::ExHashT
 > (
-<<<<<<< HEAD
-	mut network: network::NetworkWorker<ComponentBlock<Components>, S, H>,
-	client: Arc<ComponentClient<Components>>,
-	status_sinks: Arc<Mutex<Vec<mpsc::UnboundedSender<(NetworkStatus<ComponentBlock<Components>>, NetworkState)>>>>,
-	rpc_rx: futures03::channel::mpsc::UnboundedReceiver<rpc::system::Request<ComponentBlock<Components>>>,
-=======
 	mut network: network::NetworkWorker<B, S, H>,
 	client: Arc<C>,
 	status_sinks: Arc<Mutex<Vec<mpsc::UnboundedSender<(NetworkStatus<B>, NetworkState)>>>>,
-	rpc_rx: futures03::channel::mpsc::UnboundedReceiver<rpc::apis::system::Request<B>>,
->>>>>>> dcbe1be4
+	rpc_rx: futures03::channel::mpsc::UnboundedReceiver<rpc::system::Request<B>>,
 	should_have_peers: bool,
 ) -> impl Future<Item = (), Error = ()> {
 	// Compatibility shim while we're transitionning to stable Futures.
@@ -743,13 +728,8 @@
 
 /// Starts RPC servers that run in their own thread, and returns an opaque object that keeps them alive.
 #[cfg(not(target_os = "unknown"))]
-<<<<<<< HEAD
-fn start_rpc_servers<F: ServiceFactory, H: FnMut() -> components::RpcHandler>(
-	config: &FactoryFullConfiguration<F>,
-=======
-fn start_rpc_servers<C, G, H: FnMut() -> rpc::RpcHandler>(
+fn start_rpc_servers<C, G, H: FnMut() -> components::RpcHandler>(
 	config: &Configuration<C, G>,
->>>>>>> dcbe1be4
 	mut gen_handler: H
 ) -> Result<Box<dyn std::any::Any + Send + Sync>, error::Error> {
 	fn maybe_start_server<T, F>(address: Option<SocketAddr>, mut start: F) -> Result<Option<T>, io::Error>
@@ -789,13 +769,8 @@
 
 /// Starts RPC servers that run in their own thread, and returns an opaque object that keeps them alive.
 #[cfg(target_os = "unknown")]
-<<<<<<< HEAD
-fn start_rpc_servers<F: ServiceFactory, H: FnMut() -> components::RpcHandler>(
-	_: &FactoryFullConfiguration<F>,
-=======
-fn start_rpc_servers<C, G, H: FnMut() -> rpc::RpcHandler>(
+fn start_rpc_servers<C, G, H: FnMut() -> components::RpcHandler>(
 	_: &Configuration<C, G>,
->>>>>>> dcbe1be4
 	_: H
 ) -> Result<Box<std::any::Any + Send + Sync>, error::Error> {
 	Ok(Box::new(()))
