--- conflicted
+++ resolved
@@ -763,13 +763,7 @@
 			Default::default(),
 			transaction_pool::ChainApi::new(client.clone())
 		));
-<<<<<<< HEAD
-		#[allow(deprecated)]
-		let best = LongestChain::new(client.backend().clone())
-			.best_chain().unwrap();
-=======
 		let best = longest_chain.best_chain().unwrap();
->>>>>>> 70cf5b0f
 		let transaction = Transfer {
 			amount: 5,
 			nonce: 0,
