--- conflicted
+++ resolved
@@ -344,12 +344,6 @@
 	type LightImportQueue: ImportQueue<Self::Block> + 'static;
 	/// The Fork Choice Strategy for the chain
 	type SelectChain: SelectChain<Self::Block> + 'static;
-	/// The type of cryptography used by the consensus engine.
-<<<<<<< HEAD
-	type ConsensusCrypto: primitives::crypto::Pair + Clone + Send + Sync + 'static;
-=======
-	type ConsensusCrypto: primitives::crypto::Pair;
->>>>>>> a9a93828
 
 	//TODO: replace these with a constructor trait. that TransactionPool implements. (#1242)
 	/// Extrinsic pool constructor for the full client.
