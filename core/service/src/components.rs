--- conflicted
+++ resolved
@@ -33,13 +33,8 @@
 	BuildStorage, traits::{Block as BlockT, Header as HeaderT, ProvideRuntimeApi}, generic::BlockId
 };
 use crate::config::Configuration;
-<<<<<<< HEAD
-use primitives::{Blake2Hasher, H256, Pair};
-use rpc::system::SystemInfo;
-=======
 use primitives::{Blake2Hasher, H256, traits::BareCryptoStorePtr};
 use rpc::{self, apis::system::SystemInfo};
->>>>>>> dcbe1be4
 use futures::{prelude::*, future::Executor};
 use futures03::{FutureExt as _, channel::mpsc, compat::Compat};
 
@@ -150,10 +145,9 @@
 pub trait RuntimeGenesis: Serialize + DeserializeOwned + BuildStorage {}
 impl<T: Serialize + DeserializeOwned + BuildStorage> RuntimeGenesis for T {}
 
-<<<<<<< HEAD
 /// A transport-agnostic handler of the RPC queries.
 pub type RpcHandler = rpc_servers::RpcHandler<rpc::Metadata>;
-=======
+
 /// Something that can create initial session keys from given seeds.
 pub trait InitialSessionKeys<C: Components> {
 	/// Generate the initial session keys for the given seeds.
@@ -174,7 +168,6 @@
 		session::generate_initial_session_keys(client, seeds).map_err(Into::into)
 	}
 }
->>>>>>> dcbe1be4
 
 /// Something that can start the RPC service.
 pub trait StartRpc<C: Components> {
@@ -184,13 +177,9 @@
 		system_info: SystemInfo,
 		task_executor: TaskExecutor,
 		transaction_pool: Arc<TransactionPool<C::TransactionPoolApi>>,
-<<<<<<< HEAD
 		rpc_extensions: impl rpc::RpcExtension<rpc::Metadata>,
+		keystore: KeyStorePtr,
 	) -> RpcHandler;
-=======
-		keystore: KeyStorePtr,
-	) -> rpc::RpcHandler;
->>>>>>> dcbe1be4
 }
 
 impl<C: Components> StartRpc<C> for C where
@@ -204,14 +193,19 @@
 		rpc_system_info: SystemInfo,
 		task_executor: TaskExecutor,
 		transaction_pool: Arc<TransactionPool<C::TransactionPoolApi>>,
-<<<<<<< HEAD
 		rpc_extensions: impl rpc::RpcExtension<rpc::Metadata>,
+		keystore: KeyStorePtr,
 	) -> RpcHandler {
 		use rpc::{chain, state, author, system};
 		let subscriptions = rpc::Subscriptions::new(task_executor.clone());
 		let chain = chain::Chain::new(client.clone(), subscriptions.clone());
 		let state = state::State::new(client.clone(), subscriptions.clone());
-		let author = author::Author::new(client, transaction_pool, subscriptions);
+		let author = rpc::apis::author::Author::new(
+			client,
+			transaction_pool,
+			subscriptions,
+			keystore,
+		);
 		let system = system::System::new(rpc_system_info, system_send_back);
 
 		rpc_servers::rpc_handler((
@@ -221,26 +215,6 @@
 			system::SystemApi::to_delegate(system),
 			rpc_extensions,
 		))
-=======
-		keystore: KeyStorePtr,
-	) -> rpc::RpcHandler {
-		let subscriptions = rpc::apis::Subscriptions::new(task_executor.clone());
-		let chain = rpc::apis::chain::Chain::new(client.clone(), subscriptions.clone());
-		let state = rpc::apis::state::State::new(client.clone(), subscriptions.clone());
-		let author = rpc::apis::author::Author::new(
-			client,
-			transaction_pool,
-			subscriptions,
-			keystore,
-		);
-		let system = rpc::apis::system::System::new(rpc_system_info, system_send_back);
-		rpc::rpc_handler::<ComponentBlock<C>, ComponentExHash<C>, _, _, _, _>(
-			state,
-			chain,
-			author,
-			system,
-		)
->>>>>>> dcbe1be4
 	}
 }
 
