// Copyright 2017-2019 Parity Technologies (UK) Ltd.
// This file is part of Substrate.

// Substrate is free software: you can redistribute it and/or modify
// it under the terms of the GNU General Public License as published by
// the Free Software Foundation, either version 3 of the License, or
// (at your option) any later version.

// Substrate is distributed in the hope that it will be useful,
// but WITHOUT ANY WARRANTY; without even the implied warranty of
// MERCHANTABILITY or FITNESS FOR A PARTICULAR PURPOSE.  See the
// GNU General Public License for more details.

// You should have received a copy of the GNU General Public License
// along with Substrate.  If not, see <http://www.gnu.org/licenses/>.

//! Substrate service components.

use std::{sync::Arc, ops::Deref, ops::DerefMut};
use serde::{Serialize, de::DeserializeOwned};
use crate::chain_spec::ChainSpec;
use client_db;
use client::{self, Client, runtime_api};
use crate::{error, Service, AuthorityKeyProvider};
use consensus_common::{import_queue::ImportQueue, SelectChain};
use network::{self, OnDemand, FinalityProofProvider, NetworkStateInfo, config::BoxFinalityProofRequestBuilder};
use substrate_executor::{NativeExecutor, NativeExecutionDispatch};
use transaction_pool::txpool::{self, Options as TransactionPoolOptions, Pool as TransactionPool};
use sr_primitives::{
	BuildStorage, traits::{Block as BlockT, Header as HeaderT, ProvideRuntimeApi}, generic::BlockId
};
use crate::config::Configuration;
use primitives::{Blake2Hasher, H256, Pair};
use rpc::{self, apis::system::SystemInfo};
<<<<<<< HEAD
use futures::{prelude::*, future::Executor, sync::mpsc};
use futures03::{FutureExt as _, compat::Compat};
=======
use futures::{prelude::*, future::Executor};
use futures03::channel::mpsc;
>>>>>>> 5342c630

// Type aliases.
// These exist mainly to avoid typing `<F as Factory>::Foo` all over the code.

/// Network service type for `Components`.
pub type NetworkService<C> = network::NetworkService<
	ComponentBlock<C>,
	<<C as Components>::Factory as ServiceFactory>::NetworkProtocol,
	ComponentExHash<C>
>;

/// Code executor type for a factory.
pub type CodeExecutor<F> = NativeExecutor<<F as ServiceFactory>::RuntimeDispatch>;

/// Full client backend type for a factory.
pub type FullBackend<F> = client_db::Backend<<F as ServiceFactory>::Block>;

/// Full client executor type for a factory.
pub type FullExecutor<F> = client::LocalCallExecutor<
	client_db::Backend<<F as ServiceFactory>::Block>,
	CodeExecutor<F>,
>;

/// Light client backend type for a factory.
pub type LightBackend<F> = client::light::backend::Backend<
	client_db::light::LightStorage<<F as ServiceFactory>::Block>,
	network::OnDemand<<F as ServiceFactory>::Block>,
	Blake2Hasher,
>;

/// Light client executor type for a factory.
pub type LightExecutor<F> = client::light::call_executor::RemoteOrLocalCallExecutor<
	<F as ServiceFactory>::Block,
	client::light::backend::Backend<
		client_db::light::LightStorage<<F as ServiceFactory>::Block>,
		network::OnDemand<<F as ServiceFactory>::Block>,
		Blake2Hasher
	>,
	client::light::call_executor::RemoteCallExecutor<
		client::light::blockchain::Blockchain<
			client_db::light::LightStorage<<F as ServiceFactory>::Block>,
			network::OnDemand<<F as ServiceFactory>::Block>
		>,
		network::OnDemand<<F as ServiceFactory>::Block>,
	>,
	client::LocalCallExecutor<
		client::light::backend::Backend<
			client_db::light::LightStorage<<F as ServiceFactory>::Block>,
			network::OnDemand<<F as ServiceFactory>::Block>,
			Blake2Hasher
		>,
		CodeExecutor<F>
	>
>;

/// Full client type for a factory.
pub type FullClient<F> = Client<FullBackend<F>, FullExecutor<F>, <F as ServiceFactory>::Block, <F as ServiceFactory>::RuntimeApi>;

/// Light client type for a factory.
pub type LightClient<F> = Client<LightBackend<F>, LightExecutor<F>, <F as ServiceFactory>::Block, <F as ServiceFactory>::RuntimeApi>;

/// `ChainSpec` specialization for a factory.
pub type FactoryChainSpec<F> = ChainSpec<<F as ServiceFactory>::Genesis>;

/// `Genesis` specialization for a factory.
pub type FactoryGenesis<F> = <F as ServiceFactory>::Genesis;

/// `Block` type for a factory.
pub type FactoryBlock<F> = <F as ServiceFactory>::Block;

/// `Extrinsic` type for a factory.
pub type FactoryExtrinsic<F> = <<F as ServiceFactory>::Block as BlockT>::Extrinsic;

/// `Number` type for a factory.
pub type FactoryBlockNumber<F> = <<FactoryBlock<F> as BlockT>::Header as HeaderT>::Number;

/// Full `Configuration` type for a factory.
pub type FactoryFullConfiguration<F> = Configuration<<F as ServiceFactory>::Configuration, FactoryGenesis<F>>;

/// Client type for `Components`.
pub type ComponentClient<C> = Client<
	<C as Components>::Backend,
	<C as Components>::Executor,
	FactoryBlock<<C as Components>::Factory>,
	<C as Components>::RuntimeApi,
>;

/// A offchain workers storage backend type.
pub type ComponentOffchainStorage<C> = <
	<C as Components>::Backend as client::backend::Backend<ComponentBlock<C>, Blake2Hasher>
>::OffchainStorage;

/// Block type for `Components`
pub type ComponentBlock<C> = <<C as Components>::Factory as ServiceFactory>::Block;

/// ConsensusPair type for `Components`
pub type ComponentConsensusPair<C> = <<C as Components>::Factory as ServiceFactory>::ConsensusPair;

/// FinalityPair type for `Components`
pub type ComponentFinalityPair<C> = <<C as Components>::Factory as ServiceFactory>::FinalityPair;

/// AuthorityKeyProvider type for `Components`
pub type ComponentAuthorityKeyProvider<C> =
	AuthorityKeyProvider<ComponentBlock<C>, ComponentConsensusPair<C>, ComponentFinalityPair<C>>;

/// Extrinsic hash type for `Components`
pub type ComponentExHash<C> = <<C as Components>::TransactionPoolApi as txpool::ChainApi>::Hash;

/// Extrinsic type.
pub type ComponentExtrinsic<C> = <ComponentBlock<C> as BlockT>::Extrinsic;

/// Extrinsic pool API type for `Components`.
pub type PoolApi<C> = <C as Components>::TransactionPoolApi;

/// A set of traits for the runtime genesis config.
pub trait RuntimeGenesis: Serialize + DeserializeOwned + BuildStorage {}
impl<T: Serialize + DeserializeOwned + BuildStorage> RuntimeGenesis for T {}

/// Something that can start the RPC service.
pub trait StartRPC<C: Components> {
	fn start_rpc(
		client: Arc<ComponentClient<C>>,
		system_send_back: mpsc::UnboundedSender<rpc::apis::system::Request<ComponentBlock<C>>>,
		system_info: SystemInfo,
		task_executor: TaskExecutor,
		transaction_pool: Arc<TransactionPool<C::TransactionPoolApi>>,
	) -> rpc::RpcHandler;
}

impl<C: Components> StartRPC<Self> for C where
	ComponentClient<C>: ProvideRuntimeApi,
	<ComponentClient<C> as ProvideRuntimeApi>::Api: runtime_api::Metadata<ComponentBlock<C>>,
{
	fn start_rpc(
		client: Arc<ComponentClient<C>>,
		system_send_back: mpsc::UnboundedSender<rpc::apis::system::Request<ComponentBlock<C>>>,
		rpc_system_info: SystemInfo,
		task_executor: TaskExecutor,
		transaction_pool: Arc<TransactionPool<C::TransactionPoolApi>>,
	) -> rpc::RpcHandler {
		let subscriptions = rpc::apis::Subscriptions::new(task_executor.clone());
		let chain = rpc::apis::chain::Chain::new(client.clone(), subscriptions.clone());
		let state = rpc::apis::state::State::new(client.clone(), subscriptions.clone());
		let author = rpc::apis::author::Author::new(client, transaction_pool, subscriptions);
		let system = rpc::apis::system::System::new(rpc_system_info, system_send_back);
		rpc::rpc_handler::<ComponentBlock<C>, ComponentExHash<C>, _, _, _, _>(
			state,
			chain,
			author,
			system,
		)
	}
}

/// Something that can maintain transaction pool on every imported block.
pub trait MaintainTransactionPool<C: Components> {
	fn maintain_transaction_pool(
		id: &BlockId<ComponentBlock<C>>,
		client: &ComponentClient<C>,
		transaction_pool: &TransactionPool<C::TransactionPoolApi>,
	) -> error::Result<()>;
}

fn maintain_transaction_pool<Api, Backend, Block, Executor, PoolApi>(
	id: &BlockId<Block>,
	client: &Client<Backend, Executor, Block, Api>,
	transaction_pool: &TransactionPool<PoolApi>,
) -> error::Result<()> where
	Block: BlockT<Hash = <Blake2Hasher as primitives::Hasher>::Out>,
	Backend: client::backend::Backend<Block, Blake2Hasher>,
	Client<Backend, Executor, Block, Api>: ProvideRuntimeApi,
	<Client<Backend, Executor, Block, Api> as ProvideRuntimeApi>::Api: runtime_api::TaggedTransactionQueue<Block>,
	Executor: client::CallExecutor<Block, Blake2Hasher>,
	PoolApi: txpool::ChainApi<Hash = Block::Hash, Block = Block>,
{
	// Avoid calling into runtime if there is nothing to prune from the pool anyway.
	if transaction_pool.status().is_empty() {
		return Ok(())
	}

	if let Some(block) = client.block(id)? {
		let parent_id = BlockId::hash(*block.block.header().parent_hash());
		let extrinsics = block.block.extrinsics();
		transaction_pool.prune(id, &parent_id, extrinsics).map_err(|e| format!("{:?}", e))?;
	}

	Ok(())
}

impl<C: Components> MaintainTransactionPool<Self> for C where
	ComponentClient<C>: ProvideRuntimeApi,
	<ComponentClient<C> as ProvideRuntimeApi>::Api: runtime_api::TaggedTransactionQueue<ComponentBlock<C>>,
{
	fn maintain_transaction_pool(
		id: &BlockId<ComponentBlock<C>>,
		client: &ComponentClient<C>,
		transaction_pool: &TransactionPool<C::TransactionPoolApi>,
	) -> error::Result<()> {
		maintain_transaction_pool(id, client, transaction_pool)
	}
}

pub trait OffchainWorker<C: Components> {
	fn offchain_workers(
		number: &FactoryBlockNumber<C::Factory>,
		offchain: &offchain::OffchainWorkers<
			ComponentClient<C>,
			ComponentOffchainStorage<C>,
			ComponentAuthorityKeyProvider<C>,
			ComponentBlock<C>
		>,
		pool: &Arc<TransactionPool<C::TransactionPoolApi>>,
		network_state: &Arc<dyn NetworkStateInfo + Send + Sync>,
	) -> error::Result<Box<dyn Future<Item = (), Error = ()> + Send>>;
}

impl<C: Components> OffchainWorker<Self> for C where
	ComponentClient<C>: ProvideRuntimeApi,
	<ComponentClient<C> as ProvideRuntimeApi>::Api: offchain::OffchainWorkerApi<ComponentBlock<C>>,
{
	fn offchain_workers(
		number: &FactoryBlockNumber<C::Factory>,
		offchain: &offchain::OffchainWorkers<
			ComponentClient<C>,
			ComponentOffchainStorage<C>,
			ComponentAuthorityKeyProvider<C>,
			ComponentBlock<C>
		>,
		pool: &Arc<TransactionPool<C::TransactionPoolApi>>,
		network_state: &Arc<dyn NetworkStateInfo + Send + Sync>,
	) -> error::Result<Box<dyn Future<Item = (), Error = ()> + Send>> {
		let future = offchain.on_block_imported(number, pool, network_state.clone())
			.map(|()| Ok(()));
		Ok(Box::new(Compat::new(future)))
	}
}

/// The super trait that combines all required traits a `Service` needs to implement.
pub trait ServiceTrait<C: Components>:
	Deref<Target = Service<C>>
	+ Send
	+ 'static
	+ StartRPC<C>
	+ MaintainTransactionPool<C>
	+ OffchainWorker<C>
{}
impl<C: Components, T> ServiceTrait<C> for T where
	T: Deref<Target = Service<C>>
	+ Send
	+ 'static
	+ StartRPC<C>
	+ MaintainTransactionPool<C>
	+ OffchainWorker<C>
{}

/// Alias for a an implementation of `futures::future::Executor`.
pub type TaskExecutor = Arc<dyn Executor<Box<dyn Future<Item = (), Error = ()> + Send>> + Send + Sync>;

/// A collection of types and methods to build a service on top of the substrate service.
pub trait ServiceFactory: 'static + Sized {
	/// Block type.
	type Block: BlockT<Hash=H256>;
	/// Consensus crypto type.
	type ConsensusPair: Pair;
	/// Finality crypto type.
	type FinalityPair: Pair;
	/// The type that implements the runtime API.
	type RuntimeApi: Send + Sync;
	/// Network protocol extensions.
	type NetworkProtocol: network::specialization::NetworkSpecialization<Self::Block>;
	/// Chain runtime.
	type RuntimeDispatch: NativeExecutionDispatch + Send + Sync + 'static;
	/// Extrinsic pool backend type for the full client.
	type FullTransactionPoolApi: txpool::ChainApi<Hash = <Self::Block as BlockT>::Hash, Block = Self::Block> + Send + 'static;
	/// Extrinsic pool backend type for the light client.
	type LightTransactionPoolApi: txpool::ChainApi<Hash = <Self::Block as BlockT>::Hash, Block = Self::Block> + 'static;
	/// Genesis configuration for the runtime.
	type Genesis: RuntimeGenesis;
	/// Other configuration for service members.
	type Configuration: Default;
	/// Extended full service type.
	type FullService: ServiceTrait<FullComponents<Self>>;
	/// Extended light service type.
	type LightService: ServiceTrait<LightComponents<Self>>;
	/// ImportQueue for full client
	type FullImportQueue: ImportQueue<Self::Block> + 'static;
	/// ImportQueue for light clients
	type LightImportQueue: ImportQueue<Self::Block> + 'static;
	/// The Fork Choice Strategy for the chain
	type SelectChain: SelectChain<Self::Block> + 'static;

	//TODO: replace these with a constructor trait. that TransactionPool implements. (#1242)
	/// Extrinsic pool constructor for the full client.
	fn build_full_transaction_pool(config: TransactionPoolOptions, client: Arc<FullClient<Self>>)
		-> Result<TransactionPool<Self::FullTransactionPoolApi>, error::Error>;
	/// Extrinsic pool constructor for the light client.
	fn build_light_transaction_pool(config: TransactionPoolOptions, client: Arc<LightClient<Self>>)
		-> Result<TransactionPool<Self::LightTransactionPoolApi>, error::Error>;

	/// Build network protocol.
	fn build_network_protocol(config: &FactoryFullConfiguration<Self>)
		-> Result<Self::NetworkProtocol, error::Error>;

	/// Build finality proof provider for serving network requests on full node.
	fn build_finality_proof_provider(
		client: Arc<FullClient<Self>>
	) -> Result<Option<Arc<dyn FinalityProofProvider<Self::Block>>>, error::Error>;

	/// Build the Fork Choice algorithm for full client
	fn build_select_chain(
		config: &mut FactoryFullConfiguration<Self>,
		client: Arc<FullClient<Self>>,
	) -> Result<Self::SelectChain, error::Error>;

	/// Build full service.
	fn new_full(config: FactoryFullConfiguration<Self>)
		-> Result<Self::FullService, error::Error>;
	/// Build light service.
	fn new_light(config: FactoryFullConfiguration<Self>)
		-> Result<Self::LightService, error::Error>;

	/// ImportQueue for a full client
	fn build_full_import_queue(
		config: &mut FactoryFullConfiguration<Self>,
		_client: Arc<FullClient<Self>>,
		_select_chain: Self::SelectChain,
	) -> Result<Self::FullImportQueue, error::Error> {
		if let Some(name) = config.chain_spec.consensus_engine() {
			match name {
				_ => Err(format!("Chain Specification defines unknown consensus engine '{}'", name).into())
			}

		} else {
			Err("Chain Specification doesn't contain any consensus_engine name".into())
		}
	}

	/// ImportQueue for a light client
	fn build_light_import_queue(
		config: &mut FactoryFullConfiguration<Self>,
		_client: Arc<LightClient<Self>>
	) -> Result<(Self::LightImportQueue, BoxFinalityProofRequestBuilder<Self::Block>), error::Error> {
		if let Some(name) = config.chain_spec.consensus_engine() {
			match name {
				_ => Err(format!("Chain Specification defines unknown consensus engine '{}'", name).into())
			}

		} else {
			Err("Chain Specification doesn't contain any consensus_engine name".into())
		}
	}
}

/// A collection of types and function to generalize over full / light client type.
pub trait Components: Sized + 'static {
	/// Associated service factory.
	type Factory: ServiceFactory;
	/// Client backend.
	type Backend: 'static + client::backend::Backend<FactoryBlock<Self::Factory>, Blake2Hasher>;
	/// Client executor.
	type Executor: 'static + client::CallExecutor<FactoryBlock<Self::Factory>, Blake2Hasher> + Send + Sync + Clone;
	/// The type that implements the runtime API.
	type RuntimeApi: Send + Sync;
	/// A type that can start all runtime-dependent services.
	type RuntimeServices: ServiceTrait<Self>;
	// TODO: Traitify transaction pool and allow people to implement their own. (#1242)
	/// Extrinsic pool type.
	type TransactionPoolApi: 'static + txpool::ChainApi<
		Hash = <FactoryBlock<Self::Factory> as BlockT>::Hash,
		Block = FactoryBlock<Self::Factory>
	>;
	/// Our Import Queue
	type ImportQueue: ImportQueue<FactoryBlock<Self::Factory>> + 'static;
	/// The Fork Choice Strategy for the chain
	type SelectChain: SelectChain<FactoryBlock<Self::Factory>>;

	/// Create client.
	fn build_client(
		config: &FactoryFullConfiguration<Self::Factory>,
		executor: CodeExecutor<Self::Factory>,
	) -> Result<
		(
			Arc<ComponentClient<Self>>,
			Option<Arc<OnDemand<FactoryBlock<Self::Factory>>>>
		),
		error::Error
	>;

	/// Create extrinsic pool.
	fn build_transaction_pool(config: TransactionPoolOptions, client: Arc<ComponentClient<Self>>)
		-> Result<TransactionPool<Self::TransactionPoolApi>, error::Error>;

	/// Build the queue that imports blocks from the network, and optionally a way for the network
	/// to build requests for proofs of finality.
	fn build_import_queue(
		config: &mut FactoryFullConfiguration<Self::Factory>,
		client: Arc<ComponentClient<Self>>,
		select_chain: Option<Self::SelectChain>,
	) -> Result<(Self::ImportQueue, Option<BoxFinalityProofRequestBuilder<FactoryBlock<Self::Factory>>>), error::Error>;

	/// Finality proof provider for serving network requests.
	fn build_finality_proof_provider(
		client: Arc<ComponentClient<Self>>
	) -> Result<Option<Arc<dyn FinalityProofProvider<<Self::Factory as ServiceFactory>::Block>>>, error::Error>;

	/// Build fork choice selector
	fn build_select_chain(
		config: &mut FactoryFullConfiguration<Self::Factory>,
		client: Arc<ComponentClient<Self>>
	) -> Result<Option<Self::SelectChain>, error::Error>;
}

/// A struct that implement `Components` for the full client.
pub struct FullComponents<Factory: ServiceFactory> {
	service: Service<FullComponents<Factory>>,
}

impl<Factory: ServiceFactory> FullComponents<Factory> {
	/// Create new `FullComponents`
	pub fn new(
		config: FactoryFullConfiguration<Factory>
	) -> Result<Self, error::Error> {
		Ok(
			Self {
				service: Service::new(config)?,
			}
		)
	}
}

impl<Factory: ServiceFactory> Deref for FullComponents<Factory> {
	type Target = Service<Self>;

	fn deref(&self) -> &Self::Target {
		&self.service
	}
}

impl<Factory: ServiceFactory> DerefMut for FullComponents<Factory> {
	fn deref_mut(&mut self) -> &mut Service<Self> {
		&mut self.service
	}
}

impl<Factory: ServiceFactory> Future for FullComponents<Factory> {
	type Item = ();
	type Error = ();

	fn poll(&mut self) -> Poll<Self::Item, Self::Error> {
		self.service.poll()
	}
}

impl<Factory: ServiceFactory> Components for FullComponents<Factory> {
	type Factory = Factory;
	type Executor = FullExecutor<Factory>;
	type Backend = FullBackend<Factory>;
	type TransactionPoolApi = <Factory as ServiceFactory>::FullTransactionPoolApi;
	type ImportQueue = Factory::FullImportQueue;
	type RuntimeApi = Factory::RuntimeApi;
	type RuntimeServices = Factory::FullService;
	type SelectChain = Factory::SelectChain;

	fn build_client(
		config: &FactoryFullConfiguration<Factory>,
		executor: CodeExecutor<Self::Factory>,
	)
		-> Result<(
			Arc<ComponentClient<Self>>,
			Option<Arc<OnDemand<FactoryBlock<Self::Factory>>>>
		), error::Error>
	{
		let db_settings = client_db::DatabaseSettings {
			cache_size: config.database_cache_size.map(|u| u as usize),
			state_cache_size: config.state_cache_size,
			state_cache_child_ratio:
				config.state_cache_child_ratio.map(|v| (v, 100)),
			path: config.database_path.clone(),
			pruning: config.pruning.clone(),
		};
		Ok((Arc::new(client_db::new_client(
			db_settings,
			executor,
			&config.chain_spec,
			config.execution_strategies.clone(),
		)?), None))
	}

	fn build_transaction_pool(
		config: TransactionPoolOptions,
		client: Arc<ComponentClient<Self>>
	) -> Result<TransactionPool<Self::TransactionPoolApi>, error::Error> {
		Factory::build_full_transaction_pool(config, client)
	}

	fn build_import_queue(
		config: &mut FactoryFullConfiguration<Self::Factory>,
		client: Arc<ComponentClient<Self>>,
		select_chain: Option<Self::SelectChain>,
	) -> Result<(Self::ImportQueue, Option<BoxFinalityProofRequestBuilder<FactoryBlock<Self::Factory>>>), error::Error> {
		let select_chain = select_chain
			.ok_or(error::Error::SelectChainRequired)?;
		Factory::build_full_import_queue(config, client, select_chain)
			.map(|queue| (queue, None))
	}

	fn build_select_chain(
		config: &mut FactoryFullConfiguration<Self::Factory>,
		client: Arc<ComponentClient<Self>>
	) -> Result<Option<Self::SelectChain>, error::Error> {
		Self::Factory::build_select_chain(config, client).map(Some)
	}

	fn build_finality_proof_provider(
		client: Arc<ComponentClient<Self>>
	) -> Result<Option<Arc<dyn FinalityProofProvider<<Self::Factory as ServiceFactory>::Block>>>, error::Error> {
		Factory::build_finality_proof_provider(client)
	}
}

/// A struct that implement `Components` for the light client.
pub struct LightComponents<Factory: ServiceFactory> {
	service: Service<LightComponents<Factory>>,
}

impl<Factory: ServiceFactory> LightComponents<Factory> {
	/// Create new `LightComponents`
	pub fn new(
		config: FactoryFullConfiguration<Factory>,
	) -> Result<Self, error::Error> {
		Ok(
			Self {
				service: Service::new(config)?,
			}
		)
	}
}

impl<Factory: ServiceFactory> Deref for LightComponents<Factory> {
	type Target = Service<Self>;

	fn deref(&self) -> &Self::Target {
		&self.service
	}
}

impl<Factory: ServiceFactory> Future for LightComponents<Factory> {
	type Item = ();
	type Error = ();

	fn poll(&mut self) -> Poll<Self::Item, Self::Error> {
		self.service.poll()
	}
}

impl<Factory: ServiceFactory> Components for LightComponents<Factory> {
	type Factory = Factory;
	type Executor = LightExecutor<Factory>;
	type Backend = LightBackend<Factory>;
	type TransactionPoolApi = <Factory as ServiceFactory>::LightTransactionPoolApi;
	type ImportQueue = <Factory as ServiceFactory>::LightImportQueue;
	type RuntimeApi = Factory::RuntimeApi;
	type RuntimeServices = Factory::LightService;
	type SelectChain = Factory::SelectChain;

	fn build_client(
		config: &FactoryFullConfiguration<Factory>,
		executor: CodeExecutor<Self::Factory>,
	)
		-> Result<
			(
				Arc<ComponentClient<Self>>,
				Option<Arc<OnDemand<FactoryBlock<Self::Factory>>>>
			), error::Error>
	{
		let db_settings = client_db::DatabaseSettings {
			cache_size: None,
			state_cache_size: config.state_cache_size,
			state_cache_child_ratio:
				config.state_cache_child_ratio.map(|v| (v, 100)),
			path: config.database_path.clone(),
			pruning: config.pruning.clone(),
		};
		let db_storage = client_db::light::LightStorage::new(db_settings)?;
		let light_blockchain = client::light::new_light_blockchain(db_storage);
		let fetch_checker = Arc::new(client::light::new_fetch_checker(light_blockchain.clone(), executor.clone()));
		let fetcher = Arc::new(network::OnDemand::new(fetch_checker));
		let client_backend = client::light::new_light_backend(light_blockchain, fetcher.clone());
		let client = client::light::new_light(client_backend, fetcher.clone(), &config.chain_spec, executor)?;
		Ok((Arc::new(client), Some(fetcher)))
	}

	fn build_transaction_pool(config: TransactionPoolOptions, client: Arc<ComponentClient<Self>>)
		-> Result<TransactionPool<Self::TransactionPoolApi>, error::Error>
	{
		Factory::build_light_transaction_pool(config, client)
	}

	fn build_import_queue(
		config: &mut FactoryFullConfiguration<Self::Factory>,
		client: Arc<ComponentClient<Self>>,
		_select_chain: Option<Self::SelectChain>,
	) -> Result<(Self::ImportQueue, Option<BoxFinalityProofRequestBuilder<FactoryBlock<Self::Factory>>>), error::Error> {
		Factory::build_light_import_queue(config, client)
			.map(|(queue, builder)| (queue, Some(builder)))
	}

	fn build_finality_proof_provider(
		_client: Arc<ComponentClient<Self>>
	) -> Result<Option<Arc<dyn FinalityProofProvider<<Self::Factory as ServiceFactory>::Block>>>, error::Error> {
		Ok(None)
	}
	fn build_select_chain(
		_config: &mut FactoryFullConfiguration<Self::Factory>,
		_client: Arc<ComponentClient<Self>>
	) -> Result<Option<Self::SelectChain>, error::Error> {
		Ok(None)
	}
}

#[cfg(test)]
mod tests {
	use super::*;
	use consensus_common::BlockOrigin;
	use substrate_test_runtime_client::{prelude::*, runtime::Transfer};

	#[test]
	fn should_remove_transactions_from_the_pool() {
		let (client, longest_chain) = TestClientBuilder::new().build_with_longest_chain();
		let client = Arc::new(client);
		let pool = TransactionPool::new(Default::default(), ::transaction_pool::ChainApi::new(client.clone()));
		let transaction = Transfer {
			amount: 5,
			nonce: 0,
			from: AccountKeyring::Alice.into(),
			to: Default::default(),
		}.into_signed_tx();
		let best = longest_chain.best_chain().unwrap();

		// store the transaction in the pool
		pool.submit_one(&BlockId::hash(best.hash()), transaction.clone()).unwrap();

		// import the block
		let mut builder = client.new_block(Default::default()).unwrap();
		builder.push(transaction.clone()).unwrap();
		let block = builder.bake().unwrap();
		let id = BlockId::hash(block.header().hash());
		client.import(BlockOrigin::Own, block).unwrap();

		// fire notification - this should clean up the queue
		assert_eq!(pool.status().ready, 1);
		maintain_transaction_pool(
			&id,
			&client,
			&pool,
		).unwrap();

		// then
		assert_eq!(pool.status().ready, 0);
		assert_eq!(pool.status().future, 0);
	}
}<|MERGE_RESOLUTION|>--- conflicted
+++ resolved
@@ -32,13 +32,8 @@
 use crate::config::Configuration;
 use primitives::{Blake2Hasher, H256, Pair};
 use rpc::{self, apis::system::SystemInfo};
-<<<<<<< HEAD
-use futures::{prelude::*, future::Executor, sync::mpsc};
-use futures03::{FutureExt as _, compat::Compat};
-=======
 use futures::{prelude::*, future::Executor};
-use futures03::channel::mpsc;
->>>>>>> 5342c630
+use futures03::{FutureExt as _, channel::mpsc, compat::Compat};
 
 // Type aliases.
 // These exist mainly to avoid typing `<F as Factory>::Foo` all over the code.
