--- conflicted
+++ resolved
@@ -68,13 +68,10 @@
 	pub telemetry_endpoints: Option<TelemetryEndpoints>,
 	/// The default number of 64KB pages to allocate for Wasm execution
 	pub default_heap_pages: Option<u64>,
-<<<<<<< HEAD
+	/// Enable authoring even when offline.
+	pub force_authoring: bool,
 	/// Disable GRANDPA when running in validator mode
 	pub disable_grandpa: bool,
-=======
-	/// Enable authoring even when offline.
-	pub force_authoring: bool,
->>>>>>> 2f135205
 }
 
 impl<C: Default, G: Serialize + DeserializeOwned + BuildStorage> Configuration<C, G> {
@@ -100,11 +97,8 @@
 			rpc_ws: None,
 			telemetry_endpoints: None,
 			default_heap_pages: None,
-<<<<<<< HEAD
+			force_authoring: false,
 			disable_grandpa: false,
-=======
-			force_authoring: false,
->>>>>>> 2f135205
 		};
 		configuration.network.boot_nodes = configuration.chain_spec.boot_nodes().to_vec();
 
