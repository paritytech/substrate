--- conflicted
+++ resolved
@@ -120,11 +120,8 @@
 		rpc_ws: None,
 		telemetry_endpoints: None,
 		default_heap_pages: None,
-<<<<<<< HEAD
+		force_authoring: false,
 		disable_grandpa: false,
-=======
-		force_authoring: false,
->>>>>>> 2f135205
 	}
 }
 
