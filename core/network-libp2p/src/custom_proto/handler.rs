--- conflicted
+++ resolved
@@ -574,22 +574,10 @@
 
 	fn connection_keep_alive(&self) -> KeepAlive {
 		match self.state {
-<<<<<<< HEAD
-			ProtocolState::Init { .. } | ProtocolState::Opening { .. } => {}
-			ProtocolState::Normal { .. } => keep_forever = true,
-			ProtocolState::Disabled { .. } | ProtocolState::Poisoned |
-			ProtocolState::KillAsap => return KeepAlive::No,
-		}
-
-		if keep_forever {
-			KeepAlive::Yes
-		} else {
-			KeepAlive::No
-=======
 			ProtocolState::Init { .. } | ProtocolState::Opening { .. } |
 			ProtocolState::Normal { .. } => KeepAlive::Yes,
-			ProtocolState::Disabled { .. } | ProtocolState::Poisoned => KeepAlive::No,
->>>>>>> e4d999ec
+			ProtocolState::Disabled { .. } | ProtocolState::Poisoned |
+      ProtocolState::KillAsap => KeepAlive::No,
 		}
 	}
 
