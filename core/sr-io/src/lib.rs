// Copyright 2017-2019 Parity Technologies (UK) Ltd.
// This file is part of Substrate.

// Substrate is free software: you can redistribute it and/or modify
// it under the terms of the GNU General Public License as published by
// the Free Software Foundation, either version 3 of the License, or
// (at your option) any later version.

// Substrate is distributed in the hope that it will be useful,
// but WITHOUT ANY WARRANTY; without even the implied warranty of
// MERCHANTABILITY or FITNESS FOR A PARTICULAR PURPOSE.  See the
// GNU General Public License for more details.

// You should have received a copy of the GNU General Public License
// along with Substrate.  If not, see <http://www.gnu.org/licenses/>.

//! This is part of the Substrate runtime.

#![warn(missing_docs)]

#![cfg_attr(not(feature = "std"), no_std)]
#![cfg_attr(not(feature = "std"), feature(lang_items))]
#![cfg_attr(not(feature = "std"), feature(alloc_error_handler))]
#![cfg_attr(not(feature = "std"), feature(core_intrinsics))]

#![cfg_attr(feature = "std", doc = "Substrate runtime standard library as compiled when linked with Rust's standard library.")]
#![cfg_attr(not(feature = "std"), doc = "Substrate's runtime standard library as compiled without Rust's standard library.")]

<<<<<<< HEAD
use hash_db::Hasher;

=======
>>>>>>> 223554e5
use rstd::vec::Vec;

use primitives::{
	crypto::KeyTypeId, ed25519, sr25519, H256,
	offchain::{
		Timestamp, HttpRequestId, HttpRequestStatus, HttpError, StorageKind, OpaqueNetworkState,
	},
	child_storage_key::ChildStorageKey,
};

use trie::{TrieConfiguration, trie_types::Layout};

use runtime_interface::runtime_interface;

use codec::{Encode, Decode};

/// Error verifying ECDSA signature
#[derive(Encode, Decode)]
pub enum EcdsaVerifyError {
	/// Incorrect value of R or S
	BadRS,
	/// Incorrect value of V
	BadV,
	/// Invalid signature
	BadSignature,
}

<<<<<<< HEAD
pub mod offchain;

/// Returns a `ChildStorageKey` if the given `storage_key` slice is a valid storage
/// key or panics otherwise.
///
/// Panicking here is aligned with what the `without_std` environment would do
/// in the case of an invalid child storage key.
fn child_storage_key_or_panic(storage_key: &[u8]) -> ChildStorageKey {
	match ChildStorageKey::from_slice(storage_key) {
		Some(storage_key) => storage_key,
		None => panic!("child storage key is invalid"),
=======
/// Converts a public trait definition into a private trait and set of public functions
/// that assume the trait is implemented for `()` for ease of calling.
macro_rules! export_api {
	(
		$( #[$trait_attr:meta] )*
		pub(crate) trait $trait_name:ident {
			$(
				$( #[$attr:meta] )*
				fn $name:ident
					( $( $arg:ident : $arg_ty:ty ),* $(,)? )
					$( -> $ret:ty )?
					$( where $( $w_name:path : $w_ty:path ),+ )?;
			)*
		}
	) => {
		$( #[$trait_attr] )*
		pub(crate) trait $trait_name {
			$(
				$( #[$attr] )*
				fn $name ( $($arg : $arg_ty ),* ) $( -> $ret )?
				$( where $( $w_name : $w_ty ),+ )?;
			)*
		}

		$(
			$( #[$attr] )*
			pub fn $name ( $($arg : $arg_ty ),* ) $( -> $ret )?
				$( where $( $w_name : $w_ty ),+ )?
			{
				#[allow(deprecated)]
				<()>:: $name ( $( $arg ),* )
			}
		)*
>>>>>>> 223554e5
	}
}

/// Interface for accessing the storage from within the runtime.
#[runtime_interface]
pub trait Storage {
	/// Returns the data for `key` in the storage or `None` if the key can not be found.
	fn get(&self, key: &[u8]) -> Option<Vec<u8>> {
		self.storage(key).map(|s| s.to_vec())
	}

	/// Returns the data for `key` in the child storage or `None` if the key can not be found.
	fn child_get(&self, child_storage_key: &[u8], key: &[u8]) -> Option<Vec<u8>> {
		let storage_key = child_storage_key_or_panic(child_storage_key);
		ext.child_storage(storage_key, key).map(|s| s.to_vec())
	}

	/// Get `key` from storage, placing the value into `value_out` and return the number of
	/// bytes that the entry in storage has beyond the offset or `None` if the storage entry
	/// doesn't exist at all.
	/// If `value_out` length is smaller than the returned length, only `value_out` length bytes
	/// are copied into `value_out`.
	fn read(&self, key: &[u8], value_out: &mut [u8], value_offset: u32) -> Option<u32> {
		self.storage(key).map(|value| {
			let value_offset = value_offset as usize;
			let data = &value[value_offset.min(value.len())..];
			let written = std::cmp::min(data.len(), value_out.len());
			value_out[..written].copy_from_slice(&data[..written]);
			value.len() as u32
		})
	}

	/// Get `key` from child storage, placing the value into `value_out` and return the number
	/// of bytes that the entry in storage has beyond the offset or `None` if the storage entry
	/// doesn't exist at all.
	/// If `value_out` length is smaller than the returned length, only `value_out` length bytes
	/// are copied into `value_out`.
	fn child_read(
		&self,
		child_storage_key: &[u8],
		key: &[u8],
		value_out: &mut [u8],
		value_offset: u32,
	) -> Option<u32> {
		let storage_key = child_storage_key_or_panic(child_storage_key);
		self.child_storage(storage_key, key)
			.map(|value| {
				let value_offset = value_offset as usize;
				let data = &value[value_offset.min(value.len())..];
				let written = std::cmp::min(data.len(), value_out.len());
				value_out[..written].copy_from_slice(&data[..written]);
				value.len() as u32
			})
	}

	/// Set `key` to `value` in the storage.
	fn set(&mut self, key: &[u8], value: &[u8]) {
		self.set_storage(key.to_vec(), value.to_vec());
	}

	/// Set `key` to `value` in the child storage denoted by `child_storage_key`.
	fn child_set(&mut self, child_storage_key: &[u8], key: &[u8], value: &[u8]) {
		let storage_key = child_storage_key_or_panic(child_storage_key);
		self.set_child_storage(storage_key, key.to_vec(), value.to_vec());
	}

	/// Clear the storage of the given `key` and its value.
	fn clear(&mut self, key: &[u8]) {
		self.clear_storage(key)
	}

	/// Clear the storage of a key.
	fn clear_child(&mut self, child_storage_key: &[u8], key: &[u8]) {
		let storage_key = child_storage_key_or_panic(child_storage_key);
		self.clear_child_storage(storage_key, key);
	}

	/// Clear an entire child storage.
	fn kill_child_storage(&mut self, child_storage_key: &[u8]) {
		let storage_key = child_storage_key_or_panic(child_storage_key);
		self.kill_child_storage(storage_key);
	}

	/// Check whether the given `key` exists in storage.
	fn exists(&self, key: &[u8]) -> bool {
		self.exists_storage(key)
	}

	/// Check whether the given `key` exists in storage.
	fn child_exists(&self, child_storage_key: &[u8], key: &[u8]) -> bool {
		let storage_key = child_storage_key_or_panic(child_storage_key);
		self.exists_child_storage(storage_key, key)
	}

	/// Clear the storage of each key-value pair where the key starts with the given `prefix`.
	fn clear_prefix(&mut self, prefix: &[u8]) {
		self.clear_prefix(prefix)
	}

	/// Clear the child storage of each key-value pair where the key starts with the given `prefix`.
	fn child_clear_prefix(&mut self, child_storage_key: &[u8], prefix: &[u8]) {
		let storage_key = child_storage_key_or_panic(child_storage_key);
		self.clear_child_prefix(storage_key, prefix);
	}

	/// "Commit" all existing operations and compute the resulting storage root.
	fn root(&mut self) -> [u8; 32] {
		self.storage_root()
	}

	/// "Commit" all existing operations and compute the resulting child storage root.
	fn child_root(&mut self, child_storage_key: &[u8]) -> Vec<u8> {
		let storage_key = child_storage_key_or_panic(child_storage_key);
		self.child_storage_root(storage_key)
	}

	/// "Commit" all existing operations and get the resulting storage change root.
	fn changes_root(&mut self, parent_hash: [u8; 32]) -> Option<[u8; 32]> {
		self.storage_changes_root(parent_hash.into()).map(|h| h.map(|h| h.into())).ok()
	}

	/// A trie root formed from the iterated items.
	fn blake2_256_trie_root(input: Vec<(Vec<u8>, Vec<u8>)>) -> H256 {
		Layout::<Blake2Hasher>::trie_root(input)
	}

	/// A trie root formed from the enumerated items.
	fn blake2_256_ordered_trie_root(input: Vec<Vec<u8>>) -> H256 {
		Layout::<Blake2Hasher>::ordered_trie_root(input)
	}
}

/// Interface that provides miscellaneous functions for communicating between the runtime and the node.
#[runtime_interface]
pub trait Misc {
	/// The current relay chain identifier.
	fn chain_id(&self) -> u64 {
		self.chain_id()
	}

	/// Print a number.
	fn print_num(val: u64) {
		println!("{}", val);
	}

	/// Print any valid `utf8` buffer.
	fn print_utf8(utf8: &[u8]) {
		if let Ok(data) = std::str::from_utf8(utf8) {
			println!("{}", data)
		}
	}

	/// Print any `u8` slice as hex.
	fn print_hex(data: &[u8]) {
		println!("{}", HexDisplay::from(&data));
	}
}

/// Interfaces for working with crypto related types from within the runtime.
pub trait Crypto {
	/// Returns all `ed25519` public keys for the given key id from the keystore.
	fn ed25519_public_keys(&self, id: KeyTypeId) -> Vec<ed25519::Public> {
		self.keystore()
			.expect("No `keystore` associated for the current context!")
			.read()
			.ed25519_public_keys(id)
	}

	/// Generate an `ed22519` key for the given key type and store it in the keystore.
	///
	/// Returns the public key.
	fn ed25519_generate(&self, id: KeyTypeId, seed: Option<&str>) -> ed25519::Public {
		self.keystore()
			.expect("No `keystore` associated for the current context!")
			.write()
			.ed25519_generate_new(id, seed)
			.expect("`ed25519_generate` failed")
	}

	/// Sign the given `msg` with the `ed25519` key that corresponds to the given public key and
	/// key type in the keystore.
	///
	/// Returns the signature.
	fn ed25519_sign(
		&self,
		id: KeyTypeId,
		pub_key: &ed25519::Public,
		msg: &[u8],
	) -> Option<ed25519::Signature> {
		self.keystore()
			.expect("No `keystore` associated for the current context!")
			.read()
			.ed25519_key_pair(id, &pub_key)
			.map(|k| k.sign(msg))
	}

	/// Verify an `ed25519` signature.
	///
	/// Returns `true` when the verification in successful.
	fn ed25519_verify(
		&self,
		sig: &ed25519::Signature,
		msg: &[u8],
		pub_key: &ed25519::Public,
	) -> bool {
		ed25519::Pair::verify(sig, msg, pub_key)
	}

	/// Returns all `sr25519` public keys for the given key id from the keystore.
	fn sr25519_public_keys(&self, id: KeyTypeId) -> Vec<sr25519::Public> {
		self.keystore()
			.expect("No `keystore` associated for the current context!")
			.read()
			.sr25519_public_keys(id)
	}

	/// Generate an `sr22519` key for the given key type and store it in the keystore.
	///
	/// Returns the public key.
	fn sr25519_generate(&self, id: KeyTypeId, seed: Option<&str>) -> sr25519::Public {
		self.keystore()
			.expect("No `keystore` associated for the current context!")
			.write()
			.sr25519_generate_new(id, seed)
			.expect("`sr25519_generate` failed")
	}

	/// Sign the given `msg` with the `sr25519` key that corresponds to the given public key and
	/// key type in the keystore.
	///
	/// Returns the signature.
	fn sr25519_sign(
		self,
		id: KeyTypeId,
		pub_key: &sr25519::Public,
		msg: &[u8],
	) -> Option<sr25519::Signature> {
		self.keystore()
			.expect("No `keystore` associated for the current context!")
			.read()
			.sr25519_key_pair(id, &pub_key)
			.map(|k| k.sign(msg))
	}

	/// Verify an `sr25519` signature.
	///
	/// Returns `true` when the verification in successful.
	fn sr25519_verify(sig: &sr25519::Signature, msg: &[u8], pubkey: &sr25519::Public) -> bool {
		sr25519::Pair::verify(sig, msg, pubkey)
	}

	/// Verify and recover a SECP256k1 ECDSA signature.
	/// - `sig` is passed in RSV format. V should be either 0/1 or 27/28.
	/// Returns `Err` if the signature is bad, otherwise the 64-byte pubkey
	/// (doesn't include the 0x04 prefix).
	fn secp256k1_ecdsa_recover(
		sig: &[u8; 65],
		msg: &[u8; 32],
	) -> Result<[u8; 64], EcdsaVerifyError> {
		let rs = secp256k1::Signature::parse_slice(&sig[0..64])
			.map_err(|_| EcdsaVerifyError::BadRS)?;
		let v = secp256k1::RecoveryId::parse(if sig[64] > 26 { sig[64] - 27 } else { sig[64] } as u8)
			.map_err(|_| EcdsaVerifyError::BadV)?;
		let pubkey = secp256k1::recover(&secp256k1::Message::parse(msg), &rs, &v)
			.map_err(|_| EcdsaVerifyError::BadSignature)?;
		let mut res = [0u8; 64];
		res.copy_from_slice(&pubkey.serialize()[1..65]);
		Ok(res)
	}
}

/// Interface that provides functions for hashing with different algorithms.
#[runtime_interface]
pub trait Hashing {
	/// Conduct a 256-bit Keccak hash.
	fn keccak_256(data: &[u8]) -> [u8; 32] {
		tiny_keccak::keccak256(data)
	}

	/// Conduct a 128-bit Blake2 hash.
	fn blake2_128(data: &[u8]) -> [u8; 16] {
		blake2_128(data)
	}

	/// Conduct a 256-bit Blake2 hash.
	fn blake2_256(data: &[u8]) -> [u8; 32] {
		blake2_256(data)
	}

	/// Conduct four XX hashes to give a 256-bit result.
	fn twox_256(data: &[u8]) -> [u8; 32] {
		twox_256(data)
	}

	/// Conduct two XX hashes to give a 128-bit result.
	fn twox_128(data: &[u8]) -> [u8; 16] {
		twox_128(data)
	}

	/// Conduct two XX hashes to give a 64-bit result.
	fn twox_64(data: &[u8]) -> [u8; 8] {
		twox_64(data)
	}
}

/// Interface that provides functions to access the offchain functionality.
#[runtime_interface]
pub trait Offchain {
	/// Returns if the local node is a potential validator.
	///
	/// Even if this function returns `true`, it does not mean that any keys are configured
	/// and that the validator is registered in the chain.
	fn is_validator(&self) -> bool {
		self.offchain()
			.expect("is_validator can be called only in the offchain worker context")
			.is_validator()
	}

	/// Submit an encoded transaction to the pool.
	///
	/// The transaction will end up in the pool.
	fn submit_transaction(&self, data: Vec<u8>) -> Result<(), ()> {
		self.offchain()
			.expect("submit_transaction can be called only in the offchain worker context")
			.submit_transaction(data)
	}

	/// Returns information about the local node's network state.
	fn network_state(&self) -> Result<OpaqueNetworkState, ()> {
		self.offchain()
			.expect("network_state can be called only in the offchain worker context")
			.network_state()
	}

	/// Returns current UNIX timestamp (in millis)
	fn timestamp(&self) -> Timestamp {
		self.offchain()
			.expect("timestamp can be called only in the offchain worker context")
			.timestamp()
	}

	/// Pause the execution until `deadline` is reached.
	fn sleep_until(&self, deadline: Timestamp) {
		self.offchain()
			.expect("sleep_until can be called only in the offchain worker context")
			.sleep_until(deadline)
	}

	/// Returns a random seed.
	///
	/// This is a trully random non deterministic seed generated by host environment.
	/// Obviously fine in the off-chain worker context.
	fn random_seed(&self) -> [u8; 32] {
		self.offchain()
			.expect("random_seed can be called only in the offchain worker context")
			.random_seed()
	}

	/// Sets a value in the local storage.
	///
	/// Note this storage is not part of the consensus, it's only accessible by
	/// offchain worker tasks running on the same machine. It IS persisted between runs.
	fn local_storage_set(&self, kind: StorageKind, key: &[u8], value: &[u8]) {
		self.offchain()
			.expect("random_seed can be called only in the offchain worker context")
			.local_storage_set(kind, key, value)
	}

	/// Sets a value in the local storage if it matches current value.
	///
	/// Since multiple offchain workers may be running concurrently, to prevent
	/// data races use CAS to coordinate between them.
	///
	/// Returns `true` if the value has been set, `false` otherwise.
	///
	/// Note this storage is not part of the consensus, it's only accessible by
	/// offchain worker tasks running on the same machine. It IS persisted between runs.
	fn local_storage_compare_and_set(
		&self,
		kind: StorageKind,
		key: &[u8],
		old_value: Option<&[u8]>,
		new_value: &[u8],
	) -> bool {
		self.offchain()
			.expect("random_seed can be called only in the offchain worker context")
			.local_storage_compare_and_set(kind, key, old_value, new_value)
	}

	/// Gets a value from the local storage.
	///
	/// If the value does not exist in the storage `None` will be returned.
	/// Note this storage is not part of the consensus, it's only accessible by
	/// offchain worker tasks running on the same machine. It IS persisted between runs.
	fn local_storage_get(&self, kind: StorageKind, key: &[u8]) -> Option<Vec<u8>> {
		self.offchain()
			.expect("random_seed can be called only in the offchain worker context")
			.local_storage_get(kind, key)
	}

	/// Initiates a http request given HTTP verb and the URL.
	///
	/// Meta is a future-reserved field containing additional, parity-scale-codec encoded parameters.
	/// Returns the id of newly started request.
	fn http_request_start(
		&self,
		method: &str,
		uri: &str,
		meta: &[u8],
	) -> Result<HttpRequestId, ()> {
		self.offchain()
			.expect("random_seed can be called only in the offchain worker context")
			.http_request_start(method, uri, meta)
	}

	/// Append header to the request.
	fn http_request_add_header(
		&self,
		request_id: HttpRequestId,
		name: &str,
		value: &str,
	) -> Result<(), ()> {
		self.offchain()
			.expect("random_seed can be called only in the offchain worker context")
			.http_request_add_header(request_id, name, value)
	}

	/// Write a chunk of request body.
	///
	/// Writing an empty chunks finalises the request.
	/// Passing `None` as deadline blocks forever.
	///
	/// Returns an error in case deadline is reached or the chunk couldn't be written.
	fn http_request_write_body(
		&self,
		request_id: HttpRequestId,
		chunk: &[u8],
		deadline: Option<Timestamp>,
	) -> Result<(), HttpError> {
		self.offchain()
			.expect("random_seed can be called only in the offchain worker context")
			.http_request_write_body(request_id, chunk, deadline)
	}

	/// Block and wait for the responses for given requests.
	///
	/// Returns a vector of request statuses (the len is the same as ids).
	/// Note that if deadline is not provided the method will block indefinitely,
	/// otherwise unready responses will produce `DeadlineReached` status.
	///
	/// Passing `None` as deadline blocks forever.
	fn http_response_wait(
		&self,
		ids: &[HttpRequestId],
		deadline: Option<Timestamp>,
	) -> Vec<HttpRequestStatus> {
		self.offchain()
			.expect("random_seed can be called only in the offchain worker context")
			.http_response_wait(ids, deadline)
	}

	/// Read all response headers.
	///
	/// Returns a vector of pairs `(HeaderKey, HeaderValue)`.
	/// NOTE response headers have to be read before response body.
	fn http_response_headers(&self, request_id: HttpRequestId) -> Vec<(Vec<u8>, Vec<u8>)> {
		self.offchain()
			.expect("random_seed can be called only in the offchain worker context")
			.http_response_headers(request_id)
	}

	/// Read a chunk of body response to given buffer.
	///
	/// Returns the number of bytes written or an error in case a deadline
	/// is reached or server closed the connection.
	/// If `0` is returned it means that the response has been fully consumed
	/// and the `request_id` is now invalid.
	/// NOTE this implies that response headers must be read before draining the body.
	/// Passing `None` as a deadline blocks forever.
	fn http_response_read_body(
		&self,
		request_id: HttpRequestId,
		buffer: &mut [u8],
		deadline: Option<Timestamp>,
	) -> Result<u32, HttpError> {
		self.offchain()
			.expect("random_seed can be called only in the offchain worker context")
			.http_response_read_body(request_id, buffer, deadline)
			.map(|r| r as u32)
	}
}


mod imp {
	use super::*;

	#[cfg(feature = "std")]
	include!("../with_std.rs");

	#[cfg(not(feature = "std"))]
	include!("../without_std.rs");
}

#[cfg(feature = "std")]
pub use self::imp::{
	StorageOverlay, ChildrenStorageOverlay, with_storage,
	with_externalities
};
#[cfg(not(feature = "std"))]
pub use self::imp::ext::*;

/// Type alias for Externalities implementation used in tests.
#[cfg(feature = "std")]
pub type TestExternalities<H> = self::imp::TestExternalities<H, u64>;<|MERGE_RESOLUTION|>--- conflicted
+++ resolved
@@ -26,11 +26,6 @@
 #![cfg_attr(feature = "std", doc = "Substrate runtime standard library as compiled when linked with Rust's standard library.")]
 #![cfg_attr(not(feature = "std"), doc = "Substrate's runtime standard library as compiled without Rust's standard library.")]
 
-<<<<<<< HEAD
-use hash_db::Hasher;
-
-=======
->>>>>>> 223554e5
 use rstd::vec::Vec;
 
 use primitives::{
@@ -56,56 +51,6 @@
 	BadV,
 	/// Invalid signature
 	BadSignature,
-}
-
-<<<<<<< HEAD
-pub mod offchain;
-
-/// Returns a `ChildStorageKey` if the given `storage_key` slice is a valid storage
-/// key or panics otherwise.
-///
-/// Panicking here is aligned with what the `without_std` environment would do
-/// in the case of an invalid child storage key.
-fn child_storage_key_or_panic(storage_key: &[u8]) -> ChildStorageKey {
-	match ChildStorageKey::from_slice(storage_key) {
-		Some(storage_key) => storage_key,
-		None => panic!("child storage key is invalid"),
-=======
-/// Converts a public trait definition into a private trait and set of public functions
-/// that assume the trait is implemented for `()` for ease of calling.
-macro_rules! export_api {
-	(
-		$( #[$trait_attr:meta] )*
-		pub(crate) trait $trait_name:ident {
-			$(
-				$( #[$attr:meta] )*
-				fn $name:ident
-					( $( $arg:ident : $arg_ty:ty ),* $(,)? )
-					$( -> $ret:ty )?
-					$( where $( $w_name:path : $w_ty:path ),+ )?;
-			)*
-		}
-	) => {
-		$( #[$trait_attr] )*
-		pub(crate) trait $trait_name {
-			$(
-				$( #[$attr] )*
-				fn $name ( $($arg : $arg_ty ),* ) $( -> $ret )?
-				$( where $( $w_name : $w_ty ),+ )?;
-			)*
-		}
-
-		$(
-			$( #[$attr] )*
-			pub fn $name ( $($arg : $arg_ty ),* ) $( -> $ret )?
-				$( where $( $w_name : $w_ty ),+ )?
-			{
-				#[allow(deprecated)]
-				<()>:: $name ( $( $arg ),* )
-			}
-		)*
->>>>>>> 223554e5
-	}
 }
 
 /// Interface for accessing the storage from within the runtime.
