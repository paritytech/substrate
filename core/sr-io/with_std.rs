--- conflicted
+++ resolved
@@ -135,10 +135,9 @@
 		);
 	}
 
-	fn clear_child_prefix(storage_key: &[u8], prefix: &[u8]) {
-		ext::with(|ext| {
-			let storage_key = child_storage_key_or_panic(storage_key);
-			ext.clear_child_prefix(storage_key, prefix)
+	fn clear_child_prefix(child_trie: &ChildTrie, prefix: &[u8]) {
+		ext::with(|ext| {
+			ext.clear_child_prefix(child_trie, prefix)
 		});
 	}
 
@@ -450,45 +449,19 @@
 }
 
 /// Execute the given closure with global functions available whose functionality routes into
-<<<<<<< HEAD
-/// externalities that draw from and populate `storage`. Forwards the value that the closure returns.
-pub fn with_storage<R, F: FnOnce() -> R>(storage: &mut StorageOverlay, f: F) -> R {
-	let mut alt_storage = Default::default();
-	rstd::mem::swap(&mut alt_storage, storage);
-	let mut ext = BasicExternalities::new(alt_storage);
-	let r = ext::using(&mut ext, f);
-	*storage = ext.into_storages().top;
-	r
-}
-
-/// Execute the given closure with global functions available whose functionality routes into
-/// externalities that draw from and populate `storage` and `children_storage`.
-/// Forwards the value that the closure returns.
-pub fn with_storage_and_children<R, F: FnOnce() -> R>(
-	storage: &mut MapTransaction,
-=======
-/// externalities that draw from and populate `storage` and `children_storage`.
+/// externalities that draw from and populate `storage`.
 /// Forwards the value that the closure returns.
 pub fn with_storage<R, F: FnOnce() -> R>(
-	storage: &mut (StorageOverlay, ChildrenStorageOverlay),
->>>>>>> 35128f74
+	storage: &mut MapTransaction,
 	f: F
 ) -> R {
 	let mut alt_storage = Default::default();
 	rstd::mem::swap(&mut alt_storage, storage);
 
-<<<<<<< HEAD
-	let mut ext = BasicExternalities::new_with_children(alt_storage);
+	let mut ext = BasicExternalities::new(alt_storage);
 	let r = ext::using(&mut ext, f);
 
-	let storage_tuple = ext.into_storages();
-	*storage = storage_tuple;
-=======
-	let mut ext = BasicExternalities::new(alt_storage.0, alt_storage.1);
-	let r = ext::using(&mut ext, f);
-
 	*storage = ext.into_storages();
->>>>>>> 35128f74
 
 	r
 }
@@ -528,7 +501,10 @@
 			true
 		}));
 
-		t = BasicExternalities::new(map![b"foo".to_vec() => b"bar".to_vec()], map![]);
+		t = BasicExternalities::new(MapTransaction {
+      top: map![b"foo".to_vec() => b"bar".to_vec()],
+      children: map![],
+    });
 
 		assert!(!with_externalities(&mut t, || {
 			assert_eq!(storage(b"hello"), None);
@@ -539,9 +515,9 @@
 
 	#[test]
 	fn read_storage_works() {
-		let mut t = BasicExternalities::new(map![
+		let mut t = BasicExternalities::new(MapTransaction { top: map![
 			b":test".to_vec() => b"\x0b\0\0\0Hello world".to_vec()
-		], map![]);
+		], children: map![]});
 
 		with_externalities(&mut t, || {
 			let mut v = [0u8; 4];
@@ -555,12 +531,12 @@
 
 	#[test]
 	fn clear_prefix_works() {
-		let mut t = BasicExternalities::new(map![
+		let mut t = BasicExternalities::new(MapTransaction { top: map![
 			b":a".to_vec() => b"\x0b\0\0\0Hello world".to_vec(),
 			b":abcd".to_vec() => b"\x0b\0\0\0Hello world".to_vec(),
 			b":abc".to_vec() => b"\x0b\0\0\0Hello world".to_vec(),
 			b":abdd".to_vec() => b"\x0b\0\0\0Hello world".to_vec()
-		], map![]);
+		], children: map![]});
 
 		with_externalities(&mut t, || {
 			clear_prefix(b":abc");
