// Copyright 2019 Parity Technologies (UK) Ltd.
// This file is part of Substrate.

// Substrate is free software: you can redistribute it and/or modify
// it under the terms of the GNU General Public License as published by
// the Free Software Foundation, either version 3 of the License, or
// (at your option) any later version.

// Substrate is distributed in the hope that it will be useful,
// but WITHOUT ANY WARRANTY; without even the implied warranty of
// MERCHANTABILITY or FITNESS FOR A PARTICULAR PURPOSE.  See the
// GNU General Public License for more details.

// You should have received a copy of the GNU General Public License
// along with Substrate.  If not, see <http://www.gnu.org/licenses/>.

use std::{
	str::FromStr,
	sync::Arc,
	convert::{TryFrom, TryInto},
	time::{SystemTime, Duration},
	thread::sleep,
};

use client::backend::OffchainStorage;
use futures::{Stream, Future, sync::mpsc};
use log::{info, debug, warn, error};
use network::{PeerId, Multiaddr, NetworkStateInfo};
use codec::{Encode, Decode};
use primitives::offchain::{
	Externalities as OffchainExt, HttpRequestId, Timestamp, HttpRequestStatus, HttpError,
	OpaqueNetworkState, OpaquePeerId, OpaqueMultiaddr, StorageKind,
};
<<<<<<< HEAD
use primitives::{ed25519, sr25519, traits::BareCryptoStorePtr};
=======
>>>>>>> ecae8346
use sr_primitives::{generic::BlockId, traits::{self, Extrinsic}};
use transaction_pool::txpool::{Pool, ChainApi};

/// A message between the offchain extension and the processing thread.
enum ExtMessage {
	SubmitExtrinsic(Vec<u8>),
}

/// Asynchronous offchain API.
///
/// NOTE this is done to prevent recursive calls into the runtime (which are not supported currently).
pub(crate) struct Api<Storage, Block: traits::Block> {
	sender: mpsc::UnboundedSender<ExtMessage>,
	db: Storage,
<<<<<<< HEAD
	keystore: Option<BareCryptoStorePtr>,
=======
>>>>>>> ecae8346
	network_state: Arc<dyn NetworkStateInfo + Send + Sync>,
	_at: BlockId<Block>,
}

fn unavailable_yet<R: Default>(name: &str) -> R {
	error!("The {:?} API is not available for offchain workers yet. Follow \
		   https://github.com/paritytech/substrate/issues/1458 for details", name);
	Default::default()
}

const LOCAL_DB: &str = "LOCAL (fork-aware) DB";
const STORAGE_PREFIX: &[u8] = b"storage";

impl<Storage, Block> OffchainExt for Api<Storage, Block>
where
	Storage: OffchainStorage,
	Block: traits::Block,
{
	fn submit_transaction(&mut self, ext: Vec<u8>) -> Result<(), ()> {
		self.sender
			.unbounded_send(ExtMessage::SubmitExtrinsic(ext))
			.map(|_| ())
			.map_err(|_| ())
	}

	fn network_state(&self) -> Result<OpaqueNetworkState, ()> {
		let external_addresses = self.network_state.external_addresses();

		let state = NetworkState::new(
			self.network_state.peer_id(),
			external_addresses,
		);
		Ok(OpaqueNetworkState::from(state))
	}

	fn timestamp(&mut self) -> Timestamp {
		let now = SystemTime::now();
		let epoch_duration = now.duration_since(SystemTime::UNIX_EPOCH);
		match epoch_duration {
			Err(_) => {
				// Current time is earlier than UNIX_EPOCH.
				Timestamp::from_unix_millis(0)
			},
			Ok(d) => {
				let duration = d.as_millis();
				// Assuming overflow won't happen for a few hundred years.
				Timestamp::from_unix_millis(duration.try_into()
					.expect("epoch milliseconds won't overflow u64 for hundreds of years; qed"))
			}
		}
	}

	fn sleep_until(&mut self, deadline: Timestamp) {
		// Get current timestamp.
		let now = self.timestamp();
		// Calculate the diff with the deadline.
		let diff = deadline.diff(&now);
		// Call thread::sleep for the diff duration.
		sleep(Duration::from_millis(diff.millis()));
	}

	fn random_seed(&mut self) -> [u8; 32] {
		unavailable_yet("random_seed")
	}

	fn local_storage_set(&mut self, kind: StorageKind, key: &[u8], value: &[u8]) {
		match kind {
			StorageKind::PERSISTENT => self.db.set(STORAGE_PREFIX, key, value),
			StorageKind::LOCAL => unavailable_yet(LOCAL_DB),
		}
	}

	fn local_storage_compare_and_set(
		&mut self,
		kind: StorageKind,
		key: &[u8],
		old_value: Option<&[u8]>,
		new_value: &[u8],
	) -> bool {
		match kind {
			StorageKind::PERSISTENT => {
				self.db.compare_and_set(STORAGE_PREFIX, key, old_value, new_value)
			},
			StorageKind::LOCAL => unavailable_yet(LOCAL_DB),
		}
	}

	fn local_storage_get(&mut self, kind: StorageKind, key: &[u8]) -> Option<Vec<u8>> {
		match kind {
			StorageKind::PERSISTENT => self.db.get(STORAGE_PREFIX, key),
			StorageKind::LOCAL => unavailable_yet(LOCAL_DB),
		}
	}

	fn http_request_start(
		&mut self,
		_method: &str,
		_uri: &str,
		_meta: &[u8]
	) -> Result<HttpRequestId, ()> {
		unavailable_yet::<()>("http_request_start");
		Err(())
	}

	fn http_request_add_header(
		&mut self,
		_request_id: HttpRequestId,
		_name: &str,
		_value: &str
	) -> Result<(), ()> {
		unavailable_yet::<()>("http_request_add_header");
		Err(())
	}

	fn http_request_write_body(
		&mut self,
		_request_id: HttpRequestId,
		_chunk: &[u8],
		_deadline: Option<Timestamp>
	) -> Result<(), HttpError> {
		unavailable_yet::<()>("http_request_write_body");
		Err(HttpError::IoError)
	}

	fn http_response_wait(
		&mut self,
		ids: &[HttpRequestId],
		_deadline: Option<Timestamp>
	) -> Vec<HttpRequestStatus> {
		unavailable_yet::<()>("http_response_wait");
		ids.iter().map(|_| HttpRequestStatus::Unknown).collect()
	}

	fn http_response_headers(
		&mut self,
		_request_id: HttpRequestId
	) -> Vec<(Vec<u8>, Vec<u8>)> {
		unavailable_yet("http_response_headers")
	}

	fn http_response_read_body(
		&mut self,
		_request_id: HttpRequestId,
		_buffer: &mut [u8],
		_deadline: Option<Timestamp>
	) -> Result<usize, HttpError> {
		unavailable_yet::<()>("http_response_read_body");
		Err(HttpError::IoError)
	}
}

/// Information about the local node's network state.
#[derive(Clone, Eq, PartialEq, Debug)]
pub struct NetworkState {
	peer_id: PeerId,
	external_addresses: Vec<Multiaddr>,
}

impl NetworkState {
	fn new(peer_id: PeerId, external_addresses: Vec<Multiaddr>) -> Self {
		NetworkState {
			peer_id,
			external_addresses,
		}
	}
}

impl From<NetworkState> for OpaqueNetworkState {
	fn from(state: NetworkState) -> OpaqueNetworkState {
		let enc = Encode::encode(&state.peer_id.into_bytes());
		let peer_id = OpaquePeerId::new(enc);

		let external_addresses: Vec<OpaqueMultiaddr> = state
			.external_addresses
			.iter()
			.map(|multiaddr| {
				let e = Encode::encode(&multiaddr.to_string());
				OpaqueMultiaddr::new(e)
			})
			.collect();

		OpaqueNetworkState {
			peer_id,
			external_addresses,
		}
	}
}

impl TryFrom<OpaqueNetworkState> for NetworkState {
	type Error = ();

	fn try_from(state: OpaqueNetworkState) -> Result<Self, Self::Error> {
		let inner_vec = state.peer_id.0;

		let bytes: Vec<u8> = Decode::decode(&mut &inner_vec[..]).map_err(|_| ())?;
		let peer_id = PeerId::from_bytes(bytes).map_err(|_| ())?;

		let external_addresses: Result<Vec<Multiaddr>, Self::Error> = state.external_addresses
			.iter()
			.map(|enc_multiaddr| -> Result<Multiaddr, Self::Error> {
				let inner_vec = &enc_multiaddr.0;
				let bytes = <Vec<u8>>::decode(&mut &inner_vec[..]).map_err(|_| ())?;
				let multiaddr_str = String::from_utf8(bytes).map_err(|_| ())?;
				let multiaddr = Multiaddr::from_str(&multiaddr_str).map_err(|_| ())?;
				Ok(multiaddr)
			})
			.collect();
		let external_addresses = external_addresses?;

		Ok(NetworkState {
			peer_id,
			external_addresses,
		})
	}
}

/// Offchain extensions implementation API
///
/// This is the asynchronous processing part of the API.
pub(crate) struct AsyncApi<A: ChainApi> {
	receiver: Option<mpsc::UnboundedReceiver<ExtMessage>>,
	transaction_pool: Arc<Pool<A>>,
	at: BlockId<A::Block>,
}

impl<A: ChainApi> AsyncApi<A> {
	/// Creates new Offchain extensions API implementation  an the asynchronous processing part.
	pub fn new<S: OffchainStorage>(
		transaction_pool: Arc<Pool<A>>,
		db: S,
<<<<<<< HEAD
		keystore: Option<BareCryptoStorePtr>,
=======
>>>>>>> ecae8346
		at: BlockId<A::Block>,
		network_state: Arc<dyn NetworkStateInfo + Send + Sync>,
	) -> (Api<S, A::Block>, AsyncApi<A>) {
		let (sender, rx) = mpsc::unbounded();

		let api = Api {
			sender,
			db,
			network_state,
			_at: at,
		};

		let async_api = AsyncApi {
			receiver: Some(rx),
			transaction_pool,
			at,
		};

		(api, async_api)
	}

	/// Run a processing task for the API
	pub fn process(mut self) -> impl Future<Item=(), Error=()> {
		let receiver = self.receiver.take().expect("Take invoked only once.");

		receiver.for_each(move |msg| {
			match msg {
				ExtMessage::SubmitExtrinsic(ext) => self.submit_extrinsic(ext),
			}
			Ok(())
		})
	}

	fn submit_extrinsic(&mut self, ext: Vec<u8>) {
		let xt = match <A::Block as traits::Block>::Extrinsic::decode(&mut &*ext) {
			Ok(xt) => xt,
			Err(e) => {
				warn!("Unable to decode extrinsic: {:?}: {}", ext, e.what());
				return
			},
		};

		info!("Submitting to the pool: {:?} (isSigned: {:?})", xt, xt.is_signed());
		match self.transaction_pool.submit_one(&self.at, xt.clone()) {
			Ok(hash) => debug!("[{:?}] Offchain transaction added to the pool.", hash),
			Err(e) => {
				debug!("Couldn't submit transaction: {:?}", e);
			},
		}
	}
}

#[cfg(test)]
mod tests {
	use super::*;
	use std::convert::TryFrom;
	use sr_primitives::traits::Zero;
	use client_db::offchain::LocalStorage;
	use network::PeerId;
	use test_client::runtime::Block;

	struct MockNetworkStateInfo();

	impl NetworkStateInfo for MockNetworkStateInfo {
		fn external_addresses(&self) -> Vec<Multiaddr> {
			Vec::new()
		}

		fn peer_id(&self) -> PeerId {
			PeerId::random()
		}
	}

	fn offchain_api() -> (Api<LocalStorage, Block>, AsyncApi<impl ChainApi>) {
		let _ = env_logger::try_init();
		let db = LocalStorage::new_test();
		let client = Arc::new(test_client::new());
		let pool = Arc::new(
			Pool::new(Default::default(), transaction_pool::ChainApi::new(client.clone()))
		);

		let mock = Arc::new(MockNetworkStateInfo());
		AsyncApi::new(
			pool,
			db,
			BlockId::Number(Zero::zero()),
			mock,
		)
	}

	#[test]
	fn should_get_timestamp() {
		let mut api = offchain_api().0;

		// Get timestamp from std.
		let now = SystemTime::now();
		let d: u64 = now.duration_since(SystemTime::UNIX_EPOCH).unwrap().as_millis().try_into().unwrap();

		// Get timestamp from offchain api.
		let timestamp = api.timestamp();

		// Compare.
		assert!(timestamp.unix_millis() > 0);
		assert_eq!(timestamp.unix_millis(), d);
	}

	#[test]
	fn should_sleep() {
		let mut api = offchain_api().0;

		// Arrange.
		let now = api.timestamp();
		let delta = primitives::offchain::Duration::from_millis(100);
		let deadline = now.add(delta);

		// Act.
		api.sleep_until(deadline);
		let new_now = api.timestamp();

		// Assert.
		// The diff could be more than the sleep duration.
		assert!(new_now.unix_millis() - 100 >= now.unix_millis());
	}

	#[test]
	fn should_set_and_get_local_storage() {
		// given
		let kind = StorageKind::PERSISTENT;
		let mut api = offchain_api().0;
		let key = b"test";

		// when
		assert_eq!(api.local_storage_get(kind, key), None);
		api.local_storage_set(kind, key, b"value");

		// then
		assert_eq!(api.local_storage_get(kind, key), Some(b"value".to_vec()));
	}

	#[test]
	fn should_compare_and_set_local_storage() {
		// given
		let kind = StorageKind::PERSISTENT;
		let mut api = offchain_api().0;
		let key = b"test";
		api.local_storage_set(kind, key, b"value");

		// when
		assert_eq!(api.local_storage_compare_and_set(kind, key, Some(b"val"), b"xxx"), false);
		assert_eq!(api.local_storage_get(kind, key), Some(b"value".to_vec()));

		// when
		assert_eq!(api.local_storage_compare_and_set(kind, key, Some(b"value"), b"xxx"), true);
		assert_eq!(api.local_storage_get(kind, key), Some(b"xxx".to_vec()));
	}

	#[test]
	fn should_compare_and_set_local_storage_with_none() {
		// given
		let kind = StorageKind::PERSISTENT;
		let mut api = offchain_api().0;
		let key = b"test";

		// when
		let res = api.local_storage_compare_and_set(kind, key, None, b"value");

		// then
		assert_eq!(res, true);
		assert_eq!(api.local_storage_get(kind, key), Some(b"value".to_vec()));
	}

	#[test]
	fn should_convert_network_states() {
		// given
		let state = NetworkState::new(
			PeerId::random(),
			vec![
				Multiaddr::try_from("/ip4/127.0.0.1/tcp/1234".to_string()).unwrap(),
				Multiaddr::try_from("/ip6/2601:9:4f81:9700:803e:ca65:66e8:c21").unwrap(),
			],
		);

		// when
		let opaque_state = OpaqueNetworkState::from(state.clone());
		let converted_back_state = NetworkState::try_from(opaque_state).unwrap();

		// then
		assert_eq!(state, converted_back_state);
	}
}<|MERGE_RESOLUTION|>--- conflicted
+++ resolved
@@ -31,10 +31,6 @@
 	Externalities as OffchainExt, HttpRequestId, Timestamp, HttpRequestStatus, HttpError,
 	OpaqueNetworkState, OpaquePeerId, OpaqueMultiaddr, StorageKind,
 };
-<<<<<<< HEAD
-use primitives::{ed25519, sr25519, traits::BareCryptoStorePtr};
-=======
->>>>>>> ecae8346
 use sr_primitives::{generic::BlockId, traits::{self, Extrinsic}};
 use transaction_pool::txpool::{Pool, ChainApi};
 
@@ -49,10 +45,6 @@
 pub(crate) struct Api<Storage, Block: traits::Block> {
 	sender: mpsc::UnboundedSender<ExtMessage>,
 	db: Storage,
-<<<<<<< HEAD
-	keystore: Option<BareCryptoStorePtr>,
-=======
->>>>>>> ecae8346
 	network_state: Arc<dyn NetworkStateInfo + Send + Sync>,
 	_at: BlockId<Block>,
 }
@@ -283,10 +275,6 @@
 	pub fn new<S: OffchainStorage>(
 		transaction_pool: Arc<Pool<A>>,
 		db: S,
-<<<<<<< HEAD
-		keystore: Option<BareCryptoStorePtr>,
-=======
->>>>>>> ecae8346
 		at: BlockId<A::Block>,
 		network_state: Arc<dyn NetworkStateInfo + Send + Sync>,
 	) -> (Api<S, A::Block>, AsyncApi<A>) {
