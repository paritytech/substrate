// Copyright 2019 Parity Technologies (UK) Ltd.
// This file is part of Substrate.

// Substrate is free software: you can redistribute it and/or modify
// it under the terms of the GNU General Public License as published by
// the Free Software Foundation, either version 3 of the License, or
// (at your option) any later version.

// Substrate is distributed in the hope that it will be useful,
// but WITHOUT ANY WARRANTY; without even the implied warranty of
// MERCHANTABILITY or FITNESS FOR A PARTICULAR PURPOSE.  See the
// GNU General Public License for more details.

// You should have received a copy of the GNU General Public License
// along with Substrate.  If not, see <http://www.gnu.org/licenses/>.

use std::{
	str::FromStr, 
	sync::Arc, 
	convert::{TryFrom, TryInto}, 
	time::{SystemTime, Duration},
	thread::sleep,
};
use client::backend::OffchainStorage;
use crate::AuthorityKeyProvider;
use futures::{Stream, Future, sync::mpsc};
use log::{info, debug, warn, error};
use parity_codec::{Encode, Decode};
use primitives::offchain::{
	Timestamp,
	HttpRequestId, HttpRequestStatus, HttpError,
	Externalities as OffchainExt,
	CryptoKind, CryptoKey,
	StorageKind,
	OpaqueNetworkState, OpaquePeerId, OpaqueMultiaddr,
};
use primitives::crypto::{Pair, Public, Protected};
use primitives::{ed25519, sr25519};
use runtime_primitives::{
	generic::BlockId,
	traits::{self, Extrinsic},
};
use transaction_pool::txpool::{Pool, ChainApi};
use network::NetworkStateInfo;
use network::{PeerId, Multiaddr};

/// A message between the offchain extension and the processing thread.
enum ExtMessage {
	SubmitExtrinsic(Vec<u8>),
}

/// A persisted key seed.
#[derive(Encode, Decode)]
struct StoredKey {
	kind: CryptoKind,
	phrase: String,
}

impl StoredKey {
	fn generate_with_phrase(kind: CryptoKind, password: Option<&str>) -> Self {
		match kind {
			CryptoKind::Ed25519 => {
				let phrase = ed25519::Pair::generate_with_phrase(password).1;
				Self { kind, phrase }
			}
			CryptoKind::Sr25519 => {
				let phrase = sr25519::Pair::generate_with_phrase(password).1;
				Self { kind, phrase }
			}
		}
	}

	fn to_local_key(&self, password: Option<&str>) -> Result<LocalKey, ()> {
		match self.kind {
			CryptoKind::Ed25519 => {
				ed25519::Pair::from_phrase(&self.phrase, password)
					.map(|x| LocalKey::Ed25519(x.0))
			}
			CryptoKind::Sr25519 => {
				sr25519::Pair::from_phrase(&self.phrase, password)
					.map(|x| LocalKey::Sr25519(x.0))
			}
		}
		.map_err(|e| {
			warn!("Error recovering Offchain Worker key. Password invalid? {:?}", e);
			()
		})
	}
}

enum LocalKey {
	Ed25519(ed25519::Pair),
	Sr25519(sr25519::Pair),
}

impl LocalKey {
	fn public(&self) -> Result<Vec<u8>, ()> {
		match self {
			LocalKey::Ed25519(pair) => Ok(pair.public().to_raw_vec()),
			LocalKey::Sr25519(pair) => Ok(pair.public().to_raw_vec()),
		}
	}

	fn sign(&self, data: &[u8]) -> Result<Vec<u8>, ()> {
		match self {
			LocalKey::Ed25519(pair) => {
				let sig = pair.sign(data);
				let bytes: &[u8] = sig.as_ref();
				Ok(bytes.to_vec())
			}
			LocalKey::Sr25519(pair) => {
				let sig = pair.sign(data);
				let bytes: &[u8] = sig.as_ref();
				Ok(bytes.to_vec())
			}
		}
	}

	fn verify(&self, msg: &[u8], signature: &[u8]) -> Result<bool, ()> {
		match self {
			LocalKey::Ed25519(pair) => {
				Ok(ed25519::Pair::verify_weak(signature, msg, pair.public()))
			}
			LocalKey::Sr25519(pair) => {
				Ok(sr25519::Pair::verify_weak(signature, msg, pair.public()))
			}
		}
	}
}

/// A key.
enum Key<ConsensusPair, FinalityPair> {
	LocalKey(LocalKey),
	AuthorityKey(ConsensusPair),
	FgAuthorityKey(FinalityPair),
}

impl<ConsensusPair: Pair, FinalityPair: Pair> Key<ConsensusPair, FinalityPair> {
	fn public(&self) -> Result<Vec<u8>, ()> {
		match self {
			Key::LocalKey(local) => {
				local.public()
			}
			Key::AuthorityKey(pair) => {
				Ok(pair.public().to_raw_vec())
			}
			Key::FgAuthorityKey(pair) => {
				Ok(pair.public().to_raw_vec())
			}
		}
	}

	fn sign(&self, data: &[u8]) -> Result<Vec<u8>, ()> {
		match self {
			Key::LocalKey(local) => {
				local.sign(data)
			}
			Key::AuthorityKey(pair) => {
				Ok(pair.sign(data).as_ref().to_vec())
			}
			Key::FgAuthorityKey(pair) => {
				Ok(pair.sign(data).as_ref().to_vec())
			}
		}
	}

	fn verify(&self, msg: &[u8], signature: &[u8]) -> Result<bool, ()> {
		match self {
			Key::LocalKey(local) => {
				local.verify(msg, signature)
			}
			Key::AuthorityKey(pair) => {
				Ok(ConsensusPair::verify_weak(signature, msg, pair.public()))
			}
			Key::FgAuthorityKey(pair) => {
				Ok(FinalityPair::verify_weak(signature, msg, pair.public()))
			}
		}
	}
}

/// Asynchronous offchain API.
///
/// NOTE this is done to prevent recursive calls into the runtime (which are not supported currently).
pub(crate) struct Api<Storage, KeyProvider, Block: traits::Block> {
	sender: mpsc::UnboundedSender<ExtMessage>,
	db: Storage,
	keys_password: Protected<String>,
	key_provider: KeyProvider,
	network_state: Arc<dyn NetworkStateInfo + Send + Sync>,
	at: BlockId<Block>,
}

fn unavailable_yet<R: Default>(name: &str) -> R {
	error!("The {:?} API is not available for offchain workers yet. Follow \
		   https://github.com/paritytech/substrate/issues/1458 for details", name);
	Default::default()
}

const LOCAL_DB: &str = "LOCAL (fork-aware) DB";
const STORAGE_PREFIX: &[u8] = b"storage";
const KEYS_PREFIX: &[u8] = b"keys";

const NEXT_ID: &[u8] = b"crypto_key_id";

impl<Storage, KeyProvider, Block> Api<Storage, KeyProvider, Block> where
	Storage: OffchainStorage,
	KeyProvider: AuthorityKeyProvider<Block>,
	Block: traits::Block,
{
	fn password(&self) -> Option<&str> {
		Some(self.keys_password.as_ref().as_str())
	}

	fn read_key(
		&self,
		key: CryptoKey,
	) -> Result<Key<KeyProvider::ConsensusPair, KeyProvider::FinalityPair>, ()> {
		match key {
			CryptoKey::LocalKey { id, kind } => {
				let key = self.db.get(KEYS_PREFIX, &id.encode())
					.and_then(|key| StoredKey::decode(&mut &*key))
					.ok_or(())?;
				if key.kind != kind {
					warn!(
						"Invalid crypto kind (got: {:?}, expected: {:?}), when requesting key {:?}",
						key.kind,
						kind,
						id
					);
					return Err(())
				}
				Ok(Key::LocalKey(key.to_local_key(self.password())?))
			}
			CryptoKey::AuthorityKey => {
				let key = self.key_provider
					.authority_key(&self.at)
					.ok_or(())?;
				Ok(Key::AuthorityKey(key))
			}
			CryptoKey::FgAuthorityKey => {
				let key = self.key_provider
					.fg_authority_key(&self.at)
					.ok_or(())?;
				Ok(Key::FgAuthorityKey(key))
			}
		}
	}
}

impl<Storage, KeyProvider, Block> OffchainExt for Api<Storage, KeyProvider, Block>
where
	Storage: OffchainStorage,
	KeyProvider: AuthorityKeyProvider<Block>,
	Block: traits::Block,
{
	fn submit_transaction(&mut self, ext: Vec<u8>) -> Result<(), ()> {
		self.sender
			.unbounded_send(ExtMessage::SubmitExtrinsic(ext))
			.map(|_| ())
			.map_err(|_| ())
	}

	fn new_crypto_key(&mut self, kind: CryptoKind) -> Result<CryptoKey, ()> {
		let key = StoredKey::generate_with_phrase(kind, self.password());
		let (id, id_encoded) = loop {
			let encoded = self.db.get(KEYS_PREFIX, NEXT_ID);
			let encoded_slice = encoded.as_ref().map(|x| x.as_slice());
			let new_id = encoded_slice.and_then(|mut x| u16::decode(&mut x)).unwrap_or_default()
				.checked_add(1)
				.ok_or(())?;
			let new_id_encoded = new_id.encode();

			if self.db.compare_and_set(KEYS_PREFIX, NEXT_ID, encoded_slice, &new_id_encoded) {
				break (new_id, new_id_encoded);
			}
		};

		self.db.set(KEYS_PREFIX, &id_encoded, &key.encode());

		Ok(CryptoKey::LocalKey { id, kind })
	}

	fn pubkey(&self, key: CryptoKey) -> Result<Vec<u8>, ()> {
		self.read_key(key)?.public()
	}

	fn network_state(&self) -> Result<OpaqueNetworkState, ()> {
		let external_addresses = self.network_state.external_addresses();

		let state = NetworkState::new(
			self.network_state.peer_id(),
			external_addresses,
		);
		Ok(OpaqueNetworkState::from(state))
	}

	fn encrypt(&mut self, _key: CryptoKey, _data: &[u8]) -> Result<Vec<u8>, ()> {
		unavailable_yet::<()>("encrypt");
		Err(())
	}

	fn decrypt(&mut self, _key: CryptoKey, _data: &[u8]) -> Result<Vec<u8>, ()> {
		unavailable_yet::<()>("decrypt");
		Err(())

	}

	fn sign(&mut self, key: CryptoKey, data: &[u8]) -> Result<Vec<u8>, ()> {
		self.read_key(key)?.sign(data)
	}

	fn verify(&mut self, key: CryptoKey, msg: &[u8], signature: &[u8]) -> Result<bool, ()> {
		self.read_key(key)?.verify(msg, signature)
	}

	fn timestamp(&mut self) -> Timestamp {
		let now = SystemTime::now();
		let epoch_duration = now.duration_since(SystemTime::UNIX_EPOCH);
		match epoch_duration {
			Err(_) => {
				// Current time is earlier than UNIX_EPOCH.
				Timestamp::from_unix_millis(0)
			},
			Ok(d) => {
				let duration = d.as_millis();
				// Assuming overflow won't happen for a few hundred years.
				Timestamp::from_unix_millis(duration.try_into()
					.expect("epoch milliseconds won't overflow u64 for hundreds of years; qed"))
			}
		}
	}

	fn sleep_until(&mut self, deadline: Timestamp) {
		// Get current timestamp.
		let now = self.timestamp();
		// Calculate the diff with the deadline.
		let diff = deadline.diff(&now);
		// Call thread::sleep for the diff duration.
		sleep(Duration::from_millis(diff.millis()));
	}

	fn random_seed(&mut self) -> [u8; 32] {
		unavailable_yet("random_seed")
	}

	fn local_storage_set(&mut self, kind: StorageKind, key: &[u8], value: &[u8]) {
		match kind {
			StorageKind::PERSISTENT => self.db.set(STORAGE_PREFIX, key, value),
			StorageKind::LOCAL => unavailable_yet(LOCAL_DB),
		}
	}

	fn local_storage_compare_and_set(
		&mut self,
		kind: StorageKind,
		key: &[u8],
		old_value: Option<&[u8]>,
		new_value: &[u8],
	) -> bool {
		match kind {
			StorageKind::PERSISTENT => {
				self.db.compare_and_set(STORAGE_PREFIX, key, old_value, new_value)
			},
			StorageKind::LOCAL => unavailable_yet(LOCAL_DB),
		}
	}

	fn local_storage_get(&mut self, kind: StorageKind, key: &[u8]) -> Option<Vec<u8>> {
		match kind {
			StorageKind::PERSISTENT => self.db.get(STORAGE_PREFIX, key),
			StorageKind::LOCAL => unavailable_yet(LOCAL_DB),
		}
	}

	fn http_request_start(
		&mut self,
		_method: &str,
		_uri: &str,
		_meta: &[u8]
	) -> Result<HttpRequestId, ()> {
		unavailable_yet::<()>("http_request_start");
		Err(())
	}

	fn http_request_add_header(
		&mut self,
		_request_id: HttpRequestId,
		_name: &str,
		_value: &str
	) -> Result<(), ()> {
		unavailable_yet::<()>("http_request_add_header");
		Err(())
	}

	fn http_request_write_body(
		&mut self,
		_request_id: HttpRequestId,
		_chunk: &[u8],
		_deadline: Option<Timestamp>
	) -> Result<(), HttpError> {
		unavailable_yet::<()>("http_request_write_body");
		Err(HttpError::IoError)
	}

	fn http_response_wait(
		&mut self,
		ids: &[HttpRequestId],
		_deadline: Option<Timestamp>
	) -> Vec<HttpRequestStatus> {
		unavailable_yet::<()>("http_response_wait");
		ids.iter().map(|_| HttpRequestStatus::Unknown).collect()
	}

	fn http_response_headers(
		&mut self,
		_request_id: HttpRequestId
	) -> Vec<(Vec<u8>, Vec<u8>)> {
		unavailable_yet("http_response_headers")
	}

	fn http_response_read_body(
		&mut self,
		_request_id: HttpRequestId,
		_buffer: &mut [u8],
		_deadline: Option<Timestamp>
	) -> Result<usize, HttpError> {
		unavailable_yet::<()>("http_response_read_body");
		Err(HttpError::IoError)
	}
}

/// Information about the local node's network state.
#[derive(Clone, Eq, PartialEq, Debug)]
pub struct NetworkState {
	peer_id: PeerId,
	external_addresses: Vec<Multiaddr>,
}

impl NetworkState {
	fn new(peer_id: PeerId, external_addresses: Vec<Multiaddr>) -> Self {
		NetworkState {
			peer_id,
			external_addresses,
		}
	}
}

impl From<NetworkState> for OpaqueNetworkState {
	fn from(state: NetworkState) -> OpaqueNetworkState {
		let enc = Encode::encode(&state.peer_id.into_bytes());
		let peer_id = OpaquePeerId::new(enc);

		let external_addresses: Vec<OpaqueMultiaddr> = state
			.external_addresses
			.iter()
			.map(|multiaddr| {
				let e = Encode::encode(&multiaddr.to_string());
				OpaqueMultiaddr::new(e)
			})
			.collect();

		OpaqueNetworkState {
			peer_id,
			external_addresses,
		}
	}
}

impl TryFrom<OpaqueNetworkState> for NetworkState {
	type Error = ();

	fn try_from(state: OpaqueNetworkState) -> Result<Self, Self::Error> {
		let inner_vec = state.peer_id.0;

		let bytes: Vec<u8> = Decode::decode(&mut &inner_vec[..]).ok_or(())?;
		let peer_id = PeerId::from_bytes(bytes).map_err(|_| ())?;

		let external_addresses: Result<Vec<Multiaddr>, Self::Error> = state.external_addresses
			.iter()
			.map(|enc_multiaddr| -> Result<Multiaddr, Self::Error> {
				let inner_vec = &enc_multiaddr.0;
				let bytes = <Vec<u8>>::decode(&mut &inner_vec[..]).ok_or(())?;
				let multiaddr_str = String::from_utf8(bytes).map_err(|_| ())?;
				let multiaddr = Multiaddr::from_str(&multiaddr_str).map_err(|_| ())?;
				Ok(multiaddr)
			})
			.collect();
		let external_addresses = external_addresses?;

		Ok(NetworkState {
			peer_id,
			external_addresses,
		})
	}
}

/// Offchain extensions implementation API
///
/// This is the asynchronous processing part of the API.
pub(crate) struct AsyncApi<A: ChainApi> {
	receiver: Option<mpsc::UnboundedReceiver<ExtMessage>>,
	transaction_pool: Arc<Pool<A>>,
	at: BlockId<A::Block>,
}

impl<A: ChainApi> AsyncApi<A> {
	/// Creates new Offchain extensions API implementation  an the asynchronous processing part.
	pub fn new<S: OffchainStorage, P: AuthorityKeyProvider<A::Block>>(
		transaction_pool: Arc<Pool<A>>,
		db: S,
		keys_password: Protected<String>,
		key_provider: P,
		at: BlockId<A::Block>,
		network_state: Arc<dyn NetworkStateInfo + Send + Sync>,
	) -> (Api<S, P, A::Block>, AsyncApi<A>) {
		let (sender, rx) = mpsc::unbounded();

		let api = Api {
			sender,
			db,
			keys_password,
			key_provider,
			network_state,
			at,
		};

		let async_api = AsyncApi {
			receiver: Some(rx),
			transaction_pool,
			at,
		};

		(api, async_api)
	}

	/// Run a processing task for the API
	pub fn process(mut self) -> impl Future<Item=(), Error=()> {
		let receiver = self.receiver.take().expect("Take invoked only once.");

		receiver.for_each(move |msg| {
			match msg {
				ExtMessage::SubmitExtrinsic(ext) => self.submit_extrinsic(ext),
			}
			Ok(())
		})
	}

	fn submit_extrinsic(&mut self, ext: Vec<u8>) {
		let xt = match <A::Block as traits::Block>::Extrinsic::decode(&mut &*ext) {
			Some(xt) => xt,
			None => {
				warn!("Unable to decode extrinsic: {:?}", ext);
				return
			},
		};

		info!("Submitting to the pool: {:?} (isSigned: {:?})", xt, xt.is_signed());
		match self.transaction_pool.submit_one(&self.at, xt.clone()) {
			Ok(hash) => debug!("[{:?}] Offchain transaction added to the pool.", hash),
			Err(e) => {
				debug!("Couldn't submit transaction: {:?}", e);
			},
		}
	}
}

#[cfg(test)]
mod tests {
	use super::*;
<<<<<<< HEAD
	use std::{convert::TryFrom};
=======
	use std::convert::TryFrom;
	use runtime_primitives::traits::Zero;
>>>>>>> 713ba033
	use client_db::offchain::LocalStorage;
	use crate::tests::TestProvider;
	use network::PeerId;
	use test_client::runtime::Block;

	struct MockNetworkStateInfo();

	impl NetworkStateInfo for MockNetworkStateInfo {
		fn external_addresses(&self) -> Vec<Multiaddr> {
			Vec::new()
		}

		fn peer_id(&self) -> PeerId {
			PeerId::random()
		}
	}

	fn offchain_api() -> (Api<LocalStorage, TestProvider<Block>, Block>, AsyncApi<impl ChainApi>) {
		let _ = env_logger::try_init();
		let db = LocalStorage::new_test();
		let client = Arc::new(test_client::new());
		let pool = Arc::new(
			Pool::new(Default::default(), transaction_pool::ChainApi::new(client.clone()))
		);

		let mock = Arc::new(MockNetworkStateInfo());
		AsyncApi::new(pool, db, "pass".to_owned().into(), TestProvider::default(), BlockId::Number(Zero::zero()), mock)
	}

	#[test]
	fn should_get_timestamp() {
		let mut api = offchain_api().0;
		
		// Get timestamp from std.
		let now = SystemTime::now();
		let d: u64 = now.duration_since(SystemTime::UNIX_EPOCH).unwrap().as_millis().try_into().unwrap();

		// Get timestamp from offchain api.
		let timestamp = api.timestamp();
		
		// Compare.
		assert!(timestamp.unix_millis() > 0);
		assert_eq!(timestamp.unix_millis(), d);
	}

	#[test]
	fn should_sleep() {
		let mut api = offchain_api().0;

		// Arrange.
		let now = api.timestamp();
		let delta = primitives::offchain::Duration::from_millis(100);
		let deadline = now.add(delta);

		// Act.
		api.sleep_until(deadline);
		let new_now = api.timestamp();
		
		// Assert.
		// The diff could be more than the sleep duration.
		assert!(new_now.unix_millis() - 100 >= now.unix_millis());
	}

	#[test]
	fn should_set_and_get_local_storage() {
		// given
		let kind = StorageKind::PERSISTENT;
		let mut api = offchain_api().0;
		let key = b"test";

		// when
		assert_eq!(api.local_storage_get(kind, key), None);
		api.local_storage_set(kind, key, b"value");

		// then
		assert_eq!(api.local_storage_get(kind, key), Some(b"value".to_vec()));
	}

	#[test]
	fn should_compare_and_set_local_storage() {
		// given
		let kind = StorageKind::PERSISTENT;
		let mut api = offchain_api().0;
		let key = b"test";
		api.local_storage_set(kind, key, b"value");

		// when
		assert_eq!(api.local_storage_compare_and_set(kind, key, Some(b"val"), b"xxx"), false);
		assert_eq!(api.local_storage_get(kind, key), Some(b"value".to_vec()));

		// when
		assert_eq!(api.local_storage_compare_and_set(kind, key, Some(b"value"), b"xxx"), true);
		assert_eq!(api.local_storage_get(kind, key), Some(b"xxx".to_vec()));
	}

	#[test]
	fn should_compare_and_set_local_storage_with_none() {
		// given
		let kind = StorageKind::PERSISTENT;
		let mut api = offchain_api().0;
		let key = b"test";

		// when
		let res = api.local_storage_compare_and_set(kind, key, None, b"value");

		// then
		assert_eq!(res, true);
		assert_eq!(api.local_storage_get(kind, key), Some(b"value".to_vec()));
	}

	#[test]
	fn should_create_a_new_key_and_sign_and_verify_stuff() {
		let test = |kind: CryptoKind| {
			// given
			let mut api = offchain_api().0;
			let msg = b"Hello world!";

			// when
			let key = api.new_crypto_key(kind).unwrap();
			let signature = api.sign(key, msg).unwrap();

			// then
			let res = api.verify(key, msg, &signature).unwrap();
			assert_eq!(res, true);
			let res = api.verify(key, msg, &[]).unwrap();
			assert_eq!(res, false);
			let res = api.verify(key, b"Different msg", &signature).unwrap();
			assert_eq!(res, false);
		};

		test(CryptoKind::Ed25519);
		test(CryptoKind::Sr25519);
	}

	#[test]
	fn should_sign_and_verify_with_authority_key() {
		// given
		let mut api = offchain_api().0;
		api.key_provider.ed_key = Some(ed25519::Pair::generate().0);
		let msg = b"Hello world!";

		// when
		let signature = api.sign(CryptoKey::AuthorityKey, msg).unwrap();

		// then
		let res = api.verify(CryptoKey::AuthorityKey, msg, &signature).unwrap();
		assert_eq!(res, true);
		let res = api.verify(CryptoKey::AuthorityKey, msg, &[]).unwrap();
		assert_eq!(res, false);
		let res = api.verify(CryptoKey::AuthorityKey, b"Different msg", &signature).unwrap();
		assert_eq!(res, false);
	}

	#[test]
	fn should_convert_network_states() {
		// given
		let state = NetworkState::new(
			PeerId::random(),
			vec![
				Multiaddr::try_from("/ip4/127.0.0.1/tcp/1234".to_string()).unwrap(),
				Multiaddr::try_from("/ip6/2601:9:4f81:9700:803e:ca65:66e8:c21").unwrap(),
			],
		);

		// when
		let opaque_state = OpaqueNetworkState::from(state.clone());
		let converted_back_state = NetworkState::try_from(opaque_state).unwrap();

		// then
		assert_eq!(state, converted_back_state);
	}
}<|MERGE_RESOLUTION|>--- conflicted
+++ resolved
@@ -15,9 +15,9 @@
 // along with Substrate.  If not, see <http://www.gnu.org/licenses/>.
 
 use std::{
-	str::FromStr, 
-	sync::Arc, 
-	convert::{TryFrom, TryInto}, 
+	str::FromStr,
+	sync::Arc,
+	convert::{TryFrom, TryInto},
 	time::{SystemTime, Duration},
 	thread::sleep,
 };
@@ -568,12 +568,8 @@
 #[cfg(test)]
 mod tests {
 	use super::*;
-<<<<<<< HEAD
-	use std::{convert::TryFrom};
-=======
 	use std::convert::TryFrom;
 	use runtime_primitives::traits::Zero;
->>>>>>> 713ba033
 	use client_db::offchain::LocalStorage;
 	use crate::tests::TestProvider;
 	use network::PeerId;
@@ -606,14 +602,14 @@
 	#[test]
 	fn should_get_timestamp() {
 		let mut api = offchain_api().0;
-		
+
 		// Get timestamp from std.
 		let now = SystemTime::now();
 		let d: u64 = now.duration_since(SystemTime::UNIX_EPOCH).unwrap().as_millis().try_into().unwrap();
 
 		// Get timestamp from offchain api.
 		let timestamp = api.timestamp();
-		
+
 		// Compare.
 		assert!(timestamp.unix_millis() > 0);
 		assert_eq!(timestamp.unix_millis(), d);
@@ -631,7 +627,7 @@
 		// Act.
 		api.sleep_until(deadline);
 		let new_now = api.timestamp();
-		
+
 		// Assert.
 		// The diff could be more than the sleep duration.
 		assert!(new_now.unix_millis() - 100 >= now.unix_millis());
