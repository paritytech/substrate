// Copyright 2019 Parity Technologies (UK) Ltd.
// This file is part of Substrate.

// Substrate is free software: you can redistribute it and/or modify
// it under the terms of the GNU General Public License as published by
// the Free Software Foundation, either version 3 of the License, or
// (at your option) any later version.

// Substrate is distributed in the hope that it will be useful,
// but WITHOUT ANY WARRANTY; without even the implied warranty of
// MERCHANTABILITY or FITNESS FOR A PARTICULAR PURPOSE.  See the
// GNU General Public License for more details.

// You should have received a copy of the GNU General Public License
// along with Substrate.  If not, see <http://www.gnu.org/licenses/>.

//! Substrate offchain workers.
//!
//! The offchain workers is a special function of the runtime that
//! gets executed after block is imported. During execution
//! it's able to asynchronously submit extrinsics that will either
//! be propagated to other nodes added to the next block
//! produced by the node as unsigned transactions.
//!
//! Offchain workers can be used for computation-heavy tasks
//! that are not feasible for execution during regular block processing.
//! It can either be tasks that no consensus is required for,
//! or some form of consensus over the data can be built on-chain
//! for instance via:
//! 1. Challenge period for incorrect computations
//! 2. Majority voting for results
//! 3. etc

#![warn(missing_docs)]

use std::{
	fmt,
	marker::PhantomData,
	sync::Arc,
};

use client::runtime_api::ApiExt;
use log::{debug, warn};
use primitives::{
	ExecutionContext,
	crypto,
};
use runtime_primitives::{
	generic::BlockId,
	traits::{self, ProvideRuntimeApi},
};
use futures::future::Future;
use transaction_pool::txpool::{Pool, ChainApi};
use network::NetworkStateInfo;

mod api;

pub mod testing;

pub use offchain_primitives::OffchainWorkerApi;

/// Provides currently configured authority key.
pub trait AuthorityKeyProvider<Block: traits::Block>: Clone + 'static {
	/// The crypto used by the block authoring algorithm.
	type ConsensusPair: crypto::Pair;
	/// The crypto used by the finality gadget.
	type FinalityPair: crypto::Pair;

	/// Returns currently configured authority key.
	fn authority_key(&self, block_id: &BlockId<Block>) -> Option<Self::ConsensusPair>;

	/// Returns currently configured finality gadget authority key.
	fn fg_authority_key(&self, block_id: &BlockId<Block>) -> Option<Self::FinalityPair>;
}

/// An offchain workers manager.
pub struct OffchainWorkers<
	Client,
	Storage,
	KeyProvider,
	Block: traits::Block,
> {
	client: Arc<Client>,
	db: Storage,
	authority_key: KeyProvider,
	keys_password: crypto::Protected<String>,
	_block: PhantomData<Block>,
}

impl<Client, Storage, KeyProvider, Block: traits::Block> OffchainWorkers<
	Client,
	Storage,
	KeyProvider,
	Block,
> {
	/// Creates new `OffchainWorkers`.
	pub fn new(
		client: Arc<Client>,
		db: Storage,
		authority_key: KeyProvider,
		keys_password: crypto::Protected<String>,
	) -> Self {
		Self {
			client,
			db,
			authority_key,
			keys_password,
			_block: PhantomData,
		}
	}
}

impl<Client, Storage, KeyProvider, Block: traits::Block> fmt::Debug for OffchainWorkers<
	Client,
	Storage,
	KeyProvider,
	Block,
> {
	fn fmt(&self, f: &mut fmt::Formatter) -> fmt::Result {
		f.debug_tuple("OffchainWorkers").finish()
	}
}

impl<Client, Storage, KeyProvider, Block> OffchainWorkers<
	Client,
	Storage,
	KeyProvider,
	Block,
> where
	Block: traits::Block,
	Client: ProvideRuntimeApi,
	Client::Api: OffchainWorkerApi<Block>,
	KeyProvider: AuthorityKeyProvider<Block>,
	Storage: client::backend::OffchainStorage + 'static,
{
	/// Start the offchain workers after given block.
	#[must_use]
	pub fn on_block_imported<A>(
		&self,
		number: &<Block::Header as traits::Header>::Number,
		pool: &Arc<Pool<A>>,
		network_state: Arc<dyn NetworkStateInfo + Send + Sync>,
	) -> impl Future<Item = (), Error = ()> where
		A: ChainApi<Block=Block> + 'static,
	{
		let runtime = self.client.runtime_api();
		let at = BlockId::number(*number);
		let has_api = runtime.has_api::<dyn OffchainWorkerApi<Block>>(&at);
		debug!("Checking offchain workers at {:?}: {:?}", at, has_api);

		if has_api.unwrap_or(false) {
			let (api, runner) = api::AsyncApi::new(
				pool.clone(),
				self.db.clone(),
				self.keys_password.clone(),
				self.authority_key.clone(),
				at.clone(),
				network_state.clone(),
			);
			debug!("Running offchain workers at {:?}", at);
			let api = Box::new(api);
			runtime.offchain_worker_with_context(&at, ExecutionContext::OffchainWorker(api), *number).unwrap();
			futures::future::Either::A(runner.process())
		} else {
			futures::future::Either::B(futures::future::ok(()))
		}
	}
}

#[cfg(test)]
mod tests {
	use super::*;
	use futures::Future;
<<<<<<< HEAD
	use primitives::{ed25519, sr25519, crypto::{TypedKey, Pair}};
=======
	use primitives::{ed25519, sr25519};
>>>>>>> 5453dd17
	use network::{Multiaddr, PeerId};

	struct MockNetworkStateInfo();

	impl NetworkStateInfo for MockNetworkStateInfo {
		fn external_addresses(&self) -> Vec<Multiaddr> {
			Vec::new()
		}

		fn peer_id(&self) -> PeerId {
			PeerId::random()
		}
	}

	#[derive(Clone)]
	pub(crate) struct TestProvider<Block> {
		_marker: PhantomData<Block>,
		pub(crate) sr_key: Option<sr25519::Pair>,
		pub(crate) ed_key: Option<ed25519::Pair>,
	}

	impl<Block: traits::Block> Default for TestProvider<Block> {
		fn default() -> Self {
			Self {
				_marker: PhantomData,
				sr_key: None,
				ed_key: None,
			}
		}
	}

	impl<Block: traits::Block> AuthorityKeyProvider<Block> for TestProvider<Block> {
		type ConsensusPair = ed25519::Pair;
		type FinalityPair = sr25519::Pair;

		fn authority_key(&self, _: &BlockId<Block>) -> Option<Self::ConsensusPair> {
			self.ed_key.clone()
		}

		fn fg_authority_key(&self, _: &BlockId<Block>) -> Option<Self::FinalityPair> {
			self.sr_key.clone()
		}
	}

	#[test]
	fn should_call_into_runtime_and_produce_extrinsic() {
		// given
		let _ = env_logger::try_init();
		let runtime = tokio::runtime::Runtime::new().unwrap();
		let client = Arc::new(test_client::new());
		let pool = Arc::new(Pool::new(Default::default(), ::transaction_pool::ChainApi::new(client.clone())));
		let db = client_db::offchain::LocalStorage::new_test();
		let mock = Arc::new(MockNetworkStateInfo());

		// when
		let offchain = OffchainWorkers::new(client, db, TestProvider::default(), "".to_owned().into());
		runtime.executor().spawn(offchain.on_block_imported(&0u64, &pool, mock.clone()));

		// then
		runtime.shutdown_on_idle().wait().unwrap();
		assert_eq!(pool.status().ready, 1);
		assert_eq!(pool.ready().next().unwrap().is_propagateable(), false);
	}
}<|MERGE_RESOLUTION|>--- conflicted
+++ resolved
@@ -171,11 +171,7 @@
 mod tests {
 	use super::*;
 	use futures::Future;
-<<<<<<< HEAD
-	use primitives::{ed25519, sr25519, crypto::{TypedKey, Pair}};
-=======
 	use primitives::{ed25519, sr25519};
->>>>>>> 5453dd17
 	use network::{Multiaddr, PeerId};
 
 	struct MockNetworkStateInfo();
