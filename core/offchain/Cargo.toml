--- conflicted
+++ resolved
@@ -12,11 +12,7 @@
 futures = "0.1.25"
 log = "0.4"
 offchain-primitives = { package = "substrate-offchain-primitives", path = "./primitives" }
-<<<<<<< HEAD
-parity-codec = { version = "3.5", features = ["derive"] }
-=======
 parity-codec = { version = "4.1.1", features = ["derive"] }
->>>>>>> e63598b6
 parking_lot = "0.8.0"
 primitives = { package = "substrate-primitives", path = "../../core/primitives" }
 runtime_primitives = { package = "sr-primitives", path = "../../core/sr-primitives" }
