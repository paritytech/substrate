// Copyright 2018 Parity Technologies (UK) Ltd.
// This file is part of Substrate.

// Substrate is free software: you can redistribute it and/or modify
// it under the terms of the GNU General Public License as published by
// the Free Software Foundation, either version 3 of the License, or
// (at your option) any later version.

// Substrate is distributed in the hope that it will be useful,
// but WITHOUT ANY WARRANTY; without even the implied warranty of
// MERCHANTABILITY or FITNESS FOR A PARTICULAR PURPOSE.  See the
// GNU General Public License for more details.

// You should have received a copy of the GNU General Public License
// along with Substrate.  If not, see <http://www.gnu.org/licenses/>.

//! Block Builder extensions for tests.

use codec;
use client;
use keyring;
use runtime;

<<<<<<< HEAD
use primitives::{Blake2Hasher, RlpCodec};
=======
use {Backend, Executor};
use primitives::{Blake2Hasher};
>>>>>>> a5077f32

/// Extension trait for test block builder.
pub trait BlockBuilderExt<B, E> {
	/// Add transfer extrinsic to the block.
	fn push_transfer(&mut self, transfer: runtime::Transfer) -> Result<(), client::error::Error>;
}

<<<<<<< HEAD
impl<B, E> BlockBuilderExt<B, E> for client::block_builder::BlockBuilder<B, E, runtime::Block, Blake2Hasher, RlpCodec>
    where
        B: client::backend::Backend<runtime::Block, Blake2Hasher, RlpCodec>,
        E: client::CallExecutor<runtime::Block, Blake2Hasher, RlpCodec> + Clone,
{
=======
impl BlockBuilderExt for client::block_builder::BlockBuilder<Backend, Executor, runtime::Block, Blake2Hasher> {
>>>>>>> a5077f32
	fn push_transfer(&mut self, transfer: runtime::Transfer) -> Result<(), client::error::Error> {
		self.push(sign_tx(transfer))
	}
}

fn sign_tx(transfer: runtime::Transfer) -> runtime::Extrinsic {
	let signature = keyring::Keyring::from_raw_public(transfer.from.0.clone()).unwrap().sign(&codec::Encode::encode(&transfer)).into();
	runtime::Extrinsic { transfer, signature }
}<|MERGE_RESOLUTION|>--- conflicted
+++ resolved
@@ -21,28 +21,19 @@
 use keyring;
 use runtime;
 
-<<<<<<< HEAD
-use primitives::{Blake2Hasher, RlpCodec};
-=======
-use {Backend, Executor};
 use primitives::{Blake2Hasher};
->>>>>>> a5077f32
 
 /// Extension trait for test block builder.
-pub trait BlockBuilderExt<B, E> {
+pub trait BlockBuilderExt {
 	/// Add transfer extrinsic to the block.
 	fn push_transfer(&mut self, transfer: runtime::Transfer) -> Result<(), client::error::Error>;
 }
 
-<<<<<<< HEAD
-impl<B, E> BlockBuilderExt<B, E> for client::block_builder::BlockBuilder<B, E, runtime::Block, Blake2Hasher, RlpCodec>
+impl<B, E> BlockBuilderExt for client::block_builder::BlockBuilder<B, E, runtime::Block, Blake2Hasher>
     where
-        B: client::backend::Backend<runtime::Block, Blake2Hasher, RlpCodec>,
-        E: client::CallExecutor<runtime::Block, Blake2Hasher, RlpCodec> + Clone,
+        B: client::backend::Backend<runtime::Block, Blake2Hasher>,
+        E: client::CallExecutor<runtime::Block, Blake2Hasher> + Clone,
 {
-=======
-impl BlockBuilderExt for client::block_builder::BlockBuilder<Backend, Executor, runtime::Block, Blake2Hasher> {
->>>>>>> a5077f32
 	fn push_transfer(&mut self, transfer: runtime::Transfer) -> Result<(), client::error::Error> {
 		self.push(sign_tx(transfer))
 	}
