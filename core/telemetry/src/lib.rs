--- conflicted
+++ resolved
@@ -29,13 +29,7 @@
 use rand::{thread_rng, Rng};
 pub use slog_scope::with_logger;
 pub use slog;
-<<<<<<< HEAD
 use serde::{Serialize, Deserialize};
-use slog::OwnedKVList;
-use slog::Record;
-=======
-use serde_derive::{Serialize, Deserialize};
->>>>>>> f6605cf4
 use core::result;
 
 /// Configuration for telemetry.
