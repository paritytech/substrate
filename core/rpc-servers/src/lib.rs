// Copyright 2017-2019 Parity Technologies (UK) Ltd.
// This file is part of Substrate.

// Substrate is free software: you can redistribute it and/or modify
// it under the terms of the GNU General Public License as published by
// the Free Software Foundation, either version 3 of the License, or
// (at your option) any later version.

// Substrate is distributed in the hope that it will be useful,
// but WITHOUT ANY WARRANTY; without even the implied warranty of
// MERCHANTABILITY or FITNESS FOR A PARTICULAR PURPOSE.  See the
// GNU General Public License for more details.

// You should have received a copy of the GNU General Public License
// along with Substrate.  If not, see <http://www.gnu.org/licenses/>.

//! Substrate RPC servers.

#![warn(missing_docs)]

use std::io;
use jsonrpc_core::IoHandlerExtension;
use log::error;
use pubsub::PubSubMetadata;

/// Maximal payload accepted by RPC servers.
const MAX_PAYLOAD: usize = 15 * 1024 * 1024;

/// Default maximum number of connections for WS RPC servers.
const WS_MAX_CONNECTIONS: usize = 100;

/// The RPC IoHandler containing all requested APIs.
pub type RpcHandler<T> = pubsub::PubSubHandler<T>;

pub use self::inner::*;

/// Construct rpc `IoHandler`
pub fn rpc_handler<M: PubSubMetadata>(
	extension: impl IoHandlerExtension<M>
) -> RpcHandler<M> {
	let mut io = pubsub::PubSubHandler::default();
	extension.augment(&mut io);

	// add an endpoint to list all available methods.
	let mut methods = io.iter().map(|x| x.0.clone()).collect::<Vec<String>>();
	io.add_method("rpc_methods", {
		methods.sort();
		let methods = serde_json::to_value(&methods)
			.expect("Serialization of Vec<String> is infallible; qed");

		move |_| Ok(serde_json::json!({
			"version": 1,
			"methods": methods.clone(),
		}))
	});
	io
}

#[cfg(not(target_os = "unknown"))]
mod inner {
	use super::*;

<<<<<<< HEAD
	/// Type synonym for the JSONRPC HTTP `Server` data structure from the
	/// `jsonrpc-http-server` crate.
	pub type HttpServer = http::Server;
	/// Type synonym for the `WebSocket` data structure from the
	/// `jsonrpc-ws-server` crate.
=======
	/// Type alias for http server
	pub type HttpServer = http::Server;
	/// Type alias for ws server
>>>>>>> 7b720039
	pub type WsServer = ws::Server;

	/// Start HTTP server listening on given address.
	///
	/// **Note**: Only available if `not(target_os = "unknown")`.
	pub fn start_http<M: pubsub::PubSubMetadata + Default>(
		addr: &std::net::SocketAddr,
		cors: Option<&Vec<String>>,
		io: RpcHandler<M>,
	) -> io::Result<http::Server> {
		http::ServerBuilder::new(io)
			.threads(4)
			.health_api(("/health", "system_health"))
			.allowed_hosts(hosts_filtering(cors.is_some()))
			.rest_api(if cors.is_some() {
				http::RestApi::Secure
			} else {
				http::RestApi::Unsecure
			})
			.cors(map_cors::<http::AccessControlAllowOrigin>(cors))
			.max_request_body_size(MAX_PAYLOAD)
			.start_http(addr)
	}

	/// Start WS server listening on given address.
	///
	/// **Note**: Only available if `not(target_os = "unknown")`.
	pub fn start_ws<M: pubsub::PubSubMetadata + From<jsonrpc_core::futures::sync::mpsc::Sender<String>>> (
		addr: &std::net::SocketAddr,
		max_connections: Option<usize>,
		cors: Option<&Vec<String>>,
		io: RpcHandler<M>,
	) -> io::Result<ws::Server> {
		ws::ServerBuilder::with_meta_extractor(io, |context: &ws::RequestContext| context.sender().into())
			.max_payload(MAX_PAYLOAD)
			.max_connections(max_connections.unwrap_or(WS_MAX_CONNECTIONS))
			.allowed_origins(map_cors(cors))
			.allowed_hosts(hosts_filtering(cors.is_some()))
			.start(addr)
			.map_err(|err| match err {
				ws::Error::Io(io) => io,
				ws::Error::ConnectionClosed => io::ErrorKind::BrokenPipe.into(),
				e => {
					error!("{}", e);
					io::ErrorKind::Other.into()
				}
			})
	}

	fn map_cors<T: for<'a> From<&'a str>>(
		cors: Option<&Vec<String>>
	) -> http::DomainsValidation<T> {
		cors.map(|x| x.iter().map(AsRef::as_ref).map(Into::into).collect::<Vec<_>>()).into()
	}

	fn hosts_filtering(enable: bool) -> http::DomainsValidation<http::Host> {
		if enable {
			// NOTE The listening address is whitelisted by default.
			// Setting an empty vector here enables the validation
			// and allows only the listening address.
			http::DomainsValidation::AllowOnly(vec![])
		} else {
			http::DomainsValidation::Disabled
		}
	}
}

#[cfg(target_os = "unknown")]
mod inner {
}<|MERGE_RESOLUTION|>--- conflicted
+++ resolved
@@ -60,17 +60,9 @@
 mod inner {
 	use super::*;
 
-<<<<<<< HEAD
-	/// Type synonym for the JSONRPC HTTP `Server` data structure from the
-	/// `jsonrpc-http-server` crate.
-	pub type HttpServer = http::Server;
-	/// Type synonym for the `WebSocket` data structure from the
-	/// `jsonrpc-ws-server` crate.
-=======
 	/// Type alias for http server
 	pub type HttpServer = http::Server;
 	/// Type alias for ws server
->>>>>>> 7b720039
 	pub type WsServer = ws::Server;
 
 	/// Start HTTP server listening on given address.
