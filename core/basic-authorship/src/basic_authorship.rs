// Copyright 2018-2019 Parity Technologies (UK) Ltd.
// This file is part of Substrate.

// Substrate is free software: you can redistribute it and/or modify
// it under the terms of the GNU General Public License as published by
// the Free Software Foundation, either version 3 of the License, or
// (at your option) any later version.

// Substrate is distributed in the hope that it will be useful,
// but WITHOUT ANY WARRANTY; without even the implied warranty of
// MERCHANTABILITY or FITNESS FOR A PARTICULAR PURPOSE.  See the
// GNU General Public License for more details.

// You should have received a copy of the GNU General Public License
// along with Substrate.  If not, see <http://www.gnu.org/licenses/>.

//! A consensus proposer for "basic" chains which use the primitive inherent-data.

// FIXME #1021 move this into substrate-consensus-common
//

use std::{time, sync::Arc};
use client::{
	error, Client as SubstrateClient, CallExecutor,
	block_builder::api::BlockBuilder as BlockBuilderApi,
};
use codec::Decode;
use consensus_common::{evaluation};
use inherents::InherentData;
use log::{error, info, debug, trace};
use primitives::{H256, Blake2Hasher, ExecutionContext};
<<<<<<< HEAD
use sr_primitives::{
	traits::{Block as BlockT, Hash as HashT, Header as HeaderT, ProvideRuntimeApi, DigestFor},
	generic::BlockId,
	ApplyError,
=======
use runtime_primitives::{ApplyError, generic::BlockId};
use runtime_primitives::traits::{
	Block as BlockT, Hash as HashT, Header as HeaderT, ProvideRuntimeApi,
	DigestFor, BlakeTwo256,
>>>>>>> a08d7ce1
};
use transaction_pool::txpool::{self, Pool as TransactionPool};
use substrate_telemetry::{telemetry, CONSENSUS_INFO};

/// Proposer factory.
pub struct ProposerFactory<C, A> where A: txpool::ChainApi {
	/// The client instance.
	pub client: Arc<C>,
	/// The transaction pool.
	pub transaction_pool: Arc<TransactionPool<A>>,
}

impl<B, E, Block, RA, A> consensus_common::Environment<Block> for
ProposerFactory<SubstrateClient<B, E, Block, RA>, A>
where
	A: txpool::ChainApi<Block=Block>,
	B: client::backend::Backend<Block, Blake2Hasher> + Send + Sync + 'static,
	E: CallExecutor<Block, Blake2Hasher> + Send + Sync + Clone + 'static,
	Block: BlockT<Hash=H256>,
	RA: Send + Sync + 'static,
	SubstrateClient<B, E, Block, RA>: ProvideRuntimeApi,
	<SubstrateClient<B, E, Block, RA> as ProvideRuntimeApi>::Api: BlockBuilderApi<Block>,
{
	type Proposer = Proposer<Block, SubstrateClient<B, E, Block, RA>, A>;
	type Error = error::Error;

	fn init(
		&mut self,
		parent_header: &<Block as BlockT>::Header,
	) -> Result<Self::Proposer, error::Error> {
		let parent_hash = parent_header.hash();

		let id = BlockId::hash(parent_hash);

		info!("Starting consensus session on top of parent {:?}", parent_hash);

		let proposer = Proposer {
			client: self.client.clone(),
			parent_hash,
			parent_id: id,
			parent_number: *parent_header.number(),
			transaction_pool: self.transaction_pool.clone(),
			now: Box::new(time::Instant::now),
		};

		Ok(proposer)
	}
}

/// The proposer logic.
pub struct Proposer<Block: BlockT, C, A: txpool::ChainApi> {
	client: Arc<C>,
	parent_hash: <Block as BlockT>::Hash,
	parent_id: BlockId<Block>,
	parent_number: <<Block as BlockT>::Header as HeaderT>::Number,
	transaction_pool: Arc<TransactionPool<A>>,
	now: Box<dyn Fn() -> time::Instant>,
}

impl<B, E, Block, RA, A> consensus_common::Proposer<Block> for
Proposer<Block, SubstrateClient<B, E, Block, RA>, A>
where
	A: txpool::ChainApi<Block=Block>,
	B: client::backend::Backend<Block, Blake2Hasher> + Send + Sync + 'static,
	E: CallExecutor<Block, Blake2Hasher> + Send + Sync + Clone + 'static,
	Block: BlockT<Hash=H256>,
	RA: Send + Sync + 'static,
	SubstrateClient<B, E, Block, RA>: ProvideRuntimeApi,
	<SubstrateClient<B, E, Block, RA> as ProvideRuntimeApi>::Api: BlockBuilderApi<Block>,
{
	type Create = futures::future::Ready<Result<Block, error::Error>>;
	type Error = error::Error;

	fn propose(
		&mut self,
		inherent_data: InherentData,
		inherent_digests: DigestFor<Block>,
		max_duration: time::Duration,
	) -> Self::Create {
		// leave some time for evaluation and block finalization (33%)
		let deadline = (self.now)() + max_duration - max_duration / 3;
		futures::future::ready(self.propose_with(inherent_data, inherent_digests, deadline))
	}
}

impl<Block, B, E, RA, A> Proposer<Block, SubstrateClient<B, E, Block, RA>, A>	where
	A: txpool::ChainApi<Block=Block>,
	B: client::backend::Backend<Block, Blake2Hasher> + Send + Sync + 'static,
	E: CallExecutor<Block, Blake2Hasher> + Send + Sync + Clone + 'static,
	Block: BlockT<Hash=H256>,
	RA: Send + Sync + 'static,
	SubstrateClient<B, E, Block, RA>: ProvideRuntimeApi,
	<SubstrateClient<B, E, Block, RA> as ProvideRuntimeApi>::Api: BlockBuilderApi<Block>,
{
	fn propose_with(
		&self,
		inherent_data: InherentData,
		inherent_digests: DigestFor<Block>,
		deadline: time::Instant,
<<<<<<< HEAD
	) -> Result<<C as AuthoringApi>::Block, error::Error>
	{
		use sr_primitives::traits::BlakeTwo256;

=======
	) -> Result<Block, error::Error> {
>>>>>>> a08d7ce1
		/// If the block is full we will attempt to push at most
		/// this number of transactions before quitting for real.
		/// It allows us to increase block utilization.
		const MAX_SKIPPED_TRANSACTIONS: usize = 8;

		let mut block_builder = self.client.new_block_at(&self.parent_id, inherent_digests)?;

		// We don't check the API versions any further here since the dispatch compatibility
		// check should be enough.
		for extrinsic in self.client.runtime_api()
			.inherent_extrinsics_with_context(
				&self.parent_id,
				ExecutionContext::BlockConstruction,
				inherent_data
			)?
		{
			block_builder.push(extrinsic)?;
		}

		// proceed with transactions
		let mut is_first = true;
		let mut skipped = 0;
		let mut unqueue_invalid = Vec::new();
		let pending_iterator = self.transaction_pool.ready();

		debug!("Attempting to push transactions from the pool.");
		for pending in pending_iterator {
			if (self.now)() > deadline {
				debug!("Consensus deadline reached when pushing block transactions, proceeding with proposing.");
				break;
			}

			trace!("[{:?}] Pushing to the block.", pending.hash);
			match client::block_builder::BlockBuilder::push(&mut block_builder, pending.data.clone()) {
				Ok(()) => {
					debug!("[{:?}] Pushed to the block.", pending.hash);
				}
				Err(error::Error::ApplyExtrinsicFailed(ApplyError::FullBlock)) => {
					if is_first {
						debug!("[{:?}] Invalid transaction: FullBlock on empty block", pending.hash);
						unqueue_invalid.push(pending.hash.clone());
					} else if skipped < MAX_SKIPPED_TRANSACTIONS {
						skipped += 1;
						debug!(
							"Block seems full, but will try {} more transactions before quitting.",
							MAX_SKIPPED_TRANSACTIONS - skipped
						);
					} else {
						debug!("Block is full, proceed with proposing.");
						break;
					}
				}
				Err(e) => {
					debug!("[{:?}] Invalid transaction: {}", pending.hash, e);
					unqueue_invalid.push(pending.hash.clone());
				}
			}

			is_first = false;
		}

		self.transaction_pool.remove_invalid(&unqueue_invalid);

		let block = block_builder.bake()?;

		info!("Prepared block for proposing at {} [hash: {:?}; parent_hash: {}; extrinsics: [{}]]",
			block.header().number(),
			<Block as BlockT>::Hash::from(block.header().hash()),
			block.header().parent_hash(),
			block.extrinsics()
				.iter()
				.map(|xt| format!("{}", BlakeTwo256::hash_of(xt)))
				.collect::<Vec<_>>()
				.join(", ")
		);
		telemetry!(CONSENSUS_INFO; "prepared_block_for_proposing";
			"number" => ?block.header().number(),
			"hash" => ?<Block as BlockT>::Hash::from(block.header().hash()),
		);

		if Decode::decode(&mut block.encode().as_slice()).as_ref() != Some(&block) {
			error!("Failed to verify block encoding/decoding");
		}

		if let Err(err) = evaluation::evaluate_initial(&block, &self.parent_hash, self.parent_number) {
			error!("Failed to evaluate authored block: {:?}", err);
		}

		Ok(block)
	}
}

#[cfg(test)]
mod tests {
	use super::*;

	use std::cell::RefCell;
	use consensus_common::{Environment, Proposer};
	use test_client::{self, runtime::{Extrinsic, Transfer}, AccountKeyring};

	fn extrinsic(nonce: u64) -> Extrinsic {
		Transfer {
			amount: Default::default(),
			nonce,
			from: AccountKeyring::Alice.into(),
			to: Default::default(),
		}.into_signed_tx()
	}

	#[test]
	fn should_cease_building_block_when_deadline_is_reached() {
		// given
		let client = Arc::new(test_client::new());
		let chain_api = transaction_pool::ChainApi::new(client.clone());
		let txpool = Arc::new(TransactionPool::new(Default::default(), chain_api));

		txpool.submit_at(&BlockId::number(0), vec![extrinsic(0), extrinsic(1)]).unwrap();

		let mut proposer_factory = ProposerFactory {
			client: client.clone(),
			transaction_pool: txpool.clone(),
		};

		let mut proposer = proposer_factory.init(
			&client.header(&BlockId::number(0)).unwrap().unwrap(),
		).unwrap();

		// when
		let cell = RefCell::new(time::Instant::now());
		proposer.now = Box::new(move || {
			let new = *cell.borrow() + time::Duration::from_secs(2);
			cell.replace(new)
		});
		let deadline = time::Duration::from_secs(3);
		let block = futures::executor::block_on(proposer.propose(Default::default(), Default::default(), deadline))
			.unwrap();

		// then
		// block should have some extrinsics although we have some more in the pool.
		assert_eq!(block.extrinsics().len(), 1);
		assert_eq!(txpool.ready().count(), 2);
	}
}<|MERGE_RESOLUTION|>--- conflicted
+++ resolved
@@ -29,17 +29,10 @@
 use inherents::InherentData;
 use log::{error, info, debug, trace};
 use primitives::{H256, Blake2Hasher, ExecutionContext};
-<<<<<<< HEAD
 use sr_primitives::{
-	traits::{Block as BlockT, Hash as HashT, Header as HeaderT, ProvideRuntimeApi, DigestFor},
+	traits::{Block as BlockT, Hash as HashT, Header as HeaderT, ProvideRuntimeApi, DigestFor, BlakeTwo256},
 	generic::BlockId,
 	ApplyError,
-=======
-use runtime_primitives::{ApplyError, generic::BlockId};
-use runtime_primitives::traits::{
-	Block as BlockT, Hash as HashT, Header as HeaderT, ProvideRuntimeApi,
-	DigestFor, BlakeTwo256,
->>>>>>> a08d7ce1
 };
 use transaction_pool::txpool::{self, Pool as TransactionPool};
 use substrate_telemetry::{telemetry, CONSENSUS_INFO};
@@ -139,14 +132,7 @@
 		inherent_data: InherentData,
 		inherent_digests: DigestFor<Block>,
 		deadline: time::Instant,
-<<<<<<< HEAD
-	) -> Result<<C as AuthoringApi>::Block, error::Error>
-	{
-		use sr_primitives::traits::BlakeTwo256;
-
-=======
 	) -> Result<Block, error::Error> {
->>>>>>> a08d7ce1
 		/// If the block is full we will attempt to push at most
 		/// this number of transactions before quitting for real.
 		/// It allows us to increase block utilization.
