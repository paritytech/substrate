// Copyright 2017-2019 Parity Technologies (UK) Ltd.
// This file is part of Substrate.

// Substrate is free software: you can redistribute it and/or modify
// it under the terms of the GNU General Public License as published by
// the Free Software Foundation, either version 3 of the License, or
// (at your option) any later version.

// Substrate is distributed in the hope that it will be useful,
// but WITHOUT ANY WARRANTY; without even the implied warranty of
// MERCHANTABILITY or FITNESS FOR A PARTICULAR PURPOSE.  See the
// GNU General Public License for more details.

// You should have received a copy of the GNU General Public License
// along with Substrate.  If not, see <http://www.gnu.org/licenses/>.

//! Runtime Modules shared primitive types.

#![warn(missing_docs)]

#![cfg_attr(not(feature = "std"), no_std)]

#[doc(hidden)]
pub use parity_codec as codec;
#[cfg(feature = "std")]
#[doc(hidden)]
pub use serde;
#[doc(hidden)]
pub use rstd;

#[cfg(not(feature = "std"))]
pub use core::marker::PhantomData;
#[cfg(feature = "std")]
pub use std::marker::PhantomData;

#[cfg(feature = "std")]
pub use runtime_io::{StorageOverlay, ChildrenStorageOverlay};

use rstd::{prelude::*, ops};
use substrate_primitives::{crypto, ed25519, sr25519, hash::{H256, H512}};
use codec::{Encode, Decode};

#[cfg(feature = "std")]
pub mod testing;

pub mod traits;
use traits::{SaturatedConversion, UniqueSaturatedInto};

pub mod generic;
pub mod transaction_validity;

/// A message indicating an invalid signature in extrinsic.
pub const BAD_SIGNATURE: &str = "bad signature in extrinsic";

/// Full block error message.
///
/// This allows modules to indicate that given transaction is potentially valid
/// in the future, but can't be executed in the current state.
/// Note this error should be returned early in the execution to prevent DoS,
/// cause the fees are not being paid if this error is returned.
///
/// Example: block gas limit is reached (the transaction can be retried in the next block though).
pub const BLOCK_FULL: &str = "block size limit is reached";

/// Justification type.
pub type Justification = Vec<u8>;

use traits::{Verify, Lazy};

/// A String that is a `&'static str` on `no_std` and a `Cow<'static, str>` on `std`.
#[cfg(feature = "std")]
pub type RuntimeString = ::std::borrow::Cow<'static, str>;
/// A String that is a `&'static str` on `no_std` and a `Cow<'static, str>` on `std`.
#[cfg(not(feature = "std"))]
pub type RuntimeString = &'static str;

/// Create a const [RuntimeString].
#[cfg(feature = "std")]
#[macro_export]
macro_rules! create_runtime_str {
	( $y:expr ) => {{ ::std::borrow::Cow::Borrowed($y) }}
}

/// Create a const [RuntimeString].
#[cfg(not(feature = "std"))]
#[macro_export]
macro_rules! create_runtime_str {
	( $y:expr ) => {{ $y }}
}

#[cfg(feature = "std")]
pub use serde::{Serialize, Deserialize, de::DeserializeOwned};

/// Complex storage builder stuff.
#[cfg(feature = "std")]
pub trait BuildStorage: Sized {
	/// Build the storage out of this builder.
	fn build_storage(self) -> Result<(StorageOverlay, ChildrenStorageOverlay), String> {
		let mut storage = Default::default();
		let mut child_storage = Default::default();
		self.assimilate_storage(&mut storage, &mut child_storage)?;
		Ok((storage, child_storage))
	}
	/// Assimilate the storage for this module into pre-existing overlays.
	fn assimilate_storage(self, storage: &mut StorageOverlay, child_storage: &mut ChildrenStorageOverlay) -> Result<(), String>;
}

#[cfg(feature = "std")]
impl BuildStorage for StorageOverlay {
	fn build_storage(self) -> Result<(StorageOverlay, ChildrenStorageOverlay), String> {
		Ok((self, Default::default()))
	}
	fn assimilate_storage(
		self,
		storage: &mut StorageOverlay,
		_child_storage: &mut ChildrenStorageOverlay
	) -> Result<(), String> {
		storage.extend(self);
		Ok(())
	}
}

#[cfg(feature = "std")]
impl BuildStorage for (StorageOverlay, ChildrenStorageOverlay) {
	fn build_storage(self) -> Result<(StorageOverlay, ChildrenStorageOverlay), String> {
		Ok(self)
	}
	fn assimilate_storage(
		self,
		storage: &mut StorageOverlay,
		child_storage: &mut ChildrenStorageOverlay
	)-> Result<(), String> {
		storage.extend(self.0);
		child_storage.extend(self.1);
		Ok(())
	}
}

/// Consensus engine unique ID.
pub type ConsensusEngineId = [u8; 4];

/// Permill is parts-per-million (i.e. after multiplying by this, divide by 1000000).
#[cfg_attr(feature = "std", derive(Serialize, Deserialize, Debug))]
#[derive(Encode, Decode, Default, Copy, Clone, PartialEq, Eq)]
pub struct Permill(u32);

impl Permill {
	/// Nothing.
	pub fn zero() -> Self { Self(0) }

	/// `true` if this is nothing.
	pub fn is_zero(&self) -> bool { self.0 == 0 }

	/// Everything.
	pub fn one() -> Self { Self(1_000_000) }

	/// From an explicitly defined number of parts per maximum of the type.
	pub fn from_parts(x: u32) -> Self { Self(x.min(1_000_000)) }

	/// Converts from a percent. Equal to `x / 100`.
	pub fn from_percent(x: u32) -> Self { Self(x.min(100) * 10_000) }

	/// Converts a fraction into `Permill`.
	#[cfg(feature = "std")]
	pub fn from_fraction(x: f64) -> Self { Self((x * 1_000_000.0) as u32) }
}

impl<N> ops::Mul<N> for Permill
where
	N: Clone + From<u32> + UniqueSaturatedInto<u32> + ops::Rem<N, Output=N>
		+ ops::Div<N, Output=N> + ops::Mul<N, Output=N> + ops::Add<N, Output=N>,
{
	type Output = N;
	fn mul(self, b: N) -> Self::Output {
		let million: N = 1_000_000.into();
		let part: N = self.0.into();

		let rem_multiplied_divided = {
			let rem = b.clone().rem(million.clone());

			// `rem` is inferior to one million, thus it fits into u32
			let rem_u32 = rem.saturated_into::<u32>();

			// `self` and `rem` are inferior to one million, thus the product is less than 10^12
			// and fits into u64
			let rem_multiplied_u64 = rem_u32 as u64 * self.0 as u64;

			// `rem_multiplied_u64` is less than 10^12 therefore divided by a million it fits into
			// u32
			let rem_multiplied_divided_u32 = (rem_multiplied_u64 / 1_000_000) as u32;

			// `rem_multiplied_divided` is inferior to b, thus it can be converted back to N type
			rem_multiplied_divided_u32.into()
		};

		(b / million) * part + rem_multiplied_divided
	}
}

#[cfg(feature = "std")]
impl From<f64> for Permill {
	fn from(x: f64) -> Permill {
		Permill::from_fraction(x)
	}
}

#[cfg(feature = "std")]
impl From<f32> for Permill {
	fn from(x: f32) -> Permill {
		Permill::from_fraction(x as f64)
	}
}

impl codec::CompactAs for Permill {
	type As = u32;
	fn encode_as(&self) -> &u32 {
		&self.0
	}
	fn decode_from(x: u32) -> Permill {
		Permill(x)
	}
}

impl From<codec::Compact<Permill>> for Permill {
	fn from(x: codec::Compact<Permill>) -> Permill {
		x.0
	}
}

/// Perbill is parts-per-billion. It stores a value between 0 and 1 in fixed point and
/// provides a means to multiply some other value by that.
#[cfg_attr(feature = "std", derive(Serialize, Deserialize, Debug))]
#[derive(Encode, Decode, Default, Copy, Clone, PartialEq, Eq)]
pub struct Perbill(u32);

impl Perbill {
	/// Nothing.
	pub fn zero() -> Self { Self(0) }

	/// `true` if this is nothing.
	pub fn is_zero(&self) -> bool { self.0 == 0 }

	/// Everything.
	pub fn one() -> Self { Self(1_000_000_000) }

	/// From an explicitly defined number of parts per maximum of the type.
	pub fn from_parts(x: u32) -> Self { Self(x.min(1_000_000_000)) }

	/// Converts from a percent. Equal to `x / 100`.
	pub fn from_percent(x: u32) -> Self { Self(x.min(100) * 10_000_000) }

	/// Construct new instance where `x` is in millionths. Value equivalent to `x / 1,000,000`.
	pub fn from_millionths(x: u32) -> Self { Self(x.min(1_000_000) * 1000) }

	#[cfg(feature = "std")]
	/// Construct new instance whose value is equal to `x` (between 0 and 1).
	pub fn from_fraction(x: f64) -> Self { Self((x.max(0.0).min(1.0) * 1_000_000_000.0) as u32) }
}

impl<N> ops::Mul<N> for Perbill
where
	N: Clone + From<u32> + UniqueSaturatedInto<u32> + ops::Rem<N, Output=N>
	+ ops::Div<N, Output=N> + ops::Mul<N, Output=N> + ops::Add<N, Output=N>,
{
	type Output = N;
	fn mul(self, b: N) -> Self::Output {
		let billion: N = 1_000_000_000.into();
		let part: N = self.0.into();

		let rem_multiplied_divided = {
			let rem = b.clone().rem(billion.clone());

			// `rem` is inferior to one billion, thus it fits into u32
			let rem_u32 = rem.saturated_into::<u32>();

			// `self` and `rem` are inferior to one billion, thus the product is less than 10^18
			// and fits into u64
			let rem_multiplied_u64 = rem_u32 as u64 * self.0 as u64;

			// `rem_multiplied_u64` is less than 10^18 therefore divided by a billion it fits into
			// u32
			let rem_multiplied_divided_u32 = (rem_multiplied_u64 / 1_000_000_000) as u32;

			// `rem_multiplied_divided` is inferior to b, thus it can be converted back to N type
			rem_multiplied_divided_u32.into()
		};

		(b / billion) * part + rem_multiplied_divided
	}
}

#[cfg(feature = "std")]
impl From<f64> for Perbill {
	fn from(x: f64) -> Perbill {
		Perbill::from_fraction(x)
	}
}

#[cfg(feature = "std")]
impl From<f32> for Perbill {
	fn from(x: f32) -> Perbill {
		Perbill::from_fraction(x as f64)
	}
}

impl codec::CompactAs for Perbill {
	type As = u32;
	fn encode_as(&self) -> &u32 {
		&self.0
	}
	fn decode_from(x: u32) -> Perbill {
		Perbill(x)
	}
}

impl From<codec::Compact<Perbill>> for Perbill {
	fn from(x: codec::Compact<Perbill>) -> Perbill {
		x.0
	}
}

/// PerU128 is parts-per-u128-max-value. It stores a value between 0 and 1 in fixed point and
/// provides a means to multiply some other value by that.
#[cfg_attr(feature = "std", derive(Serialize, Deserialize, Debug))]
#[derive(Encode, Decode, Default, Copy, Clone, PartialEq, Eq)]
pub struct PerU128(u128);

const U128: u128 = u128::max_value();

impl PerU128 {
	/// Nothing.
	pub fn zero() -> Self { Self(0) }

	/// `true` if this is nothing.
	pub fn is_zero(&self) -> bool { self.0 == 0 }

	/// Everything.
	pub fn one() -> Self { Self(U128) }

	/// From an explicitly defined number of parts per maximum of the type.
	pub fn from_parts(x: u128) -> Self { Self(x) }

	/// Construct new instance where `x` is denominator and the nominator is 1.
	pub fn from_xth(x: u128) -> Self { Self(U128/x.max(1)) }
}

impl ::rstd::ops::Deref for PerU128 {
	type Target = u128;

	fn deref(&self) -> &u128 {
		&self.0
	}
}

impl codec::CompactAs for PerU128 {
	type As = u128;
	fn encode_as(&self) -> &u128 {
		&self.0
	}
	fn decode_from(x: u128) -> PerU128 {
		Self(x)
	}
}

impl From<codec::Compact<PerU128>> for PerU128 {
	fn from(x: codec::Compact<PerU128>) -> PerU128 {
		x.0
	}
}

/// Signature verify that can work with any known signature types..
#[derive(Eq, PartialEq, Clone, Encode, Decode)]
#[cfg_attr(feature = "std", derive(Debug))]
pub enum MultiSignature {
	/// An Ed25519 signature.
	Ed25519(ed25519::Signature),
	/// An Sr25519 signature.
	Sr25519(sr25519::Signature),
}

impl From<ed25519::Signature> for MultiSignature {
	fn from(x: ed25519::Signature) -> Self {
		MultiSignature::Ed25519(x)
	}
}

impl From<sr25519::Signature> for MultiSignature {
	fn from(x: sr25519::Signature) -> Self {
		MultiSignature::Sr25519(x)
	}
}

impl Default for MultiSignature {
	fn default() -> Self {
		MultiSignature::Ed25519(Default::default())
	}
}

/// Public key for any known crypto algorithm.
#[derive(Eq, PartialEq, Ord, PartialOrd, Clone, Encode, Decode)]
#[cfg_attr(feature = "std", derive(Debug, Serialize, Deserialize))]
pub enum MultiSigner {
	/// An Ed25519 identity.
	Ed25519(ed25519::Public),
	/// An Sr25519 identity.
	Sr25519(sr25519::Public),
}

impl Default for MultiSigner {
	fn default() -> Self {
		MultiSigner::Ed25519(Default::default())
	}
}

/// NOTE: This implementations is required by `SimpleAddressDeterminator`,
/// we convert the hash into some AccountId, it's fine to use any scheme.
impl<T: Into<H256>> crypto::UncheckedFrom<T> for MultiSigner {
	fn unchecked_from(x: T) -> Self {
		ed25519::Public::unchecked_from(x.into()).into()
	}
}

impl AsRef<[u8]> for MultiSigner {
	fn as_ref(&self) -> &[u8] {
		match *self {
			MultiSigner::Ed25519(ref who) => who.as_ref(),
			MultiSigner::Sr25519(ref who) => who.as_ref(),
		}
	}
}

impl From<ed25519::Public> for MultiSigner {
	fn from(x: ed25519::Public) -> Self {
		MultiSigner::Ed25519(x)
	}
}

impl From<sr25519::Public> for MultiSigner {
	fn from(x: sr25519::Public) -> Self {
		MultiSigner::Sr25519(x)
	}
}

 #[cfg(feature = "std")]
impl std::fmt::Display for MultiSigner {
	fn fmt(&self, fmt: &mut std::fmt::Formatter) -> std::fmt::Result {
		match *self {
			MultiSigner::Ed25519(ref who) => write!(fmt, "ed25519: {}", who),
			MultiSigner::Sr25519(ref who) => write!(fmt, "sr25519: {}", who),
		}
	}
}

impl Verify for MultiSignature {
	type Signer = MultiSigner;
	fn verify<L: Lazy<[u8]>>(&self, msg: L, signer: &Self::Signer) -> bool {
		match (self, signer) {
			(MultiSignature::Ed25519(ref sig), &MultiSigner::Ed25519(ref who)) => sig.verify(msg, who),
			(MultiSignature::Sr25519(ref sig), &MultiSigner::Sr25519(ref who)) => sig.verify(msg, who),
			_ => false,
		}
	}
}

/// Signature verify that can work with any known signature types..
#[derive(Eq, PartialEq, Clone, Default, Encode, Decode)]
#[cfg_attr(feature = "std", derive(Debug, Serialize, Deserialize))]
pub struct AnySignature(H512);

impl Verify for AnySignature {
	type Signer = sr25519::Public;
	fn verify<L: Lazy<[u8]>>(&self, mut msg: L, signer: &sr25519::Public) -> bool {
		runtime_io::sr25519_verify(self.0.as_fixed_bytes(), msg.get(), &signer.0) ||
			runtime_io::ed25519_verify(self.0.as_fixed_bytes(), msg.get(), &signer.0)
	}
}

impl From<sr25519::Signature> for AnySignature {
	fn from(s: sr25519::Signature) -> Self {
		AnySignature(s.into())
	}
}

impl From<ed25519::Signature> for AnySignature {
	fn from(s: ed25519::Signature) -> Self {
		AnySignature(s.into())
	}
}

#[derive(Eq, PartialEq, Clone, Copy, Decode)]
#[cfg_attr(feature = "std", derive(Debug, Serialize))]
#[repr(u8)]
/// Outcome of a valid extrinsic application. Capable of being sliced.
pub enum ApplyOutcome {
	/// Successful application (extrinsic reported no issue).
	Success = 0,
	/// Failed application (extrinsic was probably a no-op other than fees).
	Fail = 1,
}

impl codec::Encode for ApplyOutcome {
	fn using_encoded<R, F: FnOnce(&[u8]) -> R>(&self, f: F) -> R {
		f(&[*self as u8])
	}
}

#[derive(Eq, PartialEq, Clone, Copy, Decode)]
#[cfg_attr(feature = "std", derive(Debug, Serialize))]
#[repr(u8)]
/// Reason why an extrinsic couldn't be applied (i.e. invalid extrinsic).
pub enum ApplyError {
	/// Bad signature.
	BadSignature = 0,
	/// Nonce too low.
	Stale = 1,
	/// Nonce too high.
	Future = 2,
	/// Sending account had too low a balance.
	CantPay = 3,
	/// Block is full, no more extrinsics can be applied.
	FullBlock = 255,
}

impl codec::Encode for ApplyError {
	fn using_encoded<R, F: FnOnce(&[u8]) -> R>(&self, f: F) -> R {
		f(&[*self as u8])
	}
}

/// Result from attempt to apply an extrinsic.
pub type ApplyResult = Result<ApplyOutcome, ApplyError>;

/// Verify a signature on an encoded value in a lazy manner. This can be
/// an optimization if the signature scheme has an "unsigned" escape hash.
pub fn verify_encoded_lazy<V: Verify, T: codec::Encode>(sig: &V, item: &T, signer: &V::Signer) -> bool {
	// The `Lazy<T>` trait expresses something like `X: FnMut<Output = for<'a> &'a T>`.
	// unfortunately this is a lifetime relationship that can't
	// be expressed without generic associated types, better unification of HRTBs in type position,
	// and some kind of integration into the Fn* traits.
	struct LazyEncode<F> {
		inner: F,
		encoded: Option<Vec<u8>>,
	}

	impl<F: Fn() -> Vec<u8>> traits::Lazy<[u8]> for LazyEncode<F> {
		fn get(&mut self) -> &[u8] {
			self.encoded.get_or_insert_with(&self.inner).as_slice()
		}
	}

	sig.verify(
		LazyEncode { inner: || item.encode(), encoded: None },
		signer,
	)
}

/// Helper macro for `impl_outer_config`
#[macro_export]
macro_rules! __impl_outer_config_types {
	(
		$concrete:ident $config:ident $snake:ident < $ignore:ident, $instance:path > $( $rest:tt )*
	) => {
		#[cfg(any(feature = "std", test))]
		pub type $config = $snake::GenesisConfig<$concrete, $instance>;
		$crate::__impl_outer_config_types! {$concrete $($rest)*}
	};
	(
		$concrete:ident $config:ident $snake:ident < $ignore:ident > $( $rest:tt )*
	) => {
		#[cfg(any(feature = "std", test))]
		pub type $config = $snake::GenesisConfig<$concrete>;
		$crate::__impl_outer_config_types! {$concrete $($rest)*}
	};
	(
		$concrete:ident $config:ident $snake:ident $( $rest:tt )*
	) => {
		#[cfg(any(feature = "std", test))]
		pub type $config = $snake::GenesisConfig;
		__impl_outer_config_types! {$concrete $($rest)*}
	};
	($concrete:ident) => ()
}

/// Implement the output "meta" module configuration struct,
/// which is basically:
/// pub struct GenesisConfig {
/// 	rust_module_one: Option<ModuleOneConfig>,
/// 	...
/// }
#[macro_export]
macro_rules! impl_outer_config {
	(
		pub struct $main:ident for $concrete:ident {
			$( $config:ident => $snake:ident $( < $generic:ident $(, $instance:path)? > )*, )*
		}
	) => {
		$crate::__impl_outer_config_types! { $concrete $( $config $snake $( < $generic $(, $instance)? > )* )* }
		#[cfg(any(feature = "std", test))]
		#[derive($crate::serde::Serialize, $crate::serde::Deserialize)]
		#[serde(rename_all = "camelCase")]
		#[serde(deny_unknown_fields)]
		pub struct $main {
			$(
				pub $snake: Option<$config>,
			)*
		}
		#[cfg(any(feature = "std", test))]
		impl $crate::BuildStorage for $main {
			fn assimilate_storage(self, top: &mut $crate::StorageOverlay, children: &mut $crate::ChildrenStorageOverlay) -> ::std::result::Result<(), String> {
				$(
					if let Some(extra) = self.$snake {
						extra.assimilate_storage(top, children)?;
					}
				)*
				Ok(())
			}
		}
	}
}

<<<<<<< HEAD
=======
// NOTE [`PreRuntime` and `Consensus` are special]
//
// We MUST treat `PreRuntime` and `Consensus` variants specially, as they:
//
// * have more parameters (both in `generic::DigestItem` and in runtimes)
// * have a `PhantomData` parameter in the runtime, but not in `generic::DigestItem`

>>>>>>> 49845251
#[macro_export]
#[doc(hidden)]
macro_rules! __parse_pattern_2 {
	(PreRuntime $module:ident $internal:ident $v1:ident $v2:ident) => {
<<<<<<< HEAD
		$internal::$module($module::RawLog::PreRuntime(ref $v1, ref $v2, $crate::PhantomData))
	};
	(Consensus $module:ident $internal:ident $v1:ident $v2:ident) => {
		$internal::$module($module::RawLog::Consensus(ref $v1, ref $v2, $crate::PhantomData))
=======
		$internal::$module($module::RawLog::PreRuntime(ref $v1, ref $v2, $crate::rstd::marker::PhantomData))
	};
	(Consensus $module:ident $internal:ident $v1:ident $v2:ident) => {
		$internal::$module($module::RawLog::Consensus(ref $v1, ref $v2, $crate::rstd::marker::PhantomData))
>>>>>>> 49845251
	};
	($name:ident $module:ident $internal:ident $v1:ident $v2:ident) => {
		$internal::$module($module::RawLog::$name(ref $v1))
	};
}

#[macro_export]
#[doc(hidden)]
macro_rules! __parse_pattern {
	(PreRuntime $engine_id:pat, $binder:pat) => {
		$crate::generic::DigestItem::PreRuntime($engine_id, $binder)
	};
	(Consensus $engine_id:pat, $binder:pat) => {
		$crate::generic::DigestItem::Consensus($engine_id, $binder)
	};
	($name:ident $engine_id:pat, $binder:pat) => {
		$crate::generic::DigestItem::$name($binder)
	};
}

#[macro_export]
#[doc(hidden)]
macro_rules! __parse_expr {
	(PreRuntime $engine_id:expr, $module:ident $internal:ident $binder:expr) => {
<<<<<<< HEAD
		$internal::$module($module::RawLog::PreRuntime($engine_id, $binder, $crate::PhantomData))
	};
	(Consensus $engine_id:expr, $module:ident $internal:ident $binder:expr) => {
		$internal::$module($module::RawLog::Consensus($engine_id, $binder, $crate::PhantomData))
=======
		$internal::$module($module::RawLog::PreRuntime($engine_id, $binder, Default::default()))
	};
	(Consensus $engine_id:expr, $module:ident $internal:ident $binder:expr) => {
		$internal::$module($module::RawLog::Consensus($engine_id, $binder, Default::default()))
>>>>>>> 49845251
	};
	($name:ident $engine_id:expr, $module:ident $internal:ident $binder:expr) => {
		$internal::$module($module::RawLog::$name($binder))
	};
}

#[macro_export]
#[doc(hidden)]
macro_rules! __parse_expr_2 {
	(PreRuntime $module:ident $internal:ident $v1:ident $v2:ident) => {
		$crate::generic::DigestItemRef::PreRuntime($v1, $v2)
	};
	(Consensus $module:ident $internal:ident $v1:ident $v2:ident) => {
		$crate::generic::DigestItemRef::Consensus($v1, $v2)
	};
	($name:ident $module:ident $internal:ident $v1:ident $v2:ident) => {
		$crate::generic::DigestItemRef::$name($v1)
	};
}

/// Generates enum that contains all possible log entries for the runtime.
/// Every individual module of the runtime that is mentioned, must
/// expose a `Log` and `RawLog` enums.
///
/// Generated enum is binary-compatible with and could be interpreted
/// as `generic::DigestItem`.
///
/// Runtime requirements:
/// 1) binary representation of all supported 'system' log items should stay
///    the same. Otherwise, the native code will be unable to read log items
///    generated by previous runtime versions
/// 2) the support of 'system' log items should never be dropped by runtime.
///    Otherwise, native code will lost its ability to read items of this type
///    even if they were generated by the versions which have supported these
///    items.
#[macro_export]
macro_rules! impl_outer_log {
	(
		$(#[$attr:meta])*
		pub enum $name:ident ($internal:ident: DigestItem<$( $genarg:ty ),*>) for $trait:ident {
			$( $module:ident $(<$instance:path>)? ( $( $sitem:tt ),* ) ),*
		}
	) => {
		/// Wrapper for all possible log entries for the `$trait` runtime. Provides binary-compatible
		/// `Encode`/`Decode` implementations with the corresponding `generic::DigestItem`.
		#[derive(Clone, PartialEq, Eq)]
		#[cfg_attr(feature = "std", derive(Debug, $crate::serde::Serialize))]
		$(#[$attr])*
		#[allow(non_camel_case_types)]
		pub struct $name($internal);

		/// All possible log entries for the `$trait` runtime. `Encode`/`Decode` implementations
		/// are auto-generated => it is not binary-compatible with `generic::DigestItem`.
		#[derive(Clone, PartialEq, Eq, $crate::codec::Encode, $crate::codec::Decode)]
		#[cfg_attr(feature = "std", derive(Debug, $crate::serde::Serialize))]
		$(#[$attr])*
		#[allow(non_camel_case_types)]
		pub enum InternalLog {
			$(
				$module($module::Log <$trait $(, $instance)?>),
			)*
		}

		impl $name {
			/// Try to convert `$name` into `generic::DigestItemRef`. Returns Some when
			/// `self` is a 'system' log && it has been marked as 'system' in macro call.
			/// Otherwise, None is returned.
			#[allow(unreachable_patterns)]
			fn dref<'a>(&'a self) -> Option<$crate::generic::DigestItemRef<'a, $($genarg),*>> {
				match self.0 {
					$($(
					$crate::__parse_pattern_2!($sitem $module $internal a b) =>
						Some($crate::__parse_expr_2!($sitem $module $internal a b)),
					)*)*
					_ => None,
				}
			}
		}

		impl $crate::traits::DigestItem for $name {
			type Hash = <$crate::generic::DigestItem<$($genarg),*> as $crate::traits::DigestItem>::Hash;
			type AuthorityId = <$crate::generic::DigestItem<$($genarg),*> as $crate::traits::DigestItem>::AuthorityId;

			fn as_authorities_change(&self) -> Option<&[Self::AuthorityId]> {
				self.dref().and_then(|dref| dref.as_authorities_change())
			}

			fn as_changes_trie_root(&self) -> Option<&Self::Hash> {
				self.dref().and_then(|dref| dref.as_changes_trie_root())
			}

			fn as_pre_runtime(&self) -> Option<($crate::ConsensusEngineId, &[u8])> {
				self.dref().and_then(|dref| dref.as_pre_runtime())
			}
		}

		impl From<$crate::generic::DigestItem<$($genarg),*>> for $name {
			/// Converts `generic::DigestItem` into `$name`. If
			/// `generic::DigestItem` represents a system item which is
			/// supported by the runtime, it is returned. Otherwise we expect a
			/// `Other`, `PreDigest`, or `Consensus` log item. Trying to convert
			/// from anything else will lead to panic at runtime, since the
			/// runtime does not supports this 'system' log item.
			#[allow(unreachable_patterns)]
			fn from(gen: $crate::generic::DigestItem<$($genarg),*>) -> Self {
				match gen {
					$($(
					$crate::__parse_pattern!($sitem b, a) =>
						$name($crate::__parse_expr!($sitem b, $module $internal a)),
					)*)*
					_ => {
						if let Some(s) = gen.as_other()
<<<<<<< HEAD
						.and_then(|value| $crate::codec::Decode::decode(&mut &value[..]))
						.map($name) {
							s
						} else {
							panic!("Unhandled digest in runtime")
=======
							.and_then(|value| $crate::codec::Decode::decode(&mut &value[..]))
							.map($name)
						{
							s
						} else {
							panic!("we only reach here if the runtime did not handle a digest; \
									runtimes are required to handle all digests they receive; qed"
									)
>>>>>>> 49845251
						}
					}
				}
			}
		}

		impl $crate::codec::Decode for $name {
			/// `generic::DigestItem` binary compatible decode.
			fn decode<I: $crate::codec::Input>(input: &mut I) -> Option<Self> {
				let gen: $crate::generic::DigestItem<$($genarg),*> =
					$crate::codec::Decode::decode(input)?;
				Some($name::from(gen))
			}
		}

		impl $crate::codec::Encode for $name {
			/// `generic::DigestItem` binary compatible encode.
			fn encode(&self) -> Vec<u8> {
				match self.dref() {
					Some(dref) => dref.encode(),
					None => {
						let gen: $crate::generic::DigestItem<$($genarg),*> =
							$crate::generic::DigestItem::Other(self.0.encode());
						gen.encode()
					},
				}
			}
		}

		$(
			impl From<$module::Log<$trait $(, $instance)?>> for $name {
				/// Converts single module log item into `$name`.
				fn from(x: $module::Log<$trait $(, $instance)? >) -> Self {
					$name(x.into())
				}
			}

			impl From<$module::Log<$trait $(, $instance)?>> for InternalLog {
				/// Converts single module log item into `$internal`.
				fn from(x: $module::Log<$trait $(, $instance)?>) -> Self {
					InternalLog::$module(x)
				}
			}
		)*
	};
}

/// Simple blob to hold an extrinsic without committing to its format and ensure it is serialized
/// correctly.
#[derive(PartialEq, Eq, Clone, Default, Encode, Decode)]
pub struct OpaqueExtrinsic(pub Vec<u8>);

#[cfg(feature = "std")]
impl std::fmt::Debug for OpaqueExtrinsic {
	fn fmt(&self, fmt: &mut std::fmt::Formatter) -> std::fmt::Result {
		write!(fmt, "{}", substrate_primitives::hexdisplay::HexDisplay::from(&self.0))
	}
}

#[cfg(feature = "std")]
impl ::serde::Serialize for OpaqueExtrinsic {
	fn serialize<S>(&self, seq: S) -> Result<S::Ok, S::Error> where S: ::serde::Serializer {
		codec::Encode::using_encoded(&self.0, |bytes| ::substrate_primitives::bytes::serialize(bytes, seq))
	}
}

impl traits::Extrinsic for OpaqueExtrinsic {
	fn is_signed(&self) -> Option<bool> {
		None
	}
}

#[cfg(test)]
mod tests {
	use substrate_primitives::hash::{H256, H512};
	use crate::codec::{Encode, Decode};
	use crate::traits::DigestItem;

	pub trait RuntimeT {
		type AuthorityId;
	}

	pub struct Runtime;

	impl RuntimeT for Runtime {
		type AuthorityId = u64;
	}

	mod a {
		use super::RuntimeT;
		use crate::codec::{Encode, Decode};
		use serde::Serialize;
		pub type Log<R> = RawLog<<R as RuntimeT>::AuthorityId>;

		#[derive(Serialize, Debug, Encode, Decode, PartialEq, Eq, Clone)]
		pub enum RawLog<AuthorityId> { A1(AuthorityId), AuthoritiesChange(Vec<AuthorityId>), A3(AuthorityId) }
	}

	mod b {
		use super::RuntimeT;
		use crate::codec::{Encode, Decode};
		use serde::Serialize;
		pub type Log<R> = RawLog<<R as RuntimeT>::AuthorityId>;

		#[derive(Serialize, Debug, Encode, Decode, PartialEq, Eq, Clone)]
		pub enum RawLog<AuthorityId> { B1(AuthorityId), B2(AuthorityId) }
	}

	impl_outer_log! {
		pub enum Log(InternalLog: DigestItem<H256, u64, H512>) for Runtime {
			a(AuthoritiesChange), b()
		}
	}

	macro_rules! per_thing_mul_upper_test {
		($num_type:tt, $per:tt) => {
			// all sort of from_percent
			assert_eq!($per::from_percent(100) * $num_type::max_value(), $num_type::max_value());
			assert_eq!(
				$per::from_percent(99) * $num_type::max_value(),
				((Into::<U256>::into($num_type::max_value()) * 99u32) / 100u32).as_u128() as $num_type
			);
			assert_eq!($per::from_percent(50) * $num_type::max_value(), $num_type::max_value() / 2);
			assert_eq!($per::from_percent(1) * $num_type::max_value(), $num_type::max_value() / 100);
			assert_eq!($per::from_percent(0) * $num_type::max_value(), 0);

			// bounds
			assert_eq!($per::one() * $num_type::max_value(), $num_type::max_value());
			assert_eq!($per::zero() * $num_type::max_value(), 0);
		}
	}

	#[test]
	fn impl_outer_log_works() {
		// encode/decode regular item
		let b1: Log = b::RawLog::B1::<u64>(777).into();
		let encoded_b1 = b1.encode();
		let decoded_b1: Log = Decode::decode(&mut &encoded_b1[..]).unwrap();
		assert_eq!(b1, decoded_b1);

		// encode/decode system item
		let auth_change: Log = a::RawLog::AuthoritiesChange::<u64>(vec![100, 200, 300]).into();
		let encoded_auth_change = auth_change.encode();
		let decoded_auth_change: Log = Decode::decode(&mut &encoded_auth_change[..]).unwrap();
		assert_eq!(auth_change, decoded_auth_change);

		// interpret regular item using `generic::DigestItem`
		let generic_b1: super::generic::DigestItem<H256, u64, H512> = Decode::decode(&mut &encoded_b1[..]).unwrap();
		match generic_b1 {
			super::generic::DigestItem::Other(_) => (),
			_ => panic!("unexpected generic_b1: {:?}", generic_b1),
		}

		// interpret system item using `generic::DigestItem`
		let generic_auth_change: super::generic::DigestItem<H256, u64, H512> = Decode::decode(&mut &encoded_auth_change[..]).unwrap();
		match generic_auth_change {
			super::generic::DigestItem::AuthoritiesChange::<H256, u64, H512>(authorities) => assert_eq!(authorities, vec![100, 200, 300]),
			_ => panic!("unexpected generic_auth_change: {:?}", generic_auth_change),
		}

		// check that as-style methods are working with system items
		assert!(auth_change.as_authorities_change().is_some());

		// check that as-style methods are not working with regular items
		assert!(b1.as_authorities_change().is_none());
	}

	#[test]
	fn opaque_extrinsic_serialization() {
		let ex = super::OpaqueExtrinsic(vec![1, 2, 3, 4]);
		assert_eq!(serde_json::to_string(&ex).unwrap(), "\"0x1001020304\"".to_owned());
	}

	#[test]
	fn compact_permill_perbill_encoding() {
		let tests = [(0u32, 1usize), (63, 1), (64, 2), (16383, 2), (16384, 4), (1073741823, 4), (1073741824, 5), (u32::max_value(), 5)];
		for &(n, l) in &tests {
			let compact: crate::codec::Compact<super::Permill> = super::Permill(n).into();
			let encoded = compact.encode();
			assert_eq!(encoded.len(), l);
			let decoded = <crate::codec::Compact<super::Permill>>::decode(&mut & encoded[..]).unwrap();
			let permill: super::Permill = decoded.into();
			assert_eq!(permill, super::Permill(n));

			let compact: crate::codec::Compact<super::Perbill> = super::Perbill(n).into();
			let encoded = compact.encode();
			assert_eq!(encoded.len(), l);
			let decoded = <crate::codec::Compact<super::Perbill>>::decode(&mut & encoded[..]).unwrap();
			let perbill: super::Perbill = decoded.into();
			assert_eq!(perbill, super::Perbill(n));
		}
	}

	#[derive(Encode, Decode, PartialEq, Eq, Debug)]
	struct WithCompact<T: crate::codec::HasCompact> {
		data: T,
	}

	#[test]
	fn test_has_compact_permill() {
		let data = WithCompact { data: super::Permill(1) };
		let encoded = data.encode();
		assert_eq!(data, WithCompact::<super::Permill>::decode(&mut &encoded[..]).unwrap());
	}

	#[test]
	fn test_has_compact_perbill() {
		let data = WithCompact { data: super::Perbill(1) };
		let encoded = data.encode();
		assert_eq!(data, WithCompact::<super::Perbill>::decode(&mut &encoded[..]).unwrap());
	}

	#[test]
	fn per_things_should_work() {
		use super::{Perbill, Permill};
		use primitive_types::U256;

		per_thing_mul_upper_test!(u32, Perbill);
		per_thing_mul_upper_test!(u64, Perbill);
		per_thing_mul_upper_test!(u128, Perbill);

		per_thing_mul_upper_test!(u32, Permill);
		per_thing_mul_upper_test!(u64, Permill);
		per_thing_mul_upper_test!(u128, Permill);
	}

	#[test]
	fn per_things_operate_in_output_type() {
		assert_eq!(super::Perbill::one() * 255_u64, 255);
	}

	#[test]
	fn per_things_one_minus_one_part() {
		use primitive_types::U256;

		assert_eq!(
			super::Perbill::from_parts(999_999_999) * std::u128::MAX,
			((Into::<U256>::into(std::u128::MAX) * 999_999_999u32) / 1_000_000_000u32).as_u128()
		);

		assert_eq!(
			super::Permill::from_parts(999_999) * std::u128::MAX,
			((Into::<U256>::into(std::u128::MAX) * 999_999u32) / 1_000_000u32).as_u128()
		);
	}
}<|MERGE_RESOLUTION|>--- conflicted
+++ resolved
@@ -618,8 +618,6 @@
 	}
 }
 
-<<<<<<< HEAD
-=======
 // NOTE [`PreRuntime` and `Consensus` are special]
 //
 // We MUST treat `PreRuntime` and `Consensus` variants specially, as they:
@@ -627,22 +625,14 @@
 // * have more parameters (both in `generic::DigestItem` and in runtimes)
 // * have a `PhantomData` parameter in the runtime, but not in `generic::DigestItem`
 
->>>>>>> 49845251
 #[macro_export]
 #[doc(hidden)]
 macro_rules! __parse_pattern_2 {
 	(PreRuntime $module:ident $internal:ident $v1:ident $v2:ident) => {
-<<<<<<< HEAD
-		$internal::$module($module::RawLog::PreRuntime(ref $v1, ref $v2, $crate::PhantomData))
-	};
-	(Consensus $module:ident $internal:ident $v1:ident $v2:ident) => {
-		$internal::$module($module::RawLog::Consensus(ref $v1, ref $v2, $crate::PhantomData))
-=======
 		$internal::$module($module::RawLog::PreRuntime(ref $v1, ref $v2, $crate::rstd::marker::PhantomData))
 	};
 	(Consensus $module:ident $internal:ident $v1:ident $v2:ident) => {
 		$internal::$module($module::RawLog::Consensus(ref $v1, ref $v2, $crate::rstd::marker::PhantomData))
->>>>>>> 49845251
 	};
 	($name:ident $module:ident $internal:ident $v1:ident $v2:ident) => {
 		$internal::$module($module::RawLog::$name(ref $v1))
@@ -667,17 +657,10 @@
 #[doc(hidden)]
 macro_rules! __parse_expr {
 	(PreRuntime $engine_id:expr, $module:ident $internal:ident $binder:expr) => {
-<<<<<<< HEAD
-		$internal::$module($module::RawLog::PreRuntime($engine_id, $binder, $crate::PhantomData))
-	};
-	(Consensus $engine_id:expr, $module:ident $internal:ident $binder:expr) => {
-		$internal::$module($module::RawLog::Consensus($engine_id, $binder, $crate::PhantomData))
-=======
 		$internal::$module($module::RawLog::PreRuntime($engine_id, $binder, Default::default()))
 	};
 	(Consensus $engine_id:expr, $module:ident $internal:ident $binder:expr) => {
 		$internal::$module($module::RawLog::Consensus($engine_id, $binder, Default::default()))
->>>>>>> 49845251
 	};
 	($name:ident $engine_id:expr, $module:ident $internal:ident $binder:expr) => {
 		$internal::$module($module::RawLog::$name($binder))
@@ -768,7 +751,7 @@
 			fn as_changes_trie_root(&self) -> Option<&Self::Hash> {
 				self.dref().and_then(|dref| dref.as_changes_trie_root())
 			}
-
+ 
 			fn as_pre_runtime(&self) -> Option<($crate::ConsensusEngineId, &[u8])> {
 				self.dref().and_then(|dref| dref.as_pre_runtime())
 			}
@@ -790,13 +773,6 @@
 					)*)*
 					_ => {
 						if let Some(s) = gen.as_other()
-<<<<<<< HEAD
-						.and_then(|value| $crate::codec::Decode::decode(&mut &value[..]))
-						.map($name) {
-							s
-						} else {
-							panic!("Unhandled digest in runtime")
-=======
 							.and_then(|value| $crate::codec::Decode::decode(&mut &value[..]))
 							.map($name)
 						{
@@ -805,7 +781,6 @@
 							panic!("we only reach here if the runtime did not handle a digest; \
 									runtimes are required to handle all digests they receive; qed"
 									)
->>>>>>> 49845251
 						}
 					}
 				}
