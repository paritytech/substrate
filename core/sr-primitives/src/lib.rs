// Copyright 2017-2019 Parity Technologies (UK) Ltd.
// This file is part of Substrate.

// Substrate is free software: you can redistribute it and/or modify
// it under the terms of the GNU General Public License as published by
// the Free Software Foundation, either version 3 of the License, or
// (at your option) any later version.

// Substrate is distributed in the hope that it will be useful,
// but WITHOUT ANY WARRANTY; without even the implied warranty of
// MERCHANTABILITY or FITNESS FOR A PARTICULAR PURPOSE.  See the
// GNU General Public License for more details.

// You should have received a copy of the GNU General Public License
// along with Substrate.  If not, see <http://www.gnu.org/licenses/>.

//! Runtime Modules shared primitive types.

#![warn(missing_docs)]
#![cfg_attr(not(feature = "std"), no_std)]

// to allow benchmarking
#![cfg_attr(feature = "bench", feature(test))]
#[cfg(feature = "bench")] extern crate test;

#[doc(hidden)]
pub use codec;
#[cfg(feature = "std")]
#[doc(hidden)]
pub use serde;
#[doc(hidden)]
pub use rstd;

#[doc(hidden)]
pub use paste;

#[doc(hidden)]
pub use app_crypto;

#[cfg(feature = "std")]
pub use runtime_io::{StorageOverlay, ChildrenStorageOverlay};

use rstd::prelude::*;
use rstd::convert::TryFrom;
use primitives::{crypto, ed25519, sr25519, ecdsa, hash::{H256, H512}};
use codec::{Encode, Decode};

#[cfg(feature = "std")]
pub mod testing;

pub mod curve;
pub mod generic;
pub mod offchain;
pub mod traits;
pub mod transaction_validity;
pub mod weights;

/// Re-export these since they're only "kind of" generic.
pub use generic::{DigestItem, Digest};

/// Re-export this since it's part of the API of this crate.
pub use primitives::{TypeId, crypto::{key_types, KeyTypeId, CryptoType, AccountId32}};
pub use app_crypto::RuntimeAppPublic;

/// Re-export `RuntimeDebug`, to avoid dependency clutter.
pub use primitives::RuntimeDebug;

/// Re-export top-level arithmetic stuff.
pub use arithmetic::{
	Perquintill, Perbill, Permill, Percent,
	Rational128, Fixed64
};
/// Re-export 128 bit helpers.
pub use arithmetic::helpers_128bit;
/// Re-export big_uint stuff.
pub use arithmetic::biguint;

/// An abstraction over justification for a block's validity under a consensus algorithm.
///
/// Essentially a finality proof. The exact formulation will vary between consensus
/// algorithms. In the case where there are multiple valid proofs, inclusion within
/// the block itself would allow swapping justifications to change the block's hash
/// (and thus fork the chain). Sending a `Justification` alongside a block instead
/// bypasses this problem.
pub type Justification = Vec<u8>;

use traits::{Verify, Lazy};

/// A module identifier. These are per module and should be stored in a registry somewhere.
#[derive(Clone, Copy, Eq, PartialEq, Encode, Decode)]
pub struct ModuleId(pub [u8; 8]);

impl TypeId for ModuleId {
	const TYPE_ID: [u8; 4] = *b"modl";
}

/// A String that is a `&'static str` on `no_std` and a `Cow<'static, str>` on `std`.
#[cfg(feature = "std")]
pub type RuntimeString = ::std::borrow::Cow<'static, str>;
/// A String that is a `&'static str` on `no_std` and a `Cow<'static, str>` on `std`.
#[cfg(not(feature = "std"))]
pub type RuntimeString = &'static str;

/// Create a const [RuntimeString].
#[cfg(feature = "std")]
#[macro_export]
macro_rules! create_runtime_str {
	( $y:expr ) => {{ ::std::borrow::Cow::Borrowed($y) }}
}

/// Create a const [RuntimeString].
#[cfg(not(feature = "std"))]
#[macro_export]
macro_rules! create_runtime_str {
	( $y:expr ) => {{ $y }}
}

#[cfg(feature = "std")]
pub use serde::{Serialize, Deserialize, de::DeserializeOwned};
use crate::traits::IdentifyAccount;

/// Complex storage builder stuff.
#[cfg(feature = "std")]
pub trait BuildStorage: Sized {
	/// Build the storage out of this builder.
	fn build_storage(&self) -> Result<(StorageOverlay, ChildrenStorageOverlay), String> {
		let mut storage = (Default::default(), Default::default());
		self.assimilate_storage(&mut storage)?;
		Ok(storage)
	}
	/// Assimilate the storage for this module into pre-existing overlays.
	fn assimilate_storage(
		&self,
		storage: &mut (StorageOverlay, ChildrenStorageOverlay),
	) -> Result<(), String>;
}

/// Something that can build the genesis storage of a module.
#[cfg(feature = "std")]
pub trait BuildModuleGenesisStorage<T, I>: Sized {
	/// Create the module genesis storage into the given `storage` and `child_storage`.
	fn build_module_genesis_storage(
		&self,
		storage: &mut (StorageOverlay, ChildrenStorageOverlay),
	) -> Result<(), String>;
}

#[cfg(feature = "std")]
impl BuildStorage for (StorageOverlay, ChildrenStorageOverlay) {
	fn assimilate_storage(
		&self,
		storage: &mut (StorageOverlay, ChildrenStorageOverlay),
	)-> Result<(), String> {
		storage.0.extend(self.0.iter().map(|(k, v)| (k.clone(), v.clone())));
		for (k, other_map) in self.1.iter() {
			let k = k.clone();
			if let Some(map) = storage.1.get_mut(&k) {
				map.extend(other_map.iter().map(|(k, v)| (k.clone(), v.clone())));
			} else {
				storage.1.insert(k, other_map.clone());
			}
		}
		Ok(())
	}
}

/// Consensus engine unique ID.
pub type ConsensusEngineId = [u8; 4];

/// Signature verify that can work with any known signature types..
#[derive(Eq, PartialEq, Clone, Encode, Decode, RuntimeDebug)]
pub enum MultiSignature {
	/// An Ed25519 signature.
	Ed25519(ed25519::Signature),
	/// An Sr25519 signature.
	Sr25519(sr25519::Signature),
	/// An ECDSA/SECP256k1 signature.
	Ecdsa(ecdsa::Signature),
}

impl From<ed25519::Signature> for MultiSignature {
	fn from(x: ed25519::Signature) -> Self {
		MultiSignature::Ed25519(x)
	}
}

impl From<sr25519::Signature> for MultiSignature {
	fn from(x: sr25519::Signature) -> Self {
		MultiSignature::Sr25519(x)
	}
}

impl From<ecdsa::Signature> for MultiSignature {
	fn from(x: ecdsa::Signature) -> Self {
		MultiSignature::Ecdsa(x)
	}
}

impl Default for MultiSignature {
	fn default() -> Self {
		MultiSignature::Ed25519(Default::default())
	}
}

/// Public key for any known crypto algorithm.
#[derive(Eq, PartialEq, Ord, PartialOrd, Clone, Encode, Decode, RuntimeDebug)]
#[cfg_attr(feature = "std", derive(Serialize, Deserialize))]
pub enum MultiSigner {
	/// An Ed25519 identity.
	Ed25519(ed25519::Public),
	/// An Sr25519 identity.
	Sr25519(sr25519::Public),
	/// An SECP256k1/ECDSA identity (actually, the Blake2 hash of the pub key).
	Ecdsa(ecdsa::Public),
}

impl Default for MultiSigner {
	fn default() -> Self {
		MultiSigner::Ed25519(Default::default())
	}
}

/// NOTE: This implementations is required by `SimpleAddressDeterminator`,
/// we convert the hash into some AccountId, it's fine to use any scheme.
impl<T: Into<H256>> crypto::UncheckedFrom<T> for MultiSigner {
	fn unchecked_from(x: T) -> Self {
		ed25519::Public::unchecked_from(x.into()).into()
	}
}

impl AsRef<[u8]> for MultiSigner {
	fn as_ref(&self) -> &[u8] {
		match *self {
			MultiSigner::Ed25519(ref who) => who.as_ref(),
			MultiSigner::Sr25519(ref who) => who.as_ref(),
			MultiSigner::Ecdsa(ref who) => who.as_ref(),
		}
	}
}

impl traits::IdentifyAccount for MultiSigner {
	type AccountId = AccountId32;
	fn into_account(self) -> AccountId32 {
		match self {
			MultiSigner::Ed25519(who) => <[u8; 32]>::from(who).into(),
			MultiSigner::Sr25519(who) => <[u8; 32]>::from(who).into(),
			MultiSigner::Ecdsa(who) => runtime_io::blake2_256(who.as_ref()).into(),
		}
	}
}

impl From<ed25519::Public> for MultiSigner {
	fn from(x: ed25519::Public) -> Self {
		MultiSigner::Ed25519(x)
	}
}

impl TryFrom<MultiSigner> for ed25519::Public {
	type Error = ();
	fn try_from(m: MultiSigner) -> Result<Self, Self::Error> {
		if let MultiSigner::Ed25519(x) = m { Ok(x) } else { Err(()) }
	}
}

impl From<sr25519::Public> for MultiSigner {
	fn from(x: sr25519::Public) -> Self {
		MultiSigner::Sr25519(x)
	}
}

impl TryFrom<MultiSigner> for sr25519::Public {
	type Error = ();
	fn try_from(m: MultiSigner) -> Result<Self, Self::Error> {
		if let MultiSigner::Sr25519(x) = m { Ok(x) } else { Err(()) }
	}
}

impl From<ecdsa::Public> for MultiSigner {
	fn from(x: ecdsa::Public) -> Self {
		MultiSigner::Ecdsa(x)
	}
}

impl TryFrom<MultiSigner> for ecdsa::Public {
	type Error = ();
	fn try_from(m: MultiSigner) -> Result<Self, Self::Error> {
		if let MultiSigner::Ecdsa(x) = m { Ok(x) } else { Err(()) }
	}
}

#[cfg(feature = "std")]
impl std::fmt::Display for MultiSigner {
	fn fmt(&self, fmt: &mut std::fmt::Formatter) -> std::fmt::Result {
		match *self {
			MultiSigner::Ed25519(ref who) => write!(fmt, "ed25519: {}", who),
			MultiSigner::Sr25519(ref who) => write!(fmt, "sr25519: {}", who),
			MultiSigner::Ecdsa(ref who) => write!(fmt, "ecdsa: {}", who),
		}
	}
}

impl Verify for MultiSignature {
	type Signer = MultiSigner;
	fn verify<L: Lazy<[u8]>>(&self, mut msg: L, signer: &AccountId32) -> bool {
		use primitives::crypto::Public;
		match (self, signer) {
			(MultiSignature::Ed25519(ref sig), who) => sig.verify(msg, &ed25519::Public::from_slice(who.as_ref())),
			(MultiSignature::Sr25519(ref sig), who) => sig.verify(msg, &sr25519::Public::from_slice(who.as_ref())),
			(MultiSignature::Ecdsa(ref sig), who) => {
				let m = runtime_io::blake2_256(msg.get());
				match runtime_io::secp256k1_ecdsa_recover_compressed(sig.as_ref(), &m) {
					Ok(pubkey) => &runtime_io::blake2_256(pubkey.as_ref()) == <dyn AsRef<[u8; 32]>>::as_ref(who),
					_ => false,
				}
			}
		}
	}
}

/// Signature verify that can work with any known signature types..
#[derive(Eq, PartialEq, Clone, Default, Encode, Decode, RuntimeDebug)]
#[cfg_attr(feature = "std", derive(Serialize, Deserialize))]
pub struct AnySignature(H512);

impl Verify for AnySignature {
	type Signer = sr25519::Public;
	fn verify<L: Lazy<[u8]>>(&self, mut msg: L, signer: &sr25519::Public) -> bool {
		use primitives::crypto::Public;
		let msg = msg.get();
		sr25519::Signature::try_from(self.0.as_fixed_bytes().as_ref())
<<<<<<< HEAD
			.map(|s| runtime_io::crypto::sr25519_verify(&s, msg.get(), &signer))
			.unwrap_or(false)
		|| ed25519::Signature::try_from(self.0.as_fixed_bytes().as_ref())
			.and_then(|s| ed25519::Public::try_from(signer.0.as_ref()).map(|p| (s, p)))
			.map(|(s, p)| runtime_io::crypto::ed25519_verify(&s, msg.get(), &p))
=======
			.map(|s| s.verify(msg, signer))
			.unwrap_or(false)
		|| ed25519::Signature::try_from(self.0.as_fixed_bytes().as_ref())
			.map(|s| s.verify(msg, &ed25519::Public::from_slice(signer.as_ref())))
>>>>>>> ee4d5dd7
			.unwrap_or(false)
	}
}

impl From<sr25519::Signature> for AnySignature {
	fn from(s: sr25519::Signature) -> Self {
		AnySignature(s.into())
	}
}

impl From<ed25519::Signature> for AnySignature {
	fn from(s: ed25519::Signature) -> Self {
		AnySignature(s.into())
	}
}

#[derive(Eq, PartialEq, Clone, Copy, Decode, Encode, RuntimeDebug)]
#[cfg_attr(feature = "std", derive(Serialize))]
/// Reason why an extrinsic couldn't be applied (i.e. invalid extrinsic).
pub enum ApplyError {
	/// General error to do with the permissions of the sender.
	NoPermission,

	/// General error to do with the state of the system in general.
	BadState,

	/// Any error to do with the transaction validity.
	Validity(transaction_validity::TransactionValidityError),
}

impl ApplyError {
	/// Returns if the reason for the error was block resource exhaustion.
	pub fn exhausted_resources(&self) -> bool {
		match self {
			Self::Validity(e) => e.exhausted_resources(),
			_ => false,
		}
	}
}

impl From<ApplyError> for &'static str {
	fn from(err: ApplyError) -> &'static str {
		match err {
			ApplyError::NoPermission => "Transaction does not have required permissions",
			ApplyError::BadState => "System state currently prevents this transaction",
			ApplyError::Validity(v) => v.into(),
		}
	}
}

impl From<transaction_validity::TransactionValidityError> for ApplyError {
	fn from(err: transaction_validity::TransactionValidityError) -> Self {
		ApplyError::Validity(err)
	}
}

/// The outcome of applying a transaction.
pub type ApplyOutcome = Result<(), DispatchError>;

impl From<DispatchError> for ApplyOutcome {
	fn from(err: DispatchError) -> Self {
		Err(err)
	}
}

/// Result from attempt to apply an extrinsic.
pub type ApplyResult = Result<ApplyOutcome, ApplyError>;

#[derive(Eq, PartialEq, Clone, Copy, Encode, Decode, RuntimeDebug)]
#[cfg_attr(feature = "std", derive(Serialize))]
/// Reason why a dispatch call failed
pub struct DispatchError {
	/// Module index, matching the metadata module index
	pub module: Option<u8>,
	/// Module specific error value
	pub error: u8,
	/// Optional error message.
	#[codec(skip)]
	pub message: Option<&'static str>,
}

impl DispatchError {
	/// Create a new instance of `DispatchError`.
	pub fn new(module: Option<u8>, error: u8, message: Option<&'static str>) -> Self {
		Self {
			module,
			error,
			message,
		}
	}
}

impl traits::Printable for DispatchError {
	fn print(&self) {
		"DispatchError".print();
		if let Some(module) = self.module {
			module.print();
		}
		self.error.print();
		if let Some(msg) = self.message {
			msg.print();
		}
	}
}

impl traits::ModuleDispatchError for &'static str {
	fn as_u8(&self) -> u8 {
		0
	}

	fn as_str(&self) -> &'static str {
		self
	}
}

impl From<&'static str> for DispatchError {
	fn from(err: &'static str) -> DispatchError {
		DispatchError::new(None, 0, Some(err))
	}
}

/// Verify a signature on an encoded value in a lazy manner. This can be
/// an optimization if the signature scheme has an "unsigned" escape hash.
pub fn verify_encoded_lazy<V: Verify, T: codec::Encode>(sig: &V, item: &T, signer: &<V::Signer as IdentifyAccount>::AccountId) -> bool {
	// The `Lazy<T>` trait expresses something like `X: FnMut<Output = for<'a> &'a T>`.
	// unfortunately this is a lifetime relationship that can't
	// be expressed without generic associated types, better unification of HRTBs in type position,
	// and some kind of integration into the Fn* traits.
	struct LazyEncode<F> {
		inner: F,
		encoded: Option<Vec<u8>>,
	}

	impl<F: Fn() -> Vec<u8>> traits::Lazy<[u8]> for LazyEncode<F> {
		fn get(&mut self) -> &[u8] {
			self.encoded.get_or_insert_with(&self.inner).as_slice()
		}
	}

	sig.verify(
		LazyEncode { inner: || item.encode(), encoded: None },
		signer,
	)
}

/// Helper macro for `impl_outer_config`
#[macro_export]
macro_rules! __impl_outer_config_types {
	// Generic + Instance
	(
		$concrete:ident $config:ident $snake:ident { $instance:ident } < $ignore:ident >;
		$( $rest:tt )*
	) => {
		#[cfg(any(feature = "std", test))]
		pub type $config = $snake::GenesisConfig<$concrete, $snake::$instance>;
		$crate::__impl_outer_config_types! { $concrete $( $rest )* }
	};
	// Generic
	(
		$concrete:ident $config:ident $snake:ident < $ignore:ident >;
		$( $rest:tt )*
	) => {
		#[cfg(any(feature = "std", test))]
		pub type $config = $snake::GenesisConfig<$concrete>;
		$crate::__impl_outer_config_types! { $concrete $( $rest )* }
	};
	// No Generic and maybe Instance
	(
		$concrete:ident $config:ident $snake:ident $( { $instance:ident } )?;
		$( $rest:tt )*
	) => {
		#[cfg(any(feature = "std", test))]
		pub type $config = $snake::GenesisConfig;
		$crate::__impl_outer_config_types! { $concrete $( $rest )* }
	};
	($concrete:ident) => ()
}

/// Implement the output "meta" module configuration struct,
/// which is basically:
/// pub struct GenesisConfig {
/// 	rust_module_one: Option<ModuleOneConfig>,
/// 	...
/// }
#[macro_export]
macro_rules! impl_outer_config {
	(
		pub struct $main:ident for $concrete:ident {
			$( $config:ident =>
				$snake:ident $( $instance:ident )? $( <$generic:ident> )*, )*
		}
	) => {
		$crate::__impl_outer_config_types! {
			$concrete $( $config $snake $( { $instance } )? $( <$generic> )*; )*
		}

		$crate::paste::item! {
			#[cfg(any(feature = "std", test))]
			#[derive($crate::serde::Serialize, $crate::serde::Deserialize)]
			#[serde(rename_all = "camelCase")]
			#[serde(deny_unknown_fields)]
			pub struct $main {
				$(
					pub [< $snake $(_ $instance )? >]: Option<$config>,
				)*
			}
			#[cfg(any(feature = "std", test))]
			impl $crate::BuildStorage for $main {
				fn assimilate_storage(
					&self,
					storage: &mut ($crate::StorageOverlay, $crate::ChildrenStorageOverlay),
				) -> std::result::Result<(), String> {
					$(
						if let Some(ref extra) = self.[< $snake $(_ $instance )? >] {
							$crate::impl_outer_config! {
								@CALL_FN
								$concrete;
								$snake;
								$( $instance )?;
								extra;
								storage;
							}
						}
					)*
					Ok(())
				}
			}
		}
	};
	(@CALL_FN
		$runtime:ident;
		$module:ident;
		$instance:ident;
		$extra:ident;
		$storage:ident;
	) => {
		$crate::BuildModuleGenesisStorage::<$runtime, $module::$instance>::build_module_genesis_storage(
			$extra,
			$storage,
		)?;
	};
	(@CALL_FN
		$runtime:ident;
		$module:ident;
		;
		$extra:ident;
		$storage:ident;
	) => {
		$crate::BuildModuleGenesisStorage::<$runtime, $module::__InherentHiddenInstance>::build_module_genesis_storage(
			$extra,
			$storage,
		)?;
	}
}

/// Checks that `$x` is equal to `$y` with an error rate of `$error`.
///
/// # Example
///
/// ```rust
/// # fn main() {
/// sr_primitives::assert_eq_error_rate!(10, 10, 0);
/// sr_primitives::assert_eq_error_rate!(10, 11, 1);
/// sr_primitives::assert_eq_error_rate!(12, 10, 2);
/// # }
/// ```
///
/// ```rust,should_panic
/// # fn main() {
/// sr_primitives::assert_eq_error_rate!(12, 10, 1);
/// # }
/// ```
#[macro_export]
#[cfg(feature = "std")]
macro_rules! assert_eq_error_rate {
	($x:expr, $y:expr, $error:expr $(,)?) => {
		assert!(
			($x) >= (($y) - ($error)) && ($x) <= (($y) + ($error)),
			"{:?} != {:?} (with error rate {:?})",
			$x,
			$y,
			$error,
		);
	};
}

/// Simple blob to hold an extrinsic without committing to its format and ensure it is serialized
/// correctly.
#[derive(PartialEq, Eq, Clone, Default, Encode, Decode)]
pub struct OpaqueExtrinsic(pub Vec<u8>);

impl rstd::fmt::Debug for OpaqueExtrinsic {
	#[cfg(feature = "std")]
	fn fmt(&self, fmt: &mut rstd::fmt::Formatter) -> rstd::fmt::Result {
		write!(fmt, "{}", primitives::hexdisplay::HexDisplay::from(&self.0))
	}

	#[cfg(not(feature = "std"))]
	fn fmt(&self, _fmt: &mut rstd::fmt::Formatter) -> rstd::fmt::Result {
		Ok(())
	}
}


#[cfg(feature = "std")]
impl ::serde::Serialize for OpaqueExtrinsic {
	fn serialize<S>(&self, seq: S) -> Result<S::Ok, S::Error> where S: ::serde::Serializer {
		codec::Encode::using_encoded(&self.0, |bytes| ::primitives::bytes::serialize(bytes, seq))
	}
}

#[cfg(feature = "std")]
impl<'a> ::serde::Deserialize<'a> for OpaqueExtrinsic {
	fn deserialize<D>(de: D) -> Result<Self, D::Error> where D: ::serde::Deserializer<'a> {
		let r = ::primitives::bytes::deserialize(de)?;
		Decode::decode(&mut &r[..])
			.map_err(|e| ::serde::de::Error::custom(format!("Decode error: {}", e)))
	}
}

impl traits::Extrinsic for OpaqueExtrinsic {
	type Call = ();
	type SignaturePayload = ();
}

/// Print something that implements `Printable` from the runtime.
pub fn print(print: impl traits::Printable) {
	print.print();
}

#[cfg(test)]
mod tests {
	use crate::DispatchError;
	use codec::{Encode, Decode};

	#[test]
	fn opaque_extrinsic_serialization() {
		let ex = super::OpaqueExtrinsic(vec![1, 2, 3, 4]);
		assert_eq!(serde_json::to_string(&ex).unwrap(), "\"0x1001020304\"".to_owned());
	}

	#[test]
	fn dispatch_error_encoding() {
		let error = DispatchError {
			module: Some(1),
			error: 2,
			message: Some("error message"),
		};
		let encoded = error.encode();
		let decoded = DispatchError::decode(&mut &encoded[..]).unwrap();
		assert_eq!(encoded, vec![1, 1, 2]);
		assert_eq!(
			decoded,
			DispatchError {
				module: Some(1),
				error: 2,
				message: None,
			},
		);
	}
}<|MERGE_RESOLUTION|>--- conflicted
+++ resolved
@@ -328,18 +328,10 @@
 		use primitives::crypto::Public;
 		let msg = msg.get();
 		sr25519::Signature::try_from(self.0.as_fixed_bytes().as_ref())
-<<<<<<< HEAD
-			.map(|s| runtime_io::crypto::sr25519_verify(&s, msg.get(), &signer))
-			.unwrap_or(false)
-		|| ed25519::Signature::try_from(self.0.as_fixed_bytes().as_ref())
-			.and_then(|s| ed25519::Public::try_from(signer.0.as_ref()).map(|p| (s, p)))
-			.map(|(s, p)| runtime_io::crypto::ed25519_verify(&s, msg.get(), &p))
-=======
 			.map(|s| s.verify(msg, signer))
 			.unwrap_or(false)
 		|| ed25519::Signature::try_from(self.0.as_fixed_bytes().as_ref())
 			.map(|s| s.verify(msg, &ed25519::Public::from_slice(signer.as_ref())))
->>>>>>> ee4d5dd7
 			.unwrap_or(false)
 	}
 }
