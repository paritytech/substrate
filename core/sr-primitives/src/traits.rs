// Copyright 2017-2019 Parity Technologies (UK) Ltd.
// This file is part of Substrate.

// Substrate is free software: you can redistribute it and/or modify
// it under the terms of the GNU General Public License as published by
// the Free Software Foundation, either version 3 of the License, or
// (at your option) any later version.

// Substrate is distributed in the hope that it will be useful,
// but WITHOUT ANY WARRANTY; without even the implied warranty of
// MERCHANTABILITY or FITNESS FOR A PARTICULAR PURPOSE.  See the
// GNU General Public License for more details.

// You should have received a copy of the GNU General Public License
// along with Substrate.  If not, see <http://www.gnu.org/licenses/>.

//! Primitives for the runtime modules.

use rstd::prelude::*;
use rstd::{self, result, marker::PhantomData};
use runtime_io;
#[cfg(feature = "std")] use std::fmt::{Debug, Display};
#[cfg(feature = "std")] use serde::{Serialize, de::DeserializeOwned};
#[cfg(feature = "std")]
use serde_derive::{Serialize, Deserialize};
<<<<<<< HEAD
use substrate_primitives;
use substrate_primitives::Blake2Hasher;
use substrate_metadata::EncodeMetadata;
use substrate_metadata_derive::EncodeMetadata;
=======
use substrate_primitives::{self, Hasher, Blake2Hasher};
>>>>>>> 82744fbb
use crate::codec::{Codec, Encode, HasCompact};
pub use integer_sqrt::IntegerSquareRoot;
pub use num_traits::{
	Zero, One, Bounded, CheckedAdd, CheckedSub, CheckedMul, CheckedDiv,
	CheckedShl, CheckedShr, Saturating
};
use rstd::ops::{
	Add, Sub, Mul, Div, Rem, AddAssign, SubAssign, MulAssign, DivAssign,
	RemAssign, Shl, Shr
};

/// A lazy value.
pub trait Lazy<T: ?Sized> {
	/// Get a reference to the underlying value.
	///
	/// This will compute the value if the function is invoked for the first time.
	fn get(&mut self) -> &T;
}

impl<'a> Lazy<[u8]> for &'a [u8] {
	fn get(&mut self) -> &[u8] { &**self }
}

/// Means of signature verification.
pub trait Verify {
	/// Type of the signer.
	type Signer;
	/// Verify a signature. Return `true` if signature is valid for the value.
	fn verify<L: Lazy<[u8]>>(&self, msg: L, signer: &Self::Signer) -> bool;
}

/// Some sort of check on the origin is performed by this object.
pub trait EnsureOrigin<OuterOrigin> {
	/// A return type.
	type Success;
	/// Perform the origin check.
	fn ensure_origin(o: OuterOrigin) -> result::Result<Self::Success, &'static str>;
}

/// Means of changing one type into another in a manner dependent on the source type.
pub trait Lookup {
	/// Type to lookup from.
	type Source;
	/// Type to lookup into.
	type Target;
	/// Attempt a lookup.
	fn lookup(&self, s: Self::Source) -> result::Result<Self::Target, &'static str>;
}

/// Means of changing one type into another in a manner dependent on the source type.
/// This variant is different to `Lookup` in that it doesn't (can cannot) require any
/// context.
pub trait StaticLookup {
	/// Type to lookup from.
	type Source: Codec + Clone + PartialEq + MaybeDebug + EncodeMetadata;
	/// Type to lookup into.
	type Target;
	/// Attempt a lookup.
	fn lookup(s: Self::Source) -> result::Result<Self::Target, &'static str>;
	/// Convert from Target back to Source.
	fn unlookup(t: Self::Target) -> Self::Source;
}

/// A lookup implementation returning the input value.
#[derive(Default)]
pub struct IdentityLookup<T>(PhantomData<T>);
impl<T: Codec + Clone + PartialEq + MaybeDebug + EncodeMetadata> StaticLookup for IdentityLookup<T> {
	type Source = T;
	type Target = T;
	fn lookup(x: T) -> result::Result<T, &'static str> { Ok(x) }
	fn unlookup(x: T) -> T { x }
}
impl<T> Lookup for IdentityLookup<T> {
	type Source = T;
	type Target = T;
	fn lookup(&self, x: T) -> result::Result<T, &'static str> { Ok(x) }
}

/// Get the "current" block number.
pub trait CurrentHeight {
	/// The type of the block number.
	type BlockNumber;

	/// Return the current block number. Not allowed to fail.
	fn current_height(&self) -> Self::BlockNumber;
}

/// Translate a block number into a hash.
pub trait BlockNumberToHash {
	/// The type of the block number.
	type BlockNumber: Zero;

	/// The type of the hash.
	type Hash: Encode + EncodeMetadata;

	/// Get the hash for a given block number, or `None` if unknown.
	fn block_number_to_hash(&self, n: Self::BlockNumber) -> Option<Self::Hash>;

	/// Get the genesis block hash; this should always be known.
	fn genesis_hash(&self) -> Self::Hash {
		self.block_number_to_hash(Zero::zero()).expect("All blockchains must know their genesis block hash; qed")
	}
}

/// Extensible conversion trait. Generic over both source and destination types.
pub trait Convert<A, B> {
	/// Make conversion.
	fn convert(a: A) -> B;
}

/// Simple trait similar to `Into`, except that it can be used to convert numerics between each
/// other.
pub trait As<T> {
	/// Convert forward (ala `Into::into`).
	fn as_(self) -> T;
	/// Convert backward (ala `From::from`).
	fn sa(_: T) -> Self;
}

macro_rules! impl_numerics {
	( $( $t:ty ),* ) => {
		$(
			impl_numerics!($t: u8, u16, u32, u64, u128, usize, i8, i16, i32, i64, i128, isize,);
		)*
	};
	( $f:ty : $t:ty, $( $rest:ty, )* ) => {
		impl As<$t> for $f {
			fn as_(self) -> $t { self as $t }
			fn sa(t: $t) -> Self { t as Self }
		}
		impl_numerics!($f: $( $rest, )*);
	};
	( $f:ty : ) => {}
}

impl_numerics!(u8, u16, u32, u64, u128, usize, i8, i16, i32, i64, i128, isize);

/// A structure that performs identity conversion.
pub struct Identity;
impl<T> Convert<T, T> for Identity {
	fn convert(a: T) -> T { a }
}
impl<T> Convert<T, ()> for () {
	fn convert(_: T) -> () { () }
}

/// A meta trait for arithmetic.
pub trait SimpleArithmetic:
	Zero + One + IntegerSquareRoot + As<u64> +
	Add<Self, Output = Self> + AddAssign<Self> +
	Sub<Self, Output = Self> + SubAssign<Self> +
	Mul<Self, Output = Self> + MulAssign<Self> +
	Div<Self, Output = Self> + DivAssign<Self> +
	Rem<Self, Output = Self> + RemAssign<Self> +
	Shl<u32, Output = Self> + Shr<u32, Output = Self> +
	CheckedShl +
	CheckedShr +
	CheckedAdd +
	CheckedSub +
	CheckedMul +
	CheckedDiv +
	Saturating +
	PartialOrd<Self> + Ord + Bounded +
	HasCompact
{}
impl<T:
	Zero + One + IntegerSquareRoot + As<u64> +
	Add<Self, Output = Self> + AddAssign<Self> +
	Sub<Self, Output = Self> + SubAssign<Self> +
	Mul<Self, Output = Self> + MulAssign<Self> +
	Div<Self, Output = Self> + DivAssign<Self> +
	Rem<Self, Output = Self> + RemAssign<Self> +
	Shl<u32, Output = Self> + Shr<u32, Output = Self> +
	CheckedShl +
	CheckedShr +
	CheckedAdd +
	CheckedSub +
	CheckedMul +
	CheckedDiv +
	Saturating +
	PartialOrd<Self> + Ord + Bounded +
	HasCompact
> SimpleArithmetic for T {}

/// Trait for things that can be clear (have no bits set). For numeric types, essentially the same
/// as `Zero`.
pub trait Clear {
	/// True iff no bits are set.
	fn is_clear(&self) -> bool;

	/// Return the value of Self that is clear.
	fn clear() -> Self;
}

impl<T: Default + Eq + PartialEq> Clear for T {
	fn is_clear(&self) -> bool { *self == Self::clear() }
	fn clear() -> Self { Default::default() }
}

/// A meta trait for all bit ops.
pub trait SimpleBitOps:
	Sized + Clear +
	rstd::ops::BitOr<Self, Output = Self> +
	rstd::ops::BitXor<Self, Output = Self> +
	rstd::ops::BitAnd<Self, Output = Self>
{}
impl<T:
	Sized + Clear +
	rstd::ops::BitOr<Self, Output = Self> +
	rstd::ops::BitXor<Self, Output = Self> +
	rstd::ops::BitAnd<Self, Output = Self>
> SimpleBitOps for T {}

/// The block finalisation trait. Implementing this lets you express what should happen
/// for your module when the block is ending.
pub trait OnFinalise<BlockNumber> {
	/// The block is being finalised. Implement to have something happen.
	fn on_finalise(_n: BlockNumber) {}
}

impl<N> OnFinalise<N> for () {}

/// The block initialisation trait. Implementing this lets you express what should happen
/// for your module when the block is beginning (right before the first extrinsic is executed).
pub trait OnInitialise<BlockNumber> {
	/// The block is being initialised. Implement to have something happen.
	fn on_initialise(_n: BlockNumber) {}
}

impl<N> OnInitialise<N> for () {}

macro_rules! tuple_impl {
	($one:ident,) => {
		impl<Number: Copy, $one: OnFinalise<Number>> OnFinalise<Number> for ($one,) {
			fn on_finalise(n: Number) {
				$one::on_finalise(n);
			}
		}
		impl<Number: Copy, $one: OnInitialise<Number>> OnInitialise<Number> for ($one,) {
			fn on_initialise(n: Number) {
				$one::on_initialise(n);
			}
		}
	};
	($first:ident, $($rest:ident,)+) => {
		impl<
			Number: Copy,
			$first: OnFinalise<Number>,
			$($rest: OnFinalise<Number>),+
		> OnFinalise<Number> for ($first, $($rest),+) {
			fn on_finalise(n: Number) {
				$first::on_finalise(n);
				$($rest::on_finalise(n);)+
			}
		}
		impl<
			Number: Copy,
			$first: OnInitialise<Number>,
			$($rest: OnInitialise<Number>),+
		> OnInitialise<Number> for ($first, $($rest),+) {
			fn on_initialise(n: Number) {
				$first::on_initialise(n);
				$($rest::on_initialise(n);)+
			}
		}
		tuple_impl!($($rest,)+);
	}
}

#[allow(non_snake_case)]
tuple_impl!(A, B, C, D, E, F, G, H, I, J, K, L, M, N, O, P, Q, R, S, T, U, V, W, X, Y, Z,);

/// Abstraction around hashing
pub trait Hash: 'static + MaybeSerializeDebug + Clone + Eq + PartialEq + EncodeMetadata {	// Stupid bug in the Rust compiler believes derived
																	// traits must be fulfilled by all type parameters.
	/// The hash type produced.
<<<<<<< HEAD
	type Output: Member + MaybeSerializeDebug + AsRef<[u8]> + AsMut<[u8]> + EncodeMetadata;
=======
	type Output: Member + MaybeSerializeDebug + rstd::hash::Hash + AsRef<[u8]> + AsMut<[u8]> + Copy + Default;

	/// The associated hash_db Hasher type.
	type Hasher: Hasher<Out=Self::Output>;
>>>>>>> 82744fbb

	/// Produce the hash of some byte-slice.
	fn hash(s: &[u8]) -> Self::Output;

	/// Produce the hash of some codec-encodable value.
	fn hash_of<S: Codec>(s: &S) -> Self::Output {
		Encode::using_encoded(s, Self::hash)
	}

	/// Produce the trie-db root of a mapping from indices to byte slices.
	fn enumerated_trie_root(items: &[&[u8]]) -> Self::Output;

	/// Iterator-based version of `enumerated_trie_root`.
	fn ordered_trie_root<
		I: IntoIterator<Item = A> + Iterator<Item = A>,
		A: AsRef<[u8]>
	>(input: I) -> Self::Output;

	/// The Patricia tree root of the given mapping as an iterator.
	fn trie_root<
		I: IntoIterator<Item = (A, B)>,
		A: AsRef<[u8]> + Ord,
		B: AsRef<[u8]>
	>(input: I) -> Self::Output;

	/// Acquire the global storage root.
	fn storage_root() -> Self::Output;

	/// Acquire the global storage changes root.
	fn storage_changes_root(parent_hash: Self::Output, parent_number: u64) -> Option<Self::Output>;
}

/// Blake2-256 Hash implementation.
#[derive(PartialEq, Eq, Clone, EncodeMetadata)]
#[cfg_attr(feature = "std", derive(Debug, Serialize, Deserialize))]
pub struct BlakeTwo256;

impl Hash for BlakeTwo256 {
	type Output = substrate_primitives::H256;
	type Hasher = Blake2Hasher;
	fn hash(s: &[u8]) -> Self::Output {
		runtime_io::blake2_256(s).into()
	}
	fn enumerated_trie_root(items: &[&[u8]]) -> Self::Output {
		runtime_io::enumerated_trie_root::<Blake2Hasher>(items).into()
	}
	fn trie_root<
		I: IntoIterator<Item = (A, B)>,
		A: AsRef<[u8]> + Ord,
		B: AsRef<[u8]>
	>(input: I) -> Self::Output {
		runtime_io::trie_root::<Blake2Hasher, _, _, _>(input).into()
	}
	fn ordered_trie_root<
		I: IntoIterator<Item = A> + Iterator<Item = A>,
		A: AsRef<[u8]>
	>(input: I) -> Self::Output {
		runtime_io::ordered_trie_root::<Blake2Hasher, _, _>(input).into()
	}
	fn storage_root() -> Self::Output {
		runtime_io::storage_root().into()
	}
	fn storage_changes_root(parent_hash: Self::Output, parent_number: u64) -> Option<Self::Output> {
		runtime_io::storage_changes_root(parent_hash.into(), parent_number).map(Into::into)
	}
}

/// Something that can be checked for equality and printed out to a debug channel if bad.
pub trait CheckEqual {
	/// Perform the equality check.
	fn check_equal(&self, other: &Self);
}

impl CheckEqual for substrate_primitives::H256 {
	#[cfg(feature = "std")]
	fn check_equal(&self, other: &Self) {
		use substrate_primitives::hexdisplay::HexDisplay;
		if self != other {
			println!("Hash: given={}, expected={}", HexDisplay::from(self.as_fixed_bytes()), HexDisplay::from(other.as_fixed_bytes()));
		}
	}

	#[cfg(not(feature = "std"))]
	fn check_equal(&self, other: &Self) {
		if self != other {
			runtime_io::print("Hash not equal");
			runtime_io::print(self.as_bytes());
			runtime_io::print(other.as_bytes());
		}
	}
}

impl<I> CheckEqual for I where I: DigestItem {
	#[cfg(feature = "std")]
	fn check_equal(&self, other: &Self) {
		if self != other {
			println!("DigestItem: given={:?}, expected={:?}", self, other);
		}
	}

	#[cfg(not(feature = "std"))]
	fn check_equal(&self, other: &Self) {
		if self != other {
			runtime_io::print("DigestItem not equal");
			runtime_io::print(&Encode::encode(self)[..]);
			runtime_io::print(&Encode::encode(other)[..]);
		}
	}
}

/// A type that implements Serialize and Debug when in std environment.
#[cfg(feature = "std")]
pub trait MaybeSerializeDebugButNotDeserialize: Serialize + Debug {}
#[cfg(feature = "std")]
impl<T: Serialize + Debug> MaybeSerializeDebugButNotDeserialize for T {}

/// A type that implements Serialize and Debug when in std environment.
#[cfg(not(feature = "std"))]
pub trait MaybeSerializeDebugButNotDeserialize {}
#[cfg(not(feature = "std"))]
impl<T> MaybeSerializeDebugButNotDeserialize for T {}

/// A type that implements Serialize when in std environment.
#[cfg(feature = "std")]
pub trait MaybeSerialize: Serialize {}
#[cfg(feature = "std")]
impl<T: Serialize> MaybeSerialize for T {}

/// A type that implements Serialize when in std environment.
#[cfg(not(feature = "std"))]
pub trait MaybeSerialize {}
#[cfg(not(feature = "std"))]
impl<T> MaybeSerialize for T {}

/// A type that implements Serialize, DeserializeOwned and Debug when in std environment.
#[cfg(feature = "std")]
pub trait MaybeSerializeDebug: Serialize + DeserializeOwned + Debug {}
#[cfg(feature = "std")]
impl<T: Serialize + DeserializeOwned + Debug> MaybeSerializeDebug for T {}

/// A type that implements Serialize, DeserializeOwned and Debug when in std environment.
#[cfg(not(feature = "std"))]
pub trait MaybeSerializeDebug {}
#[cfg(not(feature = "std"))]
impl<T> MaybeSerializeDebug for T {}

/// A type that implements Debug when in std environment.
#[cfg(feature = "std")]
pub trait MaybeDebug: Debug {}
#[cfg(feature = "std")]
impl<T: Debug> MaybeDebug for T {}

/// A type that implements Debug when in std environment.
#[cfg(not(feature = "std"))]
pub trait MaybeDebug {}
#[cfg(not(feature = "std"))]
impl<T> MaybeDebug for T {}

/// A type that implements Display when in std environment.
#[cfg(feature = "std")]
pub trait MaybeDisplay: Display {}
#[cfg(feature = "std")]
impl<T: Display> MaybeDisplay for T {}

/// A type that implements Display when in std environment.
#[cfg(not(feature = "std"))]
pub trait MaybeDisplay {}
#[cfg(not(feature = "std"))]
impl<T> MaybeDisplay for T {}

/// A type that implements Hash when in std environment.
#[cfg(feature = "std")]
pub trait MaybeHash: ::rstd::hash::Hash {}
#[cfg(feature = "std")]
impl<T: ::rstd::hash::Hash> MaybeHash for T {}

/// A type that implements Hash when in std environment.
#[cfg(not(feature = "std"))]
pub trait MaybeHash {}
#[cfg(not(feature = "std"))]
impl<T> MaybeHash for T {}


/// A type that can be used in runtime structures.
pub trait Member: Send + Sync + Sized + MaybeDebug + Eq + PartialEq + Clone + 'static {}
impl<T: Send + Sync + Sized + MaybeDebug + Eq + PartialEq + Clone + 'static> Member for T {}

/// Something which fulfills the abstract idea of a Substrate header. It has types for a `Number`,
/// a `Hash` and a `Digest`. It provides access to an `extrinsics_root`, `state_root` and
/// `parent_hash`, as well as a `digest` and a block `number`.
///
/// You can also create a `new` one from those fields.
pub trait Header: Clone + Send + Sync + Codec + EncodeMetadata + Eq + MaybeSerializeDebugButNotDeserialize + 'static {
	/// Header number.
	type Number: Member + MaybeSerializeDebug + ::rstd::hash::Hash + Copy + MaybeDisplay + SimpleArithmetic + Codec + EncodeMetadata;
	/// Header hash type
	type Hash: Member + MaybeSerializeDebug + ::rstd::hash::Hash + Copy + MaybeDisplay + Default + SimpleBitOps + Codec + EncodeMetadata + AsRef<[u8]> + AsMut<[u8]>;
	/// Hashing algorithm
	type Hashing: Hash<Output = Self::Hash>;
	/// Digest type
	type Digest: Digest<Hash = Self::Hash> + Codec + EncodeMetadata;

	/// Creates new header.
	fn new(
		number: Self::Number,
		extrinsics_root: Self::Hash,
		state_root: Self::Hash,
		parent_hash: Self::Hash,
		digest: Self::Digest
	) -> Self;

	/// Returns a reference to the header number.
	fn number(&self) -> &Self::Number;
	/// Sets the header number.
	fn set_number(&mut self, number: Self::Number);

	/// Returns a reference to the extrinsics root.
	fn extrinsics_root(&self) -> &Self::Hash;
	/// Sets the extrinsic root.
	fn set_extrinsics_root(&mut self, root: Self::Hash);

	/// Returns a reference to the state root.
	fn state_root(&self) -> &Self::Hash;
	/// Sets the state root.
	fn set_state_root(&mut self, root: Self::Hash);

	/// Returns a reference to the parent hash.
	fn parent_hash(&self) -> &Self::Hash;
	/// Sets the parent hash.
	fn set_parent_hash(&mut self, hash: Self::Hash);

	/// Returns a reference to the digest.
	fn digest(&self) -> &Self::Digest;
	/// Get a mutable reference to the digest.
	fn digest_mut(&mut self) -> &mut Self::Digest;
	/// Sets the digest.
	fn set_digest(&mut self, digest: Self::Digest);

	/// Returns the hash of the header.
	fn hash(&self) -> Self::Hash {
		<Self::Hashing as Hash>::hash_of(self)
	}
}

/// Something which fulfills the abstract idea of a Substrate block. It has types for an
/// `Extrinsic` piece of information as well as a `Header`.
///
/// You can get an iterator over each of the `extrinsics` and retrieve the `header`.
pub trait Block: Clone + Send + Sync + Codec + EncodeMetadata + Eq + MaybeSerializeDebugButNotDeserialize + 'static {
	/// Type of extrinsics.
	type Extrinsic: Member + Codec + EncodeMetadata + Extrinsic + MaybeSerialize;
	/// Header type.
	type Header: Header<Hash=Self::Hash>;
	/// Block hash type.
	type Hash: Member + MaybeSerializeDebug + ::rstd::hash::Hash + Copy + MaybeDisplay + Default + SimpleBitOps + Codec + EncodeMetadata + AsRef<[u8]> + AsMut<[u8]>;

	/// Returns a reference to the header.
	fn header(&self) -> &Self::Header;
	/// Returns a reference to the list of extrinsics.
	fn extrinsics(&self) -> &[Self::Extrinsic];
	/// Split the block into header and list of extrinsics.
	fn deconstruct(self) -> (Self::Header, Vec<Self::Extrinsic>);
	/// Creates new block from header and extrinsics.
	fn new(header: Self::Header, extrinsics: Vec<Self::Extrinsic>) -> Self;
	/// Returns the hash of the block.
	fn hash(&self) -> Self::Hash {
		<<Self::Header as Header>::Hashing as Hash>::hash_of(self.header())
	}
}

/// Something that acts like an `Extrinsic`.
pub trait Extrinsic {
	/// Is this `Extrinsic` signed?
	/// If no information are available about signed/unsigned, `None` should be returned.
	fn is_signed(&self) -> Option<bool> { None }
}

/// Extract the hashing type for a block.
pub type HashFor<B> = <<B as Block>::Header as Header>::Hashing;
/// Extract the number type for a block.
pub type NumberFor<B> = <<B as Block>::Header as Header>::Number;
/// Extract the digest type for a block.
pub type DigestFor<B> = <<B as Block>::Header as Header>::Digest;
/// Extract the digest item type for a block.
pub type DigestItemFor<B> = <DigestFor<B> as Digest>::Item;
/// Extract the authority ID type for a block.
pub type AuthorityIdFor<B> = <DigestItemFor<B> as DigestItem>::AuthorityId;

/// A "checkable" piece of information, used by the standard Substrate Executive in order to
/// check the validity of a piece of extrinsic information, usually by verifying the signature.
/// Implement for pieces of information that require some additional context `Context` in order to be
/// checked.
pub trait Checkable<Context>: Sized {
	/// Returned if `check` succeeds.
	type Checked;

	/// Check self, given an instance of Context.
	fn check(self, c: &Context) -> Result<Self::Checked, &'static str>;
}

/// A "checkable" piece of information, used by the standard Substrate Executive in order to
/// check the validity of a piece of extrinsic information, usually by verifying the signature.
/// Implement for pieces of information that don't require additional context in order to be
/// checked.
pub trait BlindCheckable: Sized {
	/// Returned if `check` succeeds.
	type Checked;

	/// Check self.
	fn check(self) -> Result<Self::Checked, &'static str>;
}

// Every `BlindCheckable` is also a `StaticCheckable` for arbitrary `Context`.
impl<T: BlindCheckable, Context> Checkable<Context> for T {
	type Checked = <Self as BlindCheckable>::Checked;
	fn check(self, _c: &Context) -> Result<Self::Checked, &'static str> {
		BlindCheckable::check(self)
	}
}

/// An "executable" piece of information, used by the standard Substrate Executive in order to
/// enact a piece of extrinsic information by marshalling and dispatching to a named function
/// call.
///
/// Also provides information on to whom this information is attributable and an index that allows
/// each piece of attributable information to be disambiguated.
pub trait Applyable: Sized + Send + Sync {
	/// Id of the account that is responsible for this piece of information (sender).
	type AccountId: Member + MaybeDisplay;
	/// Index allowing to disambiguate other `Applyable`s from the same `AccountId`.
	type Index: Member + MaybeDisplay + SimpleArithmetic;
	/// Function call.
	type Call: Member;
	/// Returns a reference to the index if any.
	fn index(&self) -> Option<&Self::Index>;
	/// Returns a reference to the sender if any.
	fn sender(&self) -> Option<&Self::AccountId>;
	/// Deconstructs into function call and sender.
	fn deconstruct(self) -> (Self::Call, Option<Self::AccountId>);
}

/// Something that acts like a `Digest` - it can have `Log`s `push`ed onto it and these `Log`s are
/// each `Codec`.
pub trait Digest: Member + MaybeSerializeDebugButNotDeserialize + Default {
	/// Hash of the items.
	type Hash: Member;
	/// Digest item type.
	type Item: DigestItem<Hash = Self::Hash>;

	/// Get reference to all digest items.
	fn logs(&self) -> &[Self::Item];
	/// Push new digest item.
	fn push(&mut self, item: Self::Item);
	/// Pop a digest item.
	fn pop(&mut self) -> Option<Self::Item>;

	/// Get reference to the first digest item that matches the passed predicate.
	fn log<T: ?Sized, F: Fn(&Self::Item) -> Option<&T>>(&self, predicate: F) -> Option<&T> {
		self.logs().iter()
			.filter_map(predicate)
			.next()
	}
}

/// Single digest item. Could be any type that implements `Member` and provides methods
/// for casting member to 'system' log items, known to substrate.
///
/// If the runtime does not supports some 'system' items, use `()` as a stub.
pub trait DigestItem: Codec + EncodeMetadata + Member + MaybeSerializeDebugButNotDeserialize {
	/// `ChangesTrieRoot` payload.
	type Hash: Member;
	/// `AuthorityChange` payload.
	type AuthorityId: Member + MaybeHash + crate::codec::Encode + crate::codec::Decode + EncodeMetadata;
	/// Returns Some if the entry is the `AuthoritiesChange` entry.
	fn as_authorities_change(&self) -> Option<&[Self::AuthorityId]>;

	/// Returns Some if the entry is the `ChangesTrieRoot` entry.
	fn as_changes_trie_root(&self) -> Option<&Self::Hash>;
}

/// Auxiliary wrapper that holds an api instance and binds it to the given lifetime.
pub struct ApiRef<'a, T>(T, rstd::marker::PhantomData<&'a ()>);

impl<'a, T> From<T> for ApiRef<'a, T> {
	fn from(api: T) -> Self {
		ApiRef(api, Default::default())
	}
}

impl<'a, T> rstd::ops::Deref for ApiRef<'a, T> {
	type Target = T;

	fn deref(&self) -> &Self::Target {
		&self.0
	}
}

/// Something that provides a runtime api.
pub trait ProvideRuntimeApi {
	/// The concrete type that provides the api.
	type Api;

	/// Returns the runtime api.
	/// The returned instance will keep track of modifications to the storage. Any successful
	/// call to an api function, will `commit` its changes to an internal buffer. Otherwise,
	/// the modifications will be `discarded`. The modifications will not be applied to the
	/// storage, even on a `commit`.
	fn runtime_api<'a>(&'a self) -> ApiRef<'a, Self::Api>;
}

/// A marker trait for something that knows the type of the runtime block.
pub trait GetRuntimeBlockType {
	/// The `RuntimeBlock` type.
	type RuntimeBlock: self::Block;
}

/// A marker trait for something that knows the type of the node block.
pub trait GetNodeBlockType {
	/// The `NodeBlock` type.
	type NodeBlock: self::Block;
}

/// Something that provides information about a runtime api.
pub trait RuntimeApiInfo {
	/// The identifier of the runtime api.
	const ID: [u8; 8];
	/// The version of the runtime api.
	const VERSION: u32;
}<|MERGE_RESOLUTION|>--- conflicted
+++ resolved
@@ -23,15 +23,10 @@
 #[cfg(feature = "std")] use serde::{Serialize, de::DeserializeOwned};
 #[cfg(feature = "std")]
 use serde_derive::{Serialize, Deserialize};
-<<<<<<< HEAD
-use substrate_primitives;
-use substrate_primitives::Blake2Hasher;
+use substrate_primitives::{self, Hasher, Blake2Hasher};
+use crate::codec::{Codec, Encode, HasCompact};
 use substrate_metadata::EncodeMetadata;
 use substrate_metadata_derive::EncodeMetadata;
-=======
-use substrate_primitives::{self, Hasher, Blake2Hasher};
->>>>>>> 82744fbb
-use crate::codec::{Codec, Encode, HasCompact};
 pub use integer_sqrt::IntegerSquareRoot;
 pub use num_traits::{
 	Zero, One, Bounded, CheckedAdd, CheckedSub, CheckedMul, CheckedDiv,
@@ -307,14 +302,10 @@
 pub trait Hash: 'static + MaybeSerializeDebug + Clone + Eq + PartialEq + EncodeMetadata {	// Stupid bug in the Rust compiler believes derived
 																	// traits must be fulfilled by all type parameters.
 	/// The hash type produced.
-<<<<<<< HEAD
-	type Output: Member + MaybeSerializeDebug + AsRef<[u8]> + AsMut<[u8]> + EncodeMetadata;
-=======
-	type Output: Member + MaybeSerializeDebug + rstd::hash::Hash + AsRef<[u8]> + AsMut<[u8]> + Copy + Default;
+	type Output: Member + MaybeSerializeDebug + rstd::hash::Hash + AsRef<[u8]> + AsMut<[u8]> + Copy + Default + EncodeMetadata;
 
 	/// The associated hash_db Hasher type.
 	type Hasher: Hasher<Out=Self::Output>;
->>>>>>> 82744fbb
 
 	/// Produce the hash of some byte-slice.
 	fn hash(s: &[u8]) -> Self::Output;
