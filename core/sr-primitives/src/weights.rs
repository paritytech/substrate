--- conflicted
+++ resolved
@@ -47,12 +47,6 @@
 /// Numeric range of a transaction weight.
 pub type Weight = u32;
 
-<<<<<<< HEAD
-/// A generalized group of dispatch types. This is only distinguishing normal, user-triggered transactions
-/// (`Normal`) and anything beyond which serves a higher purpose to the system (`Operational`).
-#[cfg_attr(feature = "std", derive(Serialize, Deserialize))]
-#[derive(PartialEq, Eq, Clone, Copy, Encode, Decode, RuntimeDebug)]
-=======
 /// Means of weighing some particular kind of data (`T`).
 pub trait WeighData<T> {
 	/// Weigh the data `T` given by `target`. When implementing this for a dispatchable, `T` will be
@@ -68,11 +62,10 @@
 	fn classify_dispatch(&self, target: T) -> DispatchClass;
 }
 
-/// A generalized group of dispatch types. This is only distinguishing normal, user-triggered
-/// transactions (`Normal`) and anything beyond which serves a higher purpose to the system
-/// (`Operational`).
-#[derive(PartialEq, Eq, Clone, Copy, RuntimeDebug)]
->>>>>>> 33e56523
+/// A generalized group of dispatch types. This is only distinguishing normal, user-triggered transactions
+/// (`Normal`) and anything beyond which serves a higher purpose to the system (`Operational`).
+#[cfg_attr(feature = "std", derive(Serialize, Deserialize))]
+#[derive(PartialEq, Eq, Clone, Copy, Encode, Decode, RuntimeDebug)]
 pub enum DispatchClass {
 	/// A normal dispatch.
 	Normal,
