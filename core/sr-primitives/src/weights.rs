// Copyright 2019 Parity Technologies (UK) Ltd.
// This file is part of Substrate.

// Substrate is free software: you can redistribute it and/or modify
// it under the terms of the GNU General Public License as published by
// the Free Software Foundation, either version 3 of the License, or
// (at your option) any later version.

// Substrate is distributed in the hope that it will be useful,
// but WITHOUT ANY WARRANTY; without even the implied warranty of
// MERCHANTABILITY or FITNESS FOR A PARTICULAR PURPOSE.  See the
// GNU General Public License for more details.

// You should have received a copy of the GNU General Public License
// along with Substrate.  If not, see <http://www.gnu.org/licenses/>.

//! Primitives for transaction weighting.
//!
//! Each dispatch function within `decl_module!` can have an optional `#[weight = $x]` attribute.
//! `$x` can be any type that implements the `ClassifyDispatch<T>` and `WeighData<T>` traits. By
//! default, All transactions are annotated with `#[weight = SimpleDispatchInfo::default()]`.
//!
//! Note that the decl_module macro _cannot_ enforce this and will simply fail if an invalid struct
//! (something that does not  implement `Weighable`) is passed in.

pub use crate::transaction_validity::TransactionPriority;
use crate::traits::Bounded;
use crate::RuntimeDebug;

/// Numeric range of a transaction weight.
pub type Weight = u32;

/// A generalized group of dispatch types. This is only distinguishing normal, user-triggered transactions
/// (`Normal`) and anything beyond which serves a higher purpose to the system (`Operational`).
#[derive(PartialEq, Eq, Clone, Copy, RuntimeDebug)]
pub enum DispatchClass {
	/// A normal dispatch.
	Normal,
	/// An operational dispatch.
	Operational,
}

impl Default for DispatchClass {
	fn default() -> Self {
		DispatchClass::Normal
	}
}

impl From<SimpleDispatchInfo> for DispatchClass {
	fn from(tx: SimpleDispatchInfo) -> Self {
		match tx {
			SimpleDispatchInfo::FixedOperational(_) => DispatchClass::Operational,
			SimpleDispatchInfo::MaxOperational => DispatchClass::Operational,
			SimpleDispatchInfo::FreeOperational => DispatchClass::Operational,

			SimpleDispatchInfo::FixedNormal(_) => DispatchClass::Normal,
			SimpleDispatchInfo::MaxNormal => DispatchClass::Normal,
			SimpleDispatchInfo::FreeNormal => DispatchClass::Normal,
		}
	}
}

/// A bundle of static information collected from the `#[weight = $x]` attributes.
#[cfg_attr(feature = "std", derive(PartialEq, Eq))]
#[derive(Clone, Copy, Default, RuntimeDebug)]
pub struct DispatchInfo {
	/// Weight of this transaction.
	pub weight: Weight,
	/// Class of this transaction.
	pub class: DispatchClass,
}

impl DispatchInfo {
	/// Determine if this dispatch should pay the base length-related fee or not.
	pub fn pay_length_fee(&self) -> bool {
		match self.class {
			DispatchClass::Normal => true,
			// For now we assume all operational transactions don't pay the length fee.
			DispatchClass::Operational => false,
		}
	}
}

/// A `Dispatchable` function (aka transaction) that can carry some static information along with it, using the
/// `#[weight]` attribute.
pub trait GetDispatchInfo {
	/// Return a `DispatchInfo`, containing relevant information of this dispatch.
	///
	/// This is done independently of its encoded size.
	fn get_dispatch_info(&self) -> DispatchInfo;
}

/// Means of weighing some particular kind of data (`T`).
pub trait WeighData<T> {
	/// Weigh the data `T` given by `target`.
	fn weigh_data(&self, target: T) -> Weight;
}

/// Means of classifying a dispatchable function.
pub trait ClassifyDispatch<T> {
	/// Classify the dispatch function based on input data `target` of type `T`.
	fn classify_dispatch(&self, target: T) -> DispatchClass;
}

/// Default type used with the `#[weight = x]` attribute in a substrate chain.
///
/// A user may pass in any other type that implements the correct traits. If not, the `Default`
/// implementation of [`SimpleDispatchInfo`] is used.
///
/// For each generalized group (`Normal` and `Operation`):
///   - A `Fixed` variant means weight fee is charged normally and the weight is the number
///      specified in the inner value of the variant.
///   - A `Free` variant is equal to `::Fixed(0)`. Note that this does not guarantee inclusion.
///   - A `Max` variant is equal to `::Fixed(Weight::max_value())`.
///
/// Based on the final weight value, based on the above variants:
///   - A _weight-fee_  is deducted.
///   - The block weight is consumed proportionally.
///
/// As for the generalized groups themselves:
///   - `Normal` variants will be assigned a priority proportional to their weight. They can only
///     consume a portion (1/4) of the maximum block resource limits.
///   - `Operational` variants will be assigned the maximum priority. They can potentially consume
///     the entire block resource limit.
#[derive(Clone, Copy)]
pub enum SimpleDispatchInfo {
	/// A normal dispatch with fixed weight.
	FixedNormal(Weight),
	/// A normal dispatch with the maximum weight.
	MaxNormal,
	/// A normal dispatch with no weight.
	FreeNormal,
	/// An operational dispatch with fixed weight.
	FixedOperational(Weight),
	/// An operational dispatch with the maximum weight.
	MaxOperational,
	/// An operational dispatch with no weight.
	FreeOperational,
}

impl<T> WeighData<T> for SimpleDispatchInfo {
	fn weigh_data(&self, _: T) -> Weight {
		match self {
			SimpleDispatchInfo::FixedNormal(w) => *w,
			SimpleDispatchInfo::MaxNormal => Bounded::max_value(),
			SimpleDispatchInfo::FreeNormal => Bounded::min_value(),

			SimpleDispatchInfo::FixedOperational(w) => *w,
			SimpleDispatchInfo::MaxOperational => Bounded::max_value(),
			SimpleDispatchInfo::FreeOperational => Bounded::min_value(),
		}
	}
}

impl<T> ClassifyDispatch<T> for SimpleDispatchInfo {
	fn classify_dispatch(&self, _: T) -> DispatchClass {
		DispatchClass::from(*self)
	}
}

impl Default for SimpleDispatchInfo {
	fn default() -> Self {
		// Default weight of all transactions.
		SimpleDispatchInfo::FixedNormal(10_000)
	}
<<<<<<< HEAD
}

/// Representation of a weight multiplier. This represents how a fee value can be computed from a
/// weighted transaction.
///
/// This is basically a wrapper for the `Fixed64` type a slightly tailored multiplication to u32
/// in the form of the `apply_to` method.
#[derive(Encode, Decode, Default, Copy, Clone, PartialEq, Eq, PartialOrd, Ord, RuntimeDebug)]
pub struct WeightMultiplier(Fixed64);

impl WeightMultiplier {
	/// Apply the inner Fixed64 as a weight multiplier to a weight value.
	///
	/// This will perform a saturated  `weight + weight * self.0`.
	pub fn apply_to(&self, weight: Weight) -> Weight {
		self.0.saturated_multiply_accumulate(weight)
	}

	/// build self from raw parts per billion.
	#[cfg(feature = "std")]
	pub fn from_parts(parts: i64) -> Self {
		Self(Fixed64::from_parts(parts))
	}

	/// build self from a fixed64 value.
	pub fn from_fixed(f: Fixed64) -> Self {
		Self(f)
	}

	/// Approximate the fraction `n/d`.
	pub fn from_rational(n: i64, d: u64) -> Self {
		Self(Fixed64::from_rational(n, d))
	}
}

impl Saturating for WeightMultiplier {
	fn saturating_add(self, rhs: Self) -> Self {
		Self(self.0.saturating_add(rhs.0))
	}
	fn saturating_mul(self, rhs: Self) -> Self {
		Self(self.0.saturating_mul(rhs.0))

	}
	fn saturating_sub(self, rhs: Self) -> Self {
		Self(self.0.saturating_sub(rhs.0))
	}
}

#[cfg(test)]
mod tests {
	use super::*;

	#[test]
	fn multiplier_apply_to_works() {
		let test_set = vec![0, 1, 10, 1000, 1_000_000_000];

		// negative (1/2)
		let mut fm = WeightMultiplier::from_rational(-1, 2);
		test_set.clone().into_iter().for_each(|i| { assert_eq!(fm.apply_to(i) as i32, i as i32  - i as i32 / 2); });

		// unit (1) multiplier
		fm = WeightMultiplier::from_parts(0);
		test_set.clone().into_iter().for_each(|i| { assert_eq!(fm.apply_to(i), i); });

		// i.5 multiplier
		fm = WeightMultiplier::from_rational(1, 2);
		test_set.clone().into_iter().for_each(|i| { assert_eq!(fm.apply_to(i), i * 3 / 2); });

		// dual multiplier
		fm = WeightMultiplier::from_rational(1, 1);
		test_set.clone().into_iter().for_each(|i| { assert_eq!(fm.apply_to(i), i * 2); });
	}
=======
>>>>>>> c2761470
}<|MERGE_RESOLUTION|>--- conflicted
+++ resolved
@@ -163,79 +163,4 @@
 		// Default weight of all transactions.
 		SimpleDispatchInfo::FixedNormal(10_000)
 	}
-<<<<<<< HEAD
-}
-
-/// Representation of a weight multiplier. This represents how a fee value can be computed from a
-/// weighted transaction.
-///
-/// This is basically a wrapper for the `Fixed64` type a slightly tailored multiplication to u32
-/// in the form of the `apply_to` method.
-#[derive(Encode, Decode, Default, Copy, Clone, PartialEq, Eq, PartialOrd, Ord, RuntimeDebug)]
-pub struct WeightMultiplier(Fixed64);
-
-impl WeightMultiplier {
-	/// Apply the inner Fixed64 as a weight multiplier to a weight value.
-	///
-	/// This will perform a saturated  `weight + weight * self.0`.
-	pub fn apply_to(&self, weight: Weight) -> Weight {
-		self.0.saturated_multiply_accumulate(weight)
-	}
-
-	/// build self from raw parts per billion.
-	#[cfg(feature = "std")]
-	pub fn from_parts(parts: i64) -> Self {
-		Self(Fixed64::from_parts(parts))
-	}
-
-	/// build self from a fixed64 value.
-	pub fn from_fixed(f: Fixed64) -> Self {
-		Self(f)
-	}
-
-	/// Approximate the fraction `n/d`.
-	pub fn from_rational(n: i64, d: u64) -> Self {
-		Self(Fixed64::from_rational(n, d))
-	}
-}
-
-impl Saturating for WeightMultiplier {
-	fn saturating_add(self, rhs: Self) -> Self {
-		Self(self.0.saturating_add(rhs.0))
-	}
-	fn saturating_mul(self, rhs: Self) -> Self {
-		Self(self.0.saturating_mul(rhs.0))
-
-	}
-	fn saturating_sub(self, rhs: Self) -> Self {
-		Self(self.0.saturating_sub(rhs.0))
-	}
-}
-
-#[cfg(test)]
-mod tests {
-	use super::*;
-
-	#[test]
-	fn multiplier_apply_to_works() {
-		let test_set = vec![0, 1, 10, 1000, 1_000_000_000];
-
-		// negative (1/2)
-		let mut fm = WeightMultiplier::from_rational(-1, 2);
-		test_set.clone().into_iter().for_each(|i| { assert_eq!(fm.apply_to(i) as i32, i as i32  - i as i32 / 2); });
-
-		// unit (1) multiplier
-		fm = WeightMultiplier::from_parts(0);
-		test_set.clone().into_iter().for_each(|i| { assert_eq!(fm.apply_to(i), i); });
-
-		// i.5 multiplier
-		fm = WeightMultiplier::from_rational(1, 2);
-		test_set.clone().into_iter().for_each(|i| { assert_eq!(fm.apply_to(i), i * 3 / 2); });
-
-		// dual multiplier
-		fm = WeightMultiplier::from_rational(1, 1);
-		test_set.clone().into_iter().for_each(|i| { assert_eq!(fm.apply_to(i), i * 2); });
-	}
-=======
->>>>>>> c2761470
 }