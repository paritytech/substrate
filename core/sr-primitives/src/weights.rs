--- conflicted
+++ resolved
@@ -23,13 +23,10 @@
 //! Note that the decl_module macro _cannot_ enforce this and will simply fail if an invalid struct
 //! (something that does not  implement `Weighable`) is passed in.
 
+use arithmetic::traits::Bounded;
+use crate::RuntimeDebug;
+
 pub use crate::transaction_validity::TransactionPriority;
-<<<<<<< HEAD
-use crate::traits::Bounded;
-use crate::RuntimeDebug;
-=======
-use arithmetic::traits::Bounded;
->>>>>>> b7627c4c
 
 /// Numeric range of a transaction weight.
 pub type Weight = u32;
