--- conflicted
+++ resolved
@@ -23,17 +23,11 @@
 use serde_derive::Serialize;
 
 use rstd::prelude::*;
-<<<<<<< HEAD
-use codec::Codec;
-use traits::{self, Member, Block as BlockT, Header as HeaderT, MaybeSerialize};
-use ::Justification;
+use parity_codec_derive::{Encode, Decode};
 use substrate_metadata::EncodeMetadata;
-=======
-use parity_codec_derive::{Encode, Decode};
 use crate::codec::Codec;
 use crate::traits::{self, Member, Block as BlockT, Header as HeaderT, MaybeSerialize};
 use crate::Justification;
->>>>>>> 11a2418c
 
 /// Something to identify a block.
 #[derive(PartialEq, Eq, Clone)]
