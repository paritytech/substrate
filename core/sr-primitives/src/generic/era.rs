// Copyright 2017-2019 Parity Technologies (UK) Ltd.
// This file is part of Substrate.

// Substrate is free software: you can redistribute it and/or modify
// it under the terms of the GNU General Public License as published by
// the Free Software Foundation, either version 3 of the License, or
// (at your option) any later version.

// Substrate is distributed in the hope that it will be useful,
// but WITHOUT ANY WARRANTY; without even the implied warranty of
// MERCHANTABILITY or FITNESS FOR A PARTICULAR PURPOSE.  See the
// GNU General Public License for more details.

// You should have received a copy of the GNU General Public License
// along with Substrate.  If not, see <http://www.gnu.org/licenses/>.

//! Generic implementation of an unchecked (pre-verification) extrinsic.

#[cfg(feature = "std")]
use serde::{Serialize, Deserialize};

use crate::codec::{Decode, Encode, Input, Output};

<<<<<<< HEAD
/// Type alias for: period of validity.
pub type Period = u64;
/// Type alias for: phase within a period when the transaction's lifetime starts.
=======
/// Era period
pub type Period = u64;

/// Era phase
>>>>>>> f7ec159a
pub type Phase = u64;

/// An era to describe the longevity of a transaction.
#[derive(PartialEq, Eq, Clone, Copy)]
#[cfg_attr(feature = "std", derive(Serialize, Deserialize, Debug))]
pub enum Era {
	/// The transaction is valid forever. The genesis hash must be present in the signed content.
	Immortal,

	/// Period and phase are encoded:
	/// - The period of validity from the block hash found in the signing material.
	/// - The phase in the period that this transaction's lifetime begins (and, importantly,
	/// implies which block hash is included in the signature material). If the `period` is
	/// greater than 1 << 12, then it will be a factor of the times greater than 1<<12 that
	/// `period` is.
	Mortal(Period, Phase),
}

/*
E.g. with period == 4:
0         10        20        30        40
0123456789012345678901234567890123456789012
             |...|
   authored -/   \- expiry
phase = 1
n = Q(current - phase, period) + phase
*/
impl Era {
	/// Create a new era based on a period (which should be a power of two between 4 and 65536 inclusive)
	/// and a block number on which it should start (or, for long periods, be shortly after the start).
	pub fn mortal(period: u64, current: u64) -> Self {
		let period = period.checked_next_power_of_two()
			.unwrap_or(1 << 16)
			.max(4)
			.min(1 << 16);
		let phase = current % period;
		let quantize_factor = (period >> 12).max(1);
		let quantized_phase = phase / quantize_factor * quantize_factor;

		Era::Mortal(period, quantized_phase)
	}

	/// Create an "immortal" transaction.
	pub fn immortal() -> Self {
		Era::Immortal
	}

	/// `true` if this is an immortal transaction.
	pub fn is_immortal(&self) -> bool {
		match self {
			Era::Immortal => true,
			_ => false,
		}
	}

	/// Get the block number of the start of the era whose properties this object
	/// describes that `current` belongs to.
	pub fn birth(self, current: u64) -> u64 {
		match self {
			Era::Immortal => 0,
			Era::Mortal(period, phase) => (current.max(phase) - phase) / period * period + phase,
		}
	}

	/// Get the block number of the first block at which the era has ended.
	pub fn death(self, current: u64) -> u64 {
		match self {
			Era::Immortal => u64::max_value(),
			Era::Mortal(period, _) => self.birth(current) + period,
		}
	}
}

impl Encode for Era {
	fn encode_to<T: Output>(&self, output: &mut T) {
		match self {
			Era::Immortal => output.push_byte(0),
			Era::Mortal(period, phase) => {
				let quantize_factor = (*period as u64 >> 12).max(1);
				let encoded = (period.trailing_zeros() - 1).max(1).min(15) as u16 | ((phase / quantize_factor) << 4) as u16;
				output.push(&encoded);
			}
		}
	}
}

impl Decode for Era {
	fn decode<I: Input>(input: &mut I) -> Option<Self> {
		let first = input.read_byte()?;
		if first == 0 {
			Some(Era::Immortal)
		} else {
			let encoded = first as u64 + ((input.read_byte()? as u64) << 8);
			let period = 2 << (encoded % (1 << 4));
			let quantize_factor = (period >> 12).max(1);
			let phase = (encoded >> 4) * quantize_factor;
			if period >= 4 && phase < period {
				Some(Era::Mortal(period, phase))
			} else {
				None
			}
		}
	}
}

#[cfg(test)]
mod tests {
	use super::*;

	#[test]
	fn immortal_works() {
		let e = Era::immortal();
		assert_eq!(e.birth(0), 0);
		assert_eq!(e.death(0), u64::max_value());
		assert_eq!(e.birth(1), 0);
		assert_eq!(e.death(1), u64::max_value());
		assert_eq!(e.birth(u64::max_value()), 0);
		assert_eq!(e.death(u64::max_value()), u64::max_value());
		assert!(e.is_immortal());

		assert_eq!(e.encode(), vec![0u8]);
		assert_eq!(e, Era::decode(&mut&[0u8][..]).unwrap());
	}

	#[test]
	fn mortal_codec_works() {
		let e = Era::mortal(64, 42);
		assert!(!e.is_immortal());

		let expected = vec![5 + 42 % 16 * 16, 42 / 16];
		assert_eq!(e.encode(), expected);
		assert_eq!(e, Era::decode(&mut&expected[..]).unwrap());
	}

	#[test]
	fn long_period_mortal_codec_works() {
		let e = Era::mortal(32768, 20000);

		let expected = vec![(14 + 2500 % 16 * 16) as u8, (2500 / 16) as u8];
		assert_eq!(e.encode(), expected);
		assert_eq!(e, Era::decode(&mut&expected[..]).unwrap());
	}

	#[test]
	fn era_initialization_works() {
		assert_eq!(Era::mortal(64, 42), Era::Mortal(64, 42));
		assert_eq!(Era::mortal(32768, 20000), Era::Mortal(32768, 20000));
		assert_eq!(Era::mortal(200, 513), Era::Mortal(256, 1));
		assert_eq!(Era::mortal(2, 1), Era::Mortal(4, 1));
		assert_eq!(Era::mortal(4, 5), Era::Mortal(4, 1));
	}

	#[test]
	fn quantized_clamped_era_initialization_works() {
		// clamp 1000000 to 65536, quantize 1000001 % 65536 to the nearest 4
		assert_eq!(Era::mortal(1000000, 1000001), Era::Mortal(65536, 1000001 % 65536 / 4 * 4));
	}

	#[test]
	fn mortal_birth_death_works() {
		let e = Era::mortal(4, 6);
		for i in 6..10 {
			assert_eq!(e.birth(i), 6);
			assert_eq!(e.death(i), 10);
		}

		// wrong because it's outside of the (current...current + period) range
		assert_ne!(e.birth(10), 6);
		assert_ne!(e.birth(5), 6);
	}

	#[test]
	fn current_less_than_phase() {
		// should not panic
		Era::mortal(4, 3).birth(1);
	}
}<|MERGE_RESOLUTION|>--- conflicted
+++ resolved
@@ -21,16 +21,10 @@
 
 use crate::codec::{Decode, Encode, Input, Output};
 
-<<<<<<< HEAD
-/// Type alias for: period of validity.
-pub type Period = u64;
-/// Type alias for: phase within a period when the transaction's lifetime starts.
-=======
 /// Era period
 pub type Period = u64;
 
 /// Era phase
->>>>>>> f7ec159a
 pub type Phase = u64;
 
 /// An era to describe the longevity of a transaction.
