[package]
name = "substrate-authority-discovery"
version = "2.0.0"
authors = ["Parity Technologies <admin@parity.io>"]
edition = "2018"
build = "build.rs"

[build-dependencies]
prost-build = "0.5.0"

[dependencies]
authority-discovery-primitives = { package = "substrate-authority-discovery-primitives", path = "./primitives" }
bytes = "0.4.12"
client = { package = "substrate-client", path = "../../core/client" }
codec = { package = "parity-scale-codec", default-features = false, version = "1.0.3" }
derive_more = "0.15.0"
futures-preview = "0.3.0-alpha.19"
<<<<<<< HEAD
futures-timer = "0.4"
keystore = { package = "substrate-keystore", path = "../keystore" }
libp2p = { version = "0.12.0", default-features = false, features = ["secp256k1", "libp2p-websocket"] }
=======
libp2p = { version = "0.13.0", default-features = false, features = ["secp256k1", "libp2p-websocket"] }
>>>>>>> 14345ac1
log = "0.4.8"
network = { package = "substrate-network", path = "../../core/network" }
primitives = { package = "substrate-primitives", path = "../primitives" }
prost = "0.5.0"
serde_json = "1.0.41"
sr-primitives = { path = "../../core/sr-primitives" }

[dev-dependencies]
parking_lot = "0.9.0"
peerset = { package = "substrate-peerset", path = "../../core/peerset" }
test-client = { package = "substrate-test-runtime-client", path = "../../core/test-runtime/client" }<|MERGE_RESOLUTION|>--- conflicted
+++ resolved
@@ -15,13 +15,9 @@
 codec = { package = "parity-scale-codec", default-features = false, version = "1.0.3" }
 derive_more = "0.15.0"
 futures-preview = "0.3.0-alpha.19"
-<<<<<<< HEAD
 futures-timer = "0.4"
 keystore = { package = "substrate-keystore", path = "../keystore" }
-libp2p = { version = "0.12.0", default-features = false, features = ["secp256k1", "libp2p-websocket"] }
-=======
 libp2p = { version = "0.13.0", default-features = false, features = ["secp256k1", "libp2p-websocket"] }
->>>>>>> 14345ac1
 log = "0.4.8"
 network = { package = "substrate-network", path = "../../core/network" }
 primitives = { package = "substrate-primitives", path = "../primitives" }
