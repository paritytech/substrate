--- conflicted
+++ resolved
@@ -137,8 +137,6 @@
 	)
 }
 
-<<<<<<< HEAD
-=======
 /// Determine whether a child trie key is valid.
 ///
 /// For now, the only valid child trie key is `:child_storage:default:`.
@@ -158,7 +156,6 @@
 	has_right_prefix
 }
 
->>>>>>> 2899be9e
 /// Determine the default child trie root.
 pub fn default_child_trie_root<H: Hasher>() -> Vec<u8> {
 	let mut db = MemoryDB::default();
