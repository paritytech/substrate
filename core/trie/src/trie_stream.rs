// Copyright 2015-2019 Parity Technologies (UK) Ltd.
// This file is part of Substrate.

// Parity is free software: you can redistribute it and/or modify
// it under the terms of the GNU General Public License as published by
// the Free Software Foundation, either version 3 of the License, or
// (at your option) any later version.

// Parity is distributed in the hope that it will be useful,
// but WITHOUT ANY WARRANTY; without even the implied warranty of
// MERCHANTABILITY or FITNESS FOR A PARTICULAR PURPOSE.  See the
// GNU General Public License for more details.

// You should have received a copy of the GNU General Public License
// along with Parity.  If not, see <http://www.gnu.org/licenses/>.

//! `TrieStream` implementation for Substrate's trie format.

use hash_db::Hasher;
use trie_root;
use codec::Encode;
use rstd::vec::Vec;
use crate::s_cst;
use crate::node_header::{NodeKind, s_size_and_prefix_iter};
use crate::node_codec::BitMap16;
use trie_db::ChildBitmap;

const BRANCH_NODE_NO_VALUE: u8 = 254;
const BRANCH_NODE_WITH_VALUE: u8 = 255;

#[derive(Default, Clone)]
/// Codec-flavored TrieStream
pub struct TrieStream {
	buffer: Vec<u8>,
}

impl TrieStream {
	// useful for debugging but not used otherwise
	pub fn as_raw(&self) -> &[u8] { &self.buffer }
}

fn branch_node_bit_mask(has_children: impl Iterator<Item = bool>) -> (u8, u8) {
	let mut bitmap: u16 = 0;
	let mut cursor: u16 = 1;
	for v in has_children {
		if v { bitmap |= cursor }
		cursor <<= 1;
	}
	((bitmap % 256 ) as u8, (bitmap / 256 ) as u8)
}


/// Create a leaf/branch node, encoding a number of nibbles.
fn fuse_nibbles_node<'a>(nibbles: &'a [u8], kind: NodeKind) -> impl Iterator<Item = u8> + 'a {
	let size = rstd::cmp::min(s_cst::NIBBLE_SIZE_BOUND, nibbles.len());

	let iter_start = match kind {
		NodeKind::Leaf => s_size_and_prefix_iter(size, s_cst::LEAF_PREFIX_MASK),
		NodeKind::BranchNoValue => s_size_and_prefix_iter(size, s_cst::BRANCH_WITHOUT_MASK),
		NodeKind::BranchWithValue => s_size_and_prefix_iter(size, s_cst::BRANCH_WITH_MASK),
	};
	iter_start
		.chain(if nibbles.len() % 2 == 1 { Some(nibbles[0]) } else { None })
		.chain(nibbles[nibbles.len() % 2..].chunks(2).map(|ch| ch[0] << 4 | ch[1]))
}


impl trie_root::TrieStream for TrieStream {

	fn new() -> Self {
		TrieStream {
			buffer: Vec::new()
		}
	}

	fn append_empty_data(&mut self) {
		self.buffer.push(s_cst::EMPTY_TRIE);
	}

	fn append_leaf(&mut self, key: &[u8], value: &[u8]) {
		self.buffer.extend(fuse_nibbles_node(key, NodeKind::Leaf));
		value.encode_to(&mut self.buffer);
	}

	fn begin_branch(&mut self, maybe_key: Option<&[u8]>, maybe_value: Option<&[u8]>, has_children: impl Iterator<Item = bool>) {
		if let Some(partial) = maybe_key {
			if maybe_value.is_some() {
				self.buffer.extend(fuse_nibbles_node(partial, NodeKind::BranchWithValue));
			} else {
				self.buffer.extend(fuse_nibbles_node(partial, NodeKind::BranchNoValue));
			}
			let bm = branch_node_bit_mask(has_children);
			self.buffer.extend([bm.0,bm.1].iter());
		} else {
			// should not happen
			self.buffer.extend(&branch_node(maybe_value.is_some(), has_children));
		}
		if let Some(value) = maybe_value {
			value.encode_to(&mut self.buffer);
		}
	}

	fn append_extension(&mut self, _key: &[u8]) {
		// should not happen
	}

	fn append_substream<H: Hasher>(&mut self, other: Self) {
		let data = other.out();
		match data.len() {
<<<<<<< HEAD
			0...31 => data.encode_to(&mut self.buffer),
			_ => H::hash(&data).as_ref().encode_to(&mut self.buffer),
=======
			0..=31 => {
				data.encode_to(&mut self.buffer)
			},
			_ => {
				H::hash(&data).as_ref().encode_to(&mut self.buffer)
			}
>>>>>>> 9a8e8b7d
		}
	}

	fn out(self) -> Vec<u8> { self.buffer }
}

fn branch_node(has_value: bool, has_children: impl Iterator<Item = bool>) -> [u8; 3] {
	let mut res = [0, 0, 0];
	branch_node_buf::<BitMap16, _>(has_value, has_children, &mut res[..]);
	res
}

fn branch_node_buf<BM: ChildBitmap, I: Iterator<Item = bool>>(has_value: bool, has_children: I, dest: &mut[u8]) {
	let first = if has_value {
		BRANCH_NODE_WITH_VALUE
	} else {
		BRANCH_NODE_NO_VALUE
	};
	dest[0] = first;
	BM::encode(has_children, &mut dest[1..]);
}<|MERGE_RESOLUTION|>--- conflicted
+++ resolved
@@ -107,17 +107,8 @@
 	fn append_substream<H: Hasher>(&mut self, other: Self) {
 		let data = other.out();
 		match data.len() {
-<<<<<<< HEAD
-			0...31 => data.encode_to(&mut self.buffer),
+			0..=31 => data.encode_to(&mut self.buffer),
 			_ => H::hash(&data).as_ref().encode_to(&mut self.buffer),
-=======
-			0..=31 => {
-				data.encode_to(&mut self.buffer)
-			},
-			_ => {
-				H::hash(&data).as_ref().encode_to(&mut self.buffer)
-			}
->>>>>>> 9a8e8b7d
 		}
 	}
 
