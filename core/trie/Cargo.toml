--- conflicted
+++ resolved
@@ -15,26 +15,15 @@
 codec = { package = "parity-codec", version = "4.1.1", default-features = false }
 rstd = { package = "sr-std", path = "../sr-std", default-features = false }
 hash-db = { version = "0.12.4", default-features = false }
-<<<<<<< HEAD
 trie-db = { version = "0.12.4", default-features = false }
 trie-root = { version = "0.12.4", default-features = false }
 memory-db = { version = "0.12.4", default-features = false }
-=======
-trie-db = { version = "0.12.2", default-features = false }
-trie-root = { version = "0.12.2", default-features = false }
-memory-db = { version = "0.12.2", default-features = false }
->>>>>>> f835f9f6
 substrate-primitives = { path = "../primitives", default-features = false }
 
 [dev-dependencies]
 trie-bench = { version = "0.13" }
-<<<<<<< HEAD
 trie-standardmap = { version = "0.12.4" }
 keccak-hasher = { version = "0.12.4" }
-=======
-trie-standardmap = { version = "0.12" }
-keccak-hasher = { version = "0.12" }
->>>>>>> f835f9f6
 criterion = "0.2"
 hex-literal = "0.2.0"
 
