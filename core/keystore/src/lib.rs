--- conflicted
+++ resolved
@@ -16,25 +16,17 @@
 
 //! Keystore (and session key management) for ed25519 based chains like Polkadot.
 
-<<<<<<< HEAD
 #![warn(missing_docs)]
 
-=======
->>>>>>> 049318ed
 use std::collections::HashMap;
-use std::{error, fmt};
 use std::path::PathBuf;
 use std::fs::{self, File};
 use std::io::{self, Write};
-<<<<<<< HEAD
 
-=======
->>>>>>> 049318ed
 use substrate_primitives::{ed25519::{Pair, Public}, Pair as PairT};
 
 pub use crypto::KEY_ITERATIONS;
 
-<<<<<<< HEAD
 /// Keystore error.
 #[derive(Debug, derive_more::Display, derive_more::From)]
 pub enum Error {
@@ -53,25 +45,11 @@
 	InvalidSeed,
 }
 
-impl std::error::Error for Error {}
-
 /// Keystore Result
 pub type Result<T> = std::result::Result<T, Error>;
-=======
-/// Result type alias.
-pub type Result<T> = std::result::Result<T, Error>;
 
-/// Error type.
-pub enum Error {
-	Io(io::Error),
-	Json(serde_json::Error),
-	InvalidPassword,
-	InvalidPhrase,
-	InvalidSeed,
-}
-
-impl error::Error for Error {
-	fn source(&self) -> Option<&(dyn error::Error + 'static)> {
+impl std::error::Error for Error {
+	fn source(&self) -> Option<&(dyn std::error::Error + 'static)> {
 		match self {
 			Error::Io(ref err) => Some(err),
 			Error::Json(ref err) => Some(err),
@@ -79,37 +57,6 @@
 		}
 	}
 }
-
-impl fmt::Debug for Error {
-	fn fmt(&self, f: &mut fmt::Formatter) -> fmt::Result {
-		fmt::Display::fmt(self, f)
-	}
-}
-
-impl fmt::Display for Error {
-	fn fmt(&self, f: &mut fmt::Formatter) -> fmt::Result {
-		match self {
-			Error::Io(ref err) => write!(f, "{}", err),
-			Error::Json(ref err) => write!(f, "{}", err),
-			Error::InvalidPassword => write!(f, "Invalid password"),
-			Error::InvalidPhrase => write!(f, "Invalid recovery phrase (BIP39) data"),
-			Error::InvalidSeed => write!(f, "Invalid seed"),
-		}
-	}
-}
-
-impl From<io::Error> for Error {
-	fn from(err: io::Error) -> Error {
-		Error::Io(err)
-	}
-}
-
-impl From<serde_json::Error> for Error {
-	fn from(err: serde_json::Error) -> Error {
-		Error::Json(err)
-	}
-}
->>>>>>> 049318ed
 
 /// Key store.
 pub struct Store {
@@ -136,11 +83,7 @@
 	/// Create a new key from seed. Do not place it into the store.
 	pub fn generate_from_seed(&mut self, seed: &str) -> Result<Pair> {
 		let pair = Pair::from_string(seed, None)
-<<<<<<< HEAD
 			.ok().ok_or(Error::InvalidSeed)?;
-=======
-			.map_err(|_| Error::InvalidSeed)?;
->>>>>>> 049318ed
 		self.additional.insert(pair.public(), pair.clone());
 		Ok(pair)
 	}
@@ -155,11 +98,7 @@
 
 		let phrase: String = ::serde_json::from_reader(&file)?;
 		let pair = Pair::from_phrase(&phrase, Some(password))
-<<<<<<< HEAD
 			.ok().ok_or(Error::InvalidPhrase)?;
-=======
-			.map_err(|_| Error::InvalidPhrase)?;
->>>>>>> 049318ed
 		if &pair.public() != public {
 			return Err(Error::InvalidPassword);
 		}
