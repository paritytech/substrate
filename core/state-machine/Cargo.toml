[package]
name = "substrate-state-machine"
version = "2.0.0"
authors = ["Parity Technologies <admin@parity.io>"]
description = "Substrate State Machine"
edition = "2018"

[dependencies]
log = "0.4"
parking_lot = "0.8.0"
hash-db = "0.12"
trie-db = "0.12"
trie-root = "0.12"
trie = { package = "substrate-trie", path = "../trie" }
primitives = { package = "substrate-primitives", path = "../primitives" }
panic-handler = { package = "substrate-panic-handler", path = "../panic-handler" }
<<<<<<< HEAD
parity-codec = "3.5"
=======
parity-codec = "4.1.1"
>>>>>>> e63598b6
num-traits = "0.2"

[dev-dependencies]
hex-literal = "0.2.0"<|MERGE_RESOLUTION|>--- conflicted
+++ resolved
@@ -14,11 +14,7 @@
 trie = { package = "substrate-trie", path = "../trie" }
 primitives = { package = "substrate-primitives", path = "../primitives" }
 panic-handler = { package = "substrate-panic-handler", path = "../panic-handler" }
-<<<<<<< HEAD
-parity-codec = "3.5"
-=======
 parity-codec = "4.1.1"
->>>>>>> e63598b6
 num-traits = "0.2"
 
 [dev-dependencies]
