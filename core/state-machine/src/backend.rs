// Copyright 2017-2019 Parity Technologies (UK) Ltd.
// This file is part of Substrate.

// Substrate is free software: you can redistribute it and/or modify
// it under the terms of the GNU General Public License as published by
// the Free Software Foundation, either version 3 of the License, or
// (at your option) any later version.

// Substrate is distributed in the hope that it will be useful,
// but WITHOUT ANY WARRANTY; without even the implied warranty of
// MERCHANTABILITY or FITNESS FOR A PARTICULAR PURPOSE.  See the
// GNU General Public License for more details.

// You should have received a copy of the GNU General Public License
// along with Substrate.  If not, see <http://www.gnu.org/licenses/>.

//! State machine backends. These manage the code and storage of contracts.

use std::{error, fmt};
use std::cmp::Ord;
use std::collections::{HashMap};
use std::marker::PhantomData;
use log::warn;
use hash_db::Hasher;
use crate::trie_backend::TrieBackend;
use crate::trie_backend_essence::TrieBackendStorage;
use trie::{TrieMut, MemoryDB, child_trie_root, default_child_trie_root, KeySpacedDBMut,
	TrieConfiguration};
use trie::trie_types::{TrieDBMut, Layout};
use primitives::child_trie::{KeySpace, ChildTrie, ChildTrieReadRef};

/// A set of key value pairs for storage.
pub type StorageOverlay = HashMap<Vec<u8>, Vec<u8>>;

/// A set of key value pairs for children storage;
pub type ChildrenStorageOverlay = HashMap<KeySpace, (StorageOverlay, ChildTrie)>;

#[derive(Default, Clone, PartialEq)]
// see FIXME #2740 related to performance.
/// Type alias over a in memory change cache, with support for child trie.
/// This need to allow efficient access to value based on keys.
/// First field is top map, second field is existing child trie map,
/// third field is to be created child trie map.
pub struct MapTransaction {
	/// Key value for top trie.
	pub top: StorageOverlay,
	/// Key value and child trie update (stored by `KeySpace`).
	pub children: ChildrenStorageOverlay,
}

impl MapTransaction {
	/// Equivalent to `Extend` rust trait, less flexible.
	/// It merges both contents.
	pub fn extend(&mut self, other: MapTransaction) {
		self.top.extend(other.top);
		for (k, (other_map, other_child_trie)) in other.children.into_iter() {
			if let Some((map, child_trie)) = self.children.get_mut(&k) {
				map.extend(other_map);
				// warning this can result in loss of info if both map are not
				// build other same backend.
				*child_trie = other_child_trie;
			} else {
				self.children.insert(k, (other_map, other_child_trie));
			}
		}
	}
	/// Assimilate this map transaction into other storage.
	/// This is pretty close to a reverse `extend`
	pub fn assimilate_storage(
		self,
		storage: &mut StorageOverlay,
		child_storage: &mut ChildrenStorageOverlay
	) {
		storage.extend(self.top);
		for (k, (other_map, other_child_trie)) in self.children.into_iter() {
			if let Some((map, child_trie)) = child_storage.get_mut(&k) {
				map.extend(other_map);
				// warning this can result in loss of info if both map are not
				// build other same backend.
				*child_trie = other_child_trie;
			} else {
				child_storage.insert(k, (other_map, other_child_trie));
			}
		}
	}
}

// see FIXME #2740 related to performance.
/// Type alias over a list of memory change cache, with support for child trie.
/// This only need to contain an iterable set of values.
pub type VecTransaction = Vec<(Option<ChildTrie>, Vec<u8>, Option<Vec<u8>>)>;


/// A state backend is used to read state data and can have changes committed
/// to it.
///
/// The clone operation (if implemented) should be cheap.
pub trait Backend<H: Hasher> {
	/// An error type when fetching data is not possible.
	type Error: super::Error;

	/// Storage changes to be applied if committing.
	type Transaction: Consolidate + Default;

	/// Type of trie backend storage.
	type TrieBackendStorage: TrieBackendStorage<H>;

	/// Get keyed storage or None if there is nothing associated.
	fn storage(&self, key: &[u8]) -> Result<Option<Vec<u8>>, Self::Error>;

	/// Get keyed storage value hash or None if there is nothing associated.
	fn storage_hash(&self, key: &[u8]) -> Result<Option<H::Out>, Self::Error> {
		self.storage(key).map(|v| v.map(|v| H::hash(&v)))
	}

	/// Get ChildTrie information or `None` if no child trie is defined for this key.
	fn child_trie(&self, storage_key: &[u8]) -> Result<Option<ChildTrie>, Self::Error> {
		let prefixed_key = ChildTrie::prefix_parent_key(storage_key);
		Ok(self.storage(&prefixed_key[..])?
			.and_then(|n| ChildTrie::decode_node_with_parent(&n[..], prefixed_key)))
	}

	/// Get keyed child storage or None if there is nothing associated.
	fn child_storage(&self, child_trie: ChildTrieReadRef, key: &[u8]) -> Result<Option<Vec<u8>>, Self::Error>;

	/// Get child keyed storage value hash or None if there is nothing associated.
	fn child_storage_hash(&self, child_trie: ChildTrieReadRef, key: &[u8]) -> Result<Option<H::Out>, Self::Error> {
		self.child_storage(child_trie, key).map(|v| v.map(|v| H::hash(&v)))
	}

	/// true if a key exists in storage.
	fn exists_storage(&self, key: &[u8]) -> Result<bool, Self::Error> {
		Ok(self.storage(key)?.is_some())
	}

	/// true if a key exists in child storage.
	fn exists_child_storage(&self, child_trie: ChildTrieReadRef, key: &[u8]) -> Result<bool, Self::Error> {
		Ok(self.child_storage(child_trie, key)?.is_some())
	}

	/// Retrieve all entries keys of child storage and call `f` for each of those keys.
	fn for_keys_in_child_storage<F: FnMut(&[u8])>(&self, child_trie: ChildTrieReadRef, f: F);

	/// Retrieve all entries keys which start with the given prefix and
	/// call `f` for each of those keys.
	fn for_keys_with_prefix<F: FnMut(&[u8])>(&self, prefix: &[u8], f: F);

	/// Retrieve all child entries keys which start with the given prefix and
	/// call `f` for each of those keys.
	fn for_child_keys_with_prefix<F: FnMut(&[u8])>(&self, storage_key: &[u8], prefix: &[u8], f: F);

	/// Calculate the storage root, with given delta over what is already stored in
	/// the backend, and produce a "transaction" that can be used to commit.
	/// Does not include child storage updates.
	fn storage_root<I>(&self, delta: I) -> (H::Out, Self::Transaction)
	where
		I: IntoIterator<Item=(Vec<u8>, Option<Vec<u8>>)>,
		H::Out: Ord;

	/// Calculate the child storage root, with given delta over what is already stored in
	/// the backend, and produce a "transaction" that can be used to commit. The second argument
	/// is true if child storage root equals default storage root.
	fn child_storage_root<I>(&self, child_trie: &ChildTrie, delta: I) -> (Vec<u8>, bool, Self::Transaction)
	where
		I: IntoIterator<Item=(Vec<u8>, Option<Vec<u8>>)>,
		H::Out: Ord;

	/// Get all key/value pairs into a Vec.
	fn pairs(&self) -> Vec<(Vec<u8>, Vec<u8>)>;

	/// Get all keys with given prefix
	fn keys(&self, prefix: &[u8]) -> Vec<Vec<u8>> {
		let mut all = Vec::new();
		self.for_keys_with_prefix(prefix, |k| all.push(k.to_vec()));
		all
	}

	/// Get all keys of child storage with given prefix
	fn child_keys(&self, child_trie: ChildTrieReadRef, prefix: &[u8]) -> Vec<Vec<u8>> {
		let mut all = Vec::new();
<<<<<<< HEAD
		self.for_keys_in_child_storage(child_trie, |k| {
			if k.starts_with(prefix) {
				all.push(k.to_vec());
			}
		});
=======
		self.for_child_keys_with_prefix(child_storage_key, prefix, |k| all.push(k.to_vec()));
>>>>>>> 35128f74
		all
	}

	/// Try convert into trie backend.
	fn as_trie_backend(&mut self) -> Option<&TrieBackend<Self::TrieBackendStorage, H>>;

	/// Calculate the storage root, with given delta over what is already stored
	/// in the backend, and produce a "transaction" that can be used to commit.
	/// Does include child storage updates.
	fn full_storage_root<I1, I2i, I2, TR>(
		&self,
		delta: I1,
		child_deltas: I2)
	-> (H::Out, Self::Transaction)
	where
		I1: IntoIterator<Item=(Vec<u8>, Option<Vec<u8>>)>,
		I2i: IntoIterator<Item=(Vec<u8>, Option<Vec<u8>>)>,
		TR: AsRef<ChildTrie>,
		I2: IntoIterator<Item=(TR, I2i)>,
		<H as Hasher>::Out: Ord,
	{
		let mut txs: Self::Transaction = Default::default();
		let mut child_roots: Vec<_> = Default::default();
		// child first
		for (child_trie, child_delta) in child_deltas {
			let (child_root, empty, child_txs) =
				self.child_storage_root(child_trie.as_ref(), child_delta);
			txs.consolidate(child_txs);
			if empty {
				child_roots.push((child_trie.as_ref().parent_trie().to_vec(), None));
			} else {
				child_roots.push(
					(child_trie.as_ref().parent_trie().to_vec(),
					Some(child_trie.as_ref().encoded_with_root(&child_root[..])))
				);
			}
		}
		let (root, parent_txs) = self.storage_root(
			delta.into_iter().chain(child_roots.into_iter())
		);
		txs.consolidate(parent_txs);
		(root, txs)
	}

}

/// Trait that allows consolidate two transactions together.
pub trait Consolidate {
	/// Consolidate two transactions into one.
	fn consolidate(&mut self, other: Self);
}

impl Consolidate for () {
	fn consolidate(&mut self, _: Self) {
		()
	}
}

impl Consolidate for VecTransaction {
	fn consolidate(&mut self, mut other: Self) {
		self.append(&mut other);
	}
}

impl<H: Hasher, KF: trie::KeyFunction<H>> Consolidate for trie::GenericMemoryDB<H, KF> {
	fn consolidate(&mut self, other: Self) {
		trie::GenericMemoryDB::consolidate(self, other)
	}
}

/// Error impossible.
// FIXME: use `!` type when stabilized. https://github.com/rust-lang/rust/issues/35121
#[derive(Debug)]
pub enum Void {}

impl fmt::Display for Void {
	fn fmt(&self, _: &mut fmt::Formatter) -> fmt::Result {
		match *self {}
	}
}

impl error::Error for Void {
	fn description(&self) -> &str { "unreachable error" }
}

/// In-memory backend. Fully recomputes tries on each commit but useful for
/// tests.
pub struct InMemory<H: Hasher> {
	inner: MapTransaction,
	trie: Option<TrieBackend<MemoryDB<H>, H>>,
	_hasher: PhantomData<H>,
}

impl<H: Hasher> Default for InMemory<H> {
	fn default() -> Self {
		InMemory {
			inner: Default::default(),
			trie: None,
			_hasher: PhantomData,
		}
	}
}

impl<H: Hasher> Clone for InMemory<H> {
	fn clone(&self) -> Self {
		InMemory {
			inner: self.inner.clone(),
			trie: None,
			_hasher: PhantomData,
		}
	}
}

impl<H: Hasher> PartialEq for InMemory<H> {
	fn eq(&self, other: &Self) -> bool {
		self.inner.eq(&other.inner)
	}
}

impl<H: Hasher> InMemory<H> {
	/// Copy the state, with applied updates
	pub fn update(&self, changes: <Self as Backend<H>>::Transaction) -> Self {
		// costy clone
		let mut inner = self.inner.clone();

		for (child_trie, key, val) in changes {
			if let Some(child_trie) = child_trie {
				let mut entry = inner.children.entry(child_trie.keyspace().clone())
						.or_insert_with(|| (Default::default(), child_trie.clone()));
				match val {
					Some(v) => {
						entry.0.insert(key, v);
						// very costy clone here for update of value: could be change
						entry.1 = child_trie;
					},
					None => {
						entry.0.remove(&key);
					},
				}
			} else {
				match val {
					Some(v) => { let _ = inner.top.insert(key, v); },
					None => { let _ = inner.top.remove(&key); },
				}
			}

		}

		inner.into()
	}

}

impl<H: Hasher> From<MapTransaction> for InMemory<H> {
	fn from(inner: MapTransaction) -> Self {
		InMemory {
			inner: inner,
			trie: None,
			_hasher: PhantomData,
		}
	}
}

impl<H: Hasher> From<(
		HashMap<Vec<u8>, Vec<u8>>,
		HashMap<Vec<u8>, HashMap<Vec<u8>, Vec<u8>>>,
)> for InMemory<H> {
	fn from(inners: (
		HashMap<Vec<u8>, Vec<u8>>,
		HashMap<Vec<u8>, HashMap<Vec<u8>, Vec<u8>>>,
	)) -> Self {
		let mut inner: HashMap<Option<Vec<u8>>, HashMap<Vec<u8>, Vec<u8>>>
			= inners.1.into_iter().map(|(k, v)| (Some(k), v)).collect();
		inner.insert(None, inners.0);
		InMemory {
			inner: inner,
			trie: None,
			_hasher: PhantomData,
		}
	}
}

impl<H: Hasher> From<HashMap<Vec<u8>, Vec<u8>>> for InMemory<H> {
	fn from(inner: HashMap<Vec<u8>, Vec<u8>>) -> Self {
		InMemory {
			inner: MapTransaction { top: inner, children: Default::default() },
			trie: None,
			_hasher: PhantomData,
		}
	}
}

impl<H: Hasher> From<VecTransaction> for InMemory<H> {
	fn from(inner: VecTransaction) -> Self {
		let mut expanded: MapTransaction = Default::default();
		for (child_key, key, value) in inner {
			if let Some(value) = value {
				if let Some(child_trie) = child_key {
					let mut entry = expanded.children.entry(child_trie.keyspace().clone())
							.or_insert_with(|| (Default::default(), child_trie.clone()));
					entry.0.insert(key, value);
					entry.1 = child_trie;
				} else {
					expanded.top.insert(key, value);
				}
			}
		}
		expanded.into()
	}
}

impl super::Error for Void {}

#[cfg(test)]
impl<H: Hasher> InMemory<H> {
	/// Child trie in memory content iterator.
	pub fn child_storage_child_trie(&self) -> impl Iterator<Item=&ChildTrie> {
		self.inner.children.iter().map(|item| &(item.1).1)
	}
}

impl<H: Hasher> Backend<H> for InMemory<H> {
	type Error = Void;
	type Transaction = VecTransaction;
	type TrieBackendStorage = MemoryDB<H>;

	fn storage(&self, key: &[u8]) -> Result<Option<Vec<u8>>, Self::Error> {
		Ok(self.inner.top.get(key).map(Clone::clone))
	}

	fn child_storage(&self, child_trie: ChildTrieReadRef, key: &[u8]) -> Result<Option<Vec<u8>>, Self::Error> {
		Ok(self.inner.children.get(child_trie.keyspace()).and_then(|map| map.0.get(key).map(Clone::clone)))
	}

	fn exists_storage(&self, key: &[u8]) -> Result<bool, Self::Error> {
		Ok(self.storage(key)?.is_some())
	}

	fn for_keys_with_prefix<F: FnMut(&[u8])>(&self, prefix: &[u8], f: F) {
		self.inner.top.keys().filter(|key| key.starts_with(prefix)).map(|k| &**k).for_each(f);
	}

	fn for_keys_in_child_storage<F: FnMut(&[u8])>(&self, child_trie: ChildTrieReadRef, mut f: F) {
		self.inner.children.get(child_trie.keyspace()).map(|m| m.0.keys().for_each(|k| f(&k)));
	}

	fn for_child_keys_with_prefix<F: FnMut(&[u8])>(&self, storage_key: &[u8], prefix: &[u8], f: F) {
		self.inner.get(&Some(storage_key.to_vec()))
			.map(|map| map.keys().filter(|key| key.starts_with(prefix)).map(|k| &**k).for_each(f));
	}

	fn storage_root<I>(&self, delta: I) -> (H::Out, Self::Transaction)
	where
		I: IntoIterator<Item=(Vec<u8>, Option<Vec<u8>>)>,
		<H as Hasher>::Out: Ord,
	{
		let existing_pairs = self.inner.top.iter().map(|(k, v)| (k.clone(), Some(v.clone())));

		let transaction: Vec<_> = delta.into_iter().collect();
		let map_input = existing_pairs.chain(transaction.iter().cloned())
			.collect::<HashMap<_, _>>();

		let root = Layout::<H>::trie_root(map_input
			.into_iter()
			.filter_map(|(k, maybe_val)| maybe_val.map(|val| (k, val)))
		);

		let full_transaction = transaction.into_iter().map(|(k, v)| (None, k, v)).collect();

		(root, full_transaction)
	}

	fn child_storage_root<I>(&self, child_trie: &ChildTrie, delta: I) -> (Vec<u8>, bool, Self::Transaction)
	where
		I: IntoIterator<Item=(Vec<u8>, Option<Vec<u8>>)>,
		H::Out: Ord
	{
		let transaction: Vec<_> = delta.into_iter().collect();
		// all content is clone with this method, avoiding it would require changing
		// the prototype (having a function for calculating root on reference and
		// one for getting transaction while dropping value.
		let existing_pairs = self.inner.children.get(
			child_trie.keyspace()
		).into_iter().flat_map(|map| map.0.iter().map(|(k, v)| (k.clone(), Some(v.clone()))));
		let root = child_trie_root::<Layout<H>, _, _, _>(
			existing_pairs.chain(transaction.iter().cloned())
				.collect::<HashMap<_, _>>()
				.into_iter()
				.filter_map(|(k, maybe_val)| maybe_val.map(|val| (k, val)))
		);

		// note that the child trie is from parameter, this is allowed because update of child
		// trie should be done by the same child trie instance; can prove problematic?
		let full_transaction = transaction.into_iter().map(|(k, v)| (Some(child_trie.clone()), k, v)).collect();

		let is_default = root == default_child_trie_root::<Layout<H>>();

		(root, is_default && child_trie.extension().is_empty(), full_transaction)
	}

	fn pairs(&self) -> Vec<(Vec<u8>, Vec<u8>)> {
		self.inner.top.iter().map(|(k, v)| (k.clone(), v.clone())).collect()
	}

	fn keys(&self, prefix: &[u8]) -> Vec<Vec<u8>> {
		self.inner.top.keys().filter(|k| k.starts_with(prefix)).cloned().collect()
	}

	fn as_trie_backend(&mut self)-> Option<&TrieBackend<Self::TrieBackendStorage, H>> {
		// Warning tihs do not use keyspace for child trie, that is not an issue unless
		// the memorydb gets incorectly use to fead keyvalue database.
		let mut mdb = MemoryDB::default();
		let mut new_child_roots = Vec::new();
		let MapTransaction { top: root_map, children: child_map } =
			std::mem::replace(&mut self.inner, Default::default());

		for (_k, (map, child_trie)) in child_map.into_iter() {
			let ch = insert_into_memory_db::<H, _>(
				&mut mdb,
				map.into_iter(),
				Some(child_trie.node_ref()),
			)?;
			new_child_roots.push((
				child_trie.parent_trie().to_vec(),
				child_trie.encoded_with_root(ch.as_ref())));
		}
		// root handling
		let root = insert_into_memory_db::<H, _>(
			&mut mdb,
			root_map.into_iter().chain(new_child_roots.into_iter()),
			None,
		)?;
		self.trie = Some(TrieBackend::new(mdb, root));
		self.trie.as_ref()
	}
}

/// Insert input pairs into memory db.
pub(crate) fn insert_into_memory_db<H, I>(
	mdb: &mut MemoryDB<H>,
	input: I,
	child_trie: Option<ChildTrieReadRef>
) -> Option<H::Out>
	where
		H: Hasher,
		I: IntoIterator<Item=(Vec<u8>, Vec<u8>)>,
{
	let keyspace = child_trie.as_ref().map(|child| child.keyspace());
	let mut mdb = KeySpacedDBMut::new(&mut *mdb, keyspace);
	let mut root = <H as Hasher>::Out::default();
	{
		let mut trie = TrieDBMut::<H>::new(&mut mdb, &mut root);
		for (key, value) in input {
			if let Err(e) = trie.insert(&key, &value) {
				warn!(target: "trie", "Failed to write to trie: {}", e);
				return None;
			}
		}
	}

	Some(root)
}<|MERGE_RESOLUTION|>--- conflicted
+++ resolved
@@ -51,6 +51,7 @@
 impl MapTransaction {
 	/// Equivalent to `Extend` rust trait, less flexible.
 	/// It merges both contents.
+  /// TODO EMCH delete
 	pub fn extend(&mut self, other: MapTransaction) {
 		self.top.extend(other.top);
 		for (k, (other_map, other_child_trie)) in other.children.into_iter() {
@@ -147,7 +148,12 @@
 
 	/// Retrieve all child entries keys which start with the given prefix and
 	/// call `f` for each of those keys.
-	fn for_child_keys_with_prefix<F: FnMut(&[u8])>(&self, storage_key: &[u8], prefix: &[u8], f: F);
+	fn for_child_keys_with_prefix<F: FnMut(&[u8])>(
+		&self,
+		child_trie: ChildTrieReadRef,
+		prefix: &[u8],
+		f: F,
+	);
 
 	/// Calculate the storage root, with given delta over what is already stored in
 	/// the backend, and produce a "transaction" that can be used to commit.
@@ -178,15 +184,7 @@
 	/// Get all keys of child storage with given prefix
 	fn child_keys(&self, child_trie: ChildTrieReadRef, prefix: &[u8]) -> Vec<Vec<u8>> {
 		let mut all = Vec::new();
-<<<<<<< HEAD
-		self.for_keys_in_child_storage(child_trie, |k| {
-			if k.starts_with(prefix) {
-				all.push(k.to_vec());
-			}
-		});
-=======
-		self.for_child_keys_with_prefix(child_storage_key, prefix, |k| all.push(k.to_vec()));
->>>>>>> 35128f74
+		self.for_child_keys_with_prefix(child_trie, prefix, |k| all.push(k.to_vec()));
 		all
 	}
 
@@ -350,25 +348,6 @@
 	}
 }
 
-impl<H: Hasher> From<(
-		HashMap<Vec<u8>, Vec<u8>>,
-		HashMap<Vec<u8>, HashMap<Vec<u8>, Vec<u8>>>,
-)> for InMemory<H> {
-	fn from(inners: (
-		HashMap<Vec<u8>, Vec<u8>>,
-		HashMap<Vec<u8>, HashMap<Vec<u8>, Vec<u8>>>,
-	)) -> Self {
-		let mut inner: HashMap<Option<Vec<u8>>, HashMap<Vec<u8>, Vec<u8>>>
-			= inners.1.into_iter().map(|(k, v)| (Some(k), v)).collect();
-		inner.insert(None, inners.0);
-		InMemory {
-			inner: inner,
-			trie: None,
-			_hasher: PhantomData,
-		}
-	}
-}
-
 impl<H: Hasher> From<HashMap<Vec<u8>, Vec<u8>>> for InMemory<H> {
 	fn from(inner: HashMap<Vec<u8>, Vec<u8>>) -> Self {
 		InMemory {
@@ -433,9 +412,14 @@
 		self.inner.children.get(child_trie.keyspace()).map(|m| m.0.keys().for_each(|k| f(&k)));
 	}
 
-	fn for_child_keys_with_prefix<F: FnMut(&[u8])>(&self, storage_key: &[u8], prefix: &[u8], f: F) {
-		self.inner.get(&Some(storage_key.to_vec()))
-			.map(|map| map.keys().filter(|key| key.starts_with(prefix)).map(|k| &**k).for_each(f));
+	fn for_child_keys_with_prefix<F: FnMut(&[u8])>(
+		&self,
+		child_trie: ChildTrieReadRef,
+		prefix: &[u8],
+		f: F,
+	) {
+		self.inner.children.get(child_trie.keyspace())
+			.map(|(map, _ct)| map.keys().filter(|key| key.starts_with(prefix)).map(|k| &**k).for_each(f));
 	}
 
 	fn storage_root<I>(&self, delta: I) -> (H::Out, Self::Transaction)
