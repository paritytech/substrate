--- conflicted
+++ resolved
@@ -24,21 +24,17 @@
 use hash_db::Hasher;
 use crate::trie_backend::TrieBackend;
 use crate::trie_backend_essence::TrieBackendStorage;
-<<<<<<< HEAD
-use trie::{TrieDBMut, TrieMut, MemoryDB, trie_root, child_trie_root, default_child_trie_root, KeySpacedDBMut};
-use heapsize::HeapSizeOf;
-use primitives::subtrie::{KeySpace, SubTrie};
-
-// TODO EMCH would switch to BTreeMap make sense, also if keeping option<keyspace>, a top
-// field/childs would be more appropriate
+use trie::{TrieDBMut, TrieMut, MemoryDB, trie_root, child_trie_root, default_child_trie_root,
+	KeySpacedDBMut};
+use primitives::subtrie::{KeySpace, SubTrie, SubTrieNodeRef};
+
+// TODO EMCH Option<KeySpace> is bad for ref : TODO keyspace size 0 for root
 /// type alias over a in memory transaction storring struct
 pub type MapTransaction = HashMap<Option<KeySpace>, (HashMap<Vec<u8>, Vec<u8>>, Option<SubTrie>)>;
-// TODO EMCH repeated Subtrie as field take to much memory : TODO switch to rc or cow
-/// type alias over a list of in memory changes
+
+/// type alias over a list of in memory changes TODO EMCH highly redundant SubTrie to remove
 pub type VecTransaction = Vec<(Option<SubTrie>, Vec<u8>, Option<Vec<u8>>)>;
-=======
-use trie::{TrieDBMut, TrieMut, MemoryDB, trie_root, child_trie_root, default_child_trie_root};
->>>>>>> e74463fe
+
 
 /// A state backend is used to read state data and can have changes committed
 /// to it.
@@ -70,7 +66,7 @@
 	}
 
 	/// Get keyed child storage or None if there is nothing associated.
-	fn child_storage(&self, subtrie: &SubTrie, key: &[u8]) -> Result<Option<Vec<u8>>, Self::Error>;
+	fn child_storage(&self, subtrie: SubTrieNodeRef, key: &[u8]) -> Result<Option<Vec<u8>>, Self::Error>;
 
 	/// true if a key exists in storage.
 	fn exists_storage(&self, key: &[u8]) -> Result<bool, Self::Error> {
@@ -78,12 +74,12 @@
 	}
 
 	/// true if a key exists in child storage.
-	fn exists_child_storage(&self, subtrie: &SubTrie, key: &[u8]) -> Result<bool, Self::Error> {
+	fn exists_child_storage(&self, subtrie: SubTrieNodeRef, key: &[u8]) -> Result<bool, Self::Error> {
 		Ok(self.child_storage(subtrie, key)?.is_some())
 	}
 
 	/// Retrieve all entries keys of child storage and call `f` for each of those keys.
-	fn for_keys_in_child_storage<F: FnMut(&[u8])>(&self, subtrie: &SubTrie, f: F);
+	fn for_keys_in_child_storage<F: FnMut(&[u8])>(&self, subtrie: SubTrieNodeRef, f: F);
 
 	/// Retrieve all entries keys of which start with the given prefix and
 	/// call `f` for each of those keys.
@@ -97,15 +93,6 @@
 		I: IntoIterator<Item=(Vec<u8>, Option<Vec<u8>>)>,
 		H::Out: Ord;
 
-	/// Calculate the storage root, with given delta over what is already stored in
-	/// the backend, and produce a "transaction" that can be used to commit.
-	/// Does include child storage updates.
-	fn full_storage_root<I>(&self, delta: I) -> (H::Out, Self::Transaction)
-	where
-		I: IntoIterator<Item=(Vec<u8>, Option<Vec<u8>>)>,
-		H::Out: Ord;
-
-
 	/// Calculate the child storage root, with given delta over what is already stored in
 	/// the backend, and produce a "transaction" that can be used to commit. The second argument
 	/// is true if child storage root equals default storage root.
@@ -126,7 +113,7 @@
 	/// Calculate the storage root, with given delta over what is already stored
 	/// in the backend, and produce a "transaction" that can be used to commit.
 	/// Does include child storage updates.
-	fn full_storage_root<I1, I2i, I2>(
+	fn full_storage_root<I1, I2i, I2, TR>(
 		&self,
 		delta: I1,
 		child_deltas: I2)
@@ -134,20 +121,24 @@
 	where
 		I1: IntoIterator<Item=(Vec<u8>, Option<Vec<u8>>)>,
 		I2i: IntoIterator<Item=(Vec<u8>, Option<Vec<u8>>)>,
-		I2: IntoIterator<Item=(Vec<u8>, I2i)>,
+		TR: AsRef<SubTrie>,
+		I2: IntoIterator<Item=(TR, I2i)>,
 		<H as Hasher>::Out: Ord,
 	{
 		let mut txs: Self::Transaction = Default::default();
 		let mut child_roots: Vec<_> = Default::default();
 		// child first
-		for (storage_key, child_delta) in child_deltas {
+		for (subtrie, child_delta) in child_deltas {
 			let (child_root, empty, child_txs) =
-				self.child_storage_root(&storage_key[..], child_delta);
+				self.child_storage_root(subtrie.as_ref(), child_delta);
 			txs.consolidate(child_txs);
 			if empty {
-				child_roots.push((storage_key, None));
+				child_roots.push((subtrie.as_ref().parent_prefixed_key().to_vec(), None));
 			} else {
-				child_roots.push((storage_key, Some(child_root)));
+				child_roots.push(
+					(subtrie.as_ref().parent_prefixed_key().to_vec(),
+					Some(subtrie.as_ref().encoded_with_root(&child_root[..])))
+				);
 			}
 		}
 		let (root, parent_txs) = self.storage_root(
@@ -171,7 +162,7 @@
 	}
 }
 
-impl Consolidate for Vec<(Option<SubTrie>, Vec<u8>, Option<Vec<u8>>)> {
+impl Consolidate for VecTransaction {
 	fn consolidate(&mut self, mut other: Self) {
 		self.append(&mut other);
 	}
@@ -293,10 +284,11 @@
 
 impl super::Error for Void {}
 
+#[cfg(test)]
 impl<H: Hasher> InMemory<H> {
-	/// child storage key iterator
-	pub fn child_storage_keys(&self) -> impl Iterator<Item=&[u8]> {
-		self.inner.iter().filter_map(|item| item.0.as_ref().map(|v|&v[..]))
+	/// child subtrie iterator
+	pub fn child_storage_subtrie(&self) -> impl Iterator<Item=&SubTrie> {
+		self.inner.iter().filter_map(|item| (item.1).1.as_ref())
 	}
 }
 
@@ -309,8 +301,8 @@
 		Ok(self.inner.get(&None).and_then(|map| map.0.get(key).map(Clone::clone)))
 	}
 
-	fn child_storage(&self, subtrie: &SubTrie, key: &[u8]) -> Result<Option<Vec<u8>>, Self::Error> {
-		Ok(self.inner.get(&Some(subtrie.keyspace().to_vec())).and_then(|map| map.0.get(key).map(Clone::clone)))
+	fn child_storage(&self, subtrie: SubTrieNodeRef, key: &[u8]) -> Result<Option<Vec<u8>>, Self::Error> {
+		Ok(self.inner.get(&Some(subtrie.keyspace.to_vec())).and_then(|map| map.0.get(key).map(Clone::clone)))
 	}
 
 	fn exists_storage(&self, key: &[u8]) -> Result<bool, Self::Error> {
@@ -321,41 +313,9 @@
 		self.inner.get(&None).map(|map| map.0.keys().filter(|key| key.starts_with(prefix)).map(|k| &**k).for_each(f));
 	}
 
-	fn for_keys_in_child_storage<F: FnMut(&[u8])>(&self, subtrie: &SubTrie, mut f: F) {
-		self.inner.get(&Some(subtrie.keyspace().clone())).map(|map| map.0.keys().for_each(|k| f(&k)));
-	}
-
-	fn full_storage_root<I>(&self, delta: I) -> (H::Out, Self::Transaction)
-	where
-		I: IntoIterator<Item=(Vec<u8>, Option<Vec<u8>>)>,
-		<H as Hasher>::Out: Ord,
-	{
-		let existing_pairs = self.inner.get(&None).into_iter().flat_map(|map| map.0.iter().map(|(k, v)| (k.clone(), Some(v.clone()))));
-		let transaction: Vec<_> = delta.into_iter().collect();
-		let mut map_input = existing_pairs.chain(transaction.iter().cloned())
-			.collect::<HashMap<_, _>>();
-
-		// first add child root to delta
-		for (keyspace, (_existing_pairs, subtrie)) in self.inner.iter() {
-			if keyspace != &None {
-				subtrie.as_ref().map(|s|{
-					let child_root = self.child_storage_root(s, ::std::iter::empty()).0;
-					map_input.insert(s.parent_prefixed_key().clone(), Some(s.encoded_with_root(child_root.as_ref())));
-				});
-			}
-		}
-
-
-		let root = trie_root::<H, _, _, _>(map_input
-			.into_iter()
-			.filter_map(|(k, maybe_val)| maybe_val.map(|val| (k, val)))
-		);
-
-		let full_transaction = transaction.into_iter().map(|(k, v)| (None, k, v)).collect();
-
-		(root, full_transaction)
-	}
-
+	fn for_keys_in_child_storage<F: FnMut(&[u8])>(&self, subtrie: SubTrieNodeRef, mut f: F) {
+		self.inner.get(&Some(subtrie.keyspace.clone())).map(|map| map.0.keys().for_each(|k| f(&k)));
+	}
 
 	fn storage_root<I>(&self, delta: I) -> (H::Out, Self::Transaction)
 	where
@@ -377,7 +337,6 @@
 		(root, full_transaction)
 	}
 
-
 	fn child_storage_root<I>(&self, subtrie: &SubTrie, delta: I) -> (Vec<u8>, bool, Self::Transaction)
 	where
 		I: IntoIterator<Item=(Vec<u8>, Option<Vec<u8>>)>,
@@ -416,25 +375,18 @@
 		let mut root = None;
 		let mut new_child_roots = Vec::new();
 		let mut root_map = None;
-<<<<<<< HEAD
-		for (keyspace, (map, subtrie)) in self.inner {
-			if keyspace != None {
-				let child_root = insert_into_memory_db::<H, _>(&mut mdb, map.into_iter(), &subtrie)?;
-				if let Some(subtrie) = subtrie {
-					new_child_roots.push((subtrie.parent_prefixed_key().clone(), subtrie.encoded_with_root(child_root.as_ref())));
-				} else { unreachable!("if some keyspace we have/need subtrie") };
-			} else {
-				root_map = Some((map, subtrie));
-			}
-		}
-		// root handling
-		if let Some((map, subtrie)) = root_map.take() {
-			root = Some(insert_into_memory_db::<H, _>(&mut mdb, map.into_iter().chain(new_child_roots.into_iter()), &subtrie)?);
-=======
-		for (storage_key, map) in self.inner {
-			if let Some(storage_key) = storage_key.as_ref() {
-				let ch = insert_into_memory_db::<H, _>(&mut mdb, map.into_iter())?;
-				new_child_roots.push((storage_key.clone(), ch.as_ref().into()));
+		for (_o_keyspace, (map, o_subtrie)) in self.inner {
+			if o_subtrie.is_some() {
+				let ch = insert_into_memory_db::<H, _>(
+					&mut mdb, map.into_iter(),
+					o_subtrie.as_ref().map(|s|s.node_ref())
+				)?;
+				new_child_roots.push(
+					o_subtrie.as_ref().map(|s|(
+						s.parent_prefixed_key().to_vec(),
+						s.encoded_with_root(ch.as_ref()))
+					).expect("is_some previously checked;qed"),
+				);
 			} else {
 				root_map = Some(map);
 			}
@@ -443,20 +395,20 @@
 		if let Some(map) = root_map.take() {
 			root = Some(insert_into_memory_db::<H, _>(
 				&mut mdb,
-				map.into_iter().chain(new_child_roots.into_iter())
+				map.into_iter().chain(new_child_roots.into_iter()),
+				None
 			)?);
->>>>>>> e74463fe
 		}
 		let root = match root {
 			Some(root) => root,
-			None => insert_into_memory_db::<H, _>(&mut mdb, ::std::iter::empty(), &None)?,
+			None => insert_into_memory_db::<H, _>(&mut mdb, ::std::iter::empty(), None)?,
 		};
 		Some(TrieBackend::new(mdb, root))
 	}
 }
 
 /// Insert input pairs into memory db.
-pub(crate) fn insert_into_memory_db<H, I>(mdb: &mut MemoryDB<H>, input: I, subtrie: &Option<SubTrie>) -> Option<H::Out>
+pub(crate) fn insert_into_memory_db<H, I>(mdb: &mut MemoryDB<H>, input: I, subtrie: Option<SubTrieNodeRef>) -> Option<H::Out>
 	where
 		H: Hasher,
 		I: IntoIterator<Item=(Vec<u8>, Vec<u8>)>,
@@ -464,7 +416,7 @@
 	let mut root = <H as Hasher>::Out::default();
 	{
 		if let Some(subtrie) = subtrie.as_ref() {
-			let mut mdb = KeySpacedDBMut::new(&mut *mdb, subtrie.keyspace());
+			let mut mdb = KeySpacedDBMut::new(&mut *mdb, subtrie.keyspace);
 			let mut trie = TrieDBMut::<H>::new(&mut mdb, &mut root);
 			for (key, value) in input {
 				if let Err(e) = trie.insert(&key, &value) {
