--- conflicted
+++ resolved
@@ -112,9 +112,9 @@
 	}
 
 	/// Get all keys of child storage with given prefix
-	fn child_keys(&self, child_storage_key: &[u8], prefix: &[u8]) -> Vec<Vec<u8>> {
+	fn child_keys(&self, subtrie: SubTrieReadRef, prefix: &[u8]) -> Vec<Vec<u8>> {
 		let mut all = Vec::new();
-		self.for_keys_in_child_storage(child_storage_key, |k| {
+		self.for_keys_in_child_storage(subtrie, |k| {
 			if k.starts_with(prefix) {
 				all.push(k.to_vec());
 			}
@@ -337,15 +337,10 @@
 		I: IntoIterator<Item=(Vec<u8>, Option<Vec<u8>>)>,
 		<H as Hasher>::Out: Ord,
 	{
-<<<<<<< HEAD
-		let existing_pairs = self.inner.get(&None).into_iter()
-			.flat_map(|map| map.0.iter().map(|(k, v)| (k.clone(), Some(v.clone()))));
-=======
 		let existing_pairs = self.inner.get(&None)
 			.into_iter()
-			.flat_map(|map| map.iter().map(|(k, v)| (k.clone(), Some(v.clone()))));
-
->>>>>>> 4794d989
+			.flat_map(|map| map.0.iter().map(|(k, v)| (k.clone(), Some(v.clone()))));
+
 		let transaction: Vec<_> = delta.into_iter().collect();
 		let map_input = existing_pairs.chain(transaction.iter().cloned())
 			.collect::<HashMap<_, _>>();
@@ -365,17 +360,10 @@
 		I: IntoIterator<Item=(Vec<u8>, Option<Vec<u8>>)>,
 		H::Out: Ord
 	{
-<<<<<<< HEAD
 		// costy clone
-		let existing_pairs = self.inner.get(&Some(subtrie.keyspace().clone())).into_iter()
+		let existing_pairs = self.inner.get(&Some(subtrie.keyspace().clone()))
+			.into_iter()
 			.flat_map(|map| map.0.iter().map(|(k, v)| (k.clone(), Some(v.clone()))));
-=======
-		let storage_key = storage_key.to_vec();
-
-		let existing_pairs = self.inner.get(&Some(storage_key.clone()))
-			.into_iter()
-			.flat_map(|map| map.iter().map(|(k, v)| (k.clone(), Some(v.clone()))));
->>>>>>> 4794d989
 
 		let transaction: Vec<_> = delta.into_iter().collect();
 		let root = child_trie_root::<H, _, _, _>(
@@ -393,32 +381,17 @@
 	}
 
 	fn pairs(&self) -> Vec<(Vec<u8>, Vec<u8>)> {
-<<<<<<< HEAD
-		self.inner.get(&None).into_iter().flat_map(|map| map.0.iter().map(|(k, v)| (k.clone(), v.clone()))).collect()
-	}
-
-	fn keys(&self, prefix: &Vec<u8>) -> Vec<Vec<u8>> {
-		self.inner.get(&None).into_iter().flat_map(|map| map.0.keys().filter(|k| k.starts_with(prefix)).cloned()).collect()
-=======
 		self.inner.get(&None)
 			.into_iter()
-			.flat_map(|map| map.iter().map(|(k, v)| (k.clone(), v.clone())))
+			.flat_map(|map| map.0.iter().map(|(k, v)| (k.clone(), v.clone())))
 			.collect()
 	}
 
 	fn keys(&self, prefix: &[u8]) -> Vec<Vec<u8>> {
 		self.inner.get(&None)
 			.into_iter()
-			.flat_map(|map| map.keys().filter(|k| k.starts_with(prefix)).cloned())
+			.flat_map(|map| map.0.keys().filter(|k| k.starts_with(prefix)).cloned())
 			.collect()
-	}
-
-	fn child_keys(&self, storage_key: &[u8], prefix: &[u8]) -> Vec<Vec<u8>> {
-		self.inner.get(&Some(storage_key.to_vec()))
-			.into_iter()
-			.flat_map(|map| map.keys().filter(|k| k.starts_with(prefix)).cloned())
-			.collect()
->>>>>>> 4794d989
 	}
 
 	fn try_into_trie_backend(
