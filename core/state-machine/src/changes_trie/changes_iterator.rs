--- conflicted
+++ resolved
@@ -22,14 +22,8 @@
 use codec::{Decode, Encode};
 use hash_db::{HashDB, Hasher};
 use heapsize::HeapSizeOf;
-<<<<<<< HEAD
-use memorydb::MemoryDB;
-use patricia_trie::{NodeCodec, Recorder};
-use changes_trie::{Configuration, Storage, RootsStorage};
-=======
 use substrate_trie::{Recorder, MemoryDB};
-use changes_trie::{Configuration, Storage};
->>>>>>> e722f09b
+use changes_trie::{Configuration, RootsStorage, Storage};
 use changes_trie::input::{DigestIndex, ExtrinsicIndex, DigestIndexValue, ExtrinsicIndexValue};
 use changes_trie::storage::{TrieBackendAdapter, InMemoryStorage};
 use proving_backend::ProvingBackendEssence;
@@ -99,11 +93,7 @@
 
 /// Check key changes proog and return changes of the key at given blocks range.
 /// `max` is the number of best known block.
-<<<<<<< HEAD
-pub fn key_changes_proof_check<S: RootsStorage<H>, H: Hasher, C: NodeCodec<H>>(
-=======
-pub fn key_changes_proof_check<S: Storage<H>, H: Hasher>(
->>>>>>> e722f09b
+pub fn key_changes_proof_check<S: RootsStorage<H>, H: Hasher>(
 	config: &Configuration,
 	roots_storage: &S,
 	proof: Vec<Vec<u8>>,
@@ -270,22 +260,14 @@
 }
 
 /// Exploring drilldown operator.
-<<<<<<< HEAD
-struct DrilldownIterator<'a, RS: 'a + RootsStorage<H>, S: 'a + Storage<H>, H: Hasher, C: NodeCodec<H>> {
-=======
-struct DrilldownIterator<'a, RS: 'a + Storage<H>, S: 'a + Storage<H>, H: Hasher> {
->>>>>>> e722f09b
+struct DrilldownIterator<'a, RS: 'a + RootsStorage<H>, S: 'a + Storage<H>, H: Hasher> {
 	essence: DrilldownIteratorEssence<'a, RS, S, H>,
 }
 
-<<<<<<< HEAD
-impl<'a, RS: 'a + RootsStorage<H>, S: Storage<H>, H: Hasher, C: NodeCodec<H>> Iterator for DrilldownIterator<'a, RS, S, H, C> where H::Out: HeapSizeOf {
-=======
-impl<'a, RS: 'a + Storage<H>, S: Storage<H>, H: Hasher> Iterator
+impl<'a, RS: 'a + RootsStorage<H>, S: Storage<H>, H: Hasher> Iterator
 	for DrilldownIterator<'a, RS, S, H>
 	where H::Out: HeapSizeOf
 {
->>>>>>> e722f09b
 	type Item = Result<(u64, u32), String>;
 
 	fn next(&mut self) -> Option<Self::Item> {
@@ -295,20 +277,12 @@
 }
 
 /// Proving drilldown iterator.
-<<<<<<< HEAD
-struct ProvingDrilldownIterator<'a, RS: 'a + RootsStorage<H>, S: 'a + Storage<H>, H: Hasher, C: NodeCodec<H>> {
-=======
-struct ProvingDrilldownIterator<'a, RS: 'a + Storage<H>, S: 'a + Storage<H>, H: Hasher> {
->>>>>>> e722f09b
+struct ProvingDrilldownIterator<'a, RS: 'a + RootsStorage<H>, S: 'a + Storage<H>, H: Hasher> {
 	essence: DrilldownIteratorEssence<'a, RS, S, H>,
 	proof_recorder: RefCell<Recorder<H::Out>>,
 }
 
-<<<<<<< HEAD
-impl<'a, RS: 'a + RootsStorage<H>, S: Storage<H>, H: Hasher, C: NodeCodec<H>> ProvingDrilldownIterator<'a, RS, S, H, C> {
-=======
-impl<'a, RS: 'a + Storage<H>, S: Storage<H>, H: Hasher> ProvingDrilldownIterator<'a, RS, S, H> {
->>>>>>> e722f09b
+impl<'a, RS: 'a + RootsStorage<H>, S: Storage<H>, H: Hasher> ProvingDrilldownIterator<'a, RS, S, H> {
 	/// Consume the iterator, extracting the gathered proof in lexicographical order
 	/// by value.
 	pub fn extract_proof(self) -> Vec<Vec<u8>> {
@@ -319,11 +293,7 @@
 	}
 }
 
-<<<<<<< HEAD
-impl<'a, RS: 'a + RootsStorage<H>, S: Storage<H>, H: Hasher, C: NodeCodec<H>> Iterator for ProvingDrilldownIterator<'a, RS, S, H, C> where H::Out: HeapSizeOf {
-=======
-impl<'a, RS: 'a + Storage<H>, S: Storage<H>, H: Hasher> Iterator for ProvingDrilldownIterator<'a, RS, S, H> where H::Out: HeapSizeOf {
->>>>>>> e722f09b
+impl<'a, RS: 'a + RootsStorage<H>, S: Storage<H>, H: Hasher> Iterator for ProvingDrilldownIterator<'a, RS, S, H> where H::Out: HeapSizeOf {
 	type Item = Result<(u64, u32), String>;
 
 	fn next(&mut self) -> Option<Self::Item> {
@@ -455,29 +425,23 @@
 	#[test]
 	fn drilldown_iterator_works() {
 		let (config, storage) = prepare_for_drilldown();
-<<<<<<< HEAD
-=======
 		let drilldown_result = key_changes::<InMemoryStorage<Blake2Hasher>, Blake2Hasher>(
-			&config, &storage, 0, 100, 1000, &[42]);
->>>>>>> e722f09b
-
-		let drilldown_result = key_changes::<InMemoryStorage<Blake2Hasher>, Blake2Hasher, RlpCodec>(
 			&config, &storage, 0, 16, 16, &[42]);
 		assert_eq!(drilldown_result, Ok(vec![(8, 2), (8, 1), (6, 3), (3, 0)]));
 
-		let drilldown_result = key_changes::<InMemoryStorage<Blake2Hasher>, Blake2Hasher, RlpCodec>(
+		let drilldown_result = key_changes::<InMemoryStorage<Blake2Hasher>, Blake2Hasher>(
 			&config, &storage, 0, 2, 4, &[42]);
 		assert_eq!(drilldown_result, Ok(vec![]));
 
-		let drilldown_result = key_changes::<InMemoryStorage<Blake2Hasher>, Blake2Hasher, RlpCodec>(
+		let drilldown_result = key_changes::<InMemoryStorage<Blake2Hasher>, Blake2Hasher>(
 			&config, &storage, 0, 3, 4, &[42]);
 		assert_eq!(drilldown_result, Ok(vec![(3, 0)]));
 
-		let drilldown_result = key_changes::<InMemoryStorage<Blake2Hasher>, Blake2Hasher, RlpCodec>(
+		let drilldown_result = key_changes::<InMemoryStorage<Blake2Hasher>, Blake2Hasher>(
 			&config, &storage, 7, 8, 8, &[42]);
 		assert_eq!(drilldown_result, Ok(vec![(8, 2), (8, 1)]));
 
-		let drilldown_result = key_changes::<InMemoryStorage<Blake2Hasher>, Blake2Hasher, RlpCodec>(
+		let drilldown_result = key_changes::<InMemoryStorage<Blake2Hasher>, Blake2Hasher>(
 			&config, &storage, 5, 7, 8, &[42]);
 		assert_eq!(drilldown_result, Ok(vec![(6, 3)]));
 	}
