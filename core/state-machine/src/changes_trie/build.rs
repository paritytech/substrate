--- conflicted
+++ resolved
@@ -33,24 +33,17 @@
 ///
 /// Returns Err if storage error has occurred OR if storage haven't returned
 /// required data.
-<<<<<<< HEAD
-pub(crate) fn prepare_input<'a, B, S, H, Number>(
-=======
-pub fn prepare_input<'a, B, H, Number>(
->>>>>>> 7276eeab
+pub(crate) fn prepare_input<'a, B, H, Number>(
 	backend: &'a B,
 	storage: &'a dyn Storage<H, Number>,
 	config: ConfigurationRange<'a, Number>,
 	changes: &'a OverlayedChanges,
 	parent: &'a AnchorBlockId<H::Out, Number>,
-<<<<<<< HEAD
-) -> Result<(impl Iterator<Item=InputPair<Number>> + 'a, Vec<Number>), String>
-=======
 ) -> Result<(
 		impl Iterator<Item=InputPair<Number>> + 'a,
 		Vec<(ChildIndex<Number>, impl Iterator<Item=InputPair<Number>> + 'a)>,
+		Vec<Number>,
 	), String>
->>>>>>> 7276eeab
 	where
 		B: Backend<H>,
 		H: Hasher + 'a,
@@ -60,25 +53,14 @@
 	let (extrinsics_input, children_extrinsics_input) = prepare_extrinsics_input(
 		backend,
 		&number,
-<<<<<<< HEAD
 		changes,
 	)?;
-	let (digest_input, digest_input_blocks) = prepare_digest_input::<_, H, Number>(
+	let (digest_input, mut children_digest_input, digest_input_blocks) = prepare_digest_input::<H, Number>(
 		parent,
 		config,
 		number,
 		storage,
 	)?;
-	Ok((extrinsics_input.chain(digest_input), digest_input_blocks))
-}
-=======
-		changes)?;
-	let (digest_input, mut children_digest_input) = prepare_digest_input::<H, Number>(
-		parent,
-		config,
-		&number,
-		storage)?;
->>>>>>> 7276eeab
 
 	let mut children_digest = Vec::with_capacity(children_extrinsics_input.len());
 	for (child_index, ext_iter) in children_extrinsics_input.into_iter() {
@@ -100,6 +82,7 @@
 	Ok((
 		extrinsics_input.chain(digest_input),
 		children_digest,
+		digest_input_blocks,
 	))
 }
 /// Prepare ExtrinsicIndex input pairs.
@@ -207,34 +190,19 @@
 /// Prepare DigestIndex input pairs.
 fn prepare_digest_input<'a, H, Number>(
 	parent: &'a AnchorBlockId<H::Out, Number>,
-<<<<<<< HEAD
-	config: &Configuration,
+	config: ConfigurationRange<Number>,
 	block: Number,
-	storage: &'a S
-) -> Result<(impl Iterator<Item=InputPair<Number>> + 'a, Vec<Number>), String>
-=======
-	config: ConfigurationRange<'a, Number>,
-	block: &Number,
 	storage: &'a dyn Storage<H, Number>,
 ) -> Result<(
 		impl Iterator<Item=InputPair<Number>> + 'a,
 		BTreeMap<ChildIndex<Number>, impl Iterator<Item=InputPair<Number>> + 'a>,
+		Vec<Number>,
 	), String>
->>>>>>> 7276eeab
 	where
 		H: Hasher,
 		H::Out: 'a,
 		Number: BlockNumber,
 {
-<<<<<<< HEAD
-	let digest_input_blocks = digest_build_iterator(config, block.clone()).collect::<Vec<_>>();
-	digest_input_blocks.clone().into_iter()
-		.try_fold(BTreeMap::new(), move |mut map, digest_build_block| {
-			let trie_root = storage.root(parent, digest_build_block.clone())?;
-			let trie_root = trie_root.ok_or_else(|| format!("No changes trie root for block {}", digest_build_block.clone()))?;
-
-			let mut insert_to_map = |key: Vec<u8>| {
-=======
 	let build_skewed_digest = config.end.as_ref() == Some(&block);
 	let block_for_digest = if build_skewed_digest {
 		config.config.next_max_level_digest_range(config.zero.clone(), block.clone())
@@ -244,18 +212,17 @@
 		block.clone()
 	};
 
-	digest_build_iterator(config, block_for_digest)
+	let digest_input_blocks = digest_build_iterator(config, block_for_digest).collect::<Vec<_>>();
+	digest_input_blocks.clone().into_iter()
 		.try_fold(
-			(BTreeMap::new(), BTreeMap::new()),
-			move |(mut map, mut child_map), digest_build_block| {
+			(BTreeMap::new(), BTreeMap::new()), move |(mut map, mut child_map), digest_build_block| {
 			let extrinsic_prefix = ExtrinsicIndex::key_neutral_prefix(digest_build_block.clone());
 			let digest_prefix = DigestIndex::key_neutral_prefix(digest_build_block.clone());
 			let child_prefix = ChildIndex::key_neutral_prefix(digest_build_block.clone());
 			let trie_root = storage.root(parent, digest_build_block.clone())?;
 			let trie_root = trie_root.ok_or_else(|| format!("No changes trie root for block {}", digest_build_block.clone()))?;
-			
+
 			let insert_to_map = |map: &mut BTreeMap<_,_>, key: Vec<u8>| {
->>>>>>> 7276eeab
 				match map.entry(key.clone()) {
 					Entry::Vacant(entry) => {
 						entry.insert((DigestIndex {
@@ -277,33 +244,31 @@
 				}
 			};
 
-<<<<<<< HEAD
+			// try to get all updated keys from cache
 			if let Some(changed_keys) = storage.cached_changed_keys(&trie_root) {
-				for changed_key in changed_keys {
-					insert_to_map(changed_key);
+				for (storage_key, changed_keys) in changed_keys {
+					let map = match storage_key {
+						Some(storage_key) => child_map
+							.entry(ChildIndex::<Number> {
+								block: block.clone(),
+								storage_key,
+							})
+							.or_default(),
+						None => &mut map,
+					};
+					for changed_key in changed_keys {
+						insert_to_map(map, changed_key);
+					}
 				}
-
-				return Ok(map);
+				return Ok((map, child_map));
 			}
 
-			let trie_storage = TrieBackendEssence::<_, H>::new(
-				crate::changes_trie::TrieBackendStorageAdapter(storage),
-				trie_root,
-			);
-
-			let extrinsic_prefix = ExtrinsicIndex::key_neutral_prefix(digest_build_block.clone());
-			trie_storage.for_keys_with_prefix(&extrinsic_prefix, |key|
-				if let Ok(InputKey::ExtrinsicIndex::<Number>(trie_key)) = Decode::decode(&mut &key[..]) {
-					insert_to_map(trie_key.key);
-				});
-=======
 			let mut children_roots = BTreeMap::<Vec<u8>, _>::new();
 			{
 				let trie_storage = TrieBackendEssence::<_, H>::new(
 					crate::changes_trie::TrieBackendStorageAdapter(storage),
 					trie_root,
 				);
->>>>>>> 7276eeab
 
 				trie_storage.for_key_values_with_prefix(&child_prefix, |key, value|
 					if let Ok(InputKey::ChildIndex::<Number>(trie_key)) = Decode::decode(&mut &key[..]) {
@@ -331,7 +296,7 @@
 					storage_key,
 				};
 
-				let mut map = child_map.entry(child_index).or_insert_with(|| BTreeMap::<Vec<u8>, _>::new());
+				let mut map = child_map.entry(child_index).or_default();
 				let trie_storage = TrieBackendEssence::<_, H>::new(
 					crate::changes_trie::TrieBackendStorageAdapter(storage),
 					trie_root,
@@ -347,18 +312,13 @@
 					});
 			}
 			Ok((map, child_map))
-
 		})
-<<<<<<< HEAD
-		.map(|pairs| (pairs.into_iter().map(|(_, (k, v))| InputPair::DigestIndex(k, v)), digest_input_blocks))
-=======
-
 		.map(|(pairs, child_pairs)| (
 			pairs.into_iter().map(|(_, (k, v))| InputPair::DigestIndex(k, v)),
 			child_pairs.into_iter().map(|(sk, pairs)|
 				(sk, pairs.into_iter().map(|(_, (k, v))| InputPair::DigestIndex(k, v)))).collect(),
+			digest_input_blocks,
 		))
->>>>>>> 7276eeab
 }
 
 #[cfg(test)]
@@ -367,15 +327,9 @@
 	use primitives::Blake2Hasher;
 	use primitives::storage::well_known_keys::{EXTRINSIC_INDEX};
 	use crate::backend::InMemory;
-<<<<<<< HEAD
-	use crate::changes_trie::{RootsStorage, storage::InMemoryStorage};
-	use crate::changes_trie::build_cache::IncompleteCachedBuildData;
-	use crate::overlayed_changes::OverlayedValue;
-=======
-	use crate::changes_trie::Configuration;
-	use crate::changes_trie::storage::InMemoryStorage;
+	use crate::changes_trie::{RootsStorage, Configuration, storage::InMemoryStorage};
+	use crate::changes_trie::build_cache::{CacheAction, IncompleteCachedBuildData};
 	use crate::overlayed_changes::{OverlayedValue, OverlayedChangeSet};
->>>>>>> 7276eeab
 	use super::*;
 
 	fn prepare_for_build(zero: u64) -> (
@@ -509,23 +463,6 @@
 
 	#[test]
 	fn build_changes_trie_nodes_on_non_digest_block() {
-<<<<<<< HEAD
-		let (backend, storage, changes) = prepare_for_build();
-		let config = changes.changes_trie_config.as_ref().unwrap();
-		let parent = AnchorBlockId { hash: Default::default(), number: 4 };
-		let changes_trie_nodes = prepare_input(
-			&backend,
-			&storage,
-			config,
-			&changes,
-			&parent,
-		).unwrap();
-		assert_eq!(changes_trie_nodes.0.collect::<Vec<InputPair<u64>>>(), vec![
-			InputPair::ExtrinsicIndex(ExtrinsicIndex { block: 5, key: vec![100] }, vec![0, 2, 3]),
-			InputPair::ExtrinsicIndex(ExtrinsicIndex { block: 5, key: vec![101] }, vec![1]),
-			InputPair::ExtrinsicIndex(ExtrinsicIndex { block: 5, key: vec![103] }, vec![0, 1]),
-		]);
-=======
 		fn test_with_zero(zero: u64) {
 			let (backend, storage, changes, config) = prepare_for_build(zero);
 			let parent = AnchorBlockId { hash: Default::default(), number: zero + 4 };
@@ -558,33 +495,10 @@
 		test_with_zero(0);
 		test_with_zero(16);
 		test_with_zero(17);
->>>>>>> 7276eeab
 	}
 
 	#[test]
 	fn build_changes_trie_nodes_on_digest_block_l1() {
-<<<<<<< HEAD
-		let (backend, storage, changes) = prepare_for_build();
-		let config = changes.changes_trie_config.as_ref().unwrap();
-		let parent = AnchorBlockId { hash: Default::default(), number: 3 };
-		let changes_trie_nodes = prepare_input(
-			&backend,
-			&storage,
-			config,
-			&changes,
-			&parent,
-		).unwrap();
-		assert_eq!(changes_trie_nodes.0.collect::<Vec<InputPair<u64>>>(), vec![
-			InputPair::ExtrinsicIndex(ExtrinsicIndex { block: 4, key: vec![100] }, vec![0, 2, 3]),
-			InputPair::ExtrinsicIndex(ExtrinsicIndex { block: 4, key: vec![101] }, vec![1]),
-			InputPair::ExtrinsicIndex(ExtrinsicIndex { block: 4, key: vec![103] }, vec![0, 1]),
-
-			InputPair::DigestIndex(DigestIndex { block: 4, key: vec![100] }, vec![1, 3]),
-			InputPair::DigestIndex(DigestIndex { block: 4, key: vec![101] }, vec![1]),
-			InputPair::DigestIndex(DigestIndex { block: 4, key: vec![102] }, vec![2]),
-			InputPair::DigestIndex(DigestIndex { block: 4, key: vec![105] }, vec![1, 3]),
-		]);
-=======
 		fn test_with_zero(zero: u64) {
 			let (backend, storage, changes, config) = prepare_for_build(zero);
 			let parent = AnchorBlockId { hash: Default::default(), number: zero + 3 };
@@ -627,34 +541,10 @@
 		test_with_zero(0);
 		test_with_zero(16);
 		test_with_zero(17);
->>>>>>> 7276eeab
 	}
 
 	#[test]
 	fn build_changes_trie_nodes_on_digest_block_l2() {
-<<<<<<< HEAD
-		let (backend, storage, changes) = prepare_for_build();
-		let config = changes.changes_trie_config.as_ref().unwrap();
-		let parent = AnchorBlockId { hash: Default::default(), number: 15 };
-		let changes_trie_nodes = prepare_input(
-			&backend,
-			&storage,
-			config,
-			&changes,
-			&parent,
-		).unwrap();
-		assert_eq!(changes_trie_nodes.0.collect::<Vec<InputPair<u64>>>(), vec![
-			InputPair::ExtrinsicIndex(ExtrinsicIndex { block: 16, key: vec![100] }, vec![0, 2, 3]),
-			InputPair::ExtrinsicIndex(ExtrinsicIndex { block: 16, key: vec![101] }, vec![1]),
-			InputPair::ExtrinsicIndex(ExtrinsicIndex { block: 16, key: vec![103] }, vec![0, 1]),
-
-			InputPair::DigestIndex(DigestIndex { block: 16, key: vec![100] }, vec![4]),
-			InputPair::DigestIndex(DigestIndex { block: 16, key: vec![101] }, vec![4]),
-			InputPair::DigestIndex(DigestIndex { block: 16, key: vec![102] }, vec![4]),
-			InputPair::DigestIndex(DigestIndex { block: 16, key: vec![103] }, vec![4]),
-			InputPair::DigestIndex(DigestIndex { block: 16, key: vec![105] }, vec![4, 8]),
-		]);
-=======
 		fn test_with_zero(zero: u64) {
 			let (backend, storage, changes, config) = prepare_for_build(zero);
 			let parent = AnchorBlockId { hash: Default::default(), number: zero + 15 };
@@ -741,40 +631,10 @@
 		test_with_zero(0);
 		test_with_zero(16);
 		test_with_zero(17);
->>>>>>> 7276eeab
 	}
 
 	#[test]
 	fn build_changes_trie_nodes_ignores_temporary_storage_values() {
-<<<<<<< HEAD
-		let (backend, storage, mut changes) = prepare_for_build();
-
-		// 110: missing from backend, set to None in overlay
-		changes.prospective.top.insert(vec![110], OverlayedValue {
-			value: None,
-			extrinsics: Some(vec![1].into_iter().collect())
-		});
-
-		let config = changes.changes_trie_config.as_ref().unwrap();
-		let parent = AnchorBlockId { hash: Default::default(), number: 3 };
-		let changes_trie_nodes = prepare_input(
-			&backend,
-			&storage,
-			config,
-			&changes,
-			&parent,
-		).unwrap();
-		assert_eq!(changes_trie_nodes.0.collect::<Vec<InputPair<u64>>>(), vec![
-			InputPair::ExtrinsicIndex(ExtrinsicIndex { block: 4, key: vec![100] }, vec![0, 2, 3]),
-			InputPair::ExtrinsicIndex(ExtrinsicIndex { block: 4, key: vec![101] }, vec![1]),
-			InputPair::ExtrinsicIndex(ExtrinsicIndex { block: 4, key: vec![103] }, vec![0, 1]),
-
-			InputPair::DigestIndex(DigestIndex { block: 4, key: vec![100] }, vec![1, 3]),
-			InputPair::DigestIndex(DigestIndex { block: 4, key: vec![101] }, vec![1]),
-			InputPair::DigestIndex(DigestIndex { block: 4, key: vec![102] }, vec![2]),
-			InputPair::DigestIndex(DigestIndex { block: 4, key: vec![105] }, vec![1, 3]),
-		]);
-=======
 		fn test_with_zero(zero: u64) {
 			let (backend, storage, mut changes, config) = prepare_for_build(zero);
 
@@ -824,34 +684,43 @@
 		test_with_zero(0);
 		test_with_zero(16);
 		test_with_zero(17);
->>>>>>> 7276eeab
 	}
 
 	#[test]
 	fn cache_is_used_when_changes_trie_is_built() {
-		let (backend, mut storage, changes) = prepare_for_build();
+		let (backend, mut storage, changes, _) = prepare_for_build(0);
 		let config = changes.changes_trie_config.as_ref().unwrap();
 		let parent = AnchorBlockId { hash: Default::default(), number: 15 };
 
 		// override some actual values from storage with values from the cache
+		//
+		// top-level storage:
 		// (keys 100, 101, 103, 105 are now missing from block#4 => they do not appear
 		// in l2 digest at block 16)
+		//
+		// "1" child storage:
+		// key 102 is now missing from block#4 => it doesn't appear in l2 digest at block 16
+		// (keys 103, 104) are now added to block#4 => they appear in l2 digest at block 16
+		//
+		// "2" child storage:
+		// (keys 105, 106) are now added to block#4 => they appear in l2 digest at block 16
 		let trie4_root = storage.root(&parent, 4).unwrap().unwrap();
 		let cached4_data = IncompleteCachedBuildData::new(false)
 			.set_digest_input_blocks(vec![1, 2, 3])
-			.insert(vec![100])
-			.insert(vec![102])
+			.insert(None, vec![vec![100], vec![102]].into_iter().collect())
+			.insert(Some(b"1".to_vec()), vec![vec![103], vec![104]].into_iter().collect())
+			.insert(Some(b"2".to_vec()), vec![vec![105], vec![106]].into_iter().collect())
 			.complete(4, trie4_root);
-		storage.cache_mut().insert(cached4_data);
-
-		let changes_trie_nodes = prepare_input(
+		storage.cache_mut().perform(CacheAction::CacheBuildData(cached4_data));
+
+		let (root_changes_trie_nodes, child_changes_tries_nodes, _) = prepare_input(
 			&backend,
 			&storage,
-			config,
+			configuration_range(&config, 0),
 			&changes,
 			&parent,
 		).unwrap();
-		assert_eq!(changes_trie_nodes.0.collect::<Vec<InputPair<u64>>>(), vec![
+		assert_eq!(root_changes_trie_nodes.collect::<Vec<InputPair<u64>>>(), vec![
 			InputPair::ExtrinsicIndex(ExtrinsicIndex { block: 16, key: vec![100] }, vec![0, 2, 3]),
 			InputPair::ExtrinsicIndex(ExtrinsicIndex { block: 16, key: vec![101] }, vec![1]),
 			InputPair::ExtrinsicIndex(ExtrinsicIndex { block: 16, key: vec![103] }, vec![0, 1]),
@@ -860,5 +729,29 @@
 			InputPair::DigestIndex(DigestIndex { block: 16, key: vec![102] }, vec![4]),
 			InputPair::DigestIndex(DigestIndex { block: 16, key: vec![105] }, vec![8]),
 		]);
+
+		let child_changes_tries_nodes = child_changes_tries_nodes
+			.into_iter()
+			.map(|(k, i)| (k, i.collect::<Vec<_>>()))
+			.collect::<BTreeMap<_, _>>();
+		assert_eq!(
+			child_changes_tries_nodes.get(&ChildIndex { block: 16u64, storage_key: b"1".to_vec() }).unwrap(),
+			&vec![
+				InputPair::ExtrinsicIndex(ExtrinsicIndex { block: 16u64, key: vec![100] }, vec![0, 2, 3]),
+
+				InputPair::DigestIndex(DigestIndex { block: 16u64, key: vec![103] }, vec![4]),
+				InputPair::DigestIndex(DigestIndex { block: 16u64, key: vec![104] }, vec![4]),
+			],
+		);
+		assert_eq!(
+			child_changes_tries_nodes.get(&ChildIndex { block: 16u64, storage_key: b"2".to_vec() }).unwrap(),
+			&vec![
+				InputPair::ExtrinsicIndex(ExtrinsicIndex { block: 16u64, key: vec![100] }, vec![0, 2]),
+
+				InputPair::DigestIndex(DigestIndex { block: 16u64, key: vec![105] }, vec![4]),
+				InputPair::DigestIndex(DigestIndex { block: 16u64, key: vec![106] }, vec![4]),
+			],
+		);
+
 	}
 }