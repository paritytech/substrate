--- conflicted
+++ resolved
@@ -77,29 +77,16 @@
 				Entry::Vacant(entry) => {
 					// ignore temporary values (values that have null value at the end of operation
 					// AND are not in storage at the beginning of operation
-					if !changes.storage(k).map(|v| v.is_some()).unwrap_or_default() {
-						if !backend.exists_storage(k).map_err(|e| format!("{}", e))? {
-							return Ok(map);
-						}
+					match changes.storage(k) {
+						OverlayedValueResult::NotFound
+						| OverlayedValueResult::Deleted => {
+							if !backend.exists_storage(k).map_err(|e| format!("{}", e))? {
+								return Ok(map)
+							}
+						},
+						OverlayedValueResult::Modified(_val) => (),
 					}
 
-<<<<<<< HEAD
-		// ignore values that have null value at the end of operation AND are not in storage
-		// at the beginning of operation
-		match changes.storage(key) {
-			OverlayedValueResult::NotFound
-			| OverlayedValueResult::Deleted => {
-				if !backend.exists_storage(key).map_err(|e| format!("{}", e))? {
-					continue;
-				}
-			},
-			OverlayedValueResult::Modified(_val) => (),
-		}
-
-		extrinsic_map.entry(key.clone()).or_default()
-			.extend(extrinsics.iter().cloned());
-	}
-=======
 					let extrinsics = v.extrinsics.as_ref()
 						.expect("filtered by filter() call above; qed")
 						.iter().cloned().collect();
@@ -121,7 +108,6 @@
 					extrinsics.sort_unstable();
 				},
 			}
->>>>>>> cef0c534
 
 			Ok(map)
 		})
