// Copyright 2017-2019 Parity Technologies (UK) Ltd.
// This file is part of Substrate.

// Substrate is free software: you can redistribute it and/or modify
// it under the terms of the GNU General Public License as published by
// the Free Software Foundation, either version 3 of the License, or
// (at your option) any later version.

// Substrate is distributed in the hope that it will be useful,
// but WITHOUT ANY WARRANTY; without even the implied warranty of
// MERCHANTABILITY or FITNESS FOR A PARTICULAR PURPOSE.  See the
// GNU General Public License for more details.

// You should have received a copy of the GNU General Public License
// along with Substrate.  If not, see <http://www.gnu.org/licenses/>.

//! Structures and functions required to build changes trie for given block.

use std::collections::{BTreeMap, BTreeSet};
use std::collections::btree_map::Entry;
use codec::Decode;
use hash_db::Hasher;
use num_traits::One;
use crate::backend::Backend;
use crate::overlayed_changes::OverlayedChanges;
use crate::trie_backend_essence::TrieBackendEssence;
use crate::changes_trie::build_iterator::digest_build_iterator;
use crate::changes_trie::input::{InputKey, InputPair, DigestIndex, ExtrinsicIndex, ChildIndex};
use crate::changes_trie::{AnchorBlockId, Configuration, Storage, BlockNumber};

/// Prepare input pairs for building a changes trie of given block.
///
/// Returns Err if storage error has occurred OR if storage haven't returned
/// required data.
pub fn prepare_input<'a, B, S, H, Number>(
	backend: &'a B,
	storage: &'a S,
	config: &'a Configuration,
	changes: &'a OverlayedChanges,
	parent: &'a AnchorBlockId<H::Out, Number>,
) -> Result<(
		impl Iterator<Item=InputPair<Number>> + 'a,
		Vec<(ChildIndex<Number>, impl Iterator<Item=InputPair<Number>> + 'a)>,
	), String>
	where
		B: Backend<H>,
		S: Storage<H, Number>,
		H: Hasher + 'a,
		Number: BlockNumber,
{
	let number = parent.number.clone() + One::one();
	let (digest_input, mut children_digest_input) = prepare_digest_input::<_, H, Number>(
		parent,
		config,
		&number,
		storage)?;
	let (extrinsics_input, children_extrinsics_input) = prepare_extrinsics_input(
		backend,
		&number,
		changes,
	)?;

	let mut children_digest = Vec::with_capacity(children_extrinsics_input.len());
	for (child_index, ext_iter) in children_extrinsics_input.into_iter() {
		let dig_iter = children_digest_input.remove(&child_index);
		children_digest.push((
			child_index,
			Some(ext_iter).into_iter().flatten()
				.chain(dig_iter.into_iter().flatten()),
		));
	}
	for (child_index, dig_iter) in children_digest_input.into_iter() {
		children_digest.push((
			child_index,
			None.into_iter().flatten()
				.chain(Some(dig_iter).into_iter().flatten()),
		));
	}

	Ok((
		extrinsics_input.chain(digest_input),
		children_digest,
	))
}
/// Prepare ExtrinsicIndex input pairs.
fn prepare_extrinsics_input<'a, B, H, Number>(
	backend: &'a B,
	block: &Number,
	changes: &'a OverlayedChanges,
) -> Result<(
		impl Iterator<Item=InputPair<Number>> + 'a,
		BTreeMap<ChildIndex<Number>, impl Iterator<Item=InputPair<Number>> + 'a>,
	), String>
	where
		B: Backend<H>,
		H: Hasher + 'a,
		Number: BlockNumber,
{

	let mut children_keys = BTreeSet::<Vec<u8>>::new();
	let mut children_result = BTreeMap::new();
	for (storage_key, _) in changes.prospective.children.iter()
		.chain(changes.committed.children.iter()) {
		children_keys.insert(storage_key.clone());
	}
	for storage_key in children_keys {
		let child_index = ChildIndex::<Number> {
			block: block.clone(),
			storage_key: storage_key.clone(),
		};
	
		let iter = prepare_extrinsics_input_inner(backend, block, changes, Some(storage_key))?;
		children_result.insert(child_index, iter);
	}

	let top = prepare_extrinsics_input_inner(backend, block, changes, None)?;

	Ok((top, children_result))
}
	
fn prepare_extrinsics_input_inner<'a, B, H, Number>(
	backend: &'a B,
	block: &Number,
	changes: &'a OverlayedChanges,
	storage_key: Option<Vec<u8>>,
) -> Result<impl Iterator<Item=InputPair<Number>> + 'a, String>
	where
		B: Backend<H>,
		H: Hasher,
		Number: BlockNumber,
{
	let (committed, prospective) = if let Some(sk) = storage_key.as_ref() {
		(changes.committed.children.get(sk), changes.prospective.children.get(sk))
	} else {
		(Some(&changes.committed.top), Some(&changes.prospective.top))
	};
	committed.iter().flat_map(|c| c.iter())
		.chain(prospective.iter().flat_map(|c| c.iter()))
		.filter(|( _, v)| v.extrinsics.is_some())
		.try_fold(BTreeMap::new(), |mut map: BTreeMap<&[u8], (ExtrinsicIndex<Number>, Vec<u32>)>, (k, v)| {
			match map.entry(k) {
				Entry::Vacant(entry) => {
					// ignore temporary values (values that have null value at the end of operation
					// AND are not in storage at the beginning of operation
					let existing = if let Some(sk) = storage_key.as_ref() {
						changes.child_storage(sk, k)
					} else {
						changes.storage(k)
					};
					if !existing.map(|v| v.is_some()).unwrap_or_default() {
						if !backend.exists_storage(k).map_err(|e| format!("{}", e))? {
							return Ok(map);
						}
					}

					let extrinsics = v.extrinsics.as_ref()
						.expect("filtered by filter() call above; qed")
						.iter().cloned().collect();
					entry.insert((ExtrinsicIndex {
						block: block.clone(),
						key: k.to_vec(),
					}, extrinsics));
				},
				Entry::Occupied(mut entry) => {
					// we do not need to check for temporary values here, because entry is Occupied
					// AND we are checking it before insertion
					let extrinsics = &mut entry.get_mut().1;
					extrinsics.extend(
						v.extrinsics.as_ref()
							.expect("filtered by filter() call above; qed")
							.iter()
							.cloned()
					);
					extrinsics.sort_unstable();
				},
			}

			Ok(map)
		})
		.map(|pairs| pairs.into_iter().map(|(_, (k, v))| InputPair::ExtrinsicIndex(k, v)))
}


/// Prepare DigestIndex input pairs.
fn prepare_digest_input<'a, S, H, Number>(
	parent: &'a AnchorBlockId<H::Out, Number>,
	config: &Configuration,
	block: &Number,
	storage: &'a S
) -> Result<(
		impl Iterator<Item=InputPair<Number>> + 'a,
		BTreeMap<ChildIndex<Number>, impl Iterator<Item=InputPair<Number>> + 'a>,
	), String>
	where
		S: Storage<H, Number>,
		H: Hasher,
		H::Out: 'a,
		Number: BlockNumber,
{
	digest_build_iterator(config, block.clone())
		.try_fold(
			(BTreeMap::new(), BTreeMap::new()),
			move |(mut map, mut child_map),
			digest_build_block| {
				let extrinsic_prefix = ExtrinsicIndex::key_neutral_prefix(digest_build_block.clone());
				let digest_prefix = DigestIndex::key_neutral_prefix(digest_build_block.clone());
				let trie_root = storage.root(parent, digest_build_block.clone())?;
				let trie_root = trie_root.ok_or_else(|| format!("No changes trie root for block {}", digest_build_block.clone()))?;
				
				let child_prefix = ChildIndex::key_neutral_prefix(digest_build_block.clone());

				let insert_to_map = |map: &mut BTreeMap<_,_>, key: Vec<u8>| {
					match map.entry(key.clone()) {
						Entry::Vacant(entry) => {
							entry.insert((DigestIndex {
								block: block.clone(),
								key,
							}, vec![digest_build_block.clone()]));
						},
						Entry::Occupied(mut entry) => {
							// DigestIndexValue must be sorted. Here we are relying on the fact that digest_build_iterator()
							// returns blocks in ascending order => we only need to check for duplicates
							//
							// is_dup_block could be true when key has been changed in both digest block
							// AND other blocks that it covers
							let is_dup_block = entry.get().1.last() == Some(&digest_build_block);
							if !is_dup_block {
								entry.get_mut().1.push(digest_build_block.clone());
							}
						},
					}
				};


				let mut children_roots = BTreeMap::<Vec<u8>, _>::new();
				{
					let trie_storage = TrieBackendEssence::<_, H>::new(
						crate::changes_trie::TrieBackendStorageAdapter(storage),
						trie_root,
					);

					trie_storage.for_key_values_with_prefix(&child_prefix, |key, value| {
						if let Some(InputKey::ChildIndex::<Number>(trie_key)) = Decode::decode(&mut &key[..]) {
							if let Some(value) = <Vec<u8>>::decode(&mut &value[..]) {
								let mut trie_root = <H as Hasher>::Out::default();
								trie_root.as_mut().copy_from_slice(&value[..]);
								children_roots.insert(trie_key.storage_key, trie_root);
							}
						}
					});


					trie_storage.for_keys_with_prefix(&extrinsic_prefix, |key|
						if let Some(InputKey::ExtrinsicIndex::<Number>(trie_key)) = Decode::decode(&mut &key[..]) {
							insert_to_map(&mut map, trie_key.key);
						});

					trie_storage.for_keys_with_prefix(&digest_prefix, |key|
						if let Some(InputKey::DigestIndex::<Number>(trie_key)) = Decode::decode(&mut &key[..]) {
							insert_to_map(&mut map, trie_key.key);
						});
				}

<<<<<<< HEAD

				for (storage_key, trie_root) in children_roots.into_iter() {
					let child_index = ChildIndex::<Number> {
						block: block.clone(),
						storage_key,
					};

					let mut map = child_map.entry(child_index).or_insert_with(|| BTreeMap::<Vec<u8>, _>::new());
					let trie_storage = TrieBackendEssence::<_, H>::new(
						crate::changes_trie::TrieBackendStorageAdapter(storage),
						trie_root,
					);
					trie_storage.for_keys_with_prefix(&extrinsic_prefix, |key|
						if let Some(InputKey::ExtrinsicIndex::<Number>(trie_key)) = Decode::decode(&mut &key[..]) {
							insert_to_map(&mut map, trie_key.key);
						});

					trie_storage.for_keys_with_prefix(&digest_prefix, |key|
						if let Some(InputKey::DigestIndex::<Number>(trie_key)) = Decode::decode(&mut &key[..]) {
							insert_to_map(&mut map, trie_key.key);
						});
				}
				Ok((map, child_map))
=======
			let extrinsic_prefix = ExtrinsicIndex::key_neutral_prefix(digest_build_block.clone());
			trie_storage.for_keys_with_prefix(&extrinsic_prefix, |key|
				if let Ok(InputKey::ExtrinsicIndex::<Number>(trie_key)) = Decode::decode(&mut &key[..]) {
					insert_to_map(trie_key.key);
				});

			let digest_prefix = DigestIndex::key_neutral_prefix(digest_build_block.clone());
			trie_storage.for_keys_with_prefix(&digest_prefix, |key|
				if let Ok(InputKey::DigestIndex::<Number>(trie_key)) = Decode::decode(&mut &key[..]) {
					insert_to_map(trie_key.key);
				});
>>>>>>> 27cb884a

		})

		.map(|(pairs, child_pairs)| (
			pairs.into_iter().map(|(_, (k, v))| InputPair::DigestIndex(k, v)),
			child_pairs.into_iter().map(|(sk, pairs)|
				(sk, pairs.into_iter().map(|(_, (k, v))| InputPair::DigestIndex(k, v)))).collect(),
		))
}

#[cfg(test)]
mod test {
	use codec::Encode;
	use primitives::Blake2Hasher;
	use primitives::storage::well_known_keys::{EXTRINSIC_INDEX};
	use crate::backend::InMemory;
	use crate::changes_trie::storage::InMemoryStorage;
	use crate::overlayed_changes::{OverlayedValue, OverlayedChangeSet};
	use super::*;

	fn prepare_for_build() -> (InMemory<Blake2Hasher>, InMemoryStorage<Blake2Hasher, u64>, OverlayedChanges) {
		let backend: InMemory<_> = vec![
			(vec![100], vec![255]),
			(vec![101], vec![255]),
			(vec![102], vec![255]),
			(vec![103], vec![255]),
			(vec![104], vec![255]),
			(vec![105], vec![255]),
		].into_iter().collect::<::std::collections::HashMap<_, _>>().into();
		let child_trie_key1 = b"1".to_vec();
		let child_trie_key2 = b"2".to_vec();
		let storage = InMemoryStorage::with_inputs(vec![
			(1, vec![
				InputPair::ExtrinsicIndex(ExtrinsicIndex { block: 1, key: vec![100] }, vec![1, 3]),
				InputPair::ExtrinsicIndex(ExtrinsicIndex { block: 1, key: vec![101] }, vec![0, 2]),
				InputPair::ExtrinsicIndex(ExtrinsicIndex { block: 1, key: vec![105] }, vec![0, 2, 4]),
			]),
			(2, vec![
				InputPair::ExtrinsicIndex(ExtrinsicIndex { block: 2, key: vec![102] }, vec![0]),
			]),
			(3, vec![
				InputPair::ExtrinsicIndex(ExtrinsicIndex { block: 3, key: vec![100] }, vec![0]),
				InputPair::ExtrinsicIndex(ExtrinsicIndex { block: 3, key: vec![105] }, vec![1]),
			]),
			(4, vec![
				InputPair::ExtrinsicIndex(ExtrinsicIndex { block: 4, key: vec![100] }, vec![0, 2, 3]),
				InputPair::ExtrinsicIndex(ExtrinsicIndex { block: 4, key: vec![101] }, vec![1]),
				InputPair::ExtrinsicIndex(ExtrinsicIndex { block: 4, key: vec![103] }, vec![0, 1]),

				InputPair::DigestIndex(DigestIndex { block: 4, key: vec![100] }, vec![1, 3]),
				InputPair::DigestIndex(DigestIndex { block: 4, key: vec![101] }, vec![1]),
				InputPair::DigestIndex(DigestIndex { block: 4, key: vec![102] }, vec![2]),
				InputPair::DigestIndex(DigestIndex { block: 4, key: vec![105] }, vec![1, 3]),
			]),
			(5, Vec::new()),
			(6, vec![
				InputPair::ExtrinsicIndex(ExtrinsicIndex { block: 6, key: vec![105] }, vec![2]),
			]),
			(7, Vec::new()),
			(8, vec![
				InputPair::DigestIndex(DigestIndex { block: 8, key: vec![105] }, vec![6]),
			]),
			(9, Vec::new()), (10, Vec::new()), (11, Vec::new()), (12, Vec::new()), (13, Vec::new()),
			(14, Vec::new()), (15, Vec::new()),
		], vec![(child_trie_key1.clone(), vec![
				(1, vec![
					InputPair::ExtrinsicIndex(ExtrinsicIndex { block: 1, key: vec![100] }, vec![1, 3]),
					InputPair::ExtrinsicIndex(ExtrinsicIndex { block: 1, key: vec![101] }, vec![0, 2]),
					InputPair::ExtrinsicIndex(ExtrinsicIndex { block: 1, key: vec![105] }, vec![0, 2, 4]),
				]),
				(2, vec![
					InputPair::ExtrinsicIndex(ExtrinsicIndex { block: 2, key: vec![102] }, vec![0]),
				]),
				(4, vec![
					InputPair::ExtrinsicIndex(ExtrinsicIndex { block: 2, key: vec![102] }, vec![0, 3]),

					InputPair::DigestIndex(DigestIndex { block: 4, key: vec![102] }, vec![2]),
				]),
			]),
		]);
		let changes = OverlayedChanges {
			prospective: OverlayedChangeSet { top: vec![
				(vec![100], OverlayedValue {
					value: Some(vec![200]),
					extrinsics: Some(vec![0, 2].into_iter().collect())
				}),
				(vec![103], OverlayedValue {
					value: None,
					extrinsics: Some(vec![0, 1].into_iter().collect())
				}),
			].into_iter().collect(),
				children: vec![
					(child_trie_key1.clone(), vec![
						(vec![100], OverlayedValue {
							value: Some(vec![200]),
							extrinsics: Some(vec![0, 2].into_iter().collect())
						})
					].into_iter().collect()),
					(child_trie_key2, vec![
						(vec![100], OverlayedValue {
							value: Some(vec![200]),
							extrinsics: Some(vec![0, 2].into_iter().collect())
						})
					].into_iter().collect()),
				].into_iter().collect()
			},
			committed: OverlayedChangeSet { top: vec![
				(EXTRINSIC_INDEX.to_vec(), OverlayedValue {
					value: Some(3u32.encode()),
					extrinsics: None,
				}),
				(vec![100], OverlayedValue {
					value: Some(vec![202]),
					extrinsics: Some(vec![3].into_iter().collect())
				}),
				(vec![101], OverlayedValue {
					value: Some(vec![203]),
					extrinsics: Some(vec![1].into_iter().collect())
				}),
			].into_iter().collect(),
				children: vec![
					(child_trie_key1, vec![
						(vec![100], OverlayedValue {
							value: Some(vec![202]),
							extrinsics: Some(vec![3].into_iter().collect())
						})
					].into_iter().collect()),
				].into_iter().collect(),
			},
			changes_trie_config: Some(Configuration { digest_interval: 4, digest_levels: 2 }),
		};

		(backend, storage, changes)
	}

	#[test]
	fn build_changes_trie_nodes_on_non_digest_block() {
		let (backend, storage, changes) = prepare_for_build();
		let config = changes.changes_trie_config.as_ref().unwrap();
		let parent = AnchorBlockId { hash: Default::default(), number: 4 };
		let changes_trie_nodes = prepare_input(
			&backend,
			&storage,
			config,
			&changes,
			&parent,
		).unwrap();
		assert_eq!(changes_trie_nodes.0.collect::<Vec<InputPair<u64>>>(), vec![
				InputPair::ExtrinsicIndex(ExtrinsicIndex { block: 5, key: vec![100] }, vec![0, 2, 3]),
				InputPair::ExtrinsicIndex(ExtrinsicIndex { block: 5, key: vec![101] }, vec![1]),
				InputPair::ExtrinsicIndex(ExtrinsicIndex { block: 5, key: vec![103] }, vec![0, 1]),
			]);
		assert_eq!(changes_trie_nodes.1.into_iter()
			.map(|(k,v)| (k, v.collect::<Vec<_>>())).collect::<Vec<_>>(), vec![
			(ChildIndex { block: 5u64, storage_key: b"1".to_vec() },
				vec![
					InputPair::ExtrinsicIndex(ExtrinsicIndex { block: 5u64, key: vec![100] }, vec![0, 2, 3]),
				]),
			(ChildIndex { block: 5, storage_key: b"2".to_vec() },
				vec![
					InputPair::ExtrinsicIndex(ExtrinsicIndex { block: 5, key: vec![100] }, vec![0, 2]),
				]),
		]);
	}

	#[test]
	fn build_changes_trie_nodes_on_digest_block_l1() {
		let (backend, storage, changes) = prepare_for_build();
		let config = changes.changes_trie_config.as_ref().unwrap();
		let parent = AnchorBlockId { hash: Default::default(), number: 3 };
		let changes_trie_nodes = prepare_input(
			&backend,
			&storage,
			config,
			&changes,
			&parent,
		).unwrap();
		assert_eq!(changes_trie_nodes.0.collect::<Vec<InputPair<u64>>>(), vec![
			InputPair::ExtrinsicIndex(ExtrinsicIndex { block: 4, key: vec![100] }, vec![0, 2, 3]),
			InputPair::ExtrinsicIndex(ExtrinsicIndex { block: 4, key: vec![101] }, vec![1]),
			InputPair::ExtrinsicIndex(ExtrinsicIndex { block: 4, key: vec![103] }, vec![0, 1]),

			InputPair::DigestIndex(DigestIndex { block: 4, key: vec![100] }, vec![1, 3]),
			InputPair::DigestIndex(DigestIndex { block: 4, key: vec![101] }, vec![1]),
			InputPair::DigestIndex(DigestIndex { block: 4, key: vec![102] }, vec![2]),
			InputPair::DigestIndex(DigestIndex { block: 4, key: vec![105] }, vec![1, 3]),
		]);
		assert_eq!(changes_trie_nodes.1.into_iter()
			.map(|(k,v)| (k, v.collect::<Vec<_>>())).collect::<Vec<_>>(), vec![
			(ChildIndex { block: 4u64, storage_key: b"1".to_vec() },
				vec![
					InputPair::ExtrinsicIndex(ExtrinsicIndex { block: 4u64, key: vec![100] }, vec![0, 2, 3]),

					InputPair::DigestIndex(DigestIndex { block: 4, key: vec![100] }, vec![1]),
					InputPair::DigestIndex(DigestIndex { block: 4, key: vec![101] }, vec![1]),
					InputPair::DigestIndex(DigestIndex { block: 4, key: vec![102] }, vec![2]),
					InputPair::DigestIndex(DigestIndex { block: 4, key: vec![105] }, vec![1]),
				]),
			(ChildIndex { block: 4, storage_key: b"2".to_vec() },
				vec![
					InputPair::ExtrinsicIndex(ExtrinsicIndex { block: 4, key: vec![100] }, vec![0, 2]),
				]),
		]);
	}

	#[test]
	fn build_changes_trie_nodes_on_digest_block_l2() {
		let (backend, storage, changes) = prepare_for_build();
		let config = changes.changes_trie_config.as_ref().unwrap();
		let parent = AnchorBlockId { hash: Default::default(), number: 15 };
		let changes_trie_nodes = prepare_input(
			&backend,
			&storage,
			config,
			&changes,
			&parent,
		).unwrap();
		assert_eq!(changes_trie_nodes.0.collect::<Vec<InputPair<u64>>>(), vec![
			InputPair::ExtrinsicIndex(ExtrinsicIndex { block: 16, key: vec![100] }, vec![0, 2, 3]),
			InputPair::ExtrinsicIndex(ExtrinsicIndex { block: 16, key: vec![101] }, vec![1]),
			InputPair::ExtrinsicIndex(ExtrinsicIndex { block: 16, key: vec![103] }, vec![0, 1]),

			InputPair::DigestIndex(DigestIndex { block: 16, key: vec![100] }, vec![4]),
			InputPair::DigestIndex(DigestIndex { block: 16, key: vec![101] }, vec![4]),
			InputPair::DigestIndex(DigestIndex { block: 16, key: vec![102] }, vec![4]),
			InputPair::DigestIndex(DigestIndex { block: 16, key: vec![103] }, vec![4]),
			InputPair::DigestIndex(DigestIndex { block: 16, key: vec![105] }, vec![4, 8]),
		]);
		assert_eq!(changes_trie_nodes.1.into_iter()
			.map(|(k,v)| (k, v.collect::<Vec<_>>())).collect::<Vec<_>>(), vec![
			(ChildIndex { block: 16u64, storage_key: b"1".to_vec() },
				vec![
					InputPair::ExtrinsicIndex(ExtrinsicIndex { block: 16u64, key: vec![100] }, vec![0, 2, 3]),

					InputPair::DigestIndex(DigestIndex { block: 16, key: vec![102] }, vec![4]),
				]),
			(ChildIndex { block: 16, storage_key: b"2".to_vec() },
				vec![
					InputPair::ExtrinsicIndex(ExtrinsicIndex { block: 16, key: vec![100] }, vec![0, 2]),
				]),
		]);
	}

	#[test]
	fn build_changes_trie_nodes_ignores_temporary_storage_values() {
		let (backend, storage, mut changes) = prepare_for_build();

		// 110: missing from backend, set to None in overlay
		changes.prospective.top.insert(vec![110], OverlayedValue {
			value: None,
			extrinsics: Some(vec![1].into_iter().collect())
		});

		let config = changes.changes_trie_config.as_ref().unwrap();
		let parent = AnchorBlockId { hash: Default::default(), number: 3 };
		let changes_trie_nodes = prepare_input(
			&backend,
			&storage,
			config,
			&changes,
			&parent,
		).unwrap();
		assert_eq!(changes_trie_nodes.0.collect::<Vec<InputPair<u64>>>(), vec![
			InputPair::ExtrinsicIndex(ExtrinsicIndex { block: 4, key: vec![100] }, vec![0, 2, 3]),
			InputPair::ExtrinsicIndex(ExtrinsicIndex { block: 4, key: vec![101] }, vec![1]),
			InputPair::ExtrinsicIndex(ExtrinsicIndex { block: 4, key: vec![103] }, vec![0, 1]),

			InputPair::DigestIndex(DigestIndex { block: 4, key: vec![100] }, vec![1, 3]),
			InputPair::DigestIndex(DigestIndex { block: 4, key: vec![101] }, vec![1]),
			InputPair::DigestIndex(DigestIndex { block: 4, key: vec![102] }, vec![2]),
			InputPair::DigestIndex(DigestIndex { block: 4, key: vec![105] }, vec![1, 3]),
		]);
		assert_eq!(changes_trie_nodes.1.into_iter()
			.map(|(k,v)| (k, v.collect::<Vec<_>>())).collect::<Vec<_>>(), vec![
			(ChildIndex { block: 4u64, storage_key: b"1".to_vec() },
				vec![
					InputPair::ExtrinsicIndex(ExtrinsicIndex { block: 4u64, key: vec![100] }, vec![0, 2, 3]),

					InputPair::DigestIndex(DigestIndex { block: 4, key: vec![100] }, vec![1]),
					InputPair::DigestIndex(DigestIndex { block: 4, key: vec![101] }, vec![1]),
					InputPair::DigestIndex(DigestIndex { block: 4, key: vec![102] }, vec![2]),
					InputPair::DigestIndex(DigestIndex { block: 4, key: vec![105] }, vec![1]),
				]),
			(ChildIndex { block: 4, storage_key: b"2".to_vec() },
				vec![
					InputPair::ExtrinsicIndex(ExtrinsicIndex { block: 4, key: vec![100] }, vec![0, 2]),
				]),
		]);
	}
}<|MERGE_RESOLUTION|>--- conflicted
+++ resolved
@@ -240,8 +240,8 @@
 					);
 
 					trie_storage.for_key_values_with_prefix(&child_prefix, |key, value| {
-						if let Some(InputKey::ChildIndex::<Number>(trie_key)) = Decode::decode(&mut &key[..]) {
-							if let Some(value) = <Vec<u8>>::decode(&mut &value[..]) {
+						if let Ok(InputKey::ChildIndex::<Number>(trie_key)) = Decode::decode(&mut &key[..]) {
+							if let Ok(value) = <Vec<u8>>::decode(&mut &value[..]) {
 								let mut trie_root = <H as Hasher>::Out::default();
 								trie_root.as_mut().copy_from_slice(&value[..]);
 								children_roots.insert(trie_key.storage_key, trie_root);
@@ -251,17 +251,16 @@
 
 
 					trie_storage.for_keys_with_prefix(&extrinsic_prefix, |key|
-						if let Some(InputKey::ExtrinsicIndex::<Number>(trie_key)) = Decode::decode(&mut &key[..]) {
+						if let Ok(InputKey::ExtrinsicIndex::<Number>(trie_key)) = Decode::decode(&mut &key[..]) {
 							insert_to_map(&mut map, trie_key.key);
 						});
 
 					trie_storage.for_keys_with_prefix(&digest_prefix, |key|
-						if let Some(InputKey::DigestIndex::<Number>(trie_key)) = Decode::decode(&mut &key[..]) {
+						if let Ok(InputKey::DigestIndex::<Number>(trie_key)) = Decode::decode(&mut &key[..]) {
 							insert_to_map(&mut map, trie_key.key);
 						});
 				}
 
-<<<<<<< HEAD
 
 				for (storage_key, trie_root) in children_roots.into_iter() {
 					let child_index = ChildIndex::<Number> {
@@ -275,29 +274,16 @@
 						trie_root,
 					);
 					trie_storage.for_keys_with_prefix(&extrinsic_prefix, |key|
-						if let Some(InputKey::ExtrinsicIndex::<Number>(trie_key)) = Decode::decode(&mut &key[..]) {
+						if let Ok(InputKey::ExtrinsicIndex::<Number>(trie_key)) = Decode::decode(&mut &key[..]) {
 							insert_to_map(&mut map, trie_key.key);
 						});
 
 					trie_storage.for_keys_with_prefix(&digest_prefix, |key|
-						if let Some(InputKey::DigestIndex::<Number>(trie_key)) = Decode::decode(&mut &key[..]) {
+						if let Ok(InputKey::DigestIndex::<Number>(trie_key)) = Decode::decode(&mut &key[..]) {
 							insert_to_map(&mut map, trie_key.key);
 						});
 				}
 				Ok((map, child_map))
-=======
-			let extrinsic_prefix = ExtrinsicIndex::key_neutral_prefix(digest_build_block.clone());
-			trie_storage.for_keys_with_prefix(&extrinsic_prefix, |key|
-				if let Ok(InputKey::ExtrinsicIndex::<Number>(trie_key)) = Decode::decode(&mut &key[..]) {
-					insert_to_map(trie_key.key);
-				});
-
-			let digest_prefix = DigestIndex::key_neutral_prefix(digest_build_block.clone());
-			trie_storage.for_keys_with_prefix(&digest_prefix, |key|
-				if let Ok(InputKey::DigestIndex::<Number>(trie_key)) = Decode::decode(&mut &key[..]) {
-					insert_to_map(trie_key.key);
-				});
->>>>>>> 27cb884a
 
 		})
 
