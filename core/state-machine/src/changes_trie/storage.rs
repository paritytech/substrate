// Copyright 2017-2019 Parity Technologies (UK) Ltd.
// This file is part of Substrate.

// Substrate is free software: you can redistribute it and/or modify
// it under the terms of the GNU General Public License as published by
// the Free Software Foundation, either version 3 of the License, or
// (at your option) any later version.

// Substrate is distributed in the hope that it will be useful,
// but WITHOUT ANY WARRANTY; without even the implied warranty of
// MERCHANTABILITY or FITNESS FOR A PARTICULAR PURPOSE.  See the
// GNU General Public License for more details.

// You should have received a copy of the GNU General Public License
// along with Substrate.  If not, see <http://www.gnu.org/licenses/>.

//! Changes trie storage utilities.

<<<<<<< HEAD
use std::collections::HashMap;
use hash_db::{Hasher, Prefix};
=======
use std::collections::BTreeMap;
use hash_db::Hasher;
>>>>>>> 2227c4fb
use trie::DBValue;
use trie::MemoryDB;
use parking_lot::RwLock;
use crate::changes_trie::{RootsStorage, Storage, AnchorBlockId, BlockNumber};
use crate::trie_backend_essence::TrieBackendStorage;

#[cfg(test)]
use std::collections::HashSet;
#[cfg(test)]
use crate::backend::insert_into_memory_db;
#[cfg(test)]
use crate::changes_trie::input::InputPair;

/// In-memory implementation of changes trie storage.
pub struct InMemoryStorage<H: Hasher, Number: BlockNumber> {
	data: RwLock<InMemoryStorageData<H, Number>>,
}

/// Adapter for using changes trie storage as a TrieBackendEssence' storage.
pub struct TrieBackendAdapter<'a, H: Hasher, Number: BlockNumber, S: 'a + Storage<H, Number>> {
	storage: &'a S,
	_hasher: ::std::marker::PhantomData<(H, Number)>,
}

struct InMemoryStorageData<H: Hasher, Number: BlockNumber> {
	roots: BTreeMap<Number, H::Out>,
	mdb: MemoryDB<H>,
}

impl<H: Hasher, Number: BlockNumber> InMemoryStorage<H, Number> {
	/// Create the storage from given in-memory database.
	pub fn with_db(mdb: MemoryDB<H>) -> Self {
		Self {
			data: RwLock::new(InMemoryStorageData {
				roots: BTreeMap::new(),
				mdb,
			}),
		}
	}

	/// Create the storage with empty database.
	pub fn new() -> Self {
		Self::with_db(Default::default())
	}

	/// Create the storage with given blocks.
	pub fn with_blocks(blocks: Vec<(Number, H::Out)>) -> Self {
		Self {
			data: RwLock::new(InMemoryStorageData {
				roots: blocks.into_iter().collect(),
				mdb: MemoryDB::default(),
			}),
		}
	}

	#[cfg(test)]
	pub fn with_inputs(inputs: Vec<(Number, Vec<InputPair<Number>>)>) -> Self {
		let mut mdb = MemoryDB::default();
		let mut roots = BTreeMap::new();
		for (block, pairs) in inputs {
			let root = insert_into_memory_db::<H, _>(&mut mdb, pairs.into_iter().map(Into::into));
			if let Some(root) = root {
				roots.insert(block, root);
			}
		}

		InMemoryStorage {
			data: RwLock::new(InMemoryStorageData {
				roots,
				mdb,
			}),
		}
	}

	#[cfg(test)]
	pub fn clear_storage(&self) {
		self.data.write().mdb = MemoryDB::default();	// use new to be more correct
	}

	#[cfg(test)]
	pub fn remove_from_storage(&self, keys: &HashSet<H::Out>) {
		let mut data = self.data.write();
		for key in keys {
			data.mdb.remove_and_purge(key, hash_db::EMPTY_PREFIX);
		}
	}

	#[cfg(test)]
	pub fn into_mdb(self) -> MemoryDB<H> {
		self.data.into_inner().mdb
	}

	/// Insert changes trie for given block.
	pub fn insert(&self, block: Number, changes_trie_root: H::Out, trie: MemoryDB<H>) {
		let mut data = self.data.write();
		data.roots.insert(block, changes_trie_root);
		data.mdb.consolidate(trie);
	}
}

impl<H: Hasher, Number: BlockNumber> RootsStorage<H, Number> for InMemoryStorage<H, Number> {
	fn build_anchor(&self, parent_hash: H::Out) -> Result<AnchorBlockId<H::Out, Number>, String> {
		self.data.read().roots.iter()
			.find(|(_, v)| **v == parent_hash)
			.map(|(k, _)| AnchorBlockId { hash: parent_hash, number: k.clone() })
			.ok_or_else(|| format!("Can't find associated number for block {:?}", parent_hash))
	}

	fn root(&self, _anchor_block: &AnchorBlockId<H::Out, Number>, block: Number) -> Result<Option<H::Out>, String> {
		Ok(self.data.read().roots.get(&block).cloned())
	}
}

<<<<<<< HEAD
impl<H: Hasher> Storage<H> for InMemoryStorage<H> {
	fn get(&self, key: &H::Out, prefix: Prefix) -> Result<Option<DBValue>, String> {
=======
impl<H: Hasher, Number: BlockNumber> Storage<H, Number> for InMemoryStorage<H, Number> {
	fn get(&self, key: &H::Out, prefix: &[u8]) -> Result<Option<DBValue>, String> {
>>>>>>> 2227c4fb
		MemoryDB::<H>::get(&self.data.read().mdb, key, prefix)
	}
}

impl<'a, H: Hasher, Number: BlockNumber, S: 'a + Storage<H, Number>> TrieBackendAdapter<'a, H, Number, S> {
	pub fn new(storage: &'a S) -> Self {
		Self { storage, _hasher: Default::default() }
	}
}

impl<'a, H, Number, S> TrieBackendStorage<H> for TrieBackendAdapter<'a, H, Number, S>
	where
		S: 'a + Storage<H, Number>,
		Number: BlockNumber,
		H: Hasher,
{
	type Overlay = MemoryDB<H>;

	fn get(&self, key: &H::Out, prefix: Prefix) -> Result<Option<DBValue>, String> {
		self.storage.get(key, prefix)
	}
}<|MERGE_RESOLUTION|>--- conflicted
+++ resolved
@@ -16,13 +16,8 @@
 
 //! Changes trie storage utilities.
 
-<<<<<<< HEAD
-use std::collections::HashMap;
+use std::collections::BTreeMap;
 use hash_db::{Hasher, Prefix};
-=======
-use std::collections::BTreeMap;
-use hash_db::Hasher;
->>>>>>> 2227c4fb
 use trie::DBValue;
 use trie::MemoryDB;
 use parking_lot::RwLock;
@@ -136,13 +131,8 @@
 	}
 }
 
-<<<<<<< HEAD
-impl<H: Hasher> Storage<H> for InMemoryStorage<H> {
+impl<H: Hasher, Number: BlockNumber> Storage<H, Number> for InMemoryStorage<H, Number> {
 	fn get(&self, key: &H::Out, prefix: Prefix) -> Result<Option<DBValue>, String> {
-=======
-impl<H: Hasher, Number: BlockNumber> Storage<H, Number> for InMemoryStorage<H, Number> {
-	fn get(&self, key: &H::Out, prefix: &[u8]) -> Result<Option<DBValue>, String> {
->>>>>>> 2227c4fb
 		MemoryDB::<H>::get(&self.data.read().mdb, key, prefix)
 	}
 }
