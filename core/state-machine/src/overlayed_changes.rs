--- conflicted
+++ resolved
@@ -21,7 +21,7 @@
 use parity_codec::Decode;
 use crate::changes_trie::{NO_EXTRINSIC_INDEX, Configuration as ChangesTrieConfig};
 use primitives::storage::well_known_keys::EXTRINSIC_INDEX;
-use primitives::subtrie::{KeySpace, SubTrie};
+use primitives::subtrie::{KeySpace, SubTrie, SubTrieNodeRef};
 
 /// The overlayed changes to state to be queried on top of the backend.
 ///
@@ -116,14 +116,14 @@
 	/// Returns a double-Option: None if the key is unknown (i.e. and the query should be refered
 	/// to the backend); Some(None) if the key has been deleted. Some(Some(...)) for a key whose
 	/// value has been set.
-	pub fn child_storage(&self, subtrie: &SubTrie, key: &[u8]) -> Option<Option<&[u8]>> {
-		if let Some(map) = self.prospective.children.get(subtrie.keyspace()) {
+	pub fn child_storage(&self, subtrie: SubTrieNodeRef, key: &[u8]) -> Option<Option<&[u8]>> {
+		if let Some(map) = self.prospective.children.get(subtrie.keyspace) {
 			if let Some(val) = map.1.get(key) {
 				return Some(val.as_ref().map(AsRef::as_ref));
 			}
 		}
 
-		if let Some(map) = self.committed.children.get(subtrie.keyspace()) {
+		if let Some(map) = self.committed.children.get(subtrie.keyspace) {
 			if let Some(val) = map.1.get(key) {
 				return Some(val.as_ref().map(AsRef::as_ref));
 			}
@@ -161,28 +161,6 @@
 		}
 	}
 
-<<<<<<< HEAD
-	/// Sync the child storage root.
-	pub(crate) fn sync_child_storage_root(&mut self, subtrie: &SubTrie, root: Option<Vec<u8>>) {
-		let entry = self.prospective.top.entry(subtrie.parent_prefixed_key().clone()).or_default();
-		if let Some(new_root) = root {
-			if &new_root != subtrie.root_initial_value() {
-				entry.value = Some(subtrie.encoded_with_root(&new_root));
-			}
-		} else {
-			entry.value = None;
-		}
-
-		if let Some((Some(extrinsics), _, _)) = self.prospective.children.get(subtrie.keyspace()) {
-			for extrinsic in extrinsics {
-				entry.extrinsics.get_or_insert_with(Default::default)
-					.insert(*extrinsic);
-			}
-		}
-	}
-
-=======
->>>>>>> e74463fe
 	/// Clear child storage of given storage key.
 	///
 	/// NOTE that this doesn't take place immediately but written into the prospective
