// Copyright 2017-2019 Parity Technologies (UK) Ltd.
// This file is part of Substrate.

// Substrate is free software: you can redistribute it and/or modify
// it under the terms of the GNU General Public License as published by
// the Free Software Foundation, either version 3 of the License, or
// (at your option) any later version.

// Substrate is distributed in the hope that it will be useful,
// but WITHOUT ANY WARRANTY; without even the implied warranty of
// MERCHANTABILITY or FITNESS FOR A PARTICULAR PURPOSE.  See the
// GNU General Public License for more details.

// You should have received a copy of the GNU General Public License
// along with Substrate.  If not, see <http://www.gnu.org/licenses/>.

//! The overlayed changes to state.

#[cfg(test)] use std::iter::FromIterator;
use std::collections::{HashMap, BTreeSet};
use parity_codec::Decode;
use crate::changes_trie::{NO_EXTRINSIC_INDEX, Configuration as ChangesTrieConfig};
use primitives::storage::well_known_keys::EXTRINSIC_INDEX;
use primitives::child_trie::{KeySpace, ChildTrie, ChildTrieReadRef};

/// The overlayed changes to state to be queried on top of the backend.
///
/// A transaction shares all prospective changes within an inner overlay
/// that can be cleared.
#[derive(Debug, Default, Clone)]
pub struct OverlayedChanges {
	/// Changes that are not yet committed.
	pub(crate) prospective: OverlayedChangeSet,
	/// Committed changes.
	pub(crate) committed: OverlayedChangeSet,
	/// Changes trie configuration. None by default, but could be installed by the
	/// runtime if it supports change tries.
	pub(crate) changes_trie_config: Option<ChangesTrieConfig>,
}

/// The storage value, used inside OverlayedChanges.
#[derive(Debug, Default, Clone)]
#[cfg_attr(test, derive(PartialEq))]
pub struct OverlayedValue {
	/// Current value. None if value has been deleted.
	pub value: Option<Vec<u8>>,
	/// The set of extinsic indices where the values has been changed.
	/// Is filled only if runtime has announced changes trie support.
	pub extrinsics: Option<BTreeSet<u32>>,
}

/// All changes related to a child trie.
#[derive(Debug, Clone)]
#[cfg_attr(test, derive(PartialEq))]
pub struct ChildOverlayChangeSet {
	/// Currently change trie are not manage for child trie value
	/// and we only keep trace of extrinsic index globally.
	pub extrinsics: Option<HashSet<u32>>,
	/// Mapping of key with optional value, if value is `None` that is a removal.
	pub values: HashMap<Vec<u8>, Option<Vec<u8>>>,
	/// Child trie value.
	pub child_trie: ChildTrie,
}

/// Prospective or committed overlayed change set.
#[derive(Debug, Default, Clone)]
#[cfg_attr(test, derive(PartialEq))]
pub struct OverlayedChangeSet {
	/// Top level storage changes.
	pub top: HashMap<Vec<u8>, OverlayedValue>,
	/// Child storage changes.
<<<<<<< HEAD
	pub children: HashMap<KeySpace, ChildOverlayChangeSet>,
	/// Association from parent storage location to keyspace.
	/// If value is none the child is moved or deleted.
	pub pending_child: HashMap<Vec<u8>, Option<KeySpace>>,
=======
	pub children: HashMap<Vec<u8>, (Option<BTreeSet<u32>>, HashMap<Vec<u8>, Option<Vec<u8>>>)>,
>>>>>>> cef0c534
}

#[cfg(test)]
impl FromIterator<(Vec<u8>, OverlayedValue)> for OverlayedChangeSet {
	fn from_iter<T: IntoIterator<Item = (Vec<u8>, OverlayedValue)>>(iter: T) -> Self {
		Self {
			top: iter.into_iter().collect(),
			children: Default::default(),
			pending_child: Default::default(),
		}
	}
}

impl OverlayedChangeSet {
	/// Whether the change set is empty.
	pub fn is_empty(&self) -> bool {
		self.top.is_empty() && self.children.is_empty()
	}

	/// Clear the change set.
	pub fn clear(&mut self) {
		self.top.clear();
		self.children.clear();
		self.pending_child.clear();
	}
}

#[derive(Debug, Clone)]
#[cfg_attr(test, derive(PartialEq))]
/// Possible result from value
/// query in the overlay.
pub enum OverlayedValueResult<'a> {
	/// The key is unknown (i.e. and the query should be refered
	/// to the backend)
	NotFound,
	/// The key has been deleted.
	Deleted,
	/// Current value set in the overlay.
	Modified(&'a[u8]),
}

impl OverlayedChanges {
	/// Whether the overlayed changes are empty.
	pub fn is_empty(&self) -> bool {
		self.prospective.is_empty() && self.committed.is_empty()
	}

	/// Sets the changes trie configuration.
	///
	/// Returns false if configuration has been set already and we now trying
	/// to install different configuration. This isn't supported now.
	pub(crate) fn set_changes_trie_config(&mut self, config: ChangesTrieConfig) -> bool {
		if let Some(ref old_config) = self.changes_trie_config {
			// we do not support changes trie configuration' change now
			if *old_config != config {
				return false;
			}
		}

		self.changes_trie_config = Some(config);
		true
	}

	/// Get the `OverlayedValueResult` for a given key.
	pub fn storage(&self, key: &[u8]) -> OverlayedValueResult {
		match self.prospective.top.get(key).or_else(|| self.committed.top.get(key)) {
			Some(OverlayedValue { value: Some(val), .. }) => OverlayedValueResult::Modified(val.as_ref()),
			Some(OverlayedValue { value: None, .. }) => OverlayedValueResult::Deleted,
			None => OverlayedValueResult::NotFound,
		}
	}

	/// Get the `OverlayedValueResult` for a given child key.
	pub fn child_storage(&self, child_trie: ChildTrieReadRef, key: &[u8]) -> OverlayedValueResult {
		let keyspace = child_trie.keyspace();
		match self.prospective.children.get(keyspace).and_then(|map| map.values.get(key)) {
			Some(Some(val)) =>
				return OverlayedValueResult::Modified(val.as_ref()),
			Some(None) =>
				return OverlayedValueResult::Deleted,
			None => (),
		}

		match self.committed.children.get(keyspace).and_then(|map| map.values.get(key)) {
			Some(Some(val)) =>
				return OverlayedValueResult::Modified(val.as_ref()),
			Some(None) =>
				return OverlayedValueResult::Deleted,
			None => OverlayedValueResult::NotFound,
		}

	}

	/// returns a child trie if present
	pub fn child_trie(&self, storage_key: &[u8]) -> Option<Option<ChildTrie>> {

		match self.prospective.pending_child.get(storage_key) {
			Some(Some(keyspace)) => {
				let map = self.prospective.children.get(keyspace)
					.expect("pending entry always have a children association; qed");
				return Some(Some(map.child_trie.clone()));
			},
			Some(None) => return Some(None),
			None => (),
		}

		match self.committed.pending_child.get(storage_key) {
			Some(Some(keyspace)) => {
				let map = self.committed.children.get(keyspace)
					.expect("pending entry always have a children association; qed");
				return Some(Some(map.child_trie.clone()));
			},
			Some(None) => return Some(None),
			None => (),
		}

		None
	}



	/// Inserts the given key-value pair into the prospective change set.
	///
	/// `None` can be used to delete a value specified by the given key.
	pub(crate) fn set_storage(&mut self, key: Vec<u8>, val: Option<Vec<u8>>) {
		let extrinsic_index = self.extrinsic_index();
		let entry = self.prospective.top.entry(key).or_default();
		entry.value = val;

		if let Some(extrinsic) = extrinsic_index {
			entry.extrinsics.get_or_insert_with(Default::default)
				.insert(extrinsic);
		}
	}

	/// Inserts the given key-value pair into the prospective child change set.
	///
	/// `None` can be used to delete a value specified by the given key.
	pub(crate) fn set_child_storage(&mut self, child_trie: &ChildTrie, key: Vec<u8>, val: Option<Vec<u8>>) {
		let extrinsic_index = self.extrinsic_index();
		let p = &mut self.prospective.children;
		let pc = &mut self.prospective.pending_child;
		let map_entry = p.entry(child_trie.keyspace().clone())
			.or_insert_with(|| {
				let parent = child_trie.parent_slice().to_vec();
				pc.insert(parent, Some(child_trie.keyspace().clone()));
				ChildOverlayChangeSet {
					extrinsics: None,
					values: Default::default(),
					child_trie: child_trie.clone(),
				}
			});
		map_entry.values.insert(key, val);

		if let Some(extrinsic) = extrinsic_index {
			map_entry.extrinsics.get_or_insert_with(Default::default)
				.insert(extrinsic);
		}
	}

	/// Try to update child trie. Some changes are not allowed:
	/// - keyspace
	/// - root
	/// - parent path
	pub(crate) fn set_child_trie(&mut self, child_trie: ChildTrie) -> bool {
		let extrinsic_index = self.extrinsic_index();
		if let Some(Some(old_ct)) = self.prospective.pending_child
			.get(child_trie.parent_slice()) {
			let old_ct = self.prospective.children.get_mut(old_ct)
				.expect("pending entry always have a children association; qed");
			let exts = &mut old_ct.extrinsics;
			let old_ct = &mut old_ct.child_trie;
			if old_ct.root_initial_value() != child_trie.root_initial_value()
				|| old_ct.keyspace() != child_trie.keyspace()
				|| old_ct.parent_slice() != child_trie.parent_slice() {
				return false;
			} else {
				*old_ct = child_trie;
				if let Some(extrinsic) = extrinsic_index {
					exts.get_or_insert_with(Default::default)
						.insert(extrinsic);
				}
			}
		} else {
			let mut exts = if let Some(old_ct) = self.committed.pending_child
				.get(child_trie.parent_slice()).and_then(|k|
					k.as_ref().and_then(|k| self.committed.children.get(k))) {
				if old_ct.child_trie.root_initial_value() != child_trie.root_initial_value()
					|| old_ct.child_trie.keyspace() != child_trie.keyspace()
					|| old_ct.child_trie.parent_slice() != child_trie.parent_slice() {
					return false;
				} else {
					old_ct.extrinsics.clone()
				}
			} else { Default::default() };
			self.prospective.pending_child
				.insert(child_trie.parent_slice().to_vec(), Some(child_trie.keyspace().clone()));
			if let Some(extrinsic) = extrinsic_index {
				exts.get_or_insert_with(Default::default)
					.insert(extrinsic);
			}
			self.prospective.children.insert(
				child_trie.keyspace().to_vec(),
				ChildOverlayChangeSet {
					extrinsics: exts,
					values: Default::default(),
					child_trie: child_trie.clone(),
				}
			);
		}
		true
	}



	/// Clear child storage of given storage key.
	///
	/// NOTE that this doesn't take place immediately but written into the prospective
	/// change set, and still can be reverted by [`discard_prospective`].
	///
	/// [`discard_prospective`]: #method.discard_prospective
	pub(crate) fn clear_child_storage(&mut self, child_trie: &ChildTrie) {
		let extrinsic_index = self.extrinsic_index();
		let map_entry = self.prospective.children.entry(child_trie.keyspace().clone())
			.or_insert_with(|| ChildOverlayChangeSet {
				extrinsics: None,
				values: Default::default(),
				child_trie: child_trie.clone(),
			});

		if let Some(extrinsic) = extrinsic_index {
			map_entry.extrinsics.get_or_insert_with(Default::default)
				.insert(extrinsic);
		}

		map_entry.values.values_mut().for_each(|e| *e = None);

		if let Some(ChildOverlayChangeSet {values: committed_map, ..}) =
			self.committed.children.get(child_trie.keyspace()) {
			for (key, _) in committed_map.iter() {
				map_entry.values.insert(key.clone(), None);
			}
		}
	}

	/// Removes all key-value pairs which keys share the given prefix.
	///
	/// NOTE that this doesn't take place immediately but written into the prospective
	/// change set, and still can be reverted by [`discard_prospective`].
	///
	/// [`discard_prospective`]: #method.discard_prospective
	pub(crate) fn clear_prefix(&mut self, prefix: &[u8]) {
		let extrinsic_index = self.extrinsic_index();

		// Iterate over all prospective and mark all keys that share
		// the given prefix as removed (None).
		for (key, entry) in self.prospective.top.iter_mut() {
			if key.starts_with(prefix) {
				entry.value = None;

				if let Some(extrinsic) = extrinsic_index {
					entry.extrinsics.get_or_insert_with(Default::default)
						.insert(extrinsic);
				}
			}
		}

		// Then do the same with keys from commited changes.
		// NOTE that we are making changes in the prospective change set.
		for key in self.committed.top.keys() {
			if key.starts_with(prefix) {
				let entry = self.prospective.top.entry(key.clone()).or_default();
				entry.value = None;

				if let Some(extrinsic) = extrinsic_index {
					entry.extrinsics.get_or_insert_with(Default::default)
						.insert(extrinsic);
				}
			}
		}
	}

	/// Discard prospective changes to state.
	pub fn discard_prospective(&mut self) {
		self.prospective.clear();
	}

	/// Commit prospective changes to state.
	pub fn commit_prospective(&mut self) {
		if self.committed.is_empty() {
			::std::mem::swap(&mut self.prospective, &mut self.committed);
		} else {
			for (key, val) in self.prospective.top.drain() {
				let entry = self.committed.top.entry(key).or_default();
				entry.value = val.value;

				if let Some(prospective_extrinsics) = val.extrinsics {
					entry.extrinsics.get_or_insert_with(Default::default)
						.extend(prospective_extrinsics);
				}
			}
			for (storage_key, ChildOverlayChangeSet {extrinsics, values, child_trie}) in self.prospective.children.drain() {
				let entry = self.committed.children.entry(storage_key)
					.or_insert_with(|| ChildOverlayChangeSet {
						extrinsics: None,
						values: Default::default(),
						child_trie: child_trie.clone(),
					});
				entry.values.extend(values.iter().map(|(k, v)| (k.clone(), v.clone())));
				entry.child_trie = child_trie;

				if let Some(prospective_extrinsics) = extrinsics {
					entry.extrinsics.get_or_insert_with(Default::default)
						.extend(prospective_extrinsics);
				}
			}
			self.committed.pending_child.extend(self.prospective.pending_child.drain());
		}
	}

	/// Consume `OverlayedChanges` and take committed set.
	///
	/// Panics:
	/// Will panic if there are any uncommitted prospective changes.
	pub fn into_committed(self) -> (
		impl Iterator<Item=(Vec<u8>, Option<Vec<u8>>)>,
		impl Iterator<Item=(Vec<u8>, impl Iterator<Item=(Vec<u8>, Option<Vec<u8>>)>)>,
	){
		assert!(self.prospective.is_empty());
		(self.committed.top.into_iter().map(|(k, v)| (k, v.value)),
			self.committed.children.into_iter().map(|(sk, v)| (sk, v.values.into_iter())))
	}

	/// Inserts storage entry responsible for current extrinsic index.
	#[cfg(test)]
	pub(crate) fn set_extrinsic_index(&mut self, extrinsic_index: u32) {
		use parity_codec::Encode;
		self.prospective.top.insert(EXTRINSIC_INDEX.to_vec(), OverlayedValue {
			value: Some(extrinsic_index.encode()),
			extrinsics: None,
		});
	}

	/// Returns current extrinsic index to use in changes trie construction.
	/// None is returned if it is not set or changes trie config is not set.
	/// Persistent value (from the backend) can be ignored because runtime must
	/// set this index before first and unset after last extrinsic is executied.
	/// Changes that are made outside of extrinsics, are marked with
	/// `NO_EXTRINSIC_INDEX` index.
	fn extrinsic_index(&self) -> Option<u32> {
		match self.changes_trie_config.is_some() {
			true => Some(
				match self.storage(EXTRINSIC_INDEX) {
					OverlayedValueResult::Modified(idx) => Decode::decode(&mut &*idx)
						.unwrap_or(NO_EXTRINSIC_INDEX),
					OverlayedValueResult::Deleted
					| OverlayedValueResult::NotFound => NO_EXTRINSIC_INDEX,
				}
			),
			false => None,
		}
	}
}

#[cfg(test)]
impl From<Option<Vec<u8>>> for OverlayedValue {
	fn from(value: Option<Vec<u8>>) -> OverlayedValue {
		OverlayedValue { value, ..Default::default() }
	}
}

#[cfg(test)]
mod tests {
	use hex_literal::hex;
	use primitives::{Blake2Hasher, H256};
	use primitives::storage::well_known_keys::EXTRINSIC_INDEX;
	use crate::backend::InMemory;
	use crate::changes_trie::InMemoryStorage as InMemoryChangesTrieStorage;
	use crate::ext::Ext;
	use crate::Externalities;
	use super::*;

	fn strip_extrinsic_index(map: &HashMap<Vec<u8>, OverlayedValue>) -> HashMap<Vec<u8>, OverlayedValue> {
		let mut clone = map.clone();
		clone.remove(&EXTRINSIC_INDEX.to_vec());
		clone
	}

	#[test]
	fn overlayed_storage_works() {
		let mut overlayed = OverlayedChanges::default();

		let key = vec![42, 69, 169, 142];

		assert_eq!(overlayed.storage(&key), OverlayedValueResult::NotFound);

		overlayed.set_storage(key.clone(), Some(vec![1, 2, 3]));
		assert_eq!(overlayed.storage(&key), OverlayedValueResult::Modified(&[1, 2, 3][..]));

		overlayed.commit_prospective();
		assert_eq!(overlayed.storage(&key), OverlayedValueResult::Modified(&[1, 2, 3][..]));

		overlayed.set_storage(key.clone(), Some(vec![]));
		assert_eq!(overlayed.storage(&key), OverlayedValueResult::Modified(&[][..]));

		overlayed.set_storage(key.clone(), None);
		assert_eq!(overlayed.storage(&key), OverlayedValueResult::Deleted);

		overlayed.discard_prospective();
		assert_eq!(overlayed.storage(&key), OverlayedValueResult::Modified(&[1, 2, 3][..]));

		overlayed.set_storage(key.clone(), None);
		overlayed.commit_prospective();
		assert_eq!(overlayed.storage(&key), OverlayedValueResult::Deleted);
	}

	#[test]
	fn overlayed_storage_root_works() {
		let initial: HashMap<_, _> = vec![
			(b"doe".to_vec(), b"reindeer".to_vec()),
			(b"dog".to_vec(), b"puppyXXX".to_vec()),
			(b"dogglesworth".to_vec(), b"catXXX".to_vec()),
			(b"doug".to_vec(), b"notadog".to_vec()),
		].into_iter().collect();
		let backend = InMemory::<Blake2Hasher>::from(initial);
		let mut overlay = OverlayedChanges {
			committed: vec![
				(b"dog".to_vec(), Some(b"puppy".to_vec()).into()),
				(b"dogglesworth".to_vec(), Some(b"catYYY".to_vec()).into()),
				(b"doug".to_vec(), Some(vec![]).into()),
			].into_iter().collect(),
			prospective: vec![
				(b"dogglesworth".to_vec(), Some(b"cat".to_vec()).into()),
				(b"doug".to_vec(), None.into()),
			].into_iter().collect(),
			..Default::default()
		};

		let changes_trie_storage = InMemoryChangesTrieStorage::<Blake2Hasher, u64>::new();
		let mut ext = Ext::new(
			&mut overlay,
			&backend,
			Some(&changes_trie_storage),
			crate::NeverOffchainExt::new(),
		);
		const ROOT: [u8; 32] = hex!("0b41e488cccbd67d1f1089592c2c235f5c5399b053f7fe9152dd4b5f279914cd");
		assert_eq!(ext.storage_root(), H256::from(ROOT));
	}

	#[test]
	fn changes_trie_configuration_is_saved() {
		let mut overlay = OverlayedChanges::default();
		assert!(overlay.changes_trie_config.is_none());
		assert_eq!(overlay.set_changes_trie_config(ChangesTrieConfig {
			digest_interval: 4, digest_levels: 1,
		}), true);
		assert!(overlay.changes_trie_config.is_some());
	}

	#[test]
	fn changes_trie_configuration_is_saved_twice() {
		let mut overlay = OverlayedChanges::default();
		assert!(overlay.changes_trie_config.is_none());
		assert_eq!(overlay.set_changes_trie_config(ChangesTrieConfig {
			digest_interval: 4, digest_levels: 1,
		}), true);
		overlay.set_extrinsic_index(0);
		overlay.set_storage(vec![1], Some(vec![2]));
		assert_eq!(overlay.set_changes_trie_config(ChangesTrieConfig {
			digest_interval: 4, digest_levels: 1,
		}), true);
		assert_eq!(
			strip_extrinsic_index(&overlay.prospective.top),
			vec![
				(vec![1], OverlayedValue { value: Some(vec![2]), extrinsics: Some(vec![0].into_iter().collect()) }),
			].into_iter().collect(),
		);
	}

	#[test]
	fn panics_when_trying_to_save_different_changes_trie_configuration() {
		let mut overlay = OverlayedChanges::default();
		assert_eq!(overlay.set_changes_trie_config(ChangesTrieConfig {
			digest_interval: 4, digest_levels: 1,
		}), true);
		assert_eq!(overlay.set_changes_trie_config(ChangesTrieConfig {
			digest_interval: 2, digest_levels: 1,
		}), false);
	}

	#[test]
	fn extrinsic_changes_are_collected() {
		let mut overlay = OverlayedChanges::default();
		let _ = overlay.set_changes_trie_config(ChangesTrieConfig {
			digest_interval: 4, digest_levels: 1,
		});

		overlay.set_storage(vec![100], Some(vec![101]));

		overlay.set_extrinsic_index(0);
		overlay.set_storage(vec![1], Some(vec![2]));

		overlay.set_extrinsic_index(1);
		overlay.set_storage(vec![3], Some(vec![4]));

		overlay.set_extrinsic_index(2);
		overlay.set_storage(vec![1], Some(vec![6]));

		assert_eq!(strip_extrinsic_index(&overlay.prospective.top),
			vec![
				(vec![1], OverlayedValue { value: Some(vec![6]), extrinsics: Some(vec![0, 2].into_iter().collect()) }),
				(vec![3], OverlayedValue { value: Some(vec![4]), extrinsics: Some(vec![1].into_iter().collect()) }),
				(vec![100], OverlayedValue { value: Some(vec![101]), extrinsics: Some(vec![NO_EXTRINSIC_INDEX].into_iter().collect()) }),
			].into_iter().collect());

		overlay.commit_prospective();

		overlay.set_extrinsic_index(3);
		overlay.set_storage(vec![3], Some(vec![7]));

		overlay.set_extrinsic_index(4);
		overlay.set_storage(vec![1], Some(vec![8]));

		assert_eq!(strip_extrinsic_index(&overlay.committed.top),
			vec![
				(vec![1], OverlayedValue { value: Some(vec![6]), extrinsics: Some(vec![0, 2].into_iter().collect()) }),
				(vec![3], OverlayedValue { value: Some(vec![4]), extrinsics: Some(vec![1].into_iter().collect()) }),
				(vec![100], OverlayedValue { value: Some(vec![101]), extrinsics: Some(vec![NO_EXTRINSIC_INDEX].into_iter().collect()) }),
			].into_iter().collect());

		assert_eq!(strip_extrinsic_index(&overlay.prospective.top),
			vec![
				(vec![1], OverlayedValue { value: Some(vec![8]), extrinsics: Some(vec![4].into_iter().collect()) }),
				(vec![3], OverlayedValue { value: Some(vec![7]), extrinsics: Some(vec![3].into_iter().collect()) }),
			].into_iter().collect());

		overlay.commit_prospective();

		assert_eq!(strip_extrinsic_index(&overlay.committed.top),
			vec![
				(vec![1], OverlayedValue { value: Some(vec![8]), extrinsics: Some(vec![0, 2, 4].into_iter().collect()) }),
				(vec![3], OverlayedValue { value: Some(vec![7]), extrinsics: Some(vec![1, 3].into_iter().collect()) }),
				(vec![100], OverlayedValue { value: Some(vec![101]), extrinsics: Some(vec![NO_EXTRINSIC_INDEX].into_iter().collect()) }),
			].into_iter().collect());

		assert_eq!(overlay.prospective,
			Default::default());
	}
}<|MERGE_RESOLUTION|>--- conflicted
+++ resolved
@@ -55,7 +55,7 @@
 pub struct ChildOverlayChangeSet {
 	/// Currently change trie are not manage for child trie value
 	/// and we only keep trace of extrinsic index globally.
-	pub extrinsics: Option<HashSet<u32>>,
+	pub extrinsics: Option<BTreeSet<u32>>,
 	/// Mapping of key with optional value, if value is `None` that is a removal.
 	pub values: HashMap<Vec<u8>, Option<Vec<u8>>>,
 	/// Child trie value.
@@ -69,14 +69,10 @@
 	/// Top level storage changes.
 	pub top: HashMap<Vec<u8>, OverlayedValue>,
 	/// Child storage changes.
-<<<<<<< HEAD
 	pub children: HashMap<KeySpace, ChildOverlayChangeSet>,
 	/// Association from parent storage location to keyspace.
 	/// If value is none the child is moved or deleted.
 	pub pending_child: HashMap<Vec<u8>, Option<KeySpace>>,
-=======
-	pub children: HashMap<Vec<u8>, (Option<BTreeSet<u32>>, HashMap<Vec<u8>, Option<Vec<u8>>>)>,
->>>>>>> cef0c534
 }
 
 #[cfg(test)]
