--- conflicted
+++ resolved
@@ -326,33 +326,7 @@
 			self.overlay,
 			parent_hash,
 		)?;
-<<<<<<< HEAD
-		let root_and_tx = root_and_tx.map(|(root, top_changes, children_changes)| {
-			let mut calculated_root = Default::default();
-			let mut mdb = MemoryDB::default();
-			for (_storage_root, child_changes) in children_changes {
-				let mut calculated_root = Default::default(); // calculated previously (see PR for optim)
-				let mut trie = TrieDBMut::<H>::new(&mut mdb, &mut calculated_root);
-				for (key, value) in child_changes {
-					trie.insert(&key, &value).expect(EXT_NOT_ALLOWED_TO_FAIL);
-				}
-			}
-
-			{
-				let mut trie = TrieDBMut::<H>::new(&mut mdb, &mut calculated_root);
-				for (key, value) in top_changes {
-					trie.insert(&key, &value).expect(EXT_NOT_ALLOWED_TO_FAIL);
-				}
-			}
-
-			(mdb, root)
-		});
-		let root = root_and_tx.as_ref().map(|(_, root)| root.clone());
-		self.changes_trie_transaction = root_and_tx;
-		Ok(root)
-=======
 		Ok(self.changes_trie_transaction.as_ref().map(|(_, root)| root.clone()))
->>>>>>> f7489f0e
 	}
 
 	fn offchain(&mut self) -> Option<&mut dyn offchain::Externalities> {
