--- conflicted
+++ resolved
@@ -19,13 +19,8 @@
 use std::{error, fmt, cmp::Ord};
 use log::warn;
 use crate::backend::Backend;
-<<<<<<< HEAD
-use crate::changes_trie::{AnchorBlockId, Storage as ChangesTrieStorage, compute_changes_trie_root};
+use crate::changes_trie::{Storage as ChangesTrieStorage, compute_changes_trie_root};
 use crate::{Externalities, OverlayedChanges, ChildStorageKey};
-=======
-use crate::changes_trie::{Storage as ChangesTrieStorage, compute_changes_trie_root};
-use crate::{Externalities, OverlayedChanges, OffchainExt, ChildStorageKey};
->>>>>>> ae37cb86
 use hash_db::Hasher;
 use primitives::offchain;
 use primitives::storage::well_known_keys::is_child_storage_key;
@@ -96,16 +91,10 @@
 where
 	H: Hasher,
 	B: 'a + Backend<H>,
-<<<<<<< HEAD
-	T: 'a + ChangesTrieStorage<H>,
+	T: 'a + ChangesTrieStorage<H, N>,
 	O: 'a + offchain::Externalities,
-	H::Out: Ord,
-=======
-	T: 'a + ChangesTrieStorage<H, N>,
-	O: 'a + OffchainExt,
 	H::Out: Ord + 'static,
 	N: crate::changes_trie::BlockNumber,
->>>>>>> ae37cb86
 {
 	/// Create a new `Ext` from overlayed changes and read-only backend
 	pub fn new(
@@ -156,14 +145,10 @@
 where
 	H: Hasher,
 	B: 'a + Backend<H>,
-<<<<<<< HEAD
-	T: 'a + ChangesTrieStorage<H>,
-	O: 'a + offchain::Externalities,
-=======
 	T: 'a + ChangesTrieStorage<H, N>,
 	O: 'a + OffchainExt,
+	O: 'a + offchain::Externalities,
 	N: crate::changes_trie::BlockNumber,
->>>>>>> ae37cb86
 {
 	pub fn storage_pairs(&self) -> Vec<(Vec<u8>, Vec<u8>)> {
 		use std::collections::HashMap;
@@ -183,16 +168,10 @@
 where
 	H: Hasher,
 	B: 'a + Backend<H>,
-<<<<<<< HEAD
-	T: 'a + ChangesTrieStorage<H>,
+	T: 'a + ChangesTrieStorage<H, N>,
 	O: 'a + offchain::Externalities,
-	H::Out: Ord,
-=======
-	T: 'a + ChangesTrieStorage<H, N>,
-	O: 'a + OffchainExt,
 	H::Out: Ord + 'static,
 	N: crate::changes_trie::BlockNumber,
->>>>>>> ae37cb86
 {
 	fn storage(&self, key: &[u8]) -> Option<Vec<u8>> {
 		let _guard = panic_handler::AbortGuard::new(true);
