// Copyright 2017-2019 Parity Technologies (UK) Ltd.
// This file is part of Substrate.

// Substrate is free software: you can redistribute it and/or modify
// it under the terms of the GNU General Public License as published by
// the Free Software Foundation, either version 3 of the License, or
// (at your option) any later version.

// Substrate is distributed in the hope that it will be useful,
// but WITHOUT ANY WARRANTY; without even the implied warranty of
// MERCHANTABILITY or FITNESS FOR A PARTICULAR PURPOSE.  See the
// GNU General Public License for more details.

// You should have received a copy of the GNU General Public License
// along with Substrate.  If not, see <http://www.gnu.org/licenses/>.

//! Trie-based state machine backend.

use log::{warn, debug};
use hash_db::Hasher;
use trie::{Trie, delta_trie_root, default_child_trie_root, child_delta_trie_root};
use trie::trie_types::{TrieDB, TrieError, Layout};
use crate::trie_backend_essence::{TrieBackendEssence, TrieBackendStorage, Ephemeral};
use crate::Backend;

/// Patricia trie-based backend. Transaction type is an overlay of changes to commit.
pub struct TrieBackend<S: TrieBackendStorage<H>, H: Hasher> {
	essence: TrieBackendEssence<S, H>,
}

impl<S: TrieBackendStorage<H>, H: Hasher> TrieBackend<S, H> {
	/// Create new trie-based backend.
	pub fn new(storage: S, root: H::Out) -> Self {
		TrieBackend {
			essence: TrieBackendEssence::new(storage, root),
		}
	}

	/// Get backend essence reference.
	pub fn essence(&self) -> &TrieBackendEssence<S, H> {
		&self.essence
	}

	/// Get backend storage reference.
	pub fn backend_storage(&self) -> &S {
		self.essence.backend_storage()
	}

	/// Get trie root.
	pub fn root(&self) -> &H::Out {
		self.essence.root()
	}

	/// Consumes self and returns underlying storage.
	pub fn into_storage(self) -> S {
		self.essence.into_storage()
	}
}

impl super::Error for String {}

impl<S: TrieBackendStorage<H>, H: Hasher> Backend<H> for TrieBackend<S, H> where
	H::Out: Ord,
{
	type Error = String;
	type Transaction = S::Overlay;
	type TrieBackendStorage = S;

	fn storage(&self, key: &[u8]) -> Result<Option<Vec<u8>>, Self::Error> {
		self.essence.storage(key)
	}

	fn child_storage(&self, storage_key: &[u8], key: &[u8]) -> Result<Option<Vec<u8>>, Self::Error> {
		self.essence.child_storage(storage_key, key)
	}

	fn for_keys_with_prefix<F: FnMut(&[u8])>(&self, prefix: &[u8], f: F) {
		self.essence.for_keys_with_prefix(prefix, f)
	}

	fn for_keys_in_child_storage<F: FnMut(&[u8])>(&self, storage_key: &[u8], f: F) {
		self.essence.for_keys_in_child_storage(storage_key, f)
	}

	fn pairs(&self) -> Vec<(Vec<u8>, Vec<u8>)> {
		let mut read_overlay = S::Overlay::default();
		let eph = Ephemeral::new(self.essence.backend_storage(), &mut read_overlay);

		let collect_all = || -> Result<_, Box<TrieError<H::Out>>> {
			let trie = TrieDB::<H>::new(&eph, self.essence.root())?;
			let mut v = Vec::new();
			for x in trie.iter()? {
				let (key, value) = x?;
				v.push((key.to_vec(), value.to_vec()));
			}

			Ok(v)
		};

		match collect_all() {
			Ok(v) => v,
			Err(e) => {
				debug!(target: "trie", "Error extracting trie values: {}", e);
				Vec::new()
			}
		}
	}

	fn keys(&self, prefix: &[u8]) -> Vec<Vec<u8>> {
		let mut read_overlay = S::Overlay::default();
		let eph = Ephemeral::new(self.essence.backend_storage(), &mut read_overlay);

		let collect_all = || -> Result<_, Box<TrieError<H::Out>>> {
			let trie = TrieDB::<H>::new(&eph, self.essence.root())?;
			let mut v = Vec::new();
			for x in trie.iter()? {
				let (key, _) = x?;
				if key.starts_with(prefix) {
					v.push(key.to_vec());
				}
			}

			Ok(v)
		};

		collect_all().map_err(|e| debug!(target: "trie", "Error extracting trie keys: {}", e)).unwrap_or_default()
	}

	fn storage_root<I>(&self, delta: I) -> (H::Out, S::Overlay)
		where I: IntoIterator<Item=(Vec<u8>, Option<Vec<u8>>)>
	{
		let mut write_overlay = S::Overlay::default();
		let mut root = *self.essence.root();

		{
			let mut eph = Ephemeral::new(
				self.essence.backend_storage(),
				&mut write_overlay,
			);

			match delta_trie_root::<Layout<H>, _, _, _, _>(&mut eph, root, delta) {
				Ok(ret) => root = ret,
				Err(e) => warn!(target: "trie", "Failed to write to trie: {}", e),
			}
		}

		(root, write_overlay)
	}

	fn child_storage_root<I>(&self, storage_key: &[u8], delta: I) -> (Vec<u8>, bool, Self::Transaction)
	where
		I: IntoIterator<Item=(Vec<u8>, Option<Vec<u8>>)>,
		H::Out: Ord
	{
		let default_root = default_child_trie_root::<Layout<H>>(storage_key);

		let mut write_overlay = S::Overlay::default();
		let mut root = match self.storage(storage_key) {
			Ok(value) => value.unwrap_or(default_child_trie_root::<Layout<H>>(storage_key)),
			Err(e) => {
				warn!(target: "trie", "Failed to read child storage root: {}", e);
				default_root.clone()
			},
		};

		{
			let mut eph = Ephemeral::new(
				self.essence.backend_storage(),
				&mut write_overlay,
			);

			match child_delta_trie_root::<Layout<H>, _, _, _, _>(
				storage_key,
				&mut eph,
				root.clone(),
				delta
			) {
				Ok(ret) => root = ret,
				Err(e) => warn!(target: "trie", "Failed to write to trie: {}", e),
			}
		}

		let is_default = root == default_root;

		(root, is_default, write_overlay)
	}

	fn as_trie_backend(&mut self) -> Option<&TrieBackend<Self::TrieBackendStorage, H>> {
		Some(self)
	}
}

#[cfg(test)]
pub mod tests {
	use std::collections::HashSet;
	use primitives::{Blake2Hasher, H256};
<<<<<<< HEAD
	use codec::Encode;
	use trie::{TrieMut, TrieDBMut, PrefixedMemoryDB};
=======
	use parity_codec::Encode;
	use trie::{TrieMut, PrefixedMemoryDB};
	use trie::trie_types::TrieDBMut;
>>>>>>> 9ede42b1
	use super::*;

	fn test_db() -> (PrefixedMemoryDB<Blake2Hasher>, H256) {
		let mut root = H256::default();
		let mut mdb = PrefixedMemoryDB::<Blake2Hasher>::default();
		{
			let mut trie = TrieDBMut::new(&mut mdb, &mut root);
			trie.insert(b"value3", &[142]).expect("insert failed");
			trie.insert(b"value4", &[124]).expect("insert failed");
		};

		{
			let mut sub_root = Vec::new();
			root.encode_to(&mut sub_root);
			let mut trie = TrieDBMut::new(&mut mdb, &mut root);
			trie.insert(b":child_storage:default:sub1", &sub_root).expect("insert failed");
			trie.insert(b"key", b"value").expect("insert failed");
			trie.insert(b"value1", &[42]).expect("insert failed");
			trie.insert(b"value2", &[24]).expect("insert failed");
			trie.insert(b":code", b"return 42").expect("insert failed");
			for i in 128u8..255u8 {
				trie.insert(&[i], &[i]).unwrap();
			}
		}
		(mdb, root)
	}

	pub(crate) fn test_trie() -> TrieBackend<PrefixedMemoryDB<Blake2Hasher>, Blake2Hasher> {
		let (mdb, root) = test_db();
		TrieBackend::new(mdb, root)
	}

	#[test]
	fn read_from_storage_returns_some() {
		assert_eq!(test_trie().storage(b"key").unwrap(), Some(b"value".to_vec()));
	}

	#[test]
	fn read_from_storage_returns_none() {
		assert_eq!(test_trie().storage(b"non-existing-key").unwrap(), None);
	}

	#[test]
	fn pairs_are_not_empty_on_non_empty_storage() {
		assert!(!test_trie().pairs().is_empty());
	}

	#[test]
	fn pairs_are_empty_on_empty_storage() {
		assert!(TrieBackend::<PrefixedMemoryDB<Blake2Hasher>, Blake2Hasher>::new(
			PrefixedMemoryDB::default(),
			Default::default(),
		).pairs().is_empty());
	}

	#[test]
	fn storage_root_is_non_default() {
		assert!(test_trie().storage_root(::std::iter::empty()).0 != H256::repeat_byte(0));
	}

	#[test]
	fn storage_root_transaction_is_empty() {
		assert!(test_trie().storage_root(::std::iter::empty()).1.drain().is_empty());
	}

	#[test]
	fn storage_root_transaction_is_non_empty() {
		let (new_root, mut tx) = test_trie().storage_root(vec![(b"new-key".to_vec(), Some(b"new-value".to_vec()))]);
		assert!(!tx.drain().is_empty());
		assert!(new_root != test_trie().storage_root(::std::iter::empty()).0);
	}

	#[test]
	fn prefix_walking_works() {
		let trie = test_trie();

		let mut seen = HashSet::new();
		trie.for_keys_with_prefix(b"value", |key| {
			let for_first_time = seen.insert(key.to_vec());
			assert!(for_first_time, "Seen key '{:?}' more than once", key);
		});

		let mut expected = HashSet::new();
		expected.insert(b"value1".to_vec());
		expected.insert(b"value2".to_vec());
		assert_eq!(seen, expected);
	}
}<|MERGE_RESOLUTION|>--- conflicted
+++ resolved
@@ -194,14 +194,8 @@
 pub mod tests {
 	use std::collections::HashSet;
 	use primitives::{Blake2Hasher, H256};
-<<<<<<< HEAD
 	use codec::Encode;
-	use trie::{TrieMut, TrieDBMut, PrefixedMemoryDB};
-=======
-	use parity_codec::Encode;
-	use trie::{TrieMut, PrefixedMemoryDB};
-	use trie::trie_types::TrieDBMut;
->>>>>>> 9ede42b1
+	use trie::{TrieMut, PrefixedMemoryDB, trie_types::TrieDBMut};
 	use super::*;
 
 	fn test_db() -> (PrefixedMemoryDB<Blake2Hasher>, H256) {
