// Copyright 2017-2019 Parity Technologies (UK) Ltd.
// This file is part of Substrate.

// Substrate is free software: you can redistribute it and/or modify
// it under the terms of the GNU General Public License as published by
// the Free Software Foundation, either version 3 of the License, or
// (at your option) any later version.

// Substrate is distributed in the hope that it will be useful,
// but WITHOUT ANY WARRANTY; without even the implied warranty of
// MERCHANTABILITY or FITNESS FOR A PARTICULAR PURPOSE.  See the
// GNU General Public License for more details.

// You should have received a copy of the GNU General Public License
// along with Substrate.  If not, see <http://www.gnu.org/licenses/>.

//! Test implementation for Externalities.

use std::{collections::HashMap, any::{Any, TypeId}};
use hash_db::Hasher;
use crate::{
	backend::{InMemory, InMemoryTransaction, Backend}, OverlayedChanges,
	changes_trie::{
		build_changes_trie, InMemoryStorage as ChangesTrieInMemoryStorage,
		BlockNumber as ChangesTrieBlockNumber,
	},
};
use primitives::{
<<<<<<< HEAD
	storage::well_known_keys::{CHANGES_TRIE_CONFIG, CODE, HEAP_PAGES, is_child_storage_key},
	traits::{BareCryptoStorePtr, Externalities}, offchain, child_storage_key::ChildStorageKey,
	child_trie::{KeySpace, NO_CHILD_KEYSPACE, prefixed_keyspace_kv},
=======
	storage::{
		ChildStorageKey,
		well_known_keys::{CHANGES_TRIE_CONFIG, CODE, HEAP_PAGES, is_child_storage_key}
	},
	traits::Externalities, hash::H256, Blake2Hasher,
>>>>>>> b0dce4af
};
use codec::Encode;
use externalities::{Extensions, Extension};

const EXT_NOT_ALLOWED_TO_FAIL: &str = "Externalities not allowed to fail within runtime";

type StorageTuple = (
	HashMap<Vec<u8>, Vec<u8>>,
	HashMap<Vec<u8>, HashMap<Vec<u8>, Vec<u8>>>,
	HashMap<Vec<u8>, Option<KeySpace>>,
);

/// Simple HashMap-based Externalities impl.
pub struct TestExternalities<H: Hasher<Out=H256>=Blake2Hasher, N: ChangesTrieBlockNumber=u64> {
	overlay: OverlayedChanges,
	backend: InMemory<H>,
	changes_trie_storage: ChangesTrieInMemoryStorage<H, N>,
	extensions: Extensions,
}

<<<<<<< HEAD
impl<H: Hasher, N: ChangesTrieBlockNumber> TestExternalities<H, N> {
	// TOOD EMCH delete that when genesis support
	/// Create a new instance of `TestExternalities` with storage.
	pub fn new_todo(storage: StorageTuple2) -> Self {
		Self::new_with_code(&[], (storage.0, storage.1, Default::default()))
	}

=======
impl<H: Hasher<Out=H256>, N: ChangesTrieBlockNumber> TestExternalities<H, N> {
>>>>>>> b0dce4af
	/// Create a new instance of `TestExternalities` with storage.
	pub fn new(storage: StorageTuple) -> Self {
		Self::new_with_code(&[], storage)
	}

	/// Create a new instance of `TestExternalities` with code and storage.
	pub fn new_with_code(code: &[u8], mut storage: StorageTuple) -> Self {
		let mut overlay = OverlayedChanges::default();

		assert!(storage.0.keys().all(|key| !is_child_storage_key(key)));
		assert!(storage.1.keys().all(|key| is_child_storage_key(key)));

		super::set_changes_trie_config(
			&mut overlay,
			storage.0.get(&CHANGES_TRIE_CONFIG.to_vec()).cloned(),
			false,
		).expect("changes trie configuration is correct in test env; qed");

		storage.0.insert(HEAP_PAGES.to_vec(), 8u64.encode());
		storage.0.insert(CODE.to_vec(), code.to_vec());

		let backend: HashMap<_, _> = storage.1.into_iter()
			.map(|(storage_key, map)| (Some(storage_key), map))
			.chain(Some((None, storage.0)).into_iter())
			.collect();

		TestExternalities {
			overlay,
			changes_trie_storage: ChangesTrieInMemoryStorage::new(),
<<<<<<< HEAD
			backend: (backend, storage.2).into(),
			offchain: None,
			keystore: None,
=======
			backend: backend.into(),
			extensions: Default::default(),
>>>>>>> b0dce4af
		}
	}

	/// Insert key/value into backend
	pub fn insert(&mut self, k: Vec<u8>, v: Vec<u8>) {
		self.backend = self.backend.update(InMemoryTransaction {
			storage: vec![(None, k, Some(v))],
			kv: Default::default(),
		});
	}

	/// Insert key/value into ofstate information backend
	pub fn insert_kv(&mut self, k: Vec<u8>, v: Vec<u8>) {
		self.backend = self.backend.update(InMemoryTransaction {
			storage: Default::default(),
			kv: Some((k, Some(v))).into_iter().collect(),
		});
	}

	/// Registers the given extension for this instance.
	pub fn register_extension<E: Any + Extension>(&mut self, ext: E) {
		self.extensions.register(ext);
	}

	/// Get mutable reference to changes trie storage.
	pub fn changes_trie_storage(&mut self) -> &mut ChangesTrieInMemoryStorage<H, N> {
		&mut self.changes_trie_storage
	}

	fn kv_storage(&self, key: &[u8]) -> Result<Option<Vec<u8>>, ()> {
		if let Some(change) = self.overlay.kv_storage(key) {
			return Ok(change.map(Into::into));
		}

		self.backend.kv_storage(key).map_err(|_|())
	}

	fn get_child_keyspace(&self, storage_key: &[u8]) -> Result<Option<KeySpace>, ()> {
		self.kv_storage(&prefixed_keyspace_kv(storage_key))
	}

	/// Return a new backend with all pending value.
	pub fn commit_all(&self) -> InMemory<H> {
		let top = self.overlay.committed.top.clone().into_iter()
			.chain(self.overlay.prospective.top.clone().into_iter())
			.map(|(k, v)| (None, k, v.value));

		let children = self.overlay.committed.children.clone().into_iter()
			.chain(self.overlay.prospective.children.clone().into_iter())
			.flat_map(|(keyspace, map)| {
				map.into_iter()
					.map(|(k, v)| (Some(keyspace.clone()), k, v.value))
					.collect::<Vec<_>>()
			});

		let kv = self.overlay.committed.kv.clone().into_iter()
			.chain(self.overlay.prospective.kv.clone().into_iter());

		self.backend.update(InMemoryTransaction {
			storage: top.chain(children).collect(),
			kv: kv.collect(),
		})
	}

	/// Execute the given closure while `self` is set as externalities.
	///
	/// Returns the result of the given closure.
	pub fn execute_with<R>(&mut self, execute: impl FnOnce() -> R) -> R {
		externalities::set_and_run_with_externalities(self, execute)
	}
}

impl<H: Hasher<Out=H256>, N: ChangesTrieBlockNumber> std::fmt::Debug for TestExternalities<H, N> {
	fn fmt(&self, f: &mut ::std::fmt::Formatter) -> ::std::fmt::Result {
		write!(f, "overlay: {:?}\nbackend: {:?}", self.overlay, self.backend.pairs())
	}
}

impl<H: Hasher<Out=H256>, N: ChangesTrieBlockNumber> PartialEq for TestExternalities<H, N> {
	/// This doesn't test if they are in the same state, only if they contains the
	/// same data at this state
	fn eq(&self, other: &TestExternalities<H, N>) -> bool {
		self.commit_all().eq(&other.commit_all())
	}
}

impl<H: Hasher<Out=H256>, N: ChangesTrieBlockNumber> Default for TestExternalities<H, N> {
	fn default() -> Self { Self::new(Default::default()) }
}

impl<H: Hasher<Out=H256>, N: ChangesTrieBlockNumber> From<StorageTuple> for TestExternalities<H, N> {
	fn from(storage: StorageTuple) -> Self {
		Self::new(storage)
	}
}

<<<<<<< HEAD
// TODO EMCH this is only needed until genesis builds from kv to.
type StorageTuple2 = (HashMap<Vec<u8>, Vec<u8>>, HashMap<Vec<u8>, HashMap<Vec<u8>, Vec<u8>>>);

impl<H: Hasher, N: ChangesTrieBlockNumber> From<StorageTuple2> for TestExternalities<H, N> {
	fn from(storage: StorageTuple2) -> Self {
		Self::new_todo(storage)
	}
}

impl<H, N> Externalities<H> for TestExternalities<H, N> where
	H: Hasher,
=======
impl<H, N> Externalities for TestExternalities<H, N> where
	H: Hasher<Out=H256>,
>>>>>>> b0dce4af
	N: ChangesTrieBlockNumber,
{
	fn storage(&self, key: &[u8]) -> Option<Vec<u8>> {
		self.overlay.storage(key).map(|x| x.map(|x| x.to_vec())).unwrap_or_else(||
			self.backend.storage(key).expect(EXT_NOT_ALLOWED_TO_FAIL))
	}

	fn storage_hash(&self, key: &[u8]) -> Option<H256> {
		self.storage(key).map(|v| H::hash(&v))
	}

	fn original_storage(&self, key: &[u8]) -> Option<Vec<u8>> {
		self.backend.storage(key).expect(EXT_NOT_ALLOWED_TO_FAIL)
	}

	fn original_storage_hash(&self, key: &[u8]) -> Option<H256> {
		self.storage_hash(key)
	}

	fn child_storage(&self, storage_key: ChildStorageKey, key: &[u8]) -> Option<Vec<u8>> {
		self.overlay
			.child_storage(storage_key.as_ref(), key)
			.map(|x| x.map(|x| x.to_vec()))
			.unwrap_or_else(|| self.backend
				.child_storage(storage_key.as_ref(), key)
				.expect(EXT_NOT_ALLOWED_TO_FAIL)
			)
	}

	fn child_storage_hash(&self, storage_key: ChildStorageKey, key: &[u8]) -> Option<H256> {
		self.child_storage(storage_key, key).map(|v| H::hash(&v))
	}

	fn original_child_storage(&self, storage_key: ChildStorageKey, key: &[u8]) -> Option<Vec<u8>> {
		self.backend
			.child_storage(storage_key.as_ref(), key)
			.map(|x| x.map(|x| x.to_vec()))
			.expect(EXT_NOT_ALLOWED_TO_FAIL)
	}

	fn original_child_storage_hash(&self, storage_key: ChildStorageKey, key: &[u8]) -> Option<H256> {
		self.child_storage_hash(storage_key, key)
	}

	fn place_storage(&mut self, key: Vec<u8>, maybe_value: Option<Vec<u8>>) {
		if is_child_storage_key(&key) {
			panic!("Refuse to directly set child storage key");
		}

		self.overlay.set_storage(key, maybe_value);
	}

	fn place_child_storage(
		&mut self,
		storage_key: ChildStorageKey,
		key: Vec<u8>,
		value: Option<Vec<u8>>,
	) {
		self.overlay.set_child_storage(storage_key.into_owned(), key, value);
	}

	fn kill_child_storage(&mut self, storage_key: ChildStorageKey) {
		let backend = &self.backend;
		let overlay = &mut self.overlay;

		overlay.clear_child_storage(storage_key.as_ref());
		backend.for_keys_in_child_storage(storage_key.as_ref(), |key| {
			overlay.set_child_storage(storage_key.as_ref().to_vec(), key.to_vec(), None);
		});
	}

	fn clear_prefix(&mut self, prefix: &[u8]) {
		if is_child_storage_key(prefix) {
			panic!("Refuse to directly clear prefix that is part of child storage key");
		}

		self.overlay.clear_prefix(prefix);

		let backend = &self.backend;
		let overlay = &mut self.overlay;
		backend.for_keys_with_prefix(prefix, |key| {
			overlay.set_storage(key.to_vec(), None);
		});
	}

	fn clear_child_prefix(&mut self, storage_key: ChildStorageKey, prefix: &[u8]) {
		self.overlay.clear_child_prefix(storage_key.as_ref(), prefix);

		let backend = &self.backend;
		let overlay = &mut self.overlay;
		backend.for_child_keys_with_prefix(storage_key.as_ref(), prefix, |key| {
			overlay.set_child_storage(storage_key.as_ref().to_vec(), key.to_vec(), None);
		});
	}

	fn chain_id(&self) -> u64 { 42 }

	fn storage_root(&mut self) -> H256 {
		let child_storage_keys =
			self.overlay.prospective.children.keys()
				.chain(self.overlay.committed.children.keys());

		let child_delta_iter = child_storage_keys.map(|storage_key|
			(storage_key.clone(), self.overlay.committed.children.get(storage_key)
				.into_iter()
				.flat_map(|map| map.iter().map(|(k, v)| (k.clone(), v.value.clone())))
				.chain(self.overlay.prospective.children.get(storage_key)
					.into_iter()
					.flat_map(|map| map.iter().map(|(k, v)| (k.clone(), v.value.clone()))))));


		// compute and memoize
		let delta = self.overlay.committed.top.iter().map(|(k, v)| (k.clone(), v.value.clone()))
			.chain(self.overlay.prospective.top.iter().map(|(k, v)| (k.clone(), v.value.clone())));

		// transaction not used afterward, so not using kv.
		self.backend.full_storage_root(delta, child_delta_iter, None)
			.expect(EXT_NOT_ALLOWED_TO_FAIL).0

	}

	fn child_storage_root(&mut self, storage_key: ChildStorageKey) -> Vec<u8> {
		let storage_key = storage_key.as_ref();

		let (root, is_empty, _) = {
			let delta = self.overlay.committed.children.get(storage_key)
				.into_iter()
				.flat_map(|map| map.clone().into_iter().map(|(k, v)| (k, v.value)))
				.chain(self.overlay.prospective.children.get(storage_key)
						.into_iter()
						.flat_map(|map| map.clone().into_iter().map(|(k, v)| (k, v.value))));

			let keyspace = match self.get_child_keyspace(storage_key) {
				Ok(Some(keyspace)) => keyspace,
				// no transaction produced, can default when new trie
				_ => NO_CHILD_KEYSPACE.to_vec(),
			};
			self.backend.child_storage_root(storage_key, &keyspace, delta)
		};
		if is_empty {
			self.overlay.set_storage(storage_key.into(), None);
		} else {
			self.overlay.set_storage(storage_key.into(), Some(root.clone()));
		}
		root
	}

	fn storage_changes_root(&mut self, parent: H256) -> Result<Option<H256>, ()> {
		Ok(build_changes_trie::<_, _, H, N>(
			&self.backend,
			Some(&self.changes_trie_storage),
			&self.overlay,
			parent,
		)?.map(|(_, root, _)| root))
	}
}

impl<H, N> externalities::ExtensionStore for TestExternalities<H, N> where
	H: Hasher<Out=H256>,
	N: ChangesTrieBlockNumber,
{
	fn extension_by_type_id(&mut self, type_id: TypeId) -> Option<&mut dyn Any> {
		self.extensions.get_mut(type_id)
	}
}

#[cfg(test)]
mod tests {
	use super::*;
	use primitives::{Blake2Hasher, H256};
	use hex_literal::hex;

	#[test]
	fn commit_should_work() {
		let mut ext = TestExternalities::<Blake2Hasher, u64>::default();
		ext.set_storage(b"doe".to_vec(), b"reindeer".to_vec());
		ext.set_storage(b"dog".to_vec(), b"puppy".to_vec());
		ext.set_storage(b"dogglesworth".to_vec(), b"cat".to_vec());
		const ROOT: [u8; 32] = hex!("2a340d3dfd52f5992c6b117e9e45f479e6da5afffafeb26ab619cf137a95aeb8");
		assert_eq!(ext.storage_root(), H256::from(ROOT));
	}

	#[test]
	fn set_and_retrieve_code() {
		let mut ext = TestExternalities::<Blake2Hasher, u64>::default();

		let code = vec![1, 2, 3];
		ext.set_storage(CODE.to_vec(), code.clone());

		assert_eq!(&ext.storage(CODE).unwrap(), &code);
	}
}<|MERGE_RESOLUTION|>--- conflicted
+++ resolved
@@ -26,17 +26,12 @@
 	},
 };
 use primitives::{
-<<<<<<< HEAD
-	storage::well_known_keys::{CHANGES_TRIE_CONFIG, CODE, HEAP_PAGES, is_child_storage_key},
-	traits::{BareCryptoStorePtr, Externalities}, offchain, child_storage_key::ChildStorageKey,
-	child_trie::{KeySpace, NO_CHILD_KEYSPACE, prefixed_keyspace_kv},
-=======
 	storage::{
 		ChildStorageKey,
 		well_known_keys::{CHANGES_TRIE_CONFIG, CODE, HEAP_PAGES, is_child_storage_key}
 	},
 	traits::Externalities, hash::H256, Blake2Hasher,
->>>>>>> b0dce4af
+	child_trie::{KeySpace, NO_CHILD_KEYSPACE, prefixed_keyspace_kv},
 };
 use codec::Encode;
 use externalities::{Extensions, Extension};
@@ -57,17 +52,13 @@
 	extensions: Extensions,
 }
 
-<<<<<<< HEAD
-impl<H: Hasher, N: ChangesTrieBlockNumber> TestExternalities<H, N> {
+impl<H: Hasher<Out=H256>, N: ChangesTrieBlockNumber> TestExternalities<H, N> {
 	// TOOD EMCH delete that when genesis support
 	/// Create a new instance of `TestExternalities` with storage.
 	pub fn new_todo(storage: StorageTuple2) -> Self {
 		Self::new_with_code(&[], (storage.0, storage.1, Default::default()))
 	}
 
-=======
-impl<H: Hasher<Out=H256>, N: ChangesTrieBlockNumber> TestExternalities<H, N> {
->>>>>>> b0dce4af
 	/// Create a new instance of `TestExternalities` with storage.
 	pub fn new(storage: StorageTuple) -> Self {
 		Self::new_with_code(&[], storage)
@@ -97,14 +88,8 @@
 		TestExternalities {
 			overlay,
 			changes_trie_storage: ChangesTrieInMemoryStorage::new(),
-<<<<<<< HEAD
 			backend: (backend, storage.2).into(),
-			offchain: None,
-			keystore: None,
-=======
-			backend: backend.into(),
 			extensions: Default::default(),
->>>>>>> b0dce4af
 		}
 	}
 
@@ -201,22 +186,17 @@
 	}
 }
 
-<<<<<<< HEAD
 // TODO EMCH this is only needed until genesis builds from kv to.
 type StorageTuple2 = (HashMap<Vec<u8>, Vec<u8>>, HashMap<Vec<u8>, HashMap<Vec<u8>, Vec<u8>>>);
 
-impl<H: Hasher, N: ChangesTrieBlockNumber> From<StorageTuple2> for TestExternalities<H, N> {
+impl<H: Hasher<Out=H256>, N: ChangesTrieBlockNumber> From<StorageTuple2> for TestExternalities<H, N> {
 	fn from(storage: StorageTuple2) -> Self {
 		Self::new_todo(storage)
 	}
 }
 
-impl<H, N> Externalities<H> for TestExternalities<H, N> where
-	H: Hasher,
-=======
 impl<H, N> Externalities for TestExternalities<H, N> where
 	H: Hasher<Out=H256>,
->>>>>>> b0dce4af
 	N: ChangesTrieBlockNumber,
 {
 	fn storage(&self, key: &[u8]) -> Option<Vec<u8>> {
