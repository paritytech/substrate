// Copyright 2017-2019 Parity Technologies (UK) Ltd.
// This file is part of Substrate.

// Substrate is free software: you can redistribute it and/or modify
// it under the terms of the GNU General Public License as published by
// the Free Software Foundation, either version 3 of the License, or
// (at your option) any later version.

// Substrate is distributed in the hope that it will be useful,
// but WITHOUT ANY WARRANTY; without even the implied warranty of
// MERCHANTABILITY or FITNESS FOR A PARTICULAR PURPOSE.  See the
// GNU General Public License for more details.

// You should have received a copy of the GNU General Public License
// along with Substrate.  If not, see <http://www.gnu.org/licenses/>.

//! Proving state machine backend.

use std::{cell::RefCell, rc::Rc};
use log::debug;
use hash_db::Hasher;
use hash_db::HashDB;
use trie::{
	MemoryDB, PrefixedMemoryDB, TrieError, Recorder,
	read_trie_value_with, read_child_trie_value_with, record_all_keys
};
use crate::trie_backend::TrieBackend;
use crate::trie_backend_essence::{Ephemeral, TrieBackendEssence, TrieBackendStorage};
use crate::{Error, ExecutionError, Backend};
use primitives::subtrie::SubTrie;

/// Patricia trie-based backend essence which also tracks all touched storage trie values.
/// These can be sent to remote node and used as a proof of execution.
pub struct ProvingBackendEssence<'a, S: 'a + TrieBackendStorage<H>, H: 'a + Hasher> {
	pub(crate) backend: &'a TrieBackendEssence<S, H>,
	pub(crate) proof_recorder: &'a mut Recorder<H::Out>,
}

impl<'a, S, H> ProvingBackendEssence<'a, S, H>
	where
		S: TrieBackendStorage<H>,
		H: Hasher,
{
	pub fn storage(&mut self, key: &[u8]) -> Result<Option<Vec<u8>>, String> {
		let mut read_overlay = S::Overlay::default();
		let eph = Ephemeral::new(
			self.backend.backend_storage(),
			&mut read_overlay,
		);

		let map_e = |e| format!("Trie lookup error: {}", e);

		read_trie_value_with::<H, _, Ephemeral<S, H>>(&eph, self.backend.root(), key, &mut *self.proof_recorder).map_err(map_e)
	}

	pub fn child_storage(&mut self, subtrie: &SubTrie, key: &[u8]) -> Result<Option<Vec<u8>>, String> {
		let mut read_overlay = S::Overlay::default();
		let eph = Ephemeral::new(
			self.backend.backend_storage(),
			&mut read_overlay,
		);

		let map_e = |e| format!("Trie lookup error: {}", e);

		read_child_trie_value_with(subtrie, &eph, key, &mut *self.proof_recorder).map_err(map_e)
	}

	pub fn record_all_keys(&mut self) {
		let mut read_overlay = S::Overlay::default();
		let eph = Ephemeral::new(
			self.backend.backend_storage(),
			&mut read_overlay,
		);

		let mut iter = move || -> Result<(), Box<TrieError<H::Out>>> {
			let root = self.backend.root();
			record_all_keys::<H, _>(&eph, root, &mut *self.proof_recorder)
		};

		if let Err(e) = iter() {
			debug!(target: "trie", "Error while recording all keys: {}", e);
		}
	}
}

/// Patricia trie-based backend which also tracks all touched storage trie values.
/// These can be sent to remote node and used as a proof of execution.
pub struct ProvingBackend<'a, S: 'a + TrieBackendStorage<H>, H: 'a + Hasher> {
	backend: &'a TrieBackend<S, H>,
	proof_recorder: Rc<RefCell<Recorder<H::Out>>>,
}

impl<'a, S: 'a + TrieBackendStorage<H>, H: 'a + Hasher> ProvingBackend<'a, S, H> {
	/// Create new proving backend.
	pub fn new(backend: &'a TrieBackend<S, H>) -> Self {
		ProvingBackend {
			backend,
			proof_recorder: Rc::new(RefCell::new(Recorder::new())),
		}
	}

	/// Create new proving backend with the given recorder.
	pub fn new_with_recorder(
		backend: &'a TrieBackend<S, H>,
		proof_recorder: Rc<RefCell<Recorder<H::Out>>>,
	) -> Self {
		ProvingBackend {
			backend,
			proof_recorder,
		}
	}

	/// Consume the backend, extracting the gathered proof in lexicographical order
	/// by value.
	pub fn extract_proof(self) -> Vec<Vec<u8>> {
		self.proof_recorder
			.borrow_mut()
			.drain()
			.into_iter()
			.map(|n| n.data.to_vec())
			.collect()
	}
}

impl<'a, S, H> Backend<H> for ProvingBackend<'a, S, H>
	where
		S: 'a + TrieBackendStorage<H>,
		H: 'a + Hasher,
		H::Out: Ord,
{
	type Error = String;
	type Transaction = S::Overlay;
	type TrieBackendStorage = PrefixedMemoryDB<H>;

	fn storage(&self, key: &[u8]) -> Result<Option<Vec<u8>>, Self::Error> {
		ProvingBackendEssence {
			backend: self.backend.essence(),
			proof_recorder: &mut *self.proof_recorder.try_borrow_mut()
				.expect("only fails when already borrowed; storage() is non-reentrant; qed"),
		}.storage(key)
	}

	fn child_storage(&self, subtrie: &SubTrie, key: &[u8]) -> Result<Option<Vec<u8>>, Self::Error> {
		ProvingBackendEssence {
			backend: self.backend.essence(),
			proof_recorder: &mut *self.proof_recorder.try_borrow_mut()
				.expect("only fails when already borrowed; child_storage() is non-reentrant; qed"),
		}.child_storage(subtrie, key)
	}

	fn for_keys_in_child_storage<F: FnMut(&[u8])>(&self, subtrie: &SubTrie, f: F) {
		self.backend.for_keys_in_child_storage(subtrie, f)
	}

	fn for_keys_with_prefix<F: FnMut(&[u8])>(&self, prefix: &[u8], f: F) {
		self.backend.for_keys_with_prefix(prefix, f)
	}

	fn pairs(&self) -> Vec<(Vec<u8>, Vec<u8>)> {
		self.backend.pairs()
	}

	fn keys(&self, prefix: &Vec<u8>) -> Vec<Vec<u8>> {
		self.backend.keys(prefix)
	}

	fn storage_root<I>(&self, delta: I) -> (H::Out, Self::Transaction)
		where I: IntoIterator<Item=(Vec<u8>, Option<Vec<u8>>)>
	{
		self.backend.storage_root(delta)
	}

	fn full_storage_root<I>(&self, delta: I) -> (H::Out, Self::Transaction)
		where I: IntoIterator<Item=(Vec<u8>, Option<Vec<u8>>)>
	{
		self.backend.full_storage_root(delta)
	}

	fn child_storage_root<I>(&self, subtrie: &SubTrie, delta: I) -> (Vec<u8>, bool, Self::Transaction)
	where
		I: IntoIterator<Item=(Vec<u8>, Option<Vec<u8>>)>,
		H::Out: Ord
	{
		self.backend.child_storage_root(subtrie, delta)
	}

	fn try_into_trie_backend(self) -> Option<TrieBackend<Self::TrieBackendStorage, H>> {
		None
	}
}

/// Create proof check backend.
pub fn create_proof_check_backend<H>(
	root: H::Out,
	proof: Vec<Vec<u8>>
) -> Result<TrieBackend<MemoryDB<H>, H>, Box<Error>>
where
	H: Hasher,
{
	let db = create_proof_check_backend_storage(proof);

	if !db.contains(&root, &[]) {
		return Err(Box::new(ExecutionError::InvalidProof) as Box<Error>);
	}

	Ok(TrieBackend::new(db, root))
}

/// Create in-memory storage of proof check backend.
pub fn create_proof_check_backend_storage<H>(
	proof: Vec<Vec<u8>>
) -> MemoryDB<H>
where
	H: Hasher,
{
	let mut db = MemoryDB::default();
	for item in proof {
		db.insert(&[], &item);
	}
	db
}

#[cfg(test)]
mod tests {
	use crate::backend::{InMemory};
	use crate::trie_backend::tests::test_trie;
	use super::*;
	use primitives::{Blake2Hasher};
	use crate::ChildStorageKey;

	fn test_proving<'a>(trie_backend: &'a TrieBackend<PrefixedMemoryDB<Blake2Hasher>, Blake2Hasher>) -> ProvingBackend<'a, PrefixedMemoryDB<Blake2Hasher>, Blake2Hasher> {
		ProvingBackend::new(trie_backend)
	}

	#[test]
	fn proof_is_empty_until_value_is_read() {
		let trie_backend = test_trie();
		assert!(test_proving(&trie_backend).extract_proof().is_empty());
	}

	#[test]
	fn proof_is_non_empty_after_value_is_read() {
		let trie_backend = test_trie();
		let backend = test_proving(&trie_backend);
		assert_eq!(backend.storage(b"key").unwrap(), Some(b"value".to_vec()));
		assert!(!backend.extract_proof().is_empty());
	}

	#[test]
	fn proof_is_invalid_when_does_not_contains_root() {
		use primitives::H256;
		assert!(create_proof_check_backend::<Blake2Hasher>(H256::from_low_u64_be(1), vec![]).is_err());
	}

	#[test]
	fn passes_throgh_backend_calls() {
		let trie_backend = test_trie();
		let proving_backend = test_proving(&trie_backend);
		assert_eq!(trie_backend.storage(b"key").unwrap(), proving_backend.storage(b"key").unwrap());
		assert_eq!(trie_backend.pairs(), proving_backend.pairs());

		let (trie_root, mut trie_mdb) = trie_backend.storage_root(::std::iter::empty());
		let (proving_root, mut proving_mdb) = proving_backend.storage_root(::std::iter::empty());
		assert_eq!(trie_root, proving_root);
		assert_eq!(trie_mdb.drain(), proving_mdb.drain());
	}

	#[test]
	fn proof_recorded_and_checked() {
		let contents = (0..64).map(|i| (None, vec![i], Some(vec![i]))).collect::<Vec<_>>();
		let in_memory = InMemory::<Blake2Hasher>::default();
		let in_memory = in_memory.update(contents);
		let in_memory_root = in_memory.storage_root(::std::iter::empty()).0;
		(0..64).for_each(|i| assert_eq!(in_memory.storage(&[i]).unwrap().unwrap(), vec![i]));

		let trie = in_memory.try_into_trie_backend().unwrap();
		let trie_root = trie.storage_root(::std::iter::empty()).0;
		assert_eq!(in_memory_root, trie_root);
		(0..64).for_each(|i| assert_eq!(trie.storage(&[i]).unwrap().unwrap(), vec![i]));

		let proving = ProvingBackend::new(&trie);
		assert_eq!(proving.storage(&[42]).unwrap().unwrap(), vec![42]);

		let proof = proving.extract_proof();

		let proof_check = create_proof_check_backend::<Blake2Hasher>(in_memory_root.into(), proof).unwrap();
		assert_eq!(proof_check.storage(&[42]).unwrap().unwrap(), vec![42]);
	}

	#[test]
	fn proof_recorded_and_checked_with_child() {
<<<<<<< HEAD
		let subtrie1 = SubTrie::new(b"subks1".to_vec(), b"sub1");
		let subtrie2 = SubTrie::new(b"subks2".to_vec(), b"sub2");
		let contents = (0..64).map(|i| (None, vec![i], Some(vec![i])))
			.chain((28..65).map(|i| (Some(subtrie1.clone()), vec![i], Some(vec![i]))))
			.chain((10..15).map(|i| (Some(subtrie2.clone()), vec![i], Some(vec![i]))))
			.collect::<Vec<_>>();
		let in_memory = InMemory::<Blake2Hasher>::default();
		let in_memory = in_memory.update(contents);
		let in_memory_root = in_memory.full_storage_root(::std::iter::empty()).0;
		(0..64).for_each(|i| assert_eq!(in_memory.storage(&[i]).unwrap().unwrap(), vec![i]));
		(28..65).for_each(|i| assert_eq!(in_memory.child_storage(&subtrie1, &[i]).unwrap().unwrap(), vec![i]));
		(10..15).for_each(|i| assert_eq!(in_memory.child_storage(&subtrie2, &[i]).unwrap().unwrap(), vec![i]));
=======
		let subtrie1 = ChildStorageKey::<Blake2Hasher>::from_slice(
			b":child_storage:default:sub1"
		).unwrap();
		let subtrie2 = ChildStorageKey::<Blake2Hasher>::from_slice(
			b":child_storage:default:sub2"
		).unwrap();
		let own1 = subtrie1.into_owned();
		let own2 = subtrie2.into_owned();
		let contents = (0..64).map(|i| (None, vec![i], Some(vec![i])))
			.chain((28..65).map(|i| (Some(own1.clone()), vec![i], Some(vec![i]))))
			.chain((10..15).map(|i| (Some(own2.clone()), vec![i], Some(vec![i]))))
			.collect::<Vec<_>>();
		let in_memory = InMemory::<Blake2Hasher>::default();
		let in_memory = in_memory.update(contents);
		let in_memory_root = in_memory.full_storage_root::<_, Vec<_>, _>(
			::std::iter::empty(),
      in_memory.child_storage_keys().map(|k|(k.to_vec(), Vec::new()))
		).0;
		(0..64).for_each(|i| assert_eq!(
			in_memory.storage(&[i]).unwrap().unwrap(),
			vec![i]
		));
		(28..65).for_each(|i| assert_eq!(
			in_memory.child_storage(&own1[..], &[i]).unwrap().unwrap(),
			vec![i]
		));
		(10..15).for_each(|i| assert_eq!(
			in_memory.child_storage(&own2[..], &[i]).unwrap().unwrap(),
			vec![i]
		));
>>>>>>> e74463fe

		let trie = in_memory.try_into_trie_backend().unwrap();
		let trie_root = trie.storage_root(::std::iter::empty()).0;
		assert_eq!(in_memory_root, trie_root);
<<<<<<< HEAD
		(0..64).for_each(|i| assert_eq!(trie.storage(&[i]).unwrap().unwrap(), vec![i]));
=======
		(0..64).for_each(|i| assert_eq!(
			trie.storage(&[i]).unwrap().unwrap(),
			vec![i]
		));
>>>>>>> e74463fe

		let proving = ProvingBackend::new(&trie);
		assert_eq!(proving.storage(&[42]).unwrap().unwrap(), vec![42]);

		let proof = proving.extract_proof();

<<<<<<< HEAD
		let proof_check = create_proof_check_backend::<Blake2Hasher>(in_memory_root.into(), proof).unwrap();
		assert!(proof_check.storage(&[0]).is_err());
		assert_eq!(proof_check.storage(&[42]).unwrap().unwrap(), vec![42]);
		// note that it is include in root because close (same with value 64 missing)
=======
		let proof_check = create_proof_check_backend::<Blake2Hasher>(
			in_memory_root.into(),
			proof
		).unwrap();
		assert!(proof_check.storage(&[0]).is_err());
		assert_eq!(proof_check.storage(&[42]).unwrap().unwrap(), vec![42]);
		// note that it is include in root because proof close
>>>>>>> e74463fe
		assert_eq!(proof_check.storage(&[41]).unwrap().unwrap(), vec![41]);
		assert_eq!(proof_check.storage(&[64]).unwrap(), None);

		let proving = ProvingBackend::new(&trie);
<<<<<<< HEAD
		let subtrie1 = proving.child_trie(b"sub1").unwrap().unwrap();
		assert_eq!(proving.child_storage(&subtrie1, &[64]), Ok(Some(vec![64])));

		let proof = proving.extract_proof();
		let proof_check = create_proof_check_backend::<Blake2Hasher>(in_memory_root.into(), proof).unwrap();
		let subtrie1 = proof_check.child_trie(b"sub1").unwrap().unwrap();
		assert_eq!(proof_check.child_storage(&subtrie1, &[64]).unwrap().unwrap(), vec![64]);
=======
		assert_eq!(proving.child_storage(&own1[..], &[64]), Ok(Some(vec![64])));

		let proof = proving.extract_proof();
		let proof_check = create_proof_check_backend::<Blake2Hasher>(
			in_memory_root.into(),
			proof
		).unwrap();
		assert_eq!(
			proof_check.child_storage(&own1[..], &[64]).unwrap().unwrap(),
			vec![64]
		);
>>>>>>> e74463fe
	}

}<|MERGE_RESOLUTION|>--- conflicted
+++ resolved
@@ -27,7 +27,7 @@
 use crate::trie_backend::TrieBackend;
 use crate::trie_backend_essence::{Ephemeral, TrieBackendEssence, TrieBackendStorage};
 use crate::{Error, ExecutionError, Backend};
-use primitives::subtrie::SubTrie;
+use primitives::subtrie::{SubTrie, SubTrieNodeRef};
 
 /// Patricia trie-based backend essence which also tracks all touched storage trie values.
 /// These can be sent to remote node and used as a proof of execution.
@@ -53,7 +53,7 @@
 		read_trie_value_with::<H, _, Ephemeral<S, H>>(&eph, self.backend.root(), key, &mut *self.proof_recorder).map_err(map_e)
 	}
 
-	pub fn child_storage(&mut self, subtrie: &SubTrie, key: &[u8]) -> Result<Option<Vec<u8>>, String> {
+	pub fn child_storage(&mut self, subtrie: SubTrieNodeRef, key: &[u8]) -> Result<Option<Vec<u8>>, String> {
 		let mut read_overlay = S::Overlay::default();
 		let eph = Ephemeral::new(
 			self.backend.backend_storage(),
@@ -140,7 +140,7 @@
 		}.storage(key)
 	}
 
-	fn child_storage(&self, subtrie: &SubTrie, key: &[u8]) -> Result<Option<Vec<u8>>, Self::Error> {
+	fn child_storage(&self, subtrie: SubTrieNodeRef, key: &[u8]) -> Result<Option<Vec<u8>>, Self::Error> {
 		ProvingBackendEssence {
 			backend: self.backend.essence(),
 			proof_recorder: &mut *self.proof_recorder.try_borrow_mut()
@@ -148,7 +148,7 @@
 		}.child_storage(subtrie, key)
 	}
 
-	fn for_keys_in_child_storage<F: FnMut(&[u8])>(&self, subtrie: &SubTrie, f: F) {
+	fn for_keys_in_child_storage<F: FnMut(&[u8])>(&self, subtrie: SubTrieNodeRef, f: F) {
 		self.backend.for_keys_in_child_storage(subtrie, f)
 	}
 
@@ -168,12 +168,6 @@
 		where I: IntoIterator<Item=(Vec<u8>, Option<Vec<u8>>)>
 	{
 		self.backend.storage_root(delta)
-	}
-
-	fn full_storage_root<I>(&self, delta: I) -> (H::Out, Self::Transaction)
-		where I: IntoIterator<Item=(Vec<u8>, Option<Vec<u8>>)>
-	{
-		self.backend.full_storage_root(delta)
 	}
 
 	fn child_storage_root<I>(&self, subtrie: &SubTrie, delta: I) -> (Vec<u8>, bool, Self::Transaction)
@@ -289,7 +283,6 @@
 
 	#[test]
 	fn proof_recorded_and_checked_with_child() {
-<<<<<<< HEAD
 		let subtrie1 = SubTrie::new(b"subks1".to_vec(), b"sub1");
 		let subtrie2 = SubTrie::new(b"subks2".to_vec(), b"sub2");
 		let contents = (0..64).map(|i| (None, vec![i], Some(vec![i])))
@@ -298,66 +291,36 @@
 			.collect::<Vec<_>>();
 		let in_memory = InMemory::<Blake2Hasher>::default();
 		let in_memory = in_memory.update(contents);
-		let in_memory_root = in_memory.full_storage_root(::std::iter::empty()).0;
-		(0..64).for_each(|i| assert_eq!(in_memory.storage(&[i]).unwrap().unwrap(), vec![i]));
-		(28..65).for_each(|i| assert_eq!(in_memory.child_storage(&subtrie1, &[i]).unwrap().unwrap(), vec![i]));
-		(10..15).for_each(|i| assert_eq!(in_memory.child_storage(&subtrie2, &[i]).unwrap().unwrap(), vec![i]));
-=======
-		let subtrie1 = ChildStorageKey::<Blake2Hasher>::from_slice(
-			b":child_storage:default:sub1"
-		).unwrap();
-		let subtrie2 = ChildStorageKey::<Blake2Hasher>::from_slice(
-			b":child_storage:default:sub2"
-		).unwrap();
-		let own1 = subtrie1.into_owned();
-		let own2 = subtrie2.into_owned();
-		let contents = (0..64).map(|i| (None, vec![i], Some(vec![i])))
-			.chain((28..65).map(|i| (Some(own1.clone()), vec![i], Some(vec![i]))))
-			.chain((10..15).map(|i| (Some(own2.clone()), vec![i], Some(vec![i]))))
-			.collect::<Vec<_>>();
-		let in_memory = InMemory::<Blake2Hasher>::default();
-		let in_memory = in_memory.update(contents);
-		let in_memory_root = in_memory.full_storage_root::<_, Vec<_>, _>(
+		let in_memory_root = in_memory.full_storage_root::<_, Vec<_>, _, _>(
 			::std::iter::empty(),
-      in_memory.child_storage_keys().map(|k|(k.to_vec(), Vec::new()))
+			in_memory.child_storage_subtrie().map(|k|(k, Vec::new()))
 		).0;
 		(0..64).for_each(|i| assert_eq!(
 			in_memory.storage(&[i]).unwrap().unwrap(),
 			vec![i]
 		));
 		(28..65).for_each(|i| assert_eq!(
-			in_memory.child_storage(&own1[..], &[i]).unwrap().unwrap(),
+			in_memory.child_storage(subtrie1.node_ref(), &[i]).unwrap().unwrap(),
 			vec![i]
 		));
 		(10..15).for_each(|i| assert_eq!(
-			in_memory.child_storage(&own2[..], &[i]).unwrap().unwrap(),
+			in_memory.child_storage(subtrie2.node_ref(), &[i]).unwrap().unwrap(),
 			vec![i]
 		));
->>>>>>> e74463fe
 
 		let trie = in_memory.try_into_trie_backend().unwrap();
 		let trie_root = trie.storage_root(::std::iter::empty()).0;
 		assert_eq!(in_memory_root, trie_root);
-<<<<<<< HEAD
-		(0..64).for_each(|i| assert_eq!(trie.storage(&[i]).unwrap().unwrap(), vec![i]));
-=======
 		(0..64).for_each(|i| assert_eq!(
 			trie.storage(&[i]).unwrap().unwrap(),
 			vec![i]
 		));
->>>>>>> e74463fe
 
 		let proving = ProvingBackend::new(&trie);
 		assert_eq!(proving.storage(&[42]).unwrap().unwrap(), vec![42]);
 
 		let proof = proving.extract_proof();
 
-<<<<<<< HEAD
-		let proof_check = create_proof_check_backend::<Blake2Hasher>(in_memory_root.into(), proof).unwrap();
-		assert!(proof_check.storage(&[0]).is_err());
-		assert_eq!(proof_check.storage(&[42]).unwrap().unwrap(), vec![42]);
-		// note that it is include in root because close (same with value 64 missing)
-=======
 		let proof_check = create_proof_check_backend::<Blake2Hasher>(
 			in_memory_root.into(),
 			proof
@@ -365,32 +328,23 @@
 		assert!(proof_check.storage(&[0]).is_err());
 		assert_eq!(proof_check.storage(&[42]).unwrap().unwrap(), vec![42]);
 		// note that it is include in root because proof close
->>>>>>> e74463fe
 		assert_eq!(proof_check.storage(&[41]).unwrap().unwrap(), vec![41]);
 		assert_eq!(proof_check.storage(&[64]).unwrap(), None);
 
 		let proving = ProvingBackend::new(&trie);
-<<<<<<< HEAD
 		let subtrie1 = proving.child_trie(b"sub1").unwrap().unwrap();
-		assert_eq!(proving.child_storage(&subtrie1, &[64]), Ok(Some(vec![64])));
-
-		let proof = proving.extract_proof();
-		let proof_check = create_proof_check_backend::<Blake2Hasher>(in_memory_root.into(), proof).unwrap();
-		let subtrie1 = proof_check.child_trie(b"sub1").unwrap().unwrap();
-		assert_eq!(proof_check.child_storage(&subtrie1, &[64]).unwrap().unwrap(), vec![64]);
-=======
-		assert_eq!(proving.child_storage(&own1[..], &[64]), Ok(Some(vec![64])));
+		assert_eq!(proving.child_storage(subtrie1.node_ref(), &[64]), Ok(Some(vec![64])));
 
 		let proof = proving.extract_proof();
 		let proof_check = create_proof_check_backend::<Blake2Hasher>(
 			in_memory_root.into(),
 			proof
 		).unwrap();
+		let subtrie1 = proof_check.child_trie(b"sub1").unwrap().unwrap();
 		assert_eq!(
-			proof_check.child_storage(&own1[..], &[64]).unwrap().unwrap(),
+			proof_check.child_storage(subtrie1.node_ref(), &[64]).unwrap().unwrap(),
 			vec![64]
 		);
->>>>>>> e74463fe
 	}
 
 }