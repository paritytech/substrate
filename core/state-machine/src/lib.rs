// Copyright 2017-2019 Parity Technologies (UK) Ltd.
// This file is part of Substrate.

// Substrate is free software: you can redistribute it and/or modify
// it under the terms of the GNU General Public License as published by
// the Free Software Foundation, either version 3 of the License, or
// (at your option) any later version.

// Substrate is distributed in the hope that it will be useful,
// but WITHOUT ANY WARRANTY; without even the implied warranty of
// MERCHANTABILITY or FITNESS FOR A PARTICULAR PURPOSE.  See the
// GNU General Public License for more details.

// You should have received a copy of the GNU General Public License
// along with Substrate.  If not, see <http://www.gnu.org/licenses/>.

//! Substrate state machine implementation.

#![warn(missing_docs)]

use std::{fmt, panic::UnwindSafe, result, marker::PhantomData};
use log::warn;
use hash_db::Hasher;
use codec::{Decode, Encode};
use primitives::{
	storage::well_known_keys, NativeOrEncoded, NeverNativeValue, offchain,
<<<<<<< HEAD
	child_trie::{ChildTrie, ChildTrieReadRef},
=======
	traits::BareCryptoStorePtr,
>>>>>>> 27cb884a
};

pub mod backend;
mod changes_trie;
mod ext;
mod testing;
mod basic;
mod overlayed_changes;
mod proving_backend;
mod trie_backend;
mod trie_backend_essence;

use overlayed_changes::{OverlayedChangeSet, OverlayedValueResult};
pub use trie::{TrieMut, DBValue, MemoryDB, Recorder as ProofRecorder};
pub use trie::trie_types::{Layout, TrieDBMut};
pub use testing::TestExternalities;
pub use basic::BasicExternalities;
pub use ext::Ext;
pub use backend::Backend;
pub use changes_trie::{
	AnchorBlockId as ChangesTrieAnchorBlockId,
	Storage as ChangesTrieStorage,
	RootsStorage as ChangesTrieRootsStorage,
	InMemoryStorage as InMemoryChangesTrieStorage,
	key_changes, key_changes_proof, key_changes_proof_check,
	prune as prune_changes_tries,
	oldest_non_pruned_trie as oldest_non_pruned_changes_trie
};
pub use overlayed_changes::OverlayedChanges;
pub use proving_backend::{
	create_proof_check_backend, create_proof_check_backend_storage,
	ProvingBackend,
};
pub use trie_backend_essence::{TrieBackendStorage, Storage};
pub use trie_backend::TrieBackend;

<<<<<<< HEAD
=======

/// A wrapper around a child storage key.
///
/// This wrapper ensures that the child storage key is correct and properly used. It is
/// impossible to create an instance of this struct without providing a correct `storage_key`.
pub struct ChildStorageKey<'a, H: Hasher> {
	storage_key: Cow<'a, [u8]>,
	_hasher: PhantomData<H>,
}

impl<'a, H: Hasher> ChildStorageKey<'a, H> {
	fn new(storage_key: Cow<'a, [u8]>) -> Option<Self> {
		if !trie::is_child_trie_key_valid::<Layout<H>>(&storage_key) {
			return None;
		}

		Some(ChildStorageKey {
			storage_key,
			_hasher: PhantomData,
		})
	}

	/// Create a new `ChildStorageKey` from a vector.
	///
	/// `storage_key` has should start with `:child_storage:default:`
	/// See `is_child_trie_key_valid` for more details.
	pub fn from_vec(key: Vec<u8>) -> Option<Self> {
		Self::new(Cow::Owned(key))
	}

	/// Create a new `ChildStorageKey` from a slice.
	///
	/// `storage_key` has should start with `:child_storage:default:`
	/// See `is_child_trie_key_valid` for more details.
	pub fn from_slice(key: &'a [u8]) -> Option<Self> {
		Self::new(Cow::Borrowed(key))
	}

	/// Get access to the byte representation of the storage key.
	///
	/// This key is guaranteed to be correct.
	pub fn as_ref(&self) -> &[u8] {
		&*self.storage_key
	}

	/// Destruct this instance into an owned vector that represents the storage key.
	///
	/// This key is guaranteed to be correct.
	pub fn into_owned(self) -> Vec<u8> {
		self.storage_key.into_owned()
	}
}

>>>>>>> 27cb884a
/// State Machine Error bound.
///
/// This should reflect WASM error type bound for future compatibility.
pub trait Error: 'static + fmt::Debug + fmt::Display + Send {}

impl Error for ExecutionError {}

/// Externalities Error.
///
/// Externalities are not really allowed to have errors, since it's assumed that dependent code
/// would not be executed unless externalities were available. This is included for completeness,
/// and as a transition away from the pre-existing framework.
#[derive(Debug, Eq, PartialEq)]
pub enum ExecutionError {
	/// Backend error.
	Backend(String),
	/// The entry `:code` doesn't exist in storage so there's no way we can execute anything.
	CodeEntryDoesNotExist,
	/// Backend is incompatible with execution proof generation process.
	UnableToGenerateProof,
	/// Invalid execution proof.
	InvalidProof,
}

impl fmt::Display for ExecutionError {
	fn fmt(&self, f: &mut fmt::Formatter) -> fmt::Result { write!(f, "Externalities Error") }
}

type CallResult<R, E> = Result<NativeOrEncoded<R>, E>;

/// Externalities: pinned to specific active address.
pub trait Externalities<H: Hasher> {
	/// Read runtime storage.
	fn storage(&self, key: &[u8]) -> Option<Vec<u8>>;

	/// Get storage value hash. This may be optimized for large values.
	fn storage_hash(&self, key: &[u8]) -> Option<H::Out> {
		self.storage(key).map(|v| H::hash(&v))
	}

	/// Read original runtime storage, ignoring any overlayed changes.
	fn original_storage(&self, key: &[u8]) -> Option<Vec<u8>>;

	/// Get original storage value hash, ignoring any overlayed changes.
	/// This may be optimized for large values.
	fn original_storage_hash(&self, key: &[u8]) -> Option<H::Out> {
		self.original_storage(key).map(|v| H::hash(&v))
	}

	/// Read child runtime storage.
	fn child_storage(&self, child_trie: ChildTrieReadRef, key: &[u8]) -> Option<Vec<u8>>;

	/// Get child trie infos at 'storage_key'.
	fn child_trie(&self, storage_key: &[u8]) -> Option<ChildTrie>;

	/// Set storage entry `key` of current contract being called (effective immediately).
	fn set_storage(&mut self, key: Vec<u8>, value: Vec<u8>) {
		self.place_storage(key, Some(value));
	}

	/// Set child trie infos, can fail if there is an attempt to change a
	/// non empty child root directly.
	fn set_child_trie(&mut self, ct: ChildTrie) -> bool;

	/// Set child storage entry `key` of current contract being called (effective immediately).
	fn set_child_storage(&mut self, child_trie: &ChildTrie, key: Vec<u8>, value: Vec<u8>) {
		self.place_child_storage(child_trie, key, Some(value))
	}

	/// Clear a storage entry (`key`) of current contract being called (effective immediately).
	fn clear_storage(&mut self, key: &[u8]) {
		self.place_storage(key.to_vec(), None);
	}

	/// Clear a child storage entry (`key`) of current contract being called (effective immediately).
	fn clear_child_storage(&mut self, child_trie: &ChildTrie, key: &[u8]) {
		self.place_child_storage(child_trie, key.to_vec(), None)
	}

	/// Whether a storage entry exists.
	fn exists_storage(&self, key: &[u8]) -> bool {
		self.storage(key).is_some()
	}

	/// Whether a child storage entry exists.
	fn exists_child_storage(&self, child_trie: ChildTrieReadRef, key: &[u8]) -> bool {
		self.child_storage(child_trie, key).is_some()
	}

	/// Clear an entire child storage and update parent.
	fn kill_child_storage(&mut self, child_trie: &ChildTrie);

	/// Clear storage entries which keys are start with the given prefix.
	fn clear_prefix(&mut self, prefix: &[u8]);

	/// Set or clear a storage entry (`key`) of current contract being called (effective immediately).
	fn place_storage(&mut self, key: Vec<u8>, value: Option<Vec<u8>>);

	/// Set or clear a child storage entry. Return whether the operation succeeds.
	fn place_child_storage(&mut self, child_trie: &ChildTrie, key: Vec<u8>, value: Option<Vec<u8>>);

	/// Get the identity of the chain.
	fn chain_id(&self) -> u64;

	/// Get the trie root of the current storage map. This will also update all child storage keys in the top-level storage map.
	fn storage_root(&mut self) -> H::Out where H::Out: Ord;

	/// Get the trie root of a child storage map. This will also update the value of the child
	/// storage keys in the top-level storage map.
	/// If the storage root equals the default hash as defined by the trie, the key in the top-level
	/// storage map will be removed.
	fn child_storage_root(&mut self, child_trie: &ChildTrie) -> Vec<u8>;

	/// Get the change trie root of the current storage overlay at a block with given parent.
	fn storage_changes_root(&mut self, parent: H::Out) -> Result<Option<H::Out>, ()> where H::Out: Ord;

	/// Returns offchain externalities extension if present.
	fn offchain(&mut self) -> Option<&mut dyn offchain::Externalities>;

	/// Returns the keystore.
	fn keystore(&self) -> Option<BareCryptoStorePtr>;
}

/// An implementation of offchain extensions that should never be triggered.
pub enum NeverOffchainExt {}

impl NeverOffchainExt {
	/// Create new offchain extensions.
	pub fn new<'a>() -> Option<&'a mut Self> {
		None
	}
}

impl offchain::Externalities for NeverOffchainExt {
	fn submit_transaction(&mut self, _extrinsic: Vec<u8>) -> Result<(), ()> {
		unreachable!()
	}

	fn network_state(
		&self,
	) -> Result<offchain::OpaqueNetworkState, ()> {
		unreachable!()
	}

	fn timestamp(&mut self) -> offchain::Timestamp {
		unreachable!()
	}

	fn sleep_until(&mut self, _deadline: offchain::Timestamp) {
		unreachable!()
	}

	fn random_seed(&mut self) -> [u8; 32] {
		unreachable!()
	}

	fn local_storage_set(&mut self, _kind: offchain::StorageKind, _key: &[u8], _value: &[u8]) {
		unreachable!()
	}

	fn local_storage_compare_and_set(
		&mut self,
		_kind: offchain::StorageKind,
		_key: &[u8],
		_old_value: Option<&[u8]>,
		_new_value: &[u8],
	) -> bool {
		unreachable!()
	}

	fn local_storage_get(&mut self, _kind: offchain::StorageKind, _key: &[u8]) -> Option<Vec<u8>> {
		unreachable!()
	}

	fn http_request_start(
		&mut self,
		_method: &str,
		_uri: &str,
		_meta: &[u8]
	) -> Result<offchain::HttpRequestId, ()> {
		unreachable!()
	}

	fn http_request_add_header(
		&mut self,
		_request_id: offchain::HttpRequestId,
		_name: &str,
		_value: &str
	) -> Result<(), ()> {
		unreachable!()
	}

	fn http_request_write_body(
		&mut self,
		_request_id: offchain::HttpRequestId,
		_chunk: &[u8],
		_deadline: Option<offchain::Timestamp>
	) -> Result<(), offchain::HttpError> {
		unreachable!()
	}

	fn http_response_wait(
		&mut self,
		_ids: &[offchain::HttpRequestId],
		_deadline: Option<offchain::Timestamp>
	) -> Vec<offchain::HttpRequestStatus> {
		unreachable!()
	}

	fn http_response_headers(
		&mut self,
		_request_id: offchain::HttpRequestId
	) -> Vec<(Vec<u8>, Vec<u8>)> {
		unreachable!()
	}

	fn http_response_read_body(
		&mut self,
		_request_id: offchain::HttpRequestId,
		_buffer: &mut [u8],
		_deadline: Option<offchain::Timestamp>
	) -> Result<usize, offchain::HttpError> {
		unreachable!()
	}
}

/// Code execution engine.
pub trait CodeExecutor<H: Hasher>: Sized + Send + Sync {
	/// Externalities error type.
	type Error: Error;

	/// Call a given method in the runtime. Returns a tuple of the result (either the output data
	/// or an execution error) together with a `bool`, which is true if native execution was used.
	fn call<
		E: Externalities<H>, R: Encode + Decode + PartialEq, NC: FnOnce() -> result::Result<R, &'static str> + UnwindSafe
	>(
		&self,
		ext: &mut E,
		method: &str,
		data: &[u8],
		use_native: bool,
		native_call: Option<NC>,
	) -> (CallResult<R, Self::Error>, bool);
}

/// Strategy for executing a call into the runtime.
#[derive(Copy, Clone, Eq, PartialEq, Debug)]
pub enum ExecutionStrategy {
	/// Execute with the native equivalent if it is compatible with the given wasm module; otherwise fall back to the wasm.
	NativeWhenPossible,
	/// Use the given wasm module.
	AlwaysWasm,
	/// Run with both the wasm and the native variant (if compatible). Report any discrepency as an error.
	Both,
	/// First native, then if that fails or is not possible, wasm.
	NativeElseWasm,
}

type DefaultHandler<R, E> = fn(
	CallResult<R, E>,
	CallResult<R, E>,
) -> CallResult<R, E>;

/// Like `ExecutionStrategy` only it also stores a handler in case of consensus failure.
#[derive(Clone)]
pub enum ExecutionManager<F> {
	/// Execute with the native equivalent if it is compatible with the given wasm module; otherwise fall back to the wasm.
	NativeWhenPossible,
	/// Use the given wasm module.
	AlwaysWasm,
	/// Run with both the wasm and the native variant (if compatible). Call `F` in the case of any discrepency.
	Both(F),
	/// First native, then if that fails or is not possible, wasm.
	NativeElseWasm,
}

impl<'a, F> From<&'a ExecutionManager<F>> for ExecutionStrategy {
	fn from(s: &'a ExecutionManager<F>) -> Self {
		match *s {
			ExecutionManager::NativeWhenPossible => ExecutionStrategy::NativeWhenPossible,
			ExecutionManager::AlwaysWasm => ExecutionStrategy::AlwaysWasm,
			ExecutionManager::NativeElseWasm => ExecutionStrategy::NativeElseWasm,
			ExecutionManager::Both(_) => ExecutionStrategy::Both,
		}
	}
}

impl ExecutionStrategy {
	/// Gets the corresponding manager for the execution strategy.
	pub fn get_manager<E: std::fmt::Debug, R: Decode + Encode>(self) -> ExecutionManager<DefaultHandler<R, E>> {
		match self {
			ExecutionStrategy::AlwaysWasm => ExecutionManager::AlwaysWasm,
			ExecutionStrategy::NativeWhenPossible => ExecutionManager::NativeWhenPossible,
			ExecutionStrategy::NativeElseWasm => ExecutionManager::NativeElseWasm,
			ExecutionStrategy::Both => ExecutionManager::Both(|wasm_result, native_result| {
				warn!(
					"Consensus error between wasm {:?} and native {:?}. Using wasm.",
					wasm_result,
					native_result
				);
				wasm_result
			}),
		}
	}
}


/// Evaluate to ExecutionManager::NativeWhenPossible, without having to figure out the type.
pub fn native_when_possible<E, R: Decode>() -> ExecutionManager<DefaultHandler<R, E>> {
	 ExecutionManager::NativeWhenPossible
}

/// Evaluate to ExecutionManager::NativeElseWasm, without having to figure out the type.
pub fn native_else_wasm<E, R: Decode>() -> ExecutionManager<DefaultHandler<R, E>> {
	ExecutionManager::NativeElseWasm
}

/// Evaluate to ExecutionManager::NativeWhenPossible, without having to figure out the type.
pub fn always_wasm<E, R: Decode>() -> ExecutionManager<DefaultHandler<R, E>> {
	ExecutionManager::AlwaysWasm
}

/// Creates new substrate state machine.
pub fn new<'a, H, N, B, T, O, Exec>(
	backend: &'a B,
	changes_trie_storage: Option<&'a T>,
	offchain_ext: Option<&'a mut O>,
	overlay: &'a mut OverlayedChanges,
	exec: &'a Exec,
	method: &'a str,
	call_data: &'a [u8],
	keystore: Option<BareCryptoStorePtr>,
) -> StateMachine<'a, H, N, B, T, O, Exec> {
	StateMachine {
		backend,
		changes_trie_storage,
		offchain_ext,
		overlay,
		exec,
		method,
		call_data,
		keystore,
		_hasher: PhantomData,
	}
}

/// The substrate state machine.
pub struct StateMachine<'a, H, N, B, T, O, Exec> {
	backend: &'a B,
	changes_trie_storage: Option<&'a T>,
	offchain_ext: Option<&'a mut O>,
	overlay: &'a mut OverlayedChanges,
	exec: &'a Exec,
	method: &'a str,
	call_data: &'a [u8],
	keystore: Option<BareCryptoStorePtr>,
	_hasher: PhantomData<(H, N)>,
}

impl<'a, H, N, B, T, O, Exec> StateMachine<'a, H, N, B, T, O, Exec> where
	H: Hasher,
	Exec: CodeExecutor<H>,
	B: Backend<H>,
	T: ChangesTrieStorage<H, N>,
	O: offchain::Externalities,
	H::Out: Ord + 'static,
	N: crate::changes_trie::BlockNumber,
{
	/// Execute a call using the given state backend, overlayed changes, and call executor.
	/// Produces a state-backend-specific "transaction" which can be used to apply the changes
	/// to the backing store, such as the disk.
	///
	/// On an error, no prospective changes are written to the overlay.
	///
	/// Note: changes to code will be in place if this call is made again. For running partial
	/// blocks (e.g. a transaction at a time), ensure a different method is used.
	pub fn execute(
		&mut self,
		strategy: ExecutionStrategy,
	) -> Result<(Vec<u8>, (B::Transaction, H::Out), Option<MemoryDB<H>>), Box<dyn Error>> {
		// We are not giving a native call and thus we are sure that the result can never be a native
		// value.
		self.execute_using_consensus_failure_handler::<_, NeverNativeValue, fn() -> _>(
			strategy.get_manager(),
			true,
			None,
		)
		.map(|(result, storage_tx, changes_tx)| (
			result.into_encoded(),
			storage_tx.expect("storage_tx is always computed when compute_tx is true; qed"),
			changes_tx,
		))
	}

	fn execute_aux<R, NC>(
		&mut self,
		compute_tx: bool,
		use_native: bool,
		native_call: Option<NC>,
	) -> (
		CallResult<R, Exec::Error>,
		bool,
		Option<(B::Transaction, H::Out)>,
		Option<MemoryDB<H>>,
	) where
		R: Decode + Encode + PartialEq,
		NC: FnOnce() -> result::Result<R, &'static str> + UnwindSafe,
	{
		let mut externalities = ext::Ext::new(
			self.overlay,
			self.backend,
			self.changes_trie_storage,
			self.offchain_ext.as_mut().map(|x| &mut **x),
			self.keystore.clone(),
		);
		let (result, was_native) = self.exec.call(
			&mut externalities,
			self.method,
			self.call_data,
			use_native,
			native_call,
		);
		let (storage_delta, changes_delta) = if compute_tx {
			let (storage_delta, changes_delta) = externalities.transaction();
			(Some(storage_delta), changes_delta)
		} else {
			(None, None)
		};
		(result, was_native, storage_delta, changes_delta)
	}

	fn execute_call_with_both_strategy<Handler, R, NC>(
		&mut self,
		compute_tx: bool,
		mut native_call: Option<NC>,
		orig_prospective: OverlayedChangeSet,
		on_consensus_failure: Handler,
	) -> (CallResult<R, Exec::Error>, Option<(B::Transaction, H::Out)>, Option<MemoryDB<H>>) where
		R: Decode + Encode + PartialEq,
		NC: FnOnce() -> result::Result<R, &'static str> + UnwindSafe,
		Handler: FnOnce(
			CallResult<R, Exec::Error>,
			CallResult<R, Exec::Error>
		) -> CallResult<R, Exec::Error>
	{
		let (result, was_native, storage_delta, changes_delta) = self.execute_aux(compute_tx, true, native_call.take());

		if was_native {
			self.overlay.prospective = orig_prospective.clone();
			let (wasm_result, _, wasm_storage_delta, wasm_changes_delta) = self.execute_aux(compute_tx, false, native_call);

			if (result.is_ok() && wasm_result.is_ok()
				&& result.as_ref().ok() == wasm_result.as_ref().ok())
				|| result.is_err() && wasm_result.is_err() {
				(result, storage_delta, changes_delta)
			} else {
				(on_consensus_failure(wasm_result, result), wasm_storage_delta, wasm_changes_delta)
			}
		} else {
			(result, storage_delta, changes_delta)
		}
	}

	fn execute_call_with_native_else_wasm_strategy<R, NC>(
		&mut self,
		compute_tx: bool,
		mut native_call: Option<NC>,
		orig_prospective: OverlayedChangeSet,
	) -> (CallResult<R, Exec::Error>, Option<(B::Transaction, H::Out)>, Option<MemoryDB<H>>) where
		R: Decode + Encode + PartialEq,
		NC: FnOnce() -> result::Result<R, &'static str> + UnwindSafe,
	{
		let (result, was_native, storage_delta, changes_delta) = self.execute_aux(compute_tx, true, native_call.take());

		if !was_native || result.is_ok() {
			(result, storage_delta, changes_delta)
		} else {
			self.overlay.prospective = orig_prospective.clone();
			let (wasm_result, _, wasm_storage_delta, wasm_changes_delta) = self.execute_aux(compute_tx, false, native_call);
			(wasm_result, wasm_storage_delta, wasm_changes_delta)
		}
	}

	/// Execute a call using the given state backend, overlayed changes, and call executor.
	/// Produces a state-backend-specific "transaction" which can be used to apply the changes
	/// to the backing store, such as the disk.
	///
	/// On an error, no prospective changes are written to the overlay.
	///
	/// Note: changes to code will be in place if this call is made again. For running partial
	/// blocks (e.g. a transaction at a time), ensure a different method is used.
	pub fn execute_using_consensus_failure_handler<Handler, R, NC>(
		&mut self,
		manager: ExecutionManager<Handler>,
		compute_tx: bool,
		mut native_call: Option<NC>,
	) -> Result<(
		NativeOrEncoded<R>,
		Option<(B::Transaction, H::Out)>,
		Option<MemoryDB<H>>
	), Box<dyn Error>> where
		R: Decode + Encode + PartialEq,
		NC: FnOnce() -> result::Result<R, &'static str> + UnwindSafe,
		Handler: FnOnce(
			CallResult<R, Exec::Error>,
			CallResult<R, Exec::Error>
		) -> CallResult<R, Exec::Error>
	{
		// read changes trie configuration. The reason why we're doing it here instead of the
		// `OverlayedChanges` constructor is that we need proofs for this read as a part of
		// proof-of-execution on light clients. And the proof is recorded by the backend which
		// is created after OverlayedChanges

		let backend = self.backend.clone();
		let init_overlay = |overlay: &mut OverlayedChanges, final_check: bool| {
			let changes_trie_config = try_read_overlay_value(
				overlay,
				backend,
				well_known_keys::CHANGES_TRIE_CONFIG
			)?;
			set_changes_trie_config(overlay, changes_trie_config, final_check)
		};
		init_overlay(self.overlay, false)?;

		let result = {
			let orig_prospective = self.overlay.prospective.clone();

			let (result, storage_delta, changes_delta) = match manager {
				ExecutionManager::Both(on_consensus_failure) => {
					self.execute_call_with_both_strategy(compute_tx, native_call.take(), orig_prospective, on_consensus_failure)
				},
				ExecutionManager::NativeElseWasm => {
					self.execute_call_with_native_else_wasm_strategy(compute_tx, native_call.take(), orig_prospective)
				},
				ExecutionManager::AlwaysWasm => {
					let (result, _, storage_delta, changes_delta) = self.execute_aux(compute_tx, false, native_call);
					(result, storage_delta, changes_delta)
				},
				ExecutionManager::NativeWhenPossible => {
					let (result, _was_native, storage_delta, changes_delta) = self.execute_aux(compute_tx, true, native_call);
					(result, storage_delta, changes_delta)
				},
			};
			result.map(move |out| (out, storage_delta, changes_delta))
		};

		if result.is_ok() {
			init_overlay(self.overlay, true)?;
		}

		result.map_err(|e| Box::new(e) as _)
	}
}

/// Prove execution using the given state backend, overlayed changes, and call executor.
pub fn prove_execution<B, H, Exec>(
	mut backend: B,
	overlay: &mut OverlayedChanges,
	exec: &Exec,
	method: &str,
	call_data: &[u8],
	keystore: Option<BareCryptoStorePtr>,
) -> Result<(Vec<u8>, Vec<Vec<u8>>), Box<dyn Error>>
where
	B: Backend<H>,
	H: Hasher,
	Exec: CodeExecutor<H>,
	H::Out: Ord + 'static,
{
	let trie_backend = backend.as_trie_backend()
		.ok_or_else(|| Box::new(ExecutionError::UnableToGenerateProof) as Box<dyn Error>)?;
	prove_execution_on_trie_backend(trie_backend, overlay, exec, method, call_data, keystore)
}

/// Prove execution using the given trie backend, overlayed changes, and call executor.
/// Produces a state-backend-specific "transaction" which can be used to apply the changes
/// to the backing store, such as the disk.
/// Execution proof is the set of all 'touched' storage DBValues from the backend.
///
/// On an error, no prospective changes are written to the overlay.
///
/// Note: changes to code will be in place if this call is made again. For running partial
/// blocks (e.g. a transaction at a time), ensure a different method is used.
pub fn prove_execution_on_trie_backend<S, H, Exec>(
	trie_backend: &TrieBackend<S, H>,
	overlay: &mut OverlayedChanges,
	exec: &Exec,
	method: &str,
	call_data: &[u8],
	keystore: Option<BareCryptoStorePtr>,
) -> Result<(Vec<u8>, Vec<Vec<u8>>), Box<dyn Error>>
where
	S: trie_backend_essence::TrieBackendStorage<H>,
	H: Hasher,
	Exec: CodeExecutor<H>,
	H::Out: Ord + 'static,
{
	let proving_backend = proving_backend::ProvingBackend::new(trie_backend);
	let mut sm = StateMachine {
		backend: &proving_backend,
		changes_trie_storage: None as Option<&changes_trie::InMemoryStorage<H, u64>>,
		offchain_ext: NeverOffchainExt::new(),
		overlay,
		exec,
		method,
		call_data,
		keystore,
		_hasher: PhantomData,
	};
	let (result, _, _) = sm.execute_using_consensus_failure_handler::<_, NeverNativeValue, fn() -> _>(
		native_else_wasm(),
		false,
		None,
	)?;
	let proof = proving_backend.extract_proof();
	Ok((result.into_encoded(), proof))
}

/// Check execution proof, generated by `prove_execution` call.
pub fn execution_proof_check<H, Exec>(
	root: H::Out,
	proof: Vec<Vec<u8>>,
	overlay: &mut OverlayedChanges,
	exec: &Exec,
	method: &str,
	call_data: &[u8],
	keystore: Option<BareCryptoStorePtr>,
) -> Result<Vec<u8>, Box<dyn Error>>
where
	H: Hasher,
	Exec: CodeExecutor<H>,
	H::Out: Ord + 'static,
{
	let trie_backend = create_proof_check_backend::<H>(root.into(), proof)?;
	execution_proof_check_on_trie_backend(&trie_backend, overlay, exec, method, call_data, keystore)
}

/// Check execution proof on proving backend, generated by `prove_execution` call.
pub fn execution_proof_check_on_trie_backend<H, Exec>(
	trie_backend: &TrieBackend<MemoryDB<H>, H>,
	overlay: &mut OverlayedChanges,
	exec: &Exec,
	method: &str,
	call_data: &[u8],
	keystore: Option<BareCryptoStorePtr>,
) -> Result<Vec<u8>, Box<dyn Error>>
where
	H: Hasher,
	Exec: CodeExecutor<H>,
	H::Out: Ord + 'static,
{
	let mut sm = StateMachine {
		backend: trie_backend,
		changes_trie_storage: None as Option<&changes_trie::InMemoryStorage<H, u64>>,
		offchain_ext: NeverOffchainExt::new(),
		overlay,
		exec,
		method,
		call_data,
		keystore,
		_hasher: PhantomData,
	};
	sm.execute_using_consensus_failure_handler::<_, NeverNativeValue, fn() -> _>(
		native_else_wasm(),
		false,
		None,
	).map(|(result, _, _)| result.into_encoded())
}

/// Generate storage read proof.
pub fn prove_read<B, H>(
	mut backend: B,
	key: &[u8]
) -> Result<(Option<Vec<u8>>, Vec<Vec<u8>>), Box<dyn Error>>
where
	B: Backend<H>,
	H: Hasher,
	H::Out: Ord
{
	let trie_backend = backend.as_trie_backend()
		.ok_or_else(
			||Box::new(ExecutionError::UnableToGenerateProof) as Box<dyn Error>
		)?;
	prove_read_on_trie_backend(trie_backend, key)
}

/// Generate child storage read proof.
pub fn prove_child_read<B, H>(
	mut backend: B,
	child_trie: ChildTrieReadRef,
	key: &[u8]
) -> Result<(Option<Vec<u8>>, Vec<Vec<u8>>), Box<dyn Error>>
where
	B: Backend<H>,
	H: Hasher,
	H::Out: Ord
{
	let trie_backend = backend.as_trie_backend()
		.ok_or_else(|| Box::new(ExecutionError::UnableToGenerateProof) as Box<dyn Error>)?;
	prove_child_read_on_trie_backend(&trie_backend, child_trie, key)
}


/// Generate storage read proof on pre-created trie backend.
pub fn prove_read_on_trie_backend<S, H>(
	trie_backend: &TrieBackend<S, H>,
	key: &[u8]
) -> Result<(Option<Vec<u8>>, Vec<Vec<u8>>), Box<dyn Error>>
where
	S: trie_backend_essence::TrieBackendStorage<H>,
	H: Hasher,
	H::Out: Ord
{
	let proving_backend = proving_backend::ProvingBackend::<_, H>::new(trie_backend);
	let result = proving_backend.storage(key).map_err(|e| Box::new(e) as Box<dyn Error>)?;
	Ok((result, proving_backend.extract_proof()))
}

/// Generate child storage read proof on pre-created trie backend.
pub fn prove_child_read_on_trie_backend<S, H>(
	trie_backend: &TrieBackend<S, H>,
	child_trie: ChildTrieReadRef,
	key: &[u8]
) -> Result<(Option<Vec<u8>>, Vec<Vec<u8>>), Box<dyn Error>>
where
	S: trie_backend_essence::TrieBackendStorage<H>,
	H: Hasher,
	H::Out: Ord
{
	let proving_backend = proving_backend::ProvingBackend::<_, H>::new(trie_backend);
	let result = proving_backend.child_storage(child_trie, key)
		.map_err(|e| Box::new(e) as Box<dyn Error>)?;
	Ok((result, proving_backend.extract_proof()))
}

/// Check storage read proof, generated by `prove_read` call.
pub fn read_proof_check<H>(
	root: H::Out,
	proof: Vec<Vec<u8>>,
	key: &[u8],
) -> Result<Option<Vec<u8>>, Box<dyn Error>>
where
	H: Hasher,
	H::Out: Ord
{
	let proving_backend = create_proof_check_backend::<H>(root, proof)?;
	read_proof_check_on_proving_backend(&proving_backend, key)
}

/// Check child storage read proof, generated by `prove_read` call.
pub fn read_child_proof_check<H>(
	proof: Vec<Vec<u8>>,
	child_trie: ChildTrieReadRef,
	key: &[u8],
) -> Result<Option<Vec<u8>>, Box<dyn Error>>
where
	H: Hasher,
	H::Out: Ord
{
	// no need to use keyspace with proof
	if let ChildTrieReadRef::Existing(trie_root, _keyspace) = child_trie {
		let mut root = H::Out::default();
		// root is fetched from DB, not writable by runtime, so it's always valid.
		root.as_mut().copy_from_slice(trie_root.as_ref());

		let root = root;
		let proving_backend = proving_backend::create_proof_check_backend::<H>(root, proof)?;
		read_child_proof_check_on_proving_backend(&proving_backend, child_trie, key)
	} else {
		Ok(None)
	}
}

/// Check storage read proof on pre-created proving backend.
pub fn read_proof_check_on_proving_backend<H>(
	proving_backend: &TrieBackend<MemoryDB<H>, H>,
	key: &[u8],
) -> Result<Option<Vec<u8>>, Box<dyn Error>>
where
	H: Hasher,
	H::Out: Ord
{
	proving_backend.storage(key).map_err(|e| Box::new(e) as Box<dyn Error>)
}

/// Check child storage read proof on pre-created proving backend.
pub fn read_child_proof_check_on_proving_backend<H>(
	proving_backend: &TrieBackend<MemoryDB<H>, H>,
	child_trie: ChildTrieReadRef,
	key: &[u8],
) -> Result<Option<Vec<u8>>, Box<dyn Error>>
where
	H: Hasher,
	H::Out: Ord
{
	proving_backend.child_storage(child_trie, key).map_err(|e| Box::new(e) as Box<dyn Error>)
}

/// Sets overlayed changes' changes trie configuration. Returns error if configuration
/// differs from previous OR config decode has failed.
pub(crate) fn set_changes_trie_config(
	overlay: &mut OverlayedChanges,
	config: Option<Vec<u8>>,
	final_check: bool,
) -> Result<(), Box<dyn Error>> {
	let config = match config {
		Some(v) => Some(Decode::decode(&mut &v[..])
			.map_err(|_| Box::new("Failed to decode changes trie configuration".to_owned()) as Box<dyn Error>)?),
		None => None,
	};

	if final_check && overlay.changes_trie_config.is_some() != config.is_some() {
		return Err(Box::new("Changes trie configuration change is not supported".to_owned()));
	}

	if let Some(config) = config {
		if !overlay.set_changes_trie_config(config) {
			return Err(Box::new("Changes trie configuration change is not supported".to_owned()));
		}
	}
	Ok(())
}

/// Reads storage value from overlay or from the backend.
fn try_read_overlay_value<H, B>(overlay: &OverlayedChanges, backend: &B, key: &[u8])
	-> Result<Option<Vec<u8>>, Box<dyn Error>>
where
	H: Hasher,
	B: Backend<H>,
{
	match overlay.storage(key) {
		OverlayedValueResult::NotFound => backend.storage(key)
			.map_err(|err| Box::new(ExecutionError::Backend(format!("{}", err))) as Box<dyn Error>),
		OverlayedValueResult::Deleted => Ok(None),
		OverlayedValueResult::Modified(value) => Ok(Some(value.to_vec())),
	}
}

#[cfg(test)]
mod tests {
	use std::collections::HashMap;
<<<<<<< HEAD
	use parity_codec::{Encode, Decode};
=======
	use codec::Encode;
>>>>>>> 27cb884a
	use overlayed_changes::OverlayedValue;
	use super::*;
	use super::backend::InMemory;
	use super::ext::Ext;
	use super::changes_trie::{
		InMemoryStorage as InMemoryChangesTrieStorage,
		Configuration as ChangesTrieConfig,
	};
	use primitives::{Blake2Hasher, map};

	struct DummyCodeExecutor {
		change_changes_trie_config: bool,
		native_available: bool,
		native_succeeds: bool,
		fallback_succeeds: bool,
	}

	impl<H: Hasher> CodeExecutor<H> for DummyCodeExecutor {
		type Error = u8;

		fn call<E: Externalities<H>, R: Encode + Decode + PartialEq, NC: FnOnce() -> result::Result<R, &'static str>>(
			&self,
			ext: &mut E,
			_method: &str,
			_data: &[u8],
			use_native: bool,
			_native_call: Option<NC>,
		) -> (CallResult<R, Self::Error>, bool) {
			if self.change_changes_trie_config {
				ext.place_storage(
					well_known_keys::CHANGES_TRIE_CONFIG.to_vec(),
					Some(
						ChangesTrieConfig {
							digest_interval: 777,
							digest_levels: 333,
						}.encode()
					)
				);
			}

			let using_native = use_native && self.native_available;
			match (using_native, self.native_succeeds, self.fallback_succeeds) {
				(true, true, _) | (false, _, true) => {
					(
						Ok(
							NativeOrEncoded::Encoded(
								vec![
									ext.storage(b"value1").unwrap()[0] +
									ext.storage(b"value2").unwrap()[0]
								]
							)
						),
						using_native
					)
				},
				_ => (Err(0), using_native),
			}
		}
	}

	impl Error for u8 {}

	#[test]
	fn execute_works() {
		assert_eq!(new(
			&trie_backend::tests::test_trie(),
			Some(&InMemoryChangesTrieStorage::<Blake2Hasher, u64>::new()),
			NeverOffchainExt::new(),
			&mut Default::default(),
			&DummyCodeExecutor {
				change_changes_trie_config: false,
				native_available: true,
				native_succeeds: true,
				fallback_succeeds: true,
			},
			"test",
			&[],
			None,
		).execute(
			ExecutionStrategy::NativeWhenPossible
		).unwrap().0, vec![66]);
	}


	#[test]
	fn execute_works_with_native_else_wasm() {
		assert_eq!(new(
			&trie_backend::tests::test_trie(),
			Some(&InMemoryChangesTrieStorage::<Blake2Hasher, u64>::new()),
			NeverOffchainExt::new(),
			&mut Default::default(),
			&DummyCodeExecutor {
				change_changes_trie_config: false,
				native_available: true,
				native_succeeds: true,
				fallback_succeeds: true,
			},
			"test",
			&[],
			None,
		).execute(
			ExecutionStrategy::NativeElseWasm
		).unwrap().0, vec![66]);
	}

	#[test]
	fn dual_execution_strategy_detects_consensus_failure() {
		let mut consensus_failed = false;
		assert!(new(
			&trie_backend::tests::test_trie(),
			Some(&InMemoryChangesTrieStorage::<Blake2Hasher, u64>::new()),
			NeverOffchainExt::new(),
			&mut Default::default(),
			&DummyCodeExecutor {
				change_changes_trie_config: false,
				native_available: true,
				native_succeeds: true,
				fallback_succeeds: false,
			},
			"test",
			&[],
			None,
		).execute_using_consensus_failure_handler::<_, NeverNativeValue, fn() -> _>(
			ExecutionManager::Both(|we, _ne| {
				consensus_failed = true;
				we
			}),
			true,
			None,
		).is_err());
		assert!(consensus_failed);
	}

	#[test]
	fn prove_execution_and_proof_check_works() {
		let executor = DummyCodeExecutor {
			change_changes_trie_config: false,
			native_available: true,
			native_succeeds: true,
			fallback_succeeds: true,
		};

		// fetch execution proof from 'remote' full node
		let remote_backend = trie_backend::tests::test_trie();
		let remote_root = remote_backend.storage_root(std::iter::empty()).0;
		let (remote_result, remote_proof) = prove_execution(
			remote_backend,
			&mut Default::default(),
			&executor,
			"test",
			&[],
			None,
		).unwrap();

		// check proof locally
		let local_result = execution_proof_check::<Blake2Hasher, _>(
			remote_root,
			remote_proof,
			&mut Default::default(),
			&executor,
			"test",
			&[],
			None,
		).unwrap();

		// check that both results are correct
		assert_eq!(remote_result, vec![66]);
		assert_eq!(remote_result, local_result);

		// on child trie
		let remote_backend = trie_backend::tests::test_trie();
		// Note that proof of get_child_trie should use standard child proof
		let child_trie1 = remote_backend.child_trie(b"sub1").unwrap().unwrap();
		let _remote_root = remote_backend.storage_root(::std::iter::empty()).0;
		let (_v, remote_proof) = prove_child_read(remote_backend, child_trie1.node_ref(), b"value3").unwrap();
		let local_result1 = read_child_proof_check::<Blake2Hasher>(
			remote_proof.clone(),
			child_trie1.node_ref(),
			b"value3"
		).unwrap();
		let local_result2 = read_child_proof_check::<Blake2Hasher>(
			remote_proof.clone(),
			child_trie1.node_ref(),
			b"value2"
		).unwrap();
		assert_eq!(local_result1, Some(vec![142]));
		assert_eq!(local_result2, None);
	}

	#[test]
	fn clear_prefix_in_ext_works() {
		let initial: HashMap<_, _> = map![
			b"aaa".to_vec() => b"0".to_vec(),
			b"abb".to_vec() => b"1".to_vec(),
			b"abc".to_vec() => b"2".to_vec(),
			b"bbb".to_vec() => b"3".to_vec()
		];
		let mut state = InMemory::<Blake2Hasher>::from(initial);
		let backend = state.as_trie_backend().unwrap();
		let mut overlay = OverlayedChanges {
			committed: map![
				b"aba".to_vec() => OverlayedValue::from(Some(b"1312".to_vec())),
				b"bab".to_vec() => OverlayedValue::from(Some(b"228".to_vec()))
			],
			prospective: map![
				b"abd".to_vec() => OverlayedValue::from(Some(b"69".to_vec())),
				b"bbd".to_vec() => OverlayedValue::from(Some(b"42".to_vec()))
			],
			..Default::default()
		};

		{
			let changes_trie_storage = InMemoryChangesTrieStorage::<Blake2Hasher, u64>::new();
			let mut ext = Ext::new(
				&mut overlay,
				backend,
				Some(&changes_trie_storage),
				NeverOffchainExt::new(),
				None,
			);
			ext.clear_prefix(b"ab");
		}
		overlay.commit_prospective();

		assert_eq!(
			overlay.committed,
			map![
				b"abc".to_vec() => None.into(),
				b"abb".to_vec() => None.into(),
				b"aba".to_vec() => None.into(),
				b"abd".to_vec() => None.into(),

				b"bab".to_vec() => Some(b"228".to_vec()).into(),
				b"bbd".to_vec() => Some(b"42".to_vec()).into()
			],
		);
	}

	#[test]
	fn set_child_storage_works() {
		let mut state = InMemory::<Blake2Hasher>::default();
		let backend = state.as_trie_backend().unwrap();
		let changes_trie_storage = InMemoryChangesTrieStorage::<Blake2Hasher, u64>::new();
		let mut overlay = OverlayedChanges::default();
		let mut ext = Ext::new(
			&mut overlay,
			backend,
			Some(&changes_trie_storage),
			NeverOffchainExt::new(),
			None,
		);

		assert_eq!(ext.child_trie(&b"testchild"[..]), None);
		let child_trie = ChildTrie::fetch_or_new(
			|_| None,
			|_| (),
			b"testchild",
			|| 1u128, // child trie counter
		);
		ext.set_child_storage(&child_trie, b"abc".to_vec(), b"def".to_vec());
		assert_eq!(ext.child_storage(child_trie.node_ref(), b"abc"), Some(b"def".to_vec()));
		ext.kill_child_storage(&child_trie);
		assert_eq!(ext.child_storage(child_trie.node_ref(), b"abc"), None);
	}

	#[test]
	fn prove_read_and_proof_check_works() {
		// fetch read proof from 'remote' full node
		let remote_backend = trie_backend::tests::test_trie();
		let remote_root = remote_backend.storage_root(::std::iter::empty()).0;
		let remote_proof = prove_read(remote_backend, b"value2").unwrap().1;
 		// check proof locally
		let local_result1 = read_proof_check::<Blake2Hasher>(
			remote_root,
			remote_proof.clone(),
			b"value2"
		).unwrap();
		let local_result2 = read_proof_check::<Blake2Hasher>(
			remote_root,
			remote_proof.clone(),
			&[0xff]
		).is_ok();
		// check that results are correct
		assert_eq!(local_result1, Some(vec![24]));
		assert_eq!(local_result2, false);

		let remote_backend = trie_backend::tests::test_trie();
		let remote_root = remote_backend.storage_root(::std::iter::empty()).0;
		let pr_sub1 = ChildTrie::prefix_parent_key(b"sub1");
		let remote_proof = prove_read(
			remote_backend,
			&pr_sub1,
		).unwrap().1;
		let local_result1 = read_proof_check::<Blake2Hasher>(
			remote_root,
			remote_proof.clone(),
			&pr_sub1,
		).unwrap();

		let child_trie1: ChildTrie = ChildTrie::decode_node_with_parent(
			&local_result1.unwrap()[..],
			b"value2".to_vec(),
		).unwrap();

		// on child trie
		let remote_backend = trie_backend::tests::test_trie();
		let remote_proof = prove_child_read(
			remote_backend,
			child_trie1.node_ref(),
			b"value3"
		).unwrap().1;
		let local_result1 = read_child_proof_check::<Blake2Hasher>(
			remote_proof.clone(),
			child_trie1.node_ref(),
			b"value3"
		).unwrap();
		let local_result2 = read_child_proof_check::<Blake2Hasher>(
			remote_proof.clone(),
			child_trie1.node_ref(),
			b"value2"
		).unwrap();
		assert_eq!(local_result1, Some(vec![142]));
		assert_eq!(local_result2, None);
	}

	#[test]
	fn cannot_change_changes_trie_config() {
		assert!(
			new(
				&trie_backend::tests::test_trie(),
				Some(&InMemoryChangesTrieStorage::<Blake2Hasher, u64>::new()),
				NeverOffchainExt::new(),
				&mut Default::default(),
				&DummyCodeExecutor {
					change_changes_trie_config: true,
					native_available: false,
					native_succeeds: true,
					fallback_succeeds: true,
				},
				"test",
				&[],
				None,
			)
			.execute(ExecutionStrategy::NativeWhenPossible)
			.is_err()
		);
	}

	#[test]
	fn cannot_change_changes_trie_config_with_native_else_wasm() {
		assert!(
			new(
				&trie_backend::tests::test_trie(),
				Some(&InMemoryChangesTrieStorage::<Blake2Hasher, u64>::new()),
				NeverOffchainExt::new(),
				&mut Default::default(),
				&DummyCodeExecutor {
					change_changes_trie_config: true,
					native_available: false,
					native_succeeds: true,
					fallback_succeeds: true,
				},
				"test",
				&[],
				None,
			)
			.execute(ExecutionStrategy::NativeElseWasm)
			.is_err()
		);
	}

	#[test]
	fn child_storage_keyspace() {
		use crate::trie_backend::tests::test_trie;
		use std::collections::HashSet;

		let child_trie1 = ChildTrie::fetch_or_new(|_| None, |_| (), &[0x01], || 1u128);
		let child_trie2 = ChildTrie::fetch_or_new(|_| None, |_| (), &[0x23], || 2u128);
		let mut tr1 = {
			let mut ttrie = test_trie();
			let backend = ttrie.as_trie_backend().unwrap();
			let changes_trie_storage = InMemoryChangesTrieStorage::<_, u64>::new();
			let mut overlay = OverlayedChanges::default();
			let mut ext = Ext::new(&mut overlay, backend, Some(&changes_trie_storage), NeverOffchainExt::new());
			ext.set_child_storage(&child_trie1, b"abc".to_vec(), b"def".to_vec());
			ext.storage_root();
			ext.transaction().0
		};
		let mut tr2 = {
			let mut ttrie = test_trie();
			let backend = ttrie.as_trie_backend().unwrap();
			let changes_trie_storage = InMemoryChangesTrieStorage::<_, u64>::new();
			let mut overlay = OverlayedChanges::default();
			let mut ext = Ext::new(&mut overlay, backend, Some(&changes_trie_storage), NeverOffchainExt::new());
			ext.set_child_storage(&child_trie2, b"abc".to_vec(), b"def".to_vec());
			ext.storage_root();
			ext.transaction().0
		};

		let mut set1 = HashSet::new();
		tr1.0.drain().into_iter().for_each(|(i, (_,rc))| if rc == -1i32 {
			set1.remove(&i);
		} else {
			set1.insert(i);
		});
		let mut set2 = HashSet::new();
		tr2.0.drain().into_iter().for_each(|(i, (_,rc))| if rc == -1i32 {
			set2.remove(&i);
		} else {
			set2.insert(i);
		});
		assert!(set1.len() == set2.len());
		assert!(set1.len() != 0);
		let mut nb_id = 0;
		for k in set1.iter() {
			if set2.contains(k) {
				nb_id += 1;
			}
		}
		// this is the test_trie existing child trie being switch
		// from a leaf node to a shorter leaf node due to addition
		// of a branch at child trie prefix. If a child trie is added
		// to the test this is likely to need to switch to 0 (can depend
		// on child ix)
		assert_eq!(nb_id, 1);
	}

	#[test]
	fn storage_same_branch_keyspace() {
		use crate::trie_backend::tests::test_trie;
		use std::collections::HashSet;
		let mut tr1 = {
			let mut ttrie = test_trie();
			let backend = ttrie.as_trie_backend().unwrap();
			let changes_trie_storage = InMemoryChangesTrieStorage::<_, u64>::new();
			let mut overlay = OverlayedChanges::default();
			let mut ext = Ext::new(&mut overlay, backend, Some(&changes_trie_storage), NeverOffchainExt::new());
			ext.set_storage(b"branch".to_vec(), [40;42].to_vec());
			ext.set_storage(b"branch1".to_vec(), [42;42].to_vec());
			ext.storage_root();
			ext.transaction().0
		};
		let mut tr2 = {
			let mut ttrie = test_trie();
			let backend = ttrie.as_trie_backend().unwrap();
			let changes_trie_storage = InMemoryChangesTrieStorage::<_, u64>::new();
			let mut overlay = OverlayedChanges::default();
			let mut ext = Ext::new(&mut overlay, backend, Some(&changes_trie_storage), NeverOffchainExt::new());
			ext.set_storage(b"Branch".to_vec(), [40;42].to_vec());
			ext.set_storage(b"Branch1".to_vec(), [42;42].to_vec());
			ext.storage_root();
			ext.transaction().0
		};
		let mut set1 = HashSet::new();
		tr1.0.drain().into_iter().for_each(|(i, (_,rc))| if rc == -1i32 {
			set1.remove(&i);
		} else {
			set1.insert(i);
		});
		let mut set2 = HashSet::new();
		tr2.0.drain().into_iter().for_each(|(i, (_,rc))| if rc == -1i32 {
			set2.remove(&i);
		} else {
			set2.insert(i);
		});
		assert!(set1.len() != 0);
		assert!(set2.len() != 0);

		// Assert there is no duplicated new key (removal is fine).
		for k in set1.iter() {
			assert!(!set2.contains(k));
		}
	}


}<|MERGE_RESOLUTION|>--- conflicted
+++ resolved
@@ -24,11 +24,8 @@
 use codec::{Decode, Encode};
 use primitives::{
 	storage::well_known_keys, NativeOrEncoded, NeverNativeValue, offchain,
-<<<<<<< HEAD
 	child_trie::{ChildTrie, ChildTrieReadRef},
-=======
 	traits::BareCryptoStorePtr,
->>>>>>> 27cb884a
 };
 
 pub mod backend;
@@ -65,62 +62,6 @@
 pub use trie_backend_essence::{TrieBackendStorage, Storage};
 pub use trie_backend::TrieBackend;
 
-<<<<<<< HEAD
-=======
-
-/// A wrapper around a child storage key.
-///
-/// This wrapper ensures that the child storage key is correct and properly used. It is
-/// impossible to create an instance of this struct without providing a correct `storage_key`.
-pub struct ChildStorageKey<'a, H: Hasher> {
-	storage_key: Cow<'a, [u8]>,
-	_hasher: PhantomData<H>,
-}
-
-impl<'a, H: Hasher> ChildStorageKey<'a, H> {
-	fn new(storage_key: Cow<'a, [u8]>) -> Option<Self> {
-		if !trie::is_child_trie_key_valid::<Layout<H>>(&storage_key) {
-			return None;
-		}
-
-		Some(ChildStorageKey {
-			storage_key,
-			_hasher: PhantomData,
-		})
-	}
-
-	/// Create a new `ChildStorageKey` from a vector.
-	///
-	/// `storage_key` has should start with `:child_storage:default:`
-	/// See `is_child_trie_key_valid` for more details.
-	pub fn from_vec(key: Vec<u8>) -> Option<Self> {
-		Self::new(Cow::Owned(key))
-	}
-
-	/// Create a new `ChildStorageKey` from a slice.
-	///
-	/// `storage_key` has should start with `:child_storage:default:`
-	/// See `is_child_trie_key_valid` for more details.
-	pub fn from_slice(key: &'a [u8]) -> Option<Self> {
-		Self::new(Cow::Borrowed(key))
-	}
-
-	/// Get access to the byte representation of the storage key.
-	///
-	/// This key is guaranteed to be correct.
-	pub fn as_ref(&self) -> &[u8] {
-		&*self.storage_key
-	}
-
-	/// Destruct this instance into an owned vector that represents the storage key.
-	///
-	/// This key is guaranteed to be correct.
-	pub fn into_owned(self) -> Vec<u8> {
-		self.storage_key.into_owned()
-	}
-}
-
->>>>>>> 27cb884a
 /// State Machine Error bound.
 ///
 /// This should reflect WASM error type bound for future compatibility.
@@ -962,11 +903,7 @@
 #[cfg(test)]
 mod tests {
 	use std::collections::HashMap;
-<<<<<<< HEAD
-	use parity_codec::{Encode, Decode};
-=======
-	use codec::Encode;
->>>>>>> 27cb884a
+	use codec::{Encode, Decode};
 	use overlayed_changes::OverlayedValue;
 	use super::*;
 	use super::backend::InMemory;
@@ -1350,7 +1287,13 @@
 			let backend = ttrie.as_trie_backend().unwrap();
 			let changes_trie_storage = InMemoryChangesTrieStorage::<_, u64>::new();
 			let mut overlay = OverlayedChanges::default();
-			let mut ext = Ext::new(&mut overlay, backend, Some(&changes_trie_storage), NeverOffchainExt::new());
+			let mut ext = Ext::new(
+				&mut overlay,
+				backend,
+				Some(&changes_trie_storage),
+				NeverOffchainExt::new(),
+				None,
+			);
 			ext.set_child_storage(&child_trie1, b"abc".to_vec(), b"def".to_vec());
 			ext.storage_root();
 			ext.transaction().0
@@ -1360,7 +1303,13 @@
 			let backend = ttrie.as_trie_backend().unwrap();
 			let changes_trie_storage = InMemoryChangesTrieStorage::<_, u64>::new();
 			let mut overlay = OverlayedChanges::default();
-			let mut ext = Ext::new(&mut overlay, backend, Some(&changes_trie_storage), NeverOffchainExt::new());
+			let mut ext = Ext::new(
+				&mut overlay,
+				backend,
+				Some(&changes_trie_storage),
+				NeverOffchainExt::new(),
+				None,
+			);
 			ext.set_child_storage(&child_trie2, b"abc".to_vec(), b"def".to_vec());
 			ext.storage_root();
 			ext.transaction().0
@@ -1403,7 +1352,13 @@
 			let backend = ttrie.as_trie_backend().unwrap();
 			let changes_trie_storage = InMemoryChangesTrieStorage::<_, u64>::new();
 			let mut overlay = OverlayedChanges::default();
-			let mut ext = Ext::new(&mut overlay, backend, Some(&changes_trie_storage), NeverOffchainExt::new());
+			let mut ext = Ext::new(
+				&mut overlay,
+				backend,
+				Some(&changes_trie_storage),
+				NeverOffchainExt::new(),
+				None,
+			);
 			ext.set_storage(b"branch".to_vec(), [40;42].to_vec());
 			ext.set_storage(b"branch1".to_vec(), [42;42].to_vec());
 			ext.storage_root();
@@ -1414,7 +1369,13 @@
 			let backend = ttrie.as_trie_backend().unwrap();
 			let changes_trie_storage = InMemoryChangesTrieStorage::<_, u64>::new();
 			let mut overlay = OverlayedChanges::default();
-			let mut ext = Ext::new(&mut overlay, backend, Some(&changes_trie_storage), NeverOffchainExt::new());
+			let mut ext = Ext::new(
+				&mut overlay,
+				backend,
+				Some(&changes_trie_storage),
+				NeverOffchainExt::new(),
+				None,
+			);
 			ext.set_storage(b"Branch".to_vec(), [40;42].to_vec());
 			ext.set_storage(b"Branch1".to_vec(), [42;42].to_vec());
 			ext.storage_root();
