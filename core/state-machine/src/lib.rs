--- conflicted
+++ resolved
@@ -60,10 +60,7 @@
 pub use ext::Ext;
 pub use backend::Backend;
 pub use changes_trie::{Storage as ChangesTrieStorage,
-<<<<<<< HEAD
 	RootsStorage as ChangesTrieRootsStorage,
-=======
->>>>>>> 55b0d928
 	InMemoryStorage as InMemoryChangesTrieStorage,
 	key_changes, key_changes_proof, key_changes_proof_check};
 pub use overlayed_changes::OverlayedChanges;
@@ -265,19 +262,11 @@
 	let strategy: ExecutionStrategy = (&manager).into();
 
 	// make a copy.
-<<<<<<< HEAD
-	let code = try_read_overlay_value(overlay, backend, b":code")?
-		.ok_or_else(|| Box::new(ExecutionError::CodeEntryDoesNotExist) as Box<Error>)?
-		.to_vec();
-
-	let heap_pages = try_read_overlay_value(overlay, backend, b":heappages")?
-=======
 	let code = try_read_overlay_value(overlay, backend, well_known_keys::CODE)?
 		.ok_or_else(|| Box::new(ExecutionError::CodeEntryDoesNotExist) as Box<Error>)?
 		.to_vec();
 
 	let heap_pages = try_read_overlay_value(overlay, backend, well_known_keys::HEAP_PAGES)?
->>>>>>> 55b0d928
 		.and_then(|v| u64::decode(&mut &v[..])).unwrap_or(8) as usize;
 
 	// read changes trie configuration. The reason why we're doing it here instead of the
@@ -285,15 +274,11 @@
 	// proof-of-execution on light clients. And the proof is recorded by the backend which
 	// is created after OverlayedChanges
 
-<<<<<<< HEAD
-	let changes_trie_config = try_read_overlay_value(overlay, backend, b":changes_trie")?;
-=======
 	let changes_trie_config = try_read_overlay_value(
 		overlay,
 		backend,
 		well_known_keys::CHANGES_TRIE_CONFIG
 	)?;
->>>>>>> 55b0d928
 	set_changes_trie_config(overlay, changes_trie_config)?;
 
 	let result = {
