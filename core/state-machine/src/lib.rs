--- conflicted
+++ resolved
@@ -454,16 +454,10 @@
 	H: Hasher,
 	Exec: CodeExecutor<H>,
 	B: Backend<H>,
-<<<<<<< HEAD
-	T: ChangesTrieStorage<H>,
+	T: ChangesTrieStorage<H, N>,
 	O: offchain::Externalities,
-	H::Out: Ord,
-=======
-	T: ChangesTrieStorage<H, N>,
-	O: OffchainExt,
 	H::Out: Ord + 'static,
 	N: crate::changes_trie::BlockNumber,
->>>>>>> ae37cb86
 {
 	/// Execute a call using the given state backend, overlayed changes, and call executor.
 	/// Produces a state-backend-specific "transaction" which can be used to apply the changes
