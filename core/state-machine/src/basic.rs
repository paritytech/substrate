// Copyright 2017-2019 Parity Technologies (UK) Ltd.
// This file is part of Substrate.

// Substrate is free software: you can redistribute it and/or modify
// it under the terms of the GNU General Public License as published by
// the Free Software Foundation, either version 3 of the License, or
// (at your option) any later version.

// Substrate is distributed in the hope that it will be useful,
// but WITHOUT ANY WARRANTY; without even the implied warranty of
// MERCHANTABILITY or FITNESS FOR A PARTICULAR PURPOSE.  See the
// GNU General Public License for more details.

// You should have received a copy of the GNU General Public License
// along with Substrate.  If not, see <http://www.gnu.org/licenses/>.

//! Basic implementation for Externalities.

use std::collections::HashMap;
use std::iter::FromIterator;
use crate::backend::{Backend, InMemory};
use hash_db::Hasher;
use trie::trie_root;
use primitives::offchain;
<<<<<<< HEAD
use primitives::storage::well_known_keys::{CHANGES_TRIE_CONFIG, CODE, HEAP_PAGES};
use primitives::child_trie::ChildTrie;
use primitives::child_trie::ChildTrieReadRef;
use parity_codec::Encode;
use super::{Externalities, OverlayedChanges};
=======
use primitives::storage::well_known_keys::{HEAP_PAGES, is_child_storage_key};
use parity_codec::Encode;
use super::{ChildStorageKey, Externalities};
>>>>>>> 57615712
use log::warn;

/// Simple HashMap-based Externalities impl.
#[derive(Debug)]
pub struct BasicExternalities {
	top: HashMap<Vec<u8>, Vec<u8>>,
	children: HashMap<Vec<u8>, HashMap<Vec<u8>, Vec<u8>>>,
}

impl BasicExternalities {
	/// Create a new instance of `BasicExternalities`
	pub fn new(top: HashMap<Vec<u8>, Vec<u8>>) -> Self {
		Self::new_with_children(top, Default::default())
	}

	/// Create a new instance of `BasicExternalities` with children
	pub fn new_with_children(
		mut top: HashMap<Vec<u8>, Vec<u8>>,
		children: HashMap<Vec<u8>, HashMap<Vec<u8>, Vec<u8>>>,
	) -> Self {
		top.insert(HEAP_PAGES.to_vec(), 8u64.encode());
		BasicExternalities {
			top,
			children,
		}
	}

	/// Insert key/value
	pub fn insert(&mut self, k: Vec<u8>, v: Vec<u8>) -> Option<Vec<u8>> {
		self.top.insert(k, v)
	}

	/// Consume self and returns inner storages
	pub fn into_storages(self) -> (
		HashMap<Vec<u8>, Vec<u8>>,
		HashMap<Vec<u8>, HashMap<Vec<u8>, Vec<u8>>>,
	) {
		(self.top, self.children)
	}
}

impl PartialEq for BasicExternalities {
	fn eq(&self, other: &BasicExternalities) -> bool {
		self.top.eq(&other.top) && self.children.eq(&other.children)
	}
}

impl FromIterator<(Vec<u8>, Vec<u8>)> for BasicExternalities {
	fn from_iter<I: IntoIterator<Item=(Vec<u8>, Vec<u8>)>>(iter: I) -> Self {
		let mut t = Self::default();
		t.top.extend(iter);
		t
	}
}

impl Default for BasicExternalities {
	fn default() -> Self { Self::new(Default::default()) }
}

impl From<HashMap<Vec<u8>, Vec<u8>>> for BasicExternalities {
	fn from(hashmap: HashMap<Vec<u8>, Vec<u8>>) -> Self {
		BasicExternalities {
			top: hashmap,
			children: Default::default(),
		}
	}
}

impl<H: Hasher> Externalities<H> for BasicExternalities where H::Out: Ord {
	fn storage(&self, key: &[u8]) -> Option<Vec<u8>> {
		self.top.get(key).cloned()
	}

	fn original_storage(&self, key: &[u8]) -> Option<Vec<u8>> {
		Externalities::<H>::storage(self, key)
	}

<<<<<<< HEAD
	fn child_storage(&self, _child_trie: ChildTrieReadRef, _key: &[u8]) -> Option<Vec<u8>> {
		unreachable!("basic not used for child trie");
	}

	fn child_trie(&self, _storage_key: &[u8]) -> Option<ChildTrie> {
		unreachable!("basic not used for child trie");
=======
	fn child_storage(&self, storage_key: ChildStorageKey<H>, key: &[u8]) -> Option<Vec<u8>> {
		self.children.get(storage_key.as_ref()).and_then(|child| child.get(key)).cloned()
>>>>>>> 57615712
	}

	fn place_storage(&mut self, key: Vec<u8>, maybe_value: Option<Vec<u8>>) {
		if is_child_storage_key(&key) {
			warn!(target: "trie", "Refuse to set child storage key via main storage");
			return;
		}

		match maybe_value {
			Some(value) => { self.top.insert(key, value); }
			None => { self.top.remove(&key); }
		}
	}

<<<<<<< HEAD
	fn place_child_storage(&mut self, _child_trie: &ChildTrie, _key: Vec<u8>, _value: Option<Vec<u8>>) {
		unreachable!("basic not used for child trie");
	}

	fn kill_child_storage(&mut self, _child_trie: &ChildTrie) {
		unreachable!("basic not used for child trie");
	}

	fn set_child_trie(&mut self, _ct: ChildTrie) -> bool {
		unreachable!("basic not used for child trie");
=======
	fn place_child_storage(
		&mut self,
		storage_key: ChildStorageKey<H>,
		key: Vec<u8>,
		value: Option<Vec<u8>>
	) {
		let child_map = self.children.entry(storage_key.into_owned()).or_default();
		if let Some(value) = value {
			child_map.insert(key, value);
		} else {
			child_map.remove(&key);
		}
	}

	fn kill_child_storage(&mut self, storage_key: ChildStorageKey<H>) {
		self.children.remove(storage_key.as_ref());
>>>>>>> 57615712
	}

	fn clear_prefix(&mut self, prefix: &[u8]) {
		if is_child_storage_key(prefix) {
			warn!(
				target: "trie",
				"Refuse to clear prefix that is part of child storage key via main storage"
			);
			return;
		}

		self.top.retain(|key, _| !key.starts_with(prefix));
	}

	fn chain_id(&self) -> u64 { 42 }

	fn storage_root(&mut self) -> H::Out {
		trie_root::<H, _, _, _>(self.top.clone())
	}

<<<<<<< HEAD
	fn child_storage_root(&mut self, _child_trie: &ChildTrie) -> Vec<u8> {
		unreachable!("basic not used for child trie");
=======
	fn child_storage_root(&mut self, storage_key: ChildStorageKey<H>) -> Vec<u8> {
		if let Some(child) = self.children.get(storage_key.as_ref()) {
			let delta = child.clone().into_iter().map(|(k, v)| (k, Some(v)));

			InMemory::<H>::default().child_storage_root(storage_key.as_ref(), delta).0
		} else {
			vec![]
		}
>>>>>>> 57615712
	}

	fn storage_changes_root(&mut self, _parent: H::Out) -> Result<Option<H::Out>, ()> {
		Ok(None)
	}

	fn offchain(&mut self) -> Option<&mut dyn offchain::Externalities> {
		warn!("Call to non-existent out offchain externalities set.");
		None
	}
}

#[cfg(test)]
mod tests {
	use super::*;
	use primitives::{Blake2Hasher, H256, map};
	use primitives::storage::well_known_keys::CODE;
	use hex_literal::hex;

	#[test]
	fn commit_should_work() {
		let mut ext = BasicExternalities::default();
		let ext = &mut ext as &mut dyn Externalities<Blake2Hasher>;
		ext.set_storage(b"doe".to_vec(), b"reindeer".to_vec());
		ext.set_storage(b"dog".to_vec(), b"puppy".to_vec());
		ext.set_storage(b"dogglesworth".to_vec(), b"cat".to_vec());
		const ROOT: [u8; 32] = hex!("0b33ed94e74e0f8e92a55923bece1ed02d16cf424e124613ddebc53ac3eeeabe");
		assert_eq!(ext.storage_root(), H256::from(ROOT));
	}

	#[test]
	fn set_and_retrieve_code() {
		let mut ext = BasicExternalities::default();
		let ext = &mut ext as &mut dyn Externalities<Blake2Hasher>;

		let code = vec![1, 2, 3];
		ext.set_storage(CODE.to_vec(), code.clone());

		assert_eq!(&ext.storage(CODE).unwrap(), &code);
	}

	#[test]
	fn children_works() {
		let child_storage = b":child_storage:default:test".to_vec();

		let mut ext = BasicExternalities::new_with_children(
			Default::default(),
			map![
				child_storage.clone() => map![
					b"doe".to_vec() => b"reindeer".to_vec()
				]
			]
		);

		let ext = &mut ext as &mut dyn Externalities<Blake2Hasher>;

		let child = || ChildStorageKey::from_vec(child_storage.clone()).unwrap();

		assert_eq!(ext.child_storage(child(), b"doe"), Some(b"reindeer".to_vec()));

		ext.set_child_storage(child(), b"dog".to_vec(), b"puppy".to_vec());
		assert_eq!(ext.child_storage(child(), b"dog"), Some(b"puppy".to_vec()));

		ext.clear_child_storage(child(), b"dog");
		assert_eq!(ext.child_storage(child(), b"dog"), None);

		ext.kill_child_storage(child());
		assert_eq!(ext.child_storage(child(), b"doe"), None);
	}
}<|MERGE_RESOLUTION|>--- conflicted
+++ resolved
@@ -18,45 +18,42 @@
 
 use std::collections::HashMap;
 use std::iter::FromIterator;
-use crate::backend::{Backend, InMemory};
+use crate::backend::{Backend, InMemory, MapTransaction};
 use hash_db::Hasher;
-use trie::trie_root;
+use trie::{trie_root, default_child_trie_root};
 use primitives::offchain;
-<<<<<<< HEAD
-use primitives::storage::well_known_keys::{CHANGES_TRIE_CONFIG, CODE, HEAP_PAGES};
-use primitives::child_trie::ChildTrie;
-use primitives::child_trie::ChildTrieReadRef;
+use primitives::storage::well_known_keys::{HEAP_PAGES, is_child_storage_key};
+use primitives::child_trie::{ChildTrie, ChildTrieReadRef, KeySpace};
 use parity_codec::Encode;
-use super::{Externalities, OverlayedChanges};
-=======
-use primitives::storage::well_known_keys::{HEAP_PAGES, is_child_storage_key};
-use parity_codec::Encode;
-use super::{ChildStorageKey, Externalities};
->>>>>>> 57615712
+use super::Externalities;
 use log::warn;
 
 /// Simple HashMap-based Externalities impl.
 #[derive(Debug)]
 pub struct BasicExternalities {
 	top: HashMap<Vec<u8>, Vec<u8>>,
-	children: HashMap<Vec<u8>, HashMap<Vec<u8>, Vec<u8>>>,
+	children: HashMap<KeySpace, (HashMap<Vec<u8>, Vec<u8>>, ChildTrie)>,
+	pending_child: HashMap<Vec<u8>, Option<KeySpace>>,
 }
 
 impl BasicExternalities {
 	/// Create a new instance of `BasicExternalities`
 	pub fn new(top: HashMap<Vec<u8>, Vec<u8>>) -> Self {
-		Self::new_with_children(top, Default::default())
+		Self::new_with_children(MapTransaction { top, children: Default::default() })
 	}
 
 	/// Create a new instance of `BasicExternalities` with children
-	pub fn new_with_children(
-		mut top: HashMap<Vec<u8>, Vec<u8>>,
-		children: HashMap<Vec<u8>, HashMap<Vec<u8>, Vec<u8>>>,
-	) -> Self {
-		top.insert(HEAP_PAGES.to_vec(), 8u64.encode());
+	pub fn new_with_children(mut map: MapTransaction) -> Self {
+		map.top.insert(HEAP_PAGES.to_vec(), 8u64.encode());
+		let pending_child = map.children.values()
+			.map(|(_, child_trie)| (
+					child_trie.parent_slice().to_vec(),
+					Some(child_trie.keyspace().clone())
+			)).collect();
 		BasicExternalities {
-			top,
-			children,
+			top: map.top,
+			children: map.children,
+			pending_child,
 		}
 	}
 
@@ -66,11 +63,8 @@
 	}
 
 	/// Consume self and returns inner storages
-	pub fn into_storages(self) -> (
-		HashMap<Vec<u8>, Vec<u8>>,
-		HashMap<Vec<u8>, HashMap<Vec<u8>, Vec<u8>>>,
-	) {
-		(self.top, self.children)
+	pub fn into_storages(self) -> MapTransaction {
+		MapTransaction {top: self.top, children: self.children}
 	}
 }
 
@@ -97,6 +91,7 @@
 		BasicExternalities {
 			top: hashmap,
 			children: Default::default(),
+			pending_child: Default::default(),
 		}
 	}
 }
@@ -110,17 +105,21 @@
 		Externalities::<H>::storage(self, key)
 	}
 
-<<<<<<< HEAD
-	fn child_storage(&self, _child_trie: ChildTrieReadRef, _key: &[u8]) -> Option<Vec<u8>> {
-		unreachable!("basic not used for child trie");
-	}
-
-	fn child_trie(&self, _storage_key: &[u8]) -> Option<ChildTrie> {
-		unreachable!("basic not used for child trie");
-=======
-	fn child_storage(&self, storage_key: ChildStorageKey<H>, key: &[u8]) -> Option<Vec<u8>> {
-		self.children.get(storage_key.as_ref()).and_then(|child| child.get(key)).cloned()
->>>>>>> 57615712
+	fn child_storage(&self, child_trie: ChildTrieReadRef, key: &[u8]) -> Option<Vec<u8>> {
+		let keyspace = child_trie.keyspace();
+		self.children.get(keyspace).and_then(|child| child.0.get(key)).cloned()
+	}
+
+	fn child_trie(&self, storage_key: &[u8]) -> Option<ChildTrie> {
+		match self.pending_child.get(storage_key) {
+			Some(Some(keyspace)) => {
+				let map = self.children.get(keyspace)
+					.expect("pending entry always have a children association; qed");
+				return Some(map.1.clone());
+			},
+			Some(None) => None,
+			None => None,
+		}
 	}
 
 	fn place_storage(&mut self, key: Vec<u8>, maybe_value: Option<Vec<u8>>) {
@@ -135,37 +134,52 @@
 		}
 	}
 
-<<<<<<< HEAD
-	fn place_child_storage(&mut self, _child_trie: &ChildTrie, _key: Vec<u8>, _value: Option<Vec<u8>>) {
-		unreachable!("basic not used for child trie");
-	}
-
-	fn kill_child_storage(&mut self, _child_trie: &ChildTrie) {
-		unreachable!("basic not used for child trie");
-	}
-
-	fn set_child_trie(&mut self, _ct: ChildTrie) -> bool {
-		unreachable!("basic not used for child trie");
-=======
 	fn place_child_storage(
 		&mut self,
-		storage_key: ChildStorageKey<H>,
+		child_trie: &ChildTrie,
 		key: Vec<u8>,
 		value: Option<Vec<u8>>
 	) {
-		let child_map = self.children.entry(storage_key.into_owned()).or_default();
+		let p = &mut self.children;
+		let pc = &mut self.pending_child;
+		let child_map = p.entry(child_trie.keyspace().clone())
+			.or_insert_with(|| {
+				let parent = child_trie.parent_slice().to_vec();
+				pc.insert(parent, Some(child_trie.keyspace().clone()));
+				(Default::default(), child_trie.clone())
+			});
+
 		if let Some(value) = value {
-			child_map.insert(key, value);
+			child_map.0.insert(key, value);
 		} else {
-			child_map.remove(&key);
-		}
-	}
-
-	fn kill_child_storage(&mut self, storage_key: ChildStorageKey<H>) {
-		self.children.remove(storage_key.as_ref());
->>>>>>> 57615712
-	}
-
+			child_map.0.remove(&key);
+		}
+	}
+
+	fn kill_child_storage(&mut self, child_trie: &ChildTrie) {
+		let keyspace = child_trie.keyspace();
+		if let Some((map_val, _ct)) = self.children.get_mut(keyspace) {
+			map_val.clear();
+		}
+	}
+
+	fn set_child_trie(&mut self, child_trie: ChildTrie) -> bool {
+		let keyspace = child_trie.keyspace();
+		if let Some((_, old_ct)) = self.children.get_mut(keyspace) {
+			if old_ct.root_initial_value() != child_trie.root_initial_value()
+				|| old_ct.keyspace() != child_trie.keyspace()
+				|| old_ct.parent_slice() != child_trie.parent_slice() {
+				return false;
+			} else {
+				*old_ct = child_trie;
+			}
+		} else {
+			self.pending_child.insert(child_trie.parent_slice().to_vec(), Some(child_trie.keyspace().clone()));
+			self.children.insert(keyspace.to_vec(), (Default::default(), child_trie));
+		}
+		true
+	}
+	
 	fn clear_prefix(&mut self, prefix: &[u8]) {
 		if is_child_storage_key(prefix) {
 			warn!(
@@ -184,19 +198,15 @@
 		trie_root::<H, _, _, _>(self.top.clone())
 	}
 
-<<<<<<< HEAD
-	fn child_storage_root(&mut self, _child_trie: &ChildTrie) -> Vec<u8> {
-		unreachable!("basic not used for child trie");
-=======
-	fn child_storage_root(&mut self, storage_key: ChildStorageKey<H>) -> Vec<u8> {
-		if let Some(child) = self.children.get(storage_key.as_ref()) {
-			let delta = child.clone().into_iter().map(|(k, v)| (k, Some(v)));
-
-			InMemory::<H>::default().child_storage_root(storage_key.as_ref(), delta).0
+	fn child_storage_root(&mut self, child_trie: &ChildTrie) -> Vec<u8> {
+		let keyspace = child_trie.keyspace();
+		if let Some(child) = self.children.get(keyspace) {
+			let delta = child.0.clone().into_iter().map(|(k, v)| (k, Some(v)));
+
+			InMemory::<H>::default().child_storage_root(&child.1, delta).0
 		} else {
-			vec![]
-		}
->>>>>>> 57615712
+			default_child_trie_root::<H>()
+		}
 	}
 
 	fn storage_changes_root(&mut self, _parent: H::Out) -> Result<Option<H::Out>, ()> {
@@ -240,30 +250,30 @@
 
 	#[test]
 	fn children_works() {
-		let child_storage = b":child_storage:default:test".to_vec();
-
-		let mut ext = BasicExternalities::new_with_children(
-			Default::default(),
-			map![
-				child_storage.clone() => map![
+		let child_storage = b":child_storage:default:test";
+
+		// use a dummy child trie (keyspace and undefined trie).
+		let child_trie = ChildTrie::fetch_or_new(|_| None, |_| (), child_storage, || 1u128);
+		let mut ext = BasicExternalities::new_with_children(MapTransaction {
+			top: Default::default(),
+			children: map![
+				child_trie.keyspace().to_vec() => (map![
 					b"doe".to_vec() => b"reindeer".to_vec()
-				]
-			]
-		);
+				], child_trie.clone())
+			],
+    });
 
 		let ext = &mut ext as &mut dyn Externalities<Blake2Hasher>;
 
-		let child = || ChildStorageKey::from_vec(child_storage.clone()).unwrap();
-
-		assert_eq!(ext.child_storage(child(), b"doe"), Some(b"reindeer".to_vec()));
-
-		ext.set_child_storage(child(), b"dog".to_vec(), b"puppy".to_vec());
-		assert_eq!(ext.child_storage(child(), b"dog"), Some(b"puppy".to_vec()));
-
-		ext.clear_child_storage(child(), b"dog");
-		assert_eq!(ext.child_storage(child(), b"dog"), None);
-
-		ext.kill_child_storage(child());
-		assert_eq!(ext.child_storage(child(), b"doe"), None);
+		assert_eq!(ext.child_storage(child_trie.node_ref(), b"doe"), Some(b"reindeer".to_vec()));
+
+		ext.set_child_storage(&child_trie, b"dog".to_vec(), b"puppy".to_vec());
+		assert_eq!(ext.child_storage(child_trie.node_ref(), b"dog"), Some(b"puppy".to_vec()));
+
+		ext.clear_child_storage(&child_trie, b"dog");
+		assert_eq!(ext.child_storage(child_trie.node_ref(), b"dog"), None);
+
+		ext.kill_child_storage(&child_trie);
+		assert_eq!(ext.child_storage(child_trie.node_ref(), b"doe"), None);
 	}
 }