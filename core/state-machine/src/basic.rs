--- conflicted
+++ resolved
@@ -24,7 +24,7 @@
 use primitives::storage::well_known_keys::{CHANGES_TRIE_CONFIG, CODE, HEAP_PAGES};
 use primitives::subtrie::SubTrie;
 use parity_codec::Encode;
-use super::{ChildStorageKey, Externalities, OverlayedChanges};
+use super::{Externalities, OverlayedChanges};
 use log::warn;
 
 /// Simple HashMap-based Externalities impl.
@@ -116,13 +116,8 @@
 		Externalities::<H>::storage(self, key)
 	}
 
-<<<<<<< HEAD
 	fn child_storage(&self, _subtrie: &SubTrie, _key: &[u8]) -> Option<Vec<u8>> {
 		unreachable!("basic not used for child trie");
-=======
-	fn child_storage(&self, _storage_key: ChildStorageKey<H>, _key: &[u8]) -> Option<Vec<u8>> {
-		None
->>>>>>> 2899be9e
 	}
 
 	fn place_storage(&mut self, key: Vec<u8>, maybe_value: Option<Vec<u8>>) {
@@ -138,7 +133,6 @@
 		}
 	}
 
-<<<<<<< HEAD
 	fn place_child_storage(&mut self, _subtrie: &SubTrie, _key: Vec<u8>, _value: Option<Vec<u8>>) {
 		unreachable!("basic not used for child trie");
 	}
@@ -146,12 +140,6 @@
 	fn kill_child_storage(&mut self, _subtrie: &SubTrie) {
 		unreachable!("basic not used for child trie");
 	}
-=======
-	fn place_child_storage(&mut self, _storage_key: ChildStorageKey<H>, _key: Vec<u8>, _value: Option<Vec<u8>>) {
-	}
-
-	fn kill_child_storage(&mut self, _storage_key: ChildStorageKey<H>) { }
->>>>>>> 2899be9e
 
 	fn clear_prefix(&mut self, prefix: &[u8]) {
 		self.changes.clear_prefix(prefix);
@@ -164,13 +152,8 @@
 		trie_root::<H, _, _, _>(self.inner.clone())
 	}
 
-<<<<<<< HEAD
-	fn child_storage_root(&mut self, _subtrie: &SubTrie) -> Option<Vec<u8>> {
+	fn child_storage_root(&mut self, _subtrie: &SubTrie) -> Vec<u8> {
 		unreachable!("basic not used for child trie");
-=======
-	fn child_storage_root(&mut self, _storage_key: ChildStorageKey<H>) -> Vec<u8> {
-		vec![42]
->>>>>>> 2899be9e
 	}
 
 	fn storage_changes_root(&mut self, _parent: H::Out, _parent_num: u64) -> Option<H::Out> {
