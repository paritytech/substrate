// Copyright 2017-2019 Parity Technologies (UK) Ltd.
// This file is part of Substrate.

// Substrate is free software: you can redistribute it and/or modify
// it under the terms of the GNU General Public License as published by
// the Free Software Foundation, either version 3 of the License, or
// (at your option) any later version.

// Substrate is distributed in the hope that it will be useful,
// but WITHOUT ANY WARRANTY; without even the implied warranty of
// MERCHANTABILITY or FITNESS FOR A PARTICULAR PURPOSE.  See the
// GNU General Public License for more details.

// You should have received a copy of the GNU General Public License
// along with Substrate.  If not, see <http://www.gnu.org/licenses/>.

//! Basic implementation for Externalities.

use std::collections::HashMap;
use std::iter::FromIterator;
use crate::backend::{Backend, InMemory, MapTransaction};
use hash_db::Hasher;
use trie::{trie_root, default_child_trie_root};
use primitives::offchain;
<<<<<<< HEAD
use primitives::storage::well_known_keys::{HEAP_PAGES, is_child_storage_key};
use primitives::child_trie::{ChildTrie, ChildTrieReadRef, KeySpace};
use parity_codec::Encode;
use super::Externalities;
=======
use primitives::storage::well_known_keys::is_child_storage_key;
use super::{ChildStorageKey, Externalities};
>>>>>>> d60cdba5
use log::warn;

/// Simple HashMap-based Externalities impl.
#[derive(Debug)]
pub struct BasicExternalities {
	top: HashMap<Vec<u8>, Vec<u8>>,
	children: HashMap<KeySpace, (HashMap<Vec<u8>, Vec<u8>>, ChildTrie)>,
	pending_child: HashMap<Vec<u8>, Option<KeySpace>>,
}

impl BasicExternalities {
	/// Create a new instance of `BasicExternalities`
	pub fn new(top: HashMap<Vec<u8>, Vec<u8>>) -> Self {
		Self::new_with_children(MapTransaction { top, children: Default::default() })
	}

	/// Create a new instance of `BasicExternalities` with children
<<<<<<< HEAD
	pub fn new_with_children(mut map: MapTransaction) -> Self {
		map.top.insert(HEAP_PAGES.to_vec(), 8u64.encode());
		let pending_child = map.children.values()
			.map(|(_, child_trie)| (
					child_trie.parent_slice().to_vec(),
					Some(child_trie.keyspace().clone())
			)).collect();
=======
	pub fn new_with_children(
		top: HashMap<Vec<u8>, Vec<u8>>,
		children: HashMap<Vec<u8>, HashMap<Vec<u8>, Vec<u8>>>,
	) -> Self {
>>>>>>> d60cdba5
		BasicExternalities {
			top: map.top,
			children: map.children,
			pending_child,
		}
	}

	/// Insert key/value
	pub fn insert(&mut self, k: Vec<u8>, v: Vec<u8>) -> Option<Vec<u8>> {
		self.top.insert(k, v)
	}

	/// Consume self and returns inner storages
	pub fn into_storages(self) -> MapTransaction {
		MapTransaction {top: self.top, children: self.children}
	}
}

impl PartialEq for BasicExternalities {
	fn eq(&self, other: &BasicExternalities) -> bool {
		self.top.eq(&other.top) && self.children.eq(&other.children)
	}
}

impl FromIterator<(Vec<u8>, Vec<u8>)> for BasicExternalities {
	fn from_iter<I: IntoIterator<Item=(Vec<u8>, Vec<u8>)>>(iter: I) -> Self {
		let mut t = Self::default();
		t.top.extend(iter);
		t
	}
}

impl Default for BasicExternalities {
	fn default() -> Self { Self::new(Default::default()) }
}

impl From<HashMap<Vec<u8>, Vec<u8>>> for BasicExternalities {
	fn from(hashmap: HashMap<Vec<u8>, Vec<u8>>) -> Self {
		BasicExternalities {
			top: hashmap,
			children: Default::default(),
			pending_child: Default::default(),
		}
	}
}

impl<H: Hasher> Externalities<H> for BasicExternalities where H::Out: Ord {
	fn storage(&self, key: &[u8]) -> Option<Vec<u8>> {
		self.top.get(key).cloned()
	}

	fn original_storage(&self, key: &[u8]) -> Option<Vec<u8>> {
		Externalities::<H>::storage(self, key)
	}

	fn child_storage(&self, child_trie: ChildTrieReadRef, key: &[u8]) -> Option<Vec<u8>> {
		let keyspace = child_trie.keyspace();
		self.children.get(keyspace).and_then(|child| child.0.get(key)).cloned()
	}

	fn child_trie(&self, storage_key: &[u8]) -> Option<ChildTrie> {
		match self.pending_child.get(storage_key) {
			Some(Some(keyspace)) => {
				let map = self.children.get(keyspace)
					.expect("pending entry always have a children association; qed");
				return Some(map.1.clone());
			},
			Some(None) => None,
			None => None,
		}
	}

	fn place_storage(&mut self, key: Vec<u8>, maybe_value: Option<Vec<u8>>) {
		if is_child_storage_key(&key) {
			warn!(target: "trie", "Refuse to set child storage key via main storage");
			return;
		}

		match maybe_value {
			Some(value) => { self.top.insert(key, value); }
			None => { self.top.remove(&key); }
		}
	}

	fn place_child_storage(
		&mut self,
		child_trie: &ChildTrie,
		key: Vec<u8>,
		value: Option<Vec<u8>>
	) {
		let p = &mut self.children;
		let pc = &mut self.pending_child;
		let child_map = p.entry(child_trie.keyspace().clone())
			.or_insert_with(|| {
				let parent = child_trie.parent_slice().to_vec();
				pc.insert(parent, Some(child_trie.keyspace().clone()));
				(Default::default(), child_trie.clone())
			});

		if let Some(value) = value {
			child_map.0.insert(key, value);
		} else {
			child_map.0.remove(&key);
		}
	}

	fn kill_child_storage(&mut self, child_trie: &ChildTrie) {
		let keyspace = child_trie.keyspace();
		if let Some((map_val, _ct)) = self.children.get_mut(keyspace) {
			map_val.clear();
		}
	}

	fn set_child_trie(&mut self, child_trie: ChildTrie) -> bool {
		let keyspace = child_trie.keyspace();
		if let Some((_, old_ct)) = self.children.get_mut(keyspace) {
			if old_ct.root_initial_value() != child_trie.root_initial_value()
				|| old_ct.keyspace() != child_trie.keyspace()
				|| old_ct.parent_slice() != child_trie.parent_slice() {
				return false;
			} else {
				*old_ct = child_trie;
			}
		} else {
			self.pending_child.insert(child_trie.parent_slice().to_vec(), Some(child_trie.keyspace().clone()));
			self.children.insert(keyspace.to_vec(), (Default::default(), child_trie));
		}
		true
	}
	
	fn clear_prefix(&mut self, prefix: &[u8]) {
		if is_child_storage_key(prefix) {
			warn!(
				target: "trie",
				"Refuse to clear prefix that is part of child storage key via main storage"
			);
			return;
		}

		self.top.retain(|key, _| !key.starts_with(prefix));
	}

	fn chain_id(&self) -> u64 { 42 }

	fn storage_root(&mut self) -> H::Out {
		trie_root::<H, _, _, _>(self.top.clone())
	}

	fn child_storage_root(&mut self, child_trie: &ChildTrie) -> Vec<u8> {
		let keyspace = child_trie.keyspace();
		if let Some(child) = self.children.get(keyspace) {
			let delta = child.0.clone().into_iter().map(|(k, v)| (k, Some(v)));

			InMemory::<H>::default().child_storage_root(&child.1, delta).0
		} else {
			default_child_trie_root::<H>()
		}
	}

	fn storage_changes_root(&mut self, _parent: H::Out) -> Result<Option<H::Out>, ()> {
		Ok(None)
	}

	fn offchain(&mut self) -> Option<&mut dyn offchain::Externalities> {
		warn!("Call to non-existent out offchain externalities set.");
		None
	}
}

#[cfg(test)]
mod tests {
	use super::*;
	use primitives::{Blake2Hasher, H256, map};
	use primitives::storage::well_known_keys::CODE;
	use hex_literal::hex;

	#[test]
	fn commit_should_work() {
		let mut ext = BasicExternalities::default();
		let ext = &mut ext as &mut dyn Externalities<Blake2Hasher>;
		ext.set_storage(b"doe".to_vec(), b"reindeer".to_vec());
		ext.set_storage(b"dog".to_vec(), b"puppy".to_vec());
		ext.set_storage(b"dogglesworth".to_vec(), b"cat".to_vec());
		const ROOT: [u8; 32] = hex!("0b41e488cccbd67d1f1089592c2c235f5c5399b053f7fe9152dd4b5f279914cd");
		assert_eq!(ext.storage_root(), H256::from(ROOT));
	}

	#[test]
	fn set_and_retrieve_code() {
		let mut ext = BasicExternalities::default();
		let ext = &mut ext as &mut dyn Externalities<Blake2Hasher>;

		let code = vec![1, 2, 3];
		ext.set_storage(CODE.to_vec(), code.clone());

		assert_eq!(&ext.storage(CODE).unwrap(), &code);
	}

	#[test]
	fn children_works() {
		let child_storage = b":child_storage:default:test";

		// use a dummy child trie (keyspace and undefined trie).
		let child_trie = ChildTrie::fetch_or_new(|_| None, |_| (), child_storage, || 1u128);
		let mut ext = BasicExternalities::new_with_children(MapTransaction {
			top: Default::default(),
			children: map![
				child_trie.keyspace().to_vec() => (map![
					b"doe".to_vec() => b"reindeer".to_vec()
				], child_trie.clone())
			],
    });

		let ext = &mut ext as &mut dyn Externalities<Blake2Hasher>;

		assert_eq!(ext.child_storage(child_trie.node_ref(), b"doe"), Some(b"reindeer".to_vec()));

		ext.set_child_storage(&child_trie, b"dog".to_vec(), b"puppy".to_vec());
		assert_eq!(ext.child_storage(child_trie.node_ref(), b"dog"), Some(b"puppy".to_vec()));

		ext.clear_child_storage(&child_trie, b"dog");
		assert_eq!(ext.child_storage(child_trie.node_ref(), b"dog"), None);

		ext.kill_child_storage(&child_trie);
		assert_eq!(ext.child_storage(child_trie.node_ref(), b"doe"), None);
	}

	#[test]
	fn basic_externalities_is_empty() {
		// Make sure no values are set by default in `BasicExternalities`.
		let (storage, child_storage) = BasicExternalities::new(Default::default()).into_storages();
		assert!(storage.is_empty());
		assert!(child_storage.is_empty());
	}
}<|MERGE_RESOLUTION|>--- conflicted
+++ resolved
@@ -22,15 +22,9 @@
 use hash_db::Hasher;
 use trie::{trie_root, default_child_trie_root};
 use primitives::offchain;
-<<<<<<< HEAD
-use primitives::storage::well_known_keys::{HEAP_PAGES, is_child_storage_key};
+use primitives::storage::well_known_keys::is_child_storage_key;
 use primitives::child_trie::{ChildTrie, ChildTrieReadRef, KeySpace};
-use parity_codec::Encode;
 use super::Externalities;
-=======
-use primitives::storage::well_known_keys::is_child_storage_key;
-use super::{ChildStorageKey, Externalities};
->>>>>>> d60cdba5
 use log::warn;
 
 /// Simple HashMap-based Externalities impl.
@@ -48,20 +42,12 @@
 	}
 
 	/// Create a new instance of `BasicExternalities` with children
-<<<<<<< HEAD
-	pub fn new_with_children(mut map: MapTransaction) -> Self {
-		map.top.insert(HEAP_PAGES.to_vec(), 8u64.encode());
+	pub fn new_with_children(map: MapTransaction) -> Self {
 		let pending_child = map.children.values()
 			.map(|(_, child_trie)| (
 					child_trie.parent_slice().to_vec(),
 					Some(child_trie.keyspace().clone())
 			)).collect();
-=======
-	pub fn new_with_children(
-		top: HashMap<Vec<u8>, Vec<u8>>,
-		children: HashMap<Vec<u8>, HashMap<Vec<u8>, Vec<u8>>>,
-	) -> Self {
->>>>>>> d60cdba5
 		BasicExternalities {
 			top: map.top,
 			children: map.children,
@@ -292,8 +278,8 @@
 	#[test]
 	fn basic_externalities_is_empty() {
 		// Make sure no values are set by default in `BasicExternalities`.
-		let (storage, child_storage) = BasicExternalities::new(Default::default()).into_storages();
-		assert!(storage.is_empty());
-		assert!(child_storage.is_empty());
+		let storages = BasicExternalities::new(Default::default()).into_storages();
+		assert!(storages.top.is_empty());
+		assert!(storages.children.is_empty());
 	}
 }