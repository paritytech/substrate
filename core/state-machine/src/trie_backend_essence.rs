// Copyright 2017-2019 Parity Technologies (UK) Ltd.
// This file is part of Substrate.

// Substrate is free software: you can redistribute it and/or modify
// it under the terms of the GNU General Public License as published by
// the Free Software Foundation, either version 3 of the License, or
// (at your option) any later version.

// Substrate is distributed in the hope that it will be useful,
// but WITHOUT ANY WARRANTY; without even the implied warranty of
// MERCHANTABILITY or FITNESS FOR A PARTICULAR PURPOSE.  See the
// GNU General Public License for more details.

// You should have received a copy of the GNU General Public License
// along with Substrate.  If not, see <http://www.gnu.org/licenses/>.

//! Trie-based state machine backend essence used to read values
//! from storage.

use std::ops::Deref;
use std::sync::Arc;
use log::{debug, warn};
<<<<<<< HEAD
use hash_db::{self, Hasher, EMPTY_PREFIX, Prefix};
use trie::{TrieDB, Trie, MemoryDB, PrefixedMemoryDB, DBValue, TrieError,
	default_child_trie_root, read_trie_value, read_child_trie_value,
	for_keys_in_child_trie};
use crate::changes_trie::Storage as ChangesTrieStorage;
=======
use hash_db::{self, Hasher};
use trie::{TrieDB, Trie, MemoryDB, PrefixedMemoryDB, DBValue, TrieError, default_child_trie_root, read_trie_value, read_child_trie_value, for_keys_in_child_trie};
>>>>>>> 2227c4fb
use crate::backend::Consolidate;

/// Patricia trie-based storage trait.
pub trait Storage<H: Hasher>: Send + Sync {
	/// Get a trie node.
	fn get(&self, key: &H::Out, prefix: Prefix) -> Result<Option<DBValue>, String>;
}

/// Patricia trie-based pairs storage essence.
pub struct TrieBackendEssence<S: TrieBackendStorage<H>, H: Hasher> {
	storage: S,
	root: H::Out,
}

impl<S: TrieBackendStorage<H>, H: Hasher> TrieBackendEssence<S, H> {
	/// Create new trie-based backend.
	pub fn new(storage: S, root: H::Out) -> Self {
		TrieBackendEssence {
			storage,
			root,
		}
	}

	/// Get backend storage reference.
	pub fn backend_storage(&self) -> &S {
		&self.storage
	}

	/// Get trie root.
	pub fn root(&self) -> &H::Out {
		&self.root
	}

	/// Consumes self and returns underlying storage.
	pub fn into_storage(self) -> S {
		self.storage
	}

	/// Get the value of storage at given key.
	pub fn storage(&self, key: &[u8]) -> Result<Option<Vec<u8>>, String> {
		let mut read_overlay = S::Overlay::default();
		let eph = Ephemeral {
			storage: &self.storage,
			overlay: &mut read_overlay,
		};

		let map_e = |e| format!("Trie lookup error: {}", e);

		read_trie_value(&eph, &self.root, key).map_err(map_e)
	}

	/// Get the value of child storage at given key.
	pub fn child_storage(&self, storage_key: &[u8], key: &[u8]) -> Result<Option<Vec<u8>>, String> {
		let root = self.storage(storage_key)?.unwrap_or(default_child_trie_root::<H>(storage_key));

		let mut read_overlay = S::Overlay::default();
		let eph = Ephemeral {
			storage: &self.storage,
			overlay: &mut read_overlay,
		};

		let map_e = |e| format!("Trie lookup error: {}", e);

		read_child_trie_value(storage_key, &eph, &root, key).map_err(map_e)
	}

	/// Retrieve all entries keys of child storage and call `f` for each of those keys.
	pub fn for_keys_in_child_storage<F: FnMut(&[u8])>(&self, storage_key: &[u8], f: F) {
		let root = match self.storage(storage_key) {
			Ok(v) => v.unwrap_or(default_child_trie_root::<H>(storage_key)),
			Err(e) => {
				debug!(target: "trie", "Error while iterating child storage: {}", e);
				return;
			}
		};

		let mut read_overlay = S::Overlay::default();
		let eph = Ephemeral {
			storage: &self.storage,
			overlay: &mut read_overlay,
		};

		if let Err(e) = for_keys_in_child_trie::<H, _, Ephemeral<S, H>>(storage_key, &eph, &root, f) {
			debug!(target: "trie", "Error while iterating child storage: {}", e);
		}
	}

	/// Execute given closure for all keys starting with prefix.
	pub fn for_keys_with_prefix<F: FnMut(&[u8])>(&self, prefix: &[u8], mut f: F) {
		let mut read_overlay = S::Overlay::default();
		let eph = Ephemeral {
			storage: &self.storage,
			overlay: &mut read_overlay,
		};

		let mut iter = move || -> Result<(), Box<TrieError<H::Out>>> {
			let trie = TrieDB::<H>::new(&eph, &self.root)?;
			let mut iter = trie.iter()?;

			iter.seek(prefix)?;

			for x in iter {
				let (key, _) = x?;

				if !key.starts_with(prefix) {
					break;
				}

				f(&key);
			}

			Ok(())
		};

		if let Err(e) = iter() {
			debug!(target: "trie", "Error while iterating by prefix: {}", e);
		}
	}
}

pub(crate) struct Ephemeral<'a, S: 'a + TrieBackendStorage<H>, H: 'a + Hasher> {
	storage: &'a S,
	overlay: &'a mut S::Overlay,
}

impl<'a,
	S: 'a + TrieBackendStorage<H>,
	H: 'a + Hasher
> hash_db::AsPlainDB<H::Out, DBValue>
	for Ephemeral<'a, S, H>
{
	fn as_plain_db<'b>(&'b self) -> &'b (hash_db::PlainDB<H::Out, DBValue> + 'b) { self }
	fn as_plain_db_mut<'b>(&'b mut self) -> &'b mut (hash_db::PlainDB<H::Out, DBValue> + 'b) { self }
}

impl<'a,
	S: 'a + TrieBackendStorage<H>,
	H: 'a + Hasher
> hash_db::AsHashDB<H, DBValue>
	for Ephemeral<'a, S, H>
{
	fn as_hash_db<'b>(&'b self) -> &'b (hash_db::HashDB<H, DBValue> + 'b) { self }
	fn as_hash_db_mut<'b>(&'b mut self) -> &'b mut (hash_db::HashDB<H, DBValue> + 'b) { self }
}

impl<'a, S: TrieBackendStorage<H>, H: Hasher> Ephemeral<'a, S, H> {
	pub fn new(storage: &'a S, overlay: &'a mut S::Overlay) -> Self {
		Ephemeral {
			storage,
			overlay,
		}
	}
}

impl<'a,
	S: 'a + TrieBackendStorage<H>,
	H: Hasher
> hash_db::PlainDB<H::Out, DBValue>
	for Ephemeral<'a, S, H>
{
	fn get(&self, key: &H::Out) -> Option<DBValue> {
		if let Some(val) = hash_db::HashDB::get(self.overlay, key, EMPTY_PREFIX) {
			Some(val)
		} else {
			match self.storage.get(&key, EMPTY_PREFIX) {
				Ok(x) => x,
				Err(e) => {
					warn!(target: "trie", "Failed to read from DB: {}", e);
					None
				},
			}
		}
	}

	fn contains(&self, key: &H::Out) -> bool {
		hash_db::HashDB::get(self, key, EMPTY_PREFIX).is_some()
	}

	fn emplace(&mut self, key: H::Out, value: DBValue) {
		hash_db::HashDB::emplace(self.overlay, key, EMPTY_PREFIX, value)
	}

	fn remove(&mut self, key: &H::Out) {
		hash_db::HashDB::remove(self.overlay, key, EMPTY_PREFIX)
	}
}

impl<'a,
	S: 'a + TrieBackendStorage<H>,
	H: Hasher
> hash_db::PlainDBRef<H::Out, DBValue>
	for Ephemeral<'a, S, H>
{
	fn get(&self, key: &H::Out) -> Option<DBValue> { hash_db::PlainDB::get(self, key) }
	fn contains(&self, key: &H::Out) -> bool { hash_db::PlainDB::contains(self, key) }
}

impl<'a,
	S: 'a + TrieBackendStorage<H>,
	H: Hasher
> hash_db::HashDB<H, DBValue>
	for Ephemeral<'a, S, H>
{
	fn get(&self, key: &H::Out, prefix: Prefix) -> Option<DBValue> {
		if let Some(val) = hash_db::HashDB::get(self.overlay, key, prefix) {
			Some(val)
		} else {
			match self.storage.get(&key, prefix) {
				Ok(x) => x,
				Err(e) => {
					warn!(target: "trie", "Failed to read from DB: {}", e);
					None
				},
			}
		}
	}

	fn contains(&self, key: &H::Out, prefix: Prefix) -> bool {
		hash_db::HashDB::get(self, key, prefix).is_some()
	}

	fn insert(&mut self, prefix: Prefix, value: &[u8]) -> H::Out {
		hash_db::HashDB::insert(self.overlay, prefix, value)
	}

	fn emplace(&mut self, key: H::Out, prefix: Prefix, value: DBValue) {
		hash_db::HashDB::emplace(self.overlay, key, prefix, value)
	}

	fn remove(&mut self, key: &H::Out, prefix: Prefix) {
		hash_db::HashDB::remove(self.overlay, key, prefix)
	}
}

impl<'a,
	S: 'a + TrieBackendStorage<H>,
	H: Hasher
> hash_db::HashDBRef<H, DBValue>
	for Ephemeral<'a, S, H>
{
	fn get(&self, key: &H::Out, prefix: Prefix) -> Option<DBValue> { hash_db::HashDB::get(self, key, prefix) }
	fn contains(&self, key: &H::Out, prefix: Prefix) -> bool { hash_db::HashDB::contains(self, key, prefix) }
}

/// Key-value pairs storage that is used by trie backend essence.
pub trait TrieBackendStorage<H: Hasher>: Send + Sync {
	/// Type of in-memory overlay.
	type Overlay: hash_db::HashDB<H, DBValue> + Default + Consolidate;
	/// Get the value stored at key.
	fn get(&self, key: &H::Out, prefix: Prefix) -> Result<Option<DBValue>, String>;
}

// This implementation is used by normal storage trie clients.
impl<H: Hasher> TrieBackendStorage<H> for Arc<Storage<H>> {
	type Overlay = PrefixedMemoryDB<H>;

	fn get(&self, key: &H::Out, prefix: Prefix) -> Result<Option<DBValue>, String> {
		Storage::<H>::get(self.deref(), key, prefix)
	}
}

// This implementation is used by test storage trie clients.
impl<H: Hasher> TrieBackendStorage<H> for PrefixedMemoryDB<H> {
	type Overlay = PrefixedMemoryDB<H>;

	fn get(&self, key: &H::Out, prefix: Prefix) -> Result<Option<DBValue>, String> {
		Ok(hash_db::HashDB::get(self, key, prefix))
	}
}

impl<H: Hasher> TrieBackendStorage<H> for MemoryDB<H> {
	type Overlay = MemoryDB<H>;

	fn get(&self, key: &H::Out, prefix: Prefix) -> Result<Option<DBValue>, String> {
		Ok(hash_db::HashDB::get(self, key, prefix))
	}
<<<<<<< HEAD
}

// This implementation is used by changes trie clients.
impl<'a, S, H: Hasher> TrieBackendStorage<H> for &'a S where S: ChangesTrieStorage<H> {
	type Overlay = MemoryDB<H>;

	fn get(&self, key: &H::Out, prefix: Prefix) -> Result<Option<DBValue>, String> {
		ChangesTrieStorage::<H>::get(*self, key, prefix)
	}
=======
>>>>>>> 2227c4fb
}<|MERGE_RESOLUTION|>--- conflicted
+++ resolved
@@ -20,16 +20,10 @@
 use std::ops::Deref;
 use std::sync::Arc;
 use log::{debug, warn};
-<<<<<<< HEAD
 use hash_db::{self, Hasher, EMPTY_PREFIX, Prefix};
 use trie::{TrieDB, Trie, MemoryDB, PrefixedMemoryDB, DBValue, TrieError,
 	default_child_trie_root, read_trie_value, read_child_trie_value,
 	for_keys_in_child_trie};
-use crate::changes_trie::Storage as ChangesTrieStorage;
-=======
-use hash_db::{self, Hasher};
-use trie::{TrieDB, Trie, MemoryDB, PrefixedMemoryDB, DBValue, TrieError, default_child_trie_root, read_trie_value, read_child_trie_value, for_keys_in_child_trie};
->>>>>>> 2227c4fb
 use crate::backend::Consolidate;
 
 /// Patricia trie-based storage trait.
@@ -306,16 +300,4 @@
 	fn get(&self, key: &H::Out, prefix: Prefix) -> Result<Option<DBValue>, String> {
 		Ok(hash_db::HashDB::get(self, key, prefix))
 	}
-<<<<<<< HEAD
-}
-
-// This implementation is used by changes trie clients.
-impl<'a, S, H: Hasher> TrieBackendStorage<H> for &'a S where S: ChangesTrieStorage<H> {
-	type Overlay = MemoryDB<H>;
-
-	fn get(&self, key: &H::Out, prefix: Prefix) -> Result<Option<DBValue>, String> {
-		ChangesTrieStorage::<H>::get(*self, key, prefix)
-	}
-=======
->>>>>>> 2227c4fb
 }