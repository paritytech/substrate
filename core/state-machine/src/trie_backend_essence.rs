--- conflicted
+++ resolved
@@ -20,21 +20,14 @@
 use std::ops::Deref;
 use std::sync::Arc;
 use log::{debug, warn};
-<<<<<<< HEAD
-use hash_db::{self, Hasher};
+use hash_db::{self, Hasher, EMPTY_PREFIX, Prefix};
 use primitives::child_trie::ChildTrieReadRef;
 use trie::{
-	TrieDB, Trie, MemoryDB, PrefixedMemoryDB, DBValue, TrieError,
+	Trie, MemoryDB, PrefixedMemoryDB, DBValue,
 	read_trie_value, read_child_trie_value, for_keys_in_child_trie,
 	KeySpacedDB,
 };
-=======
-use hash_db::{self, Hasher, EMPTY_PREFIX, Prefix};
-use trie::{Trie, MemoryDB, PrefixedMemoryDB, DBValue,
-	default_child_trie_root, read_trie_value, read_child_trie_value,
-	for_keys_in_child_trie};
 use trie::trie_types::{TrieDB, TrieError, Layout};
->>>>>>> 523e2575
 use crate::backend::Consolidate;
 
 /// Patricia trie-based storage trait.
@@ -87,14 +80,7 @@
 	}
 
 	/// Get the value of child storage at given key.
-<<<<<<< HEAD
 	pub fn child_storage(&self, child_trie: ChildTrieReadRef, key: &[u8]) -> Result<Option<Vec<u8>>, String> {
-=======
-	pub fn child_storage(&self, storage_key: &[u8], key: &[u8]) -> Result<Option<Vec<u8>>, String> {
-		let root = self.storage(storage_key)?
-			.unwrap_or(default_child_trie_root::<Layout<H>>(storage_key));
-
->>>>>>> 523e2575
 		let mut read_overlay = S::Overlay::default();
 		let eph = Ephemeral {
 			storage: &self.storage,
@@ -103,43 +89,22 @@
 
 		let map_e = |e| format!("Trie lookup error: {}", e);
 
-<<<<<<< HEAD
-		read_child_trie_value(child_trie, &eph, key).map_err(map_e)
+		read_child_trie_value::<Layout<H>, _>(child_trie, &eph, key).map_err(map_e)
 	}
 
 	/// Retrieve all entries keys of child storage and call `f` for each of those keys.
 	pub fn for_keys_in_child_storage<F: FnMut(&[u8])>(&self, child_trie: ChildTrieReadRef, f: F) {
-=======
-		read_child_trie_value::<Layout<H>, _>(storage_key, &eph, &root, key).map_err(map_e)
-	}
-
-	/// Retrieve all entries keys of child storage and call `f` for each of those keys.
-	pub fn for_keys_in_child_storage<F: FnMut(&[u8])>(&self, storage_key: &[u8], f: F) {
-		let root = match self.storage(storage_key) {
-			Ok(v) => v.unwrap_or(default_child_trie_root::<Layout<H>>(storage_key)),
-			Err(e) => {
-				debug!(target: "trie", "Error while iterating child storage: {}", e);
-				return;
-			}
-		};
-
->>>>>>> 523e2575
 		let mut read_overlay = S::Overlay::default();
 		let eph = Ephemeral {
 			storage: &self.storage,
 			overlay: &mut read_overlay,
 		};
 
-<<<<<<< HEAD
-		if let Err(e) = for_keys_in_child_trie::<H, _, Ephemeral<S, H>>(child_trie, &eph, f) {
-=======
 		if let Err(e) = for_keys_in_child_trie::<Layout<H>, _, Ephemeral<S, H>>(
-			storage_key,
+			child_trie,
 			&eph,
-			&root,
 			f,
 		) {
->>>>>>> 523e2575
 			debug!(target: "trie", "Error while iterating child storage: {}", e);
 		}
 	}
