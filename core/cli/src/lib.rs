--- conflicted
+++ resolved
@@ -367,9 +367,6 @@
 		.map_err(|e| format!("{:?}", e))
 }
 
-<<<<<<< HEAD
-fn create_run_node_config<C, G, S>(
-=======
 /// Fill the password field of the given config instance.
 fn fill_config_keystore_password<C, G>(
 	config: &mut service::Configuration<C, G>,
@@ -388,8 +385,7 @@
 	Ok(())
 }
 
-fn create_run_node_config<F, S>(
->>>>>>> 35128f74
+fn create_run_node_config<C, G, S>(
 	cli: RunCmd, spec_factory: S, impl_name: &'static str, version: &VersionInfo
 ) -> error::Result<Configuration<C, G>>
 where
@@ -477,18 +473,7 @@
 		is_dev,
 	)?;
 
-<<<<<<< HEAD
-	fill_transaction_pool_configuration(
-		&mut config,
-		cli.pool_config,
-	)?;
-
-	if let Some(key) = cli.key {
-		config.keys.push(key);
-	}
-=======
 	fill_transaction_pool_configuration::<F>(&mut config, cli.pool_config)?;
->>>>>>> 35128f74
 
 	config.dev_key_seed = cli.keyring.account
 		.map(|a| format!("//{}", a)).or_else(|| {
