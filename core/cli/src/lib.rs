--- conflicted
+++ resolved
@@ -145,13 +145,6 @@
 		)
 }
 
-<<<<<<< HEAD
-fn input_err<T: Into<String>>(msg: T) -> error::Error {
-	error::Error::Input(msg.into())
-}
-
-=======
->>>>>>> 049318ed
 /// Check whether a node name is considered as valid
 fn is_node_name_valid(_name: &str) -> Result<(), &str> {
 	let name = _name.to_string();
@@ -395,13 +388,8 @@
 	};
 	match is_node_name_valid(&config.name) {
 		Ok(_) => (),
-<<<<<<< HEAD
 		Err(msg) => Err(
-			input_err(
-=======
-		Err(msg) => bail!(
 			error::Error::Input(
->>>>>>> 049318ed
 				format!("Invalid node name '{}'. Reason: {}. If unsure, use none.",
 					config.name,
 					msg
