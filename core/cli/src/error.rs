--- conflicted
+++ resolved
@@ -17,113 +17,37 @@
 //! Initialization errors.
 
 use client;
-<<<<<<< HEAD
-
-/// Initialization result.
-pub type Result<T> = std::result::Result<T, Error>;
-
-/// Initialization errors.
-#[derive(Debug, derive_more::Display, derive_more::From)]
-pub enum Error {
-	/// IO error.
-	Io(::std::io::Error),
-	/// CLI error.
-	Cli(::clap::Error),
-	/// Service error.
-	Service(::service::Error),
-	/// Client error.
-	Client(client::error::Error),
-	/// Input error.
-	Input(String),
-	/// Invalid listen multiaddress
-	#[display(fmt="Invalid listen multiaddress")]
-	InvalidListenMultiaddress,
-}
-
-impl std::error::Error for Error {}
-=======
-use std::{error, fmt};
 
 /// Result type alias for the CLI.
 pub type Result<T> = std::result::Result<T, Error>;
 
 /// Error type for the CLI.
+#[derive(Debug, derive_more::Display, derive_more::From)]
 pub enum Error {
 	/// Io error
-	Io(::std::io::Error),
+	Io(std::io::Error),
 	/// Cli error
-	Cli(::clap::Error),
+	Cli(clap::Error),
 	/// Service error
-	Service(::service::Error),
+	Service(service::Error),
 	/// Client error
 	Client(client::error::Error),
 	/// Input error
 	Input(String),
+	/// Invalid listen multiaddress
+	#[display(fmt="Invalid listen multiaddress")]
+	InvalidListenMultiaddress
 }
 
-impl From<::std::io::Error> for Error {
-	fn from(err: ::std::io::Error) -> Self {
-		Error::Io(err)
-	}
-}
-
-impl From<::clap::Error> for Error {
-	fn from(err: ::clap::Error) -> Self {
-		Error::Cli(err)
-	}
-}
-
-impl From<::service::Error> for Error {
-	fn from(err: ::service::Error) -> Self {
-		Error::Service(err)
-	}
-}
-
-impl From<client::error::Error> for Error {
-	fn from(err: client::error::Error) -> Self {
-		Error::Client(err)
-	}
-}
-
-impl From<String> for Error {
-	fn from(err: String) -> Self {
-		Error::Input(err)
-	}
-}
-
-impl<'a> From<&'a str> for Error {
-	fn from(err: &'a str) -> Self {
-		Error::Input(err.to_string())
-	}
-}
-
-impl error::Error for Error {
-	fn source(&self) -> Option<&(dyn error::Error + 'static)> {
+impl std::error::Error for Error {
+	fn source(&self) -> Option<&(dyn std::error::Error + 'static)> {
 		match self {
 			Error::Io(ref err) => Some(err),
 			Error::Cli(ref err) => Some(err),
 			Error::Service(ref err) => Some(err),
 			Error::Client(ref err) => Some(err),
 			Error::Input(_) => None,
+			Error::InvalidListenMultiaddress => None,
 		}
 	}
-}
-
-impl fmt::Debug for Error {
-	fn fmt(&self, f: &mut fmt::Formatter) -> fmt::Result {
-		fmt::Display::fmt(self, f)
-	}
-}
-
-impl fmt::Display for Error {
-	fn fmt(&self, f: &mut fmt::Formatter) -> fmt::Result {
-		match self {
-			Error::Io(t) => write!(f, "{}", t),
-			Error::Cli(t) => write!(f, "{}", t),
-			Error::Service(t) => write!(f, "{}", t),
-			Error::Client(t) => write!(f, "{}", t),
-			Error::Input(t) => write!(f, "{}", t),
-		}
-	}
-}
->>>>>>> 049318ed
+}