--- conflicted
+++ resolved
@@ -163,13 +163,6 @@
 	#[structopt(long = "name", value_name = "NAME")]
 	pub name: Option<String>,
 
-<<<<<<< HEAD
-	/// Should connect to the Substrate telemetry server (telemetry is off by default on local chains)
-	#[structopt(short = "t", long = "telemetry")]
-	pub telemetry: bool,
-
-=======
->>>>>>> 53bf81e5
 	/// Should not connect to the Substrate telemetry server (telemetry is on by default on global chains)
 	#[structopt(long = "no-telemetry")]
 	pub no_telemetry: bool,
@@ -284,8 +277,9 @@
 /// The `revert` command used revert the chain to a previos state.
 #[derive(Debug, StructOpt, Clone)]
 pub struct RevertCmd {
-	/// Number of blocks to revert. Default is 256.
-	pub num: Option<u64>,
+	/// Number of blocks to revert.
+	#[structopt(default_value = "256")]
+	pub num: u64,
 
 	#[allow(missing_docs)]
 	#[structopt(flatten)]
