// Copyright 2018-2019 Parity Technologies (UK) Ltd.
// This file is part of Substrate.

// Substrate is free software: you can redistribute it and/or modify
// it under the terms of the GNU General Public License as published by
// the Free Software Foundation, either version 3 of the License, or
// (at your option) any later version.

// Substrate is distributed in the hope that it will be useful,
// but WITHOUT ANY WARRANTY; without even the implied warranty of
// MERCHANTABILITY or FITNESS FOR A PARTICULAR PURPOSE.  See the
// GNU General Public License for more details.

// You should have received a copy of the GNU General Public License
// along with Substrate.  If not, see <http://www.gnu.org/licenses/>.

use std::{
	hash,
	collections::HashMap,
	sync::Arc,
};

use crate::base_pool as base;
use crate::error;
use crate::watcher::Watcher;
use serde::Serialize;

use futures::{
	Future, FutureExt,
	channel::mpsc,
	future::{Either, ready, join_all},
};
use sr_primitives::{
	generic::BlockId,
	traits::{self, SaturatedConversion},
	transaction_validity::{TransactionValidity, TransactionTag as Tag, TransactionValidityError},
};
use crate::validated_pool::{ValidatedPool, ValidatedTransaction};

/// Modification notification event stream type;
pub type EventStream = mpsc::UnboundedReceiver<()>;

/// Extrinsic hash type for a pool.
pub type ExHash<A> = <A as ChainApi>::Hash;
/// Block hash type for a pool.
pub type BlockHash<A> = <<A as ChainApi>::Block as traits::Block>::Hash;
/// Extrinsic type for a pool.
pub type ExtrinsicFor<A> = <<A as ChainApi>::Block as traits::Block>::Extrinsic;
/// Block number type for the ChainApi
pub type NumberFor<A> = traits::NumberFor<<A as ChainApi>::Block>;
/// A type of transaction stored in the pool
pub type TransactionFor<A> = Arc<base::Transaction<ExHash<A>, ExtrinsicFor<A>>>;
/// A type of validated transaction stored in the pool.
pub type ValidatedTransactionFor<A> = ValidatedTransaction<
	ExHash<A>,
	ExtrinsicFor<A>,
	<A as ChainApi>::Error,
>;

/// Concrete extrinsic validation and query logic.
pub trait ChainApi: Send + Sync {
	/// Block type.
	type Block: traits::Block;
	/// Transaction Hash type
	type Hash: hash::Hash + Eq + traits::Member + Serialize;
	/// Error type.
	type Error: From<error::Error> + error::IntoPoolError;
	/// Validate transaction future.
	type ValidationFuture: Future<Output=Result<TransactionValidity, Self::Error>> + Send + Unpin;

	/// Verify extrinsic at given block.
	fn validate_transaction(
		&self,
		at: &BlockId<Self::Block>,
		uxt: ExtrinsicFor<Self>,
	) -> Self::ValidationFuture;

	/// Returns a block number given the block id.
	fn block_id_to_number(&self, at: &BlockId<Self::Block>) -> Result<Option<NumberFor<Self>>, Self::Error>;

	/// Returns a block hash given the block id.
	fn block_id_to_hash(&self, at: &BlockId<Self::Block>) -> Result<Option<BlockHash<Self>>, Self::Error>;

	/// Returns hash and encoding length of the extrinsic.
	fn hash_and_length(&self, uxt: &ExtrinsicFor<Self>) -> (Self::Hash, usize);
}

/// Pool configuration options.
#[derive(Debug, Clone)]
pub struct Options {
	/// Ready queue limits.
	pub ready: base::Limit,
	/// Future queue limits.
	pub future: base::Limit,
}

impl Default for Options {
	fn default() -> Self {
		Options {
			ready: base::Limit {
				count: 512,
				total_bytes: 10 * 1024 * 1024,
			},
			future: base::Limit {
				count: 128,
				total_bytes: 1 * 1024 * 1024,
			},
		}
	}
}

/// Extrinsics pool that performs validation.
pub struct Pool<B: ChainApi> {
	validated_pool: Arc<ValidatedPool<B>>,
}

impl<B: ChainApi> Pool<B> {
	/// Create a new transaction pool.
	pub fn new(options: Options, api: B) -> Self {
		Pool {
			validated_pool: Arc::new(ValidatedPool::new(options, api)),
		}
	}

	/// Imports a bunch of unverified extrinsics to the pool
	pub fn submit_at<T>(&self, at: &BlockId<B::Block>, xts: T, force: bool)
		-> impl Future<Output=Result<Vec<Result<ExHash<B>, B::Error>>, B::Error>>
	where
		T: IntoIterator<Item=ExtrinsicFor<B>>
	{
		let validated_pool = self.validated_pool.clone();
		self.verify(at, xts, force)
			.map(move |validated_transactions| validated_transactions
				.map(|validated_transactions| validated_pool.submit(validated_transactions)))
	}

	/// Imports one unverified extrinsic to the pool
	pub fn submit_one(
		&self,
		at: &BlockId<B::Block>,
		xt: ExtrinsicFor<B>,
	) -> impl Future<Output=Result<ExHash<B>, B::Error>> {
		self.submit_at(at, std::iter::once(xt), false)
			.map(|import_result| import_result.and_then(|mut import_result| import_result
				.pop()
				.expect("One extrinsic passed; one result returned; qed")
			))
	}

	/// Import a single extrinsic and starts to watch their progress in the pool.
	pub fn submit_and_watch(
		&self,
		at: &BlockId<B::Block>,
		xt: ExtrinsicFor<B>,
	) -> impl Future<Output=Result<Watcher<ExHash<B>, BlockHash<B>>, B::Error>> {
		let block_number = match self.resolve_block_number(at) {
			Ok(block_number) => block_number,
			Err(err) => return Either::Left(ready(Err(err)))
		};

		let validated_pool = self.validated_pool.clone();
		Either::Right(
			self.verify_one(at, block_number, xt, false)
				.map(move |validated_transactions| validated_pool.submit_and_watch(validated_transactions))
		)
	}

	/// Prunes ready transactions.
	///
	/// Used to clear the pool from transactions that were part of recently imported block.
	/// To perform pruning we need the tags that each extrinsic provides and to avoid calling
	/// into runtime too often we first lookup all extrinsics that are in the pool and get
	/// their provided tags from there. Otherwise we query the runtime at the `parent` block.
	pub fn prune(
		&self,
		at: &BlockId<B::Block>,
		parent: &BlockId<B::Block>,
		extrinsics: &[ExtrinsicFor<B>],
	) -> impl Future<Output=Result<(), B::Error>> {
		// Get details of all extrinsics that are already in the pool
		let (in_pool_hashes, in_pool_tags) = self.validated_pool.extrinsics_tags(extrinsics);

		// Zip the ones from the pool with the full list (we get pairs `(Extrinsic, Option<Vec<Tag>>)`)
		let all = extrinsics.iter().zip(in_pool_tags.into_iter());

		// Prepare future that collect tags for all extrinsics
		let future_tags = join_all(all
			.map(|(extrinsic, in_pool_tags)|
				match in_pool_tags {
					// reuse the tags for extrinsics that were found in the pool
					Some(tags) => Either::Left(
						ready(tags)
					),
					// if it's not found in the pool query the runtime at parent block
					// to get validity info and tags that the extrinsic provides.
					None => Either::Right(self.validated_pool.api().validate_transaction(parent, extrinsic.clone())
						.then(|validity| ready(match validity {
							Ok(Ok(validity)) => validity.provides,
							// silently ignore invalid extrinsics,
							// cause they might just be inherent
							_ => Vec::new(),
						}))),
				}
			));

		// Prune transactions by tags.
		let at = *at;
		let self_clone = self.clone();
		future_tags.then(move |tags| self_clone.prune_tags(
			&at,
			tags.into_iter().flatten(),
			in_pool_hashes,
		))
	}

	/// Prunes ready transactions that provide given list of tags.
	///
	/// Given tags are assumed to be always provided now, so all transactions
	/// in the Future Queue that require that particular tag (and have other
	/// requirements satisfied) are promoted to Ready Queue.
	///
	/// Moreover for each provided tag we remove transactions in the pool that:
	/// 1. Provide that tag directly
	/// 2. Are a dependency of pruned transaction.
	///
	/// Returns transactions that have been removed from the pool and must be reverified
	/// before reinserting to the pool.
	///
	/// By removing predecessor transactions as well we might actually end up
	/// pruning too much, so all removed transactions are reverified against
	/// the runtime (`validate_transaction`) to make sure they are invalid.
	///
	/// However we avoid revalidating transactions that are contained within
	/// the second parameter of `known_imported_hashes`. These transactions
	/// (if pruned) are not revalidated and become temporarily banned to
	/// prevent importing them in the (near) future.
	pub fn prune_tags(
		&self,
		at: &BlockId<B::Block>,
		tags: impl IntoIterator<Item=Tag>,
		known_imported_hashes: impl IntoIterator<Item=ExHash<B>> + Clone,
	) -> impl Future<Output=Result<(), B::Error>> {
		log::trace!(target: "txpool", "Pruning at {:?}", at);
		// Prune all transactions that provide given tags
		let prune_status = match self.validated_pool.prune_tags(tags) {
			Ok(prune_status) => prune_status,
			Err(e) => return Either::Left(ready(Err(e))),
		};

		// Make sure that we don't revalidate extrinsics that were part of the recently
		// imported block. This is especially important for UTXO-like chains cause the
		// inputs are pruned so such transaction would go to future again.
		self.validated_pool.ban(&std::time::Instant::now(), known_imported_hashes.clone().into_iter());

		// Try to re-validate pruned transactions since some of them might be still valid.
		// note that `known_imported_hashes` will be rejected here due to temporary ban.
		let pruned_hashes = prune_status.pruned.iter().map(|tx| tx.hash.clone()).collect::<Vec<_>>();
		let pruned_transactions = prune_status.pruned.into_iter().map(|tx| tx.data.clone());
		let reverify_future = self.verify(at, pruned_transactions, false);

<<<<<<< HEAD
		// And finally - submit reverified transactions back to the pool.
		let at = *at;
=======
		log::trace!(target: "txpool", "Prunning at {:?}. Resubmitting transactions.", at);
		// And finally - submit reverified transactions back to the pool
		let at = at.clone();
>>>>>>> 7b720039
		let validated_pool = self.validated_pool.clone();
		Either::Right(reverify_future.then(move |reverified_transactions|
			ready(reverified_transactions.and_then(|reverified_transactions|
				validated_pool.resubmit_pruned(
					&at,
					known_imported_hashes,
					pruned_hashes,
					reverified_transactions,
				))
			)))
	}

	/// Return an event stream of transactions imported to the pool.
	pub fn import_notification_stream(&self) -> EventStream {
		self.validated_pool.import_notification_stream()
	}

	/// Invoked when extrinsics are broadcasted.
	pub fn on_broadcasted(&self, propagated: HashMap<ExHash<B>, Vec<String>>) {
		self.validated_pool.on_broadcasted(propagated)
	}

	/// Remove from the pool.
	pub fn remove_invalid(&self, hashes: &[ExHash<B>]) -> Vec<TransactionFor<B>> {
		self.validated_pool.remove_invalid(hashes)
	}

	/// Get an iterator for ready transactions ordered by priority
	pub fn ready(&self) -> impl Iterator<Item=TransactionFor<B>> {
		self.validated_pool.ready()
	}

	/// Returns pool status.
	pub fn status(&self) -> base::Status {
		self.validated_pool.status()
	}

	/// Returns transaction hash
	pub fn hash_of(&self, xt: &ExtrinsicFor<B>) -> ExHash<B> {
		self.validated_pool.api().hash_and_length(xt).0
	}

	/// Resolves block number by id.
	fn resolve_block_number(&self, at: &BlockId<B::Block>) -> Result<NumberFor<B>, B::Error> {
		self.validated_pool.api().block_id_to_number(at)
			.and_then(|number| number.ok_or_else(||
				error::Error::InvalidBlockId(format!("{:?}", at)).into()))
	}

	/// Returns future that validates a bunch of transactions at given block.
	fn verify(
		&self,
		at: &BlockId<B::Block>,
		xts: impl IntoIterator<Item=ExtrinsicFor<B>>,
		force: bool,
	) -> impl Future<Output=Result<Vec<ValidatedTransactionFor<B>>, B::Error>> {
		// we need a block number to compute tx validity
		let block_number = match self.resolve_block_number(at) {
			Ok(block_number) => block_number,
			Err(err) => return Either::Left(ready(Err(err))),
		};

		// for each xt, prepare a validation future
		let validation_futures = xts.into_iter().map(move |xt|
			self.verify_one(at, block_number, xt, force)
		);

		// make single validation future that waits all until all extrinsics are validated
		Either::Right(join_all(validation_futures).then(|x| ready(Ok(x))))
	}

	/// Returns future that validates single transaction at given block.
	fn verify_one(
		&self,
		block_id: &BlockId<B::Block>,
		block_number: NumberFor<B>,
		xt: ExtrinsicFor<B>,
		force: bool,
	) -> impl Future<Output=ValidatedTransactionFor<B>> {
		let (hash, bytes) = self.validated_pool.api().hash_and_length(&xt);
		if !force && self.validated_pool.is_banned(&hash) {
			return Either::Left(ready(ValidatedTransaction::Invalid(error::Error::TemporarilyBanned.into())))
		}

		Either::Right(self.validated_pool.api().validate_transaction(block_id, xt.clone())
			.then(move |validation_result| ready(match validation_result {
				Ok(validity) => match validity {
					Ok(validity) => if validity.provides.is_empty() {
						ValidatedTransaction::Invalid(error::Error::NoTagsProvided.into())
					} else {
						ValidatedTransaction::Valid(base::Transaction {
							data: xt,
							bytes,
							hash,
							priority: validity.priority,
							requires: validity.requires,
							provides: validity.provides,
							propagate: validity.propagate,
							valid_till: block_number
								.saturated_into::<u64>()
								.saturating_add(validity.longevity),
						})
					},
					Err(TransactionValidityError::Invalid(e)) =>
						ValidatedTransaction::Invalid(error::Error::InvalidTransaction(e).into()),
					Err(TransactionValidityError::Unknown(e)) =>
						ValidatedTransaction::Unknown(hash, error::Error::UnknownTransaction(e).into()),
				},
				Err(e) => ValidatedTransaction::Invalid(e),
			})))
	}
}

impl<B: ChainApi> Clone for Pool<B> {
	fn clone(&self) -> Self {
		Self {
			validated_pool: self.validated_pool.clone(),
		}
	}
}

#[cfg(test)]
mod tests {
	use std::{
		collections::HashMap,
		time::Instant,
	};
	use parking_lot::Mutex;
	use futures::executor::block_on;
	use super::*;
	use sr_primitives::transaction_validity::{ValidTransaction, InvalidTransaction};
	use codec::Encode;
	use test_runtime::{Block, Extrinsic, Transfer, H256, AccountId};
	use assert_matches::assert_matches;
	use crate::base_pool::Limit;
	use crate::watcher;

	const INVALID_NONCE: u64 = 254;

	#[derive(Clone, Debug, Default)]
	struct TestApi {
		delay: Arc<Mutex<Option<std::sync::mpsc::Receiver<()>>>>,
	}

	impl ChainApi for TestApi {
		type Block = Block;
		type Hash = u64;
		type Error = error::Error;
		type ValidationFuture = futures::future::Ready<error::Result<TransactionValidity>>;

		/// Verify extrinsic at given block.
		fn validate_transaction(
			&self,
			at: &BlockId<Self::Block>,
			uxt: ExtrinsicFor<Self>,
		) -> Self::ValidationFuture {
			let block_number = self.block_id_to_number(at).unwrap().unwrap();
			let nonce = uxt.transfer().nonce;

			// This is used to control the test flow.
			if nonce > 0 {
				let opt = self.delay.lock().take();
				if let Some(delay) = opt {
					if delay.recv().is_err() {
						println!("Error waiting for delay!");
					}
				}
			}

			futures::future::ready(if nonce < block_number {
				Ok(InvalidTransaction::Stale.into())
			} else {
				Ok(Ok(ValidTransaction {
					priority: 4,
					requires: if nonce > block_number { vec![vec![nonce as u8 - 1]] } else { vec![] },
					provides: if nonce == INVALID_NONCE { vec![] } else { vec![vec![nonce as u8]] },
					longevity: 3,
					propagate: true,
				}))
			})
		}

		/// Returns a block number given the block id.
		fn block_id_to_number(&self, at: &BlockId<Self::Block>) -> Result<Option<NumberFor<Self>>, Self::Error> {
			Ok(match at {
				BlockId::Number(num) => Some(*num),
				BlockId::Hash(_) => None,
			})
		}

		/// Returns a block hash given the block id.
		fn block_id_to_hash(&self, at: &BlockId<Self::Block>) -> Result<Option<BlockHash<Self>>, Self::Error> {
			Ok(match at {
				BlockId::Number(num) => Some(H256::from_low_u64_be(*num)).into(),
				BlockId::Hash(_) => None,
			})
		}

		/// Hash the extrinsic.
		fn hash_and_length(&self, uxt: &ExtrinsicFor<Self>) -> (Self::Hash, usize) {
			let len = uxt.encode().len();
			(
				(H256::from(uxt.transfer().from.clone()).to_low_u64_be() << 5) + uxt.transfer().nonce,
				len
			)
		}
	}

	fn uxt(transfer: Transfer) -> Extrinsic {
		Extrinsic::Transfer(transfer, Default::default())
	}

	fn pool() -> Pool<TestApi> {
		Pool::new(Default::default(), TestApi::default())
	}

	#[test]
	fn should_validate_and_import_transaction() {
		// given
		let pool = pool();

		// when
		let hash = block_on(pool.submit_one(&BlockId::Number(0), uxt(Transfer {
			from: AccountId::from_h256(H256::from_low_u64_be(1)),
			to: AccountId::from_h256(H256::from_low_u64_be(2)),
			amount: 5,
			nonce: 0,
		}))).unwrap();

		// then
		assert_eq!(pool.ready().map(|v| v.hash).collect::<Vec<_>>(), vec![hash]);
	}

	#[test]
	fn should_reject_if_temporarily_banned() {
		// given
		let pool = pool();
		let uxt = uxt(Transfer {
			from: AccountId::from_h256(H256::from_low_u64_be(1)),
			to: AccountId::from_h256(H256::from_low_u64_be(2)),
			amount: 5,
			nonce: 0,
		});

		// when
		pool.validated_pool.rotator().ban(&Instant::now(), vec![pool.hash_of(&uxt)]);
		let res = block_on(pool.submit_one(&BlockId::Number(0), uxt));
		assert_eq!(pool.status().ready, 0);
		assert_eq!(pool.status().future, 0);

		// then
		assert_matches!(res.unwrap_err(), error::Error::TemporarilyBanned);
	}

	#[test]
	fn should_notify_about_pool_events() {
		let stream = {
			// given
			let pool = pool();
			let stream = pool.import_notification_stream();

			// when
			let _hash = block_on(pool.submit_one(&BlockId::Number(0), uxt(Transfer {
				from: AccountId::from_h256(H256::from_low_u64_be(1)),
				to: AccountId::from_h256(H256::from_low_u64_be(2)),
				amount: 5,
				nonce: 0,
			}))).unwrap();
			let _hash = block_on(pool.submit_one(&BlockId::Number(0), uxt(Transfer {
				from: AccountId::from_h256(H256::from_low_u64_be(1)),
				to: AccountId::from_h256(H256::from_low_u64_be(2)),
				amount: 5,
				nonce: 1,
			}))).unwrap();
			// future doesn't count
			let _hash = block_on(pool.submit_one(&BlockId::Number(0), uxt(Transfer {
				from: AccountId::from_h256(H256::from_low_u64_be(1)),
				to: AccountId::from_h256(H256::from_low_u64_be(2)),
				amount: 5,
				nonce: 3,
			}))).unwrap();

			assert_eq!(pool.status().ready, 2);
			assert_eq!(pool.status().future, 1);
			stream
		};

		// then
		let mut it = futures::executor::block_on_stream(stream);
		assert_eq!(it.next(), Some(()));
		assert_eq!(it.next(), Some(()));
		assert_eq!(it.next(), None);
	}

	#[test]
	fn should_clear_stale_transactions() {
		// given
		let pool = pool();
		let hash1 = block_on(pool.submit_one(&BlockId::Number(0), uxt(Transfer {
			from: AccountId::from_h256(H256::from_low_u64_be(1)),
			to: AccountId::from_h256(H256::from_low_u64_be(2)),
			amount: 5,
			nonce: 0,
		}))).unwrap();
		let hash2 = block_on(pool.submit_one(&BlockId::Number(0), uxt(Transfer {
			from: AccountId::from_h256(H256::from_low_u64_be(1)),
			to: AccountId::from_h256(H256::from_low_u64_be(2)),
			amount: 5,
			nonce: 1,
		}))).unwrap();
		let hash3 = block_on(pool.submit_one(&BlockId::Number(0), uxt(Transfer {
			from: AccountId::from_h256(H256::from_low_u64_be(1)),
			to: AccountId::from_h256(H256::from_low_u64_be(2)),
			amount: 5,
			nonce: 3,
		}))).unwrap();

		// when
		pool.validated_pool.clear_stale(&BlockId::Number(5)).unwrap();

		// then
		assert_eq!(pool.ready().count(), 0);
		assert_eq!(pool.status().future, 0);
		assert_eq!(pool.status().ready, 0);
		// make sure they are temporarily banned as well
		assert!(pool.validated_pool.rotator().is_banned(&hash1));
		assert!(pool.validated_pool.rotator().is_banned(&hash2));
		assert!(pool.validated_pool.rotator().is_banned(&hash3));
	}

	#[test]
	fn should_ban_mined_transactions() {
		// given
		let pool = pool();
		let hash1 = block_on(pool.submit_one(&BlockId::Number(0), uxt(Transfer {
			from: AccountId::from_h256(H256::from_low_u64_be(1)),
			to: AccountId::from_h256(H256::from_low_u64_be(2)),
			amount: 5,
			nonce: 0,
		}))).unwrap();

		// when
		block_on(pool.prune_tags(&BlockId::Number(1), vec![vec![0]], vec![hash1.clone()])).unwrap();

		// then
		assert!(pool.validated_pool.rotator().is_banned(&hash1));
	}

	#[test]
	fn should_limit_futures() {
		// given
		let limit = Limit {
			count: 100,
			total_bytes: 200,
		};
		let pool = Pool::new(Options {
			ready: limit.clone(),
			future: limit.clone(),
		}, TestApi::default());

		let hash1 = block_on(pool.submit_one(&BlockId::Number(0), uxt(Transfer {
			from: AccountId::from_h256(H256::from_low_u64_be(1)),
			to: AccountId::from_h256(H256::from_low_u64_be(2)),
			amount: 5,
			nonce: 1,
		}))).unwrap();
		assert_eq!(pool.status().future, 1);

		// when
		let hash2 = block_on(pool.submit_one(&BlockId::Number(0), uxt(Transfer {
			from: AccountId::from_h256(H256::from_low_u64_be(2)),
			to: AccountId::from_h256(H256::from_low_u64_be(2)),
			amount: 5,
			nonce: 10,
		}))).unwrap();

		// then
		assert_eq!(pool.status().future, 1);
		assert!(pool.validated_pool.rotator().is_banned(&hash1));
		assert!(!pool.validated_pool.rotator().is_banned(&hash2));
	}

	#[test]
	fn should_error_if_reject_immediately() {
		// given
		let limit = Limit {
			count: 100,
			total_bytes: 10,
		};
		let pool = Pool::new(Options {
			ready: limit.clone(),
			future: limit.clone(),
		}, TestApi::default());

		// when
		block_on(pool.submit_one(&BlockId::Number(0), uxt(Transfer {
			from: AccountId::from_h256(H256::from_low_u64_be(1)),
			to: AccountId::from_h256(H256::from_low_u64_be(2)),
			amount: 5,
			nonce: 1,
		}))).unwrap_err();

		// then
		assert_eq!(pool.status().ready, 0);
		assert_eq!(pool.status().future, 0);
	}

	#[test]
	fn should_reject_transactions_with_no_provides() {
		// given
		let pool = pool();

		// when
		let err = block_on(pool.submit_one(&BlockId::Number(0), uxt(Transfer {
			from: AccountId::from_h256(H256::from_low_u64_be(1)),
			to: AccountId::from_h256(H256::from_low_u64_be(2)),
			amount: 5,
			nonce: INVALID_NONCE,
		}))).unwrap_err();

		// then
		assert_eq!(pool.status().ready, 0);
		assert_eq!(pool.status().future, 0);
		assert_matches!(err, error::Error::NoTagsProvided);
	}

	mod listener {
		use super::*;

		#[test]
		fn should_trigger_ready_and_finalized() {
			// given
			let pool = pool();
			let watcher = block_on(pool.submit_and_watch(&BlockId::Number(0), uxt(Transfer {
				from: AccountId::from_h256(H256::from_low_u64_be(1)),
				to: AccountId::from_h256(H256::from_low_u64_be(2)),
				amount: 5,
				nonce: 0,
			}))).unwrap();
			assert_eq!(pool.status().ready, 1);
			assert_eq!(pool.status().future, 0);

			// when
			block_on(pool.prune_tags(&BlockId::Number(2), vec![vec![0u8]], vec![])).unwrap();
			assert_eq!(pool.status().ready, 0);
			assert_eq!(pool.status().future, 0);

			// then
			let mut stream = futures::executor::block_on_stream(watcher.into_stream());
			assert_eq!(stream.next(), Some(watcher::Status::Ready));
			assert_eq!(stream.next(), Some(watcher::Status::Finalized(H256::from_low_u64_be(2).into())));
			assert_eq!(stream.next(), None);
		}

		#[test]
		fn should_trigger_ready_and_finalized_when_pruning_via_hash() {
			// given
			let pool = pool();
			let watcher = block_on(pool.submit_and_watch(&BlockId::Number(0), uxt(Transfer {
				from: AccountId::from_h256(H256::from_low_u64_be(1)),
				to: AccountId::from_h256(H256::from_low_u64_be(2)),
				amount: 5,
				nonce: 0,
			}))).unwrap();
			assert_eq!(pool.status().ready, 1);
			assert_eq!(pool.status().future, 0);

			// when
			block_on(pool.prune_tags(&BlockId::Number(2), vec![vec![0u8]], vec![2u64])).unwrap();
			assert_eq!(pool.status().ready, 0);
			assert_eq!(pool.status().future, 0);

			// then
			let mut stream = futures::executor::block_on_stream(watcher.into_stream());
			assert_eq!(stream.next(), Some(watcher::Status::Ready));
			assert_eq!(stream.next(), Some(watcher::Status::Finalized(H256::from_low_u64_be(2).into())));
			assert_eq!(stream.next(), None);
		}

		#[test]
		fn should_trigger_future_and_ready_after_promoted() {
			// given
			let pool = pool();
			let watcher = block_on(pool.submit_and_watch(&BlockId::Number(0), uxt(Transfer {
				from: AccountId::from_h256(H256::from_low_u64_be(1)),
				to: AccountId::from_h256(H256::from_low_u64_be(2)),
				amount: 5,
				nonce: 1,
			}))).unwrap();
			assert_eq!(pool.status().ready, 0);
			assert_eq!(pool.status().future, 1);

			// when
			block_on(pool.submit_one(&BlockId::Number(0), uxt(Transfer {
				from: AccountId::from_h256(H256::from_low_u64_be(1)),
				to: AccountId::from_h256(H256::from_low_u64_be(2)),
				amount: 5,
				nonce: 0,
			}))).unwrap();
			assert_eq!(pool.status().ready, 2);

			// then
			let mut stream = futures::executor::block_on_stream(watcher.into_stream());
			assert_eq!(stream.next(), Some(watcher::Status::Future));
			assert_eq!(stream.next(), Some(watcher::Status::Ready));
		}

		#[test]
		fn should_trigger_invalid_and_ban() {
			// given
			let pool = pool();
			let uxt = uxt(Transfer {
				from: AccountId::from_h256(H256::from_low_u64_be(1)),
				to: AccountId::from_h256(H256::from_low_u64_be(2)),
				amount: 5,
				nonce: 0,
			});
			let watcher = block_on(pool.submit_and_watch(&BlockId::Number(0), uxt)).unwrap();
			assert_eq!(pool.status().ready, 1);

			// when
			pool.validated_pool.remove_invalid(&[*watcher.hash()]);


			// then
			let mut stream = futures::executor::block_on_stream(watcher.into_stream());
			assert_eq!(stream.next(), Some(watcher::Status::Ready));
			assert_eq!(stream.next(), Some(watcher::Status::Invalid));
			assert_eq!(stream.next(), None);
		}

		#[test]
		fn should_trigger_broadcasted() {
			// given
			let pool = pool();
			let uxt = uxt(Transfer {
				from: AccountId::from_h256(H256::from_low_u64_be(1)),
				to: AccountId::from_h256(H256::from_low_u64_be(2)),
				amount: 5,
				nonce: 0,
			});
			let watcher = block_on(pool.submit_and_watch(&BlockId::Number(0), uxt)).unwrap();
			assert_eq!(pool.status().ready, 1);

			// when
			let mut map = HashMap::new();
			let peers = vec!["a".into(), "b".into(), "c".into()];
			map.insert(*watcher.hash(), peers.clone());
			pool.on_broadcasted(map);


			// then
			let mut stream = futures::executor::block_on_stream(watcher.into_stream());
			assert_eq!(stream.next(), Some(watcher::Status::Ready));
			assert_eq!(stream.next(), Some(watcher::Status::Broadcast(peers)));
		}

		#[test]
		fn should_trigger_dropped() {
			// given
			let limit = Limit {
				count: 1,
				total_bytes: 1000,
			};
			let pool = Pool::new(Options {
				ready: limit.clone(),
				future: limit.clone(),
			}, TestApi::default());

			let xt = uxt(Transfer {
				from: AccountId::from_h256(H256::from_low_u64_be(1)),
				to: AccountId::from_h256(H256::from_low_u64_be(2)),
				amount: 5,
				nonce: 0,
			});
			let watcher = block_on(pool.submit_and_watch(&BlockId::Number(0), xt)).unwrap();
			assert_eq!(pool.status().ready, 1);

			// when
			let xt = uxt(Transfer {
				from: AccountId::from_h256(H256::from_low_u64_be(2)),
				to: AccountId::from_h256(H256::from_low_u64_be(1)),
				amount: 4,
				nonce: 1,
			});
			block_on(pool.submit_one(&BlockId::Number(1), xt)).unwrap();
			assert_eq!(pool.status().ready, 1);

			// then
			let mut stream = futures::executor::block_on_stream(watcher.into_stream());
			assert_eq!(stream.next(), Some(watcher::Status::Ready));
			assert_eq!(stream.next(), Some(watcher::Status::Dropped));
		}

		#[test]
		fn should_handle_pruning_in_the_middle_of_import() {
			let _ = env_logger::try_init();
			// given
			let (ready, is_ready) = std::sync::mpsc::sync_channel(0);
			let (tx, rx) = std::sync::mpsc::sync_channel(1);
			let mut api = TestApi::default();
			api.delay = Arc::new(Mutex::new(rx.into()));
			let pool = Arc::new(Pool::new(Default::default(), api));

			// when
			let xt = uxt(Transfer {
				from: AccountId::from_h256(H256::from_low_u64_be(1)),
				to: AccountId::from_h256(H256::from_low_u64_be(2)),
				amount: 5,
				nonce: 1,
			});

			// This transaction should go to future, since we use `nonce: 1`
			let pool2 = pool.clone();
			std::thread::spawn(move || {
				block_on(pool2.submit_one(&BlockId::Number(0), xt)).unwrap();
				ready.send(()).unwrap();
			});

			// But now before the previous one is imported we import
			// the one that it depends on.
			let xt = uxt(Transfer {
				from: AccountId::from_h256(H256::from_low_u64_be(1)),
				to: AccountId::from_h256(H256::from_low_u64_be(2)),
				amount: 4,
				nonce: 0,
			});
			// The tag the above transaction provides (TestApi is using just nonce as u8)
			let provides = vec![0_u8];
			block_on(pool.submit_one(&BlockId::Number(0), xt)).unwrap();
			assert_eq!(pool.status().ready, 1);

			// Now block import happens before the second transaction is able to finish verification.
			block_on(pool.prune_tags(&BlockId::Number(1), vec![provides], vec![])).unwrap();
			assert_eq!(pool.status().ready, 0);


			// so when we release the verification of the previous one it will have
			// something in `requires`, but should go to ready directly, since the previous transaction was imported
			// correctly.
			tx.send(()).unwrap();

			// then
			is_ready.recv().unwrap(); // wait for finish
			assert_eq!(pool.status().ready, 1);
			assert_eq!(pool.status().future, 0);
		}
	}
}
<|MERGE_RESOLUTION|>--- conflicted
+++ resolved
@@ -258,14 +258,9 @@
 		let pruned_transactions = prune_status.pruned.into_iter().map(|tx| tx.data.clone());
 		let reverify_future = self.verify(at, pruned_transactions, false);
 
-<<<<<<< HEAD
-		// And finally - submit reverified transactions back to the pool.
-		let at = *at;
-=======
 		log::trace!(target: "txpool", "Prunning at {:?}. Resubmitting transactions.", at);
 		// And finally - submit reverified transactions back to the pool
-		let at = at.clone();
->>>>>>> 7b720039
+		let at = *at;
 		let validated_pool = self.validated_pool.clone();
 		Either::Right(reverify_future.then(move |reverified_transactions|
 			ready(reverified_transactions.and_then(|reverified_transactions|
