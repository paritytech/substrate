--- conflicted
+++ resolved
@@ -388,11 +388,7 @@
 		})).unwrap();
 
 		// then
-<<<<<<< HEAD
-		assert_eq!(pool.ready().next().unwrap().hash, hash);
-=======
 		assert_eq!(pool.ready().map(|v| v.hash).collect::<Vec<_>>(), vec![hash]);
->>>>>>> be8eab22
 	}
 
 	#[test]
@@ -483,11 +479,7 @@
 		pool.clear_stale(&BlockId::Number(5)).unwrap();
 
 		// then
-<<<<<<< HEAD
-		assert_eq!(pool.ready().next(), None);
-=======
 		assert_eq!(pool.ready().count(), 0);
->>>>>>> be8eab22
 		assert_eq!(pool.status().future, 0);
 		assert_eq!(pool.status().ready, 0);
 		// make sure they are temporarily banned as well
