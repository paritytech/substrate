--- conflicted
+++ resolved
@@ -126,14 +126,10 @@
 				fire_events(&mut *listener, &imported);
 				Ok(imported.hash().clone())
 			}
-<<<<<<< HEAD
-			ValidatedTransaction::Invalid(err) => Err(err),
-=======
 			ValidatedTransaction::Invalid(hash, err) => {
 				self.rotator.ban(&std::time::Instant::now(), std::iter::once(hash));
 				Err(err.into())
 			},
->>>>>>> aa937d9b
 			ValidatedTransaction::Unknown(hash, err) => {
 				self.listener.write().invalid(&hash);
 				Err(err)
@@ -185,16 +181,11 @@
 					.expect("One extrinsic passed; one result returned; qed")
 					.map(|_| watcher)
 			},
-<<<<<<< HEAD
-			ValidatedTransaction::Invalid(err) => Err(err),
-			ValidatedTransaction::Unknown(_, err) => Err(err),
-=======
 			ValidatedTransaction::Invalid(hash, err) => {
 				self.rotator.ban(&std::time::Instant::now(), std::iter::once(hash));
 				Err(err.into())
 			},
 			ValidatedTransaction::Unknown(_, err) => Err(err.into()),
->>>>>>> aa937d9b
 		}
 	}
 
