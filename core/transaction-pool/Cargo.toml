[package]
name = "substrate-transaction-pool"
version = "2.0.0"
authors = ["Parity Technologies <admin@parity.io>"]
edition = "2018"

[dependencies]
<<<<<<< HEAD
derive_more = "0.15.0"
log = "0.4.8"
=======
derive_more = "0.14.0"
futures-preview = "=0.3.0-alpha.18"
log = "0.4"
>>>>>>> 7fc0a91e
codec = { package = "parity-scale-codec", version = "1.0.0" }
parking_lot = "0.9.0"
sr-primitives = { path = "../sr-primitives" }
client = { package = "substrate-client", path = "../client" }
primitives = { package = "substrate-primitives",  path = "../primitives" }
txpool = { package = "substrate-transaction-graph", path = "./graph" }

[dev-dependencies]
keyring = { package = "substrate-keyring", path = "../../core/keyring" }
test-client = { package = "substrate-test-runtime-client", path = "../../core/test-runtime/client" }<|MERGE_RESOLUTION|>--- conflicted
+++ resolved
@@ -5,14 +5,9 @@
 edition = "2018"
 
 [dependencies]
-<<<<<<< HEAD
 derive_more = "0.15.0"
 log = "0.4.8"
-=======
-derive_more = "0.14.0"
 futures-preview = "=0.3.0-alpha.18"
-log = "0.4"
->>>>>>> 7fc0a91e
 codec = { package = "parity-scale-codec", version = "1.0.0" }
 parking_lot = "0.9.0"
 sr-primitives = { path = "../sr-primitives" }
