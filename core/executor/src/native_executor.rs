// Copyright 2017-2019 Parity Technologies (UK) Ltd.
// This file is part of Substrate.

// Substrate is free software: you can redistribute it and/or modify
// it under the terms of the GNU General Public License as published by
// the Free Software Foundation, either version 3 of the License, or
// (at your option) any later version.

// Substrate is distributed in the hope that it will be useful,
// but WITHOUT ANY WARRANTY; without even the implied warranty of
// MERCHANTABILITY or FITNESS FOR A PARTICULAR PURPOSE.  See the
// GNU General Public License for more details.

// You should have received a copy of the GNU General Public License
// along with Substrate.  If not, see <http://www.gnu.org/licenses/>.

<<<<<<< HEAD
use crate::{
	RuntimeInfo, error::{Error, Result}, host_interface::SubstrateExternals,
	wasm_runtime::{RuntimesCache, WasmExecutionMethod, WasmRuntime},
};

=======
use std::{result, cell::RefCell, panic::{UnwindSafe, AssertUnwindSafe}};
use crate::error::{Error, Result};
use crate::wasm_runtime::{RuntimesCache, WasmExecutionMethod, WasmRuntime};
use crate::RuntimeInfo;
>>>>>>> 57c4ed98
use runtime_version::{NativeVersion, RuntimeVersion};

use codec::{Decode, Encode};

use primitives::{NativeOrEncoded, traits::{CodeExecutor, Externalities}};

use log::{trace, warn};

use std::{result, cell::RefCell, panic::UnwindSafe};

use wasm_interface::HostFunctions;

thread_local! {
	static RUNTIMES_CACHE: RefCell<RuntimesCache> = RefCell::new(RuntimesCache::new());
}

/// Default num of pages for the heap
const DEFAULT_HEAP_PAGES: u64 = 1024;

pub(crate) fn safe_call<F, U>(f: F) -> Result<U>
	where F: UnwindSafe + FnOnce() -> U
{
	// Substrate uses custom panic hook that terminates process on panic. Disable termination for the native call.
	let _guard = panic_handler::AbortGuard::force_unwind();
	std::panic::catch_unwind(f).map_err(|_| Error::Runtime)
}

/// Set up the externalities and safe calling environment to execute calls to a native runtime.
///
/// If the inner closure panics, it will be caught and return an error.
pub fn with_native_environment<F, U>(ext: &mut dyn Externalities, f: F) -> Result<U>
	where F: UnwindSafe + FnOnce() -> U
{
	externalities::set_and_run_with_externalities(ext, move || safe_call(f))
}

/// Delegate for dispatching a CodeExecutor call.
///
/// By dispatching we mean that we execute a runtime function specified by it's name.
pub trait NativeExecutionDispatch: Send + Sync {
	/// Dispatch a method in the runtime.
	///
	/// If the method with the specified name doesn't exist then `Err` is returned.
	fn dispatch(ext: &mut dyn Externalities, method: &str, data: &[u8]) -> Result<Vec<u8>>;

	/// Provide native runtime version.
	fn native_version() -> NativeVersion;
}

/// A generic `CodeExecutor` implementation that uses a delegate to determine wasm code equivalence
/// and dispatch to native code when possible, falling back on `WasmExecutor` when not.
#[derive(Debug)]
pub struct NativeExecutor<D> {
	/// Dummy field to avoid the compiler complaining about us not using `D`.
	_dummy: std::marker::PhantomData<D>,
	/// Method used to execute fallback Wasm code.
	fallback_method: WasmExecutionMethod,
	/// Native runtime version info.
	native_version: NativeVersion,
	/// The number of 64KB pages to allocate for Wasm execution.
	default_heap_pages: u64,
}

impl<D: NativeExecutionDispatch> NativeExecutor<D> {
	/// Create new instance.
	///
	/// # Parameters
	///
	/// `fallback_method` - Method used to execute fallback Wasm code.
	///
	/// `default_heap_pages` - Number of 64KB pages to allocate for Wasm execution.
	/// 	Defaults to `DEFAULT_HEAP_PAGES` if `None` is provided.
	pub fn new(fallback_method: WasmExecutionMethod, default_heap_pages: Option<u64>) -> Self {
		NativeExecutor {
			_dummy: Default::default(),
			fallback_method,
			native_version: D::native_version(),
			default_heap_pages: default_heap_pages.unwrap_or(DEFAULT_HEAP_PAGES),
		}
	}

	/// Execute the given closure `f` with the latest runtime (based on the `CODE` key in `ext`).
	///
	/// The closure `f` is expected to return `Err(_)` when there happened a `panic!` in native code
	/// while executing the runtime in Wasm. If a `panic!` occurred, the runtime is invalidated to
	/// prevent any poisoned state. Native runtime execution does not need to report back
	/// any `panic!`.
	///
	/// # Safety
	///
	/// `runtime` and `ext` are given as `AssertUnwindSafe` to the closure. As described above, the
	/// runtime is invalidated on any `panic!` to prevent a poisoned state. `ext` is already
	/// implicitly handled as unwind safe, as we store it in a global variable while executing the
	/// native runtime.
	fn with_runtime<E, R>(
		&self,
		ext: &mut E,
		f: impl for<'a> FnOnce(
			AssertUnwindSafe<&'a mut (dyn WasmRuntime + 'static)>,
			AssertUnwindSafe<&'a mut E>,
		) -> Result<Result<R>>,
	) -> Result<R> where E: Externalities {
		RUNTIMES_CACHE.with(|cache| {
			let mut cache = cache.borrow_mut();
<<<<<<< HEAD
			let runtime = cache.fetch_runtime(
				ext,
				self.fallback_method,
				self.default_heap_pages,
				// Use the `SubstrateExternals` as well, to be backwards compatible.
				<(runtime_io::SubstrateHostFunctions, SubstrateExternals)>::host_functions(),
			)?;
			f(runtime, ext)
=======
			let (runtime, code_hash) = cache.fetch_runtime(
				ext,
				self.fallback_method,
				self.default_heap_pages,
			)?;

			let runtime = AssertUnwindSafe(runtime);
			let ext = AssertUnwindSafe(ext);

			match f(runtime, ext) {
				Ok(res) => res,
				Err(e) => {
					cache.invalidate_runtime(self.fallback_method, code_hash);
					Err(e)
				}
			}
>>>>>>> 57c4ed98
		})
	}
}

impl<D: NativeExecutionDispatch> Clone for NativeExecutor<D> {
	fn clone(&self) -> Self {
		NativeExecutor {
			_dummy: Default::default(),
			fallback_method: self.fallback_method,
			native_version: D::native_version(),
			default_heap_pages: self.default_heap_pages,
		}
	}
}

impl<D: NativeExecutionDispatch> RuntimeInfo for NativeExecutor<D> {
	fn native_version(&self) -> &NativeVersion {
		&self.native_version
	}

	fn runtime_version<E: Externalities>(
		&self,
		ext: &mut E,
	) -> Option<RuntimeVersion> {
		match self.with_runtime(ext, |runtime, _ext| Ok(Ok(runtime.version()))) {
			Ok(version) => version,
			Err(e) => {
				warn!(target: "executor", "Failed to fetch runtime: {:?}", e);
				None
			}
		}
	}
}

impl<D: NativeExecutionDispatch> CodeExecutor for NativeExecutor<D> {
	type Error = Error;

	fn call
	<
		E: Externalities,
		R: Decode + Encode + PartialEq,
		NC: FnOnce() -> result::Result<R, String> + UnwindSafe,
	>(
		&self,
		ext: &mut E,
		method: &str,
		data: &[u8],
		use_native: bool,
		native_call: Option<NC>,
	) -> (Result<NativeOrEncoded<R>>, bool){
		let mut used_native = false;
		let result = self.with_runtime(ext, |mut runtime, mut ext| {
			let onchain_version = runtime.version();
			match (
				use_native,
				onchain_version
					.as_ref()
					.map_or(false, |v| v.can_call_with(&self.native_version.runtime_version)),
				native_call,
			) {
				(_, false, _) => {
					trace!(
						target: "executor",
						"Request for native execution failed (native: {}, chain: {})",
						self.native_version.runtime_version,
						onchain_version
							.as_ref()
							.map_or_else(||"<None>".into(), |v| format!("{}", v))
					);

					safe_call(
						move || runtime.call(&mut **ext, method, data).map(NativeOrEncoded::Encoded)
					)
				}
				(false, _, _) => {
					safe_call(
						move || runtime.call(&mut **ext, method, data).map(NativeOrEncoded::Encoded)
					)
				},
				(true, true, Some(call)) => {
					trace!(
						target: "executor",
						"Request for native execution with native call succeeded (native: {}, chain: {}).",
						self.native_version.runtime_version,
						onchain_version
							.as_ref()
							.map_or_else(||"<None>".into(), |v| format!("{}", v))
					);

					used_native = true;
					let res = with_native_environment(&mut **ext, move || (call)())
						.and_then(|r| r
							.map(NativeOrEncoded::Native)
							.map_err(|s| Error::ApiError(s.to_string()))
						);

					Ok(res)
				}
				_ => {
					trace!(
						target: "executor",
						"Request for native execution succeeded (native: {}, chain: {})",
						self.native_version.runtime_version,
						onchain_version.as_ref().map_or_else(||"<None>".into(), |v| format!("{}", v))
					);

					used_native = true;
					Ok(D::dispatch(&mut **ext, method, data).map(NativeOrEncoded::Encoded))
				}
			}
		});
		(result, used_native)
	}
}

/// Implements a `NativeExecutionDispatch` for provided parameters.
#[macro_export]
macro_rules! native_executor_instance {
	( $pub:vis $name:ident, $dispatcher:path, $version:path $(,)?) => {
		/// A unit struct which implements `NativeExecutionDispatch` feeding in the hard-coded runtime.
		$pub struct $name;
		$crate::native_executor_instance!(IMPL $name, $dispatcher, $version);
	};
	(IMPL $name:ident, $dispatcher:path, $version:path) => {
		impl $crate::NativeExecutionDispatch for $name {
			fn dispatch(
				ext: &mut $crate::Externalities,
				method: &str,
				data: &[u8]
			) -> $crate::error::Result<Vec<u8>> {
				$crate::with_native_environment(ext, move || $dispatcher(method, data))?
					.ok_or_else(|| $crate::error::Error::MethodNotFound(method.to_owned()))
			}

			fn native_version() -> $crate::NativeVersion {
				$version()
			}
		}
	}
}<|MERGE_RESOLUTION|>--- conflicted
+++ resolved
@@ -14,27 +14,20 @@
 // You should have received a copy of the GNU General Public License
 // along with Substrate.  If not, see <http://www.gnu.org/licenses/>.
 
-<<<<<<< HEAD
 use crate::{
 	RuntimeInfo, error::{Error, Result}, host_interface::SubstrateExternals,
 	wasm_runtime::{RuntimesCache, WasmExecutionMethod, WasmRuntime},
 };
 
-=======
+use runtime_version::{NativeVersion, RuntimeVersion};
+
+use codec::{Decode, Encode};
+
+use primitives::{NativeOrEncoded, traits::{CodeExecutor, Externalities}};
+
+use log::{trace, warn};
+
 use std::{result, cell::RefCell, panic::{UnwindSafe, AssertUnwindSafe}};
-use crate::error::{Error, Result};
-use crate::wasm_runtime::{RuntimesCache, WasmExecutionMethod, WasmRuntime};
-use crate::RuntimeInfo;
->>>>>>> 57c4ed98
-use runtime_version::{NativeVersion, RuntimeVersion};
-
-use codec::{Decode, Encode};
-
-use primitives::{NativeOrEncoded, traits::{CodeExecutor, Externalities}};
-
-use log::{trace, warn};
-
-use std::{result, cell::RefCell, panic::UnwindSafe};
 
 use wasm_interface::HostFunctions;
 
@@ -130,21 +123,13 @@
 	) -> Result<R> where E: Externalities {
 		RUNTIMES_CACHE.with(|cache| {
 			let mut cache = cache.borrow_mut();
-<<<<<<< HEAD
-			let runtime = cache.fetch_runtime(
+			let (runtime, code_hash) = cache.fetch_runtime(
 				ext,
 				self.fallback_method,
 				self.default_heap_pages,
 				// Use the `SubstrateExternals` as well, to be backwards compatible.
 				<(runtime_io::SubstrateHostFunctions, SubstrateExternals)>::host_functions(),
 			)?;
-			f(runtime, ext)
-=======
-			let (runtime, code_hash) = cache.fetch_runtime(
-				ext,
-				self.fallback_method,
-				self.default_heap_pages,
-			)?;
 
 			let runtime = AssertUnwindSafe(runtime);
 			let ext = AssertUnwindSafe(ext);
@@ -156,7 +141,6 @@
 					Err(e)
 				}
 			}
->>>>>>> 57c4ed98
 		})
 	}
 }
