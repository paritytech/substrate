--- conflicted
+++ resolved
@@ -138,13 +138,8 @@
 			);
 
 			let four_bytes = self.get_heap_4bytes(item)?;
-<<<<<<< HEAD
-			self.heads[list_index] = FreeingBumpHeapAllocator::le_bytes_to_u32(four_bytes);
+			self.heads[list_index] = Self::le_bytes_to_u32(four_bytes);
 			ptr
-=======
-			self.heads[list_index] = Self::le_bytes_to_u32(four_bytes);
-			item + 8
->>>>>>> c768a7e4
 		} else {
 			// Nothing to be freed. Bump.
 			self.bump(item_size)? + PREFIX_SIZE
@@ -162,15 +157,9 @@
 	}
 
 	/// Deallocates the space which was allocated for a pointer.
-<<<<<<< HEAD
-	pub fn deallocate(&mut self, ptr: u32) -> Result<()> {
-		let ptr = ptr - self.ptr_offset;
-		if ptr < PREFIX_SIZE {
-=======
 	pub fn deallocate(&mut self, ptr: Pointer<u8>) -> Result<()> {
 		let ptr = u32::from(ptr) - self.ptr_offset;
-		if ptr < 8 {
->>>>>>> c768a7e4
+		if ptr < PREFIX_SIZE {
 			return Err(error("Invalid pointer for deallocation"));
 		}
 
@@ -181,21 +170,12 @@
 		let tail = self.heads[list_index];
 		self.heads[list_index] = ptr - PREFIX_SIZE;
 
-<<<<<<< HEAD
 		let mut slice = self.get_heap_4bytes(ptr - PREFIX_SIZE)?;
-		FreeingBumpHeapAllocator::write_u32_into_le_bytes(tail, &mut slice);
+		Self::write_u32_into_le_bytes(tail, &mut slice);
 		self.set_heap_4bytes(ptr - PREFIX_SIZE, slice)?;
 
-		let item_size = FreeingBumpHeapAllocator::get_item_size_from_index(list_index);
+		let item_size = Self::get_item_size_from_index(list_index);
 		self.total_size = self.total_size.checked_sub(item_size as u32 + PREFIX_SIZE)
-=======
-		let mut slice = self.get_heap_4bytes(ptr - 8)?;
-		Self::write_u32_into_le_bytes(tail, &mut slice);
-		self.set_heap_4bytes(ptr - 8, slice)?;
-
-		let item_size = Self::get_item_size_from_index(list_index);
-		self.total_size = self.total_size.checked_sub(item_size as u32 + 8)
->>>>>>> c768a7e4
 			.ok_or_else(|| error("Unable to subtract from total heap size without overflow"))?;
 		trace!(target: "wasm-heap", "Heap size is {} bytes after deallocation", self.total_size);
 
@@ -274,12 +254,8 @@
 		let ptr = heap.allocate(1).unwrap();
 
 		// then
-<<<<<<< HEAD
 		// returned pointer must start right after `PREFIX_SIZE`
-		assert_eq!(ptr, PREFIX_SIZE);
-=======
-		assert_eq!(ptr, to_pointer(8));
->>>>>>> c768a7e4
+		assert_eq!(ptr, to_pointer(PREFIX_SIZE));
 	}
 
 	#[test]
@@ -310,22 +286,14 @@
 
 		// then
 		// a prefix of 8 bytes is prepended to each pointer
-<<<<<<< HEAD
-		assert_eq!(ptr1, PREFIX_SIZE);
-=======
-		assert_eq!(ptr1, to_pointer(8));
->>>>>>> c768a7e4
+		assert_eq!(ptr1, to_pointer(PREFIX_SIZE));
 
 		// the prefix of 8 bytes + the content of ptr1 padded to the lowest possible
 		// item size of 8 bytes + the prefix of ptr1
 		assert_eq!(ptr2, to_pointer(24));
 
 		// ptr2 + its content of 16 bytes + the prefix of 8 bytes
-<<<<<<< HEAD
-		assert_eq!(ptr3, 24 + 16 + PREFIX_SIZE);
-=======
-		assert_eq!(ptr3, to_pointer(24 + 16 + 8));
->>>>>>> c768a7e4
+		assert_eq!(ptr3, to_pointer(24 + 16 + PREFIX_SIZE));
 	}
 
 	#[test]
@@ -335,11 +303,7 @@
 		let mut heap = FreeingBumpHeapAllocator::new(mem, 0);
 		let ptr1 = heap.allocate(1).unwrap();
 		// the prefix of 8 bytes is prepended to the pointer
-<<<<<<< HEAD
-		assert_eq!(ptr1, PREFIX_SIZE);
-=======
-		assert_eq!(ptr1, to_pointer(8));
->>>>>>> c768a7e4
+		assert_eq!(ptr1, to_pointer(PREFIX_SIZE));
 
 		let ptr2 = heap.allocate(1).unwrap();
 		// the prefix of 8 bytes + the content of ptr 1 is prepended to the pointer
@@ -351,11 +315,7 @@
 		// then
 		// then the heads table should contain a pointer to the
 		// prefix of ptr2 in the leftmost entry
-<<<<<<< HEAD
-		assert_eq!(heap.heads[0], ptr2 - PREFIX_SIZE);
-=======
-		assert_eq!(heap.heads[0], u32::from(ptr2) - 8);
->>>>>>> c768a7e4
+		assert_eq!(heap.heads[0], u32::from(ptr2) - PREFIX_SIZE);
 	}
 
 	#[test]
@@ -367,21 +327,13 @@
 
 		let ptr1 = heap.allocate(1).unwrap();
 		// the prefix of 8 bytes is prepended to the pointer
-<<<<<<< HEAD
-		assert_eq!(ptr1, padded_offset + PREFIX_SIZE);
-=======
-		assert_eq!(ptr1, to_pointer(padded_offset + 8));
->>>>>>> c768a7e4
+		assert_eq!(ptr1, to_pointer(padded_offset + PREFIX_SIZE));
 
 		let ptr2 = heap.allocate(9).unwrap();
 		// the padded_offset + the previously allocated ptr (8 bytes prefix +
 		// 8 bytes content) + the prefix of 8 bytes which is prepended to the
 		// current pointer
-<<<<<<< HEAD
-		assert_eq!(ptr2, padded_offset + 16 + PREFIX_SIZE);
-=======
-		assert_eq!(ptr2, to_pointer(padded_offset + 16 + 8));
->>>>>>> c768a7e4
+		assert_eq!(ptr2, to_pointer(padded_offset + 16 + PREFIX_SIZE));
 
 		// when
 		heap.deallocate(ptr2).unwrap();
@@ -389,11 +341,7 @@
 
 		// then
 		// should have re-allocated
-<<<<<<< HEAD
-		assert_eq!(ptr3, padded_offset + 16 + PREFIX_SIZE);
-=======
-		assert_eq!(ptr3, to_pointer(padded_offset + 16 + 8));
->>>>>>> c768a7e4
+		assert_eq!(ptr3, to_pointer(padded_offset + 16 + PREFIX_SIZE));
 		assert_eq!(heap.heads, [0; N]);
 	}
 
@@ -413,23 +361,12 @@
 		heap.deallocate(ptr3).unwrap();
 
 		// then
-<<<<<<< HEAD
-		let mut expected = [0; N];
-		expected[0] = ptr3 - PREFIX_SIZE;
-		assert_eq!(heap.heads, expected);
-=======
-		assert_eq!(heap.heads[0], u32::from(ptr3) - 8);
->>>>>>> c768a7e4
+		assert_eq!(heap.heads[0], u32::from(ptr3) - PREFIX_SIZE);
 
 		let ptr4 = heap.allocate(8).unwrap();
 		assert_eq!(ptr4, ptr3);
 
-<<<<<<< HEAD
-		expected[0] = ptr2 - PREFIX_SIZE;
-		assert_eq!(heap.heads, expected);
-=======
-		assert_eq!(heap.heads[0], u32::from(ptr2) - 8);
->>>>>>> c768a7e4
+		assert_eq!(heap.heads[0], u32::from(ptr2) - PREFIX_SIZE);
 	}
 
 	#[test]
@@ -453,13 +390,8 @@
 		// given
 		let mem = MemoryInstance::alloc(Pages(1), Some(Pages(1))).unwrap();
 		let mut heap = FreeingBumpHeapAllocator::new(mem, 0);
-<<<<<<< HEAD
 		let ptr1 = heap.allocate((PAGE_SIZE / 2) - PREFIX_SIZE).unwrap();
-		assert_eq!(ptr1, PREFIX_SIZE);
-=======
-		let ptr1 = heap.allocate((PAGE_SIZE / 2) - 8).unwrap();
-		assert_eq!(ptr1, to_pointer(8));
->>>>>>> c768a7e4
+		assert_eq!(ptr1, to_pointer(PREFIX_SIZE));
 
 		// when
 		let ptr2 = heap.allocate(PAGE_SIZE / 2);
@@ -483,11 +415,7 @@
 		let ptr = heap.allocate(MAX_POSSIBLE_ALLOCATION).unwrap();
 
 		// then
-<<<<<<< HEAD
-		assert_eq!(ptr, PREFIX_SIZE);
-=======
-		assert_eq!(ptr, to_pointer(8));
->>>>>>> c768a7e4
+		assert_eq!(ptr, to_pointer(PREFIX_SIZE));
 	}
 
 	#[test]
@@ -561,11 +489,7 @@
 
 		// when
 		let ptr = heap.allocate(42).unwrap();
-<<<<<<< HEAD
-		assert_eq!(ptr, 16 + PREFIX_SIZE);
-=======
-		assert_eq!(ptr, to_pointer(16 + 8));
->>>>>>> c768a7e4
+		assert_eq!(ptr, to_pointer(16 + PREFIX_SIZE));
 		heap.deallocate(ptr).unwrap();
 
 		// then
