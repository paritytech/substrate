--- conflicted
+++ resolved
@@ -708,27 +708,21 @@
 	fn storage_should_work() {
 		let mut ext = TestExternalities::default();
 
-<<<<<<< HEAD
 		{
 			let mut ext = ext.ext();
 			ext.set_storage(b"foo".to_vec(), b"bar".to_vec());
 			let test_code = WASM_BINARY;
 
-			let output = call(&mut ext, 8, &test_code[..], "test_data_in", b"Hello world").unwrap();
+			let output = call(
+				&mut ext,
+				8,
+				&test_code[..],
+				"test_data_in",
+				&b"Hello world".to_vec().encode(),
+			).unwrap();
 
 			assert_eq!(output, b"all ok!".to_vec());
 		}
-=======
-		let output = call(
-			&mut ext,
-			8,
-			&test_code[..],
-			"test_data_in",
-			&b"Hello world".to_vec().encode(),
-		).unwrap();
-
-		assert_eq!(output, b"all ok!".to_vec().encode());
->>>>>>> ead7e0ef
 
 		let expected = TestExternalities::new((map![
 			b"input".to_vec() => b"Hello world".to_vec(),
@@ -741,7 +735,6 @@
 	#[test]
 	fn clear_prefix_should_work() {
 		let mut ext = TestExternalities::default();
-<<<<<<< HEAD
 		{
 			let mut ext = ext.ext();
 			ext.set_storage(b"aaa".to_vec(), b"1".to_vec());
@@ -752,29 +745,16 @@
 			let test_code = WASM_BINARY;
 
 			// This will clear all entries which prefix is "ab".
-			let output = call(&mut ext, 8, &test_code[..], "test_clear_prefix", b"ab").unwrap();
+			let output = call(
+				&mut ext,
+				8,
+				&test_code[..],
+				"test_clear_prefix",
+				&b"ab".to_vec().encode(),
+			).unwrap();
 
 			assert_eq!(output, b"all ok!".to_vec());
 		}
-=======
-		ext.set_storage(b"aaa".to_vec(), b"1".to_vec());
-		ext.set_storage(b"aab".to_vec(), b"2".to_vec());
-		ext.set_storage(b"aba".to_vec(), b"3".to_vec());
-		ext.set_storage(b"abb".to_vec(), b"4".to_vec());
-		ext.set_storage(b"bbb".to_vec(), b"5".to_vec());
-		let test_code = WASM_BINARY;
-
-		// This will clear all entries which prefix is "ab".
-		let output = call(
-			&mut ext,
-			8,
-			&test_code[..],
-			"test_clear_prefix",
-			&b"ab".to_vec().encode(),
-		).unwrap();
-
-		assert_eq!(output, b"all ok!".to_vec().encode());
->>>>>>> ead7e0ef
 
 		let expected = TestExternalities::new((map![
 			b"aaa".to_vec() => b"1".to_vec(),
