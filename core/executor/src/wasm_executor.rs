--- conflicted
+++ resolved
@@ -504,13 +504,8 @@
 			let key = this.memory.get(data, len as usize).map_err(|_| UserError("Invalid attempt to get key in ext_twox_128"))?;
 			let hashed_key = twox_128(&key);
 			debug_trace!(target: "xxhash", "XXhash: {} -> {}",
-<<<<<<< HEAD
-				if let Ok(_skey) = str::from_utf8(&key) {
-					_skey
-=======
-				&if let Ok(_skey) = ::std::str::from_utf8(&key) {
+				&if let Ok(_skey) = str::from_utf8(&key) {
 					*_skey
->>>>>>> 58c3bbc4
 				} else {
 					format!("{}", HexDisplay::from(&key))
 				},
