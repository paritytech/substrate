--- conflicted
+++ resolved
@@ -45,13 +45,8 @@
 type Seed = [u8; 32];
 
 /// A public key.
-<<<<<<< HEAD
-#[cfg_attr(feature = "std", derive(Hash))]
+#[cfg_attr(feature = "full_crypto", derive(Hash))]
 #[derive(PartialEq, Eq, PartialOrd, Ord, Clone, Encode, Decode, Default, PassByInner)]
-=======
-#[cfg_attr(feature = "full_crypto", derive(Hash))]
-#[derive(PartialEq, Eq, PartialOrd, Ord, Clone, Encode, Decode, Default)]
->>>>>>> 9cda7fab
 pub struct Public(pub [u8; 32]);
 
 /// A key pair.
