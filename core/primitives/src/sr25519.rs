--- conflicted
+++ resolved
@@ -157,16 +157,6 @@
 	}
 }
 
-<<<<<<< HEAD
-#[cfg(all(feature = "full_crypto", feature = "std"))]
-impl rstd::hash::Hash for Public {
-	fn hash<H: rstd::hash::Hasher>(&self, state: &mut H) {
-		self.0.hash(state);
-	}
-}
-
-=======
->>>>>>> 4d466a08
 /// An Schnorrkel/Ristretto x25519 ("sr25519") signature.
 ///
 /// Instead of importing it for the local module, alias it to be available as a public type
@@ -394,15 +384,9 @@
 }
 
 /// Derive a single hard junction.
-<<<<<<< HEAD
-#[cfg(feature = "full_crypto")]
-fn derive_hard_junction(secret: &SecretKey, cc: &[u8; CHAIN_CODE_LENGTH]) -> SecretKey {
-	secret.hard_derive_mini_secret_key(Some(ChainCode(cc.clone())), b"").0.expand(ExpansionMode::Ed25519)
-=======
-#[cfg(feature = "std")]
+#[cfg(feature = "full_crypto")]
 fn derive_hard_junction(secret: &SecretKey, cc: &[u8; CHAIN_CODE_LENGTH]) -> MiniSecretKey {
 	secret.hard_derive_mini_secret_key(Some(ChainCode(cc.clone())), b"").0
->>>>>>> 4d466a08
 }
 
 /// The raw secret seed, which can be used to recreate the `Pair`.
@@ -457,21 +441,6 @@
 		}
 	}
 
-<<<<<<< HEAD
-	/// Generate a key from the phrase, password and derivation path.
-	#[cfg(feature = "std")]
-	fn from_standard_components<I: Iterator<Item=DeriveJunction>>(
-		phrase: &str,
-		password: Option<&str>,
-		path: I
-	) -> Result<Pair, SecretStringError> {
-		Self::from_phrase(phrase, password)?.0
-			.derive(path)
-			.map_err(|_| SecretStringError::InvalidPath)
-	}
-	#[cfg(feature = "std")]
-=======
->>>>>>> 4d466a08
 	fn generate_with_phrase(password: Option<&str>) -> (Pair, String, Seed) {
 		let mnemonic = Mnemonic::new(MnemonicType::Words12, Language::English);
 		let phrase = mnemonic.phrase();
