--- conflicted
+++ resolved
@@ -26,12 +26,9 @@
 use regex::Regex;
 #[cfg(feature = "std")]
 use base58::{FromBase58, ToBase58};
-<<<<<<< HEAD
+#[cfg(feature = "std")]
+use std::hash::Hash;
 use zeroize::Zeroize;
-=======
-#[cfg(feature = "std")]
-use std::hash::Hash;
->>>>>>> 47586361
 
 /// The root phrase for our publicly known keys.
 pub const DEV_PHRASE: &str = "bottom drive obey lake curtain smoke basket hold race lonely fit walk";
@@ -349,16 +346,9 @@
 ///
 /// For now it just specifies how to create a key from a phrase and derivation path.
 #[cfg(feature = "std")]
-<<<<<<< HEAD
 pub trait Pair: Sized + 'static {
 	/// The type which is used to encode a public key.
-	type Public: AsRef<[u8]>;
-=======
-pub trait Pair: Sized + 'static
-{
-	/// TThe type which is used to encode a public key.
 	type Public: Public + Hash;
->>>>>>> 47586361
 
 	/// The type used to (minimally) encode the data required to securely create
 	/// a new key pair.
@@ -534,11 +524,7 @@
 		}
 	}
 	impl Pair for TestPair {
-<<<<<<< HEAD
-		type Public = [u8; 0];
-=======
 		type Public = TestPublic;
->>>>>>> 47586361
 		type Seed = [u8; 0];
 		type Signature = [u8; 0];
 		type DeriveError = ();
@@ -572,11 +558,7 @@
 			_message: M,
 			_pubkey: P
 		) -> bool { true }
-<<<<<<< HEAD
-		fn public(&self) -> Self::Public { [] }
-=======
 		fn public(&self) -> Self::Public { TestPublic }
->>>>>>> 47586361
 		fn from_standard_components<I: Iterator<Item=DeriveJunction>>(
 			phrase: &str,
 			password: Option<&str>,
