// Copyright 2017-2019 Parity Technologies (UK) Ltd.
// This file is part of Substrate.

// Substrate is free software: you can redistribute it and/or modify
// it under the terms of the GNU General Public License as published by
// the Free Software Foundation, either version 3 of the License, or
// (at your option) any later version.

// Substrate is distributed in the hope that it will be useful,
// but WITHOUT ANY WARRANTY; without even the implied warranty of
// MERCHANTABILITY or FITNESS FOR A PARTICULAR PURPOSE.  See the
// GNU General Public License for more details.

// You should have received a copy of the GNU General Public License
// along with Substrate.  If not, see <http://www.gnu.org/licenses/>.

//! Shareable Substrate types.

#![warn(missing_docs)]

#![cfg_attr(not(feature = "std"), no_std)]

/// Initialize a key-value collection from array.
///
/// Creates a vector of given pairs and calls `collect` on the iterator from it.
/// Can be used to create a `HashMap`.
#[macro_export]
macro_rules! map {
	($( $name:expr => $value:expr ),*) => (
		vec![ $( ( $name, $value ) ),* ].into_iter().collect()
	)
}

use rstd::prelude::*;
use rstd::ops::Deref;
#[cfg(feature = "std")]
use std::borrow::Cow;
#[cfg(feature = "std")]
use serde::{Serialize, Deserialize};
#[cfg(feature = "std")]
pub use serde;// << for macro
pub use codec::{Encode, Decode};// << for macro

#[cfg(feature = "std")]
pub use impl_serde::serialize as bytes;

#[cfg(feature = "std")]
pub mod hashing;
#[cfg(feature = "std")]
pub use hashing::{blake2_128, blake2_256, twox_64, twox_128, twox_256};
#[cfg(feature = "std")]
pub mod hexdisplay;
pub mod crypto;

pub mod u32_trait;

pub mod ed25519;
pub mod sr25519;
pub mod hash;
mod hasher;
pub mod offchain;
pub mod sandbox;
pub mod storage;
pub mod uint;
mod changes_trie;
pub mod child_trie;
<<<<<<< HEAD
=======
pub mod traits;
pub mod testing;
>>>>>>> 7d96338b

#[cfg(test)]
mod tests;

pub use self::hash::{H160, H256, H512, convert_hash};
pub use self::uint::U256;
pub use changes_trie::ChangesTrieConfiguration;
#[cfg(feature = "std")]
pub use crypto::{DeriveJunction, Pair, Public};

pub use hash_db::Hasher;
// Switch back to Blake after PoC-3 is out
// pub use self::hasher::blake::BlakeHasher;
pub use self::hasher::blake2::Blake2Hasher;

/// Context for executing a call into the runtime.
pub enum ExecutionContext {
	/// Context for general importing (including own blocks).
	Importing,
	/// Context used when syncing the blockchain.
	Syncing,
	/// Context used for block construction.
	BlockConstruction,
	/// Offchain worker context.
	OffchainWorker(Box<dyn offchain::Externalities>),
	/// Context used for other calls.
	Other,
}

impl ExecutionContext {
	/// Returns if the keystore should be enabled for the current context.
	pub fn enable_keystore(&self) -> bool {
		use ExecutionContext::*;
		match self {
			Importing | Syncing | BlockConstruction => false,
			OffchainWorker(_) | Other => true,
		}
	}
}

/// Hex-serialized shim for `Vec<u8>`.
#[derive(PartialEq, Eq, Clone)]
#[cfg_attr(feature = "std", derive(Serialize, Deserialize, Debug, Hash, PartialOrd, Ord))]
pub struct Bytes(#[cfg_attr(feature = "std", serde(with="bytes"))] pub Vec<u8>);

impl From<Vec<u8>> for Bytes {
	fn from(s: Vec<u8>) -> Self { Bytes(s) }
}

impl From<OpaqueMetadata> for Bytes {
	fn from(s: OpaqueMetadata) -> Self { Bytes(s.0) }
}

impl Deref for Bytes {
	type Target = [u8];
	fn deref(&self) -> &[u8] { &self.0[..] }
}

/// Stores the encoded `RuntimeMetadata` for the native side as opaque type.
#[derive(Encode, Decode, PartialEq)]
pub struct OpaqueMetadata(Vec<u8>);

impl OpaqueMetadata {
	/// Creates a new instance with the given metadata blob.
	pub fn new(metadata: Vec<u8>) -> Self {
		OpaqueMetadata(metadata)
	}
}

impl rstd::ops::Deref for OpaqueMetadata {
	type Target = Vec<u8>;

	fn deref(&self) -> &Self::Target {
		&self.0
	}
}

/// Something that is either a native or an encoded value.
#[cfg(feature = "std")]
pub enum NativeOrEncoded<R> {
	/// The native representation.
	Native(R),
	/// The encoded representation.
	Encoded(Vec<u8>)
}

#[cfg(feature = "std")]
impl<R: codec::Encode> ::std::fmt::Debug for NativeOrEncoded<R> {
	fn fmt(&self, f: &mut ::std::fmt::Formatter) -> ::std::fmt::Result {
		self.as_encoded().as_ref().fmt(f)
	}
}

#[cfg(feature = "std")]
impl<R: codec::Encode> NativeOrEncoded<R> {
	/// Return the value as the encoded format.
	pub fn as_encoded(&self) -> Cow<'_, [u8]> {
		match self {
			NativeOrEncoded::Encoded(e) => Cow::Borrowed(e.as_slice()),
			NativeOrEncoded::Native(n) => Cow::Owned(n.encode()),
		}
	}

	/// Return the value as the encoded format.
	pub fn into_encoded(self) -> Vec<u8> {
		match self {
			NativeOrEncoded::Encoded(e) => e,
			NativeOrEncoded::Native(n) => n.encode(),
		}
	}
}

#[cfg(feature = "std")]
impl<R: PartialEq + codec::Decode> PartialEq for NativeOrEncoded<R> {
	fn eq(&self, other: &Self) -> bool {
		match (self, other) {
			(NativeOrEncoded::Native(l), NativeOrEncoded::Native(r)) => l == r,
			(NativeOrEncoded::Native(n), NativeOrEncoded::Encoded(e)) |
			(NativeOrEncoded::Encoded(e), NativeOrEncoded::Native(n)) =>
				Some(n) == codec::Decode::decode(&mut &e[..]).ok().as_ref(),
			(NativeOrEncoded::Encoded(l), NativeOrEncoded::Encoded(r)) => l == r,
		}
	}
}

/// A value that is never in a native representation.
/// This is type is useful in conjuction with `NativeOrEncoded`.
#[cfg(feature = "std")]
#[derive(PartialEq)]
pub enum NeverNativeValue {}

#[cfg(feature = "std")]
impl codec::Encode for NeverNativeValue {
	fn encode(&self) -> Vec<u8> {
		// The enum is not constructable, so this function should never be callable!
		unreachable!()
	}
}

#[cfg(feature = "std")]
impl codec::EncodeLike for NeverNativeValue {}

#[cfg(feature = "std")]
impl codec::Decode for NeverNativeValue {
	fn decode<I: codec::Input>(_: &mut I) -> Result<Self, codec::Error> {
		Err("`NeverNativeValue` should never be decoded".into())
	}
}
<|MERGE_RESOLUTION|>--- conflicted
+++ resolved
@@ -64,11 +64,8 @@
 pub mod uint;
 mod changes_trie;
 pub mod child_trie;
-<<<<<<< HEAD
-=======
 pub mod traits;
 pub mod testing;
->>>>>>> 7d96338b
 
 #[cfg(test)]
 mod tests;
