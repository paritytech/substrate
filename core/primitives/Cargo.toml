--- conflicted
+++ resolved
@@ -31,11 +31,6 @@
 [dev-dependencies]
 substrate-serializer = { path = "../serializer" }
 pretty_assertions = "0.6"
-<<<<<<< HEAD
-heapsize = "0.4"
-hex-literal = "0.1"
-rand = "0.6"
-=======
 hex-literal = "0.2"
 rand = "0.6"
 criterion = "0.2"
@@ -46,7 +41,6 @@
 
 [lib]
 bench = false
->>>>>>> c67dff53
 
 [features]
 default = ["std"]
