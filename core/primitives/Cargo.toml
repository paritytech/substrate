[package]
name = "substrate-primitives"
version = "2.0.0"
authors = ["Parity Technologies <admin@parity.io>"]
edition = "2018"

[dependencies]
rstd = { package = "sr-std", path = "../sr-std", default-features = false }
codec = { package = "parity-scale-codec", version = "1.0.0", default-features = false, features = ["derive"] }
rustc-hex = { version = "2.0.1", default-features = false }
log = { version = "0.4.8", default-features = false }
serde = { version = "1.0.101", optional = true, features = ["derive"] }
twox-hash = { version = "1.5.0", optional = true }
byteorder = { version = "1.3.2", default-features = false }
primitive-types = { version = "0.5.1", default-features = false, features = ["codec"] }
impl-serde = { version = "0.2.1", optional = true }
wasmi = { version = "0.5.1", optional = true }
hash-db = { version = "0.15.2", default-features = false }
hash256-std-hasher = { version = "0.15.2", default-features = false }
ed25519-dalek = { version = "0.9.1", optional = true }
base58 = { version = "0.1.0", optional = true }
blake2-rfc = { version = "0.2.18", optional = true }
schnorrkel = { version = "0.8.5", features = ["preaudit_deprecated"], optional = true }
rand = { version = "0.7.2", optional = true }
sha2 = { version = "0.8.0", optional = true }
substrate-bip39 = { version = "0.3.1", optional = true }
tiny-bip39 = { version = "0.6.2", optional = true }
hex = { version = "0.3.2", optional = true }
regex = { version = "1.3.1", optional = true }
num-traits = { version = "0.2.8", default-features = false }
zeroize = "0.10.1"
lazy_static = { version = "1.4.0", optional = true }
parking_lot = { version = "0.9.0", optional = true }
<<<<<<< HEAD
libsecp256k1 = { version = "0.3.0", optional = true }
tiny-keccak = { version = "1.5.0", optional = true }
=======
substrate-debug-derive = { version = "2.0.0", path = "./debug-derive" }
>>>>>>> 395cb2d0
externalities = { package = "substrate-externalities", path = "../externalities", optional = true }
primitives-storage = { package = "substrate-primitives-storage", path = "storage", default-features = false }

[dev-dependencies]
substrate-serializer = { path = "../serializer" }
pretty_assertions = "0.6.1"
hex-literal = "0.2.1"
rand = "0.7.2"
criterion = "0.2.11"

[[bench]]
name = "benches"
harness = false

[lib]
bench = false

[features]
default = ["std"]
std = [
	"log/std",
	"wasmi",
	"lazy_static",
	"parking_lot",
	"primitive-types/std",
	"primitive-types/serde",
	"primitive-types/byteorder",
	"primitive-types/rustc-hex",
	"primitive-types/libc",
	"impl-serde",
	"codec/std",
	"hash256-std-hasher/std",
	"hash-db/std",
	"rstd/std",
	"serde",
	"rustc-hex/std",
	"twox-hash",
	"blake2-rfc",
	"ed25519-dalek",
	"hex",
	"base58",
	"substrate-bip39",
	"tiny-bip39",
	"serde",
	"byteorder/std",
	"rand",
	"sha2",
	"schnorrkel",
	"regex",
	"num-traits/std",
<<<<<<< HEAD
	"libsecp256k1",
	"tiny-keccak",
=======
	"substrate-debug-derive/std",
>>>>>>> 395cb2d0
	"externalities",
	"primitives-storage/std",
]<|MERGE_RESOLUTION|>--- conflicted
+++ resolved
@@ -31,12 +31,9 @@
 zeroize = "0.10.1"
 lazy_static = { version = "1.4.0", optional = true }
 parking_lot = { version = "0.9.0", optional = true }
-<<<<<<< HEAD
 libsecp256k1 = { version = "0.3.0", optional = true }
 tiny-keccak = { version = "1.5.0", optional = true }
-=======
 substrate-debug-derive = { version = "2.0.0", path = "./debug-derive" }
->>>>>>> 395cb2d0
 externalities = { package = "substrate-externalities", path = "../externalities", optional = true }
 primitives-storage = { package = "substrate-primitives-storage", path = "storage", default-features = false }
 
@@ -87,12 +84,9 @@
 	"schnorrkel",
 	"regex",
 	"num-traits/std",
-<<<<<<< HEAD
 	"libsecp256k1",
 	"tiny-keccak",
-=======
 	"substrate-debug-derive/std",
->>>>>>> 395cb2d0
 	"externalities",
 	"primitives-storage/std",
 ]