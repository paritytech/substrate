--- conflicted
+++ resolved
@@ -12,13 +12,8 @@
 serde = { version = "1.0.101", optional = true, features = ["derive"] }
 twox-hash = { version = "1.5.0", optional = true }
 byteorder = { version = "1.3.2", default-features = false }
-<<<<<<< HEAD
 primitive-types = { version = "0.6", default-features = false, features = ["codec"] }
-impl-serde = { version = "0.2.1", optional = true }
-=======
-primitive-types = { version = "0.5.1", default-features = false, features = ["codec"] }
 impl-serde = { version = "0.2.3", optional = true }
->>>>>>> 97b25edf
 wasmi = { version = "0.5.1", optional = true }
 hash-db = { version = "0.15.2", default-features = false }
 hash256-std-hasher = { version = "0.15.2", default-features = false }
