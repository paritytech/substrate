--- conflicted
+++ resolved
@@ -40,36 +40,22 @@
 		.add_extra_storage(KEY.to_vec(), VALUE.to_vec())
 		.build();
 	let genesis_hash = client.genesis_hash();
-<<<<<<< HEAD
-	let client = new_full(client, Subscriptions::new(Arc::new(core.executor())));
-	let key = StorageKey(b":code".to_vec());
+	let client = new_full(Arc::new(client), Subscriptions::new(Arc::new(core.executor())));
+	let key = StorageKey(KEY.to_vec());
 
 	assert_eq!(
-		client.storage(key.clone(), Some(genesis_hash).into())
-			.wait().map(|x| x.map(|x| x.0.len())).unwrap().unwrap() as usize,
-		LocalExecutor::native_equivalent().len(),
-=======
-	let client = State::new(Arc::new(client), Subscriptions::new(Arc::new(core.executor())));
-	let key = StorageKey(KEY.to_vec());
-
-	assert_eq!(
-		client.storage(key.clone(), Some(genesis_hash).into())
+		client.storage(key.clone(), Some(genesis_hash).into()).wait()
 			.map(|x| x.map(|x| x.0.len())).unwrap().unwrap() as usize,
 		VALUE.len(),
->>>>>>> e34cbd16
-	);
-	assert_matches!(
-		client.storage_hash(key.clone(), Some(genesis_hash).into()).wait().map(|x| x.is_some()),
+	);
+	assert_matches!(
+		client.storage_hash(key.clone(), Some(genesis_hash).into()).wait()
+			.map(|x| x.is_some()),
 		Ok(true)
 	);
 	assert_eq!(
-<<<<<<< HEAD
 		client.storage_size(key.clone(), None).wait().unwrap().unwrap() as usize,
-		LocalExecutor::native_equivalent().len(),
-=======
-		client.storage_size(key.clone(), None).unwrap().unwrap() as usize,
 		VALUE.len(),
->>>>>>> e34cbd16
 	);
 }
 
