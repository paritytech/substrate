--- conflicted
+++ resolved
@@ -296,18 +296,14 @@
 	) -> Result<Option<StorageData>> {
 		let block = BlockId::Hash(self.unwrap_or_best(block)?);
 		trace!(target: "rpc", "Querying child storage at {:?} for key {}", block, HexDisplay::from(&key.0));
-<<<<<<< HEAD
 		if let Some(subtrie) = self.client.child_trie(&block, &child_storage_key)? {
-			Ok(self.client.child_storage(&block, subtrie.node_ref(), &key)?)
+			Ok(self.client.child_storage(&block, subtrie.node_ref(), &key)
+				.child_storage(&BlockId::Hash(block), &child_storage_key, &key)
+				.map_err(client_err)?
+			)
 		} else {
 			Ok(None)
 		}
-=======
-		Ok(self.client
-		   .child_storage(&BlockId::Hash(block), &child_storage_key, &key)
-		   .map_err(client_err)?
-		)
->>>>>>> aceecfdf
 	}
 
 	fn child_storage_keys(
@@ -318,18 +314,14 @@
 	) -> Result<Vec<StorageKey>> {
 		let block = BlockId::Hash(self.unwrap_or_best(block)?);
 		trace!(target: "rpc", "Querying child storage keys at {:?}", block);
-<<<<<<< HEAD
 		if let Some(subtrie) = self.client.child_trie(&block, &child_storage_key)? {
-			Ok(self.client.child_storage_keys(&block, subtrie.node_ref(), &key_prefix)?)
+			Ok(self.client
+				.child_storage_keys(&block, subtrie.node_ref(), &key_prefix)
+				.map_err(client_err)?
+			)
 		} else {
 			Ok(Vec::new())
 		}
-=======
-		Ok(self.client
-		   .child_storage_keys(&BlockId::Hash(block), &child_storage_key, &key_prefix)
-		   .map_err(client_err)?
-		)
->>>>>>> aceecfdf
 	}
 
 	fn child_storage_hash(
@@ -344,18 +336,14 @@
 			block,
 			HexDisplay::from(&key.0),
 		);
-<<<<<<< HEAD
 		if let Some(subtrie) = self.client.child_trie(&block, &child_storage_key)? {
-			Ok(self.client.child_storage_hash(&block, subtrie.node_ref(), &key)?)
+			Ok(self.client
+				.child_storage_hash(&block, subtrie.node_ref(), &key)
+				.map_err(client_err)?
+			)
 		} else {
 			Ok(None)
 		}
-=======
-		Ok(self.client
-		   .child_storage_hash(&BlockId::Hash(block), &child_storage_key, &key)
-		   .map_err(client_err)?
-		)
->>>>>>> aceecfdf
 	}
 
 	fn child_storage_size(
