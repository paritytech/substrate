// Copyright 2017-2019 Parity Technologies (UK) Ltd.
// This file is part of Substrate.

// Substrate is free software: you can redistribute it and/or modify
// it under the terms of the GNU General Public License as published by
// the Free Software Foundation, either version 3 of the License, or
// (at your option) any later version.

// Substrate is distributed in the hope that it will be useful,
// but WITHOUT ANY WARRANTY; without even the implied warranty of
// MERCHANTABILITY or FITNESS FOR A PARTICULAR PURPOSE.  See the
// GNU General Public License for more details.

// You should have received a copy of the GNU General Public License
// along with Substrate.  If not, see <http://www.gnu.org/licenses/>.

//! Substrate state API.

mod state_full;
mod state_light;

#[cfg(test)]
mod tests;

use std::sync::Arc;
use futures03::{future, StreamExt as _, TryStreamExt as _};
use jsonrpc_pubsub::{typed::Subscriber, SubscriptionId};
use log::warn;
use rpc::{
	Result as RpcResult,
	futures::{stream, Future, Sink, Stream},
};

use api::Subscriptions;
use client::{
	BlockchainEvents, Client, CallExecutor,
	runtime_api::Metadata,
	light::{blockchain::RemoteBlockchain, fetcher::Fetcher},
};
use primitives::{
	Blake2Hasher, Bytes, H256,
	storage::{well_known_keys, StorageKey, StorageData, StorageChangeSet},
};
use runtime_version::RuntimeVersion;
use sr_primitives::{
	generic::BlockId,
	traits::{Block as BlockT, ProvideRuntimeApi},
};

use self::error::{Error, FutureResult};

pub use api::state::*;

/// State backend API.
pub trait StateBackend<B, E, Block: BlockT, RA>: Send + Sync + 'static
	where
		Block: BlockT<Hash=H256> + 'static,
		B: client::backend::Backend<Block, Blake2Hasher> + Send + Sync + 'static,
		E: client::CallExecutor<Block, Blake2Hasher> + Send + Sync + 'static,
		RA: Send + Sync + 'static,
{
	/// Get client reference.
	fn client(&self) -> &Arc<Client<B, E, Block, RA>>;

	/// Get subscriptions reference.
	fn subscriptions(&self) -> &Subscriptions;

	/// Call runtime method at given block.
	fn call(
		&self,
		block: Option<Block::Hash>,
		method: String,
		call_data: Bytes,
	) -> FutureResult<Bytes>;

	/// Returns the keys with prefix, leave empty to get all the keys.
	fn storage_keys(
		&self,
<<<<<<< HEAD
		range: &QueryStorageRange<Block>,
		keys: &[StorageKey],
		last_values: &HashMap<StorageKey, Option<StorageData>>,
		changes: &mut Vec<StorageChangeSet<Block::Hash>>,
	) -> Result<()> {
		let (begin, end) = match range.filtered_range {
			Some(ref filtered_range) => (
				range.first_number + filtered_range.start.saturated_into(),
				BlockId::Hash(range.hashes[filtered_range.end - 1].clone())
			),
			None => return Ok(()),
		};
		let mut changes_map: BTreeMap<NumberFor<Block>, StorageChangeSet<Block::Hash>> = BTreeMap::new();
		for key in keys {
			let mut last_block = None;
			let mut last_value = last_values.get(key).cloned().unwrap_or_default();
			for (block, _) in self.client.key_changes(begin, end, None, key)
				.map_err(client_err)?.into_iter().rev() {
				if last_block == Some(block) {
					continue;
				}

				let block_hash = range.hashes[(block - range.first_number).saturated_into::<usize>()].clone();
				let id = BlockId::Hash(block_hash);
				let value_at_block = self.client.storage(&id, key).map_err(client_err)?;
				if last_value == value_at_block {
					continue;
				}

				changes_map.entry(block)
					.or_insert_with(|| StorageChangeSet { block: block_hash, changes: Vec::new() })
					.changes.push((key.clone(), value_at_block.clone()));
				last_block = Some(block);
				last_value = value_at_block;
			}
		}
		if let Some(additional_capacity) = changes_map.len().checked_sub(changes.len()) {
			changes.reserve(additional_capacity);
		}
		changes.extend(changes_map.into_iter().map(|(_, cs)| cs));
		Ok(())
	}
}
=======
		block: Option<Block::Hash>,
		prefix: StorageKey,
	) -> FutureResult<Vec<StorageKey>>;
>>>>>>> fc3adc87

	/// Returns a storage entry at a specific block's state.
	fn storage(
		&self,
		block: Option<Block::Hash>,
		key: StorageKey,
	) -> FutureResult<Option<StorageData>>;

	/// Returns the hash of a storage entry at a block's state.
	fn storage_hash(
		&self,
		block: Option<Block::Hash>,
		key: StorageKey,
	) -> FutureResult<Option<Block::Hash>>;

	/// Returns the size of a storage entry at a block's state.
	fn storage_size(
		&self,
		block: Option<Block::Hash>,
		key: StorageKey,
<<<<<<< HEAD
		block: Option<Block::Hash>
	) -> Result<Option<StorageData>> {
		let block = self.unwrap_or_best(block)?;
		trace!(target: "rpc", "Querying child storage at {:?} for key {}", block, HexDisplay::from(&key.0));
		Ok(self.client
			.child_storage(&BlockId::Hash(block), &child_storage_key, &key)
			.map_err(client_err)?
		)
=======
	) -> FutureResult<Option<u64>> {
		Box::new(self.storage(block, key)
			.map(|x| x.map(|x| x.0.len() as u64)))
>>>>>>> fc3adc87
	}

	/// Returns the keys with prefix from a child storage, leave empty to get all the keys
	fn child_storage_keys(
		&self,
		block: Option<Block::Hash>,
		child_storage_key: StorageKey,
<<<<<<< HEAD
		key_prefix: StorageKey,
		block: Option<Block::Hash>
	) -> Result<Vec<StorageKey>> {
		let block = self.unwrap_or_best(block)?;
		trace!(target: "rpc", "Querying child storage keys at {:?}", block);
		Ok(self.client
			.child_storage_keys(&BlockId::Hash(block), &child_storage_key, &key_prefix)
			.map_err(client_err)?
		)
	}
=======
		prefix: StorageKey,
	) -> FutureResult<Vec<StorageKey>>;
>>>>>>> fc3adc87

	/// Returns a child storage entry at a specific block's state.
	fn child_storage(
		&self,
		block: Option<Block::Hash>,
		child_storage_key: StorageKey,
		key: StorageKey,
	) -> FutureResult<Option<StorageData>>;

	/// Returns the hash of a child storage entry at a block's state.
	fn child_storage_hash(
		&self,
		block: Option<Block::Hash>,
		child_storage_key: StorageKey,
		key: StorageKey,
<<<<<<< HEAD
		block: Option<Block::Hash>
	) -> Result<Option<Block::Hash>> {
		let block = self.unwrap_or_best(block)?;
		trace!(
			target: "rpc", "Querying child storage hash at {:?} for key {}",
			block,
			HexDisplay::from(&key.0),
		);
		Ok(self.client
			.child_storage_hash(&BlockId::Hash(block), &child_storage_key, &key)
			.map_err(client_err)?
		)
	}
=======
	) -> FutureResult<Option<Block::Hash>>;
>>>>>>> fc3adc87

	/// Returns the size of a child storage entry at a block's state.
	fn child_storage_size(
		&self,
		block: Option<Block::Hash>,
		child_storage_key: StorageKey,
		key: StorageKey,
	) -> FutureResult<Option<u64>> {
		Box::new(self.child_storage(block, child_storage_key, key)
			.map(|x| x.map(|x| x.0.len() as u64)))
	}

	/// Returns the runtime metadata as an opaque blob.
	fn metadata(&self, block: Option<Block::Hash>) -> FutureResult<Bytes>;

	/// Get the runtime version.
	fn runtime_version(&self, block: Option<Block::Hash>) -> FutureResult<RuntimeVersion>;

	/// Query historical storage entries (by key) starting from a block given as the second parameter.
	///
	/// NOTE This first returned result contains the initial state of storage for all keys.
	/// Subsequent values in the vector represent changes to the previous state (diffs).
	fn query_storage(
		&self,
		from: Block::Hash,
		to: Option<Block::Hash>,
		keys: Vec<StorageKey>,
	) -> FutureResult<Vec<StorageChangeSet<Block::Hash>>>;

	/// New runtime version subscription
	fn subscribe_runtime_version(
		&self,
		_meta: crate::metadata::Metadata,
		subscriber: Subscriber<RuntimeVersion>,
	) {
		let stream = match self.client().storage_changes_notification_stream(
			Some(&[StorageKey(well_known_keys::CODE.to_vec())]),
			None,
		) {
			Ok(stream) => stream,
			Err(err) => {
				let _ = subscriber.reject(Error::from(client_err(err)).into());
				return;
			}
		};

		self.subscriptions().add(subscriber, |sink| {
			let version = self.runtime_version(None.into())
				.map_err(Into::into)
				.wait();

			let client = self.client().clone();
			let mut previous_version = version.clone();

			let stream = stream
				.filter_map(move |_| {
					let info = client.info();
					let version = client
						.runtime_version_at(&BlockId::hash(info.chain.best_hash))
						.map_err(client_err)
						.map_err(Into::into);
					if previous_version != version {
						previous_version = version.clone();
						future::ready(Some(Ok::<_, ()>(version)))
					} else {
						future::ready(None)
					}
				})
				.compat();

			sink
				.sink_map_err(|e| warn!("Error sending notifications: {:?}", e))
				.send_all(
					stream::iter_result(vec![Ok(version)])
					.chain(stream)
				)
				// we ignore the resulting Stream (if the first stream is over we are unsubscribed)
				.map(|_| ())
		});
	}

	/// Unsubscribe from runtime version subscription
	fn unsubscribe_runtime_version(
		&self,
		_meta: Option<crate::metadata::Metadata>,
		id: SubscriptionId,
	) -> RpcResult<bool> {
		Ok(self.subscriptions().cancel(id))
	}

	/// New storage subscription
	fn subscribe_storage(
		&self,
		_meta: crate::metadata::Metadata,
		subscriber: Subscriber<StorageChangeSet<Block::Hash>>,
		keys: Option<Vec<StorageKey>>
	) {
		let keys = Into::<Option<Vec<_>>>::into(keys);
		let stream = match self.client().storage_changes_notification_stream(
			keys.as_ref().map(|x| &**x),
			None
		) {
			Ok(stream) => stream,
			Err(err) => {
				let _ = subscriber.reject(client_err(err).into());
				return;
			},
		};

		// initial values
		let initial = stream::iter_result(keys
			.map(|keys| {
				let block = self.client().info().chain.best_hash;
				let changes = keys
					.into_iter()
					.map(|key| self.storage(Some(block.clone()).into(), key.clone())
						.map(|val| (key.clone(), val))
						.wait()
						.unwrap_or_else(|_| (key, None))
					)
					.collect();
				vec![Ok(Ok(StorageChangeSet { block, changes }))]
			}).unwrap_or_default());

		self.subscriptions().add(subscriber, |sink| {
			let stream = stream
				.map(|(block, changes)| Ok::<_, ()>(Ok(StorageChangeSet {
					block,
					changes: changes.iter()
						.filter_map(|(o_sk, k, v)| if o_sk.is_none() {
							Some((k.clone(),v.cloned()))
						} else { None }).collect(),
				})))
				.compat();

			sink
				.sink_map_err(|e| warn!("Error sending notifications: {:?}", e))
				.send_all(initial.chain(stream))
				// we ignore the resulting Stream (if the first stream is over we are unsubscribed)
				.map(|_| ())
		})
	}

	/// Unsubscribe from storage subscription
	fn unsubscribe_storage(
		&self,
		_meta: Option<crate::metadata::Metadata>,
		id: SubscriptionId,
	) -> RpcResult<bool> {
		Ok(self.subscriptions().cancel(id))
	}
}

/// Create new state API that works on full node.
pub fn new_full<B, E, Block: BlockT, RA>(
	client: Arc<Client<B, E, Block, RA>>,
	subscriptions: Subscriptions,
) -> State<B, E, Block, RA>
	where
		Block: BlockT<Hash=H256> + 'static,
		B: client::backend::Backend<Block, Blake2Hasher> + Send + Sync + 'static,
		E: CallExecutor<Block, Blake2Hasher> + Send + Sync + 'static + Clone,
		RA: Send + Sync + 'static,
		Client<B, E, Block, RA>: ProvideRuntimeApi,
		<Client<B, E, Block, RA> as ProvideRuntimeApi>::Api: Metadata<Block>,
{
	State {
		backend: Box::new(self::state_full::FullState::new(client, subscriptions)),
	}
}

/// Create new state API that works on light node.
pub fn new_light<B, E, Block: BlockT, RA, F: Fetcher<Block>>(
	client: Arc<Client<B, E, Block, RA>>,
	subscriptions: Subscriptions,
	remote_blockchain: Arc<dyn RemoteBlockchain<Block>>,
	fetcher: Arc<F>,
) -> State<B, E, Block, RA>
	where
		Block: BlockT<Hash=H256> + 'static,
		B: client::backend::Backend<Block, Blake2Hasher> + Send + Sync + 'static,
		E: CallExecutor<Block, Blake2Hasher> + Send + Sync + 'static + Clone,
		RA: Send + Sync + 'static,
		F: Send + Sync + 'static,
{
	State {
		backend: Box::new(self::state_light::LightState::new(
			client,
			subscriptions,
			remote_blockchain,
			fetcher,
		)),
	}
}

/// State API with subscriptions support.
pub struct State<B, E, Block, RA> {
	backend: Box<dyn StateBackend<B, E, Block, RA>>,
}

impl<B, E, Block, RA> StateApi<Block::Hash> for State<B, E, Block, RA>
	where
		Block: BlockT<Hash=H256> + 'static,
		B: client::backend::Backend<Block, Blake2Hasher> + Send + Sync + 'static,
		E: CallExecutor<Block, Blake2Hasher> + Send + Sync + 'static + Clone,
		RA: Send + Sync + 'static,
{
	type Metadata = crate::metadata::Metadata;

	fn call(&self, method: String, data: Bytes, block: Option<Block::Hash>) -> FutureResult<Bytes> {
		self.backend.call(block, method, data)
	}

	fn storage_keys(
		&self,
		key_prefix: StorageKey,
		block: Option<Block::Hash>,
	) -> FutureResult<Vec<StorageKey>> {
		self.backend.storage_keys(block, key_prefix)
	}

	fn storage(&self, key: StorageKey, block: Option<Block::Hash>) -> FutureResult<Option<StorageData>> {
		self.backend.storage(block, key)
	}

	fn storage_hash(&self, key: StorageKey, block: Option<Block::Hash>) -> FutureResult<Option<Block::Hash>> {
		self.backend.storage_hash(block, key)
	}

	fn storage_size(&self, key: StorageKey, block: Option<Block::Hash>) -> FutureResult<Option<u64>> {
		self.backend.storage_size(block, key)
	}

	fn child_storage(
		&self,
		child_storage_key: StorageKey,
		key: StorageKey,
		block: Option<Block::Hash>
	) -> FutureResult<Option<StorageData>> {
		self.backend.child_storage(block, child_storage_key, key)
	}

	fn child_storage_keys(
		&self,
		child_storage_key: StorageKey,
		key_prefix: StorageKey,
		block: Option<Block::Hash>
	) -> FutureResult<Vec<StorageKey>> {
		self.backend.child_storage_keys(block, child_storage_key, key_prefix)
	}

	fn child_storage_hash(
		&self,
		child_storage_key: StorageKey,
		key: StorageKey,
		block: Option<Block::Hash>
	) -> FutureResult<Option<Block::Hash>> {
		self.backend.child_storage_hash(block, child_storage_key, key)
	}

	fn child_storage_size(
		&self,
		child_storage_key: StorageKey,
		key: StorageKey,
		block: Option<Block::Hash>
	) -> FutureResult<Option<u64>> {
		self.backend.child_storage_size(block, child_storage_key, key)
	}

	fn metadata(&self, block: Option<Block::Hash>) -> FutureResult<Bytes> {
		self.backend.metadata(block)
	}

	fn query_storage(
		&self,
		keys: Vec<StorageKey>,
		from: Block::Hash,
		to: Option<Block::Hash>
	) -> FutureResult<Vec<StorageChangeSet<Block::Hash>>> {
		self.backend.query_storage(from, to, keys)
	}

	fn subscribe_storage(
		&self,
		meta: Self::Metadata,
		subscriber: Subscriber<StorageChangeSet<Block::Hash>>,
		keys: Option<Vec<StorageKey>>
	) {
		self.backend.subscribe_storage(meta, subscriber, keys);
	}

	fn unsubscribe_storage(&self, meta: Option<Self::Metadata>, id: SubscriptionId) -> RpcResult<bool> {
		self.backend.unsubscribe_storage(meta, id)
	}

	fn runtime_version(&self, at: Option<Block::Hash>) -> FutureResult<RuntimeVersion> {
		self.backend.runtime_version(at)
	}

	fn subscribe_runtime_version(&self, meta: Self::Metadata, subscriber: Subscriber<RuntimeVersion>) {
		self.backend.subscribe_runtime_version(meta, subscriber);
	}

	fn unsubscribe_runtime_version(
		&self,
		meta: Option<Self::Metadata>,
		id: SubscriptionId,
	) -> RpcResult<bool> {
		self.backend.unsubscribe_runtime_version(meta, id)
	}
}

fn client_err(err: client::error::Error) -> Error {
	Error::Client(Box::new(err))
}<|MERGE_RESOLUTION|>--- conflicted
+++ resolved
@@ -76,55 +76,9 @@
 	/// Returns the keys with prefix, leave empty to get all the keys.
 	fn storage_keys(
 		&self,
-<<<<<<< HEAD
-		range: &QueryStorageRange<Block>,
-		keys: &[StorageKey],
-		last_values: &HashMap<StorageKey, Option<StorageData>>,
-		changes: &mut Vec<StorageChangeSet<Block::Hash>>,
-	) -> Result<()> {
-		let (begin, end) = match range.filtered_range {
-			Some(ref filtered_range) => (
-				range.first_number + filtered_range.start.saturated_into(),
-				BlockId::Hash(range.hashes[filtered_range.end - 1].clone())
-			),
-			None => return Ok(()),
-		};
-		let mut changes_map: BTreeMap<NumberFor<Block>, StorageChangeSet<Block::Hash>> = BTreeMap::new();
-		for key in keys {
-			let mut last_block = None;
-			let mut last_value = last_values.get(key).cloned().unwrap_or_default();
-			for (block, _) in self.client.key_changes(begin, end, None, key)
-				.map_err(client_err)?.into_iter().rev() {
-				if last_block == Some(block) {
-					continue;
-				}
-
-				let block_hash = range.hashes[(block - range.first_number).saturated_into::<usize>()].clone();
-				let id = BlockId::Hash(block_hash);
-				let value_at_block = self.client.storage(&id, key).map_err(client_err)?;
-				if last_value == value_at_block {
-					continue;
-				}
-
-				changes_map.entry(block)
-					.or_insert_with(|| StorageChangeSet { block: block_hash, changes: Vec::new() })
-					.changes.push((key.clone(), value_at_block.clone()));
-				last_block = Some(block);
-				last_value = value_at_block;
-			}
-		}
-		if let Some(additional_capacity) = changes_map.len().checked_sub(changes.len()) {
-			changes.reserve(additional_capacity);
-		}
-		changes.extend(changes_map.into_iter().map(|(_, cs)| cs));
-		Ok(())
-	}
-}
-=======
 		block: Option<Block::Hash>,
 		prefix: StorageKey,
 	) -> FutureResult<Vec<StorageKey>>;
->>>>>>> fc3adc87
 
 	/// Returns a storage entry at a specific block's state.
 	fn storage(
@@ -145,20 +99,9 @@
 		&self,
 		block: Option<Block::Hash>,
 		key: StorageKey,
-<<<<<<< HEAD
-		block: Option<Block::Hash>
-	) -> Result<Option<StorageData>> {
-		let block = self.unwrap_or_best(block)?;
-		trace!(target: "rpc", "Querying child storage at {:?} for key {}", block, HexDisplay::from(&key.0));
-		Ok(self.client
-			.child_storage(&BlockId::Hash(block), &child_storage_key, &key)
-			.map_err(client_err)?
-		)
-=======
 	) -> FutureResult<Option<u64>> {
 		Box::new(self.storage(block, key)
 			.map(|x| x.map(|x| x.0.len() as u64)))
->>>>>>> fc3adc87
 	}
 
 	/// Returns the keys with prefix from a child storage, leave empty to get all the keys
@@ -166,21 +109,8 @@
 		&self,
 		block: Option<Block::Hash>,
 		child_storage_key: StorageKey,
-<<<<<<< HEAD
-		key_prefix: StorageKey,
-		block: Option<Block::Hash>
-	) -> Result<Vec<StorageKey>> {
-		let block = self.unwrap_or_best(block)?;
-		trace!(target: "rpc", "Querying child storage keys at {:?}", block);
-		Ok(self.client
-			.child_storage_keys(&BlockId::Hash(block), &child_storage_key, &key_prefix)
-			.map_err(client_err)?
-		)
-	}
-=======
 		prefix: StorageKey,
 	) -> FutureResult<Vec<StorageKey>>;
->>>>>>> fc3adc87
 
 	/// Returns a child storage entry at a specific block's state.
 	fn child_storage(
@@ -196,23 +126,7 @@
 		block: Option<Block::Hash>,
 		child_storage_key: StorageKey,
 		key: StorageKey,
-<<<<<<< HEAD
-		block: Option<Block::Hash>
-	) -> Result<Option<Block::Hash>> {
-		let block = self.unwrap_or_best(block)?;
-		trace!(
-			target: "rpc", "Querying child storage hash at {:?} for key {}",
-			block,
-			HexDisplay::from(&key.0),
-		);
-		Ok(self.client
-			.child_storage_hash(&BlockId::Hash(block), &child_storage_key, &key)
-			.map_err(client_err)?
-		)
-	}
-=======
 	) -> FutureResult<Option<Block::Hash>>;
->>>>>>> fc3adc87
 
 	/// Returns the size of a child storage entry at a block's state.
 	fn child_storage_size(
