--- conflicted
+++ resolved
@@ -34,6 +34,7 @@
 use jsonrpc_pubsub::{typed::Subscriber, SubscriptionId};
 use codec::{Encode, Decode};
 use primitives::{Bytes, Blake2Hasher, H256, traits::BareCryptoStorePtr};
+use sr_api::ConstructRuntimeApi;
 use sr_primitives::{generic, traits::{self, ProvideRuntimeApi}};
 use txpoolapi::{
 	TransactionPool, InPoolTransaction, TransactionStatus,
@@ -77,18 +78,13 @@
 impl<B, E, P, Block, RA> AuthorApi<Block::Hash, Block::Hash> for Author<B, E, P, Block, RA> where
 	Block: traits::Block<Hash=H256>,
 	B: client::backend::Backend<Block, Blake2Hasher> + Send + Sync + 'static,
-	E: client::CallExecutor<Block, Blake2Hasher> + Send + Sync + 'static,
+	E: client::CallExecutor<Block, Blake2Hasher> + Clone + Send + Sync + 'static,
 	P: TransactionPool<Block=Block, Hash=Block::Hash> + Sync + Send + 'static,
 	P::Error: 'static,
-	RA: Send + Sync + 'static,
-<<<<<<< HEAD
+	RA: ConstructRuntimeApi<Block, Client<B, E, Block, RA>> + Send + Sync + 'static,
 	Client<B, E, Block, RA>: ProvideRuntimeApi,
-	<Client<B, E, Block, RA> as ProvideRuntimeApi>::Api: SessionKeys<Block>,
-=======
-	Client<B, E, P::Block, RA>: ProvideRuntimeApi,
-	<Client<B, E, P::Block, RA> as ProvideRuntimeApi>::Api:
-		SessionKeys<P::Block, Error = ClientError>,
->>>>>>> 66113081
+	<Client<B, E, Block, RA> as ProvideRuntimeApi>::Api:
+		SessionKeys<Block, Error = ClientError>,
 {
 	type Metadata = crate::metadata::Metadata;
 
@@ -132,16 +128,10 @@
 		Ok(self.pool.ready().map(|tx| tx.data().encode().into()).collect())
 	}
 
-<<<<<<< HEAD
-	fn remove_extrinsic(&self,
-		bytes_or_hash: Vec<hash::ExtrinsicOrHash<TxHash<P>>>
-	) -> Result<Vec<TxHash<P>>> {
-=======
 	fn remove_extrinsic(
 		&self,
-		bytes_or_hash: Vec<hash::ExtrinsicOrHash<ExHash<P>>>,
-	) -> Result<Vec<ExHash<P>>> {
->>>>>>> 66113081
+		bytes_or_hash: Vec<hash::ExtrinsicOrHash<TxHash<P>>>,
+	) -> Result<Vec<TxHash<P>>> {
 		let hashes = bytes_or_hash.into_iter()
 			.map(|x| match x {
 				hash::ExtrinsicOrHash::Hash(h) => Ok(h),
@@ -163,13 +153,8 @@
 
 	fn watch_extrinsic(&self,
 		_metadata: Self::Metadata,
-<<<<<<< HEAD
 		subscriber: Subscriber<TransactionStatus<TxHash<P>, BlockHash<P>>>,
-		xt: Bytes
-=======
-		subscriber: Subscriber<Status<ExHash<P>, BlockHash<P>>>,
 		xt: Bytes,
->>>>>>> 66113081
 	) {
 		let submit = || -> Result<_> {
 			let best_block_hash = self.client.info().chain.best_hash;
