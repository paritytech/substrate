// Copyright 2017-2019 Parity Technologies (UK) Ltd.
// This file is part of Substrate.

// Substrate is free software: you can redistribute it and/or modify
// it under the terms of the GNU General Public License as published by
// the Free Software Foundation, either version 3 of the License, or
// (at your option) any later version.

// Substrate is distributed in the hope that it will be useful,
// but WITHOUT ANY WARRANTY; without even the implied warranty of
// MERCHANTABILITY or FITNESS FOR A PARTICULAR PURPOSE.  See the
// GNU General Public License for more details.

// You should have received a copy of the GNU General Public License
// along with Substrate.  If not, see <http://www.gnu.org/licenses/>.

use super::*;

use std::sync::Arc;
use assert_matches::assert_matches;
use codec::Encode;
use primitives::{
	H256, blake2_256, hexdisplay::HexDisplay, testing::{ED25519, SR25519, KeyStore}, traits::BareCryptoStorePtr, ed25519,
	crypto::Pair,
};
use rpc::futures::Stream as _;
use test_client::{
	self, AccountKeyring, runtime::{Extrinsic, Transfer, SessionKeys, RuntimeApi, Block}, DefaultTestClientBuilderExt,
	TestClientBuilderExt, Backend, Client, Executor
};
use transaction_pool::BasicTransactionPool;
use tokio::runtime;

fn uxt(sender: AccountKeyring, nonce: u64) -> Extrinsic {
	let tx = Transfer {
		amount: Default::default(),
		nonce,
		from: sender.into(),
		to: Default::default(),
	};
	tx.into_signed_tx()
}

struct TestSetup {
	pub runtime: runtime::Runtime,
	pub client: Arc<Client<Backend>>,
	pub keystore: BareCryptoStorePtr,
	pub pool: Arc<Pool<FullChainApi<Client<Backend>, Block>>>,
}

impl Default for TestSetup {
	fn default() -> Self {
		let keystore = KeyStore::new();
		let client = Arc::new(test_client::TestClientBuilder::new().set_keystore(keystore.clone()).build());
		let pool = Arc::new(Pool::new(Default::default(), FullChainApi::new(client.clone())));
		TestSetup {
			runtime: runtime::Runtime::new().expect("Failed to create runtime in test setup"),
			client,
			keystore,
			pool,
		}
	}
}

impl TestSetup {
	fn author(&self) -> Author<Backend, Executor, FullChainApi<Client<Backend>, Block>, RuntimeApi> {
		Author {
			client: self.client.clone(),
			pool: self.pool.clone(),
			subscriptions: Subscriptions::new(Arc::new(self.runtime.executor())),
			keystore: self.keystore.clone(),
		}
	}
}

#[test]
fn submit_transaction_should_not_cause_error() {
<<<<<<< HEAD
	let runtime = runtime::Runtime::new().unwrap();
	let client = Arc::new(test_client::new());
	let keystore = KeyStore::new();
	let p = Author {
		client: client.clone(),
		pool: Arc::new(BasicTransactionPool::default_full(Default::default(), client)),
		subscriptions: Subscriptions::new(Arc::new(runtime.executor())),
		keystore: keystore.clone(),
	};
=======
	let p = TestSetup::default().author();
>>>>>>> 395cb2d0
	let xt = uxt(AccountKeyring::Alice, 1).encode();
	let h: H256 = blake2_256(&xt).into();

	assert_matches!(
		AuthorApi::submit_extrinsic(&p, xt.clone().into()).wait(),
		Ok(h2) if h == h2
	);
	assert!(
		AuthorApi::submit_extrinsic(&p, xt.into()).wait().is_err()
	);
}

#[test]
fn submit_rich_transaction_should_not_cause_error() {
<<<<<<< HEAD
	let runtime = runtime::Runtime::new().unwrap();
	let client = Arc::new(test_client::new());
	let keystore = KeyStore::new();
	let p = Author {
		client: client.clone(),
		pool: Arc::new(BasicTransactionPool::default_full(Default::default(), client)),
		subscriptions: Subscriptions::new(Arc::new(runtime.executor())),
		keystore: keystore.clone(),
	};
=======
	let p = TestSetup::default().author();
>>>>>>> 395cb2d0
	let xt = uxt(AccountKeyring::Alice, 0).encode();
	let h: H256 = blake2_256(&xt).into();

	assert_matches!(
		AuthorApi::submit_extrinsic(&p, xt.clone().into()).wait(),
		Ok(h2) if h == h2
	);
	assert!(
		AuthorApi::submit_extrinsic(&p, xt.into()).wait().is_err()
	);
}

#[test]
fn should_watch_extrinsic() {
	//given
<<<<<<< HEAD
	let mut runtime = runtime::Runtime::new().unwrap();
	let client = Arc::new(test_client::new());
	let pool = Arc::new(BasicTransactionPool::default_full(Default::default(), client.clone()));
	let keystore = KeyStore::new();
	let p = Author {
		client,
		pool: pool.clone(),
		subscriptions: Subscriptions::new(Arc::new(runtime.executor())),
		keystore: keystore.clone(),
	};
=======
	let mut setup = TestSetup::default();
	let p = setup.author();

>>>>>>> 395cb2d0
	let (subscriber, id_rx, data) = jsonrpc_pubsub::typed::Subscriber::new_test("test");

	// when
	p.watch_extrinsic(Default::default(), subscriber, uxt(AccountKeyring::Alice, 0).encode().into());

	// then
	assert_eq!(setup.runtime.block_on(id_rx), Ok(Ok(1.into())));
	// check notifications
	let replacement = {
		let tx = Transfer {
			amount: 5,
			nonce: 0,
			from: AccountKeyring::Alice.into(),
			to: Default::default(),
		};
		tx.into_signed_tx()
	};
	AuthorApi::submit_extrinsic(&p, replacement.encode().into()).wait().unwrap();
	let (res, data) = setup.runtime.block_on(data.into_future()).unwrap();
	assert_eq!(
		res,
		Some(r#"{"jsonrpc":"2.0","method":"test","params":{"result":"ready","subscription":1}}"#.into())
	);
	let h = blake2_256(&replacement.encode());
	assert_eq!(
		setup.runtime.block_on(data.into_future()).unwrap().0,
		Some(format!(r#"{{"jsonrpc":"2.0","method":"test","params":{{"result":{{"usurped":"0x{}"}},"subscription":1}}}}"#, HexDisplay::from(&h)))
	);
}

#[test]
fn should_return_watch_validation_error() {
	//given
<<<<<<< HEAD
	let mut runtime = runtime::Runtime::new().unwrap();
	let client = Arc::new(test_client::new());
	let pool = Arc::new(BasicTransactionPool::default_full(Default::default(), client.clone()));
	let keystore = KeyStore::new();
	let p = Author {
		client,
		pool: pool.clone(),
		subscriptions: Subscriptions::new(Arc::new(runtime.executor())),
		keystore: keystore.clone(),
	};
=======
	let mut setup = TestSetup::default();
	let p = setup.author();

>>>>>>> 395cb2d0
	let (subscriber, id_rx, _data) = jsonrpc_pubsub::typed::Subscriber::new_test("test");

	// when
	p.watch_extrinsic(Default::default(), subscriber, uxt(AccountKeyring::Alice, 179).encode().into());

	// then
	let res = setup.runtime.block_on(id_rx).unwrap();
	assert!(res.is_err(), "Expected the transaction to be rejected as invalid.");
}

#[test]
fn should_return_pending_extrinsics() {
<<<<<<< HEAD
	let runtime = runtime::Runtime::new().unwrap();
	let client = Arc::new(test_client::new());
	let pool = Arc::new(BasicTransactionPool::default_full(Default::default(), client.clone()));
	let keystore = KeyStore::new();
	let p = Author {
		client,
		pool: pool.clone(),
		subscriptions: Subscriptions::new(Arc::new(runtime.executor())),
		keystore: keystore.clone(),
	};
=======
	let p = TestSetup::default().author();

>>>>>>> 395cb2d0
	let ex = uxt(AccountKeyring::Alice, 0);
	AuthorApi::submit_extrinsic(&p, ex.encode().into()).wait().unwrap();
 	assert_matches!(
		p.pending_extrinsics(),
		Ok(ref expected) if *expected == vec![Bytes(ex.encode())]
	);
}

#[test]
fn should_remove_extrinsics() {
<<<<<<< HEAD
	let runtime = runtime::Runtime::new().unwrap();
	let client = Arc::new(test_client::new());
	let pool = Arc::new(BasicTransactionPool::default_full(Default::default(), client.clone()));
	let keystore = KeyStore::new();
	let p = Author {
		client,
		pool: pool.clone(),
		subscriptions: Subscriptions::new(Arc::new(runtime.executor())),
		keystore: keystore.clone(),
	};
=======
	let setup = TestSetup::default();
	let p = setup.author();

>>>>>>> 395cb2d0
	let ex1 = uxt(AccountKeyring::Alice, 0);
	p.submit_extrinsic(ex1.encode().into()).wait().unwrap();
	let ex2 = uxt(AccountKeyring::Alice, 1);
	p.submit_extrinsic(ex2.encode().into()).wait().unwrap();
	let ex3 = uxt(AccountKeyring::Bob, 0);
	let hash3 = p.submit_extrinsic(ex3.encode().into()).wait().unwrap();
	assert_eq!(setup.pool.status().ready, 3);

	// now remove all 3
	let removed = p.remove_extrinsic(vec![
		hash::ExtrinsicOrHash::Hash(hash3),
		// Removing this one will also remove ex2
		hash::ExtrinsicOrHash::Extrinsic(ex1.encode().into()),
	]).unwrap();

 	assert_eq!(removed.len(), 3);
}

#[test]
fn should_insert_key() {
<<<<<<< HEAD
	let runtime = runtime::Runtime::new().unwrap();
	let client = Arc::new(test_client::new());
	let keystore = KeyStore::new();
	let p = Author {
		client: client.clone(),
		pool: Arc::new(BasicTransactionPool::default_full(Default::default(), client)),
		subscriptions: Subscriptions::new(Arc::new(runtime.executor())),
		keystore: keystore.clone(),
	};
=======
	let setup = TestSetup::default();
	let p = setup.author();
>>>>>>> 395cb2d0

	let suri = "//Alice";
	let key_pair = ed25519::Pair::from_string(suri, None).expect("Generates keypair");
	p.insert_key(
		String::from_utf8(ED25519.0.to_vec()).expect("Keytype is a valid string"),
		suri.to_string(),
		key_pair.public().0.to_vec().into(),
	).expect("Insert key");

	let store_key_pair = setup.keystore.read()
		.ed25519_key_pair(ED25519, &key_pair.public()).expect("Key exists in store");

	assert_eq!(key_pair.public(), store_key_pair.public());
}

#[test]
fn should_rotate_keys() {
<<<<<<< HEAD
	let runtime = runtime::Runtime::new().unwrap();
	let keystore = KeyStore::new();
	let client = Arc::new(
		test_client::TestClientBuilder::new().set_keystore(keystore.clone()).build(),
	);
	let p = Author {
		client: client.clone(),
		pool: Arc::new(BasicTransactionPool::default_full(Default::default(), client)),
		subscriptions: Subscriptions::new(Arc::new(runtime.executor())),
		keystore: keystore.clone(),
	};
=======
	let setup = TestSetup::default();
	let p = setup.author();
>>>>>>> 395cb2d0

	let new_public_keys = p.rotate_keys().expect("Rotates the keys");

	let session_keys = SessionKeys::decode(&mut &new_public_keys[..])
		.expect("SessionKeys decode successfully");

	let ed25519_key_pair = setup.keystore.read().ed25519_key_pair(
		ED25519,
		&session_keys.ed25519.clone().into(),
	).expect("ed25519 key exists in store");

	let sr25519_key_pair = setup.keystore.read().sr25519_key_pair(
		SR25519,
		&session_keys.sr25519.clone().into(),
	).expect("sr25519 key exists in store");

	assert_eq!(session_keys.ed25519, ed25519_key_pair.public().into());
	assert_eq!(session_keys.sr25519, sr25519_key_pair.public().into());
}<|MERGE_RESOLUTION|>--- conflicted
+++ resolved
@@ -26,9 +26,9 @@
 use rpc::futures::Stream as _;
 use test_client::{
 	self, AccountKeyring, runtime::{Extrinsic, Transfer, SessionKeys, RuntimeApi, Block}, DefaultTestClientBuilderExt,
-	TestClientBuilderExt, Backend, Client, Executor
+	TestClientBuilderExt, Backend, Client, Executor, NativeExecutor,
 };
-use transaction_pool::BasicTransactionPool;
+use transaction_pool::{BasicTransactionPool, FullChainApi, DefaultFullTransactionPoolMaintainer};
 use tokio::runtime;
 
 fn uxt(sender: AccountKeyring, nonce: u64) -> Extrinsic {
@@ -41,18 +41,29 @@
 	tx.into_signed_tx()
 }
 
+type FullTransactionPool = BasicTransactionPool<
+	FullChainApi<Client<Backend>, Block>,
+	DefaultFullTransactionPoolMaintainer<
+		Backend,
+		test_client::client::LocalCallExecutor<Backend, NativeExecutor<test_client::LocalExecutor>>,
+		Block,
+		RuntimeApi,
+	>,
+	Block,
+>;
+
 struct TestSetup {
 	pub runtime: runtime::Runtime,
 	pub client: Arc<Client<Backend>>,
 	pub keystore: BareCryptoStorePtr,
-	pub pool: Arc<Pool<FullChainApi<Client<Backend>, Block>>>,
+	pub pool: Arc<FullTransactionPool>,
 }
 
 impl Default for TestSetup {
 	fn default() -> Self {
 		let keystore = KeyStore::new();
 		let client = Arc::new(test_client::TestClientBuilder::new().set_keystore(keystore.clone()).build());
-		let pool = Arc::new(Pool::new(Default::default(), FullChainApi::new(client.clone())));
+		let pool = Arc::new(BasicTransactionPool::default_full(Default::default(), client.clone()));
 		TestSetup {
 			runtime: runtime::Runtime::new().expect("Failed to create runtime in test setup"),
 			client,
@@ -63,7 +74,7 @@
 }
 
 impl TestSetup {
-	fn author(&self) -> Author<Backend, Executor, FullChainApi<Client<Backend>, Block>, RuntimeApi> {
+	fn author(&self) -> Author<Backend, Executor, FullTransactionPool, RuntimeApi> {
 		Author {
 			client: self.client.clone(),
 			pool: self.pool.clone(),
@@ -75,19 +86,7 @@
 
 #[test]
 fn submit_transaction_should_not_cause_error() {
-<<<<<<< HEAD
-	let runtime = runtime::Runtime::new().unwrap();
-	let client = Arc::new(test_client::new());
-	let keystore = KeyStore::new();
-	let p = Author {
-		client: client.clone(),
-		pool: Arc::new(BasicTransactionPool::default_full(Default::default(), client)),
-		subscriptions: Subscriptions::new(Arc::new(runtime.executor())),
-		keystore: keystore.clone(),
-	};
-=======
 	let p = TestSetup::default().author();
->>>>>>> 395cb2d0
 	let xt = uxt(AccountKeyring::Alice, 1).encode();
 	let h: H256 = blake2_256(&xt).into();
 
@@ -102,19 +101,7 @@
 
 #[test]
 fn submit_rich_transaction_should_not_cause_error() {
-<<<<<<< HEAD
-	let runtime = runtime::Runtime::new().unwrap();
-	let client = Arc::new(test_client::new());
-	let keystore = KeyStore::new();
-	let p = Author {
-		client: client.clone(),
-		pool: Arc::new(BasicTransactionPool::default_full(Default::default(), client)),
-		subscriptions: Subscriptions::new(Arc::new(runtime.executor())),
-		keystore: keystore.clone(),
-	};
-=======
 	let p = TestSetup::default().author();
->>>>>>> 395cb2d0
 	let xt = uxt(AccountKeyring::Alice, 0).encode();
 	let h: H256 = blake2_256(&xt).into();
 
@@ -130,22 +117,9 @@
 #[test]
 fn should_watch_extrinsic() {
 	//given
-<<<<<<< HEAD
-	let mut runtime = runtime::Runtime::new().unwrap();
-	let client = Arc::new(test_client::new());
-	let pool = Arc::new(BasicTransactionPool::default_full(Default::default(), client.clone()));
-	let keystore = KeyStore::new();
-	let p = Author {
-		client,
-		pool: pool.clone(),
-		subscriptions: Subscriptions::new(Arc::new(runtime.executor())),
-		keystore: keystore.clone(),
-	};
-=======
 	let mut setup = TestSetup::default();
 	let p = setup.author();
 
->>>>>>> 395cb2d0
 	let (subscriber, id_rx, data) = jsonrpc_pubsub::typed::Subscriber::new_test("test");
 
 	// when
@@ -179,22 +153,9 @@
 #[test]
 fn should_return_watch_validation_error() {
 	//given
-<<<<<<< HEAD
-	let mut runtime = runtime::Runtime::new().unwrap();
-	let client = Arc::new(test_client::new());
-	let pool = Arc::new(BasicTransactionPool::default_full(Default::default(), client.clone()));
-	let keystore = KeyStore::new();
-	let p = Author {
-		client,
-		pool: pool.clone(),
-		subscriptions: Subscriptions::new(Arc::new(runtime.executor())),
-		keystore: keystore.clone(),
-	};
-=======
 	let mut setup = TestSetup::default();
 	let p = setup.author();
 
->>>>>>> 395cb2d0
 	let (subscriber, id_rx, _data) = jsonrpc_pubsub::typed::Subscriber::new_test("test");
 
 	// when
@@ -207,21 +168,8 @@
 
 #[test]
 fn should_return_pending_extrinsics() {
-<<<<<<< HEAD
-	let runtime = runtime::Runtime::new().unwrap();
-	let client = Arc::new(test_client::new());
-	let pool = Arc::new(BasicTransactionPool::default_full(Default::default(), client.clone()));
-	let keystore = KeyStore::new();
-	let p = Author {
-		client,
-		pool: pool.clone(),
-		subscriptions: Subscriptions::new(Arc::new(runtime.executor())),
-		keystore: keystore.clone(),
-	};
-=======
 	let p = TestSetup::default().author();
 
->>>>>>> 395cb2d0
 	let ex = uxt(AccountKeyring::Alice, 0);
 	AuthorApi::submit_extrinsic(&p, ex.encode().into()).wait().unwrap();
  	assert_matches!(
@@ -232,22 +180,9 @@
 
 #[test]
 fn should_remove_extrinsics() {
-<<<<<<< HEAD
-	let runtime = runtime::Runtime::new().unwrap();
-	let client = Arc::new(test_client::new());
-	let pool = Arc::new(BasicTransactionPool::default_full(Default::default(), client.clone()));
-	let keystore = KeyStore::new();
-	let p = Author {
-		client,
-		pool: pool.clone(),
-		subscriptions: Subscriptions::new(Arc::new(runtime.executor())),
-		keystore: keystore.clone(),
-	};
-=======
 	let setup = TestSetup::default();
 	let p = setup.author();
 
->>>>>>> 395cb2d0
 	let ex1 = uxt(AccountKeyring::Alice, 0);
 	p.submit_extrinsic(ex1.encode().into()).wait().unwrap();
 	let ex2 = uxt(AccountKeyring::Alice, 1);
@@ -268,20 +203,8 @@
 
 #[test]
 fn should_insert_key() {
-<<<<<<< HEAD
-	let runtime = runtime::Runtime::new().unwrap();
-	let client = Arc::new(test_client::new());
-	let keystore = KeyStore::new();
-	let p = Author {
-		client: client.clone(),
-		pool: Arc::new(BasicTransactionPool::default_full(Default::default(), client)),
-		subscriptions: Subscriptions::new(Arc::new(runtime.executor())),
-		keystore: keystore.clone(),
-	};
-=======
 	let setup = TestSetup::default();
 	let p = setup.author();
->>>>>>> 395cb2d0
 
 	let suri = "//Alice";
 	let key_pair = ed25519::Pair::from_string(suri, None).expect("Generates keypair");
@@ -299,22 +222,8 @@
 
 #[test]
 fn should_rotate_keys() {
-<<<<<<< HEAD
-	let runtime = runtime::Runtime::new().unwrap();
-	let keystore = KeyStore::new();
-	let client = Arc::new(
-		test_client::TestClientBuilder::new().set_keystore(keystore.clone()).build(),
-	);
-	let p = Author {
-		client: client.clone(),
-		pool: Arc::new(BasicTransactionPool::default_full(Default::default(), client)),
-		subscriptions: Subscriptions::new(Arc::new(runtime.executor())),
-		keystore: keystore.clone(),
-	};
-=======
 	let setup = TestSetup::default();
 	let p = setup.author();
->>>>>>> 395cb2d0
 
 	let new_public_keys = p.rotate_keys().expect("Rotates the keys");
 
