--- conflicted
+++ resolved
@@ -5,18 +5,11 @@
 edition = "2018"
 
 [dependencies]
-<<<<<<< HEAD
-error-chain = "0.12"
+derive_more = "0.14.0"
 jsonrpc-core = "11.0.0"
 jsonrpc-core-client = "11.0.0"
 jsonrpc-pubsub = "11.0.0"
 jsonrpc-derive = "11.0.0"
-=======
-derive_more = "0.14.0"
-jsonrpc-core = "10.0.1"
-jsonrpc-pubsub = "10.0.1"
-jsonrpc-derive = "10.0.2"
->>>>>>> d713fbc3
 log = "0.4"
 parking_lot = "0.7.1"
 parity-codec = "3.3"
