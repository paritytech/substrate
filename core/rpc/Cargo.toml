[package]
name = "substrate-rpc"
version = "2.0.0"
authors = ["Parity Technologies <admin@parity.io>"]
edition = "2018"

[dependencies]
derive_more = "0.14.0"
futures = "0.1"
<<<<<<< HEAD
futures03 = { package = "futures-preview", version = "0.3.0-alpha.17", features = ["compat"] }
jsonrpc-core = "13.0.0"
jsonrpc-core-client = "13.0.0"
jsonrpc-pubsub = "13.0.0"
jsonrpc-derive = "13.0.0"
=======
futures03 = { package = "futures-preview", version = "=0.3.0-alpha.17", features = ["compat"] }
jsonrpc-core = "12.0.0"
jsonrpc-core-client = "12.0.0"
jsonrpc-pubsub = "12.0.0"
jsonrpc-derive = "12.0.0"
>>>>>>> 755a6c44
log = "0.4"
parking_lot = "0.9.0"
codec = { package = "parity-scale-codec", version = "1.0.0" }
serde = { version = "1.0", features = ["derive"] }
serde_json = "1.0"
client = { package = "substrate-client", path = "../client" }
substrate-executor = { path = "../executor" }
network = { package = "substrate-network", path = "../network" }
primitives = { package = "substrate-primitives", path = "../primitives" }
session = { package = "substrate-session", path = "../session" }
state_machine = { package = "substrate-state-machine", path = "../state-machine" }
transaction_pool = { package = "substrate-transaction-pool", path = "../transaction-pool" }
sr-primitives = { path = "../sr-primitives" }
runtime_version = { package = "sr-version", path = "../sr-version" }
substrate-keystore = { path = "../keystore" }

[dev-dependencies]
assert_matches = "1.1"
futures = "0.1.17"
sr-io = { path = "../sr-io" }
test-client = { package = "substrate-test-runtime-client", path = "../test-runtime/client" }
rustc-hex = "2.0"
tokio = "0.1.17"<|MERGE_RESOLUTION|>--- conflicted
+++ resolved
@@ -7,19 +7,11 @@
 [dependencies]
 derive_more = "0.14.0"
 futures = "0.1"
-<<<<<<< HEAD
 futures03 = { package = "futures-preview", version = "0.3.0-alpha.17", features = ["compat"] }
 jsonrpc-core = "13.0.0"
 jsonrpc-core-client = "13.0.0"
 jsonrpc-pubsub = "13.0.0"
 jsonrpc-derive = "13.0.0"
-=======
-futures03 = { package = "futures-preview", version = "=0.3.0-alpha.17", features = ["compat"] }
-jsonrpc-core = "12.0.0"
-jsonrpc-core-client = "12.0.0"
-jsonrpc-pubsub = "12.0.0"
-jsonrpc-derive = "12.0.0"
->>>>>>> 755a6c44
 log = "0.4"
 parking_lot = "0.9.0"
 codec = { package = "parity-scale-codec", version = "1.0.0" }
