[package]
name = "substrate-consensus-babe-primitives"
version = "2.0.0"
authors = ["Parity Technologies <admin@parity.io>"]
description = "Primitives for BABE consensus"
edition = "2018"

[dependencies]
substrate-client = { path = "../../../client", default-features = false }
rstd = { package = "sr-std", path = "../../../sr-std", default-features = false }
sr-primitives = {  path = "../../../sr-primitives", default-features = false }
primitives = { package = "substrate-primitives",  path = "../../../primitives", default-features = false }
slots = { package = "substrate-consensus-slots", path = "../../slots", optional = true }
<<<<<<< HEAD
parity-codec = { version = "4.1.1", default-features = false }
schnorrkel = { version = "0.8.4", features = ["preaudit_deprecated"], optional = true }
=======
codec = { package = "parity-scale-codec", version = "1.0.0", default-features = false }
schnorrkel = { version = "0.1.1", optional = true }
>>>>>>> 31983882

[features]
default = ["std"]
std = [
	"rstd/std",
	"sr-primitives/std",
	"substrate-client/std",
	"codec/std",
	"schnorrkel",
	"slots",
]<|MERGE_RESOLUTION|>--- conflicted
+++ resolved
@@ -11,13 +11,8 @@
 sr-primitives = {  path = "../../../sr-primitives", default-features = false }
 primitives = { package = "substrate-primitives",  path = "../../../primitives", default-features = false }
 slots = { package = "substrate-consensus-slots", path = "../../slots", optional = true }
-<<<<<<< HEAD
-parity-codec = { version = "4.1.1", default-features = false }
 schnorrkel = { version = "0.8.4", features = ["preaudit_deprecated"], optional = true }
-=======
 codec = { package = "parity-scale-codec", version = "1.0.0", default-features = false }
-schnorrkel = { version = "0.1.1", optional = true }
->>>>>>> 31983882
 
 [features]
 default = ["std"]
