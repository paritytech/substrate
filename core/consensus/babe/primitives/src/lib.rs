// Copyright 2019 Parity Technologies (UK) Ltd.
// This file is part of Substrate.

// Substrate is free software: you can redistribute it and/or modify
// it under the terms of the GNU General Public License as published by
// the Free Software Foundation, either version 3 of the License, or
// (at your option) any later version.

// Substrate is distributed in the hope that it will be useful,
// but WITHOUT ANY WARRANTY; without even the implied warranty of
// MERCHANTABILITY or FITNESS FOR A PARTICULAR PURPOSE.  See the
// GNU General Public License for more details.

// You should have received a copy of the GNU General Public License
// along with Substrate.  If not, see <http://www.gnu.org/licenses/>.

//! Primitives for BABE.
<<<<<<< HEAD

#![cfg_attr(not(feature = "std"), no_std)]

use parity_codec::{Encode, Decode, Codec};
use rstd::vec::Vec;
use runtime_primitives::{
	ConsensusEngineId, traits::{Block as BlockT, Header, Verify}, DigestItem,
	generic::OpaqueDigestItemId
};
use substrate_primitives::sr25519::{Public, Signature};
=======
#![deny(warnings)]
#![forbid(unsafe_code, missing_docs, unused_variables, unused_imports)]
#![cfg_attr(not(feature = "std"), no_std)]

mod digest;

use parity_codec::{Encode, Decode};
use rstd::vec::Vec;
use runtime_primitives::ConsensusEngineId;
use substrate_primitives::sr25519;
>>>>>>> f9e5a374
use substrate_client::decl_runtime_apis;
use consensus_accountable_safety_primitives::AuthorshipEquivocationProof;

#[cfg(feature = "std")]
pub use digest::{BabePreDigest, CompatibleDigestItem};
pub use digest::{BABE_VRF_PREFIX, RawBabePreDigest};

/// A Babe authority keypair. Necessarily equivalent to the schnorrkel public key used in
/// the main Babe module. If that ever changes, then this must, too.
#[cfg(feature = "std")]
pub type AuthorityPair = sr25519::Pair;

/// A Babe authority identifier. Necessarily equivalent to the schnorrkel public key used in
/// the main Babe module. If that ever changes, then this must, too.
pub type AuthorityId = sr25519::Public;

/// A Babe authority signature.
pub type AuthoritySignature = Signature;

/// The `ConsensusEngineId` of BABE.
pub const BABE_ENGINE_ID: ConsensusEngineId = *b"BABE";

/// The length of the VRF output
pub const VRF_OUTPUT_LENGTH: usize = 32;

/// The length of the VRF proof
pub const VRF_PROOF_LENGTH: usize = 64;

/// The length of the public key
pub const PUBLIC_KEY_LENGTH: usize = 32;

/// The index of an authority.
pub type AuthorityIndex = u64;

/// A slot number.
pub type SlotNumber = u64;

/// The weight of an authority.
// NOTE: we use a unique name for the weight to avoid conflicts with other
//       `Weight` types, since the metadata isn't able to disambiguate.
pub type BabeWeight = u64;

/// BABE epoch information
#[derive(Decode, Encode, Default, PartialEq, Eq, Clone)]
#[cfg_attr(any(feature = "std", test), derive(Debug))]
pub struct Epoch {
	/// The epoch index
	pub epoch_index: u64,
	/// The starting slot of the epoch,
	pub start_slot: u64,
	/// The duration of this epoch
	pub duration: SlotNumber,
	/// The authorities and their weights
	pub authorities: Vec<(AuthorityId, BabeWeight)>,
	/// Randomness for this epoch
	pub randomness: [u8; VRF_OUTPUT_LENGTH],
}

/// An consensus log item for BABE.
#[derive(Decode, Encode, Clone, PartialEq, Eq)]
pub enum ConsensusLog {
	/// The epoch has changed. This provides information about the
	/// epoch _after_ next: what slot number it will start at, who are the authorities (and their weights)
	/// and the next epoch randomness. The information for the _next_ epoch should already
	/// be available.
	#[codec(index = "1")]
	NextEpochData(Epoch),
	/// Disable the authority with given index.
	#[codec(index = "2")]
	OnDisabled(AuthorityIndex),
}

/// Configuration data used by the BABE consensus engine.
#[derive(Copy, Clone, Hash, PartialEq, Eq, Debug, Encode, Decode)]
pub struct BabeConfiguration {
	/// The slot duration in milliseconds for BABE. Currently, only
	/// the value provided by this type at genesis will be used.
	///
	/// Dynamic slot duration may be supported in the future.
	pub slot_duration: u64,

	/// A constant value that is used in the threshold calculation formula.
	/// Expressed as a fraction where the first member of the tuple is the
	/// numerator and the second is the denominator.
	pub c: (u64, u64),

	/// The minimum number of blocks that must be received before running the
	/// median algorithm to compute the offset between the on-chain time and the
	/// local time. Currently, only the value provided by this type at genesis
	/// will be used, but this is subject to change.
	///
	/// Blocks less than `self.median_required_blocks` must be generated by an
	/// *initial validator* ― that is, a node that was a validator at genesis.
	pub median_required_blocks: u64,
}

#[cfg(feature = "std")]
impl slots::SlotData for BabeConfiguration {
	/// Return the slot duration in milliseconds for BABE. Currently, only
	/// the value provided by this type at genesis will be used.
	///
	/// Dynamic slot duration may be supported in the future.
	fn slot_duration(&self) -> u64 {
		self.slot_duration
	}

	const SLOT_KEY: &'static [u8] = b"babe_bootstrap_data";
}

decl_runtime_apis! {
	/// API necessary for block authorship with BABE.
	pub trait BabeApi<Equivocation: AuthorshipEquivocationProof + Codec> {
		/// Return the configuration for BABE. Currently,
		/// only the value provided by this type at genesis will be used.
		///
		/// Dynamic configuration may be supported in the future.
		fn startup_data() -> BabeConfiguration;

<<<<<<< HEAD
		/// Get the current authorites for Babe.
		fn authorities() -> Vec<AuthorityId>;

		/// Construct a call to report the equivocation.
		fn construct_equivocation_report_call(proof: Equivocation) -> Option<Vec<u8>>;
	}
}


/// A digest item which is usable with BABE consensus.
pub trait CompatibleDigestItem {
	/// Construct a digest item which contains a BABE pre-digest.
	fn babe_pre_digest<D: Codec>(seal: D) -> Self;

	/// If this item is an BABE pre-digest, return it.
	fn as_babe_pre_digest<D: Codec>(&self) -> Option<D>;

	/// Construct a digest item which contains a BABE seal.
	fn babe_seal<S: Codec + Verify>(signature: S) -> Self;

	/// If this item is a BABE signature, return the signature.
	fn as_babe_seal<S: Codec + Verify>(&self) -> Option<S>;
}

/// Extract the digest item type for a block.
pub type DigestItemForHeader<H> = DigestItem<<H as Header>::Hash>;

/// Find Babe's pre-digest.
pub fn find_pre_digest<H: Header, D: Codec>(header: &H) -> Result<D, &str>
	where DigestItemForHeader<H>: CompatibleDigestItem,
{
	let mut pre_digest: Option<_> = None;
	for log in header.digest().logs() {
		match (log.as_babe_pre_digest::<D>(), pre_digest.is_some()) {
			(Some(_), true) => Err("Multiple BABE pre-runtime headers, rejecting!")?,
			(None, _) => {},
			(s, false) => pre_digest = s,
		}
	}
	pre_digest.ok_or_else(|| "No BABE pre-runtime digest found")
}


impl<Hash> CompatibleDigestItem for DigestItem<Hash> where
	Hash: Send + Sync + Eq + Clone + Codec + 'static,
{
	fn babe_pre_digest<D: Codec>(digest: D) -> Self {
		DigestItem::PreRuntime(BABE_ENGINE_ID, digest.encode())
	}

	fn as_babe_pre_digest<D: Codec>(&self) -> Option<D> {
		self.try_to(OpaqueDigestItemId::PreRuntime(&BABE_ENGINE_ID))
	}

	fn babe_seal<S: Verify + Codec>(signature: S) -> Self {
		DigestItem::Seal(BABE_ENGINE_ID, signature.encode())
	}

	fn as_babe_seal<S: Verify + Codec>(&self) -> Option<S> {
		self.try_to(OpaqueDigestItemId::Seal(&BABE_ENGINE_ID))
	}
}

/// Raw Babe pre-digest
pub type RawBabePreDigest = (
	[u8; VRF_OUTPUT_LENGTH],
	[u8; VRF_PROOF_LENGTH],
	u64,
	u64,
);

/// Get the slot.
pub fn get_slot<H: Header>(header: &H) -> Result<SlotNumber, &str>
	where DigestItemForHeader<H>: CompatibleDigestItem,
{
	find_pre_digest::<H, RawBabePreDigest>(header)
		.map(|raw_pre_digest| raw_pre_digest.3)
}


/// Represents an Babe equivocation proof.
#[derive(Debug, Clone, Encode, Decode, PartialEq)]
pub struct BabeEquivocationProof<H, S, I, P> {
	identity: I,
	identity_proof: P,
	first_header: H,
	second_header: H,
	first_signature: S,
	second_signature: S,
}

impl<H, S, I, P> AuthorshipEquivocationProof for BabeEquivocationProof<H, S, I, P>
where
	H: Header,
	S: Verify<Signer=I> + Codec,
	I: Codec,
	P: Codec,
{
	type Header = H;
	type Signature = S;
	type Identity = I;
	type InclusionProof = P;

	/// Create a new Babe equivocation proof.
	fn new(
		identity: I,
		identity_proof: P,
		first_header: H,
		second_header: H,
		first_signature: S,
		second_signature: S,
	) -> Self {
		BabeEquivocationProof {
			identity,
			identity_proof,
			first_header,
			second_header,
			first_signature,
			second_signature,
		}
	}

	/// Check the validity of the equivocation proof.
	fn is_valid(&self) -> bool {
		let first_header = self.first_header();
		let second_header = self.second_header();

		if first_header == second_header {
			return false
		}

		let maybe_first_slot = get_slot::<H>(first_header);
		let maybe_second_slot = get_slot::<H>(second_header);

		if maybe_first_slot.is_ok() && maybe_first_slot == maybe_second_slot {
			// TODO: Check that author matches slot author (improve HistoricalSession).
			let author = self.identity();

			if !self.first_signature().verify(first_header.hash().as_ref(), author) {
				return false
			}

			if !self.second_signature().verify(second_header.hash().as_ref(), author) {
				return false
			}

			return true;
		}

		false
	}

	/// Get the identity of the suspect of equivocating.
	fn identity(&self) -> &I {
		&self.identity
	}

	/// Get the identity proof.
	fn identity_proof(&self) -> &P {
		&self.identity_proof
	}

	/// Get the first header involved in the equivocation.
	fn first_header(&self) -> &H {
		&self.first_header
	}

	/// Get the second header involved in the equivocation.
	fn second_header(&self) -> &H {
		&self.second_header
	}

	fn first_signature(&self) -> &S {
		&self.first_signature
	}

	fn second_signature(&self) -> &S {
		&self.second_signature
=======
		/// Get the current epoch data for Babe.
		fn epoch() -> Epoch;
>>>>>>> f9e5a374
	}
}<|MERGE_RESOLUTION|>--- conflicted
+++ resolved
@@ -15,7 +15,6 @@
 // along with Substrate.  If not, see <http://www.gnu.org/licenses/>.
 
 //! Primitives for BABE.
-<<<<<<< HEAD
 
 #![cfg_attr(not(feature = "std"), no_std)]
 
@@ -25,19 +24,7 @@
 	ConsensusEngineId, traits::{Block as BlockT, Header, Verify}, DigestItem,
 	generic::OpaqueDigestItemId
 };
-use substrate_primitives::sr25519::{Public, Signature};
-=======
-#![deny(warnings)]
-#![forbid(unsafe_code, missing_docs, unused_variables, unused_imports)]
-#![cfg_attr(not(feature = "std"), no_std)]
-
-mod digest;
-
-use parity_codec::{Encode, Decode};
-use rstd::vec::Vec;
-use runtime_primitives::ConsensusEngineId;
-use substrate_primitives::sr25519;
->>>>>>> f9e5a374
+use substrate_primitives::sr25519::{self, Public, Signature};
 use substrate_client::decl_runtime_apis;
 use consensus_accountable_safety_primitives::AuthorshipEquivocationProof;
 
@@ -156,9 +143,8 @@
 		/// Dynamic configuration may be supported in the future.
 		fn startup_data() -> BabeConfiguration;
 
-<<<<<<< HEAD
-		/// Get the current authorites for Babe.
-		fn authorities() -> Vec<AuthorityId>;
+		/// Get the current epoch data for Babe.
+		fn epoch() -> Epoch;
 
 		/// Construct a call to report the equivocation.
 		fn construct_equivocation_report_call(proof: Equivocation) -> Option<Vec<u8>>;
@@ -335,9 +321,5 @@
 
 	fn second_signature(&self) -> &S {
 		&self.second_signature
-=======
-		/// Get the current epoch data for Babe.
-		fn epoch() -> Epoch;
->>>>>>> f9e5a374
 	}
 }