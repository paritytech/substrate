--- conflicted
+++ resolved
@@ -31,12 +31,8 @@
 pub use digest::{BabePreDigest, BABE_VRF_PREFIX};
 pub use babe_primitives::*;
 pub use consensus_common::SyncOracle;
-<<<<<<< HEAD
-use consensus_common::{ExtraVerification, well_known_cache_keys::Id as CacheKeyId};
+use consensus_common::well_known_cache_keys::Id as CacheKeyId;
 use runtime_primitives::{generic, generic::{BlockId, OpaqueDigestItemId}, Justification};
-=======
-use runtime_primitives::{generic, generic::BlockId, Justification};
->>>>>>> 698e5af4
 use runtime_primitives::traits::{
 	Block, Header, DigestItemFor, ProvideRuntimeApi,
 	SimpleBitOps,
@@ -546,31 +542,10 @@
 	}
 }
 
-<<<<<<< HEAD
-/// No-op extra verification.
-#[derive(Debug, Clone, Copy)]
-pub struct NothingExtra;
-
-impl<B: Block> ExtraVerification<B> for NothingExtra {
-	type Verified = Result<(), String>;
-
-	fn verify(&self, _: &B::Header, _: Option<&[B::Extrinsic]>) -> Self::Verified {
-		Ok(())
-	}
-}
-
-impl<B: Block, C, E> Verifier<B> for BabeVerifier<C, E> where
+impl<B: Block, C> Verifier<B> for BabeVerifier<C> where
 	C: ProvideRuntimeApi + Send + Sync + AuxStore + ProvideCache<B>,
 	C::Api: BlockBuilderApi<B> + BabeApi<B>,
 	DigestItemFor<B>: CompatibleDigestItem,
-	E: ExtraVerification<B>,
-=======
-impl<B: Block, C> Verifier<B> for BabeVerifier<C> where
-	C: ProvideRuntimeApi + Send + Sync + AuxStore,
-	C::Api: BlockBuilderApi<B>,
-	DigestItemFor<B>: CompatibleDigestItem + DigestItem<AuthorityId=Public>,
-	Self: Authorities<B>,
->>>>>>> 698e5af4
 {
 	fn verify(
 		&self,
@@ -639,20 +614,12 @@
 					"babe.checked_and_importing";
 					"pre_header" => ?pre_header);
 
-<<<<<<< HEAD
-				extra_verification.into_future().wait()?;
-
 				// `Consensus` is the Babe-specific authorities change log.
 				// It's an encoded `Vec<AuthorityId>`, the same format as is stored in the cache,
 				// so no need to decode/re-encode.
 				let maybe_keys = pre_header.digest()
 					.log(|l| l.try_as_raw(OpaqueDigestItemId::Consensus(&BABE_ENGINE_ID)))
 					.map(|blob| vec![(well_known_cache_keys::AUTHORITIES, blob.to_vec())]);
-=======
-				let new_authorities = pre_header.digest()
-					.log(DigestItem::as_authorities_change)
-					.map(|digest| digest.to_vec());
->>>>>>> 698e5af4
 
 				let import_block = ImportBlock {
 					origin,
@@ -679,21 +646,6 @@
 	}
 }
 
-<<<<<<< HEAD
-=======
-impl<B, C> Authorities<B> for BabeVerifier<C> where
-	B: Block,
-	C: ProvideRuntimeApi + ProvideCache<B>,
-	C::Api: AuthoritiesApi<B>,
-{
-	type Error = ConsensusError;
-
-	fn authorities(&self, at: &BlockId<B>) -> Result<Vec<AuthorityIdFor<B>>, Self::Error> {
-		authorities(self.client.as_ref(), at)
-	}
-}
-
->>>>>>> 698e5af4
 fn authorities<B, C>(client: &C, at: &BlockId<B>) -> Result<
 	Vec<AuthorityId>,
 	ConsensusError,
