--- conflicted
+++ resolved
@@ -937,26 +937,6 @@
 	C: ProvideRuntimeApi + ProvideCache<B>,
 	C::Api: BabeApi<B>,
 {
-<<<<<<< HEAD
-	client
-		.cache()
-		.and_then(|cache| cache.get_at(&well_known_cache_keys::EPOCH, at)
-			.and_then(|(_, _, v)| Decode::decode(&mut &v[..]).ok()))
-		.or_else(|| {
-			if client.runtime_api().has_api::<dyn BabeApi<B>>(at).unwrap_or(false) {
-				let s = BabeApi::epoch(&*client.runtime_api(), at).ok()?;
-				if s.authorities.is_empty() {
-					error!("No authorities!");
-					None
-				} else {
-					Some(s)
-				}
-			} else {
-				error!("bad api!");
-				None
-			}
-		}).ok_or(consensus_common::Error::InvalidAuthoritiesSet)
-=======
 	epoch_from_cache(client, at)
 		.or_else(|| epoch_from_runtime(client, at).map(MaybeSpanEpoch::Regular))
 		.ok_or(consensus_common::Error::InvalidAuthoritiesSet)
@@ -972,7 +952,7 @@
 	client.cache()
 		.and_then(|cache| cache
 			.get_at(&well_known_cache_keys::EPOCH, at)
-			.and_then(|v| Decode::decode(&mut &v[..]).ok()))
+			.and_then(|(_, _, v)| Decode::decode(&mut &v[..]).ok()))
 }
 
 /// Extract current epoch from runtime.
@@ -993,7 +973,6 @@
 		error!("bad api!");
 		None
 	}
->>>>>>> 5364a422
 }
 
 /// The BABE import queue type.
