// Copyright 2019 Parity Technologies (UK) Ltd.
// This file is part of Substrate.

// Substrate is free software: you can redistribute it and/or modify
// it under the terms of the GNU General Public License as published by
// the Free Software Foundation, either version 3 of the License, or
// (at your option) any later version.

// Substrate is distributed in the hope that it will be useful,
// but WITHOUT ANY WARRANTY; without even the implied warranty of
// MERCHANTABILITY or FITNESS FOR A PARTICULAR PURPOSE.  See the
// GNU General Public License for more details.

// You should have received a copy of the GNU General Public License
// along with Substrate.  If not, see <http://www.gnu.org/licenses/>.

//! # BABE consensus
//!
//! BABE (Blind Assignment for Blockchain Extension) consensus in Substrate.

#![forbid(unsafe_code, missing_docs, unused_must_use, unused_imports, unused_variables)]
#![cfg_attr(not(test), forbid(dead_code))]
<<<<<<< HEAD
extern crate core;
mod digest;
pub use digest::{BabePreDigest, BABE_VRF_PREFIX};
=======
>>>>>>> f9e5a374
pub use babe_primitives::*;
pub use consensus_common::SyncOracle;
use consensus_common::ImportResult;
use consensus_common::import_queue::{
	BoxJustificationImport, BoxFinalityProofImport,
};
use consensus_common::well_known_cache_keys::Id as CacheKeyId;
use runtime_primitives::{generic, generic::{BlockId, OpaqueDigestItemId}, Justification};
use runtime_primitives::traits::{
<<<<<<< HEAD
	Block as BlockT, Header, DigestItemFor, ProvideRuntimeApi, SimpleBitOps, Zero, Verify
=======
	Block as BlockT, Header, DigestItemFor, NumberFor, ProvideRuntimeApi,
	SimpleBitOps, Zero,
>>>>>>> f9e5a374
};
use std::{collections::HashMap, sync::Arc, u64, fmt::{Debug, Display}, pin::Pin, time::{Instant, Duration}};
use runtime_support::serde::{Serialize, Deserialize};
<<<<<<< HEAD
use parity_codec::{Decode, Encode, Codec};
use parking_lot::Mutex;
use primitives::{Pair, Public, sr25519};
=======
use parity_codec::{Decode, Encode};
use parking_lot::{Mutex, MutexGuard};
use primitives::{Blake2Hasher, H256, Pair, Public, sr25519};
>>>>>>> f9e5a374
use merlin::Transcript;
use inherents::{InherentDataProviders, InherentData};
use substrate_telemetry::{
	telemetry,
	CONSENSUS_TRACE,
	CONSENSUS_DEBUG,
	CONSENSUS_WARN,
	CONSENSUS_INFO,
};
use schnorrkel::{
	keys::Keypair,
	vrf::{
		VRFProof, VRFProofBatchable, VRFInOut,
	},
};
use consensus_common::{
	self, BlockImport, Environment, Proposer,
	ForkChoiceStrategy, BlockImportParams, BlockOrigin, Error as ConsensusError,
};
use srml_babe::{
	BabeInherentData,
	timestamp::{TimestampInherentData, InherentType as TimestampInherent}
};
use consensus_common::{SelectChain, well_known_cache_keys};
use consensus_common::import_queue::{Verifier, BasicQueue};
use client::{
	block_builder::api::BlockBuilder as BlockBuilderApi,
	blockchain::{self, HeaderBackend, ProvideCache},
	BlockchainEvents,
	CallExecutor, Client,
	runtime_api::ApiExt,
	error::Result as ClientResult,
	backend::{AuxStore, Backend},
	utils::is_descendent_of,
};
use fork_tree::ForkTree;
use slots::{CheckedHeader, check_equivocation};
use futures::{prelude::*, future};
use futures01::Stream as _;
use futures_timer::Delay;
use log::{error, warn, debug, info, trace};
use consensus_accountable_safety_primitives::AuthorshipEquivocationProof;
use slots::{SlotWorker, SlotData, SlotInfo, SlotCompatible, SignedDuration};
use srml_session::historical::Proof;

<<<<<<< HEAD
pub use babe_primitives::{AuthorityId, AuthoritySignature};
=======
mod aux_schema;
#[cfg(test)]
mod tests;
pub use babe_primitives::AuthorityId;
>>>>>>> f9e5a374

/// A slot duration. Create with `get_or_compute`.
// FIXME: Once Rust has higher-kinded types, the duplication between this
// and `super::babe::Config` can be eliminated.
// https://github.com/paritytech/substrate/issues/2434
pub struct Config(slots::SlotDuration<BabeConfiguration>);

impl Config {
	/// Either fetch the slot duration from disk or compute it from the genesis
	/// state.
	pub fn get_or_compute<B: BlockT, C>(client: &C) -> ClientResult<Self>
	where
		C: AuxStore + ProvideRuntimeApi,
		C::Api: BabeApi<B, BabeEquivocationProof<<B as BlockT>::Header, AuthoritySignature, AuthorityId, Proof>>,
	{
		trace!(target: "babe", "Getting slot duration");
		match slots::SlotDuration::get_or_compute(client, |a, b| a.startup_data(b)).map(Self) {
			Ok(s) => Ok(s),
			Err(s) => {
				warn!(target: "babe", "Failed to get slot duration");
				Err(s)
			}
		}
	}

	/// Get the slot duration in milliseconds.
	pub fn get(&self) -> u64 {
		self.0.slot_duration
	}

	/// Retrieve the threshold calculation constant `c`.
	pub fn c(&self) -> (u64, u64) {
		self.0.c
	}
}

impl SlotCompatible for BabeLink {
	fn extract_timestamp_and_slot(
		&self,
		data: &InherentData,
	) -> Result<(TimestampInherent, u64, std::time::Duration), consensus_common::Error> {
		trace!(target: "babe", "extract timestamp");
		data.timestamp_inherent_data()
			.and_then(|t| data.babe_inherent_data().map(|a| (t, a)))
			.map_err(Into::into)
			.map_err(consensus_common::Error::InherentData)
			.map(|(x, y)| (x, y, self.0.lock().0.take().unwrap_or_default()))
	}
}

/// Parameters for BABE.
pub struct BabeParams<C, E, I, SO, SC> {

	/// The configuration for BABE. Includes the slot duration, threshold, and
	/// other parameters.
	pub config: Config,

	/// The key of the node we are running on.
	pub local_key: Arc<sr25519::Pair>,

	/// The client to use
	pub client: Arc<C>,

	/// The SelectChain Strategy
	pub select_chain: SC,

	/// A block importer
	pub block_import: I,

	/// The environment
	pub env: Arc<E>,

	/// A sync oracle
	pub sync_oracle: SO,

	/// Providers for inherent data.
	pub inherent_data_providers: InherentDataProviders,

	/// Force authoring of blocks even if we are offline
	pub force_authoring: bool,

	/// The source of timestamps for relative slots
	pub time_source: BabeLink,
}

/// Start the babe worker. The returned future should be run in a tokio runtime.
pub fn start_babe<B, C, SC, E, I, SO, Error, H>(BabeParams {
	config,
	local_key,
	client,
	select_chain,
	block_import,
	env,
	sync_oracle,
	inherent_data_providers,
	force_authoring,
	time_source,
}: BabeParams<C, E, I, SO, SC>) -> Result<
	impl futures01::Future<Item=(), Error=()>,
	consensus_common::Error,
> where
	B: BlockT<Header=H>,
	C: ProvideRuntimeApi + ProvideCache<B>,
	C::Api: BabeApi<B, BabeEquivocationProof<<B as BlockT>::Header, AuthoritySignature, AuthorityId, Proof>>,
	SC: SelectChain<B>,
	E::Proposer: Proposer<B, Error=Error>,
	<E::Proposer as Proposer<B>>::Create: Unpin + Send + 'static,
	H: Header<Hash=B::Hash>,
	E: Environment<B, Error=Error>,
	I: BlockImport<B> + Send + Sync + 'static,
	Error: std::error::Error + Send + From<::consensus_common::Error> + From<I::Error> + 'static,
	SO: SyncOracle + Send + Sync + Clone,
{
	let worker = BabeWorker {
		client: client.clone(),
		block_import: Arc::new(Mutex::new(block_import)),
		env,
		local_key,
		sync_oracle: sync_oracle.clone(),
		force_authoring,
		c: config.c(),
	};
	register_babe_inherent_data_provider(&inherent_data_providers, config.0.slot_duration())?;
	Ok(slots::start_slot_worker(
		config.0,
		select_chain,
		worker,
		sync_oracle,
		inherent_data_providers,
		time_source,
	).map(|()| Ok::<(), ()>(())).compat())
}

struct BabeWorker<C, E, I, SO> {
	client: Arc<C>,
	block_import: Arc<Mutex<I>>,
	env: Arc<E>,
	local_key: Arc<sr25519::Pair>,
	sync_oracle: SO,
	force_authoring: bool,
	c: (u64, u64),
}

impl<Hash, H, B, C, E, I, Error, SO> SlotWorker<B> for BabeWorker<C, E, I, SO> where
	B: BlockT<Header=H, Hash=Hash>,
	C: ProvideRuntimeApi + ProvideCache<B>,
	C::Api: BabeApi<B, BabeEquivocationProof<<B as BlockT>::Header, AuthoritySignature, AuthorityId, Proof>>,
	E: Environment<B, Error=Error>,
	E::Proposer: Proposer<B, Error=Error>,
	<E::Proposer as Proposer<B>>::Create: Unpin + Send + 'static,
	Hash: Debug + Eq + Copy + SimpleBitOps + Encode + Decode + Serialize +
		for<'de> Deserialize<'de> + Debug + Default + AsRef<[u8]> + AsMut<[u8]> +
		std::hash::Hash + Display + Send + Sync + 'static,
	H: Header<Hash=B::Hash>,
	I: BlockImport<B> + Send + Sync + 'static,
	SO: SyncOracle + Send + Clone,
	Error: std::error::Error + Send + From<::consensus_common::Error> + From<I::Error> + 'static,
{
	type OnSlot = Pin<Box<dyn Future<Output = Result<(), consensus_common::Error>> + Send>>;

	fn on_slot(
		&self,
		chain_head: B::Header,
		slot_info: SlotInfo,
	) -> Self::OnSlot {
		let pair = self.local_key.clone();
		let ref client = self.client;
		let block_import = self.block_import.clone();
		let ref env = self.env;

		let (timestamp, slot_number, slot_duration) =
			(slot_info.timestamp, slot_info.number, slot_info.duration);

		let epoch = match epoch(client.as_ref(), &BlockId::Hash(chain_head.hash())) {
			Ok(authorities) => authorities,
			Err(e) => {
				error!(
					target: "babe",
					"Unable to fetch authorities at block {:?}: {:?}",
					chain_head.hash(),
					e
				);
				telemetry!(CONSENSUS_WARN; "babe.unable_fetching_authorities";
					"slot" => ?chain_head.hash(), "err" => ?e
				);
				return Box::pin(future::ready(Ok(())));
			}
		};

		let Epoch { ref authorities, .. } = epoch;

		if authorities.is_empty() {
			error!(target: "babe", "No authorities at block {:?}", chain_head.hash());
		}

		if !self.force_authoring && self.sync_oracle.is_offline() && authorities.len() > 1 {
			debug!(target: "babe", "Skipping proposal slot. Waiting for the network.");
			telemetry!(CONSENSUS_DEBUG; "babe.skipping_proposal_slot";
				"authorities_len" => authorities.len()
			);
			return Box::pin(future::ready(Ok(())));
		}

		let proposal_work = if let Some(claim) = claim_slot(
			slot_info.number,
			epoch,
			&pair,
			self.c,
		) {
			let ((inout, vrf_proof, _batchable_proof), authority_index) = claim;

			debug!(
				target: "babe", "Starting authorship at slot {}; timestamp = {}",
				slot_number,
				timestamp,
			);
			telemetry!(CONSENSUS_DEBUG; "babe.starting_authorship";
				"slot_number" => slot_number, "timestamp" => timestamp
			);

			// we are the slot author. make a block and sign it.
			let proposer = match env.init(&chain_head) {
				Ok(p) => p,
				Err(e) => {
					warn!(target: "babe",
						"Unable to author block in slot {:?}: {:?}",
						slot_number,
						e,
					);
					telemetry!(CONSENSUS_WARN; "babe.unable_authoring_block";
						"slot" => slot_number, "err" => ?e
					);
					return Box::pin(future::ready(Ok(())))
				}
			};

			let inherent_digest = BabePreDigest {
				vrf_proof,
				vrf_output: inout.to_output(),
				authority_index: authority_index as u64,
				slot_number,
			};

			// deadline our production to approx. the end of the slot
			let remaining_duration = slot_info.remaining_duration();
			futures::future::select(
				proposer.propose(
					slot_info.inherent_data,
					generic::Digest {
						logs: vec![
							<generic::DigestItem<B::Hash> as 
								CompatibleDigestItem>::babe_pre_digest(inherent_digest.clone()),
						],
					},
					remaining_duration,
				).map_err(|e| consensus_common::Error::ClientImport(format!("{:?}", e)).into()),
				Delay::new(remaining_duration)
					.map_err(|err| consensus_common::Error::FaultyTimer(err).into())
			).map(|v| match v {
				futures::future::Either::Left((v, _)) => v,
				futures::future::Either::Right((Ok(_), _)) =>
					Err(consensus_common::Error::ClientImport("Timeout in the BaBe proposer".into())),
				futures::future::Either::Right((Err(err), _)) => Err(err),
			})
		} else {
			return Box::pin(future::ready(Ok(())));
		};

		Box::pin(proposal_work.map_ok(move |b| {
			// minor hack since we don't have access to the timestamp
			// that is actually set by the proposer.
			let slot_after_building = SignedDuration::default().slot_now(slot_duration);
			if slot_after_building != slot_number {
				info!(
					target: "babe",
					"Discarding proposal for slot {}; block production took too long",
					slot_number
				);
				telemetry!(CONSENSUS_INFO; "babe.discarding_proposal_took_too_long";
					"slot" => slot_number
				);
				return;
			}

			let (header, body) = b.deconstruct();
<<<<<<< HEAD
			let pre_digest: Result<BabePreDigest, &str> =
				find_pre_digest::<H, BabePreDigest>(&header);
			if let Err(e) = pre_digest {
				error!(target: "babe", "FATAL ERROR: Invalid pre-digest: {}!", e);
				return
			} else {
				trace!(target: "babe", "Got correct number of seals.  Good!")
			};

=======
>>>>>>> f9e5a374
			let header_num = header.number().clone();
			let parent_hash = header.parent_hash().clone();

			// sign the pre-sealed hash of the block and then
			// add it to a digest item.
			let header_hash = header.hash();
			let signature = pair.sign(header_hash.as_ref());
			let signature_digest_item = <DigestItemFor::<B> as CompatibleDigestItem>::babe_seal(signature);

			let import_block = BlockImportParams::<B> {
				origin: BlockOrigin::Own,
				header,
				justification: None,
				post_digests: vec![signature_digest_item],
				body: Some(body),
				finalized: false,
				auxiliary: Vec::new(),
				fork_choice: ForkChoiceStrategy::LongestChain,
			};

			info!(target: "babe",
					"Pre-sealed block for proposal at {}. Hash now {:?}, previously {:?}.",
					header_num,
					import_block.post_header().hash(),
					header_hash,
			);

			telemetry!(CONSENSUS_INFO; "babe.pre_sealed_block";
				"header_num" => ?header_num,
				"hash_now" => ?import_block.post_header().hash(),
				"hash_previously" => ?header_hash,
			);

			if let Err(e) = block_import.lock().import_block(import_block, Default::default()) {
				warn!(target: "babe", "Error with block built on {:?}: {:?}",
						parent_hash, e);
				telemetry!(CONSENSUS_WARN; "babe.err_with_block_built_on";
					"hash" => ?parent_hash, "err" => ?e
				);
			}
		}))
	}
}

macro_rules! babe_err {
	($($i: expr),+) => {
		{ debug!(target: "babe", $($i),+)
		; format!($($i),+)
		}
	};
}

<<<<<<< HEAD
/// check a header has been signed by the right key. If the slot is too far in
=======
/// Extract the BABE pre digest from the given header. Pre-runtime digests are
/// mandatory, the function will return `Err` if none is found.
fn find_pre_digest<B: BlockT>(header: &B::Header) -> Result<BabePreDigest, String>
	where DigestItemFor<B>: CompatibleDigestItem,
{
	let mut pre_digest: Option<_> = None;
	for log in header.digest().logs() {
		trace!(target: "babe", "Checking log {:?}, looking for pre runtime digest", log);
		match (log.as_babe_pre_digest(), pre_digest.is_some()) {
			(Some(_), true) => Err(babe_err!("Multiple BABE pre-runtime digests, rejecting!"))?,
			(None, _) => trace!(target: "babe", "Ignoring digest not meant for us"),
			(s, false) => pre_digest = s,
		}
	}
	pre_digest.ok_or_else(|| babe_err!("No BABE pre-runtime digest found"))
}

/// Extract the BABE epoch change digest from the given header, if it exists.
fn find_next_epoch_digest<B: BlockT>(header: &B::Header) -> Result<Option<Epoch>, String>
	where DigestItemFor<B>: CompatibleDigestItem,
{
	let mut epoch_digest: Option<_> = None;
	for log in header.digest().logs() {
		trace!(target: "babe", "Checking log {:?}, looking for epoch change digest.", log);
		let log = log.try_to::<ConsensusLog>(OpaqueDigestItemId::Consensus(&BABE_ENGINE_ID));
		match (log, epoch_digest.is_some()) {
			(Some(ConsensusLog::NextEpochData(_)), true) => Err(babe_err!("Multiple BABE epoch change digests, rejecting!"))?,
			(Some(ConsensusLog::NextEpochData(epoch)), false) => epoch_digest = Some(epoch),
			_ => trace!(target: "babe", "Ignoring digest not meant for us"),
		}
	}

	Ok(epoch_digest)
}

/// Check a header has been signed by the right key. If the slot is too far in
>>>>>>> f9e5a374
/// the future, an error will be returned. If successful, returns the pre-header
/// and the digest item containing the seal.
///
/// The seal must be the last digest.  Otherwise, the whole header is considered
/// unsigned.  This is required for security and must not be changed.
///
/// This digest item will always return `Some` when used with `as_babe_pre_digest`.
// FIXME #1018 needs misbehavior types
fn check_header<B: BlockT + Sized, C: AuxStore>(
	client: &C,
	slot_now: u64,
	mut header: B::Header,
	hash: B::Hash,
	authorities: &[(AuthorityId, BabeWeight)],
	randomness: [u8; 32],
	epoch_index: u64,
	c: (u64, u64),
) -> Result<CheckedHeader<B::Header, (DigestItemFor<B>, DigestItemFor<B>)>, String>
	where DigestItemFor<B>: CompatibleDigestItem,
{
	trace!(target: "babe", "Checking header");
	let seal = match header.digest_mut().pop() {
		Some(x) => x,
		None => return Err(babe_err!("Header {:?} is unsealed", hash)),
	};

	let sig = seal.as_babe_seal().ok_or_else(|| {
		babe_err!("Header {:?} has a bad seal", hash)
	})?;

<<<<<<< HEAD
	let pre_digest = find_pre_digest::<B::Header, BabePreDigest>(&header)?;
	let BabePreDigest { slot_num, index, ref proof, ref vrf_output } = pre_digest;
=======
	let pre_digest = find_pre_digest::<B>(&header)?;
>>>>>>> f9e5a374

	let BabePreDigest { slot_number, authority_index, ref vrf_proof, ref vrf_output } = pre_digest;

	if slot_number > slot_now {
		header.digest_mut().push(seal);
		Ok(CheckedHeader::Deferred(header, slot_number))
	} else if authority_index > authorities.len() as u64 {
		Err(babe_err!("Slot author not found"))
	} else {
		let (pre_hash, author) = (header.hash(), &authorities[authority_index as usize].0);

		if sr25519::Pair::verify(&sig, pre_hash, author.clone()) {
			let (inout, _batchable_proof) = {
				let transcript = make_transcript(
					&randomness,
					slot_number,
					epoch_index,
				);

				schnorrkel::PublicKey::from_bytes(author.as_slice()).and_then(|p| {
					p.vrf_verify(transcript, vrf_output, vrf_proof)
				}).map_err(|s| {
					babe_err!("VRF verification failed: {:?}", s)
				})?
			};

			let threshold = calculate_threshold(c, authorities, authority_index as usize);
			if !check(&inout, threshold) {
				return Err(babe_err!("VRF verification of block by author {:?} failed: \
									  threshold {} exceeded", author, threshold));
			}

			if let Some(equivocation_proof) = check_equivocation::<
				_, _, BabeEquivocationProof<B::Header, _, _, Proof>, _, Proof
			>(
				client,
				slot_now,
				slot_number,
				&header,
				sig,
				author,
			).map_err(|e| e.to_string())? {
				info!(
					"Slot author {:?} is equivocating at slot {} with headers {:?} and {:?}",
					author,
<<<<<<< HEAD
					slot_num,
					equivocation_proof.first_header().hash(),
					equivocation_proof.second_header().hash(),
=======
					slot_number,
					equivocation_proof.fst_header().hash(),
					equivocation_proof.snd_header().hash(),
>>>>>>> f9e5a374
				);
			}

			let pre_digest = CompatibleDigestItem::babe_pre_digest(pre_digest);
			Ok(CheckedHeader::Checked(header, (pre_digest, seal)))
		} else {
			Err(babe_err!("Bad signature on {:?}", hash))
		}
	}
}

/// State that must be shared between the import queue and the authoring logic.
#[derive(Default, Clone, Debug)]
pub struct BabeLink(Arc<Mutex<(Option<Duration>, Vec<(Instant, u64)>)>>);

/// A verifier for Babe blocks.
pub struct BabeVerifier<C> {
	api: Arc<C>,
	inherent_data_providers: inherents::InherentDataProviders,
	config: Config,
	time_source: BabeLink,
}

impl<C> BabeVerifier<C> {
	fn check_inherents<B: BlockT>(
		&self,
		block: B,
		block_id: BlockId<B>,
		inherent_data: InherentData,
	) -> Result<(), String>
		where C: ProvideRuntimeApi, C::Api: BlockBuilderApi<B>
	{
		let inherent_res = self.api.runtime_api().check_inherents(
			&block_id,
			block,
			inherent_data,
		).map_err(|e| format!("{:?}", e))?;

		if !inherent_res.ok() {
			inherent_res
				.into_errors()
				.try_for_each(|(i, e)| {
					Err(self.inherent_data_providers.error_to_string(&i, &e))
				})
		} else {
			Ok(())
		}
	}
}

fn median_algorithm(
	median_required_blocks: u64,
	slot_duration: u64,
	slot_number: u64,
	slot_now: u64,
	time_source: &mut (Option<Duration>, Vec<(Instant, u64)>),
) {
	let num_timestamps = time_source.1.len();
	if num_timestamps as u64 >= median_required_blocks && median_required_blocks > 0 {
		let mut new_list: Vec<_> = time_source.1.iter().map(|&(t, sl)| {
			let offset: u128 = u128::from(slot_duration)
				.checked_mul(1_000_000u128) // self.config.get() returns *milliseconds*
				.and_then(|x| {
					x.checked_mul(u128::from(slot_number).saturating_sub(u128::from(sl)))
				})
				.expect("we cannot have timespans long enough for this to overflow; qed");

			const NANOS_PER_SEC: u32 = 1_000_000_000;
			let nanos = (offset % u128::from(NANOS_PER_SEC)) as u32;
			let secs = (offset / u128::from(NANOS_PER_SEC)) as u64;

			t + Duration::new(secs, nanos)
		}).collect();

		// FIXME #2926: use a selection algorithm instead of a full sorting algorithm.
		new_list.sort_unstable();

		let &median = new_list
			.get(num_timestamps / 2)
			.expect("we have at least one timestamp, so this is a valid index; qed");

		time_source.1.clear();
		time_source.0.replace(Instant::now() - median);
	} else {
		time_source.1.push((Instant::now(), slot_now))
	}
}

impl<B: BlockT, C> Verifier<B> for BabeVerifier<C> where
	C: ProvideRuntimeApi + Send + Sync + AuxStore + ProvideCache<B>,
<<<<<<< HEAD
	C::Api: BlockBuilderApi<B>
		+ BabeApi<B, BabeEquivocationProof<<B as BlockT>::Header, AuthoritySignature, AuthorityId, Proof>>,
	DigestItemFor<B>: CompatibleDigestItem,
=======
	C::Api: BlockBuilderApi<B> + BabeApi<B>,
>>>>>>> f9e5a374
{
	fn verify(
		&self,
		origin: BlockOrigin,
		header: B::Header,
		justification: Option<Justification>,
		mut body: Option<Vec<B::Extrinsic>>,
	) -> Result<(BlockImportParams<B>, Option<Vec<(CacheKeyId, Vec<u8>)>>), String> {
		trace!(
			target: "babe",
			"Verifying origin: {:?} header: {:?} justification: {:?} body: {:?}",
			origin,
			header,
			justification,
			body,
		);

		debug!(target: "babe", "We have {:?} logs in this header", header.digest().logs().len());
		let mut inherent_data = self
			.inherent_data_providers
			.create_inherent_data()
			.map_err(String::from)?;

		let (_, slot_now, _) = self.time_source.extract_timestamp_and_slot(&inherent_data)
			.map_err(|e| format!("Could not extract timestamp and slot: {:?}", e))?;

		let hash = header.hash();
		let parent_hash = *header.parent_hash();
		let Epoch { authorities, randomness, epoch_index, .. } =
			epoch(self.api.as_ref(), &BlockId::Hash(parent_hash))
				.map_err(|e| format!("Could not fetch epoch at {:?}: {:?}", parent_hash, e))?;

		// We add one to allow for some small drift.
		// FIXME #1019 in the future, alter this queue to allow deferring of headers
		let checked_header = check_header::<B, C>(
			&self.api,
			slot_now + 1,
			header,
			hash,
			&authorities,
			randomness,
			epoch_index,
			self.config.c(),
		)?;

		match checked_header {
			CheckedHeader::Checked(pre_header, (pre_digest, seal)) => {
				let BabePreDigest { slot_number, .. } = pre_digest.as_babe_pre_digest()
					.expect("check_header always returns a pre-digest digest item; qed");

				// if the body is passed through, we need to use the runtime
				// to check that the internally-set timestamp in the inherents
				// actually matches the slot set in the seal.
				if let Some(inner_body) = body.take() {
					inherent_data.babe_replace_inherent_data(slot_number);
					let block = B::new(pre_header.clone(), inner_body);

					self.check_inherents(
						block.clone(),
						BlockId::Hash(parent_hash),
						inherent_data,
					)?;

					let (_, inner_body) = block.deconstruct();
					body = Some(inner_body);
				}

				trace!(target: "babe", "Checked {:?}; importing.", pre_header);
				telemetry!(
					CONSENSUS_TRACE;
					"babe.checked_and_importing";
					"pre_header" => ?pre_header);

				let import_block = BlockImportParams {
					origin,
					header: pre_header,
					post_digests: vec![seal],
					body,
					finalized: false,
					justification,
					auxiliary: Vec::new(),
					fork_choice: ForkChoiceStrategy::LongestChain,
				};

				// FIXME: this should eventually be moved to BabeBlockImport
				median_algorithm(
					self.config.0.median_required_blocks,
					self.config.get(),
					slot_number,
					slot_now,
					&mut *self.time_source.0.lock(),
				);

				Ok((import_block, Default::default()))
			}
			CheckedHeader::Deferred(a, b) => {
				debug!(target: "babe", "Checking {:?} failed; {:?}, {:?}.", hash, a, b);
				telemetry!(CONSENSUS_DEBUG; "babe.header_too_far_in_future";
					"hash" => ?hash, "a" => ?a, "b" => ?b
				);
				Err(format!("Header {:?} rejected: too far in the future", hash))
			}
		}
	}
}

/// Extract current epoch data from cache and fallback to querying the runtime
/// if the cache isn't populated.
fn epoch<B, C>(client: &C, at: &BlockId<B>) -> Result<Epoch, ConsensusError> where
	B: BlockT,
	C: ProvideRuntimeApi + ProvideCache<B>,
	C::Api: BabeApi<B, BabeEquivocationProof<<B as BlockT>::Header, AuthoritySignature, AuthorityId, Proof>>,
{
	client
		.cache()
		.and_then(|cache| cache.get_at(&well_known_cache_keys::EPOCH, at)
			.and_then(|v| Decode::decode(&mut &v[..])))
		.or_else(|| {
<<<<<<< HEAD
			if client.runtime_api()
				.has_api::<dyn BabeApi<
					B,
					BabeEquivocationProof<
						<B as BlockT>::Header, AuthoritySignature, AuthorityId, Proof
					>>
				>(at)
				.unwrap_or(false) {
					BabeApi::authorities(&*client.runtime_api(), at).ok()
=======
			if client.runtime_api().has_api::<dyn BabeApi<B>>(at).unwrap_or(false) {
				let s = BabeApi::epoch(&*client.runtime_api(), at).ok()?;
				if s.authorities.is_empty() {
					error!("No authorities!");
					None
				} else {
					Some(s)
				}
>>>>>>> f9e5a374
			} else {
				error!("bad api!");
				None
			}
		}).ok_or(consensus_common::Error::InvalidAuthoritiesSet)
}

/// The BABE import queue type.
pub type BabeImportQueue<B> = BasicQueue<B>;

/// Register the babe inherent data provider, if not registered already.
fn register_babe_inherent_data_provider(
	inherent_data_providers: &InherentDataProviders,
	slot_duration: u64,
) -> Result<(), consensus_common::Error> {
	debug!(target: "babe", "Registering");
	if !inherent_data_providers.has_provider(&srml_babe::INHERENT_IDENTIFIER) {
		inherent_data_providers
			.register_provider(srml_babe::InherentDataProvider::new(slot_duration))
			.map_err(Into::into)
			.map_err(consensus_common::Error::InherentData)
	} else {
		Ok(())
	}
}

fn get_keypair(q: &sr25519::Pair) -> &Keypair {
	q.as_ref()
}

#[allow(deprecated)]
fn make_transcript(
	randomness: &[u8],
	slot_number: u64,
	epoch: u64,
) -> Transcript {
	let mut transcript = Transcript::new(&BABE_ENGINE_ID);
	transcript.commit_bytes(b"slot number", &slot_number.to_le_bytes());
	transcript.commit_bytes(b"current epoch", &epoch.to_le_bytes());
	transcript.commit_bytes(b"chain randomness", randomness);
	transcript
}

fn check(inout: &VRFInOut, threshold: u128) -> bool {
	u128::from_le_bytes(inout.make_bytes::<[u8; 16]>(BABE_VRF_PREFIX)) < threshold
}

fn calculate_threshold(
	c: (u64, u64),
	authorities: &[(AuthorityId, BabeWeight)],
	authority_index: usize,
) -> u128 {
	use num_bigint::BigUint;
	use num_rational::BigRational;
	use num_traits::{cast::ToPrimitive, identities::One};

	let c = c.0 as f64 / c.1 as f64;

	let theta =
		authorities[authority_index].1 as f64 /
		authorities.iter().map(|(_, weight)| weight).sum::<u64>() as f64;

	let calc = || {
		let p = BigRational::from_float(1f64 - (1f64 - c).powf(theta))?;
		let numer = p.numer().to_biguint()?;
		let denom = p.denom().to_biguint()?;
		((BigUint::one() << 128) * numer / denom).to_u128()
	};

	calc().unwrap_or(u128::max_value())
}

/// Claim a slot if it is our turn.  Returns `None` if it is not our turn.
///
/// This hashes the slot number, epoch, genesis hash, and chain randomness into
/// the VRF.  If the VRF produces a value less than `threshold`, it is our turn,
/// so it returns `Some(_)`.  Otherwise, it returns `None`.
fn claim_slot(
	slot_number: u64,
	Epoch { ref authorities, ref randomness, epoch_index, .. }: Epoch,
	key: &sr25519::Pair,
	c: (u64, u64),
) -> Option<((VRFInOut, VRFProof, VRFProofBatchable), usize)> {
	let public = &key.public();
	let authority_index = authorities.iter().position(|s| &s.0 == public)?;
	let transcript = make_transcript(randomness, slot_number, epoch_index);

	// Compute the threshold we will use.
	//
	// We already checked that authorities contains `key.public()`, so it can't
	// be empty.  Therefore, this division in `calculate_threshold` is safe.
	let threshold = calculate_threshold(c, authorities, authority_index);

	get_keypair(key)
		.vrf_sign_n_check(transcript, |inout| check(inout, threshold))
		.map(|s|(s, authority_index))
}

fn initialize_authorities_cache<B, C>(client: &C) -> Result<(), ConsensusError> where
	B: BlockT,
	C: ProvideRuntimeApi + ProvideCache<B>,
	C::Api: BabeApi<B, BabeEquivocationProof<<B as BlockT>::Header, AuthoritySignature, AuthorityId, Proof>>,
{
	// no cache => no initialization
	let cache = match client.cache() {
		Some(cache) => cache,
		None => return Ok(()),
	};

	// check if we already have initialized the cache
	let genesis_id = BlockId::Number(Zero::zero());
	let genesis_epoch: Option<Epoch> = cache
		.get_at(&well_known_cache_keys::EPOCH, &genesis_id)
		.and_then(|v| Decode::decode(&mut &v[..]));
	if genesis_epoch.is_some() {
		return Ok(());
	}

	let map_err = |error| consensus_common::Error::from(consensus_common::Error::ClientImport(
		format!(
			"Error initializing authorities cache: {}",
			error,
		)));

	let genesis_epoch = epoch(client, &genesis_id)?;
	cache.initialize(&well_known_cache_keys::EPOCH, genesis_epoch.encode())
		.map_err(map_err)
}

<<<<<<< HEAD
/// Start an import queue for the Babe consensus algorithm.
pub fn import_queue<B, C, E>(
	config: Config,
	block_import: BoxBlockImport<B>,
	justification_import: Option<BoxJustificationImport<B>>,
	finality_proof_import: Option<BoxFinalityProofImport<B>>,
	client: Arc<C>,
	inherent_data_providers: InherentDataProviders,
) -> Result<(BabeImportQueue<B>, BabeLink), consensus_common::Error> where
	B: BlockT,
	C: 'static + ProvideRuntimeApi + ProvideCache<B> + Send + Sync + AuxStore,
	C::Api: BlockBuilderApi<B>
		+ BabeApi<B, BabeEquivocationProof<<B as BlockT>::Header, AuthoritySignature, AuthorityId, Proof>>,
	DigestItemFor<B>: CompatibleDigestItem,
	E: 'static,
{
	register_babe_inherent_data_provider(&inherent_data_providers, config.get())?;
	initialize_authorities_cache(&*client)?;

	let verifier = BabeVerifier {
		client: client,
		inherent_data_providers,
		time_source: Default::default(),
		config,
	};
	let timestamp_core = verifier.time_source.clone();
	Ok((BasicQueue::new(
		Arc::new(verifier),
		block_import,
		justification_import,
		finality_proof_import,
	), timestamp_core))
=======
/// Tree of all epoch changes across all *seen* forks. Data stored in tree is
/// the hash and block number of the block signaling the epoch change, and the
/// epoch that was signalled at that block.
type EpochChanges<Block> = ForkTree<
	<Block as BlockT>::Hash,
	NumberFor<Block>,
	Epoch,
>;

/// A shared epoch changes tree.
#[derive(Clone)]
struct SharedEpochChanges<Block: BlockT> {
	inner: Arc<Mutex<EpochChanges<Block>>>,
>>>>>>> f9e5a374
}

impl<Block: BlockT> SharedEpochChanges<Block> {
	fn new() -> Self {
		SharedEpochChanges {
			inner: Arc::new(Mutex::new(EpochChanges::<Block>::new()))
		}
	}

	fn lock(&self) -> MutexGuard<EpochChanges<Block>> {
		self.inner.lock()
	}
}

impl<Block: BlockT> From<EpochChanges<Block>> for SharedEpochChanges<Block> {
	fn from(epoch_changes: EpochChanges<Block>) -> Self {
		SharedEpochChanges {
			inner: Arc::new(Mutex::new(epoch_changes))
		}
	}
}

/// A block-import handler for BABE.
///
/// This scans each imported block for epoch change signals. The signals are
/// tracked in a tree (of all forks), and the import logic validates all epoch
/// change transitions, i.e. whether a given epoch change is expected or whether
/// it is missing.
///
/// The epoch change tree should be pruned as blocks are finalized.
pub struct BabeBlockImport<B, E, Block: BlockT, I, RA, PRA> {
	inner: I,
	client: Arc<Client<B, E, Block, RA>>,
	api: Arc<PRA>,
	epoch_changes: SharedEpochChanges<Block>,
}

impl<B, E, Block: BlockT, I: Clone, RA, PRA> Clone for BabeBlockImport<B, E, Block, I, RA, PRA> {
	fn clone(&self) -> Self {
		BabeBlockImport {
			inner: self.inner.clone(),
			client: self.client.clone(),
			api: self.api.clone(),
			epoch_changes: self.epoch_changes.clone(),
		}
	}
}

<<<<<<< HEAD
	impl TestNetFactory for BabeTestNet {
		type Specialization = DummySpecialization;
		type Verifier = BabeVerifier<PeersFullClient>;
		type PeerData = ();
		type TestPool = ();

		/// Create new test network with peers and given config.
		fn from_config(_config: &ProtocolConfig) -> Self {
			debug!(target: "babe", "Creating test network from config");
			BabeTestNet {
				peers: Vec::new(),
			}
=======
impl<B, E, Block: BlockT, I, RA, PRA> BabeBlockImport<B, E, Block, I, RA, PRA> {
	fn new(
		client: Arc<Client<B, E, Block, RA>>,
		api: Arc<PRA>,
		epoch_changes: SharedEpochChanges<Block>,
		block_import: I,
	) -> Self {
		BabeBlockImport {
			client,
			api,
			inner: block_import,
			epoch_changes,
>>>>>>> f9e5a374
		}
	}
}

impl<B, E, Block, I, RA, PRA> BlockImport<Block> for BabeBlockImport<B, E, Block, I, RA, PRA> where
	Block: BlockT<Hash=H256>,
	I: BlockImport<Block> + Send + Sync,
	I::Error: Into<ConsensusError>,
	B: Backend<Block, Blake2Hasher> + 'static,
	E: CallExecutor<Block, Blake2Hasher> + 'static + Clone + Send + Sync,
	RA: Send + Sync,
	PRA: ProvideRuntimeApi + ProvideCache<Block>,
	PRA::Api: BabeApi<Block>,
{
	type Error = ConsensusError;

	fn import_block(
		&mut self,
		mut block: BlockImportParams<Block>,
		mut new_cache: HashMap<well_known_cache_keys::Id, Vec<u8>>,
	) -> Result<ImportResult, Self::Error> {
		let hash = block.post_header().hash();
		let number = block.header.number().clone();

		// early exit if block already in chain, otherwise the check for
		// epoch changes will error when trying to re-import an epoch change
		#[allow(deprecated)]
		match self.client.backend().blockchain().status(BlockId::Hash(hash)) {
			Ok(blockchain::BlockStatus::InChain) => return Ok(ImportResult::AlreadyInChain),
			Ok(blockchain::BlockStatus::Unknown) => {},
			Err(e) => return Err(ConsensusError::ClientImport(e.to_string()).into()),
		}

		let slot_number = {
			let pre_digest = find_pre_digest::<Block>(&block.header)
				.expect("valid babe headers must contain a predigest; \
						 header has been already verified; qed");
			let BabePreDigest { slot_number, .. } = pre_digest;
			slot_number
		};

		// returns a function for checking whether a block is a descendent of another
		// consistent with querying client directly after importing the block.
		let parent_hash = *block.header.parent_hash();
		let is_descendent_of = is_descendent_of(&self.client, Some((&hash, &parent_hash)));

		// check if there's any epoch change expected to happen at this slot
		let mut epoch_changes = self.epoch_changes.lock();
		let enacted_epoch = epoch_changes.find_node_where(
			&hash,
			&number,
			&is_descendent_of,
			&|epoch| epoch.start_slot <= slot_number,
		).map_err(|e| ConsensusError::from(ConsensusError::ClientImport(e.to_string())))?;

		let check_roots = || -> Result<bool, ConsensusError> {
			// this can only happen when the chain starts, since there's no
			// epoch change at genesis. afterwards every time we expect an epoch
			// change it means we will import another one.
			for (root, _, _) in epoch_changes.roots() {
				let is_descendent_of = is_descendent_of(root, &hash)
					.map_err(|e| {
						ConsensusError::from(ConsensusError::ClientImport(e.to_string()))
					})?;

				if is_descendent_of {
					return Ok(false);
				}
			}

			Ok(true)
		};

		let expected_epoch_change = enacted_epoch.is_some();
		let next_epoch_digest = find_next_epoch_digest::<Block>(&block.header)
			.map_err(|e| ConsensusError::from(ConsensusError::ClientImport(e.to_string())))?;

		match (expected_epoch_change, next_epoch_digest.is_some()) {
			(true, true) => {},
			(false, false) => {},
			(true, false) => {
				return Err(
					ConsensusError::ClientImport(
						"Expected epoch change to happen by this block".into(),
					)
				);
			},
			(false, true) => {
				if !check_roots()? {
					return Err(ConsensusError::ClientImport("Unexpected epoch change".into()));
				}
			},
		}

		// if there's a pending epoch we'll save the previous epoch changes here
		// this way we can revert it if there's any error
		let mut old_epoch_changes = None;

		if let Some(next_epoch) = next_epoch_digest {
			if let Some(enacted_epoch) = enacted_epoch {
				let enacted_epoch = &enacted_epoch.data;
				if next_epoch.epoch_index.checked_sub(enacted_epoch.epoch_index) != Some(1) {
					return Err(ConsensusError::ClientImport(format!(
						"Invalid BABE epoch change: expected next epoch to be {:?}, got {:?}",
						enacted_epoch.epoch_index.saturating_add(1),
						next_epoch.epoch_index,
					)));
				}

				// update the current epoch in the client cache
				new_cache.insert(
					well_known_cache_keys::EPOCH,
					enacted_epoch.encode(),
				);

				let current_epoch = epoch(&*self.api, &BlockId::Hash(parent_hash))?;

				// if the authorities have changed then we populate the
				// `AUTHORITIES` key with the enacted epoch, so that the inner
				// `ImportBlock` can process it (`EPOCH` is specific to BABE).
				// e.g. in the case of GRANDPA it would require a justification
				// for the block, expecting that the authorities actually
				// changed.
				if current_epoch.authorities != enacted_epoch.authorities {
					new_cache.insert(
						well_known_cache_keys::AUTHORITIES,
						enacted_epoch.encode(),
					);
				}
			}

			old_epoch_changes = Some(epoch_changes.clone());

			// track the epoch change in the fork tree
			epoch_changes.import(
				hash,
				number,
				next_epoch,
				&is_descendent_of,
			).map_err(|e| ConsensusError::from(ConsensusError::ClientImport(e.to_string())))?;

			crate::aux_schema::write_epoch_changes::<Block, _, _>(
				&*epoch_changes,
				|insert| block.auxiliary.extend(
					insert.iter().map(|(k, v)| (k.to_vec(), Some(v.to_vec())))
				)
			);
		}

		let import_result = self.inner.import_block(block, new_cache);

		// revert to the original epoch changes in case there's an error
		// importing the block
		if let Err(_) = import_result {
			if let Some(old_epoch_changes) = old_epoch_changes {
				*epoch_changes = old_epoch_changes;
			}
		}

		import_result.map_err(Into::into)
	}

	fn check_block(
		&mut self,
		hash: Block::Hash,
		parent_hash: Block::Hash,
	) -> Result<ImportResult, Self::Error> {
		self.inner.check_block(hash, parent_hash).map_err(Into::into)
	}
}

/// Start an import queue for the BABE consensus algorithm. This method returns
/// the import queue, some data that needs to be passed to the block authoring
/// logic (`BabeLink`), a `BabeBlockImport` which should be used by the
/// authoring when importing its own blocks, and a future that must be run to
/// completion and is responsible for listening to finality notifications and
/// pruning the epoch changes tree.
pub fn import_queue<B, E, Block: BlockT<Hash=H256>, I, RA, PRA>(
	config: Config,
	block_import: I,
	justification_import: Option<BoxJustificationImport<Block>>,
	finality_proof_import: Option<BoxFinalityProofImport<Block>>,
	client: Arc<Client<B, E, Block, RA>>,
	api: Arc<PRA>,
	inherent_data_providers: InherentDataProviders,
) -> ClientResult<(
	BabeImportQueue<Block>,
	BabeLink,
	BabeBlockImport<B, E, Block, I, RA, PRA>,
	impl futures01::Future<Item = (), Error = ()>,
)> where
	B: Backend<Block, Blake2Hasher> + 'static,
	I: BlockImport<Block> + Clone + Send + Sync + 'static,
	I::Error: Into<ConsensusError>,
	E: CallExecutor<Block, Blake2Hasher> + Clone + Send + Sync + 'static,
	RA: Send + Sync + 'static,
	PRA: ProvideRuntimeApi + ProvideCache<Block> + Send + Sync + AuxStore + 'static,
	PRA::Api: BlockBuilderApi<Block> + BabeApi<Block>,
{
	register_babe_inherent_data_provider(&inherent_data_providers, config.get())?;
	initialize_authorities_cache(&*api)?;

	let verifier = BabeVerifier {
		api: api.clone(),
		inherent_data_providers,
		time_source: Default::default(),
		config,
	};

	#[allow(deprecated)]
	let epoch_changes = aux_schema::load_epoch_changes(&**client.backend())?;

	let block_import = BabeBlockImport::new(
		client.clone(),
		api,
		epoch_changes.clone(),
		block_import,
	);

	let pruning_task = client.finality_notification_stream()
		.map(|v| Ok::<_, ()>(v)).compat()
		.for_each(move |notification| {
			let is_descendent_of = is_descendent_of(&client, None);
			epoch_changes.lock().prune(
				&notification.hash,
				*notification.header.number(),
				&is_descendent_of,
			).map_err(|e| {
				debug!(target: "babe", "Error pruning epoch changes fork tree: {:?}", e)
			})?;

			Ok(())
		});

<<<<<<< HEAD
	#[test]
	fn wrong_consensus_engine_id_rejected() {
		drop(env_logger::try_init());
		let sig = sr25519::Pair::generate().0.sign(b"");
		let bad_seal: Item = DigestItem::Seal([0; 4], sig.0.to_vec());
		let maybe_babe_pre_digest: Option<BabePreDigest> = bad_seal.as_babe_pre_digest();
		let maybe_seal: Option<sr25519::Signature> = bad_seal.as_babe_seal();
		assert!(maybe_babe_pre_digest.is_none());
		assert!(maybe_seal.is_none())
	}

	#[test]
	fn malformed_pre_digest_rejected() {
		drop(env_logger::try_init());
		let bad_seal: Item = DigestItem::Seal(BABE_ENGINE_ID, [0; 64].to_vec());
		let maybe_babe_pre_digest: Option<BabePreDigest> = bad_seal.as_babe_pre_digest();
		assert!(maybe_babe_pre_digest.is_none());
	}

	#[test]
	fn sig_is_not_pre_digest() {
		drop(env_logger::try_init());
		let sig = sr25519::Pair::generate().0.sign(b"");
		let bad_seal: Item = DigestItem::Seal(BABE_ENGINE_ID, sig.0.to_vec());
		assert!(bad_seal.as_babe_pre_digest::<BabePreDigest>().is_none());
		assert!(bad_seal.as_babe_seal::<sr25519::Signature>().is_some())
	}
=======
	let timestamp_core = verifier.time_source.clone();
	let queue = BasicQueue::new(
		Arc::new(verifier),
		Box::new(block_import.clone()),
		justification_import,
		finality_proof_import,
	);

	Ok((queue, timestamp_core, block_import, pruning_task))
}

/// BABE test helpers. Utility methods for manually authoring blocks.
#[cfg(feature = "test-helpers")]
pub mod test_helpers {
	use super::*;
>>>>>>> f9e5a374

	/// Try to claim the given slot and return a `BabePreDigest` if
	/// successful.
	pub fn claim_slot<B, C>(
		client: &C,
		at: &BlockId<B>,
		slot_number: u64,
		key: &sr25519::Pair,
		c: (u64, u64),
	) -> Option<BabePreDigest> where
		B: BlockT,
		C: ProvideRuntimeApi + ProvideCache<B>,
		C::Api: BabeApi<B>,
	{
		let epoch = epoch(client, at).unwrap();

		super::claim_slot(
			slot_number,
			epoch,
			key,
			c,
		).map(|((inout, vrf_proof, _), authority_index)| {
			BabePreDigest {
				vrf_proof,
				vrf_output: inout.to_output(),
				authority_index: authority_index as u64,
				slot_number,
			}
		})
	}
}<|MERGE_RESOLUTION|>--- conflicted
+++ resolved
@@ -20,12 +20,9 @@
 
 #![forbid(unsafe_code, missing_docs, unused_must_use, unused_imports, unused_variables)]
 #![cfg_attr(not(test), forbid(dead_code))]
-<<<<<<< HEAD
 extern crate core;
 mod digest;
 pub use digest::{BabePreDigest, BABE_VRF_PREFIX};
-=======
->>>>>>> f9e5a374
 pub use babe_primitives::*;
 pub use consensus_common::SyncOracle;
 use consensus_common::ImportResult;
@@ -35,24 +32,14 @@
 use consensus_common::well_known_cache_keys::Id as CacheKeyId;
 use runtime_primitives::{generic, generic::{BlockId, OpaqueDigestItemId}, Justification};
 use runtime_primitives::traits::{
-<<<<<<< HEAD
-	Block as BlockT, Header, DigestItemFor, ProvideRuntimeApi, SimpleBitOps, Zero, Verify
-=======
 	Block as BlockT, Header, DigestItemFor, NumberFor, ProvideRuntimeApi,
-	SimpleBitOps, Zero,
->>>>>>> f9e5a374
+	SimpleBitOps, Zero, Verify
 };
 use std::{collections::HashMap, sync::Arc, u64, fmt::{Debug, Display}, pin::Pin, time::{Instant, Duration}};
 use runtime_support::serde::{Serialize, Deserialize};
-<<<<<<< HEAD
 use parity_codec::{Decode, Encode, Codec};
-use parking_lot::Mutex;
-use primitives::{Pair, Public, sr25519};
-=======
-use parity_codec::{Decode, Encode};
 use parking_lot::{Mutex, MutexGuard};
 use primitives::{Blake2Hasher, H256, Pair, Public, sr25519};
->>>>>>> f9e5a374
 use merlin::Transcript;
 use inherents::{InherentDataProviders, InherentData};
 use substrate_telemetry::{
@@ -98,14 +85,11 @@
 use slots::{SlotWorker, SlotData, SlotInfo, SlotCompatible, SignedDuration};
 use srml_session::historical::Proof;
 
-<<<<<<< HEAD
-pub use babe_primitives::{AuthorityId, AuthoritySignature};
-=======
 mod aux_schema;
 #[cfg(test)]
 mod tests;
-pub use babe_primitives::AuthorityId;
->>>>>>> f9e5a374
+
+pub use babe_primitives::{AuthorityId, AuthoritySignature};
 
 /// A slot duration. Create with `get_or_compute`.
 // FIXME: Once Rust has higher-kinded types, the duplication between this
@@ -391,18 +375,6 @@
 			}
 
 			let (header, body) = b.deconstruct();
-<<<<<<< HEAD
-			let pre_digest: Result<BabePreDigest, &str> =
-				find_pre_digest::<H, BabePreDigest>(&header);
-			if let Err(e) = pre_digest {
-				error!(target: "babe", "FATAL ERROR: Invalid pre-digest: {}!", e);
-				return
-			} else {
-				trace!(target: "babe", "Got correct number of seals.  Good!")
-			};
-
-=======
->>>>>>> f9e5a374
 			let header_num = header.number().clone();
 			let parent_hash = header.parent_hash().clone();
 
@@ -455,46 +427,7 @@
 	};
 }
 
-<<<<<<< HEAD
 /// check a header has been signed by the right key. If the slot is too far in
-=======
-/// Extract the BABE pre digest from the given header. Pre-runtime digests are
-/// mandatory, the function will return `Err` if none is found.
-fn find_pre_digest<B: BlockT>(header: &B::Header) -> Result<BabePreDigest, String>
-	where DigestItemFor<B>: CompatibleDigestItem,
-{
-	let mut pre_digest: Option<_> = None;
-	for log in header.digest().logs() {
-		trace!(target: "babe", "Checking log {:?}, looking for pre runtime digest", log);
-		match (log.as_babe_pre_digest(), pre_digest.is_some()) {
-			(Some(_), true) => Err(babe_err!("Multiple BABE pre-runtime digests, rejecting!"))?,
-			(None, _) => trace!(target: "babe", "Ignoring digest not meant for us"),
-			(s, false) => pre_digest = s,
-		}
-	}
-	pre_digest.ok_or_else(|| babe_err!("No BABE pre-runtime digest found"))
-}
-
-/// Extract the BABE epoch change digest from the given header, if it exists.
-fn find_next_epoch_digest<B: BlockT>(header: &B::Header) -> Result<Option<Epoch>, String>
-	where DigestItemFor<B>: CompatibleDigestItem,
-{
-	let mut epoch_digest: Option<_> = None;
-	for log in header.digest().logs() {
-		trace!(target: "babe", "Checking log {:?}, looking for epoch change digest.", log);
-		let log = log.try_to::<ConsensusLog>(OpaqueDigestItemId::Consensus(&BABE_ENGINE_ID));
-		match (log, epoch_digest.is_some()) {
-			(Some(ConsensusLog::NextEpochData(_)), true) => Err(babe_err!("Multiple BABE epoch change digests, rejecting!"))?,
-			(Some(ConsensusLog::NextEpochData(epoch)), false) => epoch_digest = Some(epoch),
-			_ => trace!(target: "babe", "Ignoring digest not meant for us"),
-		}
-	}
-
-	Ok(epoch_digest)
-}
-
-/// Check a header has been signed by the right key. If the slot is too far in
->>>>>>> f9e5a374
 /// the future, an error will be returned. If successful, returns the pre-header
 /// and the digest item containing the seal.
 ///
@@ -525,12 +458,7 @@
 		babe_err!("Header {:?} has a bad seal", hash)
 	})?;
 
-<<<<<<< HEAD
 	let pre_digest = find_pre_digest::<B::Header, BabePreDigest>(&header)?;
-	let BabePreDigest { slot_num, index, ref proof, ref vrf_output } = pre_digest;
-=======
-	let pre_digest = find_pre_digest::<B>(&header)?;
->>>>>>> f9e5a374
 
 	let BabePreDigest { slot_number, authority_index, ref vrf_proof, ref vrf_output } = pre_digest;
 
@@ -576,15 +504,9 @@
 				info!(
 					"Slot author {:?} is equivocating at slot {} with headers {:?} and {:?}",
 					author,
-<<<<<<< HEAD
 					slot_num,
 					equivocation_proof.first_header().hash(),
 					equivocation_proof.second_header().hash(),
-=======
-					slot_number,
-					equivocation_proof.fst_header().hash(),
-					equivocation_proof.snd_header().hash(),
->>>>>>> f9e5a374
 				);
 			}
 
@@ -675,13 +597,9 @@
 
 impl<B: BlockT, C> Verifier<B> for BabeVerifier<C> where
 	C: ProvideRuntimeApi + Send + Sync + AuxStore + ProvideCache<B>,
-<<<<<<< HEAD
 	C::Api: BlockBuilderApi<B>
 		+ BabeApi<B, BabeEquivocationProof<<B as BlockT>::Header, AuthoritySignature, AuthorityId, Proof>>,
 	DigestItemFor<B>: CompatibleDigestItem,
-=======
-	C::Api: BlockBuilderApi<B> + BabeApi<B>,
->>>>>>> f9e5a374
 {
 	fn verify(
 		&self,
@@ -800,7 +718,6 @@
 		.and_then(|cache| cache.get_at(&well_known_cache_keys::EPOCH, at)
 			.and_then(|v| Decode::decode(&mut &v[..])))
 		.or_else(|| {
-<<<<<<< HEAD
 			if client.runtime_api()
 				.has_api::<dyn BabeApi<
 					B,
@@ -809,9 +726,6 @@
 					>>
 				>(at)
 				.unwrap_or(false) {
-					BabeApi::authorities(&*client.runtime_api(), at).ok()
-=======
-			if client.runtime_api().has_api::<dyn BabeApi<B>>(at).unwrap_or(false) {
 				let s = BabeApi::epoch(&*client.runtime_api(), at).ok()?;
 				if s.authorities.is_empty() {
 					error!("No authorities!");
@@ -819,7 +733,6 @@
 				} else {
 					Some(s)
 				}
->>>>>>> f9e5a374
 			} else {
 				error!("bad api!");
 				None
@@ -949,40 +862,6 @@
 		.map_err(map_err)
 }
 
-<<<<<<< HEAD
-/// Start an import queue for the Babe consensus algorithm.
-pub fn import_queue<B, C, E>(
-	config: Config,
-	block_import: BoxBlockImport<B>,
-	justification_import: Option<BoxJustificationImport<B>>,
-	finality_proof_import: Option<BoxFinalityProofImport<B>>,
-	client: Arc<C>,
-	inherent_data_providers: InherentDataProviders,
-) -> Result<(BabeImportQueue<B>, BabeLink), consensus_common::Error> where
-	B: BlockT,
-	C: 'static + ProvideRuntimeApi + ProvideCache<B> + Send + Sync + AuxStore,
-	C::Api: BlockBuilderApi<B>
-		+ BabeApi<B, BabeEquivocationProof<<B as BlockT>::Header, AuthoritySignature, AuthorityId, Proof>>,
-	DigestItemFor<B>: CompatibleDigestItem,
-	E: 'static,
-{
-	register_babe_inherent_data_provider(&inherent_data_providers, config.get())?;
-	initialize_authorities_cache(&*client)?;
-
-	let verifier = BabeVerifier {
-		client: client,
-		inherent_data_providers,
-		time_source: Default::default(),
-		config,
-	};
-	let timestamp_core = verifier.time_source.clone();
-	Ok((BasicQueue::new(
-		Arc::new(verifier),
-		block_import,
-		justification_import,
-		finality_proof_import,
-	), timestamp_core))
-=======
 /// Tree of all epoch changes across all *seen* forks. Data stored in tree is
 /// the hash and block number of the block signaling the epoch change, and the
 /// epoch that was signalled at that block.
@@ -996,7 +875,6 @@
 #[derive(Clone)]
 struct SharedEpochChanges<Block: BlockT> {
 	inner: Arc<Mutex<EpochChanges<Block>>>,
->>>>>>> f9e5a374
 }
 
 impl<Block: BlockT> SharedEpochChanges<Block> {
@@ -1045,20 +923,6 @@
 	}
 }
 
-<<<<<<< HEAD
-	impl TestNetFactory for BabeTestNet {
-		type Specialization = DummySpecialization;
-		type Verifier = BabeVerifier<PeersFullClient>;
-		type PeerData = ();
-		type TestPool = ();
-
-		/// Create new test network with peers and given config.
-		fn from_config(_config: &ProtocolConfig) -> Self {
-			debug!(target: "babe", "Creating test network from config");
-			BabeTestNet {
-				peers: Vec::new(),
-			}
-=======
 impl<B, E, Block: BlockT, I, RA, PRA> BabeBlockImport<B, E, Block, I, RA, PRA> {
 	fn new(
 		client: Arc<Client<B, E, Block, RA>>,
@@ -1071,7 +935,6 @@
 			api,
 			inner: block_import,
 			epoch_changes,
->>>>>>> f9e5a374
 		}
 	}
 }
@@ -1306,35 +1169,6 @@
 			Ok(())
 		});
 
-<<<<<<< HEAD
-	#[test]
-	fn wrong_consensus_engine_id_rejected() {
-		drop(env_logger::try_init());
-		let sig = sr25519::Pair::generate().0.sign(b"");
-		let bad_seal: Item = DigestItem::Seal([0; 4], sig.0.to_vec());
-		let maybe_babe_pre_digest: Option<BabePreDigest> = bad_seal.as_babe_pre_digest();
-		let maybe_seal: Option<sr25519::Signature> = bad_seal.as_babe_seal();
-		assert!(maybe_babe_pre_digest.is_none());
-		assert!(maybe_seal.is_none())
-	}
-
-	#[test]
-	fn malformed_pre_digest_rejected() {
-		drop(env_logger::try_init());
-		let bad_seal: Item = DigestItem::Seal(BABE_ENGINE_ID, [0; 64].to_vec());
-		let maybe_babe_pre_digest: Option<BabePreDigest> = bad_seal.as_babe_pre_digest();
-		assert!(maybe_babe_pre_digest.is_none());
-	}
-
-	#[test]
-	fn sig_is_not_pre_digest() {
-		drop(env_logger::try_init());
-		let sig = sr25519::Pair::generate().0.sign(b"");
-		let bad_seal: Item = DigestItem::Seal(BABE_ENGINE_ID, sig.0.to_vec());
-		assert!(bad_seal.as_babe_pre_digest::<BabePreDigest>().is_none());
-		assert!(bad_seal.as_babe_seal::<sr25519::Signature>().is_some())
-	}
-=======
 	let timestamp_core = verifier.time_source.clone();
 	let queue = BasicQueue::new(
 		Arc::new(verifier),
@@ -1350,7 +1184,6 @@
 #[cfg(feature = "test-helpers")]
 pub mod test_helpers {
 	use super::*;
->>>>>>> f9e5a374
 
 	/// Try to claim the given slot and return a `BabePreDigest` if
 	/// successful.
