--- conflicted
+++ resolved
@@ -63,18 +63,13 @@
 	type Error = Error;
 	type Create = future::Ready<Result<TestBlock, Error>>;
 
-<<<<<<< HEAD
-	fn propose(&self, _: InherentData, digests: DigestFor<TestBlock>, _: Duration) -> Self::Create {
-		future::ready(self.1.new_block(digests).unwrap().bake().map_err(|e| e.into()))
-=======
 	fn propose(
 		&self,
 		_: InherentData,
 		digests: DigestFor<TestBlock>,
 		_: Duration,
 	) -> Result<TestBlock, Error> {
-		self.1.new_block(digests).unwrap().bake().map_err(|e| e.into())
->>>>>>> 8b7d0fb9
+		future::ready(self.1.new_block(digests).unwrap().bake().map_err(|e| e.into()))
 	}
 }
 
@@ -237,24 +232,13 @@
 		}).expect("Starts babe"));
 	}
 
-<<<<<<< HEAD
 	runtime.spawn(futures01::future::poll_fn(move || {
 		net.lock().poll();
 		Ok::<_, ()>(futures01::Async::NotReady::<()>)
 	}));
-	
+
 	runtime.block_on(future::join_all(import_notifications)
 		.map(|_| Ok::<(), ()>(())).compat()).unwrap();
-=======
-	// wait for all finalized on each.
-	let wait_for = futures::future::join_all(import_notifications);
-
-	let drive_to_completion = futures::future::poll_fn(|| {
-		net.lock().poll();
-		Ok(Async::NotReady)
-	});
-	let _ = runtime.block_on(wait_for.select(drive_to_completion).map_err(|_| ())).unwrap();
->>>>>>> 8b7d0fb9
 }
 
 #[test]
