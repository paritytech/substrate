--- conflicted
+++ resolved
@@ -63,16 +63,12 @@
 	type Error = Error;
 	type Create = future::Ready<Result<TestBlock, Error>>;
 
-<<<<<<< HEAD
-	fn propose(&self, _: InherentData, digests: DigestFor<TestBlock>, _: Duration) -> Self::Create {
-=======
 	fn propose(
 		&self,
 		_: InherentData,
 		digests: DigestFor<TestBlock>,
 		_: Duration,
 	) -> Self::Create {
->>>>>>> c161dc57
 		future::ready(self.1.new_block(digests).unwrap().bake().map_err(|e| e.into()))
 	}
 }
@@ -240,11 +236,6 @@
 		net.lock().poll();
 		Ok::<_, ()>(futures01::Async::NotReady::<()>)
 	}));
-<<<<<<< HEAD
-	
-=======
-
->>>>>>> c161dc57
 	runtime.block_on(future::join_all(import_notifications)
 		.map(|_| Ok::<(), ()>(())).compat()).unwrap();
 }
