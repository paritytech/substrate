[package]
name = "substrate-consensus-aura"
version = "2.0.0"
authors = ["Parity Technologies <admin@parity.io>"]
description = "Aura consensus algorithm for substrate"
edition = "2018"

[dependencies]
codec = { package = "parity-scale-codec", version = "1.0.0" }
primitives = { package = "substrate-primitives", path = "../../primitives" }
app-crypto = { package = "substrate-application-crypto", path = "../../application-crypto" }
runtime_support = { package = "srml-support", path = "../../../srml/support" }
runtime_version = { package = "sr-version", path = "../../sr-version" }
runtime_io = { package = "sr-io", path = "../../sr-io" }
slots = { package = "substrate-consensus-slots", path = "../slots" }
aura_primitives = { package = "substrate-consensus-aura-primitives", path = "primitives" }
inherents = { package = "substrate-inherents", path = "../../inherents" }
srml-aura = { path = "../../../srml/aura" }
client = { package = "substrate-client", path = "../../client" }
substrate-telemetry = { path = "../../telemetry" }
keystore = { package = "substrate-keystore", path = "../../keystore" }
consensus_common = { package = "substrate-consensus-common", path = "../common" }
sr-primitives = {  path = "../../sr-primitives" }
futures-preview = { version = "0.3.0-alpha.18", features = ["compat"] }
futures01 = { package = "futures", version = "0.1" }
futures-timer = "0.4.0"
parking_lot = "0.9.0"
<<<<<<< HEAD
log = "0.4.8"
=======
log = "0.4"
derive_more = "0.15.0"
>>>>>>> 7fc0a91e

[dev-dependencies]
keyring = { package = "substrate-keyring", path = "../../keyring" }
substrate-executor = { path = "../../executor" }
network = { package = "substrate-network", path = "../../network", features = ["test-helpers"]}
service = { package = "substrate-service", path = "../../service" }
test-client = { package = "substrate-test-runtime-client", path = "../../test-runtime/client" }
tokio = "0.1.22"
env_logger = "0.6.2"
tempfile = "3.1.0"<|MERGE_RESOLUTION|>--- conflicted
+++ resolved
@@ -25,12 +25,8 @@
 futures01 = { package = "futures", version = "0.1" }
 futures-timer = "0.4.0"
 parking_lot = "0.9.0"
-<<<<<<< HEAD
 log = "0.4.8"
-=======
-log = "0.4"
 derive_more = "0.15.0"
->>>>>>> 7fc0a91e
 
 [dev-dependencies]
 keyring = { package = "substrate-keyring", path = "../../keyring" }
