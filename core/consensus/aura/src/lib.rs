// Copyright 2018-2019 Parity Technologies (UK) Ltd.
// This file is part of Substrate.

// Substrate is free software: you can redistribute it and/or modify
// it under the terms of the GNU General Public License as published by
// the Free Software Foundation, either version 3 of the License, or
// (at your option) any later version.

// Substrate is distributed in the hope that it will be useful,
// but WITHOUT ANY WARRANTY; without even the implied warranty of
// MERCHANTABILITY or FITNESS FOR A PARTICULAR PURPOSE.  See the
// GNU General Public License for more details.

// You should have received a copy of the GNU General Public License
// along with Substrate.  If not, see <http://www.gnu.org/licenses/>.

//! Aura (Authority-round) consensus in substrate.
//!
//! Aura works by having a list of authorities A who are expected to roughly
//! agree on the current time. Time is divided up into discrete slots of t
//! seconds each. For each slot s, the author of that slot is A[s % |A|].
//!
//! The author is allowed to issue one block but not more during that slot,
//! and it will be built upon the longest valid chain that has been seen.
//!
//! Blocks from future steps will be either deferred or rejected depending on how
//! far in the future they are.
//!
//! NOTE: Aura itself is designed to be generic over the crypto used.
#![forbid(missing_docs, unsafe_code)]
use std::{sync::Arc, time::Duration, thread, marker::PhantomData, hash::Hash, fmt::Debug};

use parity_codec::{Encode, Decode, Codec};
use consensus_common::{self, BlockImport, Environment, Proposer,
	ForkChoiceStrategy, ImportBlock, BlockOrigin, Error as ConsensusError,
	SelectChain, well_known_cache_keys::{self, Id as CacheKeyId}
};
use consensus_common::import_queue::{
	Verifier, BasicQueue, BoxBlockImport, BoxJustificationImport,
	BoxFinalityProofImport,
};
use client::{
	block_builder::api::BlockBuilder as BlockBuilderApi,
	blockchain::{ProvideCache, HeaderBackend},
	runtime_api::ApiExt,
	error::Result as CResult,
	backend::AuxStore,
};

use runtime_primitives::{generic::{self, BlockId, OpaqueDigestItemId}, Justification};
<<<<<<< HEAD
use runtime_primitives::traits::{
	Block, Header, DigestItemFor, ProvideRuntimeApi, Zero, Member, Verify
};
=======
use runtime_primitives::traits::{Block as BlockT, Header, DigestItemFor, ProvideRuntimeApi, Zero, Member};
>>>>>>> fe7f6aff

use primitives::Pair;
use inherents::{InherentDataProviders, InherentData};

use futures::{Future, IntoFuture, future};
use parking_lot::Mutex;
use tokio_timer::Timeout;
use log::{error, warn, debug, info, trace};

use srml_aura::{
	InherentType as AuraInherent, AuraInherentData,
	timestamp::{
		TimestampInherentData, InherentType as TimestampInherent,
		InherentError as TIError
	}
};

use substrate_telemetry::{
	telemetry, CONSENSUS_TRACE, CONSENSUS_DEBUG, CONSENSUS_WARN, CONSENSUS_INFO
};
use slots::{
	CheckedHeader, SlotData, SlotWorker, SlotInfo, SlotCompatible,
	check_equivocation, SignedDuration
};
use consensus_accountable_safety::SubmitReport;
use consensus_accountable_safety_primitives::AuthorshipEquivocationProof;

pub use aura_primitives::*;
pub use consensus_common::SyncOracle;

type AuthorityId<P> = <P as Pair>::Public;

/// A slot duration. Create with `get_or_compute`.
#[derive(Clone, Copy, Debug, Encode, Decode, Hash, PartialOrd, Ord, PartialEq, Eq)]
pub struct SlotDuration(slots::SlotDuration<u64>);

impl SlotDuration {
	/// Either fetch the slot duration from disk or compute it from the genesis
	/// state.
	pub fn get_or_compute<A, B, C, S>(client: &C) -> CResult<Self>
	where
		A: Codec,
		B: BlockT,
		C: AuxStore + ProvideRuntimeApi,
		S: Verify<Signer=A> + Encode + Decode,
		C::Api: AuraApi<B, A, S>,
	{
		slots::SlotDuration::get_or_compute(client, |a, b| a.slot_duration(b))
			.map(Self)
	}

	/// Get the slot duration in milliseconds.
	pub fn get(&self) -> u64 {
		self.0.get()
	}
}

#[derive(Copy, Clone, Debug, PartialEq, Eq, Hash)]
struct AuraSlotCompatible;

impl SlotCompatible for AuraSlotCompatible {
	fn extract_timestamp_and_slot(
		&self,
		data: &InherentData
	) -> Result<(TimestampInherent, AuraInherent, std::time::Duration), consensus_common::Error> {
		data.timestamp_inherent_data()
			.and_then(|t| data.aura_inherent_data().map(|a| (t, a)))
			.map_err(Into::into)
			.map_err(consensus_common::Error::InherentData)
			.map(|(x, y)| (x, y, Default::default()))
	}
}

/// Start the aura worker. The returned future should be run in a tokio runtime.
pub fn start_aura<B, C, SC, E, I, P, SO, Error, H>(
	slot_duration: SlotDuration,
	local_key: Arc<P>,
	client: Arc<C>,
	select_chain: SC,
	block_import: I,
	env: Arc<E>,
	sync_oracle: SO,
	inherent_data_providers: InherentDataProviders,
	force_authoring: bool,
) -> Result<impl Future<Item=(), Error=()>, consensus_common::Error> where
	B: BlockT<Header=H>,
	C: ProvideRuntimeApi + ProvideCache<B> + AuxStore + Send + Sync,
	C::Api: AuraApi<B, AuthorityId<P>, P::Signature>,
	SC: SelectChain<B>,
	E::Proposer: Proposer<B, Error=Error>,
	<<E::Proposer as Proposer<B>>::Create as IntoFuture>::Future: Send + 'static,
	P: Pair + Send + Sync + 'static,
	P::Public: Hash + Member + Encode + Decode,
	P::Signature: Hash + Member + Encode + Decode + Verify<Signer=P::Public>,
	H: Header<Hash=B::Hash>,
	E: Environment<B, Error=Error>,
	I: BlockImport<B> + Send + Sync + 'static,
	Error: ::std::error::Error + Send + From<::consensus_common::Error> + From<I::Error> + 'static,
	SO: SyncOracle + Send + Sync + Clone,
{
	let worker = AuraWorker {
		client: client.clone(),
		block_import: Arc::new(Mutex::new(block_import)),
		env,
		local_key,
		sync_oracle: sync_oracle.clone(),
		force_authoring,
	};
	register_aura_inherent_data_provider(
		&inherent_data_providers,
		slot_duration.0.slot_duration()
	)?;
	Ok(slots::start_slot_worker::<_, _, _, _, _, AuraSlotCompatible>(
		slot_duration.0,
		select_chain,
		worker,
		sync_oracle,
		inherent_data_providers,
		AuraSlotCompatible,
	))
}

struct AuraWorker<C, E, I, P, SO> {
	client: Arc<C>,
	block_import: Arc<Mutex<I>>,
	env: Arc<E>,
	local_key: Arc<P>,
	sync_oracle: SO,
	force_authoring: bool,
}

impl<H, B, C, E, I, P, Error, SO> SlotWorker<B> for AuraWorker<C, E, I, P, SO> where
	B: BlockT<Header=H>,
	C: ProvideRuntimeApi + ProvideCache<B> + Sync,
	C::Api: AuraApi<B, AuthorityId<P>, P::Signature>,
	E: Environment<B, Error=Error>,
	E::Proposer: Proposer<B, Error=Error>,
	<<E::Proposer as Proposer<B>>::Create as IntoFuture>::Future: Send + 'static,
	H: Header<Hash=B::Hash>,
	I: BlockImport<B> + Send + Sync + 'static,
	P: Pair + Send + Sync + 'static,
	P::Public: Member + Encode + Decode + Hash,
	P::Signature: Member + Encode + Decode + Hash + Debug + Verify<Signer=P::Public>,
	SO: SyncOracle + Send + Clone,
	Error: ::std::error::Error + Send + From<::consensus_common::Error> + From<I::Error> + 'static,
{
	type OnSlot = Box<dyn Future<Item=(), Error=consensus_common::Error> + Send>;

	fn on_slot(
		&self,
		chain_head: B::Header,
		slot_info: SlotInfo,
	) -> Self::OnSlot {
		let pair = self.local_key.clone();
		let public_key = self.local_key.public();
		let client = self.client.clone();
		let block_import = self.block_import.clone();
		let env = self.env.clone();

		let (timestamp, slot_num, slot_duration) =
			(slot_info.timestamp, slot_info.number, slot_info.duration);

		let authorities = match authorities(client.as_ref(), &BlockId::Hash(chain_head.hash())) {
			Ok(authorities) => authorities,
			Err(e) => {
				warn!(
					"Unable to fetch authorities at block {:?}: {:?}",
					chain_head.hash(),
					e
				);
				telemetry!(CONSENSUS_WARN; "aura.unable_fetching_authorities";
					"slot" => ?chain_head.hash(), "err" => ?e
				);
				return Box::new(future::ok(()));
			}
		};

		if !self.force_authoring && self.sync_oracle.is_offline() && authorities.len() > 1 {
			debug!(target: "aura", "Skipping proposal slot. Waiting for the network.");
			telemetry!(CONSENSUS_DEBUG; "aura.skipping_proposal_slot";
				"authorities_len" => authorities.len()
			);
			return Box::new(future::ok(()));
		}
		let maybe_author = slot_author::<P::Public>(slot_num, &authorities);
		let proposal_work = match maybe_author {
			None => return Box::new(future::ok(())),
			Some(author) => if author == &public_key {
				debug!(
					target: "aura", "Starting authorship at slot {}; timestamp = {}",
					slot_num,
					timestamp
				);
				telemetry!(CONSENSUS_DEBUG; "aura.starting_authorship";
					"slot_num" => slot_num, "timestamp" => timestamp
				);

				// we are the slot author. make a block and sign it.
				let proposer = match env.init(&chain_head) {
					Ok(p) => p,
					Err(e) => {
						warn!("Unable to author block in slot {:?}: {:?}", slot_num, e);
						telemetry!(CONSENSUS_WARN; "aura.unable_authoring_block";
							"slot" => slot_num, "err" => ?e
						);
						return Box::new(future::ok(()))
					}
				};

				let remaining_duration = slot_info.remaining_duration();
				// deadline our production to approx. the end of the
				// slot
				Timeout::new(
					proposer.propose(
						slot_info.inherent_data,
						generic::Digest {
							logs: vec![
								<DigestItemFor<B> as CompatibleDigestItem<P::Signature>>::aura_pre_digest(slot_num),
							],
						},
						remaining_duration,
					).into_future(),
					remaining_duration,
				)
			} else {
				return Box::new(future::ok(()));
			}
		};

		Box::new(proposal_work.map(move |b| {
			// minor hack since we don't have access to the timestamp
			// that is actually set by the proposer.
			let slot_after_building = SignedDuration::default().slot_now(slot_duration);
			if slot_after_building != slot_num {
				info!(
					"Discarding proposal for slot {}; block production took too long",
					slot_num
				);
				telemetry!(CONSENSUS_INFO; "aura.discarding_proposal_took_too_long";
					"slot" => slot_num
				);
				return
			}

			let (header, body) = b.deconstruct();
			let pre_digest: Result<u64, &str> = find_pre_digest::<H, P::Signature>(&header);
			if let Err(e) = pre_digest {
				error!(target: "aura", "FATAL ERROR: Invalid pre-digest: {}!", e);
				return
			} else {
				trace!(target: "aura", "Got correct number of seals.  Good!")
			};

			let header_num = header.number().clone();
			let parent_hash = header.parent_hash().clone();

			// sign the pre-sealed hash of the block and then
			// add it to a digest item.
			let header_hash = header.hash();
			let signature = pair.sign(header_hash.as_ref());
			let signature_digest_item =
				<DigestItemFor<B> as CompatibleDigestItem<P::Signature>>::aura_seal(signature);

			let import_block: ImportBlock<B> = ImportBlock {
				origin: BlockOrigin::Own,
				header,
				justification: None,
				post_digests: vec![signature_digest_item],
				body: Some(body),
				finalized: false,
				auxiliary: Vec::new(),
				fork_choice: ForkChoiceStrategy::LongestChain,
			};

			info!("Pre-sealed block for proposal at {}. Hash now {:?}, previously {:?}.",
					header_num,
					import_block.post_header().hash(),
					header_hash
			);
			telemetry!(CONSENSUS_INFO; "aura.pre_sealed_block";
				"header_num" => ?header_num,
				"hash_now" => ?import_block.post_header().hash(),
				"hash_previously" => ?header_hash
			);

			if let Err(e) = block_import.lock().import_block(import_block, Default::default()) {
				warn!(target: "aura", "Error with block built on {:?}: {:?}",
						parent_hash, e);
				telemetry!(CONSENSUS_WARN; "aura.err_with_block_built_on";
					"hash" => ?parent_hash, "err" => ?e
				);
			}
		}).map_err(|e| consensus_common::Error::ClientImport(format!("{:?}", e)).into()))
	}
}

macro_rules! aura_err {
	($($i: expr),+) => {
		{ debug!(target: "aura", $($i),+)
		; format!($($i),+)
		}
	};
}

<<<<<<< HEAD
/// Check a header has been signed by the right key.
/// If the slot is too far in the future, an error will be returned.
/// if it's successful, returns the pre-header and the digest item containing the seal.
///
/// This digest item will always return `Some` when used with `as_aura_seal`.
fn check_header<C, B: Block, P: Pair, T>(
=======
fn find_pre_digest<B: BlockT, P: Pair>(header: &B::Header) -> Result<u64, String>
	where DigestItemFor<B>: CompatibleDigestItem<P>,
		P::Signature: Decode,
		P::Public: Encode + Decode + PartialEq + Clone,
{
	let mut pre_digest: Option<u64> = None;
	for log in header.digest().logs() {
		trace!(target: "aura", "Checking log {:?}", log);
		match (log.as_aura_pre_digest(), pre_digest.is_some()) {
			(Some(_), true) => Err(aura_err!("Multiple AuRa pre-runtime headers, rejecting!"))?,
			(None, _) => trace!(target: "aura", "Ignoring digest not meant for us"),
			(s, false) => pre_digest = s,
		}
	}
	pre_digest.ok_or_else(|| aura_err!("No AuRa pre-runtime digest found"))
}


/// check a header has been signed by the right key. If the slot is too far in the future, an error will be returned.
/// if it's successful, returns the pre-header and the digest item containing the seal.
///
/// This digest item will always return `Some` when used with `as_aura_seal`.
//
// FIXME #1018 needs misbehavior types
fn check_header<C, B: BlockT, P: Pair>(
>>>>>>> fe7f6aff
	client: &C,
	transaction_pool: &Option<Arc<T>>,
	slot_now: u64,
	mut header: B::Header,
	hash: B::Hash,
	authorities: &[AuthorityId<P>],
) -> Result<CheckedHeader<B::Header, (u64, DigestItemFor<B>)>, String> where
	DigestItemFor<B>: CompatibleDigestItem<P::Signature>,
	P::Signature: Encode + Decode + Clone + Verify<Signer=P::Public>,
	C: client::backend::AuxStore + ProvideRuntimeApi + HeaderBackend<B>,
	C::Api: AuraApi<B, P::Public, P::Signature>,
	P::Public: AsRef<P::Public> + Encode + Decode + PartialEq + Clone,
	T: SubmitReport<C, B>,
{
	let seal = match header.digest_mut().pop() {
		Some(x) => x,
		None => return Err(format!("Header {:?} is unsealed", hash)),
	};

	let sig = seal.as_aura_seal().ok_or_else(|| {
		aura_err!("Header {:?} has a bad seal", hash)
	})?;

	let slot_num = find_pre_digest::<B::Header, P::Signature>(&header)?;

	if slot_num > slot_now {
		header.digest_mut().push(seal);
		Ok(CheckedHeader::Deferred(header, slot_num))
	} else {
		// check the signature is valid under the expected authority and
		// chain state.
		let expected_author = match slot_author::<P::Public>(slot_num, &authorities) {
			None => return Err("Slot Author not found".to_string()),
			Some(author) => author,
		};

		let pre_hash = header.hash();

		if P::verify(&sig, pre_hash.as_ref(), expected_author) {
			if let Some(equivocation_proof) = check_equivocation::<
				_, _, AuraEquivocationProof<B::Header, P::Signature, P::Public>, P::Signature,
			>(
				client,
				slot_now,
				slot_num,
				&header,
				sig,
				expected_author,
			).map_err(|e| e.to_string())? {
				info!(
					"Slot author is equivocating at slot {} with headers {:?} and {:?}",
					slot_num,
					equivocation_proof.first_header().hash(),
					equivocation_proof.second_header().hash(),
				);

				// Submit a transaction reporting the equivocation.
				let block_id = BlockId::number(client.info().best_number);
				client.runtime_api()
					.construct_equivocation_report_call(&block_id, equivocation_proof)
					.map(|call| {
						transaction_pool.as_ref().map(|txpool| {
							let pair = Pair::from_phrase("FIXME", None).expect("FIXME").0;
							txpool.submit_report_call(client, &pair, call.expect("FIXME").as_slice())
						});
						info!(target: "afg", "Equivocation report has been submitted")
					}).unwrap_or_else(|err|
						error!(target: "afg", "Error constructing equivocation report: {}", err)
					);
			}

			Ok(CheckedHeader::Checked(header, (slot_num, seal)))
		} else {
			Err(format!("Bad signature on {:?}", hash))
		}
	}
}

/// A verifier for Aura blocks.
pub struct AuraVerifier<C, P, T> {
	client: Arc<C>,
	transaction_pool: Option<Arc<T>>,
	phantom: PhantomData<P>,
	inherent_data_providers: inherents::InherentDataProviders,
}

impl<C, P, T> AuraVerifier<C, P, T>
	where P: Send + Sync + 'static
{
	fn check_inherents<B: BlockT>(
		&self,
		block: B,
		block_id: BlockId<B>,
		inherent_data: InherentData,
		timestamp_now: u64,
	) -> Result<(), String>
		where C: ProvideRuntimeApi, C::Api: BlockBuilderApi<B>
	{
		const MAX_TIMESTAMP_DRIFT_SECS: u64 = 60;

		let inherent_res = self.client.runtime_api().check_inherents(
			&block_id,
			block,
			inherent_data,
		).map_err(|e| format!("{:?}", e))?;

		if !inherent_res.ok() {
			inherent_res
				.into_errors()
				.try_for_each(|(i, e)| match TIError::try_from(&i, &e) {
					Some(TIError::ValidAtTimestamp(timestamp)) => {
						// halt import until timestamp is valid.
						// reject when too far ahead.
						if timestamp > timestamp_now + MAX_TIMESTAMP_DRIFT_SECS {
							return Err("Rejecting block too far in future".into());
						}

						let diff = timestamp.saturating_sub(timestamp_now);
						info!(
							target: "aura",
							"halting for block {} seconds in the future",
							diff
						);
						telemetry!(CONSENSUS_INFO; "aura.halting_for_future_block";
							"diff" => ?diff
						);
						thread::sleep(Duration::from_secs(diff));
						Ok(())
					},
					Some(TIError::Other(e)) => Err(e.into()),
					None => Err(self.inherent_data_providers.error_to_string(&i, &e)),
				})
		} else {
			Ok(())
		}
	}
}

#[forbid(deprecated)]
<<<<<<< HEAD
impl<B: Block, C, P, T> Verifier<B> for AuraVerifier<C, P, T> where
	C: ProvideRuntimeApi + Send + Sync + AuxStore + ProvideCache<B> + HeaderBackend<B>,
	C::Api: BlockBuilderApi<B> + AuraApi<B, AuthorityId<P>, P::Signature>,
	DigestItemFor<B>: CompatibleDigestItem<P::Signature>,
=======
impl<B: BlockT, C, P> Verifier<B> for AuraVerifier<C, P> where
	C: ProvideRuntimeApi + Send + Sync + client::backend::AuxStore + ProvideCache<B>,
	C::Api: BlockBuilderApi<B> + AuraApi<B, AuthorityId<P>>,
	DigestItemFor<B>: CompatibleDigestItem<P>,
>>>>>>> fe7f6aff
	P: Pair + Send + Sync + 'static,
	P::Public: Send + Sync + Hash + Eq + Clone + Decode + Encode + Debug + AsRef<P::Public> + 'static,
	P::Signature: Encode + Decode + Verify<Signer=P::Public> + Clone,
	T: SubmitReport<C, B> + Send + Sync,
{
	fn verify(
		&self,
		origin: BlockOrigin,
		header: B::Header,
		justification: Option<Justification>,
		mut body: Option<Vec<B::Extrinsic>>,
	) -> Result<(ImportBlock<B>, Option<Vec<(CacheKeyId, Vec<u8>)>>), String> {
		let mut inherent_data = self.inherent_data_providers.create_inherent_data().map_err(String::from)?;
		let (timestamp_now, slot_now, _) = AuraSlotCompatible.extract_timestamp_and_slot(&inherent_data)
			.map_err(|e| format!("Could not extract timestamp and slot: {:?}", e))?;
		let hash = header.hash();
		let parent_hash = *header.parent_hash();
		let authorities = authorities(self.client.as_ref(), &BlockId::Hash(parent_hash))
			.map_err(|e| format!("Could not fetch authorities at {:?}: {:?}", parent_hash, e))?;

		// we add one to allow for some small drift.
		// FIXME #1019 in the future, alter this queue to allow deferring of
		// headers
		let checked_header = check_header::<C, B, P, T>(
			&self.client,
			&self.transaction_pool,
			slot_now + 1,
			header,
			hash,
			&authorities[..],
		)?;
		match checked_header {
			CheckedHeader::Checked(pre_header, (slot_num, seal)) => {
				// if the body is passed through, we need to use the runtime
				// to check that the internally-set timestamp in the inherents
				// actually matches the slot set in the seal.
				if let Some(inner_body) = body.take() {
					inherent_data.aura_replace_inherent_data(slot_num);
					let block = B::new(pre_header.clone(), inner_body);

					// skip the inherents verification if the runtime API is old.
					if self.client
						.runtime_api()
						.has_api_with::<dyn BlockBuilderApi<B>, _>(&BlockId::Hash(parent_hash), |v| v >= 2)
						.map_err(|e| format!("{:?}", e))?
					{
						self.check_inherents(
							block.clone(),
							BlockId::Hash(parent_hash),
							inherent_data,
							timestamp_now,
						)?;
					}

					let (_, inner_body) = block.deconstruct();
					body = Some(inner_body);
				}

				trace!(target: "aura", "Checked {:?}; importing.", pre_header);
				telemetry!(CONSENSUS_TRACE; "aura.checked_and_importing"; "pre_header" => ?pre_header);

				// Look for an authorities-change log.
				let maybe_keys = pre_header.digest()
					.logs()
					.iter()
					.filter_map(|l| l.try_to::<ConsensusLog<AuthorityId<P>>>(
						OpaqueDigestItemId::Consensus(&AURA_ENGINE_ID)
					))
					.find_map(|l| match l {
						ConsensusLog::AuthoritiesChange(a) => Some(
							vec![(well_known_cache_keys::AUTHORITIES, a.encode())]
						),
						_ => None,
					});

				let import_block = ImportBlock {
					origin,
					header: pre_header,
					post_digests: vec![seal],
					body,
					finalized: false,
					justification,
					auxiliary: Vec::new(),
					fork_choice: ForkChoiceStrategy::LongestChain,
				};

				Ok((import_block, maybe_keys))
			}
			CheckedHeader::Deferred(a, b) => {
				debug!(target: "aura", "Checking {:?} failed; {:?}, {:?}.", hash, a, b);
				telemetry!(CONSENSUS_DEBUG; "aura.header_too_far_in_future";
					"hash" => ?hash, "a" => ?a, "b" => ?b
				);
				Err(format!("Header {:?} rejected: too far in the future", hash))
			}
		}
	}
}

fn initialize_authorities_cache<A, B, C, S>(client: &C) -> Result<(), ConsensusError> where
	A: Codec,
	B: BlockT,
	C: ProvideRuntimeApi + ProvideCache<B>,
	S: Verify<Signer=A> + Encode + Decode,
	C::Api: AuraApi<B, A, S>,
{
	// no cache => no initialization
	let cache = match client.cache() {
		Some(cache) => cache,
		None => return Ok(()),
	};

	// check if we already have initialized the cache
	let genesis_id = BlockId::Number(Zero::zero());
	let genesis_authorities: Option<Vec<A>> = cache
		.get_at(&well_known_cache_keys::AUTHORITIES, &genesis_id)
		.and_then(|v| Decode::decode(&mut &v[..]));
	if genesis_authorities.is_some() {
		return Ok(());
	}

	let map_err = |error| consensus_common::Error::from(consensus_common::Error::ClientImport(
		format!(
			"Error initializing authorities cache: {}",
			error,
		)));
	let genesis_authorities = authorities(client, &genesis_id)?;
	cache.initialize(&well_known_cache_keys::AUTHORITIES, genesis_authorities.encode())
		.map_err(map_err)?;

	Ok(())
}

#[allow(deprecated)]
fn authorities<A, B, C, S>(client: &C, at: &BlockId<B>) -> Result<Vec<A>, ConsensusError> where
	A: Codec,
	B: BlockT,
	C: ProvideRuntimeApi + ProvideCache<B>,
	S: Verify<Signer=A> + Encode + Decode,
	C::Api: AuraApi<B, A, S>,
{
	client
		.cache()
		.and_then(|cache| cache
			.get_at(&well_known_cache_keys::AUTHORITIES, at)
			.and_then(|v| Decode::decode(&mut &v[..]))
		)
		.or_else(|| AuraApi::authorities(&*client.runtime_api(), at).ok())
		.ok_or_else(|| consensus_common::Error::InvalidAuthoritiesSet.into())
}

/// The Aura import queue type.
pub type AuraImportQueue<B> = BasicQueue<B>;

/// Register the aura inherent data provider, if not registered already.
fn register_aura_inherent_data_provider(
	inherent_data_providers: &InherentDataProviders,
	slot_duration: u64,
) -> Result<(), consensus_common::Error> {
	if !inherent_data_providers.has_provider(&srml_aura::INHERENT_IDENTIFIER) {
		inherent_data_providers
			.register_provider(srml_aura::InherentDataProvider::new(slot_duration))
			.map_err(Into::into)
			.map_err(consensus_common::Error::InherentData)
	} else {
		Ok(())
	}
}

/// Start an import queue for the Aura consensus algorithm.
pub fn import_queue<B, C, P, T>(
	slot_duration: SlotDuration,
	block_import: BoxBlockImport<B>,
	justification_import: Option<BoxJustificationImport<B>>,
	finality_proof_import: Option<BoxFinalityProofImport<B>>,
	client: Arc<C>,
	transaction_pool: Option<Arc<T>>,
	inherent_data_providers: InherentDataProviders,
) -> Result<AuraImportQueue<B>, consensus_common::Error> where
<<<<<<< HEAD
	B: Block,
	C: 'static + ProvideRuntimeApi + ProvideCache<B> + Send + Sync + AuxStore + HeaderBackend<B>,
	C::Api: BlockBuilderApi<B> + AuraApi<B, AuthorityId<P>, P::Signature>,
	DigestItemFor<B>: CompatibleDigestItem<P::Signature>,
=======
	B: BlockT,
	C: 'static + ProvideRuntimeApi + ProvideCache<B> + Send + Sync + AuxStore,
	C::Api: BlockBuilderApi<B> + AuraApi<B, AuthorityId<P>>,
	DigestItemFor<B>: CompatibleDigestItem<P>,
>>>>>>> fe7f6aff
	P: Pair + Send + Sync + 'static,
	P::Public: Clone + Eq + Send + Sync + Hash + Debug + Encode + Decode + AsRef<P::Public>,
	P::Signature: Encode + Decode + Verify<Signer=P::Public> + Clone,
	T: SubmitReport<C, B> + Send + Sync + 'static,
{
	register_aura_inherent_data_provider(&inherent_data_providers, slot_duration.get())?;
	initialize_authorities_cache(&*client)?;

	let verifier = Arc::new(
		AuraVerifier::<C, P, T> {
			client: client.clone(),
			transaction_pool,
			inherent_data_providers,
			phantom: PhantomData,
		}
	);
	Ok(BasicQueue::new(
		verifier,
		block_import,
		justification_import,
		finality_proof_import,
	))
}

#[cfg(test)]
mod tests {
	use super::*;
	use futures::{Async, stream::Stream as _};
	use futures03::{StreamExt as _, TryStreamExt as _};
	use consensus_common::NoNetwork as DummyOracle;
	use network::test::*;
	use network::test::{
		Block as TestBlock, PeersClient, PeersFullClient
	};
	use runtime_primitives::generic::Header;
	use runtime_primitives::traits::{
		Block as BlockT, DigestFor, Header as HeaderT, BlakeTwo256
	};
	use runtime_primitives::testing::{
		Digest as DigestTest, DigestItem as DigestItemTest
	};
	use network::config::ProtocolConfig;
	use parking_lot::Mutex;
	use tokio::runtime::current_thread;
	use keyring::sr25519::Keyring;
	use primitives::{sr25519::{Pair, Signature}, H256, crypto::Pair as _};
	use client::{LongestChain, BlockchainEvents};
	use test_client;
	use std::sync::RwLock;

	type Error = client::error::Error;

	type TestClient = client::Client<
		test_client::Backend,
		test_client::Executor,
		TestBlock,
		test_client::runtime::RuntimeApi
	>;

	struct DummyFactory(Arc<TestClient>);
	struct DummyProposer(u64, Arc<TestClient>);

	impl Environment<TestBlock> for DummyFactory {
		type Proposer = DummyProposer;
		type Error = Error;

		fn init(&self, parent_header: &<TestBlock as BlockT>::Header)
			-> Result<DummyProposer, Error>
		{
			Ok(DummyProposer(parent_header.number + 1, self.0.clone()))
		}
	}

	impl Proposer<TestBlock> for DummyProposer {
		type Error = Error;
		type Create = Result<TestBlock, Error>;

		fn propose(
			&self,
			_: InherentData,
			digests: DigestFor<TestBlock>,
			_: Duration,
		) -> Result<TestBlock, Error> {
			self.1.new_block(digests).unwrap().bake().map_err(|e| e.into())
		}
	}

	const SLOT_DURATION: u64 = 1;

	pub struct AuraTestNet {
		peers: Vec<Peer<(), DummySpecialization>>,
	}

	impl TestNetFactory for AuraTestNet {
		type Specialization = DummySpecialization;
		type Verifier = AuraVerifier<PeersFullClient, Pair, TestPool>;
		type PeerData = ();
		type TestPool = ();

		/// Create new test network with peers and given config.
		fn from_config(_config: &ProtocolConfig) -> Self {
			AuraTestNet {
				peers: Vec::new(),
			}
		}

		fn make_verifier(&self, client: PeersClient, _cfg: &ProtocolConfig)
			-> Arc<Self::Verifier>
		{
			match client {
				PeersClient::Full(client) => {
					let slot_duration = SlotDuration::get_or_compute(&*client)
						.expect("slot duration available");
					let inherent_data_providers = InherentDataProviders::new();
					register_aura_inherent_data_provider(
						&inherent_data_providers,
						slot_duration.get()
					).expect("Registers aura inherent data provider");

					assert_eq!(slot_duration.get(), SLOT_DURATION);
					Arc::new(AuraVerifier {
						client,
						transaction_pool: None,
						inherent_data_providers,
						phantom: Default::default(),
					})
				},
				PeersClient::Light(_) => unreachable!("No (yet) tests for light client + Aura"),
			}
		}

		fn peer(&mut self, i: usize) -> &mut Peer<Self::PeerData, DummySpecialization> {
			&mut self.peers[i]
		}

		fn peers(&self) -> &Vec<Peer<Self::PeerData, DummySpecialization>> {
			&self.peers
		}

		fn mut_peers<F: FnOnce(&mut Vec<Peer<Self::PeerData, DummySpecialization>>)>(&mut self, closure: F) {
			closure(&mut self.peers);
		}
	}

	#[test]
	#[allow(deprecated)]
	fn authoring_blocks() {
		let _ = ::env_logger::try_init();
		let net = AuraTestNet::new(3);

		let peers = &[
			(0, Keyring::Alice),
			(1, Keyring::Bob),
			(2, Keyring::Charlie),
		];

		let net = Arc::new(Mutex::new(net));
		let mut import_notifications = Vec::new();

		let mut runtime = current_thread::Runtime::new().unwrap();
		for (peer_id, key) in peers {
			let client = net.lock().peer(*peer_id)
				.client().as_full().expect("full clients are created").clone();
			#[allow(deprecated)]
			let select_chain = LongestChain::new(
				client.backend().clone(),
			);
			let environ = Arc::new(DummyFactory(client.clone()));
			import_notifications.push(
				client.import_notification_stream()
					.map(|v| Ok::<_, ()>(v)).compat()
					.take_while(|n| Ok(!(n.origin != BlockOrigin::Own && n.header.number() < &5)))
					.for_each(move |_| Ok(()))
			);

			let slot_duration = SlotDuration::get_or_compute(&*client)
				.expect("slot duration available");

			let inherent_data_providers = InherentDataProviders::new();
			register_aura_inherent_data_provider(
				&inherent_data_providers, slot_duration.get()
			).expect("Registers aura inherent data provider");

			let aura = start_aura::<_, _, _, _, _, Pair, _, _, _>(
				slot_duration,
				Arc::new(key.clone().into()),
				client.clone(),
				select_chain,
				client,
				environ.clone(),
				DummyOracle,
				inherent_data_providers,
				false,
			).expect("Starts aura");

			runtime.spawn(aura);
		}

		// wait for all finalized on each.
		let wait_for = ::futures::future::join_all(import_notifications)
			.map(|_| ())
			.map_err(|_| ());

		let drive_to_completion = futures::future::poll_fn(|| { net.lock().poll(); Ok(Async::NotReady) });
		let _ = runtime.block_on(wait_for.select(drive_to_completion).map_err(|_| ())).unwrap();
	}


	pub struct TestPool {
		pool: RwLock<u32>
	}

	impl<C, B> SubmitReport<C, B> for TestPool {
		fn submit_report_call(&self, _client: &C, _extrinsic: &[u8]) {
			let mut pool = self.pool.write().unwrap();
			*pool += 1;
		}
	}

	#[test]
	fn authorities_call_works() {
		let client = test_client::new();

		assert_eq!(client.info().chain.best_number, 0);
		assert_eq!(authorities(&client, &BlockId::Number(0)).unwrap(), vec![
			Keyring::Alice.into(),
			Keyring::Bob.into(),
			Keyring::Charlie.into()
		]);
	}

	#[test]
	fn submit_equivocation_works_case_valid_tx() {
		let client = test_client::new();
		let transaction_pool = Some(Arc::new(TestPool{ pool: RwLock::new(0) }));

		let parent_hash = H256::random();
		let num1 = 2u64;
		let num2 = 3u64;

		let mut header1 = Header::<_, BlakeTwo256> {
			parent_hash,
			number: num1,
			state_root: Default::default(),
			extrinsics_root: Default::default(),
			digest: DigestTest { logs: vec![], },
		};

		let mut header2 = Header::<_, BlakeTwo256> {
			parent_hash,
			number: num2,
			state_root: Default::default(),
			extrinsics_root: Default::default(),
			digest: DigestTest { logs: vec![], },
		};

		let slot = 3;
		let pre = <DigestItemTest as CompatibleDigestItem<Signature>>::aura_pre_digest(slot);

		header1.digest_mut().push(pre.clone());
		header2.digest_mut().push(pre);

		let hash1 = header1.hash();
		let hash2 = header2.hash();

		let (pair, _seed) = Pair::generate();
		let public = pair.public();
		let authorities = &[public];

		let sig1 = pair.sign(hash1.as_ref());
		let sig2 = pair.sign(hash2.as_ref());

		let seal1 = <DigestItemTest as CompatibleDigestItem<Signature>>::aura_seal(sig1);
		let seal2 = <DigestItemTest as CompatibleDigestItem<Signature>>::aura_seal(sig2);

		header1.digest_mut().push(seal1);
		header2.digest_mut().push(seal2);

		// We process two different headers signed by the same author in the
		// same slot. This makes submit_report_call to be executed, pushing a tx
		// to the pool.

		assert!(
			check_header::<_, TestBlock, Pair, TestPool>(
			&client,
			&transaction_pool,
			3,
			header1,
			parent_hash,
			authorities,
		).is_ok());

		assert!(
			check_header::<_, TestBlock, Pair, TestPool>(
			&client,
			&transaction_pool,
			4,
			header2,
			parent_hash,
			authorities,
		).is_ok());

		let txpool = transaction_pool.unwrap();
		let pool = txpool.pool.read().unwrap();

		assert_eq!(*pool, 1);
	}

	#[test]
	fn submit_equivocation_works_case_invalid_tx() {
		let client = test_client::new();
		let transaction_pool = Some(Arc::new(TestPool{ pool: RwLock::new(0) }));

		let parent_hash = H256::random();
		let num1 = 2u64;
		let num2 = 3u64;

		let mut header1 = Header::<_, BlakeTwo256> {
			parent_hash,
			number: num1,
			state_root: Default::default(),
			extrinsics_root: Default::default(),
			digest: DigestTest { logs: vec![], },
		};

		let mut header2 = Header::<_, BlakeTwo256> {
			parent_hash,
			number: num2,
			state_root: Default::default(),
			extrinsics_root: Default::default(),
			digest: DigestTest { logs: vec![], },
		};

		let slot1 = 3;
		let slot2 = 4;

		let pre1 = <DigestItemTest as CompatibleDigestItem<Signature>>::aura_pre_digest(slot1);
		let pre2 = <DigestItemTest as CompatibleDigestItem<Signature>>::aura_pre_digest(slot2);

		header1.digest_mut().push(pre1);
		header2.digest_mut().push(pre2);

		let hash1 = header1.hash();
		let hash2 = header2.hash();

		let (pair, _seed) = Pair::generate();
		let public = pair.public();
		let authorities = &[public];

		let sig1 = pair.sign(hash1.as_ref());
		let sig2 = pair.sign(hash2.as_ref());

		let seal1 = <DigestItemTest as CompatibleDigestItem<Signature>>::aura_seal(sig1);
		let seal2 = <DigestItemTest as CompatibleDigestItem<Signature>>::aura_seal(sig2);

		header1.digest_mut().push(seal1);
		header2.digest_mut().push(seal2);

		// We process two different headers signed by the same author but in
		// *different* slots. This *doesn't* execute submit_report_call.

		assert!(
			check_header::<_, TestBlock, Pair, TestPool>(
			&client,
			&transaction_pool,
			3,
			header1,
			parent_hash,
			authorities,
		).is_ok());

		assert!(
			check_header::<_, TestBlock, Pair, TestPool>(
			&client,
			&transaction_pool,
			4,
			header2,
			parent_hash,
			authorities,
		).is_ok());

		let txpool = transaction_pool.unwrap();
		let pool = txpool.pool.read().unwrap();

		assert_eq!(*pool, 0);
	}
}<|MERGE_RESOLUTION|>--- conflicted
+++ resolved
@@ -48,13 +48,9 @@
 };
 
 use runtime_primitives::{generic::{self, BlockId, OpaqueDigestItemId}, Justification};
-<<<<<<< HEAD
 use runtime_primitives::traits::{
-	Block, Header, DigestItemFor, ProvideRuntimeApi, Zero, Member, Verify
+	Block as BlockT, Header, DigestItemFor, ProvideRuntimeApi, Zero, Member, Verify
 };
-=======
-use runtime_primitives::traits::{Block as BlockT, Header, DigestItemFor, ProvideRuntimeApi, Zero, Member};
->>>>>>> fe7f6aff
 
 use primitives::Pair;
 use inherents::{InherentDataProviders, InherentData};
@@ -359,14 +355,6 @@
 	};
 }
 
-<<<<<<< HEAD
-/// Check a header has been signed by the right key.
-/// If the slot is too far in the future, an error will be returned.
-/// if it's successful, returns the pre-header and the digest item containing the seal.
-///
-/// This digest item will always return `Some` when used with `as_aura_seal`.
-fn check_header<C, B: Block, P: Pair, T>(
-=======
 fn find_pre_digest<B: BlockT, P: Pair>(header: &B::Header) -> Result<u64, String>
 	where DigestItemFor<B>: CompatibleDigestItem<P>,
 		P::Signature: Decode,
@@ -391,8 +379,7 @@
 /// This digest item will always return `Some` when used with `as_aura_seal`.
 //
 // FIXME #1018 needs misbehavior types
-fn check_header<C, B: BlockT, P: Pair>(
->>>>>>> fe7f6aff
+fn check_header<C, B: BlockT, P: Pair, T>(
 	client: &C,
 	transaction_pool: &Option<Arc<T>>,
 	slot_now: u64,
@@ -532,17 +519,10 @@
 }
 
 #[forbid(deprecated)]
-<<<<<<< HEAD
-impl<B: Block, C, P, T> Verifier<B> for AuraVerifier<C, P, T> where
-	C: ProvideRuntimeApi + Send + Sync + AuxStore + ProvideCache<B> + HeaderBackend<B>,
+impl<B: BlockT, C, P, T> Verifier<B> for AuraVerifier<C, P, T> where
+	C: ProvideRuntimeApi + Send + Sync + client::backend::AuxStore + ProvideCache<B> + HeaderBackend<B>,
 	C::Api: BlockBuilderApi<B> + AuraApi<B, AuthorityId<P>, P::Signature>,
-	DigestItemFor<B>: CompatibleDigestItem<P::Signature>,
-=======
-impl<B: BlockT, C, P> Verifier<B> for AuraVerifier<C, P> where
-	C: ProvideRuntimeApi + Send + Sync + client::backend::AuxStore + ProvideCache<B>,
-	C::Api: BlockBuilderApi<B> + AuraApi<B, AuthorityId<P>>,
-	DigestItemFor<B>: CompatibleDigestItem<P>,
->>>>>>> fe7f6aff
+	DigestItemFor<B>: CompatibleDigestItem<P:Signature>,
 	P: Pair + Send + Sync + 'static,
 	P::Public: Send + Sync + Hash + Eq + Clone + Decode + Encode + Debug + AsRef<P::Public> + 'static,
 	P::Signature: Encode + Decode + Verify<Signer=P::Public> + Clone,
@@ -722,17 +702,10 @@
 	transaction_pool: Option<Arc<T>>,
 	inherent_data_providers: InherentDataProviders,
 ) -> Result<AuraImportQueue<B>, consensus_common::Error> where
-<<<<<<< HEAD
-	B: Block,
+	B: BlockT,
 	C: 'static + ProvideRuntimeApi + ProvideCache<B> + Send + Sync + AuxStore + HeaderBackend<B>,
 	C::Api: BlockBuilderApi<B> + AuraApi<B, AuthorityId<P>, P::Signature>,
 	DigestItemFor<B>: CompatibleDigestItem<P::Signature>,
-=======
-	B: BlockT,
-	C: 'static + ProvideRuntimeApi + ProvideCache<B> + Send + Sync + AuxStore,
-	C::Api: BlockBuilderApi<B> + AuraApi<B, AuthorityId<P>>,
-	DigestItemFor<B>: CompatibleDigestItem<P>,
->>>>>>> fe7f6aff
 	P: Pair + Send + Sync + 'static,
 	P::Public: Clone + Eq + Send + Sync + Hash + Debug + Encode + Decode + AsRef<P::Public>,
 	P::Signature: Encode + Decode + Verify<Signer=P::Public> + Clone,
