--- conflicted
+++ resolved
@@ -899,11 +899,7 @@
 
 	impl TestNetFactory for AuraTestNet {
 		type Specialization = DummySpecialization;
-<<<<<<< HEAD
-		type Verifier = AuraVerifier<PeersFullClient, NothingExtra, ed25519::Pair>;
-=======
-		type Verifier = AuraVerifier<PeersClient, NothingExtra, sr25519::Pair>;
->>>>>>> 3669cf7b
+		type Verifier = AuraVerifier<PeersFullClient, NothingExtra, sr25519::Pair>;
 		type PeerData = ();
 
 		/// Create new test network with peers and given config.
