--- conflicted
+++ resolved
@@ -678,20 +678,12 @@
 {
 	client
 		.cache()
-		.and_then(|cache| cache.get_at(&well_known_cache_keys::AUTHORITIES, at)
-			.and_then(|v| Decode::decode(&mut &v[..])))
-<<<<<<< HEAD
+		.and_then(|cache| cache
+			.get_at(&well_known_cache_keys::AUTHORITIES, at)
+			.and_then(|v| Decode::decode(&mut &v[..]))
+		)
 		.or_else(|| AuthoritiesApi::authorities(&*client.runtime_api(), at).ok())
 		.ok_or_else(|| consensus_common::Error::InvalidAuthoritiesSet.into())
-=======
-		.or_else(|| {
-			if client.runtime_api().has_api::<dyn AuthoritiesApi<B>>(at).unwrap_or(false) {
-				AuthoritiesApi::authorities(&*client.runtime_api(), at).ok()
-			} else {
-				CoreApi::authorities(&*client.runtime_api(), at).ok()
-			}
-		}).ok_or_else(|| consensus_common::Error::InvalidAuthoritiesSet.into())
->>>>>>> 9a8e8b7d
 }
 
 /// The Aura import queue type.
