--- conflicted
+++ resolved
@@ -680,12 +680,7 @@
 	use parking_lot::Mutex;
 	use tokio::runtime::current_thread;
 	use keyring::sr25519::Keyring;
-<<<<<<< HEAD
-	use primitives::sr25519;
 	use client::BlockchainEvents;
-=======
-	use client::{LongestChain, BlockchainEvents};
->>>>>>> c63ee7ad
 	use test_client;
 	use aura_primitives::sr25519::AuthorityPair;
 
@@ -801,25 +796,17 @@
 		let mut runtime = current_thread::Runtime::new().unwrap();
 		let mut keystore_paths = Vec::new();
 		for (peer_id, key) in peers {
-<<<<<<< HEAD
 			let mut net = net.lock();
 			let peer = net.peer(*peer_id);
 			let client = peer.client().as_full().expect("full clients are created").clone();
 			let select_chain = peer.select_chain().expect("full client has a select chain");
-=======
 			let keystore_path = tempfile::tempdir().expect("Creates keystore path");
 			let keystore = keystore::Store::open(keystore_path.path(), None).expect("Creates keystore.");
 
 			keystore.write().insert_ephemeral_from_seed::<AuthorityPair>(&key.to_seed())
 				.expect("Creates authority key");
 			keystore_paths.push(keystore_path);
-
-			let client = net.lock().peer(*peer_id).client().as_full().expect("full clients are created").clone();
-			#[allow(deprecated)]
-			let select_chain = LongestChain::new(
-				client.backend().clone(),
-			);
->>>>>>> c63ee7ad
+			
 			let environ = DummyFactory(client.clone());
 			import_notifications.push(
 				client.import_notification_stream()
