// Copyright 2017-2019 Parity Technologies (UK) Ltd.
// This file is part of Substrate.

// Substrate is free software: you can redistribute it and/or modify
// it under the terms of the GNU General Public License as published by
// the Free Software Foundation, either version 3 of the License, or
// (at your option) any later version.

// Substrate is distributed in the hope that it will be useful,
// but WITHOUT ANY WARRANTY; without even the implied warranty of
// MERCHANTABILITY or FITNESS FOR A PARTICULAR PURPOSE.  See the
// GNU General Public License for more details.

// You should have received a copy of the GNU General Public License
// along with Substrate.  If not, see <http://www.gnu.org/licenses/>.

//! Provides the `buffered_link` utility.
//!
//! The buffered link is a channel that allows buffering the method calls on `Link`.
//!
//! # Example
//!
//! ```no_run
//! use substrate_consensus_common::import_queue::Link;
//! # use substrate_consensus_common::import_queue::buffered_link::buffered_link;
//! # use test_client::runtime::Block;
//! # struct DummyLink; impl Link<Block> for DummyLink {}
//! # let mut my_link = DummyLink;
//! let (mut tx, mut rx) = buffered_link::<Block>();
//! tx.blocks_processed(0, 0, vec![]);
//! rx.poll_actions(&mut my_link);	// Calls `my_link.blocks_processed(0, 0, vec![])`
//! ```
//!

use futures::{prelude::*, sync::mpsc};
use runtime_primitives::traits::{Block as BlockT, NumberFor};
<<<<<<< HEAD
use crate::import_queue::{Origin, Link, BoxFinalityProofRequestBuilder, BlockImportResult, BlockImportError};
=======
use crate::import_queue::{Origin, Link};
>>>>>>> 20583323

/// Wraps around an unbounded channel from the `futures` crate. The sender implements `Link` and
/// can be used to buffer commands, and the receiver can be used to poll said commands and transfer
/// them to another link.
pub fn buffered_link<B: BlockT>() -> (BufferedLinkSender<B>, BufferedLinkReceiver<B>) {
	let (tx, rx) = mpsc::unbounded();
	let tx = BufferedLinkSender { tx };
	let rx = BufferedLinkReceiver { rx };
	(tx, rx)
}

/// See [`buffered_link`].
pub struct BufferedLinkSender<B: BlockT> {
	tx: mpsc::UnboundedSender<BlockImportWorkerMsg<B>>,
}

impl<B: BlockT> BufferedLinkSender<B> {
	/// Returns true if the sender points to nowhere.
	///
	/// Once `true` is returned, it is pointless to use the sender anymore.
	pub fn is_closed(&self) -> bool {
		self.tx.is_closed()
	}
}

/// Internal buffered message.
enum BlockImportWorkerMsg<B: BlockT> {
	BlocksProcessed(usize, usize, Vec<(Result<BlockImportResult<NumberFor<B>>, BlockImportError>, B::Hash)>),
	JustificationImported(Origin, B::Hash, NumberFor<B>, bool),
	RequestJustification(B::Hash, NumberFor<B>),
	FinalityProofImported(Origin, (B::Hash, NumberFor<B>), Result<(B::Hash, NumberFor<B>), ()>),
	RequestFinalityProof(B::Hash, NumberFor<B>),
<<<<<<< HEAD
	SetFinalityProofRequestBuilder(BoxFinalityProofRequestBuilder<B>),
=======
	ReportPeer(Origin, i32),
	Restart,
>>>>>>> 20583323
}

impl<B: BlockT> Link<B> for BufferedLinkSender<B> {
	fn blocks_processed(
		&mut self,
		imported: usize,
		count: usize,
		results: Vec<(Result<BlockImportResult<NumberFor<B>>, BlockImportError>, B::Hash)>
	) {
		let _ = self.tx.unbounded_send(BlockImportWorkerMsg::BlocksProcessed(imported, count, results));
	}

	fn justification_imported(
		&mut self,
		who: Origin,
		hash: &B::Hash,
		number: NumberFor<B>,
		success: bool
	) {
		let msg = BlockImportWorkerMsg::JustificationImported(who, hash.clone(), number, success);
		let _ = self.tx.unbounded_send(msg);
	}

	fn request_justification(&mut self, hash: &B::Hash, number: NumberFor<B>) {
		let _ = self.tx.unbounded_send(BlockImportWorkerMsg::RequestJustification(hash.clone(), number));
	}

	fn finality_proof_imported(
		&mut self,
		who: Origin,
		request_block: (B::Hash, NumberFor<B>),
		finalization_result: Result<(B::Hash, NumberFor<B>), ()>,
	) {
		let msg = BlockImportWorkerMsg::FinalityProofImported(who, request_block, finalization_result);
		let _ = self.tx.unbounded_send(msg);
	}

	fn request_finality_proof(&mut self, hash: &B::Hash, number: NumberFor<B>) {
		let _ = self.tx.unbounded_send(BlockImportWorkerMsg::RequestFinalityProof(hash.clone(), number));
	}

<<<<<<< HEAD
	fn set_finality_proof_request_builder(&mut self, request_builder: BoxFinalityProofRequestBuilder<B>) {
		let _ = self.tx.unbounded_send(BlockImportWorkerMsg::SetFinalityProofRequestBuilder(request_builder));
=======
	fn report_peer(&mut self, who: Origin, reputation_change: i32) {
		let _ = self.tx.unbounded_send(BlockImportWorkerMsg::ReportPeer(who, reputation_change));
	}

	fn restart(&mut self) {
		let _ = self.tx.unbounded_send(BlockImportWorkerMsg::Restart);
>>>>>>> 20583323
	}
}

/// See [`buffered_link`].
pub struct BufferedLinkReceiver<B: BlockT> {
	rx: mpsc::UnboundedReceiver<BlockImportWorkerMsg<B>>,
}

impl<B: BlockT> BufferedLinkReceiver<B> {
	/// Polls for the buffered link actions. Any enqueued action will be propagated to the link
	/// passed as parameter.
	///
	/// This method should behave in a way similar to `Future::poll`. It can register the current
	/// task and notify later when more actions are ready to be polled. To continue the comparison,
	/// it is as if this method always returned `Ok(Async::NotReady)`.
	pub fn poll_actions(&mut self, link: &mut dyn Link<B>) {
		loop {
			let msg = if let Ok(Async::Ready(Some(msg))) = self.rx.poll() {
				msg
			} else {
				break
			};

			match msg {
				BlockImportWorkerMsg::BlocksProcessed(imported, count, results) =>
					link.blocks_processed(imported, count, results),
				BlockImportWorkerMsg::JustificationImported(who, hash, number, success) =>
					link.justification_imported(who, &hash, number, success),
				BlockImportWorkerMsg::RequestJustification(hash, number) =>
					link.request_justification(&hash, number),
				BlockImportWorkerMsg::FinalityProofImported(who, block, result) =>
					link.finality_proof_imported(who, block, result),
				BlockImportWorkerMsg::RequestFinalityProof(hash, number) =>
					link.request_finality_proof(&hash, number),
<<<<<<< HEAD
				BlockImportWorkerMsg::SetFinalityProofRequestBuilder(builder) =>
					link.set_finality_proof_request_builder(builder),
=======
				BlockImportWorkerMsg::ReportPeer(who, reput) =>
					link.report_peer(who, reput),
				BlockImportWorkerMsg::Restart =>
					link.restart(),
>>>>>>> 20583323
			}
		}
	}
}

#[cfg(test)]
mod tests {
	use test_client::runtime::Block;

	#[test]
	fn is_closed() {
		let (tx, rx) = super::buffered_link::<Block>();
		assert!(!tx.is_closed());
		drop(rx);
		assert!(tx.is_closed());
	}
}<|MERGE_RESOLUTION|>--- conflicted
+++ resolved
@@ -34,11 +34,7 @@
 
 use futures::{prelude::*, sync::mpsc};
 use runtime_primitives::traits::{Block as BlockT, NumberFor};
-<<<<<<< HEAD
-use crate::import_queue::{Origin, Link, BoxFinalityProofRequestBuilder, BlockImportResult, BlockImportError};
-=======
-use crate::import_queue::{Origin, Link};
->>>>>>> 20583323
+use crate::import_queue::{Origin, Link, BlockImportResult, BlockImportError};
 
 /// Wraps around an unbounded channel from the `futures` crate. The sender implements `Link` and
 /// can be used to buffer commands, and the receiver can be used to poll said commands and transfer
@@ -71,12 +67,6 @@
 	RequestJustification(B::Hash, NumberFor<B>),
 	FinalityProofImported(Origin, (B::Hash, NumberFor<B>), Result<(B::Hash, NumberFor<B>), ()>),
 	RequestFinalityProof(B::Hash, NumberFor<B>),
-<<<<<<< HEAD
-	SetFinalityProofRequestBuilder(BoxFinalityProofRequestBuilder<B>),
-=======
-	ReportPeer(Origin, i32),
-	Restart,
->>>>>>> 20583323
 }
 
 impl<B: BlockT> Link<B> for BufferedLinkSender<B> {
@@ -117,19 +107,6 @@
 	fn request_finality_proof(&mut self, hash: &B::Hash, number: NumberFor<B>) {
 		let _ = self.tx.unbounded_send(BlockImportWorkerMsg::RequestFinalityProof(hash.clone(), number));
 	}
-
-<<<<<<< HEAD
-	fn set_finality_proof_request_builder(&mut self, request_builder: BoxFinalityProofRequestBuilder<B>) {
-		let _ = self.tx.unbounded_send(BlockImportWorkerMsg::SetFinalityProofRequestBuilder(request_builder));
-=======
-	fn report_peer(&mut self, who: Origin, reputation_change: i32) {
-		let _ = self.tx.unbounded_send(BlockImportWorkerMsg::ReportPeer(who, reputation_change));
-	}
-
-	fn restart(&mut self) {
-		let _ = self.tx.unbounded_send(BlockImportWorkerMsg::Restart);
->>>>>>> 20583323
-	}
 }
 
 /// See [`buffered_link`].
@@ -163,15 +140,6 @@
 					link.finality_proof_imported(who, block, result),
 				BlockImportWorkerMsg::RequestFinalityProof(hash, number) =>
 					link.request_finality_proof(&hash, number),
-<<<<<<< HEAD
-				BlockImportWorkerMsg::SetFinalityProofRequestBuilder(builder) =>
-					link.set_finality_proof_request_builder(builder),
-=======
-				BlockImportWorkerMsg::ReportPeer(who, reput) =>
-					link.report_peer(who, reput),
-				BlockImportWorkerMsg::Restart =>
-					link.restart(),
->>>>>>> 20583323
 			}
 		}
 	}
