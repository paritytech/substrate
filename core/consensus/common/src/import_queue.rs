--- conflicted
+++ resolved
@@ -137,15 +137,6 @@
 	) {}
 	/// Request a finality proof for the given block.
 	fn request_finality_proof(&mut self, _hash: &B::Hash, _number: NumberFor<B>) {}
-<<<<<<< HEAD
-	/// Remember finality proof request builder on start.
-	fn set_finality_proof_request_builder(&mut self, _request_builder: BoxFinalityProofRequestBuilder<B>) {}
-=======
-	/// Adjusts the reputation of the given peer.
-	fn report_peer(&mut self, _who: Origin, _reputation_change: i32) {}
-	/// Restart sync.
-	fn restart(&mut self) {}
->>>>>>> 20583323
 }
 
 /// Block import successful result.
