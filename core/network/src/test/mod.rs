// Copyright 2017-2019 Parity Technologies (UK) Ltd.
// This file is part of Substrate.

// Substrate is free software: you can redistribute it and/or modify
// it under the terms of the GNU General Public License as published by
// the Free Software Foundation, either version 3 of the License, or
// (at your option) any later version.

// Substrate is distributed in the hope that it will be useful,
// but WITHOUT ANY WARRANTY; without even the implied warranty of
// MERCHANTABILITY or FITNESS FOR A PARTICULAR PURPOSE.  See the
// GNU General Public License for more details.

// You should have received a copy of the GNU General Public License
// along with Substrate.  If not, see <http://www.gnu.org/licenses/>.

#![allow(missing_docs)]

#[cfg(test)]
mod block_import;
#[cfg(test)]
mod sync;

use std::collections::{HashMap, HashSet};
use std::sync::Arc;
use std::sync::atomic::{AtomicBool, Ordering};
use std::thread;
use std::time::Duration;

use log::trace;
use client;
use client::block_builder::BlockBuilder;
use crate::config::ProtocolConfig;
use consensus::import_queue::{BasicQueue, ImportQueue, IncomingBlock};
use consensus::import_queue::{Link, SharedBlockImport, SharedJustificationImport, Verifier};
use consensus::{Error as ConsensusError, ErrorKind as ConsensusErrorKind};
use consensus::{BlockOrigin, ForkChoiceStrategy, ImportBlock, JustificationImport};
use crate::consensus_gossip::{ConsensusGossip, MessageRecipient as GossipMessageRecipient, TopicNotification};
use crossbeam_channel::{self as channel, Sender, select};
use futures::Future;
use futures::sync::{mpsc, oneshot};
use crate::message::Message;
use network_libp2p::PeerId;
use parity_codec::Encode;
use parking_lot::{Mutex, RwLock};
use primitives::{H256, ed25519::Public as AuthorityId};
use crate::protocol::{ConnectedPeer, Context, FromNetworkMsg, Protocol, ProtocolMsg};
use runtime_primitives::generic::BlockId;
use runtime_primitives::traits::{AuthorityIdFor, Block as BlockT, Digest, DigestItem, Header, NumberFor};
use runtime_primitives::{Justification, ConsensusEngineId};
use crate::service::{network_channel, NetworkChan, NetworkLink, NetworkMsg, NetworkPort, TransactionPool};
use crate::specialization::NetworkSpecialization;
use test_client::{self, AccountKeyring};

pub use test_client::runtime::{Block, Extrinsic, Hash, Transfer};
pub use test_client::TestClient;

#[cfg(any(test, feature = "test-helpers"))]
/// A Verifier that accepts all blocks and passes them on with the configured
/// finality to be imported.
pub struct PassThroughVerifier(pub bool);

#[cfg(any(test, feature = "test-helpers"))]
/// This Verifiyer accepts all data as valid
impl<B: BlockT> Verifier<B> for PassThroughVerifier {
	fn verify(
		&self,
		origin: BlockOrigin,
		header: B::Header,
		justification: Option<Justification>,
		body: Option<Vec<B::Extrinsic>>
	) -> Result<(ImportBlock<B>, Option<Vec<AuthorityIdFor<B>>>), String> {
		let new_authorities = header.digest().log(DigestItem::as_authorities_change)
			.map(|auth| auth.iter().cloned().collect());

		Ok((ImportBlock {
			origin,
			header,
			body,
			finalized: self.0,
			justification,
			post_digests: vec![],
			auxiliary: Vec::new(),
			fork_choice: ForkChoiceStrategy::LongestChain,
		}, new_authorities))
	}
}

/// A link implementation that does nothing.
pub struct NoopLink { }

impl<B: BlockT> Link<B> for NoopLink { }

/// The test specialization.
#[derive(Clone)]
pub struct DummySpecialization;

impl NetworkSpecialization<Block> for DummySpecialization {
	fn status(&self) -> Vec<u8> {
		vec![]
	}

	fn on_connect(&mut self, _ctx: &mut Context<Block>, _peer_id: PeerId, _status: crate::message::Status<Block>) {
	}

	fn on_disconnect(&mut self, _ctx: &mut Context<Block>, _peer_id: PeerId) {
	}

	fn on_message(
		&mut self,
		_ctx: &mut Context<Block>,
		_peer_id: PeerId,
		_message: &mut Option<crate::message::Message<Block>>,
	) {
	}
}

pub type PeersClient = client::Client<test_client::Backend, test_client::Executor, Block, test_client::runtime::RuntimeApi>;

#[derive(Clone)]
/// A Link that can wait for a block to have been imported.
pub struct TestLink<S: NetworkSpecialization<Block> + Clone> {
	import_done: Arc<AtomicBool>,
	hash: Arc<Mutex<Hash>>,
	link: NetworkLink<Block, S>,
}

impl<S: NetworkSpecialization<Block> + Clone> TestLink<S> {
	fn new(
		protocol_sender: Sender<ProtocolMsg<Block, S>>,
		network_sender: NetworkChan<Block>
	) -> TestLink<S> {
		TestLink {
			import_done: Arc::new(AtomicBool::new(false)),
			hash: Arc::new(Mutex::new(Default::default())),
			link: NetworkLink {
				protocol_sender,
				network_sender,
			}
		}
	}

	/// Set the hash which will be awaited for import.
	fn with_hash(&self, hash: Hash) {
		self.import_done.store(false, Ordering::SeqCst);
		*self.hash.lock() = hash;
	}

	/// Simulate a synchronous import.
	fn wait_for_import(&self) {
		while !self.import_done.load(Ordering::SeqCst) {
			thread::sleep(Duration::from_millis(20));
		}
	}
}

impl<S: NetworkSpecialization<Block> + Clone> Link<Block> for TestLink<S> {
	fn block_imported(&self, hash: &Hash, number: NumberFor<Block>) {
		if hash == &*self.hash.lock() {
			self.import_done.store(true, Ordering::SeqCst);
		}
		self.link.block_imported(hash, number);
	}

	fn blocks_processed(&self, processed_blocks: Vec<Hash>, has_error: bool) {
		self.link.blocks_processed(processed_blocks, has_error);
	}

	fn justification_imported(&self, who: PeerId, hash: &Hash, number:NumberFor<Block>, success: bool) {
		self.link.justification_imported(who, hash, number, success);
	}

	fn request_justification(&self, hash: &Hash, number: NumberFor<Block>) {
		self.link.request_justification(hash, number);
	}

	fn useless_peer(&self, who: PeerId, reason: &str) {
		self.link.useless_peer(who, reason);
	}

	fn note_useless_and_restart_sync(&self, who: PeerId, reason: &str) {
		self.link.note_useless_and_restart_sync(who, reason);
	}

	fn restart(&self) {
		self.link.restart();
	}
}

pub struct Peer<D, S: NetworkSpecialization<Block> + Clone> {
	pub is_offline: Arc<AtomicBool>,
	pub is_major_syncing: Arc<AtomicBool>,
	pub peers: Arc<RwLock<HashMap<PeerId, ConnectedPeer<Block>>>>,
	pub peer_id: PeerId,
	client: Arc<PeersClient>,
	network_to_protocol_sender: Sender<FromNetworkMsg<Block>>,
	pub protocol_sender: Sender<ProtocolMsg<Block, S>>,
	network_link: TestLink<S>,
	network_port: Arc<Mutex<NetworkPort<Block>>>,
	pub import_queue: Box<ImportQueue<Block>>,
	pub data: D,
	best_hash: Mutex<Option<H256>>,
	finalized_hash: Mutex<Option<H256>>,
}

impl<D, S: NetworkSpecialization<Block> + Clone> Peer<D, S> {
	fn new(
		is_offline: Arc<AtomicBool>,
		is_major_syncing: Arc<AtomicBool>,
		peers: Arc<RwLock<HashMap<PeerId, ConnectedPeer<Block>>>>,
		client: Arc<PeersClient>,
		import_queue: Box<ImportQueue<Block>>,
		network_to_protocol_sender: Sender<FromNetworkMsg<Block>>,
		protocol_sender: Sender<ProtocolMsg<Block, S>>,
		network_sender: NetworkChan<Block>,
		network_port: NetworkPort<Block>,
		data: D,
	) -> Self {
		let network_port = Arc::new(Mutex::new(network_port));
		let network_link = TestLink::new(protocol_sender.clone(), network_sender.clone());
		import_queue.start(Box::new(network_link.clone())).expect("Test ImportQueue always starts");
		Peer {
			is_offline,
			is_major_syncing,
			peers,
			peer_id: PeerId::random(),
			client,
			network_to_protocol_sender,
			protocol_sender,
			import_queue,
			network_link,
			network_port,
			data,
			best_hash: Mutex::new(None),
			finalized_hash: Mutex::new(None),
		}
	}
	/// Called after blockchain has been populated to updated current state.
	fn start(&self) {
		// Update the sync state to the latest chain state.
		let info = self.client.info().expect("In-mem client does not fail");
		let header = self
			.client
			.header(&BlockId::Hash(info.chain.best_hash))
			.unwrap()
			.unwrap();
		let _ = self
			.protocol_sender
			.send(ProtocolMsg::BlockImported(info.chain.best_hash, header));
	}

	pub fn on_block_imported(
		&self,
		hash: <Block as BlockT>::Hash,
		header: &<Block as BlockT>::Header,
	) {
		let _ = self
			.protocol_sender
			.send(ProtocolMsg::BlockImported(hash, header.clone()));
	}

	// SyncOracle: are we connected to any peer?
<<<<<<< HEAD
	pub fn is_offline(&self) -> bool {
=======
	#[cfg(test)]
	fn is_offline(&self) -> bool {
>>>>>>> f4ced940
		self.is_offline.load(Ordering::Relaxed)
	}

	// SyncOracle: are we in the process of catching-up with the chain?
<<<<<<< HEAD
	pub fn is_major_syncing(&self) -> bool {
=======
	#[cfg(test)]
	fn is_major_syncing(&self) -> bool {
>>>>>>> f4ced940
		self.is_major_syncing.load(Ordering::Relaxed)
	}

	/// Called on connection to other indicated peer.
	fn on_connect(&self, other: &Self) {
		let _ = self.network_to_protocol_sender.send(FromNetworkMsg::PeerConnected(other.peer_id.clone(), String::new()));
	}

	/// Called on disconnect from other indicated peer.
	fn on_disconnect(&self, other: &Self) {
		let _ = self
			.network_to_protocol_sender
			.send(FromNetworkMsg::PeerDisconnected(other.peer_id.clone(), String::new()));
	}

	/// Receive a message from another peer. Return a set of peers to disconnect.
	fn receive_message(&self, from: &Self, msg: Message<Block>) {
		let _ = self
			.network_to_protocol_sender
			.send(FromNetworkMsg::CustomMessage(from.peer_id.clone(), msg));
	}

	/// Produce the next pending message to send to another peer.
	fn pending_message(&self) -> Option<NetworkMsg<Block>> {
		select! {
			recv(self.network_port.lock().receiver()) -> msg => return msg.ok(),
			// If there are no messages ready, give protocol a change to send one.
			recv(channel::after(Duration::from_millis(100))) -> _ => return None,
		}
	}

	/// Produce the next pending message to send to another peer, without waiting.
	fn pending_message_fast(&self) -> Option<NetworkMsg<Block>> {
		self.network_port.lock().receiver().try_recv().ok()
	}

	/// Whether this peer is done syncing (has no messages to send).
	fn is_done(&self) -> bool {
		self.network_port.lock().receiver().is_empty()
	}

	/// Execute a "sync step". This is called for each peer after it sends a packet.
	fn sync_step(&self) {
		let _ = self.protocol_sender.send(ProtocolMsg::Tick);
	}

	/// Send block import notifications.
	fn send_import_notifications(&self) {
		let info = self.client.info().expect("In-mem client does not fail");

		let mut best_hash = self.best_hash.lock();
		match *best_hash {
			None => {},
			Some(hash) if hash != info.chain.best_hash => {},
			_ => return,
		}

		let header = self.client.header(&BlockId::Hash(info.chain.best_hash)).unwrap().unwrap();
		let _ = self
			.protocol_sender
			.send(ProtocolMsg::BlockImported(info.chain.best_hash, header));

		*best_hash = Some(info.chain.best_hash);
	}

	/// Send block finalization notifications.
	pub fn send_finality_notifications(&self) {
		let info = self.client.info().expect("In-mem client does not fail");

		let mut finalized_hash = self.finalized_hash.lock();
		match *finalized_hash {
			None => {},
			Some(hash) if hash != info.chain.finalized_hash => {},
			_ => return,
		}

		let header = self.client.header(&BlockId::Hash(info.chain.finalized_hash)).unwrap().unwrap();
		let _ = self
			.protocol_sender
			.send(ProtocolMsg::BlockFinalized(info.chain.finalized_hash, header.clone()));

		*finalized_hash = Some(info.chain.finalized_hash);
	}

	/// Restart sync for a peer.
	fn restart_sync(&self) {
		let _ = self.protocol_sender.send(ProtocolMsg::Abort);
	}

	/// Push a message into the gossip network and relay to peers.
	/// `TestNet::sync_step` needs to be called to ensure it's propagated.
	pub fn gossip_message(
		&self,
		topic: <Block as BlockT>::Hash,
		engine_id: ConsensusEngineId,
		data: Vec<u8>,
		force: bool,
	) {
		let recipient = if force { GossipMessageRecipient::BroadcastToAll } else { GossipMessageRecipient::BroadcastNew };
		let _ = self
			.protocol_sender
			.send(ProtocolMsg::GossipConsensusMessage(topic, engine_id, data, recipient));
	}

	pub fn consensus_gossip_collect_garbage_for_topic(&self, _topic: <Block as BlockT>::Hash) {
		self.with_gossip(move |gossip, _| gossip.collect_garbage())
	}

	/// access the underlying consensus gossip handler
	pub fn consensus_gossip_messages_for(
		&self,
		engine_id: ConsensusEngineId,
		topic: <Block as BlockT>::Hash,
	) -> mpsc::UnboundedReceiver<TopicNotification> {
		let (tx, rx) = oneshot::channel();
		self.with_gossip(move |gossip, _| {
			let inner_rx = gossip.messages_for(engine_id, topic);
			let _ = tx.send(inner_rx);
		});
		rx.wait().ok().expect("1. Network is running, 2. it should handle the above closure successfully")
	}

	/// Execute a closure with the consensus gossip.
	pub fn with_gossip<F>(&self, f: F)
		where F: FnOnce(&mut ConsensusGossip<Block>, &mut Context<Block>) + Send + 'static
	{
		let _ = self
			.protocol_sender
			.send(ProtocolMsg::ExecuteWithGossip(Box::new(f)));
	}

	/// Announce a block to peers.
	pub fn announce_block(&self, block: Hash) {
		let _ = self.protocol_sender.send(ProtocolMsg::AnnounceBlock(block));
	}

	/// Request a justification for the given block.
	#[cfg(test)]
	fn request_justification(&self, hash: &::primitives::H256, number: NumberFor<Block>) {
		let _ = self
			.protocol_sender
			.send(ProtocolMsg::RequestJustification(hash.clone(), number));
	}

	/// Add blocks to the peer -- edit the block before adding
	pub fn generate_blocks<F>(&self, count: usize, origin: BlockOrigin, edit_block: F) -> H256
		where F: FnMut(BlockBuilder<Block, PeersClient>) -> Block
	{
		let best_hash = self.client.info().unwrap().chain.best_hash;
		self.generate_blocks_at(BlockId::Hash(best_hash), count, origin, edit_block)
	}

	/// Add blocks to the peer -- edit the block before adding. The chain will
	/// start at the given block iD.
	pub fn generate_blocks_at<F>(&self, at: BlockId<Block>, count: usize, origin: BlockOrigin, mut edit_block: F) -> H256
		where F: FnMut(BlockBuilder<Block, PeersClient>) -> Block
	{
		let mut at = self.client.header(&at).unwrap().unwrap().hash();
		for _  in 0..count {
			let builder = self.client.new_block_at(&BlockId::Hash(at)).unwrap();
			let block = edit_block(builder);
			let hash = block.header.hash();
			trace!(
				"Generating {}, (#{}, parent={})",
				hash,
				block.header.number,
				block.header.parent_hash
			);
			let header = block.header.clone();
			at = hash;
			self.network_link.with_hash(hash);
			self.import_queue.import_blocks(
				origin,
				vec![IncomingBlock {
					origin: None,
					hash,
					header: Some(header),
					body: Some(block.extrinsics),
					justification: None,
				}],
			);
			// Simulate a sync import.
			self.network_link.wait_for_import();
		}
		at
	}

	/// Push blocks to the peer (simplified: with or without a TX)
	pub fn push_blocks(&self, count: usize, with_tx: bool) -> H256 {
		let best_hash = self.client.info().unwrap().chain.best_hash;
		self.push_blocks_at(BlockId::Hash(best_hash), count, with_tx)
	}

	/// Push blocks to the peer (simplified: with or without a TX) starting from
	/// given hash.
	pub fn push_blocks_at(&self, at: BlockId<Block>, count: usize, with_tx: bool) -> H256 {
		let mut nonce = 0;
		if with_tx {
			self.generate_blocks_at(at, count, BlockOrigin::File, |mut builder| {
				let transfer = Transfer {
					from: AccountKeyring::Alice.into(),
					to: AccountKeyring::Alice.into(),
					amount: 1,
					nonce,
				};
				let signature = AccountKeyring::from_public(&transfer.from).unwrap().sign(&transfer.encode()).into();
				builder.push(Extrinsic::Transfer(transfer, signature)).unwrap();
				nonce = nonce + 1;
				builder.bake().unwrap()
			})
		} else {
			self.generate_blocks_at(at, count, BlockOrigin::File, |builder| builder.bake().unwrap())
		}
	}

	pub fn push_authorities_change_block(&self, new_authorities: Vec<AuthorityId>) -> H256 {
		self.generate_blocks(1, BlockOrigin::File, |mut builder| {
			builder.push(Extrinsic::AuthoritiesChange(new_authorities.clone())).unwrap();
			builder.bake().unwrap()
		})
	}

	/// Get a reference to the client.
	pub fn client(&self) -> &Arc<PeersClient> {
		&self.client
	}
}

pub struct EmptyTransactionPool;

impl TransactionPool<Hash, Block> for EmptyTransactionPool {
	fn transactions(&self) -> Vec<(Hash, Extrinsic)> {
		Vec::new()
	}

	fn import(&self, _transaction: &Extrinsic) -> Option<Hash> {
		None
	}

	fn on_broadcasted(&self, _: HashMap<Hash, Vec<String>>) {}
}

pub trait SpecializationFactory {
    fn create() -> Self;
}

impl SpecializationFactory for DummySpecialization {
	fn create() -> DummySpecialization {
		DummySpecialization
	}
}

pub trait TestNetFactory: Sized {
	type Specialization: NetworkSpecialization<Block> + Clone + SpecializationFactory;
	type Verifier: 'static + Verifier<Block>;
	type PeerData: Default;

	/// These two need to be implemented!
	fn from_config(config: &ProtocolConfig) -> Self;
	fn make_verifier(&self, client: Arc<PeersClient>, config: &ProtocolConfig) -> Arc<Self::Verifier>;

	/// Get reference to peer.
	fn peer(&self, i: usize) -> &Peer<Self::PeerData, Self::Specialization>;
	fn peers(&self) -> &Vec<Arc<Peer<Self::PeerData, Self::Specialization>>>;
	fn mut_peers<F: FnOnce(&mut Vec<Arc<Peer<Self::PeerData, Self::Specialization>>>)>(&mut self, closure: F);

	fn started(&self) -> bool;
	fn set_started(&mut self, now: bool);

	/// Get custom block import handle for fresh client, along with peer data.
	fn make_block_import(&self, client: Arc<PeersClient>)
		-> (SharedBlockImport<Block>, Option<SharedJustificationImport<Block>>, Self::PeerData)
	{
		(client, None, Default::default())
	}

	fn default_config() -> ProtocolConfig {
		ProtocolConfig::default()
	}

	/// Create new test network with this many peers.
	fn new(n: usize) -> Self {
		let config = Self::default_config();
		let mut net = Self::from_config(&config);

		for _ in 0..n {
			net.add_peer(&config);
		}
		net
	}

	/// Add a peer.
	fn add_peer(&mut self, config: &ProtocolConfig) {
		let client = Arc::new(test_client::new());
		let tx_pool = Arc::new(EmptyTransactionPool);
		let verifier = self.make_verifier(client.clone(), config);
		let (block_import, justification_import, data) = self.make_block_import(client.clone());
		let (network_sender, network_port) = network_channel();

		let import_queue = Box::new(BasicQueue::new(verifier, block_import, justification_import));
		let status_sinks = Arc::new(Mutex::new(Vec::new()));
		let is_offline = Arc::new(AtomicBool::new(true));
		let is_major_syncing = Arc::new(AtomicBool::new(false));
		let specialization = self::SpecializationFactory::create();
		let peers: Arc<RwLock<HashMap<PeerId, ConnectedPeer<Block>>>> = Arc::new(Default::default());

		let (protocol_sender, network_to_protocol_sender) = Protocol::new(
			status_sinks,
			is_offline.clone(),
			is_major_syncing.clone(),
			peers.clone(),
			network_sender.clone(),
			config.clone(),
			client.clone(),
			import_queue.clone(),
			None,
			tx_pool,
			specialization,
		).unwrap();

		let peer = Arc::new(Peer::new(
			is_offline,
			is_major_syncing,
			peers,
			client,
			import_queue,
			network_to_protocol_sender,
			protocol_sender,
			network_sender,
			network_port,
			data,
		));

		self.mut_peers(|peers| {
			peers.push(peer)
		});
	}

	/// Start network.
	fn start(&mut self) {
		if self.started() {
			return;
		}
		for peer in self.peers() {
			peer.start();
			for client in self.peers() {
				if peer.peer_id != client.peer_id {
					peer.on_connect(client);
				}
			}
		}
		self.route(None);
		self.set_started(true);
	}

	/// Do one step of routing.
	fn route(&mut self, disconnected: Option<HashSet<usize>>) {
		self.mut_peers(move |peers| {
			let mut to_disconnect = HashSet::new();
			for (peer_pos, peer) in peers.iter().enumerate() {
				let packet = peer.pending_message();
				match packet {
					None => continue,
					Some(NetworkMsg::Outgoing(recipient, packet)) => {
						let recipient = peers.iter().position(|p| p.peer_id == recipient).unwrap();
						if let Some(disconnected) = disconnected.as_ref() {
							let mut current = HashSet::new();
							current.insert(peer_pos);
							current.insert(recipient);
							// Not routing message between "disconnected" nodes.
							if disconnected.is_subset(&current) {
								continue;
							}
						}
						peers[recipient].receive_message(peer, packet)
					}
					Some(NetworkMsg::ReportPeer(who, _)) => {
						to_disconnect.insert(who);
					}
				}
			}
			for d in to_disconnect {
				if let Some(d) = peers.iter().find(|p| p.peer_id == d) {
					for peer in 0..peers.len() {
						peers[peer].on_disconnect(d);
					}
				}
			}
		});
	}

	/// Route all pending outgoing messages, without waiting or disconnecting.
	fn route_fast(&mut self) {
		self.mut_peers(move |peers| {
			for peer in 0..peers.len() {
				while let Some(NetworkMsg::Outgoing(recipient, packet)) = peers[peer].pending_message_fast() {
					if let Some(p) = peers.iter().find(|p| p.peer_id == recipient) {
						p.receive_message(&peers[peer], packet)
					}
				}
			}
		});
	}

	/// Do a step of synchronization.
	fn sync_step(&mut self) {
		self.route(None);

		self.mut_peers(|peers| {
			for peer in peers {
				peer.sync_step();
			}
		})
	}

	/// Send block import notifications for all peers.
	fn send_import_notifications(&mut self) {
		self.mut_peers(|peers| {
			for peer in peers {
				peer.send_import_notifications();
			}
		})
	}

	/// Send block finalization notifications for all peers.
	fn send_finality_notifications(&mut self) {
		self.mut_peers(|peers| {
			for peer in peers {
				peer.send_finality_notifications();
			}
		})
	}

	/// Restart sync for a peer.
	fn restart_peer(&mut self, i: usize) {
		self.peers()[i].restart_sync();
	}

	/// Perform synchronization until complete, if provided the
	/// given nodes set are excluded from sync.
	fn sync_with(&mut self, disconnected: Option<HashSet<usize>>) -> u32 {
		self.start();
		let mut total_steps = 0;
		let mut done = 0;

		loop {
			if done > 3 { break; }
			if self.done() {
				done += 1;
			} else {
				done = 0;
			}

			self.sync_step();
			self.route(disconnected.clone());

			total_steps += 1;
		}

		total_steps
	}

	/// Perform synchronization until complete.
	fn sync(&mut self) -> u32 {
		self.sync_with(None)
	}

	/// Perform synchronization until complete,
	/// excluding sync between certain nodes.
	fn sync_with_disconnected(&mut self, disconnected: HashSet<usize>) -> u32 {
		self.sync_with(Some(disconnected))
	}

	/// Do the given amount of sync steps.
	fn sync_steps(&mut self, count: usize) {
		self.start();
		for _ in 0..count {
			self.sync_step();
		}
	}

	/// Whether all peers have synced.
	fn done(&self) -> bool {
		self.peers().iter().all(|p| p.is_done())
	}
}

pub struct TestNet {
	peers: Vec<Arc<Peer<(), DummySpecialization>>>,
	started: bool,
}

impl TestNetFactory for TestNet {
	type Specialization = DummySpecialization;
	type Verifier = PassThroughVerifier;
	type PeerData = ();

	/// Create new test network with peers and given config.
	fn from_config(_config: &ProtocolConfig) -> Self {
		TestNet {
			peers: Vec::new(),
			started: false
		}
	}

	fn make_verifier(&self, _client: Arc<PeersClient>, _config: &ProtocolConfig)
		-> Arc<Self::Verifier>
	{
		Arc::new(PassThroughVerifier(false))
	}

	fn peer(&self, i: usize) -> &Peer<(), Self::Specialization> {
		&self.peers[i]
	}

	fn peers(&self) -> &Vec<Arc<Peer<(), Self::Specialization>>> {
		&self.peers
	}

	fn mut_peers<F: FnOnce(&mut Vec<Arc<Peer<(), Self::Specialization>>>)>(&mut self, closure: F) {
		closure(&mut self.peers);
	}

	fn started(&self) -> bool {
		self.started
	}

	fn set_started(&mut self, new: bool) {
		self.started = new;
	}
}

pub struct ForceFinalized(Arc<PeersClient>);

impl JustificationImport<Block> for ForceFinalized {
	type Error = ConsensusError;

	fn import_justification(
		&self,
		hash: H256,
		_number: NumberFor<Block>,
		justification: Justification,
	) -> Result<(), Self::Error> {
		self.0.finalize_block(BlockId::Hash(hash), Some(justification), true)
			.map_err(|_| ConsensusErrorKind::InvalidJustification.into())
	}
}

pub struct JustificationTestNet(TestNet);

impl TestNetFactory for JustificationTestNet {
	type Specialization = DummySpecialization;
	type Verifier = PassThroughVerifier;
	type PeerData = ();

	fn from_config(config: &ProtocolConfig) -> Self {
		JustificationTestNet(TestNet::from_config(config))
	}

	fn make_verifier(&self, client: Arc<PeersClient>, config: &ProtocolConfig)
		-> Arc<Self::Verifier>
	{
		self.0.make_verifier(client, config)
	}

	fn peer(&self, i: usize) -> &Peer<Self::PeerData, Self::Specialization> {
		self.0.peer(i)
	}

	fn peers(&self) -> &Vec<Arc<Peer<Self::PeerData, Self::Specialization>>> {
		self.0.peers()
	}

	fn mut_peers<F: FnOnce(&mut Vec<Arc<Peer<Self::PeerData, Self::Specialization>>>)>(&mut self, closure: F ) {
		self.0.mut_peers(closure)
	}

	fn started(&self) -> bool {
		self.0.started()
	}

	fn set_started(&mut self, new: bool) {
		self.0.set_started(new)
	}

	fn make_block_import(&self, client: Arc<PeersClient>)
		-> (SharedBlockImport<Block>, Option<SharedJustificationImport<Block>>, Self::PeerData)
	{
		(client.clone(), Some(Arc::new(ForceFinalized(client))), Default::default())
	}
}<|MERGE_RESOLUTION|>--- conflicted
+++ resolved
@@ -260,22 +260,12 @@
 	}
 
 	// SyncOracle: are we connected to any peer?
-<<<<<<< HEAD
 	pub fn is_offline(&self) -> bool {
-=======
-	#[cfg(test)]
-	fn is_offline(&self) -> bool {
->>>>>>> f4ced940
 		self.is_offline.load(Ordering::Relaxed)
 	}
 
 	// SyncOracle: are we in the process of catching-up with the chain?
-<<<<<<< HEAD
 	pub fn is_major_syncing(&self) -> bool {
-=======
-	#[cfg(test)]
-	fn is_major_syncing(&self) -> bool {
->>>>>>> f4ced940
 		self.is_major_syncing.load(Ordering::Relaxed)
 	}
 
