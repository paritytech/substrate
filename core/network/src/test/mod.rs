// Copyright 2017-2019 Parity Technologies (UK) Ltd.
// This file is part of Substrate.

// Substrate is free software: you can redistribute it and/or modify
// it under the terms of the GNU General Public License as published by
// the Free Software Foundation, either version 3 of the License, or
// (at your option) any later version.

// Substrate is distributed in the hope that it will be useful,
// but WITHOUT ANY WARRANTY; without even the implied warranty of
// MERCHANTABILITY or FITNESS FOR A PARTICULAR PURPOSE.  See the
// GNU General Public License for more details.

// You should have received a copy of the GNU General Public License
// along with Substrate.  If not, see <http://www.gnu.org/licenses/>.

#![allow(missing_docs)]

#[cfg(test)]
mod block_import;
#[cfg(test)]
mod sync;

use std::collections::HashMap;
use std::sync::Arc;

use crate::config::build_multiaddr;
use log::trace;
use crate::chain::FinalityProofProvider;
use client::{
	self, ClientInfo, BlockchainEvents, BlockImportNotification, FinalityNotifications, ImportNotifications,
	FinalityNotification, LongestChain
};
use client::error::Result as ClientResult;
use client::block_builder::BlockBuilder;
use client::backend::{AuxStore, Backend, Finalizer};
use crate::config::Roles;
use consensus::block_validation::DefaultBlockAnnounceValidator;
use consensus::import_queue::BasicQueue;
use consensus::import_queue::{
	BoxBlockImport, BoxJustificationImport, Verifier, BoxFinalityProofImport,
};
use consensus::block_import::{BlockImport, ImportResult};
use consensus::{Error as ConsensusError, well_known_cache_keys::{self, Id as CacheKeyId}};
use consensus::{BlockOrigin, ForkChoiceStrategy, BlockImportParams, JustificationImport};
use futures::prelude::*;
use futures03::{StreamExt as _, TryStreamExt as _};
use crate::{NetworkWorker, NetworkService, config::ProtocolId};
use crate::config::{NetworkConfiguration, TransportConfig, BoxFinalityProofRequestBuilder};
use libp2p::PeerId;
use parking_lot::Mutex;
use primitives::H256;
use crate::protocol::{Context, ProtocolConfig};
use sr_primitives::generic::{BlockId, OpaqueDigestItemId};
use sr_primitives::traits::{Block as BlockT, Header, NumberFor};
use sr_primitives::Justification;
use crate::service::TransactionPool;
use crate::specialization::NetworkSpecialization;
use test_client::{self, AccountKeyring};

pub use test_client::runtime::{Block, Extrinsic, Hash, Transfer};
pub use test_client::{TestClient, TestClientBuilder, TestClientBuilderExt};

type AuthorityId = babe_primitives::AuthorityId;

#[cfg(any(test, feature = "test-helpers"))]
/// A Verifier that accepts all blocks and passes them on with the configured
/// finality to be imported.
#[derive(Clone)]
pub struct PassThroughVerifier(pub bool);

#[cfg(any(test, feature = "test-helpers"))]
/// This `Verifier` accepts all data as valid.
impl<B: BlockT> Verifier<B> for PassThroughVerifier {
	fn verify(
		&mut self,
		origin: BlockOrigin,
		header: B::Header,
		justification: Option<Justification>,
		body: Option<Vec<B::Extrinsic>>
	) -> Result<(BlockImportParams<B>, Option<Vec<(CacheKeyId, Vec<u8>)>>), String> {
		let maybe_keys = header.digest()
			.log(|l| l.try_as_raw(OpaqueDigestItemId::Consensus(b"aura"))
				.or_else(|| l.try_as_raw(OpaqueDigestItemId::Consensus(b"babe")))
			)
			.map(|blob| vec![(well_known_cache_keys::AUTHORITIES, blob.to_vec())]);

		Ok((BlockImportParams {
			origin,
			header,
			body,
			finalized: self.0,
			justification,
			post_digests: vec![],
			auxiliary: Vec::new(),
			fork_choice: ForkChoiceStrategy::LongestChain,
		}, maybe_keys))
	}
}

/// The test specialization.
#[derive(Clone)]
pub struct DummySpecialization;

impl NetworkSpecialization<Block> for DummySpecialization {
	fn status(&self) -> Vec<u8> {
		vec![]
	}

	fn on_connect(
		&mut self,
		_ctx: &mut dyn Context<Block>,
		_peer_id: PeerId,
		_status: crate::message::Status<Block>
	) {}

	fn on_disconnect(&mut self, _ctx: &mut dyn Context<Block>, _peer_id: PeerId) {}

	fn on_message(
		&mut self,
		_ctx: &mut dyn Context<Block>,
		_peer_id: PeerId,
		_message: Vec<u8>,
	) {}

	fn on_event(
		&mut self,
		_event: crate::specialization::Event
	) {}
}

pub type PeersFullClient =
	client::Client<test_client::Backend, test_client::Executor, Block, test_client::runtime::RuntimeApi>;
pub type PeersLightClient =
	client::Client<test_client::LightBackend, test_client::LightExecutor, Block, test_client::runtime::RuntimeApi>;

#[derive(Clone)]
pub enum PeersClient {
	Full(Arc<PeersFullClient>, Arc<test_client::Backend>),
	Light(Arc<PeersLightClient>, Arc<test_client::LightBackend>),
}

impl PeersClient {
	pub fn as_full(&self) -> Option<Arc<PeersFullClient>> {
		match *self {
			PeersClient::Full(ref client, ref _backend) => Some(client.clone()),
			_ => None,
		}
	}

	pub fn as_block_import(&self) -> BoxBlockImport<Block> {
		match *self {
			PeersClient::Full(ref client, ref _backend) => Box::new(client.clone()) as _,
			PeersClient::Light(ref client, ref _backend) => Box::new(client.clone()) as _,
		}
	}

	pub fn get_aux(&self, key: &[u8]) -> ClientResult<Option<Vec<u8>>> {
		match *self {
			PeersClient::Full(ref client, ref _backend) => client.get_aux(key),
			PeersClient::Light(ref client, ref _backend) => client.get_aux(key),
		}
	}

	pub fn info(&self) -> ClientInfo<Block> {
		match *self {
			PeersClient::Full(ref client, ref _backend) => client.info(),
			PeersClient::Light(ref client, ref _backend) => client.info(),
		}
	}

	pub fn header(&self, block: &BlockId<Block>) -> ClientResult<Option<<Block as BlockT>::Header>> {
		match *self {
			PeersClient::Full(ref client, ref _backend) => client.header(block),
			PeersClient::Light(ref client, ref _backend) => client.header(block),
		}
	}

	pub fn justification(&self, block: &BlockId<Block>) -> ClientResult<Option<Justification>> {
		match *self {
			PeersClient::Full(ref client, ref _backend) => client.justification(block),
			PeersClient::Light(ref client, ref _backend) => client.justification(block),
		}
	}

	pub fn finality_notification_stream(&self) -> FinalityNotifications<Block> {
		match *self {
			PeersClient::Full(ref client, ref _backend) => client.finality_notification_stream(),
			PeersClient::Light(ref client, ref _backend) => client.finality_notification_stream(),
		}
	}

	pub fn import_notification_stream(&self) -> ImportNotifications<Block>{
		match *self {
			PeersClient::Full(ref client, ref _backend) => client.import_notification_stream(),
			PeersClient::Light(ref client, ref _backend) => client.import_notification_stream(),
		}
	}

	pub fn finalize_block(
		&self,
		id: BlockId<Block>,
		justification: Option<Justification>,
		notify: bool
	) -> ClientResult<()> {
		match *self {
			PeersClient::Full(ref client, ref _backend) => client.finalize_block(id, justification, notify),
			PeersClient::Light(ref client, ref _backend) => client.finalize_block(id, justification, notify),
		}
	}
}

pub struct Peer<D, S: NetworkSpecialization<Block>> {
	pub data: D,
	client: PeersClient,
	/// We keep a copy of the verifier so that we can invoke it for locally-generated blocks,
	/// instead of going through the import queue.
	verifier: VerifierAdapter<dyn Verifier<Block>>,
	/// We keep a copy of the block_import so that we can invoke it for locally-generated blocks,
	/// instead of going through the import queue.
	block_import: Box<dyn BlockImport<Block, Error = ConsensusError>>,
	select_chain: Option<LongestChain<test_client::Backend, Block>>,
	backend: Option<Arc<test_client::Backend>>,
	network: NetworkWorker<Block, S, <Block as BlockT>::Hash>,
	imported_blocks_stream: Box<dyn Stream<Item = BlockImportNotification<Block>, Error = ()> + Send>,
	finality_notification_stream: Box<dyn Stream<Item = FinalityNotification<Block>, Error = ()> + Send>,
}

impl<D, S: NetworkSpecialization<Block>> Peer<D, S> {
	/// Returns true if we're major syncing.
	pub fn is_major_syncing(&self) -> bool {
		self.network.service().is_major_syncing()
	}

	// Returns a clone of the local SelectChain, only available on full nodes
	pub fn select_chain(&self) -> Option<LongestChain<test_client::Backend, Block>> {
		self.select_chain.clone()
	}

	/// Returns the number of peers we're connected to.
	pub fn num_peers(&self) -> usize {
		self.network.num_connected_peers()
	}

	/// Returns true if we have no peer.
	pub fn is_offline(&self) -> bool {
		self.num_peers() == 0
	}

	/// Request a justification for the given block.
	pub fn request_justification(&self, hash: &<Block as BlockT>::Hash, number: NumberFor<Block>) {
		self.network.service().request_justification(hash, number);
	}

	/// Announces an important block on the network.
	pub fn announce_block(&self, hash: <Block as BlockT>::Hash, data: Vec<u8>) {
		self.network.service().announce_block(hash, data);
	}

	/// Add blocks to the peer -- edit the block before adding
	pub fn generate_blocks<F>(&mut self, count: usize, origin: BlockOrigin, edit_block: F) -> H256
		where F: FnMut(BlockBuilder<Block, PeersFullClient>) -> Block
	{
		let best_hash = self.client.info().chain.best_hash;
		self.generate_blocks_at(BlockId::Hash(best_hash), count, origin, edit_block)
	}

	/// Add blocks to the peer -- edit the block before adding. The chain will
	/// start at the given block iD.
	fn generate_blocks_at<F>(
		&mut self,
		at: BlockId<Block>,
		count: usize,
		origin: BlockOrigin,
		mut edit_block: F
	) -> H256 where F: FnMut(BlockBuilder<Block, PeersFullClient>) -> Block {
		let full_client = self.client.as_full().expect("blocks could only be generated by full clients");
		let mut at = full_client.header(&at).unwrap().unwrap().hash();
		for _  in 0..count {
			let builder = full_client.new_block_at(&BlockId::Hash(at), Default::default()
			).unwrap();
			let block = edit_block(builder);
			let hash = block.header.hash();
			trace!(
				target: "test_network",
				"Generating {}, (#{}, parent={})",
				hash,
				block.header.number,
				block.header.parent_hash
			);
			let header = block.header.clone();
			let (import_block, cache) = self.verifier.verify(
				origin,
				header.clone(),
				None,
				Some(block.extrinsics)
			).unwrap();
			let cache = if let Some(cache) = cache {
				cache.into_iter().collect()
			} else {
				Default::default()
			};
			self.block_import.import_block(import_block, cache).expect("block_import failed");
<<<<<<< HEAD
			self.network.on_block_imported(hash, header, Vec::new());
=======
			self.network.on_block_imported(hash, header, true);
>>>>>>> 37bc8c54
			at = hash;
		}

		self.network.service().announce_block(at.clone(), Vec::new());
		at
	}

	/// Push blocks to the peer (simplified: with or without a TX)
	pub fn push_blocks(&mut self, count: usize, with_tx: bool) -> H256 {
		let best_hash = self.client.info().chain.best_hash;
		self.push_blocks_at(BlockId::Hash(best_hash), count, with_tx)
	}

	/// Push blocks to the peer (simplified: with or without a TX) starting from
	/// given hash.
	pub fn push_blocks_at(&mut self, at: BlockId<Block>, count: usize, with_tx: bool) -> H256 {
		let mut nonce = 0;
		if with_tx {
			self.generate_blocks_at(at, count, BlockOrigin::File, |mut builder| {
				let transfer = Transfer {
					from: AccountKeyring::Alice.into(),
					to: AccountKeyring::Alice.into(),
					amount: 1,
					nonce,
				};
				builder.push(transfer.into_signed_tx()).unwrap();
				nonce = nonce + 1;
				builder.bake().unwrap()
			})
		} else {
			self.generate_blocks_at(at, count, BlockOrigin::File, |builder| builder.bake().unwrap())
		}
	}

	pub fn push_authorities_change_block(&mut self, new_authorities: Vec<AuthorityId>) -> H256 {
		self.generate_blocks(1, BlockOrigin::File, |mut builder| {
			builder.push(Extrinsic::AuthoritiesChange(new_authorities.clone())).unwrap();
			builder.bake().unwrap()
		})
	}

	/// Get a reference to the client.
	pub fn client(&self) -> &PeersClient {
		&self.client
	}

	/// Get a reference to the network service.
	pub fn network_service(&self) -> &Arc<NetworkService<Block, S, <Block as BlockT>::Hash>> {
		&self.network.service()
	}

	/// Test helper to compare the blockchain state of multiple (networked)
	/// clients.
	/// Potentially costly, as it creates in-memory copies of both blockchains in order
	/// to compare them. If you have easier/softer checks that are sufficient, e.g.
	/// by using .info(), you should probably use it instead of this.
	pub fn blockchain_canon_equals(&self, other: &Self) -> bool {
		if let (Some(mine), Some(others)) = (self.backend.clone(), other.backend.clone()) {
			mine.as_in_memory().blockchain()
				.canon_equals_to(others.as_in_memory().blockchain())
		} else {
			false
		}
	}

	/// Count the current number of known blocks. Note that:
	///  1. this might be expensive as it creates an in-memory-copy of the chain
	///     to count the blocks, thus if you have a different way of testing this
	///     (e.g. `info.best_hash`) - use that.
	///  2. This is not always increasing nor accurate, as the
	///     orphaned and proven-to-never-finalized blocks may be pruned at any time.
	///     Therefore, this number can drop again.
	pub fn blocks_count(&self) -> usize {
		self.backend.as_ref().map(
			|backend| backend.as_in_memory().blockchain().blocks_count()
		).unwrap_or(0)
	}
}

pub struct EmptyTransactionPool;

impl TransactionPool<Hash, Block> for EmptyTransactionPool {
	fn transactions(&self) -> Vec<(Hash, Extrinsic)> {
		Vec::new()
	}

	fn import(&self, _transaction: &Extrinsic) -> Option<Hash> {
		None
	}

	fn on_broadcasted(&self, _: HashMap<Hash, Vec<String>>) {}
}

pub trait SpecializationFactory {
	fn create() -> Self;
}

impl SpecializationFactory for DummySpecialization {
	fn create() -> DummySpecialization {
		DummySpecialization
	}
}

/// Implements `BlockImport` on an `Arc<Mutex<impl BlockImport>>`. Used internally. Necessary to overcome the way the
/// `TestNet` trait is designed, more specifically `make_block_import` returning a `Box<BlockImport>` makes it
/// impossible to clone the underlying object.
struct BlockImportAdapter<T: ?Sized>(Arc<Mutex<Box<T>>>);

impl<T: ?Sized> Clone for BlockImportAdapter<T> {
	fn clone(&self) -> Self {
		BlockImportAdapter(self.0.clone())
	}
}

impl<T: ?Sized + BlockImport<Block>> BlockImport<Block> for BlockImportAdapter<T> {
	type Error = T::Error;

	fn check_block(&mut self, hash: Hash, parent_hash: Hash) -> Result<ImportResult, Self::Error> {
		self.0.lock().check_block(hash, parent_hash)
	}

	fn import_block(
		&mut self,
		block: BlockImportParams<Block>,
		cache: HashMap<well_known_cache_keys::Id, Vec<u8>>,
	) -> Result<ImportResult, Self::Error> {
		self.0.lock().import_block(block, cache)
	}
}

/// Implements `Verifier` on an `Arc<Mutex<impl Verifier>>`. Used internally.
struct VerifierAdapter<T: ?Sized>(Arc<Mutex<Box<T>>>);

impl<T: ?Sized> Clone for VerifierAdapter<T> {
	fn clone(&self) -> Self {
		VerifierAdapter(self.0.clone())
	}
}

impl<B: BlockT, T: ?Sized + Verifier<B>> Verifier<B> for VerifierAdapter<T> {
	fn verify(
		&mut self,
		origin: BlockOrigin,
		header: B::Header,
		justification: Option<Justification>,
		body: Option<Vec<B::Extrinsic>>
	) -> Result<(BlockImportParams<B>, Option<Vec<(CacheKeyId, Vec<u8>)>>), String> {
		self.0.lock().verify(origin, header, justification, body)
	}
}

pub trait TestNetFactory: Sized {
	type Specialization: NetworkSpecialization<Block> + SpecializationFactory;
	type Verifier: 'static + Verifier<Block>;
	type PeerData: Default;

	/// These two need to be implemented!
	fn from_config(config: &ProtocolConfig) -> Self;
	fn make_verifier(&self, client: PeersClient, config: &ProtocolConfig) -> Self::Verifier;

	/// Get reference to peer.
	fn peer(&mut self, i: usize) -> &mut Peer<Self::PeerData, Self::Specialization>;
	fn peers(&self) -> &Vec<Peer<Self::PeerData, Self::Specialization>>;
	fn mut_peers<F: FnOnce(&mut Vec<Peer<Self::PeerData, Self::Specialization>>)>(&mut self, closure: F);

	/// Get custom block import handle for fresh client, along with peer data.
	fn make_block_import(&self, client: PeersClient)
		-> (
			BoxBlockImport<Block>,
			Option<BoxJustificationImport<Block>>,
			Option<BoxFinalityProofImport<Block>>,
			Option<BoxFinalityProofRequestBuilder<Block>>,
			Self::PeerData,
		)
	{
		(client.as_block_import(), None, None, None, Default::default())
	}

	/// Get finality proof provider (if supported).
	fn make_finality_proof_provider(&self, _client: PeersClient) -> Option<Arc<dyn FinalityProofProvider<Block>>> {
		None
	}

	fn default_config() -> ProtocolConfig {
		ProtocolConfig::default()
	}

	/// Create new test network with this many peers.
	fn new(n: usize) -> Self {
		trace!(target: "test_network", "Creating test network");
		let config = Self::default_config();
		let mut net = Self::from_config(&config);

		for i in 0..n {
			trace!(target: "test_network", "Adding peer {}", i);
			net.add_full_peer(&config);
		}
		net
	}

	/// Add a full peer.
	fn add_full_peer(&mut self, config: &ProtocolConfig) {
		let test_client_builder = TestClientBuilder::with_default_backend();
		let backend = test_client_builder.backend();
		let (c, longest_chain) = test_client_builder.build_with_longest_chain();
		let client = Arc::new(c);
		let verifier = self.make_verifier(PeersClient::Full(client.clone(), backend.clone()), config);
		let verifier = VerifierAdapter(Arc::new(Mutex::new(Box::new(verifier) as Box<_>)));
		let (block_import, justification_import, finality_proof_import, finality_proof_request_builder, data)
			= self.make_block_import(PeersClient::Full(client.clone(), backend.clone()));
		let block_import = BlockImportAdapter(Arc::new(Mutex::new(block_import)));

		let import_queue = Box::new(BasicQueue::new(
			verifier.clone(),
			Box::new(block_import.clone()),
			justification_import,
			finality_proof_import,
		));

		let listen_addr = build_multiaddr![Memory(rand::random::<u64>())];

		let network = NetworkWorker::new(crate::config::Params {
			roles: config.roles,
			network_config: NetworkConfiguration {
				listen_addresses: vec![listen_addr.clone()],
				transport: TransportConfig::MemoryOnly,
				..NetworkConfiguration::default()
			},
			chain: client.clone(),
			finality_proof_provider: self.make_finality_proof_provider(PeersClient::Full(client.clone(), backend.clone())),
			finality_proof_request_builder,
			on_demand: None,
			transaction_pool: Arc::new(EmptyTransactionPool),
			protocol_id: ProtocolId::from(&b"test-protocol-name"[..]),
			import_queue,
			specialization: self::SpecializationFactory::create(),
			block_announce_validator: Box::new(DefaultBlockAnnounceValidator::new(client.clone()))
		}).unwrap();

		self.mut_peers(|peers| {
			for peer in peers.iter_mut() {
				peer.network.add_known_address(network.service().local_peer_id(), listen_addr.clone());
			}

			let imported_blocks_stream = Box::new(client.import_notification_stream()
				.map(|v| Ok::<_, ()>(v)).compat().fuse());
			let finality_notification_stream = Box::new(client.finality_notification_stream()
				.map(|v| Ok::<_, ()>(v)).compat().fuse());

			peers.push(Peer {
				data,
				client: PeersClient::Full(client, backend.clone()),
				select_chain: Some(longest_chain),
				backend: Some(backend),
				imported_blocks_stream,
				finality_notification_stream,
				block_import: Box::new(block_import),
				verifier,
				network,
			});
		});
	}

	/// Add a light peer.
	fn add_light_peer(&mut self, config: &ProtocolConfig) {
		let mut config = config.clone();
		config.roles = Roles::LIGHT;

		let (c, backend) = test_client::new_light();
		let client = Arc::new(c);
		let verifier = self.make_verifier(PeersClient::Light(client.clone(), backend.clone()), &config);
		let verifier = VerifierAdapter(Arc::new(Mutex::new(Box::new(verifier) as Box<_>)));
		let (block_import, justification_import, finality_proof_import, finality_proof_request_builder, data)
			= self.make_block_import(PeersClient::Light(client.clone(), backend.clone()));
		let block_import = BlockImportAdapter(Arc::new(Mutex::new(block_import)));

		let import_queue = Box::new(BasicQueue::new(
			verifier.clone(),
			Box::new(block_import.clone()),
			justification_import,
			finality_proof_import,
		));

		let listen_addr = build_multiaddr![Memory(rand::random::<u64>())];

		let network = NetworkWorker::new(crate::config::Params {
			roles: config.roles,
			network_config: NetworkConfiguration {
				listen_addresses: vec![listen_addr.clone()],
				transport: TransportConfig::MemoryOnly,
				..NetworkConfiguration::default()
			},
			chain: client.clone(),
			finality_proof_provider: self.make_finality_proof_provider(PeersClient::Light(client.clone(), backend.clone())),
			finality_proof_request_builder,
			on_demand: None,
			transaction_pool: Arc::new(EmptyTransactionPool),
			protocol_id: ProtocolId::from(&b"test-protocol-name"[..]),
			import_queue,
			specialization: self::SpecializationFactory::create(),
			block_announce_validator: Box::new(DefaultBlockAnnounceValidator::new(client.clone()))
		}).unwrap();

		self.mut_peers(|peers| {
			for peer in peers.iter_mut() {
				peer.network.add_known_address(network.service().local_peer_id(), listen_addr.clone());
			}

			let imported_blocks_stream = Box::new(client.import_notification_stream()
				.map(|v| Ok::<_, ()>(v)).compat().fuse());
			let finality_notification_stream = Box::new(client.finality_notification_stream()
				.map(|v| Ok::<_, ()>(v)).compat().fuse());

			peers.push(Peer {
				data,
				verifier,
				select_chain: None,
				backend: None,
				block_import: Box::new(block_import),
				client: PeersClient::Light(client, backend),
				imported_blocks_stream,
				finality_notification_stream,
				network,
			});
		});
	}

	/// Polls the testnet until all nodes are in sync.
	///
	/// Must be executed in a task context.
	fn poll_until_sync(&mut self) -> Async<()> {
		self.poll();

		// Return `NotReady` if there's a mismatch in the highest block number.
		let mut highest = None;
		for peer in self.peers().iter() {
			if peer.is_major_syncing() || peer.network.num_queued_blocks() != 0 {
				return Async::NotReady
			}
			match (highest, peer.client.info().chain.best_number) {
				(None, b) => highest = Some(b),
				(Some(ref a), ref b) if a == b => {},
				(Some(_), _) => return Async::NotReady,
			}
		}
		Async::Ready(())
	}

	/// Blocks the current thread until we are sync'ed.
	///
	/// Calls `poll_until_sync` repeatidely with the runtime passed as parameter.
	fn block_until_sync(&mut self, runtime: &mut tokio::runtime::current_thread::Runtime) {
		runtime.block_on(futures::future::poll_fn::<(), (), _>(|| Ok(self.poll_until_sync()))).unwrap();
	}

	/// Polls the testnet. Processes all the pending actions and returns `NotReady`.
	fn poll(&mut self) {
		self.mut_peers(|peers| {
			for peer in peers {
				peer.network.poll().unwrap();

				// We poll `imported_blocks_stream`.
				while let Ok(Async::Ready(Some(notification))) = peer.imported_blocks_stream.poll() {
<<<<<<< HEAD
					peer.network.on_block_imported(notification.hash, notification.header, Vec::new());
=======
					peer.network.on_block_imported(notification.hash, notification.header, true);
>>>>>>> 37bc8c54
				}

				// We poll `finality_notification_stream`, but we only take the last event.
				let mut last = None;
				while let Ok(Async::Ready(Some(item))) = peer.finality_notification_stream.poll() {
					last = Some(item);
				}
				if let Some(notification) = last {
					peer.network.on_block_finalized(notification.hash, notification.header);
				}
			}
		});
	}
}

pub struct TestNet {
	peers: Vec<Peer<(), DummySpecialization>>,
}

impl TestNetFactory for TestNet {
	type Specialization = DummySpecialization;
	type Verifier = PassThroughVerifier;
	type PeerData = ();

	/// Create new test network with peers and given config.
	fn from_config(_config: &ProtocolConfig) -> Self {
		TestNet {
			peers: Vec::new(),
		}
	}

	fn make_verifier(&self, _client: PeersClient, _config: &ProtocolConfig)
		-> Self::Verifier
	{
		PassThroughVerifier(false)
	}

	fn peer(&mut self, i: usize) -> &mut Peer<(), Self::Specialization> {
		&mut self.peers[i]
	}

	fn peers(&self) -> &Vec<Peer<(), Self::Specialization>> {
		&self.peers
	}

	fn mut_peers<F: FnOnce(&mut Vec<Peer<(), Self::Specialization>>)>(&mut self, closure: F) {
		closure(&mut self.peers);
	}
}

pub struct ForceFinalized(PeersClient);

impl JustificationImport<Block> for ForceFinalized {
	type Error = ConsensusError;

	fn import_justification(
		&mut self,
		hash: H256,
		_number: NumberFor<Block>,
		justification: Justification,
	) -> Result<(), Self::Error> {
		self.0.finalize_block(BlockId::Hash(hash), Some(justification), true)
			.map_err(|_| ConsensusError::InvalidJustification.into())
	}
}

pub struct JustificationTestNet(TestNet);

impl TestNetFactory for JustificationTestNet {
	type Specialization = DummySpecialization;
	type Verifier = PassThroughVerifier;
	type PeerData = ();

	fn from_config(config: &ProtocolConfig) -> Self {
		JustificationTestNet(TestNet::from_config(config))
	}

	fn make_verifier(&self, client: PeersClient, config: &ProtocolConfig) -> Self::Verifier {
		self.0.make_verifier(client, config)
	}

	fn peer(&mut self, i: usize) -> &mut Peer<Self::PeerData, Self::Specialization> {
		self.0.peer(i)
	}

	fn peers(&self) -> &Vec<Peer<Self::PeerData, Self::Specialization>> {
		self.0.peers()
	}

	fn mut_peers<F: FnOnce(&mut Vec<Peer<Self::PeerData, Self::Specialization>>)>(&mut self, closure: F) {
		self.0.mut_peers(closure)
	}

	fn make_block_import(&self, client: PeersClient)
		-> (
			BoxBlockImport<Block>,
			Option<BoxJustificationImport<Block>>,
			Option<BoxFinalityProofImport<Block>>,
			Option<BoxFinalityProofRequestBuilder<Block>>,
			Self::PeerData,
		)
	{
		(client.as_block_import(), Some(Box::new(ForceFinalized(client))), None, None, Default::default())
	}
}<|MERGE_RESOLUTION|>--- conflicted
+++ resolved
@@ -301,11 +301,7 @@
 				Default::default()
 			};
 			self.block_import.import_block(import_block, cache).expect("block_import failed");
-<<<<<<< HEAD
-			self.network.on_block_imported(hash, header, Vec::new());
-=======
-			self.network.on_block_imported(hash, header, true);
->>>>>>> 37bc8c54
+			self.network.on_block_imported(hash, header, Vec::new(), true);
 			at = hash;
 		}
 
@@ -669,11 +665,7 @@
 
 				// We poll `imported_blocks_stream`.
 				while let Ok(Async::Ready(Some(notification))) = peer.imported_blocks_stream.poll() {
-<<<<<<< HEAD
-					peer.network.on_block_imported(notification.hash, notification.header, Vec::new());
-=======
-					peer.network.on_block_imported(notification.hash, notification.header, true);
->>>>>>> 37bc8c54
+					peer.network.on_block_imported(notification.hash, notification.header, Vec::new(), true);
 				}
 
 				// We poll `finality_notification_stream`, but we only take the last event.
