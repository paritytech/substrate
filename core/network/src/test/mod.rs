--- conflicted
+++ resolved
@@ -65,6 +65,7 @@
 #[cfg(any(test, feature = "test-helpers"))]
 /// A Verifier that accepts all blocks and passes them on with the configured
 /// finality to be imported.
+#[derive(Clone)]
 pub struct PassThroughVerifier(pub bool);
 
 #[cfg(any(test, feature = "test-helpers"))]
@@ -496,17 +497,12 @@
 
 	/// Add a full peer.
 	fn add_full_peer(&mut self, config: &ProtocolConfig) {
-<<<<<<< HEAD
 		let test_client_builder = TestClientBuilder::with_default_backend();
 		let backend = test_client_builder.backend();
 		let (c, longest_chain) = test_client_builder.build_with_longest_chain();
 		let client = Arc::new(c);
 		let verifier = self.make_verifier(PeersClient::Full(client.clone(), backend.clone()), config);
-=======
-		let client = Arc::new(test_client::new());
-		let verifier = self.make_verifier(PeersClient::Full(client.clone()), config);
 		let verifier = VerifierAdapter(Arc::new(Mutex::new(Box::new(verifier) as Box<_>)));
->>>>>>> c63ee7ad
 		let (block_import, justification_import, finality_proof_import, finality_proof_request_builder, data)
 			= self.make_block_import(PeersClient::Full(client.clone(), backend.clone()));
 		let block_import = BlockImportAdapter(Arc::new(Mutex::new(block_import)));
@@ -566,15 +562,10 @@
 		let mut config = config.clone();
 		config.roles = Roles::LIGHT;
 
-<<<<<<< HEAD
 		let (c, backend) = test_client::new_light();
 		let client = Arc::new(c);
 		let verifier = self.make_verifier(PeersClient::Light(client.clone(), backend.clone()), &config);
-=======
-		let client = Arc::new(test_client::new_light());
-		let verifier = self.make_verifier(PeersClient::Light(client.clone()), &config);
 		let verifier = VerifierAdapter(Arc::new(Mutex::new(Box::new(verifier) as Box<_>)));
->>>>>>> c63ee7ad
 		let (block_import, justification_import, finality_proof_import, finality_proof_request_builder, data)
 			= self.make_block_import(PeersClient::Light(client.clone(), backend.clone()));
 		let block_import = BlockImportAdapter(Arc::new(Mutex::new(block_import)));
