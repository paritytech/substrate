// Copyright 2017-2019 Parity Technologies (UK) Ltd.
// This file is part of Substrate.

// Substrate is free software: you can redistribute it and/or modify
// it under the terms of the GNU General Public License as published by
// the Free Software Foundation, either version 3 of the License, or
// (at your option) any later version.

// Substrate is distributed in the hope that it will be useful,
// but WITHOUT ANY WARRANTY; without even the implied warranty of
// MERCHANTABILITY or FITNESS FOR A PARTICULAR PURPOSE.  See the
// GNU General Public License for more details.

// You should have received a copy of the GNU General Public License
// along with Substrate.  If not, see <http://www.gnu.org/licenses/>.

#![allow(missing_docs)]

#[cfg(test)]
mod block_import;
#[cfg(test)]
mod sync;

use std::collections::{HashMap, HashSet, VecDeque};
use std::sync::Arc;
use std::sync::atomic::AtomicBool;

use log::trace;
use crate::chain::FinalityProofProvider;
use client::{self, ClientInfo, BlockchainEvents, FinalityNotifications, in_mem::Backend as InMemoryBackend, error::Result as ClientResult};
use client::block_builder::BlockBuilder;
use client::backend::AuxStore;
use crate::config::{ProtocolConfig, Roles};
use consensus::import_queue::{BasicQueue, ImportQueue, IncomingBlock};
use consensus::import_queue::{
	Link, SharedBlockImport, SharedJustificationImport, Verifier, SharedFinalityProofImport,
	SharedFinalityProofRequestBuilder,
};
use consensus::{Error as ConsensusError, ErrorKind as ConsensusErrorKind};
use consensus::{BlockOrigin, ForkChoiceStrategy, ImportBlock, JustificationImport};
use crate::consensus_gossip::{ConsensusGossip, MessageRecipient as GossipMessageRecipient, TopicNotification};
use crossbeam_channel::{Sender, RecvError};
use futures::Future;
use futures::sync::{mpsc, oneshot};
use crate::message::Message;
use network_libp2p::PeerId;
use parking_lot::{Mutex, RwLock};
use primitives::{H256, sr25519::Public as AuthorityId, Blake2Hasher};
use crate::protocol::{ConnectedPeer, Context, FromNetworkMsg, Protocol, ProtocolMsg};
use runtime_primitives::generic::BlockId;
use runtime_primitives::traits::{AuthorityIdFor, Block as BlockT, Digest, DigestItem, Header, NumberFor};
use runtime_primitives::{Justification, ConsensusEngineId};
use crate::service::{network_channel, NetworkChan, NetworkLink, NetworkMsg, NetworkPort, TransactionPool};
use crate::specialization::NetworkSpecialization;
use test_client::{self, AccountKeyring};
use log::debug;

pub use test_client::runtime::{Block, Extrinsic, Hash, Transfer};
pub use test_client::TestClient;

#[cfg(any(test, feature = "test-helpers"))]
/// A Verifier that accepts all blocks and passes them on with the configured
/// finality to be imported.
pub struct PassThroughVerifier(pub bool);

#[cfg(any(test, feature = "test-helpers"))]
/// This `Verifier` accepts all data as valid.
impl<B: BlockT> Verifier<B> for PassThroughVerifier {
	fn verify(
		&self,
		origin: BlockOrigin,
		header: B::Header,
		justification: Option<Justification>,
		body: Option<Vec<B::Extrinsic>>
	) -> Result<(ImportBlock<B>, Option<Vec<AuthorityIdFor<B>>>), String> {
		let new_authorities = header.digest().log(DigestItem::as_authorities_change)
			.map(|auth| auth.iter().cloned().collect());

		Ok((ImportBlock {
			origin,
			header,
			body,
			finalized: self.0,
			justification,
			post_digests: vec![],
			auxiliary: Vec::new(),
			fork_choice: ForkChoiceStrategy::LongestChain,
		}, new_authorities))
	}
}

/// A link implementation that does nothing.
pub struct NoopLink { }

impl<B: BlockT> Link<B> for NoopLink { }

/// The test specialization.
#[derive(Clone)]
pub struct DummySpecialization;

impl NetworkSpecialization<Block> for DummySpecialization {
	fn status(&self) -> Vec<u8> {
		vec![]
	}

	fn on_connect(&mut self, _ctx: &mut Context<Block>, _peer_id: PeerId, _status: crate::message::Status<Block>) {
	}

	fn on_disconnect(&mut self, _ctx: &mut Context<Block>, _peer_id: PeerId) {
	}

	fn on_message(
		&mut self,
		_ctx: &mut Context<Block>,
		_peer_id: PeerId,
		_message: &mut Option<crate::message::Message<Block>>,
	) {
	}
}

pub type PeersFullClient = client::Client<test_client::Backend, test_client::Executor, Block, test_client::runtime::RuntimeApi>;
pub type PeersLightClient = client::Client<test_client::LightBackend, test_client::LightExecutor, Block, test_client::runtime::RuntimeApi>;

#[derive(Clone)]
pub enum PeersClient {
	Full(Arc<PeersFullClient>),
	Light(Arc<PeersLightClient>),
}

impl PeersClient {
	pub fn as_full(&self) -> Option<Arc<PeersFullClient>> {
		match *self {
			PeersClient::Full(ref client) => Some(client.clone()),
			_ => None,
		}
	}

	pub fn as_block_import(&self) -> SharedBlockImport<Block> {
		match *self {
			PeersClient::Full(ref client) => client.clone() as _,
			PeersClient::Light(ref client) => client.clone() as _,
		}
	}

	pub fn as_in_memory_backend(&self) -> InMemoryBackend<Block, Blake2Hasher> {
		match *self {
			PeersClient::Full(ref client) => client.backend().as_in_memory(),
			PeersClient::Light(_) => unimplemented!("TODO"),
		}
	}

	pub fn get_aux(&self, key: &[u8]) -> ClientResult<Option<Vec<u8>>> {
		match *self {
			PeersClient::Full(ref client) => client.backend().get_aux(key),
			PeersClient::Light(ref client) => client.backend().get_aux(key),
		}
	}

	pub fn info(&self) -> ClientResult<ClientInfo<Block>> {
		match *self {
			PeersClient::Full(ref client) => client.info(),
			PeersClient::Light(ref client) => client.info(),
		}
	}

	pub fn header(&self, block: &BlockId<Block>) -> ClientResult<Option<<Block as BlockT>::Header>> {
		match *self {
			PeersClient::Full(ref client) => client.header(block),
			PeersClient::Light(ref client) => client.header(block),
		}
	}

	pub fn justification(&self, block: &BlockId<Block>) -> ClientResult<Option<Justification>> {
		match *self {
			PeersClient::Full(ref client) => client.justification(block),
			PeersClient::Light(ref client) => client.justification(block),
		}
	}

	pub fn finality_notification_stream(&self) -> FinalityNotifications<Block> {
		match *self {
			PeersClient::Full(ref client) => client.finality_notification_stream(),
			PeersClient::Light(ref client) => client.finality_notification_stream(),
		}
	}

	pub fn finalize_block(&self, id: BlockId<Block>, justification: Option<Justification>, notify: bool) -> ClientResult<()> {
		match *self {
			PeersClient::Full(ref client) => client.finalize_block(id, justification, notify),
			PeersClient::Light(ref client) => client.finalize_block(id, justification, notify),
		}
	}
}

/// A Link that can wait for a block to have been imported.
pub struct TestLink<S: NetworkSpecialization<Block>> {
	link: NetworkLink<Block, S>,

	#[cfg(any(test, feature = "test-helpers"))]
	network_to_protocol_sender: Sender<FromNetworkMsg<Block>>,
}

impl<S: NetworkSpecialization<Block>> TestLink<S> {
	fn new(
		protocol_sender: Sender<ProtocolMsg<Block, S>>,
		_network_to_protocol_sender: Sender<FromNetworkMsg<Block>>,
		network_sender: NetworkChan<Block>
	) -> TestLink<S> {
		TestLink {
			#[cfg(any(test, feature = "test-helpers"))]
			network_to_protocol_sender: _network_to_protocol_sender,
			link: NetworkLink {
				protocol_sender,
				network_sender,
			}
		}
	}
}

impl<S: NetworkSpecialization<Block>> Link<Block> for TestLink<S> {
	fn block_imported(&self, hash: &Hash, number: NumberFor<Block>) {
		self.link.block_imported(hash, number);
	}

	fn blocks_processed(&self, processed_blocks: Vec<Hash>, has_error: bool) {
		self.link.blocks_processed(processed_blocks, has_error);
	}

	fn justification_imported(&self, who: PeerId, hash: &Hash, number:NumberFor<Block>, success: bool) {
		self.link.justification_imported(who, hash, number, success);
	}

	fn request_justification(&self, hash: &Hash, number: NumberFor<Block>) {
		self.link.request_justification(hash, number);
	}

<<<<<<< HEAD
	fn finality_proof_imported(
		&self,
		who: PeerId,
		request_block: (Hash, NumberFor<Block>),
		finalization_result: Result<(Hash, NumberFor<Block>), ()>,
	) {
		self.link.finality_proof_imported(who, request_block, finalization_result);
	}

	fn request_finality_proof(&self, hash: &Hash, number: NumberFor<Block>) {
		self.link.request_finality_proof(hash, number);
	}

	fn set_finality_proof_request_builder(&self, request_builder: SharedFinalityProofRequestBuilder<Block>) {
		self.link.set_finality_proof_request_builder(request_builder);
	}

	fn useless_peer(&self, who: PeerId, reason: &str) {
		self.link.useless_peer(who, reason);
	}

	fn note_useless_and_restart_sync(&self, who: PeerId, reason: &str) {
		self.link.note_useless_and_restart_sync(who, reason);
=======
	fn report_peer(&self, who: PeerId, reputation_change: i32) {
		self.link.report_peer(who, reputation_change);
>>>>>>> 17dcbe6c
	}

	fn restart(&self) {
		self.link.restart();
	}

	/// Send synchronization request to the block import channel.
	///
	/// The caller should wait for the `Link::synchronized` call to ensure that it has synchronized
	/// with `ImportQueue`.
	#[cfg(any(test, feature = "test-helpers"))]
	fn synchronized(&self) {
		trace!(target: "test_network", "Synchronizing");
		drop(self.network_to_protocol_sender.send(FromNetworkMsg::Synchronize))
	}
}

pub struct Peer<D, S: NetworkSpecialization<Block>> {
	pub is_offline: Arc<AtomicBool>,
	pub is_major_syncing: Arc<AtomicBool>,
	pub peers: Arc<RwLock<HashMap<PeerId, ConnectedPeer<Block>>>>,
	pub peer_id: PeerId,
	client: PeersClient,
	net_proto_channel: ProtocolChannel<S>,
	pub import_queue: Box<BasicQueue<Block>>,
	pub data: D,
	best_hash: Mutex<Option<H256>>,
	finalized_hash: Mutex<Option<H256>>,
}

type MessageFilter = Fn(&NetworkMsg<Block>) -> bool;

struct ProtocolChannel<S: NetworkSpecialization<Block>> {
	buffered_messages: Mutex<VecDeque<NetworkMsg<Block>>>,
	network_to_protocol_sender: Sender<FromNetworkMsg<Block>>,
	client_to_protocol_sender: Sender<ProtocolMsg<Block, S>>,
	protocol_to_network_receiver: NetworkPort<Block>,
}

impl<S: NetworkSpecialization<Block>> ProtocolChannel<S> {
	/// Create new buffered network port.
	pub fn new(
		network_to_protocol_sender: Sender<FromNetworkMsg<Block>>,
		client_to_protocol_sender: Sender<ProtocolMsg<Block, S>>,
		protocol_to_network_receiver: NetworkPort<Block>,
	) -> Self {
		ProtocolChannel {
			buffered_messages: Mutex::new(VecDeque::new()),
			network_to_protocol_sender,
			client_to_protocol_sender,
			protocol_to_network_receiver,
		}
	}

	/// Send message from network to protocol.
	pub fn send_from_net(&self, message: FromNetworkMsg<Block>) {
		let _ = self.network_to_protocol_sender.send(message);

		let _ = self.network_to_protocol_sender.send(FromNetworkMsg::Synchronize);
		let _ = self.wait_sync();
	}

	/// Send message from client to protocol.
	pub fn send_from_client(&self, message: ProtocolMsg<Block, S>) {
		let _ = self.client_to_protocol_sender.send(message);

		let _ = self.client_to_protocol_sender.send(ProtocolMsg::Synchronize);
		let _ = self.wait_sync();
	}

	/// Wait until synchronization response is generated by the protocol.
	pub fn wait_sync(&self) -> Result<(), RecvError> {
		trace!(target: "test_network", "Waiting for sync");
		loop {
			match self.protocol_to_network_receiver.receiver().recv() {
				Ok(NetworkMsg::Synchronized) => return Ok(()),
				Err(error) => return Err(error),
				Ok(msg) => self.buffered_messages.lock().push_back(msg),
			}
			trace!(target: "test_network", "Retrying sync");
		}
	}

	/// Produce the next pending message to send to another peer.
	fn pending_message(&self, message_filter: &MessageFilter) -> Option<NetworkMsg<Block>> {
		if let Some(message) = self.buffered_message(message_filter) {
			return Some(message);
		}

		while let Some(message) = self.channel_message() {
			if message_filter(&message) {
				return Some(message)
			} else {
				self.buffered_messages.lock().push_back(message);
			}
		}

		None
	}

	/// Whether this peer is done syncing (has no messages to send).
	fn is_done(&self) -> bool {
		self.buffered_messages.lock().is_empty()
			&& self.protocol_to_network_receiver.receiver().is_empty()
	}

	/// Return oldest buffered message if it exists.
	fn buffered_message(&self, message_filter: &MessageFilter) -> Option<NetworkMsg<Block>> {
		let mut buffered_messages = self.buffered_messages.lock();
		for i in 0..buffered_messages.len() {
			if message_filter(&buffered_messages[i]) {
				return buffered_messages.remove(i);
			}
		}

		None
	}

	/// Receive message from the channel.
	fn channel_message(&self) -> Option<NetworkMsg<Block>> {
		self.protocol_to_network_receiver.receiver().try_recv().ok()
	}
}

impl<D, S: NetworkSpecialization<Block>> Peer<D, S> {
	fn new(
		is_offline: Arc<AtomicBool>,
		is_major_syncing: Arc<AtomicBool>,
		peers: Arc<RwLock<HashMap<PeerId, ConnectedPeer<Block>>>>,
		client: PeersClient,
		import_queue: Box<BasicQueue<Block>>,
		network_to_protocol_sender: Sender<FromNetworkMsg<Block>>,
		protocol_sender: Sender<ProtocolMsg<Block, S>>,
		network_sender: NetworkChan<Block>,
		network_port: NetworkPort<Block>,
		data: D,
	) -> Self {
		let net_proto_channel = ProtocolChannel::new(
			network_to_protocol_sender.clone(),
			protocol_sender.clone(),
			network_port,
		);
		let network_link = TestLink::new(
			protocol_sender.clone(),
			network_to_protocol_sender.clone(),
			network_sender.clone(),
		);
		import_queue.start(Box::new(network_link)).expect("Test ImportQueue always starts");
		Peer {
			is_offline,
			is_major_syncing,
			peers,
			peer_id: PeerId::random(),
			client,
			import_queue,
			net_proto_channel,
			data,
			best_hash: Mutex::new(None),
			finalized_hash: Mutex::new(None),
		}
	}
	/// Called after blockchain has been populated to updated current state.
	pub fn start(&self) {
		// Update the sync state to the latest chain state.
		let info = self.client.info().expect("In-mem client does not fail");
		let header = self
			.client
			.header(&BlockId::Hash(info.chain.best_hash))
			.unwrap()
			.unwrap();
		self.net_proto_channel.send_from_client(ProtocolMsg::BlockImported(info.chain.best_hash, header));
	}

	pub fn on_block_imported(
		&self,
		hash: <Block as BlockT>::Hash,
		header: &<Block as BlockT>::Header,
	) {
		self.net_proto_channel.send_from_client(ProtocolMsg::BlockImported(hash, header.clone()));
	}

	/// SyncOracle: are we connected to any peer?
	#[cfg(test)]
	pub fn is_offline(&self) -> bool {
		self.is_offline.load(std::sync::atomic::Ordering::Relaxed)
	}

	/// SyncOracle: are we in the process of catching-up with the chain?
	#[cfg(test)]
	pub fn is_major_syncing(&self) -> bool {
		self.is_major_syncing.load(std::sync::atomic::Ordering::Relaxed)
	}

	/// Called on connection to other indicated peer.
	fn on_connect(&self, other: &Self) {
		self.net_proto_channel.send_from_net(FromNetworkMsg::PeerConnected(other.peer_id.clone(), String::new()));
	}

	/// Called on disconnect from other indicated peer.
	fn on_disconnect(&self, other: &Self) {
		self.net_proto_channel.send_from_net(FromNetworkMsg::PeerDisconnected(other.peer_id.clone(), String::new()));
	}

	/// Receive a message from another peer. Return a set of peers to disconnect.
	fn receive_message(&self, from: &PeerId, msg: Message<Block>) {
		self.net_proto_channel.send_from_net(FromNetworkMsg::CustomMessage(from.clone(), msg));
	}

	/// Produce the next pending message to send to another peer.
	fn pending_message(&self, message_filter: &MessageFilter) -> Option<NetworkMsg<Block>> {
		self.net_proto_channel.pending_message(message_filter)
	}

	/// Whether this peer is done syncing (has no messages to send).
	fn is_done(&self) -> bool {
		self.net_proto_channel.is_done()
	}

	/// Synchronize with import queue.
	#[cfg(any(test, feature = "test-helpers"))]
	fn import_queue_sync(&self) {
		trace!(target: "test_network", "syncing this queue");
		self.import_queue.synchronize();
		trace!(target: "test_network", "wating for sync to finish");
		let _ = self.net_proto_channel.wait_sync();
	}

	/// Execute a "sync step". This is called for each peer after it sends a packet.
	fn sync_step(&self) {
		self.net_proto_channel.send_from_client(ProtocolMsg::Tick);
	}

	/// Send block import notifications.
	fn send_import_notifications(&self) {
		let info = self.client.info().expect("In-mem client does not fail");

		let mut best_hash = self.best_hash.lock();
		match *best_hash {
			None => {},
			Some(hash) if hash != info.chain.best_hash => {},
			_ => return,
		}

		let header = self.client.header(&BlockId::Hash(info.chain.best_hash)).unwrap().unwrap();
		self.net_proto_channel.send_from_client(ProtocolMsg::BlockImported(info.chain.best_hash, header));
		*best_hash = Some(info.chain.best_hash);
	}

	/// Send block finalization notifications.
	pub fn send_finality_notifications(&self) {
		let info = self.client.info().expect("In-mem client does not fail");

		let mut finalized_hash = self.finalized_hash.lock();
		match *finalized_hash {
			None => {},
			Some(hash) if hash != info.chain.finalized_hash => {},
			_ => return,
		}

		let header = self.client.header(&BlockId::Hash(info.chain.finalized_hash)).unwrap().unwrap();
		self.net_proto_channel.send_from_client(ProtocolMsg::BlockFinalized(info.chain.finalized_hash, header.clone()));
		*finalized_hash = Some(info.chain.finalized_hash);
	}

	/// Restart sync for a peer.
	fn restart_sync(&self) {
		self.net_proto_channel.send_from_client(ProtocolMsg::Abort);
	}

	/// Push a message into the gossip network and relay to peers.
	/// `TestNet::sync_step` needs to be called to ensure it's propagated.
	pub fn gossip_message(
		&self,
		topic: <Block as BlockT>::Hash,
		engine_id: ConsensusEngineId,
		data: Vec<u8>,
		force: bool,
	) {
		let recipient = if force {
			GossipMessageRecipient::BroadcastToAll
		} else {
			GossipMessageRecipient::BroadcastNew
		};
		self.net_proto_channel.send_from_client(
			ProtocolMsg::GossipConsensusMessage(topic, engine_id, data, recipient),
		);
	}

	pub fn consensus_gossip_collect_garbage_for_topic(&self, _topic: <Block as BlockT>::Hash) {
		self.with_gossip(move |gossip, _| gossip.collect_garbage())
	}

	/// access the underlying consensus gossip handler
	pub fn consensus_gossip_messages_for(
		&self,
		engine_id: ConsensusEngineId,
		topic: <Block as BlockT>::Hash,
	) -> mpsc::UnboundedReceiver<TopicNotification> {
		let (tx, rx) = oneshot::channel();
		self.with_gossip(move |gossip, _| {
			let inner_rx = gossip.messages_for(engine_id, topic);
			let _ = tx.send(inner_rx);
		});
		rx.wait().ok().expect("1. Network is running, 2. it should handle the above closure successfully")
	}

	/// Execute a closure with the consensus gossip.
	pub fn with_gossip<F>(&self, f: F)
		where F: FnOnce(&mut ConsensusGossip<Block>, &mut Context<Block>) + Send + 'static
	{
		self.net_proto_channel.send_from_client(ProtocolMsg::ExecuteWithGossip(Box::new(f)));
	}

	/// Announce a block to peers.
	pub fn announce_block(&self, block: Hash) {
		self.net_proto_channel.send_from_client(ProtocolMsg::AnnounceBlock(block));
	}

	/// Request a justification for the given block.
	#[cfg(test)]
	fn request_justification(&self, hash: &::primitives::H256, number: NumberFor<Block>) {
		self.net_proto_channel.send_from_client(ProtocolMsg::RequestJustification(hash.clone(), number));
	}

	/// Add blocks to the peer -- edit the block before adding
	pub fn generate_blocks<F>(&self, count: usize, origin: BlockOrigin, edit_block: F) -> H256
		where F: FnMut(BlockBuilder<Block, PeersFullClient>) -> Block
	{
		let best_hash = self.client.info().unwrap().chain.best_hash;
		self.generate_blocks_at(BlockId::Hash(best_hash), count, origin, edit_block)
	}

	/// Add blocks to the peer -- edit the block before adding. The chain will
	/// start at the given block iD.
	pub fn generate_blocks_at<F>(&self, at: BlockId<Block>, count: usize, origin: BlockOrigin, mut edit_block: F) -> H256
		where F: FnMut(BlockBuilder<Block, PeersFullClient>) -> Block
	{
		let full_client = self.client.as_full().expect("blocks could only be generated by full clients");
		let mut at = full_client.header(&at).unwrap().unwrap().hash();
		for _  in 0..count {
			let builder = full_client.new_block_at(&BlockId::Hash(at)).unwrap();
			let block = edit_block(builder);
			let hash = block.header.hash();
			trace!(
				target: "test_network",
				"Generating {}, (#{}, parent={})",
				hash,
				block.header.number,
				block.header.parent_hash
			);
			let header = block.header.clone();
			at = hash;
			self.import_queue.import_blocks(
				origin,
				vec![IncomingBlock {
					origin: None,
					hash,
					header: Some(header),
					body: Some(block.extrinsics),
					justification: None,
				}],
			);

			// make sure block import has completed
			self.import_queue_sync();
		}

		at
	}

	/// Push blocks to the peer (simplified: with or without a TX)
	pub fn push_blocks(&self, count: usize, with_tx: bool) -> H256 {
		let best_hash = self.client.info().unwrap().chain.best_hash;
		self.push_blocks_at(BlockId::Hash(best_hash), count, with_tx)
	}

	/// Push blocks to the peer (simplified: with or without a TX) starting from
	/// given hash.
	pub fn push_blocks_at(&self, at: BlockId<Block>, count: usize, with_tx: bool) -> H256 {
		let mut nonce = 0;
		if with_tx {
			self.generate_blocks_at(at, count, BlockOrigin::File, |mut builder| {
				let transfer = Transfer {
					from: AccountKeyring::Alice.into(),
					to: AccountKeyring::Alice.into(),
					amount: 1,
					nonce,
				};
				builder.push(transfer.into_signed_tx()).unwrap();
				nonce = nonce + 1;
				builder.bake().unwrap()
			})
		} else {
			self.generate_blocks_at(at, count, BlockOrigin::File, |builder| builder.bake().unwrap())
		}
	}

	pub fn push_authorities_change_block(&self, new_authorities: Vec<AuthorityId>) -> H256 {
		self.generate_blocks(1, BlockOrigin::File, |mut builder| {
			builder.push(Extrinsic::AuthoritiesChange(new_authorities.clone())).unwrap();
			builder.bake().unwrap()
		})
	}

	/// Get a reference to the client.
	pub fn client(&self) -> &PeersClient {
		&self.client
	}
}

pub struct EmptyTransactionPool;

impl TransactionPool<Hash, Block> for EmptyTransactionPool {
	fn transactions(&self) -> Vec<(Hash, Extrinsic)> {
		Vec::new()
	}

	fn import(&self, _transaction: &Extrinsic) -> Option<Hash> {
		None
	}

	fn on_broadcasted(&self, _: HashMap<Hash, Vec<String>>) {}
}

pub trait SpecializationFactory {
	fn create() -> Self;
}

impl SpecializationFactory for DummySpecialization {
	fn create() -> DummySpecialization {
		DummySpecialization
	}
}

pub trait TestNetFactory: Sized {
	type Specialization: NetworkSpecialization<Block> + SpecializationFactory;
	type Verifier: 'static + Verifier<Block>;
	type PeerData: Default;

	/// These two need to be implemented!
	fn from_config(config: &ProtocolConfig) -> Self;
	fn make_verifier(&self, client: PeersClient, config: &ProtocolConfig) -> Arc<Self::Verifier>;

	/// Get reference to peer.
	fn peer(&self, i: usize) -> &Peer<Self::PeerData, Self::Specialization>;
	fn peers(&self) -> &Vec<Arc<Peer<Self::PeerData, Self::Specialization>>>;
	fn mut_peers<F: FnOnce(&mut Vec<Arc<Peer<Self::PeerData, Self::Specialization>>>)>(&mut self, closure: F);

	fn started(&self) -> bool;
	fn set_started(&mut self, now: bool);

	/// Get custom block import handle for fresh client, along with peer data.
	fn make_block_import(&self, client: PeersClient)
		-> (
			SharedBlockImport<Block>,
			Option<SharedJustificationImport<Block>>,
			Option<SharedFinalityProofImport<Block>>,
			Option<SharedFinalityProofRequestBuilder<Block>>,
			Self::PeerData,
		)
	{
		(client.as_block_import(), None, None, None, Default::default())
	}

	/// Get finality proof provider (if supported).
	fn make_finality_proof_provider(&self, _client: PeersClient) -> Option<Arc<FinalityProofProvider<Block>>> {
		None
	}

	fn default_config() -> ProtocolConfig {
		ProtocolConfig::default()
	}

	/// Create new test network with this many peers.
	fn new(n: usize) -> Self {
		trace!(target: "test_network", "Creating test network");
		let config = Self::default_config();
		let mut net = Self::from_config(&config);

		for i in 0..n {
			trace!(target: "test_network", "Adding peer {}", i);
			net.add_full_peer(&config);
		}
		net
	}

	/// Add created peer.
	fn add_peer(&mut self, peer: Arc<Peer<Self::PeerData, Self::Specialization>>) {
		if self.started() {
			peer.start();
			self.peers().iter().for_each(|other| {
				other.on_connect(&*peer);
				peer.on_connect(other);
			});
		}

		self.mut_peers(|peers| {
			peers.push(peer)
		});
	}

	/// Add a full peer.
	fn add_full_peer(&mut self, config: &ProtocolConfig) {
		let client = Arc::new(test_client::new());
		let tx_pool = Arc::new(EmptyTransactionPool);
		let verifier = self.make_verifier(PeersClient::Full(client.clone()), config);
		let (block_import, justification_import, finality_proof_import, finality_proof_request_builder, data)
			= self.make_block_import(PeersClient::Full(client.clone()));
		let (network_sender, network_port) = network_channel();

		let import_queue = Box::new(BasicQueue::new(
			verifier,
			block_import,
			justification_import,
			finality_proof_import,
			finality_proof_request_builder,
		));
		let status_sinks = Arc::new(Mutex::new(Vec::new()));
		let is_offline = Arc::new(AtomicBool::new(true));
		let is_major_syncing = Arc::new(AtomicBool::new(false));
		let specialization = self::SpecializationFactory::create();
		let peers: Arc<RwLock<HashMap<PeerId, ConnectedPeer<Block>>>> = Arc::new(Default::default());

		let (protocol_sender, network_to_protocol_sender) = Protocol::new(
			status_sinks,
			is_offline.clone(),
			is_major_syncing.clone(),
			peers.clone(),
			network_sender.clone(),
			config.clone(),
			client.clone(),
			self.make_finality_proof_provider(PeersClient::Full(client.clone())),
			import_queue.clone(),
			None,
			tx_pool,
			specialization,
		).unwrap();

		self.add_peer(Arc::new(Peer::new(
			is_offline,
			is_major_syncing,
			peers,
			PeersClient::Full(client),
			import_queue,
			network_to_protocol_sender,
			protocol_sender,
			network_sender,
			network_port,
			data,
		)));
	}

	/// Add a light peer.
	fn add_light_peer(&mut self, config: &ProtocolConfig) {
		let mut config = config.clone();
		config.roles = Roles::LIGHT;

		let client = Arc::new(test_client::new_light());
		let tx_pool = Arc::new(EmptyTransactionPool);
		let verifier = self.make_verifier(PeersClient::Light(client.clone()), &config);
		let (block_import, justification_import, finality_proof_import, finality_proof_request_builder, data)
			= self.make_block_import(PeersClient::Light(client.clone()));
		let (network_sender, network_port) = network_channel();

		let import_queue = Box::new(BasicQueue::new(
			verifier,
			block_import,
			justification_import,
			finality_proof_import,
			finality_proof_request_builder,
		));
		let status_sinks = Arc::new(Mutex::new(Vec::new()));
		let is_offline = Arc::new(AtomicBool::new(true));
		let is_major_syncing = Arc::new(AtomicBool::new(false));
		let specialization = self::SpecializationFactory::create();
		let peers: Arc<RwLock<HashMap<PeerId, ConnectedPeer<Block>>>> = Arc::new(Default::default());

		let (protocol_sender, network_to_protocol_sender) = Protocol::new(
			status_sinks,
			is_offline.clone(),
			is_major_syncing.clone(),
			peers.clone(),
			network_sender.clone(),
			config,
			client.clone(),
			self.make_finality_proof_provider(PeersClient::Light(client.clone())),
			import_queue.clone(),
			None,
			tx_pool,
			specialization,
		).unwrap();

		self.add_peer(Arc::new(Peer::new(
			is_offline,
			is_major_syncing,
			peers,
			PeersClient::Light(client),
			import_queue,
			network_to_protocol_sender,
			protocol_sender,
			network_sender,
			network_port,
			data,
		)));
	}

	/// Start network.
	fn start(&mut self) {
		if self.started() {
			return;
		}
		for peer in self.peers() {
			peer.start();
			for client in self.peers() {
				if peer.peer_id != client.peer_id {
					peer.on_connect(client);
				}
			}
		}

		loop {
			debug!(target: "test_network", "loop iteration");
			// we only deliver Status messages during start
			let need_continue = self.route_single(true, None, &|msg| match *msg {
				NetworkMsg::Outgoing(_, crate::message::generic::Message::Status(_)) => true,
				NetworkMsg::Outgoing(_, _) => false,
				NetworkMsg::DisconnectPeer(_) |
				NetworkMsg::ReportPeer(_, _) | NetworkMsg::Synchronized => true,
			});
			if !need_continue {
				break;
			}
		}

		self.set_started(true);
	}

	/// Do single round of message routing: single message from every peer is routed.
	fn route_single(
		&mut self,
		disconnect: bool,
		disconnected: Option<HashSet<usize>>,
		message_filter: &MessageFilter,
	) -> bool {
		let mut had_messages = false;
		let mut to_disconnect = HashSet::new();
		let peers = self.peers();
		for peer in peers {
			debug!(target: "test_network", "checking peer");
			if let Some(message) = peer.pending_message(message_filter) {
				match message {
					NetworkMsg::Outgoing(recipient_id, packet) => {
						had_messages = true;

						let sender_pos = peers.iter().position(|p| p.peer_id == peer.peer_id).unwrap();
						let recipient_pos = peers.iter().position(|p| p.peer_id == recipient_id).unwrap();
						if disconnect {
							if let Some(ref disconnected) = disconnected {
								let mut current = HashSet::new();
								current.insert(sender_pos);
								current.insert(recipient_pos);
								// Not routing message between "disconnected" nodes.
								if disconnected.is_subset(&current) {
									continue;
								}
							}
						}

						peers[recipient_pos].receive_message(&peer.peer_id, packet);
					},
					NetworkMsg::DisconnectPeer(who) => {
						if disconnect {
							to_disconnect.insert(who);
						}
					},
					_ => (),
				}
			}
		}

		for d in to_disconnect {
			if let Some(d) = peers.iter().find(|p| p.peer_id == d) {
				for peer in 0..peers.len() {
					peers[peer].on_disconnect(d);
				}
			}
		}
		debug!(target: "test_network", "syncing queues");

		// make sure that the protocol(s) has processed all messages that have been queued
		self.peers().iter().for_each(|peer| peer.import_queue_sync());

		debug!(target: "test_network", "queues synced");

		had_messages
	}

	/// Send block import notifications for all peers.
	fn send_import_notifications(&mut self) {
		self.peers().iter().for_each(|peer| peer.send_import_notifications())
	}

	/// Send block finalization notifications for all peers.
	fn send_finality_notifications(&mut self) {
		self.peers().iter().for_each(|peer| peer.send_finality_notifications())
	}

	/// Restart sync for a peer.
	fn restart_peer(&mut self, i: usize) {
		self.peers()[i].restart_sync();
	}

	/// Maintain sync for a peer.
	fn tick_peer(&mut self, i: usize) {
		self.peers()[i].sync_step();
	}

	/// Perform synchronization until complete, if provided the
	/// given nodes set are excluded from sync.
	fn sync_with(&mut self, disconnect: bool, disconnected: Option<HashSet<usize>>) {
		self.start();
		while self.route_single(disconnect, disconnected.clone(), &|_| true) {
			// give protocol a chance to do its maintain procedures
			self.peers().iter().for_each(|peer| peer.sync_step());
		}
	}

	/// Deliver at most 1 pending message from every peer.
	fn sync_step(&mut self) {
		self.route_single(true, None, &|_| true);
	}

	/// Deliver pending messages until there are no more.
	fn sync(&mut self) {
		self.sync_with(true, None)
	}

	/// Deliver pending messages until there are no more. Do not disconnect nodes.
	fn sync_without_disconnects(&mut self) {
		self.sync_with(false, None)
	}

	/// Whether all peers have no pending outgoing messages.
	fn done(&self) -> bool {
		self.peers().iter().all(|p| p.is_done())
	}
}

pub struct TestNet {
	peers: Vec<Arc<Peer<(), DummySpecialization>>>,
	started: bool,
}

impl TestNetFactory for TestNet {
	type Specialization = DummySpecialization;
	type Verifier = PassThroughVerifier;
	type PeerData = ();

	/// Create new test network with peers and given config.
	fn from_config(_config: &ProtocolConfig) -> Self {
		TestNet {
			peers: Vec::new(),
			started: false
		}
	}

	fn make_verifier(&self, _client: PeersClient, _config: &ProtocolConfig)
		-> Arc<Self::Verifier>
	{
		Arc::new(PassThroughVerifier(false))
	}

	fn peer(&self, i: usize) -> &Peer<(), Self::Specialization> {
		&self.peers[i]
	}

	fn peers(&self) -> &Vec<Arc<Peer<(), Self::Specialization>>> {
		&self.peers
	}

	fn mut_peers<F: FnOnce(&mut Vec<Arc<Peer<(), Self::Specialization>>>)>(&mut self, closure: F) {
		closure(&mut self.peers);
	}

	fn started(&self) -> bool {
		self.started
	}

	fn set_started(&mut self, new: bool) {
		self.started = new;
	}
}

pub struct ForceFinalized(PeersClient);

impl JustificationImport<Block> for ForceFinalized {
	type Error = ConsensusError;

	fn import_justification(
		&self,
		hash: H256,
		_number: NumberFor<Block>,
		justification: Justification,
	) -> Result<(), Self::Error> {
		self.0.finalize_block(BlockId::Hash(hash), Some(justification), true)
			.map_err(|_| ConsensusErrorKind::InvalidJustification.into())
	}
}

pub struct JustificationTestNet(TestNet);

impl TestNetFactory for JustificationTestNet {
	type Specialization = DummySpecialization;
	type Verifier = PassThroughVerifier;
	type PeerData = ();

	fn from_config(config: &ProtocolConfig) -> Self {
		JustificationTestNet(TestNet::from_config(config))
	}

	fn make_verifier(&self, client: PeersClient, config: &ProtocolConfig)
		-> Arc<Self::Verifier>
	{
		self.0.make_verifier(client, config)
	}

	fn peer(&self, i: usize) -> &Peer<Self::PeerData, Self::Specialization> {
		self.0.peer(i)
	}

	fn peers(&self) -> &Vec<Arc<Peer<Self::PeerData, Self::Specialization>>> {
		self.0.peers()
	}

	fn mut_peers<F: FnOnce(&mut Vec<Arc<Peer<Self::PeerData, Self::Specialization>>>)>(&mut self, closure: F ) {
		self.0.mut_peers(closure)
	}

	fn started(&self) -> bool {
		self.0.started()
	}

	fn set_started(&mut self, new: bool) {
		self.0.set_started(new)
	}

	fn make_block_import(&self, client: PeersClient)
		-> (
			SharedBlockImport<Block>,
			Option<SharedJustificationImport<Block>>,
			Option<SharedFinalityProofImport<Block>>,
			Option<SharedFinalityProofRequestBuilder<Block>>,
			Self::PeerData,
		)
	{
		(client.as_block_import(), Some(Arc::new(ForceFinalized(client))), None, None, Default::default())
	}
}<|MERGE_RESOLUTION|>--- conflicted
+++ resolved
@@ -234,7 +234,6 @@
 		self.link.request_justification(hash, number);
 	}
 
-<<<<<<< HEAD
 	fn finality_proof_imported(
 		&self,
 		who: PeerId,
@@ -252,16 +251,8 @@
 		self.link.set_finality_proof_request_builder(request_builder);
 	}
 
-	fn useless_peer(&self, who: PeerId, reason: &str) {
-		self.link.useless_peer(who, reason);
-	}
-
-	fn note_useless_and_restart_sync(&self, who: PeerId, reason: &str) {
-		self.link.note_useless_and_restart_sync(who, reason);
-=======
 	fn report_peer(&self, who: PeerId, reputation_change: i32) {
 		self.link.report_peer(who, reputation_change);
->>>>>>> 17dcbe6c
 	}
 
 	fn restart(&self) {
