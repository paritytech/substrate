--- conflicted
+++ resolved
@@ -645,15 +645,9 @@
 				ProtocolMsg::GossipConsensusMessage(topic, engine_id, message, recipient) =>
 					protocol.gossip_consensus_message(&mut network_out, topic, engine_id, message, recipient),
 				ProtocolMsg::BlocksProcessed(hashes, has_error) =>
-<<<<<<< HEAD
-					protocol.blocks_processed(hashes, has_error),
-				ProtocolMsg::RestartSync =>
-					protocol.restart(),
-=======
 					protocol.blocks_processed(&mut network_out, hashes, has_error),
 				ProtocolMsg::RestartSync => 
 					protocol.restart(&mut network_out),
->>>>>>> 4794d989
 				ProtocolMsg::AnnounceBlock(hash) =>
 					protocol.announce_block(&mut network_out, hash),
 				ProtocolMsg::BlockImportedSync(hash, number) =>
