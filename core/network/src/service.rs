--- conflicted
+++ resolved
@@ -23,13 +23,8 @@
 use log::{warn, debug, error, info};
 use futures::{prelude::*, sync::oneshot, sync::mpsc};
 use parking_lot::{Mutex, RwLock};
-<<<<<<< HEAD
 use network_libp2p::{start_service, parse_str_addr, Service as Libp2pNetService, ServiceEvent as Libp2pNetServiceEvent};
-use network_libp2p::{ProtocolId, RegisteredProtocol, NetworkState};
-=======
-use network_libp2p::{start_service, parse_str_addr, Service as NetworkService, ServiceEvent as NetworkServiceEvent};
-use network_libp2p::{NetworkConfiguration, RegisteredProtocol, NetworkState};
->>>>>>> 8037b252
+use network_libp2p::{RegisteredProtocol, NetworkState};
 use peerset::PeersetHandle;
 use consensus::import_queue::{ImportQueue, Link, SharedFinalityProofRequestBuilder};
 use runtime_primitives::{traits::{Block as BlockT, NumberFor}, ConsensusEngineId};
@@ -208,13 +203,7 @@
 	/// to advance.
 	pub fn new<H: ExHashT>(
 		params: Params<B, S, H>,
-<<<<<<< HEAD
-		protocol_id: ProtocolId,
-		import_queue: Box<ImportQueue<B>>,
 	) -> Result<(Arc<NetworkService<B, S>>, NetworkWorker<B, S, H>), Error> {
-=======
-	) -> Result<Arc<Service<B, S>>, Error> {
->>>>>>> 8037b252
 		let (network_chan, network_port) = mpsc::unbounded();
 		let (protocol_sender, protocol_rx) = mpsc::unbounded();
 		let status_sinks = Arc::new(Mutex::new(Vec::new()));
@@ -238,8 +227,7 @@
 			params.specialization,
 		)?;
 		let versions: Vec<_> = ((protocol::MIN_VERSION as u8)..=(protocol::CURRENT_VERSION as u8)).collect();
-<<<<<<< HEAD
-		let registered = RegisteredProtocol::new(protocol_id, &versions);
+		let registered = RegisteredProtocol::new(params.protocol_id, &versions);
 
 		// Start the main service.
 		let (network, peerset) = match start_service(params.network_config, registered) {
@@ -257,20 +245,9 @@
 			peerset: peerset.clone(),
 			protocol,
 			peers: peers.clone(),
-			import_queue: import_queue.clone(),
+			import_queue: params.import_queue,
 			transaction_pool: params.transaction_pool,
 			finality_proof_provider: params.finality_proof_provider,
-=======
-		let registered = RegisteredProtocol::new(params.protocol_id, &versions);
-		let (thread, network, peerset) = start_thread(
-			is_offline.clone(),
-			is_major_syncing.clone(),
-			protocol,
-			peers.clone(),
-			params.import_queue,
-			params.transaction_pool,
-			params.finality_proof_provider,
->>>>>>> 8037b252
 			network_port,
 			protocol_rx,
 			status_sinks: status_sinks.clone(),
@@ -279,11 +256,7 @@
 			connected_peers_interval: tokio_timer::Interval::new_interval(CONNECTED_PEERS_INTERVAL),
 		};
 
-<<<<<<< HEAD
 		let service = Arc::new(NetworkService {
-=======
-		Ok(Arc::new(Service {
->>>>>>> 8037b252
 			status_sinks,
 			is_offline,
 			is_major_syncing,
@@ -291,24 +264,10 @@
 			peers,
 			peerset,
 			network,
-<<<<<<< HEAD
 			protocol_sender: protocol_sender.clone(),
 		});
 
-		// connect the import-queue to the network service.
-		let link = NetworkLink {
-			protocol_sender,
-			network_sender: network_chan,
-		};
-
-		import_queue.start(Box::new(link))?;
-
 		Ok((service, network_mut))
-=======
-			protocol_sender,
-			bg_thread: Some(thread),
-		}))
->>>>>>> 8037b252
 	}
 
 	/// Returns the downloaded bytes per second averaged over the past few seconds.
