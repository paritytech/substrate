// Copyright 2017-2019 Parity Technologies (UK) Ltd.
// This file is part of Substrate.

// Substrate is free software: you can redistribute it and/or modify
// it under the terms of the GNU General Public License as published by
// the Free Software Foundation, either version 3 of the License, or
// (at your option) any later version.

// Substrate is distributed in the hope that it will be useful,
// but WITHOUT ANY WARRANTY; without even the implied warranty of
// MERCHANTABILITY or FITNESS FOR A PARTICULAR PURPOSE.  See the
// GNU General Public License for more details.

// You should have received a copy of the GNU General Public License
// along with Substrate.  If not, see <http://www.gnu.org/licenses/>.

//! Main entry point of the substrate-network crate.
//!
//! There are two main structs in this module: [`NetworkWorker`] and [`NetworkService`].
//! The [`NetworkWorker`] *is* the network and implements the `Future` trait. It must be polled in
//! order fo the network to advance.
//! The [`NetworkService`] is merely a shared version of the [`NetworkWorker`]. You can obtain an
//! `Arc<NetworkService>` by calling [`NetworkWorker::service`].
//!
//! The methods of the [`NetworkService`] are implemented by sending a message over a channel,
//! which is then processed by [`NetworkWorker::poll`].

use std::{collections::HashMap, fs, marker::PhantomData, io, path::Path};
use std::sync::{Arc, atomic::{AtomicBool, AtomicUsize, Ordering}};

use consensus::import_queue::{ImportQueue, Link, SharedFinalityProofRequestBuilder};
use futures::{prelude::*, sync::mpsc};
use log::{warn, error, info};
use libp2p::core::{swarm::NetworkBehaviour, transport::boxed::Boxed, muxing::StreamMuxerBox};
use libp2p::{PeerId, Multiaddr, multihash::Multihash};
use peerset::PeersetHandle;
<<<<<<< HEAD
use consensus::import_queue::{ImportQueue, Link, BoxFinalityProofRequestBuilder};
=======
>>>>>>> bdd6e8bd
use runtime_primitives::{traits::{Block as BlockT, NumberFor}, ConsensusEngineId};

use crate::{behaviour::{Behaviour, BehaviourOut}, config::parse_str_addr};
use crate::{NetworkState, NetworkStateNotConnectedPeer, NetworkStatePeer};
use crate::{transport, config::NodeKeyConfig, config::NonReservedPeerMode};
use crate::config::{Params, TransportConfig};
use crate::error::Error;
use crate::protocol::{self, Protocol, Context, CustomMessageOutcome, PeerInfo};
use crate::protocol::consensus_gossip::{ConsensusGossip, MessageRecipient as GossipMessageRecipient};
use crate::protocol::{event::Event, on_demand::{AlwaysBadChecker, RequestData}};
use crate::protocol::specialization::NetworkSpecialization;
use crate::protocol::sync::SyncState;

/// Minimum Requirements for a Hash within Networking
pub trait ExHashT:
	::std::hash::Hash + Eq + ::std::fmt::Debug + Clone + Send + Sync + 'static
{
}
impl<T> ExHashT for T where
	T: ::std::hash::Hash + Eq + ::std::fmt::Debug + Clone + Send + Sync + 'static
{
}

/// Transaction pool interface
pub trait TransactionPool<H: ExHashT, B: BlockT>: Send + Sync {
	/// Get transactions from the pool that are ready to be propagated.
	fn transactions(&self) -> Vec<(H, B::Extrinsic)>;
	/// Import a transaction into the pool.
	fn import(&self, transaction: &B::Extrinsic) -> Option<H>;
	/// Notify the pool about transactions broadcast.
	fn on_broadcasted(&self, propagations: HashMap<H, Vec<String>>);
}

/// A cloneable handle for reporting cost/benefits of peers.
#[derive(Clone)]
pub struct ReportHandle {
	inner: PeersetHandle, // wraps it so we don't have to worry about breaking API.
}

impl ReportHandle {
	/// Report a given peer as either beneficial (+) or costly (-) according to the
	/// given scalar.
	pub fn report_peer(&self, who: PeerId, cost_benefit: i32) {
		self.inner.report_peer(who, cost_benefit);
	}
}

/// Substrate network service. Handles network IO and manages connectivity.
pub struct NetworkService<B: BlockT + 'static, S: NetworkSpecialization<B>, H: ExHashT> {
	/// Number of peers we're connected to.
	num_connected: Arc<AtomicUsize>,
	/// Are we actively catching up with the chain?
	is_major_syncing: Arc<AtomicBool>,
	/// Local copy of the `PeerId` of the local node.
	local_peer_id: PeerId,
	/// Bandwidth logging system. Can be queried to know the average bandwidth consumed.
	bandwidth: Arc<transport::BandwidthSinks>,
	/// Peerset manager (PSM); manages the reputation of nodes and indicates the network which
	/// nodes it should be connected to or not.
	peerset: PeersetHandle,
	/// Channel that sends messages to the actual worker.
	to_worker: mpsc::UnboundedSender<ServerToWorkerMsg<B, S>>,
	/// Marker to pin the `H` generic. Serves no purpose except to not break backwards
	/// compatibility.
	_marker: PhantomData<H>,
}

impl<B: BlockT + 'static, S: NetworkSpecialization<B>, H: ExHashT> NetworkWorker<B, S, H> {
	/// Creates the network service.
	///
	/// Returns a `NetworkWorker` that implements `Future` and must be regularly polled in order
	/// for the network processing to advance. From it, you can extract a `NetworkService` using
	/// `worker.service()`. The `NetworkService` can be shared through the codebase.
	pub fn new(
		params: Params<B, S, H>,
	) -> Result<NetworkWorker<B, S, H>, Error> {
		let (to_worker, from_worker) = mpsc::unbounded();

		if let Some(ref path) = params.network_config.net_config_path {
			fs::create_dir_all(Path::new(path))?;
		}

		// List of multiaddresses that we know in the network.
		let mut known_addresses = Vec::new();
		let mut bootnodes = Vec::new();
		let mut reserved_nodes = Vec::new();

		// Process the bootnodes.
		for bootnode in params.network_config.boot_nodes.iter() {
			match parse_str_addr(bootnode) {
				Ok((peer_id, addr)) => {
					bootnodes.push(peer_id.clone());
					known_addresses.push((peer_id, addr));
				},
				Err(_) => warn!(target: "sub-libp2p", "Not a valid bootnode address: {}", bootnode),
			}
		}

		// Initialize the reserved peers.
		for reserved in params.network_config.reserved_nodes.iter() {
			if let Ok((peer_id, addr)) = parse_str_addr(reserved) {
				reserved_nodes.push(peer_id.clone());
				known_addresses.push((peer_id, addr));
			} else {
				warn!(target: "sub-libp2p", "Not a valid reserved node address: {}", reserved);
			}
		}

		let peerset_config = peerset::PeersetConfig {
			in_peers: params.network_config.in_peers,
			out_peers: params.network_config.out_peers,
			bootnodes,
			reserved_only: params.network_config.non_reserved_mode == NonReservedPeerMode::Deny,
			reserved_nodes,
		};

		// Private and public keys configuration.
		if let NodeKeyConfig::Secp256k1(_) = params.network_config.node_key {
			warn!(target: "sub-libp2p", "Secp256k1 keys are deprecated in favour of ed25519");
		}
		let local_identity = params.network_config.node_key.clone().into_keypair()?;
		let local_public = local_identity.public();
		let local_peer_id = local_public.clone().into_peer_id();
		info!(target: "sub-libp2p", "Local node identity is: {}", local_peer_id.to_base58());

		let num_connected = Arc::new(AtomicUsize::new(0));
		let is_major_syncing = Arc::new(AtomicBool::new(false));
		let (protocol, peerset_handle) = Protocol::new(
			protocol::ProtocolConfig { roles: params.roles },
			params.chain,
			params.on_demand.as_ref().map(|od| od.checker().clone())
				.unwrap_or(Arc::new(AlwaysBadChecker)),
			params.specialization,
			params.transaction_pool,
			params.finality_proof_provider,
			params.protocol_id,
			peerset_config,
		)?;

		// Build the swarm.
		let (mut swarm, bandwidth) = {
			let user_agent = format!(
				"{} ({})",
				params.network_config.client_version,
				params.network_config.node_name
			);
			let behaviour = Behaviour::new(
				protocol,
				user_agent,
				local_public,
				known_addresses,
				match params.network_config.transport {
					TransportConfig::MemoryOnly => false,
					TransportConfig::Normal { enable_mdns, .. } => enable_mdns,
				}
			);
			let (transport, bandwidth) = {
				let (config_mem, config_wasm) = match params.network_config.transport {
					TransportConfig::MemoryOnly => (true, None),
					TransportConfig::Normal { wasm_external_transport, .. } =>
						(false, wasm_external_transport)
				};
				transport::build_transport(local_identity, config_mem, config_wasm)
			};
			(Swarm::<B, S, H>::new(transport, behaviour, local_peer_id.clone()), bandwidth)
		};

		// Listen on multiaddresses.
		for addr in &params.network_config.listen_addresses {
			if let Err(err) = Swarm::<B, S, H>::listen_on(&mut swarm, addr.clone()) {
				warn!(target: "sub-libp2p", "Can't listen on {} because: {:?}", addr, err)
			}
		}

		// Add external addresses.
		for addr in &params.network_config.public_addresses {
			Swarm::<B, S, H>::add_external_address(&mut swarm, addr.clone());
		}

		let service = Arc::new(NetworkService {
			bandwidth,
			num_connected: num_connected.clone(),
			is_major_syncing: is_major_syncing.clone(),
			peerset: peerset_handle,
			local_peer_id,
			to_worker: to_worker.clone(),
			_marker: PhantomData,
		});

		Ok(NetworkWorker {
			num_connected,
			is_major_syncing,
			network_service: swarm,
			service,
			import_queue: params.import_queue,
			from_worker,
			on_demand_in: params.on_demand.and_then(|od| od.extract_receiver()),
		})
	}

	/// Returns the downloaded bytes per second averaged over the past few seconds.
	pub fn average_download_per_sec(&self) -> u64 {
		self.service.bandwidth.average_download_per_sec()
	}

	/// Returns the uploaded bytes per second averaged over the past few seconds.
	pub fn average_upload_per_sec(&self) -> u64 {
		self.service.bandwidth.average_upload_per_sec()
	}

	/// Returns the number of peers we're connected to.
	pub fn num_connected_peers(&self) -> usize {
		self.network_service.user_protocol().num_connected_peers()
	}

	/// Returns the number of peers we're connected to and that are being queried.
	pub fn num_active_peers(&self) -> usize {
		self.network_service.user_protocol().num_active_peers()
	}

	/// Current global sync state.
	pub fn sync_state(&self) -> SyncState {
		self.network_service.user_protocol().sync_state()
	}

	/// Target sync block number.
	pub fn best_seen_block(&self) -> Option<NumberFor<B>> {
		self.network_service.user_protocol().best_seen_block()
	}

	/// Number of peers participating in syncing.
	pub fn num_sync_peers(&self) -> u32 {
		self.network_service.user_protocol().num_sync_peers()
	}

	/// Adds an address for a node.
	pub fn add_known_address(&mut self, peer_id: PeerId, addr: Multiaddr) {
		self.network_service.add_known_address(peer_id, addr);
	}

	/// Return a `NetworkService` that can be shared through the code base and can be used to
	/// manipulate the worker.
	pub fn service(&self) -> &Arc<NetworkService<B, S, H>> {
		&self.service
	}

	/// You must call this when a new block is imported by the client.
	pub fn on_block_imported(&mut self, hash: B::Hash, header: B::Header) {
		self.network_service.user_protocol_mut().on_block_imported(hash, &header);
	}

	/// You must call this when a new block is finalized by the client.
	pub fn on_block_finalized(&mut self, hash: B::Hash, header: B::Header) {
		self.network_service.user_protocol_mut().on_block_finalized(hash, &header);
	}

	/// Get network state.
	///
	/// **Note**: Use this only for debugging. This API is unstable. There are warnings literaly
	/// everywhere about this. Please don't use this function to retreive actual information.
	pub fn network_state(&mut self) -> NetworkState {
		let swarm = &mut self.network_service;
		let open = swarm.user_protocol().open_peers().cloned().collect::<Vec<_>>();

		let connected_peers = {
			let swarm = &mut *swarm;
			open.iter().filter_map(move |peer_id| {
				let known_addresses = NetworkBehaviour::addresses_of_peer(&mut **swarm, peer_id)
					.into_iter().collect();

				let endpoint = if let Some(e) = swarm.node(peer_id).map(|i| i.endpoint()) {
					e.clone().into()
				} else {
					error!(target: "sub-libp2p", "Found state inconsistency between custom protocol \
						and debug information about {:?}", peer_id);
					return None
				};

				Some((peer_id.to_base58(), NetworkStatePeer {
					endpoint,
					version_string: swarm.node(peer_id)
						.and_then(|i| i.client_version().map(|s| s.to_owned())).clone(),
					latest_ping_time: swarm.node(peer_id).and_then(|i| i.latest_ping()),
					enabled: swarm.user_protocol().is_enabled(&peer_id),
					open: swarm.user_protocol().is_open(&peer_id),
					known_addresses,
				}))
			}).collect()
		};

		let not_connected_peers = {
			let swarm = &mut *swarm;
			let list = swarm.known_peers().filter(|p| open.iter().all(|n| n != *p))
				.cloned().collect::<Vec<_>>();
			list.into_iter().map(move |peer_id| {
				(peer_id.to_base58(), NetworkStateNotConnectedPeer {
					version_string: swarm.node(&peer_id)
						.and_then(|i| i.client_version().map(|s| s.to_owned())).clone(),
					latest_ping_time: swarm.node(&peer_id).and_then(|i| i.latest_ping()),
					known_addresses: NetworkBehaviour::addresses_of_peer(&mut **swarm, &peer_id)
						.into_iter().collect(),
				})
			}).collect()
		};

		NetworkState {
			peer_id: Swarm::<B, S, H>::local_peer_id(&swarm).to_base58(),
			listened_addresses: Swarm::<B, S, H>::listeners(&swarm).cloned().collect(),
			external_addresses: Swarm::<B, S, H>::external_addresses(&swarm).cloned().collect(),
			average_download_per_sec: self.service.bandwidth.average_download_per_sec(),
			average_upload_per_sec: self.service.bandwidth.average_upload_per_sec(),
			connected_peers,
			not_connected_peers,
			peerset: swarm.user_protocol_mut().peerset_debug_info(),
		}
	}

	/// Get currently connected peers.
	pub fn peers_debug_info(&mut self) -> Vec<(PeerId, PeerInfo<B>)> {
		self.network_service.user_protocol_mut()
			.peers_info()
			.map(|(id, info)| (id.clone(), info.clone()))
			.collect()
	}
}

impl<B: BlockT + 'static, S: NetworkSpecialization<B>, H: ExHashT> NetworkService<B, S, H> {
	/// Returns the network identity of the node.
	pub fn local_peer_id(&self) -> PeerId {
		self.local_peer_id.clone()
	}

	/// You must call this when new transactons are imported by the transaction pool.
	///
	/// The latest transactions will be fetched from the `TransactionPool` that was passed at
	/// initialization as part of the configuration.
	pub fn trigger_repropagate(&self) {
		let _ = self.to_worker.unbounded_send(ServerToWorkerMsg::PropagateExtrinsics);
	}

	/// Make sure an important block is propagated to peers.
	///
	/// In chain-based consensus, we often need to make sure non-best forks are
	/// at least temporarily synced. This function forces such an announcement.
	pub fn announce_block(&self, hash: B::Hash) {
		let _ = self.to_worker.unbounded_send(ServerToWorkerMsg::AnnounceBlock(hash));
	}

	/// Send a consensus message through the gossip
	pub fn gossip_consensus_message(
		&self,
		topic: B::Hash,
		engine_id: ConsensusEngineId,
		message: Vec<u8>,
		recipient: GossipMessageRecipient,
	) {
		let _ = self
			.to_worker
			.unbounded_send(ServerToWorkerMsg::GossipConsensusMessage(
				topic, engine_id, message, recipient,
			));
	}

	/// Report a given peer as either beneficial (+) or costly (-) according to the
	/// given scalar.
	pub fn report_peer(&self, who: PeerId, cost_benefit: i32) {
		self.peerset.report_peer(who, cost_benefit);
	}

	/// Request a justification for the given block from the network.
	///
	/// On success, the justification will be passed to the import queue that was part at
	/// initialization as part of the configuration.
	pub fn request_justification(&self, hash: &B::Hash, number: NumberFor<B>) {
		let _ = self
			.to_worker
			.unbounded_send(ServerToWorkerMsg::RequestJustification(hash.clone(), number));
	}

	/// Execute a closure with the chain-specific network specialization.
	pub fn with_spec<F>(&self, f: F)
		where F: FnOnce(&mut S, &mut dyn Context<B>) + Send + 'static
	{
		let _ = self
			.to_worker
			.unbounded_send(ServerToWorkerMsg::ExecuteWithSpec(Box::new(f)));
	}

	/// Execute a closure with the consensus gossip.
	pub fn with_gossip<F>(&self, f: F)
		where F: FnOnce(&mut ConsensusGossip<B>, &mut dyn Context<B>) + Send + 'static
	{
		let _ = self
			.to_worker
			.unbounded_send(ServerToWorkerMsg::ExecuteWithGossip(Box::new(f)));
	}

	/// Are we in the process of downloading the chain?
	pub fn is_major_syncing(&self) -> bool {
		self.is_major_syncing.load(Ordering::Relaxed)
	}

	/// Start getting a value from the DHT.
	///
	/// This will generate either a `ValueFound` or a `ValueNotFound` event and pass it to
	/// `on_event` on the network specialization.
	pub fn get_value(&mut self, key: &Multihash) {
		let _ = self
			.to_worker
			.unbounded_send(ServerToWorkerMsg::GetValue(key.clone()));
	}

	/// Start putting a value in the DHT.
	///
	/// This will generate either a `ValuePut` or a `ValuePutFailed` event and pass it to
	/// `on_event` on the network specialization.
	pub fn put_value(&mut self, key: Multihash, value: Vec<u8>) {
		let _ = self
			.to_worker
			.unbounded_send(ServerToWorkerMsg::PutValue(key, value));
	}

	/// Connect to unreserved peers and allow unreserved peers to connect.
	pub fn accept_unreserved_peers(&self) {
		self.peerset.set_reserved_only(false);
	}

	/// Disconnect from unreserved peers and deny new unreserved peers to connect.
	pub fn deny_unreserved_peers(&self) {
		self.peerset.set_reserved_only(true);
	}

	/// Removes a `PeerId` from the list of reserved peers.
	pub fn remove_reserved_peer(&self, peer: PeerId) {
		self.peerset.remove_reserved_peer(peer);
	}

	/// Adds a `PeerId` and its address as reserved.
	pub fn add_reserved_peer(&self, peer: String) -> Result<(), String> {
		let (peer_id, addr) = parse_str_addr(&peer).map_err(|e| format!("{:?}", e))?;
		self.peerset.add_reserved_peer(peer_id.clone());
		let _ = self
			.to_worker
			.unbounded_send(ServerToWorkerMsg::AddKnownAddress(peer_id, addr));
		Ok(())
	}

	/// Returns the number of peers we're connected to.
	pub fn num_connected(&self) -> usize {
		self.num_connected.load(Ordering::Relaxed)
	}
}

impl<B: BlockT + 'static, S: NetworkSpecialization<B>, H: ExHashT>
	::consensus::SyncOracle for NetworkService<B, S, H> {
	fn is_major_syncing(&self) -> bool {
		self.is_major_syncing()
	}

	fn is_offline(&self) -> bool {
		self.num_connected.load(Ordering::Relaxed) == 0
	}
}

/// Messages sent from the `NetworkService` to the `NetworkWorker`.
///
/// Each entry corresponds to a method of `NetworkService`.
enum ServerToWorkerMsg<B: BlockT, S: NetworkSpecialization<B>> {
	PropagateExtrinsics,
	RequestJustification(B::Hash, NumberFor<B>),
<<<<<<< HEAD
	/// Inform protocol whether a justification was successfully imported.
	JustificationImportResult(B::Hash, NumberFor<B>, bool),
	/// Set finality proof request builder.
	SetFinalityProofRequestBuilder(BoxFinalityProofRequestBuilder<B>),
	/// Tell protocol to request finality proof for a block.
	RequestFinalityProof(B::Hash, NumberFor<B>),
	/// Inform protocol whether a finality proof was successfully imported.
	FinalityProofImportResult((B::Hash, NumberFor<B>), Result<(B::Hash, NumberFor<B>), ()>),
	/// Propagate a block to peers.
=======
>>>>>>> bdd6e8bd
	AnnounceBlock(B::Hash),
	ExecuteWithSpec(Box<dyn FnOnce(&mut S, &mut dyn Context<B>) + Send>),
	ExecuteWithGossip(Box<dyn FnOnce(&mut ConsensusGossip<B>, &mut dyn Context<B>) + Send>),
	GossipConsensusMessage(B::Hash, ConsensusEngineId, Vec<u8>, GossipMessageRecipient),
	GetValue(Multihash),
	PutValue(Multihash, Vec<u8>),
	AddKnownAddress(PeerId, Multiaddr),
}

/// Main network worker. Must be polled in order for the network to advance.
///
/// You are encouraged to poll this in a separate background thread or task.
#[must_use = "The NetworkWorker must be polled in order for the network to work"]
pub struct NetworkWorker<B: BlockT + 'static, S: NetworkSpecialization<B>, H: ExHashT> {
	/// Updated by the `NetworkWorker` and loaded by the `NetworkService`.
	num_connected: Arc<AtomicUsize>,
	/// Updated by the `NetworkWorker` and loaded by the `NetworkService`.
	is_major_syncing: Arc<AtomicBool>,
	/// The network service that can be extracted and shared through the codebase.
	service: Arc<NetworkService<B, S, H>>,
	/// The *actual* network.
	network_service: Swarm<B, S, H>,
	/// The import queue that was passed as initialization.
	import_queue: Box<dyn ImportQueue<B>>,
	/// Messages from the `NetworkService` and that must be processed.
	from_worker: mpsc::UnboundedReceiver<ServerToWorkerMsg<B, S>>,
	/// Receiver for queries from the on-demand that must be processed.
	on_demand_in: Option<mpsc::UnboundedReceiver<RequestData<B>>>,
}

impl<B: BlockT + 'static, S: NetworkSpecialization<B>, H: ExHashT> Future for NetworkWorker<B, S, H> {
	type Item = ();
	type Error = io::Error;

	fn poll(&mut self) -> Poll<Self::Item, Self::Error> {
<<<<<<< HEAD
		// Implementation of `import_queue::Link` trait using the available local variables.
		struct NetworkLink<'a, B: BlockT, S: NetworkSpecialization<B>, H: ExHashT> {
			protocol: &'a mut Swarm<B, S, H>,
		}
		impl<'a, B: BlockT, S: NetworkSpecialization<B>, H: ExHashT> Link<B> for NetworkLink<'a, B, S, H> {
			fn block_imported(&mut self, hash: &B::Hash, number: NumberFor<B>) {
				self.protocol.user_protocol_mut().block_imported(&hash, number)
			}
			fn blocks_processed(&mut self, hashes: Vec<B::Hash>, has_error: bool) {
				self.protocol.user_protocol_mut().blocks_processed(hashes, has_error)
			}
			fn justification_imported(&mut self, who: PeerId, hash: &B::Hash, number: NumberFor<B>, success: bool) {
				self.protocol.user_protocol_mut().justification_import_result(hash.clone(), number, success);
				if !success {
					info!("Invalid justification provided by {} for #{}", who, hash);
					self.protocol.user_protocol_mut().disconnect_peer(&who);
					self.protocol.user_protocol_mut().report_peer(who, i32::min_value());
				}
			}
			fn clear_justification_requests(&mut self) {
				self.protocol.user_protocol_mut().clear_justification_requests()
			}
			fn request_justification(&mut self, hash: &B::Hash, number: NumberFor<B>) {
				self.protocol.user_protocol_mut().request_justification(hash, number)
			}
			fn request_finality_proof(&mut self, hash: &B::Hash, number: NumberFor<B>) {
				self.protocol.user_protocol_mut().request_finality_proof(hash, number)
			}
			fn finality_proof_imported(
				&mut self,
				who: PeerId,
				request_block: (B::Hash, NumberFor<B>),
				finalization_result: Result<(B::Hash, NumberFor<B>), ()>,
			) {
				let success = finalization_result.is_ok();
				self.protocol.user_protocol_mut().finality_proof_import_result(request_block, finalization_result);
				if !success {
					info!("Invalid finality proof provided by {} for #{}", who, request_block.0);
					self.protocol.user_protocol_mut().disconnect_peer(&who);
					self.protocol.user_protocol_mut().report_peer(who, i32::min_value());
				}
			}
			fn report_peer(&mut self, who: PeerId, reputation_change: i32) {
				self.protocol.user_protocol_mut().report_peer(who, reputation_change)
			}
			fn restart(&mut self) {
				self.protocol.user_protocol_mut().restart()
			}
			fn set_finality_proof_request_builder(&mut self, builder: BoxFinalityProofRequestBuilder<B>) {
				self.protocol.user_protocol_mut().set_finality_proof_request_builder(builder)
			}
		}

		{
			let mut network_service = self.network_service.lock();
			let mut link = NetworkLink {
				protocol: &mut network_service,
			};
			self.import_queue.poll_actions(&mut link);
		}

		while let Ok(Async::Ready(_)) = self.connected_peers_interval.poll() {
			let mut network_service = self.network_service.lock();
			let infos = network_service.user_protocol_mut().peers_info().map(|(id, info)| {
				(id.clone(), ConnectedPeer { peer_info: info.clone() })
			}).collect();
			*self.peers.write() = infos;
		}
=======
		// Poll the import queue for actions to perform.
		self.import_queue.poll_actions(&mut NetworkLink {
			protocol: &mut self.network_service,
		});
>>>>>>> bdd6e8bd

		// Check for new incoming on-demand requests.
		if let Some(on_demand_in) = self.on_demand_in.as_mut() {
			while let Ok(Async::Ready(Some(rq))) = on_demand_in.poll() {
				self.network_service.user_protocol_mut().add_on_demand_request(rq);
			}
		}

		loop {
			// Process the next message coming from the `NetworkService`.
			let msg = match self.from_worker.poll() {
				Ok(Async::Ready(Some(msg))) => msg,
				Ok(Async::Ready(None)) | Err(_) => return Ok(Async::Ready(())),
				Ok(Async::NotReady) => break,
			};

			match msg {
				ServerToWorkerMsg::ExecuteWithSpec(task) => {
					let protocol = self.network_service.user_protocol_mut();
					let (mut context, spec) = protocol.specialization_lock();
					task(spec, &mut context);
				},
				ServerToWorkerMsg::ExecuteWithGossip(task) => {
					let protocol = self.network_service.user_protocol_mut();
					let (mut context, gossip) = protocol.consensus_gossip_lock();
					task(gossip, &mut context);
				}
				ServerToWorkerMsg::GossipConsensusMessage(topic, engine_id, message, recipient) =>
					self.network_service.user_protocol_mut().gossip_consensus_message(topic, engine_id, message, recipient),
				ServerToWorkerMsg::AnnounceBlock(hash) =>
					self.network_service.user_protocol_mut().announce_block(hash),
				ServerToWorkerMsg::RequestJustification(hash, number) =>
					self.network_service.user_protocol_mut().request_justification(&hash, number),
				ServerToWorkerMsg::PropagateExtrinsics =>
					self.network_service.user_protocol_mut().propagate_extrinsics(),
				ServerToWorkerMsg::GetValue(key) =>
					self.network_service.get_value(&key),
				ServerToWorkerMsg::PutValue(key, value) =>
					self.network_service.put_value(key, value),
				ServerToWorkerMsg::AddKnownAddress(peer_id, addr) =>
					self.network_service.add_known_address(peer_id, addr),
			}
		}

		loop {
			// Process the next action coming from the network.
			let poll_value = self.network_service.poll();

			let outcome = match poll_value {
				Ok(Async::NotReady) => break,
				Ok(Async::Ready(Some(BehaviourOut::SubstrateAction(outcome)))) => outcome,
				Ok(Async::Ready(Some(BehaviourOut::Dht(ev)))) => {
					self.network_service.user_protocol_mut()
						.on_event(Event::Dht(ev));
					CustomMessageOutcome::None
				},
				Ok(Async::Ready(None)) => CustomMessageOutcome::None,
				Err(err) => {
					error!(target: "sync", "Error in the network: {:?}", err);
					return Err(err)
				}
			};

			match outcome {
				CustomMessageOutcome::BlockImport(origin, blocks) =>
					self.import_queue.import_blocks(origin, blocks),
				CustomMessageOutcome::JustificationImport(origin, hash, nb, justification) =>
					self.import_queue.import_justification(origin, hash, nb, justification),
				CustomMessageOutcome::FinalityProofImport(origin, hash, nb, proof) =>
					self.import_queue.import_finality_proof(origin, hash, nb, proof),
				CustomMessageOutcome::None => {}
			}
		}

		// Update the variables shared with the `NetworkService`.
		self.num_connected.store(self.network_service.user_protocol_mut().num_connected_peers(), Ordering::Relaxed);
		self.is_major_syncing.store(match self.network_service.user_protocol_mut().sync_state() {
			SyncState::Idle => false,
			SyncState::Downloading => true,
		}, Ordering::Relaxed);

		Ok(Async::NotReady)
	}
}

/// The libp2p swarm, customized for our needs.
type Swarm<B, S, H> = libp2p::core::Swarm<
	Boxed<(PeerId, StreamMuxerBox), io::Error>,
	Behaviour<B, S, H>
>;

// Implementation of `import_queue::Link` trait using the available local variables.
struct NetworkLink<'a, B: BlockT, S: NetworkSpecialization<B>, H: ExHashT> {
	protocol: &'a mut Swarm<B, S, H>,
}

impl<'a, B: BlockT, S: NetworkSpecialization<B>, H: ExHashT> Link<B> for NetworkLink<'a, B, S, H> {
	fn block_imported(&mut self, hash: &B::Hash, number: NumberFor<B>) {
		self.protocol.user_protocol_mut().block_imported(&hash, number)
	}
	fn blocks_processed(&mut self, hashes: Vec<B::Hash>, has_error: bool) {
		self.protocol.user_protocol_mut().blocks_processed(hashes, has_error)
	}
	fn justification_imported(&mut self, who: PeerId, hash: &B::Hash, number: NumberFor<B>, success: bool) {
		self.protocol.user_protocol_mut().justification_import_result(hash.clone(), number, success);
		if !success {
			info!("Invalid justification provided by {} for #{}", who, hash);
			self.protocol.user_protocol_mut().disconnect_peer(&who);
			self.protocol.user_protocol_mut().report_peer(who, i32::min_value());
		}
	}
	fn clear_justification_requests(&mut self) {
		self.protocol.user_protocol_mut().clear_justification_requests()
	}
	fn request_justification(&mut self, hash: &B::Hash, number: NumberFor<B>) {
		self.protocol.user_protocol_mut().request_justification(hash, number)
	}
	fn request_finality_proof(&mut self, hash: &B::Hash, number: NumberFor<B>) {
		self.protocol.user_protocol_mut().request_finality_proof(hash, number)
	}
	fn finality_proof_imported(
		&mut self,
		who: PeerId,
		request_block: (B::Hash, NumberFor<B>),
		finalization_result: Result<(B::Hash, NumberFor<B>), ()>,
	) {
		let success = finalization_result.is_ok();
		self.protocol.user_protocol_mut().finality_proof_import_result(request_block, finalization_result);
		if !success {
			info!("Invalid finality proof provided by {} for #{}", who, request_block.0);
			self.protocol.user_protocol_mut().disconnect_peer(&who);
			self.protocol.user_protocol_mut().report_peer(who, i32::min_value());
		}
	}
	fn report_peer(&mut self, who: PeerId, reputation_change: i32) {
		self.protocol.user_protocol_mut().report_peer(who, reputation_change)
	}
	fn restart(&mut self) {
		self.protocol.user_protocol_mut().restart()
	}
	fn set_finality_proof_request_builder(&mut self, builder: SharedFinalityProofRequestBuilder<B>) {
		self.protocol.user_protocol_mut().set_finality_proof_request_builder(builder)
	}
}<|MERGE_RESOLUTION|>--- conflicted
+++ resolved
@@ -28,16 +28,12 @@
 use std::{collections::HashMap, fs, marker::PhantomData, io, path::Path};
 use std::sync::{Arc, atomic::{AtomicBool, AtomicUsize, Ordering}};
 
-use consensus::import_queue::{ImportQueue, Link, SharedFinalityProofRequestBuilder};
+use consensus::import_queue::{ImportQueue, Link, BoxFinalityProofRequestBuilder};
 use futures::{prelude::*, sync::mpsc};
 use log::{warn, error, info};
 use libp2p::core::{swarm::NetworkBehaviour, transport::boxed::Boxed, muxing::StreamMuxerBox};
 use libp2p::{PeerId, Multiaddr, multihash::Multihash};
 use peerset::PeersetHandle;
-<<<<<<< HEAD
-use consensus::import_queue::{ImportQueue, Link, BoxFinalityProofRequestBuilder};
-=======
->>>>>>> bdd6e8bd
 use runtime_primitives::{traits::{Block as BlockT, NumberFor}, ConsensusEngineId};
 
 use crate::{behaviour::{Behaviour, BehaviourOut}, config::parse_str_addr};
@@ -508,18 +504,6 @@
 enum ServerToWorkerMsg<B: BlockT, S: NetworkSpecialization<B>> {
 	PropagateExtrinsics,
 	RequestJustification(B::Hash, NumberFor<B>),
-<<<<<<< HEAD
-	/// Inform protocol whether a justification was successfully imported.
-	JustificationImportResult(B::Hash, NumberFor<B>, bool),
-	/// Set finality proof request builder.
-	SetFinalityProofRequestBuilder(BoxFinalityProofRequestBuilder<B>),
-	/// Tell protocol to request finality proof for a block.
-	RequestFinalityProof(B::Hash, NumberFor<B>),
-	/// Inform protocol whether a finality proof was successfully imported.
-	FinalityProofImportResult((B::Hash, NumberFor<B>), Result<(B::Hash, NumberFor<B>), ()>),
-	/// Propagate a block to peers.
-=======
->>>>>>> bdd6e8bd
 	AnnounceBlock(B::Hash),
 	ExecuteWithSpec(Box<dyn FnOnce(&mut S, &mut dyn Context<B>) + Send>),
 	ExecuteWithGossip(Box<dyn FnOnce(&mut ConsensusGossip<B>, &mut dyn Context<B>) + Send>),
@@ -555,81 +539,10 @@
 	type Error = io::Error;
 
 	fn poll(&mut self) -> Poll<Self::Item, Self::Error> {
-<<<<<<< HEAD
-		// Implementation of `import_queue::Link` trait using the available local variables.
-		struct NetworkLink<'a, B: BlockT, S: NetworkSpecialization<B>, H: ExHashT> {
-			protocol: &'a mut Swarm<B, S, H>,
-		}
-		impl<'a, B: BlockT, S: NetworkSpecialization<B>, H: ExHashT> Link<B> for NetworkLink<'a, B, S, H> {
-			fn block_imported(&mut self, hash: &B::Hash, number: NumberFor<B>) {
-				self.protocol.user_protocol_mut().block_imported(&hash, number)
-			}
-			fn blocks_processed(&mut self, hashes: Vec<B::Hash>, has_error: bool) {
-				self.protocol.user_protocol_mut().blocks_processed(hashes, has_error)
-			}
-			fn justification_imported(&mut self, who: PeerId, hash: &B::Hash, number: NumberFor<B>, success: bool) {
-				self.protocol.user_protocol_mut().justification_import_result(hash.clone(), number, success);
-				if !success {
-					info!("Invalid justification provided by {} for #{}", who, hash);
-					self.protocol.user_protocol_mut().disconnect_peer(&who);
-					self.protocol.user_protocol_mut().report_peer(who, i32::min_value());
-				}
-			}
-			fn clear_justification_requests(&mut self) {
-				self.protocol.user_protocol_mut().clear_justification_requests()
-			}
-			fn request_justification(&mut self, hash: &B::Hash, number: NumberFor<B>) {
-				self.protocol.user_protocol_mut().request_justification(hash, number)
-			}
-			fn request_finality_proof(&mut self, hash: &B::Hash, number: NumberFor<B>) {
-				self.protocol.user_protocol_mut().request_finality_proof(hash, number)
-			}
-			fn finality_proof_imported(
-				&mut self,
-				who: PeerId,
-				request_block: (B::Hash, NumberFor<B>),
-				finalization_result: Result<(B::Hash, NumberFor<B>), ()>,
-			) {
-				let success = finalization_result.is_ok();
-				self.protocol.user_protocol_mut().finality_proof_import_result(request_block, finalization_result);
-				if !success {
-					info!("Invalid finality proof provided by {} for #{}", who, request_block.0);
-					self.protocol.user_protocol_mut().disconnect_peer(&who);
-					self.protocol.user_protocol_mut().report_peer(who, i32::min_value());
-				}
-			}
-			fn report_peer(&mut self, who: PeerId, reputation_change: i32) {
-				self.protocol.user_protocol_mut().report_peer(who, reputation_change)
-			}
-			fn restart(&mut self) {
-				self.protocol.user_protocol_mut().restart()
-			}
-			fn set_finality_proof_request_builder(&mut self, builder: BoxFinalityProofRequestBuilder<B>) {
-				self.protocol.user_protocol_mut().set_finality_proof_request_builder(builder)
-			}
-		}
-
-		{
-			let mut network_service = self.network_service.lock();
-			let mut link = NetworkLink {
-				protocol: &mut network_service,
-			};
-			self.import_queue.poll_actions(&mut link);
-		}
-
-		while let Ok(Async::Ready(_)) = self.connected_peers_interval.poll() {
-			let mut network_service = self.network_service.lock();
-			let infos = network_service.user_protocol_mut().peers_info().map(|(id, info)| {
-				(id.clone(), ConnectedPeer { peer_info: info.clone() })
-			}).collect();
-			*self.peers.write() = infos;
-		}
-=======
 		// Poll the import queue for actions to perform.
 		self.import_queue.poll_actions(&mut NetworkLink {
 			protocol: &mut self.network_service,
 		});
->>>>>>> bdd6e8bd
 
 		// Check for new incoming on-demand requests.
 		if let Some(on_demand_in) = self.on_demand_in.as_mut() {
@@ -770,7 +683,7 @@
 	fn restart(&mut self) {
 		self.protocol.user_protocol_mut().restart()
 	}
-	fn set_finality_proof_request_builder(&mut self, builder: SharedFinalityProofRequestBuilder<B>) {
+	fn set_finality_proof_request_builder(&mut self, builder: BoxFinalityProofRequestBuilder<B>) {
 		self.protocol.user_protocol_mut().set_finality_proof_request_builder(builder)
 	}
 }