--- conflicted
+++ resolved
@@ -112,7 +112,6 @@
 		let _ = self.protocol_sender.send(ProtocolMsg::RequestJustification(hash.clone(), number));
 	}
 
-<<<<<<< HEAD
 	fn request_finality_proof(&self, hash: &B::Hash, number: NumberFor<B>) {
 		let _ = self.protocol_sender.send(ProtocolMsg::RequestFinalityProof(
 			hash.clone(),
@@ -132,25 +131,14 @@
 			finalization_result,
 		));
 		if !success {
-			let reason = Severity::Bad(format!("Invalid finality proof provided for #{}", request_block.0));
-			let _ = self.network_sender.send(NetworkMsg::ReportPeer(who, reason));
-		}
-	}
-
-	fn useless_peer(&self, who: PeerId, reason: &str) {
-		trace!(target:"sync", "Useless peer {}, {}", who, reason);
-		self.network_sender.send(NetworkMsg::ReportPeer(who, Severity::Useless(reason.to_string())));
-	}
-
-	fn note_useless_and_restart_sync(&self, who: PeerId, reason: &str) {
-		trace!(target:"sync", "Bad peer {}, {}", who, reason);
-		// is this actually malign or just useless?
-		self.network_sender.send(NetworkMsg::ReportPeer(who, Severity::Useless(reason.to_string())));
-		let _ = self.protocol_sender.send(ProtocolMsg::RestartSync);
-=======
+			info!("Invalid finality proof provided by {} for #{}", who, request_block.0);
+			let _ = self.network_sender.send(NetworkMsg::ReportPeer(who.clone(), i32::min_value()));
+			let _ = self.network_sender.send(NetworkMsg::DisconnectPeer(who.clone()));
+		}
+	}
+
 	fn report_peer(&self, who: PeerId, reputation_change: i32) {
 		self.network_sender.send(NetworkMsg::ReportPeer(who, reputation_change));
->>>>>>> 17dcbe6c
 	}
 
 	fn restart(&self) {
