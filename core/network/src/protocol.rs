// Copyright 2017-2019 Parity Technologies (UK) Ltd.
// This file is part of Substrate.

// Substrate is free software: you can redistribute it and/or modify
// it under the terms of the GNU General Public License as published by
// the Free Software Foundation, either version 3 of the License, or
// (at your option) any later version.

// Substrate is distributed in the hope that it will be useful,
// but WITHOUT ANY WARRANTY; without even the implied warranty of
// MERCHANTABILITY or FITNESS FOR A PARTICULAR PURPOSE.  See the
// GNU General Public License for more details.

// You should have received a copy of the GNU General Public License
// along with Substrate.  If not, see <http://www.gnu.org/licenses/>.

use futures::prelude::*;
use network_libp2p::PeerId;
use primitives::storage::StorageKey;
use consensus::{import_queue::IncomingBlock, import_queue::Origin, BlockOrigin};
use runtime_primitives::{generic::BlockId, ConsensusEngineId, Justification};
use runtime_primitives::traits::{
	Block as BlockT, Header as HeaderT, NumberFor, One, Zero,
	CheckedSub, SaturatedConversion
};
use consensus::import_queue::SharedFinalityProofRequestBuilder;
use crate::message::{
	self, BlockRequest as BlockRequestMessage,
	FinalityProofRequest as FinalityProofRequestMessage, Message,
};
use crate::message::{BlockAttributes, Direction, FromBlock, RequestId};
use crate::message::generic::{Message as GenericMessage, ConsensusMessage};
use crate::consensus_gossip::{ConsensusGossip, MessageRecipient as GossipMessageRecipient};
use crate::on_demand::{OnDemandCore, OnDemandNetwork, RequestData};
use crate::specialization::{NetworkSpecialization, Context as SpecializationContext};
use crate::sync::{ChainSync, Context as SyncContext, Status as SyncStatus, SyncState};
use crate::service::{TransactionPool, ExHashT};
use crate::config::Roles;
use rustc_hex::ToHex;
use std::collections::{BTreeMap, HashMap};
use std::sync::Arc;
use std::{cmp, num::NonZeroUsize, time};
use log::{trace, debug, warn, error};
use crate::chain::{Client, FinalityProofProvider};
use client::light::fetcher::{FetchChecker, ChangesProof};
use crate::{error, util::LruHashSet};

const REQUEST_TIMEOUT_SEC: u64 = 40;
/// Interval at which we perform time based maintenance
const TICK_TIMEOUT: time::Duration = time::Duration::from_millis(1100);
/// Interval at which we propagate exstrinsics;
const PROPAGATE_TIMEOUT: time::Duration = time::Duration::from_millis(2900);

/// Current protocol version.
pub(crate) const CURRENT_VERSION: u32 = 3;
/// Lowest version we support
pub(crate) const MIN_VERSION: u32 = 2;

// Maximum allowed entries in `BlockResponse`
const MAX_BLOCK_DATA_RESPONSE: u32 = 128;
/// When light node connects to the full node and the full node is behind light node
/// for at least `LIGHT_MAXIMAL_BLOCKS_DIFFERENCE` blocks, we consider it unuseful
/// and disconnect to free connection slot.
const LIGHT_MAXIMAL_BLOCKS_DIFFERENCE: u64 = 8192;

/// Reputation change when a peer is "clogged", meaning that it's not fast enough to process our
/// messages.
const CLOGGED_PEER_REPUTATION_CHANGE: i32 = -(1 << 12);
/// Reputation change when a peer doesn't respond in time to our messages.
const TIMEOUT_REPUTATION_CHANGE: i32 = -(1 << 10);
/// Reputation change when a peer sends us a status message while we already received one.
const UNEXPECTED_STATUS_REPUTATION_CHANGE: i32 = -(1 << 20);
/// Reputation change when we are a light client and a peer is behind us.
const PEER_BEHIND_US_LIGHT_REPUTATION_CHANGE: i32 = -(1 << 8);
/// Reputation change when a peer sends us an extrinsic that we didn't know about.
const NEW_EXTRINSIC_REPUTATION_CHANGE: i32 = 1 << 7;
/// We sent an RPC query to the given node, but it failed.
const RPC_FAILED_REPUTATION_CHANGE: i32 = -(1 << 12);

// Lock must always be taken in order declared here.
pub struct Protocol<B: BlockT, S: NetworkSpecialization<B>, H: ExHashT> {
	/// Interval at which we call `tick`.
	tick_timeout: tokio_timer::Interval,
	/// Interval at which we call `propagate_extrinsics`.
	propagate_timeout: tokio_timer::Interval,
	config: ProtocolConfig,
	/// Handler for on-demand requests.
	on_demand_core: OnDemandCore<B>,
	genesis_hash: B::Hash,
	sync: ChainSync<B>,
	specialization: S,
	consensus_gossip: ConsensusGossip<B>,
	context_data: ContextData<B, H>,
	// Connected peers pending Status message.
	handshaking_peers: HashMap<PeerId, HandshakingPeer>,
}

/// A peer from whom we have received a Status message.
#[derive(Clone)]
pub struct ConnectedPeer<B: BlockT> {
	pub peer_info: PeerInfo<B>
}

/// A peer that we are connected to
/// and from whom we have not yet received a Status message.
struct HandshakingPeer {
	timestamp: time::Instant,
}

/// Syncing status and statistics
#[derive(Clone)]
pub struct ProtocolStatus<B: BlockT> {
	/// Sync status.
	pub sync: SyncStatus<B>,
	/// Total number of connected peers
	pub num_peers: usize,
	/// Total number of active peers.
	pub num_active_peers: usize,
}

/// Peer information
#[derive(Debug, Clone)]
struct Peer<B: BlockT, H: ExHashT> {
	info: PeerInfo<B>,
	/// Current block request, if any.
	block_request: Option<(time::Instant, message::BlockRequest<B>)>,
	/// Requests we are no longer insterested in.
	obsolete_requests: HashMap<message::RequestId, time::Instant>,
	/// Holds a set of transactions known to this peer.
	known_extrinsics: LruHashSet<H>,
	/// Holds a set of blocks known to this peer.
	known_blocks: LruHashSet<B::Hash>,
	/// Request counter,
	next_request_id: message::RequestId,
}

/// Info about a peer's known state.
#[derive(Clone, Debug)]
pub struct PeerInfo<B: BlockT> {
	/// Roles
	pub roles: Roles,
	/// Protocol version
	pub protocol_version: u32,
	/// Peer best block hash
	pub best_hash: B::Hash,
	/// Peer best block number
	pub best_number: <B::Header as HeaderT>::Number,
}

/// Context passed as input to the methods of `protocol.rs` and that is used to communicate back
/// with the network.
pub trait NetworkOut<B: BlockT> {
	/// Adjusts the reputation of the peer. Use this to point out that a peer has been malign or
	/// irresponsible or appeared lazy.
	fn report_peer(&mut self, who: PeerId, reputation: i32);

	/// Force disconnecting from a peer.
	fn disconnect_peer(&mut self, who: PeerId);

	/// Send a message to a peer.
	fn send_message(&mut self, who: PeerId, message: Message<B>);
}

impl<'a, 'b, B: BlockT> OnDemandNetwork<B> for &'a mut &'b mut dyn NetworkOut<B> {
	fn report_peer(&mut self, who: &PeerId, reputation: i32) {
		NetworkOut::report_peer(**self, who.clone(), reputation)
	}

	fn disconnect_peer(&mut self, who: &PeerId) {
		NetworkOut::disconnect_peer(**self, who.clone())
	}

	fn send_header_request(&mut self, who: &PeerId, id: RequestId, block: <<B as BlockT>::Header as HeaderT>::Number) {
		let message = message::generic::Message::RemoteHeaderRequest(message::RemoteHeaderRequest {
			id,
			block,
		});

		NetworkOut::send_message(**self, who.clone(), message)
	}

	fn send_read_request(&mut self, who: &PeerId, id: RequestId, block: <B as BlockT>::Hash, key: Vec<u8>) {
		let message = message::generic::Message::RemoteReadRequest(message::RemoteReadRequest {
			id,
			block,
			key,
		});

		NetworkOut::send_message(**self, who.clone(), message)
	}

	fn send_read_child_request(
		&mut self,
		who: &PeerId,
		id: RequestId,
		block: <B as BlockT>::Hash,
		storage_key: Vec<u8>,
		key: Vec<u8>
	) {
		let message = message::generic::Message::RemoteReadChildRequest(message::RemoteReadChildRequest {
			id,
			block,
			storage_key,
			key,
		});

		NetworkOut::send_message(**self, who.clone(), message)
	}

	fn send_call_request(
		&mut self,
		who: &PeerId,
		id: RequestId,
		block: <B as BlockT>::Hash,
		method: String,
		data: Vec<u8>
	) {
		let message = message::generic::Message::RemoteCallRequest(message::RemoteCallRequest {
			id,
			block,
			method,
			data,
		});

		NetworkOut::send_message(**self, who.clone(), message)
	}

	fn send_changes_request(
		&mut self,
		who: &PeerId,
		id: RequestId,
		first: <B as BlockT>::Hash,
		last: <B as BlockT>::Hash,
		min: <B as BlockT>::Hash,
		max: <B as BlockT>::Hash,
		key: Vec<u8>
	) {
		let message = message::generic::Message::RemoteChangesRequest(message::RemoteChangesRequest {
			id,
			first,
			last,
			min,
			max,
			key,
		});

		NetworkOut::send_message(**self, who.clone(), message)
	}

	fn send_body_request(
		&mut self,
		who: &PeerId,
		id: RequestId,
		fields: BlockAttributes,
		from: FromBlock<<B as BlockT>::Hash, <<B as BlockT>::Header as HeaderT>::Number>,
		to: Option<<B as BlockT>::Hash>,
		direction: Direction,
		max: Option<u32>
	) {
		let message = message::generic::Message::BlockRequest(message::BlockRequest::<B> {
			id,
			fields,
			from,
			to,
			direction,
			max,
		});

		NetworkOut::send_message(**self, who.clone(), message)
	}
}

/// Context for a network-specific handler.
pub trait Context<B: BlockT> {
	/// Adjusts the reputation of the peer. Use this to point out that a peer has been malign or
	/// irresponsible or appeared lazy.
	fn report_peer(&mut self, who: PeerId, reputation: i32);

	/// Force disconnecting from a peer. Use this when a peer misbehaved.
	fn disconnect_peer(&mut self, who: PeerId);

	/// Send a consensus message to a peer.
	fn send_consensus(&mut self, who: PeerId, consensus: ConsensusMessage);
}

/// Protocol context.
struct ProtocolContext<'a, B: 'a + BlockT, H: 'a + ExHashT> {
	network_out: &'a mut dyn NetworkOut<B>,
	context_data: &'a mut ContextData<B, H>,
}

impl<'a, B: BlockT + 'a, H: 'a + ExHashT> ProtocolContext<'a, B, H> {
	fn new(context_data: &'a mut ContextData<B, H>, network_out: &'a mut dyn NetworkOut<B>) -> Self {
		ProtocolContext { network_out, context_data }
	}
}

impl<'a, B: BlockT + 'a, H: ExHashT + 'a> Context<B> for ProtocolContext<'a, B, H> {
	fn report_peer(&mut self, who: PeerId, reputation: i32) {
		self.network_out.report_peer(who, reputation)
	}

	fn disconnect_peer(&mut self, who: PeerId) {
		self.network_out.disconnect_peer(who)
	}

	fn send_consensus(&mut self, who: PeerId, consensus: ConsensusMessage) {
		send_message(
			&mut self.context_data.peers,
			self.network_out,
			who,
			GenericMessage::Consensus(consensus)
		)
	}
}

impl<'a, B: BlockT + 'a, H: ExHashT + 'a> SpecializationContext<B> for ProtocolContext<'a, B, H> {
	fn report_peer(&mut self, who: PeerId, reputation: i32) {
		self.network_out.report_peer(who, reputation)
	}

	fn disconnect_peer(&mut self, who: PeerId) {
		self.network_out.disconnect_peer(who)
	}

	fn send_chain_specific(&mut self, who: PeerId, message: Vec<u8>) {
		send_message(
			&mut self.context_data.peers,
			self.network_out,
			who,
			GenericMessage::ChainSpecific(message)
		)
	}
}

impl<'a, B: BlockT + 'a, H: ExHashT + 'a> SyncContext<B> for ProtocolContext<'a, B, H> {
	fn report_peer(&mut self, who: PeerId, reputation: i32) {
		self.network_out.report_peer(who, reputation)
	}

	fn disconnect_peer(&mut self, who: PeerId) {
		self.network_out.disconnect_peer(who)
	}

<<<<<<< HEAD
	fn client(&self) -> &Client<B> {
=======
	fn peer_info(&self, who: &PeerId) -> Option<PeerInfo<B>> {
		self.context_data.peers.get(who).map(|p| p.info.clone())
	}

	fn client(&self) -> &dyn Client<B> {
>>>>>>> 9a8e8b7d
		&*self.context_data.chain
	}

	fn send_finality_proof_request(&mut self, who: PeerId, request: FinalityProofRequestMessage<B::Hash>) {
		send_message(
			&mut self.context_data.peers,
			self.network_out,
			who,
			GenericMessage::FinalityProofRequest(request)
		)
	}

	fn send_block_request(&mut self, who: PeerId, request: BlockRequestMessage<B>) {
		send_message(
			&mut self.context_data.peers,
			self.network_out,
			who,
			GenericMessage::BlockRequest(request)
		)
	}
}

/// Data necessary to create a context.
struct ContextData<B: BlockT, H: ExHashT> {
	// All connected peers
	peers: HashMap<PeerId, Peer<B, H>>,
	pub chain: Arc<dyn Client<B>>,
}

/// Configuration for the Substrate-specific part of the networking layer.
#[derive(Clone)]
pub struct ProtocolConfig {
	/// Assigned roles.
	pub roles: Roles,
}

impl Default for ProtocolConfig {
	fn default() -> ProtocolConfig {
		ProtocolConfig {
			roles: Roles::FULL,
		}
	}
}

impl<B: BlockT, S: NetworkSpecialization<B>, H: ExHashT> Protocol<B, S, H> {
	/// Create a new instance.
	pub fn new(
		config: ProtocolConfig,
		chain: Arc<dyn Client<B>>,
		checker: Arc<dyn FetchChecker<B>>,
		specialization: S,
	) -> error::Result<Protocol<B, S, H>> {
		let info = chain.info();
		let sync = ChainSync::new(config.roles, &info);
		Ok(Protocol {
			tick_timeout: tokio_timer::Interval::new_interval(TICK_TIMEOUT),
			propagate_timeout: tokio_timer::Interval::new_interval(PROPAGATE_TIMEOUT),
			config: config,
			context_data: ContextData {
				peers: HashMap::new(),
				chain,
			},
			on_demand_core: OnDemandCore::new(checker),
			genesis_hash: info.chain.genesis_hash,
			sync,
			specialization: specialization,
			consensus_gossip: ConsensusGossip::new(),
			handshaking_peers: HashMap::new(),
		})
	}

	/// Returns an object representing the status of the protocol.
	pub fn status(&self) -> ProtocolStatus<B> {
		ProtocolStatus {
			sync: self.sync.status(),
			num_peers: self.context_data.peers.values().count(),
			num_active_peers: self
				.context_data
				.peers
				.values()
				.filter(|p| p.block_request.is_some())
				.count(),
		}
	}

	pub fn is_major_syncing(&self) -> bool {
		self.sync.status().is_major_syncing()
	}

	pub fn is_offline(&self) -> bool {
		self.sync.status().is_offline()
	}

	/// Starts a new data demand request.
	///
	/// The parameter contains a `Sender` where the result, once received, must be sent.
	pub(crate) fn add_on_demand_request(&mut self, mut network_out: &mut dyn NetworkOut<B>, rq: RequestData<B>) {
		self.on_demand_core.add_request(&mut network_out, rq);
	}

	pub fn poll(
		&mut self,
		network_out: &mut dyn NetworkOut<B>,
		transaction_pool: &(impl TransactionPool<H, B> + ?Sized)
	) -> Poll<void::Void, void::Void> {
		while let Ok(Async::Ready(_)) = self.tick_timeout.poll() {
			self.tick(network_out);
		}

		while let Ok(Async::Ready(_)) = self.propagate_timeout.poll() {
			self.propagate_extrinsics(network_out, transaction_pool);
		}

		Ok(Async::NotReady)
	}

	fn is_on_demand_response(&self, who: &PeerId, response_id: message::RequestId) -> bool {
		self.on_demand_core.is_on_demand_response(&who, response_id)
	}

	fn handle_response(
		&mut self,
		network_out: &mut dyn NetworkOut<B>,
		who: PeerId,
		response: &message::BlockResponse<B>
	) -> Option<message::BlockRequest<B>> {
		if let Some(ref mut peer) = self.context_data.peers.get_mut(&who) {
			if let Some(_) = peer.obsolete_requests.remove(&response.id) {
				trace!(target: "sync", "Ignoring obsolete block response packet from {} ({})", who, response.id);
				return None;
			}
			// Clear the request. If the response is invalid peer will be disconnected anyway.
			let request = peer.block_request.take();
			if request.as_ref().map_or(false, |(_, r)| r.id == response.id) {
				return request.map(|(_, r)| r)
			}
			trace!(target: "sync", "Unexpected response packet from {} ({})", who, response.id);
			network_out.report_peer(who.clone(), i32::min_value());
			network_out.disconnect_peer(who);
		}
		None
	}

	fn update_peer_info(&mut self, who: &PeerId) {
		if let Some(info) = self.sync.peer_info(who) {
			if let Some(ref mut peer) = self.context_data.peers.get_mut(who) {
				peer.info.best_hash = info.best_hash;
				peer.info.best_number = info.best_number;
			}
		}
	}

	/// Returns information about all the peers we are connected to after the handshake message.
	pub fn peers_info(&self) -> impl Iterator<Item = (&PeerId, &PeerInfo<B>)> {
		self.context_data.peers.iter().map(|(id, peer)| (id, &peer.info))
	}

	pub fn on_custom_message(
		&mut self,
		network_out: &mut dyn NetworkOut<B>,
		transaction_pool: &(impl TransactionPool<H, B> + ?Sized),
		who: PeerId,
		message: Message<B>,
		finality_proof_provider: Option<&dyn FinalityProofProvider<B>>
	) -> CustomMessageOutcome<B> {
		match message {
			GenericMessage::Status(s) => self.on_status_message(network_out, who, s),
			GenericMessage::BlockRequest(r) => self.on_block_request(network_out, who, r),
			GenericMessage::BlockResponse(r) => {
				// Note, this is safe because only `ordinary bodies` and `remote bodies` are received in this matter.
				if self.is_on_demand_response(&who, r.id) {
					self.on_remote_body_response(network_out, who, r);
				} else {
					if let Some(request) = self.handle_response(network_out, who.clone(), &r) {
						let outcome = self.on_block_response(network_out, who.clone(), request, r);
						self.update_peer_info(&who);
						return outcome
					}
				}
			},
			GenericMessage::BlockAnnounce(announce) => {
				let outcome = self.on_block_announce(network_out, who.clone(), announce);
				self.update_peer_info(&who);
				return outcome;
			},
			GenericMessage::Transactions(m) =>
				self.on_extrinsics(network_out, transaction_pool, who, m),
			GenericMessage::RemoteCallRequest(request) => self.on_remote_call_request(network_out, who, request),
			GenericMessage::RemoteCallResponse(response) =>
				self.on_remote_call_response(network_out, who, response),
			GenericMessage::RemoteReadRequest(request) =>
				self.on_remote_read_request(network_out, who, request),
			GenericMessage::RemoteReadResponse(response) =>
				self.on_remote_read_response(network_out, who, response),
			GenericMessage::RemoteHeaderRequest(request) =>
				self.on_remote_header_request(network_out, who, request),
			GenericMessage::RemoteHeaderResponse(response) =>
				self.on_remote_header_response(network_out, who, response),
			GenericMessage::RemoteChangesRequest(request) =>
				self.on_remote_changes_request(network_out, who, request),
			GenericMessage::RemoteChangesResponse(response) =>
				self.on_remote_changes_response(network_out, who, response),
			GenericMessage::FinalityProofRequest(request) =>
				self.on_finality_proof_request(network_out, who, request, finality_proof_provider),
			GenericMessage::FinalityProofResponse(response) =>
				return self.on_finality_proof_response(network_out, who, response),
			GenericMessage::Consensus(msg) => {
				if self.context_data.peers.get(&who).map_or(false, |peer| peer.info.protocol_version > 2) {
					self.consensus_gossip.on_incoming(
						&mut ProtocolContext::new(&mut self.context_data, network_out),
						who,
						msg,
					);
				}
			}
			other => self.specialization.on_message(
				&mut ProtocolContext::new(&mut self.context_data, network_out),
				who,
				&mut Some(other),
			),
		}

		CustomMessageOutcome::None
	}

	fn send_message(&mut self, network_out: &mut dyn NetworkOut<B>, who: PeerId, message: Message<B>) {
		send_message::<B, H>(
			&mut self.context_data.peers,
			network_out,
			who,
			message,
		);
	}

	/// Locks `self` and returns a context plus the `ConsensusGossip` struct.
	pub fn consensus_gossip_lock<'a>(
		&'a mut self,
		network_out: &'a mut dyn NetworkOut<B>
	) -> (impl Context<B> + 'a, &'a mut ConsensusGossip<B>) {
		let context = ProtocolContext::new(&mut self.context_data, network_out);
		(context, &mut self.consensus_gossip)
	}

	/// Locks `self` and returns a context plus the network specialization.
	pub fn specialization_lock<'a>(
		&'a mut self,
		network_out: &'a mut dyn NetworkOut<B>
	) -> (impl Context<B> + 'a, &'a mut S) {
		let context = ProtocolContext::new(&mut self.context_data, network_out);
		(context, &mut self.specialization)
	}

	/// Gossip a consensus message to the network.
	pub fn gossip_consensus_message(
		&mut self,
		network_out: &mut dyn NetworkOut<B>,
		topic: B::Hash,
		engine_id: ConsensusEngineId,
		message: Vec<u8>,
		recipient: GossipMessageRecipient,
	) {
		let mut context = ProtocolContext::new(&mut self.context_data, network_out);
		let message = ConsensusMessage { data: message, engine_id };
		match recipient {
			GossipMessageRecipient::BroadcastToAll =>
				self.consensus_gossip.multicast(&mut context, topic, message, true),
			GossipMessageRecipient::BroadcastNew =>
				self.consensus_gossip.multicast(&mut context, topic, message, false),
			GossipMessageRecipient::Peer(who) =>
				self.send_message(network_out, who, GenericMessage::Consensus(message)),
		}
	}

	/// Called when a new peer is connected
	pub fn on_peer_connected(&mut self, network_out: &mut dyn NetworkOut<B>, who: PeerId, debug_info: String) {
		trace!(target: "sync", "Connecting {}: {}", who, debug_info);
		self.handshaking_peers.insert(who.clone(), HandshakingPeer { timestamp: time::Instant::now() });
		self.send_status(network_out, who);
	}

	/// Called by peer when it is disconnecting
	pub fn on_peer_disconnected(&mut self, mut network_out: &mut dyn NetworkOut<B>, peer: PeerId, debug_info: String) {
		trace!(target: "sync", "Disconnecting {}: {}", peer, debug_info);
		// lock all the the peer lists so that add/remove peer events are in order
		let removed = {
			self.handshaking_peers.remove(&peer);
			self.context_data.peers.remove(&peer)
		};
		if let Some(peer_data) = removed {
			let mut context = ProtocolContext::new(&mut self.context_data, network_out);
			if peer_data.info.protocol_version > 2 {
				self.consensus_gossip.peer_disconnected(&mut context, peer.clone());
			}
			self.sync.peer_disconnected(&mut context, peer.clone());
			self.specialization.on_disconnect(&mut context, peer.clone());
			self.on_demand_core.on_disconnect(&mut network_out, peer);
		}
	}

	/// Called as a back-pressure mechanism if the networking detects that the peer cannot process
	/// our messaging rate fast enough.
	pub fn on_clogged_peer(&self, network_out: &mut dyn NetworkOut<B>, who: PeerId, _msg: Option<Message<B>>) {
		network_out.report_peer(who.clone(), CLOGGED_PEER_REPUTATION_CHANGE);

		// Print some diagnostics.
		if let Some(peer) = self.context_data.peers.get(&who) {
			debug!(target: "sync", "Clogged peer {} (protocol_version: {:?}; roles: {:?}; \
				known_extrinsics: {:?}; known_blocks: {:?}; best_hash: {:?}; best_number: {:?})",
				who, peer.info.protocol_version, peer.info.roles, peer.known_extrinsics, peer.known_blocks,
				peer.info.best_hash, peer.info.best_number);
		} else {
			debug!(target: "sync", "Peer clogged before being properly connected");
		}
	}

	fn on_block_request(
		&mut self,
		network_out: &mut dyn NetworkOut<B>,
		peer: PeerId,
		request: message::BlockRequest<B>
	) {
		trace!(target: "sync", "BlockRequest {} from {}: from {:?} to {:?} max {:?}",
			request.id,
			peer,
			request.from,
			request.to,
			request.max);

		// sending block requests to the node that is unable to serve it is considered a bad behavior
		if !self.config.roles.is_full() {
			trace!(target: "sync", "Peer {} is trying to sync from the light node", peer);
			network_out.disconnect_peer(peer.clone());
			network_out.report_peer(peer, i32::min_value());
			return;
		}

		let mut blocks = Vec::new();
		let mut id = match request.from {
			message::FromBlock::Hash(h) => BlockId::Hash(h),
			message::FromBlock::Number(n) => BlockId::Number(n),
		};
		let max = cmp::min(request.max.unwrap_or(u32::max_value()), MAX_BLOCK_DATA_RESPONSE) as usize;
		let get_header = request.fields.contains(message::BlockAttributes::HEADER);
		let get_body = request.fields.contains(message::BlockAttributes::BODY);
		let get_justification = request
			.fields
			.contains(message::BlockAttributes::JUSTIFICATION);
		while let Some(header) = self.context_data.chain.header(&id).unwrap_or(None) {
			if blocks.len() >= max {
				break;
			}
			let number = header.number().clone();
			let hash = header.hash();
			let parent_hash = header.parent_hash().clone();
			let justification = if get_justification {
				self.context_data.chain.justification(&BlockId::Hash(hash)).unwrap_or(None)
			} else {
				None
			};
			let block_data = message::generic::BlockData {
				hash: hash,
				header: if get_header { Some(header) } else { None },
				body: if get_body {
					self.context_data
						.chain
						.body(&BlockId::Hash(hash))
						.unwrap_or(None)
				} else {
					None
				},
				receipt: None,
				message_queue: None,
				justification,
			};
			blocks.push(block_data);
			match request.direction {
				message::Direction::Ascending => id = BlockId::Number(number + One::one()),
				message::Direction::Descending => {
					if number.is_zero() {
						break;
					}
					id = BlockId::Hash(parent_hash)
				}
			}
		}
		let response = message::generic::BlockResponse {
			id: request.id,
			blocks: blocks,
		};
		trace!(target: "sync", "Sending BlockResponse with {} blocks", response.blocks.len());
		self.send_message(network_out, peer, GenericMessage::BlockResponse(response))
	}

	fn on_block_response(
		&mut self,
		network_out: &mut dyn NetworkOut<B>,
		peer: PeerId,
		request: message::BlockRequest<B>,
		response: message::BlockResponse<B>,
	) -> CustomMessageOutcome<B> {
		let blocks_range = match (
			response.blocks.first().and_then(|b| b.header.as_ref().map(|h| h.number())),
			response.blocks.last().and_then(|b| b.header.as_ref().map(|h| h.number())),
		) {
			(Some(first), Some(last)) if first != last => format!(" ({}..{})", first, last),
			(Some(first), Some(_)) => format!(" ({})", first),
			_ => Default::default(),
		};
		trace!(target: "sync", "BlockResponse {} from {} with {} blocks {}",
			response.id,
			peer,
			response.blocks.len(),
			blocks_range
		);

		// TODO [andre]: move this logic to the import queue so that
		// justifications are imported asynchronously (#1482)
		if request.fields == message::BlockAttributes::JUSTIFICATION {
			let outcome = self.sync.on_block_justification_data(
				&mut ProtocolContext::new(&mut self.context_data, network_out),
				peer,
				request,
				response,
			);

			if let Some((origin, hash, nb, just)) = outcome {
				CustomMessageOutcome::JustificationImport(origin, hash, nb, just)
			} else {
				CustomMessageOutcome::None
			}

		} else {
			let outcome = self.sync.on_block_data(
				&mut ProtocolContext::new(&mut self.context_data, network_out),
				peer,
				request,
				response
			);
			if let Some((origin, blocks)) = outcome {
				CustomMessageOutcome::BlockImport(origin, blocks)
			} else {
				CustomMessageOutcome::None
			}
		}
	}

	/// Perform time based maintenance.
	///
	/// > **Note**: This method normally doesn't have to be called except for testing purposes.
	pub fn tick(&mut self, mut network_out: &mut dyn NetworkOut<B>) {
		self.consensus_gossip.tick(&mut ProtocolContext::new(&mut self.context_data, network_out));
		self.maintain_peers(network_out);
		self.sync.tick(&mut ProtocolContext::new(&mut self.context_data, network_out));
		self.on_demand_core.maintain_peers(&mut network_out);
	}

	fn maintain_peers(&mut self, network_out: &mut dyn NetworkOut<B>) {
		let tick = time::Instant::now();
		let mut aborting = Vec::new();
		{
			for (who, peer) in self.context_data.peers.iter() {
				if peer.block_request.as_ref().map_or(false, |(t, _)| (tick - *t).as_secs() > REQUEST_TIMEOUT_SEC) {
					trace!(target: "sync", "Request timeout {}", who);
					aborting.push(who.clone());
				} else if peer.obsolete_requests.values().any(|t| (tick - *t).as_secs() > REQUEST_TIMEOUT_SEC) {
					trace!(target: "sync", "Obsolete timeout {}", who);
					aborting.push(who.clone());
				}
			}
			for (who, _) in self.handshaking_peers.iter()
				.filter(|(_, handshaking)| (tick - handshaking.timestamp).as_secs() > REQUEST_TIMEOUT_SEC)
			{
				trace!(target: "sync", "Handshake timeout {}", who);
				aborting.push(who.clone());
			}
		}

		self.specialization.maintain_peers(&mut ProtocolContext::new(&mut self.context_data, network_out));
		for p in aborting {
			network_out.disconnect_peer(p.clone());
			network_out.report_peer(p, TIMEOUT_REPUTATION_CHANGE);
		}
	}

	/// Called by peer to report status
	fn on_status_message(&mut self, mut network_out: &mut dyn NetworkOut<B>, who: PeerId, status: message::Status<B>) {
		trace!(target: "sync", "New peer {} {:?}", who, status);
		let protocol_version = {
			if self.context_data.peers.contains_key(&who) {
				debug!("Unexpected status packet from {}", who);
				network_out.report_peer(who, UNEXPECTED_STATUS_REPUTATION_CHANGE);
				return;
			}
			if status.genesis_hash != self.genesis_hash {
				trace!(
					target: "protocol",
					"Peer is on different chain (our genesis: {} theirs: {})",
					self.genesis_hash, status.genesis_hash
				);
				network_out.report_peer(who.clone(), i32::min_value());
				network_out.disconnect_peer(who);
				return;
			}
			if status.version < MIN_VERSION && CURRENT_VERSION < status.min_supported_version {
				trace!(target: "protocol", "Peer {:?} using unsupported protocol version {}", who, status.version);
				network_out.report_peer(who.clone(), i32::min_value());
				network_out.disconnect_peer(who);
				return;
			}
			if self.config.roles.is_light() {
				let self_best_block = self
					.context_data
					.chain
					.info()
					.best_queued_number
					.unwrap_or_else(|| Zero::zero());
				let blocks_difference = self_best_block
					.checked_sub(&status.best_number)
					.unwrap_or_else(Zero::zero)
					.saturated_into::<u64>();
				if blocks_difference > LIGHT_MAXIMAL_BLOCKS_DIFFERENCE {
					debug!(target: "sync", "Peer {} is far behind us and will unable to serve light requests", who);
					network_out.report_peer(who.clone(), PEER_BEHIND_US_LIGHT_REPUTATION_CHANGE);
					network_out.disconnect_peer(who);
					return;
				}
			}

			let cache_limit = NonZeroUsize::new(1_000_000).expect("1_000_000 > 0; qed");

			let info = match self.handshaking_peers.remove(&who) {
				Some(_handshaking) => {
					PeerInfo {
						protocol_version: status.version,
						roles: status.roles,
						best_hash: status.best_hash,
						best_number: status.best_number
					}
				},
				None => {
					error!(target: "sync", "Received status from previously unconnected node {}", who);
					return;
				},
			};

			let peer = Peer {
				info,
				block_request: None,
				known_extrinsics: LruHashSet::new(cache_limit),
				known_blocks: LruHashSet::new(cache_limit),
				next_request_id: 0,
				obsolete_requests: HashMap::new(),
			};
			self.context_data.peers.insert(who.clone(), peer);

			debug!(target: "sync", "Connected {}", who);
			status.version
		};

		let info = self.context_data.peers.get(&who).expect("We just inserted above; QED").info.clone();
		self.on_demand_core.on_connect(&mut network_out, who.clone(), status.roles, status.best_number);
		let mut context = ProtocolContext::new(&mut self.context_data, network_out);
		self.sync.new_peer(&mut context, who.clone(), info);
		if protocol_version > 2 {
			self.consensus_gossip.new_peer(&mut context, who.clone(), status.roles);
		}
		self.specialization.on_connect(&mut context, who, status);
	}

	/// Called when peer sends us new extrinsics
	fn on_extrinsics(
		&mut self,
		network_out: &mut dyn NetworkOut<B>,
		transaction_pool: &(impl TransactionPool<H, B> + ?Sized),
		who: PeerId,
		extrinsics: message::Transactions<B::Extrinsic>
	) {
		// Accept extrinsics only when fully synced
		if self.sync.status().state != SyncState::Idle {
			trace!(target: "sync", "{} Ignoring extrinsics while syncing", who);
			return;
		}
		trace!(target: "sync", "Received {} extrinsics from {}", extrinsics.len(), who);
		if let Some(ref mut peer) = self.context_data.peers.get_mut(&who) {
			for t in extrinsics {
				if let Some(hash) = transaction_pool.import(&t) {
					network_out.report_peer(who.clone(), NEW_EXTRINSIC_REPUTATION_CHANGE);
					peer.known_extrinsics.insert(hash);
				} else {
					trace!(target: "sync", "Extrinsic rejected");
				}
			}
		}
	}

	/// Call when we must propagate ready extrinsics to peers.
	pub fn propagate_extrinsics(
		&mut self,
		network_out: &mut dyn NetworkOut<B>,
		transaction_pool: &(impl TransactionPool<H, B> + ?Sized)
	) {
		debug!(target: "sync", "Propagating extrinsics");

		// Accept transactions only when fully synced
		if self.sync.status().state != SyncState::Idle {
			return;
		}

		let extrinsics = transaction_pool.transactions();
		let mut propagated_to = HashMap::new();
		for (who, peer) in self.context_data.peers.iter_mut() {
			let (hashes, to_send): (Vec<_>, Vec<_>) = extrinsics
				.iter()
				.filter(|&(ref hash, _)| peer.known_extrinsics.insert(hash.clone()))
				.cloned()
				.unzip();

			if !to_send.is_empty() {
				for hash in hashes {
					propagated_to
						.entry(hash)
						.or_insert_with(Vec::new)
						.push(who.to_base58());
				}
				trace!(target: "sync", "Sending {} transactions to {}", to_send.len(), who);
				network_out.send_message(who.clone(), GenericMessage::Transactions(to_send))
			}
		}

		transaction_pool.on_broadcasted(propagated_to);
	}

	/// Make sure an important block is propagated to peers.
	///
	/// In chain-based consensus, we often need to make sure non-best forks are
	/// at least temporarily synced.
	pub fn announce_block(&mut self, network_out: &mut dyn NetworkOut<B>, hash: B::Hash) {
		let header = match self.context_data.chain.header(&BlockId::Hash(hash)) {
			Ok(Some(header)) => header,
			Ok(None) => {
				warn!("Trying to announce unknown block: {}", hash);
				return;
			}
			Err(e) => {
				warn!("Error reading block header {}: {:?}", hash, e);
				return;
			}
		};
		let hash = header.hash();

		let message = GenericMessage::BlockAnnounce(message::BlockAnnounce { header: header.clone() });

		for (who, ref mut peer) in self.context_data.peers.iter_mut() {
			trace!(target: "sync", "Reannouncing block {:?} to {}", hash, who);
			peer.known_blocks.insert(hash);
			network_out.send_message(who.clone(), message.clone())
		}
	}

	/// Send Status message
	fn send_status(&mut self, network_out: &mut dyn NetworkOut<B>, who: PeerId) {
		let info = self.context_data.chain.info();
		let status = message::generic::Status {
			version: CURRENT_VERSION,
			min_supported_version: MIN_VERSION,
			genesis_hash: info.chain.genesis_hash,
			roles: self.config.roles.into(),
			best_number: info.chain.best_number,
			best_hash: info.chain.best_hash,
			chain_status: self.specialization.status(),
		};

		self.send_message(network_out, who, GenericMessage::Status(status))
	}

	fn on_block_announce(
		&mut self,
		mut network_out: &mut dyn NetworkOut<B>,
		who: PeerId,
		announce: message::BlockAnnounce<B::Header>
	) -> CustomMessageOutcome<B>  {
		let header = announce.header;
		let hash = header.hash();
		{
			if let Some(ref mut peer) = self.context_data.peers.get_mut(&who) {
				peer.known_blocks.insert(hash.clone());
			}
		}
		self.on_demand_core.on_block_announce(&mut network_out, who.clone(), *header.number());
		let try_import = self.sync.on_block_announce(
			&mut ProtocolContext::new(&mut self.context_data, network_out),
			who.clone(),
			hash,
			&header,
		);

		// try_import is only true when we have all data required to import block
		// in the BlockAnnounce message. This is only when:
		// 1) we're on light client;
		// AND
		// - EITHER 2.1) announced block is stale;
		// - OR 2.2) announced block is NEW and we normally only want to download this single block (i.e.
		//           there are no ascendants of this block scheduled for retrieval)
		if !try_import {
			return CustomMessageOutcome::None;
		}

		// to import header from announced block let's construct response to request that normally would have
		// been sent over network (but it is not in our case)
		let blocks_to_import = self.sync.on_block_data(
			&mut ProtocolContext::new(&mut self.context_data, network_out),
			who.clone(),
			message::generic::BlockRequest {
				id: 0,
				fields: BlockAttributes::HEADER,
				from: message::FromBlock::Hash(hash),
				to: None,
				direction: message::Direction::Ascending,
				max: Some(1),
			},
			message::generic::BlockResponse {
				id: 0,
				blocks: vec![
					message::generic::BlockData {
						hash: hash,
						header: Some(header),
						body: None,
						receipt: None,
						message_queue: None,
						justification: None,
					},
				],
			},
		);
		match blocks_to_import {
			Some((origin, blocks)) => CustomMessageOutcome::BlockImport(origin, blocks),
			None => CustomMessageOutcome::None,
		}
	}

	/// Call this when a block has been imported in the import queue and we should announce it on
	/// the network.
	pub fn on_block_imported(&mut self, network_out: &mut dyn NetworkOut<B>, hash: B::Hash, header: &B::Header) {
		self.sync.update_chain_info(header);
		self.specialization.on_block_imported(
			&mut ProtocolContext::new(&mut self.context_data, network_out),
			hash.clone(),
			header,
		);

		// blocks are not announced by light clients
		if self.config.roles.is_light() {
			return;
		}

		// send out block announcements

		let message = GenericMessage::BlockAnnounce(message::BlockAnnounce { header: header.clone() });

		for (who, ref mut peer) in self.context_data.peers.iter_mut() {
			if peer.known_blocks.insert(hash.clone()) {
				trace!(target: "sync", "Announcing block {:?} to {}", hash, who);
				network_out.send_message(who.clone(), message.clone())
			}
		}
	}

	/// Call this when a block has been finalized. The sync layer may have some additional
	/// requesting to perform.
	pub fn on_block_finalized(&mut self, network_out: &mut dyn NetworkOut<B>, hash: B::Hash, header: &B::Header) {
		self.sync.on_block_finalized(
			&hash,
			*header.number(),
			&mut ProtocolContext::new(&mut self.context_data, network_out),
		);
	}

	fn on_remote_call_request(
		&mut self,
		network_out: &mut dyn NetworkOut<B>,
		who: PeerId,
		request: message::RemoteCallRequest<B::Hash>,
	) {
		trace!(target: "sync", "Remote call request {} from {} ({} at {})",
			request.id,
			who,
			request.method,
			request.block
		);
		let proof = match self.context_data.chain.execution_proof(
			&request.block,
			&request.method,
			&request.data,
		) {
			Ok((_, proof)) => proof,
			Err(error) => {
				trace!(target: "sync", "Remote call request {} from {} ({} at {}) failed with: {}",
					request.id,
					who,
					request.method,
					request.block,
					error
				);
				network_out.report_peer(who.clone(), RPC_FAILED_REPUTATION_CHANGE);
				Default::default()
			}
		};

		self.send_message(
			network_out,
			who,
			GenericMessage::RemoteCallResponse(message::RemoteCallResponse {
				id: request.id,
				proof,
			}),
		);
	}

	/// Request a justification for the given block.
	///
	/// Uses `protocol` to queue a new justification request and tries to dispatch all pending
	/// requests.
	pub fn request_justification(&mut self, network_out: &mut dyn NetworkOut<B>, hash: &B::Hash, number: NumberFor<B>) {
		let mut context =
			ProtocolContext::new(&mut self.context_data, network_out);
		self.sync.request_justification(&hash, number, &mut context);
	}

	/// Clears all pending justification requests.
	pub fn clear_justification_requests(&mut self) {
		self.sync.clear_justification_requests()
	}

	/// A batch of blocks have been processed, with or without errors.
	/// Call this when a batch of blocks have been processed by the import queue, with or without
	/// errors.
	pub fn blocks_processed(
		&mut self,
		network_out: &mut dyn NetworkOut<B>,
		processed_blocks: Vec<B::Hash>,
		has_error: bool
	) {
		let mut context = ProtocolContext::new(&mut self.context_data, network_out);
		self.sync.blocks_processed(&mut context, processed_blocks, has_error);
	}

	/// Restart the sync process.
	pub fn restart(&mut self, network_out: &mut dyn NetworkOut<B>) {
		let peers = self.context_data.peers.clone();
		let mut context = ProtocolContext::new(&mut self.context_data, network_out);
		self.sync.restart(&mut context, |peer_id| peers.get(peer_id).map(|i| i.info.clone()));
	}

	/// Notify about successful import of the given block.
	pub fn block_imported(&mut self, hash: &B::Hash, number: NumberFor<B>) {
		self.sync.block_imported(hash, number)
	}

	pub fn set_finality_proof_request_builder(&mut self, request_builder: SharedFinalityProofRequestBuilder<B>) {
		self.sync.set_finality_proof_request_builder(request_builder)
	}

	/// Call this when a justification has been processed by the import queue, with or without
	/// errors.
	pub fn justification_import_result(&mut self, hash: B::Hash, number: NumberFor<B>, success: bool) {
		self.sync.justification_import_result(hash, number, success)
	}

	/// Request a finality proof for the given block.
	///
	/// Queues a new finality proof request and tries to dispatch all pending requests.
	pub fn request_finality_proof(
		&mut self,
		network_out: &mut dyn NetworkOut<B>,
		hash: &B::Hash,
		number: NumberFor<B>
	) {
		let mut context = ProtocolContext::new(&mut self.context_data, network_out);
		self.sync.request_finality_proof(&hash, number, &mut context);
	}

	pub fn finality_proof_import_result(
		&mut self,
		request_block: (B::Hash, NumberFor<B>),
		finalization_result: Result<(B::Hash, NumberFor<B>), ()>,
	) {
		self.sync.finality_proof_import_result(request_block, finalization_result)
	}

	fn on_remote_call_response(
		&mut self,
		mut network_out: &mut dyn NetworkOut<B>,
		who: PeerId,
		response: message::RemoteCallResponse
	) {
		trace!(target: "sync", "Remote call response {} from {}", response.id, who);
		self.on_demand_core.on_remote_call_response(&mut network_out, who, response);
	}

	fn on_remote_read_request(
		&mut self,
		network_out: &mut dyn NetworkOut<B>,
		who: PeerId,
		request: message::RemoteReadRequest<B::Hash>,
	) {
		trace!(target: "sync", "Remote read request {} from {} ({} at {})",
			request.id, who, request.key.to_hex::<String>(), request.block);
		let proof = match self.context_data.chain.read_proof(&request.block, &request.key) {
			Ok(proof) => proof,
			Err(error) => {
				trace!(target: "sync", "Remote read request {} from {} ({} at {}) failed with: {}",
					request.id,
					who,
					request.key.to_hex::<String>(),
					request.block,
					error
				);
				Default::default()
			}
		};
		self.send_message(
			network_out,
			who,
			GenericMessage::RemoteReadResponse(message::RemoteReadResponse {
				id: request.id,
				proof,
			}),
		);
	}

	fn on_remote_read_response(
		&mut self,
		mut network_out: &mut dyn NetworkOut<B>,
		who: PeerId,
		response: message::RemoteReadResponse
	) {
		trace!(target: "sync", "Remote read response {} from {}", response.id, who);
		self.on_demand_core.on_remote_read_response(&mut network_out, who, response);
	}

	fn on_remote_header_request(
		&mut self,
		network_out: &mut dyn NetworkOut<B>,
		who: PeerId,
		request: message::RemoteHeaderRequest<NumberFor<B>>,
	) {
		trace!(target: "sync", "Remote header proof request {} from {} ({})",
			request.id, who, request.block);
		let (header, proof) = match self.context_data.chain.header_proof(request.block) {
			Ok((header, proof)) => (Some(header), proof),
			Err(error) => {
				trace!(target: "sync", "Remote header proof request {} from {} ({}) failed with: {}",
					request.id,
					who,
					request.block,
					error
				);
				(Default::default(), Default::default())
			}
		};
		self.send_message(
			network_out,
			who,
			GenericMessage::RemoteHeaderResponse(message::RemoteHeaderResponse {
				id: request.id,
				header,
				proof,
			}),
		);
	}

	fn on_remote_header_response(
		&mut self,
		mut network_out: &mut dyn NetworkOut<B>,
		who: PeerId,
		response: message::RemoteHeaderResponse<B::Header>,
	) {
		trace!(target: "sync", "Remote header proof response {} from {}", response.id, who);
		self.on_demand_core.on_remote_header_response(&mut network_out, who, response);
	}

	fn on_remote_changes_request(
		&mut self,
		network_out: &mut dyn NetworkOut<B>,
		who: PeerId,
		request: message::RemoteChangesRequest<B::Hash>,
	) {
		trace!(target: "sync", "Remote changes proof request {} from {} for key {} ({}..{})",
			request.id,
			who,
			request.key.to_hex::<String>(),
			request.first,
			request.last
		);
		let key = StorageKey(request.key);
		let proof = match self.context_data.chain.key_changes_proof(
			request.first,
			request.last,
			request.min,
			request.max,
			&key
		) {
			Ok(proof) => proof,
			Err(error) => {
				trace!(target: "sync", "Remote changes proof request {} from {} for key {} ({}..{}) failed with: {}",
					request.id,
					who,
					key.0.to_hex::<String>(),
					request.first,
					request.last,
					error
				);
				ChangesProof::<B::Header> {
					max_block: Zero::zero(),
					proof: vec![],
					roots: BTreeMap::new(),
					roots_proof: vec![],
				}
			}
		};
		self.send_message(
			network_out,
			who,
			GenericMessage::RemoteChangesResponse(message::RemoteChangesResponse {
				id: request.id,
				max: proof.max_block,
				proof: proof.proof,
				roots: proof.roots.into_iter().collect(),
				roots_proof: proof.roots_proof,
			}),
		);
	}

	fn on_remote_changes_response(
		&mut self,
		mut network_out: &mut dyn NetworkOut<B>,
		who: PeerId,
		response: message::RemoteChangesResponse<NumberFor<B>, B::Hash>,
	) {
		trace!(target: "sync", "Remote changes proof response {} from {} (max={})",
			response.id,
			who,
			response.max
		);
		self.on_demand_core.on_remote_changes_response(&mut network_out, who, response);
	}

	fn on_finality_proof_request(
		&mut self,
		network_out: &mut dyn NetworkOut<B>,
		who: PeerId,
		request: message::FinalityProofRequest<B::Hash>,
		finality_proof_provider: Option<&dyn FinalityProofProvider<B>>
	) {
		trace!(target: "sync", "Finality proof request from {} for {}", who, request.block);
		let finality_proof = finality_proof_provider.as_ref()
			.ok_or_else(|| String::from("Finality provider is not configured"))
			.and_then(|provider|
				provider.prove_finality(request.block, &request.request).map_err(|e| e.to_string())
			);
		let finality_proof = match finality_proof {
			Ok(finality_proof) => finality_proof,
			Err(error) => {
				trace!(target: "sync", "Finality proof request from {} for {} failed with: {}",
					who,
					request.block,
					error
				);
				None
			},
		};
 		self.send_message(
			network_out,
			who,
			GenericMessage::FinalityProofResponse(message::FinalityProofResponse {
				id: 0,
				block: request.block,
				proof: finality_proof,
			}),
		);
	}

	fn on_finality_proof_response(
		&mut self,
		network_out: &mut dyn NetworkOut<B>,
		who: PeerId,
		response: message::FinalityProofResponse<B::Hash>,
	) -> CustomMessageOutcome<B> {
		trace!(target: "sync", "Finality proof response from {} for {}", who, response.block);
		let outcome = self.sync.on_block_finality_proof_data(
			&mut ProtocolContext::new(&mut self.context_data, network_out),
			who,
			response,
		);

		if let Some((origin, hash, nb, proof)) = outcome {
			CustomMessageOutcome::FinalityProofImport(origin, hash, nb, proof)
		} else {
			CustomMessageOutcome::None
		}
	}

	fn on_remote_body_response(
		&mut self,
		mut network_out: &mut dyn NetworkOut<B>,
		peer: PeerId,
		response: message::BlockResponse<B>
	) {
		self.on_demand_core.on_remote_body_response(&mut network_out, peer, response);
	}
}

/// Outcome of an incoming custom message.
#[derive(Debug)]
pub enum CustomMessageOutcome<B: BlockT> {
	BlockImport(BlockOrigin, Vec<IncomingBlock<B>>),
	JustificationImport(Origin, B::Hash, NumberFor<B>, Justification),
	FinalityProofImport(Origin, B::Hash, NumberFor<B>, Vec<u8>),
	None,
}

fn send_message<B: BlockT, H: ExHashT>(
	peers: &mut HashMap<PeerId, Peer<B, H>>,
	network_out: &mut dyn NetworkOut<B>,
	who: PeerId,
	mut message: Message<B>,
) {
	if let GenericMessage::BlockRequest(ref mut r) = message {
		if let Some(ref mut peer) = peers.get_mut(&who) {
			r.id = peer.next_request_id;
			peer.next_request_id = peer.next_request_id + 1;
			if let Some((timestamp, request)) = peer.block_request.take() {
				trace!(target: "sync", "Request {} for {} is now obsolete.", request.id, who);
				peer.obsolete_requests.insert(request.id, timestamp);
			}
			peer.block_request = Some((time::Instant::now(), r.clone()));
		}
	}
	network_out.send_message(who, message);
}<|MERGE_RESOLUTION|>--- conflicted
+++ resolved
@@ -342,15 +342,7 @@
 		self.network_out.disconnect_peer(who)
 	}
 
-<<<<<<< HEAD
-	fn client(&self) -> &Client<B> {
-=======
-	fn peer_info(&self, who: &PeerId) -> Option<PeerInfo<B>> {
-		self.context_data.peers.get(who).map(|p| p.info.clone())
-	}
-
 	fn client(&self) -> &dyn Client<B> {
->>>>>>> 9a8e8b7d
 		&*self.context_data.chain
 	}
 
