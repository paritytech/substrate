--- conflicted
+++ resolved
@@ -158,18 +158,6 @@
 	/// Force disconnecting from a peer. Use this when a peer misbehaved.
 	fn disconnect_peer(&mut self, who: PeerId);
 
-<<<<<<< HEAD
-=======
-	/// Get peer info.
-	fn peer_info(&self, peer: &PeerId) -> Option<PeerInfo<B>>;
-
-	/// Request a block from a peer.
-	fn send_block_request(&mut self, who: PeerId, request: BlockRequestMessage<B>);
-
-	/// Request a finality proof from a peer.
-	fn send_finality_proof_request(&mut self, who: PeerId, request: FinalityProofRequestMessage<B::Hash>);
-
->>>>>>> 7e7192c0
 	/// Send a consensus message to a peer.
 	fn send_consensus(&mut self, who: PeerId, consensus: ConsensusMessage);
 
@@ -228,32 +216,17 @@
 		&*self.context_data.chain
 	}
 
+	fn send_finality_proof_request(&mut self, who: PeerId, request: FinalityProofRequestMessage<B::Hash>) {
+		send_message(&mut self.context_data.peers, &self.network_chan, who,
+			GenericMessage::FinalityProofRequest(request)
+		)
+	}
+
 	fn send_block_request(&mut self, who: PeerId, request: BlockRequestMessage<B>) {
 		send_message(&mut self.context_data.peers, &self.network_chan, who,
 			GenericMessage::BlockRequest(request)
 		)
 	}
-<<<<<<< HEAD
-=======
-
-	fn send_finality_proof_request(&mut self, who: PeerId, request: FinalityProofRequestMessage<B::Hash>) {
-		send_message(&mut self.context_data.peers, &self.network_chan, who,
-			GenericMessage::FinalityProofRequest(request)
-		)
-	}
-
-	fn send_consensus(&mut self, who: PeerId, consensus: ConsensusMessage) {
-		send_message(&mut self.context_data.peers, &self.network_chan, who,
-			GenericMessage::Consensus(consensus)
-		)
-	}
-
-	fn send_chain_specific(&mut self, who: PeerId, message: Vec<u8>) {
-		send_message(&mut self.context_data.peers, &self.network_chan, who,
-			GenericMessage::ChainSpecific(message)
-		)
-	}
->>>>>>> 7e7192c0
 }
 
 /// Data necessary to create a context.
