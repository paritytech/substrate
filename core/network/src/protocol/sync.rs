--- conflicted
+++ resolved
@@ -27,22 +27,9 @@
 //! order to update it.
 //!
 
-<<<<<<< HEAD
-use std::cmp::max;
-use std::ops::Range;
-use std::collections::{HashMap, VecDeque};
-use log::{debug, trace, warn, info, error};
-use crate::protocol::PeerInfo as ProtocolPeerInfo;
-use libp2p::PeerId;
-use client::{BlockStatus, ClientInfo};
-use consensus::BlockOrigin;
-use consensus::import_queue::{IncomingBlock, BlockImportError, BlockImportResult};
-use client::error::Error as ClientError;
-=======
->>>>>>> 1cfb7948
 use blocks::BlockCollection;
 use client::{BlockStatus, ClientInfo, error::Error as ClientError};
-use consensus::{BlockOrigin, import_queue::IncomingBlock};
+use consensus::{BlockOrigin, import_queue::{IncomingBlock, BlockImportResult, BlockImportError}};
 use crate::{
 	config::{Roles, BoxFinalityProofRequestBuilder},
 	message::{self, generic::FinalityProofRequest, BlockAttributes, BlockRequest, BlockResponse, FinalityProofResponse},
@@ -80,23 +67,6 @@
 
 /// Max number of blocks to download for unknown forks.
 const MAX_UNKNOWN_FORK_DOWNLOAD_LEN: u32 = 32;
-<<<<<<< HEAD
-/// Reputation change when a peer sent us a status message that led to a database read error.
-const BLOCKCHAIN_STATUS_READ_ERROR_REPUTATION_CHANGE: i32 = -(1 << 16);
-/// Reputation change when a peer failed to answer our legitimate ancestry block search.
-const ANCESTRY_BLOCK_ERROR_REPUTATION_CHANGE: i32 = -(1 << 9);
-/// Reputation change when a peer sent us a status message with a different genesis than us.
-const GENESIS_MISMATCH_REPUTATION_CHANGE: i32 = i32::min_value() + 1;
-/// Reputation change for peers which send us a block with an incomplete header.
-const INCOMPLETE_HEADER_REPUTATION_CHANGE: i32 = -(1 << 20);
-/// Reputation change for peers which send us a block which we fail to verify.
-const VERIFICATION_FAIL_REPUTATION_CHANGE: i32 = -(1 << 20);
-/// Reputation change for peers which send us a bad block.
-const BAD_BLOCK_REPUTATION_CHANGE: i32 = -(1 << 29);
-/// Reputation change for peers which send us a block with bad justifications.
-const BAD_JUSTIFICATION_REPUTATION_CHANGE: i32 = -(1 << 16);
-=======
->>>>>>> 1cfb7948
 
 /// Reputation change when a peer sent us a status message that led to a
 /// database read error.
@@ -109,6 +79,18 @@
 /// Reputation change when a peer sent us a status message with a different
 /// genesis than us.
 const GENESIS_MISMATCH_REPUTATION_CHANGE: i32 = i32::min_value() + 1;
+
+/// Reputation change for peers which send us a block with an incomplete header.
+const INCOMPLETE_HEADER_REPUTATION_CHANGE: i32 = -(1 << 20);
+
+/// Reputation change for peers which send us a block which we fail to verify.
+const VERIFICATION_FAIL_REPUTATION_CHANGE: i32 = -(1 << 20);
+
+/// Reputation change for peers which send us a bad block.
+const BAD_BLOCK_REPUTATION_CHANGE: i32 = -(1 << 29);
+
+/// Reputation change for peers which send us a block with bad justifications.
+const BAD_JUSTIFICATION_REPUTATION_CHANGE: i32 = -(1 << 16);
 
 /// The main data structure which contains all the state for a chains
 /// active syncing strategy.
@@ -442,11 +424,6 @@
 		self.extra_justifications.schedule((*hash, number), |base, block| {
 			client.is_descendent_of(base, block)
 		})
-	}
-
-	/// Clears all pending justification requests.
-	pub fn clear_justification_requests(&mut self) {
-		self.extra_justifications.reset()
 	}
 
 	/// Schedule a finality proof request for the given block.
@@ -717,20 +694,21 @@
 	}
 
 	/// A batch of blocks have been processed, with or without errors.
-<<<<<<< HEAD
+	///
 	/// Call this when a batch of blocks have been processed by the import queue, with or without
 	/// errors.
 	///
 	/// `peer_info` is passed in case of a restart.
-	pub fn blocks_processed(
-		&mut self,
-		protocol: &mut dyn Context<B>,
+	pub fn blocks_processed<'a>(
+		&'a mut self,
 		imported: usize,
 		count: usize,
 		results: Vec<(Result<BlockImportResult<NumberFor<B>>, BlockImportError>, B::Hash)>,
-		mut peer_info: impl FnMut(&PeerId) -> Option<ProtocolPeerInfo<B>>
-	) {
+		mut peer_info: impl FnMut(&PeerId) -> Option<protocol::PeerInfo<B>>
+	) -> impl Iterator<Item = Result<(PeerId, BlockRequest<B>), BadPeer>> + 'a {
 		trace!(target: "sync", "Imported {} of {}", imported, count);
+
+		let mut output = Vec::new();
 
 		let mut has_error = false;
 		let mut hashes = vec![];
@@ -760,46 +738,46 @@
 
 					if aux.needs_justification {
 						trace!(target: "sync", "Block imported but requires justification {}: {:?}", number, hash);
-						self.request_justification(&hash, number, protocol);
+						self.request_justification(&hash, number);
 					}
 
 					if aux.bad_justification {
 						if let Some(peer) = who {
 							info!("Sent block with bad justification to import");
-							protocol.report_peer(peer, BAD_JUSTIFICATION_REPUTATION_CHANGE);
+							output.push(Err(BadPeer(peer, BAD_JUSTIFICATION_REPUTATION_CHANGE)));
 						}
 					}
 
 					if aux.needs_finality_proof {
 						trace!(target: "sync", "Block imported but requires finality proof {}: {:?}", number, hash);
-						self.request_finality_proof(&hash, number, protocol);
+						self.request_finality_proof(&hash, number);
 					}
 				},
 				Err(BlockImportError::IncompleteHeader(who)) => {
 					if let Some(peer) = who {
 						info!("Peer sent block with incomplete header to import");
-						protocol.report_peer(peer, INCOMPLETE_HEADER_REPUTATION_CHANGE);
-						self.restart(protocol, &mut peer_info);
+						output.push(Err(BadPeer(peer, INCOMPLETE_HEADER_REPUTATION_CHANGE)));
+						output.extend(self.restart(&mut peer_info));
 					}
 				},
 				Err(BlockImportError::VerificationFailed(who, e)) => {
 					if let Some(peer) = who {
 						info!("Verification failed from peer: {}", e);
-						protocol.report_peer(peer, VERIFICATION_FAIL_REPUTATION_CHANGE);
-						self.restart(protocol, &mut peer_info);
+						output.push(Err(BadPeer(peer, VERIFICATION_FAIL_REPUTATION_CHANGE)));
+						output.extend(self.restart(&mut peer_info));
 					}
 				},
 				Err(BlockImportError::BadBlock(who)) => {
 					if let Some(peer) = who {
 						info!("Bad block");
-						protocol.report_peer(peer, BAD_BLOCK_REPUTATION_CHANGE);
-						self.restart(protocol, &mut peer_info);
+						output.push(Err(BadPeer(peer, BAD_BLOCK_REPUTATION_CHANGE)));
+						output.extend(self.restart(&mut peer_info));
 					}
 				},
 				Err(BlockImportError::UnknownParent) |
 				Err(BlockImportError::Cancelled) |
 				Err(BlockImportError::Other(_)) => {
-					self.restart(protocol, &mut peer_info);
+					output.extend(self.restart(&mut peer_info));
 				},
 			};
 		}
@@ -811,89 +789,12 @@
 			self.best_importing_number = Zero::zero();
 		}
 
-		self.maintain_sync(protocol)
-	}
-
-	/// Maintain the sync process (download new blocks, fetch justifications).
-	fn maintain_sync(&mut self, protocol: &mut dyn Context<B>) {
-		let peers: Vec<PeerId> = self.peers.keys().map(|p| p.clone()).collect();
-		for peer in peers {
-			self.download_new(protocol, peer);
-		}
-		self.tick(protocol)
-	}
-
-	/// Called periodically to perform any time-based actions. Must be called at a regular
-	/// interval.
-	pub fn tick(&mut self, protocol: &mut dyn Context<B>) {
-		self.send_justification_requests(protocol);
-		self.send_finality_proof_request(protocol)
-	}
-
-	fn send_justification_requests(&mut self, protocol: &mut dyn Context<B>) {
-		let mut matcher = self.extra_justifications.matcher();
-		while let Some((peer, request)) = matcher.next(&self.peers) {
-			self.peers.get_mut(&peer)
-				.expect("`Matcher::next` guarantees the `PeerId` comes from the given peers; qed")
-				.state = PeerSyncState::DownloadingJustification(request.0);
-			protocol.send_block_request(peer, message::generic::BlockRequest {
-				id: 0,
-				fields: message::BlockAttributes::JUSTIFICATION,
-				from: message::FromBlock::Hash(request.0),
-				to: None,
-				direction: message::Direction::Ascending,
-				max: Some(1)
-			})
-		}
-	}
-
-	fn send_finality_proof_request(&mut self, protocol: &mut dyn Context<B>) {
-		let mut matcher = self.extra_finality_proofs.matcher();
-		while let Some((peer, request)) = matcher.next(&self.peers) {
-			self.peers.get_mut(&peer)
-				.expect("`Matcher::next` guarantees the `PeerId` comes from the given peers; qed")
-				.state = PeerSyncState::DownloadingFinalityProof(request.0);
-			protocol.send_finality_proof_request(peer, message::generic::FinalityProofRequest {
-				id: 0,
-				block: request.0,
-				request: self.request_builder.as_mut()
-					.map(|builder| builder.build_request_data(&request.0))
-					.unwrap_or_default()
-			})
-		}
-	}
-
-	/// Request a justification for the given block.
-	///
-	/// Uses `protocol` to queue a new justification request and tries to dispatch all pending
-	/// requests.
-	pub fn request_justification(&mut self, hash: &B::Hash, number: NumberFor<B>, protocol: &mut dyn Context<B>) {
-		self.extra_justifications.schedule((*hash, number), |base, block| {
-			protocol.client().is_descendent_of(base, block)
-		});
-		self.send_justification_requests(protocol)
-	}
-
-	/// Call this when a justification has been processed by the import queue, with or without
-	/// errors.
-	pub fn justification_import_result(&mut self, hash: B::Hash, number: NumberFor<B>, success: bool) {
-=======
-	///
-	/// Call this when a batch of blocks have been processed by the import
-	/// queue, with or without errors.
-	pub fn on_blocks_processed(&mut self, processed_blocks: Vec<B::Hash>, has_error: bool) {
-		for hash in processed_blocks {
-			self.queue_blocks.remove(&hash);
-		}
-		if has_error {
-			self.best_importing_number = Zero::zero()
-		}
+		output.into_iter()
 	}
 
 	/// Call this when a justification has been processed by the import queue,
 	/// with or without errors.
 	pub fn on_justification_import(&mut self, hash: B::Hash, number: NumberFor<B>, success: bool) {
->>>>>>> 1cfb7948
 		let finalization_result = if success { Ok((hash, number)) } else { Err(()) };
 		if !self.extra_justifications.try_finalize_root((hash, number), finalization_result, true) {
 			debug!(target: "sync", "Got justification import result for unknown justification {:?} {:?} request.",
@@ -903,27 +804,8 @@
 		}
 	}
 
-<<<<<<< HEAD
-	/// Request a finality proof for the given block.
-	///
-	/// Queues a new finality proof request and tries to dispatch all pending requests.
-	pub fn request_finality_proof(&mut self, hash: &B::Hash, number: NumberFor<B>, protocol: &mut dyn Context<B>) {
-		self.extra_finality_proofs.schedule((*hash, number), |base, block| {
-			protocol.client().is_descendent_of(base, block)
-		});
-		self.send_finality_proof_request(protocol)
-	}
-
-	pub fn finality_proof_import_result(
-		&mut self,
-		request_block: (B::Hash, NumberFor<B>),
-		finalization_result: Result<(B::Hash, NumberFor<B>), ()>,
-	) {
-		self.extra_finality_proofs.try_finalize_root(request_block, finalization_result, true);
-=======
 	pub fn on_finality_proof_import(&mut self, req: (B::Hash, NumberFor<B>), res: Result<(B::Hash, NumberFor<B>), ()>) {
 		self.extra_finality_proofs.try_finalize_root(req, res, true);
->>>>>>> 1cfb7948
 	}
 
 	/// Notify about finalization of the given block.
@@ -1105,18 +987,10 @@
 	}
 
 	/// Restart the sync process.
-<<<<<<< HEAD
-	fn restart(
-		&mut self,
-		protocol: &mut dyn Context<B>,
-		mut peer_info: impl FnMut(&PeerId) -> Option<ProtocolPeerInfo<B>>
-	) {
-=======
-	pub fn restart<'a, F>
-		(&'a mut self, mut peer_info: F) -> impl Iterator<Item = Result<(PeerId, BlockRequest<B>), BadPeer>> + 'a
-		where F: FnMut(&PeerId) -> Option<protocol::PeerInfo<B>> + 'a
+	fn restart<'a>
+		(&'a mut self, mut peer_info: impl FnMut(&PeerId) -> Option<protocol::PeerInfo<B>> + 'a)
+		-> impl Iterator<Item = Result<(PeerId, BlockRequest<B>), BadPeer>> + 'a
 	{
->>>>>>> 1cfb7948
 		self.queue_blocks.clear();
 		self.best_importing_number = Zero::zero();
 		self.blocks.clear();
