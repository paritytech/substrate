// Copyright 2017-2019 Parity Technologies (UK) Ltd.
// This file is part of Substrate.

// Substrate is free software: you can redistribute it and/or modify
// it under the terms of the GNU General Public License as published by
// the Free Software Foundation, either version 3 of the License, or
// (at your option) any later version.

// Substrate is distributed in the hope that it will be useful,
// but WITHOUT ANY WARRANTY; without even the implied warranty of
// MERCHANTABILITY or FITNESS FOR A PARTICULAR PURPOSE.  See the
// GNU General Public License for more details.

// You should have received a copy of the GNU General Public License
// along with Substrate.  If not, see <http://www.gnu.org/licenses/>.

//! Contains the state of the chain synchronization process
//!
//! At any given point in time, a running node tries as much as possible to be at the head of the
//! chain. This module handles the logic of which blocks to request from remotes, and processing
//! responses. It yields blocks to check and potentially move to the database.
//!
//! # Usage
//!
//! The `ChainSync` struct maintains the state of the block requests. Whenever something happens on
//! the network, or whenever a block has been successfully verified, call the appropriate method in
//! order to update it. You must also regularly call `tick()`.
//!
//! To each of these methods, you must pass a `Context` object that the `ChainSync` will use to
//! send its new outgoing requests.
//!

use std::cmp::max;
use std::ops::Range;
use std::collections::{HashMap, VecDeque};
use log::{debug, trace, warn, info, error};
use crate::protocol::PeerInfo as ProtocolPeerInfo;
use libp2p::PeerId;
use client::{BlockStatus, ClientInfo};
<<<<<<< HEAD
use consensus::BlockOrigin;
use consensus::import_queue::{IncomingBlock, BoxFinalityProofRequestBuilder, BlockImportError, BlockImportResult};
=======
use consensus::{BlockOrigin, import_queue::IncomingBlock};
>>>>>>> 20583323
use client::error::Error as ClientError;
use blocks::BlockCollection;
use extra_requests::ExtraRequests;
use runtime_primitives::traits::{
	Block as BlockT, Header as HeaderT, NumberFor, Zero, One,
	CheckedSub, SaturatedConversion
};
use runtime_primitives::{Justification, generic::BlockId};
use crate::message;
use crate::config::{Roles, BoxFinalityProofRequestBuilder};
use std::collections::HashSet;

mod blocks;
mod extra_requests;

/// Maximum blocks to request in a single packet.
const MAX_BLOCKS_TO_REQUEST: usize = 128;
/// Maximum blocks to store in the import queue.
const MAX_IMPORTING_BLOCKS: usize = 2048;
/// We use a heuristic that with a high likelihood, by the time `MAJOR_SYNC_BLOCKS` have been
/// imported we'll be on the same chain as (or at least closer to) the peer so we want to delay the
/// ancestor search to not waste time doing that when we're so far behind.
const MAJOR_SYNC_BLOCKS: usize = 5;
/// Number of recently announced blocks to track for each peer.
const ANNOUNCE_HISTORY_SIZE: usize = 64;
/// Max number of blocks to download for unknown forks.
const MAX_UNKNOWN_FORK_DOWNLOAD_LEN: u32 = 32;
/// Reputation change when a peer sent us a status message that led to a database read error.
const BLOCKCHAIN_STATUS_READ_ERROR_REPUTATION_CHANGE: i32 = -(1 << 16);
/// Reputation change when a peer failed to answer our legitimate ancestry block search.
const ANCESTRY_BLOCK_ERROR_REPUTATION_CHANGE: i32 = -(1 << 9);
/// Reputation change when a peer sent us a status message with a different genesis than us.
const GENESIS_MISMATCH_REPUTATION_CHANGE: i32 = i32::min_value() + 1;
/// Reputation change for peers which send us a block with an incomplete header.
const INCOMPLETE_HEADER_REPUTATION_CHANGE: i32 = -(1 << 20);
/// Reputation change for peers which send us a block which we fail to verify.
const VERIFICATION_FAIL_REPUTATION_CHANGE: i32 = -(1 << 20);
/// Reputation change for peers which send us a bad block.
const BAD_BLOCK_REPUTATION_CHANGE: i32 = -(1 << 29);
/// Reputation change for peers which send us a block with bad justifications.
const BAD_JUSTIFICATION_REPUTATION_CHANGE: i32 = -(1 << 16);

/// Context for a network-specific handler.
pub trait Context<B: BlockT> {
	/// Get a reference to the client.
	fn client(&self) -> &dyn crate::chain::Client<B>;

	/// Adjusts the reputation of the peer. Use this to point out that a peer has been malign or
	/// irresponsible or appeared lazy.
	fn report_peer(&mut self, who: PeerId, reputation: i32);

	/// Force disconnecting from a peer. Use this when a peer misbehaved.
	fn disconnect_peer(&mut self, who: PeerId);

	/// Request a finality proof from a peer.
	fn send_finality_proof_request(&mut self, who: PeerId, request: message::FinalityProofRequest<B::Hash>);

	/// Request a block from a peer.
	fn send_block_request(&mut self, who: PeerId, request: message::BlockRequest<B>);
}

#[derive(Debug, Clone)]
/// All the data we have about a Peer that we are trying to sync with
pub(crate) struct PeerSync<B: BlockT> {
	/// The common number is the block number that is a common point of ancestry for both our chains
	/// (as far as we know)
	pub common_number: NumberFor<B>,
	/// The hash of the best block that we've seen for this peer
	pub best_hash: B::Hash,
	/// The number of the best block that we've seen for this peer
	pub best_number: NumberFor<B>,
	/// The state of syncing this peer is in for us, generally categories into `Available` or "busy"
	/// with something as defined by `PeerSyncState`.
	pub state: PeerSyncState<B>,
	/// A queue of blocks that this peer has announced to us, should only contain
	/// `ANNOUNCE_HISTORY_SIZE` entries.
	pub recently_announced: VecDeque<B::Hash>,
}

/// The sync status of a peer we are trying to sync with
#[derive(Debug)]
pub(crate) struct PeerInfo<B: BlockT> {
	/// Their best block hash.
	pub best_hash: B::Hash,
	/// Their best block number.
	pub best_number: NumberFor<B>,
}

#[derive(Copy, Clone, Eq, PartialEq, Debug)]
/// The ancestor search state expresses which algorithm, and its stateful parameters, we are using to
/// try to find an ancestor block
pub(crate) enum AncestorSearchState<B: BlockT> {
	/// Use exponential backoff to find an ancestor, then switch to binary search.
	/// We keep track of the exponent.
	ExponentialBackoff(NumberFor<B>),
	/// Using binary search to find the best ancestor.
	/// We keep track of left and right bounds.
	BinarySearch(NumberFor<B>, NumberFor<B>),
}

#[derive(Copy, Clone, Eq, PartialEq, Debug)]
/// The state of syncing between a Peer and ourselves. Generally two categories, "busy" or
/// `Available`. If busy, the Enum defines what we are busy with.
pub(crate) enum PeerSyncState<B: BlockT> {
	/// Searching for ancestors the Peer has in common with us.
	AncestorSearch(NumberFor<B>, AncestorSearchState<B>),
	/// Available for sync requests.
	Available,
	/// Actively downloading new blocks, starting from the given Number.
	DownloadingNew(NumberFor<B>),
	/// Downloading a stale block with given Hash. Stale means that it's a block with a number that
	/// is lower than our best number. It might be from a fork and not necessarily already imported.
	DownloadingStale(B::Hash),
	/// Downloading justification for given block hash.
	DownloadingJustification(B::Hash),
	/// Downloading finality proof for given block hash.
	DownloadingFinalityProof(B::Hash),
}

/// The main data structure to contain all the state for a chains active syncing strategy.
pub struct ChainSync<B: BlockT> {
	/// The active peers that we are using to sync and their PeerSync status
	peers: HashMap<PeerId, PeerSync<B>>,
	/// A `BlockCollection` of blocks that are being downloaded from peers
	blocks: BlockCollection<B>,
	/// The best block number in our queue of blocks to import
	best_queued_number: NumberFor<B>,
	/// The best block hash in our queue of blocks to import
	best_queued_hash: B::Hash,
	/// The role of this node, e.g. light or full
	role: Roles,
	/// What block attributes we require for this node, usually derived from what role we are, but
	/// could be customized
	required_block_attributes: message::BlockAttributes,
	extra_finality_proofs: ExtraRequests<B>,
	extra_justifications: ExtraRequests<B>,
	/// A set of hashes of blocks that are being downloaded or have been downloaded and are queued
	/// for import.
	queue_blocks: HashSet<B::Hash>,
	/// The best block number that we are currently importing
	best_importing_number: NumberFor<B>,
	request_builder: Option<BoxFinalityProofRequestBuilder<B>>,
}

/// Reported sync state.
#[derive(Clone, Eq, PartialEq, Debug)]
pub enum SyncState {
	/// Initial sync is complete, keep-up sync is active.
	Idle,
	/// Actively catching up with the chain.
	Downloading
}

/// Syncing status and statistics
#[derive(Clone)]
pub struct Status<B: BlockT> {
	/// Current global sync state.
	pub state: SyncState,
	/// Target sync block number.
	pub best_seen_block: Option<NumberFor<B>>,
	/// Number of peers participating in syncing.
	pub num_peers: u32,
}

impl<B: BlockT> ChainSync<B> {
	/// Create a new instance. Pass the initial known state of the chain.
	pub(crate) fn new(
		role: Roles,
		info: &ClientInfo<B>,
		request_builder: Option<BoxFinalityProofRequestBuilder<B>>
	) -> Self {
		let mut required_block_attributes =
			message::BlockAttributes::HEADER | message::BlockAttributes::JUSTIFICATION;

		if role.is_full() {
			required_block_attributes |= message::BlockAttributes::BODY;
		}

		ChainSync {
			peers: HashMap::new(),
			blocks: BlockCollection::new(),
			best_queued_hash: info.chain.best_hash,
			best_queued_number: info.chain.best_number,
			extra_finality_proofs: ExtraRequests::new(),
			extra_justifications: ExtraRequests::new(),
			role,
			required_block_attributes,
			queue_blocks: Default::default(),
			best_importing_number: Zero::zero(),
			request_builder,
		}
	}

	/// Returns the number for the best seen blocks among connected peers, if any
	fn best_seen_block(&self) -> Option<NumberFor<B>> {
		self.peers.values().max_by_key(|p| p.best_number).map(|p| p.best_number)
	}

	/// Returns the SyncState that we are currently in based on a provided `best_seen` block number.
	/// A chain is classified as downloading if the provided best block is more than `MAJOR_SYNC_BLOCKS`
	/// behind the best queued block.
	fn state(&self, best_seen: &Option<NumberFor<B>>) -> SyncState {
		match best_seen {
			&Some(n) if n > self.best_queued_number && n - self.best_queued_number > 5.into() => SyncState::Downloading,
			_ => SyncState::Idle,
		}
	}

	/// Returns the state of the sync of the given peer. Returns `None` if the peer is unknown.
	pub(crate) fn peer_info(&self, who: &PeerId) -> Option<PeerInfo<B>> {
		self.peers.get(who).map(|peer| {
			PeerInfo {
				best_hash: peer.best_hash,
				best_number: peer.best_number,
			}
		})
	}

	/// Returns sync status.
	pub(crate) fn status(&self) -> Status<B> {
		let best_seen = self.best_seen_block();
		let state = self.state(&best_seen);
		Status {
			state,
			best_seen_block: best_seen,
			num_peers: self.peers.len() as u32,
		}
	}

	/// Handle new connected peer. Call this method whenever we connect to a new peer.
	pub(crate) fn new_peer(
		&mut self,
		protocol: &mut dyn Context<B>,
		who: PeerId,
		info: ProtocolPeerInfo<B>
	) {
		// there's nothing sync can get from the node that has no blockchain data
		// (the opposite is not true, but all requests are served at protocol level)
		if !info.roles.is_full() {
			return;
		}

		let status = block_status(&*protocol.client(), &self.queue_blocks, info.best_hash);
		match (status, info.best_number) {
			(Err(e), _) => {
				debug!(target:"sync", "Error reading blockchain: {:?}", e);
				protocol.report_peer(who.clone(), BLOCKCHAIN_STATUS_READ_ERROR_REPUTATION_CHANGE);
				protocol.disconnect_peer(who);
			},
			(Ok(BlockStatus::KnownBad), _) => {
				info!("New peer with known bad best block {} ({}).", info.best_hash, info.best_number);
				protocol.report_peer(who.clone(), i32::min_value());
				protocol.disconnect_peer(who);
			},
			(Ok(BlockStatus::Unknown), b) if b.is_zero() => {
				info!("New peer with unknown genesis hash {} ({}).", info.best_hash, info.best_number);
				protocol.report_peer(who.clone(), i32::min_value());
				protocol.disconnect_peer(who);
			},
			(Ok(BlockStatus::Unknown), _) if self.queue_blocks.len() > MAJOR_SYNC_BLOCKS => {
				// If there are more than `MAJOR_SYNC_BLOCKS` in the import queue then we have
				// enough to do in the import queue that it's not worth kicking off
				// an ancestor search, which is what we do in the next match case below.
				debug!(
					target:"sync",
					"New peer with unknown best hash {} ({}), assuming common block.",
					self.best_queued_hash,
					self.best_queued_number
				);
				self.peers.insert(who, PeerSync {
					common_number: self.best_queued_number,
					best_hash: info.best_hash,
					best_number: info.best_number,
					state: PeerSyncState::Available,
					recently_announced: Default::default(),
				});
			}
			(Ok(BlockStatus::Unknown), _) => {
				let our_best = self.best_queued_number;
				if our_best.is_zero() {
					// We are at genesis, just start downloading
					debug!(target:"sync", "New peer with best hash {} ({}).", info.best_hash, info.best_number);
					self.peers.insert(who.clone(), PeerSync {
						common_number: Zero::zero(),
						best_hash: info.best_hash,
						best_number: info.best_number,
						state: PeerSyncState::Available,
						recently_announced: Default::default(),
					});
					self.download_new(protocol, who)
				} else {
					let common_best = ::std::cmp::min(our_best, info.best_number);
					debug!(target:"sync",
						"New peer with unknown best hash {} ({}), searching for common ancestor.",
						info.best_hash,
						info.best_number
					);
					self.peers.insert(who.clone(), PeerSync {
						common_number: Zero::zero(),
						best_hash: info.best_hash,
						best_number: info.best_number,
						state: PeerSyncState::AncestorSearch(
							common_best,
							AncestorSearchState::ExponentialBackoff(One::one())
						),
						recently_announced: Default::default(),
					});
					Self::request_ancestry(protocol, who, common_best)
				}
			},
			(Ok(BlockStatus::Queued), _) |
			(Ok(BlockStatus::InChainWithState), _) |
			(Ok(BlockStatus::InChainPruned), _) => {
				debug!(target:"sync", "New peer with known best hash {} ({}).", info.best_hash, info.best_number);
				self.peers.insert(who.clone(), PeerSync {
					common_number: info.best_number,
					best_hash: info.best_hash,
					best_number: info.best_number,
					state: PeerSyncState::Available,
					recently_announced: Default::default(),
				});
			}
		}
	}

	/// This function handles the ancestor search strategy used. The goal is to find a common point
	/// that both our chains agree on that is as close to the tip as possible.
	/// The way this works is we first have an exponential backoff strategy, where we try to step
	/// forward until we find a block hash mismatch. The size of the step doubles each step we take.
	///
	/// When we've found a block hash mismatch we then fall back to a binary search between the two
	/// last known points to find the common block closest to the tip.
	fn handle_ancestor_search_state(
		state: AncestorSearchState<B>,
		curr_block_num: NumberFor<B>,
		block_hash_match: bool,
	) -> Option<(AncestorSearchState<B>, NumberFor<B>)> {
		let two = <NumberFor<B>>::one() + <NumberFor<B>>::one();
		match state {
			AncestorSearchState::ExponentialBackoff(next_distance_to_tip) => {
				if block_hash_match && next_distance_to_tip == One::one() {
					// We found the ancestor in the first step so there is no need to execute binary search.
					return None;
				}
				if block_hash_match {
					let left = curr_block_num;
					let right = left + next_distance_to_tip / two;
					let middle = left + (right - left) / two;
					Some((AncestorSearchState::BinarySearch(left, right), middle))
				} else {
					let next_block_num = curr_block_num.checked_sub(&next_distance_to_tip)
						.unwrap_or_else(Zero::zero);
					let next_distance_to_tip = next_distance_to_tip * two;
					Some((AncestorSearchState::ExponentialBackoff(next_distance_to_tip), next_block_num))
				}
			},
			AncestorSearchState::BinarySearch(mut left, mut right) => {
				if left >= curr_block_num {
					return None;
				}
				if block_hash_match {
					left = curr_block_num;
				} else {
					right = curr_block_num;
				}
				assert!(right >= left);
				let middle = left + (right - left) / two;
				Some((AncestorSearchState::BinarySearch(left, right), middle))
			},
		}
	}

	/// Handle a response from the remote to a block request that we made.
	///
	/// `request` must be the original request that triggered `response`.
	///
	/// If this corresponds to a valid block, this outputs the block that must be imported in the
	/// import queue.
	#[must_use]
	pub(crate) fn on_block_data(
		&mut self,
		protocol: &mut dyn Context<B>,
		who: PeerId,
		request: message::BlockRequest<B>,
		response: message::BlockResponse<B>
	) -> Option<(BlockOrigin, Vec<IncomingBlock<B>>)> {
		let new_blocks: Vec<IncomingBlock<B>> = if let Some(ref mut peer) = self.peers.get_mut(&who) {
			let mut blocks = response.blocks;
			if request.direction == message::Direction::Descending {
				trace!(target: "sync", "Reversing incoming block list");
				blocks.reverse();
			}
			let peer_state = peer.state.clone();
			match peer_state {
				PeerSyncState::DownloadingNew(start_block) => {
					self.blocks.clear_peer_download(&who);
					peer.state = PeerSyncState::Available;
					self.blocks.insert(start_block, blocks, who);
					self.blocks
						.drain(self.best_queued_number + One::one())
						.into_iter()
						.map(|block_data| {
							IncomingBlock {
								hash: block_data.block.hash,
								header: block_data.block.header,
								body: block_data.block.body,
								justification: block_data.block.justification,
								origin: block_data.origin,
							}
						}).collect()
				},
				PeerSyncState::DownloadingStale(_) => {
					peer.state = PeerSyncState::Available;
					blocks.into_iter().map(|b| {
						IncomingBlock {
							hash: b.hash,
							header: b.header,
							body: b.body,
							justification: b.justification,
							origin: Some(who.clone()),
						}
					}).collect()
				},
				PeerSyncState::AncestorSearch(num, state) => {
					let block_hash_match = match (blocks.get(0), protocol.client().block_hash(num)) {
						(Some(ref block), Ok(maybe_our_block_hash)) => {
							trace!(target: "sync", "Got ancestry block #{} ({}) from peer {}", num, block.hash, who);
							maybe_our_block_hash.map_or(false, |x| x == block.hash)
						},
						(None, _) => {
							debug!(target: "sync", "Invalid response when searching for ancestor from {}", who);
							protocol.report_peer(who.clone(), i32::min_value());
							protocol.disconnect_peer(who);
							return None
						},
						(_, Err(e)) => {
							info!("Error answering legitimate blockchain query: {:?}", e);
							protocol.report_peer(who.clone(), ANCESTRY_BLOCK_ERROR_REPUTATION_CHANGE);
							protocol.disconnect_peer(who);
							return None
						},
					};
					if block_hash_match && peer.common_number < num {
						peer.common_number = num;
					}
					if !block_hash_match && num.is_zero() {
						trace!(target:"sync", "Ancestry search: genesis mismatch for peer {}", who);
						protocol.report_peer(who.clone(), GENESIS_MISMATCH_REPUTATION_CHANGE);
						protocol.disconnect_peer(who);
						return None
					}
					if let Some((next_state, next_block_num)) =
						Self::handle_ancestor_search_state(state, num, block_hash_match) {
						peer.state = PeerSyncState::AncestorSearch(next_block_num, next_state);
						Self::request_ancestry(protocol, who, next_block_num);
						return None
					} else {
						peer.state = PeerSyncState::Available;
						vec![]
					}
				},
				PeerSyncState::Available |
				PeerSyncState::DownloadingJustification(..) |
				PeerSyncState::DownloadingFinalityProof(..) => Vec::new(),
			}
		} else {
			Vec::new()
		};

		let is_recent = new_blocks
			.first()
			.map(|block| self.peers.iter().any(|(_, peer)| peer.recently_announced.contains(&block.hash)))
			.unwrap_or(false);
		let origin = if is_recent { BlockOrigin::NetworkBroadcast } else { BlockOrigin::NetworkInitialSync };

		if let Some((hash, number)) = new_blocks.last()
			.and_then(|b| b.header.as_ref().map(|h| (b.hash.clone(), *h.number())))
		{
			trace!(target:"sync", "Accepted {} blocks ({:?}) with origin {:?}", new_blocks.len(), hash, origin);
			self.block_queued(&hash, number);
		}
		self.maintain_sync(protocol);
		let new_best_importing_number = new_blocks
			.last()
			.and_then(|b| b.header.as_ref().map(|h| h.number().clone()))
			.unwrap_or_else(|| Zero::zero());
		self.queue_blocks
			.extend(new_blocks.iter().map(|b| b.hash.clone()));
		self.best_importing_number = max(new_best_importing_number, self.best_importing_number);
		Some((origin, new_blocks))
	}

	/// Handle a response from the remote to a justification request that we made.
	///
	/// `request` must be the original request that triggered `response`.
	///
	/// Returns `Some` if this produces a justification that must be imported into the import
	/// queue.
	#[must_use]
	pub(crate) fn on_block_justification_data(
		&mut self,
		protocol: &mut dyn Context<B>,
		who: PeerId,
		response: message::BlockResponse<B>,
	) -> Option<(PeerId, B::Hash, NumberFor<B>, Justification)>
	{
		let peer = if let Some(peer) = self.peers.get_mut(&who) {
			peer
		} else {
			error!(target: "sync", "Called on_block_justification_data with a bad peer ID");
			return None;
		};

		if let PeerSyncState::DownloadingJustification(hash) = peer.state {
			peer.state = PeerSyncState::Available;

			// we only request one justification at a time
			match response.blocks.into_iter().next() {
				Some(response) => {
					if hash != response.hash {
						info!("Invalid block justification provided by {}: requested: {:?} got: {:?}",
							who, hash, response.hash);
						protocol.report_peer(who.clone(), i32::min_value());
						protocol.disconnect_peer(who);
						return None;
					}
					return self.extra_justifications.on_response(who, response.justification)
				}
				None => {
					// we might have asked the peer for a justification on a block that we thought it had
					// (regardless of whether it had a justification for it or not).
					trace!(target: "sync", "Peer {:?} provided empty response for justification request {:?}",
						who,
						hash,
					);
					return None;
				}
			}
		}

		self.maintain_sync(protocol);
		None
	}

	/// Handle new finality proof data.
	pub(crate) fn on_block_finality_proof_data(
		&mut self,
		protocol: &mut dyn Context<B>,
		who: PeerId,
		response: message::FinalityProofResponse<B::Hash>,
	) -> Option<(PeerId, B::Hash, NumberFor<B>, Vec<u8>)> {
		let peer = if let Some(peer) = self.peers.get_mut(&who) {
			peer
		} else {
			error!(target: "sync", "Called on_block_finality_proof_data with a bad peer ID");
			return None;
		};

		if let PeerSyncState::DownloadingFinalityProof(hash) = peer.state {
			peer.state = PeerSyncState::Available;

			// we only request one finality proof at a time
			if hash != response.block {
				info!(
					"Invalid block finality proof provided: requested: {:?} got: {:?}",
					hash,
					response.block,
				);

				protocol.report_peer(who.clone(), i32::min_value());
				protocol.disconnect_peer(who);
				return None;
			}

			return self.extra_finality_proofs.on_response(who, response.proof)
		}

		self.maintain_sync(protocol);
		None
	}

	/// A batch of blocks have been processed, with or without errors.
	/// Call this when a batch of blocks have been processed by the import queue, with or without
	/// errors.
	///
	/// `peer_info` is passed in case of a restart.
	pub fn blocks_processed(
		&mut self,
		protocol: &mut dyn Context<B>,
		imported: usize,
		count: usize,
		results: Vec<(Result<BlockImportResult<NumberFor<B>>, BlockImportError>, B::Hash)>,
		mut peer_info: impl FnMut(&PeerId) -> Option<ProtocolPeerInfo<B>>
	) {
		trace!(target: "sync", "Imported {} of {}", imported, count);

		let mut has_error = false;
		let mut hashes = vec![];
		for (result, hash) in results {
			hashes.push(hash);

			if has_error {
				continue;
			}

			if result.is_err() {
				has_error = true;
			}

			match result {
				Ok(BlockImportResult::ImportedKnown(_number)) => {}
				Ok(BlockImportResult::ImportedUnknown(number, aux, who)) => {
					if aux.clear_justification_requests {
						trace!(
							target: "sync",
							"Block imported clears all pending justification requests {}: {:?}",
							number,
							hash
						);
						self.extra_justifications.reset()
					}

					if aux.needs_justification {
						trace!(target: "sync", "Block imported but requires justification {}: {:?}", number, hash);
						self.request_justification(&hash, number, protocol);
					}

					if aux.bad_justification {
						if let Some(peer) = who {
							info!("Sent block with bad justification to import");
							protocol.report_peer(peer, BAD_JUSTIFICATION_REPUTATION_CHANGE);
						}
					}

					if aux.needs_finality_proof {
						trace!(target: "sync", "Block imported but requires finality proof {}: {:?}", number, hash);
						self.request_finality_proof(&hash, number, protocol);
					}
				},
				Err(BlockImportError::IncompleteHeader(who)) => {
					if let Some(peer) = who {
						info!("Peer sent block with incomplete header to import");
						protocol.report_peer(peer, INCOMPLETE_HEADER_REPUTATION_CHANGE);
						self.restart(protocol, &mut peer_info);
					}
				},
				Err(BlockImportError::VerificationFailed(who, e)) => {
					if let Some(peer) = who {
						info!("Verification failed from peer: {}", e);
						protocol.report_peer(peer, VERIFICATION_FAIL_REPUTATION_CHANGE);
						self.restart(protocol, &mut peer_info);
					}
				},
				Err(BlockImportError::BadBlock(who)) => {
					if let Some(peer) = who {
						info!("Bad block");
						protocol.report_peer(peer, BAD_BLOCK_REPUTATION_CHANGE);
						self.restart(protocol, &mut peer_info);
					}
				},
				Err(BlockImportError::UnknownParent) |
				Err(BlockImportError::Cancelled) |
				Err(BlockImportError::Other(_)) => {
					self.restart(protocol, &mut peer_info);
				},
			};
		}

		for hash in hashes {
			self.queue_blocks.remove(&hash);
		}
		if has_error {
			self.best_importing_number = Zero::zero();
		}

		self.maintain_sync(protocol)
	}

	/// Maintain the sync process (download new blocks, fetch justifications).
	fn maintain_sync(&mut self, protocol: &mut dyn Context<B>) {
		let peers: Vec<PeerId> = self.peers.keys().map(|p| p.clone()).collect();
		for peer in peers {
			self.download_new(protocol, peer);
		}
		self.tick(protocol)
	}

	/// Called periodically to perform any time-based actions. Must be called at a regular
	/// interval.
	pub fn tick(&mut self, protocol: &mut dyn Context<B>) {
		self.send_justification_requests(protocol);
		self.send_finality_proof_request(protocol)
	}

	fn send_justification_requests(&mut self, protocol: &mut dyn Context<B>) {
		let mut matcher = self.extra_justifications.matcher();
		while let Some((peer, request)) = matcher.next(&self.peers) {
			self.peers.get_mut(&peer)
				.expect("`Matcher::next` guarantees the `PeerId` comes from the given peers; qed")
				.state = PeerSyncState::DownloadingJustification(request.0);
			protocol.send_block_request(peer, message::generic::BlockRequest {
				id: 0,
				fields: message::BlockAttributes::JUSTIFICATION,
				from: message::FromBlock::Hash(request.0),
				to: None,
				direction: message::Direction::Ascending,
				max: Some(1)
			})
		}
	}

	fn send_finality_proof_request(&mut self, protocol: &mut dyn Context<B>) {
		let mut matcher = self.extra_finality_proofs.matcher();
		while let Some((peer, request)) = matcher.next(&self.peers) {
			self.peers.get_mut(&peer)
				.expect("`Matcher::next` guarantees the `PeerId` comes from the given peers; qed")
				.state = PeerSyncState::DownloadingFinalityProof(request.0);
			protocol.send_finality_proof_request(peer, message::generic::FinalityProofRequest {
				id: 0,
				block: request.0,
				request: self.request_builder.as_mut()
					.map(|builder| builder.build_request_data(&request.0))
					.unwrap_or_default()
			})
		}
	}

	/// Request a justification for the given block.
	///
	/// Uses `protocol` to queue a new justification request and tries to dispatch all pending
	/// requests.
	pub fn request_justification(&mut self, hash: &B::Hash, number: NumberFor<B>, protocol: &mut dyn Context<B>) {
		self.extra_justifications.schedule((*hash, number), |base, block| {
			protocol.client().is_descendent_of(base, block)
		});
		self.send_justification_requests(protocol)
	}

	/// Call this when a justification has been processed by the import queue, with or without
	/// errors.
	pub fn justification_import_result(&mut self, hash: B::Hash, number: NumberFor<B>, success: bool) {
		let finalization_result = if success { Ok((hash, number)) } else { Err(()) };
		if !self.extra_justifications.try_finalize_root((hash, number), finalization_result, true) {
			debug!(target: "sync", "Got justification import result for unknown justification {:?} {:?} request.",
				hash,
				number,
			);
		}
	}

	/// Request a finality proof for the given block.
	///
	/// Queues a new finality proof request and tries to dispatch all pending requests.
	pub fn request_finality_proof(&mut self, hash: &B::Hash, number: NumberFor<B>, protocol: &mut dyn Context<B>) {
		self.extra_finality_proofs.schedule((*hash, number), |base, block| {
			protocol.client().is_descendent_of(base, block)
		});
		self.send_finality_proof_request(protocol)
	}

	pub fn finality_proof_import_result(
		&mut self,
		request_block: (B::Hash, NumberFor<B>),
		finalization_result: Result<(B::Hash, NumberFor<B>), ()>,
	) {
		self.extra_finality_proofs.try_finalize_root(request_block, finalization_result, true);
	}

<<<<<<< HEAD
	pub fn set_finality_proof_request_builder(&mut self, builder: BoxFinalityProofRequestBuilder<B>) {
		self.request_builder = Some(builder)
=======
	/// Log that a block has been successfully imported
	pub fn block_imported(&mut self, hash: &B::Hash, number: NumberFor<B>) {
		trace!(target: "sync", "Block imported successfully {} ({})", number, hash);
>>>>>>> 20583323
	}

	/// Notify about finalization of the given block.
	pub fn on_block_finalized(&mut self, hash: &B::Hash, number: NumberFor<B>, protocol: &mut dyn Context<B>) {
		let r = self.extra_finality_proofs.on_block_finalized(hash, number, |base, block| {
			protocol.client().is_descendent_of(base, block)
		});

		if let Err(err) = r {
			warn!(target: "sync", "Error cleaning up pending extra finality proof data requests: {:?}", err);
		}

		let r = self.extra_justifications.on_block_finalized(hash, number, |base, block| {
			protocol.client().is_descendent_of(base, block)
		});

		if let Err(err) = r {
			warn!(target: "sync", "Error cleaning up pending extra justification data requests: {:?}", err);
		}
	}

	/// Called when a block has been queued for import. Updates our internal state for best queued
	/// block and then goes through all peers to update our view of their state as well.
	fn block_queued(&mut self, hash: &B::Hash, number: NumberFor<B>) {
		if number > self.best_queued_number {
			self.best_queued_number = number;
			self.best_queued_hash = *hash;
		}
		// Update common blocks
		for (n, peer) in self.peers.iter_mut() {
			if let PeerSyncState::AncestorSearch(_, _) = peer.state {
				// Abort search.
				peer.state = PeerSyncState::Available;
			}
			let new_common_number = if peer.best_number >= number {
				number
			} else {
				peer.best_number
			};
			trace!(
				target: "sync",
				"Updating peer {} info, ours={}, common={}->{}, their best={}",
				n,
				number,
				peer.common_number,
				new_common_number,
				peer.best_number,
			);
			peer.common_number = new_common_number;
		}
	}

	/// Signal that `best_header` has been queued for import and update the `ChainSync` state with
	/// that information.
	pub(crate) fn update_chain_info(&mut self, best_header: &B::Header) {
		let hash = best_header.hash();
		self.block_queued(&hash, best_header.number().clone())
	}

	/// Call when a node announces a new block.
	///
	/// If true is returned, then the caller MUST try to import passed header (call `on_block_data`).
	/// The network request isn't sent in this case.
	/// Both hash and header is passed as an optimization to avoid rehashing the header.
	#[must_use]
	pub(crate) fn on_block_announce(
		&mut self,
		protocol: &mut dyn Context<B>,
		who: PeerId,
		hash: B::Hash,
		header: &B::Header,
	) -> bool {
		let number = *header.number();
		debug!(target: "sync", "Received block announcement with number {:?}", number);
		if number.is_zero() {
			warn!(target: "sync", "Ignored genesis block (#0) announcement from {}: {}", who, hash);
			return false;
		}
		let parent_status = block_status(&*protocol.client(), &self.queue_blocks, header.parent_hash().clone()).ok()
			.unwrap_or(BlockStatus::Unknown);
		let known_parent = parent_status != BlockStatus::Unknown;
		let ancient_parent = parent_status == BlockStatus::InChainPruned;

		let known = self.is_known(protocol, &hash);
		let peer = if let Some(peer) = self.peers.get_mut(&who) {
			peer
		} else {
			error!(target: "sync", "Called on_block_announce with a bad peer ID");
			return false;
		};
		while peer.recently_announced.len() >= ANNOUNCE_HISTORY_SIZE {
			peer.recently_announced.pop_front();
		}
		peer.recently_announced.push_back(hash.clone());
		if number > peer.best_number {
			// update their best block
			peer.best_number = number;
			peer.best_hash = hash;
		}
		if let PeerSyncState::AncestorSearch(_, _) = peer.state {
			return false;
		}
		// We assume that the announced block is the latest they have seen, and so our common number
		// is either one further ahead or it's the one they just announced, if we know about it.
		if header.parent_hash() == &self.best_queued_hash || known_parent {
			peer.common_number = number - One::one();
		} else if known {
			peer.common_number = number
		}

		// known block case
		if known || self.is_already_downloading(&hash) {
			trace!(target: "sync", "Known block announce from {}: {}", who, hash);
			return false;
		}

		// stale block case
		let requires_additional_data = !self.role.is_light();
		if number <= self.best_queued_number {
			if !(known_parent || self.is_already_downloading(header.parent_hash())) {
				if protocol.client().block_status(&BlockId::Number(*header.number()))
					.unwrap_or(BlockStatus::Unknown) == BlockStatus::InChainPruned
				{
					trace!(
						target: "sync",
						"Ignored unknown ancient block announced from {}: {} {:?}",
						who, hash, header
					);
					return false;
				}

				trace!(
					target: "sync",
					"Considering new unknown stale block announced from {}: {} {:?}",
					who, hash, header
				);
				let request = self.download_unknown_stale(&who, &hash);
				match request {
					Some(request) => if requires_additional_data {
						protocol.send_block_request(who, request);
						return false;
					} else {
						return true;
					},
					None => return false,
				}
			} else {
				if ancient_parent {
					trace!(
						target: "sync",
						"Ignored ancient stale block announced from {}: {} {:?}",
						who, hash, header
					);
					return false;
				}

				let request = self.download_stale(&who, &hash);
				match request {
					Some(request) => if requires_additional_data {
						protocol.send_block_request(who, request);
						return false;
					} else {
						return true;
					},
					None => return false,
				}
			}
		}

		if ancient_parent {
			trace!(target: "sync", "Ignored ancient block announced from {}: {} {:?}", who, hash, header);
			return false;
		}

		trace!(target: "sync", "Considering new block announced from {}: {} {:?}", who, hash, header);
		let (range, request) = match self.select_new_blocks(who.clone()) {
			Some((range, request)) => (range, request),
			None => return false,
		};
		let is_required_data_available =
			!requires_additional_data &&
			range.end - range.start == One::one() &&
			range.start == *header.number();
		if !is_required_data_available {
			protocol.send_block_request(who, request);
			return false;
		}

		true
	}

	/// Convenience function to iterate through all peers and see if there are any that we are
	/// downloading this hash from.
	fn is_already_downloading(&self, hash: &B::Hash) -> bool {
		self.peers.iter().any(|(_, p)| p.state == PeerSyncState::DownloadingStale(*hash))
	}

	/// Returns true if the block with given hash exists in the import queue with known status or is
	/// already imported.
	fn is_known(&self, protocol: &mut dyn Context<B>, hash: &B::Hash) -> bool {
		block_status(&*protocol.client(), &self.queue_blocks, *hash).ok().map_or(false, |s| s != BlockStatus::Unknown)
	}

	/// Call when a peer has disconnected.
	pub(crate) fn peer_disconnected(&mut self, protocol: &mut dyn Context<B>, who: PeerId) {
		self.blocks.clear_peer_download(&who);
		self.peers.remove(&who);
		self.extra_justifications.peer_disconnected(&who);
		self.extra_finality_proofs.peer_disconnected(&who);
		self.maintain_sync(protocol);
	}

	/// Restart the sync process.
	fn restart(
		&mut self,
		protocol: &mut dyn Context<B>,
		mut peer_info: impl FnMut(&PeerId) -> Option<ProtocolPeerInfo<B>>
	) {
		self.queue_blocks.clear();
		self.best_importing_number = Zero::zero();
		self.blocks.clear();
		let info = protocol.client().info();
		self.best_queued_hash = info.chain.best_hash;
		self.best_queued_number = info.chain.best_number;
		debug!(target:"sync", "Restarted with {} ({})", self.best_queued_number, self.best_queued_hash);
		let ids: Vec<PeerId> = self.peers.drain().map(|(id, _)| id).collect();
		for id in ids {
			if let Some(info) = peer_info(&id) {
				self.new_peer(protocol, id, info);
			}
		}
	}

	// Download old block with known parent.
	fn download_stale(
		&mut self,
		who: &PeerId,
		hash: &B::Hash,
	) -> Option<message::BlockRequest<B>> {
		let peer = self.peers.get_mut(who)?;
		match peer.state {
			PeerSyncState::Available => {
				peer.state = PeerSyncState::DownloadingStale(*hash);
				Some(message::generic::BlockRequest {
					id: 0,
					fields: self.required_block_attributes.clone(),
					from: message::FromBlock::Hash(*hash),
					to: None,
					direction: message::Direction::Ascending,
					max: Some(1),
				})
			},
			_ => None,
		}
	}

	// Download old block with unknown parent.
	fn download_unknown_stale(
		&mut self,
		who: &PeerId,
		hash: &B::Hash,
	) -> Option<message::BlockRequest<B>> {
		let peer = self.peers.get_mut(who)?;
		match peer.state {
			PeerSyncState::Available => {
				peer.state = PeerSyncState::DownloadingStale(*hash);
				Some(message::generic::BlockRequest {
					id: 0,
					fields: self.required_block_attributes.clone(),
					from: message::FromBlock::Hash(*hash),
					to: None,
					direction: message::Direction::Descending,
					max: Some(MAX_UNKNOWN_FORK_DOWNLOAD_LEN),
				})
			},
			_ => None,
		}
	}

	// Issue a request for a peer to download new blocks, if any are available.
	fn download_new(&mut self, protocol: &mut dyn Context<B>, who: PeerId) {
		if let Some((_, request)) = self.select_new_blocks(who.clone()) {
			protocol.send_block_request(who, request);
		}
	}

	// Select a range of NEW blocks to download from peer.
	fn select_new_blocks(&mut self, who: PeerId) -> Option<(Range<NumberFor<B>>, message::BlockRequest<B>)> {
		// when there are too many blocks in the queue => do not try to download new blocks
		if self.queue_blocks.len() > MAX_IMPORTING_BLOCKS {
			trace!(target: "sync", "Too many blocks in the queue.");
			return None;
		}

		let peer = self.peers.get_mut(&who)?;
		match peer.state {
			PeerSyncState::Available => {
				trace!(
					target: "sync",
					"Considering new block download from {}, common block is {}, best is {:?}",
					who,
					peer.common_number,
					peer.best_number,
				);
				let range = self.blocks.needed_blocks(
					who.clone(),
					MAX_BLOCKS_TO_REQUEST,
					peer.best_number,
					peer.common_number
				);
				match range {
					Some(range) => {
						trace!(target: "sync", "Requesting blocks from {}, ({} to {})", who, range.start, range.end);
						let from = message::FromBlock::Number(range.start);
						let max = Some((range.end - range.start).saturated_into::<u32>());
						peer.state = PeerSyncState::DownloadingNew(range.start);
						Some((
							range,
							message::generic::BlockRequest {
								id: 0,
								fields: self.required_block_attributes.clone(),
								from,
								to: None,
								direction: message::Direction::Ascending,
								max,
							},
						))
					},
					None => {
						trace!(target: "sync", "Nothing to request");
						None
					},
				}
			},
			_ => {
				trace!(target: "sync", "Peer {} is busy", who);
				None
			},
		}
	}

	/// Request the ancestry for a block. Sends a request for header and justification for the given
	/// block number. Used during ancestry search.
	fn request_ancestry(protocol: &mut dyn Context<B>, who: PeerId, block: NumberFor<B>) {
		trace!(target: "sync", "Requesting ancestry block #{} from {}", block, who);
		let request = message::generic::BlockRequest {
			id: 0,
			fields: message::BlockAttributes::HEADER | message::BlockAttributes::JUSTIFICATION,
			from: message::FromBlock::Number(block),
			to: None,
			direction: message::Direction::Ascending,
			max: Some(1),
		};
		protocol.send_block_request(who, request);
	}
}

/// Returns the BlockStatus for given block hash, looking first in the import queue and then in the
/// provided chain.
fn block_status<B: BlockT>(
	chain: &dyn crate::chain::Client<B>,
	queue_blocks: &HashSet<B::Hash>,
	hash: B::Hash) -> Result<BlockStatus, ClientError>
{
	if queue_blocks.contains(&hash) {
		return Ok(BlockStatus::Queued);
	}

	chain.block_status(&BlockId::Hash(hash))
}<|MERGE_RESOLUTION|>--- conflicted
+++ resolved
@@ -37,12 +37,8 @@
 use crate::protocol::PeerInfo as ProtocolPeerInfo;
 use libp2p::PeerId;
 use client::{BlockStatus, ClientInfo};
-<<<<<<< HEAD
 use consensus::BlockOrigin;
-use consensus::import_queue::{IncomingBlock, BoxFinalityProofRequestBuilder, BlockImportError, BlockImportResult};
-=======
-use consensus::{BlockOrigin, import_queue::IncomingBlock};
->>>>>>> 20583323
+use consensus::import_queue::{IncomingBlock, BlockImportError, BlockImportResult};
 use client::error::Error as ClientError;
 use blocks::BlockCollection;
 use extra_requests::ExtraRequests;
@@ -811,16 +807,6 @@
 		self.extra_finality_proofs.try_finalize_root(request_block, finalization_result, true);
 	}
 
-<<<<<<< HEAD
-	pub fn set_finality_proof_request_builder(&mut self, builder: BoxFinalityProofRequestBuilder<B>) {
-		self.request_builder = Some(builder)
-=======
-	/// Log that a block has been successfully imported
-	pub fn block_imported(&mut self, hash: &B::Hash, number: NumberFor<B>) {
-		trace!(target: "sync", "Block imported successfully {} ({})", number, hash);
->>>>>>> 20583323
-	}
-
 	/// Notify about finalization of the given block.
 	pub fn on_block_finalized(&mut self, hash: &B::Hash, number: NumberFor<B>, protocol: &mut dyn Context<B>) {
 		let r = self.extra_finality_proofs.on_block_finalized(hash, number, |base, block| {
