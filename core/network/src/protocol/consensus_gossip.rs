--- conflicted
+++ resolved
@@ -206,20 +206,13 @@
 		(check_fn)(who, intent, topic, &message.data)
 	};
 
-<<<<<<< HEAD
-
 	for (id, ref mut peer) in peers.iter_mut() {
 		let mut batch = Vec::new();
 		for (message_hash, topic, message) in messages.clone() {
-=======
-	for (message_hash, topic, message) in messages {
-		for (id, ref mut peer) in peers.iter_mut() {
 			let previous_attempts = peer.filtered_messages
 				.get(&message_hash)
 				.cloned()
 				.unwrap_or(0);
-
->>>>>>> 3fea3295
 			let intent = match intent {
 				MessageIntent::Broadcast { .. } =>
 					if peer.known_messages.contains(&message_hash) {
@@ -639,12 +632,7 @@
 
 		peer.filtered_messages.remove(&message_hash);
 		peer.known_messages.insert(message_hash);
-<<<<<<< HEAD
 		protocol.send_consensus(who.clone(), vec![message.clone()]);
-=======
-
-		protocol.send_consensus(who.clone(), message.clone());
->>>>>>> 3fea3295
 	}
 }
 
@@ -829,7 +817,7 @@
 		impl<B: BlockT> Context<B> for DummyNetworkContext {
 			fn report_peer(&mut self, _who: PeerId, _reputation: i32) {}
 			fn disconnect_peer(&mut self, _who: PeerId) {}
-			fn send_consensus(&mut self, _who: PeerId, _consensus: ConsensusMessage) {}
+			fn send_consensus(&mut self, _who: PeerId, _consensus: Vec<ConsensusMessage>) {}
 			fn send_chain_specific(&mut self, _who: PeerId, _message: Vec<u8>) {}
 		}
 
