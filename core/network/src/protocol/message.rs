// Copyright 2017-2019 Parity Technologies (UK) Ltd.
// This file is part of Substrate.

// Substrate is free software: you can redistribute it and/or modify
// it under the terms of the GNU General Public License as published by
// the Free Software Foundation, either version 3 of the License, or
// (at your option) any later version.

// Substrate is distributed in the hope that it will be useful,
// but WITHOUT ANY WARRANTY; without even the implied warranty of
// MERCHANTABILITY or FITNESS FOR A PARTICULAR PURPOSE.  See the
// GNU General Public License for more details.

// You should have received a copy of the GNU General Public License
// along with Substrate.  If not, see <http://www.gnu.org/licenses/>.

//! Network packet message types. These get serialized and put into the lower level protocol payload.

use bitflags::bitflags;
use runtime_primitives::{ConsensusEngineId, traits::{Block as BlockT, Header as HeaderT}};
use parity_scale_codec::{Encode, Decode, Input, Output, Error};
pub use self::generic::{
	BlockAnnounce, RemoteCallRequest, RemoteReadRequest,
	RemoteHeaderRequest, RemoteHeaderResponse,
	RemoteChangesRequest, RemoteChangesResponse,
	FinalityProofRequest, FinalityProofResponse,
	FromBlock, RemoteReadChildRequest,
};

/// A unique ID of a request.
pub type RequestId = u64;

/// Type alias for using the message type using block type parameters.
pub type Message<B> = generic::Message<
	<B as BlockT>::Header,
	<B as BlockT>::Hash,
	<<B as BlockT>::Header as HeaderT>::Number,
	<B as BlockT>::Extrinsic,
>;

/// Type alias for using the status type using block type parameters.
pub type Status<B> = generic::Status<
	<B as BlockT>::Hash,
	<<B as BlockT>::Header as HeaderT>::Number,
>;

/// Type alias for using the block request type using block type parameters.
pub type BlockRequest<B> = generic::BlockRequest<
	<B as BlockT>::Hash,
	<<B as BlockT>::Header as HeaderT>::Number,
>;

/// Type alias for using the BlockData type using block type parameters.
pub type BlockData<B> = generic::BlockData<
	<B as BlockT>::Header,
	<B as BlockT>::Hash,
	<B as BlockT>::Extrinsic,
>;

/// Type alias for using the BlockResponse type using block type parameters.
pub type BlockResponse<B> = generic::BlockResponse<
	<B as BlockT>::Header,
	<B as BlockT>::Hash,
	<B as BlockT>::Extrinsic,
>;

/// A set of transactions.
pub type Transactions<E> = Vec<E>;

// Bits of block data and associated artifacts to request.
bitflags! {
	/// Node roles bitmask.
	pub struct BlockAttributes: u8 {
		/// Include block header.
		const HEADER = 0b00000001;
		/// Include block body.
		const BODY = 0b00000010;
		/// Include block receipt.
		const RECEIPT = 0b00000100;
		/// Include block message queue.
		const MESSAGE_QUEUE = 0b00001000;
		/// Include a justification for the block.
		const JUSTIFICATION = 0b00010000;
	}
}

impl Encode for BlockAttributes {
	fn encode_to<T: Output>(&self, dest: &mut T) {
		dest.push_byte(self.bits())
	}
}

impl Decode for BlockAttributes {
	fn decode<I: Input>(input: &mut I) -> Result<Self, Error> {
		Self::from_bits(input.read_byte()?).ok_or_else(|| Error::from("Invalid bytes"))
	}
}

#[derive(Debug, PartialEq, Eq, Clone, Copy, Encode, Decode)]
/// Block enumeration direction.
pub enum Direction {
	/// Enumerate in ascending order (from child to parent).
	Ascending = 0,
	/// Enumerate in descendfing order (from parent to canonical child).
	Descending = 1,
}

/// Remote call response.
#[derive(Debug, PartialEq, Eq, Clone, Encode, Decode)]
pub struct RemoteCallResponse {
	/// Id of a request this response was made for.
	pub id: RequestId,
	/// Execution proof.
	pub proof: Vec<Vec<u8>>,
}

#[derive(Debug, PartialEq, Eq, Clone, Encode, Decode)]
/// Remote read response.
pub struct RemoteReadResponse {
	/// Id of a request this response was made for.
	pub id: RequestId,
	/// Read proof.
	pub proof: Vec<Vec<u8>>,
}

/// Generic types.
pub mod generic {
<<<<<<< HEAD
	use crate::custom_proto::CustomMessage;
	use parity_scale_codec::{Encode, Decode};
=======
	use parity_codec::{Encode, Decode};
>>>>>>> 713ba033
	use runtime_primitives::Justification;
	use crate::config::Roles;
	use super::{
		RemoteReadResponse, Transactions, Direction,
		RequestId, BlockAttributes, RemoteCallResponse, ConsensusEngineId,
	};
	/// Consensus is mostly opaque to us
	#[derive(Debug, PartialEq, Eq, Clone, Encode, Decode)]
	pub struct ConsensusMessage {
		/// Identifies consensus engine.
		pub engine_id: ConsensusEngineId,
		/// Message payload.
		pub data: Vec<u8>,
	}

	/// Block data sent in the response.
	#[derive(Debug, PartialEq, Eq, Clone, Encode, Decode)]
	pub struct BlockData<Header, Hash, Extrinsic> {
		/// Block header hash.
		pub hash: Hash,
		/// Block header if requested.
		pub header: Option<Header>,
		/// Block body if requested.
		pub body: Option<Vec<Extrinsic>>,
		/// Block receipt if requested.
		pub receipt: Option<Vec<u8>>,
		/// Block message queue if requested.
		pub message_queue: Option<Vec<u8>>,
		/// Justification if requested.
		pub justification: Option<Justification>,
	}

	/// Identifies starting point of a block sequence.
	#[derive(Debug, PartialEq, Eq, Clone, Encode, Decode)]
	pub enum FromBlock<Hash, Number> {
		/// Start with given hash.
		Hash(Hash),
		/// Start with given block number.
		Number(Number),
	}

	/// A network message.
	#[derive(Debug, PartialEq, Eq, Clone, Encode, Decode)]
	pub enum Message<Header, Hash, Number, Extrinsic> {
		/// Status packet.
		Status(Status<Hash, Number>),
		/// Block request.
		BlockRequest(BlockRequest<Hash, Number>),
		/// Block response.
		BlockResponse(BlockResponse<Header, Hash, Extrinsic>),
		/// Block announce.
		BlockAnnounce(BlockAnnounce<Header>),
		/// Transactions.
		Transactions(Transactions<Extrinsic>),
		/// Consensus protocol message.
		Consensus(ConsensusMessage),
		/// Remote method call request.
		RemoteCallRequest(RemoteCallRequest<Hash>),
		/// Remote method call response.
		RemoteCallResponse(RemoteCallResponse),
		/// Remote storage read request.
		RemoteReadRequest(RemoteReadRequest<Hash>),
		/// Remote storage read response.
		RemoteReadResponse(RemoteReadResponse),
		/// Remote header request.
		RemoteHeaderRequest(RemoteHeaderRequest<Number>),
		/// Remote header response.
		RemoteHeaderResponse(RemoteHeaderResponse<Header>),
		/// Remote changes request.
		RemoteChangesRequest(RemoteChangesRequest<Hash>),
		/// Remote changes reponse.
		RemoteChangesResponse(RemoteChangesResponse<Number, Hash>),
		/// Remote child storage read request.
		RemoteReadChildRequest(RemoteReadChildRequest<Hash>),
		/// Finality proof request.
		FinalityProofRequest(FinalityProofRequest<Hash>),
		/// Finality proof reponse.
		FinalityProofResponse(FinalityProofResponse<Hash>),
		/// Chain-specific message.
		#[codec(index = "255")]
		ChainSpecific(Vec<u8>),
	}

<<<<<<< HEAD
	impl<Header, Hash, Number, Extrinsic> CustomMessage for Message<Header, Hash, Number, Extrinsic>
		where Self: Decode + Encode
	{
		fn into_bytes(self) -> Vec<u8> {
			self.encode()
		}

		fn from_bytes(bytes: &[u8]) -> Result<Self, ()> {
			Decode::decode(&mut &bytes[..]).map_err(|_| ())
		}
	}

=======
>>>>>>> 713ba033
	/// Status sent on connection.
	#[derive(Debug, PartialEq, Eq, Clone, Encode, Decode)]
	pub struct Status<Hash, Number> {
		/// Protocol version.
		pub version: u32,
		/// Minimum supported version.
		pub min_supported_version: u32,
		/// Supported roles.
		pub roles: Roles,
		/// Best block number.
		pub best_number: Number,
		/// Best block hash.
		pub best_hash: Hash,
		/// Genesis block hash.
		pub genesis_hash: Hash,
		/// Chain-specific status.
		pub chain_status: Vec<u8>,
	}

	/// Request block data from a peer.
	#[derive(Debug, PartialEq, Eq, Clone, Encode, Decode)]
	pub struct BlockRequest<Hash, Number> {
		/// Unique request id.
		pub id: RequestId,
		/// Bits of block data to request.
		pub fields: BlockAttributes,
		/// Start from this block.
		pub from: FromBlock<Hash, Number>,
		/// End at this block. An implementation defined maximum is used when unspecified.
		pub to: Option<Hash>,
		/// Sequence direction.
		pub direction: Direction,
		/// Maximum number of blocks to return. An implementation defined maximum is used when unspecified.
		pub max: Option<u32>,
	}

	/// Response to `BlockRequest`
	#[derive(Debug, PartialEq, Eq, Clone, Encode, Decode)]
	pub struct BlockResponse<Header, Hash, Extrinsic> {
		/// Id of a request this response was made for.
		pub id: RequestId,
		/// Block data for the requested sequence.
		pub blocks: Vec<BlockData<Header, Hash, Extrinsic>>,
	}

	/// Announce a new complete relay chain block on the network.
	#[derive(Debug, PartialEq, Eq, Clone, Encode, Decode)]
	pub struct BlockAnnounce<H> {
		/// New block header.
		pub header: H,
	}

	#[derive(Debug, PartialEq, Eq, Clone, Encode, Decode)]
	/// Remote call request.
	pub struct RemoteCallRequest<H> {
		/// Unique request id.
		pub id: RequestId,
		/// Block at which to perform call.
		pub block: H,
		/// Method name.
		pub method: String,
		/// Call data.
		pub data: Vec<u8>,
	}

	#[derive(Debug, PartialEq, Eq, Clone, Encode, Decode)]
	/// Remote storage read request.
	pub struct RemoteReadRequest<H> {
		/// Unique request id.
		pub id: RequestId,
		/// Block at which to perform call.
		pub block: H,
		/// Storage key.
		pub key: Vec<u8>,
	}

	#[derive(Debug, PartialEq, Eq, Clone, Encode, Decode)]
	/// Remote storage read child request.
	pub struct RemoteReadChildRequest<H> {
		/// Unique request id.
		pub id: RequestId,
		/// Block at which to perform call.
		pub block: H,
		/// Child Storage key.
		pub storage_key: Vec<u8>,
		/// Storage key.
		pub key: Vec<u8>,
	}

	#[derive(Debug, PartialEq, Eq, Clone, Encode, Decode)]
	/// Remote header request.
	pub struct RemoteHeaderRequest<N> {
		/// Unique request id.
		pub id: RequestId,
		/// Block number to request header for.
		pub block: N,
	}

	#[derive(Debug, PartialEq, Eq, Clone, Encode, Decode)]
	/// Remote header response.
	pub struct RemoteHeaderResponse<Header> {
		/// Id of a request this response was made for.
		pub id: RequestId,
		/// Header. None if proof generation has failed (e.g. header is unknown).
		pub header: Option<Header>,
		/// Header proof.
		pub proof: Vec<Vec<u8>>,
	}

	#[derive(Debug, PartialEq, Eq, Clone, Encode, Decode)]
	/// Remote changes request.
	pub struct RemoteChangesRequest<H> {
		/// Unique request id.
		pub id: RequestId,
		/// Hash of the first block of the range (including first) where changes are requested.
		pub first: H,
		/// Hash of the last block of the range (including last) where changes are requested.
		pub last: H,
		/// Hash of the first block for which the requester has the changes trie root. All other
		/// affected roots must be proved.
		pub min: H,
		/// Hash of the last block that we can use when querying changes.
		pub max: H,
		/// Storage key which changes are requested.
		pub key: Vec<u8>,
	}

	#[derive(Debug, PartialEq, Eq, Clone, Encode, Decode)]
	/// Remote changes response.
	pub struct RemoteChangesResponse<N, H> {
		/// Id of a request this response was made for.
		pub id: RequestId,
		/// Proof has been generated using block with this number as a max block. Should be
		/// less than or equal to the RemoteChangesRequest::max block number.
		pub max: N,
		/// Changes proof.
		pub proof: Vec<Vec<u8>>,
		/// Changes tries roots missing on the requester' node.
		pub roots: Vec<(N, H)>,
		/// Missing changes tries roots proof.
		pub roots_proof: Vec<Vec<u8>>,
	}

	#[derive(Debug, PartialEq, Eq, Clone, Encode, Decode)]
	/// Finality proof request.
	pub struct FinalityProofRequest<H> {
		/// Unique request id.
		pub id: RequestId,
		/// Hash of the block to request proof for.
		pub block: H,
		/// Additional data blob (that both requester and provider understood) required for proving finality.
		pub request: Vec<u8>,
	}

	#[derive(Debug, PartialEq, Eq, Clone, Encode, Decode)]
	/// Finality proof response.
	pub struct FinalityProofResponse<H> {
		/// Id of a request this response was made for.
		pub id: RequestId,
		/// Hash of the block (the same as in the FinalityProofRequest).
		pub block: H,
		/// Finality proof (if available).
		pub proof: Option<Vec<u8>>,
	}
}<|MERGE_RESOLUTION|>--- conflicted
+++ resolved
@@ -125,12 +125,7 @@
 
 /// Generic types.
 pub mod generic {
-<<<<<<< HEAD
-	use crate::custom_proto::CustomMessage;
 	use parity_scale_codec::{Encode, Decode};
-=======
-	use parity_codec::{Encode, Decode};
->>>>>>> 713ba033
 	use runtime_primitives::Justification;
 	use crate::config::Roles;
 	use super::{
@@ -214,21 +209,6 @@
 		ChainSpecific(Vec<u8>),
 	}
 
-<<<<<<< HEAD
-	impl<Header, Hash, Number, Extrinsic> CustomMessage for Message<Header, Hash, Number, Extrinsic>
-		where Self: Decode + Encode
-	{
-		fn into_bytes(self) -> Vec<u8> {
-			self.encode()
-		}
-
-		fn from_bytes(bytes: &[u8]) -> Result<Self, ()> {
-			Decode::decode(&mut &bytes[..]).map_err(|_| ())
-		}
-	}
-
-=======
->>>>>>> 713ba033
 	/// Status sent on connection.
 	#[derive(Debug, PartialEq, Eq, Clone, Encode, Decode)]
 	pub struct Status<Hash, Number> {
