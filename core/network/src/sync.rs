// Copyright 2017-2019 Parity Technologies (UK) Ltd.
// This file is part of Substrate.

// Substrate is free software: you can redistribute it and/or modify
// it under the terms of the GNU General Public License as published by
// the Free Software Foundation, either version 3 of the License, or
// (at your option) any later version.

// Substrate is distributed in the hope that it will be useful,
// but WITHOUT ANY WARRANTY; without even the implied warranty of
// MERCHANTABILITY or FITNESS FOR A PARTICULAR PURPOSE.  See the
// GNU General Public License for more details.

// You should have received a copy of the GNU General Public License
// along with Substrate.  If not, see <http://www.gnu.org/licenses/>.

//! Contains the state of the chain synchronization process
//!
//! At any given point in time, a running node tries as much as possible to be at the head of the
//! chain. This module handles the logic of which blocks to request from remotes, and processing
//! responses. It yields blocks to check and potentially move to the database.
//!
//! # Usage
//!
//! The `ChainSync` struct maintains the state of the block requests. Whenever something happens on
//! the network, or whenever a block has been successfully verified, call the appropriate method in
//! order to update it. You must also regularly call `tick()`.
//!
//! To each of these methods, you must pass a `Context` object that the `ChainSync` will use to
//! send its new outgoing requests.
//!

use std::cmp::max;
use std::collections::{HashMap, VecDeque};
<<<<<<< HEAD
use std::time::{Duration, Instant};
use log::{debug, trace, info, warn};
use crate::protocol::PeerInfo as ProtocolPeerInfo;
use fork_tree::ForkTree;
=======
use log::{debug, trace, warn, info};
use crate::protocol::Context;
>>>>>>> 7e7192c0
use network_libp2p::PeerId;
use client::{BlockStatus, ClientInfo};
use consensus::{BlockOrigin, import_queue::{IncomingBlock, SharedFinalityProofRequestBuilder}};
use client::error::Error as ClientError;
use crate::blocks::BlockCollection;
use crate::extra_requests::ExtraRequestsAggregator;
use runtime_primitives::traits::{Block as BlockT, Header as HeaderT, As, NumberFor, Zero, CheckedSub};
use runtime_primitives::{Justification, generic::BlockId};
use crate::message;
use crate::config::Roles;
use std::collections::HashSet;

// Maximum blocks to request in a single packet.
const MAX_BLOCKS_TO_REQUEST: usize = 128;
// Maximum blocks to store in the import queue.
const MAX_IMPORTING_BLOCKS: usize = 2048;
// Number of blocks in the queue that prevents ancestry search.
const MAJOR_SYNC_BLOCKS: usize = 5;
// Number of recently announced blocks to track for each peer.
const ANNOUNCE_HISTORY_SIZE: usize = 64;
// Max number of blocks to download for unknown forks.
const MAX_UNKNOWN_FORK_DOWNLOAD_LEN: u32 = 32;
/// Reputation change when a peer sent us a status message that led to a database read error.
const BLOCKCHAIN_STATUS_READ_ERROR_REPUTATION_CHANGE: i32 = -(1 << 16);
/// Reputation change when a peer failed to answer our legitimate ancestry block search.
const ANCESTRY_BLOCK_ERROR_REPUTATION_CHANGE: i32 = -(1 << 9);
/// Reputation change when a peer sent us a status message with a different genesis than us.
const GENESIS_MISMATCH_REPUTATION_CHANGE: i32 = i32::min_value() + 1;

/// Context for a network-specific handler.
pub trait Context<B: BlockT> {
	/// Get a reference to the client.
	fn client(&self) -> &crate::chain::Client<B>;

	/// Adjusts the reputation of the peer. Use this to point out that a peer has been malign or
	/// irresponsible or appeared lazy.
	fn report_peer(&mut self, who: PeerId, reputation: i32);

	/// Force disconnecting from a peer. Use this when a peer misbehaved.
	fn disconnect_peer(&mut self, who: PeerId);

	/// Get peer info.
	fn peer_info(&self, peer: &PeerId) -> Option<ProtocolPeerInfo<B>>;

	/// Request a block from a peer.
	fn send_block_request(&mut self, who: PeerId, request: message::BlockRequest<B>);
}

#[derive(Debug)]
pub(crate) struct PeerSync<B: BlockT> {
	pub common_number: NumberFor<B>,
	pub best_hash: B::Hash,
	pub best_number: NumberFor<B>,
	pub state: PeerSyncState<B>,
	pub recently_announced: VecDeque<B::Hash>,
}

#[derive(Debug)]
/// Peer sync status.
pub(crate) struct PeerInfo<B: BlockT> {
	/// Their best block hash.
	pub best_hash: B::Hash,
	/// Their best block number.
	pub best_number: NumberFor<B>,
}

#[derive(Copy, Clone, Eq, PartialEq, Debug)]
pub(crate) enum AncestorSearchState<B: BlockT> {
	/// Use exponential backoff to find an ancestor, then switch to binary search.
	/// We keep track of the exponent.
	ExponentialBackoff(NumberFor<B>),
	/// Using binary search to find the best ancestor.
	/// We keep track of left and right bounds.
	BinarySearch(NumberFor<B>, NumberFor<B>),
}

#[derive(Copy, Clone, Eq, PartialEq, Debug)]
pub(crate) enum PeerSyncState<B: BlockT> {
	AncestorSearch(NumberFor<B>, AncestorSearchState<B>),
	Available,
	DownloadingNew(NumberFor<B>),
	DownloadingStale(B::Hash),
	DownloadingJustification(B::Hash),
	DownloadingFinalityProof(B::Hash),
}

/// Relay chain sync strategy.
pub struct ChainSync<B: BlockT> {
	genesis_hash: B::Hash,
	peers: HashMap<PeerId, PeerSync<B>>,
	blocks: BlockCollection<B>,
	best_queued_number: NumberFor<B>,
	best_queued_hash: B::Hash,
	required_block_attributes: message::BlockAttributes,
	extra_requests: ExtraRequestsAggregator<B>,
	queue_blocks: HashSet<B::Hash>,
	best_importing_number: NumberFor<B>,
}

/// Reported sync state.
#[derive(Clone, Eq, PartialEq, Debug)]
pub enum SyncState {
	/// Initial sync is complete, keep-up sync is active.
	Idle,
	/// Actively catching up with the chain.
	Downloading
}

/// Syncing status and statistics
#[derive(Clone)]
pub struct Status<B: BlockT> {
	/// Current global sync state.
	pub state: SyncState,
	/// Target sync block number.
	pub best_seen_block: Option<NumberFor<B>>,
	/// Number of peers participating in syncing.
	pub num_peers: u32,
}

impl<B: BlockT> Status<B> {
	/// Whether the synchronization status is doing major downloading work or
	/// is near the head of the chain.
	pub fn is_major_syncing(&self) -> bool {
		match self.state {
			SyncState::Idle => false,
			SyncState::Downloading => true,
		}
	}

	/// Are we all alone?
	pub fn is_offline(&self) -> bool {
		self.num_peers == 0
	}
}

impl<B: BlockT> ChainSync<B> {
	/// Create a new instance. Pass the initial known state of the chain.
	pub(crate) fn new(
		role: Roles,
		info: &ClientInfo<B>,
	) -> Self {
		let mut required_block_attributes = message::BlockAttributes::HEADER | message::BlockAttributes::JUSTIFICATION;
		if role.intersects(Roles::FULL | Roles::AUTHORITY) {
			required_block_attributes |= message::BlockAttributes::BODY;
		}

		ChainSync {
			genesis_hash: info.chain.genesis_hash,
			peers: HashMap::new(),
			blocks: BlockCollection::new(),
			best_queued_hash: info.best_queued_hash.unwrap_or(info.chain.best_hash),
			best_queued_number: info.best_queued_number.unwrap_or(info.chain.best_number),
			extra_requests: ExtraRequestsAggregator::new(),
			required_block_attributes,
			queue_blocks: Default::default(),
			best_importing_number: Zero::zero(),
		}
	}

	fn best_seen_block(&self) -> Option<NumberFor<B>> {
		self.peers.values().max_by_key(|p| p.best_number).map(|p| p.best_number)
	}

	fn state(&self, best_seen: &Option<NumberFor<B>>) -> SyncState {
		match best_seen {
			&Some(n) if n > self.best_queued_number && n - self.best_queued_number > As::sa(5) => SyncState::Downloading,
			_ => SyncState::Idle,
		}
	}

	/// Returns the state of the sync of the given peer. Returns `None` if the peer is unknown.
	pub(crate) fn peer_info(&self, who: &PeerId) -> Option<PeerInfo<B>> {
		self.peers.get(who).map(|peer| {
			PeerInfo {
				best_hash: peer.best_hash,
				best_number: peer.best_number,
			}
		})
	}

	/// Returns sync status.
	pub(crate) fn status(&self) -> Status<B> {
		let best_seen = self.best_seen_block();
		let state = self.state(&best_seen);
		Status {
			state: state,
			best_seen_block: best_seen,
			num_peers: self.peers.len() as u32,
		}
	}

	/// Handle new connected peer. Call this method whenever we connect to a new peer.
	pub(crate) fn new_peer(&mut self, protocol: &mut Context<B>, who: PeerId) {
		if let Some(info) = protocol.peer_info(&who) {
			let status = block_status(&*protocol.client(), &self.queue_blocks, info.best_hash);
			match (status, info.best_number) {
				(Err(e), _) => {
					debug!(target:"sync", "Error reading blockchain: {:?}", e);
					protocol.report_peer(who.clone(), BLOCKCHAIN_STATUS_READ_ERROR_REPUTATION_CHANGE);
					protocol.disconnect_peer(who);
				},
				(Ok(BlockStatus::KnownBad), _) => {
					info!("New peer with known bad best block {} ({}).", info.best_hash, info.best_number);
					protocol.report_peer(who.clone(), i32::min_value());
					protocol.disconnect_peer(who);
				},
				(Ok(BlockStatus::Unknown), b) if b == As::sa(0) => {
					info!("New peer with unknown genesis hash {} ({}).", info.best_hash, info.best_number);
					protocol.report_peer(who.clone(), i32::min_value());
					protocol.disconnect_peer(who);
				},
				(Ok(BlockStatus::Unknown), _) if self.queue_blocks.len() > MAJOR_SYNC_BLOCKS => {
					// when actively syncing the common point moves too fast.
					debug!(target:"sync", "New peer with unknown best hash {} ({}), assuming common block.", self.best_queued_hash, self.best_queued_number);
					self.peers.insert(who, PeerSync {
						common_number: self.best_queued_number,
						best_hash: info.best_hash,
						best_number: info.best_number,
						state: PeerSyncState::Available,
						recently_announced: Default::default(),
					});
				}
				(Ok(BlockStatus::Unknown), _) => {
					let our_best = self.best_queued_number;
					if our_best > As::sa(0) {
						let common_best = ::std::cmp::min(our_best, info.best_number);
						debug!(target:"sync", "New peer with unknown best hash {} ({}), searching for common ancestor.", info.best_hash, info.best_number);
						self.peers.insert(who.clone(), PeerSync {
							common_number: As::sa(0),
							best_hash: info.best_hash,
							best_number: info.best_number,
							state: PeerSyncState::AncestorSearch(common_best, AncestorSearchState::ExponentialBackoff(As::sa(1))),
							recently_announced: Default::default(),
						});
						Self::request_ancestry(protocol, who, common_best)
					} else {
						// We are at genesis, just start downloading
						debug!(target:"sync", "New peer with best hash {} ({}).", info.best_hash, info.best_number);
						self.peers.insert(who.clone(), PeerSync {
							common_number: As::sa(0),
							best_hash: info.best_hash,
							best_number: info.best_number,
							state: PeerSyncState::Available,
							recently_announced: Default::default(),
						});
						self.download_new(protocol, who)
					}
				},
				(Ok(BlockStatus::Queued), _) | (Ok(BlockStatus::InChainWithState), _) | (Ok(BlockStatus::InChainPruned), _) => {
					debug!(target:"sync", "New peer with known best hash {} ({}).", info.best_hash, info.best_number);
					self.peers.insert(who.clone(), PeerSync {
						common_number: info.best_number,
						best_hash: info.best_hash,
						best_number: info.best_number,
						state: PeerSyncState::Available,
						recently_announced: Default::default(),
					});
				}
			}
		}
	}

	fn handle_ancestor_search_state(
		state: AncestorSearchState<B>,
		curr_block_num: NumberFor<B>,
		block_hash_match: bool,
	) -> Option<(AncestorSearchState<B>, NumberFor<B>)> {
		match state {
			AncestorSearchState::ExponentialBackoff(next_distance_to_tip) => {
				if block_hash_match && next_distance_to_tip == As::sa(1) {
					// We found the ancestor in the first step so there is no need to execute binary search.
					return None;
				}
				if block_hash_match {
					let left = curr_block_num;
					let right = left + next_distance_to_tip / As::sa(2);
					let middle = left + (right - left) / As::sa(2);
					Some((AncestorSearchState::BinarySearch(left, right), middle))
				} else {
					let next_block_num = curr_block_num.checked_sub(&next_distance_to_tip).unwrap_or(As::sa(0));
					let next_distance_to_tip = next_distance_to_tip * As::sa(2);
					Some((AncestorSearchState::ExponentialBackoff(next_distance_to_tip), next_block_num))
				}
			},
			AncestorSearchState::BinarySearch(mut left, mut right) => {
				if left >= curr_block_num {
					return None;
				}
				if block_hash_match {
					left = curr_block_num;
				} else {
					right = curr_block_num;
				}
				assert!(right >= left);
				let middle = left + (right - left) / As::sa(2);
				Some((AncestorSearchState::BinarySearch(left, right), middle))
			},
		}
	}

	/// Handle a response from the remote to a block request that we made.
	///
	/// `request` must be the original request that triggered `response`.
	///
	/// If this corresponds to a valid block, this outputs the block that must be imported in the
	/// import queue.
	#[must_use]
	pub(crate) fn on_block_data(
		&mut self,
		protocol: &mut Context<B>,
		who: PeerId,
		request: message::BlockRequest<B>,
		response: message::BlockResponse<B>
	) -> Option<(BlockOrigin, Vec<IncomingBlock<B>>)> {
		let new_blocks: Vec<IncomingBlock<B>> = if let Some(ref mut peer) = self.peers.get_mut(&who) {
			let mut blocks = response.blocks;
			if request.direction == message::Direction::Descending {
				trace!(target: "sync", "Reversing incoming block list");
				blocks.reverse();
			}
			let peer_state = peer.state.clone();
			match peer_state {
				PeerSyncState::DownloadingNew(start_block) => {
					self.blocks.clear_peer_download(&who);
					peer.state = PeerSyncState::Available;
					self.blocks.insert(start_block, blocks, who);
					self.blocks
						.drain(self.best_queued_number + As::sa(1))
						.into_iter()
						.map(|block_data| {
							IncomingBlock {
								hash: block_data.block.hash,
								header: block_data.block.header,
								body: block_data.block.body,
								justification: block_data.block.justification,
								origin: block_data.origin,
							}
						}).collect()
				},
				PeerSyncState::DownloadingStale(_) => {
					peer.state = PeerSyncState::Available;
					blocks.into_iter().map(|b| {
						IncomingBlock {
							hash: b.hash,
							header: b.header,
							body: b.body,
							justification: b.justification,
							origin: Some(who.clone()),
						}
					}).collect()
				},
				PeerSyncState::AncestorSearch(num, state) => {
					let block_hash_match = match (blocks.get(0), protocol.client().block_hash(num)) {
						(Some(ref block), Ok(maybe_our_block_hash)) => {
							trace!(target: "sync", "Got ancestry block #{} ({}) from peer {}", num, block.hash, who);
							maybe_our_block_hash.map_or(false, |x| x == block.hash)
						},
						(None, _) => {
							debug!(target: "sync", "Invalid response when searching for ancestor from {}", who);
							protocol.report_peer(who.clone(), i32::min_value());
							protocol.disconnect_peer(who);
							return None
						},
						(_, Err(e)) => {
							info!("Error answering legitimate blockchain query: {:?}", e);
							protocol.report_peer(who.clone(), ANCESTRY_BLOCK_ERROR_REPUTATION_CHANGE);
							protocol.disconnect_peer(who);
							return None
						},
					};
					if block_hash_match && peer.common_number < num {
						peer.common_number = num;
					}
					if !block_hash_match && num == As::sa(0) {
						trace!(target:"sync", "Ancestry search: genesis mismatch for peer {}", who);
						protocol.report_peer(who.clone(), GENESIS_MISMATCH_REPUTATION_CHANGE);
						protocol.disconnect_peer(who);
						return None
					}
					if let Some((next_state, next_block_num)) = Self::handle_ancestor_search_state(state, num, block_hash_match) {
						peer.state = PeerSyncState::AncestorSearch(next_block_num, next_state);
						Self::request_ancestry(protocol, who, next_block_num);
						return None
					} else {
						peer.state = PeerSyncState::Available;
						vec![]
					}
				},
				PeerSyncState::Available | PeerSyncState::DownloadingJustification(..) | PeerSyncState::DownloadingFinalityProof(..) => Vec::new(),
			}
		} else {
			Vec::new()
		};

		let is_recent = new_blocks
			.first()
			.map(|block| self.peers.iter().any(|(_, peer)| peer.recently_announced.contains(&block.hash)))
			.unwrap_or(false);
		let origin = if is_recent { BlockOrigin::NetworkBroadcast } else { BlockOrigin::NetworkInitialSync };

		if let Some((hash, number)) = new_blocks.last()
			.and_then(|b| b.header.as_ref().map(|h| (b.hash.clone(), *h.number())))
		{
			trace!(target:"sync", "Accepted {} blocks ({:?}) with origin {:?}", new_blocks.len(), hash, origin);
			self.block_queued(&hash, number);
		}
		self.maintain_sync(protocol);
		let new_best_importing_number = new_blocks
			.last()
			.and_then(|b| b.header.as_ref().map(|h| h.number().clone()))
			.unwrap_or_else(|| Zero::zero());
		self.queue_blocks
			.extend(new_blocks.iter().map(|b| b.hash.clone()));
		self.best_importing_number = max(new_best_importing_number, self.best_importing_number);
		Some((origin, new_blocks))
	}

	/// Handle a response from the remote to a justification request that we made.
	///
	/// `request` must be the original request that triggered `response`.
	///
	/// Returns `Some` if this produces a justification that must be imported into the import
	/// queue.
	#[must_use]
	pub(crate) fn on_block_justification_data(
		&mut self,
		protocol: &mut Context<B>,
		who: PeerId,
		_request: message::BlockRequest<B>,
		response: message::BlockResponse<B>,
	) -> Option<(PeerId, B::Hash, NumberFor<B>, Justification)> {
		if let Some(ref mut peer) = self.peers.get_mut(&who) {
			if let PeerSyncState::DownloadingJustification(hash) = peer.state {
				peer.state = PeerSyncState::Available;

				// we only request one justification at a time
				match response.blocks.into_iter().next() {
					Some(response) => {
						if hash != response.hash {
							info!("Invalid block justification provided by {}: requested: {:?} got: {:?}",
								who, hash, response.hash);
							protocol.report_peer(who.clone(), i32::min_value());
							protocol.disconnect_peer(who);
							return None;
						}

						return self.extra_requests.justifications().on_response(
							who,
							response.justification,
						);
					},
					None => {
						// we might have asked the peer for a justification on a block that we thought it had
						// (regardless of whether it had a justification for it or not).
						trace!(target: "sync", "Peer {:?} provided empty response for justification request {:?}",
							who,
							hash,
						);
						return None;
					},
				}
			}
		}

		self.maintain_sync(protocol);
		None
	}

	/// Handle new finality proof data.
	pub(crate) fn on_block_finality_proof_data(
		&mut self,
		protocol: &mut Context<B>,
		who: PeerId,
		response: message::FinalityProofResponse<B::Hash>,
	) -> Option<(PeerId, B::Hash, NumberFor<B>, Vec<u8>)> {
		if let Some(ref mut peer) = self.peers.get_mut(&who) {
			if let PeerSyncState::DownloadingFinalityProof(hash) = peer.state {
				peer.state = PeerSyncState::Available;

				// we only request one finality proof at a time
				if hash != response.block {
					info!(
						"Invalid block finality proof provided: requested: {:?} got: {:?}",
						hash,
						response.block,
					);

					protocol.report_peer(who.clone(), i32::min_value());
					protocol.disconnect_peer(who);
					return None;
				}

				return self.extra_requests.finality_proofs().on_response(
					who,
					response.proof,
				);
			}
		}

		self.maintain_sync(protocol);
		None
	}

	/// A batch of blocks have been processed, with or without errors.
	/// Call this when a batch of blocks have been processed by the import queue, with or without
	/// errors.
	pub fn blocks_processed(&mut self, processed_blocks: Vec<B::Hash>, has_error: bool) {
		for hash in processed_blocks {
			self.queue_blocks.remove(&hash);
		}
		if has_error {
			self.best_importing_number = Zero::zero();
		}
	}

	/// Maintain the sync process (download new blocks, fetch justifications).
	pub fn maintain_sync(&mut self, protocol: &mut Context<B>) {
		let peers: Vec<PeerId> = self.peers.keys().map(|p| p.clone()).collect();
		for peer in peers {
			self.download_new(protocol, peer);
		}
		self.extra_requests.dispatch(&mut self.peers, protocol);
	}

	/// Called periodically to perform any time-based actions. Must be called at a regular
	/// interval.
	pub fn tick(&mut self, protocol: &mut Context<B>) {
		self.extra_requests.dispatch(&mut self.peers, protocol);
	}

	/// Request a justification for the given block.
	///
	/// Uses `protocol` to queue a new justification request and tries to dispatch all pending
	/// requests.
	pub fn request_justification(&mut self, hash: &B::Hash, number: NumberFor<B>, protocol: &mut Context<B>) {
		self.extra_requests.justifications().queue_request(
			(*hash, number),
			|base, block| protocol.client().is_descendent_of(base, block),
		);

		self.extra_requests.justifications().dispatch(&mut self.peers, protocol);
	}

	/// Clears all pending justification requests.
	pub fn clear_justification_requests(&mut self) {
		self.extra_requests.justifications().clear();
	}

	/// Call this when a justification has been processed by the import queue, with or without
	/// errors.
	pub fn justification_import_result(&mut self, hash: B::Hash, number: NumberFor<B>, success: bool) {
		let finalization_result = if success { Ok((hash, number)) } else { Err(()) };
		if !self.extra_requests.justifications().on_import_result((hash, number), finalization_result) {
			debug!(target: "sync", "Got justification import result for unknown justification {:?} {:?} request.",
				hash,
				number,
			);
		}
	}

	/// Request a finality proof for the given block.
	///
	/// Queues a new finality proof request and tries to dispatch all pending requests.
	pub fn request_finality_proof(&mut self, hash: &B::Hash, number: NumberFor<B>, protocol: &mut Context<B>) {
		self.extra_requests.finality_proofs().queue_request(
			(*hash, number),
			|base, block| protocol.client().is_descendent_of(base, block),
		);

		self.extra_requests.finality_proofs().dispatch(&mut self.peers, protocol);
	}

	pub fn finality_proof_import_result(
		&mut self,
		request_block: (B::Hash, NumberFor<B>),
		finalization_result: Result<(B::Hash, NumberFor<B>), ()>,
	) {
		self.extra_requests.finality_proofs().on_import_result(request_block, finalization_result);
	}

	pub fn set_finality_proof_request_builder(&mut self, request_builder: SharedFinalityProofRequestBuilder<B>) {
		self.extra_requests.finality_proofs().essence().0 = Some(request_builder);
	}

	/// Notify about successful import of the given block.
	pub fn block_imported(&mut self, hash: &B::Hash, number: NumberFor<B>) {
		trace!(target: "sync", "Block imported successfully {} ({})", number, hash);
	}

	/// Notify about finalization of the given block.
	pub fn on_block_finalized(&mut self, hash: &B::Hash, number: NumberFor<B>, protocol: &mut Context<B>) {
		if let Err(err) = self.extra_requests.on_block_finalized(
			hash,
			number,
			&|base, block| protocol.client().is_descendent_of(base, block),
		) {
			warn!(target: "sync", "Error cleaning up pending extra data requests: {:?}", err);
		};
	}

	fn block_queued(&mut self, hash: &B::Hash, number: NumberFor<B>) {
		if number > self.best_queued_number {
			self.best_queued_number = number;
			self.best_queued_hash = *hash;
		}
		// Update common blocks
		for (n, peer) in self.peers.iter_mut() {
			if let PeerSyncState::AncestorSearch(_, _) = peer.state {
				// Abort search.
				peer.state = PeerSyncState::Available;
			}
			trace!(target: "sync", "Updating peer {} info, ours={}, common={}, their best={}", n, number, peer.common_number, peer.best_number);
			if peer.best_number >= number {
				peer.common_number = number;
			} else {
				peer.common_number = peer.best_number;
			}
		}
	}

	/// Sets the new head of chain.
	pub(crate) fn update_chain_info(&mut self, best_header: &B::Header) {
		let hash = best_header.hash();
		self.block_queued(&hash, best_header.number().clone())
	}

	/// Call when a node announces a new block.
	pub(crate) fn on_block_announce(&mut self, protocol: &mut Context<B>, who: PeerId, hash: B::Hash, header: &B::Header) {
		let number = *header.number();
		debug!(target: "sync", "Received block announcement with number {:?}", number);
		if number <= As::sa(0) {
			warn!(target: "sync", "Ignored invalid block announcement from {}: {}", who, hash);
			return;
		}
		let parent_status = block_status(&*protocol.client(), &self.queue_blocks, header.parent_hash().clone()).ok()
			.unwrap_or(BlockStatus::Unknown);
		let known_parent = parent_status != BlockStatus::Unknown;
		let ancient_parent = parent_status == BlockStatus::InChainPruned;

		let known = self.is_known(protocol, &hash);
		if let Some(ref mut peer) = self.peers.get_mut(&who) {
			while peer.recently_announced.len() >= ANNOUNCE_HISTORY_SIZE {
				peer.recently_announced.pop_front();
			}
			peer.recently_announced.push_back(hash.clone());
			if number > peer.best_number {
				// update their best block
				peer.best_number = number;
				peer.best_hash = hash;
			}
			if let PeerSyncState::AncestorSearch(_, _) = peer.state {
				return;
			}
			if header.parent_hash() == &self.best_queued_hash || known_parent {
				peer.common_number = number - As::sa(1);
			} else if known {
				peer.common_number = number
			}
		} else {
			return;
		}

		if !(known || self.is_already_downloading(&hash)) {
			let stale = number <= self.best_queued_number;
			if stale {
				if !(known_parent || self.is_already_downloading(header.parent_hash())) {
					if protocol.client().block_status(&BlockId::Number(*header.number()))
						.unwrap_or(BlockStatus::Unknown) == BlockStatus::InChainPruned
					{
						trace!(target: "sync", "Ignored unknown ancient block announced from {}: {} {:?}", who, hash, header);
					} else {
						trace!(target: "sync", "Considering new unknown stale block announced from {}: {} {:?}", who, hash, header);
						self.download_unknown_stale(protocol, who, &hash);
					}
				} else {
					if ancient_parent {
						trace!(target: "sync", "Ignored ancient stale block announced from {}: {} {:?}", who, hash, header);
					} else {
						self.download_stale(protocol, who, &hash);
					}
				}
			} else {
				if ancient_parent {
					trace!(target: "sync", "Ignored ancient block announced from {}: {} {:?}", who, hash, header);
				} else {
					trace!(target: "sync", "Considering new block announced from {}: {} {:?}", who, hash, header);
					self.download_new(protocol, who);
				}
			}
		} else {
			trace!(target: "sync", "Known block announce from {}: {}", who, hash);
		}
	}

	fn is_already_downloading(&self, hash: &B::Hash) -> bool {
		self.peers.iter().any(|(_, p)| p.state == PeerSyncState::DownloadingStale(*hash))
	}

	fn is_known(&self, protocol: &mut Context<B>, hash: &B::Hash) -> bool {
		block_status(&*protocol.client(), &self.queue_blocks, *hash).ok().map_or(false, |s| s != BlockStatus::Unknown)
	}

	/// Call when a peer has disconnected.
	pub(crate) fn peer_disconnected(&mut self, protocol: &mut Context<B>, who: PeerId) {
		self.blocks.clear_peer_download(&who);
		self.peers.remove(&who);
		self.extra_requests.peer_disconnected(who);
		self.maintain_sync(protocol);
	}

	/// Restart the sync process.
	pub(crate) fn restart(&mut self, protocol: &mut Context<B>) {
		self.queue_blocks.clear();
		self.best_importing_number = Zero::zero();
		self.blocks.clear();
		match protocol.client().info() {
			Ok(info) => {
				self.best_queued_hash = info.best_queued_hash.unwrap_or(info.chain.best_hash);
				self.best_queued_number = info.best_queued_number.unwrap_or(info.chain.best_number);
				debug!(target:"sync", "Restarted with {} ({})", self.best_queued_number, self.best_queued_hash);
			},
			Err(e) => {
				debug!(target:"sync", "Error reading blockchain: {:?}", e);
				self.best_queued_hash = self.genesis_hash;
				self.best_queued_number = As::sa(0);
			}
		}
		let ids: Vec<PeerId> = self.peers.drain().map(|(id, _)| id).collect();
		for id in ids {
			self.new_peer(protocol, id);
		}
	}

	// Download old block with known parent.
	fn download_stale(&mut self, protocol: &mut Context<B>, who: PeerId, hash: &B::Hash) {
		if let Some(ref mut peer) = self.peers.get_mut(&who) {
			match peer.state {
				PeerSyncState::Available => {
					let request = message::generic::BlockRequest {
						id: 0,
						fields: self.required_block_attributes.clone(),
						from: message::FromBlock::Hash(*hash),
						to: None,
						direction: message::Direction::Ascending,
						max: Some(1),
					};
					peer.state = PeerSyncState::DownloadingStale(*hash);
					protocol.send_block_request(who, request);
				},
				_ => (),
			}
		}
	}

	// Download old block with unknown parent.
	fn download_unknown_stale(&mut self, protocol: &mut Context<B>, who: PeerId, hash: &B::Hash) {
		if let Some(ref mut peer) = self.peers.get_mut(&who) {
			match peer.state {
				PeerSyncState::Available => {
					let request = message::generic::BlockRequest {
						id: 0,
						fields: self.required_block_attributes.clone(),
						from: message::FromBlock::Hash(*hash),
						to: None,
						direction: message::Direction::Descending,
						max: Some(MAX_UNKNOWN_FORK_DOWNLOAD_LEN),
					};
					peer.state = PeerSyncState::DownloadingStale(*hash);
					protocol.send_block_request(who, request);
				},
				_ => (),
			}
		}
	}

	// Issue a request for a peer to download new blocks, if any are available
	fn download_new(&mut self, protocol: &mut Context<B>, who: PeerId) {
		if let Some(ref mut peer) = self.peers.get_mut(&who) {
			// when there are too many blocks in the queue => do not try to download new blocks
			if self.queue_blocks.len() > MAX_IMPORTING_BLOCKS {
				trace!(target: "sync", "Too many blocks in the queue.");
				return;
			}
			match peer.state {
				PeerSyncState::Available => {
					trace!(target: "sync", "Considering new block download from {}, common block is {}, best is {:?}", who, peer.common_number, peer.best_number);
					if let Some(range) = self.blocks.needed_blocks(who.clone(), MAX_BLOCKS_TO_REQUEST, peer.best_number, peer.common_number) {
						trace!(target: "sync", "Requesting blocks from {}, ({} to {})", who, range.start, range.end);
						let request = message::generic::BlockRequest {
							id: 0,
							fields: self.required_block_attributes.clone(),
							from: message::FromBlock::Number(range.start),
							to: None,
							direction: message::Direction::Ascending,
							max: Some((range.end - range.start).as_() as u32),
						};
						peer.state = PeerSyncState::DownloadingNew(range.start);
						protocol.send_block_request(who, request);
					} else {
						trace!(target: "sync", "Nothing to request");
					}
				},
				_ => trace!(target: "sync", "Peer {} is busy", who),
			}
		}
	}

	fn request_ancestry(protocol: &mut Context<B>, who: PeerId, block: NumberFor<B>) {
		trace!(target: "sync", "Requesting ancestry block #{} from {}", block, who);
		let request = message::generic::BlockRequest {
			id: 0,
			fields: message::BlockAttributes::HEADER | message::BlockAttributes::JUSTIFICATION,
			from: message::FromBlock::Number(block),
			to: None,
			direction: message::Direction::Ascending,
			max: Some(1),
		};
		protocol.send_block_request(who, request);
	}
}

/// Get block status, taking into account import queue.
fn block_status<B: BlockT>(
	chain: &crate::chain::Client<B>,
	queue_blocks: &HashSet<B::Hash>,
	hash: B::Hash) -> Result<BlockStatus, ClientError>
{
	if queue_blocks.contains(&hash) {
		return Ok(BlockStatus::Queued);
	}

	chain.block_status(&BlockId::Hash(hash))
}<|MERGE_RESOLUTION|>--- conflicted
+++ resolved
@@ -32,15 +32,8 @@
 
 use std::cmp::max;
 use std::collections::{HashMap, VecDeque};
-<<<<<<< HEAD
-use std::time::{Duration, Instant};
-use log::{debug, trace, info, warn};
+use log::{debug, trace, warn, info};
 use crate::protocol::PeerInfo as ProtocolPeerInfo;
-use fork_tree::ForkTree;
-=======
-use log::{debug, trace, warn, info};
-use crate::protocol::Context;
->>>>>>> 7e7192c0
 use network_libp2p::PeerId;
 use client::{BlockStatus, ClientInfo};
 use consensus::{BlockOrigin, import_queue::{IncomingBlock, SharedFinalityProofRequestBuilder}};
@@ -84,6 +77,9 @@
 
 	/// Get peer info.
 	fn peer_info(&self, peer: &PeerId) -> Option<ProtocolPeerInfo<B>>;
+
+	/// Request a finality proof from a peer.
+	fn send_finality_proof_request(&mut self, who: PeerId, request: message::FinalityProofRequest<B::Hash>);
 
 	/// Request a block from a peer.
 	fn send_block_request(&mut self, who: PeerId, request: message::BlockRequest<B>);
