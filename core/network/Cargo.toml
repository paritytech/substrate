[package]
description = "Substrate network protocol"
name = "substrate-network"
version = "2.0.0"
license = "GPL-3.0"
authors = ["Parity Technologies <admin@parity.io>"]
edition = "2018"

[dependencies]
bytes = "0.4"
derive_more = "0.14.0"
log = "0.4"
parking_lot = "0.8.0"
bitflags = "1.0"
fnv = "1.0"
futures = "0.1.17"
linked-hash-map = "0.5"
linked_hash_set = "0.1.3"
lru-cache = "0.1.1"
rustc-hex = "2.0"
rand = "0.6"
libp2p = { version = "0.9.1", default-features = false, features = ["secp256k1", "libp2p-websocket"] }
fork-tree = { path = "../../core/util/fork-tree" }
primitives = { package = "substrate-primitives", path = "../../core/primitives" }
consensus = { package = "substrate-consensus-common", path = "../../core/consensus/common" }
client = { package = "substrate-client", path = "../../core/client" }
runtime_primitives = { package = "sr-primitives", path = "../../core/sr-primitives" }
<<<<<<< HEAD
parity-codec = { version = "4.0", features = ["derive"] }
network_libp2p = { package = "substrate-network-libp2p", path = "../../core/network-libp2p" }
=======
parity-codec = { version = "3.3", features = ["derive"] }
>>>>>>> b96ddc30
peerset = { package = "substrate-peerset", path = "../../core/peerset" }
serde = { version = "1.0.70", features = ["derive"] }
serde_json = "1.0.24"
slog = { version = "^2", features = ["nested-values"] }
slog_derive = "0.1.1"
smallvec = "0.6"
tokio-io = "0.1"
tokio-timer = "0.2.11"
tokio = { version = "0.1.11", optional = true }
unsigned-varint = { version = "0.2.1", features = ["codec"] }
keyring = { package = "substrate-keyring", path = "../../core/keyring", optional = true }
test-client = { package = "substrate-test-runtime-client", path = "../../core/test-runtime/client", optional = true }
erased-serde = "0.3.9"
void = "1.0"
zeroize = "0.6.0"

[dev-dependencies]
env_logger = { version = "0.6" }
keyring = { package = "substrate-keyring", path = "../../core/keyring" }
test-client = { package = "substrate-test-runtime-client", path = "../../core/test-runtime/client" }
consensus = { package = "substrate-consensus-common", path = "../../core/consensus/common", features = ["test-helpers"] }
tempdir = "0.3"
tokio = "0.1.11"

[features]
default = []
test-helpers = ["keyring", "test-client", "consensus/test-helpers", "tokio"]<|MERGE_RESOLUTION|>--- conflicted
+++ resolved
@@ -25,12 +25,7 @@
 consensus = { package = "substrate-consensus-common", path = "../../core/consensus/common" }
 client = { package = "substrate-client", path = "../../core/client" }
 runtime_primitives = { package = "sr-primitives", path = "../../core/sr-primitives" }
-<<<<<<< HEAD
 parity-codec = { version = "4.0", features = ["derive"] }
-network_libp2p = { package = "substrate-network-libp2p", path = "../../core/network-libp2p" }
-=======
-parity-codec = { version = "3.3", features = ["derive"] }
->>>>>>> b96ddc30
 peerset = { package = "substrate-peerset", path = "../../core/peerset" }
 serde = { version = "1.0.70", features = ["derive"] }
 serde_json = "1.0.24"
