[package]
description = "Substrate network protocol"
name = "substrate-network"
version = "2.0.0"
license = "GPL-3.0"
authors = ["Parity Technologies <admin@parity.io>"]
edition = "2018"

[dependencies]
bytes = "0.4"
derive_more = "0.14.0"
log = "0.4"
parking_lot = "0.8.0"
bitflags = "1.0"
fnv = "1.0"
futures = "0.1.17"
linked-hash-map = "0.5"
linked_hash_set = "0.1.3"
lru-cache = "0.1.1"
rustc-hex = "2.0"
rand = "0.6"
libp2p = { version = "0.10.0", default-features = false, features = ["secp256k1", "libp2p-websocket"] }
fork-tree = { path = "../../core/util/fork-tree" }
primitives = { package = "substrate-primitives", path = "../../core/primitives" }
consensus = { package = "substrate-consensus-common", path = "../../core/consensus/common" }
client = { package = "substrate-client", path = "../../core/client" }
runtime_primitives = { package = "sr-primitives", path = "../../core/sr-primitives" }
<<<<<<< HEAD
parity-codec = { version = "3.5", features = ["derive"] }
=======
parity-codec = { version = "4.1.1", features = ["derive"] }
>>>>>>> e63598b6
peerset = { package = "substrate-peerset", path = "../../core/peerset" }
serde = { version = "1.0.70", features = ["derive"] }
serde_json = "1.0.24"
slog = { version = "^2", features = ["nested-values"] }
slog_derive = "0.1.1"
smallvec = "0.6"
tokio-io = "0.1"
tokio-timer = "0.2.11"
tokio = { version = "0.1.11", optional = true }
unsigned-varint = { version = "0.2.1", features = ["codec"] }
keyring = { package = "substrate-keyring", path = "../../core/keyring", optional = true }
test_client = { package = "substrate-test-client", path = "../../core/test-client", optional = true }
test-client = { package = "substrate-test-runtime-client", path = "../../core/test-runtime/client", optional = true }
erased-serde = "0.3.9"
void = "1.0"
zeroize = "0.9.0"

[dev-dependencies]
env_logger = { version = "0.6" }
keyring = { package = "substrate-keyring", path = "../../core/keyring" }
quickcheck = "0.8.5"
rand = "0.6.5"
test-client = { package = "substrate-test-runtime-client", path = "../../core/test-runtime/client" }
test_runtime = { package = "substrate-test-runtime", path = "../../core/test-runtime" }
consensus = { package = "substrate-consensus-common", path = "../../core/consensus/common", features = ["test-helpers"] }
tempdir = "0.3"
tokio = "0.1.11"

[features]
default = []
test-helpers = ["keyring", "test-client", "consensus/test-helpers", "tokio"]<|MERGE_RESOLUTION|>--- conflicted
+++ resolved
@@ -25,11 +25,7 @@
 consensus = { package = "substrate-consensus-common", path = "../../core/consensus/common" }
 client = { package = "substrate-client", path = "../../core/client" }
 runtime_primitives = { package = "sr-primitives", path = "../../core/sr-primitives" }
-<<<<<<< HEAD
-parity-codec = { version = "3.5", features = ["derive"] }
-=======
 parity-codec = { version = "4.1.1", features = ["derive"] }
->>>>>>> e63598b6
 peerset = { package = "substrate-peerset", path = "../../core/peerset" }
 serde = { version = "1.0.70", features = ["derive"] }
 serde_json = "1.0.24"
