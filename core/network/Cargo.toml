--- conflicted
+++ resolved
@@ -37,12 +37,8 @@
 tokio = { version = "0.1.11", optional = true }
 unsigned-varint = { version = "0.2.1", features = ["codec"] }
 keyring = { package = "substrate-keyring", path = "../../core/keyring", optional = true }
-<<<<<<< HEAD
-test_client = { package = "substrate-test-client", path = "../../core/test-client", optional = true }
+test-client = { package = "substrate-test-runtime-client", path = "../../core/test-runtime/client", optional = true }
 erased-serde = "0.3.9"
-=======
-test-client = { package = "substrate-test-runtime-client", path = "../../core/test-runtime/client", optional = true }
->>>>>>> 698e5af4
 void = "1.0"
 zeroize = "0.6.0"
 
