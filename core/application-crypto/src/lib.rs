--- conflicted
+++ resolved
@@ -98,19 +98,6 @@
 			fn from_seed_slice(seed: &[u8]) -> Result<Self, $crate::SecretStringError> {
 				<$pair>::from_seed_slice(seed).map(Self)
 			}
-<<<<<<< HEAD
-			#[cfg(feature = "std")]
-			fn from_standard_components<
-				I: Iterator<Item=$crate::DeriveJunction>
-			>(
-				seed: &str,
-				password: Option<&str>,
-				path: I,
-			) -> Result<Self, $crate::SecretStringError> {
-				<$pair>::from_standard_components::<I>(seed, password, path).map(Self)
-			}
-=======
->>>>>>> 4d466a08
 			fn sign(&self, msg: &[u8]) -> Self::Signature {
 				Signature(self.0.sign(msg))
 			}
@@ -151,12 +138,7 @@
 				$crate::codec::Decode,
 				$crate::RuntimeDebug,
 			)]
-<<<<<<< HEAD
-			#[cfg_attr(feature = "std", derive(Debug))]
 			#[cfg_attr(feature = "full_crypto", derive(Hash))]
-=======
-			#[cfg_attr(feature = "std", derive(Hash))]
->>>>>>> 4d466a08
 			pub struct Public($public);
 		}
 
@@ -253,18 +235,13 @@
 
 		$crate::wrap! {
 			/// A generic `AppPublic` wrapper type over $public crypto; this has no specific App.
-<<<<<<< HEAD
-			#[derive(Clone, Default, Eq, PartialEq, $crate::codec::Encode, $crate::codec::Decode)]
-			#[cfg_attr(feature = "std", derive(Debug))]
-			#[cfg_attr(feature = "full_crypto", derive(Hash))]
-=======
 			#[derive(Clone, Default, Eq, PartialEq,
 				$crate::codec::Encode,
 				$crate::codec::Decode,
 				$crate::RuntimeDebug,
 			)]
-			#[cfg_attr(feature = "std", derive(Hash))]
->>>>>>> 4d466a08
+			#[cfg_attr(feature = "full_crypto", derive(Hash))]
+
 			pub struct Signature($sig);
 		}
 
