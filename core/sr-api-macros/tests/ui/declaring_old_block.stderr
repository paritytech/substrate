--- conflicted
+++ resolved
@@ -10,11 +10,7 @@
 5 |     pub trait Api<Block: BlockT> {
   |                          ^^^^^^
 
-<<<<<<< HEAD
 error: unused import: `runtime_primitives::traits::Block as BlockT`
-=======
-warning: unused import: `sr_primitives::traits::Block as BlockT`
->>>>>>> b77d8dbf
  --> $DIR/declaring_old_block.rs:1:5
   |
 1 | use sr_primitives::traits::Block as BlockT;
