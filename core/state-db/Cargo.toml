[package]
name = "substrate-state-db"
version = "2.0.0"
authors = ["Parity Technologies <admin@parity.io>"]
edition = "2018"

[dependencies]
parking_lot = "0.9.0"
log = "0.4.8"
primitives = { package = "substrate-primitives", path = "../../core/primitives" }
codec = { package = "parity-scale-codec", version = "1.0.0", features = ["derive"] }
historied-data = { path = "../../core/utils/historied-data" }

[dev-dependencies]
<<<<<<< HEAD
env_logger = "0.6.2"
historied-data = { path = "../../core/utils/historied-data", features = ["test"] }
=======
env_logger = "0.7.0"
>>>>>>> ce03f373
<|MERGE_RESOLUTION|>--- conflicted
+++ resolved
@@ -12,9 +12,5 @@
 historied-data = { path = "../../core/utils/historied-data" }
 
 [dev-dependencies]
-<<<<<<< HEAD
-env_logger = "0.6.2"
-historied-data = { path = "../../core/utils/historied-data", features = ["test"] }
-=======
 env_logger = "0.7.0"
->>>>>>> ce03f373
+historied-data = { path = "../../core/utils/historied-data", features = ["test"] }