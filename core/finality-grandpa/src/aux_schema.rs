// Copyright 2019 Parity Technologies (UK) Ltd.
// This file is part of Substrate.

// Substrate is free software: you can redistribute it and/or modify
// it under the terms of the GNU General Public License as published by
// the Free Software Foundation, either version 3 of the License, or
// (at your option) any later version.

// Substrate is distributed in the hope that it will be useful,
// but WITHOUT ANY WARRANTY; without even the implied warranty of
// MERCHANTABILITY or FITNESS FOR A PARTICULAR PURPOSE.  See the
// GNU General Public License for more details.

// You should have received a copy of the GNU General Public License
// along with Substrate.  If not, see <http://www.gnu.org/licenses/>.

//! Schema for stuff in the aux-db.

use std::fmt::Debug;
use std::sync::Arc;
use parity_codec::{Encode, Decode};
use client::backend::AuxStore;
use client::error::{Result as ClientResult, Error as ClientError};
use fork_tree::ForkTree;
use grandpa::round::State as RoundState;
use runtime_primitives::traits::{Block as BlockT, NumberFor};
use log::{info, warn};

use crate::authorities::{AuthoritySet, SharedAuthoritySet, PendingChange, DelayKind};
use crate::consensus_changes::{SharedConsensusChanges, ConsensusChanges};
use crate::environment::{CompletedRound, CompletedRounds, HasVoted, SharedVoterSetState, VoterSetState};
use crate::NewAuthoritySet;

use substrate_primitives::ed25519::Public as AuthorityId;

const VERSION_KEY: &[u8] = b"grandpa_schema_version";
const SET_STATE_KEY: &[u8] = b"grandpa_completed_round";
const AUTHORITY_SET_KEY: &[u8] = b"grandpa_voters";
const CONSENSUS_CHANGES_KEY: &[u8] = b"grandpa_consensus_changes";

const CURRENT_VERSION: u32 = 2;

/// The voter set state.
#[derive(Debug, Clone, Encode, Decode)]
#[cfg_attr(test, derive(PartialEq))]
pub enum V1VoterSetState<H, N> {
	/// The voter set state, currently paused.
	Paused(u64, RoundState<H, N>),
	/// The voter set state, currently live.
	Live(u64, RoundState<H, N>),
}

type V0VoterSetState<H, N> = (u64, RoundState<H, N>);

#[derive(Debug, Clone, Encode, Decode, PartialEq)]
struct V0PendingChange<H, N> {
	next_authorities: Vec<(AuthorityId, u64)>,
	delay: N,
	canon_height: N,
	canon_hash: H,
}

#[derive(Debug, Clone, Encode, Decode, PartialEq)]
struct V0AuthoritySet<H, N> {
	current_authorities: Vec<(AuthorityId, u64)>,
	set_id: u64,
	pending_changes: Vec<V0PendingChange<H, N>>,
}

impl<H, N> Into<AuthoritySet<H, N>> for V0AuthoritySet<H, N>
where H: Clone + Debug + PartialEq,
	  N: Clone + Debug + Ord,
{
	fn into(self) -> AuthoritySet<H, N> {
		let mut pending_standard_changes = ForkTree::new();

		for old_change in self.pending_changes {
			let new_change = PendingChange {
				next_authorities: old_change.next_authorities,
				delay: old_change.delay,
				canon_height: old_change.canon_height,
				canon_hash: old_change.canon_hash,
				delay_kind: DelayKind::Finalized,
			};

			if let Err(err) = pending_standard_changes.import::<_, ClientError>(
				new_change.canon_hash.clone(),
				new_change.canon_height.clone(),
				new_change,
				// previously we only supported at most one pending change per fork
				&|_, _| Ok(false),
			) {
				warn!(target: "afg", "Error migrating pending authority set change: {:?}.", err);
				warn!(target: "afg", "Node is in a potentially inconsistent state.");
			}
		}

		AuthoritySet {
			current_authorities: self.current_authorities,
			set_id: self.set_id,
			pending_forced_changes: Vec::new(),
			pending_standard_changes
		}
	}
}

fn load_decode<B: AuxStore, T: Decode>(backend: &B, key: &[u8]) -> ClientResult<Option<T>> {
	match backend.get_aux(key)? {
		None => Ok(None),
		Some(t) => T::decode(&mut &t[..])
			.ok_or_else(
				|| ClientError::Backend(format!("GRANDPA DB is corrupted.")).into(),
			)
			.map(Some)
	}
}

/// Persistent data kept between runs.
pub(crate) struct PersistentData<Block: BlockT> {
	pub(crate) authority_set: SharedAuthoritySet<Block::Hash, NumberFor<Block>>,
	pub(crate) consensus_changes: SharedConsensusChanges<Block::Hash, NumberFor<Block>>,
	pub(crate) set_state: SharedVoterSetState<Block>,
}

fn migrate_from_version0<Block: BlockT, B, G>(
	backend: &B,
	genesis_round: &G,
) -> ClientResult<Option<(
	AuthoritySet<Block::Hash, NumberFor<Block>>,
	VoterSetState<Block>,
)>> where B: AuxStore,
		  G: Fn() -> RoundState<Block::Hash, NumberFor<Block>>,
{
	CURRENT_VERSION.using_encoded(|s|
		backend.insert_aux(&[(VERSION_KEY, s)], &[])
	)?;

	if let Some(old_set) = load_decode::<_, V0AuthoritySet<Block::Hash, NumberFor<Block>>>(
		backend,
		AUTHORITY_SET_KEY,
	)? {
		let new_set: AuthoritySet<Block::Hash, NumberFor<Block>> = old_set.into();
		backend.insert_aux(&[(AUTHORITY_SET_KEY, new_set.encode().as_slice())], &[])?;

		let (last_round_number, last_round_state) = match load_decode::<_, V0VoterSetState<Block::Hash, NumberFor<Block>>>(
			backend,
			SET_STATE_KEY,
		)? {
			Some((number, state)) => (number, state),
			None => (0, genesis_round()),
		};

		let base = last_round_state.prevote_ghost
			.expect("state is for completed round; completed rounds must have a prevote ghost; qed.");

		let set_state = VoterSetState::Live {
			completed_rounds: CompletedRounds::new(CompletedRound {
				number: last_round_number,
				state: last_round_state,
				votes: Vec::new(),
				base,
			}),
			current_round: HasVoted::No,
		};

		backend.insert_aux(&[(SET_STATE_KEY, set_state.encode().as_slice())], &[])?;

		return Ok(Some((new_set, set_state)));
	}

	Ok(None)
}

fn migrate_from_version1<Block: BlockT, B, G>(
	backend: &B,
	genesis_round: &G,
) -> ClientResult<Option<(
	AuthoritySet<Block::Hash, NumberFor<Block>>,
	VoterSetState<Block>,
)>> where B: AuxStore,
		  G: Fn() -> RoundState<Block::Hash, NumberFor<Block>>,
{
	CURRENT_VERSION.using_encoded(|s|
		backend.insert_aux(&[(VERSION_KEY, s)], &[])
	)?;

	if let Some(set) = load_decode::<_, AuthoritySet<Block::Hash, NumberFor<Block>>>(
		backend,
		AUTHORITY_SET_KEY,
	)? {
		let set_state = match load_decode::<_, V1VoterSetState<Block::Hash, NumberFor<Block>>>(
			backend,
			SET_STATE_KEY,
		)? {
			Some(V1VoterSetState::Paused(last_round_number, set_state)) => {
				let base = set_state.prevote_ghost
					.expect("state is for completed round; completed rounds must have a prevote ghost; qed.");

				VoterSetState::Paused {
					completed_rounds: CompletedRounds::new(CompletedRound {
						number: last_round_number,
						state: set_state,
						votes: Vec::new(),
						base,
					}),
				}
			},
			Some(V1VoterSetState::Live(last_round_number, set_state)) => {
				let base = set_state.prevote_ghost
					.expect("state is for completed round; completed rounds must have a prevote ghost; qed.");

				VoterSetState::Live {
					completed_rounds: CompletedRounds::new(CompletedRound {
						number: last_round_number,
						state: set_state,
						votes: Vec::new(),
						base,
					}),
					current_round: HasVoted::No,
				}
			},
			None => {
				let set_state = genesis_round();
				let base = set_state.prevote_ghost
					.expect("state is for completed round; completed rounds must have a prevote ghost; qed.");

				VoterSetState::Live {
					completed_rounds: CompletedRounds::new(CompletedRound {
						number: 0,
						state: set_state,
						votes: Vec::new(),
						base,
					}),
					current_round: HasVoted::No,
				}
			},
		};

		backend.insert_aux(&[(SET_STATE_KEY, set_state.encode().as_slice())], &[])?;

		return Ok(Some((set, set_state)));
	}

	Ok(None)
}

/// Load or initialize persistent data from backend.
pub(crate) fn load_persistent<Block: BlockT, B, G>(
	backend: &B,
	genesis_hash: Block::Hash,
	genesis_number: NumberFor<Block>,
	genesis_authorities: G,
)
	-> ClientResult<PersistentData<Block>>
	where
		B: AuxStore,
		G: FnOnce() -> ClientResult<Vec<(AuthorityId, u64)>>,
{
	let version: Option<u32> = load_decode(backend, VERSION_KEY)?;
	let consensus_changes = load_decode(backend, CONSENSUS_CHANGES_KEY)?
		.unwrap_or_else(ConsensusChanges::<Block::Hash, NumberFor<Block>>::empty);

	let make_genesis_round = move || RoundState::genesis((genesis_hash, genesis_number));

	match version {
		None => {
			if let Some((new_set, set_state)) = migrate_from_version0::<Block, _, _>(backend, &make_genesis_round)? {
				return Ok(PersistentData {
					authority_set: new_set.into(),
					consensus_changes: Arc::new(consensus_changes.into()),
					set_state: set_state.into(),
				});
			}
		},
		Some(1) => {
			if let Some((new_set, set_state)) = migrate_from_version1::<Block, _, _>(backend, &make_genesis_round)? {
				return Ok(PersistentData {
					authority_set: new_set.into(),
					consensus_changes: Arc::new(consensus_changes.into()),
					set_state: set_state.into(),
				});
			}
		},
		Some(2) => {
			if let Some(set) = load_decode::<_, AuthoritySet<Block::Hash, NumberFor<Block>>>(
				backend,
				AUTHORITY_SET_KEY,
			)? {
				let set_state = match load_decode::<_, VoterSetState<Block>>(
					backend,
					SET_STATE_KEY,
				)? {
					Some(state) => state,
					None => {
						let state = make_genesis_round();
						let base = state.prevote_ghost
							.expect("state is for completed round; completed rounds must have a prevote ghost; qed.");

						VoterSetState::Live {
							completed_rounds: CompletedRounds::new(CompletedRound {
								number: 0,
								votes: Vec::new(),
								base,
								state,
							}),
							current_round: HasVoted::No,
						}
					}
				};

				return Ok(PersistentData {
					authority_set: set.into(),
					consensus_changes: Arc::new(consensus_changes.into()),
					set_state: set_state.into(),
				});
			}
<<<<<<< HEAD
		}
		Some(other) => return Err(ClientError::Backend(
=======
		},
		Some(other) => return Err(ClientErrorKind::Backend(
>>>>>>> 6617f231
			format!("Unsupported GRANDPA DB version: {:?}", other)
		).into()),
	}

	// genesis.
	info!(target: "afg", "Loading GRANDPA authority set \
		from genesis on what appears to be first startup.");

	let genesis_set = AuthoritySet::genesis(genesis_authorities()?);
	let state = make_genesis_round();
	let base = state.prevote_ghost
		.expect("state is for completed round; completed rounds must have a prevote ghost; qed.");

	let genesis_state = VoterSetState::Live {
		completed_rounds: CompletedRounds::new(CompletedRound {
			number: 0,
			votes: Vec::new(),
			state,
			base,
		}),
		current_round: HasVoted::No,
	};
	backend.insert_aux(
		&[
			(AUTHORITY_SET_KEY, genesis_set.encode().as_slice()),
			(SET_STATE_KEY, genesis_state.encode().as_slice()),
		],
		&[],
	)?;

	Ok(PersistentData {
		authority_set: genesis_set.into(),
		set_state: genesis_state.into(),
		consensus_changes: Arc::new(consensus_changes.into()),
	})
}

/// Update the authority set on disk after a change.
pub(crate) fn update_authority_set<Block: BlockT, F, R>(
	set: &AuthoritySet<Block::Hash, NumberFor<Block>>,
	new_set: Option<&NewAuthoritySet<Block::Hash, NumberFor<Block>>>,
	write_aux: F
) -> R where
	F: FnOnce(&[(&'static [u8], &[u8])]) -> R,
{
	// write new authority set state to disk.
	let encoded_set = set.encode();

	if let Some(new_set) = new_set {
		// we also overwrite the "last completed round" entry with a blank slate
		// because from the perspective of the finality gadget, the chain has
		// reset.
		let round_state = RoundState::genesis((
			new_set.canon_hash.clone(),
			new_set.canon_number.clone(),
		));
		let set_state = VoterSetState::<Block>::Live {
			completed_rounds: CompletedRounds::new(CompletedRound {
				number: 0,
				state: round_state,
				votes: Vec::new(),
				base: (new_set.canon_hash, new_set.canon_number),
			}),
			current_round: HasVoted::No,
		};
		let encoded = set_state.encode();

		write_aux(&[
			(AUTHORITY_SET_KEY, &encoded_set[..]),
			(SET_STATE_KEY, &encoded[..]),
		])
	} else {
		write_aux(&[(AUTHORITY_SET_KEY, &encoded_set[..])])
	}
}

/// Write voter set state.
pub(crate) fn write_voter_set_state<Block: BlockT, B: AuxStore>(
	backend: &B,
	state: &VoterSetState<Block>,
) -> ClientResult<()> {
	backend.insert_aux(
		&[(SET_STATE_KEY, state.encode().as_slice())],
		&[]
	)
}

/// Update the consensus changes.
pub(crate) fn update_consensus_changes<H, N, F, R>(
	set: &ConsensusChanges<H, N>,
	write_aux: F
) -> R where
	H: Encode + Clone,
	N: Encode + Clone,
	F: FnOnce(&[(&'static [u8], &[u8])]) -> R,
{
	write_aux(&[(CONSENSUS_CHANGES_KEY, set.encode().as_slice())])
}

#[cfg(test)]
pub(crate) fn load_authorities<B: AuxStore, H: Decode, N: Decode>(backend: &B)
	-> Option<AuthoritySet<H, N>> {
	load_decode::<_, AuthoritySet<H, N>>(backend, AUTHORITY_SET_KEY)
		.expect("backend error")
}

#[cfg(test)]
mod test {
	use substrate_primitives::H256;
	use test_client;
	use super::*;

	#[test]
	fn load_decode_from_v0_migrates_data_format() {
		let client = test_client::new();

		let authorities = vec![(AuthorityId::default(), 100)];
		let set_id = 3;
		let round_number: u64 = 42;
		let round_state = RoundState::<H256, u64> {
			prevote_ghost: Some((H256::random(), 32)),
			finalized: None,
			estimate: None,
			completable: false,
		};

		{
			let authority_set = V0AuthoritySet::<H256, u64> {
				current_authorities: authorities.clone(),
				pending_changes: Vec::new(),
				set_id,
			};

			let voter_set_state = (round_number, round_state.clone());

			client.insert_aux(
				&[
					(AUTHORITY_SET_KEY, authority_set.encode().as_slice()),
					(SET_STATE_KEY, voter_set_state.encode().as_slice()),
				],
				&[],
			).unwrap();
		}

		assert_eq!(
			load_decode::<_, u32>(&client, VERSION_KEY).unwrap(),
			None,
		);

		// should perform the migration
		load_persistent::<test_client::runtime::Block, _, _>(
			&client,
			H256::random(),
			0,
			|| unreachable!(),
		).unwrap();

		assert_eq!(
			load_decode::<_, u32>(&client, VERSION_KEY).unwrap(),
			Some(2),
		);

		let PersistentData { authority_set, set_state, .. } = load_persistent::<test_client::runtime::Block, _, _>(
			&client,
			H256::random(),
			0,
			|| unreachable!(),
		).unwrap();

		assert_eq!(
			*authority_set.inner().read(),
			AuthoritySet {
				current_authorities: authorities,
				pending_standard_changes: ForkTree::new(),
				pending_forced_changes: Vec::new(),
				set_id,
			},
		);

		assert_eq!(
			&*set_state.read(),
			&VoterSetState::Live {
				completed_rounds: CompletedRounds::new(CompletedRound {
					number: round_number,
					state: round_state.clone(),
					base: round_state.prevote_ghost.unwrap(),
					votes: vec![],
				}),
				current_round: HasVoted::No,
			},
		);
	}

	#[test]
	fn load_decode_from_v1_migrates_data_format() {
		let client = test_client::new();

		let authorities = vec![(AuthorityId::default(), 100)];
		let set_id = 3;
		let round_number: u64 = 42;
		let round_state = RoundState::<H256, u64> {
			prevote_ghost: Some((H256::random(), 32)),
			finalized: None,
			estimate: None,
			completable: false,
		};

		{
			let authority_set = AuthoritySet::<H256, u64> {
				current_authorities: authorities.clone(),
				pending_standard_changes: ForkTree::new(),
				pending_forced_changes: Vec::new(),
				set_id,
			};

			let voter_set_state = V1VoterSetState::Live(round_number, round_state.clone());

			client.insert_aux(
				&[
					(AUTHORITY_SET_KEY, authority_set.encode().as_slice()),
					(SET_STATE_KEY, voter_set_state.encode().as_slice()),
					(VERSION_KEY, 1u32.encode().as_slice()),
				],
				&[],
			).unwrap();
		}

		assert_eq!(
			load_decode::<_, u32>(&client, VERSION_KEY).unwrap(),
			Some(1),
		);

		// should perform the migration
		load_persistent::<test_client::runtime::Block, _, _>(
			&client,
			H256::random(),
			0,
			|| unreachable!(),
		).unwrap();

		assert_eq!(
			load_decode::<_, u32>(&client, VERSION_KEY).unwrap(),
			Some(2),
		);

		let PersistentData { authority_set, set_state, .. } = load_persistent::<test_client::runtime::Block, _, _>(
			&client,
			H256::random(),
			0,
			|| unreachable!(),
		).unwrap();

		assert_eq!(
			*authority_set.inner().read(),
			AuthoritySet {
				current_authorities: authorities,
				pending_standard_changes: ForkTree::new(),
				pending_forced_changes: Vec::new(),
				set_id,
			},
		);

		assert_eq!(
			&*set_state.read(),
			&VoterSetState::Live {
				completed_rounds: CompletedRounds::new(CompletedRound {
					number: round_number,
					state: round_state.clone(),
					base: round_state.prevote_ghost.unwrap(),
					votes: vec![],
				}),
				current_round: HasVoted::No,
			},
		);
	}
}<|MERGE_RESOLUTION|>--- conflicted
+++ resolved
@@ -314,13 +314,8 @@
 					set_state: set_state.into(),
 				});
 			}
-<<<<<<< HEAD
 		}
 		Some(other) => return Err(ClientError::Backend(
-=======
-		},
-		Some(other) => return Err(ClientErrorKind::Backend(
->>>>>>> 6617f231
 			format!("Unsupported GRANDPA DB version: {:?}", other)
 		).into()),
 	}
