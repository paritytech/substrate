// Copyright 2018-2019 Parity Technologies (UK) Ltd.
// This file is part of Substrate.

// Substrate is free software: you can redistribute it and/or modify
// it under the terms of the GNU General Public License as published by
// the Free Software Foundation, either version 3 of the License, or
// (at your option) any later version.

// Substrate is distributed in the hope that it will be useful,
// but WITHOUT ANY WARRANTY; without even the implied warranty of
// MERCHANTABILITY or FITNESS FOR A PARTICULAR PURPOSE.  See the
// GNU General Public License for more details.

// You should have received a copy of the GNU General Public License
// along with Substrate.  If not, see <http://www.gnu.org/licenses/>.

//! Tests and test helpers for GRANDPA.

use super::*;
use network::test::{Block, DummySpecialization, Hash, TestNetFactory, Peer, PeersClient};
use network::test::{PassThroughVerifier};
use network::config::{ProtocolConfig, Roles};
use network::consensus_gossip as network_gossip;
use parking_lot::Mutex;
use tokio::runtime::current_thread;
use keyring::AuthorityKeyring;
use client::{
	BlockchainEvents, error::Result,
	blockchain::Backend as BlockchainBackend,
	runtime_api::{Core, RuntimeVersion, ApiExt},
};
use test_client::{self, runtime::BlockNumber};
use consensus_common::{BlockOrigin, ForkChoiceStrategy, ImportedAux, ImportBlock, ImportResult};
use consensus_common::import_queue::{SharedBlockImport, SharedJustificationImport};
use std::collections::{HashMap, HashSet};
use std::result;
use runtime_primitives::traits::{ApiRef, ProvideRuntimeApi, Header as HeaderT};
use runtime_primitives::generic::BlockId;
use substrate_primitives::{NativeOrEncoded, ExecutionContext};

use authorities::AuthoritySet;
use communication::GRANDPA_ENGINE_ID;
use consensus_changes::ConsensusChanges;

type PeerData =
	Mutex<
		Option<
			LinkHalf<
				test_client::Backend,
				test_client::Executor,
				Block,
				test_client::runtime::RuntimeApi,
			>
		>
	>;
type GrandpaPeer = Peer<PeerData, DummySpecialization>;

struct GrandpaTestNet {
	peers: Vec<Arc<GrandpaPeer>>,
	test_config: TestApi,
	started: bool,
}

impl GrandpaTestNet {
	fn new(test_config: TestApi, n_peers: usize) -> Self {
		let mut net = GrandpaTestNet {
			peers: Vec::with_capacity(n_peers),
			started: false,
			test_config,
		};
		let config = Self::default_config();
		for _ in 0..n_peers {
			net.add_peer(&config);
		}
		net
	}
}

impl TestNetFactory for GrandpaTestNet {
	type Specialization = DummySpecialization;
	type Verifier = PassThroughVerifier;
	type PeerData = PeerData;

	/// Create new test network with peers and given config.
	fn from_config(_config: &ProtocolConfig) -> Self {
		GrandpaTestNet {
			peers: Vec::new(),
			test_config: Default::default(),
			started: false,
		}
	}

	fn default_config() -> ProtocolConfig {
		// the authority role ensures gossip hits all nodes here.
		ProtocolConfig {
			roles: Roles::AUTHORITY,
		}
	}

	fn make_verifier(&self, _client: Arc<PeersClient>, _cfg: &ProtocolConfig)
		-> Arc<Self::Verifier>
	{
		Arc::new(PassThroughVerifier(false)) // use non-instant finality.
	}

	fn make_block_import(&self, client: Arc<PeersClient>)
		-> (SharedBlockImport<Block>, Option<SharedJustificationImport<Block>>, PeerData)
	{
		let (import, link) = block_import(
			client,
			Arc::new(self.test_config.clone())
		).expect("Could not create block import for fresh peer.");
		let shared_import = Arc::new(import);
		(shared_import.clone(), Some(shared_import), Mutex::new(Some(link)))
	}

	fn peer(&self, i: usize) -> &GrandpaPeer {
		&self.peers[i]
	}

	fn peers(&self) -> &Vec<Arc<GrandpaPeer>> {
		&self.peers
	}

	fn mut_peers<F: FnOnce(&mut Vec<Arc<GrandpaPeer>>)>(&mut self, closure: F) {
		closure(&mut self.peers);
	}

	fn started(&self) -> bool {
		self.started
	}

	fn set_started(&mut self, new: bool) {
		self.started = new;
	}
}

#[derive(Clone)]
struct MessageRouting {
	inner: Arc<Mutex<GrandpaTestNet>>,
	peer_id: usize,
}

impl MessageRouting {
	fn new(inner: Arc<Mutex<GrandpaTestNet>>, peer_id: usize,) -> Self {
		MessageRouting {
			inner,
			peer_id,
		}
	}
}

impl Network<Block> for MessageRouting {
	type In = Box<Stream<Item=network_gossip::TopicNotification, Error=()> + Send>;

	/// Get a stream of messages for a specific gossip topic.
	fn messages_for(&self, topic: Hash) -> Self::In {
		let inner = self.inner.lock();
		let peer = inner.peer(self.peer_id);

		let messages = peer.consensus_gossip_messages_for(
			GRANDPA_ENGINE_ID,
			topic,
		);

		let messages = messages.map_err(
			move |_| panic!("Messages for topic {} dropped too early", topic)
		);

		Box::new(messages)
	}

	fn register_validator(&self, v: Arc<dyn network_gossip::Validator<Block>>) {
		let inner = self.inner.lock();
		let peer = inner.peer(self.peer_id);
		peer.with_gossip(move |gossip, context| {
			gossip.register_validator(context, GRANDPA_ENGINE_ID, v);
		});
	}

	fn gossip_message(&self, topic: Hash, data: Vec<u8>, force: bool) {
		let inner = self.inner.lock();
		inner.peer(self.peer_id).gossip_message(
			topic,
			GRANDPA_ENGINE_ID,
			data,
			force,
		);
	}

	fn send_message(&self, who: Vec<network::PeerId>, data: Vec<u8>) {
		let inner = self.inner.lock();
		let peer = inner.peer(self.peer_id);

		peer.with_gossip(move |gossip, ctx| for who in &who {
			gossip.send_message(
				ctx,
				who,
				network_gossip::ConsensusMessage {
					engine_id: GRANDPA_ENGINE_ID,
					data: data.clone(),
				}
			)
		})
	}

	fn report(&self, _who: network::PeerId, _cost_benefit: i32) {

	}

	fn announce(&self, _block: Hash) {

	}
}

#[derive(Clone)]
struct Exit;

impl Future for Exit {
	type Item = ();
	type Error = ();

	fn poll(&mut self) -> Poll<(), ()> {
		Ok(Async::NotReady)
	}
}

#[derive(Default, Clone)]
struct TestApi {
	genesis_authorities: Vec<(AuthorityId, u64)>,
	scheduled_changes: Arc<Mutex<HashMap<Hash, ScheduledChange<BlockNumber>>>>,
	forced_changes: Arc<Mutex<HashMap<Hash, (BlockNumber, ScheduledChange<BlockNumber>)>>>,
}

impl TestApi {
	fn new(genesis_authorities: Vec<(AuthorityId, u64)>) -> Self {
		TestApi {
			genesis_authorities,
			scheduled_changes: Arc::new(Mutex::new(HashMap::new())),
			forced_changes: Arc::new(Mutex::new(HashMap::new())),
		}
	}
}

struct RuntimeApi {
	inner: TestApi,
}

impl ProvideRuntimeApi for TestApi {
	type Api = RuntimeApi;

	fn runtime_api<'a>(&'a self) -> ApiRef<'a, Self::Api> {
		RuntimeApi { inner: self.clone() }.into()
	}
}

impl Core<Block> for RuntimeApi {
	fn Core_version_runtime_api_impl(
		&self,
		_: &BlockId<Block>,
		_: ExecutionContext,
		_: Option<()>,
		_: Vec<u8>,
	) -> Result<NativeOrEncoded<RuntimeVersion>> {
		unimplemented!("Not required for testing!")
	}

	fn Core_execute_block_runtime_api_impl(
		&self,
		_: &BlockId<Block>,
		_: ExecutionContext,
		_: Option<(Block)>,
		_: Vec<u8>,
	) -> Result<NativeOrEncoded<()>> {
		unimplemented!("Not required for testing!")
	}

	fn Core_initialize_block_runtime_api_impl(
		&self,
		_: &BlockId<Block>,
		_: ExecutionContext,
		_: Option<&<Block as BlockT>::Header>,
		_: Vec<u8>,
	) -> Result<NativeOrEncoded<()>> {
		unimplemented!("Not required for testing!")
	}
	fn Core_authorities_runtime_api_impl(
		&self,
		_: &BlockId<Block>,
		_: ExecutionContext,
		_: Option<()>,
		_: Vec<u8>,
	) -> Result<NativeOrEncoded<Vec<AuthorityId>>> {
		unimplemented!("Not required for testing!")
	}
}

impl ApiExt<Block> for RuntimeApi {
	fn map_api_result<F: FnOnce(&Self) -> result::Result<R, E>, R, E>(
		&self,
		_: F
	) -> result::Result<R, E> {
		unimplemented!("Not required for testing!")
	}

	fn runtime_version_at(&self, _: &BlockId<Block>) -> Result<RuntimeVersion> {
		unimplemented!("Not required for testing!")
	}
}

impl GrandpaApi<Block> for RuntimeApi {
	fn GrandpaApi_grandpa_authorities_runtime_api_impl(
		&self,
		at: &BlockId<Block>,
		_: ExecutionContext,
		_: Option<()>,
		_: Vec<u8>,
	) -> Result<NativeOrEncoded<Vec<(AuthorityId, u64)>>> {
		if at == &BlockId::Number(0) {
			Ok(self.inner.genesis_authorities.clone()).map(NativeOrEncoded::Native)
		} else {
			panic!("should generally only request genesis authorities")
		}
	}

	fn GrandpaApi_grandpa_pending_change_runtime_api_impl(
		&self,
		at: &BlockId<Block>,
		_: ExecutionContext,
		_: Option<(&DigestFor<Block>)>,
		_: Vec<u8>,
	) -> Result<NativeOrEncoded<Option<ScheduledChange<NumberFor<Block>>>>> {
		let parent_hash = match at {
			&BlockId::Hash(at) => at,
			_ => panic!("not requested by block hash!!"),
		};

		// we take only scheduled changes at given block number where there are no
		// extrinsics.
		Ok(self.inner.scheduled_changes.lock().get(&parent_hash).map(|c| c.clone())).map(NativeOrEncoded::Native)
	}

	fn GrandpaApi_grandpa_forced_change_runtime_api_impl(
		&self,
		at: &BlockId<Block>,
		_: ExecutionContext,
		_: Option<(&DigestFor<Block>)>,
		_: Vec<u8>,
	)
		-> Result<NativeOrEncoded<Option<(NumberFor<Block>, ScheduledChange<NumberFor<Block>>)>>> {
		let parent_hash = match at {
			&BlockId::Hash(at) => at,
			_ => panic!("not requested by block hash!!"),
		};

		// we take only scheduled changes at given block number where there are no
		// extrinsics.
		Ok(self.inner.forced_changes.lock().get(&parent_hash).map(|c| c.clone())).map(NativeOrEncoded::Native)
	}
}

const TEST_GOSSIP_DURATION: Duration = Duration::from_millis(500);
const TEST_ROUTING_INTERVAL: Duration = Duration::from_millis(50);

fn make_ids(keys: &[AuthorityKeyring]) -> Vec<(AuthorityId, u64)> {
	keys.iter()
		.map(|key| AuthorityId(key.to_raw_public()))
		.map(|id| (id, 1))
		.collect()
}

// run the voters to completion. provide a closure to be invoked after
// the voters are spawned but before blocking on them.
fn run_to_completion_with<F>(
	blocks: u64,
	net: Arc<Mutex<GrandpaTestNet>>,
	peers: &[AuthorityKeyring],
	with: F,
) -> u64 where
	F: FnOnce(current_thread::Handle) -> Option<Box<Future<Item=(),Error=()>>>
{
	use parking_lot::RwLock;

	let mut wait_for = Vec::new();
	let mut runtime = current_thread::Runtime::new().unwrap();

	let highest_finalized = Arc::new(RwLock::new(0));

	if let Some(f) = (with)(runtime.handle()) {
		wait_for.push(f);
	};

	for (peer_id, key) in peers.iter().enumerate() {
		let highest_finalized = highest_finalized.clone();
		let (client, link) = {
			let net = net.lock();
			// temporary needed for some reason
			let link = net.peers[peer_id].data.lock().take().expect("link initialized at startup; qed");
			(
				net.peers[peer_id].client().clone(),
				link,
			)
		};

		wait_for.push(
			Box::new(
				client.finality_notification_stream()
					.take_while(move |n| {
						let mut highest_finalized = highest_finalized.write();
						if *n.header.number() > *highest_finalized {
							*highest_finalized = *n.header.number();
						}
						Ok(n.header.number() < &blocks)
					})
					.collect()
					.map(|_| ())
			)
		);

		fn assert_send<T: Send>(_: &T) { }

<<<<<<< HEAD
		let grandpa_params = GrandpaParams {
			config: Config {
=======
		let voter = run_grandpa_voter(
			Config {
>>>>>>> 1abc4212
				gossip_duration: TEST_GOSSIP_DURATION,
				justification_period: 32,
				local_key: Some(Arc::new(key.clone().into())),
				name: Some(format!("peer#{}", peer_id)),
			},
			link: link,
			network: MessageRouting::new(net.clone(), peer_id),
			inherent_data_providers: InherentDataProviders::new(),
			on_exit: Exit,
			telemetry_on_connect: None,
		};
		let voter = run_grandpa(grandpa_params).expect("all in order with client and network");

		assert_send(&voter);

		runtime.spawn(voter);
	}

	// wait for all finalized on each.
	let wait_for = ::futures::future::join_all(wait_for)
		.map(|_| ())
		.map_err(|_| ());

	let drive_to_completion = ::tokio::timer::Interval::new_interval(TEST_ROUTING_INTERVAL)
		.for_each(move |_| {
			net.lock().send_import_notifications();
			net.lock().send_finality_notifications();
			net.lock().sync_without_disconnects();
			Ok(())
		})
		.map(|_| ())
		.map_err(|_| ());

	runtime.block_on(wait_for.select(drive_to_completion).map_err(|_| ())).unwrap();

	let highest_finalized = *highest_finalized.read();
	highest_finalized
}

fn run_to_completion(blocks: u64, net: Arc<Mutex<GrandpaTestNet>>, peers: &[AuthorityKeyring]) -> u64 {
	run_to_completion_with(blocks, net, peers, |_| None)
}

#[test]
fn finalize_3_voters_no_observers() {
	let _ = env_logger::try_init();
	let peers = &[AuthorityKeyring::Alice, AuthorityKeyring::Bob, AuthorityKeyring::Charlie];
	let voters = make_ids(peers);

	let mut net = GrandpaTestNet::new(TestApi::new(voters), 3);
	net.peer(0).push_blocks(20, false);
	net.sync();

	for i in 0..3 {
		assert_eq!(net.peer(i).client().info().unwrap().chain.best_number, 20,
			"Peer #{} failed to sync", i);
	}

	let net = Arc::new(Mutex::new(net));
	run_to_completion(20, net.clone(), peers);

	// normally there's no justification for finalized blocks
	assert!(net.lock().peer(0).client().backend().blockchain().justification(BlockId::Number(20)).unwrap().is_none(),
		"Extra justification for block#1");
}

#[test]
fn finalize_3_voters_1_full_observer() {
	let peers = &[AuthorityKeyring::Alice, AuthorityKeyring::Bob, AuthorityKeyring::Charlie];
	let voters = make_ids(peers);

	let mut net = GrandpaTestNet::new(TestApi::new(voters), 4);
	net.peer(0).push_blocks(20, false);
	net.sync();

	let net = Arc::new(Mutex::new(net));
	let mut finality_notifications = Vec::new();

	let mut runtime = current_thread::Runtime::new().unwrap();
	let all_peers = peers.iter()
		.cloned()
		.map(|key| Some(Arc::new(key.into())))
		.chain(::std::iter::once(None));

	for (peer_id, local_key) in all_peers.enumerate() {
		let (client, link) = {
			let net = net.lock();
			let link = net.peers[peer_id].data.lock().take().expect("link initialized at startup; qed");
			(
				net.peers[peer_id].client().clone(),
				link,
			)
		};
		finality_notifications.push(
			client.finality_notification_stream()
				.take_while(|n| Ok(n.header.number() < &20))
				.for_each(move |_| Ok(()))
		);
<<<<<<< HEAD

		let grandpa_params = GrandpaParams {
			config: Config {
=======
		let voter = run_grandpa_voter(
			Config {
>>>>>>> 1abc4212
				gossip_duration: TEST_GOSSIP_DURATION,
				justification_period: 32,
				local_key,
				name: Some(format!("peer#{}", peer_id)),
			},
			link: link,
			network: MessageRouting::new(net.clone(), peer_id),
			inherent_data_providers: InherentDataProviders::new(),
			on_exit: Exit,
			telemetry_on_connect: None,
		};
		let voter = run_grandpa(grandpa_params).expect("all in order with client and network");

		runtime.spawn(voter);
	}

	// wait for all finalized on each.
	let wait_for = ::futures::future::join_all(finality_notifications)
		.map(|_| ())
		.map_err(|_| ());

	let drive_to_completion = ::tokio::timer::Interval::new_interval(TEST_ROUTING_INTERVAL)
		.for_each(move |_| { net.lock().sync_without_disconnects(); Ok(()) })
		.map(|_| ())
		.map_err(|_| ());

	runtime.block_on(wait_for.select(drive_to_completion).map_err(|_| ())).unwrap();
}

#[test]
fn transition_3_voters_twice_1_full_observer() {
	let _ = env_logger::try_init();
	let peers_a = &[
		AuthorityKeyring::Alice,
		AuthorityKeyring::Bob,
		AuthorityKeyring::Charlie,
	];

	let peers_b = &[
		AuthorityKeyring::Dave,
		AuthorityKeyring::Eve,
		AuthorityKeyring::Ferdie,
	];

	let peers_c = &[
		AuthorityKeyring::Alice,
		AuthorityKeyring::Eve,
		AuthorityKeyring::Two,
	];

	let observer = &[AuthorityKeyring::One];

	let genesis_voters = make_ids(peers_a);

	let api = TestApi::new(genesis_voters);
	let transitions = api.scheduled_changes.clone();
	let net = Arc::new(Mutex::new(GrandpaTestNet::new(api, 8)));

	let mut runtime = current_thread::Runtime::new().unwrap();

	net.lock().peer(0).push_blocks(1, false);
	net.lock().sync();

	for (i, peer) in net.lock().peers().iter().enumerate() {
		assert_eq!(peer.client().info().unwrap().chain.best_number, 1,
					"Peer #{} failed to sync", i);

		let set: AuthoritySet<Hash, BlockNumber> = crate::aux_schema::load_authorities(
			&**peer.client().backend()
		).unwrap();

		assert_eq!(set.current(), (0, make_ids(peers_a).as_slice()));
		assert_eq!(set.pending_changes().count(), 0);
	}

	{
		let net = net.clone();
		let client = net.lock().peers[0].client().clone();
		let transitions = transitions.clone();
		let add_transition = move |parent_hash, change| {
			transitions.lock().insert(parent_hash, change);
		};
		let peers_c = peers_c.clone();

		// wait for blocks to be finalized before generating new ones
		let block_production = client.finality_notification_stream()
			.take_while(|n| Ok(n.header.number() < &30))
			.for_each(move |n| {
				match n.header.number() {
					1 => {
						// first 14 blocks.
						net.lock().peer(0).push_blocks(13, false);
					},
					14 => {
						// generate transition at block 15, applied at 20.
						net.lock().peer(0).generate_blocks(1, BlockOrigin::File, |builder| {
							let block = builder.bake().unwrap();
							add_transition(*block.header.parent_hash(), ScheduledChange {
								next_authorities: make_ids(peers_b),
								delay: 4,
							});

							block
						});
						net.lock().peer(0).push_blocks(5, false);
					},
					20 => {
						// at block 21 we do another transition, but this time instant.
						// add more until we have 30.
						net.lock().peer(0).generate_blocks(1, BlockOrigin::File, |builder| {
							let block = builder.bake().unwrap();
							add_transition(*block.header.parent_hash(), ScheduledChange {
								next_authorities: make_ids(&peers_c),
								delay: 0,
							});

							block
						});
						net.lock().peer(0).push_blocks(9, false);
					},
					_ => {},
				}

				Ok(())
			});

		runtime.spawn(block_production);
	}

	let mut finality_notifications = Vec::new();
	let all_peers = peers_a.iter()
		.chain(peers_b)
		.chain(peers_c)
		.chain(observer)
		.cloned()
		.collect::<HashSet<_>>() // deduplicate
		.into_iter()
		.map(|key| Some(Arc::new(key.into())))
		.enumerate();

	for (peer_id, local_key) in all_peers {
		let (client, link) = {
			let net = net.lock();
			let link = net.peers[peer_id].data.lock().take().expect("link initialized at startup; qed");
			(
				net.peers[peer_id].client().clone(),
				link,
			)
		};
		finality_notifications.push(
			client.finality_notification_stream()
				.take_while(|n| Ok(n.header.number() < &30))
				.for_each(move |_| Ok(()))
				.map(move |()| {
					let set: AuthoritySet<Hash, BlockNumber> = crate::aux_schema::load_authorities(
						&**client.backend()
					).unwrap();

					assert_eq!(set.current(), (2, make_ids(peers_c).as_slice()));
					assert_eq!(set.pending_changes().count(), 0);
				})
		);
<<<<<<< HEAD
		let grandpa_params = GrandpaParams {
			config: Config {
=======
		let voter = run_grandpa_voter(
			Config {
>>>>>>> 1abc4212
				gossip_duration: TEST_GOSSIP_DURATION,
				justification_period: 32,
				local_key,
				name: Some(format!("peer#{}", peer_id)),
			},
			link: link,
			network: MessageRouting::new(net.clone(), peer_id),
			inherent_data_providers: InherentDataProviders::new(),
			on_exit: Exit,
			telemetry_on_connect: None,
		};
		let voter = run_grandpa(grandpa_params).expect("all in order with client and network");

		runtime.spawn(voter);
	}

	// wait for all finalized on each.
	let wait_for = ::futures::future::join_all(finality_notifications)
		.map(|_| ())
		.map_err(|_| ());

	let drive_to_completion = ::tokio::timer::Interval::new_interval(TEST_ROUTING_INTERVAL)
		.for_each(move |_| {
			net.lock().send_import_notifications();
			net.lock().send_finality_notifications();
			net.lock().sync_without_disconnects();
			Ok(())
		})
		.map(|_| ())
		.map_err(|_| ());

	runtime.block_on(wait_for.select(drive_to_completion).map_err(|_| ())).unwrap();
}

#[test]
fn justification_is_emitted_when_consensus_data_changes() {
	let peers = &[AuthorityKeyring::Alice, AuthorityKeyring::Bob, AuthorityKeyring::Charlie];
	let mut net = GrandpaTestNet::new(TestApi::new(make_ids(peers)), 3);

	// import block#1 WITH consensus data change
	let new_authorities = vec![AuthorityId::from_raw([42; 32])];
	net.peer(0).push_authorities_change_block(new_authorities);
	net.sync();
	let net = Arc::new(Mutex::new(net));
	run_to_completion(1, net.clone(), peers);

	// ... and check that there's no justification for block#1
	assert!(net.lock().peer(0).client().backend().blockchain().justification(BlockId::Number(1)).unwrap().is_some(),
		"Missing justification for block#1");
}

#[test]
fn justification_is_generated_periodically() {
	let peers = &[AuthorityKeyring::Alice, AuthorityKeyring::Bob, AuthorityKeyring::Charlie];
	let voters = make_ids(peers);

	let mut net = GrandpaTestNet::new(TestApi::new(voters), 3);
	net.peer(0).push_blocks(32, false);
	net.sync();

	let net = Arc::new(Mutex::new(net));
	run_to_completion(32, net.clone(), peers);

	// when block#32 (justification_period) is finalized, justification
	// is required => generated
	for i in 0..3 {
		assert!(net.lock().peer(i).client().backend().blockchain()
			.justification(BlockId::Number(32)).unwrap().is_some());
	}
}

#[test]
fn consensus_changes_works() {
	let mut changes = ConsensusChanges::<H256, u64>::empty();

	// pending changes are not finalized
	changes.note_change((10, H256::from_low_u64_be(1)));
	assert_eq!(changes.finalize((5, H256::from_low_u64_be(5)), |_| Ok(None)).unwrap(), (false, false));

	// no change is selected from competing pending changes
	changes.note_change((1, H256::from_low_u64_be(1)));
	changes.note_change((1, H256::from_low_u64_be(101)));
	assert_eq!(changes.finalize((10, H256::from_low_u64_be(10)), |_| Ok(Some(H256::from_low_u64_be(1001)))).unwrap(), (true, false));

	// change is selected from competing pending changes
	changes.note_change((1, H256::from_low_u64_be(1)));
	changes.note_change((1, H256::from_low_u64_be(101)));
	assert_eq!(changes.finalize((10, H256::from_low_u64_be(10)), |_| Ok(Some(H256::from_low_u64_be(1)))).unwrap(), (true, true));
}

#[test]
fn sync_justifications_on_change_blocks() {
	let peers_a = &[AuthorityKeyring::Alice, AuthorityKeyring::Bob, AuthorityKeyring::Charlie];
	let peers_b = &[AuthorityKeyring::Alice, AuthorityKeyring::Bob];
	let voters = make_ids(peers_b);

	// 4 peers, 3 of them are authorities and participate in grandpa
	let api = TestApi::new(voters);
	let transitions = api.scheduled_changes.clone();
	let mut net = GrandpaTestNet::new(api, 4);

	// add 20 blocks
	net.peer(0).push_blocks(20, false);

	// at block 21 we do add a transition which is instant
	net.peer(0).generate_blocks(1, BlockOrigin::File, |builder| {
		let block = builder.bake().unwrap();
		transitions.lock().insert(*block.header.parent_hash(), ScheduledChange {
			next_authorities: make_ids(peers_b),
			delay: 0,
		});
		block
	});

	// add more blocks on top of it (until we have 25)
	net.peer(0).push_blocks(4, false);
	net.sync();

	for i in 0..4 {
		assert_eq!(net.peer(i).client().info().unwrap().chain.best_number, 25,
			"Peer #{} failed to sync", i);
	}

	let net = Arc::new(Mutex::new(net));
	run_to_completion(25, net.clone(), peers_a);

	// the first 3 peers are grandpa voters and therefore have already finalized
	// block 21 and stored a justification
	for i in 0..3 {
		assert!(net.lock().peer(i).client().justification(&BlockId::Number(21)).unwrap().is_some());
	}

	// the last peer should get the justification by syncing from other peers
	while net.lock().peer(3).client().justification(&BlockId::Number(21)).unwrap().is_none() {
		net.lock().sync_without_disconnects();
	}
}

#[test]
fn finalizes_multiple_pending_changes_in_order() {
	let _ = env_logger::try_init();

	let peers_a = &[AuthorityKeyring::Alice, AuthorityKeyring::Bob, AuthorityKeyring::Charlie];
	let peers_b = &[AuthorityKeyring::Dave, AuthorityKeyring::Eve, AuthorityKeyring::Ferdie];
	let peers_c = &[AuthorityKeyring::Dave, AuthorityKeyring::Alice, AuthorityKeyring::Bob];

	let all_peers = &[
		AuthorityKeyring::Alice, AuthorityKeyring::Bob, AuthorityKeyring::Charlie,
		AuthorityKeyring::Dave, AuthorityKeyring::Eve, AuthorityKeyring::Ferdie,
	];
	let genesis_voters = make_ids(peers_a);

	// 6 peers, 3 of them are authorities and participate in grandpa from genesis
	let api = TestApi::new(genesis_voters);
	let transitions = api.scheduled_changes.clone();
	let mut net = GrandpaTestNet::new(api, 6);

	// add 20 blocks
	net.peer(0).push_blocks(20, false);

	// at block 21 we do add a transition which is instant
	net.peer(0).generate_blocks(1, BlockOrigin::File, |builder| {
		let block = builder.bake().unwrap();
		transitions.lock().insert(*block.header.parent_hash(), ScheduledChange {
			next_authorities: make_ids(peers_b),
			delay: 0,
		});
		block
	});

	// add more blocks on top of it (until we have 25)
	net.peer(0).push_blocks(4, false);

	// at block 26 we add another which is enacted at block 30
	net.peer(0).generate_blocks(1, BlockOrigin::File, |builder| {
		let block = builder.bake().unwrap();
		transitions.lock().insert(*block.header.parent_hash(), ScheduledChange {
			next_authorities: make_ids(peers_c),
			delay: 4,
		});
		block
	});

	// add more blocks on top of it (until we have 30)
	net.peer(0).push_blocks(4, false);

	net.sync();

	// all peers imported both change blocks
	for i in 0..6 {
		assert_eq!(net.peer(i).client().info().unwrap().chain.best_number, 30,
			"Peer #{} failed to sync", i);
	}

	let net = Arc::new(Mutex::new(net));
	run_to_completion(30, net.clone(), all_peers);
}

#[test]
fn doesnt_vote_on_the_tip_of_the_chain() {
	let peers_a = &[AuthorityKeyring::Alice, AuthorityKeyring::Bob, AuthorityKeyring::Charlie];
	let voters = make_ids(peers_a);
	let api = TestApi::new(voters);
	let mut net = GrandpaTestNet::new(api, 3);

	// add 100 blocks
	net.peer(0).push_blocks(100, false);
	net.sync();

	for i in 0..3 {
		assert_eq!(net.peer(i).client().info().unwrap().chain.best_number, 100,
			"Peer #{} failed to sync", i);
	}

	let net = Arc::new(Mutex::new(net));
	let highest = run_to_completion(75, net.clone(), peers_a);

	// the highest block to be finalized will be 3/4 deep in the unfinalized chain
	assert_eq!(highest, 75);
}

#[test]
fn force_change_to_new_set() {
	// two of these guys are offline.
	let genesis_authorities = &[AuthorityKeyring::Alice, AuthorityKeyring::Bob, AuthorityKeyring::Charlie, AuthorityKeyring::One, AuthorityKeyring::Two];
	let peers_a = &[AuthorityKeyring::Alice, AuthorityKeyring::Bob, AuthorityKeyring::Charlie];
	let api = TestApi::new(make_ids(genesis_authorities));

	let voters = make_ids(peers_a);
	let normal_transitions = api.scheduled_changes.clone();
	let forced_transitions = api.forced_changes.clone();
	let net = GrandpaTestNet::new(api, 3);
	let net = Arc::new(Mutex::new(net));

	let runner_net = net.clone();
	let add_blocks = move |_| {
		net.lock().peer(0).push_blocks(1, false);

		{
			// add a forced transition at block 12.
			let parent_hash = net.lock().peer(0).client().info().unwrap().chain.best_hash;
			forced_transitions.lock().insert(parent_hash, (0, ScheduledChange {
				next_authorities: voters.clone(),
				delay: 10,
			}));

			// add a normal transition too to ensure that forced changes take priority.
			normal_transitions.lock().insert(parent_hash, ScheduledChange {
				next_authorities: make_ids(genesis_authorities),
				delay: 5,
			});
		}

		net.lock().peer(0).push_blocks(25, false);
		net.lock().sync();

		for (i, peer) in net.lock().peers().iter().enumerate() {
			assert_eq!(peer.client().info().unwrap().chain.best_number, 26,
					"Peer #{} failed to sync", i);

			let set: AuthoritySet<Hash, BlockNumber> = crate::aux_schema::load_authorities(
				&**peer.client().backend()
			).unwrap();

			assert_eq!(set.current(), (1, voters.as_slice()));
			assert_eq!(set.pending_changes().count(), 0);
		}

		None
	};

	// it will only finalize if the forced transition happens.
	// we add_blocks after the voters are spawned because otherwise
	// the link-halfs have the wrong AuthoritySet
	run_to_completion_with(25, runner_net, peers_a, add_blocks);
}

#[test]
fn allows_reimporting_change_blocks() {
	let peers_a = &[AuthorityKeyring::Alice, AuthorityKeyring::Bob, AuthorityKeyring::Charlie];
	let peers_b = &[AuthorityKeyring::Alice, AuthorityKeyring::Bob];
	let voters = make_ids(peers_a);
	let api = TestApi::new(voters);
	let net = GrandpaTestNet::new(api.clone(), 3);

	let client = net.peer(0).client().clone();
	let (block_import, ..) = net.make_block_import(client.clone());

	let builder = client.new_block_at(&BlockId::Number(0)).unwrap();
	let block = builder.bake().unwrap();
	api.scheduled_changes.lock().insert(*block.header.parent_hash(), ScheduledChange {
		next_authorities: make_ids(peers_b),
		delay: 0,
	});

	let block = || {
		let block = block.clone();
		ImportBlock {
			origin: BlockOrigin::File,
			header: block.header,
			justification: None,
			post_digests: Vec::new(),
			body: Some(block.extrinsics),
			finalized: false,
			auxiliary: Vec::new(),
			fork_choice: ForkChoiceStrategy::LongestChain,
		}
	};

	assert_eq!(
		block_import.import_block(block(), HashMap::new()).unwrap(),
		ImportResult::Imported(ImportedAux { needs_justification: true, clear_justification_requests: false, bad_justification: false }),
	);

	assert_eq!(
		block_import.import_block(block(), HashMap::new()).unwrap(),
		ImportResult::AlreadyInChain
	);
}

#[test]
fn test_bad_justification() {
	let peers_a = &[AuthorityKeyring::Alice, AuthorityKeyring::Bob, AuthorityKeyring::Charlie];
	let peers_b = &[AuthorityKeyring::Alice, AuthorityKeyring::Bob];
	let voters = make_ids(peers_a);
	let api = TestApi::new(voters);
	let net = GrandpaTestNet::new(api.clone(), 3);

	let client = net.peer(0).client().clone();
	let (block_import, ..) = net.make_block_import(client.clone());

	let builder = client.new_block_at(&BlockId::Number(0)).unwrap();
	let block = builder.bake().unwrap();
	api.scheduled_changes.lock().insert(*block.header.parent_hash(), ScheduledChange {
		next_authorities: make_ids(peers_b),
		delay: 0,
	});

	let block = || {
		let block = block.clone();
		ImportBlock {
			origin: BlockOrigin::File,
			header: block.header,
			justification: Some(Vec::new()),
			post_digests: Vec::new(),
			body: Some(block.extrinsics),
			finalized: false,
			auxiliary: Vec::new(),
			fork_choice: ForkChoiceStrategy::LongestChain,
		}
	};

	assert_eq!(
		block_import.import_block(block(), HashMap::new()).unwrap(),
		ImportResult::Imported(ImportedAux { needs_justification: true, clear_justification_requests: false, bad_justification: true }),
	);

	assert_eq!(
		block_import.import_block(block(), HashMap::new()).unwrap(),
		ImportResult::AlreadyInChain
	);
}

#[test]
fn voter_persists_its_votes() {
	use std::iter::FromIterator;
	use std::sync::atomic::{AtomicUsize, Ordering};
	use futures::future;
	use futures::sync::mpsc;

	let _ = env_logger::try_init();

	// we have two authorities but we'll only be running the voter for alice
	// we are going to be listening for the prevotes it casts
	let peers = &[AuthorityKeyring::Alice, AuthorityKeyring::Bob];
	let voters = make_ids(peers);

	// alice has a chain with 20 blocks
	let mut net = GrandpaTestNet::new(TestApi::new(voters.clone()), 2);
	net.peer(0).push_blocks(20, false);
	net.sync();

	assert_eq!(net.peer(0).client().info().unwrap().chain.best_number, 20,
			   "Peer #{} failed to sync", 0);

	let mut runtime = current_thread::Runtime::new().unwrap();

	let client = net.peer(0).client().clone();
	let net = Arc::new(Mutex::new(net));

	let (voter_tx, voter_rx) = mpsc::unbounded::<()>();

	// startup a grandpa voter for alice but also listen for messages on a
	// channel. whenever a message is received the voter is restarted. when the
	// sender is dropped the voter is stopped.
	{
		let net = net.clone();

		let voter = future::loop_fn(voter_rx, move |rx| {
			let (_block_import, _, link) = net.lock().make_block_import(client.clone());
			let link = link.lock().take().unwrap();

<<<<<<< HEAD
			let grandpa_params = GrandpaParams {
				config: Config {
=======
			let mut voter = run_grandpa_voter(
				Config {
>>>>>>> 1abc4212
					gossip_duration: TEST_GOSSIP_DURATION,
					justification_period: 32,
					local_key: Some(Arc::new(peers[0].clone().into())),
					name: Some(format!("peer#{}", 0)),
				},
				link: link,
				network: MessageRouting::new(net.clone(), 0),
				inherent_data_providers: InherentDataProviders::new(),
				on_exit: Exit,
				telemetry_on_connect: None,
			};
			let mut voter = run_grandpa(grandpa_params).expect("all in order with client and network");

			let voter = future::poll_fn(move || {
				// we need to keep the block_import alive since it owns the
				// sender for the voter commands channel, if that gets dropped
				// then the voter will stop
				let _block_import = _block_import.clone();
				voter.poll()
			});

			voter.select2(rx.into_future()).then(|res| match res {
				Ok(future::Either::A(x)) => {
					panic!("voter stopped unexpectedly: {:?}", x);
				},
				Ok(future::Either::B(((Some(()), rx), _))) => {
					Ok(future::Loop::Continue(rx))
				},
				Ok(future::Either::B(((None, _), _))) => {
					Ok(future::Loop::Break(()))
				},
				Err(future::Either::A(err)) => {
					panic!("unexpected error: {:?}", err);
				},
				Err(future::Either::B(..)) => {
					// voter_rx dropped, stop the voter.
					Ok(future::Loop::Break(()))
				},
			})
		});

		runtime.spawn(voter);
	}

	let (exit_tx, exit_rx) = futures::sync::oneshot::channel::<()>();

	// create the communication layer for bob, but don't start any
	// voter. instead we'll listen for the prevote that alice casts
	// and cast our own manually
	{
		let config = Config {
			gossip_duration: TEST_GOSSIP_DURATION,
			justification_period: 32,
			local_key: Some(Arc::new(peers[1].clone().into())),
			name: Some(format!("peer#{}", 1)),
		};
		let routing = MessageRouting::new(net.clone(), 1);
		let (network, routing_work) = communication::NetworkBridge::new(routing, config.clone(), Exit);
		runtime.block_on(routing_work).unwrap();

		let (round_rx, round_tx) = network.round_communication(
			communication::Round(1),
			communication::SetId(0),
			Arc::new(VoterSet::from_iter(voters)),
			Some(config.local_key.unwrap()),
			HasVoted::No,
		);

		let round_tx = Arc::new(Mutex::new(round_tx));
		let exit_tx = Arc::new(Mutex::new(Some(exit_tx)));

		let net = net.clone();
		let state = AtomicUsize::new(0);

		runtime.spawn(round_rx.for_each(move |signed| {
			if state.compare_and_swap(0, 1, Ordering::SeqCst) == 0 {
				// the first message we receive should be a prevote from alice.
				let prevote = match signed.message {
					grandpa::Message::Prevote(prevote) => prevote,
					_ => panic!("voter should prevote."),
				};

				// its chain has 20 blocks and the voter targets 3/4 of the
				// unfinalized chain, so the vote should be for block 15
				assert!(prevote.target_number == 15);

				// we push 20 more blocks to alice's chain
				net.lock().peer(0).push_blocks(20, false);
				net.lock().sync();

				assert_eq!(net.lock().peer(0).client().info().unwrap().chain.best_number, 40,
						   "Peer #{} failed to sync", 0);

				let block_30_hash =
					net.lock().peer(0).client().backend().blockchain().hash(30).unwrap().unwrap();

				// we restart alice's voter
				voter_tx.unbounded_send(()).unwrap();

				// and we push our own prevote for block 30
				let prevote = grandpa::Prevote {
					target_number: 30,
					target_hash: block_30_hash,
				};

				round_tx.lock().start_send(grandpa::Message::Prevote(prevote)).unwrap();

			} else if state.compare_and_swap(1, 2, Ordering::SeqCst) == 1 {
				// the next message we receive should be our own prevote
				let prevote = match signed.message {
					grandpa::Message::Prevote(prevote) => prevote,
					_ => panic!("We should receive our own prevote."),
				};

				// targeting block 30
				assert!(prevote.target_number == 30);

				// after alice restarts it should send its previous prevote
				// therefore we won't ever receive it again since it will be a
				// known message on the gossip layer

			} else if state.compare_and_swap(2, 3, Ordering::SeqCst) == 2 {
				// we then receive a precommit from alice for block 15
				// even though we casted a prevote for block 30
				let precommit = match signed.message {
					grandpa::Message::Precommit(precommit) => precommit,
					_ => panic!("voter should precommit."),
				};

				assert!(precommit.target_number == 15);

				// signal exit
				exit_tx.clone().lock().take().unwrap().send(()).unwrap();
			}

			Ok(())
		}).map_err(|_| ()));
	}

	let net = net.clone();
	let drive_to_completion = ::tokio::timer::Interval::new_interval(TEST_ROUTING_INTERVAL)
		.for_each(move |_| {
			net.lock().send_import_notifications();
			net.lock().send_finality_notifications();
			net.lock().sync_without_disconnects();
			Ok(())
		})
		.map(|_| ())
		.map_err(|_| ());

	let exit = exit_rx.into_future().map(|_| ()).map_err(|_| ());

	runtime.block_on(drive_to_completion.select(exit).map(|_| ()).map_err(|_| ())).unwrap();
}

#[test]
fn finalize_3_voters_1_light_observer() {
	let _ = env_logger::try_init();
	let authorities = &[AuthorityKeyring::Alice, AuthorityKeyring::Bob, AuthorityKeyring::Charlie];
	let voters = make_ids(authorities);

	let mut net = GrandpaTestNet::new(TestApi::new(voters), 4);
	net.peer(0).push_blocks(20, false);
	net.sync();

	for i in 0..4 {
		assert_eq!(net.peer(i).client().info().unwrap().chain.best_number, 20,
			"Peer #{} failed to sync", i);
	}

	let net = Arc::new(Mutex::new(net));
	let link = net.lock().peer(3).data.lock().take().expect("link initialized on startup; qed");

	let finality_notifications = net.lock().peer(3).client().finality_notification_stream()
		.take_while(|n| Ok(n.header.number() < &20))
		.collect();

	run_to_completion_with(20, net.clone(), authorities, |executor| {
		executor.spawn(
			run_grandpa_observer(
				Config {
					gossip_duration: TEST_GOSSIP_DURATION,
					justification_period: 32,
					local_key: None,
					name: Some("observer".to_string()),
				},
				link,
				MessageRouting::new(net.clone(), 3),
				Exit,
			).unwrap()
		).unwrap();

		Some(Box::new(finality_notifications.map(|_| ())))
	});
}<|MERGE_RESOLUTION|>--- conflicted
+++ resolved
@@ -419,13 +419,8 @@
 
 		fn assert_send<T: Send>(_: &T) { }
 
-<<<<<<< HEAD
 		let grandpa_params = GrandpaParams {
 			config: Config {
-=======
-		let voter = run_grandpa_voter(
-			Config {
->>>>>>> 1abc4212
 				gossip_duration: TEST_GOSSIP_DURATION,
 				justification_period: 32,
 				local_key: Some(Arc::new(key.clone().into())),
@@ -524,14 +519,9 @@
 				.take_while(|n| Ok(n.header.number() < &20))
 				.for_each(move |_| Ok(()))
 		);
-<<<<<<< HEAD
 
 		let grandpa_params = GrandpaParams {
 			config: Config {
-=======
-		let voter = run_grandpa_voter(
-			Config {
->>>>>>> 1abc4212
 				gossip_duration: TEST_GOSSIP_DURATION,
 				justification_period: 32,
 				local_key,
@@ -694,13 +684,8 @@
 					assert_eq!(set.pending_changes().count(), 0);
 				})
 		);
-<<<<<<< HEAD
 		let grandpa_params = GrandpaParams {
 			config: Config {
-=======
-		let voter = run_grandpa_voter(
-			Config {
->>>>>>> 1abc4212
 				gossip_duration: TEST_GOSSIP_DURATION,
 				justification_period: 32,
 				local_key,
@@ -1103,13 +1088,8 @@
 			let (_block_import, _, link) = net.lock().make_block_import(client.clone());
 			let link = link.lock().take().unwrap();
 
-<<<<<<< HEAD
 			let grandpa_params = GrandpaParams {
 				config: Config {
-=======
-			let mut voter = run_grandpa_voter(
-				Config {
->>>>>>> 1abc4212
 					gossip_duration: TEST_GOSSIP_DURATION,
 					justification_period: 32,
 					local_key: Some(Arc::new(peers[0].clone().into())),
