// Copyright 2018-2019 Parity Technologies (UK) Ltd.
// This file is part of Substrate.

// Substrate is free software: you can redistribute it and/or modify
// it under the terms of the GNU General Public License as published by
// the Free Software Foundation, either version 3 of the License, or
// (at your option) any later version.

// Substrate is distributed in the hope that it will be useful,
// but WITHOUT ANY WARRANTY; without even the implied warranty of
// MERCHANTABILITY or FITNESS FOR A PARTICULAR PURPOSE.  See the
// GNU General Public License for more details.

// You should have received a copy of the GNU General Public License
// along with Substrate.  If not, see <http://www.gnu.org/licenses/>.

//! Tests and test helpers for GRANDPA.

use super::*;
use network::test::{Block, DummySpecialization, Hash, TestNetFactory, Peer, PeersClient};
use network::test::{PassThroughVerifier};
use network::config::{ProtocolConfig, Roles};
use network::consensus_gossip as network_gossip;
use parking_lot::Mutex;
use tokio::runtime::current_thread;
use keyring::ed25519::{Keyring as AuthorityKeyring};
use client::{
	error::Result,
	runtime_api::{Core, RuntimeVersion, ApiExt},
	LongestChain,
};
use test_client::{self, runtime::BlockNumber};
use consensus_common::{BlockOrigin, ForkChoiceStrategy, ImportedAux, ImportBlock, ImportResult};
use consensus_common::import_queue::{SharedBlockImport, SharedJustificationImport, SharedFinalityProofImport,
	SharedFinalityProofRequestBuilder,
};
use std::collections::{HashMap, HashSet};
use std::result;
use parity_codec::Decode;
use runtime_primitives::traits::{ApiRef, ProvideRuntimeApi, Header as HeaderT};
use runtime_primitives::generic::BlockId;
use substrate_primitives::{NativeOrEncoded, ExecutionContext, ed25519::Public as AuthorityId};

use authorities::AuthoritySet;
use finality_proof::{FinalityProofProvider, AuthoritySetForFinalityProver, AuthoritySetForFinalityChecker};
use communication::GRANDPA_ENGINE_ID;
use consensus_changes::ConsensusChanges;

type PeerData =
	Mutex<
		Option<
			LinkHalf<
				test_client::Backend,
				test_client::Executor,
				Block,
				test_client::runtime::RuntimeApi,
				LongestChain<test_client::Backend, Block>
			>
		>
	>;
type GrandpaPeer = Peer<PeerData, DummySpecialization>;

struct GrandpaTestNet {
	peers: Vec<Arc<GrandpaPeer>>,
	test_config: TestApi,
	started: bool,
}

impl GrandpaTestNet {
	fn new(test_config: TestApi, n_peers: usize) -> Self {
		let mut net = GrandpaTestNet {
			peers: Vec::with_capacity(n_peers),
			started: false,
			test_config,
		};
		let config = Self::default_config();
		for _ in 0..n_peers {
			net.add_full_peer(&config);
		}
		net
	}
}

impl TestNetFactory for GrandpaTestNet {
	type Specialization = DummySpecialization;
	type Verifier = PassThroughVerifier;
	type PeerData = PeerData;

	/// Create new test network with peers and given config.
	fn from_config(_config: &ProtocolConfig) -> Self {
		GrandpaTestNet {
			peers: Vec::new(),
			test_config: Default::default(),
			started: false,
		}
	}

	fn default_config() -> ProtocolConfig {
		// the authority role ensures gossip hits all nodes here.
		ProtocolConfig {
			roles: Roles::AUTHORITY,
		}
	}

	fn make_verifier(&self, _client: PeersClient, _cfg: &ProtocolConfig)
		-> Arc<Self::Verifier>
	{
		Arc::new(PassThroughVerifier(false)) // use non-instant finality.
	}

	fn make_block_import(&self, client: PeersClient)
		-> (
			SharedBlockImport<Block>,
			Option<SharedJustificationImport<Block>>,
			Option<SharedFinalityProofImport<Block>>,
			Option<SharedFinalityProofRequestBuilder<Block>>,
			PeerData,
		)
	{
<<<<<<< HEAD
		match client {
			PeersClient::Full(ref client) => {
				let (import, link) = block_import(
					client.clone(),
					Arc::new(self.test_config.clone())
				).expect("Could not create block import for fresh peer.");
				let shared_import = Arc::new(import);
				(shared_import.clone(), Some(shared_import), None, None, Mutex::new(Some(link)))
			},
			PeersClient::Light(ref client) => {
				use crate::light_import::tests::light_block_import_without_justifications;

				let authorities_provider = Arc::new(self.test_config.clone());
				// forbid direct finalization using justification that cames with the block
				// => light clients will try to fetch finality proofs
				let import = light_block_import_without_justifications(
					client.clone(),
					authorities_provider,
					Arc::new(self.test_config.clone())
				).expect("Could not create block import for fresh peer.");
				let finality_proof_req_builder = import.0.create_finality_proof_request_builder();
				let shared_import = Arc::new(import);
				(shared_import.clone(), None, Some(shared_import), Some(finality_proof_req_builder), Mutex::new(None))
			},
		}
	}

	fn make_finality_proof_provider(&self, client: PeersClient) -> Option<Arc<network::FinalityProofProvider<Block>>> {
		match client {
			PeersClient::Full(ref client) => {
				let authorities_provider = Arc::new(self.test_config.clone());
				Some(Arc::new(FinalityProofProvider::new(client.clone(), authorities_provider)))
			},
			PeersClient::Light(_) => None,
		}
=======
		
		let select_chain = LongestChain::new(
			client.backend().clone(),
			client.import_lock().clone()
		);
		let (import, link) = block_import(
			client,
			Arc::new(self.test_config.clone()),
			select_chain,
		).expect("Could not create block import for fresh peer.");
		let shared_import = Arc::new(import);
		(shared_import.clone(), Some(shared_import), Mutex::new(Some(link)))
>>>>>>> 527459c3
	}

	fn peer(&self, i: usize) -> &GrandpaPeer {
		&self.peers[i]
	}

	fn peers(&self) -> &Vec<Arc<GrandpaPeer>> {
		&self.peers
	}

	fn mut_peers<F: FnOnce(&mut Vec<Arc<GrandpaPeer>>)>(&mut self, closure: F) {
		closure(&mut self.peers);
	}

	fn started(&self) -> bool {
		self.started
	}

	fn set_started(&mut self, new: bool) {
		self.started = new;
	}
}

#[derive(Clone)]
struct MessageRouting {
	inner: Arc<Mutex<GrandpaTestNet>>,
	peer_id: usize,
}

impl MessageRouting {
	fn new(inner: Arc<Mutex<GrandpaTestNet>>, peer_id: usize,) -> Self {
		MessageRouting {
			inner,
			peer_id,
		}
	}
}

impl Network<Block> for MessageRouting {
	type In = Box<Stream<Item=network_gossip::TopicNotification, Error=()> + Send>;

	/// Get a stream of messages for a specific gossip topic.
	fn messages_for(&self, topic: Hash) -> Self::In {
		let inner = self.inner.lock();
		let peer = inner.peer(self.peer_id);

		let messages = peer.consensus_gossip_messages_for(
			GRANDPA_ENGINE_ID,
			topic,
		);

		let messages = messages.map_err(
			move |_| panic!("Messages for topic {} dropped too early", topic)
		);

		Box::new(messages)
	}

	fn register_validator(&self, v: Arc<dyn network_gossip::Validator<Block>>) {
		let inner = self.inner.lock();
		let peer = inner.peer(self.peer_id);
		peer.with_gossip(move |gossip, context| {
			gossip.register_validator(context, GRANDPA_ENGINE_ID, v);
		});
	}

	fn gossip_message(&self, topic: Hash, data: Vec<u8>, force: bool) {
		let inner = self.inner.lock();
		inner.peer(self.peer_id).gossip_message(
			topic,
			GRANDPA_ENGINE_ID,
			data,
			force,
		);
	}

	fn send_message(&self, who: Vec<network::PeerId>, data: Vec<u8>) {
		let inner = self.inner.lock();
		let peer = inner.peer(self.peer_id);

		peer.with_gossip(move |gossip, ctx| for who in &who {
			gossip.send_message(
				ctx,
				who,
				network_gossip::ConsensusMessage {
					engine_id: GRANDPA_ENGINE_ID,
					data: data.clone(),
				}
			)
		})
	}

	fn report(&self, _who: network::PeerId, _cost_benefit: i32) {

	}

	fn announce(&self, _block: Hash) {

	}
}

#[derive(Clone)]
struct Exit;

impl Future for Exit {
	type Item = ();
	type Error = ();

	fn poll(&mut self) -> Poll<(), ()> {
		Ok(Async::NotReady)
	}
}

#[derive(Default, Clone)]
pub(crate) struct TestApi {
	genesis_authorities: Vec<(AuthorityId, u64)>,
	scheduled_changes: Arc<Mutex<HashMap<Hash, ScheduledChange<BlockNumber>>>>,
	forced_changes: Arc<Mutex<HashMap<Hash, (BlockNumber, ScheduledChange<BlockNumber>)>>>,
}

impl TestApi {
	pub fn new(genesis_authorities: Vec<(AuthorityId, u64)>) -> Self {
		TestApi {
			genesis_authorities,
			scheduled_changes: Arc::new(Mutex::new(HashMap::new())),
			forced_changes: Arc::new(Mutex::new(HashMap::new())),
		}
	}
}

pub(crate) struct RuntimeApi {
	inner: TestApi,
}

impl ProvideRuntimeApi for TestApi {
	type Api = RuntimeApi;

	fn runtime_api<'a>(&'a self) -> ApiRef<'a, Self::Api> {
		RuntimeApi { inner: self.clone() }.into()
	}
}

impl Core<Block> for RuntimeApi {
	fn Core_version_runtime_api_impl(
		&self,
		_: &BlockId<Block>,
		_: ExecutionContext,
		_: Option<()>,
		_: Vec<u8>,
	) -> Result<NativeOrEncoded<RuntimeVersion>> {
		unimplemented!("Not required for testing!")
	}

	fn Core_execute_block_runtime_api_impl(
		&self,
		_: &BlockId<Block>,
		_: ExecutionContext,
		_: Option<(Block)>,
		_: Vec<u8>,
	) -> Result<NativeOrEncoded<()>> {
		unimplemented!("Not required for testing!")
	}

	fn Core_initialize_block_runtime_api_impl(
		&self,
		_: &BlockId<Block>,
		_: ExecutionContext,
		_: Option<&<Block as BlockT>::Header>,
		_: Vec<u8>,
	) -> Result<NativeOrEncoded<()>> {
		unimplemented!("Not required for testing!")
	}
	fn Core_authorities_runtime_api_impl(
		&self,
		_: &BlockId<Block>,
		_: ExecutionContext,
		_: Option<()>,
		_: Vec<u8>,
	) -> Result<NativeOrEncoded<Vec<substrate_primitives::sr25519::Public>>> {
		unimplemented!("Not required for testing!")
	}
}

impl ApiExt<Block> for RuntimeApi {
	fn map_api_result<F: FnOnce(&Self) -> result::Result<R, E>, R, E>(
		&self,
		_: F
	) -> result::Result<R, E> {
		unimplemented!("Not required for testing!")
	}

	fn runtime_version_at(&self, _: &BlockId<Block>) -> Result<RuntimeVersion> {
		unimplemented!("Not required for testing!")
	}

	fn record_proof(&mut self) {
		unimplemented!("Not required for testing!")
	}

	fn extract_proof(&mut self) -> Option<Vec<Vec<u8>>> {
		unimplemented!("Not required for testing!")
	}
}

impl GrandpaApi<Block> for RuntimeApi {
	fn GrandpaApi_grandpa_authorities_runtime_api_impl(
		&self,
		_: &BlockId<Block>,
		_: ExecutionContext,
		_: Option<()>,
		_: Vec<u8>,
	) -> Result<NativeOrEncoded<Vec<(substrate_primitives::ed25519::Public, u64)>>> {
		Ok(self.inner.genesis_authorities.clone()).map(NativeOrEncoded::Native)
	}

	fn GrandpaApi_grandpa_pending_change_runtime_api_impl(
		&self,
		at: &BlockId<Block>,
		_: ExecutionContext,
		_: Option<(&DigestFor<Block>)>,
		_: Vec<u8>,
	) -> Result<NativeOrEncoded<Option<ScheduledChange<NumberFor<Block>>>>> {
		let parent_hash = match at {
			&BlockId::Hash(at) => at,
			_ => panic!("not requested by block hash!!"),
		};

		// we take only scheduled changes at given block number where there are no
		// extrinsics.
		Ok(self.inner.scheduled_changes.lock().get(&parent_hash).map(|c| c.clone())).map(NativeOrEncoded::Native)
	}

	fn GrandpaApi_grandpa_forced_change_runtime_api_impl(
		&self,
		at: &BlockId<Block>,
		_: ExecutionContext,
		_: Option<(&DigestFor<Block>)>,
		_: Vec<u8>,
	)
		-> Result<NativeOrEncoded<Option<(NumberFor<Block>, ScheduledChange<NumberFor<Block>>)>>> {
		let parent_hash = match at {
			&BlockId::Hash(at) => at,
			_ => panic!("not requested by block hash!!"),
		};

		// we take only scheduled changes at given block number where there are no
		// extrinsics.
		Ok(self.inner.forced_changes.lock().get(&parent_hash).map(|c| c.clone())).map(NativeOrEncoded::Native)
	}
}

impl AuthoritySetForFinalityProver<Block> for TestApi {
	fn authorities(&self, block: &BlockId<Block>) -> Result<Vec<(AuthorityId, u64)>> {
		let runtime_api = RuntimeApi { inner: self.clone() };
		runtime_api.GrandpaApi_grandpa_authorities_runtime_api_impl(block, ExecutionContext::Syncing, None, Vec::new())
			.map(|v| match v {
				NativeOrEncoded::Native(value) => value,
				_ => unreachable!("only providing native values"),
			})
	}

	fn prove_authorities(&self, block: &BlockId<Block>) -> Result<Vec<Vec<u8>>> {
		self.authorities(block).map(|auth| vec![auth.encode()])
	}
}

impl AuthoritySetForFinalityChecker<Block> for TestApi {
	fn check_authorities_proof(
		&self,
		_hash: <Block as BlockT>::Hash,
		_header: <Block as BlockT>::Header,
		proof: Vec<Vec<u8>>,
	) -> Result<Vec<(AuthorityId, u64)>> {
		Decode::decode(&mut &proof[0][..])
			.ok_or_else(|| unreachable!("incorrect value is passed as GRANDPA authorities proof"))
	}
}

const TEST_GOSSIP_DURATION: Duration = Duration::from_millis(500);
const TEST_ROUTING_INTERVAL: Duration = Duration::from_millis(50);

fn make_ids(keys: &[AuthorityKeyring]) -> Vec<(substrate_primitives::ed25519::Public, u64)> {
	keys.iter()
		.map(|key| AuthorityId(key.to_raw_public()))
		.map(|id| (id, 1))
		.collect()
}

// run the voters to completion. provide a closure to be invoked after
// the voters are spawned but before blocking on them.
fn run_to_completion_with<F>(
	blocks: u64,
	net: Arc<Mutex<GrandpaTestNet>>,
	peers: &[AuthorityKeyring],
	with: F,
) -> u64 where
	F: FnOnce(current_thread::Handle) -> Option<Box<Future<Item=(),Error=()>>>
{
	use parking_lot::RwLock;

	let mut wait_for = Vec::new();
	let mut runtime = current_thread::Runtime::new().unwrap();

	let highest_finalized = Arc::new(RwLock::new(0));

	if let Some(f) = (with)(runtime.handle()) {
		wait_for.push(f);
	};

	for (peer_id, key) in peers.iter().enumerate() {
		let highest_finalized = highest_finalized.clone();
		let (client, link) = {
			let net = net.lock();
			// temporary needed for some reason
			let link = net.peers[peer_id].data.lock().take().expect("link initialized at startup; qed");
			(
				net.peers[peer_id].client().clone(),
				link,
			)
		};

		wait_for.push(
			Box::new(
				client.finality_notification_stream()
					.take_while(move |n| {
						let mut highest_finalized = highest_finalized.write();
						if *n.header.number() > *highest_finalized {
							*highest_finalized = *n.header.number();
						}
						Ok(n.header.number() < &blocks)
					})
					.collect()
					.map(|_| ())
			)
		);

		fn assert_send<T: Send>(_: &T) { }

		let grandpa_params = GrandpaParams {
			config: Config {
				gossip_duration: TEST_GOSSIP_DURATION,
				justification_period: 32,
				local_key: Some(Arc::new(key.clone().into())),
				name: Some(format!("peer#{}", peer_id)),
			},
			link: link,
			network: MessageRouting::new(net.clone(), peer_id),
			inherent_data_providers: InherentDataProviders::new(),
			on_exit: Exit,
			telemetry_on_connect: None,
		};
		let voter = run_grandpa_voter(grandpa_params).expect("all in order with client and network");

		assert_send(&voter);

		runtime.spawn(voter);
	}

	// wait for all finalized on each.
	let wait_for = ::futures::future::join_all(wait_for)
		.map(|_| ())
		.map_err(|_| ());

	let drive_to_completion = ::tokio::timer::Interval::new_interval(TEST_ROUTING_INTERVAL)
		.for_each(move |_| {
			net.lock().send_import_notifications();
			net.lock().send_finality_notifications();
			net.lock().sync_without_disconnects();
			Ok(())
		})
		.map(|_| ())
		.map_err(|_| ());

	runtime.block_on(wait_for.select(drive_to_completion).map_err(|_| ())).unwrap();

	let highest_finalized = *highest_finalized.read();
	highest_finalized
}

fn run_to_completion(blocks: u64, net: Arc<Mutex<GrandpaTestNet>>, peers: &[AuthorityKeyring]) -> u64 {
	run_to_completion_with(blocks, net, peers, |_| None)
}

#[test]
fn finalize_3_voters_no_observers() {
	let _ = env_logger::try_init();
	let peers = &[AuthorityKeyring::Alice, AuthorityKeyring::Bob, AuthorityKeyring::Charlie];
	let voters = make_ids(peers);

	let mut net = GrandpaTestNet::new(TestApi::new(voters), 3);
	net.peer(0).push_blocks(20, false);
	net.sync();

	for i in 0..3 {
		assert_eq!(net.peer(i).client().info().unwrap().chain.best_number, 20,
			"Peer #{} failed to sync", i);
	}

	let net = Arc::new(Mutex::new(net));
	run_to_completion(20, net.clone(), peers);

	// normally there's no justification for finalized blocks
	assert!(net.lock().peer(0).client().justification(&BlockId::Number(20)).unwrap().is_none(),
		"Extra justification for block#1");
}

#[test]
fn finalize_3_voters_1_full_observer() {
	let peers = &[AuthorityKeyring::Alice, AuthorityKeyring::Bob, AuthorityKeyring::Charlie];
	let voters = make_ids(peers);

	let mut net = GrandpaTestNet::new(TestApi::new(voters), 4);
	net.peer(0).push_blocks(20, false);
	net.sync();

	let net = Arc::new(Mutex::new(net));
	let mut finality_notifications = Vec::new();

	let mut runtime = current_thread::Runtime::new().unwrap();
	let all_peers = peers.iter()
		.cloned()
		.map(|key| Some(Arc::new(key.into())))
		.chain(::std::iter::once(None));

	for (peer_id, local_key) in all_peers.enumerate() {
		let (client, link) = {
			let net = net.lock();
			let link = net.peers[peer_id].data.lock().take().expect("link initialized at startup; qed");
			(
				net.peers[peer_id].client().clone(),
				link,
			)
		};
		finality_notifications.push(
			client.finality_notification_stream()
				.take_while(|n| Ok(n.header.number() < &20))
				.for_each(move |_| Ok(()))
		);

		let grandpa_params = GrandpaParams {
			config: Config {
				gossip_duration: TEST_GOSSIP_DURATION,
				justification_period: 32,
				local_key,
				name: Some(format!("peer#{}", peer_id)),
			},
			link: link,
			network: MessageRouting::new(net.clone(), peer_id),
			inherent_data_providers: InherentDataProviders::new(),
			on_exit: Exit,
			telemetry_on_connect: None,
		};
		let voter = run_grandpa_voter(grandpa_params).expect("all in order with client and network");

		runtime.spawn(voter);
	}

	// wait for all finalized on each.
	let wait_for = ::futures::future::join_all(finality_notifications)
		.map(|_| ())
		.map_err(|_| ());

	let drive_to_completion = ::tokio::timer::Interval::new_interval(TEST_ROUTING_INTERVAL)
		.for_each(move |_| { net.lock().sync_without_disconnects(); Ok(()) })
		.map(|_| ())
		.map_err(|_| ());

	runtime.block_on(wait_for.select(drive_to_completion).map_err(|_| ())).unwrap();
}

#[test]
fn transition_3_voters_twice_1_full_observer() {
	let _ = env_logger::try_init();
	let peers_a = &[
		AuthorityKeyring::Alice,
		AuthorityKeyring::Bob,
		AuthorityKeyring::Charlie,
	];

	let peers_b = &[
		AuthorityKeyring::Dave,
		AuthorityKeyring::Eve,
		AuthorityKeyring::Ferdie,
	];

	let peers_c = &[
		AuthorityKeyring::Alice,
		AuthorityKeyring::Eve,
		AuthorityKeyring::Two,
	];

	let observer = &[AuthorityKeyring::One];

	let genesis_voters = make_ids(peers_a);

	let api = TestApi::new(genesis_voters);
	let transitions = api.scheduled_changes.clone();
	let net = Arc::new(Mutex::new(GrandpaTestNet::new(api, 8)));

	let mut runtime = current_thread::Runtime::new().unwrap();

	net.lock().peer(0).push_blocks(1, false);
	net.lock().sync();

	for (i, peer) in net.lock().peers().iter().enumerate() {
		let full_client = peer.client().as_full().expect("only full clients are used in test");
		assert_eq!(full_client.info().unwrap().chain.best_number, 1,
					"Peer #{} failed to sync", i);

		let set: AuthoritySet<Hash, BlockNumber> = crate::aux_schema::load_authorities(
			&**full_client.backend()
		).unwrap();

		assert_eq!(set.current(), (0, make_ids(peers_a).as_slice()));
		assert_eq!(set.pending_changes().count(), 0);
	}

	{
		let net = net.clone();
		let client = net.lock().peers[0].client().clone();
		let transitions = transitions.clone();
		let add_transition = move |parent_hash, change| {
			transitions.lock().insert(parent_hash, change);
		};
		let peers_c = peers_c.clone();

		// wait for blocks to be finalized before generating new ones
		let block_production = client.finality_notification_stream()
			.take_while(|n| Ok(n.header.number() < &30))
			.for_each(move |n| {
				match n.header.number() {
					1 => {
						// first 14 blocks.
						net.lock().peer(0).push_blocks(13, false);
					},
					14 => {
						// generate transition at block 15, applied at 20.
						net.lock().peer(0).generate_blocks(1, BlockOrigin::File, |builder| {
							let block = builder.bake().unwrap();
							add_transition(*block.header.parent_hash(), ScheduledChange {
								next_authorities: make_ids(peers_b),
								delay: 4,
							});

							block
						});
						net.lock().peer(0).push_blocks(5, false);
					},
					20 => {
						// at block 21 we do another transition, but this time instant.
						// add more until we have 30.
						net.lock().peer(0).generate_blocks(1, BlockOrigin::File, |builder| {
							let block = builder.bake().unwrap();
							add_transition(*block.header.parent_hash(), ScheduledChange {
								next_authorities: make_ids(&peers_c),
								delay: 0,
							});

							block
						});
						net.lock().peer(0).push_blocks(9, false);
					},
					_ => {},
				}

				Ok(())
			});

		runtime.spawn(block_production);
	}

	let mut finality_notifications = Vec::new();
	let all_peers = peers_a.iter()
		.chain(peers_b)
		.chain(peers_c)
		.chain(observer)
		.cloned()
		.collect::<HashSet<_>>() // deduplicate
		.into_iter()
		.map(|key| Some(Arc::new(key.into())))
		.enumerate();

	for (peer_id, local_key) in all_peers {
		let (client, link) = {
			let net = net.lock();
			let link = net.peers[peer_id].data.lock().take().expect("link initialized at startup; qed");
			(
				net.peers[peer_id].client().clone(),
				link,
			)
		};

		finality_notifications.push(
			client.finality_notification_stream()
				.take_while(|n| Ok(n.header.number() < &30))
				.for_each(move |_| Ok(()))
				.map(move |()| {
					let full_client = client.as_full().expect("only full clients are used in test");
					let set: AuthoritySet<Hash, BlockNumber> = crate::aux_schema::load_authorities(
						&**full_client.backend()
					).unwrap();

					assert_eq!(set.current(), (2, make_ids(peers_c).as_slice()));
					assert_eq!(set.pending_changes().count(), 0);
				})
		);
		let grandpa_params = GrandpaParams {
			config: Config {
				gossip_duration: TEST_GOSSIP_DURATION,
				justification_period: 32,
				local_key,
				name: Some(format!("peer#{}", peer_id)),
			},
			link: link,
			network: MessageRouting::new(net.clone(), peer_id),
			inherent_data_providers: InherentDataProviders::new(),
			on_exit: Exit,
			telemetry_on_connect: None,
		};
		let voter = run_grandpa_voter(grandpa_params).expect("all in order with client and network");

		runtime.spawn(voter);
	}

	// wait for all finalized on each.
	let wait_for = ::futures::future::join_all(finality_notifications)
		.map(|_| ())
		.map_err(|_| ());

	let drive_to_completion = ::tokio::timer::Interval::new_interval(TEST_ROUTING_INTERVAL)
		.for_each(move |_| {
			net.lock().send_import_notifications();
			net.lock().send_finality_notifications();
			net.lock().sync_without_disconnects();
			Ok(())
		})
		.map(|_| ())
		.map_err(|_| ());

	runtime.block_on(wait_for.select(drive_to_completion).map_err(|_| ())).unwrap();
}

#[test]
fn justification_is_emitted_when_consensus_data_changes() {
	let peers = &[AuthorityKeyring::Alice, AuthorityKeyring::Bob, AuthorityKeyring::Charlie];
	let mut net = GrandpaTestNet::new(TestApi::new(make_ids(peers)), 3);

	// import block#1 WITH consensus data change
	let new_authorities = vec![substrate_primitives::sr25519::Public::from_raw([42; 32])];
	net.peer(0).push_authorities_change_block(new_authorities);
	net.sync();
	let net = Arc::new(Mutex::new(net));
	run_to_completion(1, net.clone(), peers);

	// ... and check that there's justification for block#1
	assert!(net.lock().peer(0).client().justification(&BlockId::Number(1)).unwrap().is_some(),
		"Missing justification for block#1");
}

#[test]
fn justification_is_generated_periodically() {
	let peers = &[AuthorityKeyring::Alice, AuthorityKeyring::Bob, AuthorityKeyring::Charlie];
	let voters = make_ids(peers);

	let mut net = GrandpaTestNet::new(TestApi::new(voters), 3);
	net.peer(0).push_blocks(32, false);
	net.sync();

	let net = Arc::new(Mutex::new(net));
	run_to_completion(32, net.clone(), peers);

	// when block#32 (justification_period) is finalized, justification
	// is required => generated
	for i in 0..3 {
		assert!(net.lock().peer(i).client().justification(&BlockId::Number(32)).unwrap().is_some());
	}
}

#[test]
fn consensus_changes_works() {
	let mut changes = ConsensusChanges::<H256, u64>::empty();

	// pending changes are not finalized
	changes.note_change((10, H256::from_low_u64_be(1)));
	assert_eq!(changes.finalize((5, H256::from_low_u64_be(5)), |_| Ok(None)).unwrap(), (false, false));

	// no change is selected from competing pending changes
	changes.note_change((1, H256::from_low_u64_be(1)));
	changes.note_change((1, H256::from_low_u64_be(101)));
	assert_eq!(changes.finalize((10, H256::from_low_u64_be(10)), |_| Ok(Some(H256::from_low_u64_be(1001)))).unwrap(), (true, false));

	// change is selected from competing pending changes
	changes.note_change((1, H256::from_low_u64_be(1)));
	changes.note_change((1, H256::from_low_u64_be(101)));
	assert_eq!(changes.finalize((10, H256::from_low_u64_be(10)), |_| Ok(Some(H256::from_low_u64_be(1)))).unwrap(), (true, true));
}

#[test]
fn sync_justifications_on_change_blocks() {
	let peers_a = &[AuthorityKeyring::Alice, AuthorityKeyring::Bob, AuthorityKeyring::Charlie];
	let peers_b = &[AuthorityKeyring::Alice, AuthorityKeyring::Bob];
	let voters = make_ids(peers_b);

	// 4 peers, 3 of them are authorities and participate in grandpa
	let api = TestApi::new(voters);
	let transitions = api.scheduled_changes.clone();
	let mut net = GrandpaTestNet::new(api, 4);

	// add 20 blocks
	net.peer(0).push_blocks(20, false);

	// at block 21 we do add a transition which is instant
	net.peer(0).generate_blocks(1, BlockOrigin::File, |builder| {
		let block = builder.bake().unwrap();
		transitions.lock().insert(*block.header.parent_hash(), ScheduledChange {
			next_authorities: make_ids(peers_b),
			delay: 0,
		});
		block
	});

	// add more blocks on top of it (until we have 25)
	net.peer(0).push_blocks(4, false);
	net.sync();

	for i in 0..4 {
		assert_eq!(net.peer(i).client().info().unwrap().chain.best_number, 25,
			"Peer #{} failed to sync", i);
	}

	let net = Arc::new(Mutex::new(net));
	run_to_completion(25, net.clone(), peers_a);

	// the first 3 peers are grandpa voters and therefore have already finalized
	// block 21 and stored a justification
	for i in 0..3 {
		assert!(net.lock().peer(i).client().justification(&BlockId::Number(21)).unwrap().is_some());
	}

	// the last peer should get the justification by syncing from other peers
	while net.lock().peer(3).client().justification(&BlockId::Number(21)).unwrap().is_none() {
		net.lock().sync_without_disconnects();
	}
}

#[test]
fn finalizes_multiple_pending_changes_in_order() {
	let _ = env_logger::try_init();

	let peers_a = &[AuthorityKeyring::Alice, AuthorityKeyring::Bob, AuthorityKeyring::Charlie];
	let peers_b = &[AuthorityKeyring::Dave, AuthorityKeyring::Eve, AuthorityKeyring::Ferdie];
	let peers_c = &[AuthorityKeyring::Dave, AuthorityKeyring::Alice, AuthorityKeyring::Bob];

	let all_peers = &[
		AuthorityKeyring::Alice, AuthorityKeyring::Bob, AuthorityKeyring::Charlie,
		AuthorityKeyring::Dave, AuthorityKeyring::Eve, AuthorityKeyring::Ferdie,
	];
	let genesis_voters = make_ids(peers_a);

	// 6 peers, 3 of them are authorities and participate in grandpa from genesis
	let api = TestApi::new(genesis_voters);
	let transitions = api.scheduled_changes.clone();
	let mut net = GrandpaTestNet::new(api, 6);

	// add 20 blocks
	net.peer(0).push_blocks(20, false);

	// at block 21 we do add a transition which is instant
	net.peer(0).generate_blocks(1, BlockOrigin::File, |builder| {
		let block = builder.bake().unwrap();
		transitions.lock().insert(*block.header.parent_hash(), ScheduledChange {
			next_authorities: make_ids(peers_b),
			delay: 0,
		});
		block
	});

	// add more blocks on top of it (until we have 25)
	net.peer(0).push_blocks(4, false);

	// at block 26 we add another which is enacted at block 30
	net.peer(0).generate_blocks(1, BlockOrigin::File, |builder| {
		let block = builder.bake().unwrap();
		transitions.lock().insert(*block.header.parent_hash(), ScheduledChange {
			next_authorities: make_ids(peers_c),
			delay: 4,
		});
		block
	});

	// add more blocks on top of it (until we have 30)
	net.peer(0).push_blocks(4, false);

	net.sync();

	// all peers imported both change blocks
	for i in 0..6 {
		assert_eq!(net.peer(i).client().info().unwrap().chain.best_number, 30,
			"Peer #{} failed to sync", i);
	}

	let net = Arc::new(Mutex::new(net));
	run_to_completion(30, net.clone(), all_peers);
}

#[test]
fn doesnt_vote_on_the_tip_of_the_chain() {
	let peers_a = &[AuthorityKeyring::Alice, AuthorityKeyring::Bob, AuthorityKeyring::Charlie];
	let voters = make_ids(peers_a);
	let api = TestApi::new(voters);
	let mut net = GrandpaTestNet::new(api, 3);

	// add 100 blocks
	net.peer(0).push_blocks(100, false);
	net.sync();

	for i in 0..3 {
		assert_eq!(net.peer(i).client().info().unwrap().chain.best_number, 100,
			"Peer #{} failed to sync", i);
	}

	let net = Arc::new(Mutex::new(net));
	let highest = run_to_completion(75, net.clone(), peers_a);

	// the highest block to be finalized will be 3/4 deep in the unfinalized chain
	assert_eq!(highest, 75);
}

#[test]
fn force_change_to_new_set() {
	// two of these guys are offline.
	let genesis_authorities = &[AuthorityKeyring::Alice, AuthorityKeyring::Bob, AuthorityKeyring::Charlie, AuthorityKeyring::One, AuthorityKeyring::Two];
	let peers_a = &[AuthorityKeyring::Alice, AuthorityKeyring::Bob, AuthorityKeyring::Charlie];
	let api = TestApi::new(make_ids(genesis_authorities));

	let voters = make_ids(peers_a);
	let normal_transitions = api.scheduled_changes.clone();
	let forced_transitions = api.forced_changes.clone();
	let net = GrandpaTestNet::new(api, 3);
	let net = Arc::new(Mutex::new(net));

	let runner_net = net.clone();
	let add_blocks = move |_| {
		net.lock().peer(0).push_blocks(1, false);

		{
			// add a forced transition at block 12.
			let parent_hash = net.lock().peer(0).client().info().unwrap().chain.best_hash;
			forced_transitions.lock().insert(parent_hash, (0, ScheduledChange {
				next_authorities: voters.clone(),
				delay: 10,
			}));

			// add a normal transition too to ensure that forced changes take priority.
			normal_transitions.lock().insert(parent_hash, ScheduledChange {
				next_authorities: make_ids(genesis_authorities),
				delay: 5,
			});
		}

		net.lock().peer(0).push_blocks(25, false);
		net.lock().sync();

		for (i, peer) in net.lock().peers().iter().enumerate() {
			assert_eq!(peer.client().info().unwrap().chain.best_number, 26,
					"Peer #{} failed to sync", i);

			let full_client = peer.client().as_full().expect("only full clients are used in test");
			let set: AuthoritySet<Hash, BlockNumber> = crate::aux_schema::load_authorities(
				&**full_client.backend()
			).unwrap();

			assert_eq!(set.current(), (1, voters.as_slice()));
			assert_eq!(set.pending_changes().count(), 0);
		}

		None
	};

	// it will only finalize if the forced transition happens.
	// we add_blocks after the voters are spawned because otherwise
	// the link-halfs have the wrong AuthoritySet
	run_to_completion_with(25, runner_net, peers_a, add_blocks);
}

#[test]
fn allows_reimporting_change_blocks() {
	let peers_a = &[AuthorityKeyring::Alice, AuthorityKeyring::Bob, AuthorityKeyring::Charlie];
	let peers_b = &[AuthorityKeyring::Alice, AuthorityKeyring::Bob];
	let voters = make_ids(peers_a);
	let api = TestApi::new(voters);
	let net = GrandpaTestNet::new(api.clone(), 3);

	let client = net.peer(0).client().clone();
	let (block_import, ..) = net.make_block_import(client.clone());

	let full_client = client.as_full().unwrap();
	let builder = full_client.new_block_at(&BlockId::Number(0)).unwrap();
	let block = builder.bake().unwrap();
	api.scheduled_changes.lock().insert(*block.header.parent_hash(), ScheduledChange {
		next_authorities: make_ids(peers_b),
		delay: 0,
	});

	let block = || {
		let block = block.clone();
		ImportBlock {
			origin: BlockOrigin::File,
			header: block.header,
			justification: None,
			post_digests: Vec::new(),
			body: Some(block.extrinsics),
			finalized: false,
			auxiliary: Vec::new(),
			fork_choice: ForkChoiceStrategy::LongestChain,
		}
	};

	assert_eq!(
		block_import.import_block(block(), HashMap::new()).unwrap(),
		ImportResult::Imported(ImportedAux {
			needs_justification: true,
			clear_justification_requests: false,
			bad_justification: false,
			needs_finality_proof: false,
		}),
	);

	assert_eq!(
		block_import.import_block(block(), HashMap::new()).unwrap(),
		ImportResult::AlreadyInChain
	);
}

#[test]
fn test_bad_justification() {
	let peers_a = &[AuthorityKeyring::Alice, AuthorityKeyring::Bob, AuthorityKeyring::Charlie];
	let peers_b = &[AuthorityKeyring::Alice, AuthorityKeyring::Bob];
	let voters = make_ids(peers_a);
	let api = TestApi::new(voters);
	let net = GrandpaTestNet::new(api.clone(), 3);

	let client = net.peer(0).client().clone();
	let (block_import, ..) = net.make_block_import(client.clone());

	let full_client = client.as_full().expect("only full clients are used in test");
	let builder = full_client.new_block_at(&BlockId::Number(0)).unwrap();
	let block = builder.bake().unwrap();
	api.scheduled_changes.lock().insert(*block.header.parent_hash(), ScheduledChange {
		next_authorities: make_ids(peers_b),
		delay: 0,
	});

	let block = || {
		let block = block.clone();
		ImportBlock {
			origin: BlockOrigin::File,
			header: block.header,
			justification: Some(Vec::new()),
			post_digests: Vec::new(),
			body: Some(block.extrinsics),
			finalized: false,
			auxiliary: Vec::new(),
			fork_choice: ForkChoiceStrategy::LongestChain,
		}
	};

	assert_eq!(
		block_import.import_block(block(), HashMap::new()).unwrap(),
		ImportResult::Imported(ImportedAux {
			needs_justification: true,
			clear_justification_requests: false,
			bad_justification: true,
			..Default::default()
		}),
	);

	assert_eq!(
		block_import.import_block(block(), HashMap::new()).unwrap(),
		ImportResult::AlreadyInChain
	);
}

#[test]
fn voter_persists_its_votes() {
	use std::iter::FromIterator;
	use std::sync::atomic::{AtomicUsize, Ordering};
	use futures::future;
	use futures::sync::mpsc;

	let _ = env_logger::try_init();

	// we have two authorities but we'll only be running the voter for alice
	// we are going to be listening for the prevotes it casts
	let peers = &[AuthorityKeyring::Alice, AuthorityKeyring::Bob];
	let voters = make_ids(peers);

	// alice has a chain with 20 blocks
	let mut net = GrandpaTestNet::new(TestApi::new(voters.clone()), 2);
	net.peer(0).push_blocks(20, false);
	net.sync();

	assert_eq!(net.peer(0).client().info().unwrap().chain.best_number, 20,
			   "Peer #{} failed to sync", 0);

	let mut runtime = current_thread::Runtime::new().unwrap();

	let client = net.peer(0).client().clone();
	let net = Arc::new(Mutex::new(net));

	let (voter_tx, voter_rx) = mpsc::unbounded::<()>();

	// startup a grandpa voter for alice but also listen for messages on a
	// channel. whenever a message is received the voter is restarted. when the
	// sender is dropped the voter is stopped.
	{
		let net = net.clone();

		let voter = future::loop_fn(voter_rx, move |rx| {
			let (_block_import, _, _, _, link) = net.lock().make_block_import(client.clone());
			let link = link.lock().take().unwrap();

			let grandpa_params = GrandpaParams {
				config: Config {
					gossip_duration: TEST_GOSSIP_DURATION,
					justification_period: 32,
					local_key: Some(Arc::new(peers[0].clone().into())),
					name: Some(format!("peer#{}", 0)),
				},
				link: link,
				network: MessageRouting::new(net.clone(), 0),
				inherent_data_providers: InherentDataProviders::new(),
				on_exit: Exit,
				telemetry_on_connect: None,
			};
			let mut voter = run_grandpa_voter(grandpa_params).expect("all in order with client and network");

			let voter = future::poll_fn(move || {
				// we need to keep the block_import alive since it owns the
				// sender for the voter commands channel, if that gets dropped
				// then the voter will stop
				let _block_import = _block_import.clone();
				voter.poll()
			});

			voter.select2(rx.into_future()).then(|res| match res {
				Ok(future::Either::A(x)) => {
					panic!("voter stopped unexpectedly: {:?}", x);
				},
				Ok(future::Either::B(((Some(()), rx), _))) => {
					Ok(future::Loop::Continue(rx))
				},
				Ok(future::Either::B(((None, _), _))) => {
					Ok(future::Loop::Break(()))
				},
				Err(future::Either::A(err)) => {
					panic!("unexpected error: {:?}", err);
				},
				Err(future::Either::B(..)) => {
					// voter_rx dropped, stop the voter.
					Ok(future::Loop::Break(()))
				},
			})
		});

		runtime.spawn(voter);
	}

	let (exit_tx, exit_rx) = futures::sync::oneshot::channel::<()>();

	// create the communication layer for bob, but don't start any
	// voter. instead we'll listen for the prevote that alice casts
	// and cast our own manually
	{
		let config = Config {
			gossip_duration: TEST_GOSSIP_DURATION,
			justification_period: 32,
			local_key: Some(Arc::new(peers[1].clone().into())),
			name: Some(format!("peer#{}", 1)),
		};
		let routing = MessageRouting::new(net.clone(), 1);
		let (network, routing_work) = communication::NetworkBridge::new(routing, config.clone(), Exit);
		runtime.block_on(routing_work).unwrap();

		let (round_rx, round_tx) = network.round_communication(
			communication::Round(1),
			communication::SetId(0),
			Arc::new(VoterSet::from_iter(voters)),
			Some(config.local_key.unwrap()),
			HasVoted::No,
		);

		let round_tx = Arc::new(Mutex::new(round_tx));
		let exit_tx = Arc::new(Mutex::new(Some(exit_tx)));

		let net = net.clone();
		let state = AtomicUsize::new(0);

		runtime.spawn(round_rx.for_each(move |signed| {
			if state.compare_and_swap(0, 1, Ordering::SeqCst) == 0 {
				// the first message we receive should be a prevote from alice.
				let prevote = match signed.message {
					grandpa::Message::Prevote(prevote) => prevote,
					_ => panic!("voter should prevote."),
				};

				// its chain has 20 blocks and the voter targets 3/4 of the
				// unfinalized chain, so the vote should be for block 15
				assert!(prevote.target_number == 15);

				// we push 20 more blocks to alice's chain
				net.lock().peer(0).push_blocks(20, false);
				net.lock().sync();

				assert_eq!(net.lock().peer(0).client().info().unwrap().chain.best_number, 40,
						   "Peer #{} failed to sync", 0);

				let block_30_hash =
					net.lock().peer(0).client().as_full().unwrap().backend().blockchain().hash(30).unwrap().unwrap();

				// we restart alice's voter
				voter_tx.unbounded_send(()).unwrap();

				// and we push our own prevote for block 30
				let prevote = grandpa::Prevote {
					target_number: 30,
					target_hash: block_30_hash,
				};

				round_tx.lock().start_send(grandpa::Message::Prevote(prevote)).unwrap();

			} else if state.compare_and_swap(1, 2, Ordering::SeqCst) == 1 {
				// the next message we receive should be our own prevote
				let prevote = match signed.message {
					grandpa::Message::Prevote(prevote) => prevote,
					_ => panic!("We should receive our own prevote."),
				};

				// targeting block 30
				assert!(prevote.target_number == 30);

				// after alice restarts it should send its previous prevote
				// therefore we won't ever receive it again since it will be a
				// known message on the gossip layer

			} else if state.compare_and_swap(2, 3, Ordering::SeqCst) == 2 {
				// we then receive a precommit from alice for block 15
				// even though we casted a prevote for block 30
				let precommit = match signed.message {
					grandpa::Message::Precommit(precommit) => precommit,
					_ => panic!("voter should precommit."),
				};

				assert!(precommit.target_number == 15);

				// signal exit
				exit_tx.clone().lock().take().unwrap().send(()).unwrap();
			}

			Ok(())
		}).map_err(|_| ()));
	}

	let net = net.clone();
	let drive_to_completion = ::tokio::timer::Interval::new_interval(TEST_ROUTING_INTERVAL)
		.for_each(move |_| {
			net.lock().send_import_notifications();
			net.lock().send_finality_notifications();
			net.lock().sync_without_disconnects();
			Ok(())
		})
		.map(|_| ())
		.map_err(|_| ());

	let exit = exit_rx.into_future().map(|_| ()).map_err(|_| ());

	runtime.block_on(drive_to_completion.select(exit).map(|_| ()).map_err(|_| ())).unwrap();
}

#[test]
fn finalize_3_voters_1_light_observer() {
	let _ = env_logger::try_init();
	let authorities = &[AuthorityKeyring::Alice, AuthorityKeyring::Bob, AuthorityKeyring::Charlie];
	let voters = make_ids(authorities);

	let mut net = GrandpaTestNet::new(TestApi::new(voters), 4);
	net.peer(0).push_blocks(20, false);
	net.sync();

	for i in 0..4 {
		assert_eq!(net.peer(i).client().info().unwrap().chain.best_number, 20,
			"Peer #{} failed to sync", i);
	}

	let net = Arc::new(Mutex::new(net));
	let link = net.lock().peer(3).data.lock().take().expect("link initialized on startup; qed");

	let finality_notifications = net.lock().peer(3).client().finality_notification_stream()
		.take_while(|n| Ok(n.header.number() < &20))
		.collect();

	run_to_completion_with(20, net.clone(), authorities, |executor| {
		executor.spawn(
			run_grandpa_observer(
				Config {
					gossip_duration: TEST_GOSSIP_DURATION,
					justification_period: 32,
					local_key: None,
					name: Some("observer".to_string()),
				},
				link,
				MessageRouting::new(net.clone(), 3),
				Exit,
			).unwrap()
		).unwrap();

		Some(Box::new(finality_notifications.map(|_| ())))
	});
}

#[test]
fn finality_proof_is_fetched_by_light_client_when_consensus_data_changes() {
	let _ = ::env_logger::try_init();

	let peers = &[AuthorityKeyring::Alice];
	let mut net = GrandpaTestNet::new(TestApi::new(make_ids(peers)), 1);
	net.add_light_peer(&GrandpaTestNet::default_config());

	// import block#1 WITH consensus data change. Light client ignores justification
	// && instead fetches finality proof for block #1
	net.peer(0).push_authorities_change_block(vec![substrate_primitives::sr25519::Public::from_raw([42; 32])]);
	let net = Arc::new(Mutex::new(net));
	run_to_completion(1, net.clone(), peers);
	net.lock().sync_without_disconnects();

	// check that the block#1 is finalized on light client
	while net.lock().peer(1).client().info().unwrap().chain.finalized_number != 1 {
		net.lock().tick_peer(1);
		net.lock().sync_without_disconnects();
	}
}

#[test]
fn empty_finality_proof_is_returned_to_light_client_when_authority_set_is_different() {
	// for debug: to ensure that without forced change light client will sync finality proof
	const FORCE_CHANGE: bool = true;

	let _ = ::env_logger::try_init();

	// two of these guys are offline.
	let genesis_authorities = if FORCE_CHANGE {
		vec![
			AuthorityKeyring::Alice,
			AuthorityKeyring::Bob,
			AuthorityKeyring::Charlie,
			AuthorityKeyring::One,
			AuthorityKeyring::Two,
		]
	} else {
		vec![
			AuthorityKeyring::Alice,
			AuthorityKeyring::Bob,
			AuthorityKeyring::Charlie,
		]
	};
	let peers_a = &[AuthorityKeyring::Alice, AuthorityKeyring::Bob, AuthorityKeyring::Charlie];
	let api = TestApi::new(make_ids(&genesis_authorities));

	let voters = make_ids(peers_a);
	let forced_transitions = api.forced_changes.clone();
	let net = GrandpaTestNet::new(api, 3);
	let net = Arc::new(Mutex::new(net));

	let runner_net = net.clone();
	let add_blocks = move |_| {
		net.lock().peer(0).push_blocks(1, false); // best is #1

		// add a forced transition at block 5.
		if FORCE_CHANGE {
			let parent_hash = net.lock().peer(0).client().info().unwrap().chain.best_hash;
			forced_transitions.lock().insert(parent_hash, (0, ScheduledChange {
				next_authorities: voters.clone(),
				delay: 3,
			}));
		}

		// ensure block#10 enacts authorities set change => justification is generated
		// normally it will reach light client, but because of the forced change, it will not
		net.lock().peer(0).push_blocks(8, false); // best is #9
		net.lock().peer(0).push_authorities_change_block(
			vec![substrate_primitives::sr25519::Public::from_raw([42; 32])]
		); // #10
		net.lock().peer(0).push_blocks(1, false); // best is #11
		net.lock().sync_without_disconnects();

		None
	};

	// finalize block #11 on full clients
	run_to_completion_with(11, runner_net.clone(), peers_a, add_blocks);
	// request finalization by light client
	runner_net.lock().add_light_peer(&GrandpaTestNet::default_config());
	runner_net.lock().sync_without_disconnects();

 	// check block, finalized on light client
	assert_eq!(
		runner_net.lock().peer(3).client().info().unwrap().chain.finalized_number,
		if FORCE_CHANGE { 0 } else { 10 },
	);
}<|MERGE_RESOLUTION|>--- conflicted
+++ resolved
@@ -117,12 +117,16 @@
 			PeerData,
 		)
 	{
-<<<<<<< HEAD
 		match client {
 			PeersClient::Full(ref client) => {
+				let select_chain = LongestChain::new(
+					client.backend().clone(),
+					client.import_lock().clone()
+				);
 				let (import, link) = block_import(
 					client.clone(),
-					Arc::new(self.test_config.clone())
+					Arc::new(self.test_config.clone()),
+					select_chain,
 				).expect("Could not create block import for fresh peer.");
 				let shared_import = Arc::new(import);
 				(shared_import.clone(), Some(shared_import), None, None, Mutex::new(Some(link)))
@@ -153,20 +157,6 @@
 			},
 			PeersClient::Light(_) => None,
 		}
-=======
-		
-		let select_chain = LongestChain::new(
-			client.backend().clone(),
-			client.import_lock().clone()
-		);
-		let (import, link) = block_import(
-			client,
-			Arc::new(self.test_config.clone()),
-			select_chain,
-		).expect("Could not create block import for fresh peer.");
-		let shared_import = Arc::new(import);
-		(shared_import.clone(), Some(shared_import), Mutex::new(Some(link)))
->>>>>>> 527459c3
 	}
 
 	fn peer(&self, i: usize) -> &GrandpaPeer {
