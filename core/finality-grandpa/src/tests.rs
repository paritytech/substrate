--- conflicted
+++ resolved
@@ -117,20 +117,6 @@
 			PeerData,
 		)
 	{
-<<<<<<< HEAD
-
-		let select_chain = LongestChain::new(
-			client.backend().clone(),
-			client.import_lock().clone()
-		);
-		let (import, link) = block_import(
-			client,
-			Arc::new(self.test_config.clone()),
-			select_chain,
-		).expect("Could not create block import for fresh peer.");
-		let shared_import = Arc::new(import);
-		(shared_import.clone(), Some(shared_import), Mutex::new(Some(link)))
-=======
 		match client {
 			PeersClient::Full(ref client) => {
 				let select_chain = LongestChain::new(
@@ -171,7 +157,6 @@
 			},
 			PeersClient::Light(_) => None,
 		}
->>>>>>> 563096ee
 	}
 
 	fn peer(&self, i: usize) -> &GrandpaPeer {
@@ -1068,12 +1053,8 @@
 	let client = net.peer(0).client().clone();
 	let (block_import, ..) = net.make_block_import(client.clone());
 
-<<<<<<< HEAD
-	let builder = client.new_block_at(&BlockId::Number(0), Default::default()).unwrap();
-=======
 	let full_client = client.as_full().unwrap();
-	let builder = full_client.new_block_at(&BlockId::Number(0)).unwrap();
->>>>>>> 563096ee
+	let builder = full_client.new_block_at(&BlockId::Number(0), Default::default()).unwrap();
 	let block = builder.bake().unwrap();
 	api.scheduled_changes.lock().insert(*block.header.parent_hash(), ScheduledChange {
 		next_authorities: make_ids(peers_b),
@@ -1121,12 +1102,8 @@
 	let client = net.peer(0).client().clone();
 	let (block_import, ..) = net.make_block_import(client.clone());
 
-<<<<<<< HEAD
-	let builder = client.new_block_at(&BlockId::Number(0), Default::default()).unwrap();
-=======
 	let full_client = client.as_full().expect("only full clients are used in test");
-	let builder = full_client.new_block_at(&BlockId::Number(0)).unwrap();
->>>>>>> 563096ee
+	let builder = full_client.new_block_at(&BlockId::Number(0), Default::default()).unwrap();
 	let block = builder.bake().unwrap();
 	api.scheduled_changes.lock().insert(*block.header.parent_hash(), ScheduledChange {
 		next_authorities: make_ids(peers_b),
@@ -1484,7 +1461,7 @@
 	runner_net.lock().add_light_peer(&GrandpaTestNet::default_config());
 	runner_net.lock().sync_without_disconnects();
 
- 	// check block, finalized on light client
+	// check block, finalized on light client
 	assert_eq!(
 		runner_net.lock().peer(3).client().info().unwrap().chain.finalized_number,
 		if FORCE_CHANGE { 0 } else { 10 },
