--- conflicted
+++ resolved
@@ -1138,8 +1138,6 @@
 			local_key: Some(Arc::new(peers[1].clone().into())),
 			name: Some(format!("peer#{}", 1)),
 		};
-<<<<<<< HEAD
-=======
 
 		let set_state = {
 			let (_, _, _, _, link) = net.lock().make_block_import(client);
@@ -1148,8 +1146,6 @@
 			set_state
 		};
 
-		let routing = MessageRouting::new(net.clone(), 1);
->>>>>>> 968ff41f
 		let (network, routing_work) = communication::NetworkBridge::new(
 			net.lock().peers[1].network_service().clone(),
 			config.clone(),
@@ -1396,20 +1392,19 @@
 #[test]
 fn voter_catches_up_to_latest_round_when_behind() {
 	let _ = env_logger::try_init();
+	let mut runtime = current_thread::Runtime::new().unwrap();
 
 	let peers = &[AuthorityKeyring::Alice, AuthorityKeyring::Bob];
 	let voters = make_ids(peers);
 
 	let mut net = GrandpaTestNet::new(TestApi::new(voters), 3);
 	net.peer(0).push_blocks(50, false);
-	net.sync();
+	net.block_until_sync(&mut runtime);
 
 	let net = Arc::new(Mutex::new(net));
 	let mut finality_notifications = Vec::new();
 
-	let mut runtime = current_thread::Runtime::new().unwrap();
-
-	let voter = |local_key, peer_id, link, net| -> Box<dyn Future<Item=(), Error=()> + Send> {
+	let voter = |local_key, peer_id, link, net: Arc<Mutex<GrandpaTestNet>>| -> Box<dyn Future<Item=(), Error=()> + Send> {
 		let grandpa_params = GrandpaParams {
 			config: Config {
 				gossip_duration: TEST_GOSSIP_DURATION,
@@ -1418,7 +1413,7 @@
 				name: Some(format!("peer#{}", peer_id)),
 			},
 			link: link,
-			network: MessageRouting::new(net, peer_id),
+			network: net.lock().peer(peer_id).network_service().clone(),
 			inherent_data_providers: InherentDataProviders::new(),
 			on_exit: Exit,
 			telemetry_on_connect: None,
@@ -1493,10 +1488,6 @@
 			})
 	};
 
-	let drive_to_completion = ::tokio::timer::Interval::new_interval(TEST_ROUTING_INTERVAL)
-		.for_each(move |_| { net.lock().sync_without_disconnects(); Ok(()) })
-		.map(|_| ())
-		.map_err(|_| ());
-
+	let drive_to_completion = futures::future::poll_fn(|| { net.lock().poll(); Ok(Async::NotReady) });
 	let _ = runtime.block_on(test.select(drive_to_completion).map_err(|_| ())).unwrap();
 }