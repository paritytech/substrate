// Copyright 2018-2019 Parity Technologies (UK) Ltd.
// This file is part of Substrate.

// Substrate is free software: you can redistribute it and/or modify
// it under the terms of the GNU General Public License as published by
// the Free Software Foundation, either version 3 of the License, or
// (at your option) any later version.

// Substrate is distributed in the hope that it will be useful,
// but WITHOUT ANY WARRANTY; without even the implied warranty of
// MERCHANTABILITY or FITNESS FOR A PARTICULAR PURPOSE.  See the
// GNU General Public License for more details.

// You should have received a copy of the GNU General Public License
// along with Substrate.  If not, see <http://www.gnu.org/licenses/>.

use std::sync::Arc;

use futures::prelude::*;
use futures::{future, sync::mpsc};

use grandpa::{
	BlockNumberOps, Error as GrandpaError, voter, voter_set::VoterSet
};
use log::{debug, info, warn};

use consensus_common::SelectChain;
use client::{CallExecutor, Client, backend::Backend};
use sr_primitives::traits::{NumberFor, Block as BlockT};
use primitives::{H256, Blake2Hasher};

use crate::{
	global_communication, CommandOrError, CommunicationIn, Config, environment,
	LinkHalf, Network, Error, aux_schema::PersistentData, VoterCommand, VoterSetState,
};
use crate::authorities::SharedAuthoritySet;
use crate::communication::NetworkBridge;
use crate::consensus_changes::SharedConsensusChanges;
use fg_primitives::AuthorityId;

struct ObserverChain<'a, Block: BlockT, B, E, RA>(&'a Client<B, E, Block, RA>);

impl<'a, Block: BlockT<Hash=H256>, B, E, RA> grandpa::Chain<Block::Hash, NumberFor<Block>>
	for ObserverChain<'a, Block, B, E, RA> where
		B: Backend<Block, Blake2Hasher>,
		E: CallExecutor<Block, Blake2Hasher>,
		NumberFor<Block>: BlockNumberOps,
{
	fn ancestry(&self, base: Block::Hash, block: Block::Hash) -> Result<Vec<Block::Hash>, GrandpaError> {
		environment::ancestry(&self.0, base, block)
	}

	fn best_chain_containing(&self, _block: Block::Hash) -> Option<(Block::Hash, NumberFor<Block>)> {
		// only used by voter
		None
	}
}

fn grandpa_observer<B, E, Block: BlockT<Hash=H256>, RA, S, F>(
	client: &Arc<Client<B, E, Block, RA>>,
	authority_set: &SharedAuthoritySet<Block::Hash, NumberFor<Block>>,
	consensus_changes: &SharedConsensusChanges<Block::Hash, NumberFor<Block>>,
	voters: &Arc<VoterSet<AuthorityId>>,
	last_finalized_number: NumberFor<Block>,
	commits: S,
	note_round: F,
) -> impl Future<Item=(), Error=CommandOrError<H256, NumberFor<Block>>> where
	NumberFor<Block>: BlockNumberOps,
	B: Backend<Block, Blake2Hasher>,
	E: CallExecutor<Block, Blake2Hasher> + Send + Sync,
	RA: Send + Sync,
	S: Stream<
		Item = CommunicationIn<Block>,
		Error = CommandOrError<Block::Hash, NumberFor<Block>>,
	>,
	F: Fn(u64),
{
	let authority_set = authority_set.clone();
	let consensus_changes = consensus_changes.clone();
	let client = client.clone();
	let voters = voters.clone();

	let observer = commits.fold(last_finalized_number, move |last_finalized_number, global| {
		let (round, commit, callback) = match global {
			voter::CommunicationIn::Commit(round, commit, callback) => {
				let commit = grandpa::Commit::from(commit);
				(round, commit, callback)
			},
			voter::CommunicationIn::CatchUp(..) => {
				// ignore catch up messages
				return future::ok(last_finalized_number);
			},
		};

		// if the commit we've received targets a block lower or equal to the last
		// finalized, ignore it and continue with the current state
		if commit.target_number <= last_finalized_number {
			return future::ok(last_finalized_number);
		}

		let validation_result = match grandpa::validate_commit(
			&commit,
			&voters,
			&ObserverChain(&*client),
		) {
			Ok(r) => r,
			Err(e) => return future::err(e.into()),
		};

		if let Some(_) = validation_result.ghost() {
			let finalized_hash = commit.target_hash;
			let finalized_number = commit.target_number;

			// commit is valid, finalize the block it targets
			match environment::finalize_block(
				&client,
				&authority_set,
				&consensus_changes,
				None,
				finalized_hash,
				finalized_number,
				(round, commit).into(),
			) {
				Ok(_) => {},
				Err(e) => return future::err(e),
			};

			// note that we've observed completion of this round through the commit,
			// and that implies that the next round has started.
			note_round(round + 1);

			grandpa::process_commit_validation_result(validation_result, callback);

			// proceed processing with new finalized block number
			future::ok(finalized_number)
		} else {
			debug!(target: "afg", "Received invalid commit: ({:?}, {:?})", round, commit);

			grandpa::process_commit_validation_result(validation_result, callback);

			// commit is invalid, continue processing commits with the current state
			future::ok(last_finalized_number)
		}
	});

	observer.map(|_| ())
}

/// Run a GRANDPA observer as a task, the observer will finalize blocks only by
/// listening for and validating GRANDPA commits instead of following the full
/// protocol. Provide configuration and a link to a block import worker that has
/// already been instantiated with `block_import`.
pub fn run_grandpa_observer<B, E, Block: BlockT<Hash=H256>, N, RA, SC>(
	config: Config,
	link: LinkHalf<B, E, Block, RA, SC>,
	network: N,
	on_exit: impl Future<Item=(),Error=()> + Clone + Send + 'static,
) -> ::client::error::Result<impl Future<Item=(),Error=()> + Send + 'static> where
	B: Backend<Block, Blake2Hasher> + 'static,
	E: CallExecutor<Block, Blake2Hasher> + Send + Sync + 'static,
	N: Network<Block> + Send + Sync + 'static,
	N::In: Send + 'static,
	SC: SelectChain<Block> + 'static,
	NumberFor<Block>: BlockNumberOps,
	RA: Send + Sync + 'static,
{
	let LinkHalf {
		client,
		select_chain: _,
		persistent_data,
		voter_commands_rx,
	} = link;

	let (network, network_startup) = NetworkBridge::new(
		network,
		config.clone(),
		persistent_data.set_state.clone(),
		on_exit.clone(),
		false,
	);

	let observer_work = ObserverWork::new(
		client,
		network,
		persistent_data,
		config.keystore.clone(),
		voter_commands_rx
	);

	let observer_work = observer_work
		.map(|_| ())
		.map_err(|e| {
			warn!("GRANDPA Observer failed: {:?}", e);
		});

	let observer_work = network_startup.and_then(move |()| observer_work);

	Ok(observer_work.select(on_exit).map(|_| ()).map_err(|_| ()))
}

/// Future that powers the observer.
#[must_use]
struct ObserverWork<B: BlockT<Hash=H256>, N: Network<B>, E, Backend, RA> {
	observer: Box<dyn Future<Item = (), Error = CommandOrError<B::Hash, NumberFor<B>>> + Send>,
	client: Arc<Client<Backend, E, B, RA>>,
	network: NetworkBridge<B, N>,
	persistent_data: PersistentData<B>,
	keystore: Option<keystore::KeyStorePtr>,
	voter_commands_rx: mpsc::UnboundedReceiver<VoterCommand<B::Hash, NumberFor<B>>>,
}

impl<B, N, E, Bk, RA> ObserverWork<B, N, E, Bk, RA>
where
	B: BlockT<Hash=H256>,
	N: Network<B>,
	N::In: Send + 'static,
	NumberFor<B>: BlockNumberOps,
	RA: 'static + Send + Sync,
	E: CallExecutor<B, Blake2Hasher> + Send + Sync + 'static,
	Bk: Backend<B, Blake2Hasher> + 'static,
{
	fn new(
		client: Arc<Client<Bk, E, B, RA>>,
		network: NetworkBridge<B, N>,
		persistent_data: PersistentData<B>,
		keystore: Option<keystore::KeyStorePtr>,
		voter_commands_rx: mpsc::UnboundedReceiver<VoterCommand<B::Hash, NumberFor<B>>>,
	) -> Self {

		let mut work = ObserverWork {
			// `observer` is set to a temporary value and replaced below when
			// calling `rebuild_observer`.
			observer: Box::new(futures::empty()) as Box<_>,
			client,
			network,
			persistent_data,
			keystore,
			voter_commands_rx,
		};
		work.rebuild_observer();
		work
	}

	/// Rebuilds the `self.observer` field using the current authority set
	/// state. This method should be called when we know that the authority set
	/// has changed (e.g. as signalled by a voter command).
	fn rebuild_observer(&mut self) {
		let set_id = self.persistent_data.authority_set.set_id();
		let voters = Arc::new(self.persistent_data.authority_set.current_authorities());

		// start global communication stream for the current set
		let (global_in, _) = global_communication(
			set_id,
			&voters,
			&self.client,
			&self.network,
			&self.keystore,
		);

		let last_finalized_number = self.client.info().chain.finalized_number;

		// NOTE: since we are not using `round_communication` we have to
		// manually note the round with the gossip validator, otherwise we won't
		// relay round messages. we want all full nodes to contribute to vote
		// availability.
		let note_round = {
			let network = self.network.clone();
			let voters = voters.clone();

			move |round| network.note_round(
				crate::communication::Round(round),
				crate::communication::SetId(set_id),
				&*voters,
			)
		};

		// create observer for the current set
		let observer = grandpa_observer(
			&self.client,
			&self.persistent_data.authority_set,
			&self.persistent_data.consensus_changes,
			&voters,
			last_finalized_number,
			global_in,
			note_round,
		);

<<<<<<< HEAD
		let handle_voter_command = move |command, voter_commands_rx| {
			// the observer doesn't use the voter set state, but we need to
			// update it on-disk in case we restart as validator in the future.
			let set_state = match command {
				VoterCommand::Pause(reason) => {
					info!(target: "afg", "Pausing old validator set: {}", reason);

					let completed_rounds = set_state.read().completed_rounds();
					let set_state = VoterSetState::Paused { completed_rounds };

					crate::aux_schema::write_voter_set_state(&*client, &set_state)?;

					set_state
				},
				VoterCommand::ChangeAuthorities(new) => {
					// start the new authority set using the block where the
					// set changed (not where the signal happened!) as the base.
					let genesis_state = RoundState::genesis((new.canon_hash, new.canon_number));

					let set_state = VoterSetState::Live::<Block> {
						// always start at round 0 when changing sets.
						completed_rounds: CompletedRounds::new(
							CompletedRound {
								number: 0,
								state: genesis_state,
								base: (new.canon_hash, new.canon_number),
								votes: Vec::new(),
							},
							new.set_id,
							&*authority_set.inner().read(),
						),
						current_round: HasVoted::No,
					};

					crate::aux_schema::write_voter_set_state(&*client, &set_state)?;

					set_state
				},
			};
=======
		self.observer = Box::new(observer);
	}
>>>>>>> c63ee7ad

	fn handle_voter_command(
		&mut self,
		command: VoterCommand<B::Hash, NumberFor<B>>,
	) -> Result<(), Error> {
		// the observer doesn't use the voter set state, but we need to
		// update it on-disk in case we restart as validator in the future.
		self.persistent_data.set_state = match command {
			VoterCommand::Pause(reason) => {
				info!(target: "afg", "Pausing old validator set: {}", reason);

				let completed_rounds = self.persistent_data.set_state.read().completed_rounds();
				let set_state = VoterSetState::Paused { completed_rounds };

				#[allow(deprecated)]
				crate::aux_schema::write_voter_set_state(&**self.client.backend(), &set_state)?;

				set_state
			},
			VoterCommand::ChangeAuthorities(new) => {
				// start the new authority set using the block where the
				// set changed (not where the signal happened!) as the base.
				let set_state = VoterSetState::live(
					new.set_id,
					&*self.persistent_data.authority_set.inner().read(),
					(new.canon_hash, new.canon_number),
				);

				#[allow(deprecated)]
				crate::aux_schema::write_voter_set_state(&**self.client.backend(), &set_state)?;

				set_state
			},
		}.into();

		self.rebuild_observer();
		Ok(())
	}
}

impl<B, N, E, Bk, RA> Future for ObserverWork<B, N, E, Bk, RA>
where
	B: BlockT<Hash=H256>,
	N: Network<B>,
	N::In: Send + 'static,
	NumberFor<B>: BlockNumberOps,
	RA: 'static + Send + Sync,
	E: CallExecutor<B, Blake2Hasher> + Send + Sync + 'static,
	Bk: Backend<B, Blake2Hasher> + 'static,
{
	type Item = ();
	type Error = Error;

	fn poll(&mut self) -> Poll<Self::Item, Self::Error> {
		match self.observer.poll() {
			Ok(Async::NotReady) => {}
			Ok(Async::Ready(())) => {
				// observer commit stream doesn't conclude naturally; this could reasonably be an error.
				return Ok(Async::Ready(()))
			}
			Err(CommandOrError::Error(e)) => {
				// return inner observer error
				return Err(e)
			}
			Err(CommandOrError::VoterCommand(command)) => {
				// some command issued internally
				self.handle_voter_command(command)?;
				futures::task::current().notify();
			}
		}

		match self.voter_commands_rx.poll() {
			Ok(Async::NotReady) => {}
			Err(_) => {
				// the `voter_commands_rx` stream should not fail.
				return Ok(Async::Ready(()))
			}
			Ok(Async::Ready(None)) => {
				// the `voter_commands_rx` stream should never conclude since it's never closed.
				return Ok(Async::Ready(()))
			}
			Ok(Async::Ready(Some(command))) => {
				// some command issued externally
				self.handle_voter_command(command)?;
				futures::task::current().notify();
			}
		}

		Ok(Async::NotReady)
	}
}<|MERGE_RESOLUTION|>--- conflicted
+++ resolved
@@ -285,50 +285,8 @@
 			note_round,
 		);
 
-<<<<<<< HEAD
-		let handle_voter_command = move |command, voter_commands_rx| {
-			// the observer doesn't use the voter set state, but we need to
-			// update it on-disk in case we restart as validator in the future.
-			let set_state = match command {
-				VoterCommand::Pause(reason) => {
-					info!(target: "afg", "Pausing old validator set: {}", reason);
-
-					let completed_rounds = set_state.read().completed_rounds();
-					let set_state = VoterSetState::Paused { completed_rounds };
-
-					crate::aux_schema::write_voter_set_state(&*client, &set_state)?;
-
-					set_state
-				},
-				VoterCommand::ChangeAuthorities(new) => {
-					// start the new authority set using the block where the
-					// set changed (not where the signal happened!) as the base.
-					let genesis_state = RoundState::genesis((new.canon_hash, new.canon_number));
-
-					let set_state = VoterSetState::Live::<Block> {
-						// always start at round 0 when changing sets.
-						completed_rounds: CompletedRounds::new(
-							CompletedRound {
-								number: 0,
-								state: genesis_state,
-								base: (new.canon_hash, new.canon_number),
-								votes: Vec::new(),
-							},
-							new.set_id,
-							&*authority_set.inner().read(),
-						),
-						current_round: HasVoted::No,
-					};
-
-					crate::aux_schema::write_voter_set_state(&*client, &set_state)?;
-
-					set_state
-				},
-			};
-=======
 		self.observer = Box::new(observer);
 	}
->>>>>>> c63ee7ad
 
 	fn handle_voter_command(
 		&mut self,
@@ -343,8 +301,7 @@
 				let completed_rounds = self.persistent_data.set_state.read().completed_rounds();
 				let set_state = VoterSetState::Paused { completed_rounds };
 
-				#[allow(deprecated)]
-				crate::aux_schema::write_voter_set_state(&**self.client.backend(), &set_state)?;
+				crate::aux_schema::write_voter_set_state(&*self.client, &set_state)?;
 
 				set_state
 			},
@@ -357,8 +314,7 @@
 					(new.canon_hash, new.canon_number),
 				);
 
-				#[allow(deprecated)]
-				crate::aux_schema::write_voter_set_state(&**self.client.backend(), &set_state)?;
+				crate::aux_schema::write_voter_set_state(&*self.client, &set_state)?;
 
 				set_state
 			},
