--- conflicted
+++ resolved
@@ -41,11 +41,7 @@
 use client::{
 	backend::Backend, blockchain::Backend as BlockchainBackend, CallExecutor, Client,
 	error::{Error as ClientError, Result as ClientResult},
-<<<<<<< HEAD
-	light::fetcher::{FetchChecker, RemoteReadRequest},
-=======
-	light::fetcher::{FetchChecker, RemoteCallRequest, StorageProof}, ExecutionStrategy,
->>>>>>> a746d38d
+	light::fetcher::{FetchChecker, RemoteReadRequest, StorageProof},
 };
 use codec::{Encode, Decode};
 use grandpa::BlockNumberOps;
@@ -64,17 +60,10 @@
 
 /// GRANDPA authority set related methods for the finality proof provider.
 pub trait AuthoritySetForFinalityProver<Block: BlockT>: Send + Sync {
-<<<<<<< HEAD
 	/// Read GRANDPA_AUTHORITIES_KEY from storage at given block.
 	fn authorities(&self, block: &BlockId<Block>) -> ClientResult<AuthorityList>;
 	/// Prove storage read of GRANDPA_AUTHORITIES_KEY at given block.
-	fn prove_authorities(&self, block: &BlockId<Block>) -> ClientResult<Vec<Vec<u8>>>;
-=======
-	/// Call GrandpaApi::grandpa_authorities at given block.
-	fn authorities(&self, block: &BlockId<Block>) -> ClientResult<Vec<(AuthorityId, u64)>>;
-	/// Prove call of GrandpaApi::grandpa_authorities at given block.
 	fn prove_authorities(&self, block: &BlockId<Block>) -> ClientResult<StorageProof>;
->>>>>>> a746d38d
 }
 
 /// Client-based implementation of AuthoritySetForFinalityProver.
@@ -92,13 +81,8 @@
 			.ok_or(ClientError::InvalidAuthoritiesSet)
 	}
 
-<<<<<<< HEAD
-	fn prove_authorities(&self, block: &BlockId<Block>) -> ClientResult<Vec<Vec<u8>>> {
+	fn prove_authorities(&self, block: &BlockId<Block>) -> ClientResult<StorageProof> {
 		self.read_proof(block, iter::once(GRANDPA_AUTHORITIES_KEY))
-=======
-	fn prove_authorities(&self, block: &BlockId<Block>) -> ClientResult<StorageProof> {
-		self.execution_proof(block, "GrandpaApi_grandpa_authorities",&[]).map(|(_, proof)| proof)
->>>>>>> a746d38d
 	}
 }
 
@@ -109,13 +93,8 @@
 		&self,
 		hash: Block::Hash,
 		header: Block::Header,
-<<<<<<< HEAD
-		proof: Vec<Vec<u8>>,
+		proof: StorageProof,
 	) -> ClientResult<AuthorityList>;
-=======
-		proof: StorageProof,
-	) -> ClientResult<Vec<(AuthorityId, u64)>>;
->>>>>>> a746d38d
 }
 
 /// FetchChecker-based implementation of AuthoritySetForFinalityChecker.
@@ -124,16 +103,10 @@
 		&self,
 		hash: Block::Hash,
 		header: Block::Header,
-<<<<<<< HEAD
-		proof: Vec<Vec<u8>>,
+		proof: StorageProof,
 	) -> ClientResult<AuthorityList> {
 		let storage_key = GRANDPA_AUTHORITIES_KEY.to_vec();
 		let request = RemoteReadRequest {
-=======
-		proof: StorageProof,
-	) -> ClientResult<Vec<(AuthorityId, u64)>> {
-		let request = RemoteCallRequest {
->>>>>>> a746d38d
 			block: hash,
 			header,
 			keys: vec![storage_key.clone()],
@@ -612,13 +585,8 @@
 
 	impl<GetAuthorities, ProveAuthorities> AuthoritySetForFinalityProver<Block> for (GetAuthorities, ProveAuthorities)
 		where
-<<<<<<< HEAD
 			GetAuthorities: Send + Sync + Fn(BlockId<Block>) -> ClientResult<AuthorityList>,
-			ProveAuthorities: Send + Sync + Fn(BlockId<Block>) -> ClientResult<Vec<Vec<u8>>>,
-=======
-			GetAuthorities: Send + Sync + Fn(BlockId<Block>) -> ClientResult<Vec<(AuthorityId, u64)>>,
 			ProveAuthorities: Send + Sync + Fn(BlockId<Block>) -> ClientResult<StorageProof>,
->>>>>>> a746d38d
 	{
 		fn authorities(&self, block: &BlockId<Block>) -> ClientResult<AuthorityList> {
 			self.0(*block)
@@ -633,23 +601,14 @@
 
 	impl<Closure> AuthoritySetForFinalityChecker<Block> for ClosureAuthoritySetForFinalityChecker<Closure>
 		where
-<<<<<<< HEAD
-			Closure: Send + Sync + Fn(H256, Header, Vec<Vec<u8>>) -> ClientResult<AuthorityList>,
-=======
-			Closure: Send + Sync + Fn(H256, Header, StorageProof) -> ClientResult<Vec<(AuthorityId, u64)>>,
->>>>>>> a746d38d
+			Closure: Send + Sync + Fn(H256, Header, StorageProof) -> ClientResult<AuthorityList>,
 	{
 		fn check_authorities_proof(
 			&self,
 			hash: H256,
 			header: Header,
-<<<<<<< HEAD
-			proof: Vec<Vec<u8>>,
+			proof: StorageProof
 		) -> ClientResult<AuthorityList> {
-=======
-			proof: StorageProof,
-		) -> ClientResult<Vec<(AuthorityId, u64)>> {
->>>>>>> a746d38d
 			self.0(hash, header, proof)
 		}
 	}
