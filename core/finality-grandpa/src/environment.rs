--- conflicted
+++ resolved
@@ -383,12 +383,7 @@
 	}
 }
 
-<<<<<<< HEAD
-impl<B, E, Block: BlockT<Hash=H256>, N, RA, SC>
-	voter::Environment<Block::Hash, NumberFor<Block>>
-for Environment<B, E, Block, N, RA,SC>
-where
-=======
+
 pub(crate) fn ancestry<B, Block: BlockT<Hash=H256>, E, RA>(
 	client: &Client<B, E, Block, RA>,
 	base: Block::Hash,
@@ -424,8 +419,10 @@
 	Ok(tree_route.retracted().iter().skip(1).map(|e| e.hash).collect())
 }
 
-impl<B, E, Block: BlockT<Hash=H256>, N, RA> voter::Environment<Block::Hash, NumberFor<Block>> for Environment<B, E, Block, N, RA> where
->>>>>>> 44c25e44
+impl<B, E, Block: BlockT<Hash=H256>, N, RA, SC>
+	voter::Environment<Block::Hash, NumberFor<Block>>
+for Environment<B, E, Block, N, RA, SC>
+where
 	Block: 'static,
 	B: Backend<Block, Blake2Hasher> + 'static,
 	E: CallExecutor<Block, Blake2Hasher> + 'static + Send + Sync,
