--- conflicted
+++ resolved
@@ -697,30 +697,7 @@
 						(new.canon_hash, new.canon_number),
 					);
 
-<<<<<<< HEAD
-					aux_schema::write_voter_set_state(&*client, &set_state)?;
-
-					let set_state: SharedVoterSetState<_> = set_state.into();
-
-					let env = Arc::new(Environment {
-						inner: client,
-						select_chain,
-						config,
-						voters: Arc::new(new.authorities.into_iter().collect()),
-						set_id: new.set_id,
-						network,
-						authority_set,
-						consensus_changes,
-						voter_set_state: set_state,
-					});
-
-					Ok(FutureLoop::Continue((env, voter_commands_rx)))
-				}
-				VoterCommand::Pause(reason) => {
-					info!(target: "afg", "Pausing old validator set: {}", reason);
-=======
-					#[allow(deprecated)]
-					aux_schema::write_voter_set_state(&**self.env.inner.backend(), &set_state)?;
+					aux_schema::write_voter_set_state(&*self.env.inner, &set_state)?;
 					Ok(Some(set_state))
 				})?;
 
@@ -742,23 +719,15 @@
 			}
 			VoterCommand::Pause(reason) => {
 				info!(target: "afg", "Pausing old validator set: {}", reason);
->>>>>>> c63ee7ad
 
 				// not racing because old voter is shut down.
 				self.env.update_voter_set_state(|voter_set_state| {
 					let completed_rounds = voter_set_state.completed_rounds();
 					let set_state = VoterSetState::Paused { completed_rounds };
 
-<<<<<<< HEAD
-						aux_schema::write_voter_set_state(&*client, &set_state)?;
-						Ok(Some(set_state))
-					})?;
-=======
-					#[allow(deprecated)]
-					aux_schema::write_voter_set_state(&**self.env.inner.backend(), &set_state)?;
+					aux_schema::write_voter_set_state(&*self.env.inner, &set_state)?;
 					Ok(Some(set_state))
 				})?;
->>>>>>> c63ee7ad
 
 				self.rebuild_voter();
 				Ok(())
