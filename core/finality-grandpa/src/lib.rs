// Copyright 2018-2019 Parity Technologies (UK) Ltd.
// This file is part of Substrate.

// Substrate is free software: you can redistribute it and/or modify
// it under the terms of the GNU General Public License as published by
// the Free Software Foundation, either version 3 of the License, or
// (at your option) any later version.

// Substrate is distributed in the hope that it will be useful,
// but WITHOUT ANY WARRANTY; without even the implied warranty of
// MERCHANTABILITY or FITNESS FOR A PARTICULAR PURPOSE.  See the
// GNU General Public License for more details.

// You should have received a copy of the GNU General Public License
// along with Substrate.  If not, see <http://www.gnu.org/licenses/>.

//! Integration of the GRANDPA finality gadget into substrate.
//!
//! This crate is unstable and the API and usage may change.
//!
//! This crate provides a long-running future that produces finality notifications.
//!
//! # Usage
//!
//! First, create a block-import wrapper with the `block_import` function.
//! The GRANDPA worker needs to be linked together with this block import object,
//! so a `LinkHalf` is returned as well. All blocks imported (from network or consensus or otherwise)
//! must pass through this wrapper, otherwise consensus is likely to break in
//! unexpected ways.
//!
//! Next, use the `LinkHalf` and a local configuration to `run_grandpa`. This requires a
//! `Network` implementation. The returned future should be driven to completion and
//! will finalize blocks in the background.
//!
//! # Changing authority sets
//!
//! The rough idea behind changing authority sets in GRANDPA is that at some point,
//! we obtain agreement for some maximum block height that the current set can
//! finalize, and once a block with that height is finalized the next set will
//! pick up finalization from there.
//!
//! Technically speaking, this would be implemented as a voting rule which says,
//! "if there is a signal for a change in N blocks in block B, only vote on
//! chains with length NUM(B) + N if they contain B". This conditional-inclusion
//! logic is complex to compute because it requires looking arbitrarily far
//! back in the chain.
//!
//! Instead, we keep track of a list of all signals we've seen so far (across
//! all forks), sorted ascending by the block number they would be applied at.
//! We never vote on chains with number higher than the earliest handoff block
//! number (this is num(signal) + N). When finalizing a block, we either apply
//! or prune any signaled changes based on whether the signaling block is
//! included in the newly-finalized chain.
#![forbid(warnings)]
#![allow(deprecated)] // FIXME #2532: remove once the refactor is done https://github.com/paritytech/substrate/issues/2532

use futures::prelude::*;
use log::{debug, info, warn};
use futures::sync::mpsc;
use client::{
	BlockchainEvents, CallExecutor, Client, backend::Backend,
	error::Error as ClientError,
};
use client::blockchain::HeaderBackend;
use parity_codec::Encode;
use runtime_primitives::traits::{
	NumberFor, Block as BlockT, DigestFor, ProvideRuntimeApi,
};
use fg_primitives::GrandpaApi;
use inherents::InherentDataProviders;
use runtime_primitives::generic::BlockId;
use consensus_common::SelectChain;
use substrate_primitives::{ed25519, H256, Pair, Blake2Hasher};
use substrate_telemetry::{telemetry, CONSENSUS_INFO, CONSENSUS_DEBUG, CONSENSUS_WARN};
use serde_json;

use srml_finality_tracker;

use grandpa::Error as GrandpaError;
use grandpa::{voter, round::State as RoundState, BlockNumberOps, voter_set::VoterSet};

use std::fmt;
use std::sync::Arc;
use std::time::Duration;

pub use fg_primitives::ScheduledChange;

mod authorities;
mod aux_schema;
mod communication;
mod consensus_changes;
mod environment;
mod finality_proof;
mod import;
mod justification;
mod light_import;
mod observer;
mod until_imported;

#[cfg(feature="service-integration")]
mod service_integration;
#[cfg(feature="service-integration")]
pub use service_integration::{LinkHalfForService, BlockImportForService, BlockImportForLightService};
pub use communication::Network;
pub use finality_proof::FinalityProofProvider;
pub use light_import::light_block_import;
pub use observer::run_grandpa_observer;

use aux_schema::PersistentData;
use environment::{CompletedRound, CompletedRounds, Environment, HasVoted, SharedVoterSetState, VoterSetState};
use import::GrandpaBlockImport;
use until_imported::UntilCommitBlocksImported;
use communication::NetworkBridge;
use service::TelemetryOnConnect;

use ed25519::{Public as AuthorityId, Signature as AuthoritySignature};

#[cfg(test)]
mod tests;

/// A GRANDPA message for a substrate chain.
pub type Message<Block> = grandpa::Message<<Block as BlockT>::Hash, NumberFor<Block>>;
/// A signed message.
pub type SignedMessage<Block> = grandpa::SignedMessage<
	<Block as BlockT>::Hash,
	NumberFor<Block>,
	AuthoritySignature,
	AuthorityId,
>;

/// A primary propose message for this chain's block type.
pub type PrimaryPropose<Block> = grandpa::PrimaryPropose<<Block as BlockT>::Hash, NumberFor<Block>>;
/// A prevote message for this chain's block type.
pub type Prevote<Block> = grandpa::Prevote<<Block as BlockT>::Hash, NumberFor<Block>>;
/// A precommit message for this chain's block type.
pub type Precommit<Block> = grandpa::Precommit<<Block as BlockT>::Hash, NumberFor<Block>>;
/// A commit message for this chain's block type.
pub type Commit<Block> = grandpa::Commit<
	<Block as BlockT>::Hash,
	NumberFor<Block>,
	AuthoritySignature,
	AuthorityId
>;
/// A compact commit message for this chain's block type.
pub type CompactCommit<Block> = grandpa::CompactCommit<
	<Block as BlockT>::Hash,
	NumberFor<Block>,
	AuthoritySignature,
	AuthorityId
>;

/// Configuration for the GRANDPA service.
#[derive(Clone)]
pub struct Config {
	/// The expected duration for a message to be gossiped across the network.
	pub gossip_duration: Duration,
	/// Justification generation period (in blocks). GRANDPA will try to generate justifications
	/// at least every justification_period blocks. There are some other events which might cause
	/// justification generation.
	pub justification_period: u64,
	/// The local signing key.
	pub local_key: Option<Arc<ed25519::Pair>>,
	/// Some local identifier of the voter.
	pub name: Option<String>,
}

impl Config {
	fn name(&self) -> &str {
		self.name.as_ref().map(|s| s.as_str()).unwrap_or("<unknown>")
	}
}

/// Errors that can occur while voting in GRANDPA.
#[derive(Debug)]
pub enum Error {
	/// An error within grandpa.
	Grandpa(GrandpaError),
	/// A network error.
	Network(String),
	/// A blockchain error.
	Blockchain(String),
	/// Could not complete a round on disk.
	Client(ClientError),
	/// An invariant has been violated (e.g. not finalizing pending change blocks in-order)
	Safety(String),
	/// A timer failed to fire.
	Timer(::tokio::timer::Error),
}

impl From<GrandpaError> for Error {
	fn from(e: GrandpaError) -> Self {
		Error::Grandpa(e)
	}
}

impl From<ClientError> for Error {
	fn from(e: ClientError) -> Self {
		Error::Client(e)
	}
}

/// Something which can determine if a block is known.
pub trait BlockStatus<Block: BlockT> {
	/// Return `Ok(Some(number))` or `Ok(None)` depending on whether the block
	/// is definitely known and has been imported.
	/// If an unexpected error occurs, return that.
	fn block_number(&self, hash: Block::Hash) -> Result<Option<NumberFor<Block>>, Error>;
}

impl<B, E, Block: BlockT<Hash=H256>, RA> BlockStatus<Block> for Arc<Client<B, E, Block, RA>> where
	B: Backend<Block, Blake2Hasher>,
	E: CallExecutor<Block, Blake2Hasher> + Send + Sync,
	RA: Send + Sync,
	NumberFor<Block>: BlockNumberOps,
{
	fn block_number(&self, hash: Block::Hash) -> Result<Option<NumberFor<Block>>, Error> {
		self.block_number_from_id(&BlockId::Hash(hash))
			.map_err(|e| Error::Blockchain(format!("{:?}", e)))
	}
}

/// A new authority set along with the canonical block it changed at.
#[derive(Debug)]
pub(crate) struct NewAuthoritySet<H, N> {
	pub(crate) canon_number: N,
	pub(crate) canon_hash: H,
	pub(crate) set_id: u64,
	pub(crate) authorities: Vec<(AuthorityId, u64)>,
}

/// Commands issued to the voter.
#[derive(Debug)]
pub(crate) enum VoterCommand<H, N> {
	/// Pause the voter for given reason.
	Pause(String),
	/// New authorities.
	ChangeAuthorities(NewAuthoritySet<H, N>)
}

impl<H, N> fmt::Display for VoterCommand<H, N> {
	fn fmt(&self, f: &mut fmt::Formatter) -> fmt::Result {
		match *self {
			VoterCommand::Pause(ref reason) => write!(f, "Pausing voter: {}", reason),
			VoterCommand::ChangeAuthorities(_) => write!(f, "Changing authorities"),
		}
	}
}

/// Signals either an early exit of a voter or an error.
#[derive(Debug)]
pub(crate) enum CommandOrError<H, N> {
	/// An error occurred.
	Error(Error),
	/// A command to the voter.
	VoterCommand(VoterCommand<H, N>),
}

impl<H, N> From<Error> for CommandOrError<H, N> {
	fn from(e: Error) -> Self {
		CommandOrError::Error(e)
	}
}

impl<H, N> From<ClientError> for CommandOrError<H, N> {
	fn from(e: ClientError) -> Self {
		CommandOrError::Error(Error::Client(e))
	}
}

impl<H, N> From<grandpa::Error> for CommandOrError<H, N> {
	fn from(e: grandpa::Error) -> Self {
		CommandOrError::Error(Error::from(e))
	}
}

impl<H, N> From<VoterCommand<H, N>> for CommandOrError<H, N> {
	fn from(e: VoterCommand<H, N>) -> Self {
		CommandOrError::VoterCommand(e)
	}
}

impl<H: fmt::Debug, N: fmt::Debug> ::std::error::Error for CommandOrError<H, N> { }

impl<H, N> fmt::Display for CommandOrError<H, N> {
	fn fmt(&self, f: &mut fmt::Formatter) -> fmt::Result {
		match *self {
			CommandOrError::Error(ref e) => write!(f, "{:?}", e),
			CommandOrError::VoterCommand(ref cmd) => write!(f, "{}", cmd),
		}
	}
}

pub struct LinkHalf<B, E, Block: BlockT<Hash=H256>, RA, SC> {
	client: Arc<Client<B, E, Block, RA>>,
	select_chain: SC,
	persistent_data: PersistentData<Block>,
	voter_commands_rx: mpsc::UnboundedReceiver<VoterCommand<Block::Hash, NumberFor<Block>>>,
}

/// Make block importer and link half necessary to tie the background voter
/// to it.
pub fn block_import<B, E, Block: BlockT<Hash=H256>, RA, PRA, SC>(
	client: Arc<Client<B, E, Block, RA>>,
	api: Arc<PRA>,
<<<<<<< HEAD
) -> Result<(GrandpaBlockImport<B, E, Block, RA, PRA>, LinkHalf<B, E, Block, RA>), ClientError>
	where
		B: Backend<Block, Blake2Hasher> + 'static,
		E: CallExecutor<Block, Blake2Hasher> + 'static + Clone + Send + Sync,
		RA: Send + Sync,
		PRA: ProvideRuntimeApi,
		PRA::Api: GrandpaApi<Block>,
=======
	select_chain: SC
) -> Result<(
		GrandpaBlockImport<B, E, Block, RA, PRA, SC>,
		LinkHalf<B, E, Block, RA, SC>
	), ClientError>
where
	B: Backend<Block, Blake2Hasher> + 'static,
	E: CallExecutor<Block, Blake2Hasher> + 'static + Clone + Send + Sync,
	RA: Send + Sync,
	PRA: ProvideRuntimeApi,
	PRA::Api: GrandpaApi<Block>,
	SC: SelectChain<Block>,
>>>>>>> 527459c3
{
	use runtime_primitives::traits::Zero;

	let chain_info = client.info()?;
	let genesis_hash = chain_info.chain.genesis_hash;

	let persistent_data = aux_schema::load_persistent(
		&**client.backend(),
		genesis_hash,
		<NumberFor<Block>>::zero(),
		|| {
			let genesis_authorities = api.runtime_api()
				.grandpa_authorities(&BlockId::number(Zero::zero()))?;
			telemetry!(CONSENSUS_DEBUG; "afg.loading_authorities";
				"authorities_len" => ?genesis_authorities.len()
			);
			Ok(genesis_authorities)
		}
	)?;

	let (voter_commands_tx, voter_commands_rx) = mpsc::unbounded();

	Ok((
		GrandpaBlockImport::new(
			client.clone(),
			select_chain.clone(),
			persistent_data.authority_set.clone(),
			voter_commands_tx,
			persistent_data.consensus_changes.clone(),
			api,
		),
		LinkHalf {
			client,
			select_chain,
			persistent_data,
			voter_commands_rx,
		},
	))
}

fn global_communication<Block: BlockT<Hash=H256>, B, E, N, RA>(
	local_key: Option<&Arc<ed25519::Pair>>,
	set_id: u64,
	voters: &Arc<VoterSet<AuthorityId>>,
	client: &Arc<Client<B, E, Block, RA>>,
	network: &NetworkBridge<Block, N>,
) -> (
	impl Stream<
		Item = voter::CommunicationIn<H256, NumberFor<Block>, AuthoritySignature, AuthorityId>,
		Error = CommandOrError<H256, NumberFor<Block>>,
	>,
	impl Sink<
		SinkItem = voter::CommunicationOut<H256, NumberFor<Block>, AuthoritySignature, AuthorityId>,
		SinkError = CommandOrError<H256, NumberFor<Block>>,
	>,
) where
	B: Backend<Block, Blake2Hasher>,
	E: CallExecutor<Block, Blake2Hasher> + Send + Sync,
	N: Network<Block>,
	RA: Send + Sync,
	NumberFor<Block>: BlockNumberOps,
{

	let is_voter = local_key
		.map(|pair| voters.contains_key(&pair.public().into()))
		.unwrap_or(false);

	// verification stream
	let (commit_in, commit_out) = network.global_communication(
		communication::SetId(set_id),
		voters.clone(),
		is_voter,
	);

	// block commit messages until relevant blocks are imported.
	let commit_in = UntilCommitBlocksImported::new(
		client.import_notification_stream(),
		client.clone(),
		commit_in,
	);

	let commits_in = commit_in.map_err(CommandOrError::from);
	let commits_out = commit_out.sink_map_err(CommandOrError::from);

	let global_in = commits_in.map(|(round, commit, mut callback)| {
		let callback = voter::Callback::Work(Box::new(move |outcome| match outcome {
			voter::CommitProcessingOutcome::Good(_) =>
				callback(communication::CommitProcessingOutcome::Good),
			voter::CommitProcessingOutcome::Bad(_) =>
				callback(communication::CommitProcessingOutcome::Bad),
		}));
		voter::CommunicationIn::Commit(round, commit, callback)
	});

	// NOTE: eventually this will also handle catch-up requests
	let global_out = commits_out.with(|global| match global {
		voter::CommunicationOut::Commit(round, commit) => Ok((round, commit)),
		_ => unimplemented!(),
	});

	(global_in, global_out)
}

/// Register the finality tracker inherent data provider (which is used by
/// GRANDPA), if not registered already.
fn register_finality_tracker_inherent_data_provider<B, E, Block: BlockT<Hash=H256>, RA>(
	client: Arc<Client<B, E, Block, RA>>,
	inherent_data_providers: &InherentDataProviders,
) -> Result<(), consensus_common::Error> where
	B: Backend<Block, Blake2Hasher> + 'static,
	E: CallExecutor<Block, Blake2Hasher> + Send + Sync + 'static,
	RA: Send + Sync + 'static,
{
	if !inherent_data_providers.has_provider(&srml_finality_tracker::INHERENT_IDENTIFIER) {
		inherent_data_providers
			.register_provider(srml_finality_tracker::InherentDataProvider::new(move || {
				match client.backend().blockchain().info() {
					Err(e) => Err(std::borrow::Cow::Owned(e.to_string())),
					Ok(info) => {
						telemetry!(CONSENSUS_INFO; "afg.finalized";
							"finalized_number" => ?info.finalized_number,
							"finalized_hash" => ?info.finalized_hash,
						);
						Ok(info.finalized_number)
					},
				}
			}))
			.map_err(|err| consensus_common::ErrorKind::InherentData(err.into()).into())
	} else {
		Ok(())
	}
}

/// Parameters used to run Grandpa.
pub struct GrandpaParams<'a, B, E, Block: BlockT<Hash=H256>, N, RA, SC, X> {
	/// Configuration for the GRANDPA service.
	pub config: Config,
	/// A link to the block import worker.
	pub link: LinkHalf<B, E, Block, RA, SC>,
	/// The Network instance.
	pub network: N,
	/// The inherent data providers.
	pub inherent_data_providers: InherentDataProviders,
	/// Handle to a future that will resolve on exit.
	pub on_exit: X,
	/// If supplied, can be used to hook on telemetry connection established events.
	pub telemetry_on_connect: Option<TelemetryOnConnect<'a>>,
}

/// Run a GRANDPA voter as a task. Provide configuration and a link to a
/// block import worker that has already been instantiated with `block_import`.
pub fn run_grandpa_voter<B, E, Block: BlockT<Hash=H256>, N, RA, SC, X>(
	grandpa_params: GrandpaParams<B, E, Block, N, RA, SC, X>,
) -> ::client::error::Result<impl Future<Item=(),Error=()> + Send + 'static> where
	Block::Hash: Ord,
	B: Backend<Block, Blake2Hasher> + 'static,
	E: CallExecutor<Block, Blake2Hasher> + Send + Sync + 'static,
	N: Network<Block> + Send + Sync + 'static,
	N::In: Send + 'static,
	SC: SelectChain<Block> + 'static,
	NumberFor<Block>: BlockNumberOps,
	DigestFor<Block>: Encode,
	RA: Send + Sync + 'static,
	X: Future<Item=(),Error=()> + Clone + Send + 'static,
{
	let GrandpaParams {
		config,
		link,
		network,
		inherent_data_providers,
		on_exit,
		telemetry_on_connect,
	} = grandpa_params;

	use futures::future::{self, Loop as FutureLoop};

	let (network, network_startup) = NetworkBridge::new(network, config.clone(), on_exit.clone());

	let LinkHalf {
		client,
		select_chain,
		persistent_data,
		voter_commands_rx,
	} = link;
	let PersistentData { authority_set, set_state, consensus_changes } = persistent_data;

	register_finality_tracker_inherent_data_provider(client.clone(), &inherent_data_providers)?;

	if let Some(telemetry_on_connect) = telemetry_on_connect {
		let authorities = authority_set.clone();
		let events = telemetry_on_connect.telemetry_connection_sinks
			.for_each(move |_| {
				telemetry!(CONSENSUS_INFO; "afg.authority_set";
					 "authority_set_id" => ?authorities.set_id(),
					 "authorities" => {
						let curr = authorities.current_authorities();
						let voters = curr.voters();
						let authorities: Vec<String> =
							voters.iter().map(|(id, _)| id.to_string()).collect();
						serde_json::to_string(&authorities)
							.expect("authorities is always at least an empty vector; elements are always of type string")
					 }
				);
				Ok(())
			})
			.then(|_| Ok(()));
		let events = events.select(telemetry_on_connect.on_exit).then(|_| Ok(()));
		telemetry_on_connect.executor.spawn(events);
	}

	let voters = authority_set.current_authorities();
	let initial_environment = Arc::new(Environment {
		inner: client.clone(),
		config: config.clone(),
		select_chain: select_chain.clone(),
		voters: Arc::new(voters),
		network: network.clone(),
		set_id: authority_set.set_id(),
		authority_set: authority_set.clone(),
		consensus_changes: consensus_changes.clone(),
		voter_set_state: set_state.clone(),
	});

	initial_environment.update_voter_set_state(|voter_set_state| {
		match voter_set_state {
			VoterSetState::Live { current_round: HasVoted::Yes(id, _), completed_rounds } => {
				let local_id = config.local_key.clone().map(|pair| pair.public());
				let has_voted = match local_id {
					Some(local_id) => if *id == local_id {
						// keep the previous votes
						return Ok(None);
					} else {
						HasVoted::No
					},
					_ => HasVoted::No,
				};

				// NOTE: only updated on disk when the voter first
				// proposes/prevotes/precommits or completes a round.
				Ok(Some(VoterSetState::Live {
					current_round: has_voted,
					completed_rounds: completed_rounds.clone(),
				}))
			},
			_ => Ok(None),
		}
	}).expect("operation inside closure cannot fail; qed");

	let initial_state = (initial_environment, voter_commands_rx.into_future());
	let voter_work = future::loop_fn(initial_state, move |params| {
		let (env, voter_commands_rx) = params;
		debug!(target: "afg", "{}: Starting new voter with set ID {}", config.name(), env.set_id);
		telemetry!(CONSENSUS_DEBUG; "afg.starting_new_voter";
			"name" => ?config.name(), "set_id" => ?env.set_id
		);

		let mut maybe_voter = match &*env.voter_set_state.read() {
			VoterSetState::Live { completed_rounds, .. } => {
				let chain_info = match client.info() {
					Ok(i) => i,
					Err(e) => return future::Either::B(future::err(Error::Client(e))),
				};

				let last_finalized = (
					chain_info.chain.finalized_hash,
					chain_info.chain.finalized_number,
				);

				let global_comms = global_communication(
					config.local_key.as_ref(),
					env.set_id,
					&env.voters,
					&client,
					&network,
				);

				let voters = (*env.voters).clone();

				let last_completed_round = completed_rounds.last();

				Some(voter::Voter::new(
					env.clone(),
					voters,
					global_comms,
					last_completed_round.number,
					last_completed_round.state.clone(),
					last_finalized,
				))
			},
			VoterSetState::Paused { .. } => None,
		};

		// needs to be combined with another future otherwise it can deadlock.
		let poll_voter = future::poll_fn(move || match maybe_voter {
			Some(ref mut voter) => voter.poll(),
			None => Ok(Async::NotReady),
		});

		let client = client.clone();
		let config = config.clone();
		let network = network.clone();
		let select_chain = select_chain.clone();
		let authority_set = authority_set.clone();
		let consensus_changes = consensus_changes.clone();

		let handle_voter_command = move |command: VoterCommand<_, _>, voter_commands_rx| {
			match command {
				VoterCommand::ChangeAuthorities(new) => {
					let voters: Vec<String> = new.authorities.iter().map(move |(a, _)| {
						format!("{}", a)
					}).collect();
					telemetry!(CONSENSUS_INFO; "afg.voter_command_change_authorities";
						"number" => ?new.canon_number,
						"hash" => ?new.canon_hash,
						"voters" => ?voters,
						"set_id" => ?new.set_id,
					);

					// start the new authority set using the block where the
					// set changed (not where the signal happened!) as the base.
					let genesis_state = RoundState::genesis((new.canon_hash, new.canon_number));

					let set_state = VoterSetState::Live {
						// always start at round 0 when changing sets.
						completed_rounds: CompletedRounds::new(CompletedRound {
							number: 0,
							state: genesis_state,
							base: (new.canon_hash, new.canon_number),
							votes: Vec::new(),
						}),
						current_round: HasVoted::No,
					};

					aux_schema::write_voter_set_state(&**client.backend(), &set_state)?;

					let set_state: SharedVoterSetState<_> = set_state.into();

					let env = Arc::new(Environment {
						inner: client,
						select_chain,
						config,
						voters: Arc::new(new.authorities.into_iter().collect()),
						set_id: new.set_id,
						network,
						authority_set,
						consensus_changes,
						voter_set_state: set_state,
					});

					Ok(FutureLoop::Continue((env, voter_commands_rx)))
				}
				VoterCommand::Pause(reason) => {
					info!(target: "afg", "Pausing old validator set: {}", reason);

					// not racing because old voter is shut down.
					env.update_voter_set_state(|voter_set_state| {
						let completed_rounds = voter_set_state.completed_rounds();
						let set_state = VoterSetState::Paused { completed_rounds };
						aux_schema::write_voter_set_state(&**client.backend(), &set_state)?;
						Ok(Some(set_state))
					})?;

					Ok(FutureLoop::Continue((env, voter_commands_rx)))
				},
			}
		};

		future::Either::A(poll_voter.select2(voter_commands_rx).then(move |res| match res {
			Ok(future::Either::A(((), _))) => {
				// voters don't conclude naturally; this could reasonably be an error.
				Ok(FutureLoop::Break(()))
			},
			Err(future::Either::B(_)) => {
				// the `voter_commands_rx` stream should not fail.
				Ok(FutureLoop::Break(()))
			},
			Ok(future::Either::B(((None, _), _))) => {
				// the `voter_commands_rx` stream should never conclude since it's never closed.
				Ok(FutureLoop::Break(()))
			},
			Err(future::Either::A((CommandOrError::Error(e), _))) => {
				// return inner voter error
				Err(e)
			}
			Ok(future::Either::B(((Some(command), voter_commands_rx), _))) => {
				// some command issued externally.
				handle_voter_command(command, voter_commands_rx.into_future())
			}
			Err(future::Either::A((CommandOrError::VoterCommand(command), voter_commands_rx))) => {
				// some command issued internally.
				handle_voter_command(command, voter_commands_rx)
			},
		}))
	});

	let voter_work = voter_work
		.map(|_| ())
		.map_err(|e| {
			warn!("GRANDPA Voter failed: {:?}", e);
			telemetry!(CONSENSUS_WARN; "afg.voter_failed"; "e" => ?e);
		});

	let voter_work = network_startup.and_then(move |()| voter_work);

	Ok(voter_work.select(on_exit).then(|_| Ok(())))
}

#[deprecated(since = "1.1", note = "Please switch to run_grandpa_voter.")]
pub fn run_grandpa<B, E, Block: BlockT<Hash=H256>, N, RA, SC, X>(
	grandpa_params: GrandpaParams<B, E, Block, N, RA, SC, X>,
) -> ::client::error::Result<impl Future<Item=(),Error=()> + Send + 'static> where
	Block::Hash: Ord,
	B: Backend<Block, Blake2Hasher> + 'static,
	E: CallExecutor<Block, Blake2Hasher> + Send + Sync + 'static,
	N: Network<Block> + Send + Sync + 'static,
	N::In: Send + 'static,
	SC: SelectChain<Block> + 'static,
	NumberFor<Block>: BlockNumberOps,
	DigestFor<Block>: Encode,
	RA: Send + Sync + 'static,
	X: Future<Item=(),Error=()> + Clone + Send + 'static,
{
	run_grandpa_voter(grandpa_params)
}<|MERGE_RESOLUTION|>--- conflicted
+++ resolved
@@ -302,16 +302,7 @@
 pub fn block_import<B, E, Block: BlockT<Hash=H256>, RA, PRA, SC>(
 	client: Arc<Client<B, E, Block, RA>>,
 	api: Arc<PRA>,
-<<<<<<< HEAD
-) -> Result<(GrandpaBlockImport<B, E, Block, RA, PRA>, LinkHalf<B, E, Block, RA>), ClientError>
-	where
-		B: Backend<Block, Blake2Hasher> + 'static,
-		E: CallExecutor<Block, Blake2Hasher> + 'static + Clone + Send + Sync,
-		RA: Send + Sync,
-		PRA: ProvideRuntimeApi,
-		PRA::Api: GrandpaApi<Block>,
-=======
-	select_chain: SC
+	select_chain: SC,
 ) -> Result<(
 		GrandpaBlockImport<B, E, Block, RA, PRA, SC>,
 		LinkHalf<B, E, Block, RA, SC>
@@ -323,7 +314,6 @@
 	PRA: ProvideRuntimeApi,
 	PRA::Api: GrandpaApi<Block>,
 	SC: SelectChain<Block>,
->>>>>>> 527459c3
 {
 	use runtime_primitives::traits::Zero;
 
