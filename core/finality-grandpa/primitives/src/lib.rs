--- conflicted
+++ resolved
@@ -24,17 +24,12 @@
 
 #[cfg(feature = "std")]
 use serde::Serialize;
-<<<<<<< HEAD
-
-use parity_codec::{Encode, Decode};
+
+use parity_codec::{Encode, Decode, Codec};
 use sr_primitives::{
 	ConsensusEngineId, traits::{DigestFor, NumberFor, Block as BlockT, Hash, Header},
 	generic::Block,
 };
-=======
-use parity_codec::{Encode, Decode, Codec};
-use sr_primitives::{ConsensusEngineId, traits::{DigestFor, NumberFor}};
->>>>>>> f923ae2a
 use client::decl_runtime_apis;
 use rstd::vec::Vec;
 #[cfg(not(feature = "std"))]
@@ -76,7 +71,6 @@
 /// The weight of an authority.
 pub type AuthorityWeight = u64;
 
-<<<<<<< HEAD
 pub type Prevote<Block> = GrandpaPrevote<<Block as BlockT>::Hash, NumberFor<Block>>;
 
 pub type Precommit<Block> = GrandpaPrecommit<<Block as BlockT>::Hash, NumberFor<Block>>;
@@ -93,10 +87,8 @@
 	NumberFor<Block>,
 	<Block as BlockT>::Header
 >;
-=======
 /// The index of an authority.
 pub type AuthorityIndex = u64;
->>>>>>> f923ae2a
 
 /// A scheduled change of authority set.
 #[cfg_attr(feature = "std", derive(Debug, Serialize))]
@@ -108,8 +100,6 @@
 	pub delay: N,
 }
 
-<<<<<<< HEAD
-=======
 /// An consensus log item for GRANDPA.
 #[cfg_attr(feature = "std", derive(Serialize, Debug))]
 #[derive(Decode, Encode, PartialEq, Eq, Clone)]
@@ -146,6 +136,9 @@
 	/// Note that the authority with given index is disabled until the next change.
 	#[codec(index = "3")]
 	OnDisabled(AuthorityIndex),
+
+	// #[codec(index = "4")]
+	// Challenge(safety::Challenge<H, N, Header>),
 }
 
 impl<N: Codec> ConsensusLog<N> {
@@ -166,12 +159,6 @@
 	}
 }
 
-/// WASM function call to check for pending changes.
-pub const PENDING_CHANGE_CALL: &str = "grandpa_pending_change";
-/// WASM function call to get current GRANDPA authorities.
-pub const AUTHORITIES_CALL: &str = "grandpa_authorities";
-
->>>>>>> f923ae2a
 decl_runtime_apis! {
 	/// APIs for integrating the GRANDPA finality gadget into runtimes.
 	/// This should be implemented on the runtime side.
@@ -229,12 +216,9 @@
 		/// is finalized by the authorities from block B-1.
 		fn grandpa_authorities() -> Vec<(AuthorityId, AuthorityWeight)>;
 
-		/// Check a digest for a prevote challenge.
-		fn grandpa_prevote_challenge(digest: &DigestFor<Block>) -> Option<Challenge<Block>>;
-
-		/// Check a digest for a precommit challenge.
-		fn grandpa_precommit_challenge(digest: &DigestFor<Block>) -> Option<Challenge<Block>>;
-		
+		/// Check a digest for a challenge.
+		fn grandpa_challenge(digest: &DigestFor<Block>) -> Option<Challenge<Block>>;
+
 		/// Construct a call to report the equivocation.
 		fn construct_equivocation_report_call(proof: GrandpaEquivocation<Block>) -> Vec<u8>;
 
