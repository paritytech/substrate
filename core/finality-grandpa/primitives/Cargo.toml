[package]
name = "substrate-finality-grandpa-primitives"
version = "2.0.0"
authors = ["Parity Technologies <admin@parity.io>"]
edition = "2018"

[dependencies]
client = { package = "substrate-client", path = "../../client", default-features = false }
substrate-primitives = { path = "../../primitives", default-features = false }
<<<<<<< HEAD
parity-codec = { version = "3.5", default-features = false, features = ["derive"] }
=======
parity-codec = { version = "4.1.1", default-features = false, features = ["derive"] }
>>>>>>> e63598b6
sr-primitives = { path = "../../sr-primitives", default-features = false }
rstd = { package = "sr-std", path = "../../sr-std", default-features = false }
serde = { version = "1.0", optional = true, features = ["derive"] }

[features]
default = ["std"]
std = [
	"substrate-primitives/std",
	"client/std",
	"parity-codec/std",
	"sr-primitives/std",
	"rstd/std",
	"serde",
]<|MERGE_RESOLUTION|>--- conflicted
+++ resolved
@@ -7,11 +7,7 @@
 [dependencies]
 client = { package = "substrate-client", path = "../../client", default-features = false }
 substrate-primitives = { path = "../../primitives", default-features = false }
-<<<<<<< HEAD
-parity-codec = { version = "3.5", default-features = false, features = ["derive"] }
-=======
 parity-codec = { version = "4.1.1", default-features = false, features = ["derive"] }
->>>>>>> e63598b6
 sr-primitives = { path = "../../sr-primitives", default-features = false }
 rstd = { package = "sr-std", path = "../../sr-std", default-features = false }
 serde = { version = "1.0", optional = true, features = ["derive"] }
