--- conflicted
+++ resolved
@@ -6,13 +6,8 @@
 
 [dependencies]
 client = { package = "substrate-client", path = "../../client", default-features = false }
-<<<<<<< HEAD
 app-crypto = { package = "substrate-application-crypto", path = "../../application-crypto", default-features = false }
-parity-codec = { version = "4.1.1", default-features = false, features = ["derive"] }
-=======
-primitives = { package = "substrate-primitives",  path = "../../primitives", default-features = false }
 codec = { package = "parity-scale-codec", version = "1.0.0", default-features = false, features = ["derive"] }
->>>>>>> 31983882
 sr-primitives = { path = "../../sr-primitives", default-features = false }
 rstd = { package = "sr-std", path = "../../sr-std", default-features = false }
 serde = { version = "1.0", optional = true, features = ["derive"] }
