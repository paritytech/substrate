--- conflicted
+++ resolved
@@ -219,40 +219,4 @@
 
 		assert_eq!(expected, slots.debug_info());
 	}
-<<<<<<< HEAD
-
-	#[test]
-	#[ignore]
-	fn test_slots_debug() {
-		let reserved_peer = PeerId::random();
-		let reserved_peer2 = PeerId::random();
-		let common_peer = PeerId::random();
-		let mut slots = Slots::new(10);
-
-		slots.add_peer(reserved_peer.clone(), SlotType::Reserved);
-		slots.add_peer(reserved_peer2.clone(), SlotType::Reserved);
-		slots.add_peer(common_peer.clone(), SlotType::Common);
-
-		let expected = format!("Slots {{
-    max_slots: 10,
-    reserved: [
-        PeerId(
-            {:?}
-        ),
-        PeerId(
-            {:?}
-        )
-    ],
-    common: [
-        PeerId(
-            {:?}
-        )
-    ]
-}}", reserved_peer.to_base58(), reserved_peer2.to_base58(), common_peer.to_base58());
-
-		let s = format!("{:#?}", slots);
-		assert_eq!(expected, s);
-	}
-=======
->>>>>>> eb7f7747
 }