--- conflicted
+++ resolved
@@ -697,13 +697,8 @@
 				.with_id(50, H256::from_low_u64_be(50))
 				.with_entry(test_id(100), StorageEntry { prev_valid_from: Some(test_id(30)), value: 100 })
 				.with_entry(test_id(30), StorageEntry { prev_valid_from: None, value: 30 }),
-<<<<<<< HEAD
 			PruningStrategy::ByDepth(1024), test_id(100)
-		).value_at_block(&test_id(50)).unwrap(), Some(30));
-=======
-			1024, test_id(100)
 		).value_at_block(&test_id(50)).unwrap(), Some((test_id(30), Some(test_id(100)), 30)));
->>>>>>> 7e504ff5
 		// when block is the best finalized block AND value is some
 		// ---> [100]
 		assert_eq!(ListCache::new(
@@ -712,13 +707,8 @@
 				.with_id(100, H256::from_low_u64_be(100))
 				.with_entry(test_id(100), StorageEntry { prev_valid_from: Some(test_id(30)), value: 100 })
 				.with_entry(test_id(30), StorageEntry { prev_valid_from: None, value: 30 }),
-<<<<<<< HEAD
 			PruningStrategy::ByDepth(1024), test_id(100)
-		).value_at_block(&test_id(100)).unwrap(), Some(100));
-=======
-			1024, test_id(100)
 		).value_at_block(&test_id(100)).unwrap(), Some((test_id(100), None, 100)));
->>>>>>> 7e504ff5
 		// when block is parallel to the best finalized block
 		// ---- 100
 		// ---> [100]
@@ -738,13 +728,8 @@
 				.with_meta(Some(test_id(100)), Vec::new())
 				.with_id(50, H256::from_low_u64_be(50))
 				.with_entry(test_id(100), StorageEntry { prev_valid_from: Some(test_id(30)), value: 100 }),
-<<<<<<< HEAD
 			PruningStrategy::ByDepth(1024), test_id(100)
-		).value_at_block(&test_id(200)).unwrap(), Some(100));
-=======
-			1024, test_id(100)
 		).value_at_block(&test_id(200)).unwrap(), Some((test_id(100), None, 100)));
->>>>>>> 7e504ff5
 
 		// when block is later than last finalized block AND there are no matching forks
 		// AND block is connected to finalized block AND finalized value is Some
@@ -759,13 +744,8 @@
 				.with_header(test_header(3))
 				.with_header(test_header(4))
 				.with_header(fork_header(0, 2, 3)),
-<<<<<<< HEAD
 			PruningStrategy::ByDepth(1024), test_id(2)
-		).value_at_block(&fork_id(0, 2, 3)).unwrap(), Some(2));
-=======
-			1024, test_id(2)
 		).value_at_block(&fork_id(0, 2, 3)).unwrap(), Some((correct_id(2), None, 2)));
->>>>>>> 7e504ff5
 		// when block is later than last finalized block AND there are no matching forks
 		// AND block is not connected to finalized block
 		//    ---   2  --- 3
@@ -794,13 +774,8 @@
 				.with_entry(correct_id(4), StorageEntry { prev_valid_from: Some(correct_id(2)), value: 4 })
 				.with_header(test_header(4))
 				.with_header(test_header(5)),
-<<<<<<< HEAD
 			PruningStrategy::ByDepth(1024), test_id(2)
-		).value_at_block(&correct_id(5)).unwrap(), Some(4));
-=======
-			1024, test_id(2)
 		).value_at_block(&correct_id(5)).unwrap(), Some((correct_id(4), None, 4)));
->>>>>>> 7e504ff5
 		// when block is later than last finalized block AND it does not fits unfinalized fork
 		// AND it is connected to the finalized block AND finalized value is Some
 		// ---> [2] ----------> [4]
@@ -814,13 +789,8 @@
 				.with_header(test_header(3))
 				.with_header(test_header(4))
 				.with_header(fork_header(0, 2, 3)),
-<<<<<<< HEAD
 			PruningStrategy::ByDepth(1024), test_id(2)
-		).value_at_block(&fork_id(0, 2, 3)).unwrap(), Some(2));
-=======
-			1024, test_id(2)
 		).value_at_block(&fork_id(0, 2, 3)).unwrap(), Some((correct_id(2), None, 2)));
->>>>>>> 7e504ff5
 	}
 
 	#[test]
