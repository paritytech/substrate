// Copyright 2017 Parity Technologies (UK) Ltd.
// This file is part of Substrate.

// Substrate is free software: you can redistribute it and/or modify
// it under the terms of the GNU General Public License as published by
// the Free Software Foundation, either version 3 of the License, or
// (at your option) any later version.

// Substrate is distributed in the hope that it will be useful,
// but WITHOUT ANY WARRANTY; without even the implied warranty of
// MERCHANTABILITY or FITNESS FOR A PARTICULAR PURPOSE.  See the
// GNU General Public License for more details.

// You should have received a copy of the GNU General Public License
// along with Substrate.  If not, see <http://www.gnu.org/licenses/>.

//! RocksDB-based light client blockchain storage.

use std::sync::Arc;
use parking_lot::RwLock;

use kvdb::{KeyValueDB, DBTransaction};

use client::backend::NewBlockState;
use client::blockchain::{BlockStatus, Cache as BlockchainCache,
	HeaderBackend as BlockchainHeaderBackend, Info as BlockchainInfo};
use client::{cht, LeafSet};
use client::error::{ErrorKind as ClientErrorKind, Result as ClientResult};
use client::light::blockchain::Storage as LightBlockchainStorage;
use codec::{Decode, Encode};
use primitives::{AuthorityId, Blake2Hasher};
use runtime_primitives::generic::BlockId;
use runtime_primitives::traits::{Block as BlockT, Header as HeaderT,
	Zero, One, As, NumberFor};
use cache::{DbCacheSync, DbCache, ComplexBlockId};
use utils::{meta_keys, Meta, db_err, number_to_lookup_key, open_database,
	read_db, read_id, read_meta};
use DatabaseSettings;

pub(crate) mod columns {
	pub const META: Option<u32> = ::utils::COLUMN_META;
	pub const HASH_LOOKUP: Option<u32> = Some(1);
	pub const HEADER: Option<u32> = Some(2);
	pub const CACHE: Option<u32> = Some(3);
	pub const CHT: Option<u32> = Some(4);
}

/// Light blockchain storage. Stores most recent headers + CHTs for older headers.
pub struct LightStorage<Block: BlockT> {
	db: Arc<KeyValueDB>,
	meta: RwLock<Meta<<<Block as BlockT>::Header as HeaderT>::Number, Block::Hash>>,
<<<<<<< HEAD
	cache: DbCacheSync<Block>,
=======
	leaves: RwLock<LeafSet<Block::Hash, NumberFor<Block>>>,
	_cache: DbCache<Block>,
>>>>>>> e722f09b
}

#[derive(Clone, PartialEq, Debug)]
struct BestAuthorities<N> {
	/// first block, when this set became actual
	valid_from: N,
	/// None means that we do not know the set starting from `valid_from` block
	authorities: Option<Vec<AuthorityId>>,
}

impl<Block> LightStorage<Block>
	where
		Block: BlockT,
{
	/// Create new storage with given settings.
	pub fn new(config: DatabaseSettings) -> ClientResult<Self> {
		let db = open_database(&config, columns::META, "light")?;

		Self::from_kvdb(db as Arc<_>)
	}

	#[cfg(test)]
	pub(crate) fn new_test() -> Self {
		use utils::NUM_COLUMNS;

		let db = Arc::new(::kvdb_memorydb::create(NUM_COLUMNS));

		Self::from_kvdb(db as Arc<_>).expect("failed to create test-db")
	}

	fn from_kvdb(db: Arc<KeyValueDB>) -> ClientResult<Self> {
		let meta = read_meta::<Block>(&*db, columns::HEADER)?;
		let cache = DbCache::new(
			db.clone(),
			columns::HASH_LOOKUP,
			columns::HEADER,
<<<<<<< HEAD
			columns::CACHE,
			ComplexBlockId::new(meta.finalized_hash, meta.finalized_number),
		);

		Ok(LightStorage {
			db,
			meta: RwLock::new(meta),
			cache: DbCacheSync(RwLock::new(cache)),
=======
			columns::AUTHORITIES
		)?;
		let meta = RwLock::new(read_meta::<Block>(&*db, columns::META, columns::HEADER)?);
		let leaves = RwLock::new(LeafSet::read_from_db(&*db, columns::META, meta_keys::LEAF_PREFIX)?);

		Ok(LightStorage {
			db,
			meta,
			leaves,
			_cache: cache,
>>>>>>> e722f09b
		})
	}

	#[cfg(test)]
	pub(crate) fn cache(&self) -> &DbCacheSync<Block> {
		&self.cache
	}

	fn update_meta(
		&self,
		hash: Block::Hash,
		number: <<Block as BlockT>::Header as HeaderT>::Number,
		is_best: bool,
		is_finalized: bool,
	) {
		let mut meta = self.meta.write();

		if number == Zero::zero() {
			meta.genesis_hash = hash;
			meta.finalized_hash = hash;
		}

		if is_best {
			meta.best_number = number;
			meta.best_hash = hash;
		}

		if is_finalized {
			meta.finalized_number = number;
			meta.finalized_hash = hash;
		}
	}
}

impl<Block> BlockchainHeaderBackend<Block> for LightStorage<Block>
	where
		Block: BlockT,
{
	fn header(&self, id: BlockId<Block>) -> ClientResult<Option<Block::Header>> {
		::utils::read_header(&*self.db, columns::HASH_LOOKUP, columns::HEADER, id)
	}

	fn info(&self) -> ClientResult<BlockchainInfo<Block>> {
		let meta = self.meta.read();
		Ok(BlockchainInfo {
			best_hash: meta.best_hash,
			best_number: meta.best_number,
			genesis_hash: meta.genesis_hash,
			finalized_hash: meta.finalized_hash,
			finalized_number: meta.finalized_number,
		})
	}

	fn status(&self, id: BlockId<Block>) -> ClientResult<BlockStatus> {
		let exists = match id {
			BlockId::Hash(_) => read_db(
				&*self.db,
				columns::HASH_LOOKUP,
				columns::HEADER,
				id
			)?.is_some(),
			BlockId::Number(n) => n <= self.meta.read().best_number,
		};
		match exists {
			true => Ok(BlockStatus::InChain),
			false => Ok(BlockStatus::Unknown),
		}
	}

	fn number(&self, hash: Block::Hash) -> ClientResult<Option<<<Block as BlockT>::Header as HeaderT>::Number>> {
		self.header(BlockId::Hash(hash)).and_then(|key| match key {
			Some(hdr) => Ok(Some(hdr.number().clone())),
			None => Ok(None),
		})
	}

	fn hash(&self, number: <<Block as BlockT>::Header as HeaderT>::Number) -> ClientResult<Option<Block::Hash>> {
		read_id::<Block>(&*self.db, columns::HASH_LOOKUP, BlockId::Number(number))
	}
}

impl<Block: BlockT> LightStorage<Block> {
	// note that a block is finalized. ensure that best chain contains the finalized
	// block number first.
	fn note_finalized(
		&self,
		transaction: &mut DBTransaction,
		header: &Block::Header,
		hash: Block::Hash,
	) -> ClientResult<()> {
		// TODO: ensure this doesn't conflict with old finalized block.
		let meta = self.meta.read();
		if &meta.finalized_hash != header.parent_hash() {
			return Err(::client::error::ErrorKind::NonSequentialFinalization(
				format!("Last finalized {:?} not parent of {:?}",
					meta.finalized_hash, hash),
			).into())
		}

		transaction.put(columns::META, meta_keys::FINALIZED_BLOCK, hash.as_ref());

		// build new CHT if required
		if let Some(new_cht_number) = cht::is_build_required(cht::SIZE, *header.number()) {
			let new_cht_start: NumberFor<Block> = cht::start_number(cht::SIZE, new_cht_number);
			let new_cht_root = cht::compute_root::<Block::Header, Blake2Hasher, _>(
				cht::SIZE, new_cht_number, (new_cht_start.as_()..)
				.map(|num| self.hash(As::sa(num)).unwrap_or_default())
			);

			if let Some(new_cht_root) = new_cht_root {
				transaction.put(columns::CHT, &number_to_lookup_key(new_cht_start), new_cht_root.as_ref());

				let mut prune_block = new_cht_start;
				let new_cht_end = cht::end_number(cht::SIZE, new_cht_number);
				trace!(target: "db", "Replacing blocks [{}..{}] with CHT#{}", new_cht_start, new_cht_end, new_cht_number);

				while prune_block <= new_cht_end {
					let id = read_id::<Block>(&*self.db, columns::HASH_LOOKUP, BlockId::Number(prune_block))?;
					if let Some(hash) = id {
						let lookup_key = number_to_lookup_key(prune_block);
						transaction.delete(columns::HASH_LOOKUP, &lookup_key);
						transaction.delete(columns::HEADER, hash.as_ref());
					}
					prune_block += <<Block as BlockT>::Header as HeaderT>::Number::one();
				}
			}
		}

		Ok(())
	}
}

impl<Block> LightBlockchainStorage<Block> for LightStorage<Block>
	where Block: BlockT,
{
	fn import_header(
		&self,
		header: Block::Header,
		authorities: Option<Vec<AuthorityId>>,
		leaf_state: NewBlockState,
	) -> ClientResult<()> {
		let mut transaction = DBTransaction::new();

		let hash = header.hash();
		let number = *header.number();
		let parent_hash = *header.parent_hash();

		transaction.put(columns::HEADER, hash.as_ref(), &header.encode());

		let finalized = match leaf_state {
			NewBlockState::Final => true,
			_ => false,
		};
		if leaf_state.is_best() {
			transaction.put(columns::META, meta_keys::BEST_BLOCK, hash.as_ref());

			// handle reorg.
<<<<<<< HEAD
			let meta = self.meta.read();
			if meta.best_hash != Default::default() {
				let parent_hash = *header.parent_hash();
				let tree_route = ::client::blockchain::tree_route(
					self,
					BlockId::Hash(meta.best_hash),
					BlockId::Hash(parent_hash),
				)?;

				// update block number to hash lookup entries.
				for retracted in tree_route.retracted() {
					if retracted.hash == meta.finalized_hash {
						// TODO: can we recover here?
						warn!("Safety failure: reverting finalized block {:?}",
							(&retracted.number, &retracted.hash));
=======
			{
				let meta = self.meta.read();
				if meta.best_hash != Default::default() {
					let tree_route = ::client::blockchain::tree_route(
						self,
						BlockId::Hash(meta.best_hash),
						BlockId::Hash(parent_hash),
					)?;

					// update block number to hash lookup entries.
					for retracted in tree_route.retracted() {
						if retracted.hash == meta.finalized_hash {
							// TODO: can we recover here?
							warn!("Safety failure: reverting finalized block {:?}",
								(&retracted.number, &retracted.hash));
						}

						transaction.delete(
							columns::HASH_LOOKUP,
							&::utils::number_to_lookup_key(retracted.number)
						);
>>>>>>> e722f09b
					}

					transaction.delete(
						columns::HASH_LOOKUP,
						&::utils::number_to_lookup_key(retracted.number)
					);
				}

				for enacted in tree_route.enacted() {
					let hash: &Block::Hash = &enacted.hash;
					transaction.put(
						columns::HASH_LOOKUP,
						&::utils::number_to_lookup_key(enacted.number),
						hash.as_ref(),
					)
				}
			}

			transaction.put(columns::HASH_LOOKUP, &number_to_lookup_key(number), hash.as_ref());

			if finalized {
				self.note_finalized(&mut transaction, &header, hash)?;
			}
		}

<<<<<<< HEAD
		let mut cache = self.cache.0.write();
		let cache_ops = cache.transaction(&mut transaction)
			.on_block_insert(
				ComplexBlockId::new(*header.parent_hash(), if number == Zero::zero() { Zero::zero() } else { number - One::one() }),
				ComplexBlockId::new(hash, number),
				authorities,
				finalized,
			)?
			.into_ops();

		debug!("Light DB Commit {:?} ({})", hash, number);
		self.db.write(transaction).map_err(db_err)?;
=======
		{
			let mut leaves = self.leaves.write();
			let displaced_leaf = leaves.import(hash, number, parent_hash);

			debug!("Light DB Commit {:?} ({})", hash, number);
			let write_result = self.db.write(transaction).map_err(db_err);
			if let Err(e) = write_result {
				// revert leaves set update if there was one.
				if let Some(displaced_leaf) = displaced_leaf {
					leaves.undo(displaced_leaf);
				}
				return Err(e);
			}
		}
>>>>>>> e722f09b
		self.update_meta(hash, number, leaf_state.is_best(), finalized);
		cache.commit(cache_ops);

		Ok(())
	}

	fn cht_root(&self, cht_size: u64, block: <<Block as BlockT>::Header as HeaderT>::Number) -> ClientResult<Block::Hash> {
		let no_cht_for_block = || ClientErrorKind::Backend(format!("CHT for block {} not exists", block)).into();

		let cht_number = cht::block_to_cht_number(cht_size, block).ok_or_else(no_cht_for_block)?;
		let cht_start = cht::start_number(cht_size, cht_number);
		self.db.get(columns::CHT, &number_to_lookup_key(cht_start)).map_err(db_err)?
			.ok_or_else(no_cht_for_block)
			.and_then(|hash| Block::Hash::decode(&mut &*hash).ok_or_else(no_cht_for_block))
	}

	fn finalize_header(&self, id: BlockId<Block>) -> ClientResult<()> {
		if let Some(header) = self.header(id)? {
			let mut transaction = DBTransaction::new();
			// TODO: ensure best chain contains this block.
			let hash = header.hash();
			let number = *header.number();
			let mut cache = self.cache.0.write();
			let cache_ops = cache.transaction(&mut transaction)
				.on_block_finalize(
					ComplexBlockId::new(*header.parent_hash(), if number == Zero::zero() { Zero::zero() } else { number - One::one() }),
					ComplexBlockId::new(hash, number)
				)?
				.into_ops();

			self.note_finalized(&mut transaction, &header, hash.clone())?;
			self.db.write(transaction).map_err(db_err)?;
			self.update_meta(hash, header.number().clone(), false, true);
			cache.commit(cache_ops);

			Ok(())
		} else {
			Err(ClientErrorKind::UnknownBlock(format!("Cannot finalize block {:?}", id)).into())
		}
	}

	fn last_finalized(&self) -> ClientResult<Block::Hash> {
		Ok(self.meta.read().finalized_hash.clone())
	}

	fn cache(&self) -> Option<&BlockchainCache<Block>> {
		None
	}
}

#[cfg(test)]
pub(crate) mod tests {
	use client::cht;
	use runtime_primitives::testing::{H256 as Hash, Header, Block as RawBlock};
	use super::*;

	type Block = RawBlock<u32>;

	fn prepare_header(parent: &Hash, number: u64, extrinsics_root: Hash) -> Header {
		Header {
			number: number.into(),
			parent_hash: *parent,
			state_root: Hash::random(),
			digest: Default::default(),
			extrinsics_root,
		}
	}

	pub fn insert_block_with_extrinsics_root(
		db: &LightStorage<Block>,
		parent: &Hash,
		number: u64,
		authorities: Option<Vec<AuthorityId>>,
		extrinsics_root: Hash,
	) -> Hash {
		let header = prepare_header(parent, number, extrinsics_root);
		let hash = header.hash();
		db.import_header(header, authorities, NewBlockState::Best).unwrap();
		hash
	}

	pub fn insert_block(
		db: &LightStorage<Block>,
		parent: &Hash,
		number: u64,
		authorities: Option<Vec<AuthorityId>>
	) -> Hash {
		let header = prepare_header(parent, number, Default::default());
		let hash = header.hash();
		db.import_header(header, authorities, NewBlockState::Best).unwrap();
		hash
	}

	fn insert_final_block(
		db: &LightStorage<Block>,
		parent: &Hash,
		number: u64,
		authorities: Option<Vec<AuthorityId>>
	) -> Hash {
		let header = prepare_header(parent, number, Default::default());
		let hash = header.hash();
		db.import_header(header, authorities, NewBlockState::Final).unwrap();
		hash
	}

	fn insert_non_best_block(
		db: &LightStorage<Block>,
		parent: &Hash,
		number: u64,
		authorities: Option<Vec<AuthorityId>>
	) -> Hash {
		let header = prepare_header(parent, number, Default::default());
		let hash = header.hash();
		db.import_header(header, authorities, NewBlockState::Normal).unwrap();
		hash
	}

	#[test]
	fn returns_known_header() {
		let db = LightStorage::new_test();
		let known_hash = insert_block(&db, &Default::default(), 0, None);
		let header_by_hash = db.header(BlockId::Hash(known_hash)).unwrap().unwrap();
		let header_by_number = db.header(BlockId::Number(0)).unwrap().unwrap();
		assert_eq!(header_by_hash, header_by_number);
	}

	#[test]
	fn does_not_return_unknown_header() {
		let db = LightStorage::<Block>::new_test();
		assert!(db.header(BlockId::Hash(1.into())).unwrap().is_none());
		assert!(db.header(BlockId::Number(0)).unwrap().is_none());
	}

	#[test]
	fn returns_info() {
		let db = LightStorage::new_test();
		let genesis_hash = insert_block(&db, &Default::default(), 0, None);
		let info = db.info().unwrap();
		assert_eq!(info.best_hash, genesis_hash);
		assert_eq!(info.best_number, 0);
		assert_eq!(info.genesis_hash, genesis_hash);
		let best_hash = insert_block(&db, &genesis_hash, 1, None);
		let info = db.info().unwrap();
		assert_eq!(info.best_hash, best_hash);
		assert_eq!(info.best_number, 1);
		assert_eq!(info.genesis_hash, genesis_hash);
	}

	#[test]
	fn returns_block_status() {
		let db = LightStorage::new_test();
		let genesis_hash = insert_block(&db, &Default::default(), 0, None);
		assert_eq!(db.status(BlockId::Hash(genesis_hash)).unwrap(), BlockStatus::InChain);
		assert_eq!(db.status(BlockId::Number(0)).unwrap(), BlockStatus::InChain);
		assert_eq!(db.status(BlockId::Hash(1.into())).unwrap(), BlockStatus::Unknown);
		assert_eq!(db.status(BlockId::Number(1)).unwrap(), BlockStatus::Unknown);
	}

	#[test]
	fn returns_block_hash() {
		let db = LightStorage::new_test();
		let genesis_hash = insert_block(&db, &Default::default(), 0, None);
		assert_eq!(db.hash(0).unwrap(), Some(genesis_hash));
		assert_eq!(db.hash(1).unwrap(), None);
	}

	#[test]
	fn import_header_works() {
		let db = LightStorage::new_test();

		let genesis_hash = insert_block(&db, &Default::default(), 0, None);
		assert_eq!(db.db.iter(columns::HEADER).count(), 1);
		assert_eq!(db.db.iter(columns::HASH_LOOKUP).count(), 1);

		let _ = insert_block(&db, &genesis_hash, 1, None);
		assert_eq!(db.db.iter(columns::HEADER).count(), 2);
		assert_eq!(db.db.iter(columns::HASH_LOOKUP).count(), 2);
	}

	#[test]
	fn finalized_ancient_headers_are_replaced_with_cht() {
		let db = LightStorage::new_test();

		// insert genesis block header (never pruned)
		let mut prev_hash = insert_block(&db, &Default::default(), 0, None);

		// insert SIZE blocks && ensure that nothing is pruned
		for number in 0..cht::SIZE {
			prev_hash = insert_block(&db, &prev_hash, 1 + number, None);
		}
		assert_eq!(db.db.iter(columns::HEADER).count(), (1 + cht::SIZE) as usize);
		assert_eq!(db.db.iter(columns::CHT).count(), 0);

		// insert next SIZE blocks && ensure that nothing is pruned
		for number in 0..cht::SIZE {
			prev_hash = insert_block(&db, &prev_hash, 1 + cht::SIZE + number, None);
		}
		assert_eq!(db.db.iter(columns::HEADER).count(), (1 + cht::SIZE + cht::SIZE) as usize);
		assert_eq!(db.db.iter(columns::CHT).count(), 0);

		// insert block #{2 * cht::SIZE + 1} && check that new CHT is created + headers of this CHT are pruned
		// nothing is yet finalized, so nothing is pruned.
		prev_hash = insert_block(&db, &prev_hash, 1 + cht::SIZE + cht::SIZE, None);
		assert_eq!(db.db.iter(columns::HEADER).count(), (2 + cht::SIZE + cht::SIZE) as usize);
		assert_eq!(db.db.iter(columns::CHT).count(), 0);

		// now finalize the block.
		for i in (0..(cht::SIZE + cht::SIZE)).map(|i| i + 1) {
			db.finalize_header(BlockId::Number(i)).unwrap();
		}
		db.finalize_header(BlockId::Hash(prev_hash)).unwrap();
		assert_eq!(db.db.iter(columns::HEADER).count(), (1 + cht::SIZE + 1) as usize);
		assert_eq!(db.db.iter(columns::CHT).count(), 1);
		assert!((0..cht::SIZE).all(|i| db.db.get(columns::HEADER, &number_to_lookup_key(1 + i)).unwrap().is_none()));
	}

	#[test]
	fn get_cht_fails_for_genesis_block() {
		assert!(LightStorage::<Block>::new_test().cht_root(cht::SIZE, 0).is_err());
	}

	#[test]
	fn get_cht_fails_for_non_existant_cht() {
		assert!(LightStorage::<Block>::new_test().cht_root(cht::SIZE, (cht::SIZE / 2) as u64).is_err());
	}

	#[test]
	fn get_cht_works() {
		let db = LightStorage::new_test();

		// insert 1 + SIZE + SIZE + 1 blocks so that CHT#0 is created
		let mut prev_hash = insert_block(&db, &Default::default(), 0, None);
		for i in 1..1 + cht::SIZE + cht::SIZE + 1 {
			prev_hash = insert_block(&db, &prev_hash, i as u64, None);
			db.finalize_header(BlockId::Hash(prev_hash)).unwrap();
		}

		let cht_root_1 = db.cht_root(cht::SIZE, cht::start_number(cht::SIZE, 0)).unwrap();
		let cht_root_2 = db.cht_root(cht::SIZE, (cht::start_number(cht::SIZE, 0) + cht::SIZE / 2) as u64).unwrap();
		let cht_root_3 = db.cht_root(cht::SIZE, cht::end_number(cht::SIZE, 0)).unwrap();
		assert_eq!(cht_root_1, cht_root_2);
		assert_eq!(cht_root_2, cht_root_3);
	}

	#[test]
	fn tree_route_works() {
		let db = LightStorage::new_test();
		let block0 = insert_block(&db, &Default::default(), 0, None);

		// fork from genesis: 3 prong.
		let a1 = insert_block(&db, &block0, 1, None);
		let a2 = insert_block(&db, &a1, 2, None);
		let a3 = insert_block(&db, &a2, 3, None);

		// fork from genesis: 2 prong.
		let b1 = insert_block_with_extrinsics_root(&db, &block0, 1, None, Hash::from([1; 32]));
		let b2 = insert_block(&db, &b1, 2, None);

		{
			let tree_route = ::client::blockchain::tree_route(
				&db,
				BlockId::Hash(a3),
				BlockId::Hash(b2)
			).unwrap();

			assert_eq!(tree_route.common_block().hash, block0);
			assert_eq!(tree_route.retracted().iter().map(|r| r.hash).collect::<Vec<_>>(), vec![a3, a2, a1]);
			assert_eq!(tree_route.enacted().iter().map(|r| r.hash).collect::<Vec<_>>(), vec![b1, b2]);
		}

		{
			let tree_route = ::client::blockchain::tree_route(
				&db,
				BlockId::Hash(a1),
				BlockId::Hash(a3),
			).unwrap();

			assert_eq!(tree_route.common_block().hash, a1);
			assert!(tree_route.retracted().is_empty());
			assert_eq!(tree_route.enacted().iter().map(|r| r.hash).collect::<Vec<_>>(), vec![a2, a3]);
		}

		{
			let tree_route = ::client::blockchain::tree_route(
				&db,
				BlockId::Hash(a3),
				BlockId::Hash(a1),
			).unwrap();

			assert_eq!(tree_route.common_block().hash, a1);
			assert_eq!(tree_route.retracted().iter().map(|r| r.hash).collect::<Vec<_>>(), vec![a3, a2]);
			assert!(tree_route.enacted().is_empty());
		}

		{
			let tree_route = ::client::blockchain::tree_route(
				&db,
				BlockId::Hash(a2),
				BlockId::Hash(a2),
			).unwrap();

			assert_eq!(tree_route.common_block().hash, a2);
			assert!(tree_route.retracted().is_empty());
			assert!(tree_route.enacted().is_empty());
		}
	}

	#[test]
	fn authorites_are_cached() {
		let db = LightStorage::new_test();

		fn run_checks(db: &LightStorage<Block>, max: u64, checks: &[(u64, Option<Vec<AuthorityId>>)]) {
			for (at, expected) in checks.iter().take_while(|(at, _)| *at <= max) {
				let actual = db.cache().authorities_at(BlockId::Number(*at));
				assert_eq!(*expected, actual);
			}
		}

		let (hash2, hash6) = {
			// first few blocks are instantly finalized
			// B0(None) -> B1(None) -> B2(1) -> B3(1) -> B4(1, 2) -> B5(1, 2) -> B6(None)
			let checks = vec![
				(0, None),
				(1, None),
				(2, Some(vec![[1u8; 32].into()])),
				(3, Some(vec![[1u8; 32].into()])),
				(4, Some(vec![[1u8; 32].into(), [2u8; 32].into()])),
				(5, Some(vec![[1u8; 32].into(), [2u8; 32].into()])),
				(6, None),
				(7, None), // block will work for 'future' block too
			];

			let hash0 = insert_final_block(&db, &Default::default(), 0, None);
			run_checks(&db, 0, &checks);
			let hash1 = insert_final_block(&db, &hash0, 1, None);
			run_checks(&db, 1, &checks);
			let hash2 = insert_final_block(&db, &hash1, 2, Some(vec![[1u8; 32].into()]));
			run_checks(&db, 2, &checks);
			let hash3 = insert_final_block(&db, &hash2, 3, Some(vec![[1u8; 32].into()]));
			run_checks(&db, 3, &checks);
			let hash4 = insert_final_block(&db, &hash3, 4, Some(vec![[1u8; 32].into(), [2u8; 32].into()]));
			run_checks(&db, 4, &checks);
			let hash5 = insert_final_block(&db, &hash4, 5, Some(vec![[1u8; 32].into(), [2u8; 32].into()]));
			run_checks(&db, 5, &checks);
			let hash6 = insert_final_block(&db, &hash5, 6, None);
			run_checks(&db, 7, &checks);

			(hash2, hash6)
		};

		{
			// some older non-best blocks are inserted
			// ... -> B2(1) -> B2_1(1) -> B2_2(2)
			// => the cache ignores all writes before best finalized block
			let hash2_1 = insert_non_best_block(&db, &hash2, 3, Some(vec![[1u8; 32].into()]));
			assert_eq!(None, db.cache().authorities_at(BlockId::Hash(hash2_1)));
			let hash2_2 = insert_non_best_block(&db, &hash2_1, 4, Some(vec![[1u8; 32].into(), [2u8; 32].into()]));
			assert_eq!(None, db.cache().authorities_at(BlockId::Hash(hash2_2)));
		}

		let (hash7, hash8, hash6_1, hash6_2, hash6_1_1, hash6_1_2) = {
			// inserting non-finalized blocks
			// B6(None) -> B7(3) -> B8(3)
			//          \> B6_1(4) -> B6_2(4)
			//                     \> B6_1_1(5)
			//                     \> B6_1_2(6) -> B6_1_3(7)

			let hash7 = insert_block(&db, &hash6, 7, Some(vec![[3u8; 32].into()]));
			assert_eq!(db.cache().authorities_at(BlockId::Hash(hash6)), None);
			assert_eq!(db.cache().authorities_at(BlockId::Hash(hash7)), Some(vec![[3u8; 32].into()]));
			let hash8 = insert_block(&db, &hash7, 8, Some(vec![[3u8; 32].into()]));
			assert_eq!(db.cache().authorities_at(BlockId::Hash(hash6)), None);
			assert_eq!(db.cache().authorities_at(BlockId::Hash(hash7)), Some(vec![[3u8; 32].into()]));
			assert_eq!(db.cache().authorities_at(BlockId::Hash(hash8)), Some(vec![[3u8; 32].into()]));
			let hash6_1 = insert_block(&db, &hash6, 7, Some(vec![[4u8; 32].into()]));
			assert_eq!(db.cache().authorities_at(BlockId::Hash(hash6)), None);
			assert_eq!(db.cache().authorities_at(BlockId::Hash(hash7)), Some(vec![[3u8; 32].into()]));
			assert_eq!(db.cache().authorities_at(BlockId::Hash(hash8)), Some(vec![[3u8; 32].into()]));
			assert_eq!(db.cache().authorities_at(BlockId::Hash(hash6_1)), Some(vec![[4u8; 32].into()]));
			let hash6_1_1 = insert_non_best_block(&db, &hash6_1, 8, Some(vec![[5u8; 32].into()]));
			assert_eq!(db.cache().authorities_at(BlockId::Hash(hash6)), None);
			assert_eq!(db.cache().authorities_at(BlockId::Hash(hash7)), Some(vec![[3u8; 32].into()]));
			assert_eq!(db.cache().authorities_at(BlockId::Hash(hash8)), Some(vec![[3u8; 32].into()]));
			assert_eq!(db.cache().authorities_at(BlockId::Hash(hash6_1)), Some(vec![[4u8; 32].into()]));
			assert_eq!(db.cache().authorities_at(BlockId::Hash(hash6_1_1)), Some(vec![[5u8; 32].into()]));
			let hash6_1_2 = insert_non_best_block(&db, &hash6_1, 8, Some(vec![[6u8; 32].into()]));
			assert_eq!(db.cache().authorities_at(BlockId::Hash(hash6)), None);
			assert_eq!(db.cache().authorities_at(BlockId::Hash(hash7)), Some(vec![[3u8; 32].into()]));
			assert_eq!(db.cache().authorities_at(BlockId::Hash(hash8)), Some(vec![[3u8; 32].into()]));
			assert_eq!(db.cache().authorities_at(BlockId::Hash(hash6_1)), Some(vec![[4u8; 32].into()]));
			assert_eq!(db.cache().authorities_at(BlockId::Hash(hash6_1_1)), Some(vec![[5u8; 32].into()]));
			assert_eq!(db.cache().authorities_at(BlockId::Hash(hash6_1_2)), Some(vec![[6u8; 32].into()]));
			let hash6_2 = insert_block(&db, &hash6_1, 8, Some(vec![[4u8; 32].into()]));
			assert_eq!(db.cache().authorities_at(BlockId::Hash(hash6)), None);
			assert_eq!(db.cache().authorities_at(BlockId::Hash(hash7)), Some(vec![[3u8; 32].into()]));
			assert_eq!(db.cache().authorities_at(BlockId::Hash(hash8)), Some(vec![[3u8; 32].into()]));
			assert_eq!(db.cache().authorities_at(BlockId::Hash(hash6_1)), Some(vec![[4u8; 32].into()]));
			assert_eq!(db.cache().authorities_at(BlockId::Hash(hash6_1_1)), Some(vec![[5u8; 32].into()]));
			assert_eq!(db.cache().authorities_at(BlockId::Hash(hash6_1_2)), Some(vec![[6u8; 32].into()]));
			assert_eq!(db.cache().authorities_at(BlockId::Hash(hash6_2)), Some(vec![[4u8; 32].into()]));

			(hash7, hash8, hash6_1, hash6_2, hash6_1_1, hash6_1_2)
		};

		{
			// finalize block hash6_1
			db.finalize_header(BlockId::Hash(hash6_1)).unwrap();
			assert_eq!(db.cache().authorities_at(BlockId::Hash(hash6)), None);
			assert_eq!(db.cache().authorities_at(BlockId::Hash(hash7)), None);
			assert_eq!(db.cache().authorities_at(BlockId::Hash(hash8)), None);
			assert_eq!(db.cache().authorities_at(BlockId::Hash(hash6_1)), Some(vec![[4u8; 32].into()]));
			assert_eq!(db.cache().authorities_at(BlockId::Hash(hash6_1_1)), Some(vec![[5u8; 32].into()]));
			assert_eq!(db.cache().authorities_at(BlockId::Hash(hash6_1_2)), Some(vec![[6u8; 32].into()]));
			assert_eq!(db.cache().authorities_at(BlockId::Hash(hash6_2)), Some(vec![[4u8; 32].into()]));
			// finalize block hash6_2
			db.finalize_header(BlockId::Hash(hash6_2)).unwrap();
			assert_eq!(db.cache().authorities_at(BlockId::Hash(hash6)), None);
			assert_eq!(db.cache().authorities_at(BlockId::Hash(hash7)), None);
			assert_eq!(db.cache().authorities_at(BlockId::Hash(hash8)), None);
			assert_eq!(db.cache().authorities_at(BlockId::Hash(hash6_1)), Some(vec![[4u8; 32].into()]));
			assert_eq!(db.cache().authorities_at(BlockId::Hash(hash6_1_1)), None);
			assert_eq!(db.cache().authorities_at(BlockId::Hash(hash6_1_2)), None);
			assert_eq!(db.cache().authorities_at(BlockId::Hash(hash6_2)), Some(vec![[4u8; 32].into()]));
		}
	}
}<|MERGE_RESOLUTION|>--- conflicted
+++ resolved
@@ -46,15 +46,12 @@
 }
 
 /// Light blockchain storage. Stores most recent headers + CHTs for older headers.
+/// Locks order: meta, leaves, cache.
 pub struct LightStorage<Block: BlockT> {
 	db: Arc<KeyValueDB>,
 	meta: RwLock<Meta<<<Block as BlockT>::Header as HeaderT>::Number, Block::Hash>>,
-<<<<<<< HEAD
+	leaves: RwLock<LeafSet<Block::Hash, NumberFor<Block>>>,
 	cache: DbCacheSync<Block>,
-=======
-	leaves: RwLock<LeafSet<Block::Hash, NumberFor<Block>>>,
-	_cache: DbCache<Block>,
->>>>>>> e722f09b
 }
 
 #[derive(Clone, PartialEq, Debug)]
@@ -86,12 +83,12 @@
 	}
 
 	fn from_kvdb(db: Arc<KeyValueDB>) -> ClientResult<Self> {
-		let meta = read_meta::<Block>(&*db, columns::HEADER)?;
+		let meta = read_meta::<Block>(&*db, columns::META, columns::HEADER)?;
+		let leaves = LeafSet::read_from_db(&*db, columns::META, meta_keys::LEAF_PREFIX)?;
 		let cache = DbCache::new(
 			db.clone(),
 			columns::HASH_LOOKUP,
 			columns::HEADER,
-<<<<<<< HEAD
 			columns::CACHE,
 			ComplexBlockId::new(meta.finalized_hash, meta.finalized_number),
 		);
@@ -100,18 +97,7 @@
 			db,
 			meta: RwLock::new(meta),
 			cache: DbCacheSync(RwLock::new(cache)),
-=======
-			columns::AUTHORITIES
-		)?;
-		let meta = RwLock::new(read_meta::<Block>(&*db, columns::META, columns::HEADER)?);
-		let leaves = RwLock::new(LeafSet::read_from_db(&*db, columns::META, meta_keys::LEAF_PREFIX)?);
-
-		Ok(LightStorage {
-			db,
-			meta,
-			leaves,
-			_cache: cache,
->>>>>>> e722f09b
+			leaves: RwLock::new(leaves),
 		})
 	}
 
@@ -261,31 +247,10 @@
 
 		transaction.put(columns::HEADER, hash.as_ref(), &header.encode());
 
-		let finalized = match leaf_state {
-			NewBlockState::Final => true,
-			_ => false,
-		};
 		if leaf_state.is_best() {
 			transaction.put(columns::META, meta_keys::BEST_BLOCK, hash.as_ref());
 
 			// handle reorg.
-<<<<<<< HEAD
-			let meta = self.meta.read();
-			if meta.best_hash != Default::default() {
-				let parent_hash = *header.parent_hash();
-				let tree_route = ::client::blockchain::tree_route(
-					self,
-					BlockId::Hash(meta.best_hash),
-					BlockId::Hash(parent_hash),
-				)?;
-
-				// update block number to hash lookup entries.
-				for retracted in tree_route.retracted() {
-					if retracted.hash == meta.finalized_hash {
-						// TODO: can we recover here?
-						warn!("Safety failure: reverting finalized block {:?}",
-							(&retracted.number, &retracted.hash));
-=======
 			{
 				let meta = self.meta.read();
 				if meta.best_hash != Default::default() {
@@ -307,49 +272,42 @@
 							columns::HASH_LOOKUP,
 							&::utils::number_to_lookup_key(retracted.number)
 						);
->>>>>>> e722f09b
 					}
 
-					transaction.delete(
-						columns::HASH_LOOKUP,
-						&::utils::number_to_lookup_key(retracted.number)
-					);
-				}
-
-				for enacted in tree_route.enacted() {
-					let hash: &Block::Hash = &enacted.hash;
-					transaction.put(
-						columns::HASH_LOOKUP,
-						&::utils::number_to_lookup_key(enacted.number),
-						hash.as_ref(),
-					)
+					for enacted in tree_route.enacted() {
+						let hash: &Block::Hash = &enacted.hash;
+						transaction.put(
+							columns::HASH_LOOKUP,
+							&::utils::number_to_lookup_key(enacted.number),
+							hash.as_ref(),
+						)
+					}
 				}
 			}
-
-			transaction.put(columns::HASH_LOOKUP, &number_to_lookup_key(number), hash.as_ref());
-
-			if finalized {
-				self.note_finalized(&mut transaction, &header, hash)?;
-			}
-		}
-
-<<<<<<< HEAD
-		let mut cache = self.cache.0.write();
-		let cache_ops = cache.transaction(&mut transaction)
-			.on_block_insert(
-				ComplexBlockId::new(*header.parent_hash(), if number == Zero::zero() { Zero::zero() } else { number - One::one() }),
-				ComplexBlockId::new(hash, number),
-				authorities,
-				finalized,
-			)?
-			.into_ops();
-
-		debug!("Light DB Commit {:?} ({})", hash, number);
-		self.db.write(transaction).map_err(db_err)?;
-=======
+		}
+
+		let finalized = match leaf_state {
+			NewBlockState::Final => true,
+			_ => false,
+		};
+
+		if finalized {
+			self.note_finalized(&mut transaction, &header, hash)?;
+		}
+
 		{
 			let mut leaves = self.leaves.write();
 			let displaced_leaf = leaves.import(hash, number, parent_hash);
+
+			let mut cache = self.cache.0.write();
+			let cache_ops = cache.transaction(&mut transaction)
+				.on_block_insert(
+					ComplexBlockId::new(*header.parent_hash(), if number == Zero::zero() { Zero::zero() } else { number - One::one() }),
+					ComplexBlockId::new(hash, number),
+					authorities,
+					finalized,
+				)?
+				.into_ops();
 
 			debug!("Light DB Commit {:?} ({})", hash, number);
 			let write_result = self.db.write(transaction).map_err(db_err);
@@ -360,10 +318,11 @@
 				}
 				return Err(e);
 			}
-		}
->>>>>>> e722f09b
+
+			cache.commit(cache_ops);
+		}
+
 		self.update_meta(hash, number, leaf_state.is_best(), finalized);
-		cache.commit(cache_ops);
 
 		Ok(())
 	}
@@ -384,18 +343,20 @@
 			// TODO: ensure best chain contains this block.
 			let hash = header.hash();
 			let number = *header.number();
-			let mut cache = self.cache.0.write();
-			let cache_ops = cache.transaction(&mut transaction)
-				.on_block_finalize(
-					ComplexBlockId::new(*header.parent_hash(), if number == Zero::zero() { Zero::zero() } else { number - One::one() }),
-					ComplexBlockId::new(hash, number)
-				)?
-				.into_ops();
-
 			self.note_finalized(&mut transaction, &header, hash.clone())?;
-			self.db.write(transaction).map_err(db_err)?;
+			{
+				let mut cache = self.cache.0.write();
+				let cache_ops = cache.transaction(&mut transaction)
+					.on_block_finalize(
+						ComplexBlockId::new(*header.parent_hash(), if number == Zero::zero() { Zero::zero() } else { number - One::one() }),
+						ComplexBlockId::new(hash, number)
+					)?
+					.into_ops();
+
+				self.db.write(transaction).map_err(db_err)?;
+				cache.commit(cache_ops);
+			}
 			self.update_meta(hash, header.number().clone(), false, true);
-			cache.commit(cache_ops);
 
 			Ok(())
 		} else {
