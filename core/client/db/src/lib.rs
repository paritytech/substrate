--- conflicted
+++ resolved
@@ -68,11 +68,8 @@
 use client::leaves::{LeafSet, FinalizationDisplaced};
 use client::children;
 use state_db::StateDb;
-<<<<<<< HEAD
 use state_db::BranchRanges;
-=======
 use header_metadata::{CachedHeaderMetadata, HeaderMetadata, HeaderMetadataCache};
->>>>>>> 062748f2
 use crate::storage_cache::{CachingState, SharedCache, new_shared_cache};
 use log::{trace, debug, warn};
 pub use state_db::PruningMode;
@@ -528,14 +525,10 @@
 		// Currently cache isn't implemented on full nodes.
 	}
 
-<<<<<<< HEAD
 	fn update_db_storage(
 		&mut self,
 		update: (PrefixedMemoryDB<Blake2Hasher>, Vec<(Vec<u8>, Option<Vec<u8>>)>),
-	) -> Result<(), client::error::Error> {
-=======
-	fn update_db_storage(&mut self, update: PrefixedMemoryDB<Blake2Hasher>) -> ClientResult<()> {
->>>>>>> 062748f2
+	) -> ClientResult<()> {
 		self.db_updates = update;
 		Ok(())
 	}
