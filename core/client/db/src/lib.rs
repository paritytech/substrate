// Copyright 2017-2019 Parity Technologies (UK) Ltd.
// This file is part of Substrate.

// Substrate is free software: you can redistribute it and/or modify
// it under the terms of the GNU General Public License as published by
// the Free Software Foundation, either version 3 of the License, or
// (at your option) any later version.

// Substrate is distributed in the hope that it will be useful,
// but WITHOUT ANY WARRANTY; without even the implied warranty of
// MERCHANTABILITY or FITNESS FOR A PARTICULAR PURPOSE.  See the
// GNU General Public License for more details.

// You should have received a copy of the GNU General Public License
// along with Substrate.  If not, see <http://www.gnu.org/licenses/>.

//! Client backend that uses RocksDB database as storage.
//!
//! # Canonicality vs. Finality
//!
//! Finality indicates that a block will not be reverted, according to the consensus algorithm,
//! while canonicality indicates that the block may be reverted, but we will be unable to do so,
//! having discarded heavy state that will allow a chain reorganization.
//!
//! Finality implies canonicality but not vice-versa.

#![warn(missing_docs)]

pub mod light;
pub mod offchain;

mod cache;
mod storage_cache;
mod utils;

use std::sync::Arc;
use std::path::PathBuf;
use std::io;
use std::collections::HashMap;

use client::backend::NewBlockState;
use client::blockchain::HeaderBackend;
use client::ExecutionStrategies;
use client::backend::{StorageCollection, ChildStorageCollection};
use parity_codec::{Decode, Encode};
use hash_db::Hasher;
use kvdb::{KeyValueDB, DBTransaction};
use trie::{MemoryDB, PrefixedMemoryDB, prefixed_key};
use parking_lot::{Mutex, RwLock};
use primitives::{H256, Blake2Hasher, ChangesTrieConfiguration, convert_hash,
	child_trie::{ChildTrie, ChildTrieReadRef}};
use primitives::storage::well_known_keys;
use sr_primitives::{
	generic::{BlockId, DigestItem}, Justification, StorageOverlay, ChildrenStorageOverlay,
	BuildStorage
};
<<<<<<< HEAD
use runtime_primitives::traits::{
	Block as BlockT, Header as HeaderT, NumberFor, Zero, One, SaturatedConversion,
=======
use sr_primitives::traits::{
	Block as BlockT, Header as HeaderT, NumberFor, Zero, One, SaturatedConversion
>>>>>>> d60cdba5
};
use state_machine::backend::Backend as StateBackend;
use executor::RuntimeInfo;
use state_machine::{CodeExecutor, DBValue};
use crate::utils::{Meta, db_err, meta_keys, read_db, block_id_to_lookup_key, read_meta};
use client::leaves::{LeafSet, FinalizationDisplaced};
use client::children;
use state_db::StateDb;
use consensus_common::well_known_cache_keys;
use crate::storage_cache::{CachingState, SharedCache, new_shared_cache};
use log::{trace, debug, warn};
pub use state_db::PruningMode;

#[cfg(feature = "test-helpers")]
use client::in_mem::Backend as InMemoryBackend;

const CANONICALIZATION_DELAY: u64 = 4096;
const MIN_BLOCKS_TO_KEEP_CHANGES_TRIES_FOR: u32 = 32768;

/// Default value for storage cache child ratio.
const DEFAULT_CHILD_RATIO: (usize, usize) = (1, 10);

/// DB-backed patricia trie state, transaction type is an overlay of changes to commit.
pub type DbState = state_machine::TrieBackend<Arc<dyn state_machine::Storage<Blake2Hasher>>, Blake2Hasher>;

/// A reference tracking state.
///
/// It makes sure that the hash we are using stays pinned in storage
/// until this structure is dropped.
pub struct RefTrackingState<Block: BlockT> {
	state: DbState,
	storage: Arc<StorageDb<Block>>,
	parent_hash: Option<Block::Hash>,
}

impl<B: BlockT> RefTrackingState<B> {
	fn new(state: DbState, storage: Arc<StorageDb<B>>, parent_hash: Option<B::Hash>) -> RefTrackingState<B> {
		if let Some(hash) = &parent_hash {
			storage.state_db.pin(hash);
		}
		RefTrackingState {
			state,
			parent_hash,
			storage,
		}
	}
}

impl<B: BlockT> Drop for RefTrackingState<B> {
	fn drop(&mut self) {
		if let Some(hash) = &self.parent_hash {
			self.storage.state_db.unpin(hash);
		}
	}
}

impl<B: BlockT> StateBackend<Blake2Hasher> for RefTrackingState<B> {
	type Error =  <DbState as StateBackend<Blake2Hasher>>::Error;
	type Transaction = <DbState as StateBackend<Blake2Hasher>>::Transaction;
	type TrieBackendStorage = <DbState as StateBackend<Blake2Hasher>>::TrieBackendStorage;

	fn storage(&self, key: &[u8]) -> Result<Option<Vec<u8>>, Self::Error> {
		self.state.storage(key)
	}

	fn storage_hash(&self, key: &[u8]) -> Result<Option<H256>, Self::Error> {
		self.state.storage_hash(key)
	}

	fn child_trie(&self, storage_key: &[u8]) -> Result<Option<ChildTrie>, Self::Error> {
		self.state.child_trie(storage_key)
	}

	fn child_storage(&self, child_trie: ChildTrieReadRef, key: &[u8]) -> Result<Option<Vec<u8>>, Self::Error> {
		self.state.child_storage(child_trie, key)
	}

	fn exists_storage(&self, key: &[u8]) -> Result<bool, Self::Error> {
		self.state.exists_storage(key)
	}

	fn exists_child_storage(&self, child_trie: ChildTrieReadRef, key: &[u8]) -> Result<bool, Self::Error> {
		self.state.exists_child_storage(child_trie, key)
	}

	fn for_keys_with_prefix<F: FnMut(&[u8])>(&self, prefix: &[u8], f: F) {
		self.state.for_keys_with_prefix(prefix, f)
	}

	fn for_keys_in_child_storage<F: FnMut(&[u8])>(&self, child_trie: ChildTrieReadRef, f: F) {
		self.state.for_keys_in_child_storage(child_trie, f)
	}

	fn storage_root<I>(&self, delta: I) -> (H256, Self::Transaction)
		where
			I: IntoIterator<Item=(Vec<u8>, Option<Vec<u8>>)>
	{
		self.state.storage_root(delta)
	}

	fn child_storage_root<I>(&self, child_trie: &ChildTrie, delta: I) -> (Vec<u8>, bool, Self::Transaction)
		where
			I: IntoIterator<Item=(Vec<u8>, Option<Vec<u8>>)>,
	{
		self.state.child_storage_root(child_trie, delta)
	}

	fn pairs(&self) -> Vec<(Vec<u8>, Vec<u8>)> {
		self.state.pairs()
	}

	fn keys(&self, prefix: &[u8]) -> Vec<Vec<u8>> {
		self.state.keys(prefix)
	}

	fn child_keys(&self, child_trie: ChildTrieReadRef, prefix: &[u8]) -> Vec<Vec<u8>> {
		self.state.child_keys(child_trie, prefix)
	}

	fn as_trie_backend(&mut self) -> Option<&state_machine::TrieBackend<Self::TrieBackendStorage, Blake2Hasher>> {
		self.state.as_trie_backend()
	}
}

/// Database settings.
pub struct DatabaseSettings {
	/// Cache size in bytes. If `None` default is used.
	pub cache_size: Option<usize>,
	/// State cache size.
	pub state_cache_size: usize,
	/// Ratio of cache size dedicated to child tries.
	pub state_cache_child_ratio: Option<(usize, usize)>,
	/// Path to the database.
	pub path: PathBuf,
	/// Pruning mode.
	pub pruning: PruningMode,
}

/// Create an instance of db-backed client.
pub fn new_client<E, S, Block, RA>(
	settings: DatabaseSettings,
	executor: E,
	genesis_storage: S,
	execution_strategies: ExecutionStrategies,
) -> Result<
	client::Client<Backend<Block>,
	client::LocalCallExecutor<Backend<Block>, E>, Block, RA>, client::error::Error
>
	where
		Block: BlockT<Hash=H256>,
		E: CodeExecutor<Blake2Hasher> + RuntimeInfo,
		S: BuildStorage,
{
	let backend = Arc::new(Backend::new(settings, CANONICALIZATION_DELAY)?);
	let executor = client::LocalCallExecutor::new(backend.clone(), executor);
	Ok(client::Client::new(backend, executor, genesis_storage, execution_strategies)?)
}

pub(crate) mod columns {
	pub const META: Option<u32> = crate::utils::COLUMN_META;
	pub const STATE: Option<u32> = Some(1);
	pub const STATE_META: Option<u32> = Some(2);
	/// maps hashes to lookup keys and numbers to canon hashes.
	pub const KEY_LOOKUP: Option<u32> = Some(3);
	pub const HEADER: Option<u32> = Some(4);
	pub const BODY: Option<u32> = Some(5);
	pub const JUSTIFICATION: Option<u32> = Some(6);
	pub const CHANGES_TRIE: Option<u32> = Some(7);
	pub const AUX: Option<u32> = Some(8);
	/// Offchain workers local storage
	pub const OFFCHAIN: Option<u32> = Some(9);
}

struct PendingBlock<Block: BlockT> {
	header: Block::Header,
	justification: Option<Justification>,
	body: Option<Vec<Block::Extrinsic>>,
	leaf_state: NewBlockState,
}

// wrapper that implements trait required for state_db
struct StateMetaDb<'a>(&'a dyn KeyValueDB);

impl<'a> state_db::MetaDb for StateMetaDb<'a> {
	type Error = io::Error;

	fn get_meta(&self, key: &[u8]) -> Result<Option<Vec<u8>>, Self::Error> {
		self.0.get(columns::STATE_META, key).map(|r| r.map(|v| v.to_vec()))
	}
}

/// Block database
pub struct BlockchainDb<Block: BlockT> {
	db: Arc<dyn KeyValueDB>,
	meta: Arc<RwLock<Meta<NumberFor<Block>, Block::Hash>>>,
	leaves: RwLock<LeafSet<Block::Hash, NumberFor<Block>>>,
}

impl<Block: BlockT> BlockchainDb<Block> {
	fn new(db: Arc<dyn KeyValueDB>) -> Result<Self, client::error::Error> {
		let meta = read_meta::<Block>(&*db, columns::META, columns::HEADER)?;
		let leaves = LeafSet::read_from_db(&*db, columns::META, meta_keys::LEAF_PREFIX)?;
		Ok(BlockchainDb {
			db,
			leaves: RwLock::new(leaves),
			meta: Arc::new(RwLock::new(meta)),
		})
	}

	fn update_meta(
		&self,
		hash: Block::Hash,
		number: <Block::Header as HeaderT>::Number,
		is_best: bool,
		is_finalized: bool
	) {
		let mut meta = self.meta.write();
		if number.is_zero() {
			meta.genesis_hash = hash;
			meta.finalized_hash = hash;
		}

		if is_best {
			meta.best_number = number;
			meta.best_hash = hash;
		}

		if is_finalized {
			meta.finalized_number = number;
			meta.finalized_hash = hash;
		}
	}
}

impl<Block: BlockT> client::blockchain::HeaderBackend<Block> for BlockchainDb<Block> {
	fn header(&self, id: BlockId<Block>) -> Result<Option<Block::Header>, client::error::Error> {
		utils::read_header(&*self.db, columns::KEY_LOOKUP, columns::HEADER, id)
	}

	fn info(&self) -> client::blockchain::Info<Block> {
		let meta = self.meta.read();
		client::blockchain::Info {
			best_hash: meta.best_hash,
			best_number: meta.best_number,
			genesis_hash: meta.genesis_hash,
			finalized_hash: meta.finalized_hash,
			finalized_number: meta.finalized_number,
		}
	}

	fn status(&self, id: BlockId<Block>) -> Result<client::blockchain::BlockStatus, client::error::Error> {
		let exists = match id {
			BlockId::Hash(_) => read_db(
				&*self.db,
				columns::KEY_LOOKUP,
				columns::HEADER,
				id
			)?.is_some(),
			BlockId::Number(n) => n <= self.meta.read().best_number,
		};
		match exists {
			true => Ok(client::blockchain::BlockStatus::InChain),
			false => Ok(client::blockchain::BlockStatus::Unknown),
		}
	}

	fn number(&self, hash: Block::Hash) -> Result<Option<NumberFor<Block>>, client::error::Error> {
		if let Some(lookup_key) = block_id_to_lookup_key::<Block>(&*self.db, columns::KEY_LOOKUP, BlockId::Hash(hash))? {
			let number = utils::lookup_key_to_number(&lookup_key)?;
			Ok(Some(number))
		} else {
			Ok(None)
		}
	}

	fn hash(&self, number: NumberFor<Block>) -> Result<Option<Block::Hash>, client::error::Error> {
		self.header(BlockId::Number(number)).and_then(|maybe_header| match maybe_header {
			Some(header) => Ok(Some(header.hash().clone())),
			None => Ok(None),
		})
	}
}

impl<Block: BlockT> client::blockchain::Backend<Block> for BlockchainDb<Block> {
	fn body(&self, id: BlockId<Block>) -> Result<Option<Vec<Block::Extrinsic>>, client::error::Error> {
		match read_db(&*self.db, columns::KEY_LOOKUP, columns::BODY, id)? {
			Some(body) => match Decode::decode(&mut &body[..]) {
				Some(body) => Ok(Some(body)),
				None => return Err(client::error::Error::Backend("Error decoding body".into())),
			}
			None => Ok(None),
		}
	}

	fn justification(&self, id: BlockId<Block>) -> Result<Option<Justification>, client::error::Error> {
		match read_db(&*self.db, columns::KEY_LOOKUP, columns::JUSTIFICATION, id)? {
			Some(justification) => match Decode::decode(&mut &justification[..]) {
				Some(justification) => Ok(Some(justification)),
				None => return Err(client::error::Error::Backend("Error decoding justification".into())),
			}
			None => Ok(None),
		}
	}

	fn last_finalized(&self) -> Result<Block::Hash, client::error::Error> {
		Ok(self.meta.read().finalized_hash.clone())
	}

	fn cache(&self) -> Option<Arc<dyn client::blockchain::Cache<Block>>> {
		None
	}

	fn leaves(&self) -> Result<Vec<Block::Hash>, client::error::Error> {
		Ok(self.leaves.read().hashes())
	}

	fn children(&self, parent_hash: Block::Hash) -> Result<Vec<Block::Hash>, client::error::Error> {
		children::read_children(&*self.db, columns::META, meta_keys::CHILDREN_PREFIX, parent_hash)
	}
}

impl<Block: BlockT> client::blockchain::ProvideCache<Block> for BlockchainDb<Block> {
	fn cache(&self) -> Option<Arc<dyn client::blockchain::Cache<Block>>> {
		None
	}
}

/// Database transaction
pub struct BlockImportOperation<Block: BlockT, H: Hasher> {
	old_state: CachingState<Blake2Hasher, RefTrackingState<Block>, Block>,
	db_updates: PrefixedMemoryDB<H>,
	storage_updates: StorageCollection,
	child_storage_updates: ChildStorageCollection,
	changes_trie_updates: MemoryDB<H>,
	pending_block: Option<PendingBlock<Block>>,
	aux_ops: Vec<(Vec<u8>, Option<Vec<u8>>)>,
	finalized_blocks: Vec<(BlockId<Block>, Option<Justification>)>,
	set_head: Option<BlockId<Block>>,
}

impl<Block: BlockT, H: Hasher> BlockImportOperation<Block, H> {
	fn apply_aux(&mut self, transaction: &mut DBTransaction) {
		for (key, maybe_val) in self.aux_ops.drain(..) {
			match maybe_val {
				Some(val) => transaction.put_vec(columns::AUX, &key, val),
				None => transaction.delete(columns::AUX, &key),
			}
		}
	}
}

impl<Block> client::backend::BlockImportOperation<Block, Blake2Hasher>
for BlockImportOperation<Block, Blake2Hasher>
where Block: BlockT<Hash=H256>,
{
	type State = CachingState<Blake2Hasher, RefTrackingState<Block>, Block>;

	fn state(&self) -> Result<Option<&Self::State>, client::error::Error> {
		Ok(Some(&self.old_state))
	}

	fn set_block_data(
		&mut self,
		header: Block::Header,
		body: Option<Vec<Block::Extrinsic>>,
		justification: Option<Justification>,
		leaf_state: NewBlockState,
	) -> Result<(), client::error::Error> {
		assert!(self.pending_block.is_none(), "Only one block per operation is allowed");
		self.pending_block = Some(PendingBlock {
			header,
			body,
			justification,
			leaf_state,
		});
		Ok(())
	}

	fn update_cache(&mut self, _cache: HashMap<well_known_cache_keys::Id, Vec<u8>>) {
		// Currently cache isn't implemented on full nodes.
	}

	fn update_db_storage(&mut self, update: PrefixedMemoryDB<Blake2Hasher>) -> Result<(), client::error::Error> {
		self.db_updates = update;
		Ok(())
	}

	fn reset_storage(
		&mut self,
		top: StorageOverlay,
		children: ChildrenStorageOverlay
	) -> Result<H256, client::error::Error> {

		if top.iter().any(|(k, _)| well_known_keys::is_child_storage_key(k)) {
			return Err(client::error::Error::GenesisInvalid.into());
		}


		let child_delta = children.into_iter()
			.map(|(_storage_key, (child_overlay, subtrie))|
				(subtrie, child_overlay.into_iter().map(|(k, v)| (k, Some(v)))));

		let (root, transaction) = self.old_state.full_storage_root(
			top.into_iter().map(|(k, v)| (k, Some(v))),
			child_delta
		);

		self.db_updates = transaction;
		Ok(root)
	}

	fn update_changes_trie(&mut self, update: MemoryDB<Blake2Hasher>) -> Result<(), client::error::Error> {
		self.changes_trie_updates = update;
		Ok(())
	}

	fn insert_aux<I>(&mut self, ops: I) -> Result<(), client::error::Error>
		where I: IntoIterator<Item=(Vec<u8>, Option<Vec<u8>>)>
	{
		self.aux_ops.append(&mut ops.into_iter().collect());
		Ok(())
	}

	fn update_storage(
		&mut self,
		update: StorageCollection,
		child_update: ChildStorageCollection,
	) -> Result<(), client::error::Error> {
		self.storage_updates = update;
		self.child_storage_updates = child_update;
		Ok(())
	}

	fn mark_finalized(&mut self, block: BlockId<Block>, justification: Option<Justification>) -> Result<(), client::error::Error> {
		self.finalized_blocks.push((block, justification));
		Ok(())
	}

	fn mark_head(&mut self, block: BlockId<Block>) -> Result<(), client::error::Error> {
		assert!(self.set_head.is_none(), "Only one set head per operation is allowed");
		self.set_head = Some(block);
		Ok(())
	}
}

struct StorageDb<Block: BlockT> {
	pub db: Arc<dyn KeyValueDB>,
	pub state_db: StateDb<Block::Hash, Vec<u8>>,
}

impl<Block: BlockT> state_machine::Storage<Blake2Hasher> for StorageDb<Block> {
	fn get(&self, key: &H256, prefix: &[u8]) -> Result<Option<DBValue>, String> {
		let key = prefixed_key::<Blake2Hasher>(key, prefix);
		self.state_db.get(&key, self).map(|r| r.map(|v| DBValue::from_slice(&v)))
			.map_err(|e| format!("Database backend error: {:?}", e))
	}
}

impl<Block: BlockT> state_db::NodeDb for StorageDb<Block> {
	type Error = io::Error;
	type Key = [u8];

	fn get(&self, key: &[u8]) -> Result<Option<Vec<u8>>, Self::Error> {
		self.db.get(columns::STATE, key).map(|r| r.map(|v| v.to_vec()))
	}
}

struct DbGenesisStorage(pub H256);

impl DbGenesisStorage {
	pub fn new() -> Self {
		let mut root = H256::default();
		{
			let mut mdb = MemoryDB::<Blake2Hasher>::default();
			state_machine::TrieDBMut::<Blake2Hasher>::new(&mut mdb, &mut root);
		}
		DbGenesisStorage(root)
	}
}

impl state_machine::Storage<Blake2Hasher> for DbGenesisStorage {
	fn get(&self, _key: &H256, _prefix: &[u8]) -> Result<Option<DBValue>, String> {
		Ok(None)
	}
}

/// A database wrapper for changes tries.
pub struct DbChangesTrieStorage<Block: BlockT> {
	db: Arc<dyn KeyValueDB>,
	meta: Arc<RwLock<Meta<NumberFor<Block>, Block::Hash>>>,
	min_blocks_to_keep: Option<u32>,
	_phantom: ::std::marker::PhantomData<Block>,
}

impl<Block: BlockT<Hash=H256>> DbChangesTrieStorage<Block> {
	/// Commit new changes trie.
	pub fn commit(&self, tx: &mut DBTransaction, mut changes_trie: MemoryDB<Blake2Hasher>) {
		for (key, (val, _)) in changes_trie.drain() {
			tx.put(columns::CHANGES_TRIE, &key[..], &val);
		}
	}

	/// Prune obsolete changes tries.
	pub fn prune(
		&self,
		config: &ChangesTrieConfiguration,
		tx: &mut DBTransaction,
		block_hash: Block::Hash,
		block_num: NumberFor<Block>,
	) {
		// never prune on archive nodes
		let min_blocks_to_keep = match self.min_blocks_to_keep {
			Some(min_blocks_to_keep) => min_blocks_to_keep,
			None => return,
		};

		state_machine::prune_changes_tries(
			config,
			&*self,
			min_blocks_to_keep.into(),
			&state_machine::ChangesTrieAnchorBlockId {
				hash: convert_hash(&block_hash),
				number: block_num,
			},
			|node| tx.delete(columns::CHANGES_TRIE, node.as_ref()));
	}
}

impl<Block> client::backend::PrunableStateChangesTrieStorage<Block, Blake2Hasher>
	for DbChangesTrieStorage<Block>
where
	Block: BlockT<Hash=H256>,
{
	fn oldest_changes_trie_block(
		&self,
		config: &ChangesTrieConfiguration,
		best_finalized_block: NumberFor<Block>,
	) -> NumberFor<Block> {
		match self.min_blocks_to_keep {
			Some(min_blocks_to_keep) => state_machine::oldest_non_pruned_changes_trie(
				config,
				min_blocks_to_keep.into(),
				best_finalized_block,
			),
			None => One::one(),
		}
	}
}

impl<Block> state_machine::ChangesTrieRootsStorage<Blake2Hasher, NumberFor<Block>>
	for DbChangesTrieStorage<Block>
where
	Block: BlockT<Hash=H256>,
{
	fn build_anchor(
		&self,
		hash: H256,
	) -> Result<state_machine::ChangesTrieAnchorBlockId<H256, NumberFor<Block>>, String> {
		utils::read_header::<Block>(&*self.db, columns::KEY_LOOKUP, columns::HEADER, BlockId::Hash(hash))
			.map_err(|e| e.to_string())
			.and_then(|maybe_header| maybe_header.map(|header|
				state_machine::ChangesTrieAnchorBlockId {
					hash,
					number: *header.number(),
				}
			).ok_or_else(|| format!("Unknown header: {}", hash)))
	}

	fn root(
		&self,
		anchor: &state_machine::ChangesTrieAnchorBlockId<H256, NumberFor<Block>>,
		block: NumberFor<Block>,
	) -> Result<Option<H256>, String> {
		// check API requirement: we can't get NEXT block(s) based on anchor
		if block > anchor.number {
			return Err(format!("Can't get changes trie root at {} using anchor at {}", block, anchor.number));
		}

		// we need to get hash of the block to resolve changes trie root
		let block_id = if block <= self.meta.read().finalized_number {
			// if block is finalized, we could just read canonical hash
			BlockId::Number(block)
		} else {
			// the block is not finalized
			let mut current_num = anchor.number;
			let mut current_hash: Block::Hash = convert_hash(&anchor.hash);
			let maybe_anchor_header: Block::Header = utils::require_header::<Block>(
				&*self.db, columns::KEY_LOOKUP, columns::HEADER, BlockId::Number(current_num)
			).map_err(|e| e.to_string())?;
			if maybe_anchor_header.hash() == current_hash {
				// if anchor is canonicalized, then the block is also canonicalized
				BlockId::Number(block)
			} else {
				// else (block is not finalized + anchor is not canonicalized):
				// => we should find the required block hash by traversing
				// back from the anchor to the block with given number
				while current_num != block {
					let current_header: Block::Header = utils::require_header::<Block>(
						&*self.db, columns::KEY_LOOKUP, columns::HEADER, BlockId::Hash(current_hash)
					).map_err(|e| e.to_string())?;

					current_hash = *current_header.parent_hash();
					current_num = current_num - One::one();
				}

				BlockId::Hash(current_hash)
			}
		};

		Ok(utils::require_header::<Block>(&*self.db, columns::KEY_LOOKUP, columns::HEADER, block_id)
			.map_err(|e| e.to_string())?
			.digest().log(DigestItem::as_changes_trie_root)
			.map(|root| H256::from_slice(root.as_ref())))
	}
}

impl<Block> state_machine::ChangesTrieStorage<Blake2Hasher, NumberFor<Block>>
	for DbChangesTrieStorage<Block>
where
	Block: BlockT<Hash=H256>,
{
	fn get(&self, key: &H256, _prefix: &[u8]) -> Result<Option<DBValue>, String> {
		self.db.get(columns::CHANGES_TRIE, &key[..])
			.map_err(|err| format!("{}", err))
	}
}

/// Disk backend. Keeps data in a key-value store. In archive mode, trie nodes are kept from all blocks.
/// Otherwise, trie nodes are kept only from some recent blocks.
pub struct Backend<Block: BlockT> {
	storage: Arc<StorageDb<Block>>,
	offchain_storage: offchain::LocalStorage,
	changes_tries_storage: DbChangesTrieStorage<Block>,
	/// None<*> means that the value hasn't been cached yet. Some(*) means that the value (either None or
	/// Some(*)) has been cached and is valid.
	changes_trie_config: Mutex<Option<Option<ChangesTrieConfiguration>>>,
	blockchain: BlockchainDb<Block>,
	canonicalization_delay: u64,
	shared_cache: SharedCache<Block, Blake2Hasher>,
	import_lock: Mutex<()>,
}

impl<Block: BlockT<Hash=H256>> Backend<Block> {
	/// Create a new instance of database backend.
	///
	/// The pruning window is how old a block must be before the state is pruned.
	pub fn new(config: DatabaseSettings, canonicalization_delay: u64) -> client::error::Result<Self> {
		Self::new_inner(config, canonicalization_delay)
	}

	fn new_inner(config: DatabaseSettings, canonicalization_delay: u64) -> Result<Self, client::error::Error> {
		#[cfg(feature = "kvdb-rocksdb")]
		let db = crate::utils::open_database(&config, columns::META, "full")?;
		#[cfg(not(feature = "kvdb-rocksdb"))]
		let db = {
			log::warn!("Running without the RocksDB feature. The database will NOT be saved.");
			Arc::new(kvdb_memorydb::create(crate::utils::NUM_COLUMNS))
		};
		Self::from_kvdb(db as Arc<_>, canonicalization_delay, &config)
	}

	/// Create new memory-backed client backend for tests.
	#[cfg(any(test, feature = "test-helpers"))]
	pub fn new_test(keep_blocks: u32, canonicalization_delay: u64) -> Self {
		let db = Arc::new(kvdb_memorydb::create(crate::utils::NUM_COLUMNS));
		Self::new_test_db(keep_blocks, canonicalization_delay, db as Arc<_>)
	}

	/// Creates a client backend with test settings.
	#[cfg(any(test, feature = "test-helpers"))]
	pub fn new_test_db(keep_blocks: u32, canonicalization_delay: u64, db: Arc<dyn KeyValueDB>) -> Self {

		let db_setting = DatabaseSettings {
			cache_size: None,
			state_cache_size: 16777216,
			state_cache_child_ratio: Some((50, 100)),
			path: Default::default(),
			pruning: PruningMode::keep_blocks(keep_blocks),
		};
		Self::from_kvdb(
			db,
			canonicalization_delay,
			&db_setting,
		).expect("failed to create test-db")
	}

	fn from_kvdb(
		db: Arc<dyn KeyValueDB>,
		canonicalization_delay: u64,
		config: &DatabaseSettings
	) -> Result<Self, client::error::Error> {
		let is_archive_pruning = config.pruning.is_archive();
		let blockchain = BlockchainDb::new(db.clone())?;
		let meta = blockchain.meta.clone();
		let map_e = |e: state_db::Error<io::Error>| ::client::error::Error::from(format!("State database error: {:?}", e));
		let state_db: StateDb<_, _> = StateDb::new(config.pruning.clone(), &StateMetaDb(&*db)).map_err(map_e)?;
		let storage_db = StorageDb {
			db: db.clone(),
			state_db,
		};
		let offchain_storage = offchain::LocalStorage::new(db.clone());
		let changes_tries_storage = DbChangesTrieStorage {
			db,
			meta,
			min_blocks_to_keep: if is_archive_pruning { None } else { Some(MIN_BLOCKS_TO_KEEP_CHANGES_TRIES_FOR) },
			_phantom: Default::default(),
		};

		Ok(Backend {
			storage: Arc::new(storage_db),
			offchain_storage,
			changes_tries_storage,
			changes_trie_config: Mutex::new(None),
			blockchain,
			canonicalization_delay,
			shared_cache: new_shared_cache(
				config.state_cache_size,
				config.state_cache_child_ratio.unwrap_or(DEFAULT_CHILD_RATIO),
			),
			import_lock: Default::default(),
		})
	}

	/// Returns in-memory blockchain that contains the same set of blocks that the self.
	#[cfg(feature = "test-helpers")]
	pub fn as_in_memory(&self) -> InMemoryBackend<Block, Blake2Hasher> {
		use client::backend::{Backend as ClientBackend, BlockImportOperation};
		use client::blockchain::Backend as BlockchainBackend;

		let inmem = InMemoryBackend::<Block, Blake2Hasher>::new();

		// get all headers hashes && sort them by number (could be duplicate)
		let mut headers: Vec<(NumberFor<Block>, Block::Hash, Block::Header)> = Vec::new();
		for (_, header) in self.blockchain.db.iter(columns::HEADER) {
			let header = Block::Header::decode(&mut &header[..]).unwrap();
			let hash = header.hash();
			let number = *header.number();
			let pos = headers.binary_search_by(|item| item.0.cmp(&number));
			match pos {
				Ok(pos) => headers.insert(pos, (number, hash, header)),
				Err(pos) => headers.insert(pos, (number, hash, header)),
			}
		}

		// insert all other headers + bodies + justifications
		let info = self.blockchain.info();
		for (number, hash, header) in headers {
			let id = BlockId::Hash(hash);
			let justification = self.blockchain.justification(id).unwrap();
			let body = self.blockchain.body(id).unwrap();
			let state = self.state_at(id).unwrap().pairs();

			let new_block_state = if number.is_zero() {
				NewBlockState::Final
			} else if hash == info.best_hash {
				NewBlockState::Best
			} else {
				NewBlockState::Normal
			};
			let mut op = inmem.begin_operation().unwrap();
			op.set_block_data(header, body, justification, new_block_state).unwrap();
			op.update_db_storage(state.into_iter().map(|(k, v)| (None, k, Some(v))).collect()).unwrap();
			inmem.commit_operation(op).unwrap();
		}

		// and now finalize the best block we have
		inmem.finalize_block(BlockId::Hash(info.finalized_hash), None).unwrap();

		inmem
	}

	/// Read (from storage or cache) changes trie config.
	///
	/// Currently changes tries configuration is set up once (at genesis) and could not
	/// be changed. Thus, we'll actually read value once and then just use cached value.
	fn changes_trie_config(&self, block: Block::Hash) -> Result<Option<ChangesTrieConfiguration>, client::error::Error> {
		let mut cached_changes_trie_config = self.changes_trie_config.lock();
		match cached_changes_trie_config.clone() {
			Some(cached_changes_trie_config) => Ok(cached_changes_trie_config),
			None => {
				use client::backend::Backend;
				let changes_trie_config = self
					.state_at(BlockId::Hash(block))?
					.storage(well_known_keys::CHANGES_TRIE_CONFIG)?
					.and_then(|v| Decode::decode(&mut &*v));
				*cached_changes_trie_config = Some(changes_trie_config.clone());
				Ok(changes_trie_config)
			},
		}
	}

	/// Handle setting head within a transaction. `route_to` should be the last
	/// block that existed in the database. `best_to` should be the best block
	/// to be set.
	///
	/// In the case where the new best block is a block to be imported, `route_to`
	/// should be the parent of `best_to`. In the case where we set an existing block
	/// to be best, `route_to` should equal to `best_to`.
	fn set_head_with_transaction(&self, transaction: &mut DBTransaction, route_to: Block::Hash, best_to: (NumberFor<Block>, Block::Hash)) -> Result<(Vec<Block::Hash>, Vec<Block::Hash>), client::error::Error> {
		let mut enacted = Vec::default();
		let mut retracted = Vec::default();

		let meta = self.blockchain.meta.read();

		// cannot find tree route with empty DB.
		if meta.best_hash != Default::default() {
			let tree_route = ::client::blockchain::tree_route(
				&self.blockchain,
				BlockId::Hash(meta.best_hash),
				BlockId::Hash(route_to),
			)?;

			// uncanonicalize: check safety violations and ensure the numbers no longer
			// point to these block hashes in the key mapping.
			for r in tree_route.retracted() {
				if r.hash == meta.finalized_hash {
					warn!(
						"Potential safety failure: reverting finalized block {:?}",
						(&r.number, &r.hash)
					);

					return Err(::client::error::Error::NotInFinalizedChain.into());
				}

				retracted.push(r.hash.clone());
				utils::remove_number_to_key_mapping(
					transaction,
					columns::KEY_LOOKUP,
					r.number
				)?;
			}

			// canonicalize: set the number lookup to map to this block's hash.
			for e in tree_route.enacted() {
				enacted.push(e.hash.clone());
				utils::insert_number_to_key_mapping(
					transaction,
					columns::KEY_LOOKUP,
					e.number,
					e.hash
				)?;
			}
		}

		let lookup_key = utils::number_and_hash_to_lookup_key(best_to.0, &best_to.1)?;
		transaction.put(columns::META, meta_keys::BEST_BLOCK, &lookup_key);
		utils::insert_number_to_key_mapping(
			transaction,
			columns::KEY_LOOKUP,
			best_to.0,
			best_to.1,
		)?;

		Ok((enacted, retracted))
	}

	fn ensure_sequential_finalization(
		&self,
		header: &Block::Header,
		last_finalized: Option<Block::Hash>,
	) -> Result<(), client::error::Error> {
		let last_finalized = last_finalized.unwrap_or_else(|| self.blockchain.meta.read().finalized_hash);
		if *header.parent_hash() != last_finalized {
			return Err(::client::error::Error::NonSequentialFinalization(
				format!("Last finalized {:?} not parent of {:?}", last_finalized, header.hash()),
			).into());
		}
		Ok(())
	}

	fn finalize_block_with_transaction(
		&self,
		transaction: &mut DBTransaction,
		hash: &Block::Hash,
		header: &Block::Header,
		last_finalized: Option<Block::Hash>,
		justification: Option<Justification>,
		finalization_displaced: &mut Option<FinalizationDisplaced<Block::Hash, NumberFor<Block>>>,
	) -> Result<(Block::Hash, <Block::Header as HeaderT>::Number, bool, bool), client::error::Error> {
		// TODO: ensure best chain contains this block.
		let number = *header.number();
		self.ensure_sequential_finalization(header, last_finalized)?;
		self.note_finalized(
			transaction,
			header,
			*hash,
			finalization_displaced,
		)?;

		if let Some(justification) = justification {
			transaction.put(
				columns::JUSTIFICATION,
				&utils::number_and_hash_to_lookup_key(number, hash)?,
				&justification.encode(),
			);
		}
		Ok((*hash, number, false, true))
	}

	// performs forced canonicaliziation with a delay after importing a non-finalized block.
	fn force_delayed_canonicalize(
		&self,
		transaction: &mut DBTransaction,
		hash: Block::Hash,
		number: NumberFor<Block>,
	)
		-> Result<(), client::error::Error>
	{
		let number_u64 = number.saturated_into::<u64>();
		if number_u64 > self.canonicalization_delay {
			let new_canonical = number_u64 - self.canonicalization_delay;

			if new_canonical <= self.storage.state_db.best_canonical().unwrap_or(0) {
				return Ok(())
			}

			let hash = if new_canonical == number_u64 {
				hash
			} else {
				::client::blockchain::HeaderBackend::hash(&self.blockchain, new_canonical.saturated_into())?
					.expect("existence of block with number `new_canonical` \
						implies existence of blocks with all numbers before it; qed")
			};

			trace!(target: "db", "Canonicalize block #{} ({:?})", new_canonical, hash);
			let commit = self.storage.state_db.canonicalize_block(&hash)
				.map_err(|e: state_db::Error<io::Error>| client::error::Error::from(format!("State database error: {:?}", e)))?;
			apply_state_commit(transaction, commit);
		};

		Ok(())
	}

	fn try_commit_operation(&self, mut operation: BlockImportOperation<Block, Blake2Hasher>)
		-> Result<(), client::error::Error>
	{
		let mut transaction = DBTransaction::new();
		let mut finalization_displaced_leaves = None;

		operation.apply_aux(&mut transaction);

		let mut meta_updates = Vec::new();
		let mut last_finalized_hash = self.blockchain.meta.read().finalized_hash;

		if !operation.finalized_blocks.is_empty() {
			for (block, justification) in operation.finalized_blocks {
				let block_hash = self.blockchain.expect_block_hash_from_id(&block)?;
				let block_header = self.blockchain.expect_header(BlockId::Hash(block_hash))?;

				meta_updates.push(self.finalize_block_with_transaction(
					&mut transaction,
					&block_hash,
					&block_header,
					Some(last_finalized_hash),
					justification,
					&mut finalization_displaced_leaves,
				)?);
				last_finalized_hash = block_hash;
			}
		}

		let imported = if let Some(pending_block) = operation.pending_block {
			let hash = pending_block.header.hash();
			let parent_hash = *pending_block.header.parent_hash();
			let number = pending_block.header.number().clone();

			// blocks are keyed by number + hash.
			let lookup_key = utils::number_and_hash_to_lookup_key(number, hash)?;

			let (enacted, retracted) = if pending_block.leaf_state.is_best() {
				self.set_head_with_transaction(&mut transaction, parent_hash, (number, hash))?
			} else {
				(Default::default(), Default::default())
			};

			utils::insert_hash_to_key_mapping(
				&mut transaction,
				columns::KEY_LOOKUP,
				number,
				hash,
			)?;

			transaction.put(columns::HEADER, &lookup_key, &pending_block.header.encode());
			if let Some(body) = pending_block.body {
				transaction.put(columns::BODY, &lookup_key, &body.encode());
			}
			if let Some(justification) = pending_block.justification {
				transaction.put(columns::JUSTIFICATION, &lookup_key, &justification.encode());
			}

			if number.is_zero() {
				transaction.put(columns::META, meta_keys::FINALIZED_BLOCK, &lookup_key);
				transaction.put(columns::META, meta_keys::GENESIS_HASH, hash.as_ref());
			}

			let mut changeset: state_db::ChangeSet<Vec<u8>> = state_db::ChangeSet::default();
			for (key, (val, rc)) in operation.db_updates.drain() {
				if rc > 0 {
					changeset.inserted.push((key, val.to_vec()));
				} else if rc < 0 {
					changeset.deleted.push(key);
				}
			}
			let number_u64 = number.saturated_into::<u64>();
			let commit = self.storage.state_db.insert_block(&hash, number_u64, &pending_block.header.parent_hash(), changeset)
				.map_err(|e: state_db::Error<io::Error>| client::error::Error::from(format!("State database error: {:?}", e)))?;
			apply_state_commit(&mut transaction, commit);

			// Check if need to finalize. Genesis is always finalized instantly.
			let finalized = number_u64 == 0 || pending_block.leaf_state.is_final();

			let header = &pending_block.header;
			let is_best = pending_block.leaf_state.is_best();
			let changes_trie_updates = operation.changes_trie_updates;

			self.changes_tries_storage.commit(&mut transaction, changes_trie_updates);
			let cache = operation.old_state.release(); // release state reference so that it can be finalized


			if finalized {
				// TODO: ensure best chain contains this block.
				self.ensure_sequential_finalization(header, Some(last_finalized_hash))?;
				self.note_finalized(
					&mut transaction,
					header,
					hash,
					&mut finalization_displaced_leaves,
				)?;
			} else {
				// canonicalize blocks which are old enough, regardless of finality.
				self.force_delayed_canonicalize(&mut transaction, hash, *header.number())?
			}

			debug!(target: "db", "DB Commit {:?} ({}), best = {}", hash, number, is_best);

			let displaced_leaf = {
				let mut leaves = self.blockchain.leaves.write();
				let displaced_leaf = leaves.import(hash, number, parent_hash);
				leaves.prepare_transaction(&mut transaction, columns::META, meta_keys::LEAF_PREFIX);

				displaced_leaf
			};

			let mut children = children::read_children(&*self.storage.db, columns::META, meta_keys::CHILDREN_PREFIX, parent_hash)?;
			children.push(hash);
			children::write_children(&mut transaction, columns::META, meta_keys::CHILDREN_PREFIX, parent_hash, children);

			meta_updates.push((hash, number, pending_block.leaf_state.is_best(), finalized));

			Some((number, hash, enacted, retracted, displaced_leaf, is_best, cache))
		} else {
			None
		};

		let cache_update = if let Some(set_head) = operation.set_head {
			if let Some(header) = ::client::blockchain::HeaderBackend::header(&self.blockchain, set_head)? {
				let number = header.number();
				let hash = header.hash();

				let (enacted, retracted) = self.set_head_with_transaction(
					&mut transaction,
					hash.clone(),
					(number.clone(), hash.clone())
				)?;
				meta_updates.push((hash, *number, true, false));
				Some((enacted, retracted))
			} else {
				return Err(client::error::Error::UnknownBlock(format!("Cannot set head {:?}", set_head)))
			}
		} else {
			None
		};

		let write_result = self.storage.db.write(transaction).map_err(db_err);

		if let Some((number, hash, enacted, retracted, displaced_leaf, is_best, mut cache)) = imported {
			if let Err(e) = write_result {
				let mut leaves = self.blockchain.leaves.write();
				let mut undo = leaves.undo();
				if let Some(displaced_leaf) = displaced_leaf {
					undo.undo_import(displaced_leaf);
				}

				if let Some(finalization_displaced) = finalization_displaced_leaves {
					undo.undo_finalization(finalization_displaced);
				}

				return Err(e)
			}

			cache.sync_cache(
				&enacted,
				&retracted,
				operation.storage_updates,
				operation.child_storage_updates,
				Some(hash),
				Some(number),
				|| is_best,
			);
		}

		if let Some((enacted, retracted)) = cache_update {
			self.shared_cache.lock().sync(&enacted, &retracted);
		}

		for (hash, number, is_best, is_finalized) in meta_updates {
			self.blockchain.update_meta(hash, number, is_best, is_finalized);
		}

		Ok(())
	}


	// write stuff to a transaction after a new block is finalized.
	// this canonicalizes finalized blocks. Fails if called with a block which
	// was not a child of the last finalized block.
	fn note_finalized(
		&self,
		transaction: &mut DBTransaction,
		f_header: &Block::Header,
		f_hash: Block::Hash,
		displaced: &mut Option<FinalizationDisplaced<Block::Hash, NumberFor<Block>>>
	) -> Result<(), client::error::Error> where
		Block: BlockT<Hash=H256>,
	{
		let f_num = f_header.number().clone();

		if self.storage.state_db.best_canonical().map(|c| f_num.saturated_into::<u64>() > c).unwrap_or(true) {
			let parent_hash = f_header.parent_hash().clone();

			let lookup_key = utils::number_and_hash_to_lookup_key(f_num, f_hash.clone())?;
			transaction.put(columns::META, meta_keys::FINALIZED_BLOCK, &lookup_key);

			let commit = self.storage.state_db.canonicalize_block(&f_hash)
				.map_err(|e: state_db::Error<io::Error>| client::error::Error::from(format!("State database error: {:?}", e)))?;
			apply_state_commit(transaction, commit);

			let changes_trie_config = self.changes_trie_config(parent_hash)?;
			if let Some(changes_trie_config) = changes_trie_config {
				self.changes_tries_storage.prune(&changes_trie_config, transaction, f_hash, f_num);
			}
		}

		let new_displaced = self.blockchain.leaves.write().finalize_height(f_num);
		match displaced {
			x @ &mut None => *x = Some(new_displaced),
			&mut Some(ref mut displaced) => displaced.merge(new_displaced),
		}

		Ok(())
	}
}

fn apply_state_commit(transaction: &mut DBTransaction, commit: state_db::CommitSet<Vec<u8>>) {
	for (key, val) in commit.data.inserted.into_iter() {
		transaction.put(columns::STATE, &key[..], &val);
	}
	for key in commit.data.deleted.into_iter() {
		transaction.delete(columns::STATE, &key[..]);
	}
	for (key, val) in commit.meta.inserted.into_iter() {
		transaction.put(columns::STATE_META, &key[..], &val);
	}
	for key in commit.meta.deleted.into_iter() {
		transaction.delete(columns::STATE_META, &key[..]);
	}
}

impl<Block> client::backend::AuxStore for Backend<Block> where Block: BlockT<Hash=H256> {
	fn insert_aux<
		'a,
		'b: 'a,
		'c: 'a,
		I: IntoIterator<Item=&'a(&'c [u8], &'c [u8])>,
		D: IntoIterator<Item=&'a &'b [u8]>,
	>(&self, insert: I, delete: D) -> client::error::Result<()> {
		let mut transaction = DBTransaction::new();
		for (k, v) in insert {
			transaction.put(columns::AUX, k, v);
		}
		for k in delete {
			transaction.delete(columns::AUX, k);
		}
		self.storage.db.write(transaction).map_err(db_err)?;
		Ok(())
	}

	fn get_aux(&self, key: &[u8]) -> Result<Option<Vec<u8>>, client::error::Error> {
		Ok(self.storage.db.get(columns::AUX, key).map(|r| r.map(|v| v.to_vec())).map_err(db_err)?)
	}
}

impl<Block> client::backend::Backend<Block, Blake2Hasher> for Backend<Block> where Block: BlockT<Hash=H256> {
	type BlockImportOperation = BlockImportOperation<Block, Blake2Hasher>;
	type Blockchain = BlockchainDb<Block>;
	type State = CachingState<Blake2Hasher, RefTrackingState<Block>, Block>;
	type ChangesTrieStorage = DbChangesTrieStorage<Block>;
	type OffchainStorage = offchain::LocalStorage;

	fn begin_operation(&self) -> Result<Self::BlockImportOperation, client::error::Error> {
		let old_state = self.state_at(BlockId::Hash(Default::default()))?;
		Ok(BlockImportOperation {
			pending_block: None,
			old_state,
			db_updates: PrefixedMemoryDB::default(),
			storage_updates: Default::default(),
			child_storage_updates: Default::default(),
			changes_trie_updates: MemoryDB::default(),
			aux_ops: Vec::new(),
			finalized_blocks: Vec::new(),
			set_head: None,
		})
	}

	fn begin_state_operation(&self, operation: &mut Self::BlockImportOperation, block: BlockId<Block>) -> Result<(), client::error::Error> {
		operation.old_state = self.state_at(block)?;
		Ok(())
	}

	fn commit_operation(&self, operation: Self::BlockImportOperation)
		-> Result<(), client::error::Error>
	{
		match self.try_commit_operation(operation) {
			Ok(_) => {
				self.storage.state_db.apply_pending();
				Ok(())
			},
			e @ Err(_) => {
				self.storage.state_db.revert_pending();
				e
			}
		}
	}

	fn finalize_block(&self, block: BlockId<Block>, justification: Option<Justification>)
		-> Result<(), client::error::Error>
	{
		let mut transaction = DBTransaction::new();
		let hash = self.blockchain.expect_block_hash_from_id(&block)?;
		let header = self.blockchain.expect_header(block)?;
		let mut displaced = None;
		let commit = |displaced| {
			let (hash, number, is_best, is_finalized) = self.finalize_block_with_transaction(
				&mut transaction,
				&hash,
				&header,
				None,
				justification,
				displaced,
			)?;
			self.storage.db.write(transaction).map_err(db_err)?;
			self.blockchain.update_meta(hash, number, is_best, is_finalized);
			Ok(())
		};
		match commit(&mut displaced) {
			Ok(()) => self.storage.state_db.apply_pending(),
			e @ Err(_) => {
				self.storage.state_db.revert_pending();
				if let Some(displaced) = displaced {
					self.blockchain.leaves.write().undo().undo_finalization(displaced);
				}
				return e;
			}
		}
		Ok(())
	}

	fn changes_trie_storage(&self) -> Option<&Self::ChangesTrieStorage> {
		Some(&self.changes_tries_storage)
	}

	fn offchain_storage(&self) -> Option<Self::OffchainStorage> {
		Some(self.offchain_storage.clone())
	}

	fn revert(&self, n: NumberFor<Block>) -> Result<NumberFor<Block>, client::error::Error> {
		let mut best = self.blockchain.info().best_number;
		let finalized = self.blockchain.info().finalized_number;
		let revertible = best - finalized;
		let n = if revertible < n { revertible } else { n };

		for c in 0 .. n.saturated_into::<u64>() {
			if best.is_zero() {
				return Ok(c.saturated_into::<NumberFor<Block>>())
			}
			let mut transaction = DBTransaction::new();
			match self.storage.state_db.revert_one() {
				Some(commit) => {
					apply_state_commit(&mut transaction, commit);
					let removed = self.blockchain.header(BlockId::Number(best))?.ok_or_else(
						|| client::error::Error::UnknownBlock(
							format!("Error reverting to {}. Block hash not found.", best)))?;

					best -= One::one();	// prev block
					let hash = self.blockchain.hash(best)?.ok_or_else(
						|| client::error::Error::UnknownBlock(
							format!("Error reverting to {}. Block hash not found.", best)))?;
					let key = utils::number_and_hash_to_lookup_key(best.clone(), &hash)?;
					transaction.put(columns::META, meta_keys::BEST_BLOCK, &key);
					transaction.delete(columns::KEY_LOOKUP, removed.hash().as_ref());
					children::remove_children(&mut transaction, columns::META, meta_keys::CHILDREN_PREFIX, hash);
					self.storage.db.write(transaction).map_err(db_err)?;
					self.blockchain.update_meta(hash, best, true, false);
					self.blockchain.leaves.write().revert(removed.hash().clone(), removed.number().clone(), removed.parent_hash().clone());
				}
				None => return Ok(c.saturated_into::<NumberFor<Block>>())
			}
		}
		Ok(n)
	}

	fn blockchain(&self) -> &BlockchainDb<Block> {
		&self.blockchain
	}

	fn used_state_cache_size(&self) -> Option<usize> {
		let used = (*&self.shared_cache).lock().used_storage_cache_size();
		Some(used)
	}

	fn state_at(&self, block: BlockId<Block>) -> Result<Self::State, client::error::Error> {
		use client::blockchain::HeaderBackend as BcHeaderBackend;

		// special case for genesis initialization
		match block {
			BlockId::Hash(h) if h == Default::default() => {
				let genesis_storage = DbGenesisStorage::new();
				let root = genesis_storage.0.clone();
				let db_state = DbState::new(Arc::new(genesis_storage), root);
				let state = RefTrackingState::new(db_state, self.storage.clone(), None);
				return Ok(CachingState::new(state, self.shared_cache.clone(), None));
			},
			_ => {}
		}

		match self.blockchain.header(block) {
			Ok(Some(ref hdr)) => {
				let hash = hdr.hash();
				if !self.storage.state_db.is_pruned(&hash, (*hdr.number()).saturated_into::<u64>()) {
					let root = H256::from_slice(hdr.state_root().as_ref());
					let db_state = DbState::new(self.storage.clone(), root);
					let state = RefTrackingState::new(db_state, self.storage.clone(), Some(hash.clone()));
					Ok(CachingState::new(state, self.shared_cache.clone(), Some(hash)))
				} else {
					Err(client::error::Error::UnknownBlock(format!("State already discarded for {:?}", block)))
				}
			},
			Ok(None) => Err(client::error::Error::UnknownBlock(format!("Unknown state for block {:?}", block))),
			Err(e) => Err(e),
		}
	}

	fn have_state_at(&self, hash: &Block::Hash, number: NumberFor<Block>) -> bool {
		!self.storage.state_db.is_pruned(hash, number.saturated_into::<u64>())
	}

	fn destroy_state(&self, state: Self::State) -> Result<(), client::error::Error> {
		if let Some(hash) = state.cache.parent_hash.clone() {
			let is_best = || self.blockchain.meta.read().best_hash == hash;
			state.release().sync_cache(&[], &[], vec![], vec![], None, None, is_best);
		}
		Ok(())
	}

	fn get_import_lock(&self) -> &Mutex<()> {
		&self.import_lock
	}
}

impl<Block> client::backend::LocalBackend<Block, Blake2Hasher> for Backend<Block>
where Block: BlockT<Hash=H256> {}

#[cfg(test)]
mod tests {
	use hash_db::{HashDB, EMPTY_PREFIX};
	use super::*;
	use crate::columns;
	use client::backend::Backend as BTrait;
	use client::blockchain::Backend as BLBTrait;
	use client::backend::BlockImportOperation as Op;
	use sr_primitives::testing::{Header, Block as RawBlock, ExtrinsicWrapper};
	use sr_primitives::traits::{Hash, BlakeTwo256};
	use state_machine::{TrieMut, TrieDBMut, ChangesTrieRootsStorage, ChangesTrieStorage};
	use test_client;

	type Block = RawBlock<ExtrinsicWrapper<u64>>;

	fn prepare_changes(changes: Vec<(Vec<u8>, Vec<u8>)>) -> (H256, MemoryDB<Blake2Hasher>) {
		let mut changes_root = H256::default();
		let mut changes_trie_update = MemoryDB::<Blake2Hasher>::default();
		{
			let mut trie = TrieDBMut::<Blake2Hasher>::new(
				&mut changes_trie_update,
				&mut changes_root
			);
			for (key, value) in changes {
				trie.insert(&key, &value).unwrap();
			}
		}

		(changes_root, changes_trie_update)
	}

	fn insert_header(
		backend: &Backend<Block>,
		number: u64,
		parent_hash: H256,
		changes: Vec<(Vec<u8>, Vec<u8>)>,
		extrinsics_root: H256,
	) -> H256 {
		use sr_primitives::testing::Digest;

		let (changes_root, changes_trie_update) = prepare_changes(changes);
		let digest = Digest {
			logs: vec![
				DigestItem::ChangesTrieRoot(changes_root),
			],
		};
		let header = Header {
			number,
			parent_hash,
			state_root: BlakeTwo256::trie_root::<_, &[u8], &[u8]>(Vec::new()),
			digest,
			extrinsics_root,
		};
		let header_hash = header.hash();

		let block_id = if number == 0 {
			BlockId::Hash(Default::default())
		} else {
			BlockId::Number(number - 1)
		};
		let mut op = backend.begin_operation().unwrap();
		backend.begin_state_operation(&mut op, block_id).unwrap();
		op.set_block_data(header, None, None, NewBlockState::Best).unwrap();
		op.update_changes_trie(changes_trie_update).unwrap();
		backend.commit_operation(op).unwrap();

		header_hash
	}

	#[test]
	fn block_hash_inserted_correctly() {
		let backing = {
			let db = Backend::<Block>::new_test(1, 0);
			for i in 0..10 {
				assert!(db.blockchain().hash(i).unwrap().is_none());

				{
					let id = if i == 0 {
						BlockId::Hash(Default::default())
					} else {
						BlockId::Number(i - 1)
					};

					let mut op = db.begin_operation().unwrap();
					db.begin_state_operation(&mut op, id).unwrap();
					let header = Header {
						number: i,
						parent_hash: if i == 0 {
							Default::default()
						} else {
							db.blockchain.hash(i - 1).unwrap().unwrap()
						},
						state_root: Default::default(),
						digest: Default::default(),
						extrinsics_root: Default::default(),
					};

					op.set_block_data(
						header,
						Some(vec![]),
						None,
						NewBlockState::Best,
					).unwrap();
					db.commit_operation(op).unwrap();
				}

				assert!(db.blockchain().hash(i).unwrap().is_some())
			}
			db.storage.db.clone()
		};

		let backend = Backend::<Block>::new_test_db(1, 0, backing);
		assert_eq!(backend.blockchain().info().best_number, 9);
		for i in 0..10 {
			assert!(backend.blockchain().hash(i).unwrap().is_some())
		}
	}

	#[test]
	fn set_state_data() {
		let db = Backend::<Block>::new_test(2, 0);
		let hash = {
			let mut op = db.begin_operation().unwrap();
			db.begin_state_operation(&mut op, BlockId::Hash(Default::default())).unwrap();
			let mut header = Header {
				number: 0,
				parent_hash: Default::default(),
				state_root: Default::default(),
				digest: Default::default(),
				extrinsics_root: Default::default(),
			};

			let storage = vec![
				(vec![1, 3, 5], vec![2, 4, 6]),
				(vec![1, 2, 3], vec![9, 9, 9]),
			];

			header.state_root = op.old_state.storage_root(storage
				.iter()
				.cloned()
				.map(|(x, y)| (x, Some(y)))
			).0.into();
			let hash = header.hash();

			op.reset_storage(storage.iter().cloned().collect(), Default::default()).unwrap();
			op.set_block_data(
				header.clone(),
				Some(vec![]),
				None,
				NewBlockState::Best,
			).unwrap();

			db.commit_operation(op).unwrap();

			let state = db.state_at(BlockId::Number(0)).unwrap();

			assert_eq!(state.storage(&[1, 3, 5]).unwrap(), Some(vec![2, 4, 6]));
			assert_eq!(state.storage(&[1, 2, 3]).unwrap(), Some(vec![9, 9, 9]));
			assert_eq!(state.storage(&[5, 5, 5]).unwrap(), None);

			hash
		};

		{
			let mut op = db.begin_operation().unwrap();
			db.begin_state_operation(&mut op, BlockId::Number(0)).unwrap();
			let mut header = Header {
				number: 1,
				parent_hash: hash,
				state_root: Default::default(),
				digest: Default::default(),
				extrinsics_root: Default::default(),
			};

			let storage = vec![
				(vec![1, 3, 5], None),
				(vec![5, 5, 5], Some(vec![4, 5, 6])),
			];

			let (root, overlay) = op.old_state.storage_root(storage.iter().cloned());
			op.update_db_storage(overlay).unwrap();
			header.state_root = root.into();

			op.set_block_data(
				header,
				Some(vec![]),
				None,
				NewBlockState::Best,
			).unwrap();

			db.commit_operation(op).unwrap();

			let state = db.state_at(BlockId::Number(1)).unwrap();

			assert_eq!(state.storage(&[1, 3, 5]).unwrap(), None);
			assert_eq!(state.storage(&[1, 2, 3]).unwrap(), Some(vec![9, 9, 9]));
			assert_eq!(state.storage(&[5, 5, 5]).unwrap(), Some(vec![4, 5, 6]));
		}
	}

	#[test]
	fn delete_only_when_negative_rc() {
		let _ = ::env_logger::try_init();
		let key;
		let backend = Backend::<Block>::new_test(1, 0);

		let hash = {
			let mut op = backend.begin_operation().unwrap();
			backend.begin_state_operation(&mut op, BlockId::Hash(Default::default())).unwrap();
			let mut header = Header {
				number: 0,
				parent_hash: Default::default(),
				state_root: Default::default(),
				digest: Default::default(),
				extrinsics_root: Default::default(),
			};

			let storage: Vec<(_, _)> = vec![];

			header.state_root = op.old_state.storage_root(storage
				.iter()
				.cloned()
				.map(|(x, y)| (x, Some(y)))
			).0.into();
			let hash = header.hash();

			op.reset_storage(storage.iter().cloned().collect(), Default::default()).unwrap();

			key = op.db_updates.insert(&[], b"hello");
			op.set_block_data(
				header,
				Some(vec![]),
				None,
				NewBlockState::Best,
			).unwrap();

			backend.commit_operation(op).unwrap();

			assert_eq!(backend.storage.db.get(
				columns::STATE,
				&trie::prefixed_key::<Blake2Hasher>(&key, EMPTY_PREFIX)
			).unwrap().unwrap(), &b"hello"[..]);
			hash
		};

		let hash = {
			let mut op = backend.begin_operation().unwrap();
			backend.begin_state_operation(&mut op, BlockId::Number(0)).unwrap();
			let mut header = Header {
				number: 1,
				parent_hash: hash,
				state_root: Default::default(),
				digest: Default::default(),
				extrinsics_root: Default::default(),
			};

			let storage: Vec<(_, _)> = vec![];

			header.state_root = op.old_state.storage_root(storage
				.iter()
				.cloned()
				.map(|(x, y)| (x, Some(y)))
			).0.into();
			let hash = header.hash();

			op.db_updates.insert(&[], b"hello");
			op.db_updates.remove(&key, &[]);
			op.set_block_data(
				header,
				Some(vec![]),
				None,
				NewBlockState::Best,
			).unwrap();

			backend.commit_operation(op).unwrap();
			assert_eq!(backend.storage.db.get(
				columns::STATE,
				&trie::prefixed_key::<Blake2Hasher>(&key, EMPTY_PREFIX)
			).unwrap().unwrap(), &b"hello"[..]);
			hash
		};

		let hash = {
			let mut op = backend.begin_operation().unwrap();
			backend.begin_state_operation(&mut op, BlockId::Number(1)).unwrap();
			let mut header = Header {
				number: 2,
				parent_hash: hash,
				state_root: Default::default(),
				digest: Default::default(),
				extrinsics_root: Default::default(),
			};

			let storage: Vec<(_, _)> = vec![];

			header.state_root = op.old_state.storage_root(storage
				.iter()
				.cloned()
				.map(|(x, y)| (x, Some(y)))
			).0.into();
			let hash = header.hash();

			op.db_updates.remove(&key, &[]);
			op.set_block_data(
				header,
				Some(vec![]),
				None,
				NewBlockState::Best,
			).unwrap();

			backend.commit_operation(op).unwrap();
			assert!(backend.storage.db.get(
				columns::STATE,
				&trie::prefixed_key::<Blake2Hasher>(&key, EMPTY_PREFIX)
			).unwrap().is_some());
			hash
		};

		{
			let mut op = backend.begin_operation().unwrap();
			backend.begin_state_operation(&mut op, BlockId::Number(2)).unwrap();
			let mut header = Header {
				number: 3,
				parent_hash: hash,
				state_root: Default::default(),
				digest: Default::default(),
				extrinsics_root: Default::default(),
			};

			let storage: Vec<(_, _)> = vec![];

			header.state_root = op.old_state.storage_root(storage
				.iter()
				.cloned()
				.map(|(x, y)| (x, Some(y)))
			).0.into();

			op.set_block_data(
				header,
				Some(vec![]),
				None,
				NewBlockState::Best,
			).unwrap();

			backend.commit_operation(op).unwrap();
			assert!(backend.storage.db.get(
				columns::STATE,
				&trie::prefixed_key::<Blake2Hasher>(&key, EMPTY_PREFIX)
			).unwrap().is_none())
		}

		backend.finalize_block(BlockId::Number(1), None).unwrap();
		backend.finalize_block(BlockId::Number(2), None).unwrap();
		backend.finalize_block(BlockId::Number(3), None).unwrap();
		assert!(backend.storage.db.get(
			columns::STATE,
			&trie::prefixed_key::<Blake2Hasher>(&key, EMPTY_PREFIX)
		).unwrap().is_none());
	}

	#[test]
	fn changes_trie_storage_works() {
		let backend = Backend::<Block>::new_test(1000, 100);
		backend.changes_tries_storage.meta.write().finalized_number = 1000;


		let check_changes = |backend: &Backend<Block>, block: u64, changes: Vec<(Vec<u8>, Vec<u8>)>| {
			let (changes_root, mut changes_trie_update) = prepare_changes(changes);
			let anchor = state_machine::ChangesTrieAnchorBlockId {
				hash: backend.blockchain().header(BlockId::Number(block)).unwrap().unwrap().hash(),
				number: block
			};
			assert_eq!(backend.changes_tries_storage.root(&anchor, block), Ok(Some(changes_root)));

			for (key, (val, _)) in changes_trie_update.drain() {
				assert_eq!(backend.changes_trie_storage().unwrap().get(&key, &[]), Ok(Some(val)));
			}
		};

		let changes0 = vec![(b"key_at_0".to_vec(), b"val_at_0".to_vec())];
		let changes1 = vec![
			(b"key_at_1".to_vec(), b"val_at_1".to_vec()),
			(b"another_key_at_1".to_vec(), b"another_val_at_1".to_vec()),
		];
		let changes2 = vec![(b"key_at_2".to_vec(), b"val_at_2".to_vec())];

		let block0 = insert_header(&backend, 0, Default::default(), changes0.clone(), Default::default());
		let block1 = insert_header(&backend, 1, block0, changes1.clone(), Default::default());
		let _ = insert_header(&backend, 2, block1, changes2.clone(), Default::default());

		// check that the storage contains tries for all blocks
		check_changes(&backend, 0, changes0);
		check_changes(&backend, 1, changes1);
		check_changes(&backend, 2, changes2);
	}

	#[test]
	fn changes_trie_storage_works_with_forks() {
		let backend = Backend::<Block>::new_test(1000, 100);

		let changes0 = vec![(b"k0".to_vec(), b"v0".to_vec())];
		let changes1 = vec![(b"k1".to_vec(), b"v1".to_vec())];
		let changes2 = vec![(b"k2".to_vec(), b"v2".to_vec())];
		let block0 = insert_header(&backend, 0, Default::default(), changes0.clone(), Default::default());
		let block1 = insert_header(&backend, 1, block0, changes1.clone(), Default::default());
		let block2 = insert_header(&backend, 2, block1, changes2.clone(), Default::default());

		let changes2_1_0 = vec![(b"k3".to_vec(), b"v3".to_vec())];
		let changes2_1_1 = vec![(b"k4".to_vec(), b"v4".to_vec())];
		let block2_1_0 = insert_header(&backend, 3, block2, changes2_1_0.clone(), Default::default());
		let block2_1_1 = insert_header(&backend, 4, block2_1_0, changes2_1_1.clone(), Default::default());

		let changes2_2_0 = vec![(b"k5".to_vec(), b"v5".to_vec())];
		let changes2_2_1 = vec![(b"k6".to_vec(), b"v6".to_vec())];
		let block2_2_0 = insert_header(&backend, 3, block2, changes2_2_0.clone(), Default::default());
		let block2_2_1 = insert_header(&backend, 4, block2_2_0, changes2_2_1.clone(), Default::default());

		// finalize block1
		backend.changes_tries_storage.meta.write().finalized_number = 1;

		// branch1: when asking for finalized block hash
		let (changes1_root, _) = prepare_changes(changes1);
		let anchor = state_machine::ChangesTrieAnchorBlockId { hash: block2_1_1, number: 4 };
		assert_eq!(backend.changes_tries_storage.root(&anchor, 1), Ok(Some(changes1_root)));

		// branch2: when asking for finalized block hash
		let anchor = state_machine::ChangesTrieAnchorBlockId { hash: block2_2_1, number: 4 };
		assert_eq!(backend.changes_tries_storage.root(&anchor, 1), Ok(Some(changes1_root)));

		// branch1: when asking for non-finalized block hash (search by traversal)
		let (changes2_1_0_root, _) = prepare_changes(changes2_1_0);
		let anchor = state_machine::ChangesTrieAnchorBlockId { hash: block2_1_1, number: 4 };
		assert_eq!(backend.changes_tries_storage.root(&anchor, 3), Ok(Some(changes2_1_0_root)));

		// branch2: when asking for non-finalized block hash (search using canonicalized hint)
		let (changes2_2_0_root, _) = prepare_changes(changes2_2_0);
		let anchor = state_machine::ChangesTrieAnchorBlockId { hash: block2_2_1, number: 4 };
		assert_eq!(backend.changes_tries_storage.root(&anchor, 3), Ok(Some(changes2_2_0_root)));

		// finalize first block of branch2 (block2_2_0)
		backend.changes_tries_storage.meta.write().finalized_number = 3;

		// branch2: when asking for finalized block of this branch
		assert_eq!(backend.changes_tries_storage.root(&anchor, 3), Ok(Some(changes2_2_0_root)));

		// branch1: when asking for finalized block of other branch
		// => result is incorrect (returned for the block of branch1), but this is expected,
		// because the other fork is abandoned (forked before finalized header)
		let anchor = state_machine::ChangesTrieAnchorBlockId { hash: block2_1_1, number: 4 };
		assert_eq!(backend.changes_tries_storage.root(&anchor, 3), Ok(Some(changes2_2_0_root)));
	}

	#[test]
	fn changes_tries_with_digest_are_pruned_on_finalization() {
		let mut backend = Backend::<Block>::new_test(1000, 100);
		backend.changes_tries_storage.min_blocks_to_keep = Some(8);
		let config = ChangesTrieConfiguration {
			digest_interval: 2,
			digest_levels: 2,
		};

		// insert some blocks
		let block0 = insert_header(&backend, 0, Default::default(), vec![(b"key_at_0".to_vec(), b"val_at_0".to_vec())], Default::default());
		let block1 = insert_header(&backend, 1, block0, vec![(b"key_at_1".to_vec(), b"val_at_1".to_vec())], Default::default());
		let block2 = insert_header(&backend, 2, block1, vec![(b"key_at_2".to_vec(), b"val_at_2".to_vec())], Default::default());
		let block3 = insert_header(&backend, 3, block2, vec![(b"key_at_3".to_vec(), b"val_at_3".to_vec())], Default::default());
		let block4 = insert_header(&backend, 4, block3, vec![(b"key_at_4".to_vec(), b"val_at_4".to_vec())], Default::default());
		let block5 = insert_header(&backend, 5, block4, vec![(b"key_at_5".to_vec(), b"val_at_5".to_vec())], Default::default());
		let block6 = insert_header(&backend, 6, block5, vec![(b"key_at_6".to_vec(), b"val_at_6".to_vec())], Default::default());
		let block7 = insert_header(&backend, 7, block6, vec![(b"key_at_7".to_vec(), b"val_at_7".to_vec())], Default::default());
		let block8 = insert_header(&backend, 8, block7, vec![(b"key_at_8".to_vec(), b"val_at_8".to_vec())], Default::default());
		let block9 = insert_header(&backend, 9, block8, vec![(b"key_at_9".to_vec(), b"val_at_9".to_vec())], Default::default());
		let block10 = insert_header(&backend, 10, block9, vec![(b"key_at_10".to_vec(), b"val_at_10".to_vec())], Default::default());
		let block11 = insert_header(&backend, 11, block10, vec![(b"key_at_11".to_vec(), b"val_at_11".to_vec())], Default::default());
		let block12 = insert_header(&backend, 12, block11, vec![(b"key_at_12".to_vec(), b"val_at_12".to_vec())], Default::default());
		let block13 = insert_header(&backend, 13, block12, vec![(b"key_at_13".to_vec(), b"val_at_13".to_vec())], Default::default());
		backend.changes_tries_storage.meta.write().finalized_number = 13;

		// check that roots of all tries are in the columns::CHANGES_TRIE
		let anchor = state_machine::ChangesTrieAnchorBlockId { hash: block13, number: 13 };
		fn read_changes_trie_root(backend: &Backend<Block>, num: u64) -> H256 {
			backend.blockchain().header(BlockId::Number(num)).unwrap().unwrap().digest().logs().iter()
				.find(|i| i.as_changes_trie_root().is_some()).unwrap().as_changes_trie_root().unwrap().clone()
		}
		let root1 = read_changes_trie_root(&backend, 1); assert_eq!(backend.changes_tries_storage.root(&anchor, 1).unwrap(), Some(root1));
		let root2 = read_changes_trie_root(&backend, 2); assert_eq!(backend.changes_tries_storage.root(&anchor, 2).unwrap(), Some(root2));
		let root3 = read_changes_trie_root(&backend, 3); assert_eq!(backend.changes_tries_storage.root(&anchor, 3).unwrap(), Some(root3));
		let root4 = read_changes_trie_root(&backend, 4); assert_eq!(backend.changes_tries_storage.root(&anchor, 4).unwrap(), Some(root4));
		let root5 = read_changes_trie_root(&backend, 5); assert_eq!(backend.changes_tries_storage.root(&anchor, 5).unwrap(), Some(root5));
		let root6 = read_changes_trie_root(&backend, 6); assert_eq!(backend.changes_tries_storage.root(&anchor, 6).unwrap(), Some(root6));
		let root7 = read_changes_trie_root(&backend, 7); assert_eq!(backend.changes_tries_storage.root(&anchor, 7).unwrap(), Some(root7));
		let root8 = read_changes_trie_root(&backend, 8); assert_eq!(backend.changes_tries_storage.root(&anchor, 8).unwrap(), Some(root8));
		let root9 = read_changes_trie_root(&backend, 9); assert_eq!(backend.changes_tries_storage.root(&anchor, 9).unwrap(), Some(root9));
		let root10 = read_changes_trie_root(&backend, 10); assert_eq!(backend.changes_tries_storage.root(&anchor, 10).unwrap(), Some(root10));
		let root11 = read_changes_trie_root(&backend, 11); assert_eq!(backend.changes_tries_storage.root(&anchor, 11).unwrap(), Some(root11));
		let root12 = read_changes_trie_root(&backend, 12); assert_eq!(backend.changes_tries_storage.root(&anchor, 12).unwrap(), Some(root12));

		// now simulate finalization of block#12, causing prune of tries at #1..#4
		let mut tx = DBTransaction::new();
		backend.changes_tries_storage.prune(&config, &mut tx, Default::default(), 12);
		backend.storage.db.write(tx).unwrap();
		assert!(backend.changes_tries_storage.get(&root1, &[]).unwrap().is_none());
		assert!(backend.changes_tries_storage.get(&root2, &[]).unwrap().is_none());
		assert!(backend.changes_tries_storage.get(&root3, &[]).unwrap().is_none());
		assert!(backend.changes_tries_storage.get(&root4, &[]).unwrap().is_none());
		assert!(backend.changes_tries_storage.get(&root5, &[]).unwrap().is_some());
		assert!(backend.changes_tries_storage.get(&root6, &[]).unwrap().is_some());
		assert!(backend.changes_tries_storage.get(&root7, &[]).unwrap().is_some());
		assert!(backend.changes_tries_storage.get(&root8, &[]).unwrap().is_some());

		// now simulate finalization of block#16, causing prune of tries at #5..#8
		let mut tx = DBTransaction::new();
		backend.changes_tries_storage.prune(&config, &mut tx, Default::default(), 16);
		backend.storage.db.write(tx).unwrap();
		assert!(backend.changes_tries_storage.get(&root5, &[]).unwrap().is_none());
		assert!(backend.changes_tries_storage.get(&root6, &[]).unwrap().is_none());
		assert!(backend.changes_tries_storage.get(&root7, &[]).unwrap().is_none());
		assert!(backend.changes_tries_storage.get(&root8, &[]).unwrap().is_none());

		// now "change" pruning mode to archive && simulate finalization of block#20
		// => no changes tries are pruned, because we never prune in archive mode
		backend.changes_tries_storage.min_blocks_to_keep = None;
		let mut tx = DBTransaction::new();
		backend.changes_tries_storage.prune(&config, &mut tx, Default::default(), 20);
		backend.storage.db.write(tx).unwrap();
		assert!(backend.changes_tries_storage.get(&root9, &[]).unwrap().is_some());
		assert!(backend.changes_tries_storage.get(&root10, &[]).unwrap().is_some());
		assert!(backend.changes_tries_storage.get(&root11, &[]).unwrap().is_some());
		assert!(backend.changes_tries_storage.get(&root12, &[]).unwrap().is_some());
	}

	#[test]
	fn changes_tries_without_digest_are_pruned_on_finalization() {
		let mut backend = Backend::<Block>::new_test(1000, 100);
		backend.changes_tries_storage.min_blocks_to_keep = Some(4);
		let config = ChangesTrieConfiguration {
			digest_interval: 0,
			digest_levels: 0,
		};

		// insert some blocks
		let block0 = insert_header(&backend, 0, Default::default(), vec![(b"key_at_0".to_vec(), b"val_at_0".to_vec())], Default::default());
		let block1 = insert_header(&backend, 1, block0, vec![(b"key_at_1".to_vec(), b"val_at_1".to_vec())], Default::default());
		let block2 = insert_header(&backend, 2, block1, vec![(b"key_at_2".to_vec(), b"val_at_2".to_vec())], Default::default());
		let block3 = insert_header(&backend, 3, block2, vec![(b"key_at_3".to_vec(), b"val_at_3".to_vec())], Default::default());
		let block4 = insert_header(&backend, 4, block3, vec![(b"key_at_4".to_vec(), b"val_at_4".to_vec())], Default::default());
		let block5 = insert_header(&backend, 5, block4, vec![(b"key_at_5".to_vec(), b"val_at_5".to_vec())], Default::default());
		let block6 = insert_header(&backend, 6, block5, vec![(b"key_at_6".to_vec(), b"val_at_6".to_vec())], Default::default());

		// check that roots of all tries are in the columns::CHANGES_TRIE
		let anchor = state_machine::ChangesTrieAnchorBlockId { hash: block6, number: 6 };
		fn read_changes_trie_root(backend: &Backend<Block>, num: u64) -> H256 {
			backend.blockchain().header(BlockId::Number(num)).unwrap().unwrap().digest().logs().iter()
				.find(|i| i.as_changes_trie_root().is_some()).unwrap().as_changes_trie_root().unwrap().clone()
		}

		let root1 = read_changes_trie_root(&backend, 1); assert_eq!(backend.changes_tries_storage.root(&anchor, 1).unwrap(), Some(root1));
		let root2 = read_changes_trie_root(&backend, 2); assert_eq!(backend.changes_tries_storage.root(&anchor, 2).unwrap(), Some(root2));
		let root3 = read_changes_trie_root(&backend, 3); assert_eq!(backend.changes_tries_storage.root(&anchor, 3).unwrap(), Some(root3));
		let root4 = read_changes_trie_root(&backend, 4); assert_eq!(backend.changes_tries_storage.root(&anchor, 4).unwrap(), Some(root4));
		let root5 = read_changes_trie_root(&backend, 5); assert_eq!(backend.changes_tries_storage.root(&anchor, 5).unwrap(), Some(root5));
		let root6 = read_changes_trie_root(&backend, 6); assert_eq!(backend.changes_tries_storage.root(&anchor, 6).unwrap(), Some(root6));

		// now simulate finalization of block#5, causing prune of trie at #1
		let mut tx = DBTransaction::new();
		backend.changes_tries_storage.prune(&config, &mut tx, block5, 5);
		backend.storage.db.write(tx).unwrap();
		assert!(backend.changes_tries_storage.get(&root1, &[]).unwrap().is_none());
		assert!(backend.changes_tries_storage.get(&root2, &[]).unwrap().is_some());

		// now simulate finalization of block#6, causing prune of tries at #2
		let mut tx = DBTransaction::new();
		backend.changes_tries_storage.prune(&config, &mut tx, block6, 6);
		backend.storage.db.write(tx).unwrap();
		assert!(backend.changes_tries_storage.get(&root2, &[]).unwrap().is_none());
		assert!(backend.changes_tries_storage.get(&root3, &[]).unwrap().is_some());
	}

	#[test]
	fn tree_route_works() {
		let backend = Backend::<Block>::new_test(1000, 100);
		let block0 = insert_header(&backend, 0, Default::default(), Vec::new(), Default::default());

		// fork from genesis: 3 prong.
		let a1 = insert_header(&backend, 1, block0, Vec::new(), Default::default());
		let a2 = insert_header(&backend, 2, a1, Vec::new(), Default::default());
		let a3 = insert_header(&backend, 3, a2, Vec::new(), Default::default());

		// fork from genesis: 2 prong.
		let b1 = insert_header(&backend, 1, block0, Vec::new(), H256::from([1; 32]));
		let b2 = insert_header(&backend, 2, b1, Vec::new(), Default::default());

		{
			let tree_route = ::client::blockchain::tree_route(
				backend.blockchain(),
				BlockId::Hash(a3),
				BlockId::Hash(b2)
			).unwrap();

			assert_eq!(tree_route.common_block().hash, block0);
			assert_eq!(tree_route.retracted().iter().map(|r| r.hash).collect::<Vec<_>>(), vec![a3, a2, a1]);
			assert_eq!(tree_route.enacted().iter().map(|r| r.hash).collect::<Vec<_>>(), vec![b1, b2]);
		}

		{
			let tree_route = ::client::blockchain::tree_route(
				backend.blockchain(),
				BlockId::Hash(a1),
				BlockId::Hash(a3),
			).unwrap();

			assert_eq!(tree_route.common_block().hash, a1);
			assert!(tree_route.retracted().is_empty());
			assert_eq!(tree_route.enacted().iter().map(|r| r.hash).collect::<Vec<_>>(), vec![a2, a3]);
		}

		{
			let tree_route = ::client::blockchain::tree_route(
				backend.blockchain(),
				BlockId::Hash(a3),
				BlockId::Hash(a1),
			).unwrap();

			assert_eq!(tree_route.common_block().hash, a1);
			assert_eq!(tree_route.retracted().iter().map(|r| r.hash).collect::<Vec<_>>(), vec![a3, a2]);
			assert!(tree_route.enacted().is_empty());
		}

		{
			let tree_route = ::client::blockchain::tree_route(
				backend.blockchain(),
				BlockId::Hash(a2),
				BlockId::Hash(a2),
			).unwrap();

			assert_eq!(tree_route.common_block().hash, a2);
			assert!(tree_route.retracted().is_empty());
			assert!(tree_route.enacted().is_empty());
		}
	}

	#[test]
	fn tree_route_child() {
		let backend = Backend::<Block>::new_test(1000, 100);

		let block0 = insert_header(&backend, 0, Default::default(), Vec::new(), Default::default());
		let block1 = insert_header(&backend, 1, block0, Vec::new(), Default::default());

		{
			let tree_route = ::client::blockchain::tree_route(
				backend.blockchain(),
				BlockId::Hash(block0),
				BlockId::Hash(block1),
			).unwrap();

			assert_eq!(tree_route.common_block().hash, block0);
			assert!(tree_route.retracted().is_empty());
			assert_eq!(tree_route.enacted().iter().map(|r| r.hash).collect::<Vec<_>>(), vec![block1]);
		}
	}

	#[test]
	fn test_leaves_with_complex_block_tree() {
		let backend: Arc<Backend<test_client::runtime::Block>> = Arc::new(Backend::new_test(20, 20));
		test_client::trait_tests::test_leaves_for_backend(backend);
	}

	#[test]
	fn test_children_with_complex_block_tree() {
		let backend: Arc<Backend<test_client::runtime::Block>> = Arc::new(Backend::new_test(20, 20));
		test_client::trait_tests::test_children_for_backend(backend);
	}

	#[test]
	fn test_blockchain_query_by_number_gets_canonical() {
		let backend: Arc<Backend<test_client::runtime::Block>> = Arc::new(Backend::new_test(20, 20));
		test_client::trait_tests::test_blockchain_query_by_number_gets_canonical(backend);
	}

	#[test]
	fn test_leaves_pruned_on_finality() {
		let backend: Backend<Block> = Backend::new_test(10, 10);
		let block0 = insert_header(&backend, 0, Default::default(), Default::default(), Default::default());

		let block1_a = insert_header(&backend, 1, block0, Default::default(), Default::default());
		let block1_b = insert_header(&backend, 1, block0, Default::default(), [1; 32].into());
		let block1_c = insert_header(&backend, 1, block0, Default::default(), [2; 32].into());

		assert_eq!(backend.blockchain().leaves().unwrap(), vec![block1_a, block1_b, block1_c]);

		let block2_a = insert_header(&backend, 2, block1_a, Default::default(), Default::default());
		let block2_b = insert_header(&backend, 2, block1_b, Default::default(), Default::default());
		let block2_c = insert_header(&backend, 2, block1_b, Default::default(), [1; 32].into());

		assert_eq!(backend.blockchain().leaves().unwrap(), vec![block2_a, block2_b, block2_c, block1_c]);

		backend.finalize_block(BlockId::hash(block1_a), None).unwrap();
		backend.finalize_block(BlockId::hash(block2_a), None).unwrap();

		// leaves at same height stay. Leaves at lower heights pruned.
		assert_eq!(backend.blockchain().leaves().unwrap(), vec![block2_a, block2_b, block2_c]);
	}

	#[test]
	fn test_aux() {
		let backend: Backend<test_client::runtime::Block> = Backend::new_test(0, 0);
		assert!(backend.get_aux(b"test").unwrap().is_none());
		backend.insert_aux(&[(&b"test"[..], &b"hello"[..])], &[]).unwrap();
		assert_eq!(b"hello", &backend.get_aux(b"test").unwrap().unwrap()[..]);
		backend.insert_aux(&[], &[&b"test"[..]]).unwrap();
		assert!(backend.get_aux(b"test").unwrap().is_none());
	}

	#[test]
	fn test_finalize_block_with_justification() {
		use client::blockchain::{Backend as BlockChainBackend};

		let backend = Backend::<Block>::new_test(10, 10);

		let block0 = insert_header(&backend, 0, Default::default(), Default::default(), Default::default());
		let _ = insert_header(&backend, 1, block0, Default::default(), Default::default());

		let justification = Some(vec![1, 2, 3]);
		backend.finalize_block(BlockId::Number(1), justification.clone()).unwrap();

		assert_eq!(
			backend.blockchain().justification(BlockId::Number(1)).unwrap(),
			justification,
		);
	}

	#[test]
	fn test_finalize_multiple_blocks_in_single_op() {
		let backend = Backend::<Block>::new_test(10, 10);

		let block0 = insert_header(&backend, 0, Default::default(), Default::default(), Default::default());
		let block1 = insert_header(&backend, 1, block0, Default::default(), Default::default());
		let block2 = insert_header(&backend, 2, block1, Default::default(), Default::default());
		{
			let mut op = backend.begin_operation().unwrap();
			backend.begin_state_operation(&mut op, BlockId::Hash(block0)).unwrap();
			op.mark_finalized(BlockId::Hash(block1), None).unwrap();
			op.mark_finalized(BlockId::Hash(block2), None).unwrap();
			backend.commit_operation(op).unwrap();
		}
	}

	#[test]
	fn test_finalize_non_sequential() {
		let backend = Backend::<Block>::new_test(10, 10);

		let block0 = insert_header(&backend, 0, Default::default(), Default::default(), Default::default());
		let block1 = insert_header(&backend, 1, block0, Default::default(), Default::default());
		let block2 = insert_header(&backend, 2, block1, Default::default(), Default::default());
		{
			let mut op = backend.begin_operation().unwrap();
			backend.begin_state_operation(&mut op, BlockId::Hash(block0)).unwrap();
			op.mark_finalized(BlockId::Hash(block2), None).unwrap();
			backend.commit_operation(op).unwrap_err();
		}
	}
}<|MERGE_RESOLUTION|>--- conflicted
+++ resolved
@@ -54,13 +54,8 @@
 	generic::{BlockId, DigestItem}, Justification, StorageOverlay, ChildrenStorageOverlay,
 	BuildStorage
 };
-<<<<<<< HEAD
-use runtime_primitives::traits::{
+use sr_primitives::traits::{
 	Block as BlockT, Header as HeaderT, NumberFor, Zero, One, SaturatedConversion,
-=======
-use sr_primitives::traits::{
-	Block as BlockT, Header as HeaderT, NumberFor, Zero, One, SaturatedConversion
->>>>>>> d60cdba5
 };
 use state_machine::backend::Backend as StateBackend;
 use executor::RuntimeInfo;
