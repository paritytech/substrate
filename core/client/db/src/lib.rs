// Copyright 2017 Parity Technologies (UK) Ltd.
// This file is part of Substrate.

// Substrate is free software: you can redistribute it and/or modify
// it under the terms of the GNU General Public License as published by
// the Free Software Foundation, either version 3 of the License, or
// (at your option) any later version.

// Substrate is distributed in the hope that it will be useful,
// but WITHOUT ANY WARRANTY; without even the implied warranty of
// MERCHANTABILITY or FITNESS FOR A PARTICULAR PURPOSE.  See the
// GNU General Public License for more details.

// You should have received a copy of the GNU General Public License
// along with Substrate.  If not, see <http://www.gnu.org/licenses/>.

// tag::description[]
//! Client backend that uses RocksDB database as storage.
// end::description[]

extern crate substrate_client as client;
extern crate kvdb_rocksdb;
extern crate kvdb;
extern crate hash_db;
extern crate memory_db;
extern crate parking_lot;
extern crate substrate_state_machine as state_machine;
extern crate substrate_primitives as primitives;
extern crate sr_primitives as runtime_primitives;
extern crate parity_codec as codec;
extern crate substrate_executor as executor;
extern crate substrate_state_db as state_db;
<<<<<<< HEAD
#[cfg(test)] extern crate substrate_keyring as keyring;
#[cfg(test)] extern crate substrate_test_client as test_client;
=======
extern crate substrate_trie as trie;
>>>>>>> a5077f32

#[macro_use]
extern crate log;

#[macro_use]
extern crate parity_codec_derive;

#[cfg(test)]
extern crate kvdb_memorydb;

pub mod light;

mod cache;
mod utils;

use std::sync::Arc;
use std::path::PathBuf;
use std::io;

use client::backend::NewBlockState;
use codec::{Decode, Encode};
use hash_db::Hasher;
use kvdb::{KeyValueDB, DBTransaction};
use trie::MemoryDB;
use parking_lot::RwLock;
use primitives::{H256, AuthorityId, Blake2Hasher};
use runtime_primitives::generic::BlockId;
use runtime_primitives::bft::Justification;
use runtime_primitives::traits::{Block as BlockT, Header as HeaderT, As, NumberFor, Zero, Digest, DigestItem};
use runtime_primitives::BuildStorage;
use state_machine::backend::Backend as StateBackend;
use executor::RuntimeInfo;
use state_machine::{CodeExecutor, DBValue, ExecutionStrategy};
use utils::{Meta, db_err, meta_keys, open_database, read_db, read_id, read_meta};
use client::LeafSet;
use state_db::StateDb;
pub use state_db::PruningMode;

const FINALIZATION_WINDOW: u64 = 32;

/// DB-backed patricia trie state, transaction type is an overlay of changes to commit.
pub type DbState = state_machine::TrieBackend<Arc<state_machine::Storage<Blake2Hasher>>, Blake2Hasher>;

/// Database settings.
pub struct DatabaseSettings {
	/// Cache size in bytes. If `None` default is used.
	pub cache_size: Option<usize>,
	/// Path to the database.
	pub path: PathBuf,
	/// Pruning mode.
	pub pruning: PruningMode,
}

/// Create an instance of db-backed client.
pub fn new_client<E, S, Block>(
	settings: DatabaseSettings,
	executor: E,
	genesis_storage: S,
	execution_strategy: ExecutionStrategy,
) -> Result<client::Client<Backend<Block>, client::LocalCallExecutor<Backend<Block>, E>, Block>, client::error::Error>
	where
		Block: BlockT,
		E: CodeExecutor<Blake2Hasher> + RuntimeInfo,
		S: BuildStorage,
{
	let backend = Arc::new(Backend::new(settings, FINALIZATION_WINDOW)?);
	let executor = client::LocalCallExecutor::new(backend.clone(), executor);
	Ok(client::Client::new(backend, executor, genesis_storage, execution_strategy)?)
}

mod columns {
	pub const META: Option<u32> = Some(0);
	pub const STATE: Option<u32> = Some(1);
	pub const STATE_META: Option<u32> = Some(2);
	pub const HASH_LOOKUP: Option<u32> = Some(3);
	pub const HEADER: Option<u32> = Some(4);
	pub const BODY: Option<u32> = Some(5);
	pub const JUSTIFICATION: Option<u32> = Some(6);
	pub const CHANGES_TRIE: Option<u32> = Some(7);
}

struct PendingBlock<Block: BlockT> {
	header: Block::Header,
	justification: Option<Justification<Block::Hash>>,
	body: Option<Vec<Block::Extrinsic>>,
	leaf_state: NewBlockState,
}

// wrapper that implements trait required for state_db
struct StateMetaDb<'a>(&'a KeyValueDB);

impl<'a> state_db::MetaDb for StateMetaDb<'a> {
	type Error = io::Error;

	fn get_meta(&self, key: &[u8]) -> Result<Option<Vec<u8>>, Self::Error> {
		self.0.get(columns::STATE_META, key).map(|r| r.map(|v| v.to_vec()))
	}
}

/// Block database
pub struct BlockchainDb<Block: BlockT> {
	db: Arc<KeyValueDB>,
	meta: RwLock<Meta<NumberFor<Block>, Block::Hash>>,
	leaves: RwLock<LeafSet<Block::Hash, NumberFor<Block>>>
}

impl<Block: BlockT> BlockchainDb<Block> {
	fn new(db: Arc<KeyValueDB>) -> Result<Self, client::error::Error> {
		let meta = read_meta::<Block>(&*db, columns::HEADER)?;
		let leaves = LeafSet::read_from_db(&*db, columns::HEADER, meta_keys::LEAF_PREFIX)?;
		Ok(BlockchainDb {
			db,
			leaves: RwLock::new(leaves),
			meta: RwLock::new(meta)
		})
	}

	fn update_meta(
		&self,
		hash: Block::Hash,
		number: <Block::Header as HeaderT>::Number,
		is_best: bool,
		is_finalized: bool
	) {
		let mut meta = self.meta.write();
		if number == Zero::zero() {
			meta.genesis_hash = hash;
			meta.finalized_hash = hash;
		}

		if is_best {
			meta.best_number = number;
			meta.best_hash = hash;
		}

		if is_finalized {
			meta.finalized_number = number;
			meta.finalized_hash = hash;
		}
	}
}

impl<Block: BlockT> client::blockchain::HeaderBackend<Block> for BlockchainDb<Block> {
	fn header(&self, id: BlockId<Block>) -> Result<Option<Block::Header>, client::error::Error> {
		::utils::read_header(&*self.db, columns::HASH_LOOKUP, columns::HEADER, id)
	}

	fn info(&self) -> Result<client::blockchain::Info<Block>, client::error::Error> {
		let meta = self.meta.read();
		Ok(client::blockchain::Info {
			best_hash: meta.best_hash,
			best_number: meta.best_number,
			genesis_hash: meta.genesis_hash,
			finalized_hash: meta.finalized_hash,
		})
	}

	fn status(&self, id: BlockId<Block>) -> Result<client::blockchain::BlockStatus, client::error::Error> {
		let exists = match id {
			BlockId::Hash(_) => read_db(
				&*self.db,
				columns::HASH_LOOKUP,
				columns::HEADER,
				id
			)?.is_some(),
			BlockId::Number(n) => n <= self.meta.read().best_number,
		};
		match exists {
			true => Ok(client::blockchain::BlockStatus::InChain),
			false => Ok(client::blockchain::BlockStatus::Unknown),
		}
	}

	fn number(&self, hash: Block::Hash) -> Result<Option<<Block::Header as HeaderT>::Number>, client::error::Error> {
		self.header(BlockId::Hash(hash)).and_then(|key| match key {
			Some(hdr) => Ok(Some(hdr.number().clone())),
			None => Ok(None),
		})
	}

	fn hash(&self, number: <Block::Header as HeaderT>::Number) -> Result<Option<Block::Hash>, client::error::Error> {
		read_id::<Block>(&*self.db, columns::HASH_LOOKUP, BlockId::Number(number))
	}
}

impl<Block: BlockT> client::blockchain::Backend<Block> for BlockchainDb<Block> {
	fn body(&self, id: BlockId<Block>) -> Result<Option<Vec<Block::Extrinsic>>, client::error::Error> {
		match read_db(&*self.db, columns::HASH_LOOKUP, columns::BODY, id)? {
			Some(body) => match Decode::decode(&mut &body[..]) {
				Some(body) => Ok(Some(body)),
				None => return Err(client::error::ErrorKind::Backend("Error decoding body".into()).into()),
			}
			None => Ok(None),
		}
	}

	fn justification(&self, id: BlockId<Block>) -> Result<Option<Justification<Block::Hash>>, client::error::Error> {
		match read_db(&*self.db, columns::HASH_LOOKUP, columns::JUSTIFICATION, id)? {
			Some(justification) => match Decode::decode(&mut &justification[..]) {
				Some(justification) => Ok(Some(justification)),
				None => return Err(client::error::ErrorKind::Backend("Error decoding justification".into()).into()),
			}
			None => Ok(None),
		}
	}

	fn last_finalized(&self) -> Result<Block::Hash, client::error::Error> {
		Ok(self.meta.read().finalized_hash.clone())
	}

	fn cache(&self) -> Option<&client::blockchain::Cache<Block>> {
		None
	}

	fn leaves(&self) -> Result<Vec<Block::Hash>, client::error::Error> {
		Ok(self.leaves.read().hashes())
	}
}

/// Database transaction
pub struct BlockImportOperation<Block: BlockT, H: Hasher> {
	old_state: DbState,
	updates: MemoryDB<H>,
	changes_trie_updates: MemoryDB<H>,
	pending_block: Option<PendingBlock<Block>>,
}

impl<Block> client::backend::BlockImportOperation<Block, Blake2Hasher>
for BlockImportOperation<Block, Blake2Hasher>
where Block: BlockT,
{
	type State = DbState;

	fn state(&self) -> Result<Option<&Self::State>, client::error::Error> {
		Ok(Some(&self.old_state))
	}

	fn set_block_data(
		&mut self,
		header: Block::Header,
		body: Option<Vec<Block::Extrinsic>>,
		justification: Option<Justification<Block::Hash>>,
		leaf_state: NewBlockState,
	) -> Result<(), client::error::Error> {
		assert!(self.pending_block.is_none(), "Only one block per operation is allowed");
		self.pending_block = Some(PendingBlock {
			header,
			body,
			justification,
			leaf_state,
		});
		Ok(())
	}

	fn update_authorities(&mut self, _authorities: Vec<AuthorityId>) {
		// currently authorities are not cached on full nodes
	}

	fn update_storage(&mut self, update: MemoryDB<Blake2Hasher>) -> Result<(), client::error::Error> {
		self.updates = update;
		Ok(())
	}

	fn reset_storage<I: Iterator<Item=(Vec<u8>, Vec<u8>)>>(&mut self, iter: I) -> Result<(), client::error::Error> {
		// TODO: wipe out existing trie.
		let (_, update) = self.old_state.storage_root(iter.into_iter().map(|(k, v)| (k, Some(v))));
		self.updates = update;
		Ok(())
	}

	fn update_changes_trie(&mut self, update: MemoryDB<Blake2Hasher>) -> Result<(), client::error::Error> {
		self.changes_trie_updates = update;
		Ok(())
	}
}

struct StorageDb<Block: BlockT> {
	pub db: Arc<KeyValueDB>,
	pub state_db: StateDb<Block::Hash, H256>,
}

impl<Block: BlockT> state_machine::Storage<Blake2Hasher> for StorageDb<Block> {
	fn get(&self, key: &H256) -> Result<Option<DBValue>, String> {
		self.state_db.get(&key.0.into(), self).map(|r| r.map(|v| DBValue::from_slice(&v)))
			.map_err(|e| format!("Database backend error: {:?}", e))
	}
}

impl<Block: BlockT> state_db::HashDb for StorageDb<Block> {
	type Error = io::Error;
	type Hash = H256;

	fn get(&self, key: &H256) -> Result<Option<Vec<u8>>, Self::Error> {
		self.db.get(columns::STATE, &key[..]).map(|r| r.map(|v| v.to_vec()))
	}
}

struct DbGenesisStorage(pub H256);

impl DbGenesisStorage {
	pub fn new() -> Self {
		let mut root = H256::default();
		let mut mdb = MemoryDB::<Blake2Hasher>::default();	// TODO: use new() to make it more correct
		state_machine::TrieDBMut::<Blake2Hasher>::new(&mut mdb, &mut root);
		DbGenesisStorage(root)
	}
}

impl state_machine::Storage<Blake2Hasher> for DbGenesisStorage {
	fn get(&self, _key: &H256) -> Result<Option<DBValue>, String> {
		Ok(None)
	}
}

pub struct DbChangesTrieStorage<Block: BlockT> {
	db: Arc<KeyValueDB>,
	_phantom: ::std::marker::PhantomData<Block>,
}

impl<Block: BlockT> state_machine::ChangesTrieStorage<Blake2Hasher> for DbChangesTrieStorage<Block> {
	fn root(&self, block: u64) -> Result<Option<H256>, String> {
		Ok(read_db::<Block>(&*self.db, columns::HASH_LOOKUP, columns::HEADER, BlockId::Number(As::sa(block)))
			.map_err(|err| format!("{}", err))
			.and_then(|header| match header {
				Some(header) => Block::Header::decode(&mut &header[..])
					.ok_or_else(|| format!("Failed to parse header of block {}", block))
					.map(Some),
				None => Ok(None)
			})?
			.and_then(|header| header.digest().logs().iter()
				.find(|log| log.as_changes_trie_root().is_some())
				.and_then(DigestItem::as_changes_trie_root)
				.map(|root| H256::from_slice(root.as_ref()))))
	}

	fn get(&self, key: &H256) -> Result<Option<DBValue>, String> {
		self.db.get(columns::CHANGES_TRIE, &key[..])
			.map_err(|err| format!("{}", err))
	}
}

/// Disk backend. Keeps data in a key-value store. In archive mode, trie nodes are kept from all blocks.
/// Otherwise, trie nodes are kept only from some recent blocks.
pub struct Backend<Block: BlockT> {
	storage: Arc<StorageDb<Block>>,
	tries_change_storage: DbChangesTrieStorage<Block>,
	blockchain: BlockchainDb<Block>,
	pruning_window: u64,
}

impl<Block: BlockT> Backend<Block> {
	/// Create a new instance of database backend.
	///
	/// The pruning window is how old a block must be before the state is pruned.
	pub fn new(config: DatabaseSettings, pruning_window: u64) -> Result<Self, client::error::Error> {
		let db = open_database(&config, "full")?;

		Backend::from_kvdb(db as Arc<_>, config.pruning, pruning_window)
	}

	#[cfg(test)]
	fn new_test(keep_blocks: u32) -> Self {
		use utils::NUM_COLUMNS;

		let db = Arc::new(::kvdb_memorydb::create(NUM_COLUMNS));

		Backend::from_kvdb(db as Arc<_>, PruningMode::keep_blocks(keep_blocks), 0).expect("failed to create test-db")
	}

	fn from_kvdb(db: Arc<KeyValueDB>, pruning: PruningMode, pruning_window: u64) -> Result<Self, client::error::Error> {
		let blockchain = BlockchainDb::new(db.clone())?;
		let map_e = |e: state_db::Error<io::Error>| ::client::error::Error::from(format!("State database error: {:?}", e));
		let state_db: StateDb<Block::Hash, H256> = StateDb::new(pruning, &StateMetaDb(&*db)).map_err(map_e)?;
		let storage_db = StorageDb {
			db: db.clone(),
			state_db,
		};
		let tries_change_storage = DbChangesTrieStorage {
			db,
			_phantom: Default::default(),
		};

		Ok(Backend {
			storage: Arc::new(storage_db),
			tries_change_storage: tries_change_storage,
			blockchain,
			pruning_window,
		})
	}

	// write stuff to a transaction after a new block is finalized.
	// this manages state pruning. Fails if called with a block which
	// was not a child of the last finalized block.
	fn note_finalized(
		&self,
		transaction: &mut DBTransaction,
		f_header: &Block::Header,
		f_hash: Block::Hash,
	) -> Result<(), client::error::Error> {
		let meta = self.blockchain.meta.read();
		let f_num = f_header.number().clone();
		if &meta.finalized_hash != f_header.parent_hash() {
			return Err(::client::error::ErrorKind::NonSequentialFinalization(
				format!("Last finalized {:?} not parent of {:?}",
					meta.finalized_hash, f_hash),
			).into())
		}
		transaction.put(columns::META, meta_keys::FINALIZED_BLOCK, f_hash.as_ref());

		let number_u64 = f_num.as_();
		if number_u64 > self.pruning_window {
			let new_canonical = number_u64 - self.pruning_window;

			let hash = if new_canonical == number_u64 {
				f_hash
			} else {
				read_id::<Block>(
					&*self.blockchain.db,
					columns::HASH_LOOKUP,
					BlockId::Number(As::sa(new_canonical))
				)?.expect("existence of block with number `new_canonical` \
					implies existence of blocks with all nubmers before it; qed")
			};

			trace!(target: "db", "Canonicalize block #{} ({:?})", new_canonical, hash);
			let commit = self.storage.state_db.canonicalize_block(&hash);
			apply_state_commit(transaction, commit);
		};

		Ok(())
	}
}

fn apply_state_commit(transaction: &mut DBTransaction, commit: state_db::CommitSet<H256>) {
	for (key, val) in commit.data.inserted.into_iter() {
		transaction.put(columns::STATE, &key[..], &val);
	}
	for key in commit.data.deleted.into_iter() {
		transaction.delete(columns::STATE, &key[..]);
	}
	for (key, val) in commit.meta.inserted.into_iter() {
		transaction.put(columns::STATE_META, &key[..], &val);
	}
	for key in commit.meta.deleted.into_iter() {
		transaction.delete(columns::STATE_META, &key[..]);
	}
}

fn apply_changes_trie_commit(transaction: &mut DBTransaction, mut commit: MemoryDB<Blake2Hasher>) {
	for (key, (val, _)) in commit.drain() {
		transaction.put(columns::CHANGES_TRIE, &key[..], &val);
	}
}

impl<Block> client::backend::Backend<Block, Blake2Hasher> for Backend<Block> where Block: BlockT {
	type BlockImportOperation = BlockImportOperation<Block, Blake2Hasher>;
	type Blockchain = BlockchainDb<Block>;
	type State = DbState;
	type ChangesTrieStorage = DbChangesTrieStorage<Block>;

	fn begin_operation(&self, block: BlockId<Block>) -> Result<Self::BlockImportOperation, client::error::Error> {
		let state = self.state_at(block)?;
		Ok(BlockImportOperation {
			pending_block: None,
			old_state: state,
			updates: MemoryDB::default(),
			changes_trie_updates: MemoryDB::default(),
		})
	}

	fn commit_operation(&self, mut operation: Self::BlockImportOperation)
		-> Result<(), client::error::Error>
	{
		let mut transaction = DBTransaction::new();
		if let Some(pending_block) = operation.pending_block {
			let hash = pending_block.header.hash();
			let parent_hash = *pending_block.header.parent_hash();
			let number = pending_block.header.number().clone();

			transaction.put(columns::HEADER, hash.as_ref(), &pending_block.header.encode());
			if let Some(body) = pending_block.body {
				transaction.put(columns::BODY, hash.as_ref(), &body.encode());
			}
			if let Some(justification) = pending_block.justification {
				transaction.put(columns::JUSTIFICATION, hash.as_ref(), &justification.encode());
			}

			if pending_block.leaf_state.is_best() {
				let meta = self.blockchain.meta.read();

				// cannot find tree route with empty DB.
				if meta.best_hash != Default::default() {
					let tree_route = ::client::blockchain::tree_route(
						&self.blockchain,
						BlockId::Hash(meta.best_hash),
						BlockId::Hash(parent_hash),
					)?;

					// update block number to hash lookup entries.
					for retracted in tree_route.retracted() {
						if retracted.hash == meta.finalized_hash {
							warn!("Potential safety failure: reverting finalized block {:?}",
								(&retracted.number, &retracted.hash));

							return Err(::client::error::ErrorKind::NotInFinalizedChain.into());
						}

						transaction.delete(
							columns::HASH_LOOKUP,
							&::utils::number_to_lookup_key(retracted.number)
						);
					}

					for enacted in tree_route.enacted() {
						let hash: &Block::Hash = &enacted.hash;
						transaction.put(
							columns::HASH_LOOKUP,
							&::utils::number_to_lookup_key(enacted.number),
							hash.as_ref(),
						)
					}
				}

				transaction.put(
					columns::HASH_LOOKUP,
					&::utils::number_to_lookup_key(number),
					hash.as_ref()
				);
				transaction.put(columns::META, meta_keys::BEST_BLOCK, hash.as_ref());
			}

			if number == Zero::zero() {
				transaction.put(columns::META, meta_keys::FINALIZED_BLOCK, hash.as_ref());
				transaction.put(columns::META, meta_keys::GENESIS_HASH, hash.as_ref());
			}

			let mut changeset: state_db::ChangeSet<H256> = state_db::ChangeSet::default();
			for (key, (val, rc)) in operation.updates.drain() {
				if rc > 0 {
					changeset.inserted.push((key.0.into(), val.to_vec()));
				} else if rc < 0 {
					changeset.deleted.push(key.0.into());
				}
			}
			let number_u64 = number.as_();
			let commit = self.storage.state_db.insert_block(&hash, number_u64, &pending_block.header.parent_hash(), changeset);
			apply_state_commit(&mut transaction, commit);
			apply_changes_trie_commit(&mut transaction, operation.changes_trie_updates);

			let finalized = match pending_block.leaf_state {
				NewBlockState::Final => true,
				_ => false,
			};

			if finalized {
				// TODO: ensure best chain contains this block.
				self.note_finalized(&mut transaction, &pending_block.header, hash)?;
			}

			debug!(target: "db", "DB Commit {:?} ({}), best = {}", hash, number,
				pending_block.leaf_state.is_best());

			{
				let mut leaves = self.blockchain.leaves.write();
				let displaced_leaf = leaves.import(hash, number, parent_hash);
				leaves.prepare_transaction(&mut transaction, columns::HEADER, meta_keys::LEAF_PREFIX);

				let write_result = self.storage.db.write(transaction).map_err(db_err);
				if let Err(e) = write_result {
					// revert leaves set update, if there was one.
					if let Some(displaced_leaf) = displaced_leaf {
						leaves.undo(displaced_leaf);
					}
					return Err(e);
				}
				drop(leaves);
			}

			self.blockchain.update_meta(
				hash.clone(),
				number.clone(),
				pending_block.leaf_state.is_best(),
				finalized,
			);
		}
		Ok(())
	}

	fn finalize_block(&self, block: BlockId<Block>) -> Result<(), client::error::Error> {
		use runtime_primitives::traits::Header;

		if let Some(header) = ::client::blockchain::HeaderBackend::header(&self.blockchain, block)? {
			let mut transaction = DBTransaction::new();
			// TODO: ensure best chain contains this block.
			let hash = header.hash();
			self.note_finalized(&mut transaction, &header, hash.clone())?;
			self.storage.db.write(transaction).map_err(db_err)?;
			self.blockchain.update_meta(hash, header.number().clone(), false, true);
			Ok(())
		} else {
			Err(client::error::ErrorKind::UnknownBlock(format!("Cannot finalize block {:?}", block)).into())
		}
	}

	fn changes_trie_storage(&self) -> Option<&Self::ChangesTrieStorage> {
		Some(&self.tries_change_storage)
	}

	fn revert(&self, n: NumberFor<Block>) -> Result<NumberFor<Block>, client::error::Error> {
		use client::blockchain::HeaderBackend;
		let mut best = self.blockchain.info()?.best_number;
		for c in 0 .. n.as_() {
			if best == As::sa(0) {
				return Ok(As::sa(c))
			}
			let mut transaction = DBTransaction::new();
			match self.storage.state_db.revert_one() {
				Some(commit) => {
					apply_state_commit(&mut transaction, commit);
					let removed = best.clone();
					best -= As::sa(1);
					let header = self.blockchain.header(BlockId::Number(best))?.ok_or_else(
						|| client::error::ErrorKind::UnknownBlock(
							format!("Error reverting to {}. Block header not found.", best)))?;

					transaction.put(columns::META, meta_keys::BEST_BLOCK, header.hash().as_ref());
					transaction.delete(columns::HASH_LOOKUP, &::utils::number_to_lookup_key(removed));
					self.storage.db.write(transaction).map_err(db_err)?;
					self.blockchain.update_meta(header.hash().clone(), best.clone(), true, false);
					self.blockchain.leaves.write().revert(header.hash().clone(), header.number().clone(), header.parent_hash().clone());
				}
				None => return Ok(As::sa(c))
			}
		}
		Ok(n)
	}

	fn blockchain(&self) -> &BlockchainDb<Block> {
		&self.blockchain
	}

	fn state_at(&self, block: BlockId<Block>) -> Result<Self::State, client::error::Error> {
		use client::blockchain::HeaderBackend as BcHeaderBackend;

		// special case for genesis initialization
		match block {
			BlockId::Hash(h) if h == Default::default() => {
				let genesis_storage = DbGenesisStorage::new();
				let root = genesis_storage.0.clone();
				return Ok(DbState::new(Arc::new(genesis_storage), root));
			},
			_ => {}
		}

		match self.blockchain.header(block) {
			Ok(Some(ref hdr)) if !self.storage.state_db.is_pruned(hdr.number().as_()) => {
				let root = H256::from_slice(hdr.state_root().as_ref());
				Ok(DbState::new(self.storage.clone(), root))
			},
			Err(e) => Err(e),
			_ => Err(client::error::ErrorKind::UnknownBlock(format!("{:?}", block)).into()),
		}
	}
}

impl<Block> client::backend::LocalBackend<Block, Blake2Hasher> for Backend<Block>
where Block: BlockT {}

#[cfg(test)]
mod tests {
	use hash_db::HashDB;
	use super::*;
	use client::backend::Backend as BTrait;
	use client::backend::BlockImportOperation as Op;
	use client::blockchain::HeaderBackend as BlockchainHeaderBackend;
	use runtime_primitives::testing::{Header, Block as RawBlock};
	use state_machine::{TrieMut, TrieDBMut, ChangesTrieStorage};
	use test_client;

	type Block = RawBlock<u64>;

	fn prepare_changes(changes: Vec<(Vec<u8>, Vec<u8>)>) -> (H256, MemoryDB<Blake2Hasher>) {
		let mut changes_root = H256::default();
		let mut changes_trie_update = MemoryDB::<Blake2Hasher>::default();		// TODO: change to new() to make more correct
		{
			let mut trie = TrieDBMut::<Blake2Hasher>::new(
				&mut changes_trie_update,
				&mut changes_root
			);
			for (key, value) in changes {
				trie.insert(&key, &value).unwrap();
			}
		}

		(changes_root, changes_trie_update)
	}

	fn insert_header(
		backend: &Backend<Block>,
		number: u64,
		parent_hash: H256,
		changes: Vec<(Vec<u8>, Vec<u8>)>,
		extrinsics_root: H256,
	) -> H256 {
		use runtime_primitives::generic::DigestItem;
		use runtime_primitives::testing::Digest;

		let (changes_root, changes_trie_update) = prepare_changes(changes);
		let digest = Digest {
			logs: vec![
				DigestItem::ChangesTrieRoot(changes_root),
			],
		};
		let header = Header {
			number,
			parent_hash,
			state_root: Default::default(),
			digest,
			extrinsics_root,
		};
		let header_hash = header.hash();

		let block_id = if number == 0 {
			BlockId::Hash(Default::default())
		} else {
			BlockId::Number(number - 1)
		};
		let mut op = backend.begin_operation(block_id).unwrap();
		op.set_block_data(header, None, None, NewBlockState::Best).unwrap();
		op.update_changes_trie(changes_trie_update).unwrap();
		backend.commit_operation(op).unwrap();

		header_hash
	}

	#[test]
	fn block_hash_inserted_correctly() {
		let db = Backend::<Block>::new_test(1);
		for i in 0..10 {
			assert!(db.blockchain().hash(i).unwrap().is_none());

			{
				let id = if i == 0 {
					BlockId::Hash(Default::default())
				} else {
					BlockId::Number(i - 1)
				};

				let mut op = db.begin_operation(id).unwrap();
				let header = Header {
					number: i,
					parent_hash: if i == 0 {
						Default::default()
					} else {
						db.blockchain.hash(i - 1).unwrap().unwrap()
					},
					state_root: Default::default(),
					digest: Default::default(),
					extrinsics_root: Default::default(),
				};

				op.set_block_data(
					header,
					Some(vec![]),
					None,
					NewBlockState::Best,
				).unwrap();
				db.commit_operation(op).unwrap();
			}

			assert!(db.blockchain().hash(i).unwrap().is_some())
		}
	}

	#[test]
	fn set_state_data() {
		let db = Backend::<Block>::new_test(2);
		let hash = {
			let mut op = db.begin_operation(BlockId::Hash(Default::default())).unwrap();
			let mut header = Header {
				number: 0,
				parent_hash: Default::default(),
				state_root: Default::default(),
				digest: Default::default(),
				extrinsics_root: Default::default(),
			};

			let storage = vec![
				(vec![1, 3, 5], vec![2, 4, 6]),
				(vec![1, 2, 3], vec![9, 9, 9]),
			];

			header.state_root = op.old_state.storage_root(storage
				.iter()
				.cloned()
				.map(|(x, y)| (x, Some(y)))
			).0.into();
			let hash = header.hash();

			op.reset_storage(storage.iter().cloned()).unwrap();
			op.set_block_data(
				header.clone(),
				Some(vec![]),
				None,
				NewBlockState::Best,
			).unwrap();

			db.commit_operation(op).unwrap();

			let state = db.state_at(BlockId::Number(0)).unwrap();

			assert_eq!(state.storage(&[1, 3, 5]).unwrap(), Some(vec![2, 4, 6]));
			assert_eq!(state.storage(&[1, 2, 3]).unwrap(), Some(vec![9, 9, 9]));
			assert_eq!(state.storage(&[5, 5, 5]).unwrap(), None);

			hash
		};

		{
			let mut op = db.begin_operation(BlockId::Number(0)).unwrap();
			let mut header = Header {
				number: 1,
				parent_hash: hash,
				state_root: Default::default(),
				digest: Default::default(),
				extrinsics_root: Default::default(),
			};

			let storage = vec![
				(vec![1, 3, 5], None),
				(vec![5, 5, 5], Some(vec![4, 5, 6])),
			];

			let (root, overlay) = op.old_state.storage_root(storage.iter().cloned());
			op.update_storage(overlay).unwrap();
			header.state_root = root.into();

			op.set_block_data(
				header,
				Some(vec![]),
				None,
				NewBlockState::Best,
			).unwrap();

			db.commit_operation(op).unwrap();

			let state = db.state_at(BlockId::Number(1)).unwrap();

			assert_eq!(state.storage(&[1, 3, 5]).unwrap(), None);
			assert_eq!(state.storage(&[1, 2, 3]).unwrap(), Some(vec![9, 9, 9]));
			assert_eq!(state.storage(&[5, 5, 5]).unwrap(), Some(vec![4, 5, 6]));
		}
	}

	#[test]
	fn delete_only_when_negative_rc() {
		let key;
		let backend = Backend::<Block>::new_test(0);

		let hash = {
			let mut op = backend.begin_operation(BlockId::Hash(Default::default())).unwrap();
			let mut header = Header {
				number: 0,
				parent_hash: Default::default(),
				state_root: Default::default(),
				digest: Default::default(),
				extrinsics_root: Default::default(),
			};

			let storage: Vec<(_, _)> = vec![];

			header.state_root = op.old_state.storage_root(storage
				.iter()
				.cloned()
				.map(|(x, y)| (x, Some(y)))
			).0.into();
			let hash = header.hash();

			op.reset_storage(storage.iter().cloned()).unwrap();

			key = op.updates.insert(b"hello");
			op.set_block_data(
				header,
				Some(vec![]),
				None,
				NewBlockState::Best,
			).unwrap();

			backend.commit_operation(op).unwrap();

			assert_eq!(backend.storage.db.get(::columns::STATE, &key.0[..]).unwrap().unwrap(), &b"hello"[..]);
			hash
		};

		let hash = {
			let mut op = backend.begin_operation(BlockId::Number(0)).unwrap();
			let mut header = Header {
				number: 1,
				parent_hash: hash,
				state_root: Default::default(),
				digest: Default::default(),
				extrinsics_root: Default::default(),
			};

			let storage: Vec<(_, _)> = vec![];

			header.state_root = op.old_state.storage_root(storage
				.iter()
				.cloned()
				.map(|(x, y)| (x, Some(y)))
			).0.into();
			let hash = header.hash();

			op.updates.insert(b"hello");
			op.updates.remove(&key);
			op.set_block_data(
				header,
				Some(vec![]),
				None,
				NewBlockState::Best,
			).unwrap();

			backend.commit_operation(op).unwrap();

			assert_eq!(backend.storage.db.get(::columns::STATE, &key.0[..]).unwrap().unwrap(), &b"hello"[..]);
			hash
		};

		{
			let mut op = backend.begin_operation(BlockId::Number(1)).unwrap();
			let mut header = Header {
				number: 2,
				parent_hash: hash,
				state_root: Default::default(),
				digest: Default::default(),
				extrinsics_root: Default::default(),
			};

			let storage: Vec<(_, _)> = vec![];

			header.state_root = op.old_state.storage_root(storage
				.iter()
				.cloned()
				.map(|(x, y)| (x, Some(y)))
			).0.into();

			op.updates.remove(&key);
			op.set_block_data(
				header,
				Some(vec![]),
				None,
				NewBlockState::Best,
			).unwrap();

			backend.commit_operation(op).unwrap();

			// block not yet finalized, so state not pruned.
			assert!(backend.storage.db.get(::columns::STATE, &key.0[..]).unwrap().is_some());
		}

		backend.finalize_block(BlockId::Number(1)).unwrap();
		backend.finalize_block(BlockId::Number(2)).unwrap();
		assert!(backend.storage.db.get(::columns::STATE, &key.0[..]).unwrap().is_none());
	}

	#[test]
	fn changes_trie_storage_works() {
		let backend = Backend::<Block>::new_test(1000);

		let check_changes = |backend: &Backend<Block>, block: u64, changes: Vec<(Vec<u8>, Vec<u8>)>| {
			let (changes_root, mut changes_trie_update) = prepare_changes(changes);
			assert_eq!(backend.tries_change_storage.root(block), Ok(Some(changes_root)));

			for (key, (val, _)) in changes_trie_update.drain() {
				assert_eq!(backend.changes_trie_storage().unwrap().get(&key), Ok(Some(val)));
			}
		};

		let changes0 = vec![(b"key_at_0".to_vec(), b"val_at_0".to_vec())];
		let changes1 = vec![
			(b"key_at_1".to_vec(), b"val_at_1".to_vec()),
			(b"another_key_at_1".to_vec(), b"another_val_at_1".to_vec()),
		];
		let changes2 = vec![(b"key_at_2".to_vec(), b"val_at_2".to_vec())];

		let block0 = insert_header(&backend, 0, Default::default(), changes0.clone(), Default::default());
		let block1 = insert_header(&backend, 1, block0, changes1.clone(), Default::default());
		let _ = insert_header(&backend, 2, block1, changes2.clone(), Default::default());

		// check that the storage contains tries for all blocks
		check_changes(&backend, 0, changes0);
		check_changes(&backend, 1, changes1);
		check_changes(&backend, 2, changes2);
	}

	#[test]
	fn tree_route_works() {
		let backend = Backend::<Block>::new_test(1000);
		let block0 = insert_header(&backend, 0, Default::default(), Vec::new(), Default::default());

		// fork from genesis: 3 prong.
		let a1 = insert_header(&backend, 1, block0, Vec::new(), Default::default());
		let a2 = insert_header(&backend, 2, a1, Vec::new(), Default::default());
		let a3 = insert_header(&backend, 3, a2, Vec::new(), Default::default());

		// fork from genesis: 2 prong.
		let b1 = insert_header(&backend, 1, block0, Vec::new(), H256::from([1; 32]));
		let b2 = insert_header(&backend, 2, b1, Vec::new(), Default::default());

		{
			let tree_route = ::client::blockchain::tree_route(
				backend.blockchain(),
				BlockId::Hash(a3),
				BlockId::Hash(b2)
			).unwrap();

			assert_eq!(tree_route.common_block().hash, block0);
			assert_eq!(tree_route.retracted().iter().map(|r| r.hash).collect::<Vec<_>>(), vec![a3, a2, a1]);
			assert_eq!(tree_route.enacted().iter().map(|r| r.hash).collect::<Vec<_>>(), vec![b1, b2]);
		}

		{
			let tree_route = ::client::blockchain::tree_route(
				backend.blockchain(),
				BlockId::Hash(a1),
				BlockId::Hash(a3),
			).unwrap();

			assert_eq!(tree_route.common_block().hash, a1);
			assert!(tree_route.retracted().is_empty());
			assert_eq!(tree_route.enacted().iter().map(|r| r.hash).collect::<Vec<_>>(), vec![a2, a3]);
		}

		{
			let tree_route = ::client::blockchain::tree_route(
				backend.blockchain(),
				BlockId::Hash(a3),
				BlockId::Hash(a1),
			).unwrap();

			assert_eq!(tree_route.common_block().hash, a1);
			assert_eq!(tree_route.retracted().iter().map(|r| r.hash).collect::<Vec<_>>(), vec![a3, a2]);
			assert!(tree_route.enacted().is_empty());
		}

		{
			let tree_route = ::client::blockchain::tree_route(
				backend.blockchain(),
				BlockId::Hash(a2),
				BlockId::Hash(a2),
			).unwrap();

			assert_eq!(tree_route.common_block().hash, a2);
			assert!(tree_route.retracted().is_empty());
			assert!(tree_route.enacted().is_empty());
		}
	}

	#[test]
	fn test_leaves_with_complex_block_tree() {
		let backend: Arc<Backend<test_client::runtime::Block>> = Arc::new(Backend::new_test(20));

		test_client::trait_tests::test_leaves_for_backend(backend);
	}

	#[test]
	fn test_blockchain_query_by_number_gets_canonical() {
		let backend: Arc<Backend<test_client::runtime::Block>> = Arc::new(Backend::new_test(20));

		test_client::trait_tests::test_blockchain_query_by_number_gets_canonical(backend);
	}
}<|MERGE_RESOLUTION|>--- conflicted
+++ resolved
@@ -30,18 +30,16 @@
 extern crate parity_codec as codec;
 extern crate substrate_executor as executor;
 extern crate substrate_state_db as state_db;
-<<<<<<< HEAD
-#[cfg(test)] extern crate substrate_keyring as keyring;
-#[cfg(test)] extern crate substrate_test_client as test_client;
-=======
 extern crate substrate_trie as trie;
->>>>>>> a5077f32
 
 #[macro_use]
 extern crate log;
 
 #[macro_use]
 extern crate parity_codec_derive;
+
+#[cfg(test)]
+extern crate substrate_test_client as test_client;
 
 #[cfg(test)]
 extern crate kvdb_memorydb;
