--- conflicted
+++ resolved
@@ -53,7 +53,7 @@
 /// a simply estimation.
 trait EstimateSize {
 	/// Return a size estimation of additional size needed
-  /// to cache this struct (in bytes).
+	/// to cache this struct (in bytes).
 	fn estimate_size(&self) -> usize;
 }
 
@@ -240,26 +240,7 @@
 	pub cache: CacheChanges<H, B>
 }
 
-<<<<<<< HEAD
-impl<H: Hasher, S: StateBackend<H>, B: Block> CachingState<H, S, B> {
-	/// Create a new instance wrapping generic State and shared cache.
-	pub fn new(state: S, shared_cache: SharedCache<B, H>, parent_hash: Option<B::Hash>) -> CachingState<H, S, B> {
-		CachingState {
-			state,
-			shared_cache,
-			local_cache: RwLock::new(LocalCache {
-				storage: Default::default(),
-				hashes: Default::default(),
-				child_storage: Default::default(),
-				child_hashes: Default::default(),
-			}),
-			parent_hash: parent_hash,
-		}
-	}
-
-=======
 impl<H: Hasher, B: Block> CacheChanges<H, B> {
->>>>>>> 6ea53d86
 	/// Propagate local cache into the shared cache and synchronize
 	/// the shared cache with the best block state.
 	/// This function updates the shared cache by removing entries
@@ -291,15 +272,11 @@
 					m.is_canon = true;
 					for a in &m.storage {
 						trace!("Reverting enacted key {:?}", a);
-<<<<<<< HEAD
 						cache.lru_storage.remove(a);
 					}
 					for a in &m.child_storage {
 						trace!("Reverting enacted child key {:?}", a);
 						cache.lru_child_storage.remove(a);
-=======
-						CacheChanges::<H, B>::storage_remove(&mut cache.storage, a, &mut cache.storage_used_size);
->>>>>>> 6ea53d86
 					}
 					false
 				} else {
@@ -315,15 +292,11 @@
 					m.is_canon = false;
 					for a in &m.storage {
 						trace!("Retracted key {:?}", a);
-<<<<<<< HEAD
 						cache.lru_storage.remove(a);
 					}
 					for a in &m.child_storage {
 						trace!("Retracted child key {:?}", a);
 						cache.lru_child_storage.remove(a);
-=======
-						CacheChanges::<H, B>::storage_remove(&mut cache.storage, a, &mut cache.storage_used_size);
->>>>>>> 6ea53d86
 					}
 					false
 				} else {
@@ -355,14 +328,10 @@
 					child_changes.iter().map(|v|v.1.len()).sum::<usize>(),
 				);
 				for (k, v) in local_cache.storage.drain() {
-<<<<<<< HEAD
 					cache.lru_storage.add(k, v);
 				}
 				for (k, v) in local_cache.child_storage.drain() {
 					cache.lru_child_storage.add(k, v);
-=======
-					CacheChanges::<H, B>::storage_insert(cache, k, v);
->>>>>>> 6ea53d86
 				}
 				for (k, v) in local_cache.hashes.drain() {
 					cache.lru_hashes.add(k, OptionHOut(v));
@@ -394,13 +363,8 @@
 			);
 			for (k, v) in changes.into_iter() {
 				if is_best {
-<<<<<<< HEAD
 					cache.lru_hashes.remove(&k);
 					cache.lru_storage.add(k.clone(), v);
-=======
-					cache.hashes.remove(&k);
-					CacheChanges::<H, B>::storage_insert(cache, k, v);
->>>>>>> 6ea53d86
 				}
 				modifications.insert(k);
 			}
@@ -427,32 +391,6 @@
 		}
 	}
 
-	fn storage_insert(cache: &mut Cache<B, H>, k: StorageValue, v: Option<StorageValue>) {
-		if let Some(v_) = &v {
-			while cache.storage_used_size + v_.len() > cache.shared_cache_size {
-				// pop until space constraint satisfied
-				match cache.storage.remove_lru() {
-					Some((_, Some(popped_v))) =>
-						cache.storage_used_size = cache.storage_used_size - popped_v.len(),
-						Some((_, None)) => continue,
-						None => break,
-				};
-			}
-			cache.storage_used_size = cache.storage_used_size + v_.len();
-		}
-		cache.storage.insert(k, v);
-	}
-
-	fn storage_remove(
-		storage: &mut LruCache<StorageKey, Option<StorageValue>>,
-		k: &StorageKey,
-		storage_used_size: &mut usize,
-		) {
-		let v = storage.remove(k);
-		if let Some(Some(v_)) = v {
-			*storage_used_size = *storage_used_size - v_.len();
-		}
-	}
 }
 
 impl<H: Hasher, S: StateBackend<H>, B: Block> CachingState<H, S, B> {
@@ -465,6 +403,8 @@
 				local_cache: RwLock::new(LocalCache {
 					storage: Default::default(),
 					hashes: Default::default(),
+					child_storage: Default::default(),
+					child_hashes: Default::default(),
 				}),
 				parent_hash: parent_hash,
 			},
@@ -533,25 +473,15 @@
 	type TrieBackendStorage = S::TrieBackendStorage;
 
 	fn storage(&self, key: &[u8]) -> Result<Option<Vec<u8>>, Self::Error> {
-<<<<<<< HEAD
-		let local_cache = self.local_cache.upgradable_read();
+		let local_cache = self.cache.local_cache.upgradable_read();
 		// Note that local cache makes that lru is not refreshed
-=======
-		let local_cache = self.cache.local_cache.upgradable_read();
->>>>>>> 6ea53d86
 		if let Some(entry) = local_cache.storage.get(key).cloned() {
 			trace!("Found in local cache: {:?}", key);
 			return Ok(entry)
 		}
-<<<<<<< HEAD
-		let mut cache = self.shared_cache.lock();
-		if Self::is_allowed(Some(key), None, &self.parent_hash, &cache.modifications) {
+		let mut cache = self.cache.shared_cache.lock();
+		if Self::is_allowed(Some(key), None, &self.cache.parent_hash, &cache.modifications) {
 			if let Some(entry) = cache.lru_storage.get(key).map(|a| a.clone()) {
-=======
-		let mut cache = self.cache.shared_cache.lock();
-		if Self::is_allowed(key, &self.cache.parent_hash, &cache.modifications) {
-			if let Some(entry) = cache.storage.get_mut(key).map(|a| a.clone()) {
->>>>>>> 6ea53d86
 				trace!("Found in shared cache: {:?}", key);
 				return Ok(entry)
 			}
@@ -568,15 +498,9 @@
 			trace!("Found hash in local cache: {:?}", key);
 			return Ok(entry)
 		}
-<<<<<<< HEAD
-		let mut cache = self.shared_cache.lock();
-		if Self::is_allowed(Some(key), None, &self.parent_hash, &cache.modifications) {
+		let mut cache = self.cache.shared_cache.lock();
+		if Self::is_allowed(Some(key), None, &self.cache.parent_hash, &cache.modifications) {
 			if let Some(entry) = cache.lru_hashes.get(key).map(|a| a.0.clone()) {
-=======
-		let mut cache = self.cache.shared_cache.lock();
-		if Self::is_allowed(key, &self.cache.parent_hash, &cache.modifications) {
-			if let Some(entry) = cache.hashes.get_mut(key).map(|a| a.clone()) {
->>>>>>> 6ea53d86
 				trace!("Found hash in shared cache: {:?}", key);
 				return Ok(entry)
 			}
@@ -589,13 +513,13 @@
 
 	fn child_storage(&self, storage_key: &[u8], key: &[u8]) -> Result<Option<Vec<u8>>, Self::Error> {
 		let key = (storage_key.to_vec(), key.to_vec());
-		let local_cache = self.local_cache.upgradable_read();
+		let local_cache = self.cache.local_cache.upgradable_read();
 		if let Some(entry) = local_cache.child_storage.get(&key).cloned() {
 			trace!("Found in local cache: {:?}", key);
 			return Ok(entry)
 		}
-		let mut cache = self.shared_cache.lock();
-		if Self::is_allowed(None, Some(&key), &self.parent_hash, &cache.modifications) {
+		let mut cache = self.cache.shared_cache.lock();
+		if Self::is_allowed(None, Some(&key), &self.cache.parent_hash, &cache.modifications) {
 			if let Some(entry) = cache.lru_child_storage.get(&key).map(|a| a.clone()) {
 				trace!("Found in shared cache: {:?}", key);
 				return Ok(entry)
@@ -609,13 +533,13 @@
 
 	fn child_storage_hash(&self, storage_key: &[u8], key: &[u8]) -> Result<Option<H::Out>, Self::Error> {
 		let key = (storage_key.to_vec(), key.to_vec());
-		let local_cache = self.local_cache.upgradable_read();
+		let local_cache = self.cache.local_cache.upgradable_read();
 		if let Some(entry) = local_cache.child_hashes.get(&key).cloned() {
 			trace!("Found in local cache: {:?}", key);
 			return Ok(entry)
 		}
-		let mut cache = self.shared_cache.lock();
-		if Self::is_allowed(None, Some(&key), &self.parent_hash, &cache.modifications) {
+		let mut cache = self.cache.shared_cache.lock();
+		if Self::is_allowed(None, Some(&key), &self.cache.parent_hash, &cache.modifications) {
 			if let Some(entry) = cache.lru_child_hashes.get(&key).map(|a| a.0.clone()) {
 				trace!("Found in shared cache: {:?}", key);
 				return Ok(entry)
@@ -702,41 +626,22 @@
 		// blocks  [ 3a(c) 2a(c) 2b 1b 1a(c) 0 ]
 		// state   [ 5     5     4  3  2     2 ]
 		let mut s = CachingState::new(InMemory::<Blake2Hasher>::default(), shared.clone(), Some(root_parent.clone()));
-<<<<<<< HEAD
-		s.sync_cache(&[], &[], vec![(key.clone(), Some(vec![2]))], vec![], Some(h0.clone()), Some(0), || true);
+		s.cache.sync_cache(&[], &[], vec![(key.clone(), Some(vec![2]))], vec![], Some(h0.clone()), Some(0), || true);
 
 		let mut s = CachingState::new(InMemory::<Blake2Hasher>::default(), shared.clone(), Some(h0.clone()));
-		s.sync_cache(&[], &[], vec![], vec![], Some(h1a.clone()), Some(1), || true);
+		s.cache.sync_cache(&[], &[], vec![], vec![], Some(h1a.clone()), Some(1), || true);
 
 		let mut s = CachingState::new(InMemory::<Blake2Hasher>::default(), shared.clone(), Some(h0.clone()));
-		s.sync_cache(&[], &[], vec![(key.clone(), Some(vec![3]))], vec![], Some(h1b.clone()), Some(1), || false);
+		s.cache.sync_cache(&[], &[], vec![(key.clone(), Some(vec![3]))], vec![], Some(h1b.clone()), Some(1), || false);
 
 		let mut s = CachingState::new(InMemory::<Blake2Hasher>::default(), shared.clone(), Some(h1b.clone()));
-		s.sync_cache(&[], &[], vec![(key.clone(), Some(vec![4]))], vec![], Some(h2b.clone()), Some(2), || false);
+		s.cache.sync_cache(&[], &[], vec![(key.clone(), Some(vec![4]))], vec![], Some(h2b.clone()), Some(2), || false);
 
 		let mut s = CachingState::new(InMemory::<Blake2Hasher>::default(), shared.clone(), Some(h1a.clone()));
-		s.sync_cache(&[], &[], vec![(key.clone(), Some(vec![5]))], vec![], Some(h2a.clone()), Some(2), || true);
+		s.cache.sync_cache(&[], &[], vec![(key.clone(), Some(vec![5]))], vec![], Some(h2a.clone()), Some(2), || true);
 
 		let mut s = CachingState::new(InMemory::<Blake2Hasher>::default(), shared.clone(), Some(h2a.clone()));
-		s.sync_cache(&[], &[], vec![], vec![], Some(h3a.clone()), Some(3), || true);
-=======
-		s.cache.sync_cache(&[], &[], vec![(key.clone(), Some(vec![2]))], Some(h0.clone()), Some(0), || true);
-
-		let mut s = CachingState::new(InMemory::<Blake2Hasher>::default(), shared.clone(), Some(h0.clone()));
-		s.cache.sync_cache(&[], &[], vec![], Some(h1a.clone()), Some(1), || true);
-
-		let mut s = CachingState::new(InMemory::<Blake2Hasher>::default(), shared.clone(), Some(h0.clone()));
-		s.cache.sync_cache(&[], &[], vec![(key.clone(), Some(vec![3]))], Some(h1b.clone()), Some(1), || false);
-
-		let mut s = CachingState::new(InMemory::<Blake2Hasher>::default(), shared.clone(), Some(h1b.clone()));
-		s.cache.sync_cache(&[], &[], vec![(key.clone(), Some(vec![4]))], Some(h2b.clone()), Some(2), || false);
-
-		let mut s = CachingState::new(InMemory::<Blake2Hasher>::default(), shared.clone(), Some(h1a.clone()));
-		s.cache.sync_cache(&[], &[], vec![(key.clone(), Some(vec![5]))], Some(h2a.clone()), Some(2), || true);
-
-		let mut s = CachingState::new(InMemory::<Blake2Hasher>::default(), shared.clone(), Some(h2a.clone()));
-		s.cache.sync_cache(&[], &[], vec![], Some(h3a.clone()), Some(3), || true);
->>>>>>> 6ea53d86
+		s.cache.sync_cache(&[], &[], vec![], vec![], Some(h3a.clone()), Some(3), || true);
 
 		let s = CachingState::new(InMemory::<Blake2Hasher>::default(), shared.clone(), Some(h3a.clone()));
 		assert_eq!(s.storage(&key).unwrap().unwrap(), vec![5]);
@@ -753,8 +658,7 @@
 		// reorg to 3b
 		// blocks  [ 3b(c) 3a 2a 2b(c) 1b 1a 0 ]
 		let mut s = CachingState::new(InMemory::<Blake2Hasher>::default(), shared.clone(), Some(h2b.clone()));
-<<<<<<< HEAD
-		s.sync_cache(
+		s.cache.sync_cache(
 			&[h1b.clone(), h2b.clone(), h3b.clone()],
 			&[h1a.clone(), h2a.clone(), h3a.clone()],
 			vec![],
@@ -762,15 +666,6 @@
 			Some(h3b.clone()),
 			Some(3),
 			|| true,
-=======
-		s.cache.sync_cache(
-			&[h1b.clone(), h2b.clone(), h3b.clone()],
-			&[h1a.clone(), h2a.clone(), h3a.clone()],
-			vec![],
-			Some(h3b.clone()),
-			Some(3),
-			|| true
->>>>>>> 6ea53d86
 		);
 		let s = CachingState::new(InMemory::<Blake2Hasher>::default(), shared.clone(), Some(h3a.clone()));
 		assert!(s.storage(&key).unwrap().is_none());
@@ -785,9 +680,8 @@
 		let mut s = CachingState::new(InMemory::<Blake2Hasher>::default(), shared.clone(), Some(root_parent.clone()));
 
 		let key = H256::random()[..].to_vec();
-<<<<<<< HEAD
 		let s_key = H256::random()[..].to_vec();
-		s.sync_cache(
+		s.cache.sync_cache(
 			&[],
 			&[],
 			vec![(key.clone(), Some(vec![1, 2, 3]))],
@@ -800,7 +694,7 @@
 		assert_eq!(shared.lock().used_storage_cache_size(), 43 /* bytes */);
 
 		let key = H256::random()[..].to_vec();
-		s.sync_cache(
+		s.cache.sync_cache(
 			&[],
 			&[],
 			vec![],
@@ -811,14 +705,6 @@
 		);
 		// 43 + (2 * 32) key + 8 key hash, 2 byte size
 		assert_eq!(shared.lock().used_storage_cache_size(), 117 /* bytes */);
-=======
-		s.cache.sync_cache(&[], &[], vec![(key.clone(), Some(vec![1, 2, 3]))], Some(h0.clone()), Some(0), || true);
-		assert_eq!(shared.lock().used_storage_cache_size(), 3 /* bytes */);
-
-		let key = H256::random()[..].to_vec();
-		s.cache.sync_cache(&[], &[], vec![(key.clone(), Some(vec![1, 2]))], Some(h0.clone()), Some(0), || true);
-		assert_eq!(shared.lock().used_storage_cache_size(), 5 /* bytes */);
->>>>>>> 6ea53d86
 	}
 
 	#[test]
@@ -830,8 +716,7 @@
 		let mut s = CachingState::new(InMemory::<Blake2Hasher>::default(), shared.clone(), Some(root_parent.clone()));
 
 		let key = H256::random()[..].to_vec();
-<<<<<<< HEAD
-		s.sync_cache(
+		s.cache.sync_cache(
 			&[],
 			&[],
 			vec![(key.clone(), Some(vec![1, 2, 3, 4]))],
@@ -844,7 +729,7 @@
 		assert_eq!(shared.lock().used_storage_cache_size(), 44 /* bytes */);
 
 		let key = H256::random()[..].to_vec();
-		s.sync_cache(
+		s.cache.sync_cache(
 			&[],
 			&[],
 			vec![(key.clone(), Some(vec![1, 2]))],
@@ -855,13 +740,5 @@
 		);
 		// 32 key, 8 key hash, 2 byte size
 		assert_eq!(shared.lock().used_storage_cache_size(), 42 /* bytes */);
-=======
-		s.cache.sync_cache(&[], &[], vec![(key.clone(), Some(vec![1, 2, 3, 4]))], Some(h0.clone()), Some(0), || true);
-		assert_eq!(shared.lock().used_storage_cache_size(), 4 /* bytes */);
-
-		let key = H256::random()[..].to_vec();
-		s.cache.sync_cache(&[], &[], vec![(key.clone(), Some(vec![1, 2]))], Some(h0.clone()), Some(0), || true);
-		assert_eq!(shared.lock().used_storage_cache_size(), 2 /* bytes */);
->>>>>>> 6ea53d86
 	}
 }