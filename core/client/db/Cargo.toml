--- conflicted
+++ resolved
@@ -17,11 +17,7 @@
 runtime_primitives = { package = "sr-primitives", path = "../../sr-primitives" }
 client = { package = "substrate-client", path = "../../client" }
 state-machine = { package = "substrate-state-machine", path = "../../state-machine" }
-<<<<<<< HEAD
-parity-codec = { version = "3.5", features = ["derive"] }
-=======
 parity-codec = { version = "4.1.1", features = ["derive"] }
->>>>>>> e63598b6
 executor = { package = "substrate-executor", path = "../../executor" }
 state_db = { package = "substrate-state-db", path = "../../state-db" }
 trie = { package = "substrate-trie", path = "../../trie" }
