--- conflicted
+++ resolved
@@ -90,12 +90,8 @@
 	blocks: HashMap<Block::Hash, StoredBlock<Block>>,
 	hashes: HashMap<NumberFor<Block>, Block::Hash>,
 	best_hash: Block::Hash,
-<<<<<<< HEAD
-	best_number: <<Block as BlockT>::Header as HeaderT>::Number,
+	best_number: NumberFor<Block>,
 	finalized_hash: Block::Hash,
-=======
-	best_number: NumberFor<Block>,
->>>>>>> 55b0d928
 	genesis_hash: Block::Hash,
 	cht_roots: HashMap<NumberFor<Block>, Block::Hash>,
 }
@@ -429,9 +425,7 @@
 			let parent_hash = *header.parent_hash();
 
 			self.states.write().insert(hash, operation.new_state.unwrap_or_else(|| old_state.clone()));
-<<<<<<< HEAD
-			self.blockchain.insert(hash, header, justification, body, pending_block.state);
-=======
+
 			let changes_trie_root = header.digest().logs().iter()
 				.find(|log| log.as_changes_trie_root().is_some())
 				.and_then(DigestItem::as_changes_trie_root)
@@ -442,8 +436,8 @@
 					self.changes_trie_storage.insert(header.number().as_(), changes_trie_root, changes_trie_update);
 				}
 			}
-			self.blockchain.insert(hash, header, justification, body, pending_block.is_best);
->>>>>>> 55b0d928
+
+			self.blockchain.insert(hash, header, justification, body, pending_block.state);
 			// dumb implementation - store value for each block
 			if pending_block.state.is_best() {
 				self.blockchain.cache.insert(parent_hash, operation.pending_authorities);
