--- conflicted
+++ resolved
@@ -298,12 +298,8 @@
 	use super::*;
 	use consensus::BlockOrigin;
 	use test_client::{self, runtime::{Header, Digest, Block}, ClientExt, TestClient};
-<<<<<<< HEAD
-	use executor::NativeExecutor;
+	use executor::{NativeExecutor, WasmExecutionMethod};
 	use primitives::Blake2Hasher;
-=======
-	use executor::{NativeExecutor, WasmExecutionMethod};
->>>>>>> bebe88a6
 	use crate::backend::{Backend, NewBlockState};
 	use crate::in_mem::Backend as InMemBackend;
 
@@ -413,10 +409,8 @@
 			).unwrap();
 
 			// check remote execution proof locally
-<<<<<<< HEAD
-			let local_executor = NativeExecutor::<test_client::LocalExecutor>::new(None);
 			let local_result = check_execution_proof::<_, _, Blake2Hasher>(
-				&local_executor,
+				&local_executor(),
 				&RemoteCallRequest {
 					block: test_client::runtime::Hash::default(),
 					header: remote_header,
@@ -426,15 +420,6 @@
 				},
 				remote_execution_proof,
 			).unwrap();
-=======
-			let local_result = check_execution_proof(&local_executor(), &RemoteCallRequest {
-				block: test_client::runtime::Hash::default(),
-				header: remote_header,
-				method: method.into(),
-				call_data: vec![],
-				retry_count: None,
-			}, remote_execution_proof).unwrap();
->>>>>>> bebe88a6
 
 			(remote_result, local_result)
 		}
@@ -451,14 +436,8 @@
 			).unwrap();
 
 			// check remote execution proof locally
-<<<<<<< HEAD
-			let local_executor = NativeExecutor::<test_client::LocalExecutor>::new(None);
 			let execution_result = check_execution_proof_with_make_header::<_, _, Blake2Hasher, _>(
-				&local_executor,
-=======
-			let execution_result = check_execution_proof_with_make_header(
 				&local_executor(),
->>>>>>> bebe88a6
 				&RemoteCallRequest {
 					block: test_client::runtime::Hash::default(),
 					header: remote_header,
