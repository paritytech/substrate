--- conflicted
+++ resolved
@@ -17,11 +17,7 @@
 //! Light client call exector. Executes methods on remote full nodes, fetching
 //! execution proof and checking it locally.
 
-<<<<<<< HEAD
-use std::{collections::HashSet, marker::PhantomData, sync::Arc, result};
-=======
-use std::{collections::HashSet, sync::Arc, panic::UnwindSafe};
->>>>>>> bd85e080
+use std::{collections::HashSet, sync::Arc, panic::UnwindSafe, result, maker::PhantomData};
 use futures::{IntoFuture, Future};
 
 use codec::{Encode, Decode};
@@ -56,7 +52,7 @@
 	backend: Arc<B>,
 	remote: R,
 	local: L,
-	_block: ::std::marker::PhantomData<Block>,
+	_block: PhantomData<Block>,
 }
 
 impl<B, F> Clone for RemoteCallExecutor<B, F> {
