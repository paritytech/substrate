// Copyright 2017-2019 Parity Technologies (UK) Ltd.
// This file is part of Substrate.

// Substrate is free software: you can redistribute it and/or modify
// it under the terms of the GNU General Public License as published by
// the Free Software Foundation, either version 3 of the License, or
// (at your option) any later version.

// Substrate is distributed in the hope that it will be useful,
// but WITHOUT ANY WARRANTY; without even the implied warranty of
// MERCHANTABILITY or FITNESS FOR A PARTICULAR PURPOSE.  See the
// GNU General Public License for more details.

// You should have received a copy of the GNU General Public License
// along with Substrate.  If not, see <http://www.gnu.org/licenses/>.

//! Tool for creating the genesis block.

use sr_primitives::traits::{Block as BlockT, Header as HeaderT, Hash as HashT, Zero};

/// Create a genesis block, given the initial storage.
pub fn construct_genesis_block<
	Block: BlockT
> (
	state_root: Block::Hash
) -> Block {
	let extrinsics_root = <<<Block as BlockT>::Header as HeaderT>::Hashing as HashT>::trie_root(
		std::iter::empty::<(&[u8], &[u8])>(),
	);

	Block::new(
		<<Block as BlockT>::Header as HeaderT>::new(
			Zero::zero(),
			extrinsics_root,
			state_root,
			Default::default(),
			Default::default()
		),
		Default::default()
	)
}

#[cfg(test)]
mod tests {
	use codec::{Encode, Decode, Joiner};
	use executor::native_executor_instance;
	use state_machine::{
		StateMachine, OverlayedChanges, ExecutionStrategy, InMemoryChangesTrieStorage,
	};
	use state_machine::backend::InMemory;
	use test_client::{
		runtime::genesismap::{GenesisConfig, insert_genesis_block},
		runtime::{Hash, Transfer, Block, BlockNumber, Header, Digest},
		AccountKeyring, Sr25519Keyring,
	};
<<<<<<< HEAD
	use primitives::{Blake2Hasher, map};
	use hex_literal::*;
=======
	use primitives::{Blake2Hasher, map, offchain::NeverOffchainExt};
	use hex::*;
>>>>>>> c768a7e4

	native_executor_instance!(
		Executor,
		test_client::runtime::api::dispatch,
		test_client::runtime::native_version
	);

	fn executor() -> executor::NativeExecutor<Executor> {
		executor::NativeExecutor::new(None)
	}

	fn construct_block(
		backend: &InMemory<Blake2Hasher>,
		number: BlockNumber,
		parent_hash: Hash,
		state_root: Hash,
		txs: Vec<Transfer>
	) -> (Vec<u8>, Hash) {
		use trie::{TrieConfiguration, trie_types::Layout};

		let transactions = txs.into_iter().map(|tx| tx.into_signed_tx()).collect::<Vec<_>>();

		let iter = transactions.iter().map(Encode::encode);
		let extrinsics_root = Layout::<Blake2Hasher>::ordered_trie_root(iter).into();

		let mut header = Header {
			parent_hash,
			number,
			state_root,
			extrinsics_root,
			digest: Digest { logs: vec![], },
		};
		let hash = header.hash();
		let mut overlay = OverlayedChanges::default();

		StateMachine::new(
			backend,
			Some(&InMemoryChangesTrieStorage::<_, u64>::new()),
			NeverOffchainExt::new(),
			&mut overlay,
			&executor(),
			"Core_initialize_block",
			&header.encode(),
			None,
		).execute(
			ExecutionStrategy::NativeElseWasm,
		).unwrap();

		for tx in transactions.iter() {
			StateMachine::new(
				backend,
				Some(&InMemoryChangesTrieStorage::<_, u64>::new()),
				NeverOffchainExt::new(),
				&mut overlay,
				&executor(),
				"BlockBuilder_apply_extrinsic",
				&tx.encode(),
				None,
			).execute(
				ExecutionStrategy::NativeElseWasm,
			).unwrap();
		}

		let (ret_data, _, _) = StateMachine::new(
			backend,
			Some(&InMemoryChangesTrieStorage::<_, u64>::new()),
			NeverOffchainExt::new(),
			&mut overlay,
			&executor(),
			"BlockBuilder_finalize_block",
			&[],
			None,
		).execute(
			ExecutionStrategy::NativeElseWasm,
		).unwrap();
		header = Header::decode(&mut &ret_data[..]).unwrap();

		(vec![].and(&Block { header, extrinsics: transactions }), hash)
	}

	fn block1(genesis_hash: Hash, backend: &InMemory<Blake2Hasher>) -> (Vec<u8>, Hash) {
		construct_block(
			backend,
			1,
			genesis_hash,
			hex!("25e5b37074063ab75c889326246640729b40d0c86932edc527bc80db0e04fe5c").into(),
			vec![Transfer {
				from: AccountKeyring::One.into(),
				to: AccountKeyring::Two.into(),
				amount: 69,
				nonce: 0,
			}]
		)
	}

	#[test]
	fn construct_genesis_should_work_with_native() {
		let mut storage = GenesisConfig::new(false,
			vec![Sr25519Keyring::One.public().into(), Sr25519Keyring::Two.public().into()],
			vec![AccountKeyring::One.into(), AccountKeyring::Two.into()],
			1000,
			None,
			map![],
			map![],
		).genesis_map();
		let genesis_hash = insert_genesis_block(&mut storage);

		let backend = InMemory::from(storage);
		let (b1data, _b1hash) = block1(genesis_hash, &backend);

		let mut overlay = OverlayedChanges::default();
		let _ = StateMachine::new(
			&backend,
			Some(&InMemoryChangesTrieStorage::<_, u64>::new()),
			NeverOffchainExt::new(),
			&mut overlay,
			&executor(),
			"Core_execute_block",
			&b1data,
			None,
		).execute(
			ExecutionStrategy::NativeElseWasm,
		).unwrap();
	}

	#[test]
	fn construct_genesis_should_work_with_wasm() {
		let mut storage = GenesisConfig::new(false,
			vec![Sr25519Keyring::One.public().into(), Sr25519Keyring::Two.public().into()],
			vec![AccountKeyring::One.into(), AccountKeyring::Two.into()],
			1000,
			None,
			map![],
			map![],
		).genesis_map();
		let genesis_hash = insert_genesis_block(&mut storage);

		let backend = InMemory::from(storage);
		let (b1data, _b1hash) = block1(genesis_hash, &backend);

		let mut overlay = OverlayedChanges::default();
		let _ = StateMachine::new(
			&backend,
			Some(&InMemoryChangesTrieStorage::<_, u64>::new()),
			NeverOffchainExt::new(),
			&mut overlay,
			&executor(),
			"Core_execute_block",
			&b1data,
			None,
		).execute(
			ExecutionStrategy::AlwaysWasm,
		).unwrap();
	}

	#[test]
	fn construct_genesis_with_bad_transaction_should_panic() {
		let mut storage = GenesisConfig::new(false,
			vec![Sr25519Keyring::One.public().into(), Sr25519Keyring::Two.public().into()],
			vec![AccountKeyring::One.into(), AccountKeyring::Two.into()],
			68,
			None,
			map![],
			map![],
		).genesis_map();
		let genesis_hash = insert_genesis_block(&mut storage);

		let backend = InMemory::from(storage);
		let (b1data, _b1hash) = block1(genesis_hash, &backend);

		let mut overlay = OverlayedChanges::default();
		let r = StateMachine::new(
			&backend,
			Some(&InMemoryChangesTrieStorage::<_, u64>::new()),
			NeverOffchainExt::new(),
			&mut overlay,
			&executor(),
			"Core_execute_block",
			&b1data,
			None,
		).execute(
			ExecutionStrategy::NativeElseWasm,
		);
		assert!(r.is_err());
	}
}<|MERGE_RESOLUTION|>--- conflicted
+++ resolved
@@ -53,13 +53,8 @@
 		runtime::{Hash, Transfer, Block, BlockNumber, Header, Digest},
 		AccountKeyring, Sr25519Keyring,
 	};
-<<<<<<< HEAD
-	use primitives::{Blake2Hasher, map};
+	use primitives::{Blake2Hasher, map, offchain::NeverOffchainExt};
 	use hex_literal::*;
-=======
-	use primitives::{Blake2Hasher, map, offchain::NeverOffchainExt};
-	use hex::*;
->>>>>>> c768a7e4
 
 	native_executor_instance!(
 		Executor,
