// Copyright 2017-2019 Parity Technologies (UK) Ltd.
// This file is part of Substrate.

// Substrate is free software: you can redistribute it and/or modify
// it under the terms of the GNU General Public License as published by
// the Free Software Foundation, either version 3 of the License, or
// (at your option) any later version.

// Substrate is distributed in the hope that it will be useful,
// but WITHOUT ANY WARRANTY; without even the implied warranty of
// MERCHANTABILITY or FITNESS FOR A PARTICULAR PURPOSE.  See the
// GNU General Public License for more details.

// You should have received a copy of the GNU General Public License
// along with Substrate.  If not, see <http://www.gnu.org/licenses/>.

//! Tool for creating the genesis block.

use sr_primitives::traits::{Block as BlockT, Header as HeaderT, Hash as HashT, Zero};

/// Create a genesis block, given the initial storage.
pub fn construct_genesis_block<
	Block: BlockT
> (
	state_root: Block::Hash
) -> Block {
	let extrinsics_root = <<<Block as BlockT>::Header as HeaderT>::Hashing as HashT>::trie_root(::std::iter::empty::<(&[u8], &[u8])>());
	Block::new(
		<<Block as BlockT>::Header as HeaderT>::new(
			Zero::zero(),
			extrinsics_root,
			state_root,
			Default::default(),
			Default::default()
		),
		Default::default()
	)
}

#[cfg(test)]
mod tests {
<<<<<<< HEAD
	use parity_codec::{Encode, Decode, Joiner};
=======
	use super::*;
	use codec::{Encode, Decode, Joiner};
>>>>>>> 27cb884a
	use executor::native_executor_instance;
	use state_machine::{self, OverlayedChanges, ExecutionStrategy, InMemoryChangesTrieStorage};
	use state_machine::backend::InMemory;
	use test_client::{
		runtime::genesismap::{GenesisConfig, insert_genesis_block},
		runtime::{Hash, Transfer, Block, BlockNumber, Header, Digest},
		AccountKeyring, Sr25519Keyring,
	};
	use sr_primitives::traits::BlakeTwo256;
	use primitives::Blake2Hasher;
	use hex::*;

	native_executor_instance!(
		Executor,
		test_client::runtime::api::dispatch,
		test_client::runtime::native_version,
		test_client::runtime::WASM_BINARY
	);

	fn executor() -> executor::NativeExecutor<Executor> {
		executor::NativeExecutor::new(None)
	}

	fn construct_block(
		backend: &InMemory<Blake2Hasher>,
		number: BlockNumber,
		parent_hash: Hash,
		state_root: Hash,
		txs: Vec<Transfer>
	) -> (Vec<u8>, Hash) {
		use trie::{TrieConfiguration, trie_types::Layout};

		let transactions = txs.into_iter().map(|tx| tx.into_signed_tx()).collect::<Vec<_>>();

		let iter = transactions.iter().map(Encode::encode);
		let extrinsics_root = Layout::<Blake2Hasher>::ordered_trie_root(iter).into();

		let mut header = Header {
			parent_hash,
			number,
			state_root,
			extrinsics_root,
			digest: Digest { logs: vec![], },
		};
		let hash = header.hash();
		let mut overlay = OverlayedChanges::default();

		state_machine::new(
			backend,
			Some(&InMemoryChangesTrieStorage::<_, u64>::new()),
			state_machine::NeverOffchainExt::new(),
			&mut overlay,
			&executor(),
			"Core_initialize_block",
			&header.encode(),
			None,
		).execute(
			ExecutionStrategy::NativeElseWasm,
		).unwrap();

		for tx in transactions.iter() {
			state_machine::new(
				backend,
				Some(&InMemoryChangesTrieStorage::<_, u64>::new()),
				state_machine::NeverOffchainExt::new(),
				&mut overlay,
				&executor(),
				"BlockBuilder_apply_extrinsic",
				&tx.encode(),
				None,
			).execute(
				ExecutionStrategy::NativeElseWasm,
			).unwrap();
		}

		let (ret_data, _, _) = state_machine::new(
			backend,
			Some(&InMemoryChangesTrieStorage::<_, u64>::new()),
			state_machine::NeverOffchainExt::new(),
			&mut overlay,
			&executor(),
			"BlockBuilder_finalize_block",
			&[],
			None,
		).execute(
			ExecutionStrategy::NativeElseWasm,
		).unwrap();
		header = Header::decode(&mut &ret_data[..]).unwrap();

		(vec![].and(&Block { header, extrinsics: transactions }), hash)
	}

	fn block1(genesis_hash: Hash, backend: &InMemory<Blake2Hasher>) -> (Vec<u8>, Hash) {
		construct_block(
			backend,
			1,
			genesis_hash,
			hex!("25e5b37074063ab75c889326246640729b40d0c86932edc527bc80db0e04fe5c").into(),
			vec![Transfer {
				from: AccountKeyring::One.into(),
				to: AccountKeyring::Two.into(),
				amount: 69,
				nonce: 0,
			}]
		)
	}

	#[test]
	fn construct_genesis_should_work_with_native() {
		let mut storage = GenesisConfig::new(false,
			vec![Sr25519Keyring::One.public().into(), Sr25519Keyring::Two.public().into()],
			vec![AccountKeyring::One.into(), AccountKeyring::Two.into()],
			1000,
			None,
		).genesis_map();
		let genesis_hash = insert_genesis_block(&mut storage);

		let backend = InMemory::from(storage);
		let (b1data, _b1hash) = block1(genesis_hash, &backend);

		let mut overlay = OverlayedChanges::default();
		let _ = state_machine::new(
			&backend,
			Some(&InMemoryChangesTrieStorage::<_, u64>::new()),
			state_machine::NeverOffchainExt::new(),
			&mut overlay,
			&executor(),
			"Core_execute_block",
			&b1data,
			None,
		).execute(
			ExecutionStrategy::NativeElseWasm,
		).unwrap();
	}

	#[test]
	fn construct_genesis_should_work_with_wasm() {
		let mut storage = GenesisConfig::new(false,
			vec![Sr25519Keyring::One.public().into(), Sr25519Keyring::Two.public().into()],
			vec![AccountKeyring::One.into(), AccountKeyring::Two.into()],
			1000,
			None,
		).genesis_map();
		let genesis_hash = insert_genesis_block(&mut storage);

		let backend = InMemory::from(storage);
		let (b1data, _b1hash) = block1(genesis_hash, &backend);

		let mut overlay = OverlayedChanges::default();
		let _ = state_machine::new(
			&backend,
			Some(&InMemoryChangesTrieStorage::<_, u64>::new()),
			state_machine::NeverOffchainExt::new(),
			&mut overlay,
			&executor(),
			"Core_execute_block",
			&b1data,
			None,
		).execute(
			ExecutionStrategy::AlwaysWasm,
		).unwrap();
	}

	#[test]
	fn construct_genesis_with_bad_transaction_should_panic() {
		let mut storage = GenesisConfig::new(false,
			vec![Sr25519Keyring::One.public().into(), Sr25519Keyring::Two.public().into()],
			vec![AccountKeyring::One.into(), AccountKeyring::Two.into()],
			68,
			None,
		).genesis_map();
		let genesis_hash = insert_genesis_block(&mut storage);

		let backend = InMemory::from(storage);
		let (b1data, _b1hash) = block1(genesis_hash, &backend);

		let mut overlay = OverlayedChanges::default();
		let r = state_machine::new(
			&backend,
			Some(&InMemoryChangesTrieStorage::<_, u64>::new()),
			state_machine::NeverOffchainExt::new(),
			&mut overlay,
			&executor(),
			"Core_execute_block",
			&b1data,
			None,
		).execute(
			ExecutionStrategy::NativeElseWasm,
		);
		assert!(r.is_err());
	}
}<|MERGE_RESOLUTION|>--- conflicted
+++ resolved
@@ -39,12 +39,8 @@
 
 #[cfg(test)]
 mod tests {
-<<<<<<< HEAD
-	use parity_codec::{Encode, Decode, Joiner};
-=======
 	use super::*;
 	use codec::{Encode, Decode, Joiner};
->>>>>>> 27cb884a
 	use executor::native_executor_instance;
 	use state_machine::{self, OverlayedChanges, ExecutionStrategy, InMemoryChangesTrieStorage};
 	use state_machine::backend::InMemory;
