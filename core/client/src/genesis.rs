// Copyright 2017-2019 Parity Technologies (UK) Ltd.
// This file is part of Substrate.

// Substrate is free software: you can redistribute it and/or modify
// it under the terms of the GNU General Public License as published by
// the Free Software Foundation, either version 3 of the License, or
// (at your option) any later version.

// Substrate is distributed in the hope that it will be useful,
// but WITHOUT ANY WARRANTY; without even the implied warranty of
// MERCHANTABILITY or FITNESS FOR A PARTICULAR PURPOSE.  See the
// GNU General Public License for more details.

// You should have received a copy of the GNU General Public License
// along with Substrate.  If not, see <http://www.gnu.org/licenses/>.

//! Tool for creating the genesis block.

use sr_primitives::traits::{Block as BlockT, Header as HeaderT, Hash as HashT, Zero};

/// Create a genesis block, given the initial storage.
pub fn construct_genesis_block<
	Block: BlockT
> (
	state_root: Block::Hash
) -> Block {
	let extrinsics_root = <<<Block as BlockT>::Header as HeaderT>::Hashing as HashT>::trie_root(
		std::iter::empty::<(&[u8], &[u8])>(),
	);

	Block::new(
		<<Block as BlockT>::Header as HeaderT>::new(
			Zero::zero(),
			extrinsics_root,
			state_root,
			Default::default(),
			Default::default()
		),
		Default::default()
	)
}

#[cfg(test)]
mod tests {
	use codec::{Encode, Decode, Joiner};
	use executor::native_executor_instance;
	use state_machine::{
		StateMachine, OverlayedChanges, ExecutionStrategy, InMemoryChangesTrieStorage,
	};
	use state_machine::backend::InMemory;
	use test_client::{
		runtime::genesismap::{GenesisConfig, insert_genesis_block},
		runtime::{Hash, Transfer, Block, BlockNumber, Header, Digest},
		AccountKeyring, Sr25519Keyring,
	};
<<<<<<< HEAD
	use primitives::{Blake2Hasher, offchain::NeverOffchainExt};
=======
	use primitives::{Blake2Hasher, map};
>>>>>>> 0c08276b
	use hex::*;

	native_executor_instance!(
		Executor,
		test_client::runtime::api::dispatch,
		test_client::runtime::native_version
	);

	fn executor() -> executor::NativeExecutor<Executor> {
		executor::NativeExecutor::new(None)
	}

	fn construct_block(
		backend: &InMemory<Blake2Hasher>,
		number: BlockNumber,
		parent_hash: Hash,
		state_root: Hash,
		txs: Vec<Transfer>
	) -> (Vec<u8>, Hash) {
		use trie::{TrieConfiguration, trie_types::Layout};

		let transactions = txs.into_iter().map(|tx| tx.into_signed_tx()).collect::<Vec<_>>();

		let iter = transactions.iter().map(Encode::encode);
		let extrinsics_root = Layout::<Blake2Hasher>::ordered_trie_root(iter).into();

		let mut header = Header {
			parent_hash,
			number,
			state_root,
			extrinsics_root,
			digest: Digest { logs: vec![], },
		};
		let hash = header.hash();
		let mut overlay = OverlayedChanges::default();

		StateMachine::new(
			backend,
			Some(&InMemoryChangesTrieStorage::<_, u64>::new()),
			NeverOffchainExt::new(),
			&mut overlay,
			&executor(),
			"Core_initialize_block",
			&header.encode(),
			None,
		).execute(
			ExecutionStrategy::NativeElseWasm,
		).unwrap();

		for tx in transactions.iter() {
			StateMachine::new(
				backend,
				Some(&InMemoryChangesTrieStorage::<_, u64>::new()),
				NeverOffchainExt::new(),
				&mut overlay,
				&executor(),
				"BlockBuilder_apply_extrinsic",
				&tx.encode(),
				None,
			).execute(
				ExecutionStrategy::NativeElseWasm,
			).unwrap();
		}

		let (ret_data, _, _) = StateMachine::new(
			backend,
			Some(&InMemoryChangesTrieStorage::<_, u64>::new()),
			NeverOffchainExt::new(),
			&mut overlay,
			&executor(),
			"BlockBuilder_finalize_block",
			&[],
			None,
		).execute(
			ExecutionStrategy::NativeElseWasm,
		).unwrap();
		header = Header::decode(&mut &ret_data[..]).unwrap();

		(vec![].and(&Block { header, extrinsics: transactions }), hash)
	}

	fn block1(genesis_hash: Hash, backend: &InMemory<Blake2Hasher>) -> (Vec<u8>, Hash) {
		construct_block(
			backend,
			1,
			genesis_hash,
			hex!("25e5b37074063ab75c889326246640729b40d0c86932edc527bc80db0e04fe5c").into(),
			vec![Transfer {
				from: AccountKeyring::One.into(),
				to: AccountKeyring::Two.into(),
				amount: 69,
				nonce: 0,
			}]
		)
	}

	#[test]
	fn construct_genesis_should_work_with_native() {
		let mut storage = GenesisConfig::new(false,
			vec![Sr25519Keyring::One.public().into(), Sr25519Keyring::Two.public().into()],
			vec![AccountKeyring::One.into(), AccountKeyring::Two.into()],
			1000,
			None,
			map![],
			map![],
		).genesis_map();
		let genesis_hash = insert_genesis_block(&mut storage);

		let backend = InMemory::from(storage);
		let (b1data, _b1hash) = block1(genesis_hash, &backend);

		let mut overlay = OverlayedChanges::default();
		let _ = StateMachine::new(
			&backend,
			Some(&InMemoryChangesTrieStorage::<_, u64>::new()),
			NeverOffchainExt::new(),
			&mut overlay,
			&executor(),
			"Core_execute_block",
			&b1data,
			None,
		).execute(
			ExecutionStrategy::NativeElseWasm,
		).unwrap();
	}

	#[test]
	fn construct_genesis_should_work_with_wasm() {
		let mut storage = GenesisConfig::new(false,
			vec![Sr25519Keyring::One.public().into(), Sr25519Keyring::Two.public().into()],
			vec![AccountKeyring::One.into(), AccountKeyring::Two.into()],
			1000,
			None,
			map![],
			map![],
		).genesis_map();
		let genesis_hash = insert_genesis_block(&mut storage);

		let backend = InMemory::from(storage);
		let (b1data, _b1hash) = block1(genesis_hash, &backend);

		let mut overlay = OverlayedChanges::default();
		let _ = StateMachine::new(
			&backend,
			Some(&InMemoryChangesTrieStorage::<_, u64>::new()),
			NeverOffchainExt::new(),
			&mut overlay,
			&executor(),
			"Core_execute_block",
			&b1data,
			None,
		).execute(
			ExecutionStrategy::AlwaysWasm,
		).unwrap();
	}

	#[test]
	fn construct_genesis_with_bad_transaction_should_panic() {
		let mut storage = GenesisConfig::new(false,
			vec![Sr25519Keyring::One.public().into(), Sr25519Keyring::Two.public().into()],
			vec![AccountKeyring::One.into(), AccountKeyring::Two.into()],
			68,
			None,
			map![],
			map![],
		).genesis_map();
		let genesis_hash = insert_genesis_block(&mut storage);

		let backend = InMemory::from(storage);
		let (b1data, _b1hash) = block1(genesis_hash, &backend);

		let mut overlay = OverlayedChanges::default();
		let r = StateMachine::new(
			&backend,
			Some(&InMemoryChangesTrieStorage::<_, u64>::new()),
			NeverOffchainExt::new(),
			&mut overlay,
			&executor(),
			"Core_execute_block",
			&b1data,
			None,
		).execute(
			ExecutionStrategy::NativeElseWasm,
		);
		assert!(r.is_err());
	}
}<|MERGE_RESOLUTION|>--- conflicted
+++ resolved
@@ -53,11 +53,7 @@
 		runtime::{Hash, Transfer, Block, BlockNumber, Header, Digest},
 		AccountKeyring, Sr25519Keyring,
 	};
-<<<<<<< HEAD
-	use primitives::{Blake2Hasher, offchain::NeverOffchainExt};
-=======
-	use primitives::{Blake2Hasher, map};
->>>>>>> 0c08276b
+	use primitives::{Blake2Hasher, map, offchain::NeverOffchainExt};
 	use hex::*;
 
 	native_executor_instance!(
