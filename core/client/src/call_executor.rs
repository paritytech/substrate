--- conflicted
+++ resolved
@@ -312,7 +312,7 @@
 	fn runtime_version(&self, id: &BlockId<Block>) -> error::Result<RuntimeVersion> {
 		let mut overlay = OverlayedChanges::default();
 		let state = self.backend.state_at(*id)?;
-<<<<<<< HEAD
+
 		let mut ext = Ext::new(
 			&mut overlay,
 			&state,
@@ -320,13 +320,9 @@
 			NeverOffchainExt::new(),
 			None,
 		);
-		self.executor.runtime_version(&mut ext).ok_or(error::Error::VersionInvalid.into())
-=======
-		let mut ext = Ext::new(&mut overlay, &state, self.backend.changes_trie_storage(), NeverOffchainExt::new());
 		let version = self.executor.runtime_version(&mut ext);
 		self.backend.destroy_state(state)?;
 		version.ok_or(error::Error::VersionInvalid.into())
->>>>>>> e348b5b3
 	}
 
 	fn call_at_state<
