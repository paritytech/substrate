// Copyright 2017-2019 Parity Technologies (UK) Ltd.
// This file is part of Substrate.

// Substrate is free software: you can redistribute it and/or modify
// it under the terms of the GNU General Public License as published by
// the Free Software Foundation, either version 3 of the License, or
// (at your option) any later version.

// Substrate is distributed in the hope that it will be useful,
// but WITHOUT ANY WARRANTY; without even the implied warranty of
// MERCHANTABILITY or FITNESS FOR A PARTICULAR PURPOSE.  See the
// GNU General Public License for more details.

// You should have received a copy of the GNU General Public License
// along with Substrate.  If not, see <http://www.gnu.org/licenses/>.

use std::{sync::Arc, cmp::Ord, panic::UnwindSafe, result, cell::RefCell, rc::Rc};
<<<<<<< HEAD
use parity_scale_codec::{Encode, Decode};
use runtime_primitives::{
=======
use parity_codec::{Encode, Decode};
use sr_primitives::{
>>>>>>> 1fcd1286
	generic::BlockId, traits::Block as BlockT,
};
use state_machine::{
	self, OverlayedChanges, Ext, CodeExecutor, ExecutionManager,
	ExecutionStrategy, NeverOffchainExt, backend::Backend as _,
};
use executor::{RuntimeVersion, RuntimeInfo, NativeVersion};
use hash_db::Hasher;
use trie::MemoryDB;
use primitives::{offchain, H256, Blake2Hasher, NativeOrEncoded, NeverNativeValue};

use crate::runtime_api::{ProofRecorder, InitializeBlock};
use crate::backend;
use crate::error;

/// Method call executor.
pub trait CallExecutor<B, H>
where
	B: BlockT,
	H: Hasher<Out=B::Hash>,
	H::Out: Ord,
{
	/// Externalities error type.
	type Error: state_machine::Error;

	/// Execute a call to a contract on top of state in a block of given hash.
	///
	/// No changes are made.
	fn call<
		O: offchain::Externalities,
	>(
		&self,
		id: &BlockId<B>,
		method: &str,
		call_data: &[u8],
		strategy: ExecutionStrategy,
		side_effects_handler: Option<&mut O>,
	) -> Result<Vec<u8>, error::Error>;

	/// Execute a contextual call on top of state in a block of a given hash.
	///
	/// No changes are made.
	/// Before executing the method, passed header is installed as the current header
	/// of the execution context.
	fn contextual_call<
		'a,
		O: offchain::Externalities,
		IB: Fn() -> error::Result<()>,
		EM: Fn(
			Result<NativeOrEncoded<R>, Self::Error>,
			Result<NativeOrEncoded<R>, Self::Error>
		) -> Result<NativeOrEncoded<R>, Self::Error>,
		R: Encode + Decode + PartialEq,
		NC: FnOnce() -> result::Result<R, &'static str> + UnwindSafe,
	>(
		&self,
		initialize_block_fn: IB,
		at: &BlockId<B>,
		method: &str,
		call_data: &[u8],
		changes: &RefCell<OverlayedChanges>,
		initialize_block: InitializeBlock<'a, B>,
		execution_manager: ExecutionManager<EM>,
		native_call: Option<NC>,
		side_effects_handler: Option<&mut O>,
		proof_recorder: &Option<Rc<RefCell<ProofRecorder<B>>>>,
	) -> error::Result<NativeOrEncoded<R>> where ExecutionManager<EM>: Clone;

	/// Extract RuntimeVersion of given block
	///
	/// No changes are made.
	fn runtime_version(&self, id: &BlockId<B>) -> Result<RuntimeVersion, error::Error>;

	/// Execute a call to a contract on top of given state.
	///
	/// No changes are made.
	fn call_at_state<
		O: offchain::Externalities,
		S: state_machine::Backend<H>,
		F: FnOnce(
			Result<NativeOrEncoded<R>, Self::Error>,
			Result<NativeOrEncoded<R>, Self::Error>
		) -> Result<NativeOrEncoded<R>, Self::Error>,
		R: Encode + Decode + PartialEq,
		NC: FnOnce() -> result::Result<R, &'static str> + UnwindSafe,
	>(&self,
		state: &S,
		overlay: &mut OverlayedChanges,
		method: &str,
		call_data: &[u8],
		manager: ExecutionManager<F>,
		native_call: Option<NC>,
		side_effects_handler: Option<&mut O>,
	) -> Result<(NativeOrEncoded<R>, (S::Transaction, H::Out), Option<MemoryDB<H>>), error::Error>;

	/// Execute a call to a contract on top of given state, gathering execution proof.
	///
	/// No changes are made.
	fn prove_at_state<S: state_machine::Backend<H>>(
		&self,
		mut state: S,
		overlay: &mut OverlayedChanges,
		method: &str,
		call_data: &[u8]
	) -> Result<(Vec<u8>, Vec<Vec<u8>>), error::Error> {
		let trie_state = state.as_trie_backend()
			.ok_or_else(||
				Box::new(state_machine::ExecutionError::UnableToGenerateProof)
					as Box<dyn state_machine::Error>
			)?;
		self.prove_at_trie_state(trie_state, overlay, method, call_data)
	}

	/// Execute a call to a contract on top of given trie state, gathering execution proof.
	///
	/// No changes are made.
	fn prove_at_trie_state<S: state_machine::TrieBackendStorage<H>>(
		&self,
		trie_state: &state_machine::TrieBackend<S, H>,
		overlay: &mut OverlayedChanges,
		method: &str,
		call_data: &[u8]
	) -> Result<(Vec<u8>, Vec<Vec<u8>>), error::Error>;

	/// Get runtime version if supported.
	fn native_runtime_version(&self) -> Option<&NativeVersion>;
}

/// Call executor that executes methods locally, querying all required
/// data from local backend.
pub struct LocalCallExecutor<B, E> {
	backend: Arc<B>,
	executor: E,
}

impl<B, E> LocalCallExecutor<B, E> {
	/// Creates new instance of local call executor.
	pub fn new(backend: Arc<B>, executor: E) -> Self {
		LocalCallExecutor {
			backend,
			executor,
		}
	}
}

impl<B, E> Clone for LocalCallExecutor<B, E> where E: Clone {
	fn clone(&self) -> Self {
		LocalCallExecutor {
			backend: self.backend.clone(),
			executor: self.executor.clone(),
		}
	}
}

impl<B, E, Block> CallExecutor<Block, Blake2Hasher> for LocalCallExecutor<B, E>
where
	B: backend::Backend<Block, Blake2Hasher>,
	E: CodeExecutor<Blake2Hasher> + RuntimeInfo,
	Block: BlockT<Hash=H256>,
{
	type Error = E::Error;

	fn call<O: offchain::Externalities>(
		&self,
		id: &BlockId<Block>,
		method: &str,
		call_data: &[u8],
		strategy: ExecutionStrategy,
		side_effects_handler: Option<&mut O>,
	) -> error::Result<Vec<u8>> {
		let mut changes = OverlayedChanges::default();
		let state = self.backend.state_at(*id)?;
		let return_data = state_machine::new(
			&state,
			self.backend.changes_trie_storage(),
			side_effects_handler,
			&mut changes,
			&self.executor,
			method,
			call_data,
		).execute_using_consensus_failure_handler::<_, NeverNativeValue, fn() -> _>(
			strategy.get_manager(),
			false,
			None,
		)
		.map(|(result, _, _)| result)?;
		self.backend.destroy_state(state)?;
		Ok(return_data.into_encoded())
	}

	fn contextual_call<
		'a,
		O: offchain::Externalities,
		IB: Fn() -> error::Result<()>,
		EM: Fn(
			Result<NativeOrEncoded<R>, Self::Error>,
			Result<NativeOrEncoded<R>, Self::Error>
		) -> Result<NativeOrEncoded<R>, Self::Error>,
		R: Encode + Decode + PartialEq,
		NC: FnOnce() -> result::Result<R, &'static str> + UnwindSafe,
	>(
		&self,
		initialize_block_fn: IB,
		at: &BlockId<Block>,
		method: &str,
		call_data: &[u8],
		changes: &RefCell<OverlayedChanges>,
		initialize_block: InitializeBlock<'a, Block>,
		execution_manager: ExecutionManager<EM>,
		native_call: Option<NC>,
		side_effects_handler: Option<&mut O>,
		recorder: &Option<Rc<RefCell<ProofRecorder<Block>>>>,
	) -> Result<NativeOrEncoded<R>, error::Error> where ExecutionManager<EM>: Clone {
		match initialize_block {
			InitializeBlock::Do(ref init_block)
				if init_block.borrow().as_ref().map(|id| id != at).unwrap_or(true) => {
				initialize_block_fn()?;
			},
			// We don't need to initialize the runtime at a block.
			_ => {},
		}

		let mut state = self.backend.state_at(*at)?;

		match recorder {
			Some(recorder) => {
				let trie_state = state.as_trie_backend()
					.ok_or_else(||
						Box::new(state_machine::ExecutionError::UnableToGenerateProof)
							as Box<dyn state_machine::Error>
					)?;

				let backend = state_machine::ProvingBackend::new_with_recorder(
					trie_state,
					recorder.clone()
				);

				state_machine::new(
					&backend,
					self.backend.changes_trie_storage(),
					side_effects_handler,
					&mut *changes.borrow_mut(),
					&self.executor,
					method,
					call_data,
				)
				.execute_using_consensus_failure_handler(
					execution_manager,
					false,
					native_call,
				)
				.map(|(result, _, _)| result)
				.map_err(Into::into)
			}
			None => state_machine::new(
				&state,
				self.backend.changes_trie_storage(),
				side_effects_handler,
				&mut *changes.borrow_mut(),
				&self.executor,
				method,
				call_data,
			)
			.execute_using_consensus_failure_handler(
				execution_manager,
				false,
				native_call,
			)
			.map(|(result, _, _)| result)
			.map_err(Into::into)
		}
	}

	fn runtime_version(&self, id: &BlockId<Block>) -> error::Result<RuntimeVersion> {
		let mut overlay = OverlayedChanges::default();
		let state = self.backend.state_at(*id)?;
		let mut ext = Ext::new(&mut overlay, &state, self.backend.changes_trie_storage(), NeverOffchainExt::new());
		self.executor.runtime_version(&mut ext).ok_or(error::Error::VersionInvalid.into())
	}

	fn call_at_state<
		O: offchain::Externalities,
		S: state_machine::Backend<Blake2Hasher>,
		F: FnOnce(
			Result<NativeOrEncoded<R>, Self::Error>,
			Result<NativeOrEncoded<R>, Self::Error>
		) -> Result<NativeOrEncoded<R>, Self::Error>,
		R: Encode + Decode + PartialEq,
		NC: FnOnce() -> result::Result<R, &'static str> + UnwindSafe,
	>(&self,
		state: &S,
		changes: &mut OverlayedChanges,
		method: &str,
		call_data: &[u8],
		manager: ExecutionManager<F>,
		native_call: Option<NC>,
		side_effects_handler: Option<&mut O>,
	) -> error::Result<(
		NativeOrEncoded<R>,
		(S::Transaction, <Blake2Hasher as Hasher>::Out),
		Option<MemoryDB<Blake2Hasher>>,
	)> {
		state_machine::new(
			state,
			self.backend.changes_trie_storage(),
			side_effects_handler,
			changes,
			&self.executor,
			method,
			call_data,
		).execute_using_consensus_failure_handler(
			manager,
			true,
			native_call,
		)
		.map(|(result, storage_tx, changes_tx)| (
			result,
			storage_tx.expect("storage_tx is always computed when compute_tx is true; qed"),
			changes_tx,
		))
		.map_err(Into::into)
	}

	fn prove_at_trie_state<S: state_machine::TrieBackendStorage<Blake2Hasher>>(
		&self,
		trie_state: &state_machine::TrieBackend<S, Blake2Hasher>,
		overlay: &mut OverlayedChanges,
		method: &str,
		call_data: &[u8]
	) -> Result<(Vec<u8>, Vec<Vec<u8>>), error::Error> {
		state_machine::prove_execution_on_trie_backend(
			trie_state,
			overlay,
			&self.executor,
			method,
			call_data,
		)
		.map_err(Into::into)
	}

	fn native_runtime_version(&self) -> Option<&NativeVersion> {
		Some(self.executor.native_version())
	}
}<|MERGE_RESOLUTION|>--- conflicted
+++ resolved
@@ -15,13 +15,8 @@
 // along with Substrate.  If not, see <http://www.gnu.org/licenses/>.
 
 use std::{sync::Arc, cmp::Ord, panic::UnwindSafe, result, cell::RefCell, rc::Rc};
-<<<<<<< HEAD
 use parity_scale_codec::{Encode, Decode};
-use runtime_primitives::{
-=======
-use parity_codec::{Encode, Decode};
 use sr_primitives::{
->>>>>>> 1fcd1286
 	generic::BlockId, traits::Block as BlockT,
 };
 use state_machine::{
