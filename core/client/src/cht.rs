// Copyright 2017-2018 Parity Technologies (UK) Ltd.
// This file is part of Substrate.

// Substrate is free software: you can redistribute it and/or modify
// it under the terms of the GNU General Public License as published by
// the Free Software Foundation, either version 3 of the License, or
// (at your option) any later version.

// Substrate is distributed in the hope that it will be useful,
// but WITHOUT ANY WARRANTY; without even the implied warranty of
// MERCHANTABILITY or FITNESS FOR A PARTICULAR PURPOSE.  See the
// GNU General Public License for more details.

// You should have received a copy of the GNU General Public License
// along with Substrate.  If not, see <http://www.gnu.org/licenses/>.

//! Canonical hash trie definitions and helper functions.
//!
//! Each CHT is a trie mapping block numbers to canonical hash.
//! One is generated for every `SIZE` blocks, allowing us to discard those blocks in
//! favor of the trie root. When the "ancient" blocks need to be accessed, we simply
//! request an inclusion proof of a specific block number against the trie with the
//! root has. A correct proof implies that the claimed block is identical to the one
//! we discarded.

use std::collections::HashSet;

use hash_db;
use heapsize::HeapSizeOf;
use trie;

use primitives::{H256, convert_hash};
use runtime_primitives::traits::{As, Header as HeaderT, SimpleArithmetic, One};
use state_machine::backend::InMemory as InMemoryState;
use state_machine::{MemoryDB, TrieBackend, Backend as StateBackend,
	prove_read_on_trie_backend, read_proof_check, read_proof_check_on_proving_backend};

use error::{Error as ClientError, ErrorKind as ClientErrorKind, Result as ClientResult};

/// The size of each CHT. This value is passed to every CHT-related function from
/// production code. Other values are passed from tests.
pub const SIZE: u64 = 2048;

/// Returns Some(cht_number) if CHT is need to be built when the block with given number is canonized.
pub fn is_build_required<N>(cht_size: u64, block_num: N) -> Option<N>
	where
		N: Clone + SimpleArithmetic,
{
	let block_cht_num = block_to_cht_number(cht_size, block_num.clone())?;
	let two = N::one() + N::one();
	if block_cht_num < two {
		return None;
	}
	let cht_start = start_number(cht_size, block_cht_num.clone());
	if cht_start != block_num {
		return None;
	}

	Some(block_cht_num - two)
}

/// Compute a CHT root from an iterator of block hashes. Fails if shorter than
/// SIZE items. The items are assumed to proceed sequentially from `start_number(cht_num)`.
/// Discards the trie's nodes.
pub fn compute_root<Header, Hasher, I>(
	cht_size: u64,
	cht_num: Header::Number,
	hashes: I,
) -> ClientResult<Hasher::Out>
	where
		Header: HeaderT,
		Hasher: hash_db::Hasher,
		Hasher::Out: Ord,
		I: IntoIterator<Item=ClientResult<Option<Header::Hash>>>,
{
	Ok(trie::trie_root::<Hasher, _, _, _>(
		build_pairs::<Header, I>(cht_size, cht_num, hashes)?
	))
}

/// Build CHT-based header proof.
pub fn build_proof<Header, Hasher, BlocksI, HashesI>(
	cht_size: u64,
	cht_num: Header::Number,
	blocks: BlocksI,
	hashes: HashesI
) -> ClientResult<Vec<Vec<u8>>>
	where
		Header: HeaderT,
		Hasher: hash_db::Hasher,
		Hasher::Out: Ord + HeapSizeOf,
		BlocksI: IntoIterator<Item=Header::Number>,
		HashesI: IntoIterator<Item=ClientResult<Option<Header::Hash>>>,
{
	let transaction = build_pairs::<Header, _>(cht_size, cht_num, hashes)?
		.into_iter()
		.map(|(k, v)| (None, k, Some(v)))
		.collect::<Vec<_>>();
	let storage = InMemoryState::<Hasher>::default().update(transaction);
	let trie_storage = storage.try_into_trie_backend()
		.expect("InMemoryState::try_into_trie_backend always returns Some; qed");
	let mut total_proof = HashSet::new();
	for block in blocks.into_iter() {
		debug_assert_eq!(block_to_cht_number(cht_size, block), Some(cht_num));

		let (value, proof) = prove_read_on_trie_backend(&trie_storage, &encode_cht_key(block))?;
		assert!(value.is_some(), "we have just built trie that includes the value for block");
		total_proof.extend(proof);
	}
	Ok(total_proof.into_iter().collect())
}

/// Check CHT-based header proof.
pub fn check_proof<Header, Hasher>(
	local_root: Header::Hash,
	local_number: Header::Number,
	remote_hash: Header::Hash,
	remote_proof: Vec<Vec<u8>>
) -> ClientResult<()>
	where
		Header: HeaderT,
		Hasher: hash_db::Hasher,
		Hasher::Out: Ord + HeapSizeOf,
{
<<<<<<< HEAD
	do_check_proof::<Header, Hasher, _>(local_root, local_number, remote_hash, move |local_root, local_cht_key|
		read_proof_check::<Hasher>(local_root, remote_proof,
			local_cht_key).map_err(|e| ClientError::from(e)))
}

/// Check CHT-based header proof on pre-created proving backend.
pub fn check_proof_on_proving_backend<Header, Hasher>(
	local_root: Header::Hash,
	local_number: Header::Number,
	remote_hash: Header::Hash,
	proving_backend: &TrieBackend<MemoryDB<Hasher>, Hasher>,
) -> ClientResult<()>
	where
		Header: HeaderT,
		Hasher: hash_db::Hasher,
		Hasher::Out: Ord + HeapSizeOf,
{
	do_check_proof::<Header, Hasher, _>(local_root, local_number, remote_hash, |_, local_cht_key|
		read_proof_check_on_proving_backend::<Hasher>(
			proving_backend, local_cht_key).map_err(|e| ClientError::from(e)))
}

/// Check CHT-based header proof using passed checker function.
fn do_check_proof<Header, Hasher, F>(
	local_root: Header::Hash,
	local_number: Header::Number,
	remote_hash: Header::Hash,
	checker: F,
) -> ClientResult<()>
	where
		Header: HeaderT,
		Hasher: hash_db::Hasher,
		Hasher::Out: Ord + HeapSizeOf,
		F: FnOnce(Hasher::Out, &[u8]) -> ClientResult<Option<Vec<u8>>>,
{
	let mut root: Hasher::Out = Default::default();
	root.as_mut().copy_from_slice(local_root.as_ref());
=======
	let root: Hasher::Out = convert_hash(&local_root);
>>>>>>> 068cbcae
	let local_cht_key = encode_cht_key(local_number);
	let local_cht_value = checker(root, &local_cht_key)?;
	let local_cht_value = local_cht_value.ok_or_else(|| ClientErrorKind::InvalidCHTProof)?;
	let local_hash = decode_cht_value(&local_cht_value).ok_or_else(|| ClientErrorKind::InvalidCHTProof)?;
	match &local_hash[..] == remote_hash.as_ref() {
		true => Ok(()),
		false => Err(ClientErrorKind::InvalidCHTProof.into()),
	}

}

/// Group ordered blocks by CHT number and call functor with blocks of each group.
pub fn for_each_cht_group<Header, I, F, P>(
	cht_size: u64,
	blocks: I,
	mut functor: F,
	mut functor_param: P,
) -> ClientResult<()>
	where
		Header: HeaderT,
		I: IntoIterator<Item=Header::Number>,
		F: FnMut(P, Header::Number, Vec<Header::Number>) -> ClientResult<P>,
{
	let mut current_cht_num = None;
	let mut current_cht_blocks = Vec::new();
	for block in blocks {
		let new_cht_num = match block_to_cht_number(cht_size, block.as_()) {
			Some(new_cht_num) => new_cht_num,
			None => return Err(ClientErrorKind::Backend(format!(
				"Cannot compute CHT root for the block #{}", block)).into()
			),
		};

		let advance_to_next_cht = current_cht_num.is_some() && current_cht_num != Some(new_cht_num);
		if advance_to_next_cht {
			let current_cht_num = current_cht_num.expect("advance_to_next_cht is true;
				it is true only when current_cht_num is Some; qed");
			assert!(new_cht_num > current_cht_num, "for_each_cht_group only supports ordered iterators");

			functor_param = functor(
				functor_param,
				As::sa(current_cht_num),
				::std::mem::replace(&mut current_cht_blocks, Vec::new()),
			)?;
		}

		current_cht_blocks.push(block);
		current_cht_num = Some(new_cht_num);
	}

	if let Some(current_cht_num) = current_cht_num {
		functor(
			functor_param,
			As::sa(current_cht_num),
			::std::mem::replace(&mut current_cht_blocks, Vec::new()),
		)?;
	}

	Ok(())
}

/// Build pairs for computing CHT.
fn build_pairs<Header, I>(
	cht_size: u64,
	cht_num: Header::Number,
	hashes: I
) -> ClientResult<Vec<(Vec<u8>, Vec<u8>)>>
	where
		Header: HeaderT,
		I: IntoIterator<Item=ClientResult<Option<Header::Hash>>>,
{
	let start_num = start_number(cht_size, cht_num);
	let mut pairs = Vec::new();
	let mut hash_number = start_num;
	for hash in hashes.into_iter().take(cht_size as usize) {
		let hash = hash?.ok_or_else(|| ClientError::from(
			ClientErrorKind::MissingHashRequiredForCHT(cht_num.as_(), hash_number.as_())
		))?;
		pairs.push((
			encode_cht_key(hash_number).to_vec(),
			encode_cht_value(hash)
		));
		hash_number += Header::Number::one();
	}

	if pairs.len() as u64 == cht_size {
		Ok(pairs)
	} else {
		Err(ClientErrorKind::MissingHashRequiredForCHT(cht_num.as_(), hash_number.as_()).into())
	}
}

/// Get the starting block of a given CHT.
/// CHT 0 includes block 1...SIZE,
/// CHT 1 includes block SIZE + 1 ... 2*SIZE
/// More generally: CHT N includes block (1 + N*SIZE)...((N+1)*SIZE).
/// This is because the genesis hash is assumed to be known
/// and including it would be redundant.
pub fn start_number<N: SimpleArithmetic>(cht_size: u64, cht_num: N) -> N {
	(cht_num * As::sa(cht_size)) + N::one()
}

/// Get the ending block of a given CHT.
pub fn end_number<N: SimpleArithmetic>(cht_size: u64, cht_num: N) -> N {
	(cht_num + N::one()) * As::sa(cht_size)
}

/// Convert a block number to a CHT number.
/// Returns `None` for `block_num` == 0, `Some` otherwise.
pub fn block_to_cht_number<N: SimpleArithmetic>(cht_size: u64, block_num: N) -> Option<N> {
	if block_num == N::zero() {
		None
	} else {
		Some((block_num - N::one()) / As::sa(cht_size))
	}
}

/// Convert header number into CHT key.
pub fn encode_cht_key<N: As<u64>>(number: N) -> Vec<u8> {
	let number: u64 = number.as_();
	vec![
		(number >> 56) as u8,
		((number >> 48) & 0xff) as u8,
		((number >> 40) & 0xff) as u8,
		((number >> 32) & 0xff) as u8,
		((number >> 24) & 0xff) as u8,
		((number >> 16) & 0xff) as u8,
		((number >> 8) & 0xff) as u8,
		(number & 0xff) as u8
	]
}

/// Convert header hash into CHT value.
fn encode_cht_value<Hash: AsRef<[u8]>>(hash: Hash) -> Vec<u8> {
	hash.as_ref().to_vec()
}

/// Convert CHT value into block header hash.
pub fn decode_cht_value(value: &[u8]) -> Option<H256> {
	match value.len() {
		32 => Some(H256::from_slice(&value[0..32])),
		_ => None,
	}

}

#[cfg(test)]
mod tests {
	use primitives::{Blake2Hasher};
	use test_client::runtime::Header;
	use super::*;

	#[test]
	fn is_build_required_works() {
		assert_eq!(is_build_required(SIZE, 0u64), None);
		assert_eq!(is_build_required(SIZE, 1u64), None);
		assert_eq!(is_build_required(SIZE, SIZE), None);
		assert_eq!(is_build_required(SIZE, SIZE + 1), None);
		assert_eq!(is_build_required(SIZE, 2 * SIZE), None);
		assert_eq!(is_build_required(SIZE, 2 * SIZE + 1), Some(0));
		assert_eq!(is_build_required(SIZE, 3 * SIZE), None);
		assert_eq!(is_build_required(SIZE, 3 * SIZE + 1), Some(1));
	}

	#[test]
	fn start_number_works() {
		assert_eq!(start_number(SIZE, 0u64), 1u64);
		assert_eq!(start_number(SIZE, 1u64), SIZE + 1);
		assert_eq!(start_number(SIZE, 2u64), SIZE + SIZE + 1);
	}

	#[test]
	fn end_number_works() {
		assert_eq!(end_number(SIZE, 0u64), SIZE);
		assert_eq!(end_number(SIZE, 1u64), SIZE + SIZE);
		assert_eq!(end_number(SIZE, 2u64), SIZE + SIZE + SIZE);
	}

	#[test]
	fn build_pairs_fails_when_no_enough_blocks() {
		assert!(build_pairs::<Header, _>(SIZE, 0,
			::std::iter::repeat_with(|| Ok(Some(1.into()))).take(SIZE as usize / 2)).is_err());
	}

	#[test]
	fn build_pairs_fails_when_missing_block() {
		assert!(build_pairs::<Header, _>(SIZE, 0, ::std::iter::repeat_with(|| Ok(Some(1.into()))).take(SIZE as usize / 2)
			.chain(::std::iter::once(Ok(None)))
			.chain(::std::iter::repeat_with(|| Ok(Some(2.into()))).take(SIZE as usize / 2 - 1))).is_err());
	}

	#[test]
	fn compute_root_works() {
		assert!(compute_root::<Header, Blake2Hasher, _>(SIZE, 42,
			::std::iter::repeat_with(|| Ok(Some(1.into()))).take(SIZE as usize)).is_ok());
	}

	#[test]
	#[should_panic]
	fn build_proof_panics_when_querying_wrong_block() {
		assert!(build_proof::<Header, Blake2Hasher, _, _>(
			SIZE, 0, vec![(SIZE * 1000) as u64],
				::std::iter::repeat_with(|| Ok(Some(1.into()))).take(SIZE as usize)).is_err());
	}

	#[test]
	fn build_proof_works() {
		assert!(build_proof::<Header, Blake2Hasher, _, _>(
			SIZE, 0, vec![(SIZE / 2) as u64],
				::std::iter::repeat_with(|| Ok(Some(1.into()))).take(SIZE as usize)).is_ok());
	}

	#[test]
	#[should_panic]
	fn for_each_cht_group_panics() {
		let _ = for_each_cht_group::<Header, _, _, _>(SIZE, vec![SIZE * 5, SIZE * 2], |_, _, _| Ok(()), ());
	}

	#[test]
	fn for_each_cht_group_works() {
		let _ = for_each_cht_group::<Header, _, _, _>(SIZE, vec![
			SIZE * 2 + 1, SIZE * 2 + 2, SIZE * 2 + 5,
			SIZE * 4 + 1, SIZE * 4 + 7,
			SIZE * 6 + 1
		], |_, cht_num, blocks| {
			match cht_num {
				2 => assert_eq!(blocks, vec![SIZE * 2 + 1, SIZE * 2 + 2, SIZE * 2 + 5]),
				4 => assert_eq!(blocks, vec![SIZE * 4 + 1, SIZE * 4 + 7]),
				6 => assert_eq!(blocks, vec![SIZE * 6 + 1]),
				_ => unreachable!(),
			}

			Ok(())
		}, ());
	}
}<|MERGE_RESOLUTION|>--- conflicted
+++ resolved
@@ -122,7 +122,6 @@
 		Hasher: hash_db::Hasher,
 		Hasher::Out: Ord + HeapSizeOf,
 {
-<<<<<<< HEAD
 	do_check_proof::<Header, Hasher, _>(local_root, local_number, remote_hash, move |local_root, local_cht_key|
 		read_proof_check::<Hasher>(local_root, remote_proof,
 			local_cht_key).map_err(|e| ClientError::from(e)))
@@ -158,11 +157,7 @@
 		Hasher::Out: Ord + HeapSizeOf,
 		F: FnOnce(Hasher::Out, &[u8]) -> ClientResult<Option<Vec<u8>>>,
 {
-	let mut root: Hasher::Out = Default::default();
-	root.as_mut().copy_from_slice(local_root.as_ref());
-=======
 	let root: Hasher::Out = convert_hash(&local_root);
->>>>>>> 068cbcae
 	let local_cht_key = encode_cht_key(local_number);
 	let local_cht_value = checker(root, &local_cht_key)?;
 	let local_cht_value = local_cht_value.ok_or_else(|| ClientErrorKind::InvalidCHTProof)?;
