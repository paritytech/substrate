--- conflicted
+++ resolved
@@ -39,12 +39,8 @@
 extern crate hash_db;
 extern crate rlp;
 extern crate heapsize;
-<<<<<<< HEAD
-extern crate memorydb;
+extern crate memory_db;
 extern crate kvdb;
-=======
-extern crate memory_db;
->>>>>>> a5077f32
 
 #[macro_use] extern crate error_chain;
 #[macro_use] extern crate log;
