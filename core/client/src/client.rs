// Copyright 2017-2019 Parity Technologies (UK) Ltd.
// This file is part of Substrate.

// Substrate is free software: you can redistribute it and/or modify
// it under the terms of the GNU General Public License as published by
// the Free Software Foundation, either version 3 of the License, or
// (at your option) any later version.

// Substrate is distributed in the hope that it will be useful,
// but WITHOUT ANY WARRANTY; without even the implied warranty of
// MERCHANTABILITY or FITNESS FOR A PARTICULAR PURPOSE.  See the
// GNU General Public License for more details.

// You should have received a copy of the GNU General Public License
// along with Substrate.  If not, see <http://www.gnu.org/licenses/>.

//! Substrate Client

use std::{
	marker::PhantomData, collections::{HashSet, BTreeMap, HashMap}, sync::Arc,
	panic::UnwindSafe, result, cell::RefCell, rc::Rc,
};
use log::{info, trace, warn};
use futures::channel::mpsc;
use parking_lot::{Mutex, RwLock};
<<<<<<< HEAD
use parity_codec::{Encode, Decode};
use hash_db::Hasher;
=======
use primitives::NativeOrEncoded;
use sr_primitives::{
	Justification,
	generic::{BlockId, SignedBlock},
};
use consensus::{
	Error as ConsensusError, BlockImportParams,
	ImportResult, BlockOrigin, ForkChoiceStrategy,
	well_known_cache_keys::Id as CacheKeyId,
	SelectChain, self,
};
use sr_primitives::traits::{
	Block as BlockT, Header as HeaderT, Zero, NumberFor,
	ApiRef, ProvideRuntimeApi, SaturatedConversion, One, DigestFor,
};
use sr_primitives::generic::DigestItem;
use sr_primitives::BuildStorage;
use crate::runtime_api::{
	CallRuntimeAt, ConstructRuntimeApi, Core as CoreApi, ProofRecorder,
	InitializeBlock,
};
>>>>>>> 805cd6b0
use primitives::{
	Blake2Hasher, H256, ChangesTrieConfiguration, convert_hash,
	NeverNativeValue, ExecutionContext,
	storage::{StorageKey, StorageData, well_known_keys}, NativeOrEncoded
};
use substrate_telemetry::{telemetry, SUBSTRATE_INFO};
use sr_primitives::{
	Justification, BuildStorage,
	generic::{BlockId, SignedBlock, DigestItem},
	traits::{
		Block as BlockT, Header as HeaderT, Zero, NumberFor, CurrentHeight,
		BlockNumberToHash, ApiRef, ProvideRuntimeApi,
		SaturatedConversion, One, DigestFor,
	},
};
use state_machine::{
	DBValue, Backend as StateBackend, CodeExecutor, ChangesTrieAnchorBlockId,
	ExecutionStrategy, ExecutionManager, prove_read, prove_child_read,
	ChangesTrieRootsStorage, ChangesTrieStorage,
	key_changes, key_changes_proof, OverlayedChanges, NeverOffchainExt,
};
<<<<<<< HEAD
=======
use hash_db::{Hasher, Prefix};

use crate::backend::{
	self, BlockImportOperation, PrunableStateChangesTrieStorage,
	StorageCollection, ChildStorageCollection
};
use crate::blockchain::{
	self, Info as ChainInfo, Backend as ChainBackend,
	HeaderBackend as ChainHeaderBackend, ProvideCache, Cache,
};
use crate::call_executor::{CallExecutor, LocalCallExecutor};
>>>>>>> 805cd6b0
use executor::{RuntimeVersion, RuntimeInfo};
use consensus::{
	Error as ConsensusError, BlockImportParams,
	ImportResult, BlockOrigin, ForkChoiceStrategy,
	well_known_cache_keys::Id as CacheKeyId,
	SelectChain, self,
};

use crate::{
	runtime_api::{
		CallRuntimeAt, ConstructRuntimeApi, Core as CoreApi, ProofRecorder,
		InitializeBlock,
	},
	backend::{
		self, BlockImportOperation, PrunableStateChangesTrieStorage,
		StorageCollection, ChildStorageCollection
	},
	blockchain::{
		self, Info as ChainInfo, Backend as ChainBackend,
		HeaderBackend as ChainHeaderBackend, ProvideCache, Cache,
	},
	call_executor::{CallExecutor, LocalCallExecutor},
	notifications::{StorageNotifications, StorageEventStream},
	light::{call_executor::prove_execution, fetcher::ChangesProof},
	block_builder::{self, api::BlockBuilder as BlockBuilderAPI},
	error::Error,
	cht, error, in_mem, genesis
};

/// Type that implements `futures::Stream` of block import events.
pub type ImportNotifications<Block> = mpsc::UnboundedReceiver<BlockImportNotification<Block>>;

/// A stream of block finality notifications.
pub type FinalityNotifications<Block> = mpsc::UnboundedReceiver<FinalityNotification<Block>>;

type StorageUpdate<B, Block> = <
	<
		<B as backend::Backend<Block, Blake2Hasher>>::BlockImportOperation
			as BlockImportOperation<Block, Blake2Hasher>
	>::State as state_machine::Backend<Blake2Hasher>>::Transaction;
type ChangesUpdate = trie::MemoryDB<Blake2Hasher>;

/// Execution strategies settings.
#[derive(Debug, Clone)]
pub struct ExecutionStrategies {
	/// Execution strategy used when syncing.
	pub syncing: ExecutionStrategy,
	/// Execution strategy used when importing blocks.
	pub importing: ExecutionStrategy,
	/// Execution strategy used when constructing blocks.
	pub block_construction: ExecutionStrategy,
	/// Execution strategy used for offchain workers.
	pub offchain_worker: ExecutionStrategy,
	/// Execution strategy used in other cases.
	pub other: ExecutionStrategy,
}

impl Default for ExecutionStrategies {
	fn default() -> ExecutionStrategies {
		ExecutionStrategies {
			syncing: ExecutionStrategy::NativeElseWasm,
			importing: ExecutionStrategy::NativeElseWasm,
			block_construction: ExecutionStrategy::AlwaysWasm,
			offchain_worker: ExecutionStrategy::NativeWhenPossible,
			other: ExecutionStrategy::NativeElseWasm,
		}
	}
}

/// Substrate Client
pub struct Client<B, E, Block, RA> where Block: BlockT {
	backend: Arc<B>,
	executor: E,
	storage_notifications: Mutex<StorageNotifications<Block>>,
	import_notification_sinks: Mutex<Vec<mpsc::UnboundedSender<BlockImportNotification<Block>>>>,
	finality_notification_sinks: Mutex<Vec<mpsc::UnboundedSender<FinalityNotification<Block>>>>,
	// holds the block hash currently being imported. TODO: replace this with block queue
	importing_block: RwLock<Option<Block::Hash>>,
	execution_strategies: ExecutionStrategies,
	_phantom: PhantomData<RA>,
}

/// Client import operation, a wrapper for the backend.
pub struct ClientImportOperation<Block: BlockT, H: Hasher<Out=Block::Hash>, B: backend::Backend<Block, H>> {
	op: B::BlockImportOperation,
	notify_imported: Option<(
		Block::Hash,
		BlockOrigin,
		Block::Header,
		bool,
		Option<(
			StorageCollection,
			ChildStorageCollection,
		)>)>,
	notify_finalized: Vec<Block::Hash>,
}

/// A source of blockchain events.
pub trait BlockchainEvents<Block: BlockT> {
	/// Get block import event stream. Not guaranteed to be fired for every
	/// imported block.
	fn import_notification_stream(&self) -> ImportNotifications<Block>;

	/// Get a stream of finality notifications. Not guaranteed to be fired for every
	/// finalized block.
	fn finality_notification_stream(&self) -> FinalityNotifications<Block>;

	/// Get storage changes event stream.
	///
	/// Passing `None` as `filter_keys` subscribes to all storage changes.
	fn storage_changes_notification_stream(
		&self,
		filter_keys: Option<&[StorageKey]>,
		child_filter_keys: Option<&[(StorageKey, Option<Vec<StorageKey>>)]>,
	) -> error::Result<StorageEventStream<Block::Hash>>;
}

/// Fetch block body by ID.
pub trait BlockBody<Block: BlockT> {
	/// Get block body by ID. Returns `None` if the body is not stored.
	fn block_body(&self,
		id: &BlockId<Block>
	) -> error::Result<Option<Vec<<Block as BlockT>::Extrinsic>>>;
}

/// Client info
#[derive(Debug)]
pub struct ClientInfo<Block: BlockT> {
	/// Best block hash.
	pub chain: ChainInfo<Block>,
}

/// Block status.
#[derive(Debug, PartialEq, Eq)]
pub enum BlockStatus {
	/// Added to the import queue.
	Queued,
	/// Already in the blockchain and the state is available.
	InChainWithState,
	/// In the blockchain, but the state is not available.
	InChainPruned,
	/// Block or parent is known to be bad.
	KnownBad,
	/// Not in the queue or the blockchain.
	Unknown,
}

/// Summary of an imported block
#[derive(Clone, Debug)]
pub struct BlockImportNotification<Block: BlockT> {
	/// Imported block header hash.
	pub hash: Block::Hash,
	/// Imported block origin.
	pub origin: BlockOrigin,
	/// Imported block header.
	pub header: Block::Header,
	/// Is this the new best block.
	pub is_new_best: bool,
}

/// Summary of a finalized block.
#[derive(Clone, Debug)]
pub struct FinalityNotification<Block: BlockT> {
	/// Imported block header hash.
	pub hash: Block::Hash,
	/// Imported block header.
	pub header: Block::Header,
}

// used in importing a block, where additional changes are made after the runtime
// executed.
enum PrePostHeader<H> {
	// they are the same: no post-runtime digest items.
	Same(H),
	// different headers (pre, post).
	Different(H, H),
}

impl<H> PrePostHeader<H> {
	// get a reference to the "pre-header" -- the header as it should be just after the runtime.
	fn pre(&self) -> &H {
		match *self {
			PrePostHeader::Same(ref h) => h,
			PrePostHeader::Different(ref h, _) => h,
		}
	}

	// get a reference to the "post-header" -- the header as it should be after all changes are applied.
	fn post(&self) -> &H {
		match *self {
			PrePostHeader::Same(ref h) => h,
			PrePostHeader::Different(_, ref h) => h,
		}
	}

	// convert to the "post-header" -- the header as it should be after all changes are applied.
	fn into_post(self) -> H {
		match self {
			PrePostHeader::Same(h) => h,
			PrePostHeader::Different(_, h) => h,
		}
	}
}

/// Create an instance of in-memory client.
pub fn new_in_mem<E, Block, S, RA>(
	executor: E,
	genesis_storage: S,
) -> error::Result<Client<
	in_mem::Backend<Block, Blake2Hasher>,
	LocalCallExecutor<in_mem::Backend<Block, Blake2Hasher>, E>,
	Block,
	RA
>> where
	E: CodeExecutor<Blake2Hasher> + RuntimeInfo,
	S: BuildStorage,
	Block: BlockT<Hash=H256>,
{
	new_with_backend(Arc::new(in_mem::Backend::new()), executor, genesis_storage)
}

/// Create a client with the explicitly provided backend.
/// This is useful for testing backend implementations.
pub fn new_with_backend<B, E, Block, S, RA>(
	backend: Arc<B>,
	executor: E,
	build_genesis_storage: S,
) -> error::Result<Client<B, LocalCallExecutor<B, E>, Block, RA>>
	where
		E: CodeExecutor<Blake2Hasher> + RuntimeInfo,
		S: BuildStorage,
		Block: BlockT<Hash=H256>,
		B: backend::LocalBackend<Block, Blake2Hasher>
{
	let call_executor = LocalCallExecutor::new(backend.clone(), executor);
	Client::new(backend, call_executor, build_genesis_storage, Default::default())
}

/// Figure out the block type for a given type (for now, just a `Client`).
pub trait BlockOf {
	/// The type of the block.
	type Type: BlockT<Hash=H256>;
}

impl<B, E, Block, RA> BlockOf for Client<B, E, Block, RA> where
	B: backend::Backend<Block, Blake2Hasher>,
	E: CallExecutor<Block, Blake2Hasher>,
	Block: BlockT<Hash=H256>,
{
	type Type = Block;
}

impl<B, E, Block, RA> Client<B, E, Block, RA> where
	B: backend::Backend<Block, Blake2Hasher>,
	E: CallExecutor<Block, Blake2Hasher>,
	Block: BlockT<Hash=H256>,
{
	/// Creates new Substrate Client with given blockchain and code executor.
	pub fn new<S: BuildStorage>(
		backend: Arc<B>,
		executor: E,
		build_genesis_storage: S,
		execution_strategies: ExecutionStrategies
	) -> error::Result<Self> {
		if backend.blockchain().header(BlockId::Number(Zero::zero()))?.is_none() {
			let (genesis_storage, children_genesis_storage) = build_genesis_storage.build_storage()?;
			let mut op = backend.begin_operation()?;
			backend.begin_state_operation(&mut op, BlockId::Hash(Default::default()))?;
			let state_root = op.reset_storage(genesis_storage, children_genesis_storage)?;
			let genesis_block = genesis::construct_genesis_block::<Block>(state_root.into());
			info!("Initializing Genesis block/state (state: {}, header-hash: {})",
				genesis_block.header().state_root(),
				genesis_block.header().hash()
			);
			op.set_block_data(
				genesis_block.deconstruct().0,
				Some(vec![]),
				None,
				crate::backend::NewBlockState::Final
			)?;
			backend.commit_operation(op)?;
		}

		Ok(Client {
			backend,
			executor,
			storage_notifications: Default::default(),
			import_notification_sinks: Default::default(),
			finality_notification_sinks: Default::default(),
			importing_block: Default::default(),
			execution_strategies,
			_phantom: Default::default(),
		})
	}

	/// Get a reference to the execution strategies.
	pub fn execution_strategies(&self) -> &ExecutionStrategies {
		&self.execution_strategies
	}

	/// Get a reference to the state at a given block.
	pub fn state_at(&self, block: &BlockId<Block>) -> error::Result<B::State> {
		self.backend.state_at(*block)
	}

	/// Expose backend reference. To be used in tests only
	#[doc(hidden)]
	#[deprecated(note="Rather than relying on `client` to provide this, access \
	to the backend should be handled at setup only - see #1134. This function \
	will be removed once that is in place.")]
	pub fn backend(&self) -> &Arc<B> {
		&self.backend
	}

	/// Given a `BlockId` and a key prefix, return the matching child storage keys in that block.
	pub fn storage_keys(&self, id: &BlockId<Block>, key_prefix: &StorageKey) -> error::Result<Vec<StorageKey>> {
		let keys = self.state_at(id)?.keys(&key_prefix.0).into_iter().map(StorageKey).collect();
		Ok(keys)
	}

	/// Given a `BlockId` and a key, return the value under the key in that block.
	pub fn storage(&self, id: &BlockId<Block>, key: &StorageKey) -> error::Result<Option<StorageData>> {
		Ok(self.state_at(id)?
			.storage(&key.0).map_err(|e| error::Error::from_state(Box::new(e)))?
			.map(StorageData))
	}

	/// Given a `BlockId` and a key, return the value under the hash in that block.
	pub fn storage_hash(&self, id: &BlockId<Block>, key: &StorageKey)
		-> error::Result<Option<Block::Hash>> {
		Ok(self.state_at(id)?
			.storage_hash(&key.0).map_err(|e| error::Error::from_state(Box::new(e)))?
		)
	}

	/// Given a `BlockId`, a key prefix, and a child storage key, return the matching child storage keys.
	pub fn child_storage_keys(
		&self,
		id: &BlockId<Block>,
		child_storage_key: &StorageKey,
		key_prefix: &StorageKey
	) -> error::Result<Vec<StorageKey>> {
		let keys = self.state_at(id)?
			.child_keys(&child_storage_key.0, &key_prefix.0)
			.into_iter()
			.map(StorageKey)
			.collect();
		Ok(keys)
	}

	/// Given a `BlockId`, a key and a child storage key, return the value under the key in that block.
	pub fn child_storage(
		&self,
		id: &BlockId<Block>,
		child_storage_key: &StorageKey,
		key: &StorageKey
	) -> error::Result<Option<StorageData>> {
		Ok(self.state_at(id)?
			.child_storage(&child_storage_key.0, &key.0).map_err(|e| error::Error::from_state(Box::new(e)))?
			.map(StorageData))
	}

	/// Given a `BlockId`, a key and a child storage key, return the hash under the key in that block.
	pub fn child_storage_hash(
		&self,
		id: &BlockId<Block>,
		child_storage_key: &StorageKey,
		key: &StorageKey
	) -> error::Result<Option<Block::Hash>> {
		Ok(self.state_at(id)?
			.child_storage_hash(&child_storage_key.0, &key.0).map_err(|e| error::Error::from_state(Box::new(e)))?
		)
	}

	/// Get the code at a given block.
	pub fn code_at(&self, id: &BlockId<Block>) -> error::Result<Vec<u8>> {
		Ok(self.storage(id, &StorageKey(well_known_keys::CODE.to_vec()))?
			.expect("None is returned if there's no value stored for the given key;\
				':code' key is always defined; qed").0)
	}

	/// Get the RuntimeVersion at a given block.
	pub fn runtime_version_at(&self, id: &BlockId<Block>) -> error::Result<RuntimeVersion> {
		self.executor.runtime_version(id)
	}

	/// Get call executor reference.
	pub fn executor(&self) -> &E {
		&self.executor
	}

	/// Reads storage value at a given block + key, returning read proof.
	pub fn read_proof(&self, id: &BlockId<Block>, key: &[u8]) -> error::Result<Vec<Vec<u8>>> {
		self.state_at(id)
			.and_then(|state| prove_read(state, key)
				.map(|(_, proof)| proof)
				.map_err(Into::into))
	}

	/// Reads child storage value at a given block + storage_key + key, returning
	/// read proof.
	pub fn read_child_proof(
		&self,
		id: &BlockId<Block>,
		storage_key: &[u8],
		key: &[u8]
	) -> error::Result<Vec<Vec<u8>>> {
		self.state_at(id)
			.and_then(|state| prove_child_read(state, storage_key, key)
				.map(|(_, proof)| proof)
				.map_err(Into::into))
	}

	/// Execute a call to a contract on top of state in a block of given hash
	/// AND returning execution proof.
	///
	/// No changes are made.
	pub fn execution_proof(&self,
		id: &BlockId<Block>,
		method: &str,
		call_data: &[u8]
	) -> error::Result<(Vec<u8>, Vec<Vec<u8>>)> {
		let state = self.state_at(id)?;
		let header = self.prepare_environment_block(id)?;
		prove_execution(state, header, &self.executor, method, call_data)
	}

	/// Reads given header and generates CHT-based header proof.
	pub fn header_proof(&self, id: &BlockId<Block>) -> error::Result<(Block::Header, Vec<Vec<u8>>)> {
		self.header_proof_with_cht_size(id, cht::size())
	}

	/// Get block hash by number.
	pub fn block_hash(&self,
		block_number: <<Block as BlockT>::Header as HeaderT>::Number
	) -> error::Result<Option<Block::Hash>> {
		self.backend.blockchain().hash(block_number)
	}

	/// Reads given header and generates CHT-based header proof for CHT of given size.
	pub fn header_proof_with_cht_size(
		&self,
		id: &BlockId<Block>,
		cht_size: NumberFor<Block>,
	) -> error::Result<(Block::Header, Vec<Vec<u8>>)> {
		let proof_error = || error::Error::Backend(format!("Failed to generate header proof for {:?}", id));
		let header = self.backend.blockchain().expect_header(*id)?;
		let block_num = *header.number();
		let cht_num = cht::block_to_cht_number(cht_size, block_num).ok_or_else(proof_error)?;
		let cht_start = cht::start_number(cht_size, cht_num);
		let mut current_num = cht_start;
		let cht_range = ::std::iter::from_fn(|| {
			let old_current_num = current_num;
			current_num = current_num + One::one();
			Some(old_current_num)
		});
		let headers = cht_range.map(|num| self.block_hash(num));
		let proof = cht::build_proof::<Block::Header, Blake2Hasher, _, _>(cht_size, cht_num, ::std::iter::once(block_num), headers)?;
		Ok((header, proof))
	}

	/// Get longest range within [first; last] that is possible to use in `key_changes`
	/// and `key_changes_proof` calls.
	/// Range could be shortened from the beginning if some changes tries have been pruned.
	/// Returns Ok(None) if changes trues are not supported.
	pub fn max_key_changes_range(
		&self,
		first: NumberFor<Block>,
		last: BlockId<Block>,
	) -> error::Result<Option<(NumberFor<Block>, BlockId<Block>)>> {
		let (config, storage) = match self.require_changes_trie().ok() {
			Some((config, storage)) => (config, storage),
			None => return Ok(None),
		};
		let last_num = self.backend.blockchain().expect_block_number_from_id(&last)?;
		if first > last_num {
			return Err(error::Error::ChangesTrieAccessFailed("Invalid changes trie range".into()));
		}
		let finalized_number = self.backend.blockchain().info().finalized_number;
		let oldest = storage.oldest_changes_trie_block(&config, finalized_number);
		let first = ::std::cmp::max(first, oldest);
		Ok(Some((first, last)))
	}

	/// Get pairs of (block, extrinsic) where key has been changed at given blocks range.
	/// Works only for runtimes that are supporting changes tries.
	///
	/// Changes are returned in descending order (i.e. last block comes first).
	pub fn key_changes(
		&self,
		first: NumberFor<Block>,
		last: BlockId<Block>,
		key: &StorageKey
	) -> error::Result<Vec<(NumberFor<Block>, u32)>> {
		let (config, storage) = self.require_changes_trie()?;
		let last_number = self.backend.blockchain().expect_block_number_from_id(&last)?;
		let last_hash = self.backend.blockchain().expect_block_hash_from_id(&last)?;

		key_changes::<_, Blake2Hasher, _>(
			&config,
			&*storage,
			first,
			&ChangesTrieAnchorBlockId {
				hash: convert_hash(&last_hash),
				number: last_number,
			},
			self.backend.blockchain().info().best_number,
			&key.0)
		.and_then(|r| r.map(|r| r.map(|(block, tx)| (block, tx))).collect::<Result<_, _>>())
		.map_err(|err| error::Error::ChangesTrieAccessFailed(err))
	}

	/// Get proof for computation of (block, extrinsic) pairs where key has been changed at given blocks range.
	/// `min` is the hash of the first block, which changes trie root is known to the requester - when we're using
	/// changes tries from ascendants of this block, we should provide proofs for changes tries roots
	/// `max` is the hash of the last block known to the requester - we can't use changes tries from descendants
	/// of this block.
	/// Works only for runtimes that are supporting changes tries.
	pub fn key_changes_proof(
		&self,
		first: Block::Hash,
		last: Block::Hash,
		min: Block::Hash,
		max: Block::Hash,
		key: &StorageKey
	) -> error::Result<ChangesProof<Block::Header>> {
		self.key_changes_proof_with_cht_size(
			first,
			last,
			min,
			max,
			key,
			cht::size(),
		)
	}

	/// Does the same work as `key_changes_proof`, but assumes that CHTs are of passed size.
	pub fn key_changes_proof_with_cht_size(
		&self,
		first: Block::Hash,
		last: Block::Hash,
		min: Block::Hash,
		max: Block::Hash,
		key: &StorageKey,
		cht_size: NumberFor<Block>,
	) -> error::Result<ChangesProof<Block::Header>> {
		struct AccessedRootsRecorder<'a, Block: BlockT> {
			storage: &'a dyn ChangesTrieStorage<Blake2Hasher, NumberFor<Block>>,
			min: NumberFor<Block>,
			required_roots_proofs: Mutex<BTreeMap<NumberFor<Block>, H256>>,
		};

		impl<'a, Block: BlockT> ChangesTrieRootsStorage<Blake2Hasher, NumberFor<Block>> for AccessedRootsRecorder<'a, Block> {
			fn build_anchor(&self, hash: H256) -> Result<ChangesTrieAnchorBlockId<H256, NumberFor<Block>>, String> {
				self.storage.build_anchor(hash)
			}

			fn root(
				&self,
				anchor: &ChangesTrieAnchorBlockId<H256, NumberFor<Block>>,
				block: NumberFor<Block>,
			) -> Result<Option<H256>, String> {
				let root = self.storage.root(anchor, block)?;
				if block < self.min {
					if let Some(ref root) = root {
						self.required_roots_proofs.lock().insert(
							block,
							root.clone()
						);
					}
				}
				Ok(root)
			}
		}

		impl<'a, Block: BlockT> ChangesTrieStorage<Blake2Hasher, NumberFor<Block>> for AccessedRootsRecorder<'a, Block> {
			fn get(&self, key: &H256, prefix: Prefix) -> Result<Option<DBValue>, String> {
				self.storage.get(key, prefix)
			}
		}

		let (config, storage) = self.require_changes_trie()?;
		let min_number = self.backend.blockchain().expect_block_number_from_id(&BlockId::Hash(min))?;

		let recording_storage = AccessedRootsRecorder::<Block> {
			storage,
			min: min_number,
			required_roots_proofs: Mutex::new(BTreeMap::new()),
		};

		let max_number = ::std::cmp::min(
			self.backend.blockchain().info().best_number,
			self.backend.blockchain().expect_block_number_from_id(&BlockId::Hash(max))?,
		);

		// fetch key changes proof
		let first_number = self.backend.blockchain()
			.expect_block_number_from_id(&BlockId::Hash(first))?;
		let last_number = self.backend.blockchain()
			.expect_block_number_from_id(&BlockId::Hash(last))?;
		let key_changes_proof = key_changes_proof::<_, Blake2Hasher, _>(
			&config,
			&recording_storage,
			first_number,
			&ChangesTrieAnchorBlockId {
				hash: convert_hash(&last),
				number: last_number,
			},
			max_number,
			&key.0
		)
		.map_err(|err| error::Error::from(error::Error::ChangesTrieAccessFailed(err)))?;

		// now gather proofs for all changes tries roots that were touched during key_changes_proof
		// execution AND are unknown (i.e. replaced with CHT) to the requester
		let roots = recording_storage.required_roots_proofs.into_inner();
		let roots_proof = self.changes_trie_roots_proof(cht_size, roots.keys().cloned())?;

		Ok(ChangesProof {
			max_block: max_number,
			proof: key_changes_proof,
			roots: roots.into_iter().map(|(n, h)| (n, convert_hash(&h))).collect(),
			roots_proof,
		})
	}

	/// Generate CHT-based proof for roots of changes tries at given blocks.
	fn changes_trie_roots_proof<I: IntoIterator<Item=NumberFor<Block>>>(
		&self,
		cht_size: NumberFor<Block>,
		blocks: I
	) -> error::Result<Vec<Vec<u8>>> {
		// most probably we have touched several changes tries that are parts of the single CHT
		// => GroupBy changes tries by CHT number and then gather proof for the whole group at once
		let mut proof = HashSet::new();

		cht::for_each_cht_group::<Block::Header, _, _, _>(cht_size, blocks, |_, cht_num, cht_blocks| {
			let cht_proof = self.changes_trie_roots_proof_at_cht(cht_size, cht_num, cht_blocks)?;
			proof.extend(cht_proof);
			Ok(())
		}, ())?;

		Ok(proof.into_iter().collect())
	}

	/// Generates CHT-based proof for roots of changes tries at given blocks (that are part of single CHT).
	fn changes_trie_roots_proof_at_cht(
		&self,
		cht_size: NumberFor<Block>,
		cht_num: NumberFor<Block>,
		blocks: Vec<NumberFor<Block>>
	) -> error::Result<Vec<Vec<u8>>> {
		let cht_start = cht::start_number(cht_size, cht_num);
		let mut current_num = cht_start;
		let cht_range = ::std::iter::from_fn(|| {
			let old_current_num = current_num;
			current_num = current_num + One::one();
			Some(old_current_num)
		});
		let roots = cht_range
			.map(|num| self.header(&BlockId::Number(num))
			.map(|block| block.and_then(|block| block.digest().log(DigestItem::as_changes_trie_root).cloned())));
		let proof = cht::build_proof::<Block::Header, Blake2Hasher, _, _>(cht_size, cht_num, blocks, roots)?;
		Ok(proof)
	}

	/// Returns changes trie configuration and storage or an error if it is not supported.
	fn require_changes_trie(&self) -> error::Result<(ChangesTrieConfiguration, &B::ChangesTrieStorage)> {
		let config = self.changes_trie_config()?;
		let storage = self.backend.changes_trie_storage();
		match (config, storage) {
			(Some(config), Some(storage)) => Ok((config, storage)),
			_ => Err(error::Error::ChangesTriesNotSupported.into()),
		}
	}

	/// Create a new block, built on the head of the chain.
	pub fn new_block(
		&self,
		inherent_digests: DigestFor<Block>,
	) -> error::Result<block_builder::BlockBuilder<Block, Self>> where
		E: Clone + Send + Sync,
		RA: Send + Sync,
		Self: ProvideRuntimeApi,
		<Self as ProvideRuntimeApi>::Api: BlockBuilderAPI<Block>
	{
		block_builder::BlockBuilder::new(self, inherent_digests)
	}

	/// Create a new block, built on top of `parent`.
	pub fn new_block_at(
		&self,
		parent: &BlockId<Block>,
		inherent_digests: DigestFor<Block>,
	) -> error::Result<block_builder::BlockBuilder<Block, Self>> where
		E: Clone + Send + Sync,
		RA: Send + Sync,
		Self: ProvideRuntimeApi,
		<Self as ProvideRuntimeApi>::Api: BlockBuilderAPI<Block>
	{
		block_builder::BlockBuilder::at_block(parent, &self, false, inherent_digests)
	}

	/// Create a new block, built on top of `parent` with proof recording enabled.
	///
	/// While proof recording is enabled, all accessed trie nodes are saved.
	/// These recorded trie nodes can be used by a third party to proof the
	/// output of this block builder without having access to the full storage.
	pub fn new_block_at_with_proof_recording(
		&self,
		parent: &BlockId<Block>,
		inherent_digests: DigestFor<Block>,
	) -> error::Result<block_builder::BlockBuilder<Block, Self>> where
		E: Clone + Send + Sync,
		RA: Send + Sync,
		Self: ProvideRuntimeApi,
		<Self as ProvideRuntimeApi>::Api: BlockBuilderAPI<Block>
	{
		block_builder::BlockBuilder::at_block(parent, &self, true, inherent_digests)
	}

	/// Lock the import lock, and run operations inside.
	pub fn lock_import_and_run<R, Err, F>(&self, f: F) -> Result<R, Err> where
		F: FnOnce(&mut ClientImportOperation<Block, Blake2Hasher, B>) -> Result<R, Err>,
		Err: From<error::Error>,
	{
		let inner = || {
			let _import_lock = self.backend.get_import_lock().lock();

			let mut op = ClientImportOperation {
				op: self.backend.begin_operation()?,
				notify_imported: None,
				notify_finalized: Vec::new(),
			};

			let r = f(&mut op)?;

			let ClientImportOperation { op, notify_imported, notify_finalized } = op;
			self.backend.commit_operation(op)?;
			self.notify_finalized(notify_finalized)?;

			if let Some(notify_imported) = notify_imported {
				self.notify_imported(notify_imported)?;
			}

			Ok(r)
		};

		let result = inner();
		*self.importing_block.write() = None;

		result
	}

	/// Set a block as best block.
	pub fn set_head(
		&self,
		id: BlockId<Block>
	) -> error::Result<()> {
		self.lock_import_and_run(|operation| {
			self.apply_head(operation, id)
		})
	}

	/// Set a block as best block, and apply it to an operation.
	pub fn apply_head(
		&self,
		operation: &mut ClientImportOperation<Block, Blake2Hasher, B>,
		id: BlockId<Block>,
	) -> error::Result<()> {
		operation.op.mark_head(id)
	}

	/// Apply a checked and validated block to an operation. If a justification is provided
	/// then `finalized` *must* be true.
	pub fn apply_block(
		&self,
		operation: &mut ClientImportOperation<Block, Blake2Hasher, B>,
		import_block: BlockImportParams<Block>,
		new_cache: HashMap<CacheKeyId, Vec<u8>>,
	) -> error::Result<ImportResult> where
		E: CallExecutor<Block, Blake2Hasher> + Send + Sync + Clone,
	{
		let BlockImportParams {
			origin,
			header,
			justification,
			post_digests,
			body,
			finalized,
			auxiliary,
			fork_choice,
		} = import_block;

		assert!(justification.is_some() && finalized || justification.is_none());

		let parent_hash = header.parent_hash().clone();

		match self.backend.blockchain().status(BlockId::Hash(parent_hash))? {
			blockchain::BlockStatus::InChain => {},
			blockchain::BlockStatus::Unknown => return Ok(ImportResult::UnknownParent),
		}

		let import_headers = if post_digests.is_empty() {
			PrePostHeader::Same(header)
		} else {
			let mut post_header = header.clone();
			for item in post_digests {
				post_header.digest_mut().push(item);
			}
			PrePostHeader::Different(header, post_header)
		};

		let hash = import_headers.post().hash();
		let height = (*import_headers.post().number()).saturated_into::<u64>();

		*self.importing_block.write() = Some(hash);

		let result = self.execute_and_import_block(
			operation,
			origin,
			hash,
			import_headers,
			justification,
			body,
			new_cache,
			finalized,
			auxiliary,
			fork_choice,
		);

		telemetry!(SUBSTRATE_INFO; "block.import";
			"height" => height,
			"best" => ?hash,
			"origin" => ?origin
		);

		result
	}

	fn execute_and_import_block(
		&self,
		operation: &mut ClientImportOperation<Block, Blake2Hasher, B>,
		origin: BlockOrigin,
		hash: Block::Hash,
		import_headers: PrePostHeader<Block::Header>,
		justification: Option<Justification>,
		body: Option<Vec<Block::Extrinsic>>,
		new_cache: HashMap<CacheKeyId, Vec<u8>>,
		finalized: bool,
		aux: Vec<(Vec<u8>, Option<Vec<u8>>)>,
		fork_choice: ForkChoiceStrategy,
	) -> error::Result<ImportResult> where
		E: CallExecutor<Block, Blake2Hasher> + Send + Sync + Clone,
	{
		let parent_hash = import_headers.post().parent_hash().clone();
		match self.backend.blockchain().status(BlockId::Hash(hash))? {
			blockchain::BlockStatus::InChain => return Ok(ImportResult::AlreadyInChain),
			blockchain::BlockStatus::Unknown => {},
		}

		let (last_best, last_best_number) = {
			let info = self.backend.blockchain().info();
			(info.best_hash, info.best_number)
		};

		// this is a fairly arbitrary choice of where to draw the line on making notifications,
		// but the general goal is to only make notifications when we are already fully synced
		// and get a new chain head.
		let make_notifications = match origin {
			BlockOrigin::NetworkBroadcast | BlockOrigin::Own | BlockOrigin::ConsensusBroadcast => true,
			BlockOrigin::Genesis | BlockOrigin::NetworkInitialSync | BlockOrigin::File => false,
		};

		self.backend.begin_state_operation(&mut operation.op, BlockId::Hash(parent_hash))?;

		// ensure parent block is finalized to maintain invariant that
		// finality is called sequentially.
		if finalized {
			self.apply_finality_with_block_hash(operation, parent_hash, None, last_best, make_notifications)?;
		}

		// FIXME #1232: correct path logic for when to execute this function
		let (storage_update,changes_update,storage_changes) = self.block_execution(&operation.op, &import_headers, origin, hash, body.clone())?;

		let is_new_best = finalized || match fork_choice {
			ForkChoiceStrategy::LongestChain => import_headers.post().number() > &last_best_number,
			ForkChoiceStrategy::Custom(v) => v,
		};
		let leaf_state = if finalized {
			crate::backend::NewBlockState::Final
		} else if is_new_best {
			crate::backend::NewBlockState::Best
		} else {
			crate::backend::NewBlockState::Normal
		};

		trace!("Imported {}, (#{}), best={}, origin={:?}", hash, import_headers.post().number(), is_new_best, origin);

		operation.op.set_block_data(
			import_headers.post().clone(),
			body,
			justification,
			leaf_state,
		)?;

		operation.op.update_cache(new_cache);
		if let Some(storage_update) = storage_update {
			operation.op.update_db_storage(storage_update)?;
		}
		if let Some(storage_changes) = storage_changes.clone() {
			operation.op.update_storage(storage_changes.0, storage_changes.1)?;
		}
		if let Some(Some(changes_update)) = changes_update {
			operation.op.update_changes_trie(changes_update)?;
		}

		operation.op.insert_aux(aux)?;

		if make_notifications {
			if finalized {
				operation.notify_finalized.push(hash);
			}

			operation.notify_imported = Some((hash, origin, import_headers.into_post(), is_new_best, storage_changes));
		}

		Ok(ImportResult::imported())
	}

	fn block_execution(
		&self,
		transaction: &B::BlockImportOperation,
		import_headers: &PrePostHeader<Block::Header>,
		origin: BlockOrigin,
		hash: Block::Hash,
		body: Option<Vec<Block::Extrinsic>>,
	) -> error::Result<(
		Option<StorageUpdate<B, Block>>,
		Option<Option<ChangesUpdate>>,
		Option<(
			Vec<(Vec<u8>, Option<Vec<u8>>)>,
			Vec<(Vec<u8>, Vec<(Vec<u8>, Option<Vec<u8>>)>)>
		)>
	)>
		where
			E: CallExecutor<Block, Blake2Hasher> + Send + Sync + Clone,
	{
		match transaction.state()? {
			Some(transaction_state) => {
				let mut overlay = Default::default();
				let get_execution_manager = |execution_strategy: ExecutionStrategy| {
					match execution_strategy {
						ExecutionStrategy::NativeElseWasm => ExecutionManager::NativeElseWasm,
						ExecutionStrategy::AlwaysWasm => ExecutionManager::AlwaysWasm,
						ExecutionStrategy::NativeWhenPossible => ExecutionManager::NativeWhenPossible,
						ExecutionStrategy::Both => ExecutionManager::Both(|wasm_result, native_result| {
							let header = import_headers.post();
							warn!("Consensus error between wasm and native block execution at block {}", hash);
							warn!("   Header {:?}", header);
							warn!("   Native result {:?}", native_result);
							warn!("   Wasm result {:?}", wasm_result);
							telemetry!(SUBSTRATE_INFO; "block.execute.consensus_failure";
								"hash" => ?hash,
								"origin" => ?origin,
								"header" => ?header
							);
							wasm_result
						}),
					}
				};
				let (_, storage_update, changes_update) = self.executor.call_at_state::<_, _, _, NeverNativeValue, fn() -> _>(
					transaction_state,
					&mut overlay,
					"Core_execute_block",
					&<Block as BlockT>::new(import_headers.pre().clone(), body.unwrap_or_default()).encode(),
					match origin {
						BlockOrigin::NetworkInitialSync => get_execution_manager(self.execution_strategies().syncing),
						_ => get_execution_manager(self.execution_strategies().importing),
					},
					None,
					NeverOffchainExt::new(),
				)?;

				overlay.commit_prospective();

				let (top, children) = overlay.into_committed();
				let children = children.map(|(sk, it)| (sk, it.collect())).collect();
				if import_headers.post().state_root() != &storage_update.1 {
					return Err(error::Error::InvalidStateRoot);
				}

				Ok((Some(storage_update.0), Some(changes_update), Some((top.collect(), children))))
			},
			None => Ok((None, None, None))
		}
	}

	fn apply_finality_with_block_hash(
		&self,
		operation: &mut ClientImportOperation<Block, Blake2Hasher, B>,
		block: Block::Hash,
		justification: Option<Justification>,
		best_block: Block::Hash,
		notify: bool,
	) -> error::Result<()> {
		// find tree route from last finalized to given block.
		let last_finalized = self.backend.blockchain().last_finalized()?;

		if block == last_finalized {
			warn!("Possible safety violation: attempted to re-finalize last finalized block {:?} ", last_finalized);
			return Ok(());
		}

		let route_from_finalized = crate::blockchain::tree_route(
			self.backend.blockchain(),
			BlockId::Hash(last_finalized),
			BlockId::Hash(block),
		)?;

		if let Some(retracted) = route_from_finalized.retracted().get(0) {
			warn!("Safety violation: attempted to revert finalized block {:?} which is not in the \
				same chain as last finalized {:?}", retracted, last_finalized);

			return Err(error::Error::NotInFinalizedChain);
		}

		let route_from_best = crate::blockchain::tree_route(
			self.backend.blockchain(),
			BlockId::Hash(best_block),
			BlockId::Hash(block),
		)?;

		// if the block is not a direct ancestor of the current best chain,
		// then some other block is the common ancestor.
		if route_from_best.common_block().hash != block {
			// NOTE: we're setting the finalized block as best block, this might
			// be slightly innacurate since we might have a "better" block
			// further along this chain, but since best chain selection logic is
			// pluggable we cannot make a better choice here. usages that need
			// an accurate "best" block need to go through `SelectChain`
			// instead.
			operation.op.mark_head(BlockId::Hash(block))?;
		}

		let enacted = route_from_finalized.enacted();
		assert!(enacted.len() > 0);
		for finalize_new in &enacted[..enacted.len() - 1] {
			operation.op.mark_finalized(BlockId::Hash(finalize_new.hash), None)?;
		}

		assert_eq!(enacted.last().map(|e| e.hash), Some(block));
		operation.op.mark_finalized(BlockId::Hash(block), justification)?;

		if notify {
			// sometimes when syncing, tons of blocks can be finalized at once.
			// we'll send notifications spuriously in that case.
			const MAX_TO_NOTIFY: usize = 256;
			let enacted = route_from_finalized.enacted();
			let start = enacted.len() - ::std::cmp::min(enacted.len(), MAX_TO_NOTIFY);
			for finalized in &enacted[start..] {
				operation.notify_finalized.push(finalized.hash);
			}
		}

		Ok(())
	}

	fn notify_finalized(
		&self,
		notify_finalized: Vec<Block::Hash>,
	) -> error::Result<()> {
		let mut sinks = self.finality_notification_sinks.lock();

		for finalized_hash in notify_finalized {
			let header = self.header(&BlockId::Hash(finalized_hash))?
				.expect("header already known to exist in DB because it is indicated in the tree route; qed");

			telemetry!(SUBSTRATE_INFO; "notify.finalized";
				"height" => format!("{}", header.number()),
				"best" => ?finalized_hash,
			);

			let notification = FinalityNotification {
				header,
				hash: finalized_hash,
			};

			sinks.retain(|sink| sink.unbounded_send(notification.clone()).is_ok());
		}

		Ok(())
	}

	fn notify_imported(
		&self,
		notify_import: (
			Block::Hash, BlockOrigin,
			Block::Header,
			bool,
			Option<(
				Vec<(Vec<u8>, Option<Vec<u8>>)>,
				Vec<(Vec<u8>, Vec<(Vec<u8>, Option<Vec<u8>>)>)>,
				)
			>),
	) -> error::Result<()> {
		let (hash, origin, header, is_new_best, storage_changes) = notify_import;

		if let Some(storage_changes) = storage_changes {
			// TODO [ToDr] How to handle re-orgs? Should we re-emit all storage changes?
			self.storage_notifications.lock()
				.trigger(
					&hash,
					storage_changes.0.into_iter(),
					storage_changes.1.into_iter().map(|(sk, v)| (sk, v.into_iter())),
				);
		}

		let notification = BlockImportNotification::<Block> {
			hash,
			origin,
			header,
			is_new_best,
		};

		self.import_notification_sinks.lock()
			.retain(|sink| sink.unbounded_send(notification.clone()).is_ok());

		Ok(())
	}

	/// Apply auxiliary data insertion into an operation.
	pub fn apply_aux<
		'a,
		'b: 'a,
		'c: 'a,
		I: IntoIterator<Item=&'a(&'c [u8], &'c [u8])>,
		D: IntoIterator<Item=&'a &'b [u8]>,
	>(
		&self,
		operation: &mut ClientImportOperation<Block, Blake2Hasher, B>,
		insert: I,
		delete: D
	) -> error::Result<()> {
		operation.op.insert_aux(
			insert.into_iter()
				.map(|(k, v)| (k.to_vec(), Some(v.to_vec())))
				.chain(delete.into_iter().map(|k| (k.to_vec(), None)))
		)
	}

	/// Mark all blocks up to given as finalized in operation. If a
	/// justification is provided it is stored with the given finalized
	/// block (any other finalized blocks are left unjustified).
	///
	/// If the block being finalized is on a different fork from the current
	/// best block the finalized block is set as best, this might be slightly
	/// innacurate (i.e. outdated), usages that require determining an accurate
	/// best block should use `SelectChain` instead of the client.
	pub fn apply_finality(
		&self,
		operation: &mut ClientImportOperation<Block, Blake2Hasher, B>,
		id: BlockId<Block>,
		justification: Option<Justification>,
		notify: bool,
	) -> error::Result<()> {
		let last_best = self.backend.blockchain().info().best_hash;
		let to_finalize_hash = self.backend.blockchain().expect_block_hash_from_id(&id)?;
		self.apply_finality_with_block_hash(operation, to_finalize_hash, justification, last_best, notify)
	}

	/// Finalize a block. This will implicitly finalize all blocks up to it and
	/// fire finality notifications.
	///
	/// If the block being finalized is on a different fork from the current
	/// best block the finalized block is set as best, this might be slightly
	/// innacurate (i.e. outdated), usages that require determining an accurate
	/// best block should use `SelectChain` instead of the client.
	///
	/// Pass a flag to indicate whether finality notifications should be propagated.
	/// This is usually tied to some synchronization state, where we don't send notifications
	/// while performing major synchronization work.
	pub fn finalize_block(&self, id: BlockId<Block>, justification: Option<Justification>, notify: bool) -> error::Result<()> {
		self.lock_import_and_run(|operation| {
			let last_best = self.backend.blockchain().info().best_hash;
			let to_finalize_hash = self.backend.blockchain().expect_block_hash_from_id(&id)?;
			self.apply_finality_with_block_hash(operation, to_finalize_hash, justification, last_best, notify)
		})
	}

	/// Attempts to revert the chain by `n` blocks. Returns the number of blocks that were
	/// successfully reverted.
	pub fn revert(&self, n: NumberFor<Block>) -> error::Result<NumberFor<Block>> {
		Ok(self.backend.revert(n)?)
	}

	/// Get blockchain info.
	pub fn info(&self) -> ClientInfo<Block> {
		let info = self.backend.blockchain().info();
		ClientInfo {
			chain: info,
		}
	}

	/// Get block status.
	pub fn block_status(&self, id: &BlockId<Block>) -> error::Result<BlockStatus> {
		// this can probably be implemented more efficiently
		if let BlockId::Hash(ref h) = id {
			if self.importing_block.read().as_ref().map_or(false, |importing| h == importing) {
				return Ok(BlockStatus::Queued);
			}
		}
		let hash_and_number = match id.clone() {
			BlockId::Hash(hash) => self.backend.blockchain().number(hash)?.map(|n| (hash, n)),
			BlockId::Number(n) => self.backend.blockchain().hash(n)?.map(|hash| (hash, n)),
		};
		match hash_and_number {
			Some((hash, number)) => {
				if self.backend.have_state_at(&hash, number) {
					Ok(BlockStatus::InChainWithState)
				} else {
					Ok(BlockStatus::InChainPruned)
				}
			}
			None => Ok(BlockStatus::Unknown),
		}
	}

	/// Get block header by id.
	pub fn header(&self, id: &BlockId<Block>) -> error::Result<Option<<Block as BlockT>::Header>> {
		self.backend.blockchain().header(*id)
	}

	/// Get block body by id.
	pub fn body(&self, id: &BlockId<Block>) -> error::Result<Option<Vec<<Block as BlockT>::Extrinsic>>> {
		self.backend.blockchain().body(*id)
	}

	/// Get block justification set by id.
	pub fn justification(&self, id: &BlockId<Block>) -> error::Result<Option<Justification>> {
		self.backend.blockchain().justification(*id)
	}

	/// Get full block by id.
	pub fn block(&self, id: &BlockId<Block>)
		-> error::Result<Option<SignedBlock<Block>>>
	{
		Ok(match (self.header(id)?, self.body(id)?, self.justification(id)?) {
			(Some(header), Some(extrinsics), justification) =>
				Some(SignedBlock { block: Block::new(header, extrinsics), justification }),
			_ => None,
		})
	}

	/// Gets the uncles of the block with `target_hash` going back `max_generation` ancestors.
	pub fn uncles(&self, target_hash: Block::Hash, max_generation: NumberFor<Block>) -> error::Result<Vec<Block::Hash>> {
		let load_header = |id: Block::Hash| -> error::Result<Block::Header> {
			match self.backend.blockchain().header(BlockId::Hash(id))? {
				Some(hdr) => Ok(hdr),
				None => Err(Error::UnknownBlock(format!("Unknown block {:?}", id))),
			}
		};

		let genesis_hash = self.backend.blockchain().info().genesis_hash;
		if genesis_hash == target_hash { return Ok(Vec::new()); }

		let mut current_hash = target_hash;
		let mut current = load_header(current_hash)?;
		let mut ancestor_hash = *current.parent_hash();
		let mut ancestor = load_header(ancestor_hash)?;
		let mut uncles = Vec::new();

		for _generation in 0..max_generation.saturated_into() {
			let children = self.backend.blockchain().children(ancestor_hash)?;
			uncles.extend(children.into_iter().filter(|h| h != &current_hash));
			current_hash = ancestor_hash;
			if genesis_hash == current_hash { break; }
			current = ancestor;
			ancestor_hash = *current.parent_hash();
			ancestor = load_header(ancestor_hash)?;
		}

		Ok(uncles)
	}

	fn changes_trie_config(&self) -> Result<Option<ChangesTrieConfiguration>, Error> {
		Ok(self.backend.state_at(BlockId::Number(self.backend.blockchain().info().best_number))?
			.storage(well_known_keys::CHANGES_TRIE_CONFIG)
			.map_err(|e| error::Error::from_state(Box::new(e)))?
			.and_then(|c| Decode::decode(&mut &*c)))
	}

	/// Prepare in-memory header that is used in execution environment.
	fn prepare_environment_block(&self, parent: &BlockId<Block>) -> error::Result<Block::Header> {
		let parent_header = self.backend.blockchain().expect_header(*parent)?;
		Ok(<<Block as BlockT>::Header as HeaderT>::new(
			self.backend.blockchain().expect_block_number_from_id(parent)? + One::one(),
			Default::default(),
			Default::default(),
			parent_header.hash(),
			Default::default(),
		))
	}
}

impl<B, E, Block, RA> ChainHeaderBackend<Block> for Client<B, E, Block, RA> where
	B: backend::Backend<Block, Blake2Hasher>,
	E: CallExecutor<Block, Blake2Hasher> + Send + Sync,
	Block: BlockT<Hash=H256>,
	RA: Send + Sync
{
	fn header(&self, id: BlockId<Block>) -> error::Result<Option<Block::Header>> {
		self.backend.blockchain().header(id)
	}

	fn info(&self) -> blockchain::Info<Block> {
		self.backend.blockchain().info()
	}

	fn status(&self, id: BlockId<Block>) -> error::Result<blockchain::BlockStatus> {
		self.backend.blockchain().status(id)
	}

	fn number(&self, hash: Block::Hash) -> error::Result<Option<<<Block as BlockT>::Header as HeaderT>::Number>> {
		self.backend.blockchain().number(hash)
	}

	fn hash(&self, number: NumberFor<Block>) -> error::Result<Option<Block::Hash>> {
		self.backend.blockchain().hash(number)
	}
}

impl<B, E, Block, RA> ProvideCache<Block> for Client<B, E, Block, RA> where
	B: backend::Backend<Block, Blake2Hasher>,
	Block: BlockT<Hash=H256>,
{
	fn cache(&self) -> Option<Arc<dyn Cache<Block>>> {
		self.backend.blockchain().cache()
	}
}

impl<B, E, Block, RA> ProvideRuntimeApi for Client<B, E, Block, RA> where
	B: backend::Backend<Block, Blake2Hasher>,
	E: CallExecutor<Block, Blake2Hasher> + Clone + Send + Sync,
	Block: BlockT<Hash=H256>,
	RA: ConstructRuntimeApi<Block, Self>
{
	type Api = <RA as ConstructRuntimeApi<Block, Self>>::RuntimeApi;

	fn runtime_api<'a>(&'a self) -> ApiRef<'a, Self::Api> {
		RA::construct_runtime_api(self)
	}
}

impl<B, E, Block, RA> CallRuntimeAt<Block> for Client<B, E, Block, RA> where
	B: backend::Backend<Block, Blake2Hasher>,
	E: CallExecutor<Block, Blake2Hasher> + Clone + Send + Sync,
	Block: BlockT<Hash=H256>,
{
	fn call_api_at<
		'a,
		R: Encode + Decode + PartialEq,
		NC: FnOnce() -> result::Result<R, &'static str> + UnwindSafe,
		C: CoreApi<Block>,
	>(
		&self,
		core_api: &C,
		at: &BlockId<Block>,
		function: &'static str,
		args: Vec<u8>,
		changes: &RefCell<OverlayedChanges>,
		initialize_block: InitializeBlock<'a, Block>,
		native_call: Option<NC>,
		context: ExecutionContext,
		recorder: &Option<Rc<RefCell<ProofRecorder<Block>>>>,
	) -> error::Result<NativeOrEncoded<R>> {
		let manager = match context {
			ExecutionContext::BlockConstruction =>
				self.execution_strategies.block_construction.get_manager(),
			ExecutionContext::Syncing =>
				self.execution_strategies.syncing.get_manager(),
			ExecutionContext::Importing =>
				self.execution_strategies.importing.get_manager(),
			ExecutionContext::OffchainWorker(_) =>
				self.execution_strategies.offchain_worker.get_manager(),
			ExecutionContext::Other =>
				self.execution_strategies.other.get_manager(),
		};

		let mut offchain_extensions = match context {
			ExecutionContext::OffchainWorker(ext) => Some(ext),
			_ => None,
		};

		self.executor.contextual_call::<_, _, fn(_,_) -> _,_,_>(
			|| core_api.initialize_block(at, &self.prepare_environment_block(at)?),
			at,
			function,
			&args,
			changes,
			initialize_block,
			manager,
			native_call,
			offchain_extensions.as_mut(),
			recorder,
		)
	}

	fn runtime_version_at(&self, at: &BlockId<Block>) -> error::Result<RuntimeVersion> {
		self.runtime_version_at(at)
	}
}

impl<'a, B, E, Block, RA> consensus::BlockImport<Block> for &'a Client<B, E, Block, RA> where
	B: backend::Backend<Block, Blake2Hasher>,
	E: CallExecutor<Block, Blake2Hasher> + Clone + Send + Sync,
	Block: BlockT<Hash=H256>,
{
	type Error = ConsensusError;

	/// Import a checked and validated block. If a justification is provided in
	/// `BlockImportParams` then `finalized` *must* be true.
	fn import_block(
		&mut self,
		import_block: BlockImportParams<Block>,
		new_cache: HashMap<CacheKeyId, Vec<u8>>,
	) -> Result<ImportResult, Self::Error> {
		self.lock_import_and_run(|operation| {
			self.apply_block(operation, import_block, new_cache)
		}).map_err(|e| ConsensusError::ClientImport(e.to_string()).into())
	}

	/// Check block preconditions.
	fn check_block(
		&mut self,
		hash: Block::Hash,
		parent_hash: Block::Hash,
	) -> Result<ImportResult, Self::Error> {
		match self.block_status(&BlockId::Hash(parent_hash))
			.map_err(|e| ConsensusError::ClientImport(e.to_string()))?
		{
			BlockStatus::InChainWithState | BlockStatus::Queued => {},
			BlockStatus::Unknown | BlockStatus::InChainPruned => return Ok(ImportResult::UnknownParent),
			BlockStatus::KnownBad => return Ok(ImportResult::KnownBad),
		}

		match self.block_status(&BlockId::Hash(hash))
			.map_err(|e| ConsensusError::ClientImport(e.to_string()))?
		{
			BlockStatus::InChainWithState | BlockStatus::Queued => return Ok(ImportResult::AlreadyInChain),
			BlockStatus::Unknown | BlockStatus::InChainPruned => {},
			BlockStatus::KnownBad => return Ok(ImportResult::KnownBad),
		}

		Ok(ImportResult::imported())
	}
}

impl<B, E, Block, RA> consensus::BlockImport<Block> for Client<B, E, Block, RA> where
	B: backend::Backend<Block, Blake2Hasher>,
	E: CallExecutor<Block, Blake2Hasher> + Clone + Send + Sync,
	Block: BlockT<Hash=H256>,
{
	type Error = ConsensusError;

	fn import_block(
		&mut self,
		import_block: BlockImportParams<Block>,
		new_cache: HashMap<CacheKeyId, Vec<u8>>,
	) -> Result<ImportResult, Self::Error> {
		(&*self).import_block(import_block, new_cache)
	}

	fn check_block(
		&mut self,
		hash: Block::Hash,
		parent_hash: Block::Hash,
	) -> Result<ImportResult, Self::Error> {
		(&*self).check_block(hash, parent_hash)
	}
}

impl<B, E, Block, RA> BlockchainEvents<Block> for Client<B, E, Block, RA>
where
	E: CallExecutor<Block, Blake2Hasher>,
	Block: BlockT<Hash=H256>,
{
	/// Get block import event stream.
	fn import_notification_stream(&self) -> ImportNotifications<Block> {
		let (sink, stream) = mpsc::unbounded();
		self.import_notification_sinks.lock().push(sink);
		stream
	}

	fn finality_notification_stream(&self) -> FinalityNotifications<Block> {
		let (sink, stream) = mpsc::unbounded();
		self.finality_notification_sinks.lock().push(sink);
		stream
	}

	/// Get storage changes event stream.
	fn storage_changes_notification_stream(
		&self,
		filter_keys: Option<&[StorageKey]>,
		child_filter_keys: Option<&[(StorageKey, Option<Vec<StorageKey>>)]>,
	) -> error::Result<StorageEventStream<Block::Hash>> {
		Ok(self.storage_notifications.lock().listen(filter_keys, child_filter_keys))
	}
}

/// Implement Longest Chain Select implementation
/// where 'longest' is defined as the highest number of blocks
pub struct LongestChain<B, Block> {
	backend: Arc<B>,
	_phantom: PhantomData<Block>
}

impl<B, Block> Clone for LongestChain<B, Block> {
	fn clone(&self) -> Self {
		let backend = self.backend.clone();
		LongestChain {
			backend,
			_phantom: Default::default()
		}
	}
}

impl<B, Block> LongestChain<B, Block>
where
	B: backend::Backend<Block, Blake2Hasher>,
	Block: BlockT<Hash=H256>,
{
	/// Instantiate a new LongestChain for Backend B
	pub fn new(backend: Arc<B>) -> Self {
		LongestChain {
			backend,
			_phantom: Default::default()
		}
	}

	fn best_block_header(&self) -> error::Result<<Block as BlockT>::Header> {
		let info = self.backend.blockchain().info();
		let best_hash = self.best_containing(info.best_hash, None)?
			.unwrap_or(info.best_hash);

		Ok(self.backend.blockchain().header(BlockId::Hash(best_hash))?
			.expect("given block hash was fetched from block in db; qed"))
	}

	/// Get the most recent block hash of the best (longest) chains
	/// that contain block with the given `target_hash`.
	///
	/// The search space is always limited to blocks which are in the finalized
	/// chain or descendents of it.
	///
	/// If `maybe_max_block_number` is `Some(max_block_number)`
	/// the search is limited to block `numbers <= max_block_number`.
	/// in other words as if there were no blocks greater `max_block_number`.
	/// Returns `Ok(None)` if `target_hash` is not found in search space.
	/// TODO: document time complexity of this, see [#1444](https://github.com/paritytech/substrate/issues/1444)
	fn best_containing(
		&self,
		target_hash: Block::Hash,
		maybe_max_number: Option<NumberFor<Block>>
	) -> error::Result<Option<Block::Hash>> {
		let target_header = {
			match self.backend.blockchain().header(BlockId::Hash(target_hash))? {
				Some(x) => x,
				// target not in blockchain
				None => { return Ok(None); },
			}
		};

		if let Some(max_number) = maybe_max_number {
			// target outside search range
			if target_header.number() > &max_number {
				return Ok(None);
			}
		}

		let leaves = {
			// ensure no blocks are imported during this code block.
			// an import could trigger a reorg which could change the canonical chain.
			// we depend on the canonical chain staying the same during this code block.
			let _import_lock = self.backend.get_import_lock().lock();

			let info = self.backend.blockchain().info();

			let canon_hash = self.backend.blockchain().hash(*target_header.number())?
				.ok_or_else(|| error::Error::from(format!("failed to get hash for block number {}", target_header.number())))?;

			if canon_hash == target_hash {
				// if a `max_number` is given we try to fetch the block at the
				// given depth, if it doesn't exist or `max_number` is not
				// provided, we continue to search from all leaves below.
				if let Some(max_number) = maybe_max_number {
					if let Some(header) = self.backend.blockchain().hash(max_number)? {
						return Ok(Some(header));
					}
				}
			} else if info.finalized_number >= *target_header.number() {
				// header is on a dead fork.
				return Ok(None);
			}

			self.backend.blockchain().leaves()?
		};

		// for each chain. longest chain first. shortest last
		for leaf_hash in leaves {
			// start at the leaf
			let mut current_hash = leaf_hash;

			// if search is not restricted then the leaf is the best
			let mut best_hash = leaf_hash;

			// go backwards entering the search space
			// waiting until we are <= max_number
			if let Some(max_number) = maybe_max_number {
				loop {
					let current_header = self.backend.blockchain().header(BlockId::Hash(current_hash.clone()))?
						.ok_or_else(|| error::Error::from(format!("failed to get header for hash {}", current_hash)))?;

					if current_header.number() <= &max_number {
						best_hash = current_header.hash();
						break;
					}

					current_hash = *current_header.parent_hash();
				}
			}

			// go backwards through the chain (via parent links)
			loop {
				// until we find target
				if current_hash == target_hash {
					return Ok(Some(best_hash));
				}

				let current_header = self.backend.blockchain().header(BlockId::Hash(current_hash.clone()))?
					.ok_or_else(|| error::Error::from(format!("failed to get header for hash {}", current_hash)))?;

				// stop search in this chain once we go below the target's block number
				if current_header.number() < target_header.number() {
					break;
				}

				current_hash = *current_header.parent_hash();
			}
		}

		// header may be on a dead fork -- the only leaves that are considered are
		// those which can still be finalized.
		//
		// FIXME #1558 only issue this warning when not on a dead fork
		warn!(
			"Block {:?} exists in chain but not found when following all \
			leaves backwards. Number limit = {:?}",
			target_hash,
			maybe_max_number,
		);

		Ok(None)
	}

	fn leaves(&self) -> Result<Vec<<Block as BlockT>::Hash>, error::Error> {
		self.backend.blockchain().leaves()
	}
}

impl<B, Block> SelectChain<Block> for LongestChain<B, Block>
where
	B: backend::Backend<Block, Blake2Hasher>,
	Block: BlockT<Hash=H256>,
{

	fn leaves(&self) -> Result<Vec<<Block as BlockT>::Hash>, ConsensusError> {
		LongestChain::leaves(self)
			.map_err(|e| ConsensusError::ChainLookup(e.to_string()).into())
	}

	fn best_chain(&self)
		-> Result<<Block as BlockT>::Header, ConsensusError>
	{
		LongestChain::best_block_header(&self)
			.map_err(|e| ConsensusError::ChainLookup(e.to_string()).into())
	}

	fn finality_target(
		&self,
		target_hash: Block::Hash,
		maybe_max_number: Option<NumberFor<Block>>
	) -> Result<Option<Block::Hash>, ConsensusError> {
		LongestChain::best_containing(self, target_hash, maybe_max_number)
			.map_err(|e| ConsensusError::ChainLookup(e.to_string()).into())
	}
}

impl<B, E, Block, RA> BlockBody<Block> for Client<B, E, Block, RA>
	where
		B: backend::Backend<Block, Blake2Hasher>,
		E: CallExecutor<Block, Blake2Hasher>,
		Block: BlockT<Hash=H256>,
{
	fn block_body(&self, id: &BlockId<Block>) -> error::Result<Option<Vec<<Block as BlockT>::Extrinsic>>> {
		self.body(id)
	}
}

impl<B, E, Block, RA> backend::AuxStore for Client<B, E, Block, RA>
	where
		B: backend::Backend<Block, Blake2Hasher>,
		E: CallExecutor<Block, Blake2Hasher>,
		Block: BlockT<Hash=H256>,
{
	/// Insert auxiliary data into key-value store.
	fn insert_aux<
		'a,
		'b: 'a,
		'c: 'a,
		I: IntoIterator<Item=&'a(&'c [u8], &'c [u8])>,
		D: IntoIterator<Item=&'a &'b [u8]>,
	>(&self, insert: I, delete: D) -> error::Result<()> {
		// Import is locked here because we may have other block import
		// operations that tries to set aux data. Note that for consensus
		// layer, one can always use atomic operations to make sure
		// import is only locked once.
		self.lock_import_and_run(|operation| {
			self.apply_aux(operation, insert, delete)
		})
	}
	/// Query auxiliary data from key-value store.
	fn get_aux(&self, key: &[u8]) -> error::Result<Option<Vec<u8>>> {
		crate::backend::AuxStore::get_aux(&*self.backend, key)
	}
}

/// Utility methods for the client.
pub mod utils {
	use super::*;
	use crate::{backend::Backend, blockchain, error};
	use primitives::H256;

	/// Returns a function for checking block ancestry, the returned function will
	/// return `true` if the given hash (second parameter) is a descendent of the
	/// base (first parameter). If the `current` parameter is defined, it should
	/// represent the current block `hash` and its `parent hash`, if given the
	/// function that's returned will assume that `hash` isn't part of the local DB
	/// yet, and all searches in the DB will instead reference the parent.
	pub fn is_descendent_of<'a, B, E, Block: BlockT<Hash=H256>, RA>(
		client: &'a Client<B, E, Block, RA>,
		current: Option<(&'a H256, &'a H256)>,
	) -> impl Fn(&H256, &H256) -> Result<bool, error::Error> + 'a
		where B: Backend<Block, Blake2Hasher>,
			  E: CallExecutor<Block, Blake2Hasher> + Send + Sync,
	{
		move |base, hash| {
			if base == hash { return Ok(false); }

			let mut hash = hash;
			if let Some((current_hash, current_parent_hash)) = current {
				if base == current_hash { return Ok(false); }
				if hash == current_hash {
					if base == current_parent_hash {
						return Ok(true);
					} else {
						hash = current_parent_hash;
					}
				}
			}

			let tree_route = blockchain::tree_route(
				#[allow(deprecated)]
				client.backend().blockchain(),
				BlockId::Hash(*hash),
				BlockId::Hash(*base),
			)?;

			Ok(tree_route.common_block().hash == *base)
		}
	}
}

#[cfg(test)]
pub(crate) mod tests {
	use std::collections::HashMap;
	use super::*;
	use primitives::blake2_256;
	use sr_primitives::DigestItem;
	use consensus::{BlockOrigin, SelectChain};
	use test_client::{
		prelude::*,
		client::backend::Backend as TestBackend,
		runtime::{self, Block, Transfer, RuntimeApi, TestAPI},
	};

	/// Returns tuple, consisting of:
	/// 1) test client pre-filled with blocks changing balances;
	/// 2) roots of changes tries for these blocks
	/// 3) test cases in form (begin, end, key, vec![(block, extrinsic)]) that are required to pass
	pub fn prepare_client_with_key_changes() -> (
		test_client::client::Client<test_client::Backend, test_client::Executor, Block, RuntimeApi>,
		Vec<H256>,
		Vec<(u64, u64, Vec<u8>, Vec<(u64, u32)>)>,
	) {
		// prepare block structure
		let blocks_transfers = vec![
			vec![(AccountKeyring::Alice, AccountKeyring::Dave), (AccountKeyring::Bob, AccountKeyring::Dave)],
			vec![(AccountKeyring::Charlie, AccountKeyring::Eve)],
			vec![],
			vec![(AccountKeyring::Alice, AccountKeyring::Dave)],
		];

		// prepare client ang import blocks
		let mut local_roots = Vec::new();
		let remote_client = TestClientBuilder::new().set_support_changes_trie(true).build();
		let mut nonces: HashMap<_, u64> = Default::default();
		for (i, block_transfers) in blocks_transfers.into_iter().enumerate() {
			let mut builder = remote_client.new_block(Default::default()).unwrap();
			for (from, to) in block_transfers {
				builder.push_transfer(Transfer {
					from: from.into(),
					to: to.into(),
					amount: 1,
					nonce: *nonces.entry(from).and_modify(|n| { *n = *n + 1 }).or_default(),
				}).unwrap();
			}
			remote_client.import(BlockOrigin::Own, builder.bake().unwrap()).unwrap();

			let header = remote_client.header(&BlockId::Number(i as u64 + 1)).unwrap().unwrap();
			let trie_root = header.digest().log(DigestItem::as_changes_trie_root)
				.map(|root| H256::from_slice(root.as_ref()))
				.unwrap();
			local_roots.push(trie_root);
		}

		// prepare test cases
		let alice = blake2_256(&runtime::system::balance_of_key(AccountKeyring::Alice.into())).to_vec();
		let bob = blake2_256(&runtime::system::balance_of_key(AccountKeyring::Bob.into())).to_vec();
		let charlie = blake2_256(&runtime::system::balance_of_key(AccountKeyring::Charlie.into())).to_vec();
		let dave = blake2_256(&runtime::system::balance_of_key(AccountKeyring::Dave.into())).to_vec();
		let eve = blake2_256(&runtime::system::balance_of_key(AccountKeyring::Eve.into())).to_vec();
		let ferdie = blake2_256(&runtime::system::balance_of_key(AccountKeyring::Ferdie.into())).to_vec();
		let test_cases = vec![
			(1, 4, alice.clone(), vec![(4, 0), (1, 0)]),
			(1, 3, alice.clone(), vec![(1, 0)]),
			(2, 4, alice.clone(), vec![(4, 0)]),
			(2, 3, alice.clone(), vec![]),

			(1, 4, bob.clone(), vec![(1, 1)]),
			(1, 1, bob.clone(), vec![(1, 1)]),
			(2, 4, bob.clone(), vec![]),

			(1, 4, charlie.clone(), vec![(2, 0)]),

			(1, 4, dave.clone(), vec![(4, 0), (1, 1), (1, 0)]),
			(1, 1, dave.clone(), vec![(1, 1), (1, 0)]),
			(3, 4, dave.clone(), vec![(4, 0)]),

			(1, 4, eve.clone(), vec![(2, 0)]),
			(1, 1, eve.clone(), vec![]),
			(3, 4, eve.clone(), vec![]),

			(1, 4, ferdie.clone(), vec![]),
		];

		(remote_client, local_roots, test_cases)
	}

	#[test]
	fn client_initializes_from_genesis_ok() {
		let client = test_client::new();

		assert_eq!(
			client.runtime_api().balance_of(
				&BlockId::Number(client.info().chain.best_number),
				AccountKeyring::Alice.into()
			).unwrap(),
			1000
		);
		assert_eq!(
			client.runtime_api().balance_of(
				&BlockId::Number(client.info().chain.best_number),
				AccountKeyring::Ferdie.into()
			).unwrap(),
			0
		);
	}

	#[test]
	fn block_builder_works_with_no_transactions() {
		let client = test_client::new();

		let builder = client.new_block(Default::default()).unwrap();

		client.import(BlockOrigin::Own, builder.bake().unwrap()).unwrap();

		assert_eq!(client.info().chain.best_number, 1);
	}

	#[test]
	fn block_builder_works_with_transactions() {
		let client = test_client::new();

		let mut builder = client.new_block(Default::default()).unwrap();

		builder.push_transfer(Transfer {
			from: AccountKeyring::Alice.into(),
			to: AccountKeyring::Ferdie.into(),
			amount: 42,
			nonce: 0,
		}).unwrap();

		client.import(BlockOrigin::Own, builder.bake().unwrap()).unwrap();

		assert_eq!(client.info().chain.best_number, 1);
		assert_ne!(
			client.state_at(&BlockId::Number(1)).unwrap().pairs(),
			client.state_at(&BlockId::Number(0)).unwrap().pairs()
		);
		assert_eq!(
			client.runtime_api().balance_of(
				&BlockId::Number(client.info().chain.best_number),
				AccountKeyring::Alice.into()
			).unwrap(),
			958
		);
		assert_eq!(
			client.runtime_api().balance_of(
				&BlockId::Number(client.info().chain.best_number),
				AccountKeyring::Ferdie.into()
			).unwrap(),
			42
		);
	}

	#[test]
	fn block_builder_does_not_include_invalid() {
		let client = test_client::new();

		let mut builder = client.new_block(Default::default()).unwrap();

		builder.push_transfer(Transfer {
			from: AccountKeyring::Alice.into(),
			to: AccountKeyring::Ferdie.into(),
			amount: 42,
			nonce: 0,
		}).unwrap();

		assert!(builder.push_transfer(Transfer {
			from: AccountKeyring::Eve.into(),
			to: AccountKeyring::Alice.into(),
			amount: 42,
			nonce: 0,
		}).is_err());

		client.import(BlockOrigin::Own, builder.bake().unwrap()).unwrap();

		assert_eq!(client.info().chain.best_number, 1);
		assert_ne!(
			client.state_at(&BlockId::Number(1)).unwrap().pairs(),
			client.state_at(&BlockId::Number(0)).unwrap().pairs()
		);
		assert_eq!(client.body(&BlockId::Number(1)).unwrap().unwrap().len(), 1)
	}

	#[test]
	fn best_containing_with_genesis_block() {
		// block tree:
		// G

		let (client, longest_chain_select) = TestClientBuilder::new().build_with_longest_chain();

		let genesis_hash = client.info().chain.genesis_hash;

		assert_eq!(
			genesis_hash.clone(),
			longest_chain_select.finality_target(genesis_hash.clone(), None).unwrap().unwrap()
		);
	}

	#[test]
	fn best_containing_with_hash_not_found() {
		// block tree:
		// G

		let (client, longest_chain_select) = TestClientBuilder::new().build_with_longest_chain();

		let uninserted_block = client.new_block(Default::default()).unwrap().bake().unwrap();

		assert_eq!(
			None,
			longest_chain_select.finality_target(uninserted_block.hash().clone(), None).unwrap()
		);
	}

	#[test]
	fn uncles_with_only_ancestors() {
		// block tree:
		// G -> A1 -> A2
		let client = test_client::new();

		// G -> A1
		let a1 = client.new_block(Default::default()).unwrap().bake().unwrap();
		client.import(BlockOrigin::Own, a1.clone()).unwrap();

		// A1 -> A2
		let a2 = client.new_block(Default::default()).unwrap().bake().unwrap();
		client.import(BlockOrigin::Own, a2.clone()).unwrap();
		let v: Vec<H256> = Vec::new();
		assert_eq!(v, client.uncles(a2.hash(), 3).unwrap());
	}

	#[test]
	fn uncles_with_multiple_forks() {
		// block tree:
		// G -> A1 -> A2 -> A3 -> A4 -> A5
		//      A1 -> B2 -> B3 -> B4
		//	          B2 -> C3
		//	    A1 -> D2
		let client = test_client::new();

		// G -> A1
		let a1 = client.new_block(Default::default()).unwrap().bake().unwrap();
		client.import(BlockOrigin::Own, a1.clone()).unwrap();

		// A1 -> A2
		let a2 = client.new_block_at(&BlockId::Hash(a1.hash()), Default::default()).unwrap().bake().unwrap();
		client.import(BlockOrigin::Own, a2.clone()).unwrap();

		// A2 -> A3
		let a3 = client.new_block_at(&BlockId::Hash(a2.hash()), Default::default()).unwrap().bake().unwrap();
		client.import(BlockOrigin::Own, a3.clone()).unwrap();

		// A3 -> A4
		let a4 = client.new_block_at(&BlockId::Hash(a3.hash()), Default::default()).unwrap().bake().unwrap();
		client.import(BlockOrigin::Own, a4.clone()).unwrap();

		// A4 -> A5
		let a5 = client.new_block_at(&BlockId::Hash(a4.hash()), Default::default()).unwrap().bake().unwrap();
		client.import(BlockOrigin::Own, a5.clone()).unwrap();

		// A1 -> B2
		let mut builder = client.new_block_at(&BlockId::Hash(a1.hash()), Default::default()).unwrap();
		// this push is required as otherwise B2 has the same hash as A2 and won't get imported
		builder.push_transfer(Transfer {
			from: AccountKeyring::Alice.into(),
			to: AccountKeyring::Ferdie.into(),
			amount: 41,
			nonce: 0,
		}).unwrap();
		let b2 = builder.bake().unwrap();
		client.import(BlockOrigin::Own, b2.clone()).unwrap();

		// B2 -> B3
		let b3 = client.new_block_at(&BlockId::Hash(b2.hash()), Default::default()).unwrap().bake().unwrap();
		client.import(BlockOrigin::Own, b3.clone()).unwrap();

		// B3 -> B4
		let b4 = client.new_block_at(&BlockId::Hash(b3.hash()), Default::default()).unwrap().bake().unwrap();
		client.import(BlockOrigin::Own, b4.clone()).unwrap();

		// // B2 -> C3
		let mut builder = client.new_block_at(&BlockId::Hash(b2.hash()), Default::default()).unwrap();
		// this push is required as otherwise C3 has the same hash as B3 and won't get imported
		builder.push_transfer(Transfer {
			from: AccountKeyring::Alice.into(),
			to: AccountKeyring::Ferdie.into(),
			amount: 1,
			nonce: 1,
		}).unwrap();
		let c3 = builder.bake().unwrap();
		client.import(BlockOrigin::Own, c3.clone()).unwrap();

		// A1 -> D2
		let mut builder = client.new_block_at(&BlockId::Hash(a1.hash()), Default::default()).unwrap();
		// this push is required as otherwise D2 has the same hash as B2 and won't get imported
		builder.push_transfer(Transfer {
			from: AccountKeyring::Alice.into(),
			to: AccountKeyring::Ferdie.into(),
			amount: 1,
			nonce: 0,
		}).unwrap();
		let d2 = builder.bake().unwrap();
		client.import(BlockOrigin::Own, d2.clone()).unwrap();

		let genesis_hash = client.info().chain.genesis_hash;

		let uncles1 = client.uncles(a4.hash(), 10).unwrap();
		assert_eq!(vec![b2.hash(), d2.hash()], uncles1);

		let uncles2 = client.uncles(a4.hash(), 0).unwrap();
		assert_eq!(0, uncles2.len());

		let uncles3 = client.uncles(a1.hash(), 10).unwrap();
		assert_eq!(0, uncles3.len());

		let uncles4 = client.uncles(genesis_hash, 10).unwrap();
		assert_eq!(0, uncles4.len());

		let uncles5 = client.uncles(d2.hash(), 10).unwrap();
		assert_eq!(vec![a2.hash(), b2.hash()], uncles5);

		let uncles6 = client.uncles(b3.hash(), 1).unwrap();
		assert_eq!(vec![c3.hash()], uncles6);
	}

	#[test]
	fn best_containing_on_longest_chain_with_single_chain_3_blocks() {
		// block tree:
		// G -> A1 -> A2

		let (client, longest_chain_select) = TestClientBuilder::new().build_with_longest_chain();

		// G -> A1
		let a1 = client.new_block(Default::default()).unwrap().bake().unwrap();
		client.import(BlockOrigin::Own, a1.clone()).unwrap();

		// A1 -> A2
		let a2 = client.new_block(Default::default()).unwrap().bake().unwrap();
		client.import(BlockOrigin::Own, a2.clone()).unwrap();

		let genesis_hash = client.info().chain.genesis_hash;

		assert_eq!(a2.hash(), longest_chain_select.finality_target(genesis_hash, None).unwrap().unwrap());
		assert_eq!(a2.hash(), longest_chain_select.finality_target(a1.hash(), None).unwrap().unwrap());
		assert_eq!(a2.hash(), longest_chain_select.finality_target(a2.hash(), None).unwrap().unwrap());
	}

	#[test]
	fn best_containing_on_longest_chain_with_multiple_forks() {
		// block tree:
		// G -> A1 -> A2 -> A3 -> A4 -> A5
		//      A1 -> B2 -> B3 -> B4
		//	          B2 -> C3
		//	    A1 -> D2
		let (client, longest_chain_select) = TestClientBuilder::new().build_with_longest_chain();

		// G -> A1
		let a1 = client.new_block(Default::default()).unwrap().bake().unwrap();
		client.import(BlockOrigin::Own, a1.clone()).unwrap();

		// A1 -> A2
		let a2 = client.new_block_at(&BlockId::Hash(a1.hash()), Default::default()).unwrap().bake().unwrap();
		client.import(BlockOrigin::Own, a2.clone()).unwrap();

		// A2 -> A3
		let a3 = client.new_block_at(&BlockId::Hash(a2.hash()), Default::default()).unwrap().bake().unwrap();
		client.import(BlockOrigin::Own, a3.clone()).unwrap();

		// A3 -> A4
		let a4 = client.new_block_at(&BlockId::Hash(a3.hash()), Default::default()).unwrap().bake().unwrap();
		client.import(BlockOrigin::Own, a4.clone()).unwrap();

		// A4 -> A5
		let a5 = client.new_block_at(&BlockId::Hash(a4.hash()), Default::default()).unwrap().bake().unwrap();
		client.import(BlockOrigin::Own, a5.clone()).unwrap();

		// A1 -> B2
		let mut builder = client.new_block_at(&BlockId::Hash(a1.hash()), Default::default()).unwrap();
		// this push is required as otherwise B2 has the same hash as A2 and won't get imported
		builder.push_transfer(Transfer {
			from: AccountKeyring::Alice.into(),
			to: AccountKeyring::Ferdie.into(),
			amount: 41,
			nonce: 0,
		}).unwrap();
		let b2 = builder.bake().unwrap();
		client.import(BlockOrigin::Own, b2.clone()).unwrap();

		// B2 -> B3
		let b3 = client.new_block_at(&BlockId::Hash(b2.hash()), Default::default()).unwrap().bake().unwrap();
		client.import(BlockOrigin::Own, b3.clone()).unwrap();

		// B3 -> B4
		let b4 = client.new_block_at(&BlockId::Hash(b3.hash()), Default::default()).unwrap().bake().unwrap();
		client.import(BlockOrigin::Own, b4.clone()).unwrap();

		// // B2 -> C3
		let mut builder = client.new_block_at(&BlockId::Hash(b2.hash()), Default::default()).unwrap();
		// this push is required as otherwise C3 has the same hash as B3 and won't get imported
		builder.push_transfer(Transfer {
			from: AccountKeyring::Alice.into(),
			to: AccountKeyring::Ferdie.into(),
			amount: 1,
			nonce: 1,
		}).unwrap();
		let c3 = builder.bake().unwrap();
		client.import(BlockOrigin::Own, c3.clone()).unwrap();

		// A1 -> D2
		let mut builder = client.new_block_at(&BlockId::Hash(a1.hash()), Default::default()).unwrap();
		// this push is required as otherwise D2 has the same hash as B2 and won't get imported
		builder.push_transfer(Transfer {
			from: AccountKeyring::Alice.into(),
			to: AccountKeyring::Ferdie.into(),
			amount: 1,
			nonce: 0,
		}).unwrap();
		let d2 = builder.bake().unwrap();
		client.import(BlockOrigin::Own, d2.clone()).unwrap();

		assert_eq!(client.info().chain.best_hash, a5.hash());

		let genesis_hash = client.info().chain.genesis_hash;
		let leaves = longest_chain_select.leaves().unwrap();

		assert!(leaves.contains(&a5.hash()));
		assert!(leaves.contains(&b4.hash()));
		assert!(leaves.contains(&c3.hash()));
		assert!(leaves.contains(&d2.hash()));
		assert_eq!(leaves.len(), 4);

		// search without restriction

		assert_eq!(a5.hash(), longest_chain_select.finality_target(
			genesis_hash, None).unwrap().unwrap());
		assert_eq!(a5.hash(), longest_chain_select.finality_target(
			a1.hash(), None).unwrap().unwrap());
		assert_eq!(a5.hash(), longest_chain_select.finality_target(
			a2.hash(), None).unwrap().unwrap());
		assert_eq!(a5.hash(), longest_chain_select.finality_target(
			a3.hash(), None).unwrap().unwrap());
		assert_eq!(a5.hash(), longest_chain_select.finality_target(
			a4.hash(), None).unwrap().unwrap());
		assert_eq!(a5.hash(), longest_chain_select.finality_target(
			a5.hash(), None).unwrap().unwrap());

		assert_eq!(b4.hash(), longest_chain_select.finality_target(
			b2.hash(), None).unwrap().unwrap());
		assert_eq!(b4.hash(), longest_chain_select.finality_target(
			b3.hash(), None).unwrap().unwrap());
		assert_eq!(b4.hash(), longest_chain_select.finality_target(
			b4.hash(), None).unwrap().unwrap());

		assert_eq!(c3.hash(), longest_chain_select.finality_target(
			c3.hash(), None).unwrap().unwrap());

		assert_eq!(d2.hash(), longest_chain_select.finality_target(
			d2.hash(), None).unwrap().unwrap());


		// search only blocks with number <= 5. equivalent to without restriction for this scenario

		assert_eq!(a5.hash(), longest_chain_select.finality_target(
			genesis_hash, Some(5)).unwrap().unwrap());
		assert_eq!(a5.hash(), longest_chain_select.finality_target(
			a1.hash(), Some(5)).unwrap().unwrap());
		assert_eq!(a5.hash(), longest_chain_select.finality_target(
			a2.hash(), Some(5)).unwrap().unwrap());
		assert_eq!(a5.hash(), longest_chain_select.finality_target(
			a3.hash(), Some(5)).unwrap().unwrap());
		assert_eq!(a5.hash(), longest_chain_select.finality_target(
			a4.hash(), Some(5)).unwrap().unwrap());
		assert_eq!(a5.hash(), longest_chain_select.finality_target(
			a5.hash(), Some(5)).unwrap().unwrap());

		assert_eq!(b4.hash(), longest_chain_select.finality_target(
			b2.hash(), Some(5)).unwrap().unwrap());
		assert_eq!(b4.hash(), longest_chain_select.finality_target(
			b3.hash(), Some(5)).unwrap().unwrap());
		assert_eq!(b4.hash(), longest_chain_select.finality_target(
			b4.hash(), Some(5)).unwrap().unwrap());

		assert_eq!(c3.hash(), longest_chain_select.finality_target(
			c3.hash(), Some(5)).unwrap().unwrap());

		assert_eq!(d2.hash(), longest_chain_select.finality_target(
			d2.hash(), Some(5)).unwrap().unwrap());


		// search only blocks with number <= 4

		assert_eq!(a4.hash(), longest_chain_select.finality_target(
			genesis_hash, Some(4)).unwrap().unwrap());
		assert_eq!(a4.hash(), longest_chain_select.finality_target(
			a1.hash(), Some(4)).unwrap().unwrap());
		assert_eq!(a4.hash(), longest_chain_select.finality_target(
			a2.hash(), Some(4)).unwrap().unwrap());
		assert_eq!(a4.hash(), longest_chain_select.finality_target(
			a3.hash(), Some(4)).unwrap().unwrap());
		assert_eq!(a4.hash(), longest_chain_select.finality_target(
			a4.hash(), Some(4)).unwrap().unwrap());
		assert_eq!(None, longest_chain_select.finality_target(
			a5.hash(), Some(4)).unwrap());

		assert_eq!(b4.hash(), longest_chain_select.finality_target(
			b2.hash(), Some(4)).unwrap().unwrap());
		assert_eq!(b4.hash(), longest_chain_select.finality_target(
			b3.hash(), Some(4)).unwrap().unwrap());
		assert_eq!(b4.hash(), longest_chain_select.finality_target(
			b4.hash(), Some(4)).unwrap().unwrap());

		assert_eq!(c3.hash(), longest_chain_select.finality_target(
			c3.hash(), Some(4)).unwrap().unwrap());

		assert_eq!(d2.hash(), longest_chain_select.finality_target(
			d2.hash(), Some(4)).unwrap().unwrap());


		// search only blocks with number <= 3

		assert_eq!(a3.hash(), longest_chain_select.finality_target(
			genesis_hash, Some(3)).unwrap().unwrap());
		assert_eq!(a3.hash(), longest_chain_select.finality_target(
			a1.hash(), Some(3)).unwrap().unwrap());
		assert_eq!(a3.hash(), longest_chain_select.finality_target(
			a2.hash(), Some(3)).unwrap().unwrap());
		assert_eq!(a3.hash(), longest_chain_select.finality_target(
			a3.hash(), Some(3)).unwrap().unwrap());
		assert_eq!(None, longest_chain_select.finality_target(
			a4.hash(), Some(3)).unwrap());
		assert_eq!(None, longest_chain_select.finality_target(
			a5.hash(), Some(3)).unwrap());

		assert_eq!(b3.hash(), longest_chain_select.finality_target(
			b2.hash(), Some(3)).unwrap().unwrap());
		assert_eq!(b3.hash(), longest_chain_select.finality_target(
			b3.hash(), Some(3)).unwrap().unwrap());
		assert_eq!(None, longest_chain_select.finality_target(
			b4.hash(), Some(3)).unwrap());

		assert_eq!(c3.hash(), longest_chain_select.finality_target(
			c3.hash(), Some(3)).unwrap().unwrap());

		assert_eq!(d2.hash(), longest_chain_select.finality_target(
			d2.hash(), Some(3)).unwrap().unwrap());


		// search only blocks with number <= 2

		assert_eq!(a2.hash(), longest_chain_select.finality_target(
			genesis_hash, Some(2)).unwrap().unwrap());
		assert_eq!(a2.hash(), longest_chain_select.finality_target(
			a1.hash(), Some(2)).unwrap().unwrap());
		assert_eq!(a2.hash(), longest_chain_select.finality_target(
			a2.hash(), Some(2)).unwrap().unwrap());
		assert_eq!(None, longest_chain_select.finality_target(
			a3.hash(), Some(2)).unwrap());
		assert_eq!(None, longest_chain_select.finality_target(
			a4.hash(), Some(2)).unwrap());
		assert_eq!(None, longest_chain_select.finality_target(
			a5.hash(), Some(2)).unwrap());

		assert_eq!(b2.hash(), longest_chain_select.finality_target(
			b2.hash(), Some(2)).unwrap().unwrap());
		assert_eq!(None, longest_chain_select.finality_target(
			b3.hash(), Some(2)).unwrap());
		assert_eq!(None, longest_chain_select.finality_target(
			b4.hash(), Some(2)).unwrap());

		assert_eq!(None, longest_chain_select.finality_target(
			c3.hash(), Some(2)).unwrap());

		assert_eq!(d2.hash(), longest_chain_select.finality_target(
			d2.hash(), Some(2)).unwrap().unwrap());


		// search only blocks with number <= 1

		assert_eq!(a1.hash(), longest_chain_select.finality_target(
			genesis_hash, Some(1)).unwrap().unwrap());
		assert_eq!(a1.hash(), longest_chain_select.finality_target(
			a1.hash(), Some(1)).unwrap().unwrap());
		assert_eq!(None, longest_chain_select.finality_target(
			a2.hash(), Some(1)).unwrap());
		assert_eq!(None, longest_chain_select.finality_target(
			a3.hash(), Some(1)).unwrap());
		assert_eq!(None, longest_chain_select.finality_target(
			a4.hash(), Some(1)).unwrap());
		assert_eq!(None, longest_chain_select.finality_target(
			a5.hash(), Some(1)).unwrap());

		assert_eq!(None, longest_chain_select.finality_target(
			b2.hash(), Some(1)).unwrap());
		assert_eq!(None, longest_chain_select.finality_target(
			b3.hash(), Some(1)).unwrap());
		assert_eq!(None, longest_chain_select.finality_target(
			b4.hash(), Some(1)).unwrap());

		assert_eq!(None, longest_chain_select.finality_target(
			c3.hash(), Some(1)).unwrap());

		assert_eq!(None, longest_chain_select.finality_target(
			d2.hash(), Some(1)).unwrap());

		// search only blocks with number <= 0

		assert_eq!(genesis_hash, longest_chain_select.finality_target(
			genesis_hash, Some(0)).unwrap().unwrap());
		assert_eq!(None, longest_chain_select.finality_target(
			a1.hash(), Some(0)).unwrap());
		assert_eq!(None, longest_chain_select.finality_target(
			a2.hash(), Some(0)).unwrap());
		assert_eq!(None, longest_chain_select.finality_target(
			a3.hash(), Some(0)).unwrap());
		assert_eq!(None, longest_chain_select.finality_target(
			a4.hash(), Some(0)).unwrap());
		assert_eq!(None, longest_chain_select.finality_target(
			a5.hash(), Some(0)).unwrap());

		assert_eq!(None, longest_chain_select.finality_target(
			b2.hash(), Some(0)).unwrap());
		assert_eq!(None, longest_chain_select.finality_target(
			b3.hash(), Some(0)).unwrap());
		assert_eq!(None, longest_chain_select.finality_target(
			b4.hash(), Some(0)).unwrap());

		assert_eq!(None, longest_chain_select.finality_target(
			c3.hash().clone(), Some(0)).unwrap());

		assert_eq!(None, longest_chain_select.finality_target(
			d2.hash().clone(), Some(0)).unwrap());
	}

	#[test]
	fn best_containing_on_longest_chain_with_max_depth_higher_than_best() {
		// block tree:
		// G -> A1 -> A2

		let (client, longest_chain_select) = TestClientBuilder::new().build_with_longest_chain();

		// G -> A1
		let a1 = client.new_block(Default::default()).unwrap().bake().unwrap();
		client.import(BlockOrigin::Own, a1.clone()).unwrap();

		// A1 -> A2
		let a2 = client.new_block(Default::default()).unwrap().bake().unwrap();
		client.import(BlockOrigin::Own, a2.clone()).unwrap();

		let genesis_hash = client.info().chain.genesis_hash;

		assert_eq!(a2.hash(), longest_chain_select.finality_target(genesis_hash, Some(10)).unwrap().unwrap());
	}

	#[test]
	fn key_changes_works() {
		let (client, _, test_cases) = prepare_client_with_key_changes();

		for (index, (begin, end, key, expected_result)) in test_cases.into_iter().enumerate() {
			let end = client.block_hash(end).unwrap().unwrap();
			let actual_result = client.key_changes(begin, BlockId::Hash(end), &StorageKey(key)).unwrap();
			match actual_result == expected_result {
				true => (),
				false => panic!(format!("Failed test {}: actual = {:?}, expected = {:?}",
					index, actual_result, expected_result)),
			}
		}
	}

	#[test]
	fn import_with_justification() {
		use test_client::blockchain::Backend;

		let client = test_client::new();

		// G -> A1
		let a1 = client.new_block(Default::default()).unwrap().bake().unwrap();
		client.import(BlockOrigin::Own, a1.clone()).unwrap();

		// A1 -> A2
		let a2 = client.new_block_at(&BlockId::Hash(a1.hash()), Default::default()).unwrap().bake().unwrap();
		client.import(BlockOrigin::Own, a2.clone()).unwrap();

		// A2 -> A3
		let justification = vec![1, 2, 3];
		let a3 = client.new_block_at(&BlockId::Hash(a2.hash()), Default::default()).unwrap().bake().unwrap();
		client.import_justified(BlockOrigin::Own, a3.clone(), justification.clone()).unwrap();

		#[allow(deprecated)]
		let blockchain = client.backend().blockchain();

		assert_eq!(
			blockchain.last_finalized().unwrap(),
			a3.hash(),
		);

		assert_eq!(
			blockchain.justification(BlockId::Hash(a3.hash())).unwrap(),
			Some(justification),
		);

		assert_eq!(
			blockchain.justification(BlockId::Hash(a1.hash())).unwrap(),
			None,
		);

		assert_eq!(
			blockchain.justification(BlockId::Hash(a2.hash())).unwrap(),
			None,
		);
	}

	#[test]
	fn importing_diverged_finalized_block_should_trigger_reorg() {
		use test_client::blockchain::HeaderBackend;

		let client = test_client::new();

		// G -> A1 -> A2
		//   \
		//    -> B1
		let a1 = client.new_block_at(&BlockId::Number(0), Default::default()).unwrap().bake().unwrap();
		client.import(BlockOrigin::Own, a1.clone()).unwrap();

		let a2 = client.new_block_at(&BlockId::Hash(a1.hash()), Default::default()).unwrap().bake().unwrap();
		client.import(BlockOrigin::Own, a2.clone()).unwrap();

		let mut b1 = client.new_block_at(&BlockId::Number(0), Default::default()).unwrap();
		// needed to make sure B1 gets a different hash from A1
		b1.push_transfer(Transfer {
			from: AccountKeyring::Alice.into(),
			to: AccountKeyring::Ferdie.into(),
			amount: 1,
			nonce: 0,
		}).unwrap();
		// create but don't import B1 just yet
		let b1 = b1.bake().unwrap();

		#[allow(deprecated)]
		let blockchain = client.backend().blockchain();

		// A2 is the current best since it's the longest chain
		assert_eq!(
			blockchain.info().best_hash,
			a2.hash(),
		);

		// importing B1 as finalized should trigger a re-org and set it as new best
		let justification = vec![1, 2, 3];
		client.import_justified(BlockOrigin::Own, b1.clone(), justification).unwrap();

		assert_eq!(
			blockchain.info().best_hash,
			b1.hash(),
		);

		assert_eq!(
			blockchain.info().finalized_hash,
			b1.hash(),
		);
	}

	#[test]
	fn finalizing_diverged_block_should_trigger_reorg() {
		use test_client::blockchain::HeaderBackend;

		let (client, select_chain) = TestClientBuilder::new().build_with_longest_chain();

		// G -> A1 -> A2
		//   \
		//    -> B1 -> B2
		let a1 = client.new_block_at(&BlockId::Number(0), Default::default()).unwrap().bake().unwrap();
		client.import(BlockOrigin::Own, a1.clone()).unwrap();

		let a2 = client.new_block_at(&BlockId::Hash(a1.hash()), Default::default()).unwrap().bake().unwrap();
		client.import(BlockOrigin::Own, a2.clone()).unwrap();

		let mut b1 = client.new_block_at(&BlockId::Number(0), Default::default()).unwrap();
		// needed to make sure B1 gets a different hash from A1
		b1.push_transfer(Transfer {
			from: AccountKeyring::Alice.into(),
			to: AccountKeyring::Ferdie.into(),
			amount: 1,
			nonce: 0,
		}).unwrap();
		let b1 = b1.bake().unwrap();
		client.import(BlockOrigin::Own, b1.clone()).unwrap();

		let b2 = client.new_block_at(&BlockId::Hash(b1.hash()), Default::default()).unwrap().bake().unwrap();
		client.import(BlockOrigin::Own, b2.clone()).unwrap();

		#[allow(deprecated)]
		let blockchain = client.backend().blockchain();

		// A2 is the current best since it's the longest chain
		assert_eq!(
			blockchain.info().best_hash,
			a2.hash(),
		);

		// we finalize block B1 which is on a different branch from current best
		// which should trigger a re-org.
		client.finalize_block(BlockId::Hash(b1.hash()), None, false).unwrap();

		// B1 should now be the latest finalized
		assert_eq!(
			blockchain.info().finalized_hash,
			b1.hash(),
		);

		// and B1 should be the new best block (`finalize_block` as no way of
		// knowing about B2)
		assert_eq!(
			blockchain.info().best_hash,
			b1.hash(),
		);

		// `SelectChain` should report B2 as best block though
		assert_eq!(
			select_chain.best_chain().unwrap().hash(),
			b2.hash(),
		);

		// after we build B3 on top of B2 and import it
		// it should be the new best block,
		let b3 = client.new_block_at(
			&BlockId::Hash(b2.hash()),
			Default::default(),
		).unwrap().bake().unwrap();
		client.import(BlockOrigin::Own, b3.clone()).unwrap();

		assert_eq!(
			blockchain.info().best_hash,
			b3.hash(),
		);
	}

	#[test]
	fn get_header_by_block_number_doesnt_panic() {
		let client = test_client::new();

		// backend uses u32 for block numbers, make sure we don't panic when
		// trying to convert
		let id = BlockId::<Block>::Number(72340207214430721);
		client.header(&id).expect_err("invalid block number overflows u32");
	}

	#[test]
	fn state_reverted_on_reorg() {
		let _ = env_logger::try_init();
		let client = test_client::new();

		let current_balance = ||
			client.runtime_api().balance_of(
				&BlockId::number(client.info().chain.best_number), AccountKeyring::Alice.into()
			).unwrap();

		// G -> A1 -> A2
		//   \
		//    -> B1
		let mut a1 = client.new_block_at(&BlockId::Number(0), Default::default()).unwrap();
		a1.push_transfer(Transfer {
			from: AccountKeyring::Alice.into(),
			to: AccountKeyring::Bob.into(),
			amount: 10,
			nonce: 0,
		}).unwrap();
		let a1 = a1.bake().unwrap();
		client.import(BlockOrigin::Own, a1.clone()).unwrap();

		let mut b1 = client.new_block_at(&BlockId::Number(0), Default::default()).unwrap();
		b1.push_transfer(Transfer {
			from: AccountKeyring::Alice.into(),
			to: AccountKeyring::Ferdie.into(),
			amount: 50,
			nonce: 0,
		}).unwrap();
		let b1 = b1.bake().unwrap();
		// Reorg to B1
		client.import_as_best(BlockOrigin::Own, b1.clone()).unwrap();

		assert_eq!(950, current_balance());
		let mut a2 = client.new_block_at(&BlockId::Hash(a1.hash()), Default::default()).unwrap();
		a2.push_transfer(Transfer {
			from: AccountKeyring::Alice.into(),
			to: AccountKeyring::Charlie.into(),
			amount: 10,
			nonce: 1,
		}).unwrap();
		// Re-org to A2
		client.import_as_best(BlockOrigin::Own, a2.bake().unwrap()).unwrap();
		assert_eq!(980, current_balance());
	}

	#[test]
	fn state_reverted_on_set_head() {
		let _ = env_logger::try_init();
		let client = test_client::new();

		let current_balance = ||
			client.runtime_api().balance_of(
				&BlockId::number(client.info().chain.best_number), AccountKeyring::Alice.into()
			).unwrap();

		// G -> A1
		//   \
		//    -> B1
		let mut a1 = client.new_block_at(&BlockId::Number(0), Default::default()).unwrap();
		a1.push_transfer(Transfer {
			from: AccountKeyring::Alice.into(),
			to: AccountKeyring::Bob.into(),
			amount: 10,
			nonce: 0,
		}).unwrap();
		let a1 = a1.bake().unwrap();
		client.import(BlockOrigin::Own, a1.clone()).unwrap();

		let mut b1 = client.new_block_at(&BlockId::Number(0), Default::default()).unwrap();
		b1.push_transfer(Transfer {
			from: AccountKeyring::Alice.into(),
			to: AccountKeyring::Ferdie.into(),
			amount: 50,
			nonce: 0,
		}).unwrap();
		let b1 = b1.bake().unwrap();
		client.import(BlockOrigin::Own, b1.clone()).unwrap();
		assert_eq!(990, current_balance());
		// Set B1 as new best
		client.set_head(BlockId::hash(b1.hash())).unwrap();
		assert_eq!(950, current_balance());
	}
}<|MERGE_RESOLUTION|>--- conflicted
+++ resolved
@@ -23,32 +23,8 @@
 use log::{info, trace, warn};
 use futures::channel::mpsc;
 use parking_lot::{Mutex, RwLock};
-<<<<<<< HEAD
 use parity_codec::{Encode, Decode};
-use hash_db::Hasher;
-=======
-use primitives::NativeOrEncoded;
-use sr_primitives::{
-	Justification,
-	generic::{BlockId, SignedBlock},
-};
-use consensus::{
-	Error as ConsensusError, BlockImportParams,
-	ImportResult, BlockOrigin, ForkChoiceStrategy,
-	well_known_cache_keys::Id as CacheKeyId,
-	SelectChain, self,
-};
-use sr_primitives::traits::{
-	Block as BlockT, Header as HeaderT, Zero, NumberFor,
-	ApiRef, ProvideRuntimeApi, SaturatedConversion, One, DigestFor,
-};
-use sr_primitives::generic::DigestItem;
-use sr_primitives::BuildStorage;
-use crate::runtime_api::{
-	CallRuntimeAt, ConstructRuntimeApi, Core as CoreApi, ProofRecorder,
-	InitializeBlock,
-};
->>>>>>> 805cd6b0
+use hash_db::{Hasher, Prefix};
 use primitives::{
 	Blake2Hasher, H256, ChangesTrieConfiguration, convert_hash,
 	NeverNativeValue, ExecutionContext,
@@ -59,9 +35,8 @@
 	Justification, BuildStorage,
 	generic::{BlockId, SignedBlock, DigestItem},
 	traits::{
-		Block as BlockT, Header as HeaderT, Zero, NumberFor, CurrentHeight,
-		BlockNumberToHash, ApiRef, ProvideRuntimeApi,
-		SaturatedConversion, One, DigestFor,
+		Block as BlockT, Header as HeaderT, Zero, NumberFor,
+		ApiRef, ProvideRuntimeApi, SaturatedConversion, One, DigestFor,
 	},
 };
 use state_machine::{
@@ -70,20 +45,6 @@
 	ChangesTrieRootsStorage, ChangesTrieStorage,
 	key_changes, key_changes_proof, OverlayedChanges, NeverOffchainExt,
 };
-<<<<<<< HEAD
-=======
-use hash_db::{Hasher, Prefix};
-
-use crate::backend::{
-	self, BlockImportOperation, PrunableStateChangesTrieStorage,
-	StorageCollection, ChildStorageCollection
-};
-use crate::blockchain::{
-	self, Info as ChainInfo, Backend as ChainBackend,
-	HeaderBackend as ChainHeaderBackend, ProvideCache, Cache,
-};
-use crate::call_executor::{CallExecutor, LocalCallExecutor};
->>>>>>> 805cd6b0
 use executor::{RuntimeVersion, RuntimeInfo};
 use consensus::{
 	Error as ConsensusError, BlockImportParams,
