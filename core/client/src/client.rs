--- conflicted
+++ resolved
@@ -16,21 +16,7 @@
 
 //! Substrate Client
 
-<<<<<<< HEAD
-use std::collections::{BTreeMap, HashSet};
-use std::sync::Arc;
-use error::{Error, ErrorKind};
-use futures::sync::mpsc;
-use parking_lot::{Mutex, RwLock};
-use primitives::AuthorityId;
-use runtime_primitives::{bft::Justification, generic::{BlockId, SignedBlock, Block as RuntimeBlock}};
-use runtime_primitives::traits::{Block as BlockT, Header as HeaderT, Digest, DigestItem, Zero, As,
-	NumberFor, CurrentHeight, BlockNumberToHash};
-use runtime_primitives::{ApplyResult, BuildStorage};
-use runtime_api as api;
-use primitives::{Blake2Hasher, H256, ChangesTrieConfiguration};
-=======
-use std::{marker::PhantomData, sync::Arc};
+use std::{marker::PhantomData, collections::{HashSet, BTreeMap}, sync::Arc};
 use error::Error;
 use futures::sync::mpsc;
 use parking_lot::{Mutex, RwLock};
@@ -43,21 +29,16 @@
 use consensus::{ImportBlock, ImportResult, BlockOrigin};
 use runtime_primitives::traits::{
 	Block as BlockT, Header as HeaderT, Zero, As, NumberFor, CurrentHeight, BlockNumberToHash,
-	ApiRef, ProvideRuntimeApi
+	ApiRef, ProvideRuntimeApi, Digest, DigestItem,
 };
 use runtime_primitives::BuildStorage;
 use runtime_api::{Core as CoreAPI, CallApiAt, TaggedTransactionQueue, ConstructRuntimeApi};
 use primitives::{Blake2Hasher, H256, ChangesTrieConfiguration, convert_hash};
->>>>>>> 068cbcae
 use primitives::storage::{StorageKey, StorageData};
 use primitives::storage::well_known_keys;
 use codec::Decode;
 use state_machine::{
-<<<<<<< HEAD
-	DBValue, Backend as StateBackend, CodeExecutor,
-=======
-	Backend as StateBackend, CodeExecutor, ChangesTrieAnchorBlockId,
->>>>>>> 068cbcae
+	DBValue, Backend as StateBackend, CodeExecutor, ChangesTrieAnchorBlockId,
 	ExecutionStrategy, ExecutionManager, prove_read,
 	ChangesTrieRootsStorage, ChangesTrieStorage,
 	key_changes, key_changes_proof, OverlayedChanges
@@ -69,12 +50,8 @@
 use call_executor::{CallExecutor, LocalCallExecutor};
 use executor::{RuntimeVersion, RuntimeInfo};
 use notifications::{StorageNotifications, StorageEventStream};
-<<<<<<< HEAD
 use light::fetcher::ChangesProof;
-use {cht, error, in_mem, block_builder, bft, genesis};
-=======
 use {cht, error, in_mem, block_builder::{self, api::BlockBuilder as BlockBuilderAPI}, genesis, consensus};
->>>>>>> 068cbcae
 
 /// Type that implements `futures::Stream` of block import events.
 pub type ImportNotifications<Block> = mpsc::UnboundedReceiver<BlockImportNotification<Block>>;
@@ -466,8 +443,8 @@
 		};
 
 		impl<'a, Block: BlockT> ChangesTrieRootsStorage<Blake2Hasher> for AccessedRootsRecorder<'a, Block> {
-			fn root(&self, block: u64) -> Result<Option<H256>, String> {
-				let root = self.storage.root(block)?;
+			fn root(&self, anchor: &ChangesTrieAnchorBlockId<H256>, block: u64) -> Result<Option<H256>, String> {
+				let root = self.storage.root(anchor, block)?;
 				if block < self.min {
 					if let Some(ref root) = root {
 						self.required_roots_proofs.lock().insert(
@@ -527,12 +504,7 @@
 		Ok(ChangesProof {
 			max_block: max_number,
 			proof: key_changes_proof,
-			roots: roots.into_iter().map(|(n, h)| {
-				let mut hash = <Block::Hash>::default();
-				let hash_source = &(*h)[..::std::cmp::min(hash.as_ref().len(), h.len())];
-				hash.as_mut().copy_from_slice(hash_source);
-				(n, hash)
-			}).collect(),
+			roots: roots.into_iter().map(|(n, h)| (n, convert_hash(&h))).collect(),
 			roots_proof,
 		})
 	}
