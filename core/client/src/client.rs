// Copyright 2017-2019 Parity Technologies (UK) Ltd.
// This file is part of Substrate.

// Substrate is free software: you can redistribute it and/or modify
// it under the terms of the GNU General Public License as published by
// the Free Software Foundation, either version 3 of the License, or
// (at your option) any later version.

// Substrate is distributed in the hope that it will be useful,
// but WITHOUT ANY WARRANTY; without even the implied warranty of
// MERCHANTABILITY or FITNESS FOR A PARTICULAR PURPOSE.  See the
// GNU General Public License for more details.

// You should have received a copy of the GNU General Public License
// along with Substrate.  If not, see <http://www.gnu.org/licenses/>.

//! Substrate Client

use std::{marker::PhantomData, collections::{HashSet, BTreeMap, HashMap}, sync::Arc, panic::UnwindSafe, result};
use crate::error::Error;
use futures::sync::mpsc;
use parking_lot::{Mutex, RwLock};
use primitives::NativeOrEncoded;
use runtime_primitives::{
	Justification,
	generic::{BlockId, SignedBlock},
};
use consensus::{
	Error as ConsensusError, ErrorKind as ConsensusErrorKind, ImportBlock, ImportResult,
	BlockOrigin, ForkChoiceStrategy, well_known_cache_keys::Id as CacheKeyId,
};
use runtime_primitives::traits::{
	Block as BlockT, Header as HeaderT, Zero, As, NumberFor, CurrentHeight, BlockNumberToHash,
	ApiRef, ProvideRuntimeApi, Digest, DigestItem
};
use runtime_primitives::BuildStorage;
use crate::runtime_api::{CallRuntimeAt, ConstructRuntimeApi};
use primitives::{Blake2Hasher, H256, ChangesTrieConfiguration, convert_hash, NeverNativeValue, ExecutionContext};
use primitives::storage::{StorageKey, StorageData};
use primitives::storage::well_known_keys;
use parity_codec::{Encode, Decode, KeyedVec};
use state_machine::{
	DBValue, Backend as StateBackend, CodeExecutor, ChangesTrieAnchorBlockId,
	ExecutionStrategy, ExecutionManager, prove_read,
	ChangesTrieRootsStorage, ChangesTrieStorage,
	key_changes, key_changes_proof, OverlayedChanges, NeverOffchainExt,
};
use hash_db::Hasher;

use crate::backend::{self, BlockImportOperation, PrunableStateChangesTrieStorage};
use crate::blockchain::{
	self, Info as ChainInfo, Backend as ChainBackend, HeaderBackend as ChainHeaderBackend,
	ProvideCache, Cache,
};
use crate::call_executor::{CallExecutor, LocalCallExecutor};
use executor::{RuntimeVersion, RuntimeInfo};
use crate::notifications::{StorageNotifications, StorageEventStream};
use crate::light::{call_executor::prove_execution, fetcher::ChangesProof};
use crate::cht;
use crate::error::{self, ErrorKind};
use crate::in_mem;
use crate::block_builder::{self, api::BlockBuilder as BlockBuilderAPI};
use crate::genesis;
use consensus;
use substrate_telemetry::{telemetry, SUBSTRATE_INFO};

use log::{info, trace, warn};
use error_chain::bail;

/// Type that implements `futures::Stream` of block import events.
pub type ImportNotifications<Block> = mpsc::UnboundedReceiver<BlockImportNotification<Block>>;

/// A stream of block finality notifications.
pub type FinalityNotifications<Block> = mpsc::UnboundedReceiver<FinalityNotification<Block>>;

type StorageUpdate<B, Block> = <<<B as backend::Backend<Block, Blake2Hasher>>::BlockImportOperation as BlockImportOperation<Block, Blake2Hasher>>::State as state_machine::Backend<Blake2Hasher>>::Transaction;
type ChangesUpdate = trie::MemoryDB<Blake2Hasher>;

/// Execution strategies settings.
#[derive(Debug, Clone)]
pub struct ExecutionStrategies {
	/// Execution strategy used when syncing.
	pub syncing: ExecutionStrategy,
	/// Execution strategy used when importing blocks.
	pub importing: ExecutionStrategy,
	/// Execution strategy used when constructing blocks.
	pub block_construction: ExecutionStrategy,
	/// Execution strategy used for offchain workers.
	pub offchain_worker: ExecutionStrategy,
	/// Execution strategy used in other cases.
	pub other: ExecutionStrategy,
}

impl Default for ExecutionStrategies {
	fn default() -> ExecutionStrategies {
		ExecutionStrategies {
			syncing: ExecutionStrategy::NativeElseWasm,
			importing: ExecutionStrategy::NativeElseWasm,
			block_construction: ExecutionStrategy::AlwaysWasm,
			offchain_worker: ExecutionStrategy::NativeWhenPossible,
			other: ExecutionStrategy::NativeElseWasm,
		}
	}
}

/// Substrate Client
pub struct Client<B, E, Block, RA> where Block: BlockT {
	backend: Arc<B>,
	executor: E,
	storage_notifications: Mutex<StorageNotifications<Block>>,
	import_notification_sinks: Mutex<Vec<mpsc::UnboundedSender<BlockImportNotification<Block>>>>,
	finality_notification_sinks: Mutex<Vec<mpsc::UnboundedSender<FinalityNotification<Block>>>>,
	import_lock: Mutex<()>,
	// holds the block hash currently being imported. TODO: replace this with block queue
	importing_block: RwLock<Option<Block::Hash>>,
	execution_strategies: ExecutionStrategies,
	_phantom: PhantomData<RA>,
}

/// Client import operation, a wrapper for the backend.
pub struct ClientImportOperation<Block: BlockT, H: Hasher<Out=Block::Hash>, B: backend::Backend<Block, H>> {
	op: B::BlockImportOperation,
	notify_imported: Option<(Block::Hash, BlockOrigin, Block::Header, bool, Option<Vec<(Vec<u8>, Option<Vec<u8>>)>>)>,
	notify_finalized: Vec<Block::Hash>,
}

/// A source of blockchain events.
pub trait BlockchainEvents<Block: BlockT> {
	/// Get block import event stream. Not guaranteed to be fired for every
	/// imported block.
	fn import_notification_stream(&self) -> ImportNotifications<Block>;

	/// Get a stream of finality notifications. Not guaranteed to be fired for every
	/// finalized block.
	fn finality_notification_stream(&self) -> FinalityNotifications<Block>;

	/// Get storage changes event stream.
	///
	/// Passing `None` as `filter_keys` subscribes to all storage changes.
	fn storage_changes_notification_stream(&self, filter_keys: Option<&[StorageKey]>) -> error::Result<StorageEventStream<Block::Hash>>;
}

/// Chain head information.
pub trait ChainHead<Block: BlockT> {
	/// Get best block header.
	fn best_block_header(&self) -> Result<<Block as BlockT>::Header, error::Error>;
	/// Get all leaves of the chain: block hashes that have no children currently.
	/// Leaves that can never be finalized will not be returned.
	fn leaves(&self) -> Result<Vec<<Block as BlockT>::Hash>, error::Error>;
}

/// Fetch block body by ID.
pub trait BlockBody<Block: BlockT> {
	/// Get block body by ID. Returns `None` if the body is not stored.
	fn block_body(&self, id: &BlockId<Block>) -> error::Result<Option<Vec<<Block as BlockT>::Extrinsic>>>;
}

/// Client info
#[derive(Debug)]
pub struct ClientInfo<Block: BlockT> {
	/// Best block hash.
	pub chain: ChainInfo<Block>,
	/// Best block number in the queue.
	pub best_queued_number: Option<<<Block as BlockT>::Header as HeaderT>::Number>,
	/// Best queued block hash.
	pub best_queued_hash: Option<Block::Hash>,
}

/// Block status.
#[derive(Debug, PartialEq, Eq)]
pub enum BlockStatus {
	/// Added to the import queue.
	Queued,
	/// Already in the blockchain and the state is available.
	InChainWithState,
	/// In the blockchain, but the state is not available.
	InChainPruned,
	/// Block or parent is known to be bad.
	KnownBad,
	/// Not in the queue or the blockchain.
	Unknown,
}

/// Summary of an imported block
#[derive(Clone, Debug)]
pub struct BlockImportNotification<Block: BlockT> {
	/// Imported block header hash.
	pub hash: Block::Hash,
	/// Imported block origin.
	pub origin: BlockOrigin,
	/// Imported block header.
	pub header: Block::Header,
	/// Is this the new best block.
	pub is_new_best: bool,
}

/// Summary of a finalized block.
#[derive(Clone, Debug)]
pub struct FinalityNotification<Block: BlockT> {
	/// Imported block header hash.
	pub hash: Block::Hash,
	/// Imported block header.
	pub header: Block::Header,
}

// used in importing a block, where additional changes are made after the runtime
// executed.
enum PrePostHeader<H> {
	// they are the same: no post-runtime digest items.
	Same(H),
	// different headers (pre, post).
	Different(H, H),
}

impl<H> PrePostHeader<H> {
	// get a reference to the "pre-header" -- the header as it should be just after the runtime.
	fn pre(&self) -> &H {
		match *self {
			PrePostHeader::Same(ref h) => h,
			PrePostHeader::Different(ref h, _) => h,
		}
	}

	// get a reference to the "post-header" -- the header as it should be after all changes are applied.
	fn post(&self) -> &H {
		match *self {
			PrePostHeader::Same(ref h) => h,
			PrePostHeader::Different(_, ref h) => h,
		}
	}

	// convert to the "post-header" -- the header as it should be after all changes are applied.
	fn into_post(self) -> H {
		match self {
			PrePostHeader::Same(h) => h,
			PrePostHeader::Different(_, h) => h,
		}
	}
}

/// Create an instance of in-memory client.
pub fn new_in_mem<E, Block, S, RA>(
	executor: E,
	genesis_storage: S,
) -> error::Result<Client<in_mem::Backend<Block, Blake2Hasher>, LocalCallExecutor<in_mem::Backend<Block, Blake2Hasher>, E>, Block, RA>>
	where
		E: CodeExecutor<Blake2Hasher> + RuntimeInfo,
		S: BuildStorage,
		Block: BlockT<Hash=H256>,
{
	new_with_backend(Arc::new(in_mem::Backend::new()), executor, genesis_storage)
}

/// Create a client with the explicitely provided backend.
/// This is useful for testing backend implementations.
pub fn new_with_backend<B, E, Block, S, RA>(
	backend: Arc<B>,
	executor: E,
	build_genesis_storage: S,
) -> error::Result<Client<B, LocalCallExecutor<B, E>, Block, RA>>
	where
		E: CodeExecutor<Blake2Hasher> + RuntimeInfo,
		S: BuildStorage,
		Block: BlockT<Hash=H256>,
		B: backend::LocalBackend<Block, Blake2Hasher>
{
	let call_executor = LocalCallExecutor::new(backend.clone(), executor);
	Client::new(backend, call_executor, build_genesis_storage, Default::default())
}

impl<B, E, Block, RA> Client<B, E, Block, RA> where
	B: backend::Backend<Block, Blake2Hasher>,
	E: CallExecutor<Block, Blake2Hasher>,
	Block: BlockT<Hash=H256>,
{
	/// Creates new Substrate Client with given blockchain and code executor.
	pub fn new<S: BuildStorage>(
		backend: Arc<B>,
		executor: E,
		build_genesis_storage: S,
		execution_strategies: ExecutionStrategies
	) -> error::Result<Self> {
		if backend.blockchain().header(BlockId::Number(Zero::zero()))?.is_none() {
			let (genesis_storage, children_genesis_storage) = build_genesis_storage.build_storage()?;
			// TODO: this should be moved in #1412
			let genesis_authorities_len: Option<u32> = genesis_storage
				.get(well_known_keys::AUTHORITY_COUNT)
				.and_then(|v| Decode::decode(&mut &v[..]));
			let genesis_authorities = genesis_authorities_len.map(|len| {
				(0..len).filter_map(|i| {
					let auth_key = i.to_keyed_vec(well_known_keys::AUTHORITY_PREFIX);
					let auth: Option<AuthorityIdFor<Block>> = genesis_storage.get(&auth_key)
						.and_then(|v| Decode::decode(&mut &v[..]));
					auth
				}).collect()
			});

			let mut op = backend.begin_operation()?;
			backend.begin_state_operation(&mut op, BlockId::Hash(Default::default()))?;
			let state_root = op.reset_storage(genesis_storage, children_genesis_storage)?;
			let genesis_block = genesis::construct_genesis_block::<Block>(state_root.into());
<<<<<<< HEAD

			info!("Initialising Genesis block/state (state: {}, header-hash: {})", genesis_block.header().state_root(), genesis_block.header().hash());
=======
			info!("Initializing Genesis block/state (state: {}, header-hash: {})", genesis_block.header().state_root(), genesis_block.header().hash());
>>>>>>> 4344f7e7
			op.set_block_data(
				genesis_block.deconstruct().0,
				Some(vec![]),
				None,
				crate::backend::NewBlockState::Final
			)?;
			if let Some(genesis_authorities) = genesis_authorities{
				op.update_authorities(genesis_authorities);
			}
			backend.commit_operation(op)?;
		}

		Ok(Client {
			backend,
			executor,
			storage_notifications: Default::default(),
			import_notification_sinks: Default::default(),
			finality_notification_sinks: Default::default(),
			import_lock: Default::default(),
			importing_block: Default::default(),
			execution_strategies,
			_phantom: Default::default(),
		})
	}

	/// Get a reference to the execution strategies.
	pub fn execution_strategies(&self) -> &ExecutionStrategies {
		&self.execution_strategies
	}

	/// Get a reference to the state at a given block.
	pub fn state_at(&self, block: &BlockId<Block>) -> error::Result<B::State> {
		self.backend.state_at(*block)
	}

	/// Expose backend reference. To be used in tests only
	pub fn backend(&self) -> &Arc<B> {
		&self.backend
	}

	/// Return storage entry keys in state in a block of given hash with given prefix.
	pub fn storage_keys(&self, id: &BlockId<Block>, key_prefix: &StorageKey) -> error::Result<Vec<StorageKey>> {
		let keys = self.state_at(id)?.keys(&key_prefix.0).into_iter().map(StorageKey).collect();
		Ok(keys)
	}

	/// Return single storage entry of contract under given address in state in a block of given hash.
	pub fn storage(&self, id: &BlockId<Block>, key: &StorageKey) -> error::Result<Option<StorageData>> {
		Ok(self.state_at(id)?
			.storage(&key.0).map_err(|e| error::Error::from_state(Box::new(e)))?
			.map(StorageData))
	}

	/// Get the code at a given block.
	pub fn code_at(&self, id: &BlockId<Block>) -> error::Result<Vec<u8>> {
		Ok(self.storage(id, &StorageKey(well_known_keys::CODE.to_vec()))?
			.expect("None is returned if there's no value stored for the given key; ':code' key is always defined; qed").0)
	}

	/// Get the RuntimeVersion at a given block.
	pub fn runtime_version_at(&self, id: &BlockId<Block>) -> error::Result<RuntimeVersion> {
		self.executor.runtime_version(id)
	}

	/// Get call executor reference.
	pub fn executor(&self) -> &E {
		&self.executor
	}

	/// Reads storage value at a given block + key, returning read proof.
	pub fn read_proof(&self, id: &BlockId<Block>, key: &[u8]) -> error::Result<Vec<Vec<u8>>> {
		self.state_at(id)
			.and_then(|state| prove_read(state, key)
				.map(|(_, proof)| proof)
				.map_err(Into::into))
	}

	/// Execute a call to a contract on top of state in a block of given hash
	/// AND returning execution proof.
	///
	/// No changes are made.
	pub fn execution_proof(&self, id: &BlockId<Block>, method: &str, call_data: &[u8]) -> error::Result<(Vec<u8>, Vec<Vec<u8>>)> {
		let state = self.state_at(id)?;
		let header = self.prepare_environment_block(id)?;
		prove_execution(state, header, &self.executor, method, call_data)
	}

	/// Reads given header and generates CHT-based header proof.
	pub fn header_proof(&self, id: &BlockId<Block>) -> error::Result<(Block::Header, Vec<Vec<u8>>)> {
		self.header_proof_with_cht_size(id, cht::SIZE)
	}

	/// Get block hash by number.
	pub fn block_hash(&self, block_number: <<Block as BlockT>::Header as HeaderT>::Number) -> error::Result<Option<Block::Hash>> {
		self.backend.blockchain().hash(block_number)
	}

	/// Reads given header and generates CHT-based header proof for CHT of given size.
	pub fn header_proof_with_cht_size(&self, id: &BlockId<Block>, cht_size: u64) -> error::Result<(Block::Header, Vec<Vec<u8>>)> {
		let proof_error = || error::ErrorKind::Backend(format!("Failed to generate header proof for {:?}", id));
		let header = self.backend.blockchain().expect_header(*id)?;
		let block_num = *header.number();
		let cht_num = cht::block_to_cht_number(cht_size, block_num).ok_or_else(proof_error)?;
		let cht_start = cht::start_number(cht_size, cht_num);
		let headers = (cht_start.as_()..).map(|num| self.block_hash(As::sa(num)));
		let proof = cht::build_proof::<Block::Header, Blake2Hasher, _, _>(cht_size, cht_num, ::std::iter::once(block_num), headers)?;
		Ok((header, proof))
	}

	/// Get longest range within [first; last] that is possible to use in `key_changes`
	/// and `key_changes_proof` calls.
	/// Range could be shortened from the beginning if some changes tries have been pruned.
	/// Returns Ok(None) if changes trues are not supported.
	pub fn max_key_changes_range(
		&self,
		first: NumberFor<Block>,
		last: BlockId<Block>,
	) -> error::Result<Option<(NumberFor<Block>, BlockId<Block>)>> {
		let (config, storage) = match self.require_changes_trie().ok() {
			Some((config, storage)) => (config, storage),
			None => return Ok(None),
		};
 		let first = first.as_();
		let last_num = self.backend.blockchain().expect_block_number_from_id(&last)?.as_();
		if first > last_num {
			return Err(error::ErrorKind::ChangesTrieAccessFailed("Invalid changes trie range".into()).into());
		}
 		let finalized_number = self.backend.blockchain().info()?.finalized_number;
		let oldest = storage.oldest_changes_trie_block(&config, finalized_number.as_());
		let first = As::sa(::std::cmp::max(first, oldest));
		Ok(Some((first, last)))
	}

	/// Get pairs of (block, extrinsic) where key has been changed at given blocks range.
	/// Works only for runtimes that are supporting changes tries.
	pub fn key_changes(
		&self,
		first: NumberFor<Block>,
		last: BlockId<Block>,
		key: &StorageKey
	) -> error::Result<Vec<(NumberFor<Block>, u32)>> {
		let (config, storage) = self.require_changes_trie()?;
		let last_number = self.backend.blockchain().expect_block_number_from_id(&last)?.as_();
		let last_hash = self.backend.blockchain().expect_block_hash_from_id(&last)?;

		key_changes::<_, Blake2Hasher>(
			&config,
			&*storage,
			first.as_(),
			&ChangesTrieAnchorBlockId {
				hash: convert_hash(&last_hash),
				number: last_number,
			},
			self.backend.blockchain().info()?.best_number.as_(),
			&key.0)
		.and_then(|r| r.map(|r| r.map(|(block, tx)| (As::sa(block), tx))).collect::<Result<_, _>>())
		.map_err(|err| error::ErrorKind::ChangesTrieAccessFailed(err).into())
	}

	/// Get proof for computation of (block, extrinsic) pairs where key has been changed at given blocks range.
	/// `min` is the hash of the first block, which changes trie root is known to the requester - when we're using
	/// changes tries from ascendants of this block, we should provide proofs for changes tries roots
	/// `max` is the hash of the last block known to the requester - we can't use changes tries from descendants
	/// of this block.
	/// Works only for runtimes that are supporting changes tries.
	pub fn key_changes_proof(
		&self,
		first: Block::Hash,
		last: Block::Hash,
		min: Block::Hash,
		max: Block::Hash,
		key: &StorageKey
	) -> error::Result<ChangesProof<Block::Header>> {
		self.key_changes_proof_with_cht_size(
			first,
			last,
			min,
			max,
			key,
			cht::SIZE,
		)
	}

	/// Does the same work as `key_changes_proof`, but assumes that CHTs are of passed size.
	pub fn key_changes_proof_with_cht_size(
		&self,
		first: Block::Hash,
		last: Block::Hash,
		min: Block::Hash,
		max: Block::Hash,
		key: &StorageKey,
		cht_size: u64,
	) -> error::Result<ChangesProof<Block::Header>> {
		struct AccessedRootsRecorder<'a, Block: BlockT> {
			storage: &'a ChangesTrieStorage<Blake2Hasher>,
			min: u64,
			required_roots_proofs: Mutex<BTreeMap<NumberFor<Block>, H256>>,
		};

		impl<'a, Block: BlockT> ChangesTrieRootsStorage<Blake2Hasher> for AccessedRootsRecorder<'a, Block> {
			fn root(&self, anchor: &ChangesTrieAnchorBlockId<H256>, block: u64) -> Result<Option<H256>, String> {
				let root = self.storage.root(anchor, block)?;
				if block < self.min {
					if let Some(ref root) = root {
						self.required_roots_proofs.lock().insert(
							As::sa(block),
							root.clone()
						);
					}
				}
				Ok(root)
			}
		}

		impl<'a, Block: BlockT> ChangesTrieStorage<Blake2Hasher> for AccessedRootsRecorder<'a, Block> {
			fn get(&self, key: &H256, prefix: &[u8]) -> Result<Option<DBValue>, String> {
				self.storage.get(key, prefix)
			}
		}

		let (config, storage) = self.require_changes_trie()?;
		let min_number = self.backend.blockchain().expect_block_number_from_id(&BlockId::Hash(min))?;

		let recording_storage = AccessedRootsRecorder::<Block> {
			storage,
			min: min_number.as_(),
			required_roots_proofs: Mutex::new(BTreeMap::new()),
		};

		let max_number = ::std::cmp::min(
			self.backend.blockchain().info()?.best_number,
			self.backend.blockchain().expect_block_number_from_id(&BlockId::Hash(max))?,
		);

		// fetch key changes proof
		let first_number = self.backend.blockchain().expect_block_number_from_id(&BlockId::Hash(first))?.as_();
		let last_number = self.backend.blockchain().expect_block_number_from_id(&BlockId::Hash(last))?.as_();
		let key_changes_proof = key_changes_proof::<_, Blake2Hasher>(
			&config,
			&recording_storage,
			first_number,
			&ChangesTrieAnchorBlockId {
				hash: convert_hash(&last),
				number: last_number,
			},
			max_number.as_(),
			&key.0
		)
		.map_err(|err| error::Error::from(error::ErrorKind::ChangesTrieAccessFailed(err)))?;

		// now gather proofs for all changes tries roots that were touched during key_changes_proof
		// execution AND are unknown (i.e. replaced with CHT) to the requester
		let roots = recording_storage.required_roots_proofs.into_inner();
		let roots_proof = self.changes_trie_roots_proof(cht_size, roots.keys().cloned())?;

		Ok(ChangesProof {
			max_block: max_number,
			proof: key_changes_proof,
			roots: roots.into_iter().map(|(n, h)| (n, convert_hash(&h))).collect(),
			roots_proof,
		})
	}

	/// Generate CHT-based proof for roots of changes tries at given blocks.
	fn changes_trie_roots_proof<I: IntoIterator<Item=NumberFor<Block>>>(
		&self,
		cht_size: u64,
		blocks: I
	) -> error::Result<Vec<Vec<u8>>> {
		// most probably we have touched several changes tries that are parts of the single CHT
		// => GroupBy changes tries by CHT number and then gather proof for the whole group at once
		let mut proof = HashSet::new();

		cht::for_each_cht_group::<Block::Header, _, _, _>(cht_size, blocks, |_, cht_num, cht_blocks| {
			let cht_proof = self.changes_trie_roots_proof_at_cht(cht_size, cht_num, cht_blocks)?;
			proof.extend(cht_proof);
			Ok(())
		}, ())?;

		Ok(proof.into_iter().collect())
	}

	/// Generates CHT-based proof for roots of changes tries at given blocks (that are part of single CHT).
	fn changes_trie_roots_proof_at_cht(
		&self,
		cht_size: u64,
		cht_num: NumberFor<Block>,
		blocks: Vec<NumberFor<Block>>
	) -> error::Result<Vec<Vec<u8>>> {
		let cht_start = cht::start_number(cht_size, cht_num);
		let roots = (cht_start.as_()..).map(|num| self.header(&BlockId::Number(As::sa(num)))
			.map(|block| block.and_then(|block| block.digest().log(DigestItem::as_changes_trie_root).cloned())));
		let proof = cht::build_proof::<Block::Header, Blake2Hasher, _, _>(cht_size, cht_num, blocks, roots)?;
		Ok(proof)
	}

	/// Returns changes trie configuration and storage or an error if it is not supported.
	fn require_changes_trie(&self) -> error::Result<(ChangesTrieConfiguration, &B::ChangesTrieStorage)> {
		let config = self.changes_trie_config()?;
		let storage = self.backend.changes_trie_storage();
		match (config, storage) {
			(Some(config), Some(storage)) => Ok((config, storage)),
			_ => Err(error::ErrorKind::ChangesTriesNotSupported.into()),
		}
	}

	/// Create a new block, built on the head of the chain.
	pub fn new_block(
		&self
	) -> error::Result<block_builder::BlockBuilder<Block, Self>> where
		E: Clone + Send + Sync,
		RA: Send + Sync,
		Self: ProvideRuntimeApi,
		<Self as ProvideRuntimeApi>::Api: BlockBuilderAPI<Block>
	{
		block_builder::BlockBuilder::new(self)
	}

	/// Create a new block, built on top of `parent`.
	pub fn new_block_at(
		&self, parent: &BlockId<Block>
	) -> error::Result<block_builder::BlockBuilder<Block, Self>> where
		E: Clone + Send + Sync,
		RA: Send + Sync,
		Self: ProvideRuntimeApi,
		<Self as ProvideRuntimeApi>::Api: BlockBuilderAPI<Block>
	{
		block_builder::BlockBuilder::at_block(parent, &self)
	}

	/// Lock the import lock, and run operations inside.
	pub fn lock_import_and_run<R, Err, F>(&self, f: F) -> Result<R, Err> where
		F: FnOnce(&mut ClientImportOperation<Block, Blake2Hasher, B>) -> Result<R, Err>,
		Err: From<error::Error>,
	{
		let inner = || {
			let _import_lock = self.import_lock.lock();

			let mut op = ClientImportOperation {
				op: self.backend.begin_operation()?,
				notify_imported: None,
				notify_finalized: Vec::new(),
			};

			let r = f(&mut op)?;

			let ClientImportOperation { op, notify_imported, notify_finalized } = op;
			self.backend.commit_operation(op)?;
			self.notify_finalized(notify_finalized)?;

			if let Some(notify_imported) = notify_imported {
				self.notify_imported(notify_imported)?;
			}

			Ok(r)
		};

		let result = inner();
		*self.importing_block.write() = None;

		result
	}

	/// Set a block as best block.
	pub fn set_head(
		&self,
		id: BlockId<Block>
	) -> error::Result<()> {
		self.lock_import_and_run(|operation| {
			self.apply_head(operation, id)
		})
	}

	/// Set a block as best block, and apply it to an operation.
	pub fn apply_head(
		&self,
		operation: &mut ClientImportOperation<Block, Blake2Hasher, B>,
		id: BlockId<Block>,
	) -> error::Result<()> {
		operation.op.mark_head(id)
	}

	/// Apply a checked and validated block to an operation. If a justification is provided
	/// then `finalized` *must* be true.
	pub fn apply_block(
		&self,
		operation: &mut ClientImportOperation<Block, Blake2Hasher, B>,
		import_block: ImportBlock<Block>,
		new_cache: HashMap<CacheKeyId, Vec<u8>>,
	) -> error::Result<ImportResult> where
		E: CallExecutor<Block, Blake2Hasher> + Send + Sync + Clone,
	{
		use runtime_primitives::traits::Digest;

		let ImportBlock {
			origin,
			header,
			justification,
			post_digests,
			body,
			finalized,
			auxiliary,
			fork_choice,
		} = import_block;

		assert!(justification.is_some() && finalized || justification.is_none());

		let parent_hash = header.parent_hash().clone();

		match self.backend.blockchain().status(BlockId::Hash(parent_hash))? {
			blockchain::BlockStatus::InChain => {},
			blockchain::BlockStatus::Unknown => return Ok(ImportResult::UnknownParent),
		}

		let import_headers = if post_digests.is_empty() {
			PrePostHeader::Same(header)
		} else {
			let mut post_header = header.clone();
			for item in post_digests {
				post_header.digest_mut().push(item);
			}
			PrePostHeader::Different(header, post_header)
		};

		let hash = import_headers.post().hash();
		let height: u64 = import_headers.post().number().as_();

		*self.importing_block.write() = Some(hash);

		let result = self.execute_and_import_block(
			operation,
			origin,
			hash,
			import_headers,
			justification,
			body,
			new_cache,
			finalized,
			auxiliary,
			fork_choice,
		);

		telemetry!(SUBSTRATE_INFO; "block.import";
			"height" => height,
			"best" => ?hash,
			"origin" => ?origin
		);

		result
	}

	fn execute_and_import_block(
		&self,
		operation: &mut ClientImportOperation<Block, Blake2Hasher, B>,
		origin: BlockOrigin,
		hash: Block::Hash,
		import_headers: PrePostHeader<Block::Header>,
		justification: Option<Justification>,
		body: Option<Vec<Block::Extrinsic>>,
		new_cache: HashMap<CacheKeyId, Vec<u8>>,
		finalized: bool,
		aux: Vec<(Vec<u8>, Option<Vec<u8>>)>,
		fork_choice: ForkChoiceStrategy,
	) -> error::Result<ImportResult> where
		E: CallExecutor<Block, Blake2Hasher> + Send + Sync + Clone,
	{
		let parent_hash = import_headers.post().parent_hash().clone();
		match self.backend.blockchain().status(BlockId::Hash(hash))? {
			blockchain::BlockStatus::InChain => return Ok(ImportResult::AlreadyInChain),
			blockchain::BlockStatus::Unknown => {},
		}

		let (last_best, last_best_number) = {
			let info = self.backend.blockchain().info()?;
			(info.best_hash, info.best_number)
		};

		// this is a fairly arbitrary choice of where to draw the line on making notifications,
		// but the general goal is to only make notifications when we are already fully synced
		// and get a new chain head.
		let make_notifications = match origin {
			BlockOrigin::NetworkBroadcast | BlockOrigin::Own | BlockOrigin::ConsensusBroadcast => true,
			BlockOrigin::Genesis | BlockOrigin::NetworkInitialSync | BlockOrigin::File => false,
		};

		self.backend.begin_state_operation(&mut operation.op, BlockId::Hash(parent_hash))?;

		// ensure parent block is finalized to maintain invariant that
		// finality is called sequentially.
		if finalized {
			self.apply_finality_with_block_hash(operation, parent_hash, None, last_best, make_notifications)?;
		}

		// FIXME #1232: correct path logic for when to execute this function
		let (storage_update,changes_update,storage_changes) = self.block_execution(&operation.op, &import_headers, origin, hash, body.clone())?;

		let is_new_best = finalized || match fork_choice {
			ForkChoiceStrategy::LongestChain => import_headers.post().number() > &last_best_number,
			ForkChoiceStrategy::Custom(v) => v,
		};
		let leaf_state = if finalized {
			crate::backend::NewBlockState::Final
		} else if is_new_best {
			crate::backend::NewBlockState::Best
		} else {
			crate::backend::NewBlockState::Normal
		};

		trace!("Imported {}, (#{}), best={}, origin={:?}", hash, import_headers.post().number(), is_new_best, origin);

		operation.op.set_block_data(
			import_headers.post().clone(),
			body,
			justification,
			leaf_state,
		)?;

		operation.op.update_cache(new_cache);
		if let Some(storage_update) = storage_update {
			operation.op.update_db_storage(storage_update)?;
		}
		if let Some(storage_changes) = storage_changes.clone() {
			operation.op.update_storage(storage_changes)?;
		}
		if let Some(Some(changes_update)) = changes_update {
			operation.op.update_changes_trie(changes_update)?;
		}

		operation.op.insert_aux(aux)?;

		if make_notifications {
			if finalized {
				operation.notify_finalized.push(hash);
			}

			operation.notify_imported = Some((hash, origin, import_headers.into_post(), is_new_best, storage_changes));
		}

		Ok(ImportResult::imported())
	}

	fn block_execution(
		&self,
		transaction: &B::BlockImportOperation,
		import_headers: &PrePostHeader<Block::Header>,
		origin: BlockOrigin,
		hash: Block::Hash,
		body: Option<Vec<Block::Extrinsic>>,
	) -> error::Result<(
		Option<StorageUpdate<B, Block>>,
		Option<Option<ChangesUpdate>>,
		Option<Vec<(Vec<u8>, Option<Vec<u8>>)>>,
	)>
		where
			E: CallExecutor<Block, Blake2Hasher> + Send + Sync + Clone,
	{
		match transaction.state()? {
			Some(transaction_state) => {
				let mut overlay = Default::default();
				let get_execution_manager = |execution_strategy: ExecutionStrategy| {
					match execution_strategy {
						ExecutionStrategy::NativeElseWasm => ExecutionManager::NativeElseWasm,
						ExecutionStrategy::AlwaysWasm => ExecutionManager::AlwaysWasm,
						ExecutionStrategy::NativeWhenPossible => ExecutionManager::NativeWhenPossible,
						ExecutionStrategy::Both => ExecutionManager::Both(|wasm_result, native_result| {
							let header = import_headers.post();
							warn!("Consensus error between wasm and native block execution at block {}", hash);
							warn!("   Header {:?}", header);
							warn!("   Native result {:?}", native_result);
							warn!("   Wasm result {:?}", wasm_result);
							telemetry!(SUBSTRATE_INFO; "block.execute.consensus_failure";
								"hash" => ?hash,
								"origin" => ?origin,
								"header" => ?header
							);
							wasm_result
						}),
					}
				};
				let (_, storage_update, changes_update) = self.executor.call_at_state::<_, _, _, NeverNativeValue, fn() -> _>(
					transaction_state,
					&mut overlay,
					"Core_execute_block",
					&<Block as BlockT>::new(import_headers.pre().clone(), body.unwrap_or_default()).encode(),
					match origin {
						BlockOrigin::NetworkInitialSync => get_execution_manager(self.execution_strategies().syncing),
						_ => get_execution_manager(self.execution_strategies().importing),
					},
					None,
					NeverOffchainExt::new(),
				)?;

				overlay.commit_prospective();

				Ok((Some(storage_update), Some(changes_update), Some(overlay.into_committed().collect())))
			},
			None => Ok((None, None, None))
		}
	}

	fn apply_finality_with_block_hash(
		&self,
		operation: &mut ClientImportOperation<Block, Blake2Hasher, B>,
		block: Block::Hash,
		justification: Option<Justification>,
		best_block: Block::Hash,
		notify: bool,
	) -> error::Result<()> {
		// find tree route from last finalized to given block.
		let last_finalized = self.backend.blockchain().last_finalized()?;

		if block == last_finalized {
			warn!("Possible safety violation: attempted to re-finalize last finalized block {:?} ", last_finalized);
			return Ok(());
		}

		let route_from_finalized = crate::blockchain::tree_route(
			self.backend.blockchain(),
			BlockId::Hash(last_finalized),
			BlockId::Hash(block),
		)?;

		if let Some(retracted) = route_from_finalized.retracted().get(0) {
			warn!("Safety violation: attempted to revert finalized block {:?} which is not in the \
				same chain as last finalized {:?}", retracted, last_finalized);

			bail!(error::ErrorKind::NotInFinalizedChain);
		}

		let route_from_best = crate::blockchain::tree_route(
			self.backend.blockchain(),
			BlockId::Hash(best_block),
			BlockId::Hash(block),
		)?;

		// if the block is not a direct ancestor of the current best chain,
		// then some other block is the common ancestor.
		if route_from_best.common_block().hash != block {
			// FIXME: #1442 reorganize best block to be the best chain containing
			// `block`.
		}

		let enacted = route_from_finalized.enacted();
		assert!(enacted.len() > 0);
		for finalize_new in &enacted[..enacted.len() - 1] {
			operation.op.mark_finalized(BlockId::Hash(finalize_new.hash), None)?;
		}

		assert_eq!(enacted.last().map(|e| e.hash), Some(block));
		operation.op.mark_finalized(BlockId::Hash(block), justification)?;

		if notify {
			// sometimes when syncing, tons of blocks can be finalized at once.
			// we'll send notifications spuriously in that case.
			const MAX_TO_NOTIFY: usize = 256;
			let enacted = route_from_finalized.enacted();
			let start = enacted.len() - ::std::cmp::min(enacted.len(), MAX_TO_NOTIFY);
			for finalized in &enacted[start..] {
				operation.notify_finalized.push(finalized.hash);
			}
		}

		Ok(())
	}

	fn notify_finalized(
		&self,
		notify_finalized: Vec<Block::Hash>,
	) -> error::Result<()> {
		let mut sinks = self.finality_notification_sinks.lock();

		for finalized_hash in notify_finalized {
			let header = self.header(&BlockId::Hash(finalized_hash))?
				.expect("header already known to exist in DB because it is indicated in the tree route; qed");

			let notification = FinalityNotification {
				header,
				hash: finalized_hash,
			};

			sinks.retain(|sink| sink.unbounded_send(notification.clone()).is_ok());
		}

		Ok(())
	}

	fn notify_imported(
		&self,
		notify_import: (Block::Hash, BlockOrigin, Block::Header, bool, Option<Vec<(Vec<u8>, Option<Vec<u8>>)>>),
	) -> error::Result<()> {
		let (hash, origin, header, is_new_best, storage_changes) = notify_import;

		if let Some(storage_changes) = storage_changes {
			// TODO [ToDr] How to handle re-orgs? Should we re-emit all storage changes?
			self.storage_notifications.lock()
				.trigger(&hash, storage_changes.into_iter());
		}

		let notification = BlockImportNotification::<Block> {
			hash,
			origin,
			header,
			is_new_best,
		};

		self.import_notification_sinks.lock()
			.retain(|sink| sink.unbounded_send(notification.clone()).is_ok());

		Ok(())
	}

	/// Apply auxiliary data insertion into an operation.
	pub fn apply_aux<
		'a,
		'b: 'a,
		'c: 'a,
		I: IntoIterator<Item=&'a(&'c [u8], &'c [u8])>,
		D: IntoIterator<Item=&'a &'b [u8]>,
	>(
		&self,
		operation: &mut ClientImportOperation<Block, Blake2Hasher, B>,
		insert: I,
		delete: D
	) -> error::Result<()> {
		operation.op.insert_aux(
			insert.into_iter()
				.map(|(k, v)| (k.to_vec(), Some(v.to_vec())))
				.chain(delete.into_iter().map(|k| (k.to_vec(), None)))
		)
	}

	/// Mark all blocks up to given as finalized in operation. If a
	/// justification is provided it is stored with the given finalized
	/// block (any other finalized blocks are left unjustified).
	pub fn apply_finality(
		&self,
		operation: &mut ClientImportOperation<Block, Blake2Hasher, B>,
		id: BlockId<Block>,
		justification: Option<Justification>,
		notify: bool,
	) -> error::Result<()> {
		let last_best = self.backend.blockchain().info()?.best_hash;
		let to_finalize_hash = self.backend.blockchain().expect_block_hash_from_id(&id)?;
		self.apply_finality_with_block_hash(operation, to_finalize_hash, justification, last_best, notify)
	}

	/// Finalize a block. This will implicitly finalize all blocks up to it and
	/// fire finality notifications.
	///
	/// Pass a flag to indicate whether finality notifications should be propagated.
	/// This is usually tied to some synchronization state, where we don't send notifications
	/// while performing major synchronization work.
	pub fn finalize_block(&self, id: BlockId<Block>, justification: Option<Justification>, notify: bool) -> error::Result<()> {
		self.lock_import_and_run(|operation| {
			let last_best = self.backend.blockchain().info()?.best_hash;
			let to_finalize_hash = self.backend.blockchain().expect_block_hash_from_id(&id)?;
			self.apply_finality_with_block_hash(operation, to_finalize_hash, justification, last_best, notify)
		})
	}

	/// Attempts to revert the chain by `n` blocks. Returns the number of blocks that were
	/// successfully reverted.
	pub fn revert(&self, n: NumberFor<Block>) -> error::Result<NumberFor<Block>> {
		Ok(self.backend.revert(n)?)
	}

	/// Get blockchain info.
	pub fn info(&self) -> error::Result<ClientInfo<Block>> {
		let info = self.backend.blockchain().info().map_err(|e| error::Error::from_blockchain(Box::new(e)))?;
		Ok(ClientInfo {
			chain: info,
			best_queued_hash: None,
			best_queued_number: None,
		})
	}

	/// Get block status.
	pub fn block_status(&self, id: &BlockId<Block>) -> error::Result<BlockStatus> {
		// this can probably be implemented more efficiently
		if let BlockId::Hash(ref h) = id {
			if self.importing_block.read().as_ref().map_or(false, |importing| h == importing) {
				return Ok(BlockStatus::Queued);
			}
		}
		let hash_and_number = match id.clone() {
			BlockId::Hash(hash) => self.backend.blockchain().number(hash)?.map(|n| (hash, n)),
			BlockId::Number(n) => self.backend.blockchain().hash(n)?.map(|hash| (hash, n)),
		};
		match hash_and_number {
			Some((hash, number)) => {
				if self.backend().have_state_at(&hash, number) {
					Ok(BlockStatus::InChainWithState)
				} else {
					Ok(BlockStatus::InChainPruned)
				}
			}
			None => Ok(BlockStatus::Unknown),
		}
	}

	/// Get block header by id.
	pub fn header(&self, id: &BlockId<Block>) -> error::Result<Option<<Block as BlockT>::Header>> {
		self.backend.blockchain().header(*id)
	}

	/// Get block body by id.
	pub fn body(&self, id: &BlockId<Block>) -> error::Result<Option<Vec<<Block as BlockT>::Extrinsic>>> {
		self.backend.blockchain().body(*id)
	}

	/// Get block justification set by id.
	pub fn justification(&self, id: &BlockId<Block>) -> error::Result<Option<Justification>> {
		self.backend.blockchain().justification(*id)
	}

	/// Get full block by id.
	pub fn block(&self, id: &BlockId<Block>)
		-> error::Result<Option<SignedBlock<Block>>>
	{
		Ok(match (self.header(id)?, self.body(id)?, self.justification(id)?) {
			(Some(header), Some(extrinsics), justification) =>
				Some(SignedBlock { block: Block::new(header, extrinsics), justification }),
			_ => None,
		})
	}

	/// Get best block header.
	pub fn best_block_header(&self) -> error::Result<<Block as BlockT>::Header> {
		let info = self.backend.blockchain().info().map_err(|e| error::Error::from_blockchain(Box::new(e)))?;
		Ok(self.header(&BlockId::Hash(info.best_hash))?.expect("Best block header must always exist"))
	}

	/// Get the most recent block hash of the best (longest) chains
	/// that contain block with the given `target_hash`.
	///
	/// The search space is always limited to blocks which are in the finalized
	/// chain or descendents of it.
	///
	/// If `maybe_max_block_number` is `Some(max_block_number)`
	/// the search is limited to block `numbers <= max_block_number`.
	/// in other words as if there were no blocks greater `max_block_number`.
	/// TODO : we want to move this implement to `blockchain::Backend`, see [#1443](https://github.com/paritytech/substrate/issues/1443)
	/// Returns `Ok(None)` if `target_hash` is not found in search space.
	/// TODO: document time complexity of this, see [#1444](https://github.com/paritytech/substrate/issues/1444)
	pub fn best_containing(&self, target_hash: Block::Hash, maybe_max_number: Option<NumberFor<Block>>)
		-> error::Result<Option<Block::Hash>>
	{
		let target_header = {
			match self.backend.blockchain().header(BlockId::Hash(target_hash))? {
				Some(x) => x,
				// target not in blockchain
				None => { return Ok(None); },
			}
		};

		if let Some(max_number) = maybe_max_number {
			// target outside search range
			if target_header.number() > &max_number {
				return Ok(None);
			}
		}

		let (leaves, best_already_checked) = {
			// ensure no blocks are imported during this code block.
			// an import could trigger a reorg which could change the canonical chain.
			// we depend on the canonical chain staying the same during this code block.
			let _import_lock = self.import_lock.lock();

			let info = self.backend.blockchain().info()?;

			let canon_hash = self.backend.blockchain().hash(*target_header.number())?
				.ok_or_else(|| error::Error::from(format!("failed to get hash for block number {}", target_header.number())))?;

			if canon_hash == target_hash {
				// if no block at the given max depth exists fallback to the best block
				if let Some(max_number) = maybe_max_number {
					if let Some(header) = self.backend.blockchain().hash(max_number)? {
						return Ok(Some(header));
					}
				}

				return Ok(Some(info.best_hash));
			} else if info.finalized_number >= *target_header.number() {
				// header is on a dead fork.
				return Ok(None);
			}

			(self.backend.blockchain().leaves()?, info.best_hash)
		};

		// for each chain. longest chain first. shortest last
		for leaf_hash in leaves {
			// ignore canonical chain which we already checked above
			if leaf_hash == best_already_checked {
				continue;
			}

			// start at the leaf
			let mut current_hash = leaf_hash;

			// if search is not restricted then the leaf is the best
			let mut best_hash = leaf_hash;

			// go backwards entering the search space
			// waiting until we are <= max_number
			if let Some(max_number) = maybe_max_number {
				loop {
					let current_header = self.backend.blockchain().header(BlockId::Hash(current_hash.clone()))?
						.ok_or_else(|| error::Error::from(format!("failed to get header for hash {}", current_hash)))?;

					if current_header.number() <= &max_number {
						best_hash = current_header.hash();
						break;
					}

					current_hash = *current_header.parent_hash();
				}
			}

			// go backwards through the chain (via parent links)
			loop {
				// until we find target
				if current_hash == target_hash {
					return Ok(Some(best_hash));
				}

				let current_header = self.backend.blockchain().header(BlockId::Hash(current_hash.clone()))?
					.ok_or_else(|| error::Error::from(format!("failed to get header for hash {}", current_hash)))?;

				// stop search in this chain once we go below the target's block number
				if current_header.number() < target_header.number() {
					break;
				}

				current_hash = *current_header.parent_hash();
			}
		}

		// header may be on a dead fork -- the only leaves that are considered are
		// those which can still be finalized.
		//
		// FIXME #1558 only issue this warning when not on a dead fork
		warn!(
			"Block {:?} exists in chain but not found when following all \
			leaves backwards. Number limit = {:?}",
			target_hash,
			maybe_max_number,
		);

		Ok(None)
	}

	/// Gets the uncles of the block with `target_hash` going back `max_generation` ancestors.
	pub fn uncles(&self, target_hash: Block::Hash, max_generation: NumberFor<Block>) -> error::Result<Vec<Block::Hash>> {
		let load_header = |id: Block::Hash| -> error::Result<Block::Header> {
			match self.backend.blockchain().header(BlockId::Hash(id))? {
				Some(hdr) => Ok(hdr),
				None => Err(ErrorKind::UnknownBlock(format!("Unknown block {:?}", id)).into()),
			}
		};

		let genesis_hash = self.backend.blockchain().info()?.genesis_hash;
		if genesis_hash == target_hash { return Ok(Vec::new()); }

		let mut current_hash = target_hash;
		let mut current = load_header(current_hash)?;
		let mut ancestor_hash = *current.parent_hash();
		let mut ancestor = load_header(ancestor_hash)?;
		let mut uncles = Vec::new();

		for _generation in 0..max_generation.as_() {
			let children = self.backend.blockchain().children(ancestor_hash)?;
			uncles.extend(children.into_iter().filter(|h| h != &current_hash));
			current_hash = ancestor_hash;
			if genesis_hash == current_hash { break; }
			current = ancestor;
			ancestor_hash = *current.parent_hash();
			ancestor = load_header(ancestor_hash)?;
		}

		Ok(uncles)
	}

	fn changes_trie_config(&self) -> Result<Option<ChangesTrieConfiguration>, Error> {
		Ok(self.backend.state_at(BlockId::Number(self.backend.blockchain().info()?.best_number))?
			.storage(well_known_keys::CHANGES_TRIE_CONFIG)
			.map_err(|e| error::Error::from_state(Box::new(e)))?
			.and_then(|c| Decode::decode(&mut &*c)))
	}

	/// Prepare in-memory header that is used in execution environment.
	fn prepare_environment_block(&self, parent: &BlockId<Block>) -> error::Result<Block::Header> {
		Ok(<<Block as BlockT>::Header as HeaderT>::new(
			self.backend.blockchain().expect_block_number_from_id(parent)? + As::sa(1),
			Default::default(),
			Default::default(),
			self.backend.blockchain().expect_block_hash_from_id(&parent)?,
			Default::default(),
		))
	}
}

impl<B, E, Block, RA> ChainHeaderBackend<Block> for Client<B, E, Block, RA> where
	B: backend::Backend<Block, Blake2Hasher>,
	E: CallExecutor<Block, Blake2Hasher> + Send + Sync,
	Block: BlockT<Hash=H256>,
	RA: Send + Sync
{
	fn header(&self, id: BlockId<Block>) -> error::Result<Option<Block::Header>> {
		self.backend.blockchain().header(id)
	}

	fn info(&self) -> error::Result<blockchain::Info<Block>> {
		self.backend.blockchain().info()
	}

	fn status(&self, id: BlockId<Block>) -> error::Result<blockchain::BlockStatus> {
		self.backend.blockchain().status(id)
	}

	fn number(&self, hash: Block::Hash) -> error::Result<Option<<<Block as BlockT>::Header as HeaderT>::Number>> {
		self.backend.blockchain().number(hash)
	}

	fn hash(&self, number: NumberFor<Block>) -> error::Result<Option<Block::Hash>> {
		self.backend.blockchain().hash(number)
	}
}

impl<B, E, Block, RA> ProvideCache<Block> for Client<B, E, Block, RA> where
	B: backend::Backend<Block, Blake2Hasher>,
	Block: BlockT<Hash=H256>,
{
	fn cache(&self) -> Option<Arc<Cache<Block>>> {
		self.backend.blockchain().cache()
	}
}

impl<B, E, Block, RA> ProvideRuntimeApi for Client<B, E, Block, RA> where
	B: backend::Backend<Block, Blake2Hasher>,
	E: CallExecutor<Block, Blake2Hasher> + Clone + Send + Sync,
	Block: BlockT<Hash=H256>,
	RA: ConstructRuntimeApi<Block, Self>
{
	type Api = <RA as ConstructRuntimeApi<Block, Self>>::RuntimeApi;

	fn runtime_api<'a>(&'a self) -> ApiRef<'a, Self::Api> {
		RA::construct_runtime_api(self)
	}
}

impl<B, E, Block, RA> CallRuntimeAt<Block> for Client<B, E, Block, RA> where
	B: backend::Backend<Block, Blake2Hasher>,
	E: CallExecutor<Block, Blake2Hasher> + Clone + Send + Sync,
	Block: BlockT<Hash=H256>
{
	fn call_api_at<
		R: Encode + Decode + PartialEq,
		NC: FnOnce() -> result::Result<R, &'static str> + UnwindSafe,
	>(
		&self,
		at: &BlockId<Block>,
		function: &'static str,
		args: Vec<u8>,
		changes: &mut OverlayedChanges,
		initialized_block: &mut Option<BlockId<Block>>,
		native_call: Option<NC>,
		context: ExecutionContext,
	) -> error::Result<NativeOrEncoded<R>> {
		let manager = match context {
			ExecutionContext::BlockConstruction => self.execution_strategies.block_construction.get_manager(),
			ExecutionContext::Syncing => self.execution_strategies.syncing.get_manager(),
			ExecutionContext::Importing => self.execution_strategies.importing.get_manager(),
			ExecutionContext::OffchainWorker(_) => self.execution_strategies.offchain_worker.get_manager(),
			ExecutionContext::Other => self.execution_strategies.other.get_manager(),
		};

		let mut offchain_extensions = match context {
			ExecutionContext::OffchainWorker(ext) => Some(ext),
			_ => None,
		};

		self.executor.contextual_call::<_, _, fn(_,_) -> _,_,_>(
			at,
			function,
			&args,
			changes,
			initialized_block,
			|| self.prepare_environment_block(at),
			manager,
			native_call,
			offchain_extensions.as_mut(),
		)
	}

	fn runtime_version_at(&self, at: &BlockId<Block>) -> error::Result<RuntimeVersion> {
		self.runtime_version_at(at)
	}
}

impl<B, E, Block, RA> consensus::BlockImport<Block> for Client<B, E, Block, RA> where
	B: backend::Backend<Block, Blake2Hasher>,
	E: CallExecutor<Block, Blake2Hasher> + Clone + Send + Sync,
	Block: BlockT<Hash=H256>,
{
	type Error = ConsensusError;

	/// Import a checked and validated block. If a justification is provided in
	/// `ImportBlock` then `finalized` *must* be true.
	fn import_block(
		&self,
		import_block: ImportBlock<Block>,
		new_cache: HashMap<CacheKeyId, Vec<u8>>,
	) -> Result<ImportResult, Self::Error> {
		self.lock_import_and_run(|operation| {
			self.apply_block(operation, import_block, new_cache)
		}).map_err(|e| ConsensusErrorKind::ClientImport(e.to_string()).into())
	}

	/// Check block preconditions.
	fn check_block(
		&self,
		hash: Block::Hash,
		parent_hash: Block::Hash,
	) -> Result<ImportResult, Self::Error> {
		match self.block_status(&BlockId::Hash(parent_hash))
			.map_err(|e| ConsensusError::from(ConsensusErrorKind::ClientImport(e.to_string())))?
		{
			BlockStatus::InChainWithState | BlockStatus::Queued => {},
			BlockStatus::Unknown | BlockStatus::InChainPruned => return Ok(ImportResult::UnknownParent),
			BlockStatus::KnownBad => return Ok(ImportResult::KnownBad),
		}

		match self.block_status(&BlockId::Hash(hash))
			.map_err(|e| ConsensusError::from(ConsensusErrorKind::ClientImport(e.to_string())))?
		{
			BlockStatus::InChainWithState | BlockStatus::Queued => return Ok(ImportResult::AlreadyInChain),
			BlockStatus::Unknown | BlockStatus::InChainPruned => {},
			BlockStatus::KnownBad => return Ok(ImportResult::KnownBad),
		}

		Ok(ImportResult::imported())
	}
}

impl<B, E, Block, RA> CurrentHeight for Client<B, E, Block, RA> where
	B: backend::Backend<Block, Blake2Hasher>,
	E: CallExecutor<Block, Blake2Hasher>,
	Block: BlockT<Hash=H256>,
{
	type BlockNumber = <Block::Header as HeaderT>::Number;
	fn current_height(&self) -> Self::BlockNumber {
		self.backend.blockchain().info().map(|i| i.best_number).unwrap_or_else(|_| Zero::zero())
	}
}

impl<B, E, Block, RA> BlockNumberToHash for Client<B, E, Block, RA> where
	B: backend::Backend<Block, Blake2Hasher>,
	E: CallExecutor<Block, Blake2Hasher>,
	Block: BlockT<Hash=H256>,
{
	type BlockNumber = <Block::Header as HeaderT>::Number;
	type Hash = Block::Hash;
	fn block_number_to_hash(&self, n: Self::BlockNumber) -> Option<Self::Hash> {
		self.block_hash(n).unwrap_or(None)
	}
}


impl<B, E, Block, RA> BlockchainEvents<Block> for Client<B, E, Block, RA>
where
	E: CallExecutor<Block, Blake2Hasher>,
	Block: BlockT<Hash=H256>,
{
	/// Get block import event stream.
	fn import_notification_stream(&self) -> ImportNotifications<Block> {
		let (sink, stream) = mpsc::unbounded();
		self.import_notification_sinks.lock().push(sink);
		stream
	}

	fn finality_notification_stream(&self) -> FinalityNotifications<Block> {
		let (sink, stream) = mpsc::unbounded();
		self.finality_notification_sinks.lock().push(sink);
		stream
	}

	/// Get storage changes event stream.
	fn storage_changes_notification_stream(&self, filter_keys: Option<&[StorageKey]>) -> error::Result<StorageEventStream<Block::Hash>> {
		Ok(self.storage_notifications.lock().listen(filter_keys))
	}
}

impl<B, E, Block, RA> ChainHead<Block> for Client<B, E, Block, RA>
where
	B: backend::Backend<Block, Blake2Hasher>,
	E: CallExecutor<Block, Blake2Hasher>,
	Block: BlockT<Hash=H256>,
{
	fn best_block_header(&self) -> error::Result<<Block as BlockT>::Header> {
		Client::best_block_header(self)
	}

	fn leaves(&self) -> Result<Vec<<Block as BlockT>::Hash>, error::Error> {
		self.backend.blockchain().leaves()
	}
}

impl<B, E, Block, RA> BlockBody<Block> for Client<B, E, Block, RA>
	where
		B: backend::Backend<Block, Blake2Hasher>,
		E: CallExecutor<Block, Blake2Hasher>,
		Block: BlockT<Hash=H256>,
{
	fn block_body(&self, id: &BlockId<Block>) -> error::Result<Option<Vec<<Block as BlockT>::Extrinsic>>> {
		self.body(id)
	}
}

impl<B, E, Block, RA> backend::AuxStore for Client<B, E, Block, RA>
	where
		B: backend::Backend<Block, Blake2Hasher>,
		E: CallExecutor<Block, Blake2Hasher>,
		Block: BlockT<Hash=H256>,
{
	/// Insert auxiliary data into key-value store.
	fn insert_aux<
		'a,
		'b: 'a,
		'c: 'a,
		I: IntoIterator<Item=&'a(&'c [u8], &'c [u8])>,
		D: IntoIterator<Item=&'a &'b [u8]>,
	>(&self, insert: I, delete: D) -> error::Result<()> {
		// Import is locked here because we may have other block import
		// operations that tries to set aux data. Note that for consensus
		// layer, one can always use atomic operations to make sure
		// import is only locked once.
		self.lock_import_and_run(|operation| {
			self.apply_aux(operation, insert, delete)
		})
	}
	/// Query auxiliary data from key-value store.
	fn get_aux(&self, key: &[u8]) -> error::Result<Option<Vec<u8>>> {
		crate::backend::AuxStore::get_aux(&*self.backend, key)
	}
}
#[cfg(test)]
pub(crate) mod tests {
	use std::collections::HashMap;
	use super::*;
	use primitives::twox_128;
	use runtime_primitives::traits::DigestItem as DigestItemT;
	use runtime_primitives::generic::DigestItem;
	use test_client::{self, TestClient, AccountKeyring};
	use consensus::BlockOrigin;
	use test_client::client::backend::Backend as TestBackend;
	use test_client::BlockBuilderExt;
	use test_client::runtime::{self, Block, Transfer, RuntimeApi, TestAPI};

	/// Returns tuple, consisting of:
	/// 1) test client pre-filled with blocks changing balances;
	/// 2) roots of changes tries for these blocks
	/// 3) test cases in form (begin, end, key, vec![(block, extrinsic)]) that are required to pass
	pub fn prepare_client_with_key_changes() -> (
		test_client::client::Client<test_client::Backend, test_client::Executor, Block, RuntimeApi>,
		Vec<H256>,
		Vec<(u64, u64, Vec<u8>, Vec<(u64, u32)>)>,
	) {
		// prepare block structure
		let blocks_transfers = vec![
			vec![(AccountKeyring::Alice, AccountKeyring::Dave), (AccountKeyring::Bob, AccountKeyring::Dave)],
			vec![(AccountKeyring::Charlie, AccountKeyring::Eve)],
			vec![],
			vec![(AccountKeyring::Alice, AccountKeyring::Dave)],
		];

		// prepare client ang import blocks
		let mut local_roots = Vec::new();
		let remote_client = test_client::new_with_changes_trie();
		let mut nonces: HashMap<_, u64> = Default::default();
		for (i, block_transfers) in blocks_transfers.into_iter().enumerate() {
			let mut builder = remote_client.new_block().unwrap();
			for (from, to) in block_transfers {
				builder.push_transfer(Transfer {
					from: from.into(),
					to: to.into(),
					amount: 1,
					nonce: *nonces.entry(from).and_modify(|n| { *n = *n + 1 }).or_default(),
				}).unwrap();
			}
			remote_client.import(BlockOrigin::Own, builder.bake().unwrap()).unwrap();

			let header = remote_client.header(&BlockId::Number(i as u64 + 1)).unwrap().unwrap();
			let trie_root = header.digest().log(DigestItem::as_changes_trie_root)
				.map(|root| H256::from_slice(root.as_ref()))
				.unwrap();
			local_roots.push(trie_root);
		}

		// prepare test cases
		let alice = twox_128(&runtime::system::balance_of_key(AccountKeyring::Alice.into())).to_vec();
		let bob = twox_128(&runtime::system::balance_of_key(AccountKeyring::Bob.into())).to_vec();
		let charlie = twox_128(&runtime::system::balance_of_key(AccountKeyring::Charlie.into())).to_vec();
		let dave = twox_128(&runtime::system::balance_of_key(AccountKeyring::Dave.into())).to_vec();
		let eve = twox_128(&runtime::system::balance_of_key(AccountKeyring::Eve.into())).to_vec();
		let ferdie = twox_128(&runtime::system::balance_of_key(AccountKeyring::Ferdie.into())).to_vec();
		let test_cases = vec![
			(1, 4, alice.clone(), vec![(4, 0), (1, 0)]),
			(1, 3, alice.clone(), vec![(1, 0)]),
			(2, 4, alice.clone(), vec![(4, 0)]),
			(2, 3, alice.clone(), vec![]),

			(1, 4, bob.clone(), vec![(1, 1)]),
			(1, 1, bob.clone(), vec![(1, 1)]),
			(2, 4, bob.clone(), vec![]),

			(1, 4, charlie.clone(), vec![(2, 0)]),

			(1, 4, dave.clone(), vec![(4, 0), (1, 1), (1, 0)]),
			(1, 1, dave.clone(), vec![(1, 1), (1, 0)]),
			(3, 4, dave.clone(), vec![(4, 0)]),

			(1, 4, eve.clone(), vec![(2, 0)]),
			(1, 1, eve.clone(), vec![]),
			(3, 4, eve.clone(), vec![]),

			(1, 4, ferdie.clone(), vec![]),
		];

		(remote_client, local_roots, test_cases)
	}

	#[test]
	fn client_initializes_from_genesis_ok() {
		let client = test_client::new();

		assert_eq!(
			client.runtime_api().balance_of(
				&BlockId::Number(client.info().unwrap().chain.best_number),
				AccountKeyring::Alice.into()
			).unwrap(),
			1000
		);
		assert_eq!(
			client.runtime_api().balance_of(
				&BlockId::Number(client.info().unwrap().chain.best_number),
				AccountKeyring::Ferdie.into()
			).unwrap(),
			0
		);
	}

	#[test]
	fn block_builder_works_with_no_transactions() {
		let client = test_client::new();

		let builder = client.new_block().unwrap();

		client.import(BlockOrigin::Own, builder.bake().unwrap()).unwrap();

		assert_eq!(client.info().unwrap().chain.best_number, 1);
	}

	#[test]
	fn block_builder_works_with_transactions() {
		let client = test_client::new();

		let mut builder = client.new_block().unwrap();

		builder.push_transfer(Transfer {
			from: AccountKeyring::Alice.into(),
			to: AccountKeyring::Ferdie.into(),
			amount: 42,
			nonce: 0,
		}).unwrap();

		client.import(BlockOrigin::Own, builder.bake().unwrap()).unwrap();

		assert_eq!(client.info().unwrap().chain.best_number, 1);
		assert!(client.state_at(&BlockId::Number(1)).unwrap().pairs() != client.state_at(&BlockId::Number(0)).unwrap().pairs());
		assert_eq!(
			client.runtime_api().balance_of(
				&BlockId::Number(client.info().unwrap().chain.best_number),
				AccountKeyring::Alice.into()
			).unwrap(),
			958
		);
		assert_eq!(
			client.runtime_api().balance_of(
				&BlockId::Number(client.info().unwrap().chain.best_number),
				AccountKeyring::Ferdie.into()
			).unwrap(),
			42
		);
	}

	#[test]
	fn block_builder_does_not_include_invalid() {
		let client = test_client::new();

		let mut builder = client.new_block().unwrap();

		builder.push_transfer(Transfer {
			from: AccountKeyring::Alice.into(),
			to: AccountKeyring::Ferdie.into(),
			amount: 42,
			nonce: 0,
		}).unwrap();

		assert!(builder.push_transfer(Transfer {
			from: AccountKeyring::Eve.into(),
			to: AccountKeyring::Alice.into(),
			amount: 42,
			nonce: 0,
		}).is_err());

		client.import(BlockOrigin::Own, builder.bake().unwrap()).unwrap();

		assert_eq!(client.info().unwrap().chain.best_number, 1);
		assert!(client.state_at(&BlockId::Number(1)).unwrap().pairs() != client.state_at(&BlockId::Number(0)).unwrap().pairs());
		assert_eq!(client.body(&BlockId::Number(1)).unwrap().unwrap().len(), 1)
	}

	#[test]
	fn best_containing_with_genesis_block() {
		// block tree:
		// G

		let client = test_client::new();

		let genesis_hash = client.info().unwrap().chain.genesis_hash;

		assert_eq!(genesis_hash.clone(), client.best_containing(genesis_hash.clone(), None).unwrap().unwrap());
	}

	#[test]
	fn best_containing_with_hash_not_found() {
		// block tree:
		// G

		let client = test_client::new();

		let uninserted_block = client.new_block().unwrap().bake().unwrap();

		assert_eq!(None, client.best_containing(uninserted_block.hash().clone(), None).unwrap());
	}

	#[test]
	fn uncles_with_only_ancestors() {
		// block tree:
		// G -> A1 -> A2
		let client = test_client::new();

		// G -> A1
		let a1 = client.new_block().unwrap().bake().unwrap();
		client.import(BlockOrigin::Own, a1.clone()).unwrap();

		// A1 -> A2
		let a2 = client.new_block().unwrap().bake().unwrap();
		client.import(BlockOrigin::Own, a2.clone()).unwrap();
		let v: Vec<H256> = Vec::new();
		assert_eq!(v, client.uncles(a2.hash(), 3).unwrap());
	}

	#[test]
	fn uncles_with_multiple_forks() {
		// block tree:
		// G -> A1 -> A2 -> A3 -> A4 -> A5
		//      A1 -> B2 -> B3 -> B4
		//	          B2 -> C3
		//	    A1 -> D2
		let client = test_client::new();

		// G -> A1
		let a1 = client.new_block().unwrap().bake().unwrap();
		client.import(BlockOrigin::Own, a1.clone()).unwrap();

		// A1 -> A2
		let a2 = client.new_block_at(&BlockId::Hash(a1.hash())).unwrap().bake().unwrap();
		client.import(BlockOrigin::Own, a2.clone()).unwrap();

		// A2 -> A3
		let a3 = client.new_block_at(&BlockId::Hash(a2.hash())).unwrap().bake().unwrap();
		client.import(BlockOrigin::Own, a3.clone()).unwrap();

		// A3 -> A4
		let a4 = client.new_block_at(&BlockId::Hash(a3.hash())).unwrap().bake().unwrap();
		client.import(BlockOrigin::Own, a4.clone()).unwrap();

		// A4 -> A5
		let a5 = client.new_block_at(&BlockId::Hash(a4.hash())).unwrap().bake().unwrap();
		client.import(BlockOrigin::Own, a5.clone()).unwrap();

		// A1 -> B2
		let mut builder = client.new_block_at(&BlockId::Hash(a1.hash())).unwrap();
		// this push is required as otherwise B2 has the same hash as A2 and won't get imported
		builder.push_transfer(Transfer {
			from: AccountKeyring::Alice.into(),
			to: AccountKeyring::Ferdie.into(),
			amount: 41,
			nonce: 0,
		}).unwrap();
		let b2 = builder.bake().unwrap();
		client.import(BlockOrigin::Own, b2.clone()).unwrap();

		// B2 -> B3
		let b3 = client.new_block_at(&BlockId::Hash(b2.hash())).unwrap().bake().unwrap();
		client.import(BlockOrigin::Own, b3.clone()).unwrap();

		// B3 -> B4
		let b4 = client.new_block_at(&BlockId::Hash(b3.hash())).unwrap().bake().unwrap();
		client.import(BlockOrigin::Own, b4.clone()).unwrap();

		// // B2 -> C3
		let mut builder = client.new_block_at(&BlockId::Hash(b2.hash())).unwrap();
		// this push is required as otherwise C3 has the same hash as B3 and won't get imported
		builder.push_transfer(Transfer {
			from: AccountKeyring::Alice.into(),
			to: AccountKeyring::Ferdie.into(),
			amount: 1,
			nonce: 1,
		}).unwrap();
		let c3 = builder.bake().unwrap();
		client.import(BlockOrigin::Own, c3.clone()).unwrap();

		// A1 -> D2
		let mut builder = client.new_block_at(&BlockId::Hash(a1.hash())).unwrap();
		// this push is required as otherwise D2 has the same hash as B2 and won't get imported
		builder.push_transfer(Transfer {
			from: AccountKeyring::Alice.into(),
			to: AccountKeyring::Ferdie.into(),
			amount: 1,
			nonce: 0,
		}).unwrap();
		let d2 = builder.bake().unwrap();
		client.import(BlockOrigin::Own, d2.clone()).unwrap();

		let genesis_hash = client.info().unwrap().chain.genesis_hash;

		let uncles1 = client.uncles(a4.hash(), 10).unwrap();
		assert_eq!(vec![b2.hash(), d2.hash()], uncles1);

		let uncles2 = client.uncles(a4.hash(), 0).unwrap();
		assert_eq!(0, uncles2.len());

		let uncles3 = client.uncles(a1.hash(), 10).unwrap();
		assert_eq!(0, uncles3.len());

		let uncles4 = client.uncles(genesis_hash, 10).unwrap();
		assert_eq!(0, uncles4.len());

		let uncles5 = client.uncles(d2.hash(), 10).unwrap();
		assert_eq!(vec![a2.hash(), b2.hash()], uncles5);

		let uncles6 = client.uncles(b3.hash(), 1).unwrap();
		assert_eq!(vec![c3.hash()], uncles6);
	}

	#[test]
	fn best_containing_with_single_chain_3_blocks() {
		// block tree:
		// G -> A1 -> A2

		let client = test_client::new();

		// G -> A1
		let a1 = client.new_block().unwrap().bake().unwrap();
		client.import(BlockOrigin::Own, a1.clone()).unwrap();

		// A1 -> A2
		let a2 = client.new_block().unwrap().bake().unwrap();
		client.import(BlockOrigin::Own, a2.clone()).unwrap();

		let genesis_hash = client.info().unwrap().chain.genesis_hash;

		assert_eq!(a2.hash(), client.best_containing(genesis_hash, None).unwrap().unwrap());
		assert_eq!(a2.hash(), client.best_containing(a1.hash(), None).unwrap().unwrap());
		assert_eq!(a2.hash(), client.best_containing(a2.hash(), None).unwrap().unwrap());
	}

	#[test]
	fn best_containing_with_multiple_forks() {
		// NOTE: we use the version of the trait from `test_client`
		// because that is actually different than the version linked to
		// in the test facade crate.
		use test_client::blockchain::Backend as BlockchainBackendT;

		// block tree:
		// G -> A1 -> A2 -> A3 -> A4 -> A5
		//      A1 -> B2 -> B3 -> B4
		//	          B2 -> C3
		//	    A1 -> D2
		let client = test_client::new();

		// G -> A1
		let a1 = client.new_block().unwrap().bake().unwrap();
		client.import(BlockOrigin::Own, a1.clone()).unwrap();

		// A1 -> A2
		let a2 = client.new_block_at(&BlockId::Hash(a1.hash())).unwrap().bake().unwrap();
		client.import(BlockOrigin::Own, a2.clone()).unwrap();

		// A2 -> A3
		let a3 = client.new_block_at(&BlockId::Hash(a2.hash())).unwrap().bake().unwrap();
		client.import(BlockOrigin::Own, a3.clone()).unwrap();

		// A3 -> A4
		let a4 = client.new_block_at(&BlockId::Hash(a3.hash())).unwrap().bake().unwrap();
		client.import(BlockOrigin::Own, a4.clone()).unwrap();

		// A4 -> A5
		let a5 = client.new_block_at(&BlockId::Hash(a4.hash())).unwrap().bake().unwrap();
		client.import(BlockOrigin::Own, a5.clone()).unwrap();

		// A1 -> B2
		let mut builder = client.new_block_at(&BlockId::Hash(a1.hash())).unwrap();
		// this push is required as otherwise B2 has the same hash as A2 and won't get imported
		builder.push_transfer(Transfer {
			from: AccountKeyring::Alice.into(),
			to: AccountKeyring::Ferdie.into(),
			amount: 41,
			nonce: 0,
		}).unwrap();
		let b2 = builder.bake().unwrap();
		client.import(BlockOrigin::Own, b2.clone()).unwrap();

		// B2 -> B3
		let b3 = client.new_block_at(&BlockId::Hash(b2.hash())).unwrap().bake().unwrap();
		client.import(BlockOrigin::Own, b3.clone()).unwrap();

		// B3 -> B4
		let b4 = client.new_block_at(&BlockId::Hash(b3.hash())).unwrap().bake().unwrap();
		client.import(BlockOrigin::Own, b4.clone()).unwrap();

		// // B2 -> C3
		let mut builder = client.new_block_at(&BlockId::Hash(b2.hash())).unwrap();
		// this push is required as otherwise C3 has the same hash as B3 and won't get imported
		builder.push_transfer(Transfer {
			from: AccountKeyring::Alice.into(),
			to: AccountKeyring::Ferdie.into(),
			amount: 1,
			nonce: 1,
		}).unwrap();
		let c3 = builder.bake().unwrap();
		client.import(BlockOrigin::Own, c3.clone()).unwrap();

		// A1 -> D2
		let mut builder = client.new_block_at(&BlockId::Hash(a1.hash())).unwrap();
		// this push is required as otherwise D2 has the same hash as B2 and won't get imported
		builder.push_transfer(Transfer {
			from: AccountKeyring::Alice.into(),
			to: AccountKeyring::Ferdie.into(),
			amount: 1,
			nonce: 0,
		}).unwrap();
		let d2 = builder.bake().unwrap();
		client.import(BlockOrigin::Own, d2.clone()).unwrap();

		assert_eq!(client.info().unwrap().chain.best_hash, a5.hash());

		let genesis_hash = client.info().unwrap().chain.genesis_hash;
		let leaves = BlockchainBackendT::leaves(client.backend().blockchain()).unwrap();

		assert!(leaves.contains(&a5.hash()));
		assert!(leaves.contains(&b4.hash()));
		assert!(leaves.contains(&c3.hash()));
		assert!(leaves.contains(&d2.hash()));
		assert_eq!(leaves.len(), 4);

		// search without restriction

		assert_eq!(a5.hash(), client.best_containing(genesis_hash, None).unwrap().unwrap());
		assert_eq!(a5.hash(), client.best_containing(a1.hash(), None).unwrap().unwrap());
		assert_eq!(a5.hash(), client.best_containing(a2.hash(), None).unwrap().unwrap());
		assert_eq!(a5.hash(), client.best_containing(a3.hash(), None).unwrap().unwrap());
		assert_eq!(a5.hash(), client.best_containing(a4.hash(), None).unwrap().unwrap());
		assert_eq!(a5.hash(), client.best_containing(a5.hash(), None).unwrap().unwrap());

		assert_eq!(b4.hash(), client.best_containing(b2.hash(), None).unwrap().unwrap());
		assert_eq!(b4.hash(), client.best_containing(b3.hash(), None).unwrap().unwrap());
		assert_eq!(b4.hash(), client.best_containing(b4.hash(), None).unwrap().unwrap());

		assert_eq!(c3.hash(), client.best_containing(c3.hash(), None).unwrap().unwrap());

		assert_eq!(d2.hash(), client.best_containing(d2.hash(), None).unwrap().unwrap());


		// search only blocks with number <= 5. equivalent to without restriction for this scenario

		assert_eq!(a5.hash(), client.best_containing(genesis_hash, Some(5)).unwrap().unwrap());
		assert_eq!(a5.hash(), client.best_containing(a1.hash(), Some(5)).unwrap().unwrap());
		assert_eq!(a5.hash(), client.best_containing(a2.hash(), Some(5)).unwrap().unwrap());
		assert_eq!(a5.hash(), client.best_containing(a3.hash(), Some(5)).unwrap().unwrap());
		assert_eq!(a5.hash(), client.best_containing(a4.hash(), Some(5)).unwrap().unwrap());
		assert_eq!(a5.hash(), client.best_containing(a5.hash(), Some(5)).unwrap().unwrap());

		assert_eq!(b4.hash(), client.best_containing(b2.hash(), Some(5)).unwrap().unwrap());
		assert_eq!(b4.hash(), client.best_containing(b3.hash(), Some(5)).unwrap().unwrap());
		assert_eq!(b4.hash(), client.best_containing(b4.hash(), Some(5)).unwrap().unwrap());

		assert_eq!(c3.hash(), client.best_containing(c3.hash(), Some(5)).unwrap().unwrap());

		assert_eq!(d2.hash(), client.best_containing(d2.hash(), Some(5)).unwrap().unwrap());


		// search only blocks with number <= 4

		assert_eq!(a4.hash(), client.best_containing(genesis_hash, Some(4)).unwrap().unwrap());
		assert_eq!(a4.hash(), client.best_containing(a1.hash(), Some(4)).unwrap().unwrap());
		assert_eq!(a4.hash(), client.best_containing(a2.hash(), Some(4)).unwrap().unwrap());
		assert_eq!(a4.hash(), client.best_containing(a3.hash(), Some(4)).unwrap().unwrap());
		assert_eq!(a4.hash(), client.best_containing(a4.hash(), Some(4)).unwrap().unwrap());
		assert_eq!(None, client.best_containing(a5.hash(), Some(4)).unwrap());

		assert_eq!(b4.hash(), client.best_containing(b2.hash(), Some(4)).unwrap().unwrap());
		assert_eq!(b4.hash(), client.best_containing(b3.hash(), Some(4)).unwrap().unwrap());
		assert_eq!(b4.hash(), client.best_containing(b4.hash(), Some(4)).unwrap().unwrap());

		assert_eq!(c3.hash(), client.best_containing(c3.hash(), Some(4)).unwrap().unwrap());

		assert_eq!(d2.hash(), client.best_containing(d2.hash(), Some(4)).unwrap().unwrap());


		// search only blocks with number <= 3

		assert_eq!(a3.hash(), client.best_containing(genesis_hash, Some(3)).unwrap().unwrap());
		assert_eq!(a3.hash(), client.best_containing(a1.hash(), Some(3)).unwrap().unwrap());
		assert_eq!(a3.hash(), client.best_containing(a2.hash(), Some(3)).unwrap().unwrap());
		assert_eq!(a3.hash(), client.best_containing(a3.hash(), Some(3)).unwrap().unwrap());
		assert_eq!(None, client.best_containing(a4.hash(), Some(3)).unwrap());
		assert_eq!(None, client.best_containing(a5.hash(), Some(3)).unwrap());

		assert_eq!(b3.hash(), client.best_containing(b2.hash(), Some(3)).unwrap().unwrap());
		assert_eq!(b3.hash(), client.best_containing(b3.hash(), Some(3)).unwrap().unwrap());
		assert_eq!(None, client.best_containing(b4.hash(), Some(3)).unwrap());

		assert_eq!(c3.hash(), client.best_containing(c3.hash(), Some(3)).unwrap().unwrap());

		assert_eq!(d2.hash(), client.best_containing(d2.hash(), Some(3)).unwrap().unwrap());


		// search only blocks with number <= 2

		assert_eq!(a2.hash(), client.best_containing(genesis_hash, Some(2)).unwrap().unwrap());
		assert_eq!(a2.hash(), client.best_containing(a1.hash(), Some(2)).unwrap().unwrap());
		assert_eq!(a2.hash(), client.best_containing(a2.hash(), Some(2)).unwrap().unwrap());
		assert_eq!(None, client.best_containing(a3.hash(), Some(2)).unwrap());
		assert_eq!(None, client.best_containing(a4.hash(), Some(2)).unwrap());
		assert_eq!(None, client.best_containing(a5.hash(), Some(2)).unwrap());

		assert_eq!(b2.hash(), client.best_containing(b2.hash(), Some(2)).unwrap().unwrap());
		assert_eq!(None, client.best_containing(b3.hash(), Some(2)).unwrap());
		assert_eq!(None, client.best_containing(b4.hash(), Some(2)).unwrap());

		assert_eq!(None, client.best_containing(c3.hash(), Some(2)).unwrap());

		assert_eq!(d2.hash(), client.best_containing(d2.hash(), Some(2)).unwrap().unwrap());


		// search only blocks with number <= 1

		assert_eq!(a1.hash(), client.best_containing(genesis_hash, Some(1)).unwrap().unwrap());
		assert_eq!(a1.hash(), client.best_containing(a1.hash(), Some(1)).unwrap().unwrap());
		assert_eq!(None, client.best_containing(a2.hash(), Some(1)).unwrap());
		assert_eq!(None, client.best_containing(a3.hash(), Some(1)).unwrap());
		assert_eq!(None, client.best_containing(a4.hash(), Some(1)).unwrap());
		assert_eq!(None, client.best_containing(a5.hash(), Some(1)).unwrap());

		assert_eq!(None, client.best_containing(b2.hash(), Some(1)).unwrap());
		assert_eq!(None, client.best_containing(b3.hash(), Some(1)).unwrap());
		assert_eq!(None, client.best_containing(b4.hash(), Some(1)).unwrap());

		assert_eq!(None, client.best_containing(c3.hash(), Some(1)).unwrap());

		assert_eq!(None, client.best_containing(d2.hash(), Some(1)).unwrap());

		// search only blocks with number <= 0

		assert_eq!(genesis_hash, client.best_containing(genesis_hash, Some(0)).unwrap().unwrap());
		assert_eq!(None, client.best_containing(a1.hash(), Some(0)).unwrap());
		assert_eq!(None, client.best_containing(a2.hash(), Some(0)).unwrap());
		assert_eq!(None, client.best_containing(a3.hash(), Some(0)).unwrap());
		assert_eq!(None, client.best_containing(a4.hash(), Some(0)).unwrap());
		assert_eq!(None, client.best_containing(a5.hash(), Some(0)).unwrap());

		assert_eq!(None, client.best_containing(b2.hash(), Some(0)).unwrap());
		assert_eq!(None, client.best_containing(b3.hash(), Some(0)).unwrap());
		assert_eq!(None, client.best_containing(b4.hash(), Some(0)).unwrap());

		assert_eq!(None, client.best_containing(c3.hash().clone(), Some(0)).unwrap());

		assert_eq!(None, client.best_containing(d2.hash().clone(), Some(0)).unwrap());
	}

	#[test]
	fn best_containing_with_max_depth_higher_than_best() {
		// block tree:
		// G -> A1 -> A2

		let client = test_client::new();

		// G -> A1
		let a1 = client.new_block().unwrap().bake().unwrap();
		client.import(BlockOrigin::Own, a1.clone()).unwrap();

		// A1 -> A2
		let a2 = client.new_block().unwrap().bake().unwrap();
		client.import(BlockOrigin::Own, a2.clone()).unwrap();

		let genesis_hash = client.info().unwrap().chain.genesis_hash;

		assert_eq!(a2.hash(), client.best_containing(genesis_hash, Some(10)).unwrap().unwrap());
	}

	#[test]
	fn key_changes_works() {
		let (client, _, test_cases) = prepare_client_with_key_changes();

		for (index, (begin, end, key, expected_result)) in test_cases.into_iter().enumerate() {
			let end = client.block_hash(end).unwrap().unwrap();
			let actual_result = client.key_changes(begin, BlockId::Hash(end), &StorageKey(key)).unwrap();
			match actual_result == expected_result {
				true => (),
				false => panic!(format!("Failed test {}: actual = {:?}, expected = {:?}",
					index, actual_result, expected_result)),
			}
		}
	}

	#[test]
	fn import_with_justification() {
		use test_client::blockchain::Backend;

		let client = test_client::new();

		// G -> A1
		let a1 = client.new_block().unwrap().bake().unwrap();
		client.import(BlockOrigin::Own, a1.clone()).unwrap();

		// A1 -> A2
		let a2 = client.new_block_at(&BlockId::Hash(a1.hash())).unwrap().bake().unwrap();
		client.import(BlockOrigin::Own, a2.clone()).unwrap();

		// A2 -> A3
		let justification = vec![1, 2, 3];
		let a3 = client.new_block_at(&BlockId::Hash(a2.hash())).unwrap().bake().unwrap();
		client.import_justified(BlockOrigin::Own, a3.clone(), justification.clone()).unwrap();

		assert_eq!(
			client.backend().blockchain().last_finalized().unwrap(),
			a3.hash(),
		);

		assert_eq!(
			client.backend().blockchain().justification(BlockId::Hash(a3.hash())).unwrap(),
			Some(justification),
		);

		assert_eq!(
			client.backend().blockchain().justification(BlockId::Hash(a1.hash())).unwrap(),
			None,
		);

		assert_eq!(
			client.backend().blockchain().justification(BlockId::Hash(a2.hash())).unwrap(),
			None,
		);
	}
}<|MERGE_RESOLUTION|>--- conflicted
+++ resolved
@@ -38,7 +38,7 @@
 use primitives::{Blake2Hasher, H256, ChangesTrieConfiguration, convert_hash, NeverNativeValue, ExecutionContext};
 use primitives::storage::{StorageKey, StorageData};
 use primitives::storage::well_known_keys;
-use parity_codec::{Encode, Decode, KeyedVec};
+use parity_codec::{Encode, Decode};
 use state_machine::{
 	DBValue, Backend as StateBackend, CodeExecutor, ChangesTrieAnchorBlockId,
 	ExecutionStrategy, ExecutionManager, prove_read,
@@ -282,38 +282,17 @@
 	) -> error::Result<Self> {
 		if backend.blockchain().header(BlockId::Number(Zero::zero()))?.is_none() {
 			let (genesis_storage, children_genesis_storage) = build_genesis_storage.build_storage()?;
-			// TODO: this should be moved in #1412
-			let genesis_authorities_len: Option<u32> = genesis_storage
-				.get(well_known_keys::AUTHORITY_COUNT)
-				.and_then(|v| Decode::decode(&mut &v[..]));
-			let genesis_authorities = genesis_authorities_len.map(|len| {
-				(0..len).filter_map(|i| {
-					let auth_key = i.to_keyed_vec(well_known_keys::AUTHORITY_PREFIX);
-					let auth: Option<AuthorityIdFor<Block>> = genesis_storage.get(&auth_key)
-						.and_then(|v| Decode::decode(&mut &v[..]));
-					auth
-				}).collect()
-			});
-
 			let mut op = backend.begin_operation()?;
 			backend.begin_state_operation(&mut op, BlockId::Hash(Default::default()))?;
 			let state_root = op.reset_storage(genesis_storage, children_genesis_storage)?;
 			let genesis_block = genesis::construct_genesis_block::<Block>(state_root.into());
-<<<<<<< HEAD
-
-			info!("Initialising Genesis block/state (state: {}, header-hash: {})", genesis_block.header().state_root(), genesis_block.header().hash());
-=======
 			info!("Initializing Genesis block/state (state: {}, header-hash: {})", genesis_block.header().state_root(), genesis_block.header().hash());
->>>>>>> 4344f7e7
 			op.set_block_data(
 				genesis_block.deconstruct().0,
 				Some(vec![]),
 				None,
 				crate::backend::NewBlockState::Final
 			)?;
-			if let Some(genesis_authorities) = genesis_authorities{
-				op.update_authorities(genesis_authorities);
-			}
 			backend.commit_operation(op)?;
 		}
 
