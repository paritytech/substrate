// Copyright 2017-2019 Parity Technologies (UK) Ltd.
// This file is part of Substrate.

// Substrate is free software: you can redistribute it and/or modify
// it under the terms of the GNU General Public License as published by
// the Free Software Foundation, either version 3 of the License, or
// (at your option) any later version.

// Substrate is distributed in the hope that it will be useful,
// but WITHOUT ANY WARRANTY; without even the implied warranty of
// MERCHANTABILITY or FITNESS FOR A PARTICULAR PURPOSE.  See the
// GNU General Public License for more details.

// You should have received a copy of the GNU General Public License
// along with Substrate.  If not, see <http://www.gnu.org/licenses/>.

//! Substrate Client

use std::{
	marker::PhantomData, collections::{HashSet, BTreeMap, HashMap}, sync::Arc,
	panic::UnwindSafe, result, cell::RefCell, rc::Rc,
};
use log::{info, trace, warn};
use futures03::channel::mpsc;
use parking_lot::{Mutex, RwLock};
use codec::{Encode, Decode};
use hash_db::{Hasher, Prefix};
use primitives::{
	Blake2Hasher, H256, ChangesTrieConfiguration, convert_hash, NeverNativeValue, ExecutionContext,
	NativeOrEncoded, storage::{StorageKey, StorageData, well_known_keys},
	offchain::{OffchainExt, self}, traits::CodeExecutor,
};
use substrate_telemetry::{telemetry, SUBSTRATE_INFO};
use sr_primitives::{
	Justification, BuildStorage,
	generic::{BlockId, SignedBlock, DigestItem},
	traits::{
		Block as BlockT, Header as HeaderT, Zero, NumberFor,
		ApiRef, ProvideRuntimeApi, SaturatedConversion, One, DigestFor,
	},
};
use state_machine::{
	DBValue, Backend as StateBackend, ChangesTrieAnchorBlockId, ExecutionStrategy, ExecutionManager,
	prove_read, prove_child_read, ChangesTrieRootsStorage, ChangesTrieStorage,
	ChangesTrieTransaction, ChangesTrieConfigurationRange, key_changes, key_changes_proof,
	OverlayedChanges, BackendTrustLevel, StorageProof, merge_storage_proofs,
};
use executor::{RuntimeVersion, RuntimeInfo};
use consensus::{
	Error as ConsensusError, BlockStatus, BlockImportParams, BlockCheckParams,
	ImportResult, BlockOrigin, ForkChoiceStrategy,
	SelectChain, self,
};
use header_metadata::{HeaderMetadata, CachedHeaderMetadata};

use crate::{
	runtime_api::{
		CallRuntimeAt, ConstructRuntimeApi, Core as CoreApi, ProofRecorder,
		InitializeBlock,
	},
	backend::{
		self, BlockImportOperation, PrunableStateChangesTrieStorage,
		ClientImportOperation, Finalizer, ImportSummary,
	},
	blockchain::{
		self, Info as ChainInfo, Backend as ChainBackend,
		HeaderBackend as ChainHeaderBackend, ProvideCache, Cache,
		well_known_cache_keys::Id as CacheKeyId,
	},
	call_executor::{CallExecutor, LocalCallExecutor},
	notifications::{StorageNotifications, StorageEventStream},
	light::{call_executor::prove_execution, fetcher::ChangesProof},
	block_builder::{self, api::BlockBuilder as BlockBuilderAPI},
	error::Error,
	cht, error, in_mem, genesis
};

/// Type that implements `futures::Stream` of block import events.
pub type ImportNotifications<Block> = mpsc::UnboundedReceiver<BlockImportNotification<Block>>;

/// A stream of block finality notifications.
pub type FinalityNotifications<Block> = mpsc::UnboundedReceiver<FinalityNotification<Block>>;

type StorageUpdate<B, Block> = <
	<
		<B as backend::Backend<Block, Blake2Hasher>>::BlockImportOperation
			as BlockImportOperation<Block, Blake2Hasher>
	>::State as state_machine::Backend<Blake2Hasher>>::Transaction;
type ChangesUpdate<Block> = ChangesTrieTransaction<Blake2Hasher, NumberFor<Block>>;

/// Expected hashes of blocks at given heights.
///
/// This may be used as chain spec extension to filter out known, unwanted forks.
pub type ForkBlocks<Block> = Option<HashMap<NumberFor<Block>, <Block as BlockT>::Hash>>;

/// Execution strategies settings.
#[derive(Debug, Clone)]
pub struct ExecutionStrategies {
	/// Execution strategy used when syncing.
	pub syncing: ExecutionStrategy,
	/// Execution strategy used when importing blocks.
	pub importing: ExecutionStrategy,
	/// Execution strategy used when constructing blocks.
	pub block_construction: ExecutionStrategy,
	/// Execution strategy used for offchain workers.
	pub offchain_worker: ExecutionStrategy,
	/// Execution strategy used in other cases.
	pub other: ExecutionStrategy,
}

impl Default for ExecutionStrategies {
	fn default() -> ExecutionStrategies {
		ExecutionStrategies {
			syncing: ExecutionStrategy::NativeElseWasm,
			importing: ExecutionStrategy::NativeElseWasm,
			block_construction: ExecutionStrategy::AlwaysWasm,
			offchain_worker: ExecutionStrategy::NativeWhenPossible,
			other: ExecutionStrategy::NativeElseWasm,
		}
	}
}

/// Substrate Client
pub struct Client<B, E, Block, RA> where Block: BlockT {
	backend: Arc<B>,
	executor: E,
	storage_notifications: Mutex<StorageNotifications<Block>>,
	import_notification_sinks: Mutex<Vec<mpsc::UnboundedSender<BlockImportNotification<Block>>>>,
	finality_notification_sinks: Mutex<Vec<mpsc::UnboundedSender<FinalityNotification<Block>>>>,
	// holds the block hash currently being imported. TODO: replace this with block queue
	importing_block: RwLock<Option<Block::Hash>>,
	fork_blocks: ForkBlocks<Block>,
	execution_strategies: ExecutionStrategies,
	_phantom: PhantomData<RA>,
}

/// A source of blockchain events.
pub trait BlockchainEvents<Block: BlockT> {
	/// Get block import event stream. Not guaranteed to be fired for every
	/// imported block.
	fn import_notification_stream(&self) -> ImportNotifications<Block>;

	/// Get a stream of finality notifications. Not guaranteed to be fired for every
	/// finalized block.
	fn finality_notification_stream(&self) -> FinalityNotifications<Block>;

	/// Get storage changes event stream.
	///
	/// Passing `None` as `filter_keys` subscribes to all storage changes.
	fn storage_changes_notification_stream(
		&self,
		filter_keys: Option<&[StorageKey]>,
		child_filter_keys: Option<&[(StorageKey, Option<Vec<StorageKey>>)]>,
	) -> error::Result<StorageEventStream<Block::Hash>>;
}

/// Fetch block body by ID.
pub trait BlockBody<Block: BlockT> {
	/// Get block body by ID. Returns `None` if the body is not stored.
	fn block_body(&self,
		id: &BlockId<Block>
	) -> error::Result<Option<Vec<<Block as BlockT>::Extrinsic>>>;
}

/// Provide a list of potential uncle headers for a given block.
pub trait ProvideUncles<Block: BlockT> {
	/// Gets the uncles of the block with `target_hash` going back `max_generation` ancestors.
	fn uncles(&self, target_hash: Block::Hash, max_generation: NumberFor<Block>)
		-> error::Result<Vec<Block::Header>>;
}

/// Client info
#[derive(Debug)]
pub struct ClientInfo<Block: BlockT> {
	/// Best block hash.
	pub chain: ChainInfo<Block>,
	/// State Cache Size currently used by the backend
	pub used_state_cache_size: Option<usize>,
}

/// Summary of an imported block
#[derive(Clone, Debug)]
pub struct BlockImportNotification<Block: BlockT> {
	/// Imported block header hash.
	pub hash: Block::Hash,
	/// Imported block origin.
	pub origin: BlockOrigin,
	/// Imported block header.
	pub header: Block::Header,
	/// Is this the new best block.
	pub is_new_best: bool,
	/// List of retracted blocks ordered by block number.
	pub retracted: Vec<Block::Hash>,
}

/// Summary of a finalized block.
#[derive(Clone, Debug)]
pub struct FinalityNotification<Block: BlockT> {
	/// Imported block header hash.
	pub hash: Block::Hash,
	/// Imported block header.
	pub header: Block::Header,
}

// used in importing a block, where additional changes are made after the runtime
// executed.
enum PrePostHeader<H> {
	// they are the same: no post-runtime digest items.
	Same(H),
	// different headers (pre, post).
	Different(H, H),
}

impl<H> PrePostHeader<H> {
	// get a reference to the "pre-header" -- the header as it should be just after the runtime.
	fn pre(&self) -> &H {
		match *self {
			PrePostHeader::Same(ref h) => h,
			PrePostHeader::Different(ref h, _) => h,
		}
	}

	// get a reference to the "post-header" -- the header as it should be after all changes are applied.
	fn post(&self) -> &H {
		match *self {
			PrePostHeader::Same(ref h) => h,
			PrePostHeader::Different(_, ref h) => h,
		}
	}

	// convert to the "post-header" -- the header as it should be after all changes are applied.
	fn into_post(self) -> H {
		match self {
			PrePostHeader::Same(h) => h,
			PrePostHeader::Different(_, h) => h,
		}
	}
}

/// Create an instance of in-memory client.
pub fn new_in_mem<E, Block, S, RA>(
	executor: E,
	genesis_storage: S,
	keystore: Option<primitives::traits::BareCryptoStorePtr>,
) -> error::Result<Client<
	in_mem::Backend<Block, Blake2Hasher>,
	LocalCallExecutor<in_mem::Backend<Block, Blake2Hasher>, E>,
	Block,
	RA
>> where
	E: CodeExecutor + RuntimeInfo,
	S: BuildStorage,
	Block: BlockT<Hash=H256>,
{
	new_with_backend(Arc::new(in_mem::Backend::new()), executor, genesis_storage, keystore)
}

/// Create a client with the explicitly provided backend.
/// This is useful for testing backend implementations.
pub fn new_with_backend<B, E, Block, S, RA>(
	backend: Arc<B>,
	executor: E,
	build_genesis_storage: S,
	keystore: Option<primitives::traits::BareCryptoStorePtr>,
) -> error::Result<Client<B, LocalCallExecutor<B, E>, Block, RA>>
	where
		E: CodeExecutor + RuntimeInfo,
		S: BuildStorage,
		Block: BlockT<Hash=H256>,
		B: backend::LocalBackend<Block, Blake2Hasher>
{
	let call_executor = LocalCallExecutor::new(backend.clone(), executor, keystore);
	Client::new(backend, call_executor, build_genesis_storage, Default::default(), Default::default())
}

/// Figure out the block type for a given type (for now, just a `Client`).
pub trait BlockOf {
	/// The type of the block.
	type Type: BlockT<Hash=H256>;
}

impl<B, E, Block, RA> BlockOf for Client<B, E, Block, RA> where
	B: backend::Backend<Block, Blake2Hasher>,
	E: CallExecutor<Block, Blake2Hasher>,
	Block: BlockT<Hash=H256>,
{
	type Type = Block;
}

impl<B, E, Block, RA> Client<B, E, Block, RA> where
	B: backend::Backend<Block, Blake2Hasher>,
	E: CallExecutor<Block, Blake2Hasher>,
	Block: BlockT<Hash=H256>,
{
	/// Creates new Substrate Client with given blockchain and code executor.
	pub fn new<S: BuildStorage>(
		backend: Arc<B>,
		executor: E,
		build_genesis_storage: S,
		fork_blocks: ForkBlocks<Block>,
		execution_strategies: ExecutionStrategies
	) -> error::Result<Self> {
		if backend.blockchain().header(BlockId::Number(Zero::zero()))?.is_none() {
			let (genesis_storage, children_genesis_storage) = build_genesis_storage.build_storage()?;
			let mut op = backend.begin_operation()?;
			backend.begin_state_operation(&mut op, BlockId::Hash(Default::default()))?;
			let state_root = op.reset_storage(genesis_storage, children_genesis_storage)?;
			let genesis_block = genesis::construct_genesis_block::<Block>(state_root.into());
			info!("Initializing Genesis block/state (state: {}, header-hash: {})",
				genesis_block.header().state_root(),
				genesis_block.header().hash()
			);
			op.set_block_data(
				genesis_block.deconstruct().0,
				Some(vec![]),
				None,
				crate::backend::NewBlockState::Final
			)?;
			backend.commit_operation(op)?;
		}

		Ok(Client {
			backend,
			executor,
			storage_notifications: Default::default(),
			import_notification_sinks: Default::default(),
			finality_notification_sinks: Default::default(),
			importing_block: Default::default(),
			fork_blocks,
			execution_strategies,
			_phantom: Default::default(),
		})
	}

	/// Get a reference to the execution strategies.
	pub fn execution_strategies(&self) -> &ExecutionStrategies {
		&self.execution_strategies
	}

	/// Get a reference to the state at a given block.
	pub fn state_at(&self, block: &BlockId<Block>) -> error::Result<B::State> {
		self.backend.state_at(*block)
	}

	/// Given a `BlockId` and a key prefix, return the matching child storage keys in that block.
	pub fn storage_keys(&self, id: &BlockId<Block>, key_prefix: &StorageKey) -> error::Result<Vec<StorageKey>> {
		let keys = self.state_at(id)?.keys(&key_prefix.0).into_iter().map(StorageKey).collect();
		Ok(keys)
	}

	/// Given a `BlockId` and a key, return the value under the key in that block.
	pub fn storage(&self, id: &BlockId<Block>, key: &StorageKey) -> error::Result<Option<StorageData>> {
		Ok(self.state_at(id)?
			.storage(&key.0).map_err(|e| error::Error::from_state(Box::new(e)))?
			.map(StorageData)
		)
	}

	/// Given a `BlockId` and a key, return the value under the hash in that block.
	pub fn storage_hash(&self, id: &BlockId<Block>, key: &StorageKey)
		-> error::Result<Option<Block::Hash>> {
		Ok(self.state_at(id)?
			.storage_hash(&key.0).map_err(|e| error::Error::from_state(Box::new(e)))?
		)
	}

	/// Given a `BlockId`, a key prefix, and a child storage key, return the matching child storage keys.
	pub fn child_storage_keys(
		&self,
		id: &BlockId<Block>,
		child_storage_key: &StorageKey,
		key_prefix: &StorageKey
	) -> error::Result<Vec<StorageKey>> {
		let keys = self.state_at(id)?
			.child_keys(&child_storage_key.0, &key_prefix.0)
			.into_iter()
			.map(StorageKey)
			.collect();
		Ok(keys)
	}

	/// Given a `BlockId`, a key and a child storage key, return the value under the key in that block.
	pub fn child_storage(
		&self,
		id: &BlockId<Block>,
		child_storage_key: &StorageKey,
		key: &StorageKey
	) -> error::Result<Option<StorageData>> {
		Ok(self.state_at(id)?
			.child_storage(&child_storage_key.0, &key.0).map_err(|e| error::Error::from_state(Box::new(e)))?
			.map(StorageData))
	}

	/// Given a `BlockId`, a key and a child storage key, return the hash under the key in that block.
	pub fn child_storage_hash(
		&self,
		id: &BlockId<Block>,
		child_storage_key: &StorageKey,
		key: &StorageKey
	) -> error::Result<Option<Block::Hash>> {
		Ok(self.state_at(id)?
			.child_storage_hash(&child_storage_key.0, &key.0).map_err(|e| error::Error::from_state(Box::new(e)))?
		)
	}

	/// Get the code at a given block.
	pub fn code_at(&self, id: &BlockId<Block>) -> error::Result<Vec<u8>> {
		Ok(self.storage(id, &StorageKey(well_known_keys::CODE.to_vec()))?
			.expect("None is returned if there's no value stored for the given key;\
				':code' key is always defined; qed").0)
	}

	/// Get the RuntimeVersion at a given block.
	pub fn runtime_version_at(&self, id: &BlockId<Block>) -> error::Result<RuntimeVersion> {
		self.executor.runtime_version(id)
	}

	/// Get call executor reference.
	pub fn executor(&self) -> &E {
		&self.executor
	}

	/// Reads storage value at a given block + key, returning read proof.
	pub fn read_proof<I>(&self, id: &BlockId<Block>, keys: I) -> error::Result<StorageProof> where
		I: IntoIterator,
		I::Item: AsRef<[u8]>,
	{
		self.state_at(id)
			.and_then(|state| prove_read(state, keys)
				.map_err(Into::into))
	}

	/// Reads child storage value at a given block + storage_key + key, returning
	/// read proof.
	pub fn read_child_proof<I>(
		&self,
		id: &BlockId<Block>,
		storage_key: &[u8],
		keys: I,
	) -> error::Result<StorageProof> where
		I: IntoIterator,
		I::Item: AsRef<[u8]>,
	{
		self.state_at(id)
			.and_then(|state| prove_child_read(state, storage_key, keys)
				.map_err(Into::into))
	}

	/// Execute a call to a contract on top of state in a block of given hash
	/// AND returning execution proof.
	///
	/// No changes are made.
	pub fn execution_proof(&self,
		id: &BlockId<Block>,
		method: &str,
		call_data: &[u8]
	) -> error::Result<(Vec<u8>, StorageProof)> {
		let state = self.state_at(id)?;
		let header = self.prepare_environment_block(id)?;
		prove_execution(state, header, &self.executor, method, call_data)
	}

	/// Reads given header and generates CHT-based header proof.
	pub fn header_proof(&self, id: &BlockId<Block>) -> error::Result<(Block::Header, StorageProof)> {
		self.header_proof_with_cht_size(id, cht::size())
	}

	/// Get block hash by number.
	pub fn block_hash(&self,
		block_number: <<Block as BlockT>::Header as HeaderT>::Number
	) -> error::Result<Option<Block::Hash>> {
		self.backend.blockchain().hash(block_number)
	}

	/// Reads given header and generates CHT-based header proof for CHT of given size.
	pub fn header_proof_with_cht_size(
		&self,
		id: &BlockId<Block>,
		cht_size: NumberFor<Block>,
	) -> error::Result<(Block::Header, StorageProof)> {
		let proof_error = || error::Error::Backend(format!("Failed to generate header proof for {:?}", id));
		let header = self.backend.blockchain().expect_header(*id)?;
		let block_num = *header.number();
		let cht_num = cht::block_to_cht_number(cht_size, block_num).ok_or_else(proof_error)?;
		let cht_start = cht::start_number(cht_size, cht_num);
		let mut current_num = cht_start;
		let cht_range = ::std::iter::from_fn(|| {
			let old_current_num = current_num;
			current_num = current_num + One::one();
			Some(old_current_num)
		});
		let headers = cht_range.map(|num| self.block_hash(num));
		let proof = cht::build_proof::<Block::Header, Blake2Hasher, _, _>(cht_size, cht_num, ::std::iter::once(block_num), headers)?;
		Ok((header, proof))
	}

	/// Get longest range within [first; last] that is possible to use in `key_changes`
	/// and `key_changes_proof` calls.
	/// Range could be shortened from the beginning if some changes tries have been pruned.
	/// Returns Ok(None) if changes tries are not supported.
	pub fn max_key_changes_range(
		&self,
		first: NumberFor<Block>,
		last: BlockId<Block>,
	) -> error::Result<Option<(NumberFor<Block>, BlockId<Block>)>> {
		let last_number = self.backend.blockchain().expect_block_number_from_id(&last)?;
		let last_hash = self.backend.blockchain().expect_block_hash_from_id(&last)?;
		if first > last_number {
			return Err(error::Error::ChangesTrieAccessFailed("Invalid changes trie range".into()));
		}

		let (storage, mut configs) = match self.require_changes_trie(first, last_hash).ok() {
			Some((storage, configs)) => (storage, configs),
			None => return Ok(None),
		};

		// TODO (#3282): we only work with the last config range here!!! Need to stabilize pruning before fixing this.
		match configs.pop() {
			Some((zero, _, _)) => {
				let oldest = storage.oldest_pruned_digest_range_end();
				let oldest = ::std::cmp::max(zero + One::one(), oldest);
				let first = ::std::cmp::max(first, oldest);
				Ok(Some((first, last)))
			},
			None => Ok(None),
		}

	}

	/// Get pairs of (block, extrinsic) where key has been changed at given blocks range.
	/// Works only for runtimes that are supporting changes tries.
	///
	/// Changes are returned in descending order (i.e. last block comes first).
	pub fn key_changes(
		&self,
		first: NumberFor<Block>,
		last: BlockId<Block>,
		storage_key: Option<&StorageKey>,
		key: &StorageKey
	) -> error::Result<Vec<(NumberFor<Block>, u32)>> {
		let last_number = self.backend.blockchain().expect_block_number_from_id(&last)?;
		let last_hash = self.backend.blockchain().expect_block_hash_from_id(&last)?;
		let (storage, configs) = self.require_changes_trie(first, last_hash)?;

		let mut result = Vec::new();
		let best_number = self.backend.blockchain().info().best_number;
		for (config_zero, config_end, config) in configs {
			let range_first = ::std::cmp::max(first, config_zero + One::one());
			let range_anchor = match config_end {
				Some((config_end_number, config_end_hash)) => if last_number > config_end_number {
					ChangesTrieAnchorBlockId { hash: config_end_hash, number: config_end_number }
				} else {
					ChangesTrieAnchorBlockId { hash: convert_hash(&last_hash), number: last_number }
				},
				None => ChangesTrieAnchorBlockId { hash: convert_hash(&last_hash), number: last_number },
			};

			let config_range = ChangesTrieConfigurationRange {
				config: &config,
				zero: config_zero.clone(),
				end: config_end.map(|(config_end_number, _)| config_end_number),
			};
			let result_range: Vec<(NumberFor<Block>, u32)> = key_changes::<Blake2Hasher, _>(
				config_range,
				storage.storage(),
				range_first,
				&range_anchor,
				best_number,
				storage_key.as_ref().map(|x| &x.0[..]),
				&key.0)
			.and_then(|r| r.map(|r| r.map(|(block, tx)| (block, tx))).collect::<Result<_, _>>())
			.map_err(|err| error::Error::ChangesTrieAccessFailed(err))?;
			result.extend(result_range);
		}

		Ok(result)
	}

	/// Get proof for computation of (block, extrinsic) pairs where key has been changed at given blocks range.
	/// `min` is the hash of the first block, which changes trie root is known to the requester - when we're using
	/// changes tries from ascendants of this block, we should provide proofs for changes tries roots
	/// `max` is the hash of the last block known to the requester - we can't use changes tries from descendants
	/// of this block.
	/// Works only for runtimes that are supporting changes tries.
	pub fn key_changes_proof(
		&self,
		first: Block::Hash,
		last: Block::Hash,
		min: Block::Hash,
		max: Block::Hash,
		storage_key: Option<&StorageKey>,
		key: &StorageKey,
	) -> error::Result<ChangesProof<Block::Header>> {
		self.key_changes_proof_with_cht_size(
			first,
			last,
			min,
			max,
			storage_key,
			key,
			cht::size(),
		)
	}

	/// Does the same work as `key_changes_proof`, but assumes that CHTs are of passed size.
	pub fn key_changes_proof_with_cht_size(
		&self,
		first: Block::Hash,
		last: Block::Hash,
		min: Block::Hash,
		max: Block::Hash,
		storage_key: Option<&StorageKey>,
		key: &StorageKey,
		cht_size: NumberFor<Block>,
	) -> error::Result<ChangesProof<Block::Header>> {
		struct AccessedRootsRecorder<'a, Block: BlockT> {
			storage: &'a dyn ChangesTrieStorage<Blake2Hasher, NumberFor<Block>>,
			min: NumberFor<Block>,
			required_roots_proofs: Mutex<BTreeMap<NumberFor<Block>, H256>>,
		};

		impl<'a, Block: BlockT> ChangesTrieRootsStorage<Blake2Hasher, NumberFor<Block>> for AccessedRootsRecorder<'a, Block> {
			fn build_anchor(&self, hash: H256) -> Result<ChangesTrieAnchorBlockId<H256, NumberFor<Block>>, String> {
				self.storage.build_anchor(hash)
			}

			fn root(
				&self,
				anchor: &ChangesTrieAnchorBlockId<H256, NumberFor<Block>>,
				block: NumberFor<Block>,
			) -> Result<Option<H256>, String> {
				let root = self.storage.root(anchor, block)?;
				if block < self.min {
					if let Some(ref root) = root {
						self.required_roots_proofs.lock().insert(
							block,
							root.clone()
						);
					}
				}
				Ok(root)
			}
		}

		impl<'a, Block: BlockT> ChangesTrieStorage<Blake2Hasher, NumberFor<Block>> for AccessedRootsRecorder<'a, Block> {
			fn as_roots_storage(&self) -> &dyn state_machine::ChangesTrieRootsStorage<Blake2Hasher, NumberFor<Block>> {
				self
			}

			fn with_cached_changed_keys(
				&self,
				root: &H256,
				functor: &mut dyn FnMut(&HashMap<Option<Vec<u8>>, HashSet<Vec<u8>>>),
			) -> bool {
				self.storage.with_cached_changed_keys(root, functor)
			}

			fn get(&self, key: &H256, prefix: Prefix) -> Result<Option<DBValue>, String> {
				self.storage.get(key, prefix)
			}
		}

		let first_number = self.backend.blockchain()
			.expect_block_number_from_id(&BlockId::Hash(first))?;
		let (storage, configs) = self.require_changes_trie(first_number, last)?;
		let min_number = self.backend.blockchain().expect_block_number_from_id(&BlockId::Hash(min))?;

		let recording_storage = AccessedRootsRecorder::<Block> {
			storage: storage.storage(),
			min: min_number,
			required_roots_proofs: Mutex::new(BTreeMap::new()),
		};

		let max_number = ::std::cmp::min(
			self.backend.blockchain().info().best_number,
			self.backend.blockchain().expect_block_number_from_id(&BlockId::Hash(max))?,
		);

		// fetch key changes proof
		let mut proof = Vec::new();
		for (config_zero, config_end, config) in configs {
			let last_number = self.backend.blockchain()
				.expect_block_number_from_id(&BlockId::Hash(last))?;
			let config_range = ChangesTrieConfigurationRange {
				config: &config,
				zero: config_zero,
				end: config_end.map(|(config_end_number, _)| config_end_number),
			};
			let proof_range = key_changes_proof::<Blake2Hasher, _>(
				config_range,
				&recording_storage,
				first_number,
				&ChangesTrieAnchorBlockId {
					hash: convert_hash(&last),
					number: last_number,
				},
				max_number,
				storage_key.as_ref().map(|x| &x.0[..]),
				&key.0,
			)
			.map_err(|err| error::Error::from(error::Error::ChangesTrieAccessFailed(err)))?;
			proof.extend(proof_range);
		}

		// now gather proofs for all changes tries roots that were touched during key_changes_proof
		// execution AND are unknown (i.e. replaced with CHT) to the requester
		let roots = recording_storage.required_roots_proofs.into_inner();
		let roots_proof = self.changes_trie_roots_proof(cht_size, roots.keys().cloned())?;

		Ok(ChangesProof {
			max_block: max_number,
			proof,
			roots: roots.into_iter().map(|(n, h)| (n, convert_hash(&h))).collect(),
			roots_proof,
		})
	}

	/// Generate CHT-based proof for roots of changes tries at given blocks.
	fn changes_trie_roots_proof<I: IntoIterator<Item=NumberFor<Block>>>(
		&self,
		cht_size: NumberFor<Block>,
		blocks: I
	) -> error::Result<StorageProof> {
		// most probably we have touched several changes tries that are parts of the single CHT
		// => GroupBy changes tries by CHT number and then gather proof for the whole group at once
		let mut proofs = Vec::new();

		cht::for_each_cht_group::<Block::Header, _, _, _>(cht_size, blocks, |_, cht_num, cht_blocks| {
			let cht_proof = self.changes_trie_roots_proof_at_cht(cht_size, cht_num, cht_blocks)?;
			proofs.push(cht_proof);
			Ok(())
		}, ())?;

		Ok(merge_storage_proofs(proofs))
	}

	/// Generates CHT-based proof for roots of changes tries at given blocks (that are part of single CHT).
	fn changes_trie_roots_proof_at_cht(
		&self,
		cht_size: NumberFor<Block>,
		cht_num: NumberFor<Block>,
		blocks: Vec<NumberFor<Block>>
	) -> error::Result<StorageProof> {
		let cht_start = cht::start_number(cht_size, cht_num);
		let mut current_num = cht_start;
		let cht_range = ::std::iter::from_fn(|| {
			let old_current_num = current_num;
			current_num = current_num + One::one();
			Some(old_current_num)
		});
		let roots = cht_range
			.map(|num| self.header(&BlockId::Number(num))
			.map(|block| block.and_then(|block| block.digest().log(DigestItem::as_changes_trie_root).cloned())));
		let proof = cht::build_proof::<Block::Header, Blake2Hasher, _, _>(cht_size, cht_num, blocks, roots)?;
		Ok(proof)
	}

	/// Returns changes trie storage and all configurations that have been active in the range [first; last].
	///
	/// Fails if or an error if it is not supported.
	fn require_changes_trie(
		&self,
		first: NumberFor<Block>,
		last: Block::Hash,
	) -> error::Result<(
		&dyn PrunableStateChangesTrieStorage<Block, Blake2Hasher>,
		Vec<(NumberFor<Block>, Option<(NumberFor<Block>, Block::Hash)>, ChangesTrieConfiguration)>,
	)> {
		let storage = match self.backend.changes_trie_storage() {
			Some(storage) => storage,
			None => return Err(error::Error::ChangesTriesNotSupported),
		};

		let mut configs = Vec::with_capacity(1);
		let mut current = last;
		loop {
			let config_range = storage.configuration_at(&BlockId::Hash(current))?;
			match config_range.config {
				Some(config) => configs.push((config_range.zero.0, config_range.end, config)),
				None => return Err(error::Error::ChangesTriesNotSupported),
			}

			if config_range.zero.0 < first {
				break;
			}

			current = *self.backend.blockchain().expect_header(BlockId::Hash(config_range.zero.1))?.parent_hash();
		}

		Ok((storage, configs))
	}

	/// Create a new block, built on the head of the chain.
	pub fn new_block(
		&self,
		inherent_digests: DigestFor<Block>,
	) -> error::Result<block_builder::BlockBuilder<Block, Self>> where
		E: Clone + Send + Sync,
		RA: Send + Sync,
		Self: ProvideRuntimeApi,
		<Self as ProvideRuntimeApi>::Api: BlockBuilderAPI<Block>
	{
		block_builder::BlockBuilder::new(self, inherent_digests)
	}

	/// Create a new block, built on top of `parent`.
	pub fn new_block_at(
		&self,
		parent: &BlockId<Block>,
		inherent_digests: DigestFor<Block>,
	) -> error::Result<block_builder::BlockBuilder<Block, Self>> where
		E: Clone + Send + Sync,
		RA: Send + Sync,
		Self: ProvideRuntimeApi,
		<Self as ProvideRuntimeApi>::Api: BlockBuilderAPI<Block>
	{
		block_builder::BlockBuilder::at_block(parent, &self, false, inherent_digests)
	}

	/// Create a new block, built on top of `parent` with proof recording enabled.
	///
	/// While proof recording is enabled, all accessed trie nodes are saved.
	/// These recorded trie nodes can be used by a third party to proof the
	/// output of this block builder without having access to the full storage.
	pub fn new_block_at_with_proof_recording(
		&self,
		parent: &BlockId<Block>,
		inherent_digests: DigestFor<Block>,
	) -> error::Result<block_builder::BlockBuilder<Block, Self>> where
		E: Clone + Send + Sync,
		RA: Send + Sync,
		Self: ProvideRuntimeApi,
		<Self as ProvideRuntimeApi>::Api: BlockBuilderAPI<Block>
	{
		block_builder::BlockBuilder::at_block(parent, &self, true, inherent_digests)
	}

	/// Lock the import lock, and run operations inside.
	pub fn lock_import_and_run<R, Err, F>(&self, f: F) -> Result<R, Err> where
		F: FnOnce(&mut ClientImportOperation<Block, Blake2Hasher, B>) -> Result<R, Err>,
		Err: From<error::Error>,
	{
		let inner = || {
			let _import_lock = self.backend.get_import_lock().lock();

			let mut op = ClientImportOperation {
				op: self.backend.begin_operation()?,
				notify_imported: None,
				notify_finalized: Vec::new(),
			};

			let r = f(&mut op)?;

			let ClientImportOperation { op, notify_imported, notify_finalized } = op;
			self.backend.commit_operation(op)?;
			self.notify_finalized(notify_finalized)?;

			if let Some(notify_imported) = notify_imported {
				self.notify_imported(notify_imported)?;
			}

			Ok(r)
		};

		let result = inner();
		*self.importing_block.write() = None;

		result
	}

	/// Apply a checked and validated block to an operation. If a justification is provided
	/// then `finalized` *must* be true.
	fn apply_block(
		&self,
		operation: &mut ClientImportOperation<Block, Blake2Hasher, B>,
		import_block: BlockImportParams<Block>,
		new_cache: HashMap<CacheKeyId, Vec<u8>>,
	) -> error::Result<ImportResult> where
		E: CallExecutor<Block, Blake2Hasher> + Send + Sync + Clone,
	{
		let BlockImportParams {
			origin,
			header,
			justification,
			post_digests,
			body,
			finalized,
			auxiliary,
			fork_choice,
			allow_missing_state,
		} = import_block;

		assert!(justification.is_some() && finalized || justification.is_none());

		let parent_hash = header.parent_hash().clone();
		let mut enact_state = true;

		match self.block_status(&BlockId::Hash(parent_hash))? {
			BlockStatus::Unknown => return Ok(ImportResult::UnknownParent),
			BlockStatus::InChainWithState | BlockStatus::Queued => {},
			BlockStatus::InChainPruned if allow_missing_state => {
				enact_state = false;
			},
			BlockStatus::InChainPruned => return Ok(ImportResult::MissingState),
			BlockStatus::KnownBad => return Ok(ImportResult::KnownBad),
		}

		let import_headers = if post_digests.is_empty() {
			PrePostHeader::Same(header)
		} else {
			let mut post_header = header.clone();
			for item in post_digests {
				post_header.digest_mut().push(item);
			}
			PrePostHeader::Different(header, post_header)
		};

		let hash = import_headers.post().hash();
		let height = (*import_headers.post().number()).saturated_into::<u64>();

		*self.importing_block.write() = Some(hash);

		let result = self.execute_and_import_block(
			operation,
			origin,
			hash,
			import_headers,
			justification,
			body,
			new_cache,
			finalized,
			auxiliary,
			fork_choice,
			enact_state,
		);

		if let Ok(ImportResult::Imported(ref aux)) = result {
			if aux.is_new_best {
				telemetry!(SUBSTRATE_INFO; "block.import";
					"height" => height,
					"best" => ?hash,
					"origin" => ?origin
				);
			}
		}

		result
	}

	fn execute_and_import_block(
		&self,
		operation: &mut ClientImportOperation<Block, Blake2Hasher, B>,
		origin: BlockOrigin,
		hash: Block::Hash,
		import_headers: PrePostHeader<Block::Header>,
		justification: Option<Justification>,
		body: Option<Vec<Block::Extrinsic>>,
		new_cache: HashMap<CacheKeyId, Vec<u8>>,
		finalized: bool,
		aux: Vec<(Vec<u8>, Option<Vec<u8>>)>,
		fork_choice: ForkChoiceStrategy,
		enact_state: bool,
	) -> error::Result<ImportResult> where
		E: CallExecutor<Block, Blake2Hasher> + Send + Sync + Clone,
	{
		let parent_hash = import_headers.post().parent_hash().clone();
		match self.backend.blockchain().status(BlockId::Hash(hash))? {
			blockchain::BlockStatus::InChain => return Ok(ImportResult::AlreadyInChain),
			blockchain::BlockStatus::Unknown => {},
		}

		let info = self.backend.blockchain().info();

		// the block is lower than our last finalized block so it must revert
		// finality, refusing import.
		if *import_headers.post().number() <= info.finalized_number {
			return Err(error::Error::NotInFinalizedChain);
		}

		// this is a fairly arbitrary choice of where to draw the line on making notifications,
		// but the general goal is to only make notifications when we are already fully synced
		// and get a new chain head.
		let make_notifications = match origin {
			BlockOrigin::NetworkBroadcast | BlockOrigin::Own | BlockOrigin::ConsensusBroadcast => true,
			BlockOrigin::Genesis | BlockOrigin::NetworkInitialSync | BlockOrigin::File => false,
		};

		let storage_changes = match &body {
			Some(body) if enact_state => {
				self.backend.begin_state_operation(&mut operation.op, BlockId::Hash(parent_hash))?;

				// ensure parent block is finalized to maintain invariant that
				// finality is called sequentially.
				if finalized {
					self.apply_finality_with_block_hash(operation, parent_hash, None, info.best_hash, make_notifications)?;
				}

<<<<<<< HEAD
		// FIXME #1232: correct path logic for when to execute this function
		let (storage_update, changes_update, storage_changes) = self.block_execution(
			&operation.op,
			&import_headers,
			origin,
			hash,
			parent_hash,
			body.clone(),
		)?;
=======
				// FIXME #1232: correct path logic for when to execute this function
				let (storage_update, changes_update, storage_changes) = self.block_execution(
					&operation.op,
					&import_headers,
					origin,
					hash,
					&body,
				)?;

				operation.op.update_cache(new_cache);
				if let Some(storage_update) = storage_update {
					operation.op.update_db_storage(storage_update)?;
				}
				if let Some(storage_changes) = storage_changes.clone() {
					operation.op.update_storage(storage_changes.0, storage_changes.1)?;
				}
				if let Some(Some(changes_update)) = changes_update {
					operation.op.update_changes_trie(changes_update)?;
				}
				storage_changes
			},
			_ => None,
		};
>>>>>>> 116bba68

		let is_new_best = finalized || match fork_choice {
			ForkChoiceStrategy::LongestChain => import_headers.post().number() > &info.best_number,
			ForkChoiceStrategy::Custom(v) => v,
		};

		let leaf_state = if finalized {
			crate::backend::NewBlockState::Final
		} else if is_new_best {
			crate::backend::NewBlockState::Best
		} else {
			crate::backend::NewBlockState::Normal
		};

		let retracted = if is_new_best {
			let route_from_best = header_metadata::tree_route(
				self.backend.blockchain(),
				info.best_hash,
				parent_hash,
			)?;
			route_from_best.retracted().iter().rev().map(|e| e.hash.clone()).collect()
		} else {
			Vec::default()
		};

		trace!("Imported {}, (#{}), best={}, origin={:?}", hash, import_headers.post().number(), is_new_best, origin);

		operation.op.set_block_data(
			import_headers.post().clone(),
			body,
			justification,
			leaf_state,
		)?;

		operation.op.insert_aux(aux)?;

		if make_notifications {
			if finalized {
				operation.notify_finalized.push(hash);
			}

			operation.notify_imported = Some(ImportSummary {
				hash,
				origin,
				header: import_headers.into_post(),
				is_new_best,
				storage_changes,
				retracted,
			})
		}

		Ok(ImportResult::imported(is_new_best))
	}

	fn block_execution(
		&self,
		transaction: &B::BlockImportOperation,
		import_headers: &PrePostHeader<Block::Header>,
		origin: BlockOrigin,
		hash: Block::Hash,
<<<<<<< HEAD
		parent_hash: Block::Hash,
		body: Option<Vec<Block::Extrinsic>>,
=======
		body: &[Block::Extrinsic],
>>>>>>> 116bba68
	) -> error::Result<(
		Option<StorageUpdate<B, Block>>,
		Option<Option<ChangesUpdate<Block>>>,
		Option<(
			Vec<(Vec<u8>, Option<Vec<u8>>)>,
			Vec<(Vec<u8>, Vec<(Vec<u8>, Option<Vec<u8>>)>)>
		)>
	)>
		where
			E: CallExecutor<Block, Blake2Hasher> + Send + Sync + Clone,
	{
		match transaction.state()? {
			Some(transaction_state) => {
				let mut overlay = Default::default();
				let get_execution_manager = |execution_strategy: ExecutionStrategy| {
					match execution_strategy {
						ExecutionStrategy::NativeElseWasm => ExecutionManager::NativeElseWasm,
						ExecutionStrategy::AlwaysWasm => ExecutionManager::AlwaysWasm(BackendTrustLevel::Trusted),
						ExecutionStrategy::NativeWhenPossible => ExecutionManager::NativeWhenPossible,
						ExecutionStrategy::Both => ExecutionManager::Both(|wasm_result, native_result| {
							let header = import_headers.post();
							warn!("Consensus error between wasm and native block execution at block {}", hash);
							warn!("   Header {:?}", header);
							warn!("   Native result {:?}", native_result);
							warn!("   Wasm result {:?}", wasm_result);
							telemetry!(SUBSTRATE_INFO; "block.execute.consensus_failure";
								"hash" => ?hash,
								"origin" => ?origin,
								"header" => ?header
							);
							wasm_result
						}),
					}
				};

				let encoded_block = <Block as BlockT>::encode_from(
					import_headers.pre(),
					body,
				);

				let (_, storage_update, changes_update) = self.executor
					.call_at_state::<_, _, NeverNativeValue, fn() -> _>(
						transaction_state,
						&BlockId::Hash(parent_hash),
						&mut overlay,
						"Core_execute_block",
						&encoded_block,
						match origin {
							BlockOrigin::NetworkInitialSync => get_execution_manager(
								self.execution_strategies().syncing,
							),
							_ => get_execution_manager(self.execution_strategies().importing),
						},
						None,
						None,
					)?;

				overlay.commit_prospective();

				let (top, children) = overlay.into_committed();
				let children = children.map(|(sk, it)| (sk, it.collect())).collect();
				if import_headers.post().state_root() != &storage_update.1 {
					return Err(error::Error::InvalidStateRoot);
				}

				Ok((Some(storage_update.0), Some(changes_update), Some((top.collect(), children))))
			},
			None => Ok((None, None, None))
		}
	}

	fn apply_finality_with_block_hash(
		&self,
		operation: &mut ClientImportOperation<Block, Blake2Hasher, B>,
		block: Block::Hash,
		justification: Option<Justification>,
		best_block: Block::Hash,
		notify: bool,
	) -> error::Result<()> {
		// find tree route from last finalized to given block.
		let last_finalized = self.backend.blockchain().last_finalized()?;

		if block == last_finalized {
			warn!("Possible safety violation: attempted to re-finalize last finalized block {:?} ", last_finalized);
			return Ok(());
		}

		let route_from_finalized = header_metadata::tree_route(self.backend.blockchain(), last_finalized, block)?;

		if let Some(retracted) = route_from_finalized.retracted().get(0) {
			warn!("Safety violation: attempted to revert finalized block {:?} which is not in the \
				same chain as last finalized {:?}", retracted, last_finalized);

			return Err(error::Error::NotInFinalizedChain);
		}

		let route_from_best = header_metadata::tree_route(self.backend.blockchain(), best_block, block)?;

		// if the block is not a direct ancestor of the current best chain,
		// then some other block is the common ancestor.
		if route_from_best.common_block().hash != block {
			// NOTE: we're setting the finalized block as best block, this might
			// be slightly inaccurate since we might have a "better" block
			// further along this chain, but since best chain selection logic is
			// pluggable we cannot make a better choice here. usages that need
			// an accurate "best" block need to go through `SelectChain`
			// instead.
			operation.op.mark_head(BlockId::Hash(block))?;
		}

		let enacted = route_from_finalized.enacted();
		assert!(enacted.len() > 0);
		for finalize_new in &enacted[..enacted.len() - 1] {
			operation.op.mark_finalized(BlockId::Hash(finalize_new.hash), None)?;
		}

		assert_eq!(enacted.last().map(|e| e.hash), Some(block));
		operation.op.mark_finalized(BlockId::Hash(block), justification)?;

		if notify {
			// sometimes when syncing, tons of blocks can be finalized at once.
			// we'll send notifications spuriously in that case.
			const MAX_TO_NOTIFY: usize = 256;
			let enacted = route_from_finalized.enacted();
			let start = enacted.len() - ::std::cmp::min(enacted.len(), MAX_TO_NOTIFY);
			for finalized in &enacted[start..] {
				operation.notify_finalized.push(finalized.hash);
			}
		}

		Ok(())
	}

	fn notify_finalized(
		&self,
		notify_finalized: Vec<Block::Hash>,
	) -> error::Result<()> {
		let mut sinks = self.finality_notification_sinks.lock();

		for finalized_hash in notify_finalized {
			let header = self.header(&BlockId::Hash(finalized_hash))?
				.expect("header already known to exist in DB because it is indicated in the tree route; qed");

			telemetry!(SUBSTRATE_INFO; "notify.finalized";
				"height" => format!("{}", header.number()),
				"best" => ?finalized_hash,
			);

			let notification = FinalityNotification {
				header,
				hash: finalized_hash,
			};

			sinks.retain(|sink| sink.unbounded_send(notification.clone()).is_ok());
		}

		Ok(())
	}

	fn notify_imported(&self, notify_import: ImportSummary<Block>) -> error::Result<()> {
		if let Some(storage_changes) = notify_import.storage_changes {
			// TODO [ToDr] How to handle re-orgs? Should we re-emit all storage changes?
			self.storage_notifications.lock()
				.trigger(
					&notify_import.hash,
					storage_changes.0.into_iter(),
					storage_changes.1.into_iter().map(|(sk, v)| (sk, v.into_iter())),
				);
		}

		let notification = BlockImportNotification::<Block> {
			hash: notify_import.hash,
			origin: notify_import.origin,
			header: notify_import.header,
			is_new_best: notify_import.is_new_best,
			retracted: notify_import.retracted,
		};

		self.import_notification_sinks.lock()
			.retain(|sink| sink.unbounded_send(notification.clone()).is_ok());

		Ok(())
	}

	/// Attempts to revert the chain by `n` blocks. Returns the number of blocks that were
	/// successfully reverted.
	pub fn revert(&self, n: NumberFor<Block>) -> error::Result<NumberFor<Block>> {
		Ok(self.backend.revert(n)?)
	}

	/// Get blockchain info.
	pub fn info(&self) -> ClientInfo<Block> {
		let info = self.backend.blockchain().info();
		ClientInfo {
			chain: info,
			used_state_cache_size: self.backend.used_state_cache_size(),
		}
	}

	/// Get block status.
	pub fn block_status(&self, id: &BlockId<Block>) -> error::Result<BlockStatus> {
		// this can probably be implemented more efficiently
		if let BlockId::Hash(ref h) = id {
			if self.importing_block.read().as_ref().map_or(false, |importing| h == importing) {
				return Ok(BlockStatus::Queued);
			}
		}
		let hash_and_number = match id.clone() {
			BlockId::Hash(hash) => self.backend.blockchain().number(hash)?.map(|n| (hash, n)),
			BlockId::Number(n) => self.backend.blockchain().hash(n)?.map(|hash| (hash, n)),
		};
		match hash_and_number {
			Some((hash, number)) => {
				if self.backend.have_state_at(&hash, number) {
					Ok(BlockStatus::InChainWithState)
				} else {
					Ok(BlockStatus::InChainPruned)
				}
			}
			None => Ok(BlockStatus::Unknown),
		}
	}

	/// Get block header by id.
	pub fn header(&self, id: &BlockId<Block>) -> error::Result<Option<<Block as BlockT>::Header>> {
		self.backend.blockchain().header(*id)
	}

	/// Get block body by id.
	pub fn body(&self, id: &BlockId<Block>) -> error::Result<Option<Vec<<Block as BlockT>::Extrinsic>>> {
		self.backend.blockchain().body(*id)
	}

	/// Get block justification set by id.
	pub fn justification(&self, id: &BlockId<Block>) -> error::Result<Option<Justification>> {
		self.backend.blockchain().justification(*id)
	}

	/// Get full block by id.
	pub fn block(&self, id: &BlockId<Block>)
		-> error::Result<Option<SignedBlock<Block>>>
	{
		Ok(match (self.header(id)?, self.body(id)?, self.justification(id)?) {
			(Some(header), Some(extrinsics), justification) =>
				Some(SignedBlock { block: Block::new(header, extrinsics), justification }),
			_ => None,
		})
	}

	/// Gets the uncles of the block with `target_hash` going back `max_generation` ancestors.
	pub fn uncles(&self, target_hash: Block::Hash, max_generation: NumberFor<Block>) -> error::Result<Vec<Block::Hash>> {
		let load_header = |id: Block::Hash| -> error::Result<Block::Header> {
			match self.backend.blockchain().header(BlockId::Hash(id))? {
				Some(hdr) => Ok(hdr),
				None => Err(Error::UnknownBlock(format!("{:?}", id))),
			}
		};

		let genesis_hash = self.backend.blockchain().info().genesis_hash;
		if genesis_hash == target_hash { return Ok(Vec::new()); }

		let mut current_hash = target_hash;
		let mut current = load_header(current_hash)?;
		let mut ancestor_hash = *current.parent_hash();
		let mut ancestor = load_header(ancestor_hash)?;
		let mut uncles = Vec::new();

		for _generation in 0..max_generation.saturated_into() {
			let children = self.backend.blockchain().children(ancestor_hash)?;
			uncles.extend(children.into_iter().filter(|h| h != &current_hash));
			current_hash = ancestor_hash;
			if genesis_hash == current_hash { break; }
			current = ancestor;
			ancestor_hash = *current.parent_hash();
			ancestor = load_header(ancestor_hash)?;
		}
		trace!("Collected {} uncles", uncles.len());
		Ok(uncles)
	}

	/// Prepare in-memory header that is used in execution environment.
	fn prepare_environment_block(&self, parent: &BlockId<Block>) -> error::Result<Block::Header> {
		let parent_header = self.backend.blockchain().expect_header(*parent)?;
		Ok(<<Block as BlockT>::Header as HeaderT>::new(
			self.backend.blockchain().expect_block_number_from_id(parent)? + One::one(),
			Default::default(),
			Default::default(),
			parent_header.hash(),
			Default::default(),
		))
	}
}

impl<B, E, Block, RA> HeaderMetadata<Block> for Client<B, E, Block, RA> where
	B: backend::Backend<Block, Blake2Hasher>,
	E: CallExecutor<Block, Blake2Hasher>,
	Block: BlockT<Hash=H256>,
{
	type Error = error::Error;

	fn header_metadata(&self, hash: Block::Hash) -> Result<CachedHeaderMetadata<Block>, Self::Error> {
		self.backend.blockchain().header_metadata(hash)
	}

	fn insert_header_metadata(&self, hash: Block::Hash, metadata: CachedHeaderMetadata<Block>) {
		self.backend.blockchain().insert_header_metadata(hash, metadata)
	}

	fn remove_header_metadata(&self, hash: Block::Hash) {
		self.backend.blockchain().remove_header_metadata(hash)
	}
}

impl<B, E, Block, RA> ProvideUncles<Block> for Client<B, E, Block, RA> where
	B: backend::Backend<Block, Blake2Hasher>,
	E: CallExecutor<Block, Blake2Hasher>,
	Block: BlockT<Hash=H256>,
{
	fn uncles(&self, target_hash: Block::Hash, max_generation: NumberFor<Block>) -> error::Result<Vec<Block::Header>> {
		Ok(Client::uncles(self, target_hash, max_generation)?
			.into_iter()
			.filter_map(|hash| Client::header(self, &BlockId::Hash(hash)).unwrap_or(None))
			.collect()
		)
	}
}

impl<B, E, Block, RA> ChainHeaderBackend<Block> for Client<B, E, Block, RA> where
	B: backend::Backend<Block, Blake2Hasher>,
	E: CallExecutor<Block, Blake2Hasher> + Send + Sync,
	Block: BlockT<Hash=H256>,
	RA: Send + Sync
{
	fn header(&self, id: BlockId<Block>) -> error::Result<Option<Block::Header>> {
		self.backend.blockchain().header(id)
	}

	fn info(&self) -> blockchain::Info<Block> {
		self.backend.blockchain().info()
	}

	fn status(&self, id: BlockId<Block>) -> error::Result<blockchain::BlockStatus> {
		self.backend.blockchain().status(id)
	}

	fn number(&self, hash: Block::Hash) -> error::Result<Option<<<Block as BlockT>::Header as HeaderT>::Number>> {
		self.backend.blockchain().number(hash)
	}

	fn hash(&self, number: NumberFor<Block>) -> error::Result<Option<Block::Hash>> {
		self.backend.blockchain().hash(number)
	}
}

impl<B, E, Block, RA> ChainHeaderBackend<Block> for &Client<B, E, Block, RA> where
	B: backend::Backend<Block, Blake2Hasher>,
	E: CallExecutor<Block, Blake2Hasher> + Send + Sync,
	Block: BlockT<Hash=H256>,
	RA: Send + Sync,
{
	fn header(&self, id: BlockId<Block>) -> error::Result<Option<Block::Header>> {
		(**self).backend.blockchain().header(id)
	}

	fn info(&self) -> blockchain::Info<Block> {
		(**self).backend.blockchain().info()
	}

	fn status(&self, id: BlockId<Block>) -> error::Result<blockchain::BlockStatus> {
		(**self).status(id)
	}

	fn number(&self, hash: Block::Hash) -> error::Result<Option<<<Block as BlockT>::Header as HeaderT>::Number>> {
		(**self).number(hash)
	}

	fn hash(&self, number: NumberFor<Block>) -> error::Result<Option<Block::Hash>> {
		(**self).hash(number)
	}
}

impl<B, E, Block, RA> ProvideCache<Block> for Client<B, E, Block, RA> where
	B: backend::Backend<Block, Blake2Hasher>,
	Block: BlockT<Hash=H256>,
{
	fn cache(&self) -> Option<Arc<dyn Cache<Block>>> {
		self.backend.blockchain().cache()
	}
}

impl<B, E, Block, RA> ProvideRuntimeApi for Client<B, E, Block, RA> where
	B: backend::Backend<Block, Blake2Hasher>,
	E: CallExecutor<Block, Blake2Hasher> + Clone + Send + Sync,
	Block: BlockT<Hash=H256>,
	RA: ConstructRuntimeApi<Block, Self>
{
	type Api = <RA as ConstructRuntimeApi<Block, Self>>::RuntimeApi;

	fn runtime_api<'a>(&'a self) -> ApiRef<'a, Self::Api> {
		RA::construct_runtime_api(self)
	}
}

impl<B, E, Block, RA> CallRuntimeAt<Block> for Client<B, E, Block, RA> where
	B: backend::Backend<Block, Blake2Hasher>,
	E: CallExecutor<Block, Blake2Hasher> + Clone + Send + Sync,
	Block: BlockT<Hash=H256>,
{
	fn call_api_at<
		'a,
		R: Encode + Decode + PartialEq,
		NC: FnOnce() -> result::Result<R, String> + UnwindSafe,
		C: CoreApi<Block>,
	>(
		&self,
		core_api: &C,
		at: &BlockId<Block>,
		function: &'static str,
		args: Vec<u8>,
		changes: &RefCell<OverlayedChanges>,
		initialize_block: InitializeBlock<'a, Block>,
		native_call: Option<NC>,
		context: ExecutionContext,
		recorder: &Option<Rc<RefCell<ProofRecorder<Block>>>>,
	) -> error::Result<NativeOrEncoded<R>> {
		let manager = match context {
			ExecutionContext::BlockConstruction =>
				self.execution_strategies.block_construction.get_manager(),
			ExecutionContext::Syncing =>
				self.execution_strategies.syncing.get_manager(),
			ExecutionContext::Importing =>
				self.execution_strategies.importing.get_manager(),
			ExecutionContext::OffchainCall(Some((_, capabilities))) if capabilities.has_all() =>
				self.execution_strategies.offchain_worker.get_manager(),
			ExecutionContext::OffchainCall(_) =>
				self.execution_strategies.other.get_manager(),
		};

		let capabilities = context.capabilities();
		let offchain_extensions = if let ExecutionContext::OffchainCall(Some(ext)) = context {
			Some(OffchainExt::new(offchain::LimitedExternalities::new(capabilities, ext.0)))
		} else {
			None
		};

		self.executor.contextual_call::<_, fn(_,_) -> _,_,_>(
			|| core_api.initialize_block(at, &self.prepare_environment_block(at)?),
			at,
			function,
			&args,
			changes,
			initialize_block,
			manager,
			native_call,
			offchain_extensions,
			recorder,
			capabilities.has(offchain::Capability::Keystore),
		)
	}

	fn runtime_version_at(&self, at: &BlockId<Block>) -> error::Result<RuntimeVersion> {
		self.runtime_version_at(at)
	}
}

/// NOTE: only use this implementation when you are sure there are NO consensus-level BlockImport
/// objects. Otherwise, importing blocks directly into the client would be bypassing
/// important verification work.
impl<'a, B, E, Block, RA> consensus::BlockImport<Block> for &'a Client<B, E, Block, RA> where
	B: backend::Backend<Block, Blake2Hasher>,
	E: CallExecutor<Block, Blake2Hasher> + Clone + Send + Sync,
	Block: BlockT<Hash=H256>,
{
	type Error = ConsensusError;

	/// Import a checked and validated block. If a justification is provided in
	/// `BlockImportParams` then `finalized` *must* be true.
	///
	/// NOTE: only use this implementation when there are NO consensus-level BlockImport
	/// objects. Otherwise, importing blocks directly into the client would be bypassing
	/// important verification work.
	///
	/// If you are not sure that there are no BlockImport objects provided by the consensus
	/// algorithm, don't use this function.
	fn import_block(
		&mut self,
		import_block: BlockImportParams<Block>,
		new_cache: HashMap<CacheKeyId, Vec<u8>>,
	) -> Result<ImportResult, Self::Error> {
		self.lock_import_and_run(|operation| {
			self.apply_block(operation, import_block, new_cache)
		}).map_err(|e| {
			warn!("Block import error:\n{:?}", e);
			ConsensusError::ClientImport(e.to_string()).into()
		})
	}

	/// Check block preconditions.
	fn check_block(
		&mut self,
		block: BlockCheckParams<Block>,
	) -> Result<ImportResult, Self::Error> {
		let BlockCheckParams { hash, number, parent_hash, allow_missing_state } = block;

		if let Some(h) = self.fork_blocks.as_ref().and_then(|x| x.get(&number)) {
			if &hash != h  {
				trace!(
					"Rejecting block from known invalid fork. Got {:?}, expected: {:?} at height {}",
					hash,
					h,
					number
				);
				return Ok(ImportResult::KnownBad);
			}
		}

		match self.block_status(&BlockId::Hash(parent_hash))
			.map_err(|e| ConsensusError::ClientImport(e.to_string()))?
		{
			BlockStatus::InChainWithState | BlockStatus::Queued => {},
			BlockStatus::Unknown => return Ok(ImportResult::UnknownParent),
			BlockStatus::InChainPruned if allow_missing_state => {},
			BlockStatus::InChainPruned => return Ok(ImportResult::MissingState),
			BlockStatus::KnownBad => return Ok(ImportResult::KnownBad),
		}

		match self.block_status(&BlockId::Hash(hash))
			.map_err(|e| ConsensusError::ClientImport(e.to_string()))?
		{
			BlockStatus::InChainWithState | BlockStatus::Queued => return Ok(ImportResult::AlreadyInChain),
			BlockStatus::Unknown | BlockStatus::InChainPruned => {},
			BlockStatus::KnownBad => return Ok(ImportResult::KnownBad),
		}

		Ok(ImportResult::imported(false))
	}
}

impl<B, E, Block, RA> consensus::BlockImport<Block> for Client<B, E, Block, RA> where
	B: backend::Backend<Block, Blake2Hasher>,
	E: CallExecutor<Block, Blake2Hasher> + Clone + Send + Sync,
	Block: BlockT<Hash=H256>,
{
	type Error = ConsensusError;

	fn import_block(
		&mut self,
		import_block: BlockImportParams<Block>,
		new_cache: HashMap<CacheKeyId, Vec<u8>>,
	) -> Result<ImportResult, Self::Error> {
		(&*self).import_block(import_block, new_cache)
	}

	fn check_block(
		&mut self,
		block: BlockCheckParams<Block>,
	) -> Result<ImportResult, Self::Error> {
		(&*self).check_block(block)
	}
}

impl<B, E, Block, RA> Finalizer<Block, Blake2Hasher, B> for Client<B, E, Block, RA> where
	B: backend::Backend<Block, Blake2Hasher>,
	E: CallExecutor<Block, Blake2Hasher>,
	Block: BlockT<Hash=H256>,
{
	fn apply_finality(
		&self,
		operation: &mut ClientImportOperation<Block, Blake2Hasher, B>,
		id: BlockId<Block>,
		justification: Option<Justification>,
		notify: bool,
	) -> error::Result<()> {
		let last_best = self.backend.blockchain().info().best_hash;
		let to_finalize_hash = self.backend.blockchain().expect_block_hash_from_id(&id)?;
		self.apply_finality_with_block_hash(operation, to_finalize_hash, justification, last_best, notify)
	}

	fn finalize_block(&self, id: BlockId<Block>, justification: Option<Justification>, notify: bool) -> error::Result<()> {
		self.lock_import_and_run(|operation| {
			self.apply_finality(operation, id, justification, notify)
		})
	}
}

impl<B, E, Block, RA> Finalizer<Block, Blake2Hasher, B> for &Client<B, E, Block, RA> where
	B: backend::Backend<Block, Blake2Hasher>,
	E: CallExecutor<Block, Blake2Hasher>,
	Block: BlockT<Hash=H256>,
{
	fn apply_finality(
		&self,
		operation: &mut ClientImportOperation<Block, Blake2Hasher, B>,
		id: BlockId<Block>,
		justification: Option<Justification>,
		notify: bool,
	) -> error::Result<()> {
		(**self).apply_finality(operation, id, justification, notify)
	}

	fn finalize_block(&self, id: BlockId<Block>, justification: Option<Justification>, notify: bool) -> error::Result<()> {
		(**self).finalize_block(id, justification, notify)
	}
}

impl<B, E, Block, RA> BlockchainEvents<Block> for Client<B, E, Block, RA>
where
	E: CallExecutor<Block, Blake2Hasher>,
	Block: BlockT<Hash=H256>,
{
	/// Get block import event stream.
	fn import_notification_stream(&self) -> ImportNotifications<Block> {
		let (sink, stream) = mpsc::unbounded();
		self.import_notification_sinks.lock().push(sink);
		stream
	}

	fn finality_notification_stream(&self) -> FinalityNotifications<Block> {
		let (sink, stream) = mpsc::unbounded();
		self.finality_notification_sinks.lock().push(sink);
		stream
	}

	/// Get storage changes event stream.
	fn storage_changes_notification_stream(
		&self,
		filter_keys: Option<&[StorageKey]>,
		child_filter_keys: Option<&[(StorageKey, Option<Vec<StorageKey>>)]>,
	) -> error::Result<StorageEventStream<Block::Hash>> {
		Ok(self.storage_notifications.lock().listen(filter_keys, child_filter_keys))
	}
}

/// Implement Longest Chain Select implementation
/// where 'longest' is defined as the highest number of blocks
pub struct LongestChain<B, Block> {
	backend: Arc<B>,
	_phantom: PhantomData<Block>
}

impl<B, Block> Clone for LongestChain<B, Block> {
	fn clone(&self) -> Self {
		let backend = self.backend.clone();
		LongestChain {
			backend,
			_phantom: Default::default()
		}
	}
}

impl<B, Block> LongestChain<B, Block>
where
	B: backend::Backend<Block, Blake2Hasher>,
	Block: BlockT<Hash=H256>,
{
	/// Instantiate a new LongestChain for Backend B
	pub fn new(backend: Arc<B>) -> Self {
		LongestChain {
			backend,
			_phantom: Default::default()
		}
	}

	fn best_block_header(&self) -> error::Result<<Block as BlockT>::Header> {
		let info = self.backend.blockchain().info();
		let import_lock = self.backend.get_import_lock();
		let best_hash = self.backend.blockchain().best_containing(info.best_hash, None, import_lock)?
			.unwrap_or(info.best_hash);

		Ok(self.backend.blockchain().header(BlockId::Hash(best_hash))?
			.expect("given block hash was fetched from block in db; qed"))
	}

	fn leaves(&self) -> Result<Vec<<Block as BlockT>::Hash>, error::Error> {
		self.backend.blockchain().leaves()
	}
}

impl<B, Block> SelectChain<Block> for LongestChain<B, Block>
where
	B: backend::Backend<Block, Blake2Hasher>,
	Block: BlockT<Hash=H256>,
{

	fn leaves(&self) -> Result<Vec<<Block as BlockT>::Hash>, ConsensusError> {
		LongestChain::leaves(self)
			.map_err(|e| ConsensusError::ChainLookup(e.to_string()).into())
	}

	fn best_chain(&self)
		-> Result<<Block as BlockT>::Header, ConsensusError>
	{
		LongestChain::best_block_header(&self)
			.map_err(|e| ConsensusError::ChainLookup(e.to_string()).into())
	}

	fn finality_target(
		&self,
		target_hash: Block::Hash,
		maybe_max_number: Option<NumberFor<Block>>
	) -> Result<Option<Block::Hash>, ConsensusError> {
		let import_lock = self.backend.get_import_lock();
		self.backend.blockchain().best_containing(target_hash, maybe_max_number, import_lock)
			.map_err(|e| ConsensusError::ChainLookup(e.to_string()).into())
	}
}

impl<B, E, Block, RA> BlockBody<Block> for Client<B, E, Block, RA>
	where
		B: backend::Backend<Block, Blake2Hasher>,
		E: CallExecutor<Block, Blake2Hasher>,
		Block: BlockT<Hash=H256>,
{
	fn block_body(&self, id: &BlockId<Block>) -> error::Result<Option<Vec<<Block as BlockT>::Extrinsic>>> {
		self.body(id)
	}
}

impl<B, E, Block, RA> backend::AuxStore for Client<B, E, Block, RA>
	where
		B: backend::Backend<Block, Blake2Hasher>,
		E: CallExecutor<Block, Blake2Hasher>,
		Block: BlockT<Hash=H256>,
{
	/// Insert auxiliary data into key-value store.
	fn insert_aux<
		'a,
		'b: 'a,
		'c: 'a,
		I: IntoIterator<Item=&'a(&'c [u8], &'c [u8])>,
		D: IntoIterator<Item=&'a &'b [u8]>,
	>(&self, insert: I, delete: D) -> error::Result<()> {
		// Import is locked here because we may have other block import
		// operations that tries to set aux data. Note that for consensus
		// layer, one can always use atomic operations to make sure
		// import is only locked once.
		self.lock_import_and_run(|operation| {
			apply_aux(operation, insert, delete)
		})
	}
	/// Query auxiliary data from key-value store.
	fn get_aux(&self, key: &[u8]) -> error::Result<Option<Vec<u8>>> {
		crate::backend::AuxStore::get_aux(&*self.backend, key)
	}
}


impl<B, E, Block, RA> backend::AuxStore for &Client<B, E, Block, RA>
	where
		B: backend::Backend<Block, Blake2Hasher>,
		E: CallExecutor<Block, Blake2Hasher>,
		Block: BlockT<Hash=H256>,
{

	fn insert_aux<
		'a,
		'b: 'a,
		'c: 'a,
		I: IntoIterator<Item=&'a(&'c [u8], &'c [u8])>,
		D: IntoIterator<Item=&'a &'b [u8]>,
	>(&self, insert: I, delete: D) -> error::Result<()> {
		(**self).insert_aux(insert, delete)
	}

	fn get_aux(&self, key: &[u8]) -> error::Result<Option<Vec<u8>>> {
		(**self).get_aux(key)
	}
}

/// Helper function to apply auxiliary data insertion into an operation.
pub fn apply_aux<'a, 'b: 'a, 'c: 'a, B, Block, H, D, I>(
	operation: &mut ClientImportOperation<Block, H, B>,
	insert: I,
	delete: D
) -> error::Result<()>
where
	Block: BlockT,
	H: Hasher<Out=Block::Hash>,
	B: backend::Backend<Block, H>,
	I: IntoIterator<Item=&'a(&'c [u8], &'c [u8])>,
	D: IntoIterator<Item=&'a &'b [u8]>,
{
	operation.op.insert_aux(
		insert.into_iter()
			.map(|(k, v)| (k.to_vec(), Some(v.to_vec())))
			.chain(delete.into_iter().map(|k| (k.to_vec(), None)))
	)
}

/// Utility methods for the client.
pub mod utils {
	use super::*;
	use crate::error;
	use primitives::H256;
	use std::borrow::Borrow;

	/// Returns a function for checking block ancestry, the returned function will
	/// return `true` if the given hash (second parameter) is a descendent of the
	/// base (first parameter). If the `current` parameter is defined, it should
	/// represent the current block `hash` and its `parent hash`, if given the
	/// function that's returned will assume that `hash` isn't part of the local DB
	/// yet, and all searches in the DB will instead reference the parent.
	pub fn is_descendent_of<'a, Block: BlockT<Hash=H256>, T, H: Borrow<H256> + 'a>(
		client: &'a T,
		current: Option<(H, H)>,
	) -> impl Fn(&H256, &H256) -> Result<bool, error::Error> + 'a
		where T: ChainHeaderBackend<Block> + HeaderMetadata<Block, Error=error::Error>,
	{
		move |base, hash| {
			if base == hash { return Ok(false); }

			let current = current.as_ref().map(|(c, p)| (c.borrow(), p.borrow()));

			let mut hash = hash;
			if let Some((current_hash, current_parent_hash)) = current {
				if base == current_hash { return Ok(false); }
				if hash == current_hash {
					if base == current_parent_hash {
						return Ok(true);
					} else {
						hash = current_parent_hash;
					}
				}
			}

			let ancestor = header_metadata::lowest_common_ancestor(client, *hash, *base)?;

			Ok(ancestor.hash == *base)
		}
	}
}

impl<BE, E, B, RA> consensus::block_validation::Chain<B> for Client<BE, E, B, RA>
	where BE: backend::Backend<B, Blake2Hasher>,
		  E: CallExecutor<B, Blake2Hasher>,
		  B: BlockT<Hash = H256>
{
	fn block_status(&self, id: &BlockId<B>) -> Result<BlockStatus, Box<dyn std::error::Error + Send>> {
		Client::block_status(self, id).map_err(|e| Box::new(e) as Box<_>)
	}
}

#[cfg(test)]
pub(crate) mod tests {
	use std::collections::HashMap;
	use super::*;
	use primitives::blake2_256;
	use sr_primitives::DigestItem;
	use consensus::{BlockOrigin, SelectChain};
	use test_client::{
		prelude::*,
		client_db::{Backend, DatabaseSettings, DatabaseSettingsSrc, PruningMode},
		runtime::{self, Block, Transfer, RuntimeApi, TestAPI},
	};

	/// Returns tuple, consisting of:
	/// 1) test client pre-filled with blocks changing balances;
	/// 2) roots of changes tries for these blocks
	/// 3) test cases in form (begin, end, key, vec![(block, extrinsic)]) that are required to pass
	pub fn prepare_client_with_key_changes() -> (
		test_client::client::Client<test_client::Backend, test_client::Executor, Block, RuntimeApi>,
		Vec<H256>,
		Vec<(u64, u64, Vec<u8>, Vec<(u64, u32)>)>,
	) {
		// prepare block structure
		let blocks_transfers = vec![
			vec![(AccountKeyring::Alice, AccountKeyring::Dave), (AccountKeyring::Bob, AccountKeyring::Dave)],
			vec![(AccountKeyring::Charlie, AccountKeyring::Eve)],
			vec![],
			vec![(AccountKeyring::Alice, AccountKeyring::Dave)],
		];

		// prepare client ang import blocks
		let mut local_roots = Vec::new();
		let config = Some(ChangesTrieConfiguration::new(4, 2));
		let remote_client = TestClientBuilder::new().changes_trie_config(config).build();
		let mut nonces: HashMap<_, u64> = Default::default();
		for (i, block_transfers) in blocks_transfers.into_iter().enumerate() {
			let mut builder = remote_client.new_block(Default::default()).unwrap();
			for (from, to) in block_transfers {
				builder.push_transfer(Transfer {
					from: from.into(),
					to: to.into(),
					amount: 1,
					nonce: *nonces.entry(from).and_modify(|n| { *n = *n + 1 }).or_default(),
				}).unwrap();
			}
			remote_client.import(BlockOrigin::Own, builder.bake().unwrap()).unwrap();

			let header = remote_client.header(&BlockId::Number(i as u64 + 1)).unwrap().unwrap();
			let trie_root = header.digest().log(DigestItem::as_changes_trie_root)
				.map(|root| H256::from_slice(root.as_ref()))
				.unwrap();
			local_roots.push(trie_root);
		}

		// prepare test cases
		let alice = blake2_256(&runtime::system::balance_of_key(AccountKeyring::Alice.into())).to_vec();
		let bob = blake2_256(&runtime::system::balance_of_key(AccountKeyring::Bob.into())).to_vec();
		let charlie = blake2_256(&runtime::system::balance_of_key(AccountKeyring::Charlie.into())).to_vec();
		let dave = blake2_256(&runtime::system::balance_of_key(AccountKeyring::Dave.into())).to_vec();
		let eve = blake2_256(&runtime::system::balance_of_key(AccountKeyring::Eve.into())).to_vec();
		let ferdie = blake2_256(&runtime::system::balance_of_key(AccountKeyring::Ferdie.into())).to_vec();
		let test_cases = vec![
			(1, 4, alice.clone(), vec![(4, 0), (1, 0)]),
			(1, 3, alice.clone(), vec![(1, 0)]),
			(2, 4, alice.clone(), vec![(4, 0)]),
			(2, 3, alice.clone(), vec![]),

			(1, 4, bob.clone(), vec![(1, 1)]),
			(1, 1, bob.clone(), vec![(1, 1)]),
			(2, 4, bob.clone(), vec![]),

			(1, 4, charlie.clone(), vec![(2, 0)]),

			(1, 4, dave.clone(), vec![(4, 0), (1, 1), (1, 0)]),
			(1, 1, dave.clone(), vec![(1, 1), (1, 0)]),
			(3, 4, dave.clone(), vec![(4, 0)]),

			(1, 4, eve.clone(), vec![(2, 0)]),
			(1, 1, eve.clone(), vec![]),
			(3, 4, eve.clone(), vec![]),

			(1, 4, ferdie.clone(), vec![]),
		];

		(remote_client, local_roots, test_cases)
	}

	#[test]
	fn client_initializes_from_genesis_ok() {
		let client = test_client::new();

		assert_eq!(
			client.runtime_api().balance_of(
				&BlockId::Number(client.info().chain.best_number),
				AccountKeyring::Alice.into()
			).unwrap(),
			1000
		);
		assert_eq!(
			client.runtime_api().balance_of(
				&BlockId::Number(client.info().chain.best_number),
				AccountKeyring::Ferdie.into()
			).unwrap(),
			0
		);
	}

	#[test]
	fn block_builder_works_with_no_transactions() {
		let client = test_client::new();

		let builder = client.new_block(Default::default()).unwrap();

		client.import(BlockOrigin::Own, builder.bake().unwrap()).unwrap();

		assert_eq!(client.info().chain.best_number, 1);
	}

	#[test]
	fn block_builder_works_with_transactions() {
		let client = test_client::new();

		let mut builder = client.new_block(Default::default()).unwrap();

		builder.push_transfer(Transfer {
			from: AccountKeyring::Alice.into(),
			to: AccountKeyring::Ferdie.into(),
			amount: 42,
			nonce: 0,
		}).unwrap();

		client.import(BlockOrigin::Own, builder.bake().unwrap()).unwrap();

		assert_eq!(client.info().chain.best_number, 1);
		assert_ne!(
			client.state_at(&BlockId::Number(1)).unwrap().pairs(),
			client.state_at(&BlockId::Number(0)).unwrap().pairs()
		);
		assert_eq!(
			client.runtime_api().balance_of(
				&BlockId::Number(client.info().chain.best_number),
				AccountKeyring::Alice.into()
			).unwrap(),
			958
		);
		assert_eq!(
			client.runtime_api().balance_of(
				&BlockId::Number(client.info().chain.best_number),
				AccountKeyring::Ferdie.into()
			).unwrap(),
			42
		);
	}

	#[test]
	fn block_builder_does_not_include_invalid() {
		let client = test_client::new();

		let mut builder = client.new_block(Default::default()).unwrap();

		builder.push_transfer(Transfer {
			from: AccountKeyring::Alice.into(),
			to: AccountKeyring::Ferdie.into(),
			amount: 42,
			nonce: 0,
		}).unwrap();

		assert!(builder.push_transfer(Transfer {
			from: AccountKeyring::Eve.into(),
			to: AccountKeyring::Alice.into(),
			amount: 42,
			nonce: 0,
		}).is_err());

		client.import(BlockOrigin::Own, builder.bake().unwrap()).unwrap();

		assert_eq!(client.info().chain.best_number, 1);
		assert_ne!(
			client.state_at(&BlockId::Number(1)).unwrap().pairs(),
			client.state_at(&BlockId::Number(0)).unwrap().pairs()
		);
		assert_eq!(client.body(&BlockId::Number(1)).unwrap().unwrap().len(), 1)
	}

	#[test]
	fn best_containing_with_genesis_block() {
		// block tree:
		// G

		let (client, longest_chain_select) = TestClientBuilder::new().build_with_longest_chain();

		let genesis_hash = client.info().chain.genesis_hash;

		assert_eq!(
			genesis_hash.clone(),
			longest_chain_select.finality_target(genesis_hash.clone(), None).unwrap().unwrap()
		);
	}

	#[test]
	fn best_containing_with_hash_not_found() {
		// block tree:
		// G

		let (client, longest_chain_select) = TestClientBuilder::new().build_with_longest_chain();

		let uninserted_block = client.new_block(Default::default()).unwrap().bake().unwrap();

		assert_eq!(
			None,
			longest_chain_select.finality_target(uninserted_block.hash().clone(), None).unwrap()
		);
	}

	#[test]
	fn uncles_with_only_ancestors() {
		// block tree:
		// G -> A1 -> A2
		let client = test_client::new();

		// G -> A1
		let a1 = client.new_block(Default::default()).unwrap().bake().unwrap();
		client.import(BlockOrigin::Own, a1.clone()).unwrap();

		// A1 -> A2
		let a2 = client.new_block(Default::default()).unwrap().bake().unwrap();
		client.import(BlockOrigin::Own, a2.clone()).unwrap();
		let v: Vec<H256> = Vec::new();
		assert_eq!(v, client.uncles(a2.hash(), 3).unwrap());
	}

	#[test]
	fn uncles_with_multiple_forks() {
		// block tree:
		// G -> A1 -> A2 -> A3 -> A4 -> A5
		//      A1 -> B2 -> B3 -> B4
		//	          B2 -> C3
		//	    A1 -> D2
		let client = test_client::new();

		// G -> A1
		let a1 = client.new_block(Default::default()).unwrap().bake().unwrap();
		client.import(BlockOrigin::Own, a1.clone()).unwrap();

		// A1 -> A2
		let a2 = client.new_block_at(&BlockId::Hash(a1.hash()), Default::default()).unwrap().bake().unwrap();
		client.import(BlockOrigin::Own, a2.clone()).unwrap();

		// A2 -> A3
		let a3 = client.new_block_at(&BlockId::Hash(a2.hash()), Default::default()).unwrap().bake().unwrap();
		client.import(BlockOrigin::Own, a3.clone()).unwrap();

		// A3 -> A4
		let a4 = client.new_block_at(&BlockId::Hash(a3.hash()), Default::default()).unwrap().bake().unwrap();
		client.import(BlockOrigin::Own, a4.clone()).unwrap();

		// A4 -> A5
		let a5 = client.new_block_at(&BlockId::Hash(a4.hash()), Default::default()).unwrap().bake().unwrap();
		client.import(BlockOrigin::Own, a5.clone()).unwrap();

		// A1 -> B2
		let mut builder = client.new_block_at(&BlockId::Hash(a1.hash()), Default::default()).unwrap();
		// this push is required as otherwise B2 has the same hash as A2 and won't get imported
		builder.push_transfer(Transfer {
			from: AccountKeyring::Alice.into(),
			to: AccountKeyring::Ferdie.into(),
			amount: 41,
			nonce: 0,
		}).unwrap();
		let b2 = builder.bake().unwrap();
		client.import(BlockOrigin::Own, b2.clone()).unwrap();

		// B2 -> B3
		let b3 = client.new_block_at(&BlockId::Hash(b2.hash()), Default::default()).unwrap().bake().unwrap();
		client.import(BlockOrigin::Own, b3.clone()).unwrap();

		// B3 -> B4
		let b4 = client.new_block_at(&BlockId::Hash(b3.hash()), Default::default()).unwrap().bake().unwrap();
		client.import(BlockOrigin::Own, b4.clone()).unwrap();

		// // B2 -> C3
		let mut builder = client.new_block_at(&BlockId::Hash(b2.hash()), Default::default()).unwrap();
		// this push is required as otherwise C3 has the same hash as B3 and won't get imported
		builder.push_transfer(Transfer {
			from: AccountKeyring::Alice.into(),
			to: AccountKeyring::Ferdie.into(),
			amount: 1,
			nonce: 1,
		}).unwrap();
		let c3 = builder.bake().unwrap();
		client.import(BlockOrigin::Own, c3.clone()).unwrap();

		// A1 -> D2
		let mut builder = client.new_block_at(&BlockId::Hash(a1.hash()), Default::default()).unwrap();
		// this push is required as otherwise D2 has the same hash as B2 and won't get imported
		builder.push_transfer(Transfer {
			from: AccountKeyring::Alice.into(),
			to: AccountKeyring::Ferdie.into(),
			amount: 1,
			nonce: 0,
		}).unwrap();
		let d2 = builder.bake().unwrap();
		client.import(BlockOrigin::Own, d2.clone()).unwrap();

		let genesis_hash = client.info().chain.genesis_hash;

		let uncles1 = client.uncles(a4.hash(), 10).unwrap();
		assert_eq!(vec![b2.hash(), d2.hash()], uncles1);

		let uncles2 = client.uncles(a4.hash(), 0).unwrap();
		assert_eq!(0, uncles2.len());

		let uncles3 = client.uncles(a1.hash(), 10).unwrap();
		assert_eq!(0, uncles3.len());

		let uncles4 = client.uncles(genesis_hash, 10).unwrap();
		assert_eq!(0, uncles4.len());

		let uncles5 = client.uncles(d2.hash(), 10).unwrap();
		assert_eq!(vec![a2.hash(), b2.hash()], uncles5);

		let uncles6 = client.uncles(b3.hash(), 1).unwrap();
		assert_eq!(vec![c3.hash()], uncles6);
	}

	#[test]
	fn best_containing_on_longest_chain_with_single_chain_3_blocks() {
		// block tree:
		// G -> A1 -> A2

		let (client, longest_chain_select) = TestClientBuilder::new().build_with_longest_chain();

		// G -> A1
		let a1 = client.new_block(Default::default()).unwrap().bake().unwrap();
		client.import(BlockOrigin::Own, a1.clone()).unwrap();

		// A1 -> A2
		let a2 = client.new_block(Default::default()).unwrap().bake().unwrap();
		client.import(BlockOrigin::Own, a2.clone()).unwrap();

		let genesis_hash = client.info().chain.genesis_hash;

		assert_eq!(a2.hash(), longest_chain_select.finality_target(genesis_hash, None).unwrap().unwrap());
		assert_eq!(a2.hash(), longest_chain_select.finality_target(a1.hash(), None).unwrap().unwrap());
		assert_eq!(a2.hash(), longest_chain_select.finality_target(a2.hash(), None).unwrap().unwrap());
	}

	#[test]
	fn best_containing_on_longest_chain_with_multiple_forks() {
		// block tree:
		// G -> A1 -> A2 -> A3 -> A4 -> A5
		//      A1 -> B2 -> B3 -> B4
		//	          B2 -> C3
		//	    A1 -> D2
		let (client, longest_chain_select) = TestClientBuilder::new().build_with_longest_chain();

		// G -> A1
		let a1 = client.new_block(Default::default()).unwrap().bake().unwrap();
		client.import(BlockOrigin::Own, a1.clone()).unwrap();

		// A1 -> A2
		let a2 = client.new_block_at(&BlockId::Hash(a1.hash()), Default::default()).unwrap().bake().unwrap();
		client.import(BlockOrigin::Own, a2.clone()).unwrap();

		// A2 -> A3
		let a3 = client.new_block_at(&BlockId::Hash(a2.hash()), Default::default()).unwrap().bake().unwrap();
		client.import(BlockOrigin::Own, a3.clone()).unwrap();

		// A3 -> A4
		let a4 = client.new_block_at(&BlockId::Hash(a3.hash()), Default::default()).unwrap().bake().unwrap();
		client.import(BlockOrigin::Own, a4.clone()).unwrap();

		// A4 -> A5
		let a5 = client.new_block_at(&BlockId::Hash(a4.hash()), Default::default()).unwrap().bake().unwrap();
		client.import(BlockOrigin::Own, a5.clone()).unwrap();

		// A1 -> B2
		let mut builder = client.new_block_at(&BlockId::Hash(a1.hash()), Default::default()).unwrap();
		// this push is required as otherwise B2 has the same hash as A2 and won't get imported
		builder.push_transfer(Transfer {
			from: AccountKeyring::Alice.into(),
			to: AccountKeyring::Ferdie.into(),
			amount: 41,
			nonce: 0,
		}).unwrap();
		let b2 = builder.bake().unwrap();
		client.import(BlockOrigin::Own, b2.clone()).unwrap();

		// B2 -> B3
		let b3 = client.new_block_at(&BlockId::Hash(b2.hash()), Default::default()).unwrap().bake().unwrap();
		client.import(BlockOrigin::Own, b3.clone()).unwrap();

		// B3 -> B4
		let b4 = client.new_block_at(&BlockId::Hash(b3.hash()), Default::default()).unwrap().bake().unwrap();
		client.import(BlockOrigin::Own, b4.clone()).unwrap();

		// // B2 -> C3
		let mut builder = client.new_block_at(&BlockId::Hash(b2.hash()), Default::default()).unwrap();
		// this push is required as otherwise C3 has the same hash as B3 and won't get imported
		builder.push_transfer(Transfer {
			from: AccountKeyring::Alice.into(),
			to: AccountKeyring::Ferdie.into(),
			amount: 1,
			nonce: 1,
		}).unwrap();
		let c3 = builder.bake().unwrap();
		client.import(BlockOrigin::Own, c3.clone()).unwrap();

		// A1 -> D2
		let mut builder = client.new_block_at(&BlockId::Hash(a1.hash()), Default::default()).unwrap();
		// this push is required as otherwise D2 has the same hash as B2 and won't get imported
		builder.push_transfer(Transfer {
			from: AccountKeyring::Alice.into(),
			to: AccountKeyring::Ferdie.into(),
			amount: 1,
			nonce: 0,
		}).unwrap();
		let d2 = builder.bake().unwrap();
		client.import(BlockOrigin::Own, d2.clone()).unwrap();

		assert_eq!(client.info().chain.best_hash, a5.hash());

		let genesis_hash = client.info().chain.genesis_hash;
		let leaves = longest_chain_select.leaves().unwrap();

		assert!(leaves.contains(&a5.hash()));
		assert!(leaves.contains(&b4.hash()));
		assert!(leaves.contains(&c3.hash()));
		assert!(leaves.contains(&d2.hash()));
		assert_eq!(leaves.len(), 4);

		// search without restriction

		assert_eq!(a5.hash(), longest_chain_select.finality_target(
			genesis_hash, None).unwrap().unwrap());
		assert_eq!(a5.hash(), longest_chain_select.finality_target(
			a1.hash(), None).unwrap().unwrap());
		assert_eq!(a5.hash(), longest_chain_select.finality_target(
			a2.hash(), None).unwrap().unwrap());
		assert_eq!(a5.hash(), longest_chain_select.finality_target(
			a3.hash(), None).unwrap().unwrap());
		assert_eq!(a5.hash(), longest_chain_select.finality_target(
			a4.hash(), None).unwrap().unwrap());
		assert_eq!(a5.hash(), longest_chain_select.finality_target(
			a5.hash(), None).unwrap().unwrap());

		assert_eq!(b4.hash(), longest_chain_select.finality_target(
			b2.hash(), None).unwrap().unwrap());
		assert_eq!(b4.hash(), longest_chain_select.finality_target(
			b3.hash(), None).unwrap().unwrap());
		assert_eq!(b4.hash(), longest_chain_select.finality_target(
			b4.hash(), None).unwrap().unwrap());

		assert_eq!(c3.hash(), longest_chain_select.finality_target(
			c3.hash(), None).unwrap().unwrap());

		assert_eq!(d2.hash(), longest_chain_select.finality_target(
			d2.hash(), None).unwrap().unwrap());


		// search only blocks with number <= 5. equivalent to without restriction for this scenario

		assert_eq!(a5.hash(), longest_chain_select.finality_target(
			genesis_hash, Some(5)).unwrap().unwrap());
		assert_eq!(a5.hash(), longest_chain_select.finality_target(
			a1.hash(), Some(5)).unwrap().unwrap());
		assert_eq!(a5.hash(), longest_chain_select.finality_target(
			a2.hash(), Some(5)).unwrap().unwrap());
		assert_eq!(a5.hash(), longest_chain_select.finality_target(
			a3.hash(), Some(5)).unwrap().unwrap());
		assert_eq!(a5.hash(), longest_chain_select.finality_target(
			a4.hash(), Some(5)).unwrap().unwrap());
		assert_eq!(a5.hash(), longest_chain_select.finality_target(
			a5.hash(), Some(5)).unwrap().unwrap());

		assert_eq!(b4.hash(), longest_chain_select.finality_target(
			b2.hash(), Some(5)).unwrap().unwrap());
		assert_eq!(b4.hash(), longest_chain_select.finality_target(
			b3.hash(), Some(5)).unwrap().unwrap());
		assert_eq!(b4.hash(), longest_chain_select.finality_target(
			b4.hash(), Some(5)).unwrap().unwrap());

		assert_eq!(c3.hash(), longest_chain_select.finality_target(
			c3.hash(), Some(5)).unwrap().unwrap());

		assert_eq!(d2.hash(), longest_chain_select.finality_target(
			d2.hash(), Some(5)).unwrap().unwrap());


		// search only blocks with number <= 4

		assert_eq!(a4.hash(), longest_chain_select.finality_target(
			genesis_hash, Some(4)).unwrap().unwrap());
		assert_eq!(a4.hash(), longest_chain_select.finality_target(
			a1.hash(), Some(4)).unwrap().unwrap());
		assert_eq!(a4.hash(), longest_chain_select.finality_target(
			a2.hash(), Some(4)).unwrap().unwrap());
		assert_eq!(a4.hash(), longest_chain_select.finality_target(
			a3.hash(), Some(4)).unwrap().unwrap());
		assert_eq!(a4.hash(), longest_chain_select.finality_target(
			a4.hash(), Some(4)).unwrap().unwrap());
		assert_eq!(None, longest_chain_select.finality_target(
			a5.hash(), Some(4)).unwrap());

		assert_eq!(b4.hash(), longest_chain_select.finality_target(
			b2.hash(), Some(4)).unwrap().unwrap());
		assert_eq!(b4.hash(), longest_chain_select.finality_target(
			b3.hash(), Some(4)).unwrap().unwrap());
		assert_eq!(b4.hash(), longest_chain_select.finality_target(
			b4.hash(), Some(4)).unwrap().unwrap());

		assert_eq!(c3.hash(), longest_chain_select.finality_target(
			c3.hash(), Some(4)).unwrap().unwrap());

		assert_eq!(d2.hash(), longest_chain_select.finality_target(
			d2.hash(), Some(4)).unwrap().unwrap());


		// search only blocks with number <= 3

		assert_eq!(a3.hash(), longest_chain_select.finality_target(
			genesis_hash, Some(3)).unwrap().unwrap());
		assert_eq!(a3.hash(), longest_chain_select.finality_target(
			a1.hash(), Some(3)).unwrap().unwrap());
		assert_eq!(a3.hash(), longest_chain_select.finality_target(
			a2.hash(), Some(3)).unwrap().unwrap());
		assert_eq!(a3.hash(), longest_chain_select.finality_target(
			a3.hash(), Some(3)).unwrap().unwrap());
		assert_eq!(None, longest_chain_select.finality_target(
			a4.hash(), Some(3)).unwrap());
		assert_eq!(None, longest_chain_select.finality_target(
			a5.hash(), Some(3)).unwrap());

		assert_eq!(b3.hash(), longest_chain_select.finality_target(
			b2.hash(), Some(3)).unwrap().unwrap());
		assert_eq!(b3.hash(), longest_chain_select.finality_target(
			b3.hash(), Some(3)).unwrap().unwrap());
		assert_eq!(None, longest_chain_select.finality_target(
			b4.hash(), Some(3)).unwrap());

		assert_eq!(c3.hash(), longest_chain_select.finality_target(
			c3.hash(), Some(3)).unwrap().unwrap());

		assert_eq!(d2.hash(), longest_chain_select.finality_target(
			d2.hash(), Some(3)).unwrap().unwrap());


		// search only blocks with number <= 2

		assert_eq!(a2.hash(), longest_chain_select.finality_target(
			genesis_hash, Some(2)).unwrap().unwrap());
		assert_eq!(a2.hash(), longest_chain_select.finality_target(
			a1.hash(), Some(2)).unwrap().unwrap());
		assert_eq!(a2.hash(), longest_chain_select.finality_target(
			a2.hash(), Some(2)).unwrap().unwrap());
		assert_eq!(None, longest_chain_select.finality_target(
			a3.hash(), Some(2)).unwrap());
		assert_eq!(None, longest_chain_select.finality_target(
			a4.hash(), Some(2)).unwrap());
		assert_eq!(None, longest_chain_select.finality_target(
			a5.hash(), Some(2)).unwrap());

		assert_eq!(b2.hash(), longest_chain_select.finality_target(
			b2.hash(), Some(2)).unwrap().unwrap());
		assert_eq!(None, longest_chain_select.finality_target(
			b3.hash(), Some(2)).unwrap());
		assert_eq!(None, longest_chain_select.finality_target(
			b4.hash(), Some(2)).unwrap());

		assert_eq!(None, longest_chain_select.finality_target(
			c3.hash(), Some(2)).unwrap());

		assert_eq!(d2.hash(), longest_chain_select.finality_target(
			d2.hash(), Some(2)).unwrap().unwrap());


		// search only blocks with number <= 1

		assert_eq!(a1.hash(), longest_chain_select.finality_target(
			genesis_hash, Some(1)).unwrap().unwrap());
		assert_eq!(a1.hash(), longest_chain_select.finality_target(
			a1.hash(), Some(1)).unwrap().unwrap());
		assert_eq!(None, longest_chain_select.finality_target(
			a2.hash(), Some(1)).unwrap());
		assert_eq!(None, longest_chain_select.finality_target(
			a3.hash(), Some(1)).unwrap());
		assert_eq!(None, longest_chain_select.finality_target(
			a4.hash(), Some(1)).unwrap());
		assert_eq!(None, longest_chain_select.finality_target(
			a5.hash(), Some(1)).unwrap());

		assert_eq!(None, longest_chain_select.finality_target(
			b2.hash(), Some(1)).unwrap());
		assert_eq!(None, longest_chain_select.finality_target(
			b3.hash(), Some(1)).unwrap());
		assert_eq!(None, longest_chain_select.finality_target(
			b4.hash(), Some(1)).unwrap());

		assert_eq!(None, longest_chain_select.finality_target(
			c3.hash(), Some(1)).unwrap());

		assert_eq!(None, longest_chain_select.finality_target(
			d2.hash(), Some(1)).unwrap());

		// search only blocks with number <= 0

		assert_eq!(genesis_hash, longest_chain_select.finality_target(
			genesis_hash, Some(0)).unwrap().unwrap());
		assert_eq!(None, longest_chain_select.finality_target(
			a1.hash(), Some(0)).unwrap());
		assert_eq!(None, longest_chain_select.finality_target(
			a2.hash(), Some(0)).unwrap());
		assert_eq!(None, longest_chain_select.finality_target(
			a3.hash(), Some(0)).unwrap());
		assert_eq!(None, longest_chain_select.finality_target(
			a4.hash(), Some(0)).unwrap());
		assert_eq!(None, longest_chain_select.finality_target(
			a5.hash(), Some(0)).unwrap());

		assert_eq!(None, longest_chain_select.finality_target(
			b2.hash(), Some(0)).unwrap());
		assert_eq!(None, longest_chain_select.finality_target(
			b3.hash(), Some(0)).unwrap());
		assert_eq!(None, longest_chain_select.finality_target(
			b4.hash(), Some(0)).unwrap());

		assert_eq!(None, longest_chain_select.finality_target(
			c3.hash().clone(), Some(0)).unwrap());

		assert_eq!(None, longest_chain_select.finality_target(
			d2.hash().clone(), Some(0)).unwrap());
	}

	#[test]
	fn best_containing_on_longest_chain_with_max_depth_higher_than_best() {
		// block tree:
		// G -> A1 -> A2

		let (client, longest_chain_select) = TestClientBuilder::new().build_with_longest_chain();

		// G -> A1
		let a1 = client.new_block(Default::default()).unwrap().bake().unwrap();
		client.import(BlockOrigin::Own, a1.clone()).unwrap();

		// A1 -> A2
		let a2 = client.new_block(Default::default()).unwrap().bake().unwrap();
		client.import(BlockOrigin::Own, a2.clone()).unwrap();

		let genesis_hash = client.info().chain.genesis_hash;

		assert_eq!(a2.hash(), longest_chain_select.finality_target(genesis_hash, Some(10)).unwrap().unwrap());
	}

	#[test]
	fn key_changes_works() {
		let (client, _, test_cases) = prepare_client_with_key_changes();

		for (index, (begin, end, key, expected_result)) in test_cases.into_iter().enumerate() {
			let end = client.block_hash(end).unwrap().unwrap();
			let actual_result = client.key_changes(
				begin,
				BlockId::Hash(end),
				None,
				&StorageKey(key),
			).unwrap();
			match actual_result == expected_result {
				true => (),
				false => panic!(format!("Failed test {}: actual = {:?}, expected = {:?}",
					index, actual_result, expected_result)),
			}
		}
	}

	#[test]
	fn import_with_justification() {
		let client = test_client::new();

		// G -> A1
		let a1 = client.new_block(Default::default()).unwrap().bake().unwrap();
		client.import(BlockOrigin::Own, a1.clone()).unwrap();

		// A1 -> A2
		let a2 = client.new_block_at(&BlockId::Hash(a1.hash()), Default::default()).unwrap().bake().unwrap();
		client.import(BlockOrigin::Own, a2.clone()).unwrap();

		// A2 -> A3
		let justification = vec![1, 2, 3];
		let a3 = client.new_block_at(&BlockId::Hash(a2.hash()), Default::default()).unwrap().bake().unwrap();
		client.import_justified(BlockOrigin::Own, a3.clone(), justification.clone()).unwrap();

		assert_eq!(
			client.info().chain.finalized_hash,
			a3.hash(),
		);

		assert_eq!(
			client.justification(&BlockId::Hash(a3.hash())).unwrap(),
			Some(justification),
		);

		assert_eq!(
			client.justification(&BlockId::Hash(a1.hash())).unwrap(),
			None,
		);

		assert_eq!(
			client.justification(&BlockId::Hash(a2.hash())).unwrap(),
			None,
		);
	}

	#[test]
	fn importing_diverged_finalized_block_should_trigger_reorg() {

		let client = test_client::new();

		// G -> A1 -> A2
		//   \
		//    -> B1
		let a1 = client.new_block_at(&BlockId::Number(0), Default::default()).unwrap().bake().unwrap();
		client.import(BlockOrigin::Own, a1.clone()).unwrap();

		let a2 = client.new_block_at(&BlockId::Hash(a1.hash()), Default::default()).unwrap().bake().unwrap();
		client.import(BlockOrigin::Own, a2.clone()).unwrap();

		let mut b1 = client.new_block_at(&BlockId::Number(0), Default::default()).unwrap();
		// needed to make sure B1 gets a different hash from A1
		b1.push_transfer(Transfer {
			from: AccountKeyring::Alice.into(),
			to: AccountKeyring::Ferdie.into(),
			amount: 1,
			nonce: 0,
		}).unwrap();
		// create but don't import B1 just yet
		let b1 = b1.bake().unwrap();

		// A2 is the current best since it's the longest chain
		assert_eq!(
			client.info().chain.best_hash,
			a2.hash(),
		);

		// importing B1 as finalized should trigger a re-org and set it as new best
		let justification = vec![1, 2, 3];
		client.import_justified(BlockOrigin::Own, b1.clone(), justification).unwrap();

		assert_eq!(
			client.info().chain.best_hash,
			b1.hash(),
		);

		assert_eq!(
			client.info().chain.finalized_hash,
			b1.hash(),
		);
	}

	#[test]
	fn finalizing_diverged_block_should_trigger_reorg() {

		let (client, select_chain) = TestClientBuilder::new().build_with_longest_chain();

		// G -> A1 -> A2
		//   \
		//    -> B1 -> B2
		let a1 = client.new_block_at(&BlockId::Number(0), Default::default()).unwrap().bake().unwrap();
		client.import(BlockOrigin::Own, a1.clone()).unwrap();

		let a2 = client.new_block_at(&BlockId::Hash(a1.hash()), Default::default()).unwrap().bake().unwrap();
		client.import(BlockOrigin::Own, a2.clone()).unwrap();

		let mut b1 = client.new_block_at(&BlockId::Number(0), Default::default()).unwrap();
		// needed to make sure B1 gets a different hash from A1
		b1.push_transfer(Transfer {
			from: AccountKeyring::Alice.into(),
			to: AccountKeyring::Ferdie.into(),
			amount: 1,
			nonce: 0,
		}).unwrap();
		let b1 = b1.bake().unwrap();
		client.import(BlockOrigin::Own, b1.clone()).unwrap();

		let b2 = client.new_block_at(&BlockId::Hash(b1.hash()), Default::default()).unwrap().bake().unwrap();
		client.import(BlockOrigin::Own, b2.clone()).unwrap();

		// A2 is the current best since it's the longest chain
		assert_eq!(
			client.info().chain.best_hash,
			a2.hash(),
		);

		// we finalize block B1 which is on a different branch from current best
		// which should trigger a re-org.
		client.finalize_block(BlockId::Hash(b1.hash()), None).unwrap();

		// B1 should now be the latest finalized
		assert_eq!(
			client.info().chain.finalized_hash,
			b1.hash(),
		);

		// and B1 should be the new best block (`finalize_block` as no way of
		// knowing about B2)
		assert_eq!(
			client.info().chain.best_hash,
			b1.hash(),
		);

		// `SelectChain` should report B2 as best block though
		assert_eq!(
			select_chain.best_chain().unwrap().hash(),
			b2.hash(),
		);

		// after we build B3 on top of B2 and import it
		// it should be the new best block,
		let b3 = client.new_block_at(
			&BlockId::Hash(b2.hash()),
			Default::default(),
		).unwrap().bake().unwrap();
		client.import(BlockOrigin::Own, b3.clone()).unwrap();

		assert_eq!(
			client.info().chain.best_hash,
			b3.hash(),
		);
	}

	#[test]
	fn get_header_by_block_number_doesnt_panic() {
		let client = test_client::new();

		// backend uses u32 for block numbers, make sure we don't panic when
		// trying to convert
		let id = BlockId::<Block>::Number(72340207214430721);
		client.header(&id).expect_err("invalid block number overflows u32");
	}

	#[test]
	fn state_reverted_on_reorg() {
		let _ = env_logger::try_init();
		let client = test_client::new();

		let current_balance = ||
			client.runtime_api().balance_of(
				&BlockId::number(client.info().chain.best_number), AccountKeyring::Alice.into()
			).unwrap();

		// G -> A1 -> A2
		//   \
		//    -> B1
		let mut a1 = client.new_block_at(&BlockId::Number(0), Default::default()).unwrap();
		a1.push_transfer(Transfer {
			from: AccountKeyring::Alice.into(),
			to: AccountKeyring::Bob.into(),
			amount: 10,
			nonce: 0,
		}).unwrap();
		let a1 = a1.bake().unwrap();
		client.import(BlockOrigin::Own, a1.clone()).unwrap();

		let mut b1 = client.new_block_at(&BlockId::Number(0), Default::default()).unwrap();
		b1.push_transfer(Transfer {
			from: AccountKeyring::Alice.into(),
			to: AccountKeyring::Ferdie.into(),
			amount: 50,
			nonce: 0,
		}).unwrap();
		let b1 = b1.bake().unwrap();
		// Reorg to B1
		client.import_as_best(BlockOrigin::Own, b1.clone()).unwrap();

		assert_eq!(950, current_balance());
		let mut a2 = client.new_block_at(&BlockId::Hash(a1.hash()), Default::default()).unwrap();
		a2.push_transfer(Transfer {
			from: AccountKeyring::Alice.into(),
			to: AccountKeyring::Charlie.into(),
			amount: 10,
			nonce: 1,
		}).unwrap();
		// Re-org to A2
		client.import_as_best(BlockOrigin::Own, a2.bake().unwrap()).unwrap();
		assert_eq!(980, current_balance());
	}

	#[test]
	fn doesnt_import_blocks_that_revert_finality() {
		let _ = env_logger::try_init();
		let tmp = tempfile::tempdir().unwrap();

		// we need to run with archive pruning to avoid pruning non-canonical
		// states
		let backend = Arc::new(Backend::new(
			DatabaseSettings {
				state_cache_size: 1 << 20,
				state_cache_child_ratio: None,
				pruning: PruningMode::ArchiveAll,
				source: DatabaseSettingsSrc::Path {
					path: tmp.path().into(),
					cache_size: None,
				}
			},
			u64::max_value(),
		).unwrap());

		let client = TestClientBuilder::with_backend(backend).build();

		//    -> C1
		//   /
		// G -> A1 -> A2
		//   \
		//    -> B1 -> B2 -> B3

		let a1 = client.new_block_at(&BlockId::Number(0), Default::default())
			.unwrap().bake().unwrap();
		client.import(BlockOrigin::Own, a1.clone()).unwrap();

		let a2 = client.new_block_at(&BlockId::Hash(a1.hash()), Default::default())
			.unwrap().bake().unwrap();
		client.import(BlockOrigin::Own, a2.clone()).unwrap();

		let mut b1 = client.new_block_at(&BlockId::Number(0), Default::default()).unwrap();

		// needed to make sure B1 gets a different hash from A1
		b1.push_transfer(Transfer {
			from: AccountKeyring::Alice.into(),
			to: AccountKeyring::Ferdie.into(),
			amount: 1,
			nonce: 0,
		}).unwrap();
		let b1 = b1.bake().unwrap();
		client.import(BlockOrigin::Own, b1.clone()).unwrap();

		let b2 = client.new_block_at(&BlockId::Hash(b1.hash()), Default::default())
			.unwrap().bake().unwrap();
		client.import(BlockOrigin::Own, b2.clone()).unwrap();

		// we will finalize A2 which should make it impossible to import a new
		// B3 at the same height but that doesnt't include it
		client.finalize_block(BlockId::Hash(a2.hash()), None).unwrap();

		let b3 = client.new_block_at(&BlockId::Hash(b2.hash()), Default::default())
			.unwrap().bake().unwrap();

		let import_err = client.import(BlockOrigin::Own, b3).err().unwrap();
		let expected_err = ConsensusError::ClientImport(
			error::Error::NotInFinalizedChain.to_string()
		);

		assert_eq!(
			import_err.to_string(),
			expected_err.to_string(),
		);

		// adding a C1 block which is lower than the last finalized should also
		// fail (with a cheaper check that doesn't require checking ancestry).
		let mut c1 = client.new_block_at(&BlockId::Number(0), Default::default()).unwrap();

		// needed to make sure C1 gets a different hash from A1 and B1
		c1.push_transfer(Transfer {
			from: AccountKeyring::Alice.into(),
			to: AccountKeyring::Ferdie.into(),
			amount: 2,
			nonce: 0,
		}).unwrap();
		let c1 = c1.bake().unwrap();

		let import_err = client.import(BlockOrigin::Own, c1).err().unwrap();
		let expected_err = ConsensusError::ClientImport(
			error::Error::NotInFinalizedChain.to_string()
		);

		assert_eq!(
			import_err.to_string(),
			expected_err.to_string(),
		);
	}

	#[test]
	fn imports_blocks_with_changes_tries_config_change() {
		// create client with initial 4^2 configuration
		let client = TestClientBuilder::with_default_backend()
			.changes_trie_config(Some(ChangesTrieConfiguration {
				digest_interval: 4,
				digest_levels: 2,
			})).build();

		// ===================================================================
		// blocks 1,2,3,4,5,6,7,8,9,10 are empty
		// block 11 changes the key
		// block 12 is the L1 digest that covers this change
		// blocks 13,14,15,16,17,18,19,20,21,22 are empty
		// block 23 changes the configuration to 5^1 AND is skewed digest
		// ===================================================================
		// blocks 24,25 are changing the key
		// block 26 is empty
		// block 27 changes the key
		// block 28 is the L1 digest (NOT SKEWED!!!) that covers changes AND changes configuration to 3^1
		// ===================================================================
		// block 29 is empty
		// block 30 changes the key
		// block 31 is L1 digest that covers this change
		// ===================================================================
		(1..11).for_each(|number| {
			let block = client.new_block_at(&BlockId::Number(number - 1), Default::default()).unwrap().bake().unwrap();
			client.import(BlockOrigin::Own, block).unwrap();
		});
		(11..12).for_each(|number| {
			let mut block = client.new_block_at(&BlockId::Number(number - 1), Default::default()).unwrap();
			block.push_storage_change(vec![42], Some(number.to_le_bytes().to_vec())).unwrap();
			client.import(BlockOrigin::Own, block.bake().unwrap()).unwrap();
		});
		(12..23).for_each(|number| {
			let block = client.new_block_at(&BlockId::Number(number - 1), Default::default()).unwrap().bake().unwrap();
			client.import(BlockOrigin::Own, block).unwrap();
		});
		(23..24).for_each(|number| {
			let mut block = client.new_block_at(&BlockId::Number(number - 1), Default::default()).unwrap();
			block.push_changes_trie_configuration_update(Some(ChangesTrieConfiguration {
				digest_interval: 5,
				digest_levels: 1,
			})).unwrap();
			client.import(BlockOrigin::Own, block.bake().unwrap()).unwrap();
		});
		(24..26).for_each(|number| {
			let mut block = client.new_block_at(&BlockId::Number(number - 1), Default::default()).unwrap();
			block.push_storage_change(vec![42], Some(number.to_le_bytes().to_vec())).unwrap();
			client.import(BlockOrigin::Own, block.bake().unwrap()).unwrap();
		});
		(26..27).for_each(|number| {
			let block = client.new_block_at(&BlockId::Number(number - 1), Default::default()).unwrap().bake().unwrap();
			client.import(BlockOrigin::Own, block).unwrap();
		});
		(27..28).for_each(|number| {
			let mut block = client.new_block_at(&BlockId::Number(number - 1), Default::default()).unwrap();
			block.push_storage_change(vec![42], Some(number.to_le_bytes().to_vec())).unwrap();
			client.import(BlockOrigin::Own, block.bake().unwrap()).unwrap();
		});
		(28..29).for_each(|number| {
			let mut block = client.new_block_at(&BlockId::Number(number - 1), Default::default()).unwrap();
			block.push_changes_trie_configuration_update(Some(ChangesTrieConfiguration {
				digest_interval: 3,
				digest_levels: 1,
			})).unwrap();
			client.import(BlockOrigin::Own, block.bake().unwrap()).unwrap();
		});
		(29..30).for_each(|number| {
			let block = client.new_block_at(&BlockId::Number(number - 1), Default::default()).unwrap().bake().unwrap();
			client.import(BlockOrigin::Own, block).unwrap();
		});
		(30..31).for_each(|number| {
			let mut block = client.new_block_at(&BlockId::Number(number - 1), Default::default()).unwrap();
			block.push_storage_change(vec![42], Some(number.to_le_bytes().to_vec())).unwrap();
			client.import(BlockOrigin::Own, block.bake().unwrap()).unwrap();
		});
		(31..32).for_each(|number| {
			let block = client.new_block_at(&BlockId::Number(number - 1), Default::default()).unwrap().bake().unwrap();
			client.import(BlockOrigin::Own, block).unwrap();
		});

		// now check that configuration cache works
		assert_eq!(
			client.key_changes(1, BlockId::Number(31), None, &StorageKey(vec![42])).unwrap(),
			vec![(30, 0), (27, 0), (25, 0), (24, 0), (11, 0)]
		);
	}
}<|MERGE_RESOLUTION|>--- conflicted
+++ resolved
@@ -995,23 +995,13 @@
 					self.apply_finality_with_block_hash(operation, parent_hash, None, info.best_hash, make_notifications)?;
 				}
 
-<<<<<<< HEAD
-		// FIXME #1232: correct path logic for when to execute this function
-		let (storage_update, changes_update, storage_changes) = self.block_execution(
-			&operation.op,
-			&import_headers,
-			origin,
-			hash,
-			parent_hash,
-			body.clone(),
-		)?;
-=======
 				// FIXME #1232: correct path logic for when to execute this function
 				let (storage_update, changes_update, storage_changes) = self.block_execution(
 					&operation.op,
 					&import_headers,
 					origin,
 					hash,
+					parent_hash,
 					&body,
 				)?;
 
@@ -1029,7 +1019,6 @@
 			},
 			_ => None,
 		};
->>>>>>> 116bba68
 
 		let is_new_best = finalized || match fork_choice {
 			ForkChoiceStrategy::LongestChain => import_headers.post().number() > &info.best_number,
@@ -1090,12 +1079,8 @@
 		import_headers: &PrePostHeader<Block::Header>,
 		origin: BlockOrigin,
 		hash: Block::Hash,
-<<<<<<< HEAD
 		parent_hash: Block::Hash,
-		body: Option<Vec<Block::Extrinsic>>,
-=======
 		body: &[Block::Extrinsic],
->>>>>>> 116bba68
 	) -> error::Result<(
 		Option<StorageUpdate<B, Block>>,
 		Option<Option<ChangesUpdate<Block>>>,
