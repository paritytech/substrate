--- conflicted
+++ resolved
@@ -1897,14 +1897,6 @@
 		let (client, longest_chain_select) = TestClientBuilder::new().build_with_longest_chain();
 
 		let genesis_hash = client.info().chain.genesis_hash;
-<<<<<<< HEAD
-		#[allow(deprecated)]
-		let longest_chain_select = test_client::client::LongestChain::new(
-			client.backend().clone()
-		);
-
-=======
->>>>>>> 70cf5b0f
 
 		assert_eq!(
 			genesis_hash.clone(),
@@ -1920,15 +1912,6 @@
 		let (client, longest_chain_select) = TestClientBuilder::new().build_with_longest_chain();
 
 		let uninserted_block = client.new_block(Default::default()).unwrap().bake().unwrap();
-<<<<<<< HEAD
-		#[allow(deprecated)]
-		let backend = client.backend().as_in_memory();
-		#[allow(deprecated)]
-		let longest_chain_select = test_client::client::LongestChain::new(
-			Arc::new(backend)
-		);
-=======
->>>>>>> 70cf5b0f
 
 		assert_eq!(
 			None,
@@ -2063,13 +2046,6 @@
 		client.import(BlockOrigin::Own, a2.clone()).unwrap();
 
 		let genesis_hash = client.info().chain.genesis_hash;
-<<<<<<< HEAD
-		#[allow(deprecated)]
-		let longest_chain_select = test_client::client::LongestChain::new(
-			Arc::new(client.backend().as_in_memory()),
-		);
-=======
->>>>>>> 70cf5b0f
 
 		assert_eq!(a2.hash(), longest_chain_select.finality_target(genesis_hash, None).unwrap().unwrap());
 		assert_eq!(a2.hash(), longest_chain_select.finality_target(a1.hash(), None).unwrap().unwrap());
@@ -2152,14 +2128,6 @@
 		assert_eq!(client.info().chain.best_hash, a5.hash());
 
 		let genesis_hash = client.info().chain.genesis_hash;
-<<<<<<< HEAD
-		#[allow(deprecated)]
-		let longest_chain_select = test_client::client::LongestChain::new(
-			Arc::new(client.backend().as_in_memory()),
-		);
-
-=======
->>>>>>> 70cf5b0f
 		let leaves = longest_chain_select.leaves().unwrap();
 
 		assert!(leaves.contains(&a5.hash()));
@@ -2386,13 +2354,6 @@
 		client.import(BlockOrigin::Own, a2.clone()).unwrap();
 
 		let genesis_hash = client.info().chain.genesis_hash;
-<<<<<<< HEAD
-		#[allow(deprecated)]
-		let longest_chain_select = test_client::client::LongestChain::new(
-			Arc::new(client.backend().as_in_memory()),
-		);
-=======
->>>>>>> 70cf5b0f
 
 		assert_eq!(a2.hash(), longest_chain_select.finality_target(genesis_hash, Some(10)).unwrap().unwrap());
 	}
