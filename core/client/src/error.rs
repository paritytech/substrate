// Copyright 2017 Parity Technologies (UK) Ltd.
// This file is part of Substrate.

// Substrate is free software: you can redistribute it and/or modify
// it under the terms of the GNU General Public License as published by
// the Free Software Foundation, either version 3 of the License, or
// (at your option) any later version.

// Substrate is distributed in the hope that it will be useful,
// but WITHOUT ANY WARRANTY; without even the implied warranty of
// MERCHANTABILITY or FITNESS FOR A PARTICULAR PURPOSE.  See the
// GNU General Public License for more details.

// You should have received a copy of the GNU General Public License
// along with Substrate.  If not, see <http://www.gnu.org/licenses/>.

//! Substrate client possible errors.

use std;
use state_machine;
use runtime_primitives::ApplyError;

error_chain! {
	errors {
		/// Backend error.
		Backend(s: String) {
			description("Unrecoverable backend error"),
			display("Backend error: {}", s),
		}

		/// Unknown block.
		UnknownBlock(h: String) {
			description("unknown block"),
			display("UnknownBlock: {}", &*h),
		}

		/// Applying extrinsic error.
		ApplyExtinsicFailed(e: ApplyError) {
			description("Extrinsic error"),
			display("Extrinsic error: {:?}", e),
		}

		/// Execution error.
		Execution(e: Box<state_machine::Error>) {
			description("execution error"),
			display("Execution: {}", e),
		}

		/// Blockchain error.
		Blockchain(e: Box<std::error::Error + Send>) {
			description("Blockchain error"),
			display("Blockchain: {}", e),
		}

		/// Invalid authorities set received from the runtime.
		InvalidAuthoritiesSet {
			description("authorities set is invalid"),
			display("Current state of blockchain has invalid authorities set"),
		}

		/// Could not get runtime version.
		VersionInvalid {
			description("Runtime version error"),
			display("On-chain runtime does not specify version"),
		}

		/// Bad justification for header.
		BadJustification(h: String) {
			description("bad justification for header"),
			display("bad justification for header: {}", &*h),
		}

		/// Not available on light client.
		NotAvailableOnLightClient {
			description("not available on light client"),
			display("This method is not currently available when running in light client mode"),
		}

		/// Invalid remote header proof.
		InvalidHeaderProof {
			description("invalid header proof"),
			display("Remote node has responded with invalid header proof"),
		}

		/// Remote fetch has been cancelled.
		RemoteFetchCancelled {
			description("remote fetch cancelled"),
			display("Remote data fetch has been cancelled"),
		}

		/// Remote fetch has been failed.
		RemoteFetchFailed {
			description("remote fetch failed"),
			display("Remote data fetch has been failed"),
		}

		/// Error decoding call result.
		CallResultDecode(method: &'static str) {
			description("Error decoding call result")
			display("Error decoding call result of {}", method)
		}

<<<<<<< HEAD
		/// Changes tries are not supported.
		ChangesTriesNotSupported {
			description("changes tries are not supported"),
			display("Changes tries are not supported by the runtime"),
		}

		/// Key changes query has failed.
		ChangesTrieAccessFailed(e: String) {
			description("invalid changes proof"),
			display("Failed to check changes proof: {}", e),
=======
		/// Last finalized block not parent of current.
		NonSequentialFinalization(s: String) {
			description("Did not finalize blocks in sequential order."),
			display("Did not finalize blocks in sequential order."),
		}

		/// Safety violation: new best block not descendent of last finalized.
		NotInFinalizedChain {
			description("Potential long-range attack: block not in finalized chain."),
			display("Potential long-range attack: block not in finalized chain."),
>>>>>>> e722f09b
		}
	}
}

// TODO [ToDr] Temporary, state_machine::Error should be a regular error not Box.
impl From<Box<state_machine::Error>> for Error {
	fn from(e: Box<state_machine::Error>) -> Self {
		ErrorKind::Execution(e).into()
	}
}

impl From<state_machine::backend::Void> for Error {
	fn from(e: state_machine::backend::Void) -> Self {
		match e {}
	}
}

impl Error {
	/// Chain a blockchain error.
	pub fn from_blockchain(e: Box<std::error::Error + Send>) -> Self {
		ErrorKind::Blockchain(e).into()
	}

	/// Chain a state error.
	pub fn from_state(e: Box<state_machine::Error + Send>) -> Self {
		ErrorKind::Execution(e).into()
	}
}

impl state_machine::Error for Error {}<|MERGE_RESOLUTION|>--- conflicted
+++ resolved
@@ -100,7 +100,6 @@
 			display("Error decoding call result of {}", method)
 		}
 
-<<<<<<< HEAD
 		/// Changes tries are not supported.
 		ChangesTriesNotSupported {
 			description("changes tries are not supported"),
@@ -111,7 +110,8 @@
 		ChangesTrieAccessFailed(e: String) {
 			description("invalid changes proof"),
 			display("Failed to check changes proof: {}", e),
-=======
+		}
+
 		/// Last finalized block not parent of current.
 		NonSequentialFinalization(s: String) {
 			description("Did not finalize blocks in sequential order."),
@@ -122,7 +122,6 @@
 		NotInFinalizedChain {
 			description("Potential long-range attack: block not in finalized chain."),
 			display("Potential long-range attack: block not in finalized chain."),
->>>>>>> e722f09b
 		}
 	}
 }
