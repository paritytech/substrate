--- conflicted
+++ resolved
@@ -63,7 +63,8 @@
 );
 
 /// Unchecked extrinsic type as expected by this runtime.
-pub type UncheckedExtrinsic = generic::UncheckedExtrinsic<Address, Call, Signature, SignedExtra>;
+pub type UncheckedExtrinsic =
+	generic::UncheckedExtrinsic<Address, RuntimeCall, Signature, SignedExtra>;
 
 /// Block type as expected by this runtime.
 pub type Block = generic::Block<Header, UncheckedExtrinsic>;
@@ -79,7 +80,7 @@
 pub type Balance = u128;
 
 /// The payload being signed in transactions.
-pub type SignedPayload = generic::SignedPayload<Call, SignedExtra>;
+pub type SignedPayload = generic::SignedPayload<RuntimeCall, SignedExtra>;
 
 /// Executive: handles dispatch to the various modules.
 pub type Executive = frame_executive::Executive<
@@ -170,24 +171,15 @@
 	type BlockWeights = BlockWeights;
 	type BlockLength = BlockLength;
 	type AccountId = AccountId;
-<<<<<<< HEAD
-	type Call = Call;
-=======
 	type RuntimeCall = RuntimeCall;
->>>>>>> ac2fc9cc
 	type Lookup = AccountIdLookup<AccountId, ()>;
 	type Index = Index;
 	type BlockNumber = BlockNumber;
 	type Hash = Hash;
 	type Hashing = BlakeTwo256;
 	type Header = generic::Header<BlockNumber, BlakeTwo256>;
-<<<<<<< HEAD
-	type Event = Event;
-	type Origin = Origin;
-=======
 	type RuntimeEvent = RuntimeEvent;
 	type RuntimeOrigin = RuntimeOrigin;
->>>>>>> ac2fc9cc
 	type BlockHashCount = BlockHashCount;
 	type DbWeight = RocksDbWeight;
 	type Version = Version;
@@ -309,46 +301,6 @@
 	}
 );
 
-<<<<<<< HEAD
-=======
-/// The address format for describing accounts.
-pub type Address = sp_runtime::MultiAddress<AccountId, ()>;
-
-/// Block header type as expected by this runtime.
-pub type Header = generic::Header<BlockNumber, BlakeTwo256>;
-
-/// Block type as expected by this runtime.
-pub type Block = generic::Block<Header, UncheckedExtrinsic>;
-
-/// The SignedExtension to the basic transaction logic.
-pub type SignedExtra = (
-	frame_system::CheckNonZeroSender<Runtime>,
-	frame_system::CheckSpecVersion<Runtime>,
-	frame_system::CheckTxVersion<Runtime>,
-	frame_system::CheckGenesis<Runtime>,
-	frame_system::CheckEra<Runtime>,
-	frame_system::CheckNonce<Runtime>,
-	frame_system::CheckWeight<Runtime>,
-	pallet_transaction_payment::ChargeTransactionPayment<Runtime>,
-);
-
-/// Unchecked extrinsic type as expected by this runtime.
-pub type UncheckedExtrinsic =
-	generic::UncheckedExtrinsic<Address, RuntimeCall, Signature, SignedExtra>;
-
-/// The payload being signed in transactions.
-pub type SignedPayload = generic::SignedPayload<RuntimeCall, SignedExtra>;
-
-/// Executive: handles dispatch to the various modules.
-pub type Executive = frame_executive::Executive<
-	Runtime,
-	Block,
-	frame_system::ChainContext<Runtime>,
-	Runtime,
-	AllPalletsWithSystem,
->;
-
->>>>>>> ac2fc9cc
 #[cfg(feature = "runtime-benchmarks")]
 #[macro_use]
 extern crate frame_benchmarking;
