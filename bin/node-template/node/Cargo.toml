--- conflicted
+++ resolved
@@ -20,24 +20,6 @@
 log = "0.4.8"
 structopt = "0.3.8"
 
-<<<<<<< HEAD
-sc-cli = { version = "0.8.0-alpha.5", path = "../../../client/cli" }
-sp-core = { version = "2.0.0-alpha.5", path = "../../../primitives/core" }
-sc-executor = { version = "0.8.0-alpha.5", path = "../../../client/executor" }
-sc-service = { version = "0.8.0-alpha.5", path = "../../../client/service" }
-sp-inherents = { version = "2.0.0-alpha.5", path = "../../../primitives/inherents" }
-sc-transaction-pool = { version = "2.0.0-alpha.5", path = "../../../client/transaction-pool" }
-sp-transaction-pool = { version = "2.0.0-alpha.5", path = "../../../primitives/transaction-pool" }
-sc-network = { version = "0.8.0-alpha.5", path = "../../../client/network" }
-sc-consensus-aura = { version = "0.8.0-alpha.5", path = "../../../client/consensus/aura" }
-sp-consensus-aura = { version = "0.8.0-alpha.5", path = "../../../primitives/consensus/aura" }
-sp-consensus = { version = "0.8.0-alpha.5", path = "../../../primitives/consensus/common" }
-sc-finality-grandpa = { version = "0.8.0-alpha.5", path = "../../../client/finality-grandpa" }
-sp-finality-grandpa = { version = "2.0.0-alpha.5", path = "../../../primitives/finality-grandpa" }
-sc-client-api = { version = "2.0.0-alpha.5", path = "../../../client/api" }
-sp-runtime = { version = "2.0.0-alpha.5", path = "../../../primitives/runtime" }
-sc-basic-authorship = { path = "../../../client/basic-authorship", version = "0.8.0-alpha.5"}
-=======
 sc-cli = { version = "0.8.0-dev", path = "../../../client/cli" }
 sp-core = { version = "2.0.0-dev", path = "../../../primitives/core" }
 sc-executor = { version = "0.8.0-dev", path = "../../../client/executor" }
@@ -51,11 +33,9 @@
 sp-consensus = { version = "0.8.0-dev", path = "../../../primitives/consensus/common" }
 sc-finality-grandpa = { version = "0.8.0-dev", path = "../../../client/finality-grandpa" }
 sp-finality-grandpa = { version = "2.0.0-dev", path = "../../../primitives/finality-grandpa" }
-sc-client = { version = "0.8.0-dev", path = "../../../client/" }
 sc-client-api = { version = "2.0.0-dev", path = "../../../client/api" }
 sp-runtime = { version = "2.0.0-dev", path = "../../../primitives/runtime" }
 sc-basic-authorship = { path = "../../../client/basic-authorship", version = "0.8.0-dev"}
->>>>>>> 3ac409ba
 
 node-template-runtime = { version = "2.0.0-dev", path = "../runtime" }
 
