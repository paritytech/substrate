--- conflicted
+++ resolved
@@ -25,18 +25,6 @@
 type FullBackend = sc_service::TFullBackend<Block>;
 type FullSelectChain = sc_consensus::LongestChain<FullBackend, Block>;
 
-<<<<<<< HEAD
-pub fn new_partial(config: &Configuration) -> Result<sc_service::PartialComponents<
-	FullClient, FullBackend, FullSelectChain,
-	sc_consensus::DefaultImportQueue<Block, FullClient>,
-	sc_transaction_pool::FullPool<Block, FullClient>,
-	(
-		sc_finality_grandpa::GrandpaBlockImport<FullBackend, Block, FullClient, FullSelectChain>,
-		sc_finality_grandpa::LinkHalf<Block, FullClient, FullSelectChain>,
-		Option<Telemetry>,
-	)
->, ServiceError> {
-=======
 pub fn new_partial(
 	config: &Configuration,
 ) -> Result<
@@ -44,7 +32,7 @@
 		FullClient,
 		FullBackend,
 		FullSelectChain,
-		sp_consensus::DefaultImportQueue<Block, FullClient>,
+		sc_consensus::DefaultImportQueue<Block, FullClient>,
 		sc_transaction_pool::FullPool<Block, FullClient>,
 		(
 			sc_finality_grandpa::GrandpaBlockImport<
@@ -59,7 +47,6 @@
 	>,
 	ServiceError,
 > {
->>>>>>> 5b55e010
 	if config.keystore_remote.is_some() {
 		return Err(ServiceError::Other(format!("Remote Keystores are not supported.")))
 	}
