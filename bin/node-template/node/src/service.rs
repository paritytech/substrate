--- conflicted
+++ resolved
@@ -233,11 +233,8 @@
 				keystore: keystore_container.sync_keystore(),
 				can_author_with,
 				sync_oracle: network.clone(),
-<<<<<<< HEAD
+				block_proposal_slot_portion: SlotProportion::new(2f32 / 3f32),
 				telemetry: telemetry.as_ref().map(|x| x.handle()),
-=======
-				block_proposal_slot_portion: SlotProportion::new(2f32 / 3f32),
->>>>>>> 8fca15b7
 			},
 		)?;
 
