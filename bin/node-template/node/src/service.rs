--- conflicted
+++ resolved
@@ -90,18 +90,6 @@
 		grandpa_block_import.clone(), client.clone(),
 	);
 
-<<<<<<< HEAD
-	let import_queue = sc_consensus_aura::import_queue::<_, _, _, AuraPair, _, _>(
-		sc_consensus_aura::slot_duration(&*client)?,
-		aura_block_import.clone(),
-		Some(Box::new(grandpa_block_import.clone())),
-		client.clone(),
-		inherent_data_providers.clone(),
-		&task_manager.spawn_essential_handle(),
-		config.prometheus_registry(),
-		sp_consensus::CanAuthorWithNativeVersion::new(client.executor().clone()),
-		telemetry.as_ref().map(|x| x.handle()),
-=======
 	let import_queue = sc_consensus_aura::import_queue::<AuraPair, _, _, _, _, _>(
 		ImportQueueParams {
 			block_import: aura_block_import.clone(),
@@ -113,8 +101,8 @@
 			slot_duration: sc_consensus_aura::slot_duration(&*client)?,
 			registry: config.prometheus_registry(),
 			check_for_equivocation: Default::default(),
+			telemetry: telemetry.as_ref().map(|x| x.handle()),
 		},
->>>>>>> 79ddc796
 	)?;
 
 	Ok(sc_service::PartialComponents {
@@ -232,21 +220,6 @@
 		let can_author_with =
 			sp_consensus::CanAuthorWithNativeVersion::new(client.executor().clone());
 
-<<<<<<< HEAD
-		let aura = sc_consensus_aura::start_aura::<_, _, _, _, _, AuraPair, _, _, _,_>(
-			sc_consensus_aura::slot_duration(&*client)?,
-			client.clone(),
-			select_chain,
-			block_import,
-			proposer,
-			network.clone(),
-			inherent_data_providers.clone(),
-			force_authoring,
-			backoff_authoring_blocks,
-			keystore_container.sync_keystore(),
-			can_author_with,
-			telemetry.as_ref().map(|x| x.handle()),
-=======
 		let aura = sc_consensus_aura::start_aura::<AuraPair, _, _, _, _, _, _, _, _,_>(
 			StartAuraParams {
 				slot_duration: sc_consensus_aura::slot_duration(&*client)?,
@@ -260,8 +233,8 @@
 				keystore: keystore_container.sync_keystore(),
 				can_author_with,
 				sync_oracle: network.clone(),
+				telemetry: telemetry.as_ref().map(|x| x.handle()),
 			},
->>>>>>> 79ddc796
 		)?;
 
 		// the AURA authoring task is considered essential, i.e. if it
@@ -364,18 +337,6 @@
 		client.clone(),
 	);
 
-<<<<<<< HEAD
-	let import_queue = sc_consensus_aura::import_queue::<_, _, _, AuraPair, _, _>(
-		sc_consensus_aura::slot_duration(&*client)?,
-		aura_block_import,
-		Some(Box::new(grandpa_block_import)),
-		client.clone(),
-		InherentDataProviders::new(),
-		&task_manager.spawn_essential_handle(),
-		config.prometheus_registry(),
-		sp_consensus::NeverCanAuthor,
-		telemetry.as_ref().map(|x| x.handle()),
-=======
 	let import_queue = sc_consensus_aura::import_queue::<AuraPair, _, _, _, _, _>(
 		ImportQueueParams {
 			block_import: aura_block_import.clone(),
@@ -387,8 +348,8 @@
 			slot_duration: sc_consensus_aura::slot_duration(&*client)?,
 			registry: config.prometheus_registry(),
 			check_for_equivocation: Default::default(),
+			telemetry: telemetry.as_ref().map(|x| x.handle()),
 		},
->>>>>>> 79ddc796
 	)?;
 
 	let (network, network_status_sinks, system_rpc_tx, network_starter) =
