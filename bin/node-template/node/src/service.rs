//! Service and ServiceFactory implementation. Specialized wrapper over substrate service.

use node_template_runtime::{self, opaque::Block, RuntimeApi};
use sc_client_api::{ExecutorProvider, RemoteBackend};
use sc_consensus_aura::{ImportQueueParams, SlotProportion, StartAuraParams};
use sc_executor::native_executor_instance;
pub use sc_executor::NativeExecutor;
use sc_finality_grandpa::SharedVoterState;
use sc_keystore::LocalKeystore;
use sc_service::{error::Error as ServiceError, Configuration, TaskManager};
use sc_telemetry::{Telemetry, TelemetryWorker};
use sp_consensus::SlotData;
use sp_consensus_aura::sr25519::AuthorityPair as AuraPair;
use std::{sync::Arc, time::Duration};

// Our native executor instance.
native_executor_instance!(
	pub Executor,
	node_template_runtime::api::dispatch,
	node_template_runtime::native_version,
	frame_benchmarking::benchmarking::HostFunctions,
);

type FullClient = sc_service::TFullClient<Block, RuntimeApi, Executor>;
type FullBackend = sc_service::TFullBackend<Block>;
type FullSelectChain = sc_consensus::LongestChain<FullBackend, Block>;

pub fn new_partial(
	config: &Configuration,
) -> Result<
	sc_service::PartialComponents<
		FullClient,
		FullBackend,
		FullSelectChain,
		sp_consensus::DefaultImportQueue<Block, FullClient>,
		sc_transaction_pool::FullPool<Block, FullClient>,
		(
			sc_finality_grandpa::GrandpaBlockImport<
				FullBackend,
				Block,
				FullClient,
				FullSelectChain,
			>,
			sc_finality_grandpa::LinkHalf<Block, FullClient, FullSelectChain>,
			Option<Telemetry>,
		),
	>,
	ServiceError,
> {
	if config.keystore_remote.is_some() {
		return Err(ServiceError::Other(format!("Remote Keystores are not supported.")))
	}

	let telemetry = config
		.telemetry_endpoints
		.clone()
		.filter(|x| !x.is_empty())
		.map(|endpoints| -> Result<_, sc_telemetry::Error> {
			let worker = TelemetryWorker::new(16)?;
			let telemetry = worker.handle().new_telemetry(endpoints);
			Ok((worker, telemetry))
		})
		.transpose()?;

	let (client, backend, keystore_container, task_manager) =
		sc_service::new_full_parts::<Block, RuntimeApi, Executor>(
			&config,
			telemetry.as_ref().map(|(_, telemetry)| telemetry.handle()),
		)?;
	let client = Arc::new(client);

	let telemetry = telemetry.map(|(worker, telemetry)| {
		task_manager.spawn_handle().spawn("telemetry", worker.run());
		telemetry
	});

	let select_chain = sc_consensus::LongestChain::new(backend.clone());

	let transaction_pool = sc_transaction_pool::BasicPool::new_full(
		config.transaction_pool.clone(),
		config.role.is_authority().into(),
		config.prometheus_registry(),
		task_manager.spawn_essential_handle(),
		client.clone(),
	);

	let (grandpa_block_import, grandpa_link) = sc_finality_grandpa::block_import(
		client.clone(),
		&(client.clone() as Arc<_>),
		select_chain.clone(),
		telemetry.as_ref().map(|x| x.handle()),
	)?;

	let slot_duration = sc_consensus_aura::slot_duration(&*client)?.slot_duration();

	let import_queue =
		sc_consensus_aura::import_queue::<AuraPair, _, _, _, _, _, _>(ImportQueueParams {
			block_import: grandpa_block_import.clone(),
			justification_import: Some(Box::new(grandpa_block_import.clone())),
			client: client.clone(),
			create_inherent_data_providers: move |_, ()| async move {
				let timestamp = sp_timestamp::InherentDataProvider::from_system_time();

				let slot =
					sp_consensus_aura::inherents::InherentDataProvider::from_timestamp_and_duration(
						*timestamp,
						slot_duration,
					);

				Ok((timestamp, slot))
			},
			spawner: &task_manager.spawn_essential_handle(),
			can_author_with: sp_consensus::CanAuthorWithNativeVersion::new(
				client.executor().clone(),
			),
			registry: config.prometheus_registry(),
			check_for_equivocation: Default::default(),
			telemetry: telemetry.as_ref().map(|x| x.handle()),
		})?;

	Ok(sc_service::PartialComponents {
		client,
		backend,
		task_manager,
		import_queue,
		keystore_container,
		select_chain,
		transaction_pool,
		other: (grandpa_block_import, grandpa_link, telemetry),
	})
}

fn remote_keystore(_url: &String) -> Result<Arc<LocalKeystore>, &'static str> {
	// FIXME: here would the concrete keystore be built,
	//        must return a concrete type (NOT `LocalKeystore`) that
	//        implements `CryptoStore` and `SyncCryptoStore`
	Err("Remote Keystore not supported.")
}

/// Builds a new service for a full client.
pub fn new_full(mut config: Configuration) -> Result<TaskManager, ServiceError> {
	let sc_service::PartialComponents {
		client,
		backend,
		mut task_manager,
		import_queue,
		mut keystore_container,
		select_chain,
		transaction_pool,
		other: (block_import, grandpa_link, mut telemetry),
	} = new_partial(&config)?;

	if let Some(url) = &config.keystore_remote {
		match remote_keystore(url) {
			Ok(k) => keystore_container.set_remote_keystore(k),
			Err(e) =>
				return Err(ServiceError::Other(format!(
					"Error hooking up remote keystore for {}: {}",
					url, e
				))),
		};
	}

	config.network.extra_sets.push(sc_finality_grandpa::grandpa_peers_set_config());

	let (network, system_rpc_tx, network_starter) =
		sc_service::build_network(sc_service::BuildNetworkParams {
			config: &config,
			client: client.clone(),
			transaction_pool: transaction_pool.clone(),
			spawn_handle: task_manager.spawn_handle(),
			import_queue,
			on_demand: None,
			block_announce_validator_builder: None,
		})?;

<<<<<<< HEAD
	sc_service::build_offchain_workers(
		&config, task_manager.spawn_handle(), client.clone(), network.clone(),
	);
=======
	if config.offchain_worker.enabled {
		sc_service::build_offchain_workers(
			&config,
			task_manager.spawn_handle(),
			client.clone(),
			network.clone(),
		);
	}
>>>>>>> 1d5abf01

	let role = config.role.clone();
	let force_authoring = config.force_authoring;
	let backoff_authoring_blocks: Option<()> = None;
	let name = config.network.node_name.clone();
	let enable_grandpa = !config.disable_grandpa;
	let prometheus_registry = config.prometheus_registry().cloned();

	let rpc_extensions_builder = {
		let client = client.clone();
		let pool = transaction_pool.clone();

		Box::new(move |deny_unsafe, _| {
			let deps =
				crate::rpc::FullDeps { client: client.clone(), pool: pool.clone(), deny_unsafe };

			crate::rpc::create_full(deps)
		})
	};

	let _rpc_handlers = sc_service::spawn_tasks(sc_service::SpawnTasksParams {
		network: network.clone(),
		client: client.clone(),
		keystore: keystore_container.sync_keystore(),
		task_manager: &mut task_manager,
		transaction_pool: transaction_pool.clone(),
		rpc_extensions_builder,
		on_demand: None,
		remote_blockchain: None,
		backend,
		system_rpc_tx,
		config,
		telemetry: telemetry.as_mut(),
	})?;

	if role.is_authority() {
		let proposer_factory = sc_basic_authorship::ProposerFactory::new(
			task_manager.spawn_handle(),
			client.clone(),
			transaction_pool,
			prometheus_registry.as_ref(),
			telemetry.as_ref().map(|x| x.handle()),
		);

		let can_author_with =
			sp_consensus::CanAuthorWithNativeVersion::new(client.executor().clone());

		let slot_duration = sc_consensus_aura::slot_duration(&*client)?;
		let raw_slot_duration = slot_duration.slot_duration();

		let aura = sc_consensus_aura::start_aura::<AuraPair, _, _, _, _, _, _, _, _, _, _, _>(
			StartAuraParams {
				slot_duration,
				client: client.clone(),
				select_chain,
				block_import,
				proposer_factory,
				create_inherent_data_providers: move |_, ()| async move {
					let timestamp = sp_timestamp::InherentDataProvider::from_system_time();

					let slot =
						sp_consensus_aura::inherents::InherentDataProvider::from_timestamp_and_duration(
							*timestamp,
							raw_slot_duration,
						);

					Ok((timestamp, slot))
				},
				force_authoring,
				backoff_authoring_blocks,
				keystore: keystore_container.sync_keystore(),
				can_author_with,
				sync_oracle: network.clone(),
				justification_sync_link: network.clone(),
				block_proposal_slot_portion: SlotProportion::new(2f32 / 3f32),
				max_block_proposal_slot_portion: None,
				telemetry: telemetry.as_ref().map(|x| x.handle()),
			},
		)?;

		// the AURA authoring task is considered essential, i.e. if it
		// fails we take down the service with it.
		task_manager.spawn_essential_handle().spawn_blocking("aura", aura);
	}

	// if the node isn't actively participating in consensus then it doesn't
	// need a keystore, regardless of which protocol we use below.
	let keystore =
		if role.is_authority() { Some(keystore_container.sync_keystore()) } else { None };

	let grandpa_config = sc_finality_grandpa::Config {
		// FIXME #1578 make this available through chainspec
		gossip_duration: Duration::from_millis(333),
		justification_period: 512,
		name: Some(name),
		observer_enabled: false,
		keystore,
		local_role: role,
		telemetry: telemetry.as_ref().map(|x| x.handle()),
	};

	if enable_grandpa {
		// start the full GRANDPA voter
		// NOTE: non-authorities could run the GRANDPA observer protocol, but at
		// this point the full voter should provide better guarantees of block
		// and vote data availability than the observer. The observer has not
		// been tested extensively yet and having most nodes in a network run it
		// could lead to finality stalls.
		let grandpa_config = sc_finality_grandpa::GrandpaParams {
			config: grandpa_config,
			link: grandpa_link,
			network,
			voting_rule: sc_finality_grandpa::VotingRulesBuilder::default().build(),
			prometheus_registry,
			shared_voter_state: SharedVoterState::empty(),
			telemetry: telemetry.as_ref().map(|x| x.handle()),
		};

		// the GRANDPA voter task is considered infallible, i.e.
		// if it fails we take down the service with it.
		task_manager.spawn_essential_handle().spawn_blocking(
			"grandpa-voter",
			sc_finality_grandpa::run_grandpa_voter(grandpa_config)?,
		);
	}

	network_starter.start_network();
	Ok(task_manager)
}

/// Builds a new service for a light client.
pub fn new_light(mut config: Configuration) -> Result<TaskManager, ServiceError> {
	let telemetry = config
		.telemetry_endpoints
		.clone()
		.filter(|x| !x.is_empty())
		.map(|endpoints| -> Result<_, sc_telemetry::Error> {
			let worker = TelemetryWorker::new(16)?;
			let telemetry = worker.handle().new_telemetry(endpoints);
			Ok((worker, telemetry))
		})
		.transpose()?;

	let (client, backend, keystore_container, mut task_manager, on_demand) =
		sc_service::new_light_parts::<Block, RuntimeApi, Executor>(
			&config,
			telemetry.as_ref().map(|(_, telemetry)| telemetry.handle()),
		)?;

	let mut telemetry = telemetry.map(|(worker, telemetry)| {
		task_manager.spawn_handle().spawn("telemetry", worker.run());
		telemetry
	});

	config.network.extra_sets.push(sc_finality_grandpa::grandpa_peers_set_config());

	let select_chain = sc_consensus::LongestChain::new(backend.clone());

	let transaction_pool = Arc::new(sc_transaction_pool::BasicPool::new_light(
		config.transaction_pool.clone(),
		config.prometheus_registry(),
		task_manager.spawn_essential_handle(),
		client.clone(),
		on_demand.clone(),
	));

	let (grandpa_block_import, grandpa_link) = sc_finality_grandpa::block_import(
		client.clone(),
		&(client.clone() as Arc<_>),
		select_chain.clone(),
		telemetry.as_ref().map(|x| x.handle()),
	)?;

	let slot_duration = sc_consensus_aura::slot_duration(&*client)?.slot_duration();

	let import_queue =
		sc_consensus_aura::import_queue::<AuraPair, _, _, _, _, _, _>(ImportQueueParams {
			block_import: grandpa_block_import.clone(),
			justification_import: Some(Box::new(grandpa_block_import.clone())),
			client: client.clone(),
			create_inherent_data_providers: move |_, ()| async move {
				let timestamp = sp_timestamp::InherentDataProvider::from_system_time();

				let slot =
					sp_consensus_aura::inherents::InherentDataProvider::from_timestamp_and_duration(
						*timestamp,
						slot_duration,
					);

				Ok((timestamp, slot))
			},
			spawner: &task_manager.spawn_essential_handle(),
			can_author_with: sp_consensus::NeverCanAuthor,
			registry: config.prometheus_registry(),
			check_for_equivocation: Default::default(),
			telemetry: telemetry.as_ref().map(|x| x.handle()),
		})?;

	let (network, system_rpc_tx, network_starter) =
		sc_service::build_network(sc_service::BuildNetworkParams {
			config: &config,
			client: client.clone(),
			transaction_pool: transaction_pool.clone(),
			spawn_handle: task_manager.spawn_handle(),
			import_queue,
			on_demand: Some(on_demand.clone()),
			block_announce_validator_builder: None,
		})?;

<<<<<<< HEAD
	sc_service::build_offchain_workers(
		&config, task_manager.spawn_handle(), client.clone(), network.clone(),
	);
=======
	if config.offchain_worker.enabled {
		sc_service::build_offchain_workers(
			&config,
			task_manager.spawn_handle(),
			client.clone(),
			network.clone(),
		);
	}
>>>>>>> 1d5abf01

	let enable_grandpa = !config.disable_grandpa;
	if enable_grandpa {
		let name = config.network.node_name.clone();

		let config = sc_finality_grandpa::Config {
			gossip_duration: std::time::Duration::from_millis(333),
			justification_period: 512,
			name: Some(name),
			observer_enabled: false,
			keystore: None,
			local_role: config.role.clone(),
			telemetry: telemetry.as_ref().map(|x| x.handle()),
		};

		task_manager.spawn_handle().spawn_blocking(
			"grandpa-observer",
			sc_finality_grandpa::run_grandpa_observer(config, grandpa_link, network.clone())?,
		);
	}

	sc_service::spawn_tasks(sc_service::SpawnTasksParams {
		remote_blockchain: Some(backend.remote_blockchain()),
		transaction_pool,
		task_manager: &mut task_manager,
		on_demand: Some(on_demand),
		rpc_extensions_builder: Box::new(|_, _| ()),
		config,
		client,
		keystore: keystore_container.sync_keystore(),
		backend,
		network,
		system_rpc_tx,
		telemetry: telemetry.as_mut(),
	})?;

	network_starter.start_network();
	Ok(task_manager)
}<|MERGE_RESOLUTION|>--- conflicted
+++ resolved
@@ -174,20 +174,9 @@
 			block_announce_validator_builder: None,
 		})?;
 
-<<<<<<< HEAD
 	sc_service::build_offchain_workers(
 		&config, task_manager.spawn_handle(), client.clone(), network.clone(),
 	);
-=======
-	if config.offchain_worker.enabled {
-		sc_service::build_offchain_workers(
-			&config,
-			task_manager.spawn_handle(),
-			client.clone(),
-			network.clone(),
-		);
-	}
->>>>>>> 1d5abf01
 
 	let role = config.role.clone();
 	let force_authoring = config.force_authoring;
@@ -397,20 +386,9 @@
 			block_announce_validator_builder: None,
 		})?;
 
-<<<<<<< HEAD
 	sc_service::build_offchain_workers(
 		&config, task_manager.spawn_handle(), client.clone(), network.clone(),
 	);
-=======
-	if config.offchain_worker.enabled {
-		sc_service::build_offchain_workers(
-			&config,
-			task_manager.spawn_handle(),
-			client.clone(),
-			network.clone(),
-		);
-	}
->>>>>>> 1d5abf01
 
 	let enable_grandpa = !config.disable_grandpa;
 	if enable_grandpa {
