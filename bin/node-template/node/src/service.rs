//! Service and ServiceFactory implementation. Specialized wrapper over substrate service.

use std::sync::Arc;
use std::time::Duration;
use sc_client_api::{ExecutorProvider, RemoteBackend};
use node_template_runtime::{self, opaque::Block, RuntimeApi};
use sc_service::{error::Error as ServiceError, Configuration, TaskManager};
use sp_inherents::InherentDataProviders;
use sc_executor::native_executor_instance;
pub use sc_executor::NativeExecutor;
use sp_consensus_aura::sr25519::{AuthorityPair as AuraPair};
use sc_finality_grandpa::SharedVoterState;
use sc_keystore::LocalKeystore;

// Our native executor instance.
native_executor_instance!(
	pub Executor,
	node_template_runtime::api::dispatch,
	node_template_runtime::native_version,
	frame_benchmarking::benchmarking::HostFunctions,
);

type FullClient = sc_service::TFullClient<Block, RuntimeApi, Executor>;
type FullBackend = sc_service::TFullBackend<Block>;
type FullSelectChain = sc_consensus::LongestChain<FullBackend, Block>;

pub fn new_partial(config: &Configuration) -> Result<sc_service::PartialComponents<
	FullClient, FullBackend, FullSelectChain,
	sp_consensus::DefaultImportQueue<Block, FullClient>,
	sc_transaction_pool::FullPool<Block, FullClient>,
	(
		sc_consensus_aura::AuraBlockImport<
			Block,
			FullClient,
			sc_finality_grandpa::GrandpaBlockImport<FullBackend, Block, FullClient, FullSelectChain>,
			AuraPair
		>,
		sc_finality_grandpa::LinkHalf<Block, FullClient, FullSelectChain>
	)
>, ServiceError> {
	if config.keystore_remote.is_some() {
		return Err(ServiceError::Other(
			format!("Remote Keystores are not supported.")))
	}
	let inherent_data_providers = sp_inherents::InherentDataProviders::new();

	let (client, backend, keystore_container, task_manager) =
		sc_service::new_full_parts::<Block, RuntimeApi, Executor>(&config)?;
	let client = Arc::new(client);

	let select_chain = sc_consensus::LongestChain::new(backend.clone());

	let transaction_pool = sc_transaction_pool::BasicPool::new_full(
		config.transaction_pool.clone(),
		config.prometheus_registry(),
		task_manager.spawn_handle(),
		client.clone(),
	);

	let (grandpa_block_import, grandpa_link) = sc_finality_grandpa::block_import(
		client.clone(), &(client.clone() as Arc<_>), select_chain.clone(),
	)?;

	let aura_block_import = sc_consensus_aura::AuraBlockImport::<_, _, _, AuraPair>::new(
		grandpa_block_import.clone(), client.clone(),
	);

	let import_queue = sc_consensus_aura::import_queue::<_, _, _, AuraPair, _, _>(
		sc_consensus_aura::slot_duration(&*client)?,
		aura_block_import.clone(),
		Some(Box::new(grandpa_block_import.clone())),
		client.clone(),
		inherent_data_providers.clone(),
		&task_manager.spawn_handle(),
		config.prometheus_registry(),
		sp_consensus::CanAuthorWithNativeVersion::new(client.executor().clone()),
	)?;

	Ok(sc_service::PartialComponents {
		client,
		backend,
		task_manager,
		import_queue,
		keystore_container,
		select_chain,
		transaction_pool,
		inherent_data_providers,
		other: (aura_block_import, grandpa_link),
	})
}

fn remote_keystore(_url: &String) -> Result<Arc<LocalKeystore>, &'static str> {
	// FIXME: here would the concrete keystore be built,
	//        must return a concrete type (NOT `LocalKeystore`) that
	//        implements `CryptoStore` and `SyncCryptoStore`
	Err("Remote Keystore not supported.")
}

/// Builds a new service for a full client.
pub fn new_full(mut config: Configuration) -> Result<TaskManager, ServiceError> {
	let sc_service::PartialComponents {
<<<<<<< HEAD
		client,
		backend,
		mut task_manager,
		import_queue,
		keystore_container,
		select_chain,
		transaction_pool,
		inherent_data_providers,
=======
		client, backend, mut task_manager, import_queue, mut keystore_container,
		select_chain, transaction_pool, inherent_data_providers,
>>>>>>> 9599f39a
		other: (block_import, grandpa_link),
	} = new_partial(&config)?;

	if let Some(url) = &config.keystore_remote {
		match remote_keystore(url) {
			Ok(k) => keystore_container.set_remote_keystore(k),
			Err(e) => {
				return Err(ServiceError::Other(
					format!("Error hooking up remote keystore for {}: {}", url, e)))
			}
		};
	}
	config.network.notifications_protocols.push(sc_finality_grandpa::GRANDPA_PROTOCOL_NAME.into());

	let (network, network_status_sinks, system_rpc_tx, network_starter) =
		sc_service::build_network(sc_service::BuildNetworkParams {
			config: &config,
			client: client.clone(),
			transaction_pool: transaction_pool.clone(),
			spawn_handle: task_manager.spawn_handle(),
			import_queue,
			on_demand: None,
			block_announce_validator_builder: None,
		})?;

	if config.offchain_worker.enabled {
		sc_service::build_offchain_workers(
			&config, backend.clone(), task_manager.spawn_handle(), client.clone(), network.clone(),
		);
	}

	let role = config.role.clone();
	let force_authoring = config.force_authoring;
	let backoff_authoring_blocks: Option<()> = None;
	let name = config.network.node_name.clone();
	let enable_grandpa = !config.disable_grandpa;
	let prometheus_registry = config.prometheus_registry().cloned();

	let rpc_extensions_builder = {
		let client = client.clone();
		let pool = transaction_pool.clone();

		Box::new(move |deny_unsafe, _| {
			let deps = crate::rpc::FullDeps {
				client: client.clone(),
				pool: pool.clone(),
				deny_unsafe,
			};

			crate::rpc::create_full(deps)
		})
	};

	let (_rpc_handlers, telemetry_connection_sinks) = sc_service::spawn_tasks(sc_service::SpawnTasksParams {
		network: network.clone(),
		client: client.clone(),
		keystore: keystore_container.sync_keystore(),
		task_manager: &mut task_manager,
		transaction_pool: transaction_pool.clone(),
		rpc_extensions_builder,
		on_demand: None,
		remote_blockchain: None,
		backend,
		network_status_sinks,
		system_rpc_tx,
		config,
	})?;

	if role.is_authority() {
		let proposer = sc_basic_authorship::ProposerFactory::new(
			task_manager.spawn_handle(),
			client.clone(),
			transaction_pool,
			prometheus_registry.as_ref(),
		);

		let can_author_with =
			sp_consensus::CanAuthorWithNativeVersion::new(client.executor().clone());

		let aura = sc_consensus_aura::start_aura::<_, _, _, _, _, AuraPair, _, _, _,_>(
			sc_consensus_aura::slot_duration(&*client)?,
			client.clone(),
			select_chain,
			block_import,
			proposer,
			network.clone(),
			inherent_data_providers.clone(),
			force_authoring,
			backoff_authoring_blocks,
			keystore_container.sync_keystore(),
			can_author_with,
		)?;

		// the AURA authoring task is considered essential, i.e. if it
		// fails we take down the service with it.
		task_manager.spawn_essential_handle().spawn_blocking("aura", aura);
	}

	// if the node isn't actively participating in consensus then it doesn't
	// need a keystore, regardless of which protocol we use below.
	let keystore = if role.is_authority() {
		Some(keystore_container.sync_keystore())
	} else {
		None
	};

	let grandpa_config = sc_finality_grandpa::Config {
		// FIXME #1578 make this available through chainspec
		gossip_duration: Duration::from_millis(333),
		justification_period: 512,
		name: Some(name),
		observer_enabled: false,
		keystore,
		is_authority: role.is_network_authority(),
	};

	if enable_grandpa {
		// start the full GRANDPA voter
		// NOTE: non-authorities could run the GRANDPA observer protocol, but at
		// this point the full voter should provide better guarantees of block
		// and vote data availability than the observer. The observer has not
		// been tested extensively yet and having most nodes in a network run it
		// could lead to finality stalls.
		let grandpa_config = sc_finality_grandpa::GrandpaParams {
			config: grandpa_config,
			link: grandpa_link,
			network,
			telemetry_on_connect: telemetry_connection_sinks.map(|x| x.on_connect_stream()),
			voting_rule: sc_finality_grandpa::VotingRulesBuilder::default().build(),
			prometheus_registry,
			shared_voter_state: SharedVoterState::empty(),
		};

		// the GRANDPA voter task is considered infallible, i.e.
		// if it fails we take down the service with it.
		task_manager.spawn_essential_handle().spawn_blocking(
			"grandpa-voter",
			sc_finality_grandpa::run_grandpa_voter(grandpa_config)?
		);
	}

	network_starter.start_network();
	Ok(task_manager)
}

/// Builds a new service for a light client.
pub fn new_light(mut config: Configuration) -> Result<TaskManager, ServiceError> {
	let (client, backend, keystore_container, mut task_manager, on_demand) =
		sc_service::new_light_parts::<Block, RuntimeApi, Executor>(&config)?;

	config.network.notifications_protocols.push(sc_finality_grandpa::GRANDPA_PROTOCOL_NAME.into());

	let select_chain = sc_consensus::LongestChain::new(backend.clone());

	let transaction_pool = Arc::new(sc_transaction_pool::BasicPool::new_light(
		config.transaction_pool.clone(),
		config.prometheus_registry(),
		task_manager.spawn_handle(),
		client.clone(),
		on_demand.clone(),
	));

	let (grandpa_block_import, _) = sc_finality_grandpa::block_import(
		client.clone(),
		&(client.clone() as Arc<_>),
		select_chain.clone(),
	)?;

	let aura_block_import = sc_consensus_aura::AuraBlockImport::<_, _, _, AuraPair>::new(
		grandpa_block_import.clone(),
		client.clone(),
	);

	let import_queue = sc_consensus_aura::import_queue::<_, _, _, AuraPair, _, _>(
		sc_consensus_aura::slot_duration(&*client)?,
		aura_block_import,
		Some(Box::new(grandpa_block_import)),
		client.clone(),
		InherentDataProviders::new(),
		&task_manager.spawn_handle(),
		config.prometheus_registry(),
		sp_consensus::NeverCanAuthor,
	)?;

	let (network, network_status_sinks, system_rpc_tx, network_starter) =
		sc_service::build_network(sc_service::BuildNetworkParams {
			config: &config,
			client: client.clone(),
			transaction_pool: transaction_pool.clone(),
			spawn_handle: task_manager.spawn_handle(),
			import_queue,
			on_demand: Some(on_demand.clone()),
			block_announce_validator_builder: None,
		})?;

	if config.offchain_worker.enabled {
		sc_service::build_offchain_workers(
			&config, backend.clone(), task_manager.spawn_handle(), client.clone(), network.clone(),
		);
	}

	sc_service::spawn_tasks(sc_service::SpawnTasksParams {
		remote_blockchain: Some(backend.remote_blockchain()),
		transaction_pool,
		task_manager: &mut task_manager,
		on_demand: Some(on_demand),
		rpc_extensions_builder: Box::new(|_, _| ()),
		config,
		client,
		keystore: keystore_container.sync_keystore(),
		backend,
		network,
		network_status_sinks,
		system_rpc_tx,
	 })?;

	 network_starter.start_network();

	 Ok(task_manager)
}<|MERGE_RESOLUTION|>--- conflicted
+++ resolved
@@ -99,19 +99,14 @@
 /// Builds a new service for a full client.
 pub fn new_full(mut config: Configuration) -> Result<TaskManager, ServiceError> {
 	let sc_service::PartialComponents {
-<<<<<<< HEAD
 		client,
 		backend,
 		mut task_manager,
 		import_queue,
-		keystore_container,
+		mut keystore_container,
 		select_chain,
 		transaction_pool,
 		inherent_data_providers,
-=======
-		client, backend, mut task_manager, import_queue, mut keystore_container,
-		select_chain, transaction_pool, inherent_data_providers,
->>>>>>> 9599f39a
 		other: (block_import, grandpa_link),
 	} = new_partial(&config)?;
 
