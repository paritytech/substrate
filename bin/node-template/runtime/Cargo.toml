--- conflicted
+++ resolved
@@ -17,13 +17,8 @@
 offchain-primitives = { package = "sp-offchain", path = "../../../primitives/offchain", default-features = false }
 primitives = { package = "sp-core", path = "../../../primitives/core", default-features = false }
 randomness-collective-flip = { package = "pallet-randomness-collective-flip", path = "../../../frame/randomness-collective-flip", default-features = false }
-<<<<<<< HEAD
-rstd = { package = "sp-std", path = "../../../primitives/sr-std", default-features = false }
+sp-std = { path = "../../../primitives/std", default-features = false }
 sp-io = { path = "../../../primitives/io", default-features = false }
-=======
-sp-std = { path = "../../../primitives/std", default-features = false }
-runtime-io = { package = "sp-io", path = "../../../primitives/sr-io", default-features = false }
->>>>>>> f588aa53
 safe-mix = { version = "1.0.0", default-features = false }
 serde = { version = "1.0.101", optional = true, features = ["derive"] }
 sp-api = { path = "../../../primitives/sr-api", default-features = false }
@@ -55,13 +50,8 @@
 	"offchain-primitives/std",
 	"primitives/std",
 	"randomness-collective-flip/std",
-<<<<<<< HEAD
-	"rstd/std",
 	"sp-io/std",
-=======
 	"sp-std/std",
-	"runtime-io/std",
->>>>>>> f588aa53
 	"safe-mix/std",
 	"serde",
 	"sp-api/std",
