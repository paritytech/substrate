//! The Substrate Node Template runtime. This can be compiled with `#[no_std]`, ready for Wasm.

#![cfg_attr(not(feature = "std"), no_std)]
// `construct_runtime!` does a lot of recursion and requires us to increase the limit to 256.
#![recursion_limit="256"]

// Make the WASM binary available.
#[cfg(feature = "std")]
include!(concat!(env!("OUT_DIR"), "/wasm_binary.rs"));

use sp_std::prelude::*;
use sp_core::OpaqueMetadata;
use sp_runtime::{
	ApplyExtrinsicResult, generic, create_runtime_str, impl_opaque_keys, MultiSignature,
	transaction_validity::{TransactionValidity, TransactionSource},
};
use sp_runtime::traits::{
	BlakeTwo256, Block as BlockT, IdentityLookup, Verify, ConvertInto, IdentifyAccount
};
use sp_api::impl_runtime_apis;
use sp_consensus_aura::sr25519::AuthorityId as AuraId;
use grandpa::AuthorityList as GrandpaAuthorityList;
use grandpa::fg_primitives;
use sp_version::RuntimeVersion;
#[cfg(feature = "std")]
use sp_version::NativeVersion;

// A few exports that help ease life for downstream crates.
#[cfg(any(feature = "std", test))]
pub use sp_runtime::BuildStorage;
pub use timestamp::Call as TimestampCall;
pub use balances::Call as BalancesCall;
pub use sp_runtime::{Permill, Perbill};
pub use frame_support::{
	StorageValue, construct_runtime, parameter_types,
	traits::Randomness,
	weights::{Weight, RuntimeDbWeight},
};

/// Importing a template pallet
pub use template;

/// An index to a block.
pub type BlockNumber = u32;

/// Alias to 512-bit hash when used in the context of a transaction signature on the chain.
pub type Signature = MultiSignature;

/// Some way of identifying an account on the chain. We intentionally make it equivalent
/// to the public key of our transaction signing scheme.
pub type AccountId = <<Signature as Verify>::Signer as IdentifyAccount>::AccountId;

/// The type for looking up accounts. We don't expect more than 4 billion of them, but you
/// never know...
pub type AccountIndex = u32;

/// Balance of an account.
pub type Balance = u128;

/// Index of a transaction in the chain.
pub type Index = u32;

/// A hash of some data used by the chain.
pub type Hash = sp_core::H256;

/// Digest item type.
pub type DigestItem = generic::DigestItem<Hash>;

/// Opaque types. These are used by the CLI to instantiate machinery that don't need to know
/// the specifics of the runtime. They can then be made to be agnostic over specific formats
/// of data like extrinsics, allowing for them to continue syncing the network through upgrades
/// to even the core data structures.
pub mod opaque {
	use super::*;

	pub use sp_runtime::OpaqueExtrinsic as UncheckedExtrinsic;

	/// Opaque block header type.
	pub type Header = generic::Header<BlockNumber, BlakeTwo256>;
	/// Opaque block type.
	pub type Block = generic::Block<Header, UncheckedExtrinsic>;
	/// Opaque block identifier type.
	pub type BlockId = generic::BlockId<Block>;

	impl_opaque_keys! {
		pub struct SessionKeys {
			pub aura: Aura,
			pub grandpa: Grandpa,
		}
	}
}

/// This runtime version.
pub const VERSION: RuntimeVersion = RuntimeVersion {
	spec_name: create_runtime_str!("node-template"),
	impl_name: create_runtime_str!("node-template"),
	authoring_version: 1,
	spec_version: 1,
	impl_version: 1,
	apis: RUNTIME_API_VERSIONS,
	transaction_version: 1,
};

pub const MILLISECS_PER_BLOCK: u64 = 6000;

pub const SLOT_DURATION: u64 = MILLISECS_PER_BLOCK;

// These time units are defined in number of blocks.
pub const MINUTES: BlockNumber = 60_000 / (MILLISECS_PER_BLOCK as BlockNumber);
pub const HOURS: BlockNumber = MINUTES * 60;
pub const DAYS: BlockNumber = HOURS * 24;

/// The version information used to identify this runtime when compiled natively.
#[cfg(feature = "std")]
pub fn native_version() -> NativeVersion {
	NativeVersion {
		runtime_version: VERSION,
		can_author_with: Default::default(),
	}
}

parameter_types! {
	pub const BlockHashCount: BlockNumber = 250;
	/// We allow for 2 seconds of compute with a 6 second average block time.
	pub const MaximumBlockWeight: Weight = 2_000_000_000_000;
	pub const AvailableBlockRatio: Perbill = Perbill::from_percent(75);
	pub const MaximumBlockLength: u32 = 5 * 1024 * 1024;
	pub const Version: RuntimeVersion = VERSION;
	/// This probably should not be changed unless you have specific
	/// disk i/o conditions for the node.
	pub const DbWeight: RuntimeDbWeight = RuntimeDbWeight {
		read: 60_000_000, // ~0.06 ms = ~60 µs
		write: 200_000_000, // ~0.2 ms = 200 µs
	};
}

impl system::Trait for Runtime {
	/// The identifier used to distinguish between accounts.
	type AccountId = AccountId;
	/// The aggregated dispatch type that is available for extrinsics.
	type Call = Call;
	/// The lookup mechanism to get account ID from whatever is passed in dispatchers.
	type Lookup = IdentityLookup<AccountId>;
	/// The index type for storing how many extrinsics an account has signed.
	type Index = Index;
	/// The index type for blocks.
	type BlockNumber = BlockNumber;
	/// The type for hashing blocks and tries.
	type Hash = Hash;
	/// The hashing algorithm used.
	type Hashing = BlakeTwo256;
	/// The header type.
	type Header = generic::Header<BlockNumber, BlakeTwo256>;
	/// The ubiquitous event type.
	type Event = Event;
	/// The ubiquitous origin type.
	type Origin = Origin;
	/// Maximum number of block number to block hash mappings to keep (oldest pruned first).
	type BlockHashCount = BlockHashCount;
	/// Maximum weight of each block.
	type MaximumBlockWeight = MaximumBlockWeight;
	/// The weight of database operations that the runtime can invoke.
<<<<<<< HEAD
	type DbWeight = ();
	type BlockExecutionWeight = ();
	type ExtrinsicBaseWeight = ();
=======
	type DbWeight = DbWeight;
>>>>>>> 0837be0c
	/// Maximum size of all encoded transactions (in bytes) that are allowed in one block.
	type MaximumBlockLength = MaximumBlockLength;
	/// Portion of the block weight that is available to all normal transactions.
	type AvailableBlockRatio = AvailableBlockRatio;
	/// Version of the runtime.
	type Version = Version;
	/// Converts a module to the index of the module in `construct_runtime!`.
	///
	/// This type is being generated by `construct_runtime!`.
	type ModuleToIndex = ModuleToIndex;
	/// What to do if a new account is created.
	type OnNewAccount = ();
	/// What to do if an account is fully reaped from the system.
	type OnKilledAccount = ();
	/// The data to be stored in an account.
	type AccountData = balances::AccountData<Balance>;
}

impl aura::Trait for Runtime {
	type AuthorityId = AuraId;
}

impl grandpa::Trait for Runtime {
	type Event = Event;
}

parameter_types! {
	pub const MinimumPeriod: u64 = SLOT_DURATION / 2;
}

impl timestamp::Trait for Runtime {
	/// A timestamp: milliseconds since the unix epoch.
	type Moment = u64;
	type OnTimestampSet = Aura;
	type MinimumPeriod = MinimumPeriod;
}

parameter_types! {
	pub const ExistentialDeposit: u128 = 500;
}

impl balances::Trait for Runtime {
	/// The type for recording an account's balance.
	type Balance = Balance;
	/// The ubiquitous event type.
	type Event = Event;
	type DustRemoval = ();
	type ExistentialDeposit = ExistentialDeposit;
	type AccountStore = System;
}

parameter_types! {
	pub const TransactionBaseFee: Balance = 0;
	pub const TransactionByteFee: Balance = 1;
}

impl transaction_payment::Trait for Runtime {
	type Currency = balances::Module<Runtime>;
	type OnTransactionPayment = ();
	type TransactionBaseFee = TransactionBaseFee;
	type TransactionByteFee = TransactionByteFee;
	type WeightToFee = ConvertInto;
	type FeeMultiplierUpdate = ();
}

impl sudo::Trait for Runtime {
	type Event = Event;
	type Call = Call;
}

/// Used for the module template in `./template.rs`
impl template::Trait for Runtime {
	type Event = Event;
}

construct_runtime!(
	pub enum Runtime where
		Block = Block,
		NodeBlock = opaque::Block,
		UncheckedExtrinsic = UncheckedExtrinsic
	{
		System: system::{Module, Call, Config, Storage, Event<T>},
		RandomnessCollectiveFlip: randomness_collective_flip::{Module, Call, Storage},
		Timestamp: timestamp::{Module, Call, Storage, Inherent},
		Aura: aura::{Module, Config<T>, Inherent(Timestamp)},
		Grandpa: grandpa::{Module, Call, Storage, Config, Event},
		Balances: balances::{Module, Call, Storage, Config<T>, Event<T>},
		TransactionPayment: transaction_payment::{Module, Storage},
		Sudo: sudo::{Module, Call, Config<T>, Storage, Event<T>},
		// Used for the module template in `./template.rs`
		TemplateModule: template::{Module, Call, Storage, Event<T>},
	}
);

/// The address format for describing accounts.
pub type Address = AccountId;
/// Block header type as expected by this runtime.
pub type Header = generic::Header<BlockNumber, BlakeTwo256>;
/// Block type as expected by this runtime.
pub type Block = generic::Block<Header, UncheckedExtrinsic>;
/// A Block signed with a Justification
pub type SignedBlock = generic::SignedBlock<Block>;
/// BlockId type as expected by this runtime.
pub type BlockId = generic::BlockId<Block>;
/// The SignedExtension to the basic transaction logic.
pub type SignedExtra = (
	system::CheckVersion<Runtime>,
	system::CheckGenesis<Runtime>,
	system::CheckEra<Runtime>,
	system::CheckNonce<Runtime>,
	system::CheckWeight<Runtime>,
	transaction_payment::ChargeTransactionPayment<Runtime>
);
/// Unchecked extrinsic type as expected by this runtime.
pub type UncheckedExtrinsic = generic::UncheckedExtrinsic<Address, Call, Signature, SignedExtra>;
/// Extrinsic type that has already been checked.
pub type CheckedExtrinsic = generic::CheckedExtrinsic<AccountId, Call, SignedExtra>;
/// Executive: handles dispatch to the various modules.
pub type Executive = frame_executive::Executive<Runtime, Block, system::ChainContext<Runtime>, Runtime, AllModules>;

impl_runtime_apis! {
	impl sp_api::Core<Block> for Runtime {
		fn version() -> RuntimeVersion {
			VERSION
		}

		fn execute_block(block: Block) {
			Executive::execute_block(block)
		}

		fn initialize_block(header: &<Block as BlockT>::Header) {
			Executive::initialize_block(header)
		}
	}

	impl sp_api::Metadata<Block> for Runtime {
		fn metadata() -> OpaqueMetadata {
			Runtime::metadata().into()
		}
	}

	impl sp_block_builder::BlockBuilder<Block> for Runtime {
		fn apply_extrinsic(extrinsic: <Block as BlockT>::Extrinsic) -> ApplyExtrinsicResult {
			Executive::apply_extrinsic(extrinsic)
		}

		fn finalize_block() -> <Block as BlockT>::Header {
			Executive::finalize_block()
		}

		fn inherent_extrinsics(data: sp_inherents::InherentData) -> Vec<<Block as BlockT>::Extrinsic> {
			data.create_extrinsics()
		}

		fn check_inherents(
			block: Block,
			data: sp_inherents::InherentData,
		) -> sp_inherents::CheckInherentsResult {
			data.check_extrinsics(&block)
		}

		fn random_seed() -> <Block as BlockT>::Hash {
			RandomnessCollectiveFlip::random_seed()
		}
	}

	impl sp_transaction_pool::runtime_api::TaggedTransactionQueue<Block> for Runtime {
		fn validate_transaction(
			source: TransactionSource,
			tx: <Block as BlockT>::Extrinsic,
		) -> TransactionValidity {
			Executive::validate_transaction(source, tx)
		}
	}

	impl sp_offchain::OffchainWorkerApi<Block> for Runtime {
		fn offchain_worker(header: &<Block as BlockT>::Header) {
			Executive::offchain_worker(header)
		}
	}

	impl sp_consensus_aura::AuraApi<Block, AuraId> for Runtime {
		fn slot_duration() -> u64 {
			Aura::slot_duration()
		}

		fn authorities() -> Vec<AuraId> {
			Aura::authorities()
		}
	}

	impl sp_session::SessionKeys<Block> for Runtime {
		fn generate_session_keys(seed: Option<Vec<u8>>) -> Vec<u8> {
			opaque::SessionKeys::generate(seed)
		}

		fn decode_session_keys(
			encoded: Vec<u8>,
		) -> Option<Vec<(Vec<u8>, sp_core::crypto::KeyTypeId)>> {
			opaque::SessionKeys::decode_into_raw_public_keys(&encoded)
		}
	}

	impl fg_primitives::GrandpaApi<Block> for Runtime {
		fn grandpa_authorities() -> GrandpaAuthorityList {
			Grandpa::grandpa_authorities()
		}
	}
}<|MERGE_RESOLUTION|>--- conflicted
+++ resolved
@@ -123,6 +123,7 @@
 	pub const BlockHashCount: BlockNumber = 250;
 	/// We allow for 2 seconds of compute with a 6 second average block time.
 	pub const MaximumBlockWeight: Weight = 2_000_000_000_000;
+	pub const ExtrinsicBaseWeight: Weight = 10_000_000;
 	pub const AvailableBlockRatio: Perbill = Perbill::from_percent(75);
 	pub const MaximumBlockLength: u32 = 5 * 1024 * 1024;
 	pub const Version: RuntimeVersion = VERSION;
@@ -160,13 +161,9 @@
 	/// Maximum weight of each block.
 	type MaximumBlockWeight = MaximumBlockWeight;
 	/// The weight of database operations that the runtime can invoke.
-<<<<<<< HEAD
-	type DbWeight = ();
+	type DbWeight = DbWeight;
 	type BlockExecutionWeight = ();
-	type ExtrinsicBaseWeight = ();
-=======
-	type DbWeight = DbWeight;
->>>>>>> 0837be0c
+	type ExtrinsicBaseWeight = ExtrinsicBaseWeight;
 	/// Maximum size of all encoded transactions (in bytes) that are allowed in one block.
 	type MaximumBlockLength = MaximumBlockLength;
 	/// Portion of the block weight that is available to all normal transactions.
