--- conflicted
+++ resolved
@@ -89,13 +89,8 @@
 	}
 }
 
-<<<<<<< HEAD
-// To learn more about runtime versioning and what each of the following value means:
-//  https://docs.substrate.io/main-docs/build/upgrade/#runtime-versioning
-=======
 // To learn more about runtime versioning, see:
 // https://docs.substrate.io/main-docs/build/upgrade#runtime-versioning
->>>>>>> 43427bd3
 #[sp_version::runtime_version]
 pub const VERSION: RuntimeVersion = RuntimeVersion {
 	spec_name: create_runtime_str!("node-template"),
