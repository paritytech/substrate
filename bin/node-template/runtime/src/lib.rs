--- conflicted
+++ resolved
@@ -138,7 +138,6 @@
 	pub BlockLength: frame_system::limits::BlockLength = frame_system::limits::BlockLength
 		::max_with_normal_ratio(5 * 1024 * 1024, NORMAL_DISPATCH_RATIO);
 	pub const SS58Prefix: u8 = 42;
-	pub const MaxAuthorities: u32 = 100;
 }
 
 // Configure FRAME pallets to include in runtime.
@@ -198,11 +197,7 @@
 
 impl pallet_aura::Config for Runtime {
 	type AuthorityId = AuraId;
-<<<<<<< HEAD
-	type MaxAuthorities = MaxAuthorities;
-=======
 	type DisabledValidators = ();
->>>>>>> 12079347
 }
 
 impl pallet_grandpa::Config for Runtime {
