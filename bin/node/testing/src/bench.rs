// This file is part of Substrate.

// Copyright (C) 2019-2021 Parity Technologies (UK) Ltd.
// SPDX-License-Identifier: GPL-3.0-or-later WITH Classpath-exception-2.0

// This program is free software: you can redistribute it and/or modify
// it under the terms of the GNU General Public License as published by
// the Free Software Foundation, either version 3 of the License, or
// (at your option) any later version.

// This program is distributed in the hope that it will be useful,
// but WITHOUT ANY WARRANTY; without even the implied warranty of
// MERCHANTABILITY or FITNESS FOR A PARTICULAR PURPOSE. See the
// GNU General Public License for more details.

// You should have received a copy of the GNU General Public License
// along with this program. If not, see <https://www.gnu.org/licenses/>.

//! Benchmarking module.
//!
//! Utilities to do full-scale benchmarks involving database. With `BenchDb` you
//! can pregenerate seed database and `clone` it for every iteration of your benchmarks
//! or tests to get consistent, smooth benchmark experience!

use std::{
	collections::BTreeMap,
	path::{Path, PathBuf},
	sync::Arc,
};

use crate::{
	client::{Backend, Client},
	keyring::*,
};
use codec::{Decode, Encode};
use futures::executor;
use node_primitives::Block;
use node_runtime::{
	constants::currency::DOLLARS, AccountId, BalancesCall, Call, CheckedExtrinsic, MinimumPeriod,
	Signature, SystemCall, UncheckedExtrinsic,
};
use sc_block_builder::BlockBuilderProvider;
use sc_client_api::{
	execution_extensions::{ExecutionExtensions, ExecutionStrategies},
	BlockBackend, ExecutionStrategy,
};
use sc_client_db::PruningMode;
use sc_executor::{NativeExecutor, WasmExecutionMethod};
use sp_api::ProvideRuntimeApi;
use sp_block_builder::BlockBuilder;
use sp_consensus::{
	BlockImport, BlockImportParams, BlockOrigin, ForkChoiceStrategy, ImportResult, ImportedAux,
};
use sp_core::{blake2_256, ed25519, sr25519, traits::SpawnNamed, ExecutionContext, Pair, Public};
use sp_inherents::InherentData;
use sp_runtime::{
	generic::BlockId,
	traits::{Block as BlockT, IdentifyAccount, Verify, Zero},
	OpaqueExtrinsic,
<<<<<<< HEAD
	traits::{Block as BlockT, Verify, Zero, IdentifyAccount},
};
use codec::{Decode, Encode};
use node_runtime::{
	Call,
	CheckedExtrinsic,
	constants::currency::DOLLARS,
	UncheckedExtrinsic,
	MinimumPeriod,
	SystemCall,
	BalancesCall,
	AccountId,
	Signature,
};
use sp_core::{ExecutionContext, blake2_256, traits::SpawnNamed, Pair, Public, sr25519, ed25519};
use sp_api::ProvideRuntimeApi;
use sp_block_builder::BlockBuilder;
use sp_inherents::InherentData;
use sc_client_api::{
	ExecutionStrategy, BlockBackend, ExecutionConfig,
	execution_extensions::{ExecutionExtensions, ExecutionConfigs},
=======
>>>>>>> 8313e30a
};

/// Keyring full of accounts for benching.
///
/// Accounts are ordered:
///     //endowed-user//00
///     //endowed-user//01
///      ...
///     //endowed-user//N
#[derive(Clone)]
pub struct BenchKeyring {
	accounts: BTreeMap<AccountId, BenchPair>,
}

#[derive(Clone)]
enum BenchPair {
	Sr25519(sr25519::Pair),
	Ed25519(ed25519::Pair),
}

impl BenchPair {
	fn sign(&self, payload: &[u8]) -> Signature {
		match self {
			Self::Sr25519(pair) => pair.sign(payload).into(),
			Self::Ed25519(pair) => pair.sign(payload).into(),
		}
	}
}

/// Drop system cache.
///
/// Will panic if cache drop is impossbile.
pub fn drop_system_cache() {
	#[cfg(target_os = "windows")]
	{
		log::warn!(
			target: "bench-logistics",
			"Clearing system cache on windows is not supported. Benchmark might totally be wrong.",
		);
		return
	}

	std::process::Command::new("sync")
		.output()
		.expect("Failed to execute system cache clear");

	#[cfg(target_os = "linux")]
	{
		log::trace!(target: "bench-logistics", "Clearing system cache...");
		std::process::Command::new("echo")
			.args(&["3", ">", "/proc/sys/vm/drop_caches", "2>", "/dev/null"])
			.output()
			.expect("Failed to execute system cache clear");

		let temp = tempfile::tempdir().expect("Failed to spawn tempdir");
		let temp_file_path = format!("of={}/buf", temp.path().to_string_lossy());

		// this should refill write cache with 2GB of garbage
		std::process::Command::new("dd")
			.args(&["if=/dev/urandom", &temp_file_path, "bs=64M", "count=32"])
			.output()
			.expect("Failed to execute dd for cache clear");

		// remove tempfile of previous command
		std::process::Command::new("rm")
			.arg(&temp_file_path)
			.output()
			.expect("Failed to remove temp file");

		std::process::Command::new("sync")
			.output()
			.expect("Failed to execute system cache clear");

		log::trace!(target: "bench-logistics", "Clearing system cache done!");
	}

	#[cfg(target_os = "macos")]
	{
		log::trace!(target: "bench-logistics", "Clearing system cache...");
		if let Err(err) = std::process::Command::new("purge").output() {
			log::error!("purge error {:?}: ", err);
			panic!("Could not clear system cache. Run under sudo?");
		}
		log::trace!(target: "bench-logistics", "Clearing system cache done!");
	}
}

/// Pre-initialized benchmarking database.
///
/// This is prepared database with genesis and keyring
/// that can be cloned and then used for any benchmarking.
pub struct BenchDb {
	keyring: BenchKeyring,
	directory_guard: Guard,
	database_type: DatabaseType,
}

impl Clone for BenchDb {
	fn clone(&self) -> Self {
		let keyring = self.keyring.clone();
		let database_type = self.database_type;
		let dir = tempfile::tempdir().expect("temp dir creation failed");

		let seed_dir = self.directory_guard.0.path();

		log::trace!(
			target: "bench-logistics",
			"Copying seed db from {} to {}",
			seed_dir.to_string_lossy(),
			dir.path().to_string_lossy(),
		);
		let seed_db_files = std::fs::read_dir(seed_dir)
			.expect("failed to list file in seed dir")
			.map(|f_result| f_result.expect("failed to read file in seed db").path())
			.collect::<Vec<PathBuf>>();
		fs_extra::copy_items(&seed_db_files, dir.path(), &fs_extra::dir::CopyOptions::new())
			.expect("Copy of seed database is ok");

		// We clear system cache after db clone but before any warmups.
		// This populates system cache with some data unrelated to actual
		// data we will be quering further under benchmark (like what
		// would have happened in real system that queries random entries
		// from database).
		drop_system_cache();

		BenchDb { keyring, directory_guard: Guard(dir), database_type }
	}
}

/// Type of block for generation
#[derive(Debug, PartialEq, Clone, Copy)]
pub enum BlockType {
	/// Bunch of random transfers.
	RandomTransfersKeepAlive,
	/// Bunch of random transfers that drain all of the source balance.
	RandomTransfersReaping,
	/// Bunch of "no-op" calls.
	Noop,
}

impl BlockType {
	/// Create block content description with specified number of transactions.
	pub fn to_content(self, size: Option<usize>) -> BlockContent {
		BlockContent { block_type: self, size }
	}
}

/// Content of the generated block.
#[derive(Clone, Debug)]
pub struct BlockContent {
	block_type: BlockType,
	size: Option<usize>,
}

/// Type of backend database.
#[derive(Debug, PartialEq, Clone, Copy)]
pub enum DatabaseType {
	/// RocksDb backend.
	RocksDb,
	/// Parity DB backend.
	ParityDb,
}

impl DatabaseType {
	fn into_settings(self, path: PathBuf) -> sc_client_db::DatabaseSettingsSrc {
		match self {
			Self::RocksDb => sc_client_db::DatabaseSettingsSrc::RocksDb { path, cache_size: 512 },
			Self::ParityDb => sc_client_db::DatabaseSettingsSrc::ParityDb { path },
		}
	}
}

/// Benchmarking task executor.
///
/// Uses multiple threads as the regular executable.
#[derive(Debug, Clone)]
pub struct TaskExecutor {
	pool: executor::ThreadPool,
}

impl TaskExecutor {
	fn new() -> Self {
		Self { pool: executor::ThreadPool::new().expect("Failed to create task executor") }
	}
}

impl SpawnNamed for TaskExecutor {
	fn spawn(&self, _: &'static str, future: futures::future::BoxFuture<'static, ()>) {
		self.pool.spawn_ok(future);
	}

	fn spawn_blocking(&self, _: &'static str, future: futures::future::BoxFuture<'static, ()>) {
		self.pool.spawn_ok(future);
	}
}

/// Iterator for block content.
pub struct BlockContentIterator<'a> {
	iteration: usize,
	content: BlockContent,
	runtime_version: sc_executor::RuntimeVersion,
	genesis_hash: node_primitives::Hash,
	keyring: &'a BenchKeyring,
}

impl<'a> BlockContentIterator<'a> {
	fn new(content: BlockContent, keyring: &'a BenchKeyring, client: &Client) -> Self {
		let runtime_version = client
			.runtime_version_at(&BlockId::number(0))
			.expect("There should be runtime version at 0");

		let genesis_hash = client
			.block_hash(Zero::zero())
			.expect("Database error?")
			.expect("Genesis block always exists; qed")
			.into();

		BlockContentIterator { iteration: 0, content, keyring, runtime_version, genesis_hash }
	}
}

impl<'a> Iterator for BlockContentIterator<'a> {
	type Item = OpaqueExtrinsic;

	fn next(&mut self) -> Option<Self::Item> {
		if self.content.size.map(|size| size <= self.iteration).unwrap_or(false) {
			return None
		}

		let sender = self.keyring.at(self.iteration);
		let receiver = get_account_id_from_seed::<sr25519::Public>(&format!(
			"random-user//{}",
			self.iteration
		));

		let signed = self.keyring.sign(
			CheckedExtrinsic {
				signed: Some((
					sender,
					signed_extra(0, node_runtime::ExistentialDeposit::get() + 1),
				)),
				function: match self.content.block_type {
					BlockType::RandomTransfersKeepAlive =>
						Call::Balances(BalancesCall::transfer_keep_alive(
							sp_runtime::MultiAddress::Id(receiver),
							node_runtime::ExistentialDeposit::get() + 1,
						)),
					BlockType::RandomTransfersReaping => {
						Call::Balances(BalancesCall::transfer(
							sp_runtime::MultiAddress::Id(receiver),
							// Transfer so that ending balance would be 1 less than existential deposit
							// so that we kill the sender account.
							100 * DOLLARS - (node_runtime::ExistentialDeposit::get() - 1),
						))
					},
					BlockType::Noop => Call::System(SystemCall::remark(Vec::new())),
				},
			},
			self.runtime_version.spec_version,
			self.runtime_version.transaction_version,
			self.genesis_hash.into(),
		);

		let encoded = Encode::encode(&signed);

		let opaque = OpaqueExtrinsic::decode(&mut &encoded[..]).expect("Failed  to decode opaque");

		self.iteration += 1;

		Some(opaque)
	}
}

impl BenchDb {
	/// New immutable benchmarking database.
	///
	/// See [`BenchDb::new`] method documentation for more information about the purpose
	/// of this structure.
	pub fn with_key_types(
		database_type: DatabaseType,
		keyring_length: usize,
		key_types: KeyTypes,
	) -> Self {
		let keyring = BenchKeyring::new(keyring_length, key_types);

		let dir = tempfile::tempdir().expect("temp dir creation failed");
		log::trace!(
			target: "bench-logistics",
			"Created seed db at {}",
			dir.path().to_string_lossy(),
		);
		let (_client, _backend, _task_executor) =
			Self::bench_client(database_type, dir.path(), Profile::Native, &keyring);
		let directory_guard = Guard(dir);

		BenchDb { keyring, directory_guard, database_type }
	}

	/// New immutable benchmarking database.
	///
	/// This will generate database files in random temporary directory
	/// and keep it there until struct is dropped.
	///
	/// You can `clone` this database or you can `create_context` from it
	/// (which also does `clone`) to run actual operation against new database
	/// which will be identical to the original.
	pub fn new(database_type: DatabaseType, keyring_length: usize) -> Self {
		Self::with_key_types(database_type, keyring_length, KeyTypes::Sr25519)
	}

	// This should return client that is doing everything that full node
	// is doing.
	//
	// - This client should use best wasm execution method.
	// - This client should work with real database only.
	fn bench_client(
		database_type: DatabaseType,
		dir: &std::path::Path,
		profile: Profile,
		keyring: &BenchKeyring,
	) -> (Client, std::sync::Arc<Backend>, TaskExecutor) {
		let db_config = sc_client_db::DatabaseSettings {
			state_cache_size: 16 * 1024 * 1024,
			state_cache_child_ratio: Some((0, 100)),
			state_pruning: PruningMode::ArchiveAll,
			source: database_type.into_settings(dir.into()),
			keep_blocks: sc_client_db::KeepBlocks::All,
			transaction_storage: sc_client_db::TransactionStorageMode::BlockBody,
		};
		let task_executor = TaskExecutor::new();

		let backend = sc_service::new_db_backend(db_config).expect("Should not fail");
		let client = sc_service::new_client(
			backend.clone(),
			NativeExecutor::new(WasmExecutionMethod::Compiled, None, 8),
			&keyring.generate_genesis(),
			None,
			None,
			ExecutionExtensions::new(profile.into_execution_configs(), None, None),
			Box::new(task_executor.clone()),
			None,
			None,
			Default::default(),
		)
		.expect("Should not fail");

		(client, backend, task_executor)
	}

	/// Generate list of required inherents.
	///
	/// Uses already instantiated Client.
	pub fn generate_inherents(&mut self, client: &Client) -> Vec<OpaqueExtrinsic> {
		let mut inherent_data = InherentData::new();
		let timestamp = 1 * MinimumPeriod::get();

		inherent_data
			.put_data(sp_timestamp::INHERENT_IDENTIFIER, &timestamp)
			.expect("Put timestamp failed");

		client
			.runtime_api()
			.inherent_extrinsics_with_context(
				&BlockId::number(0),
				ExecutionContext::BlockConstruction,
				inherent_data,
			)
			.expect("Get inherents failed")
	}

	/// Iterate over some block content with transaction signed using this database keyring.
	pub fn block_content(&self, content: BlockContent, client: &Client) -> BlockContentIterator {
		BlockContentIterator::new(content, &self.keyring, client)
	}

	/// Get cliet for this database operations.
	pub fn client(&mut self) -> Client {
		let (client, _backend, _task_executor) = Self::bench_client(
			self.database_type,
			self.directory_guard.path(),
			Profile::Wasm,
			&self.keyring,
		);

		client
	}

	/// Generate new block using this database.
	pub fn generate_block(&mut self, content: BlockContent) -> Block {
		let client = self.client();

		let mut block = client.new_block(Default::default()).expect("Block creation failed");

		for extrinsic in self.generate_inherents(&client) {
			block.push(extrinsic).expect("Push inherent failed");
		}

		let start = std::time::Instant::now();
		for opaque in self.block_content(content, &client) {
			match block.push(opaque) {
				Err(sp_blockchain::Error::ApplyExtrinsicFailed(
					sp_blockchain::ApplyExtrinsicFailed::Validity(e),
				)) if e.exhausted_resources() => break,
				Err(err) => panic!("Error pushing transaction: {:?}", err),
				Ok(_) => {},
			}
		}

		let block = block.build().expect("Block build failed").block;

		log::info!(
			target: "bench-logistics",
			"Block construction: {:#?} ({} tx)",
			start.elapsed(), block.extrinsics.len()
		);

		block
	}

	/// Database path.
	pub fn path(&self) -> &Path {
		self.directory_guard.path()
	}

	/// Clone this database and create context for testing/benchmarking.
	pub fn create_context(&self, profile: Profile) -> BenchContext {
		let BenchDb { directory_guard, keyring, database_type } = self.clone();
		let (client, backend, task_executor) =
			Self::bench_client(database_type, directory_guard.path(), profile, &keyring);

		BenchContext {
			client: Arc::new(client),
			db_guard: directory_guard,
			backend,
			spawn_handle: Box::new(task_executor),
		}
	}
}

/// Key types to be used in benching keyring
pub enum KeyTypes {
	/// sr25519 signing keys
	Sr25519,
	/// ed25519 signing keys
	Ed25519,
}

impl BenchKeyring {
	/// New keyring.
	///
	/// `length` is the number of accounts generated.
	pub fn new(length: usize, key_types: KeyTypes) -> Self {
		let mut accounts = BTreeMap::new();

		for n in 0..length {
			let seed = format!("//endowed-user/{}", n);
			let (account_id, pair) = match key_types {
				KeyTypes::Sr25519 => {
					let pair =
						sr25519::Pair::from_string(&seed, None).expect("failed to generate pair");
					let account_id = AccountPublic::from(pair.public()).into_account();
					(account_id, BenchPair::Sr25519(pair))
				},
				KeyTypes::Ed25519 => {
					let pair = ed25519::Pair::from_seed(&blake2_256(seed.as_bytes()));
					let account_id = AccountPublic::from(pair.public()).into_account();
					(account_id, BenchPair::Ed25519(pair))
				},
			};
			accounts.insert(account_id, pair);
		}

		Self { accounts }
	}

	/// Generated account id-s from keyring keypairs.
	pub fn collect_account_ids(&self) -> Vec<AccountId> {
		self.accounts.keys().cloned().collect()
	}

	/// Get account id at position `index`
	pub fn at(&self, index: usize) -> AccountId {
		self.accounts.keys().nth(index).expect("Failed to get account").clone()
	}

	/// Sign transaction with keypair from this keyring.
	pub fn sign(
		&self,
		xt: CheckedExtrinsic,
		spec_version: u32,
		tx_version: u32,
		genesis_hash: [u8; 32],
	) -> UncheckedExtrinsic {
		match xt.signed {
			Some((signed, extra)) => {
				let payload = (
					xt.function,
					extra.clone(),
					spec_version,
					tx_version,
					genesis_hash,
					genesis_hash,
				);
				let key = self.accounts.get(&signed).expect("Account id not found in keyring");
				let signature = payload
					.using_encoded(|b| {
						if b.len() > 256 {
							key.sign(&sp_io::hashing::blake2_256(b))
						} else {
							key.sign(b)
						}
					})
					.into();
				UncheckedExtrinsic {
					signature: Some((sp_runtime::MultiAddress::Id(signed), signature, extra)),
					function: payload.0,
				}
			},
			None => UncheckedExtrinsic { signature: None, function: xt.function },
		}
	}

	/// Generate genesis with accounts from this keyring endowed with some balance.
	pub fn generate_genesis(&self) -> node_runtime::GenesisConfig {
		crate::genesis::config_endowed(
			false,
			Some(node_runtime::wasm_binary_unwrap()),
			self.collect_account_ids(),
		)
	}
}

/// Profile for execution configurations.
#[derive(Clone, Copy, Debug)]
pub enum Profile {
	/// As native as possible.
	Native,
	/// As wasm as possible.
	Wasm,
}

impl Profile {
	fn into_execution_configs(self) -> ExecutionConfigs {
		match self {
			Profile::Wasm => ExecutionConfigs {
				syncing: ExecutionConfig::new_offchain(ExecutionStrategy::AlwaysWasm),
				importing: ExecutionConfig::new_offchain(ExecutionStrategy::AlwaysWasm),
				block_construction: ExecutionConfig::new_offchain(ExecutionStrategy::AlwaysWasm),
				offchain_worker: ExecutionConfig::new_offchain(ExecutionStrategy::AlwaysWasm),
				other: ExecutionConfig::new_offchain(ExecutionStrategy::AlwaysWasm),
			},
			Profile::Native => ExecutionConfigs {
				syncing: ExecutionConfig::new_offchain(ExecutionStrategy::NativeElseWasm),
				importing: ExecutionConfig::new_offchain(ExecutionStrategy::NativeElseWasm),
				block_construction: ExecutionConfig::new_offchain(
					ExecutionStrategy::NativeElseWasm,
				),
				offchain_worker: ExecutionConfig::new_offchain(ExecutionStrategy::NativeElseWasm),
				other: ExecutionConfig::new_offchain(ExecutionStrategy::NativeElseWasm),
			},
<<<<<<< HEAD
=======
			Profile::Native => ExecutionStrategies {
				syncing: ExecutionStrategy::NativeElseWasm,
				importing: ExecutionStrategy::NativeElseWasm,
				block_construction: ExecutionStrategy::NativeElseWasm,
				offchain_worker: ExecutionStrategy::NativeElseWasm,
				other: ExecutionStrategy::NativeElseWasm,
			},
>>>>>>> 8313e30a
		}
	}
}

struct Guard(tempfile::TempDir);

impl Guard {
	fn path(&self) -> &Path {
		self.0.path()
	}
}

/// Benchmarking/test context holding instantiated client and backend references.
pub struct BenchContext {
	/// Node client.
	pub client: Arc<Client>,
	/// Node backend.
	pub backend: Arc<Backend>,
	/// Spawn handle.
	pub spawn_handle: Box<dyn SpawnNamed>,

	db_guard: Guard,
}

type AccountPublic = <Signature as Verify>::Signer;

fn get_from_seed<TPublic: Public>(seed: &str) -> <TPublic::Pair as Pair>::Public {
	TPublic::Pair::from_string(&format!("//{}", seed), None)
		.expect("static values are valid; qed")
		.public()
}

fn get_account_id_from_seed<TPublic: Public>(seed: &str) -> AccountId
where
	AccountPublic: From<<TPublic::Pair as Pair>::Public>,
{
	AccountPublic::from(get_from_seed::<TPublic>(seed)).into_account()
}

impl BenchContext {
	/// Import some block.
	pub fn import_block(&mut self, block: Block) {
		let mut import_params =
			BlockImportParams::new(BlockOrigin::NetworkBroadcast, block.header.clone());
		import_params.body = Some(block.extrinsics().to_vec());
		import_params.fork_choice = Some(ForkChoiceStrategy::LongestChain);

		assert_eq!(self.client.chain_info().best_number, 0);

		assert_eq!(
			futures::executor::block_on(
				self.client.import_block(import_params, Default::default())
			)
			.expect("Failed to import block"),
			ImportResult::Imported(ImportedAux {
				header_only: false,
				clear_justification_requests: false,
				needs_justification: false,
				bad_justification: false,
				is_new_best: true,
			})
		);

		assert_eq!(self.client.chain_info().best_number, 1);
	}

	/// Database path for the current context.
	pub fn path(&self) -> &Path {
		self.db_guard.path()
	}
}<|MERGE_RESOLUTION|>--- conflicted
+++ resolved
@@ -41,7 +41,7 @@
 };
 use sc_block_builder::BlockBuilderProvider;
 use sc_client_api::{
-	execution_extensions::{ExecutionExtensions, ExecutionStrategies},
+	execution_extensions::{ExecutionExtensions, ExecutionConfigs, ExecutionConfig},
 	BlockBackend, ExecutionStrategy,
 };
 use sc_client_db::PruningMode;
@@ -57,30 +57,6 @@
 	generic::BlockId,
 	traits::{Block as BlockT, IdentifyAccount, Verify, Zero},
 	OpaqueExtrinsic,
-<<<<<<< HEAD
-	traits::{Block as BlockT, Verify, Zero, IdentifyAccount},
-};
-use codec::{Decode, Encode};
-use node_runtime::{
-	Call,
-	CheckedExtrinsic,
-	constants::currency::DOLLARS,
-	UncheckedExtrinsic,
-	MinimumPeriod,
-	SystemCall,
-	BalancesCall,
-	AccountId,
-	Signature,
-};
-use sp_core::{ExecutionContext, blake2_256, traits::SpawnNamed, Pair, Public, sr25519, ed25519};
-use sp_api::ProvideRuntimeApi;
-use sp_block_builder::BlockBuilder;
-use sp_inherents::InherentData;
-use sc_client_api::{
-	ExecutionStrategy, BlockBackend, ExecutionConfig,
-	execution_extensions::{ExecutionExtensions, ExecutionConfigs},
-=======
->>>>>>> 8313e30a
 };
 
 /// Keyring full of accounts for benching.
@@ -641,16 +617,6 @@
 				offchain_worker: ExecutionConfig::new_offchain(ExecutionStrategy::NativeElseWasm),
 				other: ExecutionConfig::new_offchain(ExecutionStrategy::NativeElseWasm),
 			},
-<<<<<<< HEAD
-=======
-			Profile::Native => ExecutionStrategies {
-				syncing: ExecutionStrategy::NativeElseWasm,
-				importing: ExecutionStrategy::NativeElseWasm,
-				block_construction: ExecutionStrategy::NativeElseWasm,
-				offchain_worker: ExecutionStrategy::NativeElseWasm,
-				other: ExecutionStrategy::NativeElseWasm,
-			},
->>>>>>> 8313e30a
 		}
 	}
 }
