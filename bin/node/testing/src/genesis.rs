// This file is part of Substrate.

// Copyright (C) 2019-2022 Parity Technologies (UK) Ltd.
// SPDX-License-Identifier: GPL-3.0-or-later WITH Classpath-exception-2.0

// This program is free software: you can redistribute it and/or modify
// it under the terms of the GNU General Public License as published by
// the Free Software Foundation, either version 3 of the License, or
// (at your option) any later version.

// This program is distributed in the hope that it will be useful,
// but WITHOUT ANY WARRANTY; without even the implied warranty of
// MERCHANTABILITY or FITNESS FOR A PARTICULAR PURPOSE. See the
// GNU General Public License for more details.

// You should have received a copy of the GNU General Public License
// along with this program. If not, see <https://www.gnu.org/licenses/>.

//! Genesis Configuration.

use crate::keyring::*;
use node_runtime::{
	constants::currency::*, wasm_binary_unwrap, AccountId, BabeConfig, BalancesConfig,
	GenesisConfig, GrandpaConfig, IndicesConfig, SessionConfig, SocietyConfig, StakerStatus,
	StakingConfig, SystemConfig, BABE_GENESIS_EPOCH_CONFIG,
};
use sp_keyring::{Ed25519Keyring, Sr25519Keyring};
use sp_runtime::Perbill;

/// Create genesis runtime configuration for tests.
pub fn config(code: Option<&[u8]>) -> GenesisConfig {
	config_endowed(code, Default::default())
}

/// Create genesis runtime configuration for tests with some extra
/// endowed accounts.
pub fn config_endowed(code: Option<&[u8]>, extra_endowed: Vec<AccountId>) -> GenesisConfig {
	let mut endowed = vec![
		(alice(), 111 * DOLLARS),
		(bob(), 100 * DOLLARS),
		(charlie(), 100_000_000 * DOLLARS),
		(dave(), 111 * DOLLARS),
		(eve(), 101 * DOLLARS),
		(ferdie(), 100 * DOLLARS),
	];

	endowed.extend(extra_endowed.into_iter().map(|endowed| (endowed, 100 * DOLLARS)));

	GenesisConfig {
		system: SystemConfig {
			code: code.map(|x| x.to_vec()).unwrap_or_else(|| wasm_binary_unwrap().to_vec()),
		},
		indices: IndicesConfig { indices: vec![] },
		balances: BalancesConfig { balances: endowed },
		session: SessionConfig {
			keys: vec![
				(alice(), dave(), to_session_keys(&Ed25519Keyring::Alice, &Sr25519Keyring::Alice)),
				(bob(), eve(), to_session_keys(&Ed25519Keyring::Bob, &Sr25519Keyring::Bob)),
				(
					charlie(),
					ferdie(),
					to_session_keys(&Ed25519Keyring::Charlie, &Sr25519Keyring::Charlie),
				),
			],
		},
		staking: StakingConfig {
			stakers: vec![
				(dave(), alice(), 111 * DOLLARS, StakerStatus::Validator),
				(eve(), bob(), 100 * DOLLARS, StakerStatus::Validator),
				(ferdie(), charlie(), 100 * DOLLARS, StakerStatus::Validator),
			],
			validator_count: 3,
			minimum_validator_count: 0,
			slash_reward_fraction: Perbill::from_percent(10),
			invulnerables: vec![alice(), bob(), charlie()],
			..Default::default()
		},
		babe: BabeConfig { authorities: vec![], epoch_config: Some(BABE_GENESIS_EPOCH_CONFIG) },
		grandpa: GrandpaConfig { authorities: vec![] },
		im_online: Default::default(),
		authority_discovery: Default::default(),
		democracy: Default::default(),
		council: Default::default(),
		technical_committee: Default::default(),
		technical_membership: Default::default(),
		elections: Default::default(),
		sudo: Default::default(),
		treasury: Default::default(),
		society: SocietyConfig { members: vec![alice(), bob()], pot: 0, max_members: 999 },
		vesting: Default::default(),
<<<<<<< HEAD
		scheduler: Default::default(),
=======
		assets: Default::default(),
		gilt: Default::default(),
		transaction_storage: Default::default(),
>>>>>>> 19162e43
		transaction_payment: Default::default(),
	}
}<|MERGE_RESOLUTION|>--- conflicted
+++ resolved
@@ -88,13 +88,6 @@
 		treasury: Default::default(),
 		society: SocietyConfig { members: vec![alice(), bob()], pot: 0, max_members: 999 },
 		vesting: Default::default(),
-<<<<<<< HEAD
-		scheduler: Default::default(),
-=======
-		assets: Default::default(),
-		gilt: Default::default(),
-		transaction_storage: Default::default(),
->>>>>>> 19162e43
 		transaction_payment: Default::default(),
 	}
 }