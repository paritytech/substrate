--- conflicted
+++ resolved
@@ -99,18 +99,12 @@
 		},
 		pallet_contracts: ContractsConfig {
 			current_schedule: Default::default(),
-<<<<<<< HEAD
-		}),
-		pallet_babe: Some(BabeConfig {
+		},
+		pallet_babe: BabeConfig {
 			authorities: vec![],
 			epoch_config: Some(BABE_GENESIS_EPOCH_CONFIG),
-		}),
-		pallet_grandpa: Some(GrandpaConfig {
-=======
 		},
-		pallet_babe: Default::default(),
 		pallet_grandpa: GrandpaConfig {
->>>>>>> ac1f7ff3
 			authorities: vec![],
 		},
 		pallet_im_online: Default::default(),
