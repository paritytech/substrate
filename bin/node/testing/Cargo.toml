[package]
name = "node-testing"
version = "3.0.0-dev"
authors = ["Parity Technologies <admin@parity.io>"]
description = "Test utilities for Substrate node."
edition = "2021"
license = "GPL-3.0-or-later WITH Classpath-exception-2.0"
homepage = "https://substrate.io"
repository = "https://github.com/paritytech/substrate/"
publish = false

[package.metadata.docs.rs]
targets = ["x86_64-unknown-linux-gnu"]

[dependencies]
codec = { package = "parity-scale-codec", version = "3.6.1" }
fs_extra = "1"
futures = "0.3.21"
log = "0.4.17"
tempfile = "3.1.0"
frame-system = { version = "4.0.0-dev", path = "../../../frame/system" }
node-executor = { version = "3.0.0-dev", path = "../executor" }
node-primitives = { version = "2.0.0", path = "../primitives" }
kitchensink-runtime = { version = "3.0.0-dev", path = "../runtime" }
<<<<<<< HEAD
=======
pallet-asset-conversion = { version = "4.0.0-dev", path = "../../../frame/asset-conversion" }
pallet-assets = { version = "4.0.0-dev", path = "../../../frame/assets" }
pallet-asset-conversion-tx-payment = { version = "4.0.0-dev", path = "../../../frame/transaction-payment/asset-conversion-tx-payment" }
>>>>>>> 0bf14335
pallet-asset-tx-payment = { version = "4.0.0-dev", path = "../../../frame/transaction-payment/asset-tx-payment" }
sc-block-builder = { version = "0.10.0-dev", path = "../../../client/block-builder" }
sc-client-api = { version = "4.0.0-dev", path = "../../../client/api" }
sc-client-db = { version = "0.10.0-dev", features = ["rocksdb"], path = "../../../client/db" }
sc-consensus = { version = "0.10.0-dev", path = "../../../client/consensus/common" }
sc-executor = { version = "0.10.0-dev", path = "../../../client/executor" }
sc-service = { version = "0.10.0-dev", features = [
	"test-helpers",
	"rocksdb",
], path = "../../../client/service" }
sp-api = { version = "4.0.0-dev", path = "../../../primitives/api" }
sp-block-builder = { version = "4.0.0-dev", path = "../../../primitives/block-builder" }
sp-blockchain = { version = "4.0.0-dev", path = "../../../primitives/blockchain" }
sp-consensus = { version = "0.10.0-dev", path = "../../../primitives/consensus/common" }
sp-core = { version = "21.0.0", path = "../../../primitives/core" }
sp-inherents = { version = "4.0.0-dev", path = "../../../primitives/inherents" }
sp-io = { version = "23.0.0", path = "../../../primitives/io" }
sp-keyring = { version = "24.0.0", path = "../../../primitives/keyring" }
sp-runtime = { version = "24.0.0", path = "../../../primitives/runtime" }
sp-timestamp = { version = "4.0.0-dev", default-features = false, path = "../../../primitives/timestamp" }
substrate-test-client = { version = "2.0.0", path = "../../../test-utils/client" }<|MERGE_RESOLUTION|>--- conflicted
+++ resolved
@@ -22,12 +22,9 @@
 node-executor = { version = "3.0.0-dev", path = "../executor" }
 node-primitives = { version = "2.0.0", path = "../primitives" }
 kitchensink-runtime = { version = "3.0.0-dev", path = "../runtime" }
-<<<<<<< HEAD
-=======
 pallet-asset-conversion = { version = "4.0.0-dev", path = "../../../frame/asset-conversion" }
 pallet-assets = { version = "4.0.0-dev", path = "../../../frame/assets" }
 pallet-asset-conversion-tx-payment = { version = "4.0.0-dev", path = "../../../frame/transaction-payment/asset-conversion-tx-payment" }
->>>>>>> 0bf14335
 pallet-asset-tx-payment = { version = "4.0.0-dev", path = "../../../frame/transaction-payment/asset-tx-payment" }
 sc-block-builder = { version = "0.10.0-dev", path = "../../../client/block-builder" }
 sc-client-api = { version = "4.0.0-dev", path = "../../../client/api" }
