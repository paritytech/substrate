// Copyright 2018-2019 Parity Technologies (UK) Ltd.
// This file is part of Substrate.

// Substrate is free software: you can redistribute it and/or modify
// it under the terms of the GNU General Public License as published by
// the Free Software Foundation, either version 3 of the License, or
// (at your option) any later version.

// Substrate is distributed in the hope that it will be useful,
// but WITHOUT ANY WARRANTY; without even the implied warranty of
// MERCHANTABILITY or FITNESS FOR A PARTICULAR PURPOSE.  See the
// GNU General Public License for more details.

// You should have received a copy of the GNU General Public License
// along with Substrate.  If not, see <http://www.gnu.org/licenses/>.

//! A `CodeExecutor` specialization which uses natively compiled runtime when the wasm to be
//! executed is equivalent to the natively compiled code.

pub use substrate_executor::NativeExecutor;
use substrate_executor::native_executor_instance;

// Declare an instance of the native executor named `Executor`. Include the wasm binary as the
// equivalent wasm code.
native_executor_instance!(
	pub Executor,
	node_runtime::api::dispatch,
	node_runtime::native_version
);

#[cfg(test)]
mod tests {
	use substrate_executor::error::Result;
	use super::Executor;
	use {balances, contracts, indices, system, timestamp};
	use codec::{Encode, Decode, Joiner};
	use runtime_support::{
		Hashable, StorageValue, StorageMap,
		traits::Currency,
		weights::{GetDispatchInfo, DispatchInfo, DispatchClass},
	};
	use state_machine::TestExternalities as CoreTestExternalities;
	use primitives::{
		Blake2Hasher, NeverNativeValue, NativeOrEncoded, map,
		traits::{CodeExecutor, Externalities}, storage::well_known_keys,
	};
	use sr_primitives::{
<<<<<<< HEAD
		Fixed64,
		traits::{Header as HeaderT, Hash as HashT, Convert}, ApplyExtrinsicResult,
		transaction_validity::InvalidTransaction, weights::GetDispatchInfo,
=======
		Fixed64, traits::{Header as HeaderT, Hash as HashT, Convert}, ApplyResult,
		transaction_validity::InvalidTransaction,
>>>>>>> c86d2137
	};
	use contracts::ContractAddressFor;
	use substrate_executor::{NativeExecutor, WasmExecutionMethod};
	use system::{EventRecord, Phase};
	use node_runtime::{
		Header, Block, UncheckedExtrinsic, CheckedExtrinsic, Call, Runtime, Balances, BuildStorage,
		System, TransactionPayment, Event, TransferFee, TransactionBaseFee, TransactionByteFee,
		WeightFeeCoefficient, constants::currency::*,
	};
	use node_runtime::impls::LinearWeightToFee;
	use node_primitives::{Balance, Hash, BlockNumber};
	use node_testing::keyring::*;
	use wabt;

	/// The wasm runtime code.
	///
	/// `compact` since it is after post-processing with wasm-gc which performs tree-shaking thus
	/// making the binary slimmer. There is a convention to use compact version of the runtime
	/// as canonical. This is why `native_executor_instance` also uses the compact version of the
	/// runtime.
	const COMPACT_CODE: &[u8] = node_runtime::WASM_BINARY;

	/// The wasm runtime binary which hasn't undergone the compacting process.
	///
	/// The idea here is to pass it as the current runtime code to the executor so the executor will
	/// have to execute provided wasm code instead of the native equivalent. This trick is used to
	/// test code paths that differ between native and wasm versions.
	const BLOATY_CODE: &[u8] = node_runtime::WASM_BINARY_BLOATY;

	const GENESIS_HASH: [u8; 32] = [69u8; 32];

	const VERSION: u32 = node_runtime::VERSION.spec_version;

	type TestExternalities<H> = CoreTestExternalities<H, u64>;

	fn sign(xt: CheckedExtrinsic) -> UncheckedExtrinsic {
		node_testing::keyring::sign(xt, VERSION, GENESIS_HASH)
	}

	/// Default transfer fee
	fn transfer_fee<E: Encode>(extrinsic: &E, fee_multiplier: Fixed64) -> Balance {
		let length_fee = TransactionBaseFee::get() +
			TransactionByteFee::get() *
			(extrinsic.encode().len() as Balance);

		let weight = default_transfer_call().get_dispatch_info().weight;
		let weight_fee = <Runtime as transaction_payment::Trait>::WeightToFee::convert(weight);

		fee_multiplier.saturated_multiply_accumulate(length_fee + weight_fee) + TransferFee::get()
	}

	fn default_transfer_call() -> balances::Call<Runtime> {
		balances::Call::transfer::<Runtime>(bob().into(), 69 * DOLLARS)
	}

	fn xt() -> UncheckedExtrinsic {
		sign(CheckedExtrinsic {
			signed: Some((alice(), signed_extra(0, 0))),
			function: Call::Balances(default_transfer_call()),
		})
	}

	fn from_block_number(n: u32) -> Header {
		Header::new(n, Default::default(), Default::default(), [69; 32].into(), Default::default())
	}

	fn executor() -> NativeExecutor<Executor> {
		NativeExecutor::new(WasmExecutionMethod::Interpreted, None)
	}

	fn set_heap_pages<E: Externalities>(ext: &mut E, heap_pages: u64) {
		ext.place_storage(well_known_keys::HEAP_PAGES.to_vec(), Some(heap_pages.encode()));
	}

	fn executor_call<
		R:Decode + Encode + PartialEq,
		NC: FnOnce() -> std::result::Result<R, String> + std::panic::UnwindSafe
	>(
		t: &mut TestExternalities<Blake2Hasher>,
		method: &str,
		data: &[u8],
		use_native: bool,
		native_call: Option<NC>,
	) -> (Result<NativeOrEncoded<R>>, bool) {
		let mut t = t.ext();
		executor().call::<_, R, NC>(
			&mut t,
			method,
			data,
			use_native,
			native_call,
		)
	}

	#[test]
	fn panic_execution_with_foreign_code_gives_error() {
		let mut t = TestExternalities::<Blake2Hasher>::new_with_code(BLOATY_CODE, (map![
			<balances::FreeBalance<Runtime>>::hashed_key_for(alice()) => {
				69_u128.encode()
			},
			<balances::TotalIssuance<Runtime>>::hashed_key().to_vec() => {
				69_u128.encode()
			},
			<indices::NextEnumSet<Runtime>>::hashed_key().to_vec() => {
				0_u128.encode()
			},
			<system::BlockHash<Runtime>>::hashed_key_for(0) => {
				vec![0u8; 32]
			}
		], map![]));

		let r = executor_call::<NeverNativeValue, fn() -> _>(
			&mut t,
			"Core_initialize_block",
			&vec![].and(&from_block_number(1u32)),
			true,
			None,
		).0;
		assert!(r.is_ok());
		let v = executor_call::<NeverNativeValue, fn() -> _>(
			&mut t,
			"BlockBuilder_apply_extrinsic",
			&vec![].and(&xt()),
			true,
			None,
		).0.unwrap();
		let r = ApplyExtrinsicResult::decode(&mut &v.as_encoded()[..]).unwrap();
		assert_eq!(r, Err(InvalidTransaction::Payment.into()));
	}

	#[test]
	fn bad_extrinsic_with_native_equivalent_code_gives_error() {
		let mut t = TestExternalities::<Blake2Hasher>::new_with_code(COMPACT_CODE, (map![
			<balances::FreeBalance<Runtime>>::hashed_key_for(alice()) => {
				69_u128.encode()
			},
			<balances::TotalIssuance<Runtime>>::hashed_key().to_vec() => {
				69_u128.encode()
			},
			<indices::NextEnumSet<Runtime>>::hashed_key().to_vec() => {
				0_u128.encode()
			},
			<system::BlockHash<Runtime>>::hashed_key_for(0) => {
				vec![0u8; 32]
			}
		], map![]));

		let r = executor_call::<NeverNativeValue, fn() -> _>(
			&mut t,
			"Core_initialize_block",
			&vec![].and(&from_block_number(1u32)),
			true,
			None,
		).0;
		assert!(r.is_ok());
		let v = executor_call::<NeverNativeValue, fn() -> _>(
			&mut t,
			"BlockBuilder_apply_extrinsic",
			&vec![].and(&xt()),
			true,
			None,
		).0.unwrap();
		let r = ApplyExtrinsicResult::decode(&mut &v.as_encoded()[..]).unwrap();
		assert_eq!(r, Err(InvalidTransaction::Payment.into()));
	}

	#[test]
	fn successful_execution_with_native_equivalent_code_gives_ok() {
		let mut t = TestExternalities::<Blake2Hasher>::new_with_code(COMPACT_CODE, (map![
			<balances::FreeBalance<Runtime>>::hashed_key_for(alice()) => {
				(111 * DOLLARS).encode()
			},
			<balances::TotalIssuance<Runtime>>::hashed_key().to_vec() => {
				(111 * DOLLARS).encode()
			},
			<indices::NextEnumSet<Runtime>>::hashed_key().to_vec() => vec![0u8; 16],
			<system::BlockHash<Runtime>>::hashed_key_for(0) => vec![0u8; 32]
		], map![]));

		let r = executor_call::<NeverNativeValue, fn() -> _>(
			&mut t,
			"Core_initialize_block",
			&vec![].and(&from_block_number(1u32)),
			true,
			None,
		).0;
		assert!(r.is_ok());

		let fm = t.execute_with(TransactionPayment::next_fee_multiplier);

		let r = executor_call::<NeverNativeValue, fn() -> _>(
			&mut t,
			"BlockBuilder_apply_extrinsic",
			&vec![].and(&xt()),
			true,
			None,
		).0;
		assert!(r.is_ok());

		t.execute_with(|| {
			assert_eq!(Balances::total_balance(&alice()), 42 * DOLLARS - transfer_fee(&xt(), fm));
			assert_eq!(Balances::total_balance(&bob()), 69 * DOLLARS);
		});
	}

	#[test]
	fn successful_execution_with_foreign_code_gives_ok() {
		let mut t = TestExternalities::<Blake2Hasher>::new_with_code(BLOATY_CODE, (map![
			<balances::FreeBalance<Runtime>>::hashed_key_for(alice()) => {
				(111 * DOLLARS).encode()
			},
			<balances::TotalIssuance<Runtime>>::hashed_key().to_vec() => {
				(111 * DOLLARS).encode()
			},
			<indices::NextEnumSet<Runtime>>::hashed_key().to_vec() => vec![0u8; 16],
			<system::BlockHash<Runtime>>::hashed_key_for(0) => vec![0u8; 32]
		], map![]));

		let r = executor_call::<NeverNativeValue, fn() -> _>(
			&mut t,
			"Core_initialize_block",
			&vec![].and(&from_block_number(1u32)),
			true,
			None,
		).0;
		assert!(r.is_ok());

		let fm = t.execute_with(TransactionPayment::next_fee_multiplier);

		let r = executor_call::<NeverNativeValue, fn() -> _>(
			&mut t,
			"BlockBuilder_apply_extrinsic",
			&vec![].and(&xt()),
			true,
			None,
		).0;
		assert!(r.is_ok());

		t.execute_with(|| {
			assert_eq!(Balances::total_balance(&alice()), 42 * DOLLARS - transfer_fee(&xt(), fm));
			assert_eq!(Balances::total_balance(&bob()), 69 * DOLLARS);
		});
	}

	fn new_test_ext(code: &[u8], support_changes_trie: bool) -> TestExternalities<Blake2Hasher> {
		let mut ext = TestExternalities::new_with_code(
			code,
			node_testing::genesis::config(support_changes_trie, Some(code)).build_storage().unwrap(),
		);
		ext.changes_trie_storage().insert(0, GENESIS_HASH.into(), Default::default());
		ext
	}

	fn construct_block(
		env: &mut TestExternalities<Blake2Hasher>,
		number: BlockNumber,
		parent_hash: Hash,
		extrinsics: Vec<CheckedExtrinsic>,
	) -> (Vec<u8>, Hash) {
		use trie::{TrieConfiguration, trie_types::Layout};

		// sign extrinsics.
		let extrinsics = extrinsics.into_iter().map(sign).collect::<Vec<_>>();

		// calculate the header fields that we can.
		let extrinsics_root = Layout::<Blake2Hasher>::ordered_trie_root(
				extrinsics.iter().map(Encode::encode)
			).to_fixed_bytes()
			.into();

		let header = Header {
			parent_hash,
			number,
			extrinsics_root,
			state_root: Default::default(),
			digest: Default::default(),
		};

		// execute the block to get the real header.
		executor_call::<NeverNativeValue, fn() -> _>(
			env,
			"Core_initialize_block",
			&header.encode(),
			true,
			None,
		).0.unwrap();

		for i in extrinsics.iter() {
			executor_call::<NeverNativeValue, fn() -> _>(
				env,
				"BlockBuilder_apply_extrinsic",
				&i.encode(),
				true,
				None,
			).0.unwrap();
		}

		let header = match executor_call::<NeverNativeValue, fn() -> _>(
			env,
			"BlockBuilder_finalize_block",
			&[0u8;0],
			true,
			None,
		).0.unwrap() {
			NativeOrEncoded::Native(_) => unreachable!(),
			NativeOrEncoded::Encoded(h) => Header::decode(&mut &h[..]).unwrap(),
		};

		let hash = header.blake2_256();
		(Block { header, extrinsics }.encode(), hash.into())
	}

	fn changes_trie_block() -> (Vec<u8>, Hash) {
		construct_block(
			&mut new_test_ext(COMPACT_CODE, true),
			1,
			GENESIS_HASH.into(),
			vec![
				CheckedExtrinsic {
					signed: None,
					function: Call::Timestamp(timestamp::Call::set(42 * 1000)),
				},
				CheckedExtrinsic {
					signed: Some((alice(), signed_extra(0, 0))),
					function: Call::Balances(balances::Call::transfer(bob().into(), 69 * DOLLARS)),
				},
			]
		)
	}

	// block 1 and 2 must be created together to ensure transactions are only signed once (since they
	// are not guaranteed to be deterministic) and to ensure that the correct state is propagated
	// from block1's execution to block2 to derive the correct storage_root.
	fn blocks() -> ((Vec<u8>, Hash), (Vec<u8>, Hash)) {
		let mut t = new_test_ext(COMPACT_CODE, false);
		let block1 = construct_block(
			&mut t,
			1,
			GENESIS_HASH.into(),
			vec![
				CheckedExtrinsic {
					signed: None,
					function: Call::Timestamp(timestamp::Call::set(42 * 1000)),
				},
				CheckedExtrinsic {
					signed: Some((alice(), signed_extra(0, 0))),
					function: Call::Balances(balances::Call::transfer(bob().into(), 69 * DOLLARS)),
				},
			]
		);
		let block2 = construct_block(
			&mut t,
			2,
			block1.1.clone(),
			vec![
				CheckedExtrinsic {
					signed: None,
					function: Call::Timestamp(timestamp::Call::set(52 * 1000)),
				},
				CheckedExtrinsic {
					signed: Some((bob(), signed_extra(0, 0))),
					function: Call::Balances(balances::Call::transfer(alice().into(), 5 * DOLLARS)),
				},
				CheckedExtrinsic {
					signed: Some((alice(), signed_extra(1, 0))),
					function: Call::Balances(balances::Call::transfer(bob().into(), 15 * DOLLARS)),
				}
			]
		);

		// session change => consensus authorities change => authorities change digest item appears
		let digest = Header::decode(&mut &block2.0[..]).unwrap().digest;
		assert_eq!(digest.logs().len(), 0);

		(block1, block2)
	}

	fn block_with_size(time: u64, nonce: u32, size: usize) -> (Vec<u8>, Hash) {
		construct_block(
			&mut new_test_ext(COMPACT_CODE, false),
			1,
			GENESIS_HASH.into(),
			vec![
				CheckedExtrinsic {
					signed: None,
					function: Call::Timestamp(timestamp::Call::set(time * 1000)),
				},
				CheckedExtrinsic {
					signed: Some((alice(), signed_extra(nonce, 0))),
					function: Call::System(system::Call::remark(vec![0; size])),
				}
			]
		)
	}

	#[test]
	fn full_native_block_import_works() {
		let mut t = new_test_ext(COMPACT_CODE, false);

		let (block1, block2) = blocks();

		let mut alice_last_known_balance: Balance = Default::default();
		let mut fm = t.execute_with(TransactionPayment::next_fee_multiplier);

		executor_call::<NeverNativeValue, fn() -> _>(
			&mut t,
			"Core_execute_block",
			&block1.0,
			true,
			None,
		).0.unwrap();

		t.execute_with(|| {
			assert_eq!(Balances::total_balance(&alice()), 42 * DOLLARS - transfer_fee(&xt(), fm));
			assert_eq!(Balances::total_balance(&bob()), 169 * DOLLARS);
			alice_last_known_balance = Balances::total_balance(&alice());
			let events = vec![
				EventRecord {
					phase: Phase::ApplyExtrinsic(0),
					event: Event::system(system::Event::ExtrinsicSuccess(
						DispatchInfo { weight: 10000, class: DispatchClass::Operational }
					)),
					topics: vec![],
				},
				EventRecord {
					phase: Phase::ApplyExtrinsic(1),
					event: Event::treasury(treasury::RawEvent::Deposit(1984800000000)),
					topics: vec![],
				},
				EventRecord {
					phase: Phase::ApplyExtrinsic(1),
					event: Event::balances(balances::RawEvent::Transfer(
						alice().into(),
						bob().into(),
						69 * DOLLARS,
						1 * CENTS,
					)),
					topics: vec![],
				},
				EventRecord {
					phase: Phase::ApplyExtrinsic(1),
					event: Event::system(system::Event::ExtrinsicSuccess(
						DispatchInfo { weight: 1000000, class: DispatchClass::Normal }
					)),
					topics: vec![],
				},
			];
			assert_eq!(System::events(), events);
		});

		fm = t.execute_with(TransactionPayment::next_fee_multiplier);

		executor_call::<NeverNativeValue, fn() -> _>(
			&mut t,
			"Core_execute_block",
			&block2.0,
			true,
			None,
		).0.unwrap();

		t.execute_with(|| {
			assert_eq!(
				Balances::total_balance(&alice()),
				alice_last_known_balance - 10 * DOLLARS - transfer_fee(&xt(), fm),
			);
			assert_eq!(
				Balances::total_balance(&bob()),
				179 * DOLLARS - transfer_fee(&xt(), fm),
			);
			let events = vec![
				EventRecord {
					phase: Phase::ApplyExtrinsic(0),
					event: Event::system(system::Event::ExtrinsicSuccess(
						DispatchInfo { weight: 10000, class: DispatchClass::Operational }
					)),
					topics: vec![],
				},
				EventRecord {
					phase: Phase::ApplyExtrinsic(1),
					event: Event::treasury(treasury::RawEvent::Deposit(1984780231392)),
					topics: vec![],
				},
				EventRecord {
					phase: Phase::ApplyExtrinsic(1),
					event: Event::balances(
						balances::RawEvent::Transfer(
							bob().into(),
							alice().into(),
							5 * DOLLARS,
							1 * CENTS,
						)
					),
					topics: vec![],
				},
				EventRecord {
					phase: Phase::ApplyExtrinsic(1),
					event: Event::system(system::Event::ExtrinsicSuccess(
						DispatchInfo { weight: 1000000, class: DispatchClass::Normal }
					)),
					topics: vec![],
				},
				EventRecord {
					phase: Phase::ApplyExtrinsic(2),
					event: Event::treasury(treasury::RawEvent::Deposit(1984780231392)),
					topics: vec![],
				},
				EventRecord {
					phase: Phase::ApplyExtrinsic(2),
					event: Event::balances(
						balances::RawEvent::Transfer(
							alice().into(),
							bob().into(),
							15 * DOLLARS,
							1 * CENTS,
						)
					),
					topics: vec![],
				},
				EventRecord {
					phase: Phase::ApplyExtrinsic(2),
					event: Event::system(system::Event::ExtrinsicSuccess(
						DispatchInfo { weight: 1000000, class: DispatchClass::Normal }
					)),
					topics: vec![],
				},
			];
			assert_eq!(System::events(), events);
		});
	}

	#[test]
	fn full_wasm_block_import_works() {
		let mut t = new_test_ext(COMPACT_CODE, false);

		let (block1, block2) = blocks();

		let mut alice_last_known_balance: Balance = Default::default();
		let mut fm = t.execute_with(TransactionPayment::next_fee_multiplier);

		executor_call::<NeverNativeValue, fn() -> _>(
			&mut t,
			"Core_execute_block",
			&block1.0,
			false,
			None,
		).0.unwrap();

		t.execute_with(|| {
			assert_eq!(Balances::total_balance(&alice()), 42 * DOLLARS - transfer_fee(&xt(), fm));
			assert_eq!(Balances::total_balance(&bob()), 169 * DOLLARS);
			alice_last_known_balance = Balances::total_balance(&alice());
		});

		fm = t.execute_with(TransactionPayment::next_fee_multiplier);

		executor_call::<NeverNativeValue, fn() -> _>(
			&mut t,
			"Core_execute_block",
			&block2.0,
			false,
			None,
		).0.unwrap();

		t.execute_with(|| {
			assert_eq!(
				Balances::total_balance(&alice()),
				alice_last_known_balance - 10 * DOLLARS - transfer_fee(&xt(), fm),
			);
			assert_eq!(
				Balances::total_balance(&bob()),
				179 * DOLLARS - 1 * transfer_fee(&xt(), fm),
			);
		});
	}

	const CODE_TRANSFER: &str = r#"
(module
	;; ext_call(
	;;    callee_ptr: u32,
	;;    callee_len: u32,
	;;    gas: u64,
	;;    value_ptr: u32,
	;;    value_len: u32,
	;;    input_data_ptr: u32,
	;;    input_data_len: u32
	;; ) -> u32
	(import "env" "ext_call" (func $ext_call (param i32 i32 i64 i32 i32 i32 i32) (result i32)))
	(import "env" "ext_scratch_size" (func $ext_scratch_size (result i32)))
	(import "env" "ext_scratch_read" (func $ext_scratch_read (param i32 i32 i32)))
	(import "env" "memory" (memory 1 1))
	(func (export "deploy")
	)
	(func (export "call")
		(block $fail
			;; load and check the input data (which is stored in the scratch buffer).
			;; fail if the input size is not != 4
			(br_if $fail
				(i32.ne
					(i32.const 4)
					(call $ext_scratch_size)
				)
			)

			(call $ext_scratch_read
				(i32.const 0)
				(i32.const 0)
				(i32.const 4)
			)


			(br_if $fail
				(i32.ne
					(i32.load8_u (i32.const 0))
					(i32.const 0)
				)
			)
			(br_if $fail
				(i32.ne
					(i32.load8_u (i32.const 1))
					(i32.const 1)
				)
			)
			(br_if $fail
				(i32.ne
					(i32.load8_u (i32.const 2))
					(i32.const 2)
				)
			)
			(br_if $fail
				(i32.ne
					(i32.load8_u (i32.const 3))
					(i32.const 3)
				)
			)

			(drop
				(call $ext_call
					(i32.const 4)  ;; Pointer to "callee" address.
					(i32.const 32)  ;; Length of "callee" address.
					(i64.const 0)  ;; How much gas to devote for the execution. 0 = all.
					(i32.const 36)  ;; Pointer to the buffer with value to transfer
					(i32.const 16)   ;; Length of the buffer with value to transfer.
					(i32.const 0)   ;; Pointer to input data buffer address
					(i32.const 0)   ;; Length of input data buffer
				)
			)

			(return)
		)
		unreachable
	)
	;; Destination AccountId to transfer the funds.
	;; Represented by H256 (32 bytes long) in little endian.
	(data (i32.const 4)
		"\09\00\00\00\00\00\00\00\00\00\00\00\00\00\00\00\00\00\00\00\00\00\00\00\00\00\00\00\00\00"
		"\00\00\00\00\00\00\00\00\00\00\00\00\00\00\00\00\00\00\00\00\00\00\00\00\00\00\00\00\00\00"
		"\00\00\00\00"
	)
	;; Amount of value to transfer.
	;; Represented by u128 (16 bytes long) in little endian.
	(data (i32.const 36)
		"\06\00\00\00\00\00\00\00\00\00\00\00\00\00\00\00\00\00\00\00\00\00\00\00\00\00\00\00\00\00"
		"\00\00"
	)
)
"#;

	#[test]
	fn deploying_wasm_contract_should_work() {
		let transfer_code = wabt::wat2wasm(CODE_TRANSFER).unwrap();
		let transfer_ch = <Runtime as system::Trait>::Hashing::hash(&transfer_code);

		let addr = <Runtime as contracts::Trait>::DetermineContractAddress::contract_address_for(
			&transfer_ch,
			&[],
			&charlie(),
		);

		let b = construct_block(
			&mut new_test_ext(COMPACT_CODE, false),
			1,
			GENESIS_HASH.into(),
			vec![
				CheckedExtrinsic {
					signed: None,
					function: Call::Timestamp(timestamp::Call::set(42 * 1000)),
				},
				CheckedExtrinsic {
					signed: Some((charlie(), signed_extra(0, 0))),
					function: Call::Contracts(
						contracts::Call::put_code::<Runtime>(10_000, transfer_code)
					),
				},
				CheckedExtrinsic {
					signed: Some((charlie(), signed_extra(1, 0))),
					function: Call::Contracts(
						contracts::Call::instantiate::<Runtime>(1 * DOLLARS, 10_000, transfer_ch, Vec::new())
					),
				},
				CheckedExtrinsic {
					signed: Some((charlie(), signed_extra(2, 0))),
					function: Call::Contracts(
						contracts::Call::call::<Runtime>(
							indices::address::Address::Id(addr.clone()),
							10,
							10_000,
							vec![0x00, 0x01, 0x02, 0x03]
						)
					),
				},
			]
		);

		let mut t = new_test_ext(COMPACT_CODE, false);

		executor_call::<NeverNativeValue, fn() -> _>(
			&mut t,
			"Core_execute_block",
			&b.0,
			false,
			None,
		).0.unwrap();

		t.execute_with(|| {
			// Verify that the contract constructor worked well and code of TRANSFER contract is actually deployed.
			assert_eq!(
				&contracts::ContractInfoOf::<Runtime>::get(addr)
					.and_then(|c| c.get_alive())
					.unwrap()
					.code_hash,
				&transfer_ch
			);
		});
	}

	#[test]
	fn wasm_big_block_import_fails() {
		let mut t = new_test_ext(COMPACT_CODE, false);

		set_heap_pages(&mut t.ext(), 4);

		let result = executor_call::<NeverNativeValue, fn() -> _>(
			&mut t,
			"Core_execute_block",
			&block_with_size(42, 0, 120_000).0,
			false,
			None,
		).0;
		assert!(result.is_err()); // Err(Wasmi(Trap(Trap { kind: Host(AllocatorOutOfSpace) })))
	}

	#[test]
	fn native_big_block_import_succeeds() {
		let mut t = new_test_ext(COMPACT_CODE, false);

		executor_call::<NeverNativeValue, fn() -> _>(
			&mut t,
			"Core_execute_block",
			&block_with_size(42, 0, 120_000).0,
			true,
			None,
		).0.unwrap();
	}

	#[test]
	fn native_big_block_import_fails_on_fallback() {
		let mut t = new_test_ext(COMPACT_CODE, false);

		assert!(
			executor_call::<NeverNativeValue, fn() -> _>(
				&mut t,
				"Core_execute_block",
				&block_with_size(42, 0, 120_000).0,
				false,
				None,
			).0.is_err()
		);
	}

	#[test]
	fn panic_execution_gives_error() {
		let mut t = TestExternalities::<Blake2Hasher>::new_with_code(BLOATY_CODE, (map![
			<balances::FreeBalance<Runtime>>::hashed_key_for(alice()) => {
				0_u128.encode()
			},
			<balances::TotalIssuance<Runtime>>::hashed_key().to_vec() => {
				0_u128.encode()
			},
			<indices::NextEnumSet<Runtime>>::hashed_key().to_vec() => vec![0u8; 16],
			<system::BlockHash<Runtime>>::hashed_key_for(0) => vec![0u8; 32]
		], map![]));

		let r = executor_call::<NeverNativeValue, fn() -> _>(
			&mut t,
			"Core_initialize_block",
			&vec![].and(&from_block_number(1u32)),
			false,
			None,
		).0;
		assert!(r.is_ok());
		let r = executor_call::<NeverNativeValue, fn() -> _>(
			&mut t,
			"BlockBuilder_apply_extrinsic",
			&vec![].and(&xt()),
			false,
			None,
		).0.unwrap().into_encoded();
		let r = ApplyExtrinsicResult::decode(&mut &r[..]).unwrap();
		assert_eq!(r, Err(InvalidTransaction::Payment.into()));
	}

	#[test]
	fn successful_execution_gives_ok() {
		let mut t = TestExternalities::<Blake2Hasher>::new_with_code(COMPACT_CODE, (map![
			<balances::FreeBalance<Runtime>>::hashed_key_for(alice()) => {
				(111 * DOLLARS).encode()
			},
			<balances::TotalIssuance<Runtime>>::hashed_key().to_vec() => {
				(111 * DOLLARS).encode()
			},
			<indices::NextEnumSet<Runtime>>::hashed_key().to_vec() => vec![0u8; 16],
			<system::BlockHash<Runtime>>::hashed_key_for(0) => vec![0u8; 32]
		], map![]));

		let r = executor_call::<NeverNativeValue, fn() -> _>(
			&mut t,
			"Core_initialize_block",
			&vec![].and(&from_block_number(1u32)),
			false,
			None,
		).0;
		assert!(r.is_ok());
		let fm = t.execute_with(TransactionPayment::next_fee_multiplier);
		let r = executor_call::<NeverNativeValue, fn() -> _>(
			&mut t,
			"BlockBuilder_apply_extrinsic",
			&vec![].and(&xt()),
			false,
			None,
		).0.unwrap().into_encoded();
		ApplyExtrinsicResult::decode(&mut &r[..])
			.unwrap()
			.expect("Extrinsic could be applied")
			.expect("Extrinsic did not fail");

		t.execute_with(|| {
			assert_eq!(Balances::total_balance(&alice()), 42 * DOLLARS - 1 * transfer_fee(&xt(), fm));
			assert_eq!(Balances::total_balance(&bob()), 69 * DOLLARS);
		});
	}

	#[test]
	fn full_native_block_import_works_with_changes_trie() {
		let block1 = changes_trie_block();
		let block_data = block1.0;
		let block = Block::decode(&mut &block_data[..]).unwrap();

		let mut t = new_test_ext(COMPACT_CODE, true);
		executor_call::<NeverNativeValue, fn() -> _>(
			&mut t,
			"Core_execute_block",
			&block.encode(),
			true,
			None,
		).0.unwrap();

		assert!(t.ext().storage_changes_root(GENESIS_HASH.into()).unwrap().is_some());
	}

	#[test]
	fn full_wasm_block_import_works_with_changes_trie() {
		let block1 = changes_trie_block();

		let mut t = new_test_ext(COMPACT_CODE, true);
		executor_call::<NeverNativeValue, fn() -> _>(
			&mut t,
			"Core_execute_block",
			&block1.0,
			false,
			None,
		).0.unwrap();

		assert!(t.ext().storage_changes_root(GENESIS_HASH.into()).unwrap().is_some());
	}

	#[test]
	fn should_import_block_with_test_client() {
		use node_testing::client::{ClientExt, TestClientBuilderExt, TestClientBuilder, consensus::BlockOrigin};

		let client = TestClientBuilder::new().build();
		let block1 = changes_trie_block();
		let block_data = block1.0;
		let block = node_primitives::Block::decode(&mut &block_data[..]).unwrap();

		client.import(BlockOrigin::Own, block).unwrap();
	}


	#[test]
	fn fee_multiplier_increases_and_decreases_on_big_weight() {
		let mut t = new_test_ext(COMPACT_CODE, false);

		// initial fee multiplier must be zero
		let mut prev_multiplier = Fixed64::from_parts(0);

		t.execute_with(|| {
			assert_eq!(TransactionPayment::next_fee_multiplier(), prev_multiplier);
		});

		let mut tt = new_test_ext(COMPACT_CODE, false);

		// big one in terms of weight.
		let block1 = construct_block(
			&mut tt,
			1,
			GENESIS_HASH.into(),
			vec![
				CheckedExtrinsic {
				signed: None,
				function: Call::Timestamp(timestamp::Call::set(42 * 1000)),
				},
				CheckedExtrinsic {
					signed: Some((charlie(), signed_extra(0, 0))),
					function: Call::System(system::Call::fill_block()),
				}
			]
		);

		// small one in terms of weight.
		let block2 = construct_block(
			&mut tt,
			2,
			block1.1.clone(),
			vec![
				CheckedExtrinsic {
				signed: None,
				function: Call::Timestamp(timestamp::Call::set(52 * 1000)),
				},
				CheckedExtrinsic {
					signed: Some((charlie(), signed_extra(1, 0))),
					function: Call::System(system::Call::remark(vec![0; 1])),
				}
			]
		);

		println!("++ Block 1 size: {} / Block 2 size {}", block1.0.encode().len(), block2.0.encode().len());

		// execute a big block.
		executor_call::<NeverNativeValue, fn() -> _>(
			&mut t,
			"Core_execute_block",
			&block1.0,
			true,
			None,
		).0.unwrap();

		// weight multiplier is increased for next block.
		t.execute_with(|| {
			let fm = TransactionPayment::next_fee_multiplier();
			println!("After a big block: {:?} -> {:?}", prev_multiplier, fm);
			assert!(fm > prev_multiplier);
			prev_multiplier = fm;
		});

		// execute a big block.
		executor_call::<NeverNativeValue, fn() -> _>(
			&mut t,
			"Core_execute_block",
			&block2.0,
			true,
			None,
		).0.unwrap();

		// weight multiplier is increased for next block.
		t.execute_with(|| {
			let fm = TransactionPayment::next_fee_multiplier();
			println!("After a small block: {:?} -> {:?}", prev_multiplier, fm);
			assert!(fm < prev_multiplier);
		});
	}

	#[test]
	fn transaction_fee_is_correct_ultimate() {
		// This uses the exact values of substrate-node.
		//
		// weight of transfer call as of now: 1_000_000
		// if weight of the cheapest weight would be 10^7, this would be 10^9, which is:
		//   - 1 MILLICENTS in substrate node.
		//   - 1 milli-dot based on current polkadot runtime.
		// (this baed on assigning 0.1 CENT to the cheapest tx with `weight = 100`)
		let mut t = TestExternalities::<Blake2Hasher>::new_with_code(COMPACT_CODE, (map![
			<balances::FreeBalance<Runtime>>::hashed_key_for(alice()) => {
				(100 * DOLLARS).encode()
			},
			<balances::FreeBalance<Runtime>>::hashed_key_for(bob()) => {
				(10 * DOLLARS).encode()
			},
			<balances::TotalIssuance<Runtime>>::hashed_key().to_vec() => {
				(110 * DOLLARS).encode()
			},
			<indices::NextEnumSet<Runtime>>::hashed_key().to_vec() => vec![0u8; 16],
			<system::BlockHash<Runtime>>::hashed_key_for(0) => vec![0u8; 32]
		], map![]));

		let tip = 1_000_000;
		let xt = sign(CheckedExtrinsic {
			signed: Some((alice(), signed_extra(0, tip))),
			function: Call::Balances(default_transfer_call()),
		});

		let r = executor_call::<NeverNativeValue, fn() -> _>(
			&mut t,
			"Core_initialize_block",
			&vec![].and(&from_block_number(1u32)),
			true,
			None,
		).0;

		assert!(r.is_ok());
		let r = executor_call::<NeverNativeValue, fn() -> _>(
			&mut t,
			"BlockBuilder_apply_extrinsic",
			&vec![].and(&xt.clone()),
			true,
			None,
		).0;
		assert!(r.is_ok());

		t.execute_with(|| {
			assert_eq!(Balances::total_balance(&bob()), (10 + 69) * DOLLARS);
			// Components deducted from alice's balances:
			// - Weight fee
			// - Length fee
			// - Tip
			// - Creation-fee of bob's account.
			let mut balance_alice = (100 - 69) * DOLLARS;

			let length_fee = TransactionBaseFee::get() +
				TransactionByteFee::get() *
				(xt.clone().encode().len() as Balance);
			balance_alice -= length_fee;

			let weight = default_transfer_call().get_dispatch_info().weight;
			let weight_fee = LinearWeightToFee::<WeightFeeCoefficient>::convert(weight);

			// we know that weight to fee multiplier is effect-less in block 1.
			assert_eq!(weight_fee as Balance, MILLICENTS);
			balance_alice -= weight_fee;

			balance_alice -= tip;
			balance_alice -= TransferFee::get();

			assert_eq!(Balances::total_balance(&alice()), balance_alice);
		});
	}

	#[test]
	#[should_panic]
	#[cfg(feature = "stress-test")]
	fn block_weight_capacity_report() {
		// Just report how many transfer calls you could fit into a block. The number should at least
		// be a few hundred (250 at the time of writing but can change over time). Runs until panic.
		use node_primitives::Index;

		// execution ext.
		let mut t = new_test_ext(COMPACT_CODE, false);
		// setup ext.
		let mut tt = new_test_ext(COMPACT_CODE, false);

		let factor = 50;
		let mut time = 10;
		let mut nonce: Index = 0;
		let mut block_number = 1;
		let mut previous_hash: Hash = GENESIS_HASH.into();

		loop {
			let num_transfers = block_number * factor;
			let mut xts = (0..num_transfers).map(|i| CheckedExtrinsic {
				signed: Some((charlie(), signed_extra(nonce + i as Index, 0))),
				function: Call::Balances(balances::Call::transfer(bob().into(), 0)),
			}).collect::<Vec<CheckedExtrinsic>>();

			xts.insert(0, CheckedExtrinsic {
				signed: None,
				function: Call::Timestamp(timestamp::Call::set(time * 1000)),
			});

			// NOTE: this is super slow. Can probably be improved.
			let block = construct_block(
				&mut tt,
				block_number,
				previous_hash,
				xts
			);

			let len = block.0.len();
			print!(
				"++ Executing block with {} transfers. Block size = {} bytes / {} kb / {} mb",
				num_transfers,
				len,
				len / 1024,
				len / 1024 / 1024,
			);

			let r = executor_call::<NeverNativeValue, fn() -> _>(
				&mut t,
				"Core_execute_block",
				&block.0,
				true,
				None,
			).0;

			println!(" || Result = {:?}", r);
			assert!(r.is_ok());

			previous_hash = block.1;
			nonce += num_transfers;
			time += 10;
			block_number += 1;
		}
	}

	#[test]
	#[should_panic]
	#[cfg(feature = "stress-test")]
	fn block_length_capacity_report() {
		// Just report how big a block can get. Executes until panic. Should be ignored unless if
		// manually inspected. The number should at least be a few megabytes (5 at the time of
		// writing but can change over time).
		use node_primitives::Index;

		// execution ext.
		let mut t = new_test_ext(COMPACT_CODE, false);
		// setup ext.
		let mut tt = new_test_ext(COMPACT_CODE, false);

		let factor = 256 * 1024;
		let mut time = 10;
		let mut nonce: Index = 0;
		let mut block_number = 1;
		let mut previous_hash: Hash = GENESIS_HASH.into();

		loop {
			// NOTE: this is super slow. Can probably be improved.
			let block = construct_block(
				&mut tt,
				block_number,
				previous_hash,
				vec![
					CheckedExtrinsic {
						signed: None,
						function: Call::Timestamp(timestamp::Call::set(time * 1000)),
					},
					CheckedExtrinsic {
						signed: Some((charlie(), signed_extra(nonce, 0))),
						function: Call::System(system::Call::remark(vec![0u8; (block_number * factor) as usize])),
					},
				]
			);

			let len = block.0.len();
			print!(
				"++ Executing block with big remark. Block size = {} bytes / {} kb / {} mb",
				len,
				len / 1024,
				len / 1024 / 1024,
			);

			let r = executor_call::<NeverNativeValue, fn() -> _>(
				&mut t,
				"Core_execute_block",
				&block.0,
				true,
				None,
			).0;

			println!(" || Result = {:?}", r);
			assert!(r.is_ok());

			previous_hash = block.1;
			nonce += 1;
			time += 10;
			block_number += 1;
		}
	}
}<|MERGE_RESOLUTION|>--- conflicted
+++ resolved
@@ -45,14 +45,8 @@
 		traits::{CodeExecutor, Externalities}, storage::well_known_keys,
 	};
 	use sr_primitives::{
-<<<<<<< HEAD
-		Fixed64,
-		traits::{Header as HeaderT, Hash as HashT, Convert}, ApplyExtrinsicResult,
-		transaction_validity::InvalidTransaction, weights::GetDispatchInfo,
-=======
-		Fixed64, traits::{Header as HeaderT, Hash as HashT, Convert}, ApplyResult,
+		Fixed64, traits::{Header as HeaderT, Hash as HashT, Convert}, ApplyExtrinsicResult,
 		transaction_validity::InvalidTransaction,
->>>>>>> c86d2137
 	};
 	use contracts::ContractAddressFor;
 	use substrate_executor::{NativeExecutor, WasmExecutionMethod};
