[package]
name = "node-executor"
version = "2.0.0"
authors = ["Parity Technologies <admin@parity.io>"]
description = "Substrate node implementation in Rust."
edition = "2018"
license = "Apache-2.0"
homepage = "https://substrate.dev"
repository = "https://github.com/paritytech/substrate/"

[package.metadata.docs.rs]
targets = ["x86_64-unknown-linux-gnu"]

[dependencies]
codec = { package = "parity-scale-codec", version = "1.3.4" }
node-primitives = { version = "2.0.0", path = "../primitives" }
node-runtime = { version = "2.0.0", path = "../runtime" }
sc-executor = { version = "0.8.0", path = "../../../client/executor" }
sp-core = { version = "2.0.0", path = "../../../primitives/core" }
sp-io = { version = "2.0.0", path = "../../../primitives/io" }
sp-state-machine = { version = "0.8.0", path = "../../../primitives/state-machine" }
sp-trie = { version = "2.0.0", path = "../../../primitives/trie" }
trie-root = "0.16.0"
frame-benchmarking = { version = "2.0.0", path = "../../../frame/benchmarking" }

[dev-dependencies]
criterion = "0.3.0"
<<<<<<< HEAD
frame-support = { version = "2.0.0-rc6", path = "../../../frame/support" }
frame-system = { version = "2.0.0-rc6", path = "../../../frame/system" }
node-testing = { version = "2.0.0-rc6", path = "../testing" }
pallet-balances = { version = "2.0.0-rc6", path = "../../../frame/balances" }
pallet-contracts = { version = "2.0.0-rc6", path = "../../../frame/contracts" }
pallet-grandpa = { version = "2.0.0-rc6", path = "../../../frame/grandpa" }
pallet-im-online = { version = "2.0.0-rc6", path = "../../../frame/im-online" }
pallet-indices = { version = "2.0.0-rc6", path = "../../../frame/indices" }
pallet-session = { version = "2.0.0-rc6", path = "../../../frame/session" }
pallet-timestamp = { version = "2.0.0-rc6", path = "../../../frame/timestamp" }
pallet-transaction-payment = { version = "2.0.0-rc6", path = "../../../frame/transaction-payment" }
pallet-treasury = { version = "2.0.0-rc6", path = "../../../frame/treasury" }
sp-application-crypto = { version = "2.0.0-rc6", path = "../../../primitives/application-crypto" }
sp-runtime = { version = "2.0.0-rc6", path = "../../../primitives/runtime" }
sp-externalities = { version = "0.8.0-rc6", path = "../../../primitives/externalities" }
substrate-test-client = { version = "2.0.0-rc6", path = "../../../test-utils/client" }
=======
frame-support = { version = "2.0.0", path = "../../../frame/support" }
frame-system = { version = "2.0.0", path = "../../../frame/system" }
node-testing = { version = "2.0.0", path = "../testing" }
pallet-balances = { version = "2.0.0", path = "../../../frame/balances" }
pallet-contracts = { version = "2.0.0", path = "../../../frame/contracts" }
pallet-grandpa = { version = "2.0.0", path = "../../../frame/grandpa" }
pallet-im-online = { version = "2.0.0", path = "../../../frame/im-online" }
pallet-indices = { version = "2.0.0", path = "../../../frame/indices" }
pallet-session = { version = "2.0.0", path = "../../../frame/session" }
pallet-timestamp = { version = "2.0.0", path = "../../../frame/timestamp" }
pallet-transaction-payment = { version = "2.0.0", path = "../../../frame/transaction-payment" }
pallet-treasury = { version = "2.0.0", path = "../../../frame/treasury" }
sp-application-crypto = { version = "2.0.0", path = "../../../primitives/application-crypto" }
sp-runtime = { version = "2.0.0", path = "../../../primitives/runtime" }
sp-externalities = { version = "0.8.0", path = "../../../primitives/externalities" }
substrate-test-client = { version = "2.0.0", path = "../../../test-utils/client" }
>>>>>>> 85fbdc2f
wat = "1.0"

[features]
wasmtime = [
	"sc-executor/wasmtime",
]
wasmi-errno = [
	"sc-executor/wasmi-errno",
]
stress-test = []

[[bench]]
name = "bench"
harness = false<|MERGE_RESOLUTION|>--- conflicted
+++ resolved
@@ -25,24 +25,6 @@
 
 [dev-dependencies]
 criterion = "0.3.0"
-<<<<<<< HEAD
-frame-support = { version = "2.0.0-rc6", path = "../../../frame/support" }
-frame-system = { version = "2.0.0-rc6", path = "../../../frame/system" }
-node-testing = { version = "2.0.0-rc6", path = "../testing" }
-pallet-balances = { version = "2.0.0-rc6", path = "../../../frame/balances" }
-pallet-contracts = { version = "2.0.0-rc6", path = "../../../frame/contracts" }
-pallet-grandpa = { version = "2.0.0-rc6", path = "../../../frame/grandpa" }
-pallet-im-online = { version = "2.0.0-rc6", path = "../../../frame/im-online" }
-pallet-indices = { version = "2.0.0-rc6", path = "../../../frame/indices" }
-pallet-session = { version = "2.0.0-rc6", path = "../../../frame/session" }
-pallet-timestamp = { version = "2.0.0-rc6", path = "../../../frame/timestamp" }
-pallet-transaction-payment = { version = "2.0.0-rc6", path = "../../../frame/transaction-payment" }
-pallet-treasury = { version = "2.0.0-rc6", path = "../../../frame/treasury" }
-sp-application-crypto = { version = "2.0.0-rc6", path = "../../../primitives/application-crypto" }
-sp-runtime = { version = "2.0.0-rc6", path = "../../../primitives/runtime" }
-sp-externalities = { version = "0.8.0-rc6", path = "../../../primitives/externalities" }
-substrate-test-client = { version = "2.0.0-rc6", path = "../../../test-utils/client" }
-=======
 frame-support = { version = "2.0.0", path = "../../../frame/support" }
 frame-system = { version = "2.0.0", path = "../../../frame/system" }
 node-testing = { version = "2.0.0", path = "../testing" }
@@ -59,7 +41,6 @@
 sp-runtime = { version = "2.0.0", path = "../../../primitives/runtime" }
 sp-externalities = { version = "0.8.0", path = "../../../primitives/externalities" }
 substrate-test-client = { version = "2.0.0", path = "../../../test-utils/client" }
->>>>>>> 85fbdc2f
 wat = "1.0"
 
 [features]
