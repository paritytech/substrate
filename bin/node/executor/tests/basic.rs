// This file is part of Substrate.

// Copyright (C) 2018-2021 Parity Technologies (UK) Ltd.
// SPDX-License-Identifier: Apache-2.0

// Licensed under the Apache License, Version 2.0 (the "License");
// you may not use this file except in compliance with the License.
// You may obtain a copy of the License at
//
// 	http://www.apache.org/licenses/LICENSE-2.0
//
// Unless required by applicable law or agreed to in writing, software
// distributed under the License is distributed on an "AS IS" BASIS,
// WITHOUT WARRANTIES OR CONDITIONS OF ANY KIND, either express or implied.
// See the License for the specific language governing permissions and
// limitations under the License.

use codec::{Decode, Encode, Joiner};
use frame_support::{
	traits::Currency,
	weights::{DispatchClass, DispatchInfo, GetDispatchInfo},
};
use frame_system::{self, AccountInfo, EventRecord, Phase};
use sp_core::{storage::well_known_keys, traits::Externalities, NeverNativeValue};
use sp_runtime::{
	traits::Hash as HashT, transaction_validity::InvalidTransaction, ApplyExtrinsicResult,
};

use node_primitives::{Balance, Hash};
use node_runtime::{
	constants::{currency::*, time::SLOT_DURATION},
	Balances, Block, Call, CheckedExtrinsic, Event, Header, Runtime, System, TransactionPayment,
	UncheckedExtrinsic,
};
use node_testing::keyring::*;
use wat;

pub mod common;
use self::common::{sign, *};

/// The wasm runtime binary which hasn't undergone the compacting process.
///
/// The idea here is to pass it as the current runtime code to the executor so the executor will
/// have to execute provided wasm code instead of the native equivalent. This trick is used to
/// test code paths that differ between native and wasm versions.
pub fn bloaty_code_unwrap() -> &'static [u8] {
	node_runtime::WASM_BINARY_BLOATY.expect(
		"Development wasm binary is not available. \
											 Testing is only supported with the flag disabled.",
	)
}

/// Default transfer fee. This will use the same logic that is implemented in transaction-payment
/// module.
///
/// Note that reads the multiplier from storage directly, hence to get the fee of `extrinsic`
/// at block `n`, it must be called prior to executing block `n` to do the calculation with the
/// correct multiplier.
fn transfer_fee<E: Encode>(extrinsic: &E) -> Balance {
	TransactionPayment::compute_fee(
		extrinsic.encode().len() as u32,
		&default_transfer_call().get_dispatch_info(),
		0,
	)
}

fn xt() -> UncheckedExtrinsic {
	sign(CheckedExtrinsic {
		signed: Some((alice(), signed_extra(0, 0))),
		function: Call::Balances(default_transfer_call()),
	})
}

fn set_heap_pages<E: Externalities>(ext: &mut E, heap_pages: u64) {
	ext.place_storage(well_known_keys::HEAP_PAGES.to_vec(), Some(heap_pages.encode()));
}

fn changes_trie_block() -> (Vec<u8>, Hash) {
	let time = 42 * 1000;
	construct_block(
		&mut new_test_ext(compact_code_unwrap(), true),
		1,
		GENESIS_HASH.into(),
		vec![
			CheckedExtrinsic {
				signed: None,
				function: Call::Timestamp(pallet_timestamp::Call::set { now: time }),
			},
			CheckedExtrinsic {
				signed: Some((alice(), signed_extra(0, 0))),
				function: Call::Balances(pallet_balances::Call::transfer {
					dest: bob().into(),
					value: 69 * DOLLARS,
				}),
			},
		],
		(time / SLOT_DURATION).into(),
	)
}

/// block 1 and 2 must be created together to ensure transactions are only signed once (since they
/// are not guaranteed to be deterministic) and to ensure that the correct state is propagated
/// from block1's execution to block2 to derive the correct storage_root.
fn blocks() -> ((Vec<u8>, Hash), (Vec<u8>, Hash)) {
	let mut t = new_test_ext(compact_code_unwrap(), false);
	let time1 = 42 * 1000;
	let block1 = construct_block(
		&mut t,
		1,
		GENESIS_HASH.into(),
		vec![
			CheckedExtrinsic {
				signed: None,
				function: Call::Timestamp(pallet_timestamp::Call::set { now: time1 }),
			},
			CheckedExtrinsic {
				signed: Some((alice(), signed_extra(0, 0))),
				function: Call::Balances(pallet_balances::Call::transfer {
					dest: bob().into(),
					value: 69 * DOLLARS,
				}),
			},
		],
		(time1 / SLOT_DURATION).into(),
	);
	let time2 = 52 * 1000;
	let block2 = construct_block(
		&mut t,
		2,
		block1.1.clone(),
		vec![
			CheckedExtrinsic {
				signed: None,
				function: Call::Timestamp(pallet_timestamp::Call::set { now: time2 }),
			},
			CheckedExtrinsic {
				signed: Some((bob(), signed_extra(0, 0))),
				function: Call::Balances(pallet_balances::Call::transfer {
					dest: alice().into(),
					value: 5 * DOLLARS,
				}),
			},
			CheckedExtrinsic {
				signed: Some((alice(), signed_extra(1, 0))),
				function: Call::Balances(pallet_balances::Call::transfer {
					dest: bob().into(),
					value: 15 * DOLLARS,
				}),
			},
		],
		(time2 / SLOT_DURATION).into(),
	);

	// session change => consensus authorities change => authorities change digest item appears
	let digest = Header::decode(&mut &block2.0[..]).unwrap().digest;
	assert_eq!(digest.logs().len(), 1 /* Just babe slot */);

	(block1, block2)
}

fn block_with_size(time: u64, nonce: u32, size: usize) -> (Vec<u8>, Hash) {
	construct_block(
		&mut new_test_ext(compact_code_unwrap(), false),
		1,
		GENESIS_HASH.into(),
		vec![
			CheckedExtrinsic {
				signed: None,
				function: Call::Timestamp(pallet_timestamp::Call::set { now: time * 1000 }),
			},
			CheckedExtrinsic {
				signed: Some((alice(), signed_extra(nonce, 0))),
				function: Call::System(frame_system::Call::remark { remark: vec![0; size] }),
			},
		],
		(time * 1000 / SLOT_DURATION).into(),
	)
}

#[test]
fn panic_execution_with_foreign_code_gives_error() {
	let mut t = new_test_ext(bloaty_code_unwrap(), false);
	t.insert(
		<frame_system::Account<Runtime>>::hashed_key_for(alice()),
		(69u128, 0u32, 0u128, 0u128, 0u128).encode(),
	);
	t.insert(<pallet_balances::TotalIssuance<Runtime>>::hashed_key().to_vec(), 69_u128.encode());
	t.insert(<frame_system::BlockHash<Runtime>>::hashed_key_for(0), vec![0u8; 32]);

	let r = executor_call::<NeverNativeValue, fn() -> _>(
		&mut t,
		"Core_initialize_block",
		&vec![].and(&from_block_number(1u32)),
		true,
		None,
	)
	.0;
	assert!(r.is_ok());
	let v = executor_call::<NeverNativeValue, fn() -> _>(
		&mut t,
		"BlockBuilder_apply_extrinsic",
		&vec![].and(&xt()),
		true,
		None,
	)
	.0
	.unwrap();
	let r = ApplyExtrinsicResult::decode(&mut &v.as_encoded()[..]).unwrap();
	assert_eq!(r, Err(InvalidTransaction::Payment.into()));
}

#[test]
fn bad_extrinsic_with_native_equivalent_code_gives_error() {
	let mut t = new_test_ext(compact_code_unwrap(), false);
	t.insert(
		<frame_system::Account<Runtime>>::hashed_key_for(alice()),
		(0u32, 0u32, 0u32, 69u128, 0u128, 0u128, 0u128).encode(),
	);
	t.insert(<pallet_balances::TotalIssuance<Runtime>>::hashed_key().to_vec(), 69_u128.encode());
	t.insert(<frame_system::BlockHash<Runtime>>::hashed_key_for(0), vec![0u8; 32]);

	let r = executor_call::<NeverNativeValue, fn() -> _>(
		&mut t,
		"Core_initialize_block",
		&vec![].and(&from_block_number(1u32)),
		true,
		None,
	)
	.0;
	assert!(r.is_ok());
	let v = executor_call::<NeverNativeValue, fn() -> _>(
		&mut t,
		"BlockBuilder_apply_extrinsic",
		&vec![].and(&xt()),
		true,
		None,
	)
	.0
	.unwrap();
	let r = ApplyExtrinsicResult::decode(&mut &v.as_encoded()[..]).unwrap();
	assert_eq!(r, Err(InvalidTransaction::Payment.into()));
}

#[test]
fn successful_execution_with_native_equivalent_code_gives_ok() {
	let mut t = new_test_ext(compact_code_unwrap(), false);
	t.insert(
		<frame_system::Account<Runtime>>::hashed_key_for(alice()),
		AccountInfo::<<Runtime as frame_system::Config>::Index, _> {
			data: (111 * DOLLARS, 0u128, 0u128, 0u128),
			..Default::default()
		}
		.encode(),
	);
	t.insert(
		<frame_system::Account<Runtime>>::hashed_key_for(bob()),
		AccountInfo::<<Runtime as frame_system::Config>::Index, _> {
			data: (0 * DOLLARS, 0u128, 0u128, 0u128),
			..Default::default()
		}
		.encode(),
	);
	t.insert(
		<pallet_balances::TotalIssuance<Runtime>>::hashed_key().to_vec(),
		(111 * DOLLARS).encode(),
	);
	t.insert(<frame_system::BlockHash<Runtime>>::hashed_key_for(0), vec![0u8; 32]);

	let r = executor_call::<NeverNativeValue, fn() -> _>(
		&mut t,
		"Core_initialize_block",
		&vec![].and(&from_block_number(1u32)),
		true,
		None,
	)
	.0;
	assert!(r.is_ok());

	let fees = t.execute_with(|| transfer_fee(&xt()));

	let r = executor_call::<NeverNativeValue, fn() -> _>(
		&mut t,
		"BlockBuilder_apply_extrinsic",
		&vec![].and(&xt()),
		true,
		None,
	)
	.0;
	assert!(r.is_ok());

	t.execute_with(|| {
		assert_eq!(Balances::total_balance(&alice()), 42 * DOLLARS - fees);
		assert_eq!(Balances::total_balance(&bob()), 69 * DOLLARS);
	});
}

#[test]
fn successful_execution_with_foreign_code_gives_ok() {
	let mut t = new_test_ext(bloaty_code_unwrap(), false);
	t.insert(
		<frame_system::Account<Runtime>>::hashed_key_for(alice()),
		AccountInfo::<<Runtime as frame_system::Config>::Index, _> {
			data: (111 * DOLLARS, 0u128, 0u128, 0u128),
			..Default::default()
		}
		.encode(),
	);
	t.insert(
		<frame_system::Account<Runtime>>::hashed_key_for(bob()),
		AccountInfo::<<Runtime as frame_system::Config>::Index, _> {
			data: (0 * DOLLARS, 0u128, 0u128, 0u128),
			..Default::default()
		}
		.encode(),
	);
	t.insert(
		<pallet_balances::TotalIssuance<Runtime>>::hashed_key().to_vec(),
		(111 * DOLLARS).encode(),
	);
	t.insert(<frame_system::BlockHash<Runtime>>::hashed_key_for(0), vec![0u8; 32]);

	let r = executor_call::<NeverNativeValue, fn() -> _>(
		&mut t,
		"Core_initialize_block",
		&vec![].and(&from_block_number(1u32)),
		true,
		None,
	)
	.0;
	assert!(r.is_ok());

	let fees = t.execute_with(|| transfer_fee(&xt()));

	let r = executor_call::<NeverNativeValue, fn() -> _>(
		&mut t,
		"BlockBuilder_apply_extrinsic",
		&vec![].and(&xt()),
		true,
		None,
	)
	.0;
	assert!(r.is_ok());

	t.execute_with(|| {
		assert_eq!(Balances::total_balance(&alice()), 42 * DOLLARS - fees);
		assert_eq!(Balances::total_balance(&bob()), 69 * DOLLARS);
	});
}

#[test]
fn full_native_block_import_works() {
	let mut t = new_test_ext(compact_code_unwrap(), false);

	let (block1, block2) = blocks();

	let mut alice_last_known_balance: Balance = Default::default();
	let mut fees = t.execute_with(|| transfer_fee(&xt()));

	let transfer_weight = default_transfer_call().get_dispatch_info().weight;
	let timestamp_weight = pallet_timestamp::Call::set::<Runtime> { now: Default::default() }
		.get_dispatch_info()
		.weight;

	executor_call::<NeverNativeValue, fn() -> _>(
		&mut t,
		"Core_execute_block",
		&block1.0,
		true,
		None,
	)
	.0
	.unwrap();

	t.execute_with(|| {
		assert_eq!(Balances::total_balance(&alice()), 42 * DOLLARS - fees);
		assert_eq!(Balances::total_balance(&bob()), 169 * DOLLARS);
		alice_last_known_balance = Balances::total_balance(&alice());
		let events = vec![
			EventRecord {
				phase: Phase::ApplyExtrinsic(0),
				event: Event::System(frame_system::Event::ExtrinsicSuccess(DispatchInfo {
					weight: timestamp_weight,
					class: DispatchClass::Mandatory,
					..Default::default()
				})),
				topics: vec![],
			},
			EventRecord {
				phase: Phase::ApplyExtrinsic(1),
				event: Event::Balances(pallet_balances::Event::Withdraw(alice().into(), fees)),
				topics: vec![],
			},
			EventRecord {
				phase: Phase::ApplyExtrinsic(1),
				event: Event::Balances(pallet_balances::Event::Transfer(
					alice().into(),
					bob().into(),
					69 * DOLLARS,
				)),
				topics: vec![],
			},
			EventRecord {
				phase: Phase::ApplyExtrinsic(1),
<<<<<<< HEAD
				event: Event::Treasury(pallet_treasury::Event::Deposit(fees * 5 / 10)),
=======
				event: Event::Balances(pallet_balances::Event::Deposit(
					pallet_treasury::Pallet::<Runtime>::account_id(),
					fees * 8 / 10,
				)),
				topics: vec![],
			},
			EventRecord {
				phase: Phase::ApplyExtrinsic(1),
				event: Event::Treasury(pallet_treasury::Event::Deposit(fees * 8 / 10)),
>>>>>>> d76f3999
				topics: vec![],
			},
			EventRecord {
				phase: Phase::ApplyExtrinsic(1),
				event: Event::System(frame_system::Event::ExtrinsicSuccess(DispatchInfo {
					weight: transfer_weight,
					..Default::default()
				})),
				topics: vec![],
			},
		];
		assert_eq!(System::events(), events);
	});

	fees = t.execute_with(|| transfer_fee(&xt()));

	executor_call::<NeverNativeValue, fn() -> _>(
		&mut t,
		"Core_execute_block",
		&block2.0,
		true,
		None,
	)
	.0
	.unwrap();

	t.execute_with(|| {
		assert_eq!(
			Balances::total_balance(&alice()),
			alice_last_known_balance - 10 * DOLLARS - fees,
		);
		assert_eq!(Balances::total_balance(&bob()), 179 * DOLLARS - fees);
		let events = vec![
			EventRecord {
				phase: Phase::ApplyExtrinsic(0),
				event: Event::System(frame_system::Event::ExtrinsicSuccess(DispatchInfo {
					weight: timestamp_weight,
					class: DispatchClass::Mandatory,
					..Default::default()
				})),
				topics: vec![],
			},
			EventRecord {
				phase: Phase::ApplyExtrinsic(1),
				event: Event::Balances(pallet_balances::Event::Withdraw(bob().into(), fees)),
				topics: vec![],
			},
			EventRecord {
				phase: Phase::ApplyExtrinsic(1),
				event: Event::Balances(pallet_balances::Event::Transfer(
					bob().into(),
					alice().into(),
					5 * DOLLARS,
				)),
				topics: vec![],
			},
			EventRecord {
				phase: Phase::ApplyExtrinsic(1),
<<<<<<< HEAD
				event: Event::Treasury(pallet_treasury::Event::Deposit(fees * 5 / 10)),
=======
				event: Event::Balances(pallet_balances::Event::Deposit(
					pallet_treasury::Pallet::<Runtime>::account_id(),
					fees * 8 / 10,
				)),
				topics: vec![],
			},
			EventRecord {
				phase: Phase::ApplyExtrinsic(1),
				event: Event::Treasury(pallet_treasury::Event::Deposit(fees * 8 / 10)),
>>>>>>> d76f3999
				topics: vec![],
			},
			EventRecord {
				phase: Phase::ApplyExtrinsic(1),
				event: Event::System(frame_system::Event::ExtrinsicSuccess(DispatchInfo {
					weight: transfer_weight,
					..Default::default()
				})),
				topics: vec![],
			},
			EventRecord {
				phase: Phase::ApplyExtrinsic(2),
				event: Event::Balances(pallet_balances::Event::Withdraw(alice().into(), fees)),
				topics: vec![],
			},
			EventRecord {
				phase: Phase::ApplyExtrinsic(2),
				event: Event::Balances(pallet_balances::Event::Transfer(
					alice().into(),
					bob().into(),
					15 * DOLLARS,
				)),
				topics: vec![],
			},
			EventRecord {
				phase: Phase::ApplyExtrinsic(2),
<<<<<<< HEAD
				event: Event::Treasury(pallet_treasury::Event::Deposit(fees * 5 / 10)),
=======
				event: Event::Balances(pallet_balances::Event::Deposit(
					pallet_treasury::Pallet::<Runtime>::account_id(),
					fees * 8 / 10,
				)),
				topics: vec![],
			},
			EventRecord {
				phase: Phase::ApplyExtrinsic(2),
				event: Event::Treasury(pallet_treasury::Event::Deposit(fees * 8 / 10)),
>>>>>>> d76f3999
				topics: vec![],
			},
			EventRecord {
				phase: Phase::ApplyExtrinsic(2),
				event: Event::System(frame_system::Event::ExtrinsicSuccess(DispatchInfo {
					weight: transfer_weight,
					..Default::default()
				})),
				topics: vec![],
			},
		];
		assert_eq!(System::events(), events);
	});
}

#[test]
fn full_wasm_block_import_works() {
	let mut t = new_test_ext(compact_code_unwrap(), false);

	let (block1, block2) = blocks();

	let mut alice_last_known_balance: Balance = Default::default();
	let mut fees = t.execute_with(|| transfer_fee(&xt()));

	executor_call::<NeverNativeValue, fn() -> _>(
		&mut t,
		"Core_execute_block",
		&block1.0,
		false,
		None,
	)
	.0
	.unwrap();

	t.execute_with(|| {
		assert_eq!(Balances::total_balance(&alice()), 42 * DOLLARS - fees);
		assert_eq!(Balances::total_balance(&bob()), 169 * DOLLARS);
		alice_last_known_balance = Balances::total_balance(&alice());
	});

	fees = t.execute_with(|| transfer_fee(&xt()));

	executor_call::<NeverNativeValue, fn() -> _>(
		&mut t,
		"Core_execute_block",
		&block2.0,
		false,
		None,
	)
	.0
	.unwrap();

	t.execute_with(|| {
		assert_eq!(
			Balances::total_balance(&alice()),
			alice_last_known_balance - 10 * DOLLARS - fees,
		);
		assert_eq!(Balances::total_balance(&bob()), 179 * DOLLARS - 1 * fees);
	});
}

const CODE_TRANSFER: &str = r#"
(module
;; seal_call(
;;    callee_ptr: u32,
;;    callee_len: u32,
;;    gas: u64,
;;    value_ptr: u32,
;;    value_len: u32,
;;    input_data_ptr: u32,
;;    input_data_len: u32,
;;    output_ptr: u32,
;;    output_len_ptr: u32
;; ) -> u32
(import "seal0" "seal_call" (func $seal_call (param i32 i32 i64 i32 i32 i32 i32 i32 i32) (result i32)))
(import "seal0" "seal_input" (func $seal_input (param i32 i32)))
(import "env" "memory" (memory 1 1))
(func (export "deploy")
)
(func (export "call")
	(block $fail
		;; Load input data to contract memory
		(call $seal_input
			(i32.const 0)
			(i32.const 52)
		)

		;; fail if the input size is not != 4
		(br_if $fail
			(i32.ne
				(i32.const 4)
				(i32.load (i32.const 52))
			)
		)

		(br_if $fail
			(i32.ne
				(i32.load8_u (i32.const 0))
				(i32.const 0)
			)
		)
		(br_if $fail
			(i32.ne
				(i32.load8_u (i32.const 1))
				(i32.const 1)
			)
		)
		(br_if $fail
			(i32.ne
				(i32.load8_u (i32.const 2))
				(i32.const 2)
			)
		)
		(br_if $fail
			(i32.ne
				(i32.load8_u (i32.const 3))
				(i32.const 3)
			)
		)

		(drop
			(call $seal_call
				(i32.const 4)  ;; Pointer to "callee" address.
				(i32.const 32)  ;; Length of "callee" address.
				(i64.const 0)  ;; How much gas to devote for the execution. 0 = all.
				(i32.const 36)  ;; Pointer to the buffer with value to transfer
				(i32.const 16)   ;; Length of the buffer with value to transfer.
				(i32.const 0)   ;; Pointer to input data buffer address
				(i32.const 0)   ;; Length of input data buffer
				(i32.const 4294967295) ;; u32 max value is the sentinel value: do not copy output
				(i32.const 0) ;; Length is ignored in this case
			)
		)

		(return)
	)
	unreachable
)
;; Destination AccountId to transfer the funds.
;; Represented by H256 (32 bytes long) in little endian.
(data (i32.const 4)
	"\09\00\00\00\00\00\00\00\00\00\00\00\00\00\00\00\00\00\00\00\00\00\00\00\00\00\00\00\00\00"
	"\00\00\00\00\00\00\00\00\00\00\00\00\00\00\00\00\00\00\00\00\00\00\00\00\00\00\00\00\00\00"
	"\00\00\00\00"
)
;; Amount of value to transfer.
;; Represented by u128 (16 bytes long) in little endian.
(data (i32.const 36)
	"\06\00\00\00\00\00\00\00\00\00\00\00\00\00\00\00\00\00\00\00\00\00\00\00\00\00\00\00\00\00"
	"\00\00"
)
;; Length of the input buffer
(data (i32.const 52) "\04")
)
"#;

#[test]
fn deploying_wasm_contract_should_work() {
	let transfer_code = wat::parse_str(CODE_TRANSFER).unwrap();
	let transfer_ch = <Runtime as frame_system::Config>::Hashing::hash(&transfer_code);

	let addr = pallet_contracts::Pallet::<Runtime>::contract_address(&charlie(), &transfer_ch, &[]);

	let subsistence = pallet_contracts::Pallet::<Runtime>::subsistence_threshold();

	let time = 42 * 1000;
	let b = construct_block(
		&mut new_test_ext(compact_code_unwrap(), false),
		1,
		GENESIS_HASH.into(),
		vec![
			CheckedExtrinsic {
				signed: None,
				function: Call::Timestamp(pallet_timestamp::Call::set { now: time }),
			},
			CheckedExtrinsic {
				signed: Some((charlie(), signed_extra(0, 0))),
				function: Call::Contracts(
					pallet_contracts::Call::instantiate_with_code::<Runtime> {
						endowment: 1000 * DOLLARS + subsistence,
						gas_limit: 500_000_000,
						code: transfer_code,
						data: Vec::new(),
						salt: Vec::new(),
					},
				),
			},
			CheckedExtrinsic {
				signed: Some((charlie(), signed_extra(1, 0))),
				function: Call::Contracts(pallet_contracts::Call::call::<Runtime> {
					dest: sp_runtime::MultiAddress::Id(addr.clone()),
					value: 10,
					gas_limit: 500_000_000,
					data: vec![0x00, 0x01, 0x02, 0x03],
				}),
			},
		],
		(time / SLOT_DURATION).into(),
	);

	let mut t = new_test_ext(compact_code_unwrap(), false);

	executor_call::<NeverNativeValue, fn() -> _>(&mut t, "Core_execute_block", &b.0, false, None)
		.0
		.unwrap();

	t.execute_with(|| {
		// Verify that the contract does exist by querying some of its storage items
		// It does not matter that the storage item itself does not exist.
		assert!(&pallet_contracts::Pallet::<Runtime>::get_storage(addr, Default::default()).is_ok());
	});
}

#[test]
fn wasm_big_block_import_fails() {
	let mut t = new_test_ext(compact_code_unwrap(), false);

	set_heap_pages(&mut t.ext(), 4);

	let result = executor_call::<NeverNativeValue, fn() -> _>(
		&mut t,
		"Core_execute_block",
		&block_with_size(42, 0, 120_000).0,
		false,
		None,
	)
	.0;
	assert!(result.is_err()); // Err(Wasmi(Trap(Trap { kind: Host(AllocatorOutOfSpace) })))
}

#[test]
fn native_big_block_import_succeeds() {
	let mut t = new_test_ext(compact_code_unwrap(), false);

	executor_call::<NeverNativeValue, fn() -> _>(
		&mut t,
		"Core_execute_block",
		&block_with_size(42, 0, 120_000).0,
		true,
		None,
	)
	.0
	.unwrap();
}

#[test]
fn native_big_block_import_fails_on_fallback() {
	let mut t = new_test_ext(compact_code_unwrap(), false);

	// We set the heap pages to 8 because we know that should give an OOM in WASM with the given
	// block.
	set_heap_pages(&mut t.ext(), 8);

	assert!(executor_call::<NeverNativeValue, fn() -> _>(
		&mut t,
		"Core_execute_block",
		&block_with_size(42, 0, 120_000).0,
		false,
		None,
	)
	.0
	.is_err());
}

#[test]
fn panic_execution_gives_error() {
	let mut t = new_test_ext(bloaty_code_unwrap(), false);
	t.insert(
		<frame_system::Account<Runtime>>::hashed_key_for(alice()),
		AccountInfo::<<Runtime as frame_system::Config>::Index, _> {
			data: (0 * DOLLARS, 0u128, 0u128, 0u128),
			..Default::default()
		}
		.encode(),
	);
	t.insert(<pallet_balances::TotalIssuance<Runtime>>::hashed_key().to_vec(), 0_u128.encode());
	t.insert(<frame_system::BlockHash<Runtime>>::hashed_key_for(0), vec![0u8; 32]);

	let r = executor_call::<NeverNativeValue, fn() -> _>(
		&mut t,
		"Core_initialize_block",
		&vec![].and(&from_block_number(1u32)),
		false,
		None,
	)
	.0;
	assert!(r.is_ok());
	let r = executor_call::<NeverNativeValue, fn() -> _>(
		&mut t,
		"BlockBuilder_apply_extrinsic",
		&vec![].and(&xt()),
		false,
		None,
	)
	.0
	.unwrap()
	.into_encoded();
	let r = ApplyExtrinsicResult::decode(&mut &r[..]).unwrap();
	assert_eq!(r, Err(InvalidTransaction::Payment.into()));
}

#[test]
fn successful_execution_gives_ok() {
	let mut t = new_test_ext(compact_code_unwrap(), false);
	t.insert(
		<frame_system::Account<Runtime>>::hashed_key_for(alice()),
		AccountInfo::<<Runtime as frame_system::Config>::Index, _> {
			data: (111 * DOLLARS, 0u128, 0u128, 0u128),
			..Default::default()
		}
		.encode(),
	);
	t.insert(
		<frame_system::Account<Runtime>>::hashed_key_for(bob()),
		AccountInfo::<<Runtime as frame_system::Config>::Index, _> {
			data: (0 * DOLLARS, 0u128, 0u128, 0u128),
			..Default::default()
		}
		.encode(),
	);
	t.insert(
		<pallet_balances::TotalIssuance<Runtime>>::hashed_key().to_vec(),
		(111 * DOLLARS).encode(),
	);
	t.insert(<frame_system::BlockHash<Runtime>>::hashed_key_for(0), vec![0u8; 32]);

	let r = executor_call::<NeverNativeValue, fn() -> _>(
		&mut t,
		"Core_initialize_block",
		&vec![].and(&from_block_number(1u32)),
		false,
		None,
	)
	.0;
	assert!(r.is_ok());
	t.execute_with(|| {
		assert_eq!(Balances::total_balance(&alice()), 111 * DOLLARS);
	});

	let fees = t.execute_with(|| transfer_fee(&xt()));

	let r = executor_call::<NeverNativeValue, fn() -> _>(
		&mut t,
		"BlockBuilder_apply_extrinsic",
		&vec![].and(&xt()),
		false,
		None,
	)
	.0
	.unwrap()
	.into_encoded();
	ApplyExtrinsicResult::decode(&mut &r[..])
		.unwrap()
		.expect("Extrinsic could not be applied")
		.expect("Extrinsic failed");

	t.execute_with(|| {
		assert_eq!(Balances::total_balance(&alice()), 42 * DOLLARS - fees);
		assert_eq!(Balances::total_balance(&bob()), 69 * DOLLARS);
	});
}

#[test]
fn full_native_block_import_works_with_changes_trie() {
	let block1 = changes_trie_block();
	let block_data = block1.0;
	let block = Block::decode(&mut &block_data[..]).unwrap();

	let mut t = new_test_ext(compact_code_unwrap(), true);
	executor_call::<NeverNativeValue, fn() -> _>(
		&mut t,
		"Core_execute_block",
		&block.encode(),
		true,
		None,
	)
	.0
	.unwrap();

	assert!(t.ext().storage_changes_root(&GENESIS_HASH).unwrap().is_some());
}

#[test]
fn full_wasm_block_import_works_with_changes_trie() {
	let block1 = changes_trie_block();

	let mut t = new_test_ext(compact_code_unwrap(), true);
	executor_call::<NeverNativeValue, fn() -> _>(
		&mut t,
		"Core_execute_block",
		&block1.0,
		false,
		None,
	)
	.0
	.unwrap();

	assert!(t.ext().storage_changes_root(&GENESIS_HASH).unwrap().is_some());
}

#[test]
fn should_import_block_with_test_client() {
	use node_testing::client::{
		sp_consensus::BlockOrigin, ClientBlockImportExt, TestClientBuilder, TestClientBuilderExt,
	};

	let mut client = TestClientBuilder::new().build();
	let block1 = changes_trie_block();
	let block_data = block1.0;
	let block = node_primitives::Block::decode(&mut &block_data[..]).unwrap();

	futures::executor::block_on(client.import(BlockOrigin::Own, block)).unwrap();
}<|MERGE_RESOLUTION|>--- conflicted
+++ resolved
@@ -401,19 +401,15 @@
 			},
 			EventRecord {
 				phase: Phase::ApplyExtrinsic(1),
-<<<<<<< HEAD
-				event: Event::Treasury(pallet_treasury::Event::Deposit(fees * 5 / 10)),
-=======
 				event: Event::Balances(pallet_balances::Event::Deposit(
 					pallet_treasury::Pallet::<Runtime>::account_id(),
-					fees * 8 / 10,
+					fees * 5 / 10,
 				)),
 				topics: vec![],
 			},
 			EventRecord {
 				phase: Phase::ApplyExtrinsic(1),
-				event: Event::Treasury(pallet_treasury::Event::Deposit(fees * 8 / 10)),
->>>>>>> d76f3999
+				event: Event::Treasury(pallet_treasury::Event::Deposit(fees * 5 / 10)),
 				topics: vec![],
 			},
 			EventRecord {
@@ -472,19 +468,15 @@
 			},
 			EventRecord {
 				phase: Phase::ApplyExtrinsic(1),
-<<<<<<< HEAD
-				event: Event::Treasury(pallet_treasury::Event::Deposit(fees * 5 / 10)),
-=======
 				event: Event::Balances(pallet_balances::Event::Deposit(
 					pallet_treasury::Pallet::<Runtime>::account_id(),
-					fees * 8 / 10,
+					fees * 5 / 10,
 				)),
 				topics: vec![],
 			},
 			EventRecord {
 				phase: Phase::ApplyExtrinsic(1),
-				event: Event::Treasury(pallet_treasury::Event::Deposit(fees * 8 / 10)),
->>>>>>> d76f3999
+				event: Event::Treasury(pallet_treasury::Event::Deposit(fees * 5 / 10)),
 				topics: vec![],
 			},
 			EventRecord {
@@ -511,19 +503,15 @@
 			},
 			EventRecord {
 				phase: Phase::ApplyExtrinsic(2),
-<<<<<<< HEAD
-				event: Event::Treasury(pallet_treasury::Event::Deposit(fees * 5 / 10)),
-=======
 				event: Event::Balances(pallet_balances::Event::Deposit(
 					pallet_treasury::Pallet::<Runtime>::account_id(),
-					fees * 8 / 10,
+					fees * 5 / 10,
 				)),
 				topics: vec![],
 			},
 			EventRecord {
 				phase: Phase::ApplyExtrinsic(2),
-				event: Event::Treasury(pallet_treasury::Event::Deposit(fees * 8 / 10)),
->>>>>>> d76f3999
+				event: Event::Treasury(pallet_treasury::Event::Deposit(fees * 5 / 10)),
 				topics: vec![],
 			},
 			EventRecord {
