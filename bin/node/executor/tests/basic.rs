// This file is part of Substrate.

// Copyright (C) 2018-2021 Parity Technologies (UK) Ltd.
// SPDX-License-Identifier: Apache-2.0

// Licensed under the Apache License, Version 2.0 (the "License");
// you may not use this file except in compliance with the License.
// You may obtain a copy of the License at
//
// 	http://www.apache.org/licenses/LICENSE-2.0
//
// Unless required by applicable law or agreed to in writing, software
// distributed under the License is distributed on an "AS IS" BASIS,
// WITHOUT WARRANTIES OR CONDITIONS OF ANY KIND, either express or implied.
// See the License for the specific language governing permissions and
// limitations under the License.

use codec::{Encode, Decode, Joiner};
use frame_support::{
	traits::Currency,
	weights::{GetDispatchInfo, DispatchInfo, DispatchClass},
};
use sp_core::{NeverNativeValue, traits::Externalities, storage::well_known_keys};
use sp_runtime::{
	ApplyExtrinsicResult,
	traits::Hash as HashT,
	transaction_validity::InvalidTransaction,
};
use frame_system::{self, EventRecord, Phase, AccountInfo};

use node_runtime::{
	Header, Block, UncheckedExtrinsic, CheckedExtrinsic, Call, Runtime, Balances,
	System, TransactionPayment, Event,
	constants::{time::SLOT_DURATION, currency::*},
};
use node_primitives::{Balance, Hash};
use wat;
use node_testing::keyring::*;

pub mod common;
use self::common::{*, sign};

/// The wasm runtime binary which hasn't undergone the compacting process.
///
/// The idea here is to pass it as the current runtime code to the executor so the executor will
/// have to execute provided wasm code instead of the native equivalent. This trick is used to
/// test code paths that differ between native and wasm versions.
pub fn bloaty_code_unwrap() -> &'static [u8] {
	node_runtime::WASM_BINARY_BLOATY.expect("Development wasm binary is not available. \
											 Testing is only supported with the flag disabled.")
}

/// Default transfer fee. This will use the same logic that is implemented in transaction-payment module.
///
/// Note that reads the multiplier from storage directly, hence to get the fee of `extrinsic`
/// at block `n`, it must be called prior to executing block `n` to do the calculation with the
/// correct multiplier.
fn transfer_fee<E: Encode>(extrinsic: &E) -> Balance {
	TransactionPayment::compute_fee(
		extrinsic.encode().len() as u32,
		&default_transfer_call().get_dispatch_info(),
		0,
	)
}

fn xt() -> UncheckedExtrinsic {
	sign(CheckedExtrinsic {
		signed: Some((alice(), signed_extra(0, 0))),
		function: Call::Balances(default_transfer_call()),
	})
}

fn set_heap_pages<E: Externalities>(ext: &mut E, heap_pages: u64) {
	ext.place_storage(well_known_keys::HEAP_PAGES.to_vec(), Some(heap_pages.encode()));
}

fn changes_trie_block() -> (Vec<u8>, Hash) {
	let time = 42 * 1000;
	construct_block(
		&mut new_test_ext(compact_code_unwrap(), true),
		1,
		GENESIS_HASH.into(),
		vec![
			CheckedExtrinsic {
				signed: None,
				function: Call::Timestamp(pallet_timestamp::Call::set(time)),
			},
			CheckedExtrinsic {
				signed: Some((alice(), signed_extra(0, 0))),
				function: Call::Balances(pallet_balances::Call::transfer(bob().into(), 69 * DOLLARS)),
			},
		],
		(time / SLOT_DURATION).into(),
	)
}

/// block 1 and 2 must be created together to ensure transactions are only signed once (since they
/// are not guaranteed to be deterministic) and to ensure that the correct state is propagated
/// from block1's execution to block2 to derive the correct storage_root.
fn blocks() -> ((Vec<u8>, Hash), (Vec<u8>, Hash)) {
	let mut t = new_test_ext(compact_code_unwrap(), false);
	let time1 = 42 * 1000;
	let block1 = construct_block(
		&mut t,
		1,
		GENESIS_HASH.into(),
		vec![
			CheckedExtrinsic {
				signed: None,
				function: Call::Timestamp(pallet_timestamp::Call::set(time1)),
			},
			CheckedExtrinsic {
				signed: Some((alice(), signed_extra(0, 0))),
				function: Call::Balances(pallet_balances::Call::transfer(bob().into(), 69 * DOLLARS)),
			},
		],
		(time1 / SLOT_DURATION).into(),
	);
	let time2 = 52 * 1000;
	let block2 = construct_block(
		&mut t,
		2,
		block1.1.clone(),
		vec![
			CheckedExtrinsic {
				signed: None,
				function: Call::Timestamp(pallet_timestamp::Call::set(time2)),
			},
			CheckedExtrinsic {
				signed: Some((bob(), signed_extra(0, 0))),
				function: Call::Balances(pallet_balances::Call::transfer(alice().into(), 5 * DOLLARS)),
			},
			CheckedExtrinsic {
				signed: Some((alice(), signed_extra(1, 0))),
				function: Call::Balances(pallet_balances::Call::transfer(bob().into(), 15 * DOLLARS)),
			}
		],
		(time2 / SLOT_DURATION).into(),
	);

	// session change => consensus authorities change => authorities change digest item appears
	let digest = Header::decode(&mut &block2.0[..]).unwrap().digest;
	assert_eq!(digest.logs().len(), 1 /* Just babe slot */);

	(block1, block2)
}

fn block_with_size(time: u64, nonce: u32, size: usize) -> (Vec<u8>, Hash) {
	construct_block(
		&mut new_test_ext(compact_code_unwrap(), false),
		1,
		GENESIS_HASH.into(),
		vec![
			CheckedExtrinsic {
				signed: None,
				function: Call::Timestamp(pallet_timestamp::Call::set(time * 1000)),
			},
			CheckedExtrinsic {
				signed: Some((alice(), signed_extra(nonce, 0))),
				function: Call::System(frame_system::Call::remark(vec![0; size])),
			}
		],
		(time * 1000 / SLOT_DURATION).into(),
	)
}

#[test]
fn panic_execution_with_foreign_code_gives_error() {
	let mut t = new_test_ext(bloaty_code_unwrap(), false);
	t.insert(
		<frame_system::Account<Runtime>>::hashed_key_for(alice()),
		(69u128, 0u32, 0u128, 0u128, 0u128).encode()
	);
	t.insert(<pallet_balances::TotalIssuance<Runtime>>::hashed_key().to_vec(), 69_u128.encode());
	t.insert(<frame_system::BlockHash<Runtime>>::hashed_key_for(0), vec![0u8; 32]);

	let r = executor_call::<NeverNativeValue, fn() -> _>(
		&mut t,
		"Core_initialize_block",
		&vec![].and(&from_block_number(1u32)),
		true,
		None,
	).0;
	assert!(r.is_ok());
	let v = executor_call::<NeverNativeValue, fn() -> _>(
		&mut t,
		"BlockBuilder_apply_extrinsic",
		&vec![].and(&xt()),
		true,
		None,
	).0.unwrap();
	let r = ApplyExtrinsicResult::decode(&mut &v.as_encoded()[..]).unwrap();
	assert_eq!(r, Err(InvalidTransaction::Payment.into()));
}

#[test]
fn bad_extrinsic_with_native_equivalent_code_gives_error() {
	let mut t = new_test_ext(compact_code_unwrap(), false);
	t.insert(
		<frame_system::Account<Runtime>>::hashed_key_for(alice()),
		(0u32, 0u32, 0u32, 69u128, 0u128, 0u128, 0u128).encode()
	);
	t.insert(<pallet_balances::TotalIssuance<Runtime>>::hashed_key().to_vec(), 69_u128.encode());
	t.insert(<frame_system::BlockHash<Runtime>>::hashed_key_for(0), vec![0u8; 32]);

	let r = executor_call::<NeverNativeValue, fn() -> _>(
		&mut t,
		"Core_initialize_block",
		&vec![].and(&from_block_number(1u32)),
		true,
		None,
	).0;
	assert!(r.is_ok());
	let v = executor_call::<NeverNativeValue, fn() -> _>(
		&mut t,
		"BlockBuilder_apply_extrinsic",
		&vec![].and(&xt()),
		true,
		None,
	).0.unwrap();
	let r = ApplyExtrinsicResult::decode(&mut &v.as_encoded()[..]).unwrap();
	assert_eq!(r, Err(InvalidTransaction::Payment.into()));
}

#[test]
fn successful_execution_with_native_equivalent_code_gives_ok() {
	let mut t = new_test_ext(compact_code_unwrap(), false);
	t.insert(
		<frame_system::Account<Runtime>>::hashed_key_for(alice()),
		AccountInfo::<<Runtime as frame_system::Config>::Index, _> {
			data: (111 * DOLLARS, 0u128, 0u128, 0u128),
			.. Default::default()
		}.encode(),
	);
	t.insert(
		<frame_system::Account<Runtime>>::hashed_key_for(bob()),
		AccountInfo::<<Runtime as frame_system::Config>::Index, _> {
			data: (0 * DOLLARS, 0u128, 0u128, 0u128),
			.. Default::default()
		}.encode(),
	);
	t.insert(
		<pallet_balances::TotalIssuance<Runtime>>::hashed_key().to_vec(),
		(111 * DOLLARS).encode()
	);
	t.insert(<frame_system::BlockHash<Runtime>>::hashed_key_for(0), vec![0u8; 32]);

	let r = executor_call::<NeverNativeValue, fn() -> _>(
		&mut t,
		"Core_initialize_block",
		&vec![].and(&from_block_number(1u32)),
		true,
		None,
	).0;
	assert!(r.is_ok());

	let fees = t.execute_with(|| transfer_fee(&xt()));

	let r = executor_call::<NeverNativeValue, fn() -> _>(
		&mut t,
		"BlockBuilder_apply_extrinsic",
		&vec![].and(&xt()),
		true,
		None,
	).0;
	assert!(r.is_ok());

	t.execute_with(|| {
		assert_eq!(Balances::total_balance(&alice()), 42 * DOLLARS - fees);
		assert_eq!(Balances::total_balance(&bob()), 69 * DOLLARS);
	});
}

#[test]
fn successful_execution_with_foreign_code_gives_ok() {
	let mut t = new_test_ext(bloaty_code_unwrap(), false);
	t.insert(
		<frame_system::Account<Runtime>>::hashed_key_for(alice()),
		AccountInfo::<<Runtime as frame_system::Config>::Index, _> {
			data: (111 * DOLLARS, 0u128, 0u128, 0u128),
			.. Default::default()
		}.encode(),
	);
	t.insert(
		<frame_system::Account<Runtime>>::hashed_key_for(bob()),
		AccountInfo::<<Runtime as frame_system::Config>::Index, _> {
			data: (0 * DOLLARS, 0u128, 0u128, 0u128),
			.. Default::default()
		}.encode(),
	);
	t.insert(
		<pallet_balances::TotalIssuance<Runtime>>::hashed_key().to_vec(),
		(111 * DOLLARS).encode()
	);
	t.insert(<frame_system::BlockHash<Runtime>>::hashed_key_for(0), vec![0u8; 32]);

	let r = executor_call::<NeverNativeValue, fn() -> _>(
		&mut t,
		"Core_initialize_block",
		&vec![].and(&from_block_number(1u32)),
		true,
		None,
	).0;
	assert!(r.is_ok());

	let fees = t.execute_with(|| transfer_fee(&xt()));

	let r = executor_call::<NeverNativeValue, fn() -> _>(
		&mut t,
		"BlockBuilder_apply_extrinsic",
		&vec![].and(&xt()),
		true,
		None,
	).0;
	assert!(r.is_ok());

	t.execute_with(|| {
		assert_eq!(Balances::total_balance(&alice()), 42 * DOLLARS - fees);
		assert_eq!(Balances::total_balance(&bob()), 69 * DOLLARS);
	});
}

#[test]
fn full_native_block_import_works() {
	let mut t = new_test_ext(compact_code_unwrap(), false);

	let (block1, block2) = blocks();

	let mut alice_last_known_balance: Balance = Default::default();
	let mut fees = t.execute_with(|| transfer_fee(&xt()));

	let transfer_weight = default_transfer_call().get_dispatch_info().weight;
	let timestamp_weight = pallet_timestamp::Call::set::<Runtime>(Default::default()).get_dispatch_info().weight;

	executor_call::<NeverNativeValue, fn() -> _>(
		&mut t,
		"Core_execute_block",
		&block1.0,
		true,
		None,
	).0.unwrap();

	t.execute_with(|| {
		assert_eq!(Balances::total_balance(&alice()), 42 * DOLLARS - fees);
		assert_eq!(Balances::total_balance(&bob()), 169 * DOLLARS);
		alice_last_known_balance = Balances::total_balance(&alice());
		let events = vec![
			EventRecord {
				phase: Phase::ApplyExtrinsic(0),
				event: Event::System(frame_system::Event::ExtrinsicSuccess(
					DispatchInfo { weight: timestamp_weight, class: DispatchClass::Mandatory, ..Default::default() }
				)),
				topics: vec![],
			},
			EventRecord {
				phase: Phase::ApplyExtrinsic(1),
				event: Event::Balances(pallet_balances::Event::Transfer(
					alice().into(),
					bob().into(),
					69 * DOLLARS,
				)),
				topics: vec![],
			},
			EventRecord {
				phase: Phase::ApplyExtrinsic(1),
<<<<<<< HEAD
				event: Event::pallet_treasury(pallet_treasury::RawEvent::Deposit(fees * 5 / 10)),
=======
				event: Event::Treasury(pallet_treasury::RawEvent::Deposit(fees * 8 / 10)),
>>>>>>> 9c572625
				topics: vec![],
			},
			EventRecord {
				phase: Phase::ApplyExtrinsic(1),
				event: Event::System(frame_system::Event::ExtrinsicSuccess(
					DispatchInfo { weight: transfer_weight, ..Default::default() }
				)),
				topics: vec![],
			},
		];
		assert_eq!(System::events(), events);
	});

	fees = t.execute_with(|| transfer_fee(&xt()));

	executor_call::<NeverNativeValue, fn() -> _>(
		&mut t,
		"Core_execute_block",
		&block2.0,
		true,
		None,
	).0.unwrap();

	t.execute_with(|| {
		assert_eq!(
			Balances::total_balance(&alice()),
			alice_last_known_balance - 10 * DOLLARS - fees,
		);
		assert_eq!(
			Balances::total_balance(&bob()),
			179 * DOLLARS - fees,
		);
		let events = vec![
			EventRecord {
				phase: Phase::ApplyExtrinsic(0),
				event: Event::System(frame_system::Event::ExtrinsicSuccess(
					DispatchInfo { weight: timestamp_weight, class: DispatchClass::Mandatory, ..Default::default() }
				)),
				topics: vec![],
			},
			EventRecord {
				phase: Phase::ApplyExtrinsic(1),
				event: Event::Balances(
					pallet_balances::Event::Transfer(
						bob().into(),
						alice().into(),
						5 * DOLLARS,
					)
				),
				topics: vec![],
			},
			EventRecord {
				phase: Phase::ApplyExtrinsic(1),
<<<<<<< HEAD
				event: Event::pallet_treasury(pallet_treasury::RawEvent::Deposit(fees * 5 / 10)),
=======
				event: Event::Treasury(pallet_treasury::RawEvent::Deposit(fees * 8 / 10)),
>>>>>>> 9c572625
				topics: vec![],
			},
			EventRecord {
				phase: Phase::ApplyExtrinsic(1),
				event: Event::System(frame_system::Event::ExtrinsicSuccess(
					DispatchInfo { weight: transfer_weight, ..Default::default() }
				)),
				topics: vec![],
			},
			EventRecord {
				phase: Phase::ApplyExtrinsic(2),
				event: Event::Balances(
					pallet_balances::Event::Transfer(
						alice().into(),
						bob().into(),
						15 * DOLLARS,
					)
				),
				topics: vec![],
			},
			EventRecord {
				phase: Phase::ApplyExtrinsic(2),
<<<<<<< HEAD
				event: Event::pallet_treasury(pallet_treasury::RawEvent::Deposit(fees * 5 / 10)),
=======
				event: Event::Treasury(pallet_treasury::RawEvent::Deposit(fees * 8 / 10)),
>>>>>>> 9c572625
				topics: vec![],
			},
			EventRecord {
				phase: Phase::ApplyExtrinsic(2),
				event: Event::System(frame_system::Event::ExtrinsicSuccess(
					DispatchInfo { weight: transfer_weight, ..Default::default() }
				)),
				topics: vec![],
			},
		];
		assert_eq!(System::events(), events);
	});
}

#[test]
fn full_wasm_block_import_works() {
	let mut t = new_test_ext(compact_code_unwrap(), false);

	let (block1, block2) = blocks();

	let mut alice_last_known_balance: Balance = Default::default();
	let mut fees = t.execute_with(|| transfer_fee(&xt()));

	executor_call::<NeverNativeValue, fn() -> _>(
		&mut t,
		"Core_execute_block",
		&block1.0,
		false,
		None,
	).0.unwrap();

	t.execute_with(|| {
		assert_eq!(Balances::total_balance(&alice()), 42 * DOLLARS - fees);
		assert_eq!(Balances::total_balance(&bob()), 169 * DOLLARS);
		alice_last_known_balance = Balances::total_balance(&alice());
	});

	fees = t.execute_with(|| transfer_fee(&xt()));

	executor_call::<NeverNativeValue, fn() -> _>(
		&mut t,
		"Core_execute_block",
		&block2.0,
		false,
		None,
	).0.unwrap();

	t.execute_with(|| {
		assert_eq!(
			Balances::total_balance(&alice()),
			alice_last_known_balance - 10 * DOLLARS - fees,
		);
		assert_eq!(
			Balances::total_balance(&bob()),
			179 * DOLLARS - 1 * fees,
		);
	});
}

const CODE_TRANSFER: &str = r#"
(module
;; seal_call(
;;    callee_ptr: u32,
;;    callee_len: u32,
;;    gas: u64,
;;    value_ptr: u32,
;;    value_len: u32,
;;    input_data_ptr: u32,
;;    input_data_len: u32,
;;    output_ptr: u32,
;;    output_len_ptr: u32
;; ) -> u32
(import "seal0" "seal_call" (func $seal_call (param i32 i32 i64 i32 i32 i32 i32 i32 i32) (result i32)))
(import "seal0" "seal_input" (func $seal_input (param i32 i32)))
(import "env" "memory" (memory 1 1))
(func (export "deploy")
)
(func (export "call")
	(block $fail
		;; Load input data to contract memory
		(call $seal_input
			(i32.const 0)
			(i32.const 52)
		)

		;; fail if the input size is not != 4
		(br_if $fail
			(i32.ne
				(i32.const 4)
				(i32.load (i32.const 52))
			)
		)

		(br_if $fail
			(i32.ne
				(i32.load8_u (i32.const 0))
				(i32.const 0)
			)
		)
		(br_if $fail
			(i32.ne
				(i32.load8_u (i32.const 1))
				(i32.const 1)
			)
		)
		(br_if $fail
			(i32.ne
				(i32.load8_u (i32.const 2))
				(i32.const 2)
			)
		)
		(br_if $fail
			(i32.ne
				(i32.load8_u (i32.const 3))
				(i32.const 3)
			)
		)

		(drop
			(call $seal_call
				(i32.const 4)  ;; Pointer to "callee" address.
				(i32.const 32)  ;; Length of "callee" address.
				(i64.const 0)  ;; How much gas to devote for the execution. 0 = all.
				(i32.const 36)  ;; Pointer to the buffer with value to transfer
				(i32.const 16)   ;; Length of the buffer with value to transfer.
				(i32.const 0)   ;; Pointer to input data buffer address
				(i32.const 0)   ;; Length of input data buffer
				(i32.const 4294967295) ;; u32 max value is the sentinel value: do not copy output
				(i32.const 0) ;; Length is ignored in this case
			)
		)

		(return)
	)
	unreachable
)
;; Destination AccountId to transfer the funds.
;; Represented by H256 (32 bytes long) in little endian.
(data (i32.const 4)
	"\09\00\00\00\00\00\00\00\00\00\00\00\00\00\00\00\00\00\00\00\00\00\00\00\00\00\00\00\00\00"
	"\00\00\00\00\00\00\00\00\00\00\00\00\00\00\00\00\00\00\00\00\00\00\00\00\00\00\00\00\00\00"
	"\00\00\00\00"
)
;; Amount of value to transfer.
;; Represented by u128 (16 bytes long) in little endian.
(data (i32.const 36)
	"\06\00\00\00\00\00\00\00\00\00\00\00\00\00\00\00\00\00\00\00\00\00\00\00\00\00\00\00\00\00"
	"\00\00"
)
;; Length of the input buffer
(data (i32.const 52) "\04")
)
"#;

#[test]
fn deploying_wasm_contract_should_work() {
	let transfer_code = wat::parse_str(CODE_TRANSFER).unwrap();
	let transfer_ch = <Runtime as frame_system::Config>::Hashing::hash(&transfer_code);

	let addr = pallet_contracts::Pallet::<Runtime>::contract_address(
		&charlie(),
		&transfer_ch,
		&[],
	);

	let subsistence = pallet_contracts::Pallet::<Runtime>::subsistence_threshold();

	let time = 42 * 1000;
	let b = construct_block(
		&mut new_test_ext(compact_code_unwrap(), false),
		1,
		GENESIS_HASH.into(),
		vec![
			CheckedExtrinsic {
				signed: None,
				function: Call::Timestamp(pallet_timestamp::Call::set(time)),
			},
			CheckedExtrinsic {
				signed: Some((charlie(), signed_extra(0, 0))),
				function: Call::Contracts(
					pallet_contracts::Call::instantiate_with_code::<Runtime>(
						1000 * DOLLARS + subsistence,
						500_000_000,
						transfer_code,
						Vec::new(),
						Vec::new(),
					)
				),
			},
			CheckedExtrinsic {
				signed: Some((charlie(), signed_extra(1, 0))),
				function: Call::Contracts(
					pallet_contracts::Call::call::<Runtime>(
						sp_runtime::MultiAddress::Id(addr.clone()),
						10,
						500_000_000,
						vec![0x00, 0x01, 0x02, 0x03]
					)
				),
			},
		],
		(time / SLOT_DURATION).into(),
	);

	let mut t = new_test_ext(compact_code_unwrap(), false);

	executor_call::<NeverNativeValue, fn() -> _>(
		&mut t,
		"Core_execute_block",
		&b.0,
		false,
		None,
	).0.unwrap();

	t.execute_with(|| {
		// Verify that the contract does exist by querying some of its storage items
		// It does not matter that the storage item itself does not exist.
		assert!(
			&pallet_contracts::Pallet::<Runtime>::get_storage(addr, Default::default()).is_ok()
		);
	});
}

#[test]
fn wasm_big_block_import_fails() {
	let mut t = new_test_ext(compact_code_unwrap(), false);

	set_heap_pages(&mut t.ext(), 4);

	let result = executor_call::<NeverNativeValue, fn() -> _>(
		&mut t,
		"Core_execute_block",
		&block_with_size(42, 0, 120_000).0,
		false,
		None,
	).0;
	assert!(result.is_err()); // Err(Wasmi(Trap(Trap { kind: Host(AllocatorOutOfSpace) })))
}

#[test]
fn native_big_block_import_succeeds() {
	let mut t = new_test_ext(compact_code_unwrap(), false);

	executor_call::<NeverNativeValue, fn() -> _>(
		&mut t,
		"Core_execute_block",
		&block_with_size(42, 0, 120_000).0,
		true,
		None,
	).0.unwrap();
}

#[test]
fn native_big_block_import_fails_on_fallback() {
	let mut t = new_test_ext(compact_code_unwrap(), false);

	// We set the heap pages to 8 because we know that should give an OOM in WASM with the given block.
	set_heap_pages(&mut t.ext(), 8);

	assert!(
		executor_call::<NeverNativeValue, fn() -> _>(
			&mut t,
			"Core_execute_block",
			&block_with_size(42, 0, 120_000).0,
			false,
			None,
		).0.is_err()
	);
}

#[test]
fn panic_execution_gives_error() {
	let mut t = new_test_ext(bloaty_code_unwrap(), false);
	t.insert(
		<frame_system::Account<Runtime>>::hashed_key_for(alice()),
		AccountInfo::<<Runtime as frame_system::Config>::Index, _> {
			data: (0 * DOLLARS, 0u128, 0u128, 0u128),
			.. Default::default()
		}.encode(),
	);
	t.insert(<pallet_balances::TotalIssuance<Runtime>>::hashed_key().to_vec(), 0_u128.encode());
	t.insert(<frame_system::BlockHash<Runtime>>::hashed_key_for(0), vec![0u8; 32]);

	let r = executor_call::<NeverNativeValue, fn() -> _>(
		&mut t,
		"Core_initialize_block",
		&vec![].and(&from_block_number(1u32)),
		false,
		None,
	).0;
	assert!(r.is_ok());
	let r = executor_call::<NeverNativeValue, fn() -> _>(
		&mut t,
		"BlockBuilder_apply_extrinsic",
		&vec![].and(&xt()),
		false,
		None,
	).0.unwrap().into_encoded();
	let r = ApplyExtrinsicResult::decode(&mut &r[..]).unwrap();
	assert_eq!(r, Err(InvalidTransaction::Payment.into()));
}

#[test]
fn successful_execution_gives_ok() {
	let mut t = new_test_ext(compact_code_unwrap(), false);
	t.insert(
		<frame_system::Account<Runtime>>::hashed_key_for(alice()),
		AccountInfo::<<Runtime as frame_system::Config>::Index, _> {
			data: (111 * DOLLARS, 0u128, 0u128, 0u128),
			.. Default::default()
		}.encode(),
	);
	t.insert(
		<frame_system::Account<Runtime>>::hashed_key_for(bob()),
		AccountInfo::<<Runtime as frame_system::Config>::Index, _> {
			data: (0 * DOLLARS, 0u128, 0u128, 0u128),
			.. Default::default()
		}.encode(),
	);
	t.insert(
		<pallet_balances::TotalIssuance<Runtime>>::hashed_key().to_vec(),
		(111 * DOLLARS).encode()
	);
	t.insert(<frame_system::BlockHash<Runtime>>::hashed_key_for(0), vec![0u8; 32]);

	let r = executor_call::<NeverNativeValue, fn() -> _>(
		&mut t,
		"Core_initialize_block",
		&vec![].and(&from_block_number(1u32)),
		false,
		None,
	).0;
	assert!(r.is_ok());
	t.execute_with(|| {
		assert_eq!(Balances::total_balance(&alice()), 111 * DOLLARS);
	});

	let fees = t.execute_with(|| transfer_fee(&xt()));

	let r = executor_call::<NeverNativeValue, fn() -> _>(
		&mut t,
		"BlockBuilder_apply_extrinsic",
		&vec![].and(&xt()),
		false,
		None,
	).0.unwrap().into_encoded();
	ApplyExtrinsicResult::decode(&mut &r[..])
		.unwrap()
		.expect("Extrinsic could not be applied")
		.expect("Extrinsic failed");

	t.execute_with(|| {
		assert_eq!(Balances::total_balance(&alice()), 42 * DOLLARS - fees);
		assert_eq!(Balances::total_balance(&bob()), 69 * DOLLARS);
	});
}

#[test]
fn full_native_block_import_works_with_changes_trie() {
	let block1 = changes_trie_block();
	let block_data = block1.0;
	let block = Block::decode(&mut &block_data[..]).unwrap();

	let mut t = new_test_ext(compact_code_unwrap(), true);
	executor_call::<NeverNativeValue, fn() -> _>(
		&mut t,
		"Core_execute_block",
		&block.encode(),
		true,
		None,
	).0.unwrap();

	assert!(t.ext().storage_changes_root(&GENESIS_HASH).unwrap().is_some());
}

#[test]
fn full_wasm_block_import_works_with_changes_trie() {
	let block1 = changes_trie_block();

	let mut t = new_test_ext(compact_code_unwrap(), true);
	executor_call::<NeverNativeValue, fn() -> _>(
		&mut t,
		"Core_execute_block",
		&block1.0,
		false,
		None,
	).0.unwrap();

	assert!(t.ext().storage_changes_root(&GENESIS_HASH).unwrap().is_some());
}

#[test]
fn should_import_block_with_test_client() {
	use node_testing::client::{
		ClientBlockImportExt, TestClientBuilderExt, TestClientBuilder,
		sp_consensus::BlockOrigin,
	};

	let mut client = TestClientBuilder::new().build();
	let block1 = changes_trie_block();
	let block_data = block1.0;
	let block = node_primitives::Block::decode(&mut &block_data[..]).unwrap();

	futures::executor::block_on(client.import(BlockOrigin::Own, block)).unwrap();
}<|MERGE_RESOLUTION|>--- conflicted
+++ resolved
@@ -363,11 +363,7 @@
 			},
 			EventRecord {
 				phase: Phase::ApplyExtrinsic(1),
-<<<<<<< HEAD
-				event: Event::pallet_treasury(pallet_treasury::RawEvent::Deposit(fees * 5 / 10)),
-=======
-				event: Event::Treasury(pallet_treasury::RawEvent::Deposit(fees * 8 / 10)),
->>>>>>> 9c572625
+				event: Event::Treasury(pallet_treasury::RawEvent::Deposit(fees * 5 / 10)),
 				topics: vec![],
 			},
 			EventRecord {
@@ -421,11 +417,7 @@
 			},
 			EventRecord {
 				phase: Phase::ApplyExtrinsic(1),
-<<<<<<< HEAD
-				event: Event::pallet_treasury(pallet_treasury::RawEvent::Deposit(fees * 5 / 10)),
-=======
-				event: Event::Treasury(pallet_treasury::RawEvent::Deposit(fees * 8 / 10)),
->>>>>>> 9c572625
+				event: Event::Treasury(pallet_treasury::RawEvent::Deposit(fees * 5 / 10)),
 				topics: vec![],
 			},
 			EventRecord {
@@ -448,11 +440,7 @@
 			},
 			EventRecord {
 				phase: Phase::ApplyExtrinsic(2),
-<<<<<<< HEAD
-				event: Event::pallet_treasury(pallet_treasury::RawEvent::Deposit(fees * 5 / 10)),
-=======
-				event: Event::Treasury(pallet_treasury::RawEvent::Deposit(fees * 8 / 10)),
->>>>>>> 9c572625
+				event: Event::Treasury(pallet_treasury::RawEvent::Deposit(fees * 5 / 10)),
 				topics: vec![],
 			},
 			EventRecord {
