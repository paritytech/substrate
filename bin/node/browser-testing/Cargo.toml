[package]
name = "node-browser-testing"
version = "2.0.0"
authors = ["Parity Technologies <admin@parity.io>"]
description = "Tests for the in-browser light client."
edition = "2018"
license = "Apache-2.0"

[dependencies]
futures-timer = "3.0.2"
libp2p = { version = "0.28.1", default-features = false }
<<<<<<< HEAD
jsonrpc-core = "14.2.0"
=======
jsonrpc-core = "15.0.0"
>>>>>>> 85fbdc2f
serde = "1.0.106"
serde_json = "1.0.48"
wasm-bindgen = { version = "=0.2.67", features = ["serde-serialize"] }
wasm-bindgen-futures = "0.4.10"
wasm-bindgen-test = "0.3.10"
futures = "0.3.4"

node-cli = { path = "../cli", default-features = false, features = ["browser"] , version = "2.0.0"}
sc-rpc-api = { path = "../../../client/rpc-api" , version = "0.8.0"}<|MERGE_RESOLUTION|>--- conflicted
+++ resolved
@@ -9,11 +9,7 @@
 [dependencies]
 futures-timer = "3.0.2"
 libp2p = { version = "0.28.1", default-features = false }
-<<<<<<< HEAD
-jsonrpc-core = "14.2.0"
-=======
 jsonrpc-core = "15.0.0"
->>>>>>> 85fbdc2f
 serde = "1.0.106"
 serde_json = "1.0.48"
 wasm-bindgen = { version = "=0.2.67", features = ["serde-serialize"] }
