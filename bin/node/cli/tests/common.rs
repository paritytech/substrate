--- conflicted
+++ resolved
@@ -84,15 +84,9 @@
 	}
 }
 
-<<<<<<< HEAD
-/// Run the node for a while (30 seconds)
-pub fn run_dev_node_for_a_while(base_path: &Path) {
-	let mut cmd = Command::new(cargo_bin("cere"));
-=======
 /// Run the node for a while (3 blocks)
 pub async fn run_node_for_a_while(base_path: &Path, args: &[&str]) {
 	let mut cmd = Command::new(cargo_bin("substrate"));
->>>>>>> 57346f6b
 
 	let mut child = KillChildOnDrop(cmd.args(args).arg("-d").arg(base_path).spawn().unwrap());
 
