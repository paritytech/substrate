--- conflicted
+++ resolved
@@ -123,11 +123,7 @@
 					(*amount).into()
 				)
 			)
-<<<<<<< HEAD
-		}, key, (version, genesis_hash.clone(), prior_block_hash.clone(), (), (), (), (), (), ()))
-=======
-		}, key, (version, genesis_hash.clone(), prior_block_hash.clone(), (), (), (), ()))
->>>>>>> 79809a6a
+		}, key, (version, genesis_hash.clone(), prior_block_hash.clone(), (), (), (), (), ()))
 	}
 
 	fn inherent_extrinsics(&self) -> InherentData {
