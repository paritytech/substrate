--- conflicted
+++ resolved
@@ -333,13 +333,8 @@
 			pot: 0,
 			max_members: 999,
 		},
-<<<<<<< HEAD
 		pallet_vesting: Default::default(),
-=======
-		vesting: Default::default(),
-		gilt: Default::default(),
 		transaction_storage: Default::default(),
->>>>>>> 9c572625
 	}
 }
 
