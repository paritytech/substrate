// This file is part of Substrate.

// Copyright (C) 2018-2021 Parity Technologies (UK) Ltd.
// SPDX-License-Identifier: GPL-3.0-or-later WITH Classpath-exception-2.0

// This program is free software: you can redistribute it and/or modify
// it under the terms of the GNU General Public License as published by
// the Free Software Foundation, either version 3 of the License, or
// (at your option) any later version.

// This program is distributed in the hope that it will be useful,
// but WITHOUT ANY WARRANTY; without even the implied warranty of
// MERCHANTABILITY or FITNESS FOR A PARTICULAR PURPOSE. See the
// GNU General Public License for more details.

// You should have received a copy of the GNU General Public License
// along with this program. If not, see <https://www.gnu.org/licenses/>.

//! Substrate chain configurations.

use sc_chain_spec::ChainSpecExtension;
use sp_core::{Pair, Public, crypto::UncheckedInto, sr25519};
use serde::{Serialize, Deserialize};
use node_runtime::{
	AuthorityDiscoveryConfig, BabeConfig, BalancesConfig, CouncilConfig,
	DemocracyConfig, GrandpaConfig, ImOnlineConfig, SessionConfig, SessionKeys, StakerStatus,
	StakingConfig, ElectionsConfig, IndicesConfig, SocietyConfig, SudoConfig, SystemConfig,
	TechnicalCommitteeConfig, wasm_binary_unwrap, MAX_NOMINATIONS,
};
use node_runtime::Block;
use node_runtime::constants::currency::*;
use sc_service::ChainType;
use hex_literal::hex;
use sc_telemetry::TelemetryEndpoints;
use grandpa_primitives::{AuthorityId as GrandpaId};
use sp_consensus_babe::{AuthorityId as BabeId};
use pallet_im_online::sr25519::{AuthorityId as ImOnlineId};
use sp_authority_discovery::AuthorityId as AuthorityDiscoveryId;
use sp_runtime::{Perbill, traits::{Verify, IdentifyAccount}};

pub use node_primitives::{AccountId, Balance, Signature};
pub use node_runtime::GenesisConfig;

type AccountPublic = <Signature as Verify>::Signer;

const STAGING_TELEMETRY_URL: &str = "wss://telemetry.polkadot.io/submit/";

/// Node `ChainSpec` extensions.
///
/// Additional parameters for some Substrate core modules,
/// customizable from the chain spec.
#[derive(Default, Clone, Serialize, Deserialize, ChainSpecExtension)]
#[serde(rename_all = "camelCase")]
pub struct Extensions {
	/// Block numbers with known hashes.
	pub fork_blocks: sc_client_api::ForkBlocks<Block>,
	/// Known bad block hashes.
	pub bad_blocks: sc_client_api::BadBlocks<Block>,
}

/// Specialized `ChainSpec`.
pub type ChainSpec = sc_service::GenericChainSpec<
	GenesisConfig,
	Extensions,
>;
/// Flaming Fir testnet generator
pub fn flaming_fir_config() -> Result<ChainSpec, String> {
	ChainSpec::from_json_bytes(&include_bytes!("../res/flaming-fir.json")[..])
}

fn session_keys(
	grandpa: GrandpaId,
	babe: BabeId,
	im_online: ImOnlineId,
	authority_discovery: AuthorityDiscoveryId,
) -> SessionKeys {
	SessionKeys { grandpa, babe, im_online, authority_discovery }
}

fn staging_testnet_config_genesis() -> GenesisConfig {
	// stash, controller, session-key
	// generated with secret:
	// for i in 1 2 3 4 ; do for j in stash controller; do subkey inspect "$secret"/fir/$j/$i; done; done
	// and
	// for i in 1 2 3 4 ; do for j in session; do subkey --ed25519 inspect "$secret"//fir//$j//$i; done; done

	let initial_authorities: Vec<(AccountId, AccountId, GrandpaId, BabeId, ImOnlineId, AuthorityDiscoveryId)> = vec![(
		// 5Fbsd6WXDGiLTxunqeK5BATNiocfCqu9bS1yArVjCgeBLkVy
		hex!["9c7a2ee14e565db0c69f78c7b4cd839fbf52b607d867e9e9c5a79042898a0d12"].into(),
		// 5EnCiV7wSHeNhjW3FSUwiJNkcc2SBkPLn5Nj93FmbLtBjQUq
		hex!["781ead1e2fa9ccb74b44c19d29cb2a7a4b5be3972927ae98cd3877523976a276"].into(),
		// 5Fb9ayurnxnaXj56CjmyQLBiadfRCqUbL2VWNbbe1nZU6wiC
		hex!["9becad03e6dcac03cee07edebca5475314861492cdfc96a2144a67bbe9699332"].unchecked_into(),
		// 5EZaeQ8djPcq9pheJUhgerXQZt9YaHnMJpiHMRhwQeinqUW8
		hex!["6e7e4eb42cbd2e0ab4cae8708ce5509580b8c04d11f6758dbf686d50fe9f9106"].unchecked_into(),
		// 5EZaeQ8djPcq9pheJUhgerXQZt9YaHnMJpiHMRhwQeinqUW8
		hex!["6e7e4eb42cbd2e0ab4cae8708ce5509580b8c04d11f6758dbf686d50fe9f9106"].unchecked_into(),
		// 5EZaeQ8djPcq9pheJUhgerXQZt9YaHnMJpiHMRhwQeinqUW8
		hex!["6e7e4eb42cbd2e0ab4cae8708ce5509580b8c04d11f6758dbf686d50fe9f9106"].unchecked_into(),
	),(
		// 5ERawXCzCWkjVq3xz1W5KGNtVx2VdefvZ62Bw1FEuZW4Vny2
		hex!["68655684472b743e456907b398d3a44c113f189e56d1bbfd55e889e295dfde78"].into(),
		// 5Gc4vr42hH1uDZc93Nayk5G7i687bAQdHHc9unLuyeawHipF
		hex!["c8dc79e36b29395413399edaec3e20fcca7205fb19776ed8ddb25d6f427ec40e"].into(),
		// 5EockCXN6YkiNCDjpqqnbcqd4ad35nU4RmA1ikM4YeRN4WcE
		hex!["7932cff431e748892fa48e10c63c17d30f80ca42e4de3921e641249cd7fa3c2f"].unchecked_into(),
		// 5DhLtiaQd1L1LU9jaNeeu9HJkP6eyg3BwXA7iNMzKm7qqruQ
		hex!["482dbd7297a39fa145c570552249c2ca9dd47e281f0c500c971b59c9dcdcd82e"].unchecked_into(),
		// 5DhLtiaQd1L1LU9jaNeeu9HJkP6eyg3BwXA7iNMzKm7qqruQ
		hex!["482dbd7297a39fa145c570552249c2ca9dd47e281f0c500c971b59c9dcdcd82e"].unchecked_into(),
		// 5DhLtiaQd1L1LU9jaNeeu9HJkP6eyg3BwXA7iNMzKm7qqruQ
		hex!["482dbd7297a39fa145c570552249c2ca9dd47e281f0c500c971b59c9dcdcd82e"].unchecked_into(),
	),(
		// 5DyVtKWPidondEu8iHZgi6Ffv9yrJJ1NDNLom3X9cTDi98qp
		hex!["547ff0ab649283a7ae01dbc2eb73932eba2fb09075e9485ff369082a2ff38d65"].into(),
		// 5FeD54vGVNpFX3PndHPXJ2MDakc462vBCD5mgtWRnWYCpZU9
		hex!["9e42241d7cd91d001773b0b616d523dd80e13c6c2cab860b1234ef1b9ffc1526"].into(),
		// 5E1jLYfLdUQKrFrtqoKgFrRvxM3oQPMbf6DfcsrugZZ5Bn8d
		hex!["5633b70b80a6c8bb16270f82cca6d56b27ed7b76c8fd5af2986a25a4788ce440"].unchecked_into(),
		// 5DhKqkHRkndJu8vq7pi2Q5S3DfftWJHGxbEUNH43b46qNspH
		hex!["482a3389a6cf42d8ed83888cfd920fec738ea30f97e44699ada7323f08c3380a"].unchecked_into(),
		// 5DhKqkHRkndJu8vq7pi2Q5S3DfftWJHGxbEUNH43b46qNspH
		hex!["482a3389a6cf42d8ed83888cfd920fec738ea30f97e44699ada7323f08c3380a"].unchecked_into(),
		// 5DhKqkHRkndJu8vq7pi2Q5S3DfftWJHGxbEUNH43b46qNspH
		hex!["482a3389a6cf42d8ed83888cfd920fec738ea30f97e44699ada7323f08c3380a"].unchecked_into(),
	),(
		// 5HYZnKWe5FVZQ33ZRJK1rG3WaLMztxWrrNDb1JRwaHHVWyP9
		hex!["f26cdb14b5aec7b2789fd5ca80f979cef3761897ae1f37ffb3e154cbcc1c2663"].into(),
		// 5EPQdAQ39WQNLCRjWsCk5jErsCitHiY5ZmjfWzzbXDoAoYbn
		hex!["66bc1e5d275da50b72b15de072a2468a5ad414919ca9054d2695767cf650012f"].into(),
		// 5DMa31Hd5u1dwoRKgC4uvqyrdK45RHv3CpwvpUC1EzuwDit4
		hex!["3919132b851ef0fd2dae42a7e734fe547af5a6b809006100f48944d7fae8e8ef"].unchecked_into(),
		// 5C4vDQxA8LTck2xJEy4Yg1hM9qjDt4LvTQaMo4Y8ne43aU6x
		hex!["00299981a2b92f878baaf5dbeba5c18d4e70f2a1fcd9c61b32ea18daf38f4378"].unchecked_into(),
		// 5C4vDQxA8LTck2xJEy4Yg1hM9qjDt4LvTQaMo4Y8ne43aU6x
		hex!["00299981a2b92f878baaf5dbeba5c18d4e70f2a1fcd9c61b32ea18daf38f4378"].unchecked_into(),
		// 5C4vDQxA8LTck2xJEy4Yg1hM9qjDt4LvTQaMo4Y8ne43aU6x
		hex!["00299981a2b92f878baaf5dbeba5c18d4e70f2a1fcd9c61b32ea18daf38f4378"].unchecked_into(),
	)];

	// generated with secret: subkey inspect "$secret"/fir
	let root_key: AccountId = hex![
		// 5Ff3iXP75ruzroPWRP2FYBHWnmGGBSb63857BgnzCoXNxfPo
		"9ee5e5bdc0ec239eb164f865ecc345ce4c88e76ee002e0f7e318097347471809"
	].into();

	let endowed_accounts: Vec<AccountId> = vec![root_key.clone()];

	testnet_genesis(initial_authorities, vec![], root_key, Some(endowed_accounts))
}

/// Staging testnet config.
pub fn staging_testnet_config() -> ChainSpec {
	let boot_nodes = vec![];
	ChainSpec::from_genesis(
		"Staging Testnet",
		"staging_testnet",
		ChainType::Live,
		staging_testnet_config_genesis,
		boot_nodes,
		Some(TelemetryEndpoints::new(vec![(STAGING_TELEMETRY_URL.to_string(), 0)])
			.expect("Staging telemetry url is valid; qed")),
		None,
		None,
		Default::default(),
	)
}

/// Helper function to generate a crypto pair from seed
pub fn get_from_seed<TPublic: Public>(seed: &str) -> <TPublic::Pair as Pair>::Public {
	TPublic::Pair::from_string(&format!("//{}", seed), None)
		.expect("static values are valid; qed")
		.public()
}

/// Helper function to generate an account ID from seed
pub fn get_account_id_from_seed<TPublic: Public>(seed: &str) -> AccountId where
	AccountPublic: From<<TPublic::Pair as Pair>::Public>
{
	AccountPublic::from(get_from_seed::<TPublic>(seed)).into_account()
}

/// Helper function to generate stash, controller and session key from seed
pub fn authority_keys_from_seed(seed: &str) -> (
	AccountId,
	AccountId,
	GrandpaId,
	BabeId,
	ImOnlineId,
	AuthorityDiscoveryId,
) {
	(
		get_account_id_from_seed::<sr25519::Public>(&format!("{}//stash", seed)),
		get_account_id_from_seed::<sr25519::Public>(seed),
		get_from_seed::<GrandpaId>(seed),
		get_from_seed::<BabeId>(seed),
		get_from_seed::<ImOnlineId>(seed),
		get_from_seed::<AuthorityDiscoveryId>(seed),
	)
}

/// Helper function to create GenesisConfig for testing
pub fn testnet_genesis(
	initial_authorities: Vec<(
		AccountId,
		AccountId,
		GrandpaId,
		BabeId,
		ImOnlineId,
		AuthorityDiscoveryId,
	)>,
	initial_nominators: Vec<AccountId>,
	root_key: AccountId,
	endowed_accounts: Option<Vec<AccountId>>,
) -> GenesisConfig {
	let mut endowed_accounts: Vec<AccountId> = endowed_accounts.unwrap_or_else(|| {
		vec![
			get_account_id_from_seed::<sr25519::Public>("Alice"),
			get_account_id_from_seed::<sr25519::Public>("Bob"),
			get_account_id_from_seed::<sr25519::Public>("Charlie"),
			get_account_id_from_seed::<sr25519::Public>("Dave"),
			get_account_id_from_seed::<sr25519::Public>("Eve"),
			get_account_id_from_seed::<sr25519::Public>("Ferdie"),
			get_account_id_from_seed::<sr25519::Public>("Alice//stash"),
			get_account_id_from_seed::<sr25519::Public>("Bob//stash"),
			get_account_id_from_seed::<sr25519::Public>("Charlie//stash"),
			get_account_id_from_seed::<sr25519::Public>("Dave//stash"),
			get_account_id_from_seed::<sr25519::Public>("Eve//stash"),
			get_account_id_from_seed::<sr25519::Public>("Ferdie//stash"),
		]
	});
	// endow all authorities and nominators.
	initial_authorities.iter().map(|x| &x.0).chain(initial_nominators.iter()).for_each(|x| {
		if !endowed_accounts.contains(&x) {
			endowed_accounts.push(x.clone())
		}
	});

	// stakers: all validators and nominators.
	let mut rng = rand::thread_rng();
	let stakers = initial_authorities
		.iter()
		.map(|x| (x.0.clone(), x.1.clone(), STASH, StakerStatus::Validator))
		.chain(initial_nominators.iter().map(|x| {
			use rand::{seq::SliceRandom, Rng};
			let limit = (MAX_NOMINATIONS as usize).min(initial_authorities.len());
			let count = rng.gen::<usize>() % limit;
			let nominations = initial_authorities
				.as_slice()
				.choose_multiple(&mut rng, count)
				.into_iter()
				.map(|choice| choice.0.clone())
				.collect::<Vec<_>>();
			(x.clone(), x.clone(), STASH, StakerStatus::Nominator(nominations))
		}))
		.collect::<Vec<_>>();

	let num_endowed_accounts = endowed_accounts.len();

	const ENDOWMENT: Balance = 10_000_000 * DOLLARS;
	const STASH: Balance = ENDOWMENT / 1000;

	GenesisConfig {
		system: SystemConfig {
			code: wasm_binary_unwrap().to_vec(),
			changes_trie_config: Default::default(),
		},
		balances: BalancesConfig {
			balances: endowed_accounts.iter().cloned()
				.map(|x| (x, ENDOWMENT))
				.collect()
		},
		indices: IndicesConfig {
			indices: vec![],
		},
		session: SessionConfig {
			keys: initial_authorities.iter().map(|x| {
				(x.0.clone(), x.0.clone(), session_keys(
					x.2.clone(),
					x.3.clone(),
					x.4.clone(),
					x.5.clone(),
				))
			}).collect::<Vec<_>>(),
		},
		staking: StakingConfig {
			validator_count: initial_authorities.len() as u32,
			minimum_validator_count: initial_authorities.len() as u32,
			invulnerables: initial_authorities.iter().map(|x| x.0.clone()).collect(),
			slash_reward_fraction: Perbill::from_percent(10),
			stakers,
			.. Default::default()
		},
		democracy: DemocracyConfig::default(),
		elections: ElectionsConfig {
			members: endowed_accounts.iter()
						.take((num_endowed_accounts + 1) / 2)
						.cloned()
						.map(|member| (member, STASH))
						.collect(),
		},
		council: CouncilConfig::default(),
		technical_committee: TechnicalCommitteeConfig {
			members: endowed_accounts.iter()
						.take((num_endowed_accounts + 1) / 2)
						.cloned()
						.collect(),
			phantom: Default::default(),
		},
		sudo: SudoConfig {
			key: root_key,
		},
		babe: BabeConfig {
			authorities: vec![],
			epoch_config: Some(node_runtime::BABE_GENESIS_EPOCH_CONFIG),
		},
		im_online: ImOnlineConfig {
			keys: vec![],
		},
		authority_discovery: AuthorityDiscoveryConfig {
			keys: vec![],
		},
		grandpa: GrandpaConfig {
			authorities: vec![],
		},
		technical_membership: Default::default(),
		treasury: Default::default(),
		society: SocietyConfig {
			members: endowed_accounts.iter()
						.take((num_endowed_accounts + 1) / 2)
						.cloned()
						.collect(),
			pot: 0,
			max_members: 999,
		},
<<<<<<< HEAD
		vesting: Default::default(),
		gilt: Default::default(),
=======
		pallet_vesting: Default::default(),
		pallet_gilt: Default::default(),
		pallet_transaction_storage: Default::default(),
>>>>>>> 37bb3ae7
	}
}

fn development_config_genesis() -> GenesisConfig {
	testnet_genesis(
		vec![
			authority_keys_from_seed("Alice"),
		],
		vec![],
		get_account_id_from_seed::<sr25519::Public>("Alice"),
		None,
	)
}

/// Development config (single validator Alice)
pub fn development_config() -> ChainSpec {
	ChainSpec::from_genesis(
		"Development",
		"dev",
		ChainType::Development,
		development_config_genesis,
		vec![],
		None,
		None,
		None,
		Default::default(),
	)
}

fn local_testnet_genesis() -> GenesisConfig {
	testnet_genesis(
		vec![
			authority_keys_from_seed("Alice"),
			authority_keys_from_seed("Bob"),
		],
		vec![],
		get_account_id_from_seed::<sr25519::Public>("Alice"),
		None,
	)
}

/// Local testnet config (multivalidator Alice + Bob)
pub fn local_testnet_config() -> ChainSpec {
	ChainSpec::from_genesis(
		"Local Testnet",
		"local_testnet",
		ChainType::Local,
		local_testnet_genesis,
		vec![],
		None,
		None,
		None,
		Default::default(),
	)
}

#[cfg(test)]
pub(crate) mod tests {
	use super::*;
	use crate::service::{new_full_base, new_light_base, NewFullBase};
	use sc_service_test;
	use sp_runtime::BuildStorage;

	fn local_testnet_genesis_instant_single() -> GenesisConfig {
		testnet_genesis(
			vec![
				authority_keys_from_seed("Alice"),
			],
			vec![],
			get_account_id_from_seed::<sr25519::Public>("Alice"),
			None,
		)
	}

	/// Local testnet config (single validator - Alice)
	pub fn integration_test_config_with_single_authority() -> ChainSpec {
		ChainSpec::from_genesis(
			"Integration Test",
			"test",
			ChainType::Development,
			local_testnet_genesis_instant_single,
			vec![],
			None,
			None,
			None,
			Default::default(),
		)
	}

	/// Local testnet config (multivalidator Alice + Bob)
	pub fn integration_test_config_with_two_authorities() -> ChainSpec {
		ChainSpec::from_genesis(
			"Integration Test",
			"test",
			ChainType::Development,
			local_testnet_genesis,
			vec![],
			None,
			None,
			None,
			Default::default(),
		)
	}

	#[test]
	#[ignore]
	fn test_connectivity() {
		sc_service_test::connectivity(
			integration_test_config_with_two_authorities(),
			|config| {
				let NewFullBase { task_manager, client, network, transaction_pool, .. }
					= new_full_base(config,|_, _| ())?;
				Ok(sc_service_test::TestNetComponents::new(task_manager, client, network, transaction_pool))
			},
			|config| {
				let (keep_alive, _, client, network, transaction_pool) = new_light_base(config)?;
				Ok(sc_service_test::TestNetComponents::new(keep_alive, client, network, transaction_pool))
			}
		);
	}

	#[test]
	fn test_create_development_chain_spec() {
		development_config().build_storage().unwrap();
	}

	#[test]
	fn test_create_local_testnet_chain_spec() {
		local_testnet_config().build_storage().unwrap();
	}

	#[test]
	fn test_staging_test_net_chain_spec() {
		staging_testnet_config().build_storage().unwrap();
	}
}<|MERGE_RESOLUTION|>--- conflicted
+++ resolved
@@ -333,14 +333,9 @@
 			pot: 0,
 			max_members: 999,
 		},
-<<<<<<< HEAD
 		vesting: Default::default(),
 		gilt: Default::default(),
-=======
-		pallet_vesting: Default::default(),
-		pallet_gilt: Default::default(),
-		pallet_transaction_storage: Default::default(),
->>>>>>> 37bb3ae7
+		transaction_storage: Default::default(),
 	}
 }
 
