// This file is part of Substrate.

// Copyright (C) 2018-2021 Parity Technologies (UK) Ltd.
// SPDX-License-Identifier: GPL-3.0-or-later WITH Classpath-exception-2.0

// This program is free software: you can redistribute it and/or modify
// it under the terms of the GNU General Public License as published by
// the Free Software Foundation, either version 3 of the License, or
// (at your option) any later version.

// This program is distributed in the hope that it will be useful,
// but WITHOUT ANY WARRANTY; without even the implied warranty of
// MERCHANTABILITY or FITNESS FOR A PARTICULAR PURPOSE. See the
// GNU General Public License for more details.

// You should have received a copy of the GNU General Public License
// along with this program. If not, see <https://www.gnu.org/licenses/>.

//! Substrate chain configurations.

use sc_chain_spec::ChainSpecExtension;
use sp_core::{Pair, Public, crypto::UncheckedInto, sr25519};
use serde::{Serialize, Deserialize};
use node_runtime::{
	AuthorityDiscoveryConfig, BabeConfig, BalancesConfig, ContractsConfig, CouncilConfig,
	DemocracyConfig,GrandpaConfig, ImOnlineConfig, SessionConfig, SessionKeys, StakerStatus,
	StakingConfig, ElectionsConfig, IndicesConfig, SocietyConfig, SudoConfig, SystemConfig,
	TechnicalCommitteeConfig, wasm_binary_unwrap,
};
use node_runtime::Block;
use node_runtime::constants::currency::*;
use sc_service::ChainType;
use hex_literal::hex;
use sc_telemetry::TelemetryEndpoints;
use grandpa_primitives::{AuthorityId as GrandpaId};
use sp_consensus_babe::{AuthorityId as BabeId};
use pallet_im_online::sr25519::{AuthorityId as ImOnlineId};
use sp_authority_discovery::AuthorityId as AuthorityDiscoveryId;
use sp_runtime::{Perbill, traits::{Verify, IdentifyAccount}};

pub use node_primitives::{AccountId, Balance, Signature};
pub use node_runtime::GenesisConfig;

type AccountPublic = <Signature as Verify>::Signer;

const STAGING_TELEMETRY_URL: &str = "wss://telemetry.polkadot.io/submit/";

/// Node `ChainSpec` extensions.
///
/// Additional parameters for some Substrate core modules,
/// customizable from the chain spec.
#[derive(Default, Clone, Serialize, Deserialize, ChainSpecExtension)]
#[serde(rename_all = "camelCase")]
pub struct Extensions {
	/// Block numbers with known hashes.
	pub fork_blocks: sc_client_api::ForkBlocks<Block>,
	/// Known bad block hashes.
	pub bad_blocks: sc_client_api::BadBlocks<Block>,
}

/// Specialized `ChainSpec`.
pub type ChainSpec = sc_service::GenericChainSpec<
	GenesisConfig,
	Extensions,
>;
/// Flaming Fir testnet generator
pub fn flaming_fir_config() -> Result<ChainSpec, String> {
	ChainSpec::from_json_bytes(&include_bytes!("../res/flaming-fir.json")[..])
}

fn session_keys(
	grandpa: GrandpaId,
	babe: BabeId,
	im_online: ImOnlineId,
	authority_discovery: AuthorityDiscoveryId,
) -> SessionKeys {
	SessionKeys { grandpa, babe, im_online, authority_discovery }
}

fn staging_testnet_config_genesis() -> GenesisConfig {
	// stash, controller, session-key
	// generated with secret:
	// for i in 1 2 3 4 ; do for j in stash controller; do subkey inspect "$secret"/fir/$j/$i; done; done
	// and
	// for i in 1 2 3 4 ; do for j in session; do subkey --ed25519 inspect "$secret"//fir//$j//$i; done; done

	let initial_authorities: Vec<(AccountId, AccountId, GrandpaId, BabeId, ImOnlineId, AuthorityDiscoveryId)> = vec![(
		// 5Fbsd6WXDGiLTxunqeK5BATNiocfCqu9bS1yArVjCgeBLkVy
		hex!["9c7a2ee14e565db0c69f78c7b4cd839fbf52b607d867e9e9c5a79042898a0d12"].into(),
		// 5EnCiV7wSHeNhjW3FSUwiJNkcc2SBkPLn5Nj93FmbLtBjQUq
		hex!["781ead1e2fa9ccb74b44c19d29cb2a7a4b5be3972927ae98cd3877523976a276"].into(),
		// 5Fb9ayurnxnaXj56CjmyQLBiadfRCqUbL2VWNbbe1nZU6wiC
		hex!["9becad03e6dcac03cee07edebca5475314861492cdfc96a2144a67bbe9699332"].unchecked_into(),
		// 5EZaeQ8djPcq9pheJUhgerXQZt9YaHnMJpiHMRhwQeinqUW8
		hex!["6e7e4eb42cbd2e0ab4cae8708ce5509580b8c04d11f6758dbf686d50fe9f9106"].unchecked_into(),
		// 5EZaeQ8djPcq9pheJUhgerXQZt9YaHnMJpiHMRhwQeinqUW8
		hex!["6e7e4eb42cbd2e0ab4cae8708ce5509580b8c04d11f6758dbf686d50fe9f9106"].unchecked_into(),
		// 5EZaeQ8djPcq9pheJUhgerXQZt9YaHnMJpiHMRhwQeinqUW8
		hex!["6e7e4eb42cbd2e0ab4cae8708ce5509580b8c04d11f6758dbf686d50fe9f9106"].unchecked_into(),
	),(
		// 5ERawXCzCWkjVq3xz1W5KGNtVx2VdefvZ62Bw1FEuZW4Vny2
		hex!["68655684472b743e456907b398d3a44c113f189e56d1bbfd55e889e295dfde78"].into(),
		// 5Gc4vr42hH1uDZc93Nayk5G7i687bAQdHHc9unLuyeawHipF
		hex!["c8dc79e36b29395413399edaec3e20fcca7205fb19776ed8ddb25d6f427ec40e"].into(),
		// 5EockCXN6YkiNCDjpqqnbcqd4ad35nU4RmA1ikM4YeRN4WcE
		hex!["7932cff431e748892fa48e10c63c17d30f80ca42e4de3921e641249cd7fa3c2f"].unchecked_into(),
		// 5DhLtiaQd1L1LU9jaNeeu9HJkP6eyg3BwXA7iNMzKm7qqruQ
		hex!["482dbd7297a39fa145c570552249c2ca9dd47e281f0c500c971b59c9dcdcd82e"].unchecked_into(),
		// 5DhLtiaQd1L1LU9jaNeeu9HJkP6eyg3BwXA7iNMzKm7qqruQ
		hex!["482dbd7297a39fa145c570552249c2ca9dd47e281f0c500c971b59c9dcdcd82e"].unchecked_into(),
		// 5DhLtiaQd1L1LU9jaNeeu9HJkP6eyg3BwXA7iNMzKm7qqruQ
		hex!["482dbd7297a39fa145c570552249c2ca9dd47e281f0c500c971b59c9dcdcd82e"].unchecked_into(),
	),(
		// 5DyVtKWPidondEu8iHZgi6Ffv9yrJJ1NDNLom3X9cTDi98qp
		hex!["547ff0ab649283a7ae01dbc2eb73932eba2fb09075e9485ff369082a2ff38d65"].into(),
		// 5FeD54vGVNpFX3PndHPXJ2MDakc462vBCD5mgtWRnWYCpZU9
		hex!["9e42241d7cd91d001773b0b616d523dd80e13c6c2cab860b1234ef1b9ffc1526"].into(),
		// 5E1jLYfLdUQKrFrtqoKgFrRvxM3oQPMbf6DfcsrugZZ5Bn8d
		hex!["5633b70b80a6c8bb16270f82cca6d56b27ed7b76c8fd5af2986a25a4788ce440"].unchecked_into(),
		// 5DhKqkHRkndJu8vq7pi2Q5S3DfftWJHGxbEUNH43b46qNspH
		hex!["482a3389a6cf42d8ed83888cfd920fec738ea30f97e44699ada7323f08c3380a"].unchecked_into(),
		// 5DhKqkHRkndJu8vq7pi2Q5S3DfftWJHGxbEUNH43b46qNspH
		hex!["482a3389a6cf42d8ed83888cfd920fec738ea30f97e44699ada7323f08c3380a"].unchecked_into(),
		// 5DhKqkHRkndJu8vq7pi2Q5S3DfftWJHGxbEUNH43b46qNspH
		hex!["482a3389a6cf42d8ed83888cfd920fec738ea30f97e44699ada7323f08c3380a"].unchecked_into(),
	),(
		// 5HYZnKWe5FVZQ33ZRJK1rG3WaLMztxWrrNDb1JRwaHHVWyP9
		hex!["f26cdb14b5aec7b2789fd5ca80f979cef3761897ae1f37ffb3e154cbcc1c2663"].into(),
		// 5EPQdAQ39WQNLCRjWsCk5jErsCitHiY5ZmjfWzzbXDoAoYbn
		hex!["66bc1e5d275da50b72b15de072a2468a5ad414919ca9054d2695767cf650012f"].into(),
		// 5DMa31Hd5u1dwoRKgC4uvqyrdK45RHv3CpwvpUC1EzuwDit4
		hex!["3919132b851ef0fd2dae42a7e734fe547af5a6b809006100f48944d7fae8e8ef"].unchecked_into(),
		// 5C4vDQxA8LTck2xJEy4Yg1hM9qjDt4LvTQaMo4Y8ne43aU6x
		hex!["00299981a2b92f878baaf5dbeba5c18d4e70f2a1fcd9c61b32ea18daf38f4378"].unchecked_into(),
		// 5C4vDQxA8LTck2xJEy4Yg1hM9qjDt4LvTQaMo4Y8ne43aU6x
		hex!["00299981a2b92f878baaf5dbeba5c18d4e70f2a1fcd9c61b32ea18daf38f4378"].unchecked_into(),
		// 5C4vDQxA8LTck2xJEy4Yg1hM9qjDt4LvTQaMo4Y8ne43aU6x
		hex!["00299981a2b92f878baaf5dbeba5c18d4e70f2a1fcd9c61b32ea18daf38f4378"].unchecked_into(),
	)];

	// generated with secret: subkey inspect "$secret"/fir
	let root_key: AccountId = hex![
		// 5Ff3iXP75ruzroPWRP2FYBHWnmGGBSb63857BgnzCoXNxfPo
		"9ee5e5bdc0ec239eb164f865ecc345ce4c88e76ee002e0f7e318097347471809"
	].into();

	let endowed_accounts: Vec<AccountId> = vec![root_key.clone()];

	testnet_genesis(
		initial_authorities,
		root_key,
		Some(endowed_accounts),
		false,
	)
}

/// Staging testnet config.
pub fn staging_testnet_config() -> ChainSpec {
	let boot_nodes = vec![];
	ChainSpec::from_genesis(
		"Staging Testnet",
		"staging_testnet",
		ChainType::Live,
		staging_testnet_config_genesis,
		boot_nodes,
		Some(TelemetryEndpoints::new(vec![(STAGING_TELEMETRY_URL.to_string(), 0)])
			.expect("Staging telemetry url is valid; qed")),
		None,
		None,
		Default::default(),
	)
}

/// Helper function to generate a crypto pair from seed
pub fn get_from_seed<TPublic: Public>(seed: &str) -> <TPublic::Pair as Pair>::Public {
	TPublic::Pair::from_string(&format!("//{}", seed), None)
		.expect("static values are valid; qed")
		.public()
}

/// Helper function to generate an account ID from seed
pub fn get_account_id_from_seed<TPublic: Public>(seed: &str) -> AccountId where
	AccountPublic: From<<TPublic::Pair as Pair>::Public>
{
	AccountPublic::from(get_from_seed::<TPublic>(seed)).into_account()
}

/// Helper function to generate stash, controller and session key from seed
pub fn authority_keys_from_seed(seed: &str) -> (
	AccountId,
	AccountId,
	GrandpaId,
	BabeId,
	ImOnlineId,
	AuthorityDiscoveryId,
) {
	(
		get_account_id_from_seed::<sr25519::Public>(&format!("{}//stash", seed)),
		get_account_id_from_seed::<sr25519::Public>(seed),
		get_from_seed::<GrandpaId>(seed),
		get_from_seed::<BabeId>(seed),
		get_from_seed::<ImOnlineId>(seed),
		get_from_seed::<AuthorityDiscoveryId>(seed),
	)
}

/// Helper function to create GenesisConfig for testing
pub fn testnet_genesis(
	initial_authorities: Vec<(
		AccountId,
		AccountId,
		GrandpaId,
		BabeId,
		ImOnlineId,
		AuthorityDiscoveryId,
	)>,
	root_key: AccountId,
	endowed_accounts: Option<Vec<AccountId>>,
	enable_println: bool,
) -> GenesisConfig {
	let mut endowed_accounts: Vec<AccountId> = endowed_accounts.unwrap_or_else(|| {
		vec![
			get_account_id_from_seed::<sr25519::Public>("Alice"),
			get_account_id_from_seed::<sr25519::Public>("Bob"),
			get_account_id_from_seed::<sr25519::Public>("Charlie"),
			get_account_id_from_seed::<sr25519::Public>("Dave"),
			get_account_id_from_seed::<sr25519::Public>("Eve"),
			get_account_id_from_seed::<sr25519::Public>("Ferdie"),
			get_account_id_from_seed::<sr25519::Public>("Alice//stash"),
			get_account_id_from_seed::<sr25519::Public>("Bob//stash"),
			get_account_id_from_seed::<sr25519::Public>("Charlie//stash"),
			get_account_id_from_seed::<sr25519::Public>("Dave//stash"),
			get_account_id_from_seed::<sr25519::Public>("Eve//stash"),
			get_account_id_from_seed::<sr25519::Public>("Ferdie//stash"),
		]
	});
	initial_authorities.iter().for_each(|x|
		if !endowed_accounts.contains(&x.0) {
			endowed_accounts.push(x.0.clone())
		}
	);

	let num_endowed_accounts = endowed_accounts.len();

	const ENDOWMENT: Balance = 10_000_000 * DOLLARS;
	const STASH: Balance = ENDOWMENT / 1000;

	GenesisConfig {
		frame_system: SystemConfig {
			code: wasm_binary_unwrap().to_vec(),
			changes_trie_config: Default::default(),
		},
		pallet_balances: BalancesConfig {
			balances: endowed_accounts.iter().cloned()
				.map(|x| (x, ENDOWMENT))
				.collect()
		},
		pallet_indices: IndicesConfig {
			indices: vec![],
		},
		pallet_session: SessionConfig {
			keys: initial_authorities.iter().map(|x| {
				(x.0.clone(), x.0.clone(), session_keys(
					x.2.clone(),
					x.3.clone(),
					x.4.clone(),
					x.5.clone(),
				))
			}).collect::<Vec<_>>(),
		},
		pallet_staking: StakingConfig {
			validator_count: initial_authorities.len() as u32 * 2,
			minimum_validator_count: initial_authorities.len() as u32,
			stakers: initial_authorities.iter().map(|x| {
				(x.0.clone(), x.1.clone(), STASH, StakerStatus::Validator)
			}).collect(),
			invulnerables: initial_authorities.iter().map(|x| x.0.clone()).collect(),
			slash_reward_fraction: Perbill::from_percent(10),
			.. Default::default()
		},
		pallet_democracy: DemocracyConfig::default(),
		pallet_elections_phragmen: ElectionsConfig {
			members: endowed_accounts.iter()
						.take((num_endowed_accounts + 1) / 2)
						.cloned()
						.map(|member| (member, STASH))
						.collect(),
		},
		pallet_collective_Instance1: CouncilConfig::default(),
		pallet_collective_Instance2: TechnicalCommitteeConfig {
			members: endowed_accounts.iter()
						.take((num_endowed_accounts + 1) / 2)
						.cloned()
						.collect(),
			phantom: Default::default(),
		},
		pallet_contracts: ContractsConfig {
			current_schedule: pallet_contracts::Schedule {
				enable_println, // this should only be enabled on development chains
				..Default::default()
			},
		},
		pallet_sudo: SudoConfig {
			key: root_key,
		},
		pallet_babe: BabeConfig {
			authorities: vec![],
<<<<<<< HEAD
			epoch_config: Some(node_runtime::BABE_GENESIS_EPOCH_CONFIG),
		}),
		pallet_im_online: Some(ImOnlineConfig {
=======
		},
		pallet_im_online: ImOnlineConfig {
>>>>>>> ac1f7ff3
			keys: vec![],
		},
		pallet_authority_discovery: AuthorityDiscoveryConfig {
			keys: vec![],
		},
		pallet_grandpa: GrandpaConfig {
			authorities: vec![],
		},
		pallet_membership_Instance1: Default::default(),
		pallet_treasury: Default::default(),
		pallet_society: SocietyConfig {
			members: endowed_accounts.iter()
						.take((num_endowed_accounts + 1) / 2)
						.cloned()
						.collect(),
			pot: 0,
			max_members: 999,
		},
		pallet_vesting: Default::default(),
		pallet_gilt: Default::default(),
	}
}

fn development_config_genesis() -> GenesisConfig {
	testnet_genesis(
		vec![
			authority_keys_from_seed("Alice"),
		],
		get_account_id_from_seed::<sr25519::Public>("Alice"),
		None,
		true,
	)
}

/// Development config (single validator Alice)
pub fn development_config() -> ChainSpec {
	ChainSpec::from_genesis(
		"Development",
		"dev",
		ChainType::Development,
		development_config_genesis,
		vec![],
		None,
		None,
		None,
		Default::default(),
	)
}

fn local_testnet_genesis() -> GenesisConfig {
	testnet_genesis(
		vec![
			authority_keys_from_seed("Alice"),
			authority_keys_from_seed("Bob"),
		],
		get_account_id_from_seed::<sr25519::Public>("Alice"),
		None,
		false,
	)
}

/// Local testnet config (multivalidator Alice + Bob)
pub fn local_testnet_config() -> ChainSpec {
	ChainSpec::from_genesis(
		"Local Testnet",
		"local_testnet",
		ChainType::Local,
		local_testnet_genesis,
		vec![],
		None,
		None,
		None,
		Default::default(),
	)
}

#[cfg(test)]
pub(crate) mod tests {
	use super::*;
	use crate::service::{new_full_base, new_light_base, NewFullBase};
	use sc_service_test;
	use sp_runtime::BuildStorage;

	fn local_testnet_genesis_instant_single() -> GenesisConfig {
		testnet_genesis(
			vec![
				authority_keys_from_seed("Alice"),
			],
			get_account_id_from_seed::<sr25519::Public>("Alice"),
			None,
			false,
		)
	}

	/// Local testnet config (single validator - Alice)
	pub fn integration_test_config_with_single_authority() -> ChainSpec {
		ChainSpec::from_genesis(
			"Integration Test",
			"test",
			ChainType::Development,
			local_testnet_genesis_instant_single,
			vec![],
			None,
			None,
			None,
			Default::default(),
		)
	}

	/// Local testnet config (multivalidator Alice + Bob)
	pub fn integration_test_config_with_two_authorities() -> ChainSpec {
		ChainSpec::from_genesis(
			"Integration Test",
			"test",
			ChainType::Development,
			local_testnet_genesis,
			vec![],
			None,
			None,
			None,
			Default::default(),
		)
	}

	#[test]
	#[ignore]
	fn test_connectivity() {
		sc_service_test::connectivity(
			integration_test_config_with_two_authorities(),
			|config| {
				let NewFullBase { task_manager, client, network, transaction_pool, .. }
					= new_full_base(config,|_, _| ())?;
				Ok(sc_service_test::TestNetComponents::new(task_manager, client, network, transaction_pool))
			},
			|config| {
				let (keep_alive, _, _, client, network, transaction_pool) = new_light_base(config)?;
				Ok(sc_service_test::TestNetComponents::new(keep_alive, client, network, transaction_pool))
			}
		);
	}

	#[test]
	fn test_create_development_chain_spec() {
		development_config().build_storage().unwrap();
	}

	#[test]
	fn test_create_local_testnet_chain_spec() {
		local_testnet_config().build_storage().unwrap();
	}

	#[test]
	fn test_staging_test_net_chain_spec() {
		staging_testnet_config().build_storage().unwrap();
	}
}<|MERGE_RESOLUTION|>--- conflicted
+++ resolved
@@ -305,14 +305,9 @@
 		},
 		pallet_babe: BabeConfig {
 			authorities: vec![],
-<<<<<<< HEAD
 			epoch_config: Some(node_runtime::BABE_GENESIS_EPOCH_CONFIG),
-		}),
-		pallet_im_online: Some(ImOnlineConfig {
-=======
 		},
 		pallet_im_online: ImOnlineConfig {
->>>>>>> ac1f7ff3
 			keys: vec![],
 		},
 		pallet_authority_discovery: AuthorityDiscoveryConfig {
