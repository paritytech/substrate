--- conflicted
+++ resolved
@@ -359,13 +359,6 @@
 			max_members: 999,
 		},
 		vesting: Default::default(),
-<<<<<<< HEAD
-		scheduler: Default::default(),
-=======
-		assets: Default::default(),
-		gilt: Default::default(),
-		transaction_storage: Default::default(),
->>>>>>> 19162e43
 		transaction_payment: Default::default(),
 	}
 }
