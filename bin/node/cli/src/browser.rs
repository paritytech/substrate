--- conflicted
+++ resolved
@@ -18,39 +18,23 @@
 use log::info;
 use wasm_bindgen::prelude::*;
 use sc_service::Configuration;
-<<<<<<< HEAD
-
-/// Starts the client.
-#[wasm_bindgen]
-pub async fn start_client(wasm_ext: sc_browser::Transport) -> Result<sc_browser::Client, JsValue> {
-=======
 use browser_utils::{Transport, browser_configuration, set_hooks, Client};
 
 /// Starts the client.
 #[wasm_bindgen]
 pub async fn start_client(wasm_ext: Transport) -> Result<Client, JsValue> {
->>>>>>> e73aac30
 	start_inner(wasm_ext)
 		.await
 		.map_err(|err| JsValue::from_str(&err.to_string()))
 }
 
-<<<<<<< HEAD
-async fn start_inner(wasm_ext: sc_browser::Transport) -> Result<sc_browser::Client, Box<dyn std::error::Error>> {
-	sc_browser::set_hooks(log::Level::Debug);
-=======
 async fn start_inner(wasm_ext: Transport) -> Result<Client, Box<dyn std::error::Error>> {
 	set_hooks(log::Level::Debug);
->>>>>>> e73aac30
 
 	let chain_spec = ChainSpec::FlamingFir.load()
 		.map_err(|e| format!("{:?}", e))?;
 
-<<<<<<< HEAD
-	let config: Configuration<(), _, _> = sc_browser::browser_configuration(wasm_ext, chain_spec)
-=======
 	let config: Configuration<(), _, _> = browser_configuration(wasm_ext, chain_spec)
->>>>>>> e73aac30
 		.await?;
 
 	info!("Substrate browser node");
@@ -64,9 +48,5 @@
 	let service = crate::service::new_light(config)
 		.map_err(|e| format!("{:?}", e))?;
 
-<<<<<<< HEAD
-	Ok(sc_browser::start_client(service))
-=======
 	Ok(browser_utils::start_client(service))
->>>>>>> e73aac30
 }