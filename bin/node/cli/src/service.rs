--- conflicted
+++ resolved
@@ -41,117 +41,6 @@
 use sp_core::traits::BareCryptoStorePtr;
 use node_executor::Executor;
 
-<<<<<<< HEAD
-/// Starts a `ServiceBuilder` for a full service.
-///
-/// Use this macro if you don't actually need the full service, but just the builder in order to
-/// be able to perform chain operations.
-macro_rules! new_full_start {
-	($config:expr) => {{
-		use std::sync::Arc;
-
-		let mut import_setup = None;
-		let mut rpc_setup = None;
-		let inherent_data_providers = sp_inherents::InherentDataProviders::new();
-
-		let builder = sc_service::ServiceBuilder::new_full::<
-			node_primitives::Block, node_runtime::RuntimeApi, node_executor::Executor
-		>($config)?
-			.with_select_chain(|_config, backend| {
-				Ok(sc_consensus::LongestChain::new(backend.clone()))
-			})?
-			.with_transaction_pool(|builder| {
-				let pool_api = sc_transaction_pool::FullChainApi::new(
-					builder.client().clone(),
-					builder.prometheus_registry(),
-				);
-				Ok(sc_transaction_pool::BasicPool::new_full(
-					builder.config().transaction_pool.clone(),
-					std::sync::Arc::new(pool_api),
-					builder.prometheus_registry(),
-					builder.spawn_handle(),
-					builder.client().clone(),
-				))
-			})?
-			.with_import_queue(|
-				_config,
-				client,
-				mut select_chain,
-				_transaction_pool,
-				spawn_task_handle,
-				prometheus_registry,
-			| {
-				let select_chain = select_chain.take()
-					.ok_or_else(|| sc_service::Error::SelectChainRequired)?;
-				let (grandpa_block_import, grandpa_link) = grandpa::block_import(
-					client.clone(),
-					&(client.clone() as Arc<_>),
-					select_chain.clone(),
-				)?;
-				let justification_import = grandpa_block_import.clone();
-
-				let (block_import, babe_link) = sc_consensus_babe::block_import(
-					sc_consensus_babe::Config::get_or_compute(&*client)?,
-					grandpa_block_import,
-					client.clone(),
-				)?;
-
-				let import_queue = sc_consensus_babe::import_queue(
-					babe_link.clone(),
-					block_import.clone(),
-					Some(Box::new(justification_import)),
-					None,
-					client,
-					select_chain,
-					inherent_data_providers.clone(),
-					spawn_task_handle,
-					prometheus_registry,
-				)?;
-
-				import_setup = Some((block_import, grandpa_link, babe_link));
-				Ok(import_queue)
-			})?
-			.with_rpc_extensions_builder(|builder| {
-				let grandpa_link = import_setup.as_ref().map(|s| &s.1)
-					.expect("GRANDPA LinkHalf is present for full services or set up failed; qed.");
-
-				let justification_receiver = grandpa_link.justification_receiver();
-				let shared_authority_set = grandpa_link.shared_authority_set().clone();
-				let shared_voter_state = grandpa::SharedVoterState::empty();
-
-				rpc_setup = Some((shared_voter_state.clone()));
-
-				let babe_link = import_setup.as_ref().map(|s| &s.2)
-					.expect("BabeLink is present for full services or set up failed; qed.");
-
-				let babe_config = babe_link.config().clone();
-				let shared_epoch_changes = babe_link.epoch_changes().clone();
-
-				let client = builder.client().clone();
-				let pool = builder.pool().clone();
-				let select_chain = builder.select_chain().cloned()
-					.expect("SelectChain is present for full services or set up failed; qed.");
-				let keystore = builder.keystore().clone();
-
-				Ok(move |deny_unsafe, subscriptions| {
-					let deps = node_rpc::FullDeps {
-						client: client.clone(),
-						pool: pool.clone(),
-						select_chain: select_chain.clone(),
-						deny_unsafe,
-						babe: node_rpc::BabeDeps {
-							babe_config: babe_config.clone(),
-							shared_epoch_changes: shared_epoch_changes.clone(),
-							keystore: keystore.clone(),
-						},
-						grandpa: node_rpc::GrandpaDeps {
-							shared_voter_state: shared_voter_state.clone(),
-							shared_authority_set: shared_authority_set.clone(),
-							justification_receiver: justification_receiver.clone(),
-							subscriptions,
-						},
-					};
-=======
 type FullClient = sc_service::TFullClient<Block, RuntimeApi, Executor>;
 type FullBackend = sc_service::TFullBackend<Block>;
 type FullSelectChain = sc_consensus::LongestChain<FullBackend, Block>;
@@ -178,7 +67,6 @@
 	let (client, backend, keystore, task_manager) =
 		sc_service::new_full_parts::<Block, RuntimeApi, Executor>(&config)?;
 	let client = Arc::new(client);
->>>>>>> dc642182
 
 	let select_chain = sc_consensus::LongestChain::new(backend.clone());
 
@@ -223,6 +111,7 @@
 	let (rpc_extensions_builder, rpc_setup) = {
 		let (_, grandpa_link, babe_link) = &import_setup;
 
+		let justification_receiver = grandpa_link.justification_receiver();
 		let shared_authority_set = grandpa_link.shared_authority_set().clone();
 		let shared_voter_state = grandpa::SharedVoterState::empty();
 
@@ -236,7 +125,7 @@
 		let select_chain = select_chain.clone();
 		let keystore = keystore.clone();
 
-		let rpc_extensions_builder = Box::new(move |deny_unsafe| {
+		let rpc_extensions_builder = Box::new(move |deny_unsafe, subscriptions| {
 			let deps = node_rpc::FullDeps {
 				client: client.clone(),
 				pool: pool.clone(),
@@ -250,6 +139,8 @@
 				grandpa: node_rpc::GrandpaDeps {
 					shared_voter_state: shared_voter_state.clone(),
 					shared_authority_set: shared_authority_set.clone(),
+					justification_receiver: justification_receiver.clone(),
+					subscriptions,
 				},
 			};
 
