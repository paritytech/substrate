// This file is part of Substrate.

// Copyright (C) 2018-2020 Parity Technologies (UK) Ltd.
// SPDX-License-Identifier: GPL-3.0-or-later WITH Classpath-exception-2.0

// This program is free software: you can redistribute it and/or modify
// it under the terms of the GNU General Public License as published by
// the Free Software Foundation, either version 3 of the License, or
// (at your option) any later version.

// This program is distributed in the hope that it will be useful,
// but WITHOUT ANY WARRANTY; without even the implied warranty of
// MERCHANTABILITY or FITNESS FOR A PARTICULAR PURPOSE. See the
// GNU General Public License for more details.

// You should have received a copy of the GNU General Public License
// along with this program. If not, see <https://www.gnu.org/licenses/>.

#![warn(unused_extern_crates)]

//! Service implementation. Specialized wrapper over substrate service.

use std::sync::Arc;
use sc_consensus_babe;
use grandpa::{
	self, FinalityProofProvider as GrandpaFinalityProofProvider, StorageAndProofProvider,
};
use node_primitives::Block;
use node_runtime::RuntimeApi;
use sc_service::{
	config::{Role, Configuration}, error::{Error as ServiceError},
	RpcHandlers, ServiceComponents, TaskManager,
};
use sp_inherents::InherentDataProviders;
use sc_network::{Event, NetworkService};
use sp_runtime::traits::Block as BlockT;
use futures::prelude::*;
use sc_client_api::{ExecutorProvider, RemoteBackend};
use sp_core::traits::BareCryptoStorePtr;
use node_executor::Executor;

type FullClient = sc_service::TFullClient<Block, RuntimeApi, Executor>;
type FullBackend = sc_service::TFullBackend<Block>;
type FullSelectChain = sc_consensus::LongestChain<FullBackend, Block>;
type FullGrandpaBlockImport =
	grandpa::GrandpaBlockImport<FullBackend, Block, FullClient, FullSelectChain>;
type LightClient = sc_service::TLightClient<Block, RuntimeApi, Executor>;

pub fn new_full_params(config: Configuration) -> Result<(
	sc_service::ServiceParams<
		Block, FullClient,
		sc_consensus_babe::BabeImportQueue<Block, FullClient>,
		sc_transaction_pool::FullPool<Block, FullClient>, node_rpc::IoHandler,
		FullBackend
	>,
	(
		sc_consensus_babe::BabeBlockImport<Block, FullClient, FullGrandpaBlockImport>,
		grandpa::LinkHalf<Block, FullClient, FullSelectChain>,
		sc_consensus_babe::BabeLink<Block>,
	),
	grandpa::SharedVoterState,
	FullSelectChain,
	InherentDataProviders
), ServiceError> {
	let (client, backend, keystore, task_manager) =
		sc_service::new_full_parts::<Block, RuntimeApi, Executor>(&config)?;
	let client = Arc::new(client);

	let select_chain = sc_consensus::LongestChain::new(backend.clone());

	let pool_api = sc_transaction_pool::FullChainApi::new(
		client.clone(), config.prometheus_registry(),
	);
	let transaction_pool = sc_transaction_pool::BasicPool::new_full(
		config.transaction_pool.clone(),
		std::sync::Arc::new(pool_api),
		config.prometheus_registry(),
		task_manager.spawn_handle(),
		client.clone(),
	);

	let (grandpa_block_import, grandpa_link) = grandpa::block_import(
		client.clone(), &(client.clone() as Arc<_>), select_chain.clone(),
	)?;
	let justification_import = grandpa_block_import.clone();

	let (block_import, babe_link) = sc_consensus_babe::block_import(
		sc_consensus_babe::Config::get_or_compute(&*client)?,
		grandpa_block_import,
		client.clone(),
	)?;

	let inherent_data_providers = sp_inherents::InherentDataProviders::new();

	let import_queue = sc_consensus_babe::import_queue(
		babe_link.clone(),
		block_import.clone(),
		Some(Box::new(justification_import)),
		None,
		client.clone(),
		select_chain.clone(),
		inherent_data_providers.clone(),
		&task_manager.spawn_handle(),
		config.prometheus_registry(),
	)?;

	let import_setup = (block_import, grandpa_link, babe_link);

	let (rpc_extensions_builder, rpc_setup) = {
		let (_, grandpa_link, babe_link) = &import_setup;

		let shared_authority_set = grandpa_link.shared_authority_set().clone();
		let shared_voter_state = grandpa::SharedVoterState::empty();

		let rpc_setup = shared_voter_state.clone();

		let babe_config = babe_link.config().clone();
		let shared_epoch_changes = babe_link.epoch_changes().clone();

		let client = client.clone();
		let pool = transaction_pool.clone();
		let select_chain = select_chain.clone();
		let keystore = keystore.clone();

		let rpc_extensions_builder = Box::new(move |deny_unsafe| {
			let deps = node_rpc::FullDeps {
				client: client.clone(),
				pool: pool.clone(),
				select_chain: select_chain.clone(),
				deny_unsafe,
				babe: node_rpc::BabeDeps {
					babe_config: babe_config.clone(),
					shared_epoch_changes: shared_epoch_changes.clone(),
					keystore: keystore.clone(),
				},
				grandpa: node_rpc::GrandpaDeps {
					shared_voter_state: shared_voter_state.clone(),
					shared_authority_set: shared_authority_set.clone(),
				},
			};

			node_rpc::create_full(deps)
		});

		(rpc_extensions_builder, rpc_setup)
	};

	let provider = client.clone() as Arc<dyn grandpa::StorageAndProofProvider<_, _>>;
	let finality_proof_provider =
		Arc::new(grandpa::FinalityProofProvider::new(backend.clone(), provider));

	let params = sc_service::ServiceParams {
		config, backend, client, import_queue, keystore, task_manager, rpc_extensions_builder,
		transaction_pool,
		block_announce_validator_builder: None,
		finality_proof_request_builder: None,
		finality_proof_provider: Some(finality_proof_provider),
		on_demand: None,
		remote_blockchain: None,
	};

	Ok((params, import_setup, rpc_setup, select_chain, inherent_data_providers))
}

/// Creates a full service from the configuration.
pub fn new_full_base(
	config: Configuration,
	with_startup_data: impl FnOnce(
		&sc_consensus_babe::BabeBlockImport<Block, FullClient, FullGrandpaBlockImport>,
		&sc_consensus_babe::BabeLink<Block>,
	)
) -> Result<(
	TaskManager, InherentDataProviders, Arc<FullClient>,
	Arc<NetworkService<Block, <Block as BlockT>::Hash>>,
	Arc<sc_transaction_pool::FullPool<Block, FullClient>>,
), ServiceError> {
	let (params, import_setup, rpc_setup, select_chain, inherent_data_providers)
		= new_full_params(config)?;

	let (
		role, force_authoring, name, enable_grandpa, prometheus_registry,
		client, transaction_pool, keystore,
	) = {
		let sc_service::ServiceParams {
			config, client, transaction_pool, keystore, ..
		} = &params;

		(
			config.role.clone(),
			config.force_authoring,
			config.network.node_name.clone(),
			!config.disable_grandpa,
			config.prometheus_registry().cloned(),

			client.clone(), transaction_pool.clone(), keystore.clone(),
		)
	};

	let ServiceComponents {
		task_manager, network, telemetry_on_connect_sinks, ..
	} = sc_service::build(params)?;
	
	let (block_import, grandpa_link, babe_link) = import_setup;
	let shared_voter_state = rpc_setup;

	(with_startup_data)(&block_import, &babe_link);

	if let sc_service::config::Role::Authority { .. } = &role {
		let proposer = sc_basic_authorship::ProposerFactory::new(
			client.clone(),
			transaction_pool.clone(),
			prometheus_registry.as_ref(),
		);

		let can_author_with =
			sp_consensus::CanAuthorWithNativeVersion::new(client.executor().clone());

		let babe_config = sc_consensus_babe::BabeParams {
			keystore: keystore.clone(),
			client: client.clone(),
			select_chain,
			env: proposer,
			block_import,
			sync_oracle: network.clone(),
			inherent_data_providers: inherent_data_providers.clone(),
			force_authoring,
			babe_link,
			can_author_with,
		};

		let babe = sc_consensus_babe::start_babe(babe_config)?;
		task_manager.spawn_essential_handle().spawn_blocking("babe-proposer", babe);
	}

	// Spawn authority discovery module.
	if matches!(role, Role::Authority{..} | Role::Sentry {..}) {
		let (sentries, authority_discovery_role) = match role {
			sc_service::config::Role::Authority { ref sentry_nodes } => (
				sentry_nodes.clone(),
				sc_authority_discovery::Role::Authority (
					keystore.clone(),
				),
			),
			sc_service::config::Role::Sentry {..} => (
				vec![],
				sc_authority_discovery::Role::Sentry,
			),
			_ => unreachable!("Due to outer matches! constraint; qed.")
		};

		let dht_event_stream = network.event_stream("authority-discovery")
			.filter_map(|e| async move { match e {
				Event::Dht(e) => Some(e),
				_ => None,
			}}).boxed();
		let authority_discovery = sc_authority_discovery::AuthorityDiscovery::new(
			client.clone(),
			network.clone(),
			sentries,
			dht_event_stream,
			authority_discovery_role,
			prometheus_registry.clone(),
		);

		task_manager.spawn_handle().spawn("authority-discovery", authority_discovery);
	}

	// if the node isn't actively participating in consensus then it doesn't
	// need a keystore, regardless of which protocol we use below.
	let keystore = if role.is_authority() {
		Some(keystore as BareCryptoStorePtr)
	} else {
		None
	};

	let config = grandpa::Config {
		// FIXME #1578 make this available through chainspec
		gossip_duration: std::time::Duration::from_millis(333),
		justification_period: 512,
		name: Some(name),
		observer_enabled: false,
		keystore,
		is_authority: role.is_network_authority(),
	};

	if enable_grandpa {
		// start the full GRANDPA voter
		// NOTE: non-authorities could run the GRANDPA observer protocol, but at
		// this point the full voter should provide better guarantees of block
		// and vote data availability than the observer. The observer has not
		// been tested extensively yet and having most nodes in a network run it
		// could lead to finality stalls.
		let grandpa_config = grandpa::GrandpaParams {
			config,
			link: grandpa_link,
			network: network.clone(),
			inherent_data_providers: inherent_data_providers.clone(),
			telemetry_on_connect: Some(telemetry_on_connect_sinks.on_connect_stream()),
			voting_rule: grandpa::VotingRulesBuilder::default().build(),
<<<<<<< HEAD
			prometheus_registry: prometheus_registry,
=======
			prometheus_registry,
>>>>>>> 056879f3
			shared_voter_state,
		};

		// the GRANDPA voter task is considered infallible, i.e.
		// if it fails we take down the service with it.
		task_manager.spawn_essential_handle().spawn_blocking(
			"grandpa-voter",
			grandpa::run_grandpa_voter(grandpa_config)?
		);
	} else {
		grandpa::setup_disabled_grandpa(
			client.clone(),
			&inherent_data_providers,
			network.clone(),
		)?;
	}

	Ok((task_manager, inherent_data_providers, client, network, transaction_pool))
}

/// Builds a new service for a full client.
pub fn new_full(config: Configuration)
-> Result<TaskManager, ServiceError> {
	new_full_base(config, |_, _| ()).map(|(task_manager, _, _, _, _)| {
		task_manager
	})
}

pub fn new_light_base(config: Configuration) -> Result<(
	TaskManager, Arc<RpcHandlers>, Arc<LightClient>,
	Arc<NetworkService<Block, <Block as BlockT>::Hash>>,
	Arc<sc_transaction_pool::LightPool<Block, LightClient, sc_network::config::OnDemand<Block>>>
), ServiceError> {
	let (client, backend, keystore, task_manager, on_demand) =
		sc_service::new_light_parts::<Block, RuntimeApi, Executor>(&config)?;

	let select_chain = sc_consensus::LongestChain::new(backend.clone());

	let transaction_pool_api = Arc::new(sc_transaction_pool::LightChainApi::new(
		client.clone(),
		on_demand.clone(),
	));
	let transaction_pool = Arc::new(sc_transaction_pool::BasicPool::new_light(
		config.transaction_pool.clone(),
		transaction_pool_api,
		config.prometheus_registry(),
		task_manager.spawn_handle(),
	));

	let grandpa_block_import = grandpa::light_block_import(
		client.clone(), backend.clone(), &(client.clone() as Arc<_>),
		Arc::new(on_demand.checker().clone()),
	)?;

	let finality_proof_import = grandpa_block_import.clone();
	let finality_proof_request_builder =
		finality_proof_import.create_finality_proof_request_builder();

	let (babe_block_import, babe_link) = sc_consensus_babe::block_import(
		sc_consensus_babe::Config::get_or_compute(&*client)?,
		grandpa_block_import,
		client.clone(),
	)?;

	let inherent_data_providers = sp_inherents::InherentDataProviders::new();

	let import_queue = sc_consensus_babe::import_queue(
		babe_link,
		babe_block_import,
		None,
		Some(Box::new(finality_proof_import)),
		client.clone(),
		select_chain.clone(),
		inherent_data_providers.clone(),
		&task_manager.spawn_handle(),
		config.prometheus_registry(),
	)?;

	// GenesisAuthoritySetProvider is implemented for StorageAndProofProvider
	let provider = client.clone() as Arc<dyn StorageAndProofProvider<_, _>>;
	let finality_proof_provider =
		Arc::new(GrandpaFinalityProofProvider::new(backend.clone(), provider));

	let light_deps = node_rpc::LightDeps {
		remote_blockchain: backend.remote_blockchain(),
		fetcher: on_demand.clone(),
		client: client.clone(),
		pool: transaction_pool.clone(),
	};

<<<<<<< HEAD
	let rpc_extensions = node_rpc::create_light(light_deps);
=======
	let ServiceComponents {
		task_manager, rpc_handlers, client, network, transaction_pool, ..
	} = ServiceBuilder::new_light::<Block, RuntimeApi, node_executor::Executor>(config)?
		.with_select_chain(|_config, backend| {
			Ok(LongestChain::new(backend.clone()))
		})?
		.with_transaction_pool(|builder| {
			let fetcher = builder.fetcher()
				.ok_or_else(|| "Trying to start light transaction pool without active fetcher")?;
			let pool_api = sc_transaction_pool::LightChainApi::new(
				builder.client().clone(),
				fetcher,
			);
			let pool = Arc::new(sc_transaction_pool::BasicPool::new_light(
				builder.config().transaction_pool.clone(),
				Arc::new(pool_api),
				builder.prometheus_registry(),
				builder.spawn_handle(),
			));
			Ok(pool)
		})?
		.with_import_queue_and_fprb(|
			_config,
			client,
			backend,
			fetcher,
			mut select_chain,
			_tx_pool,
			spawn_task_handle,
			registry,
		| {
			let select_chain = select_chain.take()
				.ok_or_else(|| sc_service::Error::SelectChainRequired)?;

			let fetch_checker = fetcher
				.map(|fetcher| fetcher.checker().clone())
				.ok_or_else(|| "Trying to start light import queue without active fetch checker")?;

			let grandpa_block_import = grandpa::light_block_import(
				client.clone(),
				backend,
				&(client.clone() as Arc<_>),
				Arc::new(fetch_checker),
			)?;

			let finality_proof_import = grandpa_block_import.clone();
			let finality_proof_request_builder =
				finality_proof_import.create_finality_proof_request_builder();

			let (babe_block_import, babe_link) = sc_consensus_babe::block_import(
				sc_consensus_babe::Config::get_or_compute(&*client)?,
				grandpa_block_import,
				client.clone(),
			)?;

			let import_queue = sc_consensus_babe::import_queue(
				babe_link,
				babe_block_import,
				None,
				Some(Box::new(finality_proof_import)),
				client,
				select_chain,
				inherent_data_providers.clone(),
				spawn_task_handle,
				registry,
			)?;

			Ok((import_queue, finality_proof_request_builder))
		})?
		.with_finality_proof_provider(|client, backend| {
			// GenesisAuthoritySetProvider is implemented for StorageAndProofProvider
			let provider = client as Arc<dyn StorageAndProofProvider<_, _>>;
			Ok(Arc::new(GrandpaFinalityProofProvider::new(backend, provider)) as _)
		})?
		.with_rpc_extensions(|builder| {
			let fetcher = builder.fetcher()
				.ok_or_else(|| "Trying to start node RPC without active fetcher")?;
			let remote_blockchain = builder.remote_backend()
				.ok_or_else(|| "Trying to start node RPC without active remote blockchain")?;

			let light_deps = node_rpc::LightDeps {
				remote_blockchain,
				fetcher,
				client: builder.client().clone(),
				pool: builder.pool(),
			};
>>>>>>> 056879f3

	let ServiceComponents { task_manager, rpc_handlers, network, .. } =
		sc_service::build(sc_service::ServiceParams {	
			block_announce_validator_builder: None,
			finality_proof_request_builder: Some(finality_proof_request_builder),
			finality_proof_provider: Some(finality_proof_provider),
			on_demand: Some(on_demand),
			remote_blockchain: Some(backend.remote_blockchain()),
			rpc_extensions_builder: Box::new(sc_service::NoopRpcExtensionBuilder(rpc_extensions)),
			client: client.clone(),
			transaction_pool: transaction_pool.clone(),
			config, import_queue, keystore, backend, task_manager,
		})?;
	
	Ok((task_manager, rpc_handlers, client, network, transaction_pool))
}

/// Builds a new service for a light client.
pub fn new_light(config: Configuration) -> Result<TaskManager, ServiceError> {	
	new_light_base(config).map(|(task_manager, _, _, _, _)| {
		task_manager
	})
}

#[cfg(test)]
mod tests {
	use std::{sync::Arc, borrow::Cow, any::Any};
	use sc_consensus_babe::{CompatibleDigestItem, BabeIntermediate, INTERMEDIATE_KEY};
	use sc_consensus_epochs::descendent_query;
	use sp_consensus::{
		Environment, Proposer, BlockImportParams, BlockOrigin, ForkChoiceStrategy, BlockImport,
		RecordProof,
	};
	use node_primitives::{Block, DigestItem, Signature};
	use node_runtime::{BalancesCall, Call, UncheckedExtrinsic, Address};
	use node_runtime::constants::{currency::CENTS, time::SLOT_DURATION};
	use codec::Encode;
	use sp_core::{crypto::Pair as CryptoPair, H256};
	use sp_runtime::{
		generic::{BlockId, Era, Digest, SignedPayload},
		traits::{Block as BlockT, Header as HeaderT},
		traits::Verify,
	};
	use sp_timestamp;
	use sp_finality_tracker;
	use sp_keyring::AccountKeyring;
	use sc_service_test::TestNetNode;
	use crate::service::{new_full_base, new_light_base};
	use sp_runtime::traits::IdentifyAccount;
	use sp_transaction_pool::{MaintainedTransactionPool, ChainEvent};
	use sc_client_api::BlockBackend;

	type AccountPublic = <Signature as Verify>::Signer;

	#[test]
	// It is "ignored", but the node-cli ignored tests are running on the CI.
	// This can be run locally with `cargo test --release -p node-cli test_sync -- --ignored`.
	#[ignore]
	fn test_sync() {
		let keystore_path = tempfile::tempdir().expect("Creates keystore path");
		let keystore = sc_keystore::Store::open(keystore_path.path(), None)
			.expect("Creates keystore");
		let alice = keystore.write().insert_ephemeral_from_seed::<sc_consensus_babe::AuthorityPair>("//Alice")
			.expect("Creates authority pair");

		let chain_spec = crate::chain_spec::tests::integration_test_config_with_single_authority();

		// For the block factory
		let mut slot_num = 1u64;

		// For the extrinsics factory
		let bob = Arc::new(AccountKeyring::Bob.pair());
		let charlie = Arc::new(AccountKeyring::Charlie.pair());
		let mut index = 0;

		sc_service_test::sync(
			chain_spec,
			|config| {
				let mut setup_handles = None;
				let (keep_alive, inherent_data_providers, client, network, transaction_pool) =
					new_full_base(config,
						|
							block_import: &sc_consensus_babe::BabeBlockImport<Block, _, _>,
							babe_link: &sc_consensus_babe::BabeLink<Block>,
						| {
							setup_handles = Some((block_import.clone(), babe_link.clone()));
						}
					)?;
				
				let node = sc_service_test::TestNetComponents::new(
					keep_alive, client, network, transaction_pool
				);
				Ok((node, (inherent_data_providers, setup_handles.unwrap())))
			},
			|config| {
				let (keep_alive, _, client, network, transaction_pool) = new_light_base(config)?;
				Ok(sc_service_test::TestNetComponents::new(keep_alive, client, network, transaction_pool))
			},
			|service, &mut (ref inherent_data_providers, (ref mut block_import, ref babe_link))| {
				let mut inherent_data = inherent_data_providers
					.create_inherent_data()
					.expect("Creates inherent data.");
				inherent_data.replace_data(sp_finality_tracker::INHERENT_IDENTIFIER, &1u64);

				let parent_id = BlockId::number(service.client().chain_info().best_number);
				let parent_header = service.client().header(&parent_id).unwrap().unwrap();
				let parent_hash = parent_header.hash();
				let parent_number = *parent_header.number();

				futures::executor::block_on(
					service.transaction_pool().maintain(
						ChainEvent::NewBlock {
							is_new_best: true,
							hash: parent_header.hash(),
							tree_route: None,
							header: parent_header.clone(),
						},
					)
				);

				let mut proposer_factory = sc_basic_authorship::ProposerFactory::new(
					service.client(),
					service.transaction_pool(),
					None,
				);

				let epoch_descriptor = babe_link.epoch_changes().lock().epoch_descriptor_for_child_of(
					descendent_query(&*service.client()),
					&parent_hash,
					parent_number,
					slot_num,
				).unwrap().unwrap();

				let mut digest = Digest::<H256>::default();

				// even though there's only one authority some slots might be empty,
				// so we must keep trying the next slots until we can claim one.
				let babe_pre_digest = loop {
					inherent_data.replace_data(sp_timestamp::INHERENT_IDENTIFIER, &(slot_num * SLOT_DURATION));
					if let Some(babe_pre_digest) = sc_consensus_babe::test_helpers::claim_slot(
						slot_num,
						&parent_header,
						&*service.client(),
						&keystore,
						&babe_link,
					) {
						break babe_pre_digest;
					}

					slot_num += 1;
				};

				digest.push(<DigestItem as CompatibleDigestItem>::babe_pre_digest(babe_pre_digest));

				let new_block = futures::executor::block_on(async move {
					let proposer = proposer_factory.init(&parent_header).await;
					proposer.unwrap().propose(
						inherent_data,
						digest,
						std::time::Duration::from_secs(1),
						RecordProof::Yes,
					).await
				}).expect("Error making test block").block;

				let (new_header, new_body) = new_block.deconstruct();
				let pre_hash = new_header.hash();
				// sign the pre-sealed hash of the block and then
				// add it to a digest item.
				let to_sign = pre_hash.encode();
				let signature = alice.sign(&to_sign[..]);
				let item = <DigestItem as CompatibleDigestItem>::babe_seal(
					signature.into(),
				);
				slot_num += 1;

				let mut params = BlockImportParams::new(BlockOrigin::File, new_header);
				params.post_digests.push(item);
				params.body = Some(new_body);
				params.intermediates.insert(
					Cow::from(INTERMEDIATE_KEY),
					Box::new(BabeIntermediate::<Block> { epoch_descriptor }) as Box<dyn Any>,
				);
				params.fork_choice = Some(ForkChoiceStrategy::LongestChain);

				block_import.import_block(params, Default::default())
					.expect("error importing test block");
			},
			|service, _| {
				let amount = 5 * CENTS;
				let to: Address = AccountPublic::from(bob.public()).into_account().into();
				let from: Address = AccountPublic::from(charlie.public()).into_account().into();
				let genesis_hash = service.client().block_hash(0).unwrap().unwrap();
				let best_block_id = BlockId::number(service.client().chain_info().best_number);
				let (spec_version, transaction_version) = {
					let version = service.client().runtime_version_at(&best_block_id).unwrap();
					(version.spec_version, version.transaction_version)
				};
				let signer = charlie.clone();

				let function = Call::Balances(BalancesCall::transfer(to.into(), amount));

				let check_spec_version = frame_system::CheckSpecVersion::new();
				let check_tx_version = frame_system::CheckTxVersion::new();
				let check_genesis = frame_system::CheckGenesis::new();
				let check_era = frame_system::CheckEra::from(Era::Immortal);
				let check_nonce = frame_system::CheckNonce::from(index);
				let check_weight = frame_system::CheckWeight::new();
				let payment = pallet_transaction_payment::ChargeTransactionPayment::from(0);
				let extra = (
					check_spec_version,
					check_tx_version,
					check_genesis,
					check_era,
					check_nonce,
					check_weight,
					payment,
				);
				let raw_payload = SignedPayload::from_raw(
					function,
					extra,
					(spec_version, transaction_version, genesis_hash, genesis_hash, (), (), ())
				);
				let signature = raw_payload.using_encoded(|payload|	{
					signer.sign(payload)
				});
				let (function, extra, _) = raw_payload.deconstruct();
				index += 1;
				UncheckedExtrinsic::new_signed(
					function,
					from.into(),
					signature.into(),
					extra,
				).into()
			},
		);
	}

	#[test]
	#[ignore]
	fn test_consensus() {
		sc_service_test::consensus(
			crate::chain_spec::tests::integration_test_config_with_two_authorities(),
			|config| {
				let (keep_alive, _, client, network, transaction_pool) = new_full_base(config, |_, _| ())?;
				Ok(sc_service_test::TestNetComponents::new(keep_alive, client, network, transaction_pool))
			},
			|config| {
				let (keep_alive, _, client, network, transaction_pool) = new_light_base(config)?;
				Ok(sc_service_test::TestNetComponents::new(keep_alive, client, network, transaction_pool))
			},
			vec![
				"//Alice".into(),
				"//Bob".into(),
			],
		)
	}
}<|MERGE_RESOLUTION|>--- conflicted
+++ resolved
@@ -297,11 +297,7 @@
 			inherent_data_providers: inherent_data_providers.clone(),
 			telemetry_on_connect: Some(telemetry_on_connect_sinks.on_connect_stream()),
 			voting_rule: grandpa::VotingRulesBuilder::default().build(),
-<<<<<<< HEAD
-			prometheus_registry: prometheus_registry,
-=======
 			prometheus_registry,
->>>>>>> 056879f3
 			shared_voter_state,
 		};
 
@@ -392,96 +388,7 @@
 		pool: transaction_pool.clone(),
 	};
 
-<<<<<<< HEAD
 	let rpc_extensions = node_rpc::create_light(light_deps);
-=======
-	let ServiceComponents {
-		task_manager, rpc_handlers, client, network, transaction_pool, ..
-	} = ServiceBuilder::new_light::<Block, RuntimeApi, node_executor::Executor>(config)?
-		.with_select_chain(|_config, backend| {
-			Ok(LongestChain::new(backend.clone()))
-		})?
-		.with_transaction_pool(|builder| {
-			let fetcher = builder.fetcher()
-				.ok_or_else(|| "Trying to start light transaction pool without active fetcher")?;
-			let pool_api = sc_transaction_pool::LightChainApi::new(
-				builder.client().clone(),
-				fetcher,
-			);
-			let pool = Arc::new(sc_transaction_pool::BasicPool::new_light(
-				builder.config().transaction_pool.clone(),
-				Arc::new(pool_api),
-				builder.prometheus_registry(),
-				builder.spawn_handle(),
-			));
-			Ok(pool)
-		})?
-		.with_import_queue_and_fprb(|
-			_config,
-			client,
-			backend,
-			fetcher,
-			mut select_chain,
-			_tx_pool,
-			spawn_task_handle,
-			registry,
-		| {
-			let select_chain = select_chain.take()
-				.ok_or_else(|| sc_service::Error::SelectChainRequired)?;
-
-			let fetch_checker = fetcher
-				.map(|fetcher| fetcher.checker().clone())
-				.ok_or_else(|| "Trying to start light import queue without active fetch checker")?;
-
-			let grandpa_block_import = grandpa::light_block_import(
-				client.clone(),
-				backend,
-				&(client.clone() as Arc<_>),
-				Arc::new(fetch_checker),
-			)?;
-
-			let finality_proof_import = grandpa_block_import.clone();
-			let finality_proof_request_builder =
-				finality_proof_import.create_finality_proof_request_builder();
-
-			let (babe_block_import, babe_link) = sc_consensus_babe::block_import(
-				sc_consensus_babe::Config::get_or_compute(&*client)?,
-				grandpa_block_import,
-				client.clone(),
-			)?;
-
-			let import_queue = sc_consensus_babe::import_queue(
-				babe_link,
-				babe_block_import,
-				None,
-				Some(Box::new(finality_proof_import)),
-				client,
-				select_chain,
-				inherent_data_providers.clone(),
-				spawn_task_handle,
-				registry,
-			)?;
-
-			Ok((import_queue, finality_proof_request_builder))
-		})?
-		.with_finality_proof_provider(|client, backend| {
-			// GenesisAuthoritySetProvider is implemented for StorageAndProofProvider
-			let provider = client as Arc<dyn StorageAndProofProvider<_, _>>;
-			Ok(Arc::new(GrandpaFinalityProofProvider::new(backend, provider)) as _)
-		})?
-		.with_rpc_extensions(|builder| {
-			let fetcher = builder.fetcher()
-				.ok_or_else(|| "Trying to start node RPC without active fetcher")?;
-			let remote_blockchain = builder.remote_backend()
-				.ok_or_else(|| "Trying to start node RPC without active remote blockchain")?;
-
-			let light_deps = node_rpc::LightDeps {
-				remote_blockchain,
-				fetcher,
-				client: builder.client().clone(),
-				pool: builder.pool(),
-			};
->>>>>>> 056879f3
 
 	let ServiceComponents { task_manager, rpc_handlers, network, .. } =
 		sc_service::build(sc_service::ServiceParams {	
