--- conflicted
+++ resolved
@@ -638,16 +638,6 @@
 					None,
 				);
 
-<<<<<<< HEAD
-				let epoch_descriptor = babe_link.epoch_changes().shared_data().epoch_descriptor_for_child_of(
-					descendent_query(&*service.client()),
-					&parent_hash,
-					parent_number,
-					slot.into(),
-				).unwrap().unwrap();
-
-=======
->>>>>>> f3b3e624
 				let mut digest = Digest::<H256>::default();
 
 				// even though there's only one authority some slots might be empty,
@@ -658,14 +648,14 @@
 						&(slot * SLOT_DURATION),
 					);
 
-					let epoch_descriptor = babe_link.epoch_changes().lock().epoch_descriptor_for_child_of(
+					let epoch_descriptor = babe_link.epoch_changes().shared_data().epoch_descriptor_for_child_of(
 						descendent_query(&*service.client()),
 						&parent_hash,
 						parent_number,
 						slot.into(),
 					).unwrap().unwrap();
 
-					let epoch = babe_link.epoch_changes().lock().epoch_data(
+					let epoch = babe_link.epoch_changes().shared_data().epoch_data(
 						&epoch_descriptor,
 						|slot| sc_consensus_babe::Epoch::genesis(&babe_link.config(), slot),
 					).unwrap();
