--- conflicted
+++ resolved
@@ -442,86 +442,6 @@
 
 	type AccountPublic = <Signature as Verify>::Signer;
 
-<<<<<<< HEAD
-	#[cfg(feature = "rhd")]
-	fn test_sync() {
-		use sp_core::ed25519::Pair;
-
-		use {service_test, Factory};
-		use sp_consensus::{BlockImportParams, BlockOrigin};
-
-		let alice: Arc<ed25519::Pair> = Arc::new(Keyring::Alice.into());
-		let bob: Arc<ed25519::Pair> = Arc::new(Keyring::Bob.into());
-		let validators = vec![alice.public().0.into(), bob.public().0.into()];
-		let keys: Vec<&ed25519::Pair> = vec![&*alice, &*bob];
-		let dummy_runtime = ::tokio::runtime::Runtime::new().unwrap();
-		let block_factory = |service: &<Factory as service::ServiceFactory>::FullService| {
-			let block_id = BlockId::number(service.client().chain_info().best_number);
-			let parent_header = service.client().best_header(&block_id)
-				.expect("db error")
-				.expect("best block should exist");
-
-			futures::executor::block_on(
-				service.transaction_pool().maintain(
-					ChainEvent::NewBlock {
-						is_new_best: true,
-						id: block_id.clone(),
-						tree_route: None,
-						header: parent_header,
-					},
-				)
-			);
-
-			let consensus_net = ConsensusNetwork::new(service.network(), service.client().clone());
-			let proposer_factory = consensus::ProposerFactory {
-				client: service.client().clone(),
-				transaction_pool: service.transaction_pool().clone(),
-				network: consensus_net,
-				force_delay: 0,
-				handle: dummy_runtime.executor(),
-			};
-			let (proposer, _, _) = proposer_factory.init(&parent_header, &validators, alice.clone()).unwrap();
-			let block = proposer.propose().expect("Error making test block");
-			BlockImportParams {
-				origin: BlockOrigin::File,
-				justification: Vec::new(),
-				internal_justification: Vec::new(),
-				finalized: false,
-				body: Some(block.extrinsics),
-				storage_changes: None,
-				header: block.header,
-				auxiliary: Vec::new(),
-			}
-		};
-		let extrinsic_factory =
-			|service: &SyncService<<Factory as service::ServiceFactory>::FullService>|
-		{
-			let payload = (
-				0,
-				Call::Balances(BalancesCall::transfer(RawAddress::Id(bob.public().0.into()), 69.into())),
-				Era::immortal(),
-				service.client().genesis_hash()
-			);
-			let signature = alice.sign(&payload.encode()).into();
-			let id = alice.public().0.into();
-			let xt = UncheckedExtrinsic {
-				signature: Some((RawAddress::Id(id), signature, payload.0, Era::immortal())),
-				function: payload.1,
-			}.encode();
-			let v: Vec<u8> = Decode::decode(&mut xt.as_slice()).unwrap();
-			OpaqueExtrinsic(v)
-		};
-		sc_service_test::sync(
-			sc_chain_spec::integration_test_config(),
-			|config| new_full(config),
-			|mut config| new_light(config),
-			block_factory,
-			extrinsic_factory,
-		);
-	}
-
-=======
->>>>>>> 37d19c80
 	#[test]
 	// It is "ignored", but the node-cli ignored tests are running on the CI.
 	// This can be run locally with `cargo test --release -p node-cli test_sync -- --ignored`.
