--- conflicted
+++ resolved
@@ -17,11 +17,7 @@
 use sc_cli::{SharedParams, ImportParams, RunCmd};
 use structopt::StructOpt;
 
-<<<<<<< HEAD
 /// An overarching CLI command definition.
-=======
-#[allow(missing_docs)]
->>>>>>> 0d19d956
 #[derive(Clone, Debug, StructOpt)]
 #[structopt(settings = &[
 	structopt::clap::AppSettings::GlobalVersion,
@@ -29,11 +25,7 @@
 	structopt::clap::AppSettings::SubcommandsNegateReqs,
 ])]
 pub struct Cli {
-<<<<<<< HEAD
 	/// Possible subcommand with parameters.
-=======
-	#[allow(missing_docs)]
->>>>>>> 0d19d956
 	#[structopt(subcommand)]
 	pub subcommand: Option<Subcommand>,
 	#[allow(missing_docs)]
@@ -42,17 +34,10 @@
 	pub run: RunCmd,
 }
 
-<<<<<<< HEAD
 /// Possible subcommands of the main binary.
 #[derive(Clone, Debug, StructOpt)]
 pub enum Subcommand {
 	/// A set of base subcommands handled by `sc_cli`.
-=======
-#[allow(missing_docs)]
-#[derive(Clone, Debug, StructOpt)]
-pub enum Subcommand {
-	#[allow(missing_docs)]
->>>>>>> 0d19d956
 	#[structopt(flatten)]
 	Base(sc_cli::Subcommand),
 	/// The custom factory subcommmand for manufacturing transactions.
