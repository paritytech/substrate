// This file is part of Substrate.

// Copyright (C) 2017-2022 Parity Technologies (UK) Ltd.
// SPDX-License-Identifier: GPL-3.0-or-later WITH Classpath-exception-2.0

// This program is free software: you can redistribute it and/or modify
// it under the terms of the GNU General Public License as published by
// the Free Software Foundation, either version 3 of the License, or
// (at your option) any later version.

// This program is distributed in the hope that it will be useful,
// but WITHOUT ANY WARRANTY; without even the implied warranty of
// MERCHANTABILITY or FITNESS FOR A PARTICULAR PURPOSE. See the
// GNU General Public License for more details.

// You should have received a copy of the GNU General Public License
// along with this program. If not, see <https://www.gnu.org/licenses/>.

use super::benchmarking::{inherent_benchmark_data, RemarkBuilder, TransferKeepAliveBuilder};
use crate::{
	chain_spec, service,
	service::{new_partial, FullClient},
	Cli, Subcommand,
};
use frame_benchmarking_cli::*;
use kitchensink_runtime::{ExistentialDeposit, RuntimeApi};
use node_executor::ExecutorDispatch;
use node_primitives::Block;
use sc_cli::{ChainSpec, Result, RuntimeVersion, SubstrateCli};
use sc_service::PartialComponents;
use sp_keyring::Sr25519Keyring;

use std::sync::Arc;

impl SubstrateCli for Cli {
	fn impl_name() -> String {
		"Substrate Node".into()
	}

	fn impl_version() -> String {
		env!("SUBSTRATE_CLI_IMPL_VERSION").into()
	}

	fn description() -> String {
		env!("CARGO_PKG_DESCRIPTION").into()
	}

	fn author() -> String {
		env!("CARGO_PKG_AUTHORS").into()
	}

	fn support_url() -> String {
		"https://github.com/paritytech/substrate/issues/new".into()
	}

	fn copyright_start_year() -> i32 {
		2017
	}

	fn load_spec(&self, id: &str) -> std::result::Result<Box<dyn sc_service::ChainSpec>, String> {
		let spec = match id {
			"" =>
				return Err(
					"Please specify which chain you want to run, e.g. --dev or --chain=local"
						.into(),
				),
			"dev" => Box::new(chain_spec::development_config()),
			"local" => Box::new(chain_spec::local_testnet_config()),
			"fir" | "flaming-fir" => Box::new(chain_spec::flaming_fir_config()?),
			"staging" => Box::new(chain_spec::staging_testnet_config()),
			path =>
				Box::new(chain_spec::ChainSpec::from_json_file(std::path::PathBuf::from(path))?),
		};
		Ok(spec)
	}

	fn native_runtime_version(_: &Box<dyn ChainSpec>) -> &'static RuntimeVersion {
		&kitchensink_runtime::VERSION
	}
}

/// Parse command line arguments into service configuration.
pub fn run() -> Result<()> {
	let cli = Cli::from_args();

	match &cli.subcommand {
		None => {
			let runner = cli.create_runner(&cli.run)?;
			runner.run_node_until_exit(|config| async move {
				service::new_full(config, cli.no_hardware_benchmarks)
					.map_err(sc_cli::Error::Service)
			})
		},
		Some(Subcommand::Inspect(cmd)) => {
			let runner = cli.create_runner(cmd)?;

			runner.sync_run(|config| cmd.run::<Block, RuntimeApi, ExecutorDispatch>(config))
		},
		Some(Subcommand::Benchmark(cmd)) => {
			let runner = cli.create_runner(cmd)?;

			runner.sync_run(|config| {
				// This switch needs to be in the client, since the client decides
				// which sub-commands it wants to support.
				match cmd {
					BenchmarkCmd::Pallet(cmd) => {
						if !cfg!(feature = "runtime-benchmarks") {
							return Err(
								"Runtime benchmarking wasn't enabled when building the node. \
							You can enable it with `--features runtime-benchmarks`."
									.into(),
							)
						}

						cmd.run::<Block, ExecutorDispatch>(config)
					},
					BenchmarkCmd::Block(cmd) => {
						// ensure that we keep the task manager alive
						let partial = new_partial(&config)?;
						cmd.run(partial.client)
					},
					BenchmarkCmd::Storage(cmd) => {
						// ensure that we keep the task manager alive
						let partial = new_partial(&config)?;
						let db = partial.backend.expose_db();
						let storage = partial.backend.expose_storage();

						cmd.run(config, partial.client, db, storage)
					},
					BenchmarkCmd::Overhead(cmd) => {
						// ensure that we keep the task manager alive
						let partial = new_partial(&config)?;
						let ext_builder = RemarkBuilder::new(partial.client.clone());

<<<<<<< HEAD
						cmd.run(
							config,
							client,
							inherent_benchmark_data()?,
							Vec::new(),
							&ext_builder,
						)
=======
						cmd.run(config, partial.client, inherent_benchmark_data()?, &ext_builder)
>>>>>>> 82b538e3
					},
					BenchmarkCmd::Extrinsic(cmd) => {
						// ensure that we keep the task manager alive
						let partial = service::new_partial(&config)?;
						// Register the *Remark* and *TKA* builders.
						let ext_factory = ExtrinsicFactory(vec![
							Box::new(RemarkBuilder::new(partial.client.clone())),
							Box::new(TransferKeepAliveBuilder::new(
								partial.client.clone(),
								Sr25519Keyring::Alice.to_account_id(),
								ExistentialDeposit::get(),
							)),
						]);

<<<<<<< HEAD
						cmd.run(client, inherent_benchmark_data()?, Vec::new(), &ext_factory)
=======
						cmd.run(partial.client, inherent_benchmark_data()?, &ext_factory)
>>>>>>> 82b538e3
					},
					BenchmarkCmd::Machine(cmd) =>
						cmd.run(&config, SUBSTRATE_REFERENCE_HARDWARE.clone()),
				}
			})
		},
		Some(Subcommand::Key(cmd)) => cmd.run(&cli),
		Some(Subcommand::Sign(cmd)) => cmd.run(),
		Some(Subcommand::Verify(cmd)) => cmd.run(),
		Some(Subcommand::Vanity(cmd)) => cmd.run(),
		Some(Subcommand::BuildSpec(cmd)) => {
			let runner = cli.create_runner(cmd)?;
			runner.sync_run(|config| cmd.run(config.chain_spec, config.network))
		},
		Some(Subcommand::CheckBlock(cmd)) => {
			let runner = cli.create_runner(cmd)?;
			runner.async_run(|config| {
				let PartialComponents { client, task_manager, import_queue, .. } =
					new_partial(&config)?;
				Ok((cmd.run(client, import_queue), task_manager))
			})
		},
		Some(Subcommand::ExportBlocks(cmd)) => {
			let runner = cli.create_runner(cmd)?;
			runner.async_run(|config| {
				let PartialComponents { client, task_manager, .. } = new_partial(&config)?;
				Ok((cmd.run(client, config.database), task_manager))
			})
		},
		Some(Subcommand::ExportState(cmd)) => {
			let runner = cli.create_runner(cmd)?;
			runner.async_run(|config| {
				let PartialComponents { client, task_manager, .. } = new_partial(&config)?;
				Ok((cmd.run(client, config.chain_spec), task_manager))
			})
		},
		Some(Subcommand::ImportBlocks(cmd)) => {
			let runner = cli.create_runner(cmd)?;
			runner.async_run(|config| {
				let PartialComponents { client, task_manager, import_queue, .. } =
					new_partial(&config)?;
				Ok((cmd.run(client, import_queue), task_manager))
			})
		},
		Some(Subcommand::PurgeChain(cmd)) => {
			let runner = cli.create_runner(cmd)?;
			runner.sync_run(|config| cmd.run(config.database))
		},
		Some(Subcommand::Revert(cmd)) => {
			let runner = cli.create_runner(cmd)?;
			runner.async_run(|config| {
				let PartialComponents { client, task_manager, backend, .. } = new_partial(&config)?;
				let aux_revert = Box::new(|client: Arc<FullClient>, backend, blocks| {
					sc_consensus_babe::revert(client.clone(), backend, blocks)?;
					grandpa::revert(client, blocks)?;
					Ok(())
				});
				Ok((cmd.run(client, backend, Some(aux_revert)), task_manager))
			})
		},
		#[cfg(feature = "try-runtime")]
		Some(Subcommand::TryRuntime(cmd)) => {
			let runner = cli.create_runner(cmd)?;
			runner.async_run(|config| {
				// we don't need any of the components of new_partial, just a runtime, or a task
				// manager to do `async_run`.
				let registry = config.prometheus_config.as_ref().map(|cfg| &cfg.registry);
				let task_manager =
					sc_service::TaskManager::new(config.tokio_handle.clone(), registry)
						.map_err(|e| sc_cli::Error::Service(sc_service::Error::Prometheus(e)))?;

				Ok((cmd.run::<Block, ExecutorDispatch>(config), task_manager))
			})
		},
		#[cfg(not(feature = "try-runtime"))]
		Some(Subcommand::TryRuntime) => Err("TryRuntime wasn't enabled when building the node. \
				You can enable it with `--features try-runtime`."
			.into()),
		Some(Subcommand::ChainInfo(cmd)) => {
			let runner = cli.create_runner(cmd)?;
			runner.sync_run(|config| cmd.run::<Block>(&config))
		},
	}
}<|MERGE_RESOLUTION|>--- conflicted
+++ resolved
@@ -132,17 +132,13 @@
 						let partial = new_partial(&config)?;
 						let ext_builder = RemarkBuilder::new(partial.client.clone());
 
-<<<<<<< HEAD
 						cmd.run(
 							config,
-							client,
+							partial.client,
 							inherent_benchmark_data()?,
 							Vec::new(),
 							&ext_builder,
 						)
-=======
-						cmd.run(config, partial.client, inherent_benchmark_data()?, &ext_builder)
->>>>>>> 82b538e3
 					},
 					BenchmarkCmd::Extrinsic(cmd) => {
 						// ensure that we keep the task manager alive
@@ -157,11 +153,12 @@
 							)),
 						]);
 
-<<<<<<< HEAD
-						cmd.run(client, inherent_benchmark_data()?, Vec::new(), &ext_factory)
-=======
-						cmd.run(partial.client, inherent_benchmark_data()?, &ext_factory)
->>>>>>> 82b538e3
+						cmd.run(
+							partial.client,
+							inherent_benchmark_data()?,
+							Vec::new(),
+							&ext_factory,
+						)
 					},
 					BenchmarkCmd::Machine(cmd) =>
 						cmd.run(&config, SUBSTRATE_REFERENCE_HARDWARE.clone()),
