--- conflicted
+++ resolved
@@ -14,14 +14,9 @@
 // You should have received a copy of the GNU General Public License
 // along with Substrate.  If not, see <http://www.gnu.org/licenses/>.
 
-<<<<<<< HEAD
 use crate::{chain_spec, factory_impl::FactoryState, service, Cli, FactoryCmd, Subcommand};
 use node_executor::Executor;
 use node_runtime::{Block, RuntimeApi};
-=======
-use sc_cli::VersionInfo;
-use sc_service::{Role as ServiceRole};
->>>>>>> 525cb7a1
 use node_transaction_factory::RuntimeAdapter;
 use sc_cli::{CliConfiguration, ImportParams, Result, SharedParams, SubstrateCli};
 use sc_service::Configuration;
@@ -85,32 +80,7 @@
 			runner.sync_run(|config| cmd.run::<Block, RuntimeApi, Executor>(config))
 		}
 		Some(Subcommand::Benchmark(cmd)) => {
-<<<<<<< HEAD
 			let runner = cli.create_runner(cmd)?;
-=======
-			cmd.init(&version)?;
-			cmd.update_config(&mut config, load_spec, &version)?;
-
-			cmd.run::<node_runtime::Block, node_executor::Executor>(config)
-		},
-		Some(Subcommand::Factory(cli_args)) => {
-			cli_args.shared_params.init(&version)?;
-			cli_args.shared_params.update_config(&mut config, load_spec, &version)?;
-			cli_args.import_params.update_config(
-				&mut config,
-				&ServiceRole::Full,
-				cli_args.shared_params.dev,
-			)?;
-
-			config.use_in_memory_keystore()?;
-
-			match ChainSpec::from(config.expect_chain_spec().id()) {
-				Some(ref c) if c == &ChainSpec::Development || c == &ChainSpec::LocalTestnet => {},
-				_ => return Err(
-					"Factory is only supported for development and local testnet.".into()
-				),
-			}
->>>>>>> 525cb7a1
 
 			runner.sync_run(|config| cmd.run::<Block, Executor>(config))
 		}
@@ -165,6 +135,5 @@
 				.select_chain()
 				.expect("The select_chain is always initialized by new_full_start!; qed"),
 		)
-		.map_err(|e| format!("Error in transaction factory: {}", e))
 	}
 }