// This file is part of Substrate.

// Copyright (C) Parity Technologies (UK) Ltd.
// SPDX-License-Identifier: GPL-3.0-or-later WITH Classpath-exception-2.0

// This program is free software: you can redistribute it and/or modify
// it under the terms of the GNU General Public License as published by
// the Free Software Foundation, either version 3 of the License, or
// (at your option) any later version.

// This program is distributed in the hope that it will be useful,
// but WITHOUT ANY WARRANTY; without even the implied warranty of
// MERCHANTABILITY or FITNESS FOR A PARTICULAR PURPOSE. See the
// GNU General Public License for more details.

// You should have received a copy of the GNU General Public License
// along with this program. If not, see <https://www.gnu.org/licenses/>.

use std::time::Duration;

use criterion::{criterion_group, criterion_main, BatchSize, Criterion, Throughput};
use futures::{future, StreamExt};
use kitchensink_runtime::{constants::currency::*, BalancesCall, SudoCall};
use node_cli::service::{create_extrinsic, fetch_nonce, FullClient, TransactionPool};
use node_primitives::AccountId;
use sc_client_api::execution_extensions::ExecutionStrategies;
use sc_executor::WasmtimeInstantiationStrategy;
use sc_service::{
	config::{
		BlocksPruning, DatabaseSource, KeystoreConfig, NetworkConfiguration, OffchainWorkerConfig,
		PruningMode, TransactionPoolOptions,
	},
	BasePath, Configuration, Role,
};
use sc_transaction_pool::PoolLimit;
use sc_transaction_pool_api::{TransactionPool as _, TransactionSource, TransactionStatus};
use sp_core::{crypto::Pair, sr25519};
use sp_keyring::Sr25519Keyring;
use sp_runtime::{generic::BlockId, OpaqueExtrinsic};
use tokio::runtime::Handle;

fn new_node(tokio_handle: Handle) -> node_cli::service::NewFullBase {
	let base_path = BasePath::new_temp_dir().expect("Creates base path");
	let root = base_path.path().to_path_buf();

	let network_config = NetworkConfiguration::new(
		Sr25519Keyring::Alice.to_seed(),
		"network/test/0.1",
		Default::default(),
		None,
	);

	let spec = Box::new(node_cli::chain_spec::development_config());

	let config = Configuration {
		impl_name: "BenchmarkImpl".into(),
		impl_version: "1.0".into(),
		role: Role::Authority,
		tokio_handle,
		transaction_pool: TransactionPoolOptions {
			ready: PoolLimit { count: 100_000, total_bytes: 100 * 1024 * 1024 },
			future: PoolLimit { count: 100_000, total_bytes: 100 * 1024 * 1024 },
			reject_future_transactions: false,
			ban_time: Duration::from_secs(30 * 60),
		},
		network: network_config,
		keystore: KeystoreConfig::InMemory,
		database: DatabaseSource::RocksDb { path: root.join("db"), cache_size: 128 },
		trie_cache_maximum_size: Some(64 * 1024 * 1024),
		state_pruning: Some(PruningMode::ArchiveAll),
		blocks_pruning: BlocksPruning::KeepAll,
		chain_spec: spec,
<<<<<<< HEAD
		wasm_method: WasmExecutionMethod::Compiled {
			instantiation_strategy: WasmtimeInstantiationStrategy::PoolingCopyOnWrite,
		},
=======
		wasm_method: Default::default(),
>>>>>>> 3ab11e42
		// NOTE: we enforce the use of the native runtime to make the errors more debuggable
		execution_strategies: ExecutionStrategies {
			syncing: sc_client_api::ExecutionStrategy::NativeWhenPossible,
			importing: sc_client_api::ExecutionStrategy::NativeWhenPossible,
			block_construction: sc_client_api::ExecutionStrategy::NativeWhenPossible,
			offchain_worker: sc_client_api::ExecutionStrategy::NativeWhenPossible,
			other: sc_client_api::ExecutionStrategy::NativeWhenPossible,
		},
		rpc_http: None,
		rpc_ws: None,
		rpc_ipc: None,
		rpc_ws_max_connections: None,
		rpc_cors: None,
		rpc_methods: Default::default(),
		rpc_max_payload: None,
		rpc_max_request_size: None,
		rpc_max_response_size: None,
		rpc_id_provider: None,
		rpc_max_subs_per_conn: None,
		ws_max_out_buffer_capacity: None,
		prometheus_config: None,
		telemetry_endpoints: None,
		default_heap_pages: None,
		offchain_worker: OffchainWorkerConfig { enabled: true, indexing_enabled: false },
		force_authoring: false,
		disable_grandpa: false,
		dev_key_seed: Some(Sr25519Keyring::Alice.to_seed()),
		tracing_targets: None,
		tracing_receiver: Default::default(),
		max_runtime_instances: 8,
		runtime_cache_size: 2,
		announce_block: true,
		base_path: Some(base_path),
		informant_output_format: Default::default(),
		wasm_runtime_overrides: None,
	};

	node_cli::service::new_full_base(config, false, |_, _| ()).expect("Creates node")
}

fn create_accounts(num: usize) -> Vec<sr25519::Pair> {
	(0..num)
		.map(|i| {
			Pair::from_string(&format!("{}/{}", Sr25519Keyring::Alice.to_seed(), i), None)
				.expect("Creates account pair")
		})
		.collect()
}

/// Create the extrinsics that will initialize the accounts from the sudo account (Alice).
///
/// `start_nonce` is the current nonce of Alice.
fn create_account_extrinsics(
	client: &FullClient,
	accounts: &[sr25519::Pair],
) -> Vec<OpaqueExtrinsic> {
	let start_nonce = fetch_nonce(client, Sr25519Keyring::Alice.pair());

	accounts
		.iter()
		.enumerate()
		.flat_map(|(i, a)| {
			vec![
				// Reset the nonce by removing any funds
				create_extrinsic(
					client,
					Sr25519Keyring::Alice.pair(),
					SudoCall::sudo {
						call: Box::new(
							BalancesCall::force_set_balance {
								who: AccountId::from(a.public()).into(),
								new_free: 0,
							}
							.into(),
						),
					},
					Some(start_nonce + (i as u32) * 2),
				),
				// Give back funds
				create_extrinsic(
					client,
					Sr25519Keyring::Alice.pair(),
					SudoCall::sudo {
						call: Box::new(
							BalancesCall::force_set_balance {
								who: AccountId::from(a.public()).into(),
								new_free: 1_000_000 * DOLLARS,
							}
							.into(),
						),
					},
					Some(start_nonce + (i as u32) * 2 + 1),
				),
			]
		})
		.map(OpaqueExtrinsic::from)
		.collect()
}

fn create_benchmark_extrinsics(
	client: &FullClient,
	accounts: &[sr25519::Pair],
	extrinsics_per_account: usize,
) -> Vec<OpaqueExtrinsic> {
	accounts
		.iter()
		.flat_map(|account| {
			(0..extrinsics_per_account).map(move |nonce| {
				create_extrinsic(
					client,
					account.clone(),
					BalancesCall::transfer_allow_death {
						dest: Sr25519Keyring::Bob.to_account_id().into(),
						value: 1 * DOLLARS,
					},
					Some(nonce as u32),
				)
			})
		})
		.map(OpaqueExtrinsic::from)
		.collect()
}

async fn submit_tx_and_wait_for_inclusion(
	tx_pool: &TransactionPool,
	tx: OpaqueExtrinsic,
	client: &FullClient,
	wait_for_finalized: bool,
) {
	let best_hash = client.chain_info().best_hash;

	let mut watch = tx_pool
		.submit_and_watch(&BlockId::Hash(best_hash), TransactionSource::External, tx.clone())
		.await
		.expect("Submits tx to pool")
		.fuse();

	loop {
		match watch.select_next_some().await {
			TransactionStatus::Finalized(_) => break,
			TransactionStatus::InBlock(_) if !wait_for_finalized => break,
			_ => {},
		}
	}
}

fn transaction_pool_benchmarks(c: &mut Criterion) {
	sp_tracing::try_init_simple();

	let runtime = tokio::runtime::Runtime::new().expect("Creates tokio runtime");
	let tokio_handle = runtime.handle().clone();

	let node = new_node(tokio_handle.clone());

	let account_num = 10;
	let extrinsics_per_account = 2000;
	let accounts = create_accounts(account_num);

	let mut group = c.benchmark_group("Transaction pool");

	group.sample_size(10);
	group.throughput(Throughput::Elements(account_num as u64 * extrinsics_per_account as u64));

	let mut counter = 1;
	group.bench_function(
		format!("{} transfers from {} accounts", account_num * extrinsics_per_account, account_num),
		move |b| {
			b.iter_batched(
				|| {
					let prepare_extrinsics = create_account_extrinsics(&node.client, &accounts);

					runtime.block_on(future::join_all(prepare_extrinsics.into_iter().map(|tx| {
						submit_tx_and_wait_for_inclusion(
							&node.transaction_pool,
							tx,
							&node.client,
							true,
						)
					})));

					create_benchmark_extrinsics(&node.client, &accounts, extrinsics_per_account)
				},
				|extrinsics| {
					runtime.block_on(future::join_all(extrinsics.into_iter().map(|tx| {
						submit_tx_and_wait_for_inclusion(
							&node.transaction_pool,
							tx,
							&node.client,
							false,
						)
					})));

					println!("Finished {}", counter);
					counter += 1;
				},
				BatchSize::SmallInput,
			)
		},
	);
}

criterion_group!(benches, transaction_pool_benchmarks);
criterion_main!(benches);<|MERGE_RESOLUTION|>--- conflicted
+++ resolved
@@ -70,13 +70,7 @@
 		state_pruning: Some(PruningMode::ArchiveAll),
 		blocks_pruning: BlocksPruning::KeepAll,
 		chain_spec: spec,
-<<<<<<< HEAD
-		wasm_method: WasmExecutionMethod::Compiled {
-			instantiation_strategy: WasmtimeInstantiationStrategy::PoolingCopyOnWrite,
-		},
-=======
 		wasm_method: Default::default(),
->>>>>>> 3ab11e42
 		// NOTE: we enforce the use of the native runtime to make the errors more debuggable
 		execution_strategies: ExecutionStrategies {
 			syncing: sc_client_api::ExecutionStrategy::NativeWhenPossible,
