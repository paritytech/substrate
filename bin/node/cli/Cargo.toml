--- conflicted
+++ resolved
@@ -80,13 +80,8 @@
 node-executor = { version = "2.0.0", path = "../executor" }
 
 # CLI-specific dependencies
-<<<<<<< HEAD
-tokio = { version = "0.1.22", optional = true }
+tokio = { version = "0.2", features = ["rt-threaded"], optional = true }
 sc-cli = { version = "0.8.0", optional = true, path = "../../../client/cli" }
-=======
-tokio = { version = "0.2", features = ["rt-threaded"], optional = true }
-sc-cli = { version = "2.0.0", optional = true, path = "../../../client/cli" }
->>>>>>> 5649259a
 ctrlc = { version = "3.1.3", features = ["termination"], optional = true }
 node-transaction-factory = { version = "0.8.0", optional = true, path = "../transaction-factory" }
 
