--- conflicted
+++ resolved
@@ -129,13 +129,8 @@
 platforms = "1.1"
 async-std = { version = "1.10.0", features = ["attributes"] }
 soketto = "0.4.2"
-<<<<<<< HEAD
-criterion = { version = "0.3.5", features = ["async_tokio"] }
-tokio = { version = "1.10", features = ["macros", "time"] }
-=======
 criterion = { version = "0.3.5", features = [ "async_tokio" ] }
 tokio = { version = "1.13", features = ["macros", "time"] }
->>>>>>> 69e384ba
 jsonrpsee-ws-client = "0.4.1"
 wait-timeout = "0.2"
 remote-externalities = { version = "0.10.0-dev", path = "../../../utils/frame/remote-externalities" }
