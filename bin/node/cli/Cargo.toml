[package]
name = "node-cli"
version = "2.0.0"
authors = ["Parity Technologies <admin@parity.io>"]
description = "Substrate node implementation in Rust."
build = "build.rs"
edition = "2018"
default-run = "substrate"

[badges]
travis-ci = { repository = "paritytech/substrate", branch = "master" }
maintenance = { status = "actively-developed" }
is-it-maintained-issue-resolution = { repository = "paritytech/substrate" }
is-it-maintained-open-issues = { repository = "paritytech/substrate" }

[[bin]]
name = "substrate"
path = "bin/main.rs"
required-features = ["cli"]

[lib]
crate-type = ["cdylib", "rlib"]

[dependencies]
# third-party dependencies
codec = { package = "parity-scale-codec", version = "1.0.6" }
serde = { version = "1.0.102", features = ["derive"] }
futures01 = { package = "futures", version = "0.1.29" }
futures = { version = "0.3.1", features = ["compat"] }
hex-literal = "0.2.1"
jsonrpc-core = "14.0.3"
log = "0.4.8"
rand = "0.7.2"
structopt = "0.3.3"

# primitives
authority-discovery-primitives = { package = "sp-authority-discovery", path = "../../../primitives/authority-discovery"}
babe-primitives = { package = "sp-consensus-babe", path = "../../../primitives/consensus/babe" }
grandpa-primitives = { package = "sp-finality-grandpa", path = "../../../primitives/finality-grandpa" }
primitives = { package = "sp-core", path = "../../../primitives/core" }
sp-runtime = { path = "../../../primitives/runtime" }
sp-timestamp = { path = "../../../primitives/timestamp", default-features = false }
sp-finality-tracker = { path = "../../../primitives/finality-tracker", default-features = false }
inherents = { package = "sp-inherents", path = "../../../primitives/inherents" }
keyring = { package = "sp-keyring", path = "../../../primitives/keyring" }
sp-io = { path = "../../../primitives/io" }
consensus-common = { package = "sp-consensus", path = "../../../primitives/consensus/common" }

# client dependencies
client-api = { package = "sc-client-api", path = "../../../client/api" }
client = { package = "sc-client", path = "../../../client/" }
chain-spec = { package = "sc-chain-spec", path = "../../../client/chain-spec" }
txpool = { package = "sc-transaction-pool", path = "../../../client/transaction-pool" }
txpool-api = { package = "sp-transaction-pool", path = "../../../primitives/transaction-pool" }
network = { package = "sc-network", path = "../../../client/network" }
babe = { package = "sc-consensus-babe", path = "../../../client/consensus/babe" }
grandpa = { package = "sc-finality-grandpa", path = "../../../client/finality-grandpa" }
client-db = { package = "sc-client-db", path = "../../../client/db", default-features = false }
offchain = { package = "sc-offchain", path = "../../../client/offchain" }
sc-rpc = { path = "../../../client/rpc" }
sc-basic-authority = { path = "../../../client/basic-authorship" }
sc-service = { path = "../../../client/service", default-features = false }
sc-telemetry = { path = "../../../client/telemetry" }
authority-discovery = { package = "sc-authority-discovery", path = "../../../client/authority-discovery"}

# frame dependencies
indices = { package = "pallet-indices", path = "../../../frame/indices" }
timestamp = { package = "pallet-timestamp", path = "../../../frame/timestamp", default-features = false }
contracts = { package = "pallet-contracts", path = "../../../frame/contracts" }
system = { package = "frame-system", path = "../../../frame/system" }
balances = { package = "pallet-balances", path = "../../../frame/balances" }
transaction-payment = { package = "pallet-transaction-payment", path = "../../../frame/transaction-payment" }
support = { package = "frame-support", path = "../../../frame/support", default-features = false }
im_online = { package = "pallet-im-online", path = "../../../frame/im-online", default-features = false }
sr-authority-discovery = { package = "pallet-authority-discovery", path = "../../../frame/authority-discovery"}

# node-specific dependencies
node-runtime = { path = "../runtime" }
node-rpc = { path = "../rpc" }
node-primitives = { path = "../primitives" }
node-executor = { path = "../executor" }

# CLI-specific dependencies
tokio = { version = "0.1.22", optional = true }
sc-cli = { path = "../../../client/cli", optional = true }
<<<<<<< HEAD
transaction-factory = { path = "../../../test-utils/transaction-factory", optional = true }
=======
>>>>>>> 9ce7e1f7
ctrlc = { version = "3.1.3", features = ["termination"], optional = true }
node-transaction-factory = { path = "../transaction-factory", optional = true }

# WASM-specific dependencies
libp2p = { version = "0.13.0", default-features = false, optional = true }
clear_on_drop = { version = "0.2.3", features = ["no_cc"], optional = true }	# Imported just for the `no_cc` feature
console_error_panic_hook = { version = "0.1.1", optional = true }
console_log = { version = "0.1.2", optional = true }
js-sys = { version = "0.3.22", optional = true }
wasm-bindgen = { version = "0.2.45", optional = true }
wasm-bindgen-futures = { version = "0.3.22", optional = true }
kvdb-memorydb = { version = "0.1.1", optional = true }
rand6 = { package = "rand", version = "0.6", features = ["wasm-bindgen"], optional = true }	# Imported just for the `wasm-bindgen` feature

[dev-dependencies]
keystore = { package = "sc-keystore", path = "../../../client/keystore" }
babe = { package = "sc-consensus-babe", path = "../../../client/consensus/babe", features = ["test-helpers"] }
service-test = { package = "sc-service-test", path = "../../../client/service/test" }
futures = "0.3.1"
tempfile = "3.1.0"

[build-dependencies]
sc-cli = { package = "sc-cli", path = "../../../client/cli" }
build-script-utils = { package = "substrate-build-script-utils", path = "../../../utils/build-script-utils" }
structopt = "0.3.3"
vergen = "3.0.4"

[features]
default = ["cli"]
browser = [
	"clear_on_drop",
	"console_error_panic_hook",
	"console_log",
	"js-sys",
	"libp2p",
	"wasm-bindgen",
	"wasm-bindgen-futures",
	"kvdb-memorydb",
	"rand/wasm-bindgen",
	"rand6"
]
cli = [
	"sc-cli",
	"node-transaction-factory",
	"tokio",
	"ctrlc",
	"sc-service/rocksdb",
	"node-executor/wasmi-errno",
]
wasmtime = [
	"cli",
	"node-executor/wasmtime",
	"sc-cli/wasmtime",
	"sc-service/wasmtime",
]<|MERGE_RESOLUTION|>--- conflicted
+++ resolved
@@ -83,10 +83,6 @@
 # CLI-specific dependencies
 tokio = { version = "0.1.22", optional = true }
 sc-cli = { path = "../../../client/cli", optional = true }
-<<<<<<< HEAD
-transaction-factory = { path = "../../../test-utils/transaction-factory", optional = true }
-=======
->>>>>>> 9ce7e1f7
 ctrlc = { version = "3.1.3", features = ["termination"], optional = true }
 node-transaction-factory = { path = "../transaction-factory", optional = true }
 
