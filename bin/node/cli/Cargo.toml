[package]
name = "node-cli"
version = "3.0.0-dev"
authors = ["Parity Technologies <admin@parity.io>"]
description = "Generic Substrate node implementation in Rust."
build = "build.rs"
edition = "2018"
license = "GPL-3.0-or-later WITH Classpath-exception-2.0"
<<<<<<< HEAD
default-run = "cere"
homepage = "https://substrate.dev"
=======
default-run = "substrate"
homepage = "https://substrate.io"
>>>>>>> d76f3999
repository = "https://github.com/paritytech/substrate/"

[package.metadata.wasm-pack.profile.release]
# `wasm-opt` has some problems on linux, see
# https://github.com/rustwasm/wasm-pack/issues/781 etc.
wasm-opt = false

[package.metadata.docs.rs]
targets = ["x86_64-unknown-linux-gnu"]

[badges]
travis-ci = { repository = "paritytech/substrate" }
maintenance = { status = "actively-developed" }
is-it-maintained-issue-resolution = { repository = "paritytech/substrate" }
is-it-maintained-open-issues = { repository = "paritytech/substrate" }

[[bin]]
name = "cere"
path = "bin/main.rs"
required-features = ["cli"]

[lib]
crate-type = ["cdylib", "rlib"]

[dependencies]
# third-party dependencies
codec = { package = "parity-scale-codec", version = "2.0.0" }
serde = { version = "1.0.126", features = ["derive"] }
futures = "0.3.16"
hex-literal = "0.3.3"
log = "0.4.8"
rand = "0.7.2"
structopt = { version = "0.3.8", optional = true }

# primitives
sp-authority-discovery = { version = "4.0.0-dev", path = "../../../primitives/authority-discovery" }
sp-consensus-babe = { version = "0.10.0-dev", path = "../../../primitives/consensus/babe" }
grandpa-primitives = { version = "4.0.0-dev", package = "sp-finality-grandpa", path = "../../../primitives/finality-grandpa" }
sp-api = { version = "4.0.0-dev", path = "../../../primitives/api" }
sp-core = { version = "4.0.0-dev", path = "../../../primitives/core" }
sp-runtime = { version = "4.0.0-dev", path = "../../../primitives/runtime" }
sp-timestamp = { version = "4.0.0-dev", path = "../../../primitives/timestamp" }
sp-authorship = { version = "4.0.0-dev", path = "../../../primitives/authorship" }
sp-inherents = { version = "4.0.0-dev", path = "../../../primitives/inherents" }
sp-keyring = { version = "4.0.0-dev", path = "../../../primitives/keyring" }
sp-keystore = { version = "0.10.0-dev", path = "../../../primitives/keystore" }
sp-consensus = { version = "0.10.0-dev", path = "../../../primitives/consensus/common" }
sp-transaction-pool = { version = "4.0.0-dev", path = "../../../primitives/transaction-pool" }
sp-transaction-storage-proof = { version = "4.0.0-dev", path = "../../../primitives/transaction-storage-proof" }

# client dependencies
sc-client-api = { version = "4.0.0-dev", path = "../../../client/api" }
sc-chain-spec = { version = "4.0.0-dev", path = "../../../client/chain-spec" }
sc-consensus = { version = "0.10.0-dev", path = "../../../client/consensus/common" }
sc-transaction-pool = { version = "4.0.0-dev", path = "../../../client/transaction-pool" }
sc-transaction-pool-api = { version = "4.0.0-dev", path = "../../../client/transaction-pool/api" }
sc-network = { version = "0.10.0-dev", path = "../../../client/network" }
sc-consensus-slots = { version = "0.10.0-dev", path = "../../../client/consensus/slots" }
sc-consensus-babe = { version = "0.10.0-dev", path = "../../../client/consensus/babe" }
sc-consensus-uncles = { version = "0.10.0-dev", path = "../../../client/consensus/uncles" }
grandpa = { version = "0.10.0-dev", package = "sc-finality-grandpa", path = "../../../client/finality-grandpa" }
sc-rpc = { version = "4.0.0-dev", path = "../../../client/rpc" }
sc-basic-authorship = { version = "0.10.0-dev", path = "../../../client/basic-authorship" }
sc-service = { version = "0.10.0-dev", default-features = false, path = "../../../client/service" }
sc-telemetry = { version = "4.0.0-dev", path = "../../../client/telemetry" }
sc-executor = { version = "0.10.0-dev", path = "../../../client/executor" }
sc-authority-discovery = { version = "0.10.0-dev", path = "../../../client/authority-discovery" }
sc-sync-state-rpc = { version = "0.10.0-dev", path = "../../../client/sync-state-rpc" }

# frame dependencies
frame-system = { version = "4.0.0-dev", path = "../../../frame/system" }
frame-system-rpc-runtime-api = { version = "4.0.0-dev", path = "../../../frame/system/rpc/runtime-api" }
pallet-transaction-payment = { version = "4.0.0-dev", path = "../../../frame/transaction-payment" }
pallet-im-online = { version = "4.0.0-dev", default-features = false, path = "../../../frame/im-online" }

# node-specific dependencies
node-runtime = { version = "3.0.0-dev", path = "../runtime" }
node-rpc = { version = "3.0.0-dev", path = "../rpc" }
node-primitives = { version = "2.0.0", path = "../primitives" }
node-executor = { version = "3.0.0-dev", path = "../executor" }

# CLI-specific dependencies
sc-cli = { version = "0.10.0-dev", optional = true, path = "../../../client/cli" }
frame-benchmarking-cli = { version = "4.0.0-dev", optional = true, path = "../../../utils/frame/benchmarking-cli" }
node-inspect = { version = "0.9.0-dev", optional = true, path = "../inspect" }
try-runtime-cli = { version = "0.10.0-dev", optional = true, path = "../../../utils/frame/try-runtime/cli" }

[target.'cfg(target_arch="x86_64")'.dependencies]
node-executor = { version = "3.0.0-dev", path = "../executor", features = [
	"wasmtime",
] }
sc-cli = { version = "0.10.0-dev", optional = true, path = "../../../client/cli", features = [
	"wasmtime",
] }
sc-service = { version = "0.10.0-dev", default-features = false, path = "../../../client/service", features = [
	"wasmtime",
] }
sp-trie = { version = "4.0.0-dev", default-features = false, path = "../../../primitives/trie", features = [
	"memory-tracker",
] }

[dev-dependencies]
sc-keystore = { version = "4.0.0-dev", path = "../../../client/keystore" }
sc-client-db = { version = "0.10.0-dev", path = "../../../client/db" }
sc-consensus = { version = "0.10.0-dev", path = "../../../client/consensus/common" }
sc-consensus-babe = { version = "0.10.0-dev", path = "../../../client/consensus/babe" }
sc-consensus-epochs = { version = "0.10.0-dev", path = "../../../client/consensus/epochs" }
sc-service-test = { version = "2.0.0", path = "../../../client/service/test" }
sp-tracing = { version = "4.0.0-dev", path = "../../../primitives/tracing" }
futures = "0.3.16"
tempfile = "3.1.0"
assert_cmd = "2.0.2"
nix = "0.19"
serde_json = "1.0"
regex = "1"
platforms = "1.1"
async-std = { version = "1.10.0", features = ["attributes"] }
soketto = "0.4.2"
criterion = { version = "0.3.5", features = [ "async_tokio" ] }
tokio = { version = "1.10", features = ["macros", "time"] }
jsonrpsee-ws-client = { version = "0.3.1", default-features = false, features = ["tokio1"] }
wait-timeout = "0.2"
remote-externalities = { path = "../../../utils/frame/remote-externalities" }

[build-dependencies]
structopt = { version = "0.3.8", optional = true }
node-inspect = { version = "0.9.0-dev", optional = true, path = "../inspect" }
frame-benchmarking-cli = { version = "4.0.0-dev", optional = true, path = "../../../utils/frame/benchmarking-cli" }
substrate-build-script-utils = { version = "3.0.0", optional = true, path = "../../../utils/build-script-utils" }
substrate-frame-cli = { version = "4.0.0-dev", optional = true, path = "../../../utils/frame/frame-utilities-cli" }
try-runtime-cli = { version = "0.10.0-dev", optional = true, path = "../../../utils/frame/try-runtime/cli" }
sc-cli = { version = "0.10.0-dev", path = "../../../client/cli", optional = true }
pallet-balances = { version = "4.0.0-dev", path = "../../../frame/balances" }

[features]
default = ["cli"]
cli = [
	"node-executor/wasmi-errno",
	"node-inspect",
	"sc-cli",
	"frame-benchmarking-cli",
	"substrate-frame-cli",
	"sc-service/db",
	"structopt",
	"substrate-build-script-utils",
	"try-runtime-cli",
]
runtime-benchmarks = [
	"node-runtime/runtime-benchmarks",
	"frame-benchmarking-cli",
]
# Enable features that allow the runtime to be tried and debugged. Name might be subject to change
# in the near future.
try-runtime = ["node-runtime/try-runtime", "try-runtime-cli"]

[[bench]]
name = "transaction_pool"
harness = false<|MERGE_RESOLUTION|>--- conflicted
+++ resolved
@@ -6,13 +6,8 @@
 build = "build.rs"
 edition = "2018"
 license = "GPL-3.0-or-later WITH Classpath-exception-2.0"
-<<<<<<< HEAD
 default-run = "cere"
-homepage = "https://substrate.dev"
-=======
-default-run = "substrate"
 homepage = "https://substrate.io"
->>>>>>> d76f3999
 repository = "https://github.com/paritytech/substrate/"
 
 [package.metadata.wasm-pack.profile.release]
@@ -51,7 +46,6 @@
 sp-authority-discovery = { version = "4.0.0-dev", path = "../../../primitives/authority-discovery" }
 sp-consensus-babe = { version = "0.10.0-dev", path = "../../../primitives/consensus/babe" }
 grandpa-primitives = { version = "4.0.0-dev", package = "sp-finality-grandpa", path = "../../../primitives/finality-grandpa" }
-sp-api = { version = "4.0.0-dev", path = "../../../primitives/api" }
 sp-core = { version = "4.0.0-dev", path = "../../../primitives/core" }
 sp-runtime = { version = "4.0.0-dev", path = "../../../primitives/runtime" }
 sp-timestamp = { version = "4.0.0-dev", path = "../../../primitives/timestamp" }
