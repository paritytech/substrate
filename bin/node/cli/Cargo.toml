--- conflicted
+++ resolved
@@ -47,13 +47,8 @@
 sp-consensus-babe = { version = "0.10.0-dev", path = "../../../primitives/consensus/babe" }
 grandpa-primitives = { version = "4.0.0-dev", package = "sp-finality-grandpa", path = "../../../primitives/finality-grandpa" }
 sp-api = { version = "4.0.0-dev", path = "../../../primitives/api" }
-<<<<<<< HEAD
-sp-core = { version = "4.0.0", path = "../../../primitives/core" }
+sp-core = { version = "4.1.0-dev", path = "../../../primitives/core" }
 sp-runtime = { version = "4.0.0", path = "../../../primitives/runtime" }
-=======
-sp-core = { version = "4.1.0-dev", path = "../../../primitives/core" }
-sp-runtime = { version = "4.0.0-dev", path = "../../../primitives/runtime" }
->>>>>>> b9cafba3
 sp-timestamp = { version = "4.0.0-dev", path = "../../../primitives/timestamp" }
 sp-authorship = { version = "4.0.0-dev", path = "../../../primitives/authorship" }
 sp-inherents = { version = "4.0.0-dev", path = "../../../primitives/inherents" }
