[package]
name = "node-rpc-client"
version = "2.0.0"
authors = ["Parity Technologies <admin@parity.io>"]
edition = "2018"
license = "Apache-2.0"
homepage = "https://substrate.dev"
repository = "https://github.com/paritytech/substrate/"

[package.metadata.docs.rs]
targets = ["x86_64-unknown-linux-gnu"]

[dependencies]
<<<<<<< HEAD
futures = "0.1.29"
hyper = "~0.12.35"
jsonrpc-core-client = { version = "15.1.0", default-features = false, features = ["http"] }
=======
futures = "0.3.16"
jsonrpc-core-client = { version = "18.0.0", default-features = false, features = ["http"] }
log = "0.4.8"
>>>>>>> 7342a2fb
node-primitives = { version = "2.0.0", path = "../primitives" }
sp-tracing = { version = "4.0.0-dev", path = "../../../primitives/tracing" }
sc-rpc = { version = "4.0.0-dev", path = "../../../client/rpc" }<|MERGE_RESOLUTION|>--- conflicted
+++ resolved
@@ -11,15 +11,10 @@
 targets = ["x86_64-unknown-linux-gnu"]
 
 [dependencies]
-<<<<<<< HEAD
-futures = "0.1.29"
-hyper = "~0.12.35"
-jsonrpc-core-client = { version = "15.1.0", default-features = false, features = ["http"] }
-=======
 futures = "0.3.16"
-jsonrpc-core-client = { version = "18.0.0", default-features = false, features = ["http"] }
-log = "0.4.8"
->>>>>>> 7342a2fb
+jsonrpc-core-client = { version = "18.0.0", default-features = false, features = [
+    "http",
+] }
 node-primitives = { version = "2.0.0", path = "../primitives" }
 sp-tracing = { version = "4.0.0-dev", path = "../../../primitives/tracing" }
 sc-rpc = { version = "4.0.0-dev", path = "../../../client/rpc" }