// This file is part of Substrate.

// Copyright (C) 2019-2021 Parity Technologies (UK) Ltd.
// SPDX-License-Identifier: Apache-2.0

// Licensed under the Apache License, Version 2.0 (the "License");
// you may not use this file except in compliance with the License.
// You may obtain a copy of the License at
//
// 	http://www.apache.org/licenses/LICENSE-2.0
//
// Unless required by applicable law or agreed to in writing, software
// distributed under the License is distributed on an "AS IS" BASIS,
// WITHOUT WARRANTIES OR CONDITIONS OF ANY KIND, either express or implied.
// See the License for the specific language governing permissions and
// limitations under the License.

//! A collection of node-specific RPC methods.
//!
//! Since `substrate` core functionality makes no assumptions
//! about the modules used inside the runtime, so do
//! RPC methods defined in `sc-rpc` crate.
//! It means that `client/rpc` can't have any methods that
//! need some strong assumptions about the particular runtime.
//!
//! The RPCs available in this crate however can make some assumptions
//! about how the runtime is constructed and what FRAME pallets
//! are part of it. Therefore all node-runtime-specific RPCs can
//! be placed here or imported from corresponding FRAME RPC definitions.

#![warn(missing_docs)]

use std::sync::Arc;

use node_primitives::{AccountId, Balance, Block, BlockNumber, Hash, Index};
use sc_client_api::AuxStore;
use sc_consensus_babe::{Config, Epoch};
use sc_consensus_babe_rpc::BabeRpcHandler;
use sc_consensus_epochs::SharedEpochChanges;
use sc_finality_grandpa::{
	FinalityProofProvider, GrandpaJustificationStream, SharedAuthoritySet, SharedVoterState,
};
use sc_finality_grandpa_rpc::GrandpaRpcHandler;
use sc_rpc::SubscriptionTaskExecutor;
pub use sc_rpc_api::DenyUnsafe;
use sc_transaction_pool_api::TransactionPool;
use sp_api::ProvideRuntimeApi;
use sp_block_builder::BlockBuilder;
use sp_blockchain::{Error as BlockChainError, HeaderBackend, HeaderMetadata};
use sp_consensus::SelectChain;
use sp_consensus_babe::BabeApi;
use sp_keystore::SyncCryptoStorePtr;

/// Light client extra dependencies.
pub struct LightDeps<C, F, P> {
	/// The client instance to use.
	pub client: Arc<C>,
	/// Transaction pool instance.
	pub pool: Arc<P>,
	/// Remote access to the blockchain (async).
	pub remote_blockchain: Arc<dyn sc_client_api::light::RemoteBlockchain<Block>>,
	/// Fetcher instance.
	pub fetcher: Arc<F>,
}

/// Extra dependencies for BABE.
pub struct BabeDeps {
	/// BABE protocol config.
	pub babe_config: Config,
	/// BABE pending epoch changes.
	pub shared_epoch_changes: SharedEpochChanges<Block, Epoch>,
	/// The keystore that manages the keys of the node.
	pub keystore: SyncCryptoStorePtr,
}

/// Extra dependencies for GRANDPA
pub struct GrandpaDeps<B> {
	/// Voting round info.
	pub shared_voter_state: SharedVoterState,
	/// Authority set info.
	pub shared_authority_set: SharedAuthoritySet<Hash, BlockNumber>,
	/// Receives notifications about justification events from Grandpa.
	pub justification_stream: GrandpaJustificationStream<Block>,
	/// Executor to drive the subscription manager in the Grandpa RPC handler.
	pub subscription_executor: SubscriptionTaskExecutor,
	/// Finality proof provider.
	pub finality_provider: Arc<FinalityProofProvider<B, Block>>,
}

/// Full client dependencies.
pub struct FullDeps<C, P, SC, B> {
	/// The client instance to use.
	pub client: Arc<C>,
	/// Transaction pool instance.
	pub pool: Arc<P>,
	/// The SelectChain Strategy
	pub select_chain: SC,
	/// A copy of the chain spec.
	pub chain_spec: Box<dyn sc_chain_spec::ChainSpec>,
	/// Whether to deny unsafe calls
	pub deny_unsafe: DenyUnsafe,
	/// BABE specific dependencies.
	pub babe: BabeDeps,
	/// GRANDPA specific dependencies.
	pub grandpa: GrandpaDeps<B>,
}

/// A IO handler that uses all Full RPC extensions.
pub type IoHandler = jsonrpc_core::IoHandler<sc_rpc::Metadata>;

/// Instantiate all Full RPC extensions.
pub fn create_full<C, P, SC, B>(
	deps: FullDeps<C, P, SC, B>,
) -> Result<jsonrpc_core::IoHandler<sc_rpc_api::Metadata>, Box<dyn std::error::Error + Send + Sync>>
where
	C: ProvideRuntimeApi<Block>
		+ HeaderBackend<Block>
		+ AuxStore
		+ HeaderMetadata<Block, Error = BlockChainError>
		+ Sync
		+ Send
		+ 'static,
	C::Api: substrate_frame_rpc_system::AccountNonceApi<Block, AccountId, Index>,
	C::Api: pallet_contracts_rpc::ContractsRuntimeApi<Block, AccountId, Balance, BlockNumber, Hash>,
	C::Api: pallet_transaction_payment_rpc::TransactionPaymentRuntimeApi<Block, Balance>,
	C::Api: BabeApi<Block>,
	C::Api: BlockBuilder<Block>,
	P: TransactionPool + 'static,
	SC: SelectChain<Block> + 'static,
	B: sc_client_api::Backend<Block> + Send + Sync + 'static,
	B::State: sc_client_api::backend::StateBackend<sp_runtime::traits::HashFor<Block>>,
{
	use pallet_contracts_rpc::{Contracts, ContractsApi};
<<<<<<< HEAD
=======
	use pallet_mmr_rpc::{Mmr, MmrApi};
>>>>>>> 91061a7d
	use pallet_transaction_payment_rpc::{TransactionPayment, TransactionPaymentApi};
	use substrate_frame_rpc_system::{FullSystem, SystemApi};

	let mut io = jsonrpc_core::IoHandler::default();
	let FullDeps { client, pool, select_chain, chain_spec, deny_unsafe, babe, grandpa } = deps;

	let BabeDeps { keystore, babe_config, shared_epoch_changes } = babe;
	let GrandpaDeps {
		shared_voter_state,
		shared_authority_set,
		justification_stream,
		subscription_executor,
		finality_provider,
	} = grandpa;

	io.extend_with(SystemApi::to_delegate(FullSystem::new(client.clone(), pool, deny_unsafe)));
	// Making synchronous calls in light client freezes the browser currently,
	// more context: https://github.com/paritytech/substrate/pull/3480
	// These RPCs should use an asynchronous caller instead.
<<<<<<< HEAD
	io.extend_with(
		ContractsApi::to_delegate(Contracts::new(client.clone()))
	);
	io.extend_with(
		TransactionPaymentApi::to_delegate(TransactionPayment::new(client.clone()))
	);
	io.extend_with(
		sc_consensus_babe_rpc::BabeApi::to_delegate(
			BabeRpcHandler::new(
				client.clone(),
				shared_epoch_changes.clone(),
				keystore,
				babe_config,
				select_chain,
				deny_unsafe,
			),
		)
	);
	io.extend_with(
		sc_finality_grandpa_rpc::GrandpaApi::to_delegate(
			GrandpaRpcHandler::new(
				shared_authority_set.clone(),
				shared_voter_state,
				justification_stream,
				subscription_executor,
				finality_provider,
			)
		)
	);

	io.extend_with(
		sc_sync_state_rpc::SyncStateRpcApi::to_delegate(
			sc_sync_state_rpc::SyncStateRpcHandler::new(
				chain_spec,
				client,
				shared_authority_set,
				shared_epoch_changes,
				deny_unsafe,
			)
		)
	);

	io
=======
	io.extend_with(ContractsApi::to_delegate(Contracts::new(client.clone())));
	io.extend_with(MmrApi::to_delegate(Mmr::new(client.clone())));
	io.extend_with(TransactionPaymentApi::to_delegate(TransactionPayment::new(client.clone())));
	io.extend_with(sc_consensus_babe_rpc::BabeApi::to_delegate(BabeRpcHandler::new(
		client.clone(),
		shared_epoch_changes.clone(),
		keystore,
		babe_config,
		select_chain,
		deny_unsafe,
	)));
	io.extend_with(sc_finality_grandpa_rpc::GrandpaApi::to_delegate(GrandpaRpcHandler::new(
		shared_authority_set.clone(),
		shared_voter_state,
		justification_stream,
		subscription_executor,
		finality_provider,
	)));

	io.extend_with(sc_sync_state_rpc::SyncStateRpcApi::to_delegate(
		sc_sync_state_rpc::SyncStateRpcHandler::new(
			chain_spec,
			client,
			shared_authority_set,
			shared_epoch_changes,
			deny_unsafe,
		)?,
	));

	Ok(io)
>>>>>>> 91061a7d
}

/// Instantiate all Light RPC extensions.
pub fn create_light<C, P, M, F>(deps: LightDeps<C, F, P>) -> jsonrpc_core::IoHandler<M>
where
	C: sp_blockchain::HeaderBackend<Block>,
	C: Send + Sync + 'static,
	F: sc_client_api::light::Fetcher<Block> + 'static,
	P: TransactionPool + 'static,
	M: jsonrpc_core::Metadata + Default,
{
	use substrate_frame_rpc_system::{LightSystem, SystemApi};

	let LightDeps { client, pool, remote_blockchain, fetcher } = deps;
	let mut io = jsonrpc_core::IoHandler::default();
	io.extend_with(SystemApi::<Hash, AccountId, Index>::to_delegate(LightSystem::new(
		client,
		remote_blockchain,
		fetcher,
		pool,
	)));

	io
}<|MERGE_RESOLUTION|>--- conflicted
+++ resolved
@@ -131,10 +131,6 @@
 	B::State: sc_client_api::backend::StateBackend<sp_runtime::traits::HashFor<Block>>,
 {
 	use pallet_contracts_rpc::{Contracts, ContractsApi};
-<<<<<<< HEAD
-=======
-	use pallet_mmr_rpc::{Mmr, MmrApi};
->>>>>>> 91061a7d
 	use pallet_transaction_payment_rpc::{TransactionPayment, TransactionPaymentApi};
 	use substrate_frame_rpc_system::{FullSystem, SystemApi};
 
@@ -154,53 +150,7 @@
 	// Making synchronous calls in light client freezes the browser currently,
 	// more context: https://github.com/paritytech/substrate/pull/3480
 	// These RPCs should use an asynchronous caller instead.
-<<<<<<< HEAD
-	io.extend_with(
-		ContractsApi::to_delegate(Contracts::new(client.clone()))
-	);
-	io.extend_with(
-		TransactionPaymentApi::to_delegate(TransactionPayment::new(client.clone()))
-	);
-	io.extend_with(
-		sc_consensus_babe_rpc::BabeApi::to_delegate(
-			BabeRpcHandler::new(
-				client.clone(),
-				shared_epoch_changes.clone(),
-				keystore,
-				babe_config,
-				select_chain,
-				deny_unsafe,
-			),
-		)
-	);
-	io.extend_with(
-		sc_finality_grandpa_rpc::GrandpaApi::to_delegate(
-			GrandpaRpcHandler::new(
-				shared_authority_set.clone(),
-				shared_voter_state,
-				justification_stream,
-				subscription_executor,
-				finality_provider,
-			)
-		)
-	);
-
-	io.extend_with(
-		sc_sync_state_rpc::SyncStateRpcApi::to_delegate(
-			sc_sync_state_rpc::SyncStateRpcHandler::new(
-				chain_spec,
-				client,
-				shared_authority_set,
-				shared_epoch_changes,
-				deny_unsafe,
-			)
-		)
-	);
-
-	io
-=======
 	io.extend_with(ContractsApi::to_delegate(Contracts::new(client.clone())));
-	io.extend_with(MmrApi::to_delegate(Mmr::new(client.clone())));
 	io.extend_with(TransactionPaymentApi::to_delegate(TransactionPayment::new(client.clone())));
 	io.extend_with(sc_consensus_babe_rpc::BabeApi::to_delegate(BabeRpcHandler::new(
 		client.clone(),
@@ -229,7 +179,6 @@
 	));
 
 	Ok(io)
->>>>>>> 91061a7d
 }
 
 /// Instantiate all Light RPC extensions.
