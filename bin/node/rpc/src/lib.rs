// Copyright 2019 Parity Technologies (UK) Ltd.
// This file is part of Substrate.

// Substrate is free software: you can redistribute it and/or modify
// it under the terms of the GNU General Public License as published by
// the Free Software Foundation, either version 3 of the License, or
// (at your option) any later version.

// Substrate is distributed in the hope that it will be useful,
// but WITHOUT ANY WARRANTY; without even the implied warranty of
// MERCHANTABILITY or FITNESS FOR A PARTICULAR PURPOSE.  See the
// GNU General Public License for more details.

// You should have received a copy of the GNU General Public License
// along with Substrate.  If not, see <http://www.gnu.org/licenses/>.

//! A collection of node-specific RPC methods.
//!
//! Since `substrate` core functionality makes no assumptions
//! about the modules used inside the runtime, so do
//! RPC methods defined in `substrate-rpc` crate.
//! It means that `client/rpc` can't have any methods that
//! need some strong assumptions about the particular runtime.
//!
//! The RPCs available in this crate however can make some assumptions
//! about how the runtime is constructed and what `SRML` modules
//! are part of it. Therefore all node-runtime-specific RPCs can
//! be placed here or imported from corresponding `SRML` RPC definitions.

#![warn(missing_docs)]

use std::sync::Arc;

use node_primitives::{Block, AccountId, Index, Balance};
use node_runtime::UncheckedExtrinsic;
use sr_primitives::traits::ProvideRuntimeApi;
use txpool_api::TransactionPool;

/// Instantiate all RPC extensions for full node.
pub fn create_full<C, P, M>(client: Arc<C>, pool: Arc<P>) -> jsonrpc_core::IoHandler<M> where
	C: ProvideRuntimeApi,
	C: client::blockchain::HeaderBackend<Block>,
	C: Send + Sync + 'static,
	C::Api: frame_system_rpc::AccountNonceApi<Block, AccountId, Index>,
	C::Api: pallet_contracts_rpc::ContractsRuntimeApi<Block, AccountId, Balance>,
	C::Api: pallet_transaction_payment_rpc::TransactionPaymentRuntimeApi<Block, Balance, UncheckedExtrinsic>,
	P: TransactionPool + 'static,
	M: jsonrpc_core::Metadata + Default,
{
<<<<<<< HEAD
	use palette_system_rpc::{FullSystem, SystemApi};
=======
	use frame_system_rpc::{System, SystemApi};
>>>>>>> 605852ea
	use pallet_contracts_rpc::{Contracts, ContractsApi};
	use pallet_transaction_payment_rpc::{TransactionPayment, TransactionPaymentApi};

	let mut io = jsonrpc_core::IoHandler::default();
	io.extend_with(
		SystemApi::to_delegate(FullSystem::new(client.clone(), pool))
	);
	io.extend_with(
		ContractsApi::to_delegate(Contracts::new(client.clone()))
	);
	io.extend_with(
		TransactionPaymentApi::to_delegate(TransactionPayment::new(client))
	);
	io
}

/// Instantiate all RPC extensions for light node.
pub fn create_light<C, P, M, F>(
	client: Arc<C>,
	remote_blockchain: Arc<dyn client::light::blockchain::RemoteBlockchain<Block>>,
	fetcher: Arc<F>,
	pool: Arc<P>,
) -> jsonrpc_core::IoHandler<M>
	where
		C: ProvideRuntimeApi,
		C: client::blockchain::HeaderBackend<Block>,
		C: Send + Sync + 'static,
		C::Api: palette_system_rpc::AccountNonceApi<Block, AccountId, Index>,
		P: TransactionPool + 'static,
		M: jsonrpc_core::Metadata + Default,
		F: client::light::fetcher::Fetcher<Block> + 'static,
{
	use palette_system_rpc::{LightSystem, SystemApi};

	let mut io = jsonrpc_core::IoHandler::default();
	io.extend_with(
		SystemApi::<AccountId, Index>::to_delegate(LightSystem::new(client, remote_blockchain, fetcher, pool))
	);
	io
}<|MERGE_RESOLUTION|>--- conflicted
+++ resolved
@@ -47,11 +47,8 @@
 	P: TransactionPool + 'static,
 	M: jsonrpc_core::Metadata + Default,
 {
-<<<<<<< HEAD
-	use palette_system_rpc::{FullSystem, SystemApi};
-=======
-	use frame_system_rpc::{System, SystemApi};
->>>>>>> 605852ea
+	use frame_system_rpc::{FullSystem, SystemApi};
+
 	use pallet_contracts_rpc::{Contracts, ContractsApi};
 	use pallet_transaction_payment_rpc::{TransactionPayment, TransactionPaymentApi};
 
@@ -79,12 +76,12 @@
 		C: ProvideRuntimeApi,
 		C: client::blockchain::HeaderBackend<Block>,
 		C: Send + Sync + 'static,
-		C::Api: palette_system_rpc::AccountNonceApi<Block, AccountId, Index>,
+		C::Api: frame_system_rpc::AccountNonceApi<Block, AccountId, Index>,
 		P: TransactionPool + 'static,
 		M: jsonrpc_core::Metadata + Default,
 		F: client::light::fetcher::Fetcher<Block> + 'static,
 {
-	use palette_system_rpc::{LightSystem, SystemApi};
+	use frame_system_rpc::{LightSystem, SystemApi};
 
 	let mut io = jsonrpc_core::IoHandler::default();
 	io.extend_with(
