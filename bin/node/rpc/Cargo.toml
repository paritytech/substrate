[package]
name = "node-rpc"
version = "2.0.0"
authors = ["Parity Technologies <admin@parity.io>"]
edition = "2018"

[dependencies]
sc-client = { version = "0.8", path = "../../../client/" }
jsonrpc-core = "14.0.3"
node-primitives = { version = "2.0.0", path = "../primitives" }
node-runtime = { version = "2.0.0", path = "../runtime" }
sp-runtime = { version = "2.0.0", path = "../../../primitives/runtime" }
<<<<<<< HEAD
pallet-contracts-rpc = { version = "0.8.0", path = "../../../frame/contracts/rpc/" }
=======
sp-api = { version = "2.0.0", path = "../../../primitives/api" }
pallet-contracts-rpc = { version = "2.0.0", path = "../../../frame/contracts/rpc/" }
>>>>>>> d63ff7b9
pallet-transaction-payment-rpc = { version = "2.0.0", path = "../../../frame/transaction-payment/rpc/" }
substrate-frame-rpc-system = { version = "2.0.0", path = "../../../utils/frame/rpc/system" }
sp-transaction-pool = { version = "2.0.0", path = "../../../primitives/transaction-pool" }<|MERGE_RESOLUTION|>--- conflicted
+++ resolved
@@ -10,12 +10,8 @@
 node-primitives = { version = "2.0.0", path = "../primitives" }
 node-runtime = { version = "2.0.0", path = "../runtime" }
 sp-runtime = { version = "2.0.0", path = "../../../primitives/runtime" }
-<<<<<<< HEAD
+sp-api = { version = "2.0.0", path = "../../../primitives/api" }
 pallet-contracts-rpc = { version = "0.8.0", path = "../../../frame/contracts/rpc/" }
-=======
-sp-api = { version = "2.0.0", path = "../../../primitives/api" }
-pallet-contracts-rpc = { version = "2.0.0", path = "../../../frame/contracts/rpc/" }
->>>>>>> d63ff7b9
 pallet-transaction-payment-rpc = { version = "2.0.0", path = "../../../frame/transaction-payment/rpc/" }
 substrate-frame-rpc-system = { version = "2.0.0", path = "../../../utils/frame/rpc/system" }
 sp-transaction-pool = { version = "2.0.0", path = "../../../primitives/transaction-pool" }