--- conflicted
+++ resolved
@@ -28,9 +28,5 @@
 sc-consensus-epochs = { version = "0.8.0-dev", path = "../../../client/consensus/epochs" }
 sp-consensus = { version = "0.8.0-dev", path = "../../../primitives/consensus/common" }
 sp-blockchain = { version = "2.0.0-dev", path = "../../../primitives/blockchain" }
-<<<<<<< HEAD
 sc-finality-grandpa = { version = "0.8.0-dev", path = "../../../client/finality-grandpa" }
-=======
-sc-finality-grandpa = { version = "0.8.0-dev", path = "../../../client/finality-grandpa" }
-sc-finality-grandpa-rpc = { version = "0.8.0-dev", path = "../../../client/finality-grandpa/rpc" }
->>>>>>> b0960369
+sc-finality-grandpa-rpc = { version = "0.8.0-dev", path = "../../../client/finality-grandpa/rpc" }