[package]
name = "node-inspect"
version = "0.9.0-dev"
authors = ["Parity Technologies <admin@parity.io>"]
edition = "2021"
license = "GPL-3.0-or-later WITH Classpath-exception-2.0"
homepage = "https://substrate.io"
repository = "https://github.com/paritytech/substrate/"

[package.metadata.docs.rs]
targets = ["x86_64-unknown-linux-gnu"]

[dependencies]
codec = { package = "parity-scale-codec", version = "2.0.0" }
derive_more = "0.99"
sc-cli = { version = "0.10.0-dev", path = "../../../client/cli" }
sc-client-api = { version = "4.0.0-dev", path = "../../../client/api" }
sc-executor = { version = "0.10.0-dev", path = "../../../client/executor" }
sc-service = { version = "0.10.0-dev", default-features = false, path = "../../../client/service" }
sp-blockchain = { version = "4.0.0-dev", path = "../../../primitives/blockchain" }
<<<<<<< HEAD
sp-core = { version = "4.0.0", path = "../../../primitives/core" }
sp-runtime = { version = "4.0.0", path = "../../../primitives/runtime" }
=======
sp-core = { version = "4.1.0-dev", path = "../../../primitives/core" }
sp-runtime = { version = "4.0.0-dev", path = "../../../primitives/runtime" }
>>>>>>> b9cafba3
structopt = "0.3.8"<|MERGE_RESOLUTION|>--- conflicted
+++ resolved
@@ -18,11 +18,6 @@
 sc-executor = { version = "0.10.0-dev", path = "../../../client/executor" }
 sc-service = { version = "0.10.0-dev", default-features = false, path = "../../../client/service" }
 sp-blockchain = { version = "4.0.0-dev", path = "../../../primitives/blockchain" }
-<<<<<<< HEAD
-sp-core = { version = "4.0.0", path = "../../../primitives/core" }
+sp-core = { version = "4.1.0-dev", path = "../../../primitives/core" }
 sp-runtime = { version = "4.0.0", path = "../../../primitives/runtime" }
-=======
-sp-core = { version = "4.1.0-dev", path = "../../../primitives/core" }
-sp-runtime = { version = "4.0.0-dev", path = "../../../primitives/runtime" }
->>>>>>> b9cafba3
 structopt = "0.3.8"