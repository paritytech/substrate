--- conflicted
+++ resolved
@@ -119,13 +119,8 @@
 	// and set impl_version to 0. If only runtime
 	// implementation changes and behavior does not, then leave spec_version as
 	// is and increment impl_version.
-<<<<<<< HEAD
 	spec_version: 284,
-	impl_version: 0,
-=======
-	spec_version: 265,
 	impl_version: 1,
->>>>>>> 3655f9bb
 	apis: RUNTIME_API_VERSIONS,
 	transaction_version: 2,
 };
@@ -1006,7 +1001,6 @@
 	type WeightInfo = pallet_vesting::weights::SubstrateWeight<Runtime>;
 }
 
-<<<<<<< HEAD
 parameter_types! {
 	// Minimum bounds on storage are important to secure your chain.
 	pub const MinDataLength: usize = 1;
@@ -1020,15 +1014,6 @@
 	type MaxLength = MaxDataLength;
 	// The ubiquitous event type.
 	type Event = Event;
-=======
-impl pallet_mmr::Config for Runtime {
-	const INDEXING_PREFIX: &'static [u8] = b"mmr";
-	type Hashing = <Runtime as frame_system::Config>::Hashing;
-	type Hash = <Runtime as frame_system::Config>::Hash;
-	type LeafData = frame_system::Pallet<Self>;
-	type OnNewRoot = ();
-	type WeightInfo = ();
->>>>>>> 3655f9bb
 }
 
 parameter_types! {
@@ -1036,7 +1021,6 @@
     pub const ProposalLifetime: BlockNumber = 1000;
 }
 
-<<<<<<< HEAD
 /// Configure the send data pallet
 impl pallet_chainbridge::Config for Runtime {
 	type Event = Event;
@@ -1052,32 +1036,10 @@
     pub NativeTokenId: pallet_chainbridge::ResourceId = pallet_chainbridge::derive_resource_id(0, &blake2_128(b"DAV"));
 
     pub NFTTokenId: pallet_chainbridge::ResourceId = pallet_chainbridge::derive_resource_id(1, &blake2_128(b"NFT"));
-=======
-impl pallet_lottery::Config for Runtime {
-	type ModuleId = LotteryModuleId;
-	type Call = Call;
-	type Currency = Balances;
-	type Randomness = RandomnessCollectiveFlip;
-	type Event = Event;
-	type ManagerOrigin = EnsureRoot<AccountId>;
-	type MaxCalls = MaxCalls;
-	type ValidateCall = Lottery;
-	type MaxGenerateRandom = MaxGenerateRandom;
-	type WeightInfo = pallet_lottery::weights::SubstrateWeight<Runtime>;
-}
-
-parameter_types! {
-	pub const AssetDeposit: Balance = 100 * DOLLARS;
-	pub const ApprovalDeposit: Balance = 1 * DOLLARS;
-	pub const StringLimit: u32 = 50;
-	pub const MetadataDepositBase: Balance = 10 * DOLLARS;
-	pub const MetadataDepositPerByte: Balance = 1 * DOLLARS;
->>>>>>> 3655f9bb
 }
 
 impl pallet_erc721::Config for Runtime {
 	type Event = Event;
-<<<<<<< HEAD
 	type Identifier = NFTTokenId;
 }
 
@@ -1101,18 +1063,6 @@
 
 	type Event = Event;
 	type Call = Call;
-=======
-	type Balance = u64;
-	type AssetId = u32;
-	type Currency = Balances;
-	type ForceOrigin = EnsureRoot<AccountId>;
-	type AssetDeposit = AssetDeposit;
-	type MetadataDepositBase = MetadataDepositBase;
-	type MetadataDepositPerByte = MetadataDepositPerByte;
-	type ApprovalDeposit = ApprovalDeposit;
-	type StringLimit = StringLimit;
-	type WeightInfo = pallet_assets::weights::SubstrateWeight<Runtime>;
->>>>>>> 3655f9bb
 }
 
 parameter_types! {
@@ -1150,47 +1100,6 @@
 		NodeBlock = node_primitives::Block,
 		UncheckedExtrinsic = UncheckedExtrinsic
 	{
-<<<<<<< HEAD
-		System: frame_system::{Module, Call, Config, Storage, Event<T>},
-		Utility: pallet_utility::{Module, Call, Event},
-		Babe: pallet_babe::{Module, Call, Storage, Config, ValidateUnsigned},
-		Timestamp: pallet_timestamp::{Module, Call, Storage, Inherent},
-		Authorship: pallet_authorship::{Module, Call, Storage, Inherent},
-		Indices: pallet_indices::{Module, Call, Storage, Config<T>, Event<T>},
-		Balances: pallet_balances::{Module, Call, Storage, Config<T>, Event<T>},
-		TransactionPayment: pallet_transaction_payment::{Module, Storage},
-		ElectionProviderMultiPhase: pallet_election_provider_multi_phase::{Module, Call, Storage, Event<T>, ValidateUnsigned},
-		Staking: pallet_staking::{Module, Call, Config<T>, Storage, Event<T>, ValidateUnsigned},
-		Session: pallet_session::{Module, Call, Storage, Event, Config<T>},
-		Democracy: pallet_democracy::{Module, Call, Storage, Config, Event<T>},
-		Council: pallet_collective::<Instance1>::{Module, Call, Storage, Origin<T>, Event<T>, Config<T>},
-		TechnicalCommittee: pallet_collective::<Instance2>::{Module, Call, Storage, Origin<T>, Event<T>, Config<T>},
-		Elections: pallet_elections_phragmen::{Module, Call, Storage, Event<T>, Config<T>},
-		TechnicalMembership: pallet_membership::<Instance1>::{Module, Call, Storage, Event<T>, Config<T>},
-		Grandpa: pallet_grandpa::{Module, Call, Storage, Config, Event, ValidateUnsigned},
-		Treasury: pallet_treasury::{Module, Call, Storage, Config, Event<T>},
-		Contracts: pallet_contracts::{Module, Call, Config<T>, Storage, Event<T>},
-		Sudo: pallet_sudo::{Module, Call, Config<T>, Storage, Event<T>},
-		ImOnline: pallet_im_online::{Module, Call, Storage, Event<T>, ValidateUnsigned, Config<T>},
-		AuthorityDiscovery: pallet_authority_discovery::{Module, Call, Config},
-		Offences: pallet_offences::{Module, Call, Storage, Event},
-		Historical: pallet_session_historical::{Module},
-		RandomnessCollectiveFlip: pallet_randomness_collective_flip::{Module, Call, Storage},
-		Identity: pallet_identity::{Module, Call, Storage, Event<T>},
-		Society: pallet_society::{Module, Call, Storage, Event<T>, Config<T>},
-		Recovery: pallet_recovery::{Module, Call, Storage, Event<T>},
-		Vesting: pallet_vesting::{Module, Call, Storage, Event<T>, Config<T>},
-		Scheduler: pallet_scheduler::{Module, Call, Storage, Event<T>},
-		Proxy: pallet_proxy::{Module, Call, Storage, Event<T>},
-		Multisig: pallet_multisig::{Module, Call, Storage, Event<T>},
-		Bounties: pallet_bounties::{Module, Call, Storage, Event<T>},
-		Tips: pallet_tips::{Module, Call, Storage, Event<T>},
-		CereDDCModule: pallet_cere_ddc::{Module, Call, Storage, Event<T>},
-		ChainBridge: pallet_chainbridge::{Module, Call, Storage, Event<T>},
-		Erc721: pallet_erc721::{Module, Call, Storage, Event<T>},
-		Erc20: pallet_erc20::{Module, Call, Event<T>},
-		DdcMetricsOffchainWorker: pallet_ddc_metrics_offchain_worker::{Module, Call, Event<T>},
-=======
 		System: frame_system::{Pallet, Call, Config, Storage, Event<T>},
 		Utility: pallet_utility::{Pallet, Call, Event},
 		Babe: pallet_babe::{Pallet, Call, Storage, Config, ValidateUnsigned},
@@ -1225,11 +1134,12 @@
 		Multisig: pallet_multisig::{Pallet, Call, Storage, Event<T>},
 		Bounties: pallet_bounties::{Pallet, Call, Storage, Event<T>},
 		Tips: pallet_tips::{Pallet, Call, Storage, Event<T>},
-		Assets: pallet_assets::{Pallet, Call, Storage, Event<T>},
-		Mmr: pallet_mmr::{Pallet, Storage},
-		Lottery: pallet_lottery::{Pallet, Call, Storage, Event<T>},
 		Gilt: pallet_gilt::{Pallet, Call, Storage, Event<T>, Config},
->>>>>>> 3655f9bb
+		CereDDCModule: pallet_cere_ddc::{Pallet, Call, Storage, Event<T>},
+		ChainBridge: pallet_chainbridge::{Pallet, Call, Storage, Event<T>},
+		Erc721: pallet_erc721::{Pallet, Call, Storage, Event<T>},
+		Erc20: pallet_erc20::{Pallet, Call, Event<T>},
+		DdcMetricsOffchainWorker: pallet_ddc_metrics_offchain_worker::{Pallet, Call, Event<T>},
 	}
 );
 
@@ -1467,40 +1377,6 @@
 		}
 	}
 
-<<<<<<< HEAD
-=======
-	impl pallet_mmr::primitives::MmrApi<
-		Block,
-		mmr::Hash,
-	> for Runtime {
-		fn generate_proof(leaf_index: u64)
-			-> Result<(mmr::EncodableOpaqueLeaf, mmr::Proof<mmr::Hash>), mmr::Error>
-		{
-			Mmr::generate_proof(leaf_index)
-				.map(|(leaf, proof)| (mmr::EncodableOpaqueLeaf::from_leaf(&leaf), proof))
-		}
-
-		fn verify_proof(leaf: mmr::EncodableOpaqueLeaf, proof: mmr::Proof<mmr::Hash>)
-			-> Result<(), mmr::Error>
-		{
-			let leaf: mmr::Leaf = leaf
-				.into_opaque_leaf()
-				.try_decode()
-				.ok_or(mmr::Error::Verify)?;
-			Mmr::verify_leaf(leaf, proof)
-		}
-
-		fn verify_proof_stateless(
-			root: mmr::Hash,
-			leaf: mmr::EncodableOpaqueLeaf,
-			proof: mmr::Proof<mmr::Hash>
-		) -> Result<(), mmr::Error> {
-			let node = mmr::DataOrHash::Data(leaf.into_opaque_leaf());
-			pallet_mmr::verify_leaf_proof::<mmr::Hashing, _>(root, node, proof)
-		}
-	}
-
->>>>>>> 3655f9bb
 	impl sp_session::SessionKeys<Block> for Runtime {
 		fn generate_session_keys(seed: Option<Vec<u8>>) -> Vec<u8> {
 			SessionKeys::generate(seed)
