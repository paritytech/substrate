// Copyright 2018-2020 Parity Technologies (UK) Ltd.
// This file is part of Substrate.

// Substrate is free software: you can redistribute it and/or modify
// it under the terms of the GNU General Public License as published by
// the Free Software Foundation, either version 3 of the License, or
// (at your option) any later version.

// Substrate is distributed in the hope that it will be useful,
// but WITHOUT ANY WARRANTY; without even the implied warranty of
// MERCHANTABILITY or FITNESS FOR A PARTICULAR PURPOSE.  See the
// GNU General Public License for more details.

// You should have received a copy of the GNU General Public License
// along with Substrate.  If not, see <http://www.gnu.org/licenses/>.

//! The Substrate runtime. This can be compiled with ``#[no_std]`, ready for Wasm.

#![cfg_attr(not(feature = "std"), no_std)]
// `construct_runtime!` does a lot of recursion and requires us to increase the limit to 256.
#![recursion_limit="256"]

use sp_std::prelude::*;
use frame_support::{
	construct_runtime, parameter_types, debug,
	weights::Weight,
	traits::{SplitTwoWays, Currency, Randomness},
};
use sp_core::u32_trait::{_1, _2, _3, _4};
pub use node_primitives::{AccountId, Signature};
use node_primitives::{AccountIndex, Balance, BlockNumber, Hash, Index, Moment};
use sp_api::impl_runtime_apis;
use sp_runtime::{
	Permill, Perbill, Percent, ApplyExtrinsicResult, BenchmarkResults,
	impl_opaque_keys, generic, create_runtime_str,
};
use sp_runtime::curve::PiecewiseLinear;
use sp_runtime::transaction_validity::TransactionValidity;
use sp_runtime::traits::{
	self, BlakeTwo256, Block as BlockT, StaticLookup, SaturatedConversion,
	ConvertInto, OpaqueKeys, Benchmarking,
};
use sp_version::RuntimeVersion;
#[cfg(any(feature = "std", test))]
use sp_version::NativeVersion;
use sp_core::OpaqueMetadata;
use pallet_grandpa::AuthorityList as GrandpaAuthorityList;
use pallet_grandpa::fg_primitives;
use pallet_im_online::sr25519::{AuthorityId as ImOnlineId};
use sp_authority_discovery::AuthorityId as AuthorityDiscoveryId;
use pallet_transaction_payment_rpc_runtime_api::RuntimeDispatchInfo;
use pallet_contracts_rpc_runtime_api::ContractExecResult;
use frame_system::offchain::TransactionSubmitter;
use sp_inherents::{InherentData, CheckInherentsResult};

#[cfg(any(feature = "std", test))]
pub use sp_runtime::BuildStorage;
pub use pallet_timestamp::Call as TimestampCall;
pub use pallet_balances::Call as BalancesCall;
pub use pallet_contracts::Gas;
pub use frame_support::StorageValue;
pub use pallet_staking::StakerStatus;

/// Implementations of some helper traits passed into runtime modules as associated types.
pub mod impls;
use impls::{CurrencyToVoteHandler, Author, LinearWeightToFee, TargetedFeeAdjustment};

/// Constant values used within the runtime.
pub mod constants;
use constants::{time::*, currency::*};

// Make the WASM binary available.
#[cfg(feature = "std")]
include!(concat!(env!("OUT_DIR"), "/wasm_binary.rs"));

/// Runtime version.
pub const VERSION: RuntimeVersion = RuntimeVersion {
	spec_name: create_runtime_str!("node"),
	impl_name: create_runtime_str!("substrate-node"),
	authoring_version: 10,
	// Per convention: if the runtime behavior changes, increment spec_version
	// and set impl_version to 0. If only runtime
	// implementation changes and behavior does not, then leave spec_version as
	// is and increment impl_version.
	spec_version: 219,
<<<<<<< HEAD
	impl_version: 3,
=======
	impl_version: 1,
>>>>>>> db1ab7d1
	apis: RUNTIME_API_VERSIONS,
};

/// Native version.
#[cfg(any(feature = "std", test))]
pub fn native_version() -> NativeVersion {
	NativeVersion {
		runtime_version: VERSION,
		can_author_with: Default::default(),
	}
}

type NegativeImbalance = <Balances as Currency<AccountId>>::NegativeImbalance;

pub type DealWithFees = SplitTwoWays<
	Balance,
	NegativeImbalance,
	_4, Treasury,   // 4 parts (80%) goes to the treasury.
	_1, Author,     // 1 part (20%) goes to the block author.
>;

parameter_types! {
	pub const BlockHashCount: BlockNumber = 250;
	pub const MaximumBlockWeight: Weight = 1_000_000_000;
	pub const MaximumBlockLength: u32 = 5 * 1024 * 1024;
	pub const Version: RuntimeVersion = VERSION;
	pub const AvailableBlockRatio: Perbill = Perbill::from_percent(75);
}

impl frame_system::Trait for Runtime {
	type Origin = Origin;
	type Call = Call;
	type Index = Index;
	type BlockNumber = BlockNumber;
	type Hash = Hash;
	type Hashing = BlakeTwo256;
	type AccountId = AccountId;
	type Lookup = Indices;
	type Header = generic::Header<BlockNumber, BlakeTwo256>;
	type Event = Event;
	type BlockHashCount = BlockHashCount;
	type MaximumBlockWeight = MaximumBlockWeight;
	type MaximumBlockLength = MaximumBlockLength;
	type AvailableBlockRatio = AvailableBlockRatio;
	type Version = Version;
	type ModuleToIndex = ModuleToIndex;
	type AccountData = pallet_balances::AccountData<Balance>;
	type OnNewAccount = ();
	type OnReapAccount = (Balances, Staking, Contracts, Session, Recovery);
}

parameter_types! {
	// One storage item; value is size 4+4+16+32 bytes = 56 bytes.
	pub const MultisigDepositBase: Balance = 30 * CENTS;
	// Additional storage item size of 32 bytes.
	pub const MultisigDepositFactor: Balance = 5 * CENTS;
	pub const MaxSignatories: u16 = 100;
}

impl pallet_utility::Trait for Runtime {
	type Event = Event;
	type Call = Call;
	type Currency = Balances;
	type MultisigDepositBase = MultisigDepositBase;
	type MultisigDepositFactor = MultisigDepositFactor;
	type MaxSignatories = MaxSignatories;
}

parameter_types! {
	pub const EpochDuration: u64 = EPOCH_DURATION_IN_SLOTS;
	pub const ExpectedBlockTime: Moment = MILLISECS_PER_BLOCK;
}

impl pallet_babe::Trait for Runtime {
	type EpochDuration = EpochDuration;
	type ExpectedBlockTime = ExpectedBlockTime;
	type EpochChangeTrigger = pallet_babe::ExternalTrigger;
}

parameter_types! {
	pub const IndexDeposit: Balance = 1 * DOLLARS;
}

impl pallet_indices::Trait for Runtime {
	type AccountIndex = AccountIndex;
	type Event = Event;
	type Currency = Balances;
	type Deposit = IndexDeposit;
}

parameter_types! {
	pub const ExistentialDeposit: Balance = 1 * DOLLARS;
}

impl pallet_balances::Trait for Runtime {
	type Balance = Balance;
	type DustRemoval = ();
	type Event = Event;
	type ExistentialDeposit = ExistentialDeposit;
	type AccountStore = frame_system::Module<Runtime>;
}

parameter_types! {
	pub const TransactionBaseFee: Balance = 1 * CENTS;
	pub const TransactionByteFee: Balance = 10 * MILLICENTS;
	// setting this to zero will disable the weight fee.
	pub const WeightFeeCoefficient: Balance = 1_000;
	// for a sane configuration, this should always be less than `AvailableBlockRatio`.
	pub const TargetBlockFullness: Perbill = Perbill::from_percent(25);
}

impl pallet_transaction_payment::Trait for Runtime {
	type Currency = Balances;
	type OnTransactionPayment = DealWithFees;
	type TransactionBaseFee = TransactionBaseFee;
	type TransactionByteFee = TransactionByteFee;
	type WeightToFee = LinearWeightToFee<WeightFeeCoefficient>;
	type FeeMultiplierUpdate = TargetedFeeAdjustment<TargetBlockFullness>;
}

parameter_types! {
	pub const MinimumPeriod: Moment = SLOT_DURATION / 2;
}
impl pallet_timestamp::Trait for Runtime {
	type Moment = Moment;
	type OnTimestampSet = Babe;
	type MinimumPeriod = MinimumPeriod;
}

parameter_types! {
	pub const UncleGenerations: BlockNumber = 5;
}

impl pallet_authorship::Trait for Runtime {
	type FindAuthor = pallet_session::FindAccountFromAuthorIndex<Self, Babe>;
	type UncleGenerations = UncleGenerations;
	type FilterUncle = ();
	type EventHandler = (Staking, ImOnline);
}

impl_opaque_keys! {
	pub struct SessionKeys {
		pub grandpa: Grandpa,
		pub babe: Babe,
		pub im_online: ImOnline,
		pub authority_discovery: AuthorityDiscovery,
	}
}

parameter_types! {
	pub const DisabledValidatorsThreshold: Perbill = Perbill::from_percent(17);
}

impl pallet_session::Trait for Runtime {
	type Event = Event;
	type ValidatorId = <Self as frame_system::Trait>::AccountId;
	type ValidatorIdOf = pallet_staking::StashOf<Self>;
	type ShouldEndSession = Babe;
	type SessionManager = Staking;
	type SessionHandler = <SessionKeys as OpaqueKeys>::KeyTypeIdProviders;
	type Keys = SessionKeys;
	type DisabledValidatorsThreshold = DisabledValidatorsThreshold;
}

impl pallet_session::historical::Trait for Runtime {
	type FullIdentification = pallet_staking::Exposure<AccountId, Balance>;
	type FullIdentificationOf = pallet_staking::ExposureOf<Runtime>;
}

pallet_staking_reward_curve::build! {
	const REWARD_CURVE: PiecewiseLinear<'static> = curve!(
		min_inflation: 0_025_000,
		max_inflation: 0_100_000,
		ideal_stake: 0_500_000,
		falloff: 0_050_000,
		max_piece_count: 40,
		test_precision: 0_005_000,
	);
}

parameter_types! {
	pub const SessionsPerEra: sp_staking::SessionIndex = 6;
	pub const BondingDuration: pallet_staking::EraIndex = 24 * 28;
	pub const SlashDeferDuration: pallet_staking::EraIndex = 24 * 7; // 1/4 the bonding duration.
	pub const RewardCurve: &'static PiecewiseLinear<'static> = &REWARD_CURVE;
}

impl pallet_staking::Trait for Runtime {
	type Currency = Balances;
	type Time = Timestamp;
	type CurrencyToVote = CurrencyToVoteHandler;
	type RewardRemainder = Treasury;
	type Event = Event;
	type Slash = Treasury; // send the slashed funds to the treasury.
	type Reward = (); // rewards are minted from the void
	type SessionsPerEra = SessionsPerEra;
	type BondingDuration = BondingDuration;
	type SlashDeferDuration = SlashDeferDuration;
	/// A super-majority of the council can cancel the slash.
	type SlashCancelOrigin = pallet_collective::EnsureProportionAtLeast<_3, _4, AccountId, CouncilCollective>;
	type SessionInterface = Self;
	type RewardCurve = RewardCurve;
}

parameter_types! {
	pub const LaunchPeriod: BlockNumber = 28 * 24 * 60 * MINUTES;
	pub const VotingPeriod: BlockNumber = 28 * 24 * 60 * MINUTES;
	pub const EmergencyVotingPeriod: BlockNumber = 3 * 24 * 60 * MINUTES;
	pub const MinimumDeposit: Balance = 100 * DOLLARS;
	pub const EnactmentPeriod: BlockNumber = 30 * 24 * 60 * MINUTES;
	pub const CooloffPeriod: BlockNumber = 28 * 24 * 60 * MINUTES;
	// One cent: $10,000 / MB
	pub const PreimageByteDeposit: Balance = 1 * CENTS;
}

impl pallet_democracy::Trait for Runtime {
	type Proposal = Call;
	type Event = Event;
	type Currency = Balances;
	type EnactmentPeriod = EnactmentPeriod;
	type LaunchPeriod = LaunchPeriod;
	type VotingPeriod = VotingPeriod;
	type MinimumDeposit = MinimumDeposit;
	/// A straight majority of the council can decide what their next motion is.
	type ExternalOrigin = pallet_collective::EnsureProportionAtLeast<_1, _2, AccountId, CouncilCollective>;
	/// A super-majority can have the next scheduled referendum be a straight majority-carries vote.
	type ExternalMajorityOrigin = pallet_collective::EnsureProportionAtLeast<_3, _4, AccountId, CouncilCollective>;
	/// A unanimous council can have the next scheduled referendum be a straight default-carries
	/// (NTB) vote.
	type ExternalDefaultOrigin = pallet_collective::EnsureProportionAtLeast<_1, _1, AccountId, CouncilCollective>;
	/// Two thirds of the technical committee can have an ExternalMajority/ExternalDefault vote
	/// be tabled immediately and with a shorter voting/enactment period.
	type FastTrackOrigin = pallet_collective::EnsureProportionAtLeast<_2, _3, AccountId, TechnicalCollective>;
	type EmergencyVotingPeriod = EmergencyVotingPeriod;
	// To cancel a proposal which has been passed, 2/3 of the council must agree to it.
	type CancellationOrigin = pallet_collective::EnsureProportionAtLeast<_2, _3, AccountId, CouncilCollective>;
	// Any single technical committee member may veto a coming council proposal, however they can
	// only do it once and it lasts only for the cooloff period.
	type VetoOrigin = pallet_collective::EnsureMember<AccountId, TechnicalCollective>;
	type CooloffPeriod = CooloffPeriod;
	type PreimageByteDeposit = PreimageByteDeposit;
	type Slash = Treasury;
}

type CouncilCollective = pallet_collective::Instance1;
impl pallet_collective::Trait<CouncilCollective> for Runtime {
	type Origin = Origin;
	type Proposal = Call;
	type Event = Event;
}

parameter_types! {
	pub const CandidacyBond: Balance = 10 * DOLLARS;
	pub const VotingBond: Balance = 1 * DOLLARS;
	pub const TermDuration: BlockNumber = 7 * DAYS;
	pub const DesiredMembers: u32 = 13;
	pub const DesiredRunnersUp: u32 = 7;
}

impl pallet_elections_phragmen::Trait for Runtime {
	type Event = Event;
	type Currency = Balances;
	type ChangeMembers = Council;
	type CurrencyToVote = CurrencyToVoteHandler;
	type CandidacyBond = CandidacyBond;
	type VotingBond = VotingBond;
	type LoserCandidate = ();
	type BadReport = ();
	type KickedMember = ();
	type DesiredMembers = DesiredMembers;
	type DesiredRunnersUp = DesiredRunnersUp;
	type TermDuration = TermDuration;
}

type TechnicalCollective = pallet_collective::Instance2;
impl pallet_collective::Trait<TechnicalCollective> for Runtime {
	type Origin = Origin;
	type Proposal = Call;
	type Event = Event;
}

impl pallet_membership::Trait<pallet_membership::Instance1> for Runtime {
	type Event = Event;
	type AddOrigin = pallet_collective::EnsureProportionMoreThan<_1, _2, AccountId, CouncilCollective>;
	type RemoveOrigin = pallet_collective::EnsureProportionMoreThan<_1, _2, AccountId, CouncilCollective>;
	type SwapOrigin = pallet_collective::EnsureProportionMoreThan<_1, _2, AccountId, CouncilCollective>;
	type ResetOrigin = pallet_collective::EnsureProportionMoreThan<_1, _2, AccountId, CouncilCollective>;
	type MembershipInitialized = TechnicalCommittee;
	type MembershipChanged = TechnicalCommittee;
}

parameter_types! {
	pub const ProposalBond: Permill = Permill::from_percent(5);
	pub const ProposalBondMinimum: Balance = 1 * DOLLARS;
	pub const SpendPeriod: BlockNumber = 1 * DAYS;
	pub const Burn: Permill = Permill::from_percent(50);
	pub const TipCountdown: BlockNumber = 1 * DAYS;
	pub const TipFindersFee: Percent = Percent::from_percent(20);
	pub const TipReportDepositBase: Balance = 1 * DOLLARS;
	pub const TipReportDepositPerByte: Balance = 1 * CENTS;
}

impl pallet_treasury::Trait for Runtime {
	type Currency = Balances;
	type ApproveOrigin = pallet_collective::EnsureMembers<_4, AccountId, CouncilCollective>;
	type RejectOrigin = pallet_collective::EnsureMembers<_2, AccountId, CouncilCollective>;
	type Tippers = Elections;
	type TipCountdown = TipCountdown;
	type TipFindersFee = TipFindersFee;
	type TipReportDepositBase = TipReportDepositBase;
	type TipReportDepositPerByte = TipReportDepositPerByte;
	type Event = Event;
	type ProposalRejection = ();
	type ProposalBond = ProposalBond;
	type ProposalBondMinimum = ProposalBondMinimum;
	type SpendPeriod = SpendPeriod;
	type Burn = Burn;
}

parameter_types! {
	pub const ContractTransactionBaseFee: Balance = 1 * CENTS;
	pub const ContractTransactionByteFee: Balance = 10 * MILLICENTS;
	pub const ContractFee: Balance = 1 * CENTS;
	pub const TombstoneDeposit: Balance = 1 * DOLLARS;
	pub const RentByteFee: Balance = 1 * DOLLARS;
	pub const RentDepositOffset: Balance = 1000 * DOLLARS;
	pub const SurchargeReward: Balance = 150 * DOLLARS;
}

impl pallet_contracts::Trait for Runtime {
	type Currency = Balances;
	type Time = Timestamp;
	type Randomness = RandomnessCollectiveFlip;
	type Call = Call;
	type Event = Event;
	type DetermineContractAddress = pallet_contracts::SimpleAddressDeterminer<Runtime>;
	type ComputeDispatchFee = pallet_contracts::DefaultDispatchFeeComputor<Runtime>;
	type TrieIdGenerator = pallet_contracts::TrieIdFromParentCounter<Runtime>;
	type GasPayment = ();
	type RentPayment = ();
	type SignedClaimHandicap = pallet_contracts::DefaultSignedClaimHandicap;
	type TombstoneDeposit = TombstoneDeposit;
	type StorageSizeOffset = pallet_contracts::DefaultStorageSizeOffset;
	type RentByteFee = RentByteFee;
	type RentDepositOffset = RentDepositOffset;
	type SurchargeReward = SurchargeReward;
	type TransactionBaseFee = ContractTransactionBaseFee;
	type TransactionByteFee = ContractTransactionByteFee;
	type ContractFee = ContractFee;
	type CallBaseFee = pallet_contracts::DefaultCallBaseFee;
	type InstantiateBaseFee = pallet_contracts::DefaultInstantiateBaseFee;
	type MaxDepth = pallet_contracts::DefaultMaxDepth;
	type MaxValueSize = pallet_contracts::DefaultMaxValueSize;
	type BlockGasLimit = pallet_contracts::DefaultBlockGasLimit;
}

impl pallet_sudo::Trait for Runtime {
	type Event = Event;
	type Proposal = Call;
}

/// A runtime transaction submitter.
pub type SubmitTransaction = TransactionSubmitter<ImOnlineId, Runtime, UncheckedExtrinsic>;

parameter_types! {
	pub const SessionDuration: BlockNumber = EPOCH_DURATION_IN_SLOTS as _;
}

impl pallet_im_online::Trait for Runtime {
	type AuthorityId = ImOnlineId;
	type Event = Event;
	type Call = Call;
	type SubmitTransaction = SubmitTransaction;
	type SessionDuration = SessionDuration;
	type ReportUnresponsiveness = Offences;
}

impl pallet_offences::Trait for Runtime {
	type Event = Event;
	type IdentificationTuple = pallet_session::historical::IdentificationTuple<Self>;
	type OnOffenceHandler = Staking;
}

impl pallet_authority_discovery::Trait for Runtime {}

impl pallet_grandpa::Trait for Runtime {
	type Event = Event;
}

parameter_types! {
	pub const WindowSize: BlockNumber = 101;
	pub const ReportLatency: BlockNumber = 1000;
}

impl pallet_finality_tracker::Trait for Runtime {
	type OnFinalizationStalled = ();
	type WindowSize = WindowSize;
	type ReportLatency = ReportLatency;
}

parameter_types! {
	pub const BasicDeposit: Balance = 10 * DOLLARS;       // 258 bytes on-chain
	pub const FieldDeposit: Balance = 250 * CENTS;        // 66 bytes on-chain
	pub const SubAccountDeposit: Balance = 2 * DOLLARS;   // 53 bytes on-chain
	pub const MaxSubAccounts: u32 = 100;
	pub const MaxAdditionalFields: u32 = 100;
}

impl pallet_identity::Trait for Runtime {
	type Event = Event;
	type Currency = Balances;
	type BasicDeposit = BasicDeposit;
	type FieldDeposit = FieldDeposit;
	type SubAccountDeposit = SubAccountDeposit;
	type MaxSubAccounts = MaxSubAccounts;
	type MaxAdditionalFields = MaxAdditionalFields;
	type Slashed = Treasury;
	type ForceOrigin = pallet_collective::EnsureProportionMoreThan<_1, _2, AccountId, CouncilCollective>;
	type RegistrarOrigin = pallet_collective::EnsureProportionMoreThan<_1, _2, AccountId, CouncilCollective>;
}

impl frame_system::offchain::CreateTransaction<Runtime, UncheckedExtrinsic> for Runtime {
	type Public = <Signature as traits::Verify>::Signer;
	type Signature = Signature;

	fn create_transaction<TSigner: frame_system::offchain::Signer<Self::Public, Self::Signature>>(
		call: Call,
		public: Self::Public,
		account: AccountId,
		index: Index,
	) -> Option<(Call, <UncheckedExtrinsic as traits::Extrinsic>::SignaturePayload)> {
		// take the biggest period possible.
		let period = BlockHashCount::get()
			.checked_next_power_of_two()
			.map(|c| c / 2)
			.unwrap_or(2) as u64;
		let current_block = System::block_number()
			.saturated_into::<u64>()
			// The `System::block_number` is initialized with `n+1`,
			// so the actual block number is `n`.
			.saturating_sub(1);
		let tip = 0;
		let extra: SignedExtra = (
			frame_system::CheckVersion::<Runtime>::new(),
			frame_system::CheckGenesis::<Runtime>::new(),
			frame_system::CheckEra::<Runtime>::from(generic::Era::mortal(period, current_block)),
			frame_system::CheckNonce::<Runtime>::from(index),
			frame_system::CheckWeight::<Runtime>::new(),
			pallet_transaction_payment::ChargeTransactionPayment::<Runtime>::from(tip),
			Default::default(),
		);
		let raw_payload = SignedPayload::new(call, extra).map_err(|e| {
			debug::warn!("Unable to create signed payload: {:?}", e);
		}).ok()?;
		let signature = TSigner::sign(public, &raw_payload)?;
		let address = Indices::unlookup(account);
		let (call, extra, _) = raw_payload.deconstruct();
		Some((call, (address, signature, extra)))
	}
}

parameter_types! {
	pub const ConfigDepositBase: Balance = 5 * DOLLARS;
	pub const FriendDepositFactor: Balance = 50 * CENTS;
	pub const MaxFriends: u16 = 9;
	pub const RecoveryDeposit: Balance = 5 * DOLLARS;
}

impl pallet_recovery::Trait for Runtime {
	type Event = Event;
	type Call = Call;
	type Currency = Balances;
	type ConfigDepositBase = ConfigDepositBase;
	type FriendDepositFactor = FriendDepositFactor;
	type MaxFriends = MaxFriends;
	type RecoveryDeposit = RecoveryDeposit;
}

parameter_types! {
	pub const CandidateDeposit: Balance = 10 * DOLLARS;
	pub const WrongSideDeduction: Balance = 2 * DOLLARS;
	pub const MaxStrikes: u32 = 10;
	pub const RotationPeriod: BlockNumber = 80 * HOURS;
	pub const PeriodSpend: Balance = 500 * DOLLARS;
	pub const MaxLockDuration: BlockNumber = 36 * 30 * DAYS;
	pub const ChallengePeriod: BlockNumber = 7 * DAYS;
}

impl pallet_society::Trait for Runtime {
	type Event = Event;
	type Currency = Balances;
	type Randomness = RandomnessCollectiveFlip;
	type CandidateDeposit = CandidateDeposit;
	type WrongSideDeduction = WrongSideDeduction;
	type MaxStrikes = MaxStrikes;
	type PeriodSpend = PeriodSpend;
	type MembershipChanged = ();
	type RotationPeriod = RotationPeriod;
	type MaxLockDuration = MaxLockDuration;
	type FounderSetOrigin = pallet_collective::EnsureProportionMoreThan<_1, _2, AccountId, CouncilCollective>;
	type SuspensionJudgementOrigin = pallet_society::EnsureFounder<Runtime>;
	type ChallengePeriod = ChallengePeriod;
}

impl pallet_vesting::Trait for Runtime {
	type Event = Event;
	type Currency = Balances;
	type BlockNumberToBalance = ConvertInto;
}

construct_runtime!(
	pub enum Runtime where
		Block = Block,
		NodeBlock = node_primitives::Block,
		UncheckedExtrinsic = UncheckedExtrinsic
	{
		System: frame_system::{Module, Call, Config, Storage, Event<T>},
		Utility: pallet_utility::{Module, Call, Storage, Event<T>},
		Babe: pallet_babe::{Module, Call, Storage, Config, Inherent(Timestamp)},
		Timestamp: pallet_timestamp::{Module, Call, Storage, Inherent},
		Authorship: pallet_authorship::{Module, Call, Storage, Inherent},
		Indices: pallet_indices::{Module, Call, Storage, Config<T>, Event<T>},
		Balances: pallet_balances::{Module, Call, Storage, Config<T>, Event<T>},
		TransactionPayment: pallet_transaction_payment::{Module, Storage},
		Staking: pallet_staking::{Module, Call, Config<T>, Storage, Event<T>},
		Session: pallet_session::{Module, Call, Storage, Event, Config<T>},
		Democracy: pallet_democracy::{Module, Call, Storage, Config, Event<T>},
		Council: pallet_collective::<Instance1>::{Module, Call, Storage, Origin<T>, Event<T>, Config<T>},
		TechnicalCommittee: pallet_collective::<Instance2>::{Module, Call, Storage, Origin<T>, Event<T>, Config<T>},
		Elections: pallet_elections_phragmen::{Module, Call, Storage, Event<T>},
		TechnicalMembership: pallet_membership::<Instance1>::{Module, Call, Storage, Event<T>, Config<T>},
		FinalityTracker: pallet_finality_tracker::{Module, Call, Inherent},
		Grandpa: pallet_grandpa::{Module, Call, Storage, Config, Event},
		Treasury: pallet_treasury::{Module, Call, Storage, Config, Event<T>},
		Contracts: pallet_contracts::{Module, Call, Config<T>, Storage, Event<T>},
		Sudo: pallet_sudo::{Module, Call, Config<T>, Storage, Event<T>},
		ImOnline: pallet_im_online::{Module, Call, Storage, Event<T>, ValidateUnsigned, Config<T>},
		AuthorityDiscovery: pallet_authority_discovery::{Module, Call, Config},
		Offences: pallet_offences::{Module, Call, Storage, Event},
		RandomnessCollectiveFlip: pallet_randomness_collective_flip::{Module, Call, Storage},
		Identity: pallet_identity::{Module, Call, Storage, Event<T>},
		Society: pallet_society::{Module, Call, Storage, Event<T>, Config<T>},
		Recovery: pallet_recovery::{Module, Call, Storage, Event<T>},
		Vesting: pallet_vesting::{Module, Call, Storage, Event<T>, Config<T>},
	}
);

/// The address format for describing accounts.
pub type Address = <Indices as StaticLookup>::Source;
/// Block header type as expected by this runtime.
pub type Header = generic::Header<BlockNumber, BlakeTwo256>;
/// Block type as expected by this runtime.
pub type Block = generic::Block<Header, UncheckedExtrinsic>;
/// A Block signed with a Justification
pub type SignedBlock = generic::SignedBlock<Block>;
/// BlockId type as expected by this runtime.
pub type BlockId = generic::BlockId<Block>;
/// The SignedExtension to the basic transaction logic.
pub type SignedExtra = (
	frame_system::CheckVersion<Runtime>,
	frame_system::CheckGenesis<Runtime>,
	frame_system::CheckEra<Runtime>,
	frame_system::CheckNonce<Runtime>,
	frame_system::CheckWeight<Runtime>,
	pallet_transaction_payment::ChargeTransactionPayment<Runtime>,
	pallet_contracts::CheckBlockGasLimit<Runtime>,
);
/// Unchecked extrinsic type as expected by this runtime.
pub type UncheckedExtrinsic = generic::UncheckedExtrinsic<Address, Call, Signature, SignedExtra>;
/// The payload being signed in transactions.
pub type SignedPayload = generic::SignedPayload<Call, SignedExtra>;
/// Extrinsic type that has already been checked.
pub type CheckedExtrinsic = generic::CheckedExtrinsic<AccountId, Call, SignedExtra>;
/// Executive: handles dispatch to the various modules.
pub type Executive = frame_executive::Executive<Runtime, Block, frame_system::ChainContext<Runtime>, Runtime, AllModules>;

impl_runtime_apis! {
	impl sp_api::Core<Block> for Runtime {
		fn version() -> RuntimeVersion {
			VERSION
		}

		fn execute_block(block: Block) {
			Executive::execute_block(block)
		}

		fn initialize_block(header: &<Block as BlockT>::Header) {
			Executive::initialize_block(header)
		}
	}

	impl sp_api::Metadata<Block> for Runtime {
		fn metadata() -> OpaqueMetadata {
			Runtime::metadata().into()
		}
	}

	impl sp_block_builder::BlockBuilder<Block> for Runtime {
		fn apply_extrinsic(extrinsic: <Block as BlockT>::Extrinsic) -> ApplyExtrinsicResult {
			Executive::apply_extrinsic(extrinsic)
		}

		fn finalize_block() -> <Block as BlockT>::Header {
			Executive::finalize_block()
		}

		fn inherent_extrinsics(data: InherentData) -> Vec<<Block as BlockT>::Extrinsic> {
			data.create_extrinsics()
		}

		fn check_inherents(block: Block, data: InherentData) -> CheckInherentsResult {
			data.check_extrinsics(&block)
		}

		fn random_seed() -> <Block as BlockT>::Hash {
			RandomnessCollectiveFlip::random_seed()
		}
	}

	impl sp_transaction_pool::runtime_api::TaggedTransactionQueue<Block> for Runtime {
		fn validate_transaction(tx: <Block as BlockT>::Extrinsic) -> TransactionValidity {
			Executive::validate_transaction(tx)
		}
	}

	impl sp_offchain::OffchainWorkerApi<Block> for Runtime {
		fn offchain_worker(header: &<Block as BlockT>::Header) {
			Executive::offchain_worker(header)
		}
	}

	impl fg_primitives::GrandpaApi<Block> for Runtime {
		fn grandpa_authorities() -> GrandpaAuthorityList {
			Grandpa::grandpa_authorities()
		}
	}

	impl sp_consensus_babe::BabeApi<Block> for Runtime {
		fn configuration() -> sp_consensus_babe::BabeConfiguration {
			// The choice of `c` parameter (where `1 - c` represents the
			// probability of a slot being empty), is done in accordance to the
			// slot duration and expected target block time, for safely
			// resisting network delays of maximum two seconds.
			// <https://research.web3.foundation/en/latest/polkadot/BABE/Babe/#6-practical-results>
			sp_consensus_babe::BabeConfiguration {
				slot_duration: Babe::slot_duration(),
				epoch_length: EpochDuration::get(),
				c: PRIMARY_PROBABILITY,
				genesis_authorities: Babe::authorities(),
				randomness: Babe::randomness(),
				secondary_slots: true,
			}
		}

		fn current_epoch_start() -> sp_consensus_babe::SlotNumber {
			Babe::current_epoch_start()
		}
	}

	impl sp_authority_discovery::AuthorityDiscoveryApi<Block> for Runtime {
		fn authorities() -> Vec<AuthorityDiscoveryId> {
			AuthorityDiscovery::authorities()
		}
	}

	impl frame_system_rpc_runtime_api::AccountNonceApi<Block, AccountId, Index> for Runtime {
		fn account_nonce(account: AccountId) -> Index {
			System::account_nonce(account)
		}
	}

	impl pallet_contracts_rpc_runtime_api::ContractsApi<Block, AccountId, Balance, BlockNumber>
		for Runtime
	{
		fn call(
			origin: AccountId,
			dest: AccountId,
			value: Balance,
			gas_limit: u64,
			input_data: Vec<u8>,
		) -> ContractExecResult {
			let exec_result =
				Contracts::bare_call(origin, dest.into(), value, gas_limit, input_data);
			match exec_result {
				Ok(v) => ContractExecResult::Success {
					status: v.status,
					data: v.data,
				},
				Err(_) => ContractExecResult::Error,
			}
		}

		fn get_storage(
			address: AccountId,
			key: [u8; 32],
		) -> pallet_contracts_primitives::GetStorageResult {
			Contracts::get_storage(address, key)
		}

		fn rent_projection(
			address: AccountId,
		) -> pallet_contracts_primitives::RentProjectionResult<BlockNumber> {
			Contracts::rent_projection(address)
		}
	}

	impl pallet_transaction_payment_rpc_runtime_api::TransactionPaymentApi<
		Block,
		Balance,
		UncheckedExtrinsic,
	> for Runtime {
		fn query_info(uxt: UncheckedExtrinsic, len: u32) -> RuntimeDispatchInfo<Balance> {
			TransactionPayment::query_info(uxt, len)
		}
	}

	impl sp_session::SessionKeys<Block> for Runtime {
		fn generate_session_keys(seed: Option<Vec<u8>>) -> Vec<u8> {
			SessionKeys::generate(seed)
		}

		fn decode_session_keys(
			encoded: Vec<u8>,
		) -> Option<Vec<(Vec<u8>, sp_core::crypto::KeyTypeId)>> {
			SessionKeys::decode_into_raw_public_keys(&encoded)
		}
	}

	impl crate::Benchmark<Block> for Runtime {
		fn dispatch_benchmark(module: Vec<u8>, extrinsic: Vec<u8>, steps: u32, repeat: u32)
			-> Option<Vec<BenchmarkResults>>
		{
			match module.as_slice() {
				b"pallet-balances" | b"balances" => Balances::run_benchmark(extrinsic, steps, repeat).ok(),
				b"pallet-identity" | b"identity" => Identity::run_benchmark(extrinsic, steps, repeat).ok(),
				b"pallet-timestamp" | b"timestamp" => Timestamp::run_benchmark(extrinsic, steps, repeat).ok(),
				_ => return None,
			}
		}
	}
}

sp_api::decl_runtime_apis! {
	pub trait Benchmark
	{
		fn dispatch_benchmark(module: Vec<u8>, extrinsic: Vec<u8>, steps: u32, repeat: u32)
			-> Option<Vec<BenchmarkResults>>;
	}
}

#[cfg(test)]
mod tests {
	use super::*;
	use frame_system::offchain::{SignAndSubmitTransaction, SubmitSignedTransaction};

	#[test]
	fn validate_transaction_submitter_bounds() {
		fn is_submit_signed_transaction<T>() where
			T: SubmitSignedTransaction<
				Runtime,
				Call,
			>,
		{}

		fn is_sign_and_submit_transaction<T>() where
			T: SignAndSubmitTransaction<
				Runtime,
				Call,
				Extrinsic=UncheckedExtrinsic,
				CreateTransaction=Runtime,
				Signer=ImOnlineId,
			>,
		{}

		is_submit_signed_transaction::<SubmitTransaction>();
		is_sign_and_submit_transaction::<SubmitTransaction>();
	}

	#[test]
	fn block_hooks_weight_should_not_exceed_limits() {
		use frame_support::weights::WeighBlock;
		let check_for_block = |b| {
			let block_hooks_weight =
				<AllModules as WeighBlock<BlockNumber>>::on_initialize(b) +
				<AllModules as WeighBlock<BlockNumber>>::on_finalize(b);

			assert_eq!(
				block_hooks_weight,
				0,
				"This test might fail simply because the value being compared to has increased to a \
				module declaring a new weight for a hook or call. In this case update the test and \
				happily move on.",
			);

			// Invariant. Always must be like this to have a sane chain.
			assert!(block_hooks_weight < MaximumBlockWeight::get());

			// Warning.
			if block_hooks_weight > MaximumBlockWeight::get() / 2 {
				println!(
					"block hooks weight is consuming more than a block's capacity. You probably want \
					to re-think this. This test will fail now."
				);
				assert!(false);
			}
		};

		let _ = (0..100_000).for_each(check_for_block);
	}
}<|MERGE_RESOLUTION|>--- conflicted
+++ resolved
@@ -83,11 +83,7 @@
 	// implementation changes and behavior does not, then leave spec_version as
 	// is and increment impl_version.
 	spec_version: 219,
-<<<<<<< HEAD
-	impl_version: 3,
-=======
-	impl_version: 1,
->>>>>>> db1ab7d1
+	impl_version: 2,
 	apis: RUNTIME_API_VERSIONS,
 };
 
