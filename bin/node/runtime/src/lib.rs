// This file is part of Substrate.

// Copyright (C) 2018-2022 Parity Technologies (UK) Ltd.
// SPDX-License-Identifier: GPL-3.0-or-later WITH Classpath-exception-2.0

// This program is free software: you can redistribute it and/or modify
// it under the terms of the GNU General Public License as published by
// the Free Software Foundation, either version 3 of the License, or
// (at your option) any later version.

// This program is distributed in the hope that it will be useful,
// but WITHOUT ANY WARRANTY; without even the implied warranty of
// MERCHANTABILITY or FITNESS FOR A PARTICULAR PURPOSE. See the
// GNU General Public License for more details.

// You should have received a copy of the GNU General Public License
// along with this program. If not, see <https://www.gnu.org/licenses/>.

//! The Substrate runtime. This can be compiled with `#[no_std]`, ready for Wasm.

#![cfg_attr(not(feature = "std"), no_std)]
// `construct_runtime!` does a lot of recursion and requires us to increase the limit to 512.
#![recursion_limit = "512"]

use codec::{Decode, Encode, MaxEncodedLen};
use frame_election_provider_support::{
	onchain, BalancingConfig, ElectionDataProvider, SequentialPhragmen, VoteWeight,
};
use frame_support::{
	construct_runtime,
	dispatch::DispatchClass,
	pallet_prelude::Get,
	parameter_types,
	traits::{
		AsEnsureOriginWithArg, ConstU128, ConstU16, ConstU32, Currency, EitherOfDiverse,
		EqualPrivilegeOnly, Everything, Imbalance, InstanceFilter, KeyOwnerProofSystem,
		LockIdentifier, Nothing, OnUnbalanced, U128CurrencyToVote,
	},
	weights::{
		constants::{BlockExecutionWeight, ExtrinsicBaseWeight, RocksDbWeight, WEIGHT_PER_SECOND},
		ConstantMultiplier, IdentityFee, Weight,
	},
	PalletId, RuntimeDebug,
};
use frame_system::{
	limits::{BlockLength, BlockWeights},
	EnsureRoot, EnsureRootWithSuccess, EnsureSigned,
};
pub use node_primitives::{AccountId, Signature};
use node_primitives::{AccountIndex, Balance, BlockNumber, Hash, Index, Moment};
use pallet_election_provider_multi_phase::SolutionAccuracyOf;
use pallet_grandpa::{
	fg_primitives, AuthorityId as GrandpaId, AuthorityList as GrandpaAuthorityList,
};
use pallet_im_online::sr25519::AuthorityId as ImOnlineId;
use pallet_session::historical::{self as pallet_session_historical};
pub use pallet_transaction_payment::{CurrencyAdapter, Multiplier, TargetedFeeAdjustment};
use pallet_transaction_payment::{FeeDetails, RuntimeDispatchInfo};
use sp_api::impl_runtime_apis;
use sp_authority_discovery::AuthorityId as AuthorityDiscoveryId;
use sp_core::{crypto::KeyTypeId, OpaqueMetadata};
use sp_inherents::{CheckInherentsResult, InherentData};
use sp_runtime::{
	create_runtime_str,
	curve::PiecewiseLinear,
	generic, impl_opaque_keys,
	traits::{
		self, BlakeTwo256, Block as BlockT, ConvertInto, NumberFor, OpaqueKeys,
		SaturatedConversion, StaticLookup,
	},
	transaction_validity::{TransactionPriority, TransactionSource, TransactionValidity},
	ApplyExtrinsicResult, FixedPointNumber, FixedU128, Perbill, Percent, Permill, Perquintill,
};
use sp_std::prelude::*;
#[cfg(any(feature = "std", test))]
use sp_version::NativeVersion;
use sp_version::RuntimeVersion;
use static_assertions::const_assert;

#[cfg(any(feature = "std", test))]
pub use frame_system::Call as SystemCall;
#[cfg(any(feature = "std", test))]
pub use pallet_balances::Call as BalancesCall;
#[cfg(any(feature = "std", test))]
pub use pallet_staking::StakerStatus;
#[cfg(any(feature = "std", test))]
pub use pallet_sudo::Call as SudoCall;
#[cfg(any(feature = "std", test))]
pub use sp_runtime::BuildStorage;

/// Implementations of some helper traits passed into runtime modules as associated types.
pub mod impls;
#[cfg(not(feature = "runtime-benchmarks"))]
use impls::AllianceIdentityVerifier;
use impls::{AllianceProposalProvider, Author, CreditToBlockAuthor};

/// Constant values used within the runtime.
pub mod constants;
use constants::{currency::*, time::*};
use sp_runtime::generic::Era;

/// Generated voter bag information.
mod voter_bags;

// Make the WASM binary available.
#[cfg(feature = "std")]
include!(concat!(env!("OUT_DIR"), "/wasm_binary.rs"));

/// Wasm binary unwrapped. If built with `SKIP_WASM_BUILD`, the function panics.
#[cfg(feature = "std")]
pub fn wasm_binary_unwrap() -> &'static [u8] {
	WASM_BINARY.expect(
		"Development wasm binary is not available. This means the client is built with \
		 `SKIP_WASM_BUILD` flag and it is only usable for production chains. Please rebuild with \
		 the flag disabled.",
	)
}

/// Runtime version.
#[sp_version::runtime_version]
pub const VERSION: RuntimeVersion = RuntimeVersion {
	spec_name: create_runtime_str!("node"),
	impl_name: create_runtime_str!("substrate-node"),
	authoring_version: 10,
	// Per convention: if the runtime behavior changes, increment spec_version
	// and set impl_version to 0. If only runtime
	// implementation changes and behavior does not, then leave spec_version as
	// is and increment impl_version.
	spec_version: 268,
	impl_version: 0,
	apis: RUNTIME_API_VERSIONS,
	transaction_version: 2,
	state_version: 1,
};

/// The BABE epoch configuration at genesis.
pub const BABE_GENESIS_EPOCH_CONFIG: sp_consensus_babe::BabeEpochConfiguration =
	sp_consensus_babe::BabeEpochConfiguration {
		c: PRIMARY_PROBABILITY,
		allowed_slots: sp_consensus_babe::AllowedSlots::PrimaryAndSecondaryPlainSlots,
	};

/// Native version.
#[cfg(any(feature = "std", test))]
pub fn native_version() -> NativeVersion {
	NativeVersion { runtime_version: VERSION, can_author_with: Default::default() }
}

type NegativeImbalance = <Balances as Currency<AccountId>>::NegativeImbalance;

pub struct DealWithFees;
impl OnUnbalanced<NegativeImbalance> for DealWithFees {
	fn on_unbalanceds<B>(mut fees_then_tips: impl Iterator<Item = NegativeImbalance>) {
		if let Some(fees) = fees_then_tips.next() {
			// for fees, 80% to treasury, 20% to author
			let mut split = fees.ration(80, 20);
			if let Some(tips) = fees_then_tips.next() {
				// for tips, if any, 80% to treasury, 20% to author (though this can be anything)
				tips.ration_merge_into(80, 20, &mut split);
			}
			Treasury::on_unbalanced(split.0);
			Author::on_unbalanced(split.1);
		}
	}
}

/// We assume that ~10% of the block weight is consumed by `on_initialize` handlers.
/// This is used to limit the maximal weight of a single extrinsic.
const AVERAGE_ON_INITIALIZE_RATIO: Perbill = Perbill::from_percent(10);
/// We allow `Normal` extrinsics to fill up the block up to 75%, the rest can be used
/// by  Operational  extrinsics.
const NORMAL_DISPATCH_RATIO: Perbill = Perbill::from_percent(75);
/// We allow for 2 seconds of compute with a 6 second average block time.
const MAXIMUM_BLOCK_WEIGHT: Weight = WEIGHT_PER_SECOND.saturating_mul(2);

parameter_types! {
	pub const BlockHashCount: BlockNumber = 2400;
	pub const Version: RuntimeVersion = VERSION;
	pub RuntimeBlockLength: BlockLength =
		BlockLength::max_with_normal_ratio(5 * 1024 * 1024, NORMAL_DISPATCH_RATIO);
	pub RuntimeBlockWeights: BlockWeights = BlockWeights::builder()
		.base_block(BlockExecutionWeight::get())
		.for_class(DispatchClass::all(), |weights| {
			weights.base_extrinsic = ExtrinsicBaseWeight::get();
		})
		.for_class(DispatchClass::Normal, |weights| {
			weights.max_total = Some(NORMAL_DISPATCH_RATIO * MAXIMUM_BLOCK_WEIGHT);
		})
		.for_class(DispatchClass::Operational, |weights| {
			weights.max_total = Some(MAXIMUM_BLOCK_WEIGHT);
			// Operational transactions have some extra reserved space, so that they
			// are included even if block reached `MAXIMUM_BLOCK_WEIGHT`.
			weights.reserved = Some(
				MAXIMUM_BLOCK_WEIGHT - NORMAL_DISPATCH_RATIO * MAXIMUM_BLOCK_WEIGHT
			);
		})
		.avg_block_initialization(AVERAGE_ON_INITIALIZE_RATIO)
		.build_or_panic();
}

const_assert!(NORMAL_DISPATCH_RATIO.deconstruct() >= AVERAGE_ON_INITIALIZE_RATIO.deconstruct());

impl frame_system::Config for Runtime {
	type BaseCallFilter = Everything;
	type BlockWeights = RuntimeBlockWeights;
	type BlockLength = RuntimeBlockLength;
	type DbWeight = RocksDbWeight;
	type Origin = Origin;
	type RuntimeCall = RuntimeCall;
	type Index = Index;
	type BlockNumber = BlockNumber;
	type Hash = Hash;
	type Hashing = BlakeTwo256;
	type AccountId = AccountId;
	type Lookup = Indices;
	type Header = generic::Header<BlockNumber, BlakeTwo256>;
	type RuntimeEvent = RuntimeEvent;
	type BlockHashCount = BlockHashCount;
	type Version = Version;
	type PalletInfo = PalletInfo;
	type AccountData = pallet_balances::AccountData<Balance>;
	type OnNewAccount = ();
	type OnKilledAccount = ();
	type SystemWeightInfo = frame_system::weights::SubstrateWeight<Runtime>;
	type SS58Prefix = ConstU16<42>;
	type OnSetCode = ();
	type MaxConsumers = ConstU32<16>;
}

impl pallet_randomness_collective_flip::Config for Runtime {}

impl pallet_utility::Config for Runtime {
	type RuntimeEvent = RuntimeEvent;
	type RuntimeCall = RuntimeCall;
	type PalletsOrigin = OriginCaller;
	type WeightInfo = pallet_utility::weights::SubstrateWeight<Runtime>;
}

parameter_types! {
	// One storage item; key size is 32; value is size 4+4+16+32 bytes = 56 bytes.
	pub const DepositBase: Balance = deposit(1, 88);
	// Additional storage item size of 32 bytes.
	pub const DepositFactor: Balance = deposit(0, 32);
}

impl pallet_multisig::Config for Runtime {
	type RuntimeEvent = RuntimeEvent;
	type RuntimeCall = RuntimeCall;
	type Currency = Balances;
	type DepositBase = DepositBase;
	type DepositFactor = DepositFactor;
	type MaxSignatories = ConstU16<100>;
	type WeightInfo = pallet_multisig::weights::SubstrateWeight<Runtime>;
}

parameter_types! {
	// One storage item; key size 32, value size 8; .
	pub const ProxyDepositBase: Balance = deposit(1, 8);
	// Additional storage item size of 33 bytes.
	pub const ProxyDepositFactor: Balance = deposit(0, 33);
	pub const AnnouncementDepositBase: Balance = deposit(1, 8);
	pub const AnnouncementDepositFactor: Balance = deposit(0, 66);
}

/// The type used to represent the kinds of proxying allowed.
#[derive(
	Copy,
	Clone,
	Eq,
	PartialEq,
	Ord,
	PartialOrd,
	Encode,
	Decode,
	RuntimeDebug,
	MaxEncodedLen,
	scale_info::TypeInfo,
)]
pub enum ProxyType {
	Any,
	NonTransfer,
	Governance,
	Staking,
}
impl Default for ProxyType {
	fn default() -> Self {
		Self::Any
	}
}
impl InstanceFilter<RuntimeCall> for ProxyType {
	fn filter(&self, c: &RuntimeCall) -> bool {
		match self {
			ProxyType::Any => true,
			ProxyType::NonTransfer => !matches!(
				c,
				RuntimeCall::Balances(..) |
					RuntimeCall::Assets(..) |
					RuntimeCall::Uniques(..) |
					RuntimeCall::Vesting(pallet_vesting::Call::vested_transfer { .. }) |
					RuntimeCall::Indices(pallet_indices::Call::transfer { .. })
			),
			ProxyType::Governance => matches!(
				c,
				RuntimeCall::Democracy(..) |
					RuntimeCall::Council(..) |
					RuntimeCall::Society(..) |
					RuntimeCall::TechnicalCommittee(..) |
					RuntimeCall::Elections(..) |
					RuntimeCall::Treasury(..)
			),
			ProxyType::Staking => matches!(c, RuntimeCall::Staking(..)),
		}
	}
	fn is_superset(&self, o: &Self) -> bool {
		match (self, o) {
			(x, y) if x == y => true,
			(ProxyType::Any, _) => true,
			(_, ProxyType::Any) => false,
			(ProxyType::NonTransfer, _) => true,
			_ => false,
		}
	}
}

impl pallet_proxy::Config for Runtime {
	type RuntimeEvent = RuntimeEvent;
	type RuntimeCall = RuntimeCall;
	type Currency = Balances;
	type ProxyType = ProxyType;
	type ProxyDepositBase = ProxyDepositBase;
	type ProxyDepositFactor = ProxyDepositFactor;
	type MaxProxies = ConstU32<32>;
	type WeightInfo = pallet_proxy::weights::SubstrateWeight<Runtime>;
	type MaxPending = ConstU32<32>;
	type CallHasher = BlakeTwo256;
	type AnnouncementDepositBase = AnnouncementDepositBase;
	type AnnouncementDepositFactor = AnnouncementDepositFactor;
}

parameter_types! {
	pub MaximumSchedulerWeight: Weight = Perbill::from_percent(80) *
		RuntimeBlockWeights::get().max_block;
	// Retry a scheduled item every 10 blocks (1 minute) until the preimage exists.
	pub const NoPreimagePostponement: Option<u32> = Some(10);
}

impl pallet_scheduler::Config for Runtime {
	type RuntimeEvent = RuntimeEvent;
	type Origin = Origin;
	type PalletsOrigin = OriginCaller;
	type RuntimeCall = RuntimeCall;
	type MaximumWeight = MaximumSchedulerWeight;
	type ScheduleOrigin = EnsureRoot<AccountId>;
	type MaxScheduledPerBlock = ConstU32<50>;
	type WeightInfo = pallet_scheduler::weights::SubstrateWeight<Runtime>;
	type OriginPrivilegeCmp = EqualPrivilegeOnly;
	type PreimageProvider = Preimage;
	type NoPreimagePostponement = NoPreimagePostponement;
}

parameter_types! {
	pub const PreimageMaxSize: u32 = 4096 * 1024;
	pub const PreimageBaseDeposit: Balance = 1 * DOLLARS;
	// One cent: $10,000 / MB
	pub const PreimageByteDeposit: Balance = 1 * CENTS;
}

impl pallet_preimage::Config for Runtime {
	type WeightInfo = pallet_preimage::weights::SubstrateWeight<Runtime>;
	type RuntimeEvent = RuntimeEvent;
	type Currency = Balances;
	type ManagerOrigin = EnsureRoot<AccountId>;
	type MaxSize = PreimageMaxSize;
	type BaseDeposit = PreimageBaseDeposit;
	type ByteDeposit = PreimageByteDeposit;
}

parameter_types! {
	// NOTE: Currently it is not possible to change the epoch duration after the chain has started.
	//       Attempting to do so will brick block production.
	pub const EpochDuration: u64 = EPOCH_DURATION_IN_SLOTS;
	pub const ExpectedBlockTime: Moment = MILLISECS_PER_BLOCK;
	pub const ReportLongevity: u64 =
		BondingDuration::get() as u64 * SessionsPerEra::get() as u64 * EpochDuration::get();
}

impl pallet_babe::Config for Runtime {
	type EpochDuration = EpochDuration;
	type ExpectedBlockTime = ExpectedBlockTime;
	type EpochChangeTrigger = pallet_babe::ExternalTrigger;
	type DisabledValidators = Session;

	type KeyOwnerProofSystem = Historical;

	type KeyOwnerProof = <Self::KeyOwnerProofSystem as KeyOwnerProofSystem<(
		KeyTypeId,
		pallet_babe::AuthorityId,
	)>>::Proof;

	type KeyOwnerIdentification = <Self::KeyOwnerProofSystem as KeyOwnerProofSystem<(
		KeyTypeId,
		pallet_babe::AuthorityId,
	)>>::IdentificationTuple;

	type HandleEquivocation =
		pallet_babe::EquivocationHandler<Self::KeyOwnerIdentification, Offences, ReportLongevity>;

	type WeightInfo = ();
	type MaxAuthorities = MaxAuthorities;
}

parameter_types! {
	pub const IndexDeposit: Balance = 1 * DOLLARS;
}

impl pallet_indices::Config for Runtime {
	type AccountIndex = AccountIndex;
	type Currency = Balances;
	type Deposit = IndexDeposit;
	type RuntimeEvent = RuntimeEvent;
	type WeightInfo = pallet_indices::weights::SubstrateWeight<Runtime>;
}

parameter_types! {
	pub const ExistentialDeposit: Balance = 1 * DOLLARS;
	// For weight estimation, we assume that the most locks on an individual account will be 50.
	// This number may need to be adjusted in the future if this assumption no longer holds true.
	pub const MaxLocks: u32 = 50;
	pub const MaxReserves: u32 = 50;
}

impl pallet_balances::Config for Runtime {
	type MaxLocks = MaxLocks;
	type MaxReserves = MaxReserves;
	type ReserveIdentifier = [u8; 8];
	type Balance = Balance;
	type DustRemoval = ();
	type RuntimeEvent = RuntimeEvent;
	type ExistentialDeposit = ExistentialDeposit;
	type AccountStore = frame_system::Pallet<Runtime>;
	type WeightInfo = pallet_balances::weights::SubstrateWeight<Runtime>;
}

parameter_types! {
	pub const TransactionByteFee: Balance = 10 * MILLICENTS;
	pub const OperationalFeeMultiplier: u8 = 5;
	pub const TargetBlockFullness: Perquintill = Perquintill::from_percent(25);
	pub AdjustmentVariable: Multiplier = Multiplier::saturating_from_rational(1, 100_000);
	pub MinimumMultiplier: Multiplier = Multiplier::saturating_from_rational(1, 1_000_000_000u128);
}

impl pallet_transaction_payment::Config for Runtime {
	type RuntimeEvent = RuntimeEvent;
	type OnChargeTransaction = CurrencyAdapter<Balances, DealWithFees>;
	type OperationalFeeMultiplier = OperationalFeeMultiplier;
	type WeightToFee = IdentityFee<Balance>;
	type LengthToFee = ConstantMultiplier<Balance, TransactionByteFee>;
	type FeeMultiplierUpdate =
		TargetedFeeAdjustment<Self, TargetBlockFullness, AdjustmentVariable, MinimumMultiplier>;
}

impl pallet_asset_tx_payment::Config for Runtime {
	type RuntimeEvent = RuntimeEvent;
	type Fungibles = Assets;
	type OnChargeAssetTransaction = pallet_asset_tx_payment::FungiblesAdapter<
		pallet_assets::BalanceToAssetBalance<Balances, Runtime, ConvertInto>,
		CreditToBlockAuthor,
	>;
}

parameter_types! {
	pub const MinimumPeriod: Moment = SLOT_DURATION / 2;
}

impl pallet_timestamp::Config for Runtime {
	type Moment = Moment;
	type OnTimestampSet = Babe;
	type MinimumPeriod = MinimumPeriod;
	type WeightInfo = pallet_timestamp::weights::SubstrateWeight<Runtime>;
}

parameter_types! {
	pub const UncleGenerations: BlockNumber = 5;
}

impl pallet_authorship::Config for Runtime {
	type FindAuthor = pallet_session::FindAccountFromAuthorIndex<Self, Babe>;
	type UncleGenerations = UncleGenerations;
	type FilterUncle = ();
	type EventHandler = (Staking, ImOnline);
}

impl_opaque_keys! {
	pub struct SessionKeys {
		pub grandpa: Grandpa,
		pub babe: Babe,
		pub im_online: ImOnline,
		pub authority_discovery: AuthorityDiscovery,
	}
}

impl pallet_session::Config for Runtime {
	type RuntimeEvent = RuntimeEvent;
	type ValidatorId = <Self as frame_system::Config>::AccountId;
	type ValidatorIdOf = pallet_staking::StashOf<Self>;
	type ShouldEndSession = Babe;
	type NextSessionRotation = Babe;
	type SessionManager = pallet_session::historical::NoteHistoricalRoot<Self, Staking>;
	type SessionHandler = <SessionKeys as OpaqueKeys>::KeyTypeIdProviders;
	type Keys = SessionKeys;
	type WeightInfo = pallet_session::weights::SubstrateWeight<Runtime>;
}

impl pallet_session::historical::Config for Runtime {
	type FullIdentification = pallet_staking::Exposure<AccountId, Balance>;
	type FullIdentificationOf = pallet_staking::ExposureOf<Runtime>;
}

pallet_staking_reward_curve::build! {
	const REWARD_CURVE: PiecewiseLinear<'static> = curve!(
		min_inflation: 0_025_000,
		max_inflation: 0_100_000,
		ideal_stake: 0_500_000,
		falloff: 0_050_000,
		max_piece_count: 40,
		test_precision: 0_005_000,
	);
}

parameter_types! {
	pub const SessionsPerEra: sp_staking::SessionIndex = 6;
	pub const BondingDuration: sp_staking::EraIndex = 24 * 28;
	pub const SlashDeferDuration: sp_staking::EraIndex = 24 * 7; // 1/4 the bonding duration.
	pub const RewardCurve: &'static PiecewiseLinear<'static> = &REWARD_CURVE;
	pub const MaxNominatorRewardedPerValidator: u32 = 256;
	pub const OffendingValidatorsThreshold: Perbill = Perbill::from_percent(17);
	pub OffchainRepeat: BlockNumber = 5;
}

pub struct StakingBenchmarkingConfig;
impl pallet_staking::BenchmarkingConfig for StakingBenchmarkingConfig {
	type MaxNominators = ConstU32<1000>;
	type MaxValidators = ConstU32<1000>;
}

impl pallet_staking::Config for Runtime {
	type MaxNominations = MaxNominations;
	type Currency = Balances;
	type CurrencyBalance = Balance;
	type UnixTime = Timestamp;
	type CurrencyToVote = U128CurrencyToVote;
	type RewardRemainder = Treasury;
	type RuntimeEvent = RuntimeEvent;
	type Slash = Treasury; // send the slashed funds to the treasury.
	type Reward = (); // rewards are minted from the void
	type SessionsPerEra = SessionsPerEra;
	type BondingDuration = BondingDuration;
	type SlashDeferDuration = SlashDeferDuration;
	/// A super-majority of the council can cancel the slash.
	type SlashCancelOrigin = EitherOfDiverse<
		EnsureRoot<AccountId>,
		pallet_collective::EnsureProportionAtLeast<AccountId, CouncilCollective, 3, 4>,
	>;
	type SessionInterface = Self;
	type EraPayout = pallet_staking::ConvertCurve<RewardCurve>;
	type NextNewSession = Session;
	type MaxNominatorRewardedPerValidator = MaxNominatorRewardedPerValidator;
	type OffendingValidatorsThreshold = OffendingValidatorsThreshold;
	type ElectionProvider = ElectionProviderMultiPhase;
	type GenesisElectionProvider = onchain::UnboundedExecution<OnChainSeqPhragmen>;
	type VoterList = VoterBagsList;
	// This a placeholder, to be introduced in the next PR as an instance of bags-list
	type TargetList = pallet_staking::UseValidatorsMap<Self>;
	type MaxUnlockingChunks = ConstU32<32>;
	type OnStakerSlash = NominationPools;
	type WeightInfo = pallet_staking::weights::SubstrateWeight<Runtime>;
	type BenchmarkingConfig = StakingBenchmarkingConfig;
}

parameter_types! {
	// phase durations. 1/4 of the last session for each.
	pub const SignedPhase: u32 = EPOCH_DURATION_IN_BLOCKS / 4;
	pub const UnsignedPhase: u32 = EPOCH_DURATION_IN_BLOCKS / 4;

	// signed config
	pub const SignedRewardBase: Balance = 1 * DOLLARS;
	pub const SignedDepositBase: Balance = 1 * DOLLARS;
	pub const SignedDepositByte: Balance = 1 * CENTS;

	pub BetterUnsignedThreshold: Perbill = Perbill::from_rational(1u32, 10_000);

	// miner configs
	pub const MultiPhaseUnsignedPriority: TransactionPriority = StakingUnsignedPriority::get() - 1u64;
	pub MinerMaxWeight: Weight = RuntimeBlockWeights::get()
		.get(DispatchClass::Normal)
		.max_extrinsic.expect("Normal extrinsics have a weight limit configured; qed")
		.saturating_sub(BlockExecutionWeight::get());
	// Solution can occupy 90% of normal block size
	pub MinerMaxLength: u32 = Perbill::from_rational(9u32, 10) *
		*RuntimeBlockLength::get()
		.max
		.get(DispatchClass::Normal);
}

frame_election_provider_support::generate_solution_type!(
	#[compact]
	pub struct NposSolution16::<
		VoterIndex = u32,
		TargetIndex = u16,
		Accuracy = sp_runtime::PerU16,
		MaxVoters = MaxElectingVoters,
	>(16)
);

parameter_types! {
	pub MaxNominations: u32 = <NposSolution16 as frame_election_provider_support::NposSolution>::LIMIT as u32;
	pub MaxElectingVoters: u32 = 10_000;
}

/// The numbers configured here could always be more than the the maximum limits of staking pallet
/// to ensure election snapshot will not run out of memory. For now, we set them to smaller values
/// since the staking is bounded and the weight pipeline takes hours for this single pallet.
pub struct ElectionProviderBenchmarkConfig;
impl pallet_election_provider_multi_phase::BenchmarkingConfig for ElectionProviderBenchmarkConfig {
	const VOTERS: [u32; 2] = [1000, 2000];
	const TARGETS: [u32; 2] = [500, 1000];
	const ACTIVE_VOTERS: [u32; 2] = [500, 800];
	const DESIRED_TARGETS: [u32; 2] = [200, 400];
	const SNAPSHOT_MAXIMUM_VOTERS: u32 = 1000;
	const MINER_MAXIMUM_VOTERS: u32 = 1000;
	const MAXIMUM_TARGETS: u32 = 300;
}

/// Maximum number of iterations for balancing that will be executed in the embedded OCW
/// miner of election provider multi phase.
pub const MINER_MAX_ITERATIONS: u32 = 10;

/// A source of random balance for NposSolver, which is meant to be run by the OCW election miner.
pub struct OffchainRandomBalancing;
impl Get<Option<BalancingConfig>> for OffchainRandomBalancing {
	fn get() -> Option<BalancingConfig> {
		use sp_runtime::traits::TrailingZeroInput;
		let iterations = match MINER_MAX_ITERATIONS {
			0 => 0,
			max => {
				let seed = sp_io::offchain::random_seed();
				let random = <u32>::decode(&mut TrailingZeroInput::new(&seed))
					.expect("input is padded with zeroes; qed") %
					max.saturating_add(1);
				random as usize
			},
		};

		let config = BalancingConfig { iterations, tolerance: 0 };
		Some(config)
	}
}

pub struct OnChainSeqPhragmen;
impl onchain::Config for OnChainSeqPhragmen {
	type System = Runtime;
	type Solver = SequentialPhragmen<
		AccountId,
		pallet_election_provider_multi_phase::SolutionAccuracyOf<Runtime>,
	>;
	type DataProvider = <Runtime as pallet_election_provider_multi_phase::Config>::DataProvider;
	type WeightInfo = frame_election_provider_support::weights::SubstrateWeight<Runtime>;
}

impl onchain::BoundedConfig for OnChainSeqPhragmen {
	type VotersBound = MaxElectingVoters;
	type TargetsBound = ConstU32<2_000>;
}

impl pallet_election_provider_multi_phase::MinerConfig for Runtime {
	type AccountId = AccountId;
	type MaxLength = MinerMaxLength;
	type MaxWeight = MinerMaxWeight;
	type Solution = NposSolution16;
	type MaxVotesPerVoter =
	<<Self as pallet_election_provider_multi_phase::Config>::DataProvider as ElectionDataProvider>::MaxVotesPerVoter;

	// The unsigned submissions have to respect the weight of the submit_unsigned call, thus their
	// weight estimate function is wired to this call's weight.
	fn solution_weight(v: u32, t: u32, a: u32, d: u32) -> Weight {
		<
			<Self as pallet_election_provider_multi_phase::Config>::WeightInfo
			as
			pallet_election_provider_multi_phase::WeightInfo
		>::submit_unsigned(v, t, a, d)
	}
}

impl pallet_election_provider_multi_phase::Config for Runtime {
	type RuntimeEvent = RuntimeEvent;
	type Currency = Balances;
	type EstimateCallFee = TransactionPayment;
	type SignedPhase = SignedPhase;
	type UnsignedPhase = UnsignedPhase;
	type BetterUnsignedThreshold = BetterUnsignedThreshold;
	type BetterSignedThreshold = ();
	type OffchainRepeat = OffchainRepeat;
	type MinerTxPriority = MultiPhaseUnsignedPriority;
	type MinerConfig = Self;
	type SignedMaxSubmissions = ConstU32<10>;
	type SignedRewardBase = SignedRewardBase;
	type SignedDepositBase = SignedDepositBase;
	type SignedDepositByte = SignedDepositByte;
	type SignedMaxRefunds = ConstU32<3>;
	type SignedDepositWeight = ();
	type SignedMaxWeight = MinerMaxWeight;
	type SlashHandler = (); // burn slashes
	type RewardHandler = (); // nothing to do upon rewards
	type DataProvider = Staking;
	type Fallback = onchain::BoundedExecution<OnChainSeqPhragmen>;
	type GovernanceFallback = onchain::BoundedExecution<OnChainSeqPhragmen>;
	type Solver = SequentialPhragmen<AccountId, SolutionAccuracyOf<Self>, OffchainRandomBalancing>;
	type ForceOrigin = EnsureRootOrHalfCouncil;
	type MaxElectableTargets = ConstU16<{ u16::MAX }>;
	type MaxElectingVoters = MaxElectingVoters;
	type BenchmarkingConfig = ElectionProviderBenchmarkConfig;
	type WeightInfo = pallet_election_provider_multi_phase::weights::SubstrateWeight<Self>;
}

parameter_types! {
	pub const BagThresholds: &'static [u64] = &voter_bags::THRESHOLDS;
}

type VoterBagsListInstance = pallet_bags_list::Instance1;
impl pallet_bags_list::Config<VoterBagsListInstance> for Runtime {
	type RuntimeEvent = RuntimeEvent;
	/// The voter bags-list is loosely kept up to date, and the real source of truth for the score
	/// of each node is the staking pallet.
	type ScoreProvider = Staking;
	type BagThresholds = BagThresholds;
	type Score = VoteWeight;
	type WeightInfo = pallet_bags_list::weights::SubstrateWeight<Runtime>;
}

parameter_types! {
	pub const PostUnbondPoolsWindow: u32 = 4;
	pub const NominationPoolsPalletId: PalletId = PalletId(*b"py/nopls");
	pub const MaxPointsToBalance: u8 = 10;
}

use sp_runtime::traits::Convert;
pub struct BalanceToU256;
impl Convert<Balance, sp_core::U256> for BalanceToU256 {
	fn convert(balance: Balance) -> sp_core::U256 {
		sp_core::U256::from(balance)
	}
}
pub struct U256ToBalance;
impl Convert<sp_core::U256, Balance> for U256ToBalance {
	fn convert(n: sp_core::U256) -> Balance {
		n.try_into().unwrap_or(Balance::max_value())
	}
}

impl pallet_nomination_pools::Config for Runtime {
	type WeightInfo = ();
	type RuntimeEvent = RuntimeEvent;
	type Currency = Balances;
	type CurrencyBalance = Balance;
	type RewardCounter = FixedU128;
	type BalanceToU256 = BalanceToU256;
	type U256ToBalance = U256ToBalance;
	type StakingInterface = pallet_staking::Pallet<Self>;
	type PostUnbondingPoolsWindow = PostUnbondPoolsWindow;
	type MaxMetadataLen = ConstU32<256>;
	type MaxUnbonding = ConstU32<8>;
	type PalletId = NominationPoolsPalletId;
	type MaxPointsToBalance = MaxPointsToBalance;
}

parameter_types! {
	pub const VoteLockingPeriod: BlockNumber = 30 * DAYS;
}

impl pallet_conviction_voting::Config for Runtime {
	type WeightInfo = pallet_conviction_voting::weights::SubstrateWeight<Self>;
	type RuntimeEvent = RuntimeEvent;
	type Currency = Balances;
	type VoteLockingPeriod = VoteLockingPeriod;
	type MaxVotes = ConstU32<512>;
	type MaxTurnout = frame_support::traits::TotalIssuanceOf<Balances, Self::AccountId>;
	type Polls = Referenda;
}

parameter_types! {
	pub const AlarmInterval: BlockNumber = 1;
	pub const SubmissionDeposit: Balance = 100 * DOLLARS;
	pub const UndecidingTimeout: BlockNumber = 28 * DAYS;
}

pub struct TracksInfo;
impl pallet_referenda::TracksInfo<Balance, BlockNumber> for TracksInfo {
	type Id = u16;
	type Origin = <Origin as frame_support::traits::OriginTrait>::PalletsOrigin;
	fn tracks() -> &'static [(Self::Id, pallet_referenda::TrackInfo<Balance, BlockNumber>)] {
		static DATA: [(u16, pallet_referenda::TrackInfo<Balance, BlockNumber>); 1] = [(
			0u16,
			pallet_referenda::TrackInfo {
				name: "root",
				max_deciding: 1,
				decision_deposit: 10,
				prepare_period: 4,
				decision_period: 4,
				confirm_period: 2,
				min_enactment_period: 4,
				min_approval: pallet_referenda::Curve::LinearDecreasing {
					length: Perbill::from_percent(100),
					floor: Perbill::from_percent(50),
					ceil: Perbill::from_percent(100),
				},
				min_support: pallet_referenda::Curve::LinearDecreasing {
					length: Perbill::from_percent(100),
					floor: Perbill::from_percent(0),
					ceil: Perbill::from_percent(100),
				},
			},
		)];
		&DATA[..]
	}
	fn track_for(id: &Self::Origin) -> Result<Self::Id, ()> {
		if let Ok(system_origin) = frame_system::RawOrigin::try_from(id.clone()) {
			match system_origin {
				frame_system::RawOrigin::Root => Ok(0),
				_ => Err(()),
			}
		} else {
			Err(())
		}
	}
}
pallet_referenda::impl_tracksinfo_get!(TracksInfo, Balance, BlockNumber);

impl pallet_referenda::Config for Runtime {
	type WeightInfo = pallet_referenda::weights::SubstrateWeight<Self>;
	type RuntimeCall = RuntimeCall;
	type RuntimeEvent = RuntimeEvent;
	type Scheduler = Scheduler;
	type Currency = pallet_balances::Pallet<Self>;
	type SubmitOrigin = EnsureSigned<AccountId>;
	type CancelOrigin = EnsureRoot<AccountId>;
	type KillOrigin = EnsureRoot<AccountId>;
	type Slash = ();
	type Votes = pallet_conviction_voting::VotesOf<Runtime>;
	type Tally = pallet_conviction_voting::TallyOf<Runtime>;
	type SubmissionDeposit = SubmissionDeposit;
	type MaxQueued = ConstU32<100>;
	type UndecidingTimeout = UndecidingTimeout;
	type AlarmInterval = AlarmInterval;
	type Tracks = TracksInfo;
}

impl pallet_referenda::Config<pallet_referenda::Instance2> for Runtime {
	type WeightInfo = pallet_referenda::weights::SubstrateWeight<Self>;
	type RuntimeCall = RuntimeCall;
	type RuntimeEvent = RuntimeEvent;
	type Scheduler = Scheduler;
	type Currency = pallet_balances::Pallet<Self>;
	type SubmitOrigin = EnsureSigned<AccountId>;
	type CancelOrigin = EnsureRoot<AccountId>;
	type KillOrigin = EnsureRoot<AccountId>;
	type Slash = ();
	type Votes = pallet_ranked_collective::Votes;
	type Tally = pallet_ranked_collective::TallyOf<Runtime>;
	type SubmissionDeposit = SubmissionDeposit;
	type MaxQueued = ConstU32<100>;
	type UndecidingTimeout = UndecidingTimeout;
	type AlarmInterval = AlarmInterval;
	type Tracks = TracksInfo;
}

impl pallet_ranked_collective::Config for Runtime {
	type WeightInfo = pallet_ranked_collective::weights::SubstrateWeight<Self>;
	type RuntimeEvent = RuntimeEvent;
	type PromoteOrigin = EnsureRootWithSuccess<AccountId, ConstU16<65535>>;
	type DemoteOrigin = EnsureRootWithSuccess<AccountId, ConstU16<65535>>;
	type Polls = RankedPolls;
	type MinRankOfClass = traits::Identity;
	type VoteWeight = pallet_ranked_collective::Geometric;
}

impl pallet_remark::Config for Runtime {
	type WeightInfo = pallet_remark::weights::SubstrateWeight<Self>;
	type RuntimeEvent = RuntimeEvent;
}

parameter_types! {
	pub const LaunchPeriod: BlockNumber = 28 * 24 * 60 * MINUTES;
	pub const VotingPeriod: BlockNumber = 28 * 24 * 60 * MINUTES;
	pub const FastTrackVotingPeriod: BlockNumber = 3 * 24 * 60 * MINUTES;
	pub const MinimumDeposit: Balance = 100 * DOLLARS;
	pub const EnactmentPeriod: BlockNumber = 30 * 24 * 60 * MINUTES;
	pub const CooloffPeriod: BlockNumber = 28 * 24 * 60 * MINUTES;
	pub const MaxProposals: u32 = 100;
}

impl pallet_democracy::Config for Runtime {
	type Proposal = RuntimeCall;
	type RuntimeEvent = RuntimeEvent;
	type Currency = Balances;
	type EnactmentPeriod = EnactmentPeriod;
	type LaunchPeriod = LaunchPeriod;
	type VotingPeriod = VotingPeriod;
	type VoteLockingPeriod = EnactmentPeriod; // Same as EnactmentPeriod
	type MinimumDeposit = MinimumDeposit;
	/// A straight majority of the council can decide what their next motion is.
	type ExternalOrigin =
		pallet_collective::EnsureProportionAtLeast<AccountId, CouncilCollective, 1, 2>;
	/// A super-majority can have the next scheduled referendum be a straight majority-carries vote.
	type ExternalMajorityOrigin =
		pallet_collective::EnsureProportionAtLeast<AccountId, CouncilCollective, 3, 4>;
	/// A unanimous council can have the next scheduled referendum be a straight default-carries
	/// (NTB) vote.
	type ExternalDefaultOrigin =
		pallet_collective::EnsureProportionAtLeast<AccountId, CouncilCollective, 1, 1>;
	/// Two thirds of the technical committee can have an ExternalMajority/ExternalDefault vote
	/// be tabled immediately and with a shorter voting/enactment period.
	type FastTrackOrigin =
		pallet_collective::EnsureProportionAtLeast<AccountId, TechnicalCollective, 2, 3>;
	type InstantOrigin =
		pallet_collective::EnsureProportionAtLeast<AccountId, TechnicalCollective, 1, 1>;
	type InstantAllowed = frame_support::traits::ConstBool<true>;
	type FastTrackVotingPeriod = FastTrackVotingPeriod;
	// To cancel a proposal which has been passed, 2/3 of the council must agree to it.
	type CancellationOrigin =
		pallet_collective::EnsureProportionAtLeast<AccountId, CouncilCollective, 2, 3>;
	// To cancel a proposal before it has been passed, the technical committee must be unanimous or
	// Root must agree.
	type CancelProposalOrigin = EitherOfDiverse<
		EnsureRoot<AccountId>,
		pallet_collective::EnsureProportionAtLeast<AccountId, TechnicalCollective, 1, 1>,
	>;
	type BlacklistOrigin = EnsureRoot<AccountId>;
	// Any single technical committee member may veto a coming council proposal, however they can
	// only do it once and it lasts only for the cool-off period.
	type VetoOrigin = pallet_collective::EnsureMember<AccountId, TechnicalCollective>;
	type CooloffPeriod = CooloffPeriod;
	type PreimageByteDeposit = PreimageByteDeposit;
	type OperationalPreimageOrigin = pallet_collective::EnsureMember<AccountId, CouncilCollective>;
	type Slash = Treasury;
	type Scheduler = Scheduler;
	type PalletsOrigin = OriginCaller;
	type MaxVotes = ConstU32<100>;
	type WeightInfo = pallet_democracy::weights::SubstrateWeight<Runtime>;
	type MaxProposals = MaxProposals;
}

parameter_types! {
	pub const CouncilMotionDuration: BlockNumber = 5 * DAYS;
	pub const CouncilMaxProposals: u32 = 100;
	pub const CouncilMaxMembers: u32 = 100;
}

type CouncilCollective = pallet_collective::Instance1;
impl pallet_collective::Config<CouncilCollective> for Runtime {
	type Origin = Origin;
	type Proposal = RuntimeCall;
	type RuntimeEvent = RuntimeEvent;
	type MotionDuration = CouncilMotionDuration;
	type MaxProposals = CouncilMaxProposals;
	type MaxMembers = CouncilMaxMembers;
	type DefaultVote = pallet_collective::PrimeDefaultVote;
	type WeightInfo = pallet_collective::weights::SubstrateWeight<Runtime>;
}

parameter_types! {
	pub const CandidacyBond: Balance = 10 * DOLLARS;
	// 1 storage item created, key size is 32 bytes, value size is 16+16.
	pub const VotingBondBase: Balance = deposit(1, 64);
	// additional data per vote is 32 bytes (account id).
	pub const VotingBondFactor: Balance = deposit(0, 32);
	pub const TermDuration: BlockNumber = 7 * DAYS;
	pub const DesiredMembers: u32 = 13;
	pub const DesiredRunnersUp: u32 = 7;
	pub const MaxVoters: u32 = 10 * 1000;
	pub const MaxCandidates: u32 = 1000;
	pub const ElectionsPhragmenPalletId: LockIdentifier = *b"phrelect";
}

// Make sure that there are no more than `MaxMembers` members elected via elections-phragmen.
const_assert!(DesiredMembers::get() <= CouncilMaxMembers::get());

impl pallet_elections_phragmen::Config for Runtime {
	type RuntimeEvent = RuntimeEvent;
	type PalletId = ElectionsPhragmenPalletId;
	type Currency = Balances;
	type ChangeMembers = Council;
	// NOTE: this implies that council's genesis members cannot be set directly and must come from
	// this module.
	type InitializeMembers = Council;
	type CurrencyToVote = U128CurrencyToVote;
	type CandidacyBond = CandidacyBond;
	type VotingBondBase = VotingBondBase;
	type VotingBondFactor = VotingBondFactor;
	type LoserCandidate = ();
	type KickedMember = ();
	type DesiredMembers = DesiredMembers;
	type DesiredRunnersUp = DesiredRunnersUp;
	type TermDuration = TermDuration;
	type MaxVoters = MaxVoters;
	type MaxCandidates = MaxCandidates;
	type WeightInfo = pallet_elections_phragmen::weights::SubstrateWeight<Runtime>;
}

parameter_types! {
	pub const TechnicalMotionDuration: BlockNumber = 5 * DAYS;
	pub const TechnicalMaxProposals: u32 = 100;
	pub const TechnicalMaxMembers: u32 = 100;
}

type TechnicalCollective = pallet_collective::Instance2;
impl pallet_collective::Config<TechnicalCollective> for Runtime {
	type Origin = Origin;
	type Proposal = RuntimeCall;
	type RuntimeEvent = RuntimeEvent;
	type MotionDuration = TechnicalMotionDuration;
	type MaxProposals = TechnicalMaxProposals;
	type MaxMembers = TechnicalMaxMembers;
	type DefaultVote = pallet_collective::PrimeDefaultVote;
	type WeightInfo = pallet_collective::weights::SubstrateWeight<Runtime>;
}

type EnsureRootOrHalfCouncil = EitherOfDiverse<
	EnsureRoot<AccountId>,
	pallet_collective::EnsureProportionMoreThan<AccountId, CouncilCollective, 1, 2>,
>;
impl pallet_membership::Config<pallet_membership::Instance1> for Runtime {
	type RuntimeEvent = RuntimeEvent;
	type AddOrigin = EnsureRootOrHalfCouncil;
	type RemoveOrigin = EnsureRootOrHalfCouncil;
	type SwapOrigin = EnsureRootOrHalfCouncil;
	type ResetOrigin = EnsureRootOrHalfCouncil;
	type PrimeOrigin = EnsureRootOrHalfCouncil;
	type MembershipInitialized = TechnicalCommittee;
	type MembershipChanged = TechnicalCommittee;
	type MaxMembers = TechnicalMaxMembers;
	type WeightInfo = pallet_membership::weights::SubstrateWeight<Runtime>;
}

parameter_types! {
	pub const ProposalBond: Permill = Permill::from_percent(5);
	pub const ProposalBondMinimum: Balance = 1 * DOLLARS;
	pub const SpendPeriod: BlockNumber = 1 * DAYS;
	pub const Burn: Permill = Permill::from_percent(50);
	pub const TipCountdown: BlockNumber = 1 * DAYS;
	pub const TipFindersFee: Percent = Percent::from_percent(20);
	pub const TipReportDepositBase: Balance = 1 * DOLLARS;
	pub const DataDepositPerByte: Balance = 1 * CENTS;
	pub const TreasuryPalletId: PalletId = PalletId(*b"py/trsry");
	pub const MaximumReasonLength: u32 = 300;
	pub const MaxApprovals: u32 = 100;
}

impl pallet_treasury::Config for Runtime {
	type PalletId = TreasuryPalletId;
	type Currency = Balances;
	type ApproveOrigin = EitherOfDiverse<
		EnsureRoot<AccountId>,
		pallet_collective::EnsureProportionAtLeast<AccountId, CouncilCollective, 3, 5>,
	>;
	type RejectOrigin = EitherOfDiverse<
		EnsureRoot<AccountId>,
		pallet_collective::EnsureProportionMoreThan<AccountId, CouncilCollective, 1, 2>,
	>;
	type RuntimeEvent = RuntimeEvent;
	type OnSlash = ();
	type ProposalBond = ProposalBond;
	type ProposalBondMinimum = ProposalBondMinimum;
	type ProposalBondMaximum = ();
	type SpendPeriod = SpendPeriod;
	type Burn = Burn;
	type BurnDestination = ();
	type SpendFunds = Bounties;
	type WeightInfo = pallet_treasury::weights::SubstrateWeight<Runtime>;
	type MaxApprovals = MaxApprovals;
	type SpendOrigin = frame_support::traits::NeverEnsureOrigin<u128>;
}

parameter_types! {
	pub const BountyCuratorDeposit: Permill = Permill::from_percent(50);
	pub const BountyValueMinimum: Balance = 5 * DOLLARS;
	pub const BountyDepositBase: Balance = 1 * DOLLARS;
	pub const CuratorDepositMultiplier: Permill = Permill::from_percent(50);
	pub const CuratorDepositMin: Balance = 1 * DOLLARS;
	pub const CuratorDepositMax: Balance = 100 * DOLLARS;
	pub const BountyDepositPayoutDelay: BlockNumber = 1 * DAYS;
	pub const BountyUpdatePeriod: BlockNumber = 14 * DAYS;
}

impl pallet_bounties::Config for Runtime {
	type RuntimeEvent = RuntimeEvent;
	type BountyDepositBase = BountyDepositBase;
	type BountyDepositPayoutDelay = BountyDepositPayoutDelay;
	type BountyUpdatePeriod = BountyUpdatePeriod;
	type CuratorDepositMultiplier = CuratorDepositMultiplier;
	type CuratorDepositMin = CuratorDepositMin;
	type CuratorDepositMax = CuratorDepositMax;
	type BountyValueMinimum = BountyValueMinimum;
	type DataDepositPerByte = DataDepositPerByte;
	type MaximumReasonLength = MaximumReasonLength;
	type WeightInfo = pallet_bounties::weights::SubstrateWeight<Runtime>;
	type ChildBountyManager = ChildBounties;
}

parameter_types! {
	pub const ChildBountyValueMinimum: Balance = 1 * DOLLARS;
}

impl pallet_child_bounties::Config for Runtime {
	type RuntimeEvent = RuntimeEvent;
	type MaxActiveChildBountyCount = ConstU32<5>;
	type ChildBountyValueMinimum = ChildBountyValueMinimum;
	type WeightInfo = pallet_child_bounties::weights::SubstrateWeight<Runtime>;
}

impl pallet_tips::Config for Runtime {
	type RuntimeEvent = RuntimeEvent;
	type DataDepositPerByte = DataDepositPerByte;
	type MaximumReasonLength = MaximumReasonLength;
	type Tippers = Elections;
	type TipCountdown = TipCountdown;
	type TipFindersFee = TipFindersFee;
	type TipReportDepositBase = TipReportDepositBase;
	type WeightInfo = pallet_tips::weights::SubstrateWeight<Runtime>;
}

parameter_types! {
	pub const DepositPerItem: Balance = deposit(1, 0);
	pub const DepositPerByte: Balance = deposit(0, 1);
	pub const MaxValueSize: u32 = 16 * 1024;
	pub const DeletionQueueDepth: u32 = 128;
	// The lazy deletion runs inside on_initialize.
	pub DeletionWeightLimit: Weight = RuntimeBlockWeights::get()
		.per_class
		.get(DispatchClass::Normal)
		.max_total
		.unwrap_or(RuntimeBlockWeights::get().max_block);
	pub Schedule: pallet_contracts::Schedule<Runtime> = Default::default();
}

impl pallet_contracts::Config for Runtime {
	type Time = Timestamp;
	type Randomness = RandomnessCollectiveFlip;
	type Currency = Balances;
	type RuntimeEvent = RuntimeEvent;
	type RuntimeCall = RuntimeCall;
	/// The safest default is to allow no calls at all.
	///
	/// Runtimes should whitelist dispatchables that are allowed to be called from contracts
	/// and make sure they are stable. Dispatchables exposed to contracts are not allowed to
	/// change because that would break already deployed contracts. The `Call` structure itself
	/// is not allowed to change the indices of existing pallets, too.
	type CallFilter = Nothing;
	type DepositPerItem = DepositPerItem;
	type DepositPerByte = DepositPerByte;
	type CallStack = [pallet_contracts::Frame<Self>; 31];
	type WeightPrice = pallet_transaction_payment::Pallet<Self>;
	type WeightInfo = pallet_contracts::weights::SubstrateWeight<Self>;
	type ChainExtension = ();
	type DeletionQueueDepth = DeletionQueueDepth;
	type DeletionWeightLimit = DeletionWeightLimit;
	type Schedule = Schedule;
	type AddressGenerator = pallet_contracts::DefaultAddressGenerator;
	type ContractAccessWeight = pallet_contracts::DefaultContractAccessWeight<RuntimeBlockWeights>;
	type MaxCodeLen = ConstU32<{ 128 * 1024 }>;
	type RelaxedMaxCodeLen = ConstU32<{ 256 * 1024 }>;
	type MaxStorageKeyLen = ConstU32<128>;
}

impl pallet_sudo::Config for Runtime {
	type RuntimeEvent = RuntimeEvent;
	type RuntimeCall = RuntimeCall;
}

parameter_types! {
	pub const ImOnlineUnsignedPriority: TransactionPriority = TransactionPriority::max_value();
	/// We prioritize im-online heartbeats over election solution submission.
	pub const StakingUnsignedPriority: TransactionPriority = TransactionPriority::max_value() / 2;
	pub const MaxAuthorities: u32 = 100;
	pub const MaxKeys: u32 = 10_000;
	pub const MaxPeerInHeartbeats: u32 = 10_000;
	pub const MaxPeerDataEncodingSize: u32 = 1_000;
}

impl<LocalCall> frame_system::offchain::CreateSignedTransaction<LocalCall> for Runtime
where
	RuntimeCall: From<LocalCall>,
{
	fn create_transaction<C: frame_system::offchain::AppCrypto<Self::Public, Self::Signature>>(
		call: RuntimeCall,
		public: <Signature as traits::Verify>::Signer,
		account: AccountId,
		nonce: Index,
	) -> Option<(RuntimeCall, <UncheckedExtrinsic as traits::Extrinsic>::SignaturePayload)> {
		let tip = 0;
		// take the biggest period possible.
		let period =
			BlockHashCount::get().checked_next_power_of_two().map(|c| c / 2).unwrap_or(2) as u64;
		let current_block = System::block_number()
			.saturated_into::<u64>()
			// The `System::block_number` is initialized with `n+1`,
			// so the actual block number is `n`.
			.saturating_sub(1);
		let era = Era::mortal(period, current_block);
		let extra = (
			frame_system::CheckNonZeroSender::<Runtime>::new(),
			frame_system::CheckSpecVersion::<Runtime>::new(),
			frame_system::CheckTxVersion::<Runtime>::new(),
			frame_system::CheckGenesis::<Runtime>::new(),
			frame_system::CheckEra::<Runtime>::from(era),
			frame_system::CheckNonce::<Runtime>::from(nonce),
			frame_system::CheckWeight::<Runtime>::new(),
			pallet_asset_tx_payment::ChargeAssetTxPayment::<Runtime>::from(tip, None),
		);
		let raw_payload = SignedPayload::new(call, extra)
			.map_err(|e| {
				log::warn!("Unable to create signed payload: {:?}", e);
			})
			.ok()?;
		let signature = raw_payload.using_encoded(|payload| C::sign(payload, public))?;
		let address = Indices::unlookup(account);
		let (call, extra, _) = raw_payload.deconstruct();
		Some((call, (address, signature, extra)))
	}
}

impl frame_system::offchain::SigningTypes for Runtime {
	type Public = <Signature as traits::Verify>::Signer;
	type Signature = Signature;
}

impl<C> frame_system::offchain::SendTransactionTypes<C> for Runtime
where
	RuntimeCall: From<C>,
{
	type Extrinsic = UncheckedExtrinsic;
	type OverarchingCall = RuntimeCall;
}

impl pallet_im_online::Config for Runtime {
	type AuthorityId = ImOnlineId;
	type RuntimeEvent = RuntimeEvent;
	type NextSessionRotation = Babe;
	type ValidatorSet = Historical;
	type ReportUnresponsiveness = Offences;
	type UnsignedPriority = ImOnlineUnsignedPriority;
	type WeightInfo = pallet_im_online::weights::SubstrateWeight<Runtime>;
	type MaxKeys = MaxKeys;
	type MaxPeerInHeartbeats = MaxPeerInHeartbeats;
	type MaxPeerDataEncodingSize = MaxPeerDataEncodingSize;
}

impl pallet_offences::Config for Runtime {
	type RuntimeEvent = RuntimeEvent;
	type IdentificationTuple = pallet_session::historical::IdentificationTuple<Self>;
	type OnOffenceHandler = Staking;
}

impl pallet_authority_discovery::Config for Runtime {
	type MaxAuthorities = MaxAuthorities;
}

impl pallet_grandpa::Config for Runtime {
	type RuntimeEvent = RuntimeEvent;

	type KeyOwnerProofSystem = Historical;

	type KeyOwnerProof =
		<Self::KeyOwnerProofSystem as KeyOwnerProofSystem<(KeyTypeId, GrandpaId)>>::Proof;

	type KeyOwnerIdentification = <Self::KeyOwnerProofSystem as KeyOwnerProofSystem<(
		KeyTypeId,
		GrandpaId,
	)>>::IdentificationTuple;

	type HandleEquivocation = pallet_grandpa::EquivocationHandler<
		Self::KeyOwnerIdentification,
		Offences,
		ReportLongevity,
	>;

	type WeightInfo = ();
	type MaxAuthorities = MaxAuthorities;
}

parameter_types! {
	pub const BasicDeposit: Balance = 10 * DOLLARS;       // 258 bytes on-chain
	pub const FieldDeposit: Balance = 250 * CENTS;        // 66 bytes on-chain
	pub const SubAccountDeposit: Balance = 2 * DOLLARS;   // 53 bytes on-chain
	pub const MaxSubAccounts: u32 = 100;
	pub const MaxAdditionalFields: u32 = 100;
	pub const MaxRegistrars: u32 = 20;
}

impl pallet_identity::Config for Runtime {
	type RuntimeEvent = RuntimeEvent;
	type Currency = Balances;
	type BasicDeposit = BasicDeposit;
	type FieldDeposit = FieldDeposit;
	type SubAccountDeposit = SubAccountDeposit;
	type MaxSubAccounts = MaxSubAccounts;
	type MaxAdditionalFields = MaxAdditionalFields;
	type MaxRegistrars = MaxRegistrars;
	type Slashed = Treasury;
	type ForceOrigin = EnsureRootOrHalfCouncil;
	type RegistrarOrigin = EnsureRootOrHalfCouncil;
	type WeightInfo = pallet_identity::weights::SubstrateWeight<Runtime>;
}

parameter_types! {
	pub const ConfigDepositBase: Balance = 5 * DOLLARS;
	pub const FriendDepositFactor: Balance = 50 * CENTS;
	pub const MaxFriends: u16 = 9;
	pub const RecoveryDeposit: Balance = 5 * DOLLARS;
}

impl pallet_recovery::Config for Runtime {
	type RuntimeEvent = RuntimeEvent;
	type WeightInfo = pallet_recovery::weights::SubstrateWeight<Runtime>;
	type RuntimeCall = RuntimeCall;
	type Currency = Balances;
	type ConfigDepositBase = ConfigDepositBase;
	type FriendDepositFactor = FriendDepositFactor;
	type MaxFriends = MaxFriends;
	type RecoveryDeposit = RecoveryDeposit;
}

parameter_types! {
	pub const CandidateDeposit: Balance = 10 * DOLLARS;
	pub const WrongSideDeduction: Balance = 2 * DOLLARS;
	pub const MaxStrikes: u32 = 10;
	pub const RotationPeriod: BlockNumber = 80 * HOURS;
	pub const PeriodSpend: Balance = 500 * DOLLARS;
	pub const MaxLockDuration: BlockNumber = 36 * 30 * DAYS;
	pub const ChallengePeriod: BlockNumber = 7 * DAYS;
	pub const MaxCandidateIntake: u32 = 10;
	pub const SocietyPalletId: PalletId = PalletId(*b"py/socie");
}

impl pallet_society::Config for Runtime {
	type RuntimeEvent = RuntimeEvent;
	type PalletId = SocietyPalletId;
	type Currency = Balances;
	type Randomness = RandomnessCollectiveFlip;
	type CandidateDeposit = CandidateDeposit;
	type WrongSideDeduction = WrongSideDeduction;
	type MaxStrikes = MaxStrikes;
	type PeriodSpend = PeriodSpend;
	type MembershipChanged = ();
	type RotationPeriod = RotationPeriod;
	type MaxLockDuration = MaxLockDuration;
	type FounderSetOrigin =
		pallet_collective::EnsureProportionMoreThan<AccountId, CouncilCollective, 1, 2>;
	type SuspensionJudgementOrigin = pallet_society::EnsureFounder<Runtime>;
	type MaxCandidateIntake = MaxCandidateIntake;
	type ChallengePeriod = ChallengePeriod;
}

parameter_types! {
	pub const MinVestedTransfer: Balance = 100 * DOLLARS;
}

impl pallet_vesting::Config for Runtime {
	type RuntimeEvent = RuntimeEvent;
	type Currency = Balances;
	type BlockNumberToBalance = ConvertInto;
	type MinVestedTransfer = MinVestedTransfer;
	type WeightInfo = pallet_vesting::weights::SubstrateWeight<Runtime>;
	// `VestingInfo` encode length is 36bytes. 28 schedules gets encoded as 1009 bytes, which is the
	// highest number of schedules that encodes less than 2^10.
	const MAX_VESTING_SCHEDULES: u32 = 28;
}

impl pallet_mmr::Config for Runtime {
	const INDEXING_PREFIX: &'static [u8] = b"mmr";
	type Hashing = <Runtime as frame_system::Config>::Hashing;
	type Hash = <Runtime as frame_system::Config>::Hash;
	type LeafData = pallet_mmr::ParentNumberAndHash<Self>;
	type OnNewRoot = ();
	type WeightInfo = ();
}

parameter_types! {
	pub const LotteryPalletId: PalletId = PalletId(*b"py/lotto");
	pub const MaxCalls: u32 = 10;
	pub const MaxGenerateRandom: u32 = 10;
}

impl pallet_lottery::Config for Runtime {
	type PalletId = LotteryPalletId;
	type RuntimeCall = RuntimeCall;
	type Currency = Balances;
	type Randomness = RandomnessCollectiveFlip;
	type RuntimeEvent = RuntimeEvent;
	type ManagerOrigin = EnsureRoot<AccountId>;
	type MaxCalls = MaxCalls;
	type ValidateCall = Lottery;
	type MaxGenerateRandom = MaxGenerateRandom;
	type WeightInfo = pallet_lottery::weights::SubstrateWeight<Runtime>;
}

parameter_types! {
	pub const AssetDeposit: Balance = 100 * DOLLARS;
	pub const ApprovalDeposit: Balance = 1 * DOLLARS;
	pub const StringLimit: u32 = 50;
	pub const MetadataDepositBase: Balance = 10 * DOLLARS;
	pub const MetadataDepositPerByte: Balance = 1 * DOLLARS;
}

impl pallet_assets::Config for Runtime {
	type RuntimeEvent = RuntimeEvent;
	type Balance = u128;
	type AssetId = u32;
	type Currency = Balances;
	type ForceOrigin = EnsureRoot<AccountId>;
	type AssetDeposit = AssetDeposit;
	type AssetAccountDeposit = ConstU128<DOLLARS>;
	type MetadataDepositBase = MetadataDepositBase;
	type MetadataDepositPerByte = MetadataDepositPerByte;
	type ApprovalDeposit = ApprovalDeposit;
	type StringLimit = StringLimit;
	type Freezer = ();
	type Extra = ();
	type WeightInfo = pallet_assets::weights::SubstrateWeight<Runtime>;
}

parameter_types! {
	pub IgnoredIssuance: Balance = Treasury::pot();
	pub const QueueCount: u32 = 300;
	pub const MaxQueueLen: u32 = 1000;
	pub const FifoQueueLen: u32 = 500;
	pub const Period: BlockNumber = 30 * DAYS;
	pub const MinFreeze: Balance = 100 * DOLLARS;
	pub const IntakePeriod: BlockNumber = 10;
	pub const MaxIntakeBids: u32 = 10;
}

impl pallet_gilt::Config for Runtime {
	type RuntimeEvent = RuntimeEvent;
	type Currency = Balances;
	type CurrencyBalance = Balance;
	type AdminOrigin = frame_system::EnsureRoot<AccountId>;
	type Deficit = ();
	type Surplus = ();
	type IgnoredIssuance = IgnoredIssuance;
	type QueueCount = QueueCount;
	type MaxQueueLen = MaxQueueLen;
	type FifoQueueLen = FifoQueueLen;
	type Period = Period;
	type MinFreeze = MinFreeze;
	type IntakePeriod = IntakePeriod;
	type MaxIntakeBids = MaxIntakeBids;
	type WeightInfo = pallet_gilt::weights::SubstrateWeight<Runtime>;
}

parameter_types! {
	pub const CollectionDeposit: Balance = 100 * DOLLARS;
	pub const ItemDeposit: Balance = 1 * DOLLARS;
	pub const KeyLimit: u32 = 32;
	pub const ValueLimit: u32 = 256;
}

impl pallet_uniques::Config for Runtime {
	type RuntimeEvent = RuntimeEvent;
	type CollectionId = u32;
	type ItemId = u32;
	type Currency = Balances;
	type ForceOrigin = frame_system::EnsureRoot<AccountId>;
	type CollectionDeposit = CollectionDeposit;
	type ItemDeposit = ItemDeposit;
	type MetadataDepositBase = MetadataDepositBase;
	type AttributeDepositBase = MetadataDepositBase;
	type DepositPerByte = MetadataDepositPerByte;
	type StringLimit = StringLimit;
	type KeyLimit = KeyLimit;
	type ValueLimit = ValueLimit;
	type WeightInfo = pallet_uniques::weights::SubstrateWeight<Runtime>;
	#[cfg(feature = "runtime-benchmarks")]
	type Helper = ();
	type CreateOrigin = AsEnsureOriginWithArg<EnsureSigned<AccountId>>;
	type Locker = ();
}

impl pallet_transaction_storage::Config for Runtime {
	type RuntimeEvent = RuntimeEvent;
	type Currency = Balances;
	type RuntimeCall = RuntimeCall;
	type FeeDestination = ();
	type WeightInfo = pallet_transaction_storage::weights::SubstrateWeight<Runtime>;
	type MaxBlockTransactions =
		ConstU32<{ pallet_transaction_storage::DEFAULT_MAX_BLOCK_TRANSACTIONS }>;
	type MaxTransactionSize =
		ConstU32<{ pallet_transaction_storage::DEFAULT_MAX_TRANSACTION_SIZE }>;
}

impl pallet_whitelist::Config for Runtime {
	type RuntimeEvent = RuntimeEvent;
	type RuntimeCall = RuntimeCall;
	type WhitelistOrigin = EnsureRoot<AccountId>;
	type DispatchWhitelistedOrigin = EnsureRoot<AccountId>;
	type PreimageProvider = Preimage;
	type WeightInfo = pallet_whitelist::weights::SubstrateWeight<Runtime>;
}

parameter_types! {
	pub const MigrationSignedDepositPerItem: Balance = 1 * CENTS;
	pub const MigrationSignedDepositBase: Balance = 20 * DOLLARS;
	pub const MigrationMaxKeyLen: u32 = 512;
}

impl pallet_state_trie_migration::Config for Runtime {
	type RuntimeEvent = RuntimeEvent;
	type ControlOrigin = EnsureRoot<AccountId>;
	type Currency = Balances;
	type MaxKeyLen = MigrationMaxKeyLen;
	type SignedDepositPerItem = MigrationSignedDepositPerItem;
	type SignedDepositBase = MigrationSignedDepositBase;
	// Warning: this is not advised, as it might allow the chain to be temporarily DOS-ed.
	// Preferably, if the chain's governance/maintenance team is planning on using a specific
	// account for the migration, put it here to make sure only that account can trigger the signed
	// migrations.
	type SignedFilter = EnsureSigned<Self::AccountId>;
	type WeightInfo = ();
}

const ALLIANCE_MOTION_DURATION_IN_BLOCKS: BlockNumber = 5 * DAYS;

parameter_types! {
	pub const AllianceMotionDuration: BlockNumber = ALLIANCE_MOTION_DURATION_IN_BLOCKS;
	pub const AllianceMaxProposals: u32 = 100;
	pub const AllianceMaxMembers: u32 = 100;
}

type AllianceCollective = pallet_collective::Instance3;
impl pallet_collective::Config<AllianceCollective> for Runtime {
	type Origin = Origin;
	type Proposal = RuntimeCall;
	type RuntimeEvent = RuntimeEvent;
	type MotionDuration = AllianceMotionDuration;
	type MaxProposals = AllianceMaxProposals;
	type MaxMembers = AllianceMaxMembers;
	type DefaultVote = pallet_collective::PrimeDefaultVote;
	type WeightInfo = pallet_collective::weights::SubstrateWeight<Runtime>;
}

parameter_types! {
	pub const MaxFounders: u32 = 10;
	pub const MaxFellows: u32 = AllianceMaxMembers::get() - MaxFounders::get();
	pub const MaxAllies: u32 = 100;
	pub const AllyDeposit: Balance = 10 * DOLLARS;
	pub const RetirementPeriod: BlockNumber = ALLIANCE_MOTION_DURATION_IN_BLOCKS + (1 * DAYS);
}

impl pallet_alliance::Config for Runtime {
	type RuntimeEvent = RuntimeEvent;
	type Proposal = RuntimeCall;
	type AdminOrigin = EitherOfDiverse<
		EnsureRoot<AccountId>,
		pallet_collective::EnsureProportionMoreThan<AccountId, AllianceCollective, 2, 3>,
	>;
	type MembershipManager = EitherOfDiverse<
		EnsureRoot<AccountId>,
		pallet_collective::EnsureProportionMoreThan<AccountId, AllianceCollective, 2, 3>,
	>;
	type AnnouncementOrigin = EitherOfDiverse<
		EnsureRoot<AccountId>,
		pallet_collective::EnsureProportionMoreThan<AccountId, AllianceCollective, 2, 3>,
	>;
	type Currency = Balances;
	type Slashed = Treasury;
	type InitializeMembers = AllianceMotion;
	type MembershipChanged = AllianceMotion;
	#[cfg(not(feature = "runtime-benchmarks"))]
	type IdentityVerifier = AllianceIdentityVerifier;
	#[cfg(feature = "runtime-benchmarks")]
	type IdentityVerifier = ();
	type ProposalProvider = AllianceProposalProvider;
	type MaxProposals = AllianceMaxProposals;
	type MaxFounders = MaxFounders;
	type MaxFellows = MaxFellows;
	type MaxAllies = MaxAllies;
	type MaxUnscrupulousItems = ConstU32<100>;
	type MaxWebsiteUrlLength = ConstU32<255>;
	type MaxAnnouncementsCount = ConstU32<100>;
	type MaxMembersCount = AllianceMaxMembers;
	type AllyDeposit = AllyDeposit;
	type WeightInfo = pallet_alliance::weights::SubstrateWeight<Runtime>;
	type RetirementPeriod = RetirementPeriod;
}

construct_runtime!(
	pub enum Runtime where
		Block = Block,
		NodeBlock = node_primitives::Block,
		UncheckedExtrinsic = UncheckedExtrinsic
	{
		System: frame_system,
		Utility: pallet_utility,
		Babe: pallet_babe,
		Timestamp: pallet_timestamp,
		// Authorship must be before session in order to note author in the correct session and era
		// for im-online and staking.
		Authorship: pallet_authorship,
		Indices: pallet_indices,
		Balances: pallet_balances,
		TransactionPayment: pallet_transaction_payment,
		AssetTxPayment: pallet_asset_tx_payment,
		ElectionProviderMultiPhase: pallet_election_provider_multi_phase,
		Staking: pallet_staking,
		Session: pallet_session,
		Democracy: pallet_democracy,
		Council: pallet_collective::<Instance1>,
		TechnicalCommittee: pallet_collective::<Instance2>,
		Elections: pallet_elections_phragmen,
		TechnicalMembership: pallet_membership::<Instance1>,
		Grandpa: pallet_grandpa,
		Treasury: pallet_treasury,
		Contracts: pallet_contracts,
		Sudo: pallet_sudo,
		ImOnline: pallet_im_online,
		AuthorityDiscovery: pallet_authority_discovery,
		Offences: pallet_offences,
		Historical: pallet_session_historical::{Pallet},
		RandomnessCollectiveFlip: pallet_randomness_collective_flip,
		Identity: pallet_identity,
		Society: pallet_society,
		Recovery: pallet_recovery,
		Vesting: pallet_vesting,
		Scheduler: pallet_scheduler,
		Preimage: pallet_preimage,
		Proxy: pallet_proxy,
		Multisig: pallet_multisig,
		Bounties: pallet_bounties,
		Tips: pallet_tips,
		Assets: pallet_assets,
		Mmr: pallet_mmr,
		Lottery: pallet_lottery,
		Gilt: pallet_gilt,
		Uniques: pallet_uniques,
		TransactionStorage: pallet_transaction_storage,
		VoterBagsList: pallet_bags_list::<Instance1>,
		StateTrieMigration: pallet_state_trie_migration,
		ChildBounties: pallet_child_bounties,
		Referenda: pallet_referenda,
		Remark: pallet_remark,
		ConvictionVoting: pallet_conviction_voting,
		Whitelist: pallet_whitelist,
		AllianceMotion: pallet_collective::<Instance3>,
		Alliance: pallet_alliance,
		NominationPools: pallet_nomination_pools,
		RankedPolls: pallet_referenda::<Instance2>,
		RankedCollective: pallet_ranked_collective,
	}
);

/// The address format for describing accounts.
pub type Address = sp_runtime::MultiAddress<AccountId, AccountIndex>;
/// Block header type as expected by this runtime.
pub type Header = generic::Header<BlockNumber, BlakeTwo256>;
/// Block type as expected by this runtime.
pub type Block = generic::Block<Header, UncheckedExtrinsic>;
/// A Block signed with a Justification
pub type SignedBlock = generic::SignedBlock<Block>;
/// BlockId type as expected by this runtime.
pub type BlockId = generic::BlockId<Block>;
/// The SignedExtension to the basic transaction logic.
///
/// When you change this, you **MUST** modify [`sign`] in `bin/node/testing/src/keyring.rs`!
///
/// [`sign`]: <../../testing/src/keyring.rs.html>
pub type SignedExtra = (
	frame_system::CheckNonZeroSender<Runtime>,
	frame_system::CheckSpecVersion<Runtime>,
	frame_system::CheckTxVersion<Runtime>,
	frame_system::CheckGenesis<Runtime>,
	frame_system::CheckEra<Runtime>,
	frame_system::CheckNonce<Runtime>,
	frame_system::CheckWeight<Runtime>,
	pallet_asset_tx_payment::ChargeAssetTxPayment<Runtime>,
);

/// Unchecked extrinsic type as expected by this runtime.
pub type UncheckedExtrinsic =
	generic::UncheckedExtrinsic<Address, RuntimeCall, Signature, SignedExtra>;
/// The payload being signed in transactions.
pub type SignedPayload = generic::SignedPayload<RuntimeCall, SignedExtra>;
/// Extrinsic type that has already been checked.
pub type CheckedExtrinsic = generic::CheckedExtrinsic<AccountId, RuntimeCall, SignedExtra>;
/// Executive: handles dispatch to the various modules.
pub type Executive = frame_executive::Executive<
	Runtime,
	Block,
	frame_system::ChainContext<Runtime>,
	Runtime,
	AllPalletsWithSystem,
	Migrations,
>;

// All migrations executed on runtime upgrade as a nested tuple of types implementing
// `OnRuntimeUpgrade`.
type Migrations = (
	pallet_nomination_pools::migration::v2::MigrateToV2<Runtime>,
	pallet_alliance::migration::Migration<Runtime>,
);

/// MMR helper types.
mod mmr {
	use super::Runtime;
	pub use pallet_mmr::primitives::*;

	pub type Leaf = <<Runtime as pallet_mmr::Config>::LeafData as LeafDataProvider>::LeafData;
	pub type Hash = <Runtime as pallet_mmr::Config>::Hash;
	pub type Hashing = <Runtime as pallet_mmr::Config>::Hashing;
}

#[cfg(feature = "runtime-benchmarks")]
#[macro_use]
extern crate frame_benchmarking;

#[cfg(feature = "runtime-benchmarks")]
mod benches {
	define_benchmarks!(
		[frame_benchmarking, BaselineBench::<Runtime>]
		[pallet_alliance, Alliance]
		[pallet_assets, Assets]
		[pallet_babe, Babe]
		[pallet_bags_list, VoterBagsList]
		[pallet_balances, Balances]
		[pallet_bounties, Bounties]
		[pallet_child_bounties, ChildBounties]
		[pallet_collective, Council]
		[pallet_conviction_voting, ConvictionVoting]
		[pallet_contracts, Contracts]
		[pallet_democracy, Democracy]
		[pallet_election_provider_multi_phase, ElectionProviderMultiPhase]
		[pallet_election_provider_support_benchmarking, EPSBench::<Runtime>]
		[pallet_elections_phragmen, Elections]
		[pallet_gilt, Gilt]
		[pallet_grandpa, Grandpa]
		[pallet_identity, Identity]
		[pallet_im_online, ImOnline]
		[pallet_indices, Indices]
		[pallet_lottery, Lottery]
		[pallet_membership, TechnicalMembership]
		[pallet_mmr, Mmr]
		[pallet_multisig, Multisig]
		[pallet_nomination_pools, NominationPoolsBench::<Runtime>]
		[pallet_offences, OffencesBench::<Runtime>]
		[pallet_preimage, Preimage]
		[pallet_proxy, Proxy]
		[pallet_ranked_collective, RankedCollective]
		[pallet_referenda, Referenda]
		[pallet_recovery, Recovery]
		[pallet_remark, Remark]
		[pallet_scheduler, Scheduler]
		[pallet_session, SessionBench::<Runtime>]
		[pallet_staking, Staking]
		[pallet_state_trie_migration, StateTrieMigration]
		[frame_system, SystemBench::<Runtime>]
		[pallet_timestamp, Timestamp]
		[pallet_tips, Tips]
		[pallet_transaction_storage, TransactionStorage]
		[pallet_treasury, Treasury]
		[pallet_uniques, Uniques]
		[pallet_utility, Utility]
		[pallet_vesting, Vesting]
		[pallet_whitelist, Whitelist]
	);
}

impl_runtime_apis! {
	impl sp_api::Core<Block> for Runtime {
		fn version() -> RuntimeVersion {
			VERSION
		}

		fn execute_block(block: Block) {
			Executive::execute_block(block);
		}

		fn initialize_block(header: &<Block as BlockT>::Header) {
			Executive::initialize_block(header)
		}
	}

	impl sp_api::Metadata<Block> for Runtime {
		fn metadata() -> OpaqueMetadata {
			OpaqueMetadata::new(Runtime::metadata().into())
		}
	}

	impl sp_block_builder::BlockBuilder<Block> for Runtime {
		fn apply_extrinsic(extrinsic: <Block as BlockT>::Extrinsic) -> ApplyExtrinsicResult {
			Executive::apply_extrinsic(extrinsic)
		}

		fn finalize_block() -> <Block as BlockT>::Header {
			Executive::finalize_block()
		}

		fn inherent_extrinsics(data: InherentData) -> Vec<<Block as BlockT>::Extrinsic> {
			data.create_extrinsics()
		}

		fn check_inherents(block: Block, data: InherentData) -> CheckInherentsResult {
			data.check_extrinsics(&block)
		}
	}

	impl sp_transaction_pool::runtime_api::TaggedTransactionQueue<Block> for Runtime {
		fn validate_transaction(
			source: TransactionSource,
			tx: <Block as BlockT>::Extrinsic,
			block_hash: <Block as BlockT>::Hash,
		) -> TransactionValidity {
			Executive::validate_transaction(source, tx, block_hash)
		}
	}

	impl sp_offchain::OffchainWorkerApi<Block> for Runtime {
		fn offchain_worker(header: &<Block as BlockT>::Header) {
			Executive::offchain_worker(header)
		}
	}

	impl fg_primitives::GrandpaApi<Block> for Runtime {
		fn grandpa_authorities() -> GrandpaAuthorityList {
			Grandpa::grandpa_authorities()
		}

		fn current_set_id() -> fg_primitives::SetId {
			Grandpa::current_set_id()
		}

		fn submit_report_equivocation_unsigned_extrinsic(
			equivocation_proof: fg_primitives::EquivocationProof<
				<Block as BlockT>::Hash,
				NumberFor<Block>,
			>,
			key_owner_proof: fg_primitives::OpaqueKeyOwnershipProof,
		) -> Option<()> {
			let key_owner_proof = key_owner_proof.decode()?;

			Grandpa::submit_unsigned_equivocation_report(
				equivocation_proof,
				key_owner_proof,
			)
		}

		fn generate_key_ownership_proof(
			_set_id: fg_primitives::SetId,
			authority_id: GrandpaId,
		) -> Option<fg_primitives::OpaqueKeyOwnershipProof> {
			use codec::Encode;

			Historical::prove((fg_primitives::KEY_TYPE, authority_id))
				.map(|p| p.encode())
				.map(fg_primitives::OpaqueKeyOwnershipProof::new)
		}
	}

	impl pallet_nomination_pools_runtime_api::NominationPoolsApi<Block, AccountId, Balance> for Runtime {
		fn pending_rewards(member_account: AccountId) -> Balance {
			NominationPools::pending_rewards(member_account).unwrap_or_default()
		}
	}

	impl sp_consensus_babe::BabeApi<Block> for Runtime {
		fn configuration() -> sp_consensus_babe::BabeConfiguration {
			let epoch_config = Babe::epoch_config().unwrap_or(BABE_GENESIS_EPOCH_CONFIG);
			sp_consensus_babe::BabeConfiguration {
				slot_duration: Babe::slot_duration(),
				epoch_length: EpochDuration::get(),
				c: epoch_config.c,
				authorities: Babe::authorities().to_vec(),
				randomness: Babe::randomness(),
				allowed_slots: epoch_config.allowed_slots,
			}
		}

		fn current_epoch_start() -> sp_consensus_babe::Slot {
			Babe::current_epoch_start()
		}

		fn current_epoch() -> sp_consensus_babe::Epoch {
			Babe::current_epoch()
		}

		fn next_epoch() -> sp_consensus_babe::Epoch {
			Babe::next_epoch()
		}

		fn generate_key_ownership_proof(
			_slot: sp_consensus_babe::Slot,
			authority_id: sp_consensus_babe::AuthorityId,
		) -> Option<sp_consensus_babe::OpaqueKeyOwnershipProof> {
			use codec::Encode;

			Historical::prove((sp_consensus_babe::KEY_TYPE, authority_id))
				.map(|p| p.encode())
				.map(sp_consensus_babe::OpaqueKeyOwnershipProof::new)
		}

		fn submit_report_equivocation_unsigned_extrinsic(
			equivocation_proof: sp_consensus_babe::EquivocationProof<<Block as BlockT>::Header>,
			key_owner_proof: sp_consensus_babe::OpaqueKeyOwnershipProof,
		) -> Option<()> {
			let key_owner_proof = key_owner_proof.decode()?;

			Babe::submit_unsigned_equivocation_report(
				equivocation_proof,
				key_owner_proof,
			)
		}
	}

	impl sp_authority_discovery::AuthorityDiscoveryApi<Block> for Runtime {
		fn authorities() -> Vec<AuthorityDiscoveryId> {
			AuthorityDiscovery::authorities()
		}
	}

	impl frame_system_rpc_runtime_api::AccountNonceApi<Block, AccountId, Index> for Runtime {
		fn account_nonce(account: AccountId) -> Index {
			System::account_nonce(account)
		}
	}

	impl pallet_contracts_rpc_runtime_api::ContractsApi<
		Block, AccountId, Balance, BlockNumber, Hash,
	>
		for Runtime
	{
		fn call(
			origin: AccountId,
			dest: AccountId,
			value: Balance,
			gas_limit: u64,
			storage_deposit_limit: Option<Balance>,
			input_data: Vec<u8>,
		) -> pallet_contracts_primitives::ContractExecResult<Balance> {
			Contracts::bare_call(origin, dest, value, Weight::from_ref_time(gas_limit), storage_deposit_limit, input_data, true)
		}

		fn instantiate(
			origin: AccountId,
			value: Balance,
			gas_limit: u64,
			storage_deposit_limit: Option<Balance>,
			code: pallet_contracts_primitives::Code<Hash>,
			data: Vec<u8>,
			salt: Vec<u8>,
		) -> pallet_contracts_primitives::ContractInstantiateResult<AccountId, Balance>
		{
			Contracts::bare_instantiate(origin, value, Weight::from_ref_time(gas_limit), storage_deposit_limit, code, data, salt, true)
		}

		fn upload_code(
			origin: AccountId,
			code: Vec<u8>,
			storage_deposit_limit: Option<Balance>,
		) -> pallet_contracts_primitives::CodeUploadResult<Hash, Balance>
		{
			Contracts::bare_upload_code(origin, code, storage_deposit_limit)
		}

		fn get_storage(
			address: AccountId,
			key: Vec<u8>,
		) -> pallet_contracts_primitives::GetStorageResult {
			Contracts::get_storage(address, key)
		}
	}

	impl pallet_transaction_payment_rpc_runtime_api::TransactionPaymentApi<
		Block,
		Balance,
	> for Runtime {
		fn query_info(uxt: <Block as BlockT>::Extrinsic, len: u32) -> RuntimeDispatchInfo<Balance> {
			TransactionPayment::query_info(uxt, len)
		}
		fn query_fee_details(uxt: <Block as BlockT>::Extrinsic, len: u32) -> FeeDetails<Balance> {
			TransactionPayment::query_fee_details(uxt, len)
		}
	}

	impl pallet_transaction_payment_rpc_runtime_api::TransactionPaymentCallApi<Block, Balance, RuntimeCall>
		for Runtime
	{
		fn query_call_info(call: RuntimeCall, len: u32) -> RuntimeDispatchInfo<Balance> {
			TransactionPayment::query_call_info(call, len)
		}
		fn query_call_fee_details(call: RuntimeCall, len: u32) -> FeeDetails<Balance> {
			TransactionPayment::query_call_fee_details(call, len)
		}
	}

	impl pallet_mmr::primitives::MmrApi<
		Block,
		mmr::Hash,
	> for Runtime {
		fn generate_proof(leaf_index: pallet_mmr::primitives::LeafIndex)
			-> Result<(mmr::EncodableOpaqueLeaf, mmr::Proof<mmr::Hash>), mmr::Error>
		{
			Mmr::generate_batch_proof(vec![leaf_index]).and_then(|(leaves, proof)|
				Ok((
					mmr::EncodableOpaqueLeaf::from_leaf(&leaves[0]),
					mmr::BatchProof::into_single_leaf_proof(proof)?
				))
			)
		}

		fn verify_proof(leaf: mmr::EncodableOpaqueLeaf, proof: mmr::Proof<mmr::Hash>)
			-> Result<(), mmr::Error>
		{
			let leaf: mmr::Leaf = leaf
				.into_opaque_leaf()
				.try_decode()
				.ok_or(mmr::Error::Verify)?;
			Mmr::verify_leaves(vec![leaf], mmr::Proof::into_batch_proof(proof))
		}

		fn verify_proof_stateless(
			root: mmr::Hash,
			leaf: mmr::EncodableOpaqueLeaf,
			proof: mmr::Proof<mmr::Hash>
		) -> Result<(), mmr::Error> {
			let node = mmr::DataOrHash::Data(leaf.into_opaque_leaf());
			pallet_mmr::verify_leaves_proof::<mmr::Hashing, _>(root, vec![node], mmr::Proof::into_batch_proof(proof))
		}

		fn mmr_root() -> Result<mmr::Hash, mmr::Error> {
			Ok(Mmr::mmr_root())
		}

		fn generate_batch_proof(leaf_indices: Vec<pallet_mmr::primitives::LeafIndex>)
			-> Result<(Vec<mmr::EncodableOpaqueLeaf>, mmr::BatchProof<mmr::Hash>), mmr::Error>
		{
			Mmr::generate_batch_proof(leaf_indices)
				.map(|(leaves, proof)| (leaves.into_iter().map(|leaf| mmr::EncodableOpaqueLeaf::from_leaf(&leaf)).collect(), proof))
		}

		fn verify_batch_proof(leaves: Vec<mmr::EncodableOpaqueLeaf>, proof: mmr::BatchProof<mmr::Hash>)
			-> Result<(), mmr::Error>
		{
			let leaves = leaves.into_iter().map(|leaf|
				leaf.into_opaque_leaf()
				.try_decode()
				.ok_or(mmr::Error::Verify)).collect::<Result<Vec<mmr::Leaf>, mmr::Error>>()?;
			Mmr::verify_leaves(leaves, proof)
		}

		fn verify_batch_proof_stateless(
			root: mmr::Hash,
			leaves: Vec<mmr::EncodableOpaqueLeaf>,
			proof: mmr::BatchProof<mmr::Hash>
		) -> Result<(), mmr::Error> {
			let nodes = leaves.into_iter().map(|leaf|mmr::DataOrHash::Data(leaf.into_opaque_leaf())).collect();
			pallet_mmr::verify_leaves_proof::<mmr::Hashing, _>(root, nodes, proof)
		}
	}

	impl sp_session::SessionKeys<Block> for Runtime {
		fn generate_session_keys(seed: Option<Vec<u8>>) -> Vec<u8> {
			SessionKeys::generate(seed)
		}

		fn decode_session_keys(
			encoded: Vec<u8>,
		) -> Option<Vec<(Vec<u8>, KeyTypeId)>> {
			SessionKeys::decode_into_raw_public_keys(&encoded)
		}
	}

	#[cfg(feature = "try-runtime")]
	impl frame_try_runtime::TryRuntime<Block> for Runtime {
		fn on_runtime_upgrade() -> (Weight, Weight) {
			// NOTE: intentional unwrap: we don't want to propagate the error backwards, and want to
			// have a backtrace here. If any of the pre/post migration checks fail, we shall stop
			// right here and right now.
			let weight = Executive::try_runtime_upgrade().unwrap();
			(weight, RuntimeBlockWeights::get().max_block)
		}

		fn execute_block(
			block: Block,
			state_root_check: bool,
			select: frame_try_runtime::TryStateSelect
		) -> Weight {
			log::info!(
				target: "node-runtime",
				"try-runtime: executing block {:?} / root checks: {:?} / try-state-select: {:?}",
				block.header.hash(),
				state_root_check,
				select,
			);
			// NOTE: intentional unwrap: we don't want to propagate the error backwards, and want to
			// have a backtrace here.
			Executive::try_execute_block(block, state_root_check, select).unwrap()
		}
	}

	#[cfg(feature = "runtime-benchmarks")]
	impl frame_benchmarking::Benchmark<Block> for Runtime {
		fn benchmark_metadata(extra: bool) -> (
			Vec<frame_benchmarking::BenchmarkList>,
			Vec<frame_support::traits::StorageInfo>,
		) {
			use frame_benchmarking::{baseline, Benchmarking, BenchmarkList};
			use frame_support::traits::StorageInfoTrait;

			// Trying to add benchmarks directly to the Session Pallet caused cyclic dependency
			// issues. To get around that, we separated the Session benchmarks into its own crate,
			// which is why we need these two lines below.
			use pallet_session_benchmarking::Pallet as SessionBench;
			use pallet_offences_benchmarking::Pallet as OffencesBench;
			use pallet_election_provider_support_benchmarking::Pallet as EPSBench;
			use frame_system_benchmarking::Pallet as SystemBench;
			use baseline::Pallet as BaselineBench;
			use pallet_nomination_pools_benchmarking::Pallet as NominationPoolsBench;

			let mut list = Vec::<BenchmarkList>::new();
			list_benchmarks!(list, extra);

			let storage_info = AllPalletsWithSystem::storage_info();

			(list, storage_info)
		}

		fn dispatch_benchmark(
			config: frame_benchmarking::BenchmarkConfig
		) -> Result<Vec<frame_benchmarking::BenchmarkBatch>, sp_runtime::RuntimeString> {
			use frame_benchmarking::{baseline, Benchmarking, BenchmarkBatch,  TrackedStorageKey};

			// Trying to add benchmarks directly to the Session Pallet caused cyclic dependency
			// issues. To get around that, we separated the Session benchmarks into its own crate,
			// which is why we need these two lines below.
			use pallet_session_benchmarking::Pallet as SessionBench;
			use pallet_offences_benchmarking::Pallet as OffencesBench;
			use pallet_election_provider_support_benchmarking::Pallet as EPSBench;
			use frame_system_benchmarking::Pallet as SystemBench;
			use baseline::Pallet as BaselineBench;
			use pallet_nomination_pools_benchmarking::Pallet as NominationPoolsBench;

			impl pallet_session_benchmarking::Config for Runtime {}
			impl pallet_offences_benchmarking::Config for Runtime {}
			impl pallet_election_provider_support_benchmarking::Config for Runtime {}
			impl frame_system_benchmarking::Config for Runtime {}
			impl baseline::Config for Runtime {}
			impl pallet_nomination_pools_benchmarking::Config for Runtime {}

<<<<<<< HEAD
			let whitelist: Vec<TrackedStorageKey> = vec![
				// Block Number
				array_bytes::hex_into_unchecked("26aa394eea5630e07c48ae0c9558cef702a5c1b19ab7a04f536c519aca4983ac"),
				// Total Issuance
				array_bytes::hex_into_unchecked("c2261276cc9d1f8598ea4b6a74b15c2f57c875e4cff74148e4628f264b974c80"),
				// Execution Phase
				array_bytes::hex_into_unchecked("26aa394eea5630e07c48ae0c9558cef7ff553b5a9862a516939d82b3d3d8661a"),
				// Event Count
				array_bytes::hex_into_unchecked("26aa394eea5630e07c48ae0c9558cef70a98fdbe9ce6c55837576c60c7af3850"),
				// System Events
				array_bytes::hex_into_unchecked("26aa394eea5630e07c48ae0c9558cef780d41e5e16056765bc8461851072c9d7"),
				// System BlockWeight
				array_bytes::hex_into_unchecked("26aa394eea5630e07c48ae0c9558cef734abf5cb34d6244378cddbf18e849d96"),
				// Treasury Account
				array_bytes::hex_into_unchecked("26aa394eea5630e07c48ae0c9558cef7b99d880ec681799c0cf30e8886371da95ecffd7b6c0f78751baa9d281e0bfa3a6d6f646c70792f74727372790000000000000000000000000000000000000000"),
			];
=======
			use frame_support::traits::WhitelistedStorageKeys;
			let mut whitelist: Vec<TrackedStorageKey> = AllPalletsWithSystem::whitelisted_storage_keys();

			// Treasury Account
			// TODO: this is manual for now, someday we might be able to use a
			// macro for this particular key
			let treasury_key = frame_system::Account::<Runtime>::hashed_key_for(Treasury::account_id());
			whitelist.push(treasury_key.to_vec().into());
>>>>>>> 91b97b01

			let mut batches = Vec::<BenchmarkBatch>::new();
			let params = (&config, &whitelist);
			add_benchmarks!(params, batches);
			Ok(batches)
		}
	}
}

#[cfg(test)]
mod tests {
	use super::*;
	use frame_election_provider_support::NposSolution;
	use frame_support::traits::WhitelistedStorageKeys;
	use frame_system::offchain::CreateSignedTransaction;
	use sp_core::hexdisplay::HexDisplay;
	use sp_runtime::UpperOf;
	use std::collections::HashSet;

	#[test]
	fn check_whitelist() {
		let whitelist: HashSet<String> = AllPalletsWithSystem::whitelisted_storage_keys()
			.iter()
			.map(|e| HexDisplay::from(&e.key).to_string())
			.collect();

		// Block Number
		assert!(
			whitelist.contains("26aa394eea5630e07c48ae0c9558cef702a5c1b19ab7a04f536c519aca4983ac")
		);
		// Total Issuance
		assert!(
			whitelist.contains("c2261276cc9d1f8598ea4b6a74b15c2f57c875e4cff74148e4628f264b974c80")
		);
		// Execution Phase
		assert!(
			whitelist.contains("26aa394eea5630e07c48ae0c9558cef7ff553b5a9862a516939d82b3d3d8661a")
		);
		// Event Count
		assert!(
			whitelist.contains("26aa394eea5630e07c48ae0c9558cef70a98fdbe9ce6c55837576c60c7af3850")
		);
		// System Events
		assert!(
			whitelist.contains("26aa394eea5630e07c48ae0c9558cef780d41e5e16056765bc8461851072c9d7")
		);
		// System BlockWeight
		assert!(
			whitelist.contains("26aa394eea5630e07c48ae0c9558cef734abf5cb34d6244378cddbf18e849d96")
		);
	}

	#[test]
	fn validate_transaction_submitter_bounds() {
		fn is_submit_signed_transaction<T>()
		where
			T: CreateSignedTransaction<RuntimeCall>,
		{
		}

		is_submit_signed_transaction::<Runtime>();
	}

	#[test]
	fn perbill_as_onchain_accuracy() {
		type OnChainAccuracy =
			<<Runtime as pallet_election_provider_multi_phase::MinerConfig>::Solution as NposSolution>::Accuracy;
		let maximum_chain_accuracy: Vec<UpperOf<OnChainAccuracy>> = (0..MaxNominations::get())
			.map(|_| <UpperOf<OnChainAccuracy>>::from(OnChainAccuracy::one().deconstruct()))
			.collect();
		let _: UpperOf<OnChainAccuracy> =
			maximum_chain_accuracy.iter().fold(0, |acc, x| acc.checked_add(*x).unwrap());
	}

	#[test]
	fn call_size() {
		let size = core::mem::size_of::<RuntimeCall>();
		assert!(
			size <= 208,
			"size of RuntimeCall {} is more than 208 bytes: some calls have too big arguments, use Box to reduce the
			size of RuntimeCall.
			If the limit is too strong, maybe consider increase the limit to 300.",
			size,
		);
	}
}<|MERGE_RESOLUTION|>--- conflicted
+++ resolved
@@ -2153,24 +2153,6 @@
 			impl baseline::Config for Runtime {}
 			impl pallet_nomination_pools_benchmarking::Config for Runtime {}
 
-<<<<<<< HEAD
-			let whitelist: Vec<TrackedStorageKey> = vec![
-				// Block Number
-				array_bytes::hex_into_unchecked("26aa394eea5630e07c48ae0c9558cef702a5c1b19ab7a04f536c519aca4983ac"),
-				// Total Issuance
-				array_bytes::hex_into_unchecked("c2261276cc9d1f8598ea4b6a74b15c2f57c875e4cff74148e4628f264b974c80"),
-				// Execution Phase
-				array_bytes::hex_into_unchecked("26aa394eea5630e07c48ae0c9558cef7ff553b5a9862a516939d82b3d3d8661a"),
-				// Event Count
-				array_bytes::hex_into_unchecked("26aa394eea5630e07c48ae0c9558cef70a98fdbe9ce6c55837576c60c7af3850"),
-				// System Events
-				array_bytes::hex_into_unchecked("26aa394eea5630e07c48ae0c9558cef780d41e5e16056765bc8461851072c9d7"),
-				// System BlockWeight
-				array_bytes::hex_into_unchecked("26aa394eea5630e07c48ae0c9558cef734abf5cb34d6244378cddbf18e849d96"),
-				// Treasury Account
-				array_bytes::hex_into_unchecked("26aa394eea5630e07c48ae0c9558cef7b99d880ec681799c0cf30e8886371da95ecffd7b6c0f78751baa9d281e0bfa3a6d6f646c70792f74727372790000000000000000000000000000000000000000"),
-			];
-=======
 			use frame_support::traits::WhitelistedStorageKeys;
 			let mut whitelist: Vec<TrackedStorageKey> = AllPalletsWithSystem::whitelisted_storage_keys();
 
@@ -2179,7 +2161,6 @@
 			// macro for this particular key
 			let treasury_key = frame_system::Account::<Runtime>::hashed_key_for(Treasury::account_id());
 			whitelist.push(treasury_key.to_vec().into());
->>>>>>> 91b97b01
 
 			let mut batches = Vec::<BenchmarkBatch>::new();
 			let params = (&config, &whitelist);
