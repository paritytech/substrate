// Copyright 2018-2019 Parity Technologies (UK) Ltd.
// This file is part of Substrate.

// Substrate is free software: you can redistribute it and/or modify
// it under the terms of the GNU General Public License as published by
// the Free Software Foundation, either version 3 of the License, or
// (at your option) any later version.

// Substrate is distributed in the hope that it will be useful,
// but WITHOUT ANY WARRANTY; without even the implied warranty of
// MERCHANTABILITY or FITNESS FOR A PARTICULAR PURPOSE.  See the
// GNU General Public License for more details.

// You should have received a copy of the GNU General Public License
// along with Substrate.  If not, see <http://www.gnu.org/licenses/>.

//! The Substrate runtime. This can be compiled with ``#[no_std]`, ready for Wasm.

#![cfg_attr(not(feature = "std"), no_std)]
// `construct_runtime!` does a lot of recursion and requires us to increase the limit to 256.
#![recursion_limit="256"]

use rstd::prelude::*;
use support::{
	construct_runtime, parameter_types,
	weights::Weight,
	traits::{SplitTwoWays, Currency, Randomness},
};
use primitives::u32_trait::{_1, _2, _3, _4};
use node_primitives::{AccountId, AccountIndex, Balance, BlockNumber, Hash, Index, Moment, Signature};
use sr_api::impl_runtime_apis;
use sr_primitives::{Permill, Perbill, ApplyExtrinsicResult, impl_opaque_keys, generic, create_runtime_str};
use sr_primitives::curve::PiecewiseLinear;
use sr_primitives::transaction_validity::TransactionValidity;
use sr_primitives::traits::{
	self, BlakeTwo256, Block as BlockT, NumberFor, StaticLookup, SaturatedConversion,
	OpaqueKeys,
};
use version::RuntimeVersion;
#[cfg(any(feature = "std", test))]
use version::NativeVersion;
use primitives::OpaqueMetadata;
use grandpa::AuthorityList as GrandpaAuthorityList;
use grandpa::fg_primitives;
use im_online::sr25519::{AuthorityId as ImOnlineId};
use authority_discovery_primitives::AuthorityId as AuthorityDiscoveryId;
use transaction_payment_rpc_runtime_api::RuntimeDispatchInfo;
use contracts_rpc_runtime_api::ContractExecResult;
use system::offchain::TransactionSubmitter;
use inherents::{InherentData, CheckInherentsResult};

#[cfg(any(feature = "std", test))]
pub use sr_primitives::BuildStorage;
pub use timestamp::Call as TimestampCall;
pub use balances::Call as BalancesCall;
pub use contracts::Gas;
pub use support::StorageValue;
pub use staking::StakerStatus;

/// Implementations of some helper traits passed into runtime modules as associated types.
pub mod impls;
use impls::{CurrencyToVoteHandler, Author, LinearWeightToFee, TargetedFeeAdjustment};

/// Constant values used within the runtime.
pub mod constants;
use constants::{time::*, currency::*};

// Make the WASM binary available.
#[cfg(feature = "std")]
include!(concat!(env!("OUT_DIR"), "/wasm_binary.rs"));

/// Runtime version.
pub const VERSION: RuntimeVersion = RuntimeVersion {
	spec_name: create_runtime_str!("node"),
	impl_name: create_runtime_str!("substrate-node"),
	authoring_version: 10,
	// Per convention: if the runtime behavior changes, increment spec_version
	// and set impl_version to equal spec_version. If only runtime
	// implementation changes and behavior does not, then leave spec_version as
	// is and increment impl_version.
<<<<<<< HEAD
	spec_version: 194,
=======
	spec_version: 195,
>>>>>>> 1f26179a
	impl_version: 195,
	apis: RUNTIME_API_VERSIONS,
};

/// Native version.
#[cfg(any(feature = "std", test))]
pub fn native_version() -> NativeVersion {
	NativeVersion {
		runtime_version: VERSION,
		can_author_with: Default::default(),
	}
}

type NegativeImbalance = <Balances as Currency<AccountId>>::NegativeImbalance;

pub type DealWithFees = SplitTwoWays<
	Balance,
	NegativeImbalance,
	_4, Treasury,   // 4 parts (80%) goes to the treasury.
	_1, Author,     // 1 part (20%) goes to the block author.
>;

parameter_types! {
	pub const BlockHashCount: BlockNumber = 250;
	pub const MaximumBlockWeight: Weight = 1_000_000_000;
	pub const MaximumBlockLength: u32 = 5 * 1024 * 1024;
	pub const Version: RuntimeVersion = VERSION;
	pub const AvailableBlockRatio: Perbill = Perbill::from_percent(75);
}

impl system::Trait for Runtime {
	type Origin = Origin;
	type Call = Call;
	type Index = Index;
	type BlockNumber = BlockNumber;
	type Hash = Hash;
	type Hashing = BlakeTwo256;
	type AccountId = AccountId;
	type Lookup = Indices;
	type Header = generic::Header<BlockNumber, BlakeTwo256>;
	type Event = Event;
	type BlockHashCount = BlockHashCount;
	type MaximumBlockWeight = MaximumBlockWeight;
	type MaximumBlockLength = MaximumBlockLength;
	type AvailableBlockRatio = AvailableBlockRatio;
	type Version = Version;
}

impl utility::Trait for Runtime {
	type Event = Event;
	type Call = Call;
}

parameter_types! {
	pub const EpochDuration: u64 = EPOCH_DURATION_IN_SLOTS;
	pub const ExpectedBlockTime: Moment = MILLISECS_PER_BLOCK;
}

impl babe::Trait for Runtime {
	type EpochDuration = EpochDuration;
	type ExpectedBlockTime = ExpectedBlockTime;
	type EpochChangeTrigger = babe::ExternalTrigger;
}

impl indices::Trait for Runtime {
	type AccountIndex = AccountIndex;
	type IsDeadAccount = Balances;
	type ResolveHint = indices::SimpleResolveHint<Self::AccountId, Self::AccountIndex>;
	type Event = Event;
}

parameter_types! {
	pub const ExistentialDeposit: Balance = 1 * DOLLARS;
	pub const TransferFee: Balance = 1 * CENTS;
	pub const CreationFee: Balance = 1 * CENTS;
}

impl balances::Trait for Runtime {
	type Balance = Balance;
	type OnFreeBalanceZero = ((Staking, Contracts), Session);
	type OnNewAccount = Indices;
	type Event = Event;
	type DustRemoval = ();
	type TransferPayment = ();
	type ExistentialDeposit = ExistentialDeposit;
	type TransferFee = TransferFee;
	type CreationFee = CreationFee;
}

parameter_types! {
	pub const TransactionBaseFee: Balance = 1 * CENTS;
	pub const TransactionByteFee: Balance = 10 * MILLICENTS;
	// setting this to zero will disable the weight fee.
	pub const WeightFeeCoefficient: Balance = 1_000;
	// for a sane configuration, this should always be less than `AvailableBlockRatio`.
	pub const TargetBlockFullness: Perbill = Perbill::from_percent(25);
}

impl transaction_payment::Trait for Runtime {
	type Currency = Balances;
	type OnTransactionPayment = DealWithFees;
	type TransactionBaseFee = TransactionBaseFee;
	type TransactionByteFee = TransactionByteFee;
	type WeightToFee = LinearWeightToFee<WeightFeeCoefficient>;
	type FeeMultiplierUpdate = TargetedFeeAdjustment<TargetBlockFullness>;
}

parameter_types! {
	pub const MinimumPeriod: Moment = SLOT_DURATION / 2;
}
impl timestamp::Trait for Runtime {
	type Moment = Moment;
	type OnTimestampSet = Babe;
	type MinimumPeriod = MinimumPeriod;
}

parameter_types! {
	pub const UncleGenerations: BlockNumber = 5;
}

impl authorship::Trait for Runtime {
	type FindAuthor = session::FindAccountFromAuthorIndex<Self, Babe>;
	type UncleGenerations = UncleGenerations;
	type FilterUncle = ();
	type EventHandler = (Staking, ImOnline);
}

impl_opaque_keys! {
	pub struct SessionKeys {
		pub grandpa: Grandpa,
		pub babe: Babe,
		pub im_online: ImOnline,
		pub authority_discovery: AuthorityDiscovery,
	}
}

parameter_types! {
	pub const DisabledValidatorsThreshold: Perbill = Perbill::from_percent(17);
}

impl session::Trait for Runtime {
	type OnSessionEnding = Staking;
	type SessionHandler = <SessionKeys as OpaqueKeys>::KeyTypeIdProviders;
	type ShouldEndSession = Babe;
	type Event = Event;
	type Keys = SessionKeys;
	type ValidatorId = <Self as system::Trait>::AccountId;
	type ValidatorIdOf = staking::StashOf<Self>;
	type SelectInitialValidators = Staking;
	type DisabledValidatorsThreshold = DisabledValidatorsThreshold;
}

impl session::historical::Trait for Runtime {
	type FullIdentification = staking::Exposure<AccountId, Balance>;
	type FullIdentificationOf = staking::ExposureOf<Runtime>;
}

pallet_staking_reward_curve::build! {
	const REWARD_CURVE: PiecewiseLinear<'static> = curve!(
		min_inflation: 0_025_000,
		max_inflation: 0_100_000,
		ideal_stake: 0_500_000,
		falloff: 0_050_000,
		max_piece_count: 40,
		test_precision: 0_005_000,
	);
}

parameter_types! {
	pub const SessionsPerEra: sr_staking_primitives::SessionIndex = 6;
	pub const BondingDuration: staking::EraIndex = 24 * 28;
	pub const RewardCurve: &'static PiecewiseLinear<'static> = &REWARD_CURVE;
}

impl staking::Trait for Runtime {
	type Currency = Balances;
	type Time = Timestamp;
	type CurrencyToVote = CurrencyToVoteHandler;
	type RewardRemainder = Treasury;
	type Event = Event;
	type Slash = Treasury; // send the slashed funds to the treasury.
	type Reward = (); // rewards are minted from the void
	type SessionsPerEra = SessionsPerEra;
	type BondingDuration = BondingDuration;
	type SessionInterface = Self;
	type RewardCurve = RewardCurve;
}

parameter_types! {
	pub const LaunchPeriod: BlockNumber = 28 * 24 * 60 * MINUTES;
	pub const VotingPeriod: BlockNumber = 28 * 24 * 60 * MINUTES;
	pub const EmergencyVotingPeriod: BlockNumber = 3 * 24 * 60 * MINUTES;
	pub const MinimumDeposit: Balance = 100 * DOLLARS;
	pub const EnactmentPeriod: BlockNumber = 30 * 24 * 60 * MINUTES;
	pub const CooloffPeriod: BlockNumber = 28 * 24 * 60 * MINUTES;
}

impl democracy::Trait for Runtime {
	type Proposal = Call;
	type Event = Event;
	type Currency = Balances;
	type EnactmentPeriod = EnactmentPeriod;
	type LaunchPeriod = LaunchPeriod;
	type VotingPeriod = VotingPeriod;
	type EmergencyVotingPeriod = EmergencyVotingPeriod;
	type MinimumDeposit = MinimumDeposit;
	/// A straight majority of the council can decide what their next motion is.
	type ExternalOrigin = collective::EnsureProportionAtLeast<_1, _2, AccountId, CouncilCollective>;
	/// A super-majority can have the next scheduled referendum be a straight majority-carries vote.
	type ExternalMajorityOrigin = collective::EnsureProportionAtLeast<_3, _4, AccountId, CouncilCollective>;
	/// A unanimous council can have the next scheduled referendum be a straight default-carries
	/// (NTB) vote.
	type ExternalDefaultOrigin = collective::EnsureProportionAtLeast<_1, _1, AccountId, CouncilCollective>;
	/// Two thirds of the technical committee can have an ExternalMajority/ExternalDefault vote
	/// be tabled immediately and with a shorter voting/enactment period.
	type FastTrackOrigin = collective::EnsureProportionAtLeast<_2, _3, AccountId, TechnicalCollective>;
	// To cancel a proposal which has been passed, 2/3 of the council must agree to it.
	type CancellationOrigin = collective::EnsureProportionAtLeast<_2, _3, AccountId, CouncilCollective>;
	// Any single technical committee member may veto a coming council proposal, however they can
	// only do it once and it lasts only for the cooloff period.
	type VetoOrigin = collective::EnsureMember<AccountId, TechnicalCollective>;
	type CooloffPeriod = CooloffPeriod;
}

type CouncilCollective = collective::Instance1;
impl collective::Trait<CouncilCollective> for Runtime {
	type Origin = Origin;
	type Proposal = Call;
	type Event = Event;
}

parameter_types! {
	pub const CandidacyBond: Balance = 10 * DOLLARS;
	pub const VotingBond: Balance = 1 * DOLLARS;
	pub const TermDuration: BlockNumber = 7 * DAYS;
	pub const DesiredMembers: u32 = 13;
	pub const DesiredRunnersUp: u32 = 7;
}

impl elections_phragmen::Trait for Runtime {
	type Event = Event;
	type Currency = Balances;
	type CurrencyToVote = CurrencyToVoteHandler;
	type CandidacyBond = CandidacyBond;
	type VotingBond = VotingBond;
	type TermDuration = TermDuration;
	type DesiredMembers = DesiredMembers;
	type DesiredRunnersUp = DesiredRunnersUp;
	type LoserCandidate = ();
	type BadReport = ();
	type KickedMember = ();
	type ChangeMembers = Council;
}

type TechnicalCollective = collective::Instance2;
impl collective::Trait<TechnicalCollective> for Runtime {
	type Origin = Origin;
	type Proposal = Call;
	type Event = Event;
}

impl membership::Trait<membership::Instance1> for Runtime {
	type Event = Event;
	type AddOrigin = collective::EnsureProportionMoreThan<_1, _2, AccountId, CouncilCollective>;
	type RemoveOrigin = collective::EnsureProportionMoreThan<_1, _2, AccountId, CouncilCollective>;
	type SwapOrigin = collective::EnsureProportionMoreThan<_1, _2, AccountId, CouncilCollective>;
	type ResetOrigin = collective::EnsureProportionMoreThan<_1, _2, AccountId, CouncilCollective>;
	type MembershipInitialized = TechnicalCommittee;
	type MembershipChanged = TechnicalCommittee;
}

parameter_types! {
	pub const ProposalBond: Permill = Permill::from_percent(5);
	pub const ProposalBondMinimum: Balance = 1 * DOLLARS;
	pub const SpendPeriod: BlockNumber = 1 * DAYS;
	pub const Burn: Permill = Permill::from_percent(50);
}

impl treasury::Trait for Runtime {
	type Currency = Balances;
	type ApproveOrigin = collective::EnsureMembers<_4, AccountId, CouncilCollective>;
	type RejectOrigin = collective::EnsureMembers<_2, AccountId, CouncilCollective>;
	type Event = Event;
	type ProposalRejection = ();
	type ProposalBond = ProposalBond;
	type ProposalBondMinimum = ProposalBondMinimum;
	type SpendPeriod = SpendPeriod;
	type Burn = Burn;
}

parameter_types! {
	pub const ContractTransferFee: Balance = 1 * CENTS;
	pub const ContractCreationFee: Balance = 1 * CENTS;
	pub const ContractTransactionBaseFee: Balance = 1 * CENTS;
	pub const ContractTransactionByteFee: Balance = 10 * MILLICENTS;
	pub const ContractFee: Balance = 1 * CENTS;
	pub const TombstoneDeposit: Balance = 1 * DOLLARS;
	pub const RentByteFee: Balance = 1 * DOLLARS;
	pub const RentDepositOffset: Balance = 1000 * DOLLARS;
	pub const SurchargeReward: Balance = 150 * DOLLARS;
}

impl contracts::Trait for Runtime {
	type Currency = Balances;
	type Time = Timestamp;
	type Randomness = RandomnessCollectiveFlip;
	type Call = Call;
	type Event = Event;
	type DetermineContractAddress = contracts::SimpleAddressDeterminator<Runtime>;
	type ComputeDispatchFee = contracts::DefaultDispatchFeeComputor<Runtime>;
	type TrieIdGenerator = contracts::TrieIdFromParentCounter<Runtime>;
	type GasPayment = ();
	type RentPayment = ();
	type SignedClaimHandicap = contracts::DefaultSignedClaimHandicap;
	type TombstoneDeposit = TombstoneDeposit;
	type StorageSizeOffset = contracts::DefaultStorageSizeOffset;
	type RentByteFee = RentByteFee;
	type RentDepositOffset = RentDepositOffset;
	type SurchargeReward = SurchargeReward;
	type TransferFee = ContractTransferFee;
	type CreationFee = ContractCreationFee;
	type TransactionBaseFee = ContractTransactionBaseFee;
	type TransactionByteFee = ContractTransactionByteFee;
	type ContractFee = ContractFee;
	type CallBaseFee = contracts::DefaultCallBaseFee;
	type InstantiateBaseFee = contracts::DefaultInstantiateBaseFee;
	type MaxDepth = contracts::DefaultMaxDepth;
	type MaxValueSize = contracts::DefaultMaxValueSize;
	type BlockGasLimit = contracts::DefaultBlockGasLimit;
}

impl sudo::Trait for Runtime {
	type Event = Event;
	type Proposal = Call;
}

type SubmitTransaction = TransactionSubmitter<ImOnlineId, Runtime, UncheckedExtrinsic>;

parameter_types! {
	pub const SessionDuration: BlockNumber = EPOCH_DURATION_IN_SLOTS as _;
}

impl im_online::Trait for Runtime {
	type AuthorityId = ImOnlineId;
	type Call = Call;
	type Event = Event;
	type SubmitTransaction = SubmitTransaction;
	type ReportUnresponsiveness = Offences;
	type SessionDuration = SessionDuration;
}

impl offences::Trait for Runtime {
	type Event = Event;
	type IdentificationTuple = session::historical::IdentificationTuple<Self>;
	type OnOffenceHandler = Staking;
}

impl authority_discovery::Trait for Runtime {}

impl grandpa::Trait for Runtime {
	type Event = Event;
}

parameter_types! {
	pub const WindowSize: BlockNumber = 101;
	pub const ReportLatency: BlockNumber = 1000;
}

impl finality_tracker::Trait for Runtime {
	type OnFinalizationStalled = Grandpa;
	type WindowSize = WindowSize;
	type ReportLatency = ReportLatency;
}

parameter_types! {
	pub const ReservationFee: Balance = 1 * DOLLARS;
	pub const MinLength: usize = 3;
	pub const MaxLength: usize = 16;
}

impl nicks::Trait for Runtime {
	type Event = Event;
	type Currency = Balances;
	type ReservationFee = ReservationFee;
	type Slashed = Treasury;
	type ForceOrigin = collective::EnsureMember<AccountId, CouncilCollective>;
	type MinLength = MinLength;
	type MaxLength = MaxLength;
}

impl system::offchain::CreateTransaction<Runtime, UncheckedExtrinsic> for Runtime {
	type Public = <Signature as traits::Verify>::Signer;
	type Signature = Signature;

	fn create_transaction<TSigner: system::offchain::Signer<Self::Public, Self::Signature>>(
		call: Call,
		public: Self::Public,
		account: AccountId,
		index: Index,
	) -> Option<(Call, <UncheckedExtrinsic as traits::Extrinsic>::SignaturePayload)> {
		let period = 1 << 8;
		let current_block = System::block_number().saturated_into::<u64>();
		let tip = 0;
		let extra: SignedExtra = (
			system::CheckVersion::<Runtime>::new(),
			system::CheckGenesis::<Runtime>::new(),
			system::CheckEra::<Runtime>::from(generic::Era::mortal(period, current_block)),
			system::CheckNonce::<Runtime>::from(index),
			system::CheckWeight::<Runtime>::new(),
			transaction_payment::ChargeTransactionPayment::<Runtime>::from(tip),
			Default::default(),
		);
		let raw_payload = SignedPayload::new(call, extra).ok()?;
		let signature = TSigner::sign(public, &raw_payload)?;
		let address = Indices::unlookup(account);
		let (call, extra, _) = raw_payload.deconstruct();
		Some((call, (address, signature, extra)))
	}
}

construct_runtime!(
	pub enum Runtime where
		Block = Block,
		NodeBlock = node_primitives::Block,
		UncheckedExtrinsic = UncheckedExtrinsic
	{
		System: system::{Module, Call, Storage, Config, Event},
		Utility: utility::{Module, Call, Event},
		Babe: babe::{Module, Call, Storage, Config, Inherent(Timestamp)},
		Timestamp: timestamp::{Module, Call, Storage, Inherent},
		Authorship: authorship::{Module, Call, Storage, Inherent},
		Indices: indices,
		Balances: balances::{default, Error},
		TransactionPayment: transaction_payment::{Module, Storage},
		Staking: staking::{default, OfflineWorker},
		Session: session::{Module, Call, Storage, Event, Config<T>},
		Democracy: democracy::{Module, Call, Storage, Config, Event<T>},
		Council: collective::<Instance1>::{Module, Call, Storage, Origin<T>, Event<T>, Config<T>},
		TechnicalCommittee: collective::<Instance2>::{Module, Call, Storage, Origin<T>, Event<T>, Config<T>},
		Elections: elections_phragmen::{Module, Call, Storage, Event<T>},
		TechnicalMembership: membership::<Instance1>::{Module, Call, Storage, Event<T>, Config<T>},
		FinalityTracker: finality_tracker::{Module, Call, Inherent},
		Grandpa: grandpa::{Module, Call, Storage, Config, Event},
		Treasury: treasury::{Module, Call, Storage, Config, Event<T>},
		Contracts: contracts,
		Sudo: sudo,
		ImOnline: im_online::{Module, Call, Storage, Event<T>, ValidateUnsigned, Config<T>},
		AuthorityDiscovery: authority_discovery::{Module, Call, Config},
		Offences: offences::{Module, Call, Storage, Event},
		RandomnessCollectiveFlip: randomness_collective_flip::{Module, Call, Storage},
		Nicks: nicks::{Module, Call, Storage, Event<T>},
	}
);

/// The address format for describing accounts.
pub type Address = <Indices as StaticLookup>::Source;
/// Block header type as expected by this runtime.
pub type Header = generic::Header<BlockNumber, BlakeTwo256>;
/// Block type as expected by this runtime.
pub type Block = generic::Block<Header, UncheckedExtrinsic>;
/// A Block signed with a Justification
pub type SignedBlock = generic::SignedBlock<Block>;
/// BlockId type as expected by this runtime.
pub type BlockId = generic::BlockId<Block>;
/// The SignedExtension to the basic transaction logic.
pub type SignedExtra = (
	system::CheckVersion<Runtime>,
	system::CheckGenesis<Runtime>,
	system::CheckEra<Runtime>,
	system::CheckNonce<Runtime>,
	system::CheckWeight<Runtime>,
	transaction_payment::ChargeTransactionPayment<Runtime>,
	contracts::CheckBlockGasLimit<Runtime>,
);
/// Unchecked extrinsic type as expected by this runtime.
pub type UncheckedExtrinsic = generic::UncheckedExtrinsic<Address, Call, Signature, SignedExtra>;
/// The payload being signed in transactions.
pub type SignedPayload = generic::SignedPayload<Call, SignedExtra>;
/// Extrinsic type that has already been checked.
pub type CheckedExtrinsic = generic::CheckedExtrinsic<AccountId, Call, SignedExtra>;
/// Executive: handles dispatch to the various modules.
pub type Executive = executive::Executive<Runtime, Block, system::ChainContext<Runtime>, Runtime, AllModules>;

impl_runtime_apis! {
	impl sr_api::Core<Block> for Runtime {
		fn version() -> RuntimeVersion {
			VERSION
		}

		fn execute_block(block: Block) {
			Executive::execute_block(block)
		}

		fn initialize_block(header: &<Block as BlockT>::Header) {
			Executive::initialize_block(header)
		}
	}

	impl sr_api::Metadata<Block> for Runtime {
		fn metadata() -> OpaqueMetadata {
			Runtime::metadata().into()
		}
	}

	impl block_builder_api::BlockBuilder<Block> for Runtime {
		fn apply_extrinsic(extrinsic: <Block as BlockT>::Extrinsic) -> ApplyExtrinsicResult {
			Executive::apply_extrinsic(extrinsic)
		}

		fn finalize_block() -> <Block as BlockT>::Header {
			Executive::finalize_block()
		}

		fn inherent_extrinsics(data: InherentData) -> Vec<<Block as BlockT>::Extrinsic> {
			data.create_extrinsics()
		}

		fn check_inherents(block: Block, data: InherentData) -> CheckInherentsResult {
			data.check_extrinsics(&block)
		}

		fn random_seed() -> <Block as BlockT>::Hash {
			RandomnessCollectiveFlip::random_seed()
		}
	}

	impl tx_pool_api::TaggedTransactionQueue<Block> for Runtime {
		fn validate_transaction(tx: <Block as BlockT>::Extrinsic) -> TransactionValidity {
			Executive::validate_transaction(tx)
		}
	}

	impl offchain_primitives::OffchainWorkerApi<Block> for Runtime {
		fn offchain_worker(number: NumberFor<Block>) {
			Executive::offchain_worker(number)
		}
	}

	impl fg_primitives::GrandpaApi<Block> for Runtime {
		fn grandpa_authorities() -> GrandpaAuthorityList {
			Grandpa::grandpa_authorities()
		}
	}

	impl babe_primitives::BabeApi<Block> for Runtime {
		fn configuration() -> babe_primitives::BabeConfiguration {
			// The choice of `c` parameter (where `1 - c` represents the
			// probability of a slot being empty), is done in accordance to the
			// slot duration and expected target block time, for safely
			// resisting network delays of maximum two seconds.
			// <https://research.web3.foundation/en/latest/polkadot/BABE/Babe/#6-practical-results>
			babe_primitives::BabeConfiguration {
				slot_duration: Babe::slot_duration(),
				epoch_length: EpochDuration::get(),
				c: PRIMARY_PROBABILITY,
				genesis_authorities: Babe::authorities(),
				randomness: Babe::randomness(),
				secondary_slots: true,
			}
		}
	}

	impl authority_discovery_primitives::AuthorityDiscoveryApi<Block> for Runtime {
		fn authorities() -> Vec<AuthorityDiscoveryId> {
			AuthorityDiscovery::authorities()
		}
	}

	impl system_rpc_runtime_api::AccountNonceApi<Block, AccountId, Index> for Runtime {
		fn account_nonce(account: AccountId) -> Index {
			System::account_nonce(account)
		}
	}

	impl contracts_rpc_runtime_api::ContractsApi<Block, AccountId, Balance> for Runtime {
		fn call(
			origin: AccountId,
			dest: AccountId,
			value: Balance,
			gas_limit: u64,
			input_data: Vec<u8>,
		) -> ContractExecResult {
			let exec_result = Contracts::bare_call(
				origin,
				dest.into(),
				value,
				gas_limit,
				input_data,
			);
			match exec_result {
				Ok(v) => ContractExecResult::Success {
					status: v.status,
					data: v.data,
				},
				Err(_) => ContractExecResult::Error,
			}
		}

		fn get_storage(
			address: AccountId,
			key: [u8; 32],
		) -> contracts_rpc_runtime_api::GetStorageResult {
			Contracts::get_storage(address, key).map_err(|rpc_err| {
				use contracts::GetStorageError;
				use contracts_rpc_runtime_api::{GetStorageError as RpcGetStorageError};
				/// Map the contract error into the RPC layer error.
				match rpc_err {
					GetStorageError::ContractDoesntExist => RpcGetStorageError::ContractDoesntExist,
					GetStorageError::IsTombstone => RpcGetStorageError::IsTombstone,
				}
			})
		}
	}

	impl transaction_payment_rpc_runtime_api::TransactionPaymentApi<
		Block,
		Balance,
		UncheckedExtrinsic,
	> for Runtime {
		fn query_info(uxt: UncheckedExtrinsic, len: u32) -> RuntimeDispatchInfo<Balance> {
			TransactionPayment::query_info(uxt, len)
		}
	}

	impl substrate_session::SessionKeys<Block> for Runtime {
		fn generate_session_keys(seed: Option<Vec<u8>>) -> Vec<u8> {
			SessionKeys::generate(seed)
		}
	}
}

#[cfg(test)]
mod tests {
	use super::*;
	use system::offchain::SubmitSignedTransaction;

	fn is_submit_signed_transaction<T>(_arg: T) where
		T: SubmitSignedTransaction<
			Runtime,
			Call,
			Extrinsic=UncheckedExtrinsic,
			CreateTransaction=Runtime,
			Signer=ImOnlineId,
		>,
	{}

	#[test]
	fn validate_bounds() {
		let x = SubmitTransaction::default();
		is_submit_signed_transaction(x);
	}

	#[test]
	fn block_hooks_weight_should_not_exceed_limits() {
		use support::weights::WeighBlock;
		let check_for_block = |b| {
			let block_hooks_weight =
				<AllModules as WeighBlock<BlockNumber>>::on_initialize(b) +
				<AllModules as WeighBlock<BlockNumber>>::on_finalize(b);

			assert_eq!(
				block_hooks_weight,
				0,
				"This test might fail simply because the value being compared to has increased to a \
				module declaring a new weight for a hook or call. In this case update the test and \
				happily move on.",
			);

			// Invariant. Always must be like this to have a sane chain.
			assert!(block_hooks_weight < MaximumBlockWeight::get());

			// Warning.
			if block_hooks_weight > MaximumBlockWeight::get() / 2 {
				println!(
					"block hooks weight is consuming more than a block's capacity. You probably want \
					to re-think this. This test will fail now."
				);
				assert!(false);
			}
		};

		let _ = (0..100_000).for_each(check_for_block);
	}
}<|MERGE_RESOLUTION|>--- conflicted
+++ resolved
@@ -78,12 +78,8 @@
 	// and set impl_version to equal spec_version. If only runtime
 	// implementation changes and behavior does not, then leave spec_version as
 	// is and increment impl_version.
-<<<<<<< HEAD
-	spec_version: 194,
-=======
 	spec_version: 195,
->>>>>>> 1f26179a
-	impl_version: 195,
+	impl_version: 196,
 	apis: RUNTIME_API_VERSIONS,
 };
 
