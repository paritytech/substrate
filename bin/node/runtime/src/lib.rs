// This file is part of Substrate.

// Copyright (C) Parity Technologies (UK) Ltd.
// SPDX-License-Identifier: GPL-3.0-or-later WITH Classpath-exception-2.0

// This program is free software: you can redistribute it and/or modify
// it under the terms of the GNU General Public License as published by
// the Free Software Foundation, either version 3 of the License, or
// (at your option) any later version.

// This program is distributed in the hope that it will be useful,
// but WITHOUT ANY WARRANTY; without even the implied warranty of
// MERCHANTABILITY or FITNESS FOR A PARTICULAR PURPOSE. See the
// GNU General Public License for more details.

// You should have received a copy of the GNU General Public License
// along with this program. If not, see <https://www.gnu.org/licenses/>.

//! The Substrate runtime. This can be compiled with `#[no_std]`, ready for Wasm.

#![cfg_attr(not(feature = "std"), no_std)]
// `construct_runtime!` does a lot of recursion and requires us to increase the limit to 512.
#![recursion_limit = "512"]

use codec::{Decode, Encode, MaxEncodedLen};
use frame_election_provider_support::{
	onchain, BalancingConfig, ElectionDataProvider, SequentialPhragmen, VoteWeight,
};
use frame_support::{
	construct_runtime,
	dispatch::DispatchClass,
	instances::{Instance1, Instance2},
	ord_parameter_types,
	pallet_prelude::Get,
	parameter_types,
	traits::{
		fungible::ItemOf,
		tokens::{nonfungibles_v2::Inspect, GetSalary, PayFromAccount},
		AsEnsureOriginWithArg, ConstBool, ConstU128, ConstU16, ConstU32, Currency, EitherOfDiverse,
		EqualPrivilegeOnly, Everything, Imbalance, InstanceFilter, KeyOwnerProofSystem,
		LockIdentifier, Nothing, OnUnbalanced, U128CurrencyToVote, WithdrawReasons,
	},
	weights::{
		constants::{
			BlockExecutionWeight, ExtrinsicBaseWeight, RocksDbWeight, WEIGHT_REF_TIME_PER_SECOND,
		},
		ConstantMultiplier, IdentityFee, Weight,
	},
	PalletId, RuntimeDebug,
};
use frame_system::{
	limits::{BlockLength, BlockWeights},
	EnsureRoot, EnsureRootWithSuccess, EnsureSigned, EnsureSignedBy, EnsureWithSuccess,
};
pub use node_primitives::{AccountId, Signature};
use node_primitives::{AccountIndex, Balance, BlockNumber, Hash, Index, Moment};
use pallet_dex::{NativeOrAssetId, NativeOrAssetIdConverter};
use pallet_election_provider_multi_phase::SolutionAccuracyOf;
use pallet_im_online::sr25519::AuthorityId as ImOnlineId;
use pallet_nfts::PalletFeatures;
use pallet_nis::WithMaximumOf;
use pallet_session::historical as pallet_session_historical;
pub use pallet_transaction_payment::{CurrencyAdapter, Multiplier, TargetedFeeAdjustment};
use pallet_transaction_payment::{FeeDetails, RuntimeDispatchInfo};
use sp_api::impl_runtime_apis;
use sp_authority_discovery::AuthorityId as AuthorityDiscoveryId;
use sp_consensus_grandpa::AuthorityId as GrandpaId;
use sp_core::{crypto::KeyTypeId, OpaqueMetadata};
use sp_inherents::{CheckInherentsResult, InherentData};
use sp_runtime::{
	create_runtime_str,
	curve::PiecewiseLinear,
	generic, impl_opaque_keys,
	traits::{
		self, AccountIdConversion, BlakeTwo256, Block as BlockT, Bounded, ConvertInto, NumberFor,
		OpaqueKeys, SaturatedConversion, StaticLookup,
	},
	transaction_validity::{TransactionPriority, TransactionSource, TransactionValidity},
	ApplyExtrinsicResult, FixedPointNumber, FixedU128, Perbill, Percent, Permill, Perquintill,
};
use sp_std::prelude::*;
#[cfg(any(feature = "std", test))]
use sp_version::NativeVersion;
use sp_version::RuntimeVersion;
use static_assertions::const_assert;

#[cfg(any(feature = "std", test))]
pub use frame_system::Call as SystemCall;
#[cfg(any(feature = "std", test))]
pub use pallet_balances::Call as BalancesCall;
#[cfg(any(feature = "std", test))]
pub use pallet_staking::StakerStatus;
#[cfg(any(feature = "std", test))]
pub use pallet_sudo::Call as SudoCall;
#[cfg(any(feature = "std", test))]
pub use sp_runtime::BuildStorage;

/// Implementations of some helper traits passed into runtime modules as associated types.
pub mod impls;
#[cfg(not(feature = "runtime-benchmarks"))]
use impls::AllianceIdentityVerifier;
use impls::{AllianceProposalProvider, Author, CreditToBlockAuthor};

/// Constant values used within the runtime.
pub mod constants;
use constants::{currency::*, time::*};
use sp_runtime::generic::Era;

/// Generated voter bag information.
mod voter_bags;

/// Runtime API definition for assets.
pub mod assets_api;

// Make the WASM binary available.
#[cfg(feature = "std")]
include!(concat!(env!("OUT_DIR"), "/wasm_binary.rs"));

/// Max size for serialized extrinsic params for this testing runtime.
/// This is a quite arbitrary but empirically battle tested value.
#[cfg(test)]
pub const CALL_PARAMS_MAX_SIZE: usize = 208;

/// Wasm binary unwrapped. If built with `SKIP_WASM_BUILD`, the function panics.
#[cfg(feature = "std")]
pub fn wasm_binary_unwrap() -> &'static [u8] {
	WASM_BINARY.expect(
		"Development wasm binary is not available. This means the client is built with \
		 `SKIP_WASM_BUILD` flag and it is only usable for production chains. Please rebuild with \
		 the flag disabled.",
	)
}

/// Runtime version.
#[sp_version::runtime_version]
pub const VERSION: RuntimeVersion = RuntimeVersion {
	spec_name: create_runtime_str!("node"),
	impl_name: create_runtime_str!("substrate-node"),
	authoring_version: 10,
	// Per convention: if the runtime behavior changes, increment spec_version
	// and set impl_version to 0. If only runtime
	// implementation changes and behavior does not, then leave spec_version as
	// is and increment impl_version.
	spec_version: 268,
	impl_version: 0,
	apis: RUNTIME_API_VERSIONS,
	transaction_version: 2,
	state_version: 1,
};

/// The BABE epoch configuration at genesis.
pub const BABE_GENESIS_EPOCH_CONFIG: sp_consensus_babe::BabeEpochConfiguration =
	sp_consensus_babe::BabeEpochConfiguration {
		c: PRIMARY_PROBABILITY,
		allowed_slots: sp_consensus_babe::AllowedSlots::PrimaryAndSecondaryPlainSlots,
	};

/// Native version.
#[cfg(any(feature = "std", test))]
pub fn native_version() -> NativeVersion {
	NativeVersion { runtime_version: VERSION, can_author_with: Default::default() }
}

type NegativeImbalance = <Balances as Currency<AccountId>>::NegativeImbalance;

pub struct DealWithFees;
impl OnUnbalanced<NegativeImbalance> for DealWithFees {
	fn on_unbalanceds<B>(mut fees_then_tips: impl Iterator<Item = NegativeImbalance>) {
		if let Some(fees) = fees_then_tips.next() {
			// for fees, 80% to treasury, 20% to author
			let mut split = fees.ration(80, 20);
			if let Some(tips) = fees_then_tips.next() {
				// for tips, if any, 80% to treasury, 20% to author (though this can be anything)
				tips.ration_merge_into(80, 20, &mut split);
			}
			Treasury::on_unbalanced(split.0);
			Author::on_unbalanced(split.1);
		}
	}
}

/// We assume that ~10% of the block weight is consumed by `on_initialize` handlers.
/// This is used to limit the maximal weight of a single extrinsic.
const AVERAGE_ON_INITIALIZE_RATIO: Perbill = Perbill::from_percent(10);
/// We allow `Normal` extrinsics to fill up the block up to 75%, the rest can be used
/// by  Operational  extrinsics.
const NORMAL_DISPATCH_RATIO: Perbill = Perbill::from_percent(75);
/// We allow for 2 seconds of compute with a 6 second average block time, with maximum proof size.
const MAXIMUM_BLOCK_WEIGHT: Weight =
	Weight::from_parts(WEIGHT_REF_TIME_PER_SECOND.saturating_mul(2), u64::MAX);

parameter_types! {
	pub const BlockHashCount: BlockNumber = 2400;
	pub const Version: RuntimeVersion = VERSION;
	pub RuntimeBlockLength: BlockLength =
		BlockLength::max_with_normal_ratio(5 * 1024 * 1024, NORMAL_DISPATCH_RATIO);
	pub RuntimeBlockWeights: BlockWeights = BlockWeights::builder()
		.base_block(BlockExecutionWeight::get())
		.for_class(DispatchClass::all(), |weights| {
			weights.base_extrinsic = ExtrinsicBaseWeight::get();
		})
		.for_class(DispatchClass::Normal, |weights| {
			weights.max_total = Some(NORMAL_DISPATCH_RATIO * MAXIMUM_BLOCK_WEIGHT);
		})
		.for_class(DispatchClass::Operational, |weights| {
			weights.max_total = Some(MAXIMUM_BLOCK_WEIGHT);
			// Operational transactions have some extra reserved space, so that they
			// are included even if block reached `MAXIMUM_BLOCK_WEIGHT`.
			weights.reserved = Some(
				MAXIMUM_BLOCK_WEIGHT - NORMAL_DISPATCH_RATIO * MAXIMUM_BLOCK_WEIGHT
			);
		})
		.avg_block_initialization(AVERAGE_ON_INITIALIZE_RATIO)
		.build_or_panic();
}

const_assert!(NORMAL_DISPATCH_RATIO.deconstruct() >= AVERAGE_ON_INITIALIZE_RATIO.deconstruct());

impl frame_system::Config for Runtime {
	type BaseCallFilter = Everything;
	type BlockWeights = RuntimeBlockWeights;
	type BlockLength = RuntimeBlockLength;
	type DbWeight = RocksDbWeight;
	type RuntimeOrigin = RuntimeOrigin;
	type RuntimeCall = RuntimeCall;
	type Index = Index;
	type BlockNumber = BlockNumber;
	type Hash = Hash;
	type Hashing = BlakeTwo256;
	type AccountId = AccountId;
	type Lookup = Indices;
	type Header = generic::Header<BlockNumber, BlakeTwo256>;
	type RuntimeEvent = RuntimeEvent;
	type BlockHashCount = BlockHashCount;
	type Version = Version;
	type PalletInfo = PalletInfo;
	type AccountData = pallet_balances::AccountData<Balance>;
	type OnNewAccount = ();
	type OnKilledAccount = ();
	type SystemWeightInfo = frame_system::weights::SubstrateWeight<Runtime>;
	type SS58Prefix = ConstU16<42>;
	type OnSetCode = ();
	type MaxConsumers = ConstU32<16>;
}

impl pallet_insecure_randomness_collective_flip::Config for Runtime {}

impl pallet_utility::Config for Runtime {
	type RuntimeEvent = RuntimeEvent;
	type RuntimeCall = RuntimeCall;
	type PalletsOrigin = OriginCaller;
	type WeightInfo = pallet_utility::weights::SubstrateWeight<Runtime>;
}

parameter_types! {
	// One storage item; key size is 32; value is size 4+4+16+32 bytes = 56 bytes.
	pub const DepositBase: Balance = deposit(1, 88);
	// Additional storage item size of 32 bytes.
	pub const DepositFactor: Balance = deposit(0, 32);
}

impl pallet_multisig::Config for Runtime {
	type RuntimeEvent = RuntimeEvent;
	type RuntimeCall = RuntimeCall;
	type Currency = Balances;
	type DepositBase = DepositBase;
	type DepositFactor = DepositFactor;
	type MaxSignatories = ConstU32<100>;
	type WeightInfo = pallet_multisig::weights::SubstrateWeight<Runtime>;
}

parameter_types! {
	// One storage item; key size 32, value size 8; .
	pub const ProxyDepositBase: Balance = deposit(1, 8);
	// Additional storage item size of 33 bytes.
	pub const ProxyDepositFactor: Balance = deposit(0, 33);
	pub const AnnouncementDepositBase: Balance = deposit(1, 8);
	pub const AnnouncementDepositFactor: Balance = deposit(0, 66);
}

/// The type used to represent the kinds of proxying allowed.
#[derive(
	Copy,
	Clone,
	Eq,
	PartialEq,
	Ord,
	PartialOrd,
	Encode,
	Decode,
	RuntimeDebug,
	MaxEncodedLen,
	scale_info::TypeInfo,
)]
pub enum ProxyType {
	Any,
	NonTransfer,
	Governance,
	Staking,
}
impl Default for ProxyType {
	fn default() -> Self {
		Self::Any
	}
}
impl InstanceFilter<RuntimeCall> for ProxyType {
	fn filter(&self, c: &RuntimeCall) -> bool {
		match self {
			ProxyType::Any => true,
			ProxyType::NonTransfer => !matches!(
				c,
				RuntimeCall::Balances(..) |
					RuntimeCall::Assets(..) |
					RuntimeCall::Uniques(..) |
					RuntimeCall::Nfts(..) |
					RuntimeCall::Vesting(pallet_vesting::Call::vested_transfer { .. }) |
					RuntimeCall::Indices(pallet_indices::Call::transfer { .. })
			),
			ProxyType::Governance => matches!(
				c,
				RuntimeCall::Democracy(..) |
					RuntimeCall::Council(..) |
					RuntimeCall::Society(..) |
					RuntimeCall::TechnicalCommittee(..) |
					RuntimeCall::Elections(..) |
					RuntimeCall::Treasury(..)
			),
			ProxyType::Staking => matches!(c, RuntimeCall::Staking(..)),
		}
	}
	fn is_superset(&self, o: &Self) -> bool {
		match (self, o) {
			(x, y) if x == y => true,
			(ProxyType::Any, _) => true,
			(_, ProxyType::Any) => false,
			(ProxyType::NonTransfer, _) => true,
			_ => false,
		}
	}
}

impl pallet_proxy::Config for Runtime {
	type RuntimeEvent = RuntimeEvent;
	type RuntimeCall = RuntimeCall;
	type Currency = Balances;
	type ProxyType = ProxyType;
	type ProxyDepositBase = ProxyDepositBase;
	type ProxyDepositFactor = ProxyDepositFactor;
	type MaxProxies = ConstU32<32>;
	type WeightInfo = pallet_proxy::weights::SubstrateWeight<Runtime>;
	type MaxPending = ConstU32<32>;
	type CallHasher = BlakeTwo256;
	type AnnouncementDepositBase = AnnouncementDepositBase;
	type AnnouncementDepositFactor = AnnouncementDepositFactor;
}

parameter_types! {
	pub MaximumSchedulerWeight: Weight = Perbill::from_percent(80) *
		RuntimeBlockWeights::get().max_block;
}

impl pallet_scheduler::Config for Runtime {
	type RuntimeEvent = RuntimeEvent;
	type RuntimeOrigin = RuntimeOrigin;
	type PalletsOrigin = OriginCaller;
	type RuntimeCall = RuntimeCall;
	type MaximumWeight = MaximumSchedulerWeight;
	type ScheduleOrigin = EnsureRoot<AccountId>;
	type MaxScheduledPerBlock = ConstU32<512>;
	type WeightInfo = pallet_scheduler::weights::SubstrateWeight<Runtime>;
	type OriginPrivilegeCmp = EqualPrivilegeOnly;
	type Preimages = Preimage;
}

impl pallet_glutton::Config for Runtime {
	type RuntimeEvent = RuntimeEvent;
	type WeightInfo = pallet_glutton::weights::SubstrateWeight<Runtime>;
}

parameter_types! {
	pub const PreimageMaxSize: u32 = 4096 * 1024;
	pub const PreimageBaseDeposit: Balance = 1 * DOLLARS;
	// One cent: $10,000 / MB
	pub const PreimageByteDeposit: Balance = 1 * CENTS;
}

impl pallet_preimage::Config for Runtime {
	type WeightInfo = pallet_preimage::weights::SubstrateWeight<Runtime>;
	type RuntimeEvent = RuntimeEvent;
	type Currency = Balances;
	type ManagerOrigin = EnsureRoot<AccountId>;
	type BaseDeposit = PreimageBaseDeposit;
	type ByteDeposit = PreimageByteDeposit;
}

parameter_types! {
	// NOTE: Currently it is not possible to change the epoch duration after the chain has started.
	//       Attempting to do so will brick block production.
	pub const EpochDuration: u64 = EPOCH_DURATION_IN_SLOTS;
	pub const ExpectedBlockTime: Moment = MILLISECS_PER_BLOCK;
	pub const ReportLongevity: u64 =
		BondingDuration::get() as u64 * SessionsPerEra::get() as u64 * EpochDuration::get();
}

impl pallet_babe::Config for Runtime {
	type EpochDuration = EpochDuration;
	type ExpectedBlockTime = ExpectedBlockTime;
	type EpochChangeTrigger = pallet_babe::ExternalTrigger;
	type DisabledValidators = Session;
	type WeightInfo = ();
	type MaxAuthorities = MaxAuthorities;
	type KeyOwnerProof =
		<Historical as KeyOwnerProofSystem<(KeyTypeId, pallet_babe::AuthorityId)>>::Proof;
	type EquivocationReportSystem =
		pallet_babe::EquivocationReportSystem<Self, Offences, Historical, ReportLongevity>;
}

parameter_types! {
	pub const IndexDeposit: Balance = 1 * DOLLARS;
}

impl pallet_indices::Config for Runtime {
	type AccountIndex = AccountIndex;
	type Currency = Balances;
	type Deposit = IndexDeposit;
	type RuntimeEvent = RuntimeEvent;
	type WeightInfo = pallet_indices::weights::SubstrateWeight<Runtime>;
}

parameter_types! {
	pub const ExistentialDeposit: Balance = 1 * DOLLARS;
	// For weight estimation, we assume that the most locks on an individual account will be 50.
	// This number may need to be adjusted in the future if this assumption no longer holds true.
	pub const MaxLocks: u32 = 50;
	pub const MaxReserves: u32 = 50;
}

impl pallet_balances::Config for Runtime {
	type MaxLocks = MaxLocks;
	type MaxReserves = MaxReserves;
	type ReserveIdentifier = [u8; 8];
	type Balance = Balance;
	type DustRemoval = ();
	type RuntimeEvent = RuntimeEvent;
	type ExistentialDeposit = ExistentialDeposit;
	type AccountStore = frame_system::Pallet<Runtime>;
	type WeightInfo = pallet_balances::weights::SubstrateWeight<Runtime>;
}

parameter_types! {
	pub const TransactionByteFee: Balance = 10 * MILLICENTS;
	pub const OperationalFeeMultiplier: u8 = 5;
	pub const TargetBlockFullness: Perquintill = Perquintill::from_percent(25);
	pub AdjustmentVariable: Multiplier = Multiplier::saturating_from_rational(1, 100_000);
	pub MinimumMultiplier: Multiplier = Multiplier::saturating_from_rational(1, 1_000_000_000u128);
	pub MaximumMultiplier: Multiplier = Bounded::max_value();
}

impl pallet_transaction_payment::Config for Runtime {
	type RuntimeEvent = RuntimeEvent;
	type OnChargeTransaction = CurrencyAdapter<Balances, DealWithFees>;
	type OperationalFeeMultiplier = OperationalFeeMultiplier;
	type WeightToFee = IdentityFee<Balance>;
	type LengthToFee = ConstantMultiplier<Balance, TransactionByteFee>;
	type FeeMultiplierUpdate = TargetedFeeAdjustment<
		Self,
		TargetBlockFullness,
		AdjustmentVariable,
		MinimumMultiplier,
		MaximumMultiplier,
	>;
}

impl pallet_asset_tx_payment::Config for Runtime {
	type RuntimeEvent = RuntimeEvent;
	type Fungibles = Assets;
	type OnChargeAssetTransaction = pallet_asset_tx_payment::FungiblesAdapter<
		pallet_assets::BalanceToAssetBalance<Balances, Runtime, ConvertInto, Instance1>,
		CreditToBlockAuthor,
	>;
}

parameter_types! {
	pub const MinimumPeriod: Moment = SLOT_DURATION / 2;
}

impl pallet_timestamp::Config for Runtime {
	type Moment = Moment;
	type OnTimestampSet = Babe;
	type MinimumPeriod = MinimumPeriod;
	type WeightInfo = pallet_timestamp::weights::SubstrateWeight<Runtime>;
}

impl pallet_authorship::Config for Runtime {
	type FindAuthor = pallet_session::FindAccountFromAuthorIndex<Self, Babe>;
	type EventHandler = (Staking, ImOnline);
}

impl_opaque_keys! {
	pub struct SessionKeys {
		pub grandpa: Grandpa,
		pub babe: Babe,
		pub im_online: ImOnline,
		pub authority_discovery: AuthorityDiscovery,
	}
}

impl pallet_session::Config for Runtime {
	type RuntimeEvent = RuntimeEvent;
	type ValidatorId = <Self as frame_system::Config>::AccountId;
	type ValidatorIdOf = pallet_staking::StashOf<Self>;
	type ShouldEndSession = Babe;
	type NextSessionRotation = Babe;
	type SessionManager = pallet_session::historical::NoteHistoricalRoot<Self, Staking>;
	type SessionHandler = <SessionKeys as OpaqueKeys>::KeyTypeIdProviders;
	type Keys = SessionKeys;
	type WeightInfo = pallet_session::weights::SubstrateWeight<Runtime>;
}

impl pallet_session::historical::Config for Runtime {
	type FullIdentification = pallet_staking::Exposure<AccountId, Balance>;
	type FullIdentificationOf = pallet_staking::ExposureOf<Runtime>;
}

pallet_staking_reward_curve::build! {
	const REWARD_CURVE: PiecewiseLinear<'static> = curve!(
		min_inflation: 0_025_000,
		max_inflation: 0_100_000,
		ideal_stake: 0_500_000,
		falloff: 0_050_000,
		max_piece_count: 40,
		test_precision: 0_005_000,
	);
}

parameter_types! {
	pub const SessionsPerEra: sp_staking::SessionIndex = 6;
	pub const BondingDuration: sp_staking::EraIndex = 24 * 28;
	pub const SlashDeferDuration: sp_staking::EraIndex = 24 * 7; // 1/4 the bonding duration.
	pub const RewardCurve: &'static PiecewiseLinear<'static> = &REWARD_CURVE;
	pub const MaxNominatorRewardedPerValidator: u32 = 256;
	pub const OffendingValidatorsThreshold: Perbill = Perbill::from_percent(17);
	pub OffchainRepeat: BlockNumber = 5;
	pub HistoryDepth: u32 = 84;
}

pub struct StakingBenchmarkingConfig;
impl pallet_staking::BenchmarkingConfig for StakingBenchmarkingConfig {
	type MaxNominators = ConstU32<1000>;
	type MaxValidators = ConstU32<1000>;
}

impl pallet_staking::Config for Runtime {
	type MaxNominations = MaxNominations;
	type Currency = Balances;
	type CurrencyBalance = Balance;
	type UnixTime = Timestamp;
	type CurrencyToVote = U128CurrencyToVote;
	type RewardRemainder = Treasury;
	type RuntimeEvent = RuntimeEvent;
	type Slash = Treasury; // send the slashed funds to the treasury.
	type Reward = (); // rewards are minted from the void
	type SessionsPerEra = SessionsPerEra;
	type BondingDuration = BondingDuration;
	type SlashDeferDuration = SlashDeferDuration;
	/// A super-majority of the council can cancel the slash.
	type AdminOrigin = EitherOfDiverse<
		EnsureRoot<AccountId>,
		pallet_collective::EnsureProportionAtLeast<AccountId, CouncilCollective, 3, 4>,
	>;
	type SessionInterface = Self;
	type EraPayout = pallet_staking::ConvertCurve<RewardCurve>;
	type NextNewSession = Session;
	type MaxNominatorRewardedPerValidator = MaxNominatorRewardedPerValidator;
	type OffendingValidatorsThreshold = OffendingValidatorsThreshold;
	type ElectionProvider = ElectionProviderMultiPhase;
	type GenesisElectionProvider = onchain::OnChainExecution<OnChainSeqPhragmen>;
	type VoterList = VoterList;
	// This a placeholder, to be introduced in the next PR as an instance of bags-list
	type TargetList = pallet_staking::UseValidatorsMap<Self>;
	type MaxUnlockingChunks = ConstU32<32>;
	type HistoryDepth = HistoryDepth;
	type OnStakerSlash = NominationPools;
	type WeightInfo = pallet_staking::weights::SubstrateWeight<Runtime>;
	type BenchmarkingConfig = StakingBenchmarkingConfig;
}

impl pallet_fast_unstake::Config for Runtime {
	type RuntimeEvent = RuntimeEvent;
	type ControlOrigin = frame_system::EnsureRoot<AccountId>;
	type BatchSize = ConstU32<64>;
	type Deposit = ConstU128<{ DOLLARS }>;
	type Currency = Balances;
	type Staking = Staking;
	type MaxErasToCheckPerBlock = ConstU32<1>;
	#[cfg(feature = "runtime-benchmarks")]
	type MaxBackersPerValidator = MaxNominatorRewardedPerValidator;
	type WeightInfo = ();
}

parameter_types! {
	// phase durations. 1/4 of the last session for each.
	pub const SignedPhase: u32 = EPOCH_DURATION_IN_BLOCKS / 4;
	pub const UnsignedPhase: u32 = EPOCH_DURATION_IN_BLOCKS / 4;

	// signed config
	pub const SignedRewardBase: Balance = 1 * DOLLARS;
	pub const SignedDepositBase: Balance = 1 * DOLLARS;
	pub const SignedDepositByte: Balance = 1 * CENTS;

	pub BetterUnsignedThreshold: Perbill = Perbill::from_rational(1u32, 10_000);

	// miner configs
	pub const MultiPhaseUnsignedPriority: TransactionPriority = StakingUnsignedPriority::get() - 1u64;
	pub MinerMaxWeight: Weight = RuntimeBlockWeights::get()
		.get(DispatchClass::Normal)
		.max_extrinsic.expect("Normal extrinsics have a weight limit configured; qed")
		.saturating_sub(BlockExecutionWeight::get());
	// Solution can occupy 90% of normal block size
	pub MinerMaxLength: u32 = Perbill::from_rational(9u32, 10) *
		*RuntimeBlockLength::get()
		.max
		.get(DispatchClass::Normal);
}

frame_election_provider_support::generate_solution_type!(
	#[compact]
	pub struct NposSolution16::<
		VoterIndex = u32,
		TargetIndex = u16,
		Accuracy = sp_runtime::PerU16,
		MaxVoters = MaxElectingVoters,
	>(16)
);

parameter_types! {
	pub MaxNominations: u32 = <NposSolution16 as frame_election_provider_support::NposSolution>::LIMIT as u32;
	pub MaxElectingVoters: u32 = 40_000;
	pub MaxElectableTargets: u16 = 10_000;
	// OnChain values are lower.
	pub MaxOnChainElectingVoters: u32 = 5000;
	pub MaxOnChainElectableTargets: u16 = 1250;
	// The maximum winners that can be elected by the Election pallet which is equivalent to the
	// maximum active validators the staking pallet can have.
	pub MaxActiveValidators: u32 = 1000;
}

/// The numbers configured here could always be more than the the maximum limits of staking pallet
/// to ensure election snapshot will not run out of memory. For now, we set them to smaller values
/// since the staking is bounded and the weight pipeline takes hours for this single pallet.
pub struct ElectionProviderBenchmarkConfig;
impl pallet_election_provider_multi_phase::BenchmarkingConfig for ElectionProviderBenchmarkConfig {
	const VOTERS: [u32; 2] = [1000, 2000];
	const TARGETS: [u32; 2] = [500, 1000];
	const ACTIVE_VOTERS: [u32; 2] = [500, 800];
	const DESIRED_TARGETS: [u32; 2] = [200, 400];
	const SNAPSHOT_MAXIMUM_VOTERS: u32 = 1000;
	const MINER_MAXIMUM_VOTERS: u32 = 1000;
	const MAXIMUM_TARGETS: u32 = 300;
}

/// Maximum number of iterations for balancing that will be executed in the embedded OCW
/// miner of election provider multi phase.
pub const MINER_MAX_ITERATIONS: u32 = 10;

/// A source of random balance for NposSolver, which is meant to be run by the OCW election miner.
pub struct OffchainRandomBalancing;
impl Get<Option<BalancingConfig>> for OffchainRandomBalancing {
	fn get() -> Option<BalancingConfig> {
		use sp_runtime::traits::TrailingZeroInput;
		let iterations = match MINER_MAX_ITERATIONS {
			0 => 0,
			max => {
				let seed = sp_io::offchain::random_seed();
				let random = <u32>::decode(&mut TrailingZeroInput::new(&seed))
					.expect("input is padded with zeroes; qed") %
					max.saturating_add(1);
				random as usize
			},
		};

		let config = BalancingConfig { iterations, tolerance: 0 };
		Some(config)
	}
}

pub struct OnChainSeqPhragmen;
impl onchain::Config for OnChainSeqPhragmen {
	type System = Runtime;
	type Solver = SequentialPhragmen<
		AccountId,
		pallet_election_provider_multi_phase::SolutionAccuracyOf<Runtime>,
	>;
	type DataProvider = <Runtime as pallet_election_provider_multi_phase::Config>::DataProvider;
	type WeightInfo = frame_election_provider_support::weights::SubstrateWeight<Runtime>;
	type MaxWinners = <Runtime as pallet_election_provider_multi_phase::Config>::MaxWinners;
	type VotersBound = MaxOnChainElectingVoters;
	type TargetsBound = MaxOnChainElectableTargets;
}

impl pallet_election_provider_multi_phase::MinerConfig for Runtime {
	type AccountId = AccountId;
	type MaxLength = MinerMaxLength;
	type MaxWeight = MinerMaxWeight;
	type Solution = NposSolution16;
	type MaxVotesPerVoter =
	<<Self as pallet_election_provider_multi_phase::Config>::DataProvider as ElectionDataProvider>::MaxVotesPerVoter;
	type MaxWinners = MaxActiveValidators;

	// The unsigned submissions have to respect the weight of the submit_unsigned call, thus their
	// weight estimate function is wired to this call's weight.
	fn solution_weight(v: u32, t: u32, a: u32, d: u32) -> Weight {
		<
			<Self as pallet_election_provider_multi_phase::Config>::WeightInfo
			as
			pallet_election_provider_multi_phase::WeightInfo
		>::submit_unsigned(v, t, a, d)
	}
}

impl pallet_election_provider_multi_phase::Config for Runtime {
	type RuntimeEvent = RuntimeEvent;
	type Currency = Balances;
	type EstimateCallFee = TransactionPayment;
	type SignedPhase = SignedPhase;
	type UnsignedPhase = UnsignedPhase;
	type BetterUnsignedThreshold = BetterUnsignedThreshold;
	type BetterSignedThreshold = ();
	type OffchainRepeat = OffchainRepeat;
	type MinerTxPriority = MultiPhaseUnsignedPriority;
	type MinerConfig = Self;
	type SignedMaxSubmissions = ConstU32<10>;
	type SignedRewardBase = SignedRewardBase;
	type SignedDepositBase = SignedDepositBase;
	type SignedDepositByte = SignedDepositByte;
	type SignedMaxRefunds = ConstU32<3>;
	type SignedDepositWeight = ();
	type SignedMaxWeight = MinerMaxWeight;
	type SlashHandler = (); // burn slashes
	type RewardHandler = (); // nothing to do upon rewards
	type DataProvider = Staking;
	type Fallback = onchain::OnChainExecution<OnChainSeqPhragmen>;
	type GovernanceFallback = onchain::OnChainExecution<OnChainSeqPhragmen>;
	type Solver = SequentialPhragmen<AccountId, SolutionAccuracyOf<Self>, OffchainRandomBalancing>;
	type ForceOrigin = EnsureRootOrHalfCouncil;
	type MaxElectableTargets = MaxElectableTargets;
	type MaxWinners = MaxActiveValidators;
	type MaxElectingVoters = MaxElectingVoters;
	type BenchmarkingConfig = ElectionProviderBenchmarkConfig;
	type WeightInfo = pallet_election_provider_multi_phase::weights::SubstrateWeight<Self>;
}

parameter_types! {
	pub const BagThresholds: &'static [u64] = &voter_bags::THRESHOLDS;
}

type VoterBagsListInstance = pallet_bags_list::Instance1;
impl pallet_bags_list::Config<VoterBagsListInstance> for Runtime {
	type RuntimeEvent = RuntimeEvent;
	/// The voter bags-list is loosely kept up to date, and the real source of truth for the score
	/// of each node is the staking pallet.
	type ScoreProvider = Staking;
	type BagThresholds = BagThresholds;
	type Score = VoteWeight;
	type WeightInfo = pallet_bags_list::weights::SubstrateWeight<Runtime>;
}

parameter_types! {
	pub const PostUnbondPoolsWindow: u32 = 4;
	pub const NominationPoolsPalletId: PalletId = PalletId(*b"py/nopls");
	pub const MaxPointsToBalance: u8 = 10;
}

use sp_runtime::traits::Convert;
pub struct BalanceToU256;
impl Convert<Balance, sp_core::U256> for BalanceToU256 {
	fn convert(balance: Balance) -> sp_core::U256 {
		sp_core::U256::from(balance)
	}
}
pub struct U256ToBalance;
impl Convert<sp_core::U256, Balance> for U256ToBalance {
	fn convert(n: sp_core::U256) -> Balance {
		n.try_into().unwrap_or(Balance::max_value())
	}
}

impl pallet_nomination_pools::Config for Runtime {
	type WeightInfo = ();
	type RuntimeEvent = RuntimeEvent;
	type Currency = Balances;
	type RewardCounter = FixedU128;
	type BalanceToU256 = BalanceToU256;
	type U256ToBalance = U256ToBalance;
	type Staking = Staking;
	type PostUnbondingPoolsWindow = PostUnbondPoolsWindow;
	type MaxMetadataLen = ConstU32<256>;
	type MaxUnbonding = ConstU32<8>;
	type PalletId = NominationPoolsPalletId;
	type MaxPointsToBalance = MaxPointsToBalance;
}

parameter_types! {
	pub const VoteLockingPeriod: BlockNumber = 30 * DAYS;
}

impl pallet_conviction_voting::Config for Runtime {
	type WeightInfo = pallet_conviction_voting::weights::SubstrateWeight<Self>;
	type RuntimeEvent = RuntimeEvent;
	type Currency = Balances;
	type VoteLockingPeriod = VoteLockingPeriod;
	type MaxVotes = ConstU32<512>;
	type MaxTurnout = frame_support::traits::TotalIssuanceOf<Balances, Self::AccountId>;
	type Polls = Referenda;
}

parameter_types! {
	pub const AlarmInterval: BlockNumber = 1;
	pub const SubmissionDeposit: Balance = 100 * DOLLARS;
	pub const UndecidingTimeout: BlockNumber = 28 * DAYS;
}

pub struct TracksInfo;
impl pallet_referenda::TracksInfo<Balance, BlockNumber> for TracksInfo {
	type Id = u16;
	type RuntimeOrigin = <RuntimeOrigin as frame_support::traits::OriginTrait>::PalletsOrigin;
	fn tracks() -> &'static [(Self::Id, pallet_referenda::TrackInfo<Balance, BlockNumber>)] {
		static DATA: [(u16, pallet_referenda::TrackInfo<Balance, BlockNumber>); 1] = [(
			0u16,
			pallet_referenda::TrackInfo {
				name: "root",
				max_deciding: 1,
				decision_deposit: 10,
				prepare_period: 4,
				decision_period: 4,
				confirm_period: 2,
				min_enactment_period: 4,
				min_approval: pallet_referenda::Curve::LinearDecreasing {
					length: Perbill::from_percent(100),
					floor: Perbill::from_percent(50),
					ceil: Perbill::from_percent(100),
				},
				min_support: pallet_referenda::Curve::LinearDecreasing {
					length: Perbill::from_percent(100),
					floor: Perbill::from_percent(0),
					ceil: Perbill::from_percent(100),
				},
			},
		)];
		&DATA[..]
	}
	fn track_for(id: &Self::RuntimeOrigin) -> Result<Self::Id, ()> {
		if let Ok(system_origin) = frame_system::RawOrigin::try_from(id.clone()) {
			match system_origin {
				frame_system::RawOrigin::Root => Ok(0),
				_ => Err(()),
			}
		} else {
			Err(())
		}
	}
}
pallet_referenda::impl_tracksinfo_get!(TracksInfo, Balance, BlockNumber);

impl pallet_referenda::Config for Runtime {
	type WeightInfo = pallet_referenda::weights::SubstrateWeight<Self>;
	type RuntimeCall = RuntimeCall;
	type RuntimeEvent = RuntimeEvent;
	type Scheduler = Scheduler;
	type Currency = pallet_balances::Pallet<Self>;
	type SubmitOrigin = EnsureSigned<AccountId>;
	type CancelOrigin = EnsureRoot<AccountId>;
	type KillOrigin = EnsureRoot<AccountId>;
	type Slash = ();
	type Votes = pallet_conviction_voting::VotesOf<Runtime>;
	type Tally = pallet_conviction_voting::TallyOf<Runtime>;
	type SubmissionDeposit = SubmissionDeposit;
	type MaxQueued = ConstU32<100>;
	type UndecidingTimeout = UndecidingTimeout;
	type AlarmInterval = AlarmInterval;
	type Tracks = TracksInfo;
	type Preimages = Preimage;
}

impl pallet_referenda::Config<pallet_referenda::Instance2> for Runtime {
	type WeightInfo = pallet_referenda::weights::SubstrateWeight<Self>;
	type RuntimeCall = RuntimeCall;
	type RuntimeEvent = RuntimeEvent;
	type Scheduler = Scheduler;
	type Currency = pallet_balances::Pallet<Self>;
	type SubmitOrigin = EnsureSigned<AccountId>;
	type CancelOrigin = EnsureRoot<AccountId>;
	type KillOrigin = EnsureRoot<AccountId>;
	type Slash = ();
	type Votes = pallet_ranked_collective::Votes;
	type Tally = pallet_ranked_collective::TallyOf<Runtime>;
	type SubmissionDeposit = SubmissionDeposit;
	type MaxQueued = ConstU32<100>;
	type UndecidingTimeout = UndecidingTimeout;
	type AlarmInterval = AlarmInterval;
	type Tracks = TracksInfo;
	type Preimages = Preimage;
}

impl pallet_ranked_collective::Config for Runtime {
	type WeightInfo = pallet_ranked_collective::weights::SubstrateWeight<Self>;
	type RuntimeEvent = RuntimeEvent;
	type PromoteOrigin = EnsureRootWithSuccess<AccountId, ConstU16<65535>>;
	type DemoteOrigin = EnsureRootWithSuccess<AccountId, ConstU16<65535>>;
	type Polls = RankedPolls;
	type MinRankOfClass = traits::Identity;
	type VoteWeight = pallet_ranked_collective::Geometric;
}

impl pallet_remark::Config for Runtime {
	type WeightInfo = pallet_remark::weights::SubstrateWeight<Self>;
	type RuntimeEvent = RuntimeEvent;
}

impl pallet_root_testing::Config for Runtime {}

parameter_types! {
	pub const LaunchPeriod: BlockNumber = 28 * 24 * 60 * MINUTES;
	pub const VotingPeriod: BlockNumber = 28 * 24 * 60 * MINUTES;
	pub const FastTrackVotingPeriod: BlockNumber = 3 * 24 * 60 * MINUTES;
	pub const MinimumDeposit: Balance = 100 * DOLLARS;
	pub const EnactmentPeriod: BlockNumber = 30 * 24 * 60 * MINUTES;
	pub const CooloffPeriod: BlockNumber = 28 * 24 * 60 * MINUTES;
	pub const MaxProposals: u32 = 100;
}

impl pallet_democracy::Config for Runtime {
	type RuntimeEvent = RuntimeEvent;
	type Currency = Balances;
	type EnactmentPeriod = EnactmentPeriod;
	type LaunchPeriod = LaunchPeriod;
	type VotingPeriod = VotingPeriod;
	type VoteLockingPeriod = EnactmentPeriod; // Same as EnactmentPeriod
	type MinimumDeposit = MinimumDeposit;
	/// A straight majority of the council can decide what their next motion is.
	type ExternalOrigin =
		pallet_collective::EnsureProportionAtLeast<AccountId, CouncilCollective, 1, 2>;
	/// A super-majority can have the next scheduled referendum be a straight majority-carries vote.
	type ExternalMajorityOrigin =
		pallet_collective::EnsureProportionAtLeast<AccountId, CouncilCollective, 3, 4>;
	/// A unanimous council can have the next scheduled referendum be a straight default-carries
	/// (NTB) vote.
	type ExternalDefaultOrigin =
		pallet_collective::EnsureProportionAtLeast<AccountId, CouncilCollective, 1, 1>;
	type SubmitOrigin = EnsureSigned<AccountId>;
	/// Two thirds of the technical committee can have an ExternalMajority/ExternalDefault vote
	/// be tabled immediately and with a shorter voting/enactment period.
	type FastTrackOrigin =
		pallet_collective::EnsureProportionAtLeast<AccountId, TechnicalCollective, 2, 3>;
	type InstantOrigin =
		pallet_collective::EnsureProportionAtLeast<AccountId, TechnicalCollective, 1, 1>;
	type InstantAllowed = frame_support::traits::ConstBool<true>;
	type FastTrackVotingPeriod = FastTrackVotingPeriod;
	// To cancel a proposal which has been passed, 2/3 of the council must agree to it.
	type CancellationOrigin =
		pallet_collective::EnsureProportionAtLeast<AccountId, CouncilCollective, 2, 3>;
	// To cancel a proposal before it has been passed, the technical committee must be unanimous or
	// Root must agree.
	type CancelProposalOrigin = EitherOfDiverse<
		EnsureRoot<AccountId>,
		pallet_collective::EnsureProportionAtLeast<AccountId, TechnicalCollective, 1, 1>,
	>;
	type BlacklistOrigin = EnsureRoot<AccountId>;
	// Any single technical committee member may veto a coming council proposal, however they can
	// only do it once and it lasts only for the cool-off period.
	type VetoOrigin = pallet_collective::EnsureMember<AccountId, TechnicalCollective>;
	type CooloffPeriod = CooloffPeriod;
	type Slash = Treasury;
	type Scheduler = Scheduler;
	type PalletsOrigin = OriginCaller;
	type MaxVotes = ConstU32<100>;
	type WeightInfo = pallet_democracy::weights::SubstrateWeight<Runtime>;
	type MaxProposals = MaxProposals;
	type Preimages = Preimage;
	type MaxDeposits = ConstU32<100>;
	type MaxBlacklisted = ConstU32<100>;
}

parameter_types! {
	pub const CouncilMotionDuration: BlockNumber = 5 * DAYS;
	pub const CouncilMaxProposals: u32 = 100;
	pub const CouncilMaxMembers: u32 = 100;
}

type CouncilCollective = pallet_collective::Instance1;
impl pallet_collective::Config<CouncilCollective> for Runtime {
	type RuntimeOrigin = RuntimeOrigin;
	type Proposal = RuntimeCall;
	type RuntimeEvent = RuntimeEvent;
	type MotionDuration = CouncilMotionDuration;
	type MaxProposals = CouncilMaxProposals;
	type MaxMembers = CouncilMaxMembers;
	type DefaultVote = pallet_collective::PrimeDefaultVote;
	type WeightInfo = pallet_collective::weights::SubstrateWeight<Runtime>;
	type SetMembersOrigin = EnsureRoot<Self::AccountId>;
}

parameter_types! {
	pub const CandidacyBond: Balance = 10 * DOLLARS;
	// 1 storage item created, key size is 32 bytes, value size is 16+16.
	pub const VotingBondBase: Balance = deposit(1, 64);
	// additional data per vote is 32 bytes (account id).
	pub const VotingBondFactor: Balance = deposit(0, 32);
	pub const TermDuration: BlockNumber = 7 * DAYS;
	pub const DesiredMembers: u32 = 13;
	pub const DesiredRunnersUp: u32 = 7;
	pub const MaxVotesPerVoter: u32 = 16;
	pub const MaxVoters: u32 = 512;
	pub const MaxCandidates: u32 = 64;
	pub const ElectionsPhragmenPalletId: LockIdentifier = *b"phrelect";
}

// Make sure that there are no more than `MaxMembers` members elected via elections-phragmen.
const_assert!(DesiredMembers::get() <= CouncilMaxMembers::get());

impl pallet_elections_phragmen::Config for Runtime {
	type RuntimeEvent = RuntimeEvent;
	type PalletId = ElectionsPhragmenPalletId;
	type Currency = Balances;
	type ChangeMembers = Council;
	// NOTE: this implies that council's genesis members cannot be set directly and must come from
	// this module.
	type InitializeMembers = Council;
	type CurrencyToVote = U128CurrencyToVote;
	type CandidacyBond = CandidacyBond;
	type VotingBondBase = VotingBondBase;
	type VotingBondFactor = VotingBondFactor;
	type LoserCandidate = ();
	type KickedMember = ();
	type DesiredMembers = DesiredMembers;
	type DesiredRunnersUp = DesiredRunnersUp;
	type TermDuration = TermDuration;
	type MaxVoters = MaxVoters;
	type MaxVotesPerVoter = MaxVotesPerVoter;
	type MaxCandidates = MaxCandidates;
	type WeightInfo = pallet_elections_phragmen::weights::SubstrateWeight<Runtime>;
}

parameter_types! {
	pub const TechnicalMotionDuration: BlockNumber = 5 * DAYS;
	pub const TechnicalMaxProposals: u32 = 100;
	pub const TechnicalMaxMembers: u32 = 100;
}

type TechnicalCollective = pallet_collective::Instance2;
impl pallet_collective::Config<TechnicalCollective> for Runtime {
	type RuntimeOrigin = RuntimeOrigin;
	type Proposal = RuntimeCall;
	type RuntimeEvent = RuntimeEvent;
	type MotionDuration = TechnicalMotionDuration;
	type MaxProposals = TechnicalMaxProposals;
	type MaxMembers = TechnicalMaxMembers;
	type DefaultVote = pallet_collective::PrimeDefaultVote;
	type WeightInfo = pallet_collective::weights::SubstrateWeight<Runtime>;
	type SetMembersOrigin = EnsureRoot<Self::AccountId>;
}

type EnsureRootOrHalfCouncil = EitherOfDiverse<
	EnsureRoot<AccountId>,
	pallet_collective::EnsureProportionMoreThan<AccountId, CouncilCollective, 1, 2>,
>;
impl pallet_membership::Config<pallet_membership::Instance1> for Runtime {
	type RuntimeEvent = RuntimeEvent;
	type AddOrigin = EnsureRootOrHalfCouncil;
	type RemoveOrigin = EnsureRootOrHalfCouncil;
	type SwapOrigin = EnsureRootOrHalfCouncil;
	type ResetOrigin = EnsureRootOrHalfCouncil;
	type PrimeOrigin = EnsureRootOrHalfCouncil;
	type MembershipInitialized = TechnicalCommittee;
	type MembershipChanged = TechnicalCommittee;
	type MaxMembers = TechnicalMaxMembers;
	type WeightInfo = pallet_membership::weights::SubstrateWeight<Runtime>;
}

parameter_types! {
	pub const ProposalBond: Permill = Permill::from_percent(5);
	pub const ProposalBondMinimum: Balance = 1 * DOLLARS;
	pub const SpendPeriod: BlockNumber = 1 * DAYS;
	pub const Burn: Permill = Permill::from_percent(50);
	pub const TipCountdown: BlockNumber = 1 * DAYS;
	pub const TipFindersFee: Percent = Percent::from_percent(20);
	pub const TipReportDepositBase: Balance = 1 * DOLLARS;
	pub const DataDepositPerByte: Balance = 1 * CENTS;
	pub const TreasuryPalletId: PalletId = PalletId(*b"py/trsry");
	pub const MaximumReasonLength: u32 = 300;
	pub const MaxApprovals: u32 = 100;
	pub const MaxBalance: Balance = Balance::max_value();
}

impl pallet_treasury::Config for Runtime {
	type PalletId = TreasuryPalletId;
	type Currency = Balances;
	type ApproveOrigin = EitherOfDiverse<
		EnsureRoot<AccountId>,
		pallet_collective::EnsureProportionAtLeast<AccountId, CouncilCollective, 3, 5>,
	>;
	type RejectOrigin = EitherOfDiverse<
		EnsureRoot<AccountId>,
		pallet_collective::EnsureProportionMoreThan<AccountId, CouncilCollective, 1, 2>,
	>;
	type RuntimeEvent = RuntimeEvent;
	type OnSlash = ();
	type ProposalBond = ProposalBond;
	type ProposalBondMinimum = ProposalBondMinimum;
	type ProposalBondMaximum = ();
	type SpendPeriod = SpendPeriod;
	type Burn = Burn;
	type BurnDestination = ();
	type SpendFunds = Bounties;
	type WeightInfo = pallet_treasury::weights::SubstrateWeight<Runtime>;
	type MaxApprovals = MaxApprovals;
	type SpendOrigin = EnsureWithSuccess<EnsureRoot<AccountId>, AccountId, MaxBalance>;
}

parameter_types! {
	pub const BountyCuratorDeposit: Permill = Permill::from_percent(50);
	pub const BountyValueMinimum: Balance = 5 * DOLLARS;
	pub const BountyDepositBase: Balance = 1 * DOLLARS;
	pub const CuratorDepositMultiplier: Permill = Permill::from_percent(50);
	pub const CuratorDepositMin: Balance = 1 * DOLLARS;
	pub const CuratorDepositMax: Balance = 100 * DOLLARS;
	pub const BountyDepositPayoutDelay: BlockNumber = 1 * DAYS;
	pub const BountyUpdatePeriod: BlockNumber = 14 * DAYS;
}

impl pallet_bounties::Config for Runtime {
	type RuntimeEvent = RuntimeEvent;
	type BountyDepositBase = BountyDepositBase;
	type BountyDepositPayoutDelay = BountyDepositPayoutDelay;
	type BountyUpdatePeriod = BountyUpdatePeriod;
	type CuratorDepositMultiplier = CuratorDepositMultiplier;
	type CuratorDepositMin = CuratorDepositMin;
	type CuratorDepositMax = CuratorDepositMax;
	type BountyValueMinimum = BountyValueMinimum;
	type DataDepositPerByte = DataDepositPerByte;
	type MaximumReasonLength = MaximumReasonLength;
	type WeightInfo = pallet_bounties::weights::SubstrateWeight<Runtime>;
	type ChildBountyManager = ChildBounties;
}

parameter_types! {
	/// Allocate at most 20% of each block for message processing.
	///
	/// Is set to 20% since the scheduler can already consume a maximum of 80%.
	pub MessageQueueServiceWeight: Option<Weight> = Some(Perbill::from_percent(20) * RuntimeBlockWeights::get().max_block);
}

impl pallet_message_queue::Config for Runtime {
	type RuntimeEvent = RuntimeEvent;
	type WeightInfo = ();
	/// NOTE: Always set this to `NoopMessageProcessor` for benchmarking.
	type MessageProcessor = pallet_message_queue::mock_helpers::NoopMessageProcessor<u32>;
	type Size = u32;
	type QueueChangeHandler = ();
	type HeapSize = ConstU32<{ 64 * 1024 }>;
	type MaxStale = ConstU32<128>;
	type ServiceWeight = MessageQueueServiceWeight;
}

parameter_types! {
	pub const ChildBountyValueMinimum: Balance = 1 * DOLLARS;
}

impl pallet_child_bounties::Config for Runtime {
	type RuntimeEvent = RuntimeEvent;
	type MaxActiveChildBountyCount = ConstU32<5>;
	type ChildBountyValueMinimum = ChildBountyValueMinimum;
	type WeightInfo = pallet_child_bounties::weights::SubstrateWeight<Runtime>;
}

impl pallet_tips::Config for Runtime {
	type RuntimeEvent = RuntimeEvent;
	type DataDepositPerByte = DataDepositPerByte;
	type MaximumReasonLength = MaximumReasonLength;
	type Tippers = Elections;
	type TipCountdown = TipCountdown;
	type TipFindersFee = TipFindersFee;
	type TipReportDepositBase = TipReportDepositBase;
	type WeightInfo = pallet_tips::weights::SubstrateWeight<Runtime>;
}

parameter_types! {
	pub const DepositPerItem: Balance = deposit(1, 0);
	pub const DepositPerByte: Balance = deposit(0, 1);
	pub const DeletionQueueDepth: u32 = 128;
	// The lazy deletion runs inside on_initialize.
	pub DeletionWeightLimit: Weight = RuntimeBlockWeights::get()
		.per_class
		.get(DispatchClass::Normal)
		.max_total
		.unwrap_or(RuntimeBlockWeights::get().max_block);
	pub Schedule: pallet_contracts::Schedule<Runtime> = Default::default();
}

impl pallet_contracts::Config for Runtime {
	type Time = Timestamp;
	type Randomness = RandomnessCollectiveFlip;
	type Currency = Balances;
	type RuntimeEvent = RuntimeEvent;
	type RuntimeCall = RuntimeCall;
	/// The safest default is to allow no calls at all.
	///
	/// Runtimes should whitelist dispatchables that are allowed to be called from contracts
	/// and make sure they are stable. Dispatchables exposed to contracts are not allowed to
	/// change because that would break already deployed contracts. The `Call` structure itself
	/// is not allowed to change the indices of existing pallets, too.
	type CallFilter = Nothing;
	type DepositPerItem = DepositPerItem;
	type DepositPerByte = DepositPerByte;
	type CallStack = [pallet_contracts::Frame<Self>; 5];
	type WeightPrice = pallet_transaction_payment::Pallet<Self>;
	type WeightInfo = pallet_contracts::weights::SubstrateWeight<Self>;
	type ChainExtension = ();
	type DeletionQueueDepth = DeletionQueueDepth;
	type DeletionWeightLimit = DeletionWeightLimit;
	type Schedule = Schedule;
	type AddressGenerator = pallet_contracts::DefaultAddressGenerator;
	type MaxCodeLen = ConstU32<{ 123 * 1024 }>;
	type MaxStorageKeyLen = ConstU32<128>;
	type UnsafeUnstableInterface = ConstBool<false>;
	type MaxDebugBufferLen = ConstU32<{ 2 * 1024 * 1024 }>;
}

impl pallet_sudo::Config for Runtime {
	type RuntimeEvent = RuntimeEvent;
	type RuntimeCall = RuntimeCall;
}

parameter_types! {
	pub const ImOnlineUnsignedPriority: TransactionPriority = TransactionPriority::max_value();
	/// We prioritize im-online heartbeats over election solution submission.
	pub const StakingUnsignedPriority: TransactionPriority = TransactionPriority::max_value() / 2;
	pub const MaxAuthorities: u32 = 100;
	pub const MaxKeys: u32 = 10_000;
	pub const MaxPeerInHeartbeats: u32 = 10_000;
	pub const MaxPeerDataEncodingSize: u32 = 1_000;
}

impl<LocalCall> frame_system::offchain::CreateSignedTransaction<LocalCall> for Runtime
where
	RuntimeCall: From<LocalCall>,
{
	fn create_transaction<C: frame_system::offchain::AppCrypto<Self::Public, Self::Signature>>(
		call: RuntimeCall,
		public: <Signature as traits::Verify>::Signer,
		account: AccountId,
		nonce: Index,
	) -> Option<(RuntimeCall, <UncheckedExtrinsic as traits::Extrinsic>::SignaturePayload)> {
		let tip = 0;
		// take the biggest period possible.
		let period =
			BlockHashCount::get().checked_next_power_of_two().map(|c| c / 2).unwrap_or(2) as u64;
		let current_block = System::block_number()
			.saturated_into::<u64>()
			// The `System::block_number` is initialized with `n+1`,
			// so the actual block number is `n`.
			.saturating_sub(1);
		let era = Era::mortal(period, current_block);
		let extra = (
			frame_system::CheckNonZeroSender::<Runtime>::new(),
			frame_system::CheckSpecVersion::<Runtime>::new(),
			frame_system::CheckTxVersion::<Runtime>::new(),
			frame_system::CheckGenesis::<Runtime>::new(),
			frame_system::CheckEra::<Runtime>::from(era),
			frame_system::CheckNonce::<Runtime>::from(nonce),
			frame_system::CheckWeight::<Runtime>::new(),
			pallet_asset_tx_payment::ChargeAssetTxPayment::<Runtime>::from(tip, None),
		);
		let raw_payload = SignedPayload::new(call, extra)
			.map_err(|e| {
				log::warn!("Unable to create signed payload: {:?}", e);
			})
			.ok()?;
		let signature = raw_payload.using_encoded(|payload| C::sign(payload, public))?;
		let address = Indices::unlookup(account);
		let (call, extra, _) = raw_payload.deconstruct();
		Some((call, (address, signature, extra)))
	}
}

impl frame_system::offchain::SigningTypes for Runtime {
	type Public = <Signature as traits::Verify>::Signer;
	type Signature = Signature;
}

impl<C> frame_system::offchain::SendTransactionTypes<C> for Runtime
where
	RuntimeCall: From<C>,
{
	type Extrinsic = UncheckedExtrinsic;
	type OverarchingCall = RuntimeCall;
}

impl pallet_im_online::Config for Runtime {
	type AuthorityId = ImOnlineId;
	type RuntimeEvent = RuntimeEvent;
	type NextSessionRotation = Babe;
	type ValidatorSet = Historical;
	type ReportUnresponsiveness = Offences;
	type UnsignedPriority = ImOnlineUnsignedPriority;
	type WeightInfo = pallet_im_online::weights::SubstrateWeight<Runtime>;
	type MaxKeys = MaxKeys;
	type MaxPeerInHeartbeats = MaxPeerInHeartbeats;
	type MaxPeerDataEncodingSize = MaxPeerDataEncodingSize;
}

impl pallet_offences::Config for Runtime {
	type RuntimeEvent = RuntimeEvent;
	type IdentificationTuple = pallet_session::historical::IdentificationTuple<Self>;
	type OnOffenceHandler = Staking;
}

impl pallet_authority_discovery::Config for Runtime {
	type MaxAuthorities = MaxAuthorities;
}

parameter_types! {
	pub const MaxSetIdSessionEntries: u32 = BondingDuration::get() * SessionsPerEra::get();
}

impl pallet_grandpa::Config for Runtime {
	type RuntimeEvent = RuntimeEvent;
	type WeightInfo = ();
	type MaxAuthorities = MaxAuthorities;
	type MaxSetIdSessionEntries = MaxSetIdSessionEntries;
	type KeyOwnerProof = <Historical as KeyOwnerProofSystem<(KeyTypeId, GrandpaId)>>::Proof;
	type EquivocationReportSystem =
		pallet_grandpa::EquivocationReportSystem<Self, Offences, Historical, ReportLongevity>;
}

parameter_types! {
	pub const BasicDeposit: Balance = 10 * DOLLARS;       // 258 bytes on-chain
	pub const FieldDeposit: Balance = 250 * CENTS;        // 66 bytes on-chain
	pub const SubAccountDeposit: Balance = 2 * DOLLARS;   // 53 bytes on-chain
	pub const MaxSubAccounts: u32 = 100;
	pub const MaxAdditionalFields: u32 = 100;
	pub const MaxRegistrars: u32 = 20;
}

impl pallet_identity::Config for Runtime {
	type RuntimeEvent = RuntimeEvent;
	type Currency = Balances;
	type BasicDeposit = BasicDeposit;
	type FieldDeposit = FieldDeposit;
	type SubAccountDeposit = SubAccountDeposit;
	type MaxSubAccounts = MaxSubAccounts;
	type MaxAdditionalFields = MaxAdditionalFields;
	type MaxRegistrars = MaxRegistrars;
	type Slashed = Treasury;
	type ForceOrigin = EnsureRootOrHalfCouncil;
	type RegistrarOrigin = EnsureRootOrHalfCouncil;
	type WeightInfo = pallet_identity::weights::SubstrateWeight<Runtime>;
}

parameter_types! {
	pub const ConfigDepositBase: Balance = 5 * DOLLARS;
	pub const FriendDepositFactor: Balance = 50 * CENTS;
	pub const MaxFriends: u16 = 9;
	pub const RecoveryDeposit: Balance = 5 * DOLLARS;
}

impl pallet_recovery::Config for Runtime {
	type RuntimeEvent = RuntimeEvent;
	type WeightInfo = pallet_recovery::weights::SubstrateWeight<Runtime>;
	type RuntimeCall = RuntimeCall;
	type Currency = Balances;
	type ConfigDepositBase = ConfigDepositBase;
	type FriendDepositFactor = FriendDepositFactor;
	type MaxFriends = MaxFriends;
	type RecoveryDeposit = RecoveryDeposit;
}

parameter_types! {
	pub const CandidateDeposit: Balance = 10 * DOLLARS;
	pub const WrongSideDeduction: Balance = 2 * DOLLARS;
	pub const MaxStrikes: u32 = 10;
	pub const RotationPeriod: BlockNumber = 80 * HOURS;
	pub const PeriodSpend: Balance = 500 * DOLLARS;
	pub const MaxLockDuration: BlockNumber = 36 * 30 * DAYS;
	pub const ChallengePeriod: BlockNumber = 7 * DAYS;
	pub const MaxCandidateIntake: u32 = 10;
	pub const SocietyPalletId: PalletId = PalletId(*b"py/socie");
}

impl pallet_society::Config for Runtime {
	type RuntimeEvent = RuntimeEvent;
	type PalletId = SocietyPalletId;
	type Currency = Balances;
	type Randomness = RandomnessCollectiveFlip;
	type CandidateDeposit = CandidateDeposit;
	type WrongSideDeduction = WrongSideDeduction;
	type MaxStrikes = MaxStrikes;
	type PeriodSpend = PeriodSpend;
	type MembershipChanged = ();
	type RotationPeriod = RotationPeriod;
	type MaxLockDuration = MaxLockDuration;
	type FounderSetOrigin =
		pallet_collective::EnsureProportionMoreThan<AccountId, CouncilCollective, 1, 2>;
	type SuspensionJudgementOrigin = pallet_society::EnsureFounder<Runtime>;
	type MaxCandidateIntake = MaxCandidateIntake;
	type ChallengePeriod = ChallengePeriod;
}

parameter_types! {
	pub const MinVestedTransfer: Balance = 100 * DOLLARS;
	pub UnvestedFundsAllowedWithdrawReasons: WithdrawReasons =
		WithdrawReasons::except(WithdrawReasons::TRANSFER | WithdrawReasons::RESERVE);
}

impl pallet_vesting::Config for Runtime {
	type RuntimeEvent = RuntimeEvent;
	type Currency = Balances;
	type BlockNumberToBalance = ConvertInto;
	type MinVestedTransfer = MinVestedTransfer;
	type WeightInfo = pallet_vesting::weights::SubstrateWeight<Runtime>;
	type UnvestedFundsAllowedWithdrawReasons = UnvestedFundsAllowedWithdrawReasons;
	// `VestingInfo` encode length is 36bytes. 28 schedules gets encoded as 1009 bytes, which is the
	// highest number of schedules that encodes less than 2^10.
	const MAX_VESTING_SCHEDULES: u32 = 28;
}

impl pallet_mmr::Config for Runtime {
	const INDEXING_PREFIX: &'static [u8] = b"mmr";
	type Hashing = <Runtime as frame_system::Config>::Hashing;
	type Hash = <Runtime as frame_system::Config>::Hash;
	type LeafData = pallet_mmr::ParentNumberAndHash<Self>;
	type OnNewRoot = ();
	type WeightInfo = ();
}

parameter_types! {
	pub const LotteryPalletId: PalletId = PalletId(*b"py/lotto");
	pub const MaxCalls: u32 = 10;
	pub const MaxGenerateRandom: u32 = 10;
}

impl pallet_lottery::Config for Runtime {
	type PalletId = LotteryPalletId;
	type RuntimeCall = RuntimeCall;
	type Currency = Balances;
	type Randomness = RandomnessCollectiveFlip;
	type RuntimeEvent = RuntimeEvent;
	type ManagerOrigin = EnsureRoot<AccountId>;
	type MaxCalls = MaxCalls;
	type ValidateCall = Lottery;
	type MaxGenerateRandom = MaxGenerateRandom;
	type WeightInfo = pallet_lottery::weights::SubstrateWeight<Runtime>;
}

parameter_types! {
	pub const AssetDeposit: Balance = 100 * DOLLARS;
	pub const ApprovalDeposit: Balance = 1 * DOLLARS;
	pub const StringLimit: u32 = 50;
	pub const MetadataDepositBase: Balance = 10 * DOLLARS;
	pub const MetadataDepositPerByte: Balance = 1 * DOLLARS;
}

impl pallet_assets::Config<Instance1> for Runtime {
	type RuntimeEvent = RuntimeEvent;
	type Balance = u128;
	type AssetId = u32;
	type AssetIdParameter = codec::Compact<u32>;
	type Currency = Balances;
	type CreateOrigin = AsEnsureOriginWithArg<EnsureSigned<AccountId>>;
	type ForceOrigin = EnsureRoot<AccountId>;
	type AssetDeposit = AssetDeposit;
	type AssetAccountDeposit = ConstU128<DOLLARS>;
	type MetadataDepositBase = MetadataDepositBase;
	type MetadataDepositPerByte = MetadataDepositPerByte;
	type ApprovalDeposit = ApprovalDeposit;
	type StringLimit = StringLimit;
	type Freezer = ();
	type Extra = ();
	type CallbackHandle = ();
	type WeightInfo = pallet_assets::weights::SubstrateWeight<Runtime>;
	type RemoveItemsLimit = ConstU32<1000>;
	#[cfg(feature = "runtime-benchmarks")]
	type BenchmarkHelper = ();
}

ord_parameter_types! {
	pub const DexOrigin: AccountId = AccountIdConversion::<AccountId>::into_account_truncating(&DexPalletId::get());
}

impl pallet_assets::Config<Instance2> for Runtime {
	type RuntimeEvent = RuntimeEvent;
	type Balance = u128;
	type AssetId = u32;
	type AssetIdParameter = u32;
	type Currency = Balances;
	type CreateOrigin = AsEnsureOriginWithArg<EnsureSignedBy<DexOrigin, AccountId>>;
	type ForceOrigin = EnsureRoot<AccountId>;
	type AssetDeposit = AssetDeposit;
	type AssetAccountDeposit = ConstU128<DOLLARS>;
	type MetadataDepositBase = MetadataDepositBase;
	type MetadataDepositPerByte = MetadataDepositPerByte;
	type ApprovalDeposit = ApprovalDeposit;
	type StringLimit = StringLimit;
	type Freezer = ();
	type Extra = ();
	type WeightInfo = pallet_assets::weights::SubstrateWeight<Runtime>;
	type RemoveItemsLimit = ConstU32<1000>;
	type CallbackHandle = ();
	#[cfg(feature = "runtime-benchmarks")]
	type BenchmarkHelper = ();
}

parameter_types! {
	pub const DexPalletId: PalletId = PalletId(*b"py/dexer");
	pub AllowMultiAssetPools: bool = true;
}

impl pallet_dex::Config for Runtime {
	type Fee = ConstU32<3>;
	type RuntimeEvent = RuntimeEvent;
	type Currency = Balances;
	type AssetBalance = <Self as pallet_balances::Config>::Balance;
	type HigherPrecisionBalance = sp_core::U256;
	type Assets = Assets;
	type Balance = u128;
	type PoolAssets = PoolAssets;
	type AssetId = <Self as pallet_assets::Config<Instance1>>::AssetId;
	type MultiAssetId = NativeOrAssetId<u32>;
	type PoolAssetId = <Self as pallet_assets::Config<Instance2>>::AssetId;
	type PalletId = DexPalletId;
	type WeightInfo = pallet_dex::weights::SubstrateWeight<Runtime>;
	type AllowMultiAssetPools = AllowMultiAssetPools;
	type MaxSwapPathLength = ConstU32<4>;
	type MultiAssetIdConverter = NativeOrAssetIdConverter<u32>;
}

parameter_types! {
	pub IgnoredIssuance: Balance = Treasury::pot();
	pub const QueueCount: u32 = 300;
	pub const MaxQueueLen: u32 = 1000;
	pub const FifoQueueLen: u32 = 500;
	pub const NisBasePeriod: BlockNumber = 30 * DAYS;
	pub const MinBid: Balance = 100 * DOLLARS;
	pub const MinReceipt: Perquintill = Perquintill::from_percent(1);
	pub const IntakePeriod: BlockNumber = 10;
	pub MaxIntakeWeight: Weight = MAXIMUM_BLOCK_WEIGHT / 10;
	pub const ThawThrottle: (Perquintill, BlockNumber) = (Perquintill::from_percent(25), 5);
	pub Target: Perquintill = Perquintill::zero();
	pub const NisPalletId: PalletId = PalletId(*b"py/nis  ");
	pub const NisReserveId: [u8; 8] = *b"py/nis  ";
}

impl pallet_nis::Config for Runtime {
	type WeightInfo = pallet_nis::weights::SubstrateWeight<Runtime>;
	type RuntimeEvent = RuntimeEvent;
	type Currency = Balances;
	type CurrencyBalance = Balance;
	type FundOrigin = frame_system::EnsureSigned<AccountId>;
	type Counterpart = ItemOf<Assets, ConstU32<9u32>, AccountId>;
	type CounterpartAmount = WithMaximumOf<ConstU128<21_000_000_000_000_000_000u128>>;
	type Deficit = ();
	type IgnoredIssuance = IgnoredIssuance;
	type Target = Target;
	type PalletId = NisPalletId;
	type QueueCount = QueueCount;
	type MaxQueueLen = MaxQueueLen;
	type FifoQueueLen = FifoQueueLen;
	type BasePeriod = NisBasePeriod;
	type MinBid = MinBid;
	type MinReceipt = MinReceipt;
	type IntakePeriod = IntakePeriod;
	type MaxIntakeWeight = MaxIntakeWeight;
	type ThawThrottle = ThawThrottle;
	type ReserveId = NisReserveId;
}

parameter_types! {
	pub const CollectionDeposit: Balance = 100 * DOLLARS;
	pub const ItemDeposit: Balance = 1 * DOLLARS;
	pub const KeyLimit: u32 = 32;
	pub const ValueLimit: u32 = 256;
	pub const ApprovalsLimit: u32 = 20;
	pub const ItemAttributesApprovalsLimit: u32 = 20;
	pub const MaxTips: u32 = 10;
	pub const MaxDeadlineDuration: BlockNumber = 12 * 30 * DAYS;
}

impl pallet_uniques::Config for Runtime {
	type RuntimeEvent = RuntimeEvent;
	type CollectionId = u32;
	type ItemId = u32;
	type Currency = Balances;
	type ForceOrigin = frame_system::EnsureRoot<AccountId>;
	type CollectionDeposit = CollectionDeposit;
	type ItemDeposit = ItemDeposit;
	type MetadataDepositBase = MetadataDepositBase;
	type AttributeDepositBase = MetadataDepositBase;
	type DepositPerByte = MetadataDepositPerByte;
	type StringLimit = StringLimit;
	type KeyLimit = KeyLimit;
	type ValueLimit = ValueLimit;
	type WeightInfo = pallet_uniques::weights::SubstrateWeight<Runtime>;
	#[cfg(feature = "runtime-benchmarks")]
	type Helper = ();
	type CreateOrigin = AsEnsureOriginWithArg<EnsureSigned<AccountId>>;
	type Locker = ();
}

parameter_types! {
	pub const Budget: Balance = 10_000 * DOLLARS;
	pub TreasuryAccount: AccountId = Treasury::account_id();
}

pub struct SalaryForRank;
impl GetSalary<u16, AccountId, Balance> for SalaryForRank {
	fn get_salary(a: u16, _: &AccountId) -> Balance {
		Balance::from(a) * 1000 * DOLLARS
	}
}

impl pallet_salary::Config for Runtime {
	type WeightInfo = ();
	type RuntimeEvent = RuntimeEvent;
	type Paymaster = PayFromAccount<Balances, TreasuryAccount>;
	type Members = RankedCollective;
	type Salary = SalaryForRank;
	type RegistrationPeriod = ConstU32<200>;
	type PayoutPeriod = ConstU32<200>;
	type Budget = Budget;
}

impl pallet_core_fellowship::Config for Runtime {
	type WeightInfo = ();
	type RuntimeEvent = RuntimeEvent;
	type Members = RankedCollective;
	type Balance = Balance;
	type ParamsOrigin = frame_system::EnsureRoot<AccountId>;
	type InductOrigin = pallet_core_fellowship::EnsureInducted<Runtime, (), 1>;
	type ApproveOrigin = frame_system::EnsureRootWithSuccess<AccountId, ConstU16<9>>;
	type PromoteOrigin = frame_system::EnsureRootWithSuccess<AccountId, ConstU16<9>>;
	type EvidenceSize = ConstU32<16_384>;
}

parameter_types! {
	pub Features: PalletFeatures = PalletFeatures::all_enabled();
	pub const MaxAttributesPerCall: u32 = 10;
}

impl pallet_nfts::Config for Runtime {
	type RuntimeEvent = RuntimeEvent;
	type CollectionId = u32;
	type ItemId = u32;
	type Currency = Balances;
	type ForceOrigin = frame_system::EnsureRoot<AccountId>;
	type CollectionDeposit = CollectionDeposit;
	type ItemDeposit = ItemDeposit;
	type MetadataDepositBase = MetadataDepositBase;
	type AttributeDepositBase = MetadataDepositBase;
	type DepositPerByte = MetadataDepositPerByte;
	type StringLimit = StringLimit;
	type KeyLimit = KeyLimit;
	type ValueLimit = ValueLimit;
	type ApprovalsLimit = ApprovalsLimit;
	type ItemAttributesApprovalsLimit = ItemAttributesApprovalsLimit;
	type MaxTips = MaxTips;
	type MaxDeadlineDuration = MaxDeadlineDuration;
	type MaxAttributesPerCall = MaxAttributesPerCall;
	type Features = Features;
	type OffchainSignature = Signature;
	type OffchainPublic = <Signature as traits::Verify>::Signer;
	type WeightInfo = pallet_nfts::weights::SubstrateWeight<Runtime>;
	#[cfg(feature = "runtime-benchmarks")]
	type Helper = ();
	type CreateOrigin = AsEnsureOriginWithArg<EnsureSigned<AccountId>>;
	type Locker = ();
}

impl pallet_transaction_storage::Config for Runtime {
	type RuntimeEvent = RuntimeEvent;
	type Currency = Balances;
	type RuntimeCall = RuntimeCall;
	type FeeDestination = ();
	type WeightInfo = pallet_transaction_storage::weights::SubstrateWeight<Runtime>;
	type MaxBlockTransactions =
		ConstU32<{ pallet_transaction_storage::DEFAULT_MAX_BLOCK_TRANSACTIONS }>;
	type MaxTransactionSize =
		ConstU32<{ pallet_transaction_storage::DEFAULT_MAX_TRANSACTION_SIZE }>;
}

impl pallet_whitelist::Config for Runtime {
	type RuntimeEvent = RuntimeEvent;
	type RuntimeCall = RuntimeCall;
	type WhitelistOrigin = EnsureRoot<AccountId>;
	type DispatchWhitelistedOrigin = EnsureRoot<AccountId>;
	type Preimages = Preimage;
	type WeightInfo = pallet_whitelist::weights::SubstrateWeight<Runtime>;
}

parameter_types! {
	pub const MigrationSignedDepositPerItem: Balance = 1 * CENTS;
	pub const MigrationSignedDepositBase: Balance = 20 * DOLLARS;
	pub const MigrationMaxKeyLen: u32 = 512;
}

impl pallet_state_trie_migration::Config for Runtime {
	type RuntimeEvent = RuntimeEvent;
	type ControlOrigin = EnsureRoot<AccountId>;
	type Currency = Balances;
	type MaxKeyLen = MigrationMaxKeyLen;
	type SignedDepositPerItem = MigrationSignedDepositPerItem;
	type SignedDepositBase = MigrationSignedDepositBase;
	// Warning: this is not advised, as it might allow the chain to be temporarily DOS-ed.
	// Preferably, if the chain's governance/maintenance team is planning on using a specific
	// account for the migration, put it here to make sure only that account can trigger the signed
	// migrations.
	type SignedFilter = EnsureSigned<Self::AccountId>;
	type WeightInfo = ();
}

const ALLIANCE_MOTION_DURATION_IN_BLOCKS: BlockNumber = 5 * DAYS;

parameter_types! {
	pub const AllianceMotionDuration: BlockNumber = ALLIANCE_MOTION_DURATION_IN_BLOCKS;
	pub const AllianceMaxProposals: u32 = 100;
	pub const AllianceMaxMembers: u32 = 100;
}

type AllianceCollective = pallet_collective::Instance3;
impl pallet_collective::Config<AllianceCollective> for Runtime {
	type RuntimeOrigin = RuntimeOrigin;
	type Proposal = RuntimeCall;
	type RuntimeEvent = RuntimeEvent;
	type MotionDuration = AllianceMotionDuration;
	type MaxProposals = AllianceMaxProposals;
	type MaxMembers = AllianceMaxMembers;
	type DefaultVote = pallet_collective::PrimeDefaultVote;
	type WeightInfo = pallet_collective::weights::SubstrateWeight<Runtime>;
	type SetMembersOrigin = EnsureRoot<Self::AccountId>;
}

parameter_types! {
	pub const MaxFellows: u32 = AllianceMaxMembers::get();
	pub const MaxAllies: u32 = 100;
	pub const AllyDeposit: Balance = 10 * DOLLARS;
	pub const RetirementPeriod: BlockNumber = ALLIANCE_MOTION_DURATION_IN_BLOCKS + (1 * DAYS);
}

impl pallet_alliance::Config for Runtime {
	type RuntimeEvent = RuntimeEvent;
	type Proposal = RuntimeCall;
	type AdminOrigin = EitherOfDiverse<
		EnsureRoot<AccountId>,
		pallet_collective::EnsureProportionMoreThan<AccountId, AllianceCollective, 2, 3>,
	>;
	type MembershipManager = EitherOfDiverse<
		EnsureRoot<AccountId>,
		pallet_collective::EnsureProportionMoreThan<AccountId, AllianceCollective, 2, 3>,
	>;
	type AnnouncementOrigin = EitherOfDiverse<
		EnsureRoot<AccountId>,
		pallet_collective::EnsureProportionMoreThan<AccountId, AllianceCollective, 2, 3>,
	>;
	type Currency = Balances;
	type Slashed = Treasury;
	type InitializeMembers = AllianceMotion;
	type MembershipChanged = AllianceMotion;
	#[cfg(not(feature = "runtime-benchmarks"))]
	type IdentityVerifier = AllianceIdentityVerifier;
	#[cfg(feature = "runtime-benchmarks")]
	type IdentityVerifier = ();
	type ProposalProvider = AllianceProposalProvider;
	type MaxProposals = AllianceMaxProposals;
	type MaxFellows = MaxFellows;
	type MaxAllies = MaxAllies;
	type MaxUnscrupulousItems = ConstU32<100>;
	type MaxWebsiteUrlLength = ConstU32<255>;
	type MaxAnnouncementsCount = ConstU32<100>;
	type MaxMembersCount = AllianceMaxMembers;
	type AllyDeposit = AllyDeposit;
	type WeightInfo = pallet_alliance::weights::SubstrateWeight<Runtime>;
	type RetirementPeriod = RetirementPeriod;
}

impl frame_benchmarking_pallet_pov::Config for Runtime {
	type RuntimeEvent = RuntimeEvent;
}

construct_runtime!(
	pub struct Runtime where
		Block = Block,
		NodeBlock = node_primitives::Block,
		UncheckedExtrinsic = UncheckedExtrinsic
	{
		System: frame_system,
		Utility: pallet_utility,
		Babe: pallet_babe,
		Timestamp: pallet_timestamp,
		// Authorship must be before session in order to note author in the correct session and era
		// for im-online and staking.
		Authorship: pallet_authorship,
		Indices: pallet_indices,
		Balances: pallet_balances,
		TransactionPayment: pallet_transaction_payment,
		AssetTxPayment: pallet_asset_tx_payment,
		ElectionProviderMultiPhase: pallet_election_provider_multi_phase,
		Staking: pallet_staking,
		Session: pallet_session,
		Democracy: pallet_democracy,
		Council: pallet_collective::<Instance1>,
		TechnicalCommittee: pallet_collective::<Instance2>,
		Elections: pallet_elections_phragmen,
		TechnicalMembership: pallet_membership::<Instance1>,
		Grandpa: pallet_grandpa,
		Treasury: pallet_treasury,
		Contracts: pallet_contracts,
		Sudo: pallet_sudo,
		ImOnline: pallet_im_online,
		AuthorityDiscovery: pallet_authority_discovery,
		Offences: pallet_offences,
		Historical: pallet_session_historical::{Pallet},
		RandomnessCollectiveFlip: pallet_insecure_randomness_collective_flip,
		Identity: pallet_identity,
		Society: pallet_society,
		Recovery: pallet_recovery,
		Vesting: pallet_vesting,
		Scheduler: pallet_scheduler,
		Glutton: pallet_glutton,
		Preimage: pallet_preimage,
		Proxy: pallet_proxy,
		Multisig: pallet_multisig,
		Bounties: pallet_bounties,
		Tips: pallet_tips,
		Assets: pallet_assets::<Instance1>,
		PoolAssets: pallet_assets::<Instance2>,
		Mmr: pallet_mmr,
		Lottery: pallet_lottery,
		Nis: pallet_nis,
		Uniques: pallet_uniques,
		Nfts: pallet_nfts,
		Salary: pallet_salary,
		CoreFellowship: pallet_core_fellowship,
		TransactionStorage: pallet_transaction_storage,
		VoterList: pallet_bags_list::<Instance1>,
		StateTrieMigration: pallet_state_trie_migration,
		ChildBounties: pallet_child_bounties,
		Referenda: pallet_referenda,
		Remark: pallet_remark,
		RootTesting: pallet_root_testing,
		ConvictionVoting: pallet_conviction_voting,
		Whitelist: pallet_whitelist,
		AllianceMotion: pallet_collective::<Instance3>,
		Alliance: pallet_alliance,
		NominationPools: pallet_nomination_pools,
		RankedPolls: pallet_referenda::<Instance2>,
		RankedCollective: pallet_ranked_collective,
		Dex: pallet_dex,
		FastUnstake: pallet_fast_unstake,
		MessageQueue: pallet_message_queue,
		Pov: frame_benchmarking_pallet_pov,
	}
);

/// The address format for describing accounts.
pub type Address = sp_runtime::MultiAddress<AccountId, AccountIndex>;
/// Block header type as expected by this runtime.
pub type Header = generic::Header<BlockNumber, BlakeTwo256>;
/// Block type as expected by this runtime.
pub type Block = generic::Block<Header, UncheckedExtrinsic>;
/// A Block signed with a Justification
pub type SignedBlock = generic::SignedBlock<Block>;
/// BlockId type as expected by this runtime.
pub type BlockId = generic::BlockId<Block>;
/// The SignedExtension to the basic transaction logic.
///
/// When you change this, you **MUST** modify [`sign`] in `bin/node/testing/src/keyring.rs`!
///
/// [`sign`]: <../../testing/src/keyring.rs.html>
pub type SignedExtra = (
	frame_system::CheckNonZeroSender<Runtime>,
	frame_system::CheckSpecVersion<Runtime>,
	frame_system::CheckTxVersion<Runtime>,
	frame_system::CheckGenesis<Runtime>,
	frame_system::CheckEra<Runtime>,
	frame_system::CheckNonce<Runtime>,
	frame_system::CheckWeight<Runtime>,
	pallet_asset_tx_payment::ChargeAssetTxPayment<Runtime>,
);

/// Unchecked extrinsic type as expected by this runtime.
pub type UncheckedExtrinsic =
	generic::UncheckedExtrinsic<Address, RuntimeCall, Signature, SignedExtra>;
/// The payload being signed in transactions.
pub type SignedPayload = generic::SignedPayload<RuntimeCall, SignedExtra>;
/// Extrinsic type that has already been checked.
pub type CheckedExtrinsic = generic::CheckedExtrinsic<AccountId, RuntimeCall, SignedExtra>;
/// Executive: handles dispatch to the various modules.
pub type Executive = frame_executive::Executive<
	Runtime,
	Block,
	frame_system::ChainContext<Runtime>,
	Runtime,
	AllPalletsWithSystem,
	Migrations,
>;

// All migrations executed on runtime upgrade as a nested tuple of types implementing
// `OnRuntimeUpgrade`.
type Migrations = (
	pallet_nomination_pools::migration::v2::MigrateToV2<Runtime>,
	pallet_alliance::migration::Migration<Runtime>,
	pallet_contracts::Migration<Runtime>,
);

/// MMR helper types.
mod mmr {
	use super::Runtime;
	pub use pallet_mmr::primitives::*;

	pub type Leaf = <<Runtime as pallet_mmr::Config>::LeafData as LeafDataProvider>::LeafData;
	pub type Hash = <Runtime as pallet_mmr::Config>::Hash;
	pub type Hashing = <Runtime as pallet_mmr::Config>::Hashing;
}

#[cfg(feature = "runtime-benchmarks")]
mod benches {
	frame_benchmarking::define_benchmarks!(
		[frame_benchmarking, BaselineBench::<Runtime>]
		[frame_benchmarking_pallet_pov, Pov]
		[pallet_alliance, Alliance]
		[pallet_assets, Assets]
		[pallet_babe, Babe]
		[pallet_bags_list, VoterList]
		[pallet_balances, Balances]
		[pallet_bounties, Bounties]
		[pallet_child_bounties, ChildBounties]
		[pallet_collective, Council]
		[pallet_conviction_voting, ConvictionVoting]
		[pallet_contracts, Contracts]
		[pallet_core_fellowship, CoreFellowship]
		[pallet_democracy, Democracy]
		[pallet_dex, Dex]
		[pallet_election_provider_multi_phase, ElectionProviderMultiPhase]
		[pallet_election_provider_support_benchmarking, EPSBench::<Runtime>]
		[pallet_elections_phragmen, Elections]
		[pallet_fast_unstake, FastUnstake]
		[pallet_nis, Nis]
		[pallet_grandpa, Grandpa]
		[pallet_identity, Identity]
		[pallet_im_online, ImOnline]
		[pallet_indices, Indices]
		[pallet_lottery, Lottery]
		[pallet_membership, TechnicalMembership]
		[pallet_message_queue, MessageQueue]
		[pallet_mmr, Mmr]
		[pallet_multisig, Multisig]
		[pallet_nomination_pools, NominationPoolsBench::<Runtime>]
		[pallet_offences, OffencesBench::<Runtime>]
		[pallet_preimage, Preimage]
		[pallet_proxy, Proxy]
		[pallet_ranked_collective, RankedCollective]
		[pallet_referenda, Referenda]
		[pallet_recovery, Recovery]
		[pallet_remark, Remark]
		[pallet_salary, Salary]
		[pallet_scheduler, Scheduler]
		[pallet_glutton, Glutton]
		[pallet_session, SessionBench::<Runtime>]
		[pallet_staking, Staking]
		[pallet_state_trie_migration, StateTrieMigration]
		[frame_system, SystemBench::<Runtime>]
		[pallet_timestamp, Timestamp]
		[pallet_tips, Tips]
		[pallet_transaction_storage, TransactionStorage]
		[pallet_treasury, Treasury]
		[pallet_uniques, Uniques]
		[pallet_nfts, Nfts]
		[pallet_utility, Utility]
		[pallet_vesting, Vesting]
		[pallet_whitelist, Whitelist]
	);
}

impl_runtime_apis! {
	impl sp_api::Core<Block> for Runtime {
		fn version() -> RuntimeVersion {
			VERSION
		}

		fn execute_block(block: Block) {
			Executive::execute_block(block);
		}

		fn initialize_block(header: &<Block as BlockT>::Header) {
			Executive::initialize_block(header)
		}
	}

	impl sp_api::Metadata<Block> for Runtime {
		fn metadata() -> OpaqueMetadata {
			OpaqueMetadata::new(Runtime::metadata().into())
		}

		fn metadata_at_version(version: u32) -> Option<OpaqueMetadata> {
			Runtime::metadata_at_version(version)
		}

		fn metadata_versions() -> sp_std::vec::Vec<u32> {
			Runtime::metadata_versions()
		}
	}

	impl sp_block_builder::BlockBuilder<Block> for Runtime {
		fn apply_extrinsic(extrinsic: <Block as BlockT>::Extrinsic) -> ApplyExtrinsicResult {
			Executive::apply_extrinsic(extrinsic)
		}

		fn finalize_block() -> <Block as BlockT>::Header {
			Executive::finalize_block()
		}

		fn inherent_extrinsics(data: InherentData) -> Vec<<Block as BlockT>::Extrinsic> {
			data.create_extrinsics()
		}

		fn check_inherents(block: Block, data: InherentData) -> CheckInherentsResult {
			data.check_extrinsics(&block)
		}
	}

	impl sp_transaction_pool::runtime_api::TaggedTransactionQueue<Block> for Runtime {
		fn validate_transaction(
			source: TransactionSource,
			tx: <Block as BlockT>::Extrinsic,
			block_hash: <Block as BlockT>::Hash,
		) -> TransactionValidity {
			Executive::validate_transaction(source, tx, block_hash)
		}
	}

	impl sp_offchain::OffchainWorkerApi<Block> for Runtime {
		fn offchain_worker(header: &<Block as BlockT>::Header) {
			Executive::offchain_worker(header)
		}
	}

	impl sp_consensus_grandpa::GrandpaApi<Block> for Runtime {
		fn grandpa_authorities() -> sp_consensus_grandpa::AuthorityList {
			Grandpa::grandpa_authorities()
		}

		fn current_set_id() -> sp_consensus_grandpa::SetId {
			Grandpa::current_set_id()
		}

		fn submit_report_equivocation_unsigned_extrinsic(
			equivocation_proof: sp_consensus_grandpa::EquivocationProof<
				<Block as BlockT>::Hash,
				NumberFor<Block>,
			>,
			key_owner_proof: sp_consensus_grandpa::OpaqueKeyOwnershipProof,
		) -> Option<()> {
			let key_owner_proof = key_owner_proof.decode()?;

			Grandpa::submit_unsigned_equivocation_report(
				equivocation_proof,
				key_owner_proof,
			)
		}

		fn generate_key_ownership_proof(
			_set_id: sp_consensus_grandpa::SetId,
			authority_id: GrandpaId,
		) -> Option<sp_consensus_grandpa::OpaqueKeyOwnershipProof> {
			use codec::Encode;

			Historical::prove((sp_consensus_grandpa::KEY_TYPE, authority_id))
				.map(|p| p.encode())
				.map(sp_consensus_grandpa::OpaqueKeyOwnershipProof::new)
		}
	}

	impl pallet_nomination_pools_runtime_api::NominationPoolsApi<Block, AccountId, Balance> for Runtime {
		fn pending_rewards(who: AccountId) -> Balance {
			NominationPools::api_pending_rewards(who).unwrap_or_default()
		}

		fn points_to_balance(pool_id: pallet_nomination_pools::PoolId, points: Balance) -> Balance {
			NominationPools::api_points_to_balance(pool_id, points)
		}

		fn balance_to_points(pool_id: pallet_nomination_pools::PoolId, new_funds: Balance) -> Balance {
			NominationPools::api_balance_to_points(pool_id, new_funds)
		}
	}

	impl pallet_staking_runtime_api::StakingApi<Block, Balance> for Runtime {
		fn nominations_quota(balance: Balance) -> u32 {
			Staking::api_nominations_quota(balance)
		}
	}

	impl sp_consensus_babe::BabeApi<Block> for Runtime {
		fn configuration() -> sp_consensus_babe::BabeConfiguration {
			let epoch_config = Babe::epoch_config().unwrap_or(BABE_GENESIS_EPOCH_CONFIG);
			sp_consensus_babe::BabeConfiguration {
				slot_duration: Babe::slot_duration(),
				epoch_length: EpochDuration::get(),
				c: epoch_config.c,
				authorities: Babe::authorities().to_vec(),
				randomness: Babe::randomness(),
				allowed_slots: epoch_config.allowed_slots,
			}
		}

		fn current_epoch_start() -> sp_consensus_babe::Slot {
			Babe::current_epoch_start()
		}

		fn current_epoch() -> sp_consensus_babe::Epoch {
			Babe::current_epoch()
		}

		fn next_epoch() -> sp_consensus_babe::Epoch {
			Babe::next_epoch()
		}

		fn generate_key_ownership_proof(
			_slot: sp_consensus_babe::Slot,
			authority_id: sp_consensus_babe::AuthorityId,
		) -> Option<sp_consensus_babe::OpaqueKeyOwnershipProof> {
			use codec::Encode;

			Historical::prove((sp_consensus_babe::KEY_TYPE, authority_id))
				.map(|p| p.encode())
				.map(sp_consensus_babe::OpaqueKeyOwnershipProof::new)
		}

		fn submit_report_equivocation_unsigned_extrinsic(
			equivocation_proof: sp_consensus_babe::EquivocationProof<<Block as BlockT>::Header>,
			key_owner_proof: sp_consensus_babe::OpaqueKeyOwnershipProof,
		) -> Option<()> {
			let key_owner_proof = key_owner_proof.decode()?;

			Babe::submit_unsigned_equivocation_report(
				equivocation_proof,
				key_owner_proof,
			)
		}
	}

	impl sp_authority_discovery::AuthorityDiscoveryApi<Block> for Runtime {
		fn authorities() -> Vec<AuthorityDiscoveryId> {
			AuthorityDiscovery::authorities()
		}
	}

	impl frame_system_rpc_runtime_api::AccountNonceApi<Block, AccountId, Index> for Runtime {
		fn account_nonce(account: AccountId) -> Index {
			System::account_nonce(account)
		}
	}

	impl assets_api::AssetsApi<
		Block,
		AccountId,
		Balance,
		u32,
	> for Runtime
	{
		fn account_balances(account: AccountId) -> Vec<(u32, Balance)> {
			Assets::account_balances(account)
		}
	}

	impl pallet_contracts::ContractsApi<Block, AccountId, Balance, BlockNumber, Hash> for Runtime
	{
		fn call(
			origin: AccountId,
			dest: AccountId,
			value: Balance,
			gas_limit: Option<Weight>,
			storage_deposit_limit: Option<Balance>,
			input_data: Vec<u8>,
		) -> pallet_contracts_primitives::ContractExecResult<Balance> {
			let gas_limit = gas_limit.unwrap_or(RuntimeBlockWeights::get().max_block);
			Contracts::bare_call(
				origin,
				dest,
				value,
				gas_limit,
				storage_deposit_limit,
				input_data,
				true,
				pallet_contracts::Determinism::Deterministic,
			)
		}

		fn instantiate(
			origin: AccountId,
			value: Balance,
			gas_limit: Option<Weight>,
			storage_deposit_limit: Option<Balance>,
			code: pallet_contracts_primitives::Code<Hash>,
			data: Vec<u8>,
			salt: Vec<u8>,
		) -> pallet_contracts_primitives::ContractInstantiateResult<AccountId, Balance>
		{
			let gas_limit = gas_limit.unwrap_or(RuntimeBlockWeights::get().max_block);
			Contracts::bare_instantiate(
				origin,
				value,
				gas_limit,
				storage_deposit_limit,
				code,
				data,
				salt,
				true
			)
		}

		fn upload_code(
			origin: AccountId,
			code: Vec<u8>,
			storage_deposit_limit: Option<Balance>,
			determinism: pallet_contracts::Determinism,
		) -> pallet_contracts_primitives::CodeUploadResult<Hash, Balance>
		{
			Contracts::bare_upload_code(
				origin,
				code,
				storage_deposit_limit,
				determinism,
			)
		}

		fn get_storage(
			address: AccountId,
			key: Vec<u8>,
		) -> pallet_contracts_primitives::GetStorageResult {
			Contracts::get_storage(
				address,
				key
			)
		}
	}

	impl pallet_transaction_payment_rpc_runtime_api::TransactionPaymentApi<
		Block,
		Balance,
	> for Runtime {
		fn query_info(uxt: <Block as BlockT>::Extrinsic, len: u32) -> RuntimeDispatchInfo<Balance> {
			TransactionPayment::query_info(uxt, len)
		}
		fn query_fee_details(uxt: <Block as BlockT>::Extrinsic, len: u32) -> FeeDetails<Balance> {
			TransactionPayment::query_fee_details(uxt, len)
		}
		fn query_weight_to_fee(weight: Weight) -> Balance {
			TransactionPayment::weight_to_fee(weight)
		}
		fn query_length_to_fee(length: u32) -> Balance {
			TransactionPayment::length_to_fee(length)
		}
	}

	impl pallet_dex::DexApi<
		Block,
		Balance,
		u128,
		NativeOrAssetId<u32>
	> for Runtime
	{
		fn quote_price_exact_tokens_for_tokens(asset1: NativeOrAssetId<u32>, asset2: NativeOrAssetId<u32>, amount: u128, include_fee: bool) -> Option<Balance> {
			Dex::quote_price_exact_tokens_for_tokens(asset1, asset2, amount, include_fee)
		}

		fn quote_price_tokens_for_exact_tokens(asset1: NativeOrAssetId<u32>, asset2: NativeOrAssetId<u32>, amount: u128, include_fee: bool) -> Option<Balance> {
			Dex::quote_price_tokens_for_exact_tokens(asset1, asset2, amount, include_fee)
		}
<<<<<<< HEAD
=======

		fn get_reserves(asset1: NativeOrAssetId<u32>, asset2: NativeOrAssetId<u32>) -> Option<(Balance, Balance)> {
			Dex::get_reserves(asset1, asset2).ok()
		}
>>>>>>> 8ff61794
	}

	impl pallet_transaction_payment_rpc_runtime_api::TransactionPaymentCallApi<Block, Balance, RuntimeCall>
		for Runtime
	{
		fn query_call_info(call: RuntimeCall, len: u32) -> RuntimeDispatchInfo<Balance> {
			TransactionPayment::query_call_info(call, len)
		}
		fn query_call_fee_details(call: RuntimeCall, len: u32) -> FeeDetails<Balance> {
			TransactionPayment::query_call_fee_details(call, len)
		}
		fn query_weight_to_fee(weight: Weight) -> Balance {
			TransactionPayment::weight_to_fee(weight)
		}
		fn query_length_to_fee(length: u32) -> Balance {
			TransactionPayment::length_to_fee(length)
		}
	}

	impl pallet_nfts_runtime_api::NftsApi<Block, AccountId, u32, u32> for Runtime {
		fn owner(collection: u32, item: u32) -> Option<AccountId> {
			<Nfts as Inspect<AccountId>>::owner(&collection, &item)
		}

		fn collection_owner(collection: u32) -> Option<AccountId> {
			<Nfts as Inspect<AccountId>>::collection_owner(&collection)
		}

		fn attribute(
			collection: u32,
			item: u32,
			key: Vec<u8>,
		) -> Option<Vec<u8>> {
			<Nfts as Inspect<AccountId>>::attribute(&collection, &item, &key)
		}

		fn custom_attribute(
			account: AccountId,
			collection: u32,
			item: u32,
			key: Vec<u8>,
		) -> Option<Vec<u8>> {
			<Nfts as Inspect<AccountId>>::custom_attribute(
				&account,
				&collection,
				&item,
				&key,
			)
		}

		fn system_attribute(
			collection: u32,
			item: u32,
			key: Vec<u8>,
		) -> Option<Vec<u8>> {
			<Nfts as Inspect<AccountId>>::system_attribute(&collection, &item, &key)
		}

		fn collection_attribute(collection: u32, key: Vec<u8>) -> Option<Vec<u8>> {
			<Nfts as Inspect<AccountId>>::collection_attribute(&collection, &key)
		}
	}

	impl pallet_mmr::primitives::MmrApi<
		Block,
		mmr::Hash,
		BlockNumber,
	> for Runtime {
		fn mmr_root() -> Result<mmr::Hash, mmr::Error> {
			Ok(Mmr::mmr_root())
		}

		fn mmr_leaf_count() -> Result<mmr::LeafIndex, mmr::Error> {
			Ok(Mmr::mmr_leaves())
		}

		fn generate_proof(
			block_numbers: Vec<BlockNumber>,
			best_known_block_number: Option<BlockNumber>,
		) -> Result<(Vec<mmr::EncodableOpaqueLeaf>, mmr::Proof<mmr::Hash>), mmr::Error> {
			Mmr::generate_proof(block_numbers, best_known_block_number).map(
				|(leaves, proof)| {
					(
						leaves
							.into_iter()
							.map(|leaf| mmr::EncodableOpaqueLeaf::from_leaf(&leaf))
							.collect(),
						proof,
					)
				},
			)
		}

		fn verify_proof(leaves: Vec<mmr::EncodableOpaqueLeaf>, proof: mmr::Proof<mmr::Hash>)
			-> Result<(), mmr::Error>
		{
			let leaves = leaves.into_iter().map(|leaf|
				leaf.into_opaque_leaf()
				.try_decode()
				.ok_or(mmr::Error::Verify)).collect::<Result<Vec<mmr::Leaf>, mmr::Error>>()?;
			Mmr::verify_leaves(leaves, proof)
		}

		fn verify_proof_stateless(
			root: mmr::Hash,
			leaves: Vec<mmr::EncodableOpaqueLeaf>,
			proof: mmr::Proof<mmr::Hash>
		) -> Result<(), mmr::Error> {
			let nodes = leaves.into_iter().map(|leaf|mmr::DataOrHash::Data(leaf.into_opaque_leaf())).collect();
			pallet_mmr::verify_leaves_proof::<mmr::Hashing, _>(root, nodes, proof)
		}
	}

	impl sp_session::SessionKeys<Block> for Runtime {
		fn generate_session_keys(seed: Option<Vec<u8>>) -> Vec<u8> {
			SessionKeys::generate(seed)
		}

		fn decode_session_keys(
			encoded: Vec<u8>,
		) -> Option<Vec<(Vec<u8>, KeyTypeId)>> {
			SessionKeys::decode_into_raw_public_keys(&encoded)
		}
	}

	#[cfg(feature = "try-runtime")]
	impl frame_try_runtime::TryRuntime<Block> for Runtime {
		fn on_runtime_upgrade(checks: frame_try_runtime::UpgradeCheckSelect) -> (Weight, Weight) {
			// NOTE: intentional unwrap: we don't want to propagate the error backwards, and want to
			// have a backtrace here. If any of the pre/post migration checks fail, we shall stop
			// right here and right now.
			let weight = Executive::try_runtime_upgrade(checks).unwrap();
			(weight, RuntimeBlockWeights::get().max_block)
		}

		fn execute_block(
			block: Block,
			state_root_check: bool,
			signature_check: bool,
			select: frame_try_runtime::TryStateSelect
		) -> Weight {
			// NOTE: intentional unwrap: we don't want to propagate the error backwards, and want to
			// have a backtrace here.
			Executive::try_execute_block(block, state_root_check, signature_check, select).unwrap()
		}
	}

	#[cfg(feature = "runtime-benchmarks")]
	impl frame_benchmarking::Benchmark<Block> for Runtime {
		fn benchmark_metadata(extra: bool) -> (
			Vec<frame_benchmarking::BenchmarkList>,
			Vec<frame_support::traits::StorageInfo>,
		) {
			use frame_benchmarking::{baseline, Benchmarking, BenchmarkList};
			use frame_support::traits::StorageInfoTrait;

			// Trying to add benchmarks directly to the Session Pallet caused cyclic dependency
			// issues. To get around that, we separated the Session benchmarks into its own crate,
			// which is why we need these two lines below.
			use pallet_session_benchmarking::Pallet as SessionBench;
			use pallet_offences_benchmarking::Pallet as OffencesBench;
			use pallet_election_provider_support_benchmarking::Pallet as EPSBench;
			use frame_system_benchmarking::Pallet as SystemBench;
			use baseline::Pallet as BaselineBench;
			use pallet_nomination_pools_benchmarking::Pallet as NominationPoolsBench;

			let mut list = Vec::<BenchmarkList>::new();
			list_benchmarks!(list, extra);

			let storage_info = AllPalletsWithSystem::storage_info();

			(list, storage_info)
		}

		fn dispatch_benchmark(
			config: frame_benchmarking::BenchmarkConfig
		) -> Result<Vec<frame_benchmarking::BenchmarkBatch>, sp_runtime::RuntimeString> {
			use frame_benchmarking::{baseline, Benchmarking, BenchmarkBatch,  TrackedStorageKey};

			// Trying to add benchmarks directly to the Session Pallet caused cyclic dependency
			// issues. To get around that, we separated the Session benchmarks into its own crate,
			// which is why we need these two lines below.
			use pallet_session_benchmarking::Pallet as SessionBench;
			use pallet_offences_benchmarking::Pallet as OffencesBench;
			use pallet_election_provider_support_benchmarking::Pallet as EPSBench;
			use frame_system_benchmarking::Pallet as SystemBench;
			use baseline::Pallet as BaselineBench;
			use pallet_nomination_pools_benchmarking::Pallet as NominationPoolsBench;

			impl pallet_session_benchmarking::Config for Runtime {}
			impl pallet_offences_benchmarking::Config for Runtime {}
			impl pallet_election_provider_support_benchmarking::Config for Runtime {}
			impl frame_system_benchmarking::Config for Runtime {}
			impl baseline::Config for Runtime {}
			impl pallet_nomination_pools_benchmarking::Config for Runtime {}

			use frame_support::traits::WhitelistedStorageKeys;
			let mut whitelist: Vec<TrackedStorageKey> = AllPalletsWithSystem::whitelisted_storage_keys();

			// Treasury Account
			// TODO: this is manual for now, someday we might be able to use a
			// macro for this particular key
			let treasury_key = frame_system::Account::<Runtime>::hashed_key_for(Treasury::account_id());
			whitelist.push(treasury_key.to_vec().into());

			let mut batches = Vec::<BenchmarkBatch>::new();
			let params = (&config, &whitelist);
			add_benchmarks!(params, batches);
			Ok(batches)
		}
	}
}

#[cfg(test)]
mod tests {
	use super::*;
	use frame_election_provider_support::NposSolution;
	use frame_support::traits::WhitelistedStorageKeys;
	use frame_system::offchain::CreateSignedTransaction;
	use sp_core::hexdisplay::HexDisplay;
	use sp_runtime::UpperOf;
	use std::collections::HashSet;

	#[test]
	fn check_whitelist() {
		let whitelist: HashSet<String> = AllPalletsWithSystem::whitelisted_storage_keys()
			.iter()
			.map(|e| HexDisplay::from(&e.key).to_string())
			.collect();

		// Block Number
		assert!(
			whitelist.contains("26aa394eea5630e07c48ae0c9558cef702a5c1b19ab7a04f536c519aca4983ac")
		);
		// Total Issuance
		assert!(
			whitelist.contains("c2261276cc9d1f8598ea4b6a74b15c2f57c875e4cff74148e4628f264b974c80")
		);
		// Execution Phase
		assert!(
			whitelist.contains("26aa394eea5630e07c48ae0c9558cef7ff553b5a9862a516939d82b3d3d8661a")
		);
		// Event Count
		assert!(
			whitelist.contains("26aa394eea5630e07c48ae0c9558cef70a98fdbe9ce6c55837576c60c7af3850")
		);
		// System Events
		assert!(
			whitelist.contains("26aa394eea5630e07c48ae0c9558cef780d41e5e16056765bc8461851072c9d7")
		);
		// System BlockWeight
		assert!(
			whitelist.contains("26aa394eea5630e07c48ae0c9558cef734abf5cb34d6244378cddbf18e849d96")
		);
	}

	#[test]
	fn validate_transaction_submitter_bounds() {
		fn is_submit_signed_transaction<T>()
		where
			T: CreateSignedTransaction<RuntimeCall>,
		{
		}

		is_submit_signed_transaction::<Runtime>();
	}

	#[test]
	fn perbill_as_onchain_accuracy() {
		type OnChainAccuracy =
			<<Runtime as pallet_election_provider_multi_phase::MinerConfig>::Solution as NposSolution>::Accuracy;
		let maximum_chain_accuracy: Vec<UpperOf<OnChainAccuracy>> = (0..MaxNominations::get())
			.map(|_| <UpperOf<OnChainAccuracy>>::from(OnChainAccuracy::one().deconstruct()))
			.collect();
		let _: UpperOf<OnChainAccuracy> =
			maximum_chain_accuracy.iter().fold(0, |acc, x| acc.checked_add(*x).unwrap());
	}

	#[test]
	fn call_size() {
		let size = core::mem::size_of::<RuntimeCall>();
		assert!(
			size <= CALL_PARAMS_MAX_SIZE,
			"size of RuntimeCall {} is more than {CALL_PARAMS_MAX_SIZE} bytes.
			 Some calls have too big arguments, use Box to reduce the size of RuntimeCall.
			 If the limit is too strong, maybe consider increase the limit.",
			size,
		);
	}
}<|MERGE_RESOLUTION|>--- conflicted
+++ resolved
@@ -2276,13 +2276,10 @@
 		fn quote_price_tokens_for_exact_tokens(asset1: NativeOrAssetId<u32>, asset2: NativeOrAssetId<u32>, amount: u128, include_fee: bool) -> Option<Balance> {
 			Dex::quote_price_tokens_for_exact_tokens(asset1, asset2, amount, include_fee)
 		}
-<<<<<<< HEAD
-=======
 
 		fn get_reserves(asset1: NativeOrAssetId<u32>, asset2: NativeOrAssetId<u32>) -> Option<(Balance, Balance)> {
 			Dex::get_reserves(asset1, asset2).ok()
 		}
->>>>>>> 8ff61794
 	}
 
 	impl pallet_transaction_payment_rpc_runtime_api::TransactionPaymentCallApi<Block, Balance, RuntimeCall>
