// This file is part of Substrate.

// Copyright (C) 2018-2022 Parity Technologies (UK) Ltd.
// SPDX-License-Identifier: GPL-3.0-or-later WITH Classpath-exception-2.0

// This program is free software: you can redistribute it and/or modify
// it under the terms of the GNU General Public License as published by
// the Free Software Foundation, either version 3 of the License, or
// (at your option) any later version.

// This program is distributed in the hope that it will be useful,
// but WITHOUT ANY WARRANTY; without even the implied warranty of
// MERCHANTABILITY or FITNESS FOR A PARTICULAR PURPOSE. See the
// GNU General Public License for more details.

// You should have received a copy of the GNU General Public License
// along with this program. If not, see <https://www.gnu.org/licenses/>.

//! The Substrate runtime. This can be compiled with `#[no_std]`, ready for Wasm.

#![cfg_attr(not(feature = "std"), no_std)]
// `construct_runtime!` does a lot of recursion and requires us to increase the limit to 512.
#![recursion_limit = "512"]

use codec::{Decode, Encode, MaxEncodedLen};
use frame_election_provider_support::{
	onchain, BalancingConfig, ElectionDataProvider, SequentialPhragmen, VoteWeight,
};
use frame_support::{
	construct_runtime,
	dispatch::DispatchClass,
	pallet_prelude::Get,
	parameter_types,
	traits::{
		AsEnsureOriginWithArg, ConstU128, ConstU16, ConstU32, Currency, EitherOfDiverse,
		EqualPrivilegeOnly, Everything, Imbalance, InstanceFilter, KeyOwnerProofSystem,
		LockIdentifier, Nothing, OnUnbalanced, U128CurrencyToVote,
	},
	weights::{
		constants::{BlockExecutionWeight, ExtrinsicBaseWeight, RocksDbWeight, WEIGHT_PER_SECOND},
		ConstantMultiplier, IdentityFee, Weight,
	},
	PalletId, RuntimeDebug,
};
use frame_system::{
	limits::{BlockLength, BlockWeights},
	EnsureRoot, EnsureRootWithSuccess, EnsureSigned,
};
pub use node_primitives::{AccountId, Signature};
use node_primitives::{AccountIndex, Balance, BlockNumber, Hash, Index, Moment};
use pallet_election_provider_multi_phase::SolutionAccuracyOf;
use pallet_grandpa::{
	fg_primitives, AuthorityId as GrandpaId, AuthorityList as GrandpaAuthorityList,
};
use pallet_im_online::sr25519::AuthorityId as ImOnlineId;
use pallet_session::historical::{self as pallet_session_historical};
pub use pallet_transaction_payment::{CurrencyAdapter, Multiplier, TargetedFeeAdjustment};
use pallet_transaction_payment::{FeeDetails, RuntimeDispatchInfo};
use sp_api::impl_runtime_apis;
use sp_authority_discovery::AuthorityId as AuthorityDiscoveryId;
use sp_core::{crypto::KeyTypeId, OpaqueMetadata};
use sp_inherents::{CheckInherentsResult, InherentData};
use sp_runtime::{
	create_runtime_str,
	curve::PiecewiseLinear,
	generic, impl_opaque_keys,
	traits::{
		self, BlakeTwo256, Block as BlockT, ConvertInto, NumberFor, OpaqueKeys,
		SaturatedConversion, StaticLookup,
	},
	transaction_validity::{TransactionPriority, TransactionSource, TransactionValidity},
	ApplyExtrinsicResult, FixedPointNumber, FixedU128, Perbill, Percent, Permill, Perquintill,
};
use sp_std::prelude::*;
#[cfg(any(feature = "std", test))]
use sp_version::NativeVersion;
use sp_version::RuntimeVersion;
use static_assertions::const_assert;

#[cfg(any(feature = "std", test))]
pub use frame_system::Call as SystemCall;
#[cfg(any(feature = "std", test))]
pub use pallet_balances::Call as BalancesCall;
#[cfg(any(feature = "std", test))]
pub use pallet_staking::StakerStatus;
#[cfg(any(feature = "std", test))]
pub use pallet_sudo::Call as SudoCall;
#[cfg(any(feature = "std", test))]
pub use sp_runtime::BuildStorage;

/// Implementations of some helper traits passed into runtime modules as associated types.
pub mod impls;
#[cfg(not(feature = "runtime-benchmarks"))]
use impls::AllianceIdentityVerifier;
use impls::{AllianceProposalProvider, Author, CreditToBlockAuthor};

/// Constant values used within the runtime.
pub mod constants;
use constants::{currency::*, time::*};
use sp_runtime::generic::Era;

/// Generated voter bag information.
mod voter_bags;

// Make the WASM binary available.
#[cfg(feature = "std")]
include!(concat!(env!("OUT_DIR"), "/wasm_binary.rs"));

/// Wasm binary unwrapped. If built with `SKIP_WASM_BUILD`, the function panics.
#[cfg(feature = "std")]
pub fn wasm_binary_unwrap() -> &'static [u8] {
	WASM_BINARY.expect(
		"Development wasm binary is not available. This means the client is built with \
		 `SKIP_WASM_BUILD` flag and it is only usable for production chains. Please rebuild with \
		 the flag disabled.",
	)
}

/// Runtime version.
#[sp_version::runtime_version]
pub const VERSION: RuntimeVersion = RuntimeVersion {
	spec_name: create_runtime_str!("node"),
	impl_name: create_runtime_str!("substrate-node"),
	authoring_version: 10,
	// Per convention: if the runtime behavior changes, increment spec_version
	// and set impl_version to 0. If only runtime
	// implementation changes and behavior does not, then leave spec_version as
	// is and increment impl_version.
	spec_version: 268,
	impl_version: 0,
	apis: RUNTIME_API_VERSIONS,
	transaction_version: 2,
	state_version: 1,
};

/// The BABE epoch configuration at genesis.
pub const BABE_GENESIS_EPOCH_CONFIG: sp_consensus_babe::BabeEpochConfiguration =
	sp_consensus_babe::BabeEpochConfiguration {
		c: PRIMARY_PROBABILITY,
		allowed_slots: sp_consensus_babe::AllowedSlots::PrimaryAndSecondaryPlainSlots,
	};

/// Native version.
#[cfg(any(feature = "std", test))]
pub fn native_version() -> NativeVersion {
	NativeVersion { runtime_version: VERSION, can_author_with: Default::default() }
}

type NegativeImbalance = <Balances as Currency<AccountId>>::NegativeImbalance;

pub struct DealWithFees;
impl OnUnbalanced<NegativeImbalance> for DealWithFees {
	fn on_unbalanceds<B>(mut fees_then_tips: impl Iterator<Item = NegativeImbalance>) {
		if let Some(fees) = fees_then_tips.next() {
			// for fees, 80% to treasury, 20% to author
			let mut split = fees.ration(80, 20);
			if let Some(tips) = fees_then_tips.next() {
				// for tips, if any, 80% to treasury, 20% to author (though this can be anything)
				tips.ration_merge_into(80, 20, &mut split);
			}
			Treasury::on_unbalanced(split.0);
			Author::on_unbalanced(split.1);
		}
	}
}

/// We assume that ~10% of the block weight is consumed by `on_initialize` handlers.
/// This is used to limit the maximal weight of a single extrinsic.
const AVERAGE_ON_INITIALIZE_RATIO: Perbill = Perbill::from_percent(10);
/// We allow `Normal` extrinsics to fill up the block up to 75%, the rest can be used
/// by  Operational  extrinsics.
const NORMAL_DISPATCH_RATIO: Perbill = Perbill::from_percent(75);
/// We allow for 2 seconds of compute with a 6 second average block time.
const MAXIMUM_BLOCK_WEIGHT: Weight = WEIGHT_PER_SECOND.saturating_mul(2);

parameter_types! {
	pub const BlockHashCount: BlockNumber = 2400;
	pub const Version: RuntimeVersion = VERSION;
	pub RuntimeBlockLength: BlockLength =
		BlockLength::max_with_normal_ratio(5 * 1024 * 1024, NORMAL_DISPATCH_RATIO);
	pub RuntimeBlockWeights: BlockWeights = BlockWeights::builder()
		.base_block(BlockExecutionWeight::get())
		.for_class(DispatchClass::all(), |weights| {
			weights.base_extrinsic = ExtrinsicBaseWeight::get();
		})
		.for_class(DispatchClass::Normal, |weights| {
			weights.max_total = Some(NORMAL_DISPATCH_RATIO * MAXIMUM_BLOCK_WEIGHT);
		})
		.for_class(DispatchClass::Operational, |weights| {
			weights.max_total = Some(MAXIMUM_BLOCK_WEIGHT);
			// Operational transactions have some extra reserved space, so that they
			// are included even if block reached `MAXIMUM_BLOCK_WEIGHT`.
			weights.reserved = Some(
				MAXIMUM_BLOCK_WEIGHT - NORMAL_DISPATCH_RATIO * MAXIMUM_BLOCK_WEIGHT
			);
		})
		.avg_block_initialization(AVERAGE_ON_INITIALIZE_RATIO)
		.build_or_panic();
}

const_assert!(NORMAL_DISPATCH_RATIO.deconstruct() >= AVERAGE_ON_INITIALIZE_RATIO.deconstruct());

impl frame_system::Config for Runtime {
	type BaseCallFilter = Everything;
	type BlockWeights = RuntimeBlockWeights;
	type BlockLength = RuntimeBlockLength;
	type DbWeight = RocksDbWeight;
	type Origin = Origin;
	type RuntimeCall = RuntimeCall;
	type Index = Index;
	type BlockNumber = BlockNumber;
	type Hash = Hash;
	type Hashing = BlakeTwo256;
	type AccountId = AccountId;
	type Lookup = Indices;
	type Header = generic::Header<BlockNumber, BlakeTwo256>;
	type RuntimeEvent = RuntimeEvent;
	type BlockHashCount = BlockHashCount;
	type Version = Version;
	type PalletInfo = PalletInfo;
	type AccountData = pallet_balances::AccountData<Balance>;
	type OnNewAccount = ();
	type OnKilledAccount = ();
	type SystemWeightInfo = frame_system::weights::SubstrateWeight<Runtime>;
	type SS58Prefix = ConstU16<42>;
	type OnSetCode = ();
	type MaxConsumers = ConstU32<16>;
}

impl pallet_randomness_collective_flip::Config for Runtime {}

impl pallet_utility::Config for Runtime {
	type RuntimeEvent = RuntimeEvent;
	type RuntimeCall = RuntimeCall;
	type PalletsOrigin = OriginCaller;
	type WeightInfo = pallet_utility::weights::SubstrateWeight<Runtime>;
}

parameter_types! {
	// One storage item; key size is 32; value is size 4+4+16+32 bytes = 56 bytes.
	pub const DepositBase: Balance = deposit(1, 88);
	// Additional storage item size of 32 bytes.
	pub const DepositFactor: Balance = deposit(0, 32);
}

impl pallet_multisig::Config for Runtime {
	type RuntimeEvent = RuntimeEvent;
	type RuntimeCall = RuntimeCall;
	type Currency = Balances;
	type DepositBase = DepositBase;
	type DepositFactor = DepositFactor;
	type MaxSignatories = ConstU16<100>;
	type WeightInfo = pallet_multisig::weights::SubstrateWeight<Runtime>;
}

parameter_types! {
	// One storage item; key size 32, value size 8; .
	pub const ProxyDepositBase: Balance = deposit(1, 8);
	// Additional storage item size of 33 bytes.
	pub const ProxyDepositFactor: Balance = deposit(0, 33);
	pub const AnnouncementDepositBase: Balance = deposit(1, 8);
	pub const AnnouncementDepositFactor: Balance = deposit(0, 66);
}

/// The type used to represent the kinds of proxying allowed.
#[derive(
	Copy,
	Clone,
	Eq,
	PartialEq,
	Ord,
	PartialOrd,
	Encode,
	Decode,
	RuntimeDebug,
	MaxEncodedLen,
	scale_info::TypeInfo,
)]
pub enum ProxyType {
	Any,
	NonTransfer,
	Governance,
	Staking,
}
impl Default for ProxyType {
	fn default() -> Self {
		Self::Any
	}
}
impl InstanceFilter<RuntimeCall> for ProxyType {
	fn filter(&self, c: &RuntimeCall) -> bool {
		match self {
			ProxyType::Any => true,
			ProxyType::NonTransfer => !matches!(
				c,
				RuntimeCall::Balances(..) |
					RuntimeCall::Assets(..) |
					RuntimeCall::Uniques(..) |
					RuntimeCall::Nfts(..) |
					RuntimeCall::Vesting(pallet_vesting::Call::vested_transfer { .. }) |
					RuntimeCall::Indices(pallet_indices::Call::transfer { .. })
			),
			ProxyType::Governance => matches!(
				c,
				RuntimeCall::Democracy(..) |
					RuntimeCall::Council(..) |
					RuntimeCall::Society(..) |
					RuntimeCall::TechnicalCommittee(..) |
					RuntimeCall::Elections(..) |
					RuntimeCall::Treasury(..)
			),
			ProxyType::Staking => matches!(c, RuntimeCall::Staking(..)),
		}
	}
	fn is_superset(&self, o: &Self) -> bool {
		match (self, o) {
			(x, y) if x == y => true,
			(ProxyType::Any, _) => true,
			(_, ProxyType::Any) => false,
			(ProxyType::NonTransfer, _) => true,
			_ => false,
		}
	}
}

impl pallet_proxy::Config for Runtime {
	type RuntimeEvent = RuntimeEvent;
	type RuntimeCall = RuntimeCall;
	type Currency = Balances;
	type ProxyType = ProxyType;
	type ProxyDepositBase = ProxyDepositBase;
	type ProxyDepositFactor = ProxyDepositFactor;
	type MaxProxies = ConstU32<32>;
	type WeightInfo = pallet_proxy::weights::SubstrateWeight<Runtime>;
	type MaxPending = ConstU32<32>;
	type CallHasher = BlakeTwo256;
	type AnnouncementDepositBase = AnnouncementDepositBase;
	type AnnouncementDepositFactor = AnnouncementDepositFactor;
}

parameter_types! {
	pub MaximumSchedulerWeight: Weight = Perbill::from_percent(80) *
		RuntimeBlockWeights::get().max_block;
	// Retry a scheduled item every 10 blocks (1 minute) until the preimage exists.
	pub const NoPreimagePostponement: Option<u32> = Some(10);
}

impl pallet_scheduler::Config for Runtime {
	type RuntimeEvent = RuntimeEvent;
	type Origin = Origin;
	type PalletsOrigin = OriginCaller;
	type RuntimeCall = RuntimeCall;
	type MaximumWeight = MaximumSchedulerWeight;
	type ScheduleOrigin = EnsureRoot<AccountId>;
	type MaxScheduledPerBlock = ConstU32<50>;
	type WeightInfo = pallet_scheduler::weights::SubstrateWeight<Runtime>;
	type OriginPrivilegeCmp = EqualPrivilegeOnly;
	type PreimageProvider = Preimage;
	type NoPreimagePostponement = NoPreimagePostponement;
}

parameter_types! {
	pub const PreimageMaxSize: u32 = 4096 * 1024;
	pub const PreimageBaseDeposit: Balance = 1 * DOLLARS;
	// One cent: $10,000 / MB
	pub const PreimageByteDeposit: Balance = 1 * CENTS;
}

impl pallet_preimage::Config for Runtime {
	type WeightInfo = pallet_preimage::weights::SubstrateWeight<Runtime>;
	type RuntimeEvent = RuntimeEvent;
	type Currency = Balances;
	type ManagerOrigin = EnsureRoot<AccountId>;
	type MaxSize = PreimageMaxSize;
	type BaseDeposit = PreimageBaseDeposit;
	type ByteDeposit = PreimageByteDeposit;
}

parameter_types! {
	// NOTE: Currently it is not possible to change the epoch duration after the chain has started.
	//       Attempting to do so will brick block production.
	pub const EpochDuration: u64 = EPOCH_DURATION_IN_SLOTS;
	pub const ExpectedBlockTime: Moment = MILLISECS_PER_BLOCK;
	pub const ReportLongevity: u64 =
		BondingDuration::get() as u64 * SessionsPerEra::get() as u64 * EpochDuration::get();
}

impl pallet_babe::Config for Runtime {
	type EpochDuration = EpochDuration;
	type ExpectedBlockTime = ExpectedBlockTime;
	type EpochChangeTrigger = pallet_babe::ExternalTrigger;
	type DisabledValidators = Session;

	type KeyOwnerProofSystem = Historical;

	type KeyOwnerProof = <Self::KeyOwnerProofSystem as KeyOwnerProofSystem<(
		KeyTypeId,
		pallet_babe::AuthorityId,
	)>>::Proof;

	type KeyOwnerIdentification = <Self::KeyOwnerProofSystem as KeyOwnerProofSystem<(
		KeyTypeId,
		pallet_babe::AuthorityId,
	)>>::IdentificationTuple;

	type HandleEquivocation =
		pallet_babe::EquivocationHandler<Self::KeyOwnerIdentification, Offences, ReportLongevity>;

	type WeightInfo = ();
	type MaxAuthorities = MaxAuthorities;
}

parameter_types! {
	pub const IndexDeposit: Balance = 1 * DOLLARS;
}

impl pallet_indices::Config for Runtime {
	type AccountIndex = AccountIndex;
	type Currency = Balances;
	type Deposit = IndexDeposit;
	type RuntimeEvent = RuntimeEvent;
	type WeightInfo = pallet_indices::weights::SubstrateWeight<Runtime>;
}

parameter_types! {
	pub const ExistentialDeposit: Balance = 1 * DOLLARS;
	// For weight estimation, we assume that the most locks on an individual account will be 50.
	// This number may need to be adjusted in the future if this assumption no longer holds true.
	pub const MaxLocks: u32 = 50;
	pub const MaxReserves: u32 = 50;
}

impl pallet_balances::Config for Runtime {
	type MaxLocks = MaxLocks;
	type MaxReserves = MaxReserves;
	type ReserveIdentifier = [u8; 8];
	type Balance = Balance;
	type DustRemoval = ();
	type RuntimeEvent = RuntimeEvent;
	type ExistentialDeposit = ExistentialDeposit;
	type AccountStore = frame_system::Pallet<Runtime>;
	type WeightInfo = pallet_balances::weights::SubstrateWeight<Runtime>;
}

parameter_types! {
	pub const TransactionByteFee: Balance = 10 * MILLICENTS;
	pub const OperationalFeeMultiplier: u8 = 5;
	pub const TargetBlockFullness: Perquintill = Perquintill::from_percent(25);
	pub AdjustmentVariable: Multiplier = Multiplier::saturating_from_rational(1, 100_000);
	pub MinimumMultiplier: Multiplier = Multiplier::saturating_from_rational(1, 1_000_000_000u128);
}

impl pallet_transaction_payment::Config for Runtime {
	type RuntimeEvent = RuntimeEvent;
	type OnChargeTransaction = CurrencyAdapter<Balances, DealWithFees>;
	type OperationalFeeMultiplier = OperationalFeeMultiplier;
	type WeightToFee = IdentityFee<Balance>;
	type LengthToFee = ConstantMultiplier<Balance, TransactionByteFee>;
	type FeeMultiplierUpdate =
		TargetedFeeAdjustment<Self, TargetBlockFullness, AdjustmentVariable, MinimumMultiplier>;
}

impl pallet_asset_tx_payment::Config for Runtime {
	type RuntimeEvent = RuntimeEvent;
	type Fungibles = Assets;
	type OnChargeAssetTransaction = pallet_asset_tx_payment::FungiblesAdapter<
		pallet_assets::BalanceToAssetBalance<Balances, Runtime, ConvertInto>,
		CreditToBlockAuthor,
	>;
}

parameter_types! {
	pub const MinimumPeriod: Moment = SLOT_DURATION / 2;
}

impl pallet_timestamp::Config for Runtime {
	type Moment = Moment;
	type OnTimestampSet = Babe;
	type MinimumPeriod = MinimumPeriod;
	type WeightInfo = pallet_timestamp::weights::SubstrateWeight<Runtime>;
}

parameter_types! {
	pub const UncleGenerations: BlockNumber = 5;
}

impl pallet_authorship::Config for Runtime {
	type FindAuthor = pallet_session::FindAccountFromAuthorIndex<Self, Babe>;
	type UncleGenerations = UncleGenerations;
	type FilterUncle = ();
	type EventHandler = (Staking, ImOnline);
}

impl_opaque_keys! {
	pub struct SessionKeys {
		pub grandpa: Grandpa,
		pub babe: Babe,
		pub im_online: ImOnline,
		pub authority_discovery: AuthorityDiscovery,
	}
}

impl pallet_session::Config for Runtime {
	type RuntimeEvent = RuntimeEvent;
	type ValidatorId = <Self as frame_system::Config>::AccountId;
	type ValidatorIdOf = pallet_staking::StashOf<Self>;
	type ShouldEndSession = Babe;
	type NextSessionRotation = Babe;
	type SessionManager = pallet_session::historical::NoteHistoricalRoot<Self, Staking>;
	type SessionHandler = <SessionKeys as OpaqueKeys>::KeyTypeIdProviders;
	type Keys = SessionKeys;
	type WeightInfo = pallet_session::weights::SubstrateWeight<Runtime>;
}

impl pallet_session::historical::Config for Runtime {
	type FullIdentification = pallet_staking::Exposure<AccountId, Balance>;
	type FullIdentificationOf = pallet_staking::ExposureOf<Runtime>;
}

pallet_staking_reward_curve::build! {
	const REWARD_CURVE: PiecewiseLinear<'static> = curve!(
		min_inflation: 0_025_000,
		max_inflation: 0_100_000,
		ideal_stake: 0_500_000,
		falloff: 0_050_000,
		max_piece_count: 40,
		test_precision: 0_005_000,
	);
}

parameter_types! {
	pub const SessionsPerEra: sp_staking::SessionIndex = 6;
	pub const BondingDuration: sp_staking::EraIndex = 24 * 28;
	pub const SlashDeferDuration: sp_staking::EraIndex = 24 * 7; // 1/4 the bonding duration.
	pub const RewardCurve: &'static PiecewiseLinear<'static> = &REWARD_CURVE;
	pub const MaxNominatorRewardedPerValidator: u32 = 256;
	pub const OffendingValidatorsThreshold: Perbill = Perbill::from_percent(17);
	pub OffchainRepeat: BlockNumber = 5;
}

pub struct StakingBenchmarkingConfig;
impl pallet_staking::BenchmarkingConfig for StakingBenchmarkingConfig {
	type MaxNominators = ConstU32<1000>;
	type MaxValidators = ConstU32<1000>;
}

impl pallet_staking::Config for Runtime {
	type MaxNominations = MaxNominations;
	type Currency = Balances;
	type CurrencyBalance = Balance;
	type UnixTime = Timestamp;
	type CurrencyToVote = U128CurrencyToVote;
	type RewardRemainder = Treasury;
	type RuntimeEvent = RuntimeEvent;
	type Slash = Treasury; // send the slashed funds to the treasury.
	type Reward = (); // rewards are minted from the void
	type SessionsPerEra = SessionsPerEra;
	type BondingDuration = BondingDuration;
	type SlashDeferDuration = SlashDeferDuration;
	/// A super-majority of the council can cancel the slash.
	type SlashCancelOrigin = EitherOfDiverse<
		EnsureRoot<AccountId>,
		pallet_collective::EnsureProportionAtLeast<AccountId, CouncilCollective, 3, 4>,
	>;
	type SessionInterface = Self;
	type EraPayout = pallet_staking::ConvertCurve<RewardCurve>;
	type NextNewSession = Session;
	type MaxNominatorRewardedPerValidator = MaxNominatorRewardedPerValidator;
	type OffendingValidatorsThreshold = OffendingValidatorsThreshold;
	type ElectionProvider = ElectionProviderMultiPhase;
	type GenesisElectionProvider = onchain::UnboundedExecution<OnChainSeqPhragmen>;
	type VoterList = VoterBagsList;
	// This a placeholder, to be introduced in the next PR as an instance of bags-list
	type TargetList = pallet_staking::UseValidatorsMap<Self>;
	type MaxUnlockingChunks = ConstU32<32>;
	type OnStakerSlash = NominationPools;
	type WeightInfo = pallet_staking::weights::SubstrateWeight<Runtime>;
	type BenchmarkingConfig = StakingBenchmarkingConfig;
}

parameter_types! {
	// phase durations. 1/4 of the last session for each.
	pub const SignedPhase: u32 = EPOCH_DURATION_IN_BLOCKS / 4;
	pub const UnsignedPhase: u32 = EPOCH_DURATION_IN_BLOCKS / 4;

	// signed config
	pub const SignedRewardBase: Balance = 1 * DOLLARS;
	pub const SignedDepositBase: Balance = 1 * DOLLARS;
	pub const SignedDepositByte: Balance = 1 * CENTS;

	pub BetterUnsignedThreshold: Perbill = Perbill::from_rational(1u32, 10_000);

	// miner configs
	pub const MultiPhaseUnsignedPriority: TransactionPriority = StakingUnsignedPriority::get() - 1u64;
	pub MinerMaxWeight: Weight = RuntimeBlockWeights::get()
		.get(DispatchClass::Normal)
		.max_extrinsic.expect("Normal extrinsics have a weight limit configured; qed")
		.saturating_sub(BlockExecutionWeight::get());
	// Solution can occupy 90% of normal block size
	pub MinerMaxLength: u32 = Perbill::from_rational(9u32, 10) *
		*RuntimeBlockLength::get()
		.max
		.get(DispatchClass::Normal);
}

frame_election_provider_support::generate_solution_type!(
	#[compact]
	pub struct NposSolution16::<
		VoterIndex = u32,
		TargetIndex = u16,
		Accuracy = sp_runtime::PerU16,
		MaxVoters = MaxElectingVoters,
	>(16)
);

parameter_types! {
	pub MaxNominations: u32 = <NposSolution16 as frame_election_provider_support::NposSolution>::LIMIT as u32;
	pub MaxElectingVoters: u32 = 10_000;
}

/// The numbers configured here could always be more than the the maximum limits of staking pallet
/// to ensure election snapshot will not run out of memory. For now, we set them to smaller values
/// since the staking is bounded and the weight pipeline takes hours for this single pallet.
pub struct ElectionProviderBenchmarkConfig;
impl pallet_election_provider_multi_phase::BenchmarkingConfig for ElectionProviderBenchmarkConfig {
	const VOTERS: [u32; 2] = [1000, 2000];
	const TARGETS: [u32; 2] = [500, 1000];
	const ACTIVE_VOTERS: [u32; 2] = [500, 800];
	const DESIRED_TARGETS: [u32; 2] = [200, 400];
	const SNAPSHOT_MAXIMUM_VOTERS: u32 = 1000;
	const MINER_MAXIMUM_VOTERS: u32 = 1000;
	const MAXIMUM_TARGETS: u32 = 300;
}

/// Maximum number of iterations for balancing that will be executed in the embedded OCW
/// miner of election provider multi phase.
pub const MINER_MAX_ITERATIONS: u32 = 10;

/// A source of random balance for NposSolver, which is meant to be run by the OCW election miner.
pub struct OffchainRandomBalancing;
impl Get<Option<BalancingConfig>> for OffchainRandomBalancing {
	fn get() -> Option<BalancingConfig> {
		use sp_runtime::traits::TrailingZeroInput;
		let iterations = match MINER_MAX_ITERATIONS {
			0 => 0,
			max => {
				let seed = sp_io::offchain::random_seed();
				let random = <u32>::decode(&mut TrailingZeroInput::new(&seed))
					.expect("input is padded with zeroes; qed") %
					max.saturating_add(1);
				random as usize
			},
		};

		let config = BalancingConfig { iterations, tolerance: 0 };
		Some(config)
	}
}

pub struct OnChainSeqPhragmen;
impl onchain::Config for OnChainSeqPhragmen {
	type System = Runtime;
	type Solver = SequentialPhragmen<
		AccountId,
		pallet_election_provider_multi_phase::SolutionAccuracyOf<Runtime>,
	>;
	type DataProvider = <Runtime as pallet_election_provider_multi_phase::Config>::DataProvider;
	type WeightInfo = frame_election_provider_support::weights::SubstrateWeight<Runtime>;
}

impl onchain::BoundedConfig for OnChainSeqPhragmen {
	type VotersBound = MaxElectingVoters;
	type TargetsBound = ConstU32<2_000>;
}

impl pallet_election_provider_multi_phase::MinerConfig for Runtime {
	type AccountId = AccountId;
	type MaxLength = MinerMaxLength;
	type MaxWeight = MinerMaxWeight;
	type Solution = NposSolution16;
	type MaxVotesPerVoter =
	<<Self as pallet_election_provider_multi_phase::Config>::DataProvider as ElectionDataProvider>::MaxVotesPerVoter;

	// The unsigned submissions have to respect the weight of the submit_unsigned call, thus their
	// weight estimate function is wired to this call's weight.
	fn solution_weight(v: u32, t: u32, a: u32, d: u32) -> Weight {
		<
			<Self as pallet_election_provider_multi_phase::Config>::WeightInfo
			as
			pallet_election_provider_multi_phase::WeightInfo
		>::submit_unsigned(v, t, a, d)
	}
}

impl pallet_election_provider_multi_phase::Config for Runtime {
	type RuntimeEvent = RuntimeEvent;
	type Currency = Balances;
	type EstimateCallFee = TransactionPayment;
	type SignedPhase = SignedPhase;
	type UnsignedPhase = UnsignedPhase;
	type BetterUnsignedThreshold = BetterUnsignedThreshold;
	type BetterSignedThreshold = ();
	type OffchainRepeat = OffchainRepeat;
	type MinerTxPriority = MultiPhaseUnsignedPriority;
	type MinerConfig = Self;
	type SignedMaxSubmissions = ConstU32<10>;
	type SignedRewardBase = SignedRewardBase;
	type SignedDepositBase = SignedDepositBase;
	type SignedDepositByte = SignedDepositByte;
	type SignedMaxRefunds = ConstU32<3>;
	type SignedDepositWeight = ();
	type SignedMaxWeight = MinerMaxWeight;
	type SlashHandler = (); // burn slashes
	type RewardHandler = (); // nothing to do upon rewards
	type DataProvider = Staking;
	type Fallback = onchain::BoundedExecution<OnChainSeqPhragmen>;
	type GovernanceFallback = onchain::BoundedExecution<OnChainSeqPhragmen>;
	type Solver = SequentialPhragmen<AccountId, SolutionAccuracyOf<Self>, OffchainRandomBalancing>;
	type ForceOrigin = EnsureRootOrHalfCouncil;
	type MaxElectableTargets = ConstU16<{ u16::MAX }>;
	type MaxElectingVoters = MaxElectingVoters;
	type BenchmarkingConfig = ElectionProviderBenchmarkConfig;
	type WeightInfo = pallet_election_provider_multi_phase::weights::SubstrateWeight<Self>;
}

parameter_types! {
	pub const BagThresholds: &'static [u64] = &voter_bags::THRESHOLDS;
}

type VoterBagsListInstance = pallet_bags_list::Instance1;
impl pallet_bags_list::Config<VoterBagsListInstance> for Runtime {
	type RuntimeEvent = RuntimeEvent;
	/// The voter bags-list is loosely kept up to date, and the real source of truth for the score
	/// of each node is the staking pallet.
	type ScoreProvider = Staking;
	type BagThresholds = BagThresholds;
	type Score = VoteWeight;
	type WeightInfo = pallet_bags_list::weights::SubstrateWeight<Runtime>;
}

parameter_types! {
	pub const PostUnbondPoolsWindow: u32 = 4;
	pub const NominationPoolsPalletId: PalletId = PalletId(*b"py/nopls");
	pub const MaxPointsToBalance: u8 = 10;
}

use sp_runtime::traits::Convert;
pub struct BalanceToU256;
impl Convert<Balance, sp_core::U256> for BalanceToU256 {
	fn convert(balance: Balance) -> sp_core::U256 {
		sp_core::U256::from(balance)
	}
}
pub struct U256ToBalance;
impl Convert<sp_core::U256, Balance> for U256ToBalance {
	fn convert(n: sp_core::U256) -> Balance {
		n.try_into().unwrap_or(Balance::max_value())
	}
}

impl pallet_nomination_pools::Config for Runtime {
	type WeightInfo = ();
	type RuntimeEvent = RuntimeEvent;
	type Currency = Balances;
	type CurrencyBalance = Balance;
	type RewardCounter = FixedU128;
	type BalanceToU256 = BalanceToU256;
	type U256ToBalance = U256ToBalance;
	type StakingInterface = pallet_staking::Pallet<Self>;
	type PostUnbondingPoolsWindow = PostUnbondPoolsWindow;
	type MaxMetadataLen = ConstU32<256>;
	type MaxUnbonding = ConstU32<8>;
	type PalletId = NominationPoolsPalletId;
	type MaxPointsToBalance = MaxPointsToBalance;
}

parameter_types! {
	pub const VoteLockingPeriod: BlockNumber = 30 * DAYS;
}

impl pallet_conviction_voting::Config for Runtime {
	type WeightInfo = pallet_conviction_voting::weights::SubstrateWeight<Self>;
	type RuntimeEvent = RuntimeEvent;
	type Currency = Balances;
	type VoteLockingPeriod = VoteLockingPeriod;
	type MaxVotes = ConstU32<512>;
	type MaxTurnout = frame_support::traits::TotalIssuanceOf<Balances, Self::AccountId>;
	type Polls = Referenda;
}

parameter_types! {
	pub const AlarmInterval: BlockNumber = 1;
	pub const SubmissionDeposit: Balance = 100 * DOLLARS;
	pub const UndecidingTimeout: BlockNumber = 28 * DAYS;
}

pub struct TracksInfo;
impl pallet_referenda::TracksInfo<Balance, BlockNumber> for TracksInfo {
	type Id = u16;
	type Origin = <Origin as frame_support::traits::OriginTrait>::PalletsOrigin;
	fn tracks() -> &'static [(Self::Id, pallet_referenda::TrackInfo<Balance, BlockNumber>)] {
		static DATA: [(u16, pallet_referenda::TrackInfo<Balance, BlockNumber>); 1] = [(
			0u16,
			pallet_referenda::TrackInfo {
				name: "root",
				max_deciding: 1,
				decision_deposit: 10,
				prepare_period: 4,
				decision_period: 4,
				confirm_period: 2,
				min_enactment_period: 4,
				min_approval: pallet_referenda::Curve::LinearDecreasing {
					length: Perbill::from_percent(100),
					floor: Perbill::from_percent(50),
					ceil: Perbill::from_percent(100),
				},
				min_support: pallet_referenda::Curve::LinearDecreasing {
					length: Perbill::from_percent(100),
					floor: Perbill::from_percent(0),
					ceil: Perbill::from_percent(100),
				},
			},
		)];
		&DATA[..]
	}
	fn track_for(id: &Self::Origin) -> Result<Self::Id, ()> {
		if let Ok(system_origin) = frame_system::RawOrigin::try_from(id.clone()) {
			match system_origin {
				frame_system::RawOrigin::Root => Ok(0),
				_ => Err(()),
			}
		} else {
			Err(())
		}
	}
}
pallet_referenda::impl_tracksinfo_get!(TracksInfo, Balance, BlockNumber);

impl pallet_referenda::Config for Runtime {
	type WeightInfo = pallet_referenda::weights::SubstrateWeight<Self>;
	type RuntimeCall = RuntimeCall;
	type RuntimeEvent = RuntimeEvent;
	type Scheduler = Scheduler;
	type Currency = pallet_balances::Pallet<Self>;
	type SubmitOrigin = EnsureSigned<AccountId>;
	type CancelOrigin = EnsureRoot<AccountId>;
	type KillOrigin = EnsureRoot<AccountId>;
	type Slash = ();
	type Votes = pallet_conviction_voting::VotesOf<Runtime>;
	type Tally = pallet_conviction_voting::TallyOf<Runtime>;
	type SubmissionDeposit = SubmissionDeposit;
	type MaxQueued = ConstU32<100>;
	type UndecidingTimeout = UndecidingTimeout;
	type AlarmInterval = AlarmInterval;
	type Tracks = TracksInfo;
}

impl pallet_referenda::Config<pallet_referenda::Instance2> for Runtime {
	type WeightInfo = pallet_referenda::weights::SubstrateWeight<Self>;
	type RuntimeCall = RuntimeCall;
	type RuntimeEvent = RuntimeEvent;
	type Scheduler = Scheduler;
	type Currency = pallet_balances::Pallet<Self>;
	type SubmitOrigin = EnsureSigned<AccountId>;
	type CancelOrigin = EnsureRoot<AccountId>;
	type KillOrigin = EnsureRoot<AccountId>;
	type Slash = ();
	type Votes = pallet_ranked_collective::Votes;
	type Tally = pallet_ranked_collective::TallyOf<Runtime>;
	type SubmissionDeposit = SubmissionDeposit;
	type MaxQueued = ConstU32<100>;
	type UndecidingTimeout = UndecidingTimeout;
	type AlarmInterval = AlarmInterval;
	type Tracks = TracksInfo;
}

impl pallet_ranked_collective::Config for Runtime {
	type WeightInfo = pallet_ranked_collective::weights::SubstrateWeight<Self>;
	type RuntimeEvent = RuntimeEvent;
	type PromoteOrigin = EnsureRootWithSuccess<AccountId, ConstU16<65535>>;
	type DemoteOrigin = EnsureRootWithSuccess<AccountId, ConstU16<65535>>;
	type Polls = RankedPolls;
	type MinRankOfClass = traits::Identity;
	type VoteWeight = pallet_ranked_collective::Geometric;
}

impl pallet_remark::Config for Runtime {
	type WeightInfo = pallet_remark::weights::SubstrateWeight<Self>;
	type RuntimeEvent = RuntimeEvent;
}

parameter_types! {
	pub const LaunchPeriod: BlockNumber = 28 * 24 * 60 * MINUTES;
	pub const VotingPeriod: BlockNumber = 28 * 24 * 60 * MINUTES;
	pub const FastTrackVotingPeriod: BlockNumber = 3 * 24 * 60 * MINUTES;
	pub const MinimumDeposit: Balance = 100 * DOLLARS;
	pub const EnactmentPeriod: BlockNumber = 30 * 24 * 60 * MINUTES;
	pub const CooloffPeriod: BlockNumber = 28 * 24 * 60 * MINUTES;
	pub const MaxProposals: u32 = 100;
}

impl pallet_democracy::Config for Runtime {
	type Proposal = RuntimeCall;
	type RuntimeEvent = RuntimeEvent;
	type Currency = Balances;
	type EnactmentPeriod = EnactmentPeriod;
	type LaunchPeriod = LaunchPeriod;
	type VotingPeriod = VotingPeriod;
	type VoteLockingPeriod = EnactmentPeriod; // Same as EnactmentPeriod
	type MinimumDeposit = MinimumDeposit;
	/// A straight majority of the council can decide what their next motion is.
	type ExternalOrigin =
		pallet_collective::EnsureProportionAtLeast<AccountId, CouncilCollective, 1, 2>;
	/// A super-majority can have the next scheduled referendum be a straight majority-carries vote.
	type ExternalMajorityOrigin =
		pallet_collective::EnsureProportionAtLeast<AccountId, CouncilCollective, 3, 4>;
	/// A unanimous council can have the next scheduled referendum be a straight default-carries
	/// (NTB) vote.
	type ExternalDefaultOrigin =
		pallet_collective::EnsureProportionAtLeast<AccountId, CouncilCollective, 1, 1>;
	/// Two thirds of the technical committee can have an ExternalMajority/ExternalDefault vote
	/// be tabled immediately and with a shorter voting/enactment period.
	type FastTrackOrigin =
		pallet_collective::EnsureProportionAtLeast<AccountId, TechnicalCollective, 2, 3>;
	type InstantOrigin =
		pallet_collective::EnsureProportionAtLeast<AccountId, TechnicalCollective, 1, 1>;
	type InstantAllowed = frame_support::traits::ConstBool<true>;
	type FastTrackVotingPeriod = FastTrackVotingPeriod;
	// To cancel a proposal which has been passed, 2/3 of the council must agree to it.
	type CancellationOrigin =
		pallet_collective::EnsureProportionAtLeast<AccountId, CouncilCollective, 2, 3>;
	// To cancel a proposal before it has been passed, the technical committee must be unanimous or
	// Root must agree.
	type CancelProposalOrigin = EitherOfDiverse<
		EnsureRoot<AccountId>,
		pallet_collective::EnsureProportionAtLeast<AccountId, TechnicalCollective, 1, 1>,
	>;
	type BlacklistOrigin = EnsureRoot<AccountId>;
	// Any single technical committee member may veto a coming council proposal, however they can
	// only do it once and it lasts only for the cool-off period.
	type VetoOrigin = pallet_collective::EnsureMember<AccountId, TechnicalCollective>;
	type CooloffPeriod = CooloffPeriod;
	type PreimageByteDeposit = PreimageByteDeposit;
	type OperationalPreimageOrigin = pallet_collective::EnsureMember<AccountId, CouncilCollective>;
	type Slash = Treasury;
	type Scheduler = Scheduler;
	type PalletsOrigin = OriginCaller;
	type MaxVotes = ConstU32<100>;
	type WeightInfo = pallet_democracy::weights::SubstrateWeight<Runtime>;
	type MaxProposals = MaxProposals;
}

parameter_types! {
	pub const CouncilMotionDuration: BlockNumber = 5 * DAYS;
	pub const CouncilMaxProposals: u32 = 100;
	pub const CouncilMaxMembers: u32 = 100;
}

type CouncilCollective = pallet_collective::Instance1;
impl pallet_collective::Config<CouncilCollective> for Runtime {
	type Origin = Origin;
	type Proposal = RuntimeCall;
	type RuntimeEvent = RuntimeEvent;
	type MotionDuration = CouncilMotionDuration;
	type MaxProposals = CouncilMaxProposals;
	type MaxMembers = CouncilMaxMembers;
	type DefaultVote = pallet_collective::PrimeDefaultVote;
	type WeightInfo = pallet_collective::weights::SubstrateWeight<Runtime>;
}

parameter_types! {
	pub const CandidacyBond: Balance = 10 * DOLLARS;
	// 1 storage item created, key size is 32 bytes, value size is 16+16.
	pub const VotingBondBase: Balance = deposit(1, 64);
	// additional data per vote is 32 bytes (account id).
	pub const VotingBondFactor: Balance = deposit(0, 32);
	pub const TermDuration: BlockNumber = 7 * DAYS;
	pub const DesiredMembers: u32 = 13;
	pub const DesiredRunnersUp: u32 = 7;
	pub const MaxVoters: u32 = 10 * 1000;
	pub const MaxCandidates: u32 = 1000;
	pub const ElectionsPhragmenPalletId: LockIdentifier = *b"phrelect";
}

// Make sure that there are no more than `MaxMembers` members elected via elections-phragmen.
const_assert!(DesiredMembers::get() <= CouncilMaxMembers::get());

impl pallet_elections_phragmen::Config for Runtime {
	type RuntimeEvent = RuntimeEvent;
	type PalletId = ElectionsPhragmenPalletId;
	type Currency = Balances;
	type ChangeMembers = Council;
	// NOTE: this implies that council's genesis members cannot be set directly and must come from
	// this module.
	type InitializeMembers = Council;
	type CurrencyToVote = U128CurrencyToVote;
	type CandidacyBond = CandidacyBond;
	type VotingBondBase = VotingBondBase;
	type VotingBondFactor = VotingBondFactor;
	type LoserCandidate = ();
	type KickedMember = ();
	type DesiredMembers = DesiredMembers;
	type DesiredRunnersUp = DesiredRunnersUp;
	type TermDuration = TermDuration;
	type MaxVoters = MaxVoters;
	type MaxCandidates = MaxCandidates;
	type WeightInfo = pallet_elections_phragmen::weights::SubstrateWeight<Runtime>;
}

parameter_types! {
	pub const TechnicalMotionDuration: BlockNumber = 5 * DAYS;
	pub const TechnicalMaxProposals: u32 = 100;
	pub const TechnicalMaxMembers: u32 = 100;
}

type TechnicalCollective = pallet_collective::Instance2;
impl pallet_collective::Config<TechnicalCollective> for Runtime {
	type Origin = Origin;
	type Proposal = RuntimeCall;
	type RuntimeEvent = RuntimeEvent;
	type MotionDuration = TechnicalMotionDuration;
	type MaxProposals = TechnicalMaxProposals;
	type MaxMembers = TechnicalMaxMembers;
	type DefaultVote = pallet_collective::PrimeDefaultVote;
	type WeightInfo = pallet_collective::weights::SubstrateWeight<Runtime>;
}

type EnsureRootOrHalfCouncil = EitherOfDiverse<
	EnsureRoot<AccountId>,
	pallet_collective::EnsureProportionMoreThan<AccountId, CouncilCollective, 1, 2>,
>;
impl pallet_membership::Config<pallet_membership::Instance1> for Runtime {
	type RuntimeEvent = RuntimeEvent;
	type AddOrigin = EnsureRootOrHalfCouncil;
	type RemoveOrigin = EnsureRootOrHalfCouncil;
	type SwapOrigin = EnsureRootOrHalfCouncil;
	type ResetOrigin = EnsureRootOrHalfCouncil;
	type PrimeOrigin = EnsureRootOrHalfCouncil;
	type MembershipInitialized = TechnicalCommittee;
	type MembershipChanged = TechnicalCommittee;
	type MaxMembers = TechnicalMaxMembers;
	type WeightInfo = pallet_membership::weights::SubstrateWeight<Runtime>;
}

parameter_types! {
	pub const ProposalBond: Permill = Permill::from_percent(5);
	pub const ProposalBondMinimum: Balance = 1 * DOLLARS;
	pub const SpendPeriod: BlockNumber = 1 * DAYS;
	pub const Burn: Permill = Permill::from_percent(50);
	pub const TipCountdown: BlockNumber = 1 * DAYS;
	pub const TipFindersFee: Percent = Percent::from_percent(20);
	pub const TipReportDepositBase: Balance = 1 * DOLLARS;
	pub const DataDepositPerByte: Balance = 1 * CENTS;
	pub const TreasuryPalletId: PalletId = PalletId(*b"py/trsry");
	pub const MaximumReasonLength: u32 = 300;
	pub const MaxApprovals: u32 = 100;
}

impl pallet_treasury::Config for Runtime {
	type PalletId = TreasuryPalletId;
	type Currency = Balances;
	type ApproveOrigin = EitherOfDiverse<
		EnsureRoot<AccountId>,
		pallet_collective::EnsureProportionAtLeast<AccountId, CouncilCollective, 3, 5>,
	>;
	type RejectOrigin = EitherOfDiverse<
		EnsureRoot<AccountId>,
		pallet_collective::EnsureProportionMoreThan<AccountId, CouncilCollective, 1, 2>,
	>;
	type RuntimeEvent = RuntimeEvent;
	type OnSlash = ();
	type ProposalBond = ProposalBond;
	type ProposalBondMinimum = ProposalBondMinimum;
	type ProposalBondMaximum = ();
	type SpendPeriod = SpendPeriod;
	type Burn = Burn;
	type BurnDestination = ();
	type SpendFunds = Bounties;
	type WeightInfo = pallet_treasury::weights::SubstrateWeight<Runtime>;
	type MaxApprovals = MaxApprovals;
	type SpendOrigin = frame_support::traits::NeverEnsureOrigin<u128>;
}

parameter_types! {
	pub const BountyCuratorDeposit: Permill = Permill::from_percent(50);
	pub const BountyValueMinimum: Balance = 5 * DOLLARS;
	pub const BountyDepositBase: Balance = 1 * DOLLARS;
	pub const CuratorDepositMultiplier: Permill = Permill::from_percent(50);
	pub const CuratorDepositMin: Balance = 1 * DOLLARS;
	pub const CuratorDepositMax: Balance = 100 * DOLLARS;
	pub const BountyDepositPayoutDelay: BlockNumber = 1 * DAYS;
	pub const BountyUpdatePeriod: BlockNumber = 14 * DAYS;
}

impl pallet_bounties::Config for Runtime {
	type RuntimeEvent = RuntimeEvent;
	type BountyDepositBase = BountyDepositBase;
	type BountyDepositPayoutDelay = BountyDepositPayoutDelay;
	type BountyUpdatePeriod = BountyUpdatePeriod;
	type CuratorDepositMultiplier = CuratorDepositMultiplier;
	type CuratorDepositMin = CuratorDepositMin;
	type CuratorDepositMax = CuratorDepositMax;
	type BountyValueMinimum = BountyValueMinimum;
	type DataDepositPerByte = DataDepositPerByte;
	type MaximumReasonLength = MaximumReasonLength;
	type WeightInfo = pallet_bounties::weights::SubstrateWeight<Runtime>;
	type ChildBountyManager = ChildBounties;
}

parameter_types! {
	pub const ChildBountyValueMinimum: Balance = 1 * DOLLARS;
}

impl pallet_child_bounties::Config for Runtime {
	type RuntimeEvent = RuntimeEvent;
	type MaxActiveChildBountyCount = ConstU32<5>;
	type ChildBountyValueMinimum = ChildBountyValueMinimum;
	type WeightInfo = pallet_child_bounties::weights::SubstrateWeight<Runtime>;
}

impl pallet_tips::Config for Runtime {
	type RuntimeEvent = RuntimeEvent;
	type DataDepositPerByte = DataDepositPerByte;
	type MaximumReasonLength = MaximumReasonLength;
	type Tippers = Elections;
	type TipCountdown = TipCountdown;
	type TipFindersFee = TipFindersFee;
	type TipReportDepositBase = TipReportDepositBase;
	type WeightInfo = pallet_tips::weights::SubstrateWeight<Runtime>;
}

parameter_types! {
	pub const DepositPerItem: Balance = deposit(1, 0);
	pub const DepositPerByte: Balance = deposit(0, 1);
	pub const MaxValueSize: u32 = 16 * 1024;
	pub const DeletionQueueDepth: u32 = 128;
	// The lazy deletion runs inside on_initialize.
	pub DeletionWeightLimit: Weight = RuntimeBlockWeights::get()
		.per_class
		.get(DispatchClass::Normal)
		.max_total
		.unwrap_or(RuntimeBlockWeights::get().max_block);
	pub Schedule: pallet_contracts::Schedule<Runtime> = Default::default();
}

impl pallet_contracts::Config for Runtime {
	type Time = Timestamp;
	type Randomness = RandomnessCollectiveFlip;
	type Currency = Balances;
	type RuntimeEvent = RuntimeEvent;
	type RuntimeCall = RuntimeCall;
	/// The safest default is to allow no calls at all.
	///
	/// Runtimes should whitelist dispatchables that are allowed to be called from contracts
	/// and make sure they are stable. Dispatchables exposed to contracts are not allowed to
	/// change because that would break already deployed contracts. The `Call` structure itself
	/// is not allowed to change the indices of existing pallets, too.
	type CallFilter = Nothing;
	type DepositPerItem = DepositPerItem;
	type DepositPerByte = DepositPerByte;
	type CallStack = [pallet_contracts::Frame<Self>; 31];
	type WeightPrice = pallet_transaction_payment::Pallet<Self>;
	type WeightInfo = pallet_contracts::weights::SubstrateWeight<Self>;
	type ChainExtension = ();
	type DeletionQueueDepth = DeletionQueueDepth;
	type DeletionWeightLimit = DeletionWeightLimit;
	type Schedule = Schedule;
	type AddressGenerator = pallet_contracts::DefaultAddressGenerator;
	type ContractAccessWeight = pallet_contracts::DefaultContractAccessWeight<RuntimeBlockWeights>;
	type MaxCodeLen = ConstU32<{ 128 * 1024 }>;
	type MaxStorageKeyLen = ConstU32<128>;
}

impl pallet_sudo::Config for Runtime {
	type RuntimeEvent = RuntimeEvent;
	type RuntimeCall = RuntimeCall;
}

parameter_types! {
	pub const ImOnlineUnsignedPriority: TransactionPriority = TransactionPriority::max_value();
	/// We prioritize im-online heartbeats over election solution submission.
	pub const StakingUnsignedPriority: TransactionPriority = TransactionPriority::max_value() / 2;
	pub const MaxAuthorities: u32 = 100;
	pub const MaxKeys: u32 = 10_000;
	pub const MaxPeerInHeartbeats: u32 = 10_000;
	pub const MaxPeerDataEncodingSize: u32 = 1_000;
}

impl<LocalCall> frame_system::offchain::CreateSignedTransaction<LocalCall> for Runtime
where
	RuntimeCall: From<LocalCall>,
{
	fn create_transaction<C: frame_system::offchain::AppCrypto<Self::Public, Self::Signature>>(
		call: RuntimeCall,
		public: <Signature as traits::Verify>::Signer,
		account: AccountId,
		nonce: Index,
	) -> Option<(RuntimeCall, <UncheckedExtrinsic as traits::Extrinsic>::SignaturePayload)> {
		let tip = 0;
		// take the biggest period possible.
		let period =
			BlockHashCount::get().checked_next_power_of_two().map(|c| c / 2).unwrap_or(2) as u64;
		let current_block = System::block_number()
			.saturated_into::<u64>()
			// The `System::block_number` is initialized with `n+1`,
			// so the actual block number is `n`.
			.saturating_sub(1);
		let era = Era::mortal(period, current_block);
		let extra = (
			frame_system::CheckNonZeroSender::<Runtime>::new(),
			frame_system::CheckSpecVersion::<Runtime>::new(),
			frame_system::CheckTxVersion::<Runtime>::new(),
			frame_system::CheckGenesis::<Runtime>::new(),
			frame_system::CheckEra::<Runtime>::from(era),
			frame_system::CheckNonce::<Runtime>::from(nonce),
			frame_system::CheckWeight::<Runtime>::new(),
			pallet_asset_tx_payment::ChargeAssetTxPayment::<Runtime>::from(tip, None),
		);
		let raw_payload = SignedPayload::new(call, extra)
			.map_err(|e| {
				log::warn!("Unable to create signed payload: {:?}", e);
			})
			.ok()?;
		let signature = raw_payload.using_encoded(|payload| C::sign(payload, public))?;
		let address = Indices::unlookup(account);
		let (call, extra, _) = raw_payload.deconstruct();
		Some((call, (address, signature, extra)))
	}
}

impl frame_system::offchain::SigningTypes for Runtime {
	type Public = <Signature as traits::Verify>::Signer;
	type Signature = Signature;
}

impl<C> frame_system::offchain::SendTransactionTypes<C> for Runtime
where
	RuntimeCall: From<C>,
{
	type Extrinsic = UncheckedExtrinsic;
	type OverarchingCall = RuntimeCall;
}

impl pallet_im_online::Config for Runtime {
	type AuthorityId = ImOnlineId;
	type RuntimeEvent = RuntimeEvent;
	type NextSessionRotation = Babe;
	type ValidatorSet = Historical;
	type ReportUnresponsiveness = Offences;
	type UnsignedPriority = ImOnlineUnsignedPriority;
	type WeightInfo = pallet_im_online::weights::SubstrateWeight<Runtime>;
	type MaxKeys = MaxKeys;
	type MaxPeerInHeartbeats = MaxPeerInHeartbeats;
	type MaxPeerDataEncodingSize = MaxPeerDataEncodingSize;
}

impl pallet_offences::Config for Runtime {
	type RuntimeEvent = RuntimeEvent;
	type IdentificationTuple = pallet_session::historical::IdentificationTuple<Self>;
	type OnOffenceHandler = Staking;
}

impl pallet_authority_discovery::Config for Runtime {
	type MaxAuthorities = MaxAuthorities;
}

impl pallet_grandpa::Config for Runtime {
	type RuntimeEvent = RuntimeEvent;

	type KeyOwnerProofSystem = Historical;

	type KeyOwnerProof =
		<Self::KeyOwnerProofSystem as KeyOwnerProofSystem<(KeyTypeId, GrandpaId)>>::Proof;

	type KeyOwnerIdentification = <Self::KeyOwnerProofSystem as KeyOwnerProofSystem<(
		KeyTypeId,
		GrandpaId,
	)>>::IdentificationTuple;

	type HandleEquivocation = pallet_grandpa::EquivocationHandler<
		Self::KeyOwnerIdentification,
		Offences,
		ReportLongevity,
	>;

	type WeightInfo = ();
	type MaxAuthorities = MaxAuthorities;
}

parameter_types! {
	pub const BasicDeposit: Balance = 10 * DOLLARS;       // 258 bytes on-chain
	pub const FieldDeposit: Balance = 250 * CENTS;        // 66 bytes on-chain
	pub const SubAccountDeposit: Balance = 2 * DOLLARS;   // 53 bytes on-chain
	pub const MaxSubAccounts: u32 = 100;
	pub const MaxAdditionalFields: u32 = 100;
	pub const MaxRegistrars: u32 = 20;
}

impl pallet_identity::Config for Runtime {
	type RuntimeEvent = RuntimeEvent;
	type Currency = Balances;
	type BasicDeposit = BasicDeposit;
	type FieldDeposit = FieldDeposit;
	type SubAccountDeposit = SubAccountDeposit;
	type MaxSubAccounts = MaxSubAccounts;
	type MaxAdditionalFields = MaxAdditionalFields;
	type MaxRegistrars = MaxRegistrars;
	type Slashed = Treasury;
	type ForceOrigin = EnsureRootOrHalfCouncil;
	type RegistrarOrigin = EnsureRootOrHalfCouncil;
	type WeightInfo = pallet_identity::weights::SubstrateWeight<Runtime>;
}

parameter_types! {
	pub const ConfigDepositBase: Balance = 5 * DOLLARS;
	pub const FriendDepositFactor: Balance = 50 * CENTS;
	pub const MaxFriends: u16 = 9;
	pub const RecoveryDeposit: Balance = 5 * DOLLARS;
}

impl pallet_recovery::Config for Runtime {
	type RuntimeEvent = RuntimeEvent;
	type WeightInfo = pallet_recovery::weights::SubstrateWeight<Runtime>;
	type RuntimeCall = RuntimeCall;
	type Currency = Balances;
	type ConfigDepositBase = ConfigDepositBase;
	type FriendDepositFactor = FriendDepositFactor;
	type MaxFriends = MaxFriends;
	type RecoveryDeposit = RecoveryDeposit;
}

parameter_types! {
	pub const CandidateDeposit: Balance = 10 * DOLLARS;
	pub const WrongSideDeduction: Balance = 2 * DOLLARS;
	pub const MaxStrikes: u32 = 10;
	pub const RotationPeriod: BlockNumber = 80 * HOURS;
	pub const PeriodSpend: Balance = 500 * DOLLARS;
	pub const MaxLockDuration: BlockNumber = 36 * 30 * DAYS;
	pub const ChallengePeriod: BlockNumber = 7 * DAYS;
	pub const MaxCandidateIntake: u32 = 10;
	pub const SocietyPalletId: PalletId = PalletId(*b"py/socie");
}

impl pallet_society::Config for Runtime {
	type RuntimeEvent = RuntimeEvent;
	type PalletId = SocietyPalletId;
	type Currency = Balances;
	type Randomness = RandomnessCollectiveFlip;
	type CandidateDeposit = CandidateDeposit;
	type WrongSideDeduction = WrongSideDeduction;
	type MaxStrikes = MaxStrikes;
	type PeriodSpend = PeriodSpend;
	type MembershipChanged = ();
	type RotationPeriod = RotationPeriod;
	type MaxLockDuration = MaxLockDuration;
	type FounderSetOrigin =
		pallet_collective::EnsureProportionMoreThan<AccountId, CouncilCollective, 1, 2>;
	type SuspensionJudgementOrigin = pallet_society::EnsureFounder<Runtime>;
	type MaxCandidateIntake = MaxCandidateIntake;
	type ChallengePeriod = ChallengePeriod;
}

parameter_types! {
	pub const MinVestedTransfer: Balance = 100 * DOLLARS;
}

impl pallet_vesting::Config for Runtime {
	type RuntimeEvent = RuntimeEvent;
	type Currency = Balances;
	type BlockNumberToBalance = ConvertInto;
	type MinVestedTransfer = MinVestedTransfer;
	type WeightInfo = pallet_vesting::weights::SubstrateWeight<Runtime>;
	// `VestingInfo` encode length is 36bytes. 28 schedules gets encoded as 1009 bytes, which is the
	// highest number of schedules that encodes less than 2^10.
	const MAX_VESTING_SCHEDULES: u32 = 28;
}

impl pallet_mmr::Config for Runtime {
	const INDEXING_PREFIX: &'static [u8] = b"mmr";
	type Hashing = <Runtime as frame_system::Config>::Hashing;
	type Hash = <Runtime as frame_system::Config>::Hash;
	type LeafData = pallet_mmr::ParentNumberAndHash<Self>;
	type OnNewRoot = ();
	type WeightInfo = ();
}

parameter_types! {
	pub const LotteryPalletId: PalletId = PalletId(*b"py/lotto");
	pub const MaxCalls: u32 = 10;
	pub const MaxGenerateRandom: u32 = 10;
}

impl pallet_lottery::Config for Runtime {
	type PalletId = LotteryPalletId;
	type RuntimeCall = RuntimeCall;
	type Currency = Balances;
	type Randomness = RandomnessCollectiveFlip;
	type RuntimeEvent = RuntimeEvent;
	type ManagerOrigin = EnsureRoot<AccountId>;
	type MaxCalls = MaxCalls;
	type ValidateCall = Lottery;
	type MaxGenerateRandom = MaxGenerateRandom;
	type WeightInfo = pallet_lottery::weights::SubstrateWeight<Runtime>;
}

parameter_types! {
	pub const AssetDeposit: Balance = 100 * DOLLARS;
	pub const ApprovalDeposit: Balance = 1 * DOLLARS;
	pub const StringLimit: u32 = 50;
	pub const MetadataDepositBase: Balance = 10 * DOLLARS;
	pub const MetadataDepositPerByte: Balance = 1 * DOLLARS;
}

impl pallet_assets::Config for Runtime {
	type RuntimeEvent = RuntimeEvent;
	type Balance = u128;
	type AssetId = u32;
	type Currency = Balances;
	type ForceOrigin = EnsureRoot<AccountId>;
	type AssetDeposit = AssetDeposit;
	type AssetAccountDeposit = ConstU128<DOLLARS>;
	type MetadataDepositBase = MetadataDepositBase;
	type MetadataDepositPerByte = MetadataDepositPerByte;
	type ApprovalDeposit = ApprovalDeposit;
	type StringLimit = StringLimit;
	type Freezer = ();
	type Extra = ();
	type WeightInfo = pallet_assets::weights::SubstrateWeight<Runtime>;
}

parameter_types! {
	pub IgnoredIssuance: Balance = Treasury::pot();
	pub const QueueCount: u32 = 300;
	pub const MaxQueueLen: u32 = 1000;
	pub const FifoQueueLen: u32 = 500;
	pub const Period: BlockNumber = 30 * DAYS;
	pub const MinFreeze: Balance = 100 * DOLLARS;
	pub const IntakePeriod: BlockNumber = 10;
	pub const MaxIntakeBids: u32 = 10;
}

impl pallet_gilt::Config for Runtime {
	type RuntimeEvent = RuntimeEvent;
	type Currency = Balances;
	type CurrencyBalance = Balance;
	type AdminOrigin = frame_system::EnsureRoot<AccountId>;
	type Deficit = ();
	type Surplus = ();
	type IgnoredIssuance = IgnoredIssuance;
	type QueueCount = QueueCount;
	type MaxQueueLen = MaxQueueLen;
	type FifoQueueLen = FifoQueueLen;
	type Period = Period;
	type MinFreeze = MinFreeze;
	type IntakePeriod = IntakePeriod;
	type MaxIntakeBids = MaxIntakeBids;
	type WeightInfo = pallet_gilt::weights::SubstrateWeight<Runtime>;
}

parameter_types! {
	pub const CollectionDeposit: Balance = 100 * DOLLARS;
	pub const ItemDeposit: Balance = 1 * DOLLARS;
	pub const KeyLimit: u32 = 32;
	pub const ValueLimit: u32 = 256;
<<<<<<< HEAD
	pub const MaxTips: u32 = 10;
=======
	pub const ApprovalsLimit: u32 = 20;
>>>>>>> c62ec928
}

impl pallet_uniques::Config for Runtime {
	type RuntimeEvent = RuntimeEvent;
	type CollectionId = u32;
	type ItemId = u32;
	type Currency = Balances;
	type ForceOrigin = frame_system::EnsureRoot<AccountId>;
	type CollectionDeposit = CollectionDeposit;
	type ItemDeposit = ItemDeposit;
	type MetadataDepositBase = MetadataDepositBase;
	type AttributeDepositBase = MetadataDepositBase;
	type DepositPerByte = MetadataDepositPerByte;
	type StringLimit = StringLimit;
	type KeyLimit = KeyLimit;
	type ValueLimit = ValueLimit;
	type WeightInfo = pallet_uniques::weights::SubstrateWeight<Runtime>;
	#[cfg(feature = "runtime-benchmarks")]
	type Helper = ();
	type CreateOrigin = AsEnsureOriginWithArg<EnsureSigned<AccountId>>;
	type Locker = ();
}

impl pallet_nfts::Config for Runtime {
	type RuntimeEvent = RuntimeEvent;
	type CollectionId = u32;
	type ItemId = u32;
	type Currency = Balances;
	type ForceOrigin = frame_system::EnsureRoot<AccountId>;
	type CollectionDeposit = CollectionDeposit;
	type ItemDeposit = ItemDeposit;
	type MetadataDepositBase = MetadataDepositBase;
	type AttributeDepositBase = MetadataDepositBase;
	type DepositPerByte = MetadataDepositPerByte;
	type StringLimit = StringLimit;
	type KeyLimit = KeyLimit;
	type ValueLimit = ValueLimit;
<<<<<<< HEAD
	type MaxTips = MaxTips;
=======
	type ApprovalsLimit = ApprovalsLimit;
>>>>>>> c62ec928
	type WeightInfo = pallet_nfts::weights::SubstrateWeight<Runtime>;
	#[cfg(feature = "runtime-benchmarks")]
	type Helper = ();
	type CreateOrigin = AsEnsureOriginWithArg<EnsureSigned<AccountId>>;
	type Locker = ();
}

impl pallet_transaction_storage::Config for Runtime {
	type RuntimeEvent = RuntimeEvent;
	type Currency = Balances;
	type RuntimeCall = RuntimeCall;
	type FeeDestination = ();
	type WeightInfo = pallet_transaction_storage::weights::SubstrateWeight<Runtime>;
	type MaxBlockTransactions =
		ConstU32<{ pallet_transaction_storage::DEFAULT_MAX_BLOCK_TRANSACTIONS }>;
	type MaxTransactionSize =
		ConstU32<{ pallet_transaction_storage::DEFAULT_MAX_TRANSACTION_SIZE }>;
}

impl pallet_whitelist::Config for Runtime {
	type RuntimeEvent = RuntimeEvent;
	type RuntimeCall = RuntimeCall;
	type WhitelistOrigin = EnsureRoot<AccountId>;
	type DispatchWhitelistedOrigin = EnsureRoot<AccountId>;
	type PreimageProvider = Preimage;
	type WeightInfo = pallet_whitelist::weights::SubstrateWeight<Runtime>;
}

parameter_types! {
	pub const MigrationSignedDepositPerItem: Balance = 1 * CENTS;
	pub const MigrationSignedDepositBase: Balance = 20 * DOLLARS;
	pub const MigrationMaxKeyLen: u32 = 512;
}

impl pallet_state_trie_migration::Config for Runtime {
	type RuntimeEvent = RuntimeEvent;
	type ControlOrigin = EnsureRoot<AccountId>;
	type Currency = Balances;
	type MaxKeyLen = MigrationMaxKeyLen;
	type SignedDepositPerItem = MigrationSignedDepositPerItem;
	type SignedDepositBase = MigrationSignedDepositBase;
	// Warning: this is not advised, as it might allow the chain to be temporarily DOS-ed.
	// Preferably, if the chain's governance/maintenance team is planning on using a specific
	// account for the migration, put it here to make sure only that account can trigger the signed
	// migrations.
	type SignedFilter = EnsureSigned<Self::AccountId>;
	type WeightInfo = ();
}

const ALLIANCE_MOTION_DURATION_IN_BLOCKS: BlockNumber = 5 * DAYS;

parameter_types! {
	pub const AllianceMotionDuration: BlockNumber = ALLIANCE_MOTION_DURATION_IN_BLOCKS;
	pub const AllianceMaxProposals: u32 = 100;
	pub const AllianceMaxMembers: u32 = 100;
}

type AllianceCollective = pallet_collective::Instance3;
impl pallet_collective::Config<AllianceCollective> for Runtime {
	type Origin = Origin;
	type Proposal = RuntimeCall;
	type RuntimeEvent = RuntimeEvent;
	type MotionDuration = AllianceMotionDuration;
	type MaxProposals = AllianceMaxProposals;
	type MaxMembers = AllianceMaxMembers;
	type DefaultVote = pallet_collective::PrimeDefaultVote;
	type WeightInfo = pallet_collective::weights::SubstrateWeight<Runtime>;
}

parameter_types! {
	pub const MaxFounders: u32 = 10;
	pub const MaxFellows: u32 = AllianceMaxMembers::get() - MaxFounders::get();
	pub const MaxAllies: u32 = 100;
	pub const AllyDeposit: Balance = 10 * DOLLARS;
	pub const RetirementPeriod: BlockNumber = ALLIANCE_MOTION_DURATION_IN_BLOCKS + (1 * DAYS);
}

impl pallet_alliance::Config for Runtime {
	type RuntimeEvent = RuntimeEvent;
	type Proposal = RuntimeCall;
	type AdminOrigin = EitherOfDiverse<
		EnsureRoot<AccountId>,
		pallet_collective::EnsureProportionMoreThan<AccountId, AllianceCollective, 2, 3>,
	>;
	type MembershipManager = EitherOfDiverse<
		EnsureRoot<AccountId>,
		pallet_collective::EnsureProportionMoreThan<AccountId, AllianceCollective, 2, 3>,
	>;
	type AnnouncementOrigin = EitherOfDiverse<
		EnsureRoot<AccountId>,
		pallet_collective::EnsureProportionMoreThan<AccountId, AllianceCollective, 2, 3>,
	>;
	type Currency = Balances;
	type Slashed = Treasury;
	type InitializeMembers = AllianceMotion;
	type MembershipChanged = AllianceMotion;
	#[cfg(not(feature = "runtime-benchmarks"))]
	type IdentityVerifier = AllianceIdentityVerifier;
	#[cfg(feature = "runtime-benchmarks")]
	type IdentityVerifier = ();
	type ProposalProvider = AllianceProposalProvider;
	type MaxProposals = AllianceMaxProposals;
	type MaxFounders = MaxFounders;
	type MaxFellows = MaxFellows;
	type MaxAllies = MaxAllies;
	type MaxUnscrupulousItems = ConstU32<100>;
	type MaxWebsiteUrlLength = ConstU32<255>;
	type MaxAnnouncementsCount = ConstU32<100>;
	type MaxMembersCount = AllianceMaxMembers;
	type AllyDeposit = AllyDeposit;
	type WeightInfo = pallet_alliance::weights::SubstrateWeight<Runtime>;
	type RetirementPeriod = RetirementPeriod;
}

construct_runtime!(
	pub enum Runtime where
		Block = Block,
		NodeBlock = node_primitives::Block,
		UncheckedExtrinsic = UncheckedExtrinsic
	{
		System: frame_system,
		Utility: pallet_utility,
		Babe: pallet_babe,
		Timestamp: pallet_timestamp,
		// Authorship must be before session in order to note author in the correct session and era
		// for im-online and staking.
		Authorship: pallet_authorship,
		Indices: pallet_indices,
		Balances: pallet_balances,
		TransactionPayment: pallet_transaction_payment,
		AssetTxPayment: pallet_asset_tx_payment,
		ElectionProviderMultiPhase: pallet_election_provider_multi_phase,
		Staking: pallet_staking,
		Session: pallet_session,
		Democracy: pallet_democracy,
		Council: pallet_collective::<Instance1>,
		TechnicalCommittee: pallet_collective::<Instance2>,
		Elections: pallet_elections_phragmen,
		TechnicalMembership: pallet_membership::<Instance1>,
		Grandpa: pallet_grandpa,
		Treasury: pallet_treasury,
		Contracts: pallet_contracts,
		Sudo: pallet_sudo,
		ImOnline: pallet_im_online,
		AuthorityDiscovery: pallet_authority_discovery,
		Offences: pallet_offences,
		Historical: pallet_session_historical::{Pallet},
		RandomnessCollectiveFlip: pallet_randomness_collective_flip,
		Identity: pallet_identity,
		Society: pallet_society,
		Recovery: pallet_recovery,
		Vesting: pallet_vesting,
		Scheduler: pallet_scheduler,
		Preimage: pallet_preimage,
		Proxy: pallet_proxy,
		Multisig: pallet_multisig,
		Bounties: pallet_bounties,
		Tips: pallet_tips,
		Assets: pallet_assets,
		Mmr: pallet_mmr,
		Lottery: pallet_lottery,
		Gilt: pallet_gilt,
		Uniques: pallet_uniques,
		Nfts: pallet_nfts,
		TransactionStorage: pallet_transaction_storage,
		VoterBagsList: pallet_bags_list::<Instance1>,
		StateTrieMigration: pallet_state_trie_migration,
		ChildBounties: pallet_child_bounties,
		Referenda: pallet_referenda,
		Remark: pallet_remark,
		ConvictionVoting: pallet_conviction_voting,
		Whitelist: pallet_whitelist,
		AllianceMotion: pallet_collective::<Instance3>,
		Alliance: pallet_alliance,
		NominationPools: pallet_nomination_pools,
		RankedPolls: pallet_referenda::<Instance2>,
		RankedCollective: pallet_ranked_collective,
	}
);

/// The address format for describing accounts.
pub type Address = sp_runtime::MultiAddress<AccountId, AccountIndex>;
/// Block header type as expected by this runtime.
pub type Header = generic::Header<BlockNumber, BlakeTwo256>;
/// Block type as expected by this runtime.
pub type Block = generic::Block<Header, UncheckedExtrinsic>;
/// A Block signed with a Justification
pub type SignedBlock = generic::SignedBlock<Block>;
/// BlockId type as expected by this runtime.
pub type BlockId = generic::BlockId<Block>;
/// The SignedExtension to the basic transaction logic.
///
/// When you change this, you **MUST** modify [`sign`] in `bin/node/testing/src/keyring.rs`!
///
/// [`sign`]: <../../testing/src/keyring.rs.html>
pub type SignedExtra = (
	frame_system::CheckNonZeroSender<Runtime>,
	frame_system::CheckSpecVersion<Runtime>,
	frame_system::CheckTxVersion<Runtime>,
	frame_system::CheckGenesis<Runtime>,
	frame_system::CheckEra<Runtime>,
	frame_system::CheckNonce<Runtime>,
	frame_system::CheckWeight<Runtime>,
	pallet_asset_tx_payment::ChargeAssetTxPayment<Runtime>,
);

/// Unchecked extrinsic type as expected by this runtime.
pub type UncheckedExtrinsic =
	generic::UncheckedExtrinsic<Address, RuntimeCall, Signature, SignedExtra>;
/// The payload being signed in transactions.
pub type SignedPayload = generic::SignedPayload<RuntimeCall, SignedExtra>;
/// Extrinsic type that has already been checked.
pub type CheckedExtrinsic = generic::CheckedExtrinsic<AccountId, RuntimeCall, SignedExtra>;
/// Executive: handles dispatch to the various modules.
pub type Executive = frame_executive::Executive<
	Runtime,
	Block,
	frame_system::ChainContext<Runtime>,
	Runtime,
	AllPalletsWithSystem,
	Migrations,
>;

// All migrations executed on runtime upgrade as a nested tuple of types implementing
// `OnRuntimeUpgrade`.
type Migrations = (
	pallet_nomination_pools::migration::v2::MigrateToV2<Runtime>,
	pallet_alliance::migration::Migration<Runtime>,
);

/// MMR helper types.
mod mmr {
	use super::Runtime;
	pub use pallet_mmr::primitives::*;

	pub type Leaf = <<Runtime as pallet_mmr::Config>::LeafData as LeafDataProvider>::LeafData;
	pub type Hash = <Runtime as pallet_mmr::Config>::Hash;
	pub type Hashing = <Runtime as pallet_mmr::Config>::Hashing;
}

#[cfg(feature = "runtime-benchmarks")]
#[macro_use]
extern crate frame_benchmarking;

#[cfg(feature = "runtime-benchmarks")]
mod benches {
	define_benchmarks!(
		[frame_benchmarking, BaselineBench::<Runtime>]
		[pallet_alliance, Alliance]
		[pallet_assets, Assets]
		[pallet_babe, Babe]
		[pallet_bags_list, VoterBagsList]
		[pallet_balances, Balances]
		[pallet_bounties, Bounties]
		[pallet_child_bounties, ChildBounties]
		[pallet_collective, Council]
		[pallet_conviction_voting, ConvictionVoting]
		[pallet_contracts, Contracts]
		[pallet_democracy, Democracy]
		[pallet_election_provider_multi_phase, ElectionProviderMultiPhase]
		[pallet_election_provider_support_benchmarking, EPSBench::<Runtime>]
		[pallet_elections_phragmen, Elections]
		[pallet_gilt, Gilt]
		[pallet_grandpa, Grandpa]
		[pallet_identity, Identity]
		[pallet_im_online, ImOnline]
		[pallet_indices, Indices]
		[pallet_lottery, Lottery]
		[pallet_membership, TechnicalMembership]
		[pallet_mmr, Mmr]
		[pallet_multisig, Multisig]
		[pallet_nomination_pools, NominationPoolsBench::<Runtime>]
		[pallet_offences, OffencesBench::<Runtime>]
		[pallet_preimage, Preimage]
		[pallet_proxy, Proxy]
		[pallet_ranked_collective, RankedCollective]
		[pallet_referenda, Referenda]
		[pallet_recovery, Recovery]
		[pallet_remark, Remark]
		[pallet_scheduler, Scheduler]
		[pallet_session, SessionBench::<Runtime>]
		[pallet_staking, Staking]
		[pallet_state_trie_migration, StateTrieMigration]
		[frame_system, SystemBench::<Runtime>]
		[pallet_timestamp, Timestamp]
		[pallet_tips, Tips]
		[pallet_transaction_storage, TransactionStorage]
		[pallet_treasury, Treasury]
		[pallet_uniques, Uniques]
		[pallet_nfts, Nfts]
		[pallet_utility, Utility]
		[pallet_vesting, Vesting]
		[pallet_whitelist, Whitelist]
	);
}

impl_runtime_apis! {
	impl sp_api::Core<Block> for Runtime {
		fn version() -> RuntimeVersion {
			VERSION
		}

		fn execute_block(block: Block) {
			Executive::execute_block(block);
		}

		fn initialize_block(header: &<Block as BlockT>::Header) {
			Executive::initialize_block(header)
		}
	}

	impl sp_api::Metadata<Block> for Runtime {
		fn metadata() -> OpaqueMetadata {
			OpaqueMetadata::new(Runtime::metadata().into())
		}
	}

	impl sp_block_builder::BlockBuilder<Block> for Runtime {
		fn apply_extrinsic(extrinsic: <Block as BlockT>::Extrinsic) -> ApplyExtrinsicResult {
			Executive::apply_extrinsic(extrinsic)
		}

		fn finalize_block() -> <Block as BlockT>::Header {
			Executive::finalize_block()
		}

		fn inherent_extrinsics(data: InherentData) -> Vec<<Block as BlockT>::Extrinsic> {
			data.create_extrinsics()
		}

		fn check_inherents(block: Block, data: InherentData) -> CheckInherentsResult {
			data.check_extrinsics(&block)
		}
	}

	impl sp_transaction_pool::runtime_api::TaggedTransactionQueue<Block> for Runtime {
		fn validate_transaction(
			source: TransactionSource,
			tx: <Block as BlockT>::Extrinsic,
			block_hash: <Block as BlockT>::Hash,
		) -> TransactionValidity {
			Executive::validate_transaction(source, tx, block_hash)
		}
	}

	impl sp_offchain::OffchainWorkerApi<Block> for Runtime {
		fn offchain_worker(header: &<Block as BlockT>::Header) {
			Executive::offchain_worker(header)
		}
	}

	impl fg_primitives::GrandpaApi<Block> for Runtime {
		fn grandpa_authorities() -> GrandpaAuthorityList {
			Grandpa::grandpa_authorities()
		}

		fn current_set_id() -> fg_primitives::SetId {
			Grandpa::current_set_id()
		}

		fn submit_report_equivocation_unsigned_extrinsic(
			equivocation_proof: fg_primitives::EquivocationProof<
				<Block as BlockT>::Hash,
				NumberFor<Block>,
			>,
			key_owner_proof: fg_primitives::OpaqueKeyOwnershipProof,
		) -> Option<()> {
			let key_owner_proof = key_owner_proof.decode()?;

			Grandpa::submit_unsigned_equivocation_report(
				equivocation_proof,
				key_owner_proof,
			)
		}

		fn generate_key_ownership_proof(
			_set_id: fg_primitives::SetId,
			authority_id: GrandpaId,
		) -> Option<fg_primitives::OpaqueKeyOwnershipProof> {
			use codec::Encode;

			Historical::prove((fg_primitives::KEY_TYPE, authority_id))
				.map(|p| p.encode())
				.map(fg_primitives::OpaqueKeyOwnershipProof::new)
		}
	}

	impl pallet_nomination_pools_runtime_api::NominationPoolsApi<Block, AccountId, Balance> for Runtime {
		fn pending_rewards(member_account: AccountId) -> Balance {
			NominationPools::pending_rewards(member_account).unwrap_or_default()
		}
	}

	impl sp_consensus_babe::BabeApi<Block> for Runtime {
		fn configuration() -> sp_consensus_babe::BabeConfiguration {
			let epoch_config = Babe::epoch_config().unwrap_or(BABE_GENESIS_EPOCH_CONFIG);
			sp_consensus_babe::BabeConfiguration {
				slot_duration: Babe::slot_duration(),
				epoch_length: EpochDuration::get(),
				c: epoch_config.c,
				authorities: Babe::authorities().to_vec(),
				randomness: Babe::randomness(),
				allowed_slots: epoch_config.allowed_slots,
			}
		}

		fn current_epoch_start() -> sp_consensus_babe::Slot {
			Babe::current_epoch_start()
		}

		fn current_epoch() -> sp_consensus_babe::Epoch {
			Babe::current_epoch()
		}

		fn next_epoch() -> sp_consensus_babe::Epoch {
			Babe::next_epoch()
		}

		fn generate_key_ownership_proof(
			_slot: sp_consensus_babe::Slot,
			authority_id: sp_consensus_babe::AuthorityId,
		) -> Option<sp_consensus_babe::OpaqueKeyOwnershipProof> {
			use codec::Encode;

			Historical::prove((sp_consensus_babe::KEY_TYPE, authority_id))
				.map(|p| p.encode())
				.map(sp_consensus_babe::OpaqueKeyOwnershipProof::new)
		}

		fn submit_report_equivocation_unsigned_extrinsic(
			equivocation_proof: sp_consensus_babe::EquivocationProof<<Block as BlockT>::Header>,
			key_owner_proof: sp_consensus_babe::OpaqueKeyOwnershipProof,
		) -> Option<()> {
			let key_owner_proof = key_owner_proof.decode()?;

			Babe::submit_unsigned_equivocation_report(
				equivocation_proof,
				key_owner_proof,
			)
		}
	}

	impl sp_authority_discovery::AuthorityDiscoveryApi<Block> for Runtime {
		fn authorities() -> Vec<AuthorityDiscoveryId> {
			AuthorityDiscovery::authorities()
		}
	}

	impl frame_system_rpc_runtime_api::AccountNonceApi<Block, AccountId, Index> for Runtime {
		fn account_nonce(account: AccountId) -> Index {
			System::account_nonce(account)
		}
	}

	impl pallet_contracts_rpc_runtime_api::ContractsApi<
		Block, AccountId, Balance, BlockNumber, Hash,
	>
		for Runtime
	{
		fn call(
			origin: AccountId,
			dest: AccountId,
			value: Balance,
			gas_limit: u64,
			storage_deposit_limit: Option<Balance>,
			input_data: Vec<u8>,
		) -> pallet_contracts_primitives::ContractExecResult<Balance> {
			Contracts::bare_call(origin, dest, value, Weight::from_ref_time(gas_limit), storage_deposit_limit, input_data, true)
		}

		fn instantiate(
			origin: AccountId,
			value: Balance,
			gas_limit: u64,
			storage_deposit_limit: Option<Balance>,
			code: pallet_contracts_primitives::Code<Hash>,
			data: Vec<u8>,
			salt: Vec<u8>,
		) -> pallet_contracts_primitives::ContractInstantiateResult<AccountId, Balance>
		{
			Contracts::bare_instantiate(origin, value, Weight::from_ref_time(gas_limit), storage_deposit_limit, code, data, salt, true)
		}

		fn upload_code(
			origin: AccountId,
			code: Vec<u8>,
			storage_deposit_limit: Option<Balance>,
		) -> pallet_contracts_primitives::CodeUploadResult<Hash, Balance>
		{
			Contracts::bare_upload_code(origin, code, storage_deposit_limit)
		}

		fn get_storage(
			address: AccountId,
			key: Vec<u8>,
		) -> pallet_contracts_primitives::GetStorageResult {
			Contracts::get_storage(address, key)
		}
	}

	impl pallet_transaction_payment_rpc_runtime_api::TransactionPaymentApi<
		Block,
		Balance,
	> for Runtime {
		fn query_info(uxt: <Block as BlockT>::Extrinsic, len: u32) -> RuntimeDispatchInfo<Balance> {
			TransactionPayment::query_info(uxt, len)
		}
		fn query_fee_details(uxt: <Block as BlockT>::Extrinsic, len: u32) -> FeeDetails<Balance> {
			TransactionPayment::query_fee_details(uxt, len)
		}
	}

	impl pallet_transaction_payment_rpc_runtime_api::TransactionPaymentCallApi<Block, Balance, RuntimeCall>
		for Runtime
	{
		fn query_call_info(call: RuntimeCall, len: u32) -> RuntimeDispatchInfo<Balance> {
			TransactionPayment::query_call_info(call, len)
		}
		fn query_call_fee_details(call: RuntimeCall, len: u32) -> FeeDetails<Balance> {
			TransactionPayment::query_call_fee_details(call, len)
		}
	}

	impl pallet_mmr::primitives::MmrApi<
		Block,
		mmr::Hash,
	> for Runtime {
		fn generate_proof(leaf_index: pallet_mmr::primitives::LeafIndex)
			-> Result<(mmr::EncodableOpaqueLeaf, mmr::Proof<mmr::Hash>), mmr::Error>
		{
			Mmr::generate_batch_proof(vec![leaf_index]).and_then(|(leaves, proof)|
				Ok((
					mmr::EncodableOpaqueLeaf::from_leaf(&leaves[0]),
					mmr::BatchProof::into_single_leaf_proof(proof)?
				))
			)
		}

		fn verify_proof(leaf: mmr::EncodableOpaqueLeaf, proof: mmr::Proof<mmr::Hash>)
			-> Result<(), mmr::Error>
		{
			let leaf: mmr::Leaf = leaf
				.into_opaque_leaf()
				.try_decode()
				.ok_or(mmr::Error::Verify)?;
			Mmr::verify_leaves(vec![leaf], mmr::Proof::into_batch_proof(proof))
		}

		fn verify_proof_stateless(
			root: mmr::Hash,
			leaf: mmr::EncodableOpaqueLeaf,
			proof: mmr::Proof<mmr::Hash>
		) -> Result<(), mmr::Error> {
			let node = mmr::DataOrHash::Data(leaf.into_opaque_leaf());
			pallet_mmr::verify_leaves_proof::<mmr::Hashing, _>(root, vec![node], mmr::Proof::into_batch_proof(proof))
		}

		fn mmr_root() -> Result<mmr::Hash, mmr::Error> {
			Ok(Mmr::mmr_root())
		}

		fn generate_batch_proof(leaf_indices: Vec<pallet_mmr::primitives::LeafIndex>)
			-> Result<(Vec<mmr::EncodableOpaqueLeaf>, mmr::BatchProof<mmr::Hash>), mmr::Error>
		{
			Mmr::generate_batch_proof(leaf_indices)
				.map(|(leaves, proof)| (leaves.into_iter().map(|leaf| mmr::EncodableOpaqueLeaf::from_leaf(&leaf)).collect(), proof))
		}

		fn verify_batch_proof(leaves: Vec<mmr::EncodableOpaqueLeaf>, proof: mmr::BatchProof<mmr::Hash>)
			-> Result<(), mmr::Error>
		{
			let leaves = leaves.into_iter().map(|leaf|
				leaf.into_opaque_leaf()
				.try_decode()
				.ok_or(mmr::Error::Verify)).collect::<Result<Vec<mmr::Leaf>, mmr::Error>>()?;
			Mmr::verify_leaves(leaves, proof)
		}

		fn verify_batch_proof_stateless(
			root: mmr::Hash,
			leaves: Vec<mmr::EncodableOpaqueLeaf>,
			proof: mmr::BatchProof<mmr::Hash>
		) -> Result<(), mmr::Error> {
			let nodes = leaves.into_iter().map(|leaf|mmr::DataOrHash::Data(leaf.into_opaque_leaf())).collect();
			pallet_mmr::verify_leaves_proof::<mmr::Hashing, _>(root, nodes, proof)
		}
	}

	impl sp_session::SessionKeys<Block> for Runtime {
		fn generate_session_keys(seed: Option<Vec<u8>>) -> Vec<u8> {
			SessionKeys::generate(seed)
		}

		fn decode_session_keys(
			encoded: Vec<u8>,
		) -> Option<Vec<(Vec<u8>, KeyTypeId)>> {
			SessionKeys::decode_into_raw_public_keys(&encoded)
		}
	}

	#[cfg(feature = "try-runtime")]
	impl frame_try_runtime::TryRuntime<Block> for Runtime {
		fn on_runtime_upgrade() -> (Weight, Weight) {
			// NOTE: intentional unwrap: we don't want to propagate the error backwards, and want to
			// have a backtrace here. If any of the pre/post migration checks fail, we shall stop
			// right here and right now.
			let weight = Executive::try_runtime_upgrade().unwrap();
			(weight, RuntimeBlockWeights::get().max_block)
		}

		fn execute_block(
			block: Block,
			state_root_check: bool,
			select: frame_try_runtime::TryStateSelect
		) -> Weight {
			log::info!(
				target: "node-runtime",
				"try-runtime: executing block {:?} / root checks: {:?} / try-state-select: {:?}",
				block.header.hash(),
				state_root_check,
				select,
			);
			// NOTE: intentional unwrap: we don't want to propagate the error backwards, and want to
			// have a backtrace here.
			Executive::try_execute_block(block, state_root_check, select).unwrap()
		}
	}

	#[cfg(feature = "runtime-benchmarks")]
	impl frame_benchmarking::Benchmark<Block> for Runtime {
		fn benchmark_metadata(extra: bool) -> (
			Vec<frame_benchmarking::BenchmarkList>,
			Vec<frame_support::traits::StorageInfo>,
		) {
			use frame_benchmarking::{baseline, Benchmarking, BenchmarkList};
			use frame_support::traits::StorageInfoTrait;

			// Trying to add benchmarks directly to the Session Pallet caused cyclic dependency
			// issues. To get around that, we separated the Session benchmarks into its own crate,
			// which is why we need these two lines below.
			use pallet_session_benchmarking::Pallet as SessionBench;
			use pallet_offences_benchmarking::Pallet as OffencesBench;
			use pallet_election_provider_support_benchmarking::Pallet as EPSBench;
			use frame_system_benchmarking::Pallet as SystemBench;
			use baseline::Pallet as BaselineBench;
			use pallet_nomination_pools_benchmarking::Pallet as NominationPoolsBench;

			let mut list = Vec::<BenchmarkList>::new();
			list_benchmarks!(list, extra);

			let storage_info = AllPalletsWithSystem::storage_info();

			(list, storage_info)
		}

		fn dispatch_benchmark(
			config: frame_benchmarking::BenchmarkConfig
		) -> Result<Vec<frame_benchmarking::BenchmarkBatch>, sp_runtime::RuntimeString> {
			use frame_benchmarking::{baseline, Benchmarking, BenchmarkBatch,  TrackedStorageKey};

			// Trying to add benchmarks directly to the Session Pallet caused cyclic dependency
			// issues. To get around that, we separated the Session benchmarks into its own crate,
			// which is why we need these two lines below.
			use pallet_session_benchmarking::Pallet as SessionBench;
			use pallet_offences_benchmarking::Pallet as OffencesBench;
			use pallet_election_provider_support_benchmarking::Pallet as EPSBench;
			use frame_system_benchmarking::Pallet as SystemBench;
			use baseline::Pallet as BaselineBench;
			use pallet_nomination_pools_benchmarking::Pallet as NominationPoolsBench;

			impl pallet_session_benchmarking::Config for Runtime {}
			impl pallet_offences_benchmarking::Config for Runtime {}
			impl pallet_election_provider_support_benchmarking::Config for Runtime {}
			impl frame_system_benchmarking::Config for Runtime {}
			impl baseline::Config for Runtime {}
			impl pallet_nomination_pools_benchmarking::Config for Runtime {}

			use frame_support::traits::WhitelistedStorageKeys;
			let mut whitelist: Vec<TrackedStorageKey> = AllPalletsWithSystem::whitelisted_storage_keys();

			// Treasury Account
			// TODO: this is manual for now, someday we might be able to use a
			// macro for this particular key
			let treasury_key = frame_system::Account::<Runtime>::hashed_key_for(Treasury::account_id());
			whitelist.push(treasury_key.to_vec().into());

			let mut batches = Vec::<BenchmarkBatch>::new();
			let params = (&config, &whitelist);
			add_benchmarks!(params, batches);
			Ok(batches)
		}
	}
}

#[cfg(test)]
mod tests {
	use super::*;
	use frame_election_provider_support::NposSolution;
	use frame_support::traits::WhitelistedStorageKeys;
	use frame_system::offchain::CreateSignedTransaction;
	use sp_core::hexdisplay::HexDisplay;
	use sp_runtime::UpperOf;
	use std::collections::HashSet;

	#[test]
	fn check_whitelist() {
		let whitelist: HashSet<String> = AllPalletsWithSystem::whitelisted_storage_keys()
			.iter()
			.map(|e| HexDisplay::from(&e.key).to_string())
			.collect();

		// Block Number
		assert!(
			whitelist.contains("26aa394eea5630e07c48ae0c9558cef702a5c1b19ab7a04f536c519aca4983ac")
		);
		// Total Issuance
		assert!(
			whitelist.contains("c2261276cc9d1f8598ea4b6a74b15c2f57c875e4cff74148e4628f264b974c80")
		);
		// Execution Phase
		assert!(
			whitelist.contains("26aa394eea5630e07c48ae0c9558cef7ff553b5a9862a516939d82b3d3d8661a")
		);
		// Event Count
		assert!(
			whitelist.contains("26aa394eea5630e07c48ae0c9558cef70a98fdbe9ce6c55837576c60c7af3850")
		);
		// System Events
		assert!(
			whitelist.contains("26aa394eea5630e07c48ae0c9558cef780d41e5e16056765bc8461851072c9d7")
		);
		// System BlockWeight
		assert!(
			whitelist.contains("26aa394eea5630e07c48ae0c9558cef734abf5cb34d6244378cddbf18e849d96")
		);
	}

	#[test]
	fn validate_transaction_submitter_bounds() {
		fn is_submit_signed_transaction<T>()
		where
			T: CreateSignedTransaction<RuntimeCall>,
		{
		}

		is_submit_signed_transaction::<Runtime>();
	}

	#[test]
	fn perbill_as_onchain_accuracy() {
		type OnChainAccuracy =
			<<Runtime as pallet_election_provider_multi_phase::MinerConfig>::Solution as NposSolution>::Accuracy;
		let maximum_chain_accuracy: Vec<UpperOf<OnChainAccuracy>> = (0..MaxNominations::get())
			.map(|_| <UpperOf<OnChainAccuracy>>::from(OnChainAccuracy::one().deconstruct()))
			.collect();
		let _: UpperOf<OnChainAccuracy> =
			maximum_chain_accuracy.iter().fold(0, |acc, x| acc.checked_add(*x).unwrap());
	}

	#[test]
	fn call_size() {
		let size = core::mem::size_of::<RuntimeCall>();
		assert!(
			size <= 208,
			"size of RuntimeCall {} is more than 208 bytes: some calls have too big arguments, use Box to reduce the
			size of RuntimeCall.
			If the limit is too strong, maybe consider increase the limit to 300.",
			size,
		);
	}
}<|MERGE_RESOLUTION|>--- conflicted
+++ resolved
@@ -1462,11 +1462,8 @@
 	pub const ItemDeposit: Balance = 1 * DOLLARS;
 	pub const KeyLimit: u32 = 32;
 	pub const ValueLimit: u32 = 256;
-<<<<<<< HEAD
+	pub const ApprovalsLimit: u32 = 20;
 	pub const MaxTips: u32 = 10;
-=======
-	pub const ApprovalsLimit: u32 = 20;
->>>>>>> c62ec928
 }
 
 impl pallet_uniques::Config for Runtime {
@@ -1504,11 +1501,8 @@
 	type StringLimit = StringLimit;
 	type KeyLimit = KeyLimit;
 	type ValueLimit = ValueLimit;
-<<<<<<< HEAD
+	type ApprovalsLimit = ApprovalsLimit;
 	type MaxTips = MaxTips;
-=======
-	type ApprovalsLimit = ApprovalsLimit;
->>>>>>> c62ec928
 	type WeightInfo = pallet_nfts::weights::SubstrateWeight<Runtime>;
 	#[cfg(feature = "runtime-benchmarks")]
 	type Helper = ();
