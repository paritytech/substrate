// This file is part of Substrate.

// Copyright (C) 2018-2022 Parity Technologies (UK) Ltd.
// SPDX-License-Identifier: GPL-3.0-or-later WITH Classpath-exception-2.0

// This program is free software: you can redistribute it and/or modify
// it under the terms of the GNU General Public License as published by
// the Free Software Foundation, either version 3 of the License, or
// (at your option) any later version.

// This program is distributed in the hope that it will be useful,
// but WITHOUT ANY WARRANTY; without even the implied warranty of
// MERCHANTABILITY or FITNESS FOR A PARTICULAR PURPOSE. See the
// GNU General Public License for more details.

// You should have received a copy of the GNU General Public License
// along with this program. If not, see <https://www.gnu.org/licenses/>.

//! The Substrate runtime. This can be compiled with `#[no_std]`, ready for Wasm.

#![cfg_attr(not(feature = "std"), no_std)]
// `construct_runtime!` does a lot of recursion and requires us to increase the limit to 256.
#![recursion_limit = "256"]

use codec::{Decode, Encode, MaxEncodedLen};
use frame_election_provider_support::onchain;
use frame_support::{
	construct_runtime, parameter_types,
	traits::{
		ConstU128, ConstU16, ConstU32, Currency, EnsureOneOf, EqualPrivilegeOnly, Everything,
		Imbalance, InstanceFilter, KeyOwnerProofSystem, LockIdentifier, Nothing, OnUnbalanced,
		U128CurrencyToVote,
	},
	weights::{
		constants::{BlockExecutionWeight, ExtrinsicBaseWeight, RocksDbWeight, WEIGHT_PER_SECOND},
		DispatchClass, IdentityFee, Weight,
	},
	PalletId, RuntimeDebug,
};
use frame_system::{
	limits::{BlockLength, BlockWeights},
	EnsureRoot,
};
pub use node_primitives::{AccountId, Signature};
use node_primitives::{AccountIndex, Balance, BlockNumber, Hash, Index, Moment};
use pallet_contracts::weights::WeightInfo;
use pallet_grandpa::{
	fg_primitives, AuthorityId as GrandpaId, AuthorityList as GrandpaAuthorityList,
};
use pallet_im_online::sr25519::AuthorityId as ImOnlineId;
use pallet_session::historical as pallet_session_historical;
pub use pallet_transaction_payment::{CurrencyAdapter, Multiplier, TargetedFeeAdjustment};
use pallet_transaction_payment::{FeeDetails, RuntimeDispatchInfo};
use sp_api::impl_runtime_apis;
use sp_authority_discovery::AuthorityId as AuthorityDiscoveryId;
use sp_core::{crypto::KeyTypeId, OpaqueMetadata};
use sp_inherents::{CheckInherentsResult, InherentData};
use sp_runtime::{
	create_runtime_str,
	curve::PiecewiseLinear,
	generic, impl_opaque_keys,
	traits::{
		self, BlakeTwo256, Block as BlockT, ConvertInto, NumberFor, OpaqueKeys,
		SaturatedConversion, StaticLookup,
	},
	transaction_validity::{TransactionPriority, TransactionSource, TransactionValidity},
	ApplyExtrinsicResult, FixedPointNumber, Perbill, Percent, Permill, Perquintill,
};
use sp_std::prelude::*;
#[cfg(any(feature = "std", test))]
use sp_version::NativeVersion;
use sp_version::RuntimeVersion;
use static_assertions::const_assert;

#[cfg(any(feature = "std", test))]
pub use frame_system::Call as SystemCall;
#[cfg(any(feature = "std", test))]
pub use pallet_balances::Call as BalancesCall;
#[cfg(any(feature = "std", test))]
pub use pallet_staking::StakerStatus;
#[cfg(any(feature = "std", test))]
pub use pallet_sudo::Call as SudoCall;
#[cfg(any(feature = "std", test))]
pub use sp_runtime::BuildStorage;

/// Implementations of some helper traits passed into runtime modules as associated types.
pub mod impls;
use impls::{Author, CreditToBlockAuthor};

/// Constant values used within the runtime.
pub mod constants;
use constants::{currency::*, time::*};
use sp_runtime::generic::Era;

/// Generated voter bag information.
mod voter_bags;

// Make the WASM binary available.
#[cfg(feature = "std")]
include!(concat!(env!("OUT_DIR"), "/wasm_binary.rs"));

/// Wasm binary unwrapped. If built with `SKIP_WASM_BUILD`, the function panics.
#[cfg(feature = "std")]
pub fn wasm_binary_unwrap() -> &'static [u8] {
	WASM_BINARY.expect(
		"Development wasm binary is not available. This means the client is built with \
		 `SKIP_WASM_BUILD` flag and it is only usable for production chains. Please rebuild with \
		 the flag disabled.",
	)
}

/// Runtime version.
#[sp_version::runtime_version]
pub const VERSION: RuntimeVersion = RuntimeVersion {
	spec_name: create_runtime_str!("node"),
	impl_name: create_runtime_str!("substrate-node"),
	authoring_version: 10,
	// Per convention: if the runtime behavior changes, increment spec_version
	// and set impl_version to 0. If only runtime
	// implementation changes and behavior does not, then leave spec_version as
	// is and increment impl_version.
	spec_version: 268,
	impl_version: 0,
	apis: RUNTIME_API_VERSIONS,
	transaction_version: 2,
	state_version: 1,
};

/// The BABE epoch configuration at genesis.
pub const BABE_GENESIS_EPOCH_CONFIG: sp_consensus_babe::BabeEpochConfiguration =
	sp_consensus_babe::BabeEpochConfiguration {
		c: PRIMARY_PROBABILITY,
		allowed_slots: sp_consensus_babe::AllowedSlots::PrimaryAndSecondaryPlainSlots,
	};

/// Native version.
#[cfg(any(feature = "std", test))]
pub fn native_version() -> NativeVersion {
	NativeVersion { runtime_version: VERSION, can_author_with: Default::default() }
}

type NegativeImbalance = <Balances as Currency<AccountId>>::NegativeImbalance;

pub struct DealWithFees;
impl OnUnbalanced<NegativeImbalance> for DealWithFees {
	fn on_unbalanceds<B>(mut fees_then_tips: impl Iterator<Item = NegativeImbalance>) {
		if let Some(fees) = fees_then_tips.next() {
			// for fees, 80% to treasury, 20% to author
			let mut split = fees.ration(80, 20);
			if let Some(tips) = fees_then_tips.next() {
				// for tips, if any, 80% to treasury, 20% to author (though this can be anything)
				tips.ration_merge_into(80, 20, &mut split);
			}
			Treasury::on_unbalanced(split.0);
			Author::on_unbalanced(split.1);
		}
	}
}

/// We assume that ~10% of the block weight is consumed by `on_initialize` handlers.
/// This is used to limit the maximal weight of a single extrinsic.
const AVERAGE_ON_INITIALIZE_RATIO: Perbill = Perbill::from_percent(10);
/// We allow `Normal` extrinsics to fill up the block up to 75%, the rest can be used
/// by  Operational  extrinsics.
const NORMAL_DISPATCH_RATIO: Perbill = Perbill::from_percent(75);
/// We allow for 2 seconds of compute with a 6 second average block time.
const MAXIMUM_BLOCK_WEIGHT: Weight = 2 * WEIGHT_PER_SECOND;

parameter_types! {
	pub const BlockHashCount: BlockNumber = 2400;
	pub const Version: RuntimeVersion = VERSION;
	pub RuntimeBlockLength: BlockLength =
		BlockLength::max_with_normal_ratio(5 * 1024 * 1024, NORMAL_DISPATCH_RATIO);
	pub RuntimeBlockWeights: BlockWeights = BlockWeights::builder()
		.base_block(BlockExecutionWeight::get())
		.for_class(DispatchClass::all(), |weights| {
			weights.base_extrinsic = ExtrinsicBaseWeight::get();
		})
		.for_class(DispatchClass::Normal, |weights| {
			weights.max_total = Some(NORMAL_DISPATCH_RATIO * MAXIMUM_BLOCK_WEIGHT);
		})
		.for_class(DispatchClass::Operational, |weights| {
			weights.max_total = Some(MAXIMUM_BLOCK_WEIGHT);
			// Operational transactions have some extra reserved space, so that they
			// are included even if block reached `MAXIMUM_BLOCK_WEIGHT`.
			weights.reserved = Some(
				MAXIMUM_BLOCK_WEIGHT - NORMAL_DISPATCH_RATIO * MAXIMUM_BLOCK_WEIGHT
			);
		})
		.avg_block_initialization(AVERAGE_ON_INITIALIZE_RATIO)
		.build_or_panic();
}

const_assert!(NORMAL_DISPATCH_RATIO.deconstruct() >= AVERAGE_ON_INITIALIZE_RATIO.deconstruct());

impl frame_system::Config for Runtime {
	type BaseCallFilter = Everything;
	type BlockWeights = RuntimeBlockWeights;
	type BlockLength = RuntimeBlockLength;
	type DbWeight = RocksDbWeight;
	type Origin = Origin;
	type Call = Call;
	type Index = Index;
	type BlockNumber = BlockNumber;
	type Hash = Hash;
	type Hashing = BlakeTwo256;
	type AccountId = AccountId;
	type Lookup = Indices;
	type Header = generic::Header<BlockNumber, BlakeTwo256>;
	type Event = Event;
	type BlockHashCount = BlockHashCount;
	type Version = Version;
	type PalletInfo = PalletInfo;
	type AccountData = pallet_balances::AccountData<Balance>;
	type OnNewAccount = ();
	type OnKilledAccount = ();
	type SystemWeightInfo = frame_system::weights::SubstrateWeight<Runtime>;
	type SS58Prefix = ConstU16<42>;
	type OnSetCode = ();
	type MaxConsumers = frame_support::traits::ConstU32<16>;
}

impl pallet_randomness_collective_flip::Config for Runtime {}

impl pallet_utility::Config for Runtime {
	type Event = Event;
	type Call = Call;
	type PalletsOrigin = OriginCaller;
	type WeightInfo = pallet_utility::weights::SubstrateWeight<Runtime>;
}

parameter_types! {
	// One storage item; key size is 32; value is size 4+4+16+32 bytes = 56 bytes.
	pub const DepositBase: Balance = deposit(1, 88);
	// Additional storage item size of 32 bytes.
	pub const DepositFactor: Balance = deposit(0, 32);
}

impl pallet_multisig::Config for Runtime {
	type Event = Event;
	type Call = Call;
	type Currency = Balances;
	type DepositBase = DepositBase;
	type DepositFactor = DepositFactor;
	type MaxSignatories = ConstU16<100>;
	type WeightInfo = pallet_multisig::weights::SubstrateWeight<Runtime>;
}

parameter_types! {
	// One storage item; key size 32, value size 8; .
	pub const ProxyDepositBase: Balance = deposit(1, 8);
	// Additional storage item size of 33 bytes.
	pub const ProxyDepositFactor: Balance = deposit(0, 33);
	pub const AnnouncementDepositBase: Balance = deposit(1, 8);
	pub const AnnouncementDepositFactor: Balance = deposit(0, 66);
}

/// The type used to represent the kinds of proxying allowed.
#[derive(
	Copy,
	Clone,
	Eq,
	PartialEq,
	Ord,
	PartialOrd,
	Encode,
	Decode,
	RuntimeDebug,
	MaxEncodedLen,
	scale_info::TypeInfo,
)]
pub enum ProxyType {
	Any,
	NonTransfer,
	Governance,
	Staking,
}
impl Default for ProxyType {
	fn default() -> Self {
		Self::Any
	}
}
impl InstanceFilter<Call> for ProxyType {
	fn filter(&self, c: &Call) -> bool {
		match self {
			ProxyType::Any => true,
			ProxyType::NonTransfer => !matches!(
				c,
				Call::Balances(..) |
					Call::Assets(..) | Call::Uniques(..) |
					Call::Vesting(pallet_vesting::Call::vested_transfer { .. }) |
					Call::Indices(pallet_indices::Call::transfer { .. })
			),
			ProxyType::Governance => matches!(
				c,
				Call::Democracy(..) |
					Call::Council(..) | Call::Society(..) |
					Call::TechnicalCommittee(..) |
					Call::Elections(..) | Call::Treasury(..)
			),
			ProxyType::Staking => matches!(c, Call::Staking(..)),
		}
	}
	fn is_superset(&self, o: &Self) -> bool {
		match (self, o) {
			(x, y) if x == y => true,
			(ProxyType::Any, _) => true,
			(_, ProxyType::Any) => false,
			(ProxyType::NonTransfer, _) => true,
			_ => false,
		}
	}
}

impl pallet_proxy::Config for Runtime {
	type Event = Event;
	type Call = Call;
	type Currency = Balances;
	type ProxyType = ProxyType;
	type ProxyDepositBase = ProxyDepositBase;
	type ProxyDepositFactor = ProxyDepositFactor;
	type MaxProxies = ConstU32<32>;
	type WeightInfo = pallet_proxy::weights::SubstrateWeight<Runtime>;
	type MaxPending = ConstU32<32>;
	type CallHasher = BlakeTwo256;
	type AnnouncementDepositBase = AnnouncementDepositBase;
	type AnnouncementDepositFactor = AnnouncementDepositFactor;
}

parameter_types! {
	pub MaximumSchedulerWeight: Weight = Perbill::from_percent(80) *
		RuntimeBlockWeights::get().max_block;
	// Retry a scheduled item every 10 blocks (1 minute) until the preimage exists.
	pub const NoPreimagePostponement: Option<u32> = Some(10);
}

impl pallet_scheduler::Config for Runtime {
	type Event = Event;
	type Origin = Origin;
	type PalletsOrigin = OriginCaller;
	type Call = Call;
	type MaximumWeight = MaximumSchedulerWeight;
	type ScheduleOrigin = EnsureRoot<AccountId>;
	type MaxScheduledPerBlock = ConstU32<50>;
	type WeightInfo = pallet_scheduler::weights::SubstrateWeight<Runtime>;
	type OriginPrivilegeCmp = EqualPrivilegeOnly;
	type PreimageProvider = Preimage;
	type NoPreimagePostponement = NoPreimagePostponement;
}

parameter_types! {
	pub const PreimageMaxSize: u32 = 4096 * 1024;
	pub const PreimageBaseDeposit: Balance = 1 * DOLLARS;
	// One cent: $10,000 / MB
	pub const PreimageByteDeposit: Balance = 1 * CENTS;
}

impl pallet_preimage::Config for Runtime {
	type WeightInfo = pallet_preimage::weights::SubstrateWeight<Runtime>;
	type Event = Event;
	type Currency = Balances;
	type ManagerOrigin = EnsureRoot<AccountId>;
	type MaxSize = PreimageMaxSize;
	type BaseDeposit = PreimageBaseDeposit;
	type ByteDeposit = PreimageByteDeposit;
}

parameter_types! {
	// NOTE: Currently it is not possible to change the epoch duration after the chain has started.
	//       Attempting to do so will brick block production.
	pub const EpochDuration: u64 = EPOCH_DURATION_IN_SLOTS;
	pub const ExpectedBlockTime: Moment = MILLISECS_PER_BLOCK;
	pub const ReportLongevity: u64 =
		BondingDuration::get() as u64 * SessionsPerEra::get() as u64 * EpochDuration::get();
}

impl pallet_babe::Config for Runtime {
	type EpochDuration = EpochDuration;
	type ExpectedBlockTime = ExpectedBlockTime;
	type EpochChangeTrigger = pallet_babe::ExternalTrigger;
	type DisabledValidators = Session;

	type KeyOwnerProofSystem = Historical;

	type KeyOwnerProof = <Self::KeyOwnerProofSystem as KeyOwnerProofSystem<(
		KeyTypeId,
		pallet_babe::AuthorityId,
	)>>::Proof;

	type KeyOwnerIdentification = <Self::KeyOwnerProofSystem as KeyOwnerProofSystem<(
		KeyTypeId,
		pallet_babe::AuthorityId,
	)>>::IdentificationTuple;

	type HandleEquivocation =
		pallet_babe::EquivocationHandler<Self::KeyOwnerIdentification, Offences, ReportLongevity>;

	type WeightInfo = ();
	type MaxAuthorities = MaxAuthorities;
}

parameter_types! {
	pub const IndexDeposit: Balance = 1 * DOLLARS;
}

impl pallet_indices::Config for Runtime {
	type AccountIndex = AccountIndex;
	type Currency = Balances;
	type Deposit = IndexDeposit;
	type Event = Event;
	type WeightInfo = pallet_indices::weights::SubstrateWeight<Runtime>;
}

parameter_types! {
	pub const ExistentialDeposit: Balance = 1 * DOLLARS;
	// For weight estimation, we assume that the most locks on an individual account will be 50.
	// This number may need to be adjusted in the future if this assumption no longer holds true.
	pub const MaxLocks: u32 = 50;
	pub const MaxReserves: u32 = 50;
}

impl pallet_balances::Config for Runtime {
	type MaxLocks = MaxLocks;
	type MaxReserves = MaxReserves;
	type ReserveIdentifier = [u8; 8];
	type Balance = Balance;
	type DustRemoval = ();
	type Event = Event;
	type ExistentialDeposit = ExistentialDeposit;
	type AccountStore = frame_system::Pallet<Runtime>;
	type WeightInfo = pallet_balances::weights::SubstrateWeight<Runtime>;
}

parameter_types! {
	pub const TransactionByteFee: Balance = 10 * MILLICENTS;
	pub const OperationalFeeMultiplier: u8 = 5;
	pub const TargetBlockFullness: Perquintill = Perquintill::from_percent(25);
	pub AdjustmentVariable: Multiplier = Multiplier::saturating_from_rational(1, 100_000);
	pub MinimumMultiplier: Multiplier = Multiplier::saturating_from_rational(1, 1_000_000_000u128);
}

impl pallet_transaction_payment::Config for Runtime {
	type OnChargeTransaction = CurrencyAdapter<Balances, DealWithFees>;
	type TransactionByteFee = TransactionByteFee;
	type OperationalFeeMultiplier = OperationalFeeMultiplier;
	type WeightToFee = IdentityFee<Balance>;
	type FeeMultiplierUpdate =
		TargetedFeeAdjustment<Self, TargetBlockFullness, AdjustmentVariable, MinimumMultiplier>;
}

impl pallet_asset_tx_payment::Config for Runtime {
	type Fungibles = Assets;
	type OnChargeAssetTransaction = pallet_asset_tx_payment::FungiblesAdapter<
		pallet_assets::BalanceToAssetBalance<Balances, Runtime, ConvertInto>,
		CreditToBlockAuthor,
	>;
}

parameter_types! {
	pub const MinimumPeriod: Moment = SLOT_DURATION / 2;
}

impl pallet_timestamp::Config for Runtime {
	type Moment = Moment;
	type OnTimestampSet = Babe;
	type MinimumPeriod = MinimumPeriod;
	type WeightInfo = pallet_timestamp::weights::SubstrateWeight<Runtime>;
}

parameter_types! {
	pub const UncleGenerations: BlockNumber = 5;
}

impl pallet_authorship::Config for Runtime {
	type FindAuthor = pallet_session::FindAccountFromAuthorIndex<Self, Babe>;
	type UncleGenerations = UncleGenerations;
	type FilterUncle = ();
	type EventHandler = (Staking, ImOnline);
}

impl_opaque_keys! {
	pub struct SessionKeys {
		pub grandpa: Grandpa,
		pub babe: Babe,
		pub im_online: ImOnline,
		pub authority_discovery: AuthorityDiscovery,
	}
}

impl pallet_session::Config for Runtime {
	type Event = Event;
	type ValidatorId = <Self as frame_system::Config>::AccountId;
	type ValidatorIdOf = pallet_staking::StashOf<Self>;
	type ShouldEndSession = Babe;
	type NextSessionRotation = Babe;
	type SessionManager = pallet_session::historical::NoteHistoricalRoot<Self, Staking>;
	type SessionHandler = <SessionKeys as OpaqueKeys>::KeyTypeIdProviders;
	type Keys = SessionKeys;
	type WeightInfo = pallet_session::weights::SubstrateWeight<Runtime>;
}

impl pallet_session::historical::Config for Runtime {
	type FullIdentification = pallet_staking::Exposure<AccountId, Balance>;
	type FullIdentificationOf = pallet_staking::ExposureOf<Runtime>;
}

pallet_staking_reward_curve::build! {
	const REWARD_CURVE: PiecewiseLinear<'static> = curve!(
		min_inflation: 0_025_000,
		max_inflation: 0_100_000,
		ideal_stake: 0_500_000,
		falloff: 0_050_000,
		max_piece_count: 40,
		test_precision: 0_005_000,
	);
}

parameter_types! {
	pub const SessionsPerEra: sp_staking::SessionIndex = 6;
	pub const BondingDuration: sp_staking::EraIndex = 24 * 28;
	pub const SlashDeferDuration: sp_staking::EraIndex = 24 * 7; // 1/4 the bonding duration.
	pub const RewardCurve: &'static PiecewiseLinear<'static> = &REWARD_CURVE;
	pub const MaxNominatorRewardedPerValidator: u32 = 256;
	pub const OffendingValidatorsThreshold: Perbill = Perbill::from_percent(17);
	pub OffchainRepeat: BlockNumber = 5;
}

pub struct StakingBenchmarkingConfig;
impl pallet_staking::BenchmarkingConfig for StakingBenchmarkingConfig {
	type MaxNominators = ConstU32<1000>;
	type MaxValidators = ConstU32<1000>;
}

impl pallet_staking::Config for Runtime {
	type MaxNominations = MaxNominations;
	type Currency = Balances;
	type UnixTime = Timestamp;
	type CurrencyToVote = U128CurrencyToVote;
	type RewardRemainder = Treasury;
	type Event = Event;
	type Slash = Treasury; // send the slashed funds to the treasury.
	type Reward = (); // rewards are minted from the void
	type SessionsPerEra = SessionsPerEra;
	type BondingDuration = BondingDuration;
	type SlashDeferDuration = SlashDeferDuration;
	/// A super-majority of the council can cancel the slash.
	type SlashCancelOrigin = EnsureOneOf<
		EnsureRoot<AccountId>,
		pallet_collective::EnsureProportionAtLeast<AccountId, CouncilCollective, 3, 4>,
	>;
	type SessionInterface = Self;
	type EraPayout = pallet_staking::ConvertCurve<RewardCurve>;
	type NextNewSession = Session;
	type MaxNominatorRewardedPerValidator = MaxNominatorRewardedPerValidator;
	type OffendingValidatorsThreshold = OffendingValidatorsThreshold;
	type ElectionProvider = ElectionProviderMultiPhase;
	type GenesisElectionProvider = onchain::OnChainSequentialPhragmen<Self>;
	// Alternatively, use pallet_staking::UseNominatorsMap<Runtime> to just use the nominators map.
	// Note that the aforementioned does not scale to a very large number of nominators.
	type SortedListProvider = BagsList;
	type MaxUnlockingChunks = ConstU32<32>;
	type WeightInfo = pallet_staking::weights::SubstrateWeight<Runtime>;
	type BenchmarkingConfig = StakingBenchmarkingConfig;
}

parameter_types! {
	// phase durations. 1/4 of the last session for each.
	pub const SignedPhase: u32 = EPOCH_DURATION_IN_BLOCKS / 4;
	pub const UnsignedPhase: u32 = EPOCH_DURATION_IN_BLOCKS / 4;

	// signed config
	pub const SignedRewardBase: Balance = 1 * DOLLARS;
	pub const SignedDepositBase: Balance = 1 * DOLLARS;
	pub const SignedDepositByte: Balance = 1 * CENTS;

	pub SolutionImprovementThreshold: Perbill = Perbill::from_rational(1u32, 10_000);

	// miner configs
	pub const MultiPhaseUnsignedPriority: TransactionPriority = StakingUnsignedPriority::get() - 1u64;
	pub MinerMaxWeight: Weight = RuntimeBlockWeights::get()
		.get(DispatchClass::Normal)
		.max_extrinsic.expect("Normal extrinsics have a weight limit configured; qed")
		.saturating_sub(BlockExecutionWeight::get());
	// Solution can occupy 90% of normal block size
	pub MinerMaxLength: u32 = Perbill::from_rational(9u32, 10) *
		*RuntimeBlockLength::get()
		.max
		.get(DispatchClass::Normal);
}

sp_npos_elections::generate_solution_type!(
	#[compact]
	pub struct NposSolution16::<
		VoterIndex = u32,
		TargetIndex = u16,
		Accuracy = sp_runtime::PerU16,
	>(16)
);

parameter_types! {
	pub MaxNominations: u32 = <NposSolution16 as sp_npos_elections::NposSolution>::LIMIT as u32;
}

/// The numbers configured here could always be more than the the maximum limits of staking pallet
/// to ensure election snapshot will not run out of memory. For now, we set them to smaller values
/// since the staking is bounded and the weight pipeline takes hours for this single pallet.
pub struct ElectionProviderBenchmarkConfig;
impl pallet_election_provider_multi_phase::BenchmarkingConfig for ElectionProviderBenchmarkConfig {
	const VOTERS: [u32; 2] = [1000, 2000];
	const TARGETS: [u32; 2] = [500, 1000];
	const ACTIVE_VOTERS: [u32; 2] = [500, 800];
	const DESIRED_TARGETS: [u32; 2] = [200, 400];
	const SNAPSHOT_MAXIMUM_VOTERS: u32 = 1000;
	const MINER_MAXIMUM_VOTERS: u32 = 1000;
	const MAXIMUM_TARGETS: u32 = 300;
}

/// Maximum number of iterations for balancing that will be executed in the embedded OCW
/// miner of election provider multi phase.
pub const MINER_MAX_ITERATIONS: u32 = 10;

/// A source of random balance for NposSolver, which is meant to be run by the OCW election miner.
pub struct OffchainRandomBalancing;
impl frame_support::pallet_prelude::Get<Option<(usize, sp_npos_elections::ExtendedBalance)>>
	for OffchainRandomBalancing
{
	fn get() -> Option<(usize, sp_npos_elections::ExtendedBalance)> {
		use sp_runtime::traits::TrailingZeroInput;
		let iters = match MINER_MAX_ITERATIONS {
			0 => 0,
			max @ _ => {
				let seed = sp_io::offchain::random_seed();
				let random = <u32>::decode(&mut TrailingZeroInput::new(&seed))
					.expect("input is padded with zeroes; qed") %
					max.saturating_add(1);
				random as usize
			},
		};

		Some((iters, 0))
	}
}

impl onchain::Config for Runtime {
	type Accuracy = Perbill;
	type DataProvider = <Self as pallet_election_provider_multi_phase::Config>::DataProvider;
}

impl pallet_election_provider_multi_phase::Config for Runtime {
	type Event = Event;
	type Currency = Balances;
	type EstimateCallFee = TransactionPayment;
	type SignedPhase = SignedPhase;
	type UnsignedPhase = UnsignedPhase;
	type SolutionImprovementThreshold = SolutionImprovementThreshold;
	type OffchainRepeat = OffchainRepeat;
	type MinerMaxWeight = MinerMaxWeight;
	type MinerMaxLength = MinerMaxLength;
	type MinerTxPriority = MultiPhaseUnsignedPriority;
	type SignedMaxSubmissions = ConstU32<10>;
	type SignedRewardBase = SignedRewardBase;
	type SignedDepositBase = SignedDepositBase;
	type SignedDepositByte = SignedDepositByte;
	type SignedDepositWeight = ();
	type SignedMaxWeight = MinerMaxWeight;
	type SlashHandler = (); // burn slashes
	type RewardHandler = (); // nothing to do upon rewards
	type DataProvider = Staking;
	type Solution = NposSolution16;
	type Fallback = pallet_election_provider_multi_phase::NoFallback<Self>;
	type GovernanceFallback =
		frame_election_provider_support::onchain::OnChainSequentialPhragmen<Self>;
	type Solver = frame_election_provider_support::SequentialPhragmen<
		AccountId,
		pallet_election_provider_multi_phase::SolutionAccuracyOf<Self>,
		OffchainRandomBalancing,
	>;
	type WeightInfo = pallet_election_provider_multi_phase::weights::SubstrateWeight<Self>;
	type ForceOrigin = EnsureRootOrHalfCouncil;
	type BenchmarkingConfig = ElectionProviderBenchmarkConfig;
	// BagsList allows a practically unbounded count of nominators to participate in NPoS elections.
	// To ensure we respect memory limits when using the BagsList this must be set to a number of
	// voters we know can fit into a single vec allocation.
	type VoterSnapshotPerBlock = ConstU32<10_000>;
}

parameter_types! {
	pub const BagThresholds: &'static [u64] = &voter_bags::THRESHOLDS;
}

impl pallet_bags_list::Config for Runtime {
	type Event = Event;
	type VoteWeightProvider = Staking;
	type WeightInfo = pallet_bags_list::weights::SubstrateWeight<Runtime>;
	type BagThresholds = BagThresholds;
}

parameter_types! {
	pub const VoteLockingPeriod: BlockNumber = 30 * DAYS;
}

impl pallet_conviction_voting::Config for Runtime {
	type WeightInfo = pallet_conviction_voting::weights::SubstrateWeight<Self>;
	type Event = Event;
	type Currency = Balances;
	type VoteLockingPeriod = VoteLockingPeriod;
	type MaxVotes = ConstU32<512>;
	type MaxTurnout = frame_support::traits::TotalIssuanceOf<Balances, Self::AccountId>;
	type Polls = Referenda;
}

parameter_types! {
	pub const AlarmInterval: BlockNumber = 1;
	pub const SubmissionDeposit: Balance = 100 * DOLLARS;
	pub const UndecidingTimeout: BlockNumber = 28 * DAYS;
}

pub struct TracksInfo;
impl pallet_referenda::TracksInfo<Balance, BlockNumber> for TracksInfo {
	type Id = u8;
	type Origin = <Origin as frame_support::traits::OriginTrait>::PalletsOrigin;
	fn tracks() -> &'static [(Self::Id, pallet_referenda::TrackInfo<Balance, BlockNumber>)] {
		static DATA: [(u8, pallet_referenda::TrackInfo<Balance, BlockNumber>); 1] = [(
			0u8,
			pallet_referenda::TrackInfo {
				name: "root",
				max_deciding: 1,
				decision_deposit: 10,
				prepare_period: 4,
				decision_period: 4,
				confirm_period: 2,
				min_enactment_period: 4,
				min_approval: pallet_referenda::Curve::LinearDecreasing {
					begin: Perbill::from_percent(100),
					delta: Perbill::from_percent(50),
				},
				min_turnout: pallet_referenda::Curve::LinearDecreasing {
					begin: Perbill::from_percent(100),
					delta: Perbill::from_percent(100),
				},
			},
		)];
		&DATA[..]
	}
	fn track_for(id: &Self::Origin) -> Result<Self::Id, ()> {
		if let Ok(system_origin) = frame_system::RawOrigin::try_from(id.clone()) {
			match system_origin {
				frame_system::RawOrigin::Root => Ok(0),
				_ => Err(()),
			}
		} else {
			Err(())
		}
	}
}

impl pallet_referenda::Config for Runtime {
	type WeightInfo = pallet_referenda::weights::SubstrateWeight<Self>;
	type Call = Call;
	type Event = Event;
	type Scheduler = Scheduler;
	type Currency = pallet_balances::Pallet<Self>;
	type CancelOrigin = EnsureRoot<AccountId>;
	type KillOrigin = EnsureRoot<AccountId>;
	type Slash = ();
	type Votes = pallet_conviction_voting::VotesOf<Runtime>;
	type Tally = pallet_conviction_voting::TallyOf<Runtime>;
	type SubmissionDeposit = SubmissionDeposit;
	type MaxQueued = ConstU32<100>;
	type UndecidingTimeout = UndecidingTimeout;
	type AlarmInterval = AlarmInterval;
	type Tracks = TracksInfo;
}

parameter_types! {
	pub const LaunchPeriod: BlockNumber = 28 * 24 * 60 * MINUTES;
	pub const VotingPeriod: BlockNumber = 28 * 24 * 60 * MINUTES;
	pub const FastTrackVotingPeriod: BlockNumber = 3 * 24 * 60 * MINUTES;
	pub const MinimumDeposit: Balance = 100 * DOLLARS;
	pub const EnactmentPeriod: BlockNumber = 30 * 24 * 60 * MINUTES;
	pub const CooloffPeriod: BlockNumber = 28 * 24 * 60 * MINUTES;
	pub const MaxProposals: u32 = 100;
}

impl pallet_democracy::Config for Runtime {
	type Proposal = Call;
	type Event = Event;
	type Currency = Balances;
	type EnactmentPeriod = EnactmentPeriod;
	type LaunchPeriod = LaunchPeriod;
	type VotingPeriod = VotingPeriod;
	type VoteLockingPeriod = EnactmentPeriod; // Same as EnactmentPeriod
	type MinimumDeposit = MinimumDeposit;
	/// A straight majority of the council can decide what their next motion is.
	type ExternalOrigin =
		pallet_collective::EnsureProportionAtLeast<AccountId, CouncilCollective, 1, 2>;
	/// A super-majority can have the next scheduled referendum be a straight majority-carries vote.
	type ExternalMajorityOrigin =
		pallet_collective::EnsureProportionAtLeast<AccountId, CouncilCollective, 3, 4>;
	/// A unanimous council can have the next scheduled referendum be a straight default-carries
	/// (NTB) vote.
	type ExternalDefaultOrigin =
		pallet_collective::EnsureProportionAtLeast<AccountId, CouncilCollective, 1, 1>;
	/// Two thirds of the technical committee can have an ExternalMajority/ExternalDefault vote
	/// be tabled immediately and with a shorter voting/enactment period.
	type FastTrackOrigin =
		pallet_collective::EnsureProportionAtLeast<AccountId, TechnicalCollective, 2, 3>;
	type InstantOrigin =
		pallet_collective::EnsureProportionAtLeast<AccountId, TechnicalCollective, 1, 1>;
	type InstantAllowed = frame_support::traits::ConstBool<true>;
	type FastTrackVotingPeriod = FastTrackVotingPeriod;
	// To cancel a proposal which has been passed, 2/3 of the council must agree to it.
	type CancellationOrigin =
		pallet_collective::EnsureProportionAtLeast<AccountId, CouncilCollective, 2, 3>;
	// To cancel a proposal before it has been passed, the technical committee must be unanimous or
	// Root must agree.
	type CancelProposalOrigin = EnsureOneOf<
		EnsureRoot<AccountId>,
		pallet_collective::EnsureProportionAtLeast<AccountId, TechnicalCollective, 1, 1>,
	>;
	type BlacklistOrigin = EnsureRoot<AccountId>;
	// Any single technical committee member may veto a coming council proposal, however they can
	// only do it once and it lasts only for the cool-off period.
	type VetoOrigin = pallet_collective::EnsureMember<AccountId, TechnicalCollective>;
	type CooloffPeriod = CooloffPeriod;
	type PreimageByteDeposit = PreimageByteDeposit;
	type OperationalPreimageOrigin = pallet_collective::EnsureMember<AccountId, CouncilCollective>;
	type Slash = Treasury;
	type Scheduler = Scheduler;
	type PalletsOrigin = OriginCaller;
	type MaxVotes = frame_support::traits::ConstU32<100>;
	type WeightInfo = pallet_democracy::weights::SubstrateWeight<Runtime>;
	type MaxProposals = MaxProposals;
}

parameter_types! {
	pub const CouncilMotionDuration: BlockNumber = 5 * DAYS;
	pub const CouncilMaxProposals: u32 = 100;
	pub const CouncilMaxMembers: u32 = 100;
}

type CouncilCollective = pallet_collective::Instance1;
impl pallet_collective::Config<CouncilCollective> for Runtime {
	type Origin = Origin;
	type Proposal = Call;
	type Event = Event;
	type MotionDuration = CouncilMotionDuration;
	type MaxProposals = CouncilMaxProposals;
	type MaxMembers = CouncilMaxMembers;
	type DefaultVote = pallet_collective::PrimeDefaultVote;
	type WeightInfo = pallet_collective::weights::SubstrateWeight<Runtime>;
}

parameter_types! {
	pub const CandidacyBond: Balance = 10 * DOLLARS;
	// 1 storage item created, key size is 32 bytes, value size is 16+16.
	pub const VotingBondBase: Balance = deposit(1, 64);
	// additional data per vote is 32 bytes (account id).
	pub const VotingBondFactor: Balance = deposit(0, 32);
	pub const TermDuration: BlockNumber = 7 * DAYS;
	pub const DesiredMembers: u32 = 13;
	pub const DesiredRunnersUp: u32 = 7;
	pub const ElectionsPhragmenPalletId: LockIdentifier = *b"phrelect";
}

// Make sure that there are no more than `MaxMembers` members elected via elections-phragmen.
const_assert!(DesiredMembers::get() <= CouncilMaxMembers::get());

impl pallet_elections_phragmen::Config for Runtime {
	type Event = Event;
	type PalletId = ElectionsPhragmenPalletId;
	type Currency = Balances;
	type ChangeMembers = Council;
	// NOTE: this implies that council's genesis members cannot be set directly and must come from
	// this module.
	type InitializeMembers = Council;
	type CurrencyToVote = U128CurrencyToVote;
	type CandidacyBond = CandidacyBond;
	type VotingBondBase = VotingBondBase;
	type VotingBondFactor = VotingBondFactor;
	type LoserCandidate = ();
	type KickedMember = ();
	type DesiredMembers = DesiredMembers;
	type DesiredRunnersUp = DesiredRunnersUp;
	type TermDuration = TermDuration;
	type WeightInfo = pallet_elections_phragmen::weights::SubstrateWeight<Runtime>;
}

parameter_types! {
	pub const TechnicalMotionDuration: BlockNumber = 5 * DAYS;
	pub const TechnicalMaxProposals: u32 = 100;
	pub const TechnicalMaxMembers: u32 = 100;
}

type TechnicalCollective = pallet_collective::Instance2;
impl pallet_collective::Config<TechnicalCollective> for Runtime {
	type Origin = Origin;
	type Proposal = Call;
	type Event = Event;
	type MotionDuration = TechnicalMotionDuration;
	type MaxProposals = TechnicalMaxProposals;
	type MaxMembers = TechnicalMaxMembers;
	type DefaultVote = pallet_collective::PrimeDefaultVote;
	type WeightInfo = pallet_collective::weights::SubstrateWeight<Runtime>;
}

type EnsureRootOrHalfCouncil = EnsureOneOf<
	EnsureRoot<AccountId>,
	pallet_collective::EnsureProportionMoreThan<AccountId, CouncilCollective, 1, 2>,
>;
impl pallet_membership::Config<pallet_membership::Instance1> for Runtime {
	type Event = Event;
	type AddOrigin = EnsureRootOrHalfCouncil;
	type RemoveOrigin = EnsureRootOrHalfCouncil;
	type SwapOrigin = EnsureRootOrHalfCouncil;
	type ResetOrigin = EnsureRootOrHalfCouncil;
	type PrimeOrigin = EnsureRootOrHalfCouncil;
	type MembershipInitialized = TechnicalCommittee;
	type MembershipChanged = TechnicalCommittee;
	type MaxMembers = TechnicalMaxMembers;
	type WeightInfo = pallet_membership::weights::SubstrateWeight<Runtime>;
}

parameter_types! {
	pub const ProposalBond: Permill = Permill::from_percent(5);
	pub const ProposalBondMinimum: Balance = 1 * DOLLARS;
	pub const SpendPeriod: BlockNumber = 1 * DAYS;
	pub const Burn: Permill = Permill::from_percent(50);
	pub const TipCountdown: BlockNumber = 1 * DAYS;
	pub const TipFindersFee: Percent = Percent::from_percent(20);
	pub const TipReportDepositBase: Balance = 1 * DOLLARS;
	pub const DataDepositPerByte: Balance = 1 * CENTS;
	pub const BountyDepositBase: Balance = 1 * DOLLARS;
	pub const BountyDepositPayoutDelay: BlockNumber = 1 * DAYS;
	pub const TreasuryPalletId: PalletId = PalletId(*b"py/trsry");
	pub const BountyUpdatePeriod: BlockNumber = 14 * DAYS;
	pub const MaximumReasonLength: u32 = 300;
	pub const BountyCuratorDeposit: Permill = Permill::from_percent(50);
	pub const BountyValueMinimum: Balance = 5 * DOLLARS;
	pub const MaxApprovals: u32 = 100;
	pub const MaxActiveChildBountyCount: u32 = 5;
	pub const ChildBountyValueMinimum: Balance = 1 * DOLLARS;
	pub const ChildBountyCuratorDepositBase: Permill = Permill::from_percent(10);
}

impl pallet_treasury::Config for Runtime {
	type PalletId = TreasuryPalletId;
	type Currency = Balances;
	type ApproveOrigin = EnsureOneOf<
		EnsureRoot<AccountId>,
		pallet_collective::EnsureProportionAtLeast<AccountId, CouncilCollective, 3, 5>,
	>;
	type RejectOrigin = EnsureOneOf<
		EnsureRoot<AccountId>,
		pallet_collective::EnsureProportionMoreThan<AccountId, CouncilCollective, 1, 2>,
	>;
	type Event = Event;
	type OnSlash = ();
	type ProposalBond = ProposalBond;
	type ProposalBondMinimum = ProposalBondMinimum;
	type ProposalBondMaximum = ();
	type SpendPeriod = SpendPeriod;
	type Burn = Burn;
	type BurnDestination = ();
	type SpendFunds = Bounties;
	type WeightInfo = pallet_treasury::weights::SubstrateWeight<Runtime>;
	type MaxApprovals = MaxApprovals;
}

impl pallet_bounties::Config for Runtime {
	type Event = Event;
	type BountyDepositBase = BountyDepositBase;
	type BountyDepositPayoutDelay = BountyDepositPayoutDelay;
	type BountyUpdatePeriod = BountyUpdatePeriod;
	type BountyCuratorDeposit = BountyCuratorDeposit;
	type BountyValueMinimum = BountyValueMinimum;
	type DataDepositPerByte = DataDepositPerByte;
	type MaximumReasonLength = MaximumReasonLength;
	type WeightInfo = pallet_bounties::weights::SubstrateWeight<Runtime>;
	type ChildBountyManager = ChildBounties;
}

impl pallet_child_bounties::Config for Runtime {
	type Event = Event;
	type MaxActiveChildBountyCount = MaxActiveChildBountyCount;
	type ChildBountyValueMinimum = ChildBountyValueMinimum;
	type ChildBountyCuratorDepositBase = ChildBountyCuratorDepositBase;
	type WeightInfo = pallet_child_bounties::weights::SubstrateWeight<Runtime>;
}

impl pallet_tips::Config for Runtime {
	type Event = Event;
	type DataDepositPerByte = DataDepositPerByte;
	type MaximumReasonLength = MaximumReasonLength;
	type Tippers = Elections;
	type TipCountdown = TipCountdown;
	type TipFindersFee = TipFindersFee;
	type TipReportDepositBase = TipReportDepositBase;
	type WeightInfo = pallet_tips::weights::SubstrateWeight<Runtime>;
}

parameter_types! {
	pub const DepositPerItem: Balance = deposit(1, 0);
	pub const DepositPerByte: Balance = deposit(0, 1);
	pub const MaxValueSize: u32 = 16 * 1024;
	// The lazy deletion runs inside on_initialize.
	pub DeletionWeightLimit: Weight = AVERAGE_ON_INITIALIZE_RATIO *
		RuntimeBlockWeights::get().max_block;
	// The weight needed for decoding the queue should be less or equal than a fifth
	// of the overall weight dedicated to the lazy deletion.
	pub DeletionQueueDepth: u32 = ((DeletionWeightLimit::get() / (
			<Runtime as pallet_contracts::Config>::WeightInfo::on_initialize_per_queue_item(1) -
			<Runtime as pallet_contracts::Config>::WeightInfo::on_initialize_per_queue_item(0)
		)) / 5) as u32;
	pub Schedule: pallet_contracts::Schedule<Runtime> = Default::default();
}

impl pallet_contracts::Config for Runtime {
	type Time = Timestamp;
	type Randomness = RandomnessCollectiveFlip;
	type Currency = Balances;
	type Event = Event;
	type Call = Call;
	/// The safest default is to allow no calls at all.
	///
	/// Runtimes should whitelist dispatchables that are allowed to be called from contracts
	/// and make sure they are stable. Dispatchables exposed to contracts are not allowed to
	/// change because that would break already deployed contracts. The `Call` structure itself
	/// is not allowed to change the indices of existing pallets, too.
	type CallFilter = Nothing;
	type DepositPerItem = DepositPerItem;
	type DepositPerByte = DepositPerByte;
	type CallStack = [pallet_contracts::Frame<Self>; 31];
	type WeightPrice = pallet_transaction_payment::Pallet<Self>;
	type WeightInfo = pallet_contracts::weights::SubstrateWeight<Self>;
	type ChainExtension = ();
	type DeletionQueueDepth = DeletionQueueDepth;
	type DeletionWeightLimit = DeletionWeightLimit;
	type Schedule = Schedule;
	type AddressGenerator = pallet_contracts::DefaultAddressGenerator;
}

impl pallet_sudo::Config for Runtime {
	type Event = Event;
	type Call = Call;
}

parameter_types! {
	pub const ImOnlineUnsignedPriority: TransactionPriority = TransactionPriority::max_value();
	/// We prioritize im-online heartbeats over election solution submission.
	pub const StakingUnsignedPriority: TransactionPriority = TransactionPriority::max_value() / 2;
	pub const MaxAuthorities: u32 = 100;
	pub const MaxKeys: u32 = 10_000;
	pub const MaxPeerInHeartbeats: u32 = 10_000;
	pub const MaxPeerDataEncodingSize: u32 = 1_000;
}

impl<LocalCall> frame_system::offchain::CreateSignedTransaction<LocalCall> for Runtime
where
	Call: From<LocalCall>,
{
	fn create_transaction<C: frame_system::offchain::AppCrypto<Self::Public, Self::Signature>>(
		call: Call,
		public: <Signature as traits::Verify>::Signer,
		account: AccountId,
		nonce: Index,
	) -> Option<(Call, <UncheckedExtrinsic as traits::Extrinsic>::SignaturePayload)> {
		let tip = 0;
		// take the biggest period possible.
		let period =
			BlockHashCount::get().checked_next_power_of_two().map(|c| c / 2).unwrap_or(2) as u64;
		let current_block = System::block_number()
			.saturated_into::<u64>()
			// The `System::block_number` is initialized with `n+1`,
			// so the actual block number is `n`.
			.saturating_sub(1);
		let era = Era::mortal(period, current_block);
		let extra = (
			frame_system::CheckNonZeroSender::<Runtime>::new(),
			frame_system::CheckSpecVersion::<Runtime>::new(),
			frame_system::CheckTxVersion::<Runtime>::new(),
			frame_system::CheckGenesis::<Runtime>::new(),
			frame_system::CheckEra::<Runtime>::from(era),
			frame_system::CheckNonce::<Runtime>::from(nonce),
			frame_system::CheckWeight::<Runtime>::new(),
			pallet_asset_tx_payment::ChargeAssetTxPayment::<Runtime>::from(tip, None),
		);
		let raw_payload = SignedPayload::new(call, extra)
			.map_err(|e| {
				log::warn!("Unable to create signed payload: {:?}", e);
			})
			.ok()?;
		let signature = raw_payload.using_encoded(|payload| C::sign(payload, public))?;
		let address = Indices::unlookup(account);
		let (call, extra, _) = raw_payload.deconstruct();
		Some((call, (address, signature.into(), extra)))
	}
}

impl frame_system::offchain::SigningTypes for Runtime {
	type Public = <Signature as traits::Verify>::Signer;
	type Signature = Signature;
}

impl<C> frame_system::offchain::SendTransactionTypes<C> for Runtime
where
	Call: From<C>,
{
	type Extrinsic = UncheckedExtrinsic;
	type OverarchingCall = Call;
}

impl pallet_im_online::Config for Runtime {
	type AuthorityId = ImOnlineId;
	type Event = Event;
	type NextSessionRotation = Babe;
	type ValidatorSet = Historical;
	type ReportUnresponsiveness = Offences;
	type UnsignedPriority = ImOnlineUnsignedPriority;
	type WeightInfo = pallet_im_online::weights::SubstrateWeight<Runtime>;
	type MaxKeys = MaxKeys;
	type MaxPeerInHeartbeats = MaxPeerInHeartbeats;
	type MaxPeerDataEncodingSize = MaxPeerDataEncodingSize;
}

impl pallet_offences::Config for Runtime {
	type Event = Event;
	type IdentificationTuple = pallet_session::historical::IdentificationTuple<Self>;
	type OnOffenceHandler = Staking;
}

impl pallet_authority_discovery::Config for Runtime {
	type MaxAuthorities = MaxAuthorities;
}

impl pallet_grandpa::Config for Runtime {
	type Event = Event;
	type Call = Call;

	type KeyOwnerProofSystem = Historical;

	type KeyOwnerProof =
		<Self::KeyOwnerProofSystem as KeyOwnerProofSystem<(KeyTypeId, GrandpaId)>>::Proof;

	type KeyOwnerIdentification = <Self::KeyOwnerProofSystem as KeyOwnerProofSystem<(
		KeyTypeId,
		GrandpaId,
	)>>::IdentificationTuple;

	type HandleEquivocation = pallet_grandpa::EquivocationHandler<
		Self::KeyOwnerIdentification,
		Offences,
		ReportLongevity,
	>;

	type WeightInfo = ();
	type MaxAuthorities = MaxAuthorities;
}

parameter_types! {
	pub const BasicDeposit: Balance = 10 * DOLLARS;       // 258 bytes on-chain
	pub const FieldDeposit: Balance = 250 * CENTS;        // 66 bytes on-chain
	pub const SubAccountDeposit: Balance = 2 * DOLLARS;   // 53 bytes on-chain
	pub const MaxSubAccounts: u32 = 100;
	pub const MaxAdditionalFields: u32 = 100;
	pub const MaxRegistrars: u32 = 20;
}

impl pallet_identity::Config for Runtime {
	type Event = Event;
	type Currency = Balances;
	type BasicDeposit = BasicDeposit;
	type FieldDeposit = FieldDeposit;
	type SubAccountDeposit = SubAccountDeposit;
	type MaxSubAccounts = MaxSubAccounts;
	type MaxAdditionalFields = MaxAdditionalFields;
	type MaxRegistrars = MaxRegistrars;
	type Slashed = Treasury;
	type ForceOrigin = EnsureRootOrHalfCouncil;
	type RegistrarOrigin = EnsureRootOrHalfCouncil;
	type WeightInfo = pallet_identity::weights::SubstrateWeight<Runtime>;
}

parameter_types! {
	pub const ConfigDepositBase: Balance = 5 * DOLLARS;
	pub const FriendDepositFactor: Balance = 50 * CENTS;
	pub const MaxFriends: u16 = 9;
	pub const RecoveryDeposit: Balance = 5 * DOLLARS;
}

impl pallet_recovery::Config for Runtime {
	type Event = Event;
	type Call = Call;
	type Currency = Balances;
	type ConfigDepositBase = ConfigDepositBase;
	type FriendDepositFactor = FriendDepositFactor;
	type MaxFriends = MaxFriends;
	type RecoveryDeposit = RecoveryDeposit;
}

parameter_types! {
	pub const CandidateDeposit: Balance = 10 * DOLLARS;
	pub const WrongSideDeduction: Balance = 2 * DOLLARS;
	pub const MaxStrikes: u32 = 10;
	pub const RotationPeriod: BlockNumber = 80 * HOURS;
	pub const PeriodSpend: Balance = 500 * DOLLARS;
	pub const MaxLockDuration: BlockNumber = 36 * 30 * DAYS;
	pub const ChallengePeriod: BlockNumber = 7 * DAYS;
	pub const MaxCandidateIntake: u32 = 10;
	pub const SocietyPalletId: PalletId = PalletId(*b"py/socie");
}

impl pallet_society::Config for Runtime {
	type Event = Event;
	type PalletId = SocietyPalletId;
	type Currency = Balances;
	type Randomness = RandomnessCollectiveFlip;
	type CandidateDeposit = CandidateDeposit;
	type WrongSideDeduction = WrongSideDeduction;
	type MaxStrikes = MaxStrikes;
	type PeriodSpend = PeriodSpend;
	type MembershipChanged = ();
	type RotationPeriod = RotationPeriod;
	type MaxLockDuration = MaxLockDuration;
	type FounderSetOrigin =
		pallet_collective::EnsureProportionMoreThan<AccountId, CouncilCollective, 1, 2>;
	type SuspensionJudgementOrigin = pallet_society::EnsureFounder<Runtime>;
	type MaxCandidateIntake = MaxCandidateIntake;
	type ChallengePeriod = ChallengePeriod;
}

parameter_types! {
	pub const MinVestedTransfer: Balance = 100 * DOLLARS;
}

impl pallet_vesting::Config for Runtime {
	type Event = Event;
	type Currency = Balances;
	type BlockNumberToBalance = ConvertInto;
	type MinVestedTransfer = MinVestedTransfer;
	type WeightInfo = pallet_vesting::weights::SubstrateWeight<Runtime>;
	// `VestingInfo` encode length is 36bytes. 28 schedules gets encoded as 1009 bytes, which is the
	// highest number of schedules that encodes less than 2^10.
	const MAX_VESTING_SCHEDULES: u32 = 28;
}

impl pallet_mmr::Config for Runtime {
	const INDEXING_PREFIX: &'static [u8] = b"mmr";
	type Hashing = <Runtime as frame_system::Config>::Hashing;
	type Hash = <Runtime as frame_system::Config>::Hash;
	type LeafData = frame_system::Pallet<Self>;
	type OnNewRoot = ();
	type WeightInfo = ();
}

parameter_types! {
	pub const LotteryPalletId: PalletId = PalletId(*b"py/lotto");
	pub const MaxCalls: u32 = 10;
	pub const MaxGenerateRandom: u32 = 10;
}

impl pallet_lottery::Config for Runtime {
	type PalletId = LotteryPalletId;
	type Call = Call;
	type Currency = Balances;
	type Randomness = RandomnessCollectiveFlip;
	type Event = Event;
	type ManagerOrigin = EnsureRoot<AccountId>;
	type MaxCalls = MaxCalls;
	type ValidateCall = Lottery;
	type MaxGenerateRandom = MaxGenerateRandom;
	type WeightInfo = pallet_lottery::weights::SubstrateWeight<Runtime>;
}

parameter_types! {
	pub const AssetDeposit: Balance = 100 * DOLLARS;
	pub const ApprovalDeposit: Balance = 1 * DOLLARS;
	pub const StringLimit: u32 = 50;
	pub const MetadataDepositBase: Balance = 10 * DOLLARS;
	pub const MetadataDepositPerByte: Balance = 1 * DOLLARS;
}

impl pallet_assets::Config for Runtime {
	type Event = Event;
	type Balance = u128;
	type AssetId = u32;
	type Currency = Balances;
	type ForceOrigin = EnsureRoot<AccountId>;
	type AssetDeposit = AssetDeposit;
	type AssetAccountDeposit = ConstU128<DOLLARS>;
	type MetadataDepositBase = MetadataDepositBase;
	type MetadataDepositPerByte = MetadataDepositPerByte;
	type ApprovalDeposit = ApprovalDeposit;
	type StringLimit = StringLimit;
	type Freezer = ();
	type Extra = ();
	type WeightInfo = pallet_assets::weights::SubstrateWeight<Runtime>;
}

parameter_types! {
	pub IgnoredIssuance: Balance = Treasury::pot();
	pub const QueueCount: u32 = 300;
	pub const MaxQueueLen: u32 = 1000;
	pub const FifoQueueLen: u32 = 500;
	pub const Period: BlockNumber = 30 * DAYS;
	pub const MinFreeze: Balance = 100 * DOLLARS;
	pub const IntakePeriod: BlockNumber = 10;
	pub const MaxIntakeBids: u32 = 10;
}

impl pallet_gilt::Config for Runtime {
	type Event = Event;
	type Currency = Balances;
	type CurrencyBalance = Balance;
	type AdminOrigin = frame_system::EnsureRoot<AccountId>;
	type Deficit = ();
	type Surplus = ();
	type IgnoredIssuance = IgnoredIssuance;
	type QueueCount = QueueCount;
	type MaxQueueLen = MaxQueueLen;
	type FifoQueueLen = FifoQueueLen;
	type Period = Period;
	type MinFreeze = MinFreeze;
	type IntakePeriod = IntakePeriod;
	type MaxIntakeBids = MaxIntakeBids;
	type WeightInfo = pallet_gilt::weights::SubstrateWeight<Runtime>;
}

parameter_types! {
	pub const ClassDeposit: Balance = 100 * DOLLARS;
	pub const InstanceDeposit: Balance = 1 * DOLLARS;
	pub const KeyLimit: u32 = 32;
	pub const ValueLimit: u32 = 256;
}

impl pallet_uniques::Config for Runtime {
	type Event = Event;
	type ClassId = u32;
	type InstanceId = u32;
	type Currency = Balances;
	type ForceOrigin = frame_system::EnsureRoot<AccountId>;
	type ClassDeposit = ClassDeposit;
	type InstanceDeposit = InstanceDeposit;
	type MetadataDepositBase = MetadataDepositBase;
	type AttributeDepositBase = MetadataDepositBase;
	type DepositPerByte = MetadataDepositPerByte;
	type StringLimit = StringLimit;
	type KeyLimit = KeyLimit;
	type ValueLimit = ValueLimit;
	type WeightInfo = pallet_uniques::weights::SubstrateWeight<Runtime>;
}

impl pallet_transaction_storage::Config for Runtime {
	type Event = Event;
	type Currency = Balances;
	type Call = Call;
	type FeeDestination = ();
	type WeightInfo = pallet_transaction_storage::weights::SubstrateWeight<Runtime>;
}

<<<<<<< HEAD
parameter_types! {
	pub const SignedMigrationMaxLimits: pallet_state_trie_migration::MigrationLimits =
		pallet_state_trie_migration::MigrationLimits { size: 1024 * 1024 / 2, item: 512 };
	pub const MigrationSignedDepositPerItem: Balance = 1 * CENTS;
	pub const MigrationSignedDepositBase: Balance = 20 * DOLLARS;
}

impl pallet_state_trie_migration::Config for Runtime {
	type Event = Event;
	type ControlOrigin = EnsureRoot<AccountId>;
	type Currency = Balances;
	type SignedDepositPerItem = MigrationSignedDepositPerItem;
	type SignedDepositBase = MigrationSignedDepositBase;
	type SignedMigrationMaxLimits = SignedMigrationMaxLimits;
	// Warning: this is not advised, as it might allow the chain to be temporarily DOS-ed.
	// Preferably, if the chain's governance/maintenance team is planning on using a specific
	// account for the migration, put it here to make sure only that account can trigger the signed
	// migrations.
	type SignedOriginFilter = ();
	type WeightInfo = ();
=======
impl pallet_whitelist::Config for Runtime {
	type Event = Event;
	type Call = Call;
	type WhitelistOrigin = EnsureRoot<AccountId>;
	type DispatchWhitelistedOrigin = EnsureRoot<AccountId>;
	type PreimageProvider = Preimage;
	type WeightInfo = pallet_whitelist::weights::SubstrateWeight<Runtime>;
>>>>>>> 7a742c6f
}

construct_runtime!(
	pub enum Runtime where
		Block = Block,
		NodeBlock = node_primitives::Block,
		UncheckedExtrinsic = UncheckedExtrinsic
	{
		System: frame_system,
		Utility: pallet_utility,
		Babe: pallet_babe,
		Timestamp: pallet_timestamp,
		// Authorship must be before session in order to note author in the correct session and era
		// for im-online and staking.
		Authorship: pallet_authorship,
		Indices: pallet_indices,
		Balances: pallet_balances,
		TransactionPayment: pallet_transaction_payment,
		AssetTxPayment: pallet_asset_tx_payment,
		ElectionProviderMultiPhase: pallet_election_provider_multi_phase,
		Staking: pallet_staking,
		Session: pallet_session,
		Democracy: pallet_democracy,
		Council: pallet_collective::<Instance1>,
		TechnicalCommittee: pallet_collective::<Instance2>,
		Elections: pallet_elections_phragmen,
		TechnicalMembership: pallet_membership::<Instance1>,
		Grandpa: pallet_grandpa,
		Treasury: pallet_treasury,
		Contracts: pallet_contracts,
		Sudo: pallet_sudo,
		ImOnline: pallet_im_online,
		AuthorityDiscovery: pallet_authority_discovery,
		Offences: pallet_offences,
		Historical: pallet_session_historical::{Pallet},
		RandomnessCollectiveFlip: pallet_randomness_collective_flip,
		Identity: pallet_identity,
		Society: pallet_society,
		Recovery: pallet_recovery,
		Vesting: pallet_vesting,
		Scheduler: pallet_scheduler,
		Preimage: pallet_preimage,
		Proxy: pallet_proxy,
		Multisig: pallet_multisig,
		Bounties: pallet_bounties,
		Tips: pallet_tips,
		Assets: pallet_assets,
		Mmr: pallet_mmr,
		Lottery: pallet_lottery,
		Gilt: pallet_gilt,
		Uniques: pallet_uniques,
		TransactionStorage: pallet_transaction_storage,
		BagsList: pallet_bags_list,
		StateTrieMigration: pallet_state_trie_migration,
		ChildBounties: pallet_child_bounties,
		Referenda: pallet_referenda,
		ConvictionVoting: pallet_conviction_voting,
		Whitelist: pallet_whitelist,
	}
);

/// The address format for describing accounts.
pub type Address = sp_runtime::MultiAddress<AccountId, AccountIndex>;
/// Block header type as expected by this runtime.
pub type Header = generic::Header<BlockNumber, BlakeTwo256>;
/// Block type as expected by this runtime.
pub type Block = generic::Block<Header, UncheckedExtrinsic>;
/// A Block signed with a Justification
pub type SignedBlock = generic::SignedBlock<Block>;
/// BlockId type as expected by this runtime.
pub type BlockId = generic::BlockId<Block>;
/// The SignedExtension to the basic transaction logic.
///
/// When you change this, you **MUST** modify [`sign`] in `bin/node/testing/src/keyring.rs`!
///
/// [`sign`]: <../../testing/src/keyring.rs.html>
pub type SignedExtra = (
	frame_system::CheckNonZeroSender<Runtime>,
	frame_system::CheckSpecVersion<Runtime>,
	frame_system::CheckTxVersion<Runtime>,
	frame_system::CheckGenesis<Runtime>,
	frame_system::CheckEra<Runtime>,
	frame_system::CheckNonce<Runtime>,
	frame_system::CheckWeight<Runtime>,
	pallet_asset_tx_payment::ChargeAssetTxPayment<Runtime>,
);
/// Unchecked extrinsic type as expected by this runtime.
pub type UncheckedExtrinsic = generic::UncheckedExtrinsic<Address, Call, Signature, SignedExtra>;
/// The payload being signed in transactions.
pub type SignedPayload = generic::SignedPayload<Call, SignedExtra>;
/// Extrinsic type that has already been checked.
pub type CheckedExtrinsic = generic::CheckedExtrinsic<AccountId, Call, SignedExtra>;
/// Executive: handles dispatch to the various modules.
pub type Executive = frame_executive::Executive<
	Runtime,
	Block,
	frame_system::ChainContext<Runtime>,
	Runtime,
	AllPalletsWithSystem,
	pallet_bags_list::migrations::CheckCounterPrefix<Runtime>,
>;

/// MMR helper types.
mod mmr {
	use super::Runtime;
	pub use pallet_mmr::primitives::*;

	pub type Leaf = <<Runtime as pallet_mmr::Config>::LeafData as LeafDataProvider>::LeafData;
	pub type Hash = <Runtime as pallet_mmr::Config>::Hash;
	pub type Hashing = <Runtime as pallet_mmr::Config>::Hashing;
}

#[cfg(feature = "runtime-benchmarks")]
#[macro_use]
extern crate frame_benchmarking;

#[cfg(feature = "runtime-benchmarks")]
mod benches {
	define_benchmarks!(
		[frame_benchmarking, BaselineBench::<Runtime>]
		[pallet_assets, Assets]
		[pallet_babe, Babe]
		[pallet_bags_list, BagsList]
		[pallet_balances, Balances]
		[pallet_bounties, Bounties]
		[pallet_child_bounties, ChildBounties]
		[pallet_collective, Council]
		[pallet_conviction_voting, ConvictionVoting]
		[pallet_contracts, Contracts]
		[pallet_democracy, Democracy]
		[pallet_election_provider_multi_phase, ElectionProviderMultiPhase]
		[pallet_elections_phragmen, Elections]
		[pallet_gilt, Gilt]
		[pallet_grandpa, Grandpa]
		[pallet_identity, Identity]
		[pallet_im_online, ImOnline]
		[pallet_indices, Indices]
		[pallet_lottery, Lottery]
		[pallet_membership, TechnicalMembership]
		[pallet_mmr, Mmr]
		[pallet_multisig, Multisig]
		[pallet_offences, OffencesBench::<Runtime>]
		[pallet_preimage, Preimage]
		[pallet_proxy, Proxy]
		[pallet_referenda, Referenda]
		[pallet_scheduler, Scheduler]
		[pallet_session, SessionBench::<Runtime>]
		[pallet_staking, Staking]
		[pallet_state_trie_migration, StateTrieMigration]
		[frame_system, SystemBench::<Runtime>]
		[pallet_timestamp, Timestamp]
		[pallet_tips, Tips]
		[pallet_transaction_storage, TransactionStorage]
		[pallet_treasury, Treasury]
		[pallet_uniques, Uniques]
		[pallet_utility, Utility]
		[pallet_vesting, Vesting]
		[pallet_whitelist, Whitelist]
	);
}

impl_runtime_apis! {
	impl sp_api::Core<Block> for Runtime {
		fn version() -> RuntimeVersion {
			VERSION
		}

		fn execute_block(block: Block) {
			Executive::execute_block(block);
		}

		fn initialize_block(header: &<Block as BlockT>::Header) {
			Executive::initialize_block(header)
		}
	}

	impl sp_api::Metadata<Block> for Runtime {
		fn metadata() -> OpaqueMetadata {
			OpaqueMetadata::new(Runtime::metadata().into())
		}
	}

	impl sp_block_builder::BlockBuilder<Block> for Runtime {
		fn apply_extrinsic(extrinsic: <Block as BlockT>::Extrinsic) -> ApplyExtrinsicResult {
			Executive::apply_extrinsic(extrinsic)
		}

		fn finalize_block() -> <Block as BlockT>::Header {
			Executive::finalize_block()
		}

		fn inherent_extrinsics(data: InherentData) -> Vec<<Block as BlockT>::Extrinsic> {
			data.create_extrinsics()
		}

		fn check_inherents(block: Block, data: InherentData) -> CheckInherentsResult {
			data.check_extrinsics(&block)
		}
	}

	impl sp_transaction_pool::runtime_api::TaggedTransactionQueue<Block> for Runtime {
		fn validate_transaction(
			source: TransactionSource,
			tx: <Block as BlockT>::Extrinsic,
			block_hash: <Block as BlockT>::Hash,
		) -> TransactionValidity {
			Executive::validate_transaction(source, tx, block_hash)
		}
	}

	impl sp_offchain::OffchainWorkerApi<Block> for Runtime {
		fn offchain_worker(header: &<Block as BlockT>::Header) {
			Executive::offchain_worker(header)
		}
	}

	impl fg_primitives::GrandpaApi<Block> for Runtime {
		fn grandpa_authorities() -> GrandpaAuthorityList {
			Grandpa::grandpa_authorities()
		}

		fn current_set_id() -> fg_primitives::SetId {
			Grandpa::current_set_id()
		}

		fn submit_report_equivocation_unsigned_extrinsic(
			equivocation_proof: fg_primitives::EquivocationProof<
				<Block as BlockT>::Hash,
				NumberFor<Block>,
			>,
			key_owner_proof: fg_primitives::OpaqueKeyOwnershipProof,
		) -> Option<()> {
			let key_owner_proof = key_owner_proof.decode()?;

			Grandpa::submit_unsigned_equivocation_report(
				equivocation_proof,
				key_owner_proof,
			)
		}

		fn generate_key_ownership_proof(
			_set_id: fg_primitives::SetId,
			authority_id: GrandpaId,
		) -> Option<fg_primitives::OpaqueKeyOwnershipProof> {
			use codec::Encode;

			Historical::prove((fg_primitives::KEY_TYPE, authority_id))
				.map(|p| p.encode())
				.map(fg_primitives::OpaqueKeyOwnershipProof::new)
		}
	}

	impl sp_consensus_babe::BabeApi<Block> for Runtime {
		fn configuration() -> sp_consensus_babe::BabeGenesisConfiguration {
			// The choice of `c` parameter (where `1 - c` represents the
			// probability of a slot being empty), is done in accordance to the
			// slot duration and expected target block time, for safely
			// resisting network delays of maximum two seconds.
			// <https://research.web3.foundation/en/latest/polkadot/BABE/Babe/#6-practical-results>
			sp_consensus_babe::BabeGenesisConfiguration {
				slot_duration: Babe::slot_duration(),
				epoch_length: EpochDuration::get(),
				c: BABE_GENESIS_EPOCH_CONFIG.c,
				genesis_authorities: Babe::authorities().to_vec(),
				randomness: Babe::randomness(),
				allowed_slots: BABE_GENESIS_EPOCH_CONFIG.allowed_slots,
			}
		}

		fn current_epoch_start() -> sp_consensus_babe::Slot {
			Babe::current_epoch_start()
		}

		fn current_epoch() -> sp_consensus_babe::Epoch {
			Babe::current_epoch()
		}

		fn next_epoch() -> sp_consensus_babe::Epoch {
			Babe::next_epoch()
		}

		fn generate_key_ownership_proof(
			_slot: sp_consensus_babe::Slot,
			authority_id: sp_consensus_babe::AuthorityId,
		) -> Option<sp_consensus_babe::OpaqueKeyOwnershipProof> {
			use codec::Encode;

			Historical::prove((sp_consensus_babe::KEY_TYPE, authority_id))
				.map(|p| p.encode())
				.map(sp_consensus_babe::OpaqueKeyOwnershipProof::new)
		}

		fn submit_report_equivocation_unsigned_extrinsic(
			equivocation_proof: sp_consensus_babe::EquivocationProof<<Block as BlockT>::Header>,
			key_owner_proof: sp_consensus_babe::OpaqueKeyOwnershipProof,
		) -> Option<()> {
			let key_owner_proof = key_owner_proof.decode()?;

			Babe::submit_unsigned_equivocation_report(
				equivocation_proof,
				key_owner_proof,
			)
		}
	}

	impl sp_authority_discovery::AuthorityDiscoveryApi<Block> for Runtime {
		fn authorities() -> Vec<AuthorityDiscoveryId> {
			AuthorityDiscovery::authorities()
		}
	}

	impl frame_system_rpc_runtime_api::AccountNonceApi<Block, AccountId, Index> for Runtime {
		fn account_nonce(account: AccountId) -> Index {
			System::account_nonce(account)
		}
	}

	impl pallet_contracts_rpc_runtime_api::ContractsApi<
		Block, AccountId, Balance, BlockNumber, Hash,
	>
		for Runtime
	{
		fn call(
			origin: AccountId,
			dest: AccountId,
			value: Balance,
			gas_limit: u64,
			storage_deposit_limit: Option<Balance>,
			input_data: Vec<u8>,
		) -> pallet_contracts_primitives::ContractExecResult<Balance> {
			Contracts::bare_call(origin, dest, value, gas_limit, storage_deposit_limit, input_data, true)
		}

		fn instantiate(
			origin: AccountId,
			value: Balance,
			gas_limit: u64,
			storage_deposit_limit: Option<Balance>,
			code: pallet_contracts_primitives::Code<Hash>,
			data: Vec<u8>,
			salt: Vec<u8>,
		) -> pallet_contracts_primitives::ContractInstantiateResult<AccountId, Balance>
		{
			Contracts::bare_instantiate(origin, value, gas_limit, storage_deposit_limit, code, data, salt, true)
		}

		fn upload_code(
			origin: AccountId,
			code: Vec<u8>,
			storage_deposit_limit: Option<Balance>,
		) -> pallet_contracts_primitives::CodeUploadResult<Hash, Balance>
		{
			Contracts::bare_upload_code(origin, code, storage_deposit_limit)
		}

		fn get_storage(
			address: AccountId,
			key: [u8; 32],
		) -> pallet_contracts_primitives::GetStorageResult {
			Contracts::get_storage(address, key)
		}
	}

	impl pallet_transaction_payment_rpc_runtime_api::TransactionPaymentApi<
		Block,
		Balance,
	> for Runtime {
		fn query_info(uxt: <Block as BlockT>::Extrinsic, len: u32) -> RuntimeDispatchInfo<Balance> {
			TransactionPayment::query_info(uxt, len)
		}
		fn query_fee_details(uxt: <Block as BlockT>::Extrinsic, len: u32) -> FeeDetails<Balance> {
			TransactionPayment::query_fee_details(uxt, len)
		}
	}

	impl pallet_mmr::primitives::MmrApi<
		Block,
		mmr::Hash,
	> for Runtime {
		fn generate_proof(leaf_index: pallet_mmr::primitives::LeafIndex)
			-> Result<(mmr::EncodableOpaqueLeaf, mmr::Proof<mmr::Hash>), mmr::Error>
		{
			Mmr::generate_proof(leaf_index)
				.map(|(leaf, proof)| (mmr::EncodableOpaqueLeaf::from_leaf(&leaf), proof))
		}

		fn verify_proof(leaf: mmr::EncodableOpaqueLeaf, proof: mmr::Proof<mmr::Hash>)
			-> Result<(), mmr::Error>
		{
			let leaf: mmr::Leaf = leaf
				.into_opaque_leaf()
				.try_decode()
				.ok_or(mmr::Error::Verify)?;
			Mmr::verify_leaf(leaf, proof)
		}

		fn verify_proof_stateless(
			root: mmr::Hash,
			leaf: mmr::EncodableOpaqueLeaf,
			proof: mmr::Proof<mmr::Hash>
		) -> Result<(), mmr::Error> {
			let node = mmr::DataOrHash::Data(leaf.into_opaque_leaf());
			pallet_mmr::verify_leaf_proof::<mmr::Hashing, _>(root, node, proof)
		}
	}

	impl sp_session::SessionKeys<Block> for Runtime {
		fn generate_session_keys(seed: Option<Vec<u8>>) -> Vec<u8> {
			SessionKeys::generate(seed)
		}

		fn decode_session_keys(
			encoded: Vec<u8>,
		) -> Option<Vec<(Vec<u8>, KeyTypeId)>> {
			SessionKeys::decode_into_raw_public_keys(&encoded)
		}
	}

	#[cfg(feature = "try-runtime")]
	impl frame_try_runtime::TryRuntime<Block> for Runtime {
		fn on_runtime_upgrade() -> (Weight, Weight) {
			// NOTE: intentional unwrap: we don't want to propagate the error backwards, and want to
			// have a backtrace here. If any of the pre/post migration checks fail, we shall stop
			// right here and right now.
			let weight = Executive::try_runtime_upgrade().unwrap();
			(weight, RuntimeBlockWeights::get().max_block)
		}

		fn execute_block_no_check(block: Block) -> Weight {
			Executive::execute_block_no_check(block)
		}
	}

	#[cfg(feature = "runtime-benchmarks")]
	impl frame_benchmarking::Benchmark<Block> for Runtime {
		fn benchmark_metadata(extra: bool) -> (
			Vec<frame_benchmarking::BenchmarkList>,
			Vec<frame_support::traits::StorageInfo>,
		) {
			use frame_benchmarking::{baseline, Benchmarking, BenchmarkList};
			use frame_support::traits::StorageInfoTrait;

			// Trying to add benchmarks directly to the Session Pallet caused cyclic dependency
			// issues. To get around that, we separated the Session benchmarks into its own crate,
			// which is why we need these two lines below.
			use pallet_session_benchmarking::Pallet as SessionBench;
			use pallet_offences_benchmarking::Pallet as OffencesBench;
			use frame_system_benchmarking::Pallet as SystemBench;
			use baseline::Pallet as BaselineBench;

			let mut list = Vec::<BenchmarkList>::new();
			list_benchmarks!(list, extra);

			let storage_info = AllPalletsWithSystem::storage_info();

			return (list, storage_info)
		}

		fn dispatch_benchmark(
			config: frame_benchmarking::BenchmarkConfig
		) -> Result<Vec<frame_benchmarking::BenchmarkBatch>, sp_runtime::RuntimeString> {
			use frame_benchmarking::{baseline, Benchmarking, BenchmarkBatch,  TrackedStorageKey};

			// Trying to add benchmarks directly to the Session Pallet caused cyclic dependency
			// issues. To get around that, we separated the Session benchmarks into its own crate,
			// which is why we need these two lines below.
			use pallet_session_benchmarking::Pallet as SessionBench;
			use pallet_offences_benchmarking::Pallet as OffencesBench;
			use frame_system_benchmarking::Pallet as SystemBench;
			use baseline::Pallet as BaselineBench;

			impl pallet_session_benchmarking::Config for Runtime {}
			impl pallet_offences_benchmarking::Config for Runtime {}
			impl frame_system_benchmarking::Config for Runtime {}
			impl baseline::Config for Runtime {}

			let whitelist: Vec<TrackedStorageKey> = vec![
				// Block Number
				hex_literal::hex!("26aa394eea5630e07c48ae0c9558cef702a5c1b19ab7a04f536c519aca4983ac").to_vec().into(),
				// Total Issuance
				hex_literal::hex!("c2261276cc9d1f8598ea4b6a74b15c2f57c875e4cff74148e4628f264b974c80").to_vec().into(),
				// Execution Phase
				hex_literal::hex!("26aa394eea5630e07c48ae0c9558cef7ff553b5a9862a516939d82b3d3d8661a").to_vec().into(),
				// Event Count
				hex_literal::hex!("26aa394eea5630e07c48ae0c9558cef70a98fdbe9ce6c55837576c60c7af3850").to_vec().into(),
				// System Events
				hex_literal::hex!("26aa394eea5630e07c48ae0c9558cef780d41e5e16056765bc8461851072c9d7").to_vec().into(),
				// System BlockWeight
				hex_literal::hex!("26aa394eea5630e07c48ae0c9558cef734abf5cb34d6244378cddbf18e849d96").to_vec().into(),
				// Treasury Account
				hex_literal::hex!("26aa394eea5630e07c48ae0c9558cef7b99d880ec681799c0cf30e8886371da95ecffd7b6c0f78751baa9d281e0bfa3a6d6f646c70792f74727372790000000000000000000000000000000000000000").to_vec().into(),
			];

			let mut batches = Vec::<BenchmarkBatch>::new();
			let params = (&config, &whitelist);
			add_benchmarks!(params, batches);

			Ok(batches)
		}
	}
}

#[cfg(test)]
mod tests {
	use super::*;
	use frame_system::offchain::CreateSignedTransaction;
	use sp_runtime::UpperOf;

	#[test]
	fn validate_transaction_submitter_bounds() {
		fn is_submit_signed_transaction<T>()
		where
			T: CreateSignedTransaction<Call>,
		{
		}

		is_submit_signed_transaction::<Runtime>();
	}

	#[test]
	fn perbill_as_onchain_accuracy() {
		type OnChainAccuracy = <Runtime as onchain::Config>::Accuracy;
		let maximum_chain_accuracy: Vec<UpperOf<OnChainAccuracy>> = (0..MaxNominations::get())
			.map(|_| <UpperOf<OnChainAccuracy>>::from(OnChainAccuracy::one().deconstruct()))
			.collect();
		let _: UpperOf<OnChainAccuracy> =
			maximum_chain_accuracy.iter().fold(0, |acc, x| acc.checked_add(*x).unwrap());
	}

	#[test]
	fn call_size() {
		let size = core::mem::size_of::<Call>();
		assert!(
			size <= 208,
			"size of Call {} is more than 208 bytes: some calls have too big arguments, use Box to reduce the
			size of Call.
			If the limit is too strong, maybe consider increase the limit to 300.",
			size,
		);
	}
}<|MERGE_RESOLUTION|>--- conflicted
+++ resolved
@@ -1358,7 +1358,15 @@
 	type WeightInfo = pallet_transaction_storage::weights::SubstrateWeight<Runtime>;
 }
 
-<<<<<<< HEAD
+impl pallet_whitelist::Config for Runtime {
+	type Event = Event;
+	type Call = Call;
+	type WhitelistOrigin = EnsureRoot<AccountId>;
+	type DispatchWhitelistedOrigin = EnsureRoot<AccountId>;
+	type PreimageProvider = Preimage;
+	type WeightInfo = pallet_whitelist::weights::SubstrateWeight<Runtime>;
+}
+
 parameter_types! {
 	pub const SignedMigrationMaxLimits: pallet_state_trie_migration::MigrationLimits =
 		pallet_state_trie_migration::MigrationLimits { size: 1024 * 1024 / 2, item: 512 };
@@ -1379,15 +1387,6 @@
 	// migrations.
 	type SignedOriginFilter = ();
 	type WeightInfo = ();
-=======
-impl pallet_whitelist::Config for Runtime {
-	type Event = Event;
-	type Call = Call;
-	type WhitelistOrigin = EnsureRoot<AccountId>;
-	type DispatchWhitelistedOrigin = EnsureRoot<AccountId>;
-	type PreimageProvider = Preimage;
-	type WeightInfo = pallet_whitelist::weights::SubstrateWeight<Runtime>;
->>>>>>> 7a742c6f
 }
 
 construct_runtime!(
