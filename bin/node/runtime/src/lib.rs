// This file is part of Substrate.

// Copyright (C) 2018-2022 Parity Technologies (UK) Ltd.
// SPDX-License-Identifier: GPL-3.0-or-later WITH Classpath-exception-2.0

// This program is free software: you can redistribute it and/or modify
// it under the terms of the GNU General Public License as published by
// the Free Software Foundation, either version 3 of the License, or
// (at your option) any later version.

// This program is distributed in the hope that it will be useful,
// but WITHOUT ANY WARRANTY; without even the implied warranty of
// MERCHANTABILITY or FITNESS FOR A PARTICULAR PURPOSE. See the
// GNU General Public License for more details.

// You should have received a copy of the GNU General Public License
// along with this program. If not, see <https://www.gnu.org/licenses/>.

//! The Substrate runtime. This can be compiled with `#[no_std]`, ready for Wasm.

#![cfg_attr(not(feature = "std"), no_std)]
// `construct_runtime!` does a lot of recursion and requires us to increase the limit to 512.
#![recursion_limit = "512"]

use codec::{Decode, Encode, MaxEncodedLen};
use frame_election_provider_support::{
	onchain, BalancingConfig, ElectionDataProvider, SequentialPhragmen, VoteWeight,
};
use frame_support::{
	construct_runtime,
	dispatch::DispatchClass,
	pallet_prelude::Get,
	parameter_types,
	traits::{
		AsEnsureOriginWithArg, ConstBool, ConstU128, ConstU16, ConstU32, Contains, Currency,
		EitherOfDiverse, EqualPrivilegeOnly, Imbalance, InsideBoth, InstanceFilter,
		KeyOwnerProofSystem, LockIdentifier, Nothing, OnUnbalanced, PalletInfoAccess,
		U128CurrencyToVote,
	},
	weights::{
		constants::{BlockExecutionWeight, ExtrinsicBaseWeight, RocksDbWeight, WEIGHT_PER_SECOND},
		ConstantMultiplier, IdentityFee, Weight,
	},
	PalletId, RuntimeDebug,
};
use frame_system::{
	limits::{BlockLength, BlockWeights},
	EnsureRoot, EnsureRootWithSuccess, EnsureSigned,
};
pub use node_primitives::{AccountId, Signature};
use node_primitives::{AccountIndex, Balance, BlockNumber, Hash, Index, Moment};
use pallet_election_provider_multi_phase::SolutionAccuracyOf;
use pallet_grandpa::{
	fg_primitives, AuthorityId as GrandpaId, AuthorityList as GrandpaAuthorityList,
};
use pallet_im_online::sr25519::AuthorityId as ImOnlineId;
use pallet_session::historical::{self as pallet_session_historical};
pub use pallet_transaction_payment::{CurrencyAdapter, Multiplier, TargetedFeeAdjustment};
use pallet_transaction_payment::{FeeDetails, RuntimeDispatchInfo};
use sp_api::impl_runtime_apis;
use sp_authority_discovery::AuthorityId as AuthorityDiscoveryId;
use sp_core::{crypto::KeyTypeId, OpaqueMetadata};
use sp_inherents::{CheckInherentsResult, InherentData};
use sp_runtime::{
	create_runtime_str,
	curve::PiecewiseLinear,
	generic, impl_opaque_keys,
	traits::{
		self, BlakeTwo256, Block as BlockT, ConvertInto, NumberFor, OpaqueKeys,
		SaturatedConversion, StaticLookup,
	},
	transaction_validity::{TransactionPriority, TransactionSource, TransactionValidity},
	ApplyExtrinsicResult, FixedPointNumber, FixedU128, Perbill, Percent, Permill, Perquintill,
};
use sp_std::prelude::*;
#[cfg(any(feature = "std", test))]
use sp_version::NativeVersion;
use sp_version::RuntimeVersion;
use static_assertions::const_assert;

#[cfg(any(feature = "std", test))]
pub use frame_system::Call as SystemCall;
#[cfg(any(feature = "std", test))]
pub use pallet_balances::Call as BalancesCall;
#[cfg(any(feature = "std", test))]
pub use pallet_staking::StakerStatus;
#[cfg(any(feature = "std", test))]
pub use pallet_sudo::Call as SudoCall;
#[cfg(any(feature = "std", test))]
pub use sp_runtime::BuildStorage;

/// Implementations of some helper traits passed into runtime modules as associated types.
pub mod impls;
#[cfg(not(feature = "runtime-benchmarks"))]
use impls::AllianceIdentityVerifier;
use impls::{AllianceProposalProvider, Author, CreditToBlockAuthor};

/// Constant values used within the runtime.
pub mod constants;
use constants::{currency::*, time::*};
use sp_runtime::generic::Era;

/// Generated voter bag information.
mod voter_bags;

// Make the WASM binary available.
#[cfg(feature = "std")]
include!(concat!(env!("OUT_DIR"), "/wasm_binary.rs"));

/// Wasm binary unwrapped. If built with `SKIP_WASM_BUILD`, the function panics.
#[cfg(feature = "std")]
pub fn wasm_binary_unwrap() -> &'static [u8] {
	WASM_BINARY.expect(
		"Development wasm binary is not available. This means the client is built with \
		 `SKIP_WASM_BUILD` flag and it is only usable for production chains. Please rebuild with \
		 the flag disabled.",
	)
}

/// Runtime version.
#[sp_version::runtime_version]
pub const VERSION: RuntimeVersion = RuntimeVersion {
	spec_name: create_runtime_str!("node"),
	impl_name: create_runtime_str!("substrate-node"),
	authoring_version: 10,
	// Per convention: if the runtime behavior changes, increment spec_version
	// and set impl_version to 0. If only runtime
	// implementation changes and behavior does not, then leave spec_version as
	// is and increment impl_version.
	spec_version: 268,
	impl_version: 0,
	apis: RUNTIME_API_VERSIONS,
	transaction_version: 2,
	state_version: 1,
};

/// The BABE epoch configuration at genesis.
pub const BABE_GENESIS_EPOCH_CONFIG: sp_consensus_babe::BabeEpochConfiguration =
	sp_consensus_babe::BabeEpochConfiguration {
		c: PRIMARY_PROBABILITY,
		allowed_slots: sp_consensus_babe::AllowedSlots::PrimaryAndSecondaryPlainSlots,
	};

/// Native version.
#[cfg(any(feature = "std", test))]
pub fn native_version() -> NativeVersion {
	NativeVersion { runtime_version: VERSION, can_author_with: Default::default() }
}

type NegativeImbalance = <Balances as Currency<AccountId>>::NegativeImbalance;

pub struct DealWithFees;
impl OnUnbalanced<NegativeImbalance> for DealWithFees {
	fn on_unbalanceds<B>(mut fees_then_tips: impl Iterator<Item = NegativeImbalance>) {
		if let Some(fees) = fees_then_tips.next() {
			// for fees, 80% to treasury, 20% to author
			let mut split = fees.ration(80, 20);
			if let Some(tips) = fees_then_tips.next() {
				// for tips, if any, 80% to treasury, 20% to author (though this can be anything)
				tips.ration_merge_into(80, 20, &mut split);
			}
			Treasury::on_unbalanced(split.0);
			Author::on_unbalanced(split.1);
		}
	}
}

/// We assume that ~10% of the block weight is consumed by `on_initialize` handlers.
/// This is used to limit the maximal weight of a single extrinsic.
const AVERAGE_ON_INITIALIZE_RATIO: Perbill = Perbill::from_percent(10);
/// We allow `Normal` extrinsics to fill up the block up to 75%, the rest can be used
/// by  Operational  extrinsics.
const NORMAL_DISPATCH_RATIO: Perbill = Perbill::from_percent(75);
/// We allow for 2 seconds of compute with a 6 second average block time.
const MAXIMUM_BLOCK_WEIGHT: Weight = WEIGHT_PER_SECOND.saturating_mul(2);

parameter_types! {
	pub const BlockHashCount: BlockNumber = 2400;
	pub const Version: RuntimeVersion = VERSION;
	pub RuntimeBlockLength: BlockLength =
		BlockLength::max_with_normal_ratio(5 * 1024 * 1024, NORMAL_DISPATCH_RATIO);
	pub RuntimeBlockWeights: BlockWeights = BlockWeights::builder()
		.base_block(BlockExecutionWeight::get())
		.for_class(DispatchClass::all(), |weights| {
			weights.base_extrinsic = ExtrinsicBaseWeight::get();
		})
		.for_class(DispatchClass::Normal, |weights| {
			weights.max_total = Some(NORMAL_DISPATCH_RATIO * MAXIMUM_BLOCK_WEIGHT);
		})
		.for_class(DispatchClass::Operational, |weights| {
			weights.max_total = Some(MAXIMUM_BLOCK_WEIGHT);
			// Operational transactions have some extra reserved space, so that they
			// are included even if block reached `MAXIMUM_BLOCK_WEIGHT`.
			weights.reserved = Some(
				MAXIMUM_BLOCK_WEIGHT - NORMAL_DISPATCH_RATIO * MAXIMUM_BLOCK_WEIGHT
			);
		})
		.avg_block_initialization(AVERAGE_ON_INITIALIZE_RATIO)
		.build_or_panic();
}

const_assert!(NORMAL_DISPATCH_RATIO.deconstruct() >= AVERAGE_ON_INITIALIZE_RATIO.deconstruct());

pub struct UnpausablePallets;
impl Contains<pallet_tx_pause::PalletNameOf<Runtime>> for UnpausablePallets {
	fn contains(pallet: &pallet_tx_pause::PalletNameOf<Runtime>) -> bool {
		pallet.as_ref() ==
			<pallet_safe_mode::Pallet<Runtime> as PalletInfoAccess>::name()
				.as_bytes()
				.to_vec()
	}
}

impl pallet_tx_pause::Config for Runtime {
	type Event = Event;
	type UnpausablePallets = UnpausablePallets;
	type PauseOrigin = EnsureRoot<AccountId>;
	type UnpauseOrigin = EnsureRoot<AccountId>;
	type MaxNameLen = ConstU32<256>;
	type PauseTooLongNames = ConstBool<true>;
	type WeightInfo = pallet_tx_pause::weights::SubstrateWeight<Runtime>;
}

parameter_types! {
	// signed config
	pub const EnableStakeAmount: Balance = 1 * DOLLARS; //TODO This needs to be something sensible for the implications of enablement!
	pub const ExtendStakeAmount: Balance = 1 * DOLLARS; //TODO This needs to be something sensible for the implications of enablement!
	pub BlockHeight: BlockNumber = System::block_number(); // TODO ensure this plus config below is correct
}

parameter_types! {
	// signed config
	pub const EnableStakeAmount: Balance = 1 * DOLLARS; //TODO This needs to be something sensible for the implications of enablement!
	pub const ExtendStakeAmount: Balance = 1 * DOLLARS; //TODO This needs to be something sensible for the implications of enablement!
	pub BlockHeight: BlockNumber = System::block_number(); // TODO ensure this plus config below is correct
}

impl pallet_safe_mode::Config for Runtime {
	type Event = Event;
	type Currency = Balances;
	type SafeModeFilter = Nothing; // TODO add TxPause pallet
	type EnableDuration = ConstU32<{ 2 * DAYS }>;
	type ExtendDuration = ConstU32<{ 1 * DAYS }>;
	type EnableOrigin = EnsureRootWithSuccess<AccountId, BlockHeight>;
	type ExtendOrigin = EnsureRootWithSuccess<AccountId, BlockHeight>;
	type DisableOrigin = EnsureRoot<AccountId>;
	type RepayOrigin = EnsureRoot<AccountId>;
	type EnableStakeAmount = EnableStakeAmount;
	type ExtendStakeAmount = ExtendStakeAmount;
<<<<<<< HEAD
	// type WeightInfo = pallet_safe_mode::weights::SubstrateWeight<Runtime>;
=======
	type WeightInfo = pallet_safe_mode::weights::SubstrateWeight<Runtime>;
>>>>>>> 379b82f0
}

impl frame_system::Config for Runtime {
	type BaseCallFilter = InsideBoth<SafeMode, TxPause>;
	type BlockWeights = RuntimeBlockWeights;
	type BlockLength = RuntimeBlockLength;
	type DbWeight = RocksDbWeight;
	type Origin = Origin;
	type RuntimeCall = RuntimeCall;
	type Index = Index;
	type BlockNumber = BlockNumber;
	type Hash = Hash;
	type Hashing = BlakeTwo256;
	type AccountId = AccountId;
	type Lookup = Indices;
	type Header = generic::Header<BlockNumber, BlakeTwo256>;
	type RuntimeEvent = RuntimeEvent;
	type BlockHashCount = BlockHashCount;
	type Version = Version;
	type PalletInfo = PalletInfo;
	type AccountData = pallet_balances::AccountData<Balance>;
	type OnNewAccount = ();
	type OnKilledAccount = ();
	type SystemWeightInfo = frame_system::weights::SubstrateWeight<Runtime>;
	type SS58Prefix = ConstU16<42>;
	type OnSetCode = ();
	type MaxConsumers = ConstU32<16>;
}

impl pallet_randomness_collective_flip::Config for Runtime {}

impl pallet_utility::Config for Runtime {
	type RuntimeEvent = RuntimeEvent;
	type RuntimeCall = RuntimeCall;
	type PalletsOrigin = OriginCaller;
	type WeightInfo = pallet_utility::weights::SubstrateWeight<Runtime>;
}

parameter_types! {
	// One storage item; key size is 32; value is size 4+4+16+32 bytes = 56 bytes.
	pub const DepositBase: Balance = deposit(1, 88);
	// Additional storage item size of 32 bytes.
	pub const DepositFactor: Balance = deposit(0, 32);
}

impl pallet_multisig::Config for Runtime {
	type RuntimeEvent = RuntimeEvent;
	type RuntimeCall = RuntimeCall;
	type Currency = Balances;
	type DepositBase = DepositBase;
	type DepositFactor = DepositFactor;
	type MaxSignatories = ConstU16<100>;
	type WeightInfo = pallet_multisig::weights::SubstrateWeight<Runtime>;
}

parameter_types! {
	// One storage item; key size 32, value size 8; .
	pub const ProxyDepositBase: Balance = deposit(1, 8);
	// Additional storage item size of 33 bytes.
	pub const ProxyDepositFactor: Balance = deposit(0, 33);
	pub const AnnouncementDepositBase: Balance = deposit(1, 8);
	pub const AnnouncementDepositFactor: Balance = deposit(0, 66);
}

/// The type used to represent the kinds of proxying allowed.
#[derive(
	Copy,
	Clone,
	Eq,
	PartialEq,
	Ord,
	PartialOrd,
	Encode,
	Decode,
	RuntimeDebug,
	MaxEncodedLen,
	scale_info::TypeInfo,
)]
pub enum ProxyType {
	Any,
	NonTransfer,
	Governance,
	Staking,
}
impl Default for ProxyType {
	fn default() -> Self {
		Self::Any
	}
}
impl InstanceFilter<RuntimeCall> for ProxyType {
	fn filter(&self, c: &RuntimeCall) -> bool {
		match self {
			ProxyType::Any => true,
			ProxyType::NonTransfer => !matches!(
				c,
				RuntimeCall::Balances(..) |
					RuntimeCall::Assets(..) |
					RuntimeCall::Uniques(..) |
					RuntimeCall::Vesting(pallet_vesting::Call::vested_transfer { .. }) |
					RuntimeCall::Indices(pallet_indices::Call::transfer { .. })
			),
			ProxyType::Governance => matches!(
				c,
				RuntimeCall::Democracy(..) |
					RuntimeCall::Council(..) |
					RuntimeCall::Society(..) |
					RuntimeCall::TechnicalCommittee(..) |
					RuntimeCall::Elections(..) |
					RuntimeCall::Treasury(..)
			),
			ProxyType::Staking => matches!(c, RuntimeCall::Staking(..)),
		}
	}
	fn is_superset(&self, o: &Self) -> bool {
		match (self, o) {
			(x, y) if x == y => true,
			(ProxyType::Any, _) => true,
			(_, ProxyType::Any) => false,
			(ProxyType::NonTransfer, _) => true,
			_ => false,
		}
	}
}

impl pallet_proxy::Config for Runtime {
	type RuntimeEvent = RuntimeEvent;
	type RuntimeCall = RuntimeCall;
	type Currency = Balances;
	type ProxyType = ProxyType;
	type ProxyDepositBase = ProxyDepositBase;
	type ProxyDepositFactor = ProxyDepositFactor;
	type MaxProxies = ConstU32<32>;
	type WeightInfo = pallet_proxy::weights::SubstrateWeight<Runtime>;
	type MaxPending = ConstU32<32>;
	type CallHasher = BlakeTwo256;
	type AnnouncementDepositBase = AnnouncementDepositBase;
	type AnnouncementDepositFactor = AnnouncementDepositFactor;
}

parameter_types! {
	pub MaximumSchedulerWeight: Weight = Perbill::from_percent(80) *
		RuntimeBlockWeights::get().max_block;
	// Retry a scheduled item every 10 blocks (1 minute) until the preimage exists.
	pub const NoPreimagePostponement: Option<u32> = Some(10);
}

impl pallet_scheduler::Config for Runtime {
	type RuntimeEvent = RuntimeEvent;
	type Origin = Origin;
	type PalletsOrigin = OriginCaller;
	type RuntimeCall = RuntimeCall;
	type MaximumWeight = MaximumSchedulerWeight;
	type ScheduleOrigin = EnsureRoot<AccountId>;
	type MaxScheduledPerBlock = ConstU32<50>;
	type WeightInfo = pallet_scheduler::weights::SubstrateWeight<Runtime>;
	type OriginPrivilegeCmp = EqualPrivilegeOnly;
	type PreimageProvider = Preimage;
	type NoPreimagePostponement = NoPreimagePostponement;
}

parameter_types! {
	pub const PreimageMaxSize: u32 = 4096 * 1024;
	pub const PreimageBaseDeposit: Balance = 1 * DOLLARS;
	// One cent: $10,000 / MB
	pub const PreimageByteDeposit: Balance = 1 * CENTS;
}

impl pallet_preimage::Config for Runtime {
	type WeightInfo = pallet_preimage::weights::SubstrateWeight<Runtime>;
	type RuntimeEvent = RuntimeEvent;
	type Currency = Balances;
	type ManagerOrigin = EnsureRoot<AccountId>;
	type MaxSize = PreimageMaxSize;
	type BaseDeposit = PreimageBaseDeposit;
	type ByteDeposit = PreimageByteDeposit;
}

parameter_types! {
	// NOTE: Currently it is not possible to change the epoch duration after the chain has started.
	//       Attempting to do so will brick block production.
	pub const EpochDuration: u64 = EPOCH_DURATION_IN_SLOTS;
	pub const ExpectedBlockTime: Moment = MILLISECS_PER_BLOCK;
	pub const ReportLongevity: u64 =
		BondingDuration::get() as u64 * SessionsPerEra::get() as u64 * EpochDuration::get();
}

impl pallet_babe::Config for Runtime {
	type EpochDuration = EpochDuration;
	type ExpectedBlockTime = ExpectedBlockTime;
	type EpochChangeTrigger = pallet_babe::ExternalTrigger;
	type DisabledValidators = Session;

	type KeyOwnerProofSystem = Historical;

	type KeyOwnerProof = <Self::KeyOwnerProofSystem as KeyOwnerProofSystem<(
		KeyTypeId,
		pallet_babe::AuthorityId,
	)>>::Proof;

	type KeyOwnerIdentification = <Self::KeyOwnerProofSystem as KeyOwnerProofSystem<(
		KeyTypeId,
		pallet_babe::AuthorityId,
	)>>::IdentificationTuple;

	type HandleEquivocation =
		pallet_babe::EquivocationHandler<Self::KeyOwnerIdentification, Offences, ReportLongevity>;

	type WeightInfo = ();
	type MaxAuthorities = MaxAuthorities;
}

parameter_types! {
	pub const IndexDeposit: Balance = 1 * DOLLARS;
}

impl pallet_indices::Config for Runtime {
	type AccountIndex = AccountIndex;
	type Currency = Balances;
	type Deposit = IndexDeposit;
	type RuntimeEvent = RuntimeEvent;
	type WeightInfo = pallet_indices::weights::SubstrateWeight<Runtime>;
}

parameter_types! {
	pub const ExistentialDeposit: Balance = 1 * DOLLARS;
	// For weight estimation, we assume that the most locks on an individual account will be 50.
	// This number may need to be adjusted in the future if this assumption no longer holds true.
	pub const MaxLocks: u32 = 50;
	pub const MaxReserves: u32 = 50;
}

impl pallet_balances::Config for Runtime {
	type MaxLocks = MaxLocks;
	type MaxReserves = MaxReserves;
	type ReserveIdentifier = [u8; 8];
	type Balance = Balance;
	type DustRemoval = ();
	type RuntimeEvent = RuntimeEvent;
	type ExistentialDeposit = ExistentialDeposit;
	type AccountStore = frame_system::Pallet<Runtime>;
	type WeightInfo = pallet_balances::weights::SubstrateWeight<Runtime>;
}

parameter_types! {
	pub const TransactionByteFee: Balance = 10 * MILLICENTS;
	pub const OperationalFeeMultiplier: u8 = 5;
	pub const TargetBlockFullness: Perquintill = Perquintill::from_percent(25);
	pub AdjustmentVariable: Multiplier = Multiplier::saturating_from_rational(1, 100_000);
	pub MinimumMultiplier: Multiplier = Multiplier::saturating_from_rational(1, 1_000_000_000u128);
}

impl pallet_transaction_payment::Config for Runtime {
	type RuntimeEvent = RuntimeEvent;
	type OnChargeTransaction = CurrencyAdapter<Balances, DealWithFees>;
	type OperationalFeeMultiplier = OperationalFeeMultiplier;
	type WeightToFee = IdentityFee<Balance>;
	type LengthToFee = ConstantMultiplier<Balance, TransactionByteFee>;
	type FeeMultiplierUpdate =
		TargetedFeeAdjustment<Self, TargetBlockFullness, AdjustmentVariable, MinimumMultiplier>;
}

impl pallet_asset_tx_payment::Config for Runtime {
	type RuntimeEvent = RuntimeEvent;
	type Fungibles = Assets;
	type OnChargeAssetTransaction = pallet_asset_tx_payment::FungiblesAdapter<
		pallet_assets::BalanceToAssetBalance<Balances, Runtime, ConvertInto>,
		CreditToBlockAuthor,
	>;
}

parameter_types! {
	pub const MinimumPeriod: Moment = SLOT_DURATION / 2;
}

impl pallet_timestamp::Config for Runtime {
	type Moment = Moment;
	type OnTimestampSet = Babe;
	type MinimumPeriod = MinimumPeriod;
	type WeightInfo = pallet_timestamp::weights::SubstrateWeight<Runtime>;
}

parameter_types! {
	pub const UncleGenerations: BlockNumber = 5;
}

impl pallet_authorship::Config for Runtime {
	type FindAuthor = pallet_session::FindAccountFromAuthorIndex<Self, Babe>;
	type UncleGenerations = UncleGenerations;
	type FilterUncle = ();
	type EventHandler = (Staking, ImOnline);
}

impl_opaque_keys! {
	pub struct SessionKeys {
		pub grandpa: Grandpa,
		pub babe: Babe,
		pub im_online: ImOnline,
		pub authority_discovery: AuthorityDiscovery,
	}
}

impl pallet_session::Config for Runtime {
	type RuntimeEvent = RuntimeEvent;
	type ValidatorId = <Self as frame_system::Config>::AccountId;
	type ValidatorIdOf = pallet_staking::StashOf<Self>;
	type ShouldEndSession = Babe;
	type NextSessionRotation = Babe;
	type SessionManager = pallet_session::historical::NoteHistoricalRoot<Self, Staking>;
	type SessionHandler = <SessionKeys as OpaqueKeys>::KeyTypeIdProviders;
	type Keys = SessionKeys;
	type WeightInfo = pallet_session::weights::SubstrateWeight<Runtime>;
}

impl pallet_session::historical::Config for Runtime {
	type FullIdentification = pallet_staking::Exposure<AccountId, Balance>;
	type FullIdentificationOf = pallet_staking::ExposureOf<Runtime>;
}

pallet_staking_reward_curve::build! {
	const REWARD_CURVE: PiecewiseLinear<'static> = curve!(
		min_inflation: 0_025_000,
		max_inflation: 0_100_000,
		ideal_stake: 0_500_000,
		falloff: 0_050_000,
		max_piece_count: 40,
		test_precision: 0_005_000,
	);
}

parameter_types! {
	pub const SessionsPerEra: sp_staking::SessionIndex = 6;
	pub const BondingDuration: sp_staking::EraIndex = 24 * 28;
	pub const SlashDeferDuration: sp_staking::EraIndex = 24 * 7; // 1/4 the bonding duration.
	pub const RewardCurve: &'static PiecewiseLinear<'static> = &REWARD_CURVE;
	pub const MaxNominatorRewardedPerValidator: u32 = 256;
	pub const OffendingValidatorsThreshold: Perbill = Perbill::from_percent(17);
	pub OffchainRepeat: BlockNumber = 5;
}

pub struct StakingBenchmarkingConfig;
impl pallet_staking::BenchmarkingConfig for StakingBenchmarkingConfig {
	type MaxNominators = ConstU32<1000>;
	type MaxValidators = ConstU32<1000>;
}

impl pallet_staking::Config for Runtime {
	type MaxNominations = MaxNominations;
	type Currency = Balances;
	type CurrencyBalance = Balance;
	type UnixTime = Timestamp;
	type CurrencyToVote = U128CurrencyToVote;
	type RewardRemainder = Treasury;
	type RuntimeEvent = RuntimeEvent;
	type Slash = Treasury; // send the slashed funds to the treasury.
	type Reward = (); // rewards are minted from the void
	type SessionsPerEra = SessionsPerEra;
	type BondingDuration = BondingDuration;
	type SlashDeferDuration = SlashDeferDuration;
	/// A super-majority of the council can cancel the slash.
	type SlashCancelOrigin = EitherOfDiverse<
		EnsureRoot<AccountId>,
		pallet_collective::EnsureProportionAtLeast<AccountId, CouncilCollective, 3, 4>,
	>;
	type SessionInterface = Self;
	type EraPayout = pallet_staking::ConvertCurve<RewardCurve>;
	type NextNewSession = Session;
	type MaxNominatorRewardedPerValidator = MaxNominatorRewardedPerValidator;
	type OffendingValidatorsThreshold = OffendingValidatorsThreshold;
	type ElectionProvider = ElectionProviderMultiPhase;
	type GenesisElectionProvider = onchain::UnboundedExecution<OnChainSeqPhragmen>;
	type VoterList = BagsList;
	type MaxUnlockingChunks = ConstU32<32>;
	type OnStakerSlash = NominationPools;
	type WeightInfo = pallet_staking::weights::SubstrateWeight<Runtime>;
	type BenchmarkingConfig = StakingBenchmarkingConfig;
}

parameter_types! {
	// phase durations. 1/4 of the last session for each.
	pub const SignedPhase: u32 = EPOCH_DURATION_IN_BLOCKS / 4;
	pub const UnsignedPhase: u32 = EPOCH_DURATION_IN_BLOCKS / 4;

	// signed config
	pub const SignedRewardBase: Balance = 1 * DOLLARS;
	pub const SignedDepositBase: Balance = 1 * DOLLARS;
	pub const SignedDepositByte: Balance = 1 * CENTS;

	pub BetterUnsignedThreshold: Perbill = Perbill::from_rational(1u32, 10_000);

	// miner configs
	pub const MultiPhaseUnsignedPriority: TransactionPriority = StakingUnsignedPriority::get() - 1u64;
	pub MinerMaxWeight: Weight = RuntimeBlockWeights::get()
		.get(DispatchClass::Normal)
		.max_extrinsic.expect("Normal extrinsics have a weight limit configured; qed")
		.saturating_sub(BlockExecutionWeight::get());
	// Solution can occupy 90% of normal block size
	pub MinerMaxLength: u32 = Perbill::from_rational(9u32, 10) *
		*RuntimeBlockLength::get()
		.max
		.get(DispatchClass::Normal);
}

frame_election_provider_support::generate_solution_type!(
	#[compact]
	pub struct NposSolution16::<
		VoterIndex = u32,
		TargetIndex = u16,
		Accuracy = sp_runtime::PerU16,
		MaxVoters = MaxElectingVoters,
	>(16)
);

parameter_types! {
	pub MaxNominations: u32 = <NposSolution16 as frame_election_provider_support::NposSolution>::LIMIT as u32;
	pub MaxElectingVoters: u32 = 10_000;
}

/// The numbers configured here could always be more than the the maximum limits of staking pallet
/// to ensure election snapshot will not run out of memory. For now, we set them to smaller values
/// since the staking is bounded and the weight pipeline takes hours for this single pallet.
pub struct ElectionProviderBenchmarkConfig;
impl pallet_election_provider_multi_phase::BenchmarkingConfig for ElectionProviderBenchmarkConfig {
	const VOTERS: [u32; 2] = [1000, 2000];
	const TARGETS: [u32; 2] = [500, 1000];
	const ACTIVE_VOTERS: [u32; 2] = [500, 800];
	const DESIRED_TARGETS: [u32; 2] = [200, 400];
	const SNAPSHOT_MAXIMUM_VOTERS: u32 = 1000;
	const MINER_MAXIMUM_VOTERS: u32 = 1000;
	const MAXIMUM_TARGETS: u32 = 300;
}

/// Maximum number of iterations for balancing that will be executed in the embedded OCW
/// miner of election provider multi phase.
pub const MINER_MAX_ITERATIONS: u32 = 10;

/// A source of random balance for NposSolver, which is meant to be run by the OCW election miner.
pub struct OffchainRandomBalancing;
impl Get<Option<BalancingConfig>> for OffchainRandomBalancing {
	fn get() -> Option<BalancingConfig> {
		use sp_runtime::traits::TrailingZeroInput;
		let iterations = match MINER_MAX_ITERATIONS {
			0 => 0,
			max => {
				let seed = sp_io::offchain::random_seed();
				let random = <u32>::decode(&mut TrailingZeroInput::new(&seed))
					.expect("input is padded with zeroes; qed") %
					max.saturating_add(1);
				random as usize
			},
		};

		let config = BalancingConfig { iterations, tolerance: 0 };
		Some(config)
	}
}

pub struct OnChainSeqPhragmen;
impl onchain::Config for OnChainSeqPhragmen {
	type System = Runtime;
	type Solver = SequentialPhragmen<
		AccountId,
		pallet_election_provider_multi_phase::SolutionAccuracyOf<Runtime>,
	>;
	type DataProvider = <Runtime as pallet_election_provider_multi_phase::Config>::DataProvider;
	type WeightInfo = frame_election_provider_support::weights::SubstrateWeight<Runtime>;
}

impl onchain::BoundedConfig for OnChainSeqPhragmen {
	type VotersBound = MaxElectingVoters;
	type TargetsBound = ConstU32<2_000>;
}

impl pallet_election_provider_multi_phase::MinerConfig for Runtime {
	type AccountId = AccountId;
	type MaxLength = MinerMaxLength;
	type MaxWeight = MinerMaxWeight;
	type Solution = NposSolution16;
	type MaxVotesPerVoter =
	<<Self as pallet_election_provider_multi_phase::Config>::DataProvider as ElectionDataProvider>::MaxVotesPerVoter;

	// The unsigned submissions have to respect the weight of the submit_unsigned call, thus their
	// weight estimate function is wired to this call's weight.
	fn solution_weight(v: u32, t: u32, a: u32, d: u32) -> Weight {
		<
			<Self as pallet_election_provider_multi_phase::Config>::WeightInfo
			as
			pallet_election_provider_multi_phase::WeightInfo
		>::submit_unsigned(v, t, a, d)
	}
}

impl pallet_election_provider_multi_phase::Config for Runtime {
	type RuntimeEvent = RuntimeEvent;
	type Currency = Balances;
	type EstimateCallFee = TransactionPayment;
	type SignedPhase = SignedPhase;
	type UnsignedPhase = UnsignedPhase;
	type BetterUnsignedThreshold = BetterUnsignedThreshold;
	type BetterSignedThreshold = ();
	type OffchainRepeat = OffchainRepeat;
	type MinerTxPriority = MultiPhaseUnsignedPriority;
	type MinerConfig = Self;
	type SignedMaxSubmissions = ConstU32<10>;
	type SignedRewardBase = SignedRewardBase;
	type SignedDepositBase = SignedDepositBase;
	type SignedDepositByte = SignedDepositByte;
	type SignedMaxRefunds = ConstU32<3>;
	type SignedDepositWeight = ();
	type SignedMaxWeight = MinerMaxWeight;
	type SlashHandler = (); // burn slashes
	type RewardHandler = (); // nothing to do upon rewards
	type DataProvider = Staking;
	type Fallback = onchain::BoundedExecution<OnChainSeqPhragmen>;
	type GovernanceFallback = onchain::BoundedExecution<OnChainSeqPhragmen>;
	type Solver = SequentialPhragmen<AccountId, SolutionAccuracyOf<Self>, OffchainRandomBalancing>;
	type ForceOrigin = EnsureRootOrHalfCouncil;
	type MaxElectableTargets = ConstU16<{ u16::MAX }>;
	type MaxElectingVoters = MaxElectingVoters;
	type BenchmarkingConfig = ElectionProviderBenchmarkConfig;
	type WeightInfo = pallet_election_provider_multi_phase::weights::SubstrateWeight<Self>;
}

parameter_types! {
	pub const BagThresholds: &'static [u64] = &voter_bags::THRESHOLDS;
}

impl pallet_bags_list::Config for Runtime {
	type RuntimeEvent = RuntimeEvent;
	type ScoreProvider = Staking;
	type WeightInfo = pallet_bags_list::weights::SubstrateWeight<Runtime>;
	type BagThresholds = BagThresholds;
	type Score = VoteWeight;
}

parameter_types! {
	pub const PostUnbondPoolsWindow: u32 = 4;
	pub const NominationPoolsPalletId: PalletId = PalletId(*b"py/nopls");
	pub const MaxPointsToBalance: u8 = 10;
}

use sp_runtime::traits::Convert;
pub struct BalanceToU256;
impl Convert<Balance, sp_core::U256> for BalanceToU256 {
	fn convert(balance: Balance) -> sp_core::U256 {
		sp_core::U256::from(balance)
	}
}
pub struct U256ToBalance;
impl Convert<sp_core::U256, Balance> for U256ToBalance {
	fn convert(n: sp_core::U256) -> Balance {
		n.try_into().unwrap_or(Balance::max_value())
	}
}

impl pallet_nomination_pools::Config for Runtime {
	type WeightInfo = ();
	type RuntimeEvent = RuntimeEvent;
	type Currency = Balances;
	type CurrencyBalance = Balance;
	type RewardCounter = FixedU128;
	type BalanceToU256 = BalanceToU256;
	type U256ToBalance = U256ToBalance;
	type StakingInterface = pallet_staking::Pallet<Self>;
	type PostUnbondingPoolsWindow = PostUnbondPoolsWindow;
	type MaxMetadataLen = ConstU32<256>;
	type MaxUnbonding = ConstU32<8>;
	type PalletId = NominationPoolsPalletId;
	type MaxPointsToBalance = MaxPointsToBalance;
}

parameter_types! {
	pub const VoteLockingPeriod: BlockNumber = 30 * DAYS;
}

impl pallet_conviction_voting::Config for Runtime {
	type WeightInfo = pallet_conviction_voting::weights::SubstrateWeight<Self>;
	type RuntimeEvent = RuntimeEvent;
	type Currency = Balances;
	type VoteLockingPeriod = VoteLockingPeriod;
	type MaxVotes = ConstU32<512>;
	type MaxTurnout = frame_support::traits::TotalIssuanceOf<Balances, Self::AccountId>;
	type Polls = Referenda;
}

parameter_types! {
	pub const AlarmInterval: BlockNumber = 1;
	pub const SubmissionDeposit: Balance = 100 * DOLLARS;
	pub const UndecidingTimeout: BlockNumber = 28 * DAYS;
}

pub struct TracksInfo;
impl pallet_referenda::TracksInfo<Balance, BlockNumber> for TracksInfo {
	type Id = u16;
	type Origin = <Origin as frame_support::traits::OriginTrait>::PalletsOrigin;
	fn tracks() -> &'static [(Self::Id, pallet_referenda::TrackInfo<Balance, BlockNumber>)] {
		static DATA: [(u16, pallet_referenda::TrackInfo<Balance, BlockNumber>); 1] = [(
			0u16,
			pallet_referenda::TrackInfo {
				name: "root",
				max_deciding: 1,
				decision_deposit: 10,
				prepare_period: 4,
				decision_period: 4,
				confirm_period: 2,
				min_enactment_period: 4,
				min_approval: pallet_referenda::Curve::LinearDecreasing {
					length: Perbill::from_percent(100),
					floor: Perbill::from_percent(50),
					ceil: Perbill::from_percent(100),
				},
				min_support: pallet_referenda::Curve::LinearDecreasing {
					length: Perbill::from_percent(100),
					floor: Perbill::from_percent(0),
					ceil: Perbill::from_percent(100),
				},
			},
		)];
		&DATA[..]
	}
	fn track_for(id: &Self::Origin) -> Result<Self::Id, ()> {
		if let Ok(system_origin) = frame_system::RawOrigin::try_from(id.clone()) {
			match system_origin {
				frame_system::RawOrigin::Root => Ok(0),
				_ => Err(()),
			}
		} else {
			Err(())
		}
	}
}

impl pallet_referenda::Config for Runtime {
	type WeightInfo = pallet_referenda::weights::SubstrateWeight<Self>;
	type RuntimeCall = RuntimeCall;
	type RuntimeEvent = RuntimeEvent;
	type Scheduler = Scheduler;
	type Currency = pallet_balances::Pallet<Self>;
	type SubmitOrigin = EnsureSigned<AccountId>;
	type CancelOrigin = EnsureRoot<AccountId>;
	type KillOrigin = EnsureRoot<AccountId>;
	type Slash = ();
	type Votes = pallet_conviction_voting::VotesOf<Runtime>;
	type Tally = pallet_conviction_voting::TallyOf<Runtime>;
	type SubmissionDeposit = SubmissionDeposit;
	type MaxQueued = ConstU32<100>;
	type UndecidingTimeout = UndecidingTimeout;
	type AlarmInterval = AlarmInterval;
	type Tracks = TracksInfo;
}

impl pallet_referenda::Config<pallet_referenda::Instance2> for Runtime {
	type WeightInfo = pallet_referenda::weights::SubstrateWeight<Self>;
	type RuntimeCall = RuntimeCall;
	type RuntimeEvent = RuntimeEvent;
	type Scheduler = Scheduler;
	type Currency = pallet_balances::Pallet<Self>;
	type SubmitOrigin = EnsureSigned<AccountId>;
	type CancelOrigin = EnsureRoot<AccountId>;
	type KillOrigin = EnsureRoot<AccountId>;
	type Slash = ();
	type Votes = pallet_ranked_collective::Votes;
	type Tally = pallet_ranked_collective::TallyOf<Runtime>;
	type SubmissionDeposit = SubmissionDeposit;
	type MaxQueued = ConstU32<100>;
	type UndecidingTimeout = UndecidingTimeout;
	type AlarmInterval = AlarmInterval;
	type Tracks = TracksInfo;
}

impl pallet_ranked_collective::Config for Runtime {
	type WeightInfo = pallet_ranked_collective::weights::SubstrateWeight<Self>;
	type RuntimeEvent = RuntimeEvent;
	type PromoteOrigin = EnsureRootWithSuccess<AccountId, ConstU16<65535>>;
	type DemoteOrigin = EnsureRootWithSuccess<AccountId, ConstU16<65535>>;
	type Polls = RankedPolls;
	type MinRankOfClass = traits::Identity;
	type VoteWeight = pallet_ranked_collective::Geometric;
}

impl pallet_remark::Config for Runtime {
	type WeightInfo = pallet_remark::weights::SubstrateWeight<Self>;
	type RuntimeEvent = RuntimeEvent;
}

parameter_types! {
	pub const LaunchPeriod: BlockNumber = 28 * 24 * 60 * MINUTES;
	pub const VotingPeriod: BlockNumber = 28 * 24 * 60 * MINUTES;
	pub const FastTrackVotingPeriod: BlockNumber = 3 * 24 * 60 * MINUTES;
	pub const MinimumDeposit: Balance = 100 * DOLLARS;
	pub const EnactmentPeriod: BlockNumber = 30 * 24 * 60 * MINUTES;
	pub const CooloffPeriod: BlockNumber = 28 * 24 * 60 * MINUTES;
	pub const MaxProposals: u32 = 100;
}

impl pallet_democracy::Config for Runtime {
	type Proposal = RuntimeCall;
	type RuntimeEvent = RuntimeEvent;
	type Currency = Balances;
	type EnactmentPeriod = EnactmentPeriod;
	type LaunchPeriod = LaunchPeriod;
	type VotingPeriod = VotingPeriod;
	type VoteLockingPeriod = EnactmentPeriod; // Same as EnactmentPeriod
	type MinimumDeposit = MinimumDeposit;
	/// A straight majority of the council can decide what their next motion is.
	type ExternalOrigin =
		pallet_collective::EnsureProportionAtLeast<AccountId, CouncilCollective, 1, 2>;
	/// A super-majority can have the next scheduled referendum be a straight majority-carries vote.
	type ExternalMajorityOrigin =
		pallet_collective::EnsureProportionAtLeast<AccountId, CouncilCollective, 3, 4>;
	/// A unanimous council can have the next scheduled referendum be a straight default-carries
	/// (NTB) vote.
	type ExternalDefaultOrigin =
		pallet_collective::EnsureProportionAtLeast<AccountId, CouncilCollective, 1, 1>;
	/// Two thirds of the technical committee can have an ExternalMajority/ExternalDefault vote
	/// be tabled immediately and with a shorter voting/enactment period.
	type FastTrackOrigin =
		pallet_collective::EnsureProportionAtLeast<AccountId, TechnicalCollective, 2, 3>;
	type InstantOrigin =
		pallet_collective::EnsureProportionAtLeast<AccountId, TechnicalCollective, 1, 1>;
	type InstantAllowed = frame_support::traits::ConstBool<true>;
	type FastTrackVotingPeriod = FastTrackVotingPeriod;
	// To cancel a proposal which has been passed, 2/3 of the council must agree to it.
	type CancellationOrigin =
		pallet_collective::EnsureProportionAtLeast<AccountId, CouncilCollective, 2, 3>;
	// To cancel a proposal before it has been passed, the technical committee must be unanimous or
	// Root must agree.
	type CancelProposalOrigin = EitherOfDiverse<
		EnsureRoot<AccountId>,
		pallet_collective::EnsureProportionAtLeast<AccountId, TechnicalCollective, 1, 1>,
	>;
	type BlacklistOrigin = EnsureRoot<AccountId>;
	// Any single technical committee member may veto a coming council proposal, however they can
	// only do it once and it lasts only for the cool-off period.
	type VetoOrigin = pallet_collective::EnsureMember<AccountId, TechnicalCollective>;
	type CooloffPeriod = CooloffPeriod;
	type PreimageByteDeposit = PreimageByteDeposit;
	type OperationalPreimageOrigin = pallet_collective::EnsureMember<AccountId, CouncilCollective>;
	type Slash = Treasury;
	type Scheduler = Scheduler;
	type PalletsOrigin = OriginCaller;
	type MaxVotes = ConstU32<100>;
	type WeightInfo = pallet_democracy::weights::SubstrateWeight<Runtime>;
	type MaxProposals = MaxProposals;
}

parameter_types! {
	pub const CouncilMotionDuration: BlockNumber = 5 * DAYS;
	pub const CouncilMaxProposals: u32 = 100;
	pub const CouncilMaxMembers: u32 = 100;
}

type CouncilCollective = pallet_collective::Instance1;
impl pallet_collective::Config<CouncilCollective> for Runtime {
	type Origin = Origin;
	type Proposal = RuntimeCall;
	type RuntimeEvent = RuntimeEvent;
	type MotionDuration = CouncilMotionDuration;
	type MaxProposals = CouncilMaxProposals;
	type MaxMembers = CouncilMaxMembers;
	type DefaultVote = pallet_collective::PrimeDefaultVote;
	type WeightInfo = pallet_collective::weights::SubstrateWeight<Runtime>;
}

parameter_types! {
	pub const CandidacyBond: Balance = 10 * DOLLARS;
	// 1 storage item created, key size is 32 bytes, value size is 16+16.
	pub const VotingBondBase: Balance = deposit(1, 64);
	// additional data per vote is 32 bytes (account id).
	pub const VotingBondFactor: Balance = deposit(0, 32);
	pub const TermDuration: BlockNumber = 7 * DAYS;
	pub const DesiredMembers: u32 = 13;
	pub const DesiredRunnersUp: u32 = 7;
	pub const MaxVoters: u32 = 10 * 1000;
	pub const MaxCandidates: u32 = 1000;
	pub const ElectionsPhragmenPalletId: LockIdentifier = *b"phrelect";
}

// Make sure that there are no more than `MaxMembers` members elected via elections-phragmen.
const_assert!(DesiredMembers::get() <= CouncilMaxMembers::get());

impl pallet_elections_phragmen::Config for Runtime {
	type RuntimeEvent = RuntimeEvent;
	type PalletId = ElectionsPhragmenPalletId;
	type Currency = Balances;
	type ChangeMembers = Council;
	// NOTE: this implies that council's genesis members cannot be set directly and must come from
	// this module.
	type InitializeMembers = Council;
	type CurrencyToVote = U128CurrencyToVote;
	type CandidacyBond = CandidacyBond;
	type VotingBondBase = VotingBondBase;
	type VotingBondFactor = VotingBondFactor;
	type LoserCandidate = ();
	type KickedMember = ();
	type DesiredMembers = DesiredMembers;
	type DesiredRunnersUp = DesiredRunnersUp;
	type TermDuration = TermDuration;
	type MaxVoters = MaxVoters;
	type MaxCandidates = MaxCandidates;
	type WeightInfo = pallet_elections_phragmen::weights::SubstrateWeight<Runtime>;
}

parameter_types! {
	pub const TechnicalMotionDuration: BlockNumber = 5 * DAYS;
	pub const TechnicalMaxProposals: u32 = 100;
	pub const TechnicalMaxMembers: u32 = 100;
}

type TechnicalCollective = pallet_collective::Instance2;
impl pallet_collective::Config<TechnicalCollective> for Runtime {
	type Origin = Origin;
	type Proposal = RuntimeCall;
	type RuntimeEvent = RuntimeEvent;
	type MotionDuration = TechnicalMotionDuration;
	type MaxProposals = TechnicalMaxProposals;
	type MaxMembers = TechnicalMaxMembers;
	type DefaultVote = pallet_collective::PrimeDefaultVote;
	type WeightInfo = pallet_collective::weights::SubstrateWeight<Runtime>;
}

type EnsureRootOrHalfCouncil = EitherOfDiverse<
	EnsureRoot<AccountId>,
	pallet_collective::EnsureProportionMoreThan<AccountId, CouncilCollective, 1, 2>,
>;
impl pallet_membership::Config<pallet_membership::Instance1> for Runtime {
	type RuntimeEvent = RuntimeEvent;
	type AddOrigin = EnsureRootOrHalfCouncil;
	type RemoveOrigin = EnsureRootOrHalfCouncil;
	type SwapOrigin = EnsureRootOrHalfCouncil;
	type ResetOrigin = EnsureRootOrHalfCouncil;
	type PrimeOrigin = EnsureRootOrHalfCouncil;
	type MembershipInitialized = TechnicalCommittee;
	type MembershipChanged = TechnicalCommittee;
	type MaxMembers = TechnicalMaxMembers;
	type WeightInfo = pallet_membership::weights::SubstrateWeight<Runtime>;
}

parameter_types! {
	pub const ProposalBond: Permill = Permill::from_percent(5);
	pub const ProposalBondMinimum: Balance = 1 * DOLLARS;
	pub const SpendPeriod: BlockNumber = 1 * DAYS;
	pub const Burn: Permill = Permill::from_percent(50);
	pub const TipCountdown: BlockNumber = 1 * DAYS;
	pub const TipFindersFee: Percent = Percent::from_percent(20);
	pub const TipReportDepositBase: Balance = 1 * DOLLARS;
	pub const DataDepositPerByte: Balance = 1 * CENTS;
	pub const TreasuryPalletId: PalletId = PalletId(*b"py/trsry");
	pub const MaximumReasonLength: u32 = 300;
	pub const MaxApprovals: u32 = 100;
}

impl pallet_treasury::Config for Runtime {
	type PalletId = TreasuryPalletId;
	type Currency = Balances;
	type ApproveOrigin = EitherOfDiverse<
		EnsureRoot<AccountId>,
		pallet_collective::EnsureProportionAtLeast<AccountId, CouncilCollective, 3, 5>,
	>;
	type RejectOrigin = EitherOfDiverse<
		EnsureRoot<AccountId>,
		pallet_collective::EnsureProportionMoreThan<AccountId, CouncilCollective, 1, 2>,
	>;
	type RuntimeEvent = RuntimeEvent;
	type OnSlash = ();
	type ProposalBond = ProposalBond;
	type ProposalBondMinimum = ProposalBondMinimum;
	type ProposalBondMaximum = ();
	type SpendPeriod = SpendPeriod;
	type Burn = Burn;
	type BurnDestination = ();
	type SpendFunds = Bounties;
	type WeightInfo = pallet_treasury::weights::SubstrateWeight<Runtime>;
	type MaxApprovals = MaxApprovals;
	type SpendOrigin = frame_support::traits::NeverEnsureOrigin<u128>;
}

parameter_types! {
	pub const BountyCuratorDeposit: Permill = Permill::from_percent(50);
	pub const BountyValueMinimum: Balance = 5 * DOLLARS;
	pub const BountyDepositBase: Balance = 1 * DOLLARS;
	pub const CuratorDepositMultiplier: Permill = Permill::from_percent(50);
	pub const CuratorDepositMin: Balance = 1 * DOLLARS;
	pub const CuratorDepositMax: Balance = 100 * DOLLARS;
	pub const BountyDepositPayoutDelay: BlockNumber = 1 * DAYS;
	pub const BountyUpdatePeriod: BlockNumber = 14 * DAYS;
}

impl pallet_bounties::Config for Runtime {
	type RuntimeEvent = RuntimeEvent;
	type BountyDepositBase = BountyDepositBase;
	type BountyDepositPayoutDelay = BountyDepositPayoutDelay;
	type BountyUpdatePeriod = BountyUpdatePeriod;
	type CuratorDepositMultiplier = CuratorDepositMultiplier;
	type CuratorDepositMin = CuratorDepositMin;
	type CuratorDepositMax = CuratorDepositMax;
	type BountyValueMinimum = BountyValueMinimum;
	type DataDepositPerByte = DataDepositPerByte;
	type MaximumReasonLength = MaximumReasonLength;
	type WeightInfo = pallet_bounties::weights::SubstrateWeight<Runtime>;
	type ChildBountyManager = ChildBounties;
}

parameter_types! {
	pub const ChildBountyValueMinimum: Balance = 1 * DOLLARS;
}

impl pallet_child_bounties::Config for Runtime {
	type RuntimeEvent = RuntimeEvent;
	type MaxActiveChildBountyCount = ConstU32<5>;
	type ChildBountyValueMinimum = ChildBountyValueMinimum;
	type WeightInfo = pallet_child_bounties::weights::SubstrateWeight<Runtime>;
}

impl pallet_tips::Config for Runtime {
	type RuntimeEvent = RuntimeEvent;
	type DataDepositPerByte = DataDepositPerByte;
	type MaximumReasonLength = MaximumReasonLength;
	type Tippers = Elections;
	type TipCountdown = TipCountdown;
	type TipFindersFee = TipFindersFee;
	type TipReportDepositBase = TipReportDepositBase;
	type WeightInfo = pallet_tips::weights::SubstrateWeight<Runtime>;
}

parameter_types! {
	pub const DepositPerItem: Balance = deposit(1, 0);
	pub const DepositPerByte: Balance = deposit(0, 1);
	pub const MaxValueSize: u32 = 16 * 1024;
	pub const DeletionQueueDepth: u32 = 128;
	// The lazy deletion runs inside on_initialize.
	pub DeletionWeightLimit: Weight = RuntimeBlockWeights::get()
		.per_class
		.get(DispatchClass::Normal)
		.max_total
		.unwrap_or(RuntimeBlockWeights::get().max_block);
	pub Schedule: pallet_contracts::Schedule<Runtime> = Default::default();
}

impl pallet_contracts::Config for Runtime {
	type Time = Timestamp;
	type Randomness = RandomnessCollectiveFlip;
	type Currency = Balances;
	type RuntimeEvent = RuntimeEvent;
	type RuntimeCall = RuntimeCall;
	/// The safest default is to allow no calls at all.
	///
	/// Runtimes should whitelist dispatchables that are allowed to be called from contracts
	/// and make sure they are stable. Dispatchables exposed to contracts are not allowed to
	/// change because that would break already deployed contracts. The `Call` structure itself
	/// is not allowed to change the indices of existing pallets, too.
	type CallFilter = Nothing;
	type DepositPerItem = DepositPerItem;
	type DepositPerByte = DepositPerByte;
	type CallStack = [pallet_contracts::Frame<Self>; 31];
	type WeightPrice = pallet_transaction_payment::Pallet<Self>;
	type WeightInfo = pallet_contracts::weights::SubstrateWeight<Self>;
	type ChainExtension = ();
	type DeletionQueueDepth = DeletionQueueDepth;
	type DeletionWeightLimit = DeletionWeightLimit;
	type Schedule = Schedule;
	type AddressGenerator = pallet_contracts::DefaultAddressGenerator;
	type ContractAccessWeight = pallet_contracts::DefaultContractAccessWeight<RuntimeBlockWeights>;
	type MaxCodeLen = ConstU32<{ 128 * 1024 }>;
	type RelaxedMaxCodeLen = ConstU32<{ 256 * 1024 }>;
	type MaxStorageKeyLen = ConstU32<128>;
}

impl pallet_sudo::Config for Runtime {
	type RuntimeEvent = RuntimeEvent;
	type RuntimeCall = RuntimeCall;
}

parameter_types! {
	pub const ImOnlineUnsignedPriority: TransactionPriority = TransactionPriority::max_value();
	/// We prioritize im-online heartbeats over election solution submission.
	pub const StakingUnsignedPriority: TransactionPriority = TransactionPriority::max_value() / 2;
	pub const MaxAuthorities: u32 = 100;
	pub const MaxKeys: u32 = 10_000;
	pub const MaxPeerInHeartbeats: u32 = 10_000;
	pub const MaxPeerDataEncodingSize: u32 = 1_000;
}

impl<LocalCall> frame_system::offchain::CreateSignedTransaction<LocalCall> for Runtime
where
	RuntimeCall: From<LocalCall>,
{
	fn create_transaction<C: frame_system::offchain::AppCrypto<Self::Public, Self::Signature>>(
		call: RuntimeCall,
		public: <Signature as traits::Verify>::Signer,
		account: AccountId,
		nonce: Index,
	) -> Option<(RuntimeCall, <UncheckedExtrinsic as traits::Extrinsic>::SignaturePayload)> {
		let tip = 0;
		// take the biggest period possible.
		let period =
			BlockHashCount::get().checked_next_power_of_two().map(|c| c / 2).unwrap_or(2) as u64;
		let current_block = System::block_number()
			.saturated_into::<u64>()
			// The `System::block_number` is initialized with `n+1`,
			// so the actual block number is `n`.
			.saturating_sub(1);
		let era = Era::mortal(period, current_block);
		let extra = (
			frame_system::CheckNonZeroSender::<Runtime>::new(),
			frame_system::CheckSpecVersion::<Runtime>::new(),
			frame_system::CheckTxVersion::<Runtime>::new(),
			frame_system::CheckGenesis::<Runtime>::new(),
			frame_system::CheckEra::<Runtime>::from(era),
			frame_system::CheckNonce::<Runtime>::from(nonce),
			frame_system::CheckWeight::<Runtime>::new(),
			pallet_asset_tx_payment::ChargeAssetTxPayment::<Runtime>::from(tip, None),
		);
		let raw_payload = SignedPayload::new(call, extra)
			.map_err(|e| {
				log::warn!("Unable to create signed payload: {:?}", e);
			})
			.ok()?;
		let signature = raw_payload.using_encoded(|payload| C::sign(payload, public))?;
		let address = Indices::unlookup(account);
		let (call, extra, _) = raw_payload.deconstruct();
		Some((call, (address, signature, extra)))
	}
}

impl frame_system::offchain::SigningTypes for Runtime {
	type Public = <Signature as traits::Verify>::Signer;
	type Signature = Signature;
}

impl<C> frame_system::offchain::SendTransactionTypes<C> for Runtime
where
	RuntimeCall: From<C>,
{
	type Extrinsic = UncheckedExtrinsic;
	type OverarchingCall = RuntimeCall;
}

impl pallet_im_online::Config for Runtime {
	type AuthorityId = ImOnlineId;
	type RuntimeEvent = RuntimeEvent;
	type NextSessionRotation = Babe;
	type ValidatorSet = Historical;
	type ReportUnresponsiveness = Offences;
	type UnsignedPriority = ImOnlineUnsignedPriority;
	type WeightInfo = pallet_im_online::weights::SubstrateWeight<Runtime>;
	type MaxKeys = MaxKeys;
	type MaxPeerInHeartbeats = MaxPeerInHeartbeats;
	type MaxPeerDataEncodingSize = MaxPeerDataEncodingSize;
}

impl pallet_offences::Config for Runtime {
	type RuntimeEvent = RuntimeEvent;
	type IdentificationTuple = pallet_session::historical::IdentificationTuple<Self>;
	type OnOffenceHandler = Staking;
}

impl pallet_authority_discovery::Config for Runtime {
	type MaxAuthorities = MaxAuthorities;
}

impl pallet_grandpa::Config for Runtime {
	type RuntimeEvent = RuntimeEvent;

	type KeyOwnerProofSystem = Historical;

	type KeyOwnerProof =
		<Self::KeyOwnerProofSystem as KeyOwnerProofSystem<(KeyTypeId, GrandpaId)>>::Proof;

	type KeyOwnerIdentification = <Self::KeyOwnerProofSystem as KeyOwnerProofSystem<(
		KeyTypeId,
		GrandpaId,
	)>>::IdentificationTuple;

	type HandleEquivocation = pallet_grandpa::EquivocationHandler<
		Self::KeyOwnerIdentification,
		Offences,
		ReportLongevity,
	>;

	type WeightInfo = ();
	type MaxAuthorities = MaxAuthorities;
}

parameter_types! {
	pub const BasicDeposit: Balance = 10 * DOLLARS;       // 258 bytes on-chain
	pub const FieldDeposit: Balance = 250 * CENTS;        // 66 bytes on-chain
	pub const SubAccountDeposit: Balance = 2 * DOLLARS;   // 53 bytes on-chain
	pub const MaxSubAccounts: u32 = 100;
	pub const MaxAdditionalFields: u32 = 100;
	pub const MaxRegistrars: u32 = 20;
}

impl pallet_identity::Config for Runtime {
	type RuntimeEvent = RuntimeEvent;
	type Currency = Balances;
	type BasicDeposit = BasicDeposit;
	type FieldDeposit = FieldDeposit;
	type SubAccountDeposit = SubAccountDeposit;
	type MaxSubAccounts = MaxSubAccounts;
	type MaxAdditionalFields = MaxAdditionalFields;
	type MaxRegistrars = MaxRegistrars;
	type Slashed = Treasury;
	type ForceOrigin = EnsureRootOrHalfCouncil;
	type RegistrarOrigin = EnsureRootOrHalfCouncil;
	type WeightInfo = pallet_identity::weights::SubstrateWeight<Runtime>;
}

parameter_types! {
	pub const ConfigDepositBase: Balance = 5 * DOLLARS;
	pub const FriendDepositFactor: Balance = 50 * CENTS;
	pub const MaxFriends: u16 = 9;
	pub const RecoveryDeposit: Balance = 5 * DOLLARS;
}

impl pallet_recovery::Config for Runtime {
	type RuntimeEvent = RuntimeEvent;
	type WeightInfo = pallet_recovery::weights::SubstrateWeight<Runtime>;
	type RuntimeCall = RuntimeCall;
	type Currency = Balances;
	type ConfigDepositBase = ConfigDepositBase;
	type FriendDepositFactor = FriendDepositFactor;
	type MaxFriends = MaxFriends;
	type RecoveryDeposit = RecoveryDeposit;
}

parameter_types! {
	pub const CandidateDeposit: Balance = 10 * DOLLARS;
	pub const WrongSideDeduction: Balance = 2 * DOLLARS;
	pub const MaxStrikes: u32 = 10;
	pub const RotationPeriod: BlockNumber = 80 * HOURS;
	pub const PeriodSpend: Balance = 500 * DOLLARS;
	pub const MaxLockDuration: BlockNumber = 36 * 30 * DAYS;
	pub const ChallengePeriod: BlockNumber = 7 * DAYS;
	pub const MaxCandidateIntake: u32 = 10;
	pub const SocietyPalletId: PalletId = PalletId(*b"py/socie");
}

impl pallet_society::Config for Runtime {
	type RuntimeEvent = RuntimeEvent;
	type PalletId = SocietyPalletId;
	type Currency = Balances;
	type Randomness = RandomnessCollectiveFlip;
	type CandidateDeposit = CandidateDeposit;
	type WrongSideDeduction = WrongSideDeduction;
	type MaxStrikes = MaxStrikes;
	type PeriodSpend = PeriodSpend;
	type MembershipChanged = ();
	type RotationPeriod = RotationPeriod;
	type MaxLockDuration = MaxLockDuration;
	type FounderSetOrigin =
		pallet_collective::EnsureProportionMoreThan<AccountId, CouncilCollective, 1, 2>;
	type SuspensionJudgementOrigin = pallet_society::EnsureFounder<Runtime>;
	type MaxCandidateIntake = MaxCandidateIntake;
	type ChallengePeriod = ChallengePeriod;
}

parameter_types! {
	pub const MinVestedTransfer: Balance = 100 * DOLLARS;
}

impl pallet_vesting::Config for Runtime {
	type RuntimeEvent = RuntimeEvent;
	type Currency = Balances;
	type BlockNumberToBalance = ConvertInto;
	type MinVestedTransfer = MinVestedTransfer;
	type WeightInfo = pallet_vesting::weights::SubstrateWeight<Runtime>;
	// `VestingInfo` encode length is 36bytes. 28 schedules gets encoded as 1009 bytes, which is the
	// highest number of schedules that encodes less than 2^10.
	const MAX_VESTING_SCHEDULES: u32 = 28;
}

impl pallet_mmr::Config for Runtime {
	const INDEXING_PREFIX: &'static [u8] = b"mmr";
	type Hashing = <Runtime as frame_system::Config>::Hashing;
	type Hash = <Runtime as frame_system::Config>::Hash;
	type LeafData = pallet_mmr::ParentNumberAndHash<Self>;
	type OnNewRoot = ();
	type WeightInfo = ();
}

parameter_types! {
	pub const LotteryPalletId: PalletId = PalletId(*b"py/lotto");
	pub const MaxCalls: u32 = 10;
	pub const MaxGenerateRandom: u32 = 10;
}

impl pallet_lottery::Config for Runtime {
	type PalletId = LotteryPalletId;
	type RuntimeCall = RuntimeCall;
	type Currency = Balances;
	type Randomness = RandomnessCollectiveFlip;
	type RuntimeEvent = RuntimeEvent;
	type ManagerOrigin = EnsureRoot<AccountId>;
	type MaxCalls = MaxCalls;
	type ValidateCall = Lottery;
	type MaxGenerateRandom = MaxGenerateRandom;
	type WeightInfo = pallet_lottery::weights::SubstrateWeight<Runtime>;
}

parameter_types! {
	pub const AssetDeposit: Balance = 100 * DOLLARS;
	pub const ApprovalDeposit: Balance = 1 * DOLLARS;
	pub const StringLimit: u32 = 50;
	pub const MetadataDepositBase: Balance = 10 * DOLLARS;
	pub const MetadataDepositPerByte: Balance = 1 * DOLLARS;
}

impl pallet_assets::Config for Runtime {
	type RuntimeEvent = RuntimeEvent;
	type Balance = u128;
	type AssetId = u32;
	type Currency = Balances;
	type ForceOrigin = EnsureRoot<AccountId>;
	type AssetDeposit = AssetDeposit;
	type AssetAccountDeposit = ConstU128<DOLLARS>;
	type MetadataDepositBase = MetadataDepositBase;
	type MetadataDepositPerByte = MetadataDepositPerByte;
	type ApprovalDeposit = ApprovalDeposit;
	type StringLimit = StringLimit;
	type Freezer = ();
	type Extra = ();
	type WeightInfo = pallet_assets::weights::SubstrateWeight<Runtime>;
}

parameter_types! {
	pub IgnoredIssuance: Balance = Treasury::pot();
	pub const QueueCount: u32 = 300;
	pub const MaxQueueLen: u32 = 1000;
	pub const FifoQueueLen: u32 = 500;
	pub const Period: BlockNumber = 30 * DAYS;
	pub const MinFreeze: Balance = 100 * DOLLARS;
	pub const IntakePeriod: BlockNumber = 10;
	pub const MaxIntakeBids: u32 = 10;
}

impl pallet_gilt::Config for Runtime {
	type RuntimeEvent = RuntimeEvent;
	type Currency = Balances;
	type CurrencyBalance = Balance;
	type AdminOrigin = frame_system::EnsureRoot<AccountId>;
	type Deficit = ();
	type Surplus = ();
	type IgnoredIssuance = IgnoredIssuance;
	type QueueCount = QueueCount;
	type MaxQueueLen = MaxQueueLen;
	type FifoQueueLen = FifoQueueLen;
	type Period = Period;
	type MinFreeze = MinFreeze;
	type IntakePeriod = IntakePeriod;
	type MaxIntakeBids = MaxIntakeBids;
	type WeightInfo = pallet_gilt::weights::SubstrateWeight<Runtime>;
}

parameter_types! {
	pub const CollectionDeposit: Balance = 100 * DOLLARS;
	pub const ItemDeposit: Balance = 1 * DOLLARS;
	pub const KeyLimit: u32 = 32;
	pub const ValueLimit: u32 = 256;
}

impl pallet_uniques::Config for Runtime {
	type RuntimeEvent = RuntimeEvent;
	type CollectionId = u32;
	type ItemId = u32;
	type Currency = Balances;
	type ForceOrigin = frame_system::EnsureRoot<AccountId>;
	type CollectionDeposit = CollectionDeposit;
	type ItemDeposit = ItemDeposit;
	type MetadataDepositBase = MetadataDepositBase;
	type AttributeDepositBase = MetadataDepositBase;
	type DepositPerByte = MetadataDepositPerByte;
	type StringLimit = StringLimit;
	type KeyLimit = KeyLimit;
	type ValueLimit = ValueLimit;
	type WeightInfo = pallet_uniques::weights::SubstrateWeight<Runtime>;
	#[cfg(feature = "runtime-benchmarks")]
	type Helper = ();
	type CreateOrigin = AsEnsureOriginWithArg<EnsureSigned<AccountId>>;
	type Locker = ();
}

impl pallet_transaction_storage::Config for Runtime {
	type RuntimeEvent = RuntimeEvent;
	type Currency = Balances;
	type RuntimeCall = RuntimeCall;
	type FeeDestination = ();
	type WeightInfo = pallet_transaction_storage::weights::SubstrateWeight<Runtime>;
	type MaxBlockTransactions =
		ConstU32<{ pallet_transaction_storage::DEFAULT_MAX_BLOCK_TRANSACTIONS }>;
	type MaxTransactionSize =
		ConstU32<{ pallet_transaction_storage::DEFAULT_MAX_TRANSACTION_SIZE }>;
}

impl pallet_whitelist::Config for Runtime {
	type RuntimeEvent = RuntimeEvent;
	type RuntimeCall = RuntimeCall;
	type WhitelistOrigin = EnsureRoot<AccountId>;
	type DispatchWhitelistedOrigin = EnsureRoot<AccountId>;
	type PreimageProvider = Preimage;
	type WeightInfo = pallet_whitelist::weights::SubstrateWeight<Runtime>;
}

parameter_types! {
	pub const MigrationSignedDepositPerItem: Balance = 1 * CENTS;
	pub const MigrationSignedDepositBase: Balance = 20 * DOLLARS;
	pub const MigrationMaxKeyLen: u32 = 512;
}

impl pallet_state_trie_migration::Config for Runtime {
	type RuntimeEvent = RuntimeEvent;
	type ControlOrigin = EnsureRoot<AccountId>;
	type Currency = Balances;
	type MaxKeyLen = MigrationMaxKeyLen;
	type SignedDepositPerItem = MigrationSignedDepositPerItem;
	type SignedDepositBase = MigrationSignedDepositBase;
	// Warning: this is not advised, as it might allow the chain to be temporarily DOS-ed.
	// Preferably, if the chain's governance/maintenance team is planning on using a specific
	// account for the migration, put it here to make sure only that account can trigger the signed
	// migrations.
	type SignedFilter = EnsureSigned<Self::AccountId>;
	type WeightInfo = ();
}

const ALLIANCE_MOTION_DURATION_IN_BLOCKS: BlockNumber = 5 * DAYS;

parameter_types! {
	pub const AllianceMotionDuration: BlockNumber = ALLIANCE_MOTION_DURATION_IN_BLOCKS;
	pub const AllianceMaxProposals: u32 = 100;
	pub const AllianceMaxMembers: u32 = 100;
}

type AllianceCollective = pallet_collective::Instance3;
impl pallet_collective::Config<AllianceCollective> for Runtime {
	type Origin = Origin;
	type Proposal = RuntimeCall;
	type RuntimeEvent = RuntimeEvent;
	type MotionDuration = AllianceMotionDuration;
	type MaxProposals = AllianceMaxProposals;
	type MaxMembers = AllianceMaxMembers;
	type DefaultVote = pallet_collective::PrimeDefaultVote;
	type WeightInfo = pallet_collective::weights::SubstrateWeight<Runtime>;
}

parameter_types! {
	pub const MaxFounders: u32 = 10;
	pub const MaxFellows: u32 = AllianceMaxMembers::get() - MaxFounders::get();
	pub const MaxAllies: u32 = 100;
	pub const AllyDeposit: Balance = 10 * DOLLARS;
	pub const RetirementPeriod: BlockNumber = ALLIANCE_MOTION_DURATION_IN_BLOCKS + (1 * DAYS);
}

impl pallet_alliance::Config for Runtime {
	type RuntimeEvent = RuntimeEvent;
	type Proposal = RuntimeCall;
	type AdminOrigin = EitherOfDiverse<
		EnsureRoot<AccountId>,
		pallet_collective::EnsureProportionMoreThan<AccountId, AllianceCollective, 2, 3>,
	>;
	type MembershipManager = EitherOfDiverse<
		EnsureRoot<AccountId>,
		pallet_collective::EnsureProportionMoreThan<AccountId, AllianceCollective, 2, 3>,
	>;
	type AnnouncementOrigin = EitherOfDiverse<
		EnsureRoot<AccountId>,
		pallet_collective::EnsureProportionMoreThan<AccountId, AllianceCollective, 2, 3>,
	>;
	type Currency = Balances;
	type Slashed = Treasury;
	type InitializeMembers = AllianceMotion;
	type MembershipChanged = AllianceMotion;
	#[cfg(not(feature = "runtime-benchmarks"))]
	type IdentityVerifier = AllianceIdentityVerifier;
	#[cfg(feature = "runtime-benchmarks")]
	type IdentityVerifier = ();
	type ProposalProvider = AllianceProposalProvider;
	type MaxProposals = AllianceMaxProposals;
	type MaxFounders = MaxFounders;
	type MaxFellows = MaxFellows;
	type MaxAllies = MaxAllies;
	type MaxUnscrupulousItems = ConstU32<100>;
	type MaxWebsiteUrlLength = ConstU32<255>;
	type MaxAnnouncementsCount = ConstU32<100>;
	type MaxMembersCount = AllianceMaxMembers;
	type AllyDeposit = AllyDeposit;
	type WeightInfo = pallet_alliance::weights::SubstrateWeight<Runtime>;
	type RetirementPeriod = RetirementPeriod;
}

construct_runtime!(
	pub enum Runtime where
		Block = Block,
		NodeBlock = node_primitives::Block,
		UncheckedExtrinsic = UncheckedExtrinsic
	{
		System: frame_system,
		Utility: pallet_utility,
		Babe: pallet_babe,
		Timestamp: pallet_timestamp,
		// Authorship must be before session in order to note author in the correct session and era
		// for im-online and staking.
		Authorship: pallet_authorship,
		Indices: pallet_indices,
		Balances: pallet_balances,
		TransactionPayment: pallet_transaction_payment,
		AssetTxPayment: pallet_asset_tx_payment,
		ElectionProviderMultiPhase: pallet_election_provider_multi_phase,
		Staking: pallet_staking,
		Session: pallet_session,
		Democracy: pallet_democracy,
		Council: pallet_collective::<Instance1>,
		TechnicalCommittee: pallet_collective::<Instance2>,
		Elections: pallet_elections_phragmen,
		TechnicalMembership: pallet_membership::<Instance1>,
		Grandpa: pallet_grandpa,
		Treasury: pallet_treasury,
		Contracts: pallet_contracts,
		Sudo: pallet_sudo,
		ImOnline: pallet_im_online,
		AuthorityDiscovery: pallet_authority_discovery,
		Offences: pallet_offences,
		Historical: pallet_session_historical::{Pallet},
		RandomnessCollectiveFlip: pallet_randomness_collective_flip,
		Identity: pallet_identity,
		Society: pallet_society,
		Recovery: pallet_recovery,
		Vesting: pallet_vesting,
		Scheduler: pallet_scheduler,
		Preimage: pallet_preimage,
		Proxy: pallet_proxy,
		Multisig: pallet_multisig,
		Bounties: pallet_bounties,
		Tips: pallet_tips,
		Assets: pallet_assets,
		Mmr: pallet_mmr,
		Lottery: pallet_lottery,
		Gilt: pallet_gilt,
		Uniques: pallet_uniques,
		TransactionStorage: pallet_transaction_storage,
		BagsList: pallet_bags_list,
		StateTrieMigration: pallet_state_trie_migration,
		ChildBounties: pallet_child_bounties,
		Referenda: pallet_referenda,
		Remark: pallet_remark,
		ConvictionVoting: pallet_conviction_voting,
		Whitelist: pallet_whitelist,
		AllianceMotion: pallet_collective::<Instance3>,
		Alliance: pallet_alliance,
		NominationPools: pallet_nomination_pools,
		RankedPolls: pallet_referenda::<Instance2>,
		RankedCollective: pallet_ranked_collective,
		TxPause: pallet_tx_pause,
		SafeMode: pallet_safe_mode,
	}
);

/// The address format for describing accounts.
pub type Address = sp_runtime::MultiAddress<AccountId, AccountIndex>;
/// Block header type as expected by this runtime.
pub type Header = generic::Header<BlockNumber, BlakeTwo256>;
/// Block type as expected by this runtime.
pub type Block = generic::Block<Header, UncheckedExtrinsic>;
/// A Block signed with a Justification
pub type SignedBlock = generic::SignedBlock<Block>;
/// BlockId type as expected by this runtime.
pub type BlockId = generic::BlockId<Block>;
/// The SignedExtension to the basic transaction logic.
///
/// When you change this, you **MUST** modify [`sign`] in `bin/node/testing/src/keyring.rs`!
///
/// [`sign`]: <../../testing/src/keyring.rs.html>
pub type SignedExtra = (
	frame_system::CheckNonZeroSender<Runtime>,
	frame_system::CheckSpecVersion<Runtime>,
	frame_system::CheckTxVersion<Runtime>,
	frame_system::CheckGenesis<Runtime>,
	frame_system::CheckEra<Runtime>,
	frame_system::CheckNonce<Runtime>,
	frame_system::CheckWeight<Runtime>,
	pallet_asset_tx_payment::ChargeAssetTxPayment<Runtime>,
);

/// Unchecked extrinsic type as expected by this runtime.
pub type UncheckedExtrinsic =
	generic::UncheckedExtrinsic<Address, RuntimeCall, Signature, SignedExtra>;
/// The payload being signed in transactions.
pub type SignedPayload = generic::SignedPayload<RuntimeCall, SignedExtra>;
/// Extrinsic type that has already been checked.
pub type CheckedExtrinsic = generic::CheckedExtrinsic<AccountId, RuntimeCall, SignedExtra>;
/// Executive: handles dispatch to the various modules.
pub type Executive = frame_executive::Executive<
	Runtime,
	Block,
	frame_system::ChainContext<Runtime>,
	Runtime,
	AllPalletsWithSystem,
	Migrations,
>;

// All migrations executed on runtime upgrade as a nested tuple of types implementing
// `OnRuntimeUpgrade`.
type Migrations = (
	pallet_nomination_pools::migration::v2::MigrateToV2<Runtime>,
	pallet_alliance::migration::Migration<Runtime>,
);

/// MMR helper types.
mod mmr {
	use super::Runtime;
	pub use pallet_mmr::primitives::*;

	pub type Leaf = <<Runtime as pallet_mmr::Config>::LeafData as LeafDataProvider>::LeafData;
	pub type Hash = <Runtime as pallet_mmr::Config>::Hash;
	pub type Hashing = <Runtime as pallet_mmr::Config>::Hashing;
}

#[cfg(feature = "runtime-benchmarks")]
#[macro_use]
extern crate frame_benchmarking;

#[cfg(feature = "runtime-benchmarks")]
mod benches {
	define_benchmarks!(
		[frame_benchmarking, BaselineBench::<Runtime>]
		[pallet_alliance, Alliance]
		[pallet_assets, Assets]
		[pallet_babe, Babe]
		[pallet_bags_list, BagsList]
		[pallet_balances, Balances]
		[pallet_bounties, Bounties]
		[pallet_child_bounties, ChildBounties]
		[pallet_collective, Council]
		[pallet_conviction_voting, ConvictionVoting]
		[pallet_contracts, Contracts]
		[pallet_democracy, Democracy]
		[pallet_election_provider_multi_phase, ElectionProviderMultiPhase]
		[pallet_election_provider_support_benchmarking, EPSBench::<Runtime>]
		[pallet_elections_phragmen, Elections]
		[pallet_gilt, Gilt]
		[pallet_grandpa, Grandpa]
		[pallet_identity, Identity]
		[pallet_im_online, ImOnline]
		[pallet_indices, Indices]
		[pallet_lottery, Lottery]
		[pallet_membership, TechnicalMembership]
		[pallet_mmr, Mmr]
		[pallet_multisig, Multisig]
		[pallet_nomination_pools, NominationPoolsBench::<Runtime>]
		[pallet_offences, OffencesBench::<Runtime>]
		[pallet_preimage, Preimage]
		[pallet_proxy, Proxy]
		[pallet_ranked_collective, RankedCollective]
		[pallet_referenda, Referenda]
		[pallet_recovery, Recovery]
		[pallet_remark, Remark]
		[pallet_scheduler, Scheduler]
		[pallet_session, SessionBench::<Runtime>]
		[pallet_staking, Staking]
		[pallet_state_trie_migration, StateTrieMigration]
		[frame_system, SystemBench::<Runtime>]
		[pallet_timestamp, Timestamp]
		[pallet_tips, Tips]
		[pallet_transaction_storage, TransactionStorage]
		[pallet_treasury, Treasury]
		[pallet_uniques, Uniques]
		[pallet_utility, Utility]
		[pallet_vesting, Vesting]
		[pallet_whitelist, Whitelist]
<<<<<<< HEAD
		[pallet_tx_pause, TxPause]
=======
		[pallet_safe_mode, SafeMode]
>>>>>>> 379b82f0
	);
}

impl_runtime_apis! {
	impl sp_api::Core<Block> for Runtime {
		fn version() -> RuntimeVersion {
			VERSION
		}

		fn execute_block(block: Block) {
			Executive::execute_block(block);
		}

		fn initialize_block(header: &<Block as BlockT>::Header) {
			Executive::initialize_block(header)
		}
	}

	impl sp_api::Metadata<Block> for Runtime {
		fn metadata() -> OpaqueMetadata {
			OpaqueMetadata::new(Runtime::metadata().into())
		}
	}

	impl sp_block_builder::BlockBuilder<Block> for Runtime {
		fn apply_extrinsic(extrinsic: <Block as BlockT>::Extrinsic) -> ApplyExtrinsicResult {
			Executive::apply_extrinsic(extrinsic)
		}

		fn finalize_block() -> <Block as BlockT>::Header {
			Executive::finalize_block()
		}

		fn inherent_extrinsics(data: InherentData) -> Vec<<Block as BlockT>::Extrinsic> {
			data.create_extrinsics()
		}

		fn check_inherents(block: Block, data: InherentData) -> CheckInherentsResult {
			data.check_extrinsics(&block)
		}
	}

	impl sp_transaction_pool::runtime_api::TaggedTransactionQueue<Block> for Runtime {
		fn validate_transaction(
			source: TransactionSource,
			tx: <Block as BlockT>::Extrinsic,
			block_hash: <Block as BlockT>::Hash,
		) -> TransactionValidity {
			Executive::validate_transaction(source, tx, block_hash)
		}
	}

	impl sp_offchain::OffchainWorkerApi<Block> for Runtime {
		fn offchain_worker(header: &<Block as BlockT>::Header) {
			Executive::offchain_worker(header)
		}
	}

	impl fg_primitives::GrandpaApi<Block> for Runtime {
		fn grandpa_authorities() -> GrandpaAuthorityList {
			Grandpa::grandpa_authorities()
		}

		fn current_set_id() -> fg_primitives::SetId {
			Grandpa::current_set_id()
		}

		fn submit_report_equivocation_unsigned_extrinsic(
			equivocation_proof: fg_primitives::EquivocationProof<
				<Block as BlockT>::Hash,
				NumberFor<Block>,
			>,
			key_owner_proof: fg_primitives::OpaqueKeyOwnershipProof,
		) -> Option<()> {
			let key_owner_proof = key_owner_proof.decode()?;

			Grandpa::submit_unsigned_equivocation_report(
				equivocation_proof,
				key_owner_proof,
			)
		}

		fn generate_key_ownership_proof(
			_set_id: fg_primitives::SetId,
			authority_id: GrandpaId,
		) -> Option<fg_primitives::OpaqueKeyOwnershipProof> {
			use codec::Encode;

			Historical::prove((fg_primitives::KEY_TYPE, authority_id))
				.map(|p| p.encode())
				.map(fg_primitives::OpaqueKeyOwnershipProof::new)
		}
	}

	impl pallet_nomination_pools_runtime_api::NominationPoolsApi<Block, AccountId, Balance> for Runtime {
		fn pending_rewards(member_account: AccountId) -> Balance {
			NominationPools::pending_rewards(member_account).unwrap_or_default()
		}
	}

	impl sp_consensus_babe::BabeApi<Block> for Runtime {
		fn configuration() -> sp_consensus_babe::BabeConfiguration {
			let epoch_config = Babe::epoch_config().unwrap_or(BABE_GENESIS_EPOCH_CONFIG);
			sp_consensus_babe::BabeConfiguration {
				slot_duration: Babe::slot_duration(),
				epoch_length: EpochDuration::get(),
				c: epoch_config.c,
				authorities: Babe::authorities().to_vec(),
				randomness: Babe::randomness(),
				allowed_slots: epoch_config.allowed_slots,
			}
		}

		fn current_epoch_start() -> sp_consensus_babe::Slot {
			Babe::current_epoch_start()
		}

		fn current_epoch() -> sp_consensus_babe::Epoch {
			Babe::current_epoch()
		}

		fn next_epoch() -> sp_consensus_babe::Epoch {
			Babe::next_epoch()
		}

		fn generate_key_ownership_proof(
			_slot: sp_consensus_babe::Slot,
			authority_id: sp_consensus_babe::AuthorityId,
		) -> Option<sp_consensus_babe::OpaqueKeyOwnershipProof> {
			use codec::Encode;

			Historical::prove((sp_consensus_babe::KEY_TYPE, authority_id))
				.map(|p| p.encode())
				.map(sp_consensus_babe::OpaqueKeyOwnershipProof::new)
		}

		fn submit_report_equivocation_unsigned_extrinsic(
			equivocation_proof: sp_consensus_babe::EquivocationProof<<Block as BlockT>::Header>,
			key_owner_proof: sp_consensus_babe::OpaqueKeyOwnershipProof,
		) -> Option<()> {
			let key_owner_proof = key_owner_proof.decode()?;

			Babe::submit_unsigned_equivocation_report(
				equivocation_proof,
				key_owner_proof,
			)
		}
	}

	impl sp_authority_discovery::AuthorityDiscoveryApi<Block> for Runtime {
		fn authorities() -> Vec<AuthorityDiscoveryId> {
			AuthorityDiscovery::authorities()
		}
	}

	impl frame_system_rpc_runtime_api::AccountNonceApi<Block, AccountId, Index> for Runtime {
		fn account_nonce(account: AccountId) -> Index {
			System::account_nonce(account)
		}
	}

	impl pallet_contracts_rpc_runtime_api::ContractsApi<
		Block, AccountId, Balance, BlockNumber, Hash,
	>
		for Runtime
	{
		fn call(
			origin: AccountId,
			dest: AccountId,
			value: Balance,
			gas_limit: u64,
			storage_deposit_limit: Option<Balance>,
			input_data: Vec<u8>,
		) -> pallet_contracts_primitives::ContractExecResult<Balance> {
			Contracts::bare_call(origin, dest, value, Weight::from_ref_time(gas_limit), storage_deposit_limit, input_data, true)
		}

		fn instantiate(
			origin: AccountId,
			value: Balance,
			gas_limit: u64,
			storage_deposit_limit: Option<Balance>,
			code: pallet_contracts_primitives::Code<Hash>,
			data: Vec<u8>,
			salt: Vec<u8>,
		) -> pallet_contracts_primitives::ContractInstantiateResult<AccountId, Balance>
		{
			Contracts::bare_instantiate(origin, value, Weight::from_ref_time(gas_limit), storage_deposit_limit, code, data, salt, true)
		}

		fn upload_code(
			origin: AccountId,
			code: Vec<u8>,
			storage_deposit_limit: Option<Balance>,
		) -> pallet_contracts_primitives::CodeUploadResult<Hash, Balance>
		{
			Contracts::bare_upload_code(origin, code, storage_deposit_limit)
		}

		fn get_storage(
			address: AccountId,
			key: Vec<u8>,
		) -> pallet_contracts_primitives::GetStorageResult {
			Contracts::get_storage(address, key)
		}
	}

	impl pallet_transaction_payment_rpc_runtime_api::TransactionPaymentApi<
		Block,
		Balance,
	> for Runtime {
		fn query_info(uxt: <Block as BlockT>::Extrinsic, len: u32) -> RuntimeDispatchInfo<Balance> {
			TransactionPayment::query_info(uxt, len)
		}
		fn query_fee_details(uxt: <Block as BlockT>::Extrinsic, len: u32) -> FeeDetails<Balance> {
			TransactionPayment::query_fee_details(uxt, len)
		}
	}

	impl pallet_transaction_payment_rpc_runtime_api::TransactionPaymentCallApi<Block, Balance, RuntimeCall>
		for Runtime
	{
		fn query_call_info(call: RuntimeCall, len: u32) -> RuntimeDispatchInfo<Balance> {
			TransactionPayment::query_call_info(call, len)
		}
		fn query_call_fee_details(call: RuntimeCall, len: u32) -> FeeDetails<Balance> {
			TransactionPayment::query_call_fee_details(call, len)
		}
	}

	impl pallet_mmr::primitives::MmrApi<
		Block,
		mmr::Hash,
	> for Runtime {
		fn generate_proof(leaf_index: pallet_mmr::primitives::LeafIndex)
			-> Result<(mmr::EncodableOpaqueLeaf, mmr::Proof<mmr::Hash>), mmr::Error>
		{
			Mmr::generate_batch_proof(vec![leaf_index]).and_then(|(leaves, proof)|
				Ok((
					mmr::EncodableOpaqueLeaf::from_leaf(&leaves[0]),
					mmr::BatchProof::into_single_leaf_proof(proof)?
				))
			)
		}

		fn verify_proof(leaf: mmr::EncodableOpaqueLeaf, proof: mmr::Proof<mmr::Hash>)
			-> Result<(), mmr::Error>
		{
			let leaf: mmr::Leaf = leaf
				.into_opaque_leaf()
				.try_decode()
				.ok_or(mmr::Error::Verify)?;
			Mmr::verify_leaves(vec![leaf], mmr::Proof::into_batch_proof(proof))
		}

		fn verify_proof_stateless(
			root: mmr::Hash,
			leaf: mmr::EncodableOpaqueLeaf,
			proof: mmr::Proof<mmr::Hash>
		) -> Result<(), mmr::Error> {
			let node = mmr::DataOrHash::Data(leaf.into_opaque_leaf());
			pallet_mmr::verify_leaves_proof::<mmr::Hashing, _>(root, vec![node], mmr::Proof::into_batch_proof(proof))
		}

		fn mmr_root() -> Result<mmr::Hash, mmr::Error> {
			Ok(Mmr::mmr_root())
		}

		fn generate_batch_proof(leaf_indices: Vec<pallet_mmr::primitives::LeafIndex>)
			-> Result<(Vec<mmr::EncodableOpaqueLeaf>, mmr::BatchProof<mmr::Hash>), mmr::Error>
		{
			Mmr::generate_batch_proof(leaf_indices)
				.map(|(leaves, proof)| (leaves.into_iter().map(|leaf| mmr::EncodableOpaqueLeaf::from_leaf(&leaf)).collect(), proof))
		}

		fn verify_batch_proof(leaves: Vec<mmr::EncodableOpaqueLeaf>, proof: mmr::BatchProof<mmr::Hash>)
			-> Result<(), mmr::Error>
		{
			let leaves = leaves.into_iter().map(|leaf|
				leaf.into_opaque_leaf()
				.try_decode()
				.ok_or(mmr::Error::Verify)).collect::<Result<Vec<mmr::Leaf>, mmr::Error>>()?;
			Mmr::verify_leaves(leaves, proof)
		}

		fn verify_batch_proof_stateless(
			root: mmr::Hash,
			leaves: Vec<mmr::EncodableOpaqueLeaf>,
			proof: mmr::BatchProof<mmr::Hash>
		) -> Result<(), mmr::Error> {
			let nodes = leaves.into_iter().map(|leaf|mmr::DataOrHash::Data(leaf.into_opaque_leaf())).collect();
			pallet_mmr::verify_leaves_proof::<mmr::Hashing, _>(root, nodes, proof)
		}
	}

	impl sp_session::SessionKeys<Block> for Runtime {
		fn generate_session_keys(seed: Option<Vec<u8>>) -> Vec<u8> {
			SessionKeys::generate(seed)
		}

		fn decode_session_keys(
			encoded: Vec<u8>,
		) -> Option<Vec<(Vec<u8>, KeyTypeId)>> {
			SessionKeys::decode_into_raw_public_keys(&encoded)
		}
	}

	#[cfg(feature = "try-runtime")]
	impl frame_try_runtime::TryRuntime<Block> for Runtime {
		fn on_runtime_upgrade() -> (Weight, Weight) {
			// NOTE: intentional unwrap: we don't want to propagate the error backwards, and want to
			// have a backtrace here. If any of the pre/post migration checks fail, we shall stop
			// right here and right now.
			let weight = Executive::try_runtime_upgrade().unwrap();
			(weight, RuntimeBlockWeights::get().max_block)
		}

		fn execute_block(
			block: Block,
			state_root_check: bool,
			select: frame_try_runtime::TryStateSelect
		) -> Weight {
			log::info!(
				target: "node-runtime",
				"try-runtime: executing block {:?} / root checks: {:?} / try-state-select: {:?}",
				block.header.hash(),
				state_root_check,
				select,
			);
			// NOTE: intentional unwrap: we don't want to propagate the error backwards, and want to
			// have a backtrace here.
			Executive::try_execute_block(block, state_root_check, select).unwrap()
		}
	}

	#[cfg(feature = "runtime-benchmarks")]
	impl frame_benchmarking::Benchmark<Block> for Runtime {
		fn benchmark_metadata(extra: bool) -> (
			Vec<frame_benchmarking::BenchmarkList>,
			Vec<frame_support::traits::StorageInfo>,
		) {
			use frame_benchmarking::{baseline, Benchmarking, BenchmarkList};
			use frame_support::traits::StorageInfoTrait;

			// Trying to add benchmarks directly to the Session Pallet caused cyclic dependency
			// issues. To get around that, we separated the Session benchmarks into its own crate,
			// which is why we need these two lines below.
			use pallet_session_benchmarking::Pallet as SessionBench;
			use pallet_offences_benchmarking::Pallet as OffencesBench;
			use pallet_election_provider_support_benchmarking::Pallet as EPSBench;
			use frame_system_benchmarking::Pallet as SystemBench;
			use baseline::Pallet as BaselineBench;
			use pallet_nomination_pools_benchmarking::Pallet as NominationPoolsBench;

			let mut list = Vec::<BenchmarkList>::new();
			list_benchmarks!(list, extra);

			let storage_info = AllPalletsWithSystem::storage_info();

			(list, storage_info)
		}

		fn dispatch_benchmark(
			config: frame_benchmarking::BenchmarkConfig
		) -> Result<Vec<frame_benchmarking::BenchmarkBatch>, sp_runtime::RuntimeString> {
			use frame_benchmarking::{baseline, Benchmarking, BenchmarkBatch,  TrackedStorageKey};

			// Trying to add benchmarks directly to the Session Pallet caused cyclic dependency
			// issues. To get around that, we separated the Session benchmarks into its own crate,
			// which is why we need these two lines below.
			use pallet_session_benchmarking::Pallet as SessionBench;
			use pallet_offences_benchmarking::Pallet as OffencesBench;
			use pallet_election_provider_support_benchmarking::Pallet as EPSBench;
			use frame_system_benchmarking::Pallet as SystemBench;
			use baseline::Pallet as BaselineBench;
			use pallet_nomination_pools_benchmarking::Pallet as NominationPoolsBench;

			impl pallet_session_benchmarking::Config for Runtime {}
			impl pallet_offences_benchmarking::Config for Runtime {}
			impl pallet_election_provider_support_benchmarking::Config for Runtime {}
			impl frame_system_benchmarking::Config for Runtime {}
			impl baseline::Config for Runtime {}
			impl pallet_nomination_pools_benchmarking::Config for Runtime {}

			let whitelist: Vec<TrackedStorageKey> = vec![
				// Block Number
				hex_literal::hex!("26aa394eea5630e07c48ae0c9558cef702a5c1b19ab7a04f536c519aca4983ac").to_vec().into(),
				// Total Issuance
				hex_literal::hex!("c2261276cc9d1f8598ea4b6a74b15c2f57c875e4cff74148e4628f264b974c80").to_vec().into(),
				// Execution Phase
				hex_literal::hex!("26aa394eea5630e07c48ae0c9558cef7ff553b5a9862a516939d82b3d3d8661a").to_vec().into(),
				// Event Count
				hex_literal::hex!("26aa394eea5630e07c48ae0c9558cef70a98fdbe9ce6c55837576c60c7af3850").to_vec().into(),
				// System Events
				hex_literal::hex!("26aa394eea5630e07c48ae0c9558cef780d41e5e16056765bc8461851072c9d7").to_vec().into(),
				// System BlockWeight
				hex_literal::hex!("26aa394eea5630e07c48ae0c9558cef734abf5cb34d6244378cddbf18e849d96").to_vec().into(),
				// Treasury Account
				hex_literal::hex!("26aa394eea5630e07c48ae0c9558cef7b99d880ec681799c0cf30e8886371da95ecffd7b6c0f78751baa9d281e0bfa3a6d6f646c70792f74727372790000000000000000000000000000000000000000").to_vec().into(),
			];

			let mut batches = Vec::<BenchmarkBatch>::new();
			let params = (&config, &whitelist);
			add_benchmarks!(params, batches);
			Ok(batches)
		}
	}
}

#[cfg(test)]
mod tests {
	use super::*;
	use frame_election_provider_support::NposSolution;
	use frame_system::offchain::CreateSignedTransaction;
	use sp_runtime::UpperOf;

	#[test]
	fn validate_transaction_submitter_bounds() {
		fn is_submit_signed_transaction<T>()
		where
			T: CreateSignedTransaction<RuntimeCall>,
		{
		}

		is_submit_signed_transaction::<Runtime>();
	}

	#[test]
	fn perbill_as_onchain_accuracy() {
		type OnChainAccuracy =
			<<Runtime as pallet_election_provider_multi_phase::MinerConfig>::Solution as NposSolution>::Accuracy;
		let maximum_chain_accuracy: Vec<UpperOf<OnChainAccuracy>> = (0..MaxNominations::get())
			.map(|_| <UpperOf<OnChainAccuracy>>::from(OnChainAccuracy::one().deconstruct()))
			.collect();
		let _: UpperOf<OnChainAccuracy> =
			maximum_chain_accuracy.iter().fold(0, |acc, x| acc.checked_add(*x).unwrap());
	}

	#[test]
	fn call_size() {
		let size = core::mem::size_of::<RuntimeCall>();
		assert!(
			size <= 208,
			"size of RuntimeCall {} is more than 208 bytes: some calls have too big arguments, use Box to reduce the
			size of RuntimeCall.
			If the limit is too strong, maybe consider increase the limit to 300.",
			size,
		);
	}
}<|MERGE_RESOLUTION|>--- conflicted
+++ resolved
@@ -247,11 +247,7 @@
 	type RepayOrigin = EnsureRoot<AccountId>;
 	type EnableStakeAmount = EnableStakeAmount;
 	type ExtendStakeAmount = ExtendStakeAmount;
-<<<<<<< HEAD
-	// type WeightInfo = pallet_safe_mode::weights::SubstrateWeight<Runtime>;
-=======
 	type WeightInfo = pallet_safe_mode::weights::SubstrateWeight<Runtime>;
->>>>>>> 379b82f0
 }
 
 impl frame_system::Config for Runtime {
@@ -1819,11 +1815,8 @@
 		[pallet_utility, Utility]
 		[pallet_vesting, Vesting]
 		[pallet_whitelist, Whitelist]
-<<<<<<< HEAD
 		[pallet_tx_pause, TxPause]
-=======
 		[pallet_safe_mode, SafeMode]
->>>>>>> 379b82f0
 	);
 }
 
