// This file is part of Substrate.

// Copyright (C) 2018-2021 Parity Technologies (UK) Ltd.
// SPDX-License-Identifier: GPL-3.0-or-later WITH Classpath-exception-2.0

// This program is free software: you can redistribute it and/or modify
// it under the terms of the GNU General Public License as published by
// the Free Software Foundation, either version 3 of the License, or
// (at your option) any later version.

// This program is distributed in the hope that it will be useful,
// but WITHOUT ANY WARRANTY; without even the implied warranty of
// MERCHANTABILITY or FITNESS FOR A PARTICULAR PURPOSE. See the
// GNU General Public License for more details.

// You should have received a copy of the GNU General Public License
// along with this program. If not, see <https://www.gnu.org/licenses/>.

//! The Substrate runtime. This can be compiled with `#[no_std]`, ready for Wasm.

#![cfg_attr(not(feature = "std"), no_std)]
// `construct_runtime!` does a lot of recursion and requires us to increase the limit to 256.
#![recursion_limit = "256"]

use codec::{Decode, Encode, MaxEncodedLen};
use frame_support::{
	construct_runtime, parameter_types,
	traits::{
		ConstU128, ConstU32, Currency, EnsureOneOf, EqualPrivilegeOnly, Everything, Imbalance,
		InstanceFilter, KeyOwnerProofSystem, LockIdentifier, Nothing, OnUnbalanced,
		U128CurrencyToVote,
	},
	weights::{
		constants::{BlockExecutionWeight, ExtrinsicBaseWeight, RocksDbWeight, WEIGHT_PER_SECOND},
		DispatchClass, IdentityFee, Weight,
	},
	PalletId, RuntimeDebug,
};
use frame_system::{
	limits::{BlockLength, BlockWeights},
	EnsureRoot,
};
pub use node_primitives::{AccountId, Signature};
use node_primitives::{AccountIndex, Balance, BlockNumber, Hash, Index, Moment};
use pallet_contracts::weights::WeightInfo;
use pallet_grandpa::{
	fg_primitives, AuthorityId as GrandpaId, AuthorityList as GrandpaAuthorityList,
};
use pallet_im_online::sr25519::AuthorityId as ImOnlineId;
use pallet_session::historical as pallet_session_historical;
pub use pallet_transaction_payment::{CurrencyAdapter, Multiplier, TargetedFeeAdjustment};
use pallet_transaction_payment::{FeeDetails, RuntimeDispatchInfo};
use sp_api::impl_runtime_apis;
use sp_authority_discovery::AuthorityId as AuthorityDiscoveryId;
use sp_core::{
	crypto::KeyTypeId,
	u32_trait::{_1, _2, _3, _4, _5},
	OpaqueMetadata,
};
use sp_inherents::{CheckInherentsResult, InherentData};
use sp_runtime::{
	create_runtime_str,
	curve::PiecewiseLinear,
	generic, impl_opaque_keys,
	traits::{
		self, BlakeTwo256, Block as BlockT, ConvertInto, NumberFor, OpaqueKeys,
		SaturatedConversion, StaticLookup,
	},
	transaction_validity::{TransactionPriority, TransactionSource, TransactionValidity},
	ApplyExtrinsicResult, FixedPointNumber, Perbill, Percent, Permill, Perquintill,
};
use sp_std::prelude::*;
#[cfg(any(feature = "std", test))]
use sp_version::NativeVersion;
use sp_version::RuntimeVersion;
use static_assertions::const_assert;

#[cfg(any(feature = "std", test))]
pub use frame_system::Call as SystemCall;
#[cfg(any(feature = "std", test))]
pub use pallet_balances::Call as BalancesCall;
#[cfg(any(feature = "std", test))]
pub use pallet_staking::StakerStatus;
#[cfg(any(feature = "std", test))]
pub use pallet_sudo::Call as SudoCall;
#[cfg(any(feature = "std", test))]
pub use sp_runtime::BuildStorage;

/// Implementations of some helper traits passed into runtime modules as associated types.
pub mod impls;
use impls::{Author, CreditToBlockAuthor};

/// Constant values used within the runtime.
pub mod constants;
use constants::{currency::*, time::*};
use sp_runtime::generic::Era;

/// Generated voter bag information.
mod voter_bags;

// Make the WASM binary available.
#[cfg(feature = "std")]
include!(concat!(env!("OUT_DIR"), "/wasm_binary.rs"));

/// Wasm binary unwrapped. If built with `SKIP_WASM_BUILD`, the function panics.
#[cfg(feature = "std")]
pub fn wasm_binary_unwrap() -> &'static [u8] {
	WASM_BINARY.expect(
		"Development wasm binary is not available. This means the client is built with \
		 `SKIP_WASM_BUILD` flag and it is only usable for production chains. Please rebuild with \
		 the flag disabled.",
	)
}

/// Runtime version.
#[sp_version::runtime_version]
pub const VERSION: RuntimeVersion = RuntimeVersion {
	spec_name: create_runtime_str!("node"),
	impl_name: create_runtime_str!("substrate-node"),
	authoring_version: 10,
	// Per convention: if the runtime behavior changes, increment spec_version
	// and set impl_version to 0. If only runtime
	// implementation changes and behavior does not, then leave spec_version as
	// is and increment impl_version.
	spec_version: 268,
	impl_version: 0,
	apis: RUNTIME_API_VERSIONS,
	transaction_version: 2,
};

/// The BABE epoch configuration at genesis.
pub const BABE_GENESIS_EPOCH_CONFIG: sp_consensus_babe::BabeEpochConfiguration =
	sp_consensus_babe::BabeEpochConfiguration {
		c: PRIMARY_PROBABILITY,
		allowed_slots: sp_consensus_babe::AllowedSlots::PrimaryAndSecondaryPlainSlots,
	};

/// Native version.
#[cfg(any(feature = "std", test))]
pub fn native_version() -> NativeVersion {
	NativeVersion { runtime_version: VERSION, can_author_with: Default::default() }
}

type NegativeImbalance = <Balances as Currency<AccountId>>::NegativeImbalance;

pub struct DealWithFees;
impl OnUnbalanced<NegativeImbalance> for DealWithFees {
	fn on_unbalanceds<B>(mut fees_then_tips: impl Iterator<Item = NegativeImbalance>) {
		if let Some(fees) = fees_then_tips.next() {
			// for fees, 80% to treasury, 20% to author
			let mut split = fees.ration(80, 20);
			if let Some(tips) = fees_then_tips.next() {
				// for tips, if any, 80% to treasury, 20% to author (though this can be anything)
				tips.ration_merge_into(80, 20, &mut split);
			}
			Treasury::on_unbalanced(split.0);
			Author::on_unbalanced(split.1);
		}
	}
}

/// We assume that ~10% of the block weight is consumed by `on_initialize` handlers.
/// This is used to limit the maximal weight of a single extrinsic.
const AVERAGE_ON_INITIALIZE_RATIO: Perbill = Perbill::from_percent(10);
/// We allow `Normal` extrinsics to fill up the block up to 75%, the rest can be used
/// by  Operational  extrinsics.
const NORMAL_DISPATCH_RATIO: Perbill = Perbill::from_percent(75);
/// We allow for 2 seconds of compute with a 6 second average block time.
const MAXIMUM_BLOCK_WEIGHT: Weight = 2 * WEIGHT_PER_SECOND;

parameter_types! {
	pub const BlockHashCount: BlockNumber = 2400;
	pub const Version: RuntimeVersion = VERSION;
	pub RuntimeBlockLength: BlockLength =
		BlockLength::max_with_normal_ratio(5 * 1024 * 1024, NORMAL_DISPATCH_RATIO);
	pub RuntimeBlockWeights: BlockWeights = BlockWeights::builder()
		.base_block(BlockExecutionWeight::get())
		.for_class(DispatchClass::all(), |weights| {
			weights.base_extrinsic = ExtrinsicBaseWeight::get();
		})
		.for_class(DispatchClass::Normal, |weights| {
			weights.max_total = Some(NORMAL_DISPATCH_RATIO * MAXIMUM_BLOCK_WEIGHT);
		})
		.for_class(DispatchClass::Operational, |weights| {
			weights.max_total = Some(MAXIMUM_BLOCK_WEIGHT);
			// Operational transactions have some extra reserved space, so that they
			// are included even if block reached `MAXIMUM_BLOCK_WEIGHT`.
			weights.reserved = Some(
				MAXIMUM_BLOCK_WEIGHT - NORMAL_DISPATCH_RATIO * MAXIMUM_BLOCK_WEIGHT
			);
		})
		.avg_block_initialization(AVERAGE_ON_INITIALIZE_RATIO)
		.build_or_panic();
	pub const SS58Prefix: u16 = 42;
}

const_assert!(NORMAL_DISPATCH_RATIO.deconstruct() >= AVERAGE_ON_INITIALIZE_RATIO.deconstruct());

impl frame_system::Config for Runtime {
	type BaseCallFilter = Everything;
	type BlockWeights = RuntimeBlockWeights;
	type BlockLength = RuntimeBlockLength;
	type DbWeight = RocksDbWeight;
	type Origin = Origin;
	type Call = Call;
	type Index = Index;
	type BlockNumber = BlockNumber;
	type Hash = Hash;
	type Hashing = BlakeTwo256;
	type AccountId = AccountId;
	type Lookup = Indices;
	type Header = generic::Header<BlockNumber, BlakeTwo256>;
	type Event = Event;
	type BlockHashCount = BlockHashCount;
	type Version = Version;
	type PalletInfo = PalletInfo;
	type AccountData = pallet_balances::AccountData<Balance>;
	type OnNewAccount = ();
	type OnKilledAccount = ();
	type SystemWeightInfo = frame_system::weights::SubstrateWeight<Runtime>;
	type SS58Prefix = SS58Prefix;
	type OnSetCode = ();
	type MaxConsumers = frame_support::traits::ConstU32<16>;
}

impl pallet_randomness_collective_flip::Config for Runtime {}

impl pallet_utility::Config for Runtime {
	type Event = Event;
	type Call = Call;
	type PalletsOrigin = OriginCaller;
	type WeightInfo = pallet_utility::weights::SubstrateWeight<Runtime>;
}

parameter_types! {
	// One storage item; key size is 32; value is size 4+4+16+32 bytes = 56 bytes.
	pub const DepositBase: Balance = deposit(1, 88);
	// Additional storage item size of 32 bytes.
	pub const DepositFactor: Balance = deposit(0, 32);
	pub const MaxSignatories: u16 = 100;
}

impl pallet_multisig::Config for Runtime {
	type Event = Event;
	type Call = Call;
	type Currency = Balances;
	type DepositBase = DepositBase;
	type DepositFactor = DepositFactor;
	type MaxSignatories = MaxSignatories;
	type WeightInfo = pallet_multisig::weights::SubstrateWeight<Runtime>;
}

parameter_types! {
	// One storage item; key size 32, value size 8; .
	pub const ProxyDepositBase: Balance = deposit(1, 8);
	// Additional storage item size of 33 bytes.
	pub const ProxyDepositFactor: Balance = deposit(0, 33);
	pub const MaxProxies: u16 = 32;
	pub const AnnouncementDepositBase: Balance = deposit(1, 8);
	pub const AnnouncementDepositFactor: Balance = deposit(0, 66);
	pub const MaxPending: u16 = 32;
}

/// The type used to represent the kinds of proxying allowed.
#[derive(
	Copy,
	Clone,
	Eq,
	PartialEq,
	Ord,
	PartialOrd,
	Encode,
	Decode,
	RuntimeDebug,
	MaxEncodedLen,
	scale_info::TypeInfo,
)]
pub enum ProxyType {
	Any,
	NonTransfer,
	Governance,
	Staking,
}
impl Default for ProxyType {
	fn default() -> Self {
		Self::Any
	}
}
impl InstanceFilter<Call> for ProxyType {
	fn filter(&self, c: &Call) -> bool {
		match self {
			ProxyType::Any => true,
			ProxyType::NonTransfer => !matches!(
				c,
				Call::Balances(..) |
					Call::Assets(..) | Call::Uniques(..) |
					Call::Vesting(pallet_vesting::Call::vested_transfer { .. }) |
					Call::Indices(pallet_indices::Call::transfer { .. })
			),
			ProxyType::Governance => matches!(
				c,
				Call::Democracy(..) |
					Call::Council(..) | Call::Society(..) |
					Call::TechnicalCommittee(..) |
					Call::Elections(..) | Call::Treasury(..)
			),
			ProxyType::Staking => matches!(c, Call::Staking(..)),
		}
	}
	fn is_superset(&self, o: &Self) -> bool {
		match (self, o) {
			(x, y) if x == y => true,
			(ProxyType::Any, _) => true,
			(_, ProxyType::Any) => false,
			(ProxyType::NonTransfer, _) => true,
			_ => false,
		}
	}
}

impl pallet_proxy::Config for Runtime {
	type Event = Event;
	type Call = Call;
	type Currency = Balances;
	type ProxyType = ProxyType;
	type ProxyDepositBase = ProxyDepositBase;
	type ProxyDepositFactor = ProxyDepositFactor;
	type MaxProxies = MaxProxies;
	type WeightInfo = pallet_proxy::weights::SubstrateWeight<Runtime>;
	type MaxPending = MaxPending;
	type CallHasher = BlakeTwo256;
	type AnnouncementDepositBase = AnnouncementDepositBase;
	type AnnouncementDepositFactor = AnnouncementDepositFactor;
}

parameter_types! {
	pub MaximumSchedulerWeight: Weight = Perbill::from_percent(80) *
		RuntimeBlockWeights::get().max_block;
	pub const MaxScheduledPerBlock: u32 = 50;
	// Retry a scheduled item every 10 blocks (1 minute) until the preimage exists.
	pub const NoPreimagePostponement: Option<u32> = Some(10);
}

impl pallet_scheduler::Config for Runtime {
	type Event = Event;
	type Origin = Origin;
	type PalletsOrigin = OriginCaller;
	type Call = Call;
	type MaximumWeight = MaximumSchedulerWeight;
	type ScheduleOrigin = EnsureRoot<AccountId>;
	type MaxScheduledPerBlock = MaxScheduledPerBlock;
	type WeightInfo = pallet_scheduler::weights::SubstrateWeight<Runtime>;
	type OriginPrivilegeCmp = EqualPrivilegeOnly;
	type PreimageProvider = Preimage;
	type NoPreimagePostponement = NoPreimagePostponement;
}

parameter_types! {
	pub const PreimageMaxSize: u32 = 4096 * 1024;
	pub const PreimageBaseDeposit: Balance = 1 * DOLLARS;
	// One cent: $10,000 / MB
	pub const PreimageByteDeposit: Balance = 1 * CENTS;
}

impl pallet_preimage::Config for Runtime {
	type WeightInfo = pallet_preimage::weights::SubstrateWeight<Runtime>;
	type Event = Event;
	type Currency = Balances;
	type ManagerOrigin = EnsureRoot<AccountId>;
	type MaxSize = PreimageMaxSize;
	type BaseDeposit = PreimageBaseDeposit;
	type ByteDeposit = PreimageByteDeposit;
}

parameter_types! {
	// NOTE: Currently it is not possible to change the epoch duration after the chain has started.
	//       Attempting to do so will brick block production.
	pub const EpochDuration: u64 = EPOCH_DURATION_IN_SLOTS;
	pub const ExpectedBlockTime: Moment = MILLISECS_PER_BLOCK;
	pub const ReportLongevity: u64 =
		BondingDuration::get() as u64 * SessionsPerEra::get() as u64 * EpochDuration::get();
}

impl pallet_babe::Config for Runtime {
	type EpochDuration = EpochDuration;
	type ExpectedBlockTime = ExpectedBlockTime;
	type EpochChangeTrigger = pallet_babe::ExternalTrigger;
	type DisabledValidators = Session;

	type KeyOwnerProofSystem = Historical;

	type KeyOwnerProof = <Self::KeyOwnerProofSystem as KeyOwnerProofSystem<(
		KeyTypeId,
		pallet_babe::AuthorityId,
	)>>::Proof;

	type KeyOwnerIdentification = <Self::KeyOwnerProofSystem as KeyOwnerProofSystem<(
		KeyTypeId,
		pallet_babe::AuthorityId,
	)>>::IdentificationTuple;

	type HandleEquivocation =
		pallet_babe::EquivocationHandler<Self::KeyOwnerIdentification, Offences, ReportLongevity>;

	type WeightInfo = ();
	type MaxAuthorities = MaxAuthorities;
}

parameter_types! {
	pub const IndexDeposit: Balance = 1 * DOLLARS;
}

impl pallet_indices::Config for Runtime {
	type AccountIndex = AccountIndex;
	type Currency = Balances;
	type Deposit = IndexDeposit;
	type Event = Event;
	type WeightInfo = pallet_indices::weights::SubstrateWeight<Runtime>;
}

parameter_types! {
	pub const ExistentialDeposit: Balance = 1 * DOLLARS;
	// For weight estimation, we assume that the most locks on an individual account will be 50.
	// This number may need to be adjusted in the future if this assumption no longer holds true.
	pub const MaxLocks: u32 = 50;
	pub const MaxReserves: u32 = 50;
}

impl pallet_balances::Config for Runtime {
	type MaxLocks = MaxLocks;
	type MaxReserves = MaxReserves;
	type ReserveIdentifier = [u8; 8];
	type Balance = Balance;
	type DustRemoval = ();
	type Event = Event;
	type ExistentialDeposit = ExistentialDeposit;
	type AccountStore = frame_system::Pallet<Runtime>;
	type WeightInfo = pallet_balances::weights::SubstrateWeight<Runtime>;
}

parameter_types! {
	pub const TransactionByteFee: Balance = 10 * MILLICENTS;
	pub const OperationalFeeMultiplier: u8 = 5;
	pub const TargetBlockFullness: Perquintill = Perquintill::from_percent(25);
	pub AdjustmentVariable: Multiplier = Multiplier::saturating_from_rational(1, 100_000);
	pub MinimumMultiplier: Multiplier = Multiplier::saturating_from_rational(1, 1_000_000_000u128);
}

impl pallet_transaction_payment::Config for Runtime {
	type OnChargeTransaction = CurrencyAdapter<Balances, DealWithFees>;
	type TransactionByteFee = TransactionByteFee;
	type OperationalFeeMultiplier = OperationalFeeMultiplier;
	type WeightToFee = IdentityFee<Balance>;
	type FeeMultiplierUpdate =
		TargetedFeeAdjustment<Self, TargetBlockFullness, AdjustmentVariable, MinimumMultiplier>;
}

impl pallet_asset_tx_payment::Config for Runtime {
	type Fungibles = Assets;
	type OnChargeAssetTransaction = pallet_asset_tx_payment::FungiblesAdapter<
		pallet_assets::BalanceToAssetBalance<Balances, Runtime, ConvertInto>,
		CreditToBlockAuthor,
	>;
}

parameter_types! {
	pub const MinimumPeriod: Moment = SLOT_DURATION / 2;
}

impl pallet_timestamp::Config for Runtime {
	type Moment = Moment;
	type OnTimestampSet = Babe;
	type MinimumPeriod = MinimumPeriod;
	type WeightInfo = pallet_timestamp::weights::SubstrateWeight<Runtime>;
}

parameter_types! {
	pub const UncleGenerations: BlockNumber = 5;
}

impl pallet_authorship::Config for Runtime {
	type FindAuthor = pallet_session::FindAccountFromAuthorIndex<Self, Babe>;
	type UncleGenerations = UncleGenerations;
	type FilterUncle = ();
	type EventHandler = (Staking, ImOnline);
}

impl_opaque_keys! {
	pub struct SessionKeys {
		pub grandpa: Grandpa,
		pub babe: Babe,
		pub im_online: ImOnline,
		pub authority_discovery: AuthorityDiscovery,
	}
}

impl pallet_session::Config for Runtime {
	type Event = Event;
	type ValidatorId = <Self as frame_system::Config>::AccountId;
	type ValidatorIdOf = pallet_staking::StashOf<Self>;
	type ShouldEndSession = Babe;
	type NextSessionRotation = Babe;
	type SessionManager = pallet_session::historical::NoteHistoricalRoot<Self, Staking>;
	type SessionHandler = <SessionKeys as OpaqueKeys>::KeyTypeIdProviders;
	type Keys = SessionKeys;
	type WeightInfo = pallet_session::weights::SubstrateWeight<Runtime>;
}

impl pallet_session::historical::Config for Runtime {
	type FullIdentification = pallet_staking::Exposure<AccountId, Balance>;
	type FullIdentificationOf = pallet_staking::ExposureOf<Runtime>;
}

pallet_staking_reward_curve::build! {
	const REWARD_CURVE: PiecewiseLinear<'static> = curve!(
		min_inflation: 0_025_000,
		max_inflation: 0_100_000,
		ideal_stake: 0_500_000,
		falloff: 0_050_000,
		max_piece_count: 40,
		test_precision: 0_005_000,
	);
}

parameter_types! {
	pub const SessionsPerEra: sp_staking::SessionIndex = 6;
	pub const BondingDuration: pallet_staking::EraIndex = 24 * 28;
	pub const SlashDeferDuration: pallet_staking::EraIndex = 24 * 7; // 1/4 the bonding duration.
	pub const RewardCurve: &'static PiecewiseLinear<'static> = &REWARD_CURVE;
	pub const MaxNominatorRewardedPerValidator: u32 = 256;
	pub const OffendingValidatorsThreshold: Perbill = Perbill::from_percent(17);
	pub OffchainRepeat: BlockNumber = 5;
}

use frame_election_provider_support::onchain;
impl onchain::Config for Runtime {
	type Accuracy = Perbill;
	type DataProvider = Staking;
}

pub struct StakingBenchmarkingConfig;
impl pallet_staking::BenchmarkingConfig for StakingBenchmarkingConfig {
	type MaxNominators = ConstU32<1000>;
	type MaxValidators = ConstU32<1000>;
}

impl pallet_staking::Config for Runtime {
	const MAX_NOMINATIONS: u32 = MAX_NOMINATIONS;
	type Currency = Balances;
	type UnixTime = Timestamp;
	type CurrencyToVote = U128CurrencyToVote;
	type RewardRemainder = Treasury;
	type Event = Event;
	type Slash = Treasury; // send the slashed funds to the treasury.
	type Reward = (); // rewards are minted from the void
	type SessionsPerEra = SessionsPerEra;
	type BondingDuration = BondingDuration;
	type SlashDeferDuration = SlashDeferDuration;
	/// A super-majority of the council can cancel the slash.
	type SlashCancelOrigin = EnsureOneOf<
		EnsureRoot<AccountId>,
		pallet_collective::EnsureProportionAtLeast<_3, _4, AccountId, CouncilCollective>,
	>;
	type SessionInterface = Self;
	type EraPayout = pallet_staking::ConvertCurve<RewardCurve>;
	type NextNewSession = Session;
	type MaxNominatorRewardedPerValidator = MaxNominatorRewardedPerValidator;
	type OffendingValidatorsThreshold = OffendingValidatorsThreshold;
	type ElectionProvider = ElectionProviderMultiPhase;
	type GenesisElectionProvider = onchain::OnChainSequentialPhragmen<Self>;
	// Alternatively, use pallet_staking::UseNominatorsMap<Runtime> to just use the nominators map.
	// Note that the aforementioned does not scale to a very large number of nominators.
	type SortedListProvider = BagsList;
	type WeightInfo = pallet_staking::weights::SubstrateWeight<Runtime>;
	type BenchmarkingConfig = StakingBenchmarkingConfig;
}

parameter_types! {
	// phase durations. 1/4 of the last session for each.
	pub const SignedPhase: u32 = EPOCH_DURATION_IN_BLOCKS / 4;
	pub const UnsignedPhase: u32 = EPOCH_DURATION_IN_BLOCKS / 4;

	// signed config
	pub const SignedMaxSubmissions: u32 = 10;
	pub const SignedRewardBase: Balance = 1 * DOLLARS;
	pub const SignedDepositBase: Balance = 1 * DOLLARS;
	pub const SignedDepositByte: Balance = 1 * CENTS;

	pub SolutionImprovementThreshold: Perbill = Perbill::from_rational(1u32, 10_000);

	// miner configs
	pub const MultiPhaseUnsignedPriority: TransactionPriority = StakingUnsignedPriority::get() - 1u64;
	pub MinerMaxWeight: Weight = RuntimeBlockWeights::get()
		.get(DispatchClass::Normal)
		.max_extrinsic.expect("Normal extrinsics have a weight limit configured; qed")
		.saturating_sub(BlockExecutionWeight::get());
	// Solution can occupy 90% of normal block size
	pub MinerMaxLength: u32 = Perbill::from_rational(9u32, 10) *
		*RuntimeBlockLength::get()
		.max
		.get(DispatchClass::Normal);

	// BagsList allows a practically unbounded count of nominators to participate in NPoS elections.
	// To ensure we respect memory limits when using the BagsList this must be set to a number of
	// voters we know can fit into a single vec allocation.
	pub const VoterSnapshotPerBlock: u32 = 10_000;
}

sp_npos_elections::generate_solution_type!(
	#[compact]
	pub struct NposSolution16::<
		VoterIndex = u32,
		TargetIndex = u16,
		Accuracy = sp_runtime::PerU16,
	>(16)
);

pub const MAX_NOMINATIONS: u32 = <NposSolution16 as sp_npos_elections::NposSolution>::LIMIT as u32;

/// The numbers configured here could always be more than the the maximum limits of staking pallet
/// to ensure election snapshot will not run out of memory. For now, we set them to smaller values
/// since the staking is bounded and the weight pipeline takes hours for this single pallet.
pub struct ElectionProviderBenchmarkConfig;
impl pallet_election_provider_multi_phase::BenchmarkingConfig for ElectionProviderBenchmarkConfig {
	const VOTERS: [u32; 2] = [1000, 2000];
	const TARGETS: [u32; 2] = [500, 1000];
	const ACTIVE_VOTERS: [u32; 2] = [500, 800];
	const DESIRED_TARGETS: [u32; 2] = [200, 400];
	const SNAPSHOT_MAXIMUM_VOTERS: u32 = 1000;
	const MINER_MAXIMUM_VOTERS: u32 = 1000;
	const MAXIMUM_TARGETS: u32 = 300;
}

/// Maximum number of iterations for balancing that will be executed in the embedded OCW
/// miner of election provider multi phase.
pub const MINER_MAX_ITERATIONS: u32 = 10;

/// A source of random balance for NposSolver, which is meant to be run by the OCW election miner.
pub struct OffchainRandomBalancing;
impl frame_support::pallet_prelude::Get<Option<(usize, sp_npos_elections::ExtendedBalance)>>
	for OffchainRandomBalancing
{
	fn get() -> Option<(usize, sp_npos_elections::ExtendedBalance)> {
		use sp_runtime::traits::TrailingZeroInput;
		let iters = match MINER_MAX_ITERATIONS {
			0 => 0,
			max @ _ => {
				let seed = sp_io::offchain::random_seed();
				let random = <u32>::decode(&mut TrailingZeroInput::new(&seed))
					.expect("input is padded with zeroes; qed") %
					max.saturating_add(1);
				random as usize
			},
		};

		Some((iters, 0))
	}
}

impl pallet_election_provider_multi_phase::Config for Runtime {
	type Event = Event;
	type Currency = Balances;
	type EstimateCallFee = TransactionPayment;
	type SignedPhase = SignedPhase;
	type UnsignedPhase = UnsignedPhase;
	type SolutionImprovementThreshold = SolutionImprovementThreshold;
	type OffchainRepeat = OffchainRepeat;
	type MinerMaxWeight = MinerMaxWeight;
	type MinerMaxLength = MinerMaxLength;
	type MinerTxPriority = MultiPhaseUnsignedPriority;
	type SignedMaxSubmissions = SignedMaxSubmissions;
	type SignedRewardBase = SignedRewardBase;
	type SignedDepositBase = SignedDepositBase;
	type SignedDepositByte = SignedDepositByte;
	type SignedDepositWeight = ();
	type SignedMaxWeight = MinerMaxWeight;
	type SlashHandler = (); // burn slashes
	type RewardHandler = (); // nothing to do upon rewards
	type DataProvider = Staking;
	type Solution = NposSolution16;
	type Fallback = pallet_election_provider_multi_phase::NoFallback<Self>;
	type Solver = frame_election_provider_support::SequentialPhragmen<
		AccountId,
		pallet_election_provider_multi_phase::SolutionAccuracyOf<Self>,
		OffchainRandomBalancing,
	>;
	type WeightInfo = pallet_election_provider_multi_phase::weights::SubstrateWeight<Self>;
	type ForceOrigin = EnsureRootOrHalfCouncil;
	type BenchmarkingConfig = ElectionProviderBenchmarkConfig;
	type VoterSnapshotPerBlock = VoterSnapshotPerBlock;
}

parameter_types! {
	pub const BagThresholds: &'static [u64] = &voter_bags::THRESHOLDS;
}

impl pallet_bags_list::Config for Runtime {
	type Event = Event;
	type VoteWeightProvider = Staking;
	type WeightInfo = pallet_bags_list::weights::SubstrateWeight<Runtime>;
	type BagThresholds = BagThresholds;
}

parameter_types! {
	pub const LaunchPeriod: BlockNumber = 28 * 24 * 60 * MINUTES;
	pub const VotingPeriod: BlockNumber = 28 * 24 * 60 * MINUTES;
	pub const FastTrackVotingPeriod: BlockNumber = 3 * 24 * 60 * MINUTES;
	pub const InstantAllowed: bool = true;
	pub const MinimumDeposit: Balance = 100 * DOLLARS;
	pub const EnactmentPeriod: BlockNumber = 30 * 24 * 60 * MINUTES;
	pub const CooloffPeriod: BlockNumber = 28 * 24 * 60 * MINUTES;
	pub const MaxVotes: u32 = 100;
	pub const MaxProposals: u32 = 100;
}

impl pallet_democracy::Config for Runtime {
	type Proposal = Call;
	type Event = Event;
	type Currency = Balances;
	type EnactmentPeriod = EnactmentPeriod;
	type LaunchPeriod = LaunchPeriod;
	type VotingPeriod = VotingPeriod;
	type VoteLockingPeriod = EnactmentPeriod; // Same as EnactmentPeriod
	type MinimumDeposit = MinimumDeposit;
	/// A straight majority of the council can decide what their next motion is.
	type ExternalOrigin =
		pallet_collective::EnsureProportionAtLeast<_1, _2, AccountId, CouncilCollective>;
	/// A super-majority can have the next scheduled referendum be a straight majority-carries vote.
	type ExternalMajorityOrigin =
		pallet_collective::EnsureProportionAtLeast<_3, _4, AccountId, CouncilCollective>;
	/// A unanimous council can have the next scheduled referendum be a straight default-carries
	/// (NTB) vote.
	type ExternalDefaultOrigin =
		pallet_collective::EnsureProportionAtLeast<_1, _1, AccountId, CouncilCollective>;
	/// Two thirds of the technical committee can have an ExternalMajority/ExternalDefault vote
	/// be tabled immediately and with a shorter voting/enactment period.
	type FastTrackOrigin =
		pallet_collective::EnsureProportionAtLeast<_2, _3, AccountId, TechnicalCollective>;
	type InstantOrigin =
		pallet_collective::EnsureProportionAtLeast<_1, _1, AccountId, TechnicalCollective>;
	type InstantAllowed = InstantAllowed;
	type FastTrackVotingPeriod = FastTrackVotingPeriod;
	// To cancel a proposal which has been passed, 2/3 of the council must agree to it.
	type CancellationOrigin =
		pallet_collective::EnsureProportionAtLeast<_2, _3, AccountId, CouncilCollective>;
	// To cancel a proposal before it has been passed, the technical committee must be unanimous or
	// Root must agree.
	type CancelProposalOrigin = EnsureOneOf<
		EnsureRoot<AccountId>,
		pallet_collective::EnsureProportionAtLeast<_1, _1, AccountId, TechnicalCollective>,
	>;
	type BlacklistOrigin = EnsureRoot<AccountId>;
	// Any single technical committee member may veto a coming council proposal, however they can
	// only do it once and it lasts only for the cool-off period.
	type VetoOrigin = pallet_collective::EnsureMember<AccountId, TechnicalCollective>;
	type CooloffPeriod = CooloffPeriod;
	type PreimageByteDeposit = PreimageByteDeposit;
	type OperationalPreimageOrigin = pallet_collective::EnsureMember<AccountId, CouncilCollective>;
	type Slash = Treasury;
	type Scheduler = Scheduler;
	type PalletsOrigin = OriginCaller;
	type MaxVotes = MaxVotes;
	type WeightInfo = pallet_democracy::weights::SubstrateWeight<Runtime>;
	type MaxProposals = MaxProposals;
}

parameter_types! {
	pub const CouncilMotionDuration: BlockNumber = 5 * DAYS;
	pub const CouncilMaxProposals: u32 = 100;
	pub const CouncilMaxMembers: u32 = 100;
}

type CouncilCollective = pallet_collective::Instance1;
impl pallet_collective::Config<CouncilCollective> for Runtime {
	type Origin = Origin;
	type Proposal = Call;
	type Event = Event;
	type MotionDuration = CouncilMotionDuration;
	type MaxProposals = CouncilMaxProposals;
	type MaxMembers = CouncilMaxMembers;
	type DefaultVote = pallet_collective::PrimeDefaultVote;
	type WeightInfo = pallet_collective::weights::SubstrateWeight<Runtime>;
}

parameter_types! {
	pub const CandidacyBond: Balance = 10 * DOLLARS;
	// 1 storage item created, key size is 32 bytes, value size is 16+16.
	pub const VotingBondBase: Balance = deposit(1, 64);
	// additional data per vote is 32 bytes (account id).
	pub const VotingBondFactor: Balance = deposit(0, 32);
	pub const TermDuration: BlockNumber = 7 * DAYS;
	pub const DesiredMembers: u32 = 13;
	pub const DesiredRunnersUp: u32 = 7;
	pub const ElectionsPhragmenPalletId: LockIdentifier = *b"phrelect";
}

// Make sure that there are no more than `MaxMembers` members elected via elections-phragmen.
const_assert!(DesiredMembers::get() <= CouncilMaxMembers::get());

impl pallet_elections_phragmen::Config for Runtime {
	type Event = Event;
	type PalletId = ElectionsPhragmenPalletId;
	type Currency = Balances;
	type ChangeMembers = Council;
	// NOTE: this implies that council's genesis members cannot be set directly and must come from
	// this module.
	type InitializeMembers = Council;
	type CurrencyToVote = U128CurrencyToVote;
	type CandidacyBond = CandidacyBond;
	type VotingBondBase = VotingBondBase;
	type VotingBondFactor = VotingBondFactor;
	type LoserCandidate = ();
	type KickedMember = ();
	type DesiredMembers = DesiredMembers;
	type DesiredRunnersUp = DesiredRunnersUp;
	type TermDuration = TermDuration;
	type WeightInfo = pallet_elections_phragmen::weights::SubstrateWeight<Runtime>;
}

parameter_types! {
	pub const TechnicalMotionDuration: BlockNumber = 5 * DAYS;
	pub const TechnicalMaxProposals: u32 = 100;
	pub const TechnicalMaxMembers: u32 = 100;
}

type TechnicalCollective = pallet_collective::Instance2;
impl pallet_collective::Config<TechnicalCollective> for Runtime {
	type Origin = Origin;
	type Proposal = Call;
	type Event = Event;
	type MotionDuration = TechnicalMotionDuration;
	type MaxProposals = TechnicalMaxProposals;
	type MaxMembers = TechnicalMaxMembers;
	type DefaultVote = pallet_collective::PrimeDefaultVote;
	type WeightInfo = pallet_collective::weights::SubstrateWeight<Runtime>;
}

type EnsureRootOrHalfCouncil = EnsureOneOf<
	EnsureRoot<AccountId>,
	pallet_collective::EnsureProportionMoreThan<_1, _2, AccountId, CouncilCollective>,
>;
impl pallet_membership::Config<pallet_membership::Instance1> for Runtime {
	type Event = Event;
	type AddOrigin = EnsureRootOrHalfCouncil;
	type RemoveOrigin = EnsureRootOrHalfCouncil;
	type SwapOrigin = EnsureRootOrHalfCouncil;
	type ResetOrigin = EnsureRootOrHalfCouncil;
	type PrimeOrigin = EnsureRootOrHalfCouncil;
	type MembershipInitialized = TechnicalCommittee;
	type MembershipChanged = TechnicalCommittee;
	type MaxMembers = TechnicalMaxMembers;
	type WeightInfo = pallet_membership::weights::SubstrateWeight<Runtime>;
}

parameter_types! {
	pub const ProposalBond: Permill = Permill::from_percent(5);
	pub const ProposalBondMinimum: Balance = 1 * DOLLARS;
	pub const SpendPeriod: BlockNumber = 1 * DAYS;
	pub const Burn: Permill = Permill::from_percent(50);
	pub const TipCountdown: BlockNumber = 1 * DAYS;
	pub const TipFindersFee: Percent = Percent::from_percent(20);
	pub const TipReportDepositBase: Balance = 1 * DOLLARS;
	pub const DataDepositPerByte: Balance = 1 * CENTS;
	pub const BountyDepositBase: Balance = 1 * DOLLARS;
	pub const BountyDepositPayoutDelay: BlockNumber = 1 * DAYS;
	pub const TreasuryPalletId: PalletId = PalletId(*b"py/trsry");
	pub const BountyUpdatePeriod: BlockNumber = 14 * DAYS;
	pub const MaximumReasonLength: u32 = 300;
	pub const BountyCuratorDeposit: Permill = Permill::from_percent(50);
	pub const BountyValueMinimum: Balance = 5 * DOLLARS;
	pub const MaxApprovals: u32 = 100;
	pub const MaxActiveChildBountyCount: u32 = 5;
	pub const ChildBountyValueMinimum: Balance = 1 * DOLLARS;
	pub const ChildBountyCuratorDepositBase: Permill = Permill::from_percent(10);
}

impl pallet_treasury::Config for Runtime {
	type PalletId = TreasuryPalletId;
	type Currency = Balances;
	type ApproveOrigin = EnsureOneOf<
		EnsureRoot<AccountId>,
		pallet_collective::EnsureProportionAtLeast<_3, _5, AccountId, CouncilCollective>,
	>;
	type RejectOrigin = EnsureOneOf<
		EnsureRoot<AccountId>,
		pallet_collective::EnsureProportionMoreThan<_1, _2, AccountId, CouncilCollective>,
	>;
	type Event = Event;
	type OnSlash = ();
	type ProposalBond = ProposalBond;
	type ProposalBondMinimum = ProposalBondMinimum;
	type SpendPeriod = SpendPeriod;
	type Burn = Burn;
	type BurnDestination = ();
	type SpendFunds = Bounties;
	type WeightInfo = pallet_treasury::weights::SubstrateWeight<Runtime>;
	type MaxApprovals = MaxApprovals;
}

impl pallet_bounties::Config for Runtime {
	type Event = Event;
	type BountyDepositBase = BountyDepositBase;
	type BountyDepositPayoutDelay = BountyDepositPayoutDelay;
	type BountyUpdatePeriod = BountyUpdatePeriod;
	type BountyCuratorDeposit = BountyCuratorDeposit;
	type BountyValueMinimum = BountyValueMinimum;
	type DataDepositPerByte = DataDepositPerByte;
	type MaximumReasonLength = MaximumReasonLength;
	type WeightInfo = pallet_bounties::weights::SubstrateWeight<Runtime>;
	type ChildBountyManager = ChildBounties;
}

impl pallet_child_bounties::Config for Runtime {
	type Event = Event;
	type MaxActiveChildBountyCount = MaxActiveChildBountyCount;
	type ChildBountyValueMinimum = ChildBountyValueMinimum;
	type ChildBountyCuratorDepositBase = ChildBountyCuratorDepositBase;
	type WeightInfo = pallet_child_bounties::weights::SubstrateWeight<Runtime>;
}

impl pallet_tips::Config for Runtime {
	type Event = Event;
	type DataDepositPerByte = DataDepositPerByte;
	type MaximumReasonLength = MaximumReasonLength;
	type Tippers = Elections;
	type TipCountdown = TipCountdown;
	type TipFindersFee = TipFindersFee;
	type TipReportDepositBase = TipReportDepositBase;
	type WeightInfo = pallet_tips::weights::SubstrateWeight<Runtime>;
}

parameter_types! {
	pub const DepositPerItem: Balance = deposit(1, 0);
	pub const DepositPerByte: Balance = deposit(0, 1);
	pub const MaxValueSize: u32 = 16 * 1024;
	// The lazy deletion runs inside on_initialize.
	pub DeletionWeightLimit: Weight = AVERAGE_ON_INITIALIZE_RATIO *
		RuntimeBlockWeights::get().max_block;
	// The weight needed for decoding the queue should be less or equal than a fifth
	// of the overall weight dedicated to the lazy deletion.
	pub DeletionQueueDepth: u32 = ((DeletionWeightLimit::get() / (
			<Runtime as pallet_contracts::Config>::WeightInfo::on_initialize_per_queue_item(1) -
			<Runtime as pallet_contracts::Config>::WeightInfo::on_initialize_per_queue_item(0)
		)) / 5) as u32;
	pub Schedule: pallet_contracts::Schedule<Runtime> = Default::default();
}

impl pallet_contracts::Config for Runtime {
	type Time = Timestamp;
	type Randomness = RandomnessCollectiveFlip;
	type Currency = Balances;
	type Event = Event;
	type Call = Call;
	/// The safest default is to allow no calls at all.
	///
	/// Runtimes should whitelist dispatchables that are allowed to be called from contracts
	/// and make sure they are stable. Dispatchables exposed to contracts are not allowed to
	/// change because that would break already deployed contracts. The `Call` structure itself
	/// is not allowed to change the indices of existing pallets, too.
	type CallFilter = Nothing;
	type DepositPerItem = DepositPerItem;
	type DepositPerByte = DepositPerByte;
	type CallStack = [pallet_contracts::Frame<Self>; 31];
	type WeightPrice = pallet_transaction_payment::Pallet<Self>;
	type WeightInfo = pallet_contracts::weights::SubstrateWeight<Self>;
	type ChainExtension = ();
	type DeletionQueueDepth = DeletionQueueDepth;
	type DeletionWeightLimit = DeletionWeightLimit;
	type Schedule = Schedule;
}

impl pallet_sudo::Config for Runtime {
	type Event = Event;
	type Call = Call;
}

parameter_types! {
	pub const ImOnlineUnsignedPriority: TransactionPriority = TransactionPriority::max_value();
	/// We prioritize im-online heartbeats over election solution submission.
	pub const StakingUnsignedPriority: TransactionPriority = TransactionPriority::max_value() / 2;
	pub const MaxAuthorities: u32 = 100;
	pub const MaxKeys: u32 = 10_000;
	pub const MaxPeerInHeartbeats: u32 = 10_000;
	pub const MaxPeerDataEncodingSize: u32 = 1_000;
}

impl<LocalCall> frame_system::offchain::CreateSignedTransaction<LocalCall> for Runtime
where
	Call: From<LocalCall>,
{
	fn create_transaction<C: frame_system::offchain::AppCrypto<Self::Public, Self::Signature>>(
		call: Call,
		public: <Signature as traits::Verify>::Signer,
		account: AccountId,
		nonce: Index,
	) -> Option<(Call, <UncheckedExtrinsic as traits::Extrinsic>::SignaturePayload)> {
		let tip = 0;
		// take the biggest period possible.
		let period =
			BlockHashCount::get().checked_next_power_of_two().map(|c| c / 2).unwrap_or(2) as u64;
		let current_block = System::block_number()
			.saturated_into::<u64>()
			// The `System::block_number` is initialized with `n+1`,
			// so the actual block number is `n`.
			.saturating_sub(1);
		let era = Era::mortal(period, current_block);
		let extra = (
			frame_system::CheckNonZeroSender::<Runtime>::new(),
			frame_system::CheckSpecVersion::<Runtime>::new(),
			frame_system::CheckTxVersion::<Runtime>::new(),
			frame_system::CheckGenesis::<Runtime>::new(),
			frame_system::CheckEra::<Runtime>::from(era),
			frame_system::CheckNonce::<Runtime>::from(nonce),
			frame_system::CheckWeight::<Runtime>::new(),
			pallet_asset_tx_payment::ChargeAssetTxPayment::<Runtime>::from(tip, None),
		);
		let raw_payload = SignedPayload::new(call, extra)
			.map_err(|e| {
				log::warn!("Unable to create signed payload: {:?}", e);
			})
			.ok()?;
		let signature = raw_payload.using_encoded(|payload| C::sign(payload, public))?;
		let address = Indices::unlookup(account);
		let (call, extra, _) = raw_payload.deconstruct();
		Some((call, (address, signature.into(), extra)))
	}
}

impl frame_system::offchain::SigningTypes for Runtime {
	type Public = <Signature as traits::Verify>::Signer;
	type Signature = Signature;
}

impl<C> frame_system::offchain::SendTransactionTypes<C> for Runtime
where
	Call: From<C>,
{
	type Extrinsic = UncheckedExtrinsic;
	type OverarchingCall = Call;
}

impl pallet_im_online::Config for Runtime {
	type AuthorityId = ImOnlineId;
	type Event = Event;
	type NextSessionRotation = Babe;
	type ValidatorSet = Historical;
	type ReportUnresponsiveness = Offences;
	type UnsignedPriority = ImOnlineUnsignedPriority;
	type WeightInfo = pallet_im_online::weights::SubstrateWeight<Runtime>;
	type MaxKeys = MaxKeys;
	type MaxPeerInHeartbeats = MaxPeerInHeartbeats;
	type MaxPeerDataEncodingSize = MaxPeerDataEncodingSize;
}

impl pallet_offences::Config for Runtime {
	type Event = Event;
	type IdentificationTuple = pallet_session::historical::IdentificationTuple<Self>;
	type OnOffenceHandler = Staking;
}

impl pallet_authority_discovery::Config for Runtime {
	type MaxAuthorities = MaxAuthorities;
}

impl pallet_grandpa::Config for Runtime {
	type Event = Event;
	type Call = Call;

	type KeyOwnerProofSystem = Historical;

	type KeyOwnerProof =
		<Self::KeyOwnerProofSystem as KeyOwnerProofSystem<(KeyTypeId, GrandpaId)>>::Proof;

	type KeyOwnerIdentification = <Self::KeyOwnerProofSystem as KeyOwnerProofSystem<(
		KeyTypeId,
		GrandpaId,
	)>>::IdentificationTuple;

	type HandleEquivocation = pallet_grandpa::EquivocationHandler<
		Self::KeyOwnerIdentification,
		Offences,
		ReportLongevity,
	>;

	type WeightInfo = ();
	type MaxAuthorities = MaxAuthorities;
}

parameter_types! {
	pub const BasicDeposit: Balance = 10 * DOLLARS;       // 258 bytes on-chain
	pub const FieldDeposit: Balance = 250 * CENTS;        // 66 bytes on-chain
	pub const SubAccountDeposit: Balance = 2 * DOLLARS;   // 53 bytes on-chain
	pub const MaxSubAccounts: u32 = 100;
	pub const MaxAdditionalFields: u32 = 100;
	pub const MaxRegistrars: u32 = 20;
}

impl pallet_identity::Config for Runtime {
	type Event = Event;
	type Currency = Balances;
	type BasicDeposit = BasicDeposit;
	type FieldDeposit = FieldDeposit;
	type SubAccountDeposit = SubAccountDeposit;
	type MaxSubAccounts = MaxSubAccounts;
	type MaxAdditionalFields = MaxAdditionalFields;
	type MaxRegistrars = MaxRegistrars;
	type Slashed = Treasury;
	type ForceOrigin = EnsureRootOrHalfCouncil;
	type RegistrarOrigin = EnsureRootOrHalfCouncil;
	type WeightInfo = pallet_identity::weights::SubstrateWeight<Runtime>;
}

parameter_types! {
	pub const ConfigDepositBase: Balance = 5 * DOLLARS;
	pub const FriendDepositFactor: Balance = 50 * CENTS;
	pub const MaxFriends: u16 = 9;
	pub const RecoveryDeposit: Balance = 5 * DOLLARS;
}

impl pallet_recovery::Config for Runtime {
	type Event = Event;
	type Call = Call;
	type Currency = Balances;
	type ConfigDepositBase = ConfigDepositBase;
	type FriendDepositFactor = FriendDepositFactor;
	type MaxFriends = MaxFriends;
	type RecoveryDeposit = RecoveryDeposit;
}

parameter_types! {
	pub const CandidateDeposit: Balance = 10 * DOLLARS;
	pub const WrongSideDeduction: Balance = 2 * DOLLARS;
	pub const MaxStrikes: u32 = 10;
	pub const RotationPeriod: BlockNumber = 80 * HOURS;
	pub const PeriodSpend: Balance = 500 * DOLLARS;
	pub const MaxLockDuration: BlockNumber = 36 * 30 * DAYS;
	pub const ChallengePeriod: BlockNumber = 7 * DAYS;
	pub const MaxCandidateIntake: u32 = 10;
	pub const SocietyPalletId: PalletId = PalletId(*b"py/socie");
}

impl pallet_society::Config for Runtime {
	type Event = Event;
	type PalletId = SocietyPalletId;
	type Currency = Balances;
	type Randomness = RandomnessCollectiveFlip;
	type CandidateDeposit = CandidateDeposit;
	type WrongSideDeduction = WrongSideDeduction;
	type MaxStrikes = MaxStrikes;
	type PeriodSpend = PeriodSpend;
	type MembershipChanged = ();
	type RotationPeriod = RotationPeriod;
	type MaxLockDuration = MaxLockDuration;
	type FounderSetOrigin =
		pallet_collective::EnsureProportionMoreThan<_1, _2, AccountId, CouncilCollective>;
	type SuspensionJudgementOrigin = pallet_society::EnsureFounder<Runtime>;
	type MaxCandidateIntake = MaxCandidateIntake;
	type ChallengePeriod = ChallengePeriod;
}

parameter_types! {
	pub const MinVestedTransfer: Balance = 100 * DOLLARS;
}

impl pallet_vesting::Config for Runtime {
	type Event = Event;
	type Currency = Balances;
	type BlockNumberToBalance = ConvertInto;
	type MinVestedTransfer = MinVestedTransfer;
	type WeightInfo = pallet_vesting::weights::SubstrateWeight<Runtime>;
	// `VestingInfo` encode length is 36bytes. 28 schedules gets encoded as 1009 bytes, which is the
	// highest number of schedules that encodes less than 2^10.
	const MAX_VESTING_SCHEDULES: u32 = 28;
}

impl pallet_mmr::Config for Runtime {
	const INDEXING_PREFIX: &'static [u8] = b"mmr";
	type Hashing = <Runtime as frame_system::Config>::Hashing;
	type Hash = <Runtime as frame_system::Config>::Hash;
	type LeafData = frame_system::Pallet<Self>;
	type OnNewRoot = ();
	type WeightInfo = ();
}

parameter_types! {
	pub const LotteryPalletId: PalletId = PalletId(*b"py/lotto");
	pub const MaxCalls: u32 = 10;
	pub const MaxGenerateRandom: u32 = 10;
}

impl pallet_lottery::Config for Runtime {
	type PalletId = LotteryPalletId;
	type Call = Call;
	type Currency = Balances;
	type Randomness = RandomnessCollectiveFlip;
	type Event = Event;
	type ManagerOrigin = EnsureRoot<AccountId>;
	type MaxCalls = MaxCalls;
	type ValidateCall = Lottery;
	type MaxGenerateRandom = MaxGenerateRandom;
	type WeightInfo = pallet_lottery::weights::SubstrateWeight<Runtime>;
}

parameter_types! {
	pub const AssetDeposit: Balance = 100 * DOLLARS;
	pub const ApprovalDeposit: Balance = 1 * DOLLARS;
	pub const StringLimit: u32 = 50;
	pub const MetadataDepositBase: Balance = 10 * DOLLARS;
	pub const MetadataDepositPerByte: Balance = 1 * DOLLARS;
}

impl pallet_assets::Config for Runtime {
	type Event = Event;
	type Balance = u128;
	type AssetId = u32;
	type Currency = Balances;
	type ForceOrigin = EnsureRoot<AccountId>;
	type AssetDeposit = AssetDeposit;
	type AssetAccountDeposit = ConstU128<DOLLARS>;
	type MetadataDepositBase = MetadataDepositBase;
	type MetadataDepositPerByte = MetadataDepositPerByte;
	type ApprovalDeposit = ApprovalDeposit;
	type StringLimit = StringLimit;
	type Freezer = ();
	type Extra = ();
	type WeightInfo = pallet_assets::weights::SubstrateWeight<Runtime>;
}

parameter_types! {
	pub IgnoredIssuance: Balance = Treasury::pot();
	pub const QueueCount: u32 = 300;
	pub const MaxQueueLen: u32 = 1000;
	pub const FifoQueueLen: u32 = 500;
	pub const Period: BlockNumber = 30 * DAYS;
	pub const MinFreeze: Balance = 100 * DOLLARS;
	pub const IntakePeriod: BlockNumber = 10;
	pub const MaxIntakeBids: u32 = 10;
}

impl pallet_gilt::Config for Runtime {
	type Event = Event;
	type Currency = Balances;
	type CurrencyBalance = Balance;
	type AdminOrigin = frame_system::EnsureRoot<AccountId>;
	type Deficit = ();
	type Surplus = ();
	type IgnoredIssuance = IgnoredIssuance;
	type QueueCount = QueueCount;
	type MaxQueueLen = MaxQueueLen;
	type FifoQueueLen = FifoQueueLen;
	type Period = Period;
	type MinFreeze = MinFreeze;
	type IntakePeriod = IntakePeriod;
	type MaxIntakeBids = MaxIntakeBids;
	type WeightInfo = pallet_gilt::weights::SubstrateWeight<Runtime>;
}

parameter_types! {
	pub const ClassDeposit: Balance = 100 * DOLLARS;
	pub const InstanceDeposit: Balance = 1 * DOLLARS;
	pub const KeyLimit: u32 = 32;
	pub const ValueLimit: u32 = 256;
}

impl pallet_uniques::Config for Runtime {
	type Event = Event;
	type ClassId = u32;
	type InstanceId = u32;
	type Currency = Balances;
	type ForceOrigin = frame_system::EnsureRoot<AccountId>;
	type ClassDeposit = ClassDeposit;
	type InstanceDeposit = InstanceDeposit;
	type MetadataDepositBase = MetadataDepositBase;
	type AttributeDepositBase = MetadataDepositBase;
	type DepositPerByte = MetadataDepositPerByte;
	type StringLimit = StringLimit;
	type KeyLimit = KeyLimit;
	type ValueLimit = ValueLimit;
	type WeightInfo = pallet_uniques::weights::SubstrateWeight<Runtime>;
}

impl pallet_transaction_storage::Config for Runtime {
	type Event = Event;
	type Currency = Balances;
	type Call = Call;
	type FeeDestination = ();
	type WeightInfo = pallet_transaction_storage::weights::SubstrateWeight<Runtime>;
}

construct_runtime!(
	pub enum Runtime where
		Block = Block,
		NodeBlock = node_primitives::Block,
		UncheckedExtrinsic = UncheckedExtrinsic
	{
		System: frame_system,
		Utility: pallet_utility,
		Babe: pallet_babe,
		Timestamp: pallet_timestamp,
		// Authorship must be before session in order to note author in the correct session and era
		// for im-online and staking.
		Authorship: pallet_authorship,
		Indices: pallet_indices,
		Balances: pallet_balances,
		TransactionPayment: pallet_transaction_payment,
		AssetTxPayment: pallet_asset_tx_payment,
		ElectionProviderMultiPhase: pallet_election_provider_multi_phase,
		Staking: pallet_staking,
		Session: pallet_session,
		Democracy: pallet_democracy,
		Council: pallet_collective::<Instance1>,
		TechnicalCommittee: pallet_collective::<Instance2>,
		Elections: pallet_elections_phragmen,
		TechnicalMembership: pallet_membership::<Instance1>,
		Grandpa: pallet_grandpa,
		Treasury: pallet_treasury,
		Contracts: pallet_contracts,
		Sudo: pallet_sudo,
		ImOnline: pallet_im_online,
		AuthorityDiscovery: pallet_authority_discovery,
		Offences: pallet_offences,
		Historical: pallet_session_historical::{Pallet},
		RandomnessCollectiveFlip: pallet_randomness_collective_flip,
		Identity: pallet_identity,
		Society: pallet_society,
		Recovery: pallet_recovery,
		Vesting: pallet_vesting,
		Scheduler: pallet_scheduler,
		Preimage: pallet_preimage,
		Proxy: pallet_proxy,
		Multisig: pallet_multisig,
		Bounties: pallet_bounties,
		Tips: pallet_tips,
		Assets: pallet_assets,
		Mmr: pallet_mmr,
		Lottery: pallet_lottery,
		Gilt: pallet_gilt,
		Uniques: pallet_uniques,
		TransactionStorage: pallet_transaction_storage,
		BagsList: pallet_bags_list,
		ChildBounties: pallet_child_bounties,
	}
);

/// The address format for describing accounts.
pub type Address = sp_runtime::MultiAddress<AccountId, AccountIndex>;
/// Block header type as expected by this runtime.
pub type Header = generic::Header<BlockNumber, BlakeTwo256>;
/// Block type as expected by this runtime.
pub type Block = generic::Block<Header, UncheckedExtrinsic>;
/// A Block signed with a Justification
pub type SignedBlock = generic::SignedBlock<Block>;
/// BlockId type as expected by this runtime.
pub type BlockId = generic::BlockId<Block>;
/// The SignedExtension to the basic transaction logic.
///
/// When you change this, you **MUST** modify [`sign`] in `bin/node/testing/src/keyring.rs`!
///
/// [`sign`]: <../../testing/src/keyring.rs.html>
pub type SignedExtra = (
	frame_system::CheckNonZeroSender<Runtime>,
	frame_system::CheckSpecVersion<Runtime>,
	frame_system::CheckTxVersion<Runtime>,
	frame_system::CheckGenesis<Runtime>,
	frame_system::CheckEra<Runtime>,
	frame_system::CheckNonce<Runtime>,
	frame_system::CheckWeight<Runtime>,
	pallet_asset_tx_payment::ChargeAssetTxPayment<Runtime>,
);
/// Unchecked extrinsic type as expected by this runtime.
pub type UncheckedExtrinsic = generic::UncheckedExtrinsic<Address, Call, Signature, SignedExtra>;
/// The payload being signed in transactions.
pub type SignedPayload = generic::SignedPayload<Call, SignedExtra>;
/// Extrinsic type that has already been checked.
pub type CheckedExtrinsic = generic::CheckedExtrinsic<AccountId, Call, SignedExtra>;
/// Executive: handles dispatch to the various modules.
pub type Executive = frame_executive::Executive<
	Runtime,
	Block,
	frame_system::ChainContext<Runtime>,
	Runtime,
	AllPalletsWithSystem,
	pallet_bags_list::migrations::CheckCounterPrefix<Runtime>,
>;

/// MMR helper types.
mod mmr {
	use super::Runtime;
	pub use pallet_mmr::primitives::*;

	pub type Leaf = <<Runtime as pallet_mmr::Config>::LeafData as LeafDataProvider>::LeafData;
	pub type Hash = <Runtime as pallet_mmr::Config>::Hash;
	pub type Hashing = <Runtime as pallet_mmr::Config>::Hashing;
}

impl_runtime_apis! {
	impl sp_api::Core<Block> for Runtime {
		fn version() -> RuntimeVersion {
			VERSION
		}

		fn execute_block(block: Block) {
			Executive::execute_block(block);
		}

		fn initialize_block(header: &<Block as BlockT>::Header) {
			Executive::initialize_block(header)
		}
	}

	impl sp_api::Metadata<Block> for Runtime {
		fn metadata() -> OpaqueMetadata {
			OpaqueMetadata::new(Runtime::metadata().into())
		}
	}

	impl sp_block_builder::BlockBuilder<Block> for Runtime {
		fn apply_extrinsic(extrinsic: <Block as BlockT>::Extrinsic) -> ApplyExtrinsicResult {
			Executive::apply_extrinsic(extrinsic)
		}

		fn finalize_block() -> <Block as BlockT>::Header {
			Executive::finalize_block()
		}

		fn inherent_extrinsics(data: InherentData) -> Vec<<Block as BlockT>::Extrinsic> {
			data.create_extrinsics()
		}

		fn check_inherents(block: Block, data: InherentData) -> CheckInherentsResult {
			data.check_extrinsics(&block)
		}
	}

	impl sp_transaction_pool::runtime_api::TaggedTransactionQueue<Block> for Runtime {
		fn validate_transaction(
			source: TransactionSource,
			tx: <Block as BlockT>::Extrinsic,
			block_hash: <Block as BlockT>::Hash,
		) -> TransactionValidity {
			Executive::validate_transaction(source, tx, block_hash)
		}
	}

	impl sp_offchain::OffchainWorkerApi<Block> for Runtime {
		fn offchain_worker(header: &<Block as BlockT>::Header) {
			Executive::offchain_worker(header)
		}
	}

	impl fg_primitives::GrandpaApi<Block> for Runtime {
		fn grandpa_authorities() -> GrandpaAuthorityList {
			Grandpa::grandpa_authorities()
		}

		fn current_set_id() -> fg_primitives::SetId {
			Grandpa::current_set_id()
		}

		fn submit_report_equivocation_unsigned_extrinsic(
			equivocation_proof: fg_primitives::EquivocationProof<
				<Block as BlockT>::Hash,
				NumberFor<Block>,
			>,
			key_owner_proof: fg_primitives::OpaqueKeyOwnershipProof,
		) -> Option<()> {
			let key_owner_proof = key_owner_proof.decode()?;

			Grandpa::submit_unsigned_equivocation_report(
				equivocation_proof,
				key_owner_proof,
			)
		}

		fn generate_key_ownership_proof(
			_set_id: fg_primitives::SetId,
			authority_id: GrandpaId,
		) -> Option<fg_primitives::OpaqueKeyOwnershipProof> {
			use codec::Encode;

			Historical::prove((fg_primitives::KEY_TYPE, authority_id))
				.map(|p| p.encode())
				.map(fg_primitives::OpaqueKeyOwnershipProof::new)
		}
	}

	impl sp_consensus_babe::BabeApi<Block> for Runtime {
		fn configuration() -> sp_consensus_babe::BabeGenesisConfiguration {
			// The choice of `c` parameter (where `1 - c` represents the
			// probability of a slot being empty), is done in accordance to the
			// slot duration and expected target block time, for safely
			// resisting network delays of maximum two seconds.
			// <https://research.web3.foundation/en/latest/polkadot/BABE/Babe/#6-practical-results>
			sp_consensus_babe::BabeGenesisConfiguration {
				slot_duration: Babe::slot_duration(),
				epoch_length: EpochDuration::get(),
				c: BABE_GENESIS_EPOCH_CONFIG.c,
				genesis_authorities: Babe::authorities().to_vec(),
				randomness: Babe::randomness(),
				allowed_slots: BABE_GENESIS_EPOCH_CONFIG.allowed_slots,
			}
		}

		fn current_epoch_start() -> sp_consensus_babe::Slot {
			Babe::current_epoch_start()
		}

		fn current_epoch() -> sp_consensus_babe::Epoch {
			Babe::current_epoch()
		}

		fn next_epoch() -> sp_consensus_babe::Epoch {
			Babe::next_epoch()
		}

		fn generate_key_ownership_proof(
			_slot: sp_consensus_babe::Slot,
			authority_id: sp_consensus_babe::AuthorityId,
		) -> Option<sp_consensus_babe::OpaqueKeyOwnershipProof> {
			use codec::Encode;

			Historical::prove((sp_consensus_babe::KEY_TYPE, authority_id))
				.map(|p| p.encode())
				.map(sp_consensus_babe::OpaqueKeyOwnershipProof::new)
		}

		fn submit_report_equivocation_unsigned_extrinsic(
			equivocation_proof: sp_consensus_babe::EquivocationProof<<Block as BlockT>::Header>,
			key_owner_proof: sp_consensus_babe::OpaqueKeyOwnershipProof,
		) -> Option<()> {
			let key_owner_proof = key_owner_proof.decode()?;

			Babe::submit_unsigned_equivocation_report(
				equivocation_proof,
				key_owner_proof,
			)
		}
	}

	impl sp_authority_discovery::AuthorityDiscoveryApi<Block> for Runtime {
		fn authorities() -> Vec<AuthorityDiscoveryId> {
			AuthorityDiscovery::authorities()
		}
	}

	impl frame_system_rpc_runtime_api::AccountNonceApi<Block, AccountId, Index> for Runtime {
		fn account_nonce(account: AccountId) -> Index {
			System::account_nonce(account)
		}
	}

	impl pallet_contracts_rpc_runtime_api::ContractsApi<
		Block, AccountId, Balance, BlockNumber, Hash,
	>
		for Runtime
	{
		fn call(
			origin: AccountId,
			dest: AccountId,
			value: Balance,
			gas_limit: u64,
			storage_deposit_limit: Option<Balance>,
			input_data: Vec<u8>,
		) -> pallet_contracts_primitives::ContractExecResult<Balance> {
			Contracts::bare_call(origin, dest, value, gas_limit, storage_deposit_limit, input_data, true)
		}

		fn instantiate(
			origin: AccountId,
			value: Balance,
			gas_limit: u64,
			storage_deposit_limit: Option<Balance>,
			code: pallet_contracts_primitives::Code<Hash>,
			data: Vec<u8>,
			salt: Vec<u8>,
		) -> pallet_contracts_primitives::ContractInstantiateResult<AccountId, Balance>
		{
			Contracts::bare_instantiate(origin, value, gas_limit, storage_deposit_limit, code, data, salt, true)
		}

		fn upload_code(
			origin: AccountId,
			code: Vec<u8>,
			storage_deposit_limit: Option<Balance>,
		) -> pallet_contracts_primitives::CodeUploadResult<Hash, Balance>
		{
			Contracts::bare_upload_code(origin, code, storage_deposit_limit)
		}

		fn get_storage(
			address: AccountId,
			key: [u8; 32],
		) -> pallet_contracts_primitives::GetStorageResult {
			Contracts::get_storage(address, key)
		}
	}

	impl pallet_transaction_payment_rpc_runtime_api::TransactionPaymentApi<
		Block,
		Balance,
	> for Runtime {
		fn query_info(uxt: <Block as BlockT>::Extrinsic, len: u32) -> RuntimeDispatchInfo<Balance> {
			TransactionPayment::query_info(uxt, len)
		}
		fn query_fee_details(uxt: <Block as BlockT>::Extrinsic, len: u32) -> FeeDetails<Balance> {
			TransactionPayment::query_fee_details(uxt, len)
		}
	}

	impl pallet_mmr::primitives::MmrApi<
		Block,
		mmr::Hash,
	> for Runtime {
		fn generate_proof(leaf_index: pallet_mmr::primitives::LeafIndex)
			-> Result<(mmr::EncodableOpaqueLeaf, mmr::Proof<mmr::Hash>), mmr::Error>
		{
			Mmr::generate_proof(leaf_index)
				.map(|(leaf, proof)| (mmr::EncodableOpaqueLeaf::from_leaf(&leaf), proof))
		}

		fn verify_proof(leaf: mmr::EncodableOpaqueLeaf, proof: mmr::Proof<mmr::Hash>)
			-> Result<(), mmr::Error>
		{
			let leaf: mmr::Leaf = leaf
				.into_opaque_leaf()
				.try_decode()
				.ok_or(mmr::Error::Verify)?;
			Mmr::verify_leaf(leaf, proof)
		}

		fn verify_proof_stateless(
			root: mmr::Hash,
			leaf: mmr::EncodableOpaqueLeaf,
			proof: mmr::Proof<mmr::Hash>
		) -> Result<(), mmr::Error> {
			let node = mmr::DataOrHash::Data(leaf.into_opaque_leaf());
			pallet_mmr::verify_leaf_proof::<mmr::Hashing, _>(root, node, proof)
		}
	}

	impl sp_session::SessionKeys<Block> for Runtime {
		fn generate_session_keys(seed: Option<Vec<u8>>) -> Vec<u8> {
			SessionKeys::generate(seed)
		}

		fn decode_session_keys(
			encoded: Vec<u8>,
		) -> Option<Vec<(Vec<u8>, KeyTypeId)>> {
			SessionKeys::decode_into_raw_public_keys(&encoded)
		}
	}

	#[cfg(feature = "try-runtime")]
	impl frame_try_runtime::TryRuntime<Block> for Runtime {
		fn on_runtime_upgrade() -> (Weight, Weight) {
			// NOTE: intentional unwrap: we don't want to propagate the error backwards, and want to
			// have a backtrace here. If any of the pre/post migration checks fail, we shall stop
			// right here and right now.
			let weight = Executive::try_runtime_upgrade().unwrap();
			(weight, RuntimeBlockWeights::get().max_block)
		}

		fn execute_block_no_check(block: Block) -> Weight {
			Executive::execute_block_no_check(block)
		}
	}

	#[cfg(feature = "runtime-benchmarks")]
	impl frame_benchmarking::Benchmark<Block> for Runtime {
		fn benchmark_metadata(extra: bool) -> (
			Vec<frame_benchmarking::BenchmarkList>,
			Vec<frame_support::traits::StorageInfo>,
		) {
			use frame_benchmarking::{list_benchmark, baseline, Benchmarking, BenchmarkList};
			use frame_support::traits::StorageInfoTrait;

			// Trying to add benchmarks directly to the Session Pallet caused cyclic dependency
			// issues. To get around that, we separated the Session benchmarks into its own crate,
			// which is why we need these two lines below.
			use pallet_session_benchmarking::Pallet as SessionBench;
			use pallet_offences_benchmarking::Pallet as OffencesBench;
			use frame_system_benchmarking::Pallet as SystemBench;
			use baseline::Pallet as BaselineBench;

			let mut list = Vec::<BenchmarkList>::new();

			list_benchmark!(list, extra, frame_benchmarking, BaselineBench::<Runtime>);
			list_benchmark!(list, extra, pallet_assets, Assets);
			list_benchmark!(list, extra, pallet_babe, Babe);
			list_benchmark!(list, extra, pallet_bags_list, BagsList);
			list_benchmark!(list, extra, pallet_balances, Balances);
			list_benchmark!(list, extra, pallet_bounties, Bounties);
			list_benchmark!(list, extra, pallet_child_bounties, ChildBounties);
			list_benchmark!(list, extra, pallet_collective, Council);
			list_benchmark!(list, extra, pallet_contracts, Contracts);
			list_benchmark!(list, extra, pallet_democracy, Democracy);
			list_benchmark!(list, extra, pallet_election_provider_multi_phase, ElectionProviderMultiPhase);
			list_benchmark!(list, extra, pallet_elections_phragmen, Elections);
			list_benchmark!(list, extra, pallet_gilt, Gilt);
			list_benchmark!(list, extra, pallet_grandpa, Grandpa);
			list_benchmark!(list, extra, pallet_identity, Identity);
			list_benchmark!(list, extra, pallet_im_online, ImOnline);
			list_benchmark!(list, extra, pallet_indices, Indices);
			list_benchmark!(list, extra, pallet_lottery, Lottery);
			list_benchmark!(list, extra, pallet_membership, TechnicalMembership);
			list_benchmark!(list, extra, pallet_mmr, Mmr);
			list_benchmark!(list, extra, pallet_multisig, Multisig);
			list_benchmark!(list, extra, pallet_offences, OffencesBench::<Runtime>);
			list_benchmark!(list, extra, pallet_preimage, Preimage);
			list_benchmark!(list, extra, pallet_proxy, Proxy);
			list_benchmark!(list, extra, pallet_scheduler, Scheduler);
			list_benchmark!(list, extra, pallet_session, SessionBench::<Runtime>);
			list_benchmark!(list, extra, pallet_staking, Staking);
			list_benchmark!(list, extra, frame_system, SystemBench::<Runtime>);
			list_benchmark!(list, extra, pallet_timestamp, Timestamp);
			list_benchmark!(list, extra, pallet_tips, Tips);
			list_benchmark!(list, extra, pallet_transaction_storage, TransactionStorage);
			list_benchmark!(list, extra, pallet_treasury, Treasury);
			list_benchmark!(list, extra, pallet_uniques, Uniques);
			list_benchmark!(list, extra, pallet_utility, Utility);
			list_benchmark!(list, extra, pallet_vesting, Vesting);

			let storage_info = AllPalletsWithSystem::storage_info();

			return (list, storage_info)
		}

		fn dispatch_benchmark(
			config: frame_benchmarking::BenchmarkConfig
		) -> Result<Vec<frame_benchmarking::BenchmarkBatch>, sp_runtime::RuntimeString> {
			use frame_benchmarking::{baseline, Benchmarking, BenchmarkBatch, add_benchmark, TrackedStorageKey};

			// Trying to add benchmarks directly to the Session Pallet caused cyclic dependency
			// issues. To get around that, we separated the Session benchmarks into its own crate,
			// which is why we need these two lines below.
			use pallet_session_benchmarking::Pallet as SessionBench;
			use pallet_offences_benchmarking::Pallet as OffencesBench;
			use frame_system_benchmarking::Pallet as SystemBench;
			use baseline::Pallet as BaselineBench;

			impl pallet_session_benchmarking::Config for Runtime {}
			impl pallet_offences_benchmarking::Config for Runtime {}
			impl frame_system_benchmarking::Config for Runtime {}
			impl baseline::Config for Runtime {}

			let whitelist: Vec<TrackedStorageKey> = vec![
				// Block Number
				hex_literal::hex!("26aa394eea5630e07c48ae0c9558cef702a5c1b19ab7a04f536c519aca4983ac").to_vec().into(),
				// Total Issuance
				hex_literal::hex!("c2261276cc9d1f8598ea4b6a74b15c2f57c875e4cff74148e4628f264b974c80").to_vec().into(),
				// Execution Phase
				hex_literal::hex!("26aa394eea5630e07c48ae0c9558cef7ff553b5a9862a516939d82b3d3d8661a").to_vec().into(),
				// Event Count
				hex_literal::hex!("26aa394eea5630e07c48ae0c9558cef70a98fdbe9ce6c55837576c60c7af3850").to_vec().into(),
				// System Events
				hex_literal::hex!("26aa394eea5630e07c48ae0c9558cef780d41e5e16056765bc8461851072c9d7").to_vec().into(),
				// System BlockWeight
				hex_literal::hex!("26aa394eea5630e07c48ae0c9558cef734abf5cb34d6244378cddbf18e849d96").to_vec().into(),
				// Treasury Account
				hex_literal::hex!("26aa394eea5630e07c48ae0c9558cef7b99d880ec681799c0cf30e8886371da95ecffd7b6c0f78751baa9d281e0bfa3a6d6f646c70792f74727372790000000000000000000000000000000000000000").to_vec().into(),
			];

			let mut batches = Vec::<BenchmarkBatch>::new();
			let params = (&config, &whitelist);

			add_benchmark!(params, batches, frame_benchmarking, BaselineBench::<Runtime>);
			add_benchmark!(params, batches, pallet_assets, Assets);
			add_benchmark!(params, batches, pallet_babe, Babe);
			add_benchmark!(params, batches, pallet_balances, Balances);
			add_benchmark!(params, batches, pallet_bags_list, BagsList);
			add_benchmark!(params, batches, pallet_bounties, Bounties);
			add_benchmark!(params, batches, pallet_child_bounties, ChildBounties);
			add_benchmark!(params, batches, pallet_collective, Council);
			add_benchmark!(params, batches, pallet_contracts, Contracts);
			add_benchmark!(params, batches, pallet_democracy, Democracy);
			add_benchmark!(params, batches, pallet_election_provider_multi_phase, ElectionProviderMultiPhase);
			add_benchmark!(params, batches, pallet_elections_phragmen, Elections);
			add_benchmark!(params, batches, pallet_gilt, Gilt);
			add_benchmark!(params, batches, pallet_grandpa, Grandpa);
			add_benchmark!(params, batches, pallet_identity, Identity);
			add_benchmark!(params, batches, pallet_im_online, ImOnline);
			add_benchmark!(params, batches, pallet_indices, Indices);
			add_benchmark!(params, batches, pallet_lottery, Lottery);
			add_benchmark!(params, batches, pallet_membership, TechnicalMembership);
			add_benchmark!(params, batches, pallet_mmr, Mmr);
			add_benchmark!(params, batches, pallet_multisig, Multisig);
			add_benchmark!(params, batches, pallet_offences, OffencesBench::<Runtime>);
			add_benchmark!(params, batches, pallet_preimage, Preimage);
			add_benchmark!(params, batches, pallet_proxy, Proxy);
			add_benchmark!(params, batches, pallet_scheduler, Scheduler);
			add_benchmark!(params, batches, pallet_session, SessionBench::<Runtime>);
			add_benchmark!(params, batches, pallet_staking, Staking);
			add_benchmark!(params, batches, frame_system, SystemBench::<Runtime>);
			add_benchmark!(params, batches, pallet_timestamp, Timestamp);
			add_benchmark!(params, batches, pallet_tips, Tips);
			add_benchmark!(params, batches, pallet_transaction_storage, TransactionStorage);
			add_benchmark!(params, batches, pallet_treasury, Treasury);
			add_benchmark!(params, batches, pallet_uniques, Uniques);
			add_benchmark!(params, batches, pallet_utility, Utility);
			add_benchmark!(params, batches, pallet_vesting, Vesting);

			Ok(batches)
		}
	}
}

#[cfg(test)]
mod tests {
	use super::*;
	use frame_system::offchain::CreateSignedTransaction;
	use sp_runtime::UpperOf;

	#[test]
	fn validate_transaction_submitter_bounds() {
		fn is_submit_signed_transaction<T>()
		where
			T: CreateSignedTransaction<Call>,
		{
		}

		is_submit_signed_transaction::<Runtime>();
	}

	#[test]
	fn perbill_as_onchain_accuracy() {
		type OnChainAccuracy = <Runtime as onchain::Config>::Accuracy;
		let maximum_chain_accuracy: Vec<UpperOf<OnChainAccuracy>> = (0..MAX_NOMINATIONS)
			.map(|_| <UpperOf<OnChainAccuracy>>::from(OnChainAccuracy::one().deconstruct()))
			.collect();
		let _: UpperOf<OnChainAccuracy> =
			maximum_chain_accuracy.iter().fold(0, |acc, x| acc.checked_add(*x).unwrap());
	}

	#[test]
	fn call_size() {
		let size = core::mem::size_of::<Call>();
		assert!(
<<<<<<< HEAD
			core::mem::size_of::<Call>() <= 208,
			"size of Call is more than 200 bytes: some calls have too big arguments, use Box to reduce the
=======
			size <= 200,
			"size of Call {} is more than 200 bytes: some calls have too big arguments, use Box to reduce the
>>>>>>> 4d24ae04
			size of Call.
			If the limit is too strong, maybe consider increase the limit to 300.",
			size,
		);
	}
}<|MERGE_RESOLUTION|>--- conflicted
+++ resolved
@@ -1835,13 +1835,8 @@
 	fn call_size() {
 		let size = core::mem::size_of::<Call>();
 		assert!(
-<<<<<<< HEAD
-			core::mem::size_of::<Call>() <= 208,
-			"size of Call is more than 200 bytes: some calls have too big arguments, use Box to reduce the
-=======
-			size <= 200,
-			"size of Call {} is more than 200 bytes: some calls have too big arguments, use Box to reduce the
->>>>>>> 4d24ae04
+			size <= 208,
+			"size of Call {} is more than 208 bytes: some calls have too big arguments, use Box to reduce the
 			size of Call.
 			If the limit is too strong, maybe consider increase the limit to 300.",
 			size,
