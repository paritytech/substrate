--- conflicted
+++ resolved
@@ -26,14 +26,9 @@
 use frame_support::{
 	construct_runtime, parameter_types,
 	traits::{
-<<<<<<< HEAD
-		ConstU16, ConstU32, Currency, EnsureOneOf, EqualPrivilegeOnly, Everything, Imbalance, InstanceFilter,
-		KeyOwnerProofSystem, LockIdentifier, Nothing, OnUnbalanced, U128CurrencyToVote,
-=======
-		ConstU128, ConstU32, Currency, EnsureOneOf, EqualPrivilegeOnly, Everything, Imbalance,
+		ConstU128, ConstU16, ConstU32, Currency, EnsureOneOf, EqualPrivilegeOnly, Everything, Imbalance,
 		InstanceFilter, KeyOwnerProofSystem, LockIdentifier, Nothing, OnUnbalanced,
 		U128CurrencyToVote,
->>>>>>> c7a3e46d
 	},
 	weights::{
 		constants::{BlockExecutionWeight, ExtrinsicBaseWeight, RocksDbWeight, WEIGHT_PER_SECOND},
@@ -337,12 +332,8 @@
 parameter_types! {
 	pub MaximumSchedulerWeight: Weight = Perbill::from_percent(80) *
 		RuntimeBlockWeights::get().max_block;
-<<<<<<< HEAD
-=======
-	pub const MaxScheduledPerBlock: u32 = 50;
 	// Retry a scheduled item every 10 blocks (1 minute) until the preimage exists.
 	pub const NoPreimagePostponement: Option<u32> = Some(10);
->>>>>>> c7a3e46d
 }
 
 impl pallet_scheduler::Config for Runtime {
