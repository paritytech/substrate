// This file is part of Substrate.

// Copyright (C) Parity Technologies (UK) Ltd.
// SPDX-License-Identifier: GPL-3.0-or-later WITH Classpath-exception-2.0

// This program is free software: you can redistribute it and/or modify
// it under the terms of the GNU General Public License as published by
// the Free Software Foundation, either version 3 of the License, or
// (at your option) any later version.

// This program is distributed in the hope that it will be useful,
// but WITHOUT ANY WARRANTY; without even the implied warranty of
// MERCHANTABILITY or FITNESS FOR A PARTICULAR PURPOSE. See the
// GNU General Public License for more details.

// You should have received a copy of the GNU General Public License
// along with this program. If not, see <https://www.gnu.org/licenses/>.

//! The Substrate runtime. This can be compiled with `#[no_std]`, ready for Wasm.

#![cfg_attr(not(feature = "std"), no_std)]
// `construct_runtime!` does a lot of recursion and requires us to increase the limits.
#![recursion_limit = "1024"]

use codec::{Decode, Encode, MaxEncodedLen};
use frame_election_provider_support::{
	bounds::{ElectionBounds, ElectionBoundsBuilder},
	onchain, BalancingConfig, ElectionDataProvider, SequentialPhragmen, VoteWeight,
};
use frame_support::{
	construct_runtime,
	dispatch::DispatchClass,
	instances::{Instance1, Instance2},
	ord_parameter_types,
	pallet_prelude::Get,
	parameter_types,
	traits::{
		fungible::ItemOf,
		tokens::{nonfungibles_v2::Inspect, GetSalary, PayFromAccount},
<<<<<<< HEAD
		AsEnsureOriginWithArg, ConstBool, ConstU128, ConstU16, ConstU32, Contains, Currency,
		EitherOfDiverse, EqualPrivilegeOnly, Imbalance, InsideBoth, InstanceFilter,
		KeyOwnerProofSystem, LockIdentifier, Nothing, OnUnbalanced, U128CurrencyToVote,
		WithdrawReasons,
=======
		AsEnsureOriginWithArg, ConstBool, ConstU128, ConstU16, ConstU32, Currency, EitherOfDiverse,
		EqualPrivilegeOnly, Everything, Imbalance, InstanceFilter, KeyOwnerProofSystem,
		LockIdentifier, Nothing, OnUnbalanced, WithdrawReasons,
>>>>>>> 2fe6bc9c
	},
	weights::{
		constants::{
			BlockExecutionWeight, ExtrinsicBaseWeight, RocksDbWeight, WEIGHT_REF_TIME_PER_SECOND,
		},
		ConstantMultiplier, IdentityFee, Weight,
	},
	BoundedVec, PalletId,
};
use frame_system::{
	limits::{BlockLength, BlockWeights},
	EnsureRoot, EnsureRootWithSuccess, EnsureSigned, EnsureSignedBy, EnsureWithSuccess,
};
pub use node_primitives::{AccountId, Signature};
use node_primitives::{AccountIndex, Balance, BlockNumber, Hash, Moment, Nonce};
use pallet_asset_conversion::{NativeOrAssetId, NativeOrAssetIdConverter};
use pallet_election_provider_multi_phase::SolutionAccuracyOf;
use pallet_im_online::sr25519::AuthorityId as ImOnlineId;
use pallet_nfts::PalletFeatures;
use pallet_nis::WithMaximumOf;
use pallet_session::historical as pallet_session_historical;
pub use pallet_transaction_payment::{CurrencyAdapter, Multiplier, TargetedFeeAdjustment};
use pallet_transaction_payment::{FeeDetails, RuntimeDispatchInfo};
use pallet_tx_pause::RuntimeCallNameOf;
use sp_api::impl_runtime_apis;
use sp_authority_discovery::AuthorityId as AuthorityDiscoveryId;
use sp_consensus_grandpa::AuthorityId as GrandpaId;
use sp_core::{crypto::KeyTypeId, OpaqueMetadata};
use sp_inherents::{CheckInherentsResult, InherentData};
use sp_runtime::{
	create_runtime_str,
	curve::PiecewiseLinear,
	generic, impl_opaque_keys,
	traits::{
		self, AccountIdConversion, BlakeTwo256, Block as BlockT, Bounded, ConvertInto, NumberFor,
		OpaqueKeys, SaturatedConversion, StaticLookup,
	},
	transaction_validity::{TransactionPriority, TransactionSource, TransactionValidity},
	ApplyExtrinsicResult, FixedPointNumber, FixedU128, Perbill, Percent, Permill, Perquintill,
	RuntimeDebug,
};
use sp_std::prelude::*;
#[cfg(any(feature = "std", test))]
use sp_version::NativeVersion;
use sp_version::RuntimeVersion;
use static_assertions::const_assert;

#[cfg(any(feature = "std", test))]
pub use frame_system::Call as SystemCall;
#[cfg(any(feature = "std", test))]
pub use pallet_balances::Call as BalancesCall;
#[cfg(any(feature = "std", test))]
pub use pallet_staking::StakerStatus;
#[cfg(any(feature = "std", test))]
pub use pallet_sudo::Call as SudoCall;
#[cfg(any(feature = "std", test))]
pub use sp_runtime::BuildStorage;

/// Implementations of some helper traits passed into runtime modules as associated types.
pub mod impls;
#[cfg(not(feature = "runtime-benchmarks"))]
use impls::AllianceIdentityVerifier;
use impls::{AllianceProposalProvider, Author, CreditToBlockAuthor};

/// Constant values used within the runtime.
pub mod constants;
use constants::{currency::*, time::*};
use sp_runtime::generic::Era;

/// Generated voter bag information.
mod voter_bags;

/// Runtime API definition for assets.
pub mod assets_api;

// Make the WASM binary available.
#[cfg(feature = "std")]
include!(concat!(env!("OUT_DIR"), "/wasm_binary.rs"));

/// Max size for serialized extrinsic params for this testing runtime.
/// This is a quite arbitrary but empirically battle tested value.
#[cfg(test)]
pub const CALL_PARAMS_MAX_SIZE: usize = 208;

/// Wasm binary unwrapped. If built with `SKIP_WASM_BUILD`, the function panics.
#[cfg(feature = "std")]
pub fn wasm_binary_unwrap() -> &'static [u8] {
	WASM_BINARY.expect(
		"Development wasm binary is not available. This means the client is built with \
		 `SKIP_WASM_BUILD` flag and it is only usable for production chains. Please rebuild with \
		 the flag disabled.",
	)
}

/// Runtime version.
#[sp_version::runtime_version]
pub const VERSION: RuntimeVersion = RuntimeVersion {
	spec_name: create_runtime_str!("node"),
	impl_name: create_runtime_str!("substrate-node"),
	authoring_version: 10,
	// Per convention: if the runtime behavior changes, increment spec_version
	// and set impl_version to 0. If only runtime
	// implementation changes and behavior does not, then leave spec_version as
	// is and increment impl_version.
	spec_version: 268,
	impl_version: 0,
	apis: RUNTIME_API_VERSIONS,
	transaction_version: 2,
	state_version: 1,
};

/// The BABE epoch configuration at genesis.
pub const BABE_GENESIS_EPOCH_CONFIG: sp_consensus_babe::BabeEpochConfiguration =
	sp_consensus_babe::BabeEpochConfiguration {
		c: PRIMARY_PROBABILITY,
		allowed_slots: sp_consensus_babe::AllowedSlots::PrimaryAndSecondaryPlainSlots,
	};

/// Native version.
#[cfg(any(feature = "std", test))]
pub fn native_version() -> NativeVersion {
	NativeVersion { runtime_version: VERSION, can_author_with: Default::default() }
}

type NegativeImbalance = <Balances as Currency<AccountId>>::NegativeImbalance;

pub struct DealWithFees;
impl OnUnbalanced<NegativeImbalance> for DealWithFees {
	fn on_unbalanceds<B>(mut fees_then_tips: impl Iterator<Item = NegativeImbalance>) {
		if let Some(fees) = fees_then_tips.next() {
			// for fees, 80% to treasury, 20% to author
			let mut split = fees.ration(80, 20);
			if let Some(tips) = fees_then_tips.next() {
				// for tips, if any, 80% to treasury, 20% to author (though this can be anything)
				tips.ration_merge_into(80, 20, &mut split);
			}
			Treasury::on_unbalanced(split.0);
			Author::on_unbalanced(split.1);
		}
	}
}

/// We assume that ~10% of the block weight is consumed by `on_initialize` handlers.
/// This is used to limit the maximal weight of a single extrinsic.
const AVERAGE_ON_INITIALIZE_RATIO: Perbill = Perbill::from_percent(10);
/// We allow `Normal` extrinsics to fill up the block up to 75%, the rest can be used
/// by  Operational  extrinsics.
const NORMAL_DISPATCH_RATIO: Perbill = Perbill::from_percent(75);
/// We allow for 2 seconds of compute with a 6 second average block time, with maximum proof size.
const MAXIMUM_BLOCK_WEIGHT: Weight =
	Weight::from_parts(WEIGHT_REF_TIME_PER_SECOND.saturating_mul(2), u64::MAX);

parameter_types! {
	pub const BlockHashCount: BlockNumber = 2400;
	pub const Version: RuntimeVersion = VERSION;
	pub RuntimeBlockLength: BlockLength =
		BlockLength::max_with_normal_ratio(5 * 1024 * 1024, NORMAL_DISPATCH_RATIO);
	pub RuntimeBlockWeights: BlockWeights = BlockWeights::builder()
		.base_block(BlockExecutionWeight::get())
		.for_class(DispatchClass::all(), |weights| {
			weights.base_extrinsic = ExtrinsicBaseWeight::get();
		})
		.for_class(DispatchClass::Normal, |weights| {
			weights.max_total = Some(NORMAL_DISPATCH_RATIO * MAXIMUM_BLOCK_WEIGHT);
		})
		.for_class(DispatchClass::Operational, |weights| {
			weights.max_total = Some(MAXIMUM_BLOCK_WEIGHT);
			// Operational transactions have some extra reserved space, so that they
			// are included even if block reached `MAXIMUM_BLOCK_WEIGHT`.
			weights.reserved = Some(
				MAXIMUM_BLOCK_WEIGHT - NORMAL_DISPATCH_RATIO * MAXIMUM_BLOCK_WEIGHT
			);
		})
		.avg_block_initialization(AVERAGE_ON_INITIALIZE_RATIO)
		.build_or_panic();
	pub MaxCollectivesProposalWeight: Weight = Perbill::from_percent(50) * RuntimeBlockWeights::get().max_block;
}

const_assert!(NORMAL_DISPATCH_RATIO.deconstruct() >= AVERAGE_ON_INITIALIZE_RATIO.deconstruct());

/// Calls that can bypass the safe-mode pallet.
pub struct SafeModeWhitelistedCalls;
impl Contains<RuntimeCall> for SafeModeWhitelistedCalls {
	fn contains(call: &RuntimeCall) -> bool {
		match call {
			RuntimeCall::System(_) | RuntimeCall::SafeMode(_) | RuntimeCall::TxPause(_) => true,
			_ => false,
		}
	}
}

/// Calls that cannot be paused by the tx-pause pallet.
pub struct TxPauseWhitelistedCalls;
/// Whitelist `Balances::transfer_keep_alive`, all others are pauseable.
impl Contains<RuntimeCallNameOf<Runtime>> for TxPauseWhitelistedCalls {
	fn contains(full_name: &RuntimeCallNameOf<Runtime>) -> bool {
		match (full_name.0.as_slice(), full_name.1.as_slice()) {
			(b"Balances", b"transfer_keep_alive") => true,
			_ => false,
		}
	}
}

impl pallet_tx_pause::Config for Runtime {
	type RuntimeEvent = RuntimeEvent;
	type RuntimeCall = RuntimeCall;
	type PauseOrigin = EnsureRoot<AccountId>;
	type UnpauseOrigin = EnsureRoot<AccountId>;
	type WhitelistedCalls = TxPauseWhitelistedCalls;
	type MaxNameLen = ConstU32<256>;
	type WeightInfo = pallet_tx_pause::weights::SubstrateWeight<Runtime>;
}

parameter_types! {
	pub const EnterDuration: BlockNumber = 4 * HOURS;
	pub const EnterDepositAmount: Balance = 2_000_000 * DOLLARS;
	pub const ExtendDuration: BlockNumber = 2 * HOURS;
	pub const ExtendDepositAmount: Balance = 1_000_000 * DOLLARS;
	pub const ReleaseDelay: u32 = 2 * DAYS;
}

impl pallet_safe_mode::Config for Runtime {
	type RuntimeEvent = RuntimeEvent;
	type Currency = Balances;
	type RuntimeHoldReason = RuntimeHoldReason;
	type WhitelistedCalls = SafeModeWhitelistedCalls;
	type EnterDuration = EnterDuration;
	type EnterDepositAmount = EnterDepositAmount;
	type ExtendDuration = ExtendDuration;
	type ExtendDepositAmount = ExtendDepositAmount;
	type ForceEnterOrigin = EnsureRootWithSuccess<AccountId, ConstU32<9>>;
	type ForceExtendOrigin = EnsureRootWithSuccess<AccountId, ConstU32<11>>;
	type ForceExitOrigin = EnsureRoot<AccountId>;
	type ForceDepositOrigin = EnsureRoot<AccountId>;
	type ReleaseDelay = ReleaseDelay;
	type Notify = ();
	type WeightInfo = pallet_safe_mode::weights::SubstrateWeight<Runtime>;
}

impl frame_system::Config for Runtime {
	type BaseCallFilter = InsideBoth<SafeMode, TxPause>;
	type BlockWeights = RuntimeBlockWeights;
	type BlockLength = RuntimeBlockLength;
	type DbWeight = RocksDbWeight;
	type RuntimeOrigin = RuntimeOrigin;
	type RuntimeCall = RuntimeCall;
	type Nonce = Nonce;
	type Hash = Hash;
	type Hashing = BlakeTwo256;
	type AccountId = AccountId;
	type Lookup = Indices;
	type Block = Block;
	type RuntimeEvent = RuntimeEvent;
	type BlockHashCount = BlockHashCount;
	type Version = Version;
	type PalletInfo = PalletInfo;
	type AccountData = pallet_balances::AccountData<Balance>;
	type OnNewAccount = ();
	type OnKilledAccount = ();
	type SystemWeightInfo = frame_system::weights::SubstrateWeight<Runtime>;
	type SS58Prefix = ConstU16<42>;
	type OnSetCode = ();
	type MaxConsumers = ConstU32<16>;
}

impl pallet_insecure_randomness_collective_flip::Config for Runtime {}

impl pallet_utility::Config for Runtime {
	type RuntimeEvent = RuntimeEvent;
	type RuntimeCall = RuntimeCall;
	type PalletsOrigin = OriginCaller;
	type WeightInfo = pallet_utility::weights::SubstrateWeight<Runtime>;
}

parameter_types! {
	// One storage item; key size is 32; value is size 4+4+16+32 bytes = 56 bytes.
	pub const DepositBase: Balance = deposit(1, 88);
	// Additional storage item size of 32 bytes.
	pub const DepositFactor: Balance = deposit(0, 32);
}

impl pallet_multisig::Config for Runtime {
	type RuntimeEvent = RuntimeEvent;
	type RuntimeCall = RuntimeCall;
	type Currency = Balances;
	type DepositBase = DepositBase;
	type DepositFactor = DepositFactor;
	type MaxSignatories = ConstU32<100>;
	type WeightInfo = pallet_multisig::weights::SubstrateWeight<Runtime>;
}

parameter_types! {
	// One storage item; key size 32, value size 8; .
	pub const ProxyDepositBase: Balance = deposit(1, 8);
	// Additional storage item size of 33 bytes.
	pub const ProxyDepositFactor: Balance = deposit(0, 33);
	pub const AnnouncementDepositBase: Balance = deposit(1, 8);
	pub const AnnouncementDepositFactor: Balance = deposit(0, 66);
}

/// The type used to represent the kinds of proxying allowed.
#[derive(
	Copy,
	Clone,
	Eq,
	PartialEq,
	Ord,
	PartialOrd,
	Encode,
	Decode,
	RuntimeDebug,
	MaxEncodedLen,
	scale_info::TypeInfo,
)]
pub enum ProxyType {
	Any,
	NonTransfer,
	Governance,
	Staking,
}
impl Default for ProxyType {
	fn default() -> Self {
		Self::Any
	}
}
impl InstanceFilter<RuntimeCall> for ProxyType {
	fn filter(&self, c: &RuntimeCall) -> bool {
		match self {
			ProxyType::Any => true,
			ProxyType::NonTransfer => !matches!(
				c,
				RuntimeCall::Balances(..) |
					RuntimeCall::Assets(..) |
					RuntimeCall::Uniques(..) |
					RuntimeCall::Nfts(..) |
					RuntimeCall::Vesting(pallet_vesting::Call::vested_transfer { .. }) |
					RuntimeCall::Indices(pallet_indices::Call::transfer { .. })
			),
			ProxyType::Governance => matches!(
				c,
				RuntimeCall::Democracy(..) |
					RuntimeCall::Council(..) |
					RuntimeCall::Society(..) |
					RuntimeCall::TechnicalCommittee(..) |
					RuntimeCall::Elections(..) |
					RuntimeCall::Treasury(..)
			),
			ProxyType::Staking => {
				matches!(c, RuntimeCall::Staking(..) | RuntimeCall::FastUnstake(..))
			},
		}
	}
	fn is_superset(&self, o: &Self) -> bool {
		match (self, o) {
			(x, y) if x == y => true,
			(ProxyType::Any, _) => true,
			(_, ProxyType::Any) => false,
			(ProxyType::NonTransfer, _) => true,
			_ => false,
		}
	}
}

impl pallet_proxy::Config for Runtime {
	type RuntimeEvent = RuntimeEvent;
	type RuntimeCall = RuntimeCall;
	type Currency = Balances;
	type ProxyType = ProxyType;
	type ProxyDepositBase = ProxyDepositBase;
	type ProxyDepositFactor = ProxyDepositFactor;
	type MaxProxies = ConstU32<32>;
	type WeightInfo = pallet_proxy::weights::SubstrateWeight<Runtime>;
	type MaxPending = ConstU32<32>;
	type CallHasher = BlakeTwo256;
	type AnnouncementDepositBase = AnnouncementDepositBase;
	type AnnouncementDepositFactor = AnnouncementDepositFactor;
}

parameter_types! {
	pub MaximumSchedulerWeight: Weight = Perbill::from_percent(80) *
		RuntimeBlockWeights::get().max_block;
}

impl pallet_scheduler::Config for Runtime {
	type RuntimeEvent = RuntimeEvent;
	type RuntimeOrigin = RuntimeOrigin;
	type PalletsOrigin = OriginCaller;
	type RuntimeCall = RuntimeCall;
	type MaximumWeight = MaximumSchedulerWeight;
	type ScheduleOrigin = EnsureRoot<AccountId>;
	#[cfg(feature = "runtime-benchmarks")]
	type MaxScheduledPerBlock = ConstU32<512>;
	#[cfg(not(feature = "runtime-benchmarks"))]
	type MaxScheduledPerBlock = ConstU32<50>;
	type WeightInfo = pallet_scheduler::weights::SubstrateWeight<Runtime>;
	type OriginPrivilegeCmp = EqualPrivilegeOnly;
	type Preimages = Preimage;
}

impl pallet_glutton::Config for Runtime {
	type RuntimeEvent = RuntimeEvent;
	type AdminOrigin = EnsureRoot<AccountId>;
	type WeightInfo = pallet_glutton::weights::SubstrateWeight<Runtime>;
}

parameter_types! {
	pub const PreimageMaxSize: u32 = 4096 * 1024;
	pub const PreimageBaseDeposit: Balance = 1 * DOLLARS;
	// One cent: $10,000 / MB
	pub const PreimageByteDeposit: Balance = 1 * CENTS;
}

impl pallet_preimage::Config for Runtime {
	type WeightInfo = pallet_preimage::weights::SubstrateWeight<Runtime>;
	type RuntimeEvent = RuntimeEvent;
	type Currency = Balances;
	type ManagerOrigin = EnsureRoot<AccountId>;
	type BaseDeposit = PreimageBaseDeposit;
	type ByteDeposit = PreimageByteDeposit;
}

parameter_types! {
	// NOTE: Currently it is not possible to change the epoch duration after the chain has started.
	//       Attempting to do so will brick block production.
	pub const EpochDuration: u64 = EPOCH_DURATION_IN_SLOTS;
	pub const ExpectedBlockTime: Moment = MILLISECS_PER_BLOCK;
	pub const ReportLongevity: u64 =
		BondingDuration::get() as u64 * SessionsPerEra::get() as u64 * EpochDuration::get();
}

impl pallet_babe::Config for Runtime {
	type EpochDuration = EpochDuration;
	type ExpectedBlockTime = ExpectedBlockTime;
	type EpochChangeTrigger = pallet_babe::ExternalTrigger;
	type DisabledValidators = Session;
	type WeightInfo = ();
	type MaxAuthorities = MaxAuthorities;
	type MaxNominators = MaxNominatorRewardedPerValidator;
	type KeyOwnerProof =
		<Historical as KeyOwnerProofSystem<(KeyTypeId, pallet_babe::AuthorityId)>>::Proof;
	type EquivocationReportSystem =
		pallet_babe::EquivocationReportSystem<Self, Offences, Historical, ReportLongevity>;
}

parameter_types! {
	pub const IndexDeposit: Balance = 1 * DOLLARS;
}

impl pallet_indices::Config for Runtime {
	type AccountIndex = AccountIndex;
	type Currency = Balances;
	type Deposit = IndexDeposit;
	type RuntimeEvent = RuntimeEvent;
	type WeightInfo = pallet_indices::weights::SubstrateWeight<Runtime>;
}

parameter_types! {
	pub const ExistentialDeposit: Balance = 1 * DOLLARS;
	// For weight estimation, we assume that the most locks on an individual account will be 50.
	// This number may need to be adjusted in the future if this assumption no longer holds true.
	pub const MaxLocks: u32 = 50;
	pub const MaxReserves: u32 = 50;
}

impl pallet_balances::Config for Runtime {
	type MaxLocks = MaxLocks;
	type MaxReserves = MaxReserves;
	type ReserveIdentifier = [u8; 8];
	type Balance = Balance;
	type DustRemoval = ();
	type RuntimeEvent = RuntimeEvent;
	type ExistentialDeposit = ExistentialDeposit;
	type AccountStore = frame_system::Pallet<Runtime>;
	type WeightInfo = pallet_balances::weights::SubstrateWeight<Runtime>;
	type FreezeIdentifier = ();
	type MaxFreezes = ();
	type RuntimeHoldReason = RuntimeHoldReason;
	type MaxHolds = ConstU32<2>;
}

parameter_types! {
	pub const TransactionByteFee: Balance = 10 * MILLICENTS;
	pub const OperationalFeeMultiplier: u8 = 5;
	pub const TargetBlockFullness: Perquintill = Perquintill::from_percent(25);
	pub AdjustmentVariable: Multiplier = Multiplier::saturating_from_rational(1, 100_000);
	pub MinimumMultiplier: Multiplier = Multiplier::saturating_from_rational(1, 1_000_000_000u128);
	pub MaximumMultiplier: Multiplier = Bounded::max_value();
}

impl pallet_transaction_payment::Config for Runtime {
	type RuntimeEvent = RuntimeEvent;
	type OnChargeTransaction = CurrencyAdapter<Balances, DealWithFees>;
	type OperationalFeeMultiplier = OperationalFeeMultiplier;
	type WeightToFee = IdentityFee<Balance>;
	type LengthToFee = ConstantMultiplier<Balance, TransactionByteFee>;
	type FeeMultiplierUpdate = TargetedFeeAdjustment<
		Self,
		TargetBlockFullness,
		AdjustmentVariable,
		MinimumMultiplier,
		MaximumMultiplier,
	>;
}

impl pallet_asset_tx_payment::Config for Runtime {
	type RuntimeEvent = RuntimeEvent;
	type Fungibles = Assets;
	type OnChargeAssetTransaction = pallet_asset_tx_payment::FungiblesAdapter<
		pallet_assets::BalanceToAssetBalance<Balances, Runtime, ConvertInto, Instance1>,
		CreditToBlockAuthor,
	>;
}

impl pallet_asset_conversion_tx_payment::Config for Runtime {
	type RuntimeEvent = RuntimeEvent;
	type Fungibles = Assets;
	type OnChargeAssetTransaction =
		pallet_asset_conversion_tx_payment::AssetConversionAdapter<Balances, AssetConversion>;
}

parameter_types! {
	pub const MinimumPeriod: Moment = SLOT_DURATION / 2;
}

impl pallet_timestamp::Config for Runtime {
	type Moment = Moment;
	type OnTimestampSet = Babe;
	type MinimumPeriod = MinimumPeriod;
	type WeightInfo = pallet_timestamp::weights::SubstrateWeight<Runtime>;
}

impl pallet_authorship::Config for Runtime {
	type FindAuthor = pallet_session::FindAccountFromAuthorIndex<Self, Babe>;
	type EventHandler = (Staking, ImOnline);
}

impl_opaque_keys! {
	pub struct SessionKeys {
		pub grandpa: Grandpa,
		pub babe: Babe,
		pub im_online: ImOnline,
		pub authority_discovery: AuthorityDiscovery,
	}
}

impl pallet_session::Config for Runtime {
	type RuntimeEvent = RuntimeEvent;
	type ValidatorId = <Self as frame_system::Config>::AccountId;
	type ValidatorIdOf = pallet_staking::StashOf<Self>;
	type ShouldEndSession = Babe;
	type NextSessionRotation = Babe;
	type SessionManager = pallet_session::historical::NoteHistoricalRoot<Self, Staking>;
	type SessionHandler = <SessionKeys as OpaqueKeys>::KeyTypeIdProviders;
	type Keys = SessionKeys;
	type WeightInfo = pallet_session::weights::SubstrateWeight<Runtime>;
}

impl pallet_session::historical::Config for Runtime {
	type FullIdentification = pallet_staking::Exposure<AccountId, Balance>;
	type FullIdentificationOf = pallet_staking::ExposureOf<Runtime>;
}

pallet_staking_reward_curve::build! {
	const REWARD_CURVE: PiecewiseLinear<'static> = curve!(
		min_inflation: 0_025_000,
		max_inflation: 0_100_000,
		ideal_stake: 0_500_000,
		falloff: 0_050_000,
		max_piece_count: 40,
		test_precision: 0_005_000,
	);
}

parameter_types! {
	pub const SessionsPerEra: sp_staking::SessionIndex = 6;
	pub const BondingDuration: sp_staking::EraIndex = 24 * 28;
	pub const SlashDeferDuration: sp_staking::EraIndex = 24 * 7; // 1/4 the bonding duration.
	pub const RewardCurve: &'static PiecewiseLinear<'static> = &REWARD_CURVE;
	pub const MaxNominatorRewardedPerValidator: u32 = 256;
	pub const OffendingValidatorsThreshold: Perbill = Perbill::from_percent(17);
	pub OffchainRepeat: BlockNumber = 5;
	pub HistoryDepth: u32 = 84;
}

/// Upper limit on the number of NPOS nominations.
const MAX_QUOTA_NOMINATIONS: u32 = 16;

pub struct StakingBenchmarkingConfig;
impl pallet_staking::BenchmarkingConfig for StakingBenchmarkingConfig {
	type MaxNominators = ConstU32<1000>;
	type MaxValidators = ConstU32<1000>;
}

impl pallet_staking::Config for Runtime {
	type Currency = Balances;
	type CurrencyBalance = Balance;
	type UnixTime = Timestamp;
	type CurrencyToVote = sp_staking::currency_to_vote::U128CurrencyToVote;
	type RewardRemainder = Treasury;
	type RuntimeEvent = RuntimeEvent;
	type Slash = Treasury; // send the slashed funds to the treasury.
	type Reward = (); // rewards are minted from the void
	type SessionsPerEra = SessionsPerEra;
	type BondingDuration = BondingDuration;
	type SlashDeferDuration = SlashDeferDuration;
	/// A super-majority of the council can cancel the slash.
	type AdminOrigin = EitherOfDiverse<
		EnsureRoot<AccountId>,
		pallet_collective::EnsureProportionAtLeast<AccountId, CouncilCollective, 3, 4>,
	>;
	type SessionInterface = Self;
	type EraPayout = pallet_staking::ConvertCurve<RewardCurve>;
	type NextNewSession = Session;
	type MaxNominatorRewardedPerValidator = MaxNominatorRewardedPerValidator;
	type OffendingValidatorsThreshold = OffendingValidatorsThreshold;
	type ElectionProvider = ElectionProviderMultiPhase;
	type GenesisElectionProvider = onchain::OnChainExecution<OnChainSeqPhragmen>;
	type VoterList = VoterList;
	type NominationsQuota = pallet_staking::FixedNominationsQuota<MAX_QUOTA_NOMINATIONS>;
	// This a placeholder, to be introduced in the next PR as an instance of bags-list
	type TargetList = pallet_staking::UseValidatorsMap<Self>;
	type MaxUnlockingChunks = ConstU32<32>;
	type HistoryDepth = HistoryDepth;
	type EventListeners = NominationPools;
	type WeightInfo = pallet_staking::weights::SubstrateWeight<Runtime>;
	type BenchmarkingConfig = StakingBenchmarkingConfig;
}

impl pallet_fast_unstake::Config for Runtime {
	type RuntimeEvent = RuntimeEvent;
	type ControlOrigin = frame_system::EnsureRoot<AccountId>;
	type BatchSize = ConstU32<64>;
	type Deposit = ConstU128<{ DOLLARS }>;
	type Currency = Balances;
	type Staking = Staking;
	type MaxErasToCheckPerBlock = ConstU32<1>;
	#[cfg(feature = "runtime-benchmarks")]
	type MaxBackersPerValidator = MaxNominatorRewardedPerValidator;
	type WeightInfo = ();
}

parameter_types! {
	// phase durations. 1/4 of the last session for each.
	pub const SignedPhase: u32 = EPOCH_DURATION_IN_BLOCKS / 4;
	pub const UnsignedPhase: u32 = EPOCH_DURATION_IN_BLOCKS / 4;

	// signed config
	pub const SignedRewardBase: Balance = 1 * DOLLARS;
	pub const SignedDepositBase: Balance = 1 * DOLLARS;
	pub const SignedDepositByte: Balance = 1 * CENTS;

	pub BetterUnsignedThreshold: Perbill = Perbill::from_rational(1u32, 10_000);

	// miner configs
	pub const MultiPhaseUnsignedPriority: TransactionPriority = StakingUnsignedPriority::get() - 1u64;
	pub MinerMaxWeight: Weight = RuntimeBlockWeights::get()
		.get(DispatchClass::Normal)
		.max_extrinsic.expect("Normal extrinsics have a weight limit configured; qed")
		.saturating_sub(BlockExecutionWeight::get());
	// Solution can occupy 90% of normal block size
	pub MinerMaxLength: u32 = Perbill::from_rational(9u32, 10) *
		*RuntimeBlockLength::get()
		.max
		.get(DispatchClass::Normal);
}

frame_election_provider_support::generate_solution_type!(
	#[compact]
	pub struct NposSolution16::<
		VoterIndex = u32,
		TargetIndex = u16,
		Accuracy = sp_runtime::PerU16,
		MaxVoters = MaxElectingVotersSolution,
	>(16)
);

parameter_types! {
	// Note: the EPM in this runtime runs the election on-chain. The election bounds must be
	// carefully set so that an election round fits in one block.
	pub ElectionBoundsMultiPhase: ElectionBounds = ElectionBoundsBuilder::default()
		.voters_count(10_000.into()).targets_count(1_500.into()).build();
	pub ElectionBoundsOnChain: ElectionBounds = ElectionBoundsBuilder::default()
		.voters_count(5_000.into()).targets_count(1_250.into()).build();

	pub MaxNominations: u32 = <NposSolution16 as frame_election_provider_support::NposSolution>::LIMIT as u32;
	pub MaxElectingVotersSolution: u32 = 40_000;
	// The maximum winners that can be elected by the Election pallet which is equivalent to the
	// maximum active validators the staking pallet can have.
	pub MaxActiveValidators: u32 = 1000;
}

/// The numbers configured here could always be more than the the maximum limits of staking pallet
/// to ensure election snapshot will not run out of memory. For now, we set them to smaller values
/// since the staking is bounded and the weight pipeline takes hours for this single pallet.
pub struct ElectionProviderBenchmarkConfig;
impl pallet_election_provider_multi_phase::BenchmarkingConfig for ElectionProviderBenchmarkConfig {
	const VOTERS: [u32; 2] = [1000, 2000];
	const TARGETS: [u32; 2] = [500, 1000];
	const ACTIVE_VOTERS: [u32; 2] = [500, 800];
	const DESIRED_TARGETS: [u32; 2] = [200, 400];
	const SNAPSHOT_MAXIMUM_VOTERS: u32 = 1000;
	const MINER_MAXIMUM_VOTERS: u32 = 1000;
	const MAXIMUM_TARGETS: u32 = 300;
}

/// Maximum number of iterations for balancing that will be executed in the embedded OCW
/// miner of election provider multi phase.
pub const MINER_MAX_ITERATIONS: u32 = 10;

/// A source of random balance for NposSolver, which is meant to be run by the OCW election miner.
pub struct OffchainRandomBalancing;
impl Get<Option<BalancingConfig>> for OffchainRandomBalancing {
	fn get() -> Option<BalancingConfig> {
		use sp_runtime::traits::TrailingZeroInput;
		let iterations = match MINER_MAX_ITERATIONS {
			0 => 0,
			max => {
				let seed = sp_io::offchain::random_seed();
				let random = <u32>::decode(&mut TrailingZeroInput::new(&seed))
					.expect("input is padded with zeroes; qed") %
					max.saturating_add(1);
				random as usize
			},
		};

		let config = BalancingConfig { iterations, tolerance: 0 };
		Some(config)
	}
}

pub struct OnChainSeqPhragmen;
impl onchain::Config for OnChainSeqPhragmen {
	type System = Runtime;
	type Solver = SequentialPhragmen<
		AccountId,
		pallet_election_provider_multi_phase::SolutionAccuracyOf<Runtime>,
	>;
	type DataProvider = <Runtime as pallet_election_provider_multi_phase::Config>::DataProvider;
	type WeightInfo = frame_election_provider_support::weights::SubstrateWeight<Runtime>;
	type MaxWinners = <Runtime as pallet_election_provider_multi_phase::Config>::MaxWinners;
	type Bounds = ElectionBoundsOnChain;
}

impl pallet_election_provider_multi_phase::MinerConfig for Runtime {
	type AccountId = AccountId;
	type MaxLength = MinerMaxLength;
	type MaxWeight = MinerMaxWeight;
	type Solution = NposSolution16;
	type MaxVotesPerVoter =
	<<Self as pallet_election_provider_multi_phase::Config>::DataProvider as ElectionDataProvider>::MaxVotesPerVoter;
	type MaxWinners = MaxActiveValidators;

	// The unsigned submissions have to respect the weight of the submit_unsigned call, thus their
	// weight estimate function is wired to this call's weight.
	fn solution_weight(v: u32, t: u32, a: u32, d: u32) -> Weight {
		<
			<Self as pallet_election_provider_multi_phase::Config>::WeightInfo
			as
			pallet_election_provider_multi_phase::WeightInfo
		>::submit_unsigned(v, t, a, d)
	}
}

impl pallet_election_provider_multi_phase::Config for Runtime {
	type RuntimeEvent = RuntimeEvent;
	type Currency = Balances;
	type EstimateCallFee = TransactionPayment;
	type SignedPhase = SignedPhase;
	type UnsignedPhase = UnsignedPhase;
	type BetterUnsignedThreshold = BetterUnsignedThreshold;
	type BetterSignedThreshold = ();
	type OffchainRepeat = OffchainRepeat;
	type MinerTxPriority = MultiPhaseUnsignedPriority;
	type MinerConfig = Self;
	type SignedMaxSubmissions = ConstU32<10>;
	type SignedRewardBase = SignedRewardBase;
	type SignedDepositBase = SignedDepositBase;
	type SignedDepositByte = SignedDepositByte;
	type SignedMaxRefunds = ConstU32<3>;
	type SignedDepositWeight = ();
	type SignedMaxWeight = MinerMaxWeight;
	type SlashHandler = (); // burn slashes
	type RewardHandler = (); // nothing to do upon rewards
	type DataProvider = Staking;
	type Fallback = onchain::OnChainExecution<OnChainSeqPhragmen>;
	type GovernanceFallback = onchain::OnChainExecution<OnChainSeqPhragmen>;
	type Solver = SequentialPhragmen<AccountId, SolutionAccuracyOf<Self>, OffchainRandomBalancing>;
	type ForceOrigin = EnsureRootOrHalfCouncil;
	type MaxWinners = MaxActiveValidators;
	type ElectionBounds = ElectionBoundsMultiPhase;
	type BenchmarkingConfig = ElectionProviderBenchmarkConfig;
	type WeightInfo = pallet_election_provider_multi_phase::weights::SubstrateWeight<Self>;
}

parameter_types! {
	pub const BagThresholds: &'static [u64] = &voter_bags::THRESHOLDS;
}

type VoterBagsListInstance = pallet_bags_list::Instance1;
impl pallet_bags_list::Config<VoterBagsListInstance> for Runtime {
	type RuntimeEvent = RuntimeEvent;
	/// The voter bags-list is loosely kept up to date, and the real source of truth for the score
	/// of each node is the staking pallet.
	type ScoreProvider = Staking;
	type BagThresholds = BagThresholds;
	type Score = VoteWeight;
	type WeightInfo = pallet_bags_list::weights::SubstrateWeight<Runtime>;
}

parameter_types! {
	pub const PostUnbondPoolsWindow: u32 = 4;
	pub const NominationPoolsPalletId: PalletId = PalletId(*b"py/nopls");
	pub const MaxPointsToBalance: u8 = 10;
}

use sp_runtime::traits::Convert;
pub struct BalanceToU256;
impl Convert<Balance, sp_core::U256> for BalanceToU256 {
	fn convert(balance: Balance) -> sp_core::U256 {
		sp_core::U256::from(balance)
	}
}
pub struct U256ToBalance;
impl Convert<sp_core::U256, Balance> for U256ToBalance {
	fn convert(n: sp_core::U256) -> Balance {
		n.try_into().unwrap_or(Balance::max_value())
	}
}

impl pallet_nomination_pools::Config for Runtime {
	type WeightInfo = ();
	type RuntimeEvent = RuntimeEvent;
	type Currency = Balances;
	type RewardCounter = FixedU128;
	type BalanceToU256 = BalanceToU256;
	type U256ToBalance = U256ToBalance;
	type Staking = Staking;
	type PostUnbondingPoolsWindow = PostUnbondPoolsWindow;
	type MaxMetadataLen = ConstU32<256>;
	type MaxUnbonding = ConstU32<8>;
	type PalletId = NominationPoolsPalletId;
	type MaxPointsToBalance = MaxPointsToBalance;
}

parameter_types! {
	pub const VoteLockingPeriod: BlockNumber = 30 * DAYS;
}

impl pallet_conviction_voting::Config for Runtime {
	type WeightInfo = pallet_conviction_voting::weights::SubstrateWeight<Self>;
	type RuntimeEvent = RuntimeEvent;
	type Currency = Balances;
	type VoteLockingPeriod = VoteLockingPeriod;
	type MaxVotes = ConstU32<512>;
	type MaxTurnout = frame_support::traits::TotalIssuanceOf<Balances, Self::AccountId>;
	type Polls = Referenda;
}

parameter_types! {
	pub const AlarmInterval: BlockNumber = 1;
	pub const SubmissionDeposit: Balance = 100 * DOLLARS;
	pub const UndecidingTimeout: BlockNumber = 28 * DAYS;
}

pub struct TracksInfo;
impl pallet_referenda::TracksInfo<Balance, BlockNumber> for TracksInfo {
	type Id = u16;
	type RuntimeOrigin = <RuntimeOrigin as frame_support::traits::OriginTrait>::PalletsOrigin;
	fn tracks() -> &'static [(Self::Id, pallet_referenda::TrackInfo<Balance, BlockNumber>)] {
		static DATA: [(u16, pallet_referenda::TrackInfo<Balance, BlockNumber>); 1] = [(
			0u16,
			pallet_referenda::TrackInfo {
				name: "root",
				max_deciding: 1,
				decision_deposit: 10,
				prepare_period: 4,
				decision_period: 4,
				confirm_period: 2,
				min_enactment_period: 4,
				min_approval: pallet_referenda::Curve::LinearDecreasing {
					length: Perbill::from_percent(100),
					floor: Perbill::from_percent(50),
					ceil: Perbill::from_percent(100),
				},
				min_support: pallet_referenda::Curve::LinearDecreasing {
					length: Perbill::from_percent(100),
					floor: Perbill::from_percent(0),
					ceil: Perbill::from_percent(100),
				},
			},
		)];
		&DATA[..]
	}
	fn track_for(id: &Self::RuntimeOrigin) -> Result<Self::Id, ()> {
		if let Ok(system_origin) = frame_system::RawOrigin::try_from(id.clone()) {
			match system_origin {
				frame_system::RawOrigin::Root => Ok(0),
				_ => Err(()),
			}
		} else {
			Err(())
		}
	}
}
pallet_referenda::impl_tracksinfo_get!(TracksInfo, Balance, BlockNumber);

impl pallet_referenda::Config for Runtime {
	type WeightInfo = pallet_referenda::weights::SubstrateWeight<Self>;
	type RuntimeCall = RuntimeCall;
	type RuntimeEvent = RuntimeEvent;
	type Scheduler = Scheduler;
	type Currency = pallet_balances::Pallet<Self>;
	type SubmitOrigin = EnsureSigned<AccountId>;
	type CancelOrigin = EnsureRoot<AccountId>;
	type KillOrigin = EnsureRoot<AccountId>;
	type Slash = ();
	type Votes = pallet_conviction_voting::VotesOf<Runtime>;
	type Tally = pallet_conviction_voting::TallyOf<Runtime>;
	type SubmissionDeposit = SubmissionDeposit;
	type MaxQueued = ConstU32<100>;
	type UndecidingTimeout = UndecidingTimeout;
	type AlarmInterval = AlarmInterval;
	type Tracks = TracksInfo;
	type Preimages = Preimage;
}

impl pallet_referenda::Config<pallet_referenda::Instance2> for Runtime {
	type WeightInfo = pallet_referenda::weights::SubstrateWeight<Self>;
	type RuntimeCall = RuntimeCall;
	type RuntimeEvent = RuntimeEvent;
	type Scheduler = Scheduler;
	type Currency = pallet_balances::Pallet<Self>;
	type SubmitOrigin = EnsureSigned<AccountId>;
	type CancelOrigin = EnsureRoot<AccountId>;
	type KillOrigin = EnsureRoot<AccountId>;
	type Slash = ();
	type Votes = pallet_ranked_collective::Votes;
	type Tally = pallet_ranked_collective::TallyOf<Runtime>;
	type SubmissionDeposit = SubmissionDeposit;
	type MaxQueued = ConstU32<100>;
	type UndecidingTimeout = UndecidingTimeout;
	type AlarmInterval = AlarmInterval;
	type Tracks = TracksInfo;
	type Preimages = Preimage;
}

impl pallet_ranked_collective::Config for Runtime {
	type WeightInfo = pallet_ranked_collective::weights::SubstrateWeight<Self>;
	type RuntimeEvent = RuntimeEvent;
	type PromoteOrigin = EnsureRootWithSuccess<AccountId, ConstU16<65535>>;
	type DemoteOrigin = EnsureRootWithSuccess<AccountId, ConstU16<65535>>;
	type Polls = RankedPolls;
	type MinRankOfClass = traits::Identity;
	type VoteWeight = pallet_ranked_collective::Geometric;
}

impl pallet_remark::Config for Runtime {
	type WeightInfo = pallet_remark::weights::SubstrateWeight<Self>;
	type RuntimeEvent = RuntimeEvent;
}

impl pallet_root_testing::Config for Runtime {}

parameter_types! {
	pub const LaunchPeriod: BlockNumber = 28 * 24 * 60 * MINUTES;
	pub const VotingPeriod: BlockNumber = 28 * 24 * 60 * MINUTES;
	pub const FastTrackVotingPeriod: BlockNumber = 3 * 24 * 60 * MINUTES;
	pub const MinimumDeposit: Balance = 100 * DOLLARS;
	pub const EnactmentPeriod: BlockNumber = 30 * 24 * 60 * MINUTES;
	pub const CooloffPeriod: BlockNumber = 28 * 24 * 60 * MINUTES;
	pub const MaxProposals: u32 = 100;
}

impl pallet_democracy::Config for Runtime {
	type RuntimeEvent = RuntimeEvent;
	type Currency = Balances;
	type EnactmentPeriod = EnactmentPeriod;
	type LaunchPeriod = LaunchPeriod;
	type VotingPeriod = VotingPeriod;
	type VoteLockingPeriod = EnactmentPeriod; // Same as EnactmentPeriod
	type MinimumDeposit = MinimumDeposit;
	/// A straight majority of the council can decide what their next motion is.
	type ExternalOrigin =
		pallet_collective::EnsureProportionAtLeast<AccountId, CouncilCollective, 1, 2>;
	/// A super-majority can have the next scheduled referendum be a straight majority-carries vote.
	type ExternalMajorityOrigin =
		pallet_collective::EnsureProportionAtLeast<AccountId, CouncilCollective, 3, 4>;
	/// A unanimous council can have the next scheduled referendum be a straight default-carries
	/// (NTB) vote.
	type ExternalDefaultOrigin =
		pallet_collective::EnsureProportionAtLeast<AccountId, CouncilCollective, 1, 1>;
	type SubmitOrigin = EnsureSigned<AccountId>;
	/// Two thirds of the technical committee can have an ExternalMajority/ExternalDefault vote
	/// be tabled immediately and with a shorter voting/enactment period.
	type FastTrackOrigin =
		pallet_collective::EnsureProportionAtLeast<AccountId, TechnicalCollective, 2, 3>;
	type InstantOrigin =
		pallet_collective::EnsureProportionAtLeast<AccountId, TechnicalCollective, 1, 1>;
	type InstantAllowed = frame_support::traits::ConstBool<true>;
	type FastTrackVotingPeriod = FastTrackVotingPeriod;
	// To cancel a proposal which has been passed, 2/3 of the council must agree to it.
	type CancellationOrigin =
		pallet_collective::EnsureProportionAtLeast<AccountId, CouncilCollective, 2, 3>;
	// To cancel a proposal before it has been passed, the technical committee must be unanimous or
	// Root must agree.
	type CancelProposalOrigin = EitherOfDiverse<
		EnsureRoot<AccountId>,
		pallet_collective::EnsureProportionAtLeast<AccountId, TechnicalCollective, 1, 1>,
	>;
	type BlacklistOrigin = EnsureRoot<AccountId>;
	// Any single technical committee member may veto a coming council proposal, however they can
	// only do it once and it lasts only for the cool-off period.
	type VetoOrigin = pallet_collective::EnsureMember<AccountId, TechnicalCollective>;
	type CooloffPeriod = CooloffPeriod;
	type Slash = Treasury;
	type Scheduler = Scheduler;
	type PalletsOrigin = OriginCaller;
	type MaxVotes = ConstU32<100>;
	type WeightInfo = pallet_democracy::weights::SubstrateWeight<Runtime>;
	type MaxProposals = MaxProposals;
	type Preimages = Preimage;
	type MaxDeposits = ConstU32<100>;
	type MaxBlacklisted = ConstU32<100>;
}

parameter_types! {
	pub const CouncilMotionDuration: BlockNumber = 5 * DAYS;
	pub const CouncilMaxProposals: u32 = 100;
	pub const CouncilMaxMembers: u32 = 100;
}

type CouncilCollective = pallet_collective::Instance1;
impl pallet_collective::Config<CouncilCollective> for Runtime {
	type RuntimeOrigin = RuntimeOrigin;
	type Proposal = RuntimeCall;
	type RuntimeEvent = RuntimeEvent;
	type MotionDuration = CouncilMotionDuration;
	type MaxProposals = CouncilMaxProposals;
	type MaxMembers = CouncilMaxMembers;
	type DefaultVote = pallet_collective::PrimeDefaultVote;
	type WeightInfo = pallet_collective::weights::SubstrateWeight<Runtime>;
	type SetMembersOrigin = EnsureRoot<Self::AccountId>;
	type MaxProposalWeight = MaxCollectivesProposalWeight;
}

parameter_types! {
	pub const CandidacyBond: Balance = 10 * DOLLARS;
	// 1 storage item created, key size is 32 bytes, value size is 16+16.
	pub const VotingBondBase: Balance = deposit(1, 64);
	// additional data per vote is 32 bytes (account id).
	pub const VotingBondFactor: Balance = deposit(0, 32);
	pub const TermDuration: BlockNumber = 7 * DAYS;
	pub const DesiredMembers: u32 = 13;
	pub const DesiredRunnersUp: u32 = 7;
	pub const MaxVotesPerVoter: u32 = 16;
	pub const MaxVoters: u32 = 512;
	pub const MaxCandidates: u32 = 64;
	pub const ElectionsPhragmenPalletId: LockIdentifier = *b"phrelect";
}

// Make sure that there are no more than `MaxMembers` members elected via elections-phragmen.
const_assert!(DesiredMembers::get() <= CouncilMaxMembers::get());

impl pallet_elections_phragmen::Config for Runtime {
	type RuntimeEvent = RuntimeEvent;
	type PalletId = ElectionsPhragmenPalletId;
	type Currency = Balances;
	type ChangeMembers = Council;
	// NOTE: this implies that council's genesis members cannot be set directly and must come from
	// this module.
	type InitializeMembers = Council;
	type CurrencyToVote = sp_staking::currency_to_vote::U128CurrencyToVote;
	type CandidacyBond = CandidacyBond;
	type VotingBondBase = VotingBondBase;
	type VotingBondFactor = VotingBondFactor;
	type LoserCandidate = ();
	type KickedMember = ();
	type DesiredMembers = DesiredMembers;
	type DesiredRunnersUp = DesiredRunnersUp;
	type TermDuration = TermDuration;
	type MaxVoters = MaxVoters;
	type MaxVotesPerVoter = MaxVotesPerVoter;
	type MaxCandidates = MaxCandidates;
	type WeightInfo = pallet_elections_phragmen::weights::SubstrateWeight<Runtime>;
}

parameter_types! {
	pub const TechnicalMotionDuration: BlockNumber = 5 * DAYS;
	pub const TechnicalMaxProposals: u32 = 100;
	pub const TechnicalMaxMembers: u32 = 100;
}

type TechnicalCollective = pallet_collective::Instance2;
impl pallet_collective::Config<TechnicalCollective> for Runtime {
	type RuntimeOrigin = RuntimeOrigin;
	type Proposal = RuntimeCall;
	type RuntimeEvent = RuntimeEvent;
	type MotionDuration = TechnicalMotionDuration;
	type MaxProposals = TechnicalMaxProposals;
	type MaxMembers = TechnicalMaxMembers;
	type DefaultVote = pallet_collective::PrimeDefaultVote;
	type WeightInfo = pallet_collective::weights::SubstrateWeight<Runtime>;
	type SetMembersOrigin = EnsureRoot<Self::AccountId>;
	type MaxProposalWeight = MaxCollectivesProposalWeight;
}

type EnsureRootOrHalfCouncil = EitherOfDiverse<
	EnsureRoot<AccountId>,
	pallet_collective::EnsureProportionMoreThan<AccountId, CouncilCollective, 1, 2>,
>;
impl pallet_membership::Config<pallet_membership::Instance1> for Runtime {
	type RuntimeEvent = RuntimeEvent;
	type AddOrigin = EnsureRootOrHalfCouncil;
	type RemoveOrigin = EnsureRootOrHalfCouncil;
	type SwapOrigin = EnsureRootOrHalfCouncil;
	type ResetOrigin = EnsureRootOrHalfCouncil;
	type PrimeOrigin = EnsureRootOrHalfCouncil;
	type MembershipInitialized = TechnicalCommittee;
	type MembershipChanged = TechnicalCommittee;
	type MaxMembers = TechnicalMaxMembers;
	type WeightInfo = pallet_membership::weights::SubstrateWeight<Runtime>;
}

parameter_types! {
	pub const ProposalBond: Permill = Permill::from_percent(5);
	pub const ProposalBondMinimum: Balance = 1 * DOLLARS;
	pub const SpendPeriod: BlockNumber = 1 * DAYS;
	pub const Burn: Permill = Permill::from_percent(50);
	pub const TipCountdown: BlockNumber = 1 * DAYS;
	pub const TipFindersFee: Percent = Percent::from_percent(20);
	pub const TipReportDepositBase: Balance = 1 * DOLLARS;
	pub const DataDepositPerByte: Balance = 1 * CENTS;
	pub const TreasuryPalletId: PalletId = PalletId(*b"py/trsry");
	pub const MaximumReasonLength: u32 = 300;
	pub const MaxApprovals: u32 = 100;
	pub const MaxBalance: Balance = Balance::max_value();
}

impl pallet_treasury::Config for Runtime {
	type PalletId = TreasuryPalletId;
	type Currency = Balances;
	type ApproveOrigin = EitherOfDiverse<
		EnsureRoot<AccountId>,
		pallet_collective::EnsureProportionAtLeast<AccountId, CouncilCollective, 3, 5>,
	>;
	type RejectOrigin = EitherOfDiverse<
		EnsureRoot<AccountId>,
		pallet_collective::EnsureProportionMoreThan<AccountId, CouncilCollective, 1, 2>,
	>;
	type RuntimeEvent = RuntimeEvent;
	type OnSlash = ();
	type ProposalBond = ProposalBond;
	type ProposalBondMinimum = ProposalBondMinimum;
	type ProposalBondMaximum = ();
	type SpendPeriod = SpendPeriod;
	type Burn = Burn;
	type BurnDestination = ();
	type SpendFunds = Bounties;
	type WeightInfo = pallet_treasury::weights::SubstrateWeight<Runtime>;
	type MaxApprovals = MaxApprovals;
	type SpendOrigin = EnsureWithSuccess<EnsureRoot<AccountId>, AccountId, MaxBalance>;
}

impl pallet_asset_rate::Config for Runtime {
	type CreateOrigin = EnsureRoot<AccountId>;
	type RemoveOrigin = EnsureRoot<AccountId>;
	type UpdateOrigin = EnsureRoot<AccountId>;
	type Currency = Balances;
	type AssetKind = u32;
	type RuntimeEvent = RuntimeEvent;
	type WeightInfo = pallet_asset_rate::weights::SubstrateWeight<Runtime>;
	#[cfg(feature = "runtime-benchmarks")]
	type BenchmarkHelper = ();
}

parameter_types! {
	pub const BountyCuratorDeposit: Permill = Permill::from_percent(50);
	pub const BountyValueMinimum: Balance = 5 * DOLLARS;
	pub const BountyDepositBase: Balance = 1 * DOLLARS;
	pub const CuratorDepositMultiplier: Permill = Permill::from_percent(50);
	pub const CuratorDepositMin: Balance = 1 * DOLLARS;
	pub const CuratorDepositMax: Balance = 100 * DOLLARS;
	pub const BountyDepositPayoutDelay: BlockNumber = 1 * DAYS;
	pub const BountyUpdatePeriod: BlockNumber = 14 * DAYS;
}

impl pallet_bounties::Config for Runtime {
	type RuntimeEvent = RuntimeEvent;
	type BountyDepositBase = BountyDepositBase;
	type BountyDepositPayoutDelay = BountyDepositPayoutDelay;
	type BountyUpdatePeriod = BountyUpdatePeriod;
	type CuratorDepositMultiplier = CuratorDepositMultiplier;
	type CuratorDepositMin = CuratorDepositMin;
	type CuratorDepositMax = CuratorDepositMax;
	type BountyValueMinimum = BountyValueMinimum;
	type DataDepositPerByte = DataDepositPerByte;
	type MaximumReasonLength = MaximumReasonLength;
	type WeightInfo = pallet_bounties::weights::SubstrateWeight<Runtime>;
	type ChildBountyManager = ChildBounties;
}

parameter_types! {
	/// Allocate at most 20% of each block for message processing.
	///
	/// Is set to 20% since the scheduler can already consume a maximum of 80%.
	pub MessageQueueServiceWeight: Option<Weight> = Some(Perbill::from_percent(20) * RuntimeBlockWeights::get().max_block);
}

impl pallet_message_queue::Config for Runtime {
	type RuntimeEvent = RuntimeEvent;
	type WeightInfo = ();
	/// NOTE: Always set this to `NoopMessageProcessor` for benchmarking.
	type MessageProcessor = pallet_message_queue::mock_helpers::NoopMessageProcessor<u32>;
	type Size = u32;
	type QueueChangeHandler = ();
	type QueuePausedQuery = ();
	type HeapSize = ConstU32<{ 64 * 1024 }>;
	type MaxStale = ConstU32<128>;
	type ServiceWeight = MessageQueueServiceWeight;
}

parameter_types! {
	pub const ChildBountyValueMinimum: Balance = 1 * DOLLARS;
}

impl pallet_child_bounties::Config for Runtime {
	type RuntimeEvent = RuntimeEvent;
	type MaxActiveChildBountyCount = ConstU32<5>;
	type ChildBountyValueMinimum = ChildBountyValueMinimum;
	type WeightInfo = pallet_child_bounties::weights::SubstrateWeight<Runtime>;
}

impl pallet_tips::Config for Runtime {
	type RuntimeEvent = RuntimeEvent;
	type DataDepositPerByte = DataDepositPerByte;
	type MaximumReasonLength = MaximumReasonLength;
	type Tippers = Elections;
	type TipCountdown = TipCountdown;
	type TipFindersFee = TipFindersFee;
	type TipReportDepositBase = TipReportDepositBase;
	type WeightInfo = pallet_tips::weights::SubstrateWeight<Runtime>;
}

parameter_types! {
	pub const DepositPerItem: Balance = deposit(1, 0);
	pub const DepositPerByte: Balance = deposit(0, 1);
	pub const DefaultDepositLimit: Balance = deposit(1024, 1024 * 1024);
	pub Schedule: pallet_contracts::Schedule<Runtime> = Default::default();
	pub CodeHashLockupDepositPercent: Perbill = Perbill::from_percent(30);
}

impl pallet_contracts::Config for Runtime {
	type Time = Timestamp;
	type Randomness = RandomnessCollectiveFlip;
	type Currency = Balances;
	type RuntimeEvent = RuntimeEvent;
	type RuntimeCall = RuntimeCall;
	/// The safest default is to allow no calls at all.
	///
	/// Runtimes should whitelist dispatchables that are allowed to be called from contracts
	/// and make sure they are stable. Dispatchables exposed to contracts are not allowed to
	/// change because that would break already deployed contracts. The `Call` structure itself
	/// is not allowed to change the indices of existing pallets, too.
	type CallFilter = Nothing;
	type DepositPerItem = DepositPerItem;
	type DepositPerByte = DepositPerByte;
	type DefaultDepositLimit = DefaultDepositLimit;
	type CallStack = [pallet_contracts::Frame<Self>; 5];
	type WeightPrice = pallet_transaction_payment::Pallet<Self>;
	type WeightInfo = pallet_contracts::weights::SubstrateWeight<Self>;
	type ChainExtension = ();
	type Schedule = Schedule;
	type AddressGenerator = pallet_contracts::DefaultAddressGenerator;
	type MaxCodeLen = ConstU32<{ 123 * 1024 }>;
	type MaxStorageKeyLen = ConstU32<128>;
	type UnsafeUnstableInterface = ConstBool<false>;
	type MaxDebugBufferLen = ConstU32<{ 2 * 1024 * 1024 }>;
	type RuntimeHoldReason = RuntimeHoldReason;
	#[cfg(not(feature = "runtime-benchmarks"))]
	type Migrations = ();
	#[cfg(feature = "runtime-benchmarks")]
	type Migrations = pallet_contracts::migration::codegen::BenchMigrations;
	type MaxDelegateDependencies = ConstU32<32>;
	type CodeHashLockupDepositPercent = CodeHashLockupDepositPercent;
	type Debug = ();
	type Environment = ();
}

impl pallet_sudo::Config for Runtime {
	type RuntimeEvent = RuntimeEvent;
	type RuntimeCall = RuntimeCall;
	type WeightInfo = pallet_sudo::weights::SubstrateWeight<Runtime>;
}

parameter_types! {
	pub const ImOnlineUnsignedPriority: TransactionPriority = TransactionPriority::max_value();
	/// We prioritize im-online heartbeats over election solution submission.
	pub const StakingUnsignedPriority: TransactionPriority = TransactionPriority::max_value() / 2;
	pub const MaxAuthorities: u32 = 100;
	pub const MaxKeys: u32 = 10_000;
	pub const MaxPeerInHeartbeats: u32 = 10_000;
}

impl<LocalCall> frame_system::offchain::CreateSignedTransaction<LocalCall> for Runtime
where
	RuntimeCall: From<LocalCall>,
{
	fn create_transaction<C: frame_system::offchain::AppCrypto<Self::Public, Self::Signature>>(
		call: RuntimeCall,
		public: <Signature as traits::Verify>::Signer,
		account: AccountId,
		nonce: Nonce,
	) -> Option<(RuntimeCall, <UncheckedExtrinsic as traits::Extrinsic>::SignaturePayload)> {
		let tip = 0;
		// take the biggest period possible.
		let period =
			BlockHashCount::get().checked_next_power_of_two().map(|c| c / 2).unwrap_or(2) as u64;
		let current_block = System::block_number()
			.saturated_into::<u64>()
			// The `System::block_number` is initialized with `n+1`,
			// so the actual block number is `n`.
			.saturating_sub(1);
		let era = Era::mortal(period, current_block);
		let extra = (
			frame_system::CheckNonZeroSender::<Runtime>::new(),
			frame_system::CheckSpecVersion::<Runtime>::new(),
			frame_system::CheckTxVersion::<Runtime>::new(),
			frame_system::CheckGenesis::<Runtime>::new(),
			frame_system::CheckEra::<Runtime>::from(era),
			frame_system::CheckNonce::<Runtime>::from(nonce),
			frame_system::CheckWeight::<Runtime>::new(),
			pallet_asset_conversion_tx_payment::ChargeAssetTxPayment::<Runtime>::from(tip, None),
		);
		let raw_payload = SignedPayload::new(call, extra)
			.map_err(|e| {
				log::warn!("Unable to create signed payload: {:?}", e);
			})
			.ok()?;
		let signature = raw_payload.using_encoded(|payload| C::sign(payload, public))?;
		let address = Indices::unlookup(account);
		let (call, extra, _) = raw_payload.deconstruct();
		Some((call, (address, signature, extra)))
	}
}

impl frame_system::offchain::SigningTypes for Runtime {
	type Public = <Signature as traits::Verify>::Signer;
	type Signature = Signature;
}

impl<C> frame_system::offchain::SendTransactionTypes<C> for Runtime
where
	RuntimeCall: From<C>,
{
	type Extrinsic = UncheckedExtrinsic;
	type OverarchingCall = RuntimeCall;
}

impl pallet_im_online::Config for Runtime {
	type AuthorityId = ImOnlineId;
	type RuntimeEvent = RuntimeEvent;
	type NextSessionRotation = Babe;
	type ValidatorSet = Historical;
	type ReportUnresponsiveness = Offences;
	type UnsignedPriority = ImOnlineUnsignedPriority;
	type WeightInfo = pallet_im_online::weights::SubstrateWeight<Runtime>;
	type MaxKeys = MaxKeys;
	type MaxPeerInHeartbeats = MaxPeerInHeartbeats;
}

impl pallet_offences::Config for Runtime {
	type RuntimeEvent = RuntimeEvent;
	type IdentificationTuple = pallet_session::historical::IdentificationTuple<Self>;
	type OnOffenceHandler = Staking;
}

impl pallet_authority_discovery::Config for Runtime {
	type MaxAuthorities = MaxAuthorities;
}

parameter_types! {
	pub const MaxSetIdSessionEntries: u32 = BondingDuration::get() * SessionsPerEra::get();
}

impl pallet_grandpa::Config for Runtime {
	type RuntimeEvent = RuntimeEvent;
	type WeightInfo = ();
	type MaxAuthorities = MaxAuthorities;
	type MaxNominators = MaxNominatorRewardedPerValidator;
	type MaxSetIdSessionEntries = MaxSetIdSessionEntries;
	type KeyOwnerProof = <Historical as KeyOwnerProofSystem<(KeyTypeId, GrandpaId)>>::Proof;
	type EquivocationReportSystem =
		pallet_grandpa::EquivocationReportSystem<Self, Offences, Historical, ReportLongevity>;
}

parameter_types! {
	pub const BasicDeposit: Balance = 10 * DOLLARS;       // 258 bytes on-chain
	pub const FieldDeposit: Balance = 250 * CENTS;        // 66 bytes on-chain
	pub const SubAccountDeposit: Balance = 2 * DOLLARS;   // 53 bytes on-chain
	pub const MaxSubAccounts: u32 = 100;
	pub const MaxAdditionalFields: u32 = 100;
	pub const MaxRegistrars: u32 = 20;
}

impl pallet_identity::Config for Runtime {
	type RuntimeEvent = RuntimeEvent;
	type Currency = Balances;
	type BasicDeposit = BasicDeposit;
	type FieldDeposit = FieldDeposit;
	type SubAccountDeposit = SubAccountDeposit;
	type MaxSubAccounts = MaxSubAccounts;
	type MaxAdditionalFields = MaxAdditionalFields;
	type MaxRegistrars = MaxRegistrars;
	type Slashed = Treasury;
	type ForceOrigin = EnsureRootOrHalfCouncil;
	type RegistrarOrigin = EnsureRootOrHalfCouncil;
	type WeightInfo = pallet_identity::weights::SubstrateWeight<Runtime>;
}

parameter_types! {
	pub const ConfigDepositBase: Balance = 5 * DOLLARS;
	pub const FriendDepositFactor: Balance = 50 * CENTS;
	pub const MaxFriends: u16 = 9;
	pub const RecoveryDeposit: Balance = 5 * DOLLARS;
}

impl pallet_recovery::Config for Runtime {
	type RuntimeEvent = RuntimeEvent;
	type WeightInfo = pallet_recovery::weights::SubstrateWeight<Runtime>;
	type RuntimeCall = RuntimeCall;
	type Currency = Balances;
	type ConfigDepositBase = ConfigDepositBase;
	type FriendDepositFactor = FriendDepositFactor;
	type MaxFriends = MaxFriends;
	type RecoveryDeposit = RecoveryDeposit;
}

parameter_types! {
	pub const GraceStrikes: u32 = 10;
	pub const SocietyVotingPeriod: BlockNumber = 80 * HOURS;
	pub const ClaimPeriod: BlockNumber = 80 * HOURS;
	pub const PeriodSpend: Balance = 500 * DOLLARS;
	pub const MaxLockDuration: BlockNumber = 36 * 30 * DAYS;
	pub const ChallengePeriod: BlockNumber = 7 * DAYS;
	pub const MaxPayouts: u32 = 10;
	pub const MaxBids: u32 = 10;
	pub const SocietyPalletId: PalletId = PalletId(*b"py/socie");
}

impl pallet_society::Config for Runtime {
	type RuntimeEvent = RuntimeEvent;
	type PalletId = SocietyPalletId;
	type Currency = Balances;
	type Randomness = RandomnessCollectiveFlip;
	type GraceStrikes = GraceStrikes;
	type PeriodSpend = PeriodSpend;
	type VotingPeriod = SocietyVotingPeriod;
	type ClaimPeriod = ClaimPeriod;
	type MaxLockDuration = MaxLockDuration;
	type FounderSetOrigin =
		pallet_collective::EnsureProportionMoreThan<AccountId, CouncilCollective, 1, 2>;
	type ChallengePeriod = ChallengePeriod;
	type MaxPayouts = MaxPayouts;
	type MaxBids = MaxBids;
	type WeightInfo = pallet_society::weights::SubstrateWeight<Runtime>;
}

parameter_types! {
	pub const MinVestedTransfer: Balance = 100 * DOLLARS;
	pub UnvestedFundsAllowedWithdrawReasons: WithdrawReasons =
		WithdrawReasons::except(WithdrawReasons::TRANSFER | WithdrawReasons::RESERVE);
}

impl pallet_vesting::Config for Runtime {
	type RuntimeEvent = RuntimeEvent;
	type Currency = Balances;
	type BlockNumberToBalance = ConvertInto;
	type MinVestedTransfer = MinVestedTransfer;
	type WeightInfo = pallet_vesting::weights::SubstrateWeight<Runtime>;
	type UnvestedFundsAllowedWithdrawReasons = UnvestedFundsAllowedWithdrawReasons;
	// `VestingInfo` encode length is 36bytes. 28 schedules gets encoded as 1009 bytes, which is the
	// highest number of schedules that encodes less than 2^10.
	const MAX_VESTING_SCHEDULES: u32 = 28;
}

impl pallet_mmr::Config for Runtime {
	const INDEXING_PREFIX: &'static [u8] = b"mmr";
	type Hashing = <Runtime as frame_system::Config>::Hashing;
	type LeafData = pallet_mmr::ParentNumberAndHash<Self>;
	type OnNewRoot = ();
	type WeightInfo = ();
}

parameter_types! {
	pub const LotteryPalletId: PalletId = PalletId(*b"py/lotto");
	pub const MaxCalls: u32 = 10;
	pub const MaxGenerateRandom: u32 = 10;
}

impl pallet_lottery::Config for Runtime {
	type PalletId = LotteryPalletId;
	type RuntimeCall = RuntimeCall;
	type Currency = Balances;
	type Randomness = RandomnessCollectiveFlip;
	type RuntimeEvent = RuntimeEvent;
	type ManagerOrigin = EnsureRoot<AccountId>;
	type MaxCalls = MaxCalls;
	type ValidateCall = Lottery;
	type MaxGenerateRandom = MaxGenerateRandom;
	type WeightInfo = pallet_lottery::weights::SubstrateWeight<Runtime>;
}

parameter_types! {
	pub const AssetDeposit: Balance = 100 * DOLLARS;
	pub const ApprovalDeposit: Balance = 1 * DOLLARS;
	pub const StringLimit: u32 = 50;
	pub const MetadataDepositBase: Balance = 10 * DOLLARS;
	pub const MetadataDepositPerByte: Balance = 1 * DOLLARS;
}

impl pallet_assets::Config<Instance1> for Runtime {
	type RuntimeEvent = RuntimeEvent;
	type Balance = u128;
	type AssetId = u32;
	type AssetIdParameter = codec::Compact<u32>;
	type Currency = Balances;
	type CreateOrigin = AsEnsureOriginWithArg<EnsureSigned<AccountId>>;
	type ForceOrigin = EnsureRoot<AccountId>;
	type AssetDeposit = AssetDeposit;
	type AssetAccountDeposit = ConstU128<DOLLARS>;
	type MetadataDepositBase = MetadataDepositBase;
	type MetadataDepositPerByte = MetadataDepositPerByte;
	type ApprovalDeposit = ApprovalDeposit;
	type StringLimit = StringLimit;
	type Freezer = ();
	type Extra = ();
	type CallbackHandle = ();
	type WeightInfo = pallet_assets::weights::SubstrateWeight<Runtime>;
	type RemoveItemsLimit = ConstU32<1000>;
	#[cfg(feature = "runtime-benchmarks")]
	type BenchmarkHelper = ();
}

ord_parameter_types! {
	pub const AssetConversionOrigin: AccountId = AccountIdConversion::<AccountId>::into_account_truncating(&AssetConversionPalletId::get());
}

impl pallet_assets::Config<Instance2> for Runtime {
	type RuntimeEvent = RuntimeEvent;
	type Balance = u128;
	type AssetId = u32;
	type AssetIdParameter = codec::Compact<u32>;
	type Currency = Balances;
	type CreateOrigin = AsEnsureOriginWithArg<EnsureSignedBy<AssetConversionOrigin, AccountId>>;
	type ForceOrigin = EnsureRoot<AccountId>;
	type AssetDeposit = AssetDeposit;
	type AssetAccountDeposit = ConstU128<DOLLARS>;
	type MetadataDepositBase = MetadataDepositBase;
	type MetadataDepositPerByte = MetadataDepositPerByte;
	type ApprovalDeposit = ApprovalDeposit;
	type StringLimit = StringLimit;
	type Freezer = ();
	type Extra = ();
	type WeightInfo = pallet_assets::weights::SubstrateWeight<Runtime>;
	type RemoveItemsLimit = ConstU32<1000>;
	type CallbackHandle = ();
	#[cfg(feature = "runtime-benchmarks")]
	type BenchmarkHelper = ();
}

parameter_types! {
	pub const AssetConversionPalletId: PalletId = PalletId(*b"py/ascon");
	pub AllowMultiAssetPools: bool = true;
	pub const PoolSetupFee: Balance = 1 * DOLLARS; // should be more or equal to the existential deposit
	pub const MintMinLiquidity: Balance = 100;  // 100 is good enough when the main currency has 10-12 decimals.
	pub const LiquidityWithdrawalFee: Permill = Permill::from_percent(0);  // should be non-zero if AllowMultiAssetPools is true, otherwise can be zero.
}

impl pallet_asset_conversion::Config for Runtime {
	type RuntimeEvent = RuntimeEvent;
	type Currency = Balances;
	type AssetBalance = <Self as pallet_balances::Config>::Balance;
	type HigherPrecisionBalance = sp_core::U256;
	type Assets = Assets;
	type Balance = u128;
	type PoolAssets = PoolAssets;
	type AssetId = <Self as pallet_assets::Config<Instance1>>::AssetId;
	type MultiAssetId = NativeOrAssetId<u32>;
	type PoolAssetId = <Self as pallet_assets::Config<Instance2>>::AssetId;
	type PalletId = AssetConversionPalletId;
	type LPFee = ConstU32<3>; // means 0.3%
	type PoolSetupFee = PoolSetupFee;
	type PoolSetupFeeReceiver = AssetConversionOrigin;
	type LiquidityWithdrawalFee = LiquidityWithdrawalFee;
	type WeightInfo = pallet_asset_conversion::weights::SubstrateWeight<Runtime>;
	type AllowMultiAssetPools = AllowMultiAssetPools;
	type MaxSwapPathLength = ConstU32<4>;
	type MintMinLiquidity = MintMinLiquidity;
	type MultiAssetIdConverter = NativeOrAssetIdConverter<u32>;
	#[cfg(feature = "runtime-benchmarks")]
	type BenchmarkHelper = ();
}

parameter_types! {
	pub const QueueCount: u32 = 300;
	pub const MaxQueueLen: u32 = 1000;
	pub const FifoQueueLen: u32 = 500;
	pub const NisBasePeriod: BlockNumber = 30 * DAYS;
	pub const MinBid: Balance = 100 * DOLLARS;
	pub const MinReceipt: Perquintill = Perquintill::from_percent(1);
	pub const IntakePeriod: BlockNumber = 10;
	pub MaxIntakeWeight: Weight = MAXIMUM_BLOCK_WEIGHT / 10;
	pub const ThawThrottle: (Perquintill, BlockNumber) = (Perquintill::from_percent(25), 5);
	pub Target: Perquintill = Perquintill::zero();
	pub const NisPalletId: PalletId = PalletId(*b"py/nis  ");
}

impl pallet_nis::Config for Runtime {
	type WeightInfo = pallet_nis::weights::SubstrateWeight<Runtime>;
	type RuntimeEvent = RuntimeEvent;
	type Currency = Balances;
	type CurrencyBalance = Balance;
	type FundOrigin = frame_system::EnsureSigned<AccountId>;
	type Counterpart = ItemOf<Assets, ConstU32<9u32>, AccountId>;
	type CounterpartAmount = WithMaximumOf<ConstU128<21_000_000_000_000_000_000u128>>;
	type Deficit = ();
	type IgnoredIssuance = ();
	type Target = Target;
	type PalletId = NisPalletId;
	type QueueCount = QueueCount;
	type MaxQueueLen = MaxQueueLen;
	type FifoQueueLen = FifoQueueLen;
	type BasePeriod = NisBasePeriod;
	type MinBid = MinBid;
	type MinReceipt = MinReceipt;
	type IntakePeriod = IntakePeriod;
	type MaxIntakeWeight = MaxIntakeWeight;
	type ThawThrottle = ThawThrottle;
	type RuntimeHoldReason = RuntimeHoldReason;
}

parameter_types! {
	pub const CollectionDeposit: Balance = 100 * DOLLARS;
	pub const ItemDeposit: Balance = 1 * DOLLARS;
	pub const ApprovalsLimit: u32 = 20;
	pub const ItemAttributesApprovalsLimit: u32 = 20;
	pub const MaxTips: u32 = 10;
	pub const MaxDeadlineDuration: BlockNumber = 12 * 30 * DAYS;
}

impl pallet_uniques::Config for Runtime {
	type RuntimeEvent = RuntimeEvent;
	type CollectionId = u32;
	type ItemId = u32;
	type Currency = Balances;
	type ForceOrigin = frame_system::EnsureRoot<AccountId>;
	type CollectionDeposit = CollectionDeposit;
	type ItemDeposit = ItemDeposit;
	type MetadataDepositBase = MetadataDepositBase;
	type AttributeDepositBase = MetadataDepositBase;
	type DepositPerByte = MetadataDepositPerByte;
	type StringLimit = ConstU32<128>;
	type KeyLimit = ConstU32<32>;
	type ValueLimit = ConstU32<64>;
	type WeightInfo = pallet_uniques::weights::SubstrateWeight<Runtime>;
	#[cfg(feature = "runtime-benchmarks")]
	type Helper = ();
	type CreateOrigin = AsEnsureOriginWithArg<EnsureSigned<AccountId>>;
	type Locker = ();
}

parameter_types! {
	pub const Budget: Balance = 10_000 * DOLLARS;
	pub TreasuryAccount: AccountId = Treasury::account_id();
}

pub struct SalaryForRank;
impl GetSalary<u16, AccountId, Balance> for SalaryForRank {
	fn get_salary(a: u16, _: &AccountId) -> Balance {
		Balance::from(a) * 1000 * DOLLARS
	}
}

impl pallet_salary::Config for Runtime {
	type WeightInfo = ();
	type RuntimeEvent = RuntimeEvent;
	type Paymaster = PayFromAccount<Balances, TreasuryAccount>;
	type Members = RankedCollective;
	type Salary = SalaryForRank;
	type RegistrationPeriod = ConstU32<200>;
	type PayoutPeriod = ConstU32<200>;
	type Budget = Budget;
}

impl pallet_core_fellowship::Config for Runtime {
	type WeightInfo = ();
	type RuntimeEvent = RuntimeEvent;
	type Members = RankedCollective;
	type Balance = Balance;
	type ParamsOrigin = frame_system::EnsureRoot<AccountId>;
	type InductOrigin = pallet_core_fellowship::EnsureInducted<Runtime, (), 1>;
	type ApproveOrigin = EnsureRootWithSuccess<AccountId, ConstU16<9>>;
	type PromoteOrigin = EnsureRootWithSuccess<AccountId, ConstU16<9>>;
	type EvidenceSize = ConstU32<16_384>;
}

parameter_types! {
	pub const NftFractionalizationPalletId: PalletId = PalletId(*b"fraction");
	pub NewAssetSymbol: BoundedVec<u8, StringLimit> = (*b"FRAC").to_vec().try_into().unwrap();
	pub NewAssetName: BoundedVec<u8, StringLimit> = (*b"Frac").to_vec().try_into().unwrap();
}

impl pallet_nft_fractionalization::Config for Runtime {
	type RuntimeEvent = RuntimeEvent;
	type Deposit = AssetDeposit;
	type Currency = Balances;
	type NewAssetSymbol = NewAssetSymbol;
	type NewAssetName = NewAssetName;
	type StringLimit = StringLimit;
	type NftCollectionId = <Self as pallet_nfts::Config>::CollectionId;
	type NftId = <Self as pallet_nfts::Config>::ItemId;
	type AssetBalance = <Self as pallet_balances::Config>::Balance;
	type AssetId = <Self as pallet_assets::Config<Instance1>>::AssetId;
	type Assets = Assets;
	type Nfts = Nfts;
	type PalletId = NftFractionalizationPalletId;
	type WeightInfo = pallet_nft_fractionalization::weights::SubstrateWeight<Runtime>;
	type RuntimeHoldReason = RuntimeHoldReason;
	#[cfg(feature = "runtime-benchmarks")]
	type BenchmarkHelper = ();
}

parameter_types! {
	pub Features: PalletFeatures = PalletFeatures::all_enabled();
	pub const MaxAttributesPerCall: u32 = 10;
}

impl pallet_nfts::Config for Runtime {
	type RuntimeEvent = RuntimeEvent;
	type CollectionId = u32;
	type ItemId = u32;
	type Currency = Balances;
	type ForceOrigin = frame_system::EnsureRoot<AccountId>;
	type CollectionDeposit = CollectionDeposit;
	type ItemDeposit = ItemDeposit;
	type MetadataDepositBase = MetadataDepositBase;
	type AttributeDepositBase = MetadataDepositBase;
	type DepositPerByte = MetadataDepositPerByte;
	type StringLimit = ConstU32<256>;
	type KeyLimit = ConstU32<64>;
	type ValueLimit = ConstU32<256>;
	type ApprovalsLimit = ApprovalsLimit;
	type ItemAttributesApprovalsLimit = ItemAttributesApprovalsLimit;
	type MaxTips = MaxTips;
	type MaxDeadlineDuration = MaxDeadlineDuration;
	type MaxAttributesPerCall = MaxAttributesPerCall;
	type Features = Features;
	type OffchainSignature = Signature;
	type OffchainPublic = <Signature as traits::Verify>::Signer;
	type WeightInfo = pallet_nfts::weights::SubstrateWeight<Runtime>;
	#[cfg(feature = "runtime-benchmarks")]
	type Helper = ();
	type CreateOrigin = AsEnsureOriginWithArg<EnsureSigned<AccountId>>;
	type Locker = ();
}

impl pallet_transaction_storage::Config for Runtime {
	type RuntimeEvent = RuntimeEvent;
	type Currency = Balances;
	type RuntimeCall = RuntimeCall;
	type FeeDestination = ();
	type WeightInfo = pallet_transaction_storage::weights::SubstrateWeight<Runtime>;
	type MaxBlockTransactions =
		ConstU32<{ pallet_transaction_storage::DEFAULT_MAX_BLOCK_TRANSACTIONS }>;
	type MaxTransactionSize =
		ConstU32<{ pallet_transaction_storage::DEFAULT_MAX_TRANSACTION_SIZE }>;
}

impl pallet_whitelist::Config for Runtime {
	type RuntimeEvent = RuntimeEvent;
	type RuntimeCall = RuntimeCall;
	type WhitelistOrigin = EnsureRoot<AccountId>;
	type DispatchWhitelistedOrigin = EnsureRoot<AccountId>;
	type Preimages = Preimage;
	type WeightInfo = pallet_whitelist::weights::SubstrateWeight<Runtime>;
}

parameter_types! {
	pub const MigrationSignedDepositPerItem: Balance = 1 * CENTS;
	pub const MigrationSignedDepositBase: Balance = 20 * DOLLARS;
	pub const MigrationMaxKeyLen: u32 = 512;
}

impl pallet_state_trie_migration::Config for Runtime {
	type RuntimeEvent = RuntimeEvent;
	type ControlOrigin = EnsureRoot<AccountId>;
	type Currency = Balances;
	type MaxKeyLen = MigrationMaxKeyLen;
	type SignedDepositPerItem = MigrationSignedDepositPerItem;
	type SignedDepositBase = MigrationSignedDepositBase;
	// Warning: this is not advised, as it might allow the chain to be temporarily DOS-ed.
	// Preferably, if the chain's governance/maintenance team is planning on using a specific
	// account for the migration, put it here to make sure only that account can trigger the signed
	// migrations.
	type SignedFilter = EnsureSigned<Self::AccountId>;
	type WeightInfo = ();
}

const ALLIANCE_MOTION_DURATION_IN_BLOCKS: BlockNumber = 5 * DAYS;

parameter_types! {
	pub const AllianceMotionDuration: BlockNumber = ALLIANCE_MOTION_DURATION_IN_BLOCKS;
	pub const AllianceMaxProposals: u32 = 100;
	pub const AllianceMaxMembers: u32 = 100;
}

type AllianceCollective = pallet_collective::Instance3;
impl pallet_collective::Config<AllianceCollective> for Runtime {
	type RuntimeOrigin = RuntimeOrigin;
	type Proposal = RuntimeCall;
	type RuntimeEvent = RuntimeEvent;
	type MotionDuration = AllianceMotionDuration;
	type MaxProposals = AllianceMaxProposals;
	type MaxMembers = AllianceMaxMembers;
	type DefaultVote = pallet_collective::PrimeDefaultVote;
	type WeightInfo = pallet_collective::weights::SubstrateWeight<Runtime>;
	type SetMembersOrigin = EnsureRoot<Self::AccountId>;
	type MaxProposalWeight = MaxCollectivesProposalWeight;
}

parameter_types! {
	pub const MaxFellows: u32 = AllianceMaxMembers::get();
	pub const MaxAllies: u32 = 100;
	pub const AllyDeposit: Balance = 10 * DOLLARS;
	pub const RetirementPeriod: BlockNumber = ALLIANCE_MOTION_DURATION_IN_BLOCKS + (1 * DAYS);
}

impl pallet_alliance::Config for Runtime {
	type RuntimeEvent = RuntimeEvent;
	type Proposal = RuntimeCall;
	type AdminOrigin = EitherOfDiverse<
		EnsureRoot<AccountId>,
		pallet_collective::EnsureProportionMoreThan<AccountId, AllianceCollective, 2, 3>,
	>;
	type MembershipManager = EitherOfDiverse<
		EnsureRoot<AccountId>,
		pallet_collective::EnsureProportionMoreThan<AccountId, AllianceCollective, 2, 3>,
	>;
	type AnnouncementOrigin = EitherOfDiverse<
		EnsureRoot<AccountId>,
		pallet_collective::EnsureProportionMoreThan<AccountId, AllianceCollective, 2, 3>,
	>;
	type Currency = Balances;
	type Slashed = Treasury;
	type InitializeMembers = AllianceMotion;
	type MembershipChanged = AllianceMotion;
	#[cfg(not(feature = "runtime-benchmarks"))]
	type IdentityVerifier = AllianceIdentityVerifier;
	#[cfg(feature = "runtime-benchmarks")]
	type IdentityVerifier = ();
	type ProposalProvider = AllianceProposalProvider;
	type MaxProposals = AllianceMaxProposals;
	type MaxFellows = MaxFellows;
	type MaxAllies = MaxAllies;
	type MaxUnscrupulousItems = ConstU32<100>;
	type MaxWebsiteUrlLength = ConstU32<255>;
	type MaxAnnouncementsCount = ConstU32<100>;
	type MaxMembersCount = AllianceMaxMembers;
	type AllyDeposit = AllyDeposit;
	type WeightInfo = pallet_alliance::weights::SubstrateWeight<Runtime>;
	type RetirementPeriod = RetirementPeriod;
}

impl frame_benchmarking_pallet_pov::Config for Runtime {
	type RuntimeEvent = RuntimeEvent;
}

parameter_types! {
	pub StatementCost: Balance = 1 * DOLLARS;
	pub StatementByteCost: Balance = 100 * MILLICENTS;
	pub const MinAllowedStatements: u32 = 4;
	pub const MaxAllowedStatements: u32 = 10;
	pub const MinAllowedBytes: u32 = 1024;
	pub const MaxAllowedBytes: u32 = 4096;
}

impl pallet_statement::Config for Runtime {
	type RuntimeEvent = RuntimeEvent;
	type Currency = Balances;
	type StatementCost = StatementCost;
	type ByteCost = StatementByteCost;
	type MinAllowedStatements = MinAllowedStatements;
	type MaxAllowedStatements = MaxAllowedStatements;
	type MinAllowedBytes = MinAllowedBytes;
	type MaxAllowedBytes = MaxAllowedBytes;
}

construct_runtime!(
	pub struct Runtime
	{
		System: frame_system,
		Utility: pallet_utility,
		Babe: pallet_babe,
		Timestamp: pallet_timestamp,
		// Authorship must be before session in order to note author in the correct session and era
		// for im-online and staking.
		Authorship: pallet_authorship,
		Indices: pallet_indices,
		Balances: pallet_balances,
		TransactionPayment: pallet_transaction_payment,
		AssetTxPayment: pallet_asset_tx_payment,
		AssetConversionTxPayment: pallet_asset_conversion_tx_payment,
		ElectionProviderMultiPhase: pallet_election_provider_multi_phase,
		Staking: pallet_staking,
		Session: pallet_session,
		Democracy: pallet_democracy,
		Council: pallet_collective::<Instance1>,
		TechnicalCommittee: pallet_collective::<Instance2>,
		Elections: pallet_elections_phragmen,
		TechnicalMembership: pallet_membership::<Instance1>,
		Grandpa: pallet_grandpa,
		Treasury: pallet_treasury,
		AssetRate: pallet_asset_rate,
		Contracts: pallet_contracts,
		Sudo: pallet_sudo,
		ImOnline: pallet_im_online,
		AuthorityDiscovery: pallet_authority_discovery,
		Offences: pallet_offences,
		Historical: pallet_session_historical::{Pallet},
		RandomnessCollectiveFlip: pallet_insecure_randomness_collective_flip,
		Identity: pallet_identity,
		Society: pallet_society,
		Recovery: pallet_recovery,
		Vesting: pallet_vesting,
		Scheduler: pallet_scheduler,
		Glutton: pallet_glutton,
		Preimage: pallet_preimage,
		Proxy: pallet_proxy,
		Multisig: pallet_multisig,
		Bounties: pallet_bounties,
		Tips: pallet_tips,
		Assets: pallet_assets::<Instance1>,
		PoolAssets: pallet_assets::<Instance2>,
		Mmr: pallet_mmr,
		Lottery: pallet_lottery,
		Nis: pallet_nis,
		Uniques: pallet_uniques,
		Nfts: pallet_nfts,
		NftFractionalization: pallet_nft_fractionalization,
		Salary: pallet_salary,
		CoreFellowship: pallet_core_fellowship,
		TransactionStorage: pallet_transaction_storage,
		VoterList: pallet_bags_list::<Instance1>,
		StateTrieMigration: pallet_state_trie_migration,
		ChildBounties: pallet_child_bounties,
		Referenda: pallet_referenda,
		Remark: pallet_remark,
		RootTesting: pallet_root_testing,
		ConvictionVoting: pallet_conviction_voting,
		Whitelist: pallet_whitelist,
		AllianceMotion: pallet_collective::<Instance3>,
		Alliance: pallet_alliance,
		NominationPools: pallet_nomination_pools,
		RankedPolls: pallet_referenda::<Instance2>,
		RankedCollective: pallet_ranked_collective,
		AssetConversion: pallet_asset_conversion,
		FastUnstake: pallet_fast_unstake,
		MessageQueue: pallet_message_queue,
		Pov: frame_benchmarking_pallet_pov,
		TxPause: pallet_tx_pause,
		SafeMode: pallet_safe_mode,
		Statement: pallet_statement,
	}
);

/// The address format for describing accounts.
pub type Address = sp_runtime::MultiAddress<AccountId, AccountIndex>;
/// Block header type as expected by this runtime.
pub type Header = generic::Header<BlockNumber, BlakeTwo256>;
/// Block type as expected by this runtime.
pub type Block = generic::Block<Header, UncheckedExtrinsic>;
/// A Block signed with a Justification
pub type SignedBlock = generic::SignedBlock<Block>;
/// BlockId type as expected by this runtime.
pub type BlockId = generic::BlockId<Block>;
/// The SignedExtension to the basic transaction logic.
///
/// When you change this, you **MUST** modify [`sign`] in `bin/node/testing/src/keyring.rs`!
///
/// [`sign`]: <../../testing/src/keyring.rs.html>
pub type SignedExtra = (
	frame_system::CheckNonZeroSender<Runtime>,
	frame_system::CheckSpecVersion<Runtime>,
	frame_system::CheckTxVersion<Runtime>,
	frame_system::CheckGenesis<Runtime>,
	frame_system::CheckEra<Runtime>,
	frame_system::CheckNonce<Runtime>,
	frame_system::CheckWeight<Runtime>,
	pallet_asset_conversion_tx_payment::ChargeAssetTxPayment<Runtime>,
);

/// Unchecked extrinsic type as expected by this runtime.
pub type UncheckedExtrinsic =
	generic::UncheckedExtrinsic<Address, RuntimeCall, Signature, SignedExtra>;
/// The payload being signed in transactions.
pub type SignedPayload = generic::SignedPayload<RuntimeCall, SignedExtra>;
/// Extrinsic type that has already been checked.
pub type CheckedExtrinsic = generic::CheckedExtrinsic<AccountId, RuntimeCall, SignedExtra>;
/// Executive: handles dispatch to the various modules.
pub type Executive = frame_executive::Executive<
	Runtime,
	Block,
	frame_system::ChainContext<Runtime>,
	Runtime,
	AllPalletsWithSystem,
	Migrations,
>;

// All migrations executed on runtime upgrade as a nested tuple of types implementing
// `OnRuntimeUpgrade`.
type Migrations = (
	pallet_nomination_pools::migration::v2::MigrateToV2<Runtime>,
	pallet_alliance::migration::Migration<Runtime>,
	pallet_contracts::Migration<Runtime>,
);

type EventRecord = frame_system::EventRecord<
	<Runtime as frame_system::Config>::RuntimeEvent,
	<Runtime as frame_system::Config>::Hash,
>;

/// MMR helper types.
mod mmr {
	use super::Runtime;
	pub use pallet_mmr::primitives::*;

	pub type Leaf = <<Runtime as pallet_mmr::Config>::LeafData as LeafDataProvider>::LeafData;
	pub type Hash = <Hashing as sp_runtime::traits::Hash>::Output;
	pub type Hashing = <Runtime as pallet_mmr::Config>::Hashing;
}

#[cfg(feature = "runtime-benchmarks")]
mod benches {
	frame_benchmarking::define_benchmarks!(
		[frame_benchmarking, BaselineBench::<Runtime>]
		[frame_benchmarking_pallet_pov, Pov]
		[pallet_alliance, Alliance]
		[pallet_assets, Assets]
		[pallet_babe, Babe]
		[pallet_bags_list, VoterList]
		[pallet_balances, Balances]
		[pallet_bounties, Bounties]
		[pallet_child_bounties, ChildBounties]
		[pallet_collective, Council]
		[pallet_conviction_voting, ConvictionVoting]
		[pallet_contracts, Contracts]
		[pallet_core_fellowship, CoreFellowship]
		[pallet_democracy, Democracy]
		[pallet_asset_conversion, AssetConversion]
		[pallet_election_provider_multi_phase, ElectionProviderMultiPhase]
		[pallet_election_provider_support_benchmarking, EPSBench::<Runtime>]
		[pallet_elections_phragmen, Elections]
		[pallet_fast_unstake, FastUnstake]
		[pallet_nis, Nis]
		[pallet_grandpa, Grandpa]
		[pallet_identity, Identity]
		[pallet_im_online, ImOnline]
		[pallet_indices, Indices]
		[pallet_lottery, Lottery]
		[pallet_membership, TechnicalMembership]
		[pallet_message_queue, MessageQueue]
		[pallet_mmr, Mmr]
		[pallet_multisig, Multisig]
		[pallet_nomination_pools, NominationPoolsBench::<Runtime>]
		[pallet_offences, OffencesBench::<Runtime>]
		[pallet_preimage, Preimage]
		[pallet_proxy, Proxy]
		[pallet_ranked_collective, RankedCollective]
		[pallet_referenda, Referenda]
		[pallet_recovery, Recovery]
		[pallet_remark, Remark]
		[pallet_salary, Salary]
		[pallet_scheduler, Scheduler]
		[pallet_glutton, Glutton]
		[pallet_session, SessionBench::<Runtime>]
		[pallet_society, Society]
		[pallet_staking, Staking]
		[pallet_state_trie_migration, StateTrieMigration]
		[pallet_sudo, Sudo]
		[frame_system, SystemBench::<Runtime>]
		[pallet_timestamp, Timestamp]
		[pallet_tips, Tips]
		[pallet_transaction_storage, TransactionStorage]
		[pallet_treasury, Treasury]
		[pallet_asset_rate, AssetRate]
		[pallet_uniques, Uniques]
		[pallet_nfts, Nfts]
		[pallet_nft_fractionalization, NftFractionalization]
		[pallet_utility, Utility]
		[pallet_vesting, Vesting]
		[pallet_whitelist, Whitelist]
		[pallet_tx_pause, TxPause]
		[pallet_safe_mode, SafeMode]
	);
}

impl_runtime_apis! {
	impl sp_api::Core<Block> for Runtime {
		fn version() -> RuntimeVersion {
			VERSION
		}

		fn execute_block(block: Block) {
			Executive::execute_block(block);
		}

		fn initialize_block(header: &<Block as BlockT>::Header) {
			Executive::initialize_block(header)
		}
	}

	impl sp_api::Metadata<Block> for Runtime {
		fn metadata() -> OpaqueMetadata {
			OpaqueMetadata::new(Runtime::metadata().into())
		}

		fn metadata_at_version(version: u32) -> Option<OpaqueMetadata> {
			Runtime::metadata_at_version(version)
		}

		fn metadata_versions() -> sp_std::vec::Vec<u32> {
			Runtime::metadata_versions()
		}
	}

	impl sp_block_builder::BlockBuilder<Block> for Runtime {
		fn apply_extrinsic(extrinsic: <Block as BlockT>::Extrinsic) -> ApplyExtrinsicResult {
			Executive::apply_extrinsic(extrinsic)
		}

		fn finalize_block() -> <Block as BlockT>::Header {
			Executive::finalize_block()
		}

		fn inherent_extrinsics(data: InherentData) -> Vec<<Block as BlockT>::Extrinsic> {
			data.create_extrinsics()
		}

		fn check_inherents(block: Block, data: InherentData) -> CheckInherentsResult {
			data.check_extrinsics(&block)
		}
	}

	impl sp_transaction_pool::runtime_api::TaggedTransactionQueue<Block> for Runtime {
		fn validate_transaction(
			source: TransactionSource,
			tx: <Block as BlockT>::Extrinsic,
			block_hash: <Block as BlockT>::Hash,
		) -> TransactionValidity {
			Executive::validate_transaction(source, tx, block_hash)
		}
	}

	impl sp_statement_store::runtime_api::ValidateStatement<Block> for Runtime {
		fn validate_statement(
			source: sp_statement_store::runtime_api::StatementSource,
			statement: sp_statement_store::Statement,
		) -> Result<sp_statement_store::runtime_api::ValidStatement, sp_statement_store::runtime_api::InvalidStatement> {
			Statement::validate_statement(source, statement)
		}
	}

	impl sp_offchain::OffchainWorkerApi<Block> for Runtime {
		fn offchain_worker(header: &<Block as BlockT>::Header) {
			Executive::offchain_worker(header)
		}
	}

	impl sp_consensus_grandpa::GrandpaApi<Block> for Runtime {
		fn grandpa_authorities() -> sp_consensus_grandpa::AuthorityList {
			Grandpa::grandpa_authorities()
		}

		fn current_set_id() -> sp_consensus_grandpa::SetId {
			Grandpa::current_set_id()
		}

		fn submit_report_equivocation_unsigned_extrinsic(
			equivocation_proof: sp_consensus_grandpa::EquivocationProof<
				<Block as BlockT>::Hash,
				NumberFor<Block>,
			>,
			key_owner_proof: sp_consensus_grandpa::OpaqueKeyOwnershipProof,
		) -> Option<()> {
			let key_owner_proof = key_owner_proof.decode()?;

			Grandpa::submit_unsigned_equivocation_report(
				equivocation_proof,
				key_owner_proof,
			)
		}

		fn generate_key_ownership_proof(
			_set_id: sp_consensus_grandpa::SetId,
			authority_id: GrandpaId,
		) -> Option<sp_consensus_grandpa::OpaqueKeyOwnershipProof> {
			use codec::Encode;

			Historical::prove((sp_consensus_grandpa::KEY_TYPE, authority_id))
				.map(|p| p.encode())
				.map(sp_consensus_grandpa::OpaqueKeyOwnershipProof::new)
		}
	}

	impl pallet_nomination_pools_runtime_api::NominationPoolsApi<Block, AccountId, Balance> for Runtime {
		fn pending_rewards(who: AccountId) -> Balance {
			NominationPools::api_pending_rewards(who).unwrap_or_default()
		}

		fn points_to_balance(pool_id: pallet_nomination_pools::PoolId, points: Balance) -> Balance {
			NominationPools::api_points_to_balance(pool_id, points)
		}

		fn balance_to_points(pool_id: pallet_nomination_pools::PoolId, new_funds: Balance) -> Balance {
			NominationPools::api_balance_to_points(pool_id, new_funds)
		}
	}

	impl pallet_staking_runtime_api::StakingApi<Block, Balance> for Runtime {
		fn nominations_quota(balance: Balance) -> u32 {
			Staking::api_nominations_quota(balance)
		}
	}

	impl sp_consensus_babe::BabeApi<Block> for Runtime {
		fn configuration() -> sp_consensus_babe::BabeConfiguration {
			let epoch_config = Babe::epoch_config().unwrap_or(BABE_GENESIS_EPOCH_CONFIG);
			sp_consensus_babe::BabeConfiguration {
				slot_duration: Babe::slot_duration(),
				epoch_length: EpochDuration::get(),
				c: epoch_config.c,
				authorities: Babe::authorities().to_vec(),
				randomness: Babe::randomness(),
				allowed_slots: epoch_config.allowed_slots,
			}
		}

		fn current_epoch_start() -> sp_consensus_babe::Slot {
			Babe::current_epoch_start()
		}

		fn current_epoch() -> sp_consensus_babe::Epoch {
			Babe::current_epoch()
		}

		fn next_epoch() -> sp_consensus_babe::Epoch {
			Babe::next_epoch()
		}

		fn generate_key_ownership_proof(
			_slot: sp_consensus_babe::Slot,
			authority_id: sp_consensus_babe::AuthorityId,
		) -> Option<sp_consensus_babe::OpaqueKeyOwnershipProof> {
			use codec::Encode;

			Historical::prove((sp_consensus_babe::KEY_TYPE, authority_id))
				.map(|p| p.encode())
				.map(sp_consensus_babe::OpaqueKeyOwnershipProof::new)
		}

		fn submit_report_equivocation_unsigned_extrinsic(
			equivocation_proof: sp_consensus_babe::EquivocationProof<<Block as BlockT>::Header>,
			key_owner_proof: sp_consensus_babe::OpaqueKeyOwnershipProof,
		) -> Option<()> {
			let key_owner_proof = key_owner_proof.decode()?;

			Babe::submit_unsigned_equivocation_report(
				equivocation_proof,
				key_owner_proof,
			)
		}
	}

	impl sp_authority_discovery::AuthorityDiscoveryApi<Block> for Runtime {
		fn authorities() -> Vec<AuthorityDiscoveryId> {
			AuthorityDiscovery::authorities()
		}
	}

	impl frame_system_rpc_runtime_api::AccountNonceApi<Block, AccountId, Nonce> for Runtime {
		fn account_nonce(account: AccountId) -> Nonce {
			System::account_nonce(account)
		}
	}

	impl assets_api::AssetsApi<
		Block,
		AccountId,
		Balance,
		u32,
	> for Runtime
	{
		fn account_balances(account: AccountId) -> Vec<(u32, Balance)> {
			Assets::account_balances(account)
		}
	}

	impl pallet_contracts::ContractsApi<Block, AccountId, Balance, BlockNumber, Hash, EventRecord> for Runtime
	{
		fn call(
			origin: AccountId,
			dest: AccountId,
			value: Balance,
			gas_limit: Option<Weight>,
			storage_deposit_limit: Option<Balance>,
			input_data: Vec<u8>,
		) -> pallet_contracts_primitives::ContractExecResult<Balance, EventRecord> {
			let gas_limit = gas_limit.unwrap_or(RuntimeBlockWeights::get().max_block);
			Contracts::bare_call(
				origin,
				dest,
				value,
				gas_limit,
				storage_deposit_limit,
				input_data,
				pallet_contracts::DebugInfo::UnsafeDebug,
				pallet_contracts::CollectEvents::UnsafeCollect,
				pallet_contracts::Determinism::Enforced,
			)
		}

		fn instantiate(
			origin: AccountId,
			value: Balance,
			gas_limit: Option<Weight>,
			storage_deposit_limit: Option<Balance>,
			code: pallet_contracts_primitives::Code<Hash>,
			data: Vec<u8>,
			salt: Vec<u8>,
		) -> pallet_contracts_primitives::ContractInstantiateResult<AccountId, Balance, EventRecord>
		{
			let gas_limit = gas_limit.unwrap_or(RuntimeBlockWeights::get().max_block);
			Contracts::bare_instantiate(
				origin,
				value,
				gas_limit,
				storage_deposit_limit,
				code,
				data,
				salt,
				pallet_contracts::DebugInfo::UnsafeDebug,
				pallet_contracts::CollectEvents::UnsafeCollect,
			)
		}

		fn upload_code(
			origin: AccountId,
			code: Vec<u8>,
			storage_deposit_limit: Option<Balance>,
			determinism: pallet_contracts::Determinism,
		) -> pallet_contracts_primitives::CodeUploadResult<Hash, Balance>
		{
			Contracts::bare_upload_code(
				origin,
				code,
				storage_deposit_limit,
				determinism,
			)
		}

		fn get_storage(
			address: AccountId,
			key: Vec<u8>,
		) -> pallet_contracts_primitives::GetStorageResult {
			Contracts::get_storage(
				address,
				key
			)
		}
	}

	impl pallet_transaction_payment_rpc_runtime_api::TransactionPaymentApi<
		Block,
		Balance,
	> for Runtime {
		fn query_info(uxt: <Block as BlockT>::Extrinsic, len: u32) -> RuntimeDispatchInfo<Balance> {
			TransactionPayment::query_info(uxt, len)
		}
		fn query_fee_details(uxt: <Block as BlockT>::Extrinsic, len: u32) -> FeeDetails<Balance> {
			TransactionPayment::query_fee_details(uxt, len)
		}
		fn query_weight_to_fee(weight: Weight) -> Balance {
			TransactionPayment::weight_to_fee(weight)
		}
		fn query_length_to_fee(length: u32) -> Balance {
			TransactionPayment::length_to_fee(length)
		}
	}

	impl pallet_asset_conversion::AssetConversionApi<
		Block,
		Balance,
		u128,
		NativeOrAssetId<u32>
	> for Runtime
	{
		fn quote_price_exact_tokens_for_tokens(asset1: NativeOrAssetId<u32>, asset2: NativeOrAssetId<u32>, amount: u128, include_fee: bool) -> Option<Balance> {
			AssetConversion::quote_price_exact_tokens_for_tokens(asset1, asset2, amount, include_fee)
		}

		fn quote_price_tokens_for_exact_tokens(asset1: NativeOrAssetId<u32>, asset2: NativeOrAssetId<u32>, amount: u128, include_fee: bool) -> Option<Balance> {
			AssetConversion::quote_price_tokens_for_exact_tokens(asset1, asset2, amount, include_fee)
		}

		fn get_reserves(asset1: NativeOrAssetId<u32>, asset2: NativeOrAssetId<u32>) -> Option<(Balance, Balance)> {
			AssetConversion::get_reserves(&asset1, &asset2).ok()
		}
	}

	impl pallet_transaction_payment_rpc_runtime_api::TransactionPaymentCallApi<Block, Balance, RuntimeCall>
		for Runtime
	{
		fn query_call_info(call: RuntimeCall, len: u32) -> RuntimeDispatchInfo<Balance> {
			TransactionPayment::query_call_info(call, len)
		}
		fn query_call_fee_details(call: RuntimeCall, len: u32) -> FeeDetails<Balance> {
			TransactionPayment::query_call_fee_details(call, len)
		}
		fn query_weight_to_fee(weight: Weight) -> Balance {
			TransactionPayment::weight_to_fee(weight)
		}
		fn query_length_to_fee(length: u32) -> Balance {
			TransactionPayment::length_to_fee(length)
		}
	}

	impl pallet_nfts_runtime_api::NftsApi<Block, AccountId, u32, u32> for Runtime {
		fn owner(collection: u32, item: u32) -> Option<AccountId> {
			<Nfts as Inspect<AccountId>>::owner(&collection, &item)
		}

		fn collection_owner(collection: u32) -> Option<AccountId> {
			<Nfts as Inspect<AccountId>>::collection_owner(&collection)
		}

		fn attribute(
			collection: u32,
			item: u32,
			key: Vec<u8>,
		) -> Option<Vec<u8>> {
			<Nfts as Inspect<AccountId>>::attribute(&collection, &item, &key)
		}

		fn custom_attribute(
			account: AccountId,
			collection: u32,
			item: u32,
			key: Vec<u8>,
		) -> Option<Vec<u8>> {
			<Nfts as Inspect<AccountId>>::custom_attribute(
				&account,
				&collection,
				&item,
				&key,
			)
		}

		fn system_attribute(
			collection: u32,
			item: u32,
			key: Vec<u8>,
		) -> Option<Vec<u8>> {
			<Nfts as Inspect<AccountId>>::system_attribute(&collection, &item, &key)
		}

		fn collection_attribute(collection: u32, key: Vec<u8>) -> Option<Vec<u8>> {
			<Nfts as Inspect<AccountId>>::collection_attribute(&collection, &key)
		}
	}

	impl pallet_mmr::primitives::MmrApi<
		Block,
		mmr::Hash,
		BlockNumber,
	> for Runtime {
		fn mmr_root() -> Result<mmr::Hash, mmr::Error> {
			Ok(Mmr::mmr_root())
		}

		fn mmr_leaf_count() -> Result<mmr::LeafIndex, mmr::Error> {
			Ok(Mmr::mmr_leaves())
		}

		fn generate_proof(
			block_numbers: Vec<BlockNumber>,
			best_known_block_number: Option<BlockNumber>,
		) -> Result<(Vec<mmr::EncodableOpaqueLeaf>, mmr::Proof<mmr::Hash>), mmr::Error> {
			Mmr::generate_proof(block_numbers, best_known_block_number).map(
				|(leaves, proof)| {
					(
						leaves
							.into_iter()
							.map(|leaf| mmr::EncodableOpaqueLeaf::from_leaf(&leaf))
							.collect(),
						proof,
					)
				},
			)
		}

		fn verify_proof(leaves: Vec<mmr::EncodableOpaqueLeaf>, proof: mmr::Proof<mmr::Hash>)
			-> Result<(), mmr::Error>
		{
			let leaves = leaves.into_iter().map(|leaf|
				leaf.into_opaque_leaf()
				.try_decode()
				.ok_or(mmr::Error::Verify)).collect::<Result<Vec<mmr::Leaf>, mmr::Error>>()?;
			Mmr::verify_leaves(leaves, proof)
		}

		fn verify_proof_stateless(
			root: mmr::Hash,
			leaves: Vec<mmr::EncodableOpaqueLeaf>,
			proof: mmr::Proof<mmr::Hash>
		) -> Result<(), mmr::Error> {
			let nodes = leaves.into_iter().map(|leaf|mmr::DataOrHash::Data(leaf.into_opaque_leaf())).collect();
			pallet_mmr::verify_leaves_proof::<mmr::Hashing, _>(root, nodes, proof)
		}
	}

	impl sp_session::SessionKeys<Block> for Runtime {
		fn generate_session_keys(seed: Option<Vec<u8>>) -> Vec<u8> {
			SessionKeys::generate(seed)
		}

		fn decode_session_keys(
			encoded: Vec<u8>,
		) -> Option<Vec<(Vec<u8>, KeyTypeId)>> {
			SessionKeys::decode_into_raw_public_keys(&encoded)
		}
	}

	#[cfg(feature = "try-runtime")]
	impl frame_try_runtime::TryRuntime<Block> for Runtime {
		fn on_runtime_upgrade(checks: frame_try_runtime::UpgradeCheckSelect) -> (Weight, Weight) {
			// NOTE: intentional unwrap: we don't want to propagate the error backwards, and want to
			// have a backtrace here. If any of the pre/post migration checks fail, we shall stop
			// right here and right now.
			let weight = Executive::try_runtime_upgrade(checks).unwrap();
			(weight, RuntimeBlockWeights::get().max_block)
		}

		fn execute_block(
			block: Block,
			state_root_check: bool,
			signature_check: bool,
			select: frame_try_runtime::TryStateSelect
		) -> Weight {
			// NOTE: intentional unwrap: we don't want to propagate the error backwards, and want to
			// have a backtrace here.
			Executive::try_execute_block(block, state_root_check, signature_check, select).unwrap()
		}
	}

	#[cfg(feature = "runtime-benchmarks")]
	impl frame_benchmarking::Benchmark<Block> for Runtime {
		fn benchmark_metadata(extra: bool) -> (
			Vec<frame_benchmarking::BenchmarkList>,
			Vec<frame_support::traits::StorageInfo>,
		) {
			use frame_benchmarking::{baseline, Benchmarking, BenchmarkList};
			use frame_support::traits::StorageInfoTrait;

			// Trying to add benchmarks directly to the Session Pallet caused cyclic dependency
			// issues. To get around that, we separated the Session benchmarks into its own crate,
			// which is why we need these two lines below.
			use pallet_session_benchmarking::Pallet as SessionBench;
			use pallet_offences_benchmarking::Pallet as OffencesBench;
			use pallet_election_provider_support_benchmarking::Pallet as EPSBench;
			use frame_system_benchmarking::Pallet as SystemBench;
			use baseline::Pallet as BaselineBench;
			use pallet_nomination_pools_benchmarking::Pallet as NominationPoolsBench;

			let mut list = Vec::<BenchmarkList>::new();
			list_benchmarks!(list, extra);

			let storage_info = AllPalletsWithSystem::storage_info();

			(list, storage_info)
		}

		fn dispatch_benchmark(
			config: frame_benchmarking::BenchmarkConfig
		) -> Result<Vec<frame_benchmarking::BenchmarkBatch>, sp_runtime::RuntimeString> {
			use frame_benchmarking::{baseline, Benchmarking, BenchmarkBatch};
			use sp_storage::TrackedStorageKey;

			// Trying to add benchmarks directly to the Session Pallet caused cyclic dependency
			// issues. To get around that, we separated the Session benchmarks into its own crate,
			// which is why we need these two lines below.
			use pallet_session_benchmarking::Pallet as SessionBench;
			use pallet_offences_benchmarking::Pallet as OffencesBench;
			use pallet_election_provider_support_benchmarking::Pallet as EPSBench;
			use frame_system_benchmarking::Pallet as SystemBench;
			use baseline::Pallet as BaselineBench;
			use pallet_nomination_pools_benchmarking::Pallet as NominationPoolsBench;

			impl pallet_session_benchmarking::Config for Runtime {}
			impl pallet_offences_benchmarking::Config for Runtime {}
			impl pallet_election_provider_support_benchmarking::Config for Runtime {}
			impl frame_system_benchmarking::Config for Runtime {}
			impl baseline::Config for Runtime {}
			impl pallet_nomination_pools_benchmarking::Config for Runtime {}

			use frame_support::traits::WhitelistedStorageKeys;
			let mut whitelist: Vec<TrackedStorageKey> = AllPalletsWithSystem::whitelisted_storage_keys();

			// Treasury Account
			// TODO: this is manual for now, someday we might be able to use a
			// macro for this particular key
			let treasury_key = frame_system::Account::<Runtime>::hashed_key_for(Treasury::account_id());
			whitelist.push(treasury_key.to_vec().into());

			let mut batches = Vec::<BenchmarkBatch>::new();
			let params = (&config, &whitelist);
			add_benchmarks!(params, batches);
			Ok(batches)
		}
	}
}

#[cfg(test)]
mod tests {
	use super::*;
	use frame_election_provider_support::NposSolution;
	use frame_system::offchain::CreateSignedTransaction;
	use sp_runtime::UpperOf;

	#[test]
	fn validate_transaction_submitter_bounds() {
		fn is_submit_signed_transaction<T>()
		where
			T: CreateSignedTransaction<RuntimeCall>,
		{
		}

		is_submit_signed_transaction::<Runtime>();
	}

	#[test]
	fn perbill_as_onchain_accuracy() {
		type OnChainAccuracy =
			<<Runtime as pallet_election_provider_multi_phase::MinerConfig>::Solution as NposSolution>::Accuracy;
		let maximum_chain_accuracy: Vec<UpperOf<OnChainAccuracy>> = (0..MaxNominations::get())
			.map(|_| <UpperOf<OnChainAccuracy>>::from(OnChainAccuracy::one().deconstruct()))
			.collect();
		let _: UpperOf<OnChainAccuracy> =
			maximum_chain_accuracy.iter().fold(0, |acc, x| acc.checked_add(*x).unwrap());
	}

	#[test]
	fn call_size() {
		let size = core::mem::size_of::<RuntimeCall>();
		assert!(
			size <= CALL_PARAMS_MAX_SIZE,
			"size of RuntimeCall {} is more than {CALL_PARAMS_MAX_SIZE} bytes.
			 Some calls have too big arguments, use Box to reduce the size of RuntimeCall.
			 If the limit is too strong, maybe consider increase the limit.",
			size,
		);
	}
}<|MERGE_RESOLUTION|>--- conflicted
+++ resolved
@@ -37,16 +37,9 @@
 	traits::{
 		fungible::ItemOf,
 		tokens::{nonfungibles_v2::Inspect, GetSalary, PayFromAccount},
-<<<<<<< HEAD
-		AsEnsureOriginWithArg, ConstBool, ConstU128, ConstU16, ConstU32, Contains, Currency,
-		EitherOfDiverse, EqualPrivilegeOnly, Imbalance, InsideBoth, InstanceFilter,
-		KeyOwnerProofSystem, LockIdentifier, Nothing, OnUnbalanced, U128CurrencyToVote,
-		WithdrawReasons,
-=======
-		AsEnsureOriginWithArg, ConstBool, ConstU128, ConstU16, ConstU32, Currency, EitherOfDiverse,
+		AsEnsureOriginWithArg, ConstBool, ConstU128, ConstU16, ConstU32, Currency, EitherOfDiverse, Contains,
 		EqualPrivilegeOnly, Everything, Imbalance, InstanceFilter, KeyOwnerProofSystem,
 		LockIdentifier, Nothing, OnUnbalanced, WithdrawReasons,
->>>>>>> 2fe6bc9c
 	},
 	weights::{
 		constants::{
