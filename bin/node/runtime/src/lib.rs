// This file is part of Substrate.

// Copyright (C) 2018-2020 Parity Technologies (UK) Ltd.
// SPDX-License-Identifier: GPL-3.0-or-later WITH Classpath-exception-2.0

// This program is free software: you can redistribute it and/or modify
// it under the terms of the GNU General Public License as published by
// the Free Software Foundation, either version 3 of the License, or
// (at your option) any later version.

// This program is distributed in the hope that it will be useful,
// but WITHOUT ANY WARRANTY; without even the implied warranty of
// MERCHANTABILITY or FITNESS FOR A PARTICULAR PURPOSE. See the
// GNU General Public License for more details.

// You should have received a copy of the GNU General Public License
// along with this program. If not, see <https://www.gnu.org/licenses/>.

//! The Substrate runtime. This can be compiled with `#[no_std]`, ready for Wasm.

#![cfg_attr(not(feature = "std"), no_std)]
// `construct_runtime!` does a lot of recursion and requires us to increase the limit to 256.
#![recursion_limit = "256"]


use sp_std::prelude::*;
use frame_support::{
	construct_runtime, parameter_types, debug, RuntimeDebug,
	weights::{
		Weight, IdentityFee,
		constants::{BlockExecutionWeight, ExtrinsicBaseWeight, RocksDbWeight, WEIGHT_PER_SECOND}, DispatchClass,
	},
	traits::{
		Currency, Imbalance, KeyOwnerProofSystem, OnUnbalanced, Randomness, LockIdentifier,
		U128CurrencyToVote,
	},
};
use frame_system::{
	EnsureRoot, EnsureOneOf,
	limits::{BlockWeights, BlockLength}
};
use frame_support::traits::InstanceFilter;
use codec::{Encode, Decode};
use sp_core::{
	crypto::KeyTypeId,
	u32_trait::{_1, _2, _3, _4, _5},
	OpaqueMetadata,
};
pub use node_primitives::{AccountId, Signature};
use node_primitives::{AccountIndex, Balance, BlockNumber, Hash, Index, Moment};
use sp_api::impl_runtime_apis;
use sp_runtime::{
	Permill, Perbill, Perquintill, Percent, ApplyExtrinsicResult,
	impl_opaque_keys, generic, create_runtime_str, ModuleId, FixedPointNumber,
};
use sp_runtime::curve::PiecewiseLinear;
use sp_runtime::transaction_validity::{TransactionValidity, TransactionSource, TransactionPriority};
use sp_runtime::traits::{
	self, BlakeTwo256, Block as BlockT, StaticLookup, SaturatedConversion,
	ConvertInto, OpaqueKeys, NumberFor,
};
use sp_version::RuntimeVersion;
#[cfg(any(feature = "std", test))]
use sp_version::NativeVersion;
use pallet_grandpa::{AuthorityId as GrandpaId, AuthorityList as GrandpaAuthorityList};
use pallet_grandpa::fg_primitives;
use pallet_im_online::sr25519::AuthorityId as ImOnlineId;
use sp_authority_discovery::AuthorityId as AuthorityDiscoveryId;
use pallet_transaction_payment_rpc_runtime_api::RuntimeDispatchInfo;
pub use pallet_transaction_payment::{Multiplier, TargetedFeeAdjustment, CurrencyAdapter};
use pallet_session::{historical as pallet_session_historical};
use sp_inherents::{InherentData, CheckInherentsResult};
use static_assertions::const_assert;

#[cfg(any(feature = "std", test))]
pub use sp_runtime::BuildStorage;
#[cfg(any(feature = "std", test))]
pub use pallet_balances::Call as BalancesCall;
#[cfg(any(feature = "std", test))]
pub use frame_system::Call as SystemCall;
#[cfg(any(feature = "std", test))]
pub use pallet_staking::StakerStatus;

/// Implementations of some helper traits passed into runtime modules as associated types.
pub mod impls;
use impls::Author;

/// Constant values used within the runtime.
pub mod constants;
use constants::{time::*, currency::*};
use sp_runtime::generic::Era;

// Make the WASM binary available.
#[cfg(feature = "std")]
include!(concat!(env!("OUT_DIR"), "/wasm_binary.rs"));

/// Wasm binary unwrapped. If built with `SKIP_WASM_BUILD`, the function panics.
#[cfg(feature = "std")]
pub fn wasm_binary_unwrap() -> &'static [u8] {
	WASM_BINARY.expect("Development wasm binary is not available. This means the client is \
						built with `SKIP_WASM_BUILD` flag and it is only usable for \
						production chains. Please rebuild with the flag disabled.")
}

/// Runtime version.
pub const VERSION: RuntimeVersion = RuntimeVersion {
	spec_name: create_runtime_str!("node"),
	impl_name: create_runtime_str!("substrate-node"),
	authoring_version: 10,
	// Per convention: if the runtime behavior changes, increment spec_version
	// and set impl_version to 0. If only runtime
	// implementation changes and behavior does not, then leave spec_version as
	// is and increment impl_version.
	spec_version: 260,
	impl_version: 0,
	apis: RUNTIME_API_VERSIONS,
	transaction_version: 2,
};

/// Native version.
#[cfg(any(feature = "std", test))]
pub fn native_version() -> NativeVersion {
	NativeVersion {
		runtime_version: VERSION,
		can_author_with: Default::default(),
	}
}

type NegativeImbalance = <Balances as Currency<AccountId>>::NegativeImbalance;

pub struct DealWithFees;
impl OnUnbalanced<NegativeImbalance> for DealWithFees {
	fn on_unbalanceds<B>(mut fees_then_tips: impl Iterator<Item=NegativeImbalance>) {
		if let Some(fees) = fees_then_tips.next() {
			// for fees, 80% to treasury, 20% to author
			let mut split = fees.ration(80, 20);
			if let Some(tips) = fees_then_tips.next() {
				// for tips, if any, 80% to treasury, 20% to author (though this can be anything)
				tips.ration_merge_into(80, 20, &mut split);
			}
			Treasury::on_unbalanced(split.0);
			Author::on_unbalanced(split.1);
		}
	}
}

/// We assume that ~10% of the block weight is consumed by `on_initalize` handlers.
/// This is used to limit the maximal weight of a single extrinsic.
const AVERAGE_ON_INITIALIZE_RATIO: Perbill = Perbill::from_percent(10);
/// We allow `Normal` extrinsics to fill up the block up to 75%, the rest can be used
/// by  Operational  extrinsics.
const NORMAL_DISPATCH_RATIO: Perbill = Perbill::from_percent(75);
/// We allow for 2 seconds of compute with a 6 second average block time.
const MAXIMUM_BLOCK_WEIGHT: Weight = 2 * WEIGHT_PER_SECOND;

parameter_types! {
	pub const BlockHashCount: BlockNumber = 2400;
	pub const Version: RuntimeVersion = VERSION;
	pub RuntimeBlockLength: BlockLength =
		BlockLength::max_with_normal_ratio(5 * 1024 * 1024, NORMAL_DISPATCH_RATIO);
	pub RuntimeBlockWeights: BlockWeights = BlockWeights::builder()
		.base_block(BlockExecutionWeight::get())
		.for_class(DispatchClass::all(), |weights| {
			weights.base_extrinsic = ExtrinsicBaseWeight::get();
		})
		.for_class(DispatchClass::Normal, |weights| {
			weights.max_total = Some(NORMAL_DISPATCH_RATIO * MAXIMUM_BLOCK_WEIGHT);
		})
		.for_class(DispatchClass::Operational, |weights| {
			weights.max_total = Some(MAXIMUM_BLOCK_WEIGHT);
			// Operational transactions have some extra reserved space, so that they
			// are included even if block reached `MAXIMUM_BLOCK_WEIGHT`.
			weights.reserved = Some(
				MAXIMUM_BLOCK_WEIGHT - NORMAL_DISPATCH_RATIO * MAXIMUM_BLOCK_WEIGHT
			);
		})
		.avg_block_initialization(AVERAGE_ON_INITIALIZE_RATIO)
		.build_or_panic();
}

const_assert!(NORMAL_DISPATCH_RATIO.deconstruct() >= AVERAGE_ON_INITIALIZE_RATIO.deconstruct());

impl frame_system::Config for Runtime {
	type BaseCallFilter = ();
	type BlockWeights = RuntimeBlockWeights;
	type BlockLength = RuntimeBlockLength;
	type DbWeight = RocksDbWeight;
	type Origin = Origin;
	type Call = Call;
	type Index = Index;
	type BlockNumber = BlockNumber;
	type Hash = Hash;
	type Hashing = BlakeTwo256;
	type AccountId = AccountId;
	type Lookup = Indices;
	type Header = generic::Header<BlockNumber, BlakeTwo256>;
	type Event = Event;
	type BlockHashCount = BlockHashCount;
	type Version = Version;
	type PalletInfo = PalletInfo;
	type AccountData = pallet_balances::AccountData<Balance>;
	type OnNewAccount = ();
	type OnKilledAccount = ();
	type SystemWeightInfo = frame_system::weights::SubstrateWeight<Runtime>;
}

impl pallet_utility::Config for Runtime {
	type Event = Event;
	type Call = Call;
	type WeightInfo = pallet_utility::weights::SubstrateWeight<Runtime>;
}

parameter_types! {
	// One storage item; key size is 32; value is size 4+4+16+32 bytes = 56 bytes.
	pub const DepositBase: Balance = deposit(1, 88);
	// Additional storage item size of 32 bytes.
	pub const DepositFactor: Balance = deposit(0, 32);
	pub const MaxSignatories: u16 = 100;
}

impl pallet_multisig::Config for Runtime {
	type Event = Event;
	type Call = Call;
	type Currency = Balances;
	type DepositBase = DepositBase;
	type DepositFactor = DepositFactor;
	type MaxSignatories = MaxSignatories;
	type WeightInfo = pallet_multisig::weights::SubstrateWeight<Runtime>;
}

parameter_types! {
	// One storage item; key size 32, value size 8; .
	pub const ProxyDepositBase: Balance = deposit(1, 8);
	// Additional storage item size of 33 bytes.
	pub const ProxyDepositFactor: Balance = deposit(0, 33);
	pub const MaxProxies: u16 = 32;
	pub const AnnouncementDepositBase: Balance = deposit(1, 8);
	pub const AnnouncementDepositFactor: Balance = deposit(0, 66);
	pub const MaxPending: u16 = 32;
}

/// The type used to represent the kinds of proxying allowed.
#[derive(Copy, Clone, Eq, PartialEq, Ord, PartialOrd, Encode, Decode, RuntimeDebug)]
pub enum ProxyType {
	Any,
	NonTransfer,
	Governance,
	Staking,
}
impl Default for ProxyType { fn default() -> Self { Self::Any } }
impl InstanceFilter<Call> for ProxyType {
	fn filter(&self, c: &Call) -> bool {
		match self {
			ProxyType::Any => true,
			ProxyType::NonTransfer => !matches!(
				c,
				Call::Balances(..) |
				Call::Vesting(pallet_vesting::Call::vested_transfer(..)) |
				Call::Indices(pallet_indices::Call::transfer(..))
			),
			ProxyType::Governance => matches!(
				c,
				Call::Democracy(..) |
				Call::Council(..) |
				Call::Society(..) |
				Call::TechnicalCommittee(..) |
				Call::Elections(..) |
				Call::Treasury(..)
			),
			ProxyType::Staking => matches!(c, Call::Staking(..)),
		}
	}
	fn is_superset(&self, o: &Self) -> bool {
		match (self, o) {
			(x, y) if x == y => true,
			(ProxyType::Any, _) => true,
			(_, ProxyType::Any) => false,
			(ProxyType::NonTransfer, _) => true,
			_ => false,
		}
	}
}

impl pallet_proxy::Config for Runtime {
	type Event = Event;
	type Call = Call;
	type Currency = Balances;
	type ProxyType = ProxyType;
	type ProxyDepositBase = ProxyDepositBase;
	type ProxyDepositFactor = ProxyDepositFactor;
	type MaxProxies = MaxProxies;
	type WeightInfo = pallet_proxy::weights::SubstrateWeight<Runtime>;
	type MaxPending = MaxPending;
	type CallHasher = BlakeTwo256;
	type AnnouncementDepositBase = AnnouncementDepositBase;
	type AnnouncementDepositFactor = AnnouncementDepositFactor;
}

parameter_types! {
	pub MaximumSchedulerWeight: Weight = Perbill::from_percent(80) *
		RuntimeBlockWeights::get().max_block;
	pub const MaxScheduledPerBlock: u32 = 50;
}

impl pallet_scheduler::Config for Runtime {
	type Event = Event;
	type Origin = Origin;
	type PalletsOrigin = OriginCaller;
	type Call = Call;
	type MaximumWeight = MaximumSchedulerWeight;
	type ScheduleOrigin = EnsureRoot<AccountId>;
	type MaxScheduledPerBlock = MaxScheduledPerBlock;
	type WeightInfo = pallet_scheduler::weights::SubstrateWeight<Runtime>;
}

parameter_types! {
	pub const EpochDuration: u64 = EPOCH_DURATION_IN_SLOTS;
	pub const ExpectedBlockTime: Moment = MILLISECS_PER_BLOCK;
}

impl pallet_babe::Config for Runtime {
	type EpochDuration = EpochDuration;
	type ExpectedBlockTime = ExpectedBlockTime;
	type EpochChangeTrigger = pallet_babe::ExternalTrigger;

	type KeyOwnerProofSystem = Historical;

	type KeyOwnerProof = <Self::KeyOwnerProofSystem as KeyOwnerProofSystem<(
		KeyTypeId,
		pallet_babe::AuthorityId,
	)>>::Proof;

	type KeyOwnerIdentification = <Self::KeyOwnerProofSystem as KeyOwnerProofSystem<(
		KeyTypeId,
		pallet_babe::AuthorityId,
	)>>::IdentificationTuple;

	type HandleEquivocation =
		pallet_babe::EquivocationHandler<Self::KeyOwnerIdentification, Offences>;

	type WeightInfo = ();
}

parameter_types! {
	pub const IndexDeposit: Balance = 1 * DOLLARS;
}

impl pallet_indices::Config for Runtime {
	type AccountIndex = AccountIndex;
	type Currency = Balances;
	type Deposit = IndexDeposit;
	type Event = Event;
	type WeightInfo = pallet_indices::weights::SubstrateWeight<Runtime>;
}

parameter_types! {
	pub const ExistentialDeposit: Balance = 1 * DOLLARS;
	// For weight estimation, we assume that the most locks on an individual account will be 50.
	// This number may need to be adjusted in the future if this assumption no longer holds true.
	pub const MaxLocks: u32 = 50;
}

impl pallet_balances::Config for Runtime {
	type MaxLocks = MaxLocks;
	type Balance = Balance;
	type DustRemoval = ();
	type Event = Event;
	type ExistentialDeposit = ExistentialDeposit;
	type AccountStore = frame_system::Module<Runtime>;
	type WeightInfo = pallet_balances::weights::SubstrateWeight<Runtime>;
}

parameter_types! {
	pub const TransactionByteFee: Balance = 10 * MILLICENTS;
	pub const TargetBlockFullness: Perquintill = Perquintill::from_percent(25);
	pub AdjustmentVariable: Multiplier = Multiplier::saturating_from_rational(1, 100_000);
	pub MinimumMultiplier: Multiplier = Multiplier::saturating_from_rational(1, 1_000_000_000u128);
}

impl pallet_transaction_payment::Config for Runtime {
	type OnChargeTransaction = CurrencyAdapter<Balances, DealWithFees>;
	type TransactionByteFee = TransactionByteFee;
	type WeightToFee = IdentityFee<Balance>;
	type FeeMultiplierUpdate =
		TargetedFeeAdjustment<Self, TargetBlockFullness, AdjustmentVariable, MinimumMultiplier>;
}

parameter_types! {
	pub const MinimumPeriod: Moment = SLOT_DURATION / 2;
}

impl pallet_timestamp::Config for Runtime {
	type Moment = Moment;
	type OnTimestampSet = Babe;
	type MinimumPeriod = MinimumPeriod;
	type WeightInfo = pallet_timestamp::weights::SubstrateWeight<Runtime>;
}

parameter_types! {
	pub const UncleGenerations: BlockNumber = 5;
}

impl pallet_authorship::Config for Runtime {
	type FindAuthor = pallet_session::FindAccountFromAuthorIndex<Self, Babe>;
	type UncleGenerations = UncleGenerations;
	type FilterUncle = ();
	type EventHandler = (Staking, ImOnline);
}

impl_opaque_keys! {
	pub struct SessionKeys {
		pub grandpa: Grandpa,
		pub babe: Babe,
		pub im_online: ImOnline,
		pub authority_discovery: AuthorityDiscovery,
	}
}

parameter_types! {
	pub const DisabledValidatorsThreshold: Perbill = Perbill::from_percent(17);
}

impl pallet_session::Config for Runtime {
	type Event = Event;
	type ValidatorId = <Self as frame_system::Config>::AccountId;
	type ValidatorIdOf = pallet_staking::StashOf<Self>;
	type ShouldEndSession = Babe;
	type NextSessionRotation = Babe;
	type SessionManager = pallet_session::historical::NoteHistoricalRoot<Self, Staking>;
	type SessionHandler = <SessionKeys as OpaqueKeys>::KeyTypeIdProviders;
	type Keys = SessionKeys;
	type DisabledValidatorsThreshold = DisabledValidatorsThreshold;
	type WeightInfo = pallet_session::weights::SubstrateWeight<Runtime>;
}

impl pallet_session::historical::Config for Runtime {
	type FullIdentification = pallet_staking::Exposure<AccountId, Balance>;
	type FullIdentificationOf = pallet_staking::ExposureOf<Runtime>;
}

pallet_staking_reward_curve::build! {
	const REWARD_CURVE: PiecewiseLinear<'static> = curve!(
		min_inflation: 0_025_000,
		max_inflation: 0_100_000,
		ideal_stake: 0_500_000,
		falloff: 0_050_000,
		max_piece_count: 40,
		test_precision: 0_005_000,
	);
}

parameter_types! {
	pub const SessionsPerEra: sp_staking::SessionIndex = 6;
	pub const BondingDuration: pallet_staking::EraIndex = 24 * 28;
	pub const SlashDeferDuration: pallet_staking::EraIndex = 24 * 7; // 1/4 the bonding duration.
	pub const RewardCurve: &'static PiecewiseLinear<'static> = &REWARD_CURVE;
	pub const MaxNominatorRewardedPerValidator: u32 = 256;
	pub const ElectionLookahead: BlockNumber = EPOCH_DURATION_IN_BLOCKS / 4;
	pub const MaxIterations: u32 = 10;
	// 0.05%. The higher the value, the more strict solution acceptance becomes.
	pub MinSolutionScoreBump: Perbill = Perbill::from_rational_approximation(5u32, 10_000);
	pub OffchainSolutionWeightLimit: Weight = RuntimeBlockWeights::get()
		.get(DispatchClass::Normal)
		.max_extrinsic.expect("Normal extrinsics have a weight limit configured; qed")
		.saturating_sub(BlockExecutionWeight::get());
}

impl pallet_staking::Config for Runtime {
	type Currency = Balances;
	type UnixTime = Timestamp;
	type CurrencyToVote = U128CurrencyToVote;
	type RewardRemainder = Treasury;
	type Event = Event;
	type Slash = Treasury; // send the slashed funds to the treasury.
	type Reward = (); // rewards are minted from the void
	type SessionsPerEra = SessionsPerEra;
	type BondingDuration = BondingDuration;
	type SlashDeferDuration = SlashDeferDuration;
	/// A super-majority of the council can cancel the slash.
	type SlashCancelOrigin = EnsureOneOf<
		AccountId,
		EnsureRoot<AccountId>,
		pallet_collective::EnsureProportionAtLeast<_3, _4, AccountId, CouncilCollective>
	>;
	type SessionInterface = Self;
	type RewardCurve = RewardCurve;
	type NextNewSession = Session;
	type ElectionLookahead = ElectionLookahead;
	type Call = Call;
	type MaxIterations = MaxIterations;
	type MinSolutionScoreBump = MinSolutionScoreBump;
	type MaxNominatorRewardedPerValidator = MaxNominatorRewardedPerValidator;
	type UnsignedPriority = StakingUnsignedPriority;
	// The unsigned solution weight targeted by the OCW. We set it to the maximum possible value of
	// a single extrinsic.
	type OffchainSolutionWeightLimit = OffchainSolutionWeightLimit;
	type WeightInfo = pallet_staking::weights::SubstrateWeight<Runtime>;
}

parameter_types! {
	pub const LaunchPeriod: BlockNumber = 28 * 24 * 60 * MINUTES;
	pub const VotingPeriod: BlockNumber = 28 * 24 * 60 * MINUTES;
	pub const FastTrackVotingPeriod: BlockNumber = 3 * 24 * 60 * MINUTES;
	pub const InstantAllowed: bool = true;
	pub const MinimumDeposit: Balance = 100 * DOLLARS;
	pub const EnactmentPeriod: BlockNumber = 30 * 24 * 60 * MINUTES;
	pub const CooloffPeriod: BlockNumber = 28 * 24 * 60 * MINUTES;
	// One cent: $10,000 / MB
	pub const PreimageByteDeposit: Balance = 1 * CENTS;
	pub const MaxVotes: u32 = 100;
	pub const MaxProposals: u32 = 100;
}

impl pallet_democracy::Config for Runtime {
	type Proposal = Call;
	type Event = Event;
	type Currency = Balances;
	type EnactmentPeriod = EnactmentPeriod;
	type LaunchPeriod = LaunchPeriod;
	type VotingPeriod = VotingPeriod;
	type MinimumDeposit = MinimumDeposit;
	/// A straight majority of the council can decide what their next motion is.
	type ExternalOrigin = pallet_collective::EnsureProportionAtLeast<_1, _2, AccountId, CouncilCollective>;
	/// A super-majority can have the next scheduled referendum be a straight majority-carries vote.
	type ExternalMajorityOrigin = pallet_collective::EnsureProportionAtLeast<_3, _4, AccountId, CouncilCollective>;
	/// A unanimous council can have the next scheduled referendum be a straight default-carries
	/// (NTB) vote.
	type ExternalDefaultOrigin = pallet_collective::EnsureProportionAtLeast<_1, _1, AccountId, CouncilCollective>;
	/// Two thirds of the technical committee can have an ExternalMajority/ExternalDefault vote
	/// be tabled immediately and with a shorter voting/enactment period.
	type FastTrackOrigin = pallet_collective::EnsureProportionAtLeast<_2, _3, AccountId, TechnicalCollective>;
	type InstantOrigin = pallet_collective::EnsureProportionAtLeast<_1, _1, AccountId, TechnicalCollective>;
	type InstantAllowed = InstantAllowed;
	type FastTrackVotingPeriod = FastTrackVotingPeriod;
	// To cancel a proposal which has been passed, 2/3 of the council must agree to it.
	type CancellationOrigin = pallet_collective::EnsureProportionAtLeast<_2, _3, AccountId, CouncilCollective>;
	// To cancel a proposal before it has been passed, the technical committee must be unanimous or
	// Root must agree.
	type CancelProposalOrigin = EnsureOneOf<
		AccountId,
		EnsureRoot<AccountId>,
		pallet_collective::EnsureProportionAtLeast<_1, _1, AccountId, TechnicalCollective>,
	>;
	type BlacklistOrigin = EnsureRoot<AccountId>;
	// Any single technical committee member may veto a coming council proposal, however they can
	// only do it once and it lasts only for the cooloff period.
	type VetoOrigin = pallet_collective::EnsureMember<AccountId, TechnicalCollective>;
	type CooloffPeriod = CooloffPeriod;
	type PreimageByteDeposit = PreimageByteDeposit;
	type OperationalPreimageOrigin = pallet_collective::EnsureMember<AccountId, CouncilCollective>;
	type Slash = Treasury;
	type Scheduler = Scheduler;
	type PalletsOrigin = OriginCaller;
	type MaxVotes = MaxVotes;
	type WeightInfo = pallet_democracy::weights::SubstrateWeight<Runtime>;
	type MaxProposals = MaxProposals;
}

parameter_types! {
	pub const CouncilMotionDuration: BlockNumber = 5 * DAYS;
	pub const CouncilMaxProposals: u32 = 100;
	pub const CouncilMaxMembers: u32 = 100;
}

type CouncilCollective = pallet_collective::Instance1;
impl pallet_collective::Config<CouncilCollective> for Runtime {
	type Origin = Origin;
	type Proposal = Call;
	type Event = Event;
	type MotionDuration = CouncilMotionDuration;
	type MaxProposals = CouncilMaxProposals;
	type MaxMembers = CouncilMaxMembers;
	type DefaultVote = pallet_collective::PrimeDefaultVote;
	type WeightInfo = pallet_collective::weights::SubstrateWeight<Runtime>;
}

parameter_types! {
	pub const CandidacyBond: Balance = 10 * DOLLARS;
	pub const VotingBond: Balance = 1 * DOLLARS;
	pub const TermDuration: BlockNumber = 7 * DAYS;
	pub const DesiredMembers: u32 = 13;
	pub const DesiredRunnersUp: u32 = 7;
	pub const ElectionsPhragmenModuleId: LockIdentifier = *b"phrelect";
}

// Make sure that there are no more than `MaxMembers` members elected via elections-phragmen.
const_assert!(DesiredMembers::get() <= CouncilMaxMembers::get());

impl pallet_elections_phragmen::Config for Runtime {
	type Event = Event;
	type ModuleId = ElectionsPhragmenModuleId;
	type Currency = Balances;
	type ChangeMembers = Council;
	// NOTE: this implies that council's genesis members cannot be set directly and must come from
	// this module.
	type InitializeMembers = Council;
	type CurrencyToVote = U128CurrencyToVote;
	type CandidacyBond = CandidacyBond;
	type VotingBond = VotingBond;
	type LoserCandidate = ();
	type BadReport = ();
	type KickedMember = ();
	type DesiredMembers = DesiredMembers;
	type DesiredRunnersUp = DesiredRunnersUp;
	type TermDuration = TermDuration;
	type WeightInfo = pallet_elections_phragmen::weights::SubstrateWeight<Runtime>;
}

parameter_types! {
	pub const TechnicalMotionDuration: BlockNumber = 5 * DAYS;
	pub const TechnicalMaxProposals: u32 = 100;
	pub const TechnicalMaxMembers: u32 = 100;
}

type TechnicalCollective = pallet_collective::Instance2;
impl pallet_collective::Config<TechnicalCollective> for Runtime {
	type Origin = Origin;
	type Proposal = Call;
	type Event = Event;
	type MotionDuration = TechnicalMotionDuration;
	type MaxProposals = TechnicalMaxProposals;
	type MaxMembers = TechnicalMaxMembers;
	type DefaultVote = pallet_collective::PrimeDefaultVote;
	type WeightInfo = pallet_collective::weights::SubstrateWeight<Runtime>;
}

type EnsureRootOrHalfCouncil = EnsureOneOf<
	AccountId,
	EnsureRoot<AccountId>,
	pallet_collective::EnsureProportionMoreThan<_1, _2, AccountId, CouncilCollective>
>;
impl pallet_membership::Config<pallet_membership::Instance1> for Runtime {
	type Event = Event;
	type AddOrigin = EnsureRootOrHalfCouncil;
	type RemoveOrigin = EnsureRootOrHalfCouncil;
	type SwapOrigin = EnsureRootOrHalfCouncil;
	type ResetOrigin = EnsureRootOrHalfCouncil;
	type PrimeOrigin = EnsureRootOrHalfCouncil;
	type MembershipInitialized = TechnicalCommittee;
	type MembershipChanged = TechnicalCommittee;
}

parameter_types! {
	pub const ProposalBond: Permill = Permill::from_percent(5);
	pub const ProposalBondMinimum: Balance = 1 * DOLLARS;
	pub const SpendPeriod: BlockNumber = 1 * DAYS;
	pub const Burn: Permill = Permill::from_percent(50);
	pub const TipCountdown: BlockNumber = 1 * DAYS;
	pub const TipFindersFee: Percent = Percent::from_percent(20);
	pub const TipReportDepositBase: Balance = 1 * DOLLARS;
	pub const DataDepositPerByte: Balance = 1 * CENTS;
	pub const BountyDepositBase: Balance = 1 * DOLLARS;
	pub const BountyDepositPayoutDelay: BlockNumber = 1 * DAYS;
	pub const TreasuryModuleId: ModuleId = ModuleId(*b"py/trsry");
	pub const BountyUpdatePeriod: BlockNumber = 14 * DAYS;
	pub const MaximumReasonLength: u32 = 16384;
	pub const BountyCuratorDeposit: Permill = Permill::from_percent(50);
	pub const BountyValueMinimum: Balance = 5 * DOLLARS;
}

impl pallet_treasury::Config for Runtime {
	type ModuleId = TreasuryModuleId;
	type Currency = Balances;
	type ApproveOrigin = EnsureOneOf<
		AccountId,
		EnsureRoot<AccountId>,
		pallet_collective::EnsureProportionAtLeast<_3, _5, AccountId, CouncilCollective>
	>;
	type RejectOrigin = EnsureOneOf<
		AccountId,
		EnsureRoot<AccountId>,
		pallet_collective::EnsureProportionMoreThan<_1, _2, AccountId, CouncilCollective>
	>;
	type Event = Event;
	type OnSlash = ();
	type ProposalBond = ProposalBond;
	type ProposalBondMinimum = ProposalBondMinimum;
	type SpendPeriod = SpendPeriod;
	type Burn = Burn;
	type BurnDestination = ();
	type SpendFunds = Bounties;
	type WeightInfo = pallet_treasury::weights::SubstrateWeight<Runtime>;
}

impl pallet_bounties::Config for Runtime {
	type Event = Event;
	type BountyDepositBase = BountyDepositBase;
	type BountyDepositPayoutDelay = BountyDepositPayoutDelay;
	type BountyUpdatePeriod = BountyUpdatePeriod;
	type BountyCuratorDeposit = BountyCuratorDeposit;
	type BountyValueMinimum = BountyValueMinimum;
	type DataDepositPerByte = DataDepositPerByte;
	type MaximumReasonLength = MaximumReasonLength;
	type WeightInfo = pallet_bounties::weights::SubstrateWeight<Runtime>;
}

impl pallet_tips::Config for Runtime {
	type Event = Event;
	type DataDepositPerByte = DataDepositPerByte;
	type MaximumReasonLength = MaximumReasonLength;
	type Tippers = Elections;
	type TipCountdown = TipCountdown;
	type TipFindersFee = TipFindersFee;
	type TipReportDepositBase = TipReportDepositBase;
	type WeightInfo = pallet_tips::weights::SubstrateWeight<Runtime>;
}

parameter_types! {
	pub const TombstoneDeposit: Balance = 16 * MILLICENTS;
	pub const RentByteFee: Balance = 4 * MILLICENTS;
	pub const RentDepositOffset: Balance = 1000 * MILLICENTS;
	pub const SurchargeReward: Balance = 150 * MILLICENTS;
	pub const SignedClaimHandicap: u32 = 2;
	pub const MaxDepth: u32 = 32;
	pub const StorageSizeOffset: u32 = 8;
	pub const MaxValueSize: u32 = 16 * 1024;
}

impl pallet_contracts::Config for Runtime {
	type Time = Timestamp;
	type Randomness = RandomnessCollectiveFlip;
	type Currency = Balances;
	type Event = Event;
	type RentPayment = ();
	type SignedClaimHandicap = SignedClaimHandicap;
	type TombstoneDeposit = TombstoneDeposit;
	type StorageSizeOffset = StorageSizeOffset;
	type RentByteFee = RentByteFee;
	type RentDepositOffset = RentDepositOffset;
	type SurchargeReward = SurchargeReward;
	type MaxDepth = MaxDepth;
	type MaxValueSize = MaxValueSize;
	type WeightPrice = pallet_transaction_payment::Module<Self>;
	type WeightInfo = pallet_contracts::weights::SubstrateWeight<Self>;
}

impl pallet_sudo::Config for Runtime {
	type Event = Event;
	type Call = Call;
}

parameter_types! {
	pub const SessionDuration: BlockNumber = EPOCH_DURATION_IN_SLOTS as _;
	pub const ImOnlineUnsignedPriority: TransactionPriority = TransactionPriority::max_value();
	/// We prioritize im-online heartbeats over election solution submission.
	pub const StakingUnsignedPriority: TransactionPriority = TransactionPriority::max_value() / 2;
}

impl<LocalCall> frame_system::offchain::CreateSignedTransaction<LocalCall> for Runtime
	where
		Call: From<LocalCall>,
{
	fn create_transaction<C: frame_system::offchain::AppCrypto<Self::Public, Self::Signature>>(
		call: Call,
		public: <Signature as traits::Verify>::Signer,
		account: AccountId,
		nonce: Index,
	) -> Option<(Call, <UncheckedExtrinsic as traits::Extrinsic>::SignaturePayload)> {
		let tip = 0;
		// take the biggest period possible.
		let period = BlockHashCount::get()
			.checked_next_power_of_two()
			.map(|c| c / 2)
			.unwrap_or(2) as u64;
		let current_block = System::block_number()
			.saturated_into::<u64>()
			// The `System::block_number` is initialized with `n+1`,
			// so the actual block number is `n`.
			.saturating_sub(1);
		let era = Era::mortal(period, current_block);
		let extra = (
			frame_system::CheckSpecVersion::<Runtime>::new(),
			frame_system::CheckTxVersion::<Runtime>::new(),
			frame_system::CheckGenesis::<Runtime>::new(),
			frame_system::CheckEra::<Runtime>::from(era),
			frame_system::CheckNonce::<Runtime>::from(nonce),
			frame_system::CheckWeight::<Runtime>::new(),
			pallet_transaction_payment::ChargeTransactionPayment::<Runtime>::from(tip),
		);
		let raw_payload = SignedPayload::new(call, extra)
			.map_err(|e| {
				debug::warn!("Unable to create signed payload: {:?}", e);
			})
			.ok()?;
		let signature = raw_payload
			.using_encoded(|payload| {
				C::sign(payload, public)
			})?;
		let address = Indices::unlookup(account);
		let (call, extra, _) = raw_payload.deconstruct();
		Some((call, (address, signature.into(), extra)))
	}
}

impl frame_system::offchain::SigningTypes for Runtime {
	type Public = <Signature as traits::Verify>::Signer;
	type Signature = Signature;
}

impl<C> frame_system::offchain::SendTransactionTypes<C> for Runtime where
	Call: From<C>,
{
	type Extrinsic = UncheckedExtrinsic;
	type OverarchingCall = Call;
}

impl pallet_im_online::Config for Runtime {
	type AuthorityId = ImOnlineId;
	type Event = Event;
	type SessionDuration = SessionDuration;
	type ReportUnresponsiveness = Offences;
	type UnsignedPriority = ImOnlineUnsignedPriority;
	type WeightInfo = pallet_im_online::weights::SubstrateWeight<Runtime>;
}

parameter_types! {
	pub OffencesWeightSoftLimit: Weight = Perbill::from_percent(60) *
		RuntimeBlockWeights::get().max_block;
}

impl pallet_offences::Config for Runtime {
	type Event = Event;
	type IdentificationTuple = pallet_session::historical::IdentificationTuple<Self>;
	type OnOffenceHandler = Staking;
	type WeightSoftLimit = OffencesWeightSoftLimit;
}

impl pallet_authority_discovery::Config for Runtime {}

impl pallet_grandpa::Config for Runtime {
	type Event = Event;
	type Call = Call;

	type KeyOwnerProofSystem = Historical;

	type KeyOwnerProof =
		<Self::KeyOwnerProofSystem as KeyOwnerProofSystem<(KeyTypeId, GrandpaId)>>::Proof;

	type KeyOwnerIdentification = <Self::KeyOwnerProofSystem as KeyOwnerProofSystem<(
		KeyTypeId,
		GrandpaId,
	)>>::IdentificationTuple;

	type HandleEquivocation =
		pallet_grandpa::EquivocationHandler<Self::KeyOwnerIdentification, Offences>;

	type WeightInfo = ();
}

parameter_types! {
	pub const BasicDeposit: Balance = 10 * DOLLARS;       // 258 bytes on-chain
	pub const FieldDeposit: Balance = 250 * CENTS;        // 66 bytes on-chain
	pub const SubAccountDeposit: Balance = 2 * DOLLARS;   // 53 bytes on-chain
	pub const MaxSubAccounts: u32 = 100;
	pub const MaxAdditionalFields: u32 = 100;
	pub const MaxRegistrars: u32 = 20;
}

impl pallet_identity::Config for Runtime {
	type Event = Event;
	type Currency = Balances;
	type BasicDeposit = BasicDeposit;
	type FieldDeposit = FieldDeposit;
	type SubAccountDeposit = SubAccountDeposit;
	type MaxSubAccounts = MaxSubAccounts;
	type MaxAdditionalFields = MaxAdditionalFields;
	type MaxRegistrars = MaxRegistrars;
	type Slashed = Treasury;
	type ForceOrigin = EnsureRootOrHalfCouncil;
	type RegistrarOrigin = EnsureRootOrHalfCouncil;
	type WeightInfo = pallet_identity::weights::SubstrateWeight<Runtime>;
}

parameter_types! {
	pub const ConfigDepositBase: Balance = 5 * DOLLARS;
	pub const FriendDepositFactor: Balance = 50 * CENTS;
	pub const MaxFriends: u16 = 9;
	pub const RecoveryDeposit: Balance = 5 * DOLLARS;
}

impl pallet_recovery::Config for Runtime {
	type Event = Event;
	type Call = Call;
	type Currency = Balances;
	type ConfigDepositBase = ConfigDepositBase;
	type FriendDepositFactor = FriendDepositFactor;
	type MaxFriends = MaxFriends;
	type RecoveryDeposit = RecoveryDeposit;
}

parameter_types! {
	pub const CandidateDeposit: Balance = 10 * DOLLARS;
	pub const WrongSideDeduction: Balance = 2 * DOLLARS;
	pub const MaxStrikes: u32 = 10;
	pub const RotationPeriod: BlockNumber = 80 * HOURS;
	pub const PeriodSpend: Balance = 500 * DOLLARS;
	pub const MaxLockDuration: BlockNumber = 36 * 30 * DAYS;
	pub const ChallengePeriod: BlockNumber = 7 * DAYS;
	pub const SocietyModuleId: ModuleId = ModuleId(*b"py/socie");
}

impl pallet_society::Config for Runtime {
	type Event = Event;
	type ModuleId = SocietyModuleId;
	type Currency = Balances;
	type Randomness = RandomnessCollectiveFlip;
	type CandidateDeposit = CandidateDeposit;
	type WrongSideDeduction = WrongSideDeduction;
	type MaxStrikes = MaxStrikes;
	type PeriodSpend = PeriodSpend;
	type MembershipChanged = ();
	type RotationPeriod = RotationPeriod;
	type MaxLockDuration = MaxLockDuration;
	type FounderSetOrigin = pallet_collective::EnsureProportionMoreThan<_1, _2, AccountId, CouncilCollective>;
	type SuspensionJudgementOrigin = pallet_society::EnsureFounder<Runtime>;
	type ChallengePeriod = ChallengePeriod;
}

parameter_types! {
	pub const MinVestedTransfer: Balance = 100 * DOLLARS;
}

impl pallet_vesting::Config for Runtime {
	type Event = Event;
	type Currency = Balances;
	type BlockNumberToBalance = ConvertInto;
	type MinVestedTransfer = MinVestedTransfer;
	type WeightInfo = pallet_vesting::weights::SubstrateWeight<Runtime>;
}

<<<<<<< HEAD
parameter_types! {
	pub const AssetDepositBase: Balance = 100 * DOLLARS;
	pub const AssetDepositPerZombie: Balance = 1 * DOLLARS;
	pub const StringLimit: usize = 50;
	pub const MetadataDepositBase: Balance = 10 * DOLLARS;
	pub const MetadataDepositPerByte: Balance = 1 * DOLLARS;
=======
impl pallet_mmr::Config for Runtime {
	const INDEXING_PREFIX: &'static [u8] = b"mmr";
	type Hashing = <Runtime as frame_system::Config>::Hashing;
	type Hash = <Runtime as frame_system::Config>::Hash;
	type LeafData = frame_system::Module<Self>;
	type OnNewRoot = ();
	type WeightInfo = ();
}

parameter_types! {
	pub const AssetDepositBase: Balance = 100 * DOLLARS;
	pub const AssetDepositPerZombie: Balance = 1 * DOLLARS;
>>>>>>> 987a9723
}

impl pallet_assets::Config for Runtime {
	type Event = Event;
	type Balance = u64;
	type AssetId = u32;
	type Currency = Balances;
	type ForceOrigin = EnsureRoot<AccountId>;
	type AssetDepositBase = AssetDepositBase;
	type AssetDepositPerZombie = AssetDepositPerZombie;
<<<<<<< HEAD
	type StringLimit = StringLimit;
	type MetadataDepositBase = MetadataDepositBase;
	type MetadataDepositPerByte = MetadataDepositPerByte;
=======
>>>>>>> 987a9723
	type WeightInfo = pallet_assets::weights::SubstrateWeight<Runtime>;
}

construct_runtime!(
	pub enum Runtime where
		Block = Block,
		NodeBlock = node_primitives::Block,
		UncheckedExtrinsic = UncheckedExtrinsic
	{
		System: frame_system::{Module, Call, Config, Storage, Event<T>},
		Utility: pallet_utility::{Module, Call, Event},
		Babe: pallet_babe::{Module, Call, Storage, Config, Inherent, ValidateUnsigned},
		Timestamp: pallet_timestamp::{Module, Call, Storage, Inherent},
		Authorship: pallet_authorship::{Module, Call, Storage, Inherent},
		Indices: pallet_indices::{Module, Call, Storage, Config<T>, Event<T>},
		Balances: pallet_balances::{Module, Call, Storage, Config<T>, Event<T>},
		TransactionPayment: pallet_transaction_payment::{Module, Storage},
		Staking: pallet_staking::{Module, Call, Config<T>, Storage, Event<T>, ValidateUnsigned},
		Session: pallet_session::{Module, Call, Storage, Event, Config<T>},
		Democracy: pallet_democracy::{Module, Call, Storage, Config, Event<T>},
		Council: pallet_collective::<Instance1>::{Module, Call, Storage, Origin<T>, Event<T>, Config<T>},
		TechnicalCommittee: pallet_collective::<Instance2>::{Module, Call, Storage, Origin<T>, Event<T>, Config<T>},
		Elections: pallet_elections_phragmen::{Module, Call, Storage, Event<T>, Config<T>},
		TechnicalMembership: pallet_membership::<Instance1>::{Module, Call, Storage, Event<T>, Config<T>},
		Grandpa: pallet_grandpa::{Module, Call, Storage, Config, Event, ValidateUnsigned},
		Treasury: pallet_treasury::{Module, Call, Storage, Config, Event<T>},
		Contracts: pallet_contracts::{Module, Call, Config<T>, Storage, Event<T>},
		Sudo: pallet_sudo::{Module, Call, Config<T>, Storage, Event<T>},
		ImOnline: pallet_im_online::{Module, Call, Storage, Event<T>, ValidateUnsigned, Config<T>},
		AuthorityDiscovery: pallet_authority_discovery::{Module, Call, Config},
		Offences: pallet_offences::{Module, Call, Storage, Event},
		Historical: pallet_session_historical::{Module},
		RandomnessCollectiveFlip: pallet_randomness_collective_flip::{Module, Call, Storage},
		Identity: pallet_identity::{Module, Call, Storage, Event<T>},
		Society: pallet_society::{Module, Call, Storage, Event<T>, Config<T>},
		Recovery: pallet_recovery::{Module, Call, Storage, Event<T>},
		Vesting: pallet_vesting::{Module, Call, Storage, Event<T>, Config<T>},
		Scheduler: pallet_scheduler::{Module, Call, Storage, Event<T>},
		Proxy: pallet_proxy::{Module, Call, Storage, Event<T>},
		Multisig: pallet_multisig::{Module, Call, Storage, Event<T>},
<<<<<<< HEAD
		Assets: pallet_assets::{Module, Call, Storage, Event<T>},
=======
		Bounties: pallet_bounties::{Module, Call, Storage, Event<T>},
		Tips: pallet_tips::{Module, Call, Storage, Event<T>},
		Assets: pallet_assets::{Module, Call, Storage, Event<T>},
		Mmr: pallet_mmr::{Module, Storage},
>>>>>>> 987a9723
	}
);

/// The address format for describing accounts.
pub type Address = sp_runtime::MultiAddress<AccountId, AccountIndex>;
/// Block header type as expected by this runtime.
pub type Header = generic::Header<BlockNumber, BlakeTwo256>;
/// Block type as expected by this runtime.
pub type Block = generic::Block<Header, UncheckedExtrinsic>;
/// A Block signed with a Justification
pub type SignedBlock = generic::SignedBlock<Block>;
/// BlockId type as expected by this runtime.
pub type BlockId = generic::BlockId<Block>;
/// The SignedExtension to the basic transaction logic.
///
/// When you change this, you **MUST** modify [`sign`] in `bin/node/testing/src/keyring.rs`!
///
/// [`sign`]: <../../testing/src/keyring.rs.html>
pub type SignedExtra = (
	frame_system::CheckSpecVersion<Runtime>,
	frame_system::CheckTxVersion<Runtime>,
	frame_system::CheckGenesis<Runtime>,
	frame_system::CheckEra<Runtime>,
	frame_system::CheckNonce<Runtime>,
	frame_system::CheckWeight<Runtime>,
	pallet_transaction_payment::ChargeTransactionPayment<Runtime>,
);
/// Unchecked extrinsic type as expected by this runtime.
pub type UncheckedExtrinsic = generic::UncheckedExtrinsic<Address, Call, Signature, SignedExtra>;
/// The payload being signed in transactions.
pub type SignedPayload = generic::SignedPayload<Call, SignedExtra>;
/// Extrinsic type that has already been checked.
pub type CheckedExtrinsic = generic::CheckedExtrinsic<AccountId, Call, SignedExtra>;
/// Executive: handles dispatch to the various modules.
pub type Executive = frame_executive::Executive<Runtime, Block, frame_system::ChainContext<Runtime>, Runtime, AllModules>;

impl_runtime_apis! {
	impl sp_api::Core<Block> for Runtime {
		fn version() -> RuntimeVersion {
			VERSION
		}

		fn execute_block(block: Block) {
			Executive::execute_block(block)
		}

		fn initialize_block(header: &<Block as BlockT>::Header) {
			Executive::initialize_block(header)
		}
	}

	impl sp_api::Metadata<Block> for Runtime {
		fn metadata() -> OpaqueMetadata {
			Runtime::metadata().into()
		}
	}

	impl sp_block_builder::BlockBuilder<Block> for Runtime {
		fn apply_extrinsic(extrinsic: <Block as BlockT>::Extrinsic) -> ApplyExtrinsicResult {
			Executive::apply_extrinsic(extrinsic)
		}

		fn finalize_block() -> <Block as BlockT>::Header {
			Executive::finalize_block()
		}

		fn inherent_extrinsics(data: InherentData) -> Vec<<Block as BlockT>::Extrinsic> {
			data.create_extrinsics()
		}

		fn check_inherents(block: Block, data: InherentData) -> CheckInherentsResult {
			data.check_extrinsics(&block)
		}

		fn random_seed() -> <Block as BlockT>::Hash {
			RandomnessCollectiveFlip::random_seed()
		}
	}

	impl sp_transaction_pool::runtime_api::TaggedTransactionQueue<Block> for Runtime {
		fn validate_transaction(
			source: TransactionSource,
			tx: <Block as BlockT>::Extrinsic,
		) -> TransactionValidity {
			Executive::validate_transaction(source, tx)
		}
	}

	impl sp_offchain::OffchainWorkerApi<Block> for Runtime {
		fn offchain_worker(header: &<Block as BlockT>::Header) {
			Executive::offchain_worker(header)
		}
	}

	impl fg_primitives::GrandpaApi<Block> for Runtime {
		fn grandpa_authorities() -> GrandpaAuthorityList {
			Grandpa::grandpa_authorities()
		}

		fn submit_report_equivocation_unsigned_extrinsic(
			equivocation_proof: fg_primitives::EquivocationProof<
				<Block as BlockT>::Hash,
				NumberFor<Block>,
			>,
			key_owner_proof: fg_primitives::OpaqueKeyOwnershipProof,
		) -> Option<()> {
			let key_owner_proof = key_owner_proof.decode()?;

			Grandpa::submit_unsigned_equivocation_report(
				equivocation_proof,
				key_owner_proof,
			)
		}

		fn generate_key_ownership_proof(
			_set_id: fg_primitives::SetId,
			authority_id: GrandpaId,
		) -> Option<fg_primitives::OpaqueKeyOwnershipProof> {
			use codec::Encode;

			Historical::prove((fg_primitives::KEY_TYPE, authority_id))
				.map(|p| p.encode())
				.map(fg_primitives::OpaqueKeyOwnershipProof::new)
		}
	}

	impl sp_consensus_babe::BabeApi<Block> for Runtime {
		fn configuration() -> sp_consensus_babe::BabeGenesisConfiguration {
			// The choice of `c` parameter (where `1 - c` represents the
			// probability of a slot being empty), is done in accordance to the
			// slot duration and expected target block time, for safely
			// resisting network delays of maximum two seconds.
			// <https://research.web3.foundation/en/latest/polkadot/BABE/Babe/#6-practical-results>
			sp_consensus_babe::BabeGenesisConfiguration {
				slot_duration: Babe::slot_duration(),
				epoch_length: EpochDuration::get(),
				c: PRIMARY_PROBABILITY,
				genesis_authorities: Babe::authorities(),
				randomness: Babe::randomness(),
				allowed_slots: sp_consensus_babe::AllowedSlots::PrimaryAndSecondaryPlainSlots,
			}
		}

		fn current_epoch_start() -> sp_consensus_babe::SlotNumber {
			Babe::current_epoch_start()
		}

		fn generate_key_ownership_proof(
			_slot_number: sp_consensus_babe::SlotNumber,
			authority_id: sp_consensus_babe::AuthorityId,
		) -> Option<sp_consensus_babe::OpaqueKeyOwnershipProof> {
			use codec::Encode;

			Historical::prove((sp_consensus_babe::KEY_TYPE, authority_id))
				.map(|p| p.encode())
				.map(sp_consensus_babe::OpaqueKeyOwnershipProof::new)
		}

		fn submit_report_equivocation_unsigned_extrinsic(
			equivocation_proof: sp_consensus_babe::EquivocationProof<<Block as BlockT>::Header>,
			key_owner_proof: sp_consensus_babe::OpaqueKeyOwnershipProof,
		) -> Option<()> {
			let key_owner_proof = key_owner_proof.decode()?;

			Babe::submit_unsigned_equivocation_report(
				equivocation_proof,
				key_owner_proof,
			)
		}
	}

	impl sp_authority_discovery::AuthorityDiscoveryApi<Block> for Runtime {
		fn authorities() -> Vec<AuthorityDiscoveryId> {
			AuthorityDiscovery::authorities()
		}
	}

	impl frame_system_rpc_runtime_api::AccountNonceApi<Block, AccountId, Index> for Runtime {
		fn account_nonce(account: AccountId) -> Index {
			System::account_nonce(account)
		}
	}

	impl pallet_contracts_rpc_runtime_api::ContractsApi<Block, AccountId, Balance, BlockNumber>
		for Runtime
	{
		fn call(
			origin: AccountId,
			dest: AccountId,
			value: Balance,
			gas_limit: u64,
			input_data: Vec<u8>,
		) -> pallet_contracts_primitives::ContractExecResult {
			Contracts::bare_call(origin, dest, value, gas_limit, input_data)
		}

		fn get_storage(
			address: AccountId,
			key: [u8; 32],
		) -> pallet_contracts_primitives::GetStorageResult {
			Contracts::get_storage(address, key)
		}

		fn rent_projection(
			address: AccountId,
		) -> pallet_contracts_primitives::RentProjectionResult<BlockNumber> {
			Contracts::rent_projection(address)
		}
	}

	impl pallet_transaction_payment_rpc_runtime_api::TransactionPaymentApi<
		Block,
		Balance,
	> for Runtime {
		fn query_info(uxt: <Block as BlockT>::Extrinsic, len: u32) -> RuntimeDispatchInfo<Balance> {
			TransactionPayment::query_info(uxt, len)
		}
	}

	impl sp_session::SessionKeys<Block> for Runtime {
		fn generate_session_keys(seed: Option<Vec<u8>>) -> Vec<u8> {
			SessionKeys::generate(seed)
		}

		fn decode_session_keys(
			encoded: Vec<u8>,
		) -> Option<Vec<(Vec<u8>, KeyTypeId)>> {
			SessionKeys::decode_into_raw_public_keys(&encoded)
		}
	}

	#[cfg(feature = "runtime-benchmarks")]
	impl frame_benchmarking::Benchmark<Block> for Runtime {
		fn dispatch_benchmark(
			config: frame_benchmarking::BenchmarkConfig
		) -> Result<Vec<frame_benchmarking::BenchmarkBatch>, sp_runtime::RuntimeString> {
			use frame_benchmarking::{Benchmarking, BenchmarkBatch, add_benchmark, TrackedStorageKey};
			// Trying to add benchmarks directly to the Session Pallet caused cyclic dependency issues.
			// To get around that, we separated the Session benchmarks into its own crate, which is why
			// we need these two lines below.
			use pallet_session_benchmarking::Module as SessionBench;
			use pallet_offences_benchmarking::Module as OffencesBench;
			use frame_system_benchmarking::Module as SystemBench;

			impl pallet_session_benchmarking::Config for Runtime {}
			impl pallet_offences_benchmarking::Config for Runtime {}
			impl frame_system_benchmarking::Config for Runtime {}

			let whitelist: Vec<TrackedStorageKey> = vec![
				// Block Number
				hex_literal::hex!("26aa394eea5630e07c48ae0c9558cef702a5c1b19ab7a04f536c519aca4983ac").to_vec().into(),
				// Total Issuance
				hex_literal::hex!("c2261276cc9d1f8598ea4b6a74b15c2f57c875e4cff74148e4628f264b974c80").to_vec().into(),
				// Execution Phase
				hex_literal::hex!("26aa394eea5630e07c48ae0c9558cef7ff553b5a9862a516939d82b3d3d8661a").to_vec().into(),
				// Event Count
				hex_literal::hex!("26aa394eea5630e07c48ae0c9558cef70a98fdbe9ce6c55837576c60c7af3850").to_vec().into(),
				// System Events
				hex_literal::hex!("26aa394eea5630e07c48ae0c9558cef780d41e5e16056765bc8461851072c9d7").to_vec().into(),
				// Treasury Account
				hex_literal::hex!("26aa394eea5630e07c48ae0c9558cef7b99d880ec681799c0cf30e8886371da95ecffd7b6c0f78751baa9d281e0bfa3a6d6f646c70792f74727372790000000000000000000000000000000000000000").to_vec().into(),
			];

			let mut batches = Vec::<BenchmarkBatch>::new();
			let params = (&config, &whitelist);

			add_benchmark!(params, batches, pallet_assets, Assets);
			add_benchmark!(params, batches, pallet_babe, Babe);
			add_benchmark!(params, batches, pallet_balances, Balances);
			add_benchmark!(params, batches, pallet_bounties, Bounties);
			add_benchmark!(params, batches, pallet_collective, Council);
			add_benchmark!(params, batches, pallet_contracts, Contracts);
			add_benchmark!(params, batches, pallet_democracy, Democracy);
			add_benchmark!(params, batches, pallet_elections_phragmen, Elections);
			add_benchmark!(params, batches, pallet_grandpa, Grandpa);
			add_benchmark!(params, batches, pallet_identity, Identity);
			add_benchmark!(params, batches, pallet_im_online, ImOnline);
			add_benchmark!(params, batches, pallet_indices, Indices);
			add_benchmark!(params, batches, pallet_mmr, Mmr);
			add_benchmark!(params, batches, pallet_multisig, Multisig);
			add_benchmark!(params, batches, pallet_offences, OffencesBench::<Runtime>);
			add_benchmark!(params, batches, pallet_proxy, Proxy);
			add_benchmark!(params, batches, pallet_scheduler, Scheduler);
			add_benchmark!(params, batches, pallet_session, SessionBench::<Runtime>);
			add_benchmark!(params, batches, pallet_staking, Staking);
			add_benchmark!(params, batches, frame_system, SystemBench::<Runtime>);
			add_benchmark!(params, batches, pallet_timestamp, Timestamp);
			add_benchmark!(params, batches, pallet_tips, Tips);
			add_benchmark!(params, batches, pallet_treasury, Treasury);
			add_benchmark!(params, batches, pallet_utility, Utility);
			add_benchmark!(params, batches, pallet_vesting, Vesting);

			if batches.is_empty() { return Err("Benchmark not found for this pallet.".into()) }
			Ok(batches)
		}
	}
}

#[cfg(test)]
mod tests {
	use super::*;
	use frame_system::offchain::CreateSignedTransaction;

	#[test]
	fn validate_transaction_submitter_bounds() {
		fn is_submit_signed_transaction<T>() where
			T: CreateSignedTransaction<Call>,
		{}

		is_submit_signed_transaction::<Runtime>();
	}
}<|MERGE_RESOLUTION|>--- conflicted
+++ resolved
@@ -928,14 +928,6 @@
 	type WeightInfo = pallet_vesting::weights::SubstrateWeight<Runtime>;
 }
 
-<<<<<<< HEAD
-parameter_types! {
-	pub const AssetDepositBase: Balance = 100 * DOLLARS;
-	pub const AssetDepositPerZombie: Balance = 1 * DOLLARS;
-	pub const StringLimit: usize = 50;
-	pub const MetadataDepositBase: Balance = 10 * DOLLARS;
-	pub const MetadataDepositPerByte: Balance = 1 * DOLLARS;
-=======
 impl pallet_mmr::Config for Runtime {
 	const INDEXING_PREFIX: &'static [u8] = b"mmr";
 	type Hashing = <Runtime as frame_system::Config>::Hashing;
@@ -948,7 +940,6 @@
 parameter_types! {
 	pub const AssetDepositBase: Balance = 100 * DOLLARS;
 	pub const AssetDepositPerZombie: Balance = 1 * DOLLARS;
->>>>>>> 987a9723
 }
 
 impl pallet_assets::Config for Runtime {
@@ -959,12 +950,6 @@
 	type ForceOrigin = EnsureRoot<AccountId>;
 	type AssetDepositBase = AssetDepositBase;
 	type AssetDepositPerZombie = AssetDepositPerZombie;
-<<<<<<< HEAD
-	type StringLimit = StringLimit;
-	type MetadataDepositBase = MetadataDepositBase;
-	type MetadataDepositPerByte = MetadataDepositPerByte;
-=======
->>>>>>> 987a9723
 	type WeightInfo = pallet_assets::weights::SubstrateWeight<Runtime>;
 }
 
@@ -1005,14 +990,10 @@
 		Scheduler: pallet_scheduler::{Module, Call, Storage, Event<T>},
 		Proxy: pallet_proxy::{Module, Call, Storage, Event<T>},
 		Multisig: pallet_multisig::{Module, Call, Storage, Event<T>},
-<<<<<<< HEAD
-		Assets: pallet_assets::{Module, Call, Storage, Event<T>},
-=======
 		Bounties: pallet_bounties::{Module, Call, Storage, Event<T>},
 		Tips: pallet_tips::{Module, Call, Storage, Event<T>},
 		Assets: pallet_assets::{Module, Call, Storage, Event<T>},
 		Mmr: pallet_mmr::{Module, Storage},
->>>>>>> 987a9723
 	}
 );
 
