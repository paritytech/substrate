--- conflicted
+++ resolved
@@ -513,13 +513,8 @@
 		NodeBlock = node_primitives::Block,
 		UncheckedExtrinsic = UncheckedExtrinsic
 	{
-<<<<<<< HEAD
 		System: frame_system::{Module, Call, Storage, Config, Event},
-		Utility: frame_utility::{Module, Call, Event},
-=======
-		System: system::{Module, Call, Storage, Config, Event},
 		Utility: pallet_utility::{Module, Call, Event},
->>>>>>> 40b1e530
 		Babe: pallet_babe::{Module, Call, Storage, Config, Inherent(Timestamp)},
 		Timestamp: pallet_timestamp::{Module, Call, Storage, Inherent},
 		Authorship: pallet_authorship::{Module, Call, Storage, Inherent},
