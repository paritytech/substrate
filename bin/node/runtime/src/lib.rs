--- conflicted
+++ resolved
@@ -561,11 +561,7 @@
 	type GenesisElectionProvider = onchain::UnboundedExecution<OnChainSeqPhragmen>;
 	type VoterList = BagsList;
 	type MaxUnlockingChunks = ConstU32<32>;
-<<<<<<< HEAD
 	type OnStakerSlash = NominationPools;
-=======
-	type OnStakerSlash = ();
->>>>>>> d3ef3b45
 	type WeightInfo = pallet_staking::weights::SubstrateWeight<Runtime>;
 	type BenchmarkingConfig = StakingBenchmarkingConfig;
 }
