--- conflicted
+++ resolved
@@ -75,14 +75,10 @@
 use pallet_session::{historical as pallet_session_historical};
 use sp_inherents::{InherentData, CheckInherentsResult};
 use static_assertions::const_assert;
-<<<<<<< HEAD
-use pallet_contracts::WeightInfo;
+use pallet_contracts::weights::WeightInfo;
 pub use pallet_cere_ddc;
 pub use pallet_chainbridge;
 pub use pallet_ddc_metrics_offchain_worker;
-=======
-use pallet_contracts::weights::WeightInfo;
->>>>>>> 61b1eb84
 
 #[cfg(any(feature = "std", test))]
 pub use sp_runtime::BuildStorage;
@@ -123,11 +119,7 @@
 	// and set impl_version to 0. If only runtime
 	// implementation changes and behavior does not, then leave spec_version as
 	// is and increment impl_version.
-<<<<<<< HEAD
-	spec_version: 283,
-=======
-	spec_version: 265,
->>>>>>> 61b1eb84
+	spec_version: 284,
 	impl_version: 0,
 	apis: RUNTIME_API_VERSIONS,
 	transaction_version: 2,
@@ -519,11 +511,6 @@
 }
 
 parameter_types! {
-<<<<<<< HEAD
-	pub const LaunchPeriod: BlockNumber = 1 * 24 * 60 * MINUTES;
-	pub const VotingPeriod: BlockNumber = 1 * 24 * 60 * MINUTES;
-	pub const FastTrackVotingPeriod: BlockNumber = 3 * 60 * MINUTES;
-=======
 	// phase durations. 1/4 of the last session for each.
 	pub const SignedPhase: u32 = EPOCH_DURATION_IN_BLOCKS / 4;
 	pub const UnsignedPhase: u32 = EPOCH_DURATION_IN_BLOCKS / 4;
@@ -561,10 +548,9 @@
 }
 
 parameter_types! {
-	pub const LaunchPeriod: BlockNumber = 28 * 24 * 60 * MINUTES;
-	pub const VotingPeriod: BlockNumber = 28 * 24 * 60 * MINUTES;
-	pub const FastTrackVotingPeriod: BlockNumber = 3 * 24 * 60 * MINUTES;
->>>>>>> 61b1eb84
+	pub const LaunchPeriod: BlockNumber = 1 * 24 * 60 * MINUTES;
+	pub const VotingPeriod: BlockNumber = 1 * 24 * 60 * MINUTES;
+	pub const FastTrackVotingPeriod: BlockNumber = 3 * 60 * MINUTES;
 	pub const InstantAllowed: bool = true;
 	pub const MinimumDeposit: Balance = 5000 * DOLLARS;
 	pub const EnactmentPeriod: BlockNumber = 1 * 24 * 60 * MINUTES;
@@ -1166,20 +1152,6 @@
 	(),
 >;
 
-/// MMR helper types.
-mod mmr {
-	use super::Runtime;
-	pub use pallet_mmr::primitives::*;
-
-	pub type Leaf = <
-		<Runtime as pallet_mmr::Config>::LeafData
-		as
-		LeafDataProvider
-	>::LeafData;
-	pub type Hash = <Runtime as pallet_mmr::Config>::Hash;
-	pub type Hashing = <Runtime as pallet_mmr::Config>::Hashing;
-}
-
 impl_runtime_apis! {
 	impl sp_api::Core<Block> for Runtime {
 		fn version() -> RuntimeVersion {
@@ -1371,29 +1343,6 @@
 		}
 		fn query_fee_details(uxt: <Block as BlockT>::Extrinsic, len: u32) -> FeeDetails<Balance> {
 			TransactionPayment::query_fee_details(uxt, len)
-		}
-	}
-
-	impl pallet_mmr::primitives::MmrApi<
-		Block,
-		mmr::Leaf,
-		mmr::Hash,
-	> for Runtime {
-		fn generate_proof(leaf_index: u64) -> Result<(mmr::Leaf, mmr::Proof<mmr::Hash>), mmr::Error> {
-			Mmr::generate_proof(leaf_index)
-		}
-
-		fn verify_proof(leaf: mmr::Leaf, proof: mmr::Proof<mmr::Hash>) -> Result<(), mmr::Error> {
-			Mmr::verify_leaf(leaf, proof)
-		}
-
-		fn verify_proof_stateless(
-			root: mmr::Hash,
-			leaf: Vec<u8>,
-			proof: mmr::Proof<mmr::Hash>
-		) -> Result<(), mmr::Error> {
-			let node = mmr::DataOrHash::Data(mmr::OpaqueLeaf(leaf));
-			pallet_mmr::verify_leaf_proof::<mmr::Hashing, _>(root, node, proof)
 		}
 	}
 
