--- conflicted
+++ resolved
@@ -1554,11 +1554,8 @@
 		[pallet_preimage, Preimage]
 		[pallet_proxy, Proxy]
 		[pallet_referenda, Referenda]
-<<<<<<< HEAD
 		[pallet_recovery, Recovery]
-=======
 		[pallet_remark, Remark]
->>>>>>> 0a7e5ea4
 		[pallet_scheduler, Scheduler]
 		[pallet_session, SessionBench::<Runtime>]
 		[pallet_staking, Staking]
