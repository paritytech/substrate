--- conflicted
+++ resolved
@@ -600,14 +600,8 @@
 );
 
 parameter_types! {
-<<<<<<< HEAD
-	pub MaxNominations: u32
-		= <NposSolution16 as frame_election_provider_support::NposSolution>::LIMIT as u32;
-	pub SignedMaxRefunds: u32 = 10;
-=======
 	pub MaxNominations: u32 = <NposSolution16 as frame_election_provider_support::NposSolution>::LIMIT as u32;
 	pub MaxElectingVoters: u32 = 10_000;
->>>>>>> 174735ea
 }
 
 /// The numbers configured here could always be more than the the maximum limits of staking pallet
