// This file is part of Substrate.

// Copyright (C) 2018-2022 Parity Technologies (UK) Ltd.
// SPDX-License-Identifier: GPL-3.0-or-later WITH Classpath-exception-2.0

// This program is free software: you can redistribute it and/or modify
// it under the terms of the GNU General Public License as published by
// the Free Software Foundation, either version 3 of the License, or
// (at your option) any later version.

// This program is distributed in the hope that it will be useful,
// but WITHOUT ANY WARRANTY; without even the implied warranty of
// MERCHANTABILITY or FITNESS FOR A PARTICULAR PURPOSE. See the
// GNU General Public License for more details.

// You should have received a copy of the GNU General Public License
// along with this program. If not, see <https://www.gnu.org/licenses/>.

//! The Substrate runtime. This can be compiled with `#[no_std]`, ready for Wasm.

#![cfg_attr(not(feature = "std"), no_std)]
<<<<<<< HEAD
// `construct_runtime!` does a lot of recursion and requires us to increase the limit to 512.
=======
// `construct_runtime!` does a lot of recursion and requires us to increase the limit to 256.
>>>>>>> bc7a1e6c
#![recursion_limit = "512"]

use codec::{Decode, Encode, MaxEncodedLen};
use frame_election_provider_support::{
	onchain, ElectionDataProvider, ExtendedBalance, SequentialPhragmen, VoteWeight,
};
use frame_support::{
	construct_runtime,
	pallet_prelude::Get,
	parameter_types,
	traits::{
		AsEnsureOriginWithArg, ConstU128, ConstU16, ConstU32, Currency, EitherOfDiverse,
		EqualPrivilegeOnly, Everything, Imbalance, InstanceFilter, KeyOwnerProofSystem,
		LockIdentifier, Nothing, OnUnbalanced, U128CurrencyToVote,
	},
	weights::{
		constants::{BlockExecutionWeight, ExtrinsicBaseWeight, RocksDbWeight, WEIGHT_PER_SECOND},
		ConstantMultiplier, DispatchClass, IdentityFee, Weight,
	},
	PalletId, RuntimeDebug,
};
use frame_system::{
	limits::{BlockLength, BlockWeights},
	EnsureRoot, EnsureRootWithSuccess, EnsureSigned,
};
pub use node_primitives::{AccountId, Signature};
use node_primitives::{AccountIndex, Balance, BlockNumber, Hash, Index, Moment};
use pallet_contracts::weights::WeightInfo;
use pallet_election_provider_multi_phase::SolutionAccuracyOf;
use pallet_grandpa::{
	fg_primitives, AuthorityId as GrandpaId, AuthorityList as GrandpaAuthorityList,
};
use pallet_im_online::sr25519::AuthorityId as ImOnlineId;
use pallet_session::historical::{self as pallet_session_historical};
pub use pallet_transaction_payment::{CurrencyAdapter, Multiplier, TargetedFeeAdjustment};
use pallet_transaction_payment::{FeeDetails, RuntimeDispatchInfo};
use sp_api::impl_runtime_apis;
use sp_authority_discovery::AuthorityId as AuthorityDiscoveryId;
use sp_core::{crypto::KeyTypeId, OpaqueMetadata};
use sp_inherents::{CheckInherentsResult, InherentData};
use sp_runtime::{
	create_runtime_str,
	curve::PiecewiseLinear,
	generic, impl_opaque_keys,
	traits::{
		self, BlakeTwo256, Block as BlockT, ConvertInto, NumberFor, OpaqueKeys,
		SaturatedConversion, StaticLookup,
	},
	transaction_validity::{TransactionPriority, TransactionSource, TransactionValidity},
	ApplyExtrinsicResult, FixedPointNumber, Perbill, Percent, Permill, Perquintill,
};
use sp_std::prelude::*;
#[cfg(any(feature = "std", test))]
use sp_version::NativeVersion;
use sp_version::RuntimeVersion;
use static_assertions::const_assert;

#[cfg(any(feature = "std", test))]
pub use frame_system::Call as SystemCall;
#[cfg(any(feature = "std", test))]
pub use pallet_balances::Call as BalancesCall;
#[cfg(any(feature = "std", test))]
pub use pallet_staking::StakerStatus;
#[cfg(any(feature = "std", test))]
pub use pallet_sudo::Call as SudoCall;
#[cfg(any(feature = "std", test))]
pub use sp_runtime::BuildStorage;

/// Implementations of some helper traits passed into runtime modules as associated types.
pub mod impls;
#[cfg(not(feature = "runtime-benchmarks"))]
use impls::AllianceIdentityVerifier;
use impls::{AllianceProposalProvider, Author, CreditToBlockAuthor};

/// Constant values used within the runtime.
pub mod constants;
use constants::{currency::*, time::*};
use sp_runtime::generic::Era;

/// Generated voter bag information.
mod voter_bags;

// Make the WASM binary available.
#[cfg(feature = "std")]
include!(concat!(env!("OUT_DIR"), "/wasm_binary.rs"));

/// Wasm binary unwrapped. If built with `SKIP_WASM_BUILD`, the function panics.
#[cfg(feature = "std")]
pub fn wasm_binary_unwrap() -> &'static [u8] {
	WASM_BINARY.expect(
		"Development wasm binary is not available. This means the client is built with \
		 `SKIP_WASM_BUILD` flag and it is only usable for production chains. Please rebuild with \
		 the flag disabled.",
	)
}

/// Runtime version.
#[sp_version::runtime_version]
pub const VERSION: RuntimeVersion = RuntimeVersion {
	spec_name: create_runtime_str!("node"),
	impl_name: create_runtime_str!("substrate-node"),
	authoring_version: 10,
	// Per convention: if the runtime behavior changes, increment spec_version
	// and set impl_version to 0. If only runtime
	// implementation changes and behavior does not, then leave spec_version as
	// is and increment impl_version.
	spec_version: 268,
	impl_version: 0,
	apis: RUNTIME_API_VERSIONS,
	transaction_version: 2,
	state_version: 1,
};

/// The BABE epoch configuration at genesis.
pub const BABE_GENESIS_EPOCH_CONFIG: sp_consensus_babe::BabeEpochConfiguration =
	sp_consensus_babe::BabeEpochConfiguration {
		c: PRIMARY_PROBABILITY,
		allowed_slots: sp_consensus_babe::AllowedSlots::PrimaryAndSecondaryPlainSlots,
	};

/// Native version.
#[cfg(any(feature = "std", test))]
pub fn native_version() -> NativeVersion {
	NativeVersion { runtime_version: VERSION, can_author_with: Default::default() }
}

type NegativeImbalance = <Balances as Currency<AccountId>>::NegativeImbalance;

pub struct DealWithFees;
impl OnUnbalanced<NegativeImbalance> for DealWithFees {
	fn on_unbalanceds<B>(mut fees_then_tips: impl Iterator<Item = NegativeImbalance>) {
		if let Some(fees) = fees_then_tips.next() {
			// for fees, 80% to treasury, 20% to author
			let mut split = fees.ration(80, 20);
			if let Some(tips) = fees_then_tips.next() {
				// for tips, if any, 80% to treasury, 20% to author (though this can be anything)
				tips.ration_merge_into(80, 20, &mut split);
			}
			Treasury::on_unbalanced(split.0);
			Author::on_unbalanced(split.1);
		}
	}
}

/// We assume that ~10% of the block weight is consumed by `on_initialize` handlers.
/// This is used to limit the maximal weight of a single extrinsic.
const AVERAGE_ON_INITIALIZE_RATIO: Perbill = Perbill::from_percent(10);
/// We allow `Normal` extrinsics to fill up the block up to 75%, the rest can be used
/// by  Operational  extrinsics.
const NORMAL_DISPATCH_RATIO: Perbill = Perbill::from_percent(75);
/// We allow for 2 seconds of compute with a 6 second average block time.
const MAXIMUM_BLOCK_WEIGHT: Weight = 2 * WEIGHT_PER_SECOND;

parameter_types! {
	pub const BlockHashCount: BlockNumber = 2400;
	pub const Version: RuntimeVersion = VERSION;
	pub RuntimeBlockLength: BlockLength =
		BlockLength::max_with_normal_ratio(5 * 1024 * 1024, NORMAL_DISPATCH_RATIO);
	pub RuntimeBlockWeights: BlockWeights = BlockWeights::builder()
		.base_block(BlockExecutionWeight::get())
		.for_class(DispatchClass::all(), |weights| {
			weights.base_extrinsic = ExtrinsicBaseWeight::get();
		})
		.for_class(DispatchClass::Normal, |weights| {
			weights.max_total = Some(NORMAL_DISPATCH_RATIO * MAXIMUM_BLOCK_WEIGHT);
		})
		.for_class(DispatchClass::Operational, |weights| {
			weights.max_total = Some(MAXIMUM_BLOCK_WEIGHT);
			// Operational transactions have some extra reserved space, so that they
			// are included even if block reached `MAXIMUM_BLOCK_WEIGHT`.
			weights.reserved = Some(
				MAXIMUM_BLOCK_WEIGHT - NORMAL_DISPATCH_RATIO * MAXIMUM_BLOCK_WEIGHT
			);
		})
		.avg_block_initialization(AVERAGE_ON_INITIALIZE_RATIO)
		.build_or_panic();
}

const_assert!(NORMAL_DISPATCH_RATIO.deconstruct() >= AVERAGE_ON_INITIALIZE_RATIO.deconstruct());

impl frame_system::Config for Runtime {
	type BaseCallFilter = Everything;
	type BlockWeights = RuntimeBlockWeights;
	type BlockLength = RuntimeBlockLength;
	type DbWeight = RocksDbWeight;
	type Origin = Origin;
	type Call = Call;
	type Index = Index;
	type BlockNumber = BlockNumber;
	type Hash = Hash;
	type Hashing = BlakeTwo256;
	type AccountId = AccountId;
	type Lookup = Indices;
	type Header = generic::Header<BlockNumber, BlakeTwo256>;
	type Event = Event;
	type BlockHashCount = BlockHashCount;
	type Version = Version;
	type PalletInfo = PalletInfo;
	type AccountData = pallet_balances::AccountData<Balance>;
	type OnNewAccount = ();
	type OnKilledAccount = ();
	type SystemWeightInfo = frame_system::weights::SubstrateWeight<Runtime>;
	type SS58Prefix = ConstU16<42>;
	type OnSetCode = ();
	type MaxConsumers = ConstU32<16>;
}

impl pallet_randomness_collective_flip::Config for Runtime {}

impl pallet_utility::Config for Runtime {
	type Event = Event;
	type Call = Call;
	type PalletsOrigin = OriginCaller;
	type WeightInfo = pallet_utility::weights::SubstrateWeight<Runtime>;
}

parameter_types! {
	// One storage item; key size is 32; value is size 4+4+16+32 bytes = 56 bytes.
	pub const DepositBase: Balance = deposit(1, 88);
	// Additional storage item size of 32 bytes.
	pub const DepositFactor: Balance = deposit(0, 32);
}

impl pallet_multisig::Config for Runtime {
	type Event = Event;
	type Call = Call;
	type Currency = Balances;
	type DepositBase = DepositBase;
	type DepositFactor = DepositFactor;
	type MaxSignatories = ConstU16<100>;
	type WeightInfo = pallet_multisig::weights::SubstrateWeight<Runtime>;
}

parameter_types! {
	// One storage item; key size 32, value size 8; .
	pub const ProxyDepositBase: Balance = deposit(1, 8);
	// Additional storage item size of 33 bytes.
	pub const ProxyDepositFactor: Balance = deposit(0, 33);
	pub const AnnouncementDepositBase: Balance = deposit(1, 8);
	pub const AnnouncementDepositFactor: Balance = deposit(0, 66);
}

/// The type used to represent the kinds of proxying allowed.
#[derive(
	Copy,
	Clone,
	Eq,
	PartialEq,
	Ord,
	PartialOrd,
	Encode,
	Decode,
	RuntimeDebug,
	MaxEncodedLen,
	scale_info::TypeInfo,
)]
pub enum ProxyType {
	Any,
	NonTransfer,
	Governance,
	Staking,
}
impl Default for ProxyType {
	fn default() -> Self {
		Self::Any
	}
}
impl InstanceFilter<Call> for ProxyType {
	fn filter(&self, c: &Call) -> bool {
		match self {
			ProxyType::Any => true,
			ProxyType::NonTransfer => !matches!(
				c,
				Call::Balances(..) |
					Call::Assets(..) | Call::Uniques(..) |
					Call::Vesting(pallet_vesting::Call::vested_transfer { .. }) |
					Call::Indices(pallet_indices::Call::transfer { .. })
			),
			ProxyType::Governance => matches!(
				c,
				Call::Democracy(..) |
					Call::Council(..) | Call::Society(..) |
					Call::TechnicalCommittee(..) |
					Call::Elections(..) | Call::Treasury(..)
			),
			ProxyType::Staking => matches!(c, Call::Staking(..)),
		}
	}
	fn is_superset(&self, o: &Self) -> bool {
		match (self, o) {
			(x, y) if x == y => true,
			(ProxyType::Any, _) => true,
			(_, ProxyType::Any) => false,
			(ProxyType::NonTransfer, _) => true,
			_ => false,
		}
	}
}

impl pallet_proxy::Config for Runtime {
	type Event = Event;
	type Call = Call;
	type Currency = Balances;
	type ProxyType = ProxyType;
	type ProxyDepositBase = ProxyDepositBase;
	type ProxyDepositFactor = ProxyDepositFactor;
	type MaxProxies = ConstU32<32>;
	type WeightInfo = pallet_proxy::weights::SubstrateWeight<Runtime>;
	type MaxPending = ConstU32<32>;
	type CallHasher = BlakeTwo256;
	type AnnouncementDepositBase = AnnouncementDepositBase;
	type AnnouncementDepositFactor = AnnouncementDepositFactor;
}

parameter_types! {
	pub MaximumSchedulerWeight: Weight = Perbill::from_percent(80) *
		RuntimeBlockWeights::get().max_block;
	// Retry a scheduled item every 10 blocks (1 minute) until the preimage exists.
	pub const NoPreimagePostponement: Option<u32> = Some(10);
}

impl pallet_scheduler::Config for Runtime {
	type Event = Event;
	type Origin = Origin;
	type PalletsOrigin = OriginCaller;
	type Call = Call;
	type MaximumWeight = MaximumSchedulerWeight;
	type ScheduleOrigin = EnsureRoot<AccountId>;
	type MaxScheduledPerBlock = ConstU32<50>;
	type WeightInfo = pallet_scheduler::weights::SubstrateWeight<Runtime>;
	type OriginPrivilegeCmp = EqualPrivilegeOnly;
	type PreimageProvider = Preimage;
	type NoPreimagePostponement = NoPreimagePostponement;
}

parameter_types! {
	pub const PreimageMaxSize: u32 = 4096 * 1024;
	pub const PreimageBaseDeposit: Balance = 1 * DOLLARS;
	// One cent: $10,000 / MB
	pub const PreimageByteDeposit: Balance = 1 * CENTS;
}

impl pallet_preimage::Config for Runtime {
	type WeightInfo = pallet_preimage::weights::SubstrateWeight<Runtime>;
	type Event = Event;
	type Currency = Balances;
	type ManagerOrigin = EnsureRoot<AccountId>;
	type MaxSize = PreimageMaxSize;
	type BaseDeposit = PreimageBaseDeposit;
	type ByteDeposit = PreimageByteDeposit;
}

parameter_types! {
	// NOTE: Currently it is not possible to change the epoch duration after the chain has started.
	//       Attempting to do so will brick block production.
	pub const EpochDuration: u64 = EPOCH_DURATION_IN_SLOTS;
	pub const ExpectedBlockTime: Moment = MILLISECS_PER_BLOCK;
	pub const ReportLongevity: u64 =
		BondingDuration::get() as u64 * SessionsPerEra::get() as u64 * EpochDuration::get();
}

impl pallet_babe::Config for Runtime {
	type EpochDuration = EpochDuration;
	type ExpectedBlockTime = ExpectedBlockTime;
	type EpochChangeTrigger = pallet_babe::ExternalTrigger;
	type DisabledValidators = Session;

	type KeyOwnerProofSystem = Historical;

	type KeyOwnerProof = <Self::KeyOwnerProofSystem as KeyOwnerProofSystem<(
		KeyTypeId,
		pallet_babe::AuthorityId,
	)>>::Proof;

	type KeyOwnerIdentification = <Self::KeyOwnerProofSystem as KeyOwnerProofSystem<(
		KeyTypeId,
		pallet_babe::AuthorityId,
	)>>::IdentificationTuple;

	type HandleEquivocation =
		pallet_babe::EquivocationHandler<Self::KeyOwnerIdentification, Offences, ReportLongevity>;

	type WeightInfo = ();
	type MaxAuthorities = MaxAuthorities;
}

parameter_types! {
	pub const IndexDeposit: Balance = 1 * DOLLARS;
}

impl pallet_indices::Config for Runtime {
	type AccountIndex = AccountIndex;
	type Currency = Balances;
	type Deposit = IndexDeposit;
	type Event = Event;
	type WeightInfo = pallet_indices::weights::SubstrateWeight<Runtime>;
}

parameter_types! {
	pub const ExistentialDeposit: Balance = 1 * DOLLARS;
	// For weight estimation, we assume that the most locks on an individual account will be 50.
	// This number may need to be adjusted in the future if this assumption no longer holds true.
	pub const MaxLocks: u32 = 50;
	pub const MaxReserves: u32 = 50;
}

impl pallet_balances::Config for Runtime {
	type MaxLocks = MaxLocks;
	type MaxReserves = MaxReserves;
	type ReserveIdentifier = [u8; 8];
	type Balance = Balance;
	type DustRemoval = ();
	type Event = Event;
	type ExistentialDeposit = ExistentialDeposit;
	type AccountStore = frame_system::Pallet<Runtime>;
	type WeightInfo = pallet_balances::weights::SubstrateWeight<Runtime>;
}

parameter_types! {
	pub const TransactionByteFee: Balance = 10 * MILLICENTS;
	pub const OperationalFeeMultiplier: u8 = 5;
	pub const TargetBlockFullness: Perquintill = Perquintill::from_percent(25);
	pub AdjustmentVariable: Multiplier = Multiplier::saturating_from_rational(1, 100_000);
	pub MinimumMultiplier: Multiplier = Multiplier::saturating_from_rational(1, 1_000_000_000u128);
}

impl pallet_transaction_payment::Config for Runtime {
	type OnChargeTransaction = CurrencyAdapter<Balances, DealWithFees>;
	type OperationalFeeMultiplier = OperationalFeeMultiplier;
	type WeightToFee = IdentityFee<Balance>;
	type LengthToFee = ConstantMultiplier<Balance, TransactionByteFee>;
	type FeeMultiplierUpdate =
		TargetedFeeAdjustment<Self, TargetBlockFullness, AdjustmentVariable, MinimumMultiplier>;
}

impl pallet_asset_tx_payment::Config for Runtime {
	type Fungibles = Assets;
	type OnChargeAssetTransaction = pallet_asset_tx_payment::FungiblesAdapter<
		pallet_assets::BalanceToAssetBalance<Balances, Runtime, ConvertInto>,
		CreditToBlockAuthor,
	>;
}

parameter_types! {
	pub const MinimumPeriod: Moment = SLOT_DURATION / 2;
}

impl pallet_timestamp::Config for Runtime {
	type Moment = Moment;
	type OnTimestampSet = Babe;
	type MinimumPeriod = MinimumPeriod;
	type WeightInfo = pallet_timestamp::weights::SubstrateWeight<Runtime>;
}

parameter_types! {
	pub const UncleGenerations: BlockNumber = 5;
}

impl pallet_authorship::Config for Runtime {
	type FindAuthor = pallet_session::FindAccountFromAuthorIndex<Self, Babe>;
	type UncleGenerations = UncleGenerations;
	type FilterUncle = ();
	type EventHandler = (Staking, ImOnline);
}

impl_opaque_keys! {
	pub struct SessionKeys {
		pub grandpa: Grandpa,
		pub babe: Babe,
		pub im_online: ImOnline,
		pub authority_discovery: AuthorityDiscovery,
	}
}

impl pallet_session::Config for Runtime {
	type Event = Event;
	type ValidatorId = <Self as frame_system::Config>::AccountId;
	type ValidatorIdOf = pallet_staking::StashOf<Self>;
	type ShouldEndSession = Babe;
	type NextSessionRotation = Babe;
	type SessionManager = pallet_session::historical::NoteHistoricalRoot<Self, Staking>;
	type SessionHandler = <SessionKeys as OpaqueKeys>::KeyTypeIdProviders;
	type Keys = SessionKeys;
	type WeightInfo = pallet_session::weights::SubstrateWeight<Runtime>;
}

impl pallet_session::historical::Config for Runtime {
	type FullIdentification = pallet_staking::Exposure<AccountId, Balance>;
	type FullIdentificationOf = pallet_staking::ExposureOf<Runtime>;
}

pallet_staking_reward_curve::build! {
	const REWARD_CURVE: PiecewiseLinear<'static> = curve!(
		min_inflation: 0_025_000,
		max_inflation: 0_100_000,
		ideal_stake: 0_500_000,
		falloff: 0_050_000,
		max_piece_count: 40,
		test_precision: 0_005_000,
	);
}

parameter_types! {
	pub const SessionsPerEra: sp_staking::SessionIndex = 6;
	pub const BondingDuration: sp_staking::EraIndex = 24 * 28;
	pub const SlashDeferDuration: sp_staking::EraIndex = 24 * 7; // 1/4 the bonding duration.
	pub const RewardCurve: &'static PiecewiseLinear<'static> = &REWARD_CURVE;
	pub const MaxNominatorRewardedPerValidator: u32 = 256;
	pub const OffendingValidatorsThreshold: Perbill = Perbill::from_percent(17);
	pub OffchainRepeat: BlockNumber = 5;
}

pub struct StakingBenchmarkingConfig;
impl pallet_staking::BenchmarkingConfig for StakingBenchmarkingConfig {
	type MaxNominators = ConstU32<1000>;
	type MaxValidators = ConstU32<1000>;
}

impl pallet_staking::Config for Runtime {
	type MaxNominations = MaxNominations;
	type Currency = Balances;
	type CurrencyBalance = Balance;
	type UnixTime = Timestamp;
	type CurrencyToVote = U128CurrencyToVote;
	type RewardRemainder = Treasury;
	type Event = Event;
	type Slash = Treasury; // send the slashed funds to the treasury.
	type Reward = (); // rewards are minted from the void
	type SessionsPerEra = SessionsPerEra;
	type BondingDuration = BondingDuration;
	type SlashDeferDuration = SlashDeferDuration;
	/// A super-majority of the council can cancel the slash.
	type SlashCancelOrigin = EitherOfDiverse<
		EnsureRoot<AccountId>,
		pallet_collective::EnsureProportionAtLeast<AccountId, CouncilCollective, 3, 4>,
	>;
	type SessionInterface = Self;
	type EraPayout = pallet_staking::ConvertCurve<RewardCurve>;
	type NextNewSession = Session;
	type MaxNominatorRewardedPerValidator = MaxNominatorRewardedPerValidator;
	type OffendingValidatorsThreshold = OffendingValidatorsThreshold;
	type ElectionProvider = ElectionProviderMultiPhase;
	type GenesisElectionProvider = onchain::UnboundedExecution<OnChainSeqPhragmen>;
	type VoterList = BagsList;
	type MaxUnlockingChunks = ConstU32<32>;
	type OnStakerSlash = NominationPools;
	type WeightInfo = pallet_staking::weights::SubstrateWeight<Runtime>;
	type BenchmarkingConfig = StakingBenchmarkingConfig;
}

parameter_types! {
	// phase durations. 1/4 of the last session for each.
	pub const SignedPhase: u32 = EPOCH_DURATION_IN_BLOCKS / 4;
	pub const UnsignedPhase: u32 = EPOCH_DURATION_IN_BLOCKS / 4;

	// signed config
	pub const SignedRewardBase: Balance = 1 * DOLLARS;
	pub const SignedDepositBase: Balance = 1 * DOLLARS;
	pub const SignedDepositByte: Balance = 1 * CENTS;

	pub BetterUnsignedThreshold: Perbill = Perbill::from_rational(1u32, 10_000);

	// miner configs
	pub const MultiPhaseUnsignedPriority: TransactionPriority = StakingUnsignedPriority::get() - 1u64;
	pub MinerMaxWeight: Weight = RuntimeBlockWeights::get()
		.get(DispatchClass::Normal)
		.max_extrinsic.expect("Normal extrinsics have a weight limit configured; qed")
		.saturating_sub(BlockExecutionWeight::get());
	// Solution can occupy 90% of normal block size
	pub MinerMaxLength: u32 = Perbill::from_rational(9u32, 10) *
		*RuntimeBlockLength::get()
		.max
		.get(DispatchClass::Normal);
}

frame_election_provider_support::generate_solution_type!(
	#[compact]
	pub struct NposSolution16::<
		VoterIndex = u32,
		TargetIndex = u16,
		Accuracy = sp_runtime::PerU16,
		MaxVoters = MaxElectingVoters,
	>(16)
);

parameter_types! {
	pub MaxNominations: u32 = <NposSolution16 as frame_election_provider_support::NposSolution>::LIMIT as u32;
	pub MaxElectingVoters: u32 = 10_000;
}

/// The numbers configured here could always be more than the the maximum limits of staking pallet
/// to ensure election snapshot will not run out of memory. For now, we set them to smaller values
/// since the staking is bounded and the weight pipeline takes hours for this single pallet.
pub struct ElectionProviderBenchmarkConfig;
impl pallet_election_provider_multi_phase::BenchmarkingConfig for ElectionProviderBenchmarkConfig {
	const VOTERS: [u32; 2] = [1000, 2000];
	const TARGETS: [u32; 2] = [500, 1000];
	const ACTIVE_VOTERS: [u32; 2] = [500, 800];
	const DESIRED_TARGETS: [u32; 2] = [200, 400];
	const SNAPSHOT_MAXIMUM_VOTERS: u32 = 1000;
	const MINER_MAXIMUM_VOTERS: u32 = 1000;
	const MAXIMUM_TARGETS: u32 = 300;
}

/// Maximum number of iterations for balancing that will be executed in the embedded OCW
/// miner of election provider multi phase.
pub const MINER_MAX_ITERATIONS: u32 = 10;

/// A source of random balance for NposSolver, which is meant to be run by the OCW election miner.
pub struct OffchainRandomBalancing;
impl Get<Option<(usize, ExtendedBalance)>> for OffchainRandomBalancing {
	fn get() -> Option<(usize, ExtendedBalance)> {
		use sp_runtime::traits::TrailingZeroInput;
		let iters = match MINER_MAX_ITERATIONS {
			0 => 0,
			max => {
				let seed = sp_io::offchain::random_seed();
				let random = <u32>::decode(&mut TrailingZeroInput::new(&seed))
					.expect("input is padded with zeroes; qed") %
					max.saturating_add(1);
				random as usize
			},
		};

		Some((iters, 0))
	}
}

pub struct OnChainSeqPhragmen;
impl onchain::Config for OnChainSeqPhragmen {
	type System = Runtime;
	type Solver = SequentialPhragmen<
		AccountId,
		pallet_election_provider_multi_phase::SolutionAccuracyOf<Runtime>,
	>;
	type DataProvider = <Runtime as pallet_election_provider_multi_phase::Config>::DataProvider;
	type WeightInfo = frame_election_provider_support::weights::SubstrateWeight<Runtime>;
}

impl onchain::BoundedConfig for OnChainSeqPhragmen {
	type VotersBound = MaxElectingVoters;
	type TargetsBound = ConstU32<2_000>;
}

impl pallet_election_provider_multi_phase::MinerConfig for Runtime {
	type AccountId = AccountId;
	type MaxLength = MinerMaxLength;
	type MaxWeight = MinerMaxWeight;
	type Solution = NposSolution16;
	type MaxVotesPerVoter =
	<<Self as pallet_election_provider_multi_phase::Config>::DataProvider as ElectionDataProvider>::MaxVotesPerVoter;

	// The unsigned submissions have to respect the weight of the submit_unsigned call, thus their
	// weight estimate function is wired to this call's weight.
	fn solution_weight(v: u32, t: u32, a: u32, d: u32) -> Weight {
		<
			<Self as pallet_election_provider_multi_phase::Config>::WeightInfo
			as
			pallet_election_provider_multi_phase::WeightInfo
		>::submit_unsigned(v, t, a, d)
	}
}

impl pallet_election_provider_multi_phase::Config for Runtime {
	type Event = Event;
	type Currency = Balances;
	type EstimateCallFee = TransactionPayment;
	type SignedPhase = SignedPhase;
	type UnsignedPhase = UnsignedPhase;
	type BetterUnsignedThreshold = BetterUnsignedThreshold;
	type BetterSignedThreshold = ();
	type OffchainRepeat = OffchainRepeat;
	type MinerTxPriority = MultiPhaseUnsignedPriority;
	type MinerConfig = Self;
	type SignedMaxSubmissions = ConstU32<10>;
	type SignedRewardBase = SignedRewardBase;
	type SignedDepositBase = SignedDepositBase;
	type SignedDepositByte = SignedDepositByte;
	type SignedMaxRefunds = ConstU32<3>;
	type SignedDepositWeight = ();
	type SignedMaxWeight = MinerMaxWeight;
	type SlashHandler = (); // burn slashes
	type RewardHandler = (); // nothing to do upon rewards
	type DataProvider = Staking;
	type Fallback = onchain::BoundedExecution<OnChainSeqPhragmen>;
	type GovernanceFallback = onchain::BoundedExecution<OnChainSeqPhragmen>;
	type Solver = SequentialPhragmen<AccountId, SolutionAccuracyOf<Self>, OffchainRandomBalancing>;
	type ForceOrigin = EnsureRootOrHalfCouncil;
	type MaxElectableTargets = ConstU16<{ u16::MAX }>;
	type MaxElectingVoters = MaxElectingVoters;
	type BenchmarkingConfig = ElectionProviderBenchmarkConfig;
	type WeightInfo = pallet_election_provider_multi_phase::weights::SubstrateWeight<Self>;
}

parameter_types! {
	pub const BagThresholds: &'static [u64] = &voter_bags::THRESHOLDS;
}

impl pallet_bags_list::Config for Runtime {
	type Event = Event;
	type ScoreProvider = Staking;
	type WeightInfo = pallet_bags_list::weights::SubstrateWeight<Runtime>;
	type BagThresholds = BagThresholds;
	type Score = VoteWeight;
}

parameter_types! {
	pub const PostUnbondPoolsWindow: u32 = 4;
	pub const NominationPoolsPalletId: PalletId = PalletId(*b"py/nopls");
	pub const MinPointsToBalance: u32 = 10;
}

use sp_runtime::traits::Convert;
pub struct BalanceToU256;
impl Convert<Balance, sp_core::U256> for BalanceToU256 {
	fn convert(balance: Balance) -> sp_core::U256 {
		sp_core::U256::from(balance)
	}
}
pub struct U256ToBalance;
impl Convert<sp_core::U256, Balance> for U256ToBalance {
	fn convert(n: sp_core::U256) -> Balance {
		n.try_into().unwrap_or(Balance::max_value())
	}
}

impl pallet_nomination_pools::Config for Runtime {
	type WeightInfo = ();
	type Event = Event;
	type Currency = Balances;
	type BalanceToU256 = BalanceToU256;
	type U256ToBalance = U256ToBalance;
	type StakingInterface = pallet_staking::Pallet<Self>;
	type PostUnbondingPoolsWindow = PostUnbondPoolsWindow;
	type MaxMetadataLen = ConstU32<256>;
	type MaxUnbonding = ConstU32<8>;
	type PalletId = NominationPoolsPalletId;
	type MinPointsToBalance = MinPointsToBalance;
}

parameter_types! {
	pub const VoteLockingPeriod: BlockNumber = 30 * DAYS;
}

impl pallet_conviction_voting::Config for Runtime {
	type WeightInfo = pallet_conviction_voting::weights::SubstrateWeight<Self>;
	type Event = Event;
	type Currency = Balances;
	type VoteLockingPeriod = VoteLockingPeriod;
	type MaxVotes = ConstU32<512>;
	type MaxTurnout = frame_support::traits::TotalIssuanceOf<Balances, Self::AccountId>;
	type Polls = Referenda;
}

parameter_types! {
	pub const AlarmInterval: BlockNumber = 1;
	pub const SubmissionDeposit: Balance = 100 * DOLLARS;
	pub const UndecidingTimeout: BlockNumber = 28 * DAYS;
}

pub struct TracksInfo;
impl pallet_referenda::TracksInfo<Balance, BlockNumber> for TracksInfo {
	type Id = u16;
	type Origin = <Origin as frame_support::traits::OriginTrait>::PalletsOrigin;
	fn tracks() -> &'static [(Self::Id, pallet_referenda::TrackInfo<Balance, BlockNumber>)] {
		static DATA: [(u16, pallet_referenda::TrackInfo<Balance, BlockNumber>); 1] = [(
			0u16,
			pallet_referenda::TrackInfo {
				name: "root",
				max_deciding: 1,
				decision_deposit: 10,
				prepare_period: 4,
				decision_period: 4,
				confirm_period: 2,
				min_enactment_period: 4,
				min_approval: pallet_referenda::Curve::LinearDecreasing {
					length: Perbill::from_percent(100),
					floor: Perbill::from_percent(50),
					ceil: Perbill::from_percent(100),
				},
				min_support: pallet_referenda::Curve::LinearDecreasing {
					length: Perbill::from_percent(100),
					floor: Perbill::from_percent(0),
					ceil: Perbill::from_percent(100),
				},
			},
		)];
		&DATA[..]
	}
	fn track_for(id: &Self::Origin) -> Result<Self::Id, ()> {
		if let Ok(system_origin) = frame_system::RawOrigin::try_from(id.clone()) {
			match system_origin {
				frame_system::RawOrigin::Root => Ok(0),
				_ => Err(()),
			}
		} else {
			Err(())
		}
	}
}

impl pallet_referenda::Config for Runtime {
	type WeightInfo = pallet_referenda::weights::SubstrateWeight<Self>;
	type Call = Call;
	type Event = Event;
	type Scheduler = Scheduler;
	type Currency = pallet_balances::Pallet<Self>;
	type SubmitOrigin = EnsureSigned<AccountId>;
	type CancelOrigin = EnsureRoot<AccountId>;
	type KillOrigin = EnsureRoot<AccountId>;
	type Slash = ();
	type Votes = pallet_conviction_voting::VotesOf<Runtime>;
	type Tally = pallet_conviction_voting::TallyOf<Runtime>;
	type SubmissionDeposit = SubmissionDeposit;
	type MaxQueued = ConstU32<100>;
	type UndecidingTimeout = UndecidingTimeout;
	type AlarmInterval = AlarmInterval;
	type Tracks = TracksInfo;
}

impl pallet_referenda::Config<pallet_referenda::Instance2> for Runtime {
	type WeightInfo = pallet_referenda::weights::SubstrateWeight<Self>;
	type Call = Call;
	type Event = Event;
	type Scheduler = Scheduler;
	type Currency = pallet_balances::Pallet<Self>;
	type SubmitOrigin = EnsureSigned<AccountId>;
	type CancelOrigin = EnsureRoot<AccountId>;
	type KillOrigin = EnsureRoot<AccountId>;
	type Slash = ();
	type Votes = pallet_ranked_collective::Votes;
	type Tally = pallet_ranked_collective::TallyOf<Runtime>;
	type SubmissionDeposit = SubmissionDeposit;
	type MaxQueued = ConstU32<100>;
	type UndecidingTimeout = UndecidingTimeout;
	type AlarmInterval = AlarmInterval;
	type Tracks = TracksInfo;
}

impl pallet_ranked_collective::Config for Runtime {
	type WeightInfo = pallet_ranked_collective::weights::SubstrateWeight<Self>;
	type Event = Event;
	type PromoteOrigin = EnsureRootWithSuccess<AccountId, ConstU16<65535>>;
	type DemoteOrigin = EnsureRootWithSuccess<AccountId, ConstU16<65535>>;
	type Polls = RankedPolls;
	type MinRankOfClass = traits::Identity;
	type VoteWeight = pallet_ranked_collective::Geometric;
}

impl pallet_remark::Config for Runtime {
	type WeightInfo = pallet_remark::weights::SubstrateWeight<Self>;
	type Event = Event;
}

parameter_types! {
	pub const LaunchPeriod: BlockNumber = 28 * 24 * 60 * MINUTES;
	pub const VotingPeriod: BlockNumber = 28 * 24 * 60 * MINUTES;
	pub const FastTrackVotingPeriod: BlockNumber = 3 * 24 * 60 * MINUTES;
	pub const MinimumDeposit: Balance = 100 * DOLLARS;
	pub const EnactmentPeriod: BlockNumber = 30 * 24 * 60 * MINUTES;
	pub const CooloffPeriod: BlockNumber = 28 * 24 * 60 * MINUTES;
	pub const MaxProposals: u32 = 100;
}

impl pallet_democracy::Config for Runtime {
	type Proposal = Call;
	type Event = Event;
	type Currency = Balances;
	type EnactmentPeriod = EnactmentPeriod;
	type LaunchPeriod = LaunchPeriod;
	type VotingPeriod = VotingPeriod;
	type VoteLockingPeriod = EnactmentPeriod; // Same as EnactmentPeriod
	type MinimumDeposit = MinimumDeposit;
	/// A straight majority of the council can decide what their next motion is.
	type ExternalOrigin =
		pallet_collective::EnsureProportionAtLeast<AccountId, CouncilCollective, 1, 2>;
	/// A super-majority can have the next scheduled referendum be a straight majority-carries vote.
	type ExternalMajorityOrigin =
		pallet_collective::EnsureProportionAtLeast<AccountId, CouncilCollective, 3, 4>;
	/// A unanimous council can have the next scheduled referendum be a straight default-carries
	/// (NTB) vote.
	type ExternalDefaultOrigin =
		pallet_collective::EnsureProportionAtLeast<AccountId, CouncilCollective, 1, 1>;
	/// Two thirds of the technical committee can have an ExternalMajority/ExternalDefault vote
	/// be tabled immediately and with a shorter voting/enactment period.
	type FastTrackOrigin =
		pallet_collective::EnsureProportionAtLeast<AccountId, TechnicalCollective, 2, 3>;
	type InstantOrigin =
		pallet_collective::EnsureProportionAtLeast<AccountId, TechnicalCollective, 1, 1>;
	type InstantAllowed = frame_support::traits::ConstBool<true>;
	type FastTrackVotingPeriod = FastTrackVotingPeriod;
	// To cancel a proposal which has been passed, 2/3 of the council must agree to it.
	type CancellationOrigin =
		pallet_collective::EnsureProportionAtLeast<AccountId, CouncilCollective, 2, 3>;
	// To cancel a proposal before it has been passed, the technical committee must be unanimous or
	// Root must agree.
	type CancelProposalOrigin = EitherOfDiverse<
		EnsureRoot<AccountId>,
		pallet_collective::EnsureProportionAtLeast<AccountId, TechnicalCollective, 1, 1>,
	>;
	type BlacklistOrigin = EnsureRoot<AccountId>;
	// Any single technical committee member may veto a coming council proposal, however they can
	// only do it once and it lasts only for the cool-off period.
	type VetoOrigin = pallet_collective::EnsureMember<AccountId, TechnicalCollective>;
	type CooloffPeriod = CooloffPeriod;
	type PreimageByteDeposit = PreimageByteDeposit;
	type OperationalPreimageOrigin = pallet_collective::EnsureMember<AccountId, CouncilCollective>;
	type Slash = Treasury;
	type Scheduler = Scheduler;
	type PalletsOrigin = OriginCaller;
	type MaxVotes = ConstU32<100>;
	type WeightInfo = pallet_democracy::weights::SubstrateWeight<Runtime>;
	type MaxProposals = MaxProposals;
}

parameter_types! {
	pub const CouncilMotionDuration: BlockNumber = 5 * DAYS;
	pub const CouncilMaxProposals: u32 = 100;
	pub const CouncilMaxMembers: u32 = 100;
}

type CouncilCollective = pallet_collective::Instance1;
impl pallet_collective::Config<CouncilCollective> for Runtime {
	type Origin = Origin;
	type Proposal = Call;
	type Event = Event;
	type MotionDuration = CouncilMotionDuration;
	type MaxProposals = CouncilMaxProposals;
	type MaxMembers = CouncilMaxMembers;
	type DefaultVote = pallet_collective::PrimeDefaultVote;
	type WeightInfo = pallet_collective::weights::SubstrateWeight<Runtime>;
}

parameter_types! {
	pub const CandidacyBond: Balance = 10 * DOLLARS;
	// 1 storage item created, key size is 32 bytes, value size is 16+16.
	pub const VotingBondBase: Balance = deposit(1, 64);
	// additional data per vote is 32 bytes (account id).
	pub const VotingBondFactor: Balance = deposit(0, 32);
	pub const TermDuration: BlockNumber = 7 * DAYS;
	pub const DesiredMembers: u32 = 13;
	pub const DesiredRunnersUp: u32 = 7;
	pub const ElectionsPhragmenPalletId: LockIdentifier = *b"phrelect";
}

// Make sure that there are no more than `MaxMembers` members elected via elections-phragmen.
const_assert!(DesiredMembers::get() <= CouncilMaxMembers::get());

impl pallet_elections_phragmen::Config for Runtime {
	type Event = Event;
	type PalletId = ElectionsPhragmenPalletId;
	type Currency = Balances;
	type ChangeMembers = Council;
	// NOTE: this implies that council's genesis members cannot be set directly and must come from
	// this module.
	type InitializeMembers = Council;
	type CurrencyToVote = U128CurrencyToVote;
	type CandidacyBond = CandidacyBond;
	type VotingBondBase = VotingBondBase;
	type VotingBondFactor = VotingBondFactor;
	type LoserCandidate = ();
	type KickedMember = ();
	type DesiredMembers = DesiredMembers;
	type DesiredRunnersUp = DesiredRunnersUp;
	type TermDuration = TermDuration;
	type WeightInfo = pallet_elections_phragmen::weights::SubstrateWeight<Runtime>;
}

parameter_types! {
	pub const TechnicalMotionDuration: BlockNumber = 5 * DAYS;
	pub const TechnicalMaxProposals: u32 = 100;
	pub const TechnicalMaxMembers: u32 = 100;
}

type TechnicalCollective = pallet_collective::Instance2;
impl pallet_collective::Config<TechnicalCollective> for Runtime {
	type Origin = Origin;
	type Proposal = Call;
	type Event = Event;
	type MotionDuration = TechnicalMotionDuration;
	type MaxProposals = TechnicalMaxProposals;
	type MaxMembers = TechnicalMaxMembers;
	type DefaultVote = pallet_collective::PrimeDefaultVote;
	type WeightInfo = pallet_collective::weights::SubstrateWeight<Runtime>;
}

type EnsureRootOrHalfCouncil = EitherOfDiverse<
	EnsureRoot<AccountId>,
	pallet_collective::EnsureProportionMoreThan<AccountId, CouncilCollective, 1, 2>,
>;
impl pallet_membership::Config<pallet_membership::Instance1> for Runtime {
	type Event = Event;
	type AddOrigin = EnsureRootOrHalfCouncil;
	type RemoveOrigin = EnsureRootOrHalfCouncil;
	type SwapOrigin = EnsureRootOrHalfCouncil;
	type ResetOrigin = EnsureRootOrHalfCouncil;
	type PrimeOrigin = EnsureRootOrHalfCouncil;
	type MembershipInitialized = TechnicalCommittee;
	type MembershipChanged = TechnicalCommittee;
	type MaxMembers = TechnicalMaxMembers;
	type WeightInfo = pallet_membership::weights::SubstrateWeight<Runtime>;
}

parameter_types! {
	pub const ProposalBond: Permill = Permill::from_percent(5);
	pub const ProposalBondMinimum: Balance = 1 * DOLLARS;
	pub const SpendPeriod: BlockNumber = 1 * DAYS;
	pub const Burn: Permill = Permill::from_percent(50);
	pub const TipCountdown: BlockNumber = 1 * DAYS;
	pub const TipFindersFee: Percent = Percent::from_percent(20);
	pub const TipReportDepositBase: Balance = 1 * DOLLARS;
	pub const DataDepositPerByte: Balance = 1 * CENTS;
	pub const TreasuryPalletId: PalletId = PalletId(*b"py/trsry");
	pub const MaximumReasonLength: u32 = 300;
	pub const MaxApprovals: u32 = 100;
}

impl pallet_treasury::Config for Runtime {
	type PalletId = TreasuryPalletId;
	type Currency = Balances;
	type ApproveOrigin = EitherOfDiverse<
		EnsureRoot<AccountId>,
		pallet_collective::EnsureProportionAtLeast<AccountId, CouncilCollective, 3, 5>,
	>;
	type RejectOrigin = EitherOfDiverse<
		EnsureRoot<AccountId>,
		pallet_collective::EnsureProportionMoreThan<AccountId, CouncilCollective, 1, 2>,
	>;
	type Event = Event;
	type OnSlash = ();
	type ProposalBond = ProposalBond;
	type ProposalBondMinimum = ProposalBondMinimum;
	type ProposalBondMaximum = ();
	type SpendPeriod = SpendPeriod;
	type Burn = Burn;
	type BurnDestination = ();
	type SpendFunds = Bounties;
	type WeightInfo = pallet_treasury::weights::SubstrateWeight<Runtime>;
	type MaxApprovals = MaxApprovals;
	type SpendOrigin = frame_support::traits::NeverEnsureOrigin<u128>;
}

parameter_types! {
	pub const BountyCuratorDeposit: Permill = Permill::from_percent(50);
	pub const BountyValueMinimum: Balance = 5 * DOLLARS;
	pub const BountyDepositBase: Balance = 1 * DOLLARS;
	pub const CuratorDepositMultiplier: Permill = Permill::from_percent(50);
	pub const CuratorDepositMin: Balance = 1 * DOLLARS;
	pub const CuratorDepositMax: Balance = 100 * DOLLARS;
	pub const BountyDepositPayoutDelay: BlockNumber = 1 * DAYS;
	pub const BountyUpdatePeriod: BlockNumber = 14 * DAYS;
}

impl pallet_bounties::Config for Runtime {
	type Event = Event;
	type BountyDepositBase = BountyDepositBase;
	type BountyDepositPayoutDelay = BountyDepositPayoutDelay;
	type BountyUpdatePeriod = BountyUpdatePeriod;
	type CuratorDepositMultiplier = CuratorDepositMultiplier;
	type CuratorDepositMin = CuratorDepositMin;
	type CuratorDepositMax = CuratorDepositMax;
	type BountyValueMinimum = BountyValueMinimum;
	type DataDepositPerByte = DataDepositPerByte;
	type MaximumReasonLength = MaximumReasonLength;
	type WeightInfo = pallet_bounties::weights::SubstrateWeight<Runtime>;
	type ChildBountyManager = ChildBounties;
}

parameter_types! {
	pub const ChildBountyValueMinimum: Balance = 1 * DOLLARS;
}

impl pallet_child_bounties::Config for Runtime {
	type Event = Event;
	type MaxActiveChildBountyCount = ConstU32<5>;
	type ChildBountyValueMinimum = ChildBountyValueMinimum;
	type WeightInfo = pallet_child_bounties::weights::SubstrateWeight<Runtime>;
}

impl pallet_tips::Config for Runtime {
	type Event = Event;
	type DataDepositPerByte = DataDepositPerByte;
	type MaximumReasonLength = MaximumReasonLength;
	type Tippers = Elections;
	type TipCountdown = TipCountdown;
	type TipFindersFee = TipFindersFee;
	type TipReportDepositBase = TipReportDepositBase;
	type WeightInfo = pallet_tips::weights::SubstrateWeight<Runtime>;
}

parameter_types! {
	pub const DepositPerItem: Balance = deposit(1, 0);
	pub const DepositPerByte: Balance = deposit(0, 1);
	pub const MaxValueSize: u32 = 16 * 1024;
	// The lazy deletion runs inside on_initialize.
	pub DeletionWeightLimit: Weight = RuntimeBlockWeights::get()
		.per_class
		.get(DispatchClass::Normal)
		.max_total
		.unwrap_or(RuntimeBlockWeights::get().max_block);
	// The weight needed for decoding the queue should be less or equal than a fifth
	// of the overall weight dedicated to the lazy deletion.
	pub DeletionQueueDepth: u32 = ((DeletionWeightLimit::get() / (
			<Runtime as pallet_contracts::Config>::WeightInfo::on_initialize_per_queue_item(1) -
			<Runtime as pallet_contracts::Config>::WeightInfo::on_initialize_per_queue_item(0)
		)) / 5) as u32;
	pub Schedule: pallet_contracts::Schedule<Runtime> = Default::default();
}

impl pallet_contracts::Config for Runtime {
	type Time = Timestamp;
	type Randomness = RandomnessCollectiveFlip;
	type Currency = Balances;
	type Event = Event;
	type Call = Call;
	/// The safest default is to allow no calls at all.
	///
	/// Runtimes should whitelist dispatchables that are allowed to be called from contracts
	/// and make sure they are stable. Dispatchables exposed to contracts are not allowed to
	/// change because that would break already deployed contracts. The `Call` structure itself
	/// is not allowed to change the indices of existing pallets, too.
	type CallFilter = Nothing;
	type DepositPerItem = DepositPerItem;
	type DepositPerByte = DepositPerByte;
	type CallStack = [pallet_contracts::Frame<Self>; 31];
	type WeightPrice = pallet_transaction_payment::Pallet<Self>;
	type WeightInfo = pallet_contracts::weights::SubstrateWeight<Self>;
	type ChainExtension = ();
	type DeletionQueueDepth = DeletionQueueDepth;
	type DeletionWeightLimit = DeletionWeightLimit;
	type Schedule = Schedule;
	type AddressGenerator = pallet_contracts::DefaultAddressGenerator;
	type ContractAccessWeight = pallet_contracts::DefaultContractAccessWeight<RuntimeBlockWeights>;
	type MaxCodeLen = ConstU32<{ 128 * 1024 }>;
	type RelaxedMaxCodeLen = ConstU32<{ 256 * 1024 }>;
}

impl pallet_sudo::Config for Runtime {
	type Event = Event;
	type Call = Call;
}

parameter_types! {
	pub const ImOnlineUnsignedPriority: TransactionPriority = TransactionPriority::max_value();
	/// We prioritize im-online heartbeats over election solution submission.
	pub const StakingUnsignedPriority: TransactionPriority = TransactionPriority::max_value() / 2;
	pub const MaxAuthorities: u32 = 100;
	pub const MaxKeys: u32 = 10_000;
	pub const MaxPeerInHeartbeats: u32 = 10_000;
	pub const MaxPeerDataEncodingSize: u32 = 1_000;
}

impl<LocalCall> frame_system::offchain::CreateSignedTransaction<LocalCall> for Runtime
where
	Call: From<LocalCall>,
{
	fn create_transaction<C: frame_system::offchain::AppCrypto<Self::Public, Self::Signature>>(
		call: Call,
		public: <Signature as traits::Verify>::Signer,
		account: AccountId,
		nonce: Index,
	) -> Option<(Call, <UncheckedExtrinsic as traits::Extrinsic>::SignaturePayload)> {
		let tip = 0;
		// take the biggest period possible.
		let period =
			BlockHashCount::get().checked_next_power_of_two().map(|c| c / 2).unwrap_or(2) as u64;
		let current_block = System::block_number()
			.saturated_into::<u64>()
			// The `System::block_number` is initialized with `n+1`,
			// so the actual block number is `n`.
			.saturating_sub(1);
		let era = Era::mortal(period, current_block);
		let extra = (
			frame_system::CheckNonZeroSender::<Runtime>::new(),
			frame_system::CheckSpecVersion::<Runtime>::new(),
			frame_system::CheckTxVersion::<Runtime>::new(),
			frame_system::CheckGenesis::<Runtime>::new(),
			frame_system::CheckEra::<Runtime>::from(era),
			frame_system::CheckNonce::<Runtime>::from(nonce),
			frame_system::CheckWeight::<Runtime>::new(),
			pallet_asset_tx_payment::ChargeAssetTxPayment::<Runtime>::from(tip, None),
		);
		let raw_payload = SignedPayload::new(call, extra)
			.map_err(|e| {
				log::warn!("Unable to create signed payload: {:?}", e);
			})
			.ok()?;
		let signature = raw_payload.using_encoded(|payload| C::sign(payload, public))?;
		let address = Indices::unlookup(account);
		let (call, extra, _) = raw_payload.deconstruct();
		Some((call, (address, signature, extra)))
	}
}

impl frame_system::offchain::SigningTypes for Runtime {
	type Public = <Signature as traits::Verify>::Signer;
	type Signature = Signature;
}

impl<C> frame_system::offchain::SendTransactionTypes<C> for Runtime
where
	Call: From<C>,
{
	type Extrinsic = UncheckedExtrinsic;
	type OverarchingCall = Call;
}

impl pallet_im_online::Config for Runtime {
	type AuthorityId = ImOnlineId;
	type Event = Event;
	type NextSessionRotation = Babe;
	type ValidatorSet = Historical;
	type ReportUnresponsiveness = Offences;
	type UnsignedPriority = ImOnlineUnsignedPriority;
	type WeightInfo = pallet_im_online::weights::SubstrateWeight<Runtime>;
	type MaxKeys = MaxKeys;
	type MaxPeerInHeartbeats = MaxPeerInHeartbeats;
	type MaxPeerDataEncodingSize = MaxPeerDataEncodingSize;
}

impl pallet_offences::Config for Runtime {
	type Event = Event;
	type IdentificationTuple = pallet_session::historical::IdentificationTuple<Self>;
	type OnOffenceHandler = Staking;
}

impl pallet_authority_discovery::Config for Runtime {
	type MaxAuthorities = MaxAuthorities;
}

impl pallet_grandpa::Config for Runtime {
	type Event = Event;
	type Call = Call;

	type KeyOwnerProofSystem = Historical;

	type KeyOwnerProof =
		<Self::KeyOwnerProofSystem as KeyOwnerProofSystem<(KeyTypeId, GrandpaId)>>::Proof;

	type KeyOwnerIdentification = <Self::KeyOwnerProofSystem as KeyOwnerProofSystem<(
		KeyTypeId,
		GrandpaId,
	)>>::IdentificationTuple;

	type HandleEquivocation = pallet_grandpa::EquivocationHandler<
		Self::KeyOwnerIdentification,
		Offences,
		ReportLongevity,
	>;

	type WeightInfo = ();
	type MaxAuthorities = MaxAuthorities;
}

parameter_types! {
	pub const BasicDeposit: Balance = 10 * DOLLARS;       // 258 bytes on-chain
	pub const FieldDeposit: Balance = 250 * CENTS;        // 66 bytes on-chain
	pub const SubAccountDeposit: Balance = 2 * DOLLARS;   // 53 bytes on-chain
	pub const MaxSubAccounts: u32 = 100;
	pub const MaxAdditionalFields: u32 = 100;
	pub const MaxRegistrars: u32 = 20;
}

impl pallet_identity::Config for Runtime {
	type Event = Event;
	type Currency = Balances;
	type BasicDeposit = BasicDeposit;
	type FieldDeposit = FieldDeposit;
	type SubAccountDeposit = SubAccountDeposit;
	type MaxSubAccounts = MaxSubAccounts;
	type MaxAdditionalFields = MaxAdditionalFields;
	type MaxRegistrars = MaxRegistrars;
	type Slashed = Treasury;
	type ForceOrigin = EnsureRootOrHalfCouncil;
	type RegistrarOrigin = EnsureRootOrHalfCouncil;
	type WeightInfo = pallet_identity::weights::SubstrateWeight<Runtime>;
}

parameter_types! {
	pub const ConfigDepositBase: Balance = 5 * DOLLARS;
	pub const FriendDepositFactor: Balance = 50 * CENTS;
	pub const MaxFriends: u16 = 9;
	pub const RecoveryDeposit: Balance = 5 * DOLLARS;
}

impl pallet_recovery::Config for Runtime {
	type Event = Event;
	type WeightInfo = pallet_recovery::weights::SubstrateWeight<Runtime>;
	type Call = Call;
	type Currency = Balances;
	type ConfigDepositBase = ConfigDepositBase;
	type FriendDepositFactor = FriendDepositFactor;
	type MaxFriends = MaxFriends;
	type RecoveryDeposit = RecoveryDeposit;
}

parameter_types! {
	pub const CandidateDeposit: Balance = 10 * DOLLARS;
	pub const WrongSideDeduction: Balance = 2 * DOLLARS;
	pub const MaxStrikes: u32 = 10;
	pub const RotationPeriod: BlockNumber = 80 * HOURS;
	pub const PeriodSpend: Balance = 500 * DOLLARS;
	pub const MaxLockDuration: BlockNumber = 36 * 30 * DAYS;
	pub const ChallengePeriod: BlockNumber = 7 * DAYS;
	pub const MaxCandidateIntake: u32 = 10;
	pub const SocietyPalletId: PalletId = PalletId(*b"py/socie");
}

impl pallet_society::Config for Runtime {
	type Event = Event;
	type PalletId = SocietyPalletId;
	type Currency = Balances;
	type Randomness = RandomnessCollectiveFlip;
	type CandidateDeposit = CandidateDeposit;
	type WrongSideDeduction = WrongSideDeduction;
	type MaxStrikes = MaxStrikes;
	type PeriodSpend = PeriodSpend;
	type MembershipChanged = ();
	type RotationPeriod = RotationPeriod;
	type MaxLockDuration = MaxLockDuration;
	type FounderSetOrigin =
		pallet_collective::EnsureProportionMoreThan<AccountId, CouncilCollective, 1, 2>;
	type SuspensionJudgementOrigin = pallet_society::EnsureFounder<Runtime>;
	type MaxCandidateIntake = MaxCandidateIntake;
	type ChallengePeriod = ChallengePeriod;
}

parameter_types! {
	pub const MinVestedTransfer: Balance = 100 * DOLLARS;
}

impl pallet_vesting::Config for Runtime {
	type Event = Event;
	type Currency = Balances;
	type BlockNumberToBalance = ConvertInto;
	type MinVestedTransfer = MinVestedTransfer;
	type WeightInfo = pallet_vesting::weights::SubstrateWeight<Runtime>;
	// `VestingInfo` encode length is 36bytes. 28 schedules gets encoded as 1009 bytes, which is the
	// highest number of schedules that encodes less than 2^10.
	const MAX_VESTING_SCHEDULES: u32 = 28;
}

impl pallet_mmr::Config for Runtime {
	const INDEXING_PREFIX: &'static [u8] = b"mmr";
	type Hashing = <Runtime as frame_system::Config>::Hashing;
	type Hash = <Runtime as frame_system::Config>::Hash;
	type LeafData = pallet_mmr::ParentNumberAndHash<Self>;
	type OnNewRoot = ();
	type WeightInfo = ();
}

parameter_types! {
	pub const LotteryPalletId: PalletId = PalletId(*b"py/lotto");
	pub const MaxCalls: u32 = 10;
	pub const MaxGenerateRandom: u32 = 10;
}

impl pallet_lottery::Config for Runtime {
	type PalletId = LotteryPalletId;
	type Call = Call;
	type Currency = Balances;
	type Randomness = RandomnessCollectiveFlip;
	type Event = Event;
	type ManagerOrigin = EnsureRoot<AccountId>;
	type MaxCalls = MaxCalls;
	type ValidateCall = Lottery;
	type MaxGenerateRandom = MaxGenerateRandom;
	type WeightInfo = pallet_lottery::weights::SubstrateWeight<Runtime>;
}

parameter_types! {
	pub const AssetDeposit: Balance = 100 * DOLLARS;
	pub const ApprovalDeposit: Balance = 1 * DOLLARS;
	pub const StringLimit: u32 = 50;
	pub const MetadataDepositBase: Balance = 10 * DOLLARS;
	pub const MetadataDepositPerByte: Balance = 1 * DOLLARS;
}

impl pallet_assets::Config for Runtime {
	type Event = Event;
	type Balance = u128;
	type AssetId = u32;
	type Currency = Balances;
	type ForceOrigin = EnsureRoot<AccountId>;
	type AssetDeposit = AssetDeposit;
	type AssetAccountDeposit = ConstU128<DOLLARS>;
	type MetadataDepositBase = MetadataDepositBase;
	type MetadataDepositPerByte = MetadataDepositPerByte;
	type ApprovalDeposit = ApprovalDeposit;
	type StringLimit = StringLimit;
	type Freezer = ();
	type Extra = ();
	type WeightInfo = pallet_assets::weights::SubstrateWeight<Runtime>;
}

parameter_types! {
	pub IgnoredIssuance: Balance = Treasury::pot();
	pub const QueueCount: u32 = 300;
	pub const MaxQueueLen: u32 = 1000;
	pub const FifoQueueLen: u32 = 500;
	pub const Period: BlockNumber = 30 * DAYS;
	pub const MinFreeze: Balance = 100 * DOLLARS;
	pub const IntakePeriod: BlockNumber = 10;
	pub const MaxIntakeBids: u32 = 10;
}

impl pallet_gilt::Config for Runtime {
	type Event = Event;
	type Currency = Balances;
	type CurrencyBalance = Balance;
	type AdminOrigin = frame_system::EnsureRoot<AccountId>;
	type Deficit = ();
	type Surplus = ();
	type IgnoredIssuance = IgnoredIssuance;
	type QueueCount = QueueCount;
	type MaxQueueLen = MaxQueueLen;
	type FifoQueueLen = FifoQueueLen;
	type Period = Period;
	type MinFreeze = MinFreeze;
	type IntakePeriod = IntakePeriod;
	type MaxIntakeBids = MaxIntakeBids;
	type WeightInfo = pallet_gilt::weights::SubstrateWeight<Runtime>;
}

parameter_types! {
	pub const CollectionDeposit: Balance = 100 * DOLLARS;
	pub const ItemDeposit: Balance = 1 * DOLLARS;
	pub const KeyLimit: u32 = 32;
	pub const ValueLimit: u32 = 256;
}

impl pallet_uniques::Config for Runtime {
	type Event = Event;
	type CollectionId = u32;
	type ItemId = u32;
	type Currency = Balances;
	type ForceOrigin = frame_system::EnsureRoot<AccountId>;
	type CollectionDeposit = CollectionDeposit;
	type ItemDeposit = ItemDeposit;
	type MetadataDepositBase = MetadataDepositBase;
	type AttributeDepositBase = MetadataDepositBase;
	type DepositPerByte = MetadataDepositPerByte;
	type StringLimit = StringLimit;
	type KeyLimit = KeyLimit;
	type ValueLimit = ValueLimit;
	type WeightInfo = pallet_uniques::weights::SubstrateWeight<Runtime>;
	#[cfg(feature = "runtime-benchmarks")]
	type Helper = ();
	type CreateOrigin = AsEnsureOriginWithArg<EnsureSigned<AccountId>>;
	type Locker = ();
}

impl pallet_transaction_storage::Config for Runtime {
	type Event = Event;
	type Currency = Balances;
	type Call = Call;
	type FeeDestination = ();
	type WeightInfo = pallet_transaction_storage::weights::SubstrateWeight<Runtime>;
}

impl pallet_whitelist::Config for Runtime {
	type Event = Event;
	type Call = Call;
	type WhitelistOrigin = EnsureRoot<AccountId>;
	type DispatchWhitelistedOrigin = EnsureRoot<AccountId>;
	type PreimageProvider = Preimage;
	type WeightInfo = pallet_whitelist::weights::SubstrateWeight<Runtime>;
}

parameter_types! {
	pub const MigrationSignedDepositPerItem: Balance = 1 * CENTS;
	pub const MigrationSignedDepositBase: Balance = 20 * DOLLARS;
}

impl pallet_state_trie_migration::Config for Runtime {
	type Event = Event;
	type ControlOrigin = EnsureRoot<AccountId>;
	type Currency = Balances;
	type SignedDepositPerItem = MigrationSignedDepositPerItem;
	type SignedDepositBase = MigrationSignedDepositBase;
	// Warning: this is not advised, as it might allow the chain to be temporarily DOS-ed.
	// Preferably, if the chain's governance/maintenance team is planning on using a specific
	// account for the migration, put it here to make sure only that account can trigger the signed
	// migrations.
	type SignedFilter = EnsureSigned<Self::AccountId>;
	type WeightInfo = ();
}

parameter_types! {
	pub const AllianceMotionDuration: BlockNumber = 5 * DAYS;
	pub const AllianceMaxProposals: u32 = 100;
	pub const AllianceMaxMembers: u32 = 100;
}

type AllianceCollective = pallet_collective::Instance3;
impl pallet_collective::Config<AllianceCollective> for Runtime {
	type Origin = Origin;
	type Proposal = Call;
	type Event = Event;
	type MotionDuration = AllianceMotionDuration;
	type MaxProposals = AllianceMaxProposals;
	type MaxMembers = AllianceMaxMembers;
	type DefaultVote = pallet_collective::PrimeDefaultVote;
	type WeightInfo = pallet_collective::weights::SubstrateWeight<Runtime>;
}

parameter_types! {
	pub const MaxFounders: u32 = 10;
	pub const MaxFellows: u32 = AllianceMaxMembers::get() - MaxFounders::get();
	pub const MaxAllies: u32 = 100;
	pub const AllyDeposit: Balance = 10 * DOLLARS;
}

impl pallet_alliance::Config for Runtime {
	type Event = Event;
	type Proposal = Call;
	type AdminOrigin = EnsureOneOf<
		EnsureRoot<AccountId>,
		pallet_collective::EnsureProportionMoreThan<AccountId, AllianceCollective, 2, 3>,
	>;
	type MembershipManager = EnsureOneOf<
		EnsureRoot<AccountId>,
		pallet_collective::EnsureProportionMoreThan<AccountId, AllianceCollective, 2, 3>,
	>;
	type AnnouncementOrigin = EnsureOneOf<
		EnsureRoot<AccountId>,
		pallet_collective::EnsureProportionMoreThan<AccountId, AllianceCollective, 2, 3>,
	>;
	type Currency = Balances;
	type Slashed = Treasury;
	type InitializeMembers = AllianceMotion;
	type MembershipChanged = AllianceMotion;
	#[cfg(not(feature = "runtime-benchmarks"))]
	type IdentityVerifier = AllianceIdentityVerifier;
	#[cfg(feature = "runtime-benchmarks")]
	type IdentityVerifier = ();
	type ProposalProvider = AllianceProposalProvider;
	type MaxProposals = AllianceMaxProposals;
	type MaxFounders = MaxFounders;
	type MaxFellows = MaxFellows;
	type MaxAllies = MaxAllies;
	type MaxBlacklistCount = ConstU32<100>;
	type MaxWebsiteUrlLength = ConstU32<255>;
	type MaxAnnouncementsCount = ConstU32<100>;
	type MaxMembersCount = AllianceMaxMembers;
	type AllyDeposit = AllyDeposit;
	type WeightInfo = pallet_alliance::weights::SubstrateWeight<Runtime>;
}

construct_runtime!(
	pub enum Runtime where
		Block = Block,
		NodeBlock = node_primitives::Block,
		UncheckedExtrinsic = UncheckedExtrinsic
	{
		System: frame_system,
		Utility: pallet_utility,
		Babe: pallet_babe,
		Timestamp: pallet_timestamp,
		// Authorship must be before session in order to note author in the correct session and era
		// for im-online and staking.
		Authorship: pallet_authorship,
		Indices: pallet_indices,
		Balances: pallet_balances,
		TransactionPayment: pallet_transaction_payment,
		AssetTxPayment: pallet_asset_tx_payment,
		ElectionProviderMultiPhase: pallet_election_provider_multi_phase,
		Staking: pallet_staking,
		Session: pallet_session,
		Democracy: pallet_democracy,
		Council: pallet_collective::<Instance1>,
		TechnicalCommittee: pallet_collective::<Instance2>,
		Elections: pallet_elections_phragmen,
		TechnicalMembership: pallet_membership::<Instance1>,
		Grandpa: pallet_grandpa,
		Treasury: pallet_treasury,
		Contracts: pallet_contracts,
		Sudo: pallet_sudo,
		ImOnline: pallet_im_online,
		AuthorityDiscovery: pallet_authority_discovery,
		Offences: pallet_offences,
		Historical: pallet_session_historical::{Pallet},
		RandomnessCollectiveFlip: pallet_randomness_collective_flip,
		Identity: pallet_identity,
		Society: pallet_society,
		Recovery: pallet_recovery,
		Vesting: pallet_vesting,
		Scheduler: pallet_scheduler,
		Preimage: pallet_preimage,
		Proxy: pallet_proxy,
		Multisig: pallet_multisig,
		Bounties: pallet_bounties,
		Tips: pallet_tips,
		Assets: pallet_assets,
		Mmr: pallet_mmr,
		Lottery: pallet_lottery,
		Gilt: pallet_gilt,
		Uniques: pallet_uniques,
		TransactionStorage: pallet_transaction_storage,
		BagsList: pallet_bags_list,
		StateTrieMigration: pallet_state_trie_migration,
		ChildBounties: pallet_child_bounties,
		Referenda: pallet_referenda,
		Remark: pallet_remark,
		ConvictionVoting: pallet_conviction_voting,
		Whitelist: pallet_whitelist,
		AllianceMotion: pallet_collective::<Instance3>,
		Alliance: pallet_alliance,
		NominationPools: pallet_nomination_pools,
		RankedPolls: pallet_referenda::<Instance2>,
		RankedCollective: pallet_ranked_collective,
	}
);

/// The address format for describing accounts.
pub type Address = sp_runtime::MultiAddress<AccountId, AccountIndex>;
/// Block header type as expected by this runtime.
pub type Header = generic::Header<BlockNumber, BlakeTwo256>;
/// Block type as expected by this runtime.
pub type Block = generic::Block<Header, UncheckedExtrinsic>;
/// A Block signed with a Justification
pub type SignedBlock = generic::SignedBlock<Block>;
/// BlockId type as expected by this runtime.
pub type BlockId = generic::BlockId<Block>;
/// The SignedExtension to the basic transaction logic.
///
/// When you change this, you **MUST** modify [`sign`] in `bin/node/testing/src/keyring.rs`!
///
/// [`sign`]: <../../testing/src/keyring.rs.html>
pub type SignedExtra = (
	frame_system::CheckNonZeroSender<Runtime>,
	frame_system::CheckSpecVersion<Runtime>,
	frame_system::CheckTxVersion<Runtime>,
	frame_system::CheckGenesis<Runtime>,
	frame_system::CheckEra<Runtime>,
	frame_system::CheckNonce<Runtime>,
	frame_system::CheckWeight<Runtime>,
	pallet_asset_tx_payment::ChargeAssetTxPayment<Runtime>,
);
/// Unchecked extrinsic type as expected by this runtime.
pub type UncheckedExtrinsic = generic::UncheckedExtrinsic<Address, Call, Signature, SignedExtra>;
/// The payload being signed in transactions.
pub type SignedPayload = generic::SignedPayload<Call, SignedExtra>;
/// Extrinsic type that has already been checked.
pub type CheckedExtrinsic = generic::CheckedExtrinsic<AccountId, Call, SignedExtra>;
/// Executive: handles dispatch to the various modules.
pub type Executive = frame_executive::Executive<
	Runtime,
	Block,
	frame_system::ChainContext<Runtime>,
	Runtime,
	AllPalletsWithSystem,
	(),
>;

/// MMR helper types.
mod mmr {
	use super::Runtime;
	pub use pallet_mmr::primitives::*;

	pub type Leaf = <<Runtime as pallet_mmr::Config>::LeafData as LeafDataProvider>::LeafData;
	pub type Hash = <Runtime as pallet_mmr::Config>::Hash;
	pub type Hashing = <Runtime as pallet_mmr::Config>::Hashing;
}

#[cfg(feature = "runtime-benchmarks")]
#[macro_use]
extern crate frame_benchmarking;

#[cfg(feature = "runtime-benchmarks")]
mod benches {
	define_benchmarks!(
		[frame_benchmarking, BaselineBench::<Runtime>]
		[pallet_assets, Assets]
		[pallet_babe, Babe]
		[pallet_bags_list, BagsList]
		[pallet_balances, Balances]
		[pallet_bounties, Bounties]
		[pallet_child_bounties, ChildBounties]
		[pallet_collective, Council]
		[pallet_conviction_voting, ConvictionVoting]
		[pallet_contracts, Contracts]
		[pallet_democracy, Democracy]
		[pallet_election_provider_multi_phase, ElectionProviderMultiPhase]
		[pallet_election_provider_support_benchmarking, EPSBench::<Runtime>]
		[pallet_elections_phragmen, Elections]
		[pallet_gilt, Gilt]
		[pallet_grandpa, Grandpa]
		[pallet_identity, Identity]
		[pallet_im_online, ImOnline]
		[pallet_indices, Indices]
		[pallet_lottery, Lottery]
		[pallet_membership, TechnicalMembership]
		[pallet_mmr, Mmr]
		[pallet_multisig, Multisig]
		[pallet_nomination_pools, NominationPoolsBench::<Runtime>]
		[pallet_offences, OffencesBench::<Runtime>]
		[pallet_preimage, Preimage]
		[pallet_proxy, Proxy]
		[pallet_ranked_collective, RankedCollective]
		[pallet_referenda, Referenda]
		[pallet_recovery, Recovery]
		[pallet_remark, Remark]
		[pallet_scheduler, Scheduler]
		[pallet_session, SessionBench::<Runtime>]
		[pallet_staking, Staking]
		[pallet_state_trie_migration, StateTrieMigration]
		[frame_system, SystemBench::<Runtime>]
		[pallet_timestamp, Timestamp]
		[pallet_tips, Tips]
		[pallet_transaction_storage, TransactionStorage]
		[pallet_treasury, Treasury]
		[pallet_uniques, Uniques]
		[pallet_utility, Utility]
		[pallet_vesting, Vesting]
		[pallet_whitelist, Whitelist]
	);
}

impl_runtime_apis! {
	impl sp_api::Core<Block> for Runtime {
		fn version() -> RuntimeVersion {
			VERSION
		}

		fn execute_block(block: Block) {
			Executive::execute_block(block);
		}

		fn initialize_block(header: &<Block as BlockT>::Header) {
			Executive::initialize_block(header)
		}
	}

	impl sp_api::Metadata<Block> for Runtime {
		fn metadata() -> OpaqueMetadata {
			OpaqueMetadata::new(Runtime::metadata().into())
		}
	}

	impl sp_block_builder::BlockBuilder<Block> for Runtime {
		fn apply_extrinsic(extrinsic: <Block as BlockT>::Extrinsic) -> ApplyExtrinsicResult {
			Executive::apply_extrinsic(extrinsic)
		}

		fn finalize_block() -> <Block as BlockT>::Header {
			Executive::finalize_block()
		}

		fn inherent_extrinsics(data: InherentData) -> Vec<<Block as BlockT>::Extrinsic> {
			data.create_extrinsics()
		}

		fn check_inherents(block: Block, data: InherentData) -> CheckInherentsResult {
			data.check_extrinsics(&block)
		}
	}

	impl sp_transaction_pool::runtime_api::TaggedTransactionQueue<Block> for Runtime {
		fn validate_transaction(
			source: TransactionSource,
			tx: <Block as BlockT>::Extrinsic,
			block_hash: <Block as BlockT>::Hash,
		) -> TransactionValidity {
			Executive::validate_transaction(source, tx, block_hash)
		}
	}

	impl sp_offchain::OffchainWorkerApi<Block> for Runtime {
		fn offchain_worker(header: &<Block as BlockT>::Header) {
			Executive::offchain_worker(header)
		}
	}

	impl fg_primitives::GrandpaApi<Block> for Runtime {
		fn grandpa_authorities() -> GrandpaAuthorityList {
			Grandpa::grandpa_authorities()
		}

		fn current_set_id() -> fg_primitives::SetId {
			Grandpa::current_set_id()
		}

		fn submit_report_equivocation_unsigned_extrinsic(
			equivocation_proof: fg_primitives::EquivocationProof<
				<Block as BlockT>::Hash,
				NumberFor<Block>,
			>,
			key_owner_proof: fg_primitives::OpaqueKeyOwnershipProof,
		) -> Option<()> {
			let key_owner_proof = key_owner_proof.decode()?;

			Grandpa::submit_unsigned_equivocation_report(
				equivocation_proof,
				key_owner_proof,
			)
		}

		fn generate_key_ownership_proof(
			_set_id: fg_primitives::SetId,
			authority_id: GrandpaId,
		) -> Option<fg_primitives::OpaqueKeyOwnershipProof> {
			use codec::Encode;

			Historical::prove((fg_primitives::KEY_TYPE, authority_id))
				.map(|p| p.encode())
				.map(fg_primitives::OpaqueKeyOwnershipProof::new)
		}
	}

	impl sp_consensus_babe::BabeApi<Block> for Runtime {
		fn configuration() -> sp_consensus_babe::BabeGenesisConfiguration {
			// The choice of `c` parameter (where `1 - c` represents the
			// probability of a slot being empty), is done in accordance to the
			// slot duration and expected target block time, for safely
			// resisting network delays of maximum two seconds.
			// <https://research.web3.foundation/en/latest/polkadot/BABE/Babe/#6-practical-results>
			sp_consensus_babe::BabeGenesisConfiguration {
				slot_duration: Babe::slot_duration(),
				epoch_length: EpochDuration::get(),
				c: BABE_GENESIS_EPOCH_CONFIG.c,
				genesis_authorities: Babe::authorities().to_vec(),
				randomness: Babe::randomness(),
				allowed_slots: BABE_GENESIS_EPOCH_CONFIG.allowed_slots,
			}
		}

		fn current_epoch_start() -> sp_consensus_babe::Slot {
			Babe::current_epoch_start()
		}

		fn current_epoch() -> sp_consensus_babe::Epoch {
			Babe::current_epoch()
		}

		fn next_epoch() -> sp_consensus_babe::Epoch {
			Babe::next_epoch()
		}

		fn generate_key_ownership_proof(
			_slot: sp_consensus_babe::Slot,
			authority_id: sp_consensus_babe::AuthorityId,
		) -> Option<sp_consensus_babe::OpaqueKeyOwnershipProof> {
			use codec::Encode;

			Historical::prove((sp_consensus_babe::KEY_TYPE, authority_id))
				.map(|p| p.encode())
				.map(sp_consensus_babe::OpaqueKeyOwnershipProof::new)
		}

		fn submit_report_equivocation_unsigned_extrinsic(
			equivocation_proof: sp_consensus_babe::EquivocationProof<<Block as BlockT>::Header>,
			key_owner_proof: sp_consensus_babe::OpaqueKeyOwnershipProof,
		) -> Option<()> {
			let key_owner_proof = key_owner_proof.decode()?;

			Babe::submit_unsigned_equivocation_report(
				equivocation_proof,
				key_owner_proof,
			)
		}
	}

	impl sp_authority_discovery::AuthorityDiscoveryApi<Block> for Runtime {
		fn authorities() -> Vec<AuthorityDiscoveryId> {
			AuthorityDiscovery::authorities()
		}
	}

	impl frame_system_rpc_runtime_api::AccountNonceApi<Block, AccountId, Index> for Runtime {
		fn account_nonce(account: AccountId) -> Index {
			System::account_nonce(account)
		}
	}

	impl pallet_contracts_rpc_runtime_api::ContractsApi<
		Block, AccountId, Balance, BlockNumber, Hash,
	>
		for Runtime
	{
		fn call(
			origin: AccountId,
			dest: AccountId,
			value: Balance,
			gas_limit: u64,
			storage_deposit_limit: Option<Balance>,
			input_data: Vec<u8>,
		) -> pallet_contracts_primitives::ContractExecResult<Balance> {
			Contracts::bare_call(origin, dest, value, gas_limit, storage_deposit_limit, input_data, true)
		}

		fn instantiate(
			origin: AccountId,
			value: Balance,
			gas_limit: u64,
			storage_deposit_limit: Option<Balance>,
			code: pallet_contracts_primitives::Code<Hash>,
			data: Vec<u8>,
			salt: Vec<u8>,
		) -> pallet_contracts_primitives::ContractInstantiateResult<AccountId, Balance>
		{
			Contracts::bare_instantiate(origin, value, gas_limit, storage_deposit_limit, code, data, salt, true)
		}

		fn upload_code(
			origin: AccountId,
			code: Vec<u8>,
			storage_deposit_limit: Option<Balance>,
		) -> pallet_contracts_primitives::CodeUploadResult<Hash, Balance>
		{
			Contracts::bare_upload_code(origin, code, storage_deposit_limit)
		}

		fn get_storage(
			address: AccountId,
			key: [u8; 32],
		) -> pallet_contracts_primitives::GetStorageResult {
			Contracts::get_storage(address, key)
		}
	}

	impl pallet_transaction_payment_rpc_runtime_api::TransactionPaymentApi<
		Block,
		Balance,
	> for Runtime {
		fn query_info(uxt: <Block as BlockT>::Extrinsic, len: u32) -> RuntimeDispatchInfo<Balance> {
			TransactionPayment::query_info(uxt, len)
		}
		fn query_fee_details(uxt: <Block as BlockT>::Extrinsic, len: u32) -> FeeDetails<Balance> {
			TransactionPayment::query_fee_details(uxt, len)
		}
	}

	impl pallet_mmr::primitives::MmrApi<
		Block,
		mmr::Hash,
	> for Runtime {
		fn generate_proof(leaf_index: pallet_mmr::primitives::LeafIndex)
			-> Result<(mmr::EncodableOpaqueLeaf, mmr::Proof<mmr::Hash>), mmr::Error>
		{
			Mmr::generate_batch_proof(vec![leaf_index]).and_then(|(leaves, proof)|
				Ok((
					mmr::EncodableOpaqueLeaf::from_leaf(&leaves[0]),
					mmr::BatchProof::into_single_leaf_proof(proof)?
				))
			)
		}

		fn verify_proof(leaf: mmr::EncodableOpaqueLeaf, proof: mmr::Proof<mmr::Hash>)
			-> Result<(), mmr::Error>
		{
			let leaf: mmr::Leaf = leaf
				.into_opaque_leaf()
				.try_decode()
				.ok_or(mmr::Error::Verify)?;
			Mmr::verify_leaves(vec![leaf], mmr::Proof::into_batch_proof(proof))
		}

		fn verify_proof_stateless(
			root: mmr::Hash,
			leaf: mmr::EncodableOpaqueLeaf,
			proof: mmr::Proof<mmr::Hash>
		) -> Result<(), mmr::Error> {
			let node = mmr::DataOrHash::Data(leaf.into_opaque_leaf());
			pallet_mmr::verify_leaves_proof::<mmr::Hashing, _>(root, vec![node], mmr::Proof::into_batch_proof(proof))
		}

		fn mmr_root() -> Result<mmr::Hash, mmr::Error> {
			Ok(Mmr::mmr_root())
		}

		fn generate_batch_proof(leaf_indices: Vec<pallet_mmr::primitives::LeafIndex>)
			-> Result<(Vec<mmr::EncodableOpaqueLeaf>, mmr::BatchProof<mmr::Hash>), mmr::Error>
		{
			Mmr::generate_batch_proof(leaf_indices)
				.map(|(leaves, proof)| (leaves.into_iter().map(|leaf| mmr::EncodableOpaqueLeaf::from_leaf(&leaf)).collect(), proof))
		}

		fn verify_batch_proof(leaves: Vec<mmr::EncodableOpaqueLeaf>, proof: mmr::BatchProof<mmr::Hash>)
			-> Result<(), mmr::Error>
		{
			let leaves = leaves.into_iter().map(|leaf|
				leaf.into_opaque_leaf()
				.try_decode()
				.ok_or(mmr::Error::Verify)).collect::<Result<Vec<mmr::Leaf>, mmr::Error>>()?;
			Mmr::verify_leaves(leaves, proof)
		}

		fn verify_batch_proof_stateless(
			root: mmr::Hash,
			leaves: Vec<mmr::EncodableOpaqueLeaf>,
			proof: mmr::BatchProof<mmr::Hash>
		) -> Result<(), mmr::Error> {
			let nodes = leaves.into_iter().map(|leaf|mmr::DataOrHash::Data(leaf.into_opaque_leaf())).collect();
			pallet_mmr::verify_leaves_proof::<mmr::Hashing, _>(root, nodes, proof)
		}
	}

	impl sp_session::SessionKeys<Block> for Runtime {
		fn generate_session_keys(seed: Option<Vec<u8>>) -> Vec<u8> {
			SessionKeys::generate(seed)
		}

		fn decode_session_keys(
			encoded: Vec<u8>,
		) -> Option<Vec<(Vec<u8>, KeyTypeId)>> {
			SessionKeys::decode_into_raw_public_keys(&encoded)
		}
	}

	#[cfg(feature = "try-runtime")]
	impl frame_try_runtime::TryRuntime<Block> for Runtime {
		fn on_runtime_upgrade() -> (Weight, Weight) {
			// NOTE: intentional unwrap: we don't want to propagate the error backwards, and want to
			// have a backtrace here. If any of the pre/post migration checks fail, we shall stop
			// right here and right now.
			let weight = Executive::try_runtime_upgrade().unwrap();
			(weight, RuntimeBlockWeights::get().max_block)
		}

		fn execute_block_no_check(block: Block) -> Weight {
			Executive::execute_block_no_check(block)
		}
	}

	#[cfg(feature = "runtime-benchmarks")]
	impl frame_benchmarking::Benchmark<Block> for Runtime {
		fn benchmark_metadata(extra: bool) -> (
			Vec<frame_benchmarking::BenchmarkList>,
			Vec<frame_support::traits::StorageInfo>,
		) {
			use frame_benchmarking::{baseline, Benchmarking, BenchmarkList};
			use frame_support::traits::StorageInfoTrait;

			// Trying to add benchmarks directly to the Session Pallet caused cyclic dependency
			// issues. To get around that, we separated the Session benchmarks into its own crate,
			// which is why we need these two lines below.
			use pallet_session_benchmarking::Pallet as SessionBench;
			use pallet_offences_benchmarking::Pallet as OffencesBench;
			use pallet_election_provider_support_benchmarking::Pallet as EPSBench;
			use frame_system_benchmarking::Pallet as SystemBench;
			use baseline::Pallet as BaselineBench;
			use pallet_nomination_pools_benchmarking::Pallet as NominationPoolsBench;

			let mut list = Vec::<BenchmarkList>::new();
			list_benchmarks!(list, extra);

			let storage_info = AllPalletsWithSystem::storage_info();

			(list, storage_info)
		}

		fn dispatch_benchmark(
			config: frame_benchmarking::BenchmarkConfig
		) -> Result<Vec<frame_benchmarking::BenchmarkBatch>, sp_runtime::RuntimeString> {
			use frame_benchmarking::{baseline, Benchmarking, BenchmarkBatch,  TrackedStorageKey};

			// Trying to add benchmarks directly to the Session Pallet caused cyclic dependency
			// issues. To get around that, we separated the Session benchmarks into its own crate,
			// which is why we need these two lines below.
			use pallet_session_benchmarking::Pallet as SessionBench;
			use pallet_offences_benchmarking::Pallet as OffencesBench;
			use pallet_election_provider_support_benchmarking::Pallet as EPSBench;
			use frame_system_benchmarking::Pallet as SystemBench;
			use baseline::Pallet as BaselineBench;
			use pallet_nomination_pools_benchmarking::Pallet as NominationPoolsBench;

			impl pallet_session_benchmarking::Config for Runtime {}
			impl pallet_offences_benchmarking::Config for Runtime {}
			impl pallet_election_provider_support_benchmarking::Config for Runtime {}
			impl frame_system_benchmarking::Config for Runtime {}
			impl baseline::Config for Runtime {}
			impl pallet_nomination_pools_benchmarking::Config for Runtime {}

			let whitelist: Vec<TrackedStorageKey> = vec![
				// Block Number
				hex_literal::hex!("26aa394eea5630e07c48ae0c9558cef702a5c1b19ab7a04f536c519aca4983ac").to_vec().into(),
				// Total Issuance
				hex_literal::hex!("c2261276cc9d1f8598ea4b6a74b15c2f57c875e4cff74148e4628f264b974c80").to_vec().into(),
				// Execution Phase
				hex_literal::hex!("26aa394eea5630e07c48ae0c9558cef7ff553b5a9862a516939d82b3d3d8661a").to_vec().into(),
				// Event Count
				hex_literal::hex!("26aa394eea5630e07c48ae0c9558cef70a98fdbe9ce6c55837576c60c7af3850").to_vec().into(),
				// System Events
				hex_literal::hex!("26aa394eea5630e07c48ae0c9558cef780d41e5e16056765bc8461851072c9d7").to_vec().into(),
				// System BlockWeight
				hex_literal::hex!("26aa394eea5630e07c48ae0c9558cef734abf5cb34d6244378cddbf18e849d96").to_vec().into(),
				// Treasury Account
				hex_literal::hex!("26aa394eea5630e07c48ae0c9558cef7b99d880ec681799c0cf30e8886371da95ecffd7b6c0f78751baa9d281e0bfa3a6d6f646c70792f74727372790000000000000000000000000000000000000000").to_vec().into(),
			];

			let mut batches = Vec::<BenchmarkBatch>::new();
			let params = (&config, &whitelist);
			add_benchmarks!(params, batches);
			Ok(batches)
		}
	}
}

#[cfg(test)]
mod tests {
	use super::*;
	use frame_election_provider_support::NposSolution;
	use frame_system::offchain::CreateSignedTransaction;
	use sp_runtime::UpperOf;

	#[test]
	fn validate_transaction_submitter_bounds() {
		fn is_submit_signed_transaction<T>()
		where
			T: CreateSignedTransaction<Call>,
		{
		}

		is_submit_signed_transaction::<Runtime>();
	}

	#[test]
	fn perbill_as_onchain_accuracy() {
		type OnChainAccuracy =
			<<Runtime as pallet_election_provider_multi_phase::MinerConfig>::Solution as NposSolution>::Accuracy;
		let maximum_chain_accuracy: Vec<UpperOf<OnChainAccuracy>> = (0..MaxNominations::get())
			.map(|_| <UpperOf<OnChainAccuracy>>::from(OnChainAccuracy::one().deconstruct()))
			.collect();
		let _: UpperOf<OnChainAccuracy> =
			maximum_chain_accuracy.iter().fold(0, |acc, x| acc.checked_add(*x).unwrap());
	}

	#[test]
	fn call_size() {
		let size = core::mem::size_of::<Call>();
		assert!(
			size <= 208,
			"size of Call {} is more than 208 bytes: some calls have too big arguments, use Box to reduce the
			size of Call.
			If the limit is too strong, maybe consider increase the limit to 300.",
			size,
		);
	}
}<|MERGE_RESOLUTION|>--- conflicted
+++ resolved
@@ -19,11 +19,7 @@
 //! The Substrate runtime. This can be compiled with `#[no_std]`, ready for Wasm.
 
 #![cfg_attr(not(feature = "std"), no_std)]
-<<<<<<< HEAD
 // `construct_runtime!` does a lot of recursion and requires us to increase the limit to 512.
-=======
-// `construct_runtime!` does a lot of recursion and requires us to increase the limit to 256.
->>>>>>> bc7a1e6c
 #![recursion_limit = "512"]
 
 use codec::{Decode, Encode, MaxEncodedLen};
