// This file is part of Substrate.

// Copyright (C) 2018-2022 Parity Technologies (UK) Ltd.
// SPDX-License-Identifier: GPL-3.0-or-later WITH Classpath-exception-2.0

// This program is free software: you can redistribute it and/or modify
// it under the terms of the GNU General Public License as published by
// the Free Software Foundation, either version 3 of the License, or
// (at your option) any later version.

// This program is distributed in the hope that it will be useful,
// but WITHOUT ANY WARRANTY; without even the implied warranty of
// MERCHANTABILITY or FITNESS FOR A PARTICULAR PURPOSE. See the
// GNU General Public License for more details.

// You should have received a copy of the GNU General Public License
// along with this program. If not, see <https://www.gnu.org/licenses/>.

//! The Substrate runtime. This can be compiled with `#[no_std]`, ready for Wasm.

#![cfg_attr(not(feature = "std"), no_std)]
// `construct_runtime!` does a lot of recursion and requires us to increase the limit to 256.
#![recursion_limit = "256"]

use codec::{Decode, Encode, MaxEncodedLen};
use frame_election_provider_support::onchain;
use frame_support::{
	construct_runtime, parameter_types,
	traits::{
		AsEnsureOriginWithArg, ConstU128, ConstU16, ConstU32, Currency, EnsureOneOf,
		EqualPrivilegeOnly, Everything, Imbalance, InstanceFilter, KeyOwnerProofSystem,
		LockIdentifier, Nothing, OnUnbalanced, U128CurrencyToVote,
	},
	weights::{
		constants::{BlockExecutionWeight, ExtrinsicBaseWeight, RocksDbWeight, WEIGHT_PER_SECOND},
		DispatchClass, IdentityFee, Weight,
	},
	PalletId, RuntimeDebug,
};
use frame_system::{
	limits::{BlockLength, BlockWeights},
	EnsureRoot, EnsureSigned,
};
pub use node_primitives::{AccountId, Signature};
use node_primitives::{AccountIndex, Balance, BlockNumber, Hash, Index, Moment};
use pallet_contracts::weights::WeightInfo;
use pallet_grandpa::{
	fg_primitives, AuthorityId as GrandpaId, AuthorityList as GrandpaAuthorityList,
};
use pallet_im_online::sr25519::AuthorityId as ImOnlineId;
use pallet_session::historical as pallet_session_historical;
pub use pallet_transaction_payment::{CurrencyAdapter, Multiplier, TargetedFeeAdjustment};
use pallet_transaction_payment::{FeeDetails, RuntimeDispatchInfo};
use sp_api::impl_runtime_apis;
use sp_authority_discovery::AuthorityId as AuthorityDiscoveryId;
use sp_core::{crypto::KeyTypeId, OpaqueMetadata};
use sp_inherents::{CheckInherentsResult, InherentData};
use sp_runtime::{
	create_runtime_str,
	curve::PiecewiseLinear,
	generic, impl_opaque_keys,
	traits::{
		self, BlakeTwo256, Block as BlockT, ConvertInto, NumberFor, OpaqueKeys,
		SaturatedConversion, StaticLookup,
	},
	transaction_validity::{TransactionPriority, TransactionSource, TransactionValidity},
	ApplyExtrinsicResult, FixedPointNumber, Perbill, Percent, Permill, Perquintill,
};
use sp_std::prelude::*;
#[cfg(any(feature = "std", test))]
use sp_version::NativeVersion;
use sp_version::RuntimeVersion;
use static_assertions::const_assert;

#[cfg(any(feature = "std", test))]
pub use frame_system::Call as SystemCall;
#[cfg(any(feature = "std", test))]
pub use pallet_balances::Call as BalancesCall;
#[cfg(any(feature = "std", test))]
pub use pallet_staking::StakerStatus;
#[cfg(any(feature = "std", test))]
pub use pallet_sudo::Call as SudoCall;
#[cfg(any(feature = "std", test))]
pub use sp_runtime::BuildStorage;

/// Implementations of some helper traits passed into runtime modules as associated types.
pub mod impls;
use impls::{Author, CreditToBlockAuthor};

/// Constant values used within the runtime.
pub mod constants;
use constants::{currency::*, time::*};
use sp_runtime::generic::Era;

/// Generated voter bag information.
mod voter_bags;

// Make the WASM binary available.
#[cfg(feature = "std")]
include!(concat!(env!("OUT_DIR"), "/wasm_binary.rs"));

/// Wasm binary unwrapped. If built with `SKIP_WASM_BUILD`, the function panics.
#[cfg(feature = "std")]
pub fn wasm_binary_unwrap() -> &'static [u8] {
	WASM_BINARY.expect(
		"Development wasm binary is not available. This means the client is built with \
		 `SKIP_WASM_BUILD` flag and it is only usable for production chains. Please rebuild with \
		 the flag disabled.",
	)
}

/// Runtime version.
#[sp_version::runtime_version]
pub const VERSION: RuntimeVersion = RuntimeVersion {
	spec_name: create_runtime_str!("node"),
	impl_name: create_runtime_str!("substrate-node"),
	authoring_version: 10,
	// Per convention: if the runtime behavior changes, increment spec_version
	// and set impl_version to 0. If only runtime
	// implementation changes and behavior does not, then leave spec_version as
	// is and increment impl_version.
	spec_version: 268,
	impl_version: 0,
	apis: RUNTIME_API_VERSIONS,
	transaction_version: 2,
	state_version: 1,
};

/// The BABE epoch configuration at genesis.
pub const BABE_GENESIS_EPOCH_CONFIG: sp_consensus_babe::BabeEpochConfiguration =
	sp_consensus_babe::BabeEpochConfiguration {
		c: PRIMARY_PROBABILITY,
		allowed_slots: sp_consensus_babe::AllowedSlots::PrimaryAndSecondaryPlainSlots,
	};

/// Native version.
#[cfg(any(feature = "std", test))]
pub fn native_version() -> NativeVersion {
	NativeVersion { runtime_version: VERSION, can_author_with: Default::default() }
}

type NegativeImbalance = <Balances as Currency<AccountId>>::NegativeImbalance;

pub struct DealWithFees;
impl OnUnbalanced<NegativeImbalance> for DealWithFees {
	fn on_unbalanceds<B>(mut fees_then_tips: impl Iterator<Item = NegativeImbalance>) {
		if let Some(fees) = fees_then_tips.next() {
			// for fees, 80% to treasury, 20% to author
			let mut split = fees.ration(80, 20);
			if let Some(tips) = fees_then_tips.next() {
				// for tips, if any, 80% to treasury, 20% to author (though this can be anything)
				tips.ration_merge_into(80, 20, &mut split);
			}
			Treasury::on_unbalanced(split.0);
			Author::on_unbalanced(split.1);
		}
	}
}

/// We assume that ~10% of the block weight is consumed by `on_initialize` handlers.
/// This is used to limit the maximal weight of a single extrinsic.
const AVERAGE_ON_INITIALIZE_RATIO: Perbill = Perbill::from_percent(10);
/// We allow `Normal` extrinsics to fill up the block up to 75%, the rest can be used
/// by  Operational  extrinsics.
const NORMAL_DISPATCH_RATIO: Perbill = Perbill::from_percent(75);
/// We allow for 2 seconds of compute with a 6 second average block time.
const MAXIMUM_BLOCK_WEIGHT: Weight = 2 * WEIGHT_PER_SECOND;

parameter_types! {
	pub const BlockHashCount: BlockNumber = 2400;
	pub const Version: RuntimeVersion = VERSION;
	pub RuntimeBlockLength: BlockLength =
		BlockLength::max_with_normal_ratio(5 * 1024 * 1024, NORMAL_DISPATCH_RATIO);
	pub RuntimeBlockWeights: BlockWeights = BlockWeights::builder()
		.base_block(BlockExecutionWeight::get())
		.for_class(DispatchClass::all(), |weights| {
			weights.base_extrinsic = ExtrinsicBaseWeight::get();
		})
		.for_class(DispatchClass::Normal, |weights| {
			weights.max_total = Some(NORMAL_DISPATCH_RATIO * MAXIMUM_BLOCK_WEIGHT);
		})
		.for_class(DispatchClass::Operational, |weights| {
			weights.max_total = Some(MAXIMUM_BLOCK_WEIGHT);
			// Operational transactions have some extra reserved space, so that they
			// are included even if block reached `MAXIMUM_BLOCK_WEIGHT`.
			weights.reserved = Some(
				MAXIMUM_BLOCK_WEIGHT - NORMAL_DISPATCH_RATIO * MAXIMUM_BLOCK_WEIGHT
			);
		})
		.avg_block_initialization(AVERAGE_ON_INITIALIZE_RATIO)
		.build_or_panic();
}

const_assert!(NORMAL_DISPATCH_RATIO.deconstruct() >= AVERAGE_ON_INITIALIZE_RATIO.deconstruct());

impl frame_system::Config for Runtime {
	type BaseCallFilter = Everything;
	type BlockWeights = RuntimeBlockWeights;
	type BlockLength = RuntimeBlockLength;
	type DbWeight = RocksDbWeight;
	type Origin = Origin;
	type Call = Call;
	type Index = Index;
	type BlockNumber = BlockNumber;
	type Hash = Hash;
	type Hashing = BlakeTwo256;
	type AccountId = AccountId;
	type Lookup = Indices;
	type Header = generic::Header<BlockNumber, BlakeTwo256>;
	type Event = Event;
	type BlockHashCount = BlockHashCount;
	type Version = Version;
	type PalletInfo = PalletInfo;
	type AccountData = pallet_balances::AccountData<Balance>;
	type OnNewAccount = ();
	type OnKilledAccount = ();
	type SystemWeightInfo = frame_system::weights::SubstrateWeight<Runtime>;
	type SS58Prefix = ConstU16<42>;
	type OnSetCode = ();
	type MaxConsumers = frame_support::traits::ConstU32<16>;
}

impl pallet_randomness_collective_flip::Config for Runtime {}

impl pallet_utility::Config for Runtime {
	type Event = Event;
	type Call = Call;
	type PalletsOrigin = OriginCaller;
	type WeightInfo = pallet_utility::weights::SubstrateWeight<Runtime>;
}

parameter_types! {
	// One storage item; key size is 32; value is size 4+4+16+32 bytes = 56 bytes.
	pub const DepositBase: Balance = deposit(1, 88);
	// Additional storage item size of 32 bytes.
	pub const DepositFactor: Balance = deposit(0, 32);
}

impl pallet_multisig::Config for Runtime {
	type Event = Event;
	type Call = Call;
	type Currency = Balances;
	type DepositBase = DepositBase;
	type DepositFactor = DepositFactor;
	type MaxSignatories = ConstU16<100>;
	type WeightInfo = pallet_multisig::weights::SubstrateWeight<Runtime>;
}

parameter_types! {
	// One storage item; key size 32, value size 8; .
	pub const ProxyDepositBase: Balance = deposit(1, 8);
	// Additional storage item size of 33 bytes.
	pub const ProxyDepositFactor: Balance = deposit(0, 33);
	pub const AnnouncementDepositBase: Balance = deposit(1, 8);
	pub const AnnouncementDepositFactor: Balance = deposit(0, 66);
}

/// The type used to represent the kinds of proxying allowed.
#[derive(
	Copy,
	Clone,
	Eq,
	PartialEq,
	Ord,
	PartialOrd,
	Encode,
	Decode,
	RuntimeDebug,
	MaxEncodedLen,
	scale_info::TypeInfo,
)]
pub enum ProxyType {
	Any,
	NonTransfer,
	Governance,
	Staking,
}
impl Default for ProxyType {
	fn default() -> Self {
		Self::Any
	}
}
impl InstanceFilter<Call> for ProxyType {
	fn filter(&self, c: &Call) -> bool {
		match self {
			ProxyType::Any => true,
			ProxyType::NonTransfer => !matches!(
				c,
				Call::Balances(..) |
					Call::Assets(..) | Call::Uniques(..) |
					Call::Vesting(pallet_vesting::Call::vested_transfer { .. }) |
					Call::Indices(pallet_indices::Call::transfer { .. })
			),
			ProxyType::Governance => matches!(
				c,
				Call::Democracy(..) |
					Call::Council(..) | Call::Society(..) |
					Call::TechnicalCommittee(..) |
					Call::Elections(..) | Call::Treasury(..)
			),
			ProxyType::Staking => matches!(c, Call::Staking(..)),
		}
	}
	fn is_superset(&self, o: &Self) -> bool {
		match (self, o) {
			(x, y) if x == y => true,
			(ProxyType::Any, _) => true,
			(_, ProxyType::Any) => false,
			(ProxyType::NonTransfer, _) => true,
			_ => false,
		}
	}
}

impl pallet_proxy::Config for Runtime {
	type Event = Event;
	type Call = Call;
	type Currency = Balances;
	type ProxyType = ProxyType;
	type ProxyDepositBase = ProxyDepositBase;
	type ProxyDepositFactor = ProxyDepositFactor;
	type MaxProxies = ConstU32<32>;
	type WeightInfo = pallet_proxy::weights::SubstrateWeight<Runtime>;
	type MaxPending = ConstU32<32>;
	type CallHasher = BlakeTwo256;
	type AnnouncementDepositBase = AnnouncementDepositBase;
	type AnnouncementDepositFactor = AnnouncementDepositFactor;
}

parameter_types! {
	pub MaximumSchedulerWeight: Weight = Perbill::from_percent(80) *
		RuntimeBlockWeights::get().max_block;
	// Retry a scheduled item every 10 blocks (1 minute) until the preimage exists.
	pub const NoPreimagePostponement: Option<u32> = Some(10);
}

impl pallet_scheduler::Config for Runtime {
	type Event = Event;
	type Origin = Origin;
	type PalletsOrigin = OriginCaller;
	type Call = Call;
	type MaximumWeight = MaximumSchedulerWeight;
	type ScheduleOrigin = EnsureRoot<AccountId>;
	type MaxScheduledPerBlock = ConstU32<50>;
	type WeightInfo = pallet_scheduler::weights::SubstrateWeight<Runtime>;
	type OriginPrivilegeCmp = EqualPrivilegeOnly;
	type PreimageProvider = Preimage;
	type NoPreimagePostponement = NoPreimagePostponement;
}

parameter_types! {
	pub const PreimageMaxSize: u32 = 4096 * 1024;
	pub const PreimageBaseDeposit: Balance = 1 * DOLLARS;
	// One cent: $10,000 / MB
	pub const PreimageByteDeposit: Balance = 1 * CENTS;
}

impl pallet_preimage::Config for Runtime {
	type WeightInfo = pallet_preimage::weights::SubstrateWeight<Runtime>;
	type Event = Event;
	type Currency = Balances;
	type ManagerOrigin = EnsureRoot<AccountId>;
	type MaxSize = PreimageMaxSize;
	type BaseDeposit = PreimageBaseDeposit;
	type ByteDeposit = PreimageByteDeposit;
}

parameter_types! {
	// NOTE: Currently it is not possible to change the epoch duration after the chain has started.
	//       Attempting to do so will brick block production.
	pub const EpochDuration: u64 = EPOCH_DURATION_IN_SLOTS;
	pub const ExpectedBlockTime: Moment = MILLISECS_PER_BLOCK;
	pub const ReportLongevity: u64 =
		BondingDuration::get() as u64 * SessionsPerEra::get() as u64 * EpochDuration::get();
}

impl pallet_babe::Config for Runtime {
	type EpochDuration = EpochDuration;
	type ExpectedBlockTime = ExpectedBlockTime;
	type EpochChangeTrigger = pallet_babe::ExternalTrigger;
	type DisabledValidators = Session;

	type KeyOwnerProofSystem = Historical;

	type KeyOwnerProof = <Self::KeyOwnerProofSystem as KeyOwnerProofSystem<(
		KeyTypeId,
		pallet_babe::AuthorityId,
	)>>::Proof;

	type KeyOwnerIdentification = <Self::KeyOwnerProofSystem as KeyOwnerProofSystem<(
		KeyTypeId,
		pallet_babe::AuthorityId,
	)>>::IdentificationTuple;

	type HandleEquivocation =
		pallet_babe::EquivocationHandler<Self::KeyOwnerIdentification, Offences, ReportLongevity>;

	type WeightInfo = ();
	type MaxAuthorities = MaxAuthorities;
}

parameter_types! {
	pub const IndexDeposit: Balance = 1 * DOLLARS;
}

impl pallet_indices::Config for Runtime {
	type AccountIndex = AccountIndex;
	type Currency = Balances;
	type Deposit = IndexDeposit;
	type Event = Event;
	type WeightInfo = pallet_indices::weights::SubstrateWeight<Runtime>;
}

parameter_types! {
	pub const ExistentialDeposit: Balance = 1 * DOLLARS;
	// For weight estimation, we assume that the most locks on an individual account will be 50.
	// This number may need to be adjusted in the future if this assumption no longer holds true.
	pub const MaxLocks: u32 = 50;
	pub const MaxReserves: u32 = 50;
}

impl pallet_balances::Config for Runtime {
	type MaxLocks = MaxLocks;
	type MaxReserves = MaxReserves;
	type ReserveIdentifier = [u8; 8];
	type Balance = Balance;
	type DustRemoval = ();
	type Event = Event;
	type ExistentialDeposit = ExistentialDeposit;
	type AccountStore = frame_system::Pallet<Runtime>;
	type WeightInfo = pallet_balances::weights::SubstrateWeight<Runtime>;
}

parameter_types! {
	pub const TransactionByteFee: Balance = 10 * MILLICENTS;
	pub const OperationalFeeMultiplier: u8 = 5;
	pub const TargetBlockFullness: Perquintill = Perquintill::from_percent(25);
	pub AdjustmentVariable: Multiplier = Multiplier::saturating_from_rational(1, 100_000);
	pub MinimumMultiplier: Multiplier = Multiplier::saturating_from_rational(1, 1_000_000_000u128);
}

impl pallet_transaction_payment::Config for Runtime {
	type OnChargeTransaction = CurrencyAdapter<Balances, DealWithFees>;
	type TransactionByteFee = TransactionByteFee;
	type OperationalFeeMultiplier = OperationalFeeMultiplier;
	type WeightToFee = IdentityFee<Balance>;
	type FeeMultiplierUpdate =
		TargetedFeeAdjustment<Self, TargetBlockFullness, AdjustmentVariable, MinimumMultiplier>;
}

impl pallet_asset_tx_payment::Config for Runtime {
	type Fungibles = Assets;
	type OnChargeAssetTransaction = pallet_asset_tx_payment::FungiblesAdapter<
		pallet_assets::BalanceToAssetBalance<Balances, Runtime, ConvertInto>,
		CreditToBlockAuthor,
	>;
}

parameter_types! {
	pub const MinimumPeriod: Moment = SLOT_DURATION / 2;
}

impl pallet_timestamp::Config for Runtime {
	type Moment = Moment;
	type OnTimestampSet = Babe;
	type MinimumPeriod = MinimumPeriod;
	type WeightInfo = pallet_timestamp::weights::SubstrateWeight<Runtime>;
}

parameter_types! {
	pub const UncleGenerations: BlockNumber = 5;
}

impl pallet_authorship::Config for Runtime {
	type FindAuthor = pallet_session::FindAccountFromAuthorIndex<Self, Babe>;
	type UncleGenerations = UncleGenerations;
	type FilterUncle = ();
	type EventHandler = (Staking, ImOnline);
}

impl_opaque_keys! {
	pub struct SessionKeys {
		pub grandpa: Grandpa,
		pub babe: Babe,
		pub im_online: ImOnline,
		pub authority_discovery: AuthorityDiscovery,
	}
}

impl pallet_session::Config for Runtime {
	type Event = Event;
	type ValidatorId = <Self as frame_system::Config>::AccountId;
	type ValidatorIdOf = pallet_staking::StashOf<Self>;
	type ShouldEndSession = Babe;
	type NextSessionRotation = Babe;
	type SessionManager = pallet_session::historical::NoteHistoricalRoot<Self, Staking>;
	type SessionHandler = <SessionKeys as OpaqueKeys>::KeyTypeIdProviders;
	type Keys = SessionKeys;
	type WeightInfo = pallet_session::weights::SubstrateWeight<Runtime>;
}

impl pallet_session::historical::Config for Runtime {
	type FullIdentification = pallet_staking::Exposure<AccountId, Balance>;
	type FullIdentificationOf = pallet_staking::ExposureOf<Runtime>;
}

pallet_staking_reward_curve::build! {
	const REWARD_CURVE: PiecewiseLinear<'static> = curve!(
		min_inflation: 0_025_000,
		max_inflation: 0_100_000,
		ideal_stake: 0_500_000,
		falloff: 0_050_000,
		max_piece_count: 40,
		test_precision: 0_005_000,
	);
}

parameter_types! {
	pub const SessionsPerEra: sp_staking::SessionIndex = 6;
	pub const BondingDuration: sp_staking::EraIndex = 24 * 28;
	pub const SlashDeferDuration: sp_staking::EraIndex = 24 * 7; // 1/4 the bonding duration.
	pub const RewardCurve: &'static PiecewiseLinear<'static> = &REWARD_CURVE;
	pub const MaxNominatorRewardedPerValidator: u32 = 256;
	pub const OffendingValidatorsThreshold: Perbill = Perbill::from_percent(17);
	pub OffchainRepeat: BlockNumber = 5;
}

pub struct StakingBenchmarkingConfig;
impl pallet_staking::BenchmarkingConfig for StakingBenchmarkingConfig {
	type MaxNominators = ConstU32<1000>;
	type MaxValidators = ConstU32<1000>;
}

impl pallet_staking::Config for Runtime {
	type MaxNominations = MaxNominations;
	type Currency = Balances;
	type UnixTime = Timestamp;
	type CurrencyToVote = U128CurrencyToVote;
	type RewardRemainder = Treasury;
	type Event = Event;
	type Slash = Treasury; // send the slashed funds to the treasury.
	type Reward = (); // rewards are minted from the void
	type SessionsPerEra = SessionsPerEra;
	type BondingDuration = BondingDuration;
	type SlashDeferDuration = SlashDeferDuration;
	/// A super-majority of the council can cancel the slash.
	type SlashCancelOrigin = EnsureOneOf<
		EnsureRoot<AccountId>,
		pallet_collective::EnsureProportionAtLeast<AccountId, CouncilCollective, 3, 4>,
	>;
	type SessionInterface = Self;
	type EraPayout = pallet_staking::ConvertCurve<RewardCurve>;
	type NextNewSession = Session;
	type MaxNominatorRewardedPerValidator = MaxNominatorRewardedPerValidator;
	type OffendingValidatorsThreshold = OffendingValidatorsThreshold;
	type ElectionProvider = ElectionProviderMultiPhase;
	type GenesisElectionProvider = onchain::OnChainSequentialPhragmen<Self>;
	// Alternatively, use pallet_staking::UseNominatorsMap<Runtime> to just use the nominators map.
	// Note that the aforementioned does not scale to a very large number of nominators.
	type SortedListProvider = BagsList;
	type MaxUnlockingChunks = ConstU32<32>;
	type WeightInfo = pallet_staking::weights::SubstrateWeight<Runtime>;
	type BenchmarkingConfig = StakingBenchmarkingConfig;
}

parameter_types! {
	// phase durations. 1/4 of the last session for each.
	pub const SignedPhase: u32 = EPOCH_DURATION_IN_BLOCKS / 4;
	pub const UnsignedPhase: u32 = EPOCH_DURATION_IN_BLOCKS / 4;

	// signed config
	pub const SignedRewardBase: Balance = 1 * DOLLARS;
	pub const SignedDepositBase: Balance = 1 * DOLLARS;
	pub const SignedDepositByte: Balance = 1 * CENTS;

	pub SolutionImprovementThreshold: Perbill = Perbill::from_rational(1u32, 10_000);

	// miner configs
	pub const MultiPhaseUnsignedPriority: TransactionPriority = StakingUnsignedPriority::get() - 1u64;
	pub MinerMaxWeight: Weight = RuntimeBlockWeights::get()
		.get(DispatchClass::Normal)
		.max_extrinsic.expect("Normal extrinsics have a weight limit configured; qed")
		.saturating_sub(BlockExecutionWeight::get());
	// Solution can occupy 90% of normal block size
	pub MinerMaxLength: u32 = Perbill::from_rational(9u32, 10) *
		*RuntimeBlockLength::get()
		.max
		.get(DispatchClass::Normal);
}

frame_election_provider_support::generate_solution_type!(
	#[compact]
	pub struct NposSolution16::<
		VoterIndex = u32,
		TargetIndex = u16,
		Accuracy = sp_runtime::PerU16,
	>(16)
);

parameter_types! {
	pub MaxNominations: u32 = <NposSolution16 as sp_npos_elections::NposSolution>::LIMIT as u32;
}

/// The numbers configured here could always be more than the the maximum limits of staking pallet
/// to ensure election snapshot will not run out of memory. For now, we set them to smaller values
/// since the staking is bounded and the weight pipeline takes hours for this single pallet.
pub struct ElectionProviderBenchmarkConfig;
impl pallet_election_provider_multi_phase::BenchmarkingConfig for ElectionProviderBenchmarkConfig {
	const VOTERS: [u32; 2] = [1000, 2000];
	const TARGETS: [u32; 2] = [500, 1000];
	const ACTIVE_VOTERS: [u32; 2] = [500, 800];
	const DESIRED_TARGETS: [u32; 2] = [200, 400];
	const SNAPSHOT_MAXIMUM_VOTERS: u32 = 1000;
	const MINER_MAXIMUM_VOTERS: u32 = 1000;
	const MAXIMUM_TARGETS: u32 = 300;
}

/// Maximum number of iterations for balancing that will be executed in the embedded OCW
/// miner of election provider multi phase.
pub const MINER_MAX_ITERATIONS: u32 = 10;

/// A source of random balance for NposSolver, which is meant to be run by the OCW election miner.
pub struct OffchainRandomBalancing;
impl frame_support::pallet_prelude::Get<Option<(usize, sp_npos_elections::ExtendedBalance)>>
	for OffchainRandomBalancing
{
	fn get() -> Option<(usize, sp_npos_elections::ExtendedBalance)> {
		use sp_runtime::traits::TrailingZeroInput;
		let iters = match MINER_MAX_ITERATIONS {
			0 => 0,
			max @ _ => {
				let seed = sp_io::offchain::random_seed();
				let random = <u32>::decode(&mut TrailingZeroInput::new(&seed))
					.expect("input is padded with zeroes; qed") %
					max.saturating_add(1);
				random as usize
			},
		};

		Some((iters, 0))
	}
}

impl onchain::Config for Runtime {
	type Accuracy = Perbill;
	type DataProvider = <Self as pallet_election_provider_multi_phase::Config>::DataProvider;
}

impl pallet_election_provider_multi_phase::Config for Runtime {
	type Event = Event;
	type Currency = Balances;
	type EstimateCallFee = TransactionPayment;
	type SignedPhase = SignedPhase;
	type UnsignedPhase = UnsignedPhase;
	type SolutionImprovementThreshold = SolutionImprovementThreshold;
	type OffchainRepeat = OffchainRepeat;
	type MinerMaxWeight = MinerMaxWeight;
	type MinerMaxLength = MinerMaxLength;
	type MinerTxPriority = MultiPhaseUnsignedPriority;
	type SignedMaxSubmissions = ConstU32<10>;
	type SignedRewardBase = SignedRewardBase;
	type SignedDepositBase = SignedDepositBase;
	type SignedDepositByte = SignedDepositByte;
	type SignedDepositWeight = ();
	type SignedMaxWeight = MinerMaxWeight;
	type SlashHandler = (); // burn slashes
	type RewardHandler = (); // nothing to do upon rewards
	type DataProvider = Staking;
	type Solution = NposSolution16;
	type Fallback = pallet_election_provider_multi_phase::NoFallback<Self>;
	type GovernanceFallback =
		frame_election_provider_support::onchain::OnChainSequentialPhragmen<Self>;
	type Solver = frame_election_provider_support::SequentialPhragmen<
		AccountId,
		pallet_election_provider_multi_phase::SolutionAccuracyOf<Self>,
		OffchainRandomBalancing,
	>;
	type WeightInfo = pallet_election_provider_multi_phase::weights::SubstrateWeight<Self>;
	type ForceOrigin = EnsureRootOrHalfCouncil;
	type BenchmarkingConfig = ElectionProviderBenchmarkConfig;
	// BagsList allows a practically unbounded count of nominators to participate in NPoS elections.
	// To ensure we respect memory limits when using the BagsList this must be set to a number of
	// voters we know can fit into a single vec allocation.
	type VoterSnapshotPerBlock = ConstU32<10_000>;
}

parameter_types! {
	pub const BagThresholds: &'static [u64] = &voter_bags::THRESHOLDS;
}

impl pallet_bags_list::Config for Runtime {
	type Event = Event;
	type ScoreProvider = Staking;
	type WeightInfo = pallet_bags_list::weights::SubstrateWeight<Runtime>;
	type BagThresholds = BagThresholds;
	type Score = sp_npos_elections::VoteWeight;
}

parameter_types! {
	pub const VoteLockingPeriod: BlockNumber = 30 * DAYS;
}

impl pallet_conviction_voting::Config for Runtime {
	type WeightInfo = pallet_conviction_voting::weights::SubstrateWeight<Self>;
	type Event = Event;
	type Currency = Balances;
	type VoteLockingPeriod = VoteLockingPeriod;
	type MaxVotes = ConstU32<512>;
	type MaxTurnout = frame_support::traits::TotalIssuanceOf<Balances, Self::AccountId>;
	type Polls = Referenda;
}

parameter_types! {
	pub const AlarmInterval: BlockNumber = 1;
	pub const SubmissionDeposit: Balance = 100 * DOLLARS;
	pub const UndecidingTimeout: BlockNumber = 28 * DAYS;
}

pub struct TracksInfo;
impl pallet_referenda::TracksInfo<Balance, BlockNumber> for TracksInfo {
	type Id = u8;
	type Origin = <Origin as frame_support::traits::OriginTrait>::PalletsOrigin;
	fn tracks() -> &'static [(Self::Id, pallet_referenda::TrackInfo<Balance, BlockNumber>)] {
		static DATA: [(u8, pallet_referenda::TrackInfo<Balance, BlockNumber>); 1] = [(
			0u8,
			pallet_referenda::TrackInfo {
				name: "root",
				max_deciding: 1,
				decision_deposit: 10,
				prepare_period: 4,
				decision_period: 4,
				confirm_period: 2,
				min_enactment_period: 4,
				min_approval: pallet_referenda::Curve::LinearDecreasing {
					begin: Perbill::from_percent(100),
					delta: Perbill::from_percent(50),
				},
				min_turnout: pallet_referenda::Curve::LinearDecreasing {
					begin: Perbill::from_percent(100),
					delta: Perbill::from_percent(100),
				},
			},
		)];
		&DATA[..]
	}
	fn track_for(id: &Self::Origin) -> Result<Self::Id, ()> {
		if let Ok(system_origin) = frame_system::RawOrigin::try_from(id.clone()) {
			match system_origin {
				frame_system::RawOrigin::Root => Ok(0),
				_ => Err(()),
			}
		} else {
			Err(())
		}
	}
}

impl pallet_referenda::Config for Runtime {
	type WeightInfo = pallet_referenda::weights::SubstrateWeight<Self>;
	type Call = Call;
	type Event = Event;
	type Scheduler = Scheduler;
	type Currency = pallet_balances::Pallet<Self>;
	type CancelOrigin = EnsureRoot<AccountId>;
	type KillOrigin = EnsureRoot<AccountId>;
	type Slash = ();
	type Votes = pallet_conviction_voting::VotesOf<Runtime>;
	type Tally = pallet_conviction_voting::TallyOf<Runtime>;
	type SubmissionDeposit = SubmissionDeposit;
	type MaxQueued = ConstU32<100>;
	type UndecidingTimeout = UndecidingTimeout;
	type AlarmInterval = AlarmInterval;
	type Tracks = TracksInfo;
}

parameter_types! {
	pub const LaunchPeriod: BlockNumber = 28 * 24 * 60 * MINUTES;
	pub const VotingPeriod: BlockNumber = 28 * 24 * 60 * MINUTES;
	pub const FastTrackVotingPeriod: BlockNumber = 3 * 24 * 60 * MINUTES;
	pub const MinimumDeposit: Balance = 100 * DOLLARS;
	pub const EnactmentPeriod: BlockNumber = 30 * 24 * 60 * MINUTES;
	pub const CooloffPeriod: BlockNumber = 28 * 24 * 60 * MINUTES;
	pub const MaxProposals: u32 = 100;
}

impl pallet_democracy::Config for Runtime {
	type Proposal = Call;
	type Event = Event;
	type Currency = Balances;
	type EnactmentPeriod = EnactmentPeriod;
	type LaunchPeriod = LaunchPeriod;
	type VotingPeriod = VotingPeriod;
	type VoteLockingPeriod = EnactmentPeriod; // Same as EnactmentPeriod
	type MinimumDeposit = MinimumDeposit;
	/// A straight majority of the council can decide what their next motion is.
	type ExternalOrigin =
		pallet_collective::EnsureProportionAtLeast<AccountId, CouncilCollective, 1, 2>;
	/// A super-majority can have the next scheduled referendum be a straight majority-carries vote.
	type ExternalMajorityOrigin =
		pallet_collective::EnsureProportionAtLeast<AccountId, CouncilCollective, 3, 4>;
	/// A unanimous council can have the next scheduled referendum be a straight default-carries
	/// (NTB) vote.
	type ExternalDefaultOrigin =
		pallet_collective::EnsureProportionAtLeast<AccountId, CouncilCollective, 1, 1>;
	/// Two thirds of the technical committee can have an ExternalMajority/ExternalDefault vote
	/// be tabled immediately and with a shorter voting/enactment period.
	type FastTrackOrigin =
		pallet_collective::EnsureProportionAtLeast<AccountId, TechnicalCollective, 2, 3>;
	type InstantOrigin =
		pallet_collective::EnsureProportionAtLeast<AccountId, TechnicalCollective, 1, 1>;
	type InstantAllowed = frame_support::traits::ConstBool<true>;
	type FastTrackVotingPeriod = FastTrackVotingPeriod;
	// To cancel a proposal which has been passed, 2/3 of the council must agree to it.
	type CancellationOrigin =
		pallet_collective::EnsureProportionAtLeast<AccountId, CouncilCollective, 2, 3>;
	// To cancel a proposal before it has been passed, the technical committee must be unanimous or
	// Root must agree.
	type CancelProposalOrigin = EnsureOneOf<
		EnsureRoot<AccountId>,
		pallet_collective::EnsureProportionAtLeast<AccountId, TechnicalCollective, 1, 1>,
	>;
	type BlacklistOrigin = EnsureRoot<AccountId>;
	// Any single technical committee member may veto a coming council proposal, however they can
	// only do it once and it lasts only for the cool-off period.
	type VetoOrigin = pallet_collective::EnsureMember<AccountId, TechnicalCollective>;
	type CooloffPeriod = CooloffPeriod;
	type PreimageByteDeposit = PreimageByteDeposit;
	type OperationalPreimageOrigin = pallet_collective::EnsureMember<AccountId, CouncilCollective>;
	type Slash = Treasury;
	type Scheduler = Scheduler;
	type PalletsOrigin = OriginCaller;
	type MaxVotes = frame_support::traits::ConstU32<100>;
	type WeightInfo = pallet_democracy::weights::SubstrateWeight<Runtime>;
	type MaxProposals = MaxProposals;
}

parameter_types! {
	pub const CouncilMotionDuration: BlockNumber = 5 * DAYS;
	pub const CouncilMaxProposals: u32 = 100;
	pub const CouncilMaxMembers: u32 = 100;
}

type CouncilCollective = pallet_collective::Instance1;
impl pallet_collective::Config<CouncilCollective> for Runtime {
	type Origin = Origin;
	type Proposal = Call;
	type Event = Event;
	type MotionDuration = CouncilMotionDuration;
	type MaxProposals = CouncilMaxProposals;
	type MaxMembers = CouncilMaxMembers;
	type DefaultVote = pallet_collective::PrimeDefaultVote;
	type WeightInfo = pallet_collective::weights::SubstrateWeight<Runtime>;
}

parameter_types! {
	pub const CandidacyBond: Balance = 10 * DOLLARS;
	// 1 storage item created, key size is 32 bytes, value size is 16+16.
	pub const VotingBondBase: Balance = deposit(1, 64);
	// additional data per vote is 32 bytes (account id).
	pub const VotingBondFactor: Balance = deposit(0, 32);
	pub const TermDuration: BlockNumber = 7 * DAYS;
	pub const DesiredMembers: u32 = 13;
	pub const DesiredRunnersUp: u32 = 7;
	pub const ElectionsPhragmenPalletId: LockIdentifier = *b"phrelect";
}

// Make sure that there are no more than `MaxMembers` members elected via elections-phragmen.
const_assert!(DesiredMembers::get() <= CouncilMaxMembers::get());

impl pallet_elections_phragmen::Config for Runtime {
	type Event = Event;
	type PalletId = ElectionsPhragmenPalletId;
	type Currency = Balances;
	type ChangeMembers = Council;
	// NOTE: this implies that council's genesis members cannot be set directly and must come from
	// this module.
	type InitializeMembers = Council;
	type CurrencyToVote = U128CurrencyToVote;
	type CandidacyBond = CandidacyBond;
	type VotingBondBase = VotingBondBase;
	type VotingBondFactor = VotingBondFactor;
	type LoserCandidate = ();
	type KickedMember = ();
	type DesiredMembers = DesiredMembers;
	type DesiredRunnersUp = DesiredRunnersUp;
	type TermDuration = TermDuration;
	type WeightInfo = pallet_elections_phragmen::weights::SubstrateWeight<Runtime>;
}

parameter_types! {
	pub const TechnicalMotionDuration: BlockNumber = 5 * DAYS;
	pub const TechnicalMaxProposals: u32 = 100;
	pub const TechnicalMaxMembers: u32 = 100;
}

type TechnicalCollective = pallet_collective::Instance2;
impl pallet_collective::Config<TechnicalCollective> for Runtime {
	type Origin = Origin;
	type Proposal = Call;
	type Event = Event;
	type MotionDuration = TechnicalMotionDuration;
	type MaxProposals = TechnicalMaxProposals;
	type MaxMembers = TechnicalMaxMembers;
	type DefaultVote = pallet_collective::PrimeDefaultVote;
	type WeightInfo = pallet_collective::weights::SubstrateWeight<Runtime>;
}

type EnsureRootOrHalfCouncil = EnsureOneOf<
	EnsureRoot<AccountId>,
	pallet_collective::EnsureProportionMoreThan<AccountId, CouncilCollective, 1, 2>,
>;
impl pallet_membership::Config<pallet_membership::Instance1> for Runtime {
	type Event = Event;
	type AddOrigin = EnsureRootOrHalfCouncil;
	type RemoveOrigin = EnsureRootOrHalfCouncil;
	type SwapOrigin = EnsureRootOrHalfCouncil;
	type ResetOrigin = EnsureRootOrHalfCouncil;
	type PrimeOrigin = EnsureRootOrHalfCouncil;
	type MembershipInitialized = TechnicalCommittee;
	type MembershipChanged = TechnicalCommittee;
	type MaxMembers = TechnicalMaxMembers;
	type WeightInfo = pallet_membership::weights::SubstrateWeight<Runtime>;
}

parameter_types! {
	pub const ProposalBond: Permill = Permill::from_percent(5);
	pub const ProposalBondMinimum: Balance = 1 * DOLLARS;
	pub const SpendPeriod: BlockNumber = 1 * DAYS;
	pub const Burn: Permill = Permill::from_percent(50);
	pub const TipCountdown: BlockNumber = 1 * DAYS;
	pub const TipFindersFee: Percent = Percent::from_percent(20);
	pub const TipReportDepositBase: Balance = 1 * DOLLARS;
	pub const DataDepositPerByte: Balance = 1 * CENTS;
	pub const BountyDepositBase: Balance = 1 * DOLLARS;
	pub const BountyDepositPayoutDelay: BlockNumber = 1 * DAYS;
	pub const TreasuryPalletId: PalletId = PalletId(*b"py/trsry");
	pub const BountyUpdatePeriod: BlockNumber = 14 * DAYS;
	pub const MaximumReasonLength: u32 = 300;
	pub const BountyCuratorDeposit: Permill = Permill::from_percent(50);
	pub const BountyValueMinimum: Balance = 5 * DOLLARS;
	pub const MaxApprovals: u32 = 100;
	pub const MaxActiveChildBountyCount: u32 = 5;
	pub const ChildBountyValueMinimum: Balance = 1 * DOLLARS;
	pub const ChildBountyCuratorDepositBase: Permill = Permill::from_percent(10);
}

impl pallet_treasury::Config for Runtime {
	type PalletId = TreasuryPalletId;
	type Currency = Balances;
	type ApproveOrigin = EnsureOneOf<
		EnsureRoot<AccountId>,
		pallet_collective::EnsureProportionAtLeast<AccountId, CouncilCollective, 3, 5>,
	>;
	type RejectOrigin = EnsureOneOf<
		EnsureRoot<AccountId>,
		pallet_collective::EnsureProportionMoreThan<AccountId, CouncilCollective, 1, 2>,
	>;
	type Event = Event;
	type OnSlash = ();
	type ProposalBond = ProposalBond;
	type ProposalBondMinimum = ProposalBondMinimum;
	type ProposalBondMaximum = ();
	type SpendPeriod = SpendPeriod;
	type Burn = Burn;
	type BurnDestination = ();
	type SpendFunds = Bounties;
	type WeightInfo = pallet_treasury::weights::SubstrateWeight<Runtime>;
	type MaxApprovals = MaxApprovals;
}

impl pallet_bounties::Config for Runtime {
	type Event = Event;
	type BountyDepositBase = BountyDepositBase;
	type BountyDepositPayoutDelay = BountyDepositPayoutDelay;
	type BountyUpdatePeriod = BountyUpdatePeriod;
	type BountyCuratorDeposit = BountyCuratorDeposit;
	type BountyValueMinimum = BountyValueMinimum;
	type DataDepositPerByte = DataDepositPerByte;
	type MaximumReasonLength = MaximumReasonLength;
	type WeightInfo = pallet_bounties::weights::SubstrateWeight<Runtime>;
	type ChildBountyManager = ChildBounties;
}

impl pallet_child_bounties::Config for Runtime {
	type Event = Event;
	type MaxActiveChildBountyCount = MaxActiveChildBountyCount;
	type ChildBountyValueMinimum = ChildBountyValueMinimum;
	type ChildBountyCuratorDepositBase = ChildBountyCuratorDepositBase;
	type WeightInfo = pallet_child_bounties::weights::SubstrateWeight<Runtime>;
}

impl pallet_tips::Config for Runtime {
	type Event = Event;
	type DataDepositPerByte = DataDepositPerByte;
	type MaximumReasonLength = MaximumReasonLength;
	type Tippers = Elections;
	type TipCountdown = TipCountdown;
	type TipFindersFee = TipFindersFee;
	type TipReportDepositBase = TipReportDepositBase;
	type WeightInfo = pallet_tips::weights::SubstrateWeight<Runtime>;
}

parameter_types! {
	pub const DepositPerItem: Balance = deposit(1, 0);
	pub const DepositPerByte: Balance = deposit(0, 1);
	pub const MaxValueSize: u32 = 16 * 1024;
	// The lazy deletion runs inside on_initialize.
	pub DeletionWeightLimit: Weight = AVERAGE_ON_INITIALIZE_RATIO *
		RuntimeBlockWeights::get().max_block;
	// The weight needed for decoding the queue should be less or equal than a fifth
	// of the overall weight dedicated to the lazy deletion.
	pub DeletionQueueDepth: u32 = ((DeletionWeightLimit::get() / (
			<Runtime as pallet_contracts::Config>::WeightInfo::on_initialize_per_queue_item(1) -
			<Runtime as pallet_contracts::Config>::WeightInfo::on_initialize_per_queue_item(0)
		)) / 5) as u32;
	pub Schedule: pallet_contracts::Schedule<Runtime> = Default::default();
}

impl pallet_contracts::Config for Runtime {
	type Time = Timestamp;
	type Randomness = RandomnessCollectiveFlip;
	type Currency = Balances;
	type Event = Event;
	type Call = Call;
	/// The safest default is to allow no calls at all.
	///
	/// Runtimes should whitelist dispatchables that are allowed to be called from contracts
	/// and make sure they are stable. Dispatchables exposed to contracts are not allowed to
	/// change because that would break already deployed contracts. The `Call` structure itself
	/// is not allowed to change the indices of existing pallets, too.
	type CallFilter = Nothing;
	type DepositPerItem = DepositPerItem;
	type DepositPerByte = DepositPerByte;
	type CallStack = [pallet_contracts::Frame<Self>; 31];
	type WeightPrice = pallet_transaction_payment::Pallet<Self>;
	type WeightInfo = pallet_contracts::weights::SubstrateWeight<Self>;
	type ChainExtension = ();
	type DeletionQueueDepth = DeletionQueueDepth;
	type DeletionWeightLimit = DeletionWeightLimit;
	type Schedule = Schedule;
	type AddressGenerator = pallet_contracts::DefaultAddressGenerator;
}

impl pallet_sudo::Config for Runtime {
	type Event = Event;
	type Call = Call;
}

parameter_types! {
	pub const ImOnlineUnsignedPriority: TransactionPriority = TransactionPriority::max_value();
	/// We prioritize im-online heartbeats over election solution submission.
	pub const StakingUnsignedPriority: TransactionPriority = TransactionPriority::max_value() / 2;
	pub const MaxAuthorities: u32 = 100;
	pub const MaxKeys: u32 = 10_000;
	pub const MaxPeerInHeartbeats: u32 = 10_000;
	pub const MaxPeerDataEncodingSize: u32 = 1_000;
}

impl<LocalCall> frame_system::offchain::CreateSignedTransaction<LocalCall> for Runtime
where
	Call: From<LocalCall>,
{
	fn create_transaction<C: frame_system::offchain::AppCrypto<Self::Public, Self::Signature>>(
		call: Call,
		public: <Signature as traits::Verify>::Signer,
		account: AccountId,
		nonce: Index,
	) -> Option<(Call, <UncheckedExtrinsic as traits::Extrinsic>::SignaturePayload)> {
		let tip = 0;
		// take the biggest period possible.
		let period =
			BlockHashCount::get().checked_next_power_of_two().map(|c| c / 2).unwrap_or(2) as u64;
		let current_block = System::block_number()
			.saturated_into::<u64>()
			// The `System::block_number` is initialized with `n+1`,
			// so the actual block number is `n`.
			.saturating_sub(1);
		let era = Era::mortal(period, current_block);
		let extra = (
			frame_system::CheckNonZeroSender::<Runtime>::new(),
			frame_system::CheckSpecVersion::<Runtime>::new(),
			frame_system::CheckTxVersion::<Runtime>::new(),
			frame_system::CheckGenesis::<Runtime>::new(),
			frame_system::CheckEra::<Runtime>::from(era),
			frame_system::CheckNonce::<Runtime>::from(nonce),
			frame_system::CheckWeight::<Runtime>::new(),
			pallet_asset_tx_payment::ChargeAssetTxPayment::<Runtime>::from(tip, None),
		);
		let raw_payload = SignedPayload::new(call, extra)
			.map_err(|e| {
				log::warn!("Unable to create signed payload: {:?}", e);
			})
			.ok()?;
		let signature = raw_payload.using_encoded(|payload| C::sign(payload, public))?;
		let address = Indices::unlookup(account);
		let (call, extra, _) = raw_payload.deconstruct();
		Some((call, (address, signature.into(), extra)))
	}
}

impl frame_system::offchain::SigningTypes for Runtime {
	type Public = <Signature as traits::Verify>::Signer;
	type Signature = Signature;
}

impl<C> frame_system::offchain::SendTransactionTypes<C> for Runtime
where
	Call: From<C>,
{
	type Extrinsic = UncheckedExtrinsic;
	type OverarchingCall = Call;
}

impl pallet_im_online::Config for Runtime {
	type AuthorityId = ImOnlineId;
	type Event = Event;
	type NextSessionRotation = Babe;
	type ValidatorSet = Historical;
	type ReportUnresponsiveness = Offences;
	type UnsignedPriority = ImOnlineUnsignedPriority;
	type WeightInfo = pallet_im_online::weights::SubstrateWeight<Runtime>;
	type MaxKeys = MaxKeys;
	type MaxPeerInHeartbeats = MaxPeerInHeartbeats;
	type MaxPeerDataEncodingSize = MaxPeerDataEncodingSize;
}

impl pallet_offences::Config for Runtime {
	type Event = Event;
	type IdentificationTuple = pallet_session::historical::IdentificationTuple<Self>;
	type OnOffenceHandler = Staking;
}

impl pallet_authority_discovery::Config for Runtime {
	type MaxAuthorities = MaxAuthorities;
}

impl pallet_grandpa::Config for Runtime {
	type Event = Event;
	type Call = Call;

	type KeyOwnerProofSystem = Historical;

	type KeyOwnerProof =
		<Self::KeyOwnerProofSystem as KeyOwnerProofSystem<(KeyTypeId, GrandpaId)>>::Proof;

	type KeyOwnerIdentification = <Self::KeyOwnerProofSystem as KeyOwnerProofSystem<(
		KeyTypeId,
		GrandpaId,
	)>>::IdentificationTuple;

	type HandleEquivocation = pallet_grandpa::EquivocationHandler<
		Self::KeyOwnerIdentification,
		Offences,
		ReportLongevity,
	>;

	type WeightInfo = ();
	type MaxAuthorities = MaxAuthorities;
}

parameter_types! {
	pub const BasicDeposit: Balance = 10 * DOLLARS;       // 258 bytes on-chain
	pub const FieldDeposit: Balance = 250 * CENTS;        // 66 bytes on-chain
	pub const SubAccountDeposit: Balance = 2 * DOLLARS;   // 53 bytes on-chain
	pub const MaxSubAccounts: u32 = 100;
	pub const MaxAdditionalFields: u32 = 100;
	pub const MaxRegistrars: u32 = 20;
}

impl pallet_identity::Config for Runtime {
	type Event = Event;
	type Currency = Balances;
	type BasicDeposit = BasicDeposit;
	type FieldDeposit = FieldDeposit;
	type SubAccountDeposit = SubAccountDeposit;
	type MaxSubAccounts = MaxSubAccounts;
	type MaxAdditionalFields = MaxAdditionalFields;
	type MaxRegistrars = MaxRegistrars;
	type Slashed = Treasury;
	type ForceOrigin = EnsureRootOrHalfCouncil;
	type RegistrarOrigin = EnsureRootOrHalfCouncil;
	type WeightInfo = pallet_identity::weights::SubstrateWeight<Runtime>;
}

parameter_types! {
	pub const ConfigDepositBase: Balance = 5 * DOLLARS;
	pub const FriendDepositFactor: Balance = 50 * CENTS;
	pub const MaxFriends: u16 = 9;
	pub const RecoveryDeposit: Balance = 5 * DOLLARS;
}

impl pallet_recovery::Config for Runtime {
	type Event = Event;
	type Call = Call;
	type Currency = Balances;
	type ConfigDepositBase = ConfigDepositBase;
	type FriendDepositFactor = FriendDepositFactor;
	type MaxFriends = MaxFriends;
	type RecoveryDeposit = RecoveryDeposit;
}

parameter_types! {
	pub const CandidateDeposit: Balance = 10 * DOLLARS;
	pub const WrongSideDeduction: Balance = 2 * DOLLARS;
	pub const MaxStrikes: u32 = 10;
	pub const RotationPeriod: BlockNumber = 80 * HOURS;
	pub const PeriodSpend: Balance = 500 * DOLLARS;
	pub const MaxLockDuration: BlockNumber = 36 * 30 * DAYS;
	pub const ChallengePeriod: BlockNumber = 7 * DAYS;
	pub const MaxCandidateIntake: u32 = 10;
	pub const SocietyPalletId: PalletId = PalletId(*b"py/socie");
}

impl pallet_society::Config for Runtime {
	type Event = Event;
	type PalletId = SocietyPalletId;
	type Currency = Balances;
	type Randomness = RandomnessCollectiveFlip;
	type CandidateDeposit = CandidateDeposit;
	type WrongSideDeduction = WrongSideDeduction;
	type MaxStrikes = MaxStrikes;
	type PeriodSpend = PeriodSpend;
	type MembershipChanged = ();
	type RotationPeriod = RotationPeriod;
	type MaxLockDuration = MaxLockDuration;
	type FounderSetOrigin =
		pallet_collective::EnsureProportionMoreThan<AccountId, CouncilCollective, 1, 2>;
	type SuspensionJudgementOrigin = pallet_society::EnsureFounder<Runtime>;
	type MaxCandidateIntake = MaxCandidateIntake;
	type ChallengePeriod = ChallengePeriod;
}

parameter_types! {
	pub const MinVestedTransfer: Balance = 100 * DOLLARS;
}

impl pallet_vesting::Config for Runtime {
	type Event = Event;
	type Currency = Balances;
	type BlockNumberToBalance = ConvertInto;
	type MinVestedTransfer = MinVestedTransfer;
	type WeightInfo = pallet_vesting::weights::SubstrateWeight<Runtime>;
	// `VestingInfo` encode length is 36bytes. 28 schedules gets encoded as 1009 bytes, which is the
	// highest number of schedules that encodes less than 2^10.
	const MAX_VESTING_SCHEDULES: u32 = 28;
}

impl pallet_mmr::Config for Runtime {
	const INDEXING_PREFIX: &'static [u8] = b"mmr";
	type Hashing = <Runtime as frame_system::Config>::Hashing;
	type Hash = <Runtime as frame_system::Config>::Hash;
	type LeafData = frame_system::Pallet<Self>;
	type OnNewRoot = ();
	type WeightInfo = ();
}

parameter_types! {
	pub const BiddingPeriod: BlockNumber = 1 * DAYS;
	pub const ClaimPeriod: BlockNumber = 1 * DAYS;
	pub const OwnershipPeriod: BlockNumber = 365 * DAYS;
	pub const MinBid: Balance = 10 * DOLLARS;
}

parameter_types! {
	pub const CommitmentDeposit: Balance = 1 * DOLLARS;
	pub const NameDeposit: Balance = 1 * DOLLARS;
	pub const TierThreeLetters: Balance = 640 * DOLLARS;
	pub const TierFourLetters: Balance = 160 * DOLLARS;
	pub const TierDefault: Balance = 5 * DOLLARS;
	pub const BlocksPerRegistrationPeriod: BlockNumber = 1 * MINUTES;
	pub const NotificationPeriod: BlockNumber = 90 * DAYS;
	pub const FeePerRegistrationPeriod: Balance = 1 * DOLLARS / (365 * DAYS as Balance);
}

impl pallet_name_service::Config for Runtime {
	type Event = Event;
	type Currency = Balances;
	type BlockNumberToBalance = ConvertInto;
	type RegistrationFeeHandler = ();
	type CommitmentDeposit = CommitmentDeposit;
	type NameDeposit = NameDeposit;
	type TierThreeLetters = TierThreeLetters;
	type TierFourLetters = TierFourLetters;
	type TierDefault = TierDefault;
	type BlocksPerRegistrationPeriod = BlocksPerRegistrationPeriod;
	type NotificationPeriod = NotificationPeriod;
	type FeePerRegistrationPeriod = FeePerRegistrationPeriod;
	type RegistrationManager = EnsureRoot<Self::AccountId>;
}

parameter_types! {
	pub const LotteryPalletId: PalletId = PalletId(*b"py/lotto");
	pub const MaxCalls: u32 = 10;
	pub const MaxGenerateRandom: u32 = 10;
}

impl pallet_lottery::Config for Runtime {
	type PalletId = LotteryPalletId;
	type Call = Call;
	type Currency = Balances;
	type Randomness = RandomnessCollectiveFlip;
	type Event = Event;
	type ManagerOrigin = EnsureRoot<AccountId>;
	type MaxCalls = MaxCalls;
	type ValidateCall = Lottery;
	type MaxGenerateRandom = MaxGenerateRandom;
	type WeightInfo = pallet_lottery::weights::SubstrateWeight<Runtime>;
}

parameter_types! {
	pub const AssetDeposit: Balance = 100 * DOLLARS;
	pub const ApprovalDeposit: Balance = 1 * DOLLARS;
	pub const StringLimit: u32 = 50;
	pub const MetadataDepositBase: Balance = 10 * DOLLARS;
	pub const MetadataDepositPerByte: Balance = 1 * DOLLARS;
}

impl pallet_assets::Config for Runtime {
	type Event = Event;
	type Balance = u128;
	type AssetId = u32;
	type Currency = Balances;
	type ForceOrigin = EnsureRoot<AccountId>;
	type AssetDeposit = AssetDeposit;
	type AssetAccountDeposit = ConstU128<DOLLARS>;
	type MetadataDepositBase = MetadataDepositBase;
	type MetadataDepositPerByte = MetadataDepositPerByte;
	type ApprovalDeposit = ApprovalDeposit;
	type StringLimit = StringLimit;
	type Freezer = ();
	type Extra = ();
	type WeightInfo = pallet_assets::weights::SubstrateWeight<Runtime>;
}

parameter_types! {
	pub IgnoredIssuance: Balance = Treasury::pot();
	pub const QueueCount: u32 = 300;
	pub const MaxQueueLen: u32 = 1000;
	pub const FifoQueueLen: u32 = 500;
	pub const Period: BlockNumber = 30 * DAYS;
	pub const MinFreeze: Balance = 100 * DOLLARS;
	pub const IntakePeriod: BlockNumber = 10;
	pub const MaxIntakeBids: u32 = 10;
}

impl pallet_gilt::Config for Runtime {
	type Event = Event;
	type Currency = Balances;
	type CurrencyBalance = Balance;
	type AdminOrigin = frame_system::EnsureRoot<AccountId>;
	type Deficit = ();
	type Surplus = ();
	type IgnoredIssuance = IgnoredIssuance;
	type QueueCount = QueueCount;
	type MaxQueueLen = MaxQueueLen;
	type FifoQueueLen = FifoQueueLen;
	type Period = Period;
	type MinFreeze = MinFreeze;
	type IntakePeriod = IntakePeriod;
	type MaxIntakeBids = MaxIntakeBids;
	type WeightInfo = pallet_gilt::weights::SubstrateWeight<Runtime>;
}

parameter_types! {
	pub const ClassDeposit: Balance = 100 * DOLLARS;
	pub const InstanceDeposit: Balance = 1 * DOLLARS;
	pub const KeyLimit: u32 = 32;
	pub const ValueLimit: u32 = 256;
}

impl pallet_uniques::Config for Runtime {
	type Event = Event;
	type ClassId = u32;
	type InstanceId = u32;
	type Currency = Balances;
	type ForceOrigin = frame_system::EnsureRoot<AccountId>;
	type ClassDeposit = ClassDeposit;
	type InstanceDeposit = InstanceDeposit;
	type MetadataDepositBase = MetadataDepositBase;
	type AttributeDepositBase = MetadataDepositBase;
	type DepositPerByte = MetadataDepositPerByte;
	type StringLimit = StringLimit;
	type KeyLimit = KeyLimit;
	type ValueLimit = ValueLimit;
	type WeightInfo = pallet_uniques::weights::SubstrateWeight<Runtime>;
	#[cfg(feature = "runtime-benchmarks")]
	type Helper = ();
	type CreateOrigin = AsEnsureOriginWithArg<EnsureSigned<AccountId>>;
}

impl pallet_transaction_storage::Config for Runtime {
	type Event = Event;
	type Currency = Balances;
	type Call = Call;
	type FeeDestination = ();
	type WeightInfo = pallet_transaction_storage::weights::SubstrateWeight<Runtime>;
}

impl pallet_whitelist::Config for Runtime {
	type Event = Event;
	type Call = Call;
	type WhitelistOrigin = EnsureRoot<AccountId>;
	type DispatchWhitelistedOrigin = EnsureRoot<AccountId>;
	type PreimageProvider = Preimage;
	type WeightInfo = pallet_whitelist::weights::SubstrateWeight<Runtime>;
}

parameter_types! {
	pub const SignedMigrationMaxLimits: pallet_state_trie_migration::MigrationLimits =
		pallet_state_trie_migration::MigrationLimits { size: 1024 * 1024 / 2, item: 512 };
	pub const MigrationSignedDepositPerItem: Balance = 1 * CENTS;
	pub const MigrationSignedDepositBase: Balance = 20 * DOLLARS;
}

impl pallet_state_trie_migration::Config for Runtime {
	type Event = Event;
	type ControlOrigin = EnsureRoot<AccountId>;
	type Currency = Balances;
	type SignedDepositPerItem = MigrationSignedDepositPerItem;
	type SignedDepositBase = MigrationSignedDepositBase;
	type SignedMigrationMaxLimits = SignedMigrationMaxLimits;
	// Warning: this is not advised, as it might allow the chain to be temporarily DOS-ed.
	// Preferably, if the chain's governance/maintenance team is planning on using a specific
	// account for the migration, put it here to make sure only that account can trigger the signed
	// migrations.
	type SignedFilter = EnsureSigned<Self::AccountId>;
	type WeightInfo = ();
}

construct_runtime!(
	pub enum Runtime where
		Block = Block,
		NodeBlock = node_primitives::Block,
		UncheckedExtrinsic = UncheckedExtrinsic
	{
		System: frame_system,
		Utility: pallet_utility,
		Babe: pallet_babe,
		Timestamp: pallet_timestamp,
		// Authorship must be before session in order to note author in the correct session and era
		// for im-online and staking.
		Authorship: pallet_authorship,
		Indices: pallet_indices,
		Balances: pallet_balances,
		TransactionPayment: pallet_transaction_payment,
		AssetTxPayment: pallet_asset_tx_payment,
		ElectionProviderMultiPhase: pallet_election_provider_multi_phase,
		Staking: pallet_staking,
		Session: pallet_session,
		Democracy: pallet_democracy,
		Council: pallet_collective::<Instance1>,
		TechnicalCommittee: pallet_collective::<Instance2>,
		Elections: pallet_elections_phragmen,
		TechnicalMembership: pallet_membership::<Instance1>,
		Grandpa: pallet_grandpa,
		Treasury: pallet_treasury,
		Contracts: pallet_contracts,
		Sudo: pallet_sudo,
		ImOnline: pallet_im_online,
		AuthorityDiscovery: pallet_authority_discovery,
		Offences: pallet_offences,
		Historical: pallet_session_historical::{Pallet},
		RandomnessCollectiveFlip: pallet_randomness_collective_flip,
		Identity: pallet_identity,
		Society: pallet_society,
		Recovery: pallet_recovery,
		Vesting: pallet_vesting,
		Scheduler: pallet_scheduler,
		Preimage: pallet_preimage,
		Proxy: pallet_proxy,
		Multisig: pallet_multisig,
		Bounties: pallet_bounties,
		Tips: pallet_tips,
		Assets: pallet_assets,
		Mmr: pallet_mmr,
		Lottery: pallet_lottery,
		Gilt: pallet_gilt,
		Uniques: pallet_uniques,
		TransactionStorage: pallet_transaction_storage,
		BagsList: pallet_bags_list,
		StateTrieMigration: pallet_state_trie_migration,
		ChildBounties: pallet_child_bounties,
		Referenda: pallet_referenda,
		ConvictionVoting: pallet_conviction_voting,
<<<<<<< HEAD
		NameService: pallet_name_service,
=======
		Whitelist: pallet_whitelist,
>>>>>>> 027fc066
	}
);

/// The address format for describing accounts.
pub type Address = sp_runtime::MultiAddress<AccountId, AccountIndex>;
/// Block header type as expected by this runtime.
pub type Header = generic::Header<BlockNumber, BlakeTwo256>;
/// Block type as expected by this runtime.
pub type Block = generic::Block<Header, UncheckedExtrinsic>;
/// A Block signed with a Justification
pub type SignedBlock = generic::SignedBlock<Block>;
/// BlockId type as expected by this runtime.
pub type BlockId = generic::BlockId<Block>;
/// The SignedExtension to the basic transaction logic.
///
/// When you change this, you **MUST** modify [`sign`] in `bin/node/testing/src/keyring.rs`!
///
/// [`sign`]: <../../testing/src/keyring.rs.html>
pub type SignedExtra = (
	frame_system::CheckNonZeroSender<Runtime>,
	frame_system::CheckSpecVersion<Runtime>,
	frame_system::CheckTxVersion<Runtime>,
	frame_system::CheckGenesis<Runtime>,
	frame_system::CheckEra<Runtime>,
	frame_system::CheckNonce<Runtime>,
	frame_system::CheckWeight<Runtime>,
	pallet_asset_tx_payment::ChargeAssetTxPayment<Runtime>,
);
/// Unchecked extrinsic type as expected by this runtime.
pub type UncheckedExtrinsic = generic::UncheckedExtrinsic<Address, Call, Signature, SignedExtra>;
/// The payload being signed in transactions.
pub type SignedPayload = generic::SignedPayload<Call, SignedExtra>;
/// Extrinsic type that has already been checked.
pub type CheckedExtrinsic = generic::CheckedExtrinsic<AccountId, Call, SignedExtra>;
/// Executive: handles dispatch to the various modules.
pub type Executive = frame_executive::Executive<
	Runtime,
	Block,
	frame_system::ChainContext<Runtime>,
	Runtime,
	AllPalletsWithSystem,
	pallet_bags_list::migrations::CheckCounterPrefix<Runtime>,
>;

/// MMR helper types.
mod mmr {
	use super::Runtime;
	pub use pallet_mmr::primitives::*;

	pub type Leaf = <<Runtime as pallet_mmr::Config>::LeafData as LeafDataProvider>::LeafData;
	pub type Hash = <Runtime as pallet_mmr::Config>::Hash;
	pub type Hashing = <Runtime as pallet_mmr::Config>::Hashing;
}

#[cfg(feature = "runtime-benchmarks")]
#[macro_use]
extern crate frame_benchmarking;

#[cfg(feature = "runtime-benchmarks")]
mod benches {
	define_benchmarks!(
		[frame_benchmarking, BaselineBench::<Runtime>]
		[pallet_assets, Assets]
		[pallet_babe, Babe]
		[pallet_bags_list, BagsList]
		[pallet_balances, Balances]
		[pallet_bounties, Bounties]
		[pallet_child_bounties, ChildBounties]
		[pallet_collective, Council]
		[pallet_conviction_voting, ConvictionVoting]
		[pallet_contracts, Contracts]
		[pallet_democracy, Democracy]
		[pallet_election_provider_multi_phase, ElectionProviderMultiPhase]
		[pallet_elections_phragmen, Elections]
		[pallet_gilt, Gilt]
		[pallet_grandpa, Grandpa]
		[pallet_identity, Identity]
		[pallet_im_online, ImOnline]
		[pallet_indices, Indices]
		[pallet_lottery, Lottery]
		[pallet_membership, TechnicalMembership]
		[pallet_mmr, Mmr]
		[pallet_multisig, Multisig]
		[pallet_name_service, NameService]
		[pallet_offences, OffencesBench::<Runtime>]
		[pallet_preimage, Preimage]
		[pallet_proxy, Proxy]
		[pallet_referenda, Referenda]
		[pallet_scheduler, Scheduler]
		[pallet_session, SessionBench::<Runtime>]
		[pallet_staking, Staking]
		[pallet_state_trie_migration, StateTrieMigration]
		[frame_system, SystemBench::<Runtime>]
		[pallet_timestamp, Timestamp]
		[pallet_tips, Tips]
		[pallet_transaction_storage, TransactionStorage]
		[pallet_treasury, Treasury]
		[pallet_uniques, Uniques]
		[pallet_utility, Utility]
		[pallet_vesting, Vesting]
		[pallet_whitelist, Whitelist]
	);
}

impl_runtime_apis! {
	impl sp_api::Core<Block> for Runtime {
		fn version() -> RuntimeVersion {
			VERSION
		}

		fn execute_block(block: Block) {
			Executive::execute_block(block);
		}

		fn initialize_block(header: &<Block as BlockT>::Header) {
			Executive::initialize_block(header)
		}
	}

	impl sp_api::Metadata<Block> for Runtime {
		fn metadata() -> OpaqueMetadata {
			OpaqueMetadata::new(Runtime::metadata().into())
		}
	}

	impl sp_block_builder::BlockBuilder<Block> for Runtime {
		fn apply_extrinsic(extrinsic: <Block as BlockT>::Extrinsic) -> ApplyExtrinsicResult {
			Executive::apply_extrinsic(extrinsic)
		}

		fn finalize_block() -> <Block as BlockT>::Header {
			Executive::finalize_block()
		}

		fn inherent_extrinsics(data: InherentData) -> Vec<<Block as BlockT>::Extrinsic> {
			data.create_extrinsics()
		}

		fn check_inherents(block: Block, data: InherentData) -> CheckInherentsResult {
			data.check_extrinsics(&block)
		}
	}

	impl sp_transaction_pool::runtime_api::TaggedTransactionQueue<Block> for Runtime {
		fn validate_transaction(
			source: TransactionSource,
			tx: <Block as BlockT>::Extrinsic,
			block_hash: <Block as BlockT>::Hash,
		) -> TransactionValidity {
			Executive::validate_transaction(source, tx, block_hash)
		}
	}

	impl sp_offchain::OffchainWorkerApi<Block> for Runtime {
		fn offchain_worker(header: &<Block as BlockT>::Header) {
			Executive::offchain_worker(header)
		}
	}

	impl fg_primitives::GrandpaApi<Block> for Runtime {
		fn grandpa_authorities() -> GrandpaAuthorityList {
			Grandpa::grandpa_authorities()
		}

		fn current_set_id() -> fg_primitives::SetId {
			Grandpa::current_set_id()
		}

		fn submit_report_equivocation_unsigned_extrinsic(
			equivocation_proof: fg_primitives::EquivocationProof<
				<Block as BlockT>::Hash,
				NumberFor<Block>,
			>,
			key_owner_proof: fg_primitives::OpaqueKeyOwnershipProof,
		) -> Option<()> {
			let key_owner_proof = key_owner_proof.decode()?;

			Grandpa::submit_unsigned_equivocation_report(
				equivocation_proof,
				key_owner_proof,
			)
		}

		fn generate_key_ownership_proof(
			_set_id: fg_primitives::SetId,
			authority_id: GrandpaId,
		) -> Option<fg_primitives::OpaqueKeyOwnershipProof> {
			use codec::Encode;

			Historical::prove((fg_primitives::KEY_TYPE, authority_id))
				.map(|p| p.encode())
				.map(fg_primitives::OpaqueKeyOwnershipProof::new)
		}
	}

	impl sp_consensus_babe::BabeApi<Block> for Runtime {
		fn configuration() -> sp_consensus_babe::BabeGenesisConfiguration {
			// The choice of `c` parameter (where `1 - c` represents the
			// probability of a slot being empty), is done in accordance to the
			// slot duration and expected target block time, for safely
			// resisting network delays of maximum two seconds.
			// <https://research.web3.foundation/en/latest/polkadot/BABE/Babe/#6-practical-results>
			sp_consensus_babe::BabeGenesisConfiguration {
				slot_duration: Babe::slot_duration(),
				epoch_length: EpochDuration::get(),
				c: BABE_GENESIS_EPOCH_CONFIG.c,
				genesis_authorities: Babe::authorities().to_vec(),
				randomness: Babe::randomness(),
				allowed_slots: BABE_GENESIS_EPOCH_CONFIG.allowed_slots,
			}
		}

		fn current_epoch_start() -> sp_consensus_babe::Slot {
			Babe::current_epoch_start()
		}

		fn current_epoch() -> sp_consensus_babe::Epoch {
			Babe::current_epoch()
		}

		fn next_epoch() -> sp_consensus_babe::Epoch {
			Babe::next_epoch()
		}

		fn generate_key_ownership_proof(
			_slot: sp_consensus_babe::Slot,
			authority_id: sp_consensus_babe::AuthorityId,
		) -> Option<sp_consensus_babe::OpaqueKeyOwnershipProof> {
			use codec::Encode;

			Historical::prove((sp_consensus_babe::KEY_TYPE, authority_id))
				.map(|p| p.encode())
				.map(sp_consensus_babe::OpaqueKeyOwnershipProof::new)
		}

		fn submit_report_equivocation_unsigned_extrinsic(
			equivocation_proof: sp_consensus_babe::EquivocationProof<<Block as BlockT>::Header>,
			key_owner_proof: sp_consensus_babe::OpaqueKeyOwnershipProof,
		) -> Option<()> {
			let key_owner_proof = key_owner_proof.decode()?;

			Babe::submit_unsigned_equivocation_report(
				equivocation_proof,
				key_owner_proof,
			)
		}
	}

	impl sp_authority_discovery::AuthorityDiscoveryApi<Block> for Runtime {
		fn authorities() -> Vec<AuthorityDiscoveryId> {
			AuthorityDiscovery::authorities()
		}
	}

	impl frame_system_rpc_runtime_api::AccountNonceApi<Block, AccountId, Index> for Runtime {
		fn account_nonce(account: AccountId) -> Index {
			System::account_nonce(account)
		}
	}

	impl pallet_contracts_rpc_runtime_api::ContractsApi<
		Block, AccountId, Balance, BlockNumber, Hash,
	>
		for Runtime
	{
		fn call(
			origin: AccountId,
			dest: AccountId,
			value: Balance,
			gas_limit: u64,
			storage_deposit_limit: Option<Balance>,
			input_data: Vec<u8>,
		) -> pallet_contracts_primitives::ContractExecResult<Balance> {
			Contracts::bare_call(origin, dest, value, gas_limit, storage_deposit_limit, input_data, true)
		}

		fn instantiate(
			origin: AccountId,
			value: Balance,
			gas_limit: u64,
			storage_deposit_limit: Option<Balance>,
			code: pallet_contracts_primitives::Code<Hash>,
			data: Vec<u8>,
			salt: Vec<u8>,
		) -> pallet_contracts_primitives::ContractInstantiateResult<AccountId, Balance>
		{
			Contracts::bare_instantiate(origin, value, gas_limit, storage_deposit_limit, code, data, salt, true)
		}

		fn upload_code(
			origin: AccountId,
			code: Vec<u8>,
			storage_deposit_limit: Option<Balance>,
		) -> pallet_contracts_primitives::CodeUploadResult<Hash, Balance>
		{
			Contracts::bare_upload_code(origin, code, storage_deposit_limit)
		}

		fn get_storage(
			address: AccountId,
			key: [u8; 32],
		) -> pallet_contracts_primitives::GetStorageResult {
			Contracts::get_storage(address, key)
		}
	}

	impl pallet_transaction_payment_rpc_runtime_api::TransactionPaymentApi<
		Block,
		Balance,
	> for Runtime {
		fn query_info(uxt: <Block as BlockT>::Extrinsic, len: u32) -> RuntimeDispatchInfo<Balance> {
			TransactionPayment::query_info(uxt, len)
		}
		fn query_fee_details(uxt: <Block as BlockT>::Extrinsic, len: u32) -> FeeDetails<Balance> {
			TransactionPayment::query_fee_details(uxt, len)
		}
	}

	impl pallet_mmr::primitives::MmrApi<
		Block,
		mmr::Hash,
	> for Runtime {
		fn generate_proof(leaf_index: pallet_mmr::primitives::LeafIndex)
			-> Result<(mmr::EncodableOpaqueLeaf, mmr::Proof<mmr::Hash>), mmr::Error>
		{
			Mmr::generate_proof(leaf_index)
				.map(|(leaf, proof)| (mmr::EncodableOpaqueLeaf::from_leaf(&leaf), proof))
		}

		fn verify_proof(leaf: mmr::EncodableOpaqueLeaf, proof: mmr::Proof<mmr::Hash>)
			-> Result<(), mmr::Error>
		{
			let leaf: mmr::Leaf = leaf
				.into_opaque_leaf()
				.try_decode()
				.ok_or(mmr::Error::Verify)?;
			Mmr::verify_leaf(leaf, proof)
		}

		fn verify_proof_stateless(
			root: mmr::Hash,
			leaf: mmr::EncodableOpaqueLeaf,
			proof: mmr::Proof<mmr::Hash>
		) -> Result<(), mmr::Error> {
			let node = mmr::DataOrHash::Data(leaf.into_opaque_leaf());
			pallet_mmr::verify_leaf_proof::<mmr::Hashing, _>(root, node, proof)
		}
	}

	impl sp_session::SessionKeys<Block> for Runtime {
		fn generate_session_keys(seed: Option<Vec<u8>>) -> Vec<u8> {
			SessionKeys::generate(seed)
		}

		fn decode_session_keys(
			encoded: Vec<u8>,
		) -> Option<Vec<(Vec<u8>, KeyTypeId)>> {
			SessionKeys::decode_into_raw_public_keys(&encoded)
		}
	}

	#[cfg(feature = "try-runtime")]
	impl frame_try_runtime::TryRuntime<Block> for Runtime {
		fn on_runtime_upgrade() -> (Weight, Weight) {
			// NOTE: intentional unwrap: we don't want to propagate the error backwards, and want to
			// have a backtrace here. If any of the pre/post migration checks fail, we shall stop
			// right here and right now.
			let weight = Executive::try_runtime_upgrade().unwrap();
			(weight, RuntimeBlockWeights::get().max_block)
		}

		fn execute_block_no_check(block: Block) -> Weight {
			Executive::execute_block_no_check(block)
		}
	}

	#[cfg(feature = "runtime-benchmarks")]
	impl frame_benchmarking::Benchmark<Block> for Runtime {
		fn benchmark_metadata(extra: bool) -> (
			Vec<frame_benchmarking::BenchmarkList>,
			Vec<frame_support::traits::StorageInfo>,
		) {
			use frame_benchmarking::{baseline, Benchmarking, BenchmarkList};
			use frame_support::traits::StorageInfoTrait;

			// Trying to add benchmarks directly to the Session Pallet caused cyclic dependency
			// issues. To get around that, we separated the Session benchmarks into its own crate,
			// which is why we need these two lines below.
			use pallet_session_benchmarking::Pallet as SessionBench;
			use pallet_offences_benchmarking::Pallet as OffencesBench;
			use frame_system_benchmarking::Pallet as SystemBench;
			use baseline::Pallet as BaselineBench;

			let mut list = Vec::<BenchmarkList>::new();
			list_benchmarks!(list, extra);

			let storage_info = AllPalletsWithSystem::storage_info();

			return (list, storage_info)
		}

		fn dispatch_benchmark(
			config: frame_benchmarking::BenchmarkConfig
		) -> Result<Vec<frame_benchmarking::BenchmarkBatch>, sp_runtime::RuntimeString> {
			use frame_benchmarking::{baseline, Benchmarking, BenchmarkBatch,  TrackedStorageKey};

			// Trying to add benchmarks directly to the Session Pallet caused cyclic dependency
			// issues. To get around that, we separated the Session benchmarks into its own crate,
			// which is why we need these two lines below.
			use pallet_session_benchmarking::Pallet as SessionBench;
			use pallet_offences_benchmarking::Pallet as OffencesBench;
			use frame_system_benchmarking::Pallet as SystemBench;
			use baseline::Pallet as BaselineBench;

			impl pallet_session_benchmarking::Config for Runtime {}
			impl pallet_offences_benchmarking::Config for Runtime {}
			impl frame_system_benchmarking::Config for Runtime {}
			impl baseline::Config for Runtime {}

			let whitelist: Vec<TrackedStorageKey> = vec![
				// Block Number
				hex_literal::hex!("26aa394eea5630e07c48ae0c9558cef702a5c1b19ab7a04f536c519aca4983ac").to_vec().into(),
				// Total Issuance
				hex_literal::hex!("c2261276cc9d1f8598ea4b6a74b15c2f57c875e4cff74148e4628f264b974c80").to_vec().into(),
				// Execution Phase
				hex_literal::hex!("26aa394eea5630e07c48ae0c9558cef7ff553b5a9862a516939d82b3d3d8661a").to_vec().into(),
				// Event Count
				hex_literal::hex!("26aa394eea5630e07c48ae0c9558cef70a98fdbe9ce6c55837576c60c7af3850").to_vec().into(),
				// System Events
				hex_literal::hex!("26aa394eea5630e07c48ae0c9558cef780d41e5e16056765bc8461851072c9d7").to_vec().into(),
				// System BlockWeight
				hex_literal::hex!("26aa394eea5630e07c48ae0c9558cef734abf5cb34d6244378cddbf18e849d96").to_vec().into(),
				// Treasury Account
				hex_literal::hex!("26aa394eea5630e07c48ae0c9558cef7b99d880ec681799c0cf30e8886371da95ecffd7b6c0f78751baa9d281e0bfa3a6d6f646c70792f74727372790000000000000000000000000000000000000000").to_vec().into(),
			];

			let mut batches = Vec::<BenchmarkBatch>::new();
			let params = (&config, &whitelist);
			add_benchmarks!(params, batches);

			Ok(batches)
		}
	}
}

#[cfg(test)]
mod tests {
	use super::*;
	use frame_system::offchain::CreateSignedTransaction;
	use sp_runtime::UpperOf;

	#[test]
	fn validate_transaction_submitter_bounds() {
		fn is_submit_signed_transaction<T>()
		where
			T: CreateSignedTransaction<Call>,
		{
		}

		is_submit_signed_transaction::<Runtime>();
	}

	#[test]
	fn perbill_as_onchain_accuracy() {
		type OnChainAccuracy = <Runtime as onchain::Config>::Accuracy;
		let maximum_chain_accuracy: Vec<UpperOf<OnChainAccuracy>> = (0..MaxNominations::get())
			.map(|_| <UpperOf<OnChainAccuracy>>::from(OnChainAccuracy::one().deconstruct()))
			.collect();
		let _: UpperOf<OnChainAccuracy> =
			maximum_chain_accuracy.iter().fold(0, |acc, x| acc.checked_add(*x).unwrap());
	}

	#[test]
	fn call_size() {
		let size = core::mem::size_of::<Call>();
		assert!(
			size <= 208,
			"size of Call {} is more than 208 bytes: some calls have too big arguments, use Box to reduce the
			size of Call.
			If the limit is too strong, maybe consider increase the limit to 300.",
			size,
		);
	}
}<|MERGE_RESOLUTION|>--- conflicted
+++ resolved
@@ -1482,11 +1482,8 @@
 		ChildBounties: pallet_child_bounties,
 		Referenda: pallet_referenda,
 		ConvictionVoting: pallet_conviction_voting,
-<<<<<<< HEAD
+		Whitelist: pallet_whitelist,
 		NameService: pallet_name_service,
-=======
-		Whitelist: pallet_whitelist,
->>>>>>> 027fc066
 	}
 );
 
