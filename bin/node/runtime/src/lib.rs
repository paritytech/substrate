--- conflicted
+++ resolved
@@ -82,13 +82,8 @@
 	// and set impl_version to 0. If only runtime
 	// implementation changes and behavior does not, then leave spec_version as
 	// is and increment impl_version.
-<<<<<<< HEAD
-	spec_version: 222,
+	spec_version: 236,
 	impl_version: 1,
-=======
-	spec_version: 236,
-	impl_version: 0,
->>>>>>> ba5c85ad
 	apis: RUNTIME_API_VERSIONS,
 };
 
