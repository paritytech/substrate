--- conflicted
+++ resolved
@@ -2370,11 +2370,7 @@
 		}
 
 		fn get_reserves(asset1: NativeOrAssetId<u32>, asset2: NativeOrAssetId<u32>) -> Option<(Balance, Balance)> {
-<<<<<<< HEAD
-			AssetConversion::get_reserves(asset1, asset2).ok()
-=======
 			AssetConversion::get_reserves(&asset1, &asset2).ok()
->>>>>>> b8169b78
 		}
 	}
 
