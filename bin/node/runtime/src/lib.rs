// This file is part of Substrate.

// Copyright (C) 2018-2021 Parity Technologies (UK) Ltd.
// SPDX-License-Identifier: GPL-3.0-or-later WITH Classpath-exception-2.0

// This program is free software: you can redistribute it and/or modify
// it under the terms of the GNU General Public License as published by
// the Free Software Foundation, either version 3 of the License, or
// (at your option) any later version.

// This program is distributed in the hope that it will be useful,
// but WITHOUT ANY WARRANTY; without even the implied warranty of
// MERCHANTABILITY or FITNESS FOR A PARTICULAR PURPOSE. See the
// GNU General Public License for more details.

// You should have received a copy of the GNU General Public License
// along with this program. If not, see <https://www.gnu.org/licenses/>.

//! The Substrate runtime. This can be compiled with `#[no_std]`, ready for Wasm.

#![cfg_attr(not(feature = "std"), no_std)]
// `construct_runtime!` does a lot of recursion and requires us to increase the limit to 256.
#![recursion_limit = "256"]

use codec::{Decode, Encode, MaxEncodedLen};
use frame_support::{
	construct_runtime, parameter_types,
	traits::{
		ConstU128, ConstU16, ConstU32, Currency, EnsureOneOf, EqualPrivilegeOnly, Everything,
		Imbalance, InstanceFilter, KeyOwnerProofSystem, LockIdentifier, Nothing, OnUnbalanced,
		U128CurrencyToVote,
	},
	weights::{
		constants::{BlockExecutionWeight, ExtrinsicBaseWeight, RocksDbWeight, WEIGHT_PER_SECOND},
		DispatchClass, IdentityFee, Weight,
	},
	PalletId, RuntimeDebug,
};
use frame_system::{
	limits::{BlockLength, BlockWeights},
	EnsureRoot,
};
pub use node_primitives::{AccountId, Signature};
use node_primitives::{AccountIndex, Balance, BlockNumber, Hash, Index, Moment};
use pallet_contracts::weights::WeightInfo;
use pallet_grandpa::{
	fg_primitives, AuthorityId as GrandpaId, AuthorityList as GrandpaAuthorityList,
};
use pallet_im_online::sr25519::AuthorityId as ImOnlineId;
use pallet_session::historical as pallet_session_historical;
pub use pallet_transaction_payment::{CurrencyAdapter, Multiplier, TargetedFeeAdjustment};
use pallet_transaction_payment::{FeeDetails, RuntimeDispatchInfo};
use sp_api::impl_runtime_apis;
use sp_authority_discovery::AuthorityId as AuthorityDiscoveryId;
use sp_core::{
	crypto::KeyTypeId,
	u32_trait::{_1, _2, _3, _4, _5},
	OpaqueMetadata,
};
use sp_inherents::{CheckInherentsResult, InherentData};
use sp_runtime::{
	create_runtime_str,
	curve::PiecewiseLinear,
	generic, impl_opaque_keys,
	traits::{
		self, BlakeTwo256, Block as BlockT, ConvertInto, NumberFor, OpaqueKeys,
		SaturatedConversion, StaticLookup,
	},
	transaction_validity::{TransactionPriority, TransactionSource, TransactionValidity},
	ApplyExtrinsicResult, FixedPointNumber, Perbill, Percent, Permill, Perquintill,
};
use sp_std::prelude::*;
#[cfg(any(feature = "std", test))]
use sp_version::NativeVersion;
use sp_version::RuntimeVersion;
use static_assertions::const_assert;

#[cfg(any(feature = "std", test))]
pub use frame_system::Call as SystemCall;
#[cfg(any(feature = "std", test))]
pub use pallet_balances::Call as BalancesCall;
#[cfg(any(feature = "std", test))]
pub use pallet_staking::StakerStatus;
#[cfg(any(feature = "std", test))]
pub use pallet_sudo::Call as SudoCall;
#[cfg(any(feature = "std", test))]
pub use sp_runtime::BuildStorage;

/// Implementations of some helper traits passed into runtime modules as associated types.
pub mod impls;
use impls::{Author, CreditToBlockAuthor};

/// Constant values used within the runtime.
pub mod constants;
use constants::{currency::*, time::*};
use sp_runtime::generic::Era;

/// Generated voter bag information.
mod voter_bags;

// Make the WASM binary available.
#[cfg(feature = "std")]
include!(concat!(env!("OUT_DIR"), "/wasm_binary.rs"));

/// Wasm binary unwrapped. If built with `SKIP_WASM_BUILD`, the function panics.
#[cfg(feature = "std")]
pub fn wasm_binary_unwrap() -> &'static [u8] {
	WASM_BINARY.expect(
		"Development wasm binary is not available. This means the client is built with \
		 `SKIP_WASM_BUILD` flag and it is only usable for production chains. Please rebuild with \
		 the flag disabled.",
	)
}

/// Runtime version.
#[sp_version::runtime_version]
pub const VERSION: RuntimeVersion = RuntimeVersion {
	spec_name: create_runtime_str!("node"),
	impl_name: create_runtime_str!("substrate-node"),
	authoring_version: 10,
	// Per convention: if the runtime behavior changes, increment spec_version
	// and set impl_version to 0. If only runtime
	// implementation changes and behavior does not, then leave spec_version as
	// is and increment impl_version.
	spec_version: 268,
	impl_version: 0,
	apis: RUNTIME_API_VERSIONS,
	transaction_version: 2,
	state_version: 1,
};

/// The BABE epoch configuration at genesis.
pub const BABE_GENESIS_EPOCH_CONFIG: sp_consensus_babe::BabeEpochConfiguration =
	sp_consensus_babe::BabeEpochConfiguration {
		c: PRIMARY_PROBABILITY,
		allowed_slots: sp_consensus_babe::AllowedSlots::PrimaryAndSecondaryPlainSlots,
	};

/// Native version.
#[cfg(any(feature = "std", test))]
pub fn native_version() -> NativeVersion {
	NativeVersion { runtime_version: VERSION, can_author_with: Default::default() }
}

type NegativeImbalance = <Balances as Currency<AccountId>>::NegativeImbalance;

pub struct DealWithFees;
impl OnUnbalanced<NegativeImbalance> for DealWithFees {
	fn on_unbalanceds<B>(mut fees_then_tips: impl Iterator<Item = NegativeImbalance>) {
		if let Some(fees) = fees_then_tips.next() {
			// for fees, 80% to treasury, 20% to author
			let mut split = fees.ration(80, 20);
			if let Some(tips) = fees_then_tips.next() {
				// for tips, if any, 80% to treasury, 20% to author (though this can be anything)
				tips.ration_merge_into(80, 20, &mut split);
			}
			Treasury::on_unbalanced(split.0);
			Author::on_unbalanced(split.1);
		}
	}
}

/// We assume that ~10% of the block weight is consumed by `on_initialize` handlers.
/// This is used to limit the maximal weight of a single extrinsic.
const AVERAGE_ON_INITIALIZE_RATIO: Perbill = Perbill::from_percent(10);
/// We allow `Normal` extrinsics to fill up the block up to 75%, the rest can be used
/// by  Operational  extrinsics.
const NORMAL_DISPATCH_RATIO: Perbill = Perbill::from_percent(75);
/// We allow for 2 seconds of compute with a 6 second average block time.
const MAXIMUM_BLOCK_WEIGHT: Weight = 2 * WEIGHT_PER_SECOND;

parameter_types! {
	pub const BlockHashCount: BlockNumber = 2400;
	pub const Version: RuntimeVersion = VERSION;
	pub RuntimeBlockLength: BlockLength =
		BlockLength::max_with_normal_ratio(5 * 1024 * 1024, NORMAL_DISPATCH_RATIO);
	pub RuntimeBlockWeights: BlockWeights = BlockWeights::builder()
		.base_block(BlockExecutionWeight::get())
		.for_class(DispatchClass::all(), |weights| {
			weights.base_extrinsic = ExtrinsicBaseWeight::get();
		})
		.for_class(DispatchClass::Normal, |weights| {
			weights.max_total = Some(NORMAL_DISPATCH_RATIO * MAXIMUM_BLOCK_WEIGHT);
		})
		.for_class(DispatchClass::Operational, |weights| {
			weights.max_total = Some(MAXIMUM_BLOCK_WEIGHT);
			// Operational transactions have some extra reserved space, so that they
			// are included even if block reached `MAXIMUM_BLOCK_WEIGHT`.
			weights.reserved = Some(
				MAXIMUM_BLOCK_WEIGHT - NORMAL_DISPATCH_RATIO * MAXIMUM_BLOCK_WEIGHT
			);
		})
		.avg_block_initialization(AVERAGE_ON_INITIALIZE_RATIO)
		.build_or_panic();
}

const_assert!(NORMAL_DISPATCH_RATIO.deconstruct() >= AVERAGE_ON_INITIALIZE_RATIO.deconstruct());

impl frame_system::Config for Runtime {
	type BaseCallFilter = Everything;
	type BlockWeights = RuntimeBlockWeights;
	type BlockLength = RuntimeBlockLength;
	type DbWeight = RocksDbWeight;
	type Origin = Origin;
	type Call = Call;
	type Index = Index;
	type BlockNumber = BlockNumber;
	type Hash = Hash;
	type Hashing = BlakeTwo256;
	type AccountId = AccountId;
	type Lookup = Indices;
	type Header = generic::Header<BlockNumber, BlakeTwo256>;
	type Event = Event;
	type BlockHashCount = BlockHashCount;
	type Version = Version;
	type PalletInfo = PalletInfo;
	type AccountData = pallet_balances::AccountData<Balance>;
	type OnNewAccount = ();
	type OnKilledAccount = ();
	type SystemWeightInfo = frame_system::weights::SubstrateWeight<Runtime>;
	type SS58Prefix = ConstU16<42>;
	type OnSetCode = ();
	type MaxConsumers = frame_support::traits::ConstU32<16>;
}

impl pallet_randomness_collective_flip::Config for Runtime {}

impl pallet_utility::Config for Runtime {
	type Event = Event;
	type Call = Call;
	type PalletsOrigin = OriginCaller;
	type WeightInfo = pallet_utility::weights::SubstrateWeight<Runtime>;
}

parameter_types! {
	// One storage item; key size is 32; value is size 4+4+16+32 bytes = 56 bytes.
	pub const DepositBase: Balance = deposit(1, 88);
	// Additional storage item size of 32 bytes.
	pub const DepositFactor: Balance = deposit(0, 32);
}

impl pallet_multisig::Config for Runtime {
	type Event = Event;
	type Call = Call;
	type Currency = Balances;
	type DepositBase = DepositBase;
	type DepositFactor = DepositFactor;
	type MaxSignatories = ConstU16<100>;
	type WeightInfo = pallet_multisig::weights::SubstrateWeight<Runtime>;
}

parameter_types! {
	// One storage item; key size 32, value size 8; .
	pub const ProxyDepositBase: Balance = deposit(1, 8);
	// Additional storage item size of 33 bytes.
	pub const ProxyDepositFactor: Balance = deposit(0, 33);
	pub const AnnouncementDepositBase: Balance = deposit(1, 8);
	pub const AnnouncementDepositFactor: Balance = deposit(0, 66);
}

/// The type used to represent the kinds of proxying allowed.
#[derive(
	Copy,
	Clone,
	Eq,
	PartialEq,
	Ord,
	PartialOrd,
	Encode,
	Decode,
	RuntimeDebug,
	MaxEncodedLen,
	scale_info::TypeInfo,
)]
pub enum ProxyType {
	Any,
	NonTransfer,
	Governance,
	Staking,
}
impl Default for ProxyType {
	fn default() -> Self {
		Self::Any
	}
}
impl InstanceFilter<Call> for ProxyType {
	fn filter(&self, c: &Call) -> bool {
		match self {
			ProxyType::Any => true,
			ProxyType::NonTransfer => !matches!(
				c,
				Call::Balances(..) |
					Call::Assets(..) | Call::Uniques(..) |
					Call::Vesting(pallet_vesting::Call::vested_transfer { .. }) |
					Call::Indices(pallet_indices::Call::transfer { .. })
			),
			ProxyType::Governance => matches!(
				c,
				Call::Democracy(..) |
					Call::Council(..) | Call::Society(..) |
					Call::TechnicalCommittee(..) |
					Call::Elections(..) | Call::Treasury(..)
			),
			ProxyType::Staking => matches!(c, Call::Staking(..)),
		}
	}
	fn is_superset(&self, o: &Self) -> bool {
		match (self, o) {
			(x, y) if x == y => true,
			(ProxyType::Any, _) => true,
			(_, ProxyType::Any) => false,
			(ProxyType::NonTransfer, _) => true,
			_ => false,
		}
	}
}

impl pallet_proxy::Config for Runtime {
	type Event = Event;
	type Call = Call;
	type Currency = Balances;
	type ProxyType = ProxyType;
	type ProxyDepositBase = ProxyDepositBase;
	type ProxyDepositFactor = ProxyDepositFactor;
	type MaxProxies = ConstU32<32>;
	type WeightInfo = pallet_proxy::weights::SubstrateWeight<Runtime>;
	type MaxPending = ConstU32<32>;
	type CallHasher = BlakeTwo256;
	type AnnouncementDepositBase = AnnouncementDepositBase;
	type AnnouncementDepositFactor = AnnouncementDepositFactor;
}

parameter_types! {
	pub MaximumSchedulerWeight: Weight = Perbill::from_percent(80) *
		RuntimeBlockWeights::get().max_block;
	// Retry a scheduled item every 10 blocks (1 minute) until the preimage exists.
	pub const NoPreimagePostponement: Option<u32> = Some(10);
}

impl pallet_scheduler::Config for Runtime {
	type Event = Event;
	type Origin = Origin;
	type PalletsOrigin = OriginCaller;
	type Call = Call;
	type MaximumWeight = MaximumSchedulerWeight;
	type ScheduleOrigin = EnsureRoot<AccountId>;
	type MaxScheduledPerBlock = ConstU32<50>;
	type WeightInfo = pallet_scheduler::weights::SubstrateWeight<Runtime>;
	type OriginPrivilegeCmp = EqualPrivilegeOnly;
	type PreimageProvider = Preimage;
	type NoPreimagePostponement = NoPreimagePostponement;
}

parameter_types! {
	pub const PreimageMaxSize: u32 = 4096 * 1024;
	pub const PreimageBaseDeposit: Balance = 1 * DOLLARS;
	// One cent: $10,000 / MB
	pub const PreimageByteDeposit: Balance = 1 * CENTS;
}

impl pallet_preimage::Config for Runtime {
	type WeightInfo = pallet_preimage::weights::SubstrateWeight<Runtime>;
	type Event = Event;
	type Currency = Balances;
	type ManagerOrigin = EnsureRoot<AccountId>;
	type MaxSize = PreimageMaxSize;
	type BaseDeposit = PreimageBaseDeposit;
	type ByteDeposit = PreimageByteDeposit;
}

parameter_types! {
	// NOTE: Currently it is not possible to change the epoch duration after the chain has started.
	//       Attempting to do so will brick block production.
	pub const EpochDuration: u64 = EPOCH_DURATION_IN_SLOTS;
	pub const ExpectedBlockTime: Moment = MILLISECS_PER_BLOCK;
	pub const ReportLongevity: u64 =
		BondingDuration::get() as u64 * SessionsPerEra::get() as u64 * EpochDuration::get();
}

impl pallet_babe::Config for Runtime {
	type EpochDuration = EpochDuration;
	type ExpectedBlockTime = ExpectedBlockTime;
	type EpochChangeTrigger = pallet_babe::ExternalTrigger;
	type DisabledValidators = Session;

	type KeyOwnerProofSystem = Historical;

	type KeyOwnerProof = <Self::KeyOwnerProofSystem as KeyOwnerProofSystem<(
		KeyTypeId,
		pallet_babe::AuthorityId,
	)>>::Proof;

	type KeyOwnerIdentification = <Self::KeyOwnerProofSystem as KeyOwnerProofSystem<(
		KeyTypeId,
		pallet_babe::AuthorityId,
	)>>::IdentificationTuple;

	type HandleEquivocation =
		pallet_babe::EquivocationHandler<Self::KeyOwnerIdentification, Offences, ReportLongevity>;

	type WeightInfo = ();
	type MaxAuthorities = MaxAuthorities;
}

parameter_types! {
	pub const IndexDeposit: Balance = 1 * DOLLARS;
}

impl pallet_indices::Config for Runtime {
	type AccountIndex = AccountIndex;
	type Currency = Balances;
	type Deposit = IndexDeposit;
	type Event = Event;
	type WeightInfo = pallet_indices::weights::SubstrateWeight<Runtime>;
}

parameter_types! {
	pub const ExistentialDeposit: Balance = 1 * DOLLARS;
	// For weight estimation, we assume that the most locks on an individual account will be 50.
	// This number may need to be adjusted in the future if this assumption no longer holds true.
	pub const MaxLocks: u32 = 50;
	pub const MaxReserves: u32 = 50;
}

impl pallet_balances::Config for Runtime {
	type MaxLocks = MaxLocks;
	type MaxReserves = MaxReserves;
	type ReserveIdentifier = [u8; 8];
	type Balance = Balance;
	type DustRemoval = ();
	type Event = Event;
	type ExistentialDeposit = ExistentialDeposit;
	type AccountStore = frame_system::Pallet<Runtime>;
	type WeightInfo = pallet_balances::weights::SubstrateWeight<Runtime>;
}

parameter_types! {
	pub const TransactionByteFee: Balance = 10 * MILLICENTS;
	pub const OperationalFeeMultiplier: u8 = 5;
	pub const TargetBlockFullness: Perquintill = Perquintill::from_percent(25);
	pub AdjustmentVariable: Multiplier = Multiplier::saturating_from_rational(1, 100_000);
	pub MinimumMultiplier: Multiplier = Multiplier::saturating_from_rational(1, 1_000_000_000u128);
}

impl pallet_transaction_payment::Config for Runtime {
	type OnChargeTransaction = CurrencyAdapter<Balances, DealWithFees>;
	type TransactionByteFee = TransactionByteFee;
	type OperationalFeeMultiplier = OperationalFeeMultiplier;
	type WeightToFee = IdentityFee<Balance>;
	type FeeMultiplierUpdate =
		TargetedFeeAdjustment<Self, TargetBlockFullness, AdjustmentVariable, MinimumMultiplier>;
}

impl pallet_asset_tx_payment::Config for Runtime {
	type Fungibles = Assets;
	type OnChargeAssetTransaction = pallet_asset_tx_payment::FungiblesAdapter<
		pallet_assets::BalanceToAssetBalance<Balances, Runtime, ConvertInto>,
		CreditToBlockAuthor,
	>;
}

parameter_types! {
	pub const MinimumPeriod: Moment = SLOT_DURATION / 2;
}

impl pallet_timestamp::Config for Runtime {
	type Moment = Moment;
	type OnTimestampSet = Babe;
	type MinimumPeriod = MinimumPeriod;
	type WeightInfo = pallet_timestamp::weights::SubstrateWeight<Runtime>;
}

parameter_types! {
	pub const UncleGenerations: BlockNumber = 5;
}

impl pallet_authorship::Config for Runtime {
	type FindAuthor = pallet_session::FindAccountFromAuthorIndex<Self, Babe>;
	type UncleGenerations = UncleGenerations;
	type FilterUncle = ();
	type EventHandler = (Staking, ImOnline);
}

impl_opaque_keys! {
	pub struct SessionKeys {
		pub grandpa: Grandpa,
		pub babe: Babe,
		pub im_online: ImOnline,
		pub authority_discovery: AuthorityDiscovery,
	}
}

impl pallet_session::Config for Runtime {
	type Event = Event;
	type ValidatorId = <Self as frame_system::Config>::AccountId;
	type ValidatorIdOf = pallet_staking::StashOf<Self>;
	type ShouldEndSession = Babe;
	type NextSessionRotation = Babe;
	type SessionManager = pallet_session::historical::NoteHistoricalRoot<Self, Staking>;
	type SessionHandler = <SessionKeys as OpaqueKeys>::KeyTypeIdProviders;
	type Keys = SessionKeys;
	type WeightInfo = pallet_session::weights::SubstrateWeight<Runtime>;
}

impl pallet_session::historical::Config for Runtime {
	type FullIdentification = pallet_staking::Exposure<AccountId, Balance, MaxIndividualExposures>;
	type FullIdentificationOf = pallet_staking::ExposureOf<Runtime>;
}

pallet_staking_reward_curve::build! {
	const REWARD_CURVE: PiecewiseLinear<'static> = curve!(
		min_inflation: 0_025_000,
		max_inflation: 0_100_000,
		ideal_stake: 0_500_000,
		falloff: 0_050_000,
		max_piece_count: 40,
		test_precision: 0_005_000,
	);
}

parameter_types! {
	pub const SessionsPerEra: sp_staking::SessionIndex = 6;
	pub const BondingDuration: pallet_staking::EraIndex = 24 * 28;
	pub const SlashDeferDuration: pallet_staking::EraIndex = 24 * 7; // 1/4 the bonding duration.
	pub const RewardCurve: &'static PiecewiseLinear<'static> = &REWARD_CURVE;
	pub const MaxRewardableIndividualExposures: u32 = 256;
	pub const OffendingValidatorsThreshold: Perbill = Perbill::from_percent(17);
	pub OffchainRepeat: BlockNumber = 5;
	pub const MaxIndividualExposures: u32 = 10_000;
	pub const MaxNominations: u32 = MAX_NOMINATIONS;
	pub const MaxUnappliedSlashes: u32 = 1_000;
	pub const MaxInvulnerablesCount: u32 = 10;
	pub const MaxHistoryDepth: u32 = 10_000;
	pub const MaxReportersCount: u32 = 1_000;
	pub const MaxPriorSlashingSpans: u32 = 1_000;
	pub const MaxValidatorsCount: u32 = 4_000;
	pub const MaxUnlockingChunks: u32 = 32;
}

use frame_election_provider_support::onchain;
impl onchain::Config for Runtime {
	type Accuracy = Perbill;
	type DataProvider = Staking;
}

pub struct StakingBenchmarkingConfig;
impl pallet_staking::BenchmarkingConfig for StakingBenchmarkingConfig {
	type MaxNominators = ConstU32<1000>;
	type MaxValidators = ConstU32<1000>;
}

impl pallet_staking::Config for Runtime {
	type Currency = Balances;
	type UnixTime = Timestamp;
	type CurrencyToVote = U128CurrencyToVote;
	type RewardRemainder = Treasury;
	type Event = Event;
	type Slash = Treasury; // send the slashed funds to the treasury.
	type Reward = (); // rewards are minted from the void
	type SessionsPerEra = SessionsPerEra;
	type BondingDuration = BondingDuration;
	type SlashDeferDuration = SlashDeferDuration;
	/// A super-majority of the council can cancel the slash.
	type SlashCancelOrigin = EnsureOneOf<
		EnsureRoot<AccountId>,
		pallet_collective::EnsureProportionAtLeast<_3, _4, AccountId, CouncilCollective>,
	>;
	type SessionInterface = Self;
	type EraPayout = pallet_staking::ConvertCurve<RewardCurve>;
	type NextNewSession = Session;
	type MaxRewardableIndividualExposures = MaxRewardableIndividualExposures;
	type OffendingValidatorsThreshold = OffendingValidatorsThreshold;
	type ElectionProvider = ElectionProviderMultiPhase;
	type GenesisElectionProvider = onchain::OnChainSequentialPhragmen<Self>;
	// Alternatively, use pallet_staking::UseNominatorsMap<Runtime> to just use the nominators map.
	// Note that the aforementioned does not scale to a very large number of nominators.
	type SortedListProvider = BagsList;
	type WeightInfo = pallet_staking::weights::SubstrateWeight<Runtime>;
<<<<<<< HEAD
	type MaxIndividualExposures = MaxIndividualExposures;
	type MaxNominations = MaxNominations;
	type MaxUnappliedSlashes = MaxUnappliedSlashes;
	type MaxInvulnerablesCount = MaxInvulnerablesCount;
	type MaxHistoryDepth = MaxHistoryDepth;
	type MaxReportersCount = MaxReportersCount;
	type MaxPriorSlashingSpans = MaxPriorSlashingSpans;
	type MaxValidatorsCount = MaxValidatorsCount;
	type MaxUnlockingChunks = MaxUnlockingChunks;
=======
	type BenchmarkingConfig = StakingBenchmarkingConfig;
>>>>>>> 88a00328
}

parameter_types! {
	// phase durations. 1/4 of the last session for each.
	pub const SignedPhase: u32 = EPOCH_DURATION_IN_BLOCKS / 4;
	pub const UnsignedPhase: u32 = EPOCH_DURATION_IN_BLOCKS / 4;

	// signed config
	pub const SignedRewardBase: Balance = 1 * DOLLARS;
	pub const SignedDepositBase: Balance = 1 * DOLLARS;
	pub const SignedDepositByte: Balance = 1 * CENTS;

	pub SolutionImprovementThreshold: Perbill = Perbill::from_rational(1u32, 10_000);

	// miner configs
	pub const MultiPhaseUnsignedPriority: TransactionPriority = StakingUnsignedPriority::get() - 1u64;
	pub MinerMaxWeight: Weight = RuntimeBlockWeights::get()
		.get(DispatchClass::Normal)
		.max_extrinsic.expect("Normal extrinsics have a weight limit configured; qed")
		.saturating_sub(BlockExecutionWeight::get());
	// Solution can occupy 90% of normal block size
	pub MinerMaxLength: u32 = Perbill::from_rational(9u32, 10) *
		*RuntimeBlockLength::get()
		.max
		.get(DispatchClass::Normal);
}

sp_npos_elections::generate_solution_type!(
	#[compact]
	pub struct NposSolution16::<
		VoterIndex = u32,
		TargetIndex = u16,
		Accuracy = sp_runtime::PerU16,
	>(16)
);

pub const MAX_NOMINATIONS: u32 = <NposSolution16 as sp_npos_elections::NposSolution>::LIMIT as u32;

/// The numbers configured here could always be more than the the maximum limits of staking pallet
/// to ensure election snapshot will not run out of memory. For now, we set them to smaller values
/// since the staking is bounded and the weight pipeline takes hours for this single pallet.
pub struct ElectionProviderBenchmarkConfig;
impl pallet_election_provider_multi_phase::BenchmarkingConfig for ElectionProviderBenchmarkConfig {
	const VOTERS: [u32; 2] = [1000, 2000];
	const TARGETS: [u32; 2] = [500, 1000];
	const ACTIVE_VOTERS: [u32; 2] = [500, 800];
	const DESIRED_TARGETS: [u32; 2] = [200, 400];
	const SNAPSHOT_MAXIMUM_VOTERS: u32 = 1000;
	const MINER_MAXIMUM_VOTERS: u32 = 1000;
	const MAXIMUM_TARGETS: u32 = 300;
}

/// Maximum number of iterations for balancing that will be executed in the embedded OCW
/// miner of election provider multi phase.
pub const MINER_MAX_ITERATIONS: u32 = 10;

/// A source of random balance for NposSolver, which is meant to be run by the OCW election miner.
pub struct OffchainRandomBalancing;
impl frame_support::pallet_prelude::Get<Option<(usize, sp_npos_elections::ExtendedBalance)>>
	for OffchainRandomBalancing
{
	fn get() -> Option<(usize, sp_npos_elections::ExtendedBalance)> {
		use sp_runtime::traits::TrailingZeroInput;
		let iters = match MINER_MAX_ITERATIONS {
			0 => 0,
			max @ _ => {
				let seed = sp_io::offchain::random_seed();
				let random = <u32>::decode(&mut TrailingZeroInput::new(&seed))
					.expect("input is padded with zeroes; qed") %
					max.saturating_add(1);
				random as usize
			},
		};

		Some((iters, 0))
	}
}

impl pallet_election_provider_multi_phase::Config for Runtime {
	type Event = Event;
	type Currency = Balances;
	type EstimateCallFee = TransactionPayment;
	type SignedPhase = SignedPhase;
	type UnsignedPhase = UnsignedPhase;
	type SolutionImprovementThreshold = SolutionImprovementThreshold;
	type OffchainRepeat = OffchainRepeat;
	type MinerMaxWeight = MinerMaxWeight;
	type MinerMaxLength = MinerMaxLength;
	type MinerTxPriority = MultiPhaseUnsignedPriority;
	type SignedMaxSubmissions = ConstU32<10>;
	type SignedRewardBase = SignedRewardBase;
	type SignedDepositBase = SignedDepositBase;
	type SignedDepositByte = SignedDepositByte;
	type SignedDepositWeight = ();
	type SignedMaxWeight = MinerMaxWeight;
	type SlashHandler = (); // burn slashes
	type RewardHandler = (); // nothing to do upon rewards
	type DataProvider = Staking;
	type Solution = NposSolution16;
	type Fallback = pallet_election_provider_multi_phase::NoFallback<Self>;
	type Solver = frame_election_provider_support::SequentialPhragmen<
		AccountId,
		pallet_election_provider_multi_phase::SolutionAccuracyOf<Self>,
		OffchainRandomBalancing,
	>;
	type WeightInfo = pallet_election_provider_multi_phase::weights::SubstrateWeight<Self>;
	type ForceOrigin = EnsureRootOrHalfCouncil;
	type BenchmarkingConfig = ElectionProviderBenchmarkConfig;
	// BagsList allows a practically unbounded count of nominators to participate in NPoS elections.
	// To ensure we respect memory limits when using the BagsList this must be set to a number of
	// voters we know can fit into a single vec allocation.
	type VoterSnapshotPerBlock = ConstU32<10_000>;
}

parameter_types! {
	pub const BagThresholds: &'static [u64] = &voter_bags::THRESHOLDS;
}

impl pallet_bags_list::Config for Runtime {
	type Event = Event;
	type VoteWeightProvider = Staking;
	type WeightInfo = pallet_bags_list::weights::SubstrateWeight<Runtime>;
	type BagThresholds = BagThresholds;
}

parameter_types! {
	pub const LaunchPeriod: BlockNumber = 28 * 24 * 60 * MINUTES;
	pub const VotingPeriod: BlockNumber = 28 * 24 * 60 * MINUTES;
	pub const FastTrackVotingPeriod: BlockNumber = 3 * 24 * 60 * MINUTES;
	pub const MinimumDeposit: Balance = 100 * DOLLARS;
	pub const EnactmentPeriod: BlockNumber = 30 * 24 * 60 * MINUTES;
	pub const CooloffPeriod: BlockNumber = 28 * 24 * 60 * MINUTES;
	pub const MaxProposals: u32 = 100;
}

impl pallet_democracy::Config for Runtime {
	type Proposal = Call;
	type Event = Event;
	type Currency = Balances;
	type EnactmentPeriod = EnactmentPeriod;
	type LaunchPeriod = LaunchPeriod;
	type VotingPeriod = VotingPeriod;
	type VoteLockingPeriod = EnactmentPeriod; // Same as EnactmentPeriod
	type MinimumDeposit = MinimumDeposit;
	/// A straight majority of the council can decide what their next motion is.
	type ExternalOrigin =
		pallet_collective::EnsureProportionAtLeast<_1, _2, AccountId, CouncilCollective>;
	/// A super-majority can have the next scheduled referendum be a straight majority-carries vote.
	type ExternalMajorityOrigin =
		pallet_collective::EnsureProportionAtLeast<_3, _4, AccountId, CouncilCollective>;
	/// A unanimous council can have the next scheduled referendum be a straight default-carries
	/// (NTB) vote.
	type ExternalDefaultOrigin =
		pallet_collective::EnsureProportionAtLeast<_1, _1, AccountId, CouncilCollective>;
	/// Two thirds of the technical committee can have an ExternalMajority/ExternalDefault vote
	/// be tabled immediately and with a shorter voting/enactment period.
	type FastTrackOrigin =
		pallet_collective::EnsureProportionAtLeast<_2, _3, AccountId, TechnicalCollective>;
	type InstantOrigin =
		pallet_collective::EnsureProportionAtLeast<_1, _1, AccountId, TechnicalCollective>;
	type InstantAllowed = frame_support::traits::ConstBool<true>;
	type FastTrackVotingPeriod = FastTrackVotingPeriod;
	// To cancel a proposal which has been passed, 2/3 of the council must agree to it.
	type CancellationOrigin =
		pallet_collective::EnsureProportionAtLeast<_2, _3, AccountId, CouncilCollective>;
	// To cancel a proposal before it has been passed, the technical committee must be unanimous or
	// Root must agree.
	type CancelProposalOrigin = EnsureOneOf<
		EnsureRoot<AccountId>,
		pallet_collective::EnsureProportionAtLeast<_1, _1, AccountId, TechnicalCollective>,
	>;
	type BlacklistOrigin = EnsureRoot<AccountId>;
	// Any single technical committee member may veto a coming council proposal, however they can
	// only do it once and it lasts only for the cool-off period.
	type VetoOrigin = pallet_collective::EnsureMember<AccountId, TechnicalCollective>;
	type CooloffPeriod = CooloffPeriod;
	type PreimageByteDeposit = PreimageByteDeposit;
	type OperationalPreimageOrigin = pallet_collective::EnsureMember<AccountId, CouncilCollective>;
	type Slash = Treasury;
	type Scheduler = Scheduler;
	type PalletsOrigin = OriginCaller;
	type MaxVotes = frame_support::traits::ConstU32<100>;
	type WeightInfo = pallet_democracy::weights::SubstrateWeight<Runtime>;
	type MaxProposals = MaxProposals;
}

parameter_types! {
	pub const CouncilMotionDuration: BlockNumber = 5 * DAYS;
	pub const CouncilMaxProposals: u32 = 100;
	pub const CouncilMaxMembers: u32 = 100;
}

type CouncilCollective = pallet_collective::Instance1;
impl pallet_collective::Config<CouncilCollective> for Runtime {
	type Origin = Origin;
	type Proposal = Call;
	type Event = Event;
	type MotionDuration = CouncilMotionDuration;
	type MaxProposals = CouncilMaxProposals;
	type MaxMembers = CouncilMaxMembers;
	type DefaultVote = pallet_collective::PrimeDefaultVote;
	type WeightInfo = pallet_collective::weights::SubstrateWeight<Runtime>;
}

parameter_types! {
	pub const CandidacyBond: Balance = 10 * DOLLARS;
	// 1 storage item created, key size is 32 bytes, value size is 16+16.
	pub const VotingBondBase: Balance = deposit(1, 64);
	// additional data per vote is 32 bytes (account id).
	pub const VotingBondFactor: Balance = deposit(0, 32);
	pub const TermDuration: BlockNumber = 7 * DAYS;
	pub const DesiredMembers: u32 = 13;
	pub const DesiredRunnersUp: u32 = 7;
	pub const ElectionsPhragmenPalletId: LockIdentifier = *b"phrelect";
}

// Make sure that there are no more than `MaxMembers` members elected via elections-phragmen.
const_assert!(DesiredMembers::get() <= CouncilMaxMembers::get());

impl pallet_elections_phragmen::Config for Runtime {
	type Event = Event;
	type PalletId = ElectionsPhragmenPalletId;
	type Currency = Balances;
	type ChangeMembers = Council;
	// NOTE: this implies that council's genesis members cannot be set directly and must come from
	// this module.
	type InitializeMembers = Council;
	type CurrencyToVote = U128CurrencyToVote;
	type CandidacyBond = CandidacyBond;
	type VotingBondBase = VotingBondBase;
	type VotingBondFactor = VotingBondFactor;
	type LoserCandidate = ();
	type KickedMember = ();
	type DesiredMembers = DesiredMembers;
	type DesiredRunnersUp = DesiredRunnersUp;
	type TermDuration = TermDuration;
	type WeightInfo = pallet_elections_phragmen::weights::SubstrateWeight<Runtime>;
}

parameter_types! {
	pub const TechnicalMotionDuration: BlockNumber = 5 * DAYS;
	pub const TechnicalMaxProposals: u32 = 100;
	pub const TechnicalMaxMembers: u32 = 100;
}

type TechnicalCollective = pallet_collective::Instance2;
impl pallet_collective::Config<TechnicalCollective> for Runtime {
	type Origin = Origin;
	type Proposal = Call;
	type Event = Event;
	type MotionDuration = TechnicalMotionDuration;
	type MaxProposals = TechnicalMaxProposals;
	type MaxMembers = TechnicalMaxMembers;
	type DefaultVote = pallet_collective::PrimeDefaultVote;
	type WeightInfo = pallet_collective::weights::SubstrateWeight<Runtime>;
}

type EnsureRootOrHalfCouncil = EnsureOneOf<
	EnsureRoot<AccountId>,
	pallet_collective::EnsureProportionMoreThan<_1, _2, AccountId, CouncilCollective>,
>;
impl pallet_membership::Config<pallet_membership::Instance1> for Runtime {
	type Event = Event;
	type AddOrigin = EnsureRootOrHalfCouncil;
	type RemoveOrigin = EnsureRootOrHalfCouncil;
	type SwapOrigin = EnsureRootOrHalfCouncil;
	type ResetOrigin = EnsureRootOrHalfCouncil;
	type PrimeOrigin = EnsureRootOrHalfCouncil;
	type MembershipInitialized = TechnicalCommittee;
	type MembershipChanged = TechnicalCommittee;
	type MaxMembers = TechnicalMaxMembers;
	type WeightInfo = pallet_membership::weights::SubstrateWeight<Runtime>;
}

parameter_types! {
	pub const ProposalBond: Permill = Permill::from_percent(5);
	pub const ProposalBondMinimum: Balance = 1 * DOLLARS;
	pub const SpendPeriod: BlockNumber = 1 * DAYS;
	pub const Burn: Permill = Permill::from_percent(50);
	pub const TipCountdown: BlockNumber = 1 * DAYS;
	pub const TipFindersFee: Percent = Percent::from_percent(20);
	pub const TipReportDepositBase: Balance = 1 * DOLLARS;
	pub const DataDepositPerByte: Balance = 1 * CENTS;
	pub const BountyDepositBase: Balance = 1 * DOLLARS;
	pub const BountyDepositPayoutDelay: BlockNumber = 1 * DAYS;
	pub const TreasuryPalletId: PalletId = PalletId(*b"py/trsry");
	pub const BountyUpdatePeriod: BlockNumber = 14 * DAYS;
	pub const MaximumReasonLength: u32 = 300;
	pub const BountyCuratorDeposit: Permill = Permill::from_percent(50);
	pub const BountyValueMinimum: Balance = 5 * DOLLARS;
	pub const MaxApprovals: u32 = 100;
	pub const MaxActiveChildBountyCount: u32 = 5;
	pub const ChildBountyValueMinimum: Balance = 1 * DOLLARS;
	pub const ChildBountyCuratorDepositBase: Permill = Permill::from_percent(10);
}

impl pallet_treasury::Config for Runtime {
	type PalletId = TreasuryPalletId;
	type Currency = Balances;
	type ApproveOrigin = EnsureOneOf<
		EnsureRoot<AccountId>,
		pallet_collective::EnsureProportionAtLeast<_3, _5, AccountId, CouncilCollective>,
	>;
	type RejectOrigin = EnsureOneOf<
		EnsureRoot<AccountId>,
		pallet_collective::EnsureProportionMoreThan<_1, _2, AccountId, CouncilCollective>,
	>;
	type Event = Event;
	type OnSlash = ();
	type ProposalBond = ProposalBond;
	type ProposalBondMinimum = ProposalBondMinimum;
	type SpendPeriod = SpendPeriod;
	type Burn = Burn;
	type BurnDestination = ();
	type SpendFunds = Bounties;
	type WeightInfo = pallet_treasury::weights::SubstrateWeight<Runtime>;
	type MaxApprovals = MaxApprovals;
}

impl pallet_bounties::Config for Runtime {
	type Event = Event;
	type BountyDepositBase = BountyDepositBase;
	type BountyDepositPayoutDelay = BountyDepositPayoutDelay;
	type BountyUpdatePeriod = BountyUpdatePeriod;
	type BountyCuratorDeposit = BountyCuratorDeposit;
	type BountyValueMinimum = BountyValueMinimum;
	type DataDepositPerByte = DataDepositPerByte;
	type MaximumReasonLength = MaximumReasonLength;
	type WeightInfo = pallet_bounties::weights::SubstrateWeight<Runtime>;
	type ChildBountyManager = ChildBounties;
}

impl pallet_child_bounties::Config for Runtime {
	type Event = Event;
	type MaxActiveChildBountyCount = MaxActiveChildBountyCount;
	type ChildBountyValueMinimum = ChildBountyValueMinimum;
	type ChildBountyCuratorDepositBase = ChildBountyCuratorDepositBase;
	type WeightInfo = pallet_child_bounties::weights::SubstrateWeight<Runtime>;
}

impl pallet_tips::Config for Runtime {
	type Event = Event;
	type DataDepositPerByte = DataDepositPerByte;
	type MaximumReasonLength = MaximumReasonLength;
	type Tippers = Elections;
	type TipCountdown = TipCountdown;
	type TipFindersFee = TipFindersFee;
	type TipReportDepositBase = TipReportDepositBase;
	type WeightInfo = pallet_tips::weights::SubstrateWeight<Runtime>;
}

parameter_types! {
	pub const DepositPerItem: Balance = deposit(1, 0);
	pub const DepositPerByte: Balance = deposit(0, 1);
	pub const MaxValueSize: u32 = 16 * 1024;
	// The lazy deletion runs inside on_initialize.
	pub DeletionWeightLimit: Weight = AVERAGE_ON_INITIALIZE_RATIO *
		RuntimeBlockWeights::get().max_block;
	// The weight needed for decoding the queue should be less or equal than a fifth
	// of the overall weight dedicated to the lazy deletion.
	pub DeletionQueueDepth: u32 = ((DeletionWeightLimit::get() / (
			<Runtime as pallet_contracts::Config>::WeightInfo::on_initialize_per_queue_item(1) -
			<Runtime as pallet_contracts::Config>::WeightInfo::on_initialize_per_queue_item(0)
		)) / 5) as u32;
	pub Schedule: pallet_contracts::Schedule<Runtime> = Default::default();
}

impl pallet_contracts::Config for Runtime {
	type Time = Timestamp;
	type Randomness = RandomnessCollectiveFlip;
	type Currency = Balances;
	type Event = Event;
	type Call = Call;
	/// The safest default is to allow no calls at all.
	///
	/// Runtimes should whitelist dispatchables that are allowed to be called from contracts
	/// and make sure they are stable. Dispatchables exposed to contracts are not allowed to
	/// change because that would break already deployed contracts. The `Call` structure itself
	/// is not allowed to change the indices of existing pallets, too.
	type CallFilter = Nothing;
	type DepositPerItem = DepositPerItem;
	type DepositPerByte = DepositPerByte;
	type CallStack = [pallet_contracts::Frame<Self>; 31];
	type WeightPrice = pallet_transaction_payment::Pallet<Self>;
	type WeightInfo = pallet_contracts::weights::SubstrateWeight<Self>;
	type ChainExtension = ();
	type DeletionQueueDepth = DeletionQueueDepth;
	type DeletionWeightLimit = DeletionWeightLimit;
	type Schedule = Schedule;
	type AddressGenerator = pallet_contracts::DefaultAddressGenerator;
}

impl pallet_sudo::Config for Runtime {
	type Event = Event;
	type Call = Call;
}

parameter_types! {
	pub const ImOnlineUnsignedPriority: TransactionPriority = TransactionPriority::max_value();
	/// We prioritize im-online heartbeats over election solution submission.
	pub const StakingUnsignedPriority: TransactionPriority = TransactionPriority::max_value() / 2;
	pub const MaxAuthorities: u32 = 100;
	pub const MaxKeys: u32 = 10_000;
	pub const MaxPeerInHeartbeats: u32 = 10_000;
	pub const MaxPeerDataEncodingSize: u32 = 1_000;
}

impl<LocalCall> frame_system::offchain::CreateSignedTransaction<LocalCall> for Runtime
where
	Call: From<LocalCall>,
{
	fn create_transaction<C: frame_system::offchain::AppCrypto<Self::Public, Self::Signature>>(
		call: Call,
		public: <Signature as traits::Verify>::Signer,
		account: AccountId,
		nonce: Index,
	) -> Option<(Call, <UncheckedExtrinsic as traits::Extrinsic>::SignaturePayload)> {
		let tip = 0;
		// take the biggest period possible.
		let period =
			BlockHashCount::get().checked_next_power_of_two().map(|c| c / 2).unwrap_or(2) as u64;
		let current_block = System::block_number()
			.saturated_into::<u64>()
			// The `System::block_number` is initialized with `n+1`,
			// so the actual block number is `n`.
			.saturating_sub(1);
		let era = Era::mortal(period, current_block);
		let extra = (
			frame_system::CheckNonZeroSender::<Runtime>::new(),
			frame_system::CheckSpecVersion::<Runtime>::new(),
			frame_system::CheckTxVersion::<Runtime>::new(),
			frame_system::CheckGenesis::<Runtime>::new(),
			frame_system::CheckEra::<Runtime>::from(era),
			frame_system::CheckNonce::<Runtime>::from(nonce),
			frame_system::CheckWeight::<Runtime>::new(),
			pallet_asset_tx_payment::ChargeAssetTxPayment::<Runtime>::from(tip, None),
		);
		let raw_payload = SignedPayload::new(call, extra)
			.map_err(|e| {
				log::warn!("Unable to create signed payload: {:?}", e);
			})
			.ok()?;
		let signature = raw_payload.using_encoded(|payload| C::sign(payload, public))?;
		let address = Indices::unlookup(account);
		let (call, extra, _) = raw_payload.deconstruct();
		Some((call, (address, signature.into(), extra)))
	}
}

impl frame_system::offchain::SigningTypes for Runtime {
	type Public = <Signature as traits::Verify>::Signer;
	type Signature = Signature;
}

impl<C> frame_system::offchain::SendTransactionTypes<C> for Runtime
where
	Call: From<C>,
{
	type Extrinsic = UncheckedExtrinsic;
	type OverarchingCall = Call;
}

impl pallet_im_online::Config for Runtime {
	type AuthorityId = ImOnlineId;
	type Event = Event;
	type NextSessionRotation = Babe;
	type ValidatorSet = Historical;
	type ReportUnresponsiveness = Offences;
	type UnsignedPriority = ImOnlineUnsignedPriority;
	type WeightInfo = pallet_im_online::weights::SubstrateWeight<Runtime>;
	type MaxKeys = MaxKeys;
	type MaxPeerInHeartbeats = MaxPeerInHeartbeats;
	type MaxPeerDataEncodingSize = MaxPeerDataEncodingSize;
}

impl pallet_offences::Config for Runtime {
	type Event = Event;
	type IdentificationTuple = pallet_session::historical::IdentificationTuple<Self>;
	type OnOffenceHandler = Staking;
}

impl pallet_authority_discovery::Config for Runtime {
	type MaxAuthorities = MaxAuthorities;
}

impl pallet_grandpa::Config for Runtime {
	type Event = Event;
	type Call = Call;

	type KeyOwnerProofSystem = Historical;

	type KeyOwnerProof =
		<Self::KeyOwnerProofSystem as KeyOwnerProofSystem<(KeyTypeId, GrandpaId)>>::Proof;

	type KeyOwnerIdentification = <Self::KeyOwnerProofSystem as KeyOwnerProofSystem<(
		KeyTypeId,
		GrandpaId,
	)>>::IdentificationTuple;

	type HandleEquivocation = pallet_grandpa::EquivocationHandler<
		Self::KeyOwnerIdentification,
		Offences,
		ReportLongevity,
	>;

	type WeightInfo = ();
	type MaxAuthorities = MaxAuthorities;
}

parameter_types! {
	pub const BasicDeposit: Balance = 10 * DOLLARS;       // 258 bytes on-chain
	pub const FieldDeposit: Balance = 250 * CENTS;        // 66 bytes on-chain
	pub const SubAccountDeposit: Balance = 2 * DOLLARS;   // 53 bytes on-chain
	pub const MaxSubAccounts: u32 = 100;
	pub const MaxAdditionalFields: u32 = 100;
	pub const MaxRegistrars: u32 = 20;
}

impl pallet_identity::Config for Runtime {
	type Event = Event;
	type Currency = Balances;
	type BasicDeposit = BasicDeposit;
	type FieldDeposit = FieldDeposit;
	type SubAccountDeposit = SubAccountDeposit;
	type MaxSubAccounts = MaxSubAccounts;
	type MaxAdditionalFields = MaxAdditionalFields;
	type MaxRegistrars = MaxRegistrars;
	type Slashed = Treasury;
	type ForceOrigin = EnsureRootOrHalfCouncil;
	type RegistrarOrigin = EnsureRootOrHalfCouncil;
	type WeightInfo = pallet_identity::weights::SubstrateWeight<Runtime>;
}

parameter_types! {
	pub const ConfigDepositBase: Balance = 5 * DOLLARS;
	pub const FriendDepositFactor: Balance = 50 * CENTS;
	pub const MaxFriends: u16 = 9;
	pub const RecoveryDeposit: Balance = 5 * DOLLARS;
}

impl pallet_recovery::Config for Runtime {
	type Event = Event;
	type Call = Call;
	type Currency = Balances;
	type ConfigDepositBase = ConfigDepositBase;
	type FriendDepositFactor = FriendDepositFactor;
	type MaxFriends = MaxFriends;
	type RecoveryDeposit = RecoveryDeposit;
}

parameter_types! {
	pub const CandidateDeposit: Balance = 10 * DOLLARS;
	pub const WrongSideDeduction: Balance = 2 * DOLLARS;
	pub const MaxStrikes: u32 = 10;
	pub const RotationPeriod: BlockNumber = 80 * HOURS;
	pub const PeriodSpend: Balance = 500 * DOLLARS;
	pub const MaxLockDuration: BlockNumber = 36 * 30 * DAYS;
	pub const ChallengePeriod: BlockNumber = 7 * DAYS;
	pub const MaxCandidateIntake: u32 = 10;
	pub const SocietyPalletId: PalletId = PalletId(*b"py/socie");
}

impl pallet_society::Config for Runtime {
	type Event = Event;
	type PalletId = SocietyPalletId;
	type Currency = Balances;
	type Randomness = RandomnessCollectiveFlip;
	type CandidateDeposit = CandidateDeposit;
	type WrongSideDeduction = WrongSideDeduction;
	type MaxStrikes = MaxStrikes;
	type PeriodSpend = PeriodSpend;
	type MembershipChanged = ();
	type RotationPeriod = RotationPeriod;
	type MaxLockDuration = MaxLockDuration;
	type FounderSetOrigin =
		pallet_collective::EnsureProportionMoreThan<_1, _2, AccountId, CouncilCollective>;
	type SuspensionJudgementOrigin = pallet_society::EnsureFounder<Runtime>;
	type MaxCandidateIntake = MaxCandidateIntake;
	type ChallengePeriod = ChallengePeriod;
}

parameter_types! {
	pub const MinVestedTransfer: Balance = 100 * DOLLARS;
}

impl pallet_vesting::Config for Runtime {
	type Event = Event;
	type Currency = Balances;
	type BlockNumberToBalance = ConvertInto;
	type MinVestedTransfer = MinVestedTransfer;
	type WeightInfo = pallet_vesting::weights::SubstrateWeight<Runtime>;
	// `VestingInfo` encode length is 36bytes. 28 schedules gets encoded as 1009 bytes, which is the
	// highest number of schedules that encodes less than 2^10.
	const MAX_VESTING_SCHEDULES: u32 = 28;
}

impl pallet_mmr::Config for Runtime {
	const INDEXING_PREFIX: &'static [u8] = b"mmr";
	type Hashing = <Runtime as frame_system::Config>::Hashing;
	type Hash = <Runtime as frame_system::Config>::Hash;
	type LeafData = frame_system::Pallet<Self>;
	type OnNewRoot = ();
	type WeightInfo = ();
}

parameter_types! {
	pub const LotteryPalletId: PalletId = PalletId(*b"py/lotto");
	pub const MaxCalls: u32 = 10;
	pub const MaxGenerateRandom: u32 = 10;
}

impl pallet_lottery::Config for Runtime {
	type PalletId = LotteryPalletId;
	type Call = Call;
	type Currency = Balances;
	type Randomness = RandomnessCollectiveFlip;
	type Event = Event;
	type ManagerOrigin = EnsureRoot<AccountId>;
	type MaxCalls = MaxCalls;
	type ValidateCall = Lottery;
	type MaxGenerateRandom = MaxGenerateRandom;
	type WeightInfo = pallet_lottery::weights::SubstrateWeight<Runtime>;
}

parameter_types! {
	pub const AssetDeposit: Balance = 100 * DOLLARS;
	pub const ApprovalDeposit: Balance = 1 * DOLLARS;
	pub const StringLimit: u32 = 50;
	pub const MetadataDepositBase: Balance = 10 * DOLLARS;
	pub const MetadataDepositPerByte: Balance = 1 * DOLLARS;
}

impl pallet_assets::Config for Runtime {
	type Event = Event;
	type Balance = u128;
	type AssetId = u32;
	type Currency = Balances;
	type ForceOrigin = EnsureRoot<AccountId>;
	type AssetDeposit = AssetDeposit;
	type AssetAccountDeposit = ConstU128<DOLLARS>;
	type MetadataDepositBase = MetadataDepositBase;
	type MetadataDepositPerByte = MetadataDepositPerByte;
	type ApprovalDeposit = ApprovalDeposit;
	type StringLimit = StringLimit;
	type Freezer = ();
	type Extra = ();
	type WeightInfo = pallet_assets::weights::SubstrateWeight<Runtime>;
}

parameter_types! {
	pub IgnoredIssuance: Balance = Treasury::pot();
	pub const QueueCount: u32 = 300;
	pub const MaxQueueLen: u32 = 1000;
	pub const FifoQueueLen: u32 = 500;
	pub const Period: BlockNumber = 30 * DAYS;
	pub const MinFreeze: Balance = 100 * DOLLARS;
	pub const IntakePeriod: BlockNumber = 10;
	pub const MaxIntakeBids: u32 = 10;
}

impl pallet_gilt::Config for Runtime {
	type Event = Event;
	type Currency = Balances;
	type CurrencyBalance = Balance;
	type AdminOrigin = frame_system::EnsureRoot<AccountId>;
	type Deficit = ();
	type Surplus = ();
	type IgnoredIssuance = IgnoredIssuance;
	type QueueCount = QueueCount;
	type MaxQueueLen = MaxQueueLen;
	type FifoQueueLen = FifoQueueLen;
	type Period = Period;
	type MinFreeze = MinFreeze;
	type IntakePeriod = IntakePeriod;
	type MaxIntakeBids = MaxIntakeBids;
	type WeightInfo = pallet_gilt::weights::SubstrateWeight<Runtime>;
}

parameter_types! {
	pub const ClassDeposit: Balance = 100 * DOLLARS;
	pub const InstanceDeposit: Balance = 1 * DOLLARS;
	pub const KeyLimit: u32 = 32;
	pub const ValueLimit: u32 = 256;
}

impl pallet_uniques::Config for Runtime {
	type Event = Event;
	type ClassId = u32;
	type InstanceId = u32;
	type Currency = Balances;
	type ForceOrigin = frame_system::EnsureRoot<AccountId>;
	type ClassDeposit = ClassDeposit;
	type InstanceDeposit = InstanceDeposit;
	type MetadataDepositBase = MetadataDepositBase;
	type AttributeDepositBase = MetadataDepositBase;
	type DepositPerByte = MetadataDepositPerByte;
	type StringLimit = StringLimit;
	type KeyLimit = KeyLimit;
	type ValueLimit = ValueLimit;
	type WeightInfo = pallet_uniques::weights::SubstrateWeight<Runtime>;
}

impl pallet_transaction_storage::Config for Runtime {
	type Event = Event;
	type Currency = Balances;
	type Call = Call;
	type FeeDestination = ();
	type WeightInfo = pallet_transaction_storage::weights::SubstrateWeight<Runtime>;
}

construct_runtime!(
	pub enum Runtime where
		Block = Block,
		NodeBlock = node_primitives::Block,
		UncheckedExtrinsic = UncheckedExtrinsic
	{
		System: frame_system,
		Utility: pallet_utility,
		Babe: pallet_babe,
		Timestamp: pallet_timestamp,
		// Authorship must be before session in order to note author in the correct session and era
		// for im-online and staking.
		Authorship: pallet_authorship,
		Indices: pallet_indices,
		Balances: pallet_balances,
		TransactionPayment: pallet_transaction_payment,
		AssetTxPayment: pallet_asset_tx_payment,
		ElectionProviderMultiPhase: pallet_election_provider_multi_phase,
		Staking: pallet_staking,
		Session: pallet_session,
		Democracy: pallet_democracy,
		Council: pallet_collective::<Instance1>,
		TechnicalCommittee: pallet_collective::<Instance2>,
		Elections: pallet_elections_phragmen,
		TechnicalMembership: pallet_membership::<Instance1>,
		Grandpa: pallet_grandpa,
		Treasury: pallet_treasury,
		Contracts: pallet_contracts,
		Sudo: pallet_sudo,
		ImOnline: pallet_im_online,
		AuthorityDiscovery: pallet_authority_discovery,
		Offences: pallet_offences,
		Historical: pallet_session_historical::{Pallet},
		RandomnessCollectiveFlip: pallet_randomness_collective_flip,
		Identity: pallet_identity,
		Society: pallet_society,
		Recovery: pallet_recovery,
		Vesting: pallet_vesting,
		Scheduler: pallet_scheduler,
		Preimage: pallet_preimage,
		Proxy: pallet_proxy,
		Multisig: pallet_multisig,
		Bounties: pallet_bounties,
		Tips: pallet_tips,
		Assets: pallet_assets,
		Mmr: pallet_mmr,
		Lottery: pallet_lottery,
		Gilt: pallet_gilt,
		Uniques: pallet_uniques,
		TransactionStorage: pallet_transaction_storage,
		BagsList: pallet_bags_list,
		ChildBounties: pallet_child_bounties,
	}
);

/// The address format for describing accounts.
pub type Address = sp_runtime::MultiAddress<AccountId, AccountIndex>;
/// Block header type as expected by this runtime.
pub type Header = generic::Header<BlockNumber, BlakeTwo256>;
/// Block type as expected by this runtime.
pub type Block = generic::Block<Header, UncheckedExtrinsic>;
/// A Block signed with a Justification
pub type SignedBlock = generic::SignedBlock<Block>;
/// BlockId type as expected by this runtime.
pub type BlockId = generic::BlockId<Block>;
/// The SignedExtension to the basic transaction logic.
///
/// When you change this, you **MUST** modify [`sign`] in `bin/node/testing/src/keyring.rs`!
///
/// [`sign`]: <../../testing/src/keyring.rs.html>
pub type SignedExtra = (
	frame_system::CheckNonZeroSender<Runtime>,
	frame_system::CheckSpecVersion<Runtime>,
	frame_system::CheckTxVersion<Runtime>,
	frame_system::CheckGenesis<Runtime>,
	frame_system::CheckEra<Runtime>,
	frame_system::CheckNonce<Runtime>,
	frame_system::CheckWeight<Runtime>,
	pallet_asset_tx_payment::ChargeAssetTxPayment<Runtime>,
);
/// Unchecked extrinsic type as expected by this runtime.
pub type UncheckedExtrinsic = generic::UncheckedExtrinsic<Address, Call, Signature, SignedExtra>;
/// The payload being signed in transactions.
pub type SignedPayload = generic::SignedPayload<Call, SignedExtra>;
/// Extrinsic type that has already been checked.
pub type CheckedExtrinsic = generic::CheckedExtrinsic<AccountId, Call, SignedExtra>;
/// Executive: handles dispatch to the various modules.
pub type Executive = frame_executive::Executive<
	Runtime,
	Block,
	frame_system::ChainContext<Runtime>,
	Runtime,
	AllPalletsWithSystem,
	pallet_bags_list::migrations::CheckCounterPrefix<Runtime>,
>;

/// MMR helper types.
mod mmr {
	use super::Runtime;
	pub use pallet_mmr::primitives::*;

	pub type Leaf = <<Runtime as pallet_mmr::Config>::LeafData as LeafDataProvider>::LeafData;
	pub type Hash = <Runtime as pallet_mmr::Config>::Hash;
	pub type Hashing = <Runtime as pallet_mmr::Config>::Hashing;
}

impl_runtime_apis! {
	impl sp_api::Core<Block> for Runtime {
		fn version() -> RuntimeVersion {
			VERSION
		}

		fn execute_block(block: Block) {
			Executive::execute_block(block);
		}

		fn initialize_block(header: &<Block as BlockT>::Header) {
			Executive::initialize_block(header)
		}
	}

	impl sp_api::Metadata<Block> for Runtime {
		fn metadata() -> OpaqueMetadata {
			OpaqueMetadata::new(Runtime::metadata().into())
		}
	}

	impl sp_block_builder::BlockBuilder<Block> for Runtime {
		fn apply_extrinsic(extrinsic: <Block as BlockT>::Extrinsic) -> ApplyExtrinsicResult {
			Executive::apply_extrinsic(extrinsic)
		}

		fn finalize_block() -> <Block as BlockT>::Header {
			Executive::finalize_block()
		}

		fn inherent_extrinsics(data: InherentData) -> Vec<<Block as BlockT>::Extrinsic> {
			data.create_extrinsics()
		}

		fn check_inherents(block: Block, data: InherentData) -> CheckInherentsResult {
			data.check_extrinsics(&block)
		}
	}

	impl sp_transaction_pool::runtime_api::TaggedTransactionQueue<Block> for Runtime {
		fn validate_transaction(
			source: TransactionSource,
			tx: <Block as BlockT>::Extrinsic,
			block_hash: <Block as BlockT>::Hash,
		) -> TransactionValidity {
			Executive::validate_transaction(source, tx, block_hash)
		}
	}

	impl sp_offchain::OffchainWorkerApi<Block> for Runtime {
		fn offchain_worker(header: &<Block as BlockT>::Header) {
			Executive::offchain_worker(header)
		}
	}

	impl fg_primitives::GrandpaApi<Block> for Runtime {
		fn grandpa_authorities() -> GrandpaAuthorityList {
			Grandpa::grandpa_authorities()
		}

		fn current_set_id() -> fg_primitives::SetId {
			Grandpa::current_set_id()
		}

		fn submit_report_equivocation_unsigned_extrinsic(
			equivocation_proof: fg_primitives::EquivocationProof<
				<Block as BlockT>::Hash,
				NumberFor<Block>,
			>,
			key_owner_proof: fg_primitives::OpaqueKeyOwnershipProof,
		) -> Option<()> {
			let key_owner_proof = key_owner_proof.decode()?;

			Grandpa::submit_unsigned_equivocation_report(
				equivocation_proof,
				key_owner_proof,
			)
		}

		fn generate_key_ownership_proof(
			_set_id: fg_primitives::SetId,
			authority_id: GrandpaId,
		) -> Option<fg_primitives::OpaqueKeyOwnershipProof> {
			use codec::Encode;

			Historical::prove((fg_primitives::KEY_TYPE, authority_id))
				.map(|p| p.encode())
				.map(fg_primitives::OpaqueKeyOwnershipProof::new)
		}
	}

	impl sp_consensus_babe::BabeApi<Block> for Runtime {
		fn configuration() -> sp_consensus_babe::BabeGenesisConfiguration {
			// The choice of `c` parameter (where `1 - c` represents the
			// probability of a slot being empty), is done in accordance to the
			// slot duration and expected target block time, for safely
			// resisting network delays of maximum two seconds.
			// <https://research.web3.foundation/en/latest/polkadot/BABE/Babe/#6-practical-results>
			sp_consensus_babe::BabeGenesisConfiguration {
				slot_duration: Babe::slot_duration(),
				epoch_length: EpochDuration::get(),
				c: BABE_GENESIS_EPOCH_CONFIG.c,
				genesis_authorities: Babe::authorities().to_vec(),
				randomness: Babe::randomness(),
				allowed_slots: BABE_GENESIS_EPOCH_CONFIG.allowed_slots,
			}
		}

		fn current_epoch_start() -> sp_consensus_babe::Slot {
			Babe::current_epoch_start()
		}

		fn current_epoch() -> sp_consensus_babe::Epoch {
			Babe::current_epoch()
		}

		fn next_epoch() -> sp_consensus_babe::Epoch {
			Babe::next_epoch()
		}

		fn generate_key_ownership_proof(
			_slot: sp_consensus_babe::Slot,
			authority_id: sp_consensus_babe::AuthorityId,
		) -> Option<sp_consensus_babe::OpaqueKeyOwnershipProof> {
			use codec::Encode;

			Historical::prove((sp_consensus_babe::KEY_TYPE, authority_id))
				.map(|p| p.encode())
				.map(sp_consensus_babe::OpaqueKeyOwnershipProof::new)
		}

		fn submit_report_equivocation_unsigned_extrinsic(
			equivocation_proof: sp_consensus_babe::EquivocationProof<<Block as BlockT>::Header>,
			key_owner_proof: sp_consensus_babe::OpaqueKeyOwnershipProof,
		) -> Option<()> {
			let key_owner_proof = key_owner_proof.decode()?;

			Babe::submit_unsigned_equivocation_report(
				equivocation_proof,
				key_owner_proof,
			)
		}
	}

	impl sp_authority_discovery::AuthorityDiscoveryApi<Block> for Runtime {
		fn authorities() -> Vec<AuthorityDiscoveryId> {
			AuthorityDiscovery::authorities()
		}
	}

	impl frame_system_rpc_runtime_api::AccountNonceApi<Block, AccountId, Index> for Runtime {
		fn account_nonce(account: AccountId) -> Index {
			System::account_nonce(account)
		}
	}

	impl pallet_contracts_rpc_runtime_api::ContractsApi<
		Block, AccountId, Balance, BlockNumber, Hash,
	>
		for Runtime
	{
		fn call(
			origin: AccountId,
			dest: AccountId,
			value: Balance,
			gas_limit: u64,
			storage_deposit_limit: Option<Balance>,
			input_data: Vec<u8>,
		) -> pallet_contracts_primitives::ContractExecResult<Balance> {
			Contracts::bare_call(origin, dest, value, gas_limit, storage_deposit_limit, input_data, true)
		}

		fn instantiate(
			origin: AccountId,
			value: Balance,
			gas_limit: u64,
			storage_deposit_limit: Option<Balance>,
			code: pallet_contracts_primitives::Code<Hash>,
			data: Vec<u8>,
			salt: Vec<u8>,
		) -> pallet_contracts_primitives::ContractInstantiateResult<AccountId, Balance>
		{
			Contracts::bare_instantiate(origin, value, gas_limit, storage_deposit_limit, code, data, salt, true)
		}

		fn upload_code(
			origin: AccountId,
			code: Vec<u8>,
			storage_deposit_limit: Option<Balance>,
		) -> pallet_contracts_primitives::CodeUploadResult<Hash, Balance>
		{
			Contracts::bare_upload_code(origin, code, storage_deposit_limit)
		}

		fn get_storage(
			address: AccountId,
			key: [u8; 32],
		) -> pallet_contracts_primitives::GetStorageResult {
			Contracts::get_storage(address, key)
		}
	}

	impl pallet_transaction_payment_rpc_runtime_api::TransactionPaymentApi<
		Block,
		Balance,
	> for Runtime {
		fn query_info(uxt: <Block as BlockT>::Extrinsic, len: u32) -> RuntimeDispatchInfo<Balance> {
			TransactionPayment::query_info(uxt, len)
		}
		fn query_fee_details(uxt: <Block as BlockT>::Extrinsic, len: u32) -> FeeDetails<Balance> {
			TransactionPayment::query_fee_details(uxt, len)
		}
	}

	impl pallet_mmr::primitives::MmrApi<
		Block,
		mmr::Hash,
	> for Runtime {
		fn generate_proof(leaf_index: pallet_mmr::primitives::LeafIndex)
			-> Result<(mmr::EncodableOpaqueLeaf, mmr::Proof<mmr::Hash>), mmr::Error>
		{
			Mmr::generate_proof(leaf_index)
				.map(|(leaf, proof)| (mmr::EncodableOpaqueLeaf::from_leaf(&leaf), proof))
		}

		fn verify_proof(leaf: mmr::EncodableOpaqueLeaf, proof: mmr::Proof<mmr::Hash>)
			-> Result<(), mmr::Error>
		{
			let leaf: mmr::Leaf = leaf
				.into_opaque_leaf()
				.try_decode()
				.ok_or(mmr::Error::Verify)?;
			Mmr::verify_leaf(leaf, proof)
		}

		fn verify_proof_stateless(
			root: mmr::Hash,
			leaf: mmr::EncodableOpaqueLeaf,
			proof: mmr::Proof<mmr::Hash>
		) -> Result<(), mmr::Error> {
			let node = mmr::DataOrHash::Data(leaf.into_opaque_leaf());
			pallet_mmr::verify_leaf_proof::<mmr::Hashing, _>(root, node, proof)
		}
	}

	impl sp_session::SessionKeys<Block> for Runtime {
		fn generate_session_keys(seed: Option<Vec<u8>>) -> Vec<u8> {
			SessionKeys::generate(seed)
		}

		fn decode_session_keys(
			encoded: Vec<u8>,
		) -> Option<Vec<(Vec<u8>, KeyTypeId)>> {
			SessionKeys::decode_into_raw_public_keys(&encoded)
		}
	}

	#[cfg(feature = "try-runtime")]
	impl frame_try_runtime::TryRuntime<Block> for Runtime {
		fn on_runtime_upgrade() -> (Weight, Weight) {
			// NOTE: intentional unwrap: we don't want to propagate the error backwards, and want to
			// have a backtrace here. If any of the pre/post migration checks fail, we shall stop
			// right here and right now.
			let weight = Executive::try_runtime_upgrade().unwrap();
			(weight, RuntimeBlockWeights::get().max_block)
		}

		fn execute_block_no_check(block: Block) -> Weight {
			Executive::execute_block_no_check(block)
		}
	}

	#[cfg(feature = "runtime-benchmarks")]
	impl frame_benchmarking::Benchmark<Block> for Runtime {
		fn benchmark_metadata(extra: bool) -> (
			Vec<frame_benchmarking::BenchmarkList>,
			Vec<frame_support::traits::StorageInfo>,
		) {
			use frame_benchmarking::{list_benchmark, baseline, Benchmarking, BenchmarkList};
			use frame_support::traits::StorageInfoTrait;

			// Trying to add benchmarks directly to the Session Pallet caused cyclic dependency
			// issues. To get around that, we separated the Session benchmarks into its own crate,
			// which is why we need these two lines below.
			use pallet_session_benchmarking::Pallet as SessionBench;
			use pallet_offences_benchmarking::Pallet as OffencesBench;
			use frame_system_benchmarking::Pallet as SystemBench;
			use baseline::Pallet as BaselineBench;

			let mut list = Vec::<BenchmarkList>::new();

			list_benchmark!(list, extra, frame_benchmarking, BaselineBench::<Runtime>);
			list_benchmark!(list, extra, pallet_assets, Assets);
			list_benchmark!(list, extra, pallet_babe, Babe);
			list_benchmark!(list, extra, pallet_bags_list, BagsList);
			list_benchmark!(list, extra, pallet_balances, Balances);
			list_benchmark!(list, extra, pallet_bounties, Bounties);
			list_benchmark!(list, extra, pallet_child_bounties, ChildBounties);
			list_benchmark!(list, extra, pallet_collective, Council);
			list_benchmark!(list, extra, pallet_contracts, Contracts);
			list_benchmark!(list, extra, pallet_democracy, Democracy);
			list_benchmark!(list, extra, pallet_election_provider_multi_phase, ElectionProviderMultiPhase);
			list_benchmark!(list, extra, pallet_elections_phragmen, Elections);
			list_benchmark!(list, extra, pallet_gilt, Gilt);
			list_benchmark!(list, extra, pallet_grandpa, Grandpa);
			list_benchmark!(list, extra, pallet_identity, Identity);
			list_benchmark!(list, extra, pallet_im_online, ImOnline);
			list_benchmark!(list, extra, pallet_indices, Indices);
			list_benchmark!(list, extra, pallet_lottery, Lottery);
			list_benchmark!(list, extra, pallet_membership, TechnicalMembership);
			list_benchmark!(list, extra, pallet_mmr, Mmr);
			list_benchmark!(list, extra, pallet_multisig, Multisig);
			list_benchmark!(list, extra, pallet_offences, OffencesBench::<Runtime>);
			list_benchmark!(list, extra, pallet_preimage, Preimage);
			list_benchmark!(list, extra, pallet_proxy, Proxy);
			list_benchmark!(list, extra, pallet_scheduler, Scheduler);
			list_benchmark!(list, extra, pallet_session, SessionBench::<Runtime>);
			list_benchmark!(list, extra, pallet_staking, Staking);
			list_benchmark!(list, extra, frame_system, SystemBench::<Runtime>);
			list_benchmark!(list, extra, pallet_timestamp, Timestamp);
			list_benchmark!(list, extra, pallet_tips, Tips);
			list_benchmark!(list, extra, pallet_transaction_storage, TransactionStorage);
			list_benchmark!(list, extra, pallet_treasury, Treasury);
			list_benchmark!(list, extra, pallet_uniques, Uniques);
			list_benchmark!(list, extra, pallet_utility, Utility);
			list_benchmark!(list, extra, pallet_vesting, Vesting);

			let storage_info = AllPalletsWithSystem::storage_info();

			return (list, storage_info)
		}

		fn dispatch_benchmark(
			config: frame_benchmarking::BenchmarkConfig
		) -> Result<Vec<frame_benchmarking::BenchmarkBatch>, sp_runtime::RuntimeString> {
			use frame_benchmarking::{baseline, Benchmarking, BenchmarkBatch, add_benchmark, TrackedStorageKey};

			// Trying to add benchmarks directly to the Session Pallet caused cyclic dependency
			// issues. To get around that, we separated the Session benchmarks into its own crate,
			// which is why we need these two lines below.
			use pallet_session_benchmarking::Pallet as SessionBench;
			use pallet_offences_benchmarking::Pallet as OffencesBench;
			use frame_system_benchmarking::Pallet as SystemBench;
			use baseline::Pallet as BaselineBench;

			impl pallet_session_benchmarking::Config for Runtime {}
			impl pallet_offences_benchmarking::Config for Runtime {}
			impl frame_system_benchmarking::Config for Runtime {}
			impl baseline::Config for Runtime {}

			let whitelist: Vec<TrackedStorageKey> = vec![
				// Block Number
				hex_literal::hex!("26aa394eea5630e07c48ae0c9558cef702a5c1b19ab7a04f536c519aca4983ac").to_vec().into(),
				// Total Issuance
				hex_literal::hex!("c2261276cc9d1f8598ea4b6a74b15c2f57c875e4cff74148e4628f264b974c80").to_vec().into(),
				// Execution Phase
				hex_literal::hex!("26aa394eea5630e07c48ae0c9558cef7ff553b5a9862a516939d82b3d3d8661a").to_vec().into(),
				// Event Count
				hex_literal::hex!("26aa394eea5630e07c48ae0c9558cef70a98fdbe9ce6c55837576c60c7af3850").to_vec().into(),
				// System Events
				hex_literal::hex!("26aa394eea5630e07c48ae0c9558cef780d41e5e16056765bc8461851072c9d7").to_vec().into(),
				// System BlockWeight
				hex_literal::hex!("26aa394eea5630e07c48ae0c9558cef734abf5cb34d6244378cddbf18e849d96").to_vec().into(),
				// Treasury Account
				hex_literal::hex!("26aa394eea5630e07c48ae0c9558cef7b99d880ec681799c0cf30e8886371da95ecffd7b6c0f78751baa9d281e0bfa3a6d6f646c70792f74727372790000000000000000000000000000000000000000").to_vec().into(),
			];

			let mut batches = Vec::<BenchmarkBatch>::new();
			let params = (&config, &whitelist);

			add_benchmark!(params, batches, frame_benchmarking, BaselineBench::<Runtime>);
			add_benchmark!(params, batches, pallet_assets, Assets);
			add_benchmark!(params, batches, pallet_babe, Babe);
			add_benchmark!(params, batches, pallet_balances, Balances);
			add_benchmark!(params, batches, pallet_bags_list, BagsList);
			add_benchmark!(params, batches, pallet_bounties, Bounties);
			add_benchmark!(params, batches, pallet_child_bounties, ChildBounties);
			add_benchmark!(params, batches, pallet_collective, Council);
			add_benchmark!(params, batches, pallet_contracts, Contracts);
			add_benchmark!(params, batches, pallet_democracy, Democracy);
			add_benchmark!(params, batches, pallet_election_provider_multi_phase, ElectionProviderMultiPhase);
			add_benchmark!(params, batches, pallet_elections_phragmen, Elections);
			add_benchmark!(params, batches, pallet_gilt, Gilt);
			add_benchmark!(params, batches, pallet_grandpa, Grandpa);
			add_benchmark!(params, batches, pallet_identity, Identity);
			add_benchmark!(params, batches, pallet_im_online, ImOnline);
			add_benchmark!(params, batches, pallet_indices, Indices);
			add_benchmark!(params, batches, pallet_lottery, Lottery);
			add_benchmark!(params, batches, pallet_membership, TechnicalMembership);
			add_benchmark!(params, batches, pallet_mmr, Mmr);
			add_benchmark!(params, batches, pallet_multisig, Multisig);
			add_benchmark!(params, batches, pallet_offences, OffencesBench::<Runtime>);
			add_benchmark!(params, batches, pallet_preimage, Preimage);
			add_benchmark!(params, batches, pallet_proxy, Proxy);
			add_benchmark!(params, batches, pallet_scheduler, Scheduler);
			add_benchmark!(params, batches, pallet_session, SessionBench::<Runtime>);
			add_benchmark!(params, batches, pallet_staking, Staking);
			add_benchmark!(params, batches, frame_system, SystemBench::<Runtime>);
			add_benchmark!(params, batches, pallet_timestamp, Timestamp);
			add_benchmark!(params, batches, pallet_tips, Tips);
			add_benchmark!(params, batches, pallet_transaction_storage, TransactionStorage);
			add_benchmark!(params, batches, pallet_treasury, Treasury);
			add_benchmark!(params, batches, pallet_uniques, Uniques);
			add_benchmark!(params, batches, pallet_utility, Utility);
			add_benchmark!(params, batches, pallet_vesting, Vesting);

			Ok(batches)
		}
	}
}

#[cfg(test)]
mod tests {
	use super::*;
	use frame_system::offchain::CreateSignedTransaction;
	use sp_runtime::UpperOf;

	#[test]
	fn validate_transaction_submitter_bounds() {
		fn is_submit_signed_transaction<T>()
		where
			T: CreateSignedTransaction<Call>,
		{
		}

		is_submit_signed_transaction::<Runtime>();
	}

	#[test]
	fn perbill_as_onchain_accuracy() {
		type OnChainAccuracy = <Runtime as onchain::Config>::Accuracy;
		let maximum_chain_accuracy: Vec<UpperOf<OnChainAccuracy>> = (0..MAX_NOMINATIONS)
			.map(|_| <UpperOf<OnChainAccuracy>>::from(OnChainAccuracy::one().deconstruct()))
			.collect();
		let _: UpperOf<OnChainAccuracy> =
			maximum_chain_accuracy.iter().fold(0, |acc, x| acc.checked_add(*x).unwrap());
	}

	#[test]
	fn call_size() {
		let size = core::mem::size_of::<Call>();
		assert!(
			size <= 208,
			"size of Call {} is more than 208 bytes: some calls have too big arguments, use Box to reduce the
			size of Call.
			If the limit is too strong, maybe consider increase the limit to 300.",
			size,
		);
	}
}<|MERGE_RESOLUTION|>--- conflicted
+++ resolved
@@ -523,18 +523,9 @@
 	pub const BondingDuration: pallet_staking::EraIndex = 24 * 28;
 	pub const SlashDeferDuration: pallet_staking::EraIndex = 24 * 7; // 1/4 the bonding duration.
 	pub const RewardCurve: &'static PiecewiseLinear<'static> = &REWARD_CURVE;
-	pub const MaxRewardableIndividualExposures: u32 = 256;
 	pub const OffendingValidatorsThreshold: Perbill = Perbill::from_percent(17);
+	pub const MaxIndividualExposures: u32 = 10_000;
 	pub OffchainRepeat: BlockNumber = 5;
-	pub const MaxIndividualExposures: u32 = 10_000;
-	pub const MaxNominations: u32 = MAX_NOMINATIONS;
-	pub const MaxUnappliedSlashes: u32 = 1_000;
-	pub const MaxInvulnerablesCount: u32 = 10;
-	pub const MaxHistoryDepth: u32 = 10_000;
-	pub const MaxReportersCount: u32 = 1_000;
-	pub const MaxPriorSlashingSpans: u32 = 1_000;
-	pub const MaxValidatorsCount: u32 = 4_000;
-	pub const MaxUnlockingChunks: u32 = 32;
 }
 
 use frame_election_provider_support::onchain;
@@ -568,7 +559,7 @@
 	type SessionInterface = Self;
 	type EraPayout = pallet_staking::ConvertCurve<RewardCurve>;
 	type NextNewSession = Session;
-	type MaxRewardableIndividualExposures = MaxRewardableIndividualExposures;
+	type MaxRewardableIndividualExposures = ConstU32<256>;
 	type OffendingValidatorsThreshold = OffendingValidatorsThreshold;
 	type ElectionProvider = ElectionProviderMultiPhase;
 	type GenesisElectionProvider = onchain::OnChainSequentialPhragmen<Self>;
@@ -576,19 +567,16 @@
 	// Note that the aforementioned does not scale to a very large number of nominators.
 	type SortedListProvider = BagsList;
 	type WeightInfo = pallet_staking::weights::SubstrateWeight<Runtime>;
-<<<<<<< HEAD
 	type MaxIndividualExposures = MaxIndividualExposures;
-	type MaxNominations = MaxNominations;
-	type MaxUnappliedSlashes = MaxUnappliedSlashes;
-	type MaxInvulnerablesCount = MaxInvulnerablesCount;
-	type MaxHistoryDepth = MaxHistoryDepth;
-	type MaxReportersCount = MaxReportersCount;
-	type MaxPriorSlashingSpans = MaxPriorSlashingSpans;
-	type MaxValidatorsCount = MaxValidatorsCount;
-	type MaxUnlockingChunks = MaxUnlockingChunks;
-=======
+	type MaxNominations = ConstU32<MAX_NOMINATIONS>;
+	type MaxUnappliedSlashes = ConstU32<1_000>;
+	type MaxInvulnerablesCount = ConstU32<10>;
+	type MaxHistoryDepth = ConstU32<10_000>;
+	type MaxReportersCount = ConstU32<1_000>;
+	type MaxPriorSlashingSpans = ConstU32<1_000>;
+	type MaxValidatorsCount = ConstU32<4_000>;
+	type MaxUnlockingChunks = ConstU32<32>;
 	type BenchmarkingConfig = StakingBenchmarkingConfig;
->>>>>>> 88a00328
 }
 
 parameter_types! {
