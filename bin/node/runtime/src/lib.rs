// This file is part of Substrate.

// Copyright (C) Parity Technologies (UK) Ltd.
// SPDX-License-Identifier: GPL-3.0-or-later WITH Classpath-exception-2.0

// This program is free software: you can redistribute it and/or modify
// it under the terms of the GNU General Public License as published by
// the Free Software Foundation, either version 3 of the License, or
// (at your option) any later version.

// This program is distributed in the hope that it will be useful,
// but WITHOUT ANY WARRANTY; without even the implied warranty of
// MERCHANTABILITY or FITNESS FOR A PARTICULAR PURPOSE. See the
// GNU General Public License for more details.

// You should have received a copy of the GNU General Public License
// along with this program. If not, see <https://www.gnu.org/licenses/>.

//! The Substrate runtime. This can be compiled with `#[no_std]`, ready for Wasm.

#![cfg_attr(not(feature = "std"), no_std)]
// `construct_runtime!` does a lot of recursion and requires us to increase the limit to 512.
#![recursion_limit = "512"]

use codec::{Decode, Encode, MaxEncodedLen};
use frame_election_provider_support::{
	onchain, BalancingConfig, ElectionDataProvider, SequentialPhragmen, VoteWeight,
};
use frame_support::{
	construct_runtime,
	dispatch::DispatchClass,
<<<<<<< HEAD
=======
	instances::{Instance1, Instance2},
	ord_parameter_types,
	pallet_prelude::Get,
>>>>>>> 28f56b69
	parameter_types,
	traits::{
		fungible::ItemOf,
		tokens::{nonfungibles_v2::Inspect, GetSalary, PayFromAccount},
		AsEnsureOriginWithArg, ConstBool, ConstU128, ConstU16, ConstU32, Contains, Currency,
		EitherOfDiverse, EqualPrivilegeOnly, Imbalance, InsideBoth, InstanceFilter,
		KeyOwnerProofSystem, LockIdentifier, Nothing, OnUnbalanced, U128CurrencyToVote,
		WithdrawReasons,
	},
	weights::{
		constants::{
			BlockExecutionWeight, ExtrinsicBaseWeight, RocksDbWeight, WEIGHT_REF_TIME_PER_SECOND,
		},
		ConstantMultiplier, IdentityFee, Weight,
	},
	BoundedVec, PalletId, RuntimeDebug,
};
use frame_system::{
	limits::{BlockLength, BlockWeights},
	EnsureRoot, EnsureRootWithSuccess, EnsureSigned, EnsureSignedBy, EnsureWithSuccess,
};
pub use node_primitives::{AccountId, Signature};
use node_primitives::{AccountIndex, Balance, BlockNumber, Hash, Index, Moment};
use pallet_asset_conversion::{NativeOrAssetId, NativeOrAssetIdConverter};
use pallet_election_provider_multi_phase::SolutionAccuracyOf;
use pallet_im_online::sr25519::AuthorityId as ImOnlineId;
use pallet_nfts::PalletFeatures;
use pallet_nis::WithMaximumOf;
use pallet_session::historical as pallet_session_historical;
pub use pallet_transaction_payment::{CurrencyAdapter, Multiplier, TargetedFeeAdjustment};
use pallet_transaction_payment::{FeeDetails, RuntimeDispatchInfo};
<<<<<<< HEAD
use pallet_tx_pause::RuntimeCallNameOf;
use scale_info::TypeInfo;
=======
>>>>>>> 28f56b69
use sp_api::impl_runtime_apis;
use sp_authority_discovery::AuthorityId as AuthorityDiscoveryId;
use sp_consensus_grandpa::AuthorityId as GrandpaId;
use sp_core::{crypto::KeyTypeId, OpaqueMetadata};
use sp_inherents::{CheckInherentsResult, InherentData};
use sp_runtime::{
	create_runtime_str,
	curve::PiecewiseLinear,
	generic, impl_opaque_keys,
	traits::{
<<<<<<< HEAD
		self, BlakeTwo256, Block as BlockT, Bounded, ConvertInto, Get, NumberFor, OpaqueKeys,
		SaturatedConversion, StaticLookup,
=======
		self, AccountIdConversion, BlakeTwo256, Block as BlockT, Bounded, ConvertInto, NumberFor,
		OpaqueKeys, SaturatedConversion, StaticLookup,
>>>>>>> 28f56b69
	},
	transaction_validity::{TransactionPriority, TransactionSource, TransactionValidity},
	ApplyExtrinsicResult, FixedPointNumber, FixedU128, Perbill, Percent, Permill, Perquintill,
};
use sp_std::prelude::*;
#[cfg(any(feature = "std", test))]
use sp_version::NativeVersion;
use sp_version::RuntimeVersion;
use static_assertions::const_assert;

#[cfg(any(feature = "std", test))]
pub use frame_system::Call as SystemCall;
#[cfg(any(feature = "std", test))]
pub use pallet_balances::Call as BalancesCall;
#[cfg(any(feature = "std", test))]
pub use pallet_staking::StakerStatus;
#[cfg(any(feature = "std", test))]
pub use pallet_sudo::Call as SudoCall;
#[cfg(any(feature = "std", test))]
pub use sp_runtime::BuildStorage;

/// Implementations of some helper traits passed into runtime modules as associated types.
pub mod impls;
#[cfg(not(feature = "runtime-benchmarks"))]
use impls::AllianceIdentityVerifier;
use impls::{AllianceProposalProvider, Author, CreditToBlockAuthor};

/// Constant values used within the runtime.
pub mod constants;
use constants::{currency::*, time::*};
use sp_runtime::generic::Era;

/// Generated voter bag information.
mod voter_bags;

/// Runtime API definition for assets.
pub mod assets_api;

// Make the WASM binary available.
#[cfg(feature = "std")]
include!(concat!(env!("OUT_DIR"), "/wasm_binary.rs"));

/// Max size for serialized extrinsic params for this testing runtime.
/// This is a quite arbitrary but empirically battle tested value.
#[cfg(test)]
pub const CALL_PARAMS_MAX_SIZE: usize = 208;

/// Wasm binary unwrapped. If built with `SKIP_WASM_BUILD`, the function panics.
#[cfg(feature = "std")]
pub fn wasm_binary_unwrap() -> &'static [u8] {
	WASM_BINARY.expect(
		"Development wasm binary is not available. This means the client is built with \
		 `SKIP_WASM_BUILD` flag and it is only usable for production chains. Please rebuild with \
		 the flag disabled.",
	)
}

/// Runtime version.
#[sp_version::runtime_version]
pub const VERSION: RuntimeVersion = RuntimeVersion {
	spec_name: create_runtime_str!("node"),
	impl_name: create_runtime_str!("substrate-node"),
	authoring_version: 10,
	// Per convention: if the runtime behavior changes, increment spec_version
	// and set impl_version to 0. If only runtime
	// implementation changes and behavior does not, then leave spec_version as
	// is and increment impl_version.
	spec_version: 268,
	impl_version: 0,
	apis: RUNTIME_API_VERSIONS,
	transaction_version: 2,
	state_version: 1,
};

/// The BABE epoch configuration at genesis.
pub const BABE_GENESIS_EPOCH_CONFIG: sp_consensus_babe::BabeEpochConfiguration =
	sp_consensus_babe::BabeEpochConfiguration {
		c: PRIMARY_PROBABILITY,
		allowed_slots: sp_consensus_babe::AllowedSlots::PrimaryAndSecondaryPlainSlots,
	};

/// Native version.
#[cfg(any(feature = "std", test))]
pub fn native_version() -> NativeVersion {
	NativeVersion { runtime_version: VERSION, can_author_with: Default::default() }
}

type NegativeImbalance = <Balances as Currency<AccountId>>::NegativeImbalance;

pub struct DealWithFees;
impl OnUnbalanced<NegativeImbalance> for DealWithFees {
	fn on_unbalanceds<B>(mut fees_then_tips: impl Iterator<Item = NegativeImbalance>) {
		if let Some(fees) = fees_then_tips.next() {
			// for fees, 80% to treasury, 20% to author
			let mut split = fees.ration(80, 20);
			if let Some(tips) = fees_then_tips.next() {
				// for tips, if any, 80% to treasury, 20% to author (though this can be anything)
				tips.ration_merge_into(80, 20, &mut split);
			}
			Treasury::on_unbalanced(split.0);
			Author::on_unbalanced(split.1);
		}
	}
}

/// We assume that ~10% of the block weight is consumed by `on_initialize` handlers.
/// This is used to limit the maximal weight of a single extrinsic.
const AVERAGE_ON_INITIALIZE_RATIO: Perbill = Perbill::from_percent(10);
/// We allow `Normal` extrinsics to fill up the block up to 75%, the rest can be used
/// by  Operational  extrinsics.
const NORMAL_DISPATCH_RATIO: Perbill = Perbill::from_percent(75);
/// We allow for 2 seconds of compute with a 6 second average block time, with maximum proof size.
const MAXIMUM_BLOCK_WEIGHT: Weight =
	Weight::from_parts(WEIGHT_REF_TIME_PER_SECOND.saturating_mul(2), u64::MAX);

parameter_types! {
	pub const BlockHashCount: BlockNumber = 2400;
	pub const Version: RuntimeVersion = VERSION;
	pub RuntimeBlockLength: BlockLength =
		BlockLength::max_with_normal_ratio(5 * 1024 * 1024, NORMAL_DISPATCH_RATIO);
	pub RuntimeBlockWeights: BlockWeights = BlockWeights::builder()
		.base_block(BlockExecutionWeight::get())
		.for_class(DispatchClass::all(), |weights| {
			weights.base_extrinsic = ExtrinsicBaseWeight::get();
		})
		.for_class(DispatchClass::Normal, |weights| {
			weights.max_total = Some(NORMAL_DISPATCH_RATIO * MAXIMUM_BLOCK_WEIGHT);
		})
		.for_class(DispatchClass::Operational, |weights| {
			weights.max_total = Some(MAXIMUM_BLOCK_WEIGHT);
			// Operational transactions have some extra reserved space, so that they
			// are included even if block reached `MAXIMUM_BLOCK_WEIGHT`.
			weights.reserved = Some(
				MAXIMUM_BLOCK_WEIGHT - NORMAL_DISPATCH_RATIO * MAXIMUM_BLOCK_WEIGHT
			);
		})
		.avg_block_initialization(AVERAGE_ON_INITIALIZE_RATIO)
		.build_or_panic();
	pub MaxCollectivesProposalWeight: Weight = Perbill::from_percent(50) * RuntimeBlockWeights::get().max_block;
}

const_assert!(NORMAL_DISPATCH_RATIO.deconstruct() >= AVERAGE_ON_INITIALIZE_RATIO.deconstruct());

/// Calls that can bypass the safe-mode pallet.
pub struct SafeModeWhitelistedCalls;
impl Contains<RuntimeCall> for SafeModeWhitelistedCalls {
	fn contains(call: &RuntimeCall) -> bool {
		match call {
			RuntimeCall::System(_) | RuntimeCall::SafeMode(_) | RuntimeCall::TxPause(_) => true,
			_ => false,
		}
	}
}

/// Calls that cannot be paused by the tx-pause pallet.
pub struct TxPauseWhitelistedCalls;
/// Whitelist `Balances::transfer_keep_alive`, all others are pauseable.
impl Contains<RuntimeCallNameOf<Runtime>> for TxPauseWhitelistedCalls {
	fn contains(full_name: &RuntimeCallNameOf<Runtime>) -> bool {
		let unpausables: Vec<RuntimeCallNameOf<Runtime>> = vec![(
			b"Balances".to_vec().try_into().unwrap(),
			b"transfer_keep_alive".to_vec().try_into().unwrap(),
		)];

		unpausables.contains(full_name)
	}
}

impl pallet_tx_pause::Config for Runtime {
	type RuntimeEvent = RuntimeEvent;
	type RuntimeCall = RuntimeCall;
	type PauseOrigin = EnsureRoot<AccountId>;
	type UnpauseOrigin = EnsureRoot<AccountId>;
	type WhitelistedCalls = TxPauseWhitelistedCalls;
	type MaxNameLen = ConstU32<256>;
	type WeightInfo = pallet_tx_pause::weights::SubstrateWeight<Runtime>;
}

parameter_types! {
	pub const SignedEnterDuration: u32 = 10;
	pub const ExtendDuration: u32 = 20;
	pub const EnterStakeAmount: Balance = 10 * DOLLARS;
	pub const ExtendStakeAmount: Balance = 15 * DOLLARS;
	pub const ReleaseDelay: u32 = 15;
	pub const SafeModeHoldReason: HoldReason = HoldReason::SafeMode;
}

impl pallet_safe_mode::Config for Runtime {
	type RuntimeEvent = RuntimeEvent;
	type Currency = Balances;
	type HoldReason = SafeModeHoldReason;
	type WhitelistedCalls = SafeModeWhitelistedCalls;
	type EnterDuration = ConstU32<{ 2 * DAYS }>;
	type EnterStakeAmount = EnterStakeAmount;
	type ExtendDuration = ConstU32<{ 1 * DAYS }>;
	type ExtendStakeAmount = ExtendStakeAmount;
	type ForceEnterOrigin = EnsureRootWithSuccess<AccountId, ConstU32<9>>;
	type ForceExtendOrigin = EnsureRootWithSuccess<AccountId, ConstU32<11>>;
	type ForceExitOrigin = EnsureRoot<AccountId>;
	type ForceStakeOrigin = EnsureRoot<AccountId>;
	type ReleaseDelay = ReleaseDelay;
	type WeightInfo = pallet_safe_mode::weights::SubstrateWeight<Runtime>;
}

impl frame_system::Config for Runtime {
	type BaseCallFilter = InsideBoth<SafeMode, TxPause>;
	type BlockWeights = RuntimeBlockWeights;
	type BlockLength = RuntimeBlockLength;
	type DbWeight = RocksDbWeight;
	type RuntimeOrigin = RuntimeOrigin;
	type RuntimeCall = RuntimeCall;
	type Index = Index;
	type BlockNumber = BlockNumber;
	type Hash = Hash;
	type Hashing = BlakeTwo256;
	type AccountId = AccountId;
	type Lookup = Indices;
	type Header = generic::Header<BlockNumber, BlakeTwo256>;
	type RuntimeEvent = RuntimeEvent;
	type BlockHashCount = BlockHashCount;
	type Version = Version;
	type PalletInfo = PalletInfo;
	type AccountData = pallet_balances::AccountData<Balance>;
	type OnNewAccount = ();
	type OnKilledAccount = ();
	type SystemWeightInfo = frame_system::weights::SubstrateWeight<Runtime>;
	type SS58Prefix = ConstU16<42>;
	type OnSetCode = ();
	type MaxConsumers = ConstU32<16>;
}

impl pallet_insecure_randomness_collective_flip::Config for Runtime {}

impl pallet_utility::Config for Runtime {
	type RuntimeEvent = RuntimeEvent;
	type RuntimeCall = RuntimeCall;
	type PalletsOrigin = OriginCaller;
	type WeightInfo = pallet_utility::weights::SubstrateWeight<Runtime>;
}

parameter_types! {
	// One storage item; key size is 32; value is size 4+4+16+32 bytes = 56 bytes.
	pub const DepositBase: Balance = deposit(1, 88);
	// Additional storage item size of 32 bytes.
	pub const DepositFactor: Balance = deposit(0, 32);
}

impl pallet_multisig::Config for Runtime {
	type RuntimeEvent = RuntimeEvent;
	type RuntimeCall = RuntimeCall;
	type Currency = Balances;
	type DepositBase = DepositBase;
	type DepositFactor = DepositFactor;
	type MaxSignatories = ConstU32<100>;
	type WeightInfo = pallet_multisig::weights::SubstrateWeight<Runtime>;
}

parameter_types! {
	// One storage item; key size 32, value size 8; .
	pub const ProxyDepositBase: Balance = deposit(1, 8);
	// Additional storage item size of 33 bytes.
	pub const ProxyDepositFactor: Balance = deposit(0, 33);
	pub const AnnouncementDepositBase: Balance = deposit(1, 8);
	pub const AnnouncementDepositFactor: Balance = deposit(0, 66);
}

/// The type used to represent the kinds of proxying allowed.
#[derive(
	Copy,
	Clone,
	Eq,
	PartialEq,
	Ord,
	PartialOrd,
	Encode,
	Decode,
	RuntimeDebug,
	MaxEncodedLen,
	scale_info::TypeInfo,
)]
pub enum ProxyType {
	Any,
	NonTransfer,
	Governance,
	Staking,
}
impl Default for ProxyType {
	fn default() -> Self {
		Self::Any
	}
}
impl InstanceFilter<RuntimeCall> for ProxyType {
	fn filter(&self, c: &RuntimeCall) -> bool {
		match self {
			ProxyType::Any => true,
			ProxyType::NonTransfer => !matches!(
				c,
				RuntimeCall::Balances(..) |
					RuntimeCall::Assets(..) |
					RuntimeCall::Uniques(..) |
					RuntimeCall::Nfts(..) |
					RuntimeCall::Vesting(pallet_vesting::Call::vested_transfer { .. }) |
					RuntimeCall::Indices(pallet_indices::Call::transfer { .. })
			),
			ProxyType::Governance => matches!(
				c,
				RuntimeCall::Democracy(..) |
					RuntimeCall::Council(..) |
					RuntimeCall::Society(..) |
					RuntimeCall::TechnicalCommittee(..) |
					RuntimeCall::Elections(..) |
					RuntimeCall::Treasury(..)
			),
			ProxyType::Staking =>
				matches!(c, RuntimeCall::Staking(..) | RuntimeCall::FastUnstake(..)),
		}
	}
	fn is_superset(&self, o: &Self) -> bool {
		match (self, o) {
			(x, y) if x == y => true,
			(ProxyType::Any, _) => true,
			(_, ProxyType::Any) => false,
			(ProxyType::NonTransfer, _) => true,
			_ => false,
		}
	}
}

impl pallet_proxy::Config for Runtime {
	type RuntimeEvent = RuntimeEvent;
	type RuntimeCall = RuntimeCall;
	type Currency = Balances;
	type ProxyType = ProxyType;
	type ProxyDepositBase = ProxyDepositBase;
	type ProxyDepositFactor = ProxyDepositFactor;
	type MaxProxies = ConstU32<32>;
	type WeightInfo = pallet_proxy::weights::SubstrateWeight<Runtime>;
	type MaxPending = ConstU32<32>;
	type CallHasher = BlakeTwo256;
	type AnnouncementDepositBase = AnnouncementDepositBase;
	type AnnouncementDepositFactor = AnnouncementDepositFactor;
}

parameter_types! {
	pub MaximumSchedulerWeight: Weight = Perbill::from_percent(80) *
		RuntimeBlockWeights::get().max_block;
}

impl pallet_scheduler::Config for Runtime {
	type RuntimeEvent = RuntimeEvent;
	type RuntimeOrigin = RuntimeOrigin;
	type PalletsOrigin = OriginCaller;
	type RuntimeCall = RuntimeCall;
	type MaximumWeight = MaximumSchedulerWeight;
	type ScheduleOrigin = EnsureRoot<AccountId>;
	#[cfg(feature = "runtime-benchmarks")]
	type MaxScheduledPerBlock = ConstU32<512>;
	#[cfg(not(feature = "runtime-benchmarks"))]
	type MaxScheduledPerBlock = ConstU32<50>;
	type WeightInfo = pallet_scheduler::weights::SubstrateWeight<Runtime>;
	type OriginPrivilegeCmp = EqualPrivilegeOnly;
	type Preimages = Preimage;
}

impl pallet_glutton::Config for Runtime {
	type RuntimeEvent = RuntimeEvent;
	type AdminOrigin = EnsureRoot<AccountId>;
	type WeightInfo = pallet_glutton::weights::SubstrateWeight<Runtime>;
}

parameter_types! {
	pub const PreimageMaxSize: u32 = 4096 * 1024;
	pub const PreimageBaseDeposit: Balance = 1 * DOLLARS;
	// One cent: $10,000 / MB
	pub const PreimageByteDeposit: Balance = 1 * CENTS;
}

impl pallet_preimage::Config for Runtime {
	type WeightInfo = pallet_preimage::weights::SubstrateWeight<Runtime>;
	type RuntimeEvent = RuntimeEvent;
	type Currency = Balances;
	type ManagerOrigin = EnsureRoot<AccountId>;
	type BaseDeposit = PreimageBaseDeposit;
	type ByteDeposit = PreimageByteDeposit;
}

parameter_types! {
	// NOTE: Currently it is not possible to change the epoch duration after the chain has started.
	//       Attempting to do so will brick block production.
	pub const EpochDuration: u64 = EPOCH_DURATION_IN_SLOTS;
	pub const ExpectedBlockTime: Moment = MILLISECS_PER_BLOCK;
	pub const ReportLongevity: u64 =
		BondingDuration::get() as u64 * SessionsPerEra::get() as u64 * EpochDuration::get();
}

impl pallet_babe::Config for Runtime {
	type EpochDuration = EpochDuration;
	type ExpectedBlockTime = ExpectedBlockTime;
	type EpochChangeTrigger = pallet_babe::ExternalTrigger;
	type DisabledValidators = Session;
	type WeightInfo = ();
	type MaxAuthorities = MaxAuthorities;
	type KeyOwnerProof =
		<Historical as KeyOwnerProofSystem<(KeyTypeId, pallet_babe::AuthorityId)>>::Proof;
	type EquivocationReportSystem =
		pallet_babe::EquivocationReportSystem<Self, Offences, Historical, ReportLongevity>;
}

parameter_types! {
	pub const IndexDeposit: Balance = 1 * DOLLARS;
}

impl pallet_indices::Config for Runtime {
	type AccountIndex = AccountIndex;
	type Currency = Balances;
	type Deposit = IndexDeposit;
	type RuntimeEvent = RuntimeEvent;
	type WeightInfo = pallet_indices::weights::SubstrateWeight<Runtime>;
}

parameter_types! {
	pub const ExistentialDeposit: Balance = 1 * DOLLARS;
	// For weight estimation, we assume that the most locks on an individual account will be 50.
	// This number may need to be adjusted in the future if this assumption no longer holds true.
	pub const MaxLocks: u32 = 50;
	pub const MaxReserves: u32 = 50;
}

<<<<<<< HEAD
/// A reason for placing a hold on funds.
#[derive(
	Copy, Clone, Eq, PartialEq, Ord, PartialOrd, Encode, Decode, MaxEncodedLen, Debug, TypeInfo,
)]
pub enum HoldReason {
	/// The NIS Pallet has reserved it for a non-fungible receipt.
	Nis,
	/// A stake was reserved for a entering or extending the SafeMode.
	SafeMode,
}

=======
>>>>>>> 28f56b69
impl pallet_balances::Config for Runtime {
	type MaxLocks = MaxLocks;
	type MaxReserves = MaxReserves;
	type ReserveIdentifier = [u8; 8];
	type Balance = Balance;
	type DustRemoval = ();
	type RuntimeEvent = RuntimeEvent;
	type ExistentialDeposit = ExistentialDeposit;
	type AccountStore = frame_system::Pallet<Runtime>;
	type WeightInfo = pallet_balances::weights::SubstrateWeight<Runtime>;
	type FreezeIdentifier = ();
	type MaxFreezes = ();
	type RuntimeHoldReason = RuntimeHoldReason;
	type MaxHolds = ConstU32<2>;
}

parameter_types! {
	pub const TransactionByteFee: Balance = 10 * MILLICENTS;
	pub const OperationalFeeMultiplier: u8 = 5;
	pub const TargetBlockFullness: Perquintill = Perquintill::from_percent(25);
	pub AdjustmentVariable: Multiplier = Multiplier::saturating_from_rational(1, 100_000);
	pub MinimumMultiplier: Multiplier = Multiplier::saturating_from_rational(1, 1_000_000_000u128);
	pub MaximumMultiplier: Multiplier = Bounded::max_value();
}

impl pallet_transaction_payment::Config for Runtime {
	type RuntimeEvent = RuntimeEvent;
	type OnChargeTransaction = CurrencyAdapter<Balances, DealWithFees>;
	type OperationalFeeMultiplier = OperationalFeeMultiplier;
	type WeightToFee = IdentityFee<Balance>;
	type LengthToFee = ConstantMultiplier<Balance, TransactionByteFee>;
	type FeeMultiplierUpdate = TargetedFeeAdjustment<
		Self,
		TargetBlockFullness,
		AdjustmentVariable,
		MinimumMultiplier,
		MaximumMultiplier,
	>;
}

impl pallet_asset_tx_payment::Config for Runtime {
	type RuntimeEvent = RuntimeEvent;
	type Fungibles = Assets;
	type OnChargeAssetTransaction = pallet_asset_tx_payment::FungiblesAdapter<
		pallet_assets::BalanceToAssetBalance<Balances, Runtime, ConvertInto, Instance1>,
		CreditToBlockAuthor,
	>;
}

parameter_types! {
	pub const MinimumPeriod: Moment = SLOT_DURATION / 2;
}

impl pallet_timestamp::Config for Runtime {
	type Moment = Moment;
	type OnTimestampSet = Babe;
	type MinimumPeriod = MinimumPeriod;
	type WeightInfo = pallet_timestamp::weights::SubstrateWeight<Runtime>;
}

impl pallet_authorship::Config for Runtime {
	type FindAuthor = pallet_session::FindAccountFromAuthorIndex<Self, Babe>;
	type EventHandler = (Staking, ImOnline);
}

impl_opaque_keys! {
	pub struct SessionKeys {
		pub grandpa: Grandpa,
		pub babe: Babe,
		pub im_online: ImOnline,
		pub authority_discovery: AuthorityDiscovery,
	}
}

impl pallet_session::Config for Runtime {
	type RuntimeEvent = RuntimeEvent;
	type ValidatorId = <Self as frame_system::Config>::AccountId;
	type ValidatorIdOf = pallet_staking::StashOf<Self>;
	type ShouldEndSession = Babe;
	type NextSessionRotation = Babe;
	type SessionManager = pallet_session::historical::NoteHistoricalRoot<Self, Staking>;
	type SessionHandler = <SessionKeys as OpaqueKeys>::KeyTypeIdProviders;
	type Keys = SessionKeys;
	type WeightInfo = pallet_session::weights::SubstrateWeight<Runtime>;
}

impl pallet_session::historical::Config for Runtime {
	type FullIdentification = pallet_staking::Exposure<AccountId, Balance>;
	type FullIdentificationOf = pallet_staking::ExposureOf<Runtime>;
}

pallet_staking_reward_curve::build! {
	const REWARD_CURVE: PiecewiseLinear<'static> = curve!(
		min_inflation: 0_025_000,
		max_inflation: 0_100_000,
		ideal_stake: 0_500_000,
		falloff: 0_050_000,
		max_piece_count: 40,
		test_precision: 0_005_000,
	);
}

parameter_types! {
	pub const SessionsPerEra: sp_staking::SessionIndex = 6;
	pub const BondingDuration: sp_staking::EraIndex = 24 * 28;
	pub const SlashDeferDuration: sp_staking::EraIndex = 24 * 7; // 1/4 the bonding duration.
	pub const RewardCurve: &'static PiecewiseLinear<'static> = &REWARD_CURVE;
	pub const MaxNominatorRewardedPerValidator: u32 = 256;
	pub const OffendingValidatorsThreshold: Perbill = Perbill::from_percent(17);
	pub OffchainRepeat: BlockNumber = 5;
	pub HistoryDepth: u32 = 84;
}

pub struct StakingBenchmarkingConfig;
impl pallet_staking::BenchmarkingConfig for StakingBenchmarkingConfig {
	type MaxNominators = ConstU32<1000>;
	type MaxValidators = ConstU32<1000>;
}

impl pallet_staking::Config for Runtime {
	type MaxNominations = MaxNominations;
	type Currency = Balances;
	type CurrencyBalance = Balance;
	type UnixTime = Timestamp;
	type CurrencyToVote = U128CurrencyToVote;
	type RewardRemainder = Treasury;
	type RuntimeEvent = RuntimeEvent;
	type Slash = Treasury; // send the slashed funds to the treasury.
	type Reward = (); // rewards are minted from the void
	type SessionsPerEra = SessionsPerEra;
	type BondingDuration = BondingDuration;
	type SlashDeferDuration = SlashDeferDuration;
	/// A super-majority of the council can cancel the slash.
	type AdminOrigin = EitherOfDiverse<
		EnsureRoot<AccountId>,
		pallet_collective::EnsureProportionAtLeast<AccountId, CouncilCollective, 3, 4>,
	>;
	type SessionInterface = Self;
	type EraPayout = pallet_staking::ConvertCurve<RewardCurve>;
	type NextNewSession = Session;
	type MaxNominatorRewardedPerValidator = MaxNominatorRewardedPerValidator;
	type OffendingValidatorsThreshold = OffendingValidatorsThreshold;
	type ElectionProvider = ElectionProviderMultiPhase;
	type GenesisElectionProvider = onchain::OnChainExecution<OnChainSeqPhragmen>;
	type VoterList = VoterList;
	// This a placeholder, to be introduced in the next PR as an instance of bags-list
	type TargetList = pallet_staking::UseValidatorsMap<Self>;
	type MaxUnlockingChunks = ConstU32<32>;
	type HistoryDepth = HistoryDepth;
	type OnStakerSlash = NominationPools;
	type WeightInfo = pallet_staking::weights::SubstrateWeight<Runtime>;
	type BenchmarkingConfig = StakingBenchmarkingConfig;
}

impl pallet_fast_unstake::Config for Runtime {
	type RuntimeEvent = RuntimeEvent;
	type ControlOrigin = frame_system::EnsureRoot<AccountId>;
	type BatchSize = ConstU32<64>;
	type Deposit = ConstU128<{ DOLLARS }>;
	type Currency = Balances;
	type Staking = Staking;
	type MaxErasToCheckPerBlock = ConstU32<1>;
	#[cfg(feature = "runtime-benchmarks")]
	type MaxBackersPerValidator = MaxNominatorRewardedPerValidator;
	type WeightInfo = ();
}

parameter_types! {
	// phase durations. 1/4 of the last session for each.
	pub const SignedPhase: u32 = EPOCH_DURATION_IN_BLOCKS / 4;
	pub const UnsignedPhase: u32 = EPOCH_DURATION_IN_BLOCKS / 4;

	// signed config
	pub const SignedRewardBase: Balance = 1 * DOLLARS;
	pub const SignedDepositBase: Balance = 1 * DOLLARS;
	pub const SignedDepositByte: Balance = 1 * CENTS;

	pub BetterUnsignedThreshold: Perbill = Perbill::from_rational(1u32, 10_000);

	// miner configs
	pub const MultiPhaseUnsignedPriority: TransactionPriority = StakingUnsignedPriority::get() - 1u64;
	pub MinerMaxWeight: Weight = RuntimeBlockWeights::get()
		.get(DispatchClass::Normal)
		.max_extrinsic.expect("Normal extrinsics have a weight limit configured; qed")
		.saturating_sub(BlockExecutionWeight::get());
	// Solution can occupy 90% of normal block size
	pub MinerMaxLength: u32 = Perbill::from_rational(9u32, 10) *
		*RuntimeBlockLength::get()
		.max
		.get(DispatchClass::Normal);
}

frame_election_provider_support::generate_solution_type!(
	#[compact]
	pub struct NposSolution16::<
		VoterIndex = u32,
		TargetIndex = u16,
		Accuracy = sp_runtime::PerU16,
		MaxVoters = MaxElectingVoters,
	>(16)
);

parameter_types! {
	pub MaxNominations: u32 = <NposSolution16 as frame_election_provider_support::NposSolution>::LIMIT as u32;
	pub MaxElectingVoters: u32 = 40_000;
	pub MaxElectableTargets: u16 = 10_000;
	// OnChain values are lower.
	pub MaxOnChainElectingVoters: u32 = 5000;
	pub MaxOnChainElectableTargets: u16 = 1250;
	// The maximum winners that can be elected by the Election pallet which is equivalent to the
	// maximum active validators the staking pallet can have.
	pub MaxActiveValidators: u32 = 1000;
}

/// The numbers configured here could always be more than the the maximum limits of staking pallet
/// to ensure election snapshot will not run out of memory. For now, we set them to smaller values
/// since the staking is bounded and the weight pipeline takes hours for this single pallet.
pub struct ElectionProviderBenchmarkConfig;
impl pallet_election_provider_multi_phase::BenchmarkingConfig for ElectionProviderBenchmarkConfig {
	const VOTERS: [u32; 2] = [1000, 2000];
	const TARGETS: [u32; 2] = [500, 1000];
	const ACTIVE_VOTERS: [u32; 2] = [500, 800];
	const DESIRED_TARGETS: [u32; 2] = [200, 400];
	const SNAPSHOT_MAXIMUM_VOTERS: u32 = 1000;
	const MINER_MAXIMUM_VOTERS: u32 = 1000;
	const MAXIMUM_TARGETS: u32 = 300;
}

/// Maximum number of iterations for balancing that will be executed in the embedded OCW
/// miner of election provider multi phase.
pub const MINER_MAX_ITERATIONS: u32 = 10;

/// A source of random balance for NposSolver, which is meant to be run by the OCW election miner.
pub struct OffchainRandomBalancing;
impl Get<Option<BalancingConfig>> for OffchainRandomBalancing {
	fn get() -> Option<BalancingConfig> {
		use sp_runtime::traits::TrailingZeroInput;
		let iterations = match MINER_MAX_ITERATIONS {
			0 => 0,
			max => {
				let seed = sp_io::offchain::random_seed();
				let random = <u32>::decode(&mut TrailingZeroInput::new(&seed))
					.expect("input is padded with zeroes; qed") %
					max.saturating_add(1);
				random as usize
			},
		};

		let config = BalancingConfig { iterations, tolerance: 0 };
		Some(config)
	}
}

pub struct OnChainSeqPhragmen;
impl onchain::Config for OnChainSeqPhragmen {
	type System = Runtime;
	type Solver = SequentialPhragmen<
		AccountId,
		pallet_election_provider_multi_phase::SolutionAccuracyOf<Runtime>,
	>;
	type DataProvider = <Runtime as pallet_election_provider_multi_phase::Config>::DataProvider;
	type WeightInfo = frame_election_provider_support::weights::SubstrateWeight<Runtime>;
	type MaxWinners = <Runtime as pallet_election_provider_multi_phase::Config>::MaxWinners;
	type VotersBound = MaxOnChainElectingVoters;
	type TargetsBound = MaxOnChainElectableTargets;
}

impl pallet_election_provider_multi_phase::MinerConfig for Runtime {
	type AccountId = AccountId;
	type MaxLength = MinerMaxLength;
	type MaxWeight = MinerMaxWeight;
	type Solution = NposSolution16;
	type MaxVotesPerVoter =
	<<Self as pallet_election_provider_multi_phase::Config>::DataProvider as ElectionDataProvider>::MaxVotesPerVoter;
	type MaxWinners = MaxActiveValidators;

	// The unsigned submissions have to respect the weight of the submit_unsigned call, thus their
	// weight estimate function is wired to this call's weight.
	fn solution_weight(v: u32, t: u32, a: u32, d: u32) -> Weight {
		<
			<Self as pallet_election_provider_multi_phase::Config>::WeightInfo
			as
			pallet_election_provider_multi_phase::WeightInfo
		>::submit_unsigned(v, t, a, d)
	}
}

impl pallet_election_provider_multi_phase::Config for Runtime {
	type RuntimeEvent = RuntimeEvent;
	type Currency = Balances;
	type EstimateCallFee = TransactionPayment;
	type SignedPhase = SignedPhase;
	type UnsignedPhase = UnsignedPhase;
	type BetterUnsignedThreshold = BetterUnsignedThreshold;
	type BetterSignedThreshold = ();
	type OffchainRepeat = OffchainRepeat;
	type MinerTxPriority = MultiPhaseUnsignedPriority;
	type MinerConfig = Self;
	type SignedMaxSubmissions = ConstU32<10>;
	type SignedRewardBase = SignedRewardBase;
	type SignedDepositBase = SignedDepositBase;
	type SignedDepositByte = SignedDepositByte;
	type SignedMaxRefunds = ConstU32<3>;
	type SignedDepositWeight = ();
	type SignedMaxWeight = MinerMaxWeight;
	type SlashHandler = (); // burn slashes
	type RewardHandler = (); // nothing to do upon rewards
	type DataProvider = Staking;
	type Fallback = onchain::OnChainExecution<OnChainSeqPhragmen>;
	type GovernanceFallback = onchain::OnChainExecution<OnChainSeqPhragmen>;
	type Solver = SequentialPhragmen<AccountId, SolutionAccuracyOf<Self>, OffchainRandomBalancing>;
	type ForceOrigin = EnsureRootOrHalfCouncil;
	type MaxElectableTargets = MaxElectableTargets;
	type MaxWinners = MaxActiveValidators;
	type MaxElectingVoters = MaxElectingVoters;
	type BenchmarkingConfig = ElectionProviderBenchmarkConfig;
	type WeightInfo = pallet_election_provider_multi_phase::weights::SubstrateWeight<Self>;
}

parameter_types! {
	pub const BagThresholds: &'static [u64] = &voter_bags::THRESHOLDS;
}

type VoterBagsListInstance = pallet_bags_list::Instance1;
impl pallet_bags_list::Config<VoterBagsListInstance> for Runtime {
	type RuntimeEvent = RuntimeEvent;
	/// The voter bags-list is loosely kept up to date, and the real source of truth for the score
	/// of each node is the staking pallet.
	type ScoreProvider = Staking;
	type BagThresholds = BagThresholds;
	type Score = VoteWeight;
	type WeightInfo = pallet_bags_list::weights::SubstrateWeight<Runtime>;
}

parameter_types! {
	pub const PostUnbondPoolsWindow: u32 = 4;
	pub const NominationPoolsPalletId: PalletId = PalletId(*b"py/nopls");
	pub const MaxPointsToBalance: u8 = 10;
}

use sp_runtime::traits::Convert;
pub struct BalanceToU256;
impl Convert<Balance, sp_core::U256> for BalanceToU256 {
	fn convert(balance: Balance) -> sp_core::U256 {
		sp_core::U256::from(balance)
	}
}
pub struct U256ToBalance;
impl Convert<sp_core::U256, Balance> for U256ToBalance {
	fn convert(n: sp_core::U256) -> Balance {
		n.try_into().unwrap_or(Balance::max_value())
	}
}

impl pallet_nomination_pools::Config for Runtime {
	type WeightInfo = ();
	type RuntimeEvent = RuntimeEvent;
	type Currency = Balances;
	type RewardCounter = FixedU128;
	type BalanceToU256 = BalanceToU256;
	type U256ToBalance = U256ToBalance;
	type Staking = Staking;
	type PostUnbondingPoolsWindow = PostUnbondPoolsWindow;
	type MaxMetadataLen = ConstU32<256>;
	type MaxUnbonding = ConstU32<8>;
	type PalletId = NominationPoolsPalletId;
	type MaxPointsToBalance = MaxPointsToBalance;
}

parameter_types! {
	pub const VoteLockingPeriod: BlockNumber = 30 * DAYS;
}

impl pallet_conviction_voting::Config for Runtime {
	type WeightInfo = pallet_conviction_voting::weights::SubstrateWeight<Self>;
	type RuntimeEvent = RuntimeEvent;
	type Currency = Balances;
	type VoteLockingPeriod = VoteLockingPeriod;
	type MaxVotes = ConstU32<512>;
	type MaxTurnout = frame_support::traits::TotalIssuanceOf<Balances, Self::AccountId>;
	type Polls = Referenda;
}

parameter_types! {
	pub const AlarmInterval: BlockNumber = 1;
	pub const SubmissionDeposit: Balance = 100 * DOLLARS;
	pub const UndecidingTimeout: BlockNumber = 28 * DAYS;
}

pub struct TracksInfo;
impl pallet_referenda::TracksInfo<Balance, BlockNumber> for TracksInfo {
	type Id = u16;
	type RuntimeOrigin = <RuntimeOrigin as frame_support::traits::OriginTrait>::PalletsOrigin;
	fn tracks() -> &'static [(Self::Id, pallet_referenda::TrackInfo<Balance, BlockNumber>)] {
		static DATA: [(u16, pallet_referenda::TrackInfo<Balance, BlockNumber>); 1] = [(
			0u16,
			pallet_referenda::TrackInfo {
				name: "root",
				max_deciding: 1,
				decision_deposit: 10,
				prepare_period: 4,
				decision_period: 4,
				confirm_period: 2,
				min_enactment_period: 4,
				min_approval: pallet_referenda::Curve::LinearDecreasing {
					length: Perbill::from_percent(100),
					floor: Perbill::from_percent(50),
					ceil: Perbill::from_percent(100),
				},
				min_support: pallet_referenda::Curve::LinearDecreasing {
					length: Perbill::from_percent(100),
					floor: Perbill::from_percent(0),
					ceil: Perbill::from_percent(100),
				},
			},
		)];
		&DATA[..]
	}
	fn track_for(id: &Self::RuntimeOrigin) -> Result<Self::Id, ()> {
		if let Ok(system_origin) = frame_system::RawOrigin::try_from(id.clone()) {
			match system_origin {
				frame_system::RawOrigin::Root => Ok(0),
				_ => Err(()),
			}
		} else {
			Err(())
		}
	}
}
pallet_referenda::impl_tracksinfo_get!(TracksInfo, Balance, BlockNumber);

impl pallet_referenda::Config for Runtime {
	type WeightInfo = pallet_referenda::weights::SubstrateWeight<Self>;
	type RuntimeCall = RuntimeCall;
	type RuntimeEvent = RuntimeEvent;
	type Scheduler = Scheduler;
	type Currency = pallet_balances::Pallet<Self>;
	type SubmitOrigin = EnsureSigned<AccountId>;
	type CancelOrigin = EnsureRoot<AccountId>;
	type KillOrigin = EnsureRoot<AccountId>;
	type Slash = ();
	type Votes = pallet_conviction_voting::VotesOf<Runtime>;
	type Tally = pallet_conviction_voting::TallyOf<Runtime>;
	type SubmissionDeposit = SubmissionDeposit;
	type MaxQueued = ConstU32<100>;
	type UndecidingTimeout = UndecidingTimeout;
	type AlarmInterval = AlarmInterval;
	type Tracks = TracksInfo;
	type Preimages = Preimage;
}

impl pallet_referenda::Config<pallet_referenda::Instance2> for Runtime {
	type WeightInfo = pallet_referenda::weights::SubstrateWeight<Self>;
	type RuntimeCall = RuntimeCall;
	type RuntimeEvent = RuntimeEvent;
	type Scheduler = Scheduler;
	type Currency = pallet_balances::Pallet<Self>;
	type SubmitOrigin = EnsureSigned<AccountId>;
	type CancelOrigin = EnsureRoot<AccountId>;
	type KillOrigin = EnsureRoot<AccountId>;
	type Slash = ();
	type Votes = pallet_ranked_collective::Votes;
	type Tally = pallet_ranked_collective::TallyOf<Runtime>;
	type SubmissionDeposit = SubmissionDeposit;
	type MaxQueued = ConstU32<100>;
	type UndecidingTimeout = UndecidingTimeout;
	type AlarmInterval = AlarmInterval;
	type Tracks = TracksInfo;
	type Preimages = Preimage;
}

impl pallet_ranked_collective::Config for Runtime {
	type WeightInfo = pallet_ranked_collective::weights::SubstrateWeight<Self>;
	type RuntimeEvent = RuntimeEvent;
	type PromoteOrigin = EnsureRootWithSuccess<AccountId, ConstU16<65535>>;
	type DemoteOrigin = EnsureRootWithSuccess<AccountId, ConstU16<65535>>;
	type Polls = RankedPolls;
	type MinRankOfClass = traits::Identity;
	type VoteWeight = pallet_ranked_collective::Geometric;
}

impl pallet_remark::Config for Runtime {
	type WeightInfo = pallet_remark::weights::SubstrateWeight<Self>;
	type RuntimeEvent = RuntimeEvent;
}

impl pallet_root_testing::Config for Runtime {}

parameter_types! {
	pub const LaunchPeriod: BlockNumber = 28 * 24 * 60 * MINUTES;
	pub const VotingPeriod: BlockNumber = 28 * 24 * 60 * MINUTES;
	pub const FastTrackVotingPeriod: BlockNumber = 3 * 24 * 60 * MINUTES;
	pub const MinimumDeposit: Balance = 100 * DOLLARS;
	pub const EnactmentPeriod: BlockNumber = 30 * 24 * 60 * MINUTES;
	pub const CooloffPeriod: BlockNumber = 28 * 24 * 60 * MINUTES;
	pub const MaxProposals: u32 = 100;
}

impl pallet_democracy::Config for Runtime {
	type RuntimeEvent = RuntimeEvent;
	type Currency = Balances;
	type EnactmentPeriod = EnactmentPeriod;
	type LaunchPeriod = LaunchPeriod;
	type VotingPeriod = VotingPeriod;
	type VoteLockingPeriod = EnactmentPeriod; // Same as EnactmentPeriod
	type MinimumDeposit = MinimumDeposit;
	/// A straight majority of the council can decide what their next motion is.
	type ExternalOrigin =
		pallet_collective::EnsureProportionAtLeast<AccountId, CouncilCollective, 1, 2>;
	/// A super-majority can have the next scheduled referendum be a straight majority-carries vote.
	type ExternalMajorityOrigin =
		pallet_collective::EnsureProportionAtLeast<AccountId, CouncilCollective, 3, 4>;
	/// A unanimous council can have the next scheduled referendum be a straight default-carries
	/// (NTB) vote.
	type ExternalDefaultOrigin =
		pallet_collective::EnsureProportionAtLeast<AccountId, CouncilCollective, 1, 1>;
	type SubmitOrigin = EnsureSigned<AccountId>;
	/// Two thirds of the technical committee can have an ExternalMajority/ExternalDefault vote
	/// be tabled immediately and with a shorter voting/enactment period.
	type FastTrackOrigin =
		pallet_collective::EnsureProportionAtLeast<AccountId, TechnicalCollective, 2, 3>;
	type InstantOrigin =
		pallet_collective::EnsureProportionAtLeast<AccountId, TechnicalCollective, 1, 1>;
	type InstantAllowed = frame_support::traits::ConstBool<true>;
	type FastTrackVotingPeriod = FastTrackVotingPeriod;
	// To cancel a proposal which has been passed, 2/3 of the council must agree to it.
	type CancellationOrigin =
		pallet_collective::EnsureProportionAtLeast<AccountId, CouncilCollective, 2, 3>;
	// To cancel a proposal before it has been passed, the technical committee must be unanimous or
	// Root must agree.
	type CancelProposalOrigin = EitherOfDiverse<
		EnsureRoot<AccountId>,
		pallet_collective::EnsureProportionAtLeast<AccountId, TechnicalCollective, 1, 1>,
	>;
	type BlacklistOrigin = EnsureRoot<AccountId>;
	// Any single technical committee member may veto a coming council proposal, however they can
	// only do it once and it lasts only for the cool-off period.
	type VetoOrigin = pallet_collective::EnsureMember<AccountId, TechnicalCollective>;
	type CooloffPeriod = CooloffPeriod;
	type Slash = Treasury;
	type Scheduler = Scheduler;
	type PalletsOrigin = OriginCaller;
	type MaxVotes = ConstU32<100>;
	type WeightInfo = pallet_democracy::weights::SubstrateWeight<Runtime>;
	type MaxProposals = MaxProposals;
	type Preimages = Preimage;
	type MaxDeposits = ConstU32<100>;
	type MaxBlacklisted = ConstU32<100>;
}

parameter_types! {
	pub const CouncilMotionDuration: BlockNumber = 5 * DAYS;
	pub const CouncilMaxProposals: u32 = 100;
	pub const CouncilMaxMembers: u32 = 100;
}

type CouncilCollective = pallet_collective::Instance1;
impl pallet_collective::Config<CouncilCollective> for Runtime {
	type RuntimeOrigin = RuntimeOrigin;
	type Proposal = RuntimeCall;
	type RuntimeEvent = RuntimeEvent;
	type MotionDuration = CouncilMotionDuration;
	type MaxProposals = CouncilMaxProposals;
	type MaxMembers = CouncilMaxMembers;
	type DefaultVote = pallet_collective::PrimeDefaultVote;
	type WeightInfo = pallet_collective::weights::SubstrateWeight<Runtime>;
	type SetMembersOrigin = EnsureRoot<Self::AccountId>;
	type MaxProposalWeight = MaxCollectivesProposalWeight;
}

parameter_types! {
	pub const CandidacyBond: Balance = 10 * DOLLARS;
	// 1 storage item created, key size is 32 bytes, value size is 16+16.
	pub const VotingBondBase: Balance = deposit(1, 64);
	// additional data per vote is 32 bytes (account id).
	pub const VotingBondFactor: Balance = deposit(0, 32);
	pub const TermDuration: BlockNumber = 7 * DAYS;
	pub const DesiredMembers: u32 = 13;
	pub const DesiredRunnersUp: u32 = 7;
	pub const MaxVotesPerVoter: u32 = 16;
	pub const MaxVoters: u32 = 512;
	pub const MaxCandidates: u32 = 64;
	pub const ElectionsPhragmenPalletId: LockIdentifier = *b"phrelect";
}

// Make sure that there are no more than `MaxMembers` members elected via elections-phragmen.
const_assert!(DesiredMembers::get() <= CouncilMaxMembers::get());

impl pallet_elections_phragmen::Config for Runtime {
	type RuntimeEvent = RuntimeEvent;
	type PalletId = ElectionsPhragmenPalletId;
	type Currency = Balances;
	type ChangeMembers = Council;
	// NOTE: this implies that council's genesis members cannot be set directly and must come from
	// this module.
	type InitializeMembers = Council;
	type CurrencyToVote = U128CurrencyToVote;
	type CandidacyBond = CandidacyBond;
	type VotingBondBase = VotingBondBase;
	type VotingBondFactor = VotingBondFactor;
	type LoserCandidate = ();
	type KickedMember = ();
	type DesiredMembers = DesiredMembers;
	type DesiredRunnersUp = DesiredRunnersUp;
	type TermDuration = TermDuration;
	type MaxVoters = MaxVoters;
	type MaxVotesPerVoter = MaxVotesPerVoter;
	type MaxCandidates = MaxCandidates;
	type WeightInfo = pallet_elections_phragmen::weights::SubstrateWeight<Runtime>;
}

parameter_types! {
	pub const TechnicalMotionDuration: BlockNumber = 5 * DAYS;
	pub const TechnicalMaxProposals: u32 = 100;
	pub const TechnicalMaxMembers: u32 = 100;
}

type TechnicalCollective = pallet_collective::Instance2;
impl pallet_collective::Config<TechnicalCollective> for Runtime {
	type RuntimeOrigin = RuntimeOrigin;
	type Proposal = RuntimeCall;
	type RuntimeEvent = RuntimeEvent;
	type MotionDuration = TechnicalMotionDuration;
	type MaxProposals = TechnicalMaxProposals;
	type MaxMembers = TechnicalMaxMembers;
	type DefaultVote = pallet_collective::PrimeDefaultVote;
	type WeightInfo = pallet_collective::weights::SubstrateWeight<Runtime>;
	type SetMembersOrigin = EnsureRoot<Self::AccountId>;
	type MaxProposalWeight = MaxCollectivesProposalWeight;
}

type EnsureRootOrHalfCouncil = EitherOfDiverse<
	EnsureRoot<AccountId>,
	pallet_collective::EnsureProportionMoreThan<AccountId, CouncilCollective, 1, 2>,
>;
impl pallet_membership::Config<pallet_membership::Instance1> for Runtime {
	type RuntimeEvent = RuntimeEvent;
	type AddOrigin = EnsureRootOrHalfCouncil;
	type RemoveOrigin = EnsureRootOrHalfCouncil;
	type SwapOrigin = EnsureRootOrHalfCouncil;
	type ResetOrigin = EnsureRootOrHalfCouncil;
	type PrimeOrigin = EnsureRootOrHalfCouncil;
	type MembershipInitialized = TechnicalCommittee;
	type MembershipChanged = TechnicalCommittee;
	type MaxMembers = TechnicalMaxMembers;
	type WeightInfo = pallet_membership::weights::SubstrateWeight<Runtime>;
}

parameter_types! {
	pub const ProposalBond: Permill = Permill::from_percent(5);
	pub const ProposalBondMinimum: Balance = 1 * DOLLARS;
	pub const SpendPeriod: BlockNumber = 1 * DAYS;
	pub const Burn: Permill = Permill::from_percent(50);
	pub const TipCountdown: BlockNumber = 1 * DAYS;
	pub const TipFindersFee: Percent = Percent::from_percent(20);
	pub const TipReportDepositBase: Balance = 1 * DOLLARS;
	pub const DataDepositPerByte: Balance = 1 * CENTS;
	pub const TreasuryPalletId: PalletId = PalletId(*b"py/trsry");
	pub const MaximumReasonLength: u32 = 300;
	pub const MaxApprovals: u32 = 100;
	pub const MaxBalance: Balance = Balance::max_value();
}

impl pallet_treasury::Config for Runtime {
	type PalletId = TreasuryPalletId;
	type Currency = Balances;
	type ApproveOrigin = EitherOfDiverse<
		EnsureRoot<AccountId>,
		pallet_collective::EnsureProportionAtLeast<AccountId, CouncilCollective, 3, 5>,
	>;
	type RejectOrigin = EitherOfDiverse<
		EnsureRoot<AccountId>,
		pallet_collective::EnsureProportionMoreThan<AccountId, CouncilCollective, 1, 2>,
	>;
	type RuntimeEvent = RuntimeEvent;
	type OnSlash = ();
	type ProposalBond = ProposalBond;
	type ProposalBondMinimum = ProposalBondMinimum;
	type ProposalBondMaximum = ();
	type SpendPeriod = SpendPeriod;
	type Burn = Burn;
	type BurnDestination = ();
	type SpendFunds = Bounties;
	type WeightInfo = pallet_treasury::weights::SubstrateWeight<Runtime>;
	type MaxApprovals = MaxApprovals;
	type SpendOrigin = EnsureWithSuccess<EnsureRoot<AccountId>, AccountId, MaxBalance>;
}

impl pallet_asset_rate::Config for Runtime {
	type CreateOrigin = EnsureRoot<AccountId>;
	type RemoveOrigin = EnsureRoot<AccountId>;
	type UpdateOrigin = EnsureRoot<AccountId>;
	type Balance = Balance;
	type Currency = Balances;
	type AssetId = u32;
	type RuntimeEvent = RuntimeEvent;
	type WeightInfo = pallet_asset_rate::weights::SubstrateWeight<Runtime>;
}

parameter_types! {
	pub const BountyCuratorDeposit: Permill = Permill::from_percent(50);
	pub const BountyValueMinimum: Balance = 5 * DOLLARS;
	pub const BountyDepositBase: Balance = 1 * DOLLARS;
	pub const CuratorDepositMultiplier: Permill = Permill::from_percent(50);
	pub const CuratorDepositMin: Balance = 1 * DOLLARS;
	pub const CuratorDepositMax: Balance = 100 * DOLLARS;
	pub const BountyDepositPayoutDelay: BlockNumber = 1 * DAYS;
	pub const BountyUpdatePeriod: BlockNumber = 14 * DAYS;
}

impl pallet_bounties::Config for Runtime {
	type RuntimeEvent = RuntimeEvent;
	type BountyDepositBase = BountyDepositBase;
	type BountyDepositPayoutDelay = BountyDepositPayoutDelay;
	type BountyUpdatePeriod = BountyUpdatePeriod;
	type CuratorDepositMultiplier = CuratorDepositMultiplier;
	type CuratorDepositMin = CuratorDepositMin;
	type CuratorDepositMax = CuratorDepositMax;
	type BountyValueMinimum = BountyValueMinimum;
	type DataDepositPerByte = DataDepositPerByte;
	type MaximumReasonLength = MaximumReasonLength;
	type WeightInfo = pallet_bounties::weights::SubstrateWeight<Runtime>;
	type ChildBountyManager = ChildBounties;
}

parameter_types! {
	/// Allocate at most 20% of each block for message processing.
	///
	/// Is set to 20% since the scheduler can already consume a maximum of 80%.
	pub MessageQueueServiceWeight: Option<Weight> = Some(Perbill::from_percent(20) * RuntimeBlockWeights::get().max_block);
}

impl pallet_message_queue::Config for Runtime {
	type RuntimeEvent = RuntimeEvent;
	type WeightInfo = ();
	/// NOTE: Always set this to `NoopMessageProcessor` for benchmarking.
	type MessageProcessor = pallet_message_queue::mock_helpers::NoopMessageProcessor<u32>;
	type Size = u32;
	type QueueChangeHandler = ();
	type HeapSize = ConstU32<{ 64 * 1024 }>;
	type MaxStale = ConstU32<128>;
	type ServiceWeight = MessageQueueServiceWeight;
}

parameter_types! {
	pub const ChildBountyValueMinimum: Balance = 1 * DOLLARS;
}

impl pallet_child_bounties::Config for Runtime {
	type RuntimeEvent = RuntimeEvent;
	type MaxActiveChildBountyCount = ConstU32<5>;
	type ChildBountyValueMinimum = ChildBountyValueMinimum;
	type WeightInfo = pallet_child_bounties::weights::SubstrateWeight<Runtime>;
}

impl pallet_tips::Config for Runtime {
	type RuntimeEvent = RuntimeEvent;
	type DataDepositPerByte = DataDepositPerByte;
	type MaximumReasonLength = MaximumReasonLength;
	type Tippers = Elections;
	type TipCountdown = TipCountdown;
	type TipFindersFee = TipFindersFee;
	type TipReportDepositBase = TipReportDepositBase;
	type WeightInfo = pallet_tips::weights::SubstrateWeight<Runtime>;
}

parameter_types! {
	pub const DepositPerItem: Balance = deposit(1, 0);
	pub const DepositPerByte: Balance = deposit(0, 1);
	pub const DefaultDepositLimit: Balance = deposit(1024, 1024 * 1024);
	pub Schedule: pallet_contracts::Schedule<Runtime> = Default::default();
}

impl pallet_contracts::Config for Runtime {
	type Time = Timestamp;
	type Randomness = RandomnessCollectiveFlip;
	type Currency = Balances;
	type RuntimeEvent = RuntimeEvent;
	type RuntimeCall = RuntimeCall;
	/// The safest default is to allow no calls at all.
	///
	/// Runtimes should whitelist dispatchables that are allowed to be called from contracts
	/// and make sure they are stable. Dispatchables exposed to contracts are not allowed to
	/// change because that would break already deployed contracts. The `Call` structure itself
	/// is not allowed to change the indices of existing pallets, too.
	type CallFilter = Nothing;
	type DepositPerItem = DepositPerItem;
	type DepositPerByte = DepositPerByte;
	type DefaultDepositLimit = DefaultDepositLimit;
	type CallStack = [pallet_contracts::Frame<Self>; 5];
	type WeightPrice = pallet_transaction_payment::Pallet<Self>;
	type WeightInfo = pallet_contracts::weights::SubstrateWeight<Self>;
	type ChainExtension = ();
	type Schedule = Schedule;
	type AddressGenerator = pallet_contracts::DefaultAddressGenerator;
	type MaxCodeLen = ConstU32<{ 123 * 1024 }>;
	type MaxStorageKeyLen = ConstU32<128>;
	type UnsafeUnstableInterface = ConstBool<false>;
	type MaxDebugBufferLen = ConstU32<{ 2 * 1024 * 1024 }>;
}

impl pallet_sudo::Config for Runtime {
	type RuntimeEvent = RuntimeEvent;
	type RuntimeCall = RuntimeCall;
	type WeightInfo = pallet_sudo::weights::SubstrateWeight<Runtime>;
}

parameter_types! {
	pub const ImOnlineUnsignedPriority: TransactionPriority = TransactionPriority::max_value();
	/// We prioritize im-online heartbeats over election solution submission.
	pub const StakingUnsignedPriority: TransactionPriority = TransactionPriority::max_value() / 2;
	pub const MaxAuthorities: u32 = 100;
	pub const MaxKeys: u32 = 10_000;
	pub const MaxPeerInHeartbeats: u32 = 10_000;
	pub const MaxPeerDataEncodingSize: u32 = 1_000;
}

impl<LocalCall> frame_system::offchain::CreateSignedTransaction<LocalCall> for Runtime
where
	RuntimeCall: From<LocalCall>,
{
	fn create_transaction<C: frame_system::offchain::AppCrypto<Self::Public, Self::Signature>>(
		call: RuntimeCall,
		public: <Signature as traits::Verify>::Signer,
		account: AccountId,
		nonce: Index,
	) -> Option<(RuntimeCall, <UncheckedExtrinsic as traits::Extrinsic>::SignaturePayload)> {
		let tip = 0;
		// take the biggest period possible.
		let period =
			BlockHashCount::get().checked_next_power_of_two().map(|c| c / 2).unwrap_or(2) as u64;
		let current_block = System::block_number()
			.saturated_into::<u64>()
			// The `System::block_number` is initialized with `n+1`,
			// so the actual block number is `n`.
			.saturating_sub(1);
		let era = Era::mortal(period, current_block);
		let extra = (
			frame_system::CheckNonZeroSender::<Runtime>::new(),
			frame_system::CheckSpecVersion::<Runtime>::new(),
			frame_system::CheckTxVersion::<Runtime>::new(),
			frame_system::CheckGenesis::<Runtime>::new(),
			frame_system::CheckEra::<Runtime>::from(era),
			frame_system::CheckNonce::<Runtime>::from(nonce),
			frame_system::CheckWeight::<Runtime>::new(),
			pallet_asset_tx_payment::ChargeAssetTxPayment::<Runtime>::from(tip, None),
		);
		let raw_payload = SignedPayload::new(call, extra)
			.map_err(|e| {
				log::warn!("Unable to create signed payload: {:?}", e);
			})
			.ok()?;
		let signature = raw_payload.using_encoded(|payload| C::sign(payload, public))?;
		let address = Indices::unlookup(account);
		let (call, extra, _) = raw_payload.deconstruct();
		Some((call, (address, signature, extra)))
	}
}

impl frame_system::offchain::SigningTypes for Runtime {
	type Public = <Signature as traits::Verify>::Signer;
	type Signature = Signature;
}

impl<C> frame_system::offchain::SendTransactionTypes<C> for Runtime
where
	RuntimeCall: From<C>,
{
	type Extrinsic = UncheckedExtrinsic;
	type OverarchingCall = RuntimeCall;
}

impl pallet_im_online::Config for Runtime {
	type AuthorityId = ImOnlineId;
	type RuntimeEvent = RuntimeEvent;
	type NextSessionRotation = Babe;
	type ValidatorSet = Historical;
	type ReportUnresponsiveness = Offences;
	type UnsignedPriority = ImOnlineUnsignedPriority;
	type WeightInfo = pallet_im_online::weights::SubstrateWeight<Runtime>;
	type MaxKeys = MaxKeys;
	type MaxPeerInHeartbeats = MaxPeerInHeartbeats;
	type MaxPeerDataEncodingSize = MaxPeerDataEncodingSize;
}

impl pallet_offences::Config for Runtime {
	type RuntimeEvent = RuntimeEvent;
	type IdentificationTuple = pallet_session::historical::IdentificationTuple<Self>;
	type OnOffenceHandler = Staking;
}

impl pallet_authority_discovery::Config for Runtime {
	type MaxAuthorities = MaxAuthorities;
}

parameter_types! {
	pub const MaxSetIdSessionEntries: u32 = BondingDuration::get() * SessionsPerEra::get();
}

impl pallet_grandpa::Config for Runtime {
	type RuntimeEvent = RuntimeEvent;
	type WeightInfo = ();
	type MaxAuthorities = MaxAuthorities;
	type MaxSetIdSessionEntries = MaxSetIdSessionEntries;
	type KeyOwnerProof = <Historical as KeyOwnerProofSystem<(KeyTypeId, GrandpaId)>>::Proof;
	type EquivocationReportSystem =
		pallet_grandpa::EquivocationReportSystem<Self, Offences, Historical, ReportLongevity>;
}

parameter_types! {
	pub const BasicDeposit: Balance = 10 * DOLLARS;       // 258 bytes on-chain
	pub const FieldDeposit: Balance = 250 * CENTS;        // 66 bytes on-chain
	pub const SubAccountDeposit: Balance = 2 * DOLLARS;   // 53 bytes on-chain
	pub const MaxSubAccounts: u32 = 100;
	pub const MaxAdditionalFields: u32 = 100;
	pub const MaxRegistrars: u32 = 20;
}

impl pallet_identity::Config for Runtime {
	type RuntimeEvent = RuntimeEvent;
	type Currency = Balances;
	type BasicDeposit = BasicDeposit;
	type FieldDeposit = FieldDeposit;
	type SubAccountDeposit = SubAccountDeposit;
	type MaxSubAccounts = MaxSubAccounts;
	type MaxAdditionalFields = MaxAdditionalFields;
	type MaxRegistrars = MaxRegistrars;
	type Slashed = Treasury;
	type ForceOrigin = EnsureRootOrHalfCouncil;
	type RegistrarOrigin = EnsureRootOrHalfCouncil;
	type WeightInfo = pallet_identity::weights::SubstrateWeight<Runtime>;
}

parameter_types! {
	pub const ConfigDepositBase: Balance = 5 * DOLLARS;
	pub const FriendDepositFactor: Balance = 50 * CENTS;
	pub const MaxFriends: u16 = 9;
	pub const RecoveryDeposit: Balance = 5 * DOLLARS;
}

impl pallet_recovery::Config for Runtime {
	type RuntimeEvent = RuntimeEvent;
	type WeightInfo = pallet_recovery::weights::SubstrateWeight<Runtime>;
	type RuntimeCall = RuntimeCall;
	type Currency = Balances;
	type ConfigDepositBase = ConfigDepositBase;
	type FriendDepositFactor = FriendDepositFactor;
	type MaxFriends = MaxFriends;
	type RecoveryDeposit = RecoveryDeposit;
}

parameter_types! {
	pub const CandidateDeposit: Balance = 10 * DOLLARS;
	pub const WrongSideDeduction: Balance = 2 * DOLLARS;
	pub const MaxStrikes: u32 = 10;
	pub const RotationPeriod: BlockNumber = 80 * HOURS;
	pub const PeriodSpend: Balance = 500 * DOLLARS;
	pub const MaxLockDuration: BlockNumber = 36 * 30 * DAYS;
	pub const ChallengePeriod: BlockNumber = 7 * DAYS;
	pub const MaxCandidateIntake: u32 = 10;
	pub const SocietyPalletId: PalletId = PalletId(*b"py/socie");
}

impl pallet_society::Config for Runtime {
	type RuntimeEvent = RuntimeEvent;
	type PalletId = SocietyPalletId;
	type Currency = Balances;
	type Randomness = RandomnessCollectiveFlip;
	type CandidateDeposit = CandidateDeposit;
	type WrongSideDeduction = WrongSideDeduction;
	type MaxStrikes = MaxStrikes;
	type PeriodSpend = PeriodSpend;
	type MembershipChanged = ();
	type RotationPeriod = RotationPeriod;
	type MaxLockDuration = MaxLockDuration;
	type FounderSetOrigin =
		pallet_collective::EnsureProportionMoreThan<AccountId, CouncilCollective, 1, 2>;
	type SuspensionJudgementOrigin = pallet_society::EnsureFounder<Runtime>;
	type MaxCandidateIntake = MaxCandidateIntake;
	type ChallengePeriod = ChallengePeriod;
}

parameter_types! {
	pub const MinVestedTransfer: Balance = 100 * DOLLARS;
	pub UnvestedFundsAllowedWithdrawReasons: WithdrawReasons =
		WithdrawReasons::except(WithdrawReasons::TRANSFER | WithdrawReasons::RESERVE);
}

impl pallet_vesting::Config for Runtime {
	type RuntimeEvent = RuntimeEvent;
	type Currency = Balances;
	type BlockNumberToBalance = ConvertInto;
	type MinVestedTransfer = MinVestedTransfer;
	type WeightInfo = pallet_vesting::weights::SubstrateWeight<Runtime>;
	type UnvestedFundsAllowedWithdrawReasons = UnvestedFundsAllowedWithdrawReasons;
	// `VestingInfo` encode length is 36bytes. 28 schedules gets encoded as 1009 bytes, which is the
	// highest number of schedules that encodes less than 2^10.
	const MAX_VESTING_SCHEDULES: u32 = 28;
}

impl pallet_mmr::Config for Runtime {
	const INDEXING_PREFIX: &'static [u8] = b"mmr";
	type Hashing = <Runtime as frame_system::Config>::Hashing;
	type LeafData = pallet_mmr::ParentNumberAndHash<Self>;
	type OnNewRoot = ();
	type WeightInfo = ();
}

parameter_types! {
	pub const LotteryPalletId: PalletId = PalletId(*b"py/lotto");
	pub const MaxCalls: u32 = 10;
	pub const MaxGenerateRandom: u32 = 10;
}

impl pallet_lottery::Config for Runtime {
	type PalletId = LotteryPalletId;
	type RuntimeCall = RuntimeCall;
	type Currency = Balances;
	type Randomness = RandomnessCollectiveFlip;
	type RuntimeEvent = RuntimeEvent;
	type ManagerOrigin = EnsureRoot<AccountId>;
	type MaxCalls = MaxCalls;
	type ValidateCall = Lottery;
	type MaxGenerateRandom = MaxGenerateRandom;
	type WeightInfo = pallet_lottery::weights::SubstrateWeight<Runtime>;
}

parameter_types! {
	pub const AssetDeposit: Balance = 100 * DOLLARS;
	pub const ApprovalDeposit: Balance = 1 * DOLLARS;
	pub const StringLimit: u32 = 50;
	pub const MetadataDepositBase: Balance = 10 * DOLLARS;
	pub const MetadataDepositPerByte: Balance = 1 * DOLLARS;
}

impl pallet_assets::Config<Instance1> for Runtime {
	type RuntimeEvent = RuntimeEvent;
	type Balance = u128;
	type AssetId = u32;
	type AssetIdParameter = codec::Compact<u32>;
	type Currency = Balances;
	type CreateOrigin = AsEnsureOriginWithArg<EnsureSigned<AccountId>>;
	type ForceOrigin = EnsureRoot<AccountId>;
	type AssetDeposit = AssetDeposit;
	type AssetAccountDeposit = ConstU128<DOLLARS>;
	type MetadataDepositBase = MetadataDepositBase;
	type MetadataDepositPerByte = MetadataDepositPerByte;
	type ApprovalDeposit = ApprovalDeposit;
	type StringLimit = StringLimit;
	type Freezer = ();
	type Extra = ();
	type CallbackHandle = ();
	type WeightInfo = pallet_assets::weights::SubstrateWeight<Runtime>;
	type RemoveItemsLimit = ConstU32<1000>;
	#[cfg(feature = "runtime-benchmarks")]
	type BenchmarkHelper = ();
}

ord_parameter_types! {
	pub const AssetConversionOrigin: AccountId = AccountIdConversion::<AccountId>::into_account_truncating(&AssetConversionPalletId::get());
}

impl pallet_assets::Config<Instance2> for Runtime {
	type RuntimeEvent = RuntimeEvent;
	type Balance = u128;
	type AssetId = u32;
	type AssetIdParameter = codec::Compact<u32>;
	type Currency = Balances;
	type CreateOrigin = AsEnsureOriginWithArg<EnsureSignedBy<AssetConversionOrigin, AccountId>>;
	type ForceOrigin = EnsureRoot<AccountId>;
	type AssetDeposit = AssetDeposit;
	type AssetAccountDeposit = ConstU128<DOLLARS>;
	type MetadataDepositBase = MetadataDepositBase;
	type MetadataDepositPerByte = MetadataDepositPerByte;
	type ApprovalDeposit = ApprovalDeposit;
	type StringLimit = StringLimit;
	type Freezer = ();
	type Extra = ();
	type WeightInfo = pallet_assets::weights::SubstrateWeight<Runtime>;
	type RemoveItemsLimit = ConstU32<1000>;
	type CallbackHandle = ();
	#[cfg(feature = "runtime-benchmarks")]
	type BenchmarkHelper = ();
}

parameter_types! {
	pub const AssetConversionPalletId: PalletId = PalletId(*b"py/ascon");
	pub AllowMultiAssetPools: bool = true;
	pub const PoolSetupFee: Balance = 1 * DOLLARS; // should be more or equal to the existential deposit
	pub const MintMinLiquidity: Balance = 100;  // 100 is good enough when the main currency has 10-12 decimals.
	pub const LiquidityWithdrawalFee: Permill = Permill::from_percent(0);  // should be non-zero if AllowMultiAssetPools is true, otherwise can be zero.
}

impl pallet_asset_conversion::Config for Runtime {
	type RuntimeEvent = RuntimeEvent;
	type Currency = Balances;
	type AssetBalance = <Self as pallet_balances::Config>::Balance;
	type HigherPrecisionBalance = sp_core::U256;
	type Assets = Assets;
	type Balance = u128;
	type PoolAssets = PoolAssets;
	type AssetId = <Self as pallet_assets::Config<Instance1>>::AssetId;
	type MultiAssetId = NativeOrAssetId<u32>;
	type PoolAssetId = <Self as pallet_assets::Config<Instance2>>::AssetId;
	type PalletId = AssetConversionPalletId;
	type LPFee = ConstU32<3>; // means 0.3%
	type PoolSetupFee = PoolSetupFee;
	type PoolSetupFeeReceiver = AssetConversionOrigin;
	type LiquidityWithdrawalFee = LiquidityWithdrawalFee;
	type WeightInfo = pallet_asset_conversion::weights::SubstrateWeight<Runtime>;
	type AllowMultiAssetPools = AllowMultiAssetPools;
	type MaxSwapPathLength = ConstU32<4>;
	type MintMinLiquidity = MintMinLiquidity;
	type MultiAssetIdConverter = NativeOrAssetIdConverter<u32>;
	#[cfg(feature = "runtime-benchmarks")]
	type BenchmarkHelper = ();
}

parameter_types! {
	pub const QueueCount: u32 = 300;
	pub const MaxQueueLen: u32 = 1000;
	pub const FifoQueueLen: u32 = 500;
	pub const NisBasePeriod: BlockNumber = 30 * DAYS;
	pub const MinBid: Balance = 100 * DOLLARS;
	pub const MinReceipt: Perquintill = Perquintill::from_percent(1);
	pub const IntakePeriod: BlockNumber = 10;
	pub MaxIntakeWeight: Weight = MAXIMUM_BLOCK_WEIGHT / 10;
	pub const ThawThrottle: (Perquintill, BlockNumber) = (Perquintill::from_percent(25), 5);
	pub Target: Perquintill = Perquintill::zero();
	pub const NisPalletId: PalletId = PalletId(*b"py/nis  ");
}

impl pallet_nis::Config for Runtime {
	type WeightInfo = pallet_nis::weights::SubstrateWeight<Runtime>;
	type RuntimeEvent = RuntimeEvent;
	type Currency = Balances;
	type CurrencyBalance = Balance;
	type FundOrigin = frame_system::EnsureSigned<AccountId>;
	type Counterpart = ItemOf<Assets, ConstU32<9u32>, AccountId>;
	type CounterpartAmount = WithMaximumOf<ConstU128<21_000_000_000_000_000_000u128>>;
	type Deficit = ();
	type IgnoredIssuance = ();
	type Target = Target;
	type PalletId = NisPalletId;
	type QueueCount = QueueCount;
	type MaxQueueLen = MaxQueueLen;
	type FifoQueueLen = FifoQueueLen;
	type BasePeriod = NisBasePeriod;
	type MinBid = MinBid;
	type MinReceipt = MinReceipt;
	type IntakePeriod = IntakePeriod;
	type MaxIntakeWeight = MaxIntakeWeight;
	type ThawThrottle = ThawThrottle;
	type RuntimeHoldReason = RuntimeHoldReason;
}

parameter_types! {
	pub const CollectionDeposit: Balance = 100 * DOLLARS;
	pub const ItemDeposit: Balance = 1 * DOLLARS;
	pub const KeyLimit: u32 = 32;
	pub const ValueLimit: u32 = 256;
	pub const ApprovalsLimit: u32 = 20;
	pub const ItemAttributesApprovalsLimit: u32 = 20;
	pub const MaxTips: u32 = 10;
	pub const MaxDeadlineDuration: BlockNumber = 12 * 30 * DAYS;
}

impl pallet_uniques::Config for Runtime {
	type RuntimeEvent = RuntimeEvent;
	type CollectionId = u32;
	type ItemId = u32;
	type Currency = Balances;
	type ForceOrigin = frame_system::EnsureRoot<AccountId>;
	type CollectionDeposit = CollectionDeposit;
	type ItemDeposit = ItemDeposit;
	type MetadataDepositBase = MetadataDepositBase;
	type AttributeDepositBase = MetadataDepositBase;
	type DepositPerByte = MetadataDepositPerByte;
	type StringLimit = StringLimit;
	type KeyLimit = KeyLimit;
	type ValueLimit = ValueLimit;
	type WeightInfo = pallet_uniques::weights::SubstrateWeight<Runtime>;
	#[cfg(feature = "runtime-benchmarks")]
	type Helper = ();
	type CreateOrigin = AsEnsureOriginWithArg<EnsureSigned<AccountId>>;
	type Locker = ();
}

parameter_types! {
	pub const Budget: Balance = 10_000 * DOLLARS;
	pub TreasuryAccount: AccountId = Treasury::account_id();
}

pub struct SalaryForRank;
impl GetSalary<u16, AccountId, Balance> for SalaryForRank {
	fn get_salary(a: u16, _: &AccountId) -> Balance {
		Balance::from(a) * 1000 * DOLLARS
	}
}

impl pallet_salary::Config for Runtime {
	type WeightInfo = ();
	type RuntimeEvent = RuntimeEvent;
	type Paymaster = PayFromAccount<Balances, TreasuryAccount>;
	type Members = RankedCollective;
	type Salary = SalaryForRank;
	type RegistrationPeriod = ConstU32<200>;
	type PayoutPeriod = ConstU32<200>;
	type Budget = Budget;
}

impl pallet_core_fellowship::Config for Runtime {
	type WeightInfo = ();
	type RuntimeEvent = RuntimeEvent;
	type Members = RankedCollective;
	type Balance = Balance;
	type ParamsOrigin = frame_system::EnsureRoot<AccountId>;
	type InductOrigin = pallet_core_fellowship::EnsureInducted<Runtime, (), 1>;
	type ApproveOrigin = EnsureRootWithSuccess<AccountId, ConstU16<9>>;
	type PromoteOrigin = EnsureRootWithSuccess<AccountId, ConstU16<9>>;
	type EvidenceSize = ConstU32<16_384>;
}

parameter_types! {
	pub const NftFractionalizationPalletId: PalletId = PalletId(*b"fraction");
	pub NewAssetSymbol: BoundedVec<u8, StringLimit> = (*b"FRAC").to_vec().try_into().unwrap();
	pub NewAssetName: BoundedVec<u8, StringLimit> = (*b"Frac").to_vec().try_into().unwrap();
}

impl pallet_nft_fractionalization::Config for Runtime {
	type RuntimeEvent = RuntimeEvent;
	type Deposit = AssetDeposit;
	type Currency = Balances;
	type NewAssetSymbol = NewAssetSymbol;
	type NewAssetName = NewAssetName;
	type StringLimit = StringLimit;
	type NftCollectionId = <Self as pallet_nfts::Config>::CollectionId;
	type NftId = <Self as pallet_nfts::Config>::ItemId;
	type AssetBalance = <Self as pallet_balances::Config>::Balance;
	type AssetId = <Self as pallet_assets::Config<Instance1>>::AssetId;
	type Assets = Assets;
	type Nfts = Nfts;
	type PalletId = NftFractionalizationPalletId;
	type WeightInfo = pallet_nft_fractionalization::weights::SubstrateWeight<Runtime>;
	type RuntimeHoldReason = RuntimeHoldReason;
	#[cfg(feature = "runtime-benchmarks")]
	type BenchmarkHelper = ();
}

parameter_types! {
	pub Features: PalletFeatures = PalletFeatures::all_enabled();
	pub const MaxAttributesPerCall: u32 = 10;
}

impl pallet_nfts::Config for Runtime {
	type RuntimeEvent = RuntimeEvent;
	type CollectionId = u32;
	type ItemId = u32;
	type Currency = Balances;
	type ForceOrigin = frame_system::EnsureRoot<AccountId>;
	type CollectionDeposit = CollectionDeposit;
	type ItemDeposit = ItemDeposit;
	type MetadataDepositBase = MetadataDepositBase;
	type AttributeDepositBase = MetadataDepositBase;
	type DepositPerByte = MetadataDepositPerByte;
	type StringLimit = StringLimit;
	type KeyLimit = KeyLimit;
	type ValueLimit = ValueLimit;
	type ApprovalsLimit = ApprovalsLimit;
	type ItemAttributesApprovalsLimit = ItemAttributesApprovalsLimit;
	type MaxTips = MaxTips;
	type MaxDeadlineDuration = MaxDeadlineDuration;
	type MaxAttributesPerCall = MaxAttributesPerCall;
	type Features = Features;
	type OffchainSignature = Signature;
	type OffchainPublic = <Signature as traits::Verify>::Signer;
	type WeightInfo = pallet_nfts::weights::SubstrateWeight<Runtime>;
	#[cfg(feature = "runtime-benchmarks")]
	type Helper = ();
	type CreateOrigin = AsEnsureOriginWithArg<EnsureSigned<AccountId>>;
	type Locker = ();
}

impl pallet_transaction_storage::Config for Runtime {
	type RuntimeEvent = RuntimeEvent;
	type Currency = Balances;
	type RuntimeCall = RuntimeCall;
	type FeeDestination = ();
	type WeightInfo = pallet_transaction_storage::weights::SubstrateWeight<Runtime>;
	type MaxBlockTransactions =
		ConstU32<{ pallet_transaction_storage::DEFAULT_MAX_BLOCK_TRANSACTIONS }>;
	type MaxTransactionSize =
		ConstU32<{ pallet_transaction_storage::DEFAULT_MAX_TRANSACTION_SIZE }>;
}

impl pallet_whitelist::Config for Runtime {
	type RuntimeEvent = RuntimeEvent;
	type RuntimeCall = RuntimeCall;
	type WhitelistOrigin = EnsureRoot<AccountId>;
	type DispatchWhitelistedOrigin = EnsureRoot<AccountId>;
	type Preimages = Preimage;
	type WeightInfo = pallet_whitelist::weights::SubstrateWeight<Runtime>;
}

parameter_types! {
	pub const MigrationSignedDepositPerItem: Balance = 1 * CENTS;
	pub const MigrationSignedDepositBase: Balance = 20 * DOLLARS;
	pub const MigrationMaxKeyLen: u32 = 512;
}

impl pallet_state_trie_migration::Config for Runtime {
	type RuntimeEvent = RuntimeEvent;
	type ControlOrigin = EnsureRoot<AccountId>;
	type Currency = Balances;
	type MaxKeyLen = MigrationMaxKeyLen;
	type SignedDepositPerItem = MigrationSignedDepositPerItem;
	type SignedDepositBase = MigrationSignedDepositBase;
	// Warning: this is not advised, as it might allow the chain to be temporarily DOS-ed.
	// Preferably, if the chain's governance/maintenance team is planning on using a specific
	// account for the migration, put it here to make sure only that account can trigger the signed
	// migrations.
	type SignedFilter = EnsureSigned<Self::AccountId>;
	type WeightInfo = ();
}

const ALLIANCE_MOTION_DURATION_IN_BLOCKS: BlockNumber = 5 * DAYS;

parameter_types! {
	pub const AllianceMotionDuration: BlockNumber = ALLIANCE_MOTION_DURATION_IN_BLOCKS;
	pub const AllianceMaxProposals: u32 = 100;
	pub const AllianceMaxMembers: u32 = 100;
}

type AllianceCollective = pallet_collective::Instance3;
impl pallet_collective::Config<AllianceCollective> for Runtime {
	type RuntimeOrigin = RuntimeOrigin;
	type Proposal = RuntimeCall;
	type RuntimeEvent = RuntimeEvent;
	type MotionDuration = AllianceMotionDuration;
	type MaxProposals = AllianceMaxProposals;
	type MaxMembers = AllianceMaxMembers;
	type DefaultVote = pallet_collective::PrimeDefaultVote;
	type WeightInfo = pallet_collective::weights::SubstrateWeight<Runtime>;
	type SetMembersOrigin = EnsureRoot<Self::AccountId>;
	type MaxProposalWeight = MaxCollectivesProposalWeight;
}

parameter_types! {
	pub const MaxFellows: u32 = AllianceMaxMembers::get();
	pub const MaxAllies: u32 = 100;
	pub const AllyDeposit: Balance = 10 * DOLLARS;
	pub const RetirementPeriod: BlockNumber = ALLIANCE_MOTION_DURATION_IN_BLOCKS + (1 * DAYS);
}

impl pallet_alliance::Config for Runtime {
	type RuntimeEvent = RuntimeEvent;
	type Proposal = RuntimeCall;
	type AdminOrigin = EitherOfDiverse<
		EnsureRoot<AccountId>,
		pallet_collective::EnsureProportionMoreThan<AccountId, AllianceCollective, 2, 3>,
	>;
	type MembershipManager = EitherOfDiverse<
		EnsureRoot<AccountId>,
		pallet_collective::EnsureProportionMoreThan<AccountId, AllianceCollective, 2, 3>,
	>;
	type AnnouncementOrigin = EitherOfDiverse<
		EnsureRoot<AccountId>,
		pallet_collective::EnsureProportionMoreThan<AccountId, AllianceCollective, 2, 3>,
	>;
	type Currency = Balances;
	type Slashed = Treasury;
	type InitializeMembers = AllianceMotion;
	type MembershipChanged = AllianceMotion;
	#[cfg(not(feature = "runtime-benchmarks"))]
	type IdentityVerifier = AllianceIdentityVerifier;
	#[cfg(feature = "runtime-benchmarks")]
	type IdentityVerifier = ();
	type ProposalProvider = AllianceProposalProvider;
	type MaxProposals = AllianceMaxProposals;
	type MaxFellows = MaxFellows;
	type MaxAllies = MaxAllies;
	type MaxUnscrupulousItems = ConstU32<100>;
	type MaxWebsiteUrlLength = ConstU32<255>;
	type MaxAnnouncementsCount = ConstU32<100>;
	type MaxMembersCount = AllianceMaxMembers;
	type AllyDeposit = AllyDeposit;
	type WeightInfo = pallet_alliance::weights::SubstrateWeight<Runtime>;
	type RetirementPeriod = RetirementPeriod;
}

impl frame_benchmarking_pallet_pov::Config for Runtime {
	type RuntimeEvent = RuntimeEvent;
}

parameter_types! {
	pub StatementCost: Balance = 1 * DOLLARS;
	pub StatementByteCost: Balance = 100 * MILLICENTS;
	pub const MinAllowedStatements: u32 = 4;
	pub const MaxAllowedStatements: u32 = 10;
	pub const MinAllowedBytes: u32 = 1024;
	pub const MaxAllowedBytes: u32 = 4096;
}

impl pallet_statement::Config for Runtime {
	type RuntimeEvent = RuntimeEvent;
	type Currency = Balances;
	type StatementCost = StatementCost;
	type ByteCost = StatementByteCost;
	type MinAllowedStatements = MinAllowedStatements;
	type MaxAllowedStatements = MaxAllowedStatements;
	type MinAllowedBytes = MinAllowedBytes;
	type MaxAllowedBytes = MaxAllowedBytes;
}

construct_runtime!(
	pub struct Runtime where
		Block = Block,
		NodeBlock = node_primitives::Block,
		UncheckedExtrinsic = UncheckedExtrinsic
	{
		System: frame_system,
		Utility: pallet_utility,
		Babe: pallet_babe,
		Timestamp: pallet_timestamp,
		// Authorship must be before session in order to note author in the correct session and era
		// for im-online and staking.
		Authorship: pallet_authorship,
		Indices: pallet_indices,
		Balances: pallet_balances,
		TransactionPayment: pallet_transaction_payment,
		AssetTxPayment: pallet_asset_tx_payment,
		ElectionProviderMultiPhase: pallet_election_provider_multi_phase,
		Staking: pallet_staking,
		Session: pallet_session,
		Democracy: pallet_democracy,
		Council: pallet_collective::<Instance1>,
		TechnicalCommittee: pallet_collective::<Instance2>,
		Elections: pallet_elections_phragmen,
		TechnicalMembership: pallet_membership::<Instance1>,
		Grandpa: pallet_grandpa,
		Treasury: pallet_treasury,
		AssetRate: pallet_asset_rate,
		Contracts: pallet_contracts,
		Sudo: pallet_sudo,
		ImOnline: pallet_im_online,
		AuthorityDiscovery: pallet_authority_discovery,
		Offences: pallet_offences,
		Historical: pallet_session_historical::{Pallet},
		RandomnessCollectiveFlip: pallet_insecure_randomness_collective_flip,
		Identity: pallet_identity,
		Society: pallet_society,
		Recovery: pallet_recovery,
		Vesting: pallet_vesting,
		Scheduler: pallet_scheduler,
		Glutton: pallet_glutton,
		Preimage: pallet_preimage,
		Proxy: pallet_proxy,
		Multisig: pallet_multisig,
		Bounties: pallet_bounties,
		Tips: pallet_tips,
		Assets: pallet_assets::<Instance1>,
		PoolAssets: pallet_assets::<Instance2>,
		Mmr: pallet_mmr,
		Lottery: pallet_lottery,
		Nis: pallet_nis,
		Uniques: pallet_uniques,
		Nfts: pallet_nfts,
		NftFractionalization: pallet_nft_fractionalization,
		Salary: pallet_salary,
		CoreFellowship: pallet_core_fellowship,
		TransactionStorage: pallet_transaction_storage,
		VoterList: pallet_bags_list::<Instance1>,
		StateTrieMigration: pallet_state_trie_migration,
		ChildBounties: pallet_child_bounties,
		Referenda: pallet_referenda,
		Remark: pallet_remark,
		RootTesting: pallet_root_testing,
		ConvictionVoting: pallet_conviction_voting,
		Whitelist: pallet_whitelist,
		AllianceMotion: pallet_collective::<Instance3>,
		Alliance: pallet_alliance,
		NominationPools: pallet_nomination_pools,
		RankedPolls: pallet_referenda::<Instance2>,
		RankedCollective: pallet_ranked_collective,
		AssetConversion: pallet_asset_conversion,
		FastUnstake: pallet_fast_unstake,
		MessageQueue: pallet_message_queue,
		Pov: frame_benchmarking_pallet_pov,
<<<<<<< HEAD
		TxPause: pallet_tx_pause,
		SafeMode: pallet_safe_mode,
=======
		Statement: pallet_statement,
>>>>>>> 28f56b69
	}
);

/// The address format for describing accounts.
pub type Address = sp_runtime::MultiAddress<AccountId, AccountIndex>;
/// Block header type as expected by this runtime.
pub type Header = generic::Header<BlockNumber, BlakeTwo256>;
/// Block type as expected by this runtime.
pub type Block = generic::Block<Header, UncheckedExtrinsic>;
/// A Block signed with a Justification
pub type SignedBlock = generic::SignedBlock<Block>;
/// BlockId type as expected by this runtime.
pub type BlockId = generic::BlockId<Block>;
/// The SignedExtension to the basic transaction logic.
///
/// When you change this, you **MUST** modify [`sign`] in `bin/node/testing/src/keyring.rs`!
///
/// [`sign`]: <../../testing/src/keyring.rs.html>
pub type SignedExtra = (
	frame_system::CheckNonZeroSender<Runtime>,
	frame_system::CheckSpecVersion<Runtime>,
	frame_system::CheckTxVersion<Runtime>,
	frame_system::CheckGenesis<Runtime>,
	frame_system::CheckEra<Runtime>,
	frame_system::CheckNonce<Runtime>,
	frame_system::CheckWeight<Runtime>,
	pallet_asset_tx_payment::ChargeAssetTxPayment<Runtime>,
);

/// Unchecked extrinsic type as expected by this runtime.
pub type UncheckedExtrinsic =
	generic::UncheckedExtrinsic<Address, RuntimeCall, Signature, SignedExtra>;
/// The payload being signed in transactions.
pub type SignedPayload = generic::SignedPayload<RuntimeCall, SignedExtra>;
/// Extrinsic type that has already been checked.
pub type CheckedExtrinsic = generic::CheckedExtrinsic<AccountId, RuntimeCall, SignedExtra>;
/// Executive: handles dispatch to the various modules.
pub type Executive = frame_executive::Executive<
	Runtime,
	Block,
	frame_system::ChainContext<Runtime>,
	Runtime,
	AllPalletsWithSystem,
	Migrations,
>;

// All migrations executed on runtime upgrade as a nested tuple of types implementing
// `OnRuntimeUpgrade`.
type Migrations = (
	pallet_nomination_pools::migration::v2::MigrateToV2<Runtime>,
	pallet_alliance::migration::Migration<Runtime>,
	pallet_contracts::Migration<Runtime>,
);

type EventRecord = frame_system::EventRecord<
	<Runtime as frame_system::Config>::RuntimeEvent,
	<Runtime as frame_system::Config>::Hash,
>;

/// MMR helper types.
mod mmr {
	use super::Runtime;
	pub use pallet_mmr::primitives::*;

	pub type Leaf = <<Runtime as pallet_mmr::Config>::LeafData as LeafDataProvider>::LeafData;
	pub type Hash = <Hashing as sp_runtime::traits::Hash>::Output;
	pub type Hashing = <Runtime as pallet_mmr::Config>::Hashing;
}

#[cfg(feature = "runtime-benchmarks")]
mod benches {
	frame_benchmarking::define_benchmarks!(
		[frame_benchmarking, BaselineBench::<Runtime>]
		[frame_benchmarking_pallet_pov, Pov]
		[pallet_alliance, Alliance]
		[pallet_assets, Assets]
		[pallet_babe, Babe]
		[pallet_bags_list, VoterList]
		[pallet_balances, Balances]
		[pallet_bounties, Bounties]
		[pallet_child_bounties, ChildBounties]
		[pallet_collective, Council]
		[pallet_conviction_voting, ConvictionVoting]
		[pallet_contracts, Contracts]
		[pallet_core_fellowship, CoreFellowship]
		[pallet_democracy, Democracy]
		[pallet_asset_conversion, AssetConversion]
		[pallet_election_provider_multi_phase, ElectionProviderMultiPhase]
		[pallet_election_provider_support_benchmarking, EPSBench::<Runtime>]
		[pallet_elections_phragmen, Elections]
		[pallet_fast_unstake, FastUnstake]
		[pallet_nis, Nis]
		[pallet_grandpa, Grandpa]
		[pallet_identity, Identity]
		[pallet_im_online, ImOnline]
		[pallet_indices, Indices]
		[pallet_lottery, Lottery]
		[pallet_membership, TechnicalMembership]
		[pallet_message_queue, MessageQueue]
		[pallet_mmr, Mmr]
		[pallet_multisig, Multisig]
		[pallet_nomination_pools, NominationPoolsBench::<Runtime>]
		[pallet_offences, OffencesBench::<Runtime>]
		[pallet_preimage, Preimage]
		[pallet_proxy, Proxy]
		[pallet_ranked_collective, RankedCollective]
		[pallet_referenda, Referenda]
		[pallet_recovery, Recovery]
		[pallet_remark, Remark]
		[pallet_salary, Salary]
		[pallet_scheduler, Scheduler]
		[pallet_glutton, Glutton]
		[pallet_session, SessionBench::<Runtime>]
		[pallet_staking, Staking]
		[pallet_state_trie_migration, StateTrieMigration]
		[pallet_sudo, Sudo]
		[frame_system, SystemBench::<Runtime>]
		[pallet_timestamp, Timestamp]
		[pallet_tips, Tips]
		[pallet_transaction_storage, TransactionStorage]
		[pallet_treasury, Treasury]
		[pallet_asset_rate, AssetRate]
		[pallet_uniques, Uniques]
		[pallet_nfts, Nfts]
		[pallet_nft_fractionalization, NftFractionalization]
		[pallet_utility, Utility]
		[pallet_vesting, Vesting]
		[pallet_whitelist, Whitelist]
		[pallet_tx_pause, TxPause]
		[pallet_safe_mode, SafeMode]
	);
}

impl_runtime_apis! {
	impl sp_api::Core<Block> for Runtime {
		fn version() -> RuntimeVersion {
			VERSION
		}

		fn execute_block(block: Block) {
			Executive::execute_block(block);
		}

		fn initialize_block(header: &<Block as BlockT>::Header) {
			Executive::initialize_block(header)
		}
	}

	impl sp_api::Metadata<Block> for Runtime {
		fn metadata() -> OpaqueMetadata {
			OpaqueMetadata::new(Runtime::metadata().into())
		}

		fn metadata_at_version(version: u32) -> Option<OpaqueMetadata> {
			Runtime::metadata_at_version(version)
		}

		fn metadata_versions() -> sp_std::vec::Vec<u32> {
			Runtime::metadata_versions()
		}
	}

	impl sp_block_builder::BlockBuilder<Block> for Runtime {
		fn apply_extrinsic(extrinsic: <Block as BlockT>::Extrinsic) -> ApplyExtrinsicResult {
			Executive::apply_extrinsic(extrinsic)
		}

		fn finalize_block() -> <Block as BlockT>::Header {
			Executive::finalize_block()
		}

		fn inherent_extrinsics(data: InherentData) -> Vec<<Block as BlockT>::Extrinsic> {
			data.create_extrinsics()
		}

		fn check_inherents(block: Block, data: InherentData) -> CheckInherentsResult {
			data.check_extrinsics(&block)
		}
	}

	impl sp_transaction_pool::runtime_api::TaggedTransactionQueue<Block> for Runtime {
		fn validate_transaction(
			source: TransactionSource,
			tx: <Block as BlockT>::Extrinsic,
			block_hash: <Block as BlockT>::Hash,
		) -> TransactionValidity {
			Executive::validate_transaction(source, tx, block_hash)
		}
	}

	impl sp_statement_store::runtime_api::ValidateStatement<Block> for Runtime {
		fn validate_statement(
			source: sp_statement_store::runtime_api::StatementSource,
			statement: sp_statement_store::Statement,
		) -> Result<sp_statement_store::runtime_api::ValidStatement, sp_statement_store::runtime_api::InvalidStatement> {
			Statement::validate_statement(source, statement)
		}
	}

	impl sp_offchain::OffchainWorkerApi<Block> for Runtime {
		fn offchain_worker(header: &<Block as BlockT>::Header) {
			Executive::offchain_worker(header)
		}
	}

	impl sp_consensus_grandpa::GrandpaApi<Block> for Runtime {
		fn grandpa_authorities() -> sp_consensus_grandpa::AuthorityList {
			Grandpa::grandpa_authorities()
		}

		fn current_set_id() -> sp_consensus_grandpa::SetId {
			Grandpa::current_set_id()
		}

		fn submit_report_equivocation_unsigned_extrinsic(
			equivocation_proof: sp_consensus_grandpa::EquivocationProof<
				<Block as BlockT>::Hash,
				NumberFor<Block>,
			>,
			key_owner_proof: sp_consensus_grandpa::OpaqueKeyOwnershipProof,
		) -> Option<()> {
			let key_owner_proof = key_owner_proof.decode()?;

			Grandpa::submit_unsigned_equivocation_report(
				equivocation_proof,
				key_owner_proof,
			)
		}

		fn generate_key_ownership_proof(
			_set_id: sp_consensus_grandpa::SetId,
			authority_id: GrandpaId,
		) -> Option<sp_consensus_grandpa::OpaqueKeyOwnershipProof> {
			use codec::Encode;

			Historical::prove((sp_consensus_grandpa::KEY_TYPE, authority_id))
				.map(|p| p.encode())
				.map(sp_consensus_grandpa::OpaqueKeyOwnershipProof::new)
		}
	}

	impl pallet_nomination_pools_runtime_api::NominationPoolsApi<Block, AccountId, Balance> for Runtime {
		fn pending_rewards(who: AccountId) -> Balance {
			NominationPools::api_pending_rewards(who).unwrap_or_default()
		}

		fn points_to_balance(pool_id: pallet_nomination_pools::PoolId, points: Balance) -> Balance {
			NominationPools::api_points_to_balance(pool_id, points)
		}

		fn balance_to_points(pool_id: pallet_nomination_pools::PoolId, new_funds: Balance) -> Balance {
			NominationPools::api_balance_to_points(pool_id, new_funds)
		}
	}

	impl pallet_staking_runtime_api::StakingApi<Block, Balance> for Runtime {
		fn nominations_quota(balance: Balance) -> u32 {
			Staking::api_nominations_quota(balance)
		}
	}

	impl sp_consensus_babe::BabeApi<Block> for Runtime {
		fn configuration() -> sp_consensus_babe::BabeConfiguration {
			let epoch_config = Babe::epoch_config().unwrap_or(BABE_GENESIS_EPOCH_CONFIG);
			sp_consensus_babe::BabeConfiguration {
				slot_duration: Babe::slot_duration(),
				epoch_length: EpochDuration::get(),
				c: epoch_config.c,
				authorities: Babe::authorities().to_vec(),
				randomness: Babe::randomness(),
				allowed_slots: epoch_config.allowed_slots,
			}
		}

		fn current_epoch_start() -> sp_consensus_babe::Slot {
			Babe::current_epoch_start()
		}

		fn current_epoch() -> sp_consensus_babe::Epoch {
			Babe::current_epoch()
		}

		fn next_epoch() -> sp_consensus_babe::Epoch {
			Babe::next_epoch()
		}

		fn generate_key_ownership_proof(
			_slot: sp_consensus_babe::Slot,
			authority_id: sp_consensus_babe::AuthorityId,
		) -> Option<sp_consensus_babe::OpaqueKeyOwnershipProof> {
			use codec::Encode;

			Historical::prove((sp_consensus_babe::KEY_TYPE, authority_id))
				.map(|p| p.encode())
				.map(sp_consensus_babe::OpaqueKeyOwnershipProof::new)
		}

		fn submit_report_equivocation_unsigned_extrinsic(
			equivocation_proof: sp_consensus_babe::EquivocationProof<<Block as BlockT>::Header>,
			key_owner_proof: sp_consensus_babe::OpaqueKeyOwnershipProof,
		) -> Option<()> {
			let key_owner_proof = key_owner_proof.decode()?;

			Babe::submit_unsigned_equivocation_report(
				equivocation_proof,
				key_owner_proof,
			)
		}
	}

	impl sp_authority_discovery::AuthorityDiscoveryApi<Block> for Runtime {
		fn authorities() -> Vec<AuthorityDiscoveryId> {
			AuthorityDiscovery::authorities()
		}
	}

	impl frame_system_rpc_runtime_api::AccountNonceApi<Block, AccountId, Index> for Runtime {
		fn account_nonce(account: AccountId) -> Index {
			System::account_nonce(account)
		}
	}

	impl assets_api::AssetsApi<
		Block,
		AccountId,
		Balance,
		u32,
	> for Runtime
	{
		fn account_balances(account: AccountId) -> Vec<(u32, Balance)> {
			Assets::account_balances(account)
		}
	}

	impl pallet_contracts::ContractsApi<Block, AccountId, Balance, BlockNumber, Hash, EventRecord> for Runtime
	{
		fn call(
			origin: AccountId,
			dest: AccountId,
			value: Balance,
			gas_limit: Option<Weight>,
			storage_deposit_limit: Option<Balance>,
			input_data: Vec<u8>,
		) -> pallet_contracts_primitives::ContractExecResult<Balance, EventRecord> {
			let gas_limit = gas_limit.unwrap_or(RuntimeBlockWeights::get().max_block);
			Contracts::bare_call(
				origin,
				dest,
				value,
				gas_limit,
				storage_deposit_limit,
				input_data,
				pallet_contracts::DebugInfo::UnsafeDebug,
				pallet_contracts::CollectEvents::UnsafeCollect,
				pallet_contracts::Determinism::Enforced,
			)
		}

		fn instantiate(
			origin: AccountId,
			value: Balance,
			gas_limit: Option<Weight>,
			storage_deposit_limit: Option<Balance>,
			code: pallet_contracts_primitives::Code<Hash>,
			data: Vec<u8>,
			salt: Vec<u8>,
		) -> pallet_contracts_primitives::ContractInstantiateResult<AccountId, Balance, EventRecord>
		{
			let gas_limit = gas_limit.unwrap_or(RuntimeBlockWeights::get().max_block);
			Contracts::bare_instantiate(
				origin,
				value,
				gas_limit,
				storage_deposit_limit,
				code,
				data,
				salt,
				pallet_contracts::DebugInfo::UnsafeDebug,
				pallet_contracts::CollectEvents::UnsafeCollect,
			)
		}

		fn upload_code(
			origin: AccountId,
			code: Vec<u8>,
			storage_deposit_limit: Option<Balance>,
			determinism: pallet_contracts::Determinism,
		) -> pallet_contracts_primitives::CodeUploadResult<Hash, Balance>
		{
			Contracts::bare_upload_code(
				origin,
				code,
				storage_deposit_limit,
				determinism,
			)
		}

		fn get_storage(
			address: AccountId,
			key: Vec<u8>,
		) -> pallet_contracts_primitives::GetStorageResult {
			Contracts::get_storage(
				address,
				key
			)
		}
	}

	impl pallet_transaction_payment_rpc_runtime_api::TransactionPaymentApi<
		Block,
		Balance,
	> for Runtime {
		fn query_info(uxt: <Block as BlockT>::Extrinsic, len: u32) -> RuntimeDispatchInfo<Balance> {
			TransactionPayment::query_info(uxt, len)
		}
		fn query_fee_details(uxt: <Block as BlockT>::Extrinsic, len: u32) -> FeeDetails<Balance> {
			TransactionPayment::query_fee_details(uxt, len)
		}
		fn query_weight_to_fee(weight: Weight) -> Balance {
			TransactionPayment::weight_to_fee(weight)
		}
		fn query_length_to_fee(length: u32) -> Balance {
			TransactionPayment::length_to_fee(length)
		}
	}

	impl pallet_asset_conversion::AssetConversionApi<
		Block,
		Balance,
		u128,
		NativeOrAssetId<u32>
	> for Runtime
	{
		fn quote_price_exact_tokens_for_tokens(asset1: NativeOrAssetId<u32>, asset2: NativeOrAssetId<u32>, amount: u128, include_fee: bool) -> Option<Balance> {
			AssetConversion::quote_price_exact_tokens_for_tokens(asset1, asset2, amount, include_fee)
		}

		fn quote_price_tokens_for_exact_tokens(asset1: NativeOrAssetId<u32>, asset2: NativeOrAssetId<u32>, amount: u128, include_fee: bool) -> Option<Balance> {
			AssetConversion::quote_price_tokens_for_exact_tokens(asset1, asset2, amount, include_fee)
		}

		fn get_reserves(asset1: NativeOrAssetId<u32>, asset2: NativeOrAssetId<u32>) -> Option<(Balance, Balance)> {
			AssetConversion::get_reserves(&asset1, &asset2).ok()
		}
	}

	impl pallet_transaction_payment_rpc_runtime_api::TransactionPaymentCallApi<Block, Balance, RuntimeCall>
		for Runtime
	{
		fn query_call_info(call: RuntimeCall, len: u32) -> RuntimeDispatchInfo<Balance> {
			TransactionPayment::query_call_info(call, len)
		}
		fn query_call_fee_details(call: RuntimeCall, len: u32) -> FeeDetails<Balance> {
			TransactionPayment::query_call_fee_details(call, len)
		}
		fn query_weight_to_fee(weight: Weight) -> Balance {
			TransactionPayment::weight_to_fee(weight)
		}
		fn query_length_to_fee(length: u32) -> Balance {
			TransactionPayment::length_to_fee(length)
		}
	}

	impl pallet_nfts_runtime_api::NftsApi<Block, AccountId, u32, u32> for Runtime {
		fn owner(collection: u32, item: u32) -> Option<AccountId> {
			<Nfts as Inspect<AccountId>>::owner(&collection, &item)
		}

		fn collection_owner(collection: u32) -> Option<AccountId> {
			<Nfts as Inspect<AccountId>>::collection_owner(&collection)
		}

		fn attribute(
			collection: u32,
			item: u32,
			key: Vec<u8>,
		) -> Option<Vec<u8>> {
			<Nfts as Inspect<AccountId>>::attribute(&collection, &item, &key)
		}

		fn custom_attribute(
			account: AccountId,
			collection: u32,
			item: u32,
			key: Vec<u8>,
		) -> Option<Vec<u8>> {
			<Nfts as Inspect<AccountId>>::custom_attribute(
				&account,
				&collection,
				&item,
				&key,
			)
		}

		fn system_attribute(
			collection: u32,
			item: u32,
			key: Vec<u8>,
		) -> Option<Vec<u8>> {
			<Nfts as Inspect<AccountId>>::system_attribute(&collection, &item, &key)
		}

		fn collection_attribute(collection: u32, key: Vec<u8>) -> Option<Vec<u8>> {
			<Nfts as Inspect<AccountId>>::collection_attribute(&collection, &key)
		}
	}

	impl pallet_mmr::primitives::MmrApi<
		Block,
		mmr::Hash,
		BlockNumber,
	> for Runtime {
		fn mmr_root() -> Result<mmr::Hash, mmr::Error> {
			Ok(Mmr::mmr_root())
		}

		fn mmr_leaf_count() -> Result<mmr::LeafIndex, mmr::Error> {
			Ok(Mmr::mmr_leaves())
		}

		fn generate_proof(
			block_numbers: Vec<BlockNumber>,
			best_known_block_number: Option<BlockNumber>,
		) -> Result<(Vec<mmr::EncodableOpaqueLeaf>, mmr::Proof<mmr::Hash>), mmr::Error> {
			Mmr::generate_proof(block_numbers, best_known_block_number).map(
				|(leaves, proof)| {
					(
						leaves
							.into_iter()
							.map(|leaf| mmr::EncodableOpaqueLeaf::from_leaf(&leaf))
							.collect(),
						proof,
					)
				},
			)
		}

		fn verify_proof(leaves: Vec<mmr::EncodableOpaqueLeaf>, proof: mmr::Proof<mmr::Hash>)
			-> Result<(), mmr::Error>
		{
			let leaves = leaves.into_iter().map(|leaf|
				leaf.into_opaque_leaf()
				.try_decode()
				.ok_or(mmr::Error::Verify)).collect::<Result<Vec<mmr::Leaf>, mmr::Error>>()?;
			Mmr::verify_leaves(leaves, proof)
		}

		fn verify_proof_stateless(
			root: mmr::Hash,
			leaves: Vec<mmr::EncodableOpaqueLeaf>,
			proof: mmr::Proof<mmr::Hash>
		) -> Result<(), mmr::Error> {
			let nodes = leaves.into_iter().map(|leaf|mmr::DataOrHash::Data(leaf.into_opaque_leaf())).collect();
			pallet_mmr::verify_leaves_proof::<mmr::Hashing, _>(root, nodes, proof)
		}
	}

	impl sp_session::SessionKeys<Block> for Runtime {
		fn generate_session_keys(seed: Option<Vec<u8>>) -> Vec<u8> {
			SessionKeys::generate(seed)
		}

		fn decode_session_keys(
			encoded: Vec<u8>,
		) -> Option<Vec<(Vec<u8>, KeyTypeId)>> {
			SessionKeys::decode_into_raw_public_keys(&encoded)
		}
	}

	#[cfg(feature = "try-runtime")]
	impl frame_try_runtime::TryRuntime<Block> for Runtime {
		fn on_runtime_upgrade(checks: frame_try_runtime::UpgradeCheckSelect) -> (Weight, Weight) {
			// NOTE: intentional unwrap: we don't want to propagate the error backwards, and want to
			// have a backtrace here. If any of the pre/post migration checks fail, we shall stop
			// right here and right now.
			let weight = Executive::try_runtime_upgrade(checks).unwrap();
			(weight, RuntimeBlockWeights::get().max_block)
		}

		fn execute_block(
			block: Block,
			state_root_check: bool,
			signature_check: bool,
			select: frame_try_runtime::TryStateSelect
		) -> Weight {
			// NOTE: intentional unwrap: we don't want to propagate the error backwards, and want to
			// have a backtrace here.
			Executive::try_execute_block(block, state_root_check, signature_check, select).unwrap()
		}
	}

	#[cfg(feature = "runtime-benchmarks")]
	impl frame_benchmarking::Benchmark<Block> for Runtime {
		fn benchmark_metadata(extra: bool) -> (
			Vec<frame_benchmarking::BenchmarkList>,
			Vec<frame_support::traits::StorageInfo>,
		) {
			use frame_benchmarking::{baseline, Benchmarking, BenchmarkList};
			use frame_support::traits::StorageInfoTrait;

			// Trying to add benchmarks directly to the Session Pallet caused cyclic dependency
			// issues. To get around that, we separated the Session benchmarks into its own crate,
			// which is why we need these two lines below.
			use pallet_session_benchmarking::Pallet as SessionBench;
			use pallet_offences_benchmarking::Pallet as OffencesBench;
			use pallet_election_provider_support_benchmarking::Pallet as EPSBench;
			use frame_system_benchmarking::Pallet as SystemBench;
			use baseline::Pallet as BaselineBench;
			use pallet_nomination_pools_benchmarking::Pallet as NominationPoolsBench;

			let mut list = Vec::<BenchmarkList>::new();
			list_benchmarks!(list, extra);

			let storage_info = AllPalletsWithSystem::storage_info();

			(list, storage_info)
		}

		fn dispatch_benchmark(
			config: frame_benchmarking::BenchmarkConfig
		) -> Result<Vec<frame_benchmarking::BenchmarkBatch>, sp_runtime::RuntimeString> {
			use frame_benchmarking::{baseline, Benchmarking, BenchmarkBatch,  TrackedStorageKey};

			// Trying to add benchmarks directly to the Session Pallet caused cyclic dependency
			// issues. To get around that, we separated the Session benchmarks into its own crate,
			// which is why we need these two lines below.
			use pallet_session_benchmarking::Pallet as SessionBench;
			use pallet_offences_benchmarking::Pallet as OffencesBench;
			use pallet_election_provider_support_benchmarking::Pallet as EPSBench;
			use frame_system_benchmarking::Pallet as SystemBench;
			use baseline::Pallet as BaselineBench;
			use pallet_nomination_pools_benchmarking::Pallet as NominationPoolsBench;

			impl pallet_session_benchmarking::Config for Runtime {}
			impl pallet_offences_benchmarking::Config for Runtime {}
			impl pallet_election_provider_support_benchmarking::Config for Runtime {}
			impl frame_system_benchmarking::Config for Runtime {}
			impl baseline::Config for Runtime {}
			impl pallet_nomination_pools_benchmarking::Config for Runtime {}

			use frame_support::traits::WhitelistedStorageKeys;
			let mut whitelist: Vec<TrackedStorageKey> = AllPalletsWithSystem::whitelisted_storage_keys();

			// Treasury Account
			// TODO: this is manual for now, someday we might be able to use a
			// macro for this particular key
			let treasury_key = frame_system::Account::<Runtime>::hashed_key_for(Treasury::account_id());
			whitelist.push(treasury_key.to_vec().into());

			let mut batches = Vec::<BenchmarkBatch>::new();
			let params = (&config, &whitelist);
			add_benchmarks!(params, batches);
			Ok(batches)
		}
	}
}

#[cfg(test)]
mod tests {
	use super::*;
	use frame_election_provider_support::NposSolution;
	use frame_system::offchain::CreateSignedTransaction;
	use sp_runtime::UpperOf;

	#[test]
	fn validate_transaction_submitter_bounds() {
		fn is_submit_signed_transaction<T>()
		where
			T: CreateSignedTransaction<RuntimeCall>,
		{
		}

		is_submit_signed_transaction::<Runtime>();
	}

	#[test]
	fn perbill_as_onchain_accuracy() {
		type OnChainAccuracy =
			<<Runtime as pallet_election_provider_multi_phase::MinerConfig>::Solution as NposSolution>::Accuracy;
		let maximum_chain_accuracy: Vec<UpperOf<OnChainAccuracy>> = (0..MaxNominations::get())
			.map(|_| <UpperOf<OnChainAccuracy>>::from(OnChainAccuracy::one().deconstruct()))
			.collect();
		let _: UpperOf<OnChainAccuracy> =
			maximum_chain_accuracy.iter().fold(0, |acc, x| acc.checked_add(*x).unwrap());
	}

	#[test]
	fn call_size() {
		let size = core::mem::size_of::<RuntimeCall>();
		assert!(
			size <= CALL_PARAMS_MAX_SIZE,
			"size of RuntimeCall {} is more than {CALL_PARAMS_MAX_SIZE} bytes.
			 Some calls have too big arguments, use Box to reduce the size of RuntimeCall.
			 If the limit is too strong, maybe consider increase the limit.",
			size,
		);
	}
}<|MERGE_RESOLUTION|>--- conflicted
+++ resolved
@@ -29,12 +29,9 @@
 use frame_support::{
 	construct_runtime,
 	dispatch::DispatchClass,
-<<<<<<< HEAD
-=======
 	instances::{Instance1, Instance2},
 	ord_parameter_types,
 	pallet_prelude::Get,
->>>>>>> 28f56b69
 	parameter_types,
 	traits::{
 		fungible::ItemOf,
@@ -66,11 +63,8 @@
 use pallet_session::historical as pallet_session_historical;
 pub use pallet_transaction_payment::{CurrencyAdapter, Multiplier, TargetedFeeAdjustment};
 use pallet_transaction_payment::{FeeDetails, RuntimeDispatchInfo};
-<<<<<<< HEAD
 use pallet_tx_pause::RuntimeCallNameOf;
 use scale_info::TypeInfo;
-=======
->>>>>>> 28f56b69
 use sp_api::impl_runtime_apis;
 use sp_authority_discovery::AuthorityId as AuthorityDiscoveryId;
 use sp_consensus_grandpa::AuthorityId as GrandpaId;
@@ -81,13 +75,8 @@
 	curve::PiecewiseLinear,
 	generic, impl_opaque_keys,
 	traits::{
-<<<<<<< HEAD
-		self, BlakeTwo256, Block as BlockT, Bounded, ConvertInto, Get, NumberFor, OpaqueKeys,
-		SaturatedConversion, StaticLookup,
-=======
 		self, AccountIdConversion, BlakeTwo256, Block as BlockT, Bounded, ConvertInto, NumberFor,
 		OpaqueKeys, SaturatedConversion, StaticLookup,
->>>>>>> 28f56b69
 	},
 	transaction_validity::{TransactionPriority, TransactionSource, TransactionValidity},
 	ApplyExtrinsicResult, FixedPointNumber, FixedU128, Perbill, Percent, Permill, Perquintill,
@@ -516,20 +505,6 @@
 	pub const MaxReserves: u32 = 50;
 }
 
-<<<<<<< HEAD
-/// A reason for placing a hold on funds.
-#[derive(
-	Copy, Clone, Eq, PartialEq, Ord, PartialOrd, Encode, Decode, MaxEncodedLen, Debug, TypeInfo,
-)]
-pub enum HoldReason {
-	/// The NIS Pallet has reserved it for a non-fungible receipt.
-	Nis,
-	/// A stake was reserved for a entering or extending the SafeMode.
-	SafeMode,
-}
-
-=======
->>>>>>> 28f56b69
 impl pallet_balances::Config for Runtime {
 	type MaxLocks = MaxLocks;
 	type MaxReserves = MaxReserves;
@@ -2018,12 +1993,9 @@
 		FastUnstake: pallet_fast_unstake,
 		MessageQueue: pallet_message_queue,
 		Pov: frame_benchmarking_pallet_pov,
-<<<<<<< HEAD
 		TxPause: pallet_tx_pause,
 		SafeMode: pallet_safe_mode,
-=======
 		Statement: pallet_statement,
->>>>>>> 28f56b69
 	}
 );
 
