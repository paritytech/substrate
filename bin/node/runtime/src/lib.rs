--- conflicted
+++ resolved
@@ -866,16 +866,6 @@
 			repeat: u32,
 		) -> Result<Vec<frame_benchmarking::BenchmarkResults>, sp_runtime::RuntimeString> {
 			use frame_benchmarking::Benchmarking;
-<<<<<<< HEAD
-
-			match module.as_slice() {
-				b"pallet-balances" | b"balances" => Balances::run_benchmark(extrinsic, steps, repeat).ok(),
-				b"pallet-identity" | b"identity" => Identity::run_benchmark(extrinsic, steps, repeat).ok(),
-				b"pallet-timestamp" | b"timestamp" => Timestamp::run_benchmark(extrinsic, steps, repeat).ok(),
-				b"pallet-staking" | b"staking" => Staking::run_benchmark(extrinsic, steps, repeat).ok(),
-				_ => None,
-			}
-=======
 			// Trying to add benchmarks directly to the Session Pallet caused cyclic dependency issues.
 			// To get around that, we separated the Session benchmarks into its own crate, which is why
 			// we need these two lines below.
@@ -957,7 +947,6 @@
 			};
 
 			result.map_err(|e| e.into())
->>>>>>> 8182947f
 		}
 	}
 }
