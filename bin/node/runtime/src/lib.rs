--- conflicted
+++ resolved
@@ -892,11 +892,6 @@
 	type WeightInfo = pallet_vesting::weights::SubstrateWeight<Runtime>;
 }
 
-parameter_types! {
-<<<<<<< HEAD
-	pub const HashWeight: Weight = 1;
-}
-
 impl pallet_mmr::Config for Runtime {
 	const INDEXING_PREFIX: &'static [u8] = b"mmr";
 	type Hashing = <Runtime as frame_system::Config>::Hashing;
@@ -904,7 +899,9 @@
 	type LeafData = frame_system::Module<Self>;
 	type OnNewRoot = ();
 	type WeightInfo = ();
-=======
+}
+
+parameter_types! {
 	pub const AssetDepositBase: Balance = 100 * DOLLARS;
 	pub const AssetDepositPerZombie: Balance = 1 * DOLLARS;
 }
@@ -918,7 +915,6 @@
 	type AssetDepositBase = AssetDepositBase;
 	type AssetDepositPerZombie = AssetDepositPerZombie;
 	type WeightInfo = pallet_assets::weights::SubstrateWeight<Runtime>;
->>>>>>> 163412d6
 }
 
 construct_runtime!(
@@ -958,11 +954,8 @@
 		Scheduler: pallet_scheduler::{Module, Call, Storage, Event<T>},
 		Proxy: pallet_proxy::{Module, Call, Storage, Event<T>},
 		Multisig: pallet_multisig::{Module, Call, Storage, Event<T>},
-<<<<<<< HEAD
+		Assets: pallet_assets::{Module, Call, Storage, Event<T>},
 		Mmr: pallet_mmr::{Module, Storage},
-=======
-		Assets: pallet_assets::{Module, Call, Storage, Event<T>},
->>>>>>> 163412d6
 	}
 );
 
