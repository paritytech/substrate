--- conflicted
+++ resolved
@@ -1049,16 +1049,13 @@
 		Scheduler: pallet_scheduler::{Module, Call, Storage, Event<T>},
 		Proxy: pallet_proxy::{Module, Call, Storage, Event<T>},
 		Multisig: pallet_multisig::{Module, Call, Storage, Event<T>},
-<<<<<<< HEAD
+		Assets: pallet_assets::{Module, Call, Storage, Event<T>},
+		Mmr: pallet_mmr::{Module, Storage},
 		CereDDCModule: pallet_cere_ddc::{Module, Call, Storage, Event<T>},
 		ChainBridge: pallet_chainbridge::{Module, Call, Storage, Event<T>},
 		Erc721: pallet_erc721::{Module, Call, Storage, Event<T>},
 		Erc20: pallet_erc20::{Module, Call, Event<T>},
 		DdcMetricsOffchainWorker: pallet_ddc_metrics_offchain_worker::{Module, Call, Event<T>},
-=======
-		Assets: pallet_assets::{Module, Call, Storage, Event<T>},
-		Mmr: pallet_mmr::{Module, Storage},
->>>>>>> 8c3b3fb1
 	}
 );
 
