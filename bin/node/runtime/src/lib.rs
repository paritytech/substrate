// This file is part of Substrate.

// Copyright (C) 2018-2022 Parity Technologies (UK) Ltd.
// SPDX-License-Identifier: GPL-3.0-or-later WITH Classpath-exception-2.0

// This program is free software: you can redistribute it and/or modify
// it under the terms of the GNU General Public License as published by
// the Free Software Foundation, either version 3 of the License, or
// (at your option) any later version.

// This program is distributed in the hope that it will be useful,
// but WITHOUT ANY WARRANTY; without even the implied warranty of
// MERCHANTABILITY or FITNESS FOR A PARTICULAR PURPOSE. See the
// GNU General Public License for more details.

// You should have received a copy of the GNU General Public License
// along with this program. If not, see <https://www.gnu.org/licenses/>.

//! The Substrate runtime. This can be compiled with `#[no_std]`, ready for Wasm.

#![cfg_attr(not(feature = "std"), no_std)]
// `construct_runtime!` does a lot of recursion and requires us to increase the limit to 256.
#![recursion_limit = "256"]

use codec::{Decode, Encode, MaxEncodedLen};
use frame_election_provider_support::{onchain, ExtendedBalance, SequentialPhragmen, VoteWeight};
use frame_support::{
	construct_runtime,
	pallet_prelude::Get,
	parameter_types,
	traits::{
		AsEnsureOriginWithArg, ConstU128, ConstU16, ConstU32, Currency, EnsureOneOf,
		EqualPrivilegeOnly, Everything, Imbalance, InstanceFilter, KeyOwnerProofSystem,
		LockIdentifier, Nothing, OnUnbalanced, U128CurrencyToVote,
	},
	weights::{
		constants::{BlockExecutionWeight, ExtrinsicBaseWeight, RocksDbWeight, WEIGHT_PER_SECOND},
		DispatchClass, IdentityFee, Weight,
	},
	PalletId, RuntimeDebug,
};
use frame_system::{
	limits::{BlockLength, BlockWeights},
	EnsureRoot, EnsureSigned,
};
pub use node_primitives::{AccountId, Signature};
use node_primitives::{AccountIndex, Balance, BlockNumber, Hash, Index, Moment};
use pallet_contracts::weights::WeightInfo;
use pallet_election_provider_multi_phase::SolutionAccuracyOf;
use pallet_grandpa::{
	fg_primitives, AuthorityId as GrandpaId, AuthorityList as GrandpaAuthorityList,
};
use pallet_im_online::sr25519::AuthorityId as ImOnlineId;
use pallet_session::historical::{self as pallet_session_historical};
pub use pallet_transaction_payment::{CurrencyAdapter, Multiplier, TargetedFeeAdjustment};
use pallet_transaction_payment::{FeeDetails, RuntimeDispatchInfo};
use sp_api::impl_runtime_apis;
use sp_authority_discovery::AuthorityId as AuthorityDiscoveryId;
use sp_core::{crypto::KeyTypeId, OpaqueMetadata};
use sp_inherents::{CheckInherentsResult, InherentData};
use sp_runtime::{
	create_runtime_str,
	curve::PiecewiseLinear,
	generic, impl_opaque_keys,
	traits::{
		self, BlakeTwo256, Block as BlockT, ConvertInto, NumberFor, OpaqueKeys,
		SaturatedConversion, StaticLookup,
	},
	transaction_validity::{TransactionPriority, TransactionSource, TransactionValidity},
	ApplyExtrinsicResult, FixedPointNumber, Perbill, Percent, Permill, Perquintill,
};
use sp_std::prelude::*;
#[cfg(any(feature = "std", test))]
use sp_version::NativeVersion;
use sp_version::RuntimeVersion;
use static_assertions::const_assert;

#[cfg(any(feature = "std", test))]
pub use frame_system::Call as SystemCall;
#[cfg(any(feature = "std", test))]
pub use pallet_balances::Call as BalancesCall;
#[cfg(any(feature = "std", test))]
pub use pallet_staking::StakerStatus;
#[cfg(any(feature = "std", test))]
pub use pallet_sudo::Call as SudoCall;
#[cfg(any(feature = "std", test))]
pub use sp_runtime::BuildStorage;

/// Implementations of some helper traits passed into runtime modules as associated types.
pub mod impls;
use impls::{Author, CreditToBlockAuthor};

/// Constant values used within the runtime.
pub mod constants;
use constants::{currency::*, time::*};
use sp_runtime::generic::Era;

/// Generated voter bag information.
mod voter_bags;

// Make the WASM binary available.
#[cfg(feature = "std")]
include!(concat!(env!("OUT_DIR"), "/wasm_binary.rs"));

/// Wasm binary unwrapped. If built with `SKIP_WASM_BUILD`, the function panics.
#[cfg(feature = "std")]
pub fn wasm_binary_unwrap() -> &'static [u8] {
	WASM_BINARY.expect(
		"Development wasm binary is not available. This means the client is built with \
		 `SKIP_WASM_BUILD` flag and it is only usable for production chains. Please rebuild with \
		 the flag disabled.",
	)
}

/// Runtime version.
#[sp_version::runtime_version]
pub const VERSION: RuntimeVersion = RuntimeVersion {
	spec_name: create_runtime_str!("node"),
	impl_name: create_runtime_str!("substrate-node"),
	authoring_version: 10,
	// Per convention: if the runtime behavior changes, increment spec_version
	// and set impl_version to 0. If only runtime
	// implementation changes and behavior does not, then leave spec_version as
	// is and increment impl_version.
	spec_version: 268,
	impl_version: 0,
	apis: RUNTIME_API_VERSIONS,
	transaction_version: 2,
	state_version: 1,
};

/// The BABE epoch configuration at genesis.
pub const BABE_GENESIS_EPOCH_CONFIG: sp_consensus_babe::BabeEpochConfiguration =
	sp_consensus_babe::BabeEpochConfiguration {
		c: PRIMARY_PROBABILITY,
		allowed_slots: sp_consensus_babe::AllowedSlots::PrimaryAndSecondaryPlainSlots,
	};

/// Native version.
#[cfg(any(feature = "std", test))]
pub fn native_version() -> NativeVersion {
	NativeVersion { runtime_version: VERSION, can_author_with: Default::default() }
}

type NegativeImbalance = <Balances as Currency<AccountId>>::NegativeImbalance;

pub struct DealWithFees;
impl OnUnbalanced<NegativeImbalance> for DealWithFees {
	fn on_unbalanceds<B>(mut fees_then_tips: impl Iterator<Item = NegativeImbalance>) {
		if let Some(fees) = fees_then_tips.next() {
			// for fees, 80% to treasury, 20% to author
			let mut split = fees.ration(80, 20);
			if let Some(tips) = fees_then_tips.next() {
				// for tips, if any, 80% to treasury, 20% to author (though this can be anything)
				tips.ration_merge_into(80, 20, &mut split);
			}
			Treasury::on_unbalanced(split.0);
			Author::on_unbalanced(split.1);
		}
	}
}

/// We assume that ~10% of the block weight is consumed by `on_initialize` handlers.
/// This is used to limit the maximal weight of a single extrinsic.
const AVERAGE_ON_INITIALIZE_RATIO: Perbill = Perbill::from_percent(10);
/// We allow `Normal` extrinsics to fill up the block up to 75%, the rest can be used
/// by  Operational  extrinsics.
const NORMAL_DISPATCH_RATIO: Perbill = Perbill::from_percent(75);
/// We allow for 2 seconds of compute with a 6 second average block time.
const MAXIMUM_BLOCK_WEIGHT: Weight = 2 * WEIGHT_PER_SECOND;

parameter_types! {
	pub const BlockHashCount: BlockNumber = 2400;
	pub const Version: RuntimeVersion = VERSION;
	pub RuntimeBlockLength: BlockLength =
		BlockLength::max_with_normal_ratio(5 * 1024 * 1024, NORMAL_DISPATCH_RATIO);
	pub RuntimeBlockWeights: BlockWeights = BlockWeights::builder()
		.base_block(BlockExecutionWeight::get())
		.for_class(DispatchClass::all(), |weights| {
			weights.base_extrinsic = ExtrinsicBaseWeight::get();
		})
		.for_class(DispatchClass::Normal, |weights| {
			weights.max_total = Some(NORMAL_DISPATCH_RATIO * MAXIMUM_BLOCK_WEIGHT);
		})
		.for_class(DispatchClass::Operational, |weights| {
			weights.max_total = Some(MAXIMUM_BLOCK_WEIGHT);
			// Operational transactions have some extra reserved space, so that they
			// are included even if block reached `MAXIMUM_BLOCK_WEIGHT`.
			weights.reserved = Some(
				MAXIMUM_BLOCK_WEIGHT - NORMAL_DISPATCH_RATIO * MAXIMUM_BLOCK_WEIGHT
			);
		})
		.avg_block_initialization(AVERAGE_ON_INITIALIZE_RATIO)
		.build_or_panic();
}

const_assert!(NORMAL_DISPATCH_RATIO.deconstruct() >= AVERAGE_ON_INITIALIZE_RATIO.deconstruct());

impl frame_system::Config for Runtime {
	type BaseCallFilter = Everything;
	type BlockWeights = RuntimeBlockWeights;
	type BlockLength = RuntimeBlockLength;
	type DbWeight = RocksDbWeight;
	type Origin = Origin;
	type Call = Call;
	type Index = Index;
	type BlockNumber = BlockNumber;
	type Hash = Hash;
	type Hashing = BlakeTwo256;
	type AccountId = AccountId;
	type Lookup = Indices;
	type Header = generic::Header<BlockNumber, BlakeTwo256>;
	type Event = Event;
	type BlockHashCount = BlockHashCount;
	type Version = Version;
	type PalletInfo = PalletInfo;
	type AccountData = pallet_balances::AccountData<Balance>;
	type OnNewAccount = ();
	type OnKilledAccount = ();
	type SystemWeightInfo = frame_system::weights::SubstrateWeight<Runtime>;
	type SS58Prefix = ConstU16<42>;
	type OnSetCode = ();
	type MaxConsumers = frame_support::traits::ConstU32<16>;
}

impl pallet_randomness_collective_flip::Config for Runtime {}

impl pallet_utility::Config for Runtime {
	type Event = Event;
	type Call = Call;
	type PalletsOrigin = OriginCaller;
	type WeightInfo = pallet_utility::weights::SubstrateWeight<Runtime>;
}

parameter_types! {
	// One storage item; key size is 32; value is size 4+4+16+32 bytes = 56 bytes.
	pub const DepositBase: Balance = deposit(1, 88);
	// Additional storage item size of 32 bytes.
	pub const DepositFactor: Balance = deposit(0, 32);
}

impl pallet_multisig::Config for Runtime {
	type Event = Event;
	type Call = Call;
	type Currency = Balances;
	type DepositBase = DepositBase;
	type DepositFactor = DepositFactor;
	type MaxSignatories = ConstU16<100>;
	type WeightInfo = pallet_multisig::weights::SubstrateWeight<Runtime>;
}

parameter_types! {
	// One storage item; key size 32, value size 8; .
	pub const ProxyDepositBase: Balance = deposit(1, 8);
	// Additional storage item size of 33 bytes.
	pub const ProxyDepositFactor: Balance = deposit(0, 33);
	pub const AnnouncementDepositBase: Balance = deposit(1, 8);
	pub const AnnouncementDepositFactor: Balance = deposit(0, 66);
}

/// The type used to represent the kinds of proxying allowed.
#[derive(
	Copy,
	Clone,
	Eq,
	PartialEq,
	Ord,
	PartialOrd,
	Encode,
	Decode,
	RuntimeDebug,
	MaxEncodedLen,
	scale_info::TypeInfo,
)]
pub enum ProxyType {
	Any,
	NonTransfer,
	Governance,
	Staking,
}
impl Default for ProxyType {
	fn default() -> Self {
		Self::Any
	}
}
impl InstanceFilter<Call> for ProxyType {
	fn filter(&self, c: &Call) -> bool {
		match self {
			ProxyType::Any => true,
			ProxyType::NonTransfer => !matches!(
				c,
				Call::Balances(..) |
					Call::Assets(..) | Call::Uniques(..) |
					Call::Vesting(pallet_vesting::Call::vested_transfer { .. }) |
					Call::Indices(pallet_indices::Call::transfer { .. })
			),
			ProxyType::Governance => matches!(
				c,
				Call::Democracy(..) |
					Call::Council(..) | Call::Society(..) |
					Call::TechnicalCommittee(..) |
					Call::Elections(..) | Call::Treasury(..)
			),
			ProxyType::Staking => matches!(c, Call::Staking(..)),
		}
	}
	fn is_superset(&self, o: &Self) -> bool {
		match (self, o) {
			(x, y) if x == y => true,
			(ProxyType::Any, _) => true,
			(_, ProxyType::Any) => false,
			(ProxyType::NonTransfer, _) => true,
			_ => false,
		}
	}
}

impl pallet_proxy::Config for Runtime {
	type Event = Event;
	type Call = Call;
	type Currency = Balances;
	type ProxyType = ProxyType;
	type ProxyDepositBase = ProxyDepositBase;
	type ProxyDepositFactor = ProxyDepositFactor;
	type MaxProxies = ConstU32<32>;
	type WeightInfo = pallet_proxy::weights::SubstrateWeight<Runtime>;
	type MaxPending = ConstU32<32>;
	type CallHasher = BlakeTwo256;
	type AnnouncementDepositBase = AnnouncementDepositBase;
	type AnnouncementDepositFactor = AnnouncementDepositFactor;
}

parameter_types! {
	pub MaximumSchedulerWeight: Weight = Perbill::from_percent(80) *
		RuntimeBlockWeights::get().max_block;
	// Retry a scheduled item every 10 blocks (1 minute) until the preimage exists.
	pub const NoPreimagePostponement: Option<u32> = Some(10);
}

impl pallet_scheduler::Config for Runtime {
	type Event = Event;
	type Origin = Origin;
	type PalletsOrigin = OriginCaller;
	type Call = Call;
	type MaximumWeight = MaximumSchedulerWeight;
	type ScheduleOrigin = EnsureRoot<AccountId>;
	type MaxScheduledPerBlock = ConstU32<50>;
	type WeightInfo = pallet_scheduler::weights::SubstrateWeight<Runtime>;
	type OriginPrivilegeCmp = EqualPrivilegeOnly;
	type PreimageProvider = Preimage;
	type NoPreimagePostponement = NoPreimagePostponement;
}

parameter_types! {
	pub const PreimageMaxSize: u32 = 4096 * 1024;
	pub const PreimageBaseDeposit: Balance = 1 * DOLLARS;
	// One cent: $10,000 / MB
	pub const PreimageByteDeposit: Balance = 1 * CENTS;
}

impl pallet_preimage::Config for Runtime {
	type WeightInfo = pallet_preimage::weights::SubstrateWeight<Runtime>;
	type Event = Event;
	type Currency = Balances;
	type ManagerOrigin = EnsureRoot<AccountId>;
	type MaxSize = PreimageMaxSize;
	type BaseDeposit = PreimageBaseDeposit;
	type ByteDeposit = PreimageByteDeposit;
}

parameter_types! {
	// NOTE: Currently it is not possible to change the epoch duration after the chain has started.
	//       Attempting to do so will brick block production.
	pub const EpochDuration: u64 = EPOCH_DURATION_IN_SLOTS;
	pub const ExpectedBlockTime: Moment = MILLISECS_PER_BLOCK;
	pub const ReportLongevity: u64 =
		BondingDuration::get() as u64 * SessionsPerEra::get() as u64 * EpochDuration::get();
}

impl pallet_babe::Config for Runtime {
	type EpochDuration = EpochDuration;
	type ExpectedBlockTime = ExpectedBlockTime;
	type EpochChangeTrigger = pallet_babe::ExternalTrigger;
	type DisabledValidators = Session;

	type KeyOwnerProofSystem = Historical;

	type KeyOwnerProof = <Self::KeyOwnerProofSystem as KeyOwnerProofSystem<(
		KeyTypeId,
		pallet_babe::AuthorityId,
	)>>::Proof;

	type KeyOwnerIdentification = <Self::KeyOwnerProofSystem as KeyOwnerProofSystem<(
		KeyTypeId,
		pallet_babe::AuthorityId,
	)>>::IdentificationTuple;

	type HandleEquivocation =
		pallet_babe::EquivocationHandler<Self::KeyOwnerIdentification, Offences, ReportLongevity>;

	type WeightInfo = ();
	type MaxAuthorities = MaxAuthorities;
}

parameter_types! {
	pub const IndexDeposit: Balance = 1 * DOLLARS;
}

impl pallet_indices::Config for Runtime {
	type AccountIndex = AccountIndex;
	type Currency = Balances;
	type Deposit = IndexDeposit;
	type Event = Event;
	type WeightInfo = pallet_indices::weights::SubstrateWeight<Runtime>;
}

parameter_types! {
	pub const ExistentialDeposit: Balance = 1 * DOLLARS;
	// For weight estimation, we assume that the most locks on an individual account will be 50.
	// This number may need to be adjusted in the future if this assumption no longer holds true.
	pub const MaxLocks: u32 = 50;
	pub const MaxReserves: u32 = 50;
}

impl pallet_balances::Config for Runtime {
	type MaxLocks = MaxLocks;
	type MaxReserves = MaxReserves;
	type ReserveIdentifier = [u8; 8];
	type Balance = Balance;
	type DustRemoval = ();
	type Event = Event;
	type ExistentialDeposit = ExistentialDeposit;
	type AccountStore = frame_system::Pallet<Runtime>;
	type WeightInfo = pallet_balances::weights::SubstrateWeight<Runtime>;
}

parameter_types! {
	pub const TransactionByteFee: Balance = 10 * MILLICENTS;
	pub const OperationalFeeMultiplier: u8 = 5;
	pub const TargetBlockFullness: Perquintill = Perquintill::from_percent(25);
	pub AdjustmentVariable: Multiplier = Multiplier::saturating_from_rational(1, 100_000);
	pub MinimumMultiplier: Multiplier = Multiplier::saturating_from_rational(1, 1_000_000_000u128);
}

impl pallet_transaction_payment::Config for Runtime {
	type OnChargeTransaction = CurrencyAdapter<Balances, DealWithFees>;
	type TransactionByteFee = TransactionByteFee;
	type OperationalFeeMultiplier = OperationalFeeMultiplier;
	type WeightToFee = IdentityFee<Balance>;
	type FeeMultiplierUpdate =
		TargetedFeeAdjustment<Self, TargetBlockFullness, AdjustmentVariable, MinimumMultiplier>;
}

impl pallet_asset_tx_payment::Config for Runtime {
	type Fungibles = Assets;
	type OnChargeAssetTransaction = pallet_asset_tx_payment::FungiblesAdapter<
		pallet_assets::BalanceToAssetBalance<Balances, Runtime, ConvertInto>,
		CreditToBlockAuthor,
	>;
}

parameter_types! {
	pub const MinimumPeriod: Moment = SLOT_DURATION / 2;
}

impl pallet_timestamp::Config for Runtime {
	type Moment = Moment;
	type OnTimestampSet = Babe;
	type MinimumPeriod = MinimumPeriod;
	type WeightInfo = pallet_timestamp::weights::SubstrateWeight<Runtime>;
}

parameter_types! {
	pub const UncleGenerations: BlockNumber = 5;
}

impl pallet_authorship::Config for Runtime {
	type FindAuthor = pallet_session::FindAccountFromAuthorIndex<Self, Babe>;
	type UncleGenerations = UncleGenerations;
	type FilterUncle = ();
	type EventHandler = (Staking, ImOnline);
}

impl_opaque_keys! {
	pub struct SessionKeys {
		pub grandpa: Grandpa,
		pub babe: Babe,
		pub im_online: ImOnline,
		pub authority_discovery: AuthorityDiscovery,
	}
}

impl pallet_session::Config for Runtime {
	type Event = Event;
	type ValidatorId = <Self as frame_system::Config>::AccountId;
	type ValidatorIdOf = pallet_staking::StashOf<Self>;
	type ShouldEndSession = Babe;
	type NextSessionRotation = Babe;
	type SessionManager = pallet_session::historical::NoteHistoricalRoot<Self, Staking>;
	type SessionHandler = <SessionKeys as OpaqueKeys>::KeyTypeIdProviders;
	type Keys = SessionKeys;
	type WeightInfo = pallet_session::weights::SubstrateWeight<Runtime>;
}

impl pallet_session::historical::Config for Runtime {
	type FullIdentification = pallet_staking::Exposure<AccountId, Balance>;
	type FullIdentificationOf = pallet_staking::ExposureOf<Runtime>;
}

pallet_staking_reward_curve::build! {
	const REWARD_CURVE: PiecewiseLinear<'static> = curve!(
		min_inflation: 0_025_000,
		max_inflation: 0_100_000,
		ideal_stake: 0_500_000,
		falloff: 0_050_000,
		max_piece_count: 40,
		test_precision: 0_005_000,
	);
}

parameter_types! {
	pub const SessionsPerEra: sp_staking::SessionIndex = 6;
	pub const BondingDuration: sp_staking::EraIndex = 24 * 28;
	pub const SlashDeferDuration: sp_staking::EraIndex = 24 * 7; // 1/4 the bonding duration.
	pub const RewardCurve: &'static PiecewiseLinear<'static> = &REWARD_CURVE;
	pub const MaxNominatorRewardedPerValidator: u32 = 256;
	pub const OffendingValidatorsThreshold: Perbill = Perbill::from_percent(17);
	pub OffchainRepeat: BlockNumber = 5;
}

pub struct StakingBenchmarkingConfig;
impl pallet_staking::BenchmarkingConfig for StakingBenchmarkingConfig {
	type MaxNominators = ConstU32<1000>;
	type MaxValidators = ConstU32<1000>;
}

impl pallet_staking::Config for Runtime {
	type MaxNominations = MaxNominations;
	type Currency = Balances;
	type UnixTime = Timestamp;
	type CurrencyToVote = U128CurrencyToVote;
	type RewardRemainder = Treasury;
	type Event = Event;
	type Slash = Treasury; // send the slashed funds to the treasury.
	type Reward = (); // rewards are minted from the void
	type SessionsPerEra = SessionsPerEra;
	type BondingDuration = BondingDuration;
	type SlashDeferDuration = SlashDeferDuration;
	/// A super-majority of the council can cancel the slash.
	type SlashCancelOrigin = EnsureOneOf<
		EnsureRoot<AccountId>,
		pallet_collective::EnsureProportionAtLeast<AccountId, CouncilCollective, 3, 4>,
	>;
	type SessionInterface = Self;
	type EraPayout = pallet_staking::ConvertCurve<RewardCurve>;
	type NextNewSession = Session;
	type MaxNominatorRewardedPerValidator = MaxNominatorRewardedPerValidator;
	type OffendingValidatorsThreshold = OffendingValidatorsThreshold;
	type ElectionProvider = ElectionProviderMultiPhase;
	type GenesisElectionProvider = onchain::UnboundedOnchainExecution<OnChainSequentialPhragmen>;
	// Alternatively, use pallet_staking::UseNominatorsMap<Runtime> to just use the nominators map.
	// Note that the aforementioned does not scale to a very large number of nominators.
	type SortedListProvider = BagsList;
	type MaxUnlockingChunks = ConstU32<32>;
	type WeightInfo = pallet_staking::weights::SubstrateWeight<Runtime>;
	type BenchmarkingConfig = StakingBenchmarkingConfig;
}

parameter_types! {
	// phase durations. 1/4 of the last session for each.
	pub const SignedPhase: u32 = EPOCH_DURATION_IN_BLOCKS / 4;
	pub const UnsignedPhase: u32 = EPOCH_DURATION_IN_BLOCKS / 4;

	// signed config
	pub const SignedRewardBase: Balance = 1 * DOLLARS;
	pub const SignedDepositBase: Balance = 1 * DOLLARS;
	pub const SignedDepositByte: Balance = 1 * CENTS;

	pub SolutionImprovementThreshold: Perbill = Perbill::from_rational(1u32, 10_000);

	// miner configs
	pub const MultiPhaseUnsignedPriority: TransactionPriority = StakingUnsignedPriority::get() - 1u64;
	pub MinerMaxWeight: Weight = RuntimeBlockWeights::get()
		.get(DispatchClass::Normal)
		.max_extrinsic.expect("Normal extrinsics have a weight limit configured; qed")
		.saturating_sub(BlockExecutionWeight::get());
	// Solution can occupy 90% of normal block size
	pub MinerMaxLength: u32 = Perbill::from_rational(9u32, 10) *
		*RuntimeBlockLength::get()
		.max
		.get(DispatchClass::Normal);
}

frame_election_provider_support::generate_solution_type!(
	#[compact]
	pub struct NposSolution16::<
		VoterIndex = u32,
		TargetIndex = u16,
		Accuracy = sp_runtime::PerU16,
	>(16)
);

parameter_types! {
	pub MaxNominations: u32 = <NposSolution16 as frame_election_provider_support::NposSolution>::LIMIT as u32;
}

/// The numbers configured here could always be more than the the maximum limits of staking pallet
/// to ensure election snapshot will not run out of memory. For now, we set them to smaller values
/// since the staking is bounded and the weight pipeline takes hours for this single pallet.
pub struct ElectionProviderBenchmarkConfig;
impl pallet_election_provider_multi_phase::BenchmarkingConfig for ElectionProviderBenchmarkConfig {
	const VOTERS: [u32; 2] = [1000, 2000];
	const TARGETS: [u32; 2] = [500, 1000];
	const ACTIVE_VOTERS: [u32; 2] = [500, 800];
	const DESIRED_TARGETS: [u32; 2] = [200, 400];
	const SNAPSHOT_MAXIMUM_VOTERS: u32 = 1000;
	const MINER_MAXIMUM_VOTERS: u32 = 1000;
	const MAXIMUM_TARGETS: u32 = 300;
}

/// Maximum number of iterations for balancing that will be executed in the embedded OCW
/// miner of election provider multi phase.
pub const MINER_MAX_ITERATIONS: u32 = 10;

/// A source of random balance for NposSolver, which is meant to be run by the OCW election miner.
pub struct OffchainRandomBalancing;
impl Get<Option<(usize, ExtendedBalance)>> for OffchainRandomBalancing {
	fn get() -> Option<(usize, ExtendedBalance)> {
		use sp_runtime::traits::TrailingZeroInput;
		let iters = match MINER_MAX_ITERATIONS {
			0 => 0,
			max @ _ => {
				let seed = sp_io::offchain::random_seed();
				let random = <u32>::decode(&mut TrailingZeroInput::new(&seed))
					.expect("input is padded with zeroes; qed") %
					max.saturating_add(1);
				random as usize
			},
		};

		Some((iters, 0))
	}
}

pub struct OnChainSequentialPhragmen;
impl onchain::ExecutionConfig for OnChainSequentialPhragmen {
	type System = Runtime;
	type Solver = SequentialPhragmen<
		AccountId,
		pallet_election_provider_multi_phase::SolutionAccuracyOf<Runtime>,
	>;
	type DataProvider = <Runtime as pallet_election_provider_multi_phase::Config>::DataProvider;
}

impl onchain::BoundedExecutionConfig for OnChainSequentialPhragmen {
	type VotersBound = ConstU32<20_000>;
	type TargetsBound = ConstU32<2_000>;
}

impl pallet_election_provider_multi_phase::Config for Runtime {
	type Event = Event;
	type Currency = Balances;
	type EstimateCallFee = TransactionPayment;
	type SignedPhase = SignedPhase;
	type UnsignedPhase = UnsignedPhase;
	type SolutionImprovementThreshold = SolutionImprovementThreshold;
	type OffchainRepeat = OffchainRepeat;
	type MinerMaxWeight = MinerMaxWeight;
	type MinerMaxLength = MinerMaxLength;
	type MinerTxPriority = MultiPhaseUnsignedPriority;
	type SignedMaxSubmissions = ConstU32<10>;
	type SignedRewardBase = SignedRewardBase;
	type SignedDepositBase = SignedDepositBase;
	type SignedDepositByte = SignedDepositByte;
	type SignedDepositWeight = ();
	type SignedMaxWeight = MinerMaxWeight;
	type SlashHandler = (); // burn slashes
	type RewardHandler = (); // nothing to do upon rewards
	type DataProvider = Staking;
	type Solution = NposSolution16;
<<<<<<< HEAD
	type Fallback = onchain::BoundedOnchainExecution<OnChainSequentialPhragmen>;
	type GovernanceFallback = onchain::BoundedOnchainExecution<OnChainSequentialPhragmen>;
	type Solver = SequentialPhragmen<
=======
	type Fallback = pallet_election_provider_multi_phase::NoFallback<Self>;
	type GovernanceFallback = onchain::OnChainSequentialPhragmen<Self>;
	type Solver = frame_election_provider_support::SequentialPhragmen<
>>>>>>> babf7523
		AccountId,
		SolutionAccuracyOf<Self>,
		OffchainRandomBalancing,
	>;
	type ForceOrigin = EnsureRootOrHalfCouncil;
	type MaxElectableTargets = ConstU16<{ u16::MAX }>;
	type MaxElectingVoters = ConstU32<10_000>;
	type BenchmarkingConfig = ElectionProviderBenchmarkConfig;
	type WeightInfo = pallet_election_provider_multi_phase::weights::SubstrateWeight<Self>;
}

parameter_types! {
	pub const BagThresholds: &'static [u64] = &voter_bags::THRESHOLDS;
}

impl pallet_bags_list::Config for Runtime {
	type Event = Event;
	type ScoreProvider = Staking;
	type WeightInfo = pallet_bags_list::weights::SubstrateWeight<Runtime>;
	type BagThresholds = BagThresholds;
	type Score = VoteWeight;
}

parameter_types! {
	pub const VoteLockingPeriod: BlockNumber = 30 * DAYS;
}

impl pallet_conviction_voting::Config for Runtime {
	type WeightInfo = pallet_conviction_voting::weights::SubstrateWeight<Self>;
	type Event = Event;
	type Currency = Balances;
	type VoteLockingPeriod = VoteLockingPeriod;
	type MaxVotes = ConstU32<512>;
	type MaxTurnout = frame_support::traits::TotalIssuanceOf<Balances, Self::AccountId>;
	type Polls = Referenda;
}

parameter_types! {
	pub const AlarmInterval: BlockNumber = 1;
	pub const SubmissionDeposit: Balance = 100 * DOLLARS;
	pub const UndecidingTimeout: BlockNumber = 28 * DAYS;
}

pub struct TracksInfo;
impl pallet_referenda::TracksInfo<Balance, BlockNumber> for TracksInfo {
	type Id = u8;
	type Origin = <Origin as frame_support::traits::OriginTrait>::PalletsOrigin;
	fn tracks() -> &'static [(Self::Id, pallet_referenda::TrackInfo<Balance, BlockNumber>)] {
		static DATA: [(u8, pallet_referenda::TrackInfo<Balance, BlockNumber>); 1] = [(
			0u8,
			pallet_referenda::TrackInfo {
				name: "root",
				max_deciding: 1,
				decision_deposit: 10,
				prepare_period: 4,
				decision_period: 4,
				confirm_period: 2,
				min_enactment_period: 4,
				min_approval: pallet_referenda::Curve::LinearDecreasing {
					begin: Perbill::from_percent(100),
					delta: Perbill::from_percent(50),
				},
				min_turnout: pallet_referenda::Curve::LinearDecreasing {
					begin: Perbill::from_percent(100),
					delta: Perbill::from_percent(100),
				},
			},
		)];
		&DATA[..]
	}
	fn track_for(id: &Self::Origin) -> Result<Self::Id, ()> {
		if let Ok(system_origin) = frame_system::RawOrigin::try_from(id.clone()) {
			match system_origin {
				frame_system::RawOrigin::Root => Ok(0),
				_ => Err(()),
			}
		} else {
			Err(())
		}
	}
}

impl pallet_referenda::Config for Runtime {
	type WeightInfo = pallet_referenda::weights::SubstrateWeight<Self>;
	type Call = Call;
	type Event = Event;
	type Scheduler = Scheduler;
	type Currency = pallet_balances::Pallet<Self>;
	type CancelOrigin = EnsureRoot<AccountId>;
	type KillOrigin = EnsureRoot<AccountId>;
	type Slash = ();
	type Votes = pallet_conviction_voting::VotesOf<Runtime>;
	type Tally = pallet_conviction_voting::TallyOf<Runtime>;
	type SubmissionDeposit = SubmissionDeposit;
	type MaxQueued = ConstU32<100>;
	type UndecidingTimeout = UndecidingTimeout;
	type AlarmInterval = AlarmInterval;
	type Tracks = TracksInfo;
}

parameter_types! {
	pub const LaunchPeriod: BlockNumber = 28 * 24 * 60 * MINUTES;
	pub const VotingPeriod: BlockNumber = 28 * 24 * 60 * MINUTES;
	pub const FastTrackVotingPeriod: BlockNumber = 3 * 24 * 60 * MINUTES;
	pub const MinimumDeposit: Balance = 100 * DOLLARS;
	pub const EnactmentPeriod: BlockNumber = 30 * 24 * 60 * MINUTES;
	pub const CooloffPeriod: BlockNumber = 28 * 24 * 60 * MINUTES;
	pub const MaxProposals: u32 = 100;
}

impl pallet_democracy::Config for Runtime {
	type Proposal = Call;
	type Event = Event;
	type Currency = Balances;
	type EnactmentPeriod = EnactmentPeriod;
	type LaunchPeriod = LaunchPeriod;
	type VotingPeriod = VotingPeriod;
	type VoteLockingPeriod = EnactmentPeriod; // Same as EnactmentPeriod
	type MinimumDeposit = MinimumDeposit;
	/// A straight majority of the council can decide what their next motion is.
	type ExternalOrigin =
		pallet_collective::EnsureProportionAtLeast<AccountId, CouncilCollective, 1, 2>;
	/// A super-majority can have the next scheduled referendum be a straight majority-carries vote.
	type ExternalMajorityOrigin =
		pallet_collective::EnsureProportionAtLeast<AccountId, CouncilCollective, 3, 4>;
	/// A unanimous council can have the next scheduled referendum be a straight default-carries
	/// (NTB) vote.
	type ExternalDefaultOrigin =
		pallet_collective::EnsureProportionAtLeast<AccountId, CouncilCollective, 1, 1>;
	/// Two thirds of the technical committee can have an ExternalMajority/ExternalDefault vote
	/// be tabled immediately and with a shorter voting/enactment period.
	type FastTrackOrigin =
		pallet_collective::EnsureProportionAtLeast<AccountId, TechnicalCollective, 2, 3>;
	type InstantOrigin =
		pallet_collective::EnsureProportionAtLeast<AccountId, TechnicalCollective, 1, 1>;
	type InstantAllowed = frame_support::traits::ConstBool<true>;
	type FastTrackVotingPeriod = FastTrackVotingPeriod;
	// To cancel a proposal which has been passed, 2/3 of the council must agree to it.
	type CancellationOrigin =
		pallet_collective::EnsureProportionAtLeast<AccountId, CouncilCollective, 2, 3>;
	// To cancel a proposal before it has been passed, the technical committee must be unanimous or
	// Root must agree.
	type CancelProposalOrigin = EnsureOneOf<
		EnsureRoot<AccountId>,
		pallet_collective::EnsureProportionAtLeast<AccountId, TechnicalCollective, 1, 1>,
	>;
	type BlacklistOrigin = EnsureRoot<AccountId>;
	// Any single technical committee member may veto a coming council proposal, however they can
	// only do it once and it lasts only for the cool-off period.
	type VetoOrigin = pallet_collective::EnsureMember<AccountId, TechnicalCollective>;
	type CooloffPeriod = CooloffPeriod;
	type PreimageByteDeposit = PreimageByteDeposit;
	type OperationalPreimageOrigin = pallet_collective::EnsureMember<AccountId, CouncilCollective>;
	type Slash = Treasury;
	type Scheduler = Scheduler;
	type PalletsOrigin = OriginCaller;
	type MaxVotes = frame_support::traits::ConstU32<100>;
	type WeightInfo = pallet_democracy::weights::SubstrateWeight<Runtime>;
	type MaxProposals = MaxProposals;
}

parameter_types! {
	pub const CouncilMotionDuration: BlockNumber = 5 * DAYS;
	pub const CouncilMaxProposals: u32 = 100;
	pub const CouncilMaxMembers: u32 = 100;
}

type CouncilCollective = pallet_collective::Instance1;
impl pallet_collective::Config<CouncilCollective> for Runtime {
	type Origin = Origin;
	type Proposal = Call;
	type Event = Event;
	type MotionDuration = CouncilMotionDuration;
	type MaxProposals = CouncilMaxProposals;
	type MaxMembers = CouncilMaxMembers;
	type DefaultVote = pallet_collective::PrimeDefaultVote;
	type WeightInfo = pallet_collective::weights::SubstrateWeight<Runtime>;
}

parameter_types! {
	pub const CandidacyBond: Balance = 10 * DOLLARS;
	// 1 storage item created, key size is 32 bytes, value size is 16+16.
	pub const VotingBondBase: Balance = deposit(1, 64);
	// additional data per vote is 32 bytes (account id).
	pub const VotingBondFactor: Balance = deposit(0, 32);
	pub const TermDuration: BlockNumber = 7 * DAYS;
	pub const DesiredMembers: u32 = 13;
	pub const DesiredRunnersUp: u32 = 7;
	pub const ElectionsPhragmenPalletId: LockIdentifier = *b"phrelect";
}

// Make sure that there are no more than `MaxMembers` members elected via elections-phragmen.
const_assert!(DesiredMembers::get() <= CouncilMaxMembers::get());

impl pallet_elections_phragmen::Config for Runtime {
	type Event = Event;
	type PalletId = ElectionsPhragmenPalletId;
	type Currency = Balances;
	type ChangeMembers = Council;
	// NOTE: this implies that council's genesis members cannot be set directly and must come from
	// this module.
	type InitializeMembers = Council;
	type CurrencyToVote = U128CurrencyToVote;
	type CandidacyBond = CandidacyBond;
	type VotingBondBase = VotingBondBase;
	type VotingBondFactor = VotingBondFactor;
	type LoserCandidate = ();
	type KickedMember = ();
	type DesiredMembers = DesiredMembers;
	type DesiredRunnersUp = DesiredRunnersUp;
	type TermDuration = TermDuration;
	type WeightInfo = pallet_elections_phragmen::weights::SubstrateWeight<Runtime>;
}

parameter_types! {
	pub const TechnicalMotionDuration: BlockNumber = 5 * DAYS;
	pub const TechnicalMaxProposals: u32 = 100;
	pub const TechnicalMaxMembers: u32 = 100;
}

type TechnicalCollective = pallet_collective::Instance2;
impl pallet_collective::Config<TechnicalCollective> for Runtime {
	type Origin = Origin;
	type Proposal = Call;
	type Event = Event;
	type MotionDuration = TechnicalMotionDuration;
	type MaxProposals = TechnicalMaxProposals;
	type MaxMembers = TechnicalMaxMembers;
	type DefaultVote = pallet_collective::PrimeDefaultVote;
	type WeightInfo = pallet_collective::weights::SubstrateWeight<Runtime>;
}

type EnsureRootOrHalfCouncil = EnsureOneOf<
	EnsureRoot<AccountId>,
	pallet_collective::EnsureProportionMoreThan<AccountId, CouncilCollective, 1, 2>,
>;
impl pallet_membership::Config<pallet_membership::Instance1> for Runtime {
	type Event = Event;
	type AddOrigin = EnsureRootOrHalfCouncil;
	type RemoveOrigin = EnsureRootOrHalfCouncil;
	type SwapOrigin = EnsureRootOrHalfCouncil;
	type ResetOrigin = EnsureRootOrHalfCouncil;
	type PrimeOrigin = EnsureRootOrHalfCouncil;
	type MembershipInitialized = TechnicalCommittee;
	type MembershipChanged = TechnicalCommittee;
	type MaxMembers = TechnicalMaxMembers;
	type WeightInfo = pallet_membership::weights::SubstrateWeight<Runtime>;
}

parameter_types! {
	pub const ProposalBond: Permill = Permill::from_percent(5);
	pub const ProposalBondMinimum: Balance = 1 * DOLLARS;
	pub const SpendPeriod: BlockNumber = 1 * DAYS;
	pub const Burn: Permill = Permill::from_percent(50);
	pub const TipCountdown: BlockNumber = 1 * DAYS;
	pub const TipFindersFee: Percent = Percent::from_percent(20);
	pub const TipReportDepositBase: Balance = 1 * DOLLARS;
	pub const DataDepositPerByte: Balance = 1 * CENTS;
	pub const BountyDepositBase: Balance = 1 * DOLLARS;
	pub const BountyDepositPayoutDelay: BlockNumber = 1 * DAYS;
	pub const TreasuryPalletId: PalletId = PalletId(*b"py/trsry");
	pub const BountyUpdatePeriod: BlockNumber = 14 * DAYS;
	pub const MaximumReasonLength: u32 = 300;
	pub const BountyCuratorDeposit: Permill = Permill::from_percent(50);
	pub const BountyValueMinimum: Balance = 5 * DOLLARS;
	pub const MaxApprovals: u32 = 100;
	pub const MaxActiveChildBountyCount: u32 = 5;
	pub const ChildBountyValueMinimum: Balance = 1 * DOLLARS;
	pub const ChildBountyCuratorDepositBase: Permill = Permill::from_percent(10);
}

impl pallet_treasury::Config for Runtime {
	type PalletId = TreasuryPalletId;
	type Currency = Balances;
	type ApproveOrigin = EnsureOneOf<
		EnsureRoot<AccountId>,
		pallet_collective::EnsureProportionAtLeast<AccountId, CouncilCollective, 3, 5>,
	>;
	type RejectOrigin = EnsureOneOf<
		EnsureRoot<AccountId>,
		pallet_collective::EnsureProportionMoreThan<AccountId, CouncilCollective, 1, 2>,
	>;
	type Event = Event;
	type OnSlash = ();
	type ProposalBond = ProposalBond;
	type ProposalBondMinimum = ProposalBondMinimum;
	type ProposalBondMaximum = ();
	type SpendPeriod = SpendPeriod;
	type Burn = Burn;
	type BurnDestination = ();
	type SpendFunds = Bounties;
	type WeightInfo = pallet_treasury::weights::SubstrateWeight<Runtime>;
	type MaxApprovals = MaxApprovals;
}

impl pallet_bounties::Config for Runtime {
	type Event = Event;
	type BountyDepositBase = BountyDepositBase;
	type BountyDepositPayoutDelay = BountyDepositPayoutDelay;
	type BountyUpdatePeriod = BountyUpdatePeriod;
	type BountyCuratorDeposit = BountyCuratorDeposit;
	type BountyValueMinimum = BountyValueMinimum;
	type DataDepositPerByte = DataDepositPerByte;
	type MaximumReasonLength = MaximumReasonLength;
	type WeightInfo = pallet_bounties::weights::SubstrateWeight<Runtime>;
	type ChildBountyManager = ChildBounties;
}

impl pallet_child_bounties::Config for Runtime {
	type Event = Event;
	type MaxActiveChildBountyCount = MaxActiveChildBountyCount;
	type ChildBountyValueMinimum = ChildBountyValueMinimum;
	type ChildBountyCuratorDepositBase = ChildBountyCuratorDepositBase;
	type WeightInfo = pallet_child_bounties::weights::SubstrateWeight<Runtime>;
}

impl pallet_tips::Config for Runtime {
	type Event = Event;
	type DataDepositPerByte = DataDepositPerByte;
	type MaximumReasonLength = MaximumReasonLength;
	type Tippers = Elections;
	type TipCountdown = TipCountdown;
	type TipFindersFee = TipFindersFee;
	type TipReportDepositBase = TipReportDepositBase;
	type WeightInfo = pallet_tips::weights::SubstrateWeight<Runtime>;
}

parameter_types! {
	pub const DepositPerItem: Balance = deposit(1, 0);
	pub const DepositPerByte: Balance = deposit(0, 1);
	pub const MaxValueSize: u32 = 16 * 1024;
	// The lazy deletion runs inside on_initialize.
	pub DeletionWeightLimit: Weight = AVERAGE_ON_INITIALIZE_RATIO *
		RuntimeBlockWeights::get().max_block;
	// The weight needed for decoding the queue should be less or equal than a fifth
	// of the overall weight dedicated to the lazy deletion.
	pub DeletionQueueDepth: u32 = ((DeletionWeightLimit::get() / (
			<Runtime as pallet_contracts::Config>::WeightInfo::on_initialize_per_queue_item(1) -
			<Runtime as pallet_contracts::Config>::WeightInfo::on_initialize_per_queue_item(0)
		)) / 5) as u32;
	pub Schedule: pallet_contracts::Schedule<Runtime> = Default::default();
}

impl pallet_contracts::Config for Runtime {
	type Time = Timestamp;
	type Randomness = RandomnessCollectiveFlip;
	type Currency = Balances;
	type Event = Event;
	type Call = Call;
	/// The safest default is to allow no calls at all.
	///
	/// Runtimes should whitelist dispatchables that are allowed to be called from contracts
	/// and make sure they are stable. Dispatchables exposed to contracts are not allowed to
	/// change because that would break already deployed contracts. The `Call` structure itself
	/// is not allowed to change the indices of existing pallets, too.
	type CallFilter = Nothing;
	type DepositPerItem = DepositPerItem;
	type DepositPerByte = DepositPerByte;
	type CallStack = [pallet_contracts::Frame<Self>; 31];
	type WeightPrice = pallet_transaction_payment::Pallet<Self>;
	type WeightInfo = pallet_contracts::weights::SubstrateWeight<Self>;
	type ChainExtension = ();
	type DeletionQueueDepth = DeletionQueueDepth;
	type DeletionWeightLimit = DeletionWeightLimit;
	type Schedule = Schedule;
	type AddressGenerator = pallet_contracts::DefaultAddressGenerator;
}

impl pallet_sudo::Config for Runtime {
	type Event = Event;
	type Call = Call;
}

parameter_types! {
	pub const ImOnlineUnsignedPriority: TransactionPriority = TransactionPriority::max_value();
	/// We prioritize im-online heartbeats over election solution submission.
	pub const StakingUnsignedPriority: TransactionPriority = TransactionPriority::max_value() / 2;
	pub const MaxAuthorities: u32 = 100;
	pub const MaxKeys: u32 = 10_000;
	pub const MaxPeerInHeartbeats: u32 = 10_000;
	pub const MaxPeerDataEncodingSize: u32 = 1_000;
}

impl<LocalCall> frame_system::offchain::CreateSignedTransaction<LocalCall> for Runtime
where
	Call: From<LocalCall>,
{
	fn create_transaction<C: frame_system::offchain::AppCrypto<Self::Public, Self::Signature>>(
		call: Call,
		public: <Signature as traits::Verify>::Signer,
		account: AccountId,
		nonce: Index,
	) -> Option<(Call, <UncheckedExtrinsic as traits::Extrinsic>::SignaturePayload)> {
		let tip = 0;
		// take the biggest period possible.
		let period =
			BlockHashCount::get().checked_next_power_of_two().map(|c| c / 2).unwrap_or(2) as u64;
		let current_block = System::block_number()
			.saturated_into::<u64>()
			// The `System::block_number` is initialized with `n+1`,
			// so the actual block number is `n`.
			.saturating_sub(1);
		let era = Era::mortal(period, current_block);
		let extra = (
			frame_system::CheckNonZeroSender::<Runtime>::new(),
			frame_system::CheckSpecVersion::<Runtime>::new(),
			frame_system::CheckTxVersion::<Runtime>::new(),
			frame_system::CheckGenesis::<Runtime>::new(),
			frame_system::CheckEra::<Runtime>::from(era),
			frame_system::CheckNonce::<Runtime>::from(nonce),
			frame_system::CheckWeight::<Runtime>::new(),
			pallet_asset_tx_payment::ChargeAssetTxPayment::<Runtime>::from(tip, None),
		);
		let raw_payload = SignedPayload::new(call, extra)
			.map_err(|e| {
				log::warn!("Unable to create signed payload: {:?}", e);
			})
			.ok()?;
		let signature = raw_payload.using_encoded(|payload| C::sign(payload, public))?;
		let address = Indices::unlookup(account);
		let (call, extra, _) = raw_payload.deconstruct();
		Some((call, (address, signature.into(), extra)))
	}
}

impl frame_system::offchain::SigningTypes for Runtime {
	type Public = <Signature as traits::Verify>::Signer;
	type Signature = Signature;
}

impl<C> frame_system::offchain::SendTransactionTypes<C> for Runtime
where
	Call: From<C>,
{
	type Extrinsic = UncheckedExtrinsic;
	type OverarchingCall = Call;
}

impl pallet_im_online::Config for Runtime {
	type AuthorityId = ImOnlineId;
	type Event = Event;
	type NextSessionRotation = Babe;
	type ValidatorSet = Historical;
	type ReportUnresponsiveness = Offences;
	type UnsignedPriority = ImOnlineUnsignedPriority;
	type WeightInfo = pallet_im_online::weights::SubstrateWeight<Runtime>;
	type MaxKeys = MaxKeys;
	type MaxPeerInHeartbeats = MaxPeerInHeartbeats;
	type MaxPeerDataEncodingSize = MaxPeerDataEncodingSize;
}

impl pallet_offences::Config for Runtime {
	type Event = Event;
	type IdentificationTuple = pallet_session::historical::IdentificationTuple<Self>;
	type OnOffenceHandler = Staking;
}

impl pallet_authority_discovery::Config for Runtime {
	type MaxAuthorities = MaxAuthorities;
}

impl pallet_grandpa::Config for Runtime {
	type Event = Event;
	type Call = Call;

	type KeyOwnerProofSystem = Historical;

	type KeyOwnerProof =
		<Self::KeyOwnerProofSystem as KeyOwnerProofSystem<(KeyTypeId, GrandpaId)>>::Proof;

	type KeyOwnerIdentification = <Self::KeyOwnerProofSystem as KeyOwnerProofSystem<(
		KeyTypeId,
		GrandpaId,
	)>>::IdentificationTuple;

	type HandleEquivocation = pallet_grandpa::EquivocationHandler<
		Self::KeyOwnerIdentification,
		Offences,
		ReportLongevity,
	>;

	type WeightInfo = ();
	type MaxAuthorities = MaxAuthorities;
}

parameter_types! {
	pub const BasicDeposit: Balance = 10 * DOLLARS;       // 258 bytes on-chain
	pub const FieldDeposit: Balance = 250 * CENTS;        // 66 bytes on-chain
	pub const SubAccountDeposit: Balance = 2 * DOLLARS;   // 53 bytes on-chain
	pub const MaxSubAccounts: u32 = 100;
	pub const MaxAdditionalFields: u32 = 100;
	pub const MaxRegistrars: u32 = 20;
}

impl pallet_identity::Config for Runtime {
	type Event = Event;
	type Currency = Balances;
	type BasicDeposit = BasicDeposit;
	type FieldDeposit = FieldDeposit;
	type SubAccountDeposit = SubAccountDeposit;
	type MaxSubAccounts = MaxSubAccounts;
	type MaxAdditionalFields = MaxAdditionalFields;
	type MaxRegistrars = MaxRegistrars;
	type Slashed = Treasury;
	type ForceOrigin = EnsureRootOrHalfCouncil;
	type RegistrarOrigin = EnsureRootOrHalfCouncil;
	type WeightInfo = pallet_identity::weights::SubstrateWeight<Runtime>;
}

parameter_types! {
	pub const ConfigDepositBase: Balance = 5 * DOLLARS;
	pub const FriendDepositFactor: Balance = 50 * CENTS;
	pub const MaxFriends: u16 = 9;
	pub const RecoveryDeposit: Balance = 5 * DOLLARS;
}

impl pallet_recovery::Config for Runtime {
	type Event = Event;
	type Call = Call;
	type Currency = Balances;
	type ConfigDepositBase = ConfigDepositBase;
	type FriendDepositFactor = FriendDepositFactor;
	type MaxFriends = MaxFriends;
	type RecoveryDeposit = RecoveryDeposit;
}

parameter_types! {
	pub const CandidateDeposit: Balance = 10 * DOLLARS;
	pub const WrongSideDeduction: Balance = 2 * DOLLARS;
	pub const MaxStrikes: u32 = 10;
	pub const RotationPeriod: BlockNumber = 80 * HOURS;
	pub const PeriodSpend: Balance = 500 * DOLLARS;
	pub const MaxLockDuration: BlockNumber = 36 * 30 * DAYS;
	pub const ChallengePeriod: BlockNumber = 7 * DAYS;
	pub const MaxCandidateIntake: u32 = 10;
	pub const SocietyPalletId: PalletId = PalletId(*b"py/socie");
}

impl pallet_society::Config for Runtime {
	type Event = Event;
	type PalletId = SocietyPalletId;
	type Currency = Balances;
	type Randomness = RandomnessCollectiveFlip;
	type CandidateDeposit = CandidateDeposit;
	type WrongSideDeduction = WrongSideDeduction;
	type MaxStrikes = MaxStrikes;
	type PeriodSpend = PeriodSpend;
	type MembershipChanged = ();
	type RotationPeriod = RotationPeriod;
	type MaxLockDuration = MaxLockDuration;
	type FounderSetOrigin =
		pallet_collective::EnsureProportionMoreThan<AccountId, CouncilCollective, 1, 2>;
	type SuspensionJudgementOrigin = pallet_society::EnsureFounder<Runtime>;
	type MaxCandidateIntake = MaxCandidateIntake;
	type ChallengePeriod = ChallengePeriod;
}

parameter_types! {
	pub const MinVestedTransfer: Balance = 100 * DOLLARS;
}

impl pallet_vesting::Config for Runtime {
	type Event = Event;
	type Currency = Balances;
	type BlockNumberToBalance = ConvertInto;
	type MinVestedTransfer = MinVestedTransfer;
	type WeightInfo = pallet_vesting::weights::SubstrateWeight<Runtime>;
	// `VestingInfo` encode length is 36bytes. 28 schedules gets encoded as 1009 bytes, which is the
	// highest number of schedules that encodes less than 2^10.
	const MAX_VESTING_SCHEDULES: u32 = 28;
}

impl pallet_mmr::Config for Runtime {
	const INDEXING_PREFIX: &'static [u8] = b"mmr";
	type Hashing = <Runtime as frame_system::Config>::Hashing;
	type Hash = <Runtime as frame_system::Config>::Hash;
	type LeafData = frame_system::Pallet<Self>;
	type OnNewRoot = ();
	type WeightInfo = ();
}

parameter_types! {
	pub const LotteryPalletId: PalletId = PalletId(*b"py/lotto");
	pub const MaxCalls: u32 = 10;
	pub const MaxGenerateRandom: u32 = 10;
}

impl pallet_lottery::Config for Runtime {
	type PalletId = LotteryPalletId;
	type Call = Call;
	type Currency = Balances;
	type Randomness = RandomnessCollectiveFlip;
	type Event = Event;
	type ManagerOrigin = EnsureRoot<AccountId>;
	type MaxCalls = MaxCalls;
	type ValidateCall = Lottery;
	type MaxGenerateRandom = MaxGenerateRandom;
	type WeightInfo = pallet_lottery::weights::SubstrateWeight<Runtime>;
}

parameter_types! {
	pub const AssetDeposit: Balance = 100 * DOLLARS;
	pub const ApprovalDeposit: Balance = 1 * DOLLARS;
	pub const StringLimit: u32 = 50;
	pub const MetadataDepositBase: Balance = 10 * DOLLARS;
	pub const MetadataDepositPerByte: Balance = 1 * DOLLARS;
}

impl pallet_assets::Config for Runtime {
	type Event = Event;
	type Balance = u128;
	type AssetId = u32;
	type Currency = Balances;
	type ForceOrigin = EnsureRoot<AccountId>;
	type AssetDeposit = AssetDeposit;
	type AssetAccountDeposit = ConstU128<DOLLARS>;
	type MetadataDepositBase = MetadataDepositBase;
	type MetadataDepositPerByte = MetadataDepositPerByte;
	type ApprovalDeposit = ApprovalDeposit;
	type StringLimit = StringLimit;
	type Freezer = ();
	type Extra = ();
	type WeightInfo = pallet_assets::weights::SubstrateWeight<Runtime>;
}

parameter_types! {
	pub IgnoredIssuance: Balance = Treasury::pot();
	pub const QueueCount: u32 = 300;
	pub const MaxQueueLen: u32 = 1000;
	pub const FifoQueueLen: u32 = 500;
	pub const Period: BlockNumber = 30 * DAYS;
	pub const MinFreeze: Balance = 100 * DOLLARS;
	pub const IntakePeriod: BlockNumber = 10;
	pub const MaxIntakeBids: u32 = 10;
}

impl pallet_gilt::Config for Runtime {
	type Event = Event;
	type Currency = Balances;
	type CurrencyBalance = Balance;
	type AdminOrigin = frame_system::EnsureRoot<AccountId>;
	type Deficit = ();
	type Surplus = ();
	type IgnoredIssuance = IgnoredIssuance;
	type QueueCount = QueueCount;
	type MaxQueueLen = MaxQueueLen;
	type FifoQueueLen = FifoQueueLen;
	type Period = Period;
	type MinFreeze = MinFreeze;
	type IntakePeriod = IntakePeriod;
	type MaxIntakeBids = MaxIntakeBids;
	type WeightInfo = pallet_gilt::weights::SubstrateWeight<Runtime>;
}

parameter_types! {
	pub const ClassDeposit: Balance = 100 * DOLLARS;
	pub const InstanceDeposit: Balance = 1 * DOLLARS;
	pub const KeyLimit: u32 = 32;
	pub const ValueLimit: u32 = 256;
}

impl pallet_uniques::Config for Runtime {
	type Event = Event;
	type ClassId = u32;
	type InstanceId = u32;
	type Currency = Balances;
	type ForceOrigin = frame_system::EnsureRoot<AccountId>;
	type ClassDeposit = ClassDeposit;
	type InstanceDeposit = InstanceDeposit;
	type MetadataDepositBase = MetadataDepositBase;
	type AttributeDepositBase = MetadataDepositBase;
	type DepositPerByte = MetadataDepositPerByte;
	type StringLimit = StringLimit;
	type KeyLimit = KeyLimit;
	type ValueLimit = ValueLimit;
	type WeightInfo = pallet_uniques::weights::SubstrateWeight<Runtime>;
	#[cfg(feature = "runtime-benchmarks")]
	type Helper = ();
	type CreateOrigin = AsEnsureOriginWithArg<EnsureSigned<AccountId>>;
}

impl pallet_transaction_storage::Config for Runtime {
	type Event = Event;
	type Currency = Balances;
	type Call = Call;
	type FeeDestination = ();
	type WeightInfo = pallet_transaction_storage::weights::SubstrateWeight<Runtime>;
}

impl pallet_whitelist::Config for Runtime {
	type Event = Event;
	type Call = Call;
	type WhitelistOrigin = EnsureRoot<AccountId>;
	type DispatchWhitelistedOrigin = EnsureRoot<AccountId>;
	type PreimageProvider = Preimage;
	type WeightInfo = pallet_whitelist::weights::SubstrateWeight<Runtime>;
}

parameter_types! {
	pub const MigrationSignedDepositPerItem: Balance = 1 * CENTS;
	pub const MigrationSignedDepositBase: Balance = 20 * DOLLARS;
}

impl pallet_state_trie_migration::Config for Runtime {
	type Event = Event;
	type ControlOrigin = EnsureRoot<AccountId>;
	type Currency = Balances;
	type SignedDepositPerItem = MigrationSignedDepositPerItem;
	type SignedDepositBase = MigrationSignedDepositBase;
	// Warning: this is not advised, as it might allow the chain to be temporarily DOS-ed.
	// Preferably, if the chain's governance/maintenance team is planning on using a specific
	// account for the migration, put it here to make sure only that account can trigger the signed
	// migrations.
	type SignedFilter = EnsureSigned<Self::AccountId>;
	type WeightInfo = ();
}

construct_runtime!(
	pub enum Runtime where
		Block = Block,
		NodeBlock = node_primitives::Block,
		UncheckedExtrinsic = UncheckedExtrinsic
	{
		System: frame_system,
		Utility: pallet_utility,
		Babe: pallet_babe,
		Timestamp: pallet_timestamp,
		// Authorship must be before session in order to note author in the correct session and era
		// for im-online and staking.
		Authorship: pallet_authorship,
		Indices: pallet_indices,
		Balances: pallet_balances,
		TransactionPayment: pallet_transaction_payment,
		AssetTxPayment: pallet_asset_tx_payment,
		ElectionProviderMultiPhase: pallet_election_provider_multi_phase,
		Staking: pallet_staking,
		Session: pallet_session,
		Democracy: pallet_democracy,
		Council: pallet_collective::<Instance1>,
		TechnicalCommittee: pallet_collective::<Instance2>,
		Elections: pallet_elections_phragmen,
		TechnicalMembership: pallet_membership::<Instance1>,
		Grandpa: pallet_grandpa,
		Treasury: pallet_treasury,
		Contracts: pallet_contracts,
		Sudo: pallet_sudo,
		ImOnline: pallet_im_online,
		AuthorityDiscovery: pallet_authority_discovery,
		Offences: pallet_offences,
		Historical: pallet_session_historical::{Pallet},
		RandomnessCollectiveFlip: pallet_randomness_collective_flip,
		Identity: pallet_identity,
		Society: pallet_society,
		Recovery: pallet_recovery,
		Vesting: pallet_vesting,
		Scheduler: pallet_scheduler,
		Preimage: pallet_preimage,
		Proxy: pallet_proxy,
		Multisig: pallet_multisig,
		Bounties: pallet_bounties,
		Tips: pallet_tips,
		Assets: pallet_assets,
		Mmr: pallet_mmr,
		Lottery: pallet_lottery,
		Gilt: pallet_gilt,
		Uniques: pallet_uniques,
		TransactionStorage: pallet_transaction_storage,
		BagsList: pallet_bags_list,
		StateTrieMigration: pallet_state_trie_migration,
		ChildBounties: pallet_child_bounties,
		Referenda: pallet_referenda,
		ConvictionVoting: pallet_conviction_voting,
		Whitelist: pallet_whitelist,
	}
);

/// The address format for describing accounts.
pub type Address = sp_runtime::MultiAddress<AccountId, AccountIndex>;
/// Block header type as expected by this runtime.
pub type Header = generic::Header<BlockNumber, BlakeTwo256>;
/// Block type as expected by this runtime.
pub type Block = generic::Block<Header, UncheckedExtrinsic>;
/// A Block signed with a Justification
pub type SignedBlock = generic::SignedBlock<Block>;
/// BlockId type as expected by this runtime.
pub type BlockId = generic::BlockId<Block>;
/// The SignedExtension to the basic transaction logic.
///
/// When you change this, you **MUST** modify [`sign`] in `bin/node/testing/src/keyring.rs`!
///
/// [`sign`]: <../../testing/src/keyring.rs.html>
pub type SignedExtra = (
	frame_system::CheckNonZeroSender<Runtime>,
	frame_system::CheckSpecVersion<Runtime>,
	frame_system::CheckTxVersion<Runtime>,
	frame_system::CheckGenesis<Runtime>,
	frame_system::CheckEra<Runtime>,
	frame_system::CheckNonce<Runtime>,
	frame_system::CheckWeight<Runtime>,
	pallet_asset_tx_payment::ChargeAssetTxPayment<Runtime>,
);
/// Unchecked extrinsic type as expected by this runtime.
pub type UncheckedExtrinsic = generic::UncheckedExtrinsic<Address, Call, Signature, SignedExtra>;
/// The payload being signed in transactions.
pub type SignedPayload = generic::SignedPayload<Call, SignedExtra>;
/// Extrinsic type that has already been checked.
pub type CheckedExtrinsic = generic::CheckedExtrinsic<AccountId, Call, SignedExtra>;
/// Executive: handles dispatch to the various modules.
pub type Executive = frame_executive::Executive<
	Runtime,
	Block,
	frame_system::ChainContext<Runtime>,
	Runtime,
	AllPalletsWithSystem,
	pallet_bags_list::migrations::CheckCounterPrefix<Runtime>,
>;

/// MMR helper types.
mod mmr {
	use super::Runtime;
	pub use pallet_mmr::primitives::*;

	pub type Leaf = <<Runtime as pallet_mmr::Config>::LeafData as LeafDataProvider>::LeafData;
	pub type Hash = <Runtime as pallet_mmr::Config>::Hash;
	pub type Hashing = <Runtime as pallet_mmr::Config>::Hashing;
}

#[cfg(feature = "runtime-benchmarks")]
#[macro_use]
extern crate frame_benchmarking;

#[cfg(feature = "runtime-benchmarks")]
mod benches {
	define_benchmarks!(
		[frame_benchmarking, BaselineBench::<Runtime>]
		[pallet_assets, Assets]
		[pallet_babe, Babe]
		[pallet_bags_list, BagsList]
		[pallet_balances, Balances]
		[pallet_bounties, Bounties]
		[pallet_child_bounties, ChildBounties]
		[pallet_collective, Council]
		[pallet_conviction_voting, ConvictionVoting]
		[pallet_contracts, Contracts]
		[pallet_democracy, Democracy]
		[pallet_election_provider_multi_phase, ElectionProviderMultiPhase]
		[pallet_elections_phragmen, Elections]
		[pallet_gilt, Gilt]
		[pallet_grandpa, Grandpa]
		[pallet_identity, Identity]
		[pallet_im_online, ImOnline]
		[pallet_indices, Indices]
		[pallet_lottery, Lottery]
		[pallet_membership, TechnicalMembership]
		[pallet_mmr, Mmr]
		[pallet_multisig, Multisig]
		[pallet_offences, OffencesBench::<Runtime>]
		[pallet_preimage, Preimage]
		[pallet_proxy, Proxy]
		[pallet_referenda, Referenda]
		[pallet_scheduler, Scheduler]
		[pallet_session, SessionBench::<Runtime>]
		[pallet_staking, Staking]
		[pallet_state_trie_migration, StateTrieMigration]
		[frame_system, SystemBench::<Runtime>]
		[pallet_timestamp, Timestamp]
		[pallet_tips, Tips]
		[pallet_transaction_storage, TransactionStorage]
		[pallet_treasury, Treasury]
		[pallet_uniques, Uniques]
		[pallet_utility, Utility]
		[pallet_vesting, Vesting]
		[pallet_whitelist, Whitelist]
	);
}

impl_runtime_apis! {
	impl sp_api::Core<Block> for Runtime {
		fn version() -> RuntimeVersion {
			VERSION
		}

		fn execute_block(block: Block) {
			Executive::execute_block(block);
		}

		fn initialize_block(header: &<Block as BlockT>::Header) {
			Executive::initialize_block(header)
		}
	}

	impl sp_api::Metadata<Block> for Runtime {
		fn metadata() -> OpaqueMetadata {
			OpaqueMetadata::new(Runtime::metadata().into())
		}
	}

	impl sp_block_builder::BlockBuilder<Block> for Runtime {
		fn apply_extrinsic(extrinsic: <Block as BlockT>::Extrinsic) -> ApplyExtrinsicResult {
			Executive::apply_extrinsic(extrinsic)
		}

		fn finalize_block() -> <Block as BlockT>::Header {
			Executive::finalize_block()
		}

		fn inherent_extrinsics(data: InherentData) -> Vec<<Block as BlockT>::Extrinsic> {
			data.create_extrinsics()
		}

		fn check_inherents(block: Block, data: InherentData) -> CheckInherentsResult {
			data.check_extrinsics(&block)
		}
	}

	impl sp_transaction_pool::runtime_api::TaggedTransactionQueue<Block> for Runtime {
		fn validate_transaction(
			source: TransactionSource,
			tx: <Block as BlockT>::Extrinsic,
			block_hash: <Block as BlockT>::Hash,
		) -> TransactionValidity {
			Executive::validate_transaction(source, tx, block_hash)
		}
	}

	impl sp_offchain::OffchainWorkerApi<Block> for Runtime {
		fn offchain_worker(header: &<Block as BlockT>::Header) {
			Executive::offchain_worker(header)
		}
	}

	impl fg_primitives::GrandpaApi<Block> for Runtime {
		fn grandpa_authorities() -> GrandpaAuthorityList {
			Grandpa::grandpa_authorities()
		}

		fn current_set_id() -> fg_primitives::SetId {
			Grandpa::current_set_id()
		}

		fn submit_report_equivocation_unsigned_extrinsic(
			equivocation_proof: fg_primitives::EquivocationProof<
				<Block as BlockT>::Hash,
				NumberFor<Block>,
			>,
			key_owner_proof: fg_primitives::OpaqueKeyOwnershipProof,
		) -> Option<()> {
			let key_owner_proof = key_owner_proof.decode()?;

			Grandpa::submit_unsigned_equivocation_report(
				equivocation_proof,
				key_owner_proof,
			)
		}

		fn generate_key_ownership_proof(
			_set_id: fg_primitives::SetId,
			authority_id: GrandpaId,
		) -> Option<fg_primitives::OpaqueKeyOwnershipProof> {
			use codec::Encode;

			Historical::prove((fg_primitives::KEY_TYPE, authority_id))
				.map(|p| p.encode())
				.map(fg_primitives::OpaqueKeyOwnershipProof::new)
		}
	}

	impl sp_consensus_babe::BabeApi<Block> for Runtime {
		fn configuration() -> sp_consensus_babe::BabeGenesisConfiguration {
			// The choice of `c` parameter (where `1 - c` represents the
			// probability of a slot being empty), is done in accordance to the
			// slot duration and expected target block time, for safely
			// resisting network delays of maximum two seconds.
			// <https://research.web3.foundation/en/latest/polkadot/BABE/Babe/#6-practical-results>
			sp_consensus_babe::BabeGenesisConfiguration {
				slot_duration: Babe::slot_duration(),
				epoch_length: EpochDuration::get(),
				c: BABE_GENESIS_EPOCH_CONFIG.c,
				genesis_authorities: Babe::authorities().to_vec(),
				randomness: Babe::randomness(),
				allowed_slots: BABE_GENESIS_EPOCH_CONFIG.allowed_slots,
			}
		}

		fn current_epoch_start() -> sp_consensus_babe::Slot {
			Babe::current_epoch_start()
		}

		fn current_epoch() -> sp_consensus_babe::Epoch {
			Babe::current_epoch()
		}

		fn next_epoch() -> sp_consensus_babe::Epoch {
			Babe::next_epoch()
		}

		fn generate_key_ownership_proof(
			_slot: sp_consensus_babe::Slot,
			authority_id: sp_consensus_babe::AuthorityId,
		) -> Option<sp_consensus_babe::OpaqueKeyOwnershipProof> {
			use codec::Encode;

			Historical::prove((sp_consensus_babe::KEY_TYPE, authority_id))
				.map(|p| p.encode())
				.map(sp_consensus_babe::OpaqueKeyOwnershipProof::new)
		}

		fn submit_report_equivocation_unsigned_extrinsic(
			equivocation_proof: sp_consensus_babe::EquivocationProof<<Block as BlockT>::Header>,
			key_owner_proof: sp_consensus_babe::OpaqueKeyOwnershipProof,
		) -> Option<()> {
			let key_owner_proof = key_owner_proof.decode()?;

			Babe::submit_unsigned_equivocation_report(
				equivocation_proof,
				key_owner_proof,
			)
		}
	}

	impl sp_authority_discovery::AuthorityDiscoveryApi<Block> for Runtime {
		fn authorities() -> Vec<AuthorityDiscoveryId> {
			AuthorityDiscovery::authorities()
		}
	}

	impl frame_system_rpc_runtime_api::AccountNonceApi<Block, AccountId, Index> for Runtime {
		fn account_nonce(account: AccountId) -> Index {
			System::account_nonce(account)
		}
	}

	impl pallet_contracts_rpc_runtime_api::ContractsApi<
		Block, AccountId, Balance, BlockNumber, Hash,
	>
		for Runtime
	{
		fn call(
			origin: AccountId,
			dest: AccountId,
			value: Balance,
			gas_limit: u64,
			storage_deposit_limit: Option<Balance>,
			input_data: Vec<u8>,
		) -> pallet_contracts_primitives::ContractExecResult<Balance> {
			Contracts::bare_call(origin, dest, value, gas_limit, storage_deposit_limit, input_data, true)
		}

		fn instantiate(
			origin: AccountId,
			value: Balance,
			gas_limit: u64,
			storage_deposit_limit: Option<Balance>,
			code: pallet_contracts_primitives::Code<Hash>,
			data: Vec<u8>,
			salt: Vec<u8>,
		) -> pallet_contracts_primitives::ContractInstantiateResult<AccountId, Balance>
		{
			Contracts::bare_instantiate(origin, value, gas_limit, storage_deposit_limit, code, data, salt, true)
		}

		fn upload_code(
			origin: AccountId,
			code: Vec<u8>,
			storage_deposit_limit: Option<Balance>,
		) -> pallet_contracts_primitives::CodeUploadResult<Hash, Balance>
		{
			Contracts::bare_upload_code(origin, code, storage_deposit_limit)
		}

		fn get_storage(
			address: AccountId,
			key: [u8; 32],
		) -> pallet_contracts_primitives::GetStorageResult {
			Contracts::get_storage(address, key)
		}
	}

	impl pallet_transaction_payment_rpc_runtime_api::TransactionPaymentApi<
		Block,
		Balance,
	> for Runtime {
		fn query_info(uxt: <Block as BlockT>::Extrinsic, len: u32) -> RuntimeDispatchInfo<Balance> {
			TransactionPayment::query_info(uxt, len)
		}
		fn query_fee_details(uxt: <Block as BlockT>::Extrinsic, len: u32) -> FeeDetails<Balance> {
			TransactionPayment::query_fee_details(uxt, len)
		}
	}

	impl pallet_mmr::primitives::MmrApi<
		Block,
		mmr::Hash,
	> for Runtime {
		fn generate_proof(leaf_index: pallet_mmr::primitives::LeafIndex)
			-> Result<(mmr::EncodableOpaqueLeaf, mmr::Proof<mmr::Hash>), mmr::Error>
		{
			Mmr::generate_proof(leaf_index)
				.map(|(leaf, proof)| (mmr::EncodableOpaqueLeaf::from_leaf(&leaf), proof))
		}

		fn verify_proof(leaf: mmr::EncodableOpaqueLeaf, proof: mmr::Proof<mmr::Hash>)
			-> Result<(), mmr::Error>
		{
			let leaf: mmr::Leaf = leaf
				.into_opaque_leaf()
				.try_decode()
				.ok_or(mmr::Error::Verify)?;
			Mmr::verify_leaf(leaf, proof)
		}

		fn verify_proof_stateless(
			root: mmr::Hash,
			leaf: mmr::EncodableOpaqueLeaf,
			proof: mmr::Proof<mmr::Hash>
		) -> Result<(), mmr::Error> {
			let node = mmr::DataOrHash::Data(leaf.into_opaque_leaf());
			pallet_mmr::verify_leaf_proof::<mmr::Hashing, _>(root, node, proof)
		}
	}

	impl sp_session::SessionKeys<Block> for Runtime {
		fn generate_session_keys(seed: Option<Vec<u8>>) -> Vec<u8> {
			SessionKeys::generate(seed)
		}

		fn decode_session_keys(
			encoded: Vec<u8>,
		) -> Option<Vec<(Vec<u8>, KeyTypeId)>> {
			SessionKeys::decode_into_raw_public_keys(&encoded)
		}
	}

	#[cfg(feature = "try-runtime")]
	impl frame_try_runtime::TryRuntime<Block> for Runtime {
		fn on_runtime_upgrade() -> (Weight, Weight) {
			// NOTE: intentional unwrap: we don't want to propagate the error backwards, and want to
			// have a backtrace here. If any of the pre/post migration checks fail, we shall stop
			// right here and right now.
			let weight = Executive::try_runtime_upgrade().unwrap();
			(weight, RuntimeBlockWeights::get().max_block)
		}

		fn execute_block_no_check(block: Block) -> Weight {
			Executive::execute_block_no_check(block)
		}
	}

	#[cfg(feature = "runtime-benchmarks")]
	impl frame_benchmarking::Benchmark<Block> for Runtime {
		fn benchmark_metadata(extra: bool) -> (
			Vec<frame_benchmarking::BenchmarkList>,
			Vec<frame_support::traits::StorageInfo>,
		) {
			use frame_benchmarking::{baseline, Benchmarking, BenchmarkList};
			use frame_support::traits::StorageInfoTrait;

			// Trying to add benchmarks directly to the Session Pallet caused cyclic dependency
			// issues. To get around that, we separated the Session benchmarks into its own crate,
			// which is why we need these two lines below.
			use pallet_session_benchmarking::Pallet as SessionBench;
			use pallet_offences_benchmarking::Pallet as OffencesBench;
			use frame_system_benchmarking::Pallet as SystemBench;
			use baseline::Pallet as BaselineBench;

			let mut list = Vec::<BenchmarkList>::new();
			list_benchmarks!(list, extra);

			let storage_info = AllPalletsWithSystem::storage_info();

			return (list, storage_info)
		}

		fn dispatch_benchmark(
			config: frame_benchmarking::BenchmarkConfig
		) -> Result<Vec<frame_benchmarking::BenchmarkBatch>, sp_runtime::RuntimeString> {
			use frame_benchmarking::{baseline, Benchmarking, BenchmarkBatch,  TrackedStorageKey};

			// Trying to add benchmarks directly to the Session Pallet caused cyclic dependency
			// issues. To get around that, we separated the Session benchmarks into its own crate,
			// which is why we need these two lines below.
			use pallet_session_benchmarking::Pallet as SessionBench;
			use pallet_offences_benchmarking::Pallet as OffencesBench;
			use frame_system_benchmarking::Pallet as SystemBench;
			use baseline::Pallet as BaselineBench;

			impl pallet_session_benchmarking::Config for Runtime {}
			impl pallet_offences_benchmarking::Config for Runtime {}
			impl frame_system_benchmarking::Config for Runtime {}
			impl baseline::Config for Runtime {}

			let whitelist: Vec<TrackedStorageKey> = vec![
				// Block Number
				hex_literal::hex!("26aa394eea5630e07c48ae0c9558cef702a5c1b19ab7a04f536c519aca4983ac").to_vec().into(),
				// Total Issuance
				hex_literal::hex!("c2261276cc9d1f8598ea4b6a74b15c2f57c875e4cff74148e4628f264b974c80").to_vec().into(),
				// Execution Phase
				hex_literal::hex!("26aa394eea5630e07c48ae0c9558cef7ff553b5a9862a516939d82b3d3d8661a").to_vec().into(),
				// Event Count
				hex_literal::hex!("26aa394eea5630e07c48ae0c9558cef70a98fdbe9ce6c55837576c60c7af3850").to_vec().into(),
				// System Events
				hex_literal::hex!("26aa394eea5630e07c48ae0c9558cef780d41e5e16056765bc8461851072c9d7").to_vec().into(),
				// System BlockWeight
				hex_literal::hex!("26aa394eea5630e07c48ae0c9558cef734abf5cb34d6244378cddbf18e849d96").to_vec().into(),
				// Treasury Account
				hex_literal::hex!("26aa394eea5630e07c48ae0c9558cef7b99d880ec681799c0cf30e8886371da95ecffd7b6c0f78751baa9d281e0bfa3a6d6f646c70792f74727372790000000000000000000000000000000000000000").to_vec().into(),
			];

			let mut batches = Vec::<BenchmarkBatch>::new();
			let params = (&config, &whitelist);
			add_benchmarks!(params, batches);

			Ok(batches)
		}
	}
}

#[cfg(test)]
mod tests {
	use super::*;
	use frame_system::offchain::CreateSignedTransaction;
	use sp_runtime::UpperOf;

	#[test]
	fn validate_transaction_submitter_bounds() {
		fn is_submit_signed_transaction<T>()
		where
			T: CreateSignedTransaction<Call>,
		{
		}

		is_submit_signed_transaction::<Runtime>();
	}

	#[test]
	fn perbill_as_onchain_accuracy() {
		type OnChainAccuracy = pallet_election_provider_multi_phase::SolutionAccuracyOf<Runtime>;
		let maximum_chain_accuracy: Vec<UpperOf<OnChainAccuracy>> = (0..MaxNominations::get())
			.map(|_| <UpperOf<OnChainAccuracy>>::from(OnChainAccuracy::one().deconstruct()))
			.collect();
		let _: UpperOf<OnChainAccuracy> =
			maximum_chain_accuracy.iter().fold(0, |acc, x| acc.checked_add(*x).unwrap());
	}

	#[test]
	fn call_size() {
		let size = core::mem::size_of::<Call>();
		assert!(
			size <= 208,
			"size of Call {} is more than 208 bytes: some calls have too big arguments, use Box to reduce the
			size of Call.
			If the limit is too strong, maybe consider increase the limit to 300.",
			size,
		);
	}
}<|MERGE_RESOLUTION|>--- conflicted
+++ resolved
@@ -678,15 +678,9 @@
 	type RewardHandler = (); // nothing to do upon rewards
 	type DataProvider = Staking;
 	type Solution = NposSolution16;
-<<<<<<< HEAD
 	type Fallback = onchain::BoundedOnchainExecution<OnChainSequentialPhragmen>;
 	type GovernanceFallback = onchain::BoundedOnchainExecution<OnChainSequentialPhragmen>;
 	type Solver = SequentialPhragmen<
-=======
-	type Fallback = pallet_election_provider_multi_phase::NoFallback<Self>;
-	type GovernanceFallback = onchain::OnChainSequentialPhragmen<Self>;
-	type Solver = frame_election_provider_support::SequentialPhragmen<
->>>>>>> babf7523
 		AccountId,
 		SolutionAccuracyOf<Self>,
 		OffchainRandomBalancing,
