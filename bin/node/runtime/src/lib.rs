// Copyright 2018-2020 Parity Technologies (UK) Ltd.
// This file is part of Substrate.

// Substrate is free software: you can redistribute it and/or modify
// it under the terms of the GNU General Public License as published by
// the Free Software Foundation, either version 3 of the License, or
// (at your option) any later version.

// Substrate is distributed in the hope that it will be useful,
// but WITHOUT ANY WARRANTY; without even the implied warranty of
// MERCHANTABILITY or FITNESS FOR A PARTICULAR PURPOSE.  See the
// GNU General Public License for more details.

// You should have received a copy of the GNU General Public License
// along with Substrate.  If not, see <http://www.gnu.org/licenses/>.

//! The Substrate runtime. This can be compiled with ``#[no_std]`, ready for Wasm.

#![cfg_attr(not(feature = "std"), no_std)]
// `construct_runtime!` does a lot of recursion and requires us to increase the limit to 256.
#![recursion_limit="256"]

use sp_std::prelude::*;
use frame_support::{
	construct_runtime, parameter_types, debug,
	weights::Weight,
	traits::{Currency, Randomness, OnUnbalanced, Imbalance},
};
use sp_core::u32_trait::{_1, _2, _3, _4};
pub use node_primitives::{AccountId, Signature};
use node_primitives::{AccountIndex, Balance, BlockNumber, Hash, Index, Moment};
use sp_api::impl_runtime_apis;
use sp_runtime::{
	Permill, Perbill, Perquintill, Percent, ApplyExtrinsicResult,
	impl_opaque_keys, generic, create_runtime_str,
};
use sp_runtime::curve::PiecewiseLinear;
use sp_runtime::transaction_validity::{TransactionValidity, TransactionSource, TransactionPriority};
use sp_runtime::traits::{
	self, BlakeTwo256, Block as BlockT, StaticLookup, SaturatedConversion,
	ConvertInto, OpaqueKeys,
};
use sp_version::RuntimeVersion;
#[cfg(any(feature = "std", test))]
use sp_version::NativeVersion;
use sp_core::OpaqueMetadata;
use pallet_grandpa::AuthorityList as GrandpaAuthorityList;
use pallet_grandpa::fg_primitives;
use pallet_im_online::sr25519::AuthorityId as ImOnlineId;
use sp_authority_discovery::AuthorityId as AuthorityDiscoveryId;
use pallet_transaction_payment_rpc_runtime_api::RuntimeDispatchInfo;
use pallet_contracts_rpc_runtime_api::ContractExecResult;
use sp_inherents::{InherentData, CheckInherentsResult};

#[cfg(any(feature = "std", test))]
pub use sp_runtime::BuildStorage;
pub use pallet_timestamp::Call as TimestampCall;
pub use pallet_balances::Call as BalancesCall;
pub use pallet_contracts::Gas;
pub use frame_support::StorageValue;
pub use pallet_staking::StakerStatus;
use codec::Encode;

/// Implementations of some helper traits passed into runtime modules as associated types.
pub mod impls;
use impls::{CurrencyToVoteHandler, Author, LinearWeightToFee, TargetedFeeAdjustment};

/// Constant values used within the runtime.
pub mod constants;
use constants::{time::*, currency::*};

// Make the WASM binary available.
#[cfg(feature = "std")]
include!(concat!(env!("OUT_DIR"), "/wasm_binary.rs"));


/// Runtime version.
pub const VERSION: RuntimeVersion = RuntimeVersion {
	spec_name: create_runtime_str!("node"),
	impl_name: create_runtime_str!("substrate-node"),
	authoring_version: 10,
	// Per convention: if the runtime behavior changes, increment spec_version
	// and set impl_version to 0. If only runtime
	// implementation changes and behavior does not, then leave spec_version as
	// is and increment impl_version.
	spec_version: 244,
	impl_version: 0,
	apis: RUNTIME_API_VERSIONS,
	transaction_version: 1,
};

/// Native version.
#[cfg(any(feature = "std", test))]
pub fn native_version() -> NativeVersion {
	NativeVersion {
		runtime_version: VERSION,
		can_author_with: Default::default(),
	}
}

type NegativeImbalance = <Balances as Currency<AccountId>>::NegativeImbalance;

pub struct DealWithFees;
impl OnUnbalanced<NegativeImbalance> for DealWithFees {
	fn on_unbalanceds<B>(mut fees_then_tips: impl Iterator<Item=NegativeImbalance>) {
		if let Some(fees) = fees_then_tips.next() {
			// for fees, 80% to treasury, 20% to author
			let mut split = fees.ration(80, 20);
			if let Some(tips) = fees_then_tips.next() {
				// for tips, if any, 80% to treasury, 20% to author (though this can be anything)
				tips.ration_merge_into(80, 20, &mut split);
			}
			Treasury::on_unbalanced(split.0);
			Author::on_unbalanced(split.1);
		}
	}
}

parameter_types! {
	pub const BlockHashCount: BlockNumber = 250;
	/// We allow for 2 seconds of compute with a 6 second average block time.
	pub const MaximumBlockWeight: Weight = 2_000_000_000_000;
	pub const MaximumBlockLength: u32 = 5 * 1024 * 1024;
	pub const Version: RuntimeVersion = VERSION;
	pub const AvailableBlockRatio: Perbill = Perbill::from_percent(75);
}

impl frame_system::Trait for Runtime {
	type Origin = Origin;
	type Call = Call;
	type Index = Index;
	type BlockNumber = BlockNumber;
	type Hash = Hash;
	type Hashing = BlakeTwo256;
	type AccountId = AccountId;
	type Lookup = Indices;
	type Header = generic::Header<BlockNumber, BlakeTwo256>;
	type Event = Event;
	type BlockHashCount = BlockHashCount;
	type MaximumBlockWeight = MaximumBlockWeight;
	type DbWeight = ();
	type MaximumBlockLength = MaximumBlockLength;
	type AvailableBlockRatio = AvailableBlockRatio;
	type Version = Version;
	type ModuleToIndex = ModuleToIndex;
	type AccountData = pallet_balances::AccountData<Balance>;
	type OnNewAccount = ();
	type OnKilledAccount = ();
}

parameter_types! {
	// One storage item; value is size 4+4+16+32 bytes = 56 bytes.
	pub const MultisigDepositBase: Balance = 30 * CENTS;
	// Additional storage item size of 32 bytes.
	pub const MultisigDepositFactor: Balance = 5 * CENTS;
	pub const MaxSignatories: u16 = 100;
}

impl pallet_utility::Trait for Runtime {
	type Event = Event;
	type Call = Call;
	type Currency = Balances;
	type MultisigDepositBase = MultisigDepositBase;
	type MultisigDepositFactor = MultisigDepositFactor;
	type MaxSignatories = MaxSignatories;
}

parameter_types! {
	pub const MaximumWeight: Weight = 2_000_000;
}

impl pallet_scheduler::Trait for Runtime {
	type Event = Event;
	type Origin = Origin;
	type Call = Call;
	type MaximumWeight = MaximumWeight;
}

parameter_types! {
	pub const EpochDuration: u64 = EPOCH_DURATION_IN_SLOTS;
	pub const ExpectedBlockTime: Moment = MILLISECS_PER_BLOCK;
}

impl pallet_babe::Trait for Runtime {
	type EpochDuration = EpochDuration;
	type ExpectedBlockTime = ExpectedBlockTime;
	type EpochChangeTrigger = pallet_babe::ExternalTrigger;
}

parameter_types! {
	pub const IndexDeposit: Balance = 1 * DOLLARS;
}

impl pallet_indices::Trait for Runtime {
	type AccountIndex = AccountIndex;
	type Event = Event;
	type Currency = Balances;
	type Deposit = IndexDeposit;
}

parameter_types! {
	pub const ExistentialDeposit: Balance = 1 * DOLLARS;
}

impl pallet_balances::Trait for Runtime {
	type Balance = Balance;
	type DustRemoval = ();
	type Event = Event;
	type ExistentialDeposit = ExistentialDeposit;
	type AccountStore = frame_system::Module<Runtime>;
}

parameter_types! {
	pub const TransactionBaseFee: Balance = 1 * CENTS;
	pub const TransactionByteFee: Balance = 10 * MILLICENTS;
	// In the Substrate node, a weight of 10_000_000 (smallest non-zero weight)
	// is mapped to 10_000_000 units of fees, hence:
	pub const WeightFeeCoefficient: Balance = 1;
	// for a sane configuration, this should always be less than `AvailableBlockRatio`.
	pub const TargetBlockFullness: Perquintill = Perquintill::from_percent(25);
}

impl pallet_transaction_payment::Trait for Runtime {
	type Currency = Balances;
	type OnTransactionPayment = DealWithFees;
	type TransactionBaseFee = TransactionBaseFee;
	type TransactionByteFee = TransactionByteFee;
	type WeightToFee = LinearWeightToFee<WeightFeeCoefficient>;
	type FeeMultiplierUpdate = TargetedFeeAdjustment<TargetBlockFullness>;
}

parameter_types! {
	pub const MinimumPeriod: Moment = SLOT_DURATION / 2;
}

impl pallet_timestamp::Trait for Runtime {
	type Moment = Moment;
	type OnTimestampSet = Babe;
	type MinimumPeriod = MinimumPeriod;
}

parameter_types! {
	pub const UncleGenerations: BlockNumber = 5;
}

impl pallet_authorship::Trait for Runtime {
	type FindAuthor = pallet_session::FindAccountFromAuthorIndex<Self, Babe>;
	type UncleGenerations = UncleGenerations;
	type FilterUncle = ();
	type EventHandler = (Staking, ImOnline);
}

impl_opaque_keys! {
	pub struct SessionKeys {
		pub grandpa: Grandpa,
		pub babe: Babe,
		pub im_online: ImOnline,
		pub authority_discovery: AuthorityDiscovery,
	}
}

parameter_types! {
	pub const DisabledValidatorsThreshold: Perbill = Perbill::from_percent(17);
}

impl pallet_session::Trait for Runtime {
	type Event = Event;
	type ValidatorId = <Self as frame_system::Trait>::AccountId;
	type ValidatorIdOf = pallet_staking::StashOf<Self>;
	type ShouldEndSession = Babe;
	type SessionManager = Staking;
	type SessionHandler = <SessionKeys as OpaqueKeys>::KeyTypeIdProviders;
	type Keys = SessionKeys;
	type DisabledValidatorsThreshold = DisabledValidatorsThreshold;
	type NextSessionRotation = Babe;
}

impl pallet_session::historical::Trait for Runtime {
	type FullIdentification = pallet_staking::Exposure<AccountId, Balance>;
	type FullIdentificationOf = pallet_staking::ExposureOf<Runtime>;
}

pallet_staking_reward_curve::build! {
	const REWARD_CURVE: PiecewiseLinear<'static> = curve!(
		min_inflation: 0_025_000,
		max_inflation: 0_100_000,
		ideal_stake: 0_500_000,
		falloff: 0_050_000,
		max_piece_count: 40,
		test_precision: 0_005_000,
	);
}

parameter_types! {
	pub const SessionsPerEra: sp_staking::SessionIndex = 6;
	pub const BondingDuration: pallet_staking::EraIndex = 24 * 28;
	pub const SlashDeferDuration: pallet_staking::EraIndex = 24 * 7; // 1/4 the bonding duration.
	pub const RewardCurve: &'static PiecewiseLinear<'static> = &REWARD_CURVE;
	pub const ElectionLookahead: BlockNumber = EPOCH_DURATION_IN_BLOCKS / 4;
	pub const MaxNominatorRewardedPerValidator: u32 = 64;
	pub const MaxIterations: u32 = 5;
}

impl pallet_staking::Trait for Runtime {
	type Currency = Balances;
	type UnixTime = Timestamp;
	type CurrencyToVote = CurrencyToVoteHandler;
	type RewardRemainder = Treasury;
	type Event = Event;
	type Slash = Treasury; // send the slashed funds to the treasury.
	type Reward = (); // rewards are minted from the void
	type SessionsPerEra = SessionsPerEra;
	type BondingDuration = BondingDuration;
	type SlashDeferDuration = SlashDeferDuration;
	/// A super-majority of the council can cancel the slash.
	type SlashCancelOrigin = pallet_collective::EnsureProportionAtLeast<_3, _4, AccountId, CouncilCollective>;
	type SessionInterface = Self;
	type RewardCurve = RewardCurve;
	type NextNewSession = Session;
	type ElectionLookahead = ElectionLookahead;
	type Call = Call;
<<<<<<< HEAD
	type SubmitTransaction = TransactionSubmitterOf<()>;
	type Randomness = RandomnessCollectiveFlip;
	type MaxIterations = MaxIterations;
=======
>>>>>>> 68dbd07b
	type MaxNominatorRewardedPerValidator = MaxNominatorRewardedPerValidator;
	type UnsignedPriority = StakingUnsignedPriority;
}

parameter_types! {
	pub const LaunchPeriod: BlockNumber = 28 * 24 * 60 * MINUTES;
	pub const VotingPeriod: BlockNumber = 28 * 24 * 60 * MINUTES;
	pub const FastTrackVotingPeriod: BlockNumber = 3 * 24 * 60 * MINUTES;
	pub const InstantAllowed: bool = true;
	pub const MinimumDeposit: Balance = 100 * DOLLARS;
	pub const EnactmentPeriod: BlockNumber = 30 * 24 * 60 * MINUTES;
	pub const CooloffPeriod: BlockNumber = 28 * 24 * 60 * MINUTES;
	// One cent: $10,000 / MB
	pub const PreimageByteDeposit: Balance = 1 * CENTS;
}

impl pallet_democracy::Trait for Runtime {
	type Proposal = Call;
	type Event = Event;
	type Currency = Balances;
	type EnactmentPeriod = EnactmentPeriod;
	type LaunchPeriod = LaunchPeriod;
	type VotingPeriod = VotingPeriod;
	type MinimumDeposit = MinimumDeposit;
	/// A straight majority of the council can decide what their next motion is.
	type ExternalOrigin = pallet_collective::EnsureProportionAtLeast<_1, _2, AccountId, CouncilCollective>;
	/// A super-majority can have the next scheduled referendum be a straight majority-carries vote.
	type ExternalMajorityOrigin = pallet_collective::EnsureProportionAtLeast<_3, _4, AccountId, CouncilCollective>;
	/// A unanimous council can have the next scheduled referendum be a straight default-carries
	/// (NTB) vote.
	type ExternalDefaultOrigin = pallet_collective::EnsureProportionAtLeast<_1, _1, AccountId, CouncilCollective>;
	/// Two thirds of the technical committee can have an ExternalMajority/ExternalDefault vote
	/// be tabled immediately and with a shorter voting/enactment period.
	type FastTrackOrigin = pallet_collective::EnsureProportionAtLeast<_2, _3, AccountId, TechnicalCollective>;
	type InstantOrigin = pallet_collective::EnsureProportionAtLeast<_1, _1, AccountId, TechnicalCollective>;
	type InstantAllowed = InstantAllowed;
	type FastTrackVotingPeriod = FastTrackVotingPeriod;
	// To cancel a proposal which has been passed, 2/3 of the council must agree to it.
	type CancellationOrigin = pallet_collective::EnsureProportionAtLeast<_2, _3, AccountId, CouncilCollective>;
	// Any single technical committee member may veto a coming council proposal, however they can
	// only do it once and it lasts only for the cooloff period.
	type VetoOrigin = pallet_collective::EnsureMember<AccountId, TechnicalCollective>;
	type CooloffPeriod = CooloffPeriod;
	type PreimageByteDeposit = PreimageByteDeposit;
	type Slash = Treasury;
	type Scheduler = Scheduler;
}

parameter_types! {
	pub const CouncilMotionDuration: BlockNumber = 5 * DAYS;
}

type CouncilCollective = pallet_collective::Instance1;
impl pallet_collective::Trait<CouncilCollective> for Runtime {
	type Origin = Origin;
	type Proposal = Call;
	type Event = Event;
	type MotionDuration = CouncilMotionDuration;
}

parameter_types! {
	pub const CandidacyBond: Balance = 10 * DOLLARS;
	pub const VotingBond: Balance = 1 * DOLLARS;
	pub const TermDuration: BlockNumber = 7 * DAYS;
	pub const DesiredMembers: u32 = 13;
	pub const DesiredRunnersUp: u32 = 7;
}

impl pallet_elections_phragmen::Trait for Runtime {
	type Event = Event;
	type Currency = Balances;
	type ChangeMembers = Council;
	// NOTE: this implies that council's genesis members cannot be set directly and must come from
	// this module.
	type InitializeMembers = Council;
	type CurrencyToVote = CurrencyToVoteHandler;
	type CandidacyBond = CandidacyBond;
	type VotingBond = VotingBond;
	type LoserCandidate = ();
	type BadReport = ();
	type KickedMember = ();
	type DesiredMembers = DesiredMembers;
	type DesiredRunnersUp = DesiredRunnersUp;
	type TermDuration = TermDuration;
}

parameter_types! {
	pub const TechnicalMotionDuration: BlockNumber = 5 * DAYS;
}

type TechnicalCollective = pallet_collective::Instance2;
impl pallet_collective::Trait<TechnicalCollective> for Runtime {
	type Origin = Origin;
	type Proposal = Call;
	type Event = Event;
	type MotionDuration = TechnicalMotionDuration;
}

impl pallet_membership::Trait<pallet_membership::Instance1> for Runtime {
	type Event = Event;
	type AddOrigin = pallet_collective::EnsureProportionMoreThan<_1, _2, AccountId, CouncilCollective>;
	type RemoveOrigin = pallet_collective::EnsureProportionMoreThan<_1, _2, AccountId, CouncilCollective>;
	type SwapOrigin = pallet_collective::EnsureProportionMoreThan<_1, _2, AccountId, CouncilCollective>;
	type ResetOrigin = pallet_collective::EnsureProportionMoreThan<_1, _2, AccountId, CouncilCollective>;
	type PrimeOrigin = pallet_collective::EnsureProportionMoreThan<_1, _2, AccountId, CouncilCollective>;
	type MembershipInitialized = TechnicalCommittee;
	type MembershipChanged = TechnicalCommittee;
}

parameter_types! {
	pub const ProposalBond: Permill = Permill::from_percent(5);
	pub const ProposalBondMinimum: Balance = 1 * DOLLARS;
	pub const SpendPeriod: BlockNumber = 1 * DAYS;
	pub const Burn: Permill = Permill::from_percent(50);
	pub const TipCountdown: BlockNumber = 1 * DAYS;
	pub const TipFindersFee: Percent = Percent::from_percent(20);
	pub const TipReportDepositBase: Balance = 1 * DOLLARS;
	pub const TipReportDepositPerByte: Balance = 1 * CENTS;
}

impl pallet_treasury::Trait for Runtime {
	type Currency = Balances;
	type ApproveOrigin = pallet_collective::EnsureMembers<_4, AccountId, CouncilCollective>;
	type RejectOrigin = pallet_collective::EnsureMembers<_2, AccountId, CouncilCollective>;
	type Tippers = Elections;
	type TipCountdown = TipCountdown;
	type TipFindersFee = TipFindersFee;
	type TipReportDepositBase = TipReportDepositBase;
	type TipReportDepositPerByte = TipReportDepositPerByte;
	type Event = Event;
	type ProposalRejection = ();
	type ProposalBond = ProposalBond;
	type ProposalBondMinimum = ProposalBondMinimum;
	type SpendPeriod = SpendPeriod;
	type Burn = Burn;
}

parameter_types! {
	pub const ContractTransactionBaseFee: Balance = 1 * CENTS;
	pub const ContractTransactionByteFee: Balance = 10 * MILLICENTS;
	pub const ContractFee: Balance = 1 * CENTS;
	pub const TombstoneDeposit: Balance = 1 * DOLLARS;
	pub const RentByteFee: Balance = 1 * DOLLARS;
	pub const RentDepositOffset: Balance = 1000 * DOLLARS;
	pub const SurchargeReward: Balance = 150 * DOLLARS;
}

impl pallet_contracts::Trait for Runtime {
	type Currency = Balances;
	type Time = Timestamp;
	type Randomness = RandomnessCollectiveFlip;
	type Call = Call;
	type Event = Event;
	type DetermineContractAddress = pallet_contracts::SimpleAddressDeterminer<Runtime>;
	type ComputeDispatchFee = pallet_contracts::DefaultDispatchFeeComputor<Runtime>;
	type TrieIdGenerator = pallet_contracts::TrieIdFromParentCounter<Runtime>;
	type GasPayment = ();
	type RentPayment = ();
	type SignedClaimHandicap = pallet_contracts::DefaultSignedClaimHandicap;
	type TombstoneDeposit = TombstoneDeposit;
	type StorageSizeOffset = pallet_contracts::DefaultStorageSizeOffset;
	type RentByteFee = RentByteFee;
	type RentDepositOffset = RentDepositOffset;
	type SurchargeReward = SurchargeReward;
	type TransactionBaseFee = ContractTransactionBaseFee;
	type TransactionByteFee = ContractTransactionByteFee;
	type ContractFee = ContractFee;
	type CallBaseFee = pallet_contracts::DefaultCallBaseFee;
	type InstantiateBaseFee = pallet_contracts::DefaultInstantiateBaseFee;
	type MaxDepth = pallet_contracts::DefaultMaxDepth;
	type MaxValueSize = pallet_contracts::DefaultMaxValueSize;
	type BlockGasLimit = pallet_contracts::DefaultBlockGasLimit;
}

impl pallet_sudo::Trait for Runtime {
	type Event = Event;
	type Call = Call;
}

parameter_types! {
	pub const SessionDuration: BlockNumber = EPOCH_DURATION_IN_SLOTS as _;
	pub const ImOnlineUnsignedPriority: TransactionPriority = TransactionPriority::max_value();
	/// We prioritize im-online heartbeats over phragmen solution submission.
	pub const StakingUnsignedPriority: TransactionPriority = TransactionPriority::max_value() / 2;
}


impl<LocalCall> frame_system::offchain::CreateSignedTransaction<LocalCall> for Runtime where
	Call: From<LocalCall>,
{
	fn create_transaction<C: frame_system::offchain::AppCrypto<Self::Public, Self::Signature>>(
		call: Call,
		public: <Signature as traits::Verify>::Signer,
		account: AccountId,
		nonce: Index,
	) -> Option<(Call, <UncheckedExtrinsic as traits::Extrinsic>::SignaturePayload)> {
		// take the biggest period possible.
		let period = BlockHashCount::get()
			.checked_next_power_of_two()
			.map(|c| c / 2)
			.unwrap_or(2) as u64;
		let current_block = System::block_number()
			.saturated_into::<u64>()
			// The `System::block_number` is initialized with `n+1`,
			// so the actual block number is `n`.
			.saturating_sub(1);
		let tip = 0;
		let extra: SignedExtra = (
			frame_system::CheckVersion::<Runtime>::new(),
			frame_system::CheckGenesis::<Runtime>::new(),
			frame_system::CheckEra::<Runtime>::from(generic::Era::mortal(period, current_block)),
			frame_system::CheckNonce::<Runtime>::from(nonce),
			frame_system::CheckWeight::<Runtime>::new(),
			pallet_transaction_payment::ChargeTransactionPayment::<Runtime>::from(tip),
			Default::default(),
		);
		let raw_payload = SignedPayload::new(call, extra).map_err(|e| {
			debug::warn!("Unable to create signed payload: {:?}", e);
		}).ok()?;
		let signature = raw_payload.using_encoded(|payload| {
			C::sign(payload, public)
		})?;
		let address = Indices::unlookup(account);
		let (call, extra, _) = raw_payload.deconstruct();
		Some((call, (address, signature.into(), extra)))
	}
}

impl frame_system::offchain::SigningTypes for Runtime {
	type Public = <Signature as traits::Verify>::Signer;
	type Signature = Signature;
}

impl<C> frame_system::offchain::SendTransactionTypes<C> for Runtime where
	Call: From<C>,
{
	type OverarchingCall = Call;
	type Extrinsic = UncheckedExtrinsic;
}

impl pallet_im_online::Trait for Runtime {
	type AuthorityId = ImOnlineId;
	type Event = Event;
	type SessionDuration = SessionDuration;
	type ReportUnresponsiveness = Offences;
	type UnsignedPriority = ImOnlineUnsignedPriority;
}

impl pallet_offences::Trait for Runtime {
	type Event = Event;
	type IdentificationTuple = pallet_session::historical::IdentificationTuple<Self>;
	type OnOffenceHandler = Staking;
}

impl pallet_authority_discovery::Trait for Runtime {}

impl pallet_grandpa::Trait for Runtime {
	type Event = Event;
}

parameter_types! {
	pub const WindowSize: BlockNumber = 101;
	pub const ReportLatency: BlockNumber = 1000;
}

impl pallet_finality_tracker::Trait for Runtime {
	type OnFinalizationStalled = ();
	type WindowSize = WindowSize;
	type ReportLatency = ReportLatency;
}

parameter_types! {
	pub const BasicDeposit: Balance = 10 * DOLLARS;       // 258 bytes on-chain
	pub const FieldDeposit: Balance = 250 * CENTS;        // 66 bytes on-chain
	pub const SubAccountDeposit: Balance = 2 * DOLLARS;   // 53 bytes on-chain
	pub const MaxSubAccounts: u32 = 100;
	pub const MaxAdditionalFields: u32 = 100;
}

impl pallet_identity::Trait for Runtime {
	type Event = Event;
	type Currency = Balances;
	type BasicDeposit = BasicDeposit;
	type FieldDeposit = FieldDeposit;
	type SubAccountDeposit = SubAccountDeposit;
	type MaxSubAccounts = MaxSubAccounts;
	type MaxAdditionalFields = MaxAdditionalFields;
	type Slashed = Treasury;
	type ForceOrigin = pallet_collective::EnsureProportionMoreThan<_1, _2, AccountId, CouncilCollective>;
	type RegistrarOrigin = pallet_collective::EnsureProportionMoreThan<_1, _2, AccountId, CouncilCollective>;
}

parameter_types! {
	pub const ConfigDepositBase: Balance = 5 * DOLLARS;
	pub const FriendDepositFactor: Balance = 50 * CENTS;
	pub const MaxFriends: u16 = 9;
	pub const RecoveryDeposit: Balance = 5 * DOLLARS;
}

impl pallet_recovery::Trait for Runtime {
	type Event = Event;
	type Call = Call;
	type Currency = Balances;
	type ConfigDepositBase = ConfigDepositBase;
	type FriendDepositFactor = FriendDepositFactor;
	type MaxFriends = MaxFriends;
	type RecoveryDeposit = RecoveryDeposit;
}

parameter_types! {
	pub const CandidateDeposit: Balance = 10 * DOLLARS;
	pub const WrongSideDeduction: Balance = 2 * DOLLARS;
	pub const MaxStrikes: u32 = 10;
	pub const RotationPeriod: BlockNumber = 80 * HOURS;
	pub const PeriodSpend: Balance = 500 * DOLLARS;
	pub const MaxLockDuration: BlockNumber = 36 * 30 * DAYS;
	pub const ChallengePeriod: BlockNumber = 7 * DAYS;
}

impl pallet_society::Trait for Runtime {
	type Event = Event;
	type Currency = Balances;
	type Randomness = RandomnessCollectiveFlip;
	type CandidateDeposit = CandidateDeposit;
	type WrongSideDeduction = WrongSideDeduction;
	type MaxStrikes = MaxStrikes;
	type PeriodSpend = PeriodSpend;
	type MembershipChanged = ();
	type RotationPeriod = RotationPeriod;
	type MaxLockDuration = MaxLockDuration;
	type FounderSetOrigin = pallet_collective::EnsureProportionMoreThan<_1, _2, AccountId, CouncilCollective>;
	type SuspensionJudgementOrigin = pallet_society::EnsureFounder<Runtime>;
	type ChallengePeriod = ChallengePeriod;
}

parameter_types! {
	pub const MinVestedTransfer: Balance = 100 * DOLLARS;
}

impl pallet_vesting::Trait for Runtime {
	type Event = Event;
	type Currency = Balances;
	type BlockNumberToBalance = ConvertInto;
	type MinVestedTransfer = MinVestedTransfer;
}

construct_runtime!(
	pub enum Runtime where
		Block = Block,
		NodeBlock = node_primitives::Block,
		UncheckedExtrinsic = UncheckedExtrinsic
	{
		System: frame_system::{Module, Call, Config, Storage, Event<T>},
		Utility: pallet_utility::{Module, Call, Storage, Event<T>},
		Babe: pallet_babe::{Module, Call, Storage, Config, Inherent(Timestamp)},
		Timestamp: pallet_timestamp::{Module, Call, Storage, Inherent},
		Authorship: pallet_authorship::{Module, Call, Storage, Inherent},
		Indices: pallet_indices::{Module, Call, Storage, Config<T>, Event<T>},
		Balances: pallet_balances::{Module, Call, Storage, Config<T>, Event<T>},
		TransactionPayment: pallet_transaction_payment::{Module, Storage},
		Staking: pallet_staking::{Module, Call, Config<T>, Storage, Event<T>, ValidateUnsigned},
		Session: pallet_session::{Module, Call, Storage, Event, Config<T>},
		Democracy: pallet_democracy::{Module, Call, Storage, Config, Event<T>},
		Council: pallet_collective::<Instance1>::{Module, Call, Storage, Origin<T>, Event<T>, Config<T>},
		TechnicalCommittee: pallet_collective::<Instance2>::{Module, Call, Storage, Origin<T>, Event<T>, Config<T>},
		Elections: pallet_elections_phragmen::{Module, Call, Storage, Event<T>, Config<T>},
		TechnicalMembership: pallet_membership::<Instance1>::{Module, Call, Storage, Event<T>, Config<T>},
		FinalityTracker: pallet_finality_tracker::{Module, Call, Inherent},
		Grandpa: pallet_grandpa::{Module, Call, Storage, Config, Event},
		Treasury: pallet_treasury::{Module, Call, Storage, Config, Event<T>},
		Contracts: pallet_contracts::{Module, Call, Config<T>, Storage, Event<T>},
		Sudo: pallet_sudo::{Module, Call, Config<T>, Storage, Event<T>},
		ImOnline: pallet_im_online::{Module, Call, Storage, Event<T>, ValidateUnsigned, Config<T>},
		AuthorityDiscovery: pallet_authority_discovery::{Module, Call, Config},
		Offences: pallet_offences::{Module, Call, Storage, Event},
		RandomnessCollectiveFlip: pallet_randomness_collective_flip::{Module, Call, Storage},
		Identity: pallet_identity::{Module, Call, Storage, Event<T>},
		Society: pallet_society::{Module, Call, Storage, Event<T>, Config<T>},
		Recovery: pallet_recovery::{Module, Call, Storage, Event<T>},
		Vesting: pallet_vesting::{Module, Call, Storage, Event<T>, Config<T>},
		Scheduler: pallet_scheduler::{Module, Call, Storage, Event<T>},
	}
);

/// The address format for describing accounts.
pub type Address = <Indices as StaticLookup>::Source;
/// Block header type as expected by this runtime.
pub type Header = generic::Header<BlockNumber, BlakeTwo256>;
/// Block type as expected by this runtime.
pub type Block = generic::Block<Header, UncheckedExtrinsic>;
/// A Block signed with a Justification
pub type SignedBlock = generic::SignedBlock<Block>;
/// BlockId type as expected by this runtime.
pub type BlockId = generic::BlockId<Block>;
/// The SignedExtension to the basic transaction logic.
pub type SignedExtra = (
	frame_system::CheckVersion<Runtime>,
	frame_system::CheckGenesis<Runtime>,
	frame_system::CheckEra<Runtime>,
	frame_system::CheckNonce<Runtime>,
	frame_system::CheckWeight<Runtime>,
	pallet_transaction_payment::ChargeTransactionPayment<Runtime>,
	pallet_contracts::CheckBlockGasLimit<Runtime>,
);
/// Unchecked extrinsic type as expected by this runtime.
pub type UncheckedExtrinsic = generic::UncheckedExtrinsic<Address, Call, Signature, SignedExtra>;
/// The payload being signed in transactions.
pub type SignedPayload = generic::SignedPayload<Call, SignedExtra>;
/// Extrinsic type that has already been checked.
pub type CheckedExtrinsic = generic::CheckedExtrinsic<AccountId, Call, SignedExtra>;
/// Executive: handles dispatch to the various modules.
pub type Executive = frame_executive::Executive<Runtime, Block, frame_system::ChainContext<Runtime>, Runtime, AllModules>;

impl_runtime_apis! {
	impl sp_api::Core<Block> for Runtime {
		fn version() -> RuntimeVersion {
			VERSION
		}

		fn execute_block(block: Block) {
			Executive::execute_block(block)
		}

		fn initialize_block(header: &<Block as BlockT>::Header) {
			Executive::initialize_block(header)
		}
	}

	impl sp_api::Metadata<Block> for Runtime {
		fn metadata() -> OpaqueMetadata {
			Runtime::metadata().into()
		}
	}

	impl sp_block_builder::BlockBuilder<Block> for Runtime {
		fn apply_extrinsic(extrinsic: <Block as BlockT>::Extrinsic) -> ApplyExtrinsicResult {
			Executive::apply_extrinsic(extrinsic)
		}

		fn finalize_block() -> <Block as BlockT>::Header {
			Executive::finalize_block()
		}

		fn inherent_extrinsics(data: InherentData) -> Vec<<Block as BlockT>::Extrinsic> {
			data.create_extrinsics()
		}

		fn check_inherents(block: Block, data: InherentData) -> CheckInherentsResult {
			data.check_extrinsics(&block)
		}

		fn random_seed() -> <Block as BlockT>::Hash {
			RandomnessCollectiveFlip::random_seed()
		}
	}

	impl sp_transaction_pool::runtime_api::TaggedTransactionQueue<Block> for Runtime {
		fn validate_transaction(
			source: TransactionSource,
			tx: <Block as BlockT>::Extrinsic,
		) -> TransactionValidity {
			Executive::validate_transaction(source, tx)
		}
	}

	impl sp_offchain::OffchainWorkerApi<Block> for Runtime {
		fn offchain_worker(header: &<Block as BlockT>::Header) {
			Executive::offchain_worker(header)
		}
	}

	impl fg_primitives::GrandpaApi<Block> for Runtime {
		fn grandpa_authorities() -> GrandpaAuthorityList {
			Grandpa::grandpa_authorities()
		}
	}

	impl sp_consensus_babe::BabeApi<Block> for Runtime {
		fn configuration() -> sp_consensus_babe::BabeConfiguration {
			// The choice of `c` parameter (where `1 - c` represents the
			// probability of a slot being empty), is done in accordance to the
			// slot duration and expected target block time, for safely
			// resisting network delays of maximum two seconds.
			// <https://research.web3.foundation/en/latest/polkadot/BABE/Babe/#6-practical-results>
			sp_consensus_babe::BabeConfiguration {
				slot_duration: Babe::slot_duration(),
				epoch_length: EpochDuration::get(),
				c: PRIMARY_PROBABILITY,
				genesis_authorities: Babe::authorities(),
				randomness: Babe::randomness(),
				secondary_slots: true,
			}
		}

		fn current_epoch_start() -> sp_consensus_babe::SlotNumber {
			Babe::current_epoch_start()
		}
	}

	impl sp_authority_discovery::AuthorityDiscoveryApi<Block> for Runtime {
		fn authorities() -> Vec<AuthorityDiscoveryId> {
			AuthorityDiscovery::authorities()
		}
	}

	impl frame_system_rpc_runtime_api::AccountNonceApi<Block, AccountId, Index> for Runtime {
		fn account_nonce(account: AccountId) -> Index {
			System::account_nonce(account)
		}
	}

	impl pallet_contracts_rpc_runtime_api::ContractsApi<Block, AccountId, Balance, BlockNumber>
		for Runtime
	{
		fn call(
			origin: AccountId,
			dest: AccountId,
			value: Balance,
			gas_limit: u64,
			input_data: Vec<u8>,
		) -> ContractExecResult {
			let exec_result =
				Contracts::bare_call(origin, dest.into(), value, gas_limit, input_data);
			match exec_result {
				Ok(v) => ContractExecResult::Success {
					status: v.status,
					data: v.data,
				},
				Err(_) => ContractExecResult::Error,
			}
		}

		fn get_storage(
			address: AccountId,
			key: [u8; 32],
		) -> pallet_contracts_primitives::GetStorageResult {
			Contracts::get_storage(address, key)
		}

		fn rent_projection(
			address: AccountId,
		) -> pallet_contracts_primitives::RentProjectionResult<BlockNumber> {
			Contracts::rent_projection(address)
		}
	}

	impl pallet_transaction_payment_rpc_runtime_api::TransactionPaymentApi<
		Block,
		Balance,
		UncheckedExtrinsic,
	> for Runtime {
		fn query_info(uxt: UncheckedExtrinsic, len: u32) -> RuntimeDispatchInfo<Balance> {
			TransactionPayment::query_info(uxt, len)
		}
	}

	impl sp_session::SessionKeys<Block> for Runtime {
		fn generate_session_keys(seed: Option<Vec<u8>>) -> Vec<u8> {
			SessionKeys::generate(seed)
		}

		fn decode_session_keys(
			encoded: Vec<u8>,
		) -> Option<Vec<(Vec<u8>, sp_core::crypto::KeyTypeId)>> {
			SessionKeys::decode_into_raw_public_keys(&encoded)
		}
	}

	#[cfg(feature = "runtime-benchmarks")]
	impl frame_benchmarking::Benchmark<Block> for Runtime {
		fn dispatch_benchmark(
			pallet: Vec<u8>,
			benchmark: Vec<u8>,
			lowest_range_values: Vec<u32>,
			highest_range_values: Vec<u32>,
			steps: Vec<u32>,
			repeat: u32,
		) -> Result<Vec<frame_benchmarking::BenchmarkBatch>, sp_runtime::RuntimeString> {
			use frame_benchmarking::{Benchmarking, BenchmarkBatch, add_benchmark};
			// Trying to add benchmarks directly to the Session Pallet caused cyclic dependency issues.
			// To get around that, we separated the Session benchmarks into its own crate, which is why
			// we need these two lines below.
			use pallet_session_benchmarking::Module as SessionBench;
			use pallet_offences_benchmarking::Module as OffencesBench;

			impl pallet_session_benchmarking::Trait for Runtime {}
			impl pallet_offences_benchmarking::Trait for Runtime {}

			let mut batches = Vec::<BenchmarkBatch>::new();
			let params = (&pallet, &benchmark, &lowest_range_values, &highest_range_values, &steps, repeat);

			add_benchmark!(params, batches, b"balances", Balances);
			add_benchmark!(params, batches, b"collective", Council);
			add_benchmark!(params, batches, b"democracy", Democracy);
			add_benchmark!(params, batches, b"identity", Identity);
			add_benchmark!(params, batches, b"im-online", ImOnline);
			add_benchmark!(params, batches, b"session", SessionBench::<Runtime>);
			add_benchmark!(params, batches, b"staking", Staking);
			add_benchmark!(params, batches, b"timestamp", Timestamp);
			add_benchmark!(params, batches, b"treasury", Treasury);
			add_benchmark!(params, batches, b"utility", Utility);
			add_benchmark!(params, batches, b"vesting", Vesting);
			add_benchmark!(params, batches, b"offences", OffencesBench::<Runtime>);

			if batches.is_empty() { return Err("Benchmark not found for this pallet.".into()) }
			Ok(batches)
		}
	}
}

#[cfg(test)]
mod tests {
	use super::*;
	use frame_system::offchain::CreateSignedTransaction;

	#[test]
	fn validate_transaction_submitter_bounds() {
		fn is_submit_signed_transaction<T>() where
			T: CreateSignedTransaction<Call>,
		{}

		is_submit_signed_transaction::<Runtime>();
	}
}<|MERGE_RESOLUTION|>--- conflicted
+++ resolved
@@ -319,12 +319,8 @@
 	type NextNewSession = Session;
 	type ElectionLookahead = ElectionLookahead;
 	type Call = Call;
-<<<<<<< HEAD
-	type SubmitTransaction = TransactionSubmitterOf<()>;
 	type Randomness = RandomnessCollectiveFlip;
 	type MaxIterations = MaxIterations;
-=======
->>>>>>> 68dbd07b
 	type MaxNominatorRewardedPerValidator = MaxNominatorRewardedPerValidator;
 	type UnsignedPriority = StakingUnsignedPriority;
 }
