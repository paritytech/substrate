--- conflicted
+++ resolved
@@ -26,11 +26,7 @@
 use frame_support::{
 	construct_runtime, parameter_types,
 	traits::{
-<<<<<<< HEAD
-		Currency, EnsureOneOf, EqualPrivilegeOnly, Everything, Imbalance, InstanceFilter,
-=======
 		ConstU32, Currency, EnsureOneOf, EqualPrivilegeOnly, Everything, Imbalance, InstanceFilter,
->>>>>>> 6d09a45c
 		KeyOwnerProofSystem, LockIdentifier, Nothing, OnUnbalanced, U128CurrencyToVote,
 	},
 	weights::{
