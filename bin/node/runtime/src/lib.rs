--- conflicted
+++ resolved
@@ -557,15 +557,8 @@
 	type MaxNominatorRewardedPerValidator = MaxNominatorRewardedPerValidator;
 	type OffendingValidatorsThreshold = OffendingValidatorsThreshold;
 	type ElectionProvider = ElectionProviderMultiPhase;
-<<<<<<< HEAD
 	type GenesisElectionProvider = onchain::UnboundedExecution<OnChainSeqPhragmen>;
-	// Alternatively, use pallet_staking::UseNominatorsMap<Runtime> to just use the nominators map.
-	// Note that the aforementioned does not scale to a very large number of nominators.
-	type SortedListProvider = BagsList;
-=======
-	type GenesisElectionProvider = onchain::OnChainSequentialPhragmen<Self>;
 	type VoterList = BagsList;
->>>>>>> 666f39b8
 	type MaxUnlockingChunks = ConstU32<32>;
 	type WeightInfo = pallet_staking::weights::SubstrateWeight<Runtime>;
 	type BenchmarkingConfig = StakingBenchmarkingConfig;
