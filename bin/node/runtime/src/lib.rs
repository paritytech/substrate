// This file is part of Substrate.

// Copyright (C) 2018-2020 Parity Technologies (UK) Ltd.
// SPDX-License-Identifier: GPL-3.0-or-later WITH Classpath-exception-2.0

// This program is free software: you can redistribute it and/or modify
// it under the terms of the GNU General Public License as published by
// the Free Software Foundation, either version 3 of the License, or
// (at your option) any later version.

// This program is distributed in the hope that it will be useful,
// but WITHOUT ANY WARRANTY; without even the implied warranty of
// MERCHANTABILITY or FITNESS FOR A PARTICULAR PURPOSE. See the
// GNU General Public License for more details.

// You should have received a copy of the GNU General Public License
// along with this program. If not, see <https://www.gnu.org/licenses/>.

//! The Substrate runtime. This can be compiled with ``#[no_std]`, ready for Wasm.

#![cfg_attr(not(feature = "std"), no_std)]
// `construct_runtime!` does a lot of recursion and requires us to increase the limit to 256.
#![recursion_limit="256"]

use sp_std::prelude::*;

use frame_support::{
	construct_runtime, parameter_types, debug, RuntimeDebug,
	weights::{
		Weight, IdentityFee,
		constants::{BlockExecutionWeight, ExtrinsicBaseWeight, RocksDbWeight, WEIGHT_PER_SECOND},
	},
	traits::{Currency, Imbalance, KeyOwnerProofSystem, OnUnbalanced, Randomness, LockIdentifier},
};
use frame_system::{EnsureRoot, EnsureOneOf};
use frame_support::traits::InstanceFilter;
use codec::{Encode, Decode};
use sp_core::{
	crypto::KeyTypeId,
	u32_trait::{_1, _2, _3, _4},
	OpaqueMetadata,
};
pub use node_primitives::{AccountId, Signature};
use node_primitives::{AccountIndex, Balance, BlockNumber, Hash, Index, Moment};
use sp_api::impl_runtime_apis;
use sp_runtime::{
	Permill, Perbill, Perquintill, Percent, ApplyExtrinsicResult,
	impl_opaque_keys, generic, create_runtime_str, ModuleId, FixedPointNumber,
};
use sp_runtime::curve::PiecewiseLinear;
use sp_runtime::transaction_validity::{TransactionValidity, TransactionSource, TransactionPriority};
use sp_runtime::traits::{
	self, BlakeTwo256, Block as BlockT, StaticLookup, SaturatedConversion,
	ConvertInto, OpaqueKeys, NumberFor, Saturating,
};
use sp_version::RuntimeVersion;
#[cfg(any(feature = "std", test))]
use sp_version::NativeVersion;
use pallet_grandpa::{AuthorityId as GrandpaId, AuthorityList as GrandpaAuthorityList};
use pallet_grandpa::fg_primitives;
use pallet_im_online::sr25519::AuthorityId as ImOnlineId;
use sp_authority_discovery::AuthorityId as AuthorityDiscoveryId;
use pallet_transaction_payment_rpc_runtime_api::RuntimeDispatchInfo;
pub use pallet_transaction_payment::{Multiplier, TargetedFeeAdjustment};
use pallet_contracts_rpc_runtime_api::ContractExecResult;
use pallet_session::{historical as pallet_session_historical};
use sp_inherents::{InherentData, CheckInherentsResult};
use static_assertions::const_assert;

#[cfg(any(feature = "std", test))]
pub use sp_runtime::BuildStorage;
#[cfg(any(feature = "std", test))]
pub use pallet_balances::Call as BalancesCall;
#[cfg(any(feature = "std", test))]
pub use frame_system::Call as SystemCall;
#[cfg(any(feature = "std", test))]
pub use pallet_staking::StakerStatus;

/// Implementations of some helper traits passed into runtime modules as associated types.
pub mod impls;
use impls::{CurrencyToVoteHandler, Author};

/// Constant values used within the runtime.
pub mod constants;
use constants::{time::*, currency::*};

<<<<<<< HEAD
// Weights used for pallet extrinsics.
=======
/// Weights for pallets used in the runtime.
>>>>>>> eb57b07a
mod weights;

// Make the WASM binary available.
#[cfg(feature = "std")]
include!(concat!(env!("OUT_DIR"), "/wasm_binary.rs"));

#[cfg(feature = "std")]
/// Wasm binary unwrapped. If built with `BUILD_DUMMY_WASM_BINARY`, the function panics.
pub fn wasm_binary_unwrap() -> &'static [u8] {
	WASM_BINARY.expect("Development wasm binary is not available. This means the client is \
						built with `BUILD_DUMMY_WASM_BINARY` flag and it is only usable for \
						production chains. Please rebuild with the flag disabled.")
}

/// Runtime version.
pub const VERSION: RuntimeVersion = RuntimeVersion {
	spec_name: create_runtime_str!("node"),
	impl_name: create_runtime_str!("substrate-node"),
	authoring_version: 10,
	// Per convention: if the runtime behavior changes, increment spec_version
	// and set impl_version to 0. If only runtime
	// implementation changes and behavior does not, then leave spec_version as
	// is and increment impl_version.
	spec_version: 257,
	impl_version: 0,
	apis: RUNTIME_API_VERSIONS,
	transaction_version: 1,
};

/// Native version.
#[cfg(any(feature = "std", test))]
pub fn native_version() -> NativeVersion {
	NativeVersion {
		runtime_version: VERSION,
		can_author_with: Default::default(),
	}
}

type NegativeImbalance = <Balances as Currency<AccountId>>::NegativeImbalance;

pub struct DealWithFees;
impl OnUnbalanced<NegativeImbalance> for DealWithFees {
	fn on_unbalanceds<B>(mut fees_then_tips: impl Iterator<Item=NegativeImbalance>) {
		if let Some(fees) = fees_then_tips.next() {
			// for fees, 80% to treasury, 20% to author
			let mut split = fees.ration(80, 20);
			if let Some(tips) = fees_then_tips.next() {
				// for tips, if any, 80% to treasury, 20% to author (though this can be anything)
				tips.ration_merge_into(80, 20, &mut split);
			}
			Treasury::on_unbalanced(split.0);
			Author::on_unbalanced(split.1);
		}
	}
}

const AVERAGE_ON_INITIALIZE_WEIGHT: Perbill = Perbill::from_percent(10);
parameter_types! {
	pub const BlockHashCount: BlockNumber = 2400;
	/// We allow for 2 seconds of compute with a 6 second average block time.
	pub const MaximumBlockWeight: Weight = 2 * WEIGHT_PER_SECOND;
	pub const AvailableBlockRatio: Perbill = Perbill::from_percent(75);
	/// Assume 10% of weight for average on_initialize calls.
	pub MaximumExtrinsicWeight: Weight =
		AvailableBlockRatio::get().saturating_sub(AVERAGE_ON_INITIALIZE_WEIGHT)
		* MaximumBlockWeight::get();
	pub const MaximumBlockLength: u32 = 5 * 1024 * 1024;
	pub const Version: RuntimeVersion = VERSION;
}

const_assert!(AvailableBlockRatio::get().deconstruct() >= AVERAGE_ON_INITIALIZE_WEIGHT.deconstruct());

impl frame_system::Trait for Runtime {
	type BaseCallFilter = ();
	type Origin = Origin;
	type Call = Call;
	type Index = Index;
	type BlockNumber = BlockNumber;
	type Hash = Hash;
	type Hashing = BlakeTwo256;
	type AccountId = AccountId;
	type Lookup = Indices;
	type Header = generic::Header<BlockNumber, BlakeTwo256>;
	type Event = Event;
	type BlockHashCount = BlockHashCount;
	type MaximumBlockWeight = MaximumBlockWeight;
	type DbWeight = RocksDbWeight;
	type BlockExecutionWeight = BlockExecutionWeight;
	type ExtrinsicBaseWeight = ExtrinsicBaseWeight;
	type MaximumExtrinsicWeight = MaximumExtrinsicWeight;
	type MaximumBlockLength = MaximumBlockLength;
	type AvailableBlockRatio = AvailableBlockRatio;
	type Version = Version;
	type ModuleToIndex = ModuleToIndex;
	type AccountData = pallet_balances::AccountData<Balance>;
	type OnNewAccount = ();
	type OnKilledAccount = ();
	type SystemWeightInfo = ();
}

impl pallet_utility::Trait for Runtime {
	type Event = Event;
	type Call = Call;
	type WeightInfo = ();
}

parameter_types! {
	// One storage item; key size is 32; value is size 4+4+16+32 bytes = 56 bytes.
	pub const DepositBase: Balance = deposit(1, 88);
	// Additional storage item size of 32 bytes.
	pub const DepositFactor: Balance = deposit(0, 32);
	pub const MaxSignatories: u16 = 100;
}

impl pallet_multisig::Trait for Runtime {
	type Event = Event;
	type Call = Call;
	type Currency = Balances;
	type DepositBase = DepositBase;
	type DepositFactor = DepositFactor;
	type MaxSignatories = MaxSignatories;
	type WeightInfo = ();
}

parameter_types! {
	// One storage item; key size 32, value size 8; .
	pub const ProxyDepositBase: Balance = deposit(1, 8);
	// Additional storage item size of 33 bytes.
	pub const ProxyDepositFactor: Balance = deposit(0, 33);
	pub const MaxProxies: u16 = 32;
}

/// The type used to represent the kinds of proxying allowed.
#[derive(Copy, Clone, Eq, PartialEq, Ord, PartialOrd, Encode, Decode, RuntimeDebug)]
pub enum ProxyType {
	Any,
	NonTransfer,
	Governance,
	Staking,
}
impl Default for ProxyType { fn default() -> Self { Self::Any } }
impl InstanceFilter<Call> for ProxyType {
	fn filter(&self, c: &Call) -> bool {
		match self {
			ProxyType::Any => true,
			ProxyType::NonTransfer => !matches!(c,
				Call::Balances(..) | Call::Vesting(pallet_vesting::Call::vested_transfer(..))
					| Call::Indices(pallet_indices::Call::transfer(..))
			),
			ProxyType::Governance => matches!(c,
				Call::Democracy(..) | Call::Council(..) | Call::Society(..)
					| Call::TechnicalCommittee(..) | Call::Elections(..) | Call::Treasury(..)
			),
			ProxyType::Staking => matches!(c, Call::Staking(..)),
		}
	}
	fn is_superset(&self, o: &Self) -> bool {
		match (self, o) {
			(x, y) if x == y => true,
			(ProxyType::Any, _) => true,
			(_, ProxyType::Any) => false,
			(ProxyType::NonTransfer, _) => true,
			_ => false,
		}
	}
}

impl pallet_proxy::Trait for Runtime {
	type Event = Event;
	type Call = Call;
	type Currency = Balances;
	type ProxyType = ProxyType;
	type ProxyDepositBase = ProxyDepositBase;
	type ProxyDepositFactor = ProxyDepositFactor;
	type MaxProxies = MaxProxies;
	type WeightInfo = ();
}

parameter_types! {
	pub MaximumSchedulerWeight: Weight = Perbill::from_percent(80) * MaximumBlockWeight::get();
}

impl pallet_scheduler::Trait for Runtime {
	type Event = Event;
	type Origin = Origin;
	type PalletsOrigin = OriginCaller;
	type Call = Call;
	type MaximumWeight = MaximumSchedulerWeight;
	type ScheduleOrigin = EnsureRoot<AccountId>;
	type WeightInfo = ();
}

parameter_types! {
	pub const EpochDuration: u64 = EPOCH_DURATION_IN_SLOTS;
	pub const ExpectedBlockTime: Moment = MILLISECS_PER_BLOCK;
}

impl pallet_babe::Trait for Runtime {
	type EpochDuration = EpochDuration;
	type ExpectedBlockTime = ExpectedBlockTime;
	type EpochChangeTrigger = pallet_babe::ExternalTrigger;

	type KeyOwnerProofSystem = Historical;

	type KeyOwnerProof = <Self::KeyOwnerProofSystem as KeyOwnerProofSystem<(
		KeyTypeId,
		pallet_babe::AuthorityId,
	)>>::Proof;

	type KeyOwnerIdentification = <Self::KeyOwnerProofSystem as KeyOwnerProofSystem<(
		KeyTypeId,
		pallet_babe::AuthorityId,
	)>>::IdentificationTuple;

	type HandleEquivocation =
		pallet_babe::EquivocationHandler<Self::KeyOwnerIdentification, Offences>;
}

parameter_types! {
	pub const IndexDeposit: Balance = 1 * DOLLARS;
}

impl pallet_indices::Trait for Runtime {
	type AccountIndex = AccountIndex;
	type Currency = Balances;
	type Deposit = IndexDeposit;
	type Event = Event;
	type WeightInfo = ();
}

parameter_types! {
	pub const ExistentialDeposit: Balance = 1 * DOLLARS;
}

impl pallet_balances::Trait for Runtime {
	type Balance = Balance;
	type DustRemoval = ();
	type Event = Event;
	type ExistentialDeposit = ExistentialDeposit;
	type AccountStore = frame_system::Module<Runtime>;
	type WeightInfo = weights::pallet_balances::WeightInfo;
}

parameter_types! {
	pub const TransactionByteFee: Balance = 10 * MILLICENTS;
	pub const TargetBlockFullness: Perquintill = Perquintill::from_percent(25);
	pub AdjustmentVariable: Multiplier = Multiplier::saturating_from_rational(1, 100_000);
	pub MinimumMultiplier: Multiplier = Multiplier::saturating_from_rational(1, 1_000_000_000u128);
}

impl pallet_transaction_payment::Trait for Runtime {
	type Currency = Balances;
	type OnTransactionPayment = DealWithFees;
	type TransactionByteFee = TransactionByteFee;
	type WeightToFee = IdentityFee<Balance>;
	type FeeMultiplierUpdate =
		TargetedFeeAdjustment<Self, TargetBlockFullness, AdjustmentVariable, MinimumMultiplier>;
}

parameter_types! {
	pub const MinimumPeriod: Moment = SLOT_DURATION / 2;
}

impl pallet_timestamp::Trait for Runtime {
	type Moment = Moment;
	type OnTimestampSet = Babe;
	type MinimumPeriod = MinimumPeriod;
	type WeightInfo = ();
}

parameter_types! {
	pub const UncleGenerations: BlockNumber = 5;
}

impl pallet_authorship::Trait for Runtime {
	type FindAuthor = pallet_session::FindAccountFromAuthorIndex<Self, Babe>;
	type UncleGenerations = UncleGenerations;
	type FilterUncle = ();
	type EventHandler = (Staking, ImOnline);
}

impl_opaque_keys! {
	pub struct SessionKeys {
		pub grandpa: Grandpa,
		pub babe: Babe,
		pub im_online: ImOnline,
		pub authority_discovery: AuthorityDiscovery,
	}
}

parameter_types! {
	pub const DisabledValidatorsThreshold: Perbill = Perbill::from_percent(17);
}

impl pallet_session::Trait for Runtime {
	type Event = Event;
	type ValidatorId = <Self as frame_system::Trait>::AccountId;
	type ValidatorIdOf = pallet_staking::StashOf<Self>;
	type ShouldEndSession = Babe;
	type NextSessionRotation = Babe;
	type SessionManager = pallet_session::historical::NoteHistoricalRoot<Self, Staking>;
	type SessionHandler = <SessionKeys as OpaqueKeys>::KeyTypeIdProviders;
	type Keys = SessionKeys;
	type DisabledValidatorsThreshold = DisabledValidatorsThreshold;
	type WeightInfo = ();
}

impl pallet_session::historical::Trait for Runtime {
	type FullIdentification = pallet_staking::Exposure<AccountId, Balance>;
	type FullIdentificationOf = pallet_staking::ExposureOf<Runtime>;
}

pallet_staking_reward_curve::build! {
	const REWARD_CURVE: PiecewiseLinear<'static> = curve!(
		min_inflation: 0_025_000,
		max_inflation: 0_100_000,
		ideal_stake: 0_500_000,
		falloff: 0_050_000,
		max_piece_count: 40,
		test_precision: 0_005_000,
	);
}

parameter_types! {
	pub const SessionsPerEra: sp_staking::SessionIndex = 6;
	pub const BondingDuration: pallet_staking::EraIndex = 24 * 28;
	pub const SlashDeferDuration: pallet_staking::EraIndex = 24 * 7; // 1/4 the bonding duration.
	pub const RewardCurve: &'static PiecewiseLinear<'static> = &REWARD_CURVE;
	pub const MaxNominatorRewardedPerValidator: u32 = 64;
	pub const ElectionLookahead: BlockNumber = EPOCH_DURATION_IN_BLOCKS / 4;
	pub const MaxIterations: u32 = 10;
	// 0.05%. The higher the value, the more strict solution acceptance becomes.
	pub MinSolutionScoreBump: Perbill = Perbill::from_rational_approximation(5u32, 10_000);
}

impl pallet_staking::Trait for Runtime {
	type Currency = Balances;
	type UnixTime = Timestamp;
	type CurrencyToVote = CurrencyToVoteHandler;
	type RewardRemainder = Treasury;
	type Event = Event;
	type Slash = Treasury; // send the slashed funds to the treasury.
	type Reward = (); // rewards are minted from the void
	type SessionsPerEra = SessionsPerEra;
	type BondingDuration = BondingDuration;
	type SlashDeferDuration = SlashDeferDuration;
	/// A super-majority of the council can cancel the slash.
	type SlashCancelOrigin = EnsureOneOf<
		AccountId,
		EnsureRoot<AccountId>,
		pallet_collective::EnsureProportionAtLeast<_3, _4, AccountId, CouncilCollective>
	>;
	type SessionInterface = Self;
	type RewardCurve = RewardCurve;
	type NextNewSession = Session;
	type ElectionLookahead = ElectionLookahead;
	type Call = Call;
	type MaxIterations = MaxIterations;
	type MinSolutionScoreBump = MinSolutionScoreBump;
	type MaxNominatorRewardedPerValidator = MaxNominatorRewardedPerValidator;
	type UnsignedPriority = StakingUnsignedPriority;
	type WeightInfo = ();
}

parameter_types! {
	pub const LaunchPeriod: BlockNumber = 28 * 24 * 60 * MINUTES;
	pub const VotingPeriod: BlockNumber = 28 * 24 * 60 * MINUTES;
	pub const FastTrackVotingPeriod: BlockNumber = 3 * 24 * 60 * MINUTES;
	pub const InstantAllowed: bool = true;
	pub const MinimumDeposit: Balance = 100 * DOLLARS;
	pub const EnactmentPeriod: BlockNumber = 30 * 24 * 60 * MINUTES;
	pub const CooloffPeriod: BlockNumber = 28 * 24 * 60 * MINUTES;
	// One cent: $10,000 / MB
	pub const PreimageByteDeposit: Balance = 1 * CENTS;
	pub const MaxVotes: u32 = 100;
}

impl pallet_democracy::Trait for Runtime {
	type Proposal = Call;
	type Event = Event;
	type Currency = Balances;
	type EnactmentPeriod = EnactmentPeriod;
	type LaunchPeriod = LaunchPeriod;
	type VotingPeriod = VotingPeriod;
	type MinimumDeposit = MinimumDeposit;
	/// A straight majority of the council can decide what their next motion is.
	type ExternalOrigin = pallet_collective::EnsureProportionAtLeast<_1, _2, AccountId, CouncilCollective>;
	/// A super-majority can have the next scheduled referendum be a straight majority-carries vote.
	type ExternalMajorityOrigin = pallet_collective::EnsureProportionAtLeast<_3, _4, AccountId, CouncilCollective>;
	/// A unanimous council can have the next scheduled referendum be a straight default-carries
	/// (NTB) vote.
	type ExternalDefaultOrigin = pallet_collective::EnsureProportionAtLeast<_1, _1, AccountId, CouncilCollective>;
	/// Two thirds of the technical committee can have an ExternalMajority/ExternalDefault vote
	/// be tabled immediately and with a shorter voting/enactment period.
	type FastTrackOrigin = pallet_collective::EnsureProportionAtLeast<_2, _3, AccountId, TechnicalCollective>;
	type InstantOrigin = pallet_collective::EnsureProportionAtLeast<_1, _1, AccountId, TechnicalCollective>;
	type InstantAllowed = InstantAllowed;
	type FastTrackVotingPeriod = FastTrackVotingPeriod;
	// To cancel a proposal which has been passed, 2/3 of the council must agree to it.
	type CancellationOrigin = pallet_collective::EnsureProportionAtLeast<_2, _3, AccountId, CouncilCollective>;
	// Any single technical committee member may veto a coming council proposal, however they can
	// only do it once and it lasts only for the cooloff period.
	type VetoOrigin = pallet_collective::EnsureMember<AccountId, TechnicalCollective>;
	type CooloffPeriod = CooloffPeriod;
	type PreimageByteDeposit = PreimageByteDeposit;
	type OperationalPreimageOrigin = pallet_collective::EnsureMember<AccountId, CouncilCollective>;
	type Slash = Treasury;
	type Scheduler = Scheduler;
	type PalletsOrigin = OriginCaller;
	type MaxVotes = MaxVotes;
	type WeightInfo = ();
}

parameter_types! {
	pub const CouncilMotionDuration: BlockNumber = 5 * DAYS;
	pub const CouncilMaxProposals: u32 = 100;
}

type CouncilCollective = pallet_collective::Instance1;
impl pallet_collective::Trait<CouncilCollective> for Runtime {
	type Origin = Origin;
	type Proposal = Call;
	type Event = Event;
	type MotionDuration = CouncilMotionDuration;
	type MaxProposals = CouncilMaxProposals;
	type WeightInfo = ();
}

parameter_types! {
	pub const CandidacyBond: Balance = 10 * DOLLARS;
	pub const VotingBond: Balance = 1 * DOLLARS;
	pub const TermDuration: BlockNumber = 7 * DAYS;
	pub const DesiredMembers: u32 = 13;
	pub const DesiredRunnersUp: u32 = 7;
	pub const ElectionsPhragmenModuleId: LockIdentifier = *b"phrelect";
}

// Make sure that there are no more than `MAX_MEMBERS` members elected via elections-phragmen.
const_assert!(DesiredMembers::get() <= pallet_collective::MAX_MEMBERS);

impl pallet_elections_phragmen::Trait for Runtime {
	type Event = Event;
	type ModuleId = ElectionsPhragmenModuleId;
	type Currency = Balances;
	type ChangeMembers = Council;
	// NOTE: this implies that council's genesis members cannot be set directly and must come from
	// this module.
	type InitializeMembers = Council;
	type CurrencyToVote = CurrencyToVoteHandler;
	type CandidacyBond = CandidacyBond;
	type VotingBond = VotingBond;
	type LoserCandidate = ();
	type BadReport = ();
	type KickedMember = ();
	type DesiredMembers = DesiredMembers;
	type DesiredRunnersUp = DesiredRunnersUp;
	type TermDuration = TermDuration;
	type WeightInfo = ();
}

parameter_types! {
	pub const TechnicalMotionDuration: BlockNumber = 5 * DAYS;
	pub const TechnicalMaxProposals: u32 = 100;
}

type TechnicalCollective = pallet_collective::Instance2;
impl pallet_collective::Trait<TechnicalCollective> for Runtime {
	type Origin = Origin;
	type Proposal = Call;
	type Event = Event;
	type MotionDuration = TechnicalMotionDuration;
	type MaxProposals = TechnicalMaxProposals;
	type WeightInfo = ();
}

type EnsureRootOrHalfCouncil = EnsureOneOf<
	AccountId,
	EnsureRoot<AccountId>,
	pallet_collective::EnsureProportionMoreThan<_1, _2, AccountId, CouncilCollective>
>;
impl pallet_membership::Trait<pallet_membership::Instance1> for Runtime {
	type Event = Event;
	type AddOrigin = EnsureRootOrHalfCouncil;
	type RemoveOrigin = EnsureRootOrHalfCouncil;
	type SwapOrigin = EnsureRootOrHalfCouncil;
	type ResetOrigin = EnsureRootOrHalfCouncil;
	type PrimeOrigin = EnsureRootOrHalfCouncil;
	type MembershipInitialized = TechnicalCommittee;
	type MembershipChanged = TechnicalCommittee;
}

parameter_types! {
	pub const ProposalBond: Permill = Permill::from_percent(5);
	pub const ProposalBondMinimum: Balance = 1 * DOLLARS;
	pub const SpendPeriod: BlockNumber = 1 * DAYS;
	pub const Burn: Permill = Permill::from_percent(50);
	pub const TipCountdown: BlockNumber = 1 * DAYS;
	pub const TipFindersFee: Percent = Percent::from_percent(20);
	pub const TipReportDepositBase: Balance = 1 * DOLLARS;
	pub const DataDepositPerByte: Balance = 1 * CENTS;
	pub const BountyDepositBase: Balance = 1 * DOLLARS;
	pub const BountyDepositPayoutDelay: BlockNumber = 1 * DAYS;
	pub const TreasuryModuleId: ModuleId = ModuleId(*b"py/trsry");
	pub const BountyDuration: BlockNumber = 14 * DAYS;
	pub const MaximumReasonLength: u32 = 16384;
	pub const MaximumSubBountyDepth: u8 = 2;
}

impl pallet_treasury::Trait for Runtime {
	type ModuleId = TreasuryModuleId;
	type Currency = Balances;
	type ApproveOrigin = EnsureOneOf<
		AccountId,
		EnsureRoot<AccountId>,
		pallet_collective::EnsureMembers<_4, AccountId, CouncilCollective>
	>;
	type RejectOrigin = EnsureOneOf<
		AccountId,
		EnsureRoot<AccountId>,
		pallet_collective::EnsureMembers<_2, AccountId, CouncilCollective>
	>;
	type Tippers = Elections;
	type TipCountdown = TipCountdown;
	type TipFindersFee = TipFindersFee;
	type TipReportDepositBase = TipReportDepositBase;
	type DataDepositPerByte = DataDepositPerByte;
	type Event = Event;
	type ProposalRejection = ();
	type ProposalBond = ProposalBond;
	type ProposalBondMinimum = ProposalBondMinimum;
	type SpendPeriod = SpendPeriod;
	type Burn = Burn;
	type BountyDepositBase = BountyDepositBase;
	type BountyDepositPayoutDelay = BountyDepositPayoutDelay;
	type BountyDuration = BountyDuration;
	type MaximumReasonLength = MaximumReasonLength;
	type MaximumSubBountyDepth = MaximumSubBountyDepth;
	type BurnDestination = ();
	type WeightInfo = weights::pallet_treasury::WeightInfo;
}

parameter_types! {
	pub const TombstoneDeposit: Balance = 16 * MILLICENTS;
	pub const RentByteFee: Balance = 4 * MILLICENTS;
	pub const RentDepositOffset: Balance = 1000 * MILLICENTS;
	pub const SurchargeReward: Balance = 150 * MILLICENTS;
}

impl pallet_contracts::Trait for Runtime {
	type Time = Timestamp;
	type Randomness = RandomnessCollectiveFlip;
	type Currency = Balances;
	type Event = Event;
	type DetermineContractAddress = pallet_contracts::SimpleAddressDeterminer<Runtime>;
	type TrieIdGenerator = pallet_contracts::TrieIdFromParentCounter<Runtime>;
	type RentPayment = ();
	type SignedClaimHandicap = pallet_contracts::DefaultSignedClaimHandicap;
	type TombstoneDeposit = TombstoneDeposit;
	type StorageSizeOffset = pallet_contracts::DefaultStorageSizeOffset;
	type RentByteFee = RentByteFee;
	type RentDepositOffset = RentDepositOffset;
	type SurchargeReward = SurchargeReward;
	type MaxDepth = pallet_contracts::DefaultMaxDepth;
	type MaxValueSize = pallet_contracts::DefaultMaxValueSize;
	type WeightPrice = pallet_transaction_payment::Module<Self>;
}

impl pallet_sudo::Trait for Runtime {
	type Event = Event;
	type Call = Call;
}

parameter_types! {
	pub const SessionDuration: BlockNumber = EPOCH_DURATION_IN_SLOTS as _;
	pub const ImOnlineUnsignedPriority: TransactionPriority = TransactionPriority::max_value();
	/// We prioritize im-online heartbeats over election solution submission.
	pub const StakingUnsignedPriority: TransactionPriority = TransactionPriority::max_value() / 2;
}


impl<LocalCall> frame_system::offchain::CreateSignedTransaction<LocalCall> for Runtime where
	Call: From<LocalCall>,
{
	fn create_transaction<C: frame_system::offchain::AppCrypto<Self::Public, Self::Signature>>(
		call: Call,
		public: <Signature as traits::Verify>::Signer,
		account: AccountId,
		nonce: Index,
	) -> Option<(Call, <UncheckedExtrinsic as traits::Extrinsic>::SignaturePayload)> {
		// take the biggest period possible.
		let period = BlockHashCount::get()
			.checked_next_power_of_two()
			.map(|c| c / 2)
			.unwrap_or(2) as u64;
		let current_block = System::block_number()
			.saturated_into::<u64>()
			// The `System::block_number` is initialized with `n+1`,
			// so the actual block number is `n`.
			.saturating_sub(1);
		let tip = 0;
		let extra: SignedExtra = (
			frame_system::CheckSpecVersion::<Runtime>::new(),
			frame_system::CheckTxVersion::<Runtime>::new(),
			frame_system::CheckGenesis::<Runtime>::new(),
			frame_system::CheckEra::<Runtime>::from(generic::Era::mortal(period, current_block)),
			frame_system::CheckNonce::<Runtime>::from(nonce),
			frame_system::CheckWeight::<Runtime>::new(),
			pallet_transaction_payment::ChargeTransactionPayment::<Runtime>::from(tip),
		);
		let raw_payload = SignedPayload::new(call, extra).map_err(|e| {
			debug::warn!("Unable to create signed payload: {:?}", e);
		}).ok()?;
		let signature = raw_payload.using_encoded(|payload| {
			C::sign(payload, public)
		})?;
		let address = Indices::unlookup(account);
		let (call, extra, _) = raw_payload.deconstruct();
		Some((call, (address, signature.into(), extra)))
	}
}

impl frame_system::offchain::SigningTypes for Runtime {
	type Public = <Signature as traits::Verify>::Signer;
	type Signature = Signature;
}

impl<C> frame_system::offchain::SendTransactionTypes<C> for Runtime where
	Call: From<C>,
{
	type Extrinsic = UncheckedExtrinsic;
	type OverarchingCall = Call;
}

impl pallet_im_online::Trait for Runtime {
	type AuthorityId = ImOnlineId;
	type Event = Event;
	type SessionDuration = SessionDuration;
	type ReportUnresponsiveness = Offences;
	type UnsignedPriority = ImOnlineUnsignedPriority;
	type WeightInfo = ();
}

parameter_types! {
	pub OffencesWeightSoftLimit: Weight = Perbill::from_percent(60) * MaximumBlockWeight::get();
}

impl pallet_offences::Trait for Runtime {
	type Event = Event;
	type IdentificationTuple = pallet_session::historical::IdentificationTuple<Self>;
	type OnOffenceHandler = Staking;
	type WeightSoftLimit = OffencesWeightSoftLimit;
	type WeightInfo = ();
}

impl pallet_authority_discovery::Trait for Runtime {}

impl pallet_grandpa::Trait for Runtime {
	type Event = Event;
	type Call = Call;

	type KeyOwnerProofSystem = Historical;

	type KeyOwnerProof =
		<Self::KeyOwnerProofSystem as KeyOwnerProofSystem<(KeyTypeId, GrandpaId)>>::Proof;

	type KeyOwnerIdentification = <Self::KeyOwnerProofSystem as KeyOwnerProofSystem<(
		KeyTypeId,
		GrandpaId,
	)>>::IdentificationTuple;

	type HandleEquivocation =
		pallet_grandpa::EquivocationHandler<Self::KeyOwnerIdentification, Offences>;
}

parameter_types! {
	pub const WindowSize: BlockNumber = 101;
	pub const ReportLatency: BlockNumber = 1000;
}

impl pallet_finality_tracker::Trait for Runtime {
	type OnFinalizationStalled = ();
	type WindowSize = WindowSize;
	type ReportLatency = ReportLatency;
}

parameter_types! {
	pub const BasicDeposit: Balance = 10 * DOLLARS;       // 258 bytes on-chain
	pub const FieldDeposit: Balance = 250 * CENTS;        // 66 bytes on-chain
	pub const SubAccountDeposit: Balance = 2 * DOLLARS;   // 53 bytes on-chain
	pub const MaxSubAccounts: u32 = 100;
	pub const MaxAdditionalFields: u32 = 100;
	pub const MaxRegistrars: u32 = 20;
}

impl pallet_identity::Trait for Runtime {
	type Event = Event;
	type Currency = Balances;
	type BasicDeposit = BasicDeposit;
	type FieldDeposit = FieldDeposit;
	type SubAccountDeposit = SubAccountDeposit;
	type MaxSubAccounts = MaxSubAccounts;
	type MaxAdditionalFields = MaxAdditionalFields;
	type MaxRegistrars = MaxRegistrars;
	type Slashed = Treasury;
	type ForceOrigin = EnsureRootOrHalfCouncil;
	type RegistrarOrigin = EnsureRootOrHalfCouncil;
	type WeightInfo = ();
}

parameter_types! {
	pub const ConfigDepositBase: Balance = 5 * DOLLARS;
	pub const FriendDepositFactor: Balance = 50 * CENTS;
	pub const MaxFriends: u16 = 9;
	pub const RecoveryDeposit: Balance = 5 * DOLLARS;
}

impl pallet_recovery::Trait for Runtime {
	type Event = Event;
	type Call = Call;
	type Currency = Balances;
	type ConfigDepositBase = ConfigDepositBase;
	type FriendDepositFactor = FriendDepositFactor;
	type MaxFriends = MaxFriends;
	type RecoveryDeposit = RecoveryDeposit;
}

parameter_types! {
	pub const CandidateDeposit: Balance = 10 * DOLLARS;
	pub const WrongSideDeduction: Balance = 2 * DOLLARS;
	pub const MaxStrikes: u32 = 10;
	pub const RotationPeriod: BlockNumber = 80 * HOURS;
	pub const PeriodSpend: Balance = 500 * DOLLARS;
	pub const MaxLockDuration: BlockNumber = 36 * 30 * DAYS;
	pub const ChallengePeriod: BlockNumber = 7 * DAYS;
	pub const SocietyModuleId: ModuleId = ModuleId(*b"py/socie");
}

impl pallet_society::Trait for Runtime {
	type Event = Event;
	type ModuleId = SocietyModuleId;
	type Currency = Balances;
	type Randomness = RandomnessCollectiveFlip;
	type CandidateDeposit = CandidateDeposit;
	type WrongSideDeduction = WrongSideDeduction;
	type MaxStrikes = MaxStrikes;
	type PeriodSpend = PeriodSpend;
	type MembershipChanged = ();
	type RotationPeriod = RotationPeriod;
	type MaxLockDuration = MaxLockDuration;
	type FounderSetOrigin = pallet_collective::EnsureProportionMoreThan<_1, _2, AccountId, CouncilCollective>;
	type SuspensionJudgementOrigin = pallet_society::EnsureFounder<Runtime>;
	type ChallengePeriod = ChallengePeriod;
}

parameter_types! {
	pub const MinVestedTransfer: Balance = 100 * DOLLARS;
}

impl pallet_vesting::Trait for Runtime {
	type Event = Event;
	type Currency = Balances;
	type BlockNumberToBalance = ConvertInto;
	type MinVestedTransfer = MinVestedTransfer;
	type WeightInfo = ();
}

construct_runtime!(
	pub enum Runtime where
		Block = Block,
		NodeBlock = node_primitives::Block,
		UncheckedExtrinsic = UncheckedExtrinsic
	{
		System: frame_system::{Module, Call, Config, Storage, Event<T>},
		Utility: pallet_utility::{Module, Call, Event},
		Babe: pallet_babe::{Module, Call, Storage, Config, Inherent, ValidateUnsigned},
		Timestamp: pallet_timestamp::{Module, Call, Storage, Inherent},
		Authorship: pallet_authorship::{Module, Call, Storage, Inherent},
		Indices: pallet_indices::{Module, Call, Storage, Config<T>, Event<T>},
		Balances: pallet_balances::{Module, Call, Storage, Config<T>, Event<T>},
		TransactionPayment: pallet_transaction_payment::{Module, Storage},
		Staking: pallet_staking::{Module, Call, Config<T>, Storage, Event<T>, ValidateUnsigned},
		Session: pallet_session::{Module, Call, Storage, Event, Config<T>},
		Democracy: pallet_democracy::{Module, Call, Storage, Config, Event<T>},
		Council: pallet_collective::<Instance1>::{Module, Call, Storage, Origin<T>, Event<T>, Config<T>},
		TechnicalCommittee: pallet_collective::<Instance2>::{Module, Call, Storage, Origin<T>, Event<T>, Config<T>},
		Elections: pallet_elections_phragmen::{Module, Call, Storage, Event<T>, Config<T>},
		TechnicalMembership: pallet_membership::<Instance1>::{Module, Call, Storage, Event<T>, Config<T>},
		FinalityTracker: pallet_finality_tracker::{Module, Call, Inherent},
		Grandpa: pallet_grandpa::{Module, Call, Storage, Config, Event, ValidateUnsigned},
		Treasury: pallet_treasury::{Module, Call, Storage, Config<T>, Event<T>},
		Contracts: pallet_contracts::{Module, Call, Config, Storage, Event<T>},
		Sudo: pallet_sudo::{Module, Call, Config<T>, Storage, Event<T>},
		ImOnline: pallet_im_online::{Module, Call, Storage, Event<T>, ValidateUnsigned, Config<T>},
		AuthorityDiscovery: pallet_authority_discovery::{Module, Call, Config},
		Offences: pallet_offences::{Module, Call, Storage, Event},
		Historical: pallet_session_historical::{Module},
		RandomnessCollectiveFlip: pallet_randomness_collective_flip::{Module, Call, Storage},
		Identity: pallet_identity::{Module, Call, Storage, Event<T>},
		Society: pallet_society::{Module, Call, Storage, Event<T>, Config<T>},
		Recovery: pallet_recovery::{Module, Call, Storage, Event<T>},
		Vesting: pallet_vesting::{Module, Call, Storage, Event<T>, Config<T>},
		Scheduler: pallet_scheduler::{Module, Call, Storage, Event<T>},
		Proxy: pallet_proxy::{Module, Call, Storage, Event<T>},
		Multisig: pallet_multisig::{Module, Call, Storage, Event<T>},
	}
);

/// The address format for describing accounts.
pub type Address = <Indices as StaticLookup>::Source;
/// Block header type as expected by this runtime.
pub type Header = generic::Header<BlockNumber, BlakeTwo256>;
/// Block type as expected by this runtime.
pub type Block = generic::Block<Header, UncheckedExtrinsic>;
/// A Block signed with a Justification
pub type SignedBlock = generic::SignedBlock<Block>;
/// BlockId type as expected by this runtime.
pub type BlockId = generic::BlockId<Block>;
/// The SignedExtension to the basic transaction logic.
///
/// When you change this, you **MUST** modify [`sign`] in `bin/node/testing/src/keyring.rs`!
///
/// [`sign`]: <../../testing/src/keyring.rs.html>
pub type SignedExtra = (
	frame_system::CheckSpecVersion<Runtime>,
	frame_system::CheckTxVersion<Runtime>,
	frame_system::CheckGenesis<Runtime>,
	frame_system::CheckEra<Runtime>,
	frame_system::CheckNonce<Runtime>,
	frame_system::CheckWeight<Runtime>,
	pallet_transaction_payment::ChargeTransactionPayment<Runtime>,
);
/// Unchecked extrinsic type as expected by this runtime.
pub type UncheckedExtrinsic = generic::UncheckedExtrinsic<Address, Call, Signature, SignedExtra>;
/// The payload being signed in transactions.
pub type SignedPayload = generic::SignedPayload<Call, SignedExtra>;
/// Extrinsic type that has already been checked.
pub type CheckedExtrinsic = generic::CheckedExtrinsic<AccountId, Call, SignedExtra>;
/// Executive: handles dispatch to the various modules.
pub type Executive = frame_executive::Executive<Runtime, Block, frame_system::ChainContext<Runtime>, Runtime, AllModules>;

impl_runtime_apis! {
	impl sp_api::Core<Block> for Runtime {
		fn version() -> RuntimeVersion {
			VERSION
		}

		fn execute_block(block: Block) {
			Executive::execute_block(block)
		}

		fn initialize_block(header: &<Block as BlockT>::Header) {
			Executive::initialize_block(header)
		}
	}

	impl sp_api::Metadata<Block> for Runtime {
		fn metadata() -> OpaqueMetadata {
			Runtime::metadata().into()
		}
	}

	impl sp_block_builder::BlockBuilder<Block> for Runtime {
		fn apply_extrinsic(extrinsic: <Block as BlockT>::Extrinsic) -> ApplyExtrinsicResult {
			Executive::apply_extrinsic(extrinsic)
		}

		fn finalize_block() -> <Block as BlockT>::Header {
			Executive::finalize_block()
		}

		fn inherent_extrinsics(data: InherentData) -> Vec<<Block as BlockT>::Extrinsic> {
			data.create_extrinsics()
		}

		fn check_inherents(block: Block, data: InherentData) -> CheckInherentsResult {
			data.check_extrinsics(&block)
		}

		fn random_seed() -> <Block as BlockT>::Hash {
			RandomnessCollectiveFlip::random_seed()
		}
	}

	impl sp_transaction_pool::runtime_api::TaggedTransactionQueue<Block> for Runtime {
		fn validate_transaction(
			source: TransactionSource,
			tx: <Block as BlockT>::Extrinsic,
		) -> TransactionValidity {
			Executive::validate_transaction(source, tx)
		}
	}

	impl sp_offchain::OffchainWorkerApi<Block> for Runtime {
		fn offchain_worker(header: &<Block as BlockT>::Header) {
			Executive::offchain_worker(header)
		}
	}

	impl fg_primitives::GrandpaApi<Block> for Runtime {
		fn grandpa_authorities() -> GrandpaAuthorityList {
			Grandpa::grandpa_authorities()
		}

		fn submit_report_equivocation_unsigned_extrinsic(
			equivocation_proof: fg_primitives::EquivocationProof<
				<Block as BlockT>::Hash,
				NumberFor<Block>,
			>,
			key_owner_proof: fg_primitives::OpaqueKeyOwnershipProof,
		) -> Option<()> {
			let key_owner_proof = key_owner_proof.decode()?;

			Grandpa::submit_unsigned_equivocation_report(
				equivocation_proof,
				key_owner_proof,
			)
		}

		fn generate_key_ownership_proof(
			_set_id: fg_primitives::SetId,
			authority_id: GrandpaId,
		) -> Option<fg_primitives::OpaqueKeyOwnershipProof> {
			use codec::Encode;

			Historical::prove((fg_primitives::KEY_TYPE, authority_id))
				.map(|p| p.encode())
				.map(fg_primitives::OpaqueKeyOwnershipProof::new)
		}
	}

	impl sp_consensus_babe::BabeApi<Block> for Runtime {
		fn configuration() -> sp_consensus_babe::BabeGenesisConfiguration {
			// The choice of `c` parameter (where `1 - c` represents the
			// probability of a slot being empty), is done in accordance to the
			// slot duration and expected target block time, for safely
			// resisting network delays of maximum two seconds.
			// <https://research.web3.foundation/en/latest/polkadot/BABE/Babe/#6-practical-results>
			sp_consensus_babe::BabeGenesisConfiguration {
				slot_duration: Babe::slot_duration(),
				epoch_length: EpochDuration::get(),
				c: PRIMARY_PROBABILITY,
				genesis_authorities: Babe::authorities(),
				randomness: Babe::randomness(),
				allowed_slots: sp_consensus_babe::AllowedSlots::PrimaryAndSecondaryPlainSlots,
			}
		}

		fn current_epoch_start() -> sp_consensus_babe::SlotNumber {
			Babe::current_epoch_start()
		}

		fn generate_key_ownership_proof(
			_slot_number: sp_consensus_babe::SlotNumber,
			authority_id: sp_consensus_babe::AuthorityId,
		) -> Option<sp_consensus_babe::OpaqueKeyOwnershipProof> {
			use codec::Encode;

			Historical::prove((sp_consensus_babe::KEY_TYPE, authority_id))
				.map(|p| p.encode())
				.map(sp_consensus_babe::OpaqueKeyOwnershipProof::new)
		}

		fn submit_report_equivocation_unsigned_extrinsic(
			equivocation_proof: sp_consensus_babe::EquivocationProof<<Block as BlockT>::Header>,
			key_owner_proof: sp_consensus_babe::OpaqueKeyOwnershipProof,
		) -> Option<()> {
			let key_owner_proof = key_owner_proof.decode()?;

			Babe::submit_unsigned_equivocation_report(
				equivocation_proof,
				key_owner_proof,
			)
		}
	}

	impl sp_authority_discovery::AuthorityDiscoveryApi<Block> for Runtime {
		fn authorities() -> Vec<AuthorityDiscoveryId> {
			AuthorityDiscovery::authorities()
		}
	}

	impl frame_system_rpc_runtime_api::AccountNonceApi<Block, AccountId, Index> for Runtime {
		fn account_nonce(account: AccountId) -> Index {
			System::account_nonce(account)
		}
	}

	impl pallet_contracts_rpc_runtime_api::ContractsApi<Block, AccountId, Balance, BlockNumber>
		for Runtime
	{
		fn call(
			origin: AccountId,
			dest: AccountId,
			value: Balance,
			gas_limit: u64,
			input_data: Vec<u8>,
		) -> ContractExecResult {
			let (exec_result, gas_consumed) =
				Contracts::bare_call(origin, dest.into(), value, gas_limit, input_data);
			match exec_result {
				Ok(v) => ContractExecResult::Success {
					flags: v.flags.bits(),
					data: v.data,
					gas_consumed: gas_consumed,
				},
				Err(_) => ContractExecResult::Error,
			}
		}

		fn get_storage(
			address: AccountId,
			key: [u8; 32],
		) -> pallet_contracts_primitives::GetStorageResult {
			Contracts::get_storage(address, key)
		}

		fn rent_projection(
			address: AccountId,
		) -> pallet_contracts_primitives::RentProjectionResult<BlockNumber> {
			Contracts::rent_projection(address)
		}
	}

	impl pallet_transaction_payment_rpc_runtime_api::TransactionPaymentApi<
		Block,
		Balance,
	> for Runtime {
		fn query_info(uxt: <Block as BlockT>::Extrinsic, len: u32) -> RuntimeDispatchInfo<Balance> {
			TransactionPayment::query_info(uxt, len)
		}
	}

	impl sp_session::SessionKeys<Block> for Runtime {
		fn generate_session_keys(seed: Option<Vec<u8>>) -> Vec<u8> {
			SessionKeys::generate(seed)
		}

		fn decode_session_keys(
			encoded: Vec<u8>,
		) -> Option<Vec<(Vec<u8>, KeyTypeId)>> {
			SessionKeys::decode_into_raw_public_keys(&encoded)
		}
	}

	#[cfg(feature = "runtime-benchmarks")]
	impl frame_benchmarking::Benchmark<Block> for Runtime {
		fn dispatch_benchmark(
			pallet: Vec<u8>,
			benchmark: Vec<u8>,
			lowest_range_values: Vec<u32>,
			highest_range_values: Vec<u32>,
			steps: Vec<u32>,
			repeat: u32,
			extra: bool,
		) -> Result<Vec<frame_benchmarking::BenchmarkBatch>, sp_runtime::RuntimeString> {
			use frame_benchmarking::{Benchmarking, BenchmarkBatch, add_benchmark};
			// Trying to add benchmarks directly to the Session Pallet caused cyclic dependency issues.
			// To get around that, we separated the Session benchmarks into its own crate, which is why
			// we need these two lines below.
			use pallet_session_benchmarking::Module as SessionBench;
			use pallet_offences_benchmarking::Module as OffencesBench;
			use frame_system_benchmarking::Module as SystemBench;

			impl pallet_session_benchmarking::Trait for Runtime {}
			impl pallet_offences_benchmarking::Trait for Runtime {}
			impl frame_system_benchmarking::Trait for Runtime {}

			let whitelist: Vec<Vec<u8>> = vec![
				// Block Number
				hex_literal::hex!("26aa394eea5630e07c48ae0c9558cef702a5c1b19ab7a04f536c519aca4983ac").to_vec(),
				// Total Issuance
				hex_literal::hex!("c2261276cc9d1f8598ea4b6a74b15c2f57c875e4cff74148e4628f264b974c80").to_vec(),
				// Execution Phase
				hex_literal::hex!("26aa394eea5630e07c48ae0c9558cef7ff553b5a9862a516939d82b3d3d8661a").to_vec(),
				// Event Count
				hex_literal::hex!("26aa394eea5630e07c48ae0c9558cef70a98fdbe9ce6c55837576c60c7af3850").to_vec(),
				// System Events
				hex_literal::hex!("26aa394eea5630e07c48ae0c9558cef780d41e5e16056765bc8461851072c9d7").to_vec(),
				// Caller 0 Account
				hex_literal::hex!("26aa394eea5630e07c48ae0c9558cef7b99d880ec681799c0cf30e8886371da946c154ffd9992e395af90b5b13cc6f295c77033fce8a9045824a6690bbf99c6db269502f0a8d1d2a008542d5690a0749").to_vec(),
				// Treasury Account
				hex_literal::hex!("26aa394eea5630e07c48ae0c9558cef7b99d880ec681799c0cf30e8886371da95ecffd7b6c0f78751baa9d281e0bfa3a6d6f646c70792f74727372790000000000000000000000000000000000000000").to_vec(),
			];

			let mut batches = Vec::<BenchmarkBatch>::new();
			let params = (&pallet, &benchmark, &lowest_range_values, &highest_range_values, &steps, repeat, &whitelist, extra);

			add_benchmark!(params, batches, pallet_babe, Babe);
			add_benchmark!(params, batches, pallet_balances, Balances);
			add_benchmark!(params, batches, pallet_collective, Council);
			add_benchmark!(params, batches, pallet_contracts, Contracts);
			add_benchmark!(params, batches, pallet_democracy, Democracy);
			add_benchmark!(params, batches, pallet_elections_phragmen, Elections);
			add_benchmark!(params, batches, pallet_grandpa, Grandpa);
			add_benchmark!(params, batches, pallet_identity, Identity);
			add_benchmark!(params, batches, pallet_im_online, ImOnline);
			add_benchmark!(params, batches, pallet_indices, Indices);
			add_benchmark!(params, batches, pallet_multisig, Multisig);
			add_benchmark!(params, batches, pallet_offences, OffencesBench::<Runtime>);
			add_benchmark!(params, batches, pallet_proxy, Proxy);
			add_benchmark!(params, batches, pallet_scheduler, Scheduler);
			add_benchmark!(params, batches, pallet_session, SessionBench::<Runtime>);
			add_benchmark!(params, batches, pallet_staking, Staking);
			add_benchmark!(params, batches, frame_system, SystemBench::<Runtime>);
			add_benchmark!(params, batches, pallet_timestamp, Timestamp);
			add_benchmark!(params, batches, pallet_treasury, Treasury);
			add_benchmark!(params, batches, pallet_utility, Utility);
			add_benchmark!(params, batches, pallet_vesting, Vesting);

			if batches.is_empty() { return Err("Benchmark not found for this pallet.".into()) }
			Ok(batches)
		}
	}
}

#[cfg(test)]
mod tests {
	use super::*;
	use frame_system::offchain::CreateSignedTransaction;

	#[test]
	fn validate_transaction_submitter_bounds() {
		fn is_submit_signed_transaction<T>() where
			T: CreateSignedTransaction<Call>,
		{}

		is_submit_signed_transaction::<Runtime>();
	}
}<|MERGE_RESOLUTION|>--- conflicted
+++ resolved
@@ -84,11 +84,7 @@
 pub mod constants;
 use constants::{time::*, currency::*};
 
-<<<<<<< HEAD
-// Weights used for pallet extrinsics.
-=======
 /// Weights for pallets used in the runtime.
->>>>>>> eb57b07a
 mod weights;
 
 // Make the WASM binary available.
