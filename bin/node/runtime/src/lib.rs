--- conflicted
+++ resolved
@@ -74,13 +74,10 @@
 use pallet_session::{historical as pallet_session_historical};
 use sp_inherents::{InherentData, CheckInherentsResult};
 use static_assertions::const_assert;
-<<<<<<< HEAD
+use pallet_contracts::WeightInfo;
 pub use pallet_cere_ddc;
 pub use pallet_chainbridge;
 pub use pallet_ddc_metrics_offchain_worker;
-=======
-use pallet_contracts::WeightInfo;
->>>>>>> 466ac62e
 
 #[cfg(any(feature = "std", test))]
 pub use sp_runtime::BuildStorage;
@@ -121,11 +118,7 @@
 	// and set impl_version to 0. If only runtime
 	// implementation changes and behavior does not, then leave spec_version as
 	// is and increment impl_version.
-<<<<<<< HEAD
-	spec_version: 282,
-=======
-	spec_version: 261,
->>>>>>> 466ac62e
+	spec_version: 283,
 	impl_version: 0,
 	apis: RUNTIME_API_VERSIONS,
 	transaction_version: 2,
@@ -591,16 +584,11 @@
 }
 
 parameter_types! {
-<<<<<<< HEAD
 	pub const CandidacyBond: Balance = 100 * DOLLARS;
-	pub const VotingBond: Balance = 1 * DOLLARS;
-=======
-	pub const CandidacyBond: Balance = 10 * DOLLARS;
 	// 1 storage item created, key size is 32 bytes, value size is 16+16.
 	pub const VotingBondBase: Balance = deposit(1, 64);
 	// additional data per vote is 32 bytes (account id).
 	pub const VotingBondFactor: Balance = deposit(0, 32);
->>>>>>> 466ac62e
 	pub const TermDuration: BlockNumber = 7 * DAYS;
 	pub const DesiredMembers: u32 = 13;
 	pub const DesiredRunnersUp: u32 = 20;
@@ -985,41 +973,13 @@
 }
 
 parameter_types! {
-<<<<<<< HEAD
 	pub const ChainId: u8 = 1;
     pub const ProposalLifetime: BlockNumber = 1000;
-=======
-	pub const LotteryModuleId: ModuleId = ModuleId(*b"py/lotto");
-	pub const MaxCalls: usize = 10;
-	pub const MaxGenerateRandom: u32 = 10;
-}
-
-impl pallet_lottery::Config for Runtime {
-	type ModuleId = LotteryModuleId;
-	type Call = Call;
-	type Event = Event;
-	type Currency = Balances;
-	type Randomness = RandomnessCollectiveFlip;
-	type ManagerOrigin = EnsureRoot<AccountId>;
-	type MaxCalls = MaxCalls;
-	type ValidateCall = Lottery;
-	type MaxGenerateRandom = MaxGenerateRandom;
-	type WeightInfo = pallet_lottery::weights::SubstrateWeight<Runtime>;
-}
-
-parameter_types! {
-	pub const AssetDepositBase: Balance = 100 * DOLLARS;
-	pub const AssetDepositPerZombie: Balance = 1 * DOLLARS;
-	pub const StringLimit: u32 = 50;
-	pub const MetadataDepositBase: Balance = 10 * DOLLARS;
-	pub const MetadataDepositPerByte: Balance = 1 * DOLLARS;
->>>>>>> 466ac62e
 }
 
 /// Configure the send data pallet
 impl pallet_chainbridge::Config for Runtime {
 	type Event = Event;
-<<<<<<< HEAD
 	type AdminOrigin = frame_system::EnsureRoot<Self::AccountId>;
 	type Proposal = Call;
 	type ChainId = ChainId;
@@ -1059,18 +1019,6 @@
 
 	type Event = Event;
 	type Call = Call;
-=======
-	type Balance = u64;
-	type AssetId = u32;
-	type Currency = Balances;
-	type ForceOrigin = EnsureRoot<AccountId>;
-	type AssetDepositBase = AssetDepositBase;
-	type AssetDepositPerZombie = AssetDepositPerZombie;
-	type StringLimit = StringLimit;
-	type MetadataDepositBase = MetadataDepositBase;
-	type MetadataDepositPerByte = MetadataDepositPerByte;
-	type WeightInfo = pallet_assets::weights::SubstrateWeight<Runtime>;
->>>>>>> 466ac62e
 }
 
 construct_runtime!(
@@ -1110,19 +1058,13 @@
 		Scheduler: pallet_scheduler::{Module, Call, Storage, Event<T>},
 		Proxy: pallet_proxy::{Module, Call, Storage, Event<T>},
 		Multisig: pallet_multisig::{Module, Call, Storage, Event<T>},
-<<<<<<< HEAD
+		Bounties: pallet_bounties::{Module, Call, Storage, Event<T>},
+		Tips: pallet_tips::{Module, Call, Storage, Event<T>},
 		CereDDCModule: pallet_cere_ddc::{Module, Call, Storage, Event<T>},
 		ChainBridge: pallet_chainbridge::{Module, Call, Storage, Event<T>},
 		Erc721: pallet_erc721::{Module, Call, Storage, Event<T>},
 		Erc20: pallet_erc20::{Module, Call, Event<T>},
 		DdcMetricsOffchainWorker: pallet_ddc_metrics_offchain_worker::{Module, Call, Event<T>},
-=======
-		Bounties: pallet_bounties::{Module, Call, Storage, Event<T>},
-		Tips: pallet_tips::{Module, Call, Storage, Event<T>},
-		Assets: pallet_assets::{Module, Call, Storage, Event<T>},
-		Mmr: pallet_mmr::{Module, Storage},
-		Lottery: pallet_lottery::{Module, Call, Storage, Event<T>},
->>>>>>> 466ac62e
 	}
 );
 
@@ -1411,11 +1353,6 @@
 			add_benchmark!(params, batches, pallet_identity, Identity);
 			add_benchmark!(params, batches, pallet_im_online, ImOnline);
 			add_benchmark!(params, batches, pallet_indices, Indices);
-<<<<<<< HEAD
-=======
-			add_benchmark!(params, batches, pallet_lottery, Lottery);
-			add_benchmark!(params, batches, pallet_mmr, Mmr);
->>>>>>> 466ac62e
 			add_benchmark!(params, batches, pallet_multisig, Multisig);
 			add_benchmark!(params, batches, pallet_offences, OffencesBench::<Runtime>);
 			add_benchmark!(params, batches, pallet_proxy, Proxy);
