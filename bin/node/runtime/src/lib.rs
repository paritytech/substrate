--- conflicted
+++ resolved
@@ -730,11 +730,7 @@
 parameter_types! {
 	pub const PostUnbondPoolsWindow: u32 = 4;
 	pub const NominationPoolsPalletId: PalletId = PalletId(*b"py/nopls");
-<<<<<<< HEAD
-	pub const MaxPointsToBalance: u32 = 10;
-=======
 	pub const MaxPointsToBalance: u8 = 10;
->>>>>>> ced41695
 }
 
 use sp_runtime::traits::Convert;
