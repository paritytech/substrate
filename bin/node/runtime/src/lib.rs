--- conflicted
+++ resolved
@@ -94,11 +94,7 @@
 	// implementation changes and behavior does not, then leave spec_version as
 	// is and increment impl_version.
 	spec_version: 249,
-<<<<<<< HEAD
 	impl_version: 0,
-=======
-	impl_version: 1,
->>>>>>> 0947c5b7
 	apis: RUNTIME_API_VERSIONS,
 	transaction_version: 1,
 };
@@ -134,9 +130,11 @@
 	pub const BlockHashCount: BlockNumber = 2400;
 	/// We allow for 2 seconds of compute with a 6 second average block time.
 	pub const MaximumBlockWeight: Weight = 2 * WEIGHT_PER_SECOND;
+	pub const AvailableBlockRatio: Perbill = Perbill::from_percent(75);
+	/// Assume 10% of weight for average on_initialize calls.
+	pub const MaximumExtrinsicWeight: Weight = Perbill::from_percent(75 - 10) * MaximumBlockWeight::get();
 	pub const MaximumBlockLength: u32 = 5 * 1024 * 1024;
 	pub const Version: RuntimeVersion = VERSION;
-	pub const AvailableBlockRatio: Perbill = Perbill::from_percent(75);
 }
 
 impl frame_system::Trait for Runtime {
@@ -155,6 +153,7 @@
 	type DbWeight = RocksDbWeight;
 	type BlockExecutionWeight = BlockExecutionWeight;
 	type ExtrinsicBaseWeight = ExtrinsicBaseWeight;
+	type MaximumExtrinsicWeight = MaximumExtrinsicWeight;
 	type MaximumBlockLength = MaximumBlockLength;
 	type AvailableBlockRatio = AvailableBlockRatio;
 	type Version = Version;
