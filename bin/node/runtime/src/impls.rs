// This file is part of Substrate.

// Copyright (C) 2019-2020 Parity Technologies (UK) Ltd.
// SPDX-License-Identifier: Apache-2.0

// Licensed under the Apache License, Version 2.0 (the "License");
// you may not use this file except in compliance with the License.
// You may obtain a copy of the License at
//
// 	http://www.apache.org/licenses/LICENSE-2.0
//
// Unless required by applicable law or agreed to in writing, software
// distributed under the License is distributed on an "AS IS" BASIS,
// WITHOUT WARRANTIES OR CONDITIONS OF ANY KIND, either express or implied.
// See the License for the specific language governing permissions and
// limitations under the License.

//! Some configurable implementations as associated type for the substrate runtime.

use node_primitives::Balance;
use sp_runtime::traits::{Convert, Saturating};
<<<<<<< HEAD
use sp_runtime::{FixedPointNumber, Fixed128, Perquintill};
use frame_support::{traits::{OnUnbalanced, Currency, Get}, weights::Weight};
=======
use sp_runtime::{Fixed128, Perquintill};
use frame_support::{
	traits::{OnUnbalanced, Currency, Get},
};
>>>>>>> ea0e23e3
use crate::{Balances, System, Authorship, MaximumBlockWeight, NegativeImbalance};

pub struct Author;
impl OnUnbalanced<NegativeImbalance> for Author {
	fn on_nonzero_unbalanced(amount: NegativeImbalance) {
		Balances::resolve_creating(&Authorship::author(), amount);
	}
}

/// Struct that handles the conversion of Balance -> `u64`. This is used for staking's election
/// calculation.
pub struct CurrencyToVoteHandler;

impl CurrencyToVoteHandler {
	fn factor() -> Balance { (Balances::total_issuance() / u64::max_value() as Balance).max(1) }
}

impl Convert<Balance, u64> for CurrencyToVoteHandler {
	fn convert(x: Balance) -> u64 { (x / Self::factor()) as u64 }
}

impl Convert<u128, Balance> for CurrencyToVoteHandler {
	fn convert(x: u128) -> Balance { x * Self::factor() }
}

/// Update the given multiplier based on the following formula
///
///   diff = (previous_block_weight - target_weight)/max_weight
///   v = 0.00004
///   next_weight = weight * (1 + (v * diff) + (v * diff)^2 / 2)
///
/// Where `target_weight` must be given as the `Get` implementation of the `T` generic type.
/// https://research.web3.foundation/en/latest/polkadot/Token%20Economics/#relay-chain-transaction-fees
pub struct TargetedFeeAdjustment<T>(sp_std::marker::PhantomData<T>);

impl<T: Get<Perquintill>> Convert<Fixed128, Fixed128> for TargetedFeeAdjustment<T> {
	fn convert(multiplier: Fixed128) -> Fixed128 {
		let max_weight = MaximumBlockWeight::get();
		let block_weight = System::block_weight().total().min(max_weight);
		let target_weight = (T::get() * max_weight) as u128;
		let block_weight = block_weight as u128;

		// determines if the first_term is positive
		let positive = block_weight >= target_weight;
		let diff_abs = block_weight.max(target_weight) - block_weight.min(target_weight);
		// safe, diff_abs cannot exceed u64.
		let diff = Fixed128::saturating_from_rational(diff_abs, max_weight.max(1));
		let diff_squared = diff.saturating_mul(diff);

		// 0.00004 = 4/100_000 = 40_000/10^9
		let v = Fixed128::saturating_from_rational(4, 100_000);
		// 0.00004^2 = 16/10^10 Taking the future /2 into account... 8/10^10
		let v_squared_2 = Fixed128::saturating_from_rational(8, 10_000_000_000u64);

		let first_term = v.saturating_mul(diff);
		let second_term = v_squared_2.saturating_mul(diff_squared);

		if positive {
			// Note: this is merely bounded by how big the multiplier and the inner value can go,
			// not by any economical reasoning.
			let excess = first_term.saturating_add(second_term);
			multiplier.saturating_add(excess)
		} else {
			// Defensive-only: first_term > second_term. Safe subtraction.
			let negative = first_term.saturating_sub(second_term);
			multiplier.saturating_sub(negative)
				// despite the fact that apply_to saturates weight (final fee cannot go below 0)
				// it is crucially important to stop here and don't further reduce the weight fee
				// multiplier. While at -1, it means that the network is so un-congested that all
				// transactions have no weight fee. We stop here and only increase if the network
				// became more busy.
				.max(Fixed128::saturating_from_integer(-1))
		}
	}
}

#[cfg(test)]
mod tests {
	use super::*;
	use sp_runtime::assert_eq_error_rate;
	use crate::{MaximumBlockWeight, AvailableBlockRatio, Runtime};
	use crate::{constants::currency::*, TransactionPayment, TargetBlockFullness};
<<<<<<< HEAD
	use frame_support::weights::Weight;
=======
	use frame_support::weights::{Weight, WeightToFeePolynomial};
	use core::num::NonZeroI128;
>>>>>>> ea0e23e3

	fn max() -> Weight {
		MaximumBlockWeight::get()
	}

	fn target() -> Weight {
		TargetBlockFullness::get() * max()
	}

	// poc reference implementation.
	fn fee_multiplier_update(block_weight: Weight, previous: Fixed128) -> Fixed128  {
		// maximum tx weight
		let m = max() as f64;
		// block weight always truncated to max weight
		let block_weight = (block_weight as f64).min(m);
		let v: f64 = 0.00004;

		// Ideal saturation in terms of weight
		let ss = target() as f64;
		// Current saturation in terms of weight
		let s = block_weight;

		let fm = v * (s/m - ss/m) + v.powi(2) * (s/m - ss/m).powi(2) / 2.0;
		let addition_fm = Fixed128::from_inner((fm * Fixed128::accuracy() as f64).round() as i128);
		previous.saturating_add(addition_fm)
	}

	fn run_with_system_weight<F>(w: Weight, assertions: F) where F: Fn() -> () {
		let mut t: sp_io::TestExternalities =
			frame_system::GenesisConfig::default().build_storage::<Runtime>().unwrap().into();
		t.execute_with(|| {
			System::set_block_limits(w, 0);
			assertions()
		});
	}

	#[test]
	fn fee_multiplier_update_poc_works() {
		let fm = Fixed128::saturating_from_rational(0, 1);
		let test_set = vec![
			(0, fm.clone()),
			(100, fm.clone()),
			(target(), fm.clone()),
			(max() / 2, fm.clone()),
			(max(), fm.clone()),
		];
		test_set.into_iter().for_each(|(w, fm)| {
			run_with_system_weight(w, || {
				assert_eq_error_rate!(
					fee_multiplier_update(w, fm),
					TargetedFeeAdjustment::<TargetBlockFullness>::convert(fm),
					// Error is only 1 in 10^18
					Fixed128::from_inner(1),
				);
			})
		})
	}

	#[test]
	fn empty_chain_simulation() {
		// just a few txs per_block.
		let block_weight = 0;
		run_with_system_weight(block_weight, || {
			let mut fm = Fixed128::default();
			let mut iterations: u64 = 0;
			loop {
				let next = TargetedFeeAdjustment::<TargetBlockFullness>::convert(fm);
				fm = next;
				if fm == Fixed128::saturating_from_integer(-1) { break; }
				iterations += 1;
			}
			println!("iteration {}, new fm = {:?}. Weight fee is now zero", iterations, fm);
			assert!(iterations > 50_000, "This assertion is just a warning; Don't panic. \
				Current substrate/polkadot node are configured with a _slow adjusting fee_ \
				mechanism. Hence, it is really unlikely that fees collapse to zero even on an \
				empty chain in less than at least of couple of thousands of empty blocks. But this \
				simulation indicates that fees collapsed to zero after {} almost-empty blocks. \
				Check it",
				iterations,
			);
		})
	}

	#[test]
	#[ignore]
	fn congested_chain_simulation() {
		// `cargo test congested_chain_simulation -- --nocapture` to get some insight.

		// almost full. The entire quota of normal transactions is taken.
		let block_weight = AvailableBlockRatio::get() * max() - 100;

		// Default substrate minimum.
		let tx_weight = 10_000;

		run_with_system_weight(block_weight, || {
			// initial value configured on module
			let mut fm = Fixed128::default();
			assert_eq!(fm, TransactionPayment::next_fee_multiplier());

			let mut iterations: u64 = 0;
			loop {
				let next = TargetedFeeAdjustment::<TargetBlockFullness>::convert(fm);
				// if no change, panic. This should never happen in this case.
				if fm == next { panic!("The fee should ever increase"); }
				fm = next;
				iterations += 1;
<<<<<<< HEAD
				let fee = <Runtime as pallet_transaction_payment::Trait>::WeightToFee::convert(tx_weight);
				let adjusted_fee = fm.saturating_mul_acc_int(fee);
=======
				let fee =
					<Runtime as pallet_transaction_payment::Trait>::WeightToFee::calc(&tx_weight);
				let adjusted_fee = fm.saturated_multiply_accumulate(fee);
>>>>>>> ea0e23e3
				println!(
					"iteration {}, new fm = {:?}. Fee at this point is: {} units / {} millicents, \
					{} cents, {} dollars",
					iterations,
					fm,
					adjusted_fee,
					adjusted_fee / MILLICENTS,
					adjusted_fee / CENTS,
					adjusted_fee / DOLLARS,
				);
			}
		});
	}

	#[test]
	fn stateless_weight_mul() {
		// This test will show that heavy blocks have a weight multiplier greater than 0
		// and light blocks will have a weight multiplier less than 0.
		run_with_system_weight(target() / 4, || {
			// `fee_multiplier_update` is enough as it is the absolute truth value.
			let next = TargetedFeeAdjustment::<TargetBlockFullness>::convert(Fixed128::default());
			assert_eq!(
				next,
				fee_multiplier_update(target() / 4 ,Fixed128::default())
			);

			// Light block. Fee is reduced a little.
			assert!(next < Fixed128::zero())
		});
		run_with_system_weight(target() / 2, || {
			let next = TargetedFeeAdjustment::<TargetBlockFullness>::convert(Fixed128::default());
			assert_eq!(
				next,
				fee_multiplier_update(target() / 2 ,Fixed128::default())
			);

			// Light block. Fee is reduced a little.
			assert!(next < Fixed128::zero())

		});
		run_with_system_weight(target(), || {
			// ideal. Original fee. No changes.
			let next = TargetedFeeAdjustment::<TargetBlockFullness>::convert(Fixed128::default());
			assert_eq!(next, Fixed128::zero())
		});
		run_with_system_weight(target() * 2, || {
			// More than ideal. Fee is increased.
			let next = TargetedFeeAdjustment::<TargetBlockFullness>::convert(Fixed128::default());
			assert_eq!(
				next,
				fee_multiplier_update(target() * 2 ,Fixed128::default())
			);

			// Heavy block. Fee is increased a little.
			assert!(next > Fixed128::zero())
		});
	}

	#[test]
	fn stateful_weight_mul_grow_to_infinity() {
		run_with_system_weight(target() * 2, || {
			let mut original = Fixed128::default();
			let mut next = Fixed128::default();

			(0..1_000).for_each(|_| {
				next = TargetedFeeAdjustment::<TargetBlockFullness>::convert(original);
				assert_eq!(
					next,
					fee_multiplier_update(target() * 2, original),
				);
				// must always increase
				assert!(next > original);
				original = next;
			});
		});
	}

	#[test]
	fn stateful_weight_mil_collapse_to_minus_one() {
		run_with_system_weight(0, || {
			let mut original = Fixed128::default(); // 0
			let mut next;

			// decreases
			next = TargetedFeeAdjustment::<TargetBlockFullness>::convert(original);
			assert_eq!(
				next,
				fee_multiplier_update(0, original),
			);
			assert!(next < original);
			original = next;

			// keeps decreasing
			next = TargetedFeeAdjustment::<TargetBlockFullness>::convert(original);
			assert_eq!(
				next,
				fee_multiplier_update(0, original),
			);
			assert!(next < original);

			// ... stops going down at -1
			assert_eq!(
				TargetedFeeAdjustment::<TargetBlockFullness>::convert(Fixed128::saturating_from_integer(-1)),
				Fixed128::saturating_from_integer(-1)
			);
		})
	}

	#[test]
	fn weight_to_fee_should_not_overflow_on_large_weights() {
		let kb = 1024 as Weight;
		let mb = kb * kb;
		let max_fm = Fixed128::saturating_from_integer(i128::max_value());

		// check that for all values it can compute, correctly.
		vec![
			0,
			1,
			10,
			1000,
			kb,
			10 * kb,
			100 * kb,
			mb,
			10 * mb,
			2147483647,
			4294967295,
			MaximumBlockWeight::get() / 2,
			MaximumBlockWeight::get(),
			Weight::max_value() / 2,
			Weight::max_value(),
		].into_iter().for_each(|i| {
			run_with_system_weight(i, || {
				let next = TargetedFeeAdjustment::<TargetBlockFullness>::convert(Fixed128::default());
				let truth = fee_multiplier_update(i, Fixed128::default());
				assert_eq_error_rate!(truth, next, Fixed128::from_inner(50_000_000));
			});
		});

		// Some values that are all above the target and will cause an increase.
		let t = target();
		vec![t + 100, t * 2, t * 4]
			.into_iter()
			.for_each(|i| {
				run_with_system_weight(i, || {
					let fm = TargetedFeeAdjustment::<TargetBlockFullness>::convert(max_fm);
					// won't grow. The convert saturates everything.
					assert_eq!(fm, max_fm);
				})
			});
	}
}<|MERGE_RESOLUTION|>--- conflicted
+++ resolved
@@ -19,15 +19,10 @@
 
 use node_primitives::Balance;
 use sp_runtime::traits::{Convert, Saturating};
-<<<<<<< HEAD
 use sp_runtime::{FixedPointNumber, Fixed128, Perquintill};
-use frame_support::{traits::{OnUnbalanced, Currency, Get}, weights::Weight};
-=======
-use sp_runtime::{Fixed128, Perquintill};
 use frame_support::{
 	traits::{OnUnbalanced, Currency, Get},
 };
->>>>>>> ea0e23e3
 use crate::{Balances, System, Authorship, MaximumBlockWeight, NegativeImbalance};
 
 pub struct Author;
@@ -110,12 +105,8 @@
 	use sp_runtime::assert_eq_error_rate;
 	use crate::{MaximumBlockWeight, AvailableBlockRatio, Runtime};
 	use crate::{constants::currency::*, TransactionPayment, TargetBlockFullness};
-<<<<<<< HEAD
-	use frame_support::weights::Weight;
-=======
 	use frame_support::weights::{Weight, WeightToFeePolynomial};
 	use core::num::NonZeroI128;
->>>>>>> ea0e23e3
 
 	fn max() -> Weight {
 		MaximumBlockWeight::get()
@@ -222,14 +213,9 @@
 				if fm == next { panic!("The fee should ever increase"); }
 				fm = next;
 				iterations += 1;
-<<<<<<< HEAD
-				let fee = <Runtime as pallet_transaction_payment::Trait>::WeightToFee::convert(tx_weight);
-				let adjusted_fee = fm.saturating_mul_acc_int(fee);
-=======
 				let fee =
 					<Runtime as pallet_transaction_payment::Trait>::WeightToFee::calc(&tx_weight);
-				let adjusted_fee = fm.saturated_multiply_accumulate(fee);
->>>>>>> ea0e23e3
+				let adjusted_fee = fm.saturating_mul_acc_int(fee);
 				println!(
 					"iteration {}, new fm = {:?}. Fee at this point is: {} units / {} millicents, \
 					{} cents, {} dollars",
