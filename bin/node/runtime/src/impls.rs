--- conflicted
+++ resolved
@@ -18,13 +18,8 @@
 //! Some configurable implementations as associated type for the substrate runtime.
 
 use crate::{
-<<<<<<< HEAD
-	AccountId, AllianceMotion, Assets, Authorship, Balances, Hash, NegativeImbalance, Runtime,
-	RuntimeCall,
-=======
-	AccountId, AllianceCollective, AllianceMotion, Assets, Authorship, Balances, Call, Hash,
+	AccountId, AllianceCollective, AllianceMotion, Assets, Authorship, Balances, RuntimeCall, Hash,
 	NegativeImbalance, Runtime,
->>>>>>> 5b0f999d
 };
 use frame_support::{
 	pallet_prelude::*,
