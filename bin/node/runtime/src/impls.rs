--- conflicted
+++ resolved
@@ -18,12 +18,7 @@
 //! Some configurable implementations as associated type for the substrate runtime.
 
 use crate::{
-<<<<<<< HEAD
-	AccountId, AllianceCollective, AllianceMotion, Assets, Authorship, Balances, Hash,
-	NegativeImbalance, Runtime, RuntimeCall,
-=======
-	AccountId, AllianceMotion, Assets, Authorship, Balances, Call, Hash, NegativeImbalance, Runtime,
->>>>>>> 5f18a8b7
+	AccountId, AllianceMotion, Assets, Authorship, Balances, RuntimeCall, Hash, NegativeImbalance, Runtime,
 };
 use frame_support::{
 	pallet_prelude::*,
