--- conflicted
+++ resolved
@@ -14,12 +14,8 @@
 [dependencies]
 
 # third-party dependencies
-<<<<<<< HEAD
-codec = { package = "parity-scale-codec", version = "2.0.0", default-features = false, features = ["derive"] }
+codec = { package = "parity-scale-codec", version = "2.2.0", default-features = false, features = ["derive", "max-encoded-len"] }
 scale-info = { version = "0.9.0", default-features = false, features = ["derive"] }
-=======
-codec = { package = "parity-scale-codec", version = "2.2.0", default-features = false, features = ["derive", "max-encoded-len"] }
->>>>>>> 8c868a26
 static_assertions = "1.1.0"
 hex-literal = { version = "0.3.1", optional = true }
 log = { version = "0.4.14", default-features = false }
