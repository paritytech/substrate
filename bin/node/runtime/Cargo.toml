--- conflicted
+++ resolved
@@ -30,39 +30,6 @@
 tx-pool-api = { package = "substrate-transaction-pool-runtime-api", path = "../../../primitives/transaction-pool/runtime-api", default-features = false }
 version = { package = "sr-version", path = "../../../primitives/sr-version", default-features = false }
 
-<<<<<<< HEAD
-# palette dependencies
-authority-discovery = { package = "pallet-authority-discovery", path = "../../../palette/authority-discovery", default-features = false }
-authorship = { package = "pallet-authorship", path = "../../../palette/authorship", default-features = false }
-babe = { package = "pallet-babe", path = "../../../palette/babe", default-features = false }
-balances = { package = "pallet-balances", path = "../../../palette/balances", default-features = false }
-collective = { package = "pallet-collective", path = "../../../palette/collective", default-features = false }
-contracts = { package = "pallet-contracts", path = "../../../palette/contracts", default-features = false }
-contracts-rpc-runtime-api = { package = "pallet-contracts-rpc-runtime-api", path = "../../../palette/contracts/rpc/runtime-api/", default-features = false }
-democracy = { package = "pallet-democracy", path = "../../../palette/democracy", default-features = false }
-elections-phragmen = { package = "pallet-elections-phragmen", path = "../../../palette/elections-phragmen", default-features = false }
-executive = { package = "palette-executive", path = "../../../palette/executive", default-features = false }
-finality-tracker = { package = "pallet-finality-tracker", path = "../../../palette/finality-tracker", default-features = false }
-grandpa = { package = "pallet-grandpa", path = "../../../palette/grandpa", default-features = false }
-im-online = { package = "pallet-im-online", path = "../../../palette/im-online", default-features = false }
-indices = { package = "pallet-indices", path = "../../../palette/indices", default-features = false }
-membership = { package = "pallet-membership", path = "../../../palette/membership", default-features = false }
-nicks = { package = "pallet-nicks", path = "../../../palette/nicks", default-features = false }
-offences = { package = "pallet-offences", path = "../../../palette/offences", default-features = false }
-randomness-collective-flip = { package = "pallet-randomness-collective-flip", path = "../../../palette/randomness-collective-flip", default-features = false }
-session = { package = "pallet-session", path = "../../../palette/session", default-features = false, features = ["historical"] }
-staking = { package = "pallet-staking", path = "../../../palette/staking", default-features = false, features = ["migrate"] }
-pallet-staking-reward-curve = { path = "../../../palette/staking/reward-curve"}
-sudo = { package = "pallet-sudo", path = "../../../palette/sudo", default-features = false }
-support = { package = "palette-support", path = "../../../palette/support", default-features = false }
-system = { package = "palette-system", path = "../../../palette/system", default-features = false }
-system-rpc-runtime-api = { package = "palette-system-rpc-runtime-api", path = "../../../palette/system/rpc/runtime-api/", default-features = false }
-timestamp = { package = "pallet-timestamp", path = "../../../palette/timestamp", default-features = false }
-treasury = { package = "pallet-treasury", path = "../../../palette/treasury", default-features = false }
-utility = { package = "palette-utility", path = "../../../palette/utility", default-features = false }
-transaction-payment = { package = "pallet-transaction-payment", path = "../../../palette/transaction-payment", default-features = false }
-transaction-payment-rpc-runtime-api = { package = "pallet-transaction-payment-rpc-runtime-api", path = "../../../palette/transaction-payment/rpc/runtime-api/", default-features = false }
-=======
 # frame dependencies
 authority-discovery = { package = "pallet-authority-discovery", path = "../../../frame/authority-discovery", default-features = false }
 authorship = { package = "pallet-authorship", path = "../../../frame/authorship", default-features = false }
@@ -83,7 +50,7 @@
 offences = { package = "pallet-offences", path = "../../../frame/offences", default-features = false }
 randomness-collective-flip = { package = "pallet-randomness-collective-flip", path = "../../../frame/randomness-collective-flip", default-features = false }
 session = { package = "pallet-session", path = "../../../frame/session", default-features = false, features = ["historical"] }
-staking = { package = "pallet-staking", path = "../../../frame/staking", default-features = false }
+staking = { package = "pallet-staking", path = "../../../frame/staking", default-features = false, features = ["migrate"] }
 pallet-staking-reward-curve = { path = "../../../frame/staking/reward-curve"}
 sudo = { package = "pallet-sudo", path = "../../../frame/sudo", default-features = false }
 support = { package = "frame-support", path = "../../../frame/support", default-features = false }
@@ -94,7 +61,6 @@
 utility = { package = "frame-utility", path = "../../../frame/utility", default-features = false }
 transaction-payment = { package = "pallet-transaction-payment", path = "../../../frame/transaction-payment", default-features = false }
 transaction-payment-rpc-runtime-api = { package = "pallet-transaction-payment-rpc-runtime-api", path = "../../../frame/transaction-payment/rpc/runtime-api/", default-features = false }
->>>>>>> 1f26179a
 
 [build-dependencies]
 wasm-builder-runner = { package = "substrate-wasm-builder-runner", path = "../../../client/utils/wasm-builder-runner", version = "1.0.4" }
