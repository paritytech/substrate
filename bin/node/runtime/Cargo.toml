[package]
name = "node-runtime"
version = "2.0.0-alpha.3"
authors = ["Parity Technologies <admin@parity.io>"]
edition = "2018"
build = "build.rs"
license = "GPL-3.0"
homepage = "https://substrate.dev"
repository = "https://github.com/paritytech/substrate/"

[dependencies]

# third-party dependencies
codec = { package = "parity-scale-codec", version = "1.2.0", default-features = false, features = ["derive"] }
integer-sqrt = { version = "0.1.2" }
rustc-hex = { version = "2.0", optional = true }
serde = { version = "1.0.102", optional = true }

# primitives
sp-authority-discovery = { version = "2.0.0-alpha.2", default-features = false, path = "../../../primitives/authority-discovery" }
sp-consensus-babe = { version = "0.8.0-alpha.2", default-features = false, path = "../../../primitives/consensus/babe" }
sp-block-builder = { path = "../../../primitives/block-builder", default-features = false, version = "2.0.0-alpha.2"}
sp-inherents = { version = "2.0.0-alpha.2", default-features = false, path = "../../../primitives/inherents" }
node-primitives = { version = "2.0.0-alpha.2", default-features = false, path = "../primitives" }
sp-offchain = { version = "2.0.0-alpha.2", default-features = false, path = "../../../primitives/offchain" }
sp-core = { version = "2.0.0-alpha.2", default-features = false, path = "../../../primitives/core" }
sp-std = { version = "2.0.0-alpha.2", default-features = false, path = "../../../primitives/std" }
sp-api = { version = "2.0.0-alpha.2", default-features = false, path = "../../../primitives/api" }
sp-runtime = { version = "2.0.0-alpha.2", default-features = false, path = "../../../primitives/runtime" }
sp-staking = { version = "2.0.0-alpha.2", default-features = false, path = "../../../primitives/staking" }
sp-keyring = { version = "2.0.0-alpha.2", optional = true, path = "../../../primitives/keyring" }
sp-session = { version = "2.0.0-alpha.2", default-features = false, path = "../../../primitives/session" }
sp-transaction-pool = { version = "2.0.0-alpha.2", default-features = false, path = "../../../primitives/transaction-pool" }
sp-version = { version = "2.0.0-alpha.2", default-features = false, path = "../../../primitives/version" }

# frame dependencies
frame-executive = { version = "2.0.0-alpha.2", default-features = false, path = "../../../frame/executive" }
frame-benchmarking = { version = "2.0.0-alpha.2", default-features = false, path = "../../../frame/benchmarking", optional = true }
frame-support = { version = "2.0.0-alpha.2", default-features = false, path = "../../../frame/support" }
frame-system = { version = "2.0.0-alpha.2", default-features = false, path = "../../../frame/system" }
frame-system-rpc-runtime-api = { version = "2.0.0-alpha.2", default-features = false, path = "../../../frame/system/rpc/runtime-api/" }
pallet-authority-discovery = { version = "2.0.0-alpha.2", default-features = false, path = "../../../frame/authority-discovery" }
pallet-authorship = { version = "2.0.0-alpha.2", default-features = false, path = "../../../frame/authorship" }
pallet-babe = { version = "2.0.0-alpha.2", default-features = false, path = "../../../frame/babe" }
pallet-balances = { version = "2.0.0-alpha.2", default-features = false, path = "../../../frame/balances" }
pallet-collective = { version = "2.0.0-alpha.2", default-features = false, path = "../../../frame/collective" }
pallet-contracts = { version = "2.0.0-alpha.2", default-features = false, path = "../../../frame/contracts" }
pallet-contracts-primitives = { version = "2.0.0-alpha.2", default-features = false, path = "../../../frame/contracts/common/" }
pallet-contracts-rpc-runtime-api = { version = "0.8.0-alpha.2", default-features = false, path = "../../../frame/contracts/rpc/runtime-api/" }
pallet-democracy = { version = "2.0.0-alpha.2", default-features = false, path = "../../../frame/democracy" }
pallet-elections-phragmen = { version = "2.0.0-alpha.2", default-features = false, path = "../../../frame/elections-phragmen" }
pallet-finality-tracker = { version = "2.0.0-alpha.2", default-features = false, path = "../../../frame/finality-tracker" }
pallet-grandpa = { version = "2.0.0-alpha.2", default-features = false, path = "../../../frame/grandpa" }
pallet-im-online = { version = "2.0.0-alpha.2", default-features = false, path = "../../../frame/im-online" }
pallet-indices = { version = "2.0.0-alpha.2", default-features = false, path = "../../../frame/indices" }
pallet-identity = { version = "2.0.0-alpha.2", default-features = false, path = "../../../frame/identity" }
pallet-membership = { version = "2.0.0-alpha.2", default-features = false, path = "../../../frame/membership" }
pallet-offences = { version = "2.0.0-alpha.2", default-features = false, path = "../../../frame/offences" }
pallet-randomness-collective-flip = { version = "2.0.0-alpha.2", default-features = false, path = "../../../frame/randomness-collective-flip" }
pallet-recovery = { version = "2.0.0-alpha.2", default-features = false, path = "../../../frame/recovery" }
pallet-session = { version = "2.0.0-alpha.2", features = ["historical"], path = "../../../frame/session", default-features = false }
<<<<<<< HEAD
pallet-staking = { version = "2.0.0-alpha.2", path = "../../../frame/staking", default-features = false }
=======
pallet-session-benchmarking = { version = "2.0.0-alpha.2", path = "../../../frame/session/benchmarking", default-features = false, optional = true }
pallet-staking = { version = "2.0.0-alpha.2", features = ["migrate"], path = "../../../frame/staking", default-features = false }
>>>>>>> 32a72952
pallet-staking-reward-curve = { version = "2.0.0-alpha.2",  path = "../../../frame/staking/reward-curve" }
pallet-sudo = { version = "2.0.0-alpha.2", default-features = false, path = "../../../frame/sudo" }
pallet-society = { version = "2.0.0-alpha.2", default-features = false, path = "../../../frame/society" }
pallet-timestamp = { version = "2.0.0-alpha.2", default-features = false, path = "../../../frame/timestamp" }
pallet-treasury = { version = "2.0.0-alpha.2", default-features = false, path = "../../../frame/treasury" }
pallet-utility = { version = "2.0.0-alpha.2", default-features = false, path = "../../../frame/utility" }
pallet-transaction-payment = { version = "2.0.0-alpha.2", default-features = false, path = "../../../frame/transaction-payment" }
pallet-transaction-payment-rpc-runtime-api = { version = "2.0.0-alpha.2", default-features = false, path = "../../../frame/transaction-payment/rpc/runtime-api/" }
pallet-vesting = { version = "2.0.0-alpha.2", default-features = false, path = "../../../frame/vesting" }

[build-dependencies]
wasm-builder-runner = { version = "1.0.5", package = "substrate-wasm-builder-runner", path = "../../../utils/wasm-builder-runner" }

[dev-dependencies]
sp-io = { version = "2.0.0-alpha.2", path = "../../../primitives/io" }

[features]
default = ["std"]
std = [
	"sp-authority-discovery/std",
	"pallet-authority-discovery/std",
	"pallet-authorship/std",
	"sp-consensus-babe/std",
	"pallet-babe/std",
	"pallet-balances/std",
	"sp-block-builder/std",
	"codec/std",
	"pallet-collective/std",
	"pallet-contracts/std",
	"pallet-contracts-primitives/std",
	"pallet-contracts-rpc-runtime-api/std",
	"pallet-democracy/std",
	"pallet-elections-phragmen/std",
	"frame-executive/std",
	"pallet-finality-tracker/std",
	"pallet-grandpa/std",
	"pallet-im-online/std",
	"pallet-indices/std",
	"sp-inherents/std",
	"pallet-membership/std",
	"pallet-identity/std",
	"node-primitives/std",
	"sp-offchain/std",
	"pallet-offences/std",
	"sp-core/std",
	"pallet-randomness-collective-flip/std",
	"sp-std/std",
	"rustc-hex",
	"serde",
	"pallet-session/std",
	"sp-api/std",
	"sp-runtime/std",
	"sp-staking/std",
	"pallet-staking/std",
	"sp-keyring",
	"sp-session/std",
	"pallet-sudo/std",
	"frame-support/std",
	"frame-benchmarking/std",
	"frame-system-rpc-runtime-api/std",
	"frame-system/std",
	"pallet-timestamp/std",
	"pallet-transaction-payment-rpc-runtime-api/std",
	"pallet-transaction-payment/std",
	"pallet-treasury/std",
	"sp-transaction-pool/std",
	"pallet-utility/std",
	"sp-version/std",
	"pallet-society/std",
	"pallet-recovery/std",
	"pallet-vesting/std",
]
runtime-benchmarks = [
	"frame-benchmarking",
	"pallet-balances/runtime-benchmarks",
	"pallet-identity/runtime-benchmarks",
	"pallet-session-benchmarking",
	"pallet-timestamp/runtime-benchmarks",
	"pallet-vesting/runtime-benchmarks",
	"pallet-staking/runtime-benchmarks",
]<|MERGE_RESOLUTION|>--- conflicted
+++ resolved
@@ -59,12 +59,8 @@
 pallet-randomness-collective-flip = { version = "2.0.0-alpha.2", default-features = false, path = "../../../frame/randomness-collective-flip" }
 pallet-recovery = { version = "2.0.0-alpha.2", default-features = false, path = "../../../frame/recovery" }
 pallet-session = { version = "2.0.0-alpha.2", features = ["historical"], path = "../../../frame/session", default-features = false }
-<<<<<<< HEAD
+pallet-session-benchmarking = { version = "2.0.0-alpha.2", path = "../../../frame/session/benchmarking", default-features = false, optional = true }
 pallet-staking = { version = "2.0.0-alpha.2", path = "../../../frame/staking", default-features = false }
-=======
-pallet-session-benchmarking = { version = "2.0.0-alpha.2", path = "../../../frame/session/benchmarking", default-features = false, optional = true }
-pallet-staking = { version = "2.0.0-alpha.2", features = ["migrate"], path = "../../../frame/staking", default-features = false }
->>>>>>> 32a72952
 pallet-staking-reward-curve = { version = "2.0.0-alpha.2",  path = "../../../frame/staking/reward-curve" }
 pallet-sudo = { version = "2.0.0-alpha.2", default-features = false, path = "../../../frame/sudo" }
 pallet-society = { version = "2.0.0-alpha.2", default-features = false, path = "../../../frame/society" }
@@ -139,10 +135,8 @@
 ]
 runtime-benchmarks = [
 	"frame-benchmarking",
+	"pallet-timestamp/runtime-benchmarks",
+	"pallet-identity/runtime-benchmarks",
 	"pallet-balances/runtime-benchmarks",
-	"pallet-identity/runtime-benchmarks",
-	"pallet-session-benchmarking",
-	"pallet-timestamp/runtime-benchmarks",
 	"pallet-vesting/runtime-benchmarks",
-	"pallet-staking/runtime-benchmarks",
 ]