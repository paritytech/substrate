[package]
name = "node-runtime"
version = "3.0.0-dev"
authors = ["Parity Technologies <admin@parity.io>"]
edition = "2018"
build = "build.rs"
license = "Apache-2.0"
homepage = "https://substrate.dev"
repository = "https://github.com/paritytech/substrate/"

[package.metadata.docs.rs]
targets = ["x86_64-unknown-linux-gnu"]

[dependencies]

# third-party dependencies
codec = { package = "parity-scale-codec", version = "2.2.0", default-features = false, features = ["derive", "max-encoded-len"] }
static_assertions = "1.1.0"
hex-literal = { version = "0.3.1", optional = true }
log = { version = "0.4.14", default-features = false }

# primitives
sp-authority-discovery = { version = "4.0.0-dev", default-features = false, path = "../../../primitives/authority-discovery" }
sp-consensus-babe = { version = "0.10.0-dev", default-features = false, path = "../../../primitives/consensus/babe" }
sp-block-builder = { path = "../../../primitives/block-builder", default-features = false, version = "4.0.0-dev"}
sp-inherents = { version = "4.0.0-dev", default-features = false, path = "../../../primitives/inherents" }
node-primitives = { version = "2.0.0", default-features = false, path = "../primitives" }
<<<<<<< HEAD
sp-io = { version = "3.0.0", default-features = false, path = "../../../primitives/io" }
sp-offchain = { version = "3.0.0", default-features = false, path = "../../../primitives/offchain" }
sp-core = { version = "3.0.0", default-features = false, path = "../../../primitives/core" }
sp-std = { version = "3.0.0", default-features = false, path = "../../../primitives/std" }
sp-api = { version = "3.0.0", default-features = false, path = "../../../primitives/api" }
sp-runtime = { version = "3.0.0", default-features = false, path = "../../../primitives/runtime" }
sp-staking = { version = "3.0.0", default-features = false, path = "../../../primitives/staking" }
sp-keyring = { version = "3.0.0", optional = true, path = "../../../primitives/keyring" }
sp-session = { version = "3.0.0", default-features = false, path = "../../../primitives/session" }
sp-transaction-pool = { version = "3.0.0", default-features = false, path = "../../../primitives/transaction-pool" }
sp-version = { version = "3.0.0", default-features = false, path = "../../../primitives/version" }
sp-npos-elections = { version = "3.0.0", default-features = false, path = "../../../primitives/npos-elections" }

# frame dependencies
frame-executive = { version = "3.0.0", default-features = false, path = "../../../frame/executive" }
frame-benchmarking = { version = "3.1.0", default-features = false, path = "../../../frame/benchmarking", optional = true }
frame-support = { version = "3.0.0", default-features = false, path = "../../../frame/support" }
frame-system = { version = "3.0.0", default-features = false, path = "../../../frame/system" }
frame-system-benchmarking = { version = "3.0.0", default-features = false, path = "../../../frame/system/benchmarking", optional = true }
frame-election-provider-support = { version = "3.0.0", default-features = false, path = "../../../frame/election-provider-support" }
frame-system-rpc-runtime-api = { version = "3.0.0", default-features = false, path = "../../../frame/system/rpc/runtime-api/" }
frame-try-runtime = { version = "0.9.0", default-features = false, path = "../../../frame/try-runtime", optional = true }
pallet-authority-discovery = { version = "3.0.0", default-features = false, path = "../../../frame/authority-discovery" }
pallet-authorship = { version = "3.0.0", default-features = false, path = "../../../frame/authorship" }
pallet-babe = { version = "3.0.0", default-features = false, path = "../../../frame/babe" }
pallet-balances = { version = "3.0.0", default-features = false, path = "../../../frame/balances" }
pallet-bounties = { version = "3.0.0", default-features = false, path = "../../../frame/bounties" }
pallet-collective = { version = "3.0.0", default-features = false, path = "../../../frame/collective" }
pallet-contracts = { version = "3.0.0", default-features = false, path = "../../../frame/contracts" }
pallet-contracts-primitives = { version = "3.0.0", default-features = false, path = "../../../frame/contracts/common/" }
pallet-contracts-rpc-runtime-api = { version = "3.0.0", default-features = false, path = "../../../frame/contracts/rpc/runtime-api/" }
pallet-democracy = { version = "3.0.0", default-features = false, path = "../../../frame/democracy" }
pallet-election-provider-multi-phase = { version = "3.0.0", default-features = false, path = "../../../frame/election-provider-multi-phase" }
pallet-elections-phragmen = { version = "4.0.0", default-features = false, path = "../../../frame/elections-phragmen" }
pallet-grandpa = { version = "3.1.0", default-features = false, path = "../../../frame/grandpa" }
pallet-im-online = { version = "3.0.0", default-features = false, path = "../../../frame/im-online" }
pallet-indices = { version = "3.0.0", default-features = false, path = "../../../frame/indices" }
pallet-identity = { version = "3.0.0", default-features = false, path = "../../../frame/identity" }
pallet-membership = { version = "3.0.0", default-features = false, path = "../../../frame/membership" }
pallet-multisig = { version = "3.0.0", default-features = false, path = "../../../frame/multisig" }
pallet-offences = { version = "3.0.0", default-features = false, path = "../../../frame/offences" }
pallet-offences-benchmarking = { version = "3.0.0", path = "../../../frame/offences/benchmarking", default-features = false, optional = true }
pallet-proxy = { version = "3.0.0", default-features = false, path = "../../../frame/proxy" }
pallet-randomness-collective-flip = { version = "3.0.0", default-features = false, path = "../../../frame/randomness-collective-flip" }
pallet-recovery = { version = "3.0.0", default-features = false, path = "../../../frame/recovery" }
pallet-session = { version = "3.0.0", features = ["historical"], path = "../../../frame/session", default-features = false }
pallet-session-benchmarking = { version = "3.0.0", path = "../../../frame/session/benchmarking", default-features = false, optional = true }
pallet-staking = { version = "3.0.0", default-features = false, path = "../../../frame/staking" }
pallet-staking-reward-curve = { version = "3.0.0", default-features = false, path = "../../../frame/staking/reward-curve" }
pallet-scheduler = { version = "3.0.0", default-features = false, path = "../../../frame/scheduler" }
pallet-society = { version = "3.0.0", default-features = false, path = "../../../frame/society" }
pallet-sudo = { version = "3.0.0", default-features = false, path = "../../../frame/sudo" }
pallet-timestamp = { version = "3.0.0", default-features = false, path = "../../../frame/timestamp" }
pallet-tips = { version = "3.0.0", default-features = false, path = "../../../frame/tips" }
pallet-treasury = { version = "3.0.0", default-features = false, path = "../../../frame/treasury" }
pallet-utility = { version = "3.0.0", default-features = false, path = "../../../frame/utility" }
pallet-transaction-payment = { version = "3.0.0", default-features = false, path = "../../../frame/transaction-payment" }
pallet-transaction-payment-rpc-runtime-api = { version = "3.0.0", default-features = false, path = "../../../frame/transaction-payment/rpc/runtime-api/" }
pallet-vesting = { version = "3.0.0", default-features = false, path = "../../../frame/vesting" }
pallet-chainbridge = { version = "2.0.0", default-features = false, path = "../../../frame/chainbridge" }
pallet-cere-ddc = { version = "5.0.0", default-features = false, path = "../../../frame/ddc-pallet" }
pallet-erc721 = { version = "2.0.0", default-features = false, path = "../../../frame/erc721" }
pallet-erc20 = { version = "2.0.0", default-features = false, path = "../../../frame/erc20" }
pallet-ddc-metrics-offchain-worker = { version = "2.0.0", default-features = false, path = "../../../frame/ddc-metrics-offchain-worker" }

max-encoded-len = { version = "3.0.0", default-features = false, path = "../../../max-encoded-len", features = [ "derive" ] }
=======
sp-offchain = { version = "4.0.0-dev", default-features = false, path = "../../../primitives/offchain" }
sp-core = { version = "4.0.0-dev", default-features = false, path = "../../../primitives/core" }
sp-std = { version = "4.0.0-dev", default-features = false, path = "../../../primitives/std" }
sp-api = { version = "4.0.0-dev", default-features = false, path = "../../../primitives/api" }
sp-runtime = { version = "4.0.0-dev", default-features = false, path = "../../../primitives/runtime" }
sp-staking = { version = "4.0.0-dev", default-features = false, path = "../../../primitives/staking" }
sp-keyring = { version = "4.0.0-dev", optional = true, path = "../../../primitives/keyring" }
sp-session = { version = "4.0.0-dev", default-features = false, path = "../../../primitives/session" }
sp-transaction-pool = { version = "4.0.0-dev", default-features = false, path = "../../../primitives/transaction-pool" }
sp-version = { version = "4.0.0-dev", default-features = false, path = "../../../primitives/version" }
sp-npos-elections = { version = "4.0.0-dev", default-features = false, path = "../../../primitives/npos-elections" }

# frame dependencies
frame-executive = { version = "4.0.0-dev", default-features = false, path = "../../../frame/executive" }
frame-benchmarking = { version = "4.0.0-dev", default-features = false, path = "../../../frame/benchmarking", optional = true }
frame-support = { version = "4.0.0-dev", default-features = false, path = "../../../frame/support" }
frame-system = { version = "4.0.0-dev", default-features = false, path = "../../../frame/system" }
frame-system-benchmarking = { version = "4.0.0-dev", default-features = false, path = "../../../frame/system/benchmarking", optional = true }
frame-election-provider-support = { version = "4.0.0-dev", default-features = false, path = "../../../frame/election-provider-support" }
frame-system-rpc-runtime-api = { version = "4.0.0-dev", default-features = false, path = "../../../frame/system/rpc/runtime-api/" }
frame-try-runtime = { version = "0.10.0-dev", default-features = false, path = "../../../frame/try-runtime", optional = true }
pallet-assets = { version = "4.0.0-dev", default-features = false, path = "../../../frame/assets" }
pallet-authority-discovery = { version = "4.0.0-dev", default-features = false, path = "../../../frame/authority-discovery" }
pallet-authorship = { version = "4.0.0-dev", default-features = false, path = "../../../frame/authorship" }
pallet-babe = { version = "4.0.0-dev", default-features = false, path = "../../../frame/babe" }
pallet-balances = { version = "4.0.0-dev", default-features = false, path = "../../../frame/balances" }
pallet-bounties = { version = "4.0.0-dev", default-features = false, path = "../../../frame/bounties" }
pallet-collective = { version = "4.0.0-dev", default-features = false, path = "../../../frame/collective" }
pallet-contracts = { version = "4.0.0-dev", default-features = false, path = "../../../frame/contracts" }
pallet-contracts-primitives = { version = "4.0.0-dev", default-features = false, path = "../../../frame/contracts/common/" }
pallet-contracts-rpc-runtime-api = { version = "4.0.0-dev", default-features = false, path = "../../../frame/contracts/rpc/runtime-api/" }
pallet-democracy = { version = "4.0.0-dev", default-features = false, path = "../../../frame/democracy" }
pallet-election-provider-multi-phase = { version = "4.0.0-dev", default-features = false, path = "../../../frame/election-provider-multi-phase" }
pallet-elections-phragmen = { version = "5.0.0-dev", default-features = false, path = "../../../frame/elections-phragmen" }
pallet-gilt = { version = "4.0.0-dev", default-features = false, path = "../../../frame/gilt" }
pallet-grandpa = { version = "4.0.0-dev", default-features = false, path = "../../../frame/grandpa" }
pallet-im-online = { version = "4.0.0-dev", default-features = false, path = "../../../frame/im-online" }
pallet-indices = { version = "4.0.0-dev", default-features = false, path = "../../../frame/indices" }
pallet-identity = { version = "4.0.0-dev", default-features = false, path = "../../../frame/identity" }
pallet-lottery = { version = "4.0.0-dev", default-features = false, path = "../../../frame/lottery" }
pallet-membership = { version = "4.0.0-dev", default-features = false, path = "../../../frame/membership" }
pallet-mmr = { version = "4.0.0-dev", default-features = false, path = "../../../frame/merkle-mountain-range" }
pallet-multisig = { version = "4.0.0-dev", default-features = false, path = "../../../frame/multisig" }
pallet-offences = { version = "4.0.0-dev", default-features = false, path = "../../../frame/offences" }
pallet-offences-benchmarking = { version = "4.0.0-dev", path = "../../../frame/offences/benchmarking", default-features = false, optional = true }
pallet-proxy = { version = "4.0.0-dev", default-features = false, path = "../../../frame/proxy" }
pallet-randomness-collective-flip = { version = "4.0.0-dev", default-features = false, path = "../../../frame/randomness-collective-flip" }
pallet-recovery = { version = "4.0.0-dev", default-features = false, path = "../../../frame/recovery" }
pallet-session = { version = "4.0.0-dev", features = ["historical"], path = "../../../frame/session", default-features = false }
pallet-session-benchmarking = { version = "4.0.0-dev", path = "../../../frame/session/benchmarking", default-features = false, optional = true }
pallet-staking = { version = "4.0.0-dev", default-features = false, path = "../../../frame/staking" }
pallet-staking-reward-curve = { version = "4.0.0-dev", default-features = false, path = "../../../frame/staking/reward-curve" }
pallet-scheduler = { version = "4.0.0-dev", default-features = false, path = "../../../frame/scheduler" }
pallet-society = { version = "4.0.0-dev", default-features = false, path = "../../../frame/society" }
pallet-sudo = { version = "4.0.0-dev", default-features = false, path = "../../../frame/sudo" }
pallet-timestamp = { version = "4.0.0-dev", default-features = false, path = "../../../frame/timestamp" }
pallet-tips = { version = "4.0.0-dev", default-features = false, path = "../../../frame/tips" }
pallet-treasury = { version = "4.0.0-dev", default-features = false, path = "../../../frame/treasury" }
pallet-utility = { version = "4.0.0-dev", default-features = false, path = "../../../frame/utility" }
pallet-transaction-payment = { version = "4.0.0-dev", default-features = false, path = "../../../frame/transaction-payment" }
pallet-transaction-payment-rpc-runtime-api = { version = "4.0.0-dev", default-features = false, path = "../../../frame/transaction-payment/rpc/runtime-api/" }
pallet-transaction-storage = { version = "4.0.0-dev", default-features = false, path = "../../../frame/transaction-storage" }
pallet-uniques = { version = "4.0.0-dev", default-features = false, path = "../../../frame/uniques" }
pallet-vesting = { version = "4.0.0-dev", default-features = false, path = "../../../frame/vesting" }
>>>>>>> 91061a7d

[build-dependencies]
substrate-wasm-builder = { version = "5.0.0-dev", path = "../../../utils/wasm-builder" }

<<<<<<< HEAD
=======
[dev-dependencies]
sp-io = { version = "4.0.0-dev", path = "../../../primitives/io" }

>>>>>>> 91061a7d
[features]
default = ["std"]
with-tracing = [ "frame-executive/with-tracing" ]
std = [
	"sp-authority-discovery/std",
	"pallet-authority-discovery/std",
	"pallet-authorship/std",
	"sp-consensus-babe/std",
	"pallet-babe/std",
	"pallet-balances/std",
	"pallet-bounties/std",
	"sp-block-builder/std",
	"codec/std",
	"pallet-collective/std",
	"pallet-contracts/std",
	"pallet-contracts-primitives/std",
	"pallet-contracts-rpc-runtime-api/std",
	"pallet-democracy/std",
	"pallet-elections-phragmen/std",
	"frame-executive/std",
	"pallet-cere-ddc/std",
	"pallet-chainbridge/std",
	"pallet-erc721/std",
	"pallet-erc20/std",
	"pallet-grandpa/std",
	"pallet-im-online/std",
	"pallet-indices/std",
	"sp-inherents/std",
	"pallet-membership/std",
	"pallet-multisig/std",
	"pallet-identity/std",
	"pallet-scheduler/std",
	"node-primitives/std",
	"sp-offchain/std",
	"pallet-offences/std",
	"pallet-proxy/std",
	"sp-core/std",
	"sp-io/std",
	"pallet-randomness-collective-flip/std",
	"sp-std/std",
	"pallet-session/std",
	"sp-api/std",
	"sp-runtime/std",
	"sp-staking/std",
	"pallet-staking/std",
	"sp-keyring",
	"sp-session/std",
	"pallet-sudo/std",
	"frame-support/std",
	"frame-benchmarking/std",
	"frame-system-rpc-runtime-api/std",
	"frame-system/std",
	"pallet-election-provider-multi-phase/std",
	"pallet-timestamp/std",
	"pallet-tips/std",
	"pallet-transaction-payment-rpc-runtime-api/std",
	"pallet-transaction-payment/std",
	"pallet-treasury/std",
	"sp-transaction-pool/std",
	"pallet-utility/std",
	"sp-version/std",
	"pallet-society/std",
	"pallet-recovery/std",
	"pallet-vesting/std",
	"log/std",
	"frame-try-runtime/std",
	"sp-npos-elections/std",
<<<<<<< HEAD
	"max-encoded-len/std",
	"pallet-ddc-metrics-offchain-worker/std",
=======
>>>>>>> 91061a7d
]
runtime-benchmarks = [
	"frame-benchmarking",
	"frame-support/runtime-benchmarks",
	"frame-system/runtime-benchmarks",
	"pallet-election-provider-multi-phase/runtime-benchmarks",
	"sp-runtime/runtime-benchmarks",
	"pallet-babe/runtime-benchmarks",
	"pallet-balances/runtime-benchmarks",
	"pallet-bounties/runtime-benchmarks",
	"pallet-collective/runtime-benchmarks",
	"pallet-contracts/runtime-benchmarks",
	"pallet-democracy/runtime-benchmarks",
	"pallet-elections-phragmen/runtime-benchmarks",
	"pallet-grandpa/runtime-benchmarks",
	"pallet-identity/runtime-benchmarks",
	"pallet-im-online/runtime-benchmarks",
	"pallet-indices/runtime-benchmarks",
	"pallet-membership/runtime-benchmarks",
	"pallet-multisig/runtime-benchmarks",
	"pallet-proxy/runtime-benchmarks",
	"pallet-scheduler/runtime-benchmarks",
	"pallet-society/runtime-benchmarks",
	"pallet-staking/runtime-benchmarks",
	"pallet-timestamp/runtime-benchmarks",
	"pallet-tips/runtime-benchmarks",
	"pallet-treasury/runtime-benchmarks",
	"pallet-utility/runtime-benchmarks",
	"pallet-vesting/runtime-benchmarks",
	"pallet-chainbridge/runtime-benchmarks",
	"pallet-offences-benchmarking",
	"pallet-session-benchmarking",
	"frame-system-benchmarking",
	"hex-literal",
]
try-runtime = [
	"frame-executive/try-runtime",
	"frame-try-runtime",
	"frame-system/try-runtime",
	"pallet-authority-discovery/try-runtime",
	"pallet-authorship/try-runtime",
	"pallet-babe/try-runtime",
	"pallet-balances/try-runtime",
	"pallet-bounties/try-runtime",
	"pallet-collective/try-runtime",
	"pallet-contracts/try-runtime",
	"pallet-democracy/try-runtime",
	"pallet-elections-phragmen/try-runtime",
	"pallet-grandpa/try-runtime",
	"pallet-im-online/try-runtime",
	"pallet-indices/try-runtime",
	"pallet-membership/try-runtime",
	"pallet-multisig/try-runtime",
	"pallet-identity/try-runtime",
	"pallet-scheduler/try-runtime",
	"pallet-offences/try-runtime",
	"pallet-proxy/try-runtime",
	"pallet-randomness-collective-flip/try-runtime",
	"pallet-session/try-runtime",
	"pallet-staking/try-runtime",
	"pallet-sudo/try-runtime",
	"pallet-election-provider-multi-phase/try-runtime",
	"pallet-timestamp/try-runtime",
	"pallet-tips/try-runtime",
	"pallet-transaction-payment/try-runtime",
	"pallet-treasury/try-runtime",
	"pallet-utility/try-runtime",
	"pallet-society/try-runtime",
	"pallet-recovery/try-runtime",
	"pallet-vesting/try-runtime",
]<|MERGE_RESOLUTION|>--- conflicted
+++ resolved
@@ -25,74 +25,7 @@
 sp-block-builder = { path = "../../../primitives/block-builder", default-features = false, version = "4.0.0-dev"}
 sp-inherents = { version = "4.0.0-dev", default-features = false, path = "../../../primitives/inherents" }
 node-primitives = { version = "2.0.0", default-features = false, path = "../primitives" }
-<<<<<<< HEAD
-sp-io = { version = "3.0.0", default-features = false, path = "../../../primitives/io" }
-sp-offchain = { version = "3.0.0", default-features = false, path = "../../../primitives/offchain" }
-sp-core = { version = "3.0.0", default-features = false, path = "../../../primitives/core" }
-sp-std = { version = "3.0.0", default-features = false, path = "../../../primitives/std" }
-sp-api = { version = "3.0.0", default-features = false, path = "../../../primitives/api" }
-sp-runtime = { version = "3.0.0", default-features = false, path = "../../../primitives/runtime" }
-sp-staking = { version = "3.0.0", default-features = false, path = "../../../primitives/staking" }
-sp-keyring = { version = "3.0.0", optional = true, path = "../../../primitives/keyring" }
-sp-session = { version = "3.0.0", default-features = false, path = "../../../primitives/session" }
-sp-transaction-pool = { version = "3.0.0", default-features = false, path = "../../../primitives/transaction-pool" }
-sp-version = { version = "3.0.0", default-features = false, path = "../../../primitives/version" }
-sp-npos-elections = { version = "3.0.0", default-features = false, path = "../../../primitives/npos-elections" }
-
-# frame dependencies
-frame-executive = { version = "3.0.0", default-features = false, path = "../../../frame/executive" }
-frame-benchmarking = { version = "3.1.0", default-features = false, path = "../../../frame/benchmarking", optional = true }
-frame-support = { version = "3.0.0", default-features = false, path = "../../../frame/support" }
-frame-system = { version = "3.0.0", default-features = false, path = "../../../frame/system" }
-frame-system-benchmarking = { version = "3.0.0", default-features = false, path = "../../../frame/system/benchmarking", optional = true }
-frame-election-provider-support = { version = "3.0.0", default-features = false, path = "../../../frame/election-provider-support" }
-frame-system-rpc-runtime-api = { version = "3.0.0", default-features = false, path = "../../../frame/system/rpc/runtime-api/" }
-frame-try-runtime = { version = "0.9.0", default-features = false, path = "../../../frame/try-runtime", optional = true }
-pallet-authority-discovery = { version = "3.0.0", default-features = false, path = "../../../frame/authority-discovery" }
-pallet-authorship = { version = "3.0.0", default-features = false, path = "../../../frame/authorship" }
-pallet-babe = { version = "3.0.0", default-features = false, path = "../../../frame/babe" }
-pallet-balances = { version = "3.0.0", default-features = false, path = "../../../frame/balances" }
-pallet-bounties = { version = "3.0.0", default-features = false, path = "../../../frame/bounties" }
-pallet-collective = { version = "3.0.0", default-features = false, path = "../../../frame/collective" }
-pallet-contracts = { version = "3.0.0", default-features = false, path = "../../../frame/contracts" }
-pallet-contracts-primitives = { version = "3.0.0", default-features = false, path = "../../../frame/contracts/common/" }
-pallet-contracts-rpc-runtime-api = { version = "3.0.0", default-features = false, path = "../../../frame/contracts/rpc/runtime-api/" }
-pallet-democracy = { version = "3.0.0", default-features = false, path = "../../../frame/democracy" }
-pallet-election-provider-multi-phase = { version = "3.0.0", default-features = false, path = "../../../frame/election-provider-multi-phase" }
-pallet-elections-phragmen = { version = "4.0.0", default-features = false, path = "../../../frame/elections-phragmen" }
-pallet-grandpa = { version = "3.1.0", default-features = false, path = "../../../frame/grandpa" }
-pallet-im-online = { version = "3.0.0", default-features = false, path = "../../../frame/im-online" }
-pallet-indices = { version = "3.0.0", default-features = false, path = "../../../frame/indices" }
-pallet-identity = { version = "3.0.0", default-features = false, path = "../../../frame/identity" }
-pallet-membership = { version = "3.0.0", default-features = false, path = "../../../frame/membership" }
-pallet-multisig = { version = "3.0.0", default-features = false, path = "../../../frame/multisig" }
-pallet-offences = { version = "3.0.0", default-features = false, path = "../../../frame/offences" }
-pallet-offences-benchmarking = { version = "3.0.0", path = "../../../frame/offences/benchmarking", default-features = false, optional = true }
-pallet-proxy = { version = "3.0.0", default-features = false, path = "../../../frame/proxy" }
-pallet-randomness-collective-flip = { version = "3.0.0", default-features = false, path = "../../../frame/randomness-collective-flip" }
-pallet-recovery = { version = "3.0.0", default-features = false, path = "../../../frame/recovery" }
-pallet-session = { version = "3.0.0", features = ["historical"], path = "../../../frame/session", default-features = false }
-pallet-session-benchmarking = { version = "3.0.0", path = "../../../frame/session/benchmarking", default-features = false, optional = true }
-pallet-staking = { version = "3.0.0", default-features = false, path = "../../../frame/staking" }
-pallet-staking-reward-curve = { version = "3.0.0", default-features = false, path = "../../../frame/staking/reward-curve" }
-pallet-scheduler = { version = "3.0.0", default-features = false, path = "../../../frame/scheduler" }
-pallet-society = { version = "3.0.0", default-features = false, path = "../../../frame/society" }
-pallet-sudo = { version = "3.0.0", default-features = false, path = "../../../frame/sudo" }
-pallet-timestamp = { version = "3.0.0", default-features = false, path = "../../../frame/timestamp" }
-pallet-tips = { version = "3.0.0", default-features = false, path = "../../../frame/tips" }
-pallet-treasury = { version = "3.0.0", default-features = false, path = "../../../frame/treasury" }
-pallet-utility = { version = "3.0.0", default-features = false, path = "../../../frame/utility" }
-pallet-transaction-payment = { version = "3.0.0", default-features = false, path = "../../../frame/transaction-payment" }
-pallet-transaction-payment-rpc-runtime-api = { version = "3.0.0", default-features = false, path = "../../../frame/transaction-payment/rpc/runtime-api/" }
-pallet-vesting = { version = "3.0.0", default-features = false, path = "../../../frame/vesting" }
-pallet-chainbridge = { version = "2.0.0", default-features = false, path = "../../../frame/chainbridge" }
-pallet-cere-ddc = { version = "5.0.0", default-features = false, path = "../../../frame/ddc-pallet" }
-pallet-erc721 = { version = "2.0.0", default-features = false, path = "../../../frame/erc721" }
-pallet-erc20 = { version = "2.0.0", default-features = false, path = "../../../frame/erc20" }
-pallet-ddc-metrics-offchain-worker = { version = "2.0.0", default-features = false, path = "../../../frame/ddc-metrics-offchain-worker" }
-
-max-encoded-len = { version = "3.0.0", default-features = false, path = "../../../max-encoded-len", features = [ "derive" ] }
-=======
+sp-io = { version = "4.0.0-dev", default-features = false, path = "../../../primitives/io" }
 sp-offchain = { version = "4.0.0-dev", default-features = false, path = "../../../primitives/offchain" }
 sp-core = { version = "4.0.0-dev", default-features = false, path = "../../../primitives/core" }
 sp-std = { version = "4.0.0-dev", default-features = false, path = "../../../primitives/std" }
@@ -114,7 +47,6 @@
 frame-election-provider-support = { version = "4.0.0-dev", default-features = false, path = "../../../frame/election-provider-support" }
 frame-system-rpc-runtime-api = { version = "4.0.0-dev", default-features = false, path = "../../../frame/system/rpc/runtime-api/" }
 frame-try-runtime = { version = "0.10.0-dev", default-features = false, path = "../../../frame/try-runtime", optional = true }
-pallet-assets = { version = "4.0.0-dev", default-features = false, path = "../../../frame/assets" }
 pallet-authority-discovery = { version = "4.0.0-dev", default-features = false, path = "../../../frame/authority-discovery" }
 pallet-authorship = { version = "4.0.0-dev", default-features = false, path = "../../../frame/authorship" }
 pallet-babe = { version = "4.0.0-dev", default-features = false, path = "../../../frame/babe" }
@@ -127,14 +59,11 @@
 pallet-democracy = { version = "4.0.0-dev", default-features = false, path = "../../../frame/democracy" }
 pallet-election-provider-multi-phase = { version = "4.0.0-dev", default-features = false, path = "../../../frame/election-provider-multi-phase" }
 pallet-elections-phragmen = { version = "5.0.0-dev", default-features = false, path = "../../../frame/elections-phragmen" }
-pallet-gilt = { version = "4.0.0-dev", default-features = false, path = "../../../frame/gilt" }
 pallet-grandpa = { version = "4.0.0-dev", default-features = false, path = "../../../frame/grandpa" }
 pallet-im-online = { version = "4.0.0-dev", default-features = false, path = "../../../frame/im-online" }
 pallet-indices = { version = "4.0.0-dev", default-features = false, path = "../../../frame/indices" }
 pallet-identity = { version = "4.0.0-dev", default-features = false, path = "../../../frame/identity" }
-pallet-lottery = { version = "4.0.0-dev", default-features = false, path = "../../../frame/lottery" }
 pallet-membership = { version = "4.0.0-dev", default-features = false, path = "../../../frame/membership" }
-pallet-mmr = { version = "4.0.0-dev", default-features = false, path = "../../../frame/merkle-mountain-range" }
 pallet-multisig = { version = "4.0.0-dev", default-features = false, path = "../../../frame/multisig" }
 pallet-offences = { version = "4.0.0-dev", default-features = false, path = "../../../frame/offences" }
 pallet-offences-benchmarking = { version = "4.0.0-dev", path = "../../../frame/offences/benchmarking", default-features = false, optional = true }
@@ -157,17 +86,15 @@
 pallet-transaction-storage = { version = "4.0.0-dev", default-features = false, path = "../../../frame/transaction-storage" }
 pallet-uniques = { version = "4.0.0-dev", default-features = false, path = "../../../frame/uniques" }
 pallet-vesting = { version = "4.0.0-dev", default-features = false, path = "../../../frame/vesting" }
->>>>>>> 91061a7d
+pallet-chainbridge = { version = "2.0.0", default-features = false, path = "../../../frame/chainbridge" }
+pallet-cere-ddc = { version = "5.0.0", default-features = false, path = "../../../frame/ddc-pallet" }
+pallet-erc721 = { version = "2.0.0", default-features = false, path = "../../../frame/erc721" }
+pallet-erc20 = { version = "2.0.0", default-features = false, path = "../../../frame/erc20" }
+pallet-ddc-metrics-offchain-worker = { version = "2.0.0", default-features = false, path = "../../../frame/ddc-metrics-offchain-worker" }
 
 [build-dependencies]
 substrate-wasm-builder = { version = "5.0.0-dev", path = "../../../utils/wasm-builder" }
 
-<<<<<<< HEAD
-=======
-[dev-dependencies]
-sp-io = { version = "4.0.0-dev", path = "../../../primitives/io" }
-
->>>>>>> 91061a7d
 [features]
 default = ["std"]
 with-tracing = [ "frame-executive/with-tracing" ]
@@ -235,11 +162,8 @@
 	"log/std",
 	"frame-try-runtime/std",
 	"sp-npos-elections/std",
-<<<<<<< HEAD
 	"max-encoded-len/std",
 	"pallet-ddc-metrics-offchain-worker/std",
-=======
->>>>>>> 91061a7d
 ]
 runtime-benchmarks = [
 	"frame-benchmarking",
