[package]
name = "node-runtime"
version = "3.0.0-dev"
authors = ["Parity Technologies <admin@parity.io>"]
edition = "2018"
build = "build.rs"
license = "Apache-2.0"
homepage = "https://substrate.dev"
repository = "https://github.com/paritytech/substrate/"

[package.metadata.docs.rs]
targets = ["x86_64-unknown-linux-gnu"]

[dependencies]

# third-party dependencies
codec = { package = "parity-scale-codec", version = "2.2.0", default-features = false, features = [
	"derive",
	"max-encoded-len",
] }
scale-info = { version = "1.0", default-features = false, features = ["derive"] }
static_assertions = "1.1.0"
hex-literal = { version = "0.3.1", optional = true }
log = { version = "0.4.14", default-features = false }

# primitives
sp-authority-discovery = { version = "4.0.0-dev", default-features = false, path = "../../../primitives/authority-discovery" }
sp-consensus-babe = { version = "0.10.0-dev", default-features = false, path = "../../../primitives/consensus/babe" }
sp-block-builder = { path = "../../../primitives/block-builder", default-features = false, version = "4.0.0-dev" }
sp-inherents = { version = "4.0.0-dev", default-features = false, path = "../../../primitives/inherents" }
node-primitives = { version = "2.0.0", default-features = false, path = "../primitives" }
sp-io = { version = "4.0.0-dev", default-features = false, path = "../../../primitives/io" }
sp-offchain = { version = "4.0.0-dev", default-features = false, path = "../../../primitives/offchain" }
sp-core = { version = "4.0.0-dev", default-features = false, path = "../../../primitives/core" }
sp-std = { version = "4.0.0-dev", default-features = false, path = "../../../primitives/std" }
sp-api = { version = "4.0.0-dev", default-features = false, path = "../../../primitives/api" }
sp-runtime = { version = "4.0.0-dev", default-features = false, path = "../../../primitives/runtime" }
sp-staking = { version = "4.0.0-dev", default-features = false, path = "../../../primitives/staking" }
sp-keyring = { version = "4.0.0-dev", optional = true, path = "../../../primitives/keyring" }
sp-session = { version = "4.0.0-dev", default-features = false, path = "../../../primitives/session" }
sp-transaction-pool = { version = "4.0.0-dev", default-features = false, path = "../../../primitives/transaction-pool" }
sp-version = { version = "4.0.0-dev", default-features = false, path = "../../../primitives/version" }
sp-npos-elections = { version = "4.0.0-dev", default-features = false, path = "../../../primitives/npos-elections" }
sp-io = { version = "4.0.0-dev", default-features = false, path = "../../../primitives/io" }

# frame dependencies
frame-executive = { version = "4.0.0-dev", default-features = false, path = "../../../frame/executive" }
frame-benchmarking = { version = "4.0.0-dev", default-features = false, path = "../../../frame/benchmarking", optional = true }
frame-support = { version = "4.0.0-dev", default-features = false, path = "../../../frame/support" }
frame-system = { version = "4.0.0-dev", default-features = false, path = "../../../frame/system" }
frame-system-benchmarking = { version = "4.0.0-dev", default-features = false, path = "../../../frame/system/benchmarking", optional = true }
frame-election-provider-support = { version = "4.0.0-dev", default-features = false, path = "../../../frame/election-provider-support" }
frame-system-rpc-runtime-api = { version = "4.0.0-dev", default-features = false, path = "../../../frame/system/rpc/runtime-api/" }
frame-try-runtime = { version = "0.10.0-dev", default-features = false, path = "../../../frame/try-runtime", optional = true }
pallet-authority-discovery = { version = "4.0.0-dev", default-features = false, path = "../../../frame/authority-discovery" }
pallet-authorship = { version = "4.0.0-dev", default-features = false, path = "../../../frame/authorship" }
pallet-babe = { version = "4.0.0-dev", default-features = false, path = "../../../frame/babe" }
pallet-bags-list = { version = "4.0.0-dev", default-features = false, path = "../../../frame/bags-list" }
pallet-balances = { version = "4.0.0-dev", default-features = false, path = "../../../frame/balances" }
pallet-bounties = { version = "4.0.0-dev", default-features = false, path = "../../../frame/bounties" }
pallet-collective = { version = "4.0.0-dev", default-features = false, path = "../../../frame/collective" }
pallet-contracts = { version = "4.0.0-dev", default-features = false, path = "../../../frame/contracts" }
pallet-contracts-primitives = { version = "4.0.0-dev", default-features = false, path = "../../../frame/contracts/common/" }
pallet-contracts-rpc-runtime-api = { version = "4.0.0-dev", default-features = false, path = "../../../frame/contracts/rpc/runtime-api/" }
pallet-democracy = { version = "4.0.0-dev", default-features = false, path = "../../../frame/democracy" }
pallet-election-provider-multi-phase = { version = "4.0.0-dev", default-features = false, path = "../../../frame/election-provider-multi-phase" }
pallet-elections-phragmen = { version = "5.0.0-dev", default-features = false, path = "../../../frame/elections-phragmen" }
pallet-grandpa = { version = "4.0.0-dev", default-features = false, path = "../../../frame/grandpa" }
pallet-im-online = { version = "4.0.0-dev", default-features = false, path = "../../../frame/im-online" }
pallet-indices = { version = "4.0.0-dev", default-features = false, path = "../../../frame/indices" }
pallet-identity = { version = "4.0.0-dev", default-features = false, path = "../../../frame/identity" }
pallet-membership = { version = "4.0.0-dev", default-features = false, path = "../../../frame/membership" }
pallet-multisig = { version = "4.0.0-dev", default-features = false, path = "../../../frame/multisig" }
pallet-offences = { version = "4.0.0-dev", default-features = false, path = "../../../frame/offences" }
pallet-offences-benchmarking = { version = "4.0.0-dev", path = "../../../frame/offences/benchmarking", default-features = false, optional = true }
pallet-proxy = { version = "4.0.0-dev", default-features = false, path = "../../../frame/proxy" }
pallet-randomness-collective-flip = { version = "4.0.0-dev", default-features = false, path = "../../../frame/randomness-collective-flip" }
pallet-recovery = { version = "4.0.0-dev", default-features = false, path = "../../../frame/recovery" }
pallet-session = { version = "4.0.0-dev", features = [
	"historical",
], path = "../../../frame/session", default-features = false }
pallet-session-benchmarking = { version = "4.0.0-dev", path = "../../../frame/session/benchmarking", default-features = false, optional = true }
pallet-staking = { version = "4.0.0-dev", default-features = false, path = "../../../frame/staking" }
pallet-staking-reward-curve = { version = "4.0.0-dev", default-features = false, path = "../../../frame/staking/reward-curve" }
pallet-scheduler = { version = "4.0.0-dev", default-features = false, path = "../../../frame/scheduler" }
pallet-society = { version = "4.0.0-dev", default-features = false, path = "../../../frame/society" }
pallet-sudo = { version = "4.0.0-dev", default-features = false, path = "../../../frame/sudo" }
pallet-timestamp = { version = "4.0.0-dev", default-features = false, path = "../../../frame/timestamp" }
pallet-tips = { version = "4.0.0-dev", default-features = false, path = "../../../frame/tips" }
pallet-treasury = { version = "4.0.0-dev", default-features = false, path = "../../../frame/treasury" }
pallet-utility = { version = "4.0.0-dev", default-features = false, path = "../../../frame/utility" }
pallet-transaction-payment = { version = "4.0.0-dev", default-features = false, path = "../../../frame/transaction-payment" }
pallet-transaction-payment-rpc-runtime-api = { version = "4.0.0-dev", default-features = false, path = "../../../frame/transaction-payment/rpc/runtime-api/" }
pallet-transaction-storage = { version = "4.0.0-dev", default-features = false, path = "../../../frame/transaction-storage" }
pallet-uniques = { version = "4.0.0-dev", default-features = false, path = "../../../frame/uniques" }
pallet-vesting = { version = "4.0.0-dev", default-features = false, path = "../../../frame/vesting" }
pallet-chainbridge = { version = "2.0.0", default-features = false, path = "../../../frame/chainbridge" }
pallet-cere-ddc = { version = "5.0.0", default-features = false, path = "../../../frame/ddc-pallet" }
pallet-erc721 = { version = "2.0.0", default-features = false, path = "../../../frame/erc721" }
pallet-erc20 = { version = "2.0.0", default-features = false, path = "../../../frame/erc20" }
pallet-ddc-metrics-offchain-worker = { version = "2.0.0", default-features = false, path = "../../../frame/ddc-metrics-offchain-worker" }

[build-dependencies]
substrate-wasm-builder = { version = "5.0.0-dev", path = "../../../utils/wasm-builder" }

[features]
default = ["std"]
with-tracing = ["frame-executive/with-tracing"]
std = [
	"sp-authority-discovery/std",
	"pallet-authority-discovery/std",
	"pallet-authorship/std",
	"sp-consensus-babe/std",
	"pallet-babe/std",
	"pallet-bags-list/std",
	"pallet-balances/std",
	"pallet-bounties/std",
	"sp-block-builder/std",
	"codec/std",
	"scale-info/std",
	"pallet-collective/std",
	"pallet-contracts/std",
	"pallet-contracts-primitives/std",
	"pallet-contracts-rpc-runtime-api/std",
	"pallet-democracy/std",
	"pallet-elections-phragmen/std",
	"frame-executive/std",
	"pallet-cere-ddc/std",
	"pallet-chainbridge/std",
	"pallet-erc721/std",
	"pallet-erc20/std",
	"pallet-grandpa/std",
	"pallet-im-online/std",
	"pallet-indices/std",
	"sp-inherents/std",
	"pallet-membership/std",
	"pallet-multisig/std",
	"pallet-identity/std",
	"pallet-scheduler/std",
	"node-primitives/std",
	"sp-offchain/std",
	"pallet-offences/std",
	"pallet-proxy/std",
	"sp-core/std",
	"sp-io/std",
	"pallet-randomness-collective-flip/std",
	"sp-std/std",
	"pallet-session/std",
	"sp-api/std",
	"sp-runtime/std",
	"sp-staking/std",
	"pallet-staking/std",
	"sp-keyring",
	"sp-session/std",
	"pallet-sudo/std",
	"frame-support/std",
	"frame-benchmarking/std",
	"frame-system-rpc-runtime-api/std",
	"frame-system/std",
	"pallet-election-provider-multi-phase/std",
	"pallet-timestamp/std",
	"pallet-tips/std",
	"pallet-transaction-payment-rpc-runtime-api/std",
	"pallet-transaction-payment/std",
	"pallet-treasury/std",
	"sp-transaction-pool/std",
	"pallet-utility/std",
	"sp-version/std",
	"pallet-society/std",
	"pallet-recovery/std",
	"pallet-vesting/std",
	"log/std",
	"frame-try-runtime/std",
	"sp-npos-elections/std",
<<<<<<< HEAD
	"pallet-ddc-metrics-offchain-worker/std",
=======
  "sp-io/std"
>>>>>>> 57346f6b
]
runtime-benchmarks = [
	"frame-benchmarking",
	"frame-support/runtime-benchmarks",
	"frame-system/runtime-benchmarks",
	"pallet-election-provider-multi-phase/runtime-benchmarks",
	"sp-runtime/runtime-benchmarks",
	"pallet-babe/runtime-benchmarks",
	"pallet-bags-list/runtime-benchmarks",
	"pallet-balances/runtime-benchmarks",
	"pallet-bounties/runtime-benchmarks",
	"pallet-collective/runtime-benchmarks",
	"pallet-contracts/runtime-benchmarks",
	"pallet-democracy/runtime-benchmarks",
	"pallet-elections-phragmen/runtime-benchmarks",
	"pallet-grandpa/runtime-benchmarks",
	"pallet-identity/runtime-benchmarks",
	"pallet-im-online/runtime-benchmarks",
	"pallet-indices/runtime-benchmarks",
	"pallet-membership/runtime-benchmarks",
	"pallet-multisig/runtime-benchmarks",
	"pallet-proxy/runtime-benchmarks",
	"pallet-scheduler/runtime-benchmarks",
	"pallet-society/runtime-benchmarks",
	"pallet-staking/runtime-benchmarks",
	"pallet-timestamp/runtime-benchmarks",
	"pallet-tips/runtime-benchmarks",
	"pallet-treasury/runtime-benchmarks",
	"pallet-utility/runtime-benchmarks",
	"pallet-vesting/runtime-benchmarks",
	"pallet-chainbridge/runtime-benchmarks",
	"pallet-offences-benchmarking",
	"pallet-session-benchmarking",
	"frame-system-benchmarking",
	"hex-literal",
]
try-runtime = [
	"frame-executive/try-runtime",
	"frame-try-runtime",
	"frame-system/try-runtime",
	"pallet-authority-discovery/try-runtime",
	"pallet-authorship/try-runtime",
	"pallet-babe/try-runtime",
	"pallet-balances/try-runtime",
	"pallet-bounties/try-runtime",
	"pallet-collective/try-runtime",
	"pallet-contracts/try-runtime",
	"pallet-democracy/try-runtime",
	"pallet-elections-phragmen/try-runtime",
	"pallet-grandpa/try-runtime",
	"pallet-im-online/try-runtime",
	"pallet-indices/try-runtime",
	"pallet-membership/try-runtime",
	"pallet-multisig/try-runtime",
	"pallet-identity/try-runtime",
	"pallet-scheduler/try-runtime",
	"pallet-offences/try-runtime",
	"pallet-proxy/try-runtime",
	"pallet-randomness-collective-flip/try-runtime",
	"pallet-session/try-runtime",
	"pallet-staking/try-runtime",
	"pallet-sudo/try-runtime",
	"pallet-election-provider-multi-phase/try-runtime",
	"pallet-timestamp/try-runtime",
	"pallet-tips/try-runtime",
	"pallet-transaction-payment/try-runtime",
	"pallet-treasury/try-runtime",
	"pallet-utility/try-runtime",
	"pallet-society/try-runtime",
	"pallet-recovery/try-runtime",
	"pallet-vesting/try-runtime",
<<<<<<< HEAD
]
=======
	"pallet-gilt/try-runtime",
]
# Make contract callable functions marked as __unstable__ available. Do not enable
# on live chains as those are subject to change.
contracts-unstable-interface = ["pallet-contracts/unstable-interface"]
>>>>>>> 57346f6b
<|MERGE_RESOLUTION|>--- conflicted
+++ resolved
@@ -29,7 +29,6 @@
 sp-block-builder = { path = "../../../primitives/block-builder", default-features = false, version = "4.0.0-dev" }
 sp-inherents = { version = "4.0.0-dev", default-features = false, path = "../../../primitives/inherents" }
 node-primitives = { version = "2.0.0", default-features = false, path = "../primitives" }
-sp-io = { version = "4.0.0-dev", default-features = false, path = "../../../primitives/io" }
 sp-offchain = { version = "4.0.0-dev", default-features = false, path = "../../../primitives/offchain" }
 sp-core = { version = "4.0.0-dev", default-features = false, path = "../../../primitives/core" }
 sp-std = { version = "4.0.0-dev", default-features = false, path = "../../../primitives/std" }
@@ -142,7 +141,6 @@
 	"pallet-offences/std",
 	"pallet-proxy/std",
 	"sp-core/std",
-	"sp-io/std",
 	"pallet-randomness-collective-flip/std",
 	"sp-std/std",
 	"pallet-session/std",
@@ -172,11 +170,8 @@
 	"log/std",
 	"frame-try-runtime/std",
 	"sp-npos-elections/std",
-<<<<<<< HEAD
+  	"sp-io/std",
 	"pallet-ddc-metrics-offchain-worker/std",
-=======
-  "sp-io/std"
->>>>>>> 57346f6b
 ]
 runtime-benchmarks = [
 	"frame-benchmarking",
@@ -248,12 +243,4 @@
 	"pallet-society/try-runtime",
 	"pallet-recovery/try-runtime",
 	"pallet-vesting/try-runtime",
-<<<<<<< HEAD
-]
-=======
-	"pallet-gilt/try-runtime",
-]
-# Make contract callable functions marked as __unstable__ available. Do not enable
-# on live chains as those are subject to change.
-contracts-unstable-interface = ["pallet-contracts/unstable-interface"]
->>>>>>> 57346f6b
+]