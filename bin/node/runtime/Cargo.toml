[package]
name = "node-runtime"
version = "3.0.0-dev"
authors = ["Parity Technologies <admin@parity.io>"]
edition = "2021"
build = "build.rs"
license = "Apache-2.0"
homepage = "https://substrate.io"
repository = "https://github.com/paritytech/substrate/"

[package.metadata.docs.rs]
targets = ["x86_64-unknown-linux-gnu"]

[dependencies]

# third-party dependencies
codec = { package = "parity-scale-codec", version = "3.0.0", default-features = false, features = [
	"derive",
	"max-encoded-len",
] }
scale-info = { version = "2.0.1", default-features = false, features = ["derive"] }
static_assertions = "1.1.0"
hex-literal = { version = "0.3.4", optional = true }
log = { version = "0.4.14", default-features = false }

# primitives
sp-authority-discovery = { version = "4.0.0-dev", default-features = false, path = "../../../primitives/authority-discovery" }
sp-consensus-babe = { version = "0.10.0-dev", default-features = false, path = "../../../primitives/consensus/babe" }
sp-block-builder = { path = "../../../primitives/block-builder", default-features = false, version = "4.0.0-dev" }
sp-inherents = { version = "4.0.0-dev", default-features = false, path = "../../../primitives/inherents" }
node-primitives = { version = "2.0.0", default-features = false, path = "../primitives" }
sp-offchain = { version = "4.0.0-dev", default-features = false, path = "../../../primitives/offchain" }
sp-core = { version = "6.0.0", default-features = false, path = "../../../primitives/core" }
sp-std = { version = "4.0.0", default-features = false, path = "../../../primitives/std" }
sp-api = { version = "4.0.0-dev", default-features = false, path = "../../../primitives/api" }
sp-runtime = { version = "6.0.0", default-features = false, path = "../../../primitives/runtime" }
sp-staking = { version = "4.0.0-dev", default-features = false, path = "../../../primitives/staking" }
sp-session = { version = "4.0.0-dev", default-features = false, path = "../../../primitives/session" }
sp-transaction-pool = { version = "4.0.0-dev", default-features = false, path = "../../../primitives/transaction-pool" }
sp-version = { version = "5.0.0", default-features = false, path = "../../../primitives/version" }
sp-io = { version = "6.0.0", default-features = false, path = "../../../primitives/io" }

# frame dependencies
frame-executive = { version = "4.0.0-dev", default-features = false, path = "../../../frame/executive" }
frame-benchmarking = { version = "4.0.0-dev", default-features = false, path = "../../../frame/benchmarking", optional = true }
frame-support = { version = "4.0.0-dev", default-features = false, path = "../../../frame/support" }
frame-system = { version = "4.0.0-dev", default-features = false, path = "../../../frame/system" }
frame-system-benchmarking = { version = "4.0.0-dev", default-features = false, path = "../../../frame/system/benchmarking", optional = true }
frame-election-provider-support = { version = "4.0.0-dev", default-features = false, path = "../../../frame/election-provider-support" }
frame-system-rpc-runtime-api = { version = "4.0.0-dev", default-features = false, path = "../../../frame/system/rpc/runtime-api/" }
frame-try-runtime = { version = "0.10.0-dev", default-features = false, path = "../../../frame/try-runtime", optional = true }
pallet-authority-discovery = { version = "4.0.0-dev", default-features = false, path = "../../../frame/authority-discovery" }
pallet-authorship = { version = "4.0.0-dev", default-features = false, path = "../../../frame/authorship" }
pallet-babe = { version = "4.0.0-dev", default-features = false, path = "../../../frame/babe" }
pallet-bags-list = { version = "4.0.0-dev", default-features = false, path = "../../../frame/bags-list" }
pallet-balances = { version = "4.0.0-dev", default-features = false, path = "../../../frame/balances" }
pallet-bounties = { version = "4.0.0-dev", default-features = false, path = "../../../frame/bounties" }
pallet-child-bounties = { version = "4.0.0-dev", default-features = false, path = "../../../frame/child-bounties" }
pallet-collective = { version = "4.0.0-dev", default-features = false, path = "../../../frame/collective" }
pallet-contracts = { version = "4.0.0-dev", default-features = false, path = "../../../frame/contracts" }
pallet-contracts-primitives = { version = "6.0.0", default-features = false, path = "../../../frame/contracts/common/" }
pallet-contracts-rpc-runtime-api = { version = "4.0.0-dev", default-features = false, path = "../../../frame/contracts/rpc/runtime-api/" }
pallet-democracy = { version = "4.0.0-dev", default-features = false, path = "../../../frame/democracy" }
pallet-election-provider-multi-phase = { version = "4.0.0-dev", default-features = false, path = "../../../frame/election-provider-multi-phase" }
pallet-elections-phragmen = { version = "5.0.0-dev", default-features = false, path = "../../../frame/elections-phragmen" }
pallet-grandpa = { version = "4.0.0-dev", default-features = false, path = "../../../frame/grandpa" }
pallet-im-online = { version = "4.0.0-dev", default-features = false, path = "../../../frame/im-online" }
pallet-indices = { version = "4.0.0-dev", default-features = false, path = "../../../frame/indices" }
pallet-identity = { version = "4.0.0-dev", default-features = false, path = "../../../frame/identity" }
pallet-membership = { version = "4.0.0-dev", default-features = false, path = "../../../frame/membership" }
pallet-multisig = { version = "4.0.0-dev", default-features = false, path = "../../../frame/multisig" }
pallet-offences = { version = "4.0.0-dev", default-features = false, path = "../../../frame/offences" }
pallet-offences-benchmarking = { version = "4.0.0-dev", path = "../../../frame/offences/benchmarking", default-features = false, optional = true }
pallet-proxy = { version = "4.0.0-dev", default-features = false, path = "../../../frame/proxy" }
pallet-randomness-collective-flip = { version = "4.0.0-dev", default-features = false, path = "../../../frame/randomness-collective-flip" }
pallet-recovery = { version = "4.0.0-dev", default-features = false, path = "../../../frame/recovery" }
pallet-session = { version = "4.0.0-dev", features = [ "historical" ], path = "../../../frame/session", default-features = false }
pallet-session-benchmarking = { version = "4.0.0-dev", path = "../../../frame/session/benchmarking", default-features = false, optional = true }
pallet-staking = { version = "4.0.0-dev", default-features = false, path = "../../../frame/staking" }
pallet-staking-reward-curve = { version = "4.0.0-dev", default-features = false, path = "../../../frame/staking/reward-curve" }
pallet-scheduler = { version = "4.0.0-dev", default-features = false, path = "../../../frame/scheduler" }
pallet-society = { version = "4.0.0-dev", default-features = false, path = "../../../frame/society" }
pallet-sudo = { version = "4.0.0-dev", default-features = false, path = "../../../frame/sudo" }
pallet-timestamp = { version = "4.0.0-dev", default-features = false, path = "../../../frame/timestamp" }
pallet-tips = { version = "4.0.0-dev", default-features = false, path = "../../../frame/tips" }
pallet-treasury = { version = "4.0.0-dev", default-features = false, path = "../../../frame/treasury" }
pallet-utility = { version = "4.0.0-dev", default-features = false, path = "../../../frame/utility" }
pallet-transaction-payment = { version = "4.0.0-dev", default-features = false, path = "../../../frame/transaction-payment" }
pallet-transaction-payment-rpc-runtime-api = { version = "4.0.0-dev", default-features = false, path = "../../../frame/transaction-payment/rpc/runtime-api/" }
pallet-transaction-storage = { version = "4.0.0-dev", default-features = false, path = "../../../frame/transaction-storage" }
pallet-uniques = { version = "4.0.0-dev", default-features = false, path = "../../../frame/uniques" }
pallet-vesting = { version = "4.0.0-dev", default-features = false, path = "../../../frame/vesting" }
pallet-chainbridge = { version = "2.0.0", default-features = false, path = "../../../frame/chainbridge" }
<<<<<<< HEAD
pallet-cere-ddc = { version = "7.1.0", default-features = false, path = "../../../frame/ddc-pallet" }
=======
pallet-cere-ddc = { version = "7.2.0", default-features = false, path = "../../../frame/ddc-pallet" }
>>>>>>> d90670ed
pallet-erc721 = { version = "2.0.0", default-features = false, path = "../../../frame/erc721" }
pallet-erc20 = { version = "2.0.0", default-features = false, path = "../../../frame/erc20" }
pallet-ddc-metrics-offchain-worker = { version = "2.0.0", default-features = false, path = "../../../frame/ddc-metrics-offchain-worker" }

[build-dependencies]
substrate-wasm-builder = { version = "5.0.0-dev", path = "../../../utils/wasm-builder" }

[features]
default = ["std"]
with-tracing = ["frame-executive/with-tracing"]
std = [
	"sp-authority-discovery/std",
	"pallet-authority-discovery/std",
	"pallet-authorship/std",
	"sp-consensus-babe/std",
	"pallet-babe/std",
	"pallet-bags-list/std",
	"pallet-balances/std",
	"pallet-bounties/std",
	"sp-block-builder/std",
	"codec/std",
	"scale-info/std",
	"pallet-collective/std",
	"pallet-contracts/std",
	"pallet-contracts-primitives/std",
	"pallet-contracts-rpc-runtime-api/std",
	"pallet-democracy/std",
	"pallet-elections-phragmen/std",
	"frame-executive/std",
	"pallet-cere-ddc/std",
	"pallet-chainbridge/std",
	"pallet-erc721/std",
	"pallet-erc20/std",
	"pallet-grandpa/std",
	"pallet-im-online/std",
	"pallet-indices/std",
	"sp-inherents/std",
	"pallet-membership/std",
	"pallet-multisig/std",
	"pallet-identity/std",
	"pallet-scheduler/std",
	"node-primitives/std",
	"sp-offchain/std",
	"pallet-offences/std",
	"pallet-proxy/std",
	"sp-core/std",
	"pallet-randomness-collective-flip/std",
	"sp-std/std",
	"pallet-session/std",
	"sp-api/std",
	"sp-runtime/std",
	"sp-staking/std",
	"pallet-staking/std",
	"sp-session/std",
	"pallet-sudo/std",
	"frame-support/std",
	"frame-benchmarking/std",
	"frame-system-rpc-runtime-api/std",
	"frame-system/std",
	"pallet-election-provider-multi-phase/std",
	"pallet-timestamp/std",
	"pallet-tips/std",
	"pallet-transaction-payment-rpc-runtime-api/std",
	"pallet-transaction-payment/std",
	"pallet-treasury/std",
	"sp-transaction-pool/std",
	"pallet-utility/std",
	"sp-version/std",
	"pallet-society/std",
	"pallet-recovery/std",
	"pallet-vesting/std",
	"log/std",
	"frame-try-runtime/std",
	"sp-io/std",
	"pallet-child-bounties/std",
	"pallet-ddc-metrics-offchain-worker/std",
]
runtime-benchmarks = [
	"frame-benchmarking/runtime-benchmarks",
	"frame-support/runtime-benchmarks",
	"frame-system/runtime-benchmarks",
	"sp-runtime/runtime-benchmarks",
	"pallet-babe/runtime-benchmarks",
	"pallet-bags-list/runtime-benchmarks",
	"pallet-balances/runtime-benchmarks",
	"pallet-bounties/runtime-benchmarks",
	"pallet-chainbridge/runtime-benchmarks",
	"pallet-child-bounties/runtime-benchmarks",
	"pallet-collective/runtime-benchmarks",
	"pallet-contracts/runtime-benchmarks",
	"pallet-democracy/runtime-benchmarks",
	"pallet-election-provider-multi-phase/runtime-benchmarks",
	"pallet-elections-phragmen/runtime-benchmarks",
	"pallet-grandpa/runtime-benchmarks",
	"pallet-identity/runtime-benchmarks",
	"pallet-im-online/runtime-benchmarks",
	"pallet-indices/runtime-benchmarks",
	"pallet-membership/runtime-benchmarks",
	"pallet-multisig/runtime-benchmarks",
	"pallet-offences-benchmarking",
	"pallet-proxy/runtime-benchmarks",
	"pallet-scheduler/runtime-benchmarks",
	"pallet-session-benchmarking",
	"pallet-society/runtime-benchmarks",
	"pallet-staking/runtime-benchmarks",
	"pallet-timestamp/runtime-benchmarks",
	"pallet-tips/runtime-benchmarks",
	"pallet-treasury/runtime-benchmarks",
	"pallet-utility/runtime-benchmarks",
	"pallet-vesting/runtime-benchmarks",
	"frame-system-benchmarking",
	"hex-literal",
]
try-runtime = [
	"frame-executive/try-runtime",
	"frame-try-runtime",
	"frame-system/try-runtime",
	"pallet-authority-discovery/try-runtime",
	"pallet-authorship/try-runtime",
	"pallet-babe/try-runtime",
	"pallet-balances/try-runtime",
	"pallet-bounties/try-runtime",
	"pallet-child-bounties/try-runtime",
	"pallet-collective/try-runtime",
	"pallet-contracts/try-runtime",
	"pallet-democracy/try-runtime",
	"pallet-election-provider-multi-phase/try-runtime",
	"pallet-elections-phragmen/try-runtime",
	"pallet-grandpa/try-runtime",
	"pallet-identity/try-runtime",
	"pallet-im-online/try-runtime",
	"pallet-indices/try-runtime",
	"pallet-membership/try-runtime",
	"pallet-multisig/try-runtime",
	"pallet-offences/try-runtime",
	"pallet-proxy/try-runtime",
	"pallet-randomness-collective-flip/try-runtime",
	"pallet-recovery/try-runtime",
	"pallet-scheduler/try-runtime",
	"pallet-session/try-runtime",
	"pallet-society/try-runtime",
	"pallet-staking/try-runtime",
	"pallet-sudo/try-runtime",
	"pallet-timestamp/try-runtime",
	"pallet-tips/try-runtime",
	"pallet-transaction-payment/try-runtime",
	"pallet-treasury/try-runtime",
	"pallet-utility/try-runtime",
	"pallet-vesting/try-runtime",
]<|MERGE_RESOLUTION|>--- conflicted
+++ resolved
@@ -91,11 +91,7 @@
 pallet-uniques = { version = "4.0.0-dev", default-features = false, path = "../../../frame/uniques" }
 pallet-vesting = { version = "4.0.0-dev", default-features = false, path = "../../../frame/vesting" }
 pallet-chainbridge = { version = "2.0.0", default-features = false, path = "../../../frame/chainbridge" }
-<<<<<<< HEAD
-pallet-cere-ddc = { version = "7.1.0", default-features = false, path = "../../../frame/ddc-pallet" }
-=======
 pallet-cere-ddc = { version = "7.2.0", default-features = false, path = "../../../frame/ddc-pallet" }
->>>>>>> d90670ed
 pallet-erc721 = { version = "2.0.0", default-features = false, path = "../../../frame/erc721" }
 pallet-erc20 = { version = "2.0.0", default-features = false, path = "../../../frame/erc20" }
 pallet-ddc-metrics-offchain-worker = { version = "2.0.0", default-features = false, path = "../../../frame/ddc-metrics-offchain-worker" }
