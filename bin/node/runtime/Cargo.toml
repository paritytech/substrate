[package]
name = "node-runtime"
version = "2.0.1"
authors = ["Parity Technologies <admin@parity.io>"]
edition = "2018"
build = "build.rs"
license = "Apache-2.0"
homepage = "https://substrate.dev"
repository = "https://github.com/paritytech/substrate/"

[package.metadata.docs.rs]
targets = ["x86_64-unknown-linux-gnu"]

[dependencies]

# third-party dependencies
codec = { package = "parity-scale-codec", version = "2.0.0", default-features = false, features = ["derive"] }
static_assertions = "1.1.0"
hex-literal = { version = "0.3.1", optional = true }
log = { version = "0.4.14", default-features = false }

# primitives
sp-authority-discovery = { version = "3.0.0", default-features = false, path = "../../../primitives/authority-discovery" }
sp-consensus-babe = { version = "0.9.0", default-features = false, path = "../../../primitives/consensus/babe" }
sp-block-builder = { path = "../../../primitives/block-builder", default-features = false, version = "3.0.0"}
sp-inherents = { version = "3.0.0", default-features = false, path = "../../../primitives/inherents" }
node-primitives = { version = "2.0.0", default-features = false, path = "../primitives" }
sp-io = { version = "3.0.0", default-features = false, path = "../../../primitives/io" }
sp-offchain = { version = "3.0.0", default-features = false, path = "../../../primitives/offchain" }
sp-core = { version = "3.0.0", default-features = false, path = "../../../primitives/core" }
sp-std = { version = "3.0.0", default-features = false, path = "../../../primitives/std" }
sp-api = { version = "3.0.0", default-features = false, path = "../../../primitives/api" }
sp-runtime = { version = "3.0.0", default-features = false, path = "../../../primitives/runtime" }
sp-staking = { version = "3.0.0", default-features = false, path = "../../../primitives/staking" }
sp-keyring = { version = "3.0.0", optional = true, path = "../../../primitives/keyring" }
sp-session = { version = "3.0.0", default-features = false, path = "../../../primitives/session" }
sp-transaction-pool = { version = "3.0.0", default-features = false, path = "../../../primitives/transaction-pool" }
sp-version = { version = "3.0.0", default-features = false, path = "../../../primitives/version" }
sp-npos-elections = { version = "3.0.0", default-features = false, path = "../../../primitives/npos-elections" }

# frame dependencies
frame-executive = { version = "3.0.0", default-features = false, path = "../../../frame/executive" }
frame-benchmarking = { version = "3.1.0", default-features = false, path = "../../../frame/benchmarking", optional = true }
frame-support = { version = "3.0.0", default-features = false, path = "../../../frame/support" }
frame-system = { version = "3.0.0", default-features = false, path = "../../../frame/system" }
frame-system-benchmarking = { version = "3.0.0", default-features = false, path = "../../../frame/system/benchmarking", optional = true }
frame-election-provider-support = { version = "3.0.0", default-features = false, path = "../../../frame/election-provider-support" }
frame-system-rpc-runtime-api = { version = "3.0.0", default-features = false, path = "../../../frame/system/rpc/runtime-api/" }
frame-try-runtime = { version = "0.9.0", default-features = false, path = "../../../frame/try-runtime", optional = true }
pallet-authority-discovery = { version = "3.0.0", default-features = false, path = "../../../frame/authority-discovery" }
pallet-authorship = { version = "3.0.0", default-features = false, path = "../../../frame/authorship" }
pallet-babe = { version = "3.0.0", default-features = false, path = "../../../frame/babe" }
pallet-balances = { version = "3.0.0", default-features = false, path = "../../../frame/balances" }
pallet-bounties = { version = "3.0.0", default-features = false, path = "../../../frame/bounties" }
pallet-collective = { version = "3.0.0", default-features = false, path = "../../../frame/collective" }
pallet-contracts = { version = "3.0.0", default-features = false, path = "../../../frame/contracts" }
pallet-contracts-primitives = { version = "3.0.0", default-features = false, path = "../../../frame/contracts/common/" }
pallet-contracts-rpc-runtime-api = { version = "3.0.0", default-features = false, path = "../../../frame/contracts/rpc/runtime-api/" }
pallet-democracy = { version = "3.0.0", default-features = false, path = "../../../frame/democracy" }
pallet-election-provider-multi-phase = { version = "3.0.0", default-features = false, path = "../../../frame/election-provider-multi-phase" }
pallet-elections-phragmen = { version = "4.0.0", default-features = false, path = "../../../frame/elections-phragmen" }
pallet-grandpa = { version = "3.0.0", default-features = false, path = "../../../frame/grandpa" }
pallet-im-online = { version = "3.0.0", default-features = false, path = "../../../frame/im-online" }
pallet-indices = { version = "3.0.0", default-features = false, path = "../../../frame/indices" }
pallet-identity = { version = "3.0.0", default-features = false, path = "../../../frame/identity" }
pallet-membership = { version = "3.0.0", default-features = false, path = "../../../frame/membership" }
pallet-multisig = { version = "3.0.0", default-features = false, path = "../../../frame/multisig" }
pallet-offences = { version = "3.0.0", default-features = false, path = "../../../frame/offences" }
pallet-offences-benchmarking = { version = "3.0.0", path = "../../../frame/offences/benchmarking", default-features = false, optional = true }
pallet-proxy = { version = "3.0.0", default-features = false, path = "../../../frame/proxy" }
pallet-randomness-collective-flip = { version = "3.0.0", default-features = false, path = "../../../frame/randomness-collective-flip" }
pallet-recovery = { version = "3.0.0", default-features = false, path = "../../../frame/recovery" }
pallet-session = { version = "3.0.0", features = ["historical"], path = "../../../frame/session", default-features = false }
pallet-session-benchmarking = { version = "3.0.0", path = "../../../frame/session/benchmarking", default-features = false, optional = true }
pallet-staking = { version = "3.0.0", default-features = false, path = "../../../frame/staking" }
pallet-staking-reward-curve = { version = "3.0.0", default-features = false, path = "../../../frame/staking/reward-curve" }
pallet-scheduler = { version = "3.0.0", default-features = false, path = "../../../frame/scheduler" }
pallet-society = { version = "3.0.0", default-features = false, path = "../../../frame/society" }
pallet-sudo = { version = "3.0.0", default-features = false, path = "../../../frame/sudo" }
pallet-timestamp = { version = "3.0.0", default-features = false, path = "../../../frame/timestamp" }
pallet-tips = { version = "3.0.0", default-features = false, path = "../../../frame/tips" }
pallet-treasury = { version = "3.0.0", default-features = false, path = "../../../frame/treasury" }
pallet-utility = { version = "3.0.0", default-features = false, path = "../../../frame/utility" }
pallet-transaction-payment = { version = "3.0.0", default-features = false, path = "../../../frame/transaction-payment" }
pallet-transaction-payment-rpc-runtime-api = { version = "3.0.0", default-features = false, path = "../../../frame/transaction-payment/rpc/runtime-api/" }
<<<<<<< HEAD
=======
pallet-transaction-storage = { version = "3.0.0", default-features = false, path = "../../../frame/transaction-storage" }
pallet-uniques = { version = "3.0.0", default-features = false, path = "../../../frame/uniques" }
>>>>>>> 9c572625
pallet-vesting = { version = "3.0.0", default-features = false, path = "../../../frame/vesting" }
pallet-chainbridge = { version = "2.0.0", default-features = false, path = "../../../frame/chainbridge" }
pallet-cere-ddc = { version = "5.0.0", default-features = false, path = "../../../frame/ddc-pallet" }
pallet-erc721 = { version = "2.0.0", default-features = false, path = "../../../frame/erc721" }
pallet-erc20 = { version = "2.0.0", default-features = false, path = "../../../frame/erc20" }
pallet-ddc-metrics-offchain-worker = { version = "2.0.0", default-features = false, path = "../../../frame/ddc-metrics-offchain-worker" }

max-encoded-len = { version = "3.0.0", default-features = false, path = "../../../max-encoded-len", features = [ "derive" ] }

[build-dependencies]
substrate-wasm-builder = { version = "4.0.0", path = "../../../utils/wasm-builder" }

[features]
default = ["std"]
with-tracing = [ "frame-executive/with-tracing" ]
std = [
	"sp-authority-discovery/std",
	"pallet-authority-discovery/std",
	"pallet-authorship/std",
	"sp-consensus-babe/std",
	"pallet-babe/std",
	"pallet-balances/std",
	"pallet-bounties/std",
	"sp-block-builder/std",
	"codec/std",
	"pallet-collective/std",
	"pallet-contracts/std",
	"pallet-contracts-primitives/std",
	"pallet-contracts-rpc-runtime-api/std",
	"pallet-democracy/std",
	"pallet-elections-phragmen/std",
	"frame-executive/std",
	"pallet-cere-ddc/std",
	"pallet-chainbridge/std",
	"pallet-erc721/std",
	"pallet-erc20/std",
	"pallet-grandpa/std",
	"pallet-im-online/std",
	"pallet-indices/std",
	"sp-inherents/std",
	"pallet-membership/std",
	"pallet-multisig/std",
	"pallet-identity/std",
	"pallet-scheduler/std",
	"node-primitives/std",
	"sp-offchain/std",
	"pallet-offences/std",
	"pallet-proxy/std",
	"sp-core/std",
	"sp-io/std",
	"pallet-randomness-collective-flip/std",
	"sp-std/std",
	"pallet-session/std",
	"sp-api/std",
	"sp-runtime/std",
	"sp-staking/std",
	"pallet-staking/std",
	"sp-keyring",
	"sp-session/std",
	"pallet-sudo/std",
	"frame-support/std",
	"frame-benchmarking/std",
	"frame-system-rpc-runtime-api/std",
	"frame-system/std",
	"pallet-election-provider-multi-phase/std",
	"pallet-timestamp/std",
	"pallet-tips/std",
	"pallet-transaction-payment-rpc-runtime-api/std",
	"pallet-transaction-payment/std",
	"pallet-transaction-storage/std",
	"pallet-treasury/std",
	"sp-transaction-pool/std",
	"pallet-utility/std",
	"sp-version/std",
	"pallet-society/std",
	"pallet-recovery/std",
	"pallet-vesting/std",
	"log/std",
	"frame-try-runtime/std",
	"sp-npos-elections/std",
	"max-encoded-len/std",
	"pallet-ddc-metrics-offchain-worker/std",
]
runtime-benchmarks = [
	"frame-benchmarking",
	"frame-support/runtime-benchmarks",
	"frame-system/runtime-benchmarks",
	"pallet-election-provider-multi-phase/runtime-benchmarks",
	"sp-runtime/runtime-benchmarks",
	"pallet-babe/runtime-benchmarks",
	"pallet-balances/runtime-benchmarks",
	"pallet-bounties/runtime-benchmarks",
	"pallet-collective/runtime-benchmarks",
	"pallet-contracts/runtime-benchmarks",
	"pallet-democracy/runtime-benchmarks",
	"pallet-elections-phragmen/runtime-benchmarks",
	"pallet-grandpa/runtime-benchmarks",
	"pallet-identity/runtime-benchmarks",
	"pallet-im-online/runtime-benchmarks",
	"pallet-indices/runtime-benchmarks",
	"pallet-membership/runtime-benchmarks",
	"pallet-multisig/runtime-benchmarks",
	"pallet-proxy/runtime-benchmarks",
	"pallet-scheduler/runtime-benchmarks",
	"pallet-society/runtime-benchmarks",
	"pallet-staking/runtime-benchmarks",
	"pallet-timestamp/runtime-benchmarks",
	"pallet-tips/runtime-benchmarks",
	"pallet-transaction-storage/runtime-benchmarks",
	"pallet-treasury/runtime-benchmarks",
	"pallet-utility/runtime-benchmarks",
	"pallet-vesting/runtime-benchmarks",
	"pallet-chainbridge/runtime-benchmarks",
	"pallet-offences-benchmarking",
	"pallet-session-benchmarking",
	"frame-system-benchmarking",
	"hex-literal",
]
try-runtime = [
	"frame-executive/try-runtime",
	"frame-try-runtime",
	"frame-system/try-runtime",
	"pallet-authority-discovery/try-runtime",
	"pallet-authorship/try-runtime",
	"pallet-babe/try-runtime",
	"pallet-balances/try-runtime",
	"pallet-bounties/try-runtime",
	"pallet-collective/try-runtime",
	"pallet-contracts/try-runtime",
	"pallet-democracy/try-runtime",
	"pallet-elections-phragmen/try-runtime",
	"pallet-grandpa/try-runtime",
	"pallet-im-online/try-runtime",
	"pallet-indices/try-runtime",
	"pallet-membership/try-runtime",
	"pallet-multisig/try-runtime",
	"pallet-identity/try-runtime",
	"pallet-scheduler/try-runtime",
	"pallet-offences/try-runtime",
	"pallet-proxy/try-runtime",
	"pallet-randomness-collective-flip/try-runtime",
	"pallet-session/try-runtime",
	"pallet-staking/try-runtime",
	"pallet-sudo/try-runtime",
	"pallet-election-provider-multi-phase/try-runtime",
	"pallet-timestamp/try-runtime",
	"pallet-tips/try-runtime",
	"pallet-transaction-payment/try-runtime",
	"pallet-treasury/try-runtime",
	"pallet-utility/try-runtime",
	"pallet-society/try-runtime",
	"pallet-recovery/try-runtime",
	"pallet-vesting/try-runtime",
]<|MERGE_RESOLUTION|>--- conflicted
+++ resolved
@@ -59,7 +59,7 @@
 pallet-democracy = { version = "3.0.0", default-features = false, path = "../../../frame/democracy" }
 pallet-election-provider-multi-phase = { version = "3.0.0", default-features = false, path = "../../../frame/election-provider-multi-phase" }
 pallet-elections-phragmen = { version = "4.0.0", default-features = false, path = "../../../frame/elections-phragmen" }
-pallet-grandpa = { version = "3.0.0", default-features = false, path = "../../../frame/grandpa" }
+pallet-grandpa = { version = "3.1.0", default-features = false, path = "../../../frame/grandpa" }
 pallet-im-online = { version = "3.0.0", default-features = false, path = "../../../frame/im-online" }
 pallet-indices = { version = "3.0.0", default-features = false, path = "../../../frame/indices" }
 pallet-identity = { version = "3.0.0", default-features = false, path = "../../../frame/identity" }
@@ -83,11 +83,7 @@
 pallet-utility = { version = "3.0.0", default-features = false, path = "../../../frame/utility" }
 pallet-transaction-payment = { version = "3.0.0", default-features = false, path = "../../../frame/transaction-payment" }
 pallet-transaction-payment-rpc-runtime-api = { version = "3.0.0", default-features = false, path = "../../../frame/transaction-payment/rpc/runtime-api/" }
-<<<<<<< HEAD
-=======
 pallet-transaction-storage = { version = "3.0.0", default-features = false, path = "../../../frame/transaction-storage" }
-pallet-uniques = { version = "3.0.0", default-features = false, path = "../../../frame/uniques" }
->>>>>>> 9c572625
 pallet-vesting = { version = "3.0.0", default-features = false, path = "../../../frame/vesting" }
 pallet-chainbridge = { version = "2.0.0", default-features = false, path = "../../../frame/chainbridge" }
 pallet-cere-ddc = { version = "5.0.0", default-features = false, path = "../../../frame/ddc-pallet" }
