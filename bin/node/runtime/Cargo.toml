--- conflicted
+++ resolved
@@ -44,6 +44,7 @@
 frame-system = { version = "2.0.0", default-features = false, path = "../../../frame/system" }
 frame-system-benchmarking = { version = "2.0.0", default-features = false, path = "../../../frame/system/benchmarking", optional = true }
 frame-system-rpc-runtime-api = { version = "2.0.0", default-features = false, path = "../../../frame/system/rpc/runtime-api/" }
+pallet-assets = { version = "2.0.0", default-features = false, path = "../../../frame/assets" }
 pallet-authority-discovery = { version = "2.0.0", default-features = false, path = "../../../frame/authority-discovery" }
 pallet-authorship = { version = "2.0.0", default-features = false, path = "../../../frame/authorship" }
 pallet-babe = { version = "2.0.0", default-features = false, path = "../../../frame/babe" }
@@ -59,7 +60,6 @@
 pallet-im-online = { version = "2.0.0", default-features = false, path = "../../../frame/im-online" }
 pallet-indices = { version = "2.0.0", default-features = false, path = "../../../frame/indices" }
 pallet-identity = { version = "2.0.0", default-features = false, path = "../../../frame/identity" }
-pallet-lottery = { version = "2.0.0", default-features = false, path = "../../../frame/lottery" }
 pallet-membership = { version = "2.0.0", default-features = false, path = "../../../frame/membership" }
 pallet-multisig = { version = "2.0.0", default-features = false, path = "../../../frame/multisig" }
 pallet-offences = { version = "2.0.0", default-features = false, path = "../../../frame/offences" }
@@ -119,7 +119,6 @@
 	"pallet-im-online/std",
 	"pallet-indices/std",
 	"sp-inherents/std",
-	"pallet-lottery/std",
 	"pallet-membership/std",
 	"pallet-multisig/std",
 	"pallet-identity/std",
@@ -174,11 +173,6 @@
 	"pallet-identity/runtime-benchmarks",
 	"pallet-im-online/runtime-benchmarks",
 	"pallet-indices/runtime-benchmarks",
-<<<<<<< HEAD
-=======
-	"pallet-lottery/runtime-benchmarks",
-	"pallet-mmr/runtime-benchmarks",
->>>>>>> 466ac62e
 	"pallet-multisig/runtime-benchmarks",
 	"pallet-proxy/runtime-benchmarks",
 	"pallet-scheduler/runtime-benchmarks",
