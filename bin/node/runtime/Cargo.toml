--- conflicted
+++ resolved
@@ -25,33 +25,6 @@
 sp-block-builder = { path = "../../../primitives/block-builder", default-features = false, version = "3.0.0"}
 sp-inherents = { version = "3.0.0", default-features = false, path = "../../../primitives/inherents" }
 node-primitives = { version = "2.0.0", default-features = false, path = "../primitives" }
-<<<<<<< HEAD
-sp-offchain = { version = "2.0.0", default-features = false, path = "../../../primitives/offchain" }
-sp-core = { version = "2.0.0", default-features = false, path = "../../../primitives/core" }
-sp-io = { version = "2.0.0", default-features = false, path = "../../../primitives/io" }
-sp-std = { version = "2.0.0", default-features = false, path = "../../../primitives/std" }
-sp-api = { version = "2.0.0", default-features = false, path = "../../../primitives/api" }
-sp-runtime = { version = "2.0.0", default-features = false, path = "../../../primitives/runtime" }
-sp-staking = { version = "2.0.0", default-features = false, path = "../../../primitives/staking" }
-sp-keyring = { version = "2.0.0", optional = true, path = "../../../primitives/keyring" }
-sp-session = { version = "2.0.0", default-features = false, path = "../../../primitives/session" }
-sp-transaction-pool = { version = "2.0.0", default-features = false, path = "../../../primitives/transaction-pool" }
-sp-version = { version = "2.0.0", default-features = false, path = "../../../primitives/version" }
-
-# frame dependencies
-frame-executive = { version = "2.0.0", default-features = false, path = "../../../frame/executive" }
-frame-benchmarking = { version = "2.0.0", default-features = false, path = "../../../frame/benchmarking", optional = true }
-frame-support = { version = "2.0.0", default-features = false, path = "../../../frame/support" }
-frame-system = { version = "2.0.0", default-features = false, path = "../../../frame/system" }
-frame-system-benchmarking = { version = "2.0.0", default-features = false, path = "../../../frame/system/benchmarking", optional = true }
-frame-system-rpc-runtime-api = { version = "2.0.0", default-features = false, path = "../../../frame/system/rpc/runtime-api/" }
-pallet-authority-discovery = { version = "2.0.0", default-features = false, path = "../../../frame/authority-discovery" }
-pallet-authorship = { version = "2.0.0", default-features = false, path = "../../../frame/authorship" }
-pallet-babe = { version = "2.0.0", default-features = false, path = "../../../frame/babe" }
-pallet-balances = { version = "2.0.0", default-features = false, path = "../../../frame/balances" }
-pallet-bounties = { version = "2.0.0", default-features = false, path = "../../../frame/bounties" }
-pallet-collective = { version = "2.0.0", default-features = false, path = "../../../frame/collective" }
-=======
 sp-offchain = { version = "3.0.0", default-features = false, path = "../../../primitives/offchain" }
 sp-core = { version = "3.0.0", default-features = false, path = "../../../primitives/core" }
 sp-std = { version = "3.0.0", default-features = false, path = "../../../primitives/std" }
@@ -71,60 +44,23 @@
 frame-system-benchmarking = { version = "3.0.0", default-features = false, path = "../../../frame/system/benchmarking", optional = true }
 frame-system-rpc-runtime-api = { version = "3.0.0", default-features = false, path = "../../../frame/system/rpc/runtime-api/" }
 frame-try-runtime = { version = "0.9.0", default-features = false, path = "../../../frame/try-runtime", optional = true }
-pallet-assets = { version = "3.0.0", default-features = false, path = "../../../frame/assets" }
 pallet-authority-discovery = { version = "3.0.0", default-features = false, path = "../../../frame/authority-discovery" }
 pallet-authorship = { version = "3.0.0", default-features = false, path = "../../../frame/authorship" }
 pallet-babe = { version = "3.0.0", default-features = false, path = "../../../frame/babe" }
 pallet-balances = { version = "3.0.0", default-features = false, path = "../../../frame/balances" }
 pallet-bounties = { version = "3.0.0", default-features = false, path = "../../../frame/bounties" }
 pallet-collective = { version = "3.0.0", default-features = false, path = "../../../frame/collective" }
->>>>>>> 61b1eb84
 pallet-contracts = { version = "2.0.0", default-features = false, path = "../../../frame/contracts" }
 pallet-contracts-primitives = { version = "2.0.0", default-features = false, path = "../../../frame/contracts/common/" }
 pallet-contracts-rpc-runtime-api = { version = "0.8.0", default-features = false, path = "../../../frame/contracts/rpc/runtime-api/" }
 pallet-democracy = { version = "3.0.0", default-features = false, path = "../../../frame/democracy" }
 pallet-elections-phragmen = { version = "3.0.0", default-features = false, path = "../../../frame/elections-phragmen" }
-<<<<<<< HEAD
-pallet-grandpa = { version = "2.0.0", default-features = false, path = "../../../frame/grandpa" }
-pallet-im-online = { version = "2.0.0", default-features = false, path = "../../../frame/im-online" }
-pallet-indices = { version = "2.0.0", default-features = false, path = "../../../frame/indices" }
-pallet-identity = { version = "2.0.0", default-features = false, path = "../../../frame/identity" }
-pallet-membership = { version = "2.0.0", default-features = false, path = "../../../frame/membership" }
-pallet-multisig = { version = "2.0.0", default-features = false, path = "../../../frame/multisig" }
-pallet-offences = { version = "2.0.0", default-features = false, path = "../../../frame/offences" }
-pallet-offences-benchmarking = { version = "2.0.0", path = "../../../frame/offences/benchmarking", default-features = false, optional = true }
-pallet-proxy = { version = "2.0.0", default-features = false, path = "../../../frame/proxy" }
-pallet-randomness-collective-flip = { version = "2.0.0", default-features = false, path = "../../../frame/randomness-collective-flip" }
-pallet-recovery = { version = "2.0.0", default-features = false, path = "../../../frame/recovery" }
-pallet-session = { version = "2.0.0", features = ["historical"], path = "../../../frame/session", default-features = false }
-pallet-session-benchmarking = { version = "2.0.0", path = "../../../frame/session/benchmarking", default-features = false, optional = true }
-pallet-staking = { version = "2.0.0", default-features = false, path = "../../../frame/staking" }
-pallet-staking-reward-curve = { version = "2.0.0", default-features = false, path = "../../../frame/staking/reward-curve" }
-pallet-scheduler = { version = "2.0.0", default-features = false, path = "../../../frame/scheduler" }
-pallet-society = { version = "2.0.0", default-features = false, path = "../../../frame/society" }
-pallet-sudo = { version = "2.0.0", default-features = false, path = "../../../frame/sudo" }
-pallet-timestamp = { version = "2.0.0", default-features = false, path = "../../../frame/timestamp" }
-pallet-tips = { version = "2.0.0", default-features = false, path = "../../../frame/tips" }
-pallet-treasury = { version = "2.0.0", default-features = false, path = "../../../frame/treasury" }
-pallet-utility = { version = "2.0.0", default-features = false, path = "../../../frame/utility" }
-pallet-transaction-payment = { version = "2.0.0", default-features = false, path = "../../../frame/transaction-payment" }
-pallet-transaction-payment-rpc-runtime-api = { version = "2.0.0", default-features = false, path = "../../../frame/transaction-payment/rpc/runtime-api/" }
-pallet-vesting = { version = "2.0.0", default-features = false, path = "../../../frame/vesting" }
-pallet-cere-ddc = { version = "4.0.0", default-features = false, path = "../../../frame/ddc-pallet" }
-pallet-chainbridge = { version = "2.0.0", default-features = false, path = "../../../frame/chainbridge" }
-pallet-erc721 = { version = "2.0.0", default-features = false, path = "../../../frame/erc721" }
-pallet-erc20 = { version = "2.0.0", default-features = false, path = "../../../frame/erc20" }
-
-pallet-ddc-metrics-offchain-worker = { path = "../../../frame/ddc-metrics-offchain-worker", default-features = false }
-=======
 pallet-election-provider-multi-phase = { version = "3.0.0", default-features = false, path = "../../../frame/election-provider-multi-phase" }
 pallet-grandpa = { version = "3.0.0", default-features = false, path = "../../../frame/grandpa" }
 pallet-im-online = { version = "3.0.0", default-features = false, path = "../../../frame/im-online" }
 pallet-indices = { version = "3.0.0", default-features = false, path = "../../../frame/indices" }
 pallet-identity = { version = "3.0.0", default-features = false, path = "../../../frame/identity" }
-pallet-lottery = { version = "3.0.0", default-features = false, path = "../../../frame/lottery" }
 pallet-membership = { version = "3.0.0", default-features = false, path = "../../../frame/membership" }
-pallet-mmr = { version = "3.0.0", default-features = false, path = "../../../frame/merkle-mountain-range" }
 pallet-multisig = { version = "3.0.0", default-features = false, path = "../../../frame/multisig" }
 pallet-offences = { version = "3.0.0", default-features = false, path = "../../../frame/offences" }
 pallet-offences-benchmarking = { version = "3.0.0", path = "../../../frame/offences/benchmarking", default-features = false, optional = true }
@@ -145,17 +81,13 @@
 pallet-transaction-payment = { version = "3.0.0", default-features = false, path = "../../../frame/transaction-payment" }
 pallet-transaction-payment-rpc-runtime-api = { version = "3.0.0", default-features = false, path = "../../../frame/transaction-payment/rpc/runtime-api/" }
 pallet-vesting = { version = "3.0.0", default-features = false, path = "../../../frame/vesting" }
->>>>>>> 61b1eb84
 
 [build-dependencies]
 substrate-wasm-builder = { version = "4.0.0", path = "../../../utils/wasm-builder" }
 
-<<<<<<< HEAD
-=======
 [dev-dependencies]
 sp-io = { version = "3.0.0", path = "../../../primitives/io" }
 
->>>>>>> 61b1eb84
 [features]
 default = ["std"]
 with-tracing = [ "frame-executive/with-tracing" ]
