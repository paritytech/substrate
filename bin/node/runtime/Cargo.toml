[package]
name = "node-runtime"
version = "3.0.0-dev"
authors = ["Parity Technologies <admin@parity.io>"]
edition = "2021"
build = "build.rs"
license = "Apache-2.0"
homepage = "https://substrate.io"
repository = "https://github.com/paritytech/substrate/"

[package.metadata.docs.rs]
targets = ["x86_64-unknown-linux-gnu"]

[dependencies]

# third-party dependencies
codec = { package = "parity-scale-codec", version = "3.0.0", default-features = false, features = [
	"derive",
	"max-encoded-len",
] }
scale-info = { version = "2.0.1", default-features = false, features = ["derive"] }
static_assertions = "1.1.0"
hex-literal = { version = "0.3.4", optional = true }
log = { version = "0.4.14", default-features = false }

# primitives
sp-authority-discovery = { version = "4.0.0-dev", default-features = false, path = "../../../primitives/authority-discovery" }
sp-consensus-babe = { version = "0.10.0-dev", default-features = false, path = "../../../primitives/consensus/babe" }
sp-block-builder = { path = "../../../primitives/block-builder", default-features = false, version = "4.0.0-dev" }
sp-inherents = { version = "4.0.0-dev", default-features = false, path = "../../../primitives/inherents" }
node-primitives = { version = "2.0.0", default-features = false, path = "../primitives" }
sp-offchain = { version = "4.0.0-dev", default-features = false, path = "../../../primitives/offchain" }
sp-core = { version = "6.0.0", default-features = false, path = "../../../primitives/core" }
sp-std = { version = "4.0.0", default-features = false, path = "../../../primitives/std" }
sp-api = { version = "4.0.0-dev", default-features = false, path = "../../../primitives/api" }
sp-runtime = { version = "6.0.0", default-features = false, path = "../../../primitives/runtime" }
sp-staking = { version = "4.0.0-dev", default-features = false, path = "../../../primitives/staking" }
sp-session = { version = "4.0.0-dev", default-features = false, path = "../../../primitives/session" }
sp-transaction-pool = { version = "4.0.0-dev", default-features = false, path = "../../../primitives/transaction-pool" }
sp-version = { version = "5.0.0", default-features = false, path = "../../../primitives/version" }
sp-npos-elections = { version = "4.0.0-dev", default-features = false, path = "../../../primitives/npos-elections" }
<<<<<<< HEAD
sp-io = { version = "5.0.0", default-features = false, path = "../../../primitives/io" }
=======
sp-io = { version = "6.0.0", default-features = false, path = "../../../primitives/io" }
sp-sandbox = { version = "0.10.0-dev", default-features = false, path = "../../../primitives/sandbox" }
>>>>>>> fc3fd073

# frame dependencies
frame-executive = { version = "4.0.0-dev", default-features = false, path = "../../../frame/executive" }
frame-benchmarking = { version = "4.0.0-dev", default-features = false, path = "../../../frame/benchmarking", optional = true }
frame-support = { version = "4.0.0-dev", default-features = false, path = "../../../frame/support" }
frame-system = { version = "4.0.0-dev", default-features = false, path = "../../../frame/system" }
frame-system-benchmarking = { version = "4.0.0-dev", default-features = false, path = "../../../frame/system/benchmarking", optional = true }
frame-election-provider-support = { version = "4.0.0-dev", default-features = false, path = "../../../frame/election-provider-support" }
frame-system-rpc-runtime-api = { version = "4.0.0-dev", default-features = false, path = "../../../frame/system/rpc/runtime-api/" }
frame-try-runtime = { version = "0.10.0-dev", default-features = false, path = "../../../frame/try-runtime", optional = true }
pallet-authority-discovery = { version = "4.0.0-dev", default-features = false, path = "../../../frame/authority-discovery" }
pallet-authorship = { version = "4.0.0-dev", default-features = false, path = "../../../frame/authorship" }
pallet-babe = { version = "4.0.0-dev", default-features = false, path = "../../../frame/babe" }
pallet-bags-list = { version = "4.0.0-dev", default-features = false, path = "../../../frame/bags-list" }
pallet-balances = { version = "4.0.0-dev", default-features = false, path = "../../../frame/balances" }
pallet-bounties = { version = "4.0.0-dev", default-features = false, path = "../../../frame/bounties" }
pallet-child-bounties = { version = "4.0.0-dev", default-features = false, path = "../../../frame/child-bounties" }
pallet-collective = { version = "4.0.0-dev", default-features = false, path = "../../../frame/collective" }
pallet-contracts = { version = "4.0.0-dev", default-features = false, path = "../../../frame/contracts" }
pallet-contracts-primitives = { version = "6.0.0", default-features = false, path = "../../../frame/contracts/common/" }
pallet-contracts-rpc-runtime-api = { version = "4.0.0-dev", default-features = false, path = "../../../frame/contracts/rpc/runtime-api/" }
pallet-democracy = { version = "4.0.0-dev", default-features = false, path = "../../../frame/democracy" }
pallet-election-provider-multi-phase = { version = "4.0.0-dev", default-features = false, path = "../../../frame/election-provider-multi-phase" }
pallet-elections-phragmen = { version = "5.0.0-dev", default-features = false, path = "../../../frame/elections-phragmen" }
pallet-grandpa = { version = "4.0.0-dev", default-features = false, path = "../../../frame/grandpa" }
pallet-im-online = { version = "4.0.0-dev", default-features = false, path = "../../../frame/im-online" }
pallet-indices = { version = "4.0.0-dev", default-features = false, path = "../../../frame/indices" }
pallet-identity = { version = "4.0.0-dev", default-features = false, path = "../../../frame/identity" }
pallet-membership = { version = "4.0.0-dev", default-features = false, path = "../../../frame/membership" }
pallet-multisig = { version = "4.0.0-dev", default-features = false, path = "../../../frame/multisig" }
pallet-offences = { version = "4.0.0-dev", default-features = false, path = "../../../frame/offences" }
pallet-offences-benchmarking = { version = "4.0.0-dev", path = "../../../frame/offences/benchmarking", default-features = false, optional = true }
pallet-proxy = { version = "4.0.0-dev", default-features = false, path = "../../../frame/proxy" }
pallet-randomness-collective-flip = { version = "4.0.0-dev", default-features = false, path = "../../../frame/randomness-collective-flip" }
pallet-recovery = { version = "4.0.0-dev", default-features = false, path = "../../../frame/recovery" }
pallet-session = { version = "4.0.0-dev", features = [ "historical" ], path = "../../../frame/session", default-features = false }
pallet-session-benchmarking = { version = "4.0.0-dev", path = "../../../frame/session/benchmarking", default-features = false, optional = true }
pallet-staking = { version = "4.0.0-dev", default-features = false, path = "../../../frame/staking" }
pallet-staking-reward-curve = { version = "4.0.0-dev", default-features = false, path = "../../../frame/staking/reward-curve" }
pallet-state-trie-migration = { version = "4.0.0-dev", default-features = false, path = "../../../frame/state-trie-migration" }
pallet-scheduler = { version = "4.0.0-dev", default-features = false, path = "../../../frame/scheduler" }
pallet-society = { version = "4.0.0-dev", default-features = false, path = "../../../frame/society" }
pallet-sudo = { version = "4.0.0-dev", default-features = false, path = "../../../frame/sudo" }
pallet-timestamp = { version = "4.0.0-dev", default-features = false, path = "../../../frame/timestamp" }
pallet-tips = { version = "4.0.0-dev", default-features = false, path = "../../../frame/tips" }
pallet-treasury = { version = "4.0.0-dev", default-features = false, path = "../../../frame/treasury" }
pallet-utility = { version = "4.0.0-dev", default-features = false, path = "../../../frame/utility" }
pallet-transaction-payment = { version = "4.0.0-dev", default-features = false, path = "../../../frame/transaction-payment" }
pallet-transaction-payment-rpc-runtime-api = { version = "4.0.0-dev", default-features = false, path = "../../../frame/transaction-payment/rpc/runtime-api/" }
pallet-transaction-storage = { version = "4.0.0-dev", default-features = false, path = "../../../frame/transaction-storage" }
pallet-uniques = { version = "4.0.0-dev", default-features = false, path = "../../../frame/uniques" }
pallet-vesting = { version = "4.0.0-dev", default-features = false, path = "../../../frame/vesting" }
<<<<<<< HEAD
pallet-chainbridge = { version = "2.0.0", default-features = false, path = "../../../frame/chainbridge" }
pallet-cere-ddc = { version = "6.1.0", default-features = false, path = "../../../frame/ddc-pallet" }
pallet-erc721 = { version = "2.0.0", default-features = false, path = "../../../frame/erc721" }
pallet-erc20 = { version = "2.0.0", default-features = false, path = "../../../frame/erc20" }
pallet-ddc-metrics-offchain-worker = { version = "2.0.0", default-features = false, path = "../../../frame/ddc-metrics-offchain-worker" }
=======
pallet-whitelist = { version = "4.0.0-dev", default-features = false, path = "../../../frame/whitelist" }
>>>>>>> fc3fd073

[build-dependencies]
substrate-wasm-builder = { version = "5.0.0-dev", path = "../../../utils/wasm-builder" }

[features]
default = ["std"]
with-tracing = ["frame-executive/with-tracing"]
std = [
	"sp-authority-discovery/std",
	"pallet-authority-discovery/std",
	"pallet-authorship/std",
	"sp-consensus-babe/std",
	"pallet-babe/std",
	"pallet-bags-list/std",
	"pallet-balances/std",
	"pallet-bounties/std",
	"sp-block-builder/std",
	"codec/std",
	"scale-info/std",
	"pallet-collective/std",
	"pallet-contracts/std",
	"pallet-contracts-primitives/std",
	"pallet-contracts-rpc-runtime-api/std",
	"pallet-democracy/std",
	"pallet-elections-phragmen/std",
	"frame-executive/std",
	"pallet-cere-ddc/std",
	"pallet-chainbridge/std",
	"pallet-erc721/std",
	"pallet-erc20/std",
	"pallet-grandpa/std",
	"pallet-im-online/std",
	"pallet-indices/std",
	"sp-inherents/std",
	"pallet-membership/std",
	"pallet-multisig/std",
	"pallet-identity/std",
	"pallet-scheduler/std",
	"node-primitives/std",
	"sp-offchain/std",
	"pallet-offences/std",
	"pallet-proxy/std",
	"sp-core/std",
	"pallet-randomness-collective-flip/std",
	"sp-std/std",
	"pallet-session/std",
	"sp-api/std",
	"sp-runtime/std",
	"sp-staking/std",
	"pallet-staking/std",
	"pallet-state-trie-migration/std",
	"sp-session/std",
	"pallet-sudo/std",
	"frame-support/std",
	"frame-benchmarking/std",
	"frame-system-rpc-runtime-api/std",
	"frame-system/std",
	"pallet-election-provider-multi-phase/std",
	"pallet-timestamp/std",
	"pallet-tips/std",
	"pallet-transaction-payment-rpc-runtime-api/std",
	"pallet-transaction-payment/std",
	"pallet-treasury/std",
	"sp-transaction-pool/std",
	"pallet-utility/std",
	"sp-version/std",
	"pallet-society/std",
	"pallet-recovery/std",
	"pallet-vesting/std",
	"log/std",
	"frame-try-runtime/std",
	"sp-npos-elections/std",
<<<<<<< HEAD
  	"sp-io/std",
	"pallet-ddc-metrics-offchain-worker/std",
=======
	"sp-io/std",
>>>>>>> fc3fd073
	"pallet-child-bounties/std",
]
runtime-benchmarks = [
	"frame-benchmarking/runtime-benchmarks",
	"frame-support/runtime-benchmarks",
	"frame-system/runtime-benchmarks",
	"sp-runtime/runtime-benchmarks",
	"pallet-babe/runtime-benchmarks",
	"pallet-bags-list/runtime-benchmarks",
	"pallet-balances/runtime-benchmarks",
	"pallet-bounties/runtime-benchmarks",
	"pallet-chainbridge/runtime-benchmarks",
	"pallet-child-bounties/runtime-benchmarks",
	"pallet-collective/runtime-benchmarks",
	"pallet-contracts/runtime-benchmarks",
	"pallet-democracy/runtime-benchmarks",
	"pallet-election-provider-multi-phase/runtime-benchmarks",
	"pallet-elections-phragmen/runtime-benchmarks",
	"pallet-grandpa/runtime-benchmarks",
	"pallet-identity/runtime-benchmarks",
	"pallet-im-online/runtime-benchmarks",
	"pallet-indices/runtime-benchmarks",
	"pallet-membership/runtime-benchmarks",
	"pallet-multisig/runtime-benchmarks",
	"pallet-offences-benchmarking",
	"pallet-proxy/runtime-benchmarks",
	"pallet-scheduler/runtime-benchmarks",
	"pallet-session-benchmarking",
	"pallet-society/runtime-benchmarks",
	"pallet-staking/runtime-benchmarks",
	"pallet-state-trie-migration/runtime-benchmarks",
	"pallet-timestamp/runtime-benchmarks",
	"pallet-tips/runtime-benchmarks",
	"pallet-treasury/runtime-benchmarks",
	"pallet-utility/runtime-benchmarks",
	"pallet-vesting/runtime-benchmarks",
	"pallet-whitelist/runtime-benchmarks",
	"frame-system-benchmarking",
	"hex-literal",
]
try-runtime = [
	"frame-executive/try-runtime",
	"frame-try-runtime",
	"frame-system/try-runtime",
	"pallet-authority-discovery/try-runtime",
	"pallet-authorship/try-runtime",
	"pallet-babe/try-runtime",
	"pallet-balances/try-runtime",
	"pallet-bounties/try-runtime",
	"pallet-child-bounties/try-runtime",
	"pallet-collective/try-runtime",
	"pallet-contracts/try-runtime",
	"pallet-democracy/try-runtime",
	"pallet-election-provider-multi-phase/try-runtime",
	"pallet-elections-phragmen/try-runtime",
	"pallet-grandpa/try-runtime",
	"pallet-identity/try-runtime",
	"pallet-im-online/try-runtime",
	"pallet-indices/try-runtime",
	"pallet-membership/try-runtime",
	"pallet-multisig/try-runtime",
	"pallet-offences/try-runtime",
	"pallet-proxy/try-runtime",
	"pallet-randomness-collective-flip/try-runtime",
	"pallet-recovery/try-runtime",
	"pallet-scheduler/try-runtime",
	"pallet-session/try-runtime",
	"pallet-society/try-runtime",
	"pallet-staking/try-runtime",
	"pallet-state-trie-migration/try-runtime",
	"pallet-sudo/try-runtime",
	"pallet-timestamp/try-runtime",
	"pallet-tips/try-runtime",
	"pallet-transaction-payment/try-runtime",
	"pallet-treasury/try-runtime",
	"pallet-utility/try-runtime",
	"pallet-vesting/try-runtime",
<<<<<<< HEAD
]
=======
	"pallet-whitelist/try-runtime",
]
# Make contract callable functions marked as __unstable__ available. Do not enable
# on live chains as those are subject to change.
contracts-unstable-interface = ["pallet-contracts/unstable-interface"]
# Force `sp-sandbox` to call into the host resident executor. One still need to make sure
# that `sc-executor` gets the `wasmer-sandbox` feature which happens automatically when
# specified on the command line.
# Don't use that on a production chain.
wasmer-sandbox = ["sp-sandbox/wasmer-sandbox"]
>>>>>>> fc3fd073
<|MERGE_RESOLUTION|>--- conflicted
+++ resolved
@@ -39,12 +39,7 @@
 sp-transaction-pool = { version = "4.0.0-dev", default-features = false, path = "../../../primitives/transaction-pool" }
 sp-version = { version = "5.0.0", default-features = false, path = "../../../primitives/version" }
 sp-npos-elections = { version = "4.0.0-dev", default-features = false, path = "../../../primitives/npos-elections" }
-<<<<<<< HEAD
-sp-io = { version = "5.0.0", default-features = false, path = "../../../primitives/io" }
-=======
 sp-io = { version = "6.0.0", default-features = false, path = "../../../primitives/io" }
-sp-sandbox = { version = "0.10.0-dev", default-features = false, path = "../../../primitives/sandbox" }
->>>>>>> fc3fd073
 
 # frame dependencies
 frame-executive = { version = "4.0.0-dev", default-features = false, path = "../../../frame/executive" }
@@ -97,15 +92,12 @@
 pallet-transaction-storage = { version = "4.0.0-dev", default-features = false, path = "../../../frame/transaction-storage" }
 pallet-uniques = { version = "4.0.0-dev", default-features = false, path = "../../../frame/uniques" }
 pallet-vesting = { version = "4.0.0-dev", default-features = false, path = "../../../frame/vesting" }
-<<<<<<< HEAD
+pallet-whitelist = { version = "4.0.0-dev", default-features = false, path = "../../../frame/whitelist" }
 pallet-chainbridge = { version = "2.0.0", default-features = false, path = "../../../frame/chainbridge" }
 pallet-cere-ddc = { version = "6.1.0", default-features = false, path = "../../../frame/ddc-pallet" }
 pallet-erc721 = { version = "2.0.0", default-features = false, path = "../../../frame/erc721" }
 pallet-erc20 = { version = "2.0.0", default-features = false, path = "../../../frame/erc20" }
 pallet-ddc-metrics-offchain-worker = { version = "2.0.0", default-features = false, path = "../../../frame/ddc-metrics-offchain-worker" }
-=======
-pallet-whitelist = { version = "4.0.0-dev", default-features = false, path = "../../../frame/whitelist" }
->>>>>>> fc3fd073
 
 [build-dependencies]
 substrate-wasm-builder = { version = "5.0.0-dev", path = "../../../utils/wasm-builder" }
@@ -178,13 +170,9 @@
 	"log/std",
 	"frame-try-runtime/std",
 	"sp-npos-elections/std",
-<<<<<<< HEAD
   	"sp-io/std",
+	"pallet-child-bounties/std",
 	"pallet-ddc-metrics-offchain-worker/std",
-=======
-	"sp-io/std",
->>>>>>> fc3fd073
-	"pallet-child-bounties/std",
 ]
 runtime-benchmarks = [
 	"frame-benchmarking/runtime-benchmarks",
@@ -261,17 +249,5 @@
 	"pallet-treasury/try-runtime",
 	"pallet-utility/try-runtime",
 	"pallet-vesting/try-runtime",
-<<<<<<< HEAD
-]
-=======
 	"pallet-whitelist/try-runtime",
-]
-# Make contract callable functions marked as __unstable__ available. Do not enable
-# on live chains as those are subject to change.
-contracts-unstable-interface = ["pallet-contracts/unstable-interface"]
-# Force `sp-sandbox` to call into the host resident executor. One still need to make sure
-# that `sc-executor` gets the `wasmer-sandbox` feature which happens automatically when
-# specified on the command line.
-# Don't use that on a production chain.
-wasmer-sandbox = ["sp-sandbox/wasmer-sandbox"]
->>>>>>> fc3fd073
+]