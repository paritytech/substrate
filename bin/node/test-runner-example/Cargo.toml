[package]
name = "test-runner-example"
version = "0.1.0"
authors = ["Parity Technologies <admin@parity.io>"]
edition = "2018"
publish = false

[dependencies]
test-runner = { path = "../../../test-utils/test-runner" }

frame-system = { path = "../../../frame/system" }
frame-benchmarking = { path = "../../../frame/benchmarking" }
pallet-transaction-payment = { path = "../../../frame/transaction-payment" }

node-runtime = { path = "../runtime" }
node-primitives = { path = "../primitives" }
node-cli = { path = "../cli" }

grandpa = { package = "sc-finality-grandpa", path = "../../../client/finality-grandpa" }
sp-consensus-babe = { path = "../../../primitives/consensus/babe" }
sc-consensus-babe = { path = "../../../client/consensus/babe" }
sc-consensus-manual-seal = { path = "../../../client/consensus/manual-seal" }
sc-service = { default-features = false, path = "../../../client/service" }
sc-executor = { path = "../../../client/executor" }
sc-consensus = { path = "../../../client/consensus/common" }

sp-runtime = { path = "../../../primitives/runtime" }
<<<<<<< HEAD
sp-consensus = { path = "../../../primitives/consensus/common" }
sp-keyring = { path = "../../../primitives/keyring" }
=======
sp-keyring = { path = "../../../primitives/keyring" }
sp-timestamp = { path = "../../../primitives/timestamp" }
sp-api = {  path = "../../../primitives/api" }
sp-inherents = { path = "../../../primitives/inherents" }
sp-keystore = { path = "../../../primitives/keystore" }

log = "0.4.14"
>>>>>>> a2742a70
<|MERGE_RESOLUTION|>--- conflicted
+++ resolved
@@ -25,15 +25,4 @@
 sc-consensus = { path = "../../../client/consensus/common" }
 
 sp-runtime = { path = "../../../primitives/runtime" }
-<<<<<<< HEAD
-sp-consensus = { path = "../../../primitives/consensus/common" }
-sp-keyring = { path = "../../../primitives/keyring" }
-=======
-sp-keyring = { path = "../../../primitives/keyring" }
-sp-timestamp = { path = "../../../primitives/timestamp" }
-sp-api = {  path = "../../../primitives/api" }
-sp-inherents = { path = "../../../primitives/inherents" }
-sp-keystore = { path = "../../../primitives/keystore" }
-
-log = "0.4.14"
->>>>>>> a2742a70
+sp-keyring = { path = "../../../primitives/keyring" }