// This file is part of Substrate.

// Copyright (C) 2020-2021 Parity Technologies (UK) Ltd.
// SPDX-License-Identifier: GPL-3.0-or-later WITH Classpath-exception-2.0

// This program is free software: you can redistribute it and/or modify
// it under the terms of the GNU General Public License as published by
// the Free Software Foundation, either version 3 of the License, or
// (at your option) any later version.

// This program is distributed in the hope that it will be useful,
// but WITHOUT ANY WARRANTY; without even the implied warranty of
// MERCHANTABILITY or FITNESS FOR A PARTICULAR PURPOSE. See the
// GNU General Public License for more details.

// You should have received a copy of the GNU General Public License
// along with this program. If not, see <https://www.gnu.org/licenses/>.

use std::{collections::HashMap, sync::Arc};

use kvdb::KeyValueDB;
use node_primitives::Hash;
use sp_trie::{trie_types::TrieDBMutV1, TrieMut};

use crate::simple_trie::SimpleTrie;
use sp_core::StateVersion;

/// Generate trie from given `key_values`.
///
/// Will fill your database `db` with trie data from `key_values` and
/// return root.
pub fn generate_trie(
	db: Arc<dyn KeyValueDB>,
	key_values: impl IntoIterator<Item = (Vec<u8>, Vec<u8>)>,
	state_version: StateVersion,
) -> Hash {
	let mut root = Hash::default();

	let (db, overlay) = {
		let mut overlay = HashMap::new();
		overlay.insert(
			hex::decode("03170a2e7597b7b7e3d84c05391d139a62b157e78786d8c082f29dcf4c111314")
				.expect("null key is valid"),
			Some(vec![0]),
		);
		let mut trie = SimpleTrie { db, overlay: &mut overlay };
		{
<<<<<<< HEAD
			let mut trie_db = if let Some(threshold) = state_version.state_value_threshold() {
				let layout = sp_trie::Layout::with_max_inline_value(threshold);
				TrieDBMut::<crate::simple_trie::Hasher>::new_with_layout(
					&mut trie, &mut root, layout,
				)
			} else {
				TrieDBMut::new(&mut trie, &mut root)
			};
=======
			let mut trie_db = TrieDBMutV1::<crate::simple_trie::Hasher>::new(&mut trie, &mut root);
>>>>>>> 4ff90097
			for (key, value) in key_values {
				trie_db.insert(&key, &value).expect("trie insertion failed");
			}

			trie_db.commit();
		}
		(trie.db, overlay)
	};

	let mut transaction = db.transaction();
	for (key, value) in overlay.into_iter() {
		match value {
			Some(value) => transaction.put(0, &key[..], &value[..]),
			None => transaction.delete(0, &key[..]),
		}
	}
	db.write(transaction).expect("Failed to write transaction");

	root
}<|MERGE_RESOLUTION|>--- conflicted
+++ resolved
@@ -23,7 +23,6 @@
 use sp_trie::{trie_types::TrieDBMutV1, TrieMut};
 
 use crate::simple_trie::SimpleTrie;
-use sp_core::StateVersion;
 
 /// Generate trie from given `key_values`.
 ///
@@ -32,7 +31,6 @@
 pub fn generate_trie(
 	db: Arc<dyn KeyValueDB>,
 	key_values: impl IntoIterator<Item = (Vec<u8>, Vec<u8>)>,
-	state_version: StateVersion,
 ) -> Hash {
 	let mut root = Hash::default();
 
@@ -45,18 +43,7 @@
 		);
 		let mut trie = SimpleTrie { db, overlay: &mut overlay };
 		{
-<<<<<<< HEAD
-			let mut trie_db = if let Some(threshold) = state_version.state_value_threshold() {
-				let layout = sp_trie::Layout::with_max_inline_value(threshold);
-				TrieDBMut::<crate::simple_trie::Hasher>::new_with_layout(
-					&mut trie, &mut root, layout,
-				)
-			} else {
-				TrieDBMut::new(&mut trie, &mut root)
-			};
-=======
 			let mut trie_db = TrieDBMutV1::<crate::simple_trie::Hasher>::new(&mut trie, &mut root);
->>>>>>> 4ff90097
 			for (key, value) in key_values {
 				trie_db.insert(&key, &value).expect("trie insertion failed");
 			}
