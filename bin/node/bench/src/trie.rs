// This file is part of Substrate.

// Copyright (C) 2020-2021 Parity Technologies (UK) Ltd.
// SPDX-License-Identifier: GPL-3.0-or-later WITH Classpath-exception-2.0

// This program is free software: you can redistribute it and/or modify
// it under the terms of the GNU General Public License as published by
// the Free Software Foundation, either version 3 of the License, or
// (at your option) any later version.

// This program is distributed in the hope that it will be useful,
// but WITHOUT ANY WARRANTY; without even the implied warranty of
// MERCHANTABILITY or FITNESS FOR A PARTICULAR PURPOSE. See the
// GNU General Public License for more details.

// You should have received a copy of the GNU General Public License
// along with this program. If not, see <https://www.gnu.org/licenses/>.

//! Trie benchmark (integrated).

use hash_db::Prefix;
use kvdb::KeyValueDB;
use lazy_static::lazy_static;
use rand::Rng;
use sp_state_machine::Backend as _;
use sp_trie::{trie_types::TrieDBMut, TrieMut as _};
use std::{borrow::Cow, collections::HashMap, sync::Arc};

use node_primitives::Hash;

use crate::{
	core::{self, Mode, Path},
	generator::generate_trie,
	simple_trie::SimpleTrie,
	tempdb::{DatabaseType, TempDatabase},
};

pub const SAMPLE_SIZE: usize = 100;
pub const TEST_WRITE_SIZE: usize = 128;

pub type KeyValue = (Vec<u8>, Vec<u8>);
pub type KeyValues = Vec<KeyValue>;

#[derive(Clone, Copy, Debug, derive_more::Display)]
pub enum DatabaseSize {
	#[display(fmt = "empty")]
	Empty,
	#[display(fmt = "smallest")]
	Smallest,
	#[display(fmt = "small")]
	Small,
	#[display(fmt = "medium")]
	Medium,
	#[display(fmt = "large")]
	Large,
	#[display(fmt = "huge")]
	Huge,
}

lazy_static! {
	static ref KUSAMA_STATE_DISTRIBUTION: SizePool =
		SizePool::from_histogram(crate::state_sizes::KUSAMA_STATE_DISTRIBUTION);
}

impl DatabaseSize {
	/// Should be multiple of SAMPLE_SIZE!
	fn keys(&self) -> usize {
		let val = match *self {
			Self::Empty => 200, // still need some keys to query
			Self::Smallest => 1_000,
			Self::Small => 10_000,
			Self::Medium => 100_000,
			Self::Large => 200_000,
			Self::Huge => 1_000_000,
		};

		assert_eq!(val % SAMPLE_SIZE, 0);

		val
	}
}

fn pretty_print(v: usize) -> String {
	let mut print = String::new();
	for (idx, val) in v.to_string().chars().rev().enumerate() {
		if idx != 0 && idx % 3 == 0 {
			print.insert(0, ',');
		}
		print.insert(0, val);
	}
	print
}

pub struct TrieReadBenchmarkDescription {
	pub database_size: DatabaseSize,
	pub database_type: DatabaseType,
}

pub struct TrieReadBenchmark {
	database: TempDatabase,
	root: Hash,
	warmup_keys: KeyValues,
	query_keys: KeyValues,
	database_type: DatabaseType,
}

impl core::BenchmarkDescription for TrieReadBenchmarkDescription {
	fn path(&self) -> Path {
		let mut path = Path::new(&["trie", "read"]);
		path.push(&format!("{}", self.database_size));
		path
	}

	fn setup(self: Box<Self>) -> Box<dyn core::Benchmark> {
		let mut database = TempDatabase::new();

		let mut rng = rand::thread_rng();
		let warmup_prefix = KUSAMA_STATE_DISTRIBUTION.key(&mut rng);

		let mut key_values = KeyValues::new();
		let mut warmup_keys = KeyValues::new();
		let mut query_keys = KeyValues::new();
		let every_x_key = self.database_size.keys() / SAMPLE_SIZE;
		for idx in 0..self.database_size.keys() {
			let kv = (
				KUSAMA_STATE_DISTRIBUTION.key(&mut rng).to_vec(),
				KUSAMA_STATE_DISTRIBUTION.value(&mut rng),
			);
			if idx % every_x_key == 0 {
				// warmup keys go to separate tree with high prob
				let mut actual_warmup_key = warmup_prefix.clone();
				actual_warmup_key[16..].copy_from_slice(&kv.0[16..]);
				warmup_keys.push((actual_warmup_key.clone(), kv.1.clone()));
				key_values.push((actual_warmup_key.clone(), kv.1.clone()));
			} else if idx % every_x_key == 1 {
				query_keys.push(kv.clone());
			}

			key_values.push(kv)
		}

		assert_eq!(warmup_keys.len(), SAMPLE_SIZE);
		assert_eq!(query_keys.len(), SAMPLE_SIZE);

		let root = generate_trie(
			database.open(self.database_type),
			key_values,
<<<<<<< HEAD
			Some(sp_core::storage::TEST_DEFAULT_ALT_HASH_THRESHOLD),
=======
			Default::default(),
>>>>>>> c09ee878
		);

		Box::new(TrieReadBenchmark {
			database,
			root,
			warmup_keys,
			query_keys,
			database_type: self.database_type,
		})
	}

	fn name(&self) -> Cow<'static, str> {
		format!(
			"Trie read benchmark({} database ({} keys), db_type: {})",
			self.database_size,
			pretty_print(self.database_size.keys()),
			self.database_type,
		)
		.into()
	}
}

struct Storage(Arc<dyn KeyValueDB>);

impl sp_state_machine::Storage<sp_core::Blake2Hasher> for Storage {
	fn get(&self, key: &Hash, prefix: Prefix) -> Result<Option<Vec<u8>>, String> {
		let key = sp_trie::prefixed_key::<sp_core::Blake2Hasher>(key, prefix);
		self.0.get(0, &key).map_err(|e| format!("Database backend error: {:?}", e))
	}

	fn access_from(&self, _key: &Hash) {}
}

impl core::Benchmark for TrieReadBenchmark {
	fn run(&mut self, mode: Mode) -> std::time::Duration {
		let mut db = self.database.clone();

		let storage: Arc<dyn sp_state_machine::Storage<sp_core::Blake2Hasher>> =
			Arc::new(Storage(db.open(self.database_type)));

		let state_version = Default::default();
		let trie_backend = sp_state_machine::TrieBackend::new(storage, self.root, state_version);
		for (warmup_key, warmup_value) in self.warmup_keys.iter() {
			let value = trie_backend
				.storage(&warmup_key[..])
				.expect("Failed to get key: db error")
				.expect("Warmup key should exist");

			// sanity for warmup keys
			assert_eq!(&value, warmup_value);
		}

		if mode == Mode::Profile {
			std::thread::park_timeout(std::time::Duration::from_secs(3));
		}

		let started = std::time::Instant::now();
		for (key, _) in self.query_keys.iter() {
			let _ = trie_backend.storage(&key[..]);
		}
		let elapsed = started.elapsed();

		if mode == Mode::Profile {
			std::thread::park_timeout(std::time::Duration::from_secs(1));
		}

		elapsed / (SAMPLE_SIZE as u32)
	}
}

pub struct TrieWriteBenchmarkDescription {
	pub database_size: DatabaseSize,
	pub database_type: DatabaseType,
}

impl core::BenchmarkDescription for TrieWriteBenchmarkDescription {
	fn path(&self) -> Path {
		let mut path = Path::new(&["trie", "write"]);
		path.push(&format!("{}", self.database_size));
		path
	}

	fn setup(self: Box<Self>) -> Box<dyn core::Benchmark> {
		let mut database = TempDatabase::new();

		let mut rng = rand::thread_rng();
		let warmup_prefix = KUSAMA_STATE_DISTRIBUTION.key(&mut rng);

		let mut key_values = KeyValues::new();
		let mut warmup_keys = KeyValues::new();
		let every_x_key = self.database_size.keys() / SAMPLE_SIZE;
		for idx in 0..self.database_size.keys() {
			let kv = (
				KUSAMA_STATE_DISTRIBUTION.key(&mut rng).to_vec(),
				KUSAMA_STATE_DISTRIBUTION.value(&mut rng),
			);
			if idx % every_x_key == 0 {
				// warmup keys go to separate tree with high prob
				let mut actual_warmup_key = warmup_prefix.clone();
				actual_warmup_key[16..].copy_from_slice(&kv.0[16..]);
				warmup_keys.push((actual_warmup_key.clone(), kv.1.clone()));
				key_values.push((actual_warmup_key.clone(), kv.1.clone()));
			}

			key_values.push(kv)
		}

		assert_eq!(warmup_keys.len(), SAMPLE_SIZE);

		let root = generate_trie(
			database.open(self.database_type),
			key_values,
<<<<<<< HEAD
			Some(sp_core::storage::TEST_DEFAULT_ALT_HASH_THRESHOLD),
=======
			Default::default(),
>>>>>>> c09ee878
		);

		Box::new(TrieWriteBenchmark {
			database,
			root,
			warmup_keys,
			database_type: self.database_type,
		})
	}

	fn name(&self) -> Cow<'static, str> {
		format!(
			"Trie write benchmark({} database ({} keys), db_type = {})",
			self.database_size,
			pretty_print(self.database_size.keys()),
			self.database_type,
		)
		.into()
	}
}

struct TrieWriteBenchmark {
	database: TempDatabase,
	root: Hash,
	warmup_keys: KeyValues,
	database_type: DatabaseType,
}

impl core::Benchmark for TrieWriteBenchmark {
	fn run(&mut self, mode: Mode) -> std::time::Duration {
		let mut rng = rand::thread_rng();
		let mut db = self.database.clone();
		let kvdb = db.open(self.database_type);

		let mut new_root = self.root.clone();

		let mut overlay = HashMap::new();
		let mut trie = SimpleTrie { db: kvdb.clone(), overlay: &mut overlay };
		let mut trie_db_mut =
			TrieDBMut::from_existing(&mut trie, &mut new_root).expect("Failed to create TrieDBMut");

		for (warmup_key, warmup_value) in self.warmup_keys.iter() {
			let value = trie_db_mut
				.get(&warmup_key[..])
				.expect("Failed to get key: db error")
				.expect("Warmup key should exist");

			// sanity for warmup keys
			assert_eq!(&value, warmup_value);
		}

		let test_key = random_vec(&mut rng, 32);
		let test_val = random_vec(&mut rng, TEST_WRITE_SIZE);

		if mode == Mode::Profile {
			std::thread::park_timeout(std::time::Duration::from_secs(3));
		}

		let started = std::time::Instant::now();

		trie_db_mut.insert(&test_key, &test_val).expect("Should be inserted ok");
		trie_db_mut.commit();
		drop(trie_db_mut);

		let mut transaction = kvdb.transaction();
		for (key, value) in overlay.into_iter() {
			match value {
				Some(value) => transaction.put(0, &key[..], &value[..]),
				None => transaction.delete(0, &key[..]),
			}
		}
		kvdb.write(transaction).expect("Failed to write transaction");

		let elapsed = started.elapsed();

		// sanity check
		assert!(new_root != self.root);

		if mode == Mode::Profile {
			std::thread::park_timeout(std::time::Duration::from_secs(1));
		}

		elapsed
	}
}

fn random_vec<R: Rng>(rng: &mut R, len: usize) -> Vec<u8> {
	let mut val = vec![0u8; len];
	rng.fill_bytes(&mut val[..]);
	val
}

struct SizePool {
	distribution: std::collections::BTreeMap<u32, u32>,
	total: u32,
}

impl SizePool {
	fn from_histogram(h: &[(u32, u32)]) -> SizePool {
		let mut distribution = std::collections::BTreeMap::default();
		let mut total = 0;
		for (size, count) in h {
			total += count;
			distribution.insert(total, *size);
		}
		SizePool { distribution, total }
	}

	fn value<R: Rng>(&self, rng: &mut R) -> Vec<u8> {
		let sr = (rng.next_u64() % self.total as u64) as u32;
		let mut range = self
			.distribution
			.range((std::ops::Bound::Included(sr), std::ops::Bound::Unbounded));
		let size = *range.next().unwrap().1 as usize;
		random_vec(rng, size)
	}

	fn key<R: Rng>(&self, rng: &mut R) -> Vec<u8> {
		random_vec(rng, 32)
	}
}<|MERGE_RESOLUTION|>--- conflicted
+++ resolved
@@ -145,11 +145,7 @@
 		let root = generate_trie(
 			database.open(self.database_type),
 			key_values,
-<<<<<<< HEAD
-			Some(sp_core::storage::TEST_DEFAULT_ALT_HASH_THRESHOLD),
-=======
 			Default::default(),
->>>>>>> c09ee878
 		);
 
 		Box::new(TrieReadBenchmark {
@@ -262,11 +258,7 @@
 		let root = generate_trie(
 			database.open(self.database_type),
 			key_values,
-<<<<<<< HEAD
-			Some(sp_core::storage::TEST_DEFAULT_ALT_HASH_THRESHOLD),
-=======
 			Default::default(),
->>>>>>> c09ee878
 		);
 
 		Box::new(TrieWriteBenchmark {
