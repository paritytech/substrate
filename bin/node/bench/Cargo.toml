--- conflicted
+++ resolved
@@ -21,9 +21,8 @@
 serde_json = "1.0.41"
 structopt = "0.3"
 derive_more = "0.99.2"
-<<<<<<< HEAD
-kvdb = "0.9.0"
-kvdb-rocksdb = "0.11.0"
+kvdb = "0.10.0"
+kvdb-rocksdb = "0.12.0"
 sp-trie = { version = "4.0.0-dev", path = "../../../primitives/trie" }
 sp-core = { version = "4.0.0-dev", path = "../../../primitives/core" }
 sp-consensus = { version = "0.10.0-dev", path = "../../../primitives/consensus/common" }
@@ -32,18 +31,6 @@
 sp-inherents = { version = "4.0.0-dev", path = "../../../primitives/inherents" }
 sp-timestamp = { version = "4.0.0-dev", default-features = false, path = "../../../primitives/timestamp" }
 sp-tracing = { version = "4.0.0-dev", path = "../../../primitives/tracing" }
-=======
-kvdb = "0.10.0"
-kvdb-rocksdb = "0.12.0"
-sp-trie = { version = "3.0.0", path = "../../../primitives/trie" }
-sp-core = { version = "3.0.0", path = "../../../primitives/core" }
-sp-consensus = { version = "0.9.0", path = "../../../primitives/consensus/common" }
-sp-transaction-pool = { version = "3.0.0", path = "../../../primitives/transaction-pool" }
-sc-basic-authorship = { version = "0.9.0", path = "../../../client/basic-authorship" }
-sp-inherents = { version = "3.0.0", path = "../../../primitives/inherents" }
-sp-timestamp = { version = "3.0.0", default-features = false, path = "../../../primitives/timestamp" }
-sp-tracing = { version = "3.0.0", path = "../../../primitives/tracing" }
->>>>>>> fdfb8b30
 hash-db = "0.15.2"
 tempfile = "3.1.0"
 fs_extra = "1"
