[package]
name = "sp-npos-elections-fuzzer"
version = "2.0.0-alpha.5"
authors = ["Parity Technologies <admin@parity.io>"]
edition = "2021"
license = "Apache-2.0"
homepage = "https://substrate.io"
repository = "https://github.com/paritytech/substrate/"
description = "Fuzzer for phragmén implementation."
documentation = "https://docs.rs/sp-npos-elections-fuzzer"
publish = false

[package.metadata.docs.rs]
targets = ["x86_64-unknown-linux-gnu"]

[dependencies]
clap = { version = "3.0", features = ["derive"] }
honggfuzz = "0.5"
rand = { version = "0.8", features = ["std", "small_rng"] }

codec = { package = "parity-scale-codec", version = "2.0.0", default-features = false, features = ["derive"] }
scale-info = { version = "1.0", default-features = false, features = ["derive"] }
sp-npos-elections = { version = "4.0.0-dev", path = ".." }
<<<<<<< HEAD
sp-runtime = { version = "4.0.0", path = "../../runtime" }
=======
sp-runtime = { version = "4.1.0-dev", path = "../../runtime" }
structopt = "0.3.25"
>>>>>>> 48e0b415

[[bin]]
name = "reduce"
path = "src/reduce.rs"

[[bin]]
name = "phragmen_balancing"
path = "src/phragmen_balancing.rs"

[[bin]]
name = "phragmms_balancing"
path = "src/phragmms_balancing.rs"

[[bin]]
name = "compact"
path = "src/compact.rs"

[[bin]]
name = "phragmen_pjr"
path = "src/phragmen_pjr.rs"<|MERGE_RESOLUTION|>--- conflicted
+++ resolved
@@ -21,12 +21,7 @@
 codec = { package = "parity-scale-codec", version = "2.0.0", default-features = false, features = ["derive"] }
 scale-info = { version = "1.0", default-features = false, features = ["derive"] }
 sp-npos-elections = { version = "4.0.0-dev", path = ".." }
-<<<<<<< HEAD
-sp-runtime = { version = "4.0.0", path = "../../runtime" }
-=======
 sp-runtime = { version = "4.1.0-dev", path = "../../runtime" }
-structopt = "0.3.25"
->>>>>>> 48e0b415
 
 [[bin]]
 name = "reduce"
