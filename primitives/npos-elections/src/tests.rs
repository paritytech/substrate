// This file is part of Substrate.

// Copyright (C) 2019-2021 Parity Technologies (UK) Ltd.
// SPDX-License-Identifier: Apache-2.0

// Licensed under the Apache License, Version 2.0 (the "License");
// you may not use this file except in compliance with the License.
// You may obtain a copy of the License at
//
// 	http://www.apache.org/licenses/LICENSE-2.0
//
// Unless required by applicable law or agreed to in writing, software
// distributed under the License is distributed on an "AS IS" BASIS,
// WITHOUT WARRANTIES OR CONDITIONS OF ANY KIND, either express or implied.
// See the License for the specific language governing permissions and
// limitations under the License.

//! Tests for npos-elections.

use crate::{
	balancing, helpers::*, is_score_better, mock::*, seq_phragmen, seq_phragmen_core, setup_inputs,
	to_support_map, to_supports, Assignment, CompactSolution, ElectionResult, EvaluateSupport,
	ExtendedBalance, IndexAssignment, StakedAssignment, Support, Voter,
};
use rand::{self, SeedableRng};
use sp_arithmetic::{PerU16, Perbill, Percent, Permill};
use std::convert::TryInto;
use substrate_test_utils::assert_eq_uvec;

#[test]
fn float_phragmen_poc_works() {
	let candidates = vec![1, 2, 3];
	let voters = vec![(10, vec![1, 2]), (20, vec![1, 3]), (30, vec![2, 3])];
	let stake_of = create_stake_of(&[(10, 10), (20, 20), (30, 30), (1, 0), (2, 0), (3, 0)]);
	let mut phragmen_result = elect_float(2, candidates, voters, &stake_of).unwrap();
	let winners = phragmen_result.clone().winners;
	let assignments = phragmen_result.clone().assignments;

	assert_eq_uvec!(winners, vec![(2, 40), (3, 50)]);
	assert_eq_uvec!(
		assignments,
		vec![(10, vec![(2, 1.0)]), (20, vec![(3, 1.0)]), (30, vec![(2, 0.5), (3, 0.5)]),]
	);

	let mut support_map = build_support_map_float(&mut phragmen_result, &stake_of);

	assert_eq!(
		support_map.get(&2).unwrap(),
		&_Support { own: 0.0, total: 25.0, others: vec![(10u64, 10.0), (30u64, 15.0)] }
	);
	assert_eq!(
		support_map.get(&3).unwrap(),
		&_Support { own: 0.0, total: 35.0, others: vec![(20u64, 20.0), (30u64, 15.0)] }
	);

	equalize_float(phragmen_result.assignments, &mut support_map, 0.0, 2, stake_of);

	assert_eq!(
		support_map.get(&2).unwrap(),
		&_Support { own: 0.0, total: 30.0, others: vec![(10u64, 10.0), (30u64, 20.0)] }
	);
	assert_eq!(
		support_map.get(&3).unwrap(),
		&_Support { own: 0.0, total: 30.0, others: vec![(20u64, 20.0), (30u64, 10.0)] }
	);
}

#[test]
fn phragmen_core_test_without_edges() {
	let candidates = vec![1, 2, 3];
	let voters = vec![(10, 10, vec![]), (20, 20, vec![]), (30, 30, vec![])];

	let (candidates, voters) = setup_inputs(candidates, voters);

	assert_eq!(
		voters
			.iter()
			.map(|v| (
				v.who,
				v.budget,
				(v.edges.iter().map(|e| (e.who, e.weight)).collect::<Vec<_>>()),
			))
			.collect::<Vec<_>>(),
		vec![]
	);

	assert_eq!(
		candidates
			.iter()
			.map(|c_ptr| (
				c_ptr.borrow().who,
				c_ptr.borrow().elected,
				c_ptr.borrow().round,
				c_ptr.borrow().backed_stake,
			))
			.collect::<Vec<_>>(),
		vec![(1, false, 0, 0), (2, false, 0, 0), (3, false, 0, 0),]
	);
}

#[test]
fn phragmen_core_poc_works() {
	let candidates = vec![1, 2, 3];
	let voters = vec![(10, 10, vec![1, 2]), (20, 20, vec![1, 3]), (30, 30, vec![2, 3])];

	let (candidates, voters) = setup_inputs(candidates, voters);
	let (candidates, voters) = seq_phragmen_core(2, candidates, voters).unwrap();

	assert_eq!(
		voters
			.iter()
			.map(|v| (
				v.who,
				v.budget,
				(v.edges.iter().map(|e| (e.who, e.weight)).collect::<Vec<_>>()),
			))
			.collect::<Vec<_>>(),
		vec![(10, 10, vec![(2, 10)]), (20, 20, vec![(3, 20)]), (30, 30, vec![(2, 15), (3, 15)]),]
	);

	assert_eq!(
		candidates
			.iter()
			.map(|c_ptr| (
				c_ptr.borrow().who,
				c_ptr.borrow().elected,
				c_ptr.borrow().round,
				c_ptr.borrow().backed_stake,
			))
			.collect::<Vec<_>>(),
		vec![(1, false, 0, 0), (2, true, 1, 25), (3, true, 0, 35),]
	);
}

#[test]
fn balancing_core_works() {
	let candidates = vec![1, 2, 3, 4, 5];
	let voters = vec![
		(10, 10, vec![1, 2]),
		(20, 20, vec![1, 3]),
		(30, 30, vec![1, 2, 3, 4]),
		(40, 40, vec![1, 3, 4, 5]),
		(50, 50, vec![2, 4, 5]),
	];

	let (candidates, voters) = setup_inputs(candidates, voters);
	let (candidates, mut voters) = seq_phragmen_core(4, candidates, voters).unwrap();
	let iters = balancing::balance::<AccountId>(&mut voters, 4, 0);

	assert!(iters > 0);

	assert_eq!(
		voters
			.iter()
			.map(|v| (
				v.who,
				v.budget,
				(v.edges.iter().map(|e| (e.who, e.weight)).collect::<Vec<_>>()),
			))
			.collect::<Vec<_>>(),
		vec![
			// note the 0 edge. This is know and not an issue per se. Also note that the stakes are
			// normalized.
			(10, 10, vec![(1, 9), (2, 1)]),
			(20, 20, vec![(1, 9), (3, 11)]),
			(30, 30, vec![(1, 8), (2, 7), (3, 8), (4, 7)]),
			(40, 40, vec![(1, 11), (3, 18), (4, 11)]),
			(50, 50, vec![(2, 30), (4, 20)]),
		]
	);

	assert_eq!(
		candidates
			.iter()
			.map(|c_ptr| (
				c_ptr.borrow().who,
				c_ptr.borrow().elected,
				c_ptr.borrow().round,
				c_ptr.borrow().backed_stake,
			))
			.collect::<Vec<_>>(),
		vec![
			(1, true, 1, 37),
			(2, true, 2, 38),
			(3, true, 3, 37),
			(4, true, 0, 38),
			(5, false, 0, 0),
		]
	);
}

#[test]
fn voter_normalize_ops_works() {
	use crate::{Candidate, Edge};
	use sp_std::{cell::RefCell, rc::Rc};
	// normalize
	{
		let c1 = Candidate { who: 10, elected: false, ..Default::default() };
		let c2 = Candidate { who: 20, elected: false, ..Default::default() };
		let c3 = Candidate { who: 30, elected: false, ..Default::default() };

		let e1 = Edge { candidate: Rc::new(RefCell::new(c1)), weight: 30, ..Default::default() };
		let e2 = Edge { candidate: Rc::new(RefCell::new(c2)), weight: 33, ..Default::default() };
		let e3 = Edge { candidate: Rc::new(RefCell::new(c3)), weight: 30, ..Default::default() };

		let mut v = Voter { who: 1, budget: 100, edges: vec![e1, e2, e3], ..Default::default() };

		v.try_normalize().unwrap();
		assert_eq!(v.edges.iter().map(|e| e.weight).collect::<Vec<_>>(), vec![34, 33, 33]);
	}
	// // normalize_elected
	{
		let c1 = Candidate { who: 10, elected: false, ..Default::default() };
		let c2 = Candidate { who: 20, elected: true, ..Default::default() };
		let c3 = Candidate { who: 30, elected: true, ..Default::default() };

		let e1 = Edge { candidate: Rc::new(RefCell::new(c1)), weight: 30, ..Default::default() };
		let e2 = Edge { candidate: Rc::new(RefCell::new(c2)), weight: 33, ..Default::default() };
		let e3 = Edge { candidate: Rc::new(RefCell::new(c3)), weight: 30, ..Default::default() };

		let mut v = Voter { who: 1, budget: 100, edges: vec![e1, e2, e3], ..Default::default() };

		v.try_normalize_elected().unwrap();
		assert_eq!(v.edges.iter().map(|e| e.weight).collect::<Vec<_>>(), vec![30, 34, 66]);
	}
}

#[test]
fn phragmen_poc_works() {
	let candidates = vec![1, 2, 3];
	let voters = vec![(10, vec![1, 2]), (20, vec![1, 3]), (30, vec![2, 3])];

	let stake_of = create_stake_of(&[(10, 10), (20, 20), (30, 30)]);
	let ElectionResult { winners, assignments } = seq_phragmen::<_, Perbill>(
		2,
		candidates,
		voters
			.iter()
			.map(|(ref v, ref vs)| (v.clone(), stake_of(v), vs.clone()))
			.collect::<Vec<_>>(),
		None,
	)
	.unwrap();

	assert_eq_uvec!(winners, vec![(2, 25), (3, 35)]);
	assert_eq_uvec!(
		assignments,
		vec![
			Assignment { who: 10u64, distribution: vec![(2, Perbill::from_percent(100))] },
			Assignment { who: 20, distribution: vec![(3, Perbill::from_percent(100))] },
			Assignment {
				who: 30,
				distribution: vec![
					(2, Perbill::from_percent(100 / 2)),
					(3, Perbill::from_percent(100 / 2)),
				],
			},
		]
	);

	let staked = assignment_ratio_to_staked(assignments, &stake_of);
	let winners = to_without_backing(winners);
	let support_map = to_support_map::<AccountId>(&winners, &staked).unwrap();

	assert_eq_uvec!(
		staked,
		vec![
			StakedAssignment { who: 10u64, distribution: vec![(2, 10)] },
			StakedAssignment { who: 20, distribution: vec![(3, 20)] },
			StakedAssignment { who: 30, distribution: vec![(2, 15), (3, 15),] },
		]
	);

	assert_eq!(
		*support_map.get(&2).unwrap(),
		Support::<AccountId> { total: 25, voters: vec![(10, 10), (30, 15)] },
	);
	assert_eq!(
		*support_map.get(&3).unwrap(),
		Support::<AccountId> { total: 35, voters: vec![(20, 20), (30, 15)] },
	);
}

#[test]
fn phragmen_poc_works_with_balancing() {
	let candidates = vec![1, 2, 3];
	let voters = vec![(10, vec![1, 2]), (20, vec![1, 3]), (30, vec![2, 3])];

	let stake_of = create_stake_of(&[(10, 10), (20, 20), (30, 30)]);
	let ElectionResult { winners, assignments } = seq_phragmen::<_, Perbill>(
		2,
		candidates,
		voters
			.iter()
			.map(|(ref v, ref vs)| (v.clone(), stake_of(v), vs.clone()))
			.collect::<Vec<_>>(),
		Some((4, 0)),
	)
	.unwrap();

	assert_eq_uvec!(winners, vec![(2, 30), (3, 30)]);
	assert_eq_uvec!(
		assignments,
		vec![
			Assignment { who: 10u64, distribution: vec![(2, Perbill::from_percent(100))] },
			Assignment { who: 20, distribution: vec![(3, Perbill::from_percent(100))] },
			Assignment {
				who: 30,
				distribution: vec![
					(2, Perbill::from_parts(666666666)),
					(3, Perbill::from_parts(333333334)),
				],
			},
		]
	);

	let staked = assignment_ratio_to_staked(assignments, &stake_of);
	let winners = to_without_backing(winners);
	let support_map = to_support_map::<AccountId>(&winners, &staked).unwrap();

	assert_eq_uvec!(
		staked,
		vec![
			StakedAssignment { who: 10u64, distribution: vec![(2, 10)] },
			StakedAssignment { who: 20, distribution: vec![(3, 20)] },
			StakedAssignment { who: 30, distribution: vec![(2, 20), (3, 10),] },
		]
	);

	assert_eq!(
		*support_map.get(&2).unwrap(),
		Support::<AccountId> { total: 30, voters: vec![(10, 10), (30, 20)] },
	);
	assert_eq!(
		*support_map.get(&3).unwrap(),
		Support::<AccountId> { total: 30, voters: vec![(20, 20), (30, 10)] },
	);
}

#[test]
fn phragmen_poc_2_works() {
	let candidates = vec![10, 20, 30];
	let voters = vec![(2, vec![10, 20, 30]), (4, vec![10, 20, 40])];
	let stake_of =
		create_stake_of(&[(10, 1000), (20, 1000), (30, 1000), (40, 1000), (2, 500), (4, 500)]);

	run_and_compare::<Perbill, _>(candidates.clone(), voters.clone(), &stake_of, 2);
	run_and_compare::<Permill, _>(candidates.clone(), voters.clone(), &stake_of, 2);
	run_and_compare::<Percent, _>(candidates.clone(), voters.clone(), &stake_of, 2);
	run_and_compare::<PerU16, _>(candidates, voters, &stake_of, 2);
}

#[test]
fn phragmen_poc_3_works() {
	let candidates = vec![10, 20, 30];
	let voters = vec![(2, vec![10, 20, 30]), (4, vec![10, 20, 40])];
	let stake_of = create_stake_of(&[(10, 1000), (20, 1000), (30, 1000), (2, 50), (4, 1000)]);

	run_and_compare::<Perbill, _>(candidates.clone(), voters.clone(), &stake_of, 2);
	run_and_compare::<Permill, _>(candidates.clone(), voters.clone(), &stake_of, 2);
	run_and_compare::<Percent, _>(candidates.clone(), voters.clone(), &stake_of, 2);
	run_and_compare::<PerU16, _>(candidates, voters, &stake_of, 2);
}

#[test]
fn phragmen_accuracy_on_large_scale_only_candidates() {
	// because of this particular situation we had per_u128 and now rational128. In practice, a
	// candidate can have the maximum amount of tokens, and also supported by the maximum.
	let candidates = vec![1, 2, 3, 4, 5];
	let stake_of = create_stake_of(&[
		(1, (u64::MAX - 1).into()),
		(2, (u64::MAX - 4).into()),
		(3, (u64::MAX - 5).into()),
		(4, (u64::MAX - 3).into()),
		(5, (u64::MAX - 2).into()),
	]);

	let ElectionResult { winners, assignments } = seq_phragmen::<_, Perbill>(
		2,
		candidates.clone(),
		auto_generate_self_voters(&candidates)
			.iter()
			.map(|(ref v, ref vs)| (v.clone(), stake_of(v), vs.clone()))
			.collect::<Vec<_>>(),
		None,
	)
	.unwrap();

	assert_eq_uvec!(winners, vec![(1, 18446744073709551614u128), (5, 18446744073709551613u128)]);
	assert_eq!(assignments.len(), 2);
	check_assignments_sum(&assignments);
}

#[test]
fn phragmen_accuracy_on_large_scale_voters_and_candidates() {
	let candidates = vec![1, 2, 3, 4, 5];
	let mut voters = vec![(13, vec![1, 3, 5]), (14, vec![2, 4])];
	voters.extend(auto_generate_self_voters(&candidates));
	let stake_of = create_stake_of(&[
		(1, (u64::MAX - 1).into()),
		(2, (u64::MAX - 4).into()),
		(3, (u64::MAX - 5).into()),
		(4, (u64::MAX - 3).into()),
		(5, (u64::MAX - 2).into()),
		(13, (u64::MAX - 10).into()),
		(14, u64::MAX.into()),
	]);

	let ElectionResult { winners, assignments } = seq_phragmen::<_, Perbill>(
		2,
		candidates,
		voters
			.iter()
			.map(|(ref v, ref vs)| (v.clone(), stake_of(v), vs.clone()))
			.collect::<Vec<_>>(),
		None,
	)
	.unwrap();

	assert_eq_uvec!(winners, vec![(2, 36893488147419103226u128), (1, 36893488147419103219u128)]);

	assert_eq!(
		assignments,
		vec![
			Assignment { who: 13u64, distribution: vec![(1, Perbill::one())] },
			Assignment { who: 14, distribution: vec![(2, Perbill::one())] },
			Assignment { who: 1, distribution: vec![(1, Perbill::one())] },
			Assignment { who: 2, distribution: vec![(2, Perbill::one())] },
		]
	);

	check_assignments_sum(&assignments);
}

#[test]
fn phragmen_accuracy_on_small_scale_self_vote() {
	let candidates = vec![40, 10, 20, 30];
	let voters = auto_generate_self_voters(&candidates);
	let stake_of = create_stake_of(&[(40, 0), (10, 1), (20, 2), (30, 1)]);

	let ElectionResult { winners, assignments } = seq_phragmen::<_, Perbill>(
		3,
		candidates,
		voters
			.iter()
			.map(|(ref v, ref vs)| (v.clone(), stake_of(v), vs.clone()))
			.collect::<Vec<_>>(),
		None,
	)
	.unwrap();

	assert_eq_uvec!(winners, vec![(20, 2), (10, 1), (30, 1)]);
	check_assignments_sum(&assignments);
}

#[test]
fn phragmen_accuracy_on_small_scale_no_self_vote() {
	let candidates = vec![40, 10, 20, 30];
	let voters = vec![(1, vec![10]), (2, vec![20]), (3, vec![30]), (4, vec![40])];
	let stake_of = create_stake_of(&[
		(40, 1000), // don't care
		(10, 1000), // don't care
		(20, 1000), // don't care
		(30, 1000), // don't care
		(4, 0),
		(1, 1),
		(2, 2),
		(3, 1),
	]);

	let ElectionResult { winners, assignments } = seq_phragmen::<_, Perbill>(
		3,
		candidates,
		voters
			.iter()
			.map(|(ref v, ref vs)| (v.clone(), stake_of(v), vs.clone()))
			.collect::<Vec<_>>(),
		None,
	)
	.unwrap();

	assert_eq_uvec!(winners, vec![(20, 2), (10, 1), (30, 1)]);
	check_assignments_sum(&assignments);
}

#[test]
fn phragmen_large_scale_test() {
	let candidates = vec![2, 4, 6, 8, 10, 12, 14, 16, 18, 20, 22, 24];
	let mut voters = vec![(50, vec![2, 4, 6, 8, 10, 12, 14, 16, 18, 20, 22, 24])];
	voters.extend(auto_generate_self_voters(&candidates));
	let stake_of = create_stake_of(&[
		(2, 1),
		(4, 100),
		(6, 1000000),
		(8, 100000000001000),
		(10, 100000000002000),
		(12, 100000000003000),
		(14, 400000000000000),
		(16, 400000000001000),
		(18, 18000000000000000),
		(20, 20000000000000000),
		(22, 500000000000100000),
		(24, 500000000000200000),
		(50, 990000000000000000),
	]);

	let ElectionResult { winners, assignments } = seq_phragmen::<_, Perbill>(
		2,
		candidates,
		voters
			.iter()
			.map(|(ref v, ref vs)| (v.clone(), stake_of(v), vs.clone()))
			.collect::<Vec<_>>(),
		None,
	)
	.unwrap();

	assert_eq_uvec!(to_without_backing(winners.clone()), vec![24, 22]);
	check_assignments_sum(&assignments);
}

#[test]
fn phragmen_large_scale_test_2() {
	let nom_budget: u64 = 1_000_000_000_000_000_000;
	let c_budget: u64 = 4_000_000;

	let candidates = vec![2, 4];
	let mut voters = vec![(50, vec![2, 4])];
	voters.extend(auto_generate_self_voters(&candidates));

	let stake_of =
		create_stake_of(&[(2, c_budget.into()), (4, c_budget.into()), (50, nom_budget.into())]);

	let ElectionResult { winners, assignments } = seq_phragmen::<_, Perbill>(
		2,
		candidates,
		voters
			.iter()
			.map(|(ref v, ref vs)| (v.clone(), stake_of(v), vs.clone()))
			.collect::<Vec<_>>(),
		None,
	)
	.unwrap();

	assert_eq_uvec!(winners, vec![(2, 500000000005000000u128), (4, 500000000003000000)]);

	assert_eq_uvec!(
		assignments,
		vec![
			Assignment {
				who: 50u64,
				distribution: vec![
					(2, Perbill::from_parts(500000000)),
					(4, Perbill::from_parts(500000000)),
				],
			},
			Assignment { who: 2, distribution: vec![(2, Perbill::one())] },
			Assignment { who: 4, distribution: vec![(4, Perbill::one())] },
		],
	);

	check_assignments_sum(&assignments);
}

#[test]
fn phragmen_linear_equalize() {
	let candidates = vec![11, 21, 31, 41, 51, 61, 71];
	let voters = vec![
		(2, vec![11]),
		(4, vec![11, 21]),
		(6, vec![21, 31]),
		(8, vec![31, 41]),
		(110, vec![41, 51]),
		(120, vec![51, 61]),
		(130, vec![61, 71]),
	];
	let stake_of = create_stake_of(&[
		(11, 1000),
		(21, 1000),
		(31, 1000),
		(41, 1000),
		(51, 1000),
		(61, 1000),
		(71, 1000),
		(2, 2000),
		(4, 1000),
		(6, 1000),
		(8, 1000),
		(110, 1000),
		(120, 1000),
		(130, 1000),
	]);

	run_and_compare::<Perbill, _>(candidates, voters, &stake_of, 2);
}

#[test]
fn elect_has_no_entry_barrier() {
	let candidates = vec![10, 20, 30];
	let voters = vec![(1, vec![10]), (2, vec![20])];
	let stake_of = create_stake_of(&[(1, 10), (2, 10)]);

	let ElectionResult { winners, assignments: _ } = seq_phragmen::<_, Perbill>(
		3,
		candidates,
		voters
			.iter()
			.map(|(ref v, ref vs)| (v.clone(), stake_of(v), vs.clone()))
			.collect::<Vec<_>>(),
		None,
	)
	.unwrap();

	// 30 is elected with stake 0. The caller is responsible for stripping this.
	assert_eq_uvec!(winners, vec![(10, 10), (20, 10), (30, 0),]);
}

#[test]
fn phragmen_self_votes_should_be_kept() {
	let candidates = vec![5, 10, 20, 30];
	let voters = vec![(5, vec![5]), (10, vec![10]), (20, vec![20]), (1, vec![10, 20])];
	let stake_of = create_stake_of(&[(5, 5), (10, 10), (20, 20), (1, 8)]);

	let result = seq_phragmen::<_, Perbill>(
		2,
		candidates,
		voters
			.iter()
			.map(|(ref v, ref vs)| (v.clone(), stake_of(v), vs.clone()))
			.collect::<Vec<_>>(),
		None,
	)
	.unwrap();

	assert_eq!(result.winners, vec![(20, 24), (10, 14)]);
	assert_eq_uvec!(
		result.assignments,
		vec![
			Assignment {
				who: 1,
				distribution: vec![
					(10, Perbill::from_percent(50)),
					(20, Perbill::from_percent(50)),
				]
			},
			Assignment { who: 10, distribution: vec![(10, Perbill::from_percent(100))] },
			Assignment { who: 20, distribution: vec![(20, Perbill::from_percent(100))] },
		]
	);

	let staked_assignments = assignment_ratio_to_staked(result.assignments, &stake_of);
	let winners = to_without_backing(result.winners);
	let supports = to_support_map::<AccountId>(&winners, &staked_assignments).unwrap();

	assert_eq!(supports.get(&5u64), None);
	assert_eq!(
		supports.get(&10u64).unwrap(),
		&Support { total: 14u128, voters: vec![(10u64, 10u128), (1u64, 4u128)] },
	);
	assert_eq!(
		supports.get(&20u64).unwrap(),
		&Support { total: 24u128, voters: vec![(20u64, 20u128), (1u64, 4u128)] },
	);
}

#[test]
fn duplicate_target_is_ignored() {
	let candidates = vec![1, 2, 3];
	let voters = vec![(10, 100, vec![1, 1, 2, 3]), (20, 100, vec![2, 3]), (30, 50, vec![1, 1, 2])];

	let ElectionResult { winners, assignments } =
		seq_phragmen::<_, Perbill>(2, candidates, voters, None).unwrap();
	let winners = to_without_backing(winners);

	assert_eq!(winners, vec![(2), (3)]);
	assert_eq!(
		assignments
			.into_iter()
			.map(|x| (x.who, x.distribution.into_iter().map(|(w, _)| w).collect::<Vec<_>>()))
			.collect::<Vec<_>>(),
		vec![(10, vec![2, 3]), (20, vec![2, 3]), (30, vec![2]),],
	);
}

#[test]
fn duplicate_target_is_ignored_when_winner() {
	let candidates = vec![1, 2, 3];
	let voters = vec![(10, 100, vec![1, 1, 2, 3]), (20, 100, vec![1, 2])];

	let ElectionResult { winners, assignments } =
		seq_phragmen::<_, Perbill>(2, candidates, voters, None).unwrap();
	let winners = to_without_backing(winners);

	assert_eq!(winners, vec![1, 2]);
	assert_eq!(
		assignments
			.into_iter()
			.map(|x| (x.who, x.distribution.into_iter().map(|(w, _)| w).collect::<Vec<_>>()))
			.collect::<Vec<_>>(),
		vec![(10, vec![1, 2]), (20, vec![1, 2]),],
	);
}

#[test]
fn support_map_and_vec_can_be_evaluated() {
	let candidates = vec![1, 2, 3];
	let voters = vec![(10, vec![1, 2]), (20, vec![1, 3]), (30, vec![2, 3])];

	let stake_of = create_stake_of(&[(10, 10), (20, 20), (30, 30)]);
	let ElectionResult { winners, assignments } = seq_phragmen::<_, Perbill>(
		2,
		candidates,
		voters
			.iter()
			.map(|(ref v, ref vs)| (v.clone(), stake_of(v), vs.clone()))
			.collect::<Vec<_>>(),
		None,
	)
	.unwrap();

	let staked = assignment_ratio_to_staked(assignments, &stake_of);
	let winners = to_without_backing(winners);
	let support_map = to_support_map::<AccountId>(&winners, &staked).unwrap();
	let support_vec = to_supports(&winners, &staked).unwrap();

	assert_eq!(support_map.evaluate(), support_vec.evaluate());
}

mod assignment_convert_normalize {
	use super::*;
	#[test]
	fn assignment_convert_works() {
		let staked = StakedAssignment {
			who: 1 as AccountId,
			distribution: vec![(20, 100 as ExtendedBalance), (30, 25)],
		};

		let assignment = staked.clone().into_assignment();
		assert_eq!(
			assignment,
			Assignment {
				who: 1,
				distribution: vec![
					(20, Perbill::from_percent(80)),
					(30, Perbill::from_percent(20)),
				]
			}
		);

		assert_eq!(assignment.into_staked(125), staked,);
	}

	#[test]
	fn assignment_convert_will_not_normalize() {
		assert_eq!(
			Assignment {
				who: 1,
				distribution: vec![(2, Perbill::from_percent(33)), (3, Perbill::from_percent(66)),]
			}
			.into_staked(100),
			StakedAssignment {
				who: 1,
				distribution: vec![
					(2, 33),
					(3, 66),
					// sum is not 100!
				],
			},
		);

		assert_eq!(
			StakedAssignment {
				who: 1,
				distribution: vec![
					(2, 333_333_333_333_333),
					(3, 333_333_333_333_333),
					(4, 666_666_666_666_333),
				],
			}
			.into_assignment(),
			Assignment {
				who: 1,
				distribution: vec![
					(2, Perbill::from_parts(250000000)),
					(3, Perbill::from_parts(250000000)),
					(4, Perbill::from_parts(499999999)),
					// sum is not 100%!
				]
			},
		)
	}

	#[test]
	fn assignment_can_normalize() {
		let mut a = Assignment {
			who: 1,
			distribution: vec![
				(2, Perbill::from_parts(330000000)),
				(3, Perbill::from_parts(660000000)),
				// sum is not 100%!
			],
		};
		a.try_normalize().unwrap();
		assert_eq!(
			a,
			Assignment {
				who: 1,
				distribution: vec![
					(2, Perbill::from_parts(340000000)),
					(3, Perbill::from_parts(660000000)),
				]
			},
		);
	}

	#[test]
	fn staked_assignment_can_normalize() {
		let mut a = StakedAssignment { who: 1, distribution: vec![(2, 33), (3, 66)] };
		a.try_normalize(100).unwrap();
		assert_eq!(a, StakedAssignment { who: 1, distribution: vec![(2, 34), (3, 66),] },);
	}
}

mod score {
	use super::*;
	#[test]
	fn score_comparison_is_lexicographical_no_epsilon() {
		let epsilon = Perbill::zero();
		// only better in the fist parameter, worse in the other two ✅
		assert_eq!(is_score_better([12, 10, 35], [10, 20, 30], epsilon), true,);

		// worse in the first, better in the other two ❌
		assert_eq!(is_score_better([9, 30, 10], [10, 20, 30], epsilon), false,);

		// equal in the first, the second one dictates.
		assert_eq!(is_score_better([10, 25, 40], [10, 20, 30], epsilon), true,);

		// equal in the first two, the last one dictates.
		assert_eq!(is_score_better([10, 20, 40], [10, 20, 30], epsilon), false,);
	}

	#[test]
	fn score_comparison_with_epsilon() {
		let epsilon = Perbill::from_percent(1);

		{
			// no more than 1 percent (10) better in the first param.
			assert_eq!(is_score_better([1009, 5000, 100000], [1000, 5000, 100000], epsilon), false,);

			// now equal, still not better.
			assert_eq!(is_score_better([1010, 5000, 100000], [1000, 5000, 100000], epsilon), false,);

			// now it is.
			assert_eq!(is_score_better([1011, 5000, 100000], [1000, 5000, 100000], epsilon), true,);
		}

		{
			// First score score is epsilon better, but first score is no longer `ge`. Then this is
			// still not a good solution.
			assert_eq!(is_score_better([999, 6000, 100000], [1000, 5000, 100000], epsilon), false,);
		}

		{
			// first score is equal or better, but not epsilon. Then second one is the determinant.
			assert_eq!(is_score_better([1005, 5000, 100000], [1000, 5000, 100000], epsilon), false,);

			assert_eq!(is_score_better([1005, 5050, 100000], [1000, 5000, 100000], epsilon), false,);

			assert_eq!(is_score_better([1005, 5051, 100000], [1000, 5000, 100000], epsilon), true,);
		}

		{
			// first score and second are equal or less than epsilon more, third is determinant.
			assert_eq!(is_score_better([1005, 5025, 100000], [1000, 5000, 100000], epsilon), false,);

			assert_eq!(is_score_better([1005, 5025, 99_000], [1000, 5000, 100000], epsilon), false,);

			assert_eq!(is_score_better([1005, 5025, 98_999], [1000, 5000, 100000], epsilon), true,);
		}
	}

	#[test]
	fn score_comparison_large_value() {
		// some random value taken from eras in kusama.
		let initial =
			[12488167277027543u128, 5559266368032409496, 118749283262079244270992278287436446];
		// this claim is 0.04090% better in the third component. It should be accepted as better if
		// epsilon is smaller than 5/10_0000
		let claim =
			[12488167277027543u128, 5559266368032409496, 118700736389524721358337889258988054];

		assert_eq!(
			is_score_better(claim.clone(), initial.clone(), Perbill::from_rational(1u32, 10_000),),
			true,
		);

		assert_eq!(
			is_score_better(claim.clone(), initial.clone(), Perbill::from_rational(2u32, 10_000),),
			true,
		);

		assert_eq!(
			is_score_better(claim.clone(), initial.clone(), Perbill::from_rational(3u32, 10_000),),
			true,
		);

		assert_eq!(
			is_score_better(claim.clone(), initial.clone(), Perbill::from_rational(4u32, 10_000),),
			true,
		);

		assert_eq!(
			is_score_better(claim.clone(), initial.clone(), Perbill::from_rational(5u32, 10_000),),
			false,
		);
	}
}

mod solution_type {
	use super::AccountId;
	use codec::{Decode, Encode};
	// these need to come from the same dev-dependency `sp-npos-elections`, not from the crate.
	use crate::{generate_solution_type, Assignment, CompactSolution, Error as PhragmenError};
	use sp_arithmetic::Percent;
	use sp_std::{convert::TryInto, fmt::Debug};

	type TestAccuracy = Percent;

	generate_solution_type!(pub struct TestSolutionCompact::<
		VoterIndex = u32,
		TargetIndex = u8,
		Accuracy = TestAccuracy,
	>(16));

	#[allow(dead_code)]
	mod __private {
		// This is just to make sure that that the compact can be generated in a scope without any
		// imports.
		use crate::generate_solution_type;
		use sp_arithmetic::Percent;
		generate_solution_type!(
			#[compact]
			struct InnerTestSolutionCompact::<VoterIndex = u32, TargetIndex = u8, Accuracy = Percent>(12)
		);
	}

	#[test]
	fn solution_struct_works_with_and_without_compact() {
		// we use u32 size to make sure compact is smaller.
		let without_compact = {
			generate_solution_type!(pub struct InnerTestSolution::<
				VoterIndex = u32,
				TargetIndex = u32,
				Accuracy = Percent,
			>(16));
			let compact = InnerTestSolution {
				votes1: vec![(2, 20), (4, 40)],
				votes2: vec![
					(1, (10, TestAccuracy::from_percent(80)), 11),
					(5, (50, TestAccuracy::from_percent(85)), 51),
				],
				..Default::default()
			};

			compact.encode().len()
		};

		let with_compact = {
			generate_solution_type!(#[compact] pub struct InnerTestSolutionCompact::<
				VoterIndex = u32,
				TargetIndex = u32,
				Accuracy = Percent,
			>(16));
			let compact = InnerTestSolutionCompact {
				votes1: vec![(2, 20), (4, 40)],
				votes2: vec![
					(1, (10, TestAccuracy::from_percent(80)), 11),
					(5, (50, TestAccuracy::from_percent(85)), 51),
				],
				..Default::default()
			};

			compact.encode().len()
		};

		assert!(with_compact < without_compact);
	}

	#[test]
	fn solution_struct_is_codec() {
		let compact = TestSolutionCompact {
			votes1: vec![(2, 20), (4, 40)],
			votes2: vec![
				(1, (10, TestAccuracy::from_percent(80)), 11),
				(5, (50, TestAccuracy::from_percent(85)), 51),
			],
			..Default::default()
		};

		let encoded = compact.encode();

		assert_eq!(compact, Decode::decode(&mut &encoded[..]).unwrap(),);
		assert_eq!(compact.voter_count(), 4);
		assert_eq!(compact.edge_count(), 2 + 4);
		assert_eq!(compact.unique_targets(), vec![10, 11, 20, 40, 50, 51]);
	}

	#[test]
	fn remove_voter_works() {
		let mut compact = TestSolutionCompact {
			votes1: vec![(0, 2), (1, 6)],
			votes2: vec![
				(2, (0, TestAccuracy::from_percent(80)), 1),
				(3, (7, TestAccuracy::from_percent(85)), 8),
			],
			votes3: vec![(
				4,
				[(3, TestAccuracy::from_percent(50)), (4, TestAccuracy::from_percent(25))],
				5,
			)],
			..Default::default()
		};

		assert!(!compact.remove_voter(11));
		assert!(compact.remove_voter(2));
		assert_eq!(
			compact,
			TestSolutionCompact {
				votes1: vec![(0, 2), (1, 6)],
				votes2: vec![(3, (7, TestAccuracy::from_percent(85)), 8),],
				votes3: vec![(
					4,
					[(3, TestAccuracy::from_percent(50)), (4, TestAccuracy::from_percent(25))],
					5,
				),],
				..Default::default()
			},
		);

		assert!(compact.remove_voter(4));
		assert_eq!(
			compact,
			TestSolutionCompact {
				votes1: vec![(0, 2), (1, 6)],
				votes2: vec![(3, (7, TestAccuracy::from_percent(85)), 8),],
				..Default::default()
			},
		);

		assert!(compact.remove_voter(1));
		assert_eq!(
			compact,
			TestSolutionCompact {
				votes1: vec![(0, 2)],
				votes2: vec![(3, (7, TestAccuracy::from_percent(85)), 8),],
				..Default::default()
			},
		);
	}

	#[test]
<<<<<<< HEAD
	fn basic_from_and_into_portable_works_assignments() {
=======
	fn basic_from_and_into_compact_works_assignments() {
>>>>>>> 1d5abf01
		let voters = vec![2 as AccountId, 4, 1, 5, 3];
		let targets = vec![
			10 as AccountId,
			11,
			20, // 2
			30,
			31, // 4
			32,
			40, // 6
			50,
			51, // 8
		];

		let assignments = vec![
			Assignment {
				who: 2 as AccountId,
				distribution: vec![(20u64, TestAccuracy::from_percent(100))],
			},
			Assignment { who: 4, distribution: vec![(40, TestAccuracy::from_percent(100))] },
			Assignment {
				who: 1,
				distribution: vec![
					(10, TestAccuracy::from_percent(80)),
					(11, TestAccuracy::from_percent(20)),
				],
			},
			Assignment {
				who: 5,
				distribution: vec![
					(50, TestAccuracy::from_percent(85)),
					(51, TestAccuracy::from_percent(15)),
				],
			},
			Assignment {
				who: 3,
				distribution: vec![
					(30, TestAccuracy::from_percent(50)),
					(31, TestAccuracy::from_percent(25)),
					(32, TestAccuracy::from_percent(25)),
				],
			},
		];

		let voter_index = |a: &AccountId| -> Option<u32> {
			voters.iter().position(|x| x == a).map(TryInto::try_into).unwrap().ok()
		};
		let target_index = |a: &AccountId| -> Option<u8> {
			targets.iter().position(|x| x == a).map(TryInto::try_into).unwrap().ok()
		};

		let compacted =
			TestSolutionCompact::from_assignment(&assignments, voter_index, target_index).unwrap();

		// basically number of assignments that it is encoding.
		assert_eq!(compacted.voter_count(), assignments.len());
		assert_eq!(
			compacted.edge_count(),
			assignments.iter().fold(0, |a, b| a + b.distribution.len()),
		);

		assert_eq!(
			compacted,
			TestSolutionCompact {
				votes1: vec![(0, 2), (1, 6)],
				votes2: vec![
					(2, (0, TestAccuracy::from_percent(80)), 1),
					(3, (7, TestAccuracy::from_percent(85)), 8),
				],
				votes3: vec![(
					4,
					[(3, TestAccuracy::from_percent(50)), (4, TestAccuracy::from_percent(25))],
					5,
				),],
				..Default::default()
			}
		);

		assert_eq!(compacted.unique_targets(), vec![0, 1, 2, 3, 4, 5, 6, 7, 8],);

		let voter_at = |a: u32| -> Option<AccountId> {
			voters.get(<u32 as TryInto<usize>>::try_into(a).unwrap()).cloned()
		};
		let target_at = |a: u8| -> Option<AccountId> {
			targets.get(<u8 as TryInto<usize>>::try_into(a).unwrap()).cloned()
		};

		assert_eq!(compacted.into_assignment(voter_at, target_at).unwrap(), assignments,);
	}

	#[test]
	fn unique_targets_len_edge_count_works() {
		const ACC: TestAccuracy = TestAccuracy::from_percent(10);

		// we don't really care about voters here so all duplicates. This is not invalid per se.
		let compact = TestSolutionCompact {
			votes1: vec![(99, 1), (99, 2)],
			votes2: vec![(99, (3, ACC.clone()), 7), (99, (4, ACC.clone()), 8)],
			votes3: vec![(99, [(11, ACC.clone()), (12, ACC.clone())], 13)],
			// ensure the last one is also counted.
			votes16: vec![(
				99,
				[
					(66, ACC.clone()),
					(66, ACC.clone()),
					(66, ACC.clone()),
					(66, ACC.clone()),
					(66, ACC.clone()),
					(66, ACC.clone()),
					(66, ACC.clone()),
					(66, ACC.clone()),
					(66, ACC.clone()),
					(66, ACC.clone()),
					(66, ACC.clone()),
					(66, ACC.clone()),
					(66, ACC.clone()),
					(66, ACC.clone()),
					(66, ACC.clone()),
				],
				67,
			)],
			..Default::default()
		};

		assert_eq!(compact.unique_targets(), vec![1, 2, 3, 4, 7, 8, 11, 12, 13, 66, 67]);
		assert_eq!(compact.edge_count(), 2 + (2 * 2) + 3 + 16);
		assert_eq!(compact.voter_count(), 6);

		// this one has some duplicates.
		let compact = TestSolutionCompact {
			votes1: vec![(99, 1), (99, 1)],
			votes2: vec![(99, (3, ACC.clone()), 7), (99, (4, ACC.clone()), 8)],
			votes3: vec![(99, [(11, ACC.clone()), (11, ACC.clone())], 13)],
			..Default::default()
		};

		assert_eq!(compact.unique_targets(), vec![1, 3, 4, 7, 8, 11, 13]);
		assert_eq!(compact.edge_count(), 2 + (2 * 2) + 3);
		assert_eq!(compact.voter_count(), 5);
	}

	#[test]
	fn compact_into_assignment_must_report_overflow() {
		// in votes2
		let compact = TestSolutionCompact {
			votes1: Default::default(),
			votes2: vec![(0, (1, TestAccuracy::from_percent(100)), 2)],
			..Default::default()
		};

		let voter_at = |a: u32| -> Option<AccountId> { Some(a as AccountId) };
		let target_at = |a: u8| -> Option<AccountId> { Some(a as AccountId) };

		assert_eq!(
			compact.into_assignment(&voter_at, &target_at).unwrap_err(),
			PhragmenError::CompactStakeOverflow,
		);

		// in votes3 onwards
		let compact = TestSolutionCompact {
			votes1: Default::default(),
			votes2: Default::default(),
			votes3: vec![(
				0,
				[(1, TestAccuracy::from_percent(70)), (2, TestAccuracy::from_percent(80))],
				3,
			)],
			..Default::default()
		};

		assert_eq!(
			compact.into_assignment(&voter_at, &target_at).unwrap_err(),
			PhragmenError::CompactStakeOverflow,
		);
	}

	#[test]
	fn target_count_overflow_is_detected() {
		let voter_index = |a: &AccountId| -> Option<u32> { Some(*a as u32) };
		let target_index = |a: &AccountId| -> Option<u8> { Some(*a as u8) };

		let assignments = vec![Assignment {
			who: 1 as AccountId,
			distribution: (10..27)
				.map(|i| (i as AccountId, Percent::from_parts(i as u8)))
				.collect::<Vec<_>>(),
		}];

		let compacted =
			TestSolutionCompact::from_assignment(&assignments, voter_index, target_index);
		assert_eq!(compacted.unwrap_err(), PhragmenError::CompactTargetOverflow);
	}

	#[test]
	fn zero_target_count_is_ignored() {
		let voters = vec![1 as AccountId, 2];
		let targets = vec![10 as AccountId, 11];

		let assignments = vec![
			Assignment {
				who: 1 as AccountId,
				distribution: vec![
					(10, Percent::from_percent(50)),
					(11, Percent::from_percent(50)),
				],
			},
			Assignment { who: 2, distribution: vec![] },
		];

		let voter_index = |a: &AccountId| -> Option<u32> {
			voters.iter().position(|x| x == a).map(TryInto::try_into).unwrap().ok()
		};
		let target_index = |a: &AccountId| -> Option<u8> {
			targets.iter().position(|x| x == a).map(TryInto::try_into).unwrap().ok()
		};

		let compacted =
			TestSolutionCompact::from_assignment(&assignments, voter_index, target_index).unwrap();

		assert_eq!(
			compacted,
			TestSolutionCompact {
				votes1: Default::default(),
				votes2: vec![(0, (0, Percent::from_percent(50)), 1)],
				..Default::default()
			}
		);
	}
}

#[test]
fn index_assignments_generate_same_compact_as_plain_assignments() {
	let rng = rand::rngs::SmallRng::seed_from_u64(0);

	let (voters, assignments, candidates) = generate_random_votes(1000, 2500, rng);
	let voter_index = make_voter_fn(&voters);
	let target_index = make_target_fn(&candidates);

	let compact = Compact::from_assignment(&assignments, &voter_index, &target_index).unwrap();

	let index_assignments = assignments
		.into_iter()
		.map(|assignment| IndexAssignment::new(&assignment, &voter_index, &target_index))
		.collect::<Result<Vec<_>, _>>()
		.unwrap();

	let index_compact = index_assignments.as_slice().try_into().unwrap();

	assert_eq!(compact, index_compact);
}<|MERGE_RESOLUTION|>--- conflicted
+++ resolved
@@ -1059,11 +1059,7 @@
 	}
 
 	#[test]
-<<<<<<< HEAD
-	fn basic_from_and_into_portable_works_assignments() {
-=======
 	fn basic_from_and_into_compact_works_assignments() {
->>>>>>> 1d5abf01
 		let voters = vec![2 as AccountId, 4, 1, 5, 3];
 		let targets = vec![
 			10 as AccountId,
