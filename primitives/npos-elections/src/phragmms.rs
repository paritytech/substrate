// This file is part of Substrate.

// Copyright (C) 2020-2022 Parity Technologies (UK) Ltd.
// SPDX-License-Identifier: Apache-2.0

// Licensed under the Apache License, Version 2.0 (the "License");
// you may not use this file except in compliance with the License.
// You may obtain a copy of the License at
//
// 	http://www.apache.org/licenses/LICENSE-2.0
//
// Unless required by applicable law or agreed to in writing, software
// distributed under the License is distributed on an "AS IS" BASIS,
// WITHOUT WARRANTIES OR CONDITIONS OF ANY KIND, either express or implied.
// See the License for the specific language governing permissions and
// limitations under the License.

//! Implementation of the PhragMMS method.
//!
//! The naming comes from the fact that this method is highly inspired by Phragmen's method, yet it
//! _also_ provides a constant factor approximation of the Maximin problem, similar to that of the
//! MMS algorithm.

use crate::{
	balance, setup_inputs, CandidatePtr, ElectionResult, ExtendedBalance, IdentifierT, PerThing128,
	VoteWeight, Voter,
};
use sp_arithmetic::{traits::Bounded, PerThing, Rational128};
use sp_std::{prelude::*, rc::Rc};

/// Execute the phragmms method.
///
/// This can be used interchangeably with [`seq-phragmen`] or `mms` and offers a similar API,
/// namely:
///
/// - The resulting edge weight distribution is normalized (thus, safe to use for submission).
/// - The accuracy can be configured via the generic type `P`.
/// - The algorithm is a _best-effort_ to elect `to_elect`. If less candidates are provided, less
///   winners are returned, without an error.
///
/// This can only fail if the normalization fails. This can happen if for any of the resulting
/// assignments, `assignment.distribution.map(|p| p.deconstruct()).sum()` fails to fit inside
/// `UpperOf<P>`. A user of this crate may statically assert that this can never happen and safely
/// `expect` this to return `Ok`.
pub fn phragmms<AccountId: IdentifierT, P: PerThing128>(
	to_elect: usize,
	candidates: Vec<AccountId>,
	voters: Vec<(AccountId, VoteWeight, impl IntoIterator<Item = AccountId>)>,
	balancing: Option<(usize, ExtendedBalance)>,
) -> Result<ElectionResult<AccountId, P>, crate::Error> {
	let (candidates, mut voters) = setup_inputs(candidates, voters);

	let mut winners = vec![];
	for round in 0..to_elect {
		if let Some(round_winner) = calculate_max_score::<AccountId, P>(&candidates, &voters) {
			apply_elected::<AccountId>(&mut voters, Rc::clone(&round_winner));

			round_winner.borrow_mut().round = round;
			round_winner.borrow_mut().elected = true;
			winners.push(round_winner);

			if let Some((iterations, tolerance)) = balancing {
				balance(&mut voters, iterations, tolerance);
			}
		} else {
			break
		}
	}

<<<<<<< HEAD
	crate::voter_candidate_to_election_result(voters, winners)
=======
	let mut assignments =
		voters.into_iter().filter_map(|v| v.into_assignment()).collect::<Vec<_>>();
	let _ = assignments
		.iter_mut()
		.try_for_each(|a| a.try_normalize())
		.map_err(crate::Error::ArithmeticError)?;
	let winners = winners
		.into_iter()
		.map(|w_ptr| (w_ptr.borrow().who.clone(), w_ptr.borrow().backed_stake))
		.collect();

	Ok(ElectionResult { winners, assignments })
>>>>>>> 7d233c24
}

/// Find the candidate that can yield the maximum score for this round.
///
/// Returns a new `Some(CandidatePtr)` to the winner candidate. The score of the candidate is
/// updated and can be read from the returned pointer.
///
/// If no winner can be determined (i.e. everyone is already elected), then `None` is returned.
///
/// This is an internal part of the [`phragmms`].
pub(crate) fn calculate_max_score<AccountId: IdentifierT, P: PerThing>(
	candidates: &[CandidatePtr<AccountId>],
	voters: &[Voter<AccountId>],
) -> Option<CandidatePtr<AccountId>> {
	for c_ptr in candidates.iter() {
		let mut candidate = c_ptr.borrow_mut();
		if !candidate.elected {
			candidate.score = Rational128::from(1, P::ACCURACY.into());
		}
	}

	for voter in voters.iter() {
		let mut denominator_contribution: ExtendedBalance = 0;

		// gather contribution from all elected edges.
		for edge in voter.edges.iter() {
			let edge_candidate = edge.candidate.borrow();
			if edge_candidate.elected {
				let edge_contribution: ExtendedBalance =
					P::from_rational(edge.weight, edge_candidate.backed_stake).deconstruct().into();
				denominator_contribution += edge_contribution;
			}
		}

		// distribute to all _unelected_ edges.
		for edge in voter.edges.iter() {
			let mut edge_candidate = edge.candidate.borrow_mut();
			if !edge_candidate.elected {
				let prev_d = edge_candidate.score.d();
				edge_candidate.score = Rational128::from(1, denominator_contribution + prev_d);
			}
		}
	}

	// finalise the score value, and find the best.
	let mut best_score = Rational128::zero();
	let mut best_candidate = None;

	for c_ptr in candidates.iter() {
		let mut candidate = c_ptr.borrow_mut();
		if candidate.approval_stake > 0 {
			// finalise the score value.
			let score_d = candidate.score.d();
			let one: ExtendedBalance = P::ACCURACY.into();
			// Note: the accuracy here is questionable.
			// First, let's consider what will happen if this saturates. In this case, two very
			// whale-like validators will be effectively the same and their score will be equal.
			// This is, more or less fine if the threshold of saturation is high and only a small
			// subset or ever likely to become saturated. Once saturated, the score of these whales
			// are effectively the same.
			// Let's consider when this will happen. The approval stake of a target is the sum of
			// stake of all the voter who have backed this target. Given the fact that the total
			// issuance of a sane chain will fit in u128, it is safe to also assume that the
			// approval stake will, since it is a subset of the total issuance at most.
			// Finally, the only chance of overflow is multiplication by `one`. This highly depends
			// on the `P` generic argument. With a PerBill and a 12 decimal token the maximum value
			// that `candidate.approval_stake` can have is:
			// (2 ** 128 - 1) / 10**9 / 10**12  = 340,282,366,920,938,463
			// Assuming that each target will have 200,000 voters, then each voter's stake can be
			// roughly:
			// (2 ** 128 - 1) / 10**9 / 10**12 / 200000 = 1,701,411,834,604
			//
			// It is worth noting that these value would be _very_ different if one were to use
			// `PerQuintill` as `P`. For now, we prefer the performance of using `Rational128` here.
			// For the future, a properly benchmarked pull request can prove that using
			// `RationalInfinite` as the score type does not introduce significant overhead. Then we
			// can switch the score type to `RationalInfinite` and ensure compatibility with any
			// crazy token scale.
			let score_n =
				candidate.approval_stake.checked_mul(one).unwrap_or_else(Bounded::max_value);
			candidate.score = Rational128::from(score_n, score_d);

			// check if we have a new winner.
			if !candidate.elected && candidate.score > best_score {
				best_score = candidate.score;
				best_candidate = Some(Rc::clone(c_ptr));
			}
		} else {
			candidate.score = Rational128::zero();
		}
	}

	best_candidate
}

/// Update the weights of `voters` given that `elected_ptr` has been elected in the previous round.
///
/// Updates `voters` in place.
///
/// This is an internal part of the [`phragmms`] and should be called after
/// [`calculate_max_score`].
pub(crate) fn apply_elected<AccountId: IdentifierT>(
	voters: &mut Vec<Voter<AccountId>>,
	elected_ptr: CandidatePtr<AccountId>,
) {
	let elected_who = elected_ptr.borrow().who.clone();
	let cutoff = elected_ptr
		.borrow()
		.score
		.to_den(1)
		.expect("(n / d) < u128::MAX and (n' / 1) == (n / d), thus n' < u128::MAX'; qed.")
		.n();

	let mut elected_backed_stake = elected_ptr.borrow().backed_stake;
	for voter in voters {
		if let Some(new_edge_index) = voter.edges.iter().position(|e| e.who == elected_who) {
			let used_budget: ExtendedBalance = voter.edges.iter().map(|e| e.weight).sum();

			let mut new_edge_weight = voter.budget.saturating_sub(used_budget);
			elected_backed_stake = elected_backed_stake.saturating_add(new_edge_weight);

			// Iterate over all other edges.
			for (_, edge) in
				voter.edges.iter_mut().enumerate().filter(|(edge_index, edge_inner)| {
					*edge_index != new_edge_index && edge_inner.weight > 0
				}) {
				let mut edge_candidate = edge.candidate.borrow_mut();
				if edge_candidate.backed_stake > cutoff {
					let stake_to_take =
						edge.weight.saturating_mul(cutoff) / edge_candidate.backed_stake.max(1);

					// subtract this amount from this edge.
					edge.weight = edge.weight.saturating_sub(stake_to_take);
					edge_candidate.backed_stake =
						edge_candidate.backed_stake.saturating_sub(stake_to_take);

					// inject it into the outer loop's edge.
					elected_backed_stake = elected_backed_stake.saturating_add(stake_to_take);
					new_edge_weight = new_edge_weight.saturating_add(stake_to_take);
				}
			}

			voter.edges[new_edge_index].weight = new_edge_weight;
		}
	}

	// final update.
	elected_ptr.borrow_mut().backed_stake = elected_backed_stake;
}

#[cfg(test)]
mod tests {
	use super::*;
	use crate::{Assignment, ElectionResult};
	use sp_runtime::{Perbill, Percent};
	use sp_std::rc::Rc;

	#[test]
	fn basic_election_manual_works() {
		//! Manually run the internal steps of phragmms. In each round we select a new winner by
		//! `max_score`, then apply this change by `apply_elected`, and finally do a `balance`
		//! round.
		let candidates = vec![1, 2, 3];
		let voters = vec![(10, 10, vec![1, 2]), (20, 20, vec![1, 3]), (30, 30, vec![2, 3])];

		let (candidates, mut voters) = setup_inputs(candidates, voters);

		// Round 1
		let winner =
			calculate_max_score::<u32, Percent>(candidates.as_ref(), voters.as_ref()).unwrap();
		assert_eq!(winner.borrow().who, 3);
		assert_eq!(winner.borrow().score, 50u32.into());

		apply_elected(&mut voters, Rc::clone(&winner));
		assert_eq!(
			voters
				.iter()
				.find(|x| x.who == 30)
				.map(|v| (v.who, v.edges.iter().map(|e| (e.who, e.weight)).collect::<Vec<_>>()))
				.unwrap(),
			(30, vec![(2, 0), (3, 30)]),
		);
		assert_eq!(
			voters
				.iter()
				.find(|x| x.who == 20)
				.map(|v| (v.who, v.edges.iter().map(|e| (e.who, e.weight)).collect::<Vec<_>>()))
				.unwrap(),
			(20, vec![(1, 0), (3, 20)]),
		);

		// finish the round.
		winner.borrow_mut().elected = true;
		winner.borrow_mut().round = 0;
		drop(winner);

		// balancing makes no difference here but anyhow.
		balance(&mut voters, 10, 0);

		// round 2
		let winner =
			calculate_max_score::<u32, Percent>(candidates.as_ref(), voters.as_ref()).unwrap();
		assert_eq!(winner.borrow().who, 2);
		assert_eq!(winner.borrow().score, 25u32.into());

		apply_elected(&mut voters, Rc::clone(&winner));
		assert_eq!(
			voters
				.iter()
				.find(|x| x.who == 30)
				.map(|v| (v.who, v.edges.iter().map(|e| (e.who, e.weight)).collect::<Vec<_>>()))
				.unwrap(),
			(30, vec![(2, 15), (3, 15)]),
		);
		assert_eq!(
			voters
				.iter()
				.find(|x| x.who == 20)
				.map(|v| (v.who, v.edges.iter().map(|e| (e.who, e.weight)).collect::<Vec<_>>()))
				.unwrap(),
			(20, vec![(1, 0), (3, 20)]),
		);
		assert_eq!(
			voters
				.iter()
				.find(|x| x.who == 10)
				.map(|v| (v.who, v.edges.iter().map(|e| (e.who, e.weight)).collect::<Vec<_>>()))
				.unwrap(),
			(10, vec![(1, 0), (2, 10)]),
		);

		// finish the round.
		winner.borrow_mut().elected = true;
		winner.borrow_mut().round = 0;
		drop(winner);

		// balancing will improve stuff here.
		balance(&mut voters, 10, 0);

		assert_eq!(
			voters
				.iter()
				.find(|x| x.who == 30)
				.map(|v| (v.who, v.edges.iter().map(|e| (e.who, e.weight)).collect::<Vec<_>>()))
				.unwrap(),
			(30, vec![(2, 20), (3, 10)]),
		);
		assert_eq!(
			voters
				.iter()
				.find(|x| x.who == 20)
				.map(|v| (v.who, v.edges.iter().map(|e| (e.who, e.weight)).collect::<Vec<_>>()))
				.unwrap(),
			(20, vec![(1, 0), (3, 20)]),
		);
		assert_eq!(
			voters
				.iter()
				.find(|x| x.who == 10)
				.map(|v| (v.who, v.edges.iter().map(|e| (e.who, e.weight)).collect::<Vec<_>>()))
				.unwrap(),
			(10, vec![(1, 0), (2, 10)]),
		);
	}

	#[test]
	fn basic_election_works() {
		let candidates = vec![1, 2, 3];
		let voters = vec![(10, 10, vec![1, 2]), (20, 20, vec![1, 3]), (30, 30, vec![2, 3])];

		let ElectionResult::<_, Perbill> { winners, assignments } =
			phragmms(2, candidates, voters, Some((2, 0))).unwrap();
		assert_eq!(winners, vec![(3, 30), (2, 30)]);
		assert_eq!(
			assignments,
			vec![
				Assignment { who: 10u64, distribution: vec![(2, Perbill::one())] },
				Assignment { who: 20, distribution: vec![(3, Perbill::one())] },
				Assignment {
					who: 30,
					distribution: vec![
						(2, Perbill::from_parts(666666666)),
						(3, Perbill::from_parts(333333334)),
					],
				},
			]
		)
	}

	#[test]
	fn linear_voting_example_works() {
		let candidates = vec![11, 21, 31, 41, 51, 61, 71];
		let voters = vec![
			(2, 2000, vec![11]),
			(4, 1000, vec![11, 21]),
			(6, 1000, vec![21, 31]),
			(8, 1000, vec![31, 41]),
			(110, 1000, vec![41, 51]),
			(120, 1000, vec![51, 61]),
			(130, 1000, vec![61, 71]),
		];

		let ElectionResult::<_, Perbill> { winners, assignments: _ } =
			phragmms(4, candidates, voters, Some((2, 0))).unwrap();
		assert_eq!(winners, vec![(11, 3000), (31, 2000), (51, 1500), (61, 1500),]);
	}

	#[test]
	fn large_balance_wont_overflow() {
		let candidates = vec![1u32, 2, 3];
		let mut voters = (0..1000).map(|i| (10 + i, u64::MAX, vec![1, 2, 3])).collect::<Vec<_>>();

		// give a bit more to 1 and 3.
		voters.push((2, u64::MAX, vec![1, 3]));

		let ElectionResult::<_, Perbill> { winners, assignments: _ } =
			phragmms(2, candidates, voters, Some((2, 0))).unwrap();
		assert_eq!(winners.into_iter().map(|(w, _)| w).collect::<Vec<_>>(), vec![1u32, 3]);
	}
}<|MERGE_RESOLUTION|>--- conflicted
+++ resolved
@@ -67,22 +67,7 @@
 		}
 	}
 
-<<<<<<< HEAD
 	crate::voter_candidate_to_election_result(voters, winners)
-=======
-	let mut assignments =
-		voters.into_iter().filter_map(|v| v.into_assignment()).collect::<Vec<_>>();
-	let _ = assignments
-		.iter_mut()
-		.try_for_each(|a| a.try_normalize())
-		.map_err(crate::Error::ArithmeticError)?;
-	let winners = winners
-		.into_iter()
-		.map(|w_ptr| (w_ptr.borrow().who.clone(), w_ptr.borrow().backed_stake))
-		.collect();
-
-	Ok(ElectionResult { winners, assignments })
->>>>>>> 7d233c24
 }
 
 /// Find the candidate that can yield the maximum score for this round.
