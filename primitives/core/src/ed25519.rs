// This file is part of Substrate.

// Copyright (C) 2017-2021 Parity Technologies (UK) Ltd.
// SPDX-License-Identifier: Apache-2.0

// Licensed under the Apache License, Version 2.0 (the "License");
// you may not use this file except in compliance with the License.
// You may obtain a copy of the License at
//
// 	http://www.apache.org/licenses/LICENSE-2.0
//
// Unless required by applicable law or agreed to in writing, software
// distributed under the License is distributed on an "AS IS" BASIS,
// WITHOUT WARRANTIES OR CONDITIONS OF ANY KIND, either express or implied.
// See the License for the specific language governing permissions and
// limitations under the License.

// tag::description[]
//! Simple Ed25519 API.
// end::description[]

#[cfg(feature = "full_crypto")]
use sp_std::vec::Vec;

use crate::hash::{H256, H512};
use codec::{Decode, Encode, MaxEncodedLen};

#[cfg(feature = "std")]
use crate::crypto::Ss58Codec;
use crate::crypto::{
	CryptoType, CryptoTypeId, CryptoTypePublicPair, Derive, Public as TraitPublic, UncheckedFrom,
};
#[cfg(feature = "full_crypto")]
use crate::crypto::{DeriveJunction, Pair as TraitPair, SecretStringError};
#[cfg(feature = "std")]
use bip39::{Language, Mnemonic, MnemonicType};
#[cfg(feature = "full_crypto")]
use core::convert::TryFrom;
#[cfg(feature = "full_crypto")]
use ed25519_dalek::{Signer as _, Verifier as _};
#[cfg(feature = "std")]
use serde::{de, Deserialize, Deserializer, Serialize, Serializer};
use sp_runtime_interface::pass_by::PassByInner;
use sp_std::ops::Deref;
#[cfg(feature = "std")]
use substrate_bip39::seed_from_entropy;

/// An identifier used to match public keys against ed25519 keys
pub const CRYPTO_ID: CryptoTypeId = CryptoTypeId(*b"ed25");

/// A secret seed. It's not called a "secret key" because ring doesn't expose the secret keys
/// of the key pair (yeah, dumb); as such we're forced to remember the seed manually if we
/// will need it later (such as for HDKD).
#[cfg(feature = "full_crypto")]
type Seed = [u8; 32];

/// A public key.
#[cfg_attr(feature = "full_crypto", derive(Hash))]
#[derive(
	PartialEq, Eq, PartialOrd, Ord, Clone, Copy, Encode, Decode, Default, PassByInner, MaxEncodedLen,
)]
pub struct Public(pub [u8; 32]);

/// A key pair.
#[cfg(feature = "full_crypto")]
pub struct Pair(ed25519_dalek::Keypair);

#[cfg(feature = "full_crypto")]
impl Clone for Pair {
	fn clone(&self) -> Self {
		Pair(ed25519_dalek::Keypair {
			public: self.0.public,
			secret: ed25519_dalek::SecretKey::from_bytes(self.0.secret.as_bytes())
				.expect("key is always the correct size; qed"),
		})
	}
}

impl AsRef<[u8; 32]> for Public {
	fn as_ref(&self) -> &[u8; 32] {
		&self.0
	}
}

impl AsRef<[u8]> for Public {
	fn as_ref(&self) -> &[u8] {
		&self.0[..]
	}
}

impl AsMut<[u8]> for Public {
	fn as_mut(&mut self) -> &mut [u8] {
		&mut self.0[..]
	}
}

impl Deref for Public {
	type Target = [u8];

	fn deref(&self) -> &Self::Target {
		&self.0
	}
}

impl sp_std::convert::TryFrom<&[u8]> for Public {
	type Error = ();

	fn try_from(data: &[u8]) -> Result<Self, Self::Error> {
		if data.len() == 32 {
			let mut inner = [0u8; 32];
			inner.copy_from_slice(data);
			Ok(Public(inner))
		} else {
			Err(())
		}
	}
}

impl From<Public> for [u8; 32] {
	fn from(x: Public) -> Self {
		x.0
	}
}

#[cfg(feature = "full_crypto")]
impl From<Pair> for Public {
	fn from(x: Pair) -> Self {
		x.public()
	}
}

impl From<Public> for H256 {
	fn from(x: Public) -> Self {
		x.0.into()
	}
}

#[cfg(feature = "std")]
impl std::str::FromStr for Public {
	type Err = crate::crypto::PublicError;

	fn from_str(s: &str) -> Result<Self, Self::Err> {
		Self::from_ss58check(s)
	}
}

impl UncheckedFrom<[u8; 32]> for Public {
	fn unchecked_from(x: [u8; 32]) -> Self {
		Public::from_raw(x)
	}
}

impl UncheckedFrom<H256> for Public {
	fn unchecked_from(x: H256) -> Self {
		Public::from_h256(x)
	}
}

#[cfg(feature = "std")]
impl std::fmt::Display for Public {
	fn fmt(&self, f: &mut std::fmt::Formatter) -> std::fmt::Result {
		write!(f, "{}", self.to_ss58check())
	}
}

impl sp_std::fmt::Debug for Public {
	#[cfg(feature = "std")]
	fn fmt(&self, f: &mut sp_std::fmt::Formatter) -> sp_std::fmt::Result {
		let s = self.to_ss58check();
		write!(f, "{} ({}...)", crate::hexdisplay::HexDisplay::from(&self.0), &s[0..8])
	}

	#[cfg(not(feature = "std"))]
	fn fmt(&self, _: &mut sp_std::fmt::Formatter) -> sp_std::fmt::Result {
		Ok(())
	}
}

#[cfg(feature = "std")]
impl Serialize for Public {
	fn serialize<S>(&self, serializer: S) -> Result<S::Ok, S::Error>
	where
		S: Serializer,
	{
		serializer.serialize_str(&self.to_ss58check())
	}
}

#[cfg(feature = "std")]
impl<'de> Deserialize<'de> for Public {
	fn deserialize<D>(deserializer: D) -> Result<Self, D::Error>
	where
		D: Deserializer<'de>,
	{
		Public::from_ss58check(&String::deserialize(deserializer)?)
			.map_err(|e| de::Error::custom(format!("{:?}", e)))
	}
}

/// A signature (a 512-bit value).
#[derive(Encode, Decode, PassByInner)]
pub struct Signature(pub [u8; 64]);

impl sp_std::convert::TryFrom<&[u8]> for Signature {
	type Error = ();

	fn try_from(data: &[u8]) -> Result<Self, Self::Error> {
		if data.len() == 64 {
			let mut inner = [0u8; 64];
			inner.copy_from_slice(data);
			Ok(Signature(inner))
		} else {
			Err(())
		}
	}
}

#[cfg(feature = "std")]
impl Serialize for Signature {
	fn serialize<S>(&self, serializer: S) -> Result<S::Ok, S::Error>
	where
		S: Serializer,
	{
		serializer.serialize_str(&hex::encode(self))
	}
}

#[cfg(feature = "std")]
impl<'de> Deserialize<'de> for Signature {
	fn deserialize<D>(deserializer: D) -> Result<Self, D::Error>
	where
		D: Deserializer<'de>,
	{
		let signature_hex = hex::decode(&String::deserialize(deserializer)?)
			.map_err(|e| de::Error::custom(format!("{:?}", e)))?;
		Signature::try_from(signature_hex.as_ref())
			.map_err(|e| de::Error::custom(format!("{:?}", e)))
	}
}

impl Clone for Signature {
	fn clone(&self) -> Self {
		let mut r = [0u8; 64];
		r.copy_from_slice(&self.0[..]);
		Signature(r)
	}
}

impl Default for Signature {
	fn default() -> Self {
		Signature([0u8; 64])
	}
}

impl PartialEq for Signature {
	fn eq(&self, b: &Self) -> bool {
		self.0[..] == b.0[..]
	}
}

impl Eq for Signature {}

impl From<Signature> for H512 {
	fn from(v: Signature) -> H512 {
		H512::from(v.0)
	}
}

impl From<Signature> for [u8; 64] {
	fn from(v: Signature) -> [u8; 64] {
		v.0
	}
}

impl AsRef<[u8; 64]> for Signature {
	fn as_ref(&self) -> &[u8; 64] {
		&self.0
	}
}

impl AsRef<[u8]> for Signature {
	fn as_ref(&self) -> &[u8] {
		&self.0[..]
	}
}

impl AsMut<[u8]> for Signature {
	fn as_mut(&mut self) -> &mut [u8] {
		&mut self.0[..]
	}
}

impl sp_std::fmt::Debug for Signature {
	#[cfg(feature = "std")]
	fn fmt(&self, f: &mut sp_std::fmt::Formatter) -> sp_std::fmt::Result {
		write!(f, "{}", crate::hexdisplay::HexDisplay::from(&self.0))
	}

	#[cfg(not(feature = "std"))]
	fn fmt(&self, _: &mut sp_std::fmt::Formatter) -> sp_std::fmt::Result {
		Ok(())
	}
}

#[cfg(feature = "full_crypto")]
impl sp_std::hash::Hash for Signature {
	fn hash<H: sp_std::hash::Hasher>(&self, state: &mut H) {
		sp_std::hash::Hash::hash(&self.0[..], state);
	}
}

impl Signature {
	/// A new instance from the given 64-byte `data`.
	///
	/// NOTE: No checking goes on to ensure this is a real signature. Only use it if
	/// you are certain that the array actually is a signature. GIGO!
	pub fn from_raw(data: [u8; 64]) -> Signature {
		Signature(data)
	}

	/// A new instance from the given slice that should be 64 bytes long.
	///
	/// NOTE: No checking goes on to ensure this is a real signature. Only use it if
	/// you are certain that the array actually is a signature. GIGO!
	pub fn from_slice(data: &[u8]) -> Self {
		let mut r = [0u8; 64];
		r.copy_from_slice(data);
		Signature(r)
	}

	/// A new instance from an H512.
	///
	/// NOTE: No checking goes on to ensure this is a real signature. Only use it if
	/// you are certain that the array actually is a signature. GIGO!
	pub fn from_h512(v: H512) -> Signature {
		Signature(v.into())
	}
}

/// A localized signature also contains sender information.
#[cfg(feature = "std")]
#[derive(PartialEq, Eq, Clone, Debug, Encode, Decode)]
pub struct LocalizedSignature {
	/// The signer of the signature.
	pub signer: Public,
	/// The signature itself.
	pub signature: Signature,
}

/// An error type for SS58 decoding.
#[cfg(feature = "std")]
#[derive(Clone, Copy, Eq, PartialEq, Debug, thiserror::Error)]
pub enum PublicError {
	/// Bad alphabet.
	#[error("Base 58 requirement is violated")]
	BadBase58,
	/// Bad length.
	#[error("Length is bad")]
	BadLength,
	/// Unknown version.
	#[error("Unknown version")]
	UnknownVersion,
	/// Invalid checksum.
	#[error("Invalid checksum")]
	InvalidChecksum,
}

impl Public {
	/// A new instance from the given 32-byte `data`.
	///
	/// NOTE: No checking goes on to ensure this is a real public key. Only use it if
	/// you are certain that the array actually is a pubkey. GIGO!
	pub fn from_raw(data: [u8; 32]) -> Self {
		Public(data)
	}

	/// A new instance from an H256.
	///
	/// NOTE: No checking goes on to ensure this is a real public key. Only use it if
	/// you are certain that the array actually is a pubkey. GIGO!
	pub fn from_h256(x: H256) -> Self {
		Public(x.into())
	}

	/// Return a slice filled with raw data.
	pub fn as_array_ref(&self) -> &[u8; 32] {
		self.as_ref()
	}
}

impl TraitPublic for Public {
	/// A new instance from the given slice that should be 32 bytes long.
	///
	/// NOTE: No checking goes on to ensure this is a real public key. Only use it if
	/// you are certain that the array actually is a pubkey. GIGO!
	fn from_slice(data: &[u8]) -> Self {
		let mut r = [0u8; 32];
		r.copy_from_slice(data);
		Public(r)
	}

	fn to_public_crypto_pair(&self) -> CryptoTypePublicPair {
		CryptoTypePublicPair(CRYPTO_ID, self.to_raw_vec())
	}
}

impl Derive for Public {}

impl From<Public> for CryptoTypePublicPair {
	fn from(key: Public) -> Self {
		(&key).into()
	}
}

impl From<&Public> for CryptoTypePublicPair {
	fn from(key: &Public) -> Self {
		CryptoTypePublicPair(CRYPTO_ID, key.to_raw_vec())
	}
}

/// Derive a single hard junction.
#[cfg(feature = "full_crypto")]
fn derive_hard_junction(secret_seed: &Seed, cc: &[u8; 32]) -> Seed {
	("Ed25519HDKD", secret_seed, cc).using_encoded(|data| {
		let mut res = [0u8; 32];
		res.copy_from_slice(blake2_rfc::blake2b::blake2b(32, &[], data).as_bytes());
		res
	})
}

/// An error when deriving a key.
#[cfg(feature = "full_crypto")]
pub enum DeriveError {
	/// A soft key was found in the path (and is unsupported).
	SoftKeyInPath,
}

#[cfg(feature = "full_crypto")]
impl TraitPair for Pair {
	type Public = Public;
	type Seed = Seed;
	type Signature = Signature;
	type DeriveError = DeriveError;

	/// Generate new secure (random) key pair and provide the recovery phrase.
	///
	/// You can recover the same key later with `from_phrase`.
	#[cfg(feature = "std")]
	fn generate_with_phrase(password: Option<&str>) -> (Pair, String, Seed) {
		let mnemonic = Mnemonic::new(MnemonicType::Words12, Language::English);
		let phrase = mnemonic.phrase();
		let (pair, seed) = Self::from_phrase(phrase, password)
			.expect("All phrases generated by Mnemonic are valid; qed");
		(pair, phrase.to_owned(), seed)
	}

	/// Generate key pair from given recovery phrase and password.
	#[cfg(feature = "std")]
	fn from_phrase(
		phrase: &str,
		password: Option<&str>,
	) -> Result<(Pair, Seed), SecretStringError> {
		let big_seed = seed_from_entropy(
			Mnemonic::from_phrase(phrase, Language::English)
				.map_err(|_| SecretStringError::InvalidPhrase)?
				.entropy(),
			password.unwrap_or(""),
		)
		.map_err(|_| SecretStringError::InvalidSeed)?;
		let mut seed = Seed::default();
		seed.copy_from_slice(&big_seed[0..32]);
		Self::from_seed_slice(&big_seed[0..32]).map(|x| (x, seed))
	}

	/// Make a new key pair from secret seed material.
	///
	/// You should never need to use this; generate(), generate_with_phrase
	fn from_seed(seed: Seed) -> Pair {
		let secret = SigningKey::from(seed);
		let public = VerificationKey::from(&secret);
		Pair {secret, public}
	}

	/// Make a new key pair from secret seed material. The slice must be 32 bytes long or it
	/// will return `None`.
	///
	/// You should never need to use this; generate(), generate_with_phrase
	fn from_seed_slice(seed_slice: &[u8]) -> Result<Pair, SecretStringError> {
		let secret = ed25519_dalek::SecretKey::from_bytes(seed_slice)
			.map_err(|_| SecretStringError::InvalidSeedLength)?;
		let public = ed25519_dalek::PublicKey::from(&secret);
		Ok(Pair(ed25519_dalek::Keypair { secret, public }))
	}

	/// Derive a child key from a series of given junctions.
	fn derive<Iter: Iterator<Item = DeriveJunction>>(
		&self,
		path: Iter,
		_seed: Option<Seed>,
	) -> Result<(Pair, Option<Seed>), DeriveError> {
		let mut acc = self.0.secret.to_bytes();
		for j in path {
			match j {
				DeriveJunction::Soft(_cc) => return Err(DeriveError::SoftKeyInPath),
				DeriveJunction::Hard(cc) => acc = derive_hard_junction(&acc, &cc),
			}
		}
		Ok((Self::from_seed(acc.clone()), Some(acc)))
	}

	/// Get the public key.
	fn public(&self) -> Public {
		let mut r = [0u8; 32];
		let pk = self.0.public.as_bytes();
		r.copy_from_slice(pk);
		Public(r)
	}

	/// Sign a message.
	fn sign(&self, message: &[u8]) -> Signature {
		let r = self.0.sign(message).to_bytes();
		Signature::from_raw(r)
	}

	/// Verify a signature on a message. Returns true if the signature is good.
	fn verify<M: AsRef<[u8]>>(sig: &Self::Signature, message: M, pubkey: &Self::Public) -> bool {
		Self::verify_weak(&sig.0[..], message.as_ref(), pubkey)
	}

	/// Verify a signature on a message. Returns true if the signature is good.
	///
	/// This doesn't use the type system to ensure that `sig` and `pubkey` are the correct
	/// size. Use it only if you're coming from byte buffers and need the speed.
	fn verify_weak<P: AsRef<[u8]>, M: AsRef<[u8]>>(sig: &[u8], message: M, pubkey: P) -> bool {
		let public_key = match ed25519_dalek::PublicKey::from_bytes(pubkey.as_ref()) {
			Ok(pk) => pk,
			Err(_) => return false,
		};

		let sig = match ed25519_dalek::Signature::try_from(sig) {
			Ok(s) => s,
			Err(_) => return false,
		};

		public_key.verify(message.as_ref(), &sig).is_ok()
	}

	/// Return a vec filled with raw data.
	fn to_raw_vec(&self) -> Vec<u8> {
		self.seed().to_vec()
	}
}

#[cfg(feature = "full_crypto")]
impl Pair {
	/// Get the seed for this key.
	pub fn seed(&self) -> &Seed {
		self.0.secret.as_bytes()
	}

	/// Exactly as `from_string` except that if no matches are found then, the the first 32
	/// characters are taken (padded with spaces as necessary) and used as the MiniSecretKey.
	#[cfg(feature = "std")]
	pub fn from_legacy_string(s: &str, password_override: Option<&str>) -> Pair {
		Self::from_string(s, password_override).unwrap_or_else(|_| {
			let mut padded_seed: Seed = [b' '; 32];
			let len = s.len().min(32);
			padded_seed[..len].copy_from_slice(&s.as_bytes()[..len]);
			Self::from_seed(padded_seed)
		})
	}
}

impl CryptoType for Public {
	#[cfg(feature = "full_crypto")]
	type Pair = Pair;
}

impl CryptoType for Signature {
	#[cfg(feature = "full_crypto")]
	type Pair = Pair;
}

#[cfg(feature = "full_crypto")]
impl CryptoType for Pair {
	type Pair = Pair;
}

#[cfg(test)]
mod test {
	use super::*;
	use crate::crypto::DEV_PHRASE;
	use hex_literal::hex;
	use serde_json;

	#[test]
	fn default_phrase_should_be_used() {
		assert_eq!(
			Pair::from_string("//Alice///password", None).unwrap().public(),
			Pair::from_string(&format!("{}//Alice", DEV_PHRASE), Some("password"))
				.unwrap()
				.public(),
		);
	}

	#[test]
	fn seed_and_derive_should_work() {
		let seed = hex!("9d61b19deffd5a60ba844af492ec2cc44449c5697b326919703bac031cae7f60");
		let pair = Pair::from_seed(seed);
		assert_eq!(pair.seed(), &seed);
		let path = vec![DeriveJunction::Hard([0u8; 32])];
		let derived = pair.derive(path.into_iter(), None).ok().unwrap().0;
		assert_eq!(
			derived.seed(),
			&hex!("ede3354e133f9c8e337ddd6ee5415ed4b4ffe5fc7d21e933f4930a3730e5b21c")
		);
	}

	#[test]
	fn test_vector_should_work() {
<<<<<<< HEAD
		let pair = Pair::from_seed(
			hex!("9d61b19deffd5a60ba844af492ec2cc44449c5697b326919703bac031cae7f60")
		);
		let public = pair.public();
		assert_eq!(public, Public::from_raw(
			hex!("d75a980182b10ab7d54bfed3c964073a0ee172f3daa62325af021a68f707511a")
=======
		let pair = Pair::from_seed(&hex!(
			"9d61b19deffd5a60ba844af492ec2cc44449c5697b326919703bac031cae7f60"
>>>>>>> 852bab07
		));
		let public = pair.public();
		assert_eq!(
			public,
			Public::from_raw(hex!(
				"d75a980182b10ab7d54bfed3c964073a0ee172f3daa62325af021a68f707511a"
			))
		);
		let message = b"";
		let signature = hex!("e5564300c360ac729086e2cc806e828a84877f1eb8e5d974d873e065224901555fb8821590a33bacc61e39701cf9b46bd25bf5f0595bbe24655141438e7a100b");
		let signature = Signature::from_raw(signature);
		assert!(pair.sign(&message[..]) == signature);
		assert!(Pair::verify(&signature, &message[..], &public));
	}

	#[test]
	fn test_vector_by_string_should_work() {
		let pair = Pair::from_string(
			"0x9d61b19deffd5a60ba844af492ec2cc44449c5697b326919703bac031cae7f60",
			None,
		)
		.unwrap();
		let public = pair.public();
		assert_eq!(
			public,
			Public::from_raw(hex!(
				"d75a980182b10ab7d54bfed3c964073a0ee172f3daa62325af021a68f707511a"
			))
		);
		let message = b"";
		let signature = hex!("e5564300c360ac729086e2cc806e828a84877f1eb8e5d974d873e065224901555fb8821590a33bacc61e39701cf9b46bd25bf5f0595bbe24655141438e7a100b");
		let signature = Signature::from_raw(signature);
		assert!(pair.sign(&message[..]) == signature);
		assert!(Pair::verify(&signature, &message[..], &public));
	}

	#[test]
	fn generated_pair_should_work() {
		let (pair, _) = Pair::generate();
		let public = pair.public();
		let message = b"Something important";
		let signature = pair.sign(&message[..]);
		assert!(Pair::verify(&signature, &message[..], &public));
		assert!(!Pair::verify(&signature, b"Something else", &public));
	}

	#[test]
	fn seeded_pair_should_work() {
		let pair = Pair::from_seed(*b"12345678901234567890123456789012");
		let public = pair.public();
		assert_eq!(
			public,
			Public::from_raw(hex!(
				"2f8c6129d816cf51c374bc7f08c3e63ed156cf78aefb4a6550d97b87997977ee"
			))
		);
		let message = hex!("2f8c6129d816cf51c374bc7f08c3e63ed156cf78aefb4a6550d97b87997977ee00000000000000000200d75a980182b10ab7d54bfed3c964073a0ee172f3daa62325af021a68f707511a4500000000000000");
		let signature = pair.sign(&message[..]);
		println!("Correct signature: {:?}", signature);
		assert!(Pair::verify(&signature, &message[..], &public));
		assert!(!Pair::verify(&signature, "Other message", &public));
	}

	#[test]
	fn generate_with_phrase_recovery_possible() {
		let (pair1, phrase, _) = Pair::generate_with_phrase(None);
		let (pair2, _) = Pair::from_phrase(&phrase, None).unwrap();

		assert_eq!(pair1.public(), pair2.public());
	}

	#[test]
	fn generate_with_password_phrase_recovery_possible() {
		let (pair1, phrase, _) = Pair::generate_with_phrase(Some("password"));
		let (pair2, _) = Pair::from_phrase(&phrase, Some("password")).unwrap();

		assert_eq!(pair1.public(), pair2.public());
	}

	#[test]
	fn password_does_something() {
		let (pair1, phrase, _) = Pair::generate_with_phrase(Some("password"));
		let (pair2, _) = Pair::from_phrase(&phrase, None).unwrap();

		assert_ne!(pair1.public(), pair2.public());
	}

	#[test]
	fn ss58check_roundtrip_works() {
		let pair = Pair::from_seed(*b"12345678901234567890123456789012");
		let public = pair.public();
		let s = public.to_ss58check();
		println!("Correct: {}", s);
		let cmp = Public::from_ss58check(&s).unwrap();
		assert_eq!(cmp, public);
	}

	#[test]
	fn signature_serialization_works() {
		let pair = Pair::from_seed(*b"12345678901234567890123456789012");
		let message = b"Something important";
		let signature = pair.sign(&message[..]);
		let serialized_signature = serde_json::to_string(&signature).unwrap();
		// Signature is 64 bytes, so 128 chars + 2 quote chars
		assert_eq!(serialized_signature.len(), 130);
		let signature = serde_json::from_str(&serialized_signature).unwrap();
		assert!(Pair::verify(&signature, &message[..], &pair.public()));
	}

	#[test]
	fn signature_serialization_doesnt_panic() {
		fn deserialize_signature(text: &str) -> Result<Signature, serde_json::error::Error> {
			serde_json::from_str(text)
		}
		assert!(deserialize_signature("Not valid json.").is_err());
		assert!(deserialize_signature("\"Not an actual signature.\"").is_err());
		// Poorly-sized
		assert!(deserialize_signature("\"abc123\"").is_err());
	}
}<|MERGE_RESOLUTION|>--- conflicted
+++ resolved
@@ -618,17 +618,8 @@
 
 	#[test]
 	fn test_vector_should_work() {
-<<<<<<< HEAD
-		let pair = Pair::from_seed(
-			hex!("9d61b19deffd5a60ba844af492ec2cc44449c5697b326919703bac031cae7f60")
-		);
-		let public = pair.public();
-		assert_eq!(public, Public::from_raw(
-			hex!("d75a980182b10ab7d54bfed3c964073a0ee172f3daa62325af021a68f707511a")
-=======
-		let pair = Pair::from_seed(&hex!(
+		let pair = Pair::from_seed(hex!(
 			"9d61b19deffd5a60ba844af492ec2cc44449c5697b326919703bac031cae7f60"
->>>>>>> 852bab07
 		));
 		let public = pair.public();
 		assert_eq!(
