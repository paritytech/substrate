// Copyright 2017-2020 Parity Technologies (UK) Ltd.
// This file is part of Substrate.

// Substrate is free software: you can redistribute it and/or modify
// it under the terms of the GNU General Public License as published by
// the Free Software Foundation, either version 3 of the License, or
// (at your option) any later version.

// Substrate is distributed in the hope that it will be useful,
// but WITHOUT ANY WARRANTY; without even the implied warranty of
// MERCHANTABILITY or FITNESS FOR A PARTICULAR PURPOSE.  See the
// GNU General Public License for more details.

// You should have received a copy of the GNU General Public License
// along with Substrate.  If not, see <http://www.gnu.org/licenses/>.

// tag::description[]
//! Cryptographic utilities.
// end::description[]

use crate::{sr25519, ed25519};
use sp_std::hash::Hash;
use sp_std::vec::Vec;
use sp_std::str;
#[cfg(feature = "std")]
use sp_std::convert::TryInto;
use sp_std::convert::TryFrom;
#[cfg(feature = "std")]
use parking_lot::Mutex;
#[cfg(feature = "std")]
use rand::{RngCore, rngs::OsRng};
use codec::{Encode, Decode};
#[cfg(feature = "std")]
use regex::Regex;
#[cfg(feature = "std")]
use base58::{FromBase58, ToBase58};
#[cfg(feature = "std")]
use crate::hexdisplay::HexDisplay;
use zeroize::Zeroize;
#[doc(hidden)]
pub use sp_std::ops::Deref;
use sp_runtime_interface::pass_by::PassByInner;

/// The root phrase for our publicly known keys.
pub const DEV_PHRASE: &str = "bottom drive obey lake curtain smoke basket hold race lonely fit walk";

/// The address of the associated root phrase for our publicly known keys.
pub const DEV_ADDRESS: &str = "5DfhGyQdFobKM8NsWvEeAKk5EQQgYe9AydgJ7rMB6E1EqRzV";

/// The infallible type.
#[derive(crate::RuntimeDebug)]
pub enum Infallible {}

/// The length of the junction identifier. Note that this is also referred to as the
/// `CHAIN_CODE_LENGTH` in the context of Schnorrkel.
#[cfg(feature = "full_crypto")]
pub const JUNCTION_ID_LEN: usize = 32;

/// Similar to `From`, except that the onus is on the part of the caller to ensure
/// that data passed in makes sense. Basically, you're not guaranteed to get anything
/// sensible out.
pub trait UncheckedFrom<T> {
	/// Convert from an instance of `T` to Self. This is not guaranteed to be
	/// whatever counts as a valid instance of `T` and it's up to the caller to
	/// ensure that it makes sense.
	fn unchecked_from(t: T) -> Self;
}

/// The counterpart to `UncheckedFrom`.
pub trait UncheckedInto<T> {
	/// The counterpart to `unchecked_from`.
	fn unchecked_into(self) -> T;
}

impl<S, T: UncheckedFrom<S>> UncheckedInto<T> for S {
	fn unchecked_into(self) -> T {
		T::unchecked_from(self)
	}
}

/// A store for sensitive data.
///
/// Calls `Zeroize::zeroize` upon `Drop`.
#[derive(Clone)]
pub struct Protected<T: Zeroize>(T);

impl<T: Zeroize> AsRef<T> for Protected<T> {
	fn as_ref(&self) -> &T {
		&self.0
	}
}

impl<T: Zeroize> sp_std::ops::Deref for Protected<T> {
	type Target = T;

	fn deref(&self) -> &T {
		&self.0
	}
}

#[cfg(feature = "std")]
impl<T: Zeroize> std::fmt::Debug for Protected<T> {
	fn fmt(&self, fmt: &mut std::fmt::Formatter) -> std::fmt::Result {
		write!(fmt, "<protected>")
	}
}

impl<T: Zeroize> From<T> for Protected<T> {
	fn from(t: T) -> Self {
		Protected(t)
	}
}

impl<T: Zeroize> Zeroize for Protected<T> {
	fn zeroize(&mut self) {
		self.0.zeroize()
	}
}

impl<T: Zeroize> Drop for Protected<T> {
	fn drop(&mut self) {
		self.zeroize()
	}
}

/// An error with the interpretation of a secret.
#[derive(Debug, Clone, PartialEq, Eq)]
#[cfg(feature = "full_crypto")]
pub enum SecretStringError {
	/// The overall format was invalid (e.g. the seed phrase contained symbols).
	InvalidFormat,
	/// The seed phrase provided is not a valid BIP39 phrase.
	InvalidPhrase,
	/// The supplied password was invalid.
	InvalidPassword,
	/// The seed is invalid (bad content).
	InvalidSeed,
	/// The seed has an invalid length.
	InvalidSeedLength,
	/// The derivation path was invalid (e.g. contains soft junctions when they are not supported).
	InvalidPath,
}

/// A since derivation junction description. It is the single parameter used when creating
/// a new secret key from an existing secret key and, in the case of `SoftRaw` and `SoftIndex`
/// a new public key from an existing public key.
#[derive(Copy, Clone, Eq, PartialEq, Hash, Debug, Encode, Decode)]
#[cfg(feature = "full_crypto")]
pub enum DeriveJunction {
	/// Soft (vanilla) derivation. Public keys have a correspondent derivation.
	Soft([u8; JUNCTION_ID_LEN]),
	/// Hard ("hardened") derivation. Public keys do not have a correspondent derivation.
	Hard([u8; JUNCTION_ID_LEN]),
}

#[cfg(feature = "full_crypto")]
impl DeriveJunction {
	/// Consume self to return a soft derive junction with the same chain code.
	pub fn soften(self) -> Self { DeriveJunction::Soft(self.unwrap_inner()) }

	/// Consume self to return a hard derive junction with the same chain code.
	pub fn harden(self) -> Self { DeriveJunction::Hard(self.unwrap_inner()) }

	/// Create a new soft (vanilla) DeriveJunction from a given, encodable, value.
	///
	/// If you need a hard junction, use `hard()`.
	pub fn soft<T: Encode>(index: T) -> Self {
		let mut cc: [u8; JUNCTION_ID_LEN] = Default::default();
		index.using_encoded(|data| if data.len() > JUNCTION_ID_LEN {
			let hash_result = blake2_rfc::blake2b::blake2b(JUNCTION_ID_LEN, &[], data);
			let hash = hash_result.as_bytes();
			cc.copy_from_slice(hash);
		} else {
			cc[0..data.len()].copy_from_slice(data);
		});
		DeriveJunction::Soft(cc)
	}

	/// Create a new hard (hardened) DeriveJunction from a given, encodable, value.
	///
	/// If you need a soft junction, use `soft()`.
	pub fn hard<T: Encode>(index: T) -> Self {
		Self::soft(index).harden()
	}

	/// Consume self to return the chain code.
	pub fn unwrap_inner(self) -> [u8; JUNCTION_ID_LEN] {
		match self {
			DeriveJunction::Hard(c) | DeriveJunction::Soft(c) => c,
		}
	}

	/// Get a reference to the inner junction id.
	pub fn inner(&self) -> &[u8; JUNCTION_ID_LEN] {
		match self {
			DeriveJunction::Hard(ref c) | DeriveJunction::Soft(ref c) => c,
		}
	}

	/// Return `true` if the junction is soft.
	pub fn is_soft(&self) -> bool {
		match *self {
			DeriveJunction::Soft(_) => true,
			_ => false,
		}
	}

	/// Return `true` if the junction is hard.
	pub fn is_hard(&self) -> bool {
		match *self {
			DeriveJunction::Hard(_) => true,
			_ => false,
		}
	}
}

#[cfg(feature = "full_crypto")]
impl<T: AsRef<str>> From<T> for DeriveJunction {
	fn from(j: T) -> DeriveJunction {
		let j = j.as_ref();
		let (code, hard) = if j.starts_with("/") {
			(&j[1..], true)
		} else {
			(j, false)
		};

		let res = if let Ok(n) = str::parse::<u64>(code) {
			// number
			DeriveJunction::soft(n)
		} else {
			// something else
			DeriveJunction::soft(code)
		};

		if hard {
			res.harden()
		} else {
			res
		}
	}
}

/// An error type for SS58 decoding.
#[cfg(feature = "full_crypto")]
#[derive(Clone, Copy, Eq, PartialEq, Debug)]
pub enum PublicError {
	/// Bad alphabet.
	BadBase58,
	/// Bad length.
	BadLength,
	/// Unknown version.
	UnknownVersion,
	/// Invalid checksum.
	InvalidChecksum,
	/// Invalid format.
	InvalidFormat,
	/// Invalid derivation path.
	InvalidPath,
}

/// Key that can be encoded to/from SS58.
#[cfg(feature = "full_crypto")]
pub trait Ss58Codec: Sized + AsMut<[u8]> + AsRef<[u8]> + Default {
	/// Some if the string is a properly encoded SS58Check address.
	#[cfg(feature = "std")]
	fn from_ss58check(s: &str) -> Result<Self, PublicError> {
		Self::from_ss58check_with_version(s)
			.and_then(|(r, v)| match v {
				v if !v.is_custom() => Ok(r),
				v if v == *DEFAULT_VERSION.lock() => Ok(r),
				_ => Err(PublicError::UnknownVersion),
			})
	}
	/// Some if the string is a properly encoded SS58Check address.
	#[cfg(feature = "std")]
	fn from_ss58check_with_version(s: &str) -> Result<(Self, Ss58AddressFormat), PublicError> {
		let mut res = Self::default();
		let len = res.as_mut().len();
		let d = s.from_base58().map_err(|_| PublicError::BadBase58)?; // failure here would be invalid encoding.
		if d.len() != len + 3 {
			// Invalid length.
			return Err(PublicError::BadLength);
		}
		let ver = d[0].try_into().map_err(|_: ()| PublicError::UnknownVersion)?;

		if d[len + 1..len + 3] != ss58hash(&d[0..len + 1]).as_bytes()[0..2] {
			// Invalid checksum.
			return Err(PublicError::InvalidChecksum);
		}
		res.as_mut().copy_from_slice(&d[1..len + 1]);
		Ok((res, ver))
	}
	/// Some if the string is a properly encoded SS58Check address, optionally with
	/// a derivation path following.
	#[cfg(feature = "std")]
	fn from_string(s: &str) -> Result<Self, PublicError> {
		Self::from_string_with_version(s)
			.and_then(|(r, v)| match v {
				v if !v.is_custom() => Ok(r),
				v if v == *DEFAULT_VERSION.lock() => Ok(r),
				_ => Err(PublicError::UnknownVersion),
			})
	}

	/// Return the ss58-check string for this key.

	#[cfg(feature = "std")]
	fn to_ss58check_with_version(&self, version: Ss58AddressFormat) -> String {
		let mut v = vec![version.into()];
		v.extend(self.as_ref());
		let r = ss58hash(&v);
		v.extend(&r.as_bytes()[0..2]);
		v.to_base58()
	}
	/// Return the ss58-check string for this key.
	#[cfg(feature = "std")]
	fn to_ss58check(&self) -> String { self.to_ss58check_with_version(*DEFAULT_VERSION.lock()) }
	/// Some if the string is a properly encoded SS58Check address, optionally with
	/// a derivation path following.
	#[cfg(feature = "std")]
	fn from_string_with_version(s: &str) -> Result<(Self, Ss58AddressFormat), PublicError> {
		Self::from_ss58check_with_version(s)
	}
}

/// Derivable key trait.
pub trait Derive: Sized {
	/// Derive a child key from a series of given junctions.
	///
	/// Will be `None` for public keys if there are any hard junctions in there.
	#[cfg(feature = "std")]
	fn derive<Iter: Iterator<Item=DeriveJunction>>(&self, _path: Iter) -> Option<Self> {
		None
	}
}

#[cfg(feature = "std")]
const PREFIX: &[u8] = b"SS58PRE";

#[cfg(feature = "std")]
fn ss58hash(data: &[u8]) -> blake2_rfc::blake2b::Blake2bResult {
	let mut context = blake2_rfc::blake2b::Blake2b::new(64);
	context.update(PREFIX);
	context.update(data);
	context.finalize()
}

#[cfg(feature = "std")]
lazy_static::lazy_static! {
	static ref DEFAULT_VERSION: Mutex<Ss58AddressFormat>
		= Mutex::new(Ss58AddressFormat::SubstrateAccount);
}

#[cfg(feature = "full_crypto")]
macro_rules! ss58_address_format {
	( $( $identifier:tt => ($number:expr, $name:expr, $desc:tt) )* ) => (
		/// A known address (sub)format/network ID for SS58.
		#[derive(Copy, Clone, PartialEq, Eq)]
		pub enum Ss58AddressFormat {
			$(#[doc = $desc] $identifier),*,
			/// Use a manually provided numeric value.
			Custom(u8),
		}

		static ALL_SS58_ADDRESS_FORMATS: [Ss58AddressFormat; 0 $(+ { let _ = $number; 1})*] = [
			$(Ss58AddressFormat::$identifier),*,
		];

		impl Ss58AddressFormat {
			/// All known address formats.
			pub fn all() -> &'static [Ss58AddressFormat] {
				&ALL_SS58_ADDRESS_FORMATS
			}

			/// Whether the address is custom.
			pub fn is_custom(&self) -> bool {
				match self {
					Self::Custom(_) => true,
					_ => false,
				}
			}
		}

		impl From<Ss58AddressFormat> for u8 {
			fn from(x: Ss58AddressFormat) -> u8 {
				match x {
					$(Ss58AddressFormat::$identifier => $number),*,
					Ss58AddressFormat::Custom(n) => n,
				}
			}
		}

		impl TryFrom<u8> for Ss58AddressFormat {
			type Error = ();

			fn try_from(x: u8) -> Result<Ss58AddressFormat, ()> {
				match x {
					$($number => Ok(Ss58AddressFormat::$identifier)),*,
					_ => Err(()),
				}
			}
		}

		impl<'a> TryFrom<&'a str> for Ss58AddressFormat {
			type Error = ();

			fn try_from(x: &'a str) -> Result<Ss58AddressFormat, ()> {
				match x {
					$($name => Ok(Ss58AddressFormat::$identifier)),*,
					a => a.parse::<u8>().map(Ss58AddressFormat::Custom).map_err(|_| ()),
				}
			}
		}

		#[cfg(feature = "std")]
		impl Default for Ss58AddressFormat {
			fn default() -> Self {
				*DEFAULT_VERSION.lock()
			}
		}

		#[cfg(feature = "std")]
		impl From<Ss58AddressFormat> for String {
			fn from(x: Ss58AddressFormat) -> String {
				match x {
					$(Ss58AddressFormat::$identifier => $name.into()),*,
					Ss58AddressFormat::Custom(x) => x.to_string(),
				}
			}
		}
	)
}

#[cfg(feature = "full_crypto")]
ss58_address_format!(
<<<<<<< HEAD
	SubstrateAccountDirect =>
		(42, "substrate", "Any Substrate network, direct checksum, standard account (*25519).")
	PolkadotAccountDirect =>
		(0, "polkadot", "Polkadot Relay-chain, direct checksum, standard account (*25519).")
	KusamaAccountDirect =>
		(2, "kusama", "Kusama Relay-chain, direct checksum, standard account (*25519).")
	PlasmAccountDirect =>
		(5, "plasm", "Plasm Network, direct checksum, standard account (*25519).")
	BifrostAccountDirect =>
		(6, "bifrost", "Bifrost mainnet, direct checksum, standard account (*25519).")
	EdgewareAccountDirect =>
		(7, "edgeware", "Edgeware mainnet, direct checksum, standard account (*25519).")
	KaruraAccountDirect =>
		(8, "karura", "Acala Karura canary network, direct checksum, standard account (*25519).")
	ReynoldsAccountDirect =>
		(9, "reynolds", "Laminar Reynolds canary network, direct checksum, standard account (*25519).")
	AcalaAccountDirect =>
		(10, "acala", "Acala mainnet, direct checksum, standard account (*25519).")
	LaminarAccountDirect =>
		(11, "laminar", "Laminar mainnet, direct checksum, standard account (*25519).")
	KulupuAccountDirect =>
		(16, "kulupu", "Kulupu mainnet, direct checksum, standard account (*25519).")
	DothereumAccountDirect =>
		(20, "dothereum", "Dothereum Para-chain, direct checksum, standard account (*25519).")
	CentrifugeAccountDirect =>
		(36, "centrifuge", "Centrifuge Chain mainnet, direct checksum, standard account (*25519).")
	SubstraTeeAccountDirect =>
		(44, "substratee", "Any SubstraTEE off-chain network private account, direct checksum, standard account (*25519).")
	DarwiniaAccountDirect =>
		(18, "darwinia", "Darwinia Chain mainnet, direct checksum, standard account (*25519).")
=======
	PolkadotAccount =>
		(0, "polkadot", "Polkadot Relay-chain, standard account (*25519).")
	Reserved1 =>
		(1, "reserved1", "Reserved for future use (1).")
	KusamaAccount =>
		(2, "kusama", "Kusama Relay-chain, standard account (*25519).")
	Reserved3 =>
		(3, "reserved3", "Reserved for future use (3).")
	PlasmAccount =>
		(5, "plasm", "Plasm Network, standard account (*25519).")
	BifrostAccount =>
		(6, "bifrost", "Bifrost mainnet, direct checksum, standard account (*25519).")
	EdgewareAccount =>
		(7, "edgeware", "Edgeware mainnet, standard account (*25519).")
	KaruraAccount =>
		(8, "karura", "Acala Karura canary network, standard account (*25519).")
	ReynoldsAccount =>
		(9, "reynolds", "Laminar Reynolds canary network, standard account (*25519).")
	AcalaAccount =>
		(10, "acala", "Acala mainnet, standard account (*25519).")
	LaminarAccount =>
		(11, "laminar", "Laminar mainnet, standard account (*25519).")
	KulupuAccount =>
		(16, "kulupu", "Kulupu mainnet, standard account (*25519).")
	DarwiniaAccount =>
		(18, "darwinia", "Darwinia Chain mainnet, standard account (*25519).")
	RobonomicsAccount =>
		(32, "robonomics", "Any Robonomics network standard account (*25519).")
	CentrifugeAccount =>
		(36, "centrifuge", "Centrifuge Chain mainnet, standard account (*25519).")
	SubstrateAccount =>
		(42, "substrate", "Any Substrate network, standard account (*25519).")
	Reserved43 =>
		(43, "reserved43", "Reserved for future use (43).")
	SubstraTeeAccount =>
		(44, "substratee", "Any SubstraTEE off-chain network private account (*25519).")
	Reserved46 =>
		(46, "reserved46", "Reserved for future use (46).")
	Reserved47 =>
		(47, "reserved47", "Reserved for future use (47).")
	// Note: 48 and above are reserved.
>>>>>>> 8c185804
);

/// Set the default "version" (actually, this is a bit of a misnomer and the version byte is
/// typically used not just to encode format/version but also network identity) that is used for
/// encoding and decoding SS58 addresses. If an unknown version is provided then it fails.
///
/// See `ss58_address_format!` for all current known "versions".
#[cfg(feature = "std")]
pub fn set_default_ss58_version(version: Ss58AddressFormat) {
	*DEFAULT_VERSION.lock() = version
}

#[cfg(feature = "std")]
impl<T: Sized + AsMut<[u8]> + AsRef<[u8]> + Default + Derive> Ss58Codec for T {
	fn from_string(s: &str) -> Result<Self, PublicError> {
		let re = Regex::new(r"^(?P<ss58>[\w\d ]+)?(?P<path>(//?[^/]+)*)$")
			.expect("constructed from known-good static value; qed");
		let cap = re.captures(s).ok_or(PublicError::InvalidFormat)?;
		let re_junction = Regex::new(r"/(/?[^/]+)")
			.expect("constructed from known-good static value; qed");
		let s = cap.name("ss58")
			.map(|r| r.as_str())
			.unwrap_or(DEV_ADDRESS);
		let addr = if s.starts_with("0x") {
			let d = hex::decode(&s[2..]).map_err(|_| PublicError::InvalidFormat)?;
			let mut r = Self::default();
			if d.len() == r.as_ref().len() {
				r.as_mut().copy_from_slice(&d);
				r
			} else {
				Err(PublicError::BadLength)?
			}
		} else {
			Self::from_ss58check(s)?
		};
		if cap["path"].is_empty() {
			Ok(addr)
		} else {
			let path = re_junction.captures_iter(&cap["path"])
				.map(|f| DeriveJunction::from(&f[1]));
			addr.derive(path)
				.ok_or(PublicError::InvalidPath)
		}
	}

	fn from_string_with_version(s: &str) -> Result<(Self, Ss58AddressFormat), PublicError> {
		let re = Regex::new(r"^(?P<ss58>[\w\d ]+)?(?P<path>(//?[^/]+)*)$")
			.expect("constructed from known-good static value; qed");
		let cap = re.captures(s).ok_or(PublicError::InvalidFormat)?;
		let re_junction = Regex::new(r"/(/?[^/]+)")
			.expect("constructed from known-good static value; qed");
		let (addr, v) = Self::from_ss58check_with_version(
			cap.name("ss58")
				.map(|r| r.as_str())
				.unwrap_or(DEV_ADDRESS)
		)?;
		if cap["path"].is_empty() {
			Ok((addr, v))
		} else {
			let path = re_junction.captures_iter(&cap["path"])
				.map(|f| DeriveJunction::from(&f[1]));
			addr.derive(path)
				.ok_or(PublicError::InvalidPath)
				.map(|a| (a, v))
		}
	}
}

/// Trait suitable for typical cryptographic PKI key public type.
pub trait Public:
	AsRef<[u8]> + AsMut<[u8]> + Default + Derive + CryptoType + PartialEq + Eq + Clone + Send + Sync
{
	/// A new instance from the given slice.
	///
	/// NOTE: No checking goes on to ensure this is a real public key. Only use it if
	/// you are certain that the array actually is a pubkey. GIGO!
	fn from_slice(data: &[u8]) -> Self;

	/// Return a `Vec<u8>` filled with raw data.
	fn to_raw_vec(&self) -> Vec<u8> { self.as_slice().to_vec() }

	/// Return a slice filled with raw data.
	fn as_slice(&self) -> &[u8] { self.as_ref() }
}

/// An opaque 32-byte cryptographic identifier.
#[derive(Clone, Eq, PartialEq, Ord, PartialOrd, Default, Encode, Decode)]
#[cfg_attr(feature = "std", derive(Hash))]
pub struct AccountId32([u8; 32]);

impl UncheckedFrom<crate::hash::H256> for AccountId32 {
	fn unchecked_from(h: crate::hash::H256) -> Self {
		AccountId32(h.into())
	}
}

#[cfg(feature = "std")]
impl Ss58Codec for AccountId32 {}

impl AsRef<[u8]> for AccountId32 {
	fn as_ref(&self) -> &[u8] {
		&self.0[..]
	}
}

impl AsMut<[u8]> for AccountId32 {
	fn as_mut(&mut self) -> &mut [u8] {
		&mut self.0[..]
	}
}

impl AsRef<[u8; 32]> for AccountId32 {
	fn as_ref(&self) -> &[u8; 32] {
		&self.0
	}
}

impl AsMut<[u8; 32]> for AccountId32 {
	fn as_mut(&mut self) -> &mut [u8; 32] {
		&mut self.0
	}
}

impl From<[u8; 32]> for AccountId32 {
	fn from(x: [u8; 32]) -> AccountId32 {
		AccountId32(x)
	}
}

impl<'a> sp_std::convert::TryFrom<&'a [u8]> for AccountId32 {
	type Error = ();
	fn try_from(x: &'a [u8]) -> Result<AccountId32, ()> {
		if x.len() == 32 {
			let mut r = AccountId32::default();
			r.0.copy_from_slice(x);
			Ok(r)
		} else {
			Err(())
		}
	}
}

impl From<AccountId32> for [u8; 32] {
	fn from(x: AccountId32) -> [u8; 32] {
		x.0
	}
}

impl From<sr25519::Public> for AccountId32 {
	fn from(k: sr25519::Public) -> Self {
		k.0.into()
	}
}

impl From<ed25519::Public> for AccountId32 {
	fn from(k: ed25519::Public) -> Self {
		k.0.into()
	}
}

#[cfg(feature = "std")]
impl std::fmt::Display for AccountId32 {
	fn fmt(&self, f: &mut std::fmt::Formatter) -> std::fmt::Result {
		write!(f, "{}", self.to_ss58check())
	}
}

impl sp_std::fmt::Debug for AccountId32 {
	#[cfg(feature = "std")]
	fn fmt(&self, f: &mut sp_std::fmt::Formatter) -> sp_std::fmt::Result {
		let s = self.to_ss58check();
		write!(f, "{} ({}...)", crate::hexdisplay::HexDisplay::from(&self.0), &s[0..8])
	}

	#[cfg(not(feature = "std"))]
	fn fmt(&self, _: &mut sp_std::fmt::Formatter) -> sp_std::fmt::Result {
		Ok(())
	}
}

#[cfg(feature = "std")]
impl serde::Serialize for AccountId32 {
	fn serialize<S>(&self, serializer: S) -> Result<S::Ok, S::Error> where S: serde::Serializer {
		serializer.serialize_str(&self.to_ss58check())
	}
}

#[cfg(feature = "std")]
impl<'de> serde::Deserialize<'de> for AccountId32 {
	fn deserialize<D>(deserializer: D) -> Result<Self, D::Error> where D: serde::Deserializer<'de> {
		Ss58Codec::from_ss58check(&String::deserialize(deserializer)?)
			.map_err(|e| serde::de::Error::custom(format!("{:?}", e)))
	}
}

#[cfg(feature = "std")]
pub use self::dummy::*;

#[cfg(feature = "std")]
mod dummy {
	use super::*;

	/// Dummy cryptography. Doesn't do anything.
	#[derive(Clone, Hash, Default, Eq, PartialEq)]
	pub struct Dummy;

	impl AsRef<[u8]> for Dummy {
		fn as_ref(&self) -> &[u8] { &b""[..] }
	}

	impl AsMut<[u8]> for Dummy {
		fn as_mut(&mut self) -> &mut[u8] {
			unsafe {
				#[allow(mutable_transmutes)]
				sp_std::mem::transmute::<_, &'static mut [u8]>(&b""[..])
			}
		}
	}

	impl CryptoType for Dummy {
		type Pair = Dummy;
	}

	impl Derive for Dummy {}

	impl Public for Dummy {
		fn from_slice(_: &[u8]) -> Self { Self }
		#[cfg(feature = "std")]
		fn to_raw_vec(&self) -> Vec<u8> { vec![] }
		fn as_slice(&self) -> &[u8] { b"" }
	}

	impl Pair for Dummy {
		type Public = Dummy;
		type Seed = Dummy;
		type Signature = Dummy;
		type DeriveError = ();
		#[cfg(feature = "std")]
		fn generate_with_phrase(_: Option<&str>) -> (Self, String, Self::Seed) { Default::default() }
		#[cfg(feature = "std")]
		fn from_phrase(_: &str, _: Option<&str>)
			-> Result<(Self, Self::Seed), SecretStringError>
		{
			Ok(Default::default())
		}
		fn derive<
			Iter: Iterator<Item=DeriveJunction>,
		>(&self, _: Iter, _: Option<Dummy>) -> Result<(Self, Option<Dummy>), Self::DeriveError> { Ok((Self, None)) }
		fn from_seed(_: &Self::Seed) -> Self { Self }
		fn from_seed_slice(_: &[u8]) -> Result<Self, SecretStringError> { Ok(Self) }
		fn sign(&self, _: &[u8]) -> Self::Signature { Self }
		fn verify<M: AsRef<[u8]>>(_: &Self::Signature, _: M, _: &Self::Public) -> bool { true }
		fn verify_weak<P: AsRef<[u8]>, M: AsRef<[u8]>>(_: &[u8], _: M, _: P) -> bool { true }
		fn public(&self) -> Self::Public { Self }
		fn to_raw_vec(&self) -> Vec<u8> { vec![] }
	}
}

/// Trait suitable for typical cryptographic PKI key pair type.
///
/// For now it just specifies how to create a key from a phrase and derivation path.
#[cfg(feature = "full_crypto")]
pub trait Pair: CryptoType + Sized + Clone + Send + Sync + 'static {
	/// The type which is used to encode a public key.
	type Public: Public + Hash;

	/// The type used to (minimally) encode the data required to securely create
	/// a new key pair.
	type Seed: Default + AsRef<[u8]> + AsMut<[u8]> + Clone;

	/// The type used to represent a signature. Can be created from a key pair and a message
	/// and verified with the message and a public key.
	type Signature: AsRef<[u8]>;

	/// Error returned from the `derive` function.
	type DeriveError;

	/// Generate new secure (random) key pair.
	///
	/// This is only for ephemeral keys really, since you won't have access to the secret key
	/// for storage. If you want a persistent key pair, use `generate_with_phrase` instead.
	#[cfg(feature = "std")]
	fn generate() -> (Self, Self::Seed) {
		let mut seed = Self::Seed::default();
		OsRng.fill_bytes(seed.as_mut());
		(Self::from_seed(&seed), seed)
	}

	/// Generate new secure (random) key pair and provide the recovery phrase.
	///
	/// You can recover the same key later with `from_phrase`.
	///
	/// This is generally slower than `generate()`, so prefer that unless you need to persist
	/// the key from the current session.
	#[cfg(feature = "std")]
	fn generate_with_phrase(password: Option<&str>) -> (Self, String, Self::Seed);

	/// Returns the KeyPair from the English BIP39 seed `phrase`, or `None` if it's invalid.
	#[cfg(feature = "std")]
	fn from_phrase(phrase: &str, password: Option<&str>) -> Result<(Self, Self::Seed), SecretStringError>;

	/// Derive a child key from a series of given junctions.
	fn derive<Iter: Iterator<Item=DeriveJunction>>(&self,
		path: Iter,
		seed: Option<Self::Seed>,
	) -> Result<(Self, Option<Self::Seed>), Self::DeriveError>;

	/// Generate new key pair from the provided `seed`.
	///
	/// @WARNING: THIS WILL ONLY BE SECURE IF THE `seed` IS SECURE. If it can be guessed
	/// by an attacker then they can also derive your key.
	fn from_seed(seed: &Self::Seed) -> Self;

	/// Make a new key pair from secret seed material. The slice must be the correct size or
	/// it will return `None`.
	///
	/// @WARNING: THIS WILL ONLY BE SECURE IF THE `seed` IS SECURE. If it can be guessed
	/// by an attacker then they can also derive your key.
	fn from_seed_slice(seed: &[u8]) -> Result<Self, SecretStringError>;

	/// Sign a message.
	fn sign(&self, message: &[u8]) -> Self::Signature;

	/// Verify a signature on a message. Returns true if the signature is good.
	fn verify<M: AsRef<[u8]>>(sig: &Self::Signature, message: M, pubkey: &Self::Public) -> bool;

	/// Verify a signature on a message. Returns true if the signature is good.
	fn verify_weak<P: AsRef<[u8]>, M: AsRef<[u8]>>(sig: &[u8], message: M, pubkey: P) -> bool;

	/// Get the public key.
	fn public(&self) -> Self::Public;

	/// Interprets the string `s` in order to generate a key Pair. Returns both the pair and an optional seed, in the
	/// case that the pair can be expressed as a direct derivation from a seed (some cases, such as Sr25519 derivations
	/// with path components, cannot).
	///
	/// This takes a helper function to do the key generation from a phrase, password and
	/// junction iterator.
	///
	/// - If `s` is a possibly `0x` prefixed 64-digit hex string, then it will be interpreted
	/// directly as a `MiniSecretKey` (aka "seed" in `subkey`).
	/// - If `s` is a valid BIP-39 key phrase of 12, 15, 18, 21 or 24 words, then the key will
	/// be derived from it. In this case:
	///   - the phrase may be followed by one or more items delimited by `/` characters.
	///   - the path may be followed by `///`, in which case everything after the `///` is treated
	/// as a password.
	/// - If `s` begins with a `/` character it is prefixed with the Substrate public `DEV_PHRASE` and
	/// interpreted as above.
	///
	/// In this case they are interpreted as HDKD junctions; purely numeric items are interpreted as
	/// integers, non-numeric items as strings. Junctions prefixed with `/` are interpreted as soft
	/// junctions, and with `//` as hard junctions.
	///
	/// There is no correspondence mapping between SURI strings and the keys they represent.
	/// Two different non-identical strings can actually lead to the same secret being derived.
	/// Notably, integer junction indices may be legally prefixed with arbitrary number of zeros.
	/// Similarly an empty password (ending the SURI with `///`) is perfectly valid and will generally
	/// be equivalent to no password at all.
	///
	/// `None` is returned if no matches are found.
	#[cfg(feature = "std")]
	fn from_string_with_seed(s: &str, password_override: Option<&str>)
		-> Result<(Self, Option<Self::Seed>), SecretStringError>
	{
		let re = Regex::new(r"^(?P<phrase>[\d\w ]+)?(?P<path>(//?[^/]+)*)(///(?P<password>.*))?$")
			.expect("constructed from known-good static value; qed");
		let cap = re.captures(s).ok_or(SecretStringError::InvalidFormat)?;

		let re_junction = Regex::new(r"/(/?[^/]+)")
			.expect("constructed from known-good static value; qed");
		let path = re_junction.captures_iter(&cap["path"])
			.map(|f| DeriveJunction::from(&f[1]));

		let phrase = cap.name("phrase").map(|r| r.as_str()).unwrap_or(DEV_PHRASE);
		let password = password_override.or_else(|| cap.name("password").map(|m| m.as_str()));

		let (root, seed) = if phrase.starts_with("0x") {
			hex::decode(&phrase[2..]).ok()
				.and_then(|seed_vec| {
					let mut seed = Self::Seed::default();
					if seed.as_ref().len() == seed_vec.len() {
						seed.as_mut().copy_from_slice(&seed_vec);
						Some((Self::from_seed(&seed), seed))
					} else {
						None
					}
				})
				.ok_or(SecretStringError::InvalidSeed)?
		} else {
			Self::from_phrase(phrase, password)
				.map_err(|_| SecretStringError::InvalidPhrase)?
		};
		root.derive(path, Some(seed)).map_err(|_| SecretStringError::InvalidPath)
	}

	/// Interprets the string `s` in order to generate a key pair.
	///
	/// See [`from_string_with_seed`](Self::from_string_with_seed) for more extensive documentation.
	#[cfg(feature = "std")]
	fn from_string(s: &str, password_override: Option<&str>) -> Result<Self, SecretStringError> {
		Self::from_string_with_seed(s, password_override).map(|x| x.0)
	}

	/// Return a vec filled with raw data.
	fn to_raw_vec(&self) -> Vec<u8>;
}

/// One type is wrapped by another.
pub trait IsWrappedBy<Outer>: From<Outer> + Into<Outer> {
	/// Get a reference to the inner from the outer.
	fn from_ref(outer: &Outer) -> &Self;
	/// Get a mutable reference to the inner from the outer.
	fn from_mut(outer: &mut Outer) -> &mut Self;
}

/// Opposite of `IsWrappedBy` - denotes a type which is a simple wrapper around another type.
pub trait Wraps: Sized {
	/// The inner type it is wrapping.
	type Inner: IsWrappedBy<Self>;
}

impl<T, Outer> IsWrappedBy<Outer> for T where
	Outer: AsRef<Self> + AsMut<Self> + From<Self>,
	T: From<Outer>,
{
	/// Get a reference to the inner from the outer.
	fn from_ref(outer: &Outer) -> &Self { outer.as_ref() }

	/// Get a mutable reference to the inner from the outer.
	fn from_mut(outer: &mut Outer) -> &mut Self { outer.as_mut() }
}

impl<Inner, Outer, T> UncheckedFrom<T> for Outer where
	Outer: Wraps<Inner=Inner>,
	Inner: IsWrappedBy<Outer> + UncheckedFrom<T>,
{
	fn unchecked_from(t: T) -> Self {
		let inner: Inner = t.unchecked_into();
		inner.into()
	}
}

/// Type which has a particular kind of crypto associated with it.
pub trait CryptoType {
	/// The pair key type of this crypto.
	#[cfg(feature = "full_crypto")]
	type Pair: Pair;
}

/// An identifier for a type of cryptographic key.
///
/// To avoid clashes with other modules when distributing your module publicly, register your
/// `KeyTypeId` on the list here by making a PR.
///
/// Values whose first character is `_` are reserved for private use and won't conflict with any
/// public modules.
#[derive(
	Copy, Clone, Default, PartialEq, Eq, PartialOrd, Ord, Hash, Encode, Decode, PassByInner,
	crate::RuntimeDebug
)]
pub struct KeyTypeId(pub [u8; 4]);

impl From<u32> for KeyTypeId {
	fn from(x: u32) -> Self {
		Self(x.to_le_bytes())
	}
}

impl From<KeyTypeId> for u32 {
	fn from(x: KeyTypeId) -> Self {
		u32::from_le_bytes(x.0)
	}
}

impl<'a> TryFrom<&'a str> for KeyTypeId {
	type Error = ();
	fn try_from(x: &'a str) -> Result<Self, ()> {
		let b = x.as_bytes();
		if b.len() != 4 {
			return Err(());
		}
		let mut res = KeyTypeId::default();
		res.0.copy_from_slice(&b[0..4]);
		Ok(res)
	}
}

/// An identifier for a specific cryptographic algorithm used by a key pair
#[derive(Debug, Copy, Clone, Default, PartialEq, Eq, PartialOrd, Ord, Hash, Encode, Decode)]
pub struct CryptoTypeId(pub [u8; 4]);

/// A type alias of CryptoTypeId & a public key
#[derive(Debug, Clone, Default, PartialEq, Eq, PartialOrd, Ord, Hash, Encode, Decode)]
pub struct CryptoTypePublicPair(pub CryptoTypeId, pub Vec<u8>);

#[cfg(feature = "std")]
impl sp_std::fmt::Display for CryptoTypePublicPair {
	fn fmt(&self, f: &mut sp_std::fmt::Formatter) -> sp_std::fmt::Result {
		let id = match str::from_utf8(&(self.0).0[..]) {
			Ok(id) => id.to_string(),
			Err(_) => {
				format!("{:#?}", self.0)
			}
		};
		write!(f, "{}-{}", id, HexDisplay::from(&self.1))
	}
}

/// Known key types; this also functions as a global registry of key types for projects wishing to
/// avoid collisions with each other.
///
/// It's not universal in the sense that *all* key types need to be mentioned here, it's just a
/// handy place to put common key types.
pub mod key_types {
	use super::KeyTypeId;

	/// Key type for Babe module, build-in.
	pub const BABE: KeyTypeId = KeyTypeId(*b"babe");
	/// Key type for Grandpa module, build-in.
	pub const GRANDPA: KeyTypeId = KeyTypeId(*b"gran");
	/// Key type for controlling an account in a Substrate runtime, built-in.
	pub const ACCOUNT: KeyTypeId = KeyTypeId(*b"acco");
	/// Key type for Aura module, built-in.
	pub const AURA: KeyTypeId = KeyTypeId(*b"aura");
	/// Key type for ImOnline module, built-in.
	pub const IM_ONLINE: KeyTypeId = KeyTypeId(*b"imon");
	/// Key type for AuthorityDiscovery module, built-in.
	pub const AUTHORITY_DISCOVERY: KeyTypeId = KeyTypeId(*b"audi");
	/// Key type for staking, built-in.
	pub const STAKING: KeyTypeId = KeyTypeId(*b"stak");
	/// A key type ID useful for tests.
	pub const DUMMY: KeyTypeId = KeyTypeId(*b"dumy");
}

#[cfg(test)]
mod tests {
	use crate::DeriveJunction;
	use hex_literal::hex;
	use super::*;

	#[derive(Clone, Eq, PartialEq, Debug)]
	enum TestPair {
		Generated,
		GeneratedWithPhrase,
		GeneratedFromPhrase{phrase: String, password: Option<String>},
		Standard{phrase: String, password: Option<String>, path: Vec<DeriveJunction>},
		Seed(Vec<u8>),
	}
	impl Default for TestPair {
		fn default() -> Self {
			TestPair::Generated
		}
	}
	impl CryptoType for TestPair {
		type Pair = Self;
	}

	#[derive(Clone, PartialEq, Eq, Hash, Default)]
	struct TestPublic;
	impl AsRef<[u8]> for TestPublic {
		fn as_ref(&self) -> &[u8] {
			&[]
		}
	}
	impl AsMut<[u8]> for TestPublic {
		fn as_mut(&mut self) -> &mut [u8] {
			&mut []
		}
	}
	impl CryptoType for TestPublic {
		type Pair = TestPair;
	}
	impl Derive for TestPublic {}
	impl Public for TestPublic {
		fn from_slice(_bytes: &[u8]) -> Self {
			Self
		}
		fn as_slice(&self) -> &[u8] {
			&[]
		}
		fn to_raw_vec(&self) -> Vec<u8> {
			vec![]
		}
	}
	impl Pair for TestPair {
		type Public = TestPublic;
		type Seed = [u8; 8];
		type Signature = [u8; 0];
		type DeriveError = ();

		fn generate() -> (Self, <Self as Pair>::Seed) { (TestPair::Generated, [0u8; 8]) }
		fn generate_with_phrase(_password: Option<&str>) -> (Self, String, <Self as Pair>::Seed) {
			(TestPair::GeneratedWithPhrase, "".into(), [0u8; 8])
		}
		fn from_phrase(phrase: &str, password: Option<&str>)
			-> Result<(Self, <Self as Pair>::Seed), SecretStringError>
		{
			Ok((TestPair::GeneratedFromPhrase {
				phrase: phrase.to_owned(),
				password: password.map(Into::into)
			}, [0u8; 8]))
		}
		fn derive<Iter: Iterator<Item=DeriveJunction>>(&self, path_iter: Iter, _: Option<[u8; 8]>)
			-> Result<(Self, Option<[u8; 8]>), Self::DeriveError>
		{
			Ok((match self.clone() {
				TestPair::Standard {phrase, password, path} =>
					TestPair::Standard { phrase, password, path: path.into_iter().chain(path_iter).collect() },
				TestPair::GeneratedFromPhrase {phrase, password} =>
					TestPair::Standard { phrase, password, path: path_iter.collect() },
				x => if path_iter.count() == 0 { x } else { return Err(()) },
			}, None))
		}
		fn from_seed(_seed: &<TestPair as Pair>::Seed) -> Self { TestPair::Seed(_seed.as_ref().to_owned()) }
		fn sign(&self, _message: &[u8]) -> Self::Signature { [] }
		fn verify<M: AsRef<[u8]>>(_: &Self::Signature, _: M, _: &Self::Public) -> bool { true }
		fn verify_weak<P: AsRef<[u8]>, M: AsRef<[u8]>>(
			_sig: &[u8],
			_message: M,
			_pubkey: P
		) -> bool { true }
		fn public(&self) -> Self::Public { TestPublic }
		fn from_seed_slice(seed: &[u8])
			-> Result<Self, SecretStringError>
		{
			Ok(TestPair::Seed(seed.to_owned()))
		}
		fn to_raw_vec(&self) -> Vec<u8> {
			vec![]
		}
	}

	#[test]
	fn interpret_std_seed_should_work() {
		assert_eq!(
			TestPair::from_string("0x0123456789abcdef", None),
			Ok(TestPair::Seed(hex!["0123456789abcdef"][..].to_owned()))
		);
	}

	#[test]
	fn password_override_should_work() {
		assert_eq!(
			TestPair::from_string("hello world///password", None),
			TestPair::from_string("hello world", Some("password")),
		);
		assert_eq!(
			TestPair::from_string("hello world///password", None),
			TestPair::from_string("hello world///other password", Some("password")),
		);
	}

	#[test]
	fn interpret_std_secret_string_should_work() {
		assert_eq!(
			TestPair::from_string("hello world", None),
			Ok(TestPair::Standard{phrase: "hello world".to_owned(), password: None, path: vec![]})
		);
		assert_eq!(
			TestPair::from_string("hello world/1", None),
			Ok(TestPair::Standard{phrase: "hello world".to_owned(), password: None, path: vec![DeriveJunction::soft(1)]})
		);
		assert_eq!(
			TestPair::from_string("hello world/DOT", None),
			Ok(TestPair::Standard{phrase: "hello world".to_owned(), password: None, path: vec![DeriveJunction::soft("DOT")]})
		);
		assert_eq!(
			TestPair::from_string("hello world//1", None),
			Ok(TestPair::Standard{phrase: "hello world".to_owned(), password: None, path: vec![DeriveJunction::hard(1)]})
		);
		assert_eq!(
			TestPair::from_string("hello world//DOT", None),
			Ok(TestPair::Standard{phrase: "hello world".to_owned(), password: None, path: vec![DeriveJunction::hard("DOT")]})
		);
		assert_eq!(
			TestPair::from_string("hello world//1/DOT", None),
			Ok(TestPair::Standard{phrase: "hello world".to_owned(), password: None, path: vec![DeriveJunction::hard(1), DeriveJunction::soft("DOT")]})
		);
		assert_eq!(
			TestPair::from_string("hello world//DOT/1", None),
			Ok(TestPair::Standard{phrase: "hello world".to_owned(), password: None, path: vec![DeriveJunction::hard("DOT"), DeriveJunction::soft(1)]})
		);
		assert_eq!(
			TestPair::from_string("hello world///password", None),
			Ok(TestPair::Standard{phrase: "hello world".to_owned(), password: Some("password".to_owned()), path: vec![]})
		);
		assert_eq!(
			TestPair::from_string("hello world//1/DOT///password", None),
			Ok(TestPair::Standard{phrase: "hello world".to_owned(), password: Some("password".to_owned()), path: vec![DeriveJunction::hard(1), DeriveJunction::soft("DOT")]})
		);
		assert_eq!(
			TestPair::from_string("hello world/1//DOT///password", None),
			Ok(TestPair::Standard{phrase: "hello world".to_owned(), password: Some("password".to_owned()), path: vec![DeriveJunction::soft(1), DeriveJunction::hard("DOT")]})
		);
	}
}<|MERGE_RESOLUTION|>--- conflicted
+++ resolved
@@ -433,38 +433,6 @@
 
 #[cfg(feature = "full_crypto")]
 ss58_address_format!(
-<<<<<<< HEAD
-	SubstrateAccountDirect =>
-		(42, "substrate", "Any Substrate network, direct checksum, standard account (*25519).")
-	PolkadotAccountDirect =>
-		(0, "polkadot", "Polkadot Relay-chain, direct checksum, standard account (*25519).")
-	KusamaAccountDirect =>
-		(2, "kusama", "Kusama Relay-chain, direct checksum, standard account (*25519).")
-	PlasmAccountDirect =>
-		(5, "plasm", "Plasm Network, direct checksum, standard account (*25519).")
-	BifrostAccountDirect =>
-		(6, "bifrost", "Bifrost mainnet, direct checksum, standard account (*25519).")
-	EdgewareAccountDirect =>
-		(7, "edgeware", "Edgeware mainnet, direct checksum, standard account (*25519).")
-	KaruraAccountDirect =>
-		(8, "karura", "Acala Karura canary network, direct checksum, standard account (*25519).")
-	ReynoldsAccountDirect =>
-		(9, "reynolds", "Laminar Reynolds canary network, direct checksum, standard account (*25519).")
-	AcalaAccountDirect =>
-		(10, "acala", "Acala mainnet, direct checksum, standard account (*25519).")
-	LaminarAccountDirect =>
-		(11, "laminar", "Laminar mainnet, direct checksum, standard account (*25519).")
-	KulupuAccountDirect =>
-		(16, "kulupu", "Kulupu mainnet, direct checksum, standard account (*25519).")
-	DothereumAccountDirect =>
-		(20, "dothereum", "Dothereum Para-chain, direct checksum, standard account (*25519).")
-	CentrifugeAccountDirect =>
-		(36, "centrifuge", "Centrifuge Chain mainnet, direct checksum, standard account (*25519).")
-	SubstraTeeAccountDirect =>
-		(44, "substratee", "Any SubstraTEE off-chain network private account, direct checksum, standard account (*25519).")
-	DarwiniaAccountDirect =>
-		(18, "darwinia", "Darwinia Chain mainnet, direct checksum, standard account (*25519).")
-=======
 	PolkadotAccount =>
 		(0, "polkadot", "Polkadot Relay-chain, standard account (*25519).")
 	Reserved1 =>
@@ -506,7 +474,6 @@
 	Reserved47 =>
 		(47, "reserved47", "Reserved for future use (47).")
 	// Note: 48 and above are reserved.
->>>>>>> 8c185804
 );
 
 /// Set the default "version" (actually, this is a bit of a misnomer and the version byte is
