--- conflicted
+++ resolved
@@ -579,10 +579,8 @@
 		(67, "equilibrium", "Equilibrium Network, standard account (*25519).")
 	SoraAccount =>
 		(69, "sora", "SORA Network, standard account (*25519).")
-<<<<<<< HEAD
   ZeitgeistAccount =>
 		(73, "zeitgeist", "Zeitgeist network, standard account (*25519).")
-=======
 	MantaAccount =>
 		(77, "manta", "Manta Network, standard account (*25519).")
 	CalamariAccount =>
@@ -597,7 +595,6 @@
 		(110, "heiko", "Heiko, session key (*25519).")
 	ParallelAccount =>
 		(172, "parallel", "Parallel, session key (*25519).")
->>>>>>> 88f147a9
 	SocialAccount =>
 		(252, "social-network", "Social Network, standard account (*25519).")
 	Moonbeam =>
