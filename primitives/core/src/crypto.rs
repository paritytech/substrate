--- conflicted
+++ resolved
@@ -584,15 +584,12 @@
 		(77, "manta", "Manta Network, standard account (*25519).")
 	CalamariAccount =>
 		(78, "calamari", "Manta Canary Network, standard account (*25519).")
-<<<<<<< HEAD
-	OriginTrailAccount =>
-		(101, "origintrail-parachain", "OriginTrail Parachain, ethereumm account (ECDSA).")
-=======
 	PolkaSmith =>
 		(98, "polkasmith", "PolkaSmith Canary Network, standard account (*25519).")
 	PolkaFoundry =>
 		(99, "polkafoundry", "PolkaFoundry Network, standard account (*25519).")
->>>>>>> 550d64cc
+  OriginTrailAccount =>
+		(101, "origintrail-parachain", "OriginTrail Parachain, ethereumm account (ECDSA).")
 	SocialAccount =>
 		(252, "social-network", "Social Network, standard account (*25519).")
 	Moonbeam =>
