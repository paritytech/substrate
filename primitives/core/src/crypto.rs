// This file is part of Substrate.

// Copyright (C) 2017-2021 Parity Technologies (UK) Ltd.
// SPDX-License-Identifier: Apache-2.0

// Licensed under the Apache License, Version 2.0 (the "License");
// you may not use this file except in compliance with the License.
// You may obtain a copy of the License at
//
// 	http://www.apache.org/licenses/LICENSE-2.0
//
// Unless required by applicable law or agreed to in writing, software
// distributed under the License is distributed on an "AS IS" BASIS,
// WITHOUT WARRANTIES OR CONDITIONS OF ANY KIND, either express or implied.
// See the License for the specific language governing permissions and
// limitations under the License.

// tag::description[]
//! Cryptographic utilities.
// end::description[]

#[cfg(feature = "std")]
use crate::hexdisplay::HexDisplay;
use crate::{ed25519, sr25519};
#[cfg(feature = "std")]
use base58::{FromBase58, ToBase58};
use codec::{Decode, Encode, MaxEncodedLen};
#[cfg(feature = "std")]
use parking_lot::Mutex;
#[cfg(feature = "std")]
use rand::{rngs::OsRng, RngCore};
#[cfg(feature = "std")]
use regex::Regex;
/// Trait for accessing reference to `SecretString`.
pub use secrecy::ExposeSecret;
/// A store for sensitive data.
#[cfg(feature = "std")]
pub use secrecy::SecretString;
use sp_runtime_interface::pass_by::PassByInner;
#[cfg(feature = "std")]
use sp_std::convert::TryInto;
#[doc(hidden)]
pub use sp_std::ops::Deref;
use sp_std::{convert::TryFrom, hash::Hash, str, vec::Vec};
/// Trait to zeroize a memory buffer.
pub use zeroize::Zeroize;

/// The root phrase for our publicly known keys.
pub const DEV_PHRASE: &str =
	"bottom drive obey lake curtain smoke basket hold race lonely fit walk";

/// The address of the associated root phrase for our publicly known keys.
pub const DEV_ADDRESS: &str = "5DfhGyQdFobKM8NsWvEeAKk5EQQgYe9AydgJ7rMB6E1EqRzV";

/// The infallible type.
#[derive(crate::RuntimeDebug)]
pub enum Infallible {}

/// The length of the junction identifier. Note that this is also referred to as the
/// `CHAIN_CODE_LENGTH` in the context of Schnorrkel.
#[cfg(feature = "full_crypto")]
pub const JUNCTION_ID_LEN: usize = 32;

/// Similar to `From`, except that the onus is on the part of the caller to ensure
/// that data passed in makes sense. Basically, you're not guaranteed to get anything
/// sensible out.
pub trait UncheckedFrom<T> {
	/// Convert from an instance of `T` to Self. This is not guaranteed to be
	/// whatever counts as a valid instance of `T` and it's up to the caller to
	/// ensure that it makes sense.
	fn unchecked_from(t: T) -> Self;
}

/// The counterpart to `UncheckedFrom`.
pub trait UncheckedInto<T> {
	/// The counterpart to `unchecked_from`.
	fn unchecked_into(self) -> T;
}

impl<S, T: UncheckedFrom<S>> UncheckedInto<T> for S {
	fn unchecked_into(self) -> T {
		T::unchecked_from(self)
	}
}

/// An error with the interpretation of a secret.
#[derive(Debug, Clone, PartialEq, Eq)]
#[cfg(feature = "full_crypto")]
pub enum SecretStringError {
	/// The overall format was invalid (e.g. the seed phrase contained symbols).
	InvalidFormat,
	/// The seed phrase provided is not a valid BIP39 phrase.
	InvalidPhrase,
	/// The supplied password was invalid.
	InvalidPassword,
	/// The seed is invalid (bad content).
	InvalidSeed,
	/// The seed has an invalid length.
	InvalidSeedLength,
	/// The derivation path was invalid (e.g. contains soft junctions when they are not supported).
	InvalidPath,
}

/// A since derivation junction description. It is the single parameter used when creating
/// a new secret key from an existing secret key and, in the case of `SoftRaw` and `SoftIndex`
/// a new public key from an existing public key.
#[derive(Copy, Clone, Eq, PartialEq, Hash, Debug, Encode, Decode)]
#[cfg(feature = "full_crypto")]
pub enum DeriveJunction {
	/// Soft (vanilla) derivation. Public keys have a correspondent derivation.
	Soft([u8; JUNCTION_ID_LEN]),
	/// Hard ("hardened") derivation. Public keys do not have a correspondent derivation.
	Hard([u8; JUNCTION_ID_LEN]),
}

#[cfg(feature = "full_crypto")]
impl DeriveJunction {
	/// Consume self to return a soft derive junction with the same chain code.
	pub fn soften(self) -> Self {
		DeriveJunction::Soft(self.unwrap_inner())
	}

	/// Consume self to return a hard derive junction with the same chain code.
	pub fn harden(self) -> Self {
		DeriveJunction::Hard(self.unwrap_inner())
	}

	/// Create a new soft (vanilla) DeriveJunction from a given, encodable, value.
	///
	/// If you need a hard junction, use `hard()`.
	pub fn soft<T: Encode>(index: T) -> Self {
		let mut cc: [u8; JUNCTION_ID_LEN] = Default::default();
		index.using_encoded(|data| {
			if data.len() > JUNCTION_ID_LEN {
				let hash_result = blake2_rfc::blake2b::blake2b(JUNCTION_ID_LEN, &[], data);
				let hash = hash_result.as_bytes();
				cc.copy_from_slice(hash);
			} else {
				cc[0..data.len()].copy_from_slice(data);
			}
		});
		DeriveJunction::Soft(cc)
	}

	/// Create a new hard (hardened) DeriveJunction from a given, encodable, value.
	///
	/// If you need a soft junction, use `soft()`.
	pub fn hard<T: Encode>(index: T) -> Self {
		Self::soft(index).harden()
	}

	/// Consume self to return the chain code.
	pub fn unwrap_inner(self) -> [u8; JUNCTION_ID_LEN] {
		match self {
			DeriveJunction::Hard(c) | DeriveJunction::Soft(c) => c,
		}
	}

	/// Get a reference to the inner junction id.
	pub fn inner(&self) -> &[u8; JUNCTION_ID_LEN] {
		match self {
			DeriveJunction::Hard(ref c) | DeriveJunction::Soft(ref c) => c,
		}
	}

	/// Return `true` if the junction is soft.
	pub fn is_soft(&self) -> bool {
		matches!(*self, DeriveJunction::Soft(_))
	}

	/// Return `true` if the junction is hard.
	pub fn is_hard(&self) -> bool {
		matches!(*self, DeriveJunction::Hard(_))
	}
}

#[cfg(feature = "full_crypto")]
impl<T: AsRef<str>> From<T> for DeriveJunction {
	fn from(j: T) -> DeriveJunction {
		let j = j.as_ref();
		let (code, hard) =
			if let Some(stripped) = j.strip_prefix('/') { (stripped, true) } else { (j, false) };

		let res = if let Ok(n) = str::parse::<u64>(code) {
			// number
			DeriveJunction::soft(n)
		} else {
			// something else
			DeriveJunction::soft(code)
		};

		if hard {
			res.harden()
		} else {
			res
		}
	}
}

/// An error type for SS58 decoding.
#[cfg(feature = "full_crypto")]
#[derive(Clone, Copy, Eq, PartialEq, Debug)]
pub enum PublicError {
	/// Bad alphabet.
	BadBase58,
	/// Bad length.
	BadLength,
	/// Unknown identifier for the encoding.
	UnknownVersion,
	/// Invalid checksum.
	InvalidChecksum,
	/// Invalid format.
	InvalidFormat,
	/// Invalid derivation path.
	InvalidPath,
	/// Disallowed SS58 Address Format for this datatype.
	FormatNotAllowed,
}

/// Key that can be encoded to/from SS58.
///
/// See <https://github.com/paritytech/substrate/wiki/External-Address-Format-(SS58)#address-type>
/// for information on the codec.
#[cfg(feature = "full_crypto")]
pub trait Ss58Codec: Sized + AsMut<[u8]> + AsRef<[u8]> + Default {
	/// A format filterer, can be used to ensure that `from_ss58check` family only decode for
	/// allowed identifiers. By default just refuses the two reserved identifiers.
	fn format_is_allowed(f: Ss58AddressFormat) -> bool {
		!matches!(f, Ss58AddressFormat::Reserved46 | Ss58AddressFormat::Reserved47)
	}

	/// Some if the string is a properly encoded SS58Check address.
	#[cfg(feature = "std")]
	fn from_ss58check(s: &str) -> Result<Self, PublicError> {
		Self::from_ss58check_with_version(s).and_then(|(r, v)| match v {
			v if !v.is_custom() => Ok(r),
			v if v == *DEFAULT_VERSION.lock() => Ok(r),
			_ => Err(PublicError::UnknownVersion),
		})
	}

	/// Some if the string is a properly encoded SS58Check address.
	#[cfg(feature = "std")]
	fn from_ss58check_with_version(s: &str) -> Result<(Self, Ss58AddressFormat), PublicError> {
		const CHECKSUM_LEN: usize = 2;
		let mut res = Self::default();

		// Must decode to our type.
		let body_len = res.as_mut().len();

		let data = s.from_base58().map_err(|_| PublicError::BadBase58)?;
		if data.len() < 2 {
			return Err(PublicError::BadLength)
		}
		let (prefix_len, ident) = match data[0] {
			0..=63 => (1, data[0] as u16),
			64..=127 => {
				// weird bit manipulation owing to the combination of LE encoding and missing two
				// bits from the left.
				// d[0] d[1] are: 01aaaaaa bbcccccc
				// they make the LE-encoded 16-bit value: aaaaaabb 00cccccc
				// so the lower byte is formed of aaaaaabb and the higher byte is 00cccccc
				let lower = (data[0] << 2) | (data[1] >> 6);
				let upper = data[1] & 0b00111111;
				(2, (lower as u16) | ((upper as u16) << 8))
			},
			_ => return Err(PublicError::UnknownVersion),
		};
		if data.len() != prefix_len + body_len + CHECKSUM_LEN {
			return Err(PublicError::BadLength)
		}
		let format = ident.try_into().map_err(|_: ()| PublicError::UnknownVersion)?;
		if !Self::format_is_allowed(format) {
			return Err(PublicError::FormatNotAllowed)
		}

		let hash = ss58hash(&data[0..body_len + prefix_len]);
		let checksum = &hash.as_bytes()[0..CHECKSUM_LEN];
		if data[body_len + prefix_len..body_len + prefix_len + CHECKSUM_LEN] != *checksum {
			// Invalid checksum.
			return Err(PublicError::InvalidChecksum)
		}
		res.as_mut().copy_from_slice(&data[prefix_len..body_len + prefix_len]);
		Ok((res, format))
	}

	/// Some if the string is a properly encoded SS58Check address, optionally with
	/// a derivation path following.
	#[cfg(feature = "std")]
	fn from_string(s: &str) -> Result<Self, PublicError> {
		Self::from_string_with_version(s).and_then(|(r, v)| match v {
			v if !v.is_custom() => Ok(r),
			v if v == *DEFAULT_VERSION.lock() => Ok(r),
			_ => Err(PublicError::UnknownVersion),
		})
	}

	/// Return the ss58-check string for this key.
	#[cfg(feature = "std")]
	fn to_ss58check_with_version(&self, version: Ss58AddressFormat) -> String {
		// We mask out the upper two bits of the ident - SS58 Prefix currently only supports 14-bits
		let ident: u16 = u16::from(version) & 0b0011_1111_1111_1111;
		let mut v = match ident {
			0..=63 => vec![ident as u8],
			64..=16_383 => {
				// upper six bits of the lower byte(!)
				let first = ((ident & 0b0000_0000_1111_1100) as u8) >> 2;
				// lower two bits of the lower byte in the high pos,
				// lower bits of the upper byte in the low pos
				let second = ((ident >> 8) as u8) | ((ident & 0b0000_0000_0000_0011) as u8) << 6;
				vec![first | 0b01000000, second]
			},
			_ => unreachable!("masked out the upper two bits; qed"),
		};
		v.extend(self.as_ref());
		let r = ss58hash(&v);
		v.extend(&r.as_bytes()[0..2]);
		v.to_base58()
	}

	/// Return the ss58-check string for this key.
	#[cfg(feature = "std")]
	fn to_ss58check(&self) -> String {
		self.to_ss58check_with_version(*DEFAULT_VERSION.lock())
	}

	/// Some if the string is a properly encoded SS58Check address, optionally with
	/// a derivation path following.
	#[cfg(feature = "std")]
	fn from_string_with_version(s: &str) -> Result<(Self, Ss58AddressFormat), PublicError> {
		Self::from_ss58check_with_version(s)
	}
}

/// Derivable key trait.
pub trait Derive: Sized {
	/// Derive a child key from a series of given junctions.
	///
	/// Will be `None` for public keys if there are any hard junctions in there.
	#[cfg(feature = "std")]
	fn derive<Iter: Iterator<Item = DeriveJunction>>(&self, _path: Iter) -> Option<Self> {
		None
	}
}

#[cfg(feature = "std")]
const PREFIX: &[u8] = b"SS58PRE";

#[cfg(feature = "std")]
fn ss58hash(data: &[u8]) -> blake2_rfc::blake2b::Blake2bResult {
	let mut context = blake2_rfc::blake2b::Blake2b::new(64);
	context.update(PREFIX);
	context.update(data);
	context.finalize()
}

#[cfg(feature = "std")]
lazy_static::lazy_static! {
	static ref DEFAULT_VERSION: Mutex<Ss58AddressFormat>
		= Mutex::new(Ss58AddressFormat::SubstrateAccount);
}

#[cfg(feature = "full_crypto")]
macro_rules! ss58_address_format {
	( $( $identifier:tt => ($number:expr, $name:expr, $desc:tt) )* ) => (
		/// A known address (sub)format/network ID for SS58.
		#[derive(Copy, Clone, PartialEq, Eq, crate::RuntimeDebug)]
		pub enum Ss58AddressFormat {
			$(#[doc = $desc] $identifier),*,
			/// Use a manually provided numeric value as a standard identifier
			Custom(u16),
		}

		#[cfg(feature = "std")]
		impl std::fmt::Display for Ss58AddressFormat {
			fn fmt(&self, f: &mut std::fmt::Formatter) -> std::fmt::Result {
				match self {
					$(
						Ss58AddressFormat::$identifier => write!(f, "{}", $name),
					)*
					Ss58AddressFormat::Custom(x) => write!(f, "{}", x),
				}

			}
		}

		static ALL_SS58_ADDRESS_FORMATS: [Ss58AddressFormat; 0 $(+ { let _ = $number; 1})*] = [
			$(Ss58AddressFormat::$identifier),*,
		];

		impl Ss58AddressFormat {
			/// names of all address formats
			pub fn all_names() -> &'static [&'static str] {
				&[
					$($name),*,
				]
			}
			/// All known address formats.
			pub fn all() -> &'static [Ss58AddressFormat] {
				&ALL_SS58_ADDRESS_FORMATS
			}

			/// Whether the address is custom.
			pub fn is_custom(&self) -> bool {
				matches!(self, Self::Custom(_))
			}
		}

		impl TryFrom<u8> for Ss58AddressFormat {
			type Error = ();

			fn try_from(x: u8) -> Result<Ss58AddressFormat, ()> {
				Ss58AddressFormat::try_from(x as u16)
			}
		}

		impl From<Ss58AddressFormat> for u16 {
			fn from(x: Ss58AddressFormat) -> u16 {
				match x {
					$(Ss58AddressFormat::$identifier => $number),*,
					Ss58AddressFormat::Custom(n) => n,
				}
			}
		}

		impl TryFrom<u16> for Ss58AddressFormat {
			type Error = ();

			fn try_from(x: u16) -> Result<Ss58AddressFormat, ()> {
				match x {
					$($number => Ok(Ss58AddressFormat::$identifier)),*,
					_ => Ok(Ss58AddressFormat::Custom(x)),
				}
			}
		}

		/// Error encountered while parsing `Ss58AddressFormat` from &'_ str
		/// unit struct for now.
		#[derive(Copy, Clone, PartialEq, Eq, crate::RuntimeDebug)]
		pub struct ParseError;

		impl<'a> TryFrom<&'a str> for Ss58AddressFormat {
			type Error = ParseError;

			fn try_from(x: &'a str) -> Result<Ss58AddressFormat, Self::Error> {
				match x {
					$($name => Ok(Ss58AddressFormat::$identifier)),*,
					a => a.parse::<u16>().map(Ss58AddressFormat::Custom).map_err(|_| ParseError),
				}
			}
		}

		#[cfg(feature = "std")]
		impl std::str::FromStr for Ss58AddressFormat {
			type Err = ParseError;

			fn from_str(data: &str) -> Result<Self, Self::Err> {
				Self::try_from(data)
			}
		}

		#[cfg(feature = "std")]
		impl std::fmt::Display for ParseError {
			fn fmt(&self, f: &mut std::fmt::Formatter<'_>) -> std::fmt::Result {
				write!(f, "failed to parse network value as u8")
			}
		}

		#[cfg(feature = "std")]
		impl Default for Ss58AddressFormat {
			fn default() -> Self {
				*DEFAULT_VERSION.lock()
			}
		}

		#[cfg(feature = "std")]
		impl From<Ss58AddressFormat> for String {
			fn from(x: Ss58AddressFormat) -> String {
				x.to_string()
			}
		}
	)
}

#[cfg(feature = "full_crypto")]
ss58_address_format!(
	PolkadotAccount =>
		(0, "polkadot", "Polkadot Relay-chain, standard account (*25519).")
	BareSr25519 =>
		(1, "sr25519", "Bare 32-bit Schnorr/Ristretto 25519 (S/R 25519) key.")
	KusamaAccount =>
		(2, "kusama", "Kusama Relay-chain, standard account (*25519).")
	BareEd25519 =>
		(3, "ed25519", "Bare 32-bit Edwards Ed25519 key.")
	KatalChainAccount =>
		(4, "katalchain", "Katal Chain, standard account (*25519).")
	PlasmAccount =>
		(5, "plasm", "Plasm Network, standard account (*25519).")
	BifrostAccount =>
		(6, "bifrost", "Bifrost mainnet, direct checksum, standard account (*25519).")
	EdgewareAccount =>
		(7, "edgeware", "Edgeware mainnet, standard account (*25519).")
	KaruraAccount =>
		(8, "karura", "Acala Karura canary network, standard account (*25519).")
	ReynoldsAccount =>
		(9, "reynolds", "Laminar Reynolds canary network, standard account (*25519).")
	AcalaAccount =>
		(10, "acala", "Acala mainnet, standard account (*25519).")
	LaminarAccount =>
		(11, "laminar", "Laminar mainnet, standard account (*25519).")
	PolymathAccount =>
		(12, "polymath", "Polymath network, standard account (*25519).")
	SubstraTeeAccount =>
		(13, "substratee", "Any SubstraTEE off-chain network private account (*25519).")
	TotemAccount =>
		(14, "totem", "Any Totem Live Accounting network standard account (*25519).")
	SynesthesiaAccount =>
		(15, "synesthesia", "Synesthesia mainnet, standard account (*25519).")
	KulupuAccount =>
		(16, "kulupu", "Kulupu mainnet, standard account (*25519).")
	DarkAccount =>
		(17, "dark", "Dark mainnet, standard account (*25519).")
	DarwiniaAccount =>
		(18, "darwinia", "Darwinia Chain mainnet, standard account (*25519).")
	GeekAccount =>
		(19, "geek", "GeekCash mainnet, standard account (*25519).")
	StafiAccount =>
		(20, "stafi", "Stafi mainnet, standard account (*25519).")
	DockTestAccount =>
		(21, "dock-testnet", "Dock testnet, standard account (*25519).")
	DockMainAccount =>
		(22, "dock-mainnet", "Dock mainnet, standard account (*25519).")
	ShiftNrg =>
		(23, "shift", "ShiftNrg mainnet, standard account (*25519).")
	ZeroAccount =>
		(24, "zero", "ZERO mainnet, standard account (*25519).")
	AlphavilleAccount =>
		(25, "alphaville", "ZERO testnet, standard account (*25519).")
	JupiterAccount =>
		(26, "jupiter", "Jupiter testnet, standard account (*25519).")
	SubsocialAccount =>
		(28, "subsocial", "Subsocial network, standard account (*25519).")
	DhiwayAccount =>
		(29, "cord", "Dhiway CORD network, standard account (*25519).")
	PhalaAccount =>
		(30, "phala", "Phala Network, standard account (*25519).")
	LitentryAccount =>
		(31, "litentry", "Litentry Network, standard account (*25519).")
	RobonomicsAccount =>
		(32, "robonomics", "Any Robonomics network standard account (*25519).")
	DataHighwayAccount =>
		(33, "datahighway", "DataHighway mainnet, standard account (*25519).")
	AresAccount =>
		(34, "ares", "Ares Protocol, standard account (*25519).")
	ValiuAccount =>
		(35, "vln", "Valiu Liquidity Network mainnet, standard account (*25519).")
	CentrifugeAccount =>
		(36, "centrifuge", "Centrifuge Chain mainnet, standard account (*25519).")
	NodleAccount =>
		(37, "nodle", "Nodle Chain mainnet, standard account (*25519).")
	KiltAccount =>
		(38, "kilt", "KILT Chain mainnet, standard account (*25519).")
	PolimecAccount =>
		(41, "poli", "Polimec Chain mainnet, standard account (*25519).")
	SubstrateAccount =>
		(42, "substrate", "Any Substrate network, standard account (*25519).")
	BareSecp256k1 =>
		(43, "secp256k1", "Bare ECDSA SECP256k1 key.")
	ChainXAccount =>
		(44, "chainx", "ChainX mainnet, standard account (*25519).")
	UniartsAccount =>
		(45, "uniarts", "UniArts Chain mainnet, standard account (*25519).")
	Reserved46 =>
		(46, "reserved46", "Reserved for future use (46).")
	Reserved47 =>
		(47, "reserved47", "Reserved for future use (47).")
	NeatcoinAccount =>
		(48, "neatcoin", "Neatcoin mainnet, standard account (*25519).")
	HydraDXAccount =>
		(63, "hydradx", "HydraDX standard account (*25519).")
	AventusAccount =>
		(65, "aventus", "Aventus Chain mainnet, standard account (*25519).")
	CrustAccount =>
		(66, "crust", "Crust Network, standard account (*25519).")
	EquilibriumAccount =>
		(67, "equilibrium", "Equilibrium Network, standard account (*25519).")
	SoraAccount =>
		(69, "sora", "SORA Network, standard account (*25519).")
  ZeitgeistAccount =>
		(73, "zeitgeist", "Zeitgeist network, standard account (*25519).")
	MantaAccount =>
		(77, "manta", "Manta Network, standard account (*25519).")
	CalamariAccount =>
		(78, "calamari", "Manta Canary Network, standard account (*25519).")
	PolkaSmith =>
		(98, "polkasmith", "PolkaSmith Canary Network, standard account (*25519).")
	PolkaFoundry =>
		(99, "polkafoundry", "PolkaFoundry Network, standard account (*25519).")
  OriginTrailAccount =>
		(101, "origintrail-parachain", "OriginTrail Parachain, ethereumm account (ECDSA).")
	HeikoAccount =>
		(110, "heiko", "Heiko, session key (*25519).")
	ParallelAccount =>
		(172, "parallel", "Parallel, session key (*25519).")
	SocialAccount =>
		(252, "social-network", "Social Network, standard account (*25519).")
	Moonbeam =>
		(1284, "moonbeam", "Moonbeam, session key (*25519).")
	Moonriver =>
		(1285, "moonriver", "Moonriver, session key (*25519).")
	BasiliskAccount =>
		(10041, "basilisk", "Basilisk standard account (*25519).")

	// Note: 16384 and above are reserved.
);

/// Set the default "version" (actually, this is a bit of a misnomer and the version byte is
/// typically used not just to encode format/version but also network identity) that is used for
/// encoding and decoding SS58 addresses. If an unknown version is provided then it fails.
///
/// See `ss58_address_format!` for all current known "versions".
#[cfg(feature = "std")]
pub fn set_default_ss58_version(version: Ss58AddressFormat) {
	*DEFAULT_VERSION.lock() = version
}

#[cfg(feature = "std")]
lazy_static::lazy_static! {
	static ref SS58_REGEX: Regex = Regex::new(r"^(?P<ss58>[\w\d ]+)?(?P<path>(//?[^/]+)*)$")
		.expect("constructed from known-good static value; qed");
	static ref SECRET_PHRASE_REGEX: Regex = Regex::new(r"^(?P<phrase>[\d\w ]+)?(?P<path>(//?[^/]+)*)(///(?P<password>.*))?$")
		.expect("constructed from known-good static value; qed");
	static ref JUNCTION_REGEX: Regex = Regex::new(r"/(/?[^/]+)")
		.expect("constructed from known-good static value; qed");
}

#[cfg(feature = "std")]
impl<T: Sized + AsMut<[u8]> + AsRef<[u8]> + Default + Derive> Ss58Codec for T {
	fn from_string(s: &str) -> Result<Self, PublicError> {
		let cap = SS58_REGEX.captures(s).ok_or(PublicError::InvalidFormat)?;
		let s = cap.name("ss58").map(|r| r.as_str()).unwrap_or(DEV_ADDRESS);
		let addr = if let Some(stripped) = s.strip_prefix("0x") {
			let d = hex::decode(stripped).map_err(|_| PublicError::InvalidFormat)?;
			let mut r = Self::default();
			if d.len() == r.as_ref().len() {
				r.as_mut().copy_from_slice(&d);
				r
			} else {
				return Err(PublicError::BadLength)
			}
		} else {
			Self::from_ss58check(s)?
		};
		if cap["path"].is_empty() {
			Ok(addr)
		} else {
			let path =
				JUNCTION_REGEX.captures_iter(&cap["path"]).map(|f| DeriveJunction::from(&f[1]));
			addr.derive(path).ok_or(PublicError::InvalidPath)
		}
	}

	fn from_string_with_version(s: &str) -> Result<(Self, Ss58AddressFormat), PublicError> {
		let cap = SS58_REGEX.captures(s).ok_or(PublicError::InvalidFormat)?;
		let (addr, v) = Self::from_ss58check_with_version(
			cap.name("ss58").map(|r| r.as_str()).unwrap_or(DEV_ADDRESS),
		)?;
		if cap["path"].is_empty() {
			Ok((addr, v))
		} else {
			let path =
				JUNCTION_REGEX.captures_iter(&cap["path"]).map(|f| DeriveJunction::from(&f[1]));
			addr.derive(path).ok_or(PublicError::InvalidPath).map(|a| (a, v))
		}
	}
}

/// Trait suitable for typical cryptographic PKI key public type.
pub trait Public:
	AsRef<[u8]>
	+ AsMut<[u8]>
	+ Default
	+ Derive
	+ CryptoType
	+ PartialEq
	+ Eq
	+ Clone
	+ Send
	+ Sync
	+ for<'a> TryFrom<&'a [u8]>
{
	/// A new instance from the given slice.
	///
	/// NOTE: No checking goes on to ensure this is a real public key. Only use it if
	/// you are certain that the array actually is a pubkey. GIGO!
	fn from_slice(data: &[u8]) -> Self;

	/// Return a `Vec<u8>` filled with raw data.
	fn to_raw_vec(&self) -> Vec<u8> {
		self.as_slice().to_vec()
	}

	/// Return a slice filled with raw data.
	fn as_slice(&self) -> &[u8] {
		self.as_ref()
	}
	/// Return `CryptoTypePublicPair` from public key.
	fn to_public_crypto_pair(&self) -> CryptoTypePublicPair;
}

/// An opaque 32-byte cryptographic identifier.
#[derive(Clone, Eq, PartialEq, Ord, PartialOrd, Default, Encode, Decode, MaxEncodedLen)]
#[cfg_attr(feature = "std", derive(Hash))]
pub struct AccountId32([u8; 32]);

impl AccountId32 {
	/// Create a new instance from its raw inner byte value.
	///
	/// Equivalent to this types `From<[u8; 32]>` implementation. For the lack of const
	/// support in traits we have this constructor.
	pub const fn new(inner: [u8; 32]) -> Self {
		Self(inner)
	}
}

impl UncheckedFrom<crate::hash::H256> for AccountId32 {
	fn unchecked_from(h: crate::hash::H256) -> Self {
		AccountId32(h.into())
	}
}

#[cfg(feature = "std")]
impl Ss58Codec for AccountId32 {}

impl AsRef<[u8]> for AccountId32 {
	fn as_ref(&self) -> &[u8] {
		&self.0[..]
	}
}

impl AsMut<[u8]> for AccountId32 {
	fn as_mut(&mut self) -> &mut [u8] {
		&mut self.0[..]
	}
}

impl AsRef<[u8; 32]> for AccountId32 {
	fn as_ref(&self) -> &[u8; 32] {
		&self.0
	}
}

impl AsMut<[u8; 32]> for AccountId32 {
	fn as_mut(&mut self) -> &mut [u8; 32] {
		&mut self.0
	}
}

impl From<[u8; 32]> for AccountId32 {
	fn from(x: [u8; 32]) -> Self {
		Self::new(x)
	}
}

impl<'a> sp_std::convert::TryFrom<&'a [u8]> for AccountId32 {
	type Error = ();
	fn try_from(x: &'a [u8]) -> Result<AccountId32, ()> {
		if x.len() == 32 {
			let mut r = AccountId32::default();
			r.0.copy_from_slice(x);
			Ok(r)
		} else {
			Err(())
		}
	}
}

impl From<AccountId32> for [u8; 32] {
	fn from(x: AccountId32) -> [u8; 32] {
		x.0
	}
}

impl From<sr25519::Public> for AccountId32 {
	fn from(k: sr25519::Public) -> Self {
		k.0.into()
	}
}

impl From<ed25519::Public> for AccountId32 {
	fn from(k: ed25519::Public) -> Self {
		k.0.into()
	}
}

#[cfg(feature = "std")]
impl std::fmt::Display for AccountId32 {
	fn fmt(&self, f: &mut std::fmt::Formatter) -> std::fmt::Result {
		write!(f, "{}", self.to_ss58check())
	}
}

impl sp_std::fmt::Debug for AccountId32 {
	#[cfg(feature = "std")]
	fn fmt(&self, f: &mut sp_std::fmt::Formatter) -> sp_std::fmt::Result {
		let s = self.to_ss58check();
		write!(f, "{} ({}...)", crate::hexdisplay::HexDisplay::from(&self.0), &s[0..8])
	}

	#[cfg(not(feature = "std"))]
	fn fmt(&self, _: &mut sp_std::fmt::Formatter) -> sp_std::fmt::Result {
		Ok(())
	}
}

#[cfg(feature = "std")]
impl serde::Serialize for AccountId32 {
	fn serialize<S>(&self, serializer: S) -> Result<S::Ok, S::Error>
	where
		S: serde::Serializer,
	{
		serializer.serialize_str(&self.to_ss58check())
	}
}

#[cfg(feature = "std")]
impl<'de> serde::Deserialize<'de> for AccountId32 {
	fn deserialize<D>(deserializer: D) -> Result<Self, D::Error>
	where
		D: serde::Deserializer<'de>,
	{
		Ss58Codec::from_ss58check(&String::deserialize(deserializer)?)
			.map_err(|e| serde::de::Error::custom(format!("{:?}", e)))
	}
}

#[cfg(feature = "std")]
impl sp_std::str::FromStr for AccountId32 {
	type Err = &'static str;

	fn from_str(s: &str) -> Result<Self, Self::Err> {
		let hex_or_ss58_without_prefix = s.trim_start_matches("0x");
		if hex_or_ss58_without_prefix.len() == 64 {
			let mut bytes = [0u8; 32];
			hex::decode_to_slice(hex_or_ss58_without_prefix, &mut bytes)
				.map_err(|_| "invalid hex address.")
				.map(|_| Self::from(bytes))
		} else {
			Self::from_ss58check(s).map_err(|_| "invalid ss58 address.")
		}
	}
}

#[cfg(feature = "std")]
pub use self::dummy::*;

#[cfg(feature = "std")]
mod dummy {
	use super::*;

	/// Dummy cryptography. Doesn't do anything.
	#[derive(Clone, Hash, Default, Eq, PartialEq)]
	pub struct Dummy;

	impl AsRef<[u8]> for Dummy {
		fn as_ref(&self) -> &[u8] {
			&b""[..]
		}
	}

	impl AsMut<[u8]> for Dummy {
		fn as_mut(&mut self) -> &mut [u8] {
			unsafe {
				#[allow(mutable_transmutes)]
				sp_std::mem::transmute::<_, &'static mut [u8]>(&b""[..])
			}
		}
	}

	impl<'a> TryFrom<&'a [u8]> for Dummy {
		type Error = ();

		fn try_from(_: &'a [u8]) -> Result<Self, ()> {
			Ok(Self)
		}
	}

	impl CryptoType for Dummy {
		type Pair = Dummy;
	}

	impl Derive for Dummy {}

	impl Public for Dummy {
		fn from_slice(_: &[u8]) -> Self {
			Self
		}
		#[cfg(feature = "std")]
		fn to_raw_vec(&self) -> Vec<u8> {
			vec![]
		}
		fn as_slice(&self) -> &[u8] {
			b""
		}
		fn to_public_crypto_pair(&self) -> CryptoTypePublicPair {
			CryptoTypePublicPair(CryptoTypeId(*b"dumm"), Public::to_raw_vec(self))
		}
	}

	impl Pair for Dummy {
		type Public = Dummy;
		type Seed = Dummy;
		type Signature = Dummy;
		type DeriveError = ();
		#[cfg(feature = "std")]
		fn generate_with_phrase(_: Option<&str>) -> (Self, String, Self::Seed) {
			Default::default()
		}
		#[cfg(feature = "std")]
		fn from_phrase(_: &str, _: Option<&str>) -> Result<(Self, Self::Seed), SecretStringError> {
			Ok(Default::default())
		}
<<<<<<< HEAD
		fn derive<
			Iter: Iterator<Item=DeriveJunction>,
		>(&self, _: Iter, _: Option<Dummy>) -> Result<(Self, Option<Dummy>), Self::DeriveError> { Ok((Self, None)) }
		fn from_seed(_: Self::Seed) -> Self { Self }
		fn from_seed_slice(_: &[u8]) -> Result<Self, SecretStringError> { Ok(Self) }
		fn sign(&self, _: &[u8]) -> Self::Signature { Self }
		fn verify<M: AsRef<[u8]>>(_: &Self::Signature, _: M, _: &Self::Public) -> bool { true }
		fn verify_weak<P: AsRef<[u8]>, M: AsRef<[u8]>>(_: &[u8], _: M, _: P) -> bool { true }
		fn public(&self) -> Self::Public { Self }
		fn to_raw_vec(&self) -> Vec<u8> { vec![] }
=======
		fn derive<Iter: Iterator<Item = DeriveJunction>>(
			&self,
			_: Iter,
			_: Option<Dummy>,
		) -> Result<(Self, Option<Dummy>), Self::DeriveError> {
			Ok((Self, None))
		}
		fn from_seed(_: &Self::Seed) -> Self {
			Self
		}
		fn from_seed_slice(_: &[u8]) -> Result<Self, SecretStringError> {
			Ok(Self)
		}
		fn sign(&self, _: &[u8]) -> Self::Signature {
			Self
		}
		fn verify<M: AsRef<[u8]>>(_: &Self::Signature, _: M, _: &Self::Public) -> bool {
			true
		}
		fn verify_weak<P: AsRef<[u8]>, M: AsRef<[u8]>>(_: &[u8], _: M, _: P) -> bool {
			true
		}
		fn public(&self) -> Self::Public {
			Self
		}
		fn to_raw_vec(&self) -> Vec<u8> {
			vec![]
		}
>>>>>>> 852bab07
	}
}

/// Trait suitable for typical cryptographic PKI key pair type.
///
/// For now it just specifies how to create a key from a phrase and derivation path.
#[cfg(feature = "full_crypto")]
pub trait Pair: CryptoType + Sized + Clone + Send + Sync + 'static {
	/// The type which is used to encode a public key.
	type Public: Public + Hash;

	/// The type used to (minimally) encode the data required to securely create
	/// a new key pair.
	type Seed: Default + AsRef<[u8]> + AsMut<[u8]> + Clone;

	/// The type used to represent a signature. Can be created from a key pair and a message
	/// and verified with the message and a public key.
	type Signature: AsRef<[u8]>;

	/// Error returned from the `derive` function.
	type DeriveError;

	/// Generate new secure (random) key pair.
	///
	/// This is only for ephemeral keys really, since you won't have access to the secret key
	/// for storage. If you want a persistent key pair, use `generate_with_phrase` instead.
	#[cfg(feature = "std")]
	fn generate() -> (Self, Self::Seed) {
		let mut seed = Self::Seed::default();
		OsRng.fill_bytes(seed.as_mut());
		(Self::from_seed(seed.clone()), seed)
	}

	/// Generate new secure (random) key pair and provide the recovery phrase.
	///
	/// You can recover the same key later with `from_phrase`.
	///
	/// This is generally slower than `generate()`, so prefer that unless you need to persist
	/// the key from the current session.
	#[cfg(feature = "std")]
	fn generate_with_phrase(password: Option<&str>) -> (Self, String, Self::Seed);

	/// Returns the KeyPair from the English BIP39 seed `phrase`, or `None` if it's invalid.
	#[cfg(feature = "std")]
	fn from_phrase(
		phrase: &str,
		password: Option<&str>,
	) -> Result<(Self, Self::Seed), SecretStringError>;

	/// Derive a child key from a series of given junctions.
	fn derive<Iter: Iterator<Item = DeriveJunction>>(
		&self,
		path: Iter,
		seed: Option<Self::Seed>,
	) -> Result<(Self, Option<Self::Seed>), Self::DeriveError>;

	/// Generate new key pair from the provided `seed`.
	///
	/// @WARNING: THIS WILL ONLY BE SECURE IF THE `seed` IS SECURE. If it can be guessed
	/// by an attacker then they can also derive your key.
	fn from_seed(seed: Self::Seed) -> Self;

	/// Make a new key pair from secret seed material. The slice must be the correct size or
	/// it will return `None`.
	///
	/// @WARNING: THIS WILL ONLY BE SECURE IF THE `seed` IS SECURE. If it can be guessed
	/// by an attacker then they can also derive your key.
	fn from_seed_slice(seed: &[u8]) -> Result<Self, SecretStringError>;

	/// Sign a message.
	fn sign(&self, message: &[u8]) -> Self::Signature;

	/// Verify a signature on a message. Returns true if the signature is good.
	fn verify<M: AsRef<[u8]>>(sig: &Self::Signature, message: M, pubkey: &Self::Public) -> bool;

	/// Verify a signature on a message. Returns true if the signature is good.
	fn verify_weak<P: AsRef<[u8]>, M: AsRef<[u8]>>(sig: &[u8], message: M, pubkey: P) -> bool;

	/// Get the public key.
	fn public(&self) -> Self::Public;

	/// Interprets the string `s` in order to generate a key Pair. Returns both the pair and an
	/// optional seed, in the case that the pair can be expressed as a direct derivation from a seed
	/// (some cases, such as Sr25519 derivations with path components, cannot).
	///
	/// This takes a helper function to do the key generation from a phrase, password and
	/// junction iterator.
	///
	/// - If `s` is a possibly `0x` prefixed 64-digit hex string, then it will be interpreted
	/// directly as a `MiniSecretKey` (aka "seed" in `subkey`).
	/// - If `s` is a valid BIP-39 key phrase of 12, 15, 18, 21 or 24 words, then the key will
	/// be derived from it. In this case:
	///   - the phrase may be followed by one or more items delimited by `/` characters.
	///   - the path may be followed by `///`, in which case everything after the `///` is treated
	/// as a password.
	/// - If `s` begins with a `/` character it is prefixed with the Substrate public `DEV_PHRASE`
	///   and
	/// interpreted as above.
	///
	/// In this case they are interpreted as HDKD junctions; purely numeric items are interpreted as
	/// integers, non-numeric items as strings. Junctions prefixed with `/` are interpreted as soft
	/// junctions, and with `//` as hard junctions.
	///
	/// There is no correspondence mapping between SURI strings and the keys they represent.
	/// Two different non-identical strings can actually lead to the same secret being derived.
	/// Notably, integer junction indices may be legally prefixed with arbitrary number of zeros.
	/// Similarly an empty password (ending the SURI with `///`) is perfectly valid and will
	/// generally be equivalent to no password at all.
	///
	/// `None` is returned if no matches are found.
	#[cfg(feature = "std")]
	fn from_string_with_seed(
		s: &str,
		password_override: Option<&str>,
	) -> Result<(Self, Option<Self::Seed>), SecretStringError> {
		let cap = SECRET_PHRASE_REGEX.captures(s).ok_or(SecretStringError::InvalidFormat)?;

		let path = JUNCTION_REGEX.captures_iter(&cap["path"]).map(|f| DeriveJunction::from(&f[1]));

		let phrase = cap.name("phrase").map(|r| r.as_str()).unwrap_or(DEV_PHRASE);
		let password = password_override.or_else(|| cap.name("password").map(|m| m.as_str()));

		let (root, seed) = if let Some(stripped) = phrase.strip_prefix("0x") {
			hex::decode(stripped)
				.ok()
				.and_then(|seed_vec| {
					let mut seed = Self::Seed::default();
					if seed.as_ref().len() == seed_vec.len() {
						seed.as_mut().copy_from_slice(&seed_vec);
						Some((Self::from_seed(seed.clone()), seed))
					} else {
						None
					}
				})
				.ok_or(SecretStringError::InvalidSeed)?
		} else {
			Self::from_phrase(phrase, password).map_err(|_| SecretStringError::InvalidPhrase)?
		};
		root.derive(path, Some(seed)).map_err(|_| SecretStringError::InvalidPath)
	}

	/// Interprets the string `s` in order to generate a key pair.
	///
	/// See [`from_string_with_seed`](Pair::from_string_with_seed) for more extensive documentation.
	#[cfg(feature = "std")]
	fn from_string(s: &str, password_override: Option<&str>) -> Result<Self, SecretStringError> {
		Self::from_string_with_seed(s, password_override).map(|x| x.0)
	}

	/// Return a vec filled with raw data.
	fn to_raw_vec(&self) -> Vec<u8>;
}

/// One type is wrapped by another.
pub trait IsWrappedBy<Outer>: From<Outer> + Into<Outer> {
	/// Get a reference to the inner from the outer.
	fn from_ref(outer: &Outer) -> &Self;
	/// Get a mutable reference to the inner from the outer.
	fn from_mut(outer: &mut Outer) -> &mut Self;
}

/// Opposite of `IsWrappedBy` - denotes a type which is a simple wrapper around another type.
pub trait Wraps: Sized {
	/// The inner type it is wrapping.
	type Inner: IsWrappedBy<Self>;
}

impl<T, Outer> IsWrappedBy<Outer> for T
where
	Outer: AsRef<Self> + AsMut<Self> + From<Self>,
	T: From<Outer>,
{
	/// Get a reference to the inner from the outer.
	fn from_ref(outer: &Outer) -> &Self {
		outer.as_ref()
	}

	/// Get a mutable reference to the inner from the outer.
	fn from_mut(outer: &mut Outer) -> &mut Self {
		outer.as_mut()
	}
}

impl<Inner, Outer, T> UncheckedFrom<T> for Outer
where
	Outer: Wraps<Inner = Inner>,
	Inner: IsWrappedBy<Outer> + UncheckedFrom<T>,
{
	fn unchecked_from(t: T) -> Self {
		let inner: Inner = t.unchecked_into();
		inner.into()
	}
}

/// Type which has a particular kind of crypto associated with it.
pub trait CryptoType {
	/// The pair key type of this crypto.
	#[cfg(feature = "full_crypto")]
	type Pair: Pair;
}

/// An identifier for a type of cryptographic key.
///
/// To avoid clashes with other modules when distributing your module publicly, register your
/// `KeyTypeId` on the list here by making a PR.
///
/// Values whose first character is `_` are reserved for private use and won't conflict with any
/// public modules.
#[derive(
	Copy,
	Clone,
	Default,
	PartialEq,
	Eq,
	PartialOrd,
	Ord,
	Hash,
	Encode,
	Decode,
	PassByInner,
	crate::RuntimeDebug,
)]
#[cfg_attr(feature = "std", derive(serde::Serialize, serde::Deserialize))]
pub struct KeyTypeId(pub [u8; 4]);

impl From<u32> for KeyTypeId {
	fn from(x: u32) -> Self {
		Self(x.to_le_bytes())
	}
}

impl From<KeyTypeId> for u32 {
	fn from(x: KeyTypeId) -> Self {
		u32::from_le_bytes(x.0)
	}
}

impl<'a> TryFrom<&'a str> for KeyTypeId {
	type Error = ();

	fn try_from(x: &'a str) -> Result<Self, ()> {
		let b = x.as_bytes();
		if b.len() != 4 {
			return Err(())
		}
		let mut res = KeyTypeId::default();
		res.0.copy_from_slice(&b[0..4]);
		Ok(res)
	}
}

/// An identifier for a specific cryptographic algorithm used by a key pair
#[derive(Debug, Copy, Clone, Default, PartialEq, Eq, PartialOrd, Ord, Hash, Encode, Decode)]
#[cfg_attr(feature = "std", derive(serde::Serialize, serde::Deserialize))]
pub struct CryptoTypeId(pub [u8; 4]);

/// A type alias of CryptoTypeId & a public key
#[derive(Debug, Clone, Default, PartialEq, Eq, PartialOrd, Ord, Hash, Encode, Decode)]
#[cfg_attr(feature = "std", derive(serde::Serialize, serde::Deserialize))]
pub struct CryptoTypePublicPair(pub CryptoTypeId, pub Vec<u8>);

#[cfg(feature = "std")]
impl sp_std::fmt::Display for CryptoTypePublicPair {
	fn fmt(&self, f: &mut sp_std::fmt::Formatter) -> sp_std::fmt::Result {
		let id = match str::from_utf8(&(self.0).0[..]) {
			Ok(id) => id.to_string(),
			Err(_) => {
				format!("{:#?}", self.0)
			},
		};
		write!(f, "{}-{}", id, HexDisplay::from(&self.1))
	}
}

/// Known key types; this also functions as a global registry of key types for projects wishing to
/// avoid collisions with each other.
///
/// It's not universal in the sense that *all* key types need to be mentioned here, it's just a
/// handy place to put common key types.
pub mod key_types {
	use super::KeyTypeId;

	/// Key type for Babe module, built-in. Identified as `babe`.
	pub const BABE: KeyTypeId = KeyTypeId(*b"babe");
	/// Key type for Grandpa module, built-in. Identified as `gran`.
	pub const GRANDPA: KeyTypeId = KeyTypeId(*b"gran");
	/// Key type for controlling an account in a Substrate runtime, built-in. Identified as `acco`.
	pub const ACCOUNT: KeyTypeId = KeyTypeId(*b"acco");
	/// Key type for Aura module, built-in. Identified as `aura`.
	pub const AURA: KeyTypeId = KeyTypeId(*b"aura");
	/// Key type for ImOnline module, built-in. Identified as `imon`.
	pub const IM_ONLINE: KeyTypeId = KeyTypeId(*b"imon");
	/// Key type for AuthorityDiscovery module, built-in. Identified as `audi`.
	pub const AUTHORITY_DISCOVERY: KeyTypeId = KeyTypeId(*b"audi");
	/// Key type for staking, built-in. Identified as `stak`.
	pub const STAKING: KeyTypeId = KeyTypeId(*b"stak");
	/// Key type for equivocation reporting, built-in. Identified as `fish`.
	pub const REPORTING: KeyTypeId = KeyTypeId(*b"fish");
	/// A key type ID useful for tests.
	pub const DUMMY: KeyTypeId = KeyTypeId(*b"dumy");
}

#[cfg(test)]
mod tests {
	use super::*;
	use crate::DeriveJunction;
	use hex_literal::hex;

	#[derive(Clone, Eq, PartialEq, Debug)]
	enum TestPair {
		Generated,
		GeneratedWithPhrase,
		GeneratedFromPhrase { phrase: String, password: Option<String> },
		Standard { phrase: String, password: Option<String>, path: Vec<DeriveJunction> },
		Seed(Vec<u8>),
	}
	impl Default for TestPair {
		fn default() -> Self {
			TestPair::Generated
		}
	}
	impl CryptoType for TestPair {
		type Pair = Self;
	}

	#[derive(Clone, PartialEq, Eq, Hash, Default)]
	struct TestPublic;
	impl AsRef<[u8]> for TestPublic {
		fn as_ref(&self) -> &[u8] {
			&[]
		}
	}
	impl AsMut<[u8]> for TestPublic {
		fn as_mut(&mut self) -> &mut [u8] {
			&mut []
		}
	}
	impl<'a> TryFrom<&'a [u8]> for TestPublic {
		type Error = ();

		fn try_from(_: &'a [u8]) -> Result<Self, ()> {
			Ok(Self)
		}
	}
	impl CryptoType for TestPublic {
		type Pair = TestPair;
	}
	impl Derive for TestPublic {}
	impl Public for TestPublic {
		fn from_slice(_bytes: &[u8]) -> Self {
			Self
		}
		fn as_slice(&self) -> &[u8] {
			&[]
		}
		fn to_raw_vec(&self) -> Vec<u8> {
			vec![]
		}
		fn to_public_crypto_pair(&self) -> CryptoTypePublicPair {
			CryptoTypePublicPair(CryptoTypeId(*b"dumm"), self.to_raw_vec())
		}
	}
	impl Pair for TestPair {
		type Public = TestPublic;
		type Seed = [u8; 8];
		type Signature = [u8; 0];
		type DeriveError = ();

		fn generate() -> (Self, <Self as Pair>::Seed) {
			(TestPair::Generated, [0u8; 8])
		}
		fn generate_with_phrase(_password: Option<&str>) -> (Self, String, <Self as Pair>::Seed) {
			(TestPair::GeneratedWithPhrase, "".into(), [0u8; 8])
		}
		fn from_phrase(
			phrase: &str,
			password: Option<&str>,
		) -> Result<(Self, <Self as Pair>::Seed), SecretStringError> {
			Ok((
				TestPair::GeneratedFromPhrase {
					phrase: phrase.to_owned(),
					password: password.map(Into::into),
				},
				[0u8; 8],
			))
		}
		fn derive<Iter: Iterator<Item = DeriveJunction>>(
			&self,
			path_iter: Iter,
			_: Option<[u8; 8]>,
		) -> Result<(Self, Option<[u8; 8]>), Self::DeriveError> {
			Ok((
				match self.clone() {
					TestPair::Standard { phrase, password, path } => TestPair::Standard {
						phrase,
						password,
						path: path.into_iter().chain(path_iter).collect(),
					},
					TestPair::GeneratedFromPhrase { phrase, password } =>
						TestPair::Standard { phrase, password, path: path_iter.collect() },
					x =>
						if path_iter.count() == 0 {
							x
						} else {
							return Err(())
						},
				},
				None,
			))
		}
		fn from_seed(_seed: &<TestPair as Pair>::Seed) -> Self {
			TestPair::Seed(_seed.as_ref().to_owned())
		}
		fn sign(&self, _message: &[u8]) -> Self::Signature {
			[]
		}
		fn verify<M: AsRef<[u8]>>(_: &Self::Signature, _: M, _: &Self::Public) -> bool {
			true
		}
		fn verify_weak<P: AsRef<[u8]>, M: AsRef<[u8]>>(
			_sig: &[u8],
			_message: M,
			_pubkey: P,
		) -> bool {
			true
		}
		fn public(&self) -> Self::Public {
			TestPublic
		}
		fn from_seed_slice(seed: &[u8]) -> Result<Self, SecretStringError> {
			Ok(TestPair::Seed(seed.to_owned()))
		}
		fn to_raw_vec(&self) -> Vec<u8> {
			vec![]
		}
	}

	#[test]
	fn interpret_std_seed_should_work() {
		assert_eq!(
			TestPair::from_string("0x0123456789abcdef", None),
			Ok(TestPair::Seed(hex!["0123456789abcdef"][..].to_owned()))
		);
	}

	#[test]
	fn password_override_should_work() {
		assert_eq!(
			TestPair::from_string("hello world///password", None),
			TestPair::from_string("hello world", Some("password")),
		);
		assert_eq!(
			TestPair::from_string("hello world///password", None),
			TestPair::from_string("hello world///other password", Some("password")),
		);
	}

	#[test]
	fn interpret_std_secret_string_should_work() {
		assert_eq!(
			TestPair::from_string("hello world", None),
			Ok(TestPair::Standard {
				phrase: "hello world".to_owned(),
				password: None,
				path: vec![]
			})
		);
		assert_eq!(
			TestPair::from_string("hello world/1", None),
			Ok(TestPair::Standard {
				phrase: "hello world".to_owned(),
				password: None,
				path: vec![DeriveJunction::soft(1)]
			})
		);
		assert_eq!(
			TestPair::from_string("hello world/DOT", None),
			Ok(TestPair::Standard {
				phrase: "hello world".to_owned(),
				password: None,
				path: vec![DeriveJunction::soft("DOT")]
			})
		);
		assert_eq!(
			TestPair::from_string("hello world//1", None),
			Ok(TestPair::Standard {
				phrase: "hello world".to_owned(),
				password: None,
				path: vec![DeriveJunction::hard(1)]
			})
		);
		assert_eq!(
			TestPair::from_string("hello world//DOT", None),
			Ok(TestPair::Standard {
				phrase: "hello world".to_owned(),
				password: None,
				path: vec![DeriveJunction::hard("DOT")]
			})
		);
		assert_eq!(
			TestPair::from_string("hello world//1/DOT", None),
			Ok(TestPair::Standard {
				phrase: "hello world".to_owned(),
				password: None,
				path: vec![DeriveJunction::hard(1), DeriveJunction::soft("DOT")]
			})
		);
		assert_eq!(
			TestPair::from_string("hello world//DOT/1", None),
			Ok(TestPair::Standard {
				phrase: "hello world".to_owned(),
				password: None,
				path: vec![DeriveJunction::hard("DOT"), DeriveJunction::soft(1)]
			})
		);
		assert_eq!(
			TestPair::from_string("hello world///password", None),
			Ok(TestPair::Standard {
				phrase: "hello world".to_owned(),
				password: Some("password".to_owned()),
				path: vec![]
			})
		);
		assert_eq!(
			TestPair::from_string("hello world//1/DOT///password", None),
			Ok(TestPair::Standard {
				phrase: "hello world".to_owned(),
				password: Some("password".to_owned()),
				path: vec![DeriveJunction::hard(1), DeriveJunction::soft("DOT")]
			})
		);
		assert_eq!(
			TestPair::from_string("hello world/1//DOT///password", None),
			Ok(TestPair::Standard {
				phrase: "hello world".to_owned(),
				password: Some("password".to_owned()),
				path: vec![DeriveJunction::soft(1), DeriveJunction::hard("DOT")]
			})
		);
	}

	#[test]
	fn accountid_32_from_str_works() {
		use std::str::FromStr;
		assert!(AccountId32::from_str("5G9VdMwXvzza9pS8qE8ZHJk3CheHW9uucBn9ngW4C1gmmzpv").is_ok());
		assert!(AccountId32::from_str(
			"5c55177d67b064bb5d189a3e1ddad9bc6646e02e64d6e308f5acbb1533ac430d"
		)
		.is_ok());
		assert!(AccountId32::from_str(
			"0x5c55177d67b064bb5d189a3e1ddad9bc6646e02e64d6e308f5acbb1533ac430d"
		)
		.is_ok());

		assert_eq!(
			AccountId32::from_str("99G9VdMwXvzza9pS8qE8ZHJk3CheHW9uucBn9ngW4C1gmmzpv").unwrap_err(),
			"invalid ss58 address.",
		);
		assert_eq!(
			AccountId32::from_str(
				"gc55177d67b064bb5d189a3e1ddad9bc6646e02e64d6e308f5acbb1533ac430d"
			)
			.unwrap_err(),
			"invalid hex address.",
		);
		assert_eq!(
			AccountId32::from_str(
				"0xgc55177d67b064bb5d189a3e1ddad9bc6646e02e64d6e308f5acbb1533ac430d"
			)
			.unwrap_err(),
			"invalid hex address.",
		);

		// valid hex but invalid length will be treated as ss58.
		assert_eq!(
			AccountId32::from_str(
				"55c55177d67b064bb5d189a3e1ddad9bc6646e02e64d6e308f5acbb1533ac430d"
			)
			.unwrap_err(),
			"invalid ss58 address.",
		);
	}
}<|MERGE_RESOLUTION|>--- conflicted
+++ resolved
@@ -920,18 +920,6 @@
 		fn from_phrase(_: &str, _: Option<&str>) -> Result<(Self, Self::Seed), SecretStringError> {
 			Ok(Default::default())
 		}
-<<<<<<< HEAD
-		fn derive<
-			Iter: Iterator<Item=DeriveJunction>,
-		>(&self, _: Iter, _: Option<Dummy>) -> Result<(Self, Option<Dummy>), Self::DeriveError> { Ok((Self, None)) }
-		fn from_seed(_: Self::Seed) -> Self { Self }
-		fn from_seed_slice(_: &[u8]) -> Result<Self, SecretStringError> { Ok(Self) }
-		fn sign(&self, _: &[u8]) -> Self::Signature { Self }
-		fn verify<M: AsRef<[u8]>>(_: &Self::Signature, _: M, _: &Self::Public) -> bool { true }
-		fn verify_weak<P: AsRef<[u8]>, M: AsRef<[u8]>>(_: &[u8], _: M, _: P) -> bool { true }
-		fn public(&self) -> Self::Public { Self }
-		fn to_raw_vec(&self) -> Vec<u8> { vec![] }
-=======
 		fn derive<Iter: Iterator<Item = DeriveJunction>>(
 			&self,
 			_: Iter,
@@ -939,7 +927,7 @@
 		) -> Result<(Self, Option<Dummy>), Self::DeriveError> {
 			Ok((Self, None))
 		}
-		fn from_seed(_: &Self::Seed) -> Self {
+		fn from_seed(_: Self::Seed) -> Self {
 			Self
 		}
 		fn from_seed_slice(_: &[u8]) -> Result<Self, SecretStringError> {
@@ -960,7 +948,6 @@
 		fn to_raw_vec(&self) -> Vec<u8> {
 			vec![]
 		}
->>>>>>> 852bab07
 	}
 }
 
