--- conflicted
+++ resolved
@@ -578,21 +578,16 @@
 		(46, "reserved46", "Reserved for future use (46).")
 	Reserved47 =>
 		(47, "reserved47", "Reserved for future use (47).")
-<<<<<<< HEAD
-	HydraDXAccount =>
-		(63, "hydradx", "HydraDX standard account (*25519).")
-=======
 	NeatcoinAccount =>
 		(48, "neatcoin", "Neatcoin mainnet, standard account (*25519).")
->>>>>>> 7a6d60de
+  HydraDXAccount =>
+		(63, "hydradx", "HydraDX standard account (*25519).")
 	AventusAccount =>
 		(65, "aventus", "Aventus Chain mainnet, standard account (*25519).")
 	CrustAccount =>
 		(66, "crust", "Crust Network, standard account (*25519).")
-<<<<<<< HEAD
-=======
 	// Note: 16384 and above are reserved.
->>>>>>> 7a6d60de
+
 );
 
 /// Set the default "version" (actually, this is a bit of a misnomer and the version byte is
