// This file is part of Substrate.

// Copyright (C) 2017-2021 Parity Technologies (UK) Ltd.
// SPDX-License-Identifier: Apache-2.0

// Licensed under the Apache License, Version 2.0 (the "License");
// you may not use this file except in compliance with the License.
// You may obtain a copy of the License at
//
// 	http://www.apache.org/licenses/LICENSE-2.0
//
// Unless required by applicable law or agreed to in writing, software
// distributed under the License is distributed on an "AS IS" BASIS,
// WITHOUT WARRANTIES OR CONDITIONS OF ANY KIND, either express or implied.
// See the License for the specific language governing permissions and
// limitations under the License.

// tag::description[]
//! Simple ECDSA API.
// end::description[]

#[cfg(feature = "full_crypto")]
use sp_std::vec::Vec;

use sp_std::cmp::Ordering;
<<<<<<< HEAD
use codec::{Encode, Decode};
use scale_info::TypeInfo;
=======
use codec::{Encode, Decode, MaxEncodedLen};
>>>>>>> 8c868a26

#[cfg(feature = "full_crypto")]
use core::convert::{TryFrom, TryInto};
#[cfg(feature = "std")]
use substrate_bip39::seed_from_entropy;
#[cfg(feature = "std")]
use bip39::{Mnemonic, Language, MnemonicType};
#[cfg(feature = "full_crypto")]
use crate::{hashing::blake2_256, crypto::{Pair as TraitPair, DeriveJunction, SecretStringError}};
#[cfg(feature = "std")]
use crate::crypto::Ss58Codec;
#[cfg(feature = "std")]
use serde::{de, Serializer, Serialize, Deserializer, Deserialize};
use crate::crypto::{Public as TraitPublic, CryptoTypePublicPair, UncheckedFrom, CryptoType, Derive, CryptoTypeId};
use sp_runtime_interface::pass_by::PassByInner;
#[cfg(feature = "full_crypto")]
use secp256k1::{PublicKey, SecretKey};

/// An identifier used to match public keys against ecdsa keys
pub const CRYPTO_ID: CryptoTypeId = CryptoTypeId(*b"ecds");

/// A secret seed (which is bytewise essentially equivalent to a SecretKey).
///
/// We need it as a different type because `Seed` is expected to be AsRef<[u8]>.
#[cfg(feature = "full_crypto")]
type Seed = [u8; 32];

/// The ECDSA compressed public key.
<<<<<<< HEAD
#[derive(Clone, Encode, Decode, PassByInner, max_encoded_len::MaxEncodedLen, TypeInfo)]
=======
#[derive(Clone, Encode, Decode, PassByInner, MaxEncodedLen)]
>>>>>>> 8c868a26
pub struct Public(pub [u8; 33]);

impl PartialOrd for Public {
	fn partial_cmp(&self, other: &Self) -> Option<Ordering> {
		Some(self.cmp(other))
	}
}

impl Ord for Public {
	fn cmp(&self, other: &Self) -> Ordering {
		self.as_ref().cmp(&other.as_ref())
	}
}

impl PartialEq for Public {
	fn eq(&self, other: &Self) -> bool {
		self.as_ref() == other.as_ref()
	}
}

impl Eq for Public {}

/// An error type for SS58 decoding.
#[cfg(feature = "std")]
#[derive(Clone, Copy, Eq, PartialEq, Debug)]
pub enum PublicError {
	/// Bad alphabet.
	BadBase58,
	/// Bad length.
	BadLength,
	/// Unknown version.
	UnknownVersion,
	/// Invalid checksum.
	InvalidChecksum,
}

impl Public {
	/// A new instance from the given 33-byte `data`.
	///
	/// NOTE: No checking goes on to ensure this is a real public key. Only use it if
	/// you are certain that the array actually is a pubkey. GIGO!
	pub fn from_raw(data: [u8; 33]) -> Self {
		Self(data)
	}

	/// Create a new instance from the given full public key.
	///
	/// This will convert the full public key into the compressed format.
	#[cfg(feature = "std")]
	pub fn from_full(full: &[u8]) -> Result<Self, ()> {
		secp256k1::PublicKey::parse_slice(full, None)
			.map(|k| k.serialize_compressed())
			.map(Self)
			.map_err(|_| ())
	}
}

impl TraitPublic for Public {
	/// A new instance from the given slice that should be 33 bytes long.
	///
	/// NOTE: No checking goes on to ensure this is a real public key. Only use it if
	/// you are certain that the array actually is a pubkey. GIGO!
	fn from_slice(data: &[u8]) -> Self {
		let mut r = [0u8; 33];
		r.copy_from_slice(data);
		Self(r)
	}

	fn to_public_crypto_pair(&self) -> CryptoTypePublicPair {
		CryptoTypePublicPair(CRYPTO_ID, self.to_raw_vec())
	}
}

impl From<Public> for CryptoTypePublicPair {
	fn from(key: Public) -> Self {
		(&key).into()
	}
}

impl From<&Public> for CryptoTypePublicPair {
	fn from(key: &Public) -> Self {
		CryptoTypePublicPair(CRYPTO_ID, key.to_raw_vec())
	}
}

impl Derive for Public {}

impl Default for Public {
	fn default() -> Self {
		Public([0u8; 33])
	}
}

impl AsRef<[u8]> for Public {
	fn as_ref(&self) -> &[u8] {
		&self.0[..]
	}
}

impl AsMut<[u8]> for Public {
	fn as_mut(&mut self) -> &mut [u8] {
		&mut self.0[..]
	}
}

impl sp_std::convert::TryFrom<&[u8]> for Public {
	type Error = ();

	fn try_from(data: &[u8]) -> Result<Self, Self::Error> {
		if data.len() == 33 {
			Ok(Self::from_slice(data))
		} else {

			Err(())
		}
	}
}

#[cfg(feature = "full_crypto")]
impl From<Pair> for Public {
	fn from(x: Pair) -> Self {
		x.public()
	}
}

impl UncheckedFrom<[u8; 33]> for Public {
	fn unchecked_from(x: [u8; 33]) -> Self {
		Public(x)
	}
}

#[cfg(feature = "std")]
impl std::fmt::Display for Public {
	fn fmt(&self, f: &mut std::fmt::Formatter) -> std::fmt::Result {
		write!(f, "{}", self.to_ss58check())
	}
}

impl sp_std::fmt::Debug for Public {
	#[cfg(feature = "std")]
	fn fmt(&self, f: &mut std::fmt::Formatter) -> std::fmt::Result {
		let s = self.to_ss58check();
		write!(f, "{} ({}...)", crate::hexdisplay::HexDisplay::from(&self.as_ref()), &s[0..8])
	}

	#[cfg(not(feature = "std"))]
	fn fmt(&self, _: &mut sp_std::fmt::Formatter) -> sp_std::fmt::Result {
		Ok(())
	}
}

#[cfg(feature = "std")]
impl Serialize for Public {
	fn serialize<S>(&self, serializer: S) -> Result<S::Ok, S::Error> where S: Serializer {
		serializer.serialize_str(&self.to_ss58check())
	}
}

#[cfg(feature = "std")]
impl<'de> Deserialize<'de> for Public {
	fn deserialize<D>(deserializer: D) -> Result<Self, D::Error> where D: Deserializer<'de> {
		Public::from_ss58check(&String::deserialize(deserializer)?)
			.map_err(|e| de::Error::custom(format!("{:?}", e)))
	}
}

#[cfg(feature = "full_crypto")]
impl sp_std::hash::Hash for Public {
	fn hash<H: sp_std::hash::Hasher>(&self, state: &mut H) {
		self.as_ref().hash(state);
	}
}

/// A signature (a 512-bit value, plus 8 bits for recovery ID).
#[derive(Encode, Decode, PassByInner, TypeInfo)]
pub struct Signature(pub [u8; 65]);

impl sp_std::convert::TryFrom<&[u8]> for Signature {
	type Error = ();

	fn try_from(data: &[u8]) -> Result<Self, Self::Error> {
		if data.len() == 65 {
			let mut inner = [0u8; 65];
			inner.copy_from_slice(data);
			Ok(Signature(inner))
		} else {
			Err(())
		}
	}
}

#[cfg(feature = "std")]
impl Serialize for Signature {
	fn serialize<S>(&self, serializer: S) -> Result<S::Ok, S::Error> where S: Serializer {
		serializer.serialize_str(&hex::encode(self))
	}
}

#[cfg(feature = "std")]
impl<'de> Deserialize<'de> for Signature {
	fn deserialize<D>(deserializer: D) -> Result<Self, D::Error> where D: Deserializer<'de> {
		let signature_hex = hex::decode(&String::deserialize(deserializer)?)
			.map_err(|e| de::Error::custom(format!("{:?}", e)))?;
		Signature::try_from(signature_hex.as_ref())
			.map_err(|e| de::Error::custom(format!("{:?}", e)))
	}
}

impl Clone for Signature {
	fn clone(&self) -> Self {
		let mut r = [0u8; 65];
		r.copy_from_slice(&self.0[..]);
		Signature(r)
	}
}

impl Default for Signature {
	fn default() -> Self {
		Signature([0u8; 65])
	}
}

impl PartialEq for Signature {
	fn eq(&self, b: &Self) -> bool {
		self.0[..] == b.0[..]
	}
}

impl Eq for Signature {}

impl From<Signature> for [u8; 65] {
	fn from(v: Signature) -> [u8; 65] {
		v.0
	}
}

impl AsRef<[u8; 65]> for Signature {
	fn as_ref(&self) -> &[u8; 65] {
		&self.0
	}
}

impl AsRef<[u8]> for Signature {
	fn as_ref(&self) -> &[u8] {
		&self.0[..]
	}
}

impl AsMut<[u8]> for Signature {
	fn as_mut(&mut self) -> &mut [u8] {
		&mut self.0[..]
	}
}

impl sp_std::fmt::Debug for Signature {
	#[cfg(feature = "std")]
	fn fmt(&self, f: &mut sp_std::fmt::Formatter) -> sp_std::fmt::Result {
		write!(f, "{}", crate::hexdisplay::HexDisplay::from(&self.0))
	}

	#[cfg(not(feature = "std"))]
	fn fmt(&self, _: &mut sp_std::fmt::Formatter) -> sp_std::fmt::Result {
		Ok(())
	}
}

#[cfg(feature = "full_crypto")]
impl sp_std::hash::Hash for Signature {
	fn hash<H: sp_std::hash::Hasher>(&self, state: &mut H) {
		sp_std::hash::Hash::hash(&self.0[..], state);
	}
}

impl Signature {
	/// A new instance from the given 65-byte `data`.
	///
	/// NOTE: No checking goes on to ensure this is a real signature. Only use it if
	/// you are certain that the array actually is a signature. GIGO!
	pub fn from_raw(data: [u8; 65]) -> Signature {
		Signature(data)
	}

	/// A new instance from the given slice that should be 65 bytes long.
	///
	/// NOTE: No checking goes on to ensure this is a real signature. Only use it if
	/// you are certain that the array actually is a signature. GIGO!
	pub fn from_slice(data: &[u8]) -> Self {
		let mut r = [0u8; 65];
		r.copy_from_slice(data);
		Signature(r)
	}

	/// Recover the public key from this signature and a message.
	#[cfg(feature = "full_crypto")]
	pub fn recover<M: AsRef<[u8]>>(&self, message: M) -> Option<Public> {
		let message = secp256k1::Message::parse(&blake2_256(message.as_ref()));
		let sig: (_, _) = self.try_into().ok()?;
		secp256k1::recover(&message, &sig.0, &sig.1)
			.ok()
			.map(|recovered| Public(recovered.serialize_compressed()))
	}

	/// Recover the public key from this signature and a pre-hashed message.
	#[cfg(feature = "full_crypto")]
	pub fn recover_prehashed(&self, message: &[u8; 32]) -> Option<Public> {
		let message = secp256k1::Message::parse(message);

		let sig: (_, _) = self.try_into().ok()?;

		secp256k1::recover(&message, &sig.0, &sig.1)
			.ok()
			.map(|key| Public(key.serialize_compressed()))
	}
}

#[cfg(feature = "full_crypto")]
impl From<(secp256k1::Signature, secp256k1::RecoveryId)> for Signature {
	fn from(x: (secp256k1::Signature, secp256k1::RecoveryId)) -> Signature {
		let mut r = Self::default();
		r.0[0..64].copy_from_slice(&x.0.serialize()[..]);
		r.0[64] = x.1.serialize();
		r
	}
}

#[cfg(feature = "full_crypto")]
impl<'a> TryFrom<&'a Signature> for (secp256k1::Signature, secp256k1::RecoveryId) {
	type Error = ();
	fn try_from(x: &'a Signature) -> Result<(secp256k1::Signature, secp256k1::RecoveryId), Self::Error> {
		Ok((
			secp256k1::Signature::parse_slice(&x.0[0..64]).expect("hardcoded to 64 bytes; qed"),
			secp256k1::RecoveryId::parse(x.0[64]).map_err(|_| ())?,
		))
	}
}

/// Derive a single hard junction.
#[cfg(feature = "full_crypto")]
fn derive_hard_junction(secret_seed: &Seed, cc: &[u8; 32]) -> Seed {
	("Secp256k1HDKD", secret_seed, cc).using_encoded(|data| {
		let mut res = [0u8; 32];
		res.copy_from_slice(blake2_rfc::blake2b::blake2b(32, &[], data).as_bytes());
		res
	})
}

/// An error when deriving a key.
#[cfg(feature = "full_crypto")]
pub enum DeriveError {
	/// A soft key was found in the path (and is unsupported).
	SoftKeyInPath,
}

/// A key pair.
#[cfg(feature = "full_crypto")]
#[derive(Clone)]
pub struct Pair {
	public: PublicKey,
	secret: SecretKey,
}

#[cfg(feature = "full_crypto")]
impl TraitPair for Pair {
	type Public = Public;
	type Seed = Seed;
	type Signature = Signature;
	type DeriveError = DeriveError;

	/// Generate new secure (random) key pair and provide the recovery phrase.
	///
	/// You can recover the same key later with `from_phrase`.
	#[cfg(feature = "std")]
	fn generate_with_phrase(password: Option<&str>) -> (Pair, String, Seed) {
		let mnemonic = Mnemonic::new(MnemonicType::Words12, Language::English);
		let phrase = mnemonic.phrase();
		let (pair, seed) = Self::from_phrase(phrase, password)
			.expect("All phrases generated by Mnemonic are valid; qed");
		(
			pair,
			phrase.to_owned(),
			seed,
		)
	}

	/// Generate key pair from given recovery phrase and password.
	#[cfg(feature = "std")]
	fn from_phrase(phrase: &str, password: Option<&str>) -> Result<(Pair, Seed), SecretStringError> {
		let big_seed = seed_from_entropy(
			Mnemonic::from_phrase(phrase, Language::English)
				.map_err(|_| SecretStringError::InvalidPhrase)?.entropy(),
			password.unwrap_or(""),
		).map_err(|_| SecretStringError::InvalidSeed)?;
		let mut seed = Seed::default();
		seed.copy_from_slice(&big_seed[0..32]);
		Self::from_seed_slice(&big_seed[0..32]).map(|x| (x, seed))
	}

	/// Make a new key pair from secret seed material.
	///
	/// You should never need to use this; generate(), generate_with_phrase
	fn from_seed(seed: &Seed) -> Pair {
		Self::from_seed_slice(&seed[..]).expect("seed has valid length; qed")
	}

	/// Make a new key pair from secret seed material. The slice must be 32 bytes long or it
	/// will return `None`.
	///
	/// You should never need to use this; generate(), generate_with_phrase
	fn from_seed_slice(seed_slice: &[u8]) -> Result<Pair, SecretStringError> {
		let secret = SecretKey::parse_slice(seed_slice)
			.map_err(|_| SecretStringError::InvalidSeedLength)?;
		let public = PublicKey::from_secret_key(&secret);
		Ok(Pair{ public, secret })
	}

	/// Derive a child key from a series of given junctions.
	fn derive<Iter: Iterator<Item=DeriveJunction>>(&self,
		path: Iter,
		_seed: Option<Seed>
	) -> Result<(Pair, Option<Seed>), DeriveError> {
		let mut acc = self.secret.serialize();
		for j in path {
			match j {
				DeriveJunction::Soft(_cc) => return Err(DeriveError::SoftKeyInPath),
				DeriveJunction::Hard(cc) => acc = derive_hard_junction(&acc, &cc),
			}
		}
		Ok((Self::from_seed(&acc), Some(acc)))
	}

	/// Get the public key.
	fn public(&self) -> Public {
		Public(self.public.serialize_compressed())
	}

	/// Sign a message.
	fn sign(&self, message: &[u8]) -> Signature {
		let message = secp256k1::Message::parse(&blake2_256(message));
		secp256k1::sign(&message, &self.secret).into()
	}

	/// Verify a signature on a message. Returns true if the signature is good.
	fn verify<M: AsRef<[u8]>>(sig: &Self::Signature, message: M, pubkey: &Self::Public) -> bool {
		let message = secp256k1::Message::parse(&blake2_256(message.as_ref()));
		let sig: (_, _) = match sig.try_into() { Ok(x) => x, _ => return false };
		match secp256k1::recover(&message, &sig.0, &sig.1) {
			Ok(actual) => pubkey.0[..] == actual.serialize_compressed()[..],
			_ => false,
		}
	}

	/// Verify a signature on a message. Returns true if the signature is good.
	///
	/// This doesn't use the type system to ensure that `sig` and `pubkey` are the correct
	/// size. Use it only if you're coming from byte buffers and need the speed.
	fn verify_weak<P: AsRef<[u8]>, M: AsRef<[u8]>>(sig: &[u8], message: M, pubkey: P) -> bool {
		let message = secp256k1::Message::parse(&blake2_256(message.as_ref()));
		if sig.len() != 65 { return false }
		let ri = match secp256k1::RecoveryId::parse(sig[64]) { Ok(x) => x, _ => return false };
		let sig = match secp256k1::Signature::parse_slice(&sig[0..64]) { Ok(x) => x, _ => return false };
		match secp256k1::recover(&message, &sig, &ri) {
			Ok(actual) => pubkey.as_ref() == &actual.serialize()[1..],
			_ => false,
		}
	}

	/// Return a vec filled with raw data.
	fn to_raw_vec(&self) -> Vec<u8> {
		self.seed().to_vec()
	}
}

#[cfg(feature = "full_crypto")]
impl Pair {
	/// Get the seed for this key.
	pub fn seed(&self) -> Seed {
		self.secret.serialize()
	}

	/// Exactly as `from_string` except that if no matches are found then, the the first 32
	/// characters are taken (padded with spaces as necessary) and used as the MiniSecretKey.
	#[cfg(feature = "std")]
	pub fn from_legacy_string(s: &str, password_override: Option<&str>) -> Pair {
		Self::from_string(s, password_override).unwrap_or_else(|_| {
			let mut padded_seed: Seed = [b' '; 32];
			let len = s.len().min(32);
			padded_seed[..len].copy_from_slice(&s.as_bytes()[..len]);
			Self::from_seed(&padded_seed)
		})
	}

	/// Sign a pre-hashed message
	pub fn sign_prehashed(&self, message: &[u8; 32]) -> Signature {
		let message = secp256k1::Message::parse(message);
		secp256k1::sign(&message, &self.secret).into()
	}

	/// Verify a signature on a pre-hashed message. Return `true` if the signature is valid
	/// and thus matches the given `public` key.
	pub fn verify_prehashed(sig: &Signature, message: &[u8; 32], public: &Public) -> bool {
		let message = secp256k1::Message::parse(message);

		let sig: (_, _) = match sig.try_into() {
			Ok(x) => x,
			_ => return false,
		};

		match secp256k1::recover(&message, &sig.0, &sig.1) {
			Ok(actual) => public.0[..] == actual.serialize_compressed()[..],
			_ => false,
		}
	}
}

impl CryptoType for Public {
	#[cfg(feature="full_crypto")]
	type Pair = Pair;
}

impl CryptoType for Signature {
	#[cfg(feature="full_crypto")]
	type Pair = Pair;
}

#[cfg(feature="full_crypto")]
impl CryptoType for Pair {
	type Pair = Pair;
}

#[cfg(test)]
mod test {
	use super::*;
	use hex_literal::hex;
	use crate::{crypto::{DEV_PHRASE, set_default_ss58_version}, keccak_256};
	use serde_json;
	use crate::crypto::PublicError;

	#[test]
	fn default_phrase_should_be_used() {
		assert_eq!(
			Pair::from_string("//Alice///password", None).unwrap().public(),
			Pair::from_string(&format!("{}//Alice", DEV_PHRASE), Some("password")).unwrap().public(),
		);
	}

	#[test]
	fn seed_and_derive_should_work() {
		let seed = hex!("9d61b19deffd5a60ba844af492ec2cc44449c5697b326919703bac031cae7f60");
		let pair = Pair::from_seed(&seed);
		assert_eq!(pair.seed(), seed);
		let path = vec![DeriveJunction::Hard([0u8; 32])];
		let derived = pair.derive(path.into_iter(), None).ok().unwrap();
		assert_eq!(
			derived.0.seed(),
			hex!("b8eefc4937200a8382d00050e050ced2d4ab72cc2ef1b061477afb51564fdd61")
		);
	}

	#[test]
	fn test_vector_should_work() {
		let pair = Pair::from_seed(
			&hex!("9d61b19deffd5a60ba844af492ec2cc44449c5697b326919703bac031cae7f60")
		);
		let public = pair.public();
		assert_eq!(
			public,
			Public::from_full(
				&hex!("8db55b05db86c0b1786ca49f095d76344c9e6056b2f02701a7e7f3c20aabfd913ebbe148dd17c56551a52952371071a6c604b3f3abe8f2c8fa742158ea6dd7d4")[..],
			).unwrap(),
		);
		let message = b"";
		let signature = hex!("3dde91174bd9359027be59a428b8146513df80a2a3c7eda2194f64de04a69ab97b753169e94db6ffd50921a2668a48b94ca11e3d32c1ff19cfe88890aa7e8f3c00");
		let signature = Signature::from_raw(signature);
		assert!(pair.sign(&message[..]) == signature);
		assert!(Pair::verify(&signature, &message[..], &public));
	}

	#[test]
	fn test_vector_by_string_should_work() {
		let pair = Pair::from_string(
			"0x9d61b19deffd5a60ba844af492ec2cc44449c5697b326919703bac031cae7f60",
			None
		).unwrap();
		let public = pair.public();
		assert_eq!(
			public,
			Public::from_full(
				&hex!("8db55b05db86c0b1786ca49f095d76344c9e6056b2f02701a7e7f3c20aabfd913ebbe148dd17c56551a52952371071a6c604b3f3abe8f2c8fa742158ea6dd7d4")[..],
			).unwrap(),
		);
		let message = b"";
		let signature = hex!("3dde91174bd9359027be59a428b8146513df80a2a3c7eda2194f64de04a69ab97b753169e94db6ffd50921a2668a48b94ca11e3d32c1ff19cfe88890aa7e8f3c00");
		let signature = Signature::from_raw(signature);
		assert!(pair.sign(&message[..]) == signature);
		assert!(Pair::verify(&signature, &message[..], &public));
	}

	#[test]
	fn generated_pair_should_work() {
		let (pair, _) = Pair::generate();
		let public = pair.public();
		let message = b"Something important";
		let signature = pair.sign(&message[..]);
		assert!(Pair::verify(&signature, &message[..], &public));
		assert!(!Pair::verify(&signature, b"Something else", &public));
	}

	#[test]
	fn seeded_pair_should_work() {
		let pair = Pair::from_seed(b"12345678901234567890123456789012");
		let public = pair.public();
		assert_eq!(
			public,
			Public::from_full(
				&hex!("5676109c54b9a16d271abeb4954316a40a32bcce023ac14c8e26e958aa68fba995840f3de562156558efbfdac3f16af0065e5f66795f4dd8262a228ef8c6d813")[..],
			).unwrap(),
		);
		let message = hex!("2f8c6129d816cf51c374bc7f08c3e63ed156cf78aefb4a6550d97b87997977ee00000000000000000200d75a980182b10ab7d54bfed3c964073a0ee172f3daa62325af021a68f707511a4500000000000000");
		let signature = pair.sign(&message[..]);
		println!("Correct signature: {:?}", signature);
		assert!(Pair::verify(&signature, &message[..], &public));
		assert!(!Pair::verify(&signature, "Other message", &public));
	}

	#[test]
	fn generate_with_phrase_recovery_possible() {
		let (pair1, phrase, _) = Pair::generate_with_phrase(None);
		let (pair2, _) = Pair::from_phrase(&phrase, None).unwrap();

		assert_eq!(pair1.public(), pair2.public());
	}

	#[test]
	fn generate_with_password_phrase_recovery_possible() {
		let (pair1, phrase, _) = Pair::generate_with_phrase(Some("password"));
		let (pair2, _) = Pair::from_phrase(&phrase, Some("password")).unwrap();

		assert_eq!(pair1.public(), pair2.public());
	}

	#[test]
	fn password_does_something() {
		let (pair1, phrase, _) = Pair::generate_with_phrase(Some("password"));
		let (pair2, _) = Pair::from_phrase(&phrase, None).unwrap();

		assert_ne!(pair1.public(), pair2.public());
	}

	#[test]
	fn ss58check_roundtrip_works() {
		let pair = Pair::from_seed(b"12345678901234567890123456789012");
		let public = pair.public();
		let s = public.to_ss58check();
		println!("Correct: {}", s);
		let cmp = Public::from_ss58check(&s).unwrap();
		assert_eq!(cmp, public);
	}

	#[test]
	fn ss58check_format_check_works() {
		use crate::crypto::Ss58AddressFormat;
		let pair = Pair::from_seed(b"12345678901234567890123456789012");
		let public = pair.public();
		let format = Ss58AddressFormat::Reserved46;
		let s = public.to_ss58check_with_version(format);
		assert_eq!(Public::from_ss58check_with_version(&s), Err(PublicError::FormatNotAllowed));
	}

	#[test]
	fn ss58check_full_roundtrip_works() {
		use crate::crypto::Ss58AddressFormat;
		let pair = Pair::from_seed(b"12345678901234567890123456789012");
		let public = pair.public();
		let format = Ss58AddressFormat::PolkadotAccount;
		let s = public.to_ss58check_with_version(format);
		let (k, f) = Public::from_ss58check_with_version(&s).unwrap();
		assert_eq!(k, public);
		assert_eq!(f, format);

		let format = Ss58AddressFormat::Custom(64);
		let s = public.to_ss58check_with_version(format);
		let (k, f) = Public::from_ss58check_with_version(&s).unwrap();
		assert_eq!(k, public);
		assert_eq!(f, format);
	}

	#[test]
	fn ss58check_custom_format_works() {
		// We need to run this test in its own process to not interfere with other tests running in
		// parallel and also relying on the ss58 version.
		if std::env::var("RUN_CUSTOM_FORMAT_TEST") == Ok("1".into()) {
			use crate::crypto::Ss58AddressFormat;
			// temp save default format version
			let default_format = Ss58AddressFormat::default();
			// set current ss58 version is custom "200" `Ss58AddressFormat::Custom(200)`

			set_default_ss58_version(Ss58AddressFormat::Custom(200));
			// custom addr encoded by version 200
			let addr = "4pbsSkWcBaYoFHrKJZp5fDVUKbqSYD9dhZZGvpp3vQ5ysVs5ybV";
			Public::from_ss58check(&addr).unwrap();

			set_default_ss58_version(default_format);
			// set current ss58 version to default version
			let addr = "KWAfgC2aRG5UVD6CpbPQXCx4YZZUhvWqqAJE6qcYc9Rtr6g5C";
			Public::from_ss58check(&addr).unwrap();

			println!("CUSTOM_FORMAT_SUCCESSFUL");
		} else {
			let executable = std::env::current_exe().unwrap();
			let output = std::process::Command::new(executable)
				.env("RUN_CUSTOM_FORMAT_TEST", "1")
				.args(&["--nocapture", "ss58check_custom_format_works"])
				.output()
				.unwrap();

			let output = String::from_utf8(output.stdout).unwrap();
			assert!(output.contains("CUSTOM_FORMAT_SUCCESSFUL"));
		}
	}

	#[test]
	fn signature_serialization_works() {
		let pair = Pair::from_seed(b"12345678901234567890123456789012");
		let message = b"Something important";
		let signature = pair.sign(&message[..]);
		let serialized_signature = serde_json::to_string(&signature).unwrap();
		// Signature is 65 bytes, so 130 chars + 2 quote chars
		assert_eq!(serialized_signature.len(), 132);
		let signature = serde_json::from_str(&serialized_signature).unwrap();
		assert!(Pair::verify(&signature, &message[..], &pair.public()));
	}

	#[test]
	fn signature_serialization_doesnt_panic() {
		fn deserialize_signature(text: &str) -> Result<Signature, serde_json::error::Error> {
			serde_json::from_str(text)
		}
		assert!(deserialize_signature("Not valid json.").is_err());
		assert!(deserialize_signature("\"Not an actual signature.\"").is_err());
		// Poorly-sized
		assert!(deserialize_signature("\"abc123\"").is_err());
	}

	#[test]
	fn sign_prehashed_works() {
		let (pair, _, _) = Pair::generate_with_phrase(Some("password"));

		// `msg` shouldn't be mangled
		let msg = [0u8; 32];
		let sig1 = pair.sign_prehashed(&msg);
		let sig2: Signature = secp256k1::sign(&secp256k1::Message::parse(&msg), &pair.secret).into();

		assert_eq!(sig1, sig2);

		// signature is actually different
		let sig2 = pair.sign(&msg);

		assert_ne!(sig1, sig2);

		// using pre-hashed `msg` works
		let msg = keccak_256(b"this should be hashed");
		let sig1 = pair.sign_prehashed(&msg);
		let sig2: Signature = secp256k1::sign(&secp256k1::Message::parse(&msg), &pair.secret).into();

		assert_eq!(sig1, sig2);		
	}

	#[test]
	fn verify_prehashed_works() {
		let (pair, _, _) = Pair::generate_with_phrase(Some("password"));

		// `msg` and `sig` match
		let msg = keccak_256(b"this should be hashed");
		let sig = pair.sign_prehashed(&msg);
		assert!(Pair::verify_prehashed(&sig, &msg, &pair.public()));

		// `msg` and `sig` don't match
		let msg = keccak_256(b"this is a different message");
		assert!(!Pair::verify_prehashed(&sig, &msg, &pair.public()));
	}

	#[test]
	fn recover_prehashed_works() {
		let (pair, _, _) = Pair::generate_with_phrase(Some("password"));

		// recovered key matches signing key
		let msg = keccak_256(b"this should be hashed");
		let sig = pair.sign_prehashed(&msg);
		let key = sig.recover_prehashed(&msg).unwrap();
		assert_eq!(pair.public(), key);

		// recovered key is useable
		assert!(Pair::verify_prehashed(&sig, &msg, &key));

		// recovered key and signing key don't match
		let msg = keccak_256(b"this is a different message");
		let key = sig.recover_prehashed(&msg).unwrap();
		assert_ne!(pair.public(), key);
	}
}<|MERGE_RESOLUTION|>--- conflicted
+++ resolved
@@ -23,12 +23,8 @@
 use sp_std::vec::Vec;
 
 use sp_std::cmp::Ordering;
-<<<<<<< HEAD
-use codec::{Encode, Decode};
+use codec::{Encode, Decode, MaxEncodedLen};
 use scale_info::TypeInfo;
-=======
-use codec::{Encode, Decode, MaxEncodedLen};
->>>>>>> 8c868a26
 
 #[cfg(feature = "full_crypto")]
 use core::convert::{TryFrom, TryInto};
@@ -57,11 +53,7 @@
 type Seed = [u8; 32];
 
 /// The ECDSA compressed public key.
-<<<<<<< HEAD
-#[derive(Clone, Encode, Decode, PassByInner, max_encoded_len::MaxEncodedLen, TypeInfo)]
-=======
-#[derive(Clone, Encode, Decode, PassByInner, MaxEncodedLen)]
->>>>>>> 8c868a26
+#[derive(Clone, Encode, Decode, PassByInner, MaxEncodedLen, TypeInfo)]
 pub struct Public(pub [u8; 33]);
 
 impl PartialOrd for Public {
