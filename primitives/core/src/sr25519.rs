--- conflicted
+++ resolved
@@ -485,14 +485,8 @@
 	/// This is generated using schnorrkel's Mini-Secret-Keys.
 	///
 	/// A MiniSecretKey is literally what Ed25519 calls a SecretKey, which is just 32 random bytes.
-<<<<<<< HEAD
 	fn from_seed(seed: Seed) -> Pair {
-		Self::from_seed_slice(&seed[..])
-			.expect("32 bytes can always build a key; qed")
-=======
-	fn from_seed(seed: &Seed) -> Pair {
 		Self::from_seed_slice(&seed[..]).expect("32 bytes can always build a key; qed")
->>>>>>> 852bab07
 	}
 
 	/// Get the public key.
@@ -880,15 +874,9 @@
 		// schnorrkel-js.
 		//
 		// This is to make sure that the wasm library is compatible.
-<<<<<<< HEAD
-		let pk = Pair::from_seed(
-			hex!("0000000000000000000000000000000000000000000000000000000000000000")
-		);
-=======
-		let pk = Pair::from_seed(&hex!(
+		let pk = Pair::from_seed(hex!(
 			"0000000000000000000000000000000000000000000000000000000000000000"
 		));
->>>>>>> 852bab07
 		let public = pk.public();
 		let js_signature = Signature::from_raw(hex!(
 			"28a854d54903e056f89581c691c1f7d2ff39f8f896c9e9c22475e60902cc2b3547199e0e91fa32902028f2ca2355e8cdd16cfe19ba5e8b658c94aa80f3b81a00"
