// This file is part of Substrate.

// Copyright (C) 2019-2021 Parity Technologies (UK) Ltd.
// SPDX-License-Identifier: Apache-2.0

// Licensed under the Apache License, Version 2.0 (the "License");
// you may not use this file except in compliance with the License.
// You may obtain a copy of the License at
//
// 	http://www.apache.org/licenses/LICENSE-2.0
//
// Unless required by applicable law or agreed to in writing, software
// distributed under the License is distributed on an "AS IS" BASIS,
// WITHOUT WARRANTIES OR CONDITIONS OF ANY KIND, either express or implied.
// See the License for the specific language governing permissions and
// limitations under the License.

//! Offchain workers types

use codec::{Encode, Decode};
use sp_std::{prelude::{Vec, Box}, convert::TryFrom};
use crate::{OpaquePeerId, RuntimeDebug};
use sp_runtime_interface::pass_by::{PassByCodec, PassByInner, PassByEnum};

pub use crate::crypto::KeyTypeId;

#[cfg(feature = "std")]
pub mod storage;
#[cfg(feature = "std")]
pub mod testing;

<<<<<<< HEAD
/// Persistent storage prefix used by the Offchain Worker API to
pub const STORAGE_PREFIX : &'static [u8] = b"storage";
=======
/// Local storage prefix used by the Offchain Worker API to
pub const STORAGE_PREFIX : &[u8] = b"storage";
>>>>>>> ac1f7ff3

/// Offchain DB persistent (non-fork-aware) storage.
pub trait OffchainStorage: Clone + Send + Sync {
	/// Persist a value in storage under given key and prefix.
	fn set(&mut self, prefix: &[u8], key: &[u8], value: &[u8]);

	/// Clear a storage entry under given key and prefix.
	fn remove(&mut self, prefix: &[u8], key: &[u8]);

	/// Retrieve a value from storage under given key and prefix.
	fn get(&self, prefix: &[u8], key: &[u8]) -> Option<Vec<u8>>;

	/// Replace the value in storage if given old_value matches the current one.
	///
	/// Returns `true` if the value has been set and false otherwise.
	fn compare_and_set(
		&mut self,
		prefix: &[u8],
		key: &[u8],
		old_value: Option<&[u8]>,
		new_value: &[u8],
	) -> bool;
}

/// A type of supported crypto.
#[derive(Clone, Copy, PartialEq, Eq, Encode, Decode, RuntimeDebug, PassByEnum)]
#[cfg_attr(feature = "std", derive(serde::Serialize, serde::Deserialize))]
#[repr(C)]
pub enum StorageKind {
	/// Persistent storage is non-revertible and not fork-aware. It means that any value
	/// set by the offchain worker triggered at block `N(hash1)` is persisted even
	/// if that block is reverted as non-canonical and is available for the worker
	/// that is re-run at block `N(hash2)`.
	/// This storage can be used by offchain workers to handle forks
	/// and coordinate offchain workers running on different forks.
	PERSISTENT = 1,
	/// Local storage is revertible and fork-aware. It means that any value
	/// set by the offchain worker triggered at block `N(hash1)` is reverted
	/// if that block is reverted as non-canonical and is NOT available for the worker
	/// that is re-run at block `N(hash2)`.
	LOCAL = 2,
}

impl TryFrom<u32> for StorageKind {
	type Error = ();

	fn try_from(kind: u32) -> Result<Self, Self::Error> {
		match kind {
			e if e == u32::from(StorageKind::PERSISTENT as u8) => Ok(StorageKind::PERSISTENT),
			e if e == u32::from(StorageKind::LOCAL as u8) => Ok(StorageKind::LOCAL),
			_ => Err(()),
		}
	}
}

impl From<StorageKind> for u32 {
	fn from(c: StorageKind) -> Self {
		c as u8 as u32
	}
}

/// Opaque type for offchain http requests.
#[derive(Clone, Copy, PartialEq, Eq, PartialOrd, Ord, RuntimeDebug, Encode, Decode, PassByInner)]
#[cfg_attr(feature = "std", derive(Hash))]
pub struct HttpRequestId(pub u16);

impl From<HttpRequestId> for u32 {
	fn from(c: HttpRequestId) -> Self {
		c.0 as u32
	}
}

/// An error enum returned by some http methods.
#[derive(Clone, Copy, PartialEq, Eq, RuntimeDebug, Encode, Decode, PassByEnum)]
#[repr(C)]
pub enum HttpError {
	/// The requested action couldn't been completed within a deadline.
	DeadlineReached = 1,
	/// There was an IO Error while processing the request.
	IoError = 2,
	/// The ID of the request is invalid in this context.
	Invalid = 3,
}

impl TryFrom<u32> for HttpError {
	type Error = ();

	fn try_from(error: u32) -> Result<Self, Self::Error> {
		match error {
			e if e == HttpError::DeadlineReached as u8 as u32 => Ok(HttpError::DeadlineReached),
			e if e == HttpError::IoError as u8 as u32 => Ok(HttpError::IoError),
			e if e == HttpError::Invalid as u8 as u32 => Ok(HttpError::Invalid),
			_ => Err(())
		}
	}
}

impl From<HttpError> for u32 {
	fn from(c: HttpError) -> Self {
		c as u8 as u32
	}
}

/// Status of the HTTP request
#[derive(Clone, Copy, PartialEq, Eq, RuntimeDebug, Encode, Decode, PassByCodec)]
pub enum HttpRequestStatus {
	/// Deadline was reached while we waited for this request to finish.
	///
	/// Note the deadline is controlled by the calling part, it not necessarily
	/// means that the request has timed out.
	DeadlineReached,
	/// An error has occurred during the request, for example a timeout or the
	/// remote has closed our socket.
	///
	/// The request is now considered destroyed. To retry the request you need
	/// to construct it again.
	IoError,
	/// The passed ID is invalid in this context.
	Invalid,
	/// The request has finished with given status code.
	Finished(u16),
}

impl From<HttpRequestStatus> for u32 {
	fn from(status: HttpRequestStatus) -> Self {
		match status {
			HttpRequestStatus::Invalid => 0,
			HttpRequestStatus::DeadlineReached => 10,
			HttpRequestStatus::IoError => 20,
			HttpRequestStatus::Finished(code) => u32::from(code),
		}
	}
}

impl TryFrom<u32> for HttpRequestStatus {
	type Error = ();

	fn try_from(status: u32) -> Result<Self, Self::Error> {
		match status {
			0 => Ok(HttpRequestStatus::Invalid),
			10 => Ok(HttpRequestStatus::DeadlineReached),
			20 => Ok(HttpRequestStatus::IoError),
			100..=999 => u16::try_from(status).map(HttpRequestStatus::Finished).map_err(|_| ()),
			_ => Err(()),
		}
	}
}

/// A blob to hold information about the local node's network state
/// without committing to its format.
#[derive(Clone, Eq, PartialEq, Encode, Decode, RuntimeDebug, PassByCodec)]
#[cfg_attr(feature = "std", derive(Default))]
pub struct OpaqueNetworkState {
	/// PeerId of the local node in SCALE encoded.
	pub peer_id: OpaquePeerId,
	/// List of addresses the node knows it can be reached as.
	pub external_addresses: Vec<OpaqueMultiaddr>,
}

/// Simple blob to hold a `Multiaddr` without committing to its format.
#[derive(Clone, Eq, PartialEq, Encode, Decode, RuntimeDebug, PassByInner)]
pub struct OpaqueMultiaddr(pub Vec<u8>);

impl OpaqueMultiaddr {
	/// Create new `OpaqueMultiaddr`
	pub fn new(vec: Vec<u8>) -> Self {
		OpaqueMultiaddr(vec)
	}
}

/// Opaque timestamp type
#[derive(Clone, Copy, PartialEq, Eq, Ord, PartialOrd, Default, RuntimeDebug, PassByInner, Encode, Decode)]
pub struct Timestamp(u64);

/// Duration type
#[derive(Clone, Copy, PartialEq, Eq, Ord, PartialOrd, Default, RuntimeDebug, PassByInner, Encode, Decode)]
pub struct Duration(u64);

impl Duration {
	/// Create new duration representing given number of milliseconds.
	pub const fn from_millis(millis: u64) -> Self {
		Duration(millis)
	}

	/// Returns number of milliseconds this Duration represents.
	pub fn millis(&self) -> u64 {
		self.0
	}
}

impl Timestamp {
	/// Creates new `Timestamp` given unix timestamp in milliseconds.
	pub fn from_unix_millis(millis: u64) -> Self {
		Timestamp(millis)
	}

	/// Increase the timestamp by given `Duration`.
	pub fn add(&self, duration: Duration) -> Timestamp {
		Timestamp(self.0.saturating_add(duration.0))
	}

	/// Decrease the timestamp by given `Duration`
	pub fn sub(&self, duration: Duration) -> Timestamp {
		Timestamp(self.0.saturating_sub(duration.0))
	}

	/// Returns a saturated difference (Duration) between two Timestamps.
	pub fn diff(&self, other: &Self) -> Duration {
		Duration(self.0.saturating_sub(other.0))
	}

	/// Return number of milliseconds since UNIX epoch.
	pub fn unix_millis(&self) -> u64 {
		self.0
	}
}

/// Execution context extra capabilities.
#[derive(Debug, PartialEq, Eq, Clone, Copy)]
#[repr(u8)]
pub enum Capability {
	/// Access to transaction pool.
	TransactionPool = 1,
	/// External http calls.
	Http = 2,
	/// Keystore access.
	Keystore = 4,
	/// Randomness source.
	Randomness = 8,
	/// Access to opaque network state.
	NetworkState = 16,
	/// Access to offchain worker DB (read only).
	OffchainDbRead = 32,
	/// Access to offchain worker DB (writes).
	OffchainDbWrite = 64,
	/// Manage the authorized nodes
	NodeAuthorization = 128,
}

/// A set of capabilities
#[derive(Debug, PartialEq, Eq, Clone, Copy)]
pub struct Capabilities(u8);

impl Capabilities {
	/// Return an object representing an empty set of capabilities.
	pub fn none() -> Self {
		Self(0)
	}

	/// Return an object representing all capabilities enabled.
	pub fn all() -> Self {
		Self(u8::max_value())
	}

	/// Return capabilities for rich offchain calls.
	///
	/// Those calls should be allowed to sign and submit transactions
	/// and access offchain workers database (but read only!).
	pub fn rich_offchain_call() -> Self {
		[
			Capability::TransactionPool,
			Capability::Keystore,
			Capability::OffchainDbRead,
		][..].into()
	}

	/// Check if particular capability is enabled.
	pub fn has(&self, capability: Capability) -> bool {
		self.0 & capability as u8 != 0
	}

	/// Check if this capability object represents all capabilities.
	pub fn has_all(&self) -> bool {
		self == &Capabilities::all()
	}
}

impl<'a> From<&'a [Capability]> for Capabilities {
	fn from(list: &'a [Capability]) -> Self {
		Capabilities(list.iter().fold(0_u8, |a, b| a | *b as u8))
	}
}

/// An extended externalities for offchain workers.
pub trait Externalities: Send {
	/// Returns if the local node is a potential validator.
	///
	/// Even if this function returns `true`, it does not mean that any keys are configured
	/// and that the validator is registered in the chain.
	fn is_validator(&self) -> bool;

	/// Returns information about the local node's network state.
	fn network_state(&self) -> Result<OpaqueNetworkState, ()>;

	/// Returns current UNIX timestamp (in millis)
	fn timestamp(&mut self) -> Timestamp;

	/// Pause the execution until `deadline` is reached.
	fn sleep_until(&mut self, deadline: Timestamp);

	/// Returns a random seed.
	///
	/// This is a truly random non deterministic seed generated by host environment.
	/// Obviously fine in the off-chain worker context.
	fn random_seed(&mut self) -> [u8; 32];

	/// Initiates a http request given HTTP verb and the URL.
	///
	/// Meta is a future-reserved field containing additional, parity-scale-codec encoded parameters.
	/// Returns the id of newly started request.
	///
	/// Returns an error if:
	/// - No new request identifier could be allocated.
	/// - The method or URI contain invalid characters.
	///
	fn http_request_start(
		&mut self,
		method: &str,
		uri: &str,
		meta: &[u8]
	) -> Result<HttpRequestId, ()>;

	/// Append header to the request.
	///
	/// Calling this function multiple times with the same header name continues appending new
	/// headers. In other words, headers are never replaced.
	///
	/// Returns an error if:
	/// - The request identifier is invalid.
	/// - You have called `http_request_write_body` on that request.
	/// - The name or value contain invalid characters.
	///
	/// An error doesn't poison the request, and you can continue as if the call had never been
	/// made.
	///
	fn http_request_add_header(
		&mut self,
		request_id: HttpRequestId,
		name: &str,
		value: &str
	) -> Result<(), ()>;

	/// Write a chunk of request body.
	///
	/// Calling this function with a non-empty slice may or may not start the
	/// HTTP request. Calling this function with an empty chunks finalizes the
	/// request and always starts it. It is no longer valid to write more data
	/// afterwards.
	/// Passing `None` as deadline blocks forever.
	///
	/// Returns an error if:
	/// - The request identifier is invalid.
	/// - `http_response_wait` has already been called on this request.
	/// - The deadline is reached.
	/// - An I/O error has happened, for example the remote has closed our
	///   request. The request is then considered invalid.
	///
	fn http_request_write_body(
		&mut self,
		request_id: HttpRequestId,
		chunk: &[u8],
		deadline: Option<Timestamp>
	) -> Result<(), HttpError>;

	/// Block and wait for the responses for given requests.
	///
	/// Returns a vector of request statuses (the len is the same as ids).
	/// Note that if deadline is not provided the method will block indefinitely,
	/// otherwise unready responses will produce `DeadlineReached` status.
	///
	/// If a response returns an `IoError`, it is then considered destroyed.
	/// Its id is then invalid.
	///
	/// Passing `None` as deadline blocks forever.
	fn http_response_wait(
		&mut self,
		ids: &[HttpRequestId],
		deadline: Option<Timestamp>
	) -> Vec<HttpRequestStatus>;

	/// Read all response headers.
	///
	/// Returns a vector of pairs `(HeaderKey, HeaderValue)`.
	///
	/// Dispatches the request if it hasn't been done yet. It is no longer
	/// valid to modify the headers or write data to the request.
	///
	/// Returns an empty list if the identifier is unknown/invalid, hasn't
	/// received a response, or has finished.
	fn http_response_headers(
		&mut self,
		request_id: HttpRequestId
	) -> Vec<(Vec<u8>, Vec<u8>)>;

	/// Read a chunk of body response to given buffer.
	///
	/// Dispatches the request if it hasn't been done yet. It is no longer
	/// valid to modify the headers or write data to the request.
	///
	/// Returns the number of bytes written or an error in case a deadline
	/// is reached or server closed the connection.
	/// Passing `None` as a deadline blocks forever.
	///
	/// If `Ok(0)` or `Err(IoError)` is returned, the request is considered
	/// destroyed. Doing another read or getting the response's headers, for
	/// example, is then invalid.
	///
	/// Returns an error if:
	/// - The request identifier is invalid.
	/// - The deadline is reached.
	/// - An I/O error has happened, for example the remote has closed our
	///   request. The request is then considered invalid.
	///
	fn http_response_read_body(
		&mut self,
		request_id: HttpRequestId,
		buffer: &mut [u8],
		deadline: Option<Timestamp>
	) -> Result<usize, HttpError>;

	/// Set the authorized nodes from runtime.
	///
	/// In a permissioned network, the connections between nodes need to reach a
	/// consensus between participants.
	///
	/// - `nodes`: a set of nodes which are allowed to connect for the local node.
	/// each one is identified with an `OpaquePeerId`, here it just use plain bytes
	/// without any encoding. Invalid `OpaquePeerId`s are silently ignored.
	/// - `authorized_only`: if true, only the authorized nodes are allowed to connect,
	/// otherwise unauthorized nodes can also be connected through other mechanism.
	fn set_authorized_nodes(&mut self, nodes: Vec<OpaquePeerId>, authorized_only: bool);
}

impl<T: Externalities + ?Sized> Externalities for Box<T> {
	fn is_validator(&self) -> bool {
		(& **self).is_validator()
	}

	fn network_state(&self) -> Result<OpaqueNetworkState, ()> {
		(& **self).network_state()
	}

	fn timestamp(&mut self) -> Timestamp {
		(&mut **self).timestamp()
	}

	fn sleep_until(&mut self, deadline: Timestamp) {
		(&mut **self).sleep_until(deadline)
	}

	fn random_seed(&mut self) -> [u8; 32] {
		(&mut **self).random_seed()
	}

	fn http_request_start(&mut self, method: &str, uri: &str, meta: &[u8]) -> Result<HttpRequestId, ()> {
		(&mut **self).http_request_start(method, uri, meta)
	}

	fn http_request_add_header(&mut self, request_id: HttpRequestId, name: &str, value: &str) -> Result<(), ()> {
		(&mut **self).http_request_add_header(request_id, name, value)
	}

	fn http_request_write_body(
		&mut self,
		request_id: HttpRequestId,
		chunk: &[u8],
		deadline: Option<Timestamp>
	) -> Result<(), HttpError> {
		(&mut **self).http_request_write_body(request_id, chunk, deadline)
	}

	fn http_response_wait(&mut self, ids: &[HttpRequestId], deadline: Option<Timestamp>) -> Vec<HttpRequestStatus> {
		(&mut **self).http_response_wait(ids, deadline)
	}

	fn http_response_headers(&mut self, request_id: HttpRequestId) -> Vec<(Vec<u8>, Vec<u8>)> {
		(&mut **self).http_response_headers(request_id)
	}

	fn http_response_read_body(
		&mut self,
		request_id: HttpRequestId,
		buffer: &mut [u8],
		deadline: Option<Timestamp>
	) -> Result<usize, HttpError> {
		(&mut **self).http_response_read_body(request_id, buffer, deadline)
	}

	fn set_authorized_nodes(&mut self, nodes: Vec<OpaquePeerId>, authorized_only: bool) {
		(&mut **self).set_authorized_nodes(nodes, authorized_only)
	}
}

/// An `*Externalities` implementation with limited capabilities.
pub struct LimitedExternalities<T> {
	capabilities: Capabilities,
	externalities: T,
}

impl<T> LimitedExternalities<T> {
	/// Create new externalities limited to given `capabilities`.
	pub fn new(capabilities: Capabilities, externalities: T) -> Self {
		Self {
			capabilities,
			externalities,
		}
	}

	/// Check if given capability is allowed.
	///
	/// Panics in case it is not.
	fn check(&self, capability: Capability, name: &'static str) {
		if !self.capabilities.has(capability) {
			panic!("Accessing a forbidden API: {}. No: {:?} capability.", name, capability);
		}
	}
}

impl<T: Externalities> Externalities for LimitedExternalities<T> {
	fn is_validator(&self) -> bool {
		self.check(Capability::Keystore, "is_validator");
		self.externalities.is_validator()
	}

	fn network_state(&self) -> Result<OpaqueNetworkState, ()> {
		self.check(Capability::NetworkState, "network_state");
		self.externalities.network_state()
	}

	fn timestamp(&mut self) -> Timestamp {
		self.check(Capability::Http, "timestamp");
		self.externalities.timestamp()
	}

	fn sleep_until(&mut self, deadline: Timestamp) {
		self.check(Capability::Http, "sleep_until");
		self.externalities.sleep_until(deadline)
	}

	fn random_seed(&mut self) -> [u8; 32] {
		self.check(Capability::Randomness, "random_seed");
		self.externalities.random_seed()
	}

	fn http_request_start(&mut self, method: &str, uri: &str, meta: &[u8]) -> Result<HttpRequestId, ()> {
		self.check(Capability::Http, "http_request_start");
		self.externalities.http_request_start(method, uri, meta)
	}

	fn http_request_add_header(&mut self, request_id: HttpRequestId, name: &str, value: &str) -> Result<(), ()> {
		self.check(Capability::Http, "http_request_add_header");
		self.externalities.http_request_add_header(request_id, name, value)
	}

	fn http_request_write_body(
		&mut self,
		request_id: HttpRequestId,
		chunk: &[u8],
		deadline: Option<Timestamp>
	) -> Result<(), HttpError> {
		self.check(Capability::Http, "http_request_write_body");
		self.externalities.http_request_write_body(request_id, chunk, deadline)
	}

	fn http_response_wait(&mut self, ids: &[HttpRequestId], deadline: Option<Timestamp>) -> Vec<HttpRequestStatus> {
		self.check(Capability::Http, "http_response_wait");
		self.externalities.http_response_wait(ids, deadline)
	}

	fn http_response_headers(&mut self, request_id: HttpRequestId) -> Vec<(Vec<u8>, Vec<u8>)> {
		self.check(Capability::Http, "http_response_headers");
		self.externalities.http_response_headers(request_id)
	}

	fn http_response_read_body(
		&mut self,
		request_id: HttpRequestId,
		buffer: &mut [u8],
		deadline: Option<Timestamp>
	) -> Result<usize, HttpError> {
		self.check(Capability::Http, "http_response_read_body");
		self.externalities.http_response_read_body(request_id, buffer, deadline)
	}

	fn set_authorized_nodes(&mut self, nodes: Vec<OpaquePeerId>, authorized_only: bool) {
		self.check(Capability::NodeAuthorization, "set_authorized_nodes");
		self.externalities.set_authorized_nodes(nodes, authorized_only)
	}
}

#[cfg(feature = "std")]
sp_externalities::decl_extension! {
	/// The offchain worker extension that will be registered at the Substrate externalities.
	pub struct OffchainWorkerExt(Box<dyn Externalities>);
}

#[cfg(feature = "std")]
impl OffchainWorkerExt {
	/// Create a new instance of `Self`.
	pub fn new<O: Externalities + 'static>(offchain: O) -> Self {
		Self(Box::new(offchain))
	}
}

/// A externalities extension for accessing the Offchain DB.
pub trait DbExternalities: Send {
	/// Sets a value in the local storage.
	///
	/// Note this storage is not part of the consensus, it's only accessible by
	/// offchain worker tasks running on the same machine. It _is_ persisted between runs.
	fn local_storage_set(&mut self, kind: StorageKind, key: &[u8], value: &[u8]);

	/// Removes a value in the local storage.
	///
	/// Note this storage is not part of the consensus, it's only accessible by
	/// offchain worker tasks running on the same machine. It _is_ persisted between runs.
	fn local_storage_clear(&mut self, kind: StorageKind, key: &[u8]);

	/// Sets a value in the local storage if it matches current value.
	///
	/// Since multiple offchain workers may be running concurrently, to prevent
	/// data races use CAS to coordinate between them.
	///
	/// Returns `true` if the value has been set, `false` otherwise.
	///
	/// Note this storage is not part of the consensus, it's only accessible by
	/// offchain worker tasks running on the same machine. It _is_ persisted between runs.
	fn local_storage_compare_and_set(
		&mut self,
		kind: StorageKind,
		key: &[u8],
		old_value: Option<&[u8]>,
		new_value: &[u8],
	) -> bool;

	/// Gets a value from the local storage.
	///
	/// If the value does not exist in the storage `None` will be returned.
	/// Note this storage is not part of the consensus, it's only accessible by
	/// offchain worker tasks running on the same machine. It _is_ persisted between runs.
	fn local_storage_get(&mut self, kind: StorageKind, key: &[u8]) -> Option<Vec<u8>>;
}

impl<T: DbExternalities + ?Sized> DbExternalities for Box<T> {
	fn local_storage_set(&mut self, kind: StorageKind, key: &[u8], value: &[u8]) {
		(&mut **self).local_storage_set(kind, key, value)
	}

	fn local_storage_clear(&mut self, kind: StorageKind, key: &[u8]) {
		(&mut **self).local_storage_clear(kind, key)
	}

	fn local_storage_compare_and_set(
		&mut self,
		kind: StorageKind,
		key: &[u8],
		old_value: Option<&[u8]>,
		new_value: &[u8],
	) -> bool {
		(&mut **self).local_storage_compare_and_set(kind, key, old_value, new_value)
	}

	fn local_storage_get(&mut self, kind: StorageKind, key: &[u8]) -> Option<Vec<u8>> {
		(&mut **self).local_storage_get(kind, key)
	}
}

impl<T: DbExternalities> DbExternalities for LimitedExternalities<T> {
	fn local_storage_set(&mut self, kind: StorageKind, key: &[u8], value: &[u8]) {
		self.check(Capability::OffchainDbWrite, "local_storage_set");
		self.externalities.local_storage_set(kind, key, value)
	}

	fn local_storage_clear(&mut self, kind: StorageKind, key: &[u8]) {
		self.check(Capability::OffchainDbWrite, "local_storage_clear");
		self.externalities.local_storage_clear(kind, key)
	}

	fn local_storage_compare_and_set(
		&mut self,
		kind: StorageKind,
		key: &[u8],
		old_value: Option<&[u8]>,
		new_value: &[u8],
	) -> bool {
		self.check(Capability::OffchainDbWrite, "local_storage_compare_and_set");
		self.externalities.local_storage_compare_and_set(kind, key, old_value, new_value)
	}

	fn local_storage_get(&mut self, kind: StorageKind, key: &[u8]) -> Option<Vec<u8>> {
		self.check(Capability::OffchainDbRead, "local_storage_get");
		self.externalities.local_storage_get(kind, key)
	}
}

#[cfg(feature = "std")]
sp_externalities::decl_extension! {
	/// The offchain database extension that will be registered at the Substrate externalities.
	pub struct OffchainDbExt(Box<dyn DbExternalities>);
}

#[cfg(feature = "std")]
impl OffchainDbExt {
	/// Create a new instance of `OffchainDbExt`.
	pub fn new<O: DbExternalities + 'static>(offchain: O) -> Self {
		Self(Box::new(offchain))
	}
}

/// Abstraction over transaction pool.
///
/// This trait is currently used within the `ExternalitiesExtension`
/// to provide offchain calls with access to the transaction pool without
/// tight coupling with any pool implementation.
#[cfg(feature = "std")]
pub trait TransactionPool {
	/// Submit transaction.
	///
	/// The transaction will end up in the pool and be propagated to others.
	fn submit_transaction(&mut self, extrinsic: Vec<u8>) -> Result<(), ()>;
}

#[cfg(feature = "std")]
sp_externalities::decl_extension! {
	/// An externalities extension to submit transactions to the pool.
	pub struct TransactionPoolExt(Box<dyn TransactionPool + Send>);
}

#[cfg(feature = "std")]
impl TransactionPoolExt {
	/// Create a new instance of `TransactionPoolExt`.
	pub fn new<O: TransactionPool + Send + 'static>(pool: O) -> Self {
		Self(Box::new(pool))
	}
}

/// Change to be applied to the offchain worker db in regards to a key.
#[derive(Debug, Clone, Hash, Eq, PartialEq)]
pub enum OffchainOverlayedChange {
	/// Remove the data associated with the key
	Remove,
	/// Overwrite the value of an associated key
	SetValue(Vec<u8>),
}

#[cfg(test)]
mod tests {
	use super::*;

	#[test]
	fn timestamp_ops() {
		let t = Timestamp(5);
		assert_eq!(t.add(Duration::from_millis(10)), Timestamp(15));
		assert_eq!(t.sub(Duration::from_millis(10)), Timestamp(0));
		assert_eq!(t.diff(&Timestamp(3)), Duration(2));
	}

	#[test]
	fn capabilities() {
		let none = Capabilities::none();
		let all = Capabilities::all();
		let some = Capabilities::from(&[Capability::Keystore, Capability::Randomness][..]);

		assert!(!none.has(Capability::Keystore));
		assert!(all.has(Capability::Keystore));
		assert!(some.has(Capability::Keystore));
		assert!(!none.has(Capability::TransactionPool));
		assert!(all.has(Capability::TransactionPool));
		assert!(!some.has(Capability::TransactionPool));
	}
}<|MERGE_RESOLUTION|>--- conflicted
+++ resolved
@@ -29,13 +29,8 @@
 #[cfg(feature = "std")]
 pub mod testing;
 
-<<<<<<< HEAD
-/// Persistent storage prefix used by the Offchain Worker API to
-pub const STORAGE_PREFIX : &'static [u8] = b"storage";
-=======
-/// Local storage prefix used by the Offchain Worker API to
+/// Persistent storage prefix used by the Offchain Worker API when creating a DB key.
 pub const STORAGE_PREFIX : &[u8] = b"storage";
->>>>>>> ac1f7ff3
 
 /// Offchain DB persistent (non-fork-aware) storage.
 pub trait OffchainStorage: Clone + Send + Sync {
