--- conflicted
+++ resolved
@@ -12,13 +12,8 @@
 log = { version = "0.4.8", default-features = false }
 serde = { version = "1.0.101", optional = true, features = ["derive"] }
 byteorder = { version = "1.3.2", default-features = false }
-<<<<<<< HEAD
-primitive-types = { version = "0.6", default-features = false, features = ["codec"] }
+primitive-types = { version = "0.6.2", default-features = false, features = ["codec"] }
 impl-serde = { version = "0.3.0", optional = true }
-=======
-primitive-types = { version = "0.6.2", default-features = false, features = ["codec"] }
-impl-serde = { version = "0.2.3", optional = true }
->>>>>>> e312eba8
 wasmi = { version = "0.6.2", optional = true }
 hash-db = { version = "0.15.2", default-features = false }
 hash256-std-hasher = { version = "0.15.2", default-features = false }
