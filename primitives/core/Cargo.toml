--- conflicted
+++ resolved
@@ -18,11 +18,7 @@
 log = { version = "0.4.11", default-features = false }
 serde = { version = "1.0.101", optional = true, features = ["derive"] }
 byteorder = { version = "1.3.2", default-features = false }
-<<<<<<< HEAD
-primitive-types = { version = "0.9.1", default-features = false, features = ["codec"] }
-=======
 primitive-types = { version = "0.10.0", default-features = false, features = ["codec"] }
->>>>>>> 32a365d5
 impl-serde = { version = "0.3.0", optional = true }
 wasmi = { version = "0.9.0", optional = true }
 hash-db = { version = "0.15.2", default-features = false }
