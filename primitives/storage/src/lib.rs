--- conflicted
+++ resolved
@@ -162,12 +162,7 @@
 }
 
 /// Information related to a child state.
-<<<<<<< HEAD
 #[derive(Debug, Clone, PartialEq, Eq, Hash, PartialOrd, Ord, Encode, Decode)]
-=======
-#[derive(Debug, Clone)]
-#[cfg_attr(feature = "std", derive(PartialEq, Eq, Hash, PartialOrd, Ord))]
->>>>>>> f3b9f234
 pub enum ChildInfo {
 	/// This is the one used by default.
 	ParentKeyId(ChildTrieParentKeyId),
@@ -356,17 +351,6 @@
 }
 
 /// A child trie of default type.
-<<<<<<< HEAD
-/// Default is the same implementation as the top trie.
-/// It share its trie node storage with any kind of key,
-/// and its unique id needs to be collision free (eg strong
-/// crypto hash).
-#[derive(Debug, Clone, PartialEq, Eq, Hash, PartialOrd, Ord, Encode, Decode)]
-pub struct ChildTrie {
-	/// Data containing unique id.
-	/// Unique id must but unique and free of any possible key collision
-	/// (depending on its storage behavior).
-=======
 /// It uses the same default implementation as the top trie,
 /// top trie being a child trie with no keyspace and no storage key.
 /// Its keyspace is the variable (unprefixed) part of its storage key.
@@ -375,11 +359,9 @@
 /// that will be use only once.
 /// Those unique id also required to be long enough to avoid any
 /// unique id to be prefixed by an other unique id.
-#[derive(Debug, Clone)]
-#[cfg_attr(feature = "std", derive(PartialEq, Eq, Hash, PartialOrd, Ord))]
+#[derive(Debug, Clone, PartialEq, Eq, Hash, PartialOrd, Ord, Encode, Decode)]
 pub struct ChildTrieParentKeyId {
 	/// Data is the storage key without prefix.
->>>>>>> f3b9f234
 	data: Vec<u8>,
 }
 
