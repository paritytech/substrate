[package]
name = "sp-storage"
version = "2.0.0-rc4"
authors = ["Parity Technologies <admin@parity.io>"]
edition = "2018"
description = "Storage related primitives"
license = "Apache-2.0"
homepage = "https://substrate.dev"
repository = "https://github.com/paritytech/substrate/"
documentation = "https://docs.rs/sp-storage/"

[package.metadata.docs.rs]
targets = ["x86_64-unknown-linux-gnu"]

[dependencies]
<<<<<<< HEAD
codec = { package = "parity-scale-codec", version = "1.3.0", default-features = false, features = ["derive"] }
sp-std = { version = "2.0.0-rc3", default-features = false, path = "../std" }
=======
sp-std = { version = "2.0.0-rc4", default-features = false, path = "../std" }
>>>>>>> 37500cec
serde = { version = "1.0.101", optional = true, features = ["derive"] }
impl-serde = { version = "0.2.3", optional = true }
ref-cast = "1.0.0"
sp-debug-derive = { version = "2.0.0-rc4", path = "../debug-derive" }

[features]
default = [ "std" ]
std = [ "sp-std/std", "serde", "impl-serde", "codec/std" ]<|MERGE_RESOLUTION|>--- conflicted
+++ resolved
@@ -13,16 +13,12 @@
 targets = ["x86_64-unknown-linux-gnu"]
 
 [dependencies]
-<<<<<<< HEAD
-codec = { package = "parity-scale-codec", version = "1.3.0", default-features = false, features = ["derive"] }
-sp-std = { version = "2.0.0-rc3", default-features = false, path = "../std" }
-=======
 sp-std = { version = "2.0.0-rc4", default-features = false, path = "../std" }
->>>>>>> 37500cec
 serde = { version = "1.0.101", optional = true, features = ["derive"] }
 impl-serde = { version = "0.2.3", optional = true }
 ref-cast = "1.0.0"
 sp-debug-derive = { version = "2.0.0-rc4", path = "../debug-derive" }
+codec = { package = "parity-scale-codec", version = "1.3.0", default-features = false, features = ["derive"] }
 
 [features]
 default = [ "std" ]
