--- conflicted
+++ resolved
@@ -16,12 +16,8 @@
 sp-std = { version = "2.0.0-dev", default-features = false, path = "../std" }
 serde = { version = "1.0.101", optional = true, features = ["derive"] }
 impl-serde = { version = "0.2.3", optional = true }
-<<<<<<< HEAD
 ref-cast = "1.0.0"
-sp-debug-derive = { version = "2.0.0-alpha.6", path = "../debug-derive" }
-=======
 sp-debug-derive = { version = "2.0.0-dev", path = "../debug-derive" }
->>>>>>> eca2488c
 
 [features]
 default = [ "std" ]
