// Copyright 2017-2019 Parity Technologies (UK) Ltd.
// This file is part of Substrate.

// Substrate is free software: you can redistribute it and/or modify
// it under the terms of the GNU General Public License as published by
// the Free Software Foundation, either version 3 of the License, or
// (at your option) any later version.

// Substrate is distributed in the hope that it will be useful,
// but WITHOUT ANY WARRANTY; without even the implied warranty of
// MERCHANTABILITY or FITNESS FOR A PARTICULAR PURPOSE.  See the
// GNU General Public License for more details.

// You should have received a copy of the GNU General Public License
// along with Substrate.  If not, see <http://www.gnu.org/licenses/>.

//! Substrate externalities abstraction
//!
//! The externalities mainly provide access to storage and to registered extensions. Extensions
//! are for example the keystore or the offchain externalities. These externalities are used to
//! access the node from the runtime via the runtime interfaces.
//!
//! This crate exposes the main [`Externalities`] trait.

use std::any::{Any, TypeId};

use primitives_storage::{ChildStorageKey, ChildInfo};

pub use scope_limited::{set_and_run_with_externalities, with_externalities};
pub use extensions::{Extension, Extensions, ExtensionStore};

mod extensions;
mod scope_limited;

/// The Substrate externalities.
///
/// Provides access to the storage and to other registered extensions.
pub trait Externalities: ExtensionStore {
	/// Read runtime storage.
	fn storage(&self, key: &[u8]) -> Option<Vec<u8>>;

	/// Get storage value hash. This may be optimized for large values.
	fn storage_hash(&self, key: &[u8]) -> Option<Vec<u8>>;

	/// Get child storage value hash. This may be optimized for large values.
<<<<<<< HEAD
	fn child_storage_hash(
		&self,
		storage_key: ChildStorageKey,
		child_info: ChildInfo,
		key: &[u8],
	) -> Option<H256>;
=======
	///
	/// Returns an `Option` that holds the SCALE encoded hash.
	fn child_storage_hash(&self, storage_key: ChildStorageKey, key: &[u8]) -> Option<Vec<u8>>;
>>>>>>> 4031142b

	/// Read original runtime storage, ignoring any overlayed changes.
	fn original_storage(&self, key: &[u8]) -> Option<Vec<u8>>;

	/// Read original runtime child storage, ignoring any overlayed changes.
<<<<<<< HEAD
	fn original_child_storage(
		&self,
		storage_key: ChildStorageKey,
		child_info: ChildInfo,
		key: &[u8],
	) -> Option<Vec<u8>>;
=======
	///
	/// Returns an `Option` that holds the SCALE encoded hash.
	fn original_child_storage(&self, storage_key: ChildStorageKey, key: &[u8]) -> Option<Vec<u8>>;
>>>>>>> 4031142b

	/// Get original storage value hash, ignoring any overlayed changes.
	/// This may be optimized for large values.
	///
	/// Returns an `Option` that holds the SCALE encoded hash.
	fn original_storage_hash(&self, key: &[u8]) -> Option<Vec<u8>>;

	/// Get original child storage value hash, ignoring any overlayed changes.
	/// This may be optimized for large values.
<<<<<<< HEAD
	fn original_child_storage_hash(
		&self,
		storage_key: ChildStorageKey,
		child_info: ChildInfo,
		key: &[u8],
	) -> Option<H256>;

	/// Read child runtime storage.
	fn child_storage(
		&self,
		storage_key: ChildStorageKey,
		child_info: ChildInfo,
		key: &[u8],
	) -> Option<Vec<u8>>;
=======
	///
	/// Returns an `Option` that holds the SCALE encoded hash.
	fn original_child_storage_hash(
		&self,
		storage_key: ChildStorageKey,
		key: &[u8],
	) -> Option<Vec<u8>>;

	/// Read child runtime storage.
	///
	/// Returns an `Option` that holds the SCALE encoded hash.
	fn child_storage(&self, storage_key: ChildStorageKey, key: &[u8]) -> Option<Vec<u8>>;
>>>>>>> 4031142b

	/// Set storage entry `key` of current contract being called (effective immediately).
	fn set_storage(&mut self, key: Vec<u8>, value: Vec<u8>) {
		self.place_storage(key, Some(value));
	}

	/// Set child storage entry `key` of current contract being called (effective immediately).
	fn set_child_storage(
		&mut self,
		storage_key: ChildStorageKey,
		child_info: ChildInfo,
		key: Vec<u8>,
		value: Vec<u8>,
	) {
		self.place_child_storage(storage_key, child_info, key, Some(value))
	}

	/// Clear a storage entry (`key`) of current contract being called (effective immediately).
	fn clear_storage(&mut self, key: &[u8]) {
		self.place_storage(key.to_vec(), None);
	}

	/// Clear a child storage entry (`key`) of current contract being called (effective immediately).
	fn clear_child_storage(
		&mut self,
		storage_key: ChildStorageKey,
		child_info: ChildInfo,
		key: &[u8],
	) {
		self.place_child_storage(storage_key, child_info, key.to_vec(), None)
	}

	/// Whether a storage entry exists.
	fn exists_storage(&self, key: &[u8]) -> bool {
		self.storage(key).is_some()
	}

	/// Whether a child storage entry exists.
	fn exists_child_storage(
		&self,
		storage_key: ChildStorageKey,
		child_info: ChildInfo,
		key: &[u8],
	) -> bool {
		self.child_storage(storage_key, child_info, key).is_some()
	}

	/// Clear an entire child storage.
	fn kill_child_storage(&mut self, storage_key: ChildStorageKey, child_info: ChildInfo);

	/// Clear storage entries which keys are start with the given prefix.
	fn clear_prefix(&mut self, prefix: &[u8]);

	/// Clear child storage entries which keys are start with the given prefix.
	fn clear_child_prefix(
		&mut self,
		storage_key: ChildStorageKey,
		child_info: ChildInfo,
		prefix: &[u8],
	);

	/// Set or clear a storage entry (`key`) of current contract being called (effective immediately).
	fn place_storage(&mut self, key: Vec<u8>, value: Option<Vec<u8>>);

	/// Set or clear a child storage entry. Return whether the operation succeeds.
	fn place_child_storage(
		&mut self,
		storage_key: ChildStorageKey,
<<<<<<< HEAD
		child_info: ChildInfo,
=======
>>>>>>> 4031142b
		key: Vec<u8>,
		value: Option<Vec<u8>>,
	);

	/// Get the identity of the chain.
	fn chain_id(&self) -> u64;

	/// Get the trie root of the current storage map. This will also update all child storage keys
	/// in the top-level storage map.
	///
	/// The hash is defined by the `Block`.
	///
	/// Returns the SCALE encoded hash.
	fn storage_root(&mut self) -> Vec<u8>;

	/// Get the trie root of a child storage map. This will also update the value of the child
	/// storage keys in the top-level storage map.
	/// If the storage root equals the default hash as defined by the trie, the key in the top-level
	/// storage map will be removed.
	fn child_storage_root(
		&mut self,
		storage_key: ChildStorageKey,
	) -> Vec<u8>;

	/// Get the change trie root of the current storage overlay at a block with given parent.
	/// `parent` is expects a SCALE endcoded hash.
	///
	/// The hash is defined by the `Block`.
	///
	/// Returns the SCALE encoded hash.
	fn storage_changes_root(&mut self, parent: &[u8]) -> Result<Option<Vec<u8>>, ()>;
}

/// Extension for the [`Externalities`] trait.
pub trait ExternalitiesExt {
	/// Tries to find a registered extension and returns a mutable reference.
	fn extension<T: Any + Extension>(&mut self) -> Option<&mut T>;
}

impl ExternalitiesExt for &mut dyn Externalities {
	fn extension<T: Any + Extension>(&mut self) -> Option<&mut T> {
		self.extension_by_type_id(TypeId::of::<T>()).and_then(Any::downcast_mut)
	}
}<|MERGE_RESOLUTION|>--- conflicted
+++ resolved
@@ -43,35 +43,27 @@
 	fn storage_hash(&self, key: &[u8]) -> Option<Vec<u8>>;
 
 	/// Get child storage value hash. This may be optimized for large values.
-<<<<<<< HEAD
+	///
+	/// Returns an `Option` that holds the SCALE encoded hash.
 	fn child_storage_hash(
 		&self,
 		storage_key: ChildStorageKey,
 		child_info: ChildInfo,
 		key: &[u8],
-	) -> Option<H256>;
-=======
-	///
-	/// Returns an `Option` that holds the SCALE encoded hash.
-	fn child_storage_hash(&self, storage_key: ChildStorageKey, key: &[u8]) -> Option<Vec<u8>>;
->>>>>>> 4031142b
+	) -> Option<Vec<u8>>;
 
 	/// Read original runtime storage, ignoring any overlayed changes.
 	fn original_storage(&self, key: &[u8]) -> Option<Vec<u8>>;
 
 	/// Read original runtime child storage, ignoring any overlayed changes.
-<<<<<<< HEAD
+	///
+	/// Returns an `Option` that holds the SCALE encoded hash.
 	fn original_child_storage(
 		&self,
 		storage_key: ChildStorageKey,
 		child_info: ChildInfo,
 		key: &[u8],
 	) -> Option<Vec<u8>>;
-=======
-	///
-	/// Returns an `Option` that holds the SCALE encoded hash.
-	fn original_child_storage(&self, storage_key: ChildStorageKey, key: &[u8]) -> Option<Vec<u8>>;
->>>>>>> 4031142b
 
 	/// Get original storage value hash, ignoring any overlayed changes.
 	/// This may be optimized for large values.
@@ -81,35 +73,24 @@
 
 	/// Get original child storage value hash, ignoring any overlayed changes.
 	/// This may be optimized for large values.
-<<<<<<< HEAD
+	///
+	/// Returns an `Option` that holds the SCALE encoded hash.
 	fn original_child_storage_hash(
 		&self,
 		storage_key: ChildStorageKey,
 		child_info: ChildInfo,
 		key: &[u8],
-	) -> Option<H256>;
+	) -> Option<Vec<u8>>;
 
 	/// Read child runtime storage.
+	///
+	/// Returns an `Option` that holds the SCALE encoded hash.
 	fn child_storage(
 		&self,
 		storage_key: ChildStorageKey,
 		child_info: ChildInfo,
 		key: &[u8],
 	) -> Option<Vec<u8>>;
-=======
-	///
-	/// Returns an `Option` that holds the SCALE encoded hash.
-	fn original_child_storage_hash(
-		&self,
-		storage_key: ChildStorageKey,
-		key: &[u8],
-	) -> Option<Vec<u8>>;
-
-	/// Read child runtime storage.
-	///
-	/// Returns an `Option` that holds the SCALE encoded hash.
-	fn child_storage(&self, storage_key: ChildStorageKey, key: &[u8]) -> Option<Vec<u8>>;
->>>>>>> 4031142b
 
 	/// Set storage entry `key` of current contract being called (effective immediately).
 	fn set_storage(&mut self, key: Vec<u8>, value: Vec<u8>) {
@@ -178,10 +159,7 @@
 	fn place_child_storage(
 		&mut self,
 		storage_key: ChildStorageKey,
-<<<<<<< HEAD
-		child_info: ChildInfo,
-=======
->>>>>>> 4031142b
+		child_info: ChildInfo,
 		key: Vec<u8>,
 		value: Option<Vec<u8>>,
 	);
