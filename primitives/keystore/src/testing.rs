--- conflicted
+++ resolved
@@ -20,12 +20,8 @@
 use crate::{Error, Keystore, KeystorePtr};
 
 use sp_core::{
-<<<<<<< HEAD
 	bandersnatch,
-	crypto::{ByteArray, KeyTypeId, Pair, VrfSigner},
-=======
 	crypto::{ByteArray, KeyTypeId, Pair, VrfSecret},
->>>>>>> 7d6084b5
 	ecdsa, ed25519, sr25519,
 };
 
