--- conflicted
+++ resolved
@@ -578,168 +578,23 @@
 		})
 	}
 
-<<<<<<< HEAD
-	/// Retrieve all entries keys of storage and call `f` for each of those keys.
-	/// Aborts as soon as `f` returns false.
-	///
-	/// Returns `true` when all keys were iterated.
-	pub fn apply_to_key_values_while(
-		&self,
-		child_info: Option<&ChildInfo>,
-		prefix: Option<&[u8]>,
-		start_at: Option<&[u8]>,
-		f: impl FnMut(Vec<u8>, Vec<u8>) -> bool,
-		allow_missing_nodes: bool,
-	) -> Result<bool> {
-		let root = if let Some(child_info) = child_info.as_ref() {
-			let ChildInfo::Default(info) = child_info;
-
-			match self.default_child_root(info.name.as_slice())? {
-				Some(child_root) => child_root,
-				None => return Ok(true),
-			}
-		} else {
-			self.root
-		};
-
-		self.trie_iter_inner(&root, prefix, f, child_info, start_at, allow_missing_nodes)
-	}
-
-	/// Retrieve all entries keys of a storage and call `f` for each of those keys.
-	/// Aborts as soon as `f` returns false.
-	pub fn apply_to_keys_while<F: FnMut(&[u8]) -> bool>(
-		&self,
-		child_info: Option<&ChildInfo>,
-		prefix: Option<&[u8]>,
-		start_at: Option<&[u8]>,
-		f: F,
-	) {
-		let root = if let Some(child_info) = child_info.as_ref() {
-			let ChildInfo::Default(info) = child_info;
-
-			match self.default_child_root(info.name.as_slice()) {
-				Ok(Some(v)) => v,
-				// If the child trie doesn't exist, there is no need to continue.
-				Ok(None) => return,
-				Err(e) => {
-					debug!(target: "trie", "Error while iterating child storage: {}", e);
-					return
-				},
-			}
-=======
 	/// Create a raw iterator over the storage.
 	pub fn raw_iter(&self, args: IterArgs) -> Result<RawIter<S, H, C>> {
 		let root = if let Some(child_info) = args.child_info.as_ref() {
-			let root = match self.child_root(&child_info)? {
+			let ChildInfo::Default(info) = child_info;
+
+			let root = match self.default_child_root(info.name.as_slice())? {
 				Some(root) => root,
 				None => return Ok(Default::default()),
 			};
 			root
->>>>>>> a1423605
 		} else {
 			self.root
 		};
 
-<<<<<<< HEAD
-		self.trie_iter_key_inner(&root, prefix, f, child_info, start_at)
-	}
-
-	/// Execute given closure for all keys starting with prefix.
-	pub fn for_child_keys_with_prefix(
-		&self,
-		child_info: &ChildInfo,
-		prefix: &[u8],
-		mut f: impl FnMut(&[u8]),
-	) {
-		let ChildInfo::Default(info) = child_info;
-
-		let root = match self.default_child_root(info.name.as_slice()) {
-			Ok(Some(v)) => v,
-			// If the child trie doesn't exist, there is no need to continue.
-			Ok(None) => return,
-			Err(e) => {
-				debug!(target: "trie", "Error while iterating child storage: {}", e);
-				return
-			},
-		};
-
-		self.trie_iter_key_inner(
-			&root,
-			Some(prefix),
-			|k| {
-				f(k);
-				true
-			},
-			Some(child_info),
-			None,
-		)
-	}
-
-	/// Execute given closure for all keys starting with prefix.
-	pub fn for_keys_with_prefix<F: FnMut(&[u8])>(&self, prefix: &[u8], mut f: F) {
-		self.trie_iter_key_inner(
-			&self.root,
-			Some(prefix),
-			|k| {
-				f(k);
-				true
-			},
-			None,
-			None,
-		)
-	}
-
-	fn trie_iter_key_inner<F: FnMut(&[u8]) -> bool>(
-		&self,
-		root: &H::Out,
-		maybe_prefix: Option<&[u8]>,
-		mut f: F,
-		child_info: Option<&ChildInfo>,
-		maybe_start_at: Option<&[u8]>,
-	) {
-		let mut iter = move |db| -> sp_std::result::Result<(), Box<TrieError<H::Out>>> {
-			self.with_recorder_and_cache(Some(*root), |recorder, cache| {
-				let trie = TrieDBBuilder::<H>::new(db, root)
-					.with_optional_recorder(recorder)
-					.with_optional_cache(cache)
-					.build();
-				let prefix = maybe_prefix.unwrap_or(&[]);
-				let iter = match maybe_start_at {
-					Some(start_at) =>
-						TrieDBKeyIterator::new_prefixed_then_seek(&trie, prefix, start_at),
-					None => TrieDBKeyIterator::new_prefixed(&trie, prefix),
-				}?;
-
-				for x in iter {
-					let key = x?;
-
-					debug_assert!(maybe_prefix
-						.as_ref()
-						.map(|prefix| key.starts_with(prefix))
-						.unwrap_or(true));
-
-					if !f(&key) {
-						break
-					}
-				}
-
-				Ok(())
-			})
-		};
-
-		let result = if let Some(child_info) = child_info {
-			let db = KeySpacedDB::new(self, child_info.keyspace());
-			iter(&db)
-		} else {
-			iter(self)
-		};
-		if let Err(e) = result {
-			debug!(target: "trie", "Error while iterating by prefix: {}", e);
-=======
 		if self.root == Default::default() {
 			// A special-case for an empty storage root.
 			return Ok(Default::default())
->>>>>>> a1423605
 		}
 
 		let trie_iter = self
