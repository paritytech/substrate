// This file is part of Substrate.

// Copyright (C) 2017-2022 Parity Technologies (UK) Ltd.
// SPDX-License-Identifier: Apache-2.0

// Licensed under the Apache License, Version 2.0 (the "License");
// you may not use this file except in compliance with the License.
// You may obtain a copy of the License at
//
// 	http://www.apache.org/licenses/LICENSE-2.0
//
// Unless required by applicable law or agreed to in writing, software
// distributed under the License is distributed on an "AS IS" BASIS,
// WITHOUT WARRANTIES OR CONDITIONS OF ANY KIND, either express or implied.
// See the License for the specific language governing permissions and
// limitations under the License.

//! Trie-based state machine backend essence used to read values
//! from storage.

use crate::{backend::Consolidate, debug, warn, StorageKey, StorageValue};
use codec::Encode;
use hash_db::{self, AsHashDB, HashDB, HashDBRef, Hasher, Prefix};
#[cfg(feature = "std")]
use parking_lot::RwLock;
<<<<<<< HEAD
use sp_core::storage::{ChildInfo, ChildType, PrefixedStorageKey};
=======
use sp_core::storage::{ChildInfo, ChildType, StateVersion};
>>>>>>> 7a742c6f
use sp_std::{boxed::Box, vec::Vec};
use sp_trie::{
	child_delta_trie_root, delta_trie_root, empty_child_trie_root, read_child_trie_value,
	read_trie_value,
	trie_types::{TrieDB, TrieError},
	DBValue, KeySpacedDB, LayoutV1 as Layout, PrefixedMemoryDB, Trie, TrieDBIterator,
	TrieDBKeyIterator,
};
#[cfg(feature = "std")]
use std::collections::HashMap;
#[cfg(feature = "std")]
use std::sync::Arc;
use trie_db::{
	node::{NodePlan, ValuePlan},
	TrieDBNodeIterator,
};

#[cfg(not(feature = "std"))]
macro_rules! format {
	( $message:expr, $( $arg:expr )* ) => {
		{
			$( let _ = &$arg; )*
			crate::DefaultError
		}
	};
}

type Result<V> = sp_std::result::Result<V, crate::DefaultError>;

/// Patricia trie-based storage trait.
pub trait Storage<H: Hasher>: Send + Sync {
	/// Get a trie node.
	fn get(&self, key: &H::Out, prefix: Prefix) -> Result<Option<DBValue>>;
}

/// Local cache for child root.
#[cfg(feature = "std")]
pub(crate) struct Cache<H> {
	pub child_root: HashMap<Vec<u8>, Option<H>>,
}

#[cfg(feature = "std")]
impl<H> Cache<H> {
	fn new() -> Self {
		Cache { child_root: HashMap::new() }
	}
}

/// Patricia trie-based pairs storage essence.
pub struct TrieBackendEssence<S: TrieBackendStorage<H>, H: Hasher> {
	storage: S,
	root: H::Out,
	empty: H::Out,
	#[cfg(feature = "std")]
	pub(crate) cache: Arc<RwLock<Cache<H::Out>>>,
}

impl<S: TrieBackendStorage<H>, H: Hasher> TrieBackendEssence<S, H>
where
	H::Out: Encode,
{
	/// Create new trie-based backend.
	pub fn new(storage: S, root: H::Out) -> Self {
		TrieBackendEssence {
			storage,
			root,
			empty: H::hash(&[0u8]),
			#[cfg(feature = "std")]
			cache: Arc::new(RwLock::new(Cache::new())),
		}
	}

	/// Get backend storage reference.
	pub fn backend_storage(&self) -> &S {
		&self.storage
	}

	/// Get trie root.
	pub fn root(&self) -> &H::Out {
		&self.root
	}

	/// Set trie root. This is useful for testing.
	pub fn set_root(&mut self, root: H::Out) {
		// If root did change so can have cached content.
		self.reset_cache();
		self.root = root;
	}

	#[cfg(feature = "std")]
	fn reset_cache(&mut self) {
		self.cache = Arc::new(RwLock::new(Cache::new()));
	}

	#[cfg(not(feature = "std"))]
	fn reset_cache(&mut self) {}

	/// Consumes self and returns underlying storage.
	pub fn into_storage(self) -> S {
		self.storage
	}

	/// Return the next key in the trie i.e. the minimum key that is strictly superior to `key` in
	/// lexicographic order.
	pub fn next_storage_key(&self, key: &[u8]) -> Result<Option<StorageKey>> {
		self.next_storage_key_from_root(&self.root, None, key)
	}

	/// Access the root of the child storage in its parent trie
	fn child_root(&self, child_info: &ChildInfo) -> Result<Option<H::Out>> {
		#[cfg(feature = "std")]
		{
			if let Some(result) = self.cache.read().child_root.get(child_info.storage_key()) {
				return Ok(*result)
			}
		}

		let result = self.storage(child_info.prefixed_storage_key().as_slice())?.map(|r| {
			let mut hash = H::Out::default();

			// root is fetched from DB, not writable by runtime, so it's always valid.
			hash.as_mut().copy_from_slice(&r[..]);

			hash
		});

		#[cfg(feature = "std")]
		{
			self.cache.write().child_root.insert(child_info.storage_key().to_vec(), result);
		}

		Ok(result)
	}

	/// Return the next key in the child trie i.e. the minimum key that is strictly superior to
	/// `key` in lexicographic order.
	pub fn next_child_storage_key(
		&self,
		child_info: &ChildInfo,
		key: &[u8],
	) -> Result<Option<StorageKey>> {
		let child_root = match self.child_root(child_info)? {
			Some(child_root) => child_root,
			None => return Ok(None),
		};

		self.next_storage_key_from_root(&child_root, Some(child_info), key)
	}

	/// Return next key from main trie or child trie by providing corresponding root.
	fn next_storage_key_from_root(
		&self,
		root: &H::Out,
		child_info: Option<&ChildInfo>,
		key: &[u8],
	) -> Result<Option<StorageKey>> {
		let dyn_eph: &dyn HashDBRef<_, _>;
		let keyspace_eph;
		if let Some(child_info) = child_info.as_ref() {
			keyspace_eph = KeySpacedDB::new(self, child_info.keyspace());
			dyn_eph = &keyspace_eph;
		} else {
			dyn_eph = self;
		}

		let trie =
			TrieDB::<H>::new(dyn_eph, root).map_err(|e| format!("TrieDB creation error: {}", e))?;
		let mut iter = trie.key_iter().map_err(|e| format!("TrieDB iteration error: {}", e))?;

		// The key just after the one given in input, basically `key++0`.
		// Note: We are sure this is the next key if:
		// * size of key has no limit (i.e. we can always add 0 to the path),
		// * and no keys can be inserted between `key` and `key++0` (this is ensured by sp-io).
		let mut potential_next_key = Vec::with_capacity(key.len() + 1);
		potential_next_key.extend_from_slice(key);
		potential_next_key.push(0);

		iter.seek(&potential_next_key)
			.map_err(|e| format!("TrieDB iterator seek error: {}", e))?;

		let next_element = iter.next();

		let next_key = if let Some(next_element) = next_element {
			let next_key =
				next_element.map_err(|e| format!("TrieDB iterator next error: {}", e))?;
			Some(next_key)
		} else {
			None
		};

		Ok(next_key)
	}

	/// Get the value of storage at given key.
	pub fn storage(&self, key: &[u8]) -> Result<Option<StorageValue>> {
		let map_e = |e| format!("Trie lookup error: {}", e);

		read_trie_value::<Layout<H>, _>(self, &self.root, key).map_err(map_e)
	}

	/// Get the value of child storage at given key.
	pub fn child_storage(
		&self,
		child_info: &ChildInfo,
		key: &[u8],
	) -> Result<Option<StorageValue>> {
		let root = match self.child_root(child_info)? {
			Some(root) => root,
			None => return Ok(None),
		};

		let map_e = |e| format!("Trie lookup error: {}", e);

		read_child_trie_value::<Layout<H>, _>(child_info.keyspace(), self, &root, key)
			.map_err(map_e)
	}

	/// Retrieve all entries keys of storage and call `f` for each of those keys.
	/// Aborts as soon as `f` returns false.
	///
	/// Returns `true` when all keys were iterated.
	pub fn apply_to_key_values_while(
		&self,
		child_info: Option<&ChildInfo>,
		prefix: Option<&[u8]>,
		start_at: Option<&[u8]>,
		f: impl FnMut(Vec<u8>, Vec<u8>) -> bool,
		allow_missing_nodes: bool,
	) -> Result<bool> {
		let root = if let Some(child_info) = child_info.as_ref() {
			match self.child_root(child_info)? {
				Some(child_root) => child_root,
				None => return Ok(true),
			}
		} else {
			self.root
		};

		self.trie_iter_inner(&root, prefix, f, child_info, start_at, allow_missing_nodes)
	}

	/// Retrieve all entries keys of a storage and call `f` for each of those keys.
	/// Aborts as soon as `f` returns false.
	pub fn apply_to_keys_while<F: FnMut(&[u8]) -> bool>(
		&self,
		child_info: Option<&ChildInfo>,
		prefix: Option<&[u8]>,
		mut f: F,
	) {
		let root = if let Some(child_info) = child_info.as_ref() {
			match self.child_root(child_info) {
				Ok(Some(v)) => v,
				// If the child trie doesn't exist, there is no need to continue.
				Ok(None) => return,
				Err(e) => {
					debug!(target: "trie", "Error while iterating child storage: {}", e);
					return
				},
			}
		} else {
			self.root
		};

		self.trie_iter_key_inner(&root, prefix, |k| f(k), child_info)
	}

	/// Execute given closure for all keys starting with prefix.
	pub fn for_child_keys_with_prefix(
		&self,
		child_info: &ChildInfo,
		prefix: &[u8],
		mut f: impl FnMut(&[u8]),
	) {
		let root = match self.child_root(child_info) {
			Ok(Some(v)) => v,
			// If the child trie doesn't exist, there is no need to continue.
			Ok(None) => return,
			Err(e) => {
				debug!(target: "trie", "Error while iterating child storage: {}", e);
				return
			},
		};

		self.trie_iter_key_inner(
			&root,
			Some(prefix),
			|k| {
				f(k);
				true
			},
			Some(child_info),
		)
	}

	/// Execute given closure for all keys starting with prefix.
	pub fn for_keys_with_prefix<F: FnMut(&[u8])>(&self, prefix: &[u8], mut f: F) {
		self.trie_iter_key_inner(
			&self.root,
			Some(prefix),
			|k| {
				f(k);
				true
			},
			None,
		)
	}

	fn trie_iter_key_inner<F: FnMut(&[u8]) -> bool>(
		&self,
		root: &H::Out,
		prefix: Option<&[u8]>,
		mut f: F,
		child_info: Option<&ChildInfo>,
	) {
		let mut iter = move |db| -> sp_std::result::Result<(), Box<TrieError<H::Out>>> {
			let trie = TrieDB::<H>::new(db, root)?;
			let iter = if let Some(prefix) = prefix.as_ref() {
				TrieDBKeyIterator::new_prefixed(&trie, prefix)?
			} else {
				TrieDBKeyIterator::new(&trie)?
			};

			for x in iter {
				let key = x?;

				debug_assert!(prefix
					.as_ref()
					.map(|prefix| key.starts_with(prefix))
					.unwrap_or(true));

				if !f(&key) {
					break
				}
			}

			Ok(())
		};

		let result = if let Some(child_info) = child_info {
			let db = KeySpacedDB::new(self, child_info.keyspace());
			iter(&db)
		} else {
			iter(self)
		};
		if let Err(e) = result {
			debug!(target: "trie", "Error while iterating by prefix: {}", e);
		}
	}

	fn trie_iter_inner<F: FnMut(Vec<u8>, Vec<u8>) -> bool>(
		&self,
		root: &H::Out,
		prefix: Option<&[u8]>,
		mut f: F,
		child_info: Option<&ChildInfo>,
		start_at: Option<&[u8]>,
		allow_missing_nodes: bool,
	) -> Result<bool> {
		let mut iter = move |db| -> sp_std::result::Result<bool, Box<TrieError<H::Out>>> {
			let trie = TrieDB::<H>::new(db, root)?;

			let prefix = prefix.unwrap_or(&[]);
			let iterator = if let Some(start_at) = start_at {
				TrieDBIterator::new_prefixed_then_seek(&trie, prefix, start_at)?
			} else {
				TrieDBIterator::new_prefixed(&trie, prefix)?
			};
			for x in iterator {
				let (key, value) = x?;

				debug_assert!(key.starts_with(prefix));

				if !f(key, value) {
					return Ok(false)
				}
			}

			Ok(true)
		};

		let result = if let Some(child_info) = child_info {
			let db = KeySpacedDB::new(self, child_info.keyspace());
			iter(&db)
		} else {
			iter(self)
		};
		match result {
			Ok(completed) => Ok(completed),
			Err(e) if matches!(*e, TrieError::IncompleteDatabase(_)) && allow_missing_nodes =>
				Ok(false),
			Err(e) => Err(format!("TrieDB iteration error: {}", e)),
		}
	}

	/// Execute given closure for all key and values starting with prefix.
	pub fn for_key_values_with_prefix<F: FnMut(&[u8], &[u8])>(&self, prefix: &[u8], mut f: F) {
		let _ = self.trie_iter_inner(
			&self.root,
			Some(prefix),
			|k, v| {
				f(&k, &v);
				true
			},
			None,
			None,
			false,
		);
	}

<<<<<<< HEAD
	/// Check remaining state item to migrate. Note this function should be remove when all state
	/// migration did finished as it is only an utility.
	// original author: @cheme
	pub fn check_migration_state(&self) -> Result<(u64, u64)> {
		let threshold: u32 = sp_core::storage::TRIE_VALUE_NODE_THRESHOLD;
		let mut nb_to_migrate = 0;
		let mut nb_to_migrate_child = 0;

		let trie = sp_trie::trie_types::TrieDB::new(self, &self.root)
			.map_err(|e| format!("TrieDB creation error: {}", e))?;
		let iter_node = TrieDBNodeIterator::new(&trie)
			.map_err(|e| format!("TrieDB node iterator error: {}", e))?;
		for node in iter_node {
			let node = node.map_err(|e| format!("TrieDB node iterator error: {}", e))?;
			match node.2.node_plan() {
				NodePlan::Leaf { value, .. } |
				NodePlan::NibbledBranch { value: Some(value), .. } =>
					if let ValuePlan::Inline(range) = value {
						if (range.end - range.start) as u32 >= threshold {
							nb_to_migrate += 1;
						}
					},
				_ => (),
			}
		}

		let mut child_roots: Vec<(ChildInfo, Vec<u8>)> = Vec::new();
		// get all child trie roots
		for key_value in trie.iter().map_err(|e| format!("TrieDB node iterator error: {}", e))? {
			let (key, value) =
				key_value.map_err(|e| format!("TrieDB node iterator error: {}", e))?;
			if key[..]
				.starts_with(sp_core::storage::well_known_keys::DEFAULT_CHILD_STORAGE_KEY_PREFIX)
			{
				let prefixed_key = PrefixedStorageKey::new(key);
				let (_type, unprefixed) = ChildType::from_prefixed_key(&prefixed_key).unwrap();
				child_roots.push((ChildInfo::new_default(unprefixed), value));
			}
		}
		for (child_info, root) in child_roots {
			let mut child_root = H::Out::default();
			let storage = KeySpacedDB::new(self, child_info.keyspace());

			child_root.as_mut()[..].copy_from_slice(&root[..]);
			let trie = sp_trie::trie_types::TrieDB::new(&storage, &child_root)
				.map_err(|e| format!("New child TrieDB error: {}", e))?;
			let iter_node = TrieDBNodeIterator::new(&trie)
				.map_err(|e| format!("TrieDB node iterator error: {}", e))?;
			for node in iter_node {
				let node = node.map_err(|e| format!("Child TrieDB node iterator error: {}", e))?;
				match node.2.node_plan() {
					NodePlan::Leaf { value, .. } |
					NodePlan::NibbledBranch { value: Some(value), .. } =>
						if let ValuePlan::Inline(range) = value {
							if (range.end - range.start) as u32 >= threshold {
								nb_to_migrate_child += 1;
							}
						},
					_ => (),
				}
			}
		}

		Ok((nb_to_migrate, nb_to_migrate_child))
=======
	/// Returns all `(key, value)` pairs in the trie.
	pub fn pairs(&self) -> Vec<(StorageKey, StorageValue)> {
		let collect_all = || -> sp_std::result::Result<_, Box<TrieError<H::Out>>> {
			let trie = TrieDB::<H>::new(self, &self.root)?;
			let mut v = Vec::new();
			for x in trie.iter()? {
				let (key, value) = x?;
				v.push((key.to_vec(), value.to_vec()));
			}

			Ok(v)
		};

		match collect_all() {
			Ok(v) => v,
			Err(e) => {
				debug!(target: "trie", "Error extracting trie values: {}", e);
				Vec::new()
			},
		}
	}

	/// Returns all keys that start with the given `prefix`.
	pub fn keys(&self, prefix: &[u8]) -> Vec<StorageKey> {
		let collect_all = || -> sp_std::result::Result<_, Box<TrieError<H::Out>>> {
			let trie = TrieDB::<H>::new(self, &self.root)?;
			let mut v = Vec::new();
			for x in trie.iter()? {
				let (key, _) = x?;
				if key.starts_with(prefix) {
					v.push(key.to_vec());
				}
			}

			Ok(v)
		};

		collect_all()
			.map_err(|e| debug!(target: "trie", "Error extracting trie keys: {}", e))
			.unwrap_or_default()
	}

	/// Return the storage root after applying the given `delta`.
	pub fn storage_root<'a>(
		&self,
		delta: impl Iterator<Item = (&'a [u8], Option<&'a [u8]>)>,
		state_version: StateVersion,
	) -> (H::Out, S::Overlay)
	where
		H::Out: Ord,
	{
		let mut write_overlay = S::Overlay::default();
		let mut root = self.root;

		{
			let mut eph = Ephemeral::new(self.backend_storage(), &mut write_overlay);
			let res = match state_version {
				StateVersion::V0 =>
					delta_trie_root::<sp_trie::LayoutV0<H>, _, _, _, _, _>(&mut eph, root, delta),
				StateVersion::V1 =>
					delta_trie_root::<sp_trie::LayoutV1<H>, _, _, _, _, _>(&mut eph, root, delta),
			};

			match res {
				Ok(ret) => root = ret,
				Err(e) => warn!(target: "trie", "Failed to write to trie: {}", e),
			}
		}

		(root, write_overlay)
	}

	/// Returns the child storage root for the child trie `child_info` after applying the given
	/// `delta`.
	pub fn child_storage_root<'a>(
		&self,
		child_info: &ChildInfo,
		delta: impl Iterator<Item = (&'a [u8], Option<&'a [u8]>)>,
		state_version: StateVersion,
	) -> (H::Out, bool, S::Overlay)
	where
		H::Out: Ord,
	{
		let default_root = match child_info.child_type() {
			ChildType::ParentKeyId => empty_child_trie_root::<sp_trie::LayoutV1<H>>(),
		};
		let mut write_overlay = S::Overlay::default();
		let mut root = match self.child_root(child_info) {
			Ok(Some(hash)) => hash,
			Ok(None) => default_root,
			Err(e) => {
				warn!(target: "trie", "Failed to read child storage root: {}", e);
				default_root.clone()
			},
		};

		{
			let mut eph = Ephemeral::new(self.backend_storage(), &mut write_overlay);
			match match state_version {
				StateVersion::V0 =>
					child_delta_trie_root::<sp_trie::LayoutV0<H>, _, _, _, _, _, _>(
						child_info.keyspace(),
						&mut eph,
						root,
						delta,
					),
				StateVersion::V1 =>
					child_delta_trie_root::<sp_trie::LayoutV1<H>, _, _, _, _, _, _>(
						child_info.keyspace(),
						&mut eph,
						root,
						delta,
					),
			} {
				Ok(ret) => root = ret,
				Err(e) => warn!(target: "trie", "Failed to write to trie: {}", e),
			}
		}

		let is_default = root == default_root;

		(root, is_default, write_overlay)
>>>>>>> 7a742c6f
	}
}

pub(crate) struct Ephemeral<'a, S: 'a + TrieBackendStorage<H>, H: 'a + Hasher> {
	storage: &'a S,
	overlay: &'a mut S::Overlay,
}

impl<'a, S: 'a + TrieBackendStorage<H>, H: 'a + Hasher> AsHashDB<H, DBValue>
	for Ephemeral<'a, S, H>
{
	fn as_hash_db<'b>(&'b self) -> &'b (dyn HashDB<H, DBValue> + 'b) {
		self
	}
	fn as_hash_db_mut<'b>(&'b mut self) -> &'b mut (dyn HashDB<H, DBValue> + 'b) {
		self
	}
}

impl<'a, S: TrieBackendStorage<H>, H: Hasher> Ephemeral<'a, S, H> {
	pub fn new(storage: &'a S, overlay: &'a mut S::Overlay) -> Self {
		Ephemeral { storage, overlay }
	}
}

impl<'a, S: 'a + TrieBackendStorage<H>, H: Hasher> hash_db::HashDB<H, DBValue>
	for Ephemeral<'a, S, H>
{
	fn get(&self, key: &H::Out, prefix: Prefix) -> Option<DBValue> {
		if let Some(val) = HashDB::get(self.overlay, key, prefix) {
			Some(val)
		} else {
			match self.storage.get(&key, prefix) {
				Ok(x) => x,
				Err(e) => {
					warn!(target: "trie", "Failed to read from DB: {}", e);
					None
				},
			}
		}
	}

	fn contains(&self, key: &H::Out, prefix: Prefix) -> bool {
		HashDB::get(self, key, prefix).is_some()
	}

	fn insert(&mut self, prefix: Prefix, value: &[u8]) -> H::Out {
		HashDB::insert(self.overlay, prefix, value)
	}

	fn emplace(&mut self, key: H::Out, prefix: Prefix, value: DBValue) {
		HashDB::emplace(self.overlay, key, prefix, value)
	}

	fn remove(&mut self, key: &H::Out, prefix: Prefix) {
		HashDB::remove(self.overlay, key, prefix)
	}
}

impl<'a, S: 'a + TrieBackendStorage<H>, H: Hasher> HashDBRef<H, DBValue> for Ephemeral<'a, S, H> {
	fn get(&self, key: &H::Out, prefix: Prefix) -> Option<DBValue> {
		HashDB::get(self, key, prefix)
	}

	fn contains(&self, key: &H::Out, prefix: Prefix) -> bool {
		HashDB::contains(self, key, prefix)
	}
}

/// Key-value pairs storage that is used by trie backend essence.
pub trait TrieBackendStorage<H: Hasher>: Send + Sync {
	/// Type of in-memory overlay.
	type Overlay: HashDB<H, DBValue> + Default + Consolidate;

	/// Get the value stored at key.
	fn get(&self, key: &H::Out, prefix: Prefix) -> Result<Option<DBValue>>;
}

// This implementation is used by normal storage trie clients.
#[cfg(feature = "std")]
impl<H: Hasher> TrieBackendStorage<H> for Arc<dyn Storage<H>> {
	type Overlay = PrefixedMemoryDB<H>;

	fn get(&self, key: &H::Out, prefix: Prefix) -> Result<Option<DBValue>> {
		Storage::<H>::get(std::ops::Deref::deref(self), key, prefix)
	}
}

impl<H, KF> TrieBackendStorage<H> for sp_trie::GenericMemoryDB<H, KF>
where
	H: Hasher,
	KF: sp_trie::KeyFunction<H> + Send + Sync,
{
	type Overlay = Self;

	fn get(&self, key: &H::Out, prefix: Prefix) -> Result<Option<DBValue>> {
		Ok(hash_db::HashDB::get(self, key, prefix))
	}
}

impl<S: TrieBackendStorage<H>, H: Hasher> AsHashDB<H, DBValue> for TrieBackendEssence<S, H> {
	fn as_hash_db<'b>(&'b self) -> &'b (dyn HashDB<H, DBValue> + 'b) {
		self
	}
	fn as_hash_db_mut<'b>(&'b mut self) -> &'b mut (dyn HashDB<H, DBValue> + 'b) {
		self
	}
}

impl<S: TrieBackendStorage<H>, H: Hasher> HashDB<H, DBValue> for TrieBackendEssence<S, H> {
	fn get(&self, key: &H::Out, prefix: Prefix) -> Option<DBValue> {
		if *key == self.empty {
			return Some([0u8].to_vec())
		}
		match self.storage.get(&key, prefix) {
			Ok(x) => x,
			Err(e) => {
				warn!(target: "trie", "Failed to read from DB: {}", e);
				None
			},
		}
	}

	fn contains(&self, key: &H::Out, prefix: Prefix) -> bool {
		HashDB::get(self, key, prefix).is_some()
	}

	fn insert(&mut self, _prefix: Prefix, _value: &[u8]) -> H::Out {
		unimplemented!();
	}

	fn emplace(&mut self, _key: H::Out, _prefix: Prefix, _value: DBValue) {
		unimplemented!();
	}

	fn remove(&mut self, _key: &H::Out, _prefix: Prefix) {
		unimplemented!();
	}
}

impl<S: TrieBackendStorage<H>, H: Hasher> HashDBRef<H, DBValue> for TrieBackendEssence<S, H> {
	fn get(&self, key: &H::Out, prefix: Prefix) -> Option<DBValue> {
		HashDB::get(self, key, prefix)
	}

	fn contains(&self, key: &H::Out, prefix: Prefix) -> bool {
		HashDB::contains(self, key, prefix)
	}
}

#[cfg(test)]
mod test {
	use super::*;
	use sp_core::{Blake2Hasher, H256};
	use sp_trie::{
		trie_types::TrieDBMutV1 as TrieDBMut, KeySpacedDBMut, PrefixedMemoryDB, TrieMut,
	};

	#[test]
	fn next_storage_key_and_next_child_storage_key_work() {
		let child_info = ChildInfo::new_default(b"MyChild");
		let child_info = &child_info;
		// Contains values
		let mut root_1 = H256::default();
		// Contains child trie
		let mut root_2 = H256::default();

		let mut mdb = PrefixedMemoryDB::<Blake2Hasher>::default();
		{
			let mut trie = TrieDBMut::new(&mut mdb, &mut root_1);
			trie.insert(b"3", &[1]).expect("insert failed");
			trie.insert(b"4", &[1]).expect("insert failed");
			trie.insert(b"6", &[1]).expect("insert failed");
		}
		{
			let mut mdb = KeySpacedDBMut::new(&mut mdb, child_info.keyspace());
			// reuse of root_1 implicitly assert child trie root is same
			// as top trie (contents must remain the same).
			let mut trie = TrieDBMut::new(&mut mdb, &mut root_1);
			trie.insert(b"3", &[1]).expect("insert failed");
			trie.insert(b"4", &[1]).expect("insert failed");
			trie.insert(b"6", &[1]).expect("insert failed");
		}
		{
			let mut trie = TrieDBMut::new(&mut mdb, &mut root_2);
			trie.insert(child_info.prefixed_storage_key().as_slice(), root_1.as_ref())
				.expect("insert failed");
		};

		let essence_1 = TrieBackendEssence::new(mdb, root_1);

		assert_eq!(essence_1.next_storage_key(b"2"), Ok(Some(b"3".to_vec())));
		assert_eq!(essence_1.next_storage_key(b"3"), Ok(Some(b"4".to_vec())));
		assert_eq!(essence_1.next_storage_key(b"4"), Ok(Some(b"6".to_vec())));
		assert_eq!(essence_1.next_storage_key(b"5"), Ok(Some(b"6".to_vec())));
		assert_eq!(essence_1.next_storage_key(b"6"), Ok(None));

		let mdb = essence_1.into_storage();
		let essence_2 = TrieBackendEssence::new(mdb, root_2);

		assert_eq!(essence_2.next_child_storage_key(child_info, b"2"), Ok(Some(b"3".to_vec())));
		assert_eq!(essence_2.next_child_storage_key(child_info, b"3"), Ok(Some(b"4".to_vec())));
		assert_eq!(essence_2.next_child_storage_key(child_info, b"4"), Ok(Some(b"6".to_vec())));
		assert_eq!(essence_2.next_child_storage_key(child_info, b"5"), Ok(Some(b"6".to_vec())));
		assert_eq!(essence_2.next_child_storage_key(child_info, b"6"), Ok(None));
	}
}<|MERGE_RESOLUTION|>--- conflicted
+++ resolved
@@ -23,11 +23,7 @@
 use hash_db::{self, AsHashDB, HashDB, HashDBRef, Hasher, Prefix};
 #[cfg(feature = "std")]
 use parking_lot::RwLock;
-<<<<<<< HEAD
-use sp_core::storage::{ChildInfo, ChildType, PrefixedStorageKey};
-=======
-use sp_core::storage::{ChildInfo, ChildType, StateVersion};
->>>>>>> 7a742c6f
+use sp_core::storage::{ChildInfo, ChildType, StateVersion, PrefixedStorageKey};
 use sp_std::{boxed::Box, vec::Vec};
 use sp_trie::{
 	child_delta_trie_root, delta_trie_root, empty_child_trie_root, read_child_trie_value,
@@ -437,7 +433,6 @@
 		);
 	}
 
-<<<<<<< HEAD
 	/// Check remaining state item to migrate. Note this function should be remove when all state
 	/// migration did finished as it is only an utility.
 	// original author: @cheme
@@ -502,7 +497,8 @@
 		}
 
 		Ok((nb_to_migrate, nb_to_migrate_child))
-=======
+	}
+
 	/// Returns all `(key, value)` pairs in the trie.
 	pub fn pairs(&self) -> Vec<(StorageKey, StorageValue)> {
 		let collect_all = || -> sp_std::result::Result<_, Box<TrieError<H::Out>>> {
@@ -625,7 +621,6 @@
 		let is_default = root == default_root;
 
 		(root, is_default, write_overlay)
->>>>>>> 7a742c6f
 	}
 }
 
