--- conflicted
+++ resolved
@@ -247,15 +247,9 @@
 		&self,
 		child_info: &ChildInfo,
 		key: &[u8],
-<<<<<<< HEAD
 	) -> Result<Option<StorageValue>> {
 		let root = self.child_root_encoded(child_info)?
-			.unwrap_or(empty_child_trie_root::<Layout<H>>().encode());
-=======
-	) -> Result<Option<StorageValue>, String> {
-		let root = self.child_root(child_info)?
 			.unwrap_or_else(|| empty_child_trie_root::<Layout<H>>().encode());
->>>>>>> ae579a84
 
 		let map_e = |e| format!("Trie lookup error: {}", e);
 
@@ -273,13 +267,8 @@
 		child_info: &ChildInfo,
 		f: F,
 	) {
-<<<<<<< HEAD
 		let root = match self.child_root_encoded(child_info) {
-			Ok(v) => v.unwrap_or(empty_child_trie_root::<Layout<H>>().encode()),
-=======
-		let root = match self.child_root(child_info) {
 			Ok(v) => v.unwrap_or_else(|| empty_child_trie_root::<Layout<H>>().encode()),
->>>>>>> ae579a84
 			Err(e) => {
 				debug!(target: "trie", "Error while iterating child storage: {}", e);
 				return;
@@ -303,13 +292,8 @@
 		prefix: &[u8],
 		mut f: F,
 	) {
-<<<<<<< HEAD
 		let root_vec = match self.child_root_encoded(child_info) {
-			Ok(v) => v.unwrap_or(empty_child_trie_root::<Layout<H>>().encode()),
-=======
-		let root_vec = match self.child_root(child_info) {
 			Ok(v) => v.unwrap_or_else(|| empty_child_trie_root::<Layout<H>>().encode()),
->>>>>>> ae579a84
 			Err(e) => {
 				debug!(target: "trie", "Error while iterating child storage: {}", e);
 				return;
