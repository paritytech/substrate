--- conflicted
+++ resolved
@@ -101,32 +101,18 @@
 
 	/// Return a new backend with all pending value.
 	pub fn commit_all(&self) -> InMemory<H> {
-<<<<<<< HEAD
-		let top = self.overlay.changes.iter_overlay(None)
-			.map(|(k, v)| (None, k.to_vec(), v.value.clone()));
-
-		let children = self.overlay.changes.children_iter_overlay()
-			.flat_map(|(keyspace, map)| map
-				.map(|(k, v)| (Some(keyspace.to_vec()), k.to_vec(), v.value.clone()))
-				.collect::<Vec<_>>()
-			);
-=======
-		let top: Vec<_> = self.overlay.committed.top.clone().into_iter()
-			.chain(self.overlay.prospective.top.clone().into_iter())
-			.map(|(k, v)| (k, v.value)).collect();
+		let top: Vec<_> = self.overlay.changes.iter_overlay(None).0
+			.map(|(k, v)| (k.to_vec(), v.value.clone())).collect();
 		let mut transaction = vec![(None, top)];
 
-		self.overlay.committed.children.clone().into_iter()
-			.chain(self.overlay.prospective.children.clone().into_iter())
-			.for_each(|(keyspace, (map, child_info))| {
+		self.overlay.changes.children_iter_overlay()
+			.for_each(|(storage_key, map, child_info)| {
 				transaction.push((
-					Some((keyspace, child_info)),
-					map.into_iter()
-						.map(|(k, v)| (k, v.value))
+					Some((storage_key.to_vec(), child_info.to_owned())),
+					map.map(|(k, v)| (k.to_vec(), v.value.clone()))
 						.collect::<Vec<_>>(),
 				))
 			});
->>>>>>> 9f4c7b78
 
 		self.backend.update(transaction)
 	}
