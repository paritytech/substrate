--- conflicted
+++ resolved
@@ -165,8 +165,6 @@
 	/// This only supports inserting keys in `top` trie.
 	pub fn insert(&mut self, k: StorageKey, v: StorageValue) {
 		self.backend.insert(vec![(None, vec![(k, Some(v))])], self.state_version);
-<<<<<<< HEAD
-=======
 	}
 
 	/// Insert key/value into backend.
@@ -174,7 +172,6 @@
 	/// This only supports inserting keys in child tries.
 	pub fn insert_child(&mut self, c: sp_core::storage::ChildInfo, k: StorageKey, v: StorageValue) {
 		self.backend.insert(vec![(Some(c), vec![(k, Some(v))])], self.state_version);
->>>>>>> d69bce2e
 	}
 
 	/// Registers the given extension for this instance.
