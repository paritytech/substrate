// Copyright 2017-2020 Parity Technologies (UK) Ltd.
// This file is part of Substrate.

// Substrate is free software: you can redistribute it and/or modify
// it under the terms of the GNU General Public License as published by
// the Free Software Foundation, either version 3 of the License, or
// (at your option) any later version.

// Substrate is distributed in the hope that it will be useful,
// but WITHOUT ANY WARRANTY; without even the implied warranty of
// MERCHANTABILITY or FITNESS FOR A PARTICULAR PURPOSE.  See the
// GNU General Public License for more details.

// You should have received a copy of the GNU General Public License
// along with Substrate.  If not, see <http://www.gnu.org/licenses/>.

//! Structures and functions required to build changes trie for given block.

use std::collections::{BTreeMap, BTreeSet};
use std::collections::btree_map::Entry;
use codec::{Decode, Encode};
use hash_db::Hasher;
use num_traits::One;
use crate::backend::Backend;
use crate::overlayed_changes::OverlayedChanges;
use crate::trie_backend_essence::TrieBackendEssence;
use crate::changes_trie::build_iterator::digest_build_iterator;
use crate::changes_trie::input::{InputKey, InputPair, DigestIndex, ExtrinsicIndex};
use crate::changes_trie::{AnchorBlockId, ConfigurationRange, Storage, BlockNumber};
use crate::changes_trie::input::ChildIndex;

/// Prepare input pairs for building a changes trie of given block.
///
/// Returns Err if storage error has occurred OR if storage haven't returned
/// required data.
pub(crate) fn prepare_input<'a, B, H, Number>(
	backend: &'a B,
	storage: &'a dyn Storage<H, Number>,
	config: ConfigurationRange<'a, Number>,
	changes: &'a OverlayedChanges,
	parent: &'a AnchorBlockId<H::Out, Number>,
) -> Result<(
		impl Iterator<Item=InputPair<Number>> + 'a,
		Vec<(ChildIndex<Number>, impl Iterator<Item=InputPair<Number>> + 'a)>,
		Vec<Number>,
	), String>
	where
		B: Backend<H>,
		H: Hasher + 'a,
		H::Out: Encode,
		Number: BlockNumber,
{
	let number = parent.number.clone() + One::one();
	let (extrinsics_input, children_extrinsics_input) = prepare_extrinsics_input(
		backend,
		&number,
		changes,
	)?;
	let (digest_input, mut children_digest_input, digest_input_blocks) = prepare_digest_input::<H, Number>(
		parent,
		config,
		number,
		storage,
	)?;

	let mut children_digest = Vec::with_capacity(children_extrinsics_input.len());
	for (child_index, ext_iter) in children_extrinsics_input.into_iter() {
		let dig_iter = children_digest_input.remove(&child_index);
		children_digest.push((
			child_index,
			Some(ext_iter).into_iter().flatten()
				.chain(dig_iter.into_iter().flatten()),
		));
	}
	for (child_index, dig_iter) in children_digest_input.into_iter() {
		children_digest.push((
			child_index,
			None.into_iter().flatten()
				.chain(Some(dig_iter).into_iter().flatten()),
		));
	}

	Ok((
		extrinsics_input.chain(digest_input),
		children_digest,
		digest_input_blocks,
	))
}
/// Prepare ExtrinsicIndex input pairs.
fn prepare_extrinsics_input<'a, B, H, Number>(
	backend: &'a B,
	block: &Number,
	changes: &'a OverlayedChanges,
) -> Result<(
		impl Iterator<Item=InputPair<Number>> + 'a,
		BTreeMap<ChildIndex<Number>, impl Iterator<Item=InputPair<Number>> + 'a>,
	), String>
	where
		B: Backend<H>,
		H: Hasher + 'a,
		Number: BlockNumber,
{

	let mut children_keys = BTreeSet::<Vec<u8>>::new();
	let mut children_result = BTreeMap::new();
	for (storage_key, _) in changes.prospective.children.iter()
		.chain(changes.committed.children.iter()) {
		children_keys.insert(storage_key.clone());
	}
	for storage_key in children_keys {
		let child_index = ChildIndex::<Number> {
			block: block.clone(),
			storage_key: storage_key.clone(),
		};

		let iter = prepare_extrinsics_input_inner(backend, block, changes, Some(storage_key))?;
		children_result.insert(child_index, iter);
	}

	let top = prepare_extrinsics_input_inner(backend, block, changes, None)?;

	Ok((top, children_result))
}

fn prepare_extrinsics_input_inner<'a, B, H, Number>(
	backend: &'a B,
	block: &Number,
	changes: &'a OverlayedChanges,
	storage_key: Option<Vec<u8>>,
) -> Result<impl Iterator<Item=InputPair<Number>> + 'a, String>
	where
		B: Backend<H>,
		H: Hasher,
		Number: BlockNumber,
{
	let (committed, prospective, child_info) = if let Some(sk) = storage_key.as_ref() {
		let child_info = changes.child_info(sk).cloned();
		(
			changes.committed.children.get(sk).map(|c| &c.0),
			changes.prospective.children.get(sk).map(|c| &c.0),
			child_info,
		)
	} else {
		(Some(&changes.committed.top), Some(&changes.prospective.top), None)
	};
	committed.iter().flat_map(|c| c.iter())
		.chain(prospective.iter().flat_map(|c| c.iter()))
		.filter(|( _, v)| v.extrinsics.is_some())
		.try_fold(BTreeMap::new(), |mut map: BTreeMap<&[u8], (ExtrinsicIndex<Number>, Vec<u32>)>, (k, v)| {
			match map.entry(k) {
				Entry::Vacant(entry) => {
					// ignore temporary values (values that have null value at the end of operation
					// AND are not in storage at the beginning of operation
					if let Some(sk) = storage_key.as_ref() {
						if !changes.child_storage(sk, k).map(|v| v.is_some()).unwrap_or_default() {
							if let Some(child_info) = child_info.as_ref() {
								if !backend.exists_child_storage(sk, child_info.as_ref(), k)
									.map_err(|e| format!("{}", e))? {
									return Ok(map);
								}
							}
						}
					} else {
						if !changes.storage(k).map(|v| v.is_some()).unwrap_or_default() {
							if !backend.exists_storage(k).map_err(|e| format!("{}", e))? {
								return Ok(map);
							}
						}
					};

					let extrinsics = v.extrinsics.as_ref()
						.expect("filtered by filter() call above; qed")
						.iter().cloned().collect();
					entry.insert((ExtrinsicIndex {
						block: block.clone(),
						key: k.to_vec(),
					}, extrinsics));
				},
				Entry::Occupied(mut entry) => {
					// we do not need to check for temporary values here, because entry is Occupied
					// AND we are checking it before insertion
					let extrinsics = &mut entry.get_mut().1;
					extrinsics.extend(
						v.extrinsics.as_ref()
							.expect("filtered by filter() call above; qed")
							.iter()
							.cloned()
					);
					extrinsics.sort_unstable();
				},
			}

			Ok(map)
		})
		.map(|pairs| pairs.into_iter().map(|(_, (k, v))| InputPair::ExtrinsicIndex(k, v)))
}


/// Prepare DigestIndex input pairs.
fn prepare_digest_input<'a, H, Number>(
	parent: &'a AnchorBlockId<H::Out, Number>,
	config: ConfigurationRange<Number>,
	block: Number,
	storage: &'a dyn Storage<H, Number>,
) -> Result<(
		impl Iterator<Item=InputPair<Number>> + 'a,
		BTreeMap<ChildIndex<Number>, impl Iterator<Item=InputPair<Number>> + 'a>,
		Vec<Number>,
	), String>
	where
		H: Hasher,
		H::Out: 'a + Encode,
		Number: BlockNumber,
{
	let build_skewed_digest = config.end.as_ref() == Some(&block);
	let block_for_digest = if build_skewed_digest {
		config.config.next_max_level_digest_range(config.zero.clone(), block.clone())
			.map(|(_, end)| end)
			.unwrap_or_else(|| block.clone())
	} else {
		block.clone()
	};

	let digest_input_blocks = digest_build_iterator(config, block_for_digest).collect::<Vec<_>>();
	digest_input_blocks.clone().into_iter()
		.try_fold(
			(BTreeMap::new(), BTreeMap::new()), move |(mut map, mut child_map), digest_build_block| {
			let extrinsic_prefix = ExtrinsicIndex::key_neutral_prefix(digest_build_block.clone());
			let digest_prefix = DigestIndex::key_neutral_prefix(digest_build_block.clone());
			let child_prefix = ChildIndex::key_neutral_prefix(digest_build_block.clone());
			let trie_root = storage.root(parent, digest_build_block.clone())?;
			let trie_root = trie_root.ok_or_else(|| format!("No changes trie root for block {}", digest_build_block.clone()))?;

			let insert_to_map = |map: &mut BTreeMap<_,_>, key: Vec<u8>| {
				match map.entry(key.clone()) {
					Entry::Vacant(entry) => {
						entry.insert((DigestIndex {
							block: block.clone(),
							key,
						}, vec![digest_build_block.clone()]));
					},
					Entry::Occupied(mut entry) => {
						// DigestIndexValue must be sorted. Here we are relying on the fact that digest_build_iterator()
						// returns blocks in ascending order => we only need to check for duplicates
						//
						// is_dup_block could be true when key has been changed in both digest block
						// AND other blocks that it covers
						let is_dup_block = entry.get().1.last() == Some(&digest_build_block);
						if !is_dup_block {
							entry.get_mut().1.push(digest_build_block.clone());
						}
					},
				}
			};

			// try to get all updated keys from cache
			let populated_from_cache = storage.with_cached_changed_keys(
				&trie_root,
				&mut |changed_keys| {
					for (storage_key, changed_keys) in changed_keys {
						let map = match storage_key {
							Some(storage_key) => child_map
								.entry(ChildIndex::<Number> {
									block: block.clone(),
									storage_key: storage_key.clone(),
								})
								.or_default(),
							None => &mut map,
						};
						for changed_key in changed_keys.iter().cloned() {
							insert_to_map(map, changed_key);
						}
					}
				}
			);
			if populated_from_cache {
				return Ok((map, child_map));
			}

			let mut children_roots = BTreeMap::<Vec<u8>, _>::new();
			{
				let trie_storage = TrieBackendEssence::<_, H>::new(
					crate::changes_trie::TrieBackendStorageAdapter(storage),
					trie_root,
				);

				trie_storage.for_key_values_with_prefix(&child_prefix, |key, value|
					if let Ok(InputKey::ChildIndex::<Number>(trie_key)) = Decode::decode(&mut &key[..]) {
						if let Ok(value) = <Vec<u8>>::decode(&mut &value[..]) {
							let mut trie_root = <H as Hasher>::Out::default();
							trie_root.as_mut().copy_from_slice(&value[..]);
							children_roots.insert(trie_key.storage_key, trie_root);
						}
					});

				trie_storage.for_keys_with_prefix(&extrinsic_prefix, |key|
					if let Ok(InputKey::ExtrinsicIndex::<Number>(trie_key)) = Decode::decode(&mut &key[..]) {
						insert_to_map(&mut map, trie_key.key);
					});

				trie_storage.for_keys_with_prefix(&digest_prefix, |key|
					if let Ok(InputKey::DigestIndex::<Number>(trie_key)) = Decode::decode(&mut &key[..]) {
						insert_to_map(&mut map, trie_key.key);
					});
			}

			for (storage_key, trie_root) in children_roots.into_iter() {
				let child_index = ChildIndex::<Number> {
					block: block.clone(),
					storage_key,
				};

				let mut map = child_map.entry(child_index).or_default();
				let trie_storage = TrieBackendEssence::<_, H>::new(
					crate::changes_trie::TrieBackendStorageAdapter(storage),
					trie_root,
				);
				trie_storage.for_keys_with_prefix(&extrinsic_prefix, |key|
					if let Ok(InputKey::ExtrinsicIndex::<Number>(trie_key)) = Decode::decode(&mut &key[..]) {
						insert_to_map(&mut map, trie_key.key);
					});

				trie_storage.for_keys_with_prefix(&digest_prefix, |key|
					if let Ok(InputKey::DigestIndex::<Number>(trie_key)) = Decode::decode(&mut &key[..]) {
						insert_to_map(&mut map, trie_key.key);
					});
			}
			Ok((map, child_map))
		})
		.map(|(pairs, child_pairs)| (
			pairs.into_iter().map(|(_, (k, v))| InputPair::DigestIndex(k, v)),
			child_pairs.into_iter().map(|(sk, pairs)|
				(sk, pairs.into_iter().map(|(_, (k, v))| InputPair::DigestIndex(k, v)))).collect(),
			digest_input_blocks,
		))
}

#[cfg(test)]
mod test {
	use codec::Encode;
	use sp_core::Blake2Hasher;
	use sp_core::storage::well_known_keys::EXTRINSIC_INDEX;
	use sp_core::storage::ChildInfo;
	use crate::InMemoryBackend;
	use crate::changes_trie::{RootsStorage, Configuration, storage::InMemoryStorage};
	use crate::changes_trie::build_cache::{IncompleteCacheAction, IncompleteCachedBuildData};
	use crate::overlayed_changes::{OverlayedValue, OverlayedChangeSet};
	use super::*;

	const CHILD_INFO_1: ChildInfo<'static> = ChildInfo::new_default(b"unique_id_1");
	const CHILD_INFO_2: ChildInfo<'static> = ChildInfo::new_default(b"unique_id_2");

	fn prepare_for_build(zero: u64) -> (
		InMemoryBackend<Blake2Hasher>,
		InMemoryStorage<Blake2Hasher, u64>,
		OverlayedChanges,
		Configuration,
	) {
<<<<<<< HEAD
		let backend: InMemory<_> = vec![
=======
		let config = Configuration { digest_interval: 4, digest_levels: 2 };
		let backend: InMemoryBackend<_> = vec![
>>>>>>> bd540a67
			(vec![100], vec![255]),
			(vec![101], vec![255]),
			(vec![102], vec![255]),
			(vec![103], vec![255]),
			(vec![104], vec![255]),
			(vec![105], vec![255]),
		].into_iter().collect::<std::collections::BTreeMap<_, _>>().into();
		let child_trie_key1 = b"1".to_vec();
		let child_trie_key2 = b"2".to_vec();
		let storage = InMemoryStorage::with_inputs(vec![
			(zero + 1, vec![
				InputPair::ExtrinsicIndex(ExtrinsicIndex { block: zero + 1, key: vec![100] }, vec![1, 3]),
				InputPair::ExtrinsicIndex(ExtrinsicIndex { block: zero + 1, key: vec![101] }, vec![0, 2]),
				InputPair::ExtrinsicIndex(ExtrinsicIndex { block: zero + 1, key: vec![105] }, vec![0, 2, 4]),
			]),
			(zero + 2, vec![
				InputPair::ExtrinsicIndex(ExtrinsicIndex { block: zero + 2, key: vec![102] }, vec![0]),
			]),
			(zero + 3, vec![
				InputPair::ExtrinsicIndex(ExtrinsicIndex { block: zero + 3, key: vec![100] }, vec![0]),
				InputPair::ExtrinsicIndex(ExtrinsicIndex { block: zero + 3, key: vec![105] }, vec![1]),
			]),
			(zero + 4, vec![
				InputPair::ExtrinsicIndex(ExtrinsicIndex { block: zero + 4, key: vec![100] }, vec![0, 2, 3]),
				InputPair::ExtrinsicIndex(ExtrinsicIndex { block: zero + 4, key: vec![101] }, vec![1]),
				InputPair::ExtrinsicIndex(ExtrinsicIndex { block: zero + 4, key: vec![103] }, vec![0, 1]),

				InputPair::DigestIndex(DigestIndex { block: zero + 4, key: vec![100] }, vec![zero + 1, zero + 3]),
				InputPair::DigestIndex(DigestIndex { block: zero + 4, key: vec![101] }, vec![zero + 1]),
				InputPair::DigestIndex(DigestIndex { block: zero + 4, key: vec![102] }, vec![zero + 2]),
				InputPair::DigestIndex(DigestIndex { block: zero + 4, key: vec![105] }, vec![zero + 1, zero + 3]),
			]),
			(zero + 5, Vec::new()),
			(zero + 6, vec![
				InputPair::ExtrinsicIndex(ExtrinsicIndex { block: zero + 6, key: vec![105] }, vec![2]),
			]),
			(zero + 7, Vec::new()),
			(zero + 8, vec![
				InputPair::DigestIndex(DigestIndex { block: zero + 8, key: vec![105] }, vec![zero + 6]),
			]),
			(zero + 9, Vec::new()), (zero + 10, Vec::new()), (zero + 11, Vec::new()), (zero + 12, Vec::new()),
			(zero + 13, Vec::new()), (zero + 14, Vec::new()), (zero + 15, Vec::new()),
		], vec![(child_trie_key1.clone(), vec![
				(zero + 1, vec![
					InputPair::ExtrinsicIndex(ExtrinsicIndex { block: zero + 1, key: vec![100] }, vec![1, 3]),
					InputPair::ExtrinsicIndex(ExtrinsicIndex { block: zero + 1, key: vec![101] }, vec![0, 2]),
					InputPair::ExtrinsicIndex(ExtrinsicIndex { block: zero + 1, key: vec![105] }, vec![0, 2, 4]),
				]),
				(zero + 2, vec![
					InputPair::ExtrinsicIndex(ExtrinsicIndex { block: zero + 2, key: vec![102] }, vec![0]),
				]),
				(zero + 4, vec![
					InputPair::ExtrinsicIndex(ExtrinsicIndex { block: zero + 2, key: vec![102] }, vec![0, 3]),

					InputPair::DigestIndex(DigestIndex { block: zero + 4, key: vec![102] }, vec![zero + 2]),
				]),
			]),
		]);
		let changes = OverlayedChanges {
			prospective: OverlayedChangeSet { top: vec![
				(vec![100], OverlayedValue {
					value: Some(vec![200]),
					extrinsics: Some(vec![0, 2].into_iter().collect())
				}),
				(vec![103], OverlayedValue {
					value: None,
					extrinsics: Some(vec![0, 1].into_iter().collect())
				}),
			].into_iter().collect(),
				children: vec![
					(child_trie_key1.clone(), (vec![
						(vec![100], OverlayedValue {
							value: Some(vec![200]),
							extrinsics: Some(vec![0, 2].into_iter().collect())
						})
					].into_iter().collect(), CHILD_INFO_1.to_owned())),
					(child_trie_key2, (vec![
						(vec![100], OverlayedValue {
							value: Some(vec![200]),
							extrinsics: Some(vec![0, 2].into_iter().collect())
						})
					].into_iter().collect(), CHILD_INFO_2.to_owned())),
				].into_iter().collect()
			},
			committed: OverlayedChangeSet { top: vec![
				(EXTRINSIC_INDEX.to_vec(), OverlayedValue {
					value: Some(3u32.encode()),
					extrinsics: None,
				}),
				(vec![100], OverlayedValue {
					value: Some(vec![202]),
					extrinsics: Some(vec![3].into_iter().collect())
				}),
				(vec![101], OverlayedValue {
					value: Some(vec![203]),
					extrinsics: Some(vec![1].into_iter().collect())
				}),
			].into_iter().collect(),
				children: vec![
					(child_trie_key1, (vec![
						(vec![100], OverlayedValue {
							value: Some(vec![202]),
							extrinsics: Some(vec![3].into_iter().collect())
						})
					].into_iter().collect(), CHILD_INFO_1.to_owned())),
				].into_iter().collect(),
			},
			collect_extrinsics: true,
		};
		let config = Configuration { digest_interval: 4, digest_levels: 2 };

		(backend, storage, changes, config)
	}

	fn configuration_range<'a>(config: &'a Configuration, zero: u64) -> ConfigurationRange<'a, u64> {
		ConfigurationRange {
			config,
			zero,
			end: None,
		}
	}

	#[test]
	fn build_changes_trie_nodes_on_non_digest_block() {
		fn test_with_zero(zero: u64) {
			let (backend, storage, changes, config) = prepare_for_build(zero);
			let parent = AnchorBlockId { hash: Default::default(), number: zero + 4 };
			let changes_trie_nodes = prepare_input(
				&backend,
				&storage,
				configuration_range(&config, zero),
				&changes,
				&parent,
			).unwrap();
			assert_eq!(changes_trie_nodes.0.collect::<Vec<InputPair<u64>>>(), vec![
				InputPair::ExtrinsicIndex(ExtrinsicIndex { block: zero + 5, key: vec![100] }, vec![0, 2, 3]),
				InputPair::ExtrinsicIndex(ExtrinsicIndex { block: zero + 5, key: vec![101] }, vec![1]),
				InputPair::ExtrinsicIndex(ExtrinsicIndex { block: zero + 5, key: vec![103] }, vec![0, 1]),
			]);
			assert_eq!(changes_trie_nodes.1.into_iter()
				.map(|(k,v)| (k, v.collect::<Vec<_>>())).collect::<Vec<_>>(), vec![
				(ChildIndex { block: zero + 5u64, storage_key: b"1".to_vec() },
					vec![
						InputPair::ExtrinsicIndex(ExtrinsicIndex { block: zero + 5u64, key: vec![100] }, vec![0, 2, 3]),
					]),
				(ChildIndex { block: zero + 5, storage_key: b"2".to_vec() },
					vec![
						InputPair::ExtrinsicIndex(ExtrinsicIndex { block: zero + 5, key: vec![100] }, vec![0, 2]),
					]),
			]);

		}

		test_with_zero(0);
		test_with_zero(16);
		test_with_zero(17);
	}

	#[test]
	fn build_changes_trie_nodes_on_digest_block_l1() {
		fn test_with_zero(zero: u64) {
			let (backend, storage, changes, config) = prepare_for_build(zero);
			let parent = AnchorBlockId { hash: Default::default(), number: zero + 3 };
			let changes_trie_nodes = prepare_input(
				&backend,
				&storage,
				configuration_range(&config, zero),
				&changes,
				&parent,
			).unwrap();
			assert_eq!(changes_trie_nodes.0.collect::<Vec<InputPair<u64>>>(), vec![
				InputPair::ExtrinsicIndex(ExtrinsicIndex { block: zero + 4, key: vec![100] }, vec![0, 2, 3]),
				InputPair::ExtrinsicIndex(ExtrinsicIndex { block: zero + 4, key: vec![101] }, vec![1]),
				InputPair::ExtrinsicIndex(ExtrinsicIndex { block: zero + 4, key: vec![103] }, vec![0, 1]),

				InputPair::DigestIndex(DigestIndex { block: zero + 4, key: vec![100] }, vec![zero + 1, zero + 3]),
				InputPair::DigestIndex(DigestIndex { block: zero + 4, key: vec![101] }, vec![zero + 1]),
				InputPair::DigestIndex(DigestIndex { block: zero + 4, key: vec![102] }, vec![zero + 2]),
				InputPair::DigestIndex(DigestIndex { block: zero + 4, key: vec![105] }, vec![zero + 1, zero + 3]),
			]);
			assert_eq!(changes_trie_nodes.1.into_iter()
				.map(|(k,v)| (k, v.collect::<Vec<_>>())).collect::<Vec<_>>(), vec![
				(ChildIndex { block: zero + 4u64, storage_key: b"1".to_vec() },
					vec![
						InputPair::ExtrinsicIndex(ExtrinsicIndex { block: zero + 4u64, key: vec![100] }, vec![0, 2, 3]),

						InputPair::DigestIndex(DigestIndex { block: zero + 4, key: vec![100] }, vec![zero + 1]),
						InputPair::DigestIndex(DigestIndex { block: zero + 4, key: vec![101] }, vec![zero + 1]),
						InputPair::DigestIndex(DigestIndex { block: zero + 4, key: vec![102] }, vec![zero + 2]),
						InputPair::DigestIndex(DigestIndex { block: zero + 4, key: vec![105] }, vec![zero + 1]),
					]),
				(ChildIndex { block: zero + 4, storage_key: b"2".to_vec() },
					vec![
						InputPair::ExtrinsicIndex(ExtrinsicIndex { block: zero + 4, key: vec![100] }, vec![0, 2]),
					]),
			]);
		}

		test_with_zero(0);
		test_with_zero(16);
		test_with_zero(17);
	}

	#[test]
	fn build_changes_trie_nodes_on_digest_block_l2() {
		fn test_with_zero(zero: u64) {
			let (backend, storage, changes, config) = prepare_for_build(zero);
			let parent = AnchorBlockId { hash: Default::default(), number: zero + 15 };
			let changes_trie_nodes = prepare_input(
				&backend,
				&storage,
				configuration_range(&config, zero),
				&changes,
				&parent,
			).unwrap();
			assert_eq!(changes_trie_nodes.0.collect::<Vec<InputPair<u64>>>(), vec![
				InputPair::ExtrinsicIndex(ExtrinsicIndex { block: zero + 16, key: vec![100] }, vec![0, 2, 3]),
				InputPair::ExtrinsicIndex(ExtrinsicIndex { block: zero + 16, key: vec![101] }, vec![1]),
				InputPair::ExtrinsicIndex(ExtrinsicIndex { block: zero + 16, key: vec![103] }, vec![0, 1]),

				InputPair::DigestIndex(DigestIndex { block: zero + 16, key: vec![100] }, vec![zero + 4]),
				InputPair::DigestIndex(DigestIndex { block: zero + 16, key: vec![101] }, vec![zero + 4]),
				InputPair::DigestIndex(DigestIndex { block: zero + 16, key: vec![102] }, vec![zero + 4]),
				InputPair::DigestIndex(DigestIndex { block: zero + 16, key: vec![103] }, vec![zero + 4]),
				InputPair::DigestIndex(DigestIndex { block: zero + 16, key: vec![105] }, vec![zero + 4, zero + 8]),
			]);
			assert_eq!(changes_trie_nodes.1.into_iter()
				.map(|(k,v)| (k, v.collect::<Vec<_>>())).collect::<Vec<_>>(), vec![
				(ChildIndex { block: zero + 16u64, storage_key: b"1".to_vec() },
					vec![
						InputPair::ExtrinsicIndex(ExtrinsicIndex { block: zero + 16u64, key: vec![100] }, vec![0, 2, 3]),

						InputPair::DigestIndex(DigestIndex { block: zero + 16, key: vec![102] }, vec![zero + 4]),
					]),
				(ChildIndex { block: zero + 16, storage_key: b"2".to_vec() },
					vec![
						InputPair::ExtrinsicIndex(ExtrinsicIndex { block: zero + 16, key: vec![100] }, vec![0, 2]),
					]),
			]);
		}

		test_with_zero(0);
		test_with_zero(16);
		test_with_zero(17);
	}

	#[test]
	fn build_changes_trie_nodes_on_skewed_digest_block() {
		fn test_with_zero(zero: u64) {
			let (backend, storage, changes, config) = prepare_for_build(zero);
			let parent = AnchorBlockId { hash: Default::default(), number: zero + 10 };

			let mut configuration_range = configuration_range(&config, zero);
			let changes_trie_nodes = prepare_input(
				&backend,
				&storage,
				configuration_range.clone(),
				&changes,
				&parent,
			).unwrap();
			assert_eq!(changes_trie_nodes.0.collect::<Vec<InputPair<u64>>>(), vec![
				InputPair::ExtrinsicIndex(ExtrinsicIndex { block: zero + 11, key: vec![100] }, vec![0, 2, 3]),
				InputPair::ExtrinsicIndex(ExtrinsicIndex { block: zero + 11, key: vec![101] }, vec![1]),
				InputPair::ExtrinsicIndex(ExtrinsicIndex { block: zero + 11, key: vec![103] }, vec![0, 1]),
			]);

			configuration_range.end = Some(zero + 11);
			let changes_trie_nodes = prepare_input(
				&backend,
				&storage,
				configuration_range,
				&changes,
				&parent,
			).unwrap();
			assert_eq!(changes_trie_nodes.0.collect::<Vec<InputPair<u64>>>(), vec![
				InputPair::ExtrinsicIndex(ExtrinsicIndex { block: zero + 11, key: vec![100] }, vec![0, 2, 3]),
				InputPair::ExtrinsicIndex(ExtrinsicIndex { block: zero + 11, key: vec![101] }, vec![1]),
				InputPair::ExtrinsicIndex(ExtrinsicIndex { block: zero + 11, key: vec![103] }, vec![0, 1]),

				InputPair::DigestIndex(DigestIndex { block: zero + 11, key: vec![100] }, vec![zero + 4]),
				InputPair::DigestIndex(DigestIndex { block: zero + 11, key: vec![101] }, vec![zero + 4]),
				InputPair::DigestIndex(DigestIndex { block: zero + 11, key: vec![102] }, vec![zero + 4]),
				InputPair::DigestIndex(DigestIndex { block: zero + 11, key: vec![103] }, vec![zero + 4]),
				InputPair::DigestIndex(DigestIndex { block: zero + 11, key: vec![105] }, vec![zero + 4, zero + 8]),
			]);
		}

		test_with_zero(0);
		test_with_zero(16);
		test_with_zero(17);
	}

	#[test]
	fn build_changes_trie_nodes_ignores_temporary_storage_values() {
		fn test_with_zero(zero: u64) {
			let (backend, storage, mut changes, config) = prepare_for_build(zero);

			// 110: missing from backend, set to None in overlay
			changes.prospective.top.insert(vec![110], OverlayedValue {
				value: None,
				extrinsics: Some(vec![1].into_iter().collect())
			});

			let parent = AnchorBlockId { hash: Default::default(), number: zero + 3 };
			let changes_trie_nodes = prepare_input(
				&backend,
				&storage,
				configuration_range(&config, zero),
				&changes,
				&parent,
			).unwrap();
			assert_eq!(changes_trie_nodes.0.collect::<Vec<InputPair<u64>>>(), vec![
				InputPair::ExtrinsicIndex(ExtrinsicIndex { block: zero + 4, key: vec![100] }, vec![0, 2, 3]),
				InputPair::ExtrinsicIndex(ExtrinsicIndex { block: zero + 4, key: vec![101] }, vec![1]),
				InputPair::ExtrinsicIndex(ExtrinsicIndex { block: zero + 4, key: vec![103] }, vec![0, 1]),

				InputPair::DigestIndex(DigestIndex { block: zero + 4, key: vec![100] }, vec![zero + 1, zero + 3]),
				InputPair::DigestIndex(DigestIndex { block: zero + 4, key: vec![101] }, vec![zero + 1]),
				InputPair::DigestIndex(DigestIndex { block: zero + 4, key: vec![102] }, vec![zero + 2]),
				InputPair::DigestIndex(DigestIndex { block: zero + 4, key: vec![105] }, vec![zero + 1, zero + 3]),
			]);
			assert_eq!(changes_trie_nodes.1.into_iter()
				.map(|(k,v)| (k, v.collect::<Vec<_>>())).collect::<Vec<_>>(), vec![
				(ChildIndex { block: zero + 4u64, storage_key: b"1".to_vec() },
					vec![
						InputPair::ExtrinsicIndex(ExtrinsicIndex { block: zero + 4u64, key: vec![100] }, vec![0, 2, 3]),

						InputPair::DigestIndex(DigestIndex { block: zero + 4, key: vec![100] }, vec![zero + 1]),
						InputPair::DigestIndex(DigestIndex { block: zero + 4, key: vec![101] }, vec![zero + 1]),
						InputPair::DigestIndex(DigestIndex { block: zero + 4, key: vec![102] }, vec![zero + 2]),
						InputPair::DigestIndex(DigestIndex { block: zero + 4, key: vec![105] }, vec![zero + 1]),
					]),
				(ChildIndex { block: zero + 4, storage_key: b"2".to_vec() },
					vec![
						InputPair::ExtrinsicIndex(ExtrinsicIndex { block: zero + 4, key: vec![100] }, vec![0, 2]),
					]),
			]);

		}

		test_with_zero(0);
		test_with_zero(16);
		test_with_zero(17);
	}

	#[test]
	fn cache_is_used_when_changes_trie_is_built() {
		let (backend, mut storage, changes, config) = prepare_for_build(0);
		let parent = AnchorBlockId { hash: Default::default(), number: 15 };

		// override some actual values from storage with values from the cache
		//
		// top-level storage:
		// (keys 100, 101, 103, 105 are now missing from block#4 => they do not appear
		// in l2 digest at block 16)
		//
		// "1" child storage:
		// key 102 is now missing from block#4 => it doesn't appear in l2 digest at block 16
		// (keys 103, 104) are now added to block#4 => they appear in l2 digest at block 16
		//
		// "2" child storage:
		// (keys 105, 106) are now added to block#4 => they appear in l2 digest at block 16
		let trie_root4 = storage.root(&parent, 4).unwrap().unwrap();
		let cached_data4 = IncompleteCacheAction::CacheBuildData(IncompleteCachedBuildData::new())
			.set_digest_input_blocks(vec![1, 2, 3])
			.insert(None, vec![vec![100], vec![102]].into_iter().collect())
			.insert(Some(b"1".to_vec()), vec![vec![103], vec![104]].into_iter().collect())
			.insert(Some(b"2".to_vec()), vec![vec![105], vec![106]].into_iter().collect())
			.complete(4, &trie_root4);
		storage.cache_mut().perform(cached_data4);

		let (root_changes_trie_nodes, child_changes_tries_nodes, _) = prepare_input(
			&backend,
			&storage,
			configuration_range(&config, 0),
			&changes,
			&parent,
		).unwrap();
		assert_eq!(root_changes_trie_nodes.collect::<Vec<InputPair<u64>>>(), vec![
			InputPair::ExtrinsicIndex(ExtrinsicIndex { block: 16, key: vec![100] }, vec![0, 2, 3]),
			InputPair::ExtrinsicIndex(ExtrinsicIndex { block: 16, key: vec![101] }, vec![1]),
			InputPair::ExtrinsicIndex(ExtrinsicIndex { block: 16, key: vec![103] }, vec![0, 1]),

			InputPair::DigestIndex(DigestIndex { block: 16, key: vec![100] }, vec![4]),
			InputPair::DigestIndex(DigestIndex { block: 16, key: vec![102] }, vec![4]),
			InputPair::DigestIndex(DigestIndex { block: 16, key: vec![105] }, vec![8]),
		]);

		let child_changes_tries_nodes = child_changes_tries_nodes
			.into_iter()
			.map(|(k, i)| (k, i.collect::<Vec<_>>()))
			.collect::<BTreeMap<_, _>>();
		assert_eq!(
			child_changes_tries_nodes.get(&ChildIndex { block: 16u64, storage_key: b"1".to_vec() }).unwrap(),
			&vec![
				InputPair::ExtrinsicIndex(ExtrinsicIndex { block: 16u64, key: vec![100] }, vec![0, 2, 3]),

				InputPair::DigestIndex(DigestIndex { block: 16u64, key: vec![103] }, vec![4]),
				InputPair::DigestIndex(DigestIndex { block: 16u64, key: vec![104] }, vec![4]),
			],
		);
		assert_eq!(
			child_changes_tries_nodes.get(&ChildIndex { block: 16u64, storage_key: b"2".to_vec() }).unwrap(),
			&vec![
				InputPair::ExtrinsicIndex(ExtrinsicIndex { block: 16u64, key: vec![100] }, vec![0, 2]),

				InputPair::DigestIndex(DigestIndex { block: 16u64, key: vec![105] }, vec![4]),
				InputPair::DigestIndex(DigestIndex { block: 16u64, key: vec![106] }, vec![4]),
			],
		);
	}
}<|MERGE_RESOLUTION|>--- conflicted
+++ resolved
@@ -356,12 +356,7 @@
 		OverlayedChanges,
 		Configuration,
 	) {
-<<<<<<< HEAD
-		let backend: InMemory<_> = vec![
-=======
-		let config = Configuration { digest_interval: 4, digest_levels: 2 };
 		let backend: InMemoryBackend<_> = vec![
->>>>>>> bd540a67
 			(vec![100], vec![255]),
 			(vec![101], vec![255]),
 			(vec![102], vec![255]),
