--- conflicted
+++ resolved
@@ -113,13 +113,8 @@
 #[cfg(test)]
 mod tests {
 	use std::collections::HashSet;
-<<<<<<< HEAD
-	use trie::MemoryDB;
-	use primitives::{H256, Blake2Hasher};
-=======
 	use sp_trie::MemoryDB;
-	use sp_core::Blake2Hasher;
->>>>>>> 40b1e530
+	use sp_core::{H256, Blake2Hasher};
 	use crate::backend::insert_into_memory_db;
 	use crate::changes_trie::storage::InMemoryStorage;
 	use codec::Encode;
