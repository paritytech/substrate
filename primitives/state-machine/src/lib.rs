// Copyright 2017-2020 Parity Technologies (UK) Ltd.
// This file is part of Substrate.

// Substrate is free software: you can redistribute it and/or modify
// it under the terms of the GNU General Public License as published by
// the Free Software Foundation, either version 3 of the License, or
// (at your option) any later version.

// Substrate is distributed in the hope that it will be useful,
// but WITHOUT ANY WARRANTY; without even the implied warranty of
// MERCHANTABILITY or FITNESS FOR A PARTICULAR PURPOSE.  See the
// GNU General Public License for more details.

// You should have received a copy of the GNU General Public License
// along with Substrate.  If not, see <http://www.gnu.org/licenses/>.

//! Substrate state machine implementation.

#![warn(missing_docs)]

use std::{fmt, result, collections::HashMap, panic::UnwindSafe, marker::PhantomData};
use log::{warn, trace};
use hash_db::Hasher;
use codec::{Decode, Encode, Codec};
use sp_core::{
<<<<<<< HEAD
	storage::ChildInfo, NativeOrEncoded, NeverNativeValue,
	traits::CodeExecutor, hexdisplay::HexDisplay
=======
	storage::{well_known_keys, ChildInfo}, NativeOrEncoded, NeverNativeValue,
	traits::{CodeExecutor, CallInWasmExt}, hexdisplay::HexDisplay
>>>>>>> 879e28ae
};
use overlayed_changes::OverlayedChangeSet;
use sp_externalities::Extensions;

pub mod backend;
mod in_memory_backend;
mod changes_trie;
mod error;
mod ext;
mod testing;
mod basic;
mod overlayed_changes;
mod proving_backend;
mod trie_backend;
mod trie_backend_essence;
mod stats;

pub use sp_trie::{trie_types::{Layout, TrieDBMut}, TrieMut, DBValue, MemoryDB};
pub use testing::TestExternalities;
pub use basic::BasicExternalities;
pub use ext::Ext;
pub use backend::Backend;
pub use changes_trie::{
	AnchorBlockId as ChangesTrieAnchorBlockId,
	State as ChangesTrieState,
	Storage as ChangesTrieStorage,
	RootsStorage as ChangesTrieRootsStorage,
	InMemoryStorage as InMemoryChangesTrieStorage,
	BuildCache as ChangesTrieBuildCache,
	CacheAction as ChangesTrieCacheAction,
	ConfigurationRange as ChangesTrieConfigurationRange,
	key_changes, key_changes_proof,
	key_changes_proof_check, key_changes_proof_check_with_db,
	prune as prune_changes_tries,
	disabled_state as disabled_changes_trie_state,
	BlockNumber as ChangesTrieBlockNumber,
};
pub use overlayed_changes::{OverlayedChanges, StorageChanges, StorageTransactionCache};
pub use proving_backend::{
	create_proof_check_backend, create_proof_check_backend_storage, merge_storage_proofs,
	ProofRecorder, ProvingBackend, ProvingBackendRecorder, StorageProof,
};
pub use trie_backend_essence::{TrieBackendStorage, Storage};
pub use trie_backend::TrieBackend;
pub use error::{Error, ExecutionError};
pub use in_memory_backend::InMemory as InMemoryBackend;
pub use stats::{UsageInfo, UsageUnit};

type CallResult<R, E> = Result<NativeOrEncoded<R>, E>;

/// Default handler of the execution manager.
pub type DefaultHandler<R, E> = fn(CallResult<R, E>, CallResult<R, E>) -> CallResult<R, E>;

/// Type of changes trie transaction.
pub type ChangesTrieTransaction<H, N> = (
	MemoryDB<H>,
	ChangesTrieCacheAction<<H as Hasher>::Out, N>,
);

/// Strategy for executing a call into the runtime.
#[derive(Copy, Clone, Eq, PartialEq, Debug)]
pub enum ExecutionStrategy {
	/// Execute with the native equivalent if it is compatible with the given wasm module; otherwise fall back to the wasm.
	NativeWhenPossible,
	/// Use the given wasm module.
	AlwaysWasm,
	/// Run with both the wasm and the native variant (if compatible). Report any discrepancy as an error.
	Both,
	/// First native, then if that fails or is not possible, wasm.
	NativeElseWasm,
}

/// Storage backend trust level.
#[derive(Debug, Clone)]
pub enum BackendTrustLevel {
	/// Panics from trusted backends are considered justified, and never caught.
	Trusted,
	/// Panics from untrusted backend are caught and interpreted as runtime error.
	/// Untrusted backend may be missing some parts of the trie, so panics are not considered
	/// fatal.
	Untrusted,
}

/// Like `ExecutionStrategy` only it also stores a handler in case of consensus failure.
#[derive(Clone)]
pub enum ExecutionManager<F> {
	/// Execute with the native equivalent if it is compatible with the given wasm module; otherwise fall back to the wasm.
	NativeWhenPossible,
	/// Use the given wasm module. The backend on which code is executed code could be
	/// trusted to provide all storage or not (i.e. the light client cannot be trusted to provide
	/// for all storage queries since the storage entries it has come from an external node).
	AlwaysWasm(BackendTrustLevel),
	/// Run with both the wasm and the native variant (if compatible). Call `F` in the case of any discrepancy.
	Both(F),
	/// First native, then if that fails or is not possible, wasm.
	NativeElseWasm,
}

impl<'a, F> From<&'a ExecutionManager<F>> for ExecutionStrategy {
	fn from(s: &'a ExecutionManager<F>) -> Self {
		match *s {
			ExecutionManager::NativeWhenPossible => ExecutionStrategy::NativeWhenPossible,
			ExecutionManager::AlwaysWasm(_) => ExecutionStrategy::AlwaysWasm,
			ExecutionManager::NativeElseWasm => ExecutionStrategy::NativeElseWasm,
			ExecutionManager::Both(_) => ExecutionStrategy::Both,
		}
	}
}

impl ExecutionStrategy {
	/// Gets the corresponding manager for the execution strategy.
	pub fn get_manager<E: fmt::Debug, R: Decode + Encode>(
		self,
	) -> ExecutionManager<DefaultHandler<R, E>> {
		match self {
			ExecutionStrategy::AlwaysWasm => ExecutionManager::AlwaysWasm(BackendTrustLevel::Trusted),
			ExecutionStrategy::NativeWhenPossible => ExecutionManager::NativeWhenPossible,
			ExecutionStrategy::NativeElseWasm => ExecutionManager::NativeElseWasm,
			ExecutionStrategy::Both => ExecutionManager::Both(|wasm_result, native_result| {
				warn!(
					"Consensus error between wasm {:?} and native {:?}. Using wasm.",
					wasm_result,
					native_result,
				);
				warn!("   Native result {:?}", native_result);
				warn!("   Wasm result {:?}", wasm_result);
				wasm_result
			}),
		}
	}
}

/// Evaluate to ExecutionManager::NativeElseWasm, without having to figure out the type.
pub fn native_else_wasm<E, R: Decode>() -> ExecutionManager<DefaultHandler<R, E>> {
	ExecutionManager::NativeElseWasm
}

/// Evaluate to ExecutionManager::AlwaysWasm with trusted backend, without having to figure out the type.
fn always_wasm<E, R: Decode>() -> ExecutionManager<DefaultHandler<R, E>> {
	ExecutionManager::AlwaysWasm(BackendTrustLevel::Trusted)
}

/// Evaluate ExecutionManager::AlwaysWasm with untrusted backend, without having to figure out the type.
fn always_untrusted_wasm<E, R: Decode>() -> ExecutionManager<DefaultHandler<R, E>> {
	ExecutionManager::AlwaysWasm(BackendTrustLevel::Untrusted)
}

/// The substrate state machine.
pub struct StateMachine<'a, B, H, N, Exec>
	where
		H: Hasher,
		B: Backend<H>,
		N: ChangesTrieBlockNumber,
{
	backend: &'a B,
	exec: &'a Exec,
	method: &'a str,
	call_data: &'a [u8],
	overlay: &'a mut OverlayedChanges,
	extensions: Extensions,
	changes_trie_state: Option<ChangesTrieState<'a, H, N>>,
	_marker: PhantomData<(H, N)>,
	storage_transaction_cache: Option<&'a mut StorageTransactionCache<B::Transaction, H, N>>,
}

impl<'a, B, H, N, Exec> StateMachine<'a, B, H, N, Exec> where
	H: Hasher,
	H::Out: Ord + 'static + codec::Codec,
	Exec: CodeExecutor + Clone + 'static,
	B: Backend<H>,
	N: crate::changes_trie::BlockNumber,
{
	/// Creates new substrate state machine.
	pub fn new(
		backend: &'a B,
		changes_trie_state: Option<ChangesTrieState<'a, H, N>>,
		overlay: &'a mut OverlayedChanges,
		exec: &'a Exec,
		method: &'a str,
		call_data: &'a [u8],
		mut extensions: Extensions,
	) -> Self {
		extensions.register(CallInWasmExt::new(exec.clone()));

		Self {
			backend,
			exec,
			method,
			call_data,
			extensions,
			overlay,
			changes_trie_state,
			_marker: PhantomData,
			storage_transaction_cache: None,
		}
	}

	/// Use given `cache` as storage transaction cache.
	///
	/// The cache will be used to cache storage transactions that can be build while executing a
	/// function in the runtime. For example, when calculating the storage root a transaction is
	/// build that will be cached.
	pub fn with_storage_transaction_cache(
		mut self,
		cache: Option<&'a mut StorageTransactionCache<B::Transaction, H, N>>,
	) -> Self {
		self.storage_transaction_cache = cache;
		self
	}

	/// Execute a call using the given state backend, overlayed changes, and call executor.
	///
	/// On an error, no prospective changes are written to the overlay.
	///
	/// Note: changes to code will be in place if this call is made again. For running partial
	/// blocks (e.g. a transaction at a time), ensure a different method is used.
	///
	/// Returns the SCALE encoded result of the executed function.
	pub fn execute(&mut self, strategy: ExecutionStrategy) -> Result<Vec<u8>, Box<dyn Error>> {
		// We are not giving a native call and thus we are sure that the result can never be a native
		// value.
		self.execute_using_consensus_failure_handler::<_, NeverNativeValue, fn() -> _>(
			strategy.get_manager(),
			None,
		).map(NativeOrEncoded::into_encoded)
	}

	fn execute_aux<R, NC>(
		&mut self,
		use_native: bool,
		native_call: Option<NC>,
	) -> (
		CallResult<R, Exec::Error>,
		bool,
	) where
		R: Decode + Encode + PartialEq,
		NC: FnOnce() -> result::Result<R, String> + UnwindSafe,
	{
		let mut cache = StorageTransactionCache::default();

		let cache = match self.storage_transaction_cache.as_mut() {
			Some(cache) => cache,
			None => &mut cache,
		};

		let mut ext = Ext::new(
			self.overlay,
			cache,
			self.backend,
			self.changes_trie_state.clone(),
			Some(&mut self.extensions),
		);

		let id = ext.id;
		trace!(
			target: "state-trace", "{:04x}: Call {} at {:?}. Input={:?}",
			id,
			self.method,
			self.backend,
			HexDisplay::from(&self.call_data),
		);

		let (result, was_native) = self.exec.call(
			&mut ext,
			self.method,
			self.call_data,
			use_native,
			native_call,
		);

		trace!(
			target: "state-trace", "{:04x}: Return. Native={:?}, Result={:?}",
			id,
			was_native,
			result,
		);

		(result, was_native)
	}

	fn execute_call_with_both_strategy<Handler, R, NC>(
		&mut self,
		mut native_call: Option<NC>,
		orig_prospective: OverlayedChangeSet,
		on_consensus_failure: Handler,
	) -> CallResult<R, Exec::Error>
		where
			R: Decode + Encode + PartialEq,
			NC: FnOnce() -> result::Result<R, String> + UnwindSafe,
			Handler: FnOnce(
				CallResult<R, Exec::Error>,
				CallResult<R, Exec::Error>,
			) -> CallResult<R, Exec::Error>
	{
		let (result, was_native) = self.execute_aux(true, native_call.take());

		if was_native {
			self.overlay.prospective = orig_prospective.clone();
			let (wasm_result, _) = self.execute_aux(
				false,
				native_call,
			);

			if (result.is_ok() && wasm_result.is_ok()
				&& result.as_ref().ok() == wasm_result.as_ref().ok())
				|| result.is_err() && wasm_result.is_err()
			{
				result
			} else {
				on_consensus_failure(wasm_result, result)
			}
		} else {
			result
		}
	}

	fn execute_call_with_native_else_wasm_strategy<R, NC>(
		&mut self,
		mut native_call: Option<NC>,
		orig_prospective: OverlayedChangeSet,
	) -> CallResult<R, Exec::Error>
		where
			R: Decode + Encode + PartialEq,
			NC: FnOnce() -> result::Result<R, String> + UnwindSafe,
	{
		let (result, was_native) = self.execute_aux(
			true,
			native_call.take(),
		);

		if !was_native || result.is_ok() {
			result
		} else {
			self.overlay.prospective = orig_prospective.clone();
			let (wasm_result, _) = self.execute_aux(
				false,
				native_call,
			);
			wasm_result
		}
	}

	/// Execute a call using the given state backend, overlayed changes, and call executor.
	///
	/// On an error, no prospective changes are written to the overlay.
	///
	/// Note: changes to code will be in place if this call is made again. For running partial
	/// blocks (e.g. a transaction at a time), ensure a different method is used.
	///
	/// Returns the result of the executed function either in native reprensentation `R` or
	/// in SCALE encoded representation.
	pub fn execute_using_consensus_failure_handler<Handler, R, NC>(
		&mut self,
		manager: ExecutionManager<Handler>,
		mut native_call: Option<NC>,
	) -> Result<NativeOrEncoded<R>, Box<dyn Error>>
		where
			R: Decode + Encode + PartialEq,
			NC: FnOnce() -> result::Result<R, String> + UnwindSafe,
			Handler: FnOnce(
				CallResult<R, Exec::Error>,
				CallResult<R, Exec::Error>,
			) -> CallResult<R, Exec::Error>
	{
		let changes_tries_enabled = self.changes_trie_state.is_some();
		self.overlay.set_collect_extrinsics(changes_tries_enabled);

		let result = {
			let orig_prospective = self.overlay.prospective.clone();

			match manager {
				ExecutionManager::Both(on_consensus_failure) => {
					self.execute_call_with_both_strategy(
						native_call.take(),
						orig_prospective,
						on_consensus_failure,
					)
				},
				ExecutionManager::NativeElseWasm => {
					self.execute_call_with_native_else_wasm_strategy(
						native_call.take(),
						orig_prospective,
					)
				},
				ExecutionManager::AlwaysWasm(trust_level) => {
					let _abort_guard = match trust_level {
						BackendTrustLevel::Trusted => None,
						BackendTrustLevel::Untrusted => Some(sp_panic_handler::AbortGuard::never_abort()),
					};
					self.execute_aux(false, native_call).0
				},
				ExecutionManager::NativeWhenPossible => {
					self.execute_aux(true, native_call).0
				},
			}
		};

		result.map_err(|e| Box::new(e) as _)
	}
}

/// Prove execution using the given state backend, overlayed changes, and call executor.
pub fn prove_execution<B, H, N, Exec>(
	mut backend: B,
	overlay: &mut OverlayedChanges,
	exec: &Exec,
	method: &str,
	call_data: &[u8],
) -> Result<(Vec<u8>, StorageProof), Box<dyn Error>>
where
	B: Backend<H>,
	H: Hasher,
	H::Out: Ord + 'static + codec::Codec,
<<<<<<< HEAD
	Exec: CodeExecutor,
	N: crate::changes_trie::BlockNumber,
=======
	Exec: CodeExecutor + Clone + 'static,
>>>>>>> 879e28ae
{
	let trie_backend = backend.as_trie_backend()
		.ok_or_else(|| Box::new(ExecutionError::UnableToGenerateProof) as Box<dyn Error>)?;
	prove_execution_on_trie_backend::<_, _, N, _>(trie_backend, overlay, exec, method, call_data)
}

/// Prove execution using the given trie backend, overlayed changes, and call executor.
/// Produces a state-backend-specific "transaction" which can be used to apply the changes
/// to the backing store, such as the disk.
/// Execution proof is the set of all 'touched' storage DBValues from the backend.
///
/// On an error, no prospective changes are written to the overlay.
///
/// Note: changes to code will be in place if this call is made again. For running partial
/// blocks (e.g. a transaction at a time), ensure a different method is used.
pub fn prove_execution_on_trie_backend<S, H, N, Exec>(
	trie_backend: &TrieBackend<S, H>,
	overlay: &mut OverlayedChanges,
	exec: &Exec,
	method: &str,
	call_data: &[u8],
) -> Result<(Vec<u8>, StorageProof), Box<dyn Error>>
where
	S: trie_backend_essence::TrieBackendStorage<H>,
	H: Hasher,
	H::Out: Ord + 'static + codec::Codec,
<<<<<<< HEAD
	Exec: CodeExecutor,
	N: crate::changes_trie::BlockNumber,
=======
	Exec: CodeExecutor + 'static + Clone,
>>>>>>> 879e28ae
{
	let proving_backend = proving_backend::ProvingBackend::new(trie_backend);
	let mut sm = StateMachine::<_, H, N, Exec>::new(
		&proving_backend, None, overlay, exec, method, call_data, Extensions::default(),
	);

	let result = sm.execute_using_consensus_failure_handler::<_, NeverNativeValue, fn() -> _>(
		always_wasm(),
		None,
	)?;
	let proof = sm.backend.extract_proof();
	Ok((result.into_encoded(), proof))
}

/// Check execution proof, generated by `prove_execution` call.
pub fn execution_proof_check<H, N, Exec>(
	root: H::Out,
	proof: StorageProof,
	overlay: &mut OverlayedChanges,
	exec: &Exec,
	method: &str,
	call_data: &[u8],
) -> Result<Vec<u8>, Box<dyn Error>>
where
	H: Hasher,
	Exec: CodeExecutor + Clone + 'static,
	H::Out: Ord + 'static + codec::Codec,
	N: crate::changes_trie::BlockNumber,
{
	let trie_backend = create_proof_check_backend::<H>(root.into(), proof)?;
	execution_proof_check_on_trie_backend::<_, N, _>(&trie_backend, overlay, exec, method, call_data)
}

/// Check execution proof on proving backend, generated by `prove_execution` call.
pub fn execution_proof_check_on_trie_backend<H, N, Exec>(
	trie_backend: &TrieBackend<MemoryDB<H>, H>,
	overlay: &mut OverlayedChanges,
	exec: &Exec,
	method: &str,
	call_data: &[u8],
) -> Result<Vec<u8>, Box<dyn Error>>
where
	H: Hasher,
	H::Out: Ord + 'static + codec::Codec,
<<<<<<< HEAD
	Exec: CodeExecutor,
	N: crate::changes_trie::BlockNumber,
=======
	Exec: CodeExecutor + Clone + 'static,
>>>>>>> 879e28ae
{
	let mut sm = StateMachine::<_, H, N, Exec>::new(
		trie_backend, None, overlay, exec, method, call_data, Extensions::default(),
	);

	sm.execute_using_consensus_failure_handler::<_, NeverNativeValue, fn() -> _>(
		always_untrusted_wasm(),
		None,
	).map(NativeOrEncoded::into_encoded)
}

/// Generate storage read proof.
pub fn prove_read<B, H, I>(
	mut backend: B,
	keys: I,
) -> Result<StorageProof, Box<dyn Error>>
where
	B: Backend<H>,
	H: Hasher,
	H::Out: Ord + Codec,
	I: IntoIterator,
	I::Item: AsRef<[u8]>,
{
	let trie_backend = backend.as_trie_backend()
		.ok_or_else(
			|| Box::new(ExecutionError::UnableToGenerateProof) as Box<dyn Error>
		)?;
	prove_read_on_trie_backend(trie_backend, keys)
}

/// Generate child storage read proof.
pub fn prove_child_read<B, H, I>(
	mut backend: B,
	storage_key: &[u8],
	child_info: ChildInfo,
	keys: I,
) -> Result<StorageProof, Box<dyn Error>>
where
	B: Backend<H>,
	H: Hasher,
	H::Out: Ord + Codec,
	I: IntoIterator,
	I::Item: AsRef<[u8]>,
{
	let trie_backend = backend.as_trie_backend()
		.ok_or_else(|| Box::new(ExecutionError::UnableToGenerateProof) as Box<dyn Error>)?;
	prove_child_read_on_trie_backend(trie_backend, storage_key, child_info, keys)
}

/// Generate storage read proof on pre-created trie backend.
pub fn prove_read_on_trie_backend<S, H, I>(
	trie_backend: &TrieBackend<S, H>,
	keys: I,
) -> Result<StorageProof, Box<dyn Error>>
where
	S: trie_backend_essence::TrieBackendStorage<H>,
	H: Hasher,
	H::Out: Ord + Codec,
	I: IntoIterator,
	I::Item: AsRef<[u8]>,
{
	let proving_backend = proving_backend::ProvingBackend::<_, H>::new(trie_backend);
	for key in keys.into_iter() {
		proving_backend
			.storage(key.as_ref())
			.map_err(|e| Box::new(e) as Box<dyn Error>)?;
	}
	Ok(proving_backend.extract_proof())
}

/// Generate storage read proof on pre-created trie backend.
pub fn prove_child_read_on_trie_backend<S, H, I>(
	trie_backend: &TrieBackend<S, H>,
	storage_key: &[u8],
	child_info: ChildInfo,
	keys: I,
) -> Result<StorageProof, Box<dyn Error>>
where
	S: trie_backend_essence::TrieBackendStorage<H>,
	H: Hasher,
	H::Out: Ord + Codec,
	I: IntoIterator,
	I::Item: AsRef<[u8]>,
{
	let proving_backend = proving_backend::ProvingBackend::<_, H>::new(trie_backend);
	for key in keys.into_iter() {
		proving_backend
			.child_storage(storage_key, child_info.clone(), key.as_ref())
			.map_err(|e| Box::new(e) as Box<dyn Error>)?;
	}
	Ok(proving_backend.extract_proof())
}

/// Check storage read proof, generated by `prove_read` call.
pub fn read_proof_check<H, I>(
	root: H::Out,
	proof: StorageProof,
	keys: I,
) -> Result<HashMap<Vec<u8>, Option<Vec<u8>>>, Box<dyn Error>>
where
	H: Hasher,
	H::Out: Ord + Codec,
	I: IntoIterator,
	I::Item: AsRef<[u8]>,
{
	let proving_backend = create_proof_check_backend::<H>(root, proof)?;
	let mut result = HashMap::new();
	for key in keys.into_iter() {
		let value = read_proof_check_on_proving_backend(&proving_backend, key.as_ref())?;
		result.insert(key.as_ref().to_vec(), value);
	}
	Ok(result)
}

/// Check child storage read proof, generated by `prove_child_read` call.
pub fn read_child_proof_check<H, I>(
	root: H::Out,
	proof: StorageProof,
	storage_key: &[u8],
	keys: I,
) -> Result<HashMap<Vec<u8>, Option<Vec<u8>>>, Box<dyn Error>>
where
	H: Hasher,
	H::Out: Ord + Codec,
	I: IntoIterator,
	I::Item: AsRef<[u8]>,
{
	let proving_backend = create_proof_check_backend::<H>(root, proof)?;
	let mut result = HashMap::new();
	for key in keys.into_iter() {
		let value = read_child_proof_check_on_proving_backend(
			&proving_backend,
			storage_key,
			key.as_ref(),
		)?;
		result.insert(key.as_ref().to_vec(), value);
	}
	Ok(result)
}

/// Check storage read proof on pre-created proving backend.
pub fn read_proof_check_on_proving_backend<H>(
	proving_backend: &TrieBackend<MemoryDB<H>, H>,
	key: &[u8],
) -> Result<Option<Vec<u8>>, Box<dyn Error>>
where
	H: Hasher,
	H::Out: Ord + Codec,
{
	proving_backend.storage(key).map_err(|e| Box::new(e) as Box<dyn Error>)
}

/// Check child storage read proof on pre-created proving backend.
pub fn read_child_proof_check_on_proving_backend<H>(
	proving_backend: &TrieBackend<MemoryDB<H>, H>,
	storage_key: &[u8],
	key: &[u8],
) -> Result<Option<Vec<u8>>, Box<dyn Error>>
where
	H: Hasher,
	H::Out: Ord + Codec,
{
	// Not a prefixed memory db, using empty unique id and include root resolution.
	proving_backend.child_storage(storage_key, ChildInfo::new_default(&[]), key)
		.map_err(|e| Box::new(e) as Box<dyn Error>)
}

#[cfg(test)]
mod tests {
	use std::collections::BTreeMap;
	use codec::Encode;
	use overlayed_changes::OverlayedValue;
	use super::*;
	use super::ext::Ext;
	use super::changes_trie::Configuration as ChangesTrieConfig;
	use sp_core::{Blake2Hasher, map, traits::Externalities, storage::ChildStorageKey};

	#[derive(Clone)]
	struct DummyCodeExecutor {
		change_changes_trie_config: bool,
		native_available: bool,
		native_succeeds: bool,
		fallback_succeeds: bool,
	}

	const CHILD_INFO_1: ChildInfo<'static> = ChildInfo::new_default(b"unique_id_1");

	impl CodeExecutor for DummyCodeExecutor {
		type Error = u8;

		fn call<
			E: Externalities,
			R: Encode + Decode + PartialEq,
			NC: FnOnce() -> result::Result<R, String>,
		>(
			&self,
			ext: &mut E,
			_method: &str,
			_data: &[u8],
			use_native: bool,
			_native_call: Option<NC>,
		) -> (CallResult<R, Self::Error>, bool) {
			if self.change_changes_trie_config {
				ext.place_storage(
					sp_core::storage::well_known_keys::CHANGES_TRIE_CONFIG.to_vec(),
					Some(
						ChangesTrieConfig {
							digest_interval: 777,
							digest_levels: 333,
						}.encode()
					)
				);
			}

			let using_native = use_native && self.native_available;
			match (using_native, self.native_succeeds, self.fallback_succeeds) {
				(true, true, _) | (false, _, true) => {
					(
						Ok(
							NativeOrEncoded::Encoded(
								vec![
									ext.storage(b"value1").unwrap()[0] +
									ext.storage(b"value2").unwrap()[0]
								]
							)
						),
						using_native
					)
				},
				_ => (Err(0), using_native),
			}
		}
	}

	impl sp_core::traits::CallInWasm for DummyCodeExecutor {
		fn call_in_wasm(
			&self,
			_: &[u8],
			_: &str,
			_: &[u8],
			_: &mut dyn Externalities,
		) -> std::result::Result<Vec<u8>, String> {
			unimplemented!("Not required in tests.")
		}
	}

	#[test]
	fn execute_works() {
		let backend = trie_backend::tests::test_trie();
		let mut overlayed_changes = Default::default();

		let mut state_machine = StateMachine::new(
			&backend,
			changes_trie::disabled_state::<_, u64>(),
			&mut overlayed_changes,
			&DummyCodeExecutor {
				change_changes_trie_config: false,
				native_available: true,
				native_succeeds: true,
				fallback_succeeds: true,
			},
			"test",
			&[],
			Default::default(),
		);

		assert_eq!(
			state_machine.execute(ExecutionStrategy::NativeWhenPossible).unwrap(),
			vec![66],
		);
	}


	#[test]
	fn execute_works_with_native_else_wasm() {
		let backend = trie_backend::tests::test_trie();
		let mut overlayed_changes = Default::default();

		let mut state_machine = StateMachine::new(
			&backend,
			changes_trie::disabled_state::<_, u64>(),
			&mut overlayed_changes,
			&DummyCodeExecutor {
				change_changes_trie_config: false,
				native_available: true,
				native_succeeds: true,
				fallback_succeeds: true,
			},
			"test",
			&[],
			Default::default(),
		);

		assert_eq!(state_machine.execute(ExecutionStrategy::NativeElseWasm).unwrap(), vec![66]);
	}

	#[test]
	fn dual_execution_strategy_detects_consensus_failure() {
		let mut consensus_failed = false;
		let backend = trie_backend::tests::test_trie();
		let mut overlayed_changes = Default::default();

		let mut state_machine = StateMachine::new(
			&backend,
			changes_trie::disabled_state::<_, u64>(),
			&mut overlayed_changes,
			&DummyCodeExecutor {
				change_changes_trie_config: false,
				native_available: true,
				native_succeeds: true,
				fallback_succeeds: false,
			},
			"test",
			&[],
			Default::default(),
		);

		assert!(
			state_machine.execute_using_consensus_failure_handler::<_, NeverNativeValue, fn() -> _>(
				ExecutionManager::Both(|we, _ne| {
					consensus_failed = true;
					we
				}),
				None,
			).is_err()
		);
		assert!(consensus_failed);
	}

	#[test]
	fn prove_execution_and_proof_check_works() {
		let executor = DummyCodeExecutor {
			change_changes_trie_config: false,
			native_available: true,
			native_succeeds: true,
			fallback_succeeds: true,
		};

		// fetch execution proof from 'remote' full node
		let remote_backend = trie_backend::tests::test_trie();
		let remote_root = remote_backend.storage_root(std::iter::empty()).0;
		let (remote_result, remote_proof) = prove_execution::<_, _, u64, _>(
			remote_backend,
			&mut Default::default(),
			&executor,
			"test",
			&[],
		).unwrap();

		// check proof locally
		let local_result = execution_proof_check::<Blake2Hasher, u64, _>(
			remote_root,
			remote_proof,
			&mut Default::default(),
			&executor,
			"test",
			&[],
		).unwrap();

		// check that both results are correct
		assert_eq!(remote_result, vec![66]);
		assert_eq!(remote_result, local_result);
	}

	#[test]
	fn clear_prefix_in_ext_works() {
		let initial: BTreeMap<_, _> = map![
			b"aaa".to_vec() => b"0".to_vec(),
			b"abb".to_vec() => b"1".to_vec(),
			b"abc".to_vec() => b"2".to_vec(),
			b"bbb".to_vec() => b"3".to_vec()
		];
		let mut state = InMemoryBackend::<Blake2Hasher>::from(initial);
		let backend = state.as_trie_backend().unwrap();
		let mut overlay = OverlayedChanges {
			committed: map![
				b"aba".to_vec() => OverlayedValue::from(Some(b"1312".to_vec())),
				b"bab".to_vec() => OverlayedValue::from(Some(b"228".to_vec()))
			],
			prospective: map![
				b"abd".to_vec() => OverlayedValue::from(Some(b"69".to_vec())),
				b"bbd".to_vec() => OverlayedValue::from(Some(b"42".to_vec()))
			],
			..Default::default()
		};

		{
			let mut cache = StorageTransactionCache::default();
			let mut ext = Ext::new(
				&mut overlay,
				&mut cache,
				backend,
				changes_trie::disabled_state::<_, u64>(),
				None,
			);
			ext.clear_prefix(b"ab");
		}
		overlay.commit_prospective();

		assert_eq!(
			overlay.committed,
			map![
				b"abc".to_vec() => None.into(),
				b"abb".to_vec() => None.into(),
				b"aba".to_vec() => None.into(),
				b"abd".to_vec() => None.into(),

				b"bab".to_vec() => Some(b"228".to_vec()).into(),
				b"bbd".to_vec() => Some(b"42".to_vec()).into()
			],
		);
	}

	#[test]
	fn set_child_storage_works() {
		let mut state = InMemoryBackend::<Blake2Hasher>::default();
		let backend = state.as_trie_backend().unwrap();
		let mut overlay = OverlayedChanges::default();
		let mut cache = StorageTransactionCache::default();
		let mut ext = Ext::new(
			&mut overlay,
			&mut cache,
			backend,
			changes_trie::disabled_state::<_, u64>(),
			None,
		);

		ext.set_child_storage(
			ChildStorageKey::from_slice(b":child_storage:default:testchild").unwrap(),
			CHILD_INFO_1,
			b"abc".to_vec(),
			b"def".to_vec()
		);
		assert_eq!(
			ext.child_storage(
				ChildStorageKey::from_slice(b":child_storage:default:testchild").unwrap(),
				CHILD_INFO_1,
				b"abc"
			),
			Some(b"def".to_vec())
		);
		ext.kill_child_storage(
			ChildStorageKey::from_slice(b":child_storage:default:testchild").unwrap(),
			CHILD_INFO_1,
		);
		assert_eq!(
			ext.child_storage(
				ChildStorageKey::from_slice(b":child_storage:default:testchild").unwrap(),
				CHILD_INFO_1,
				b"abc"
			),
			None
		);
	}

	#[test]
	fn prove_read_and_proof_check_works() {
		// fetch read proof from 'remote' full node
		let remote_backend = trie_backend::tests::test_trie();
		let remote_root = remote_backend.storage_root(::std::iter::empty()).0;
		let remote_proof = prove_read(remote_backend, &[b"value2"]).unwrap();
 		// check proof locally
		let local_result1 = read_proof_check::<Blake2Hasher, _>(
			remote_root,
			remote_proof.clone(),
			&[b"value2"],
		).unwrap();
		let local_result2 = read_proof_check::<Blake2Hasher, _>(
			remote_root,
			remote_proof.clone(),
			&[&[0xff]],
		).is_ok();
 		// check that results are correct
		assert_eq!(
			local_result1.into_iter().collect::<Vec<_>>(),
			vec![(b"value2".to_vec(), Some(vec![24]))],
		);
		assert_eq!(local_result2, false);
		// on child trie
		let remote_backend = trie_backend::tests::test_trie();
		let remote_root = remote_backend.storage_root(::std::iter::empty()).0;
		let remote_proof = prove_child_read(
			remote_backend,
			b":child_storage:default:sub1",
			CHILD_INFO_1,
			&[b"value3"],
		).unwrap();
		let local_result1 = read_child_proof_check::<Blake2Hasher, _>(
			remote_root,
			remote_proof.clone(),
			b":child_storage:default:sub1",
			&[b"value3"],
		).unwrap();
		let local_result2 = read_child_proof_check::<Blake2Hasher, _>(
			remote_root,
			remote_proof.clone(),
			b":child_storage:default:sub1",
			&[b"value2"],
		).unwrap();
		assert_eq!(
			local_result1.into_iter().collect::<Vec<_>>(),
			vec![(b"value3".to_vec(), Some(vec![142]))],
		);
		assert_eq!(
			local_result2.into_iter().collect::<Vec<_>>(),
			vec![(b"value2".to_vec(), None)],
		);
	}

	#[test]
	fn child_storage_uuid() {
		const CHILD_INFO_1: ChildInfo<'static> = ChildInfo::new_default(b"unique_id_1");
		const CHILD_INFO_2: ChildInfo<'static> = ChildInfo::new_default(b"unique_id_2");
		use crate::trie_backend::tests::test_trie;
		let mut overlay = OverlayedChanges::default();

		let subtrie1 = ChildStorageKey::from_slice(b":child_storage:default:sub_test1").unwrap();
		let subtrie2 = ChildStorageKey::from_slice(b":child_storage:default:sub_test2").unwrap();
		let mut transaction = {
			let backend = test_trie();
			let mut cache = StorageTransactionCache::default();
			let mut ext = Ext::new(
				&mut overlay,
				&mut cache,
				&backend,
				changes_trie::disabled_state::<_, u64>(),
				None,
			);
			ext.set_child_storage(subtrie1, CHILD_INFO_1, b"abc".to_vec(), b"def".to_vec());
			ext.set_child_storage(subtrie2, CHILD_INFO_2, b"abc".to_vec(), b"def".to_vec());
			ext.storage_root();
			cache.transaction.unwrap()
		};
		let mut duplicate = false;
		for (k, (value, rc)) in transaction.drain().iter() {
			// look for a key inserted twice: transaction rc is 2
			if *rc == 2 {
				duplicate = true;
				println!("test duplicate for {:?} {:?}", k, value);
			}
		}
		assert!(!duplicate);
	}
}<|MERGE_RESOLUTION|>--- conflicted
+++ resolved
@@ -23,13 +23,8 @@
 use hash_db::Hasher;
 use codec::{Decode, Encode, Codec};
 use sp_core::{
-<<<<<<< HEAD
-	storage::ChildInfo, NativeOrEncoded, NeverNativeValue,
-	traits::CodeExecutor, hexdisplay::HexDisplay
-=======
-	storage::{well_known_keys, ChildInfo}, NativeOrEncoded, NeverNativeValue,
-	traits::{CodeExecutor, CallInWasmExt}, hexdisplay::HexDisplay
->>>>>>> 879e28ae
+	storage::{well_known_keys, ChildInfo}, NativeOrEncoded, NeverNativeValue
+	traits::{CodeExecutor, CallInWasmExt}, hexdisplay::HexDisplay,
 };
 use overlayed_changes::OverlayedChangeSet;
 use sp_externalities::Extensions;
@@ -443,12 +438,8 @@
 	B: Backend<H>,
 	H: Hasher,
 	H::Out: Ord + 'static + codec::Codec,
-<<<<<<< HEAD
-	Exec: CodeExecutor,
+	Exec: CodeExecutor + Clone + 'static,
 	N: crate::changes_trie::BlockNumber,
-=======
-	Exec: CodeExecutor + Clone + 'static,
->>>>>>> 879e28ae
 {
 	let trie_backend = backend.as_trie_backend()
 		.ok_or_else(|| Box::new(ExecutionError::UnableToGenerateProof) as Box<dyn Error>)?;
@@ -475,12 +466,8 @@
 	S: trie_backend_essence::TrieBackendStorage<H>,
 	H: Hasher,
 	H::Out: Ord + 'static + codec::Codec,
-<<<<<<< HEAD
-	Exec: CodeExecutor,
+	Exec: CodeExecutor + 'static + Clone,
 	N: crate::changes_trie::BlockNumber,
-=======
-	Exec: CodeExecutor + 'static + Clone,
->>>>>>> 879e28ae
 {
 	let proving_backend = proving_backend::ProvingBackend::new(trie_backend);
 	let mut sm = StateMachine::<_, H, N, Exec>::new(
@@ -525,12 +512,8 @@
 where
 	H: Hasher,
 	H::Out: Ord + 'static + codec::Codec,
-<<<<<<< HEAD
-	Exec: CodeExecutor,
+	Exec: CodeExecutor + Clone + 'static,
 	N: crate::changes_trie::BlockNumber,
-=======
-	Exec: CodeExecutor + Clone + 'static,
->>>>>>> 879e28ae
 {
 	let mut sm = StateMachine::<_, H, N, Exec>::new(
 		trie_backend, None, overlay, exec, method, call_data, Extensions::default(),
