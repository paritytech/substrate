--- conflicted
+++ resolved
@@ -1222,11 +1222,7 @@
 			b"abc".to_vec() => b"2".to_vec(),
 			b"bbb".to_vec() => b"3".to_vec()
 		];
-<<<<<<< HEAD
-		let mut state = InMemoryBackend::<BlakeTwo256>::from((initial, Default::default()));
-=======
-		let state = InMemoryBackend::<BlakeTwo256>::from(initial);
->>>>>>> 87b62665
+		let state = InMemoryBackend::<BlakeTwo256>::from((initial, Default::default()));
 		let backend = state.as_trie_backend().unwrap();
 
 		let mut overlay = OverlayedChanges::default();
@@ -1379,11 +1375,7 @@
 	fn set_child_storage_works() {
 		let child_info = ChildInfo::new_default(b"sub1");
 		let child_info = &child_info;
-<<<<<<< HEAD
-		let mut state = new_in_mem::<BlakeTwo256>(Default::default());
-=======
-		let state = new_in_mem::<BlakeTwo256>();
->>>>>>> 87b62665
+		let state = new_in_mem::<BlakeTwo256>(Default::default());
 		let backend = state.as_trie_backend().unwrap();
 		let mut overlay = OverlayedChanges::default();
 		let mut cache = StorageTransactionCache::default();
@@ -1405,11 +1397,7 @@
 	fn append_storage_works() {
 		let reference_data = vec![b"data1".to_vec(), b"2".to_vec(), b"D3".to_vec(), b"d4".to_vec()];
 		let key = b"key".to_vec();
-<<<<<<< HEAD
-		let mut state = new_in_mem::<BlakeTwo256>(Default::default());
-=======
-		let state = new_in_mem::<BlakeTwo256>();
->>>>>>> 87b62665
+		let state = new_in_mem::<BlakeTwo256>(Default::default());
 		let backend = state.as_trie_backend().unwrap();
 		let mut overlay = OverlayedChanges::default();
 		let mut cache = StorageTransactionCache::default();
@@ -1464,11 +1452,7 @@
 
 		let key = b"events".to_vec();
 		let mut cache = StorageTransactionCache::default();
-<<<<<<< HEAD
-		let mut state = new_in_mem::<BlakeTwo256>(Default::default());
-=======
-		let state = new_in_mem::<BlakeTwo256>();
->>>>>>> 87b62665
+		let state = new_in_mem::<BlakeTwo256>(Default::default());
 		let backend = state.as_trie_backend().unwrap();
 		let mut overlay = OverlayedChanges::default();
 
@@ -1828,11 +1812,7 @@
 			b"aaa".to_vec() => b"0".to_vec(),
 			b"bbb".to_vec() => b"".to_vec()
 		];
-<<<<<<< HEAD
-		let mut state = InMemoryBackend::<BlakeTwo256>::from((initial, Default::default()));
-=======
-		let state = InMemoryBackend::<BlakeTwo256>::from(initial);
->>>>>>> 87b62665
+		let state = InMemoryBackend::<BlakeTwo256>::from((initial, Default::default()));
 		let backend = state.as_trie_backend().unwrap();
 
 		let mut overlay = OverlayedChanges::default();
