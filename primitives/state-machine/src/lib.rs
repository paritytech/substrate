--- conflicted
+++ resolved
@@ -23,14 +23,9 @@
 use hash_db::Hasher;
 use codec::{Decode, Encode, Codec};
 use sp_core::{
-<<<<<<< HEAD
-	storage::ChildInfo, NativeOrEncoded, NeverNativeValue,
-	traits::{CodeExecutor, CallInWasmExt, RuntimeCode}, hexdisplay::HexDisplay,
-=======
 	offchain::storage::OffchainOverlayedChanges,
 	storage::ChildInfo, NativeOrEncoded, NeverNativeValue, hexdisplay::HexDisplay,
 	traits::{CodeExecutor, CallInWasmExt, RuntimeCode},
->>>>>>> a67ca031
 };
 use overlayed_changes::OverlayedChangeSet;
 use sp_externalities::Extensions;
@@ -516,13 +511,8 @@
 	Exec: CodeExecutor + 'static + Clone,
 	N: crate::changes_trie::BlockNumber,
 {
-<<<<<<< HEAD
-	let mut proving_backend = proving_backend::ProvingBackend::new(
-		trie_backend,
-		kind,
-=======
 	let mut offchain_overlay = OffchainOverlayedChanges::default();
-	let proving_backend = proving_backend::ProvingBackend::new(trie_backend);
+	let proving_backend = proving_backend::ProvingBackend::new(trie_backend, kind);
 	let mut sm = StateMachine::<_, H, N, Exec>::new(
 		&proving_backend,
 		None,
@@ -534,7 +524,6 @@
 		Extensions::default(),
 		runtime_code,
 		spawn_handle,
->>>>>>> a67ca031
 	);
 	let result = {
 		let mut sm = StateMachine::<_, H, N, Exec>::new(
