--- conflicted
+++ resolved
@@ -80,13 +80,11 @@
 pub use stats::{UsageInfo, UsageUnit, StateMachineStats};
 pub use sp_core::traits::CloneableSpawn;
 
-<<<<<<< HEAD
 use backend::{Backend, RecProofBackend, ProofCheckBackend, ProofRawFor};
-=======
+
 const PROOF_CLOSE_TRANSACTION: &str = "\
 	Closing a transaction that was started in this function. Client initiated transactions
 	are protected from being closed by the runtime. qed";
->>>>>>> 37500cec
 
 type CallResult<R, E> = Result<NativeOrEncoded<R>, E>;
 
@@ -1559,8 +1557,8 @@
 			b"aaa".to_vec() => b"0".to_vec(),
 			b"bbb".to_vec() => b"".to_vec()
 		];
-		let mut state = InMemoryBackend::<BlakeTwo256>::from(initial);
-		let backend = state.as_trie_backend().unwrap();
+		let state = InMemoryBackend::<BlakeTwo256, SimpleProof>::from(initial);
+		let backend = state.as_proof_backend().unwrap();
 
 		let mut overlay = OverlayedChanges::default();
 		overlay.start_transaction();
@@ -1578,7 +1576,7 @@
 				&mut overlay,
 				&mut offchain_overlay,
 				&mut cache,
-				backend,
+				&backend,
 				changes_trie::disabled_state::<_, u64>(),
 				None,
 			);
