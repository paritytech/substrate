--- conflicted
+++ resolved
@@ -682,11 +682,7 @@
 {
 	let trie_backend = backend.as_trie_backend()
 		.ok_or_else(|| Box::new(ExecutionError::UnableToGenerateProof) as Box<dyn Error>)?;
-<<<<<<< HEAD
 	prove_child_read_on_trie_backend(trie_backend, child_info, keys, kind)
-=======
-	prove_child_read_on_trie_backend(trie_backend, child_info, keys)
->>>>>>> b08804b9
 }
 
 /// Generate storage read proof on pre-created trie backend.
@@ -790,7 +786,6 @@
 	I::Item: AsRef<[u8]>,
 {
 	let mut result = HashMap::new();
-<<<<<<< HEAD
 	match proof.kind().use_full_partial_db() {
 		Some(true) => {
 			let proving_backend = create_proof_check_backend::<H>(root, proof)?;
@@ -817,15 +812,6 @@
 		None => {
 			return Err(Box::new("This kind of proof need to use a verify method"));
 		},
-=======
-	for key in keys.into_iter() {
-		let value = read_child_proof_check_on_proving_backend(
-			&proving_backend,
-			child_info,
-			key.as_ref(),
-		)?;
-		result.insert(key.as_ref().to_vec(), value);
->>>>>>> b08804b9
 	}
 	Ok(result)
 }
@@ -870,11 +856,7 @@
 
 /// Check child storage read proof on pre-created proving backend.
 pub fn read_child_proof_check_on_proving_backend<H>(
-<<<<<<< HEAD
 	proving_backend: &TrieBackend<ChildrenProofMap<MemoryDB<H>>, H>,
-=======
-	proving_backend: &TrieBackend<MemoryDB<H>, H>,
->>>>>>> b08804b9
 	child_info: &ChildInfo,
 	key: &[u8],
 ) -> Result<Option<Vec<u8>>, Box<dyn Error>>
@@ -1195,7 +1177,6 @@
 
 	#[test]
 	fn prove_read_and_proof_check_works() {
-<<<<<<< HEAD
 		prove_read_and_proof_check_works_inner(StorageProofKind::Full);
 		prove_read_and_proof_check_works_inner(StorageProofKind::Flatten);
 		prove_read_and_proof_check_works_inner(StorageProofKind::TrieSkipHashesFull);
@@ -1203,9 +1184,6 @@
 	}
 
 	fn prove_read_and_proof_check_works_inner(kind: StorageProofKind) {
-
-=======
->>>>>>> b08804b9
 		let child_info = ChildInfo::new_default(b"sub1");
 		let child_info = &child_info;
 		// fetch read proof from 'remote' full node
