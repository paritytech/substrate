// Copyright 2017-2020 Parity Technologies (UK) Ltd.
// This file is part of Substrate.

// Substrate is free software: you can redistribute it and/or modify
// it under the terms of the GNU General Public License as published by
// the Free Software Foundation, either version 3 of the License, or
// (at your option) any later version.

// Substrate is distributed in the hope that it will be useful,
// but WITHOUT ANY WARRANTY; without even the implied warranty of
// MERCHANTABILITY or FITNESS FOR A PARTICULAR PURPOSE.  See the
// GNU General Public License for more details.

// You should have received a copy of the GNU General Public License
// along with Substrate.  If not, see <http://www.gnu.org/licenses/>.

//! Substrate state machine implementation.

#![warn(missing_docs)]

use std::{fmt, result, collections::HashMap, panic::UnwindSafe, marker::PhantomData};
use log::{warn, trace};
use hash_db::Hasher;
use codec::{Decode, Encode, Codec};
use sp_core::{
	storage::{well_known_keys, ChildInfo}, NativeOrEncoded, NeverNativeValue,
<<<<<<< HEAD
	traits::{CodeExecutor, CallInWasmExt}, hexdisplay::HexDisplay, hash::H256,
=======
	traits::CodeExecutor, hexdisplay::HexDisplay
>>>>>>> dc4216a5
};
use overlayed_changes::OverlayedChangeSet;
use sp_externalities::Extensions;

pub mod backend;
mod in_memory_backend;
mod changes_trie;
mod error;
mod ext;
mod testing;
mod basic;
mod overlayed_changes;
mod proving_backend;
mod trie_backend;
mod trie_backend_essence;

pub use sp_trie::{trie_types::{Layout, TrieDBMut}, TrieMut, DBValue, MemoryDB};
pub use testing::TestExternalities;
pub use basic::BasicExternalities;
pub use ext::Ext;
pub use backend::Backend;
pub use changes_trie::{
	AnchorBlockId as ChangesTrieAnchorBlockId,
	Storage as ChangesTrieStorage,
	RootsStorage as ChangesTrieRootsStorage,
	InMemoryStorage as InMemoryChangesTrieStorage,
	BuildCache as ChangesTrieBuildCache,
	CacheAction as ChangesTrieCacheAction,
	ConfigurationRange as ChangesTrieConfigurationRange,
	key_changes, key_changes_proof, key_changes_proof_check,
	prune as prune_changes_tries,
	oldest_non_pruned_trie as oldest_non_pruned_changes_trie,
	BlockNumber as ChangesTrieBlockNumber,
};
pub use overlayed_changes::{OverlayedChanges, StorageChanges, StorageTransactionCache};
pub use proving_backend::{
	create_proof_check_backend, create_proof_check_backend_storage, merge_storage_proofs,
	ProofRecorder, ProvingBackend, ProvingBackendRecorder, StorageProof,
};
pub use trie_backend_essence::{TrieBackendStorage, Storage};
pub use trie_backend::TrieBackend;
pub use error::{Error, ExecutionError};
pub use in_memory_backend::InMemory as InMemoryBackend;

type CallResult<R, E> = Result<NativeOrEncoded<R>, E>;

/// Default handler of the execution manager.
pub type DefaultHandler<R, E> = fn(CallResult<R, E>, CallResult<R, E>) -> CallResult<R, E>;

/// Type of changes trie transaction.
pub type ChangesTrieTransaction<H, N> = (
	MemoryDB<H>,
	ChangesTrieCacheAction<<H as Hasher>::Out, N>,
);

/// Strategy for executing a call into the runtime.
#[derive(Copy, Clone, Eq, PartialEq, Debug)]
pub enum ExecutionStrategy {
	/// Execute with the native equivalent if it is compatible with the given wasm module; otherwise fall back to the wasm.
	NativeWhenPossible,
	/// Use the given wasm module.
	AlwaysWasm,
	/// Run with both the wasm and the native variant (if compatible). Report any discrepancy as an error.
	Both,
	/// First native, then if that fails or is not possible, wasm.
	NativeElseWasm,
}

/// Storage backend trust level.
#[derive(Debug, Clone)]
pub enum BackendTrustLevel {
	/// Panics from trusted backends are considered justified, and never caught.
	Trusted,
	/// Panics from untrusted backend are caught and interpreted as runtime error.
	/// Untrusted backend may be missing some parts of the trie, so panics are not considered
	/// fatal.
	Untrusted,
}

/// Like `ExecutionStrategy` only it also stores a handler in case of consensus failure.
#[derive(Clone)]
pub enum ExecutionManager<F> {
	/// Execute with the native equivalent if it is compatible with the given wasm module; otherwise fall back to the wasm.
	NativeWhenPossible,
	/// Use the given wasm module. The backend on which code is executed code could be
	/// trusted to provide all storage or not (i.e. the light client cannot be trusted to provide
	/// for all storage queries since the storage entries it has come from an external node).
	AlwaysWasm(BackendTrustLevel),
	/// Run with both the wasm and the native variant (if compatible). Call `F` in the case of any discrepancy.
	Both(F),
	/// First native, then if that fails or is not possible, wasm.
	NativeElseWasm,
}

impl<'a, F> From<&'a ExecutionManager<F>> for ExecutionStrategy {
	fn from(s: &'a ExecutionManager<F>) -> Self {
		match *s {
			ExecutionManager::NativeWhenPossible => ExecutionStrategy::NativeWhenPossible,
			ExecutionManager::AlwaysWasm(_) => ExecutionStrategy::AlwaysWasm,
			ExecutionManager::NativeElseWasm => ExecutionStrategy::NativeElseWasm,
			ExecutionManager::Both(_) => ExecutionStrategy::Both,
		}
	}
}

impl ExecutionStrategy {
	/// Gets the corresponding manager for the execution strategy.
	pub fn get_manager<E: fmt::Debug, R: Decode + Encode>(
		self,
	) -> ExecutionManager<DefaultHandler<R, E>> {
		match self {
			ExecutionStrategy::AlwaysWasm => ExecutionManager::AlwaysWasm(BackendTrustLevel::Trusted),
			ExecutionStrategy::NativeWhenPossible => ExecutionManager::NativeWhenPossible,
			ExecutionStrategy::NativeElseWasm => ExecutionManager::NativeElseWasm,
			ExecutionStrategy::Both => ExecutionManager::Both(|wasm_result, native_result| {
				warn!(
					"Consensus error between wasm {:?} and native {:?}. Using wasm.",
					wasm_result,
					native_result,
				);
				warn!("   Native result {:?}", native_result);
				warn!("   Wasm result {:?}", wasm_result);
				wasm_result
			}),
		}
	}
}

/// Evaluate to ExecutionManager::NativeElseWasm, without having to figure out the type.
pub fn native_else_wasm<E, R: Decode>() -> ExecutionManager<DefaultHandler<R, E>> {
	ExecutionManager::NativeElseWasm
}

/// Evaluate to ExecutionManager::AlwaysWasm with trusted backend, without having to figure out the type.
fn always_wasm<E, R: Decode>() -> ExecutionManager<DefaultHandler<R, E>> {
	ExecutionManager::AlwaysWasm(BackendTrustLevel::Trusted)
}

/// Evaluate ExecutionManager::AlwaysWasm with untrusted backend, without having to figure out the type.
fn always_untrusted_wasm<E, R: Decode>() -> ExecutionManager<DefaultHandler<R, E>> {
	ExecutionManager::AlwaysWasm(BackendTrustLevel::Untrusted)
}

/// The substrate state machine.
pub struct StateMachine<'a, B, H, N, T, Exec>
	where
		H: Hasher,
		B: Backend<H>,
		N: ChangesTrieBlockNumber,
{
	backend: &'a B,
	exec: &'a Exec,
	method: &'a str,
	call_data: &'a [u8],
	overlay: &'a mut OverlayedChanges,
	extensions: Extensions,
	changes_trie_storage: Option<&'a T>,
	_marker: PhantomData<(H, N)>,
	storage_transaction_cache: Option<&'a mut StorageTransactionCache<B::Transaction, H, N>>,
}

impl<'a, B, H, N, T, Exec> StateMachine<'a, B, H, N, T, Exec> where
<<<<<<< HEAD
	H: Hasher<Out=H256>,
	Exec: CodeExecutor + Clone + 'static,
=======
	H: Hasher,
	H::Out: Ord + 'static + codec::Codec,
	Exec: CodeExecutor,
>>>>>>> dc4216a5
	B: Backend<H>,
	T: ChangesTrieStorage<H, N>,
	N: crate::changes_trie::BlockNumber,
{
	/// Creates new substrate state machine.
	pub fn new(
		backend: &'a B,
		changes_trie_storage: Option<&'a T>,
		overlay: &'a mut OverlayedChanges,
		exec: &'a Exec,
		method: &'a str,
		call_data: &'a [u8],
		mut extensions: Extensions,
	) -> Self {
		extensions.register(CallInWasmExt::new(exec.clone()));

		Self {
			backend,
			exec,
			method,
			call_data,
			extensions,
			overlay,
			changes_trie_storage,
			_marker: PhantomData,
			storage_transaction_cache: None,
		}
	}

	/// Use given `cache` as storage transaction cache.
	///
	/// The cache will be used to cache storage transactions that can be build while executing a
	/// function in the runtime. For example, when calculating the storage root a transaction is
	/// build that will be cached.
	pub fn with_storage_transaction_cache(
		mut self,
		cache: Option<&'a mut StorageTransactionCache<B::Transaction, H, N>>,
	) -> Self {
		self.storage_transaction_cache = cache;
		self
	}

	/// Execute a call using the given state backend, overlayed changes, and call executor.
	///
	/// On an error, no prospective changes are written to the overlay.
	///
	/// Note: changes to code will be in place if this call is made again. For running partial
	/// blocks (e.g. a transaction at a time), ensure a different method is used.
	///
	/// Returns the SCALE encoded result of the executed function.
	pub fn execute(&mut self, strategy: ExecutionStrategy) -> Result<Vec<u8>, Box<dyn Error>> {
		// We are not giving a native call and thus we are sure that the result can never be a native
		// value.
		self.execute_using_consensus_failure_handler::<_, NeverNativeValue, fn() -> _>(
			strategy.get_manager(),
			None,
		).map(NativeOrEncoded::into_encoded)
	}

	fn execute_aux<R, NC>(
		&mut self,
		use_native: bool,
		native_call: Option<NC>,
	) -> (
		CallResult<R, Exec::Error>,
		bool,
	) where
		R: Decode + Encode + PartialEq,
		NC: FnOnce() -> result::Result<R, String> + UnwindSafe,
	{
		let mut cache = StorageTransactionCache::default();

		let cache = match self.storage_transaction_cache.as_mut() {
			Some(cache) => cache,
			None => &mut cache,
		};

		let mut ext = Ext::new(
			self.overlay,
			cache,
			self.backend,
			self.changes_trie_storage.clone(),
			Some(&mut self.extensions),
		);

		let id = ext.id;
		trace!(
			target: "state-trace", "{:04x}: Call {} at {:?}. Input={:?}",
			id,
			self.method,
			self.backend,
			HexDisplay::from(&self.call_data),
		);

		let (result, was_native) = self.exec.call(
			&mut ext,
			self.method,
			self.call_data,
			use_native,
			native_call,
		);

		trace!(
			target: "state-trace", "{:04x}: Return. Native={:?}, Result={:?}",
			id,
			was_native,
			result,
		);

		(result, was_native)
	}

	fn execute_call_with_both_strategy<Handler, R, NC>(
		&mut self,
		mut native_call: Option<NC>,
		orig_prospective: OverlayedChangeSet,
		on_consensus_failure: Handler,
	) -> CallResult<R, Exec::Error>
		where
			R: Decode + Encode + PartialEq,
			NC: FnOnce() -> result::Result<R, String> + UnwindSafe,
			Handler: FnOnce(
				CallResult<R, Exec::Error>,
				CallResult<R, Exec::Error>,
			) -> CallResult<R, Exec::Error>
	{
		let (result, was_native) = self.execute_aux(true, native_call.take());

		if was_native {
			self.overlay.prospective = orig_prospective.clone();
			let (wasm_result, _) = self.execute_aux(
				false,
				native_call,
			);

			if (result.is_ok() && wasm_result.is_ok()
				&& result.as_ref().ok() == wasm_result.as_ref().ok())
				|| result.is_err() && wasm_result.is_err()
			{
				result
			} else {
				on_consensus_failure(wasm_result, result)
			}
		} else {
			result
		}
	}

	fn execute_call_with_native_else_wasm_strategy<R, NC>(
		&mut self,
		mut native_call: Option<NC>,
		orig_prospective: OverlayedChangeSet,
	) -> CallResult<R, Exec::Error>
		where
			R: Decode + Encode + PartialEq,
			NC: FnOnce() -> result::Result<R, String> + UnwindSafe,
	{
		let (result, was_native) = self.execute_aux(
			true,
			native_call.take(),
		);

		if !was_native || result.is_ok() {
			result
		} else {
			self.overlay.prospective = orig_prospective.clone();
			let (wasm_result, _) = self.execute_aux(
				false,
				native_call,
			);
			wasm_result
		}
	}

	/// Execute a call using the given state backend, overlayed changes, and call executor.
	///
	/// On an error, no prospective changes are written to the overlay.
	///
	/// Note: changes to code will be in place if this call is made again. For running partial
	/// blocks (e.g. a transaction at a time), ensure a different method is used.
	///
	/// Returns the result of the executed function either in native reprensentation `R` or
	/// in SCALE encoded representation.
	pub fn execute_using_consensus_failure_handler<Handler, R, NC>(
		&mut self,
		manager: ExecutionManager<Handler>,
		mut native_call: Option<NC>,
	) -> Result<NativeOrEncoded<R>, Box<dyn Error>>
		where
			R: Decode + Encode + PartialEq,
			NC: FnOnce() -> result::Result<R, String> + UnwindSafe,
			Handler: FnOnce(
				CallResult<R, Exec::Error>,
				CallResult<R, Exec::Error>,
			) -> CallResult<R, Exec::Error>
	{
		// read changes trie configuration. The reason why we're doing it here instead of the
		// `OverlayedChanges` constructor is that we need proofs for this read as a part of
		// proof-of-execution on light clients. And the proof is recorded by the backend which
		// is created after OverlayedChanges

		let init_overlay = |overlay: &mut OverlayedChanges, final_check: bool, backend: &B| {
			let changes_trie_config = try_read_overlay_value(
				overlay,
				backend,
				well_known_keys::CHANGES_TRIE_CONFIG
			)?;
			set_changes_trie_config(overlay, changes_trie_config, final_check)
		};
		init_overlay(self.overlay, false, &self.backend)?;

		let result = {
			let orig_prospective = self.overlay.prospective.clone();

			match manager {
				ExecutionManager::Both(on_consensus_failure) => {
					self.execute_call_with_both_strategy(
						native_call.take(),
						orig_prospective,
						on_consensus_failure,
					)
				},
				ExecutionManager::NativeElseWasm => {
					self.execute_call_with_native_else_wasm_strategy(
						native_call.take(),
						orig_prospective,
					)
				},
				ExecutionManager::AlwaysWasm(trust_level) => {
					let _abort_guard = match trust_level {
						BackendTrustLevel::Trusted => None,
						BackendTrustLevel::Untrusted => Some(sp_panic_handler::AbortGuard::never_abort()),
					};
					self.execute_aux(false, native_call).0
				},
				ExecutionManager::NativeWhenPossible => {
					self.execute_aux(true, native_call).0
				},
			}
		};

		if result.is_ok() {
			init_overlay(self.overlay, true, self.backend)?;
		}

		result.map_err(|e| Box::new(e) as _)
	}
}

/// Prove execution using the given state backend, overlayed changes, and call executor.
pub fn prove_execution<B, H, Exec>(
	mut backend: B,
	overlay: &mut OverlayedChanges,
	exec: &Exec,
	method: &str,
	call_data: &[u8],
) -> Result<(Vec<u8>, StorageProof), Box<dyn Error>>
where
	B: Backend<H>,
<<<<<<< HEAD
	H: Hasher<Out=H256>,
	Exec: CodeExecutor + Clone + 'static,
=======
	H: Hasher,
	H::Out: Ord + 'static + codec::Codec,
	Exec: CodeExecutor,
>>>>>>> dc4216a5
{
	let trie_backend = backend.as_trie_backend()
		.ok_or_else(|| Box::new(ExecutionError::UnableToGenerateProof) as Box<dyn Error>)?;
	prove_execution_on_trie_backend(trie_backend, overlay, exec, method, call_data)
}

/// Prove execution using the given trie backend, overlayed changes, and call executor.
/// Produces a state-backend-specific "transaction" which can be used to apply the changes
/// to the backing store, such as the disk.
/// Execution proof is the set of all 'touched' storage DBValues from the backend.
///
/// On an error, no prospective changes are written to the overlay.
///
/// Note: changes to code will be in place if this call is made again. For running partial
/// blocks (e.g. a transaction at a time), ensure a different method is used.
pub fn prove_execution_on_trie_backend<S, H, Exec>(
	trie_backend: &TrieBackend<S, H>,
	overlay: &mut OverlayedChanges,
	exec: &Exec,
	method: &str,
	call_data: &[u8],
) -> Result<(Vec<u8>, StorageProof), Box<dyn Error>>
where
	S: trie_backend_essence::TrieBackendStorage<H>,
<<<<<<< HEAD
	H: Hasher<Out=H256>,
	Exec: CodeExecutor + Clone + 'static,
=======
	H: Hasher,
	H::Out: Ord + 'static + codec::Codec,
	Exec: CodeExecutor,
>>>>>>> dc4216a5
{
	let proving_backend = proving_backend::ProvingBackend::new(trie_backend);
	let mut sm = StateMachine::<_, H, _, InMemoryChangesTrieStorage<H, u64>, Exec>::new(
		&proving_backend, None, overlay, exec, method, call_data, Extensions::default(),
	);

	let result = sm.execute_using_consensus_failure_handler::<_, NeverNativeValue, fn() -> _>(
		always_wasm(),
		None,
	)?;
	let proof = sm.backend.extract_proof();
	Ok((result.into_encoded(), proof))
}

/// Check execution proof, generated by `prove_execution` call.
pub fn execution_proof_check<H, Exec>(
	root: H::Out,
	proof: StorageProof,
	overlay: &mut OverlayedChanges,
	exec: &Exec,
	method: &str,
	call_data: &[u8],
) -> Result<Vec<u8>, Box<dyn Error>>
where
<<<<<<< HEAD
	H: Hasher<Out=H256>,
	Exec: CodeExecutor + Clone + 'static,
	H::Out: Ord + 'static,
=======
	H: Hasher,
	Exec: CodeExecutor,
	H::Out: Ord + 'static + codec::Codec,
>>>>>>> dc4216a5
{
	let trie_backend = create_proof_check_backend::<H>(root.into(), proof)?;
	execution_proof_check_on_trie_backend(&trie_backend, overlay, exec, method, call_data)
}

/// Check execution proof on proving backend, generated by `prove_execution` call.
pub fn execution_proof_check_on_trie_backend<H, Exec>(
	trie_backend: &TrieBackend<MemoryDB<H>, H>,
	overlay: &mut OverlayedChanges,
	exec: &Exec,
	method: &str,
	call_data: &[u8],
) -> Result<Vec<u8>, Box<dyn Error>>
where
<<<<<<< HEAD
	H: Hasher<Out=H256>,
	Exec: CodeExecutor + Clone + 'static,
=======
	H: Hasher,
	H::Out: Ord + 'static + codec::Codec,
	Exec: CodeExecutor,
>>>>>>> dc4216a5
{
	let mut sm = StateMachine::<_, H, _, InMemoryChangesTrieStorage<H, u64>, Exec>::new(
		trie_backend, None, overlay, exec, method, call_data, Extensions::default(),
	);

	sm.execute_using_consensus_failure_handler::<_, NeverNativeValue, fn() -> _>(
		always_untrusted_wasm(),
		None,
	).map(NativeOrEncoded::into_encoded)
}

/// Generate storage read proof.
pub fn prove_read<B, H, I>(
	mut backend: B,
	keys: I,
) -> Result<StorageProof, Box<dyn Error>>
where
	B: Backend<H>,
	H: Hasher,
	H::Out: Ord + Codec,
	I: IntoIterator,
	I::Item: AsRef<[u8]>,
{
	let trie_backend = backend.as_trie_backend()
		.ok_or_else(
			|| Box::new(ExecutionError::UnableToGenerateProof) as Box<dyn Error>
		)?;
	prove_read_on_trie_backend(trie_backend, keys)
}

/// Generate child storage read proof.
pub fn prove_child_read<B, H, I>(
	mut backend: B,
	storage_key: &[u8],
	child_info: ChildInfo,
	keys: I,
) -> Result<StorageProof, Box<dyn Error>>
where
	B: Backend<H>,
	H: Hasher,
	H::Out: Ord + Codec,
	I: IntoIterator,
	I::Item: AsRef<[u8]>,
{
	let trie_backend = backend.as_trie_backend()
		.ok_or_else(|| Box::new(ExecutionError::UnableToGenerateProof) as Box<dyn Error>)?;
	prove_child_read_on_trie_backend(trie_backend, storage_key, child_info, keys)
}

/// Generate storage read proof on pre-created trie backend.
pub fn prove_read_on_trie_backend<S, H, I>(
	trie_backend: &TrieBackend<S, H>,
	keys: I,
) -> Result<StorageProof, Box<dyn Error>>
where
	S: trie_backend_essence::TrieBackendStorage<H>,
	H: Hasher,
	H::Out: Ord + Codec,
	I: IntoIterator,
	I::Item: AsRef<[u8]>,
{
	let proving_backend = proving_backend::ProvingBackend::<_, H>::new(trie_backend);
	for key in keys.into_iter() {
		proving_backend
			.storage(key.as_ref())
			.map_err(|e| Box::new(e) as Box<dyn Error>)?;
	}
	Ok(proving_backend.extract_proof())
}

/// Generate storage read proof on pre-created trie backend.
pub fn prove_child_read_on_trie_backend<S, H, I>(
	trie_backend: &TrieBackend<S, H>,
	storage_key: &[u8],
	child_info: ChildInfo,
	keys: I,
) -> Result<StorageProof, Box<dyn Error>>
where
	S: trie_backend_essence::TrieBackendStorage<H>,
	H: Hasher,
	H::Out: Ord + Codec,
	I: IntoIterator,
	I::Item: AsRef<[u8]>,
{
	let proving_backend = proving_backend::ProvingBackend::<_, H>::new(trie_backend);
	for key in keys.into_iter() {
		proving_backend
			.child_storage(storage_key, child_info.clone(), key.as_ref())
			.map_err(|e| Box::new(e) as Box<dyn Error>)?;
	}
	Ok(proving_backend.extract_proof())
}

/// Check storage read proof, generated by `prove_read` call.
pub fn read_proof_check<H, I>(
	root: H::Out,
	proof: StorageProof,
	keys: I,
) -> Result<HashMap<Vec<u8>, Option<Vec<u8>>>, Box<dyn Error>>
where
	H: Hasher,
	H::Out: Ord + Codec,
	I: IntoIterator,
	I::Item: AsRef<[u8]>,
{
	let proving_backend = create_proof_check_backend::<H>(root, proof)?;
	let mut result = HashMap::new();
	for key in keys.into_iter() {
		let value = read_proof_check_on_proving_backend(&proving_backend, key.as_ref())?;
		result.insert(key.as_ref().to_vec(), value);
	}
	Ok(result)
}

/// Check child storage read proof, generated by `prove_child_read` call.
pub fn read_child_proof_check<H, I>(
	root: H::Out,
	proof: StorageProof,
	storage_key: &[u8],
	keys: I,
) -> Result<HashMap<Vec<u8>, Option<Vec<u8>>>, Box<dyn Error>>
where
	H: Hasher,
	H::Out: Ord + Codec,
	I: IntoIterator,
	I::Item: AsRef<[u8]>,
{
	let proving_backend = create_proof_check_backend::<H>(root, proof)?;
	let mut result = HashMap::new();
	for key in keys.into_iter() {
		let value = read_child_proof_check_on_proving_backend(
			&proving_backend,
			storage_key,
			key.as_ref(),
		)?;
		result.insert(key.as_ref().to_vec(), value);
	}
	Ok(result)
}

/// Check storage read proof on pre-created proving backend.
pub fn read_proof_check_on_proving_backend<H>(
	proving_backend: &TrieBackend<MemoryDB<H>, H>,
	key: &[u8],
) -> Result<Option<Vec<u8>>, Box<dyn Error>>
where
	H: Hasher,
	H::Out: Ord + Codec,
{
	proving_backend.storage(key).map_err(|e| Box::new(e) as Box<dyn Error>)
}

/// Check child storage read proof on pre-created proving backend.
pub fn read_child_proof_check_on_proving_backend<H>(
	proving_backend: &TrieBackend<MemoryDB<H>, H>,
	storage_key: &[u8],
	key: &[u8],
) -> Result<Option<Vec<u8>>, Box<dyn Error>>
where
	H: Hasher,
	H::Out: Ord + Codec,
{
	// Not a prefixed memory db, using empty unique id and include root resolution.
	proving_backend.child_storage(storage_key, ChildInfo::new_default(&[]), key)
		.map_err(|e| Box::new(e) as Box<dyn Error>)
}

/// Sets overlayed changes' changes trie configuration. Returns error if configuration
/// differs from previous OR config decode has failed.
fn set_changes_trie_config(
	overlay: &mut OverlayedChanges,
	config: Option<Vec<u8>>,
	final_check: bool,
) -> Result<(), Box<dyn Error>> {
	let config = match config {
		Some(v) => Some(Decode::decode(&mut &v[..])
			.map_err(|_| Box::new("Failed to decode changes trie configuration".to_owned()) as Box<dyn Error>)?),
		None => None,
	};

	if final_check && overlay.changes_trie_config.is_some() != config.is_some() {
		return Err(Box::new("Changes trie configuration change is not supported".to_owned()));
	}

	if let Some(config) = config {
		if !overlay.set_changes_trie_config(config) {
			return Err(Box::new("Changes trie configuration change is not supported".to_owned()));
		}
	}
	Ok(())
}

/// Reads storage value from overlay or from the backend.
fn try_read_overlay_value<H, B>(
	overlay: &OverlayedChanges,
	backend: &B, key: &[u8],
) -> Result<Option<Vec<u8>>, Box<dyn Error>> where H: Hasher, B: Backend<H> {
	match overlay.storage(key).map(|x| x.map(|x| x.to_vec())) {
		Some(value) => Ok(value),
		None => backend
			.storage(key)
			.map_err(|err| Box::new(ExecutionError::Backend(format!("{}", err))) as Box<dyn Error>),
	}
}

#[cfg(test)]
mod tests {
	use std::collections::BTreeMap;
	use codec::Encode;
	use overlayed_changes::OverlayedValue;
	use super::*;
	use super::ext::Ext;
	use super::changes_trie::{
		InMemoryStorage as InMemoryChangesTrieStorage,
		Configuration as ChangesTrieConfig,
	};
	use sp_core::{Blake2Hasher, map, traits::Externalities, storage::ChildStorageKey};

	#[derive(Clone)]
	struct DummyCodeExecutor {
		change_changes_trie_config: bool,
		native_available: bool,
		native_succeeds: bool,
		fallback_succeeds: bool,
	}

	const CHILD_INFO_1: ChildInfo<'static> = ChildInfo::new_default(b"unique_id_1");

	impl CodeExecutor for DummyCodeExecutor {
		type Error = u8;

		fn call<
			E: Externalities,
			R: Encode + Decode + PartialEq,
			NC: FnOnce() -> result::Result<R, String>,
		>(
			&self,
			ext: &mut E,
			_method: &str,
			_data: &[u8],
			use_native: bool,
			_native_call: Option<NC>,
		) -> (CallResult<R, Self::Error>, bool) {
			if self.change_changes_trie_config {
				ext.place_storage(
					well_known_keys::CHANGES_TRIE_CONFIG.to_vec(),
					Some(
						ChangesTrieConfig {
							digest_interval: 777,
							digest_levels: 333,
						}.encode()
					)
				);
			}

			let using_native = use_native && self.native_available;
			match (using_native, self.native_succeeds, self.fallback_succeeds) {
				(true, true, _) | (false, _, true) => {
					(
						Ok(
							NativeOrEncoded::Encoded(
								vec![
									ext.storage(b"value1").unwrap()[0] +
									ext.storage(b"value2").unwrap()[0]
								]
							)
						),
						using_native
					)
				},
				_ => (Err(0), using_native),
			}
		}
	}

	impl sp_core::traits::CallInWasm for DummyCodeExecutor {
		fn call_in_wasm(
			&self,
			_: &[u8],
			_: &str,
			_: &[u8],
			_: &mut dyn Externalities,
		) -> std::result::Result<Vec<u8>, String> {
			unimplemented!("Not required in tests.")
		}
	}

	#[test]
	fn execute_works() {
		let backend = trie_backend::tests::test_trie();
		let mut overlayed_changes = Default::default();
		let changes_trie_storage = InMemoryChangesTrieStorage::<Blake2Hasher, u64>::new();

		let mut state_machine = StateMachine::new(
			&backend,
			Some(&changes_trie_storage),
			&mut overlayed_changes,
			&DummyCodeExecutor {
				change_changes_trie_config: false,
				native_available: true,
				native_succeeds: true,
				fallback_succeeds: true,
			},
			"test",
			&[],
			Default::default(),
		);

		assert_eq!(
			state_machine.execute(ExecutionStrategy::NativeWhenPossible).unwrap(),
			vec![66],
		);
	}


	#[test]
	fn execute_works_with_native_else_wasm() {
		let backend = trie_backend::tests::test_trie();
		let mut overlayed_changes = Default::default();
		let changes_trie_storage = InMemoryChangesTrieStorage::<Blake2Hasher, u64>::new();

		let mut state_machine = StateMachine::new(
			&backend,
			Some(&changes_trie_storage),
			&mut overlayed_changes,
			&DummyCodeExecutor {
				change_changes_trie_config: false,
				native_available: true,
				native_succeeds: true,
				fallback_succeeds: true,
			},
			"test",
			&[],
			Default::default(),
		);

		assert_eq!(state_machine.execute(ExecutionStrategy::NativeElseWasm).unwrap(), vec![66]);
	}

	#[test]
	fn dual_execution_strategy_detects_consensus_failure() {
		let mut consensus_failed = false;
		let backend = trie_backend::tests::test_trie();
		let mut overlayed_changes = Default::default();
		let changes_trie_storage = InMemoryChangesTrieStorage::<Blake2Hasher, u64>::new();

		let mut state_machine = StateMachine::new(
			&backend,
			Some(&changes_trie_storage),
			&mut overlayed_changes,
			&DummyCodeExecutor {
				change_changes_trie_config: false,
				native_available: true,
				native_succeeds: true,
				fallback_succeeds: false,
			},
			"test",
			&[],
			Default::default(),
		);

		assert!(
			state_machine.execute_using_consensus_failure_handler::<_, NeverNativeValue, fn() -> _>(
				ExecutionManager::Both(|we, _ne| {
					consensus_failed = true;
					we
				}),
				None,
			).is_err()
		);
		assert!(consensus_failed);
	}

	#[test]
	fn prove_execution_and_proof_check_works() {
		let executor = DummyCodeExecutor {
			change_changes_trie_config: false,
			native_available: true,
			native_succeeds: true,
			fallback_succeeds: true,
		};

		// fetch execution proof from 'remote' full node
		let remote_backend = trie_backend::tests::test_trie();
		let remote_root = remote_backend.storage_root(std::iter::empty()).0;
		let (remote_result, remote_proof) = prove_execution(
			remote_backend,
			&mut Default::default(),
			&executor,
			"test",
			&[],
		).unwrap();

		// check proof locally
		let local_result = execution_proof_check::<Blake2Hasher, _>(
			remote_root,
			remote_proof,
			&mut Default::default(),
			&executor,
			"test",
			&[],
		).unwrap();

		// check that both results are correct
		assert_eq!(remote_result, vec![66]);
		assert_eq!(remote_result, local_result);
	}

	#[test]
	fn clear_prefix_in_ext_works() {
		let initial: BTreeMap<_, _> = map![
			b"aaa".to_vec() => b"0".to_vec(),
			b"abb".to_vec() => b"1".to_vec(),
			b"abc".to_vec() => b"2".to_vec(),
			b"bbb".to_vec() => b"3".to_vec()
		];
		let mut state = InMemoryBackend::<Blake2Hasher>::from(initial);
		let backend = state.as_trie_backend().unwrap();
		let mut overlay = OverlayedChanges {
			committed: map![
				b"aba".to_vec() => OverlayedValue::from(Some(b"1312".to_vec())),
				b"bab".to_vec() => OverlayedValue::from(Some(b"228".to_vec()))
			],
			prospective: map![
				b"abd".to_vec() => OverlayedValue::from(Some(b"69".to_vec())),
				b"bbd".to_vec() => OverlayedValue::from(Some(b"42".to_vec()))
			],
			..Default::default()
		};

		{
			let changes_trie_storage = InMemoryChangesTrieStorage::<Blake2Hasher, u64>::new();
			let mut cache = StorageTransactionCache::default();
			let mut ext = Ext::new(
				&mut overlay,
				&mut cache,
				backend,
				Some(&changes_trie_storage),
				None,
			);
			ext.clear_prefix(b"ab");
		}
		overlay.commit_prospective();

		assert_eq!(
			overlay.committed,
			map![
				b"abc".to_vec() => None.into(),
				b"abb".to_vec() => None.into(),
				b"aba".to_vec() => None.into(),
				b"abd".to_vec() => None.into(),

				b"bab".to_vec() => Some(b"228".to_vec()).into(),
				b"bbd".to_vec() => Some(b"42".to_vec()).into()
			],
		);
	}

	#[test]
	fn set_child_storage_works() {
		let mut state = InMemoryBackend::<Blake2Hasher>::default();
		let backend = state.as_trie_backend().unwrap();
		let changes_trie_storage = InMemoryChangesTrieStorage::<Blake2Hasher, u64>::new();
		let mut overlay = OverlayedChanges::default();
		let mut cache = StorageTransactionCache::default();
		let mut ext = Ext::new(
			&mut overlay,
			&mut cache,
			backend,
			Some(&changes_trie_storage),
			None,
		);

		ext.set_child_storage(
			ChildStorageKey::from_slice(b":child_storage:default:testchild").unwrap(),
			CHILD_INFO_1,
			b"abc".to_vec(),
			b"def".to_vec()
		);
		assert_eq!(
			ext.child_storage(
				ChildStorageKey::from_slice(b":child_storage:default:testchild").unwrap(),
				CHILD_INFO_1,
				b"abc"
			),
			Some(b"def".to_vec())
		);
		ext.kill_child_storage(
			ChildStorageKey::from_slice(b":child_storage:default:testchild").unwrap(),
			CHILD_INFO_1,
		);
		assert_eq!(
			ext.child_storage(
				ChildStorageKey::from_slice(b":child_storage:default:testchild").unwrap(),
				CHILD_INFO_1,
				b"abc"
			),
			None
		);
	}

	#[test]
	fn prove_read_and_proof_check_works() {
		// fetch read proof from 'remote' full node
		let remote_backend = trie_backend::tests::test_trie();
		let remote_root = remote_backend.storage_root(::std::iter::empty()).0;
		let remote_proof = prove_read(remote_backend, &[b"value2"]).unwrap();
 		// check proof locally
		let local_result1 = read_proof_check::<Blake2Hasher, _>(
			remote_root,
			remote_proof.clone(),
			&[b"value2"],
		).unwrap();
		let local_result2 = read_proof_check::<Blake2Hasher, _>(
			remote_root,
			remote_proof.clone(),
			&[&[0xff]],
		).is_ok();
 		// check that results are correct
		assert_eq!(
			local_result1.into_iter().collect::<Vec<_>>(),
			vec![(b"value2".to_vec(), Some(vec![24]))],
		);
		assert_eq!(local_result2, false);
		// on child trie
		let remote_backend = trie_backend::tests::test_trie();
		let remote_root = remote_backend.storage_root(::std::iter::empty()).0;
		let remote_proof = prove_child_read(
			remote_backend,
			b":child_storage:default:sub1",
			CHILD_INFO_1,
			&[b"value3"],
		).unwrap();
		let local_result1 = read_child_proof_check::<Blake2Hasher, _>(
			remote_root,
			remote_proof.clone(),
			b":child_storage:default:sub1",
			&[b"value3"],
		).unwrap();
		let local_result2 = read_child_proof_check::<Blake2Hasher, _>(
			remote_root,
			remote_proof.clone(),
			b":child_storage:default:sub1",
			&[b"value2"],
		).unwrap();
		assert_eq!(
			local_result1.into_iter().collect::<Vec<_>>(),
			vec![(b"value3".to_vec(), Some(vec![142]))],
		);
		assert_eq!(
			local_result2.into_iter().collect::<Vec<_>>(),
			vec![(b"value2".to_vec(), None)],
		);
	}

	#[test]
	fn cannot_change_changes_trie_config() {
		let backend = trie_backend::tests::test_trie();
		let mut overlayed_changes = Default::default();
		let changes_trie_storage = InMemoryChangesTrieStorage::<Blake2Hasher, u64>::new();

		let mut state_machine = StateMachine::new(
			&backend,
			Some(&changes_trie_storage),
			&mut overlayed_changes,
			&DummyCodeExecutor {
				change_changes_trie_config: true,
				native_available: false,
				native_succeeds: true,
				fallback_succeeds: true,
			},
			"test",
			&[],
			Default::default(),
		);

		assert!(state_machine.execute(ExecutionStrategy::NativeWhenPossible).is_err());
	}

	#[test]
	fn child_storage_uuid() {
		const CHILD_INFO_1: ChildInfo<'static> = ChildInfo::new_default(b"unique_id_1");
		const CHILD_INFO_2: ChildInfo<'static> = ChildInfo::new_default(b"unique_id_2");
		use crate::trie_backend::tests::test_trie;
		let mut overlay = OverlayedChanges::default();

		let subtrie1 = ChildStorageKey::from_slice(b":child_storage:default:sub_test1").unwrap();
		let subtrie2 = ChildStorageKey::from_slice(b":child_storage:default:sub_test2").unwrap();
		let mut transaction = {
			let backend = test_trie();
			let changes_trie_storage = InMemoryChangesTrieStorage::<Blake2Hasher, u64>::new();
			let mut cache = StorageTransactionCache::default();
			let mut ext = Ext::new(
				&mut overlay,
				&mut cache,
				&backend,
				Some(&changes_trie_storage),
				None,
			);
			ext.set_child_storage(subtrie1, CHILD_INFO_1, b"abc".to_vec(), b"def".to_vec());
			ext.set_child_storage(subtrie2, CHILD_INFO_2, b"abc".to_vec(), b"def".to_vec());
			ext.storage_root();
			cache.transaction.unwrap()
		};
		let mut duplicate = false;
		for (k, (value, rc)) in transaction.drain().iter() {
			// look for a key inserted twice: transaction rc is 2
			if *rc == 2 {
				duplicate = true;
				println!("test duplicate for {:?} {:?}", k, value);
			}
		}
		assert!(!duplicate);
	}

	#[test]
	fn cannot_change_changes_trie_config_with_native_else_wasm() {
		let backend = trie_backend::tests::test_trie();
		let mut overlayed_changes = Default::default();
		let changes_trie_storage = InMemoryChangesTrieStorage::<Blake2Hasher, u64>::new();

		let mut state_machine = StateMachine::new(
			&backend,
			Some(&changes_trie_storage),
			&mut overlayed_changes,
			&DummyCodeExecutor {
				change_changes_trie_config: true,
				native_available: false,
				native_succeeds: true,
				fallback_succeeds: true,
			},
			"test",
			&[],
			Default::default(),
		);

		assert!(state_machine.execute(ExecutionStrategy::NativeElseWasm).is_err());
	}
}<|MERGE_RESOLUTION|>--- conflicted
+++ resolved
@@ -24,11 +24,7 @@
 use codec::{Decode, Encode, Codec};
 use sp_core::{
 	storage::{well_known_keys, ChildInfo}, NativeOrEncoded, NeverNativeValue,
-<<<<<<< HEAD
-	traits::{CodeExecutor, CallInWasmExt}, hexdisplay::HexDisplay, hash::H256,
-=======
-	traits::CodeExecutor, hexdisplay::HexDisplay
->>>>>>> dc4216a5
+	traits::{CodeExecutor, CallInWasmExt}, hexdisplay::HexDisplay
 };
 use overlayed_changes::OverlayedChangeSet;
 use sp_externalities::Extensions;
@@ -191,14 +187,9 @@
 }
 
 impl<'a, B, H, N, T, Exec> StateMachine<'a, B, H, N, T, Exec> where
-<<<<<<< HEAD
-	H: Hasher<Out=H256>,
+	H: Hasher,
+	H::Out: Ord + 'static + codec::Codec,
 	Exec: CodeExecutor + Clone + 'static,
-=======
-	H: Hasher,
-	H::Out: Ord + 'static + codec::Codec,
-	Exec: CodeExecutor,
->>>>>>> dc4216a5
 	B: Backend<H>,
 	T: ChangesTrieStorage<H, N>,
 	N: crate::changes_trie::BlockNumber,
@@ -458,14 +449,9 @@
 ) -> Result<(Vec<u8>, StorageProof), Box<dyn Error>>
 where
 	B: Backend<H>,
-<<<<<<< HEAD
-	H: Hasher<Out=H256>,
+	H: Hasher,
+	H::Out: Ord + 'static + codec::Codec,
 	Exec: CodeExecutor + Clone + 'static,
-=======
-	H: Hasher,
-	H::Out: Ord + 'static + codec::Codec,
-	Exec: CodeExecutor,
->>>>>>> dc4216a5
 {
 	let trie_backend = backend.as_trie_backend()
 		.ok_or_else(|| Box::new(ExecutionError::UnableToGenerateProof) as Box<dyn Error>)?;
@@ -490,14 +476,9 @@
 ) -> Result<(Vec<u8>, StorageProof), Box<dyn Error>>
 where
 	S: trie_backend_essence::TrieBackendStorage<H>,
-<<<<<<< HEAD
-	H: Hasher<Out=H256>,
-	Exec: CodeExecutor + Clone + 'static,
-=======
 	H: Hasher,
 	H::Out: Ord + 'static + codec::Codec,
-	Exec: CodeExecutor,
->>>>>>> dc4216a5
+	Exec: CodeExecutor + 'static + Clone,
 {
 	let proving_backend = proving_backend::ProvingBackend::new(trie_backend);
 	let mut sm = StateMachine::<_, H, _, InMemoryChangesTrieStorage<H, u64>, Exec>::new(
@@ -522,15 +503,9 @@
 	call_data: &[u8],
 ) -> Result<Vec<u8>, Box<dyn Error>>
 where
-<<<<<<< HEAD
-	H: Hasher<Out=H256>,
+	H: Hasher,
 	Exec: CodeExecutor + Clone + 'static,
-	H::Out: Ord + 'static,
-=======
-	H: Hasher,
-	Exec: CodeExecutor,
 	H::Out: Ord + 'static + codec::Codec,
->>>>>>> dc4216a5
 {
 	let trie_backend = create_proof_check_backend::<H>(root.into(), proof)?;
 	execution_proof_check_on_trie_backend(&trie_backend, overlay, exec, method, call_data)
@@ -545,14 +520,9 @@
 	call_data: &[u8],
 ) -> Result<Vec<u8>, Box<dyn Error>>
 where
-<<<<<<< HEAD
-	H: Hasher<Out=H256>,
+	H: Hasher,
+	H::Out: Ord + 'static + codec::Codec,
 	Exec: CodeExecutor + Clone + 'static,
-=======
-	H: Hasher,
-	H::Out: Ord + 'static + codec::Codec,
-	Exec: CodeExecutor,
->>>>>>> dc4216a5
 {
 	let mut sm = StateMachine::<_, H, _, InMemoryChangesTrieStorage<H, u64>, Exec>::new(
 		trie_backend, None, overlay, exec, method, call_data, Extensions::default(),
