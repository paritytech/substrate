--- conflicted
+++ resolved
@@ -1579,10 +1579,7 @@
 		let mut seed = [0; 16];
 		for i in 0..50u32 {
 			let mut child_infos = Vec::new();
-<<<<<<< HEAD
-=======
 			seed[0..4].copy_from_slice(&i.to_be_bytes()[..]);
->>>>>>> 63b32fba
 			let mut rand = SmallRng::from_seed(seed);
 
 			let nb_child_trie = rand.next_u32() as usize % 25;
