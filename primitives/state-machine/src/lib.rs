// This file is part of Substrate.

// Copyright (C) 2017-2021 Parity Technologies (UK) Ltd.
// SPDX-License-Identifier: Apache-2.0

// Licensed under the Apache License, Version 2.0 (the "License");
// you may not use this file except in compliance with the License.
// You may obtain a copy of the License at
//
// 	http://www.apache.org/licenses/LICENSE-2.0
//
// Unless required by applicable law or agreed to in writing, software
// distributed under the License is distributed on an "AS IS" BASIS,
// WITHOUT WARRANTIES OR CONDITIONS OF ANY KIND, either express or implied.
// See the License for the specific language governing permissions and
// limitations under the License.

//! Substrate state machine implementation.

#![warn(missing_docs)]
#![cfg_attr(not(feature = "std"), no_std)]

pub mod backend;
#[cfg(feature = "std")]
mod basic;
#[cfg(feature = "std")]
mod changes_trie;
mod error;
mod ext;
#[cfg(feature = "std")]
mod in_memory_backend;
pub(crate) mod overlayed_changes;
#[cfg(feature = "std")]
mod proving_backend;
#[cfg(feature = "std")]
mod read_only;
mod stats;
#[cfg(feature = "std")]
mod testing;
mod trie_backend;
mod trie_backend_essence;

#[cfg(feature = "std")]
pub use std_reexport::*;

#[cfg(feature = "std")]
pub use execution::*;
#[cfg(feature = "std")]
pub use log::{debug, error as log_error, warn};
#[cfg(feature = "std")]
pub use tracing::trace;

/// In no_std we skip logs for state_machine, this macro
/// is a noops.
#[cfg(not(feature = "std"))]
#[macro_export]
macro_rules! warn {
	(target: $target:expr, $message:expr $( , $arg:ident )* $( , )?) => {
		{
			$(
				let _ = &$arg;
			)*
		}
	};
	($message:expr, $( $arg:expr, )*) => {
		{
			$(
				let _ = &$arg;
			)*
		}
	};
}

/// In no_std we skip logs for state_machine, this macro
/// is a noops.
#[cfg(not(feature = "std"))]
#[macro_export]
macro_rules! debug {
	(target: $target:expr, $message:expr $( , $arg:ident )* $( , )?) => {
		{
			$(
				let _ = &$arg;
			)*
		}
	};
}

/// In no_std we skip logs for state_machine, this macro
/// is a noops.
#[cfg(not(feature = "std"))]
#[macro_export]
macro_rules! trace {
	(target: $target:expr, $($arg:tt)+) => {
		()
	};
	($($arg:tt)+) => {
		()
	};
}

/// In no_std we skip logs for state_machine, this macro
/// is a noops.
#[cfg(not(feature = "std"))]
#[macro_export]
macro_rules! log_error {
	(target: $target:expr, $($arg:tt)+) => {
		()
	};
	($($arg:tt)+) => {
		()
	};
}

/// Default error type to use with state machine trie backend.
#[cfg(feature = "std")]
pub type DefaultError = String;
/// Error type to use with state machine trie backend.
#[cfg(not(feature = "std"))]
#[derive(Debug, Default, Clone, Copy, Eq, PartialEq)]
pub struct DefaultError;

#[cfg(not(feature = "std"))]
impl sp_std::fmt::Display for DefaultError {
	fn fmt(&self, f: &mut sp_std::fmt::Formatter) -> sp_std::fmt::Result {
		write!(f, "DefaultError")
	}
}

pub use crate::{
	backend::Backend,
	error::{Error, ExecutionError},
	ext::Ext,
	overlayed_changes::{
		ChildStorageCollection, IndexOperation, OffchainChangesCollection,
		OffchainOverlayedChanges, OverlayedChanges, StorageChanges, StorageCollection, StorageKey,
		StorageTransactionCache, StorageValue,
	},
	stats::{StateMachineStats, UsageInfo, UsageUnit},
	trie_backend::TrieBackend,
	trie_backend_essence::{Storage, TrieBackendStorage},
};

#[cfg(not(feature = "std"))]
mod changes_trie {
	/// Stub for change trie block number until
	/// change trie move to no_std.
	pub trait BlockNumber {}

	impl<N> BlockNumber for N {}
}

#[cfg(feature = "std")]
mod std_reexport {
	pub use crate::{
		basic::BasicExternalities,
		changes_trie::{
			disabled_state as disabled_changes_trie_state, key_changes, key_changes_proof,
			key_changes_proof_check, key_changes_proof_check_with_db, prune as prune_changes_tries,
			AnchorBlockId as ChangesTrieAnchorBlockId, BlockNumber as ChangesTrieBlockNumber,
			BuildCache as ChangesTrieBuildCache, CacheAction as ChangesTrieCacheAction,
			ConfigurationRange as ChangesTrieConfigurationRange,
			InMemoryStorage as InMemoryChangesTrieStorage, RootsStorage as ChangesTrieRootsStorage,
			State as ChangesTrieState, Storage as ChangesTrieStorage,
		},
		in_memory_backend::new_in_mem,
		proving_backend::{
			create_proof_check_backend, ProofRecorder, ProvingBackend, ProvingBackendRecorder,
		},
		read_only::{InspectState, ReadOnlyExternalities},
		testing::TestExternalities,
	};
<<<<<<< HEAD
	pub use sp_trie::{trie_types::TrieDBMut, DBValue, Layout, MemoryDB, StorageProof, TrieMut};
=======
	pub use sp_trie::{
		trie_types::{TrieDBMutV0, TrieDBMutV1},
		DBValue, LayoutV0, LayoutV1, MemoryDB, StorageProof, TrieMut,
	};
>>>>>>> 4ff90097
}

#[cfg(feature = "std")]
mod execution {
	use super::*;
	use codec::{Codec, Decode, Encode};
	use hash_db::Hasher;
	use sp_core::{
		hexdisplay::HexDisplay,
		storage::ChildInfo,
		traits::{CodeExecutor, ReadRuntimeVersionExt, RuntimeCode, SpawnNamed},
		NativeOrEncoded, NeverNativeValue,
	};
	use sp_externalities::Extensions;
	use std::{collections::HashMap, fmt, panic::UnwindSafe, result};
	use tracing::{trace, warn};

	const PROOF_CLOSE_TRANSACTION: &str = "\
		Closing a transaction that was started in this function. Client initiated transactions
		are protected from being closed by the runtime. qed";

	pub(crate) type CallResult<R, E> = Result<NativeOrEncoded<R>, E>;

	/// Default handler of the execution manager.
	pub type DefaultHandler<R, E> = fn(CallResult<R, E>, CallResult<R, E>) -> CallResult<R, E>;

	/// Type of changes trie transaction.
	pub type ChangesTrieTransaction<H, N> =
		(MemoryDB<H>, ChangesTrieCacheAction<<H as Hasher>::Out, N>);

	/// Trie backend with in-memory storage.
	pub type InMemoryBackend<H> = TrieBackend<MemoryDB<H>, H>;

	/// Strategy for executing a call into the runtime.
	#[derive(Copy, Clone, Eq, PartialEq, Debug)]
	pub enum ExecutionStrategy {
		/// Execute with the native equivalent if it is compatible with the given wasm module;
		/// otherwise fall back to the wasm.
		NativeWhenPossible,
		/// Use the given wasm module.
		AlwaysWasm,
		/// Run with both the wasm and the native variant (if compatible). Report any discrepancy
		/// as an error.
		Both,
		/// First native, then if that fails or is not possible, wasm.
		NativeElseWasm,
	}

	/// Storage backend trust level.
	#[derive(Debug, Clone)]
	pub enum BackendTrustLevel {
		/// Panics from trusted backends are considered justified, and never caught.
		Trusted,
		/// Panics from untrusted backend are caught and interpreted as runtime error.
		/// Untrusted backend may be missing some parts of the trie, so panics are not considered
		/// fatal.
		Untrusted,
	}

	/// Like `ExecutionStrategy` only it also stores a handler in case of consensus failure.
	#[derive(Clone)]
	pub enum ExecutionManager<F> {
		/// Execute with the native equivalent if it is compatible with the given wasm module;
		/// otherwise fall back to the wasm.
		NativeWhenPossible,
		/// Use the given wasm module. The backend on which code is executed code could be
		/// trusted to provide all storage or not (i.e. the light client cannot be trusted to
		/// provide for all storage queries since the storage entries it has come from an external
		/// node).
		AlwaysWasm(BackendTrustLevel),
		/// Run with both the wasm and the native variant (if compatible). Call `F` in the case of
		/// any discrepancy.
		Both(F),
		/// First native, then if that fails or is not possible, wasm.
		NativeElseWasm,
	}

	impl<'a, F> From<&'a ExecutionManager<F>> for ExecutionStrategy {
		fn from(s: &'a ExecutionManager<F>) -> Self {
			match *s {
				ExecutionManager::NativeWhenPossible => ExecutionStrategy::NativeWhenPossible,
				ExecutionManager::AlwaysWasm(_) => ExecutionStrategy::AlwaysWasm,
				ExecutionManager::NativeElseWasm => ExecutionStrategy::NativeElseWasm,
				ExecutionManager::Both(_) => ExecutionStrategy::Both,
			}
		}
	}

	impl ExecutionStrategy {
		/// Gets the corresponding manager for the execution strategy.
		pub fn get_manager<E: fmt::Debug, R: Decode + Encode>(
			self,
		) -> ExecutionManager<DefaultHandler<R, E>> {
			match self {
				ExecutionStrategy::AlwaysWasm =>
					ExecutionManager::AlwaysWasm(BackendTrustLevel::Trusted),
				ExecutionStrategy::NativeWhenPossible => ExecutionManager::NativeWhenPossible,
				ExecutionStrategy::NativeElseWasm => ExecutionManager::NativeElseWasm,
				ExecutionStrategy::Both => ExecutionManager::Both(|wasm_result, native_result| {
					warn!(
						"Consensus error between wasm {:?} and native {:?}. Using wasm.",
						wasm_result, native_result,
					);
					warn!("   Native result {:?}", native_result);
					warn!("   Wasm result {:?}", wasm_result);
					wasm_result
				}),
			}
		}
	}

	/// Evaluate to ExecutionManager::NativeElseWasm, without having to figure out the type.
	pub fn native_else_wasm<E, R: Decode>() -> ExecutionManager<DefaultHandler<R, E>> {
		ExecutionManager::NativeElseWasm
	}

	/// Evaluate to ExecutionManager::AlwaysWasm with trusted backend, without having to figure out
	/// the type.
	fn always_wasm<E, R: Decode>() -> ExecutionManager<DefaultHandler<R, E>> {
		ExecutionManager::AlwaysWasm(BackendTrustLevel::Trusted)
	}

	/// Evaluate ExecutionManager::AlwaysWasm with untrusted backend, without having to figure out
	/// the type.
	fn always_untrusted_wasm<E, R: Decode>() -> ExecutionManager<DefaultHandler<R, E>> {
		ExecutionManager::AlwaysWasm(BackendTrustLevel::Untrusted)
	}

	/// The substrate state machine.
	pub struct StateMachine<'a, B, H, N, Exec>
	where
		H: Hasher,
		B: Backend<H>,
		N: ChangesTrieBlockNumber,
	{
		backend: &'a B,
		exec: &'a Exec,
		method: &'a str,
		call_data: &'a [u8],
		overlay: &'a mut OverlayedChanges,
		extensions: Extensions,
		changes_trie_state: Option<ChangesTrieState<'a, H, N>>,
		storage_transaction_cache: Option<&'a mut StorageTransactionCache<B::Transaction, H, N>>,
		runtime_code: &'a RuntimeCode<'a>,
		stats: StateMachineStats,
		/// The hash of the block the state machine will be executed on.
		///
		/// Used for logging.
		parent_hash: Option<H::Out>,
	}

	impl<'a, B, H, N, Exec> Drop for StateMachine<'a, B, H, N, Exec>
	where
		H: Hasher,
		B: Backend<H>,
		N: ChangesTrieBlockNumber,
	{
		fn drop(&mut self) {
			self.backend.register_overlay_stats(&self.stats);
		}
	}

	impl<'a, B, H, N, Exec> StateMachine<'a, B, H, N, Exec>
	where
		H: Hasher,
		H::Out: Ord + 'static + codec::Codec,
		Exec: CodeExecutor + Clone + 'static,
		B: Backend<H>,
		N: crate::changes_trie::BlockNumber,
	{
		/// Creates new substrate state machine.
		pub fn new(
			backend: &'a B,
			changes_trie_state: Option<ChangesTrieState<'a, H, N>>,
			overlay: &'a mut OverlayedChanges,
			exec: &'a Exec,
			method: &'a str,
			call_data: &'a [u8],
			mut extensions: Extensions,
			runtime_code: &'a RuntimeCode,
			spawn_handle: impl SpawnNamed + Send + 'static,
		) -> Self {
			extensions.register(ReadRuntimeVersionExt::new(exec.clone()));
			extensions.register(sp_core::traits::TaskExecutorExt::new(spawn_handle));

			Self {
				backend,
				exec,
				method,
				call_data,
				extensions,
				overlay,
				changes_trie_state,
				storage_transaction_cache: None,
				runtime_code,
				stats: StateMachineStats::default(),
				parent_hash: None,
			}
		}

		/// Use given `cache` as storage transaction cache.
		///
		/// The cache will be used to cache storage transactions that can be build while executing a
		/// function in the runtime. For example, when calculating the storage root a transaction is
		/// build that will be cached.
		pub fn with_storage_transaction_cache(
			mut self,
			cache: Option<&'a mut StorageTransactionCache<B::Transaction, H, N>>,
		) -> Self {
			self.storage_transaction_cache = cache;
			self
		}

		/// Set the given `parent_hash` as the hash of the parent block.
		///
		/// This will be used for improved logging.
		pub fn set_parent_hash(mut self, parent_hash: H::Out) -> Self {
			self.parent_hash = Some(parent_hash);
			self
		}

		/// Execute a call using the given state backend, overlayed changes, and call executor.
		///
		/// On an error, no prospective changes are written to the overlay.
		///
		/// Note: changes to code will be in place if this call is made again. For running partial
		/// blocks (e.g. a transaction at a time), ensure a different method is used.
		///
		/// Returns the SCALE encoded result of the executed function.
		pub fn execute(&mut self, strategy: ExecutionStrategy) -> Result<Vec<u8>, Box<dyn Error>> {
			// We are not giving a native call and thus we are sure that the result can never be a
			// native value.
			self.execute_using_consensus_failure_handler::<_, NeverNativeValue, fn() -> _>(
				strategy.get_manager(),
				None,
			)
			.map(NativeOrEncoded::into_encoded)
		}

		fn execute_aux<R, NC>(
			&mut self,
			use_native: bool,
			native_call: Option<NC>,
		) -> (CallResult<R, Exec::Error>, bool)
		where
			R: Decode + Encode + PartialEq,
			NC: FnOnce() -> result::Result<R, Box<dyn std::error::Error + Send + Sync>>
				+ UnwindSafe,
		{
			let mut cache = StorageTransactionCache::default();

			let cache = match self.storage_transaction_cache.as_mut() {
				Some(cache) => cache,
				None => &mut cache,
			};

			self.overlay
				.enter_runtime()
				.expect("StateMachine is never called from the runtime; qed");

			let mut ext = Ext::new(
				self.overlay,
				cache,
				self.backend,
				self.changes_trie_state.clone(),
				Some(&mut self.extensions),
			);

			let ext_id = ext.id;

			trace!(
				target: "state",
				ext_id = %HexDisplay::from(&ext_id.to_le_bytes()),
				method = %self.method,
				parent_hash = %self.parent_hash.map(|h| format!("{:?}", h)).unwrap_or_else(|| String::from("None")),
				input = ?HexDisplay::from(&self.call_data),
				"Call",
			);

			let (result, was_native) = self.exec.call(
				&mut ext,
				self.runtime_code,
				self.method,
				self.call_data,
				use_native,
				native_call,
			);

			self.overlay
				.exit_runtime()
				.expect("Runtime is not able to call this function in the overlay; qed");

			trace!(
				target: "state",
				ext_id = %HexDisplay::from(&ext_id.to_le_bytes()),
				?was_native,
				?result,
				"Return",
			);

			(result, was_native)
		}

		fn execute_call_with_both_strategy<Handler, R, NC>(
			&mut self,
			mut native_call: Option<NC>,
			on_consensus_failure: Handler,
		) -> CallResult<R, Exec::Error>
		where
			R: Decode + Encode + PartialEq,
			NC: FnOnce() -> result::Result<R, Box<dyn std::error::Error + Send + Sync>>
				+ UnwindSafe,
			Handler: FnOnce(
				CallResult<R, Exec::Error>,
				CallResult<R, Exec::Error>,
			) -> CallResult<R, Exec::Error>,
		{
			self.overlay.start_transaction();
			let (result, was_native) = self.execute_aux(true, native_call.take());

			if was_native {
				self.overlay.rollback_transaction().expect(PROOF_CLOSE_TRANSACTION);
				let (wasm_result, _) = self.execute_aux(false, native_call);

				if (result.is_ok() &&
					wasm_result.is_ok() && result.as_ref().ok() == wasm_result.as_ref().ok()) ||
					result.is_err() && wasm_result.is_err()
				{
					result
				} else {
					on_consensus_failure(wasm_result, result)
				}
			} else {
				self.overlay.commit_transaction().expect(PROOF_CLOSE_TRANSACTION);
				result
			}
		}

		fn execute_call_with_native_else_wasm_strategy<R, NC>(
			&mut self,
			mut native_call: Option<NC>,
		) -> CallResult<R, Exec::Error>
		where
			R: Decode + Encode + PartialEq,
			NC: FnOnce() -> result::Result<R, Box<dyn std::error::Error + Send + Sync>>
				+ UnwindSafe,
		{
			self.overlay.start_transaction();
			let (result, was_native) = self.execute_aux(true, native_call.take());

			if !was_native || result.is_ok() {
				self.overlay.commit_transaction().expect(PROOF_CLOSE_TRANSACTION);
				result
			} else {
				self.overlay.rollback_transaction().expect(PROOF_CLOSE_TRANSACTION);
				let (wasm_result, _) = self.execute_aux(false, native_call);
				wasm_result
			}
		}

		/// Execute a call using the given state backend, overlayed changes, and call executor.
		///
		/// On an error, no prospective changes are written to the overlay.
		///
		/// Note: changes to code will be in place if this call is made again. For running partial
		/// blocks (e.g. a transaction at a time), ensure a different method is used.
		///
		/// Returns the result of the executed function either in native representation `R` or
		/// in SCALE encoded representation.
		pub fn execute_using_consensus_failure_handler<Handler, R, NC>(
			&mut self,
			manager: ExecutionManager<Handler>,
			mut native_call: Option<NC>,
		) -> Result<NativeOrEncoded<R>, Box<dyn Error>>
		where
			R: Decode + Encode + PartialEq,
			NC: FnOnce() -> result::Result<R, Box<dyn std::error::Error + Send + Sync>>
				+ UnwindSafe,
			Handler: FnOnce(
				CallResult<R, Exec::Error>,
				CallResult<R, Exec::Error>,
			) -> CallResult<R, Exec::Error>,
		{
			let changes_tries_enabled = self.changes_trie_state.is_some();
			self.overlay.set_collect_extrinsics(changes_tries_enabled);

			let result = {
				match manager {
					ExecutionManager::Both(on_consensus_failure) => self
						.execute_call_with_both_strategy(native_call.take(), on_consensus_failure),
					ExecutionManager::NativeElseWasm =>
						self.execute_call_with_native_else_wasm_strategy(native_call.take()),
					ExecutionManager::AlwaysWasm(trust_level) => {
						let _abort_guard = match trust_level {
							BackendTrustLevel::Trusted => None,
							BackendTrustLevel::Untrusted =>
								Some(sp_panic_handler::AbortGuard::never_abort()),
						};
						self.execute_aux(false, native_call).0
					},
					ExecutionManager::NativeWhenPossible => self.execute_aux(true, native_call).0,
				}
			};

			result.map_err(|e| Box::new(e) as _)
		}
	}

	/// Prove execution using the given state backend, overlayed changes, and call executor.
	pub fn prove_execution<B, H, N, Exec, Spawn>(
		backend: &mut B,
		overlay: &mut OverlayedChanges,
		exec: &Exec,
		spawn_handle: Spawn,
		method: &str,
		call_data: &[u8],
		runtime_code: &RuntimeCode,
	) -> Result<(Vec<u8>, StorageProof), Box<dyn Error>>
	where
		B: Backend<H>,
		H: Hasher,
		H::Out: Ord + 'static + codec::Codec,
		Exec: CodeExecutor + Clone + 'static,
		N: crate::changes_trie::BlockNumber,
		Spawn: SpawnNamed + Send + 'static,
	{
		let trie_backend = backend
			.as_trie_backend()
			.ok_or_else(|| Box::new(ExecutionError::UnableToGenerateProof) as Box<dyn Error>)?;
		prove_execution_on_trie_backend::<_, _, N, _, _>(
			trie_backend,
			overlay,
			exec,
			spawn_handle,
			method,
			call_data,
			runtime_code,
		)
	}

	/// Prove execution using the given trie backend, overlayed changes, and call executor.
	/// Produces a state-backend-specific "transaction" which can be used to apply the changes
	/// to the backing store, such as the disk.
	/// Execution proof is the set of all 'touched' storage DBValues from the backend.
	///
	/// On an error, no prospective changes are written to the overlay.
	///
	/// Note: changes to code will be in place if this call is made again. For running partial
	/// blocks (e.g. a transaction at a time), ensure a different method is used.
	pub fn prove_execution_on_trie_backend<S, H, N, Exec, Spawn>(
		trie_backend: &TrieBackend<S, H>,
		overlay: &mut OverlayedChanges,
		exec: &Exec,
		spawn_handle: Spawn,
		method: &str,
		call_data: &[u8],
		runtime_code: &RuntimeCode,
	) -> Result<(Vec<u8>, StorageProof), Box<dyn Error>>
	where
		S: trie_backend_essence::TrieBackendStorage<H>,
		H: Hasher,
		H::Out: Ord + 'static + codec::Codec,
		Exec: CodeExecutor + 'static + Clone,
		N: crate::changes_trie::BlockNumber,
		Spawn: SpawnNamed + Send + 'static,
	{
		let proving_backend = proving_backend::ProvingBackend::new(trie_backend);
		let mut sm = StateMachine::<_, H, N, Exec>::new(
			&proving_backend,
			None,
			overlay,
			exec,
			method,
			call_data,
			Extensions::default(),
			runtime_code,
			spawn_handle,
		);

		let result = sm.execute_using_consensus_failure_handler::<_, NeverNativeValue, fn() -> _>(
			always_wasm(),
			None,
		)?;
		let proof = sm.backend.extract_proof();
		Ok((result.into_encoded(), proof))
	}

	/// Check execution proof, generated by `prove_execution` call.
	pub fn execution_proof_check<H, N, Exec, Spawn>(
		root: H::Out,
		proof: StorageProof,
		overlay: &mut OverlayedChanges,
		exec: &Exec,
		spawn_handle: Spawn,
		method: &str,
		call_data: &[u8],
		runtime_code: &RuntimeCode,
	) -> Result<Vec<u8>, Box<dyn Error>>
	where
		H: Hasher,
		Exec: CodeExecutor + Clone + 'static,
		H::Out: Ord + 'static + codec::Codec,
		N: crate::changes_trie::BlockNumber,
		Spawn: SpawnNamed + Send + 'static,
	{
		let trie_backend = create_proof_check_backend::<H>(root.into(), proof)?;
		execution_proof_check_on_trie_backend::<_, N, _, _>(
			&trie_backend,
			overlay,
			exec,
			spawn_handle,
			method,
			call_data,
			runtime_code,
		)
	}

	/// Check execution proof on proving backend, generated by `prove_execution` call.
	pub fn execution_proof_check_on_trie_backend<H, N, Exec, Spawn>(
		trie_backend: &TrieBackend<MemoryDB<H>, H>,
		overlay: &mut OverlayedChanges,
		exec: &Exec,
		spawn_handle: Spawn,
		method: &str,
		call_data: &[u8],
		runtime_code: &RuntimeCode,
	) -> Result<Vec<u8>, Box<dyn Error>>
	where
		H: Hasher,
		H::Out: Ord + 'static + codec::Codec,
		Exec: CodeExecutor + Clone + 'static,
		N: crate::changes_trie::BlockNumber,
		Spawn: SpawnNamed + Send + 'static,
	{
		let mut sm = StateMachine::<_, H, N, Exec>::new(
			trie_backend,
			None,
			overlay,
			exec,
			method,
			call_data,
			Extensions::default(),
			runtime_code,
			spawn_handle,
		);

		sm.execute_using_consensus_failure_handler::<_, NeverNativeValue, fn() -> _>(
			always_untrusted_wasm(),
			None,
		)
		.map(NativeOrEncoded::into_encoded)
	}

	/// Generate storage read proof.
	pub fn prove_read<B, H, I>(backend: B, keys: I) -> Result<StorageProof, Box<dyn Error>>
	where
		B: Backend<H>,
		H: Hasher,
		H::Out: Ord + Codec,
		I: IntoIterator,
		I::Item: AsRef<[u8]>,
	{
		let trie_backend = backend
			.as_trie_backend()
			.ok_or_else(|| Box::new(ExecutionError::UnableToGenerateProof) as Box<dyn Error>)?;
		prove_read_on_trie_backend(trie_backend, keys)
	}

	/// Generate range storage read proof.
	pub fn prove_range_read_with_size<B, H>(
		backend: B,
		child_info: Option<&ChildInfo>,
		prefix: Option<&[u8]>,
		size_limit: usize,
		start_at: Option<&[u8]>,
	) -> Result<(StorageProof, u32), Box<dyn Error>>
	where
		B: Backend<H>,
		H: Hasher,
		H::Out: Ord + Codec,
	{
		let trie_backend = backend
			.as_trie_backend()
			.ok_or_else(|| Box::new(ExecutionError::UnableToGenerateProof) as Box<dyn Error>)?;
		prove_range_read_with_size_on_trie_backend(
			trie_backend,
			child_info,
			prefix,
			size_limit,
			start_at,
		)
	}

	/// Generate range storage read proof on an existing trie backend.
	pub fn prove_range_read_with_size_on_trie_backend<S, H>(
		trie_backend: &TrieBackend<S, H>,
		child_info: Option<&ChildInfo>,
		prefix: Option<&[u8]>,
		size_limit: usize,
		start_at: Option<&[u8]>,
	) -> Result<(StorageProof, u32), Box<dyn Error>>
	where
		S: trie_backend_essence::TrieBackendStorage<H>,
		H: Hasher,
		H::Out: Ord + Codec,
	{
		let proving_backend = proving_backend::ProvingBackend::<S, H>::new(trie_backend);
		let mut count = 0;
		proving_backend
			.apply_to_key_values_while(
				child_info,
				prefix,
				start_at,
				|_key, _value| {
					if count == 0 || proving_backend.estimate_encoded_size() <= size_limit {
						count += 1;
						true
					} else {
						false
					}
				},
				false,
			)
			.map_err(|e| Box::new(e) as Box<dyn Error>)?;
		Ok((proving_backend.extract_proof(), count))
	}

	/// Generate child storage read proof.
	pub fn prove_child_read<B, H, I>(
		backend: B,
		child_info: &ChildInfo,
		keys: I,
	) -> Result<StorageProof, Box<dyn Error>>
	where
		B: Backend<H>,
		H: Hasher,
		H::Out: Ord + Codec,
		I: IntoIterator,
		I::Item: AsRef<[u8]>,
	{
		let trie_backend = backend
			.as_trie_backend()
			.ok_or_else(|| Box::new(ExecutionError::UnableToGenerateProof) as Box<dyn Error>)?;
		prove_child_read_on_trie_backend(trie_backend, child_info, keys)
	}

	/// Generate storage read proof on pre-created trie backend.
	pub fn prove_read_on_trie_backend<S, H, I>(
		trie_backend: &TrieBackend<S, H>,
		keys: I,
	) -> Result<StorageProof, Box<dyn Error>>
	where
		S: trie_backend_essence::TrieBackendStorage<H>,
		H: Hasher,
		H::Out: Ord + Codec,
		I: IntoIterator,
		I::Item: AsRef<[u8]>,
	{
		let proving_backend = proving_backend::ProvingBackend::<_, H>::new(trie_backend);
		for key in keys.into_iter() {
			proving_backend
				.storage(key.as_ref())
				.map_err(|e| Box::new(e) as Box<dyn Error>)?;
		}
		Ok(proving_backend.extract_proof())
	}

	/// Generate storage read proof on pre-created trie backend.
	pub fn prove_child_read_on_trie_backend<S, H, I>(
		trie_backend: &TrieBackend<S, H>,
		child_info: &ChildInfo,
		keys: I,
	) -> Result<StorageProof, Box<dyn Error>>
	where
		S: trie_backend_essence::TrieBackendStorage<H>,
		H: Hasher,
		H::Out: Ord + Codec,
		I: IntoIterator,
		I::Item: AsRef<[u8]>,
	{
		let proving_backend = proving_backend::ProvingBackend::<_, H>::new(trie_backend);
		for key in keys.into_iter() {
			proving_backend
				.child_storage(child_info, key.as_ref())
				.map_err(|e| Box::new(e) as Box<dyn Error>)?;
		}
		Ok(proving_backend.extract_proof())
	}

	/// Check storage read proof, generated by `prove_read` call.
	pub fn read_proof_check<H, I>(
		root: H::Out,
		proof: StorageProof,
		keys: I,
	) -> Result<HashMap<Vec<u8>, Option<Vec<u8>>>, Box<dyn Error>>
	where
		H: Hasher,
		H::Out: Ord + Codec,
		I: IntoIterator,
		I::Item: AsRef<[u8]>,
	{
		let proving_backend = create_proof_check_backend::<H>(root, proof)?;
		let mut result = HashMap::new();
		for key in keys.into_iter() {
			let value = read_proof_check_on_proving_backend(&proving_backend, key.as_ref())?;
			result.insert(key.as_ref().to_vec(), value);
		}
		Ok(result)
	}

	/// Check child storage range proof, generated by `prove_range_read` call.
	pub fn read_range_proof_check<H>(
		root: H::Out,
		proof: StorageProof,
		child_info: Option<&ChildInfo>,
		prefix: Option<&[u8]>,
		count: Option<u32>,
		start_at: Option<&[u8]>,
	) -> Result<(Vec<(Vec<u8>, Vec<u8>)>, bool), Box<dyn Error>>
	where
		H: Hasher,
		H::Out: Ord + Codec,
	{
		let proving_backend = create_proof_check_backend::<H>(root, proof)?;
		read_range_proof_check_on_proving_backend(
			&proving_backend,
			child_info,
			prefix,
			count,
			start_at,
		)
	}

	/// Check child storage read proof, generated by `prove_child_read` call.
	pub fn read_child_proof_check<H, I>(
		root: H::Out,
		proof: StorageProof,
		child_info: &ChildInfo,
		keys: I,
	) -> Result<HashMap<Vec<u8>, Option<Vec<u8>>>, Box<dyn Error>>
	where
		H: Hasher,
		H::Out: Ord + Codec,
		I: IntoIterator,
		I::Item: AsRef<[u8]>,
	{
		let proving_backend = create_proof_check_backend::<H>(root, proof)?;
		let mut result = HashMap::new();
		for key in keys.into_iter() {
			let value = read_child_proof_check_on_proving_backend(
				&proving_backend,
				child_info,
				key.as_ref(),
			)?;
			result.insert(key.as_ref().to_vec(), value);
		}
		Ok(result)
	}

	/// Check storage read proof on pre-created proving backend.
	pub fn read_proof_check_on_proving_backend<H>(
		proving_backend: &TrieBackend<MemoryDB<H>, H>,
		key: &[u8],
	) -> Result<Option<Vec<u8>>, Box<dyn Error>>
	where
		H: Hasher,
		H::Out: Ord + Codec,
	{
		proving_backend.storage(key).map_err(|e| Box::new(e) as Box<dyn Error>)
	}

	/// Check child storage read proof on pre-created proving backend.
	pub fn read_child_proof_check_on_proving_backend<H>(
		proving_backend: &TrieBackend<MemoryDB<H>, H>,
		child_info: &ChildInfo,
		key: &[u8],
	) -> Result<Option<Vec<u8>>, Box<dyn Error>>
	where
		H: Hasher,
		H::Out: Ord + Codec,
	{
		proving_backend
			.child_storage(child_info, key)
			.map_err(|e| Box::new(e) as Box<dyn Error>)
	}

	/// Check storage range proof on pre-created proving backend.
	///
	/// Returns a vector with the read `key => value` pairs and a `bool` that is set to `true` when
	/// all `key => value` pairs could be read and no more are left.
	pub fn read_range_proof_check_on_proving_backend<H>(
		proving_backend: &TrieBackend<MemoryDB<H>, H>,
		child_info: Option<&ChildInfo>,
		prefix: Option<&[u8]>,
		count: Option<u32>,
		start_at: Option<&[u8]>,
	) -> Result<(Vec<(Vec<u8>, Vec<u8>)>, bool), Box<dyn Error>>
	where
		H: Hasher,
		H::Out: Ord + Codec,
	{
		let mut values = Vec::new();
		let result = proving_backend.apply_to_key_values_while(
			child_info,
			prefix,
			start_at,
			|key, value| {
				values.push((key.to_vec(), value.to_vec()));
				count.as_ref().map_or(true, |c| (values.len() as u32) < *c)
			},
			true,
		);
		match result {
			Ok(completed) => Ok((values, completed)),
			Err(e) => Err(Box::new(e) as Box<dyn Error>),
		}
	}
}

#[cfg(feature = "std")]
use sp_core::storage::ChildInfo;
#[cfg(feature = "std")]
use std::collections::{BTreeMap, HashMap};

/// Test helper to get some random storage.
#[cfg(feature = "std")]
pub fn build_random_storage(
	seed: u32,
) -> (HashMap<Option<ChildInfo>, BTreeMap<Vec<u8>, Vec<u8>>>, Vec<ChildInfo>) {
	use rand::{rngs::SmallRng, RngCore, SeedableRng};
	let mut storage: HashMap<Option<ChildInfo>, BTreeMap<StorageKey, StorageValue>> =
		Default::default();
	let mut seed_bytes = [0; 16];
	let mut child_infos = Vec::new();
	(&mut seed_bytes[0..4]).copy_from_slice(&seed.to_be_bytes()[..]);
	(&mut seed_bytes[4..8]).copy_from_slice(&seed.to_be_bytes()[..]);
	(&mut seed_bytes[8..12]).copy_from_slice(&seed.to_be_bytes()[..]);
	(&mut seed_bytes[12..]).copy_from_slice(&seed.to_be_bytes()[..]);
	let mut rand = SmallRng::from_seed(seed_bytes);

	let nb_child_trie = rand.next_u32() as usize % 25;
	for _ in 0..nb_child_trie {
		let key_len = 1 + (rand.next_u32() % 10);
		let mut key = vec![0; key_len as usize];
		rand.fill_bytes(&mut key[..]);
		let child_info = ChildInfo::new_default(key.as_slice());
		let nb_item = 1 + rand.next_u32() % 25;
		let mut items = BTreeMap::new();
		for item in 0..nb_item {
			let key_len = 1 + (rand.next_u32() % 10);
			let mut key = vec![0; key_len as usize];
			rand.fill_bytes(&mut key[..]);
			let value = vec![item as u8; item as usize + 28];
			items.insert(key, value);
		}
		child_infos.push(child_info.clone());
		storage.insert(Some(child_info), items);
	}

	let nb_item = 1 + rand.next_u32() % 50;
	let mut items = BTreeMap::new();
	for item in 0..nb_item {
		let key_len = 1 + (rand.next_u32() % 10);
		let mut key = vec![0; key_len as usize];
		rand.fill_bytes(&mut key[..]);
		let value = vec![item as u8; item as usize + 28];
		items.insert(key, value);
	}
	storage.insert(None, items);
	(storage, child_infos)
}

#[cfg(test)]
mod tests {
	use super::{changes_trie::Configuration as ChangesTrieConfig, ext::Ext, *};
	use crate::execution::CallResult;
	use codec::{Decode, Encode};
	use sp_core::{
		map,
		storage::ChildInfo,
		testing::TaskExecutor,
		traits::{CodeExecutor, Externalities, RuntimeCode},
		NativeOrEncoded, NeverNativeValue, StateVersion,
	};
	use sp_runtime::traits::BlakeTwo256;
	use std::{
		collections::{BTreeMap, HashMap},
		panic::UnwindSafe,
		result,
	};

	#[derive(Clone)]
	struct DummyCodeExecutor {
		change_changes_trie_config: bool,
		native_available: bool,
		native_succeeds: bool,
		fallback_succeeds: bool,
	}

	impl CodeExecutor for DummyCodeExecutor {
		type Error = u8;

		fn call<
			R: Encode + Decode + PartialEq,
			NC: FnOnce() -> result::Result<R, Box<dyn std::error::Error + Send + Sync>> + UnwindSafe,
		>(
			&self,
			ext: &mut dyn Externalities,
			_: &RuntimeCode,
			_method: &str,
			_data: &[u8],
			use_native: bool,
			native_call: Option<NC>,
		) -> (CallResult<R, Self::Error>, bool) {
			if self.change_changes_trie_config {
				ext.place_storage(
					sp_core::storage::well_known_keys::CHANGES_TRIE_CONFIG.to_vec(),
					Some(ChangesTrieConfig { digest_interval: 777, digest_levels: 333 }.encode()),
				);
			}

			let using_native = use_native && self.native_available;
			match (using_native, self.native_succeeds, self.fallback_succeeds, native_call) {
				(true, true, _, Some(call)) => {
					let res = sp_externalities::set_and_run_with_externalities(ext, || call());
					(res.map(NativeOrEncoded::Native).map_err(|_| 0), true)
				},
				(true, true, _, None) | (false, _, true, None) => (
					Ok(NativeOrEncoded::Encoded(vec![
						ext.storage(b"value1").unwrap()[0] + ext.storage(b"value2").unwrap()[0],
					])),
					using_native,
				),
				_ => (Err(0), using_native),
			}
		}
	}

	impl sp_core::traits::ReadRuntimeVersion for DummyCodeExecutor {
		fn read_runtime_version(
			&self,
			_: &[u8],
			_: &mut dyn Externalities,
		) -> std::result::Result<Vec<u8>, String> {
			unimplemented!("Not required in tests.")
		}
	}

	#[test]
	fn execute_works() {
		execute_works_inner(StateVersion::V0);
		execute_works_inner(StateVersion::V1);
	}
	fn execute_works_inner(state_version: StateVersion) {
		let backend = trie_backend::tests::test_trie(state_version);
		let mut overlayed_changes = Default::default();
		let wasm_code = RuntimeCode::empty();

		let mut state_machine = StateMachine::new(
			&backend,
			changes_trie::disabled_state::<_, u64>(),
			&mut overlayed_changes,
			&DummyCodeExecutor {
				change_changes_trie_config: false,
				native_available: true,
				native_succeeds: true,
				fallback_succeeds: true,
			},
			"test",
			&[],
			Default::default(),
			&wasm_code,
			TaskExecutor::new(),
		);

		assert_eq!(state_machine.execute(ExecutionStrategy::NativeWhenPossible).unwrap(), vec![66]);
	}

	#[test]
	fn execute_works_with_native_else_wasm() {
		execute_works_with_native_else_wasm_inner(StateVersion::V0);
		execute_works_with_native_else_wasm_inner(StateVersion::V1);
	}
	fn execute_works_with_native_else_wasm_inner(state_version: StateVersion) {
		let backend = trie_backend::tests::test_trie(state_version);
		let mut overlayed_changes = Default::default();
		let wasm_code = RuntimeCode::empty();

		let mut state_machine = StateMachine::new(
			&backend,
			changes_trie::disabled_state::<_, u64>(),
			&mut overlayed_changes,
			&DummyCodeExecutor {
				change_changes_trie_config: false,
				native_available: true,
				native_succeeds: true,
				fallback_succeeds: true,
			},
			"test",
			&[],
			Default::default(),
			&wasm_code,
			TaskExecutor::new(),
		);

		assert_eq!(state_machine.execute(ExecutionStrategy::NativeElseWasm).unwrap(), vec![66]);
	}

	#[test]
	fn dual_execution_strategy_detects_consensus_failure() {
		dual_execution_strategy_detects_consensus_failure_inner(StateVersion::V0);
		dual_execution_strategy_detects_consensus_failure_inner(StateVersion::V1);
	}
	fn dual_execution_strategy_detects_consensus_failure_inner(state_version: StateVersion) {
		let mut consensus_failed = false;
		let backend = trie_backend::tests::test_trie(state_version);
		let mut overlayed_changes = Default::default();
		let wasm_code = RuntimeCode::empty();

		let mut state_machine = StateMachine::new(
			&backend,
			changes_trie::disabled_state::<_, u64>(),
			&mut overlayed_changes,
			&DummyCodeExecutor {
				change_changes_trie_config: false,
				native_available: true,
				native_succeeds: true,
				fallback_succeeds: false,
			},
			"test",
			&[],
			Default::default(),
			&wasm_code,
			TaskExecutor::new(),
		);

		assert!(state_machine
			.execute_using_consensus_failure_handler::<_, NeverNativeValue, fn() -> _>(
				ExecutionManager::Both(|we, _ne| {
					consensus_failed = true;
					we
				}),
				None,
			)
			.is_err());
		assert!(consensus_failed);
	}

	#[test]
	fn prove_execution_and_proof_check_works() {
		prove_execution_and_proof_check_works_inner(StateVersion::V0);
		prove_execution_and_proof_check_works_inner(StateVersion::V1);
	}
	fn prove_execution_and_proof_check_works_inner(state_version: StateVersion) {
		let executor = DummyCodeExecutor {
			change_changes_trie_config: false,
			native_available: true,
			native_succeeds: true,
			fallback_succeeds: true,
		};

		// fetch execution proof from 'remote' full node
		let mut remote_backend = trie_backend::tests::test_trie(state_version);
		let remote_root = remote_backend.storage_root(std::iter::empty(), state_version).0;
		let (remote_result, remote_proof) = prove_execution::<_, _, u64, _, _>(
			&mut remote_backend,
			&mut Default::default(),
			&executor,
			TaskExecutor::new(),
			"test",
			&[],
			&RuntimeCode::empty(),
		)
		.unwrap();

		// check proof locally
		let local_result = execution_proof_check::<BlakeTwo256, u64, _, _>(
			remote_root,
			remote_proof,
			&mut Default::default(),
			&executor,
			TaskExecutor::new(),
			"test",
			&[],
			&RuntimeCode::empty(),
		)
		.unwrap();

		// check that both results are correct
		assert_eq!(remote_result, vec![66]);
		assert_eq!(remote_result, local_result);
	}

	#[test]
	fn clear_prefix_in_ext_works() {
		let initial: BTreeMap<_, _> = map![
			b"aaa".to_vec() => b"0".to_vec(),
			b"abb".to_vec() => b"1".to_vec(),
			b"abc".to_vec() => b"2".to_vec(),
			b"bbb".to_vec() => b"3".to_vec()
		];
		let state = InMemoryBackend::<BlakeTwo256>::from((initial, StateVersion::default()));
		let backend = state.as_trie_backend().unwrap();

		let mut overlay = OverlayedChanges::default();
		overlay.set_storage(b"aba".to_vec(), Some(b"1312".to_vec()));
		overlay.set_storage(b"bab".to_vec(), Some(b"228".to_vec()));
		overlay.start_transaction();
		overlay.set_storage(b"abd".to_vec(), Some(b"69".to_vec()));
		overlay.set_storage(b"bbd".to_vec(), Some(b"42".to_vec()));

		let overlay_limit = overlay.clone();
		{
			let mut cache = StorageTransactionCache::default();
			let mut ext = Ext::new(
				&mut overlay,
				&mut cache,
				backend,
				changes_trie::disabled_state::<_, u64>(),
				None,
			);
			ext.clear_prefix(b"ab", None);
		}
		overlay.commit_transaction().unwrap();

		assert_eq!(
			overlay
				.changes()
				.map(|(k, v)| (k.clone(), v.value().cloned()))
				.collect::<HashMap<_, _>>(),
			map![
				b"abc".to_vec() => None.into(),
				b"abb".to_vec() => None.into(),
				b"aba".to_vec() => None.into(),
				b"abd".to_vec() => None.into(),

				b"bab".to_vec() => Some(b"228".to_vec()).into(),
				b"bbd".to_vec() => Some(b"42".to_vec()).into()
			],
		);

		let mut overlay = overlay_limit;
		{
			let mut cache = StorageTransactionCache::default();
			let mut ext = Ext::new(
				&mut overlay,
				&mut cache,
				backend,
				changes_trie::disabled_state::<_, u64>(),
				None,
			);
			assert_eq!((false, 1), ext.clear_prefix(b"ab", Some(1)));
		}
		overlay.commit_transaction().unwrap();

		assert_eq!(
			overlay
				.changes()
				.map(|(k, v)| (k.clone(), v.value().cloned()))
				.collect::<HashMap<_, _>>(),
			map![
				b"abb".to_vec() => None.into(),
				b"aba".to_vec() => None.into(),
				b"abd".to_vec() => None.into(),

				b"bab".to_vec() => Some(b"228".to_vec()).into(),
				b"bbd".to_vec() => Some(b"42".to_vec()).into()
			],
		);
	}

	#[test]
	fn limited_child_kill_works() {
		let child_info = ChildInfo::new_default(b"sub1");
		let initial: HashMap<_, BTreeMap<_, _>> = map![
			Some(child_info.clone()) => map![
				b"a".to_vec() => b"0".to_vec(),
				b"b".to_vec() => b"1".to_vec(),
				b"c".to_vec() => b"2".to_vec(),
				b"d".to_vec() => b"3".to_vec()
			],
		];
		let backend = InMemoryBackend::<BlakeTwo256>::from((initial, StateVersion::default()));

		let mut overlay = OverlayedChanges::default();
		overlay.set_child_storage(&child_info, b"1".to_vec(), Some(b"1312".to_vec()));
		overlay.set_child_storage(&child_info, b"2".to_vec(), Some(b"1312".to_vec()));
		overlay.set_child_storage(&child_info, b"3".to_vec(), Some(b"1312".to_vec()));
		overlay.set_child_storage(&child_info, b"4".to_vec(), Some(b"1312".to_vec()));

		{
			let mut cache = StorageTransactionCache::default();
			let mut ext = Ext::new(
				&mut overlay,
				&mut cache,
				&backend,
				changes_trie::disabled_state::<_, u64>(),
				None,
			);
			assert_eq!(ext.kill_child_storage(&child_info, Some(2)), (false, 2));
		}

		assert_eq!(
			overlay
				.children()
				.flat_map(|(iter, _child_info)| iter)
				.map(|(k, v)| (k.clone(), v.value().clone()))
				.collect::<BTreeMap<_, _>>(),
			map![
				b"1".to_vec() => None.into(),
				b"2".to_vec() => None.into(),
				b"3".to_vec() => None.into(),
				b"4".to_vec() => None.into(),
				b"a".to_vec() => None.into(),
				b"b".to_vec() => None.into(),
			],
		);
	}

	#[test]
	fn limited_child_kill_off_by_one_works() {
		let child_info = ChildInfo::new_default(b"sub1");
		let initial: HashMap<_, BTreeMap<_, _>> = map![
			Some(child_info.clone()) => map![
				b"a".to_vec() => b"0".to_vec(),
				b"b".to_vec() => b"1".to_vec(),
				b"c".to_vec() => b"2".to_vec(),
				b"d".to_vec() => b"3".to_vec()
			],
		];
		let backend = InMemoryBackend::<BlakeTwo256>::from((initial, StateVersion::default()));
		let mut overlay = OverlayedChanges::default();
		let mut cache = StorageTransactionCache::default();
		let mut ext = Ext::new(
			&mut overlay,
			&mut cache,
			&backend,
			changes_trie::disabled_state::<_, u64>(),
			None,
		);
		assert_eq!(ext.kill_child_storage(&child_info, Some(0)), (false, 0));
		assert_eq!(ext.kill_child_storage(&child_info, Some(1)), (false, 1));
		assert_eq!(ext.kill_child_storage(&child_info, Some(2)), (false, 2));
		assert_eq!(ext.kill_child_storage(&child_info, Some(3)), (false, 3));
		assert_eq!(ext.kill_child_storage(&child_info, Some(4)), (true, 4));
		// Only 4 items to remove
		assert_eq!(ext.kill_child_storage(&child_info, Some(5)), (true, 4));
		assert_eq!(ext.kill_child_storage(&child_info, None), (true, 4));
	}

	#[test]
	fn set_child_storage_works() {
		let child_info = ChildInfo::new_default(b"sub1");
		let child_info = &child_info;
		let state = new_in_mem::<BlakeTwo256>();
		let backend = state.as_trie_backend().unwrap();
		let mut overlay = OverlayedChanges::default();
		let mut cache = StorageTransactionCache::default();
		let mut ext = Ext::new(
			&mut overlay,
			&mut cache,
			backend,
			changes_trie::disabled_state::<_, u64>(),
			None,
		);

		ext.set_child_storage(child_info, b"abc".to_vec(), b"def".to_vec());
		assert_eq!(ext.child_storage(child_info, b"abc"), Some(b"def".to_vec()));
		ext.kill_child_storage(child_info, None);
		assert_eq!(ext.child_storage(child_info, b"abc"), None);
	}

	#[test]
	fn append_storage_works() {
		let reference_data = vec![b"data1".to_vec(), b"2".to_vec(), b"D3".to_vec(), b"d4".to_vec()];
		let key = b"key".to_vec();
		let state = new_in_mem::<BlakeTwo256>();
		let backend = state.as_trie_backend().unwrap();
		let mut overlay = OverlayedChanges::default();
		let mut cache = StorageTransactionCache::default();
		{
			let mut ext = Ext::new(
				&mut overlay,
				&mut cache,
				backend,
				changes_trie::disabled_state::<_, u64>(),
				None,
			);

			ext.storage_append(key.clone(), reference_data[0].encode());
			assert_eq!(ext.storage(key.as_slice()), Some(vec![reference_data[0].clone()].encode()));
		}
		overlay.start_transaction();
		{
			let mut ext = Ext::new(
				&mut overlay,
				&mut cache,
				backend,
				changes_trie::disabled_state::<_, u64>(),
				None,
			);

			for i in reference_data.iter().skip(1) {
				ext.storage_append(key.clone(), i.encode());
			}
			assert_eq!(ext.storage(key.as_slice()), Some(reference_data.encode()));
		}
		overlay.rollback_transaction().unwrap();
		{
			let ext = Ext::new(
				&mut overlay,
				&mut cache,
				backend,
				changes_trie::disabled_state::<_, u64>(),
				None,
			);
			assert_eq!(ext.storage(key.as_slice()), Some(vec![reference_data[0].clone()].encode()));
		}
	}

	#[test]
	fn remove_with_append_then_rollback_appended_then_append_again() {
		#[derive(codec::Encode, codec::Decode)]
		enum Item {
			InitializationItem,
			DiscardedItem,
			CommitedItem,
		}

		let key = b"events".to_vec();
		let mut cache = StorageTransactionCache::default();
		let state = new_in_mem::<BlakeTwo256>();
		let backend = state.as_trie_backend().unwrap();
		let mut overlay = OverlayedChanges::default();

		// For example, block initialization with event.
		{
			let mut ext = Ext::new(
				&mut overlay,
				&mut cache,
				backend,
				changes_trie::disabled_state::<_, u64>(),
				None,
			);
			ext.clear_storage(key.as_slice());
			ext.storage_append(key.clone(), Item::InitializationItem.encode());
		}
		overlay.start_transaction();

		// For example, first transaction resulted in panic during block building
		{
			let mut ext = Ext::new(
				&mut overlay,
				&mut cache,
				backend,
				changes_trie::disabled_state::<_, u64>(),
				None,
			);

			assert_eq!(ext.storage(key.as_slice()), Some(vec![Item::InitializationItem].encode()));

			ext.storage_append(key.clone(), Item::DiscardedItem.encode());

			assert_eq!(
				ext.storage(key.as_slice()),
				Some(vec![Item::InitializationItem, Item::DiscardedItem].encode()),
			);
		}
		overlay.rollback_transaction().unwrap();

		// Then we apply next transaction which is valid this time.
		{
			let mut ext = Ext::new(
				&mut overlay,
				&mut cache,
				backend,
				changes_trie::disabled_state::<_, u64>(),
				None,
			);

			assert_eq!(ext.storage(key.as_slice()), Some(vec![Item::InitializationItem].encode()));

			ext.storage_append(key.clone(), Item::CommitedItem.encode());

			assert_eq!(
				ext.storage(key.as_slice()),
				Some(vec![Item::InitializationItem, Item::CommitedItem].encode()),
			);
		}
		overlay.start_transaction();

		// Then only initlaization item and second (commited) item should persist.
		{
			let ext = Ext::new(
				&mut overlay,
				&mut cache,
				backend,
				changes_trie::disabled_state::<_, u64>(),
				None,
			);
			assert_eq!(
				ext.storage(key.as_slice()),
				Some(vec![Item::InitializationItem, Item::CommitedItem].encode()),
			);
		}
	}

	fn test_compact(remote_proof: StorageProof, remote_root: &sp_core::H256) -> StorageProof {
		let compact_remote_proof =
			remote_proof.into_compact_proof::<BlakeTwo256>(remote_root.clone()).unwrap();
		compact_remote_proof
			.to_storage_proof::<BlakeTwo256>(Some(remote_root))
			.unwrap()
			.0
	}

	#[test]
	fn prove_read_and_proof_check_works() {
		prove_read_and_proof_check_works_inner(StateVersion::V0);
		prove_read_and_proof_check_works_inner(StateVersion::V1);
	}
	fn prove_read_and_proof_check_works_inner(state_version: StateVersion) {
		let child_info = ChildInfo::new_default(b"sub1");
		let missing_child_info = ChildInfo::new_default(b"sub1sub2"); // key will include other child root to proof.
		let child_info = &child_info;
		let missing_child_info = &missing_child_info;
		// fetch read proof from 'remote' full node
		let remote_backend = trie_backend::tests::test_trie(state_version);
		let remote_root = remote_backend.storage_root(std::iter::empty(), state_version).0;
		let remote_proof = prove_read(remote_backend, &[b"value2"]).unwrap();
		let remote_proof = test_compact(remote_proof, &remote_root);
		// check proof locally
		let local_result1 =
			read_proof_check::<BlakeTwo256, _>(remote_root, remote_proof.clone(), &[b"value2"])
				.unwrap();
		let local_result2 =
			read_proof_check::<BlakeTwo256, _>(remote_root, remote_proof.clone(), &[&[0xff]])
				.is_ok();
		// check that results are correct
		assert_eq!(
			local_result1.into_iter().collect::<Vec<_>>(),
			vec![(b"value2".to_vec(), Some(vec![24]))],
		);
		assert_eq!(local_result2, false);
		// on child trie
		let remote_backend = trie_backend::tests::test_trie(state_version);
		let remote_root = remote_backend.storage_root(std::iter::empty(), state_version).0;
		let remote_proof = prove_child_read(remote_backend, child_info, &[b"value3"]).unwrap();
		let remote_proof = test_compact(remote_proof, &remote_root);
		let local_result1 = read_child_proof_check::<BlakeTwo256, _>(
			remote_root,
			remote_proof.clone(),
			child_info,
			&[b"value3"],
		)
		.unwrap();
		let local_result2 = read_child_proof_check::<BlakeTwo256, _>(
			remote_root,
			remote_proof.clone(),
			child_info,
			&[b"value2"],
		)
		.unwrap();
		let local_result3 = read_child_proof_check::<BlakeTwo256, _>(
			remote_root,
			remote_proof.clone(),
			missing_child_info,
			&[b"dummy"],
		)
		.unwrap();

		assert_eq!(
			local_result1.into_iter().collect::<Vec<_>>(),
			vec![(b"value3".to_vec(), Some(vec![142]))],
		);
		assert_eq!(local_result2.into_iter().collect::<Vec<_>>(), vec![(b"value2".to_vec(), None)]);
		assert_eq!(local_result3.into_iter().collect::<Vec<_>>(), vec![(b"dummy".to_vec(), None)]);
	}

	#[test]
	fn child_read_compact_stress_test() {
		use rand::{rngs::SmallRng, RngCore, SeedableRng};
		let mut seed = [0; 16];
		let nb_iter = 50u32;
		for i in 0..nb_iter {
			let (storage, child_infos) = build_random_storage(i + nb_iter);
			(&mut seed[0..4]).copy_from_slice(&i.to_be_bytes()[..]);
			let mut rand = SmallRng::from_seed(seed);
<<<<<<< HEAD
=======

			let nb_child_trie = rand.next_u32() as usize % 25;
			for _ in 0..nb_child_trie {
				let key_len = 1 + (rand.next_u32() % 10);
				let mut key = vec![0; key_len as usize];
				rand.fill_bytes(&mut key[..]);
				let child_info = ChildInfo::new_default(key.as_slice());
				let nb_item = 1 + rand.next_u32() % 25;
				let mut items = BTreeMap::new();
				for item in 0..nb_item {
					let key_len = 1 + (rand.next_u32() % 10);
					let mut key = vec![0; key_len as usize];
					rand.fill_bytes(&mut key[..]);
					let value = vec![item as u8; item as usize + 28];
					items.insert(key, value);
				}
				child_infos.push(child_info.clone());
				storage.insert(Some(child_info), items);
			}

>>>>>>> 4ff90097
			let trie: InMemoryBackend<BlakeTwo256> =
				(storage.clone(), StateVersion::default()).into();
			let trie_root = trie.root().clone();
			let backend = crate::ProvingBackend::new(&trie);
			let nb_child_trie = child_infos.len();
			let mut queries = Vec::new();
			for c in 0..(5 + nb_child_trie / 2) {
				// random existing query
				let child_info = if c < 5 {
					// 4 missing child trie
					let key_len = 1 + (rand.next_u32() % 10);
					let mut key = vec![0; key_len as usize];
					rand.fill_bytes(&mut key[..]);
					ChildInfo::new_default(key.as_slice())
				} else {
					child_infos[rand.next_u32() as usize % nb_child_trie].clone()
				};

				if let Some(values) = storage.get(&Some(child_info.clone())) {
					for _ in 0..(1 + values.len() / 2) {
						let ix = rand.next_u32() as usize % values.len();
						for (i, (key, value)) in values.iter().enumerate() {
							if i == ix {
								assert_eq!(
									&backend
										.child_storage(&child_info, key.as_slice())
										.unwrap()
										.unwrap(),
									value
								);
								queries.push((
									child_info.clone(),
									key.clone(),
									Some(value.clone()),
								));
								break
							}
						}
					}
				}
				for _ in 0..4 {
					let key_len = 1 + (rand.next_u32() % 10);
					let mut key = vec![0; key_len as usize];
					rand.fill_bytes(&mut key[..]);
					let result = backend.child_storage(&child_info, key.as_slice()).unwrap();
					queries.push((child_info.clone(), key, result));
				}
			}

			let storage_proof = backend.extract_proof();
			let remote_proof = test_compact(storage_proof, &trie_root);
			let proof_check =
				create_proof_check_backend::<BlakeTwo256>(trie_root, remote_proof).unwrap();

			for (child_info, key, expected) in queries {
				assert_eq!(
					proof_check.child_storage(&child_info, key.as_slice()).unwrap(),
					expected,
				);
			}
		}
	}

	#[test]
	fn prove_read_with_size_limit_works() {
		let state_version = StateVersion::V0;
		let remote_backend = trie_backend::tests::test_trie(state_version);
		let remote_root = remote_backend.storage_root(::std::iter::empty(), state_version).0;
		let (proof, count) =
			prove_range_read_with_size(remote_backend, None, None, 0, None).unwrap();
		// Alwasys contains at least some nodes.
		assert_eq!(proof.into_memory_db::<BlakeTwo256>().drain().len(), 3);
		assert_eq!(count, 1);

		let remote_backend = trie_backend::tests::test_trie(state_version);
		let (proof, count) =
			prove_range_read_with_size(remote_backend, None, None, 800, Some(&[])).unwrap();
		assert_eq!(proof.clone().into_memory_db::<BlakeTwo256>().drain().len(), 9);
		assert_eq!(count, 85);
		let (results, completed) = read_range_proof_check::<BlakeTwo256>(
			remote_root,
			proof.clone(),
			None,
			None,
			Some(count),
			None,
		)
		.unwrap();
		assert_eq!(results.len() as u32, count);
		assert_eq!(completed, false);
		// When checking without count limit, proof may actually contain extra values.
		let (results, completed) =
			read_range_proof_check::<BlakeTwo256>(remote_root, proof, None, None, None, None)
				.unwrap();
		assert_eq!(results.len() as u32, 101);
		assert_eq!(completed, false);

		let remote_backend = trie_backend::tests::test_trie(state_version);
		let (proof, count) =
			prove_range_read_with_size(remote_backend, None, None, 50000, Some(&[])).unwrap();
		assert_eq!(proof.clone().into_memory_db::<BlakeTwo256>().drain().len(), 11);
		assert_eq!(count, 132);
		let (results, completed) = read_range_proof_check::<BlakeTwo256>(
			remote_root,
			proof.clone(),
			None,
			None,
			None,
			None,
		)
		.unwrap();
		assert_eq!(results.len() as u32, count);
		assert_eq!(completed, true);
	}

	#[test]
	fn inner_state_versioning_switch_proofs() {
<<<<<<< HEAD
		let mut layout = Layout::default();
		let mut state_version = StateVersion::V0;
		let (mut mdb, mut root) = trie_backend::tests::test_db(state_version);
		{
			let mut trie =
				TrieDBMut::from_existing_with_layout(&mut mdb, &mut root, layout.clone()).unwrap();
=======
		let mut state_version = StateVersion::V0;
		let (mut mdb, mut root) = trie_backend::tests::test_db(state_version);
		{
			let mut trie = TrieDBMutV0::from_existing(&mut mdb, &mut root).unwrap();
>>>>>>> 4ff90097
			trie.insert(b"foo", vec![1u8; 1_000].as_slice()) // big inner hash
				.expect("insert failed");
			trie.insert(b"foo2", vec![3u8; 16].as_slice()) // no inner hash
				.expect("insert failed");
			trie.insert(b"foo222", vec![5u8; 100].as_slice()) // inner hash
				.expect("insert failed");
		}

		let check_proof = |mdb, root, state_version| -> StorageProof {
			let remote_backend = TrieBackend::new(mdb, root);
			let remote_root = remote_backend.storage_root(std::iter::empty(), state_version).0;
			let remote_proof = prove_read(remote_backend, &[b"foo222"]).unwrap();
			// check proof locally
			let local_result1 =
				read_proof_check::<BlakeTwo256, _>(remote_root, remote_proof.clone(), &[b"foo222"])
					.unwrap();
			// check that results are correct
			assert_eq!(
				local_result1.into_iter().collect::<Vec<_>>(),
				vec![(b"foo222".to_vec(), Some(vec![5u8; 100]))],
			);
			remote_proof
		};

		let remote_proof = check_proof(mdb.clone(), root.clone(), state_version);
		// check full values in proof
		assert!(remote_proof.encode().len() > 1_100);
		assert!(remote_proof.encoded_size() > 1_100);
		let root1 = root.clone();

		// do switch
<<<<<<< HEAD
		layout = Layout::with_max_inline_value(sp_core::storage::DEFAULT_MAX_INLINE_VALUE);
		state_version = StateVersion::V1;
		{
			let mut trie =
				TrieDBMut::from_existing_with_layout(&mut mdb, &mut root, layout.clone()).unwrap();
=======
		state_version = StateVersion::V1;
		{
			let mut trie = TrieDBMutV1::from_existing(&mut mdb, &mut root).unwrap();
>>>>>>> 4ff90097
			trie.insert(b"foo222", vec![5u8; 100].as_slice()) // inner hash
				.expect("insert failed");
			// update with same value do change
			trie.insert(b"foo", vec![1u8; 1000].as_slice()) // inner hash
				.expect("insert failed");
		}
		let root3 = root.clone();
		assert!(root1 != root3);
		let remote_proof = check_proof(mdb.clone(), root.clone(), state_version);
		// nodes foo is replaced by its hashed value form.
		assert!(remote_proof.encode().len() < 1000);
		assert!(remote_proof.encoded_size() < 1000);
		assert_eq!(remote_proof.encode().len(), remote_proof.encoded_size());
	}

	#[test]
	fn compact_multiple_child_trie() {
		let size_no_inner_hash = compact_multiple_child_trie_inner(StateVersion::V0);
		let size_inner_hash = compact_multiple_child_trie_inner(StateVersion::V1);
		assert!(size_inner_hash < size_no_inner_hash);
	}
	fn compact_multiple_child_trie_inner(state_version: StateVersion) -> usize {
		// this root will be queried
		let child_info1 = ChildInfo::new_default(b"sub1");
		// this root will not be include in proof
		let child_info2 = ChildInfo::new_default(b"sub2");
		// this root will be include in proof
		let child_info3 = ChildInfo::new_default(b"sub");
		let remote_backend = trie_backend::tests::test_trie(state_version);
		let long_vec: Vec<u8> = (0..1024usize).map(|_| 8u8).collect();
		let (remote_root, transaction) = remote_backend.full_storage_root(
			std::iter::empty(),
			vec![
				(
					&child_info1,
					vec![
						// a inner hashable node
						(&b"k"[..], Some(&long_vec[..])),
						// need to ensure this is not an inline node
						// otherwhise we do not know what is accessed when
						// storing proof.
						(&b"key1"[..], Some(&vec![5u8; 32][..])),
						(&b"key2"[..], Some(&b"val3"[..])),
					]
					.into_iter(),
				),
				(
					&child_info2,
					vec![(&b"key3"[..], Some(&b"val4"[..])), (&b"key4"[..], Some(&b"val5"[..]))]
						.into_iter(),
				),
				(
					&child_info3,
					vec![(&b"key5"[..], Some(&b"val6"[..])), (&b"key6"[..], Some(&b"val7"[..]))]
						.into_iter(),
				),
			]
			.into_iter(),
			state_version,
		);
		let mut remote_storage = remote_backend.into_storage();
		remote_storage.consolidate(transaction);
		let remote_backend = TrieBackend::new(remote_storage, remote_root);
		let remote_proof = prove_child_read(remote_backend, &child_info1, &[b"key1"]).unwrap();
		let size = remote_proof.encoded_size();
		let remote_proof = test_compact(remote_proof, &remote_root);
		let local_result1 = read_child_proof_check::<BlakeTwo256, _>(
			remote_root,
			remote_proof.clone(),
			&child_info1,
			&[b"key1"],
		)
		.unwrap();
		assert_eq!(local_result1.len(), 1);
		assert_eq!(local_result1.get(&b"key1"[..]), Some(&Some(vec![5u8; 32])));
		size
	}

	#[test]
	fn child_storage_uuid() {
		let state_version = StateVersion::V0;
		let child_info_1 = ChildInfo::new_default(b"sub_test1");
		let child_info_2 = ChildInfo::new_default(b"sub_test2");

		use crate::trie_backend::tests::test_trie;
		let mut overlay = OverlayedChanges::default();

		let mut transaction = {
			let backend = test_trie(state_version);
			let mut cache = StorageTransactionCache::default();
			let mut ext = Ext::new(
				&mut overlay,
				&mut cache,
				&backend,
				changes_trie::disabled_state::<_, u64>(),
				None,
			);
			ext.set_child_storage(&child_info_1, b"abc".to_vec(), b"def".to_vec());
			ext.set_child_storage(&child_info_2, b"abc".to_vec(), b"def".to_vec());
			ext.storage_root(state_version);
			cache.transaction.unwrap()
		};
		let mut duplicate = false;
		for (k, (value, rc)) in transaction.drain().iter() {
			// look for a key inserted twice: transaction rc is 2
			if *rc == 2 {
				duplicate = true;
				println!("test duplicate for {:?} {:?}", k, value);
			}
		}
		assert!(!duplicate);
	}

	#[test]
	fn set_storage_empty_allowed() {
		let initial: BTreeMap<_, _> = map![
			b"aaa".to_vec() => b"0".to_vec(),
			b"bbb".to_vec() => b"".to_vec()
		];
		let state = InMemoryBackend::<BlakeTwo256>::from((initial, StateVersion::default()));
		let backend = state.as_trie_backend().unwrap();

		let mut overlay = OverlayedChanges::default();
		overlay.start_transaction();
		overlay.set_storage(b"ccc".to_vec(), Some(b"".to_vec()));
		assert_eq!(overlay.storage(b"ccc"), Some(Some(&[][..])));
		overlay.commit_transaction().unwrap();
		overlay.start_transaction();
		assert_eq!(overlay.storage(b"ccc"), Some(Some(&[][..])));
		assert_eq!(overlay.storage(b"bbb"), None);

		{
			let mut cache = StorageTransactionCache::default();
			let mut ext = Ext::new(
				&mut overlay,
				&mut cache,
				backend,
				changes_trie::disabled_state::<_, u64>(),
				None,
			);
			assert_eq!(ext.storage(b"bbb"), Some(vec![]));
			assert_eq!(ext.storage(b"ccc"), Some(vec![]));
			ext.clear_storage(b"ccc");
			assert_eq!(ext.storage(b"ccc"), None);
		}
		overlay.commit_transaction().unwrap();
		assert_eq!(overlay.storage(b"ccc"), Some(None));
	}

	#[test]
	fn runtime_registered_extensions_are_removed_after_execution() {
		let state_version = StateVersion::default();
		use sp_externalities::ExternalitiesExt;
		sp_externalities::decl_extension! {
			struct DummyExt(u32);
		}

		let backend = trie_backend::tests::test_trie(state_version);
		let mut overlayed_changes = Default::default();
		let wasm_code = RuntimeCode::empty();

		let mut state_machine = StateMachine::new(
			&backend,
			changes_trie::disabled_state::<_, u64>(),
			&mut overlayed_changes,
			&DummyCodeExecutor {
				change_changes_trie_config: false,
				native_available: true,
				native_succeeds: true,
				fallback_succeeds: false,
			},
			"test",
			&[],
			Default::default(),
			&wasm_code,
			TaskExecutor::new(),
		);

		let run_state_machine = |state_machine: &mut StateMachine<_, _, _, _>| {
			state_machine
				.execute_using_consensus_failure_handler::<fn(_, _) -> _, _, _>(
					ExecutionManager::NativeWhenPossible,
					Some(|| {
						sp_externalities::with_externalities(|mut ext| {
							ext.register_extension(DummyExt(2)).unwrap();
						})
						.unwrap();

						Ok(())
					}),
				)
				.unwrap();
		};

		run_state_machine(&mut state_machine);
		run_state_machine(&mut state_machine);
	}
}<|MERGE_RESOLUTION|>--- conflicted
+++ resolved
@@ -169,14 +169,10 @@
 		read_only::{InspectState, ReadOnlyExternalities},
 		testing::TestExternalities,
 	};
-<<<<<<< HEAD
-	pub use sp_trie::{trie_types::TrieDBMut, DBValue, Layout, MemoryDB, StorageProof, TrieMut};
-=======
 	pub use sp_trie::{
 		trie_types::{TrieDBMutV0, TrieDBMutV1},
 		DBValue, LayoutV0, LayoutV1, MemoryDB, StorageProof, TrieMut,
 	};
->>>>>>> 4ff90097
 }
 
 #[cfg(feature = "std")]
@@ -1665,29 +1661,6 @@
 			let (storage, child_infos) = build_random_storage(i + nb_iter);
 			(&mut seed[0..4]).copy_from_slice(&i.to_be_bytes()[..]);
 			let mut rand = SmallRng::from_seed(seed);
-<<<<<<< HEAD
-=======
-
-			let nb_child_trie = rand.next_u32() as usize % 25;
-			for _ in 0..nb_child_trie {
-				let key_len = 1 + (rand.next_u32() % 10);
-				let mut key = vec![0; key_len as usize];
-				rand.fill_bytes(&mut key[..]);
-				let child_info = ChildInfo::new_default(key.as_slice());
-				let nb_item = 1 + rand.next_u32() % 25;
-				let mut items = BTreeMap::new();
-				for item in 0..nb_item {
-					let key_len = 1 + (rand.next_u32() % 10);
-					let mut key = vec![0; key_len as usize];
-					rand.fill_bytes(&mut key[..]);
-					let value = vec![item as u8; item as usize + 28];
-					items.insert(key, value);
-				}
-				child_infos.push(child_info.clone());
-				storage.insert(Some(child_info), items);
-			}
-
->>>>>>> 4ff90097
 			let trie: InMemoryBackend<BlakeTwo256> =
 				(storage.clone(), StateVersion::default()).into();
 			let trie_root = trie.root().clone();
@@ -1805,19 +1778,10 @@
 
 	#[test]
 	fn inner_state_versioning_switch_proofs() {
-<<<<<<< HEAD
-		let mut layout = Layout::default();
-		let mut state_version = StateVersion::V0;
-		let (mut mdb, mut root) = trie_backend::tests::test_db(state_version);
-		{
-			let mut trie =
-				TrieDBMut::from_existing_with_layout(&mut mdb, &mut root, layout.clone()).unwrap();
-=======
 		let mut state_version = StateVersion::V0;
 		let (mut mdb, mut root) = trie_backend::tests::test_db(state_version);
 		{
 			let mut trie = TrieDBMutV0::from_existing(&mut mdb, &mut root).unwrap();
->>>>>>> 4ff90097
 			trie.insert(b"foo", vec![1u8; 1_000].as_slice()) // big inner hash
 				.expect("insert failed");
 			trie.insert(b"foo2", vec![3u8; 16].as_slice()) // no inner hash
@@ -1849,17 +1813,9 @@
 		let root1 = root.clone();
 
 		// do switch
-<<<<<<< HEAD
-		layout = Layout::with_max_inline_value(sp_core::storage::DEFAULT_MAX_INLINE_VALUE);
-		state_version = StateVersion::V1;
-		{
-			let mut trie =
-				TrieDBMut::from_existing_with_layout(&mut mdb, &mut root, layout.clone()).unwrap();
-=======
 		state_version = StateVersion::V1;
 		{
 			let mut trie = TrieDBMutV1::from_existing(&mut mdb, &mut root).unwrap();
->>>>>>> 4ff90097
 			trie.insert(b"foo222", vec![5u8; 100].as_slice()) // inner hash
 				.expect("insert failed");
 			// update with same value do change
