// This file is part of Substrate.

// Copyright (C) 2017-2021 Parity Technologies (UK) Ltd.
// SPDX-License-Identifier: Apache-2.0

// Licensed under the Apache License, Version 2.0 (the "License");
// you may not use this file except in compliance with the License.
// You may obtain a copy of the License at
//
// 	http://www.apache.org/licenses/LICENSE-2.0
//
// Unless required by applicable law or agreed to in writing, software
// distributed under the License is distributed on an "AS IS" BASIS,
// WITHOUT WARRANTIES OR CONDITIONS OF ANY KIND, either express or implied.
// See the License for the specific language governing permissions and
// limitations under the License.

//! Substrate state machine implementation.

#![warn(missing_docs)]
#![cfg_attr(not(feature = "std"), no_std)]

pub mod backend;
#[cfg(feature = "std")]
mod basic;
#[cfg(feature = "std")]
mod changes_trie;
mod error;
mod ext;
#[cfg(feature = "std")]
mod in_memory_backend;
pub(crate) mod overlayed_changes;
#[cfg(feature = "std")]
mod proving_backend;
#[cfg(feature = "std")]
mod read_only;
mod stats;
#[cfg(feature = "std")]
mod testing;
mod trie_backend;
mod trie_backend_essence;

#[cfg(feature = "std")]
pub use std_reexport::*;

#[cfg(feature = "std")]
pub use execution::*;
#[cfg(feature = "std")]
pub use log::{debug, error as log_error, warn};
#[cfg(feature = "std")]
pub use tracing::trace;

/// In no_std we skip logs for state_machine, this macro
/// is a noops.
#[cfg(not(feature = "std"))]
#[macro_export]
macro_rules! warn {
	(target: $target:expr, $($arg:tt)+) => {
		()
	};
	($($arg:tt)+) => {
		()
	};
}

/// In no_std we skip logs for state_machine, this macro
/// is a noops.
#[cfg(not(feature = "std"))]
#[macro_export]
macro_rules! debug {
	(target: $target:expr, $($arg:tt)+) => {
		()
	};
	($($arg:tt)+) => {
		()
	};
}

/// In no_std we skip logs for state_machine, this macro
/// is a noops.
#[cfg(not(feature = "std"))]
#[macro_export]
macro_rules! trace {
	(target: $target:expr, $($arg:tt)+) => {
		()
	};
	($($arg:tt)+) => {
		()
	};
}

/// In no_std we skip logs for state_machine, this macro
/// is a noops.
#[cfg(not(feature = "std"))]
#[macro_export]
macro_rules! log_error {
	(target: $target:expr, $($arg:tt)+) => {
		()
	};
	($($arg:tt)+) => {
		()
	};
}

/// Default error type to use with state machine trie backend.
#[cfg(feature = "std")]
pub type DefaultError = String;
/// Error type to use with state machine trie backend.
#[cfg(not(feature = "std"))]
#[derive(Debug, Default, Clone, Copy, Eq, PartialEq)]
pub struct DefaultError;

#[cfg(not(feature = "std"))]
impl sp_std::fmt::Display for DefaultError {
	fn fmt(&self, f: &mut sp_std::fmt::Formatter) -> sp_std::fmt::Result {
		write!(f, "DefaultError")
	}
}

pub use crate::{
	backend::Backend,
	ext::Ext,
	overlayed_changes::{
		ChildStorageCollection, IndexOperation, OffchainChangesCollection,
		OffchainOverlayedChanges, OverlayedChanges, StorageChanges, StorageCollection, StorageKey,
		StorageTransactionCache, StorageValue,
	},
	stats::{StateMachineStats, UsageInfo, UsageUnit},
	trie_backend::TrieBackend,
	trie_backend_essence::{Storage, TrieBackendStorage},
};
pub use error::{Error, ExecutionError};

#[cfg(not(feature = "std"))]
mod changes_trie {
	/// Stub for change trie block number until
	/// change trie move to no_std.
	pub trait BlockNumber {}

	impl<N> BlockNumber for N {}
}

#[cfg(feature = "std")]
mod std_reexport {
	pub use crate::{
		basic::BasicExternalities,
		changes_trie::{
			disabled_state as disabled_changes_trie_state, key_changes, key_changes_proof,
			key_changes_proof_check, key_changes_proof_check_with_db, prune as prune_changes_tries,
			AnchorBlockId as ChangesTrieAnchorBlockId, BlockNumber as ChangesTrieBlockNumber,
			BuildCache as ChangesTrieBuildCache, CacheAction as ChangesTrieCacheAction,
			ConfigurationRange as ChangesTrieConfigurationRange,
			InMemoryStorage as InMemoryChangesTrieStorage, RootsStorage as ChangesTrieRootsStorage,
			State as ChangesTrieState, Storage as ChangesTrieStorage,
		},
		error::{Error, ExecutionError},
		in_memory_backend::new_in_mem,
		proving_backend::{
			create_proof_check_backend, ProofRecorder, ProvingBackend, ProvingBackendRecorder,
		},
		read_only::{InspectState, ReadOnlyExternalities},
		testing::TestExternalities,
	};
	pub use sp_trie::{
		trie_types::{Layout, TrieDBMut},
		CompactProof, DBValue, MemoryDB, StorageProof, TrieMut,
	};
}

#[cfg(feature = "std")]
mod execution {
	use super::*;
	use codec::{Codec, Decode, Encode};
	use hash_db::Hasher;
<<<<<<< HEAD
	use log::{trace, warn};
	use smallvec::SmallVec;
=======
>>>>>>> fa69d5fa
	use sp_core::{
		hexdisplay::HexDisplay,
		storage::{ChildInfo, ChildType, PrefixedStorageKey},
		traits::{CodeExecutor, ReadRuntimeVersionExt, RuntimeCode, SpawnNamed},
		NativeOrEncoded, NeverNativeValue,
	};
	use sp_externalities::Extensions;
<<<<<<< HEAD
	use std::{
		collections::{HashMap, HashSet},
		fmt,
		panic::UnwindSafe,
		result,
	};
=======
	use std::{collections::HashMap, fmt, panic::UnwindSafe, result};
	use tracing::{trace, warn};
>>>>>>> fa69d5fa

	const PROOF_CLOSE_TRANSACTION: &str = "\
		Closing a transaction that was started in this function. Client initiated transactions
		are protected from being closed by the runtime. qed";

	pub(crate) type CallResult<R, E> = Result<NativeOrEncoded<R>, E>;

	/// Default handler of the execution manager.
	pub type DefaultHandler<R, E> = fn(CallResult<R, E>, CallResult<R, E>) -> CallResult<R, E>;

	/// Type of changes trie transaction.
	pub type ChangesTrieTransaction<H, N> =
		(MemoryDB<H>, ChangesTrieCacheAction<<H as Hasher>::Out, N>);

	/// Trie backend with in-memory storage.
	pub type InMemoryBackend<H> = TrieBackend<MemoryDB<H>, H>;

	/// Strategy for executing a call into the runtime.
	#[derive(Copy, Clone, Eq, PartialEq, Debug)]
	pub enum ExecutionStrategy {
		/// Execute with the native equivalent if it is compatible with the given wasm module;
		/// otherwise fall back to the wasm.
		NativeWhenPossible,
		/// Use the given wasm module.
		AlwaysWasm,
		/// Run with both the wasm and the native variant (if compatible). Report any discrepancy as an error.
		Both,
		/// First native, then if that fails or is not possible, wasm.
		NativeElseWasm,
	}

	/// Storage backend trust level.
	#[derive(Debug, Clone)]
	pub enum BackendTrustLevel {
		/// Panics from trusted backends are considered justified, and never caught.
		Trusted,
		/// Panics from untrusted backend are caught and interpreted as runtime error.
		/// Untrusted backend may be missing some parts of the trie, so panics are not considered
		/// fatal.
		Untrusted,
	}

	/// Like `ExecutionStrategy` only it also stores a handler in case of consensus failure.
	#[derive(Clone)]
	pub enum ExecutionManager<F> {
		/// Execute with the native equivalent if it is compatible with the given wasm module;
		/// otherwise fall back to the wasm.
		NativeWhenPossible,
		/// Use the given wasm module. The backend on which code is executed code could be
		/// trusted to provide all storage or not (i.e. the light client cannot be trusted to provide
		/// for all storage queries since the storage entries it has come from an external node).
		AlwaysWasm(BackendTrustLevel),
		/// Run with both the wasm and the native variant (if compatible). Call `F` in the case of any discrepancy.
		Both(F),
		/// First native, then if that fails or is not possible, wasm.
		NativeElseWasm,
	}

	impl<'a, F> From<&'a ExecutionManager<F>> for ExecutionStrategy {
		fn from(s: &'a ExecutionManager<F>) -> Self {
			match *s {
				ExecutionManager::NativeWhenPossible => ExecutionStrategy::NativeWhenPossible,
				ExecutionManager::AlwaysWasm(_) => ExecutionStrategy::AlwaysWasm,
				ExecutionManager::NativeElseWasm => ExecutionStrategy::NativeElseWasm,
				ExecutionManager::Both(_) => ExecutionStrategy::Both,
			}
		}
	}

	impl ExecutionStrategy {
		/// Gets the corresponding manager for the execution strategy.
		pub fn get_manager<E: fmt::Debug, R: Decode + Encode>(
			self,
		) -> ExecutionManager<DefaultHandler<R, E>> {
			match self {
				ExecutionStrategy::AlwaysWasm =>
					ExecutionManager::AlwaysWasm(BackendTrustLevel::Trusted),
				ExecutionStrategy::NativeWhenPossible => ExecutionManager::NativeWhenPossible,
				ExecutionStrategy::NativeElseWasm => ExecutionManager::NativeElseWasm,
				ExecutionStrategy::Both => ExecutionManager::Both(|wasm_result, native_result| {
					warn!(
						"Consensus error between wasm {:?} and native {:?}. Using wasm.",
						wasm_result, native_result,
					);
					warn!("   Native result {:?}", native_result);
					warn!("   Wasm result {:?}", wasm_result);
					wasm_result
				}),
			}
		}
	}

	/// Evaluate to ExecutionManager::NativeElseWasm, without having to figure out the type.
	pub fn native_else_wasm<E, R: Decode>() -> ExecutionManager<DefaultHandler<R, E>> {
		ExecutionManager::NativeElseWasm
	}

	/// Evaluate to ExecutionManager::AlwaysWasm with trusted backend, without having to figure out the type.
	fn always_wasm<E, R: Decode>() -> ExecutionManager<DefaultHandler<R, E>> {
		ExecutionManager::AlwaysWasm(BackendTrustLevel::Trusted)
	}

	/// Evaluate ExecutionManager::AlwaysWasm with untrusted backend, without having to figure out the type.
	fn always_untrusted_wasm<E, R: Decode>() -> ExecutionManager<DefaultHandler<R, E>> {
		ExecutionManager::AlwaysWasm(BackendTrustLevel::Untrusted)
	}

	/// The substrate state machine.
	pub struct StateMachine<'a, B, H, N, Exec>
	where
		H: Hasher,
		B: Backend<H>,
		N: ChangesTrieBlockNumber,
	{
		backend: &'a B,
		exec: &'a Exec,
		method: &'a str,
		call_data: &'a [u8],
		overlay: &'a mut OverlayedChanges,
		extensions: Extensions,
		changes_trie_state: Option<ChangesTrieState<'a, H, N>>,
		storage_transaction_cache: Option<&'a mut StorageTransactionCache<B::Transaction, H, N>>,
		runtime_code: &'a RuntimeCode<'a>,
		stats: StateMachineStats,
		/// The hash of the block the state machine will be executed on.
		///
		/// Used for logging.
		parent_hash: Option<H::Out>,
	}

	impl<'a, B, H, N, Exec> Drop for StateMachine<'a, B, H, N, Exec>
	where
		H: Hasher,
		B: Backend<H>,
		N: ChangesTrieBlockNumber,
	{
		fn drop(&mut self) {
			self.backend.register_overlay_stats(&self.stats);
		}
	}

	impl<'a, B, H, N, Exec> StateMachine<'a, B, H, N, Exec>
	where
		H: Hasher,
		H::Out: Ord + 'static + codec::Codec,
		Exec: CodeExecutor + Clone + 'static,
		B: Backend<H>,
		N: crate::changes_trie::BlockNumber,
	{
		/// Creates new substrate state machine.
		pub fn new(
			backend: &'a B,
			changes_trie_state: Option<ChangesTrieState<'a, H, N>>,
			overlay: &'a mut OverlayedChanges,
			exec: &'a Exec,
			method: &'a str,
			call_data: &'a [u8],
			mut extensions: Extensions,
			runtime_code: &'a RuntimeCode,
			spawn_handle: impl SpawnNamed + Send + 'static,
		) -> Self {
			extensions.register(ReadRuntimeVersionExt::new(exec.clone()));
			extensions.register(sp_core::traits::TaskExecutorExt::new(spawn_handle));

			Self {
				backend,
				exec,
				method,
				call_data,
				extensions,
				overlay,
				changes_trie_state,
				storage_transaction_cache: None,
				runtime_code,
				stats: StateMachineStats::default(),
				parent_hash: None,
			}
		}

		/// Use given `cache` as storage transaction cache.
		///
		/// The cache will be used to cache storage transactions that can be build while executing a
		/// function in the runtime. For example, when calculating the storage root a transaction is
		/// build that will be cached.
		pub fn with_storage_transaction_cache(
			mut self,
			cache: Option<&'a mut StorageTransactionCache<B::Transaction, H, N>>,
		) -> Self {
			self.storage_transaction_cache = cache;
			self
		}

		/// Set the given `parent_hash` as the hash of the parent block.
		///
		/// This will be used for improved logging.
		pub fn set_parent_hash(mut self, parent_hash: H::Out) -> Self {
			self.parent_hash = Some(parent_hash);
			self
		}

		/// Execute a call using the given state backend, overlayed changes, and call executor.
		///
		/// On an error, no prospective changes are written to the overlay.
		///
		/// Note: changes to code will be in place if this call is made again. For running partial
		/// blocks (e.g. a transaction at a time), ensure a different method is used.
		///
		/// Returns the SCALE encoded result of the executed function.
		pub fn execute(&mut self, strategy: ExecutionStrategy) -> Result<Vec<u8>, Box<dyn Error>> {
			// We are not giving a native call and thus we are sure that the result can never be a native
			// value.
			self.execute_using_consensus_failure_handler::<_, NeverNativeValue, fn() -> _>(
				strategy.get_manager(),
				None,
			)
			.map(NativeOrEncoded::into_encoded)
		}

		fn execute_aux<R, NC>(
			&mut self,
			use_native: bool,
			native_call: Option<NC>,
		) -> (CallResult<R, Exec::Error>, bool)
		where
			R: Decode + Encode + PartialEq,
			NC: FnOnce() -> result::Result<R, Box<dyn std::error::Error + Send + Sync>>
				+ UnwindSafe,
		{
			let mut cache = StorageTransactionCache::default();

			let cache = match self.storage_transaction_cache.as_mut() {
				Some(cache) => cache,
				None => &mut cache,
			};

			self.overlay
				.enter_runtime()
				.expect("StateMachine is never called from the runtime; qed");

			let mut ext = Ext::new(
				self.overlay,
				cache,
				self.backend,
				self.changes_trie_state.clone(),
				Some(&mut self.extensions),
			);

			let ext_id = ext.id;

			trace!(
				target: "state",
				ext_id = %HexDisplay::from(&ext_id.to_le_bytes()),
				method = %self.method,
				parent_hash = %self.parent_hash.map(|h| format!("{:?}", h)).unwrap_or_else(|| String::from("None")),
				input = ?HexDisplay::from(&self.call_data),
				"Call",
			);

			let (result, was_native) = self.exec.call(
				&mut ext,
				self.runtime_code,
				self.method,
				self.call_data,
				use_native,
				native_call,
			);

			self.overlay
				.exit_runtime()
				.expect("Runtime is not able to call this function in the overlay; qed");

			trace!(
				target: "state",
				ext_id = %HexDisplay::from(&ext_id.to_le_bytes()),
				?was_native,
				?result,
				"Return",
			);

			(result, was_native)
		}

		fn execute_call_with_both_strategy<Handler, R, NC>(
			&mut self,
			mut native_call: Option<NC>,
			on_consensus_failure: Handler,
		) -> CallResult<R, Exec::Error>
		where
			R: Decode + Encode + PartialEq,
			NC: FnOnce() -> result::Result<R, Box<dyn std::error::Error + Send + Sync>>
				+ UnwindSafe,
			Handler: FnOnce(
				CallResult<R, Exec::Error>,
				CallResult<R, Exec::Error>,
			) -> CallResult<R, Exec::Error>,
		{
			self.overlay.start_transaction();
			let (result, was_native) = self.execute_aux(true, native_call.take());

			if was_native {
				self.overlay.rollback_transaction().expect(PROOF_CLOSE_TRANSACTION);
				let (wasm_result, _) = self.execute_aux(false, native_call);

				if (result.is_ok() &&
					wasm_result.is_ok() && result.as_ref().ok() == wasm_result.as_ref().ok()) ||
					result.is_err() && wasm_result.is_err()
				{
					result
				} else {
					on_consensus_failure(wasm_result, result)
				}
			} else {
				self.overlay.commit_transaction().expect(PROOF_CLOSE_TRANSACTION);
				result
			}
		}

		fn execute_call_with_native_else_wasm_strategy<R, NC>(
			&mut self,
			mut native_call: Option<NC>,
		) -> CallResult<R, Exec::Error>
		where
			R: Decode + Encode + PartialEq,
			NC: FnOnce() -> result::Result<R, Box<dyn std::error::Error + Send + Sync>>
				+ UnwindSafe,
		{
			self.overlay.start_transaction();
			let (result, was_native) = self.execute_aux(true, native_call.take());

			if !was_native || result.is_ok() {
				self.overlay.commit_transaction().expect(PROOF_CLOSE_TRANSACTION);
				result
			} else {
				self.overlay.rollback_transaction().expect(PROOF_CLOSE_TRANSACTION);
				let (wasm_result, _) = self.execute_aux(false, native_call);
				wasm_result
			}
		}

		/// Execute a call using the given state backend, overlayed changes, and call executor.
		///
		/// On an error, no prospective changes are written to the overlay.
		///
		/// Note: changes to code will be in place if this call is made again. For running partial
		/// blocks (e.g. a transaction at a time), ensure a different method is used.
		///
		/// Returns the result of the executed function either in native representation `R` or
		/// in SCALE encoded representation.
		pub fn execute_using_consensus_failure_handler<Handler, R, NC>(
			&mut self,
			manager: ExecutionManager<Handler>,
			mut native_call: Option<NC>,
		) -> Result<NativeOrEncoded<R>, Box<dyn Error>>
		where
			R: Decode + Encode + PartialEq,
			NC: FnOnce() -> result::Result<R, Box<dyn std::error::Error + Send + Sync>>
				+ UnwindSafe,
			Handler: FnOnce(
				CallResult<R, Exec::Error>,
				CallResult<R, Exec::Error>,
			) -> CallResult<R, Exec::Error>,
		{
			let changes_tries_enabled = self.changes_trie_state.is_some();
			self.overlay.set_collect_extrinsics(changes_tries_enabled);

			let result = {
				match manager {
					ExecutionManager::Both(on_consensus_failure) => self
						.execute_call_with_both_strategy(native_call.take(), on_consensus_failure),
					ExecutionManager::NativeElseWasm =>
						self.execute_call_with_native_else_wasm_strategy(native_call.take()),
					ExecutionManager::AlwaysWasm(trust_level) => {
						let _abort_guard = match trust_level {
							BackendTrustLevel::Trusted => None,
							BackendTrustLevel::Untrusted =>
								Some(sp_panic_handler::AbortGuard::never_abort()),
						};
						self.execute_aux(false, native_call).0
					},
					ExecutionManager::NativeWhenPossible => self.execute_aux(true, native_call).0,
				}
			};

			result.map_err(|e| Box::new(e) as _)
		}
	}

	/// Prove execution using the given state backend, overlayed changes, and call executor.
	pub fn prove_execution<B, H, N, Exec, Spawn>(
		backend: &mut B,
		overlay: &mut OverlayedChanges,
		exec: &Exec,
		spawn_handle: Spawn,
		method: &str,
		call_data: &[u8],
		runtime_code: &RuntimeCode,
	) -> Result<(Vec<u8>, StorageProof), Box<dyn Error>>
	where
		B: Backend<H>,
		H: Hasher,
		H::Out: Ord + 'static + codec::Codec,
		Exec: CodeExecutor + Clone + 'static,
		N: crate::changes_trie::BlockNumber,
		Spawn: SpawnNamed + Send + 'static,
	{
		let trie_backend = backend
			.as_trie_backend()
			.ok_or_else(|| Box::new(ExecutionError::UnableToGenerateProof) as Box<dyn Error>)?;
		prove_execution_on_trie_backend::<_, _, N, _, _>(
			trie_backend,
			overlay,
			exec,
			spawn_handle,
			method,
			call_data,
			runtime_code,
		)
	}

	/// Prove execution using the given trie backend, overlayed changes, and call executor.
	/// Produces a state-backend-specific "transaction" which can be used to apply the changes
	/// to the backing store, such as the disk.
	/// Execution proof is the set of all 'touched' storage DBValues from the backend.
	///
	/// On an error, no prospective changes are written to the overlay.
	///
	/// Note: changes to code will be in place if this call is made again. For running partial
	/// blocks (e.g. a transaction at a time), ensure a different method is used.
	pub fn prove_execution_on_trie_backend<S, H, N, Exec, Spawn>(
		trie_backend: &TrieBackend<S, H>,
		overlay: &mut OverlayedChanges,
		exec: &Exec,
		spawn_handle: Spawn,
		method: &str,
		call_data: &[u8],
		runtime_code: &RuntimeCode,
	) -> Result<(Vec<u8>, StorageProof), Box<dyn Error>>
	where
		S: trie_backend_essence::TrieBackendStorage<H>,
		H: Hasher,
		H::Out: Ord + 'static + codec::Codec,
		Exec: CodeExecutor + 'static + Clone,
		N: crate::changes_trie::BlockNumber,
		Spawn: SpawnNamed + Send + 'static,
	{
		let proving_backend = proving_backend::ProvingBackend::new(trie_backend);
		let mut sm = StateMachine::<_, H, N, Exec>::new(
			&proving_backend,
			None,
			overlay,
			exec,
			method,
			call_data,
			Extensions::default(),
			runtime_code,
			spawn_handle,
		);

		let result = sm.execute_using_consensus_failure_handler::<_, NeverNativeValue, fn() -> _>(
			always_wasm(),
			None,
		)?;
		let proof = sm.backend.extract_proof();
		Ok((result.into_encoded(), proof))
	}

	/// Check execution proof, generated by `prove_execution` call.
	pub fn execution_proof_check<H, N, Exec, Spawn>(
		root: H::Out,
		proof: StorageProof,
		overlay: &mut OverlayedChanges,
		exec: &Exec,
		spawn_handle: Spawn,
		method: &str,
		call_data: &[u8],
		runtime_code: &RuntimeCode,
	) -> Result<Vec<u8>, Box<dyn Error>>
	where
		H: Hasher,
		Exec: CodeExecutor + Clone + 'static,
		H::Out: Ord + 'static + codec::Codec,
		N: crate::changes_trie::BlockNumber,
		Spawn: SpawnNamed + Send + 'static,
	{
		let trie_backend = create_proof_check_backend::<H>(root.into(), proof)?;
		execution_proof_check_on_trie_backend::<_, N, _, _>(
			&trie_backend,
			overlay,
			exec,
			spawn_handle,
			method,
			call_data,
			runtime_code,
		)
	}

	/// Check execution proof on proving backend, generated by `prove_execution` call.
	pub fn execution_proof_check_on_trie_backend<H, N, Exec, Spawn>(
		trie_backend: &TrieBackend<MemoryDB<H>, H>,
		overlay: &mut OverlayedChanges,
		exec: &Exec,
		spawn_handle: Spawn,
		method: &str,
		call_data: &[u8],
		runtime_code: &RuntimeCode,
	) -> Result<Vec<u8>, Box<dyn Error>>
	where
		H: Hasher,
		H::Out: Ord + 'static + codec::Codec,
		Exec: CodeExecutor + Clone + 'static,
		N: crate::changes_trie::BlockNumber,
		Spawn: SpawnNamed + Send + 'static,
	{
		let mut sm = StateMachine::<_, H, N, Exec>::new(
			trie_backend,
			None,
			overlay,
			exec,
			method,
			call_data,
			Extensions::default(),
			runtime_code,
			spawn_handle,
		);

		sm.execute_using_consensus_failure_handler::<_, NeverNativeValue, fn() -> _>(
			always_untrusted_wasm(),
			None,
		)
		.map(NativeOrEncoded::into_encoded)
	}

	/// Generate storage read proof.
	pub fn prove_read<B, H, I>(mut backend: B, keys: I) -> Result<StorageProof, Box<dyn Error>>
	where
		B: Backend<H>,
		H: Hasher,
		H::Out: Ord + Codec,
		I: IntoIterator,
		I::Item: AsRef<[u8]>,
	{
		let trie_backend = backend
			.as_trie_backend()
			.ok_or_else(|| Box::new(ExecutionError::UnableToGenerateProof) as Box<dyn Error>)?;
		prove_read_on_trie_backend(trie_backend, keys)
	}

	/// State machine only allows a single level
	/// of child trie.
	pub const MAX_NESTED_TRIE_DEPTH: usize = 2;

	/// Multiple key value state.
	/// States are ordered by root storage key.
	#[derive(PartialEq, Eq, Clone)]
	pub struct KeyValueStates(pub Vec<KeyValueStorageLevel>);

	/// A key value state at any storage level.
	#[derive(PartialEq, Eq, Clone)]
	pub struct KeyValueStorageLevel {
		/// State root of the level, for
		/// top trie it is as an empty byte array.
		pub state_root: Vec<u8>,
		/// Storage of parents, empty for top root or
		/// when exporting (building proof).
		pub parent_storage_keys: Vec<Vec<u8>>,
		/// Pair of key and values from this state.
		pub key_values: Vec<(Vec<u8>, Vec<u8>)>,
	}

	impl<I> From<I> for KeyValueStates
	where
		I: IntoIterator<Item = (Vec<u8>, (Vec<(Vec<u8>, Vec<u8>)>, Vec<Vec<u8>>))>,
	{
		fn from(b: I) -> Self {
			let mut result = Vec::new();
			for (state_root, (key_values, storage_paths)) in b.into_iter() {
				result.push(KeyValueStorageLevel {
					state_root,
					key_values,
					parent_storage_keys: storage_paths,
				})
			}
			KeyValueStates(result)
		}
	}

	impl KeyValueStates {
		/// Return total number of key values in states.
		pub fn len(&self) -> usize {
			self.0.iter().fold(0, |nb, state| nb + state.key_values.len())
		}

		/// Update last keys accessed from this state.
		pub fn update_last_key(
			&self,
			stopped_at: usize,
			last: &mut SmallVec<[Vec<u8>; 2]>,
		) -> bool {
			if stopped_at == 0 || stopped_at > MAX_NESTED_TRIE_DEPTH {
				return false
			}
			match stopped_at {
				1 => {
					let top_last =
						self.0.get(0).and_then(|s| s.key_values.last().map(|kv| kv.0.clone()));
					if let Some(top_last) = top_last {
						match last.len() {
							0 => {
								last.push(top_last);
								return true
							},
							2 => {
								last.pop();
							},
							_ => (),
						}
						// update top trie access.
						last[0] = top_last;
						return true
					} else {
						// No change in top trie accesses.
						// Indicates end of reading of a child trie.
						last.truncate(1);
						return true
					}
				},
				2 => {
					let top_last =
						self.0.get(0).and_then(|s| s.key_values.last().map(|kv| kv.0.clone()));
					let child_last =
						self.0.last().and_then(|s| s.key_values.last().map(|kv| kv.0.clone()));

					if let Some(child_last) = child_last {
						if last.len() == 0 {
							if let Some(top_last) = top_last {
								last.push(top_last)
							} else {
								return false
							}
						} else if let Some(top_last) = top_last {
							last[0] = top_last;
						}
						if last.len() == 2 {
							last.pop();
						}
						last.push(child_last);
						return true
					} else {
						// stopped at level 2 so child last is define.
						return false
					}
				},
				_ => (),
			}
			false
		}
	}

	/// Generate range storage read proof, with child tries
	/// content.
	/// A size limit is applied to the proof with the
	/// exception that `start_at` and its following element
	/// are always part of the proof.
	/// If a key different than `start_at` is a child trie root,
	/// the child trie content will be included in the proof.
	pub fn prove_range_read_with_child_with_size<B, H>(
		mut backend: B,
		size_limit: usize,
		start_at: &[Vec<u8>],
	) -> Result<(StorageProof, u32), Box<dyn Error>>
	where
		B: Backend<H>,
		H: Hasher,
		H::Out: Ord + Codec,
	{
		let trie_backend = backend
			.as_trie_backend()
			.ok_or_else(|| Box::new(ExecutionError::UnableToGenerateProof) as Box<dyn Error>)?;
		prove_range_read_with_child_with_size_on_trie_backend(trie_backend, size_limit, start_at)
	}

	/// Generate range storage read proof, with child tries
	/// content.
	/// See `prove_range_read_with_child_with_size`.
	pub fn prove_range_read_with_child_with_size_on_trie_backend<S, H>(
		trie_backend: &TrieBackend<S, H>,
		size_limit: usize,
		start_at: &[Vec<u8>],
	) -> Result<(StorageProof, u32), Box<dyn Error>>
	where
		S: trie_backend_essence::TrieBackendStorage<H>,
		H: Hasher,
		H::Out: Ord + Codec,
	{
		if start_at.len() > MAX_NESTED_TRIE_DEPTH {
			return Err(Box::new("Invalid start of range."))
		}

		let proving_backend = proving_backend::ProvingBackend::<S, H>::new(trie_backend);
		let mut count = 0;

		let mut child_roots = HashSet::new();
		let (mut child_key, mut start_at) = if start_at.len() == 2 {
			let storage_key = start_at.get(0).expect("Checked length.").clone();
			if let Some(state_root) = proving_backend
				.storage(&storage_key)
				.map_err(|e| Box::new(e) as Box<dyn Error>)?
			{
				child_roots.insert(state_root.clone());
			} else {
				return Err(Box::new("Invalid range start child trie key."))
			}

			(Some(storage_key), start_at.get(1).cloned())
		} else {
			(None, start_at.get(0).cloned())
		};

		loop {
			let (child_info, depth) = if let Some(storage_key) = child_key.as_ref() {
				let storage_key = PrefixedStorageKey::new_ref(storage_key);
				(
					Some(match ChildType::from_prefixed_key(&storage_key) {
						Some((ChildType::ParentKeyId, storage_key)) =>
							ChildInfo::new_default(storage_key),
						None => return Err(Box::new("Invalid range start child trie key.")),
					}),
					2,
				)
			} else {
				(None, 1)
			};

			let start_at_ref = start_at.as_ref().map(AsRef::as_ref);
			let mut switch_child_key = None;
			let mut first = start_at.is_some();
			let completed = proving_backend
				.apply_to_key_values_while(
					child_info.as_ref(),
					None,
					start_at_ref,
					|key, value| {
						if first {
							if start_at_ref
								.as_ref()
								.map(|start| &key.as_slice() > start)
								.unwrap_or(true)
							{
								first = false;
							}
						}
						if first {
							true
						} else if depth < MAX_NESTED_TRIE_DEPTH &&
							sp_core::storage::well_known_keys::is_child_storage_key(
								key.as_slice(),
							) {
							count += 1;
							if !child_roots.contains(value.as_slice()) {
								child_roots.insert(value);
								switch_child_key = Some(key);
								false
							} else {
								// do not add two child trie with same root
								true
							}
						} else if proving_backend.estimate_encoded_size() <= size_limit {
							count += 1;
							true
						} else {
							false
						}
					},
					false,
				)
				.map_err(|e| Box::new(e) as Box<dyn Error>)?;

			if switch_child_key.is_none() {
				if depth == 1 {
					break
				} else {
					if completed {
						start_at = child_key.take();
					} else {
						break
					}
				}
			} else {
				child_key = switch_child_key;
				start_at = None;
			}
		}
		Ok((proving_backend.extract_proof(), count))
	}

	/// Generate range storage read proof.
	pub fn prove_range_read_with_size<B, H>(
		mut backend: B,
		child_info: Option<&ChildInfo>,
		prefix: Option<&[u8]>,
		size_limit: usize,
		start_at: Option<&[u8]>,
	) -> Result<(StorageProof, u32), Box<dyn Error>>
	where
		B: Backend<H>,
		H: Hasher,
		H::Out: Ord + Codec,
	{
		let trie_backend = backend
			.as_trie_backend()
			.ok_or_else(|| Box::new(ExecutionError::UnableToGenerateProof) as Box<dyn Error>)?;
		prove_range_read_with_size_on_trie_backend(
			trie_backend,
			child_info,
			prefix,
			size_limit,
			start_at,
		)
	}

	/// Generate range storage read proof on an existing trie backend.
	pub fn prove_range_read_with_size_on_trie_backend<S, H>(
		trie_backend: &TrieBackend<S, H>,
		child_info: Option<&ChildInfo>,
		prefix: Option<&[u8]>,
		size_limit: usize,
		start_at: Option<&[u8]>,
	) -> Result<(StorageProof, u32), Box<dyn Error>>
	where
		S: trie_backend_essence::TrieBackendStorage<H>,
		H: Hasher,
		H::Out: Ord + Codec,
	{
		let proving_backend = proving_backend::ProvingBackend::<S, H>::new(trie_backend);
		let mut count = 0;
		proving_backend
			.apply_to_key_values_while(
				child_info,
				prefix,
				start_at,
				|_key, _value| {
					if count == 0 || proving_backend.estimate_encoded_size() <= size_limit {
						count += 1;
						true
					} else {
						false
					}
				},
				false,
			)
			.map_err(|e| Box::new(e) as Box<dyn Error>)?;
		Ok((proving_backend.extract_proof(), count))
	}

	/// Generate child storage read proof.
	pub fn prove_child_read<B, H, I>(
		mut backend: B,
		child_info: &ChildInfo,
		keys: I,
	) -> Result<StorageProof, Box<dyn Error>>
	where
		B: Backend<H>,
		H: Hasher,
		H::Out: Ord + Codec,
		I: IntoIterator,
		I::Item: AsRef<[u8]>,
	{
		let trie_backend = backend
			.as_trie_backend()
			.ok_or_else(|| Box::new(ExecutionError::UnableToGenerateProof) as Box<dyn Error>)?;
		prove_child_read_on_trie_backend(trie_backend, child_info, keys)
	}

	/// Generate storage read proof on pre-created trie backend.
	pub fn prove_read_on_trie_backend<S, H, I>(
		trie_backend: &TrieBackend<S, H>,
		keys: I,
	) -> Result<StorageProof, Box<dyn Error>>
	where
		S: trie_backend_essence::TrieBackendStorage<H>,
		H: Hasher,
		H::Out: Ord + Codec,
		I: IntoIterator,
		I::Item: AsRef<[u8]>,
	{
		let proving_backend = proving_backend::ProvingBackend::<_, H>::new(trie_backend);
		for key in keys.into_iter() {
			proving_backend
				.storage(key.as_ref())
				.map_err(|e| Box::new(e) as Box<dyn Error>)?;
		}
		Ok(proving_backend.extract_proof())
	}

	/// Generate storage read proof on pre-created trie backend.
	pub fn prove_child_read_on_trie_backend<S, H, I>(
		trie_backend: &TrieBackend<S, H>,
		child_info: &ChildInfo,
		keys: I,
	) -> Result<StorageProof, Box<dyn Error>>
	where
		S: trie_backend_essence::TrieBackendStorage<H>,
		H: Hasher,
		H::Out: Ord + Codec,
		I: IntoIterator,
		I::Item: AsRef<[u8]>,
	{
		let proving_backend = proving_backend::ProvingBackend::<_, H>::new(trie_backend);
		for key in keys.into_iter() {
			proving_backend
				.child_storage(child_info, key.as_ref())
				.map_err(|e| Box::new(e) as Box<dyn Error>)?;
		}
		Ok(proving_backend.extract_proof())
	}

	/// Check storage read proof, generated by `prove_read` call.
	pub fn read_proof_check<H, I>(
		root: H::Out,
		proof: StorageProof,
		keys: I,
	) -> Result<HashMap<Vec<u8>, Option<Vec<u8>>>, Box<dyn Error>>
	where
		H: Hasher,
		H::Out: Ord + Codec,
		I: IntoIterator,
		I::Item: AsRef<[u8]>,
	{
		let proving_backend = create_proof_check_backend::<H>(root, proof)?;
		let mut result = HashMap::new();
		for key in keys.into_iter() {
			let value = read_proof_check_on_proving_backend(&proving_backend, key.as_ref())?;
			result.insert(key.as_ref().to_vec(), value);
		}
		Ok(result)
	}

	/// Check storage range proof with child trie included, generated by
	/// `prove_range_read_with_child_with_size` call.
	///
	/// Returns key values contents and the depth of the pending state iteration
	/// (0 if completed).
	pub fn read_range_proof_check_with_child<H>(
		root: H::Out,
		proof: StorageProof,
		start_at: &[Vec<u8>],
	) -> Result<(KeyValueStates, usize), Box<dyn Error>>
	where
		H: Hasher,
		H::Out: Ord + Codec,
	{
		let proving_backend = create_proof_check_backend::<H>(root, proof)?;
		read_range_proof_check_with_child_on_proving_backend(&proving_backend, start_at)
	}

	/// Check child storage range proof, generated by `prove_range_read_with_size` call.
	pub fn read_range_proof_check<H>(
		root: H::Out,
		proof: StorageProof,
		child_info: Option<&ChildInfo>,
		prefix: Option<&[u8]>,
		count: Option<u32>,
		start_at: Option<&[u8]>,
	) -> Result<(Vec<(Vec<u8>, Vec<u8>)>, bool), Box<dyn Error>>
	where
		H: Hasher,
		H::Out: Ord + Codec,
	{
		let proving_backend = create_proof_check_backend::<H>(root, proof)?;
		read_range_proof_check_on_proving_backend(
			&proving_backend,
			child_info,
			prefix,
			count,
			start_at,
		)
	}

	/// Check child storage read proof, generated by `prove_child_read` call.
	pub fn read_child_proof_check<H, I>(
		root: H::Out,
		proof: StorageProof,
		child_info: &ChildInfo,
		keys: I,
	) -> Result<HashMap<Vec<u8>, Option<Vec<u8>>>, Box<dyn Error>>
	where
		H: Hasher,
		H::Out: Ord + Codec,
		I: IntoIterator,
		I::Item: AsRef<[u8]>,
	{
		let proving_backend = create_proof_check_backend::<H>(root, proof)?;
		let mut result = HashMap::new();
		for key in keys.into_iter() {
			let value = read_child_proof_check_on_proving_backend(
				&proving_backend,
				child_info,
				key.as_ref(),
			)?;
			result.insert(key.as_ref().to_vec(), value);
		}
		Ok(result)
	}

	/// Check storage read proof on pre-created proving backend.
	pub fn read_proof_check_on_proving_backend<H>(
		proving_backend: &TrieBackend<MemoryDB<H>, H>,
		key: &[u8],
	) -> Result<Option<Vec<u8>>, Box<dyn Error>>
	where
		H: Hasher,
		H::Out: Ord + Codec,
	{
		proving_backend.storage(key).map_err(|e| Box::new(e) as Box<dyn Error>)
	}

	/// Check child storage read proof on pre-created proving backend.
	pub fn read_child_proof_check_on_proving_backend<H>(
		proving_backend: &TrieBackend<MemoryDB<H>, H>,
		child_info: &ChildInfo,
		key: &[u8],
	) -> Result<Option<Vec<u8>>, Box<dyn Error>>
	where
		H: Hasher,
		H::Out: Ord + Codec,
	{
		proving_backend
			.child_storage(child_info, key)
			.map_err(|e| Box::new(e) as Box<dyn Error>)
	}

	/// Check storage range proof on pre-created proving backend.
	///
	/// Returns a vector with the read `key => value` pairs and a `bool` that is set to `true` when
	/// all `key => value` pairs could be read and no more are left.
	pub fn read_range_proof_check_on_proving_backend<H>(
		proving_backend: &TrieBackend<MemoryDB<H>, H>,
		child_info: Option<&ChildInfo>,
		prefix: Option<&[u8]>,
		count: Option<u32>,
		start_at: Option<&[u8]>,
	) -> Result<(Vec<(Vec<u8>, Vec<u8>)>, bool), Box<dyn Error>>
	where
		H: Hasher,
		H::Out: Ord + Codec,
	{
		let mut values = Vec::new();
		let result = proving_backend.apply_to_key_values_while(
			child_info,
			prefix,
			start_at,
			|key, value| {
				values.push((key.to_vec(), value.to_vec()));
				count.as_ref().map_or(true, |c| (values.len() as u32) < *c)
			},
			true,
		);
		match result {
			Ok(completed) => Ok((values, completed)),
			Err(e) => Err(Box::new(e) as Box<dyn Error>),
		}
	}

	/// Check storage range proof on pre-created proving backend.
	///
	/// See `read_range_proof_check_with_child`.
	pub fn read_range_proof_check_with_child_on_proving_backend<H>(
		proving_backend: &TrieBackend<MemoryDB<H>, H>,
		start_at: &[Vec<u8>],
	) -> Result<(KeyValueStates, usize), Box<dyn Error>>
	where
		H: Hasher,
		H::Out: Ord + Codec,
	{
		let mut result = vec![KeyValueStorageLevel {
			state_root: Default::default(),
			key_values: Default::default(),
			parent_storage_keys: Default::default(),
		}];
		if start_at.len() > MAX_NESTED_TRIE_DEPTH {
			return Err(Box::new("Invalid start of range."))
		}

		let mut child_roots = HashSet::new();
		let (mut child_key, mut start_at) = if start_at.len() == 2 {
			let storage_key = start_at.get(0).expect("Checked length.").clone();
			let child_key = if let Some(state_root) = proving_backend
				.storage(&storage_key)
				.map_err(|e| Box::new(e) as Box<dyn Error>)?
			{
				child_roots.insert(state_root.clone());
				Some((storage_key, state_root))
			} else {
				return Err(Box::new("Invalid range start child trie key."))
			};

			(child_key, start_at.get(1).cloned())
		} else {
			(None, start_at.get(0).cloned())
		};

		let completed = loop {
			let (child_info, depth) = if let Some((storage_key, state_root)) = child_key.as_ref() {
				result.push(KeyValueStorageLevel {
					state_root: state_root.clone(),
					key_values: Default::default(),
					parent_storage_keys: Default::default(),
				});

				let storage_key = PrefixedStorageKey::new_ref(storage_key);
				(
					Some(match ChildType::from_prefixed_key(&storage_key) {
						Some((ChildType::ParentKeyId, storage_key)) =>
							ChildInfo::new_default(storage_key),
						None => return Err(Box::new("Invalid range start child trie key.")),
					}),
					2,
				)
			} else {
				(None, 1)
			};

			let values = if child_info.is_some() {
				&mut result.last_mut().expect("Added above").key_values
			} else {
				&mut result[0].key_values
			};
			let start_at_ref = start_at.as_ref().map(AsRef::as_ref);
			let mut switch_child_key = None;
			let mut first = start_at.is_some();
			let completed = proving_backend
				.apply_to_key_values_while(
					child_info.as_ref(),
					None,
					start_at_ref,
					|key, value| {
						if first {
							if start_at_ref
								.as_ref()
								.map(|start| &key.as_slice() > start)
								.unwrap_or(true)
							{
								first = false;
							}
						}
						if !first {
							values.push((key.to_vec(), value.to_vec()));
						}
						if first {
							true
						} else if depth < MAX_NESTED_TRIE_DEPTH &&
							sp_core::storage::well_known_keys::is_child_storage_key(
								key.as_slice(),
							) {
							if child_roots.contains(value.as_slice()) {
								// Do not add two chid trie with same root.
								true
							} else {
								child_roots.insert(value.clone());
								switch_child_key = Some((key, value));
								false
							}
						} else {
							true
						}
					},
					true,
				)
				.map_err(|e| Box::new(e) as Box<dyn Error>)?;

			if switch_child_key.is_none() {
				if !completed {
					break depth
				}
				if depth == 1 {
					break 0
				} else {
					start_at = child_key.take().map(|entry| entry.0);
				}
			} else {
				child_key = switch_child_key;
				start_at = None;
			}
		};
		Ok((KeyValueStates(result), completed))
	}
}

#[cfg(test)]
mod tests {
	use super::{changes_trie::Configuration as ChangesTrieConfig, ext::Ext, *};
	use crate::execution::CallResult;
	use codec::{Decode, Encode};
	use sp_core::{
		map,
		storage::ChildInfo,
		testing::TaskExecutor,
		traits::{CodeExecutor, Externalities, RuntimeCode},
		NativeOrEncoded, NeverNativeValue,
	};
	use sp_runtime::traits::BlakeTwo256;
	use std::{
		collections::{BTreeMap, HashMap},
		panic::UnwindSafe,
		result,
	};

	#[derive(Clone)]
	struct DummyCodeExecutor {
		change_changes_trie_config: bool,
		native_available: bool,
		native_succeeds: bool,
		fallback_succeeds: bool,
	}

	impl CodeExecutor for DummyCodeExecutor {
		type Error = u8;

		fn call<
			R: Encode + Decode + PartialEq,
			NC: FnOnce() -> result::Result<R, Box<dyn std::error::Error + Send + Sync>> + UnwindSafe,
		>(
			&self,
			ext: &mut dyn Externalities,
			_: &RuntimeCode,
			_method: &str,
			_data: &[u8],
			use_native: bool,
			native_call: Option<NC>,
		) -> (CallResult<R, Self::Error>, bool) {
			if self.change_changes_trie_config {
				ext.place_storage(
					sp_core::storage::well_known_keys::CHANGES_TRIE_CONFIG.to_vec(),
					Some(ChangesTrieConfig { digest_interval: 777, digest_levels: 333 }.encode()),
				);
			}

			let using_native = use_native && self.native_available;
			match (using_native, self.native_succeeds, self.fallback_succeeds, native_call) {
				(true, true, _, Some(call)) => {
					let res = sp_externalities::set_and_run_with_externalities(ext, || call());
					(res.map(NativeOrEncoded::Native).map_err(|_| 0), true)
				},
				(true, true, _, None) | (false, _, true, None) => (
					Ok(NativeOrEncoded::Encoded(vec![
						ext.storage(b"value1").unwrap()[0] + ext.storage(b"value2").unwrap()[0],
					])),
					using_native,
				),
				_ => (Err(0), using_native),
			}
		}
	}

	impl sp_core::traits::ReadRuntimeVersion for DummyCodeExecutor {
		fn read_runtime_version(
			&self,
			_: &[u8],
			_: &mut dyn Externalities,
		) -> std::result::Result<Vec<u8>, String> {
			unimplemented!("Not required in tests.")
		}
	}

	#[test]
	fn execute_works() {
		let backend = trie_backend::tests::test_trie();
		let mut overlayed_changes = Default::default();
		let wasm_code = RuntimeCode::empty();

		let mut state_machine = StateMachine::new(
			&backend,
			changes_trie::disabled_state::<_, u64>(),
			&mut overlayed_changes,
			&DummyCodeExecutor {
				change_changes_trie_config: false,
				native_available: true,
				native_succeeds: true,
				fallback_succeeds: true,
			},
			"test",
			&[],
			Default::default(),
			&wasm_code,
			TaskExecutor::new(),
		);

		assert_eq!(state_machine.execute(ExecutionStrategy::NativeWhenPossible).unwrap(), vec![66]);
	}

	#[test]
	fn execute_works_with_native_else_wasm() {
		let backend = trie_backend::tests::test_trie();
		let mut overlayed_changes = Default::default();
		let wasm_code = RuntimeCode::empty();

		let mut state_machine = StateMachine::new(
			&backend,
			changes_trie::disabled_state::<_, u64>(),
			&mut overlayed_changes,
			&DummyCodeExecutor {
				change_changes_trie_config: false,
				native_available: true,
				native_succeeds: true,
				fallback_succeeds: true,
			},
			"test",
			&[],
			Default::default(),
			&wasm_code,
			TaskExecutor::new(),
		);

		assert_eq!(state_machine.execute(ExecutionStrategy::NativeElseWasm).unwrap(), vec![66]);
	}

	#[test]
	fn dual_execution_strategy_detects_consensus_failure() {
		let mut consensus_failed = false;
		let backend = trie_backend::tests::test_trie();
		let mut overlayed_changes = Default::default();
		let wasm_code = RuntimeCode::empty();

		let mut state_machine = StateMachine::new(
			&backend,
			changes_trie::disabled_state::<_, u64>(),
			&mut overlayed_changes,
			&DummyCodeExecutor {
				change_changes_trie_config: false,
				native_available: true,
				native_succeeds: true,
				fallback_succeeds: false,
			},
			"test",
			&[],
			Default::default(),
			&wasm_code,
			TaskExecutor::new(),
		);

		assert!(state_machine
			.execute_using_consensus_failure_handler::<_, NeverNativeValue, fn() -> _>(
				ExecutionManager::Both(|we, _ne| {
					consensus_failed = true;
					we
				}),
				None,
			)
			.is_err());
		assert!(consensus_failed);
	}

	#[test]
	fn prove_execution_and_proof_check_works() {
		let executor = DummyCodeExecutor {
			change_changes_trie_config: false,
			native_available: true,
			native_succeeds: true,
			fallback_succeeds: true,
		};

		// fetch execution proof from 'remote' full node
		let mut remote_backend = trie_backend::tests::test_trie();
		let remote_root = remote_backend.storage_root(std::iter::empty()).0;
		let (remote_result, remote_proof) = prove_execution::<_, _, u64, _, _>(
			&mut remote_backend,
			&mut Default::default(),
			&executor,
			TaskExecutor::new(),
			"test",
			&[],
			&RuntimeCode::empty(),
		)
		.unwrap();

		// check proof locally
		let local_result = execution_proof_check::<BlakeTwo256, u64, _, _>(
			remote_root,
			remote_proof,
			&mut Default::default(),
			&executor,
			TaskExecutor::new(),
			"test",
			&[],
			&RuntimeCode::empty(),
		)
		.unwrap();

		// check that both results are correct
		assert_eq!(remote_result, vec![66]);
		assert_eq!(remote_result, local_result);
	}

	#[test]
	fn clear_prefix_in_ext_works() {
		let initial: BTreeMap<_, _> = map![
			b"aaa".to_vec() => b"0".to_vec(),
			b"abb".to_vec() => b"1".to_vec(),
			b"abc".to_vec() => b"2".to_vec(),
			b"bbb".to_vec() => b"3".to_vec()
		];
		let mut state = InMemoryBackend::<BlakeTwo256>::from(initial);
		let backend = state.as_trie_backend().unwrap();

		let mut overlay = OverlayedChanges::default();
		overlay.set_storage(b"aba".to_vec(), Some(b"1312".to_vec()));
		overlay.set_storage(b"bab".to_vec(), Some(b"228".to_vec()));
		overlay.start_transaction();
		overlay.set_storage(b"abd".to_vec(), Some(b"69".to_vec()));
		overlay.set_storage(b"bbd".to_vec(), Some(b"42".to_vec()));

		let overlay_limit = overlay.clone();
		{
			let mut cache = StorageTransactionCache::default();
			let mut ext = Ext::new(
				&mut overlay,
				&mut cache,
				backend,
				changes_trie::disabled_state::<_, u64>(),
				None,
			);
			ext.clear_prefix(b"ab", None);
		}
		overlay.commit_transaction().unwrap();

		assert_eq!(
			overlay
				.changes()
				.map(|(k, v)| (k.clone(), v.value().cloned()))
				.collect::<HashMap<_, _>>(),
			map![
				b"abc".to_vec() => None.into(),
				b"abb".to_vec() => None.into(),
				b"aba".to_vec() => None.into(),
				b"abd".to_vec() => None.into(),

				b"bab".to_vec() => Some(b"228".to_vec()).into(),
				b"bbd".to_vec() => Some(b"42".to_vec()).into()
			],
		);

		let mut overlay = overlay_limit;
		{
			let mut cache = StorageTransactionCache::default();
			let mut ext = Ext::new(
				&mut overlay,
				&mut cache,
				backend,
				changes_trie::disabled_state::<_, u64>(),
				None,
			);
			assert_eq!((false, 1), ext.clear_prefix(b"ab", Some(1)));
		}
		overlay.commit_transaction().unwrap();

		assert_eq!(
			overlay
				.changes()
				.map(|(k, v)| (k.clone(), v.value().cloned()))
				.collect::<HashMap<_, _>>(),
			map![
				b"abb".to_vec() => None.into(),
				b"aba".to_vec() => None.into(),
				b"abd".to_vec() => None.into(),

				b"bab".to_vec() => Some(b"228".to_vec()).into(),
				b"bbd".to_vec() => Some(b"42".to_vec()).into()
			],
		);
	}

	#[test]
	fn limited_child_kill_works() {
		let child_info = ChildInfo::new_default(b"sub1");
		let initial: HashMap<_, BTreeMap<_, _>> = map![
			Some(child_info.clone()) => map![
				b"a".to_vec() => b"0".to_vec(),
				b"b".to_vec() => b"1".to_vec(),
				b"c".to_vec() => b"2".to_vec(),
				b"d".to_vec() => b"3".to_vec()
			],
		];
		let backend = InMemoryBackend::<BlakeTwo256>::from(initial);

		let mut overlay = OverlayedChanges::default();
		overlay.set_child_storage(&child_info, b"1".to_vec(), Some(b"1312".to_vec()));
		overlay.set_child_storage(&child_info, b"2".to_vec(), Some(b"1312".to_vec()));
		overlay.set_child_storage(&child_info, b"3".to_vec(), Some(b"1312".to_vec()));
		overlay.set_child_storage(&child_info, b"4".to_vec(), Some(b"1312".to_vec()));

		{
			let mut cache = StorageTransactionCache::default();
			let mut ext = Ext::new(
				&mut overlay,
				&mut cache,
				&backend,
				changes_trie::disabled_state::<_, u64>(),
				None,
			);
			assert_eq!(ext.kill_child_storage(&child_info, Some(2)), (false, 2));
		}

		assert_eq!(
			overlay
				.children()
				.flat_map(|(iter, _child_info)| iter)
				.map(|(k, v)| (k.clone(), v.value().clone()))
				.collect::<BTreeMap<_, _>>(),
			map![
				b"1".to_vec() => None.into(),
				b"2".to_vec() => None.into(),
				b"3".to_vec() => None.into(),
				b"4".to_vec() => None.into(),
				b"a".to_vec() => None.into(),
				b"b".to_vec() => None.into(),
			],
		);
	}

	#[test]
	fn limited_child_kill_off_by_one_works() {
		let child_info = ChildInfo::new_default(b"sub1");
		let initial: HashMap<_, BTreeMap<_, _>> = map![
			Some(child_info.clone()) => map![
				b"a".to_vec() => b"0".to_vec(),
				b"b".to_vec() => b"1".to_vec(),
				b"c".to_vec() => b"2".to_vec(),
				b"d".to_vec() => b"3".to_vec()
			],
		];
		let backend = InMemoryBackend::<BlakeTwo256>::from(initial);
		let mut overlay = OverlayedChanges::default();
		let mut cache = StorageTransactionCache::default();
		let mut ext = Ext::new(
			&mut overlay,
			&mut cache,
			&backend,
			changes_trie::disabled_state::<_, u64>(),
			None,
		);
		assert_eq!(ext.kill_child_storage(&child_info, Some(0)), (false, 0));
		assert_eq!(ext.kill_child_storage(&child_info, Some(1)), (false, 1));
		assert_eq!(ext.kill_child_storage(&child_info, Some(2)), (false, 2));
		assert_eq!(ext.kill_child_storage(&child_info, Some(3)), (false, 3));
		assert_eq!(ext.kill_child_storage(&child_info, Some(4)), (true, 4));
		// Only 4 items to remove
		assert_eq!(ext.kill_child_storage(&child_info, Some(5)), (true, 4));
		assert_eq!(ext.kill_child_storage(&child_info, None), (true, 4));
	}

	#[test]
	fn set_child_storage_works() {
		let child_info = ChildInfo::new_default(b"sub1");
		let child_info = &child_info;
		let mut state = new_in_mem::<BlakeTwo256>();
		let backend = state.as_trie_backend().unwrap();
		let mut overlay = OverlayedChanges::default();
		let mut cache = StorageTransactionCache::default();
		let mut ext = Ext::new(
			&mut overlay,
			&mut cache,
			backend,
			changes_trie::disabled_state::<_, u64>(),
			None,
		);

		ext.set_child_storage(child_info, b"abc".to_vec(), b"def".to_vec());
		assert_eq!(ext.child_storage(child_info, b"abc"), Some(b"def".to_vec()));
		ext.kill_child_storage(child_info, None);
		assert_eq!(ext.child_storage(child_info, b"abc"), None);
	}

	#[test]
	fn append_storage_works() {
		let reference_data = vec![b"data1".to_vec(), b"2".to_vec(), b"D3".to_vec(), b"d4".to_vec()];
		let key = b"key".to_vec();
		let mut state = new_in_mem::<BlakeTwo256>();
		let backend = state.as_trie_backend().unwrap();
		let mut overlay = OverlayedChanges::default();
		let mut cache = StorageTransactionCache::default();
		{
			let mut ext = Ext::new(
				&mut overlay,
				&mut cache,
				backend,
				changes_trie::disabled_state::<_, u64>(),
				None,
			);

			ext.storage_append(key.clone(), reference_data[0].encode());
			assert_eq!(ext.storage(key.as_slice()), Some(vec![reference_data[0].clone()].encode()));
		}
		overlay.start_transaction();
		{
			let mut ext = Ext::new(
				&mut overlay,
				&mut cache,
				backend,
				changes_trie::disabled_state::<_, u64>(),
				None,
			);

			for i in reference_data.iter().skip(1) {
				ext.storage_append(key.clone(), i.encode());
			}
			assert_eq!(ext.storage(key.as_slice()), Some(reference_data.encode()));
		}
		overlay.rollback_transaction().unwrap();
		{
			let ext = Ext::new(
				&mut overlay,
				&mut cache,
				backend,
				changes_trie::disabled_state::<_, u64>(),
				None,
			);
			assert_eq!(ext.storage(key.as_slice()), Some(vec![reference_data[0].clone()].encode()));
		}
	}

	#[test]
	fn remove_with_append_then_rollback_appended_then_append_again() {
		#[derive(codec::Encode, codec::Decode)]
		enum Item {
			InitializationItem,
			DiscardedItem,
			CommitedItem,
		}

		let key = b"events".to_vec();
		let mut cache = StorageTransactionCache::default();
		let mut state = new_in_mem::<BlakeTwo256>();
		let backend = state.as_trie_backend().unwrap();
		let mut overlay = OverlayedChanges::default();

		// For example, block initialization with event.
		{
			let mut ext = Ext::new(
				&mut overlay,
				&mut cache,
				backend,
				changes_trie::disabled_state::<_, u64>(),
				None,
			);
			ext.clear_storage(key.as_slice());
			ext.storage_append(key.clone(), Item::InitializationItem.encode());
		}
		overlay.start_transaction();

		// For example, first transaction resulted in panic during block building
		{
			let mut ext = Ext::new(
				&mut overlay,
				&mut cache,
				backend,
				changes_trie::disabled_state::<_, u64>(),
				None,
			);

			assert_eq!(ext.storage(key.as_slice()), Some(vec![Item::InitializationItem].encode()));

			ext.storage_append(key.clone(), Item::DiscardedItem.encode());

			assert_eq!(
				ext.storage(key.as_slice()),
				Some(vec![Item::InitializationItem, Item::DiscardedItem].encode()),
			);
		}
		overlay.rollback_transaction().unwrap();

		// Then we apply next transaction which is valid this time.
		{
			let mut ext = Ext::new(
				&mut overlay,
				&mut cache,
				backend,
				changes_trie::disabled_state::<_, u64>(),
				None,
			);

			assert_eq!(ext.storage(key.as_slice()), Some(vec![Item::InitializationItem].encode()));

			ext.storage_append(key.clone(), Item::CommitedItem.encode());

			assert_eq!(
				ext.storage(key.as_slice()),
				Some(vec![Item::InitializationItem, Item::CommitedItem].encode()),
			);
		}
		overlay.start_transaction();

		// Then only initlaization item and second (commited) item should persist.
		{
			let ext = Ext::new(
				&mut overlay,
				&mut cache,
				backend,
				changes_trie::disabled_state::<_, u64>(),
				None,
			);
			assert_eq!(
				ext.storage(key.as_slice()),
				Some(vec![Item::InitializationItem, Item::CommitedItem].encode()),
			);
		}
	}

	fn test_compact(remote_proof: StorageProof, remote_root: &sp_core::H256) -> StorageProof {
		let compact_remote_proof =
			remote_proof.into_compact_proof::<BlakeTwo256>(remote_root.clone()).unwrap();
		compact_remote_proof
			.to_storage_proof::<BlakeTwo256>(Some(remote_root))
			.unwrap()
			.0
	}

	#[test]
	fn prove_read_and_proof_check_works() {
		let child_info = ChildInfo::new_default(b"sub1");
		let child_info = &child_info;
		// fetch read proof from 'remote' full node
		let remote_backend = trie_backend::tests::test_trie();
		let remote_root = remote_backend.storage_root(std::iter::empty()).0;
		let remote_proof = prove_read(remote_backend, &[b"value2"]).unwrap();
		let remote_proof = test_compact(remote_proof, &remote_root);
		// check proof locally
		let local_result1 =
			read_proof_check::<BlakeTwo256, _>(remote_root, remote_proof.clone(), &[b"value2"])
				.unwrap();
		let local_result2 =
			read_proof_check::<BlakeTwo256, _>(remote_root, remote_proof.clone(), &[&[0xff]])
				.is_ok();
		// check that results are correct
		assert_eq!(
			local_result1.into_iter().collect::<Vec<_>>(),
			vec![(b"value2".to_vec(), Some(vec![24]))],
		);
		assert_eq!(local_result2, false);
		// on child trie
		let remote_backend = trie_backend::tests::test_trie();
		let remote_root = remote_backend.storage_root(std::iter::empty()).0;
		let remote_proof = prove_child_read(remote_backend, child_info, &[b"value3"]).unwrap();
		let remote_proof = test_compact(remote_proof, &remote_root);
		let local_result1 = read_child_proof_check::<BlakeTwo256, _>(
			remote_root,
			remote_proof.clone(),
			child_info,
			&[b"value3"],
		)
		.unwrap();
		let local_result2 = read_child_proof_check::<BlakeTwo256, _>(
			remote_root,
			remote_proof.clone(),
			child_info,
			&[b"value2"],
		)
		.unwrap();
		assert_eq!(
			local_result1.into_iter().collect::<Vec<_>>(),
			vec![(b"value3".to_vec(), Some(vec![142; 33]))],
		);
		assert_eq!(local_result2.into_iter().collect::<Vec<_>>(), vec![(b"value2".to_vec(), None)]);
	}

	#[test]
	fn prove_read_with_size_limit_works() {
		let remote_backend = trie_backend::tests::test_trie();
		let remote_root = remote_backend.storage_root(::std::iter::empty()).0;
		let (proof, count) =
			prove_range_read_with_size(remote_backend, None, None, 0, None).unwrap();
		// Always contains at least some nodes.
		assert_eq!(proof.into_memory_db::<BlakeTwo256>().drain().len(), 3);
		assert_eq!(count, 1);

		let remote_backend = trie_backend::tests::test_trie();
		let (proof, count) =
			prove_range_read_with_size(remote_backend, None, None, 800, Some(&[])).unwrap();
		assert_eq!(proof.clone().into_memory_db::<BlakeTwo256>().drain().len(), 9);
		assert_eq!(count, 85);
		let (results, completed) = read_range_proof_check::<BlakeTwo256>(
			remote_root,
			proof.clone(),
			None,
			None,
			Some(count),
			None,
		)
		.unwrap();
		assert_eq!(results.len() as u32, count);
		assert_eq!(completed, false);
		// When checking without count limit, proof may actually contain extra values.
		let (results, completed) =
			read_range_proof_check::<BlakeTwo256>(remote_root, proof, None, None, None, None)
				.unwrap();
		assert_eq!(results.len() as u32, 101);
		assert_eq!(completed, false);

		let remote_backend = trie_backend::tests::test_trie();
		let (proof, count) =
			prove_range_read_with_size(remote_backend, None, None, 50000, Some(&[])).unwrap();
		assert_eq!(proof.clone().into_memory_db::<BlakeTwo256>().drain().len(), 11);
		assert_eq!(count, 132);
		let (results, completed) = read_range_proof_check::<BlakeTwo256>(
			remote_root,
			proof.clone(),
			None,
			None,
			None,
			None,
		)
		.unwrap();
		assert_eq!(results.len() as u32, count);
		assert_eq!(completed, true);
	}

	#[test]
	fn prove_range_with_child_works() {
		let mut remote_backend = trie_backend::tests::test_trie();
		let remote_root = remote_backend.storage_root(::std::iter::empty()).0;
		let mut start_at = smallvec::SmallVec::<[Vec<u8>; 2]>::new();
		let trie_backend = remote_backend.as_trie_backend().unwrap();
		let max_iter = 1000;
		let mut nb_loop = 0;
		loop {
			nb_loop += 1;
			if max_iter == nb_loop {
				panic!("Too many loop in prove range");
			}
			let (proof, count) = prove_range_read_with_child_with_size_on_trie_backend(
				trie_backend,
				1,
				start_at.as_slice(),
			)
			.unwrap();
			// Always contains at least some nodes.
			assert!(proof.clone().into_memory_db::<BlakeTwo256>().drain().len() > 0);
			assert!(count < 3); // when doing child we include parent and first child key.

			let (result, completed_depth) = read_range_proof_check_with_child::<BlakeTwo256>(
				remote_root,
				proof.clone(),
				start_at.as_slice(),
			)
			.unwrap();

			if completed_depth == 0 {
				break
			}
			assert!(result.update_last_key(completed_depth, &mut start_at));
		}

		assert_eq!(nb_loop, 10);
	}

	#[test]
	fn compact_multiple_child_trie() {
		// this root will be queried
		let child_info1 = ChildInfo::new_default(b"sub1");
		// this root will not be include in proof
		let child_info2 = ChildInfo::new_default(b"sub2");
		// this root will be include in proof
		let child_info3 = ChildInfo::new_default(b"sub");
		let mut remote_backend = trie_backend::tests::test_trie();
		let (remote_root, transaction) = remote_backend.full_storage_root(
			std::iter::empty(),
			vec![
				(
					&child_info1,
					vec![(&b"key1"[..], Some(&b"val2"[..])), (&b"key2"[..], Some(&b"val3"[..]))]
						.into_iter(),
				),
				(
					&child_info2,
					vec![(&b"key3"[..], Some(&b"val4"[..])), (&b"key4"[..], Some(&b"val5"[..]))]
						.into_iter(),
				),
				(
					&child_info3,
					vec![(&b"key5"[..], Some(&b"val6"[..])), (&b"key6"[..], Some(&b"val7"[..]))]
						.into_iter(),
				),
			]
			.into_iter(),
		);
		remote_backend.backend_storage_mut().consolidate(transaction);
		remote_backend.essence.set_root(remote_root.clone());
		let remote_proof = prove_child_read(remote_backend, &child_info1, &[b"key1"]).unwrap();
		let remote_proof = test_compact(remote_proof, &remote_root);
		let local_result1 = read_child_proof_check::<BlakeTwo256, _>(
			remote_root,
			remote_proof.clone(),
			&child_info1,
			&[b"key1"],
		)
		.unwrap();
		assert_eq!(local_result1.len(), 1);
		assert_eq!(local_result1.get(&b"key1"[..]), Some(&Some(b"val2".to_vec())));
	}

	#[test]
	fn child_storage_uuid() {
		let child_info_1 = ChildInfo::new_default(b"sub_test1");
		let child_info_2 = ChildInfo::new_default(b"sub_test2");

		use crate::trie_backend::tests::test_trie;
		let mut overlay = OverlayedChanges::default();

		let mut transaction = {
			let backend = test_trie();
			let mut cache = StorageTransactionCache::default();
			let mut ext = Ext::new(
				&mut overlay,
				&mut cache,
				&backend,
				changes_trie::disabled_state::<_, u64>(),
				None,
			);
			ext.set_child_storage(&child_info_1, b"abc".to_vec(), b"def".to_vec());
			ext.set_child_storage(&child_info_2, b"abc".to_vec(), b"def".to_vec());
			ext.storage_root();
			cache.transaction.unwrap()
		};
		let mut duplicate = false;
		for (k, (value, rc)) in transaction.drain().iter() {
			// look for a key inserted twice: transaction rc is 2
			if *rc == 2 {
				duplicate = true;
				println!("test duplicate for {:?} {:?}", k, value);
			}
		}
		assert!(!duplicate);
	}

	#[test]
	fn set_storage_empty_allowed() {
		let initial: BTreeMap<_, _> = map![
			b"aaa".to_vec() => b"0".to_vec(),
			b"bbb".to_vec() => b"".to_vec()
		];
		let mut state = InMemoryBackend::<BlakeTwo256>::from(initial);
		let backend = state.as_trie_backend().unwrap();

		let mut overlay = OverlayedChanges::default();
		overlay.start_transaction();
		overlay.set_storage(b"ccc".to_vec(), Some(b"".to_vec()));
		assert_eq!(overlay.storage(b"ccc"), Some(Some(&[][..])));
		overlay.commit_transaction().unwrap();
		overlay.start_transaction();
		assert_eq!(overlay.storage(b"ccc"), Some(Some(&[][..])));
		assert_eq!(overlay.storage(b"bbb"), None);

		{
			let mut cache = StorageTransactionCache::default();
			let mut ext = Ext::new(
				&mut overlay,
				&mut cache,
				backend,
				changes_trie::disabled_state::<_, u64>(),
				None,
			);
			assert_eq!(ext.storage(b"bbb"), Some(vec![]));
			assert_eq!(ext.storage(b"ccc"), Some(vec![]));
			ext.clear_storage(b"ccc");
			assert_eq!(ext.storage(b"ccc"), None);
		}
		overlay.commit_transaction().unwrap();
		assert_eq!(overlay.storage(b"ccc"), Some(None));
	}

	#[test]
	fn runtime_registered_extensions_are_removed_after_execution() {
		use sp_externalities::ExternalitiesExt;
		sp_externalities::decl_extension! {
			struct DummyExt(u32);
		}

		let backend = trie_backend::tests::test_trie();
		let mut overlayed_changes = Default::default();
		let wasm_code = RuntimeCode::empty();

		let mut state_machine = StateMachine::new(
			&backend,
			changes_trie::disabled_state::<_, u64>(),
			&mut overlayed_changes,
			&DummyCodeExecutor {
				change_changes_trie_config: false,
				native_available: true,
				native_succeeds: true,
				fallback_succeeds: false,
			},
			"test",
			&[],
			Default::default(),
			&wasm_code,
			TaskExecutor::new(),
		);

		let run_state_machine = |state_machine: &mut StateMachine<_, _, _, _>| {
			state_machine
				.execute_using_consensus_failure_handler::<fn(_, _) -> _, _, _>(
					ExecutionManager::NativeWhenPossible,
					Some(|| {
						sp_externalities::with_externalities(|mut ext| {
							ext.register_extension(DummyExt(2)).unwrap();
						})
						.unwrap();

						Ok(())
					}),
				)
				.unwrap();
		};

		run_state_machine(&mut state_machine);
		run_state_machine(&mut state_machine);
	}
}<|MERGE_RESOLUTION|>--- conflicted
+++ resolved
@@ -172,11 +172,7 @@
 	use super::*;
 	use codec::{Codec, Decode, Encode};
 	use hash_db::Hasher;
-<<<<<<< HEAD
-	use log::{trace, warn};
 	use smallvec::SmallVec;
-=======
->>>>>>> fa69d5fa
 	use sp_core::{
 		hexdisplay::HexDisplay,
 		storage::{ChildInfo, ChildType, PrefixedStorageKey},
@@ -184,17 +180,12 @@
 		NativeOrEncoded, NeverNativeValue,
 	};
 	use sp_externalities::Extensions;
-<<<<<<< HEAD
 	use std::{
 		collections::{HashMap, HashSet},
 		fmt,
 		panic::UnwindSafe,
 		result,
 	};
-=======
-	use std::{collections::HashMap, fmt, panic::UnwindSafe, result};
-	use tracing::{trace, warn};
->>>>>>> fa69d5fa
 
 	const PROOF_CLOSE_TRANSACTION: &str = "\
 		Closing a transaction that was started in this function. Client initiated transactions
