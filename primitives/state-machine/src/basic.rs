--- conflicted
+++ resolved
@@ -111,11 +111,7 @@
 }
 
 impl Externalities for BasicExternalities {
-<<<<<<< HEAD
-	fn storage(&mut self, key: &[u8]) -> Option<Vec<u8>> {
-=======
-	fn storage(&self, key: &[u8]) -> Option<StorageValue> {
->>>>>>> be9811d4
+	fn storage(&mut self, key: &[u8]) -> Option<StorageValue> {
 		self.inner.top.get(key).cloned()
 	}
 
@@ -123,13 +119,8 @@
 		self.storage(key).map(|v| Blake2Hasher::hash(&v).encode())
 	}
 
-<<<<<<< HEAD
-	fn original_storage(&self, key: &[u8]) -> Option<Vec<u8>> {
+	fn original_storage(&self, key: &[u8]) -> Option<StorageValue> {
 		self.inner.top.get(key).cloned()
-=======
-	fn original_storage(&self, key: &[u8]) -> Option<StorageValue> {
-		self.storage(key)
->>>>>>> be9811d4
 	}
 
 	fn original_storage_hash(&self, key: &[u8]) -> Option<Vec<u8>> {
@@ -168,19 +159,11 @@
 		storage_key: ChildStorageKey,
 		_child_info: ChildInfo,
 		key: &[u8],
-<<<<<<< HEAD
-	) -> Option<Vec<u8>> {
+	) -> Option<StorageValue> {
 		self.inner.children.get(storage_key.as_ref()).and_then(|child| child.data.get(key)).cloned()
 	}
 
-	fn next_storage_key(&mut self, key: &[u8]) -> Option<Vec<u8>> {
-=======
-	) -> Option<StorageValue> {
-		Externalities::child_storage(self, storage_key, child_info, key)
-	}
-
-	fn next_storage_key(&self, key: &[u8]) -> Option<StorageKey> {
->>>>>>> be9811d4
+	fn next_storage_key(&mut self, key: &[u8]) -> Option<StorageKey> {
 		let range = (Bound::Excluded(key), Bound::Unbounded);
 		self.inner.top.range::<[u8], _>(range).next().map(|(k, _)| k).cloned()
 	}
