// Copyright 2017-2020 Parity Technologies (UK) Ltd.
// This file is part of Substrate.

// Substrate is free software: you can redistribute it and/or modify
// it under the terms of the GNU General Public License as published by
// the Free Software Foundation, either version 3 of the License, or
// (at your option) any later version.

// Substrate is distributed in the hope that it will be useful,
// but WITHOUT ANY WARRANTY; without even the implied warranty of
// MERCHANTABILITY or FITNESS FOR A PARTICULAR PURPOSE.  See the
// GNU General Public License for more details.

// You should have received a copy of the GNU General Public License
// along with Substrate.  If not, see <http://www.gnu.org/licenses/>.

//! Basic implementation for Externalities.

use std::{
	collections::BTreeMap, any::{TypeId, Any}, iter::FromIterator, ops::Bound
};
use crate::{Backend, InMemoryBackend, StorageKey, StorageValue};
use hash_db::Hasher;
use sp_trie::{TrieConfiguration, default_child_trie_root};
use sp_trie::trie_types::Layout;
use sp_core::{
	storage::{
		well_known_keys::is_child_storage_key, ChildStorageKey, Storage,
		ChildInfo, StorageChild,
	},
	traits::Externalities, Blake2Hasher,
};
use log::warn;
use codec::Encode;

/// Simple Map-based Externalities impl.
#[derive(Debug)]
pub struct BasicExternalities {
	inner: Storage,
}

impl BasicExternalities {
	/// Create a new instance of `BasicExternalities`
	pub fn new(inner: Storage) -> Self {
		BasicExternalities { inner }
	}

	/// Insert key/value
	pub fn insert(&mut self, k: StorageKey, v: StorageValue) -> Option<StorageValue> {
		self.inner.top.insert(k, v)
	}

	/// Consume self and returns inner storages
	pub fn into_storages(self) -> Storage {
		self.inner
	}

	/// Execute the given closure `f` with the externalities set and initialized with `storage`.
	///
	/// Returns the result of the closure and updates `storage` with all changes.
	pub fn execute_with_storage<R>(
		storage: &mut sp_core::storage::Storage,
		f: impl FnOnce() -> R,
	) -> R {
		let mut ext = Self { inner: Storage {
			top: std::mem::replace(&mut storage.top, Default::default()),
			children: std::mem::replace(&mut storage.children, Default::default()),
		}};

		let r = ext.execute_with(f);

		*storage = ext.into_storages();

		r
	}

	/// Execute the given closure while `self` is set as externalities.
	///
	/// Returns the result of the given closure.
	pub fn execute_with<R>(&mut self, f: impl FnOnce() -> R) -> R {
		sp_externalities::set_and_run_with_externalities(self, f)
	}
}

impl PartialEq for BasicExternalities {
	fn eq(&self, other: &BasicExternalities) -> bool {
		self.inner.top.eq(&other.inner.top)
			&& self.inner.children.eq(&other.inner.children)
	}
}

impl FromIterator<(StorageKey, StorageValue)> for BasicExternalities {
	fn from_iter<I: IntoIterator<Item=(StorageKey, StorageValue)>>(iter: I) -> Self {
		let mut t = Self::default();
		t.inner.top.extend(iter);
		t
	}
}

impl Default for BasicExternalities {
	fn default() -> Self { Self::new(Default::default()) }
}

impl From<BTreeMap<StorageKey, StorageValue>> for BasicExternalities {
	fn from(hashmap: BTreeMap<StorageKey, StorageValue>) -> Self {
		BasicExternalities { inner: Storage {
			top: hashmap,
			children: Default::default(),
		}}
	}
}

impl Externalities for BasicExternalities {
	fn storage(&mut self, key: &[u8]) -> Option<StorageValue> {
		self.inner.top.get(key).cloned()
	}

	fn storage_hash(&mut self, key: &[u8]) -> Option<Vec<u8>> {
		self.storage(key).map(|v| Blake2Hasher::hash(&v).encode())
	}

	fn original_storage(&self, key: &[u8]) -> Option<StorageValue> {
		self.inner.top.get(key).cloned()
	}

	fn original_storage_hash(&self, key: &[u8]) -> Option<Vec<u8>> {
		self.original_storage(key).map(|v| Blake2Hasher::hash(&v).encode())
	}

	fn child_storage(
		&mut self,
		storage_key: ChildStorageKey,
		_child_info: ChildInfo,
		key: &[u8],
	) -> Option<StorageValue> {
		self.inner.children.get(storage_key.as_ref()).and_then(|child| child.data.get(key)).cloned()
	}

	fn child_storage_hash(
		&mut self,
		storage_key: ChildStorageKey,
		child_info: ChildInfo,
		key: &[u8],
	) -> Option<Vec<u8>> {
		self.child_storage(storage_key, child_info, key).map(|v| Blake2Hasher::hash(&v).encode())
	}

	fn original_child_storage_hash(
		&mut self,
		storage_key: ChildStorageKey,
		child_info: ChildInfo,
		key: &[u8],
	) -> Option<Vec<u8>> {
		self.child_storage_hash(storage_key, child_info, key)
	}

	fn original_child_storage(
		&self,
		storage_key: ChildStorageKey,
		_child_info: ChildInfo,
		key: &[u8],
	) -> Option<StorageValue> {
		self.inner.children.get(storage_key.as_ref()).and_then(|child| child.data.get(key)).cloned()
	}

	fn next_storage_key(&mut self, key: &[u8]) -> Option<StorageKey> {
		let range = (Bound::Excluded(key), Bound::Unbounded);
		self.inner.top.range::<[u8], _>(range).next().map(|(k, _)| k).cloned()
	}

	fn next_child_storage_key(
		&mut self,
		storage_key: ChildStorageKey,
		_child_info: ChildInfo,
		key: &[u8],
	) -> Option<StorageKey> {
		let range = (Bound::Excluded(key), Bound::Unbounded);
		self.inner.children.get(storage_key.as_ref())
			.and_then(|child| child.data.range::<[u8], _>(range).next().map(|(k, _)| k).cloned())
	}

	fn place_storage(&mut self, key: StorageKey, maybe_value: Option<StorageValue>) {
		if is_child_storage_key(&key) {
			warn!(target: "trie", "Refuse to set child storage key via main storage");
			return;
		}

		match maybe_value {
			Some(value) => { self.inner.top.insert(key, value); }
			None => { self.inner.top.remove(&key); }
		}
	}

	fn place_child_storage(
		&mut self,
		storage_key: ChildStorageKey,
		child_info: ChildInfo,
		key: StorageKey,
		value: Option<StorageValue>,
	) {
		let child_map = self.inner.children.entry(storage_key.into_owned())
			.or_insert_with(|| StorageChild {
				data: Default::default(),
				child_info: child_info.to_owned(),
			});
		if let Some(value) = value {
			child_map.data.insert(key, value);
		} else {
			child_map.data.remove(&key);
		}
	}

	fn kill_child_storage(
		&mut self,
		storage_key: ChildStorageKey,
		_child_info: ChildInfo,
	) {
		self.inner.children.remove(storage_key.as_ref());
	}

	fn clear_prefix(&mut self, prefix: &[u8]) {
		if is_child_storage_key(prefix) {
			warn!(
				target: "trie",
				"Refuse to clear prefix that is part of child storage key via main storage"
			);
			return;
		}

		let to_remove = self.inner.top.range::<[u8], _>((Bound::Included(prefix), Bound::Unbounded))
			.map(|(k, _)| k)
			.take_while(|k| k.starts_with(prefix))
			.cloned()
			.collect::<Vec<_>>();

		for key in to_remove {
			self.inner.top.remove(&key);
		}
	}

	fn clear_child_prefix(
		&mut self,
		storage_key: ChildStorageKey,
		_child_info: ChildInfo,
		prefix: &[u8],
	) {
		if let Some(child) = self.inner.children.get_mut(storage_key.as_ref()) {
			let to_remove = child.data.range::<[u8], _>((Bound::Included(prefix), Bound::Unbounded))
				.map(|(k, _)| k)
				.take_while(|k| k.starts_with(prefix))
				.cloned()
				.collect::<Vec<_>>();

			for key in to_remove {
				child.data.remove(&key);
			}
		}
	}

	fn chain_id(&self) -> u64 { 42 }

	fn storage_root(&mut self) -> Vec<u8> {
		let mut top = self.inner.top.clone();
		let keys: Vec<_> = self.inner.children.keys().map(|k| k.to_vec()).collect();
		// Single child trie implementation currently allows using the same child
		// empty root for all child trie. Using null storage key until multiple
		// type of child trie support.
		let empty_hash = default_child_trie_root::<Layout<Blake2Hasher>>(&[]);
		for storage_key in keys {
			let child_root = self.child_storage_root(
				ChildStorageKey::from_slice(storage_key.as_slice())
					.expect("Map only feed by valid keys; qed"),
			);
			if &empty_hash[..] == &child_root[..] {
				top.remove(storage_key.as_slice());
			} else {
				top.insert(storage_key, child_root);
			}
		}

		Layout::<Blake2Hasher>::trie_root(self.inner.top.clone()).as_ref().into()
	}

	fn child_storage_root(
		&mut self,
		storage_key: ChildStorageKey,
	) -> Vec<u8> {
		if let Some(child) = self.inner.children.get(storage_key.as_ref()) {
			let delta = child.data.clone().into_iter().map(|(k, v)| (k, Some(v)));

			InMemoryBackend::<Blake2Hasher>::default()
				.child_storage_root(storage_key.as_ref(), child.child_info.as_ref(), delta).0
		} else {
			default_child_trie_root::<Layout<Blake2Hasher>>(storage_key.as_ref())
		}.encode()
	}

	fn storage_changes_root(&mut self, _parent: &[u8]) -> Result<Option<Vec<u8>>, ()> {
		Ok(None)
	}

<<<<<<< HEAD
	fn storage_start_transaction(&mut self) {
		warn!("No support for storage transaction");
	}

	fn storage_discard_transaction(&mut self) {
		panic!("No support for storage transaction");
	}

	fn storage_commit_transaction(&mut self) {
		// no need to fail in this case
	}
=======
	fn wipe(&mut self) {}

	fn commit(&mut self) {}
>>>>>>> b5ec7d41
}

impl sp_externalities::ExtensionStore for BasicExternalities {
	fn extension_by_type_id(&mut self, _: TypeId) -> Option<&mut dyn Any> {
		warn!("Extensions are not supported by `BasicExternalities`.");
		None
	}
}

#[cfg(test)]
mod tests {
	use super::*;
	use sp_core::map;
	use sp_core::storage::{Storage, StorageChild};
	use sp_core::storage::well_known_keys::CODE;
	use hex_literal::hex;

	const CHILD_INFO_1: ChildInfo<'static> = ChildInfo::new_default(b"unique_id_1");

	#[test]
	fn commit_should_work() {
		let mut ext = BasicExternalities::default();
		ext.set_storage(b"doe".to_vec(), b"reindeer".to_vec());
		ext.set_storage(b"dog".to_vec(), b"puppy".to_vec());
		ext.set_storage(b"dogglesworth".to_vec(), b"cat".to_vec());
		const ROOT: [u8; 32] = hex!("39245109cef3758c2eed2ccba8d9b370a917850af3824bc8348d505df2c298fa");

		assert_eq!(&ext.storage_root()[..], &ROOT);
	}

	#[test]
	fn set_and_retrieve_code() {
		let mut ext = BasicExternalities::default();

		let code = vec![1, 2, 3];
		ext.set_storage(CODE.to_vec(), code.clone());

		assert_eq!(&ext.storage(CODE).unwrap(), &code);
	}

	#[test]
	fn children_works() {
		let child_storage = b":child_storage:default:test".to_vec();

		let mut ext = BasicExternalities::new(Storage {
			top: Default::default(),
			children: map![
				child_storage.clone() => StorageChild {
					data: map![	b"doe".to_vec() => b"reindeer".to_vec()	],
					child_info: CHILD_INFO_1.to_owned(),
				}
			]
		});

		let child = || ChildStorageKey::from_vec(child_storage.clone()).unwrap();

		assert_eq!(ext.child_storage(child(), CHILD_INFO_1, b"doe"), Some(b"reindeer".to_vec()));

		ext.set_child_storage(child(), CHILD_INFO_1, b"dog".to_vec(), b"puppy".to_vec());
		assert_eq!(ext.child_storage(child(), CHILD_INFO_1, b"dog"), Some(b"puppy".to_vec()));

		ext.clear_child_storage(child(), CHILD_INFO_1, b"dog");
		assert_eq!(ext.child_storage(child(), CHILD_INFO_1, b"dog"), None);

		ext.kill_child_storage(child(), CHILD_INFO_1);
		assert_eq!(ext.child_storage(child(), CHILD_INFO_1, b"doe"), None);
	}

	#[test]
	fn basic_externalities_is_empty() {
		// Make sure no values are set by default in `BasicExternalities`.
		let storage = BasicExternalities::new(Default::default()).into_storages();
		assert!(storage.top.is_empty());
		assert!(storage.children.is_empty());
	}
}<|MERGE_RESOLUTION|>--- conflicted
+++ resolved
@@ -299,7 +299,6 @@
 		Ok(None)
 	}
 
-<<<<<<< HEAD
 	fn storage_start_transaction(&mut self) {
 		warn!("No support for storage transaction");
 	}
@@ -311,11 +310,10 @@
 	fn storage_commit_transaction(&mut self) {
 		// no need to fail in this case
 	}
-=======
+
 	fn wipe(&mut self) {}
 
 	fn commit(&mut self) {}
->>>>>>> b5ec7d41
 }
 
 impl sp_externalities::ExtensionStore for BasicExternalities {
