// This file is part of Substrate.

// Copyright (C) 2017-2021 Parity Technologies (UK) Ltd.
// SPDX-License-Identifier: Apache-2.0

// Licensed under the Apache License, Version 2.0 (the "License");
// you may not use this file except in compliance with the License.
// You may obtain a copy of the License at
//
// 	http://www.apache.org/licenses/LICENSE-2.0
//
// Unless required by applicable law or agreed to in writing, software
// distributed under the License is distributed on an "AS IS" BASIS,
// WITHOUT WARRANTIES OR CONDITIONS OF ANY KIND, either express or implied.
// See the License for the specific language governing permissions and
// limitations under the License.

//! Basic implementation for Externalities.

use crate::{Backend, StorageKey, StorageValue};
use codec::Encode;
use hash_db::Hasher;
use log::warn;
use sp_core::{
	state_version::StateVersion,
	storage::{
		well_known_keys::is_child_storage_key, ChildInfo, Storage, StorageChild, TrackedStorageKey,
	},
	traits::Externalities,
	Blake2Hasher,
};
use sp_externalities::{Extension, Extensions};
use sp_trie::{empty_child_trie_root, Layout, TrieConfiguration};
use std::{
	any::{Any, TypeId},
	collections::BTreeMap,
	ops::Bound,
};

/// Simple Map-based Externalities impl.
#[derive(Debug)]
pub struct BasicExternalities {
	inner: Storage,
	extensions: Extensions,
<<<<<<< HEAD
	alt_hashing: Option<u32>,
=======
	state_version: Option<StateVersion>,
>>>>>>> c09ee878
}

impl BasicExternalities {
	/// Create a new instance of `BasicExternalities`
<<<<<<< HEAD
	pub fn new(inner: Storage) -> Self {
		let alt_hashing = inner.get_trie_alt_hashing_threshold();
		BasicExternalities { inner, extensions: Default::default(), alt_hashing }
=======
	pub fn new(inner: Storage, state_version: StateVersion) -> Self {
		BasicExternalities {
			inner,
			extensions: Default::default(),
			state_version: Some(state_version),
		}
>>>>>>> c09ee878
	}

	/// New basic externalities with empty storage.
	pub fn new_empty(state_version: StateVersion) -> Self {
		Self::new(Storage::default(), state_version)
	}

	/// Insert key/value
	pub fn insert(&mut self, k: StorageKey, v: StorageValue) -> Option<StorageValue> {
		self.inner.top.insert(k, v)
	}

	/// Consume self and returns inner storages
	pub fn into_storages(self) -> Storage {
		self.inner
	}

	/// Execute the given closure `f` with the externalities set and initialized with `storage`.
	///
	/// Returns the result of the closure and updates `storage` with all changes.
	///
	/// Do not support runtime transaction. TODO useless??
	pub fn execute_with_storage_and_state<R>(
		storage: &mut sp_core::storage::Storage,
		state_version: StateVersion,
		f: impl FnOnce() -> R,
	) -> R {
		Self::execute_with_storage_inner(storage, Some(state_version), f)
	}

	/// Execute the given closure `f` with the externalities set and initialized with `storage`.
	///
	/// Returns the result of the closure and updates `storage` with all changes.
	///
	/// Do not support runtime transaction and root calculation.
	/// This limitation is fine for most genesis runtime storage initialization.
	pub fn execute_with_storage<R>(
		storage: &mut sp_core::storage::Storage,
		f: impl FnOnce() -> R,
	) -> R {
<<<<<<< HEAD
		let alt_hashing = storage.get_trie_alt_hashing_threshold();
=======
		Self::execute_with_storage_inner(storage, None, f)
	}

	fn execute_with_storage_inner<R>(
		storage: &mut sp_core::storage::Storage,
		state_version: Option<StateVersion>,
		f: impl FnOnce() -> R,
	) -> R {
>>>>>>> c09ee878
		let mut ext = Self {
			inner: Storage {
				top: std::mem::take(&mut storage.top),
				children_default: std::mem::take(&mut storage.children_default),
			},
			extensions: Default::default(),
<<<<<<< HEAD
			alt_hashing,
=======
			state_version,
>>>>>>> c09ee878
		};

		let r = ext.execute_with(f);

		*storage = ext.into_storages();

		r
	}

	/// Execute the given closure while `self` is set as externalities.
	///
	/// Returns the result of the given closure.
	pub fn execute_with<R>(&mut self, f: impl FnOnce() -> R) -> R {
		sp_externalities::set_and_run_with_externalities(self, f)
	}

	/// List of active extensions.
	pub fn extensions(&mut self) -> &mut Extensions {
		&mut self.extensions
	}

	/// Register an extension.
	pub fn register_extension(&mut self, ext: impl Extension) {
		self.extensions.register(ext);
	}
}

impl PartialEq for BasicExternalities {
	fn eq(&self, other: &BasicExternalities) -> bool {
		self.inner.top.eq(&other.inner.top) &&
			self.inner.children_default.eq(&other.inner.children_default)
	}
}

impl From<StateVersion> for BasicExternalities {
	fn from(state_version: StateVersion) -> Self {
		Self::new(Default::default(), state_version)
	}
}

<<<<<<< HEAD
impl Default for BasicExternalities {
	fn default() -> Self {
		Self::new(Default::default())
	}
}

impl From<BTreeMap<StorageKey, StorageValue>> for BasicExternalities {
	fn from(hashmap: BTreeMap<StorageKey, StorageValue>) -> Self {
		let alt_hashing = sp_core::storage::alt_hashing::get_trie_alt_hashing_threshold(&hashmap);
		BasicExternalities {
			inner: Storage { top: hashmap, children_default: Default::default() },
			extensions: Default::default(),
			alt_hashing,
=======
impl From<(BTreeMap<StorageKey, StorageValue>, StateVersion)> for BasicExternalities {
	fn from((hashmap, state_version): (BTreeMap<StorageKey, StorageValue>, StateVersion)) -> Self {
		BasicExternalities {
			inner: Storage { top: hashmap, children_default: Default::default() },
			extensions: Default::default(),
			state_version: Some(state_version),
>>>>>>> c09ee878
		}
	}
}

impl Externalities for BasicExternalities {
	fn set_offchain_storage(&mut self, _key: &[u8], _value: Option<&[u8]>) {}

	fn storage(&self, key: &[u8]) -> Option<StorageValue> {
		self.inner.top.get(key).cloned()
	}

	fn storage_hash(&self, key: &[u8]) -> Option<Vec<u8>> {
		self.storage(key).map(|v| Blake2Hasher::hash(&v).encode())
	}

	fn child_storage(&self, child_info: &ChildInfo, key: &[u8]) -> Option<StorageValue> {
		self.inner
			.children_default
			.get(child_info.storage_key())
			.and_then(|child| child.data.get(key))
			.cloned()
	}

	fn child_storage_hash(&self, child_info: &ChildInfo, key: &[u8]) -> Option<Vec<u8>> {
		self.child_storage(child_info, key).map(|v| Blake2Hasher::hash(&v).encode())
	}

	fn next_storage_key(&self, key: &[u8]) -> Option<StorageKey> {
		let range = (Bound::Excluded(key), Bound::Unbounded);
		self.inner.top.range::<[u8], _>(range).next().map(|(k, _)| k).cloned()
	}

	fn next_child_storage_key(&self, child_info: &ChildInfo, key: &[u8]) -> Option<StorageKey> {
		let range = (Bound::Excluded(key), Bound::Unbounded);
		self.inner
			.children_default
			.get(child_info.storage_key())
			.and_then(|child| child.data.range::<[u8], _>(range).next().map(|(k, _)| k).cloned())
	}

	fn place_storage(&mut self, key: StorageKey, maybe_value: Option<StorageValue>) {
		if is_child_storage_key(&key) {
			warn!(target: "trie", "Refuse to set child storage key via main storage");
			return
		}

		match maybe_value {
			Some(value) => {
				self.inner.top.insert(key, value);
			},
			None => {
				self.inner.top.remove(&key);
			},
		}
	}

	fn place_child_storage(
		&mut self,
		child_info: &ChildInfo,
		key: StorageKey,
		value: Option<StorageValue>,
	) {
		let child_map = self
			.inner
			.children_default
			.entry(child_info.storage_key().to_vec())
			.or_insert_with(|| StorageChild {
				data: Default::default(),
				child_info: child_info.to_owned(),
			});
		if let Some(value) = value {
			child_map.data.insert(key, value);
		} else {
			child_map.data.remove(&key);
		}
	}

	fn kill_child_storage(&mut self, child_info: &ChildInfo, _limit: Option<u32>) -> (bool, u32) {
		let num_removed = self
			.inner
			.children_default
			.remove(child_info.storage_key())
			.map(|c| c.data.len())
			.unwrap_or(0);
		(true, num_removed as u32)
	}

	fn clear_prefix(&mut self, prefix: &[u8], _limit: Option<u32>) -> (bool, u32) {
		if is_child_storage_key(prefix) {
			warn!(
				target: "trie",
				"Refuse to clear prefix that is part of child storage key via main storage"
			);
			return (false, 0)
		}

		let to_remove = self
			.inner
			.top
			.range::<[u8], _>((Bound::Included(prefix), Bound::Unbounded))
			.map(|(k, _)| k)
			.take_while(|k| k.starts_with(prefix))
			.cloned()
			.collect::<Vec<_>>();

		let num_removed = to_remove.len();
		for key in to_remove {
			self.inner.top.remove(&key);
		}
		(true, num_removed as u32)
	}

	fn clear_child_prefix(
		&mut self,
		child_info: &ChildInfo,
		prefix: &[u8],
		_limit: Option<u32>,
	) -> (bool, u32) {
		if let Some(child) = self.inner.children_default.get_mut(child_info.storage_key()) {
			let to_remove = child
				.data
				.range::<[u8], _>((Bound::Included(prefix), Bound::Unbounded))
				.map(|(k, _)| k)
				.take_while(|k| k.starts_with(prefix))
				.cloned()
				.collect::<Vec<_>>();

			let num_removed = to_remove.len();
			for key in to_remove {
				child.data.remove(&key);
			}
			(true, num_removed as u32)
		} else {
			(true, 0)
		}
	}

	fn storage_append(&mut self, key: Vec<u8>, value: Vec<u8>) {
		let current = self.inner.top.entry(key).or_default();
		crate::ext::StorageAppend::new(current).append(value);
	}

	fn storage_root(&mut self) -> Vec<u8> {
		let mut top = self.inner.top.clone();
		let prefixed_keys: Vec<_> = self
			.inner
			.children_default
			.iter()
			.map(|(_k, v)| (v.child_info.prefixed_storage_key(), v.child_info.clone()))
			.collect();
		// Single child trie implementation currently allows using the same child
		// empty root for all child trie. Using null storage key until multiple
		// type of child trie support.
		let empty_hash = empty_child_trie_root::<Layout<Blake2Hasher>>();
		for (prefixed_storage_key, child_info) in prefixed_keys {
			let child_root = self.child_storage_root(&child_info);
			if &empty_hash[..] == &child_root[..] {
				top.remove(prefixed_storage_key.as_slice());
			} else {
				top.insert(prefixed_storage_key.into_inner(), child_root);
			}
		}

<<<<<<< HEAD
		let layout = if let Some(threshold) = self.alt_hashing.as_ref() {
			Layout::<Blake2Hasher>::with_alt_hashing(*threshold)
		} else {
			Layout::<Blake2Hasher>::default()
=======
		let layout = match self
			.state_version
			.expect("Unsupported state calculation for genesis storage build.")
		{
			StateVersion::V0 => Layout::<Blake2Hasher>::default(),
			StateVersion::V1 { threshold } => Layout::<Blake2Hasher>::with_alt_hashing(threshold),
>>>>>>> c09ee878
		};
		layout.trie_root(self.inner.top.clone()).as_ref().into()
	}

	fn child_storage_root(&mut self, child_info: &ChildInfo) -> Vec<u8> {
		let state_version = self
			.state_version
			.expect("Unsupported state calculation for genesis storage build.");
		if let Some(child) = self.inner.children_default.get(child_info.storage_key()) {
			let delta = child.data.iter().map(|(k, v)| (k.as_ref(), Some(v.as_ref())));
<<<<<<< HEAD
			let mut in_mem = crate::in_memory_backend::new_in_mem::<Blake2Hasher>();
			in_mem.force_alt_hashing(self.alt_hashing.clone());
=======
			let in_mem = crate::in_memory_backend::new_in_mem::<Blake2Hasher>(state_version);
>>>>>>> c09ee878
			in_mem.child_storage_root(&child.child_info, delta).0
		} else {
			empty_child_trie_root::<Layout<Blake2Hasher>>()
		}
		.encode()
	}

	fn storage_changes_root(&mut self, _parent: &[u8]) -> Result<Option<Vec<u8>>, ()> {
		Ok(None)
	}

	fn storage_start_transaction(&mut self) {
		unimplemented!("Transactions are not supported by BasicExternalities");
	}

	fn storage_rollback_transaction(&mut self) -> Result<(), ()> {
		unimplemented!("Transactions are not supported by BasicExternalities");
	}

	fn storage_commit_transaction(&mut self) -> Result<(), ()> {
		unimplemented!("Transactions are not supported by BasicExternalities");
	}

	fn wipe(&mut self) {}

	fn commit(&mut self) {}

	fn read_write_count(&self) -> (u32, u32, u32, u32) {
		unimplemented!("read_write_count is not supported in Basic")
	}

	fn reset_read_write_count(&mut self) {
		unimplemented!("reset_read_write_count is not supported in Basic")
	}

	fn get_whitelist(&self) -> Vec<TrackedStorageKey> {
		unimplemented!("get_whitelist is not supported in Basic")
	}

	fn set_whitelist(&mut self, _: Vec<TrackedStorageKey>) {
		unimplemented!("set_whitelist is not supported in Basic")
	}

	fn get_read_and_written_keys(&self) -> Vec<(Vec<u8>, u32, u32, bool)> {
		unimplemented!("get_read_and_written_keys is not supported in Basic")
	}
}

impl sp_externalities::ExtensionStore for BasicExternalities {
	fn extension_by_type_id(&mut self, type_id: TypeId) -> Option<&mut dyn Any> {
		self.extensions.get_mut(type_id)
	}

	fn register_extension_with_type_id(
		&mut self,
		type_id: TypeId,
		extension: Box<dyn sp_externalities::Extension>,
	) -> Result<(), sp_externalities::Error> {
		self.extensions.register_with_type_id(type_id, extension)
	}

	fn deregister_extension_by_type_id(
		&mut self,
		type_id: TypeId,
	) -> Result<(), sp_externalities::Error> {
		if self.extensions.deregister(type_id) {
			Ok(())
		} else {
			Err(sp_externalities::Error::ExtensionIsNotRegistered(type_id))
		}
	}
}

#[cfg(test)]
mod tests {
	use super::*;
	use hex_literal::hex;
	use sp_core::{
		map,
		storage::{well_known_keys::CODE, Storage, StorageChild},
	};

	#[test]
	fn commit_should_work() {
		let mut ext: BasicExternalities = StateVersion::default().into();
		ext.set_storage(b"doe".to_vec(), b"reindeer".to_vec());
		ext.set_storage(b"dog".to_vec(), b"puppy".to_vec());
		ext.set_storage(b"dogglesworth".to_vec(), b"cat".to_vec());
		const ROOT: [u8; 32] =
			hex!("39245109cef3758c2eed2ccba8d9b370a917850af3824bc8348d505df2c298fa");

		assert_eq!(&ext.storage_root()[..], &ROOT);
	}

	#[test]
	fn set_and_retrieve_code() {
		let mut ext: BasicExternalities = StateVersion::default().into();

		let code = vec![1, 2, 3];
		ext.set_storage(CODE.to_vec(), code.clone());

		assert_eq!(&ext.storage(CODE).unwrap(), &code);
	}

	#[test]
	fn children_works() {
		let child_info = ChildInfo::new_default(b"storage_key");
		let child_info = &child_info;
		let mut ext = BasicExternalities::new(
			Storage {
				top: Default::default(),
				children_default: map![
					child_info.storage_key().to_vec() => StorageChild {
						data: map![	b"doe".to_vec() => b"reindeer".to_vec()	],
						child_info: child_info.to_owned(),
					}
				],
			},
			StateVersion::default(),
		);

		assert_eq!(ext.child_storage(child_info, b"doe"), Some(b"reindeer".to_vec()));

		ext.set_child_storage(child_info, b"dog".to_vec(), b"puppy".to_vec());
		assert_eq!(ext.child_storage(child_info, b"dog"), Some(b"puppy".to_vec()));

		ext.clear_child_storage(child_info, b"dog");
		assert_eq!(ext.child_storage(child_info, b"dog"), None);

		ext.kill_child_storage(child_info, None);
		assert_eq!(ext.child_storage(child_info, b"doe"), None);
	}

	#[test]
	fn kill_child_storage_returns_num_elements_removed() {
		let child_info = ChildInfo::new_default(b"storage_key");
		let child_info = &child_info;
		let mut ext = BasicExternalities::new(
			Storage {
				top: Default::default(),
				children_default: map![
					child_info.storage_key().to_vec() => StorageChild {
						data: map![
							b"doe".to_vec() => b"reindeer".to_vec(),
							b"dog".to_vec() => b"puppy".to_vec(),
							b"hello".to_vec() => b"world".to_vec(),
						],
						child_info: child_info.to_owned(),
					}
				],
			},
			StateVersion::default(),
		);

		let res = ext.kill_child_storage(child_info, None);
		assert_eq!(res, (true, 3));
	}

	#[test]
	fn basic_externalities_is_empty() {
		// Make sure no values are set by default in `BasicExternalities`.
		let storage = BasicExternalities::new_empty(StateVersion::default()).into_storages();
		assert!(storage.top.is_empty());
		assert!(storage.children_default.is_empty());
	}
}<|MERGE_RESOLUTION|>--- conflicted
+++ resolved
@@ -42,27 +42,17 @@
 pub struct BasicExternalities {
 	inner: Storage,
 	extensions: Extensions,
-<<<<<<< HEAD
-	alt_hashing: Option<u32>,
-=======
 	state_version: Option<StateVersion>,
->>>>>>> c09ee878
 }
 
 impl BasicExternalities {
 	/// Create a new instance of `BasicExternalities`
-<<<<<<< HEAD
-	pub fn new(inner: Storage) -> Self {
-		let alt_hashing = inner.get_trie_alt_hashing_threshold();
-		BasicExternalities { inner, extensions: Default::default(), alt_hashing }
-=======
 	pub fn new(inner: Storage, state_version: StateVersion) -> Self {
 		BasicExternalities {
 			inner,
 			extensions: Default::default(),
 			state_version: Some(state_version),
 		}
->>>>>>> c09ee878
 	}
 
 	/// New basic externalities with empty storage.
@@ -103,9 +93,6 @@
 		storage: &mut sp_core::storage::Storage,
 		f: impl FnOnce() -> R,
 	) -> R {
-<<<<<<< HEAD
-		let alt_hashing = storage.get_trie_alt_hashing_threshold();
-=======
 		Self::execute_with_storage_inner(storage, None, f)
 	}
 
@@ -114,18 +101,13 @@
 		state_version: Option<StateVersion>,
 		f: impl FnOnce() -> R,
 	) -> R {
->>>>>>> c09ee878
 		let mut ext = Self {
 			inner: Storage {
 				top: std::mem::take(&mut storage.top),
 				children_default: std::mem::take(&mut storage.children_default),
 			},
 			extensions: Default::default(),
-<<<<<<< HEAD
-			alt_hashing,
-=======
 			state_version,
->>>>>>> c09ee878
 		};
 
 		let r = ext.execute_with(f);
@@ -166,28 +148,12 @@
 	}
 }
 
-<<<<<<< HEAD
-impl Default for BasicExternalities {
-	fn default() -> Self {
-		Self::new(Default::default())
-	}
-}
-
-impl From<BTreeMap<StorageKey, StorageValue>> for BasicExternalities {
-	fn from(hashmap: BTreeMap<StorageKey, StorageValue>) -> Self {
-		let alt_hashing = sp_core::storage::alt_hashing::get_trie_alt_hashing_threshold(&hashmap);
-		BasicExternalities {
-			inner: Storage { top: hashmap, children_default: Default::default() },
-			extensions: Default::default(),
-			alt_hashing,
-=======
 impl From<(BTreeMap<StorageKey, StorageValue>, StateVersion)> for BasicExternalities {
 	fn from((hashmap, state_version): (BTreeMap<StorageKey, StorageValue>, StateVersion)) -> Self {
 		BasicExternalities {
 			inner: Storage { top: hashmap, children_default: Default::default() },
 			extensions: Default::default(),
 			state_version: Some(state_version),
->>>>>>> c09ee878
 		}
 	}
 }
@@ -351,19 +317,12 @@
 			}
 		}
 
-<<<<<<< HEAD
-		let layout = if let Some(threshold) = self.alt_hashing.as_ref() {
-			Layout::<Blake2Hasher>::with_alt_hashing(*threshold)
-		} else {
-			Layout::<Blake2Hasher>::default()
-=======
 		let layout = match self
 			.state_version
 			.expect("Unsupported state calculation for genesis storage build.")
 		{
 			StateVersion::V0 => Layout::<Blake2Hasher>::default(),
 			StateVersion::V1 { threshold } => Layout::<Blake2Hasher>::with_alt_hashing(threshold),
->>>>>>> c09ee878
 		};
 		layout.trie_root(self.inner.top.clone()).as_ref().into()
 	}
@@ -374,12 +333,7 @@
 			.expect("Unsupported state calculation for genesis storage build.");
 		if let Some(child) = self.inner.children_default.get(child_info.storage_key()) {
 			let delta = child.data.iter().map(|(k, v)| (k.as_ref(), Some(v.as_ref())));
-<<<<<<< HEAD
-			let mut in_mem = crate::in_memory_backend::new_in_mem::<Blake2Hasher>();
-			in_mem.force_alt_hashing(self.alt_hashing.clone());
-=======
 			let in_mem = crate::in_memory_backend::new_in_mem::<Blake2Hasher>(state_version);
->>>>>>> c09ee878
 			in_mem.child_storage_root(&child.child_info, delta).0
 		} else {
 			empty_child_trie_root::<Layout<Blake2Hasher>>()
