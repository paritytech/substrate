--- conflicted
+++ resolved
@@ -254,16 +254,12 @@
 		result
 	}
 
-<<<<<<< HEAD
 	fn child_storage_hash(
 		&self,
 		storage_key: ChildStorageKey,
 		_child_info: ChildInfo,
 		key: &[u8],
-	) -> Option<H256> {
-=======
-	fn child_storage_hash(&self, storage_key: ChildStorageKey, key: &[u8]) -> Option<Vec<u8>> {
->>>>>>> 4031142b
+	) -> Option<Vec<u8>> {
 		let _guard = panic_handler::AbortGuard::force_abort();
 		let result = self.overlay
 			.child_storage(storage_key.as_ref(), key)
@@ -305,14 +301,9 @@
 	fn original_child_storage_hash(
 		&self,
 		storage_key: ChildStorageKey,
-<<<<<<< HEAD
 		child_info: ChildInfo,
 		key: &[u8],
-	) -> Option<H256> {
-=======
-		key: &[u8],
 	) -> Option<Vec<u8>> {
->>>>>>> 4031142b
 		let _guard = panic_handler::AbortGuard::force_abort();
 		let result = self.backend
 			.child_storage_hash(storage_key.as_ref(), child_info, key)
@@ -539,6 +530,7 @@
 					self.backend.child_storage_root(storage_key, child_info.as_ref(), delta)
 				};
 
+				let root = root.encode();
 				if is_empty {
 					self.overlay.set_storage(storage_key.into(), None);
 				} else {
@@ -552,10 +544,10 @@
 				);
 				root
 			} else {
-<<<<<<< HEAD
 				// empty overlay
 				let root = self
 					.storage(storage_key.as_ref())
+					.and_then(|k| Decode::decode(&mut &k[..]).ok())
 					.unwrap_or(
 						default_child_trie_root::<Layout<H>>(storage_key.as_ref())
 					);
@@ -564,19 +556,8 @@
 					HexDisplay::from(&storage_key.as_ref()),
 					HexDisplay::from(&root.as_ref()),
 				);
-				root
+				root.encode()
 			}
-=======
-				self.overlay.set_storage(storage_key.into(), Some(root.encode()));
-			}
-
-			trace!(target: "state-trace", "{:04x}: ChildRoot({}) {}",
-				self.id,
-				HexDisplay::from(&storage_key.as_ref()),
-				HexDisplay::from(&root.as_ref()),
-			);
-			root.encode()
->>>>>>> 4031142b
 		}
 	}
 
