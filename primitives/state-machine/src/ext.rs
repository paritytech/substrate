--- conflicted
+++ resolved
@@ -506,28 +506,7 @@
 			return root.encode();
 		}
 
-<<<<<<< HEAD
 		let child_delta_iter = self.overlay.changes.owned_children_iter();
-=======
-		let child_storage_keys = self.overlay.prospective.children.keys()
-				.chain(self.overlay.committed.children.keys());
-		let child_delta_iter = child_storage_keys.map(|storage_key|
-			(
-				storage_key.clone(),
-				self.overlay.committed.children.get(storage_key)
-					.into_iter()
-					.flat_map(|(map, _)| map.iter().map(|(k, v)| (k.clone(), v.value.clone())))
-					.chain(
-						self.overlay.prospective.children.get(storage_key)
-							.into_iter()
-							.flat_map(|(map, _)| map.iter().map(|(k, v)| (k.clone(), v.value.clone())))
-					),
-				self.overlay.child_info(storage_key).cloned()
-					.expect("child info initialized in either committed or prospective"),
-			)
-		);
-
->>>>>>> 9f4c7b78
 
 		// compute and memoize
 		let delta = self.overlay.changes.iter_values(None).map(|(k, v)| (k.to_vec(), v.map(|s| s.to_vec())));
@@ -562,28 +541,15 @@
 		} else {
 			let storage_key = storage_key.as_ref();
 
-<<<<<<< HEAD
-			let delta = self.overlay.changes.iter_values(Some(storage_key))
-				.map(|(k, v)| (k.to_vec(), v.map(|s| s.to_vec())));
-
-			let (root, is_empty, _) = self.backend.child_storage_root(storage_key, delta);
-
-			if is_empty {
-				self.overlay.set_storage(storage_key.into(), None);
-=======
-			if let Some(child_info) = self.overlay.child_info(storage_key).cloned() {
-				let (root, is_empty, _) = {
-					let delta = self.overlay.committed.children.get(storage_key)
-						.into_iter()
-						.flat_map(|(map, _)| map.clone().into_iter().map(|(k, v)| (k, v.value)))
-						.chain(
-							self.overlay.prospective.children.get(storage_key)
-								.into_iter()
-								.flat_map(|(map, _)| map.clone().into_iter().map(|(k, v)| (k, v.value)))
-						);
-
-					self.backend.child_storage_root(storage_key, child_info.as_ref(), delta)
-				};
+			if let Some(child_info) = self.overlay.child_info(storage_key) {
+				let delta = self.overlay.changes.iter_values(Some(storage_key))
+					.map(|(k, v)| (k.to_vec(), v.map(|s| s.to_vec())));
+
+				let (root, is_empty, _) = self.backend.child_storage_root(
+					storage_key,
+					child_info,
+					delta,
+				);
 
 				let root = root.encode();
 				// We store update in the overlay in order to be able to use 'self.storage_transaction'
@@ -603,7 +569,6 @@
 					HexDisplay::from(&root.as_ref()),
 				);
 				root
->>>>>>> 9f4c7b78
 			} else {
 				// empty overlay
 				let root = self
@@ -683,24 +648,15 @@
 	use super::*;
 	use hex_literal::hex;
 	use codec::Encode;
-<<<<<<< HEAD
-	use primitives::{Blake2Hasher};
-	use primitives::storage::well_known_keys::EXTRINSIC_INDEX;
-	use crate::backend::InMemory;
-	use crate::changes_trie::{Configuration as ChangesTrieConfiguration,
-		InMemoryStorage as InMemoryChangesTrieStorage};
-	use crate::overlayed_changes::{OverlayedValue, OverlayedChangeSet};
-	use sp_historical_data::synch_linear_transaction::{History, HistoricalValue, State};
-=======
 	use primitives::{Blake2Hasher, storage::well_known_keys::EXTRINSIC_INDEX, map};
 	use crate::{
 		changes_trie::{
 			Configuration as ChangesTrieConfiguration,
 			InMemoryStorage as InMemoryChangesTrieStorage,
-		}, backend::InMemory, overlayed_changes::OverlayedValue,
+		}, backend::InMemory, overlayed_changes::{OverlayedValue, OverlayedChangeSet},
 	};
 	use primitives::storage::{Storage, StorageChild};
->>>>>>> 9f4c7b78
+	use sp_historical_data::synch_linear_transaction::{History, HistoricalValue, State};
 
 	type TestBackend = InMemory<Blake2Hasher>;
 	type TestChangesTrieStorage = InMemoryChangesTrieStorage<Blake2Hasher, u64>;
