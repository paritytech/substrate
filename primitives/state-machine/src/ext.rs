// Copyright 2017-2019 Parity Technologies (UK) Ltd.
// This file is part of Substrate.

// Substrate is free software: you can redistribute it and/or modify
// it under the terms of the GNU General Public License as published by
// the Free Software Foundation, either version 3 of the License, or
// (at your option) any later version.

// Substrate is distributed in the hope that it will be useful,
// but WITHOUT ANY WARRANTY; without even the implied warranty of
// MERCHANTABILITY or FITNESS FOR A PARTICULAR PURPOSE.  See the
// GNU General Public License for more details.

// You should have received a copy of the GNU General Public License
// along with Substrate.  If not, see <http://www.gnu.org/licenses/>.

//! Concrete externalities implementation.

use crate::{
	backend::Backend, OverlayedChanges,
	changes_trie::{
		Storage as ChangesTrieStorage, CacheAction as ChangesTrieCacheAction, build_changes_trie,
	},
};

use hash_db::Hasher;
<<<<<<< HEAD
use sp_core::{
	storage::{ChildStorageKey, well_known_keys::is_child_storage_key},
=======
use primitives::{
	storage::{ChildStorageKey, well_known_keys::is_child_storage_key, ChildInfo},
>>>>>>> 9f4c7b78
	traits::Externalities, hexdisplay::HexDisplay, hash::H256,
};
use sp_trie::{trie_types::Layout, MemoryDB, default_child_trie_root};
use sp_externalities::Extensions;
use codec::{Decode, Encode};

use std::{error, fmt, any::{Any, TypeId}};
use log::{warn, trace};

const EXT_NOT_ALLOWED_TO_FAIL: &str = "Externalities not allowed to fail within runtime";

/// Errors that can occur when interacting with the externalities.
#[derive(Debug, Copy, Clone)]
pub enum Error<B, E> {
	/// Failure to load state data from the backend.
	#[allow(unused)]
	Backend(B),
	/// Failure to execute a function.
	#[allow(unused)]
	Executor(E),
}

impl<B: fmt::Display, E: fmt::Display> fmt::Display for Error<B, E> {
	fn fmt(&self, f: &mut fmt::Formatter) -> fmt::Result {
		match *self {
			Error::Backend(ref e) => write!(f, "Storage backend error: {}", e),
			Error::Executor(ref e) => write!(f, "Sub-call execution error: {}", e),
		}
	}
}

impl<B: error::Error, E: error::Error> error::Error for Error<B, E> {
	fn description(&self) -> &str {
		match *self {
			Error::Backend(..) => "backend error",
			Error::Executor(..) => "executor error",
		}
	}
}

/// Wraps a read-only backend, call executor, and current overlayed changes.
pub struct Ext<'a, H, N, B, T> where H: Hasher<Out=H256>, B: 'a + Backend<H> {
	/// The overlayed changes to write to.
	overlay: &'a mut OverlayedChanges,
	/// The storage backend to read from.
	backend: &'a B,
	/// The storage transaction necessary to commit to the backend. Is cached when
	/// `storage_root` is called and the cache is cleared on every subsequent change.
	storage_transaction: Option<(B::Transaction, H::Out)>,
	/// Changes trie storage to read from.
	changes_trie_storage: Option<&'a T>,
	/// The changes trie transaction necessary to commit to the changes trie backend.
	/// Set to Some when `storage_changes_root` is called. Could be replaced later
	/// by calling `storage_changes_root` again => never used as cache.
	/// This differs from `storage_transaction` behavior, because the moment when
	/// `storage_changes_root` is called matters + we need to remember additional
	/// data at this moment (block number).
	changes_trie_transaction: Option<(MemoryDB<H>, H::Out, ChangesTrieCacheAction<H::Out, N>)>,
	/// Pseudo-unique id used for tracing.
	pub id: u16,
	/// Dummy usage of N arg.
	_phantom: std::marker::PhantomData<N>,
	/// Extensions registered with this instance.
	extensions: Option<&'a mut Extensions>,
}

impl<'a, H, N, B, T> Ext<'a, H, N, B, T>
where
	H: Hasher<Out=H256>,
	B: 'a + Backend<H>,
	T: 'a + ChangesTrieStorage<H, N>,
	N: crate::changes_trie::BlockNumber,
{

	/// Create a new `Ext` from overlayed changes and read-only backend
	pub fn new(
		overlay: &'a mut OverlayedChanges,
		backend: &'a B,
		changes_trie_storage: Option<&'a T>,
		extensions: Option<&'a mut Extensions>,
	) -> Self {
		Ext {
			overlay,
			backend,
			storage_transaction: None,
			changes_trie_storage,
			changes_trie_transaction: None,
			id: rand::random(),
			_phantom: Default::default(),
			extensions,
		}
	}

	/// Get the transaction necessary to update the backend.
	pub fn transaction(&mut self) -> (
		(B::Transaction, H256),
		Option<crate::ChangesTrieTransaction<H, N>>,
	) {
		let _ = self.storage_root();

		let (storage_transaction, changes_trie_transaction) = (
			self.storage_transaction
				.take()
				.expect("storage_transaction always set after calling storage root; qed"),
			self.changes_trie_transaction
				.take()
				.map(|(tx, _, cache)| (tx, cache)),
		);

		(
			storage_transaction,
			changes_trie_transaction,
		)
	}

	/// Invalidates the currently cached storage root and the db transaction.
	///
	/// Called when there are changes that likely will invalidate the storage root.
	fn mark_dirty(&mut self) {
		self.storage_transaction = None;
	}
}

#[cfg(test)]
impl<'a, H, N, B, T> Ext<'a, H, N, B, T>
where
	H: Hasher<Out=H256>,
	B: 'a + Backend<H>,
	T: 'a + ChangesTrieStorage<H, N>,
	N: crate::changes_trie::BlockNumber,
{
	pub fn storage_pairs(&self) -> Vec<(Vec<u8>, Vec<u8>)> {
		use std::collections::HashMap;

		self.backend.pairs().iter()
			.map(|&(ref k, ref v)| (k.to_vec(), Some(v.to_vec())))
			.chain(self.overlay.committed.top.clone().into_iter().map(|(k, v)| (k, v.value)))
			.chain(self.overlay.prospective.top.clone().into_iter().map(|(k, v)| (k, v.value)))
			.collect::<HashMap<_, _>>()
			.into_iter()
			.filter_map(|(k, maybe_val)| maybe_val.map(|val| (k, val)))
			.collect()
	}
}

impl<'a, H, B, T, N> Externalities for Ext<'a, H, N, B, T>
where
	H: Hasher<Out=H256>,
	B: 'a + Backend<H>,
	T: 'a + ChangesTrieStorage<H, N>,
	N: crate::changes_trie::BlockNumber,
{
	fn storage(&self, key: &[u8]) -> Option<Vec<u8>> {
		let _guard = sp_panic_handler::AbortGuard::force_abort();
		let result = self.overlay.storage(key).map(|x| x.map(|x| x.to_vec())).unwrap_or_else(||
			self.backend.storage(key).expect(EXT_NOT_ALLOWED_TO_FAIL));
		trace!(target: "state-trace", "{:04x}: Get {}={:?}",
			self.id,
			HexDisplay::from(&key),
			result.as_ref().map(HexDisplay::from)
		);
		result
	}

	fn storage_hash(&self, key: &[u8]) -> Option<Vec<u8>> {
		let _guard = sp_panic_handler::AbortGuard::force_abort();
		let result = self.overlay
			.storage(key)
			.map(|x| x.map(|x| H::hash(x)))
			.unwrap_or_else(|| self.backend.storage_hash(key).expect(EXT_NOT_ALLOWED_TO_FAIL));

		trace!(target: "state-trace", "{:04x}: Hash {}={:?}",
			self.id,
			HexDisplay::from(&key),
			result,
		);
		result.map(|r| r.encode())
	}

	fn original_storage(&self, key: &[u8]) -> Option<Vec<u8>> {
		let _guard = sp_panic_handler::AbortGuard::force_abort();
		let result = self.backend.storage(key).expect(EXT_NOT_ALLOWED_TO_FAIL);

		trace!(target: "state-trace", "{:04x}: GetOriginal {}={:?}",
			self.id,
			HexDisplay::from(&key),
			result.as_ref().map(HexDisplay::from)
		);
		result
	}

	fn original_storage_hash(&self, key: &[u8]) -> Option<Vec<u8>> {
		let _guard = sp_panic_handler::AbortGuard::force_abort();
		let result = self.backend.storage_hash(key).expect(EXT_NOT_ALLOWED_TO_FAIL);

		trace!(target: "state-trace", "{:04x}: GetOriginalHash {}={:?}",
			self.id,
			HexDisplay::from(&key),
			result,
		);
		result.map(|r| r.encode())
	}

<<<<<<< HEAD
	fn child_storage(&self, storage_key: ChildStorageKey, key: &[u8]) -> Option<Vec<u8>> {
		let _guard = sp_panic_handler::AbortGuard::force_abort();
=======
	fn child_storage(
		&self,
		storage_key: ChildStorageKey,
		child_info: ChildInfo,
		key: &[u8],
	) -> Option<Vec<u8>> {
		let _guard = panic_handler::AbortGuard::force_abort();
>>>>>>> 9f4c7b78
		let result = self.overlay
			.child_storage(storage_key.as_ref(), key)
			.map(|x| x.map(|x| x.to_vec()))
			.unwrap_or_else(||
				self.backend.child_storage(storage_key.as_ref(), child_info, key)
					.expect(EXT_NOT_ALLOWED_TO_FAIL)
			);

		trace!(target: "state-trace", "{:04x}: GetChild({}) {}={:?}",
			self.id,
			HexDisplay::from(&storage_key.as_ref()),
			HexDisplay::from(&key),
			result.as_ref().map(HexDisplay::from)
		);

		result
	}

<<<<<<< HEAD
	fn child_storage_hash(&self, storage_key: ChildStorageKey, key: &[u8]) -> Option<Vec<u8>> {
		let _guard = sp_panic_handler::AbortGuard::force_abort();
=======
	fn child_storage_hash(
		&self,
		storage_key: ChildStorageKey,
		_child_info: ChildInfo,
		key: &[u8],
	) -> Option<Vec<u8>> {
		let _guard = panic_handler::AbortGuard::force_abort();
>>>>>>> 9f4c7b78
		let result = self.overlay
			.child_storage(storage_key.as_ref(), key)
			.map(|x| x.map(|x| H::hash(x)))
			.unwrap_or_else(||
				self.backend.storage_hash(key).expect(EXT_NOT_ALLOWED_TO_FAIL)
			);

		trace!(target: "state-trace", "{:04x}: ChildHash({}) {}={:?}",
			self.id,
			HexDisplay::from(&storage_key.as_ref()),
			HexDisplay::from(&key),
			result,
		);

		result.map(|r| r.encode())
	}

<<<<<<< HEAD
	fn original_child_storage(&self, storage_key: ChildStorageKey, key: &[u8]) -> Option<Vec<u8>> {
		let _guard = sp_panic_handler::AbortGuard::force_abort();
=======
	fn original_child_storage(
		&self,
		storage_key: ChildStorageKey,
		child_info: ChildInfo,
		key: &[u8],
	) -> Option<Vec<u8>> {
		let _guard = panic_handler::AbortGuard::force_abort();
>>>>>>> 9f4c7b78
		let result = self.backend
			.child_storage(storage_key.as_ref(), child_info, key)
			.expect(EXT_NOT_ALLOWED_TO_FAIL);

		trace!(target: "state-trace", "{:04x}: ChildOriginal({}) {}={:?}",
			self.id,
			HexDisplay::from(&storage_key.as_ref()),
			HexDisplay::from(&key),
			result.as_ref().map(HexDisplay::from),
		);
		result
	}

	fn original_child_storage_hash(
		&self,
		storage_key: ChildStorageKey,
		child_info: ChildInfo,
		key: &[u8],
	) -> Option<Vec<u8>> {
		let _guard = sp_panic_handler::AbortGuard::force_abort();
		let result = self.backend
			.child_storage_hash(storage_key.as_ref(), child_info, key)
			.expect(EXT_NOT_ALLOWED_TO_FAIL);

		trace!(target: "state-trace", "{}: ChildHashOriginal({}) {}={:?}",
			self.id,
			HexDisplay::from(&storage_key.as_ref()),
			HexDisplay::from(&key),
			result,
		);
		result.map(|r| r.encode())
	}

	fn exists_storage(&self, key: &[u8]) -> bool {
		let _guard = sp_panic_handler::AbortGuard::force_abort();
		let result = match self.overlay.storage(key) {
			Some(x) => x.is_some(),
			_ => self.backend.exists_storage(key).expect(EXT_NOT_ALLOWED_TO_FAIL),
		};

		trace!(target: "state-trace", "{:04x}: Exists {}={:?}",
			self.id,
			HexDisplay::from(&key),
			result,
		);
		result

	}

<<<<<<< HEAD
	fn exists_child_storage(&self, storage_key: ChildStorageKey, key: &[u8]) -> bool {
		let _guard = sp_panic_handler::AbortGuard::force_abort();
=======
	fn exists_child_storage(
		&self,
		storage_key: ChildStorageKey,
		child_info: ChildInfo,
		key: &[u8],
	) -> bool {
		let _guard = panic_handler::AbortGuard::force_abort();
>>>>>>> 9f4c7b78

		let result = match self.overlay.child_storage(storage_key.as_ref(), key) {
			Some(x) => x.is_some(),
			_ => self.backend
				.exists_child_storage(storage_key.as_ref(), child_info, key)
				.expect(EXT_NOT_ALLOWED_TO_FAIL),
		};

		trace!(target: "state-trace", "{:04x}: ChildExists({}) {}={:?}",
			self.id,
			HexDisplay::from(&storage_key.as_ref()),
			HexDisplay::from(&key),
			result,
		);
		result
	}

	fn next_storage_key(&self, key: &[u8]) -> Option<Vec<u8>> {
		let next_backend_key = self.backend.next_storage_key(key).expect(EXT_NOT_ALLOWED_TO_FAIL);
		let next_overlay_key_change = self.overlay.next_storage_key_change(key);

		match (next_backend_key, next_overlay_key_change) {
			(Some(backend_key), Some(overlay_key)) if &backend_key[..] < overlay_key.0 => Some(backend_key),
			(backend_key, None) => backend_key,
			(_, Some(overlay_key)) => if overlay_key.1.value.is_some() {
				Some(overlay_key.0.to_vec())
			} else {
				self.next_storage_key(&overlay_key.0[..])
			},
		}
	}

	fn next_child_storage_key(
		&self,
		storage_key: ChildStorageKey,
		child_info: ChildInfo,
		key: &[u8],
	) -> Option<Vec<u8>> {
		let next_backend_key = self.backend
			.next_child_storage_key(storage_key.as_ref(), child_info, key)
			.expect(EXT_NOT_ALLOWED_TO_FAIL);
		let next_overlay_key_change = self.overlay.next_child_storage_key_change(
			storage_key.as_ref(),
			key
		);

		match (next_backend_key, next_overlay_key_change) {
			(Some(backend_key), Some(overlay_key)) if &backend_key[..] < overlay_key.0 => Some(backend_key),
			(backend_key, None) => backend_key,
			(_, Some(overlay_key)) => if overlay_key.1.value.is_some() {
				Some(overlay_key.0.to_vec())
			} else {
				self.next_child_storage_key(
					storage_key,
					child_info,
					&overlay_key.0[..],
				)
			},
		}
	}

	fn place_storage(&mut self, key: Vec<u8>, value: Option<Vec<u8>>) {
		trace!(target: "state-trace", "{:04x}: Put {}={:?}",
			self.id,
			HexDisplay::from(&key),
			value.as_ref().map(HexDisplay::from)
		);
		let _guard = sp_panic_handler::AbortGuard::force_abort();
		if is_child_storage_key(&key) {
			warn!(target: "trie", "Refuse to directly set child storage key");
			return;
		}

		self.mark_dirty();
		self.overlay.set_storage(key, value);
	}

	fn place_child_storage(
		&mut self,
		storage_key: ChildStorageKey,
		child_info: ChildInfo,
		key: Vec<u8>,
		value: Option<Vec<u8>>,
	) {
		trace!(target: "state-trace", "{:04x}: PutChild({}) {}={:?}",
			self.id,
			HexDisplay::from(&storage_key.as_ref()),
			HexDisplay::from(&key),
			value.as_ref().map(HexDisplay::from)
		);
		let _guard = sp_panic_handler::AbortGuard::force_abort();

		self.mark_dirty();
		self.overlay.set_child_storage(storage_key.into_owned(), child_info, key, value);
	}

	fn kill_child_storage(
		&mut self,
		storage_key: ChildStorageKey,
		child_info: ChildInfo,
	) {
		trace!(target: "state-trace", "{:04x}: KillChild({})",
			self.id,
			HexDisplay::from(&storage_key.as_ref()),
		);
		let _guard = sp_panic_handler::AbortGuard::force_abort();

		self.mark_dirty();
		self.overlay.clear_child_storage(storage_key.as_ref(), child_info);
		self.backend.for_keys_in_child_storage(storage_key.as_ref(), child_info, |key| {
			self.overlay.set_child_storage(storage_key.as_ref().to_vec(), child_info, key.to_vec(), None);
		});
	}

	fn clear_prefix(&mut self, prefix: &[u8]) {
		trace!(target: "state-trace", "{:04x}: ClearPrefix {}",
			self.id,
			HexDisplay::from(&prefix),
		);
		let _guard = sp_panic_handler::AbortGuard::force_abort();
		if is_child_storage_key(prefix) {
			warn!(target: "trie", "Refuse to directly clear prefix that is part of child storage key");
			return;
		}

		self.mark_dirty();
		self.overlay.clear_prefix(prefix);
		self.backend.for_keys_with_prefix(prefix, |key| {
			self.overlay.set_storage(key.to_vec(), None);
		});
	}

	fn clear_child_prefix(
		&mut self,
		storage_key: ChildStorageKey,
		child_info: ChildInfo,
		prefix: &[u8],
	) {
		trace!(target: "state-trace", "{:04x}: ClearChildPrefix({}) {}",
			self.id,
			HexDisplay::from(&storage_key.as_ref()),
			HexDisplay::from(&prefix),
		);
		let _guard = sp_panic_handler::AbortGuard::force_abort();

		self.mark_dirty();
		self.overlay.clear_child_prefix(storage_key.as_ref(), child_info, prefix);
		self.backend.for_child_keys_with_prefix(storage_key.as_ref(), child_info, prefix, |key| {
			self.overlay.set_child_storage(storage_key.as_ref().to_vec(), child_info, key.to_vec(), None);
		});
	}

	fn chain_id(&self) -> u64 {
		42
	}

	fn storage_root(&mut self) -> Vec<u8> {
		let _guard = sp_panic_handler::AbortGuard::force_abort();
		if let Some((_, ref root)) = self.storage_transaction {
			trace!(target: "state-trace", "{:04x}: Root (cached) {}",
				self.id,
				HexDisplay::from(&root.as_ref()),
			);
			return root.encode();
		}

		let child_storage_keys = self.overlay.prospective.children.keys()
				.chain(self.overlay.committed.children.keys());
		let child_delta_iter = child_storage_keys.map(|storage_key|
			(
				storage_key.clone(),
				self.overlay.committed.children.get(storage_key)
					.into_iter()
					.flat_map(|(map, _)| map.iter().map(|(k, v)| (k.clone(), v.value.clone())))
					.chain(
						self.overlay.prospective.children.get(storage_key)
							.into_iter()
							.flat_map(|(map, _)| map.iter().map(|(k, v)| (k.clone(), v.value.clone())))
					),
				self.overlay.child_info(storage_key).cloned()
					.expect("child info initialized in either committed or prospective"),
			)
		);


		// compute and memoize
		let delta = self.overlay.committed.top.iter().map(|(k, v)| (k.clone(), v.value.clone()))
			.chain(self.overlay.prospective.top.iter().map(|(k, v)| (k.clone(), v.value.clone())));

		let (root, transaction) = self.backend.full_storage_root(delta, child_delta_iter);
		self.storage_transaction = Some((transaction, root));
		trace!(target: "state-trace", "{:04x}: Root {}",
			self.id,
			HexDisplay::from(&root.as_ref()),
		);
		root.encode()
	}

<<<<<<< HEAD
	fn child_storage_root(&mut self, storage_key: ChildStorageKey) -> Vec<u8> {
		let _guard = sp_panic_handler::AbortGuard::force_abort();
=======
	fn child_storage_root(
		&mut self,
		storage_key: ChildStorageKey,
	) -> Vec<u8> {
		let _guard = panic_handler::AbortGuard::force_abort();
>>>>>>> 9f4c7b78
		if self.storage_transaction.is_some() {
			let root = self
				.storage(storage_key.as_ref())
				.and_then(|k| Decode::decode(&mut &k[..]).ok())
				.unwrap_or(
					default_child_trie_root::<Layout<H>>(storage_key.as_ref())
				);
			trace!(target: "state-trace", "{:04x}: ChildRoot({}) (cached) {}",
				self.id,
				HexDisplay::from(&storage_key.as_ref()),
				HexDisplay::from(&root.as_ref()),
			);
			root.encode()
		} else {
			let storage_key = storage_key.as_ref();

			if let Some(child_info) = self.overlay.child_info(storage_key).cloned() {
				let (root, is_empty, _) = {
					let delta = self.overlay.committed.children.get(storage_key)
						.into_iter()
						.flat_map(|(map, _)| map.clone().into_iter().map(|(k, v)| (k, v.value)))
						.chain(
							self.overlay.prospective.children.get(storage_key)
								.into_iter()
								.flat_map(|(map, _)| map.clone().into_iter().map(|(k, v)| (k, v.value)))
						);

					self.backend.child_storage_root(storage_key, child_info.as_ref(), delta)
				};

				let root = root.encode();
				// We store update in the overlay in order to be able to use 'self.storage_transaction'
				// cache. This is brittle as it rely on Ext only querying the trie backend for
				// storage root.
				// A better design would be to manage 'child_storage_transaction' in a
				// similar way as 'storage_transaction' but for each child trie.
				if is_empty {
					self.overlay.set_storage(storage_key.into(), None);
				} else {
					self.overlay.set_storage(storage_key.into(), Some(root.clone()));
				}

				trace!(target: "state-trace", "{:04x}: ChildRoot({}) {}",
					self.id,
					HexDisplay::from(&storage_key.as_ref()),
					HexDisplay::from(&root.as_ref()),
				);
				root
			} else {
				// empty overlay
				let root = self
					.storage(storage_key.as_ref())
					.and_then(|k| Decode::decode(&mut &k[..]).ok())
					.unwrap_or(
						default_child_trie_root::<Layout<H>>(storage_key.as_ref())
					);
				trace!(target: "state-trace", "{:04x}: ChildRoot({}) (no change) {}",
					self.id,
					HexDisplay::from(&storage_key.as_ref()),
					HexDisplay::from(&root.as_ref()),
				);
				root.encode()
			}
		}
	}

	fn storage_changes_root(&mut self, parent_hash: &[u8]) -> Result<Option<Vec<u8>>, ()> {
		let _guard = sp_panic_handler::AbortGuard::force_abort();

		self.changes_trie_transaction = build_changes_trie::<_, T, H, N>(
			self.backend,
			self.changes_trie_storage.clone(),
			self.overlay,
			H256::decode(&mut &parent_hash[..]).map_err(|e|
				trace!(
					target: "state-trace",
					"Failed to decode changes root parent hash: {}",
					e,
				)
			)?,
		)?;
		let result = Ok(
			self.changes_trie_transaction.as_ref().map(|(_, root, _)| root.encode())
		);

		trace!(target: "state-trace", "{:04x}: ChangesRoot({}) {:?}",
			self.id,
			HexDisplay::from(&parent_hash.as_ref()),
			result,
		);
		result
	}
}

impl<'a, H, B, T, N> sp_externalities::ExtensionStore for Ext<'a, H, N, B, T>
where
	H: Hasher<Out=H256>,
	B: 'a + Backend<H>,
	T: 'a + ChangesTrieStorage<H, N>,
	N: crate::changes_trie::BlockNumber,
{
	fn extension_by_type_id(&mut self, type_id: TypeId) -> Option<&mut dyn Any> {
		self.extensions.as_mut().and_then(|exts| exts.get_mut(type_id))
	}
}

#[cfg(test)]
mod tests {
	use super::*;
	use hex_literal::hex;
	use codec::Encode;
<<<<<<< HEAD
	use sp_core::{Blake2Hasher, storage::well_known_keys::EXTRINSIC_INDEX};
=======
	use primitives::{Blake2Hasher, storage::well_known_keys::EXTRINSIC_INDEX, map};
>>>>>>> 9f4c7b78
	use crate::{
		changes_trie::{
			Configuration as ChangesTrieConfiguration,
			InMemoryStorage as InMemoryChangesTrieStorage,
		}, backend::InMemory, overlayed_changes::OverlayedValue,
	};
	use primitives::storage::{Storage, StorageChild};

	type TestBackend = InMemory<Blake2Hasher>;
	type TestChangesTrieStorage = InMemoryChangesTrieStorage<Blake2Hasher, u64>;
	type TestExt<'a> = Ext<'a, Blake2Hasher, u64, TestBackend, TestChangesTrieStorage>;

	fn prepare_overlay_with_changes() -> OverlayedChanges {
		OverlayedChanges {
			prospective: vec![
				(EXTRINSIC_INDEX.to_vec(), OverlayedValue {
					value: Some(3u32.encode()),
					extrinsics: Some(vec![1].into_iter().collect())
				}),
				(vec![1], OverlayedValue {
					value: Some(vec![100].into_iter().collect()),
					extrinsics: Some(vec![1].into_iter().collect())
				}),
			].into_iter().collect(),
			committed: Default::default(),
			changes_trie_config: Some(ChangesTrieConfiguration {
				digest_interval: 0,
				digest_levels: 0,
			}),
		}
	}

	#[test]
	fn storage_changes_root_is_none_when_storage_is_not_provided() {
		let mut overlay = prepare_overlay_with_changes();
		let backend = TestBackend::default();
		let mut ext = TestExt::new(&mut overlay, &backend, None, None);
		assert_eq!(ext.storage_changes_root(&H256::default().encode()).unwrap(), None);
	}

	#[test]
	fn storage_changes_root_is_none_when_extrinsic_changes_are_none() {
		let mut overlay = prepare_overlay_with_changes();
		overlay.changes_trie_config = None;
		let storage = TestChangesTrieStorage::with_blocks(vec![(100, Default::default())]);
		let backend = TestBackend::default();
		let mut ext = TestExt::new(&mut overlay, &backend, Some(&storage), None);
		assert_eq!(ext.storage_changes_root(&H256::default().encode()).unwrap(), None);
	}

	#[test]
	fn storage_changes_root_is_some_when_extrinsic_changes_are_non_empty() {
		let mut overlay = prepare_overlay_with_changes();
		let storage = TestChangesTrieStorage::with_blocks(vec![(99, Default::default())]);
		let backend = TestBackend::default();
		let mut ext = TestExt::new(&mut overlay, &backend, Some(&storage), None);
		assert_eq!(
			ext.storage_changes_root(&H256::default().encode()).unwrap(),
			Some(hex!("bb0c2ef6e1d36d5490f9766cfcc7dfe2a6ca804504c3bb206053890d6dd02376").to_vec()),
		);
	}

	#[test]
	fn storage_changes_root_is_some_when_extrinsic_changes_are_empty() {
		let mut overlay = prepare_overlay_with_changes();
		overlay.prospective.top.get_mut(&vec![1]).unwrap().value = None;
		let storage = TestChangesTrieStorage::with_blocks(vec![(99, Default::default())]);
		let backend = TestBackend::default();
		let mut ext = TestExt::new(&mut overlay, &backend, Some(&storage), None);
		assert_eq!(
			ext.storage_changes_root(&H256::default().encode()).unwrap(),
			Some(hex!("96f5aae4690e7302737b6f9b7f8567d5bbb9eac1c315f80101235a92d9ec27f4").to_vec()),
		);
	}

	#[test]
	fn next_storage_key_works() {
		let mut overlay = OverlayedChanges::default();
		overlay.set_storage(vec![20], None);
		overlay.set_storage(vec![30], Some(vec![31]));
		let backend = Storage {
			top: map![
				vec![10] => vec![10],
				vec![20] => vec![20],
				vec![40] => vec![40]
			],
			children: map![]
		}.into();

		let ext = TestExt::new(&mut overlay, &backend, None, None);

		// next_backend < next_overlay
		assert_eq!(ext.next_storage_key(&[5]), Some(vec![10]));

		// next_backend == next_overlay but next_overlay is a delete
		assert_eq!(ext.next_storage_key(&[10]), Some(vec![30]));

		// next_overlay < next_backend
		assert_eq!(ext.next_storage_key(&[20]), Some(vec![30]));

		// next_backend exist but next_overlay doesn't exist
		assert_eq!(ext.next_storage_key(&[30]), Some(vec![40]));

		drop(ext);
		overlay.set_storage(vec![50], Some(vec![50]));
		let ext = TestExt::new(&mut overlay, &backend, None, None);

		// next_overlay exist but next_backend doesn't exist
		assert_eq!(ext.next_storage_key(&[40]), Some(vec![50]));
	}

	#[test]
	fn next_child_storage_key_works() {
		const CHILD_KEY_1: &[u8] = b":child_storage:default:Child1";

		const CHILD_UUID_1: &[u8] = b"unique_id_1";
		const CHILD_INFO_1: ChildInfo<'static> = ChildInfo::new_default(CHILD_UUID_1);


		let child = || ChildStorageKey::from_slice(CHILD_KEY_1).unwrap();
		let mut overlay = OverlayedChanges::default();
		overlay.set_child_storage(child().as_ref().to_vec(), CHILD_INFO_1, vec![20], None);
		overlay.set_child_storage(child().as_ref().to_vec(), CHILD_INFO_1, vec![30], Some(vec![31]));
		let backend = Storage {
			top: map![],
			children: map![
				child().as_ref().to_vec() => StorageChild {
					data: map![
						vec![10] => vec![10],
						vec![20] => vec![20],
						vec![40] => vec![40]
					],
					child_info: CHILD_INFO_1.to_owned(),
				}
			],
		}.into();


		let ext = TestExt::new(&mut overlay, &backend, None, None);

		// next_backend < next_overlay
		assert_eq!(ext.next_child_storage_key(child(), CHILD_INFO_1, &[5]), Some(vec![10]));

		// next_backend == next_overlay but next_overlay is a delete
		assert_eq!(ext.next_child_storage_key(child(), CHILD_INFO_1, &[10]), Some(vec![30]));

		// next_overlay < next_backend
		assert_eq!(ext.next_child_storage_key(child(), CHILD_INFO_1, &[20]), Some(vec![30]));

		// next_backend exist but next_overlay doesn't exist
		assert_eq!(ext.next_child_storage_key(child(), CHILD_INFO_1, &[30]), Some(vec![40]));

		drop(ext);
		overlay.set_child_storage(child().as_ref().to_vec(), CHILD_INFO_1, vec![50], Some(vec![50]));
		let ext = TestExt::new(&mut overlay, &backend, None, None);

		// next_overlay exist but next_backend doesn't exist
		assert_eq!(ext.next_child_storage_key(child(), CHILD_INFO_1, &[40]), Some(vec![50]));
	}
}<|MERGE_RESOLUTION|>--- conflicted
+++ resolved
@@ -24,13 +24,8 @@
 };
 
 use hash_db::Hasher;
-<<<<<<< HEAD
 use sp_core::{
-	storage::{ChildStorageKey, well_known_keys::is_child_storage_key},
-=======
-use primitives::{
 	storage::{ChildStorageKey, well_known_keys::is_child_storage_key, ChildInfo},
->>>>>>> 9f4c7b78
 	traits::Externalities, hexdisplay::HexDisplay, hash::H256,
 };
 use sp_trie::{trie_types::Layout, MemoryDB, default_child_trie_root};
@@ -234,18 +229,13 @@
 		result.map(|r| r.encode())
 	}
 
-<<<<<<< HEAD
-	fn child_storage(&self, storage_key: ChildStorageKey, key: &[u8]) -> Option<Vec<u8>> {
-		let _guard = sp_panic_handler::AbortGuard::force_abort();
-=======
 	fn child_storage(
 		&self,
 		storage_key: ChildStorageKey,
 		child_info: ChildInfo,
 		key: &[u8],
 	) -> Option<Vec<u8>> {
-		let _guard = panic_handler::AbortGuard::force_abort();
->>>>>>> 9f4c7b78
+		let _guard = sp_panic_handler::AbortGuard::force_abort();
 		let result = self.overlay
 			.child_storage(storage_key.as_ref(), key)
 			.map(|x| x.map(|x| x.to_vec()))
@@ -264,18 +254,13 @@
 		result
 	}
 
-<<<<<<< HEAD
-	fn child_storage_hash(&self, storage_key: ChildStorageKey, key: &[u8]) -> Option<Vec<u8>> {
-		let _guard = sp_panic_handler::AbortGuard::force_abort();
-=======
 	fn child_storage_hash(
 		&self,
 		storage_key: ChildStorageKey,
 		_child_info: ChildInfo,
 		key: &[u8],
 	) -> Option<Vec<u8>> {
-		let _guard = panic_handler::AbortGuard::force_abort();
->>>>>>> 9f4c7b78
+		let _guard = sp_panic_handler::AbortGuard::force_abort();
 		let result = self.overlay
 			.child_storage(storage_key.as_ref(), key)
 			.map(|x| x.map(|x| H::hash(x)))
@@ -293,18 +278,13 @@
 		result.map(|r| r.encode())
 	}
 
-<<<<<<< HEAD
-	fn original_child_storage(&self, storage_key: ChildStorageKey, key: &[u8]) -> Option<Vec<u8>> {
-		let _guard = sp_panic_handler::AbortGuard::force_abort();
-=======
 	fn original_child_storage(
 		&self,
 		storage_key: ChildStorageKey,
 		child_info: ChildInfo,
 		key: &[u8],
 	) -> Option<Vec<u8>> {
-		let _guard = panic_handler::AbortGuard::force_abort();
->>>>>>> 9f4c7b78
+		let _guard = sp_panic_handler::AbortGuard::force_abort();
 		let result = self.backend
 			.child_storage(storage_key.as_ref(), child_info, key)
 			.expect(EXT_NOT_ALLOWED_TO_FAIL);
@@ -354,18 +334,13 @@
 
 	}
 
-<<<<<<< HEAD
-	fn exists_child_storage(&self, storage_key: ChildStorageKey, key: &[u8]) -> bool {
-		let _guard = sp_panic_handler::AbortGuard::force_abort();
-=======
 	fn exists_child_storage(
 		&self,
 		storage_key: ChildStorageKey,
 		child_info: ChildInfo,
 		key: &[u8],
 	) -> bool {
-		let _guard = panic_handler::AbortGuard::force_abort();
->>>>>>> 9f4c7b78
+		let _guard = sp_panic_handler::AbortGuard::force_abort();
 
 		let result = match self.overlay.child_storage(storage_key.as_ref(), key) {
 			Some(x) => x.is_some(),
@@ -564,16 +539,11 @@
 		root.encode()
 	}
 
-<<<<<<< HEAD
-	fn child_storage_root(&mut self, storage_key: ChildStorageKey) -> Vec<u8> {
-		let _guard = sp_panic_handler::AbortGuard::force_abort();
-=======
 	fn child_storage_root(
 		&mut self,
 		storage_key: ChildStorageKey,
 	) -> Vec<u8> {
-		let _guard = panic_handler::AbortGuard::force_abort();
->>>>>>> 9f4c7b78
+		let _guard = sp_panic_handler::AbortGuard::force_abort();
 		if self.storage_transaction.is_some() {
 			let root = self
 				.storage(storage_key.as_ref())
@@ -685,11 +655,7 @@
 	use super::*;
 	use hex_literal::hex;
 	use codec::Encode;
-<<<<<<< HEAD
-	use sp_core::{Blake2Hasher, storage::well_known_keys::EXTRINSIC_INDEX};
-=======
-	use primitives::{Blake2Hasher, storage::well_known_keys::EXTRINSIC_INDEX, map};
->>>>>>> 9f4c7b78
+	use sp_core::{Blake2Hasher, storage::well_known_keys::EXTRINSIC_INDEX, map};
 	use crate::{
 		changes_trie::{
 			Configuration as ChangesTrieConfiguration,
