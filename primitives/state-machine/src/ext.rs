--- conflicted
+++ resolved
@@ -586,7 +586,6 @@
 		root.map(|r| r.map(|o| o.encode()))
 	}
 
-<<<<<<< HEAD
 	fn storage_start_transaction(&mut self) {
 		let _guard = sp_panic_handler::AbortGuard::force_abort();
 
@@ -605,7 +604,6 @@
 		self.overlay.commit_transaction()
 	}
 
-=======
 	fn wipe(&mut self) {
 		self.overlay.discard_prospective();
 		self.overlay.drain_storage_changes(&self.backend, None, Default::default(), self.storage_transaction_cache)
@@ -624,7 +622,6 @@
 		).expect(EXT_NOT_ALLOWED_TO_FAIL);
 		self.storage_transaction_cache.reset();
 	}
->>>>>>> 00a400f8
 }
 
 impl<'a, H, B, N> sp_externalities::ExtensionStore for Ext<'a, H, N, B>
