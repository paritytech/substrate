--- conflicted
+++ resolved
@@ -321,15 +321,8 @@
 	fn read_from_child_storage_returns_some() {
 		let test_trie = test_trie();
 		assert_eq!(
-<<<<<<< HEAD
 			test_trie.child_storage(&ChildInfo::new_default(CHILD_KEY_1), b"value3").unwrap(),
 			Some(vec![142u8; 33]),
-=======
-			test_trie
-				.child_storage(&ChildInfo::new_default(CHILD_KEY_1), b"value3")
-				.unwrap(),
-			Some(vec![142u8]),
->>>>>>> 7dcc77b9
 		);
 	}
 
