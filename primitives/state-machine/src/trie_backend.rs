// This file is part of Substrate.

// Copyright (C) 2017-2021 Parity Technologies (UK) Ltd.
// SPDX-License-Identifier: Apache-2.0

// Licensed under the Apache License, Version 2.0 (the "License");
// you may not use this file except in compliance with the License.
// You may obtain a copy of the License at
//
// 	http://www.apache.org/licenses/LICENSE-2.0
//
// Unless required by applicable law or agreed to in writing, software
// distributed under the License is distributed on an "AS IS" BASIS,
// WITHOUT WARRANTIES OR CONDITIONS OF ANY KIND, either express or implied.
// See the License for the specific language governing permissions and
// limitations under the License.

//! Trie-based state machine backend.

use crate::{
	debug,
	trie_backend_essence::{Ephemeral, TrieBackendEssence, TrieBackendStorage},
	warn, Backend, StorageKey, StorageValue,
};
use codec::{Codec, Decode};
use hash_db::Hasher;
use sp_core::{
	state_version::StateVersion,
	storage::{ChildInfo, ChildType},
};
use sp_std::{boxed::Box, vec::Vec};
use sp_trie::{
	child_delta_trie_root, delta_trie_root, empty_child_trie_root,
	trie_types::{TrieDB, TrieError},
	Layout, Trie,
};

/// Patricia trie-based backend. Transaction type is an overlay of changes to commit.
pub struct TrieBackend<S: TrieBackendStorage<H>, H: Hasher> {
	pub(crate) essence: TrieBackendEssence<S, H>,
<<<<<<< HEAD
	// Allows setting alt hashing at start for testing only
	// (mainly for in_memory_backend when it cannot read it from
	// state).
	pub(crate) force_alt_hashing: Option<Option<u32>>,
=======
	state_version: StateVersion,
>>>>>>> c09ee878
}

impl<S: TrieBackendStorage<H>, H: Hasher> TrieBackend<S, H>
where
	H::Out: Codec,
{
	/// Create new trie-based backend.
<<<<<<< HEAD
	pub fn new(storage: S, root: H::Out) -> Self {
		TrieBackend { essence: TrieBackendEssence::new(storage, root), force_alt_hashing: None }
=======
	pub fn new(storage: S, root: H::Out, state_version: StateVersion) -> Self {
		TrieBackend { essence: TrieBackendEssence::new(storage, root), state_version }
>>>>>>> c09ee878
	}

	/// Get backend essence reference.
	pub fn essence(&self) -> &TrieBackendEssence<S, H> {
		&self.essence
	}

	/// Get backend storage reference.
	pub fn backend_storage(&self) -> &S {
		self.essence.backend_storage()
	}

	/// Get backend storage reference.
	pub fn backend_storage_mut(&mut self) -> &mut S {
		self.essence.backend_storage_mut()
	}

	/// Get trie root.
	pub fn root(&self) -> &H::Out {
		self.essence.root()
	}

	/// Consumes self and returns underlying storage.
	pub fn into_storage(self) -> S {
		self.essence.into_storage()
	}
}

impl<S: TrieBackendStorage<H>, H: Hasher> sp_std::fmt::Debug for TrieBackend<S, H> {
	fn fmt(&self, f: &mut sp_std::fmt::Formatter<'_>) -> sp_std::fmt::Result {
		write!(f, "TrieBackend")
	}
}

impl<S: TrieBackendStorage<H>, H: Hasher> Backend<H> for TrieBackend<S, H>
where
	H::Out: Ord + Codec,
{
	type Error = crate::DefaultError;
	type Transaction = S::Overlay;
	type TrieBackendStorage = S;

	fn storage(&self, key: &[u8]) -> Result<Option<StorageValue>, Self::Error> {
		self.essence.storage(key)
	}

	fn child_storage(
		&self,
		child_info: &ChildInfo,
		key: &[u8],
	) -> Result<Option<StorageValue>, Self::Error> {
		self.essence.child_storage(child_info, key)
	}

	fn next_storage_key(&self, key: &[u8]) -> Result<Option<StorageKey>, Self::Error> {
		self.essence.next_storage_key(key)
	}

	fn next_child_storage_key(
		&self,
		child_info: &ChildInfo,
		key: &[u8],
	) -> Result<Option<StorageKey>, Self::Error> {
		self.essence.next_child_storage_key(child_info, key)
	}

	fn for_keys_with_prefix<F: FnMut(&[u8])>(&self, prefix: &[u8], f: F) {
		self.essence.for_keys_with_prefix(prefix, f)
	}

	fn for_key_values_with_prefix<F: FnMut(&[u8], &[u8])>(&self, prefix: &[u8], f: F) {
		self.essence.for_key_values_with_prefix(prefix, f)
	}

	fn apply_to_key_values_while<F: FnMut(Vec<u8>, Vec<u8>) -> bool>(
		&self,
		child_info: Option<&ChildInfo>,
		prefix: Option<&[u8]>,
		start_at: Option<&[u8]>,
		f: F,
		allow_missing: bool,
	) -> Result<bool, Self::Error> {
		self.essence
			.apply_to_key_values_while(child_info, prefix, start_at, f, allow_missing)
	}

	fn apply_to_keys_while<F: FnMut(&[u8]) -> bool>(
		&self,
		child_info: Option<&ChildInfo>,
		prefix: Option<&[u8]>,
		f: F,
	) {
		self.essence.apply_to_keys_while(child_info, prefix, f)
	}

	fn for_child_keys_with_prefix<F: FnMut(&[u8])>(
		&self,
		child_info: &ChildInfo,
		prefix: &[u8],
		f: F,
	) {
		self.essence.for_child_keys_with_prefix(child_info, prefix, f)
	}

	fn pairs(&self) -> Vec<(StorageKey, StorageValue)> {
		let collect_all = || -> Result<_, Box<TrieError<H::Out>>> {
			let trie = TrieDB::<H>::new(self.essence(), self.essence.root())?;
			let mut v = Vec::new();
			for x in trie.iter()? {
				let (key, value) = x?;
				v.push((key.to_vec(), value.to_vec()));
			}

			Ok(v)
		};

		match collect_all() {
			Ok(v) => v,
			Err(e) => {
				debug!(target: "trie", "Error extracting trie values: {}", e);
				Vec::new()
			},
		}
	}

	fn keys(&self, prefix: &[u8]) -> Vec<StorageKey> {
		let collect_all = || -> Result<_, Box<TrieError<H::Out>>> {
			let trie = TrieDB::<H>::new(self.essence(), self.essence.root())?;
			let mut v = Vec::new();
			for x in trie.iter()? {
				let (key, _) = x?;
				if key.starts_with(prefix) {
					v.push(key.to_vec());
				}
			}

			Ok(v)
		};

		collect_all()
			.map_err(|e| debug!(target: "trie", "Error extracting trie keys: {}", e))
			.unwrap_or_default()
	}

	fn storage_root<'a>(
		&self,
		delta: impl Iterator<Item = (&'a [u8], Option<&'a [u8]>)>,
	) -> (H::Out, Self::Transaction)
	where
		H::Out: Ord,
	{
		let use_inner_hash_value = if let Some(force) = self.force_alt_hashing.as_ref() {
			force.clone()
		} else {
			self.get_trie_alt_hashing_threshold()
		};
		let mut write_overlay = S::Overlay::default();
		let mut root = *self.essence.root();

		{
			let mut eph = Ephemeral::new(self.essence.backend_storage(), &mut write_overlay);
			let res = || {
<<<<<<< HEAD
				let layout = if let Some(threshold) = use_inner_hash_value {
					sp_trie::Layout::with_alt_hashing(threshold)
				} else {
					sp_trie::Layout::default()
=======
				let layout = match self.state_version {
					StateVersion::V0 => sp_trie::Layout::default(),
					StateVersion::V1 { threshold } => sp_trie::Layout::with_alt_hashing(threshold),
>>>>>>> c09ee878
				};
				delta_trie_root::<Layout<H>, _, _, _, _, _>(&mut eph, root, delta, layout)
			};

			match res() {
				Ok(ret) => root = ret,
				Err(e) => warn!(target: "trie", "Failed to write to trie: {}", e),
			}
		}

		(root, write_overlay)
	}

	fn child_storage_root<'a>(
		&self,
		child_info: &ChildInfo,
		delta: impl Iterator<Item = (&'a [u8], Option<&'a [u8]>)>,
	) -> (H::Out, bool, Self::Transaction)
	where
		H::Out: Ord,
	{
		let use_inner_hash_value = if let Some(force) = self.force_alt_hashing.as_ref() {
			force.clone()
		} else {
			self.get_trie_alt_hashing_threshold()
		};

		let default_root = match child_info.child_type() {
			ChildType::ParentKeyId => empty_child_trie_root::<Layout<H>>(),
		};
<<<<<<< HEAD
		let layout = if let Some(threshold) = use_inner_hash_value {
			sp_trie::Layout::with_alt_hashing(threshold)
		} else {
			sp_trie::Layout::default()
=======
		let layout = match self.state_version {
			StateVersion::V0 => sp_trie::Layout::default(),
			StateVersion::V1 { threshold } => sp_trie::Layout::with_alt_hashing(threshold),
>>>>>>> c09ee878
		};

		let mut write_overlay = S::Overlay::default();
		let prefixed_storage_key = child_info.prefixed_storage_key();
		let mut root = match self.storage(prefixed_storage_key.as_slice()) {
			Ok(value) => value
				.and_then(|r| Decode::decode(&mut &r[..]).ok())
				.unwrap_or_else(|| default_root.clone()),
			Err(e) => {
				warn!(target: "trie", "Failed to read child storage root: {}", e);
				default_root.clone()
			},
		};

		{
			let mut eph = Ephemeral::new(self.essence.backend_storage(), &mut write_overlay);

			match child_delta_trie_root::<Layout<H>, _, _, _, _, _, _>(
				child_info.keyspace(),
				&mut eph,
				root,
				delta,
				layout,
			) {
				Ok(ret) => root = ret,
				Err(e) => warn!(target: "trie", "Failed to write to trie: {}", e),
			}
		}

		let is_default = root == default_root;

		(root, is_default, write_overlay)
	}

	fn as_trie_backend(&self) -> Option<&TrieBackend<Self::TrieBackendStorage, H>> {
		Some(self)
	}

	fn register_overlay_stats(&self, _stats: &crate::stats::StateMachineStats) {}

	fn usage_info(&self) -> crate::UsageInfo {
		crate::UsageInfo::empty()
	}

	fn wipe(&self) -> Result<(), Self::Error> {
		Ok(())
	}

	fn state_version(&self) -> StateVersion {
		self.state_version.clone()
	}
}

/// Migration progress.
pub struct MigrateProgress<H> {
	/// Next key to migrate for top.
	pub current_top: Option<Vec<u8>>,
	/// Current migrated root of top trie.
	pub root: Option<H>,
	/// Next key to migrate with current migrated root for a child
	/// trie.
	/// When defined, `current_top` always point to the
	/// child trie root top location.
	pub current_child: Option<(Vec<u8>, H)>,
}

/// Migration storage.
pub struct MigrateStorage<'a, S, H>
where
	H: Hasher,
{
	overlay: &'a mut sp_trie::PrefixedMemoryDB<H>,
	storage: &'a S,
}

use hash_db::{self, AsHashDB, HashDB, HashDBRef, Prefix};
use sp_trie::DBValue;

impl<'a, S: 'a + TrieBackendStorage<H>, H: Hasher> hash_db::HashDB<H, DBValue>
	for MigrateStorage<'a, S, H>
{
	fn get(&self, key: &H::Out, prefix: Prefix) -> Option<DBValue> {
		if let Some(val) = HashDB::get(self.overlay, key, prefix) {
			Some(val)
		} else {
			match self.storage.get(&key, prefix) {
				Ok(x) => x,
				Err(e) => {
					warn!(target: "trie", "Failed to read from DB: {}", e);
					None
				},
			}
		}
	}

	fn access_from(&self, key: &H::Out, _at: Option<&H::Out>) -> Option<DBValue> {
		// call back to storage even if the overlay was hit.
		self.storage.access_from(key);
		None
	}

	fn contains(&self, key: &H::Out, prefix: Prefix) -> bool {
		HashDB::get(self, key, prefix).is_some()
	}

	fn insert(&mut self, prefix: Prefix, value: &[u8]) -> H::Out {
		HashDB::insert(self.overlay, prefix, value)
	}

	fn emplace(&mut self, key: H::Out, prefix: Prefix, value: DBValue) {
		HashDB::emplace(self.overlay, key, prefix, value)
	}

	fn emplace_ref(&mut self, key: &H::Out, prefix: Prefix, value: &[u8]) {
		HashDB::emplace_ref(self.overlay, key, prefix, value)
	}

	fn remove(&mut self, key: &H::Out, prefix: Prefix) {
		HashDB::remove(self.overlay, key, prefix)
	}
}

impl<'a, S: 'a + TrieBackendStorage<H>, H: Hasher> HashDBRef<H, DBValue>
	for MigrateStorage<'a, S, H>
{
	fn get(&self, key: &H::Out, prefix: Prefix) -> Option<DBValue> {
		HashDB::get(self, key, prefix)
	}

	fn access_from(&self, key: &H::Out, at: Option<&H::Out>) -> Option<DBValue> {
		HashDB::access_from(self, key, at)
	}

	fn contains(&self, key: &H::Out, prefix: Prefix) -> bool {
		HashDB::contains(self, key, prefix)
	}
}

impl<'a, S: 'a + TrieBackendStorage<H>, H: 'a + Hasher> AsHashDB<H, DBValue>
	for MigrateStorage<'a, S, H>
{
	fn as_hash_db<'b>(&'b self) -> &'b (dyn HashDB<H, DBValue> + 'b) {
		self
	}
	fn as_hash_db_mut<'b>(&'b mut self) -> &'b mut (dyn HashDB<H, DBValue> + 'b) {
		self
	}
}

#[cfg(test)]
pub mod tests {
	use super::*;
	use codec::Encode;
	use sp_core::{storage::TEST_DEFAULT_ALT_HASH_THRESHOLD as TRESHOLD, H256};
	use sp_runtime::traits::BlakeTwo256;
	use sp_trie::{trie_types::TrieDBMut, KeySpacedDBMut, PrefixedMemoryDB, TrieMut};
	use std::{collections::HashSet, iter};

	const CHILD_KEY_1: &[u8] = b"sub1";

	pub(crate) fn test_db(hashed_value: bool) -> (PrefixedMemoryDB<BlakeTwo256>, H256) {
		let child_info = ChildInfo::new_default(CHILD_KEY_1);
		let mut root = H256::default();
		let mut mdb = PrefixedMemoryDB::<BlakeTwo256>::default();
		{
			let mut mdb = KeySpacedDBMut::new(&mut mdb, child_info.keyspace());
			let mut trie = TrieDBMut::new(&mut mdb, &mut root);
			trie.insert(b"value3", &[142]).expect("insert failed");
			trie.insert(b"value4", &[124]).expect("insert failed");
		};

		{
			let mut sub_root = Vec::new();
			root.encode_to(&mut sub_root);
			let mut trie = if hashed_value {
				let layout = Layout::with_alt_hashing(TRESHOLD);
				TrieDBMut::new_with_layout(&mut mdb, &mut root, layout)
			} else {
				TrieDBMut::new(&mut mdb, &mut root)
			};

			trie.insert(child_info.prefixed_storage_key().as_slice(), &sub_root[..])
				.expect("insert failed");
			trie.insert(b"key", b"value").expect("insert failed");
			trie.insert(b"value1", &[42]).expect("insert failed");
			trie.insert(b"value2", &[24]).expect("insert failed");
			trie.insert(b":code", b"return 42").expect("insert failed");
			if hashed_value {
				trie.insert(
					sp_core::storage::well_known_keys::TRIE_HASHING_CONFIG,
					sp_core::storage::trie_threshold_encode(TRESHOLD).as_slice(),
				)
				.unwrap();
			}
			for i in 128u8..255u8 {
				trie.insert(&[i], &[i]).unwrap();
			}
		}
		(mdb, root)
	}

	pub(crate) fn test_trie(
		hashed_value: bool,
	) -> TrieBackend<PrefixedMemoryDB<BlakeTwo256>, BlakeTwo256> {
		let (mdb, root) = test_db(hashed_value);
<<<<<<< HEAD
		TrieBackend::new(mdb, root)
=======
		let state_version = if hashed_value {
			StateVersion::V1 { threshold: sp_core::storage::TEST_DEFAULT_ALT_HASH_THRESHOLD }
		} else {
			StateVersion::V0
		};

		TrieBackend::new(mdb, root, state_version)
>>>>>>> c09ee878
	}

	#[test]
	fn read_from_storage_returns_some() {
		read_from_storage_returns_some_inner(false);
		read_from_storage_returns_some_inner(true);
	}
	fn read_from_storage_returns_some_inner(flagged: bool) {
		assert_eq!(test_trie(flagged).storage(b"key").unwrap(), Some(b"value".to_vec()));
	}

	#[test]
	fn read_from_child_storage_returns_some() {
		read_from_child_storage_returns_some_inner(false);
		read_from_child_storage_returns_some_inner(true);
	}
	fn read_from_child_storage_returns_some_inner(flagged: bool) {
		let test_trie = test_trie(flagged);
		assert_eq!(
			test_trie
				.child_storage(&ChildInfo::new_default(CHILD_KEY_1), b"value3")
				.unwrap(),
			Some(vec![142u8]),
		);
		// Change cache entry to check that caching is active.
		test_trie
			.essence
			.cache
			.write()
			.child_root
			.entry(b"sub1".to_vec())
			.and_modify(|value| {
				*value = None;
			});
		assert_eq!(
			test_trie
				.child_storage(&ChildInfo::new_default(CHILD_KEY_1), b"value3")
				.unwrap(),
			None,
		);
	}

	#[test]
	fn read_from_storage_returns_none() {
		read_from_storage_returns_none_inner(false);
		read_from_storage_returns_none_inner(true);
	}
	fn read_from_storage_returns_none_inner(flagged: bool) {
		assert_eq!(test_trie(flagged).storage(b"non-existing-key").unwrap(), None);
	}

	#[test]
	fn pairs_are_not_empty_on_non_empty_storage() {
		pairs_are_not_empty_on_non_empty_storage_inner(false);
		pairs_are_not_empty_on_non_empty_storage_inner(true);
	}
	fn pairs_are_not_empty_on_non_empty_storage_inner(flagged: bool) {
		assert!(!test_trie(flagged).pairs().is_empty());
	}

	#[test]
	fn pairs_are_empty_on_empty_storage() {
		assert!(TrieBackend::<PrefixedMemoryDB<BlakeTwo256>, BlakeTwo256>::new(
			PrefixedMemoryDB::default(),
			Default::default(),
			Default::default(),
		)
		.pairs()
		.is_empty());
	}

	#[test]
	fn storage_root_is_non_default() {
		storage_root_is_non_default_inner(false);
		storage_root_is_non_default_inner(true);
	}
	fn storage_root_is_non_default_inner(flagged: bool) {
		assert!(test_trie(flagged).storage_root(iter::empty()).0 != H256::repeat_byte(0));
	}

	#[test]
	fn storage_root_transaction_is_non_empty() {
		storage_root_transaction_is_non_empty_inner(false);
		storage_root_transaction_is_non_empty_inner(true);
	}
	fn storage_root_transaction_is_non_empty_inner(flagged: bool) {
		let (new_root, mut tx) =
			test_trie(flagged).storage_root(iter::once((&b"new-key"[..], Some(&b"new-value"[..]))));
		assert!(!tx.drain().is_empty());
		assert!(new_root != test_trie(false).storage_root(iter::empty()).0);
	}

	#[test]
	fn prefix_walking_works() {
		prefix_walking_works_inner(false);
		prefix_walking_works_inner(true);
	}
	fn prefix_walking_works_inner(flagged: bool) {
		let trie = test_trie(flagged);

		let mut seen = HashSet::new();
		trie.for_keys_with_prefix(b"value", |key| {
			let for_first_time = seen.insert(key.to_vec());
			assert!(for_first_time, "Seen key '{:?}' more than once", key);
		});

		let mut expected = HashSet::new();
		expected.insert(b"value1".to_vec());
		expected.insert(b"value2".to_vec());
		assert_eq!(seen, expected);
	}
}<|MERGE_RESOLUTION|>--- conflicted
+++ resolved
@@ -38,14 +38,7 @@
 /// Patricia trie-based backend. Transaction type is an overlay of changes to commit.
 pub struct TrieBackend<S: TrieBackendStorage<H>, H: Hasher> {
 	pub(crate) essence: TrieBackendEssence<S, H>,
-<<<<<<< HEAD
-	// Allows setting alt hashing at start for testing only
-	// (mainly for in_memory_backend when it cannot read it from
-	// state).
-	pub(crate) force_alt_hashing: Option<Option<u32>>,
-=======
 	state_version: StateVersion,
->>>>>>> c09ee878
 }
 
 impl<S: TrieBackendStorage<H>, H: Hasher> TrieBackend<S, H>
@@ -53,13 +46,8 @@
 	H::Out: Codec,
 {
 	/// Create new trie-based backend.
-<<<<<<< HEAD
-	pub fn new(storage: S, root: H::Out) -> Self {
-		TrieBackend { essence: TrieBackendEssence::new(storage, root), force_alt_hashing: None }
-=======
 	pub fn new(storage: S, root: H::Out, state_version: StateVersion) -> Self {
 		TrieBackend { essence: TrieBackendEssence::new(storage, root), state_version }
->>>>>>> c09ee878
 	}
 
 	/// Get backend essence reference.
@@ -211,27 +199,15 @@
 	where
 		H::Out: Ord,
 	{
-		let use_inner_hash_value = if let Some(force) = self.force_alt_hashing.as_ref() {
-			force.clone()
-		} else {
-			self.get_trie_alt_hashing_threshold()
-		};
 		let mut write_overlay = S::Overlay::default();
 		let mut root = *self.essence.root();
 
 		{
 			let mut eph = Ephemeral::new(self.essence.backend_storage(), &mut write_overlay);
 			let res = || {
-<<<<<<< HEAD
-				let layout = if let Some(threshold) = use_inner_hash_value {
-					sp_trie::Layout::with_alt_hashing(threshold)
-				} else {
-					sp_trie::Layout::default()
-=======
 				let layout = match self.state_version {
 					StateVersion::V0 => sp_trie::Layout::default(),
 					StateVersion::V1 { threshold } => sp_trie::Layout::with_alt_hashing(threshold),
->>>>>>> c09ee878
 				};
 				delta_trie_root::<Layout<H>, _, _, _, _, _>(&mut eph, root, delta, layout)
 			};
@@ -253,25 +229,12 @@
 	where
 		H::Out: Ord,
 	{
-		let use_inner_hash_value = if let Some(force) = self.force_alt_hashing.as_ref() {
-			force.clone()
-		} else {
-			self.get_trie_alt_hashing_threshold()
-		};
-
 		let default_root = match child_info.child_type() {
 			ChildType::ParentKeyId => empty_child_trie_root::<Layout<H>>(),
 		};
-<<<<<<< HEAD
-		let layout = if let Some(threshold) = use_inner_hash_value {
-			sp_trie::Layout::with_alt_hashing(threshold)
-		} else {
-			sp_trie::Layout::default()
-=======
 		let layout = match self.state_version {
 			StateVersion::V0 => sp_trie::Layout::default(),
 			StateVersion::V1 { threshold } => sp_trie::Layout::with_alt_hashing(threshold),
->>>>>>> c09ee878
 		};
 
 		let mut write_overlay = S::Overlay::default();
@@ -459,13 +422,6 @@
 			trie.insert(b"value1", &[42]).expect("insert failed");
 			trie.insert(b"value2", &[24]).expect("insert failed");
 			trie.insert(b":code", b"return 42").expect("insert failed");
-			if hashed_value {
-				trie.insert(
-					sp_core::storage::well_known_keys::TRIE_HASHING_CONFIG,
-					sp_core::storage::trie_threshold_encode(TRESHOLD).as_slice(),
-				)
-				.unwrap();
-			}
 			for i in 128u8..255u8 {
 				trie.insert(&[i], &[i]).unwrap();
 			}
@@ -477,9 +433,6 @@
 		hashed_value: bool,
 	) -> TrieBackend<PrefixedMemoryDB<BlakeTwo256>, BlakeTwo256> {
 		let (mdb, root) = test_db(hashed_value);
-<<<<<<< HEAD
-		TrieBackend::new(mdb, root)
-=======
 		let state_version = if hashed_value {
 			StateVersion::V1 { threshold: sp_core::storage::TEST_DEFAULT_ALT_HASH_THRESHOLD }
 		} else {
@@ -487,7 +440,6 @@
 		};
 
 		TrieBackend::new(mdb, root, state_version)
->>>>>>> c09ee878
 	}
 
 	#[test]
