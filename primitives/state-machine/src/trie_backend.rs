// Copyright 2017-2019 Parity Technologies (UK) Ltd.
// This file is part of Substrate.

// Substrate is free software: you can redistribute it and/or modify
// it under the terms of the GNU General Public License as published by
// the Free Software Foundation, either version 3 of the License, or
// (at your option) any later version.

// Substrate is distributed in the hope that it will be useful,
// but WITHOUT ANY WARRANTY; without even the implied warranty of
// MERCHANTABILITY or FITNESS FOR A PARTICULAR PURPOSE.  See the
// GNU General Public License for more details.

// You should have received a copy of the GNU General Public License
// along with Substrate.  If not, see <http://www.gnu.org/licenses/>.

//! Trie-based state machine backend.

use log::{warn, debug};
use hash_db::Hasher;
use trie::{Trie, delta_trie_root, default_child_trie_root, child_delta_trie_root};
use trie::trie_types::{TrieDB, TrieError, Layout};
use crate::trie_backend_essence::{TrieBackendEssence, TrieBackendStorage, Ephemeral};
use crate::Backend;
<<<<<<< HEAD
use primitives::storage::ChildInfo;
=======
use codec::{Codec, Decode};
>>>>>>> 4031142b

/// Patricia trie-based backend. Transaction type is an overlay of changes to commit.
pub struct TrieBackend<S: TrieBackendStorage<H>, H: Hasher> {
	essence: TrieBackendEssence<S, H>,
}

impl<S: TrieBackendStorage<H>, H: Hasher> TrieBackend<S, H> where H::Out: Codec {
	/// Create new trie-based backend.
	pub fn new(storage: S, root: H::Out) -> Self {
		TrieBackend {
			essence: TrieBackendEssence::new(storage, root),
		}
	}

	/// Get backend essence reference.
	pub fn essence(&self) -> &TrieBackendEssence<S, H> {
		&self.essence
	}

	/// Get backend storage reference.
	pub fn backend_storage(&self) -> &S {
		self.essence.backend_storage()
	}

	/// Get trie root.
	pub fn root(&self) -> &H::Out {
		self.essence.root()
	}

	/// Consumes self and returns underlying storage.
	pub fn into_storage(self) -> S {
		self.essence.into_storage()
	}
}

impl<S: TrieBackendStorage<H>, H: Hasher> std::fmt::Debug for TrieBackend<S, H> {
	fn fmt(&self, f: &mut std::fmt::Formatter<'_>) -> std::fmt::Result {
		write!(f, "TrieBackend")
	}
}

impl<S: TrieBackendStorage<H>, H: Hasher> Backend<H> for TrieBackend<S, H> where
	H::Out: Ord + Codec,
{
	type Error = String;
	type Transaction = S::Overlay;
	type TrieBackendStorage = S;

	fn storage(&self, key: &[u8]) -> Result<Option<Vec<u8>>, Self::Error> {
		self.essence.storage(key)
	}

	fn child_storage(
		&self,
		storage_key: &[u8],
		child_info: ChildInfo,
		key: &[u8],
	) -> Result<Option<Vec<u8>>, Self::Error> {
		self.essence.child_storage(storage_key, child_info, key)
	}

	fn for_keys_with_prefix<F: FnMut(&[u8])>(&self, prefix: &[u8], f: F) {
		self.essence.for_keys_with_prefix(prefix, f)
	}

	fn for_key_values_with_prefix<F: FnMut(&[u8], &[u8])>(&self, prefix: &[u8], f: F) {
		self.essence.for_key_values_with_prefix(prefix, f)
	}

	fn for_keys_in_child_storage<F: FnMut(&[u8])>(
		&self,
		storage_key: &[u8],
		child_info: ChildInfo,
		f: F,
	) {
		self.essence.for_keys_in_child_storage(storage_key, child_info, f)
	}

	fn for_child_keys_with_prefix<F: FnMut(&[u8])>(
		&self,
		storage_key: &[u8],
		_child_info: ChildInfo,
		prefix: &[u8],
		f: F,
	) {
		self.essence.for_child_keys_with_prefix(storage_key, prefix, f)
	}

	fn pairs(&self) -> Vec<(Vec<u8>, Vec<u8>)> {
		let mut read_overlay = S::Overlay::default();
		let eph = Ephemeral::new(self.essence.backend_storage(), &mut read_overlay);

		let collect_all = || -> Result<_, Box<TrieError<H::Out>>> {
			let trie = TrieDB::<H>::new(&eph, self.essence.root())?;
			let mut v = Vec::new();
			for x in trie.iter()? {
				let (key, value) = x?;
				v.push((key.to_vec(), value.to_vec()));
			}

			Ok(v)
		};

		match collect_all() {
			Ok(v) => v,
			Err(e) => {
				debug!(target: "trie", "Error extracting trie values: {}", e);
				Vec::new()
			}
		}
	}

	fn keys(&self, prefix: &[u8]) -> Vec<Vec<u8>> {
		let mut read_overlay = S::Overlay::default();
		let eph = Ephemeral::new(self.essence.backend_storage(), &mut read_overlay);

		let collect_all = || -> Result<_, Box<TrieError<H::Out>>> {
			let trie = TrieDB::<H>::new(&eph, self.essence.root())?;
			let mut v = Vec::new();
			for x in trie.iter()? {
				let (key, _) = x?;
				if key.starts_with(prefix) {
					v.push(key.to_vec());
				}
			}

			Ok(v)
		};

		collect_all().map_err(|e| debug!(target: "trie", "Error extracting trie keys: {}", e)).unwrap_or_default()
	}

	fn storage_root<I>(&self, delta: I) -> (H::Out, S::Overlay)
		where I: IntoIterator<Item=(Vec<u8>, Option<Vec<u8>>)>
	{
		let mut write_overlay = S::Overlay::default();
		let mut root = *self.essence.root();

		{
			let mut eph = Ephemeral::new(
				self.essence.backend_storage(),
				&mut write_overlay,
			);

			match delta_trie_root::<Layout<H>, _, _, _, _>(&mut eph, root, delta) {
				Ok(ret) => root = ret,
				Err(e) => warn!(target: "trie", "Failed to write to trie: {}", e),
			}
		}

		(root, write_overlay)
	}

<<<<<<< HEAD
	fn child_storage_root<I>(
		&self,
		storage_key: &[u8],
		child_info: ChildInfo,
		delta: I,
	) -> (Vec<u8>, bool, Self::Transaction)
=======
	fn child_storage_root<I>(&self, storage_key: &[u8], delta: I) -> (H::Out, bool, Self::Transaction)
>>>>>>> 4031142b
	where
		I: IntoIterator<Item=(Vec<u8>, Option<Vec<u8>>)>,
		H::Out: Ord,
	{
		let default_root = default_child_trie_root::<Layout<H>>(storage_key);

		let mut write_overlay = S::Overlay::default();
		let mut root = match self.storage(storage_key) {
			Ok(value) =>
				value.and_then(|r| Decode::decode(&mut &r[..]).ok()).unwrap_or(default_root.clone()),
			Err(e) => {
				warn!(target: "trie", "Failed to read child storage root: {}", e);
				default_root.clone()
			},
		};

		{
			let mut eph = Ephemeral::new(
				self.essence.backend_storage(),
				&mut write_overlay,
			);

			match child_delta_trie_root::<Layout<H>, _, _, _, _, _>(
				storage_key,
				child_info.keyspace(),
				&mut eph,
				root,
				delta
			) {
				Ok(ret) => root = ret,
				Err(e) => warn!(target: "trie", "Failed to write to trie: {}", e),
			}
		}

		let is_default = root == default_root;

		(root, is_default, write_overlay)
	}

	fn as_trie_backend(&mut self) -> Option<&TrieBackend<Self::TrieBackendStorage, H>> {
		Some(self)
	}
}

#[cfg(test)]
pub mod tests {
	use std::collections::HashSet;
	use primitives::{Blake2Hasher, H256};
	use codec::Encode;
	use trie::{TrieMut, PrefixedMemoryDB, trie_types::TrieDBMut, KeySpacedDBMut};
	use super::*;

	const CHILD_KEY_1: &[u8] = b":child_storage:default:sub1";

	const CHILD_UUID_1: &[u8] = b"unique_id_1";
	const CHILD_INFO_1: ChildInfo<'static> = ChildInfo::new_default(CHILD_UUID_1, None);

	fn test_db() -> (PrefixedMemoryDB<Blake2Hasher>, H256) {
		let mut root = H256::default();
		let mut mdb = PrefixedMemoryDB::<Blake2Hasher>::default();
		{
			let mut mdb = KeySpacedDBMut::new(&mut mdb, CHILD_UUID_1);
			let mut trie = TrieDBMut::new(&mut mdb, &mut root);
			trie.insert(b"value3", &[142]).expect("insert failed");
			trie.insert(b"value4", &[124]).expect("insert failed");
		};

		{
			let mut sub_root = Vec::new();
			root.encode_to(&mut sub_root);
			let mut trie = TrieDBMut::new(&mut mdb, &mut root);
			trie.insert(CHILD_KEY_1, &sub_root[..]).expect("insert failed");
			trie.insert(b"key", b"value").expect("insert failed");
			trie.insert(b"value1", &[42]).expect("insert failed");
			trie.insert(b"value2", &[24]).expect("insert failed");
			trie.insert(b":code", b"return 42").expect("insert failed");
			for i in 128u8..255u8 {
				trie.insert(&[i], &[i]).unwrap();
			}
		}
		(mdb, root)
	}

	pub(crate) fn test_trie() -> TrieBackend<PrefixedMemoryDB<Blake2Hasher>, Blake2Hasher> {
		let (mdb, root) = test_db();
		TrieBackend::new(mdb, root)
	}

	#[test]
	fn read_from_storage_returns_some() {
		assert_eq!(test_trie().storage(b"key").unwrap(), Some(b"value".to_vec()));
	}

	#[test]
	fn read_from_child_storage_returns_some() {
		let test_trie = test_trie();
		assert_eq!(
			test_trie.child_storage(CHILD_KEY_1, CHILD_INFO_1, b"value3").unwrap(),
			Some(vec![142u8]),
		);
	}

	#[test]
	fn read_from_storage_returns_none() {
		assert_eq!(test_trie().storage(b"non-existing-key").unwrap(), None);
	}

	#[test]
	fn pairs_are_not_empty_on_non_empty_storage() {
		assert!(!test_trie().pairs().is_empty());
	}

	#[test]
	fn pairs_are_empty_on_empty_storage() {
		assert!(TrieBackend::<PrefixedMemoryDB<Blake2Hasher>, Blake2Hasher>::new(
			PrefixedMemoryDB::default(),
			Default::default(),
		).pairs().is_empty());
	}

	#[test]
	fn storage_root_is_non_default() {
		assert!(test_trie().storage_root(::std::iter::empty()).0 != H256::repeat_byte(0));
	}

	#[test]
	fn storage_root_transaction_is_empty() {
		assert!(test_trie().storage_root(::std::iter::empty()).1.drain().is_empty());
	}

	#[test]
	fn storage_root_transaction_is_non_empty() {
		let (new_root, mut tx) = test_trie().storage_root(vec![(b"new-key".to_vec(), Some(b"new-value".to_vec()))]);
		assert!(!tx.drain().is_empty());
		assert!(new_root != test_trie().storage_root(::std::iter::empty()).0);
	}

	#[test]
	fn prefix_walking_works() {
		let trie = test_trie();

		let mut seen = HashSet::new();
		trie.for_keys_with_prefix(b"value", |key| {
			let for_first_time = seen.insert(key.to_vec());
			assert!(for_first_time, "Seen key '{:?}' more than once", key);
		});

		let mut expected = HashSet::new();
		expected.insert(b"value1".to_vec());
		expected.insert(b"value2".to_vec());
		assert_eq!(seen, expected);
	}
}<|MERGE_RESOLUTION|>--- conflicted
+++ resolved
@@ -22,11 +22,8 @@
 use trie::trie_types::{TrieDB, TrieError, Layout};
 use crate::trie_backend_essence::{TrieBackendEssence, TrieBackendStorage, Ephemeral};
 use crate::Backend;
-<<<<<<< HEAD
 use primitives::storage::ChildInfo;
-=======
 use codec::{Codec, Decode};
->>>>>>> 4031142b
 
 /// Patricia trie-based backend. Transaction type is an overlay of changes to commit.
 pub struct TrieBackend<S: TrieBackendStorage<H>, H: Hasher> {
@@ -180,16 +177,12 @@
 		(root, write_overlay)
 	}
 
-<<<<<<< HEAD
 	fn child_storage_root<I>(
 		&self,
 		storage_key: &[u8],
 		child_info: ChildInfo,
 		delta: I,
-	) -> (Vec<u8>, bool, Self::Transaction)
-=======
-	fn child_storage_root<I>(&self, storage_key: &[u8], delta: I) -> (H::Out, bool, Self::Transaction)
->>>>>>> 4031142b
+	) -> (H::Out, bool, Self::Transaction)
 	where
 		I: IntoIterator<Item=(Vec<u8>, Option<Vec<u8>>)>,
 		H::Out: Ord,
