--- conflicted
+++ resolved
@@ -433,13 +433,8 @@
 	/// Will panic if there are any uncommitted prospective changes.
 	fn drain_committed(&mut self) -> (
 		impl Iterator<Item=(StorageKey, Option<StorageValue>)>,
-<<<<<<< HEAD
 		impl Iterator<Item=(StorageKey, (impl Iterator<Item=(StorageKey, Option<StorageValue>)>, ChildInfo))>,
 	){
-=======
-		impl Iterator<Item=(StorageKey, (impl Iterator<Item=(StorageKey, Option<StorageValue>)>, OwnedChildInfo))>,
-	) {
->>>>>>> 50bb62ff
 		assert!(self.prospective.is_empty());
 		(
 			std::mem::replace(&mut self.committed.top, Default::default())
