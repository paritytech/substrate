--- conflicted
+++ resolved
@@ -40,20 +40,10 @@
 /// that can be cleared.
 #[derive(Debug, Default, Clone)]
 pub struct OverlayedChanges {
-<<<<<<< HEAD
 	/// Changes with their history.
 	pub(crate) changes: OverlayedChangeSet,
-	/// Changes trie configuration. None by default, but could be installed by the
-	/// runtime if it supports change tries.
-	pub(crate) changes_trie_config: Option<ChangesTrieConfig>,
-=======
-	/// Changes that are not yet committed.
-	pub(crate) prospective: OverlayedChangeSet,
-	/// Committed changes.
-	pub(crate) committed: OverlayedChangeSet,
 	/// True if extrinsiscs stats must be collected.
 	pub(crate) collect_extrinsics: bool,
->>>>>>> 8e986433
 }
 
 /// The storage value, used inside OverlayedChanges.
@@ -673,12 +663,12 @@
 	pub(crate) fn new_from_top(
 		committed: Vec<(Vec<u8>, Option<Vec<u8>>)>,
 		prospective: Vec<(Vec<u8>, Option<Vec<u8>>)>,
-		changes_trie_config: Option<ChangesTrieConfig>,
+		collect_extrinsics: bool,
 	) -> Self {
 		let changes = OverlayedChangeSet::default();
 		let mut result = OverlayedChanges {
 			changes,
-			changes_trie_config,
+			collect_extrinsics,
 		};
 		committed.into_iter().for_each(|(k, v)| result.set_storage(k, v));
 		result.changes.commit_prospective();
@@ -760,16 +750,11 @@
 		parent_hash: H::Out,
 		panic_on_storage_error: bool,
 		cache: &mut StorageTransactionCache<B::Transaction, H, N>,
-<<<<<<< HEAD
 	) -> Result<Option<H::Out>, ()>
 		where
-			H::Out: Ord + Encode + 'static
+			H::Out: Ord + Encode + 'static,
 	{
-		build_changes_trie::<_, T, H, N>(
-=======
-	) -> Result<Option<H::Out>, ()> where H::Out: Ord + Encode + 'static {
 		build_changes_trie::<_, H, N>(
->>>>>>> 8e986433
 			backend,
 			changes_trie_state,
 			self,
@@ -924,7 +909,7 @@
 			vec![
 				(b"dogglesworth".to_vec(), Some(b"cat".to_vec()).into()),
 				(b"doug".to_vec(), None.into()),
-			].into_iter().collect(), None);
+			].into_iter().collect(), false);
 
 		let mut cache = StorageTransactionCache::default();
 		let mut ext = Ext::new(
@@ -940,54 +925,6 @@
 	}
 
 	#[test]
-<<<<<<< HEAD
-	fn changes_trie_configuration_is_saved() {
-		let mut overlay = OverlayedChanges::default();
-		assert!(overlay.changes_trie_config.is_none());
-		assert_eq!(
-			overlay.set_changes_trie_config(
-				ChangesTrieConfig { digest_interval: 4, digest_levels: 1, },
-			),
-			true,
-		);
-		assert!(overlay.changes_trie_config.is_some());
-	}
-
-	#[test]
-	fn changes_trie_configuration_is_saved_twice() {
-		let mut overlay = OverlayedChanges::default();
-		assert!(overlay.changes_trie_config.is_none());
-		assert_eq!(overlay.set_changes_trie_config(ChangesTrieConfig {
-			digest_interval: 4, digest_levels: 1,
-		}), true);
-		overlay.set_extrinsic_index(0);
-		overlay.set_storage(vec![1], Some(vec![2]));
-		assert_eq!(overlay.set_changes_trie_config(ChangesTrieConfig {
-			digest_interval: 4, digest_levels: 1,
-		}), true);
-		assert_eq!(
-			strip_extrinsic_index(overlay.changes.top_prospective()),
-			vec![
-				(vec![1], OverlayedValue { value: Some(vec![2]),
-				 extrinsics: Some(vec![0].into_iter().collect()) }),
-			].into_iter().collect(),
-		);
-	}
-
-	#[test]
-	fn panics_when_trying_to_save_different_changes_trie_configuration() {
-		let mut overlay = OverlayedChanges::default();
-		assert_eq!(overlay.set_changes_trie_config(ChangesTrieConfig {
-			digest_interval: 4, digest_levels: 1,
-		}), true);
-		assert_eq!(overlay.set_changes_trie_config(ChangesTrieConfig {
-			digest_interval: 2, digest_levels: 1,
-		}), false);
-	}
-
-	#[test]
-=======
->>>>>>> 8e986433
 	fn extrinsic_changes_are_collected() {
 		let mut overlay = OverlayedChanges::default();
 		overlay.set_collect_extrinsics(true);
