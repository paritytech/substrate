// Copyright 2017-2019 Parity Technologies (UK) Ltd.
// This file is part of Substrate.

// Substrate is free software: you can redistribute it and/or modify
// it under the terms of the GNU General Public License as published by
// the Free Software Foundation, either version 3 of the License, or
// (at your option) any later version.

// Substrate is distributed in the hope that it will be useful,
// but WITHOUT ANY WARRANTY; without even the implied warranty of
// MERCHANTABILITY or FITNESS FOR A PARTICULAR PURPOSE.  See the
// GNU General Public License for more details.

// You should have received a copy of the GNU General Public License
// along with Substrate.  If not, see <http://www.gnu.org/licenses/>.

//! State machine backends. These manage the code and storage of contracts.

<<<<<<< HEAD
=======
use std::{error, fmt, cmp::Ord, collections::{HashMap, BTreeMap}, marker::PhantomData, ops};
>>>>>>> f588aa53
use log::warn;
use hash_db::Hasher;
use crate::trie_backend::TrieBackend;
use crate::trie_backend_essence::TrieBackendStorage;
use trie::{TrieMut, MemoryDB, trie_types::TrieDBMut};
use codec::Encode;

/// A state backend is used to read state data and can have changes committed
/// to it.
///
/// The clone operation (if implemented) should be cheap.
pub trait Backend<H: Hasher>: std::fmt::Debug {
	/// An error type when fetching data is not possible.
	type Error: super::Error;

	/// Storage changes to be applied if committing
	type Transaction: Consolidate + Default + Send;

	/// Type of trie backend storage.
	type TrieBackendStorage: TrieBackendStorage<H>;

	/// Get keyed storage or None if there is nothing associated.
	fn storage(&self, key: &[u8]) -> Result<Option<Vec<u8>>, Self::Error>;

	/// Get keyed storage value hash or None if there is nothing associated.
	fn storage_hash(&self, key: &[u8]) -> Result<Option<H::Out>, Self::Error> {
		self.storage(key).map(|v| v.map(|v| H::hash(&v)))
	}

	/// Get keyed child storage or None if there is nothing associated.
	fn child_storage(&self, storage_key: &[u8], key: &[u8]) -> Result<Option<Vec<u8>>, Self::Error>;

	/// Get child keyed storage value hash or None if there is nothing associated.
	fn child_storage_hash(&self, storage_key: &[u8], key: &[u8]) -> Result<Option<H::Out>, Self::Error> {
		self.child_storage(storage_key, key).map(|v| v.map(|v| H::hash(&v)))
	}

	/// true if a key exists in storage.
	fn exists_storage(&self, key: &[u8]) -> Result<bool, Self::Error> {
		Ok(self.storage(key)?.is_some())
	}

	/// true if a key exists in child storage.
	fn exists_child_storage(&self, storage_key: &[u8], key: &[u8]) -> Result<bool, Self::Error> {
		Ok(self.child_storage(storage_key, key)?.is_some())
	}

	/// Return the next key in storage in lexicographic order or `None` if there is no value.
	fn next_storage_key(&self, key: &[u8]) -> Result<Option<Vec<u8>>, Self::Error>;

	/// Return the next key in child storage in lexicographic order or `None` if there is no value.
	fn next_child_storage_key(
		&self,
		storage_key: &[u8],
		key: &[u8]
	) -> Result<Option<Vec<u8>>, Self::Error>;

	/// Retrieve all entries keys of child storage and call `f` for each of those keys.
	fn for_keys_in_child_storage<F: FnMut(&[u8])>(&self, storage_key: &[u8], f: F);

	/// Retrieve all entries keys which start with the given prefix and
	/// call `f` for each of those keys.
	fn for_keys_with_prefix<F: FnMut(&[u8])>(&self, prefix: &[u8], mut f: F) {
		self.for_key_values_with_prefix(prefix, |k, _v| f(k))
	}

	/// Retrieve all entries keys and values of which start with the given prefix and
	/// call `f` for each of those keys.
	fn for_key_values_with_prefix<F: FnMut(&[u8], &[u8])>(&self, prefix: &[u8], f: F);


	/// Retrieve all child entries keys which start with the given prefix and
	/// call `f` for each of those keys.
	fn for_child_keys_with_prefix<F: FnMut(&[u8])>(&self, storage_key: &[u8], prefix: &[u8], f: F);

	/// Calculate the storage root, with given delta over what is already stored in
	/// the backend, and produce a "transaction" that can be used to commit.
	/// Does not include child storage updates.
	fn storage_root<I>(&self, delta: I) -> (H::Out, Self::Transaction)
	where
		I: IntoIterator<Item=(Vec<u8>, Option<Vec<u8>>)>,
		H::Out: Ord;

	/// Calculate the child storage root, with given delta over what is already stored in
	/// the backend, and produce a "transaction" that can be used to commit. The second argument
	/// is true if child storage root equals default storage root.
	fn child_storage_root<I>(&self, storage_key: &[u8], delta: I) -> (H::Out, bool, Self::Transaction)
	where
		I: IntoIterator<Item=(Vec<u8>, Option<Vec<u8>>)>,
		H::Out: Ord;

	/// Get all key/value pairs into a Vec.
	fn pairs(&self) -> Vec<(Vec<u8>, Vec<u8>)>;

	/// Get all keys with given prefix
	fn keys(&self, prefix: &[u8]) -> Vec<Vec<u8>> {
		let mut all = Vec::new();
		self.for_keys_with_prefix(prefix, |k| all.push(k.to_vec()));
		all
	}

	/// Get all keys of child storage with given prefix
	fn child_keys(&self, child_storage_key: &[u8], prefix: &[u8]) -> Vec<Vec<u8>> {
		let mut all = Vec::new();
		self.for_child_keys_with_prefix(child_storage_key, prefix, |k| all.push(k.to_vec()));
		all
	}

	/// Try convert into trie backend.
	fn as_trie_backend(&mut self) -> Option<&TrieBackend<Self::TrieBackendStorage, H>> {
		None
	}

	/// Calculate the storage root, with given delta over what is already stored
	/// in the backend, and produce a "transaction" that can be used to commit.
	/// Does include child storage updates.
	fn full_storage_root<I1, I2i, I2>(
		&self,
		delta: I1,
		child_deltas: I2)
	-> (H::Out, Self::Transaction)
	where
		I1: IntoIterator<Item=(Vec<u8>, Option<Vec<u8>>)>,
		I2i: IntoIterator<Item=(Vec<u8>, Option<Vec<u8>>)>,
		I2: IntoIterator<Item=(Vec<u8>, I2i)>,
		H::Out: Ord + Encode,
	{
		let mut txs: Self::Transaction = Default::default();
		let mut child_roots: Vec<_> = Default::default();
		// child first
		for (storage_key, child_delta) in child_deltas {
			let (child_root, empty, child_txs) =
				self.child_storage_root(&storage_key[..], child_delta);
			txs.consolidate(child_txs);
			if empty {
				child_roots.push((storage_key, None));
			} else {
				child_roots.push((storage_key, Some(child_root.encode())));
			}
		}
		let (root, parent_txs) = self.storage_root(
			delta.into_iter().chain(child_roots.into_iter())
		);
		txs.consolidate(parent_txs);
		(root, txs)
	}
}

impl<'a, T: Backend<H>, H: Hasher> Backend<H> for &'a T {
	type Error = T::Error;
	type Transaction = T::Transaction;
	type TrieBackendStorage = T::TrieBackendStorage;

	fn storage(&self, key: &[u8]) -> Result<Option<Vec<u8>>, Self::Error> {
		(*self).storage(key)
	}

	fn child_storage(&self, storage_key: &[u8], key: &[u8]) -> Result<Option<Vec<u8>>, Self::Error> {
		(*self).child_storage(storage_key, key)
	}

	fn next_storage_key(&self, key: &[u8]) -> Result<Option<Vec<u8>>, Self::Error> {
		(*self).next_storage_key(key)
	}

	fn next_child_storage_key(&self, storage_key: &[u8], key: &[u8]) -> Result<Option<Vec<u8>>, Self::Error> {
		(*self).next_child_storage_key(storage_key, key)
	}

	fn for_keys_in_child_storage<F: FnMut(&[u8])>(&self, storage_key: &[u8], f: F) {
		(*self).for_keys_in_child_storage(storage_key, f)
	}

	fn for_keys_with_prefix<F: FnMut(&[u8])>(&self, prefix: &[u8], f: F) {
		(*self).for_keys_with_prefix(prefix, f)
	}

	fn for_child_keys_with_prefix<F: FnMut(&[u8])>(&self, storage_key: &[u8], prefix: &[u8], f: F) {
		(*self).for_child_keys_with_prefix(storage_key, prefix, f)
	}

	fn storage_root<I>(&self, delta: I) -> (H::Out, Self::Transaction)
	where
		I: IntoIterator<Item=(Vec<u8>, Option<Vec<u8>>)>,
		H::Out: Ord,
	{
		(*self).storage_root(delta)
	}

	fn child_storage_root<I>(&self, storage_key: &[u8], delta: I) -> (H::Out, bool, Self::Transaction)
	where
		I: IntoIterator<Item=(Vec<u8>, Option<Vec<u8>>)>,
		H::Out: Ord,
	{
		(*self).child_storage_root(storage_key, delta)
	}

	fn pairs(&self) -> Vec<(Vec<u8>, Vec<u8>)> {
		(*self).pairs()
	}

	fn for_key_values_with_prefix<F: FnMut(&[u8], &[u8])>(&self, prefix: &[u8], f: F) {
		(*self).for_key_values_with_prefix(prefix, f);
	}
}

/// Trait that allows consolidate two transactions together.
pub trait Consolidate {
	/// Consolidate two transactions into one.
	fn consolidate(&mut self, other: Self);
}

impl Consolidate for () {
	fn consolidate(&mut self, _: Self) {
		()
	}
}

impl Consolidate for Vec<(Option<Vec<u8>>, Vec<u8>, Option<Vec<u8>>)> {
	fn consolidate(&mut self, mut other: Self) {
		self.append(&mut other);
	}
}

impl<H: Hasher, KF: trie::KeyFunction<H>> Consolidate for trie::GenericMemoryDB<H, KF> {
	fn consolidate(&mut self, other: Self) {
		trie::GenericMemoryDB::consolidate(self, other)
	}
}

<<<<<<< HEAD
=======
/// Error impossible.
// FIXME: use `!` type when stabilized. https://github.com/rust-lang/rust/issues/35121
#[derive(Debug)]
pub enum Void {}

impl fmt::Display for Void {
	fn fmt(&self, _: &mut fmt::Formatter) -> fmt::Result {
		match *self {}
	}
}

impl error::Error for Void {
	fn description(&self) -> &str { "unreachable error" }
}

/// In-memory backend. Fully recomputes tries each time `as_trie_backend` is called but useful for
/// tests and proof checking.
pub struct InMemory<H: Hasher> {
	inner: HashMap<Option<Vec<u8>>, BTreeMap<Vec<u8>, Vec<u8>>>,
	// This field is only needed for returning reference in `as_trie_backend`.
	trie: Option<TrieBackend<MemoryDB<H>, H>>,
	_hasher: PhantomData<H>,
}

impl<H: Hasher> std::fmt::Debug for InMemory<H> {
	fn fmt(&self, f: &mut fmt::Formatter<'_>) -> fmt::Result {
		write!(f, "InMemory ({} values)", self.inner.len())
	}
}

impl<H: Hasher> Default for InMemory<H> {
	fn default() -> Self {
		InMemory {
			inner: Default::default(),
			trie: None,
			_hasher: PhantomData,
		}
	}
}

impl<H: Hasher> Clone for InMemory<H> {
	fn clone(&self) -> Self {
		InMemory {
			inner: self.inner.clone(),
			trie: None,
			_hasher: PhantomData,
		}
	}
}

impl<H: Hasher> PartialEq for InMemory<H> {
	fn eq(&self, other: &Self) -> bool {
		self.inner.eq(&other.inner)
	}
}

impl<H: Hasher> InMemory<H> where H::Out: Codec {
	/// Copy the state, with applied updates
	pub fn update(&self, changes: <Self as Backend<H>>::Transaction) -> Self {
		let mut inner = self.inner.clone();
		for (storage_key, key, val) in changes {
			match val {
				Some(v) => { inner.entry(storage_key).or_default().insert(key, v); },
				None => { inner.entry(storage_key).or_default().remove(&key); },
			}
		}

		inner.into()
	}
}

impl<H: Hasher> From<HashMap<Option<Vec<u8>>, BTreeMap<Vec<u8>, Vec<u8>>>> for InMemory<H> {
	fn from(inner: HashMap<Option<Vec<u8>>, BTreeMap<Vec<u8>, Vec<u8>>>) -> Self {
		InMemory {
			inner: inner,
			trie: None,
			_hasher: PhantomData,
		}
	}
}

impl<H: Hasher> From<(
		BTreeMap<Vec<u8>, Vec<u8>>,
		HashMap<Vec<u8>, BTreeMap<Vec<u8>, Vec<u8>>>,
)> for InMemory<H> {
	fn from(inners: (
		BTreeMap<Vec<u8>, Vec<u8>>,
		HashMap<Vec<u8>, BTreeMap<Vec<u8>, Vec<u8>>>,
	)) -> Self {
		let mut inner: HashMap<Option<Vec<u8>>, BTreeMap<Vec<u8>, Vec<u8>>>
			= inners.1.into_iter().map(|(k, v)| (Some(k), v)).collect();
		inner.insert(None, inners.0);
		InMemory {
			inner: inner,
			trie: None,
			_hasher: PhantomData,
		}
	}
}

impl<H: Hasher> From<BTreeMap<Vec<u8>, Vec<u8>>> for InMemory<H> {
	fn from(inner: BTreeMap<Vec<u8>, Vec<u8>>) -> Self {
		let mut expanded = HashMap::new();
		expanded.insert(None, inner);
		InMemory {
			inner: expanded,
			trie: None,
			_hasher: PhantomData,
		}
	}
}

impl<H: Hasher> From<Vec<(Option<Vec<u8>>, Vec<u8>, Option<Vec<u8>>)>> for InMemory<H> {
	fn from(inner: Vec<(Option<Vec<u8>>, Vec<u8>, Option<Vec<u8>>)>) -> Self {
		let mut expanded: HashMap<Option<Vec<u8>>, BTreeMap<Vec<u8>, Vec<u8>>> = HashMap::new();
		for (child_key, key, value) in inner {
			if let Some(value) = value {
				expanded.entry(child_key).or_default().insert(key, value);
			}
		}
		expanded.into()
	}
}

impl<H: Hasher> InMemory<H> {
	/// child storage key iterator
	pub fn child_storage_keys(&self) -> impl Iterator<Item=&[u8]> {
		self.inner.iter().filter_map(|item| item.0.as_ref().map(|v|&v[..]))
	}
}

impl<H: Hasher> Backend<H> for InMemory<H> where H::Out: Codec {
	type Error = Void;
	type Transaction = Vec<(Option<Vec<u8>>, Vec<u8>, Option<Vec<u8>>)>;
	type TrieBackendStorage = MemoryDB<H>;

	fn storage(&self, key: &[u8]) -> Result<Option<Vec<u8>>, Self::Error> {
		Ok(self.inner.get(&None).and_then(|map| map.get(key).map(Clone::clone)))
	}

	fn child_storage(&self, storage_key: &[u8], key: &[u8]) -> Result<Option<Vec<u8>>, Self::Error> {
		Ok(self.inner.get(&Some(storage_key.to_vec())).and_then(|map| map.get(key).map(Clone::clone)))
	}

	fn exists_storage(&self, key: &[u8]) -> Result<bool, Self::Error> {
		Ok(self.inner.get(&None).map(|map| map.get(key).is_some()).unwrap_or(false))
	}

	fn next_storage_key(&self, key: &[u8]) -> Result<Option<Vec<u8>>, Self::Error> {
		let range = (ops::Bound::Excluded(key), ops::Bound::Unbounded);
		let next_key = self.inner.get(&None)
			.and_then(|map| map.range::<[u8], _>(range).next().map(|(k, _)| k).cloned());

		Ok(next_key)
	}

	fn next_child_storage_key(&self, storage_key: &[u8], key: &[u8]) -> Result<Option<Vec<u8>>, Self::Error> {
		let range = (ops::Bound::Excluded(key), ops::Bound::Unbounded);
		let next_key = self.inner.get(&Some(storage_key.to_vec()))
			.and_then(|map| map.range::<[u8], _>(range).next().map(|(k, _)| k).cloned());

		Ok(next_key)
	}

	fn for_keys_with_prefix<F: FnMut(&[u8])>(&self, prefix: &[u8], f: F) {
		self.inner.get(&None).map(|map| map.keys().filter(|key| key.starts_with(prefix)).map(|k| &**k).for_each(f));
	}

	fn for_key_values_with_prefix<F: FnMut(&[u8], &[u8])>(&self, prefix: &[u8], mut f: F) {
		self.inner.get(&None).map(|map| map.iter().filter(|(key, _val)| key.starts_with(prefix))
			.for_each(|(k, v)| f(k, v)));
	}

	fn for_keys_in_child_storage<F: FnMut(&[u8])>(&self, storage_key: &[u8], mut f: F) {
		self.inner.get(&Some(storage_key.to_vec())).map(|map| map.keys().for_each(|k| f(&k)));
	}

	fn for_child_keys_with_prefix<F: FnMut(&[u8])>(&self, storage_key: &[u8], prefix: &[u8], f: F) {
		self.inner.get(&Some(storage_key.to_vec()))
			.map(|map| map.keys().filter(|key| key.starts_with(prefix)).map(|k| &**k).for_each(f));
	}

	fn storage_root<I>(&self, delta: I) -> (H::Out, Self::Transaction)
	where
		I: IntoIterator<Item=(Vec<u8>, Option<Vec<u8>>)>,
		<H as Hasher>::Out: Ord,
	{
		let existing_pairs = self.inner.get(&None)
			.into_iter()
			.flat_map(|map| map.iter().map(|(k, v)| (k.clone(), Some(v.clone()))));

		let transaction: Vec<_> = delta.into_iter().collect();
		let root = Layout::<H>::trie_root(existing_pairs.chain(transaction.iter().cloned())
			.collect::<HashMap<_, _>>()
			.into_iter()
			.filter_map(|(k, maybe_val)| maybe_val.map(|val| (k, val)))
		);

		let full_transaction = transaction.into_iter().map(|(k, v)| (None, k, v)).collect();

		(root, full_transaction)
	}

	fn child_storage_root<I>(&self, storage_key: &[u8], delta: I) -> (H::Out, bool, Self::Transaction)
	where
		I: IntoIterator<Item=(Vec<u8>, Option<Vec<u8>>)>,
		H::Out: Ord
	{
		let storage_key = storage_key.to_vec();

		let existing_pairs = self.inner.get(&Some(storage_key.clone()))
			.into_iter()
			.flat_map(|map| map.iter().map(|(k, v)| (k.clone(), Some(v.clone()))));

		let transaction: Vec<_> = delta.into_iter().collect();
		let root = child_trie_root::<Layout<H>, _, _, _>(
			&storage_key,
			existing_pairs.chain(transaction.iter().cloned())
				.collect::<HashMap<_, _>>()
				.into_iter()
				.filter_map(|(k, maybe_val)| maybe_val.map(|val| (k, val)))
		);

		let full_transaction = transaction.into_iter().map(|(k, v)| (Some(storage_key.clone()), k, v)).collect();

		let is_default = root == default_child_trie_root::<Layout<H>>(&storage_key);

		(root, is_default, full_transaction)
	}

	fn pairs(&self) -> Vec<(Vec<u8>, Vec<u8>)> {
		self.inner.get(&None)
			.into_iter()
			.flat_map(|map| map.iter().map(|(k, v)| (k.clone(), v.clone())))
			.collect()
	}

	fn keys(&self, prefix: &[u8]) -> Vec<Vec<u8>> {
		self.inner.get(&None)
			.into_iter()
			.flat_map(|map| map.keys().filter(|k| k.starts_with(prefix)).cloned())
			.collect()
	}

	fn child_keys(&self, storage_key: &[u8], prefix: &[u8]) -> Vec<Vec<u8>> {
		self.inner.get(&Some(storage_key.to_vec()))
			.into_iter()
			.flat_map(|map| map.keys().filter(|k| k.starts_with(prefix)).cloned())
			.collect()
	}

	fn as_trie_backend(&mut self)-> Option<&TrieBackend<Self::TrieBackendStorage, H>> {
		let mut mdb = MemoryDB::default();
		let mut new_child_roots = Vec::new();
		let mut root_map = None;
		for (storage_key, map) in &self.inner {
			if let Some(storage_key) = storage_key.as_ref() {
				let ch = insert_into_memory_db::<H, _>(&mut mdb, map.clone().into_iter())?;
				new_child_roots.push((storage_key.clone(), ch.as_ref().into()));
			} else {
				root_map = Some(map);
			}
		}
		let root = match root_map {
			Some(map) => insert_into_memory_db::<H, _>(
				&mut mdb,
				map.clone().into_iter().chain(new_child_roots.into_iter()),
			)?,
			None => insert_into_memory_db::<H, _>(
				&mut mdb,
				new_child_roots.into_iter(),
			)?,
		};
		self.trie = Some(TrieBackend::new(mdb, root));
		self.trie.as_ref()
	}
}

>>>>>>> f588aa53
/// Insert input pairs into memory db.
pub(crate) fn insert_into_memory_db<H, I>(mdb: &mut MemoryDB<H>, input: I) -> Option<H::Out>
	where
		H: Hasher,
		I: IntoIterator<Item=(Vec<u8>, Vec<u8>)>,
{
	let mut root = <H as Hasher>::Out::default();
	{
		let mut trie = TrieDBMut::<H>::new(mdb, &mut root);
		for (key, value) in input {
			if let Err(e) = trie.insert(&key, &value) {
				warn!(target: "trie", "Failed to write to trie: {}", e);
				return None;
			}
		}
	}

	Some(root)
}<|MERGE_RESOLUTION|>--- conflicted
+++ resolved
@@ -16,10 +16,6 @@
 
 //! State machine backends. These manage the code and storage of contracts.
 
-<<<<<<< HEAD
-=======
-use std::{error, fmt, cmp::Ord, collections::{HashMap, BTreeMap}, marker::PhantomData, ops};
->>>>>>> f588aa53
 use log::warn;
 use hash_db::Hasher;
 use crate::trie_backend::TrieBackend;
@@ -250,287 +246,6 @@
 	}
 }
 
-<<<<<<< HEAD
-=======
-/// Error impossible.
-// FIXME: use `!` type when stabilized. https://github.com/rust-lang/rust/issues/35121
-#[derive(Debug)]
-pub enum Void {}
-
-impl fmt::Display for Void {
-	fn fmt(&self, _: &mut fmt::Formatter) -> fmt::Result {
-		match *self {}
-	}
-}
-
-impl error::Error for Void {
-	fn description(&self) -> &str { "unreachable error" }
-}
-
-/// In-memory backend. Fully recomputes tries each time `as_trie_backend` is called but useful for
-/// tests and proof checking.
-pub struct InMemory<H: Hasher> {
-	inner: HashMap<Option<Vec<u8>>, BTreeMap<Vec<u8>, Vec<u8>>>,
-	// This field is only needed for returning reference in `as_trie_backend`.
-	trie: Option<TrieBackend<MemoryDB<H>, H>>,
-	_hasher: PhantomData<H>,
-}
-
-impl<H: Hasher> std::fmt::Debug for InMemory<H> {
-	fn fmt(&self, f: &mut fmt::Formatter<'_>) -> fmt::Result {
-		write!(f, "InMemory ({} values)", self.inner.len())
-	}
-}
-
-impl<H: Hasher> Default for InMemory<H> {
-	fn default() -> Self {
-		InMemory {
-			inner: Default::default(),
-			trie: None,
-			_hasher: PhantomData,
-		}
-	}
-}
-
-impl<H: Hasher> Clone for InMemory<H> {
-	fn clone(&self) -> Self {
-		InMemory {
-			inner: self.inner.clone(),
-			trie: None,
-			_hasher: PhantomData,
-		}
-	}
-}
-
-impl<H: Hasher> PartialEq for InMemory<H> {
-	fn eq(&self, other: &Self) -> bool {
-		self.inner.eq(&other.inner)
-	}
-}
-
-impl<H: Hasher> InMemory<H> where H::Out: Codec {
-	/// Copy the state, with applied updates
-	pub fn update(&self, changes: <Self as Backend<H>>::Transaction) -> Self {
-		let mut inner = self.inner.clone();
-		for (storage_key, key, val) in changes {
-			match val {
-				Some(v) => { inner.entry(storage_key).or_default().insert(key, v); },
-				None => { inner.entry(storage_key).or_default().remove(&key); },
-			}
-		}
-
-		inner.into()
-	}
-}
-
-impl<H: Hasher> From<HashMap<Option<Vec<u8>>, BTreeMap<Vec<u8>, Vec<u8>>>> for InMemory<H> {
-	fn from(inner: HashMap<Option<Vec<u8>>, BTreeMap<Vec<u8>, Vec<u8>>>) -> Self {
-		InMemory {
-			inner: inner,
-			trie: None,
-			_hasher: PhantomData,
-		}
-	}
-}
-
-impl<H: Hasher> From<(
-		BTreeMap<Vec<u8>, Vec<u8>>,
-		HashMap<Vec<u8>, BTreeMap<Vec<u8>, Vec<u8>>>,
-)> for InMemory<H> {
-	fn from(inners: (
-		BTreeMap<Vec<u8>, Vec<u8>>,
-		HashMap<Vec<u8>, BTreeMap<Vec<u8>, Vec<u8>>>,
-	)) -> Self {
-		let mut inner: HashMap<Option<Vec<u8>>, BTreeMap<Vec<u8>, Vec<u8>>>
-			= inners.1.into_iter().map(|(k, v)| (Some(k), v)).collect();
-		inner.insert(None, inners.0);
-		InMemory {
-			inner: inner,
-			trie: None,
-			_hasher: PhantomData,
-		}
-	}
-}
-
-impl<H: Hasher> From<BTreeMap<Vec<u8>, Vec<u8>>> for InMemory<H> {
-	fn from(inner: BTreeMap<Vec<u8>, Vec<u8>>) -> Self {
-		let mut expanded = HashMap::new();
-		expanded.insert(None, inner);
-		InMemory {
-			inner: expanded,
-			trie: None,
-			_hasher: PhantomData,
-		}
-	}
-}
-
-impl<H: Hasher> From<Vec<(Option<Vec<u8>>, Vec<u8>, Option<Vec<u8>>)>> for InMemory<H> {
-	fn from(inner: Vec<(Option<Vec<u8>>, Vec<u8>, Option<Vec<u8>>)>) -> Self {
-		let mut expanded: HashMap<Option<Vec<u8>>, BTreeMap<Vec<u8>, Vec<u8>>> = HashMap::new();
-		for (child_key, key, value) in inner {
-			if let Some(value) = value {
-				expanded.entry(child_key).or_default().insert(key, value);
-			}
-		}
-		expanded.into()
-	}
-}
-
-impl<H: Hasher> InMemory<H> {
-	/// child storage key iterator
-	pub fn child_storage_keys(&self) -> impl Iterator<Item=&[u8]> {
-		self.inner.iter().filter_map(|item| item.0.as_ref().map(|v|&v[..]))
-	}
-}
-
-impl<H: Hasher> Backend<H> for InMemory<H> where H::Out: Codec {
-	type Error = Void;
-	type Transaction = Vec<(Option<Vec<u8>>, Vec<u8>, Option<Vec<u8>>)>;
-	type TrieBackendStorage = MemoryDB<H>;
-
-	fn storage(&self, key: &[u8]) -> Result<Option<Vec<u8>>, Self::Error> {
-		Ok(self.inner.get(&None).and_then(|map| map.get(key).map(Clone::clone)))
-	}
-
-	fn child_storage(&self, storage_key: &[u8], key: &[u8]) -> Result<Option<Vec<u8>>, Self::Error> {
-		Ok(self.inner.get(&Some(storage_key.to_vec())).and_then(|map| map.get(key).map(Clone::clone)))
-	}
-
-	fn exists_storage(&self, key: &[u8]) -> Result<bool, Self::Error> {
-		Ok(self.inner.get(&None).map(|map| map.get(key).is_some()).unwrap_or(false))
-	}
-
-	fn next_storage_key(&self, key: &[u8]) -> Result<Option<Vec<u8>>, Self::Error> {
-		let range = (ops::Bound::Excluded(key), ops::Bound::Unbounded);
-		let next_key = self.inner.get(&None)
-			.and_then(|map| map.range::<[u8], _>(range).next().map(|(k, _)| k).cloned());
-
-		Ok(next_key)
-	}
-
-	fn next_child_storage_key(&self, storage_key: &[u8], key: &[u8]) -> Result<Option<Vec<u8>>, Self::Error> {
-		let range = (ops::Bound::Excluded(key), ops::Bound::Unbounded);
-		let next_key = self.inner.get(&Some(storage_key.to_vec()))
-			.and_then(|map| map.range::<[u8], _>(range).next().map(|(k, _)| k).cloned());
-
-		Ok(next_key)
-	}
-
-	fn for_keys_with_prefix<F: FnMut(&[u8])>(&self, prefix: &[u8], f: F) {
-		self.inner.get(&None).map(|map| map.keys().filter(|key| key.starts_with(prefix)).map(|k| &**k).for_each(f));
-	}
-
-	fn for_key_values_with_prefix<F: FnMut(&[u8], &[u8])>(&self, prefix: &[u8], mut f: F) {
-		self.inner.get(&None).map(|map| map.iter().filter(|(key, _val)| key.starts_with(prefix))
-			.for_each(|(k, v)| f(k, v)));
-	}
-
-	fn for_keys_in_child_storage<F: FnMut(&[u8])>(&self, storage_key: &[u8], mut f: F) {
-		self.inner.get(&Some(storage_key.to_vec())).map(|map| map.keys().for_each(|k| f(&k)));
-	}
-
-	fn for_child_keys_with_prefix<F: FnMut(&[u8])>(&self, storage_key: &[u8], prefix: &[u8], f: F) {
-		self.inner.get(&Some(storage_key.to_vec()))
-			.map(|map| map.keys().filter(|key| key.starts_with(prefix)).map(|k| &**k).for_each(f));
-	}
-
-	fn storage_root<I>(&self, delta: I) -> (H::Out, Self::Transaction)
-	where
-		I: IntoIterator<Item=(Vec<u8>, Option<Vec<u8>>)>,
-		<H as Hasher>::Out: Ord,
-	{
-		let existing_pairs = self.inner.get(&None)
-			.into_iter()
-			.flat_map(|map| map.iter().map(|(k, v)| (k.clone(), Some(v.clone()))));
-
-		let transaction: Vec<_> = delta.into_iter().collect();
-		let root = Layout::<H>::trie_root(existing_pairs.chain(transaction.iter().cloned())
-			.collect::<HashMap<_, _>>()
-			.into_iter()
-			.filter_map(|(k, maybe_val)| maybe_val.map(|val| (k, val)))
-		);
-
-		let full_transaction = transaction.into_iter().map(|(k, v)| (None, k, v)).collect();
-
-		(root, full_transaction)
-	}
-
-	fn child_storage_root<I>(&self, storage_key: &[u8], delta: I) -> (H::Out, bool, Self::Transaction)
-	where
-		I: IntoIterator<Item=(Vec<u8>, Option<Vec<u8>>)>,
-		H::Out: Ord
-	{
-		let storage_key = storage_key.to_vec();
-
-		let existing_pairs = self.inner.get(&Some(storage_key.clone()))
-			.into_iter()
-			.flat_map(|map| map.iter().map(|(k, v)| (k.clone(), Some(v.clone()))));
-
-		let transaction: Vec<_> = delta.into_iter().collect();
-		let root = child_trie_root::<Layout<H>, _, _, _>(
-			&storage_key,
-			existing_pairs.chain(transaction.iter().cloned())
-				.collect::<HashMap<_, _>>()
-				.into_iter()
-				.filter_map(|(k, maybe_val)| maybe_val.map(|val| (k, val)))
-		);
-
-		let full_transaction = transaction.into_iter().map(|(k, v)| (Some(storage_key.clone()), k, v)).collect();
-
-		let is_default = root == default_child_trie_root::<Layout<H>>(&storage_key);
-
-		(root, is_default, full_transaction)
-	}
-
-	fn pairs(&self) -> Vec<(Vec<u8>, Vec<u8>)> {
-		self.inner.get(&None)
-			.into_iter()
-			.flat_map(|map| map.iter().map(|(k, v)| (k.clone(), v.clone())))
-			.collect()
-	}
-
-	fn keys(&self, prefix: &[u8]) -> Vec<Vec<u8>> {
-		self.inner.get(&None)
-			.into_iter()
-			.flat_map(|map| map.keys().filter(|k| k.starts_with(prefix)).cloned())
-			.collect()
-	}
-
-	fn child_keys(&self, storage_key: &[u8], prefix: &[u8]) -> Vec<Vec<u8>> {
-		self.inner.get(&Some(storage_key.to_vec()))
-			.into_iter()
-			.flat_map(|map| map.keys().filter(|k| k.starts_with(prefix)).cloned())
-			.collect()
-	}
-
-	fn as_trie_backend(&mut self)-> Option<&TrieBackend<Self::TrieBackendStorage, H>> {
-		let mut mdb = MemoryDB::default();
-		let mut new_child_roots = Vec::new();
-		let mut root_map = None;
-		for (storage_key, map) in &self.inner {
-			if let Some(storage_key) = storage_key.as_ref() {
-				let ch = insert_into_memory_db::<H, _>(&mut mdb, map.clone().into_iter())?;
-				new_child_roots.push((storage_key.clone(), ch.as_ref().into()));
-			} else {
-				root_map = Some(map);
-			}
-		}
-		let root = match root_map {
-			Some(map) => insert_into_memory_db::<H, _>(
-				&mut mdb,
-				map.clone().into_iter().chain(new_child_roots.into_iter()),
-			)?,
-			None => insert_into_memory_db::<H, _>(
-				&mut mdb,
-				new_child_roots.into_iter(),
-			)?,
-		};
-		self.trie = Some(TrieBackend::new(mdb, root));
-		self.trie.as_ref()
-	}
-}
-
->>>>>>> f588aa53
 /// Insert input pairs into memory db.
 pub(crate) fn insert_into_memory_db<H, I>(mdb: &mut MemoryDB<H>, input: I) -> Option<H::Out>
 	where
