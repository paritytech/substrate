[package]
name = "sp-state-machine"
version = "0.12.0"
authors = ["Parity Technologies <admin@parity.io>"]
description = "Substrate State Machine"
edition = "2021"
license = "Apache-2.0"
homepage = "https://substrate.io"
repository = "https://github.com/paritytech/substrate/"
documentation = "https://docs.rs/sp-state-machine"
readme = "README.md"

[package.metadata.docs.rs]
targets = ["x86_64-unknown-linux-gnu"]

[dependencies]
log = { version = "0.4.11", optional = true }
thiserror = { version = "1.0.30", optional = true }
parking_lot = { version = "0.12.0", optional = true }
hash-db = { version = "0.15.2", default-features = false }
trie-db = { version = "0.23.1", default-features = false }
trie-root = { version = "0.17.0", default-features = false }
sp-trie = { version = "6.0.0", path = "../trie", default-features = false }
sp-core = { version = "6.0.0", path = "../core", default-features = false }
sp-panic-handler = { version = "4.0.0", path = "../panic-handler", optional = true }
codec = { package = "parity-scale-codec", version = "3.0.0", default-features = false }
num-traits = { version = "0.2.8", default-features = false }
rand = { version = "0.7.2", optional = true }
<<<<<<< HEAD
sp-externalities = { version = "0.12.0", path = "../externalities", default-features = false }
smallvec = "1.7.0"
=======
sp-externalities = { version = "0.11.0", path = "../externalities", default-features = false }
smallvec = "1.8.0"
>>>>>>> 919e304d
sp-std = { version = "4.0.0", default-features = false, path = "../std" }
tracing = { version = "0.1.29", optional = true }

[dev-dependencies]
hex-literal = "0.3.4"
sp-runtime = { version = "6.0.0", path = "../runtime" }
pretty_assertions = "1.0.0"
rand = "0.7.2"

[features]
default = ["std"]
std = [
	"codec/std",
	"hash-db/std",
	"num-traits/std",
	"sp-core/std",
	"sp-externalities/std",
	"sp-std/std",
	"sp-trie/std",
	"trie-db/std",
	"trie-root/std",
	"log",
	"thiserror",
	"parking_lot",
	"rand",
	"sp-panic-handler",
	"tracing"
]<|MERGE_RESOLUTION|>--- conflicted
+++ resolved
@@ -26,13 +26,8 @@
 codec = { package = "parity-scale-codec", version = "3.0.0", default-features = false }
 num-traits = { version = "0.2.8", default-features = false }
 rand = { version = "0.7.2", optional = true }
-<<<<<<< HEAD
 sp-externalities = { version = "0.12.0", path = "../externalities", default-features = false }
-smallvec = "1.7.0"
-=======
-sp-externalities = { version = "0.11.0", path = "../externalities", default-features = false }
 smallvec = "1.8.0"
->>>>>>> 919e304d
 sp-std = { version = "4.0.0", default-features = false, path = "../std" }
 tracing = { version = "0.1.29", optional = true }
 
