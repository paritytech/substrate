--- conflicted
+++ resolved
@@ -15,11 +15,7 @@
 
 [dependencies]
 log = "0.4.11"
-<<<<<<< HEAD
-lru = "0.7.3"
-=======
 lru = "0.7.5"
->>>>>>> 9b1cd4bb
 parking_lot = "0.12.0"
 thiserror = "1.0.30"
 futures = "0.3.21"
