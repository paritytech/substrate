[package]
name = "sp-metadata-ir"
version = "0.1.0"
authors = ["Parity Technologies <admin@parity.io>"]
edition = "2021"
license = "Apache-2.0"
homepage = "https://substrate.io"
repository = "https://github.com/paritytech/substrate/"
description = "Intermediate representation of the runtime metadata."
documentation = "https://docs.rs/sp-metadata-ir"

[package.metadata.docs.rs]
targets = ["x86_64-unknown-linux-gnu"]

[dependencies]
<<<<<<< HEAD
codec = { package = "parity-scale-codec", version = "3.2.2", default-features = false }
frame-metadata = { git = "https://github.com/paritytech/frame-metadata.git", branch = "lexnv/common_types", default-features = false, features = ["current", "unstable"] }
=======
codec = { package = "parity-scale-codec", version = "3.6.1", default-features = false }
frame-metadata = { version = "15.1.0", default-features = false, features = ["v14", "v15-unstable"] }
>>>>>>> 34134935
scale-info = { version = "2.1.1", default-features = false, features = ["derive"] }
sp-std = { version = "8.0.0", default-features = false, path = "../std" }

[features]
default = ["std"]
std = [
	"codec/std",
	"frame-metadata/std",
	"scale-info/std",
	"sp-std/std",
]<|MERGE_RESOLUTION|>--- conflicted
+++ resolved
@@ -13,13 +13,8 @@
 targets = ["x86_64-unknown-linux-gnu"]
 
 [dependencies]
-<<<<<<< HEAD
-codec = { package = "parity-scale-codec", version = "3.2.2", default-features = false }
-frame-metadata = { git = "https://github.com/paritytech/frame-metadata.git", branch = "lexnv/common_types", default-features = false, features = ["current", "unstable"] }
-=======
 codec = { package = "parity-scale-codec", version = "3.6.1", default-features = false }
-frame-metadata = { version = "15.1.0", default-features = false, features = ["v14", "v15-unstable"] }
->>>>>>> 34134935
+frame-metadata = { git = "https://github.com/paritytech/frame-metadata.git", branch = "lexnv/common_types", default-features = false, features = ["unstable"] }
 scale-info = { version = "2.1.1", default-features = false, features = ["derive"] }
 sp-std = { version = "8.0.0", default-features = false, path = "../std" }
 
