--- conflicted
+++ resolved
@@ -52,11 +52,7 @@
 pub mod testing;
 pub mod traits;
 pub mod transaction_validity;
-<<<<<<< HEAD
-pub mod weights;
 pub mod random_number_generator;
-=======
->>>>>>> 371074cb
 
 /// Re-export these since they're only "kind of" generic.
 pub use generic::{DigestItem, Digest};
