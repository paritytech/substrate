[package]
name = "sp-authorship"
version = "2.0.0"
authors = ["Parity Technologies <admin@parity.io>"]
description = "Authorship primitives"
edition = "2018"

[dependencies]
<<<<<<< HEAD
sp-inherents = { package = "sp-inherents", path = "../inherents", default-features = false }
sp-std = { path = "../std", default-features = false }
=======
sp-inherents = { path = "../inherents", default-features = false }
sp-runtime = { path = "../runtime", default-features = false }
rstd = { package = "sp-std", path = "../sr-std", default-features = false }
>>>>>>> 8cb06da9
codec = { package = "parity-scale-codec", version = "1.0.0", default-features = false, features = ["derive"] }

[features]
default = [ "std" ]
std = [
<<<<<<< HEAD
    "codec/std",
    "sp-std/std",
    "sp-inherents/std",
=======
	"codec/std",
	"rstd/std",
	"sp-inherents/std",
	"sp-runtime/std",
>>>>>>> 8cb06da9
]<|MERGE_RESOLUTION|>--- conflicted
+++ resolved
@@ -6,27 +6,16 @@
 edition = "2018"
 
 [dependencies]
-<<<<<<< HEAD
-sp-inherents = { package = "sp-inherents", path = "../inherents", default-features = false }
-sp-std = { path = "../std", default-features = false }
-=======
 sp-inherents = { path = "../inherents", default-features = false }
 sp-runtime = { path = "../runtime", default-features = false }
-rstd = { package = "sp-std", path = "../sr-std", default-features = false }
->>>>>>> 8cb06da9
+sp-std = { path = "../std", default-features = false }
 codec = { package = "parity-scale-codec", version = "1.0.0", default-features = false, features = ["derive"] }
 
 [features]
 default = [ "std" ]
 std = [
-<<<<<<< HEAD
-    "codec/std",
-    "sp-std/std",
-    "sp-inherents/std",
-=======
 	"codec/std",
-	"rstd/std",
+	"sp-std/std",
 	"sp-inherents/std",
 	"sp-runtime/std",
->>>>>>> 8cb06da9
 ]