// This file is part of Substrate.

// Copyright (C) 2020-2022 Parity Technologies (UK) Ltd.
// SPDX-License-Identifier: Apache-2.0

// Licensed under the Apache License, Version 2.0 (the "License");
// you may not use this file except in compliance with the License.
// You may obtain a copy of the License at
//
// 	http://www.apache.org/licenses/LICENSE-2.0
//
// Unless required by applicable law or agreed to in writing, software
// distributed under the License is distributed on an "AS IS" BASIS,
// WITHOUT WARRANTIES OR CONDITIONS OF ANY KIND, either express or implied.
// See the License for the specific language governing permissions and
// limitations under the License.

//! Merkle Mountain Range primitive types.

#![cfg_attr(not(feature = "std"), no_std)]
#![warn(missing_docs)]

use scale_info::TypeInfo;
use sp_debug_derive::RuntimeDebug;
use sp_runtime::traits;
#[cfg(not(feature = "std"))]
use sp_std::prelude::Vec;
use sp_std::{fmt, vec};

/// A type to describe node position in the MMR (node index).
pub type NodeIndex = u64;

/// A type to describe leaf position in the MMR.
///
/// Note this is different from [`NodeIndex`], which can be applied to
/// both leafs and inner nodes. Leafs will always have consecutive `LeafIndex`,
/// but might be actually at different positions in the MMR `NodeIndex`.
pub type LeafIndex = u64;

/// A provider of the MMR's leaf data.
pub trait LeafDataProvider {
	/// A type that should end up in the leaf of MMR.
	type LeafData: FullLeaf + codec::MaxEncodedLen + codec::Decode + TypeInfo + 'static;

	/// The method to return leaf data that should be placed
	/// in the leaf node appended MMR at this block.
	///
	/// This is being called by the `on_initialize` method of
	/// this pallet at the very beginning of each block.
	fn leaf_data() -> Self::LeafData;
}

impl LeafDataProvider for () {
	type LeafData = ();

	fn leaf_data() -> Self::LeafData {
		()
	}
}

/// New MMR root notification hook.
pub trait OnNewRoot<Hash> {
	/// Function called by the pallet in case new MMR root has been computed.
	fn on_new_root(root: &Hash);
}

/// No-op implementation of [OnNewRoot].
impl<Hash> OnNewRoot<Hash> for () {
	fn on_new_root(_root: &Hash) {}
}

/// A MMR proof data for one of the leaves.
#[derive(codec::Encode, codec::Decode, RuntimeDebug, Clone, PartialEq, Eq, TypeInfo)]
pub struct Proof<Hash> {
	/// The index of the leaf the proof is for.
	pub leaf_index: LeafIndex,
	/// Number of leaves in MMR, when the proof was generated.
	pub leaf_count: NodeIndex,
	/// Proof elements (hashes of siblings of inner nodes on the path to the leaf).
	pub items: Vec<Hash>,
}

/// A full leaf content stored in the offchain-db.
pub trait FullLeaf: Clone + PartialEq + fmt::Debug {
	/// Encode the leaf either in its full or compact form.
	///
	/// NOTE the encoding returned here MUST be `Decode`able into `FullLeaf`.
	fn using_encoded<R, F: FnOnce(&[u8]) -> R>(&self, f: F, compact: bool) -> R;
}

impl<T: codec::Encode + codec::Decode + Clone + Default + PartialEq + fmt::Debug> FullLeaf for T {
	fn using_encoded<R, F: FnOnce(&[u8]) -> R>(&self, f: F, _compact: bool) -> R {
		codec::Encode::using_encoded(self, f)
	}
}

/// A helper type to allow using arbitrary SCALE-encoded leaf data in the RuntimeApi.
///
/// The point is to be able to verify MMR proofs from external MMRs, where we don't
/// know the exact leaf type, but it's enough for us to have it SCALE-encoded.
///
/// Note the leaf type should be encoded in its compact form when passed through this type.
/// See [FullLeaf] documentation for details.
///
/// This type does not implement SCALE encoding/decoding on purpose to avoid confusion,
/// it would have to be SCALE-compatible with the concrete leaf type, but due to SCALE limitations
/// it's not possible to know how many bytes the encoding of concrete leaf type uses.
#[cfg_attr(feature = "std", derive(serde::Serialize, serde::Deserialize))]
#[derive(RuntimeDebug, Clone, PartialEq)]
pub struct OpaqueLeaf(
	/// Raw bytes of the leaf type encoded in its compact form.
	///
	/// NOTE it DOES NOT include length prefix (like `Vec<u8>` encoding would).
	#[cfg_attr(feature = "std", serde(with = "sp_core::bytes"))]
	pub Vec<u8>,
);

impl OpaqueLeaf {
	/// Convert a concrete MMR leaf into an opaque type.
	pub fn from_leaf<T: FullLeaf>(leaf: &T) -> Self {
		let encoded_leaf = leaf.using_encoded(|d| d.to_vec(), true);
		OpaqueLeaf::from_encoded_leaf(encoded_leaf)
	}

	/// Create a `OpaqueLeaf` given raw bytes of compact-encoded leaf.
	pub fn from_encoded_leaf(encoded_leaf: Vec<u8>) -> Self {
		OpaqueLeaf(encoded_leaf)
	}

	/// Attempt to decode the leaf into expected concrete type.
	pub fn try_decode<T: codec::Decode>(&self) -> Option<T> {
		codec::Decode::decode(&mut &*self.0).ok()
	}
}

impl FullLeaf for OpaqueLeaf {
	fn using_encoded<R, F: FnOnce(&[u8]) -> R>(&self, f: F, _compact: bool) -> R {
		f(&self.0)
	}
}

/// A type-safe wrapper for the concrete leaf type.
///
/// This structure serves merely to avoid passing raw `Vec<u8>` around.
/// It must be `Vec<u8>`-encoding compatible.
///
/// It is different from [`OpaqueLeaf`], because it does implement `Codec`
/// and the encoding has to match raw `Vec<u8>` encoding.
#[derive(codec::Encode, codec::Decode, RuntimeDebug, PartialEq, Eq, TypeInfo)]
pub struct EncodableOpaqueLeaf(pub Vec<u8>);

impl EncodableOpaqueLeaf {
	/// Convert a concrete leaf into encodable opaque version.
	pub fn from_leaf<T: FullLeaf>(leaf: &T) -> Self {
		let opaque = OpaqueLeaf::from_leaf(leaf);
		Self::from_opaque_leaf(opaque)
	}

	/// Given an opaque leaf, make it encodable.
	pub fn from_opaque_leaf(opaque: OpaqueLeaf) -> Self {
		Self(opaque.0)
	}

	/// Try to convert into a [OpaqueLeaf].
	pub fn into_opaque_leaf(self) -> OpaqueLeaf {
		// wrap into `OpaqueLeaf` type
		OpaqueLeaf::from_encoded_leaf(self.0)
	}
}

/// An element representing either full data or its hash.
///
/// See [Compact] to see how it may be used in practice to reduce the size
/// of proofs in case multiple [LeafDataProvider]s are composed together.
/// This is also used internally by the MMR to differentiate leaf nodes (data)
/// and inner nodes (hashes).
///
/// [DataOrHash::hash] method calculates the hash of this element in its compact form,
/// so should be used instead of hashing the encoded form (which will always be non-compact).
#[derive(RuntimeDebug, Clone, PartialEq, TypeInfo)]
#[scale_info(skip_type_params(H))]
pub enum DataOrHash<H: traits::Hash, L: FullLeaf> {
	/// Arbitrary data in its full form.
	Data(L),
	/// A hash of some data.
	Hash(H::Output),
}

impl<H: traits::Hash, L: FullLeaf> Default for DataOrHash<H, L> {
	fn default() -> Self {
		DataOrHash::Hash(Default::default())
	}
}

impl<H: traits::Hash, L: FullLeaf> From<L> for DataOrHash<H, L> {
	fn from(l: L) -> Self {
		Self::Data(l)
	}
}

mod encoding {
	use super::*;

	/// A helper type to implement [codec::Codec] for [DataOrHash].
	#[derive(codec::Encode, codec::Decode, codec::MaxEncodedLen)]
	enum Either<A, B> {
		Left(A),
		Right(B),
	}

	impl<H: traits::Hash, L: FullLeaf> codec::Encode for DataOrHash<H, L> {
		fn encode_to<T: codec::Output + ?Sized>(&self, dest: &mut T) {
			match self {
				Self::Data(l) => l.using_encoded(
					|data| Either::<&[u8], &H::Output>::Left(data).encode_to(dest),
					false,
				),
				Self::Hash(h) => Either::<&[u8], &H::Output>::Right(h).encode_to(dest),
			}
		}
	}

	impl<H: traits::Hash, L: FullLeaf + codec::Decode> codec::Decode for DataOrHash<H, L> {
		fn decode<I: codec::Input>(value: &mut I) -> Result<Self, codec::Error> {
			let decoded: Either<Vec<u8>, H::Output> = Either::decode(value)?;
			Ok(match decoded {
				Either::Left(l) => DataOrHash::Data(L::decode(&mut &*l)?),
				Either::Right(r) => DataOrHash::Hash(r),
			})
		}
	}

	impl<H: traits::Hash, L: FullLeaf + codec::MaxEncodedLen> codec::MaxEncodedLen
		for DataOrHash<H, L>
	{
		fn max_encoded_len() -> usize {
			Either::<H::Output, L>::max_encoded_len()
		}
	}
}

impl<H: traits::Hash, L: FullLeaf> DataOrHash<H, L> {
	/// Retrieve a hash of this item.
	///
	/// Depending on the node type it's going to either be a contained value for [DataOrHash::Hash]
	/// node, or a hash of SCALE-encoded [DataOrHash::Data] data.
	pub fn hash(&self) -> H::Output {
		match *self {
			Self::Data(ref leaf) => leaf.using_encoded(<H as traits::Hash>::hash, true),
			Self::Hash(ref hash) => *hash,
		}
	}
}

/// A composition of multiple leaf elements with compact form representation.
///
/// When composing together multiple [LeafDataProvider]s you will end up with
/// a tuple of `LeafData` that each element provides.
///
/// However this will cause the leaves to have significant size, while for some
/// use cases it will be enough to prove only one element of the tuple.
/// That's the rationale for [Compact] struct. We wrap each element of the tuple
/// into [DataOrHash] and each tuple element is hashed first before constructing
/// the final hash of the entire tuple. This allows you to replace tuple elements
/// you don't care about with their hashes.
#[derive(RuntimeDebug, Clone, PartialEq, codec::Encode, codec::MaxEncodedLen, TypeInfo)]
#[scale_info(skip_type_params(H))]
pub struct Compact<H, T> {
	/// Internal tuple representation.
	pub tuple: T,
	_hash: sp_std::marker::PhantomData<H>,
}

impl<H, T> sp_std::ops::Deref for Compact<H, T> {
	type Target = T;

	fn deref(&self) -> &Self::Target {
		&self.tuple
	}
}

impl<H, T> Compact<H, T> {
	/// Create a new [Compact] wrapper for a tuple.
	pub fn new(tuple: T) -> Self {
		Self { tuple, _hash: Default::default() }
	}
}

impl<H, T: codec::Decode> codec::Decode for Compact<H, T> {
	fn decode<I: codec::Input>(value: &mut I) -> Result<Self, codec::Error> {
		T::decode(value).map(Compact::new)
	}
}

macro_rules! impl_leaf_data_for_tuple {
	( $( $name:ident : $id:tt ),+ ) => {
		/// [FullLeaf] implementation for `Compact<H, (DataOrHash<H, Tuple>, ...)>`
		impl<H, $( $name ),+> FullLeaf for Compact<H, ( $( DataOrHash<H, $name>, )+ )> where
			H: traits::Hash,
			$( $name: FullLeaf ),+
		{
			fn using_encoded<R, F: FnOnce(&[u8]) -> R>(&self, f: F, compact: bool) -> R {
				if compact {
					codec::Encode::using_encoded(&(
						$( DataOrHash::<H, $name>::Hash(self.tuple.$id.hash()), )+
					), f)
				} else {
					codec::Encode::using_encoded(&self.tuple, f)
				}
			}
		}

		/// [LeafDataProvider] implementation for `Compact<H, (DataOrHash<H, Tuple>, ...)>`
		///
		/// This provides a compact-form encoding for tuples wrapped in [Compact].
		impl<H, $( $name ),+> LeafDataProvider for Compact<H, ( $( $name, )+ )> where
			H: traits::Hash,
			$( $name: LeafDataProvider ),+
		{
			type LeafData = Compact<
				H,
				( $( DataOrHash<H, $name::LeafData>, )+ ),
			>;

			fn leaf_data() -> Self::LeafData {
				let tuple = (
					$( DataOrHash::Data($name::leaf_data()), )+
				);
				Compact::new(tuple)
			}
		}

		/// [LeafDataProvider] implementation for `(Tuple, ...)`
		///
		/// This provides regular (non-compactable) composition of [LeafDataProvider]s.
		impl<$( $name ),+> LeafDataProvider for ( $( $name, )+ ) where
			( $( $name::LeafData, )+ ): FullLeaf,
			$( $name: LeafDataProvider ),+
		{
			type LeafData = ( $( $name::LeafData, )+ );

			fn leaf_data() -> Self::LeafData {
				(
					$( $name::leaf_data(), )+
				)
			}
		}
	}
}

/// Test functions implementation for `Compact<H, (DataOrHash<H, Tuple>, ...)>`
#[cfg(test)]
impl<H, A, B> Compact<H, (DataOrHash<H, A>, DataOrHash<H, B>)>
where
	H: traits::Hash,
	A: FullLeaf,
	B: FullLeaf,
{
	/// Retrieve a hash of this item in its compact form.
	pub fn hash(&self) -> H::Output {
		self.using_encoded(<H as traits::Hash>::hash, true)
	}
}

impl_leaf_data_for_tuple!(A:0);
impl_leaf_data_for_tuple!(A:0, B:1);
impl_leaf_data_for_tuple!(A:0, B:1, C:2);
impl_leaf_data_for_tuple!(A:0, B:1, C:2, D:3);
impl_leaf_data_for_tuple!(A:0, B:1, C:2, D:3, E:4);

/// A MMR proof data for a group of leaves.
#[derive(codec::Encode, codec::Decode, RuntimeDebug, Clone, PartialEq, Eq, TypeInfo)]
pub struct BatchProof<Hash> {
	/// The indices of the leaves the proof is for.
	pub leaf_indices: Vec<LeafIndex>,
	/// Number of leaves in MMR, when the proof was generated.
	pub leaf_count: NodeIndex,
	/// Proof elements (hashes of siblings of inner nodes on the path to the leaf).
	pub items: Vec<Hash>,
}

impl<Hash> BatchProof<Hash> {
	/// Converts batch proof to single leaf proof
	pub fn into_single_leaf_proof(proof: BatchProof<Hash>) -> Result<Proof<Hash>, Error> {
		Ok(Proof {
			leaf_index: *proof.leaf_indices.get(0).ok_or(Error::InvalidLeafIndex)?,
			leaf_count: proof.leaf_count,
			items: proof.items,
		})
	}
}

impl<Hash> Proof<Hash> {
	/// Converts a single leaf proof into a batch proof
	pub fn into_batch_proof(proof: Proof<Hash>) -> BatchProof<Hash> {
		BatchProof {
			leaf_indices: vec![proof.leaf_index],
			leaf_count: proof.leaf_count,
			items: proof.items,
		}
	}
}
/// Merkle Mountain Range operation error.
#[derive(RuntimeDebug, codec::Encode, codec::Decode, PartialEq, Eq)]
pub enum Error {
<<<<<<< HEAD
	/// Could not get leaf index from block number.
=======
	/// Error during translation of a block number into a leaf index.
>>>>>>> fd00b149
	BlockNumToLeafIndex,
	/// Error while pushing new node.
	Push,
	/// Error getting the new root.
	GetRoot,
	/// Error commiting changes.
	Commit,
	/// Error during proof generation.
	GenerateProof,
	/// Proof verification error.
	Verify,
	/// Leaf not found in the storage.
	LeafNotFound,
	/// Mmr Pallet not included in runtime
	PalletNotIncluded,
	/// Cannot find the requested leaf index
	InvalidLeafIndex,
<<<<<<< HEAD
	/// The provided leaves count is larger than the actual leaves count.
	InvalidLeavesCount,
	/// Could not commit changes to runtime storage.
	RuntimeCommit,
	/// Could not find store shared with runtime.
	RuntimeSharedStoreMissing,
	/// Could not borrow shared runtime storage.
	RuntimeSharedStoreBorrow,
=======
	/// The provided best know block number is invalid.
	InvalidBestKnownBlock,
>>>>>>> fd00b149
}

impl Error {
	#![allow(unused_variables)]
	/// Consume given error `e` with `self` and generate a native log entry with error details.
	pub fn log_error(self, e: impl fmt::Debug) -> Self {
		log::error!(
			target: "runtime::mmr",
			"[{:?}] MMR error: {:?}",
			self,
			e,
		);
		self
	}

	/// Consume given error `e` with `self` and generate a native log entry with error details.
	pub fn log_debug(self, e: impl fmt::Debug) -> Self {
		log::debug!(
			target: "runtime::mmr",
			"[{:?}] MMR error: {:?}",
			self,
			e,
		);
		self
	}
}

sp_api::decl_runtime_apis! {
	/// API to interact with MMR pallet.
	pub trait MmrApi<Hash: codec::Codec, BlockNumber: codec::Codec> {
		/// Generate MMR proof for a block with a specified `block_number`.
		fn generate_proof(block_number: BlockNumber) -> Result<(EncodableOpaqueLeaf, Proof<Hash>), Error>;

		/// Verify MMR proof against on-chain MMR.
		///
		/// Note this function will use on-chain MMR root hash and check if the proof
		/// matches the hash.
		/// See [Self::verify_proof_stateless] for a stateless verifier.
		fn verify_proof(leaf: EncodableOpaqueLeaf, proof: Proof<Hash>) -> Result<(), Error>;

		/// Verify MMR proof against given root hash.
		///
		/// Note this function does not require any on-chain storage - the
		/// proof is verified against given MMR root hash.
		///
		/// The leaf data is expected to be encoded in its compact form.
		fn verify_proof_stateless(root: Hash, leaf: EncodableOpaqueLeaf, proof: Proof<Hash>)
			-> Result<(), Error>;

		/// Return the on-chain MMR root hash.
		fn mmr_root() -> Result<Hash, Error>;

		/// Generate MMR proof for a series of blocks with the specified block numbers.
		fn generate_batch_proof(block_numbers: Vec<BlockNumber>) -> Result<(Vec<EncodableOpaqueLeaf>, BatchProof<Hash>), Error>;

		/// Generate MMR proof for a series of `block_numbers`, given the `best_known_block_number`.
		fn generate_historical_batch_proof(
			block_numbers: Vec<BlockNumber>,
			best_known_block_number: BlockNumber
		) -> Result<(Vec<EncodableOpaqueLeaf>, BatchProof<Hash>), Error>;

		/// Verify MMR proof against on-chain MMR for a batch of leaves.
		///
		/// Note this function will use on-chain MMR root hash and check if the proof
		/// matches the hash.
		/// Note, the leaves should be sorted such that corresponding leaves and leaf indices have the
		/// same position in both the `leaves` vector and the `leaf_indices` vector contained in the [BatchProof]
		fn verify_batch_proof(leaves: Vec<EncodableOpaqueLeaf>, proof: BatchProof<Hash>) -> Result<(), Error>;

		/// Verify MMR proof against given root hash or a batch of leaves.
		///
		/// Note this function does not require any on-chain storage - the
		/// proof is verified against given MMR root hash.
		///
		/// Note, the leaves should be sorted such that corresponding leaves and leaf indices have the
		/// same position in both the `leaves` vector and the `leaf_indices` vector contained in the [BatchProof]
		fn verify_batch_proof_stateless(root: Hash, leaves: Vec<EncodableOpaqueLeaf>, proof: BatchProof<Hash>)
			-> Result<(), Error>;
	}
}

#[cfg(test)]
mod tests {
	use super::*;

	use codec::Decode;
	use sp_core::H256;
	use sp_runtime::traits::Keccak256;

	pub(crate) fn hex(s: &str) -> H256 {
		s.parse().unwrap()
	}

	type Test = DataOrHash<Keccak256, String>;
	type TestCompact = Compact<Keccak256, (Test, Test)>;
	type TestProof = Proof<<Keccak256 as traits::Hash>::Output>;

	#[test]
	fn should_encode_decode_proof() {
		// given
		let proof: TestProof = Proof {
			leaf_index: 5,
			leaf_count: 10,
			items: vec![
				hex("c3e7ba6b511162fead58f2c8b5764ce869ed1118011ac37392522ed16720bbcd"),
				hex("d3e7ba6b511162fead58f2c8b5764ce869ed1118011ac37392522ed16720bbcd"),
				hex("e3e7ba6b511162fead58f2c8b5764ce869ed1118011ac37392522ed16720bbcd"),
			],
		};

		// when
		let encoded = codec::Encode::encode(&proof);
		let decoded = TestProof::decode(&mut &*encoded);

		// then
		assert_eq!(decoded, Ok(proof));
	}

	#[test]
	fn should_encode_decode_correctly_if_no_compact() {
		// given
		let cases = vec![
			Test::Data("Hello World!".into()),
			Test::Hash(hex("c3e7ba6b511162fead58f2c8b5764ce869ed1118011ac37392522ed16720bbcd")),
			Test::Data("".into()),
			Test::Data("3e48d6bcd417fb22e044747242451e2c0f3e602d1bcad2767c34808621956417".into()),
		];

		// when
		let encoded = cases.iter().map(codec::Encode::encode).collect::<Vec<_>>();

		let decoded = encoded.iter().map(|x| Test::decode(&mut &**x)).collect::<Vec<_>>();

		// then
		assert_eq!(
			decoded,
			cases.into_iter().map(Result::<_, codec::Error>::Ok).collect::<Vec<_>>()
		);
		// check encoding correctness
		assert_eq!(
			&encoded[0],
			&array_bytes::hex2bytes_unchecked("00343048656c6c6f20576f726c6421")
		);
		assert_eq!(
			encoded[1].as_slice(),
			array_bytes::hex2bytes_unchecked(
				"01c3e7ba6b511162fead58f2c8b5764ce869ed1118011ac37392522ed16720bbcd"
			)
			.as_slice()
		);
	}

	#[test]
	fn should_return_the_hash_correctly() {
		// given
		let a = Test::Data("Hello World!".into());
		let b = Test::Hash(hex("c3e7ba6b511162fead58f2c8b5764ce869ed1118011ac37392522ed16720bbcd"));

		// when
		let a = a.hash();
		let b = b.hash();

		// then
		assert_eq!(a, hex("a9c321be8c24ba4dc2bd73f5300bde67dc57228ab8b68b607bb4c39c5374fac9"));
		assert_eq!(b, hex("c3e7ba6b511162fead58f2c8b5764ce869ed1118011ac37392522ed16720bbcd"));
	}

	#[test]
	fn compact_should_work() {
		// given
		let a = Test::Data("Hello World!".into());
		let b = Test::Data("".into());

		// when
		let c: TestCompact = Compact::new((a.clone(), b.clone()));
		let d: TestCompact = Compact::new((Test::Hash(a.hash()), Test::Hash(b.hash())));

		// then
		assert_eq!(c.hash(), d.hash());
	}

	#[test]
	fn compact_should_encode_decode_correctly() {
		// given
		let a = Test::Data("Hello World!".into());
		let b = Test::Data("".into());

		let c: TestCompact = Compact::new((a.clone(), b.clone()));
		let d: TestCompact = Compact::new((Test::Hash(a.hash()), Test::Hash(b.hash())));
		let cases = vec![c, d.clone()];

		// when
		let encoded_compact =
			cases.iter().map(|c| c.using_encoded(|x| x.to_vec(), true)).collect::<Vec<_>>();

		let encoded =
			cases.iter().map(|c| c.using_encoded(|x| x.to_vec(), false)).collect::<Vec<_>>();

		let decoded_compact = encoded_compact
			.iter()
			.map(|x| TestCompact::decode(&mut &**x))
			.collect::<Vec<_>>();

		let decoded = encoded.iter().map(|x| TestCompact::decode(&mut &**x)).collect::<Vec<_>>();

		// then
		assert_eq!(
			decoded,
			cases.into_iter().map(Result::<_, codec::Error>::Ok).collect::<Vec<_>>()
		);

		assert_eq!(decoded_compact, vec![Ok(d.clone()), Ok(d.clone())]);
	}

	#[test]
	fn opaque_leaves_should_be_full_leaf_compatible() {
		// given
		let a = Test::Data("Hello World!".into());
		let b = Test::Data("".into());

		let c: TestCompact = Compact::new((a.clone(), b.clone()));
		let d: TestCompact = Compact::new((Test::Hash(a.hash()), Test::Hash(b.hash())));
		let cases = vec![c, d.clone()];

		let encoded_compact = cases
			.iter()
			.map(|c| c.using_encoded(|x| x.to_vec(), true))
			.map(OpaqueLeaf::from_encoded_leaf)
			.collect::<Vec<_>>();

		let opaque = cases.iter().map(OpaqueLeaf::from_leaf).collect::<Vec<_>>();

		// then
		assert_eq!(encoded_compact, opaque);
	}

	#[test]
	fn encode_opaque_leaf_should_be_scale_compatible() {
		use codec::Encode;

		// given
		let a = Test::Data("Hello World!".into());
		let case1 = EncodableOpaqueLeaf::from_leaf(&a);
		let case2 = EncodableOpaqueLeaf::from_opaque_leaf(OpaqueLeaf(a.encode()));
		let case3 = a.encode().encode();

		// when
		let encoded = vec![&case1, &case2].into_iter().map(|x| x.encode()).collect::<Vec<_>>();
		let decoded = vec![&*encoded[0], &*encoded[1], &*case3]
			.into_iter()
			.map(|x| EncodableOpaqueLeaf::decode(&mut &*x))
			.collect::<Vec<_>>();

		// then
		assert_eq!(case1, case2);
		assert_eq!(encoded[0], encoded[1]);
		// then encoding should also match double-encoded leaf.
		assert_eq!(encoded[0], case3);

		assert_eq!(decoded[0], decoded[1]);
		assert_eq!(decoded[1], decoded[2]);
		assert_eq!(decoded[0], Ok(case2));
		assert_eq!(decoded[1], Ok(case1));
	}
}<|MERGE_RESOLUTION|>--- conflicted
+++ resolved
@@ -403,11 +403,7 @@
 /// Merkle Mountain Range operation error.
 #[derive(RuntimeDebug, codec::Encode, codec::Decode, PartialEq, Eq)]
 pub enum Error {
-<<<<<<< HEAD
-	/// Could not get leaf index from block number.
-=======
 	/// Error during translation of a block number into a leaf index.
->>>>>>> fd00b149
 	BlockNumToLeafIndex,
 	/// Error while pushing new node.
 	Push,
@@ -425,19 +421,14 @@
 	PalletNotIncluded,
 	/// Cannot find the requested leaf index
 	InvalidLeafIndex,
-<<<<<<< HEAD
-	/// The provided leaves count is larger than the actual leaves count.
-	InvalidLeavesCount,
+	/// The provided best know block number is invalid.
+	InvalidBestKnownBlock,
 	/// Could not commit changes to runtime storage.
 	RuntimeCommit,
 	/// Could not find store shared with runtime.
 	RuntimeSharedStoreMissing,
 	/// Could not borrow shared runtime storage.
 	RuntimeSharedStoreBorrow,
-=======
-	/// The provided best know block number is invalid.
-	InvalidBestKnownBlock,
->>>>>>> fd00b149
 }
 
 impl Error {
