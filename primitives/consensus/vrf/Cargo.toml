--- conflicted
+++ resolved
@@ -13,17 +13,10 @@
 targets = ["x86_64-unknown-linux-gnu"]
 
 [dependencies]
-<<<<<<< HEAD
-codec = { version = "3.0.0", package = "parity-scale-codec", default-features = false }
+codec = { package = "parity-scale-codec", version = "3.0.0", default-features = false }
 scale-info = { version = "2.0.1", default-features = false }
-schnorrkel = { version = "0.9.1", features = ["preaudit_deprecated", "u64_backend"], default-features = false }
-sp-std = { version = "4.0.0", path = "../../std", default-features = false }
-sp-core = { version = "6.0.0", path = "../../core", default-features = false }
-=======
-codec = { package = "parity-scale-codec", version = "3.0.0", default-features = false }
 schnorrkel = { version = "0.9.1", default-features = false, features = ["preaudit_deprecated", "u64_backend"] }
 sp-core = { version = "6.0.0", default-features = false, path = "../../core" }
->>>>>>> f367d906
 sp-runtime = { version = "6.0.0", default-features = false, path = "../../runtime" }
 sp-std = { version = "4.0.0", default-features = false, path = "../../std" }
 
