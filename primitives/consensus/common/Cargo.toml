[package]
name = "sp-consensus"
version = "0.8.0"
authors = ["Parity Technologies <admin@parity.io>"]
description = "Common utilities for substrate consensus"
edition = "2018"

[dependencies]
derive_more = "0.99.2"
libp2p = { version = "0.13.0", default-features = false }
log = "0.4.8"
sp-core = { path= "../../core" }
sp-inherents = { version = "2.0.0", path = "../../inherents" }
futures = { version = "0.3.1", features = ["thread-pool"] }
<<<<<<< HEAD
wasm-timer = "0.2.0"
sp-std = { path = "../../std" }
sp-version = { path = "../../version" }
sp-runtime = {  path = "../../runtime" }
=======
futures-timer = "0.4.0"
sp-std = { version = "2.0.0", path = "../../std" }
sp-version = { version = "2.0.0", path = "../../version" }
sp-runtime = { version = "2.0.0", path = "../../runtime" }
>>>>>>> 16817ab6
codec = { package = "parity-scale-codec", version = "1.0.0", features = ["derive"] }
parking_lot = "0.9.0"

[dev-dependencies]
sp-test-primitives = { version = "2.0.0", path = "../../test-primitives" }

[features]
default = []<|MERGE_RESOLUTION|>--- conflicted
+++ resolved
@@ -12,17 +12,10 @@
 sp-core = { path= "../../core" }
 sp-inherents = { version = "2.0.0", path = "../../inherents" }
 futures = { version = "0.3.1", features = ["thread-pool"] }
-<<<<<<< HEAD
 wasm-timer = "0.2.0"
-sp-std = { path = "../../std" }
-sp-version = { path = "../../version" }
-sp-runtime = {  path = "../../runtime" }
-=======
-futures-timer = "0.4.0"
 sp-std = { version = "2.0.0", path = "../../std" }
 sp-version = { version = "2.0.0", path = "../../version" }
 sp-runtime = { version = "2.0.0", path = "../../runtime" }
->>>>>>> 16817ab6
 codec = { package = "parity-scale-codec", version = "1.0.0", features = ["derive"] }
 parking_lot = "0.9.0"
 
