[package]
name = "sp-consensus"
version = "0.10.0-dev"
authors = ["Parity Technologies <admin@parity.io>"]
edition = "2018"
license = "Apache-2.0"
homepage = "https://substrate.dev"
repository = "https://github.com/paritytech/substrate/"
description = "Common utilities for building and using consensus engines in substrate."
documentation = "https://docs.rs/sp-consensus/"
readme = "README.md"

[package.metadata.docs.rs]
targets = ["x86_64-unknown-linux-gnu"]

[dependencies]
async-trait = "0.1.42"
codec = { package = "parity-scale-codec", version = "2.0.0", features = [
    "derive",
] }
futures = { version = "0.3.1", features = ["thread-pool"] }
log = "0.4.8"
sp-core = { path = "../../core", version = "4.0.0-dev" }
sp-inherents = { version = "4.0.0-dev", path = "../../inherents" }
sp-state-machine = { version = "0.10.0-dev", path = "../../state-machine" }
futures-timer = "3.0.1"
sp-std = { version = "4.0.0-dev", path = "../../std" }
sp-version = { version = "4.0.0-dev", path = "../../version" }
sp-runtime = { version = "4.0.0-dev", path = "../../runtime" }
<<<<<<< HEAD
sp-utils = { version = "4.0.0-dev", path = "../../utils" }
sp-trie = { version = "4.0.0-dev", path = "../../trie" }
sp-api = { version = "4.0.0-dev", path = "../../api" }
parking_lot = "0.11.1"
serde = { version = "1.0", features = ["derive"] }
prometheus-endpoint = { package = "substrate-prometheus-endpoint", path = "../../../utils/prometheus", version = "0.9.0"}
=======
>>>>>>> 71e1c59e
thiserror = "1.0.21"

[dev-dependencies]
futures = "0.3.9"
sp-test-primitives = { version = "2.0.0", path = "../../test-primitives" }

[features]
default = []<|MERGE_RESOLUTION|>--- conflicted
+++ resolved
@@ -27,15 +27,6 @@
 sp-std = { version = "4.0.0-dev", path = "../../std" }
 sp-version = { version = "4.0.0-dev", path = "../../version" }
 sp-runtime = { version = "4.0.0-dev", path = "../../runtime" }
-<<<<<<< HEAD
-sp-utils = { version = "4.0.0-dev", path = "../../utils" }
-sp-trie = { version = "4.0.0-dev", path = "../../trie" }
-sp-api = { version = "4.0.0-dev", path = "../../api" }
-parking_lot = "0.11.1"
-serde = { version = "1.0", features = ["derive"] }
-prometheus-endpoint = { package = "substrate-prometheus-endpoint", path = "../../../utils/prometheus", version = "0.9.0"}
-=======
->>>>>>> 71e1c59e
 thiserror = "1.0.21"
 
 [dev-dependencies]
