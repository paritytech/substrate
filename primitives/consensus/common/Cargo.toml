--- conflicted
+++ resolved
@@ -23,12 +23,8 @@
 sp-std = { version = "2.0.0-alpha.5", path = "../../std" }
 sp-version = { version = "2.0.0-alpha.5", path = "../../version" }
 sp-runtime = { version = "2.0.0-alpha.5", path = "../../runtime" }
-<<<<<<< HEAD
 sp-utils = { version = "2.0.0-alpha.5", path = "../../utils" }
-codec = { package = "parity-scale-codec", version = "1.2.0", features = ["derive"] }
-=======
 codec = { package = "parity-scale-codec", version = "1.3.0", features = ["derive"] }
->>>>>>> 4b65f176
 parking_lot = "0.10.0"
 serde = { version = "1.0", features = ["derive"] }
 
