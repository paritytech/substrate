--- conflicted
+++ resolved
@@ -21,20 +21,7 @@
 //! change. Implementors of traits should not rely on the interfaces to remain
 //! the same.
 
-<<<<<<< HEAD
-use std::sync::Arc;
-use std::time::Duration;
-=======
-// This provides "unused" building blocks to other crates
-#![allow(dead_code)]
-// our error-chain could potentially blow up otherwise
-#![recursion_limit = "128"]
-
-#[macro_use]
-extern crate log;
-
 use std::{sync::Arc, time::Duration};
->>>>>>> 5b55e010
 
 use futures::prelude::*;
 use sp_runtime::{
@@ -43,32 +30,14 @@
 };
 use sp_state_machine::StorageProof;
 
-pub mod block_import;
 pub mod block_validation;
 pub mod error;
-<<<<<<< HEAD
+pub mod evaluation;
+pub mod import_queue;
 mod select_chain;
-pub mod import_queue;
-pub mod evaluation;
 
 pub use self::error::Error;
 pub use select_chain::SelectChain;
-pub use sp_state_machine::Backend as StateBackend;
-=======
-pub mod evaluation;
-pub mod import_queue;
-mod metrics;
-mod select_chain;
-
-pub use self::error::Error;
-pub use block_import::{
-	BlockCheckParams, BlockImport, BlockImportParams, BlockOrigin, ForkChoiceStrategy,
-	ImportResult, ImportedAux, ImportedState, JustificationImport, JustificationSyncLink,
-	StateAction, StorageChanges,
-};
-pub use import_queue::DefaultImportQueue;
-pub use select_chain::SelectChain;
->>>>>>> 5b55e010
 pub use sp_inherents::InherentData;
 pub use sp_state_machine::Backend as StateBackend;
 
