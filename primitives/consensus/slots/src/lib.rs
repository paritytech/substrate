--- conflicted
+++ resolved
@@ -22,11 +22,7 @@
 use codec::{Decode, Encode, MaxEncodedLen};
 
 /// Unit type wrapper that represents a slot.
-<<<<<<< HEAD
-#[derive(Debug, Encode, Decode, Eq, Clone, Copy, Default, Ord, MaxEncodedLen)]
-=======
 #[derive(Debug, Encode, MaxEncodedLen, Decode, Eq, Clone, Copy, Default, Ord)]
->>>>>>> 852bab07
 pub struct Slot(u64);
 
 impl core::ops::Deref for Slot {
