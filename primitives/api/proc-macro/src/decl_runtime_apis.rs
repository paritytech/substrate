--- conflicted
+++ resolved
@@ -63,14 +63,8 @@
 /// Is used when a trait method was renamed.
 const RENAMED_ATTRIBUTE: &str = "renamed";
 /// All attributes that we support in the declaration of a runtime api trait.
-<<<<<<< HEAD
-const SUPPORTED_ATTRIBUTE_NAMES: &[&str] = &[
-	CORE_TRAIT_ATTRIBUTE, API_VERSION_ATTRIBUTE, CHANGED_IN_ATTRIBUTE, RENAMED_ATTRIBUTE,
-];
-=======
 const SUPPORTED_ATTRIBUTE_NAMES: &[&str] =
 	&[CORE_TRAIT_ATTRIBUTE, API_VERSION_ATTRIBUTE, CHANGED_IN_ATTRIBUTE, RENAMED_ATTRIBUTE];
->>>>>>> 91061a7d
 
 /// The structure used for parsing the runtime api declarations.
 struct RuntimeApiDecls {
