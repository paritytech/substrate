--- conflicted
+++ resolved
@@ -162,36 +162,6 @@
 	let input = Ident::new("input", Span::call_site());
 	let c = generate_crate_access(HIDDEN_INCLUDES_ID);
 
-<<<<<<< HEAD
-	let impl_calls = generate_impl_calls(impls, &input)?
-		.into_iter()
-		.map(|(trait_, fn_name, impl_, attrs)| {
-			let fn_name = Ident::new(
-				&prefix_function_with_trait(&trait_, &fn_name),
-				Span::call_site()
-			);
-
-			quote!(
-				#( #attrs )*
-				#[cfg(not(feature = "std"))]
-				#[no_mangle]
-				pub unsafe fn #fn_name(input_data: *mut u8, input_len: usize) -> u64 {
-					let mut #input = if input_len == 0 {
-						&[0u8; 0]
-					} else {
-						unsafe {
-							#c::slice::from_raw_parts(input_data, input_len)
-						}
-					};
-
-					#c::init_runtime_logger();
-
-					let output = (move || { #impl_ })();
-					#c::to_substrate_wasm_fn_return_value(&output)
-				}
-			)
-		});
-=======
 	let impl_calls =
 		generate_impl_calls(impls, &input)?
 			.into_iter()
@@ -219,7 +189,6 @@
 					}
 				)
 			});
->>>>>>> 91061a7d
 
 	Ok(quote!( #( #impl_calls )* ))
 }
