--- conflicted
+++ resolved
@@ -226,29 +226,16 @@
 	Ok(quote!(
 		pub struct RuntimeApi {}
 		/// Implements all runtime apis for the client side.
-<<<<<<< HEAD
-		#[cfg(any(feature = "std", test))]
-		pub struct RuntimeApiImpl<Block: #crate_::BlockT, C: #crate_::CallApiAt<Block> + 'static> {
-			call: &'static C,
-			commit_on_success: std::cell::RefCell<bool>,
-			changes: std::cell::RefCell<#crate_::Changes>,
-			storage_transaction_cache: std::cell::RefCell<
-				#crate_::StorageTransactionCache<Block, C::StateBackend>
-			>,
-			recorder: std::option::Option<#crate_::ProofRecorder<Block>>,
-		}
-=======
 		#crate_::std_enabled! {
 			pub struct RuntimeApiImpl<Block: #crate_::BlockT, C: #crate_::CallApiAt<Block> + 'static> {
 				call: &'static C,
 				commit_on_success: std::cell::RefCell<bool>,
-				changes: std::cell::RefCell<#crate_::OverlayedChanges>,
+				changes: std::cell::RefCell<#crate_::Changes>,
 				storage_transaction_cache: std::cell::RefCell<
 					#crate_::StorageTransactionCache<Block, C::StateBackend>
 				>,
 				recorder: std::option::Option<#crate_::ProofRecorder<Block>>,
 			}
->>>>>>> aacc6ca1
 
 			impl<Block: #crate_::BlockT, C: #crate_::CallApiAt<Block>> #crate_::ApiExt<Block> for
 				RuntimeApiImpl<Block, C>
@@ -319,32 +306,18 @@
 				) -> core::result::Result<
 					#crate_::StorageChanges<C::StateBackend, Block>,
 				String
-<<<<<<< HEAD
-			> where Self: Sized {
-				let state_version = #crate_::CallApiAt::<Block>::runtime_version_at(self.call, std::clone::Clone::clone(&parent_hash))
-					.map(|v| #crate_::RuntimeVersion::state_version(&v))
-					.map_err(|e| format!("Failed to get state version: {}", e))?;
-
-				#crate_::Changes::into_storage_changes(
-					std::cell::RefCell::take(&self.changes),
-					backend,
-					core::cell::RefCell::take(&self.storage_transaction_cache),
-					state_version,
-				)
-=======
 					> where Self: Sized {
 						let state_version = #crate_::CallApiAt::<Block>::runtime_version_at(self.call, std::clone::Clone::clone(&parent_hash))
 							.map(|v| #crate_::RuntimeVersion::state_version(&v))
 							.map_err(|e| format!("Failed to get state version: {}", e))?;
 
-						#crate_::OverlayedChanges::into_storage_changes(
+						#crate_::Changes::into_storage_changes(
 							std::cell::RefCell::take(&self.changes),
 							backend,
 							core::cell::RefCell::take(&self.storage_transaction_cache),
 							state_version,
 						)
 					}
->>>>>>> aacc6ca1
 			}
 
 			impl<Block: #crate_::BlockT, C> #crate_::ConstructRuntimeApi<Block, C>
@@ -382,7 +355,7 @@
 								Ok(())
 							};
 
-							let res2 = #crate_::OverlayedChanges::commit_transaction(
+							let res2 = #crate_::Changes::commit_transaction(
 								&mut std::cell::RefCell::borrow_mut(&self.changes)
 							);
 
@@ -396,7 +369,7 @@
 								Ok(())
 							};
 
-							let res2 = #crate_::OverlayedChanges::rollback_transaction(
+							let res2 = #crate_::Changes::rollback_transaction(
 								&mut std::cell::RefCell::borrow_mut(&self.changes)
 							);
 
@@ -405,35 +378,8 @@
 							std::result::Result::and(res, std::result::Result::map_err(res2, drop))
 						};
 
-<<<<<<< HEAD
-						let res2 = #crate_::Changes::commit_transaction(
-							&mut std::cell::RefCell::borrow_mut(&self.changes)
-						);
-
-						// Will panic on an `Err` below, however we should call commit
-						// on the recorder and the changes together.
-						std::result::Result::and(res, std::result::Result::map_err(res2, drop))
-					} else {
-						let res = if let Some(recorder) = &self.recorder {
-							#crate_::ProofRecorder::<Block>::rollback_transaction(&recorder)
-						} else {
-							Ok(())
-						};
-
-						let res2 = #crate_::Changes::rollback_transaction(
-							&mut std::cell::RefCell::borrow_mut(&self.changes)
-						);
-
-						// Will panic on an `Err` below, however we should call commit
-						// on the recorder and the changes together.
-						std::result::Result::and(res, std::result::Result::map_err(res2, drop))
-					};
-
-					std::result::Result::expect(res, proof);
-=======
 						std::result::Result::expect(res, proof);
 					}
->>>>>>> aacc6ca1
 				}
 
 				fn start_transaction(&self) {
@@ -441,20 +387,12 @@
 						return
 					}
 
-<<<<<<< HEAD
-				#crate_::Changes::start_transaction(
-					&mut std::cell::RefCell::borrow_mut(&self.changes)
-				);
-				if let Some(recorder) = &self.recorder {
-					#crate_::ProofRecorder::<Block>::start_transaction(&recorder);
-=======
-					#crate_::OverlayedChanges::start_transaction(
+					#crate_::Changes::start_transaction(
 						&mut std::cell::RefCell::borrow_mut(&self.changes)
 					);
 					if let Some(recorder) = &self.recorder {
 						#crate_::ProofRecorder::<Block>::start_transaction(&recorder);
 					}
->>>>>>> aacc6ca1
 				}
 			}
 		}
