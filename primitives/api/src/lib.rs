// This file is part of Substrate.

// Copyright (C) 2019-2021 Parity Technologies (UK) Ltd.
// SPDX-License-Identifier: Apache-2.0

// Licensed under the Apache License, Version 2.0 (the "License");
// you may not use this file except in compliance with the License.
// You may obtain a copy of the License at
//
// 	http://www.apache.org/licenses/LICENSE-2.0
//
// Unless required by applicable law or agreed to in writing, software
// distributed under the License is distributed on an "AS IS" BASIS,
// WITHOUT WARRANTIES OR CONDITIONS OF ANY KIND, either express or implied.
// See the License for the specific language governing permissions and
// limitations under the License.

//! Substrate runtime api
//!
//! The Substrate runtime api is the interface between the node and the runtime. There isn't a fixed
//! set of runtime apis, instead it is up to the user to declare and implement these runtime apis.
//! The declaration of a runtime api is normally done outside of a runtime, while the implementation
//! of it has to be done in the runtime. We provide the [`decl_runtime_apis!`] macro for declaring
//! a runtime api and the [`impl_runtime_apis!`] for implementing them. The macro docs provide more
//! information on how to use them and what kind of attributes we support.
//!
//! It is required that each runtime implements at least the [`Core`] runtime api. This runtime api
//! provides all the core functions that Substrate expects from a runtime.
//!
//! # Versioning
//!
//! Runtime apis support versioning. Each runtime api itself has a version attached. It is also
//! supported to change function signatures or names in a non-breaking way. For more information on
//! versioning check the [`decl_runtime_apis!`] macro.
//!
//! All runtime apis and their versions are returned as part of the [`RuntimeVersion`]. This can be
//! used to check which runtime api version is currently provided by the on-chain runtime.
//!
//! # Testing
//!
//! For testing we provide the [`mock_impl_runtime_apis!`] macro that lets you implement a runtime
//! api for a mocked object to use it in tests.
//!
//! # Logging
//!
//! Substrate supports logging from the runtime in native and in wasm. For that purpose it provides
//! the [`RuntimeLogger`](sp_runtime::runtime_logger::RuntimeLogger). This runtime logger is
//! automatically enabled for each call into the runtime through the runtime api. As logging
//! introduces extra code that isn't actually required for the logic of your runtime and also
//! increases the final wasm blob size, it is recommended to disable the logging for on-chain
//! wasm blobs. This can be done by enabling the `disable-logging` feature of this crate. Be aware
//! that this feature instructs `log` and `tracing` to disable logging at compile time by setting
//! the `max_level_off` feature for these crates. So, you should not enable this feature for a
//! native build as otherwise the node will not output any log messages.
//!
//! # How does it work?
//!
//! Each runtime api is declared as a trait with functions. When compiled to WASM, each implemented
//! runtime api function is exported as a function with the following naming scheme
//! `${TRAIT_NAME}_${FUNCTION_NAME}`. Such a function has the following signature
//! `(ptr: *u8, length: u32) -> u64`. It takes a pointer to an `u8` array and its length as an
//! argument. This `u8` array is expected to be the SCALE encoded parameters of the function as
//! defined in the trait. The return value is an `u64` that represents `length << 32 | pointer` of an
//! `u8` array. This return value `u8` array contains the SCALE encoded return value as defined by
//! the trait function. The macros take care to encode the parameters and to decode the return value.

#![cfg_attr(not(feature = "std"), no_std)]

// Make doc tests happy
extern crate self as sp_api;

#[doc(hidden)]
pub use codec::{self, Decode, DecodeLimit, Encode};
#[doc(hidden)]
#[cfg(feature = "std")]
pub use hash_db::Hasher;
#[doc(hidden)]
#[cfg(not(feature = "std"))]
pub use sp_core::to_substrate_wasm_fn_return_value;
#[doc(hidden)]
#[cfg(feature = "std")]
pub use sp_core::NativeOrEncoded;
use sp_core::OpaqueMetadata;
#[doc(hidden)]
pub use sp_core::{offchain, ExecutionContext};
#[doc(hidden)]
pub use sp_runtime::{
	generic::BlockId,
	traits::{
		Block as BlockT, GetNodeBlockType, GetRuntimeBlockType, Hash as HashT, HashFor,
		Header as HeaderT, NumberFor,
	},
	transaction_validity::TransactionValidity,
	RuntimeString, TransactionOutcome,
};
#[doc(hidden)]
#[cfg(feature = "std")]
pub use sp_state_machine::{
	Backend as StateBackend, ChangesTrieState, InMemoryBackend, OverlayedChanges, StorageProof,
};
#[cfg(feature = "std")]
use sp_std::result;
#[doc(hidden)]
pub use sp_std::{mem, slice};
#[doc(hidden)]
pub use sp_version::{create_apis_vec, ApiId, ApisVec, RuntimeVersion};
#[cfg(feature = "std")]
use std::{cell::RefCell, panic::UnwindSafe};

/// Maximum nesting level for extrinsics.
pub const MAX_EXTRINSIC_DEPTH: u32 = 256;

/// Declares given traits as runtime apis.
///
/// The macro will create two declarations, one for using on the client side and one for using
/// on the runtime side. The declaration for the runtime side is hidden in its own module.
/// The client side declaration gets two extra parameters per function,
/// `&self` and `at: &BlockId<Block>`. The runtime side declaration will match the given trait
/// declaration. Besides one exception, the macro adds an extra generic parameter `Block: BlockT`
/// to the client side and the runtime side. This generic parameter is usable by the user.
///
/// For implementing these macros you should use the
/// [`impl_runtime_apis!`] macro.
///
/// # Example
///
/// ```rust
/// sp_api::decl_runtime_apis! {
///     /// Declare the api trait.
///     pub trait Balance {
///         /// Get the balance.
///         fn get_balance() -> u64;
///         /// Set the balance.
///         fn set_balance(val: u64);
///     }
///
///     /// You can declare multiple api traits in one macro call.
///     /// In one module you can call the macro at maximum one time.
///     pub trait BlockBuilder {
///         /// The macro adds an explicit `Block: BlockT` generic parameter for you.
///         /// You can use this generic parameter as you would defined it manually.
///         fn build_block() -> Block;
///     }
/// }
///
/// # fn main() {}
/// ```
///
/// # Runtime api trait versioning
///
/// To support versioning of the traits, the macro supports the attribute `#[api_version(1)]`.
/// The attribute supports any `u32` as version. By default, each trait is at version `1`, if no
/// version is provided. We also support changing the signature of a method. This signature
/// change is highlighted with the `#[changed_in(2)]` attribute above a method. A method that is
/// tagged with this attribute is callable by the name `METHOD_before_version_VERSION`. This
/// method will only support calling into wasm, trying to call into native will fail (change the
/// spec version!). Such a method also does not need to be implemented in the runtime. It is
/// required that there exist the "default" of the method without the `#[changed_in(_)]` attribute,
/// this method will be used to call the current default implementation.
///
/// ```rust
/// sp_api::decl_runtime_apis! {
///     /// Declare the api trait.
///     #[api_version(2)]
///     pub trait Balance {
///         /// Get the balance.
///         fn get_balance() -> u64;
///         /// Set balance.
///         fn set_balance(val: u64);
///         /// Set balance, old version.
///         ///
///         /// Is callable by `set_balance_before_version_2`.
///         #[changed_in(2)]
///         fn set_balance(val: u16);
///         /// In version 2, we added this new function.
///         fn increase_balance(val: u64);
///     }
/// }
///
/// # fn main() {}
/// ```
///
/// To check if a given runtime implements a runtime api trait, the `RuntimeVersion` has the
/// function `has_api<A>()`. Also the `ApiExt` provides a function `has_api<A>(at: &BlockId)` to
/// check if the runtime at the given block id implements the requested runtime api trait.
pub use sp_api_proc_macro::decl_runtime_apis;

/// Tags given trait implementations as runtime apis.
///
/// All traits given to this macro, need to be declared with the
/// [`decl_runtime_apis!`](macro.decl_runtime_apis.html) macro. The implementation of the trait
/// should follow the declaration given to the [`decl_runtime_apis!`](macro.decl_runtime_apis.html)
/// macro, besides the `Block` type that is required as first generic parameter for each runtime
/// api trait. When implementing a runtime api trait, it is required that the trait is referenced
/// by a path, e.g. `impl my_trait::MyTrait for Runtime`. The macro will use this path to access
/// the declaration of the trait for the runtime side.
///
/// The macro also generates the api implementations for the client side and provides it through
/// the `RuntimeApi` type. The `RuntimeApi` is hidden behind a `feature` called `std`.
///
/// To expose version information about all implemented api traits, the constant
/// `RUNTIME_API_VERSIONS` is generated. This constant should be used to instantiate the `apis`
/// field of `RuntimeVersion`.
///
/// # Example
///
/// ```rust
/// use sp_version::create_runtime_str;
/// #
/// # use sp_runtime::traits::{GetNodeBlockType, Block as BlockT};
/// # use sp_test_primitives::Block;
/// #
/// # /// The declaration of the `Runtime` type and the implementation of the `GetNodeBlockType`
/// # /// trait are done by the `construct_runtime!` macro in a real runtime.
/// # pub struct Runtime {}
/// # impl GetNodeBlockType for Runtime {
/// #     type NodeBlock = Block;
/// # }
/// #
/// # sp_api::decl_runtime_apis! {
/// #     /// Declare the api trait.
/// #     pub trait Balance {
/// #         /// Get the balance.
/// #         fn get_balance() -> u64;
/// #         /// Set the balance.
/// #         fn set_balance(val: u64);
/// #     }
/// #     pub trait BlockBuilder {
/// #        fn build_block() -> Block;
/// #     }
/// # }
///
/// /// All runtime api implementations need to be done in one call of the macro!
/// sp_api::impl_runtime_apis! {
/// #   impl sp_api::Core<Block> for Runtime {
/// #       fn version() -> sp_version::RuntimeVersion {
/// #           unimplemented!()
/// #       }
/// #       fn execute_block(_block: Block) {}
/// #       fn initialize_block(_header: &<Block as BlockT>::Header) {}
/// #   }
///
///     impl self::Balance<Block> for Runtime {
///         fn get_balance() -> u64 {
///             1
///         }
///         fn set_balance(_bal: u64) {
///             // Store the balance
///         }
///     }
///
///     impl self::BlockBuilder<Block> for Runtime {
///         fn build_block() -> Block {
///              unimplemented!("Please implement me!")
///         }
///     }
/// }
///
/// /// Runtime version. This needs to be declared for each runtime.
/// pub const VERSION: sp_version::RuntimeVersion = sp_version::RuntimeVersion {
///     spec_name: create_runtime_str!("node"),
///     impl_name: create_runtime_str!("test-node"),
///     authoring_version: 1,
///     spec_version: 1,
///     impl_version: 0,
///     // Here we are exposing the runtime api versions.
///     apis: RUNTIME_API_VERSIONS,
///     transaction_version: 1,
/// };
///
/// # fn main() {}
/// ```
pub use sp_api_proc_macro::impl_runtime_apis;

/// Mocks given trait implementations as runtime apis.
///
/// Accepts similar syntax as [`impl_runtime_apis!`] and generates
/// simplified mock implementations of the given runtime apis. The difference in syntax is that the
/// trait does not need to be referenced by a qualified path, methods accept the `&self` parameter
/// and the error type can be specified as associated type. If no error type is specified [`String`]
/// is used as error type.
///
/// Besides implementing the given traits, the [`Core`](sp_api::Core) and [`ApiExt`](sp_api::ApiExt)
/// are implemented automatically.
///
/// # Example
///
/// ```rust
/// # use sp_runtime::traits::Block as BlockT;
/// # use sp_test_primitives::Block;
/// #
/// # sp_api::decl_runtime_apis! {
/// #     /// Declare the api trait.
/// #     pub trait Balance {
/// #         /// Get the balance.
/// #         fn get_balance() -> u64;
/// #         /// Set the balance.
/// #         fn set_balance(val: u64);
/// #     }
/// #     pub trait BlockBuilder {
/// #        fn build_block() -> Block;
/// #     }
/// # }
/// struct MockApi {
///     balance: u64,
/// }
///
/// /// All runtime api mock implementations need to be done in one call of the macro!
/// sp_api::mock_impl_runtime_apis! {
///     impl Balance<Block> for MockApi {
///         /// Here we take the `&self` to access the instance.
///         fn get_balance(&self) -> u64 {
///             self.balance
///         }
///         fn set_balance(_bal: u64) {
///             // Store the balance
///         }
///     }
///
///     impl BlockBuilder<Block> for MockApi {
///         fn build_block() -> Block {
///              unimplemented!("Not Required in tests")
///         }
///     }
/// }
///
/// # fn main() {}
/// ```
///
/// # `advanced` attribute
///
/// This attribute can be placed above individual function in the mock implementation to request
/// more control over the function declaration. From the client side each runtime api function is
/// called with the `at` parameter that is a [`BlockId`](sp_api::BlockId). When using the `advanced`
/// attribute, the macro expects that the first parameter of the function is this `at` parameter.
/// Besides that the macro also doesn't do the automatic return value rewrite, which means that full
/// return value must be specified. The full return value is constructed like
/// [`Result`]`<`[`NativeOrEncoded`](sp_api::NativeOrEncoded)`<ReturnValue>, Error>` while
/// `ReturnValue` being the return value that is specified in the trait declaration.
///
/// ## Example
/// ```rust
/// # use sp_runtime::{traits::Block as BlockT, generic::BlockId};
/// # use sp_test_primitives::Block;
/// # use sp_core::NativeOrEncoded;
/// # use codec;
/// #
/// # sp_api::decl_runtime_apis! {
/// #     /// Declare the api trait.
/// #     pub trait Balance {
/// #         /// Get the balance.
/// #         fn get_balance() -> u64;
/// #         /// Set the balance.
/// #         fn set_balance(val: u64);
/// #     }
/// # }
/// struct MockApi {
///     balance: u64,
/// }
///
/// sp_api::mock_impl_runtime_apis! {
///     impl Balance<Block> for MockApi {
///         #[advanced]
///         fn get_balance(&self, at: &BlockId<Block>) -> Result<NativeOrEncoded<u64>, sp_api::ApiError> {
///             println!("Being called at: {}", at);
///
///             Ok(self.balance.into())
///         }
///         #[advanced]
///         fn set_balance(at: &BlockId<Block>, val: u64) -> Result<NativeOrEncoded<()>, sp_api::ApiError> {
///             if let BlockId::Number(1) = at {
///                 println!("Being called to set balance to: {}", val);
///             }
///
///             Ok(().into())
///         }
///     }
/// }
///
/// # fn main() {}
/// ```
pub use sp_api_proc_macro::mock_impl_runtime_apis;

/// A type that records all accessed trie nodes and generates a proof out of it.
#[cfg(feature = "std")]
pub type ProofRecorder<B> = sp_state_machine::ProofRecorder<<B as BlockT>::Hash>;

/// A type that is used as cache for the storage transactions.
#[cfg(feature = "std")]
pub type StorageTransactionCache<Block, Backend> = sp_state_machine::StorageTransactionCache<
	<Backend as StateBackend<HashFor<Block>>>::Transaction,
	HashFor<Block>,
	NumberFor<Block>,
>;

#[cfg(feature = "std")]
pub type StorageChanges<SBackend, Block> = sp_state_machine::StorageChanges<
	<SBackend as StateBackend<HashFor<Block>>>::Transaction,
	HashFor<Block>,
	NumberFor<Block>,
>;

/// Extract the state backend type for a type that implements `ProvideRuntimeApi`.
#[cfg(feature = "std")]
pub type StateBackendFor<P, Block> =
	<<P as ProvideRuntimeApi<Block>>::Api as ApiExt<Block>>::StateBackend;

/// Extract the state backend transaction type for a type that implements `ProvideRuntimeApi`.
#[cfg(feature = "std")]
pub type TransactionFor<P, Block> =
	<StateBackendFor<P, Block> as StateBackend<HashFor<Block>>>::Transaction;

/// Something that can be constructed to a runtime api.
#[cfg(feature = "std")]
pub trait ConstructRuntimeApi<Block: BlockT, C: CallApiAt<Block>> {
	/// The actual runtime api that will be constructed.
	type RuntimeApi: ApiExt<Block>;

	/// Construct an instance of the runtime api.
	fn construct_runtime_api<'a>(call: &'a C) -> ApiRef<'a, Self::RuntimeApi>;
}

/// Init the [`RuntimeLogger`](sp_runtime::runtime_logger::RuntimeLogger).
pub fn init_runtime_logger() {
	#[cfg(not(feature = "disable-logging"))]
	sp_runtime::runtime_logger::RuntimeLogger::init();
}

/// An error describing which API call failed.
#[cfg(feature = "std")]
#[derive(Debug, thiserror::Error)]
pub enum ApiError {
	#[error("Failed to decode return value of {function}")]
	FailedToDecodeReturnValue {
		function: &'static str,
		#[source]
		error: codec::Error,
	},
	#[error("Failed to convert return value from runtime to node of {function}")]
	FailedToConvertReturnValue {
		function: &'static str,
		#[source]
		error: codec::Error,
	},
	#[error("Failed to convert parameter `{parameter}` from node to runtime of {function}")]
	FailedToConvertParameter {
		function: &'static str,
		parameter: &'static str,
		#[source]
		error: codec::Error,
	},
	#[error(transparent)]
	Application(#[from] Box<dyn std::error::Error + Send + Sync>),
}

/// Extends the runtime api implementation with some common functionality.
#[cfg(feature = "std")]
pub trait ApiExt<Block: BlockT> {
	/// The state backend that is used to store the block states.
	type StateBackend: StateBackend<HashFor<Block>>;

	/// Execute the given closure inside a new transaction.
	///
	/// Depending on the outcome of the closure, the transaction is committed or rolled-back.
	///
	/// The internal result of the closure is returned afterwards.
	fn execute_in_transaction<F: FnOnce(&Self) -> TransactionOutcome<R>, R>(&self, call: F) -> R
	where
		Self: Sized;

	/// Checks if the given api is implemented and versions match.
	fn has_api<A: RuntimeApiInfo + ?Sized>(&self, at: &BlockId<Block>) -> Result<bool, ApiError>
	where
		Self: Sized;

	/// Check if the given api is implemented and the version passes a predicate.
	fn has_api_with<A: RuntimeApiInfo + ?Sized, P: Fn(u32) -> bool>(
		&self,
		at: &BlockId<Block>,
		pred: P,
	) -> Result<bool, ApiError>
	where
		Self: Sized;

	/// Returns the version of the given api.
	fn api_version<A: RuntimeApiInfo + ?Sized>(
		&self,
		at: &BlockId<Block>,
	) -> Result<Option<u32>, ApiError>
	where
		Self: Sized;

	/// Returns the version of the given api.
	fn api_version<A: RuntimeApiInfo + ?Sized>(
		&self,
		at: &BlockId<Block>,
	) -> Result<Option<u32>, ApiError> where Self: Sized;

	/// Start recording all accessed trie nodes for generating proofs.
	fn record_proof(&mut self);

	/// Extract the recorded proof.
	///
	/// This stops the proof recording.
	///
	/// If `record_proof` was not called before, this will return `None`.
	fn extract_proof(&mut self) -> Option<StorageProof>;

	/// Returns the current active proof recorder.
	fn proof_recorder(&self) -> Option<ProofRecorder<Block>>;

	/// Convert the api object into the storage changes that were done while executing runtime
	/// api functions.
	///
	/// After executing this function, all collected changes are reset.
	fn into_storage_changes(
		&self,
		backend: &Self::StateBackend,
		changes_trie_state: Option<&ChangesTrieState<HashFor<Block>, NumberFor<Block>>>,
		parent_hash: Block::Hash,
<<<<<<< HEAD
	) -> Result<
		StorageChanges<Self::StateBackend, Block>,
		String
	> where Self: Sized;
=======
	) -> Result<StorageChanges<Self::StateBackend, Block>, String>
	where
		Self: Sized;
>>>>>>> 91061a7d
}

/// Parameters for [`CallApiAt::call_api_at`].
#[cfg(feature = "std")]
pub struct CallApiAtParams<'a, Block: BlockT, NC, Backend: StateBackend<HashFor<Block>>> {
	/// The block id that determines the state that should be setup when calling the function.
	pub at: &'a BlockId<Block>,
	/// The name of the function that should be called.
	pub function: &'static str,
	/// An optional native call that calls the `function`. This is an optimization to call into a
	/// native runtime without requiring to encode/decode the parameters. The native runtime can
	/// still be called when this value is `None`, we then just fallback to encoding/decoding the
	/// parameters.
	pub native_call: Option<NC>,
	/// The encoded arguments of the function.
	pub arguments: Vec<u8>,
	/// The overlayed changes that are on top of the state.
	pub overlayed_changes: &'a RefCell<OverlayedChanges>,
	/// The cache for storage transactions.
	pub storage_transaction_cache: &'a RefCell<StorageTransactionCache<Block, Backend>>,
	/// The context this function is executed in.
	pub context: ExecutionContext,
	/// The optional proof recorder for recording storage accesses.
	pub recorder: &'a Option<ProofRecorder<Block>>,
}

/// Something that can call into the an api at a given block.
#[cfg(feature = "std")]
pub trait CallApiAt<Block: BlockT> {
	/// The state backend that is used to store the block states.
	type StateBackend: StateBackend<HashFor<Block>>;

	/// Calls the given api function with the given encoded arguments at the given block and returns
	/// the encoded result.
	fn call_api_at<
		'a,
		R: Encode + Decode + PartialEq,
		NC: FnOnce() -> result::Result<R, ApiError> + UnwindSafe,
	>(
		&self,
		params: CallApiAtParams<'a, Block, NC, Self::StateBackend>,
	) -> Result<NativeOrEncoded<R>, ApiError>;

	/// Returns the runtime version at the given block.
	fn runtime_version_at(&self, at: &BlockId<Block>) -> Result<RuntimeVersion, ApiError>;
}

/// Auxiliary wrapper that holds an api instance and binds it to the given lifetime.
#[cfg(feature = "std")]
pub struct ApiRef<'a, T>(T, std::marker::PhantomData<&'a ()>);

#[cfg(feature = "std")]
impl<'a, T> From<T> for ApiRef<'a, T> {
	fn from(api: T) -> Self {
		ApiRef(api, Default::default())
	}
}

#[cfg(feature = "std")]
impl<'a, T> std::ops::Deref for ApiRef<'a, T> {
	type Target = T;

	fn deref(&self) -> &Self::Target {
		&self.0
	}
}

#[cfg(feature = "std")]
impl<'a, T> std::ops::DerefMut for ApiRef<'a, T> {
	fn deref_mut(&mut self) -> &mut T {
		&mut self.0
	}
}

/// Something that provides a runtime api.
#[cfg(feature = "std")]
pub trait ProvideRuntimeApi<Block: BlockT> {
	/// The concrete type that provides the api.
	type Api: ApiExt<Block>;

	/// Returns the runtime api.
	/// The returned instance will keep track of modifications to the storage. Any successful
	/// call to an api function, will `commit` its changes to an internal buffer. Otherwise,
	/// the modifications will be `discarded`. The modifications will not be applied to the
	/// storage, even on a `commit`.
	fn runtime_api<'a>(&'a self) -> ApiRef<'a, Self::Api>;
}

/// Something that provides information about a runtime api.
#[cfg(feature = "std")]
pub trait RuntimeApiInfo {
	/// The identifier of the runtime api.
	const ID: [u8; 8];
	/// The version of the runtime api.
	const VERSION: u32;
}

/// The number of bytes required to encode a [`RuntimeApiInfo`].
///
/// 8 bytes for `ID` and 4 bytes for a version.
pub const RUNTIME_API_INFO_SIZE: usize = 12;

/// Crude and simple way to serialize the `RuntimeApiInfo` into a bunch of bytes.
pub const fn serialize_runtime_api_info(id: [u8; 8], version: u32) -> [u8; RUNTIME_API_INFO_SIZE] {
	let version = version.to_le_bytes();

	let mut r = [0; RUNTIME_API_INFO_SIZE];
	r[0] = id[0];
	r[1] = id[1];
	r[2] = id[2];
	r[3] = id[3];
	r[4] = id[4];
	r[5] = id[5];
	r[6] = id[6];
	r[7] = id[7];

	r[8] = version[0];
	r[9] = version[1];
	r[10] = version[2];
	r[11] = version[3];
	r
}

/// Deserialize the runtime API info serialized by [`serialize_runtime_api_info`].
pub fn deserialize_runtime_api_info(bytes: [u8; RUNTIME_API_INFO_SIZE]) -> ([u8; 8], u32) {
	use sp_std::convert::TryInto;

	let id: [u8; 8] = bytes[0..8]
		.try_into()
		.expect("the source slice size is equal to the dest array length; qed");

	let version = u32::from_le_bytes(
		bytes[8..12]
			.try_into()
			.expect("the source slice size is equal to the array length; qed"),
	);

	(id, version)
}

#[derive(codec::Encode, codec::Decode)]
pub struct OldRuntimeVersion {
	pub spec_name: RuntimeString,
	pub impl_name: RuntimeString,
	pub authoring_version: u32,
	pub spec_version: u32,
	pub impl_version: u32,
	pub apis: ApisVec,
}

impl From<OldRuntimeVersion> for RuntimeVersion {
	fn from(x: OldRuntimeVersion) -> Self {
		Self {
			spec_name: x.spec_name,
			impl_name: x.impl_name,
			authoring_version: x.authoring_version,
			spec_version: x.spec_version,
			impl_version: x.impl_version,
			apis: x.apis,
			transaction_version: 1,
		}
	}
}

impl From<RuntimeVersion> for OldRuntimeVersion {
	fn from(x: RuntimeVersion) -> Self {
		Self {
			spec_name: x.spec_name,
			impl_name: x.impl_name,
			authoring_version: x.authoring_version,
			spec_version: x.spec_version,
			impl_version: x.impl_version,
			apis: x.apis,
		}
	}
}

decl_runtime_apis! {
	/// The `Core` runtime api that every Substrate runtime needs to implement.
	#[core_trait]
	#[api_version(3)]
	pub trait Core {
		/// Returns the version of the runtime.
		fn version() -> RuntimeVersion;
		/// Returns the version of the runtime.
		#[changed_in(3)]
		fn version() -> OldRuntimeVersion;
		/// Execute the given block.
		fn execute_block(block: Block);
		/// Initialize a block with the given header.
		#[renamed("initialise_block", 2)]
		fn initialize_block(header: &<Block as BlockT>::Header);
	}

	/// The `Metadata` api trait that returns metadata for the runtime.
	pub trait Metadata {
		/// Returns the metadata of a runtime.
		fn metadata() -> OpaqueMetadata;
	}
}<|MERGE_RESOLUTION|>--- conflicted
+++ resolved
@@ -518,16 +518,9 @@
 		backend: &Self::StateBackend,
 		changes_trie_state: Option<&ChangesTrieState<HashFor<Block>, NumberFor<Block>>>,
 		parent_hash: Block::Hash,
-<<<<<<< HEAD
-	) -> Result<
-		StorageChanges<Self::StateBackend, Block>,
-		String
-	> where Self: Sized;
-=======
 	) -> Result<StorageChanges<Self::StateBackend, Block>, String>
 	where
 		Self: Sized;
->>>>>>> 91061a7d
 }
 
 /// Parameters for [`CallApiAt::call_api_at`].
