// This file is part of Substrate.

// Copyright (C) Parity Technologies (UK) Ltd.
// SPDX-License-Identifier: Apache-2.0

// Licensed under the Apache License, Version 2.0 (the "License");
// you may not use this file except in compliance with the License.
// You may obtain a copy of the License at
//
// 	http://www.apache.org/licenses/LICENSE-2.0
//
// Unless required by applicable law or agreed to in writing, software
// distributed under the License is distributed on an "AS IS" BASIS,
// WITHOUT WARRANTIES OR CONDITIONS OF ANY KIND, either express or implied.
// See the License for the specific language governing permissions and
// limitations under the License.

//! Substrate runtime api
//!
//! The Substrate runtime api is the interface between the node and the runtime. There isn't a fixed
//! set of runtime apis, instead it is up to the user to declare and implement these runtime apis.
//! The declaration of a runtime api is normally done outside of a runtime, while the implementation
//! of it has to be done in the runtime. We provide the [`decl_runtime_apis!`] macro for declaring
//! a runtime api and the [`impl_runtime_apis!`] for implementing them. The macro docs provide more
//! information on how to use them and what kind of attributes we support.
//!
//! It is required that each runtime implements at least the [`Core`] runtime api. This runtime api
//! provides all the core functions that Substrate expects from a runtime.
//!
//! # Versioning
//!
//! Runtime apis support versioning. Each runtime api itself has a version attached. It is also
//! supported to change function signatures or names in a non-breaking way. For more information on
//! versioning check the [`decl_runtime_apis!`] macro.
//!
//! All runtime apis and their versions are returned as part of the [`RuntimeVersion`]. This can be
//! used to check which runtime api version is currently provided by the on-chain runtime.
//!
//! # Testing
//!
//! For testing we provide the [`mock_impl_runtime_apis!`] macro that lets you implement a runtime
//! api for a mocked object to use it in tests.
//!
//! # Logging
//!
//! Substrate supports logging from the runtime in native and in wasm. For that purpose it provides
//! the [`RuntimeLogger`](sp_runtime::runtime_logger::RuntimeLogger). This runtime logger is
//! automatically enabled for each call into the runtime through the runtime api. As logging
//! introduces extra code that isn't actually required for the logic of your runtime and also
//! increases the final wasm blob size, it is recommended to disable the logging for on-chain
//! wasm blobs. This can be done by enabling the `disable-logging` feature of this crate. Be aware
//! that this feature instructs `log` and `tracing` to disable logging at compile time by setting
//! the `max_level_off` feature for these crates. So, you should not enable this feature for a
//! native build as otherwise the node will not output any log messages.
//!
//! # How does it work?
//!
//! Each runtime api is declared as a trait with functions. When compiled to WASM, each implemented
//! runtime api function is exported as a function with the following naming scheme
//! `${TRAIT_NAME}_${FUNCTION_NAME}`. Such a function has the following signature
//! `(ptr: *u8, length: u32) -> u64`. It takes a pointer to an `u8` array and its length as an
//! argument. This `u8` array is expected to be the SCALE encoded parameters of the function as
//! defined in the trait. The return value is an `u64` that represents `length << 32 | pointer` of
//! an `u8` array. This return value `u8` array contains the SCALE encoded return value as defined
//! by the trait function. The macros take care to encode the parameters and to decode the return
//! value.

#![cfg_attr(not(feature = "std"), no_std)]

// Make doc tests happy
extern crate self as sp_api;

#[doc(hidden)]
pub use codec::{self, Decode, DecodeLimit, Encode};
#[doc(hidden)]
#[cfg(feature = "std")]
pub use hash_db::Hasher;
#[doc(hidden)]
pub use scale_info;
#[doc(hidden)]
pub use sp_core::offchain;
#[doc(hidden)]
#[cfg(not(feature = "std"))]
pub use sp_core::to_substrate_wasm_fn_return_value;
#[doc(hidden)]
#[cfg(feature = "std")]
pub use sp_core::traits::CallContext;
use sp_core::OpaqueMetadata;
#[doc(hidden)]
#[cfg(feature = "std")]
pub use sp_externalities::{Extension, Extensions};
#[doc(hidden)]
#[cfg(feature = "frame-metadata")]
pub use sp_metadata_ir::{self as metadata_ir, frame_metadata as metadata};
#[doc(hidden)]
#[cfg(feature = "std")]
pub use sp_runtime::StateVersion;
#[doc(hidden)]
pub use sp_runtime::{
	generic::BlockId,
	traits::{Block as BlockT, Hash as HashT, HashingFor, Header as HeaderT, NumberFor},
	transaction_validity::TransactionValidity,
	RuntimeString, TransactionOutcome,
};
#[doc(hidden)]
#[cfg(feature = "std")]
pub use sp_state_machine::{
	backend::AsTrieBackend, Backend as StateBackend, InMemoryBackend, OverlayedChanges,
	StorageProof, TrieBackend, TrieBackendBuilder,
};
#[doc(hidden)]
pub use sp_std::{mem, slice, vec};
#[doc(hidden)]
pub use sp_version::{create_apis_vec, ApiId, ApisVec, RuntimeVersion};
#[cfg(feature = "std")]
use std::cell::RefCell;

/// Maximum nesting level for extrinsics.
pub const MAX_EXTRINSIC_DEPTH: u32 = 256;

/// Declares given traits as runtime apis.
///
/// The macro will create two declarations, one for using on the client side and one for using
/// on the runtime side. The declaration for the runtime side is hidden in its own module.
/// The client side declaration gets two extra parameters per function,
/// `&self` and `at: Block::Hash`. The runtime side declaration will match the given trait
/// declaration. Besides one exception, the macro adds an extra generic parameter `Block:
/// BlockT` to the client side and the runtime side. This generic parameter is usable by the
/// user.
///
/// For implementing these macros you should use the
/// [`impl_runtime_apis!`] macro.
///
/// # Example
///
/// ```rust
/// sp_api::decl_runtime_apis! {
///     /// Declare the api trait.
///     pub trait Balance {
///         /// Get the balance.
///         fn get_balance() -> u64;
///         /// Set the balance.
///         fn set_balance(val: u64);
///     }
///
///     /// You can declare multiple api traits in one macro call.
///     /// In one module you can call the macro at maximum one time.
///     pub trait BlockBuilder {
///         /// The macro adds an explicit `Block: BlockT` generic parameter for you.
///         /// You can use this generic parameter as you would defined it manually.
///         fn build_block() -> Block;
///     }
/// }
///
/// # fn main() {}
/// ```
///
/// # Runtime api trait versioning
///
/// To support versioning of the traits, the macro supports the attribute `#[api_version(1)]`.
/// The attribute supports any `u32` as version. By default, each trait is at version `1`, if
/// no version is provided. We also support changing the signature of a method. This signature
/// change is highlighted with the `#[changed_in(2)]` attribute above a method. A method that
/// is tagged with this attribute is callable by the name `METHOD_before_version_VERSION`. This
/// method will only support calling into wasm, trying to call into native will fail (change
/// the spec version!). Such a method also does not need to be implemented in the runtime. It
/// is required that there exist the "default" of the method without the `#[changed_in(_)]`
/// attribute, this method will be used to call the current default implementation.
///
/// ```rust
/// sp_api::decl_runtime_apis! {
///     /// Declare the api trait.
///     #[api_version(2)]
///     pub trait Balance {
///         /// Get the balance.
///         fn get_balance() -> u64;
///         /// Set balance.
///         fn set_balance(val: u64);
///         /// Set balance, old version.
///         ///
///         /// Is callable by `set_balance_before_version_2`.
///         #[changed_in(2)]
///         fn set_balance(val: u16);
///         /// In version 2, we added this new function.
///         fn increase_balance(val: u64);
///     }
/// }
///
/// # fn main() {}
/// ```
///
/// To check if a given runtime implements a runtime api trait, the `RuntimeVersion` has the
/// function `has_api<A>()`. Also the `ApiExt` provides a function `has_api<A>(at: Hash)`
/// to check if the runtime at the given block id implements the requested runtime api trait.
///
/// # Declaring multiple api versions
///
/// Optionally multiple versions of the same api can be declared. This is useful for
/// development purposes. For example you want to have a testing version of the api which is
/// available only on a testnet. You can define one stable and one development version. This
/// can be done like this:
/// ```rust
/// sp_api::decl_runtime_apis! {
///     /// Declare the api trait.
/// 	#[api_version(2)]
///     pub trait Balance {
///         /// Get the balance.
///         fn get_balance() -> u64;
///         /// Set the balance.
///         fn set_balance(val: u64);
///         /// Transfer the balance to another user id
///         #[api_version(3)]
///         fn transfer_balance(uid: u64);
///     }
/// }
///
/// # fn main() {}
/// ```
/// The example above defines two api versions - 2 and 3. Version 2 contains `get_balance` and
/// `set_balance`. Version 3 additionally contains `transfer_balance`, which is not available
/// in version 2. Version 2 in this case is considered the default/base version of the api.
/// More than two versions can be defined this way. For example:
/// ```rust
/// sp_api::decl_runtime_apis! {
///     /// Declare the api trait.
///     #[api_version(2)]
///     pub trait Balance {
///         /// Get the balance.
///         fn get_balance() -> u64;
///         /// Set the balance.
///         fn set_balance(val: u64);
///         /// Transfer the balance to another user id
///         #[api_version(3)]
///         fn transfer_balance(uid: u64);
///         /// Clears the balance
///         #[api_version(4)]
///         fn clear_balance();
///     }
/// }
///
/// # fn main() {}
/// ```
/// Note that the latest version (4 in our example above) always contains all methods from all
/// the versions before.
pub use sp_api_proc_macro::decl_runtime_apis;

/// Tags given trait implementations as runtime apis.
///
/// All traits given to this macro, need to be declared with the
/// [`decl_runtime_apis!`](macro.decl_runtime_apis.html) macro. The implementation of the trait
/// should follow the declaration given to the
/// [`decl_runtime_apis!`](macro.decl_runtime_apis.html) macro, besides the `Block` type that
/// is required as first generic parameter for each runtime api trait. When implementing a
/// runtime api trait, it is required that the trait is referenced by a path, e.g. `impl
/// my_trait::MyTrait for Runtime`. The macro will use this path to access the declaration of
/// the trait for the runtime side.
///
/// The macro also generates the api implementations for the client side and provides it
/// through the `RuntimeApi` type. The `RuntimeApi` is hidden behind a `feature` called `std`.
///
/// To expose version information about all implemented api traits, the constant
/// `RUNTIME_API_VERSIONS` is generated. This constant should be used to instantiate the `apis`
/// field of `RuntimeVersion`.
///
/// # Example
///
/// ```rust
/// use sp_version::create_runtime_str;
/// #
/// # use sp_runtime::traits::Block as BlockT;
/// # use sp_test_primitives::Block;
/// #
/// # /// The declaration of the `Runtime` type is done by the `construct_runtime!` macro
/// # /// in a real runtime.
/// # pub struct Runtime {}
/// #
/// # sp_api::decl_runtime_apis! {
/// #     /// Declare the api trait.
/// #     pub trait Balance {
/// #         /// Get the balance.
/// #         fn get_balance() -> u64;
/// #         /// Set the balance.
/// #         fn set_balance(val: u64);
/// #     }
/// #     pub trait BlockBuilder {
/// #        fn build_block() -> Block;
/// #     }
/// # }
///
/// /// All runtime api implementations need to be done in one call of the macro!
/// sp_api::impl_runtime_apis! {
/// #   impl sp_api::Core<Block> for Runtime {
/// #       fn version() -> sp_version::RuntimeVersion {
/// #           unimplemented!()
/// #       }
/// #       fn execute_block(_block: Block) {}
/// #       fn initialize_block(_header: &<Block as BlockT>::Header) {}
/// #   }
///
///     impl self::Balance<Block> for Runtime {
///         fn get_balance() -> u64 {
///             1
///         }
///         fn set_balance(_bal: u64) {
///             // Store the balance
///         }
///     }
///
///     impl self::BlockBuilder<Block> for Runtime {
///         fn build_block() -> Block {
///              unimplemented!("Please implement me!")
///         }
///     }
/// }
///
/// /// Runtime version. This needs to be declared for each runtime.
/// pub const VERSION: sp_version::RuntimeVersion = sp_version::RuntimeVersion {
///     spec_name: create_runtime_str!("node"),
///     impl_name: create_runtime_str!("test-node"),
///     authoring_version: 1,
///     spec_version: 1,
///     impl_version: 0,
///     // Here we are exposing the runtime api versions.
///     apis: RUNTIME_API_VERSIONS,
///     transaction_version: 1,
///     state_version: 1,
/// };
///
/// # fn main() {}
/// ```
///
/// # Implementing specific api version
///
/// If `decl_runtime_apis!` declares multiple versions for an api `impl_runtime_apis!`
/// should specify which version it implements by adding `api_version` attribute to the
/// `impl` block. If omitted - the base/default version is implemented. Here is an example:
/// ```ignore
/// sp_api::impl_runtime_apis! {
///     #[api_version(3)]
///     impl self::Balance<Block> for Runtime {
///          // implementation
///     }
/// }
/// ```
/// In this case `Balance` api version 3 is being implemented for `Runtime`. The `impl` block
/// must contain all methods declared in version 3 and below.
pub use sp_api_proc_macro::impl_runtime_apis;

/// Mocks given trait implementations as runtime apis.
///
/// Accepts similar syntax as [`impl_runtime_apis!`] and generates
/// simplified mock implementations of the given runtime apis. The difference in syntax is that
/// the trait does not need to be referenced by a qualified path, methods accept the `&self`
/// parameter and the error type can be specified as associated type. If no error type is
/// specified [`String`] is used as error type.
///
/// Besides implementing the given traits, the [`Core`](sp_api::Core) and
/// [`ApiExt`](sp_api::ApiExt) are implemented automatically.
///
/// # Example
///
/// ```rust
/// # use sp_runtime::traits::Block as BlockT;
/// # use sp_test_primitives::Block;
/// #
/// # sp_api::decl_runtime_apis! {
/// #     /// Declare the api trait.
/// #     pub trait Balance {
/// #         /// Get the balance.
/// #         fn get_balance() -> u64;
/// #         /// Set the balance.
/// #         fn set_balance(val: u64);
/// #     }
/// #     pub trait BlockBuilder {
/// #        fn build_block() -> Block;
/// #     }
/// # }
/// struct MockApi {
///     balance: u64,
/// }
///
/// /// All runtime api mock implementations need to be done in one call of the macro!
/// sp_api::mock_impl_runtime_apis! {
///     impl Balance<Block> for MockApi {
///         /// Here we take the `&self` to access the instance.
///         fn get_balance(&self) -> u64 {
///             self.balance
///         }
///         fn set_balance(_bal: u64) {
///             // Store the balance
///         }
///     }
///
///     impl BlockBuilder<Block> for MockApi {
///         fn build_block() -> Block {
///              unimplemented!("Not Required in tests")
///         }
///     }
/// }
///
/// # fn main() {}
/// ```
///
/// # `advanced` attribute
///
/// This attribute can be placed above individual function in the mock implementation to
/// request more control over the function declaration. From the client side each runtime api
/// function is called with the `at` parameter that is a [`Hash`](sp_runtime::traits::Hash).
/// When using the `advanced` attribute, the macro expects that the first parameter of the
/// function is this `at` parameter. Besides that the macro also doesn't do the automatic
/// return value rewrite, which means that full return value must be specified. The full return
/// value is constructed like [`Result`]`<<ReturnValue>, Error>` while `ReturnValue` being the
/// return value that is specified in the trait declaration.
///
/// ## Example
/// ```rust
/// # use sp_runtime::traits::Block as BlockT;
/// # use sp_test_primitives::Block;
/// # use codec;
/// #
/// # sp_api::decl_runtime_apis! {
/// #     /// Declare the api trait.
/// #     pub trait Balance {
/// #         /// Get the balance.
/// #         fn get_balance() -> u64;
/// #         /// Set the balance.
/// #         fn set_balance(val: u64);
/// #     }
/// # }
/// struct MockApi {
///     balance: u64,
/// }
///
/// sp_api::mock_impl_runtime_apis! {
///     impl Balance<Block> for MockApi {
///         #[advanced]
///         fn get_balance(&self, at: <Block as BlockT>::Hash) -> Result<u64, sp_api::ApiError> {
///             println!("Being called at: {}", at);
///
///             Ok(self.balance.into())
///         }
///         #[advanced]
///         fn set_balance(at: <Block as BlockT>::Hash, val: u64) -> Result<(), sp_api::ApiError> {
///             println!("Being called at: {}", at);
///
///             Ok(().into())
///         }
///     }
/// }
///
/// # fn main() {}
/// ```
pub use sp_api_proc_macro::mock_impl_runtime_apis;

/// A type that records all accessed trie nodes and generates a proof out of it.
#[cfg(feature = "std")]
pub type ProofRecorder<B> = sp_trie::recorder::Recorder<HashingFor<B>>;

#[cfg(feature = "std")]
<<<<<<< HEAD
pub type StorageChanges<Block> = sp_state_machine::StorageChanges<HashFor<Block>>;
=======
pub type StorageTransactionCache<Block, Backend> = sp_state_machine::StorageTransactionCache<
	<Backend as StateBackend<HashingFor<Block>>>::Transaction,
	HashingFor<Block>,
>;

#[cfg(feature = "std")]
pub type StorageChanges<SBackend, Block> = sp_state_machine::StorageChanges<
	<SBackend as StateBackend<HashingFor<Block>>>::Transaction,
	HashingFor<Block>,
>;

/// Extract the state backend type for a type that implements `ProvideRuntimeApi`.
#[cfg(feature = "std")]
pub type StateBackendFor<P, Block> =
	<<P as ProvideRuntimeApi<Block>>::Api as ApiExt<Block>>::StateBackend;

/// Extract the state backend transaction type for a type that implements `ProvideRuntimeApi`.
#[cfg(feature = "std")]
pub type TransactionFor<P, Block> =
	<StateBackendFor<P, Block> as StateBackend<HashingFor<Block>>>::Transaction;
>>>>>>> e53cf32c

/// Something that can be constructed to a runtime api.
#[cfg(feature = "std")]
pub trait ConstructRuntimeApi<Block: BlockT, C: CallApiAt<Block>> {
	/// The actual runtime api that will be constructed.
	type RuntimeApi: ApiExt<Block>;

	/// Construct an instance of the runtime api.
	fn construct_runtime_api(call: &C) -> ApiRef<Self::RuntimeApi>;
}

/// Init the [`RuntimeLogger`](sp_runtime::runtime_logger::RuntimeLogger).
pub fn init_runtime_logger() {
	#[cfg(not(feature = "disable-logging"))]
	sp_runtime::runtime_logger::RuntimeLogger::init();
}

/// An error describing which API call failed.
#[cfg(feature = "std")]
#[derive(Debug, thiserror::Error)]
pub enum ApiError {
	#[error("Failed to decode return value of {function}")]
	FailedToDecodeReturnValue {
		function: &'static str,
		#[source]
		error: codec::Error,
	},
	#[error("Failed to convert return value from runtime to node of {function}")]
	FailedToConvertReturnValue {
		function: &'static str,
		#[source]
		error: codec::Error,
	},
	#[error("Failed to convert parameter `{parameter}` from node to runtime of {function}")]
	FailedToConvertParameter {
		function: &'static str,
		parameter: &'static str,
		#[source]
		error: codec::Error,
	},
	#[error("The given `StateBackend` isn't a `TrieBackend`.")]
	StateBackendIsNotTrie,
	#[error(transparent)]
	Application(#[from] Box<dyn std::error::Error + Send + Sync>),
	#[error("Api called for an unknown Block: {0}")]
	UnknownBlock(String),
	#[error("Using the same api instance to call into multiple independent blocks.")]
	UsingSameInstanceForDifferentBlocks,
}

/// Extends the runtime api implementation with some common functionality.
#[cfg(feature = "std")]
pub trait ApiExt<Block: BlockT> {
<<<<<<< HEAD
=======
	/// The state backend that is used to store the block states.
	type StateBackend: StateBackend<HashingFor<Block>>;

>>>>>>> e53cf32c
	/// Execute the given closure inside a new transaction.
	///
	/// Depending on the outcome of the closure, the transaction is committed or rolled-back.
	///
	/// The internal result of the closure is returned afterwards.
	fn execute_in_transaction<F: FnOnce(&Self) -> TransactionOutcome<R>, R>(&self, call: F) -> R
	where
		Self: Sized;

	/// Checks if the given api is implemented and versions match.
	fn has_api<A: RuntimeApiInfo + ?Sized>(&self, at_hash: Block::Hash) -> Result<bool, ApiError>
	where
		Self: Sized;

	/// Check if the given api is implemented and the version passes a predicate.
	fn has_api_with<A: RuntimeApiInfo + ?Sized, P: Fn(u32) -> bool>(
		&self,
		at_hash: Block::Hash,
		pred: P,
	) -> Result<bool, ApiError>
	where
		Self: Sized;

	/// Returns the version of the given api.
	fn api_version<A: RuntimeApiInfo + ?Sized>(
		&self,
		at_hash: Block::Hash,
	) -> Result<Option<u32>, ApiError>
	where
		Self: Sized;

	/// Start recording all accessed trie nodes for generating proofs.
	fn record_proof(&mut self);

	/// Extract the recorded proof.
	///
	/// This stops the proof recording.
	///
	/// If `record_proof` was not called before, this will return `None`.
	fn extract_proof(&mut self) -> Option<StorageProof>;

	/// Returns the current active proof recorder.
	fn proof_recorder(&self) -> Option<ProofRecorder<Block>>;

	/// Convert the api object into the storage changes that were done while executing runtime
	/// api functions.
	///
	/// After executing this function, all collected changes are reset.
	fn into_storage_changes<B: StateBackend<HashFor<Block>>>(
		&self,
		backend: &B,
		parent_hash: Block::Hash,
	) -> Result<StorageChanges<Block>, String>
	where
		Self: Sized;

	/// Set the [`CallContext`] to be used by the runtime api calls done by this instance.
	fn set_call_context(&mut self, call_context: CallContext);

	/// Register an [`Extension`] that will be accessible while executing a runtime api call.
	fn register_extension<E: Extension>(&mut self, extension: E);
}

/// Parameters for [`CallApiAt::call_api_at`].
#[cfg(feature = "std")]
<<<<<<< HEAD
pub struct CallApiAtParams<'a, Block: BlockT> {
=======
pub struct CallApiAtParams<'a, Block: BlockT, Backend: StateBackend<HashingFor<Block>>> {
>>>>>>> e53cf32c
	/// The block id that determines the state that should be setup when calling the function.
	pub at: Block::Hash,
	/// The name of the function that should be called.
	pub function: &'static str,
	/// The encoded arguments of the function.
	pub arguments: Vec<u8>,
	/// The overlayed changes that are on top of the state.
	pub overlayed_changes: &'a RefCell<OverlayedChanges<HashFor<Block>>>,
	/// The call context of this call.
	pub call_context: CallContext,
	/// The optional proof recorder for recording storage accesses.
	pub recorder: &'a Option<ProofRecorder<Block>>,
	/// The extensions that should be used for this call.
	pub extensions: &'a RefCell<Extensions>,
}

/// Something that can call into the an api at a given block.
#[cfg(feature = "std")]
pub trait CallApiAt<Block: BlockT> {
	/// The state backend that is used to store the block states.
	type StateBackend: StateBackend<HashingFor<Block>> + AsTrieBackend<HashingFor<Block>>;

	/// Calls the given api function with the given encoded arguments at the given block and returns
	/// the encoded result.
	fn call_api_at(&self, params: CallApiAtParams<Block>) -> Result<Vec<u8>, ApiError>;

	/// Returns the runtime version at the given block.
	fn runtime_version_at(&self, at_hash: Block::Hash) -> Result<RuntimeVersion, ApiError>;

	/// Get the state `at` the given block.
	fn state_at(&self, at: Block::Hash) -> Result<Self::StateBackend, ApiError>;

	/// Initialize the `extensions` for the given block `at` by using the global extensions factory.
	fn initialize_extensions(
		&self,
		at: Block::Hash,
		extensions: &mut Extensions,
	) -> Result<(), ApiError>;
}

/// Auxiliary wrapper that holds an api instance and binds it to the given lifetime.
#[cfg(feature = "std")]
pub struct ApiRef<'a, T>(T, std::marker::PhantomData<&'a ()>);

#[cfg(feature = "std")]
impl<'a, T> From<T> for ApiRef<'a, T> {
	fn from(api: T) -> Self {
		ApiRef(api, Default::default())
	}
}

#[cfg(feature = "std")]
impl<'a, T> std::ops::Deref for ApiRef<'a, T> {
	type Target = T;

	fn deref(&self) -> &Self::Target {
		&self.0
	}
}

#[cfg(feature = "std")]
impl<'a, T> std::ops::DerefMut for ApiRef<'a, T> {
	fn deref_mut(&mut self) -> &mut T {
		&mut self.0
	}
}

/// Something that provides a runtime api.
#[cfg(feature = "std")]
pub trait ProvideRuntimeApi<Block: BlockT> {
	/// The concrete type that provides the api.
	type Api: ApiExt<Block>;

	/// Returns the runtime api.
	/// The returned instance will keep track of modifications to the storage. Any successful
	/// call to an api function, will `commit` its changes to an internal buffer. Otherwise,
	/// the modifications will be `discarded`. The modifications will not be applied to the
	/// storage, even on a `commit`.
	fn runtime_api(&self) -> ApiRef<Self::Api>;
}

/// Something that provides information about a runtime api.
#[cfg(feature = "std")]
pub trait RuntimeApiInfo {
	/// The identifier of the runtime api.
	const ID: [u8; 8];
	/// The version of the runtime api.
	const VERSION: u32;
}

/// The number of bytes required to encode a [`RuntimeApiInfo`].
///
/// 8 bytes for `ID` and 4 bytes for a version.
pub const RUNTIME_API_INFO_SIZE: usize = 12;

/// Crude and simple way to serialize the `RuntimeApiInfo` into a bunch of bytes.
pub const fn serialize_runtime_api_info(id: [u8; 8], version: u32) -> [u8; RUNTIME_API_INFO_SIZE] {
	let version = version.to_le_bytes();

	let mut r = [0; RUNTIME_API_INFO_SIZE];
	r[0] = id[0];
	r[1] = id[1];
	r[2] = id[2];
	r[3] = id[3];
	r[4] = id[4];
	r[5] = id[5];
	r[6] = id[6];
	r[7] = id[7];

	r[8] = version[0];
	r[9] = version[1];
	r[10] = version[2];
	r[11] = version[3];
	r
}

/// Deserialize the runtime API info serialized by [`serialize_runtime_api_info`].
pub fn deserialize_runtime_api_info(bytes: [u8; RUNTIME_API_INFO_SIZE]) -> ([u8; 8], u32) {
	let id: [u8; 8] = bytes[0..8]
		.try_into()
		.expect("the source slice size is equal to the dest array length; qed");

	let version = u32::from_le_bytes(
		bytes[8..12]
			.try_into()
			.expect("the source slice size is equal to the array length; qed"),
	);

	(id, version)
}

decl_runtime_apis! {
	/// The `Core` runtime api that every Substrate runtime needs to implement.
	#[core_trait]
	#[api_version(4)]
	pub trait Core {
		/// Returns the version of the runtime.
		fn version() -> RuntimeVersion;
		/// Execute the given block.
		fn execute_block(block: Block);
		/// Initialize a block with the given header.
		#[renamed("initialise_block", 2)]
		fn initialize_block(header: &<Block as BlockT>::Header);
	}

	/// The `Metadata` api trait that returns metadata for the runtime.
	#[api_version(2)]
	pub trait Metadata {
		/// Returns the metadata of a runtime.
		fn metadata() -> OpaqueMetadata;

		/// Returns the metadata at a given version.
		///
		/// If the given `version` isn't supported, this will return `None`.
		/// Use [`Self::metadata_versions`] to find out about supported metadata version of the runtime.
		fn metadata_at_version(version: u32) -> Option<OpaqueMetadata>;

		/// Returns the supported metadata versions.
		///
		/// This can be used to call `metadata_at_version`.
		fn metadata_versions() -> sp_std::vec::Vec<u32>;
	}
}

sp_core::generate_feature_enabled_macro!(std_enabled, feature = "std", $);
sp_core::generate_feature_enabled_macro!(std_disabled, not(feature = "std"), $);<|MERGE_RESOLUTION|>--- conflicted
+++ resolved
@@ -457,30 +457,7 @@
 pub type ProofRecorder<B> = sp_trie::recorder::Recorder<HashingFor<B>>;
 
 #[cfg(feature = "std")]
-<<<<<<< HEAD
 pub type StorageChanges<Block> = sp_state_machine::StorageChanges<HashFor<Block>>;
-=======
-pub type StorageTransactionCache<Block, Backend> = sp_state_machine::StorageTransactionCache<
-	<Backend as StateBackend<HashingFor<Block>>>::Transaction,
-	HashingFor<Block>,
->;
-
-#[cfg(feature = "std")]
-pub type StorageChanges<SBackend, Block> = sp_state_machine::StorageChanges<
-	<SBackend as StateBackend<HashingFor<Block>>>::Transaction,
-	HashingFor<Block>,
->;
-
-/// Extract the state backend type for a type that implements `ProvideRuntimeApi`.
-#[cfg(feature = "std")]
-pub type StateBackendFor<P, Block> =
-	<<P as ProvideRuntimeApi<Block>>::Api as ApiExt<Block>>::StateBackend;
-
-/// Extract the state backend transaction type for a type that implements `ProvideRuntimeApi`.
-#[cfg(feature = "std")]
-pub type TransactionFor<P, Block> =
-	<StateBackendFor<P, Block> as StateBackend<HashingFor<Block>>>::Transaction;
->>>>>>> e53cf32c
 
 /// Something that can be constructed to a runtime api.
 #[cfg(feature = "std")]
@@ -534,12 +511,6 @@
 /// Extends the runtime api implementation with some common functionality.
 #[cfg(feature = "std")]
 pub trait ApiExt<Block: BlockT> {
-<<<<<<< HEAD
-=======
-	/// The state backend that is used to store the block states.
-	type StateBackend: StateBackend<HashingFor<Block>>;
-
->>>>>>> e53cf32c
 	/// Execute the given closure inside a new transaction.
 	///
 	/// Depending on the outcome of the closure, the transaction is committed or rolled-back.
@@ -605,11 +576,7 @@
 
 /// Parameters for [`CallApiAt::call_api_at`].
 #[cfg(feature = "std")]
-<<<<<<< HEAD
 pub struct CallApiAtParams<'a, Block: BlockT> {
-=======
-pub struct CallApiAtParams<'a, Block: BlockT, Backend: StateBackend<HashingFor<Block>>> {
->>>>>>> e53cf32c
 	/// The block id that determines the state that should be setup when calling the function.
 	pub at: Block::Hash,
 	/// The name of the function that should be called.
