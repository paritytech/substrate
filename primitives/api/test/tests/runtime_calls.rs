// This file is part of Substrate.

// Copyright (C) 2019-2021 Parity Technologies (UK) Ltd.
// SPDX-License-Identifier: Apache-2.0

// Licensed under the Apache License, Version 2.0 (the "License");
// you may not use this file except in compliance with the License.
// You may obtain a copy of the License at
//
// 	http://www.apache.org/licenses/LICENSE-2.0
//
// Unless required by applicable law or agreed to in writing, software
// distributed under the License is distributed on an "AS IS" BASIS,
// WITHOUT WARRANTIES OR CONDITIONS OF ANY KIND, either express or implied.
// See the License for the specific language governing permissions and
// limitations under the License.

<<<<<<< HEAD
use sp_api::{ProvideRuntimeApi, Core};
=======
use sp_api::{Core, ProvideRuntimeApi};
use sp_runtime::{
	generic::BlockId,
	traits::{HashFor, Header as HeaderT},
};
use sp_state_machine::{
	create_proof_check_backend, execution_proof_check_on_trie_backend, ExecutionStrategy,
};
>>>>>>> 91061a7d
use substrate_test_runtime_client::{
	prelude::*,
	runtime::{Block, DecodeFails, Header, TestAPI, Transfer},
	DefaultTestClientBuilderExt, TestClientBuilder,
<<<<<<< HEAD
	runtime::{TestAPI, DecodeFails, Transfer, Block, Header},
};
use sp_runtime::{generic::BlockId, traits::{Header as HeaderT, HashFor}};
use sp_state_machine::{
	ExecutionStrategy, create_proof_check_backend,
	execution_proof_check_on_trie_backend,
=======
>>>>>>> 91061a7d
};

use codec::Encode;
use sc_block_builder::BlockBuilderProvider;
use sp_consensus::SelectChain;

fn calling_function_with_strat(strat: ExecutionStrategy) {
	let client = TestClientBuilder::new().set_execution_strategy(strat).build();
	let runtime_api = client.runtime_api();
	let block_id = BlockId::Number(client.chain_info().best_number);

	assert_eq!(runtime_api.benchmark_add_one(&block_id, &1).unwrap(), 2);
}

#[test]
fn calling_native_runtime_function() {
	calling_function_with_strat(ExecutionStrategy::NativeWhenPossible);
}

#[test]
fn calling_wasm_runtime_function() {
	calling_function_with_strat(ExecutionStrategy::AlwaysWasm);
}

#[test]
#[should_panic(expected = "FailedToConvertParameter { function: \"fail_convert_parameter\"")]
fn calling_native_runtime_function_with_non_decodable_parameter() {
	let client = TestClientBuilder::new()
		.set_execution_strategy(ExecutionStrategy::NativeWhenPossible)
		.build();
	let runtime_api = client.runtime_api();
	let block_id = BlockId::Number(client.chain_info().best_number);
	runtime_api.fail_convert_parameter(&block_id, DecodeFails::new()).unwrap();
}

#[test]
#[should_panic(expected = "FailedToConvertReturnValue { function: \"fail_convert_return_value\"")]
fn calling_native_runtime_function_with_non_decodable_return_value() {
	let client = TestClientBuilder::new()
		.set_execution_strategy(ExecutionStrategy::NativeWhenPossible)
		.build();
	let runtime_api = client.runtime_api();
	let block_id = BlockId::Number(client.chain_info().best_number);
	runtime_api.fail_convert_return_value(&block_id).unwrap();
}

#[test]
fn calling_native_runtime_signature_changed_function() {
	let client = TestClientBuilder::new()
		.set_execution_strategy(ExecutionStrategy::NativeWhenPossible)
		.build();
	let runtime_api = client.runtime_api();
	let block_id = BlockId::Number(client.chain_info().best_number);

	assert_eq!(runtime_api.function_signature_changed(&block_id).unwrap(), 1);
}

#[test]
fn calling_wasm_runtime_signature_changed_old_function() {
	let client = TestClientBuilder::new()
		.set_execution_strategy(ExecutionStrategy::AlwaysWasm)
		.build();
	let runtime_api = client.runtime_api();
	let block_id = BlockId::Number(client.chain_info().best_number);

	#[allow(deprecated)]
	let res = runtime_api.function_signature_changed_before_version_2(&block_id).unwrap();
	assert_eq!(&res, &[1, 2]);
}

#[test]
fn calling_with_both_strategy_and_fail_on_wasm_should_return_error() {
	let client = TestClientBuilder::new().set_execution_strategy(ExecutionStrategy::Both).build();
	let runtime_api = client.runtime_api();
	let block_id = BlockId::Number(client.chain_info().best_number);
	assert!(runtime_api.fail_on_wasm(&block_id).is_err());
}

#[test]
fn calling_with_both_strategy_and_fail_on_native_should_work() {
	let client = TestClientBuilder::new().set_execution_strategy(ExecutionStrategy::Both).build();
	let runtime_api = client.runtime_api();
	let block_id = BlockId::Number(client.chain_info().best_number);
	assert_eq!(runtime_api.fail_on_native(&block_id).unwrap(), 1);
}

#[test]
fn calling_with_native_else_wasm_and_fail_on_wasm_should_work() {
	let client = TestClientBuilder::new()
		.set_execution_strategy(ExecutionStrategy::NativeElseWasm)
		.build();
	let runtime_api = client.runtime_api();
	let block_id = BlockId::Number(client.chain_info().best_number);
	assert_eq!(runtime_api.fail_on_wasm(&block_id).unwrap(), 1);
}

#[test]
fn calling_with_native_else_wasm_and_fail_on_native_should_work() {
	let client = TestClientBuilder::new()
		.set_execution_strategy(ExecutionStrategy::NativeElseWasm)
		.build();
	let runtime_api = client.runtime_api();
	let block_id = BlockId::Number(client.chain_info().best_number);
	assert_eq!(runtime_api.fail_on_native(&block_id).unwrap(), 1);
}

#[test]
fn use_trie_function() {
	let client = TestClientBuilder::new()
		.set_execution_strategy(ExecutionStrategy::AlwaysWasm)
		.build();
	let runtime_api = client.runtime_api();
	let block_id = BlockId::Number(client.chain_info().best_number);
	assert_eq!(runtime_api.use_trie(&block_id).unwrap(), 2);
}

#[test]
fn initialize_block_works() {
	let client = TestClientBuilder::new().set_execution_strategy(ExecutionStrategy::Both).build();
	let runtime_api = client.runtime_api();
	let block_id = BlockId::Number(client.chain_info().best_number);
<<<<<<< HEAD
	runtime_api.initialize_block(
		&block_id,
		&Header::new(1, Default::default(), Default::default(), Default::default(), Default::default()),
	).unwrap();
=======
	runtime_api
		.initialize_block(
			&block_id,
			&Header::new(
				1,
				Default::default(),
				Default::default(),
				Default::default(),
				Default::default(),
			),
		)
		.unwrap();
>>>>>>> 91061a7d
	assert_eq!(runtime_api.get_block_number(&block_id).unwrap(), 1);
}

#[test]
fn record_proof_works() {
	let (client, longest_chain) = TestClientBuilder::new()
		.set_execution_strategy(ExecutionStrategy::Both)
		.build_with_longest_chain();

	let block_id = BlockId::Number(client.chain_info().best_number);
	let storage_root = futures::executor::block_on(longest_chain.best_chain())
		.unwrap()
		.state_root()
		.clone();

	let runtime_code = sp_core::traits::RuntimeCode {
		code_fetcher: &sp_core::traits::WrappedRuntimeCode(
			client.code_at(&block_id).unwrap().into(),
		),
		hash: vec![1],
		heap_pages: None,
	};

	let transaction = Transfer {
		amount: 1000,
		nonce: 0,
		from: AccountKeyring::Alice.into(),
		to: Default::default(),
	}
	.into_signed_tx();

	// Build the block and record proof
	let mut builder = client
		.new_block_at(&block_id, Default::default(), true)
		.expect("Creates block builder");
	builder.push(transaction.clone()).unwrap();
	let (block, _, proof) = builder.build().expect("Bake block").into_inner();

	let backend = create_proof_check_backend::<HashFor<Block>>(
		storage_root,
		proof.expect("Proof was generated"),
	)
	.expect("Creates proof backend.");

	// Use the proof backend to execute `execute_block`.
	let mut overlay = Default::default();
	let executor = NativeExecutor::<LocalExecutor>::new(WasmExecutionMethod::Interpreted, None, 8);
	execution_proof_check_on_trie_backend::<_, u64, _, _>(
		&backend,
		&mut overlay,
		&executor,
		sp_core::testing::TaskExecutor::new(),
		"Core_execute_block",
		&block.encode(),
		&runtime_code,
	)
	.expect("Executes block while using the proof backend");
}

#[test]
fn call_runtime_api_with_multiple_arguments() {
	let client = TestClientBuilder::new().set_execution_strategy(ExecutionStrategy::Both).build();

	let data = vec![1, 2, 4, 5, 6, 7, 8, 8, 10, 12];
	let block_id = BlockId::Number(client.chain_info().best_number);
	client
		.runtime_api()
		.test_multiple_arguments(&block_id, data.clone(), data.clone(), data.len() as u32)
		.unwrap();
}

#[test]
fn disable_logging_works() {
	if std::env::var("RUN_TEST").is_ok() {
		sp_tracing::try_init_simple();

		let mut builder =
			TestClientBuilder::new().set_execution_strategy(ExecutionStrategy::AlwaysWasm);
		builder.genesis_init_mut().set_wasm_code(
			substrate_test_runtime_client::runtime::wasm_binary_logging_disabled_unwrap().to_vec(),
		);

		let client = builder.build();
		let runtime_api = client.runtime_api();
		let block_id = BlockId::Number(0);
		runtime_api.do_trace_log(&block_id).expect("Logging should not fail");
		log::error!("Logging from native works");
	} else {
		let executable = std::env::current_exe().unwrap();
		let output = std::process::Command::new(executable)
			.env("RUN_TEST", "1")
			.env("RUST_LOG", "info")
			.args(&["--nocapture", "disable_logging_works"])
			.output()
			.unwrap();

		let output = dbg!(String::from_utf8(output.stderr).unwrap());
		assert!(!output.contains("Hey I'm runtime"));
		assert!(output.contains("Logging from native works"));
	}
}<|MERGE_RESOLUTION|>--- conflicted
+++ resolved
@@ -15,9 +15,6 @@
 // See the License for the specific language governing permissions and
 // limitations under the License.
 
-<<<<<<< HEAD
-use sp_api::{ProvideRuntimeApi, Core};
-=======
 use sp_api::{Core, ProvideRuntimeApi};
 use sp_runtime::{
 	generic::BlockId,
@@ -26,20 +23,10 @@
 use sp_state_machine::{
 	create_proof_check_backend, execution_proof_check_on_trie_backend, ExecutionStrategy,
 };
->>>>>>> 91061a7d
 use substrate_test_runtime_client::{
 	prelude::*,
 	runtime::{Block, DecodeFails, Header, TestAPI, Transfer},
 	DefaultTestClientBuilderExt, TestClientBuilder,
-<<<<<<< HEAD
-	runtime::{TestAPI, DecodeFails, Transfer, Block, Header},
-};
-use sp_runtime::{generic::BlockId, traits::{Header as HeaderT, HashFor}};
-use sp_state_machine::{
-	ExecutionStrategy, create_proof_check_backend,
-	execution_proof_check_on_trie_backend,
-=======
->>>>>>> 91061a7d
 };
 
 use codec::Encode;
@@ -161,12 +148,6 @@
 	let client = TestClientBuilder::new().set_execution_strategy(ExecutionStrategy::Both).build();
 	let runtime_api = client.runtime_api();
 	let block_id = BlockId::Number(client.chain_info().best_number);
-<<<<<<< HEAD
-	runtime_api.initialize_block(
-		&block_id,
-		&Header::new(1, Default::default(), Default::default(), Default::default(), Default::default()),
-	).unwrap();
-=======
 	runtime_api
 		.initialize_block(
 			&block_id,
@@ -179,7 +160,6 @@
 			),
 		)
 		.unwrap();
->>>>>>> 91061a7d
 	assert_eq!(runtime_api.get_block_number(&block_id).unwrap(), 1);
 }
 
