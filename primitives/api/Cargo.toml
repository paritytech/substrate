[package]
name = "sp-api"
version = "4.0.0-dev"
authors = ["Parity Technologies <admin@parity.io>"]
edition = "2021"
license = "Apache-2.0"
homepage = "https://substrate.io"
repository = "https://github.com/paritytech/substrate/"
description = "Substrate runtime api primitives"
readme = "README.md"

[package.metadata.docs.rs]
targets = ["x86_64-unknown-linux-gnu"]

[dependencies]
codec = { package = "parity-scale-codec", version = "3.2.2", default-features = false }
sp-api-proc-macro = { version = "4.0.0-dev", path = "proc-macro" }
<<<<<<< HEAD
sp-core = { version = "7.0.0", default-features = false, path = "../core" }
sp-externalities = { version = "0.13.0", optional = true, path = "../externalities" }
sp-std = { version = "5.0.0", default-features = false, path = "../std" }
sp-runtime = { version = "7.0.0", default-features = false, path = "../runtime" }
sp-version = { version = "5.0.0", default-features = false, path = "../version" }
sp-state-machine = { version = "0.13.0", default-features = false, optional = true, path = "../state-machine" }
sp-trie = { version = "7.0.0", default-features = false, optional = true, path = "../trie" }
=======
sp-core = { version = "21.0.0", default-features = false, path = "../core" }
sp-std = { version = "8.0.0", default-features = false, path = "../std" }
sp-runtime = { version = "24.0.0", default-features = false, path = "../runtime" }
sp-version = { version = "22.0.0", default-features = false, path = "../version" }
sp-state-machine = { version = "0.28.0", default-features = false, optional = true, path = "../state-machine" }
sp-trie = { version = "22.0.0", default-features = false, optional = true, path = "../trie" }
>>>>>>> f4d19a3d
hash-db = { version = "0.16.0", optional = true }
thiserror = { version = "1.0.30", optional = true }
scale-info = { version = "2.1.1", default-features = false, features = ["derive"] }
sp-metadata-ir = { version = "0.1.0", default-features = false, path = "../metadata-ir" }
log = { version = "0.4.17", default-features = false }

[dev-dependencies]
sp-test-primitives = { version = "2.0.0", path = "../test-primitives" }

[features]
default = ["std"]
std = [
	"codec/std",
	"sp-core/std",
	"sp-externalities",
	"sp-std/std",
	"sp-runtime/std",
	"sp-state-machine/std",
	"sp-trie/std",
	"sp-version/std",
	"hash-db",
	"thiserror",
	"log/std",
	"scale-info/std",
	"sp-metadata-ir/std",
]
# Special feature to disable logging completly.
#
# By default `sp-api` initializes the `RuntimeLogger` for each runtime api function. However,
# logging functionality increases the code size. It is recommended to enable this feature when
# building a runtime for registering it on chain.
#
# This sets the max logging level to `off` for `log`.
disable-logging = ["log/max_level_off"]
# Do not report the documentation in the metadata.
no-metadata-docs = ["sp-api-proc-macro/no-metadata-docs"]<|MERGE_RESOLUTION|>--- conflicted
+++ resolved
@@ -15,22 +15,12 @@
 [dependencies]
 codec = { package = "parity-scale-codec", version = "3.2.2", default-features = false }
 sp-api-proc-macro = { version = "4.0.0-dev", path = "proc-macro" }
-<<<<<<< HEAD
-sp-core = { version = "7.0.0", default-features = false, path = "../core" }
-sp-externalities = { version = "0.13.0", optional = true, path = "../externalities" }
-sp-std = { version = "5.0.0", default-features = false, path = "../std" }
-sp-runtime = { version = "7.0.0", default-features = false, path = "../runtime" }
-sp-version = { version = "5.0.0", default-features = false, path = "../version" }
-sp-state-machine = { version = "0.13.0", default-features = false, optional = true, path = "../state-machine" }
-sp-trie = { version = "7.0.0", default-features = false, optional = true, path = "../trie" }
-=======
 sp-core = { version = "21.0.0", default-features = false, path = "../core" }
 sp-std = { version = "8.0.0", default-features = false, path = "../std" }
 sp-runtime = { version = "24.0.0", default-features = false, path = "../runtime" }
 sp-version = { version = "22.0.0", default-features = false, path = "../version" }
 sp-state-machine = { version = "0.28.0", default-features = false, optional = true, path = "../state-machine" }
 sp-trie = { version = "22.0.0", default-features = false, optional = true, path = "../trie" }
->>>>>>> f4d19a3d
 hash-db = { version = "0.16.0", optional = true }
 thiserror = { version = "1.0.30", optional = true }
 scale-info = { version = "2.1.1", default-features = false, features = ["derive"] }
