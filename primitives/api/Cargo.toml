--- conflicted
+++ resolved
@@ -11,12 +11,8 @@
 sp-std = { version = "2.0.0", default-features = false, path = "../std" }
 sp-runtime = { version = "2.0.0", default-features = false, path = "../runtime" }
 sp-version = { version = "2.0.0", default-features = false, path = "../version" }
-<<<<<<< HEAD
 sp-state-machine = { version = "0.8", optional = true, path = "../../primitives/state-machine" }
-=======
-sp-state-machine = { version = "2.0.0", optional = true, path = "../../primitives/state-machine" }
 hash-db = { version = "0.15.2", optional = true }
->>>>>>> d63ff7b9
 
 [dev-dependencies]
 sp-test-primitives = { version = "2.0.0", path = "../test-primitives" }
