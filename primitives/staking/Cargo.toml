--- conflicted
+++ resolved
@@ -13,11 +13,7 @@
 targets = ["x86_64-unknown-linux-gnu"]
 
 [dependencies]
-<<<<<<< HEAD
-serde = { version = "1.0.136", default-features = false, features = ["derive", "alloc"], optional = true }
-=======
-serde = { version = "1.0.163", optional = true }
->>>>>>> b7c8bf7a
+serde = { version = "1.0.163", default-features = false, features = ["derive", "alloc"], optional = true }
 codec = { package = "parity-scale-codec", version = "3.2.2", default-features = false, features = ["derive"] }
 scale-info = { version = "2.5.0", default-features = false, features = ["derive"] }
 sp-core = { version = "21.0.0", default-features = false, path = "../core" }
