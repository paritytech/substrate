--- conflicted
+++ resolved
@@ -20,18 +20,11 @@
 //! A crate which contains primitives that are useful for implementation that uses staking
 //! approaches in general. Definitions related to sessions, slashing, etc go here.
 
-<<<<<<< HEAD
 use crate::currency_to_vote::CurrencyToVote;
 use codec::{FullCodec, MaxEncodedLen};
 use scale_info::TypeInfo;
-use sp_runtime::{DispatchError, DispatchResult, Saturating};
+use sp_runtime::{DispatchError, DispatchResult, RuntimeDebug, Saturating};
 use sp_std::{collections::btree_map::BTreeMap, ops::Sub, vec::Vec};
-=======
-use scale_info::TypeInfo;
-use sp_core::RuntimeDebug;
-use sp_runtime::{DispatchError, DispatchResult};
-use sp_std::{collections::btree_map::BTreeMap, vec::Vec};
->>>>>>> 71d749c7
 
 pub mod offence;
 
@@ -81,12 +74,8 @@
 
 /// A struct that reflects stake that an account has in the staking system. Provides a set of
 /// methods to operate on it's properties. Aimed at making `StakingInterface` more concise.
-<<<<<<< HEAD
 #[derive(Default, Clone, Debug, Eq, PartialEq)]
-pub struct Stake<AccountId, Balance> {
-=======
 pub struct Stake<Balance> {
->>>>>>> 71d749c7
 	/// The total stake that `stash` has in the staking system. This includes the
 	/// `active` stake, and any funds currently in the process of unbonding via
 	/// [`StakingInterface::unbond`].
@@ -100,7 +89,6 @@
 	/// The total amount of the stash's balance that will be at stake in any forthcoming
 	/// rounds.
 	pub active: Balance,
-<<<<<<< HEAD
 }
 
 /// A generic staking event listener.
@@ -114,7 +102,7 @@
 	///
 	/// This is effectively any changes to the bond amount, such as bonding more funds, and
 	/// unbonding.
-	fn on_stake_update(who: &AccountId, prev_stake: Option<Stake<AccountId, Balance>>);
+	fn on_stake_update(who: &AccountId, prev_stake: Option<Stake<Balance>>);
 
 	/// Fired when someone sets their intention to nominate.
 	fn on_nominator_add(who: &AccountId);
@@ -144,8 +132,6 @@
 
 	/// fired when someone is fully unstaked.
 	fn on_unstake(who: &AccountId); // -> basically `kill_stash`
-=======
->>>>>>> 71d749c7
 }
 
 /// A generic representation of a staking implementation.
@@ -195,14 +181,8 @@
 	/// This should be the latest planned era that the staking system knows about.
 	fn current_era() -> EraIndex;
 
-<<<<<<< HEAD
-	/// Returns the stake of `who`.
-	fn stake(who: &Self::AccountId)
-		-> Result<Stake<Self::AccountId, Self::Balance>, DispatchError>;
-=======
 	/// Returns the [`Stake`] of `who`.
 	fn stake(who: &Self::AccountId) -> Result<Stake<Self::Balance>, DispatchError>;
->>>>>>> 71d749c7
 
 	/// Total stake of a staker, `Err` if not a staker.
 	fn total_stake(who: &Self::AccountId) -> Result<Self::Balance, DispatchError> {
@@ -270,25 +250,19 @@
 	/// Checks whether an account `staker` has been exposed in an era.
 	fn is_exposed_in_era(who: &Self::AccountId, era: &EraIndex) -> bool;
 
-<<<<<<< HEAD
 	/// Checks whether or not this is a validator account.
 	fn is_validator(who: &Self::AccountId) -> bool;
 
-	/// Get the nominations of a stash, if they are a nominator, `None` otherwise.
-	fn nominations(who: &Self::AccountId) -> Option<Vec<Self::AccountId>>;
-=======
 	/// Return the status of the given staker, `None` if not staked at all.
 	fn status(who: &Self::AccountId) -> Result<StakerStatus<Self::AccountId>, DispatchError>;
 
 	/// Get the nominations of a stash, if they are a nominator, `None` otherwise.
-	#[cfg(feature = "runtime-benchmarks")]
 	fn nominations(who: &Self::AccountId) -> Option<Vec<Self::AccountId>> {
 		match Self::status(who) {
 			Ok(StakerStatus::Nominator(t)) => Some(t),
 			_ => None,
 		}
 	}
->>>>>>> 71d749c7
 
 	#[cfg(feature = "runtime-benchmarks")]
 	fn add_era_stakers(
