--- conflicted
+++ resolved
@@ -29,12 +29,8 @@
 sp-tracing = { version = "4.0.0", default-features = false, path = "../tracing" }
 log = { version = "0.4.8", optional = true }
 futures = { version = "0.3.1", features = ["thread-pool"], optional = true }
-<<<<<<< HEAD
-parking_lot = { version = "0.11.2", optional = true }
+parking_lot = { version = "0.12.0", optional = true }
 secp256k1 = { version = "0.21.2", features = ["recovery", "global-context"], optional = true }
-=======
-parking_lot = { version = "0.12.0", optional = true }
->>>>>>> 970ee803
 tracing = { version = "0.1.29", default-features = false }
 tracing-core = { version = "0.1.17", default-features = false}
 
