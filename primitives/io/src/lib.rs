--- conflicted
+++ resolved
@@ -1628,10 +1628,6 @@
 #[no_mangle]
 pub fn panic(info: &core::panic::PanicInfo) -> ! {
 	let message = sp_std::alloc::format!("{}", info);
-<<<<<<< HEAD
-	logging::log(LogLevel::Error, "runtime", message.as_bytes());
-	unsafe { core::arch::wasm32::unreachable() };
-=======
 	#[cfg(feature = "improved_panic_error_reporting")]
 	{
 		panic_handler::abort_on_panic(&message);
@@ -1641,7 +1637,6 @@
 		logging::log(LogLevel::Error, "runtime", message.as_bytes());
 		core::arch::wasm32::unreachable();
 	}
->>>>>>> 22d40c76
 }
 
 /// A default OOM handler for WASM environment.
