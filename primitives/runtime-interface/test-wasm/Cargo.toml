[package]
name = "sp-runtime-interface-test-wasm"
version = "2.0.0"
authors = ["Parity Technologies <admin@parity.io>"]
edition = "2018"
build = "build.rs"

[dependencies]
runtime-interface = { package = "sp-runtime-interface", path = "../", default-features = false }
<<<<<<< HEAD
rstd = { package = "sp-std", path = "../../sr-std", default-features = false }
sp-io = { path = "../../io", default-features = false }
=======
sp-std = { path = "../../std", default-features = false }
runtime-io = { package = "sp-io", path = "../../sr-io", default-features = false }
>>>>>>> f588aa53
primitives = { package = "sp-core", path = "../../core", default-features = false }

[build-dependencies]
wasm-builder-runner = { package = "substrate-wasm-builder-runner", version = "1.0.3", path = "../../../client/utils/wasm-builder-runner" }

[features]
default = [ "std" ]
<<<<<<< HEAD
std = [ "runtime-interface/std", "rstd/std", "primitives/std", "sp-io/std" ]
=======
std = [ "runtime-interface/std", "sp-std/std", "primitives/std", "runtime-io/std" ]
>>>>>>> f588aa53
<|MERGE_RESOLUTION|>--- conflicted
+++ resolved
@@ -7,13 +7,8 @@
 
 [dependencies]
 runtime-interface = { package = "sp-runtime-interface", path = "../", default-features = false }
-<<<<<<< HEAD
-rstd = { package = "sp-std", path = "../../sr-std", default-features = false }
 sp-io = { path = "../../io", default-features = false }
-=======
 sp-std = { path = "../../std", default-features = false }
-runtime-io = { package = "sp-io", path = "../../sr-io", default-features = false }
->>>>>>> f588aa53
 primitives = { package = "sp-core", path = "../../core", default-features = false }
 
 [build-dependencies]
@@ -21,8 +16,4 @@
 
 [features]
 default = [ "std" ]
-<<<<<<< HEAD
-std = [ "runtime-interface/std", "rstd/std", "primitives/std", "sp-io/std" ]
-=======
-std = [ "runtime-interface/std", "sp-std/std", "primitives/std", "runtime-io/std" ]
->>>>>>> f588aa53
+std = [ "runtime-interface/std", "sp-std/std", "primitives/std", "sp-io/std" ]