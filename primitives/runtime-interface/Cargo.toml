--- conflicted
+++ resolved
@@ -21,13 +21,8 @@
 sp-externalities = { version = "0.10.0-dev", optional = true, path = "../externalities" }
 codec = { package = "parity-scale-codec", version = "2.0.0", default-features = false }
 static_assertions = "1.0.0"
-<<<<<<< HEAD
-primitive-types = { version = "0.9.0", default-features = false }
+primitive-types = { version = "0.10.0", default-features = false }
 sp-storage = { version = "4.0.0-dev", default-features = false, path = "../storage" }
-=======
-primitive-types = { version = "0.10.0", default-features = false }
-sp-storage = { version = "3.0.0", default-features = false, path = "../storage" }
->>>>>>> fdfb8b30
 impl-trait-for-tuples = "0.2.1"
 
 [dev-dependencies]
