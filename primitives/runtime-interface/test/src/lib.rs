// This file is part of Substrate.

// Copyright (C) 2019-2021 Parity Technologies (UK) Ltd.
// SPDX-License-Identifier: Apache-2.0

// Licensed under the Apache License, Version 2.0 (the "License");
// you may not use this file except in compliance with the License.
// You may obtain a copy of the License at
//
// 	http://www.apache.org/licenses/LICENSE-2.0
//
// Unless required by applicable law or agreed to in writing, software
// distributed under the License is distributed on an "AS IS" BASIS,
// WITHOUT WARRANTIES OR CONDITIONS OF ANY KIND, either express or implied.
// See the License for the specific language governing permissions and
// limitations under the License.

//! Integration tests for runtime interface primitives
#![cfg(test)]

use sp_runtime_interface::*;

use sp_runtime_interface_test_wasm::{test_api::HostFunctions, wasm_binary_unwrap};
use sp_runtime_interface_test_wasm_deprecated::wasm_binary_unwrap as wasm_binary_deprecated_unwrap;

use sc_executor_common::runtime_blob::RuntimeBlob;
use sp_wasm_interface::{ExtendedHostFunctions, HostFunctions as HostFunctionsT};

use std::{
	collections::HashSet,
	sync::{Arc, Mutex},
};

type TestExternalities = sp_state_machine::TestExternalities<sp_runtime::traits::BlakeTwo256>;

fn call_wasm_method_with_result<HF: HostFunctionsT>(
	binary: &[u8],
	method: &str,
) -> Result<TestExternalities, String> {
	let mut ext = TestExternalities::default();
	let mut ext_ext = ext.ext();
<<<<<<< HEAD

	let executor = sc_executor::WasmExecutor::<
		ExtendedHostFunctions<sp_io::SubstrateHostFunctions, HF>,
	>::new(sc_executor::WasmExecutionMethod::Interpreted, Some(8), 8, None);

=======
	let mut host_functions = HF::host_functions();
	host_functions.extend(sp_io::SubstrateHostFunctions::host_functions());

	let executor = sc_executor::WasmExecutor::new(
		sc_executor::WasmExecutionMethod::Interpreted,
		Some(8),
		host_functions,
		8,
		None,
		2,
	);
>>>>>>> a634b44f
	executor
		.uncached_call(
			RuntimeBlob::uncompress_if_needed(binary).expect("Failed to parse binary"),
			&mut ext_ext,
			false,
			method,
			&[],
		)
		.map_err(|e| format!("Failed to execute `{}`: {}", method, e))?;
	Ok(ext)
}

fn call_wasm_method<HF: HostFunctionsT>(binary: &[u8], method: &str) -> TestExternalities {
	call_wasm_method_with_result::<HF>(binary, method).unwrap()
}

#[test]
fn test_return_data() {
	call_wasm_method::<HostFunctions>(&wasm_binary_unwrap()[..], "test_return_data");
}

#[test]
fn test_return_option_data() {
	call_wasm_method::<HostFunctions>(&wasm_binary_unwrap()[..], "test_return_option_data");
}

#[test]
fn test_set_storage() {
	let mut ext = call_wasm_method::<HostFunctions>(&wasm_binary_unwrap()[..], "test_set_storage");

	let expected = "world";
	assert_eq!(expected.as_bytes(), &ext.ext().storage("hello".as_bytes()).unwrap()[..]);
}

#[test]
fn test_return_value_into_mutable_reference() {
	call_wasm_method::<HostFunctions>(
		&wasm_binary_unwrap()[..],
		"test_return_value_into_mutable_reference",
	);
}

#[test]
fn test_get_and_return_array() {
	call_wasm_method::<HostFunctions>(&wasm_binary_unwrap()[..], "test_get_and_return_array");
}

#[test]
fn test_array_as_mutable_reference() {
	call_wasm_method::<HostFunctions>(&wasm_binary_unwrap()[..], "test_array_as_mutable_reference");
}

#[test]
fn test_return_input_public_key() {
	call_wasm_method::<HostFunctions>(&wasm_binary_unwrap()[..], "test_return_input_public_key");
}

#[test]
fn host_function_not_found() {
	let err = call_wasm_method_with_result::<()>(&wasm_binary_unwrap()[..], "test_return_data")
		.unwrap_err();

	assert!(err.contains("Instantiation: Export "));
	assert!(err.contains(" not found"));
}

#[test]
#[should_panic(expected = "Invalid utf8 data provided")]
fn test_invalid_utf8_data_should_return_an_error() {
	call_wasm_method::<HostFunctions>(
		&wasm_binary_unwrap()[..],
		"test_invalid_utf8_data_should_return_an_error",
	);
}

#[test]
fn test_overwrite_native_function_implementation() {
	call_wasm_method::<HostFunctions>(
		&wasm_binary_unwrap()[..],
		"test_overwrite_native_function_implementation",
	);
}

#[test]
fn test_u128_i128_as_parameter_and_return_value() {
	call_wasm_method::<HostFunctions>(
		&wasm_binary_unwrap()[..],
		"test_u128_i128_as_parameter_and_return_value",
	);
}

#[test]
fn test_vec_return_value_memory_is_freed() {
	call_wasm_method::<HostFunctions>(
		&wasm_binary_unwrap()[..],
		"test_vec_return_value_memory_is_freed",
	);
}

#[test]
fn test_encoded_return_value_memory_is_freed() {
	call_wasm_method::<HostFunctions>(
		&wasm_binary_unwrap()[..],
		"test_encoded_return_value_memory_is_freed",
	);
}

#[test]
fn test_array_return_value_memory_is_freed() {
	call_wasm_method::<HostFunctions>(
		&wasm_binary_unwrap()[..],
		"test_array_return_value_memory_is_freed",
	);
}

#[test]
fn test_versionining_with_new_host_works() {
	// We call to the new wasm binary with new host function.
	call_wasm_method::<HostFunctions>(&wasm_binary_unwrap()[..], "test_versionning_works");

	// we call to the old wasm binary with a new host functions
	// old versions of host functions should be called and test should be ok!
	call_wasm_method::<HostFunctions>(
		&wasm_binary_deprecated_unwrap()[..],
		"test_versionning_works",
	);
}

#[test]
fn test_tracing() {
	use std::fmt;
	use tracing::span::Id as SpanId;
	use tracing_core::field::{Field, Visit};

	#[derive(Clone)]
	struct TracingSubscriber(Arc<Mutex<Inner>>);

	struct FieldConsumer(&'static str, Option<String>);
	impl Visit for FieldConsumer {
		fn record_debug(&mut self, field: &Field, value: &dyn fmt::Debug) {
			if field.name() == self.0 {
				self.1 = Some(format!("{:?}", value))
			}
		}
	}

	#[derive(Default)]
	struct Inner {
		spans: HashSet<String>,
	}

	impl tracing::subscriber::Subscriber for TracingSubscriber {
		fn enabled(&self, _: &tracing::Metadata) -> bool {
			true
		}

		fn new_span(&self, span: &tracing::span::Attributes) -> tracing::Id {
			let mut inner = self.0.lock().unwrap();
			let id = SpanId::from_u64((inner.spans.len() + 1) as _);
			let mut f = FieldConsumer("name", None);
			span.record(&mut f);
			inner.spans.insert(f.1.unwrap_or_else(|| span.metadata().name().to_owned()));
			id
		}

		fn record(&self, _: &SpanId, _: &tracing::span::Record) {}

		fn record_follows_from(&self, _: &SpanId, _: &SpanId) {}

		fn event(&self, _: &tracing::Event) {}

		fn enter(&self, _: &SpanId) {}

		fn exit(&self, _: &SpanId) {}
	}

	let subscriber = TracingSubscriber(Default::default());
	let _guard = tracing::subscriber::set_default(subscriber.clone());

	// Call some method to generate a trace
	call_wasm_method::<HostFunctions>(&wasm_binary_unwrap()[..], "test_return_data");

	let inner = subscriber.0.lock().unwrap();
	assert!(inner.spans.contains("return_input_version_1"));
}

#[test]
fn test_return_input_as_tuple() {
	call_wasm_method::<HostFunctions>(&wasm_binary_unwrap()[..], "test_return_input_as_tuple");
}<|MERGE_RESOLUTION|>--- conflicted
+++ resolved
@@ -39,25 +39,11 @@
 ) -> Result<TestExternalities, String> {
 	let mut ext = TestExternalities::default();
 	let mut ext_ext = ext.ext();
-<<<<<<< HEAD
 
 	let executor = sc_executor::WasmExecutor::<
 		ExtendedHostFunctions<sp_io::SubstrateHostFunctions, HF>,
-	>::new(sc_executor::WasmExecutionMethod::Interpreted, Some(8), 8, None);
-
-=======
-	let mut host_functions = HF::host_functions();
-	host_functions.extend(sp_io::SubstrateHostFunctions::host_functions());
-
-	let executor = sc_executor::WasmExecutor::new(
-		sc_executor::WasmExecutionMethod::Interpreted,
-		Some(8),
-		host_functions,
-		8,
-		None,
-		2,
-	);
->>>>>>> a634b44f
+	>::new(sc_executor::WasmExecutionMethod::Interpreted, Some(8), 8, None, 2);
+
 	executor
 		.uncached_call(
 			RuntimeBlob::uncompress_if_needed(binary).expect("Failed to parse binary"),
