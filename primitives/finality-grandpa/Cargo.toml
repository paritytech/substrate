[package]
name = "sp-finality-grandpa"
version = "4.0.0-dev"
authors = ["Parity Technologies <admin@parity.io>"]
edition = "2021"
license = "Apache-2.0"
homepage = "https://substrate.io"
repository = "https://github.com/paritytech/substrate/"
description = "Primitives for GRANDPA integration, suitable for WASM compilation."
documentation = "https://docs.rs/sp-finality-grandpa"
readme = "README.md"

[package.metadata.docs.rs]
targets = ["x86_64-unknown-linux-gnu"]


[dependencies]
codec = { package = "parity-scale-codec", version = "2.0.0", default-features = false, features = ["derive"] }
scale-info = { version = "1.0", default-features = false, features = ["derive"] }
grandpa = { package = "finality-grandpa", version = "0.14.1", default-features = false, features = ["derive-codec"] }
log = { version = "0.4.8", optional = true }
serde = { version = "1.0.126", optional = true, features = ["derive"] }
sp-api = { version = "4.0.0-dev", default-features = false, path = "../api" }
<<<<<<< HEAD
sp-application-crypto = { version = "4.0.0", default-features = false, path = "../application-crypto" }
sp-core = { version = "4.0.0", default-features = false, path = "../core" }
sp-keystore = { version = "0.10.0", default-features = false, path = "../keystore", optional = true }
sp-runtime = { version = "4.0.0", default-features = false, path = "../runtime" }
=======
sp-application-crypto = { version = "4.0.0-dev", default-features = false, path = "../application-crypto" }
sp-core = { version = "4.1.0-dev", default-features = false, path = "../core" }
sp-keystore = { version = "0.10.0-dev", default-features = false, path = "../keystore", optional = true }
sp-runtime = { version = "4.0.0-dev", default-features = false, path = "../runtime" }
>>>>>>> b9cafba3
sp-std = { version = "4.0.0", default-features = false, path = "../std" }

[features]
default = ["std"]
std = [
	"log",
	"serde",
	"codec/std",
	"scale-info/std",
	"grandpa/std",
	"sp-api/std",
	"sp-application-crypto/std",
	"sp-core/std",
	"sp-keystore",
	"sp-runtime/std",
	"sp-std/std",
]<|MERGE_RESOLUTION|>--- conflicted
+++ resolved
@@ -21,17 +21,10 @@
 log = { version = "0.4.8", optional = true }
 serde = { version = "1.0.126", optional = true, features = ["derive"] }
 sp-api = { version = "4.0.0-dev", default-features = false, path = "../api" }
-<<<<<<< HEAD
 sp-application-crypto = { version = "4.0.0", default-features = false, path = "../application-crypto" }
-sp-core = { version = "4.0.0", default-features = false, path = "../core" }
+sp-core = { version = "4.1.0-dev", default-features = false, path = "../core" }
 sp-keystore = { version = "0.10.0", default-features = false, path = "../keystore", optional = true }
 sp-runtime = { version = "4.0.0", default-features = false, path = "../runtime" }
-=======
-sp-application-crypto = { version = "4.0.0-dev", default-features = false, path = "../application-crypto" }
-sp-core = { version = "4.1.0-dev", default-features = false, path = "../core" }
-sp-keystore = { version = "0.10.0-dev", default-features = false, path = "../keystore", optional = true }
-sp-runtime = { version = "4.0.0-dev", default-features = false, path = "../runtime" }
->>>>>>> b9cafba3
 sp-std = { version = "4.0.0", default-features = false, path = "../std" }
 
 [features]
