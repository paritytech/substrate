[package]
name = "sp-version-proc-macro"
version = "4.0.0-dev"
authors = ["Parity Technologies <admin@parity.io>"]
edition = "2018"
license = "Apache-2.0"
homepage = "https://substrate.dev"
repository = "https://github.com/paritytech/substrate/"
description = "Macro for defining a runtime version."
documentation = "https://docs.rs/sp-api-proc-macro"

[package.metadata.docs.rs]
targets = ["x86_64-unknown-linux-gnu"]

[lib]
proc-macro = true

[dependencies]
quote = "1.0.3"
syn = { version = "1.0.58", features = ["full", "fold", "extra-traits", "visit"] }
<<<<<<< HEAD
proc-macro2 = "1.0.6"
=======
proc-macro2 = "1.0.28"
proc-macro-crate = "1.0.0"
>>>>>>> 9f7ce37d
codec = { package = "parity-scale-codec", version = "2.0.0", features = [ "derive" ] }

[dev-dependencies]
sp-version = { version = "4.0.0-dev", path = ".." }<|MERGE_RESOLUTION|>--- conflicted
+++ resolved
@@ -18,12 +18,7 @@
 [dependencies]
 quote = "1.0.3"
 syn = { version = "1.0.58", features = ["full", "fold", "extra-traits", "visit"] }
-<<<<<<< HEAD
-proc-macro2 = "1.0.6"
-=======
 proc-macro2 = "1.0.28"
-proc-macro-crate = "1.0.0"
->>>>>>> 9f7ce37d
 codec = { package = "parity-scale-codec", version = "2.0.0", features = [ "derive" ] }
 
 [dev-dependencies]
