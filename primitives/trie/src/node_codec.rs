--- conflicted
+++ resolved
@@ -175,11 +175,7 @@
 where
 	H: Hasher,
 {
-<<<<<<< HEAD
-	const OFFSET_CONTAINS_HASH: usize = 1;
-=======
 	const OFFSET_IF_CONTAINS_HASH: usize = 1;
->>>>>>> c09ee878
 	type Error = Error;
 	type HashOut = H::Out;
 
