--- conflicted
+++ resolved
@@ -35,15 +35,6 @@
 	trie_nodes: Vec<Vec<u8>>,
 }
 
-<<<<<<< HEAD
-/// Storage proof in compact form.
-#[derive(Debug, Clone, Encode, Decode, TypeInfo)]
-pub struct CompactProof {
-	pub encoded_nodes: Vec<Vec<u8>>,
-}
-
-=======
->>>>>>> c6aa3209
 impl StorageProof {
 	/// Constructs a storage proof from a subset of encoded trie nodes in a storage backend.
 	pub fn new(trie_nodes: Vec<Vec<u8>>) -> Self {
