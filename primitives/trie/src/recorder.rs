--- conflicted
+++ resolved
@@ -109,11 +109,9 @@
 	/// Returns the [`StorageProof`].
 	pub fn to_storage_proof(&self) -> StorageProof {
 		let recorder = self.inner.lock();
-<<<<<<< HEAD
+
 		StorageProof::new(recorder.accessed_nodes.values().map(|v| v.clone()))
-=======
-		StorageProof::new(recorder.accessed_nodes.values().cloned())
->>>>>>> c7a86c24
+
 	}
 
 	/// Returns the estimated encoded size of the proof.
