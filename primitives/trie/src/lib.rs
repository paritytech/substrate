--- conflicted
+++ resolved
@@ -987,7 +987,6 @@
 	}
 
 	#[test]
-<<<<<<< HEAD
 	fn big_key() {
 		let check = |keysize: usize| {
 			let mut memdb = PrefixedMemoryDB::<Blake2Hasher>::default();
@@ -1000,7 +999,8 @@
 		};
 		check(u16::MAX as usize / 2); // old limit
 		check(u16::MAX as usize / 2 + 1); // value over old limit still works
-=======
+  }
+
 	fn node_with_no_children_fail_decoding() {
 		let branch = NodeCodec::<Blake2Hasher>::branch_node_nibbled(
 			b"some_partial".iter().copied(),
@@ -1009,6 +1009,5 @@
 			Some(trie_db::node::Value::Inline(b"value"[..].into())),
 		);
 		assert!(NodeCodec::<Blake2Hasher>::decode(branch.as_slice()).is_err());
->>>>>>> cafbb668
 	}
 }