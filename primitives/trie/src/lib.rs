// This file is part of Substrate.

// Copyright (C) 2015-2022 Parity Technologies (UK) Ltd.
// SPDX-License-Identifier: Apache-2.0

// Licensed under the Apache License, Version 2.0 (the "License");
// you may not use this file except in compliance with the License.
// You may obtain a copy of the License at
//
// 	http://www.apache.org/licenses/LICENSE-2.0
//
// Unless required by applicable law or agreed to in writing, software
// distributed under the License is distributed on an "AS IS" BASIS,
// WITHOUT WARRANTIES OR CONDITIONS OF ANY KIND, either express or implied.
// See the License for the specific language governing permissions and
// limitations under the License.

//! Utility functions to interact with Substrate's Base-16 Modified Merkle Patricia tree ("trie").

#![cfg_attr(not(feature = "std"), no_std)]

#[cfg(feature = "std")]
pub mod cache;
mod error;
mod node_codec;
mod node_header;
#[cfg(feature = "std")]
pub mod recorder;
mod storage_proof;
mod trie_codec;
mod trie_stream;

/// Our `NodeCodec`-specific error.
pub use error::Error;
/// Various re-exports from the `hash-db` crate.
pub use hash_db::{HashDB as HashDBT, EMPTY_PREFIX};
use hash_db::{Hasher, Prefix};
pub use memory_db::prefixed_key;
/// Various re-exports from the `memory-db` crate.
pub use memory_db::KeyFunction;
/// The Substrate format implementation of `NodeCodec`.
pub use node_codec::NodeCodec;
use sp_std::{borrow::Borrow, boxed::Box, marker::PhantomData, vec::Vec};
pub use storage_proof::{CompactProof, StorageProof};
/// Trie codec reexport, mainly child trie support
/// for trie compact proof.
pub use trie_codec::{decode_compact, encode_compact, Error as CompactProofError};
pub use trie_db::proof::VerifyError;
use trie_db::proof::{generate_proof, verify_proof};
/// Various re-exports from the `trie-db` crate.
pub use trie_db::{
	nibble_ops,
	node::{NodePlan, ValuePlan},
	CError, DBValue, Query, Recorder, Trie, TrieCache, TrieConfiguration, TrieDBIterator,
	TrieDBKeyIterator, TrieLayout, TrieMut, TrieRecorder,
};
/// The Substrate format implementation of `TrieStream`.
pub use trie_stream::TrieStream;

/// substrate trie layout
pub struct LayoutV0<H>(sp_std::marker::PhantomData<H>);

/// substrate trie layout, with external value nodes.
pub struct LayoutV1<H>(sp_std::marker::PhantomData<H>);

impl<H> TrieLayout for LayoutV0<H>
where
	H: Hasher,
{
	const USE_EXTENSION: bool = false;
	const ALLOW_EMPTY: bool = true;
	const MAX_INLINE_VALUE: Option<u32> = None;

	type Hash = H;
	type Codec = NodeCodec<Self::Hash>;
}

impl<H> TrieConfiguration for LayoutV0<H>
where
	H: Hasher,
{
	fn trie_root<I, A, B>(input: I) -> <Self::Hash as Hasher>::Out
	where
		I: IntoIterator<Item = (A, B)>,
		A: AsRef<[u8]> + Ord,
		B: AsRef<[u8]>,
	{
		trie_root::trie_root_no_extension::<H, TrieStream, _, _, _>(input, Self::MAX_INLINE_VALUE)
	}

	fn trie_root_unhashed<I, A, B>(input: I) -> Vec<u8>
	where
		I: IntoIterator<Item = (A, B)>,
		A: AsRef<[u8]> + Ord,
		B: AsRef<[u8]>,
	{
		trie_root::unhashed_trie_no_extension::<H, TrieStream, _, _, _>(
			input,
			Self::MAX_INLINE_VALUE,
		)
	}

	fn encode_index(input: u32) -> Vec<u8> {
		codec::Encode::encode(&codec::Compact(input))
	}
}

impl<H> TrieLayout for LayoutV1<H>
where
	H: Hasher,
{
	const USE_EXTENSION: bool = false;
	const ALLOW_EMPTY: bool = true;
	const MAX_INLINE_VALUE: Option<u32> = Some(sp_core::storage::TRIE_VALUE_NODE_THRESHOLD);

	type Hash = H;
	type Codec = NodeCodec<Self::Hash>;
}

impl<H> TrieConfiguration for LayoutV1<H>
where
	H: Hasher,
{
	fn trie_root<I, A, B>(input: I) -> <Self::Hash as Hasher>::Out
	where
		I: IntoIterator<Item = (A, B)>,
		A: AsRef<[u8]> + Ord,
		B: AsRef<[u8]>,
	{
		trie_root::trie_root_no_extension::<H, TrieStream, _, _, _>(input, Self::MAX_INLINE_VALUE)
	}

	fn trie_root_unhashed<I, A, B>(input: I) -> Vec<u8>
	where
		I: IntoIterator<Item = (A, B)>,
		A: AsRef<[u8]> + Ord,
		B: AsRef<[u8]>,
	{
		trie_root::unhashed_trie_no_extension::<H, TrieStream, _, _, _>(
			input,
			Self::MAX_INLINE_VALUE,
		)
	}

	fn encode_index(input: u32) -> Vec<u8> {
		codec::Encode::encode(&codec::Compact(input))
	}
}

#[cfg(not(feature = "memory-tracker"))]
type MemTracker = memory_db::NoopTracker<trie_db::DBValue>;
#[cfg(feature = "memory-tracker")]
type MemTracker = memory_db::MemCounter<trie_db::DBValue>;

/// TrieDB error over `TrieConfiguration` trait.
pub type TrieError<L> = trie_db::TrieError<TrieHash<L>, CError<L>>;
/// Reexport from `hash_db`, with genericity set for `Hasher` trait.
pub trait AsHashDB<H: Hasher>: hash_db::AsHashDB<H, trie_db::DBValue> {}
impl<H: Hasher, T: hash_db::AsHashDB<H, trie_db::DBValue>> AsHashDB<H> for T {}
/// Reexport from `hash_db`, with genericity set for `Hasher` trait.
pub type HashDB<'a, H> = dyn hash_db::HashDB<H, trie_db::DBValue> + 'a;
/// Reexport from `hash_db`, with genericity set for `Hasher` trait.
/// This uses a `KeyFunction` for prefixing keys internally (avoiding
/// key conflict for non random keys).
pub type PrefixedMemoryDB<H> =
	memory_db::MemoryDB<H, memory_db::PrefixedKey<H>, trie_db::DBValue, MemTracker>;
/// Reexport from `hash_db`, with genericity set for `Hasher` trait.
/// This uses a noops `KeyFunction` (key addressing must be hashed or using
/// an encoding scheme that avoid key conflict).
pub type MemoryDB<H> = memory_db::MemoryDB<H, memory_db::HashKey<H>, trie_db::DBValue, MemTracker>;
/// Reexport from `hash_db`, with genericity set for `Hasher` trait.
pub type GenericMemoryDB<H, KF> = memory_db::MemoryDB<H, KF, trie_db::DBValue, MemTracker>;

/// Persistent trie database read-access interface for the a given hasher.
pub type TrieDB<'a, 'cache, L> = trie_db::TrieDB<'a, 'cache, L>;
/// Builder for creating a [`TrieDB`].
pub type TrieDBBuilder<'a, 'cache, L> = trie_db::TrieDBBuilder<'a, 'cache, L>;
/// Persistent trie database write-access interface for the a given hasher.
pub type TrieDBMut<'a, L> = trie_db::TrieDBMut<'a, L>;
/// Builder for creating a [`TrieDBMut`].
pub type TrieDBMutBuilder<'a, L> = trie_db::TrieDBMutBuilder<'a, L>;
/// Querying interface, as in `trie_db` but less generic.
pub type Lookup<'a, 'cache, L, Q> = trie_db::Lookup<'a, 'cache, L, Q>;
/// Hash type for a trie layout.
pub type TrieHash<L> = <<L as TrieLayout>::Hash as Hasher>::Out;
/// This module is for non generic definition of trie type.
/// Only the `Hasher` trait is generic in this case.
pub mod trie_types {
	use super::*;

	/// Persistent trie database read-access interface for the a given hasher.
	///
	/// Read only V1 and V0 are compatible, thus we always use V1.
	pub type TrieDB<'a, 'cache, H> = super::TrieDB<'a, 'cache, LayoutV1<H>>;
	/// Builder for creating a [`TrieDB`].
	pub type TrieDBBuilder<'a, 'cache, H> = super::TrieDBBuilder<'a, 'cache, LayoutV1<H>>;
	/// Persistent trie database write-access interface for the a given hasher.
	pub type TrieDBMutV0<'a, H> = super::TrieDBMut<'a, LayoutV0<H>>;
	/// Builder for creating a [`TrieDBMutV0`].
	pub type TrieDBMutBuilderV0<'a, H> = super::TrieDBMutBuilder<'a, LayoutV0<H>>;
	/// Persistent trie database write-access interface for the a given hasher.
	pub type TrieDBMutV1<'a, H> = super::TrieDBMut<'a, LayoutV1<H>>;
	/// Builder for creating a [`TrieDBMutV1`].
	pub type TrieDBMutBuilderV1<'a, H> = super::TrieDBMutBuilder<'a, LayoutV1<H>>;
	/// Querying interface, as in `trie_db` but less generic.
	pub type Lookup<'a, 'cache, H, Q> = trie_db::Lookup<'a, 'cache, LayoutV1<H>, Q>;
	/// As in `trie_db`, but less generic, error type for the crate.
	pub type TrieError<H> = trie_db::TrieError<H, super::Error<H>>;
}

/// Create a proof for a subset of keys in a trie.
///
/// The `keys` may contain any set of keys regardless of each one of them is included
/// in the `db`.
///
/// For a key `K` that is included in the `db` a proof of inclusion is generated.
/// For a key `K` that is not included in the `db` a proof of non-inclusion is generated.
/// These can be later checked in `verify_trie_proof`.
pub fn generate_trie_proof<'a, L, I, K, DB>(
	db: &DB,
	root: TrieHash<L>,
	keys: I,
) -> Result<Vec<Vec<u8>>, Box<TrieError<L>>>
where
	L: TrieConfiguration,
	I: IntoIterator<Item = &'a K>,
	K: 'a + AsRef<[u8]>,
	DB: hash_db::HashDBRef<L::Hash, trie_db::DBValue>,
{
	generate_proof::<_, L, _, _>(db, &root, keys)
}

/// Verify a set of key-value pairs against a trie root and a proof.
///
/// Checks a set of keys with optional values for inclusion in the proof that was generated by
/// `generate_trie_proof`.
/// If the value in the pair is supplied (`(key, Some(value))`), this key-value pair will be
/// checked for inclusion in the proof.
/// If the value is omitted (`(key, None)`), this key will be checked for non-inclusion in the
/// proof.
pub fn verify_trie_proof<'a, L, I, K, V>(
	root: &TrieHash<L>,
	proof: &[Vec<u8>],
	items: I,
) -> Result<(), VerifyError<TrieHash<L>, CError<L>>>
where
	L: TrieConfiguration,
	I: IntoIterator<Item = &'a (K, Option<V>)>,
	K: 'a + AsRef<[u8]>,
	V: 'a + AsRef<[u8]>,
{
	verify_proof::<L, _, _, _>(root, proof, items)
}

/// Determine a trie root given a hash DB and delta values.
pub fn delta_trie_root<'a, L: TrieConfiguration, I, A, B, DB, V>(
	db: &mut DB,
	mut root: TrieHash<L>,
	delta: I,
	recorder: Option<&mut dyn trie_db::TrieRecorder<TrieHash<L>>>,
	cache: Option<&mut dyn TrieCache<L::Codec>>,
) -> Result<TrieHash<L>, Box<TrieError<L>>>
where
	I: IntoIterator<Item = (A, B)>,
	A: Borrow<[u8]>,
	B: Borrow<Option<V>>,
	V: Borrow<[u8]>,
	DB: hash_db::HashDB<L::Hash, trie_db::DBValue>,
{
	{
		let mut trie = TrieDBMutBuilder::<L>::from_existing(db, &mut root)
			.with_optional_cache(cache)
			.with_optional_recorder(recorder)
			.build();

		let mut delta = delta.into_iter().collect::<Vec<_>>();
		delta.sort_by(|l, r| l.0.borrow().cmp(r.0.borrow()));

		for (key, change) in delta {
			match change.borrow() {
				Some(val) => trie.insert(key.borrow(), val.borrow())?,
				None => trie.remove(key.borrow())?,
			};
		}
	}

	Ok(root)
}

/// Read a value from the trie.
pub fn read_trie_value<L: TrieLayout, DB: hash_db::HashDBRef<L::Hash, trie_db::DBValue>>(
	db: &DB,
	root: &TrieHash<L>,
	key: &[u8],
	recorder: Option<&mut dyn TrieRecorder<TrieHash<L>>>,
	cache: Option<&mut dyn TrieCache<L::Codec>>,
) -> Result<Option<Vec<u8>>, Box<TrieError<L>>> {
	TrieDBBuilder::<L>::new(&*db, root)
		.with_optional_cache(cache)
		.with_optional_recorder(recorder)
		.build()
		.get(key)
}

/// Read a value from the trie with given Query.
pub fn read_trie_value_with<
	L: TrieLayout,
	Q: Query<L::Hash, Item = Vec<u8>>,
	DB: hash_db::HashDBRef<L::Hash, trie_db::DBValue>,
>(
	db: &DB,
	root: &TrieHash<L>,
	key: &[u8],
	query: Q,
) -> Result<Option<Vec<u8>>, Box<TrieError<L>>> {
	TrieDBBuilder::<L>::new(&*db, root).build().get_with(key, query)
}

/// Determine the empty trie root.
pub fn empty_trie_root<L: TrieConfiguration>() -> <L::Hash as Hasher>::Out {
	L::trie_root::<_, Vec<u8>, Vec<u8>>(core::iter::empty())
}

/// Determine the empty child trie root.
pub fn empty_child_trie_root<L: TrieConfiguration>() -> <L::Hash as Hasher>::Out {
	L::trie_root::<_, Vec<u8>, Vec<u8>>(core::iter::empty())
}

/// Determine a child trie root given its ordered contents, closed form. H is the default hasher,
/// but a generic implementation may ignore this type parameter and use other hashers.
pub fn child_trie_root<L: TrieConfiguration, I, A, B>(input: I) -> <L::Hash as Hasher>::Out
where
	I: IntoIterator<Item = (A, B)>,
	A: AsRef<[u8]> + Ord,
	B: AsRef<[u8]>,
{
	L::trie_root(input)
}

/// Determine a child trie root given a hash DB and delta values. H is the default hasher,
/// but a generic implementation may ignore this type parameter and use other hashers.
pub fn child_delta_trie_root<L: TrieConfiguration, I, A, B, DB, RD, V>(
	keyspace: &[u8],
	db: &mut DB,
	root_data: RD,
	delta: I,
	recorder: Option<&mut dyn TrieRecorder<TrieHash<L>>>,
	cache: Option<&mut dyn TrieCache<L::Codec>>,
) -> Result<<L::Hash as Hasher>::Out, Box<TrieError<L>>>
where
	I: IntoIterator<Item = (A, B)>,
	A: Borrow<[u8]>,
	B: Borrow<Option<V>>,
	V: Borrow<[u8]>,
	RD: AsRef<[u8]>,
	DB: hash_db::HashDB<L::Hash, trie_db::DBValue>,
{
	let mut root = TrieHash::<L>::default();
	// root is fetched from DB, not writable by runtime, so it's always valid.
	root.as_mut().copy_from_slice(root_data.as_ref());

	let mut db = KeySpacedDBMut::new(&mut *db, keyspace);
	delta_trie_root::<L, _, _, _, _, _>(&mut db, root, delta, recorder, cache)
}

/// Read a value from the child trie.
pub fn read_child_trie_value<L: TrieConfiguration, DB>(
	keyspace: &[u8],
	db: &DB,
	root: &TrieHash<L>,
	key: &[u8],
	recorder: Option<&mut dyn TrieRecorder<TrieHash<L>>>,
	cache: Option<&mut dyn TrieCache<L::Codec>>,
) -> Result<Option<Vec<u8>>, Box<TrieError<L>>>
where
	DB: hash_db::HashDBRef<L::Hash, trie_db::DBValue>,
{
	let db = KeySpacedDB::new(&*db, keyspace);
	TrieDBBuilder::<L>::new(&db, &root)
		.with_optional_recorder(recorder)
		.with_optional_cache(cache)
		.build()
		.get(key)
		.map(|x| x.map(|val| val.to_vec()))
}

/// Read a value from the child trie with given query.
pub fn read_child_trie_value_with<L, Q, DB>(
	keyspace: &[u8],
	db: &DB,
	root_slice: &[u8],
	key: &[u8],
	query: Q,
) -> Result<Option<Vec<u8>>, Box<TrieError<L>>>
where
	L: TrieConfiguration,
	Q: Query<L::Hash, Item = DBValue>,
	DB: hash_db::HashDBRef<L::Hash, trie_db::DBValue>,
{
	let mut root = TrieHash::<L>::default();
	// root is fetched from DB, not writable by runtime, so it's always valid.
	root.as_mut().copy_from_slice(root_slice);

	let db = KeySpacedDB::new(&*db, keyspace);
	TrieDBBuilder::<L>::new(&db, &root)
		.build()
		.get_with(key, query)
		.map(|x| x.map(|val| val.to_vec()))
}

/// `HashDB` implementation that append a encoded prefix (unique id bytes) in addition to the
/// prefix of every key value.
pub struct KeySpacedDB<'a, DB, H>(&'a DB, &'a [u8], PhantomData<H>);

/// `HashDBMut` implementation that append a encoded prefix (unique id bytes) in addition to the
/// prefix of every key value.
///
/// Mutable variant of `KeySpacedDB`, see [`KeySpacedDB`].
pub struct KeySpacedDBMut<'a, DB, H>(&'a mut DB, &'a [u8], PhantomData<H>);

/// Utility function used to merge some byte data (keyspace) and `prefix` data
/// before calling key value database primitives.
fn keyspace_as_prefix_alloc(ks: &[u8], prefix: Prefix) -> (Vec<u8>, Option<u8>) {
	let mut result = sp_std::vec![0; ks.len() + prefix.0.len()];
	result[..ks.len()].copy_from_slice(ks);
	result[ks.len()..].copy_from_slice(prefix.0);
	(result, prefix.1)
}

impl<'a, DB, H> KeySpacedDB<'a, DB, H>
where
	H: Hasher,
{
	/// instantiate new keyspaced db
	pub fn new(db: &'a DB, ks: &'a [u8]) -> Self {
		KeySpacedDB(db, ks, PhantomData)
	}
}

impl<'a, DB, H> KeySpacedDBMut<'a, DB, H>
where
	H: Hasher,
{
	/// instantiate new keyspaced db
	pub fn new(db: &'a mut DB, ks: &'a [u8]) -> Self {
		KeySpacedDBMut(db, ks, PhantomData)
	}
}

impl<'a, DB, H, T> hash_db::HashDBRef<H, T> for KeySpacedDB<'a, DB, H>
where
	DB: hash_db::HashDBRef<H, T>,
	H: Hasher,
	T: From<&'static [u8]>,
{
	fn get(&self, key: &H::Out, prefix: Prefix) -> Option<T> {
		let derived_prefix = keyspace_as_prefix_alloc(self.1, prefix);
		self.0.get(key, (&derived_prefix.0, derived_prefix.1))
	}

	fn contains(&self, key: &H::Out, prefix: Prefix) -> bool {
		let derived_prefix = keyspace_as_prefix_alloc(self.1, prefix);
		self.0.contains(key, (&derived_prefix.0, derived_prefix.1))
	}
}

impl<'a, DB, H, T> hash_db::HashDB<H, T> for KeySpacedDBMut<'a, DB, H>
where
	DB: hash_db::HashDB<H, T>,
	H: Hasher,
	T: Default + PartialEq<T> + for<'b> From<&'b [u8]> + Clone + Send + Sync,
{
	fn get(&self, key: &H::Out, prefix: Prefix) -> Option<T> {
		let derived_prefix = keyspace_as_prefix_alloc(self.1, prefix);
		self.0.get(key, (&derived_prefix.0, derived_prefix.1))
	}

	fn contains(&self, key: &H::Out, prefix: Prefix) -> bool {
		let derived_prefix = keyspace_as_prefix_alloc(self.1, prefix);
		self.0.contains(key, (&derived_prefix.0, derived_prefix.1))
	}

	fn insert(&mut self, prefix: Prefix, value: &[u8]) -> H::Out {
		let derived_prefix = keyspace_as_prefix_alloc(self.1, prefix);
		self.0.insert((&derived_prefix.0, derived_prefix.1), value)
	}

	fn emplace(&mut self, key: H::Out, prefix: Prefix, value: T) {
		let derived_prefix = keyspace_as_prefix_alloc(self.1, prefix);
		self.0.emplace(key, (&derived_prefix.0, derived_prefix.1), value)
	}

	fn remove(&mut self, key: &H::Out, prefix: Prefix) {
		let derived_prefix = keyspace_as_prefix_alloc(self.1, prefix);
		self.0.remove(key, (&derived_prefix.0, derived_prefix.1))
	}
}

impl<'a, DB, H, T> hash_db::AsHashDB<H, T> for KeySpacedDBMut<'a, DB, H>
where
	DB: hash_db::HashDB<H, T>,
	H: Hasher,
	T: Default + PartialEq<T> + for<'b> From<&'b [u8]> + Clone + Send + Sync,
{
	fn as_hash_db(&self) -> &dyn hash_db::HashDB<H, T> {
		&*self
	}

	fn as_hash_db_mut<'b>(&'b mut self) -> &'b mut (dyn hash_db::HashDB<H, T> + 'b) {
		&mut *self
	}
}

/// Constants used into trie simplification codec.
mod trie_constants {
	const FIRST_PREFIX: u8 = 0b_00 << 6;
	pub const NIBBLE_SIZE_BOUND: usize = u16::max_value() as usize;
	pub const LEAF_PREFIX_MASK: u8 = 0b_01 << 6;
	pub const BRANCH_WITHOUT_MASK: u8 = 0b_10 << 6;
	pub const BRANCH_WITH_MASK: u8 = 0b_11 << 6;
	pub const EMPTY_TRIE: u8 = FIRST_PREFIX | (0b_00 << 4);
	pub const ALT_HASHING_LEAF_PREFIX_MASK: u8 = FIRST_PREFIX | (0b_1 << 5);
	pub const ALT_HASHING_BRANCH_WITH_MASK: u8 = FIRST_PREFIX | (0b_01 << 4);
	pub const ESCAPE_COMPACT_HEADER: u8 = EMPTY_TRIE | 0b_00_01;
}

#[cfg(test)]
mod tests {
	use super::*;
	use codec::{Compact, Decode, Encode};
	use hash_db::{HashDB, Hasher};
	use hex_literal::hex;
	use sp_core::Blake2Hasher;
	use trie_db::{DBValue, NodeCodec as NodeCodecT, Trie, TrieMut};
	use trie_standardmap::{Alphabet, StandardMap, ValueMode};

	type LayoutV0 = super::LayoutV0<Blake2Hasher>;
	type LayoutV1 = super::LayoutV1<Blake2Hasher>;

	type MemoryDBMeta<H> =
		memory_db::MemoryDB<H, memory_db::HashKey<H>, trie_db::DBValue, MemTracker>;

	fn hashed_null_node<T: TrieConfiguration>() -> TrieHash<T> {
		<T::Codec as NodeCodecT>::hashed_null_node()
	}

	fn check_equivalent<T: TrieConfiguration>(input: &Vec<(&[u8], &[u8])>) {
		{
			let closed_form = T::trie_root(input.clone());
			let d = T::trie_root_unhashed(input.clone());
			println!("Data: {:#x?}, {:#x?}", d, Blake2Hasher::hash(&d[..]));
			let persistent = {
				let mut memdb = MemoryDBMeta::default();
				let mut root = Default::default();
				let mut t = TrieDBMutBuilder::<T>::new(&mut memdb, &mut root).build();
				for (x, y) in input.iter().rev() {
					t.insert(x, y).unwrap();
				}
				*t.root()
			};
			assert_eq!(closed_form, persistent);
		}
	}

	fn check_iteration<T: TrieConfiguration>(input: &Vec<(&[u8], &[u8])>) {
		let mut memdb = MemoryDBMeta::default();
		let mut root = Default::default();
		{
			let mut t = TrieDBMutBuilder::<T>::new(&mut memdb, &mut root).build();
			for (x, y) in input.clone() {
				t.insert(x, y).unwrap();
			}
		}
		{
<<<<<<< HEAD
			let t = TrieDBBuilder::<T>::new(&memdb, &root).build();
=======
			let t = TrieDB::<T>::new(&memdb, &root).unwrap();
>>>>>>> d602397a
			assert_eq!(
				input.iter().map(|(i, j)| (i.to_vec(), j.to_vec())).collect::<Vec<_>>(),
				t.iter()
					.unwrap()
					.map(|x| x.map(|y| (y.0, y.1.to_vec())).unwrap())
					.collect::<Vec<_>>()
			);
		}
	}

	fn check_input(input: &Vec<(&[u8], &[u8])>) {
		check_equivalent::<LayoutV0>(input);
		check_iteration::<LayoutV0>(input);
		check_equivalent::<LayoutV1>(input);
		check_iteration::<LayoutV1>(input);
	}

	#[test]
	fn default_trie_root() {
		let mut db = MemoryDB::default();
		let mut root = TrieHash::<LayoutV1>::default();
		let mut empty = TrieDBMutBuilder::<LayoutV1>::new(&mut db, &mut root).build();
		empty.commit();
		let root1 = empty.root().as_ref().to_vec();
		let root2: Vec<u8> = LayoutV1::trie_root::<_, Vec<u8>, Vec<u8>>(std::iter::empty())
			.as_ref()
			.iter()
			.cloned()
			.collect();

		assert_eq!(root1, root2);
	}

	#[test]
	fn empty_is_equivalent() {
		let input: Vec<(&[u8], &[u8])> = vec![];
		check_input(&input);
	}

	#[test]
	fn leaf_is_equivalent() {
		let input: Vec<(&[u8], &[u8])> = vec![(&[0xaa][..], &[0xbb][..])];
		check_input(&input);
	}

	#[test]
	fn branch_is_equivalent() {
		let input: Vec<(&[u8], &[u8])> =
			vec![(&[0xaa][..], &[0x10][..]), (&[0xba][..], &[0x11][..])];
		check_input(&input);
	}

	#[test]
	fn extension_and_branch_is_equivalent() {
		let input: Vec<(&[u8], &[u8])> =
			vec![(&[0xaa][..], &[0x10][..]), (&[0xab][..], &[0x11][..])];
		check_input(&input);
	}

	#[test]
	fn standard_is_equivalent() {
		let st = StandardMap {
			alphabet: Alphabet::All,
			min_key: 32,
			journal_key: 0,
			value_mode: ValueMode::Random,
			count: 1000,
		};
		let mut d = st.make();
		d.sort_by(|&(ref a, _), &(ref b, _)| a.cmp(b));
		let dr = d.iter().map(|v| (&v.0[..], &v.1[..])).collect();
		check_input(&dr);
	}

	#[test]
	fn extension_and_branch_with_value_is_equivalent() {
		let input: Vec<(&[u8], &[u8])> = vec![
			(&[0xaa][..], &[0xa0][..]),
			(&[0xaa, 0xaa][..], &[0xaa][..]),
			(&[0xaa, 0xbb][..], &[0xab][..]),
		];
		check_input(&input);
	}

	#[test]
	fn bigger_extension_and_branch_with_value_is_equivalent() {
		let input: Vec<(&[u8], &[u8])> = vec![
			(&[0xaa][..], &[0xa0][..]),
			(&[0xaa, 0xaa][..], &[0xaa][..]),
			(&[0xaa, 0xbb][..], &[0xab][..]),
			(&[0xbb][..], &[0xb0][..]),
			(&[0xbb, 0xbb][..], &[0xbb][..]),
			(&[0xbb, 0xcc][..], &[0xbc][..]),
		];
		check_input(&input);
	}

	#[test]
	fn single_long_leaf_is_equivalent() {
		let input: Vec<(&[u8], &[u8])> = vec![
			(
				&[0xaa][..],
				&b"ABCABCABCABCABCABCABCABCABCABCABCABCABCABCABCABCABCABCABCABCABCABCABCABC"[..],
			),
			(&[0xba][..], &[0x11][..]),
		];
		check_input(&input);
	}

	#[test]
	fn two_long_leaves_is_equivalent() {
		let input: Vec<(&[u8], &[u8])> = vec![
			(
				&[0xaa][..],
				&b"ABCABCABCABCABCABCABCABCABCABCABCABCABCABCABCABCABCABCABCABCABCABCABCABC"[..],
			),
			(
				&[0xba][..],
				&b"ABCABCABCABCABCABCABCABCABCABCABCABCABCABCABCABCABCABCABCABCABCABCABCABC"[..],
			),
		];
		check_input(&input);
	}

	fn populate_trie<'db, T: TrieConfiguration>(
		db: &'db mut dyn HashDB<T::Hash, DBValue>,
		root: &'db mut TrieHash<T>,
		v: &[(Vec<u8>, Vec<u8>)],
	) -> TrieDBMut<'db, T> {
		let mut t = TrieDBMutBuilder::<T>::new(db, root).build();
		for i in 0..v.len() {
			let key: &[u8] = &v[i].0;
			let val: &[u8] = &v[i].1;
			t.insert(key, val).unwrap();
		}
		t
	}

	fn unpopulate_trie<'db, T: TrieConfiguration>(
		t: &mut TrieDBMut<'db, T>,
		v: &[(Vec<u8>, Vec<u8>)],
	) {
		for i in v {
			let key: &[u8] = &i.0;
			t.remove(key).unwrap();
		}
	}

	#[test]
	fn random_should_work() {
		random_should_work_inner::<LayoutV1>();
		random_should_work_inner::<LayoutV0>();
	}
	fn random_should_work_inner<L: TrieConfiguration>() {
		let mut seed = <Blake2Hasher as Hasher>::Out::zero();
		for test_i in 0..10_000 {
			if test_i % 50 == 0 {
				println!("{:?} of 10000 stress tests done", test_i);
			}
			let x = StandardMap {
				alphabet: Alphabet::Custom(b"@QWERTYUIOPASDFGHJKLZXCVBNM[/]^_".to_vec()),
				min_key: 5,
				journal_key: 0,
				value_mode: ValueMode::Index,
				count: 100,
			}
			.make_with(seed.as_fixed_bytes_mut());

			let real = L::trie_root(x.clone());
			let mut memdb = MemoryDB::default();
			let mut root = Default::default();

			let mut memtrie = populate_trie::<L>(&mut memdb, &mut root, &x);

			memtrie.commit();
			if *memtrie.root() != real {
				println!("TRIE MISMATCH");
				println!();
				println!("{:?} vs {:?}", memtrie.root(), real);
				for i in &x {
					println!("{:#x?} -> {:#x?}", i.0, i.1);
				}
			}
			assert_eq!(*memtrie.root(), real);
			unpopulate_trie::<L>(&mut memtrie, &x);
			memtrie.commit();
			let hashed_null_node = hashed_null_node::<L>();
			if *memtrie.root() != hashed_null_node {
				println!("- TRIE MISMATCH");
				println!();
				println!("{:?} vs {:?}", memtrie.root(), hashed_null_node);
				for i in &x {
					println!("{:#x?} -> {:#x?}", i.0, i.1);
				}
			}
			assert_eq!(*memtrie.root(), hashed_null_node);
		}
	}

	fn to_compact(n: u8) -> u8 {
		Compact(n).encode()[0]
	}

	#[test]
	fn codec_trie_empty() {
		let input: Vec<(&[u8], &[u8])> = vec![];
		let trie = LayoutV1::trie_root_unhashed(input);
		println!("trie: {:#x?}", trie);
		assert_eq!(trie, vec![0x0]);
	}

	#[test]
	fn codec_trie_single_tuple() {
		let input = vec![(vec![0xaa], vec![0xbb])];
		let trie = LayoutV1::trie_root_unhashed(input);
		println!("trie: {:#x?}", trie);
		assert_eq!(
			trie,
			vec![
				0x42,          // leaf 0x40 (2^6) with (+) key of 2 nibbles (0x02)
				0xaa,          // key data
				to_compact(1), // length of value in bytes as Compact
				0xbb           // value data
			]
		);
	}

	#[test]
	fn codec_trie_two_tuples_disjoint_keys() {
		let input = vec![(&[0x48, 0x19], &[0xfe]), (&[0x13, 0x14], &[0xff])];
		let trie = LayoutV1::trie_root_unhashed(input);
		println!("trie: {:#x?}", trie);
		let mut ex = Vec::<u8>::new();
		ex.push(0x80); // branch, no value (0b_10..) no nibble
		ex.push(0x12); // slots 1 & 4 are taken from 0-7
		ex.push(0x00); // no slots from 8-15
		ex.push(to_compact(0x05)); // first slot: LEAF, 5 bytes long.
		ex.push(0x43); // leaf 0x40 with 3 nibbles
		ex.push(0x03); // first nibble
		ex.push(0x14); // second & third nibble
		ex.push(to_compact(0x01)); // 1 byte data
		ex.push(0xff); // value data
		ex.push(to_compact(0x05)); // second slot: LEAF, 5 bytes long.
		ex.push(0x43); // leaf with 3 nibbles
		ex.push(0x08); // first nibble
		ex.push(0x19); // second & third nibble
		ex.push(to_compact(0x01)); // 1 byte data
		ex.push(0xfe); // value data

		assert_eq!(trie, ex);
	}

	#[test]
	fn iterator_works() {
		iterator_works_inner::<LayoutV1>();
		iterator_works_inner::<LayoutV0>();
	}
	fn iterator_works_inner<Layout: TrieConfiguration>() {
		let pairs = vec![
			(hex!("0103000000000000000464").to_vec(), hex!("0400000000").to_vec()),
			(hex!("0103000000000000000469").to_vec(), hex!("0401000000").to_vec()),
		];

		let mut mdb = MemoryDB::default();
		let mut root = Default::default();
		let _ = populate_trie::<Layout>(&mut mdb, &mut root, &pairs);

		let trie = TrieDBBuilder::<Layout>::new(&mdb, &root).build();

		let iter = trie.iter().unwrap();
		let mut iter_pairs = Vec::new();
		for pair in iter {
			let (key, value) = pair.unwrap();
			iter_pairs.push((key, value.to_vec()));
		}

		assert_eq!(pairs, iter_pairs);
	}

	#[test]
	fn proof_non_inclusion_works() {
		let pairs = vec![
			(hex!("0102").to_vec(), hex!("01").to_vec()),
			(hex!("0203").to_vec(), hex!("0405").to_vec()),
		];

		let mut memdb = MemoryDB::default();
		let mut root = Default::default();
		populate_trie::<LayoutV1>(&mut memdb, &mut root, &pairs);

		let non_included_key: Vec<u8> = hex!("0909").to_vec();
		let proof =
			generate_trie_proof::<LayoutV1, _, _, _>(&memdb, root, &[non_included_key.clone()])
				.unwrap();

		// Verifying that the K was not included into the trie should work.
		assert!(verify_trie_proof::<LayoutV1, _, _, Vec<u8>>(
			&root,
			&proof,
			&[(non_included_key.clone(), None)],
		)
		.is_ok());

		// Verifying that the K was included into the trie should fail.
		assert!(verify_trie_proof::<LayoutV1, _, _, Vec<u8>>(
			&root,
			&proof,
			&[(non_included_key, Some(hex!("1010").to_vec()))],
		)
		.is_err());
	}

	#[test]
	fn proof_inclusion_works() {
		let pairs = vec![
			(hex!("0102").to_vec(), hex!("01").to_vec()),
			(hex!("0203").to_vec(), hex!("0405").to_vec()),
		];

		let mut memdb = MemoryDB::default();
		let mut root = Default::default();
		populate_trie::<LayoutV1>(&mut memdb, &mut root, &pairs);

		let proof =
			generate_trie_proof::<LayoutV1, _, _, _>(&memdb, root, &[pairs[0].0.clone()]).unwrap();

		// Check that a K, V included into the proof are verified.
		assert!(verify_trie_proof::<LayoutV1, _, _, _>(
			&root,
			&proof,
			&[(pairs[0].0.clone(), Some(pairs[0].1.clone()))]
		)
		.is_ok());

		// Absence of the V is not verified with the proof that has K, V included.
		assert!(verify_trie_proof::<LayoutV1, _, _, Vec<u8>>(
			&root,
			&proof,
			&[(pairs[0].0.clone(), None)]
		)
		.is_err());

		// K not included into the trie is not verified.
		assert!(verify_trie_proof::<LayoutV1, _, _, _>(
			&root,
			&proof,
			&[(hex!("4242").to_vec(), Some(pairs[0].1.clone()))]
		)
		.is_err());

		// K included into the trie but not included into the proof is not verified.
		assert!(verify_trie_proof::<LayoutV1, _, _, _>(
			&root,
			&proof,
			&[(pairs[1].0.clone(), Some(pairs[1].1.clone()))]
		)
		.is_err());
	}

	#[test]
	fn generate_storage_root_with_proof_works_independently_from_the_delta_order() {
		let proof = StorageProof::decode(&mut &include_bytes!("../test-res/proof")[..]).unwrap();
		let storage_root =
			sp_core::H256::decode(&mut &include_bytes!("../test-res/storage_root")[..]).unwrap();
		// Delta order that is "invalid" so that it would require a different proof.
		let invalid_delta = Vec::<(Vec<u8>, Option<Vec<u8>>)>::decode(
			&mut &include_bytes!("../test-res/invalid-delta-order")[..],
		)
		.unwrap();
		// Delta order that is "valid"
		let valid_delta = Vec::<(Vec<u8>, Option<Vec<u8>>)>::decode(
			&mut &include_bytes!("../test-res/valid-delta-order")[..],
		)
		.unwrap();

		let proof_db = proof.into_memory_db::<Blake2Hasher>();
		let first_storage_root = delta_trie_root::<LayoutV0, _, _, _, _, _>(
			&mut proof_db.clone(),
			storage_root,
			valid_delta,
			None,
			None,
		)
		.unwrap();
		let second_storage_root = delta_trie_root::<LayoutV0, _, _, _, _, _>(
			&mut proof_db.clone(),
			storage_root,
			invalid_delta,
			None,
			None,
		)
		.unwrap();

		assert_eq!(first_storage_root, second_storage_root);
	}
}<|MERGE_RESOLUTION|>--- conflicted
+++ resolved
@@ -572,11 +572,7 @@
 			}
 		}
 		{
-<<<<<<< HEAD
 			let t = TrieDBBuilder::<T>::new(&memdb, &root).build();
-=======
-			let t = TrieDB::<T>::new(&memdb, &root).unwrap();
->>>>>>> d602397a
 			assert_eq!(
 				input.iter().map(|(i, j)| (i.to_vec(), j.to_vec())).collect::<Vec<_>>(),
 				t.iter()
