// This file is part of Substrate.

// Copyright (C) 2015-2021 Parity Technologies (UK) Ltd.
// SPDX-License-Identifier: Apache-2.0

// Licensed under the Apache License, Version 2.0 (the "License");
// you may not use this file except in compliance with the License.
// You may obtain a copy of the License at
//
// 	http://www.apache.org/licenses/LICENSE-2.0
//
// Unless required by applicable law or agreed to in writing, software
// distributed under the License is distributed on an "AS IS" BASIS,
// WITHOUT WARRANTIES OR CONDITIONS OF ANY KIND, either express or implied.
// See the License for the specific language governing permissions and
// limitations under the License.

//! Utility functions to interact with Substrate's Base-16 Modified Merkle Patricia tree ("trie").

#![cfg_attr(not(feature = "std"), no_std)]

mod error;
mod node_codec;
mod node_header;
mod storage_proof;
mod trie_codec;
mod trie_stream;

/// Our `NodeCodec`-specific error.
pub use error::Error;
/// Various re-exports from the `hash-db` crate.
pub use hash_db::{HashDB as HashDBT, EMPTY_PREFIX};
use hash_db::{Hasher, Prefix};
pub use memory_db::prefixed_key;
/// Various re-exports from the `memory-db` crate.
pub use memory_db::KeyFunction;
/// The Substrate format implementation of `NodeCodec`.
pub use node_codec::NodeCodec;
use sp_std::{borrow::Borrow, boxed::Box, fmt, marker::PhantomData, vec::Vec};
pub use storage_proof::{CompactProof, StorageProof};
/// Trie codec reexport, mainly child trie support
/// for trie compact proof.
pub use trie_codec::{decode_compact, encode_compact, Error as CompactProofError};
pub use trie_db::proof::VerifyError;
use trie_db::proof::{generate_proof, verify_proof};
/// Various re-exports from the `trie-db` crate.
pub use trie_db::{
	nibble_ops,
	node::{NodePlan, ValuePlan},
	CError, DBValue, Query, Recorder, Trie, TrieConfiguration, TrieDBIterator, TrieDBKeyIterator,
	TrieLayout, TrieMut,
};
/// The Substrate format implementation of `TrieStream`.
pub use trie_stream::TrieStream;

/// substrate trie layout
<<<<<<< HEAD
pub struct Layout<H>(Option<u32>, sp_std::marker::PhantomData<H>);

impl<H> fmt::Debug for Layout<H> {
	fn fmt(&self, f: &mut fmt::Formatter) -> fmt::Result {
		f.debug_struct("Layout").finish()
	}
}

impl<H> Clone for Layout<H> {
	fn clone(&self) -> Self {
		Layout(self.0, sp_std::marker::PhantomData)
	}
}

impl<H> Default for Layout<H> {
	fn default() -> Self {
		Layout(None, sp_std::marker::PhantomData)
	}
}

impl<H> Layout<H> {
	/// Layout with inner hash value size limit active.
	pub fn with_max_inline_value(threshold: u32) -> Self {
		Layout(Some(threshold), sp_std::marker::PhantomData)
	}
}

impl<H> TrieLayout for Layout<H>
=======
pub struct LayoutV0<H>(sp_std::marker::PhantomData<H>);

/// substrate trie layout, with external value nodes.
pub struct LayoutV1<H>(sp_std::marker::PhantomData<H>);

impl<H> TrieLayout for LayoutV0<H>
>>>>>>> 4ff90097
where
	H: Hasher,
{
	const USE_EXTENSION: bool = false;
	const ALLOW_EMPTY: bool = true;
<<<<<<< HEAD
=======
	const MAX_INLINE_VALUE: Option<u32> = None;
>>>>>>> 4ff90097

	type Hash = H;
	type Codec = NodeCodec<Self::Hash>;

	fn max_inline_value(&self) -> Option<u32> {
		self.0
	}
}

<<<<<<< HEAD
impl<H> TrieConfiguration for Layout<H>
where
	H: Hasher,
{
	fn trie_root<I, A, B>(&self, input: I) -> <Self::Hash as Hasher>::Out
=======
impl<H> TrieConfiguration for LayoutV0<H>
where
	H: Hasher,
{
	fn trie_root<I, A, B>(input: I) -> <Self::Hash as Hasher>::Out
>>>>>>> 4ff90097
	where
		I: IntoIterator<Item = (A, B)>,
		A: AsRef<[u8]> + Ord,
		B: AsRef<[u8]>,
	{
<<<<<<< HEAD
		trie_root::trie_root_no_extension::<H, TrieStream, _, _, _>(input, self.max_inline_value())
=======
		trie_root::trie_root_no_extension::<H, TrieStream, _, _, _>(input, Self::MAX_INLINE_VALUE)
>>>>>>> 4ff90097
	}

	fn trie_root_unhashed<I, A, B>(&self, input: I) -> Vec<u8>
	where
		I: IntoIterator<Item = (A, B)>,
		A: AsRef<[u8]> + Ord,
		B: AsRef<[u8]>,
	{
		trie_root::unhashed_trie_no_extension::<H, TrieStream, _, _, _>(
			input,
<<<<<<< HEAD
			self.max_inline_value(),
=======
			Self::MAX_INLINE_VALUE,
		)
	}

	fn encode_index(input: u32) -> Vec<u8> {
		codec::Encode::encode(&codec::Compact(input))
	}
}

impl<H> TrieLayout for LayoutV1<H>
where
	H: Hasher,
{
	const USE_EXTENSION: bool = false;
	const ALLOW_EMPTY: bool = true;
	const MAX_INLINE_VALUE: Option<u32> = sp_core::storage::DEFAULT_STATE_HASHING;

	type Hash = H;
	type Codec = NodeCodec<Self::Hash>;
}

impl<H> TrieConfiguration for LayoutV1<H>
where
	H: Hasher,
{
	fn trie_root<I, A, B>(input: I) -> <Self::Hash as Hasher>::Out
	where
		I: IntoIterator<Item = (A, B)>,
		A: AsRef<[u8]> + Ord,
		B: AsRef<[u8]>,
	{
		trie_root::trie_root_no_extension::<H, TrieStream, _, _, _>(input, Self::MAX_INLINE_VALUE)
	}

	fn trie_root_unhashed<I, A, B>(input: I) -> Vec<u8>
	where
		I: IntoIterator<Item = (A, B)>,
		A: AsRef<[u8]> + Ord,
		B: AsRef<[u8]>,
	{
		trie_root::unhashed_trie_no_extension::<H, TrieStream, _, _, _>(
			input,
			Self::MAX_INLINE_VALUE,
>>>>>>> 4ff90097
		)
	}

	fn encode_index(input: u32) -> Vec<u8> {
		codec::Encode::encode(&codec::Compact(input))
	}
}

#[cfg(not(feature = "memory-tracker"))]
type MemTracker = memory_db::NoopTracker<trie_db::DBValue>;
#[cfg(feature = "memory-tracker")]
type MemTracker = memory_db::MemCounter<trie_db::DBValue>;

/// TrieDB error over `TrieConfiguration` trait.
pub type TrieError<L> = trie_db::TrieError<TrieHash<L>, CError<L>>;
/// Reexport from `hash_db`, with genericity set for `Hasher` trait.
pub trait AsHashDB<H: Hasher>: hash_db::AsHashDB<H, trie_db::DBValue> {}
impl<H: Hasher, T: hash_db::AsHashDB<H, trie_db::DBValue>> AsHashDB<H> for T {}
/// Reexport from `hash_db`, with genericity set for `Hasher` trait.
pub type HashDB<'a, H> = dyn hash_db::HashDB<H, trie_db::DBValue> + 'a;
/// Reexport from `hash_db`, with genericity set for `Hasher` trait.
/// This uses a `KeyFunction` for prefixing keys internally (avoiding
/// key conflict for non random keys).
pub type PrefixedMemoryDB<H> =
	memory_db::MemoryDB<H, memory_db::PrefixedKey<H>, trie_db::DBValue, MemTracker>;
/// Reexport from `hash_db`, with genericity set for `Hasher` trait.
/// This uses a noops `KeyFunction` (key addressing must be hashed or using
/// an encoding scheme that avoid key conflict).
pub type MemoryDB<H> = memory_db::MemoryDB<H, memory_db::HashKey<H>, trie_db::DBValue, MemTracker>;
/// Reexport from `hash_db`, with genericity set for `Hasher` trait.
pub type GenericMemoryDB<H, KF> = memory_db::MemoryDB<H, KF, trie_db::DBValue, MemTracker>;

/// Persistent trie database read-access interface for the a given hasher.
pub type TrieDB<'a, L> = trie_db::TrieDB<'a, L>;
/// Persistent trie database write-access interface for the a given hasher.
pub type TrieDBMut<'a, L> = trie_db::TrieDBMut<'a, L>;
/// Querying interface, as in `trie_db` but less generic.
pub type Lookup<'a, L, Q> = trie_db::Lookup<'a, L, Q>;
/// Hash type for a trie layout.
pub type TrieHash<L> = <<L as TrieLayout>::Hash as Hasher>::Out;
/// This module is for non generic definition of trie type.
/// Only the `Hasher` trait is generic in this case.
pub mod trie_types {
	use super::*;

	/// Persistent trie database read-access interface for the a given hasher.
	/// Read only V1 and V0 are compatible, thus we always use V1.
	pub type TrieDB<'a, H> = super::TrieDB<'a, LayoutV1<H>>;
	/// Persistent trie database write-access interface for the a given hasher.
	pub type TrieDBMutV0<'a, H> = super::TrieDBMut<'a, LayoutV0<H>>;
	/// Persistent trie database write-access interface for the a given hasher.
	pub type TrieDBMutV1<'a, H> = super::TrieDBMut<'a, LayoutV1<H>>;
	/// Querying interface, as in `trie_db` but less generic.
	pub type LookupV0<'a, H, Q> = trie_db::Lookup<'a, LayoutV0<H>, Q>;
	/// Querying interface, as in `trie_db` but less generic.
	pub type LookupV1<'a, H, Q> = trie_db::Lookup<'a, LayoutV1<H>, Q>;
	/// As in `trie_db`, but less generic, error type for the crate.
	pub type TrieError<H> = trie_db::TrieError<H, super::Error>;
}

/// Create a proof for a subset of keys in a trie.
///
/// The `keys` may contain any set of keys regardless of each one of them is included
/// in the `db`.
///
/// For a key `K` that is included in the `db` a proof of inclusion is generated.
/// For a key `K` that is not included in the `db` a proof of non-inclusion is generated.
/// These can be later checked in `verify_trie_proof`.
pub fn generate_trie_proof<'a, L, I, K, DB>(
	db: &DB,
	root: TrieHash<L>,
	keys: I,
) -> Result<Vec<Vec<u8>>, Box<TrieError<L>>>
where
	L: TrieConfiguration,
	I: IntoIterator<Item = &'a K>,
	K: 'a + AsRef<[u8]>,
	DB: hash_db::HashDBRef<L::Hash, trie_db::DBValue>,
{
	// Can use default layout (read only).
	let trie = TrieDB::<L>::new(db, &root)?;
	generate_proof(&trie, keys)
}

/// Verify a set of key-value pairs against a trie root and a proof.
///
/// Checks a set of keys with optional values for inclusion in the proof that was generated by
/// `generate_trie_proof`.
/// If the value in the pair is supplied (`(key, Some(value))`), this key-value pair will be
/// checked for inclusion in the proof.
/// If the value is omitted (`(key, None)`), this key will be checked for non-inclusion in the
/// proof.
pub fn verify_trie_proof<'a, L, I, K, V>(
	root: &TrieHash<L>,
	proof: &[Vec<u8>],
	items: I,
) -> Result<(), VerifyError<TrieHash<L>, CError<L>>>
where
	L: TrieConfiguration,
	I: IntoIterator<Item = &'a (K, Option<V>)>,
	K: 'a + AsRef<[u8]>,
	V: 'a + AsRef<[u8]>,
{
	verify_proof::<L, _, _, _>(root, proof, items)
}

/// Determine a trie root given a hash DB and delta values.
pub fn delta_trie_root<L: TrieConfiguration, I, A, B, DB, V>(
	db: &mut DB,
	mut root: TrieHash<L>,
	delta: I,
	layout: L,
) -> Result<TrieHash<L>, Box<TrieError<L>>>
where
	I: IntoIterator<Item = (A, B)>,
	A: Borrow<[u8]>,
	B: Borrow<Option<V>>,
	V: Borrow<[u8]>,
	DB: hash_db::HashDB<L::Hash, trie_db::DBValue>,
{
	{
		let mut trie = TrieDBMut::<L>::from_existing_with_layout(db, &mut root, layout)?;

		let mut delta = delta.into_iter().collect::<Vec<_>>();
		delta.sort_by(|l, r| l.0.borrow().cmp(r.0.borrow()));

		for (key, change) in delta {
			match change.borrow() {
				Some(val) => trie.insert(key.borrow(), val.borrow())?,
				None => trie.remove(key.borrow())?,
			};
		}
	}

	Ok(root)
}

/// Read a value from the trie.
pub fn read_trie_value<L, DB>(
	db: &DB,
	root: &TrieHash<L>,
	key: &[u8],
) -> Result<Option<Vec<u8>>, Box<TrieError<L>>>
where
	L: TrieConfiguration,
	DB: hash_db::HashDBRef<L::Hash, trie_db::DBValue>,
{
	Ok(TrieDB::<L>::new(&*db, root)?.get(key).map(|x| x.map(|val| val.to_vec()))?)
}

/// Read a value from the trie with given Query.
pub fn read_trie_value_with<L, Q, DB>(
	db: &DB,
	root: &TrieHash<L>,
	key: &[u8],
	query: Q,
) -> Result<Option<Vec<u8>>, Box<TrieError<L>>>
where
	L: TrieConfiguration,
	Q: Query<L::Hash, Item = DBValue>,
	DB: hash_db::HashDBRef<L::Hash, trie_db::DBValue>,
{
	Ok(TrieDB::<L>::new(&*db, root)?
		.get_with(key, query)
		.map(|x| x.map(|val| val.to_vec()))?)
}

/// Determine the empty trie root.
pub fn empty_trie_root<L: TrieConfiguration>() -> <L::Hash as Hasher>::Out {
	L::default().trie_root::<_, Vec<u8>, Vec<u8>>(core::iter::empty())
}

/// Determine the empty child trie root.
pub fn empty_child_trie_root<L: TrieConfiguration>() -> <L::Hash as Hasher>::Out {
	L::default().trie_root::<_, Vec<u8>, Vec<u8>>(core::iter::empty())
}

/// Determine a child trie root given its ordered contents, closed form. H is the default hasher,
/// but a generic implementation may ignore this type parameter and use other hashers.
pub fn child_trie_root<L: TrieConfiguration, I, A, B>(
	layout: &L,
	input: I,
) -> <L::Hash as Hasher>::Out
where
	I: IntoIterator<Item = (A, B)>,
	A: AsRef<[u8]> + Ord,
	B: AsRef<[u8]>,
{
	layout.trie_root(input)
}

/// Determine a child trie root given a hash DB and delta values. H is the default hasher,
/// but a generic implementation may ignore this type parameter and use other hashers.
pub fn child_delta_trie_root<L: TrieConfiguration, I, A, B, DB, RD, V>(
	keyspace: &[u8],
	db: &mut DB,
	root_data: RD,
	delta: I,
	layout: L,
) -> Result<<L::Hash as Hasher>::Out, Box<TrieError<L>>>
where
	I: IntoIterator<Item = (A, B)>,
	A: Borrow<[u8]>,
	B: Borrow<Option<V>>,
	V: Borrow<[u8]>,
	RD: AsRef<[u8]>,
	DB: hash_db::HashDB<L::Hash, trie_db::DBValue>,
{
	let mut root = TrieHash::<L>::default();
	// root is fetched from DB, not writable by runtime, so it's always valid.
	root.as_mut().copy_from_slice(root_data.as_ref());

	let mut db = KeySpacedDBMut::new(&mut *db, keyspace);
	delta_trie_root::<L, _, _, _, _, _>(&mut db, root, delta, layout)
}

/// Record all keys for a given root.
pub fn record_all_keys<L: TrieConfiguration, DB>(
	db: &DB,
	root: &TrieHash<L>,
	recorder: &mut Recorder<TrieHash<L>>,
) -> Result<(), Box<TrieError<L>>>
where
	DB: hash_db::HashDBRef<L::Hash, trie_db::DBValue>,
{
	let trie = TrieDB::<L>::new(&*db, root)?;
	let iter = trie.iter()?;

	for x in iter {
		let (key, _) = x?;

		// there's currently no API like iter_with()
		// => use iter to enumerate all keys AND lookup each
		// key using get_with
		trie.get_with(&key, &mut *recorder)?;
	}

	Ok(())
}

/// Read a value from the child trie.
pub fn read_child_trie_value<L: TrieConfiguration, DB>(
	keyspace: &[u8],
	db: &DB,
	root_slice: &[u8],
	key: &[u8],
) -> Result<Option<Vec<u8>>, Box<TrieError<L>>>
where
	DB: hash_db::HashDBRef<L::Hash, trie_db::DBValue>,
{
	let mut root = TrieHash::<L>::default();
	// root is fetched from DB, not writable by runtime, so it's always valid.
	root.as_mut().copy_from_slice(root_slice);

	let db = KeySpacedDB::new(&*db, keyspace);
	TrieDB::<L>::new(&db, &root)?.get(key).map(|x| x.map(|val| val.to_vec()))
}

/// Read a value from the child trie with given query.
pub fn read_child_trie_value_with<L, Q, DB>(
	keyspace: &[u8],
	db: &DB,
	root_slice: &[u8],
	key: &[u8],
	query: Q,
) -> Result<Option<Vec<u8>>, Box<TrieError<L>>>
where
	L: TrieConfiguration,
	Q: Query<L::Hash, Item = DBValue>,
	DB: hash_db::HashDBRef<L::Hash, trie_db::DBValue>,
{
	let mut root = TrieHash::<L>::default();
	// root is fetched from DB, not writable by runtime, so it's always valid.
	root.as_mut().copy_from_slice(root_slice);

	let db = KeySpacedDB::new(&*db, keyspace);
	TrieDB::<L>::new(&db, &root)?
		.get_with(key, query)
		.map(|x| x.map(|val| val.to_vec()))
}

/// `HashDB` implementation that append a encoded prefix (unique id bytes) in addition to the
/// prefix of every key value.
pub struct KeySpacedDB<'a, DB, H>(&'a DB, &'a [u8], PhantomData<H>);

/// `HashDBMut` implementation that append a encoded prefix (unique id bytes) in addition to the
/// prefix of every key value.
///
/// Mutable variant of `KeySpacedDB`, see [`KeySpacedDB`].
pub struct KeySpacedDBMut<'a, DB, H>(&'a mut DB, &'a [u8], PhantomData<H>);

/// Utility function used to merge some byte data (keyspace) and `prefix` data
/// before calling key value database primitives.
fn keyspace_as_prefix_alloc(ks: &[u8], prefix: Prefix) -> (Vec<u8>, Option<u8>) {
	let mut result = sp_std::vec![0; ks.len() + prefix.0.len()];
	result[..ks.len()].copy_from_slice(ks);
	result[ks.len()..].copy_from_slice(prefix.0);
	(result, prefix.1)
}

impl<'a, DB, H> KeySpacedDB<'a, DB, H>
where
	H: Hasher,
{
	/// instantiate new keyspaced db
	pub fn new(db: &'a DB, ks: &'a [u8]) -> Self {
		KeySpacedDB(db, ks, PhantomData)
	}
}

impl<'a, DB, H> KeySpacedDBMut<'a, DB, H>
where
	H: Hasher,
{
	/// instantiate new keyspaced db
	pub fn new(db: &'a mut DB, ks: &'a [u8]) -> Self {
		KeySpacedDBMut(db, ks, PhantomData)
	}
}

impl<'a, DB, H, T> hash_db::HashDBRef<H, T> for KeySpacedDB<'a, DB, H>
where
	DB: hash_db::HashDBRef<H, T>,
	H: Hasher,
	T: From<&'static [u8]>,
{
	fn get(&self, key: &H::Out, prefix: Prefix) -> Option<T> {
		let derived_prefix = keyspace_as_prefix_alloc(self.1, prefix);
		self.0.get(key, (&derived_prefix.0, derived_prefix.1))
	}

	fn contains(&self, key: &H::Out, prefix: Prefix) -> bool {
		let derived_prefix = keyspace_as_prefix_alloc(self.1, prefix);
		self.0.contains(key, (&derived_prefix.0, derived_prefix.1))
	}
}

impl<'a, DB, H, T> hash_db::HashDB<H, T> for KeySpacedDBMut<'a, DB, H>
where
	DB: hash_db::HashDB<H, T>,
	H: Hasher,
	T: Default + PartialEq<T> + for<'b> From<&'b [u8]> + Clone + Send + Sync,
{
	fn get(&self, key: &H::Out, prefix: Prefix) -> Option<T> {
		let derived_prefix = keyspace_as_prefix_alloc(self.1, prefix);
		self.0.get(key, (&derived_prefix.0, derived_prefix.1))
	}

	fn contains(&self, key: &H::Out, prefix: Prefix) -> bool {
		let derived_prefix = keyspace_as_prefix_alloc(self.1, prefix);
		self.0.contains(key, (&derived_prefix.0, derived_prefix.1))
	}

	fn insert(&mut self, prefix: Prefix, value: &[u8]) -> H::Out {
		let derived_prefix = keyspace_as_prefix_alloc(self.1, prefix);
		self.0.insert((&derived_prefix.0, derived_prefix.1), value)
	}

	fn emplace(&mut self, key: H::Out, prefix: Prefix, value: T) {
		let derived_prefix = keyspace_as_prefix_alloc(self.1, prefix);
		self.0.emplace(key, (&derived_prefix.0, derived_prefix.1), value)
	}

	fn remove(&mut self, key: &H::Out, prefix: Prefix) {
		let derived_prefix = keyspace_as_prefix_alloc(self.1, prefix);
		self.0.remove(key, (&derived_prefix.0, derived_prefix.1))
	}
}

impl<'a, DB, H, T> hash_db::AsHashDB<H, T> for KeySpacedDBMut<'a, DB, H>
where
	DB: hash_db::HashDB<H, T>,
	H: Hasher,
	T: Default + PartialEq<T> + for<'b> From<&'b [u8]> + Clone + Send + Sync,
{
	fn as_hash_db(&self) -> &dyn hash_db::HashDB<H, T> {
		&*self
	}

	fn as_hash_db_mut<'b>(&'b mut self) -> &'b mut (dyn hash_db::HashDB<H, T> + 'b) {
		&mut *self
	}
}

/// Constants used into trie simplification codec.
mod trie_constants {
	const FIRST_PREFIX: u8 = 0b_00 << 6;
	pub const NIBBLE_SIZE_BOUND: usize = u16::max_value() as usize;
	pub const LEAF_PREFIX_MASK: u8 = 0b_01 << 6;
	pub const BRANCH_WITHOUT_MASK: u8 = 0b_10 << 6;
	pub const BRANCH_WITH_MASK: u8 = 0b_11 << 6;
	pub const EMPTY_TRIE: u8 = FIRST_PREFIX | (0b_00 << 4);
	pub const ALT_HASHING_LEAF_PREFIX_MASK: u8 = FIRST_PREFIX | (0b_1 << 5);
	pub const ALT_HASHING_BRANCH_WITH_MASK: u8 = FIRST_PREFIX | (0b_01 << 4);
	pub const ESCAPE_COMPACT_HEADER: u8 = EMPTY_TRIE | 0b_00_01;
}

#[cfg(test)]
mod tests {
	use super::*;
	use codec::{Compact, Decode, Encode};
	use hash_db::{HashDB, Hasher};
	use hex_literal::hex;
	use sp_core::{storage::DEFAULT_MAX_INLINE_VALUE as TRESHOLD, Blake2Hasher};
	use trie_db::{DBValue, NodeCodec as NodeCodecT, Trie, TrieMut};
	use trie_standardmap::{Alphabet, StandardMap, ValueMode};

	type LayoutV0 = super::LayoutV0<Blake2Hasher>;
	type LayoutV1 = super::LayoutV1<Blake2Hasher>;

	type MemoryDBMeta<H> =
		memory_db::MemoryDB<H, memory_db::HashKey<H>, trie_db::DBValue, MemTracker>;

	type MemoryDBMeta<H> =
		memory_db::MemoryDB<H, memory_db::HashKey<H>, trie_db::DBValue, MemTracker>;

	fn hashed_null_node<T: TrieConfiguration>() -> TrieHash<T> {
		<T::Codec as NodeCodecT>::hashed_null_node()
	}

	fn check_equivalent<T: TrieConfiguration>(input: &Vec<(&[u8], &[u8])>, layout: T) {
		{
			let closed_form = layout.trie_root(input.clone());
			let d = layout.trie_root_unhashed(input.clone());
			println!("Data: {:#x?}, {:#x?}", d, Blake2Hasher::hash(&d[..]));
			let persistent = {
				let mut memdb = MemoryDBMeta::default();
				let mut root = Default::default();
				let mut t = TrieDBMut::<T>::new_with_layout(&mut memdb, &mut root, layout);
				for (x, y) in input.iter().rev() {
					t.insert(x, y).unwrap();
				}
				t.root().clone()
			};
			assert_eq!(closed_form, persistent);
		}
	}

<<<<<<< HEAD
	fn check_iteration<T: TrieConfiguration>(input: &Vec<(&[u8], &[u8])>, layout: T) {
=======
	fn check_iteration<T: TrieConfiguration>(input: &Vec<(&[u8], &[u8])>) {
>>>>>>> 4ff90097
		let mut memdb = MemoryDBMeta::default();
		let mut root = Default::default();
		{
			let mut t = TrieDBMut::<T>::new_with_layout(&mut memdb, &mut root, layout.clone());
			for (x, y) in input.clone() {
				t.insert(x, y).unwrap();
			}
		}
		{
			let t = TrieDB::<T>::new_with_layout(&mut memdb, &root, layout).unwrap();
			assert_eq!(
				input.iter().map(|(i, j)| (i.to_vec(), j.to_vec())).collect::<Vec<_>>(),
				t.iter()
					.unwrap()
					.map(|x| x.map(|y| (y.0, y.1.to_vec())).unwrap())
					.collect::<Vec<_>>()
			);
		}
	}

	fn check_input(input: &Vec<(&[u8], &[u8])>) {
<<<<<<< HEAD
		let layout = Layout::default();
		check_equivalent::<Layout>(input, layout.clone());
		check_iteration::<Layout>(input, layout);
		let layout = Layout::with_max_inline_value(TRESHOLD);
		check_equivalent::<Layout>(input, layout.clone());
		check_iteration::<Layout>(input, layout);
=======
		check_equivalent::<LayoutV0>(input);
		check_iteration::<LayoutV0>(input);
		check_equivalent::<LayoutV1>(input);
		check_iteration::<LayoutV1>(input);
>>>>>>> 4ff90097
	}

	#[test]
	fn default_trie_root() {
		let mut db = MemoryDB::default();
		let mut root = TrieHash::<LayoutV1>::default();
		let mut empty = TrieDBMut::<LayoutV1>::new(&mut db, &mut root);
		empty.commit();
		let root1 = empty.root().as_ref().to_vec();
<<<<<<< HEAD
		let root2: Vec<u8> = Layout::default()
			.trie_root::<_, Vec<u8>, Vec<u8>>(std::iter::empty())
=======
		let root2: Vec<u8> = LayoutV1::trie_root::<_, Vec<u8>, Vec<u8>>(std::iter::empty())
>>>>>>> 4ff90097
			.as_ref()
			.iter()
			.cloned()
			.collect();

		assert_eq!(root1, root2);
	}

	#[test]
	fn empty_is_equivalent() {
		let input: Vec<(&[u8], &[u8])> = vec![];
		check_input(&input);
	}

	#[test]
	fn leaf_is_equivalent() {
		let input: Vec<(&[u8], &[u8])> = vec![(&[0xaa][..], &[0xbb][..])];
		check_input(&input);
	}

	#[test]
	fn branch_is_equivalent() {
		let input: Vec<(&[u8], &[u8])> =
			vec![(&[0xaa][..], &[0x10][..]), (&[0xba][..], &[0x11][..])];
		check_input(&input);
	}

	#[test]
	fn extension_and_branch_is_equivalent() {
		let input: Vec<(&[u8], &[u8])> =
			vec![(&[0xaa][..], &[0x10][..]), (&[0xab][..], &[0x11][..])];
		check_input(&input);
	}

	#[test]
	fn standard_is_equivalent() {
		let st = StandardMap {
			alphabet: Alphabet::All,
			min_key: 32,
			journal_key: 0,
			value_mode: ValueMode::Random,
			count: 1000,
		};
		let mut d = st.make();
		d.sort_by(|&(ref a, _), &(ref b, _)| a.cmp(b));
		let dr = d.iter().map(|v| (&v.0[..], &v.1[..])).collect();
		check_input(&dr);
	}

	#[test]
	fn extension_and_branch_with_value_is_equivalent() {
		let input: Vec<(&[u8], &[u8])> = vec![
			(&[0xaa][..], &[0xa0][..]),
			(&[0xaa, 0xaa][..], &[0xaa][..]),
			(&[0xaa, 0xbb][..], &[0xab][..]),
		];
		check_input(&input);
	}

	#[test]
	fn bigger_extension_and_branch_with_value_is_equivalent() {
		let input: Vec<(&[u8], &[u8])> = vec![
			(&[0xaa][..], &[0xa0][..]),
			(&[0xaa, 0xaa][..], &[0xaa][..]),
			(&[0xaa, 0xbb][..], &[0xab][..]),
			(&[0xbb][..], &[0xb0][..]),
			(&[0xbb, 0xbb][..], &[0xbb][..]),
			(&[0xbb, 0xcc][..], &[0xbc][..]),
		];
		check_input(&input);
	}

	#[test]
	fn single_long_leaf_is_equivalent() {
		let input: Vec<(&[u8], &[u8])> = vec![
			(
				&[0xaa][..],
				&b"ABCABCABCABCABCABCABCABCABCABCABCABCABCABCABCABCABCABCABCABCABCABCABCABC"[..],
			),
			(&[0xba][..], &[0x11][..]),
		];
		check_input(&input);
	}

	#[test]
	fn two_long_leaves_is_equivalent() {
		let input: Vec<(&[u8], &[u8])> = vec![
			(
				&[0xaa][..],
				&b"ABCABCABCABCABCABCABCABCABCABCABCABCABCABCABCABCABCABCABCABCABCABCABCABC"[..],
			),
			(
				&[0xba][..],
				&b"ABCABCABCABCABCABCABCABCABCABCABCABCABCABCABCABCABCABCABCABCABCABCABCABC"[..],
			),
		];
		check_input(&input);
	}

	fn populate_trie<'db, T>(
		db: &'db mut dyn HashDB<T::Hash, DBValue>,
		root: &'db mut TrieHash<T>,
		v: &[(Vec<u8>, Vec<u8>)],
<<<<<<< HEAD
		layout: T,
=======
>>>>>>> 4ff90097
	) -> TrieDBMut<'db, T>
	where
		T: TrieConfiguration,
	{
<<<<<<< HEAD
		let mut t = TrieDBMut::<T>::new_with_layout(db, root, layout);
=======
		let mut t = TrieDBMut::<T>::new(db, root);
>>>>>>> 4ff90097
		for i in 0..v.len() {
			let key: &[u8] = &v[i].0;
			let val: &[u8] = &v[i].1;
			t.insert(key, val).unwrap();
		}
		t
	}

	fn unpopulate_trie<'db, T: TrieConfiguration>(
		t: &mut TrieDBMut<'db, T>,
		v: &[(Vec<u8>, Vec<u8>)],
	) {
		for i in v {
			let key: &[u8] = &i.0;
			t.remove(key).unwrap();
		}
	}

	#[test]
	fn random_should_work() {
<<<<<<< HEAD
		random_should_work_inner(true);
		random_should_work_inner(false);
	}
	fn random_should_work_inner(limit_inline_value: bool) {
=======
		random_should_work_inner::<LayoutV1>();
		random_should_work_inner::<LayoutV0>();
	}
	fn random_should_work_inner<L: TrieConfiguration>() {
>>>>>>> 4ff90097
		let mut seed = <Blake2Hasher as Hasher>::Out::zero();
		for test_i in 0..10_000 {
			if test_i % 50 == 0 {
				println!("{:?} of 10000 stress tests done", test_i);
			}
			let x = StandardMap {
				alphabet: Alphabet::Custom(b"@QWERTYUIOPASDFGHJKLZXCVBNM[/]^_".to_vec()),
				min_key: 5,
				journal_key: 0,
				value_mode: ValueMode::Index,
				count: 100,
			}
			.make_with(seed.as_fixed_bytes_mut());

<<<<<<< HEAD
			let layout = if limit_inline_value {
				Layout::with_max_inline_value(TRESHOLD)
			} else {
				Layout::default()
			};
			let real = layout.trie_root(x.clone());
			let mut memdb = MemoryDB::default();
			let mut root = Default::default();

			let mut memtrie = populate_trie::<Layout>(&mut memdb, &mut root, &x, layout.clone());
=======
			let real = L::trie_root(x.clone());
			let mut memdb = MemoryDB::default();
			let mut root = Default::default();

			let mut memtrie = populate_trie::<L>(&mut memdb, &mut root, &x);
>>>>>>> 4ff90097

			memtrie.commit();
			if *memtrie.root() != real {
				println!("TRIE MISMATCH");
				println!("");
				println!("{:?} vs {:?}", memtrie.root(), real);
				for i in &x {
					println!("{:#x?} -> {:#x?}", i.0, i.1);
				}
			}
			assert_eq!(*memtrie.root(), real);
			unpopulate_trie::<L>(&mut memtrie, &x);
			memtrie.commit();
			let hashed_null_node = hashed_null_node::<L>();
			if *memtrie.root() != hashed_null_node {
				println!("- TRIE MISMATCH");
				println!("");
				println!("{:?} vs {:?}", memtrie.root(), hashed_null_node);
				for i in &x {
					println!("{:#x?} -> {:#x?}", i.0, i.1);
				}
			}
			assert_eq!(*memtrie.root(), hashed_null_node);
		}
	}

	fn to_compact(n: u8) -> u8 {
		Compact(n).encode()[0]
	}

	#[test]
	fn codec_trie_empty() {
		let layout = Layout::default();
		let input: Vec<(&[u8], &[u8])> = vec![];
<<<<<<< HEAD
		let trie = layout.trie_root_unhashed(input);
=======
		let trie = LayoutV1::trie_root_unhashed(input);
>>>>>>> 4ff90097
		println!("trie: {:#x?}", trie);
		assert_eq!(trie, vec![0x0]);
	}

	#[test]
	fn codec_trie_single_tuple() {
		let layout = Layout::default();
		let input = vec![(vec![0xaa], vec![0xbb])];
<<<<<<< HEAD
		let trie = layout.trie_root_unhashed(input);
=======
		let trie = LayoutV1::trie_root_unhashed(input);
>>>>>>> 4ff90097
		println!("trie: {:#x?}", trie);
		assert_eq!(
			trie,
			vec![
				0x42,          // leaf 0x40 (2^6) with (+) key of 2 nibbles (0x02)
				0xaa,          // key data
				to_compact(1), // length of value in bytes as Compact
				0xbb           // value data
			]
		);
	}

	#[test]
	fn codec_trie_two_tuples_disjoint_keys() {
		let layout = Layout::default();
		let input = vec![(&[0x48, 0x19], &[0xfe]), (&[0x13, 0x14], &[0xff])];
<<<<<<< HEAD
		let trie = layout.trie_root_unhashed(input);
=======
		let trie = LayoutV1::trie_root_unhashed(input);
>>>>>>> 4ff90097
		println!("trie: {:#x?}", trie);
		let mut ex = Vec::<u8>::new();
		ex.push(0x80); // branch, no value (0b_10..) no nibble
		ex.push(0x12); // slots 1 & 4 are taken from 0-7
		ex.push(0x00); // no slots from 8-15
		ex.push(to_compact(0x05)); // first slot: LEAF, 5 bytes long.
		ex.push(0x43); // leaf 0x40 with 3 nibbles
		ex.push(0x03); // first nibble
		ex.push(0x14); // second & third nibble
		ex.push(to_compact(0x01)); // 1 byte data
		ex.push(0xff); // value data
		ex.push(to_compact(0x05)); // second slot: LEAF, 5 bytes long.
		ex.push(0x43); // leaf with 3 nibbles
		ex.push(0x08); // first nibble
		ex.push(0x19); // second & third nibble
		ex.push(to_compact(0x01)); // 1 byte data
		ex.push(0xfe); // value data

		assert_eq!(trie, ex);
	}

	#[test]
	fn iterator_works() {
<<<<<<< HEAD
		iterator_works_inner(true);
		iterator_works_inner(false);
	}
	fn iterator_works_inner(limit_inline_value: bool) {
		let layout = if limit_inline_value {
			Layout::with_max_inline_value(TRESHOLD)
		} else {
			Layout::default()
		};

=======
		iterator_works_inner::<LayoutV1>();
		iterator_works_inner::<LayoutV0>();
	}
	fn iterator_works_inner<Layout: TrieConfiguration>() {
>>>>>>> 4ff90097
		let pairs = vec![
			(hex!("0103000000000000000464").to_vec(), hex!("0400000000").to_vec()),
			(hex!("0103000000000000000469").to_vec(), hex!("0401000000").to_vec()),
		];

		let mut mdb = MemoryDB::default();
		let mut root = Default::default();
		let _ = populate_trie::<Layout>(&mut mdb, &mut root, &pairs, layout.clone());

		let trie = TrieDB::<Layout>::new_with_layout(&mdb, &root, layout).unwrap();

		let iter = trie.iter().unwrap();
		let mut iter_pairs = Vec::new();
		for pair in iter {
			let (key, value) = pair.unwrap();
			iter_pairs.push((key, value.to_vec()));
		}

		assert_eq!(pairs, iter_pairs);
	}

	#[test]
	fn proof_non_inclusion_works() {
		let pairs = vec![
			(hex!("0102").to_vec(), hex!("01").to_vec()),
			(hex!("0203").to_vec(), hex!("0405").to_vec()),
		];

		let mut memdb = MemoryDB::default();
		let mut root = Default::default();
<<<<<<< HEAD
		let layout = Layout::default();
		populate_trie::<Layout>(&mut memdb, &mut root, &pairs, layout);
=======
		populate_trie::<LayoutV1>(&mut memdb, &mut root, &pairs);
>>>>>>> 4ff90097

		let non_included_key: Vec<u8> = hex!("0909").to_vec();
		let proof =
			generate_trie_proof::<LayoutV1, _, _, _>(&memdb, root, &[non_included_key.clone()])
				.unwrap();

		// Verifying that the K was not included into the trie should work.
		assert!(verify_trie_proof::<LayoutV1, _, _, Vec<u8>>(
			&root,
			&proof,
			&[(non_included_key.clone(), None)],
		)
		.is_ok());

		// Verifying that the K was included into the trie should fail.
		assert!(verify_trie_proof::<LayoutV1, _, _, Vec<u8>>(
			&root,
			&proof,
			&[(non_included_key, Some(hex!("1010").to_vec()))],
		)
		.is_err());
	}

	#[test]
	fn proof_inclusion_works() {
		let pairs = vec![
			(hex!("0102").to_vec(), hex!("01").to_vec()),
			(hex!("0203").to_vec(), hex!("0405").to_vec()),
		];

		let mut memdb = MemoryDB::default();
		let mut root = Default::default();
<<<<<<< HEAD
		let layout = Layout::default();
		populate_trie::<Layout>(&mut memdb, &mut root, &pairs, layout);
=======
		populate_trie::<LayoutV1>(&mut memdb, &mut root, &pairs);
>>>>>>> 4ff90097

		let proof =
			generate_trie_proof::<LayoutV1, _, _, _>(&memdb, root, &[pairs[0].0.clone()]).unwrap();

		// Check that a K, V included into the proof are verified.
		assert!(verify_trie_proof::<LayoutV1, _, _, _>(
			&root,
			&proof,
			&[(pairs[0].0.clone(), Some(pairs[0].1.clone()))]
		)
		.is_ok());

		// Absence of the V is not verified with the proof that has K, V included.
		assert!(verify_trie_proof::<LayoutV1, _, _, Vec<u8>>(
			&root,
			&proof,
			&[(pairs[0].0.clone(), None)]
		)
		.is_err());

		// K not included into the trie is not verified.
		assert!(verify_trie_proof::<LayoutV1, _, _, _>(
			&root,
			&proof,
			&[(hex!("4242").to_vec(), Some(pairs[0].1.clone()))]
		)
		.is_err());

		// K included into the trie but not included into the proof is not verified.
		assert!(verify_trie_proof::<LayoutV1, _, _, _>(
			&root,
			&proof,
			&[(pairs[1].0.clone(), Some(pairs[1].1.clone()))]
		)
		.is_err());
	}

	#[test]
	fn generate_storage_root_with_proof_works_independently_from_the_delta_order() {
		let proof = StorageProof::decode(&mut &include_bytes!("../test-res/proof")[..]).unwrap();
		let storage_root =
			sp_core::H256::decode(&mut &include_bytes!("../test-res/storage_root")[..]).unwrap();
		// Delta order that is "invalid" so that it would require a different proof.
		let invalid_delta = Vec::<(Vec<u8>, Option<Vec<u8>>)>::decode(
			&mut &include_bytes!("../test-res/invalid-delta-order")[..],
		)
		.unwrap();
		// Delta order that is "valid"
		let valid_delta = Vec::<(Vec<u8>, Option<Vec<u8>>)>::decode(
			&mut &include_bytes!("../test-res/valid-delta-order")[..],
		)
		.unwrap();

		let proof_db = proof.into_memory_db::<Blake2Hasher>();
		let first_storage_root = delta_trie_root::<LayoutV0, _, _, _, _, _>(
			&mut proof_db.clone(),
			storage_root,
			valid_delta,
			Default::default(),
		)
		.unwrap();
		let second_storage_root = delta_trie_root::<LayoutV0, _, _, _, _, _>(
			&mut proof_db.clone(),
			storage_root,
			invalid_delta,
			Default::default(),
		)
		.unwrap();

		assert_eq!(first_storage_root, second_storage_root);
	}
}<|MERGE_RESOLUTION|>--- conflicted
+++ resolved
@@ -36,7 +36,7 @@
 pub use memory_db::KeyFunction;
 /// The Substrate format implementation of `NodeCodec`.
 pub use node_codec::NodeCodec;
-use sp_std::{borrow::Borrow, boxed::Box, fmt, marker::PhantomData, vec::Vec};
+use sp_std::{borrow::Borrow, boxed::Box, marker::PhantomData, vec::Vec};
 pub use storage_proof::{CompactProof, StorageProof};
 /// Trie codec reexport, mainly child trie support
 /// for trie compact proof.
@@ -54,119 +54,24 @@
 pub use trie_stream::TrieStream;
 
 /// substrate trie layout
-<<<<<<< HEAD
-pub struct Layout<H>(Option<u32>, sp_std::marker::PhantomData<H>);
-
-impl<H> fmt::Debug for Layout<H> {
-	fn fmt(&self, f: &mut fmt::Formatter) -> fmt::Result {
-		f.debug_struct("Layout").finish()
-	}
-}
-
-impl<H> Clone for Layout<H> {
-	fn clone(&self) -> Self {
-		Layout(self.0, sp_std::marker::PhantomData)
-	}
-}
-
-impl<H> Default for Layout<H> {
-	fn default() -> Self {
-		Layout(None, sp_std::marker::PhantomData)
-	}
-}
-
-impl<H> Layout<H> {
-	/// Layout with inner hash value size limit active.
-	pub fn with_max_inline_value(threshold: u32) -> Self {
-		Layout(Some(threshold), sp_std::marker::PhantomData)
-	}
-}
-
-impl<H> TrieLayout for Layout<H>
-=======
 pub struct LayoutV0<H>(sp_std::marker::PhantomData<H>);
 
 /// substrate trie layout, with external value nodes.
 pub struct LayoutV1<H>(sp_std::marker::PhantomData<H>);
 
 impl<H> TrieLayout for LayoutV0<H>
->>>>>>> 4ff90097
 where
 	H: Hasher,
 {
 	const USE_EXTENSION: bool = false;
 	const ALLOW_EMPTY: bool = true;
-<<<<<<< HEAD
-=======
 	const MAX_INLINE_VALUE: Option<u32> = None;
->>>>>>> 4ff90097
 
 	type Hash = H;
 	type Codec = NodeCodec<Self::Hash>;
-
-	fn max_inline_value(&self) -> Option<u32> {
-		self.0
-	}
-}
-
-<<<<<<< HEAD
-impl<H> TrieConfiguration for Layout<H>
-where
-	H: Hasher,
-{
-	fn trie_root<I, A, B>(&self, input: I) -> <Self::Hash as Hasher>::Out
-=======
+}
+
 impl<H> TrieConfiguration for LayoutV0<H>
-where
-	H: Hasher,
-{
-	fn trie_root<I, A, B>(input: I) -> <Self::Hash as Hasher>::Out
->>>>>>> 4ff90097
-	where
-		I: IntoIterator<Item = (A, B)>,
-		A: AsRef<[u8]> + Ord,
-		B: AsRef<[u8]>,
-	{
-<<<<<<< HEAD
-		trie_root::trie_root_no_extension::<H, TrieStream, _, _, _>(input, self.max_inline_value())
-=======
-		trie_root::trie_root_no_extension::<H, TrieStream, _, _, _>(input, Self::MAX_INLINE_VALUE)
->>>>>>> 4ff90097
-	}
-
-	fn trie_root_unhashed<I, A, B>(&self, input: I) -> Vec<u8>
-	where
-		I: IntoIterator<Item = (A, B)>,
-		A: AsRef<[u8]> + Ord,
-		B: AsRef<[u8]>,
-	{
-		trie_root::unhashed_trie_no_extension::<H, TrieStream, _, _, _>(
-			input,
-<<<<<<< HEAD
-			self.max_inline_value(),
-=======
-			Self::MAX_INLINE_VALUE,
-		)
-	}
-
-	fn encode_index(input: u32) -> Vec<u8> {
-		codec::Encode::encode(&codec::Compact(input))
-	}
-}
-
-impl<H> TrieLayout for LayoutV1<H>
-where
-	H: Hasher,
-{
-	const USE_EXTENSION: bool = false;
-	const ALLOW_EMPTY: bool = true;
-	const MAX_INLINE_VALUE: Option<u32> = sp_core::storage::DEFAULT_STATE_HASHING;
-
-	type Hash = H;
-	type Codec = NodeCodec<Self::Hash>;
-}
-
-impl<H> TrieConfiguration for LayoutV1<H>
 where
 	H: Hasher,
 {
@@ -188,7 +93,48 @@
 		trie_root::unhashed_trie_no_extension::<H, TrieStream, _, _, _>(
 			input,
 			Self::MAX_INLINE_VALUE,
->>>>>>> 4ff90097
+		)
+	}
+
+	fn encode_index(input: u32) -> Vec<u8> {
+		codec::Encode::encode(&codec::Compact(input))
+	}
+}
+
+impl<H> TrieLayout for LayoutV1<H>
+where
+	H: Hasher,
+{
+	const USE_EXTENSION: bool = false;
+	const ALLOW_EMPTY: bool = true;
+	const MAX_INLINE_VALUE: Option<u32> = sp_core::storage::DEFAULT_STATE_HASHING;
+
+	type Hash = H;
+	type Codec = NodeCodec<Self::Hash>;
+}
+
+impl<H> TrieConfiguration for LayoutV1<H>
+where
+	H: Hasher,
+{
+	fn trie_root<I, A, B>(input: I) -> <Self::Hash as Hasher>::Out
+	where
+		I: IntoIterator<Item = (A, B)>,
+		A: AsRef<[u8]> + Ord,
+		B: AsRef<[u8]>,
+	{
+		trie_root::trie_root_no_extension::<H, TrieStream, _, _, _>(input, Self::MAX_INLINE_VALUE)
+	}
+
+	fn trie_root_unhashed<I, A, B>(input: I) -> Vec<u8>
+	where
+		I: IntoIterator<Item = (A, B)>,
+		A: AsRef<[u8]> + Ord,
+		B: AsRef<[u8]>,
+	{
+		trie_root::unhashed_trie_no_extension::<H, TrieStream, _, _, _>(
+			input,
+			Self::MAX_INLINE_VALUE,
 		)
 	}
 
@@ -300,7 +246,6 @@
 	db: &mut DB,
 	mut root: TrieHash<L>,
 	delta: I,
-	layout: L,
 ) -> Result<TrieHash<L>, Box<TrieError<L>>>
 where
 	I: IntoIterator<Item = (A, B)>,
@@ -310,7 +255,7 @@
 	DB: hash_db::HashDB<L::Hash, trie_db::DBValue>,
 {
 	{
-		let mut trie = TrieDBMut::<L>::from_existing_with_layout(db, &mut root, layout)?;
+		let mut trie = TrieDBMut::<L>::from_existing(db, &mut root)?;
 
 		let mut delta = delta.into_iter().collect::<Vec<_>>();
 		delta.sort_by(|l, r| l.0.borrow().cmp(r.0.borrow()));
@@ -358,26 +303,23 @@
 
 /// Determine the empty trie root.
 pub fn empty_trie_root<L: TrieConfiguration>() -> <L::Hash as Hasher>::Out {
-	L::default().trie_root::<_, Vec<u8>, Vec<u8>>(core::iter::empty())
+	L::trie_root::<_, Vec<u8>, Vec<u8>>(core::iter::empty())
 }
 
 /// Determine the empty child trie root.
 pub fn empty_child_trie_root<L: TrieConfiguration>() -> <L::Hash as Hasher>::Out {
-	L::default().trie_root::<_, Vec<u8>, Vec<u8>>(core::iter::empty())
+	L::trie_root::<_, Vec<u8>, Vec<u8>>(core::iter::empty())
 }
 
 /// Determine a child trie root given its ordered contents, closed form. H is the default hasher,
 /// but a generic implementation may ignore this type parameter and use other hashers.
-pub fn child_trie_root<L: TrieConfiguration, I, A, B>(
-	layout: &L,
-	input: I,
-) -> <L::Hash as Hasher>::Out
+pub fn child_trie_root<L: TrieConfiguration, I, A, B>(input: I) -> <L::Hash as Hasher>::Out
 where
 	I: IntoIterator<Item = (A, B)>,
 	A: AsRef<[u8]> + Ord,
 	B: AsRef<[u8]>,
 {
-	layout.trie_root(input)
+	L::trie_root(input)
 }
 
 /// Determine a child trie root given a hash DB and delta values. H is the default hasher,
@@ -387,7 +329,6 @@
 	db: &mut DB,
 	root_data: RD,
 	delta: I,
-	layout: L,
 ) -> Result<<L::Hash as Hasher>::Out, Box<TrieError<L>>>
 where
 	I: IntoIterator<Item = (A, B)>,
@@ -402,7 +343,7 @@
 	root.as_mut().copy_from_slice(root_data.as_ref());
 
 	let mut db = KeySpacedDBMut::new(&mut *db, keyspace);
-	delta_trie_root::<L, _, _, _, _, _>(&mut db, root, delta, layout)
+	delta_trie_root::<L, _, _, _, _, _>(&mut db, root, delta)
 }
 
 /// Record all keys for a given root.
@@ -592,7 +533,7 @@
 	use codec::{Compact, Decode, Encode};
 	use hash_db::{HashDB, Hasher};
 	use hex_literal::hex;
-	use sp_core::{storage::DEFAULT_MAX_INLINE_VALUE as TRESHOLD, Blake2Hasher};
+	use sp_core::Blake2Hasher;
 	use trie_db::{DBValue, NodeCodec as NodeCodecT, Trie, TrieMut};
 	use trie_standardmap::{Alphabet, StandardMap, ValueMode};
 
@@ -602,22 +543,19 @@
 	type MemoryDBMeta<H> =
 		memory_db::MemoryDB<H, memory_db::HashKey<H>, trie_db::DBValue, MemTracker>;
 
-	type MemoryDBMeta<H> =
-		memory_db::MemoryDB<H, memory_db::HashKey<H>, trie_db::DBValue, MemTracker>;
-
 	fn hashed_null_node<T: TrieConfiguration>() -> TrieHash<T> {
 		<T::Codec as NodeCodecT>::hashed_null_node()
 	}
 
-	fn check_equivalent<T: TrieConfiguration>(input: &Vec<(&[u8], &[u8])>, layout: T) {
+	fn check_equivalent<T: TrieConfiguration>(input: &Vec<(&[u8], &[u8])>) {
 		{
-			let closed_form = layout.trie_root(input.clone());
-			let d = layout.trie_root_unhashed(input.clone());
+			let closed_form = T::trie_root(input.clone());
+			let d = T::trie_root_unhashed(input.clone());
 			println!("Data: {:#x?}, {:#x?}", d, Blake2Hasher::hash(&d[..]));
 			let persistent = {
 				let mut memdb = MemoryDBMeta::default();
 				let mut root = Default::default();
-				let mut t = TrieDBMut::<T>::new_with_layout(&mut memdb, &mut root, layout);
+				let mut t = TrieDBMut::<T>::new(&mut memdb, &mut root);
 				for (x, y) in input.iter().rev() {
 					t.insert(x, y).unwrap();
 				}
@@ -627,21 +565,17 @@
 		}
 	}
 
-<<<<<<< HEAD
-	fn check_iteration<T: TrieConfiguration>(input: &Vec<(&[u8], &[u8])>, layout: T) {
-=======
 	fn check_iteration<T: TrieConfiguration>(input: &Vec<(&[u8], &[u8])>) {
->>>>>>> 4ff90097
 		let mut memdb = MemoryDBMeta::default();
 		let mut root = Default::default();
 		{
-			let mut t = TrieDBMut::<T>::new_with_layout(&mut memdb, &mut root, layout.clone());
+			let mut t = TrieDBMut::<T>::new(&mut memdb, &mut root);
 			for (x, y) in input.clone() {
 				t.insert(x, y).unwrap();
 			}
 		}
 		{
-			let t = TrieDB::<T>::new_with_layout(&mut memdb, &root, layout).unwrap();
+			let t = TrieDB::<T>::new(&mut memdb, &root).unwrap();
 			assert_eq!(
 				input.iter().map(|(i, j)| (i.to_vec(), j.to_vec())).collect::<Vec<_>>(),
 				t.iter()
@@ -653,19 +587,10 @@
 	}
 
 	fn check_input(input: &Vec<(&[u8], &[u8])>) {
-<<<<<<< HEAD
-		let layout = Layout::default();
-		check_equivalent::<Layout>(input, layout.clone());
-		check_iteration::<Layout>(input, layout);
-		let layout = Layout::with_max_inline_value(TRESHOLD);
-		check_equivalent::<Layout>(input, layout.clone());
-		check_iteration::<Layout>(input, layout);
-=======
 		check_equivalent::<LayoutV0>(input);
 		check_iteration::<LayoutV0>(input);
 		check_equivalent::<LayoutV1>(input);
 		check_iteration::<LayoutV1>(input);
->>>>>>> 4ff90097
 	}
 
 	#[test]
@@ -675,12 +600,7 @@
 		let mut empty = TrieDBMut::<LayoutV1>::new(&mut db, &mut root);
 		empty.commit();
 		let root1 = empty.root().as_ref().to_vec();
-<<<<<<< HEAD
-		let root2: Vec<u8> = Layout::default()
-			.trie_root::<_, Vec<u8>, Vec<u8>>(std::iter::empty())
-=======
 		let root2: Vec<u8> = LayoutV1::trie_root::<_, Vec<u8>, Vec<u8>>(std::iter::empty())
->>>>>>> 4ff90097
 			.as_ref()
 			.iter()
 			.cloned()
@@ -784,19 +704,11 @@
 		db: &'db mut dyn HashDB<T::Hash, DBValue>,
 		root: &'db mut TrieHash<T>,
 		v: &[(Vec<u8>, Vec<u8>)],
-<<<<<<< HEAD
-		layout: T,
-=======
->>>>>>> 4ff90097
 	) -> TrieDBMut<'db, T>
 	where
 		T: TrieConfiguration,
 	{
-<<<<<<< HEAD
-		let mut t = TrieDBMut::<T>::new_with_layout(db, root, layout);
-=======
 		let mut t = TrieDBMut::<T>::new(db, root);
->>>>>>> 4ff90097
 		for i in 0..v.len() {
 			let key: &[u8] = &v[i].0;
 			let val: &[u8] = &v[i].1;
@@ -817,17 +729,10 @@
 
 	#[test]
 	fn random_should_work() {
-<<<<<<< HEAD
-		random_should_work_inner(true);
-		random_should_work_inner(false);
-	}
-	fn random_should_work_inner(limit_inline_value: bool) {
-=======
 		random_should_work_inner::<LayoutV1>();
 		random_should_work_inner::<LayoutV0>();
 	}
 	fn random_should_work_inner<L: TrieConfiguration>() {
->>>>>>> 4ff90097
 		let mut seed = <Blake2Hasher as Hasher>::Out::zero();
 		for test_i in 0..10_000 {
 			if test_i % 50 == 0 {
@@ -842,24 +747,11 @@
 			}
 			.make_with(seed.as_fixed_bytes_mut());
 
-<<<<<<< HEAD
-			let layout = if limit_inline_value {
-				Layout::with_max_inline_value(TRESHOLD)
-			} else {
-				Layout::default()
-			};
-			let real = layout.trie_root(x.clone());
-			let mut memdb = MemoryDB::default();
-			let mut root = Default::default();
-
-			let mut memtrie = populate_trie::<Layout>(&mut memdb, &mut root, &x, layout.clone());
-=======
 			let real = L::trie_root(x.clone());
 			let mut memdb = MemoryDB::default();
 			let mut root = Default::default();
 
 			let mut memtrie = populate_trie::<L>(&mut memdb, &mut root, &x);
->>>>>>> 4ff90097
 
 			memtrie.commit();
 			if *memtrie.root() != real {
@@ -892,26 +784,16 @@
 
 	#[test]
 	fn codec_trie_empty() {
-		let layout = Layout::default();
 		let input: Vec<(&[u8], &[u8])> = vec![];
-<<<<<<< HEAD
-		let trie = layout.trie_root_unhashed(input);
-=======
 		let trie = LayoutV1::trie_root_unhashed(input);
->>>>>>> 4ff90097
 		println!("trie: {:#x?}", trie);
 		assert_eq!(trie, vec![0x0]);
 	}
 
 	#[test]
 	fn codec_trie_single_tuple() {
-		let layout = Layout::default();
 		let input = vec![(vec![0xaa], vec![0xbb])];
-<<<<<<< HEAD
-		let trie = layout.trie_root_unhashed(input);
-=======
 		let trie = LayoutV1::trie_root_unhashed(input);
->>>>>>> 4ff90097
 		println!("trie: {:#x?}", trie);
 		assert_eq!(
 			trie,
@@ -926,13 +808,8 @@
 
 	#[test]
 	fn codec_trie_two_tuples_disjoint_keys() {
-		let layout = Layout::default();
 		let input = vec![(&[0x48, 0x19], &[0xfe]), (&[0x13, 0x14], &[0xff])];
-<<<<<<< HEAD
-		let trie = layout.trie_root_unhashed(input);
-=======
 		let trie = LayoutV1::trie_root_unhashed(input);
->>>>>>> 4ff90097
 		println!("trie: {:#x?}", trie);
 		let mut ex = Vec::<u8>::new();
 		ex.push(0x80); // branch, no value (0b_10..) no nibble
@@ -956,23 +833,10 @@
 
 	#[test]
 	fn iterator_works() {
-<<<<<<< HEAD
-		iterator_works_inner(true);
-		iterator_works_inner(false);
-	}
-	fn iterator_works_inner(limit_inline_value: bool) {
-		let layout = if limit_inline_value {
-			Layout::with_max_inline_value(TRESHOLD)
-		} else {
-			Layout::default()
-		};
-
-=======
 		iterator_works_inner::<LayoutV1>();
 		iterator_works_inner::<LayoutV0>();
 	}
 	fn iterator_works_inner<Layout: TrieConfiguration>() {
->>>>>>> 4ff90097
 		let pairs = vec![
 			(hex!("0103000000000000000464").to_vec(), hex!("0400000000").to_vec()),
 			(hex!("0103000000000000000469").to_vec(), hex!("0401000000").to_vec()),
@@ -980,9 +844,9 @@
 
 		let mut mdb = MemoryDB::default();
 		let mut root = Default::default();
-		let _ = populate_trie::<Layout>(&mut mdb, &mut root, &pairs, layout.clone());
-
-		let trie = TrieDB::<Layout>::new_with_layout(&mdb, &root, layout).unwrap();
+		let _ = populate_trie::<Layout>(&mut mdb, &mut root, &pairs);
+
+		let trie = TrieDB::<Layout>::new(&mdb, &root).unwrap();
 
 		let iter = trie.iter().unwrap();
 		let mut iter_pairs = Vec::new();
@@ -1003,12 +867,7 @@
 
 		let mut memdb = MemoryDB::default();
 		let mut root = Default::default();
-<<<<<<< HEAD
-		let layout = Layout::default();
-		populate_trie::<Layout>(&mut memdb, &mut root, &pairs, layout);
-=======
 		populate_trie::<LayoutV1>(&mut memdb, &mut root, &pairs);
->>>>>>> 4ff90097
 
 		let non_included_key: Vec<u8> = hex!("0909").to_vec();
 		let proof =
@@ -1041,12 +900,7 @@
 
 		let mut memdb = MemoryDB::default();
 		let mut root = Default::default();
-<<<<<<< HEAD
-		let layout = Layout::default();
-		populate_trie::<Layout>(&mut memdb, &mut root, &pairs, layout);
-=======
 		populate_trie::<LayoutV1>(&mut memdb, &mut root, &pairs);
->>>>>>> 4ff90097
 
 		let proof =
 			generate_trie_proof::<LayoutV1, _, _, _>(&memdb, root, &[pairs[0].0.clone()]).unwrap();
@@ -1105,14 +959,12 @@
 			&mut proof_db.clone(),
 			storage_root,
 			valid_delta,
-			Default::default(),
 		)
 		.unwrap();
 		let second_storage_root = delta_trie_root::<LayoutV0, _, _, _, _, _>(
 			&mut proof_db.clone(),
 			storage_root,
 			invalid_delta,
-			Default::default(),
 		)
 		.unwrap();
 
