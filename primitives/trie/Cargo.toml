--- conflicted
+++ resolved
@@ -23,13 +23,8 @@
 hash-db = { version = "0.15.2", default-features = false }
 trie-db = { version = "0.22.6", default-features = false }
 trie-root = { version = "0.16.0", default-features = false }
-<<<<<<< HEAD
-memory-db = { version = "0.26.0", default-features = false }
+memory-db = { version = "0.27.0", default-features = false }
 sp-core = { version = "4.0.0-dev", default-features = false, path = "../core" }
-=======
-memory-db = { version = "0.27.0", default-features = false }
-sp-core = { version = "3.0.0", default-features = false, path = "../core" }
->>>>>>> fdfb8b30
 
 [dev-dependencies]
 trie-bench = "0.28.0"
