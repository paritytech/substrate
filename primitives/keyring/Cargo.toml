[package]
name = "sp-keyring"
version = "4.0.0-dev"
authors = ["Parity Technologies <admin@parity.io>"]
edition = "2021"
license = "Apache-2.0"
homepage = "https://substrate.io"
repository = "https://github.com/paritytech/substrate/"
description = "Keyring support code for the runtime. A set of test accounts."
documentation = "https://docs.rs/sp-keyring"
readme = "README.md"

[package.metadata.docs.rs]
targets = ["x86_64-unknown-linux-gnu"]


[dependencies]
<<<<<<< HEAD
sp-core = { version = "4.0.0", path = "../core" }
sp-runtime = { version = "4.0.0", path = "../runtime" }
=======
sp-core = { version = "4.1.0-dev", path = "../core" }
sp-runtime = { version = "4.0.0-dev", path = "../runtime" }
>>>>>>> b9cafba3
lazy_static = "1.4.0"
strum = { version = "0.22.0", features = ["derive"] }<|MERGE_RESOLUTION|>--- conflicted
+++ resolved
@@ -15,12 +15,7 @@
 
 
 [dependencies]
-<<<<<<< HEAD
-sp-core = { version = "4.0.0", path = "../core" }
+sp-core = { version = "4.1.0-dev", path = "../core" }
 sp-runtime = { version = "4.0.0", path = "../runtime" }
-=======
-sp-core = { version = "4.1.0-dev", path = "../core" }
-sp-runtime = { version = "4.0.0-dev", path = "../runtime" }
->>>>>>> b9cafba3
 lazy_static = "1.4.0"
 strum = { version = "0.22.0", features = ["derive"] }