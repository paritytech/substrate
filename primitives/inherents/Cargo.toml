[package]
name = "sp-inherents"
version = "4.0.0-dev"
authors = ["Parity Technologies <admin@parity.io>"]
edition = "2021"
license = "Apache-2.0"
homepage = "https://substrate.io"
repository = "https://github.com/paritytech/substrate/"
description = "Provides types and traits for creating and checking inherents."
documentation = "https://docs.rs/sp-inherents"
readme = "README.md"

[package.metadata.docs.rs]
targets = ["x86_64-unknown-linux-gnu"]


[dependencies]
sp-std = { version = "4.0.0", default-features = false, path = "../std" }
<<<<<<< HEAD
sp-core = { version = "4.0.0", default-features = false, path = "../core" }
sp-runtime = { version = "4.0.0", path = "../runtime", optional = true }
=======
sp-core = { version = "4.1.0-dev", default-features = false, path = "../core" }
sp-runtime = { version = "4.0.0-dev", path = "../runtime", optional = true }
>>>>>>> b9cafba3
codec = { package = "parity-scale-codec", version = "2.0.0", default-features = false, features = ["derive"] }
thiserror = { version = "1.0.30", optional = true }
impl-trait-for-tuples = "0.2.0"
async-trait = { version = "0.1.50", optional = true }

[dev-dependencies]
futures = "0.3.9"

[features]
default = [ "std" ]
std = [
	"sp-std/std",
	"codec/std",
	"sp-core/std",
	"thiserror",
	"sp-runtime",
	"async-trait",
]<|MERGE_RESOLUTION|>--- conflicted
+++ resolved
@@ -16,13 +16,8 @@
 
 [dependencies]
 sp-std = { version = "4.0.0", default-features = false, path = "../std" }
-<<<<<<< HEAD
-sp-core = { version = "4.0.0", default-features = false, path = "../core" }
+sp-core = { version = "4.1.0-dev", default-features = false, path = "../core" }
 sp-runtime = { version = "4.0.0", path = "../runtime", optional = true }
-=======
-sp-core = { version = "4.1.0-dev", default-features = false, path = "../core" }
-sp-runtime = { version = "4.0.0-dev", path = "../runtime", optional = true }
->>>>>>> b9cafba3
 codec = { package = "parity-scale-codec", version = "2.0.0", default-features = false, features = ["derive"] }
 thiserror = { version = "1.0.30", optional = true }
 impl-trait-for-tuples = "0.2.0"
