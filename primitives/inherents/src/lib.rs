--- conflicted
+++ resolved
@@ -398,35 +398,18 @@
 	}
 }
 
-<<<<<<< HEAD
-/// A pallet that provides an inherent and may also verifies it.
-=======
 /// A pallet that provides or verifies an inherent extrinsic.
 ///
 /// The pallet may provide the inherent, verify an inherent, or both provide and verify.
->>>>>>> 7d2de01c
 pub trait ProvideInherent {
 	/// The call type of the pallet.
 	type Call;
-
 	/// The error returned by `check_inherent`.
 	type Error: codec::Encode + IsFatalError;
-
 	/// The inherent identifier used by this inherent.
 	const INHERENT_IDENTIFIER: self::InherentIdentifier;
 
 	/// Create an inherent out of the given `InherentData`.
-<<<<<<< HEAD
-	///
-	/// This will be called when producing a block in order to provide the inherents of the block.
-	fn create_inherent(data: &InherentData) -> Self::Call;
-
-	/// Check the given inherent if it is valid.
-	///
-	/// This will typically be called when validating a block to ensure block inherents are
-	/// sensible in regards to the inherent data provided by the validator.
-	fn check_inherent(_call: Option<&Self::Call>, _data: &InherentData) -> Result<(), Self::Error>;
-=======
 	fn create_inherent(data: &InherentData) -> Option<Self::Call>;
 
 	/// Determines whether this inherent is required in this block.
@@ -453,7 +436,6 @@
 	fn check_inherent(_: &Self::Call, _: &InherentData) -> Result<(), Self::Error> {
 		Ok(())
 	}
->>>>>>> 7d2de01c
 }
 
 #[cfg(test)]
