[package]
name = "sp-sandbox"
version = "0.10.0-dev"
authors = ["Parity Technologies <admin@parity.io>"]
edition = "2021"
license = "Apache-2.0"
homepage = "https://substrate.io"
repository = "https://github.com/paritytech/substrate/"
description = "This crate provides means to instantiate and execute wasm modules."
readme = "README.md"

[package.metadata.docs.rs]
targets = ["x86_64-unknown-linux-gnu"]

[target.'cfg(target_arch = "wasm32")'.dependencies]
wasmi = { version = "0.9.1", default-features = false, features = ["core"] }

[target.'cfg(not(target_arch = "wasm32"))'.dependencies]
wasmi = "0.9.0"

[dependencies]
wasmi = { version = "0.9.0", optional = true }
sp-core = { version = "4.1.0-dev", default-features = false, path = "../core" }
sp-std = { version = "4.0.0", default-features = false, path = "../std" }
<<<<<<< HEAD
sp-io = { version = "4.0.0", default-features = false, path = "../io" }
sp-wasm-interface = { version = "4.0.0", default-features = false, path = "../wasm-interface" }
=======
sp-io = { version = "4.0.0-dev", default-features = false, path = "../io" }
sp-wasm-interface = { version = "4.1.0-dev", default-features = false, path = "../wasm-interface" }
>>>>>>> 31cc6a53
codec = { package = "parity-scale-codec", version = "2.0.0", default-features = false }
log = { version = "0.4", default-features = false }

[dev-dependencies]
wat = "1.0"
assert_matches = "1.3.0"

[features]
default = ["std"]
std = [
	"wasmi",
	"sp-core/std",
	"sp-std/std",
	"codec/std",
	"sp-io/std",
	"sp-wasm-interface/std",
	"log/std",
]
strict = []
wasmer-sandbox = []<|MERGE_RESOLUTION|>--- conflicted
+++ resolved
@@ -22,13 +22,8 @@
 wasmi = { version = "0.9.0", optional = true }
 sp-core = { version = "4.1.0-dev", default-features = false, path = "../core" }
 sp-std = { version = "4.0.0", default-features = false, path = "../std" }
-<<<<<<< HEAD
 sp-io = { version = "4.0.0", default-features = false, path = "../io" }
-sp-wasm-interface = { version = "4.0.0", default-features = false, path = "../wasm-interface" }
-=======
-sp-io = { version = "4.0.0-dev", default-features = false, path = "../io" }
 sp-wasm-interface = { version = "4.1.0-dev", default-features = false, path = "../wasm-interface" }
->>>>>>> 31cc6a53
 codec = { package = "parity-scale-codec", version = "2.0.0", default-features = false }
 log = { version = "0.4", default-features = false }
 
