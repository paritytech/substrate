[package]
name = "sp-sandbox"
version = "0.10.0-dev"
authors = ["Parity Technologies <admin@parity.io>"]
edition = "2021"
license = "Apache-2.0"
homepage = "https://substrate.io"
repository = "https://github.com/paritytech/substrate/"
description = "This crate provides means to instantiate and execute wasm modules."
readme = "README.md"

[package.metadata.docs.rs]
targets = ["x86_64-unknown-linux-gnu"]

[target.'cfg(target_arch = "wasm32")'.dependencies]
wasmi = { version = "0.9.1", default-features = false, features = ["core"] }

[target.'cfg(not(target_arch = "wasm32"))'.dependencies]
wasmi = "0.9.0"

[dependencies]
log = { version = "0.4", default-features = false }
wasmi = { version = "0.9.0", optional = true }

codec = { package = "parity-scale-codec", version = "3.0.0", default-features = false }
sp-core = { version = "6.0.0", default-features = false, path = "../core" }
sp-io = { version = "6.0.0", default-features = false, path = "../io" }
sp-std = { version = "4.0.0", default-features = false, path = "../std" }
sp-wasm-interface = { version = "6.0.0", default-features = false, path = "../wasm-interface" }
<<<<<<< HEAD
sp-allocator = { version = "4.1.0-dev", default-features = false, path = "../allocator" }
codec = { package = "parity-scale-codec", version = "3.0.0", default-features = false }
log = { version = "0.4", default-features = false }
=======
>>>>>>> 3a02a69f

[dev-dependencies]
assert_matches = "1.3.0"
wat = "1.0"

[features]
default = ["std"]
std = [
	"log/std",
	"wasmi",
	"codec/std",
	"sp-core/std",
	"sp-io/std",
	"sp-std/std",
	"sp-wasm-interface/std",
]
strict = []
wasmer-sandbox = []<|MERGE_RESOLUTION|>--- conflicted
+++ resolved
@@ -27,12 +27,7 @@
 sp-io = { version = "6.0.0", default-features = false, path = "../io" }
 sp-std = { version = "4.0.0", default-features = false, path = "../std" }
 sp-wasm-interface = { version = "6.0.0", default-features = false, path = "../wasm-interface" }
-<<<<<<< HEAD
 sp-allocator = { version = "4.1.0-dev", default-features = false, path = "../allocator" }
-codec = { package = "parity-scale-codec", version = "3.0.0", default-features = false }
-log = { version = "0.4", default-features = false }
-=======
->>>>>>> 3a02a69f
 
 [dev-dependencies]
 assert_matches = "1.3.0"
