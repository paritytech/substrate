[package]
name = "sp-phragmen"
version = "2.0.0-alpha.3"
authors = ["Parity Technologies <admin@parity.io>"]
edition = "2018"
license = "GPL-3.0"
homepage = "https://substrate.dev"
repository = "https://github.com/paritytech/substrate/"
description = "PHRAGMENT primitives"

[dependencies]
codec = { package = "parity-scale-codec", version = "1.0.0", default-features = false, features = ["derive"] }
serde = { version = "1.0.101", optional = true, features = ["derive"] }
<<<<<<< HEAD
sp-std = { version = "2.0.0-alpha.1", default-features = false, path = "../std" }
sp-runtime = { version = "2.0.0-alpha.1", default-features = false, path = "../../primitives/runtime" }
sp-core = { version = "2.0.0-alpha.1", path = "../core", default-features = false }
sp-phragmen-compact = { version = "2.0.0-alpha.1", path = "./compact"}
=======
sp-std = { version = "2.0.0-alpha.2", default-features = false, path = "../std" }
sp-runtime = { version = "2.0.0-alpha.2", default-features = false, path = "../../primitives/runtime" }
>>>>>>> 6653f4b8

[dev-dependencies]
substrate-test-utils = { version = "2.0.0-alpha.2", path = "../../test-utils" }
sp-io ={ version = "2.0.0-alpha.2", path = "../../primitives/io" }
rand = "0.7.2"
sp-phragmen = { path = "." }

[features]
default = ["std"]
bench = []
std = [
	"codec/std",
	"serde",
	"sp-std/std",
	"sp-runtime/std",
	"sp-core/std",
]<|MERGE_RESOLUTION|>--- conflicted
+++ resolved
@@ -11,20 +11,15 @@
 [dependencies]
 codec = { package = "parity-scale-codec", version = "1.0.0", default-features = false, features = ["derive"] }
 serde = { version = "1.0.101", optional = true, features = ["derive"] }
-<<<<<<< HEAD
-sp-std = { version = "2.0.0-alpha.1", default-features = false, path = "../std" }
-sp-runtime = { version = "2.0.0-alpha.1", default-features = false, path = "../../primitives/runtime" }
-sp-core = { version = "2.0.0-alpha.1", path = "../core", default-features = false }
-sp-phragmen-compact = { version = "2.0.0-alpha.1", path = "./compact"}
-=======
 sp-std = { version = "2.0.0-alpha.2", default-features = false, path = "../std" }
 sp-runtime = { version = "2.0.0-alpha.2", default-features = false, path = "../../primitives/runtime" }
->>>>>>> 6653f4b8
+sp-core = { version = "2.0.0-alpha.2", path = "../core", default-features = false }
+sp-phragmen-compact = { version = "2.0.0-alpha.2", path = "./compact"}
 
 [dev-dependencies]
 substrate-test-utils = { version = "2.0.0-alpha.2", path = "../../test-utils" }
 sp-io ={ version = "2.0.0-alpha.2", path = "../../primitives/io" }
-rand = "0.7.2"
+rand = "0.7.3"
 sp-phragmen = { path = "." }
 
 [features]
