--- conflicted
+++ resolved
@@ -14,16 +14,6 @@
 [dependencies]
 codec = { package = "parity-scale-codec", version = "1.0.0", default-features = false, features = ["derive"] }
 serde = { version = "1.0.101", optional = true, features = ["derive"] }
-<<<<<<< HEAD
-sp-std = { version = "2.0.0-alpha.5", default-features = false, path = "../std" }
-sp-runtime = { version = "2.0.0-alpha.5", default-features = false, path = "../runtime" }
-sp-phragmen-compact = { version = "2.0.0-alpha.4", path = "./compact" }
-
-[dev-dependencies]
-substrate-test-utils = { version = "2.0.0-alpha.5", path = "../../test-utils" }
-rand = { version = "0.7.3" }
-sp-phragmen = { path = "." }
-=======
 sp-std = { version = "2.0.0-dev", default-features = false, path = "../std" }
 sp-runtime = { version = "2.0.0-dev", default-features = false, path = "../../primitives/runtime" }
 sp-phragmen-compact = { version = "2.0.0-dev", path = "./compact" }
@@ -31,8 +21,7 @@
 [dev-dependencies]
 substrate-test-utils = { version = "2.0.0-dev", path = "../../test-utils" }
 rand = "0.7.3"
-sp-phragmen = { path = "." , version = "2.0.0-dev"}
->>>>>>> eca2488c
+sp-phragmen = { version = "2.0.0-dev", path = "." }
 
 [features]
 default = ["std"]
