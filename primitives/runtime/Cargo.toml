--- conflicted
+++ resolved
@@ -10,13 +10,8 @@
 primitives = { package = "sp-core",  path = "../core", default-features = false }
 app-crypto = { package = "sc-application-crypto",  path = "../application-crypto", default-features = false }
 arithmetic = { package = "sp-arithmetic",  path = "../sr-arithmetic", default-features = false }
-<<<<<<< HEAD
-rstd = { package = "sp-std", path = "../sr-std", default-features = false }
 sp-io = { path = "../io", default-features = false }
-=======
 sp-std = { path = "../std", default-features = false }
-runtime_io = { package = "sp-io", path = "../sr-io", default-features = false }
->>>>>>> f588aa53
 log = { version = "0.4.8", optional = true }
 paste = "0.1.6"
 rand = { version = "0.7.2", optional = true }
@@ -37,13 +32,8 @@
 	"log",
 	"primitives/std",
 	"rand",
-<<<<<<< HEAD
-	"rstd/std",
 	"sp-io/std",
-=======
 	"sp-std/std",
-	"runtime_io/std",
->>>>>>> f588aa53
 	"serde",
 	"inherents/std",
 ]