--- conflicted
+++ resolved
@@ -52,11 +52,7 @@
 		len: usize,
 	) -> TransactionValidity {
 		if let Some((ref id, ref extra)) = self.signed {
-<<<<<<< HEAD
 			Extra::validate(extra, id, source, &self.function, info, len)
-=======
-			Extra::validate(extra, id, &self.function, info, len)
->>>>>>> b5e8592d
 		} else {
 			Extra::validate_unsigned(source, &self.function, info, len)
 		}
@@ -71,12 +67,7 @@
 			let pre = Extra::pre_dispatch(extra, &id, &self.function, info, len)?;
 			(Some(id), pre)
 		} else {
-<<<<<<< HEAD
-			let pre = Extra::pre_dispatch_unsigned(&self.function, info.clone(), len)?;
-=======
 			let pre = Extra::pre_dispatch_unsigned(&self.function, info, len)?;
-			U::pre_dispatch(&self.function)?;
->>>>>>> b5e8592d
 			(None, pre)
 		};
 		let res = self.function.dispatch(Origin::from(maybe_who));
