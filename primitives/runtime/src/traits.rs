--- conflicted
+++ resolved
@@ -684,23 +684,7 @@
 	+ Hasher<Out = <Self as Hash>::Output>
 {
 	/// The hash type produced.
-<<<<<<< HEAD
 	type Output: HashOutput;
-=======
-	type Output: Member
-		+ MaybeSerializeDeserialize
-		+ Debug
-		+ sp_std::hash::Hash
-		+ AsRef<[u8]>
-		+ AsMut<[u8]>
-		+ Copy
-		+ Default
-		+ Encode
-		+ Decode
-		+ EncodeLike
-		+ MaxEncodedLen
-		+ TypeInfo;
->>>>>>> 79d37ef4
 
 	/// Produce the hash of some byte-slice.
 	fn hash(s: &[u8]) -> Self::Output {
@@ -733,6 +717,7 @@
 	+ Default
 	+ Encode
 	+ Decode
+	+ EncodeLike
 	+ MaxEncodedLen
 	+ TypeInfo
 {
@@ -751,6 +736,7 @@
 		+ Default
 		+ Encode
 		+ Decode
+		+ EncodeLike
 		+ MaxEncodedLen
 		+ TypeInfo
 {
