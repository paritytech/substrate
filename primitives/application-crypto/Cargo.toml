--- conflicted
+++ resolved
@@ -14,12 +14,8 @@
 
 [dev-dependencies]
 test-client = { package = "substrate-test-runtime-client", path = "../../test/utils/runtime/client" }
-<<<<<<< HEAD
-sr-primitives = { path = "../../primitives/sr-primitives" }
-sr-api = { path = "../../primitives/sr-api" }
-=======
 sp-runtime = { path = "../../primitives/sr-primitives" }
->>>>>>> c837c8d9
+sp-api = { path = "../../primitives/sr-api" }
 
 [features]
 default = [ "std" ]
