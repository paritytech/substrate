[package]
name = "sp-application-crypto"
version = "23.0.0"
authors = ["Parity Technologies <admin@parity.io>"]
edition = "2021"
description = "Provides facilities for generating application specific crypto wrapper types."
license = "Apache-2.0"
homepage = "https://substrate.io"
repository = "https://github.com/paritytech/substrate/"
documentation = "https://docs.rs/sp-application-crypto"
readme = "README.md"

[package.metadata.docs.rs]
targets = ["x86_64-unknown-linux-gnu"]


[dependencies]
sp-core = { version = "21.0.0", default-features = false, path = "../core" }
codec = { package = "parity-scale-codec", version = "3.6.1", default-features = false, features = ["derive"] }
scale-info = { version = "2.5.0", default-features = false, features = ["derive"] }
serde = { version = "1.0.163", default-features = false, optional = true, features = ["derive", "alloc"]  }
sp-std = { version = "8.0.0", default-features = false, path = "../std" }
sp-io = { version = "23.0.0", default-features = false, path = "../io" }

[features]
default = [ "std" ]
std = [
	"full_crypto",
	"sp-core/std",
	"codec/std",
	"scale-info/std",
	"serde/std",
	"sp-std/std",
	"sp-io/std",
]

# Serde support without relying on std features.
serde = [
	"dep:serde",
	"sp-core/serde",
	"scale-info/serde",
]

# This feature enables all crypto primitives for `no_std` builds like microcontrollers
# or Intel SGX.
# For the regular wasm runtime builds this should not be used.
full_crypto = [
	"sp-core/full_crypto",
	# Don't add `panic_handler` and `alloc_error_handler` since they are expected to be provided
	# by the user anyway.
	"sp-io/disable_panic_handler",
	"sp-io/disable_oom",
]

# This feature adds BLS crypto primitives. It should not be used in production since
# the BLS implementation and interface may still be subject to significant change.
<<<<<<< HEAD
bls-experimental = [
	 "sp-core/bls-experimental",
	 "sp-io/bls-experimental",
]
=======
bls-experimental = [ "sp-core/bls-experimental" ]
>>>>>>> 5a7003b5
<|MERGE_RESOLUTION|>--- conflicted
+++ resolved
@@ -54,11 +54,7 @@
 
 # This feature adds BLS crypto primitives. It should not be used in production since
 # the BLS implementation and interface may still be subject to significant change.
-<<<<<<< HEAD
 bls-experimental = [
 	 "sp-core/bls-experimental",
 	 "sp-io/bls-experimental",
-]
-=======
-bls-experimental = [ "sp-core/bls-experimental" ]
->>>>>>> 5a7003b5
+]