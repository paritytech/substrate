[package]
name = "sp-application-crypto"
version = "23.0.0"
authors = ["Parity Technologies <admin@parity.io>"]
edition = "2021"
description = "Provides facilities for generating application specific crypto wrapper types."
license = "Apache-2.0"
homepage = "https://substrate.io"
repository = "https://github.com/paritytech/substrate/"
documentation = "https://docs.rs/sp-application-crypto"
readme = "README.md"

[package.metadata.docs.rs]
targets = ["x86_64-unknown-linux-gnu"]


[dependencies]
sp-core = { version = "21.0.0", default-features = false, path = "../core" }
codec = { package = "parity-scale-codec", version = "3.6.1", default-features = false, features = ["derive"] }
scale-info = { version = "2.5.0", default-features = false, features = ["derive"] }
serde = { version = "1.0.163", default-features = false, optional = true, features = ["derive", "alloc"]  }
sp-std = { version = "8.0.0", default-features = false, path = "../std" }
sp-io = { version = "23.0.0", default-features = false, path = "../io" }

[features]
default = [ "std" ]
std = [
	"full_crypto",
	"sp-core/std",
	"codec/std",
	"scale-info/std",
	"serde/std",
	"sp-std/std",
	"sp-io/std",
]

# Serde support without relying on std features.
serde = [
	"dep:serde",
	"sp-core/serde",
	"scale-info/serde",
]

# This feature enables all crypto primitives for `no_std` builds like microcontrollers
# or Intel SGX.
# For the regular wasm runtime builds this should not be used.
full_crypto = [
	"sp-core/full_crypto",
	# Don't add `panic_handler` and `alloc_error_handler` since they are expected to be provided
	# by the user anyway.
	"sp-io/disable_panic_handler",
	"sp-io/disable_oom",
]

<<<<<<< HEAD
# This feature adds BLS crypto primitives.
# It should not be used in production since the implementation and interface may still
# be subject to significant changes.
bls-experimental = [ "sp-core/bls-experimental" ]

# This feature adds Bandersnatch crypto primitives.
# It should not be used in production since the implementation and interface may still
# be subject to significant changes.
bandersnatch-experimental = [
	"sp-core/bandersnatch-experimental",
	"sp-io/bandersnatch-experimental",
=======
# This feature adds BLS crypto primitives. It should not be used in production since
# the BLS implementation and interface may still be subject to significant change.
bls-experimental = [
	 "sp-core/bls-experimental",
	 "sp-io/bls-experimental",
>>>>>>> 25993e87
]<|MERGE_RESOLUTION|>--- conflicted
+++ resolved
@@ -52,11 +52,13 @@
 	"sp-io/disable_oom",
 ]
 
-<<<<<<< HEAD
 # This feature adds BLS crypto primitives.
 # It should not be used in production since the implementation and interface may still
 # be subject to significant changes.
-bls-experimental = [ "sp-core/bls-experimental" ]
+bls-experimental = [
+	 "sp-core/bls-experimental",
+	 "sp-io/bls-experimental",
+]
 
 # This feature adds Bandersnatch crypto primitives.
 # It should not be used in production since the implementation and interface may still
@@ -64,11 +66,4 @@
 bandersnatch-experimental = [
 	"sp-core/bandersnatch-experimental",
 	"sp-io/bandersnatch-experimental",
-=======
-# This feature adds BLS crypto primitives. It should not be used in production since
-# the BLS implementation and interface may still be subject to significant change.
-bls-experimental = [
-	 "sp-core/bls-experimental",
-	 "sp-io/bls-experimental",
->>>>>>> 25993e87
 ]