--- conflicted
+++ resolved
@@ -135,15 +135,9 @@
 			) -> Result<(Self, Option<Self::Seed>), Self::DeriveError> {
 				self.0.derive(path, seed).map(|x| (Self(x.0), x.1))
 			}
-<<<<<<< HEAD
-			
-			fn from_seed(seed: Self::Seed) -> Self { Self(<$pair>::from_seed(seed)) }
-
-=======
-			fn from_seed(seed: &Self::Seed) -> Self {
+			fn from_seed(seed: Self::Seed) -> Self {
 				Self(<$pair>::from_seed(seed))
 			}
->>>>>>> 852bab07
 			fn from_seed_slice(seed: &[u8]) -> Result<Self, $crate::SecretStringError> {
 				<$pair>::from_seed_slice(seed).map(Self)
 			}
