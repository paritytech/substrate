--- conflicted
+++ resolved
@@ -43,14 +43,7 @@
 #[doc(hidden)]
 pub use sp_std::{ops::Deref, vec::Vec};
 
-<<<<<<< HEAD
-pub use traits::*;
-
-mod traits;
-
-=======
 #[cfg(feature = "bandersnatch-experimental")]
->>>>>>> 19eb56a3
 pub mod bandersnatch;
 #[cfg(feature = "bls-experimental")]
 pub mod bls377;
@@ -59,6 +52,9 @@
 pub mod ecdsa;
 pub mod ed25519;
 pub mod sr25519;
+mod traits;
+
+pub use traits::*;
 
 /// Declares `Public`, `Pair` and `Signature` types which are functionally equivalent
 /// to the corresponding types defined by `$module` but are new application-specific
