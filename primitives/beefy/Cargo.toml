[package]
name = "beefy-primitives"
version = "4.0.0-dev"
authors = ["Parity Technologies <admin@parity.io>"]
edition = "2021"
license = "Apache-2.0"
repository = "https://github.com/paritytech/substrate"
description = "Primitives for BEEFY protocol."

[dependencies]
codec = { version = "2.2.0", package = "parity-scale-codec", default-features = false, features = ["derive"] }
scale-info = { version = "1.0", default-features = false, features = ["derive"] }

sp-api = { version = "4.0.0-dev", path = "../api", default-features = false }
<<<<<<< HEAD
sp-application-crypto = { version = "4.0.0", path = "../application-crypto", default-features = false }
sp-core = { version = "4.0.0", path = "../core", default-features = false }
sp-runtime = { version = "4.0.0", path = "../runtime", default-features = false }
=======
sp-application-crypto = { version = "4.0.0-dev", path = "../application-crypto", default-features = false }
sp-core = { version = "4.1.0-dev", path = "../core", default-features = false }
sp-runtime = { version = "4.0.0-dev", path = "../runtime", default-features = false }
>>>>>>> b9cafba3
sp-std = { version = "4.0.0", path = "../std", default-features = false }

[dev-dependencies]
hex = "0.4.3"
hex-literal = "0.3"
sp-keystore = { version = "0.10.0", path = "../keystore" }

[features]
default = ["std"]
std = [
	"codec/std",
	"scale-info/std",
	"sp-api/std",
	"sp-application-crypto/std",
	"sp-core/std",
	"sp-runtime/std",
	"sp-std/std",
]<|MERGE_RESOLUTION|>--- conflicted
+++ resolved
@@ -12,15 +12,9 @@
 scale-info = { version = "1.0", default-features = false, features = ["derive"] }
 
 sp-api = { version = "4.0.0-dev", path = "../api", default-features = false }
-<<<<<<< HEAD
 sp-application-crypto = { version = "4.0.0", path = "../application-crypto", default-features = false }
-sp-core = { version = "4.0.0", path = "../core", default-features = false }
+sp-core = { version = "4.1.0-dev", path = "../core", default-features = false }
 sp-runtime = { version = "4.0.0", path = "../runtime", default-features = false }
-=======
-sp-application-crypto = { version = "4.0.0-dev", path = "../application-crypto", default-features = false }
-sp-core = { version = "4.1.0-dev", path = "../core", default-features = false }
-sp-runtime = { version = "4.0.0-dev", path = "../runtime", default-features = false }
->>>>>>> b9cafba3
 sp-std = { version = "4.0.0", path = "../std", default-features = false }
 
 [dev-dependencies]
