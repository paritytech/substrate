// This file is part of Substrate.

// Copyright (C) 2021-2022 Parity Technologies (UK) Ltd.
// SPDX-License-Identifier: Apache-2.0

// Licensed under the Apache License, Version 2.0 (the "License");
// you may not use this file except in compliance with the License.
// You may obtain a copy of the License at
//
// 	http://www.apache.org/licenses/LICENSE-2.0
//
// Unless required by applicable law or agreed to in writing, software
// distributed under the License is distributed on an "AS IS" BASIS,
// WITHOUT WARRANTIES OR CONDITIONS OF ANY KIND, either express or implied.
// See the License for the specific language governing permissions and
// limitations under the License.

use codec::{Decode, Encode, Error, Input};
use sp_std::{cmp, prelude::*};

<<<<<<< HEAD
use crate::{crypto::Signature, ValidatorSetId};
use crate::{bls_crypto::Signature as BLSSignature}
=======
use crate::ValidatorSetId;
>>>>>>> 9d962620

/// Id of different payloads in the [`Commitment`] data
pub type BeefyPayloadId = [u8; 2];

/// Registry of all known [`BeefyPayloadId`].
pub mod known_payload_ids {
	use crate::BeefyPayloadId;

	/// A [`Payload`](super::Payload) identifier for Merkle Mountain Range root hash.
	///
	/// Encoded value should contain a [`crate::MmrRootHash`] type (i.e. 32-bytes hash).
	pub const MMR_ROOT_ID: BeefyPayloadId = *b"mh";
}

/// A BEEFY payload type allowing for future extensibility of adding additional kinds of payloads.
///
/// The idea is to store a vector of SCALE-encoded values with an extra identifier.
/// Identifiers MUST be sorted by the [`BeefyPayloadId`] to allow efficient lookup of expected
/// value. Duplicated identifiers are disallowed. It's okay for different implementations to only
/// support a subset of possible values.
#[derive(Decode, Encode, Debug, PartialEq, Eq, Clone, Ord, PartialOrd, Hash)]
pub struct Payload(Vec<(BeefyPayloadId, Vec<u8>)>);

impl Payload {
	/// Construct a new payload given an initial vallue
	pub fn new(id: BeefyPayloadId, value: Vec<u8>) -> Self {
		Self(vec![(id, value)])
	}

	/// Returns a raw payload under given `id`.
	///
	/// If the [`BeefyPayloadId`] is not found in the payload `None` is returned.
	pub fn get_raw(&self, id: &BeefyPayloadId) -> Option<&Vec<u8>> {
		let index = self.0.binary_search_by(|probe| probe.0.cmp(id)).ok()?;
		Some(&self.0[index].1)
	}

	/// Returns a decoded payload value under given `id`.
	///
	/// In case the value is not there or it cannot be decoded does not match `None` is returned.
	pub fn get_decoded<T: Decode>(&self, id: &BeefyPayloadId) -> Option<T> {
		self.get_raw(id).and_then(|raw| T::decode(&mut &raw[..]).ok())
	}

	/// Push a `Vec<u8>` with a given id into the payload vec.
	/// This method will internally sort the payload vec after every push.
	///
	/// Returns self to allow for daisy chaining.
	pub fn push_raw(mut self, id: BeefyPayloadId, value: Vec<u8>) -> Self {
		self.0.push((id, value));
		self.0.sort_by_key(|(id, _)| *id);
		self
	}
}

/// A commitment signed by GRANDPA validators as part of BEEFY protocol.
///
/// The commitment contains a [payload](Commitment::payload) extracted from the finalized block at
/// height [block_number](Commitment::block_number).
/// GRANDPA validators collect signatures on commitments and a stream of such signed commitments
/// (see [SignedCommitment]) forms the BEEFY protocol.
#[derive(Clone, Debug, PartialEq, Eq, Encode, Decode)]
pub struct Commitment<TBlockNumber> {
	///  A collection of payloads to be signed, see [`Payload`] for details.
	///
	/// One of the payloads should be some form of cumulative representation of the chain (think
	/// MMR root hash). Additionally one of the payloads should also contain some details that
	/// allow the light client to verify next validator set. The protocol does not enforce any
	/// particular format of this data, nor how often it should be present in commitments, however
	/// the light client has to be provided with full validator set whenever it performs the
	/// transition (i.e. importing first block with
	/// [validator_set_id](Commitment::validator_set_id) incremented).
	pub payload: Payload,

	/// Finalized block number this commitment is for.
	///
	/// GRANDPA validators agree on a block they create a commitment for and start collecting
	/// signatures. This process is called a round.
	/// There might be multiple rounds in progress (depending on the block choice rule), however
	/// since the payload is supposed to be cumulative, it is not required to import all
	/// commitments.
	/// BEEFY light client is expected to import at least one commitment per epoch,
	/// but is free to import as many as it requires.
	pub block_number: TBlockNumber,

	/// BEEFY validator set supposed to sign this commitment.
	///
	/// Validator set is changing once per epoch. The Light Client must be provided by details
	/// about the validator set whenever it's importing first commitment with a new
	/// `validator_set_id`. Validator set data MUST be verifiable, for instance using
	/// [payload](Commitment::payload) information.
	pub validator_set_id: ValidatorSetId,
}

impl<TBlockNumber> cmp::PartialOrd for Commitment<TBlockNumber>
where
	TBlockNumber: cmp::Ord,
{
	fn partial_cmp(&self, other: &Self) -> Option<cmp::Ordering> {
		Some(self.cmp(other))
	}
}

impl<TBlockNumber> cmp::Ord for Commitment<TBlockNumber>
where
	TBlockNumber: cmp::Ord,
{
	fn cmp(&self, other: &Self) -> cmp::Ordering {
		self.validator_set_id
			.cmp(&other.validator_set_id)
			.then_with(|| self.block_number.cmp(&other.block_number))
	}
}

/// A commitment with matching GRANDPA validators' signatures.
///
/// Note that SCALE-encoding of the structure is optimized for size efficiency over the wire,
/// please take a look at custom [`Encode`] and [`Decode`] implementations and
/// `CompactSignedCommitment` struct.
#[derive(Clone, Debug, PartialEq, Eq)]
pub struct SignedCommitment<TBlockNumber, TSignature> {
	/// The commitment signatures are collected for.
	pub commitment: Commitment<TBlockNumber>,
	/// GRANDPA validators' signatures for the commitment.
	///
	/// The length of this `Vec` must match number of validators in the current set (see
	/// [Commitment::validator_set_id]).
<<<<<<< HEAD
	pub signatures: Vec<Option<Signature>>,
    pub bls_signature: BLSSignature;
=======
	pub signatures: Vec<Option<TSignature>>,
>>>>>>> 9d962620
}

impl<TBlockNumber, TSignature> SignedCommitment<TBlockNumber, TSignature> {
	/// Return the number of collected signatures.
	pub fn no_of_signatures(&self) -> usize {
		self.signatures.iter().filter(|x| x.is_some()).count()
	}
}

/// Type to be used to denote placement of signatures
type BitField = Vec<u8>;
/// Compress 8 bit values into a single u8 Byte
const CONTAINER_BIT_SIZE: usize = 8;

/// Compressed representation of [`SignedCommitment`], used for encoding efficiency.
#[derive(Clone, Debug, PartialEq, Eq, Encode, Decode)]
struct CompactSignedCommitment<TBlockNumber, TSignature> {
	/// The commitment, unchanged compared to regular [`SignedCommitment`].
	commitment: Commitment<TBlockNumber>,
	/// A bitfield representing presence of a signature coming from a validator at some index.
	///
	/// The bit at index `0` is set to `1` in case we have a signature coming from a validator at
	/// index `0` in in the original validator set. In case the [`SignedCommitment`] does not
	/// contain that signature the `bit` will be set to `0`. Bits are packed into `Vec<u8>`
	signatures_from: BitField,
	/// Number of validators in the Validator Set and hence number of significant bits in the
	/// [`signatures_from`] collection.
	///
	/// Note this might be smaller than the size of `signatures_compact` in case some signatures
	/// are missing.
	validator_set_len: u32,
	/// A `Vec` containing all `Signature`s present in the original [`SignedCommitment`].
	///
	/// Note that in order to associate a `Signature` from this `Vec` with a validator, one needs
	/// to look at the `signatures_from` bitfield, since some validators might have not produced a
	/// signature.
	signatures_compact: Vec<TSignature>,
}

impl<'a, TBlockNumber: Clone, TSignature> CompactSignedCommitment<TBlockNumber, &'a TSignature> {
	/// Packs a `SignedCommitment` into the compressed `CompactSignedCommitment` format for
	/// efficient network transport.
	fn pack(signed_commitment: &'a SignedCommitment<TBlockNumber, TSignature>) -> Self {
		let SignedCommitment { commitment, signatures } = signed_commitment;
		let validator_set_len = signatures.len() as u32;

		let signatures_compact: Vec<&'a TSignature> =
			signatures.iter().filter_map(|x| x.as_ref()).collect();
		let bits = {
			let mut bits: Vec<u8> =
				signatures.iter().map(|x| if x.is_some() { 1 } else { 0 }).collect();
			// Resize with excess bits for placement purposes
			let excess_bits_len =
				CONTAINER_BIT_SIZE - (validator_set_len as usize % CONTAINER_BIT_SIZE);
			bits.resize(bits.len() + excess_bits_len, 0);
			bits
		};

		let mut signatures_from: BitField = vec![];
		let chunks = bits.chunks(CONTAINER_BIT_SIZE);
		for chunk in chunks {
			let mut iter = chunk.iter().copied();
			let mut v = iter.next().unwrap() as u8;

			for bit in iter {
				v <<= 1;
				v |= bit as u8;
			}

			signatures_from.push(v);
		}

		Self {
			commitment: commitment.clone(),
			signatures_from,
			validator_set_len,
			signatures_compact,
		}
	}

	/// Unpacks a `CompactSignedCommitment` into the uncompressed `SignedCommitment` form.
	fn unpack(
		temporary_signatures: CompactSignedCommitment<TBlockNumber, TSignature>,
	) -> SignedCommitment<TBlockNumber, TSignature> {
		let CompactSignedCommitment {
			commitment,
			signatures_from,
			validator_set_len,
			signatures_compact,
		} = temporary_signatures;
		let mut bits: Vec<u8> = vec![];

		for block in signatures_from {
			for bit in 0..CONTAINER_BIT_SIZE {
				bits.push((block >> (CONTAINER_BIT_SIZE - bit - 1)) & 1);
			}
		}

		bits.truncate(validator_set_len as usize);

		let mut next_signature = signatures_compact.into_iter();
		let signatures: Vec<Option<TSignature>> = bits
			.iter()
			.map(|&x| if x == 1 { next_signature.next() } else { None })
			.collect();

		SignedCommitment { commitment, signatures }
	}
}

impl<TBlockNumber, TSignature> Encode for SignedCommitment<TBlockNumber, TSignature>
where
	TBlockNumber: Encode + Clone,
	TSignature: Encode,
{
	fn using_encoded<R, F: FnOnce(&[u8]) -> R>(&self, f: F) -> R {
		let temp = CompactSignedCommitment::pack(self);
		temp.using_encoded(f)
	}
}

impl<TBlockNumber, TSignature> Decode for SignedCommitment<TBlockNumber, TSignature>
where
	TBlockNumber: Decode + Clone,
	TSignature: Decode,
{
	fn decode<I: Input>(input: &mut I) -> Result<Self, Error> {
		let temp = CompactSignedCommitment::decode(input)?;
		Ok(CompactSignedCommitment::unpack(temp))
	}
}

/// A [SignedCommitment] with a version number.
///
/// This variant will be appended to the block justifications for the block
/// for which the signed commitment has been generated.
///
/// Note that this enum is subject to change in the future with introduction
/// of additional cryptographic primitives to BEEFY.
#[derive(Clone, Debug, PartialEq, codec::Encode, codec::Decode)]
pub enum VersionedFinalityProof<N, S> {
	#[codec(index = 1)]
	/// Current active version
	V1(SignedCommitment<N, S>),
}

#[cfg(test)]
mod tests {

	use sp_core::{keccak_256, Pair};
	use sp_keystore::{testing::KeyStore, SyncCryptoStore, SyncCryptoStorePtr};

	use super::*;
	use codec::Decode;

	use crate::{crypto, KEY_TYPE};

	type TestCommitment = Commitment<u128>;
	type TestSignedCommitment = SignedCommitment<u128, crypto::Signature>;
	type TestVersionedFinalityProof = VersionedFinalityProof<u128, crypto::Signature>;

	// The mock signatures are equivalent to the ones produced by the BEEFY keystore
	fn mock_signatures() -> (crypto::Signature, crypto::Signature) {
		let store: SyncCryptoStorePtr = KeyStore::new().into();

		let alice = sp_core::ecdsa::Pair::from_string("//Alice", None).unwrap();
		let _ =
			SyncCryptoStore::insert_unknown(&*store, KEY_TYPE, "//Alice", alice.public().as_ref())
				.unwrap();

		let msg = keccak_256(b"This is the first message");
		let sig1 = SyncCryptoStore::ecdsa_sign_prehashed(&*store, KEY_TYPE, &alice.public(), &msg)
			.unwrap()
			.unwrap();

		let msg = keccak_256(b"This is the second message");
		let sig2 = SyncCryptoStore::ecdsa_sign_prehashed(&*store, KEY_TYPE, &alice.public(), &msg)
			.unwrap()
			.unwrap();

		(sig1.into(), sig2.into())
	}

	#[test]
	fn commitment_encode_decode() {
		// given
		let payload = Payload::new(known_payload_ids::MMR_ROOT_ID, "Hello World!".encode());
		let commitment: TestCommitment =
			Commitment { payload, block_number: 5, validator_set_id: 0 };

		// when
		let encoded = codec::Encode::encode(&commitment);
		let decoded = TestCommitment::decode(&mut &*encoded);

		// then
		assert_eq!(decoded, Ok(commitment));
		assert_eq!(
			encoded,
			hex_literal::hex!(
				"046d68343048656c6c6f20576f726c6421050000000000000000000000000000000000000000000000"
			)
		);
	}

	#[test]
	fn signed_commitment_encode_decode() {
		// given
		let payload = Payload::new(known_payload_ids::MMR_ROOT_ID, "Hello World!".encode());
		let commitment: TestCommitment =
			Commitment { payload, block_number: 5, validator_set_id: 0 };

		let sigs = mock_signatures();

		let signed = SignedCommitment {
			commitment,
			signatures: vec![None, None, Some(sigs.0), Some(sigs.1)],
		};

		// when
		let encoded = codec::Encode::encode(&signed);
		let decoded = TestSignedCommitment::decode(&mut &*encoded);

		// then
		assert_eq!(decoded, Ok(signed));
		assert_eq!(
			encoded,
			hex_literal::hex!(
				"046d68343048656c6c6f20576f726c6421050000000000000000000000000000000000000000000000
				04300400000008558455ad81279df0795cc985580e4fb75d72d948d1107b2ac80a09abed4da8480c746
				cc321f2319a5e99a830e314d10dd3cd68ce3dc0c33c86e99bcb7816f9ba012d6e1f8105c337a86cdd9a
				aacdc496577f3db8c55ef9e6fd48f2c5c05a2274707491635d8ba3df64f324575b7b2a34487bca2324b
				6a0046395a71681be3d0c2a00"
			)
		);
	}

	#[test]
	fn signed_commitment_count_signatures() {
		// given
		let payload = Payload::new(known_payload_ids::MMR_ROOT_ID, "Hello World!".encode());
		let commitment: TestCommitment =
			Commitment { payload, block_number: 5, validator_set_id: 0 };

		let sigs = mock_signatures();

		let mut signed = SignedCommitment {
			commitment,
			signatures: vec![None, None, Some(sigs.0), Some(sigs.1)],
		};
		assert_eq!(signed.no_of_signatures(), 2);

		// when
		signed.signatures[2] = None;

		// then
		assert_eq!(signed.no_of_signatures(), 1);
	}

	#[test]
	fn commitment_ordering() {
		fn commitment(
			block_number: u128,
			validator_set_id: crate::ValidatorSetId,
		) -> TestCommitment {
			let payload = Payload::new(known_payload_ids::MMR_ROOT_ID, "Hello World!".encode());
			Commitment { payload, block_number, validator_set_id }
		}

		// given
		let a = commitment(1, 0);
		let b = commitment(2, 1);
		let c = commitment(10, 0);
		let d = commitment(10, 1);

		// then
		assert!(a < b);
		assert!(a < c);
		assert!(c < b);
		assert!(c < d);
		assert!(b < d);
	}

	#[test]
	fn versioned_commitment_encode_decode() {
		let payload = Payload::new(known_payload_ids::MMR_ROOT_ID, "Hello World!".encode());
		let commitment: TestCommitment =
			Commitment { payload, block_number: 5, validator_set_id: 0 };

		let sigs = mock_signatures();

		let signed = SignedCommitment {
			commitment,
			signatures: vec![None, None, Some(sigs.0), Some(sigs.1)],
		};

		let versioned = TestVersionedFinalityProof::V1(signed.clone());

		let encoded = codec::Encode::encode(&versioned);

		assert_eq!(1, encoded[0]);
		assert_eq!(encoded[1..], codec::Encode::encode(&signed));

		let decoded = TestVersionedFinalityProof::decode(&mut &*encoded);

		assert_eq!(decoded, Ok(versioned));
	}

	#[test]
	fn large_signed_commitment_encode_decode() {
		// given
		let payload = Payload::new(known_payload_ids::MMR_ROOT_ID, "Hello World!".encode());
		let commitment: TestCommitment =
			Commitment { payload, block_number: 5, validator_set_id: 0 };

		let sigs = mock_signatures();

		let signatures: Vec<Option<_>> = (0..1024)
			.into_iter()
			.map(|x| if x < 340 { None } else { Some(sigs.0.clone()) })
			.collect();
		let signed = SignedCommitment { commitment, signatures };

		// when
		let encoded = codec::Encode::encode(&signed);
		let decoded = TestSignedCommitment::decode(&mut &*encoded);

		// then
		assert_eq!(decoded, Ok(signed));
		assert_eq!(
			encoded,
			hex_literal::hex!(
				"046d68343048656c6c6f20576f726c6421050000000000000000000000000000000000000000000000
				05020000000000000000000000000000000000000000000000000000000000000000000000000000000
				000000fffffffffffffffffffffffffffffffffffffffffffffffffffffffffffffffffffffffffffff
				fffffffffffffffffffffffffffffffffffffffffffffffffffffffffffffffffffffffffffffffffff
				fffffffffff0000040000b10a558455ad81279df0795cc985580e4fb75d72d948d1107b2ac80a09abed
				4da8480c746cc321f2319a5e99a830e314d10dd3cd68ce3dc0c33c86e99bcb7816f9ba01558455ad812
				79df0795cc985580e4fb75d72d948d1107b2ac80a09abed4da8480c746cc321f2319a5e99a830e314d1
				0dd3cd68ce3dc0c33c86e99bcb7816f9ba01558455ad81279df0795cc985580e4fb75d72d948d1107b2
				ac80a09abed4da8480c746cc321f2319a5e99a830e314d10dd3cd68ce3dc0c33c86e99bcb7816f9ba01
				558455ad81279df0795cc985580e4fb75d72d948d1107b2ac80a09abed4da8480c746cc321f2319a5e9
				9a830e314d10dd3cd68ce3dc0c33c86e99bcb7816f9ba01558455ad81279df0795cc985580e4fb75d72
				d948d1107b2ac80a09abed4da8480c746cc321f2319a5e99a830e314d10dd3cd68ce3dc0c33c86e99bc
				b7816f9ba01558455ad81279df0795cc985580e4fb75d72d948d1107b2ac80a09abed4da8480c746cc3
				21f2319a5e99a830e314d10dd3cd68ce3dc0c33c86e99bcb7816f9ba01558455ad81279df0795cc9855
				80e4fb75d72d948d1107b2ac80a09abed4da8480c746cc321f2319a5e99a830e314d10dd3cd68ce3dc0
				c33c86e99bcb7816f9ba01558455ad81279df0795cc985580e4fb75d72d948d1107b2ac80a09abed4da
				8480c746cc321f2319a5e99a830e314d10dd3cd68ce3dc0c33c86e99bcb7816f9ba01558455ad81279d
				f0795cc985580e4fb75d72d948d1107b2ac80a09abed4da8480c746cc321f2319a5e99a830e314d10dd
				3cd68ce3dc0c33c86e99bcb7816f9ba01558455ad81279df0795cc985580e4fb75d72d948d1107b2ac8
				0a09abed4da8480c746cc321f2319a5e99a830e314d10dd3cd68ce3dc0c33c86e99bcb7816f9ba01558
				455ad81279df0795cc985580e4fb75d72d948d1107b2ac80a09abed4da8480c746cc321f2319a5e99a8
				30e314d10dd3cd68ce3dc0c33c86e99bcb7816f9ba01558455ad81279df0795cc985580e4fb75d72d94
				8d1107b2ac80a09abed4da8480c746cc321f2319a5e99a830e314d10dd3cd68ce3dc0c33c86e99bcb78
				16f9ba01558455ad81279df0795cc985580e4fb75d72d948d1107b2ac80a09abed4da8480c746cc321f
				2319a5e99a830e314d10dd3cd68ce3dc0c33c86e99bcb7816f9ba01558455ad81279df0795cc985580e
				4fb75d72d948d1107b2ac80a09abed4da8480c746cc321f2319a5e99a830e314d10dd3cd68ce3dc0c33
				c86e99bcb7816f9ba01558455ad81279df0795cc985580e4fb75d72d948d1107b2ac80a09abed4da848
				0c746cc321f2319a5e99a830e314d10dd3cd68ce3dc0c33c86e99bcb7816f9ba01558455ad81279df07
				95cc985580e4fb75d72d948d1107b2ac80a09abed4da8480c746cc321f2319a5e99a830e314d10dd3cd
				68ce3dc0c33c86e99bcb7816f9ba01558455ad81279df0795cc985580e4fb75d72d948d1107b2ac80a0
				9abed4da8480c746cc321f2319a5e99a830e314d10dd3cd68ce3dc0c33c86e99bcb7816f9ba01558455
				ad81279df0795cc985580e4fb75d72d948d1107b2ac80a09abed4da8480c746cc321f2319a5e99a830e
				314d10dd3cd68ce3dc0c33c86e99bcb7816f9ba01558455ad81279df0795cc985580e4fb75d72d948d1
				107b2ac80a09abed4da8480c746cc321f2319a5e99a830e314d10dd3cd68ce3dc0c33c86e99bcb7816f
				9ba01558455ad81279df0795cc985580e4fb75d72d948d1107b2ac80a09abed4da8480c746cc321f231
				9a5e99a830e314d10dd3cd68ce3dc0c33c86e99bcb7816f9ba01558455ad81279df0795cc985580e4fb
				75d72d948d1107b2ac80a09abed4da8480c746cc321f2319a5e99a830e314d10dd3cd68ce3dc0c33c86
				e99bcb7816f9ba01558455ad81279df0795cc985580e4fb75d72d948d1107b2ac80a09abed4da8480c7
				46cc321f2319a5e99a830e314d10dd3cd68ce3dc0c33c86e99bcb7816f9ba01558455ad81279df0795c
				c985580e4fb75d72d948d1107b2ac80a09abed4da8480c746cc321f2319a5e99a830e314d10dd3cd68c
				e3dc0c33c86e99bcb7816f9ba01558455ad81279df0795cc985580e4fb75d72d948d1107b2ac80a09ab
				ed4da8480c746cc321f2319a5e99a830e314d10dd3cd68ce3dc0c33c86e99bcb7816f9ba01558455ad8
				1279df0795cc985580e4fb75d72d948d1107b2ac80a09abed4da8480c746cc321f2319a5e99a830e314
				d10dd3cd68ce3dc0c33c86e99bcb7816f9ba01558455ad81279df0795cc985580e4fb75d72d948d1107
				b2ac80a09abed4da8480c746cc321f2319a5e99a830e314d10dd3cd68ce3dc0c33c86e99bcb7816f9ba
				01558455ad81279df0795cc985580e4fb75d72d948d1107b2ac80a09abed4da8480c746cc321f2319a5e99a830e314d10dd3cd68ce3dc0c33c86e99bcb7816f9ba01558455ad81279df0795cc985580e4fb75d72d948d1107b2ac80a09abed4da8480c746cc321f2319a5e99a830e314d10dd3cd68ce3dc0c33c86e99bcb7816f9ba01558455ad81279df0795cc985580e4fb75d72d948d1107b2ac80a09abed4da8480c746cc321f2319a5e99a830e314d10dd3cd68ce3dc0c33c86e99bcb7816f9ba01558455ad81279df0795cc985580e4fb75d72d948d1107b2ac80a09abed4da8480c746cc321f2319a5e99a830e314d10dd3cd68ce3dc0c33c86e99bcb7816f9ba01558455ad81279df0795cc985580e4fb75d72d948d1107b2ac80a09abed4da8480c746cc321f2319a5e99a830e314d10dd3cd68ce3dc0c33c86e99bcb7816f9ba01558455ad81279df0795cc985580e4fb75d72d948d1107b2ac80a09abed4da8480c746cc321f2319a5e99a830e314d10dd3cd68ce3dc0c33c86e99bcb7816f9ba01558455ad81279df0795cc985580e4fb75d72d948d1107b2ac80a09abed4da8480c746cc321f2319a5e99a830e314d10dd3cd68ce3dc0c33c86e99bcb7816f9ba01558455ad81279df0795cc985580e4fb75d72d948d1107b2ac80a09abed4da8480c746cc321f2319a5e99a830e314d10dd3cd68ce3dc0c33c86e99bcb7816f9ba01558455ad81279df0795cc985580e4fb75d72d948d1107b2ac80a09abed4da8480c746cc321f2319a5e99a830e314d10dd3cd68ce3dc0c33c86e99bcb7816f9ba01558455ad81279df0795cc985580e4fb75d72d948d1107b2ac80a09abed4da8480c746cc321f2319a5e99a830e314d10dd3cd68ce3dc0c33c86e99bcb7816f9ba01558455ad81279df0795cc985580e4fb75d72d948d1107b2ac80a09abed4da8480c746cc321f2319a5e99a830e314d10dd3cd68ce3dc0c33c86e99bcb7816f9ba01558455ad81279df0795cc985580e4fb75d72d948d1107b2ac80a09abed4da8480c746cc321f2319a5e99a830e314d10dd3cd68ce3dc0c33c86e99bcb7816f9ba01558455ad81279df0795cc985580e4fb75d72d948d1107b2ac80a09abed4da8480c746cc321f2319a5e99a830e314d10dd3cd68ce3dc0c33c86e99bcb7816f9ba01558455ad81279df0795cc985580e4fb75d72d948d1107b2ac80a09abed4da8480c746cc321f2319a5e99a830e314d10dd3cd68ce3dc0c33c86e99bcb7816f9ba01558455ad81279df0795cc985580e4fb75d72d948d1107b2ac80a09abed4da8480c746cc321f2319a5e99a830e314d10dd3cd68ce3dc0c33c86e99bcb7816f9ba01558455ad81279df0795cc985580e4fb75d72d948d1107b2ac80a09abed4da8480c746cc321f2319a5e99a830e314d10dd3cd68ce3dc0c33c86e99bcb7816f9ba01558455ad81279df0795cc985580e4fb75d72d948d1107b2ac80a09abed4da8480c746cc321f2319a5e99a830e314d10dd3cd68ce3dc0c33c86e99bcb7816f9ba01558455ad81279df0795cc985580e4fb75d72d948d1107b2ac80a09abed4da8480c746cc321f2319a5e99a830e314d10dd3cd68ce3dc0c33c86e99bcb7816f9ba01558455ad81279df0795cc985580e4fb75d72d948d1107b2ac80a09abed4da8480c746cc321f2319a5e99a830e314d10dd3cd68ce3dc0c33c86e99bcb7816f9ba01558455ad81279df0795cc985580e4fb75d72d948d1107b2ac80a09abed4da8480c746cc321f2319a5e99a830e314d10dd3cd68ce3dc0c33c86e99bcb7816f9ba01558455ad81279df0795cc985580e4fb75d72d948d1107b2ac80a09abed4da8480c746cc321f2319a5e99a830e314d10dd3cd68ce3dc0c33c86e99bcb7816f9ba01558455ad81279df0795cc985580e4fb75d72d948d1107b2ac80a09abed4da8480c746cc321f2319a5e99a830e314d10dd3cd68ce3dc0c33c86e99bcb7816f9ba01558455ad81279df0795cc985580e4fb75d72d948d1107b2ac80a09abed4da8480c746cc321f2319a5e99a830e314d10dd3cd68ce3dc0c33c86e99bcb7816f9ba01558455ad81279df0795cc985580e4fb75d72d948d1107b2ac80a09abed4da8480c746cc321f2319a5e99a830e314d10dd3cd68ce3dc0c33c86e99bcb7816f9ba01558455ad81279df0795cc985580e4fb75d72d948d1107b2ac80a09abed4da8480c746cc321f2319a5e99a830e314d10dd3cd68ce3dc0c33c86e99bcb7816f9ba01558455ad81279df0795cc985580e4fb75d72d948d1107b2ac80a09abed4da8480c746cc321f2319a5e99a830e314d10dd3cd68ce3dc0c33c86e99bcb7816f9ba01558455ad81279df0795cc985580e4fb75d72d948d1107b2ac80a09abed4da8480c746cc321f2319a5e99a830e314d10dd3cd68ce3dc0c33c86e99bcb7816f9ba01558455ad81279df0795cc985580e4fb75d72d948d1107b2ac80a09abed4da8480c746cc321f2319a5e99a830e314d10dd3cd68ce3dc0c33c86e99bcb7816f9ba01558455ad81279df0795cc985580e4fb75d72d948d1107b2ac80a09abed4da8480c746cc321f2319a5e99a830e314d10dd3cd68ce3dc0c33c86e99bcb7816f9ba01558455ad81279df0795cc985580e4fb75d72d948d1107b2ac80a09abed4da8480c746cc321f2319a5e99a830e314d10dd3cd68ce3dc0c33c86e99bcb7816f9ba01558455ad81279df0795cc985580e4fb75d72d948d1107b2ac80a09abed4da8480c746cc321f2319a5e99a830e314d10dd3cd68ce3dc0c33c86e99bcb7816f9ba01558455ad81279df0795cc985580e4fb75d72d948d1107b2ac80a09abed4da8480c746cc321f2319a5e99a830e314d10dd3cd68ce3dc0c33c86e99bcb7816f9ba01558455ad81279df0795cc985580e4fb75d72d948d1107b2ac80a09abed4da8480c746cc321f2319a5e99a830e314d10dd3cd68ce3dc0c33c86e99bcb7816f9ba01558455ad81279df0795cc985580e4fb75d72d948d1107b2ac80a09abed4da8480c746cc321f2319a5e99a830e314d10dd3cd68ce3dc0c33c86e99bcb7816f9ba01558455ad81279df0795cc985580e4fb75d72d948d1107b2ac80a09abed4da8480c746cc321f2319a5e99a830e314d10dd3cd68ce3dc0c33c86e99bcb7816f9ba01558455ad81279df0795cc985580e4fb75d72d948d1107b2ac80a09abed4da8480c746cc321f2319a5e99a830e314d10dd3cd68ce3dc0c33c86e99bcb7816f9ba01558455ad81279df0795cc985580e4fb75d72d948d1107b2ac80a09abed4da8480c746cc321f2319a5e99a830e314d10dd3cd68ce3dc0c33c86e99bcb7816f9ba01558455ad81279df0795cc985580e4fb75d72d948d1107b2ac80a09abed4da8480c746cc321f2319a5e99a830e314d10dd3cd68ce3dc0c33c86e99bcb7816f9ba01558455ad81279df0795cc985580e4fb75d72d948d1107b2ac80a09abed4da8480c746cc321f2319a5e99a830e314d10dd3cd68ce3dc0c33c86e99bcb7816f9ba01558455ad81279df0795cc985580e4fb75d72d948d1107b2ac80a09abed4da8480c746cc321f2319a5e99a830e314d10dd3cd68ce3dc0c33c86e99bcb7816f9ba01558455ad81279df0795cc985580e4fb75d72d948d1107b2ac80a09abed4da8480c746cc321f2319a5e99a830e314d10dd3cd68ce3dc0c33c86e99bcb7816f9ba01558455ad81279df0795cc985580e4fb75d72d948d1107b2ac80a09abed4da8480c746cc321f2319a5e99a830e314d10dd3cd68ce3dc0c33c86e99bcb7816f9ba01558455ad81279df0795cc985580e4fb75d72d948d1107b2ac80a09abed4da8480c746cc321f2319a5e99a830e314d10dd3cd68ce3dc0c33c86e99bcb7816f9ba01558455ad81279df0795cc985580e4fb75d72d948d1107b2ac80a09abed4da8480c746cc321f2319a5e99a830e314d10dd3cd68ce3dc0c33c86e99bcb7816f9ba01558455ad81279df0795cc985580e4fb75d72d948d1107b2ac80a09abed4da8480c746cc321f2319a5e99a830e314d10dd3cd68ce3dc0c33c86e99bcb7816f9ba01558455ad81279df0795cc985580e4fb75d72d948d1107b2ac80a09abed4da8480c746cc321f2319a5e99a830e314d10dd3cd68ce3dc0c33c86e99bcb7816f9ba01558455ad81279df0795cc985580e4fb75d72d948d1107b2ac80a09abed4da8480c746cc321f2319a5e99a830e314d10dd3cd68ce3dc0c33c86e99bcb7816f9ba01558455ad81279df0795cc985580e4fb75d72d948d1107b2ac80a09abed4da8480c746cc321f2319a5e99a830e314d10dd3cd68ce3dc0c33c86e99bcb7816f9ba01558455ad81279df0795cc985580e4fb75d72d948d1107b2ac80a09abed4da8480c746cc321f2319a5e99a830e314d10dd3cd68ce3dc0c33c86e99bcb7816f9ba01558455ad81279df0795cc985580e4fb75d72d948d1107b2ac80a09abed4da8480c746cc321f2319a5e99a830e314d10dd3cd68ce3dc0c33c86e99bcb7816f9ba01558455ad81279df0795cc985580e4fb75d72d948d1107b2ac80a09abed4da8480c746cc321f2319a5e99a830e314d10dd3cd68ce3dc0c33c86e99bcb7816f9ba01558455ad81279df0795cc985580e4fb75d72d948d1107b2ac80a09abed4da8480c746cc321f2319a5e99a830e314d10dd3cd68ce3dc0c33c86e99bcb7816f9ba01558455ad81279df0795cc985580e4fb75d72d948d1107b2ac80a09abed4da8480c746cc321f2319a5e99a830e314d10dd3cd68ce3dc0c33c86e99bcb7816f9ba01558455ad81279df0795cc985580e4fb75d72d948d1107b2ac80a09abed4da8480c746cc321f2319a5e99a830e314d10dd3cd68ce3dc0c33c86e99bcb7816f9ba01558455ad81279df0795cc985580e4fb75d72d948d1107b2ac80a09abed4da8480c746cc321f2319a5e99a830e314d10dd3cd68ce3dc0c33c86e99bcb7816f9ba01558455ad81279df0795cc985580e4fb75d72d948d1107b2ac80a09abed4da8480c746cc321f2319a5e99a830e314d10dd3cd68ce3dc0c33c86e99bcb7816f9ba01558455ad81279df0795cc985580e4fb75d72d948d1107b2ac80a09abed4da8480c746cc321f2319a5e99a830e314d10dd3cd68ce3dc0c33c86e99bcb7816f9ba01558455ad81279df0795cc985580e4fb75d72d948d1107b2ac80a09abed4da8480c746cc321f2319a5e99a830e314d10dd3cd68ce3dc0c33c86e99bcb7816f9ba01558455ad81279df0795cc985580e4fb75d72d948d1107b2ac80a09abed4da8480c746cc321f2319a5e99a830e314d10dd3cd68ce3dc0c33c86e99bcb7816f9ba01558455ad81279df0795cc985580e4fb75d72d948d1107b2ac80a09abed4da8480c746cc321f2319a5e99a830e314d10dd3cd68ce3dc0c33c86e99bcb7816f9ba01558455ad81279df0795cc985580e4fb75d72d948d1107b2ac80a09abed4da8480c746cc321f2319a5e99a830e314d10dd3cd68ce3dc0c33c86e99bcb7816f9ba01558455ad81279df0795cc985580e4fb75d72d948d1107b2ac80a09abed4da8480c746cc321f2319a5e99a830e314d10dd3cd68ce3dc0c33c86e99bcb7816f9ba01558455ad81279df0795cc985580e4fb75d72d948d1107b2ac80a09abed4da8480c746cc321f2319a5e99a830e314d10dd3cd68ce3dc0c33c86e99bcb7816f9ba01558455ad81279df0795cc985580e4fb75d72d948d1107b2ac80a09abed4da8480c746cc321f2319a5e99a830e314d10dd3cd68ce3dc0c33c86e99bcb7816f9ba01558455ad81279df0795cc985580e4fb75d72d948d1107b2ac80a09abed4da8480c746cc321f2319a5e99a830e314d10dd3cd68ce3dc0c33c86e99bcb7816f9ba01558455ad81279df0795cc985580e4fb75d72d948d1107b2ac80a09abed4da8480c746cc321f2319a5e99a830e314d10dd3cd68ce3dc0c33c86e99bcb7816f9ba01558455ad81279df0795cc985580e4fb75d72d948d1107b2ac80a09abed4da8480c746cc321f2319a5e99a830e314d10dd3cd68ce3dc0c33c86e99bcb7816f9ba01558455ad81279df0795cc985580e4fb75d72d948d1107b2ac80a09abed4da8480c746cc321f2319a5e99a830e314d10dd3cd68ce3dc0c33c86e99bcb7816f9ba01558455ad81279df0795cc985580e4fb75d72d948d1107b2ac80a09abed4da8480c746cc321f2319a5e99a830e314d10dd3cd68ce3dc0c33c86e99bcb7816f9ba01558455ad81279df0795cc985580e4fb75d72d948d1107b2ac80a09abed4da8480c746cc321f2319a5e99a830e314d10dd3cd68ce3dc0c33c86e99bcb7816f9ba01558455ad81279df0795cc985580e4fb75d72d948d1107b2ac80a09abed4da8480c746cc321f2319a5e99a830e314d10dd3cd68ce3dc0c33c86e99bcb7816f9ba01558455ad81279df0795cc985580e4fb75d72d948d1107b2ac80a09abed4da8480c746cc321f2319a5e99a830e314d10dd3cd68ce3dc0c33c86e99bcb7816f9ba01558455ad81279df0795cc985580e4fb75d72d948d1107b2ac80a09abed4da8480c746cc321f2319a5e99a830e314d10dd3cd68ce3dc0c33c86e99bcb7816f9ba01558455ad81279df0795cc985580e4fb75d72d948d1107b2ac80a09abed4da8480c746cc321f2319a5e99a830e314d10dd3cd68ce3dc0c33c86e99bcb7816f9ba01558455ad81279df0795cc985580e4fb75d72d948d1107b2ac80a09abed4da8480c746cc321f2319a5e99a830e314d10dd3cd68ce3dc0c33c86e99bcb7816f9ba01558455ad81279df0795cc985580e4fb75d72d948d1107b2ac80a09abed4da8480c746cc321f2319a5e99a830e314d10dd3cd68ce3dc0c33c86e99bcb7816f9ba01558455ad81279df0795cc985580e4fb75d72d948d1107b2ac80a09abed4da8480c746cc321f2319a5e99a830e314d10dd3cd68ce3dc0c33c86e99bcb7816f9ba01558455ad81279df0795cc985580e4fb75d72d948d1107b2ac80a09abed4da8480c746cc321f2319a5e99a830e314d10dd3cd68ce3dc0c33c86e99bcb7816f9ba01558455ad81279df0795cc985580e4fb75d72d948d1107b2ac80a09abed4da8480c746cc321f2319a5e99a830e314d10dd3cd68ce3dc0c33c86e99bcb7816f9ba01558455ad81279df0795cc985580e4fb75d72d948d1107b2ac80a09abed4da8480c746cc321f2319a5e99a830e314d10dd3cd68ce3dc0c33c86e99bcb7816f9ba01558455ad81279df0795cc985580e4fb75d72d948d1107b2ac80a09abed4da8480c746cc321f2319a5e99a830e314d10dd3cd68ce3dc0c33c86e99bcb7816f9ba01558455ad81279df0795cc985580e4fb75d72d948d1107b2ac80a09abed4da8480c746cc321f2319a5e99a830e314d10dd3cd68ce3dc0c33c86e99bcb7816f9ba01558455ad81279df0795cc985580e4fb75d72d948d1107b2ac80a09abed4da8480c746cc321f2319a5e99a830e314d10dd3cd68ce3dc0c33c86e99bcb7816f9ba01558455ad81279df0795cc985580e4fb75d72d948d1107b2ac80a09abed4da8480c746cc321f2319a5e99a830e314d10dd3cd68ce3dc0c33c86e99bcb7816f9ba01558455ad81279df0795cc985580e4fb75d72d948d1107b2ac80a09abed4da8480c746cc321f2319a5e99a830e314d10dd3cd68ce3dc0c33c86e99bcb7816f9ba01558455ad81279df0795cc985580e4fb75d72d948d1107b2ac80a09abed4da8480c746cc321f2319a5e99a830e314d10dd3cd68ce3dc0c33c86e99bcb7816f9ba01558455ad81279df0795cc985580e4fb75d72d948d1107b2ac80a09abed4da8480c746cc321f2319a5e99a830e314d10dd3cd68ce3dc0c33c86e99bcb7816f9ba01558455ad81279df0795cc985580e4fb75d72d948d1107b2ac80a09abed4da8480c746cc321f2319a5e99a830e314d10dd3cd68ce3dc0c33c86e99bcb7816f9ba01558455ad81279df0795cc985580e4fb75d72d948d1107b2ac80a09abed4da8480c746cc321f2319a5e99a830e314d10dd3cd68ce3dc0c33c86e99bcb7816f9ba01558455ad81279df0795cc985580e4fb75d72d948d1107b2ac80a09abed4da8480c746cc321f2319a5e99a830e314d10dd3cd68ce3dc0c33c86e99bcb7816f9ba01558455ad81279df0795cc985580e4fb75d72d948d1107b2ac80a09abed4da8480c746cc321f2319a5e99a830e314d10dd3cd68ce3dc0c33c86e99bcb7816f9ba01558455ad81279df0795cc985580e4fb75d72d948d1107b2ac80a09abed4da8480c746cc321f2319a5e99a830e314d10dd3cd68ce3dc0c33c86e99bcb7816f9ba01558455ad81279df0795cc985580e4fb75d72d948d1107b2ac80a09abed4da8480c746cc321f2319a5e99a830e314d10dd3cd68ce3dc0c33c86e99bcb7816f9ba01558455ad81279df0795cc985580e4fb75d72d948d1107b2ac80a09abed4da8480c746cc321f2319a5e99a830e314d10dd3cd68ce3dc0c33c86e99bcb7816f9ba01558455ad81279df0795cc985580e4fb75d72d948d1107b2ac80a09abed4da8480c746cc321f2319a5e99a830e314d10dd3cd68ce3dc0c33c86e99bcb7816f9ba01558455ad81279df0795cc985580e4fb75d72d948d1107b2ac80a09abed4da8480c746cc321f2319a5e99a830e314d10dd3cd68ce3dc0c33c86e99bcb7816f9ba01558455ad81279df0795cc985580e4fb75d72d948d1107b2ac80a09abed4da8480c746cc321f2319a5e99a830e314d10dd3cd68ce3dc0c33c86e99bcb7816f9ba01558455ad81279df0795cc985580e4fb75d72d948d1107b2ac80a09abed4da8480c746cc321f2319a5e99a830e314d10dd3cd68ce3dc0c33c86e99bcb7816f9ba01558455ad81279df0795cc985580e4fb75d72d948d1107b2ac80a09abed4da8480c746cc321f2319a5e99a830e314d10dd3cd68ce3dc0c33c86e99bcb7816f9ba01558455ad81279df0795cc985580e4fb75d72d948d1107b2ac80a09abed4da8480c746cc321f2319a5e99a830e314d10dd3cd68ce3dc0c33c86e99bcb7816f9ba01558455ad81279df0795cc985580e4fb75d72d948d1107b2ac80a09abed4da8480c746cc321f2319a5e99a830e314d10dd3cd68ce3dc0c33c86e99bcb7816f9ba01558455ad81279df0795cc985580e4fb75d72d948d1107b2ac80a09abed4da8480c746cc321f2319a5e99a830e314d10dd3cd68ce3dc0c33c86e99bcb7816f9ba01558455ad81279df0795cc985580e4fb75d72d948d1107b2ac80a09abed4da8480c746cc321f2319a5e99a830e314d10dd3cd68ce3dc0c33c86e99bcb7816f9ba01558455ad81279df0795cc985580e4fb75d72d948d1107b2ac80a09abed4da8480c746cc321f2319a5e99a830e314d10dd3cd68ce3dc0c33c86e99bcb7816f9ba01558455ad81279df0795cc985580e4fb75d72d948d1107b2ac80a09abed4da8480c746cc321f2319a5e99a830e314d10dd3cd68ce3dc0c33c86e99bcb7816f9ba01558455ad81279df0795cc985580e4fb75d72d948d1107b2ac80a09abed4da8480c746cc321f2319a5e99a830e314d10dd3cd68ce3dc0c33c86e99bcb7816f9ba01558455ad81279df0795cc985580e4fb75d72d948d1107b2ac80a09abed4da8480c746cc321f2319a5e99a830e314d10dd3cd68ce3dc0c33c86e99bcb7816f9ba01558455ad81279df0795cc985580e4fb75d72d948d1107b2ac80a09abed4da8480c746cc321f2319a5e99a830e314d10dd3cd68ce3dc0c33c86e99bcb7816f9ba01558455ad81279df0795cc985580e4fb75d72d948d1107b2ac80a09abed4da8480c746cc321f2319a5e99a830e314d10dd3cd68ce3dc0c33c86e99bcb7816f9ba01558455ad81279df0795cc985580e4fb75d72d948d1107b2ac80a09abed4da8480c746cc321f2319a5e99a830e314d10dd3cd68ce3dc0c33c86e99bcb7816f9ba01558455ad81279df0795cc985580e4fb75d72d948d1107b2ac80a09abed4da8480c746cc321f2319a5e99a830e314d10dd3cd68ce3dc0c33c86e99bcb7816f9ba01558455ad81279df0795cc985580e4fb75d72d948d1107b2ac80a09abed4da8480c746cc321f2319a5e99a830e314d10dd3cd68ce3dc0c33c86e99bcb7816f9ba01558455ad81279df0795cc985580e4fb75d72d948d1107b2ac80a09abed4da8480c746cc321f2319a5e99a830e314d10dd3cd68ce3dc0c33c86e99bcb7816f9ba01558455ad81279df0795cc985580e4fb75d72d948d1107b2ac80a09abed4da8480c746cc321f2319a5e99a830e314d10dd3cd68ce3dc0c33c86e99bcb7816f9ba01558455ad81279df0795cc985580e4fb75d72d948d1107b2ac80a09abed4da8480c746cc321f2319a5e99a830e314d10dd3cd68ce3dc0c33c86e99bcb7816f9ba01558455ad81279df0795cc985580e4fb75d72d948d1107b2ac80a09abed4da8480c746cc321f2319a5e99a830e314d10dd3cd68ce3dc0c33c86e99bcb7816f9ba01558455ad81279df0795cc985580e4fb75d72d948d1107b2ac80a09abed4da8480c746cc321f2319a5e99a830e314d10dd3cd68ce3dc0c33c86e99bcb7816f9ba01558455ad81279df0795cc985580e4fb75d72d948d1107b2ac80a09abed4da8480c746cc321f2319a5e99a830e314d10dd3cd68ce3dc0c33c86e99bcb7816f9ba01558455ad81279df0795cc985580e4fb75d72d948d1107b2ac80a09abed4da8480c746cc321f2319a5e99a830e314d10dd3cd68ce3dc0c33c86e99bcb7816f9ba01558455ad81279df0795cc985580e4fb75d72d948d1107b2ac80a09abed4da8480c746cc321f2319a5e99a830e314d10dd3cd68ce3dc0c33c86e99bcb7816f9ba01558455ad81279df0795cc985580e4fb75d72d948d1107b2ac80a09abed4da8480c746cc321f2319a5e99a830e314d10dd3cd68ce3dc0c33c86e99bcb7816f9ba01558455ad81279df0795cc985580e4fb75d72d948d1107b2ac80a09abed4da8480c746cc321f2319a5e99a830e314d10dd3cd68ce3dc0c33c86e99bcb7816f9ba01558455ad81279df0795cc985580e4fb75d72d948d1107b2ac80a09abed4da8480c746cc321f2319a5e99a830e314d10dd3cd68ce3dc0c33c86e99bcb7816f9ba01558455ad81279df0795cc985580e4fb75d72d948d1107b2ac80a09abed4da8480c746cc321f2319a5e99a830e314d10dd3cd68ce3dc0c33c86e99bcb7816f9ba01558455ad81279df0795cc985580e4fb75d72d948d1107b2ac80a09abed4da8480c746cc321f2319a5e99a830e314d10dd3cd68ce3dc0c33c86e99bcb7816f9ba01558455ad81279df0795cc985580e4fb75d72d948d1107b2ac80a09abed4da8480c746cc321f2319a5e99a830e314d10dd3cd68ce3dc0c33c86e99bcb7816f9ba01558455ad81279df0795cc985580e4fb75d72d948d1107b2ac80a09abed4da8480c746cc321f2319a5e99a830e314d10dd3cd68ce3dc0c33c86e99bcb7816f9ba01558455ad81279df0795cc985580e4fb75d72d948d1107b2ac80a09abed4da8480c746cc321f2319a5e99a830e314d10dd3cd68ce3dc0c33c86e99bcb7816f9ba01558455ad81279df0795cc985580e4fb75d72d948d1107b2ac80a09abed4da8480c746cc321f2319a5e99a830e314d10dd3cd68ce3dc0c33c86e99bcb7816f9ba01558455ad81279df0795cc985580e4fb75d72d948d1107b2ac80a09abed4da8480c746cc321f2319a5e99a830e314d10dd3cd68ce3dc0c33c86e99bcb7816f9ba01558455ad81279df0795cc985580e4fb75d72d948d1107b2ac80a09abed4da8480c746cc321f2319a5e99a830e314d10dd3cd68ce3dc0c33c86e99bcb7816f9ba01558455ad81279df0795cc985580e4fb75d72d948d1107b2ac80a09abed4da8480c746cc321f2319a5e99a830e314d10dd3cd68ce3dc0c33c86e99bcb7816f9ba01558455ad81279df0795cc985580e4fb75d72d948d1107b2ac80a09abed4da8480c746cc321f2319a5e99a830e314d10dd3cd68ce3dc0c33c86e99bcb7816f9ba01558455ad81279df0795cc985580e4fb75d72d948d1107b2ac80a09abed4da8480c746cc321f2319a5e99a830e314d10dd3cd68ce3dc0c33c86e99bcb7816f9ba01558455ad81279df0795cc985580e4fb75d72d948d1107b2ac80a09abed4da8480c746cc321f2319a5e99a830e314d10dd3cd68ce3dc0c33c86e99bcb7816f9ba01558455ad81279df0795cc985580e4fb75d72d948d1107b2ac80a09abed4da8480c746cc321f2319a5e99a830e314d10dd3cd68ce3dc0c33c86e99bcb7816f9ba01558455ad81279df0795cc985580e4fb75d72d948d1107b2ac80a09abed4da8480c746cc321f2319a5e99a830e314d10dd3cd68ce3dc0c33c86e99bcb7816f9ba01558455ad81279df0795cc985580e4fb75d72d948d1107b2ac80a09abed4da8480c746cc321f2319a5e99a830e314d10dd3cd68ce3dc0c33c86e99bcb7816f9ba01558455ad81279df0795cc985580e4fb75d72d948d1107b2ac80a09abed4da8480c746cc321f2319a5e99a830e314d10dd3cd68ce3dc0c33c86e99bcb7816f9ba01558455ad81279df0795cc985580e4fb75d72d948d1107b2ac80a09abed4da8480c746cc321f2319a5e99a830e314d10dd3cd68ce3dc0c33c86e99bcb7816f9ba01558455ad81279df0795cc985580e4fb75d72d948d1107b2ac80a09abed4da8480c746cc321f2319a5e99a830e314d10dd3cd68ce3dc0c33c86e99bcb7816f9ba01558455ad81279df0795cc985580e4fb75d72d948d1107b2ac80a09abed4da8480c746cc321f2319a5e99a830e314d10dd3cd68ce3dc0c33c86e99bcb7816f9ba01558455ad81279df0795cc985580e4fb75d72d948d1107b2ac80a09abed4da8480c746cc321f2319a5e99a830e314d10dd3cd68ce3dc0c33c86e99bcb7816f9ba01558455ad81279df0795cc985580e4fb75d72d948d1107b2ac80a09abed4da8480c746cc321f2319a5e99a830e314d10dd3cd68ce3dc0c33c86e99bcb7816f9ba01558455ad81279df0795cc985580e4fb75d72d948d1107b2ac80a09abed4da8480c746cc321f2319a5e99a830e314d10dd3cd68ce3dc0c33c86e99bcb7816f9ba01558455ad81279df0795cc985580e4fb75d72d948d1107b2ac80a09abed4da8480c746cc321f2319a5e99a830e314d10dd3cd68ce3dc0c33c86e99bcb7816f9ba01558455ad81279df0795cc985580e4fb75d72d948d1107b2ac80a09abed4da8480c746cc321f2319a5e99a830e314d10dd3cd68ce3dc0c33c86e99bcb7816f9ba01558455ad81279df0795cc985580e4fb75d72d948d1107b2ac80a09abed4da8480c746cc321f2319a5e99a830e314d10dd3cd68ce3dc0c33c86e99bcb7816f9ba01558455ad81279df0795cc985580e4fb75d72d948d1107b2ac80a09abed4da8480c746cc321f2319a5e99a830e314d10dd3cd68ce3dc0c33c86e99bcb7816f9ba01558455ad81279df0795cc985580e4fb75d72d948d1107b2ac80a09abed4da8480c746cc321f2319a5e99a830e314d10dd3cd68ce3dc0c33c86e99bcb7816f9ba01558455ad81279df0795cc985580e4fb75d72d948d1107b2ac80a09abed4da8480c746cc321f2319a5e99a830e314d10dd3cd68ce3dc0c33c86e99bcb7816f9ba01558455ad81279df0795cc985580e4fb75d72d948d1107b2ac80a09abed4da8480c746cc321f2319a5e99a830e314d10dd3cd68ce3dc0c33c86e99bcb7816f9ba01558455ad81279df0795cc985580e4fb75d72d948d1107b2ac80a09abed4da8480c746cc321f2319a5e99a830e314d10dd3cd68ce3dc0c33c86e99bcb7816f9ba01558455ad81279df0795cc985580e4fb75d72d948d1107b2ac80a09abed4da8480c746cc321f2319a5e99a830e314d10dd3cd68ce3dc0c33c86e99bcb7816f9ba01558455ad81279df0795cc985580e4fb75d72d948d1107b2ac80a09abed4da8480c746cc321f2319a5e99a830e314d10dd3cd68ce3dc0c33c86e99bcb7816f9ba01558455ad81279df0795cc985580e4fb75d72d948d1107b2ac80a09abed4da8480c746cc321f2319a5e99a830e314d10dd3cd68ce3dc0c33c86e99bcb7816f9ba01558455ad81279df0795cc985580e4fb75d72d948d1107b2ac80a09abed4da8480c746cc321f2319a5e99a830e314d10dd3cd68ce3dc0c33c86e99bcb7816f9ba01558455ad81279df0795cc985580e4fb75d72d948d1107b2ac80a09abed4da8480c746cc321f2319a5e99a830e314d10dd3cd68ce3dc0c33c86e99bcb7816f9ba01558455ad81279df0795cc985580e4fb75d72d948d1107b2ac80a09abed4da8480c746cc321f2319a5e99a830e314d10dd3cd68ce3dc0c33c86e99bcb7816f9ba01558455ad81279df0795cc985580e4fb75d72d948d1107b2ac80a09abed4da8480c746cc321f2319a5e99a830e314d10dd3cd68ce3dc0c33c86e99bcb7816f9ba01558455ad81279df0795cc985580e4fb75d72d948d1107b2ac80a09abed4da8480c746cc321f2319a5e99a830e314d10dd3cd68ce3dc0c33c86e99bcb7816f9ba01558455ad81279df0795cc985580e4fb75d72d948d1107b2ac80a09abed4da8480c746cc321f2319a5e99a830e314d10dd3cd68ce3dc0c33c86e99bcb7816f9ba01558455ad81279df0795cc985580e4fb75d72d948d1107b2ac80a09abed4da8480c746cc321f2319a5e99a830e314d10dd3cd68ce3dc0c33c86e99bcb7816f9ba01558455ad81279df0795cc985580e4fb75d72d948d1107b2ac80a09abed4da8480c746cc321f2319a5e99a830e314d10dd3cd68ce3dc0c33c86e99bcb7816f9ba01558455ad81279df0795cc985580e4fb75d72d948d1107b2ac80a09abed4da8480c746cc321f2319a5e99a830e314d10dd3cd68ce3dc0c33c86e99bcb7816f9ba01558455ad81279df0795cc985580e4fb75d72d948d1107b2ac80a09abed4da8480c746cc321f2319a5e99a830e314d10dd3cd68ce3dc0c33c86e99bcb7816f9ba01558455ad81279df0795cc985580e4fb75d72d948d1107b2ac80a09abed4da8480c746cc321f2319a5e99a830e314d10dd3cd68ce3dc0c33c86e99bcb7816f9ba01558455ad81279df0795cc985580e4fb75d72d948d1107b2ac80a09abed4da8480c746cc321f2319a5e99a830e314d10dd3cd68ce3dc0c33c86e99bcb7816f9ba01558455ad81279df0795cc985580e4fb75d72d948d1107b2ac80a09abed4da8480c746cc321f2319a5e99a830e314d10dd3cd68ce3dc0c33c86e99bcb7816f9ba01558455ad81279df0795cc985580e4fb75d72d948d1107b2ac80a09abed4da8480c746cc321f2319a5e99a830e314d10dd3cd68ce3dc0c33c86e99bcb7816f9ba01558455ad81279df0795cc985580e4fb75d72d948d1107b2ac80a09abed4da8480c746cc321f2319a5e99a830e314d10dd3cd68ce3dc0c33c86e99bcb7816f9ba01558455ad81279df0795cc985580e4fb75d72d948d1107b2ac80a09abed4da8480c746cc321f2319a5e99a830e314d10dd3cd68ce3dc0c33c86e99bcb7816f9ba01558455ad81279df0795cc985580e4fb75d72d948d1107b2ac80a09abed4da8480c746cc321f2319a5e99a830e314d10dd3cd68ce3dc0c33c86e99bcb7816f9ba01558455ad81279df0795cc985580e4fb75d72d948d1107b2ac80a09abed4da8480c746cc321f2319a5e99a830e314d10dd3cd68ce3dc0c33c86e99bcb7816f9ba01558455ad81279df0795cc985580e4fb75d72d948d1107b2ac80a09abed4da8480c746cc321f2319a5e99a830e314d10dd3cd68ce3dc0c33c86e99bcb7816f9ba01558455ad81279df0795cc985580e4fb75d72d948d1107b2ac80a09abed4da8480c746cc321f2319a5e99a830e314d10dd3cd68ce3dc0c33c86e99bcb7816f9ba01558455ad81279df0795cc985580e4fb75d72d948d1107b2ac80a09abed4da8480c746cc321f2319a5e99a830e314d10dd3cd68ce3dc0c33c86e99bcb7816f9ba01558455ad81279df0795cc985580e4fb75d72d948d1107b2ac80a09abed4da8480c746cc321f2319a5e99a830e314d10dd3cd68ce3dc0c33c86e99bcb7816f9ba01558455ad81279df0795cc985580e4fb75d72d948d1107b2ac80a09abed4da8480c746cc321f2319a5e99a830e314d10dd3cd68ce3dc0c33c86e99bcb7816f9ba01558455ad81279df0795cc985580e4fb75d72d948d1107b2ac80a09abed4da8480c746cc321f2319a5e99a830e314d10dd3cd68ce3dc0c33c86e99bcb7816f9ba01558455ad81279df0795cc985580e4fb75d72d948d1107b2ac80a09abed4da8480c746cc321f2319a5e99a830e314d10dd3cd68ce3dc0c33c86e99bcb7816f9ba01558455ad81279df0795cc985580e4fb75d72d948d1107b2ac80a09abed4da8480c746cc321f2319a5e99a830e314d10dd3cd68ce3dc0c33c86e99bcb7816f9ba01558455ad81279df0795cc985580e4fb75d72d948d1107b2ac80a09abed4da8480c746cc321f2319a5e99a830e314d10dd3cd68ce3dc0c33c86e99bcb7816f9ba01558455ad81279df0795cc985580e4fb75d72d948d1107b2ac80a09abed4da8480c746cc321f2319a5e99a830e314d10dd3cd68ce3dc0c33c86e99bcb7816f9ba01558455ad81279df0795cc985580e4fb75d72d948d1107b2ac80a09abed4da8480c746cc321f2319a5e99a830e314d10dd3cd68ce3dc0c33c86e99bcb7816f9ba01558455ad81279df0795cc985580e4fb75d72d948d1107b2ac80a09abed4da8480c746cc321f2319a5e99a830e314d10dd3cd68ce3dc0c33c86e99bcb7816f9ba01558455ad81279df0795cc985580e4fb75d72d948d1107b2ac80a09abed4da8480c746cc321f2319a5e99a830e314d10dd3cd68ce3dc0c33c86e99bcb7816f9ba01558455ad81279df0795cc985580e4fb75d72d948d1107b2ac80a09abed4da8480c746cc321f2319a5e99a830e314d10dd3cd68ce3dc0c33c86e99bcb7816f9ba01558455ad81279df0795cc985580e4fb75d72d948d1107b2ac80a09abed4da8480c746cc321f2319a5e99a830e314d10dd3cd68ce3dc0c33c86e99bcb7816f9ba01558455ad81279df0795cc985580e4fb75d72d948d1107b2ac80a09abed4da8480c746cc321f2319a5e99a830e314d10dd3cd68ce3dc0c33c86e99bcb7816f9ba01558455ad81279df0795cc985580e4fb75d72d948d1107b2ac80a09abed4da8480c746cc321f2319a5e99a830e314d10dd3cd68ce3dc0c33c86e99bcb7816f9ba01558455ad81279df0795cc985580e4fb75d72d948d1107b2ac80a09abed4da8480c746cc321f2319a5e99a830e314d10dd3cd68ce3dc0c33c86e99bcb7816f9ba01558455ad81279df0795cc985580e4fb75d72d948d1107b2ac80a09abed4da8480c746cc321f2319a5e99a830e314d10dd3cd68ce3dc0c33c86e99bcb7816f9ba01558455ad81279df0795cc985580e4fb75d72d948d1107b2ac80a09abed4da8480c746cc321f2319a5e99a830e314d10dd3cd68ce3dc0c33c86e99bcb7816f9ba01558455ad81279df0795cc985580e4fb75d72d948d1107b2ac80a09abed4da8480c746cc321f2319a5e99a830e314d10dd3cd68ce3dc0c33c86e99bcb7816f9ba01558455ad81279df0795cc985580e4fb75d72d948d1107b2ac80a09abed4da8480c746cc321f2319a5e99a830e314d10dd3cd68ce3dc0c33c86e99bcb7816f9ba01558455ad81279df0795cc985580e4fb75d72d948d1107b2ac80a09abed4da8480c746cc321f2319a5e99a830e314d10dd3cd68ce3dc0c33c86e99bcb7816f9ba01558455ad81279df0795cc985580e4fb75d72d948d1107b2ac80a09abed4da8480c746cc321f2319a5e99a830e314d10dd3cd68ce3dc0c33c86e99bcb7816f9ba01558455ad81279df0795cc985580e4fb75d72d948d1107b2ac80a09abed4da8480c746cc321f2319a5e99a830e314d10dd3cd68ce3dc0c33c86e99bcb7816f9ba01558455ad81279df0795cc985580e4fb75d72d948d1107b2ac80a09abed4da8480c746cc321f2319a5e99a830e314d10dd3cd68ce3dc0c33c86e99bcb7816f9ba01558455ad81279df0795cc985580e4fb75d72d948d1107b2ac80a09abed4da8480c746cc321f2319a5e99a830e314d10dd3cd68ce3dc0c33c86e99bcb7816f9ba01558455ad81279df0795cc985580e4fb75d72d948d1107b2ac80a09abed4da8480c746cc321f2319a5e99a830e314d10dd3cd68ce3dc0c33c86e99bcb7816f9ba01558455ad81279df0795cc985580e4fb75d72d948d1107b2ac80a09abed4da8480c746cc321f2319a5e99a830e314d10dd3cd68ce3dc0c33c86e99bcb7816f9ba01558455ad81279df0795cc985580e4fb75d72d948d1107b2ac80a09abed4da8480c746cc321f2319a5e99a830e314d10dd3cd68ce3dc0c33c86e99bcb7816f9ba01558455ad81279df0795cc985580e4fb75d72d948d1107b2ac80a09abed4da8480c746cc321f2319a5e99a830e314d10dd3cd68ce3dc0c33c86e99bcb7816f9ba01558455ad81279df0795cc985580e4fb75d72d948d1107b2ac80a09abed4da8480c746cc321f2319a5e99a830e314d10dd3cd68ce3dc0c33c86e99bcb7816f9ba01558455ad81279df0795cc985580e4fb75d72d948d1107b2ac80a09abed4da8480c746cc321f2319a5e99a830e314d10dd3cd68ce3dc0c33c86e99bcb7816f9ba01558455ad81279df0795cc985580e4fb75d72d948d1107b2ac80a09abed4da8480c746cc321f2319a5e99a830e314d10dd3cd68ce3dc0c33c86e99bcb7816f9ba01558455ad81279df0795cc985580e4fb75d72d948d1107b2ac80a09abed4da8480c746cc321f2319a5e99a830e314d10dd3cd68ce3dc0c33c86e99bcb7816f9ba01558455ad81279df0795cc985580e4fb75d72d948d1107b2ac80a09abed4da8480c746cc321f2319a5e99a830e314d10dd3cd68ce3dc0c33c86e99bcb7816f9ba01558455ad81279df0795cc985580e4fb75d72d948d1107b2ac80a09abed4da8480c746cc321f2319a5e99a830e314d10dd3cd68ce3dc0c33c86e99bcb7816f9ba01558455ad81279df0795cc985580e4fb75d72d948d1107b2ac80a09abed4da8480c746cc321f2319a5e99a830e314d10dd3cd68ce3dc0c33c86e99bcb7816f9ba01558455ad81279df0795cc985580e4fb75d72d948d1107b2ac80a09abed4da8480c746cc321f2319a5e99a830e314d10dd3cd68ce3dc0c33c86e99bcb7816f9ba01558455ad81279df0795cc985580e4fb75d72d948d1107b2ac80a09abed4da8480c746cc321f2319a5e99a830e314d10dd3cd68ce3dc0c33c86e99bcb7816f9ba01558455ad81279df0795cc985580e4fb75d72d948d1107b2ac80a09abed4da8480c746cc321f2319a5e99a830e314d10dd3cd68ce3dc0c33c86e99bcb7816f9ba01558455ad81279df0795cc985580e4fb75d72d948d1107b2ac80a09abed4da8480c746cc321f2319a5e99a830e314d10dd3cd68ce3dc0c33c86e99bcb7816f9ba01558455ad81279df0795cc985580e4fb75d72d948d1107b2ac80a09abed4da8480c746cc321f2319a5e99a830e314d10dd3cd68ce3dc0c33c86e99bcb7816f9ba01558455ad81279df0795cc985580e4fb75d72d948d1107b2ac80a09abed4da8480c746cc321f2319a5e99a830e314d10dd3cd68ce3dc0c33c86e99bcb7816f9ba01558455ad81279df0795cc985580e4fb75d72d948d1107b2ac80a09abed4da8480c746cc321f2319a5e99a830e314d10dd3cd68ce3dc0c33c86e99bcb7816f9ba01558455ad81279df0795cc985580e4fb75d72d948d1107b2ac80a09abed4da8480c746cc321f2319a5e99a830e314d10dd3cd68ce3dc0c33c86e99bcb7816f9ba01558455ad81279df0795cc985580e4fb75d72d948d1107b2ac80a09abed4da8480c746cc321f2319a5e99a830e314d10dd3cd68ce3dc0c33c86e99bcb7816f9ba01558455ad81279df0795cc985580e4fb75d72d948d1107b2ac80a09abed4da8480c746cc321f2319a5e99a830e314d10dd3cd68ce3dc0c33c86e99bcb7816f9ba01558455ad81279df0795cc985580e4fb75d72d948d1107b2ac80a09abed4da8480c746cc321f2319a5e99a830e314d10dd3cd68ce3dc0c33c86e99bcb7816f9ba01558455ad81279df0795cc985580e4fb75d72d948d1107b2ac80a09abed4da8480c746cc321f2319a5e99a830e314d10dd3cd68ce3dc0c33c86e99bcb7816f9ba01558455ad81279df0795cc985580e4fb75d72d948d1107b2ac80a09abed4da8480c746cc321f2319a5e99a830e314d10dd3cd68ce3dc0c33c86e99bcb7816f9ba01558455ad81279df0795cc985580e4fb75d72d948d1107b2ac80a09abed4da8480c746cc321f2319a5e99a830e314d10dd3cd68ce3dc0c33c86e99bcb7816f9ba01558455ad81279df0795cc985580e4fb75d72d948d1107b2ac80a09abed4da8480c746cc321f2319a5e99a830e314d10dd3cd68ce3dc0c33c86e99bcb7816f9ba01558455ad81279df0795cc985580e4fb75d72d948d1107b2ac80a09abed4da8480c746cc321f2319a5e99a830e314d10dd3cd68ce3dc0c33c86e99bcb7816f9ba01558455ad81279df0795cc985580e4fb75d72d948d1107b2ac80a09abed4da8480c746cc321f2319a5e99a830e314d10dd3cd68ce3dc0c33c86e99bcb7816f9ba01558455ad81279df0795cc985580e4fb75d72d948d1107b2ac80a09abed4da8480c746cc321f2319a5e99a830e314d10dd3cd68ce3dc0c33c86e99bcb7816f9ba01558455ad81279df0795cc985580e4fb75d72d948d1107b2ac80a09abed4da8480c746cc321f2319a5e99a830e314d10dd3cd68ce3dc0c33c86e99bcb7816f9ba01558455ad81279df0795cc985580e4fb75d72d948d1107b2ac80a09abed4da8480c746cc321f2319a5e99a830e314d10dd3cd68ce3dc0c33c86e99bcb7816f9ba01558455ad81279df0795cc985580e4fb75d72d948d1107b2ac80a09abed4da8480c746cc321f2319a5e99a830e314d10dd3cd68ce3dc0c33c86e99bcb7816f9ba01558455ad81279df0795cc985580e4fb75d72d948d1107b2ac80a09abed4da8480c746cc321f2319a5e99a830e314d10dd3cd68ce3dc0c33c86e99bcb7816f9ba01558455ad81279df0795cc985580e4fb75d72d948d1107b2ac80a09abed4da8480c746cc321f2319a5e99a830e314d10dd3cd68ce3dc0c33c86e99bcb7816f9ba01558455ad81279df0795cc985580e4fb75d72d948d1107b2ac80a09abed4da8480c746cc321f2319a5e99a830e314d10dd3cd68ce3dc0c33c86e99bcb7816f9ba01558455ad81279df0795cc985580e4fb75d72d948d1107b2ac80a09abed4da8480c746cc321f2319a5e99a830e314d10dd3cd68ce3dc0c33c86e99bcb7816f9ba01558455ad81279df0795cc985580e4fb75d72d948d1107b2ac80a09abed4da8480c746cc321f2319a5e99a830e314d10dd3cd68ce3dc0c33c86e99bcb7816f9ba01558455ad81279df0795cc985580e4fb75d72d948d1107b2ac80a09abed4da8480c746cc321f2319a5e99a830e314d10dd3cd68ce3dc0c33c86e99bcb7816f9ba01558455ad81279df0795cc985580e4fb75d72d948d1107b2ac80a09abed4da8480c746cc321f2319a5e99a830e314d10dd3cd68ce3dc0c33c86e99bcb7816f9ba01558455ad81279df0795cc985580e4fb75d72d948d1107b2ac80a09abed4da8480c746cc321f2319a5e99a830e314d10dd3cd68ce3dc0c33c86e99bcb7816f9ba01558455ad81279df0795cc985580e4fb75d72d948d1107b2ac80a09abed4da8480c746cc321f2319a5e99a830e314d10dd3cd68ce3dc0c33c86e99bcb7816f9ba01558455ad81279df0795cc985580e4fb75d72d948d1107b2ac80a09abed4da8480c746cc321f2319a5e99a830e314d10dd3cd68ce3dc0c33c86e99bcb7816f9ba01558455ad81279df0795cc985580e4fb75d72d948d1107b2ac80a09abed4da8480c746cc321f2319a5e99a830e314d10dd3cd68ce3dc0c33c86e99bcb7816f9ba01558455ad81279df0795cc985580e4fb75d72d948d1107b2ac80a09abed4da8480c746cc321f2319a5e99a830e314d10dd3cd68ce3dc0c33c86e99bcb7816f9ba01558455ad81279df0795cc985580e4fb75d72d948d1107b2ac80a09abed4da8480c746cc321f2319a5e99a830e314d10dd3cd68ce3dc0c33c86e99bcb7816f9ba01558455ad81279df0795cc985580e4fb75d72d948d1107b2ac80a09abed4da8480c746cc321f2319a5e99a830e314d10dd3cd68ce3dc0c33c86e99bcb7816f9ba01558455ad81279df0795cc985580e4fb75d72d948d1107b2ac80a09abed4da8480c746cc321f2319a5e99a830e314d10dd3cd68ce3dc0c33c86e99bcb7816f9ba01558455ad81279df0795cc985580e4fb75d72d948d1107b2ac80a09abed4da8480c746cc321f2319a5e99a830e314d10dd3cd68ce3dc0c33c86e99bcb7816f9ba01558455ad81279df0795cc985580e4fb75d72d948d1107b2ac80a09abed4da8480c746cc321f2319a5e99a830e314d10dd3cd68ce3dc0c33c86e99bcb7816f9ba01558455ad81279df0795cc985580e4fb75d72d948d1107b2ac80a09abed4da8480c746cc321f2319a5e99a830e314d10dd3cd68ce3dc0c33c86e99bcb7816f9ba01558455ad81279df0795cc985580e4fb75d72d948d1107b2ac80a09abed4da8480c746cc321f2319a5e99a830e314d10dd3cd68ce3dc0c33c86e99bcb7816f9ba01558455ad81279df0795cc985580e4fb75d72d948d1107b2ac80a09abed4da8480c746cc321f2319a5e99a830e314d10dd3cd68ce3dc0c33c86e99bcb7816f9ba01558455ad81279df0795cc985580e4fb75d72d948d1107b2ac80a09abed4da8480c746cc321f2319a5e99a830e314d10dd3cd68ce3dc0c33c86e99bcb7816f9ba01558455ad81279df0795cc985580e4fb75d72d948d1107b2ac80a09abed4da8480c746cc321f2319a5e99a830e314d10dd3cd68ce3dc0c33c86e99bcb7816f9ba01558455ad81279df0795cc985580e4fb75d72d948d1107b2ac80a09abed4da8480c746cc321f2319a5e99a830e314d10dd3cd68ce3dc0c33c86e99bcb7816f9ba01558455ad81279df0795cc985580e4fb75d72d948d1107b2ac80a09abed4da8480c746cc321f2319a5e99a830e314d10dd3cd68ce3dc0c33c86e99bcb7816f9ba01558455ad81279df0795cc985580e4fb75d72d948d1107b2ac80a09abed4da8480c746cc321f2319a5e99a830e314d10dd3cd68ce3dc0c33c86e99bcb7816f9ba01558455ad81279df0795cc985580e4fb75d72d948d1107b2ac80a09abed4da8480c746cc321f2319a5e99a830e314d10dd3cd68ce3dc0c33c86e99bcb7816f9ba01558455ad81279df0795cc985580e4fb75d72d948d1107b2ac80a09abed4da8480c746cc321f2319a5e99a830e314d10dd3cd68ce3dc0c33c86e99bcb7816f9ba01558455ad81279df0795cc985580e4fb75d72d948d1107b2ac80a09abed4da8480c746cc321f2319a5e99a830e314d10dd3cd68ce3dc0c33c86e99bcb7816f9ba01558455ad81279df0795cc985580e4fb75d72d948d1107b2ac80a09abed4da8480c746cc321f2319a5e99a830e314d10dd3cd68ce3dc0c33c86e99bcb7816f9ba01558455ad81279df0795cc985580e4fb75d72d948d1107b2ac80a09abed4da8480c746cc321f2319a5e99a830e314d10dd3cd68ce3dc0c33c86e99bcb7816f9ba01558455ad81279df0795cc985580e4fb75d72d948d1107b2ac80a09abed4da8480c746cc321f2319a5e99a830e314d10dd3cd68ce3dc0c33c86e99bcb7816f9ba01558455ad81279df0795cc985580e4fb75d72d948d1107b2ac80a09abed4da8480c746cc321f2319a5e99a830e314d10dd3cd68ce3dc0c33c86e99bcb7816f9ba01558455ad81279df0795cc985580e4fb75d72d948d1107b2ac80a09abed4da8480c746cc321f2319a5e99a830e314d10dd3cd68ce3dc0c33c86e99bcb7816f9ba01558455ad81279df0795cc985580e4fb75d72d948d1107b2ac80a09abed4da8480c746cc321f2319a5e99a830e314d10dd3cd68ce3dc0c33c86e99bcb7816f9ba01558455ad81279df0795cc985580e4fb75d72d948d1107b2ac80a09abed4da8480c746cc321f2319a5e99a830e314d10dd3cd68ce3dc0c33c86e99bcb7816f9ba01558455ad81279df0795cc985580e4fb75d72d948d1107b2ac80a09abed4da8480c746cc321f2319a5e99a830e314d10dd3cd68ce3dc0c33c86e99bcb7816f9ba01558455ad81279df0795cc985580e4fb75d72d948d1107b2ac80a09abed4da8480c746cc321f2319a5e99a830e314d10dd3cd68ce3dc0c33c86e99bcb7816f9ba01558455ad81279df0795cc985580e4fb75d72d948d1107b2ac80a09abed4da8480c746cc321f2319a5e99a830e314d10dd3cd68ce3dc0c33c86e99bcb7816f9ba01558455ad81279df0795cc985580e4fb75d72d948d1107b2ac80a09abed4da8480c746cc321f2319a5e99a830e314d10dd3cd68ce3dc0c33c86e99bcb7816f9ba01558455ad81279df0795cc985580e4fb75d72d948d1107b2ac80a09abed4da8480c746cc321f2319a5e99a830e314d10dd3cd68ce3dc0c33c86e99bcb7816f9ba01558455ad81279df0795cc985580e4fb75d72d948d1107b2ac80a09abed4da8480c746cc321f2319a5e99a830e314d10dd3cd68ce3dc0c33c86e99bcb7816f9ba01558455ad81279df0795cc985580e4fb75d72d948d1107b2ac80a09abed4da8480c746cc321f2319a5e99a830e314d10dd3cd68ce3dc0c33c86e99bcb7816f9ba01558455ad81279df0795cc985580e4fb75d72d948d1107b2ac80a09abed4da8480c746cc321f2319a5e99a830e314d10dd3cd68ce3dc0c33c86e99bcb7816f9ba01558455ad81279df0795cc985580e4fb75d72d948d1107b2ac80a09abed4da8480c746cc321f2319a5e99a830e314d10dd3cd68ce3dc0c33c86e99bcb7816f9ba01558455ad81279df0795cc985580e4fb75d72d948d1107b2ac80a09abed4da8480c746cc321f2319a5e99a830e314d10dd3cd68ce3dc0c33c86e99bcb7816f9ba01558455ad81279df0795cc985580e4fb75d72d948d1107b2ac80a09abed4da8480c746cc321f2319a5e99a830e314d10dd3cd68ce3dc0c33c86e99bcb7816f9ba01558455ad81279df0795cc985580e4fb75d72d948d1107b2ac80a09abed4da8480c746cc321f2319a5e99a830e314d10dd3cd68ce3dc0c33c86e99bcb7816f9ba01558455ad81279df0795cc985580e4fb75d72d948d1107b2ac80a09abed4da8480c746cc321f2319a5e99a830e314d10dd3cd68ce3dc0c33c86e99bcb7816f9ba01558455ad81279df0795cc985580e4fb75d72d948d1107b2ac80a09abed4da8480c746cc321f2319a5e99a830e314d10dd3cd68ce3dc0c33c86e99bcb7816f9ba01558455ad81279df0795cc985580e4fb75d72d948d1107b2ac80a09abed4da8480c746cc321f2319a5e99a830e314d10dd3cd68ce3dc0c33c86e99bcb7816f9ba01558455ad81279df0795cc985580e4fb75d72d948d1107b2ac80a09abed4da8480c746cc321f2319a5e99a830e314d10dd3cd68ce3dc0c33c86e99bcb7816f9ba01558455ad81279df0795cc985580e4fb75d72d948d1107b2ac80a09abed4da8480c746cc321f2319a5e99a830e314d10dd3cd68ce3dc0c33c86e99bcb7816f9ba01558455ad81279df0795cc985580e4fb75d72d948d1107b2ac80a09abed4da8480c746cc321f2319a5e99a830e314d10dd3cd68ce3dc0c33c86e99bcb7816f9ba01558455ad81279df0795cc985580e4fb75d72d948d1107b2ac80a09abed4da8480c746cc321f2319a5e99a830e314d10dd3cd68ce3dc0c33c86e99bcb7816f9ba01558455ad81279df0795cc985580e4fb75d72d948d1107b2ac80a09abed4da8480c746cc321f2319a5e99a830e314d10dd3cd68ce3dc0c33c86e99bcb7816f9ba01558455ad81279df0795cc985580e4fb75d72d948d1107b2ac80a09abed4da8480c746cc321f2319a5e99a830e314d10dd3cd68ce3dc0c33c86e99bcb7816f9ba01558455ad81279df0795cc985580e4fb75d72d948d1107b2ac80a09abed4da8480c746cc321f2319a5e99a830e314d10dd3cd68ce3dc0c33c86e99bcb7816f9ba01558455ad81279df0795cc985580e4fb75d72d948d1107b2ac80a09abed4da8480c746cc321f2319a5e99a830e314d10dd3cd68ce3dc0c33c86e99bcb7816f9ba01558455ad81279df0795cc985580e4fb75d72d948d1107b2ac80a09abed4da8480c746cc321f2319a5e99a830e314d10dd3cd68ce3dc0c33c86e99bcb7816f9ba01558455ad81279df0795cc985580e4fb75d72d948d1107b2ac80a09abed4da8480c746cc321f2319a5e99a830e314d10dd3cd68ce3dc0c33c86e99bcb7816f9ba01558455ad81279df0795cc985580e4fb75d72d948d1107b2ac80a09abed4da8480c746cc321f2319a5e99a830e314d10dd3cd68ce3dc0c33c86e99bcb7816f9ba01558455ad81279df0795cc985580e4fb75d72d948d1107b2ac80a09abed4da8480c746cc321f2319a5e99a830e314d10dd3cd68ce3dc0c33c86e99bcb7816f9ba01558455ad81279df0795cc985580e4fb75d72d948d1107b2ac80a09abed4da8480c746cc321f2319a5e99a830e314d10dd3cd68ce3dc0c33c86e99bcb7816f9ba01558455ad81279df0795cc985580e4fb75d72d948d1107b2ac80a09abed4da8480c746cc321f2319a5e99a830e314d10dd3cd68ce3dc0c33c86e99bcb7816f9ba01558455ad81279df0795cc985580e4fb75d72d948d1107b2ac80a09abed4da8480c746cc321f2319a5e99a830e314d10dd3cd68ce3dc0c33c86e99bcb7816f9ba01558455ad81279df0795cc985580e4fb75d72d948d1107b2ac80a09abed4da8480c746cc321f2319a5e99a830e314d10dd3cd68ce3dc0c33c86e99bcb7816f9ba01558455ad81279df0795cc985580e4fb75d72d948d1107b2ac80a09abed4da8480c746cc321f2319a5e99a830e314d10dd3cd68ce3dc0c33c86e99bcb7816f9ba01558455ad81279df0795cc985580e4fb75d72d948d1107b2ac80a09abed4da8480c746cc321f2319a5e99a830e314d10dd3cd68ce3dc0c33c86e99bcb7816f9ba01558455ad81279df0795cc985580e4fb75d72d948d1107b2ac80a09abed4da8480c746cc321f2319a5e99a830e314d10dd3cd68ce3dc0c33c86e99bcb7816f9ba01558455ad81279df0795cc985580e4fb75d72d948d1107b2ac80a09abed4da8480c746cc321f2319a5e99a830e314d10dd3cd68ce3dc0c33c86e99bcb7816f9ba01558455ad81279df0795cc985580e4fb75d72d948d1107b2ac80a09abed4da8480c746cc321f2319a5e99a830e314d10dd3cd68ce3dc0c33c86e99bcb7816f9ba01558455ad81279df0795cc985580e4fb75d72d948d1107b2ac80a09abed4da8480c746cc321f2319a5e99a830e314d10dd3cd68ce3dc0c33c86e99bcb7816f9ba01558455ad81279df0795cc985580e4fb75d72d948d1107b2ac80a09abed4da8480c746cc321f2319a5e99a830e314d10dd3cd68ce3dc0c33c86e99bcb7816f9ba01558455ad81279df0795cc985580e4fb75d72d948d1107b2ac80a09abed4da8480c746cc321f2319a5e99a830e314d10dd3cd68ce3dc0c33c86e99bcb7816f9ba01558455ad81279df0795cc985580e4fb75d72d948d1107b2ac80a09abed4da8480c746cc321f2319a5e99a830e314d10dd3cd68ce3dc0c33c86e99bcb7816f9ba01558455ad81279df0795cc985580e4fb75d72d948d1107b2ac80a09abed4da8480c746cc321f2319a5e99a830e314d10dd3cd68ce3dc0c33c86e99bcb7816f9ba01558455ad81279df0795cc985580e4fb75d72d948d1107b2ac80a09abed4da8480c746cc321f2319a5e99a830e314d10dd3cd68ce3dc0c33c86e99bcb7816f9ba01558455ad81279df0795cc985580e4fb75d72d948d1107b2ac80a09abed4da8480c746cc321f2319a5e99a830e314d10dd3cd68ce3dc0c33c86e99bcb7816f9ba01558455ad81279df0795cc985580e4fb75d72d948d1107b2ac80a09abed4da8480c746cc321f2319a5e99a830e314d10dd3cd68ce3dc0c33c86e99bcb7816f9ba01558455ad81279df0795cc985580e4fb75d72d948d1107b2ac80a09abed4da8480c746cc321f2319a5e99a830e314d10dd3cd68ce3dc0c33c86e99bcb7816f9ba01558455ad81279df0795cc985580e4fb75d72d948d1107b2ac80a09abed4da8480c746cc321f2319a5e99a830e314d10dd3cd68ce3dc0c33c86e99bcb7816f9ba01558455ad81279df0795cc985580e4fb75d72d948d1107b2ac80a09abed4da8480c746cc321f2319a5e99a830e314d10dd3cd68ce3dc0c33c86e99bcb7816f9ba01558455ad81279df0795cc985580e4fb75d72d948d1107b2ac80a09abed4da8480c746cc321f2319a5e99a830e314d10dd3cd68ce3dc0c33c86e99bcb7816f9ba01558455ad81279df0795cc985580e4fb75d72d948d1107b2ac80a09abed4da8480c746cc321f2319a5e99a830e314d10dd3cd68ce3dc0c33c86e99bcb7816f9ba01558455ad81279df0795cc985580e4fb75d72d948d1107b2ac80a09abed4da8480c746cc321f2319a5e99a830e314d10dd3cd68ce3dc0c33c86e99bcb7816f9ba01558455ad81279df0795cc985580e4fb75d72d948d1107b2ac80a09abed4da8480c746cc321f2319a5e99a830e314d10dd3cd68ce3dc0c33c86e99bcb7816f9ba01558455ad81279df0795cc985580e4fb75d72d948d1107b2ac80a09abed4da8480c746cc321f2319a5e99a830e314d10dd3cd68ce3dc0c33c86e99bcb7816f9ba01558455ad81279df0795cc985580e4fb75d72d948d1107b2ac80a09abed4da8480c746cc321f2319a5e99a830e314d10dd3cd68ce3dc0c33c86e99bcb7816f9ba01558455ad81279df0795cc985580e4fb75d72d948d1107b2ac80a09abed4da8480c746cc321f2319a5e99a830e314d10dd3cd68ce3dc0c33c86e99bcb7816f9ba01558455ad81279df0795cc985580e4fb75d72d948d1107b2ac80a09abed4da8480c746cc321f2319a5e99a830e314d10dd3cd68ce3dc0c33c86e99bcb7816f9ba01558455ad81279df0795cc985580e4fb75d72d948d1107b2ac80a09abed4da8480c746cc321f2319a5e99a830e314d10dd3cd68ce3dc0c33c86e99bcb7816f9ba01558455ad81279df0795cc985580e4fb75d72d948d1107b2ac80a09abed4da8480c746cc321f2319a5e99a830e314d10dd3cd68ce3dc0c33c86e99bcb7816f9ba01558455ad81279df0795cc985580e4fb75d72d948d1107b2ac80a09abed4da8480c746cc321f2319a5e99a830e314d10dd3cd68ce3dc0c33c86e99bcb7816f9ba01558455ad81279df0795cc985580e4fb75d72d948d1107b2ac80a09abed4da8480c746cc321f2319a5e99a830e314d10dd3cd68ce3dc0c33c86e99bcb7816f9ba01558455ad81279df0795cc985580e4fb75d72d948d1107b2ac80a09abed4da8480c746cc321f2319a5e99a830e314d10dd3cd68ce3dc0c33c86e99bcb7816f9ba01558455ad81279df0795cc985580e4fb75d72d948d1107b2ac80a09abed4da8480c746cc321f2319a5e99a830e314d10dd3cd68ce3dc0c33c86e99bcb7816f9ba01558455ad81279df0795cc985580e4fb75d72d948d1107b2ac80a09abed4da8480c746cc321f2319a5e99a830e314d10dd3cd68ce3dc0c33c86e99bcb7816f9ba01558455ad81279df0795cc985580e4fb75d72d948d1107b2ac80a09abed4da8480c746cc321f2319a5e99a830e314d10dd3cd68ce3dc0c33c86e99bcb7816f9ba01558455ad81279df0795cc985580e4fb75d72d948d1107b2ac80a09abed4da8480c746cc321f2319a5e99a830e314d10dd3cd68ce3dc0c33c86e99bcb7816f9ba01558455ad81279df0795cc985580e4fb75d72d948d1107b2ac80a09abed4da8480c746cc321f2319a5e99a830e314d10dd3cd68ce3dc0c33c86e99bcb7816f9ba01558455ad81279df0795cc985580e4fb75d72d948d1107b2ac80a09abed4da8480c746cc321f2319a5e99a830e314d10dd3cd68ce3dc0c33c86e99bcb7816f9ba01558455ad81279df0795cc985580e4fb75d72d948d1107b2ac80a09abed4da8480c746cc321f2319a5e99a830e314d10dd3cd68ce3dc0c33c86e99bcb7816f9ba01558455ad81279df0795cc985580e4fb75d72d948d1107b2ac80a09abed4da8480c746cc321f2319a5e99a830e314d10dd3cd68ce3dc0c33c86e99bcb7816f9ba01558455ad81279df0795cc985580e4fb75d72d948d1107b2ac80a09abed4da8480c746cc321f2319a5e99a830e314d10dd3cd68ce3dc0c33c86e99bcb7816f9ba01558455ad81279df0795cc985580e4fb75d72d948d1107b2ac80a09abed4da8480c746cc321f2319a5e99a830e314d10dd3cd68ce3dc0c33c86e99bcb7816f9ba01558455ad81279df0795cc985580e4fb75d72d948d1107b2ac80a09abed4da8480c746cc321f2319a5e99a830e314d10dd3cd68ce3dc0c33c86e99bcb7816f9ba01558455ad81279df0795cc985580e4fb75d72d948d1107b2ac80a09abed4da8480c746cc321f2319a5e99a830e314d10dd3cd68ce3dc0c33c86e99bcb7816f9ba01558455ad81279df0795cc985580e4fb75d72d948d1107b2ac80a09abed4da8480c746cc321f2319a5e99a830e314d10dd3cd68ce3dc0c33c86e99bcb7816f9ba01558455ad81279df0795cc985580e4fb75d72d948d1107b2ac80a09abed4da8480c746cc321f2319a5e99a830e314d10dd3cd68ce3dc0c33c86e99bcb7816f9ba01558455ad81279df0795cc985580e4fb75d72d948d1107b2ac80a09abed4da8480c746cc321f2319a5e99a830e314d10dd3cd68ce3dc0c33c86e99bcb7816f9ba01558455ad81279df0795cc985580e4fb75d72d948d1107b2ac80a09abed4da8480c746cc321f2319a5e99a830e314d10dd3cd68ce3dc0c33c86e99bcb7816f9ba01558455ad81279df0795cc985580e4fb75d72d948d1107b2ac80a09abed4da8480c746cc321f2319a5e99a830e314d10dd3cd68ce3dc0c33c86e99bcb7816f9ba01558455ad81279df0795cc985580e4fb75d72d948d1107b2ac80a09abed4da8480c746cc321f2319a5e99a830e314d10dd3cd68ce3dc0c33c86e99bcb7816f9ba01558455ad81279df0795cc985580e4fb75d72d948d1107b2ac80a09abed4da8480c746cc321f2319a5e99a830e314d10dd3cd68ce3dc0c33c86e99bcb7816f9ba01558455ad81279df0795cc985580e4fb75d72d948d1107b2ac80a09abed4da8480c746cc321f2319a5e99a830e314d10dd3cd68ce3dc0c33c86e99bcb7816f9ba01558455ad81279df0795cc985580e4fb75d72d948d1107b2ac80a09abed4da8480c746cc321f2319a5e99a830e314d10dd3cd68ce3dc0c33c86e99bcb7816f9ba01558455ad81279df0795cc985580e4fb75d72d948d1107b2ac80a09abed4da8480c746cc321f2319a5e99a830e314d10dd3cd68ce3dc0c33c86e99bcb7816f9ba01558455ad81279df0795cc985580e4fb75d72d948d1107b2ac80a09abed4da8480c746cc321f2319a5e99a830e314d10dd3cd68ce3dc0c33c86e99bcb7816f9ba01558455ad81279df0795cc985580e4fb75d72d948d1107b2ac80a09abed4da8480c746cc321f2319a5e99a830e314d10dd3cd68ce3dc0c33c86e99bcb7816f9ba01558455ad81279df0795cc985580e4fb75d72d948d1107b2ac80a09abed4da8480c746cc321f2319a5e99a830e314d10dd3cd68ce3dc0c33c86e99bcb7816f9ba01558455ad81279df0795cc985580e4fb75d72d948d1107b2ac80a09abed4da8480c746cc321f2319a5e99a830e314d10dd3cd68ce3dc0c33c86e99bcb7816f9ba01558455ad81279df0795cc985580e4fb75d72d948d1107b2ac80a09abed4da8480c746cc321f2319a5e99a830e314d10dd3cd68ce3dc0c33c86e99bcb7816f9ba01558455ad81279df0795cc985580e4fb75d72d948d1107b2ac80a09abed4da8480c746cc321f2319a5e99a830e314d10dd3cd68ce3dc0c33c86e99bcb7816f9ba01558455ad81279df0795cc985580e4fb75d72d948d1107b2ac80a09abed4da8480c746cc321f2319a5e99a830e314d10dd3cd68ce3dc0c33c86e99bcb7816f9ba01558455ad81279df0795cc985580e4fb75d72d948d1107b2ac80a09abed4da8480c746cc321f2319a5e99a830e314d10dd3cd68ce3dc0c33c86e99bcb7816f9ba01558455ad81279df0795cc985580e4fb75d72d948d1107b2ac80a09abed4da8480c746cc321f2319a5e99a830e314d10dd3cd68ce3dc0c33c86e99bcb7816f9ba01558455ad81279df0795cc985580e4fb75d72d948d1107b2ac80a09abed4da8480c746cc321f2319a5e99a830e314d10dd3cd68ce3dc0c33c86e99bcb7816f9ba01558455ad81279df0795cc985580e4fb75d72d948d1107b2ac80a09abed4da8480c746cc321f2319a5e99a830e314d10dd3cd68ce3dc0c33c86e99bcb7816f9ba01558455ad81279df0795cc985580e4fb75d72d948d1107b2ac80a09abed4da8480c746cc321f2319a5e99a830e314d10dd3cd68ce3dc0c33c86e99bcb7816f9ba01558455ad81279df0795cc985580e4fb75d72d948d1107b2ac80a09abed4da8480c746cc321f2319a5e99a830e314d10dd3cd68ce3dc0c33c86e99bcb7816f9ba01558455ad81279df0795cc985580e4fb75d72d948d1107b2ac80a09abed4da8480c746cc321f2319a5e99a830e314d10dd3cd68ce3dc0c33c86e99bcb7816f9ba01558455ad81279df0795cc985580e4fb75d72d948d1107b2ac80a09abed4da8480c746cc321f2319a5e99a830e314d10dd3cd68ce3dc0c33c86e99bcb7816f9ba01558455ad81279df0795cc985580e4fb75d72d948d1107b2ac80a09abed4da8480c746cc321f2319a5e99a830e314d10dd3cd68ce3dc0c33c86e99bcb7816f9ba01558455ad81279df0795cc985580e4fb75d72d948d1107b2ac80a09abed4da8480c746cc321f2319a5e99a830e314d10dd3cd68ce3dc0c33c86e99bcb7816f9ba01558455ad81279df0795cc985580e4fb75d72d948d1107b2ac80a09abed4da8480c746cc321f2319a5e99a830e314d10dd3cd68ce3dc0c33c86e99bcb7816f9ba01558455ad81279df0795cc985580e4fb75d72d948d1107b2ac80a09abed4da8480c746cc321f2319a5e99a830e314d10dd3cd68ce3dc0c33c86e99bcb7816f9ba01558455ad81279df0795cc985580e4fb75d72d948d1107b2ac80a09abed4da8480c746cc321f2319a5e99a830e314d10dd3cd68ce3dc0c33c86e99bcb7816f9ba01558455ad81279df0795cc985580e4fb75d72d948d1107b2ac80a09abed4da8480c746cc321f2319a5e99a830e314d10dd3cd68ce3dc0c33c86e99bcb7816f9ba01558455ad81279df0795cc985580e4fb75d72d948d1107b2ac80a09abed4da8480c746cc321f2319a5e99a830e314d10dd3cd68ce3dc0c33c86e99bcb7816f9ba01558455ad81279df0795cc985580e4fb75d72d948d1107b2ac80a09abed4da8480c746cc321f2319a5e99a830e314d10dd3cd68ce3dc0c33c86e99bcb7816f9ba01558455ad81279df0795cc985580e4fb75d72d948d1107b2ac80a09abed4da8480c746cc321f2319a5e99a830e314d10dd3cd68ce3dc0c33c86e99bcb7816f9ba01558455ad81279df0795cc985580e4fb75d72d948d1107b2ac80a09abed4da8480c746cc321f2319a5e99a830e314d10dd3cd68ce3dc0c33c86e99bcb7816f9ba01558455ad81279df0795cc985580e4fb75d72d948d1107b2ac80a09abed4da8480c746cc321f2319a5e99a830e314d10dd3cd68ce3dc0c33c86e99bcb7816f9ba01558455ad81279df0795cc985580e4fb75d72d948d1107b2ac80a09abed4da8480c746cc321f2319a5e99a830e314d10dd3cd68ce3dc0c33c86e99bcb7816f9ba01558455ad81279df0795cc985580e4fb75d72d948d1107b2ac80a09abed4da8480c746cc321f2319a5e99a830e314d10dd3cd68ce3dc0c33c86e99bcb7816f9ba01558455ad81279df0795cc985580e4fb75d72d948d1107b2ac80a09abed4da8480c746cc321f2319a5e99a830e314d10dd3cd68ce3dc0c33c86e99bcb7816f9ba01558455ad81279df0795cc985580e4fb75d72d948d1107b2ac80a09abed4da8480c746cc321f2319a5e99a830e314d10dd3cd68ce3dc0c33c86e99bcb7816f9ba01558455ad81279df0795cc985580e4fb75d72d948d1107b2ac80a09abed4da8480c746cc321f2319a5e99a830e314d10dd3cd68ce3dc0c33c86e99bcb7816f9ba01558455ad81279df0795cc985580e4fb75d72d948d1107b2ac80a09abed4da8480c746cc321f2319a5e99a830e314d10dd3cd68ce3dc0c33c86e99bcb7816f9ba01558455ad81279df0795cc985580e4fb75d72d948d1107b2ac80a09abed4da8480c746cc321f2319a5e99a830e314d10dd3cd68ce3dc0c33c86e99bcb7816f9ba01558455ad81279df0795cc985580e4fb75d72d948d1107b2ac80a09abed4da8480c746cc321f2319a5e99a830e314d10dd3cd68ce3dc0c33c86e99bcb7816f9ba01558455ad81279df0795cc985580e4fb75d72d948d1107b2ac80a09abed4da8480c746cc321f2319a5e99a830e314d10dd3cd68ce3dc0c33c86e99bcb7816f9ba01558455ad81279df0795cc985580e4fb75d72d948d1107b2ac80a09abed4da8480c746cc321f2319a5e99a830e314d10dd3cd68ce3dc0c33c86e99bcb7816f9ba01558455ad81279df0795cc985580e4fb75d72d948d1107b2ac80a09abed4da8480c746cc321f2319a5e99a830e314d10dd3cd68ce3dc0c33c86e99bcb7816f9ba01558455ad81279df0795cc985580e4fb75d72d948d1107b2ac80a09abed4da8480c746cc321f2319a5e99a830e314d10dd3cd68ce3dc0c33c86e99bcb7816f9ba01558455ad81279df0795cc985580e4fb75d72d948d1107b2ac80a09abed4da8480c746cc321f2319a5e99a830e314d10dd3cd68ce3dc0c33c86e99bcb7816f9ba01558455ad81279df0795cc985580e4fb75d72d948d1107b2ac80a09abed4da8480c746cc321f2319a5e99a830e314d10dd3cd68ce3dc0c33c86e99bcb7816f9ba01558455ad81279df0795cc985580e4fb75d72d948d1107b2ac80a09abed4da8480c746cc321f2319a5e99a830e314d10dd3cd68ce3dc0c33c86e99bcb7816f9ba01558455ad81279df0795cc985580e4fb75d72d948d1107b2ac80a09abed4da8480c746cc321f2319a5e99a830e314d10dd3cd68ce3dc0c33c86e99bcb7816f9ba01558455ad81279df0795cc985580e4fb75d72d948d1107b2ac80a09abed4da8480c746cc321f2319a5e99a830e314d10dd3cd68ce3dc0c33c86e99bcb7816f9ba01558455ad81279df0795cc985580e4fb75d72d948d1107b2ac80a09abed4da8480c746cc321f2319a5e99a830e314d10dd3cd68ce3dc0c33c86e99bcb7816f9ba01558455ad81279df0795cc985580e4fb75d72d948d1107b2ac80a09abed4da8480c746cc321f2319a5e99a830e314d10dd3cd68ce3dc0c33c86e99bcb7816f9ba01558455ad81279df0795cc985580e4fb75d72d948d1107b2ac80a09abed4da8480c746cc321f2319a5e99a830e314d10dd3cd68ce3dc0c33c86e99bcb7816f9ba01558455ad81279df0795cc985580e4fb75d72d948d1107b2ac80a09abed4da8480c746cc321f2319a5e99a830e314d10dd3cd68ce3dc0c33c86e99bcb7816f9ba01558455ad81279df0795cc985580e4fb75d72d948d1107b2ac80a09abed4da8480c746cc321f2319a5e99a830e314d10dd3cd68ce3dc0c33c86e99bcb7816f9ba01558455ad81279df0795cc985580e4fb75d72d948d1107b2ac80a09abed4da8480c746cc321f2319a5e99a830e314d10dd3cd68ce3dc0c33c86e99bcb7816f9ba01558455ad81279df0795cc985580e4fb75d72d948d1107b2ac80a09abed4da8480c746cc321f2319a5e99a830e314d10dd3cd68ce3dc0c33c86e99bcb7816f9ba01558455ad81279df0795cc985580e4fb75d72d948d1107b2ac80a09abed4da8480c746cc321f2319a5e99a830e314d10dd3cd68ce3dc0c33c86e99bcb7816f9ba01558455ad81279df0795cc985580e4fb75d72d948d1107b2ac80a09abed4da8480c746cc321f2319a5e99a830e314d10dd3cd68ce3dc0c33c86e99bcb7816f9ba01558455ad81279df0795cc985580e4fb75d72d948d1107b2ac80a09abed4da8480c746cc321f2319a5e99a830e314d10dd3cd68ce3dc0c33c86e99bcb7816f9ba01558455ad81279df0795cc985580e4fb75d72d948d1107b2ac80a09abed4da8480c746cc321f2319a5e99a830e314d10dd3cd68ce3dc0c33c86e99bcb7816f9ba01558455ad81279df0795cc985580e4fb75d72d948d1107b2ac80a09abed4da8480c746cc321f2319a5e99a830e314d10dd3cd68ce3dc0c33c86e99bcb7816f9ba01558455ad81279df0795cc985580e4fb75d72d948d1107b2ac80a09abed4da8480c746cc321f2319a5e99a830e314d10dd3cd68ce3dc0c33c86e99bcb7816f9ba01558455ad81279df0795cc985580e4fb75d72d948d1107b2ac80a09abed4da8480c746cc321f2319a5e99a830e314d10dd3cd68ce3dc0c33c86e99bcb7816f9ba01558455ad81279df0795cc985580e4fb75d72d948d1107b2ac80a09abed4da8480c746cc321f2319a5e99a830e314d10dd3cd68ce3dc0c33c86e99bcb7816f9ba01558455ad81279df0795cc985580e4fb75d72d948d1107b2ac80a09abed4da8480c746cc321f2319a5e99a830e314d10dd3cd68ce3dc0c33c86e99bcb7816f9ba01558455ad81279df0795cc985580e4fb75d72d948d1107b2ac80a09abed4da8480c746cc321f2319a5e99a830e314d10dd3cd68ce3dc0c33c86e99bcb7816f9ba01558455ad81279df0795cc985580e4fb75d72d948d1107b2ac80a09abed4da8480c746cc321f2319a5e99a830e314d10dd3cd68ce3dc0c33c86e99bcb7816f9ba01558455ad81279df0795cc985580e4fb75d72d948d1107b2ac80a09abed4da8480c746cc321f2319a5e99a830e314d10dd3cd68ce3dc0c33c86e99bcb7816f9ba01558455ad81279df0795cc985580e4fb75d72d948d1107b2ac80a09abed4da8480c746cc321f2319a5e99a830e314d10dd3cd68ce3dc0c33c86e99bcb7816f9ba01558455ad81279df0795cc985580e4fb75d72d948d1107b2ac80a09abed4da8480c746cc321f2319a5e99a830e314d10dd3cd68ce3dc0c33c86e99bcb7816f9ba01558455ad81279df0795cc985580e4fb75d72d948d1107b2ac80a09abed4da8480c746cc321f2319a5e99a830e314d10dd3cd68ce3dc0c33c86e99bcb7816f9ba01558455ad81279df0795cc985580e4fb75d72d948d1107b2ac80a09abed4da8480c746cc321f2319a5e99a830e314d10dd3cd68ce3dc0c33c86e99bcb7816f9ba01558455ad81279df0795cc985580e4fb75d72d948d1107b2ac80a09abed4da8480c746cc321f2319a5e99a830e314d10dd3cd68ce3dc0c33c86e99bcb7816f9ba01558455ad81279df0795cc985580e4fb75d72d948d1107b2ac80a09abed4da8480c746cc321f2319a5e99a830e314d10dd3cd68ce3dc0c33c86e99bcb7816f9ba01558455ad81279df0795cc985580e4fb75d72d948d1107b2ac80a09abed4da8480c746cc321f2319a5e99a830e314d10dd3cd68ce3dc0c33c86e99bcb7816f9ba01558455ad81279df0795cc985580e4fb75d72d948d1107b2ac80a09abed4da8480c746cc321f2319a5e99a830e314d10dd3cd68ce3dc0c33c86e99bcb7816f9ba01558455ad81279df0795cc985580e4fb75d72d948d1107b2ac80a09abed4da8480c746cc321f2319a5e99a830e314d10dd3cd68ce3dc0c33c86e99bcb7816f9ba01558455ad81279df0795cc985580e4fb75d72d948d1107b2ac80a09abed4da8480c746cc321f2319a5e99a830e314d10dd3cd68ce3dc0c33c86e99bcb7816f9ba01558455ad81279df0795cc985580e4fb75d72d948d1107b2ac80a09abed4da8480c746cc321f2319a5e99a830e314d10dd3cd68ce3dc0c33c86e99bcb7816f9ba01558455ad81279df0795cc985580e4fb75d72d948d1107b2ac80a09abed4da8480c746cc321f2319a5e99a830e314d10dd3cd68ce3dc0c33c86e99bcb7816f9ba01558455ad81279df0795cc985580e4fb75d72d948d1107b2ac80a09abed4da8480c746cc321f2319a5e99a830e314d10dd3cd68ce3dc0c33c86e99bcb7816f9ba01558455ad81279df0795cc985580e4fb75d72d948d1107b2ac80a09abed4da8480c746cc321f2319a5e99a830e314d10dd3cd68ce3dc0c33c86e99bcb7816f9ba01558455ad81279df0795cc985580e4fb75d72d948d1107b2ac80a09abed4da8480c746cc321f2319a5e99a830e314d10dd3cd68ce3dc0c33c86e99bcb7816f9ba01558455ad81279df0795cc985580e4fb75d72d948d1107b2ac80a09abed4da8480c746cc321f2319a5e99a830e314d10dd3cd68ce3dc0c33c86e99bcb7816f9ba01558455ad81279df0795cc985580e4fb75d72d948d1107b2ac80a09abed4da8480c746cc321f2319a5e99a830e314d10dd3cd68ce3dc0c33c86e99bcb7816f9ba01558455ad81279df0795cc985580e4fb75d72d948d1107b2ac80a09abed4da8480c746cc321f2319a5e99a830e314d10dd3cd68ce3dc0c33c86e99bcb7816f9ba01558455ad81279df0795cc985580e4fb75d72d948d1107b2ac80a09abed4da8480c746cc321f2319a5e99a830e314d10dd3cd68ce3dc0c33c86e99bcb7816f9ba01558455ad81279df0795cc985580e4fb75d72d948d1107b2ac80a09abed4da8480c746cc321f2319a5e99a830e314d10dd3cd68ce3dc0c33c86e99bcb7816f9ba01558455ad81279df0795cc985580e4fb75d72d948d1107b2ac80a09abed4da8480c746cc321f2319a5e99a830e314d10dd3cd68ce3dc0c33c86e99bcb7816f9ba01558455ad81279df0795cc985580e4fb75d72d948d1107b2ac80a09abed4da8480c746cc321f2319a5e99a830e314d10dd3cd68ce3dc0c33c86e99bcb7816f9ba01558455ad81279df0795cc985580e4fb75d72d948d1107b2ac80a09abed4da8480c746cc321f2319a5e99a830e314d10dd3cd68ce3dc0c33c86e99bcb7816f9ba01558455ad81279df0795cc985580e4fb75d72d948d1107b2ac80a09abed4da8480c746cc321f2319a5e99a830e314d10dd3cd68ce3dc0c33c86e99bcb7816f9ba01558455ad81279df0795cc985580e4fb75d72d948d1107b2ac80a09abed4da8480c746cc321f2319a5e99a830e314d10dd3cd68ce3dc0c33c86e99bcb7816f9ba01558455ad81279df0795cc985580e4fb75d72d948d1107b2ac80a09abed4da8480c746cc321f2319a5e99a830e314d10dd3cd68ce3dc0c33c86e99bcb7816f9ba01558455ad81279df0795cc985580e4fb75d72d948d1107b2ac80a09abed4da8480c746cc321f2319a5e99a830e314d10dd3cd68ce3dc0c33c86e99bcb7816f9ba01558455ad81279df0795cc985580e4fb75d72d948d1107b2ac80a09abed4da8480c746cc321f2319a5e99a830e314d10dd3cd68ce3dc0c33c86e99bcb7816f9ba01558455ad81279df0795cc985580e4fb75d72d948d1107b2ac80a09abed4da8480c746cc321f2319a5e99a830e314d10dd3cd68ce3dc0c33c86e99bcb7816f9ba01558455ad81279df0795cc985580e4fb75d72d948d1107b2ac80a09abed4da8480c746cc321f2319a5e99a830e314d10dd3cd68ce3dc0c33c86e99bcb7816f9ba01558455ad81279df0795cc985580e4fb75d72d948d1107b2ac80a09abed4da8480c746cc321f2319a5e99a830e314d10dd3cd68ce3dc0c33c86e99bcb7816f9ba01558455ad81279df0795cc985580e4fb75d72d948d1107b2ac80a09abed4da8480c746cc321f2319a5e99a830e314d10dd3cd68ce3dc0c33c86e99bcb7816f9ba01558455ad81279df0795cc985580e4fb75d72d948d1107b2ac80a09abed4da8480c746cc321f2319a5e99a830e314d10dd3cd68ce3dc0c33c86e99bcb7816f9ba01558455ad81279df0795cc985580e4fb75d72d948d1107b2ac80a09abed4da8480c746cc321f2319a5e99a830e314d10dd3cd68ce3dc0c33c86e99bcb7816f9ba01558455ad81279df0795cc985580e4fb75d72d948d1107b2ac80a09abed4da8480c746cc321f2319a5e99a830e314d10dd3cd68ce3dc0c33c86e99bcb7816f9ba01558455ad81279df0795cc985580e4fb75d72d948d1107b2ac80a09abed4da8480c746cc321f2319a5e99a830e314d10dd3cd68ce3dc0c33c86e99bcb7816f9ba01558455ad81279df0795cc985580e4fb75d72d948d1107b2ac80a09abed4da8480c746cc321f2319a5e99a830e314d10dd3cd68ce3dc0c33c86e99bcb7816f9ba01558455ad81279df0795cc985580e4fb75d72d948d1107b2ac80a09abed4da8480c746cc321f2319a5e99a830e314d10dd3cd68ce3dc0c33c86e99bcb7816f9ba01558455ad81279df0795cc985580e4fb75d72d948d1107b2ac80a09abed4da8480c746cc321f2319a5e99a830e314d10dd3cd68ce3dc0c33c86e99bcb7816f9ba01558455ad81279df0795cc985580e4fb75d72d948d1107b2ac80a09abed4da8480c746cc321f2319a5e99a830e314d10dd3cd68ce3dc0c33c86e99bcb7816f9ba01558455ad81279df0795cc985580e4fb75d72d948d1107b2ac80a09abed4da8480c746cc321f2319a5e99a830e314d10dd3cd68ce3dc0c33c86e99bcb7816f9ba01558455ad81279df0795cc985580e4fb75d72d948d1107b2ac80a09abed4da8480c746cc321f2319a5e99a830e314d10dd3cd68ce3dc0c33c86e99bcb7816f9ba01558455ad81279df0795cc985580e4fb75d72d948d1107b2ac80a09abed4da8480c746cc321f2319a5e99a830e314d10dd3cd68ce3dc0c33c86e99bcb7816f9ba01558455ad81279df0795cc985580e4fb75d72d948d1107b2ac80a09abed4da8480c746cc321f2319a5e99a830e314d10dd3cd68ce3dc0c33c86e99bcb7816f9ba01558455ad81279df0795cc985580e4fb75d72d948d1107b2ac80a09abed4da8480c746cc321f2319a5e99a830e314d10dd3cd68ce3dc0c33c86e99bcb7816f9ba01558455ad81279df0795cc985580e4fb75d72d948d1107b2ac80a09abed4da8480c746cc321f2319a5e99a830e314d10dd3cd68ce3dc0c33c86e99bcb7816f9ba01558455ad81279df0795cc985580e4fb75d72d948d1107b2ac80a09abed4da8480c746cc321f2319a5e99a830e314d10dd3cd68ce3dc0c33c86e99bcb7816f9ba01558455ad81279df0795cc985580e4fb75d72d948d1107b2ac80a09abed4da8480c746cc321f2319a5e99a830e314d10dd3cd68ce3dc0c33c86e99bcb7816f9ba01558455ad81279df0795cc985580e4fb75d72d948d1107b2ac80a09abed4da8480c746cc321f2319a5e99a830e314d10dd3cd68ce3dc0c33c86e99bcb7816f9ba01558455ad81279df0795cc985580e4fb75d72d948d1107b2ac80a09abed4da8480c746cc321f2319a5e99a830e314d10dd3cd68ce3dc0c33c86e99bcb7816f9ba01558455ad81279df0795cc985580e4fb75d72d948d1107b2ac80a09abed4da8480c746cc321f2319a5e99a830e314d10dd3cd68ce3dc0c33c86e99bcb7816f9ba01558455ad81279df0795cc985580e4fb75d72d948d1107b2ac80a09abed4da8480c746cc321f2319a5e99a830e314d10dd3cd68ce3dc0c33c86e99bcb7816f9ba01558455ad81279df0795cc985580e4fb75d72d948d1107b2ac80a09abed4da8480c746cc321f2319a5e99a830e314d10dd3cd68ce3dc0c33c86e99bcb7816f9ba01558455ad81279df0795cc985580e4fb75d72d948d1107b2ac80a09abed4da8480c746cc321f2319a5e99a830e314d10dd3cd68ce3dc0c33c86e99bcb7816f9ba01558455ad81279df0795cc985580e4fb75d72d948d1107b2ac80a09abed4da8480c746cc321f2319a5e99a830e314d10dd3cd68ce3dc0c33c86e99bcb7816f9ba01558455ad81279df0795cc985580e4fb75d72d948d1107b2ac80a09abed4da8480c746cc321f2319a5e99a830e314d10dd3cd68ce3dc0c33c86e99bcb7816f9ba01558455ad81279df0795cc985580e4fb75d72d948d1107b2ac80a09abed4da8480c746cc321f2319a5e99a830e314d10dd3cd68ce3dc0c33c86e99bcb7816f9ba01558455ad81279df0795cc985580e4fb75d72d948d1107b2ac80a09abed4da8480c746cc321f2319a5e99a830e314d10dd3cd68ce3dc0c33c86e99bcb7816f9ba01558455ad81279df0795cc985580e4fb75d72d948d1107b2ac80a09abed4da8480c746cc321f2319a5e99a830e314d10dd3cd68ce3dc0c33c86e99bcb7816f9ba01558455ad81279df0795cc985580e4fb75d72d948d1107b2ac80a09abed4da8480c746cc321f2319a5e99a830e314d10dd3cd68ce3dc0c33c86e99bcb7816f9ba01558455ad81279df0795cc985580e4fb75d72d948d1107b2ac80a09abed4da8480c746cc321f2319a5e99a830e314d10dd3cd68ce3dc0c33c86e99bcb7816f9ba01558455ad81279df0795cc985580e4fb75d72d948d1107b2ac80a09abed4da8480c746cc321f2319a5e99a830e314d10dd3cd68ce3dc0c33c86e99bcb7816f9ba01558455ad81279df0795cc985580e4fb75d72d948d1107b2ac80a09abed4da8480c746cc321f2319a5e99a830e314d10dd3cd68ce3dc0c33c86e99bcb7816f9ba01558455ad81279df0795cc985580e4fb75d72d948d1107b2ac80a09abed4da8480c746cc321f2319a5e99a830e314d10dd3cd68ce3dc0c33c86e99bcb7816f9ba01558455ad81279df0795cc985580e4fb75d72d948d1107b2ac80a09abed4da8480c746cc321f2319a5e99a830e314d10dd3cd68ce3dc0c33c86e99bcb7816f9ba01558455ad81279df0795cc985580e4fb75d72d948d1107b2ac80a09abed4da8480c746cc321f2319a5e99a830e314d10dd3cd68ce3dc0c33c86e99bcb7816f9ba01558455ad81279df0795cc985580e4fb75d72d948d1107b2ac80a09abed4da8480c746cc321f2319a5e99a830e314d10dd3cd68ce3dc0c33c86e99bcb7816f9ba01558455ad81279df0795cc985580e4fb75d72d948d1107b2ac80a09abed4da8480c746cc321f2319a5e99a830e314d10dd3cd68ce3dc0c33c86e99bcb7816f9ba01558455ad81279df0795cc985580e4fb75d72d948d1107b2ac80a09abed4da8480c746cc321f2319a5e99a830e314d10dd3cd68ce3dc0c33c86e99bcb7816f9ba01558455ad81279df0795cc985580e4fb75d72d948d1107b2ac80a09abed4da8480c746cc321f2319a5e99a830e314d10dd3cd68ce3dc0c33c86e99bcb7816f9ba01558455ad81279df0795cc985580e4fb75d72d948d1107b2ac80a09abed4da8480c746cc321f2319a5e99a830e314d10dd3cd68ce3dc0c33c86e99bcb7816f9ba01558455ad81279df0795cc985580e4fb75d72d948d1107b2ac80a09abed4da8480c746cc321f2319a5e99a830e314d10dd3cd68ce3dc0c33c86e99bcb7816f9ba01558455ad81279df0795cc985580e4fb75d72d948d1107b2ac80a09abed4da8480c746cc321f2319a5e99a830e314d10dd3cd68ce3dc0c33c86e99bcb7816f9ba01558455ad81279df0795cc985580e4fb75d72d948d1107b2ac80a09abed4da8480c746cc321f2319a5e99a830e314d10dd3cd68ce3dc0c33c86e99bcb7816f9ba01558455ad81279df0795cc985580e4fb75d72d948d1107b2ac80a09abed4da8480c746cc321f2319a5e99a830e314d10dd3cd68ce3dc0c33c86e99bcb7816f9ba01558455ad81279df0795cc985580e4fb75d72d948d1107b2ac80a09abed4da8480c746cc321f2319a5e99a830e314d10dd3cd68ce3dc0c33c86e99bcb7816f9ba01558455ad81279df0795cc985580e4fb75d72d948d1107b2ac80a09abed4da8480c746cc321f2319a5e99a830e314d10dd3cd68ce3dc0c33c86e99bcb7816f9ba01558455ad81279df0795cc985580e4fb75d72d948d1107b2ac80a09abed4da8480c746cc321f2319a5e99a830e314d10dd3cd68ce3dc0c33c86e99bcb7816f9ba01558455ad81279df0795cc985580e4fb75d72d948d1107b2ac80a09abed4da8480c746cc321f2319a5e99a830e314d10dd3cd68ce3dc0c33c86e99bcb7816f9ba01558455ad81279df0795cc985580e4fb75d72d948d1107b2ac80a09abed4da8480c746cc321f2319a5e99a830e314d10dd3cd68ce3dc0c33c86e99bcb7816f9ba01558455ad81279df0795cc985580e4fb75d72d948d1107b2ac80a09abed4da8480c746cc321f2319a5e99a830e314d10dd3cd68ce3dc0c33c86e99bcb7816f9ba01558455ad81279df0795cc985580e4fb75d72d948d1107b2ac80a09abed4da8480c746cc321f2319a5e99a830e314d10dd3cd68ce3dc0c33c86e99bcb7816f9ba01558455ad81279df0795cc985580e4fb75d72d948d1107b2ac80a09abed4da8480c746cc321f2319a5e99a830e314d10dd3cd68ce3dc0c33c86e99bcb7816f9ba01558455ad81279df0795cc985580e4fb75d72d948d1107b2ac80a09abed4da8480c746cc321f2319a5e99a830e314d10dd3cd68ce3dc0c33c86e99bcb7816f9ba01558455ad81279df0795cc985580e4fb75d72d948d1107b2ac80a09abed4da8480c746cc321f2319a5e99a830e314d10dd3cd68ce3dc0c33c86e99bcb7816f9ba01558455ad81279df0795cc985580e4fb75d72d948d1107b2ac80a09abed4da8480c746cc321f2319a5e99a830e314d10dd3cd68ce3dc0c33c86e99bcb7816f9ba01558455ad81279df0795cc985580e4fb75d72d948d1107b2ac80a09abed4da8480c746cc321f2319a5e99a830e314d10dd3cd68ce3dc0c33c86e99bcb7816f9ba01558455ad81279df0795cc985580e4fb75d72d948d1107b2ac80a09abed4da8480c746cc321f2319a5e99a830e314d10dd3cd68ce3dc0c33c86e99bcb7816f9ba01558455ad81279df0795cc985580e4fb75d72d948d1107b2ac80a09abed4da8480c746cc321f2319a5e99a830e314d10dd3cd68ce3dc0c33c86e99bcb7816f9ba01558455ad81279df0795cc985580e4fb75d72d948d1107b2ac80a09abed4da8480c746cc321f2319a5e99a830e314d10dd3cd68ce3dc0c33c86e99bcb7816f9ba01558455ad81279df0795cc985580e4fb75d72d948d1107b2ac80a09abed4da8480c746cc321f2319a5e99a830e314d10dd3cd68ce3dc0c33c86e99bcb7816f9ba01558455ad81279df0795cc985580e4fb75d72d948d1107b2ac80a09abed4da8480c746cc321f2319a5e99a830e314d10dd3cd68ce3dc0c33c86e99bcb7816f9ba01558455ad81279df0795cc985580e4fb75d72d948d1107b2ac80a09abed4da8480c746cc321f2319a5e99a830e314d10dd3cd68ce3dc0c33c86e99bcb7816f9ba01558455ad81279df0795cc985580e4fb75d72d948d1107b2ac80a09abed4da8480c746cc321f2319a5e99a830e314d10dd3cd68ce3dc0c33c86e99bcb7816f9ba01558455ad81279df0795cc985580e4fb75d72d948d1107b2ac80a09abed4da8480c746cc321f2319a5e99a830e314d10dd3cd68ce3dc0c33c86e99bcb7816f9ba01558455ad81279df0795cc985580e4fb75d72d948d1107b2ac80a09abed4da8480c746cc321f2319a5e99a830e314d10dd3cd68ce3dc0c33c86e99bcb7816f9ba01558455ad81279df0795cc985580e4fb75d72d948d1107b2ac80a09abed4da8480c746cc321f2319a5e99a830e314d10dd3cd68ce3dc0c33c86e99bcb7816f9ba01558455ad81279df0795cc985580e4fb75d72d948d1107b2ac80a09abed4da8480c746cc321f2319a5e99a830e314d10dd3cd68ce3dc0c33c86e99bcb7816f9ba01558455ad81279df0795cc985580e4fb75d72d948d1107b2ac80a09abed4da8480c746cc321f2319a5e99a830e314d10dd3cd68ce3dc0c33c86e99bcb7816f9ba01558455ad81279df0795cc985580e4fb75d72d948d1107b2ac80a09abed4da8480c746cc321f2319a5e99a830e314d10dd3cd68ce3dc0c33c86e99bcb7816f9ba01558455ad81279df0795cc985580e4fb75d72d948d1107b2ac80a09abed4da8480c746cc321f2319a5e99a830e314d10dd3cd68ce3dc0c33c86e99bcb7816f9ba01558455ad81279df0795cc985580e4fb75d72d948d1107b2ac80a09abed4da8480c746cc321f2319a5e99a830e314d10dd3cd68ce3dc0c33c86e99bcb7816f9ba01558455ad81279df0795cc985580e4fb75d72d948d1107b2ac80a09abed4da8480c746cc321f2319a5e99a830e314d10dd3cd68ce3dc0c33c86e99bcb7816f9ba01558455ad81279df0795cc985580e4fb75d72d948d1107b2ac80a09abed4da8480c746cc321f2319a5e99a830e314d10dd3cd68ce3dc0c33c86e99bcb7816f9ba01558455ad81279df0795cc985580e4fb75d72d948d1107b2ac80a09abed4da8480c746cc321f2319a5e99a830e314d10dd3cd68ce3dc0c33c86e99bcb7816f9ba01558455ad81279df0795cc985580e4fb75d72d948d1107b2ac80a09abed4da8480c746cc321f2319a5e99a830e314d10dd3cd68ce3dc0c33c86e99bcb7816f9ba01558455ad81279df0795cc985580e4fb75d72d948d1107b2ac80a09abed4da8480c746cc321f2319a5e99a830e314d10dd3cd68ce3dc0c33c86e99bcb7816f9ba01558455ad81279df0795cc985580e4fb75d72d948d1107b2ac80a09abed4da8480c746cc321f2319a5e99a830e314d10dd3cd68ce3dc0c33c86e99bcb7816f9ba01558455ad81279df0795cc985580e4fb75d72d948d1107b2ac80a09abed4da8480c746cc321f2319a5e99a830e314d10dd3cd68ce3dc0c33c86e99bcb7816f9ba01558455ad81279df0795cc985580e4fb75d72d948d1107b2ac80a09abed4da8480c746cc321f2319a5e99a830e314d10dd3cd68ce3dc0c33c86e99bcb7816f9ba01558455ad81279df0795cc985580e4fb75d72d948d1107b2ac80a09abed4da8480c746cc321f2319a5e99a830e314d10dd3cd68ce3dc0c33c86e99bcb7816f9ba01558455ad81279df0795cc985580e4fb75d72d948d1107b2ac80a09abed4da8480c746cc321f2319a5e99a830e314d10dd3cd68ce3dc0c33c86e99bcb7816f9ba01558455ad81279df0795cc985580e4fb75d72d948d1107b2ac80a09abed4da8480c746cc321f2319a5e99a830e314d10dd3cd68ce3dc0c33c86e99bcb7816f9ba01558455ad81279df0795cc985580e4fb75d72d948d1107b2ac80a09abed4da8480c746cc321f2319a5e99a830e314d10dd3cd68ce3dc0c33c86e99bcb7816f9ba01558455ad81279df0795cc985580e4fb75d72d948d1107b2ac80a09abed4da8480c746cc321f2319a5e99a830e314d10dd3cd68ce3dc0c33c86e99bcb7816f9ba01558455ad81279df0795cc985580e4fb75d72d948d1107b2ac80a09abed4da8480c746cc321f2319a5e99a830e314d10dd3cd68ce3dc0c33c86e99bcb7816f9ba01558455ad81279df0795cc985580e4fb75d72d948d1107b2ac80a09abed4da8480c746cc321f2319a5e99a830e314d10dd3cd68ce3dc0c33c86e99bcb7816f9ba01558455ad81279df0795cc985580e4fb75d72d948d1107b2ac80a09abed4da8480c746cc321f2319a5e99a830e314d10dd3cd68ce3dc0c33c86e99bcb7816f9ba01558455ad81279df0795cc985580e4fb75d72d948d1107b2ac80a09abed4da8480c746cc321f2319a5e99a830e314d10dd3cd68ce3dc0c33c86e99bcb7816f9ba01558455ad81279df0795cc985580e4fb75d72d948d1107b2ac80a09abed4da8480c746cc321f2319a5e99a830e314d10dd3cd68ce3dc0c33c86e99bcb7816f9ba01558455ad81279df0795cc985580e4fb75d72d948d1107b2ac80a09abed4da8480c746cc321f2319a5e99a830e314d10dd3cd68ce3dc0c33c86e99bcb7816f9ba01558455ad81279df0795cc985580e4fb75d72d948d1107b2ac80a09abed4da8480c746cc321f2319a5e99a830e314d10dd3cd68ce3dc0c33c86e99bcb7816f9ba01558455ad81279df0795cc985580e4fb75d72d948d1107b2ac80a09abed4da8480c746cc321f2319a5e99a830e314d10dd3cd68ce3dc0c33c86e99bcb7816f9ba01558455ad81279df0795cc985580e4fb75d72d948d1107b2ac80a09abed4da8480c746cc321f2319a5e99a830e314d10dd3cd68ce3dc0c33c86e99bcb7816f9ba01558455ad81279df0795cc985580e4fb75d72d948d1107b2ac80a09abed4da8480c746cc321f2319a5e99a830e314d10dd3cd68ce3dc0c33c86e99bcb7816f9ba01558455ad81279df0795cc985580e4fb75d72d948d1107b2ac80a09abed4da8480c746cc321f2319a5e99a830e314d10dd3cd68ce3dc0c33c86e99bcb7816f9ba01558455ad81279df0795cc985580e4fb75d72d948d1107b2ac80a09abed4da8480c746cc321f2319a5e99a830e314d10dd3cd68ce3dc0c33c86e99bcb7816f9ba01558455ad81279df0795cc985580e4fb75d72d948d1107b2ac80a09abed4da8480c746cc321f2319a5e99a830e314d10dd3cd68ce3dc0c33c86e99bcb7816f9ba01558455ad81279df0795cc985580e4fb75d72d948d1107b2ac80a09abed4da8480c746cc321f2319a5e99a830e314d10dd3cd68ce3dc0c33c86e99bcb7816f9ba01558455ad81279df0795cc985580e4fb75d72d948d1107b2ac80a09abed4da8480c746cc321f2319a5e99a830e314d10dd3cd68ce3dc0c33c86e99bcb7816f9ba01558455ad81279df0795cc985580e4fb75d72d948d1107b2ac80a09abed4da8480c746cc321f2319a5e99a830e314d10dd3cd68ce3dc0c33c86e99bcb7816f9ba01558455ad81279df0795cc985580e4fb75d72d948d1107b2ac80a09abed4da8480c746cc321f2319a5e99a830e314d10dd3cd68ce3dc0c33c86e99bcb7816f9ba01558455ad81279df0795cc985580e4fb75d72d948d1107b2ac80a09abed4da8480c746cc321f2319a5e99a830e314d10dd3cd68ce3dc0c33c86e99bcb7816f9ba01558455ad81279df0795cc985580e4fb75d72d948d1107b2ac80a09abed4da8480c746cc321f2319a5e99a830e314d10dd3cd68ce3dc0c33c86e99bcb7816f9ba01558455ad81279df0795cc985580e4fb75d72d948d1107b2ac80a09abed4da8480c746cc321f2319a5e99a830e314d10dd3cd68ce3dc0c33c86e99bcb7816f9ba01558455ad81279df0795cc985580e4fb75d72d948d1107b2ac80a09abed4da8480c746cc321f2319a5e99a830e314d10dd3cd68ce3dc0c33c86e99bcb7816f9ba01558455ad81279df0795cc985580e4fb75d72d948d1107b2ac80a09abed4da8480c746cc321f2319a5e99a830e314d10dd3cd68ce3dc0c33c86e99bcb7816f9ba01558455ad81279df0795cc985580e4fb75d72d948d1107b2ac80a09abed4da8480c746cc321f2319a5e99a830e314d10dd3cd68ce3dc0c33c86e99bcb7816f9ba01558455ad81279df0795cc985580e4fb75d72d948d1107b2ac80a09abed4da8480c746cc321f2319a5e99a830e314d10dd3cd68ce3dc0c33c86e99bcb7816f9ba01558455ad81279df0795cc985580e4fb75d72d948d1107b2ac80a09abed4da8480c746cc321f2319a5e99a830e314d10dd3cd68ce3dc0c33c86e99bcb7816f9ba01558455ad81279df0795cc985580e4fb75d72d948d1107b2ac80a09abed4da8480c746cc321f2319a5e99a830e314d10dd3cd68ce3dc0c33c86e99bcb7816f9ba01558455ad81279df0795cc985580e4fb75d72d948d1107b2ac80a09abed4da8480c746cc321f2319a5e99a830e314d10dd3cd68ce3dc0c33c86e99bcb7816f9ba01558455ad81279df0795cc985580e4fb75d72d948d1107b2ac80a09abed4da8480c746cc321f2319a5e99a830e314d10dd3cd68ce3dc0c33c86e99bcb7816f9ba01558455ad81279df0795cc985580e4fb75d72d948d1107b2ac80a09abed4da8480c746cc321f2319a5e99a830e314d10dd3cd68ce3dc0c33c86e99bcb7816f9ba01558455ad81279df0795cc985580e4fb75d72d948d1107b2ac80a09abed4da8480c746cc321f2319a5e99a830e314d10dd3cd68ce3dc0c33c86e99bcb7816f9ba01558455ad81279df0795cc985580e4fb75d72d948d1107b2ac80a09abed4da8480c746cc321f2319a5e99a830e314d10dd3cd68ce3dc0c33c86e99bcb7816f9ba01558455ad81279df0795cc985580e4fb75d72d948d1107b2ac80a09abed4da8480c746cc321f2319a5e99a830e314d10dd3cd68ce3dc0c33c86e99bcb7816f9ba01558455ad81279df0795cc985580e4fb75d72d948d1107b2ac80a09abed4da8480c746cc321f2319a5e99a830e314d10dd3cd68ce3dc0c33c86e99bcb7816f9ba01558455ad81279df0795cc985580e4fb75d72d948d1107b2ac80a09abed4da8480c746cc321f2319a5e99a830e314d10dd3cd68ce3dc0c33c86e99bcb7816f9ba01558455ad81279df0795cc985580e4fb75d72d948d1107b2ac80a09abed4da8480c746cc321f2319a5e99a830e314d10dd3cd68ce3dc0c33c86e99bcb7816f9ba01558455ad81279df0795cc985580e4fb75d72d948d1107b2ac80a09abed4da8480c746cc321f2319a5e99a830e314d10dd3cd68ce3dc0c33c86e99bcb7816f9ba01558455ad81279df0795cc985580e4fb75d72d948d1107b2ac80a09abed4da8480c746cc321f2319a5e99a830e314d10dd3cd68ce3dc0c33c86e99bcb7816f9ba01558455ad81279df0795cc985580e4fb75d72d948d1107b2ac80a09abed4da8480c746cc321f2319a5e99a830e314d10dd3cd68ce3dc0c33c86e99bcb7816f9ba01558455ad81279df0795cc985580e4fb75d72d948d1107b2ac80a09abed4da8480c746cc321f2319a5e99a830e314d10dd3cd68ce3dc0c33c86e99bcb7816f9ba01558455ad81279df0795cc985580e4fb75d72d948d1107b2ac80a09abed4da8480c746cc321f2319a5e99a830e314d10dd3cd68ce3dc0c33c86e99bcb7816f9ba01558455ad81279df0795cc985580e4fb75d72d948d1107b2ac80a09abed4da8480c746cc321f2319a5e99a830e314d10dd3cd68ce3dc0c33c86e99bcb7816f9ba01558455ad81279df0795cc985580e4fb75d72d948d1107b2ac80a09abed4da8480c746cc321f2319a5e99a830e314d10dd3cd68ce3dc0c33c86e99bcb7816f9ba01558455ad81279df0795cc985580e4fb75d72d948d1107b2ac80a09abed4da8480c746cc321f2319a5e99a830e314d10dd3cd68ce3dc0c33c86e99bcb7816f9ba01558455ad81279df0795cc985580e4fb75d72d948d1107b2ac80a09abed4da8480c746cc321f2319a5e99a830e314d10dd3cd68ce3dc0c33c86e99bcb7816f9ba01558455ad81279df0795cc985580e4fb75d72d948d1107b2ac80a09abed4da8480c746cc321f2319a5e99a830e314d10dd3cd68ce3dc0c33c86e99bcb7816f9ba01558455ad81279df0795cc985580e4fb75d72d948d1107b2ac80a09abed4da8480c746cc321f2319a5e99a830e314d10dd3cd68ce3dc0c33c86e99bcb7816f9ba01558455ad81279df0795cc985580e4fb75d72d948d1107b2ac80a09abed4da8480c746cc321f2319a5e99a830e314d10dd3cd68ce3dc0c33c86e99bcb7816f9ba01558455ad81279df0795cc985580e4fb75d72d948d1107b2ac80a09abed4da8480c746cc321f2319a5e99a830e314d10dd3cd68ce3dc0c33c86e99bcb7816f9ba01558455ad81279df0795cc985580e4fb75d72d948d1107b2ac80a09abed4da8480c746cc321f2319a5e99a830e314d10dd3cd68ce3dc0c33c86e99bcb7816f9ba01558455ad81279df0795cc985580e4fb75d72d948d1107b2ac80a09abed4da8480c746cc321f2319a5e99a830e314d10dd3cd68ce3dc0c33c86e99bcb7816f9ba01558455ad81279df0795cc985580e4fb75d72d948d1107b2ac80a09abed4da8480c746cc321f2319a5e99a830e314d10dd3cd68ce3dc0c33c86e99bcb7816f9ba01558455ad81279df0795cc985580e4fb75d72d948d1107b2ac80a09abed4da8480c746cc321f2319a5e99a830e314d10dd3cd68ce3dc0c33c86e99bcb7816f9ba01558455ad81279df0795cc985580e4fb75d72d948d1107b2ac80a09abed4da8480c746cc321f2319a5e99a830e314d10dd3cd68ce3dc0c33c86e99bcb7816f9ba01558455ad81279df0795cc985580e4fb75d72d948d1107b2ac80a09abed4da8480c746cc321f2319a5e99a830e314d10dd3cd68ce3dc0c33c86e99bcb7816f9ba01558455ad81279df0795cc985580e4fb75d72d948d1107b2ac80a09abed4da8480c746cc321f2319a5e99a830e314d10dd3cd68ce3dc0c33c86e99bcb7816f9ba01558455ad81279df0795cc985580e4fb75d72d948d1107b2ac80a09abed4da8480c746cc321f2319a5e99a830e314d10dd3cd68ce3dc0c33c86e99bcb7816f9ba01558455ad81279df0795cc985580e4fb75d72d948d1107b2ac80a09abed4da8480c746cc321f2319a5e99a830e314d10dd3cd68ce3dc0c33c86e99bcb7816f9ba01558455ad81279df0795cc985580e4fb75d72d948d1107b2ac80a09abed4da8480c746cc321f2319a5e99a830e314d10dd3cd68ce3dc0c33c86e99bcb7816f9ba01558455ad81279df0795cc985580e4fb75d72d948d1107b2ac80a09abed4da8480c746cc321f2319a5e99a830e314d10dd3cd68ce3dc0c33c86e99bcb7816f9ba01558455ad81279df0795cc985580e4fb75d72d948d1107b2ac80a09abed4da8480c746cc321f2319a5e99a830e314d10dd3cd68ce3dc0c33c86e99bcb7816f9ba01558455ad81279df0795cc985580e4fb75d72d948d1107b2ac80a09abed4da8480c746cc321f2319a5e99a830e314d10dd3cd68ce3dc0c33c86e99bcb7816f9ba01558455ad81279df0795cc985580e4fb75d72d948d1107b2ac80a09abed4da8480c746cc321f2319a5e99a830e314d10dd3cd68ce3dc0c33c86e99bcb7816f9ba01558455ad81279df0795cc985580e4fb75d72d948d1107b2ac80a09abed4da8480c746cc321f2319a5e99a830e314d10dd3cd68ce3dc0c33c86e99bcb7816f9ba01558455ad81279df0795cc985580e4fb75d72d948d1107b2ac80a09abed4da8480c746cc321f2319a5e99a830e314d10dd3cd68ce3dc0c33c86e99bcb7816f9ba01558455ad81279df0795cc985580e4fb75d72d948d1107b2ac80a09abed4da8480c746cc321f2319a5e99a830e314d10dd3cd68ce3dc0c33c86e99bcb7816f9ba01558455ad81279df0795cc985580e4fb75d72d948d1107b2ac80a09abed4da8480c746cc321f2319a5e99a830e314d10dd3cd68ce3dc0c33c86e99bcb7816f9ba01558455ad81279df0795cc985580e4fb75d72d948d1107b2ac80a09abed4da8480c746cc321f2319a5e99a830e314d10dd3cd68ce3dc0c33c86e99bcb7816f9ba01558455ad81279df0795cc985580e4fb75d72d948d1107b2ac80a09abed4da8480c746cc321f2319a5e99a830e314d10dd3cd68ce3dc0c33c86e99bcb7816f9ba01558455ad81279df0795cc985580e4fb75d72d948d1107b2ac80a09abed4da8480c746cc321f2319a5e99a830e314d10dd3cd68ce3dc0c33c86e99bcb7816f9ba01558455ad81279df0795cc985580e4fb75d72d948d1107b2ac80a09abed4da8480c746cc321f2319a5e99a830e314d10dd3cd68ce3dc0c33c86e99bcb7816f9ba01558455ad81279df0795cc985580e4fb75d72d948d1107b2ac80a09abed4da8480c746cc321f2319a5e99a830e314d10dd3cd68ce3dc0c33c86e99bcb7816f9ba01558455ad81279df0795cc985580e4fb75d72d948d1107b2ac80a09abed4da8480c746cc321f2319a5e99a830e314d10dd3cd68ce3dc0c33c86e99bcb7816f9ba01558455ad81279df0795cc985580e4fb75d72d948d1107b2ac80a09abed4da8480c746cc321f2319a5e99a830e314d10dd3cd68ce3dc0c33c86e99bcb7816f9ba01558455ad81279df0795cc985580e4fb75d72d948d1107b2ac80a09abed4da8480c746cc321f2319a5e99a830e314d10dd3cd68ce3dc0c33c86e99bcb7816f9ba01558455ad81279df0795cc985580e4fb75d72d948d1107b2ac80a09abed4da8480c746cc321f2319a5e99a830e314d10dd3cd68ce3dc0c33c86e99bcb7816f9ba01558455ad81279df0795cc985580e4fb75d72d948d1107b2ac80a09abed4da8480c746cc321f2319a5e99a830e314d10dd3cd68ce3dc0c33c86e99bcb7816f9ba01558455ad81279df0795cc985580e4fb75d72d948d1107b2ac80a09abed4da8480c746cc321f2319a5e99a830e314d10dd3cd68ce3dc0c33c86e99bcb7816f9ba01558455ad81279df0795cc985580e4fb75d72d948d1107b2ac80a09abed4da8480c746cc321f2319a5e99a830e314d10dd3cd68ce3dc0c33c86e99bcb7816f9ba01558455ad81279df0795cc985580e4fb75d72d948d1107b2ac80a09abed4da8480c746cc321f2319a5e99a830e314d10dd3cd68ce3dc0c33c86e99bcb7816f9ba01558455ad81279df0795cc985580e4fb75d72d948d1107b2ac80a09abed4da8480c746cc321f2319a5e99a830e314d10dd3cd68ce3dc0c33c86e99bcb7816f9ba01558455ad81279df0795cc985580e4fb75d72d948d1107b2ac80a09abed4da8480c746cc321f2319a5e99a830e314d10dd3cd68ce3dc0c33c86e99bcb7816f9ba01558455ad81279df0795cc985580e4fb75d72d948d1107b2ac80a09abed4da8480c746cc321f2319a5e99a830e314d10dd3cd68ce3dc0c33c86e99bcb7816f9ba01558455ad81279df0795cc985580e4fb75d72d948d1107b2ac80a09abed4da8480c746cc321f2319a5e99a830e314d10dd3cd68ce3dc0c33c86e99bcb7816f9ba01558455ad81279df0795cc985580e4fb75d72d948d1107b2ac80a09abed4da8480c746cc321f2319a5e99a830e314d10dd3cd68ce3dc0c33c86e99bcb7816f9ba01558455ad81279df0795cc985580e4fb75d72d948d1107b2ac80a09abed4da8480c746cc321f2319a5e99a830e314d10dd3cd68ce3dc0c33c86e99bcb7816f9ba01558455ad81279df0795cc985580e4fb75d72d948d1107b2ac80a09abed4da8480c746cc321f2319a5e99a830e314d10dd3cd68ce3dc0c33c86e99bcb7816f9ba01558455ad81279df0795cc985580e4fb75d72d948d1107b2ac80a09abed4da8480c746cc321f2319a5e99a830e314d10dd3cd68ce3dc0c33c86e99bcb7816f9ba01558455ad81279df0795cc985580e4fb75d72d948d1107b2ac80a09abed4da8480c746cc321f2319a5e99a830e314d10dd3cd68ce3dc0c33c86e99bcb7816f9ba01558455ad81279df0795cc985580e4fb75d72d948d1107b2ac80a09abed4da8480c746cc321f2319a5e99a830e314d10dd3cd68ce3dc0c33c86e99bcb7816f9ba01558455ad81279df0795cc985580e4fb75d72d948d1107b2ac80a09abed4da8480c746cc321f2319a5e99a830e314d10dd3cd68ce3dc0c33c86e99bcb7816f9ba01558455ad81279df0795cc985580e4fb75d72d948d1107b2ac80a09abed4da8480c746cc321f2319a5e99a830e314d10dd3cd68ce3dc0c33c86e99bcb7816f9ba01558455ad81279df0795cc985580e4fb75d72d948d1107b2ac80a09abed4da8480c746cc321f2319a5e99a830e314d10dd3cd68ce3dc0c33c86e99bcb7816f9ba01558455ad81279df0795cc985580e4fb75d72d948d1107b2ac80a09abed4da8480c746cc321f2319a5e99a830e314d10dd3cd68ce3dc0c33c86e99bcb7816f9ba01558455ad81279df0795cc985580e4fb75d72d948d1107b2ac80a09abed4da8480c746cc321f2319a5e99a830e314d10dd3cd68ce3dc0c33c86e99bcb7816f9ba01558455ad81279df0795cc985580e4fb75d72d948d1107b2ac80a09abed4da8480c746cc321f2319a5e99a830e314d10dd3cd68ce3dc0c33c86e99bcb7816f9ba01558455ad81279df0795cc985580e4fb75d72d948d1107b2ac80a09abed4da8480c746cc321f2319a5e99a830e314d10dd3cd68ce3dc0c33c86e99bcb7816f9ba01558455ad81279df0795cc985580e4fb75d72d948d1107b2ac80a09abed4da8480c746cc321f2319a5e99a830e314d10dd3cd68ce3dc0c33c86e99bcb7816f9ba01558455ad81279df0795cc985580e4fb75d72d948d1107b2ac80a09abed4da8480c746cc321f2319a5e99a830e314d10dd3cd68ce3dc0c33c86e99bcb7816f9ba01558455ad81279df0795cc985580e4fb75d72d948d1107b2ac80a09abed4da8480c746cc321f2319a5e99a830e314d10dd3cd68ce3dc0c33c86e99bcb7816f9ba01558455ad81279df0795cc985580e4fb75d72d948d1107b2ac80a09abed4da8480c746cc321f2319a5e99a830e314d10dd3cd68ce3dc0c33c86e99bcb7816f9ba01558455ad81279df0795cc985580e4fb75d72d948d1107b2ac80a09abed4da8480c746cc321f2319a5e99a830e314d10dd3cd68ce3dc0c33c86e99bcb7816f9ba01558455ad81279df0795cc985580e4fb75d72d948d1107b2ac80a09abed4da8480c746cc321f2319a5e99a830e314d10dd3cd68ce3dc0c33c86e99bcb7816f9ba01558455ad81279df0795cc985580e4fb75d72d948d1107b2ac80a09abed4da8480c746cc321f2319a5e99a830e314d10dd3cd68ce3dc0c33c86e99bcb7816f9ba01558455ad81279df0795cc985580e4fb75d72d948d1107b2ac80a09abed4da8480c746cc321f2319a5e99a830e314d10dd3cd68ce3dc0c33c86e99bcb7816f9ba01558455ad81279df0795cc985580e4fb75d72d948d1107b2ac80a09abed4da8480c746cc321f2319a5e99a830e314d10dd3cd68ce3dc0c33c86e99bcb7816f9ba01558455ad81279df0795cc985580e4fb75d72d948d1107b2ac80a09abed4da8480c746cc321f2319a5e99a830e314d10dd3cd68ce3dc0c33c86e99bcb7816f9ba01558455ad81279df0795cc985580e4fb75d72d948d1107b2ac80a09abed4da8480c746cc321f2319a5e99a830e314d10dd3cd68ce3dc0c33c86e99bcb7816f9ba01558455ad81279df0795cc985580e4fb75d72d948d1107b2ac80a09abed4da8480c746cc321f2319a5e99a830e314d10dd3cd68ce3dc0c33c86e99bcb7816f9ba01558455ad81279df0795cc985580e4fb75d72d948d1107b2ac80a09abed4da8480c746cc321f2319a5e99a830e314d10dd3cd68ce3dc0c33c86e99bcb7816f9ba01558455ad81279df0795cc985580e4fb75d72d948d1107b2ac80a09abed4da8480c746cc321f2319a5e99a830e314d10dd3cd68ce3dc0c33c86e99bcb7816f9ba01558455ad81279df0795cc985580e4fb75d72d948d1107b2ac80a09abed4da8480c746cc321f2319a5e99a830e314d10dd3cd68ce3dc0c33c86e99bcb7816f9ba01558455ad81279df0795cc985580e4fb75d72d948d1107b2ac80a09abed4da8480c746cc321f2319a5e99a830e314d10dd3cd68ce3dc0c33c86e99bcb7816f9ba01558455ad81279df0795cc985580e4fb75d72d948d1107b2ac80a09abed4da8480c746cc321f2319a5e99a830e314d10dd3cd68ce3dc0c33c86e99bcb7816f9ba01558455ad81279df0795cc985580e4fb75d72d948d1107b2ac80a09abed4da8480c746cc321f2319a5e99a830e314d10dd3cd68ce3dc0c33c86e99bcb7816f9ba01558455ad81279df0795cc985580e4fb75d72d948d1107b2ac80a09abed4da8480c746cc321f2319a5e99a830e314d10dd3cd68ce3dc0c33c86e99bcb7816f9ba01558455ad81279df0795cc985580e4fb75d72d948d1107b2ac80a09abed4da8480c746cc321f2319a5e99a830e314d10dd3cd68ce3dc0c33c86e99bcb7816f9ba01558455ad81279df0795cc985580e4fb75d72d948d1107b2ac80a09abed4da8480c746cc321f2319a5e99a830e314d10dd3cd68ce3dc0c33c86e99bcb7816f9ba01558455ad81279df0795cc985580e4fb75d72d948d1107b2ac80a09abed4da8480c746cc321f2319a5e99a830e314d10dd3cd68ce3dc0c33c86e99bcb7816f9ba01558455ad81279df0795cc985580e4fb75d72d948d1107b2ac80a09abed4da8480c746cc321f2319a5e99a830e314d10dd3cd68ce3dc0c33c86e99bcb7816f9ba01558455ad81279df0795cc985580e4fb75d72d948d1107b2ac80a09abed4da8480c746cc321f2319a5e99a830e314d10dd3cd68ce3dc0c33c86e99bcb7816f9ba01558455ad81279df0795cc985580e4fb75d72d948d1107b2ac80a09abed4da8480c746cc321f2319a5e99a830e314d10dd3cd68ce3dc0c33c86e99bcb7816f9ba01558455ad81279df0795cc985580e4fb75d72d948d1107b2ac80a09abed4da8480c746cc321f2319a5e99a830e314d10dd3cd68ce3dc0c33c86e99bcb7816f9ba01558455ad81279df0795cc985580e4fb75d72d948d1107b2ac80a09abed4da8480c746cc321f2319a5e99a830e314d10dd3cd68ce3dc0c33c86e99bcb7816f9ba01558455ad81279df0795cc985580e4fb75d72d948d1107b2ac80a09abed4da8480c746cc321f2319a5e99a830e314d10dd3cd68ce3dc0c33c86e99bcb7816f9ba01558455ad81279df0795cc985580e4fb75d72d948d1107b2ac80a09abed4da8480c746cc321f2319a5e99a830e314d10dd3cd68ce3dc0c33c86e99bcb7816f9ba01558455ad81279df0795cc985580e4fb75d72d948d1107b2ac80a09abed4da8480c746cc321f2319a5e99a830e314d10dd3cd68ce3dc0c33c86e99bcb7816f9ba01558455ad81279df0795cc985580e4fb75d72d948d1107b2ac80a09abed4da8480c746cc321f2319a5e99a830e314d10dd3cd68ce3dc0c33c86e99bcb7816f9ba01558455ad81279df0795cc985580e4fb75d72d948d1107b2ac80a09abed4da8480c746cc321f2319a5e99a830e314d10dd3cd68ce3dc0c33c86e99bcb7816f9ba01558455ad81279df0795cc985580e4fb75d72d948d1107b2ac80a09abed4da8480c746cc321f2319a5e99a830e314d10dd3cd68ce3dc0c33c86e99bcb7816f9ba01558455ad81279df0795cc985580e4fb75d72d948d1107b2ac80a09abed4da8480c746cc321f2319a5e99a830e314d10dd3cd68ce3dc0c33c86e99bcb7816f9ba01558455ad81279df0795cc985580e4fb75d72d948d1107b2ac80a09abed4da8480c746cc321f2319a5e99a830e314d10dd3cd68ce3dc0c33c86e99bcb7816f9ba01"
			)
		);
	}
}<|MERGE_RESOLUTION|>--- conflicted
+++ resolved
@@ -18,12 +18,8 @@
 use codec::{Decode, Encode, Error, Input};
 use sp_std::{cmp, prelude::*};
 
-<<<<<<< HEAD
-use crate::{crypto::Signature, ValidatorSetId};
+use crate::ValidatorSetId;
 use crate::{bls_crypto::Signature as BLSSignature}
-=======
-use crate::ValidatorSetId;
->>>>>>> 9d962620
 
 /// Id of different payloads in the [`Commitment`] data
 pub type BeefyPayloadId = [u8; 2];
@@ -151,12 +147,10 @@
 	///
 	/// The length of this `Vec` must match number of validators in the current set (see
 	/// [Commitment::validator_set_id]).
-<<<<<<< HEAD
-	pub signatures: Vec<Option<Signature>>,
+	pub signatures: Vec<Option<TSignature>>,
+    //@drskalman: This was the original suggestion, now the suggestion is to SignedCommitment<BlockNumber, (ecdsa::Signature, (bls::Signature, ecsda::Signature))>). It still doesn't leave a place for aggregation, but maybe aggregation happens somewhere else. This also waste space on otherwise aggregatable BLSSignature.
+    // So I'm not sure if I want to drop this before discussing with @AlistairStewart .
     pub bls_signature: BLSSignature;
-=======
-	pub signatures: Vec<Option<TSignature>>,
->>>>>>> 9d962620
 }
 
 impl<TBlockNumber, TSignature> SignedCommitment<TBlockNumber, TSignature> {
