// This file is part of Substrate.

// Copyright (C) 2021 Parity Technologies (UK) Ltd.
// SPDX-License-Identifier: Apache-2.0

// Licensed under the Apache License, Version 2.0 (the "License");
// you may not use this file except in compliance with the License.
// You may obtain a copy of the License at
//
// 	http://www.apache.org/licenses/LICENSE-2.0
//
// Unless required by applicable law or agreed to in writing, software
// distributed under the License is distributed on an "AS IS" BASIS,
// WITHOUT WARRANTIES OR CONDITIONS OF ANY KIND, either express or implied.
// See the License for the specific language governing permissions and
// limitations under the License.

use sp_std::{cmp, prelude::*};

use crate::{crypto::Signature, ValidatorSetId};


/// Id of different payloads in the [`Commitment`] data
pub type BeefyPayloadId = [u8; 2];

/// A commitment signed by GRANDPA validators as part of BEEFY protocol.
///
/// The commitment contains a [payload](Commitment::payload) extracted from the finalized block at
/// height [block_number](Commitment::block_number).
/// GRANDPA validators collect signatures on commitments and a stream of such signed commitments
/// (see [SignedCommitment]) forms the BEEFY protocol.
#[derive(Clone, Debug, PartialEq, Eq, codec::Encode, codec::Decode)]
pub struct Commitment<TBlockNumber> {
	/// The payload being signed.
	///
	/// This should be some form of cumulative representation of the chain (think MMR root hash).
	/// The payload should also contain some details that allow the light client to verify next
	/// validator set. The protocol does not enforce any particular format of this data,
	/// nor how often it should be present in commitments, however the light client has to be
	/// provided with full validator set whenever it performs the transition (i.e. importing first
<<<<<<< HEAD
	/// block with [validator_set_id] incremented).
	pub payload: Vec<(BeefyPayloadId, Vec<u8>)>,
=======
	/// block with [validator_set_id](Commitment::validator_set_id) incremented).
	pub payload: TPayload,
>>>>>>> 120bd65e

	/// Finalized block number this commitment is for.
	///
	/// GRANDPA validators agree on a block they create a commitment for and start collecting
	/// signatures. This process is called a round.
	/// There might be multiple rounds in progress (depending on the block choice rule), however
	/// since the payload is supposed to be cumulative, it is not required to import all
	/// commitments.
	/// BEEFY light client is expected to import at least one commitment per epoch,
	/// but is free to import as many as it requires.
	pub block_number: TBlockNumber,

	/// BEEFY validator set supposed to sign this commitment.
	///
	/// Validator set is changing once per epoch. The Light Client must be provided by details
	/// about the validator set whenever it's importing first commitment with a new
	/// `validator_set_id`. Validator set data MUST be verifiable, for instance using
	/// [payload](Commitment::payload) information.
	pub validator_set_id: ValidatorSetId,
}

impl<TBlockNumber> cmp::PartialOrd for Commitment<TBlockNumber>
where
	TBlockNumber: cmp::Ord,
{
	fn partial_cmp(&self, other: &Self) -> Option<cmp::Ordering> {
		Some(self.cmp(other))
	}
}

impl<TBlockNumber> cmp::Ord for Commitment<TBlockNumber>
where
	TBlockNumber: cmp::Ord,
{
	fn cmp(&self, other: &Self) -> cmp::Ordering {
		self.validator_set_id
			.cmp(&other.validator_set_id)
			.then_with(|| self.block_number.cmp(&other.block_number))
	}
}

/// A commitment with matching GRANDPA validators' signatures.
#[derive(Clone, Debug, PartialEq, Eq, codec::Encode, codec::Decode)]
pub struct SignedCommitment<TBlockNumber> {
	/// The commitment signatures are collected for.
	pub commitment: Commitment<TBlockNumber>,
	/// GRANDPA validators' signatures for the commitment.
	///
	/// The length of this `Vec` must match number of validators in the current set (see
	/// [Commitment::validator_set_id]).
	pub signatures: Vec<Option<Signature>>,
}

impl<TBlockNumber> SignedCommitment<TBlockNumber> {
	/// Return the number of collected signatures.
	pub fn no_of_signatures(&self) -> usize {
		self.signatures.iter().filter(|x| x.is_some()).count()
	}
}

/// A [SignedCommitment] with a version number. This variant will be appended
/// to the block justifications for the block for which the signed commitment
/// has been generated.
#[derive(Clone, Debug, PartialEq, codec::Encode, codec::Decode)]
pub enum VersionedCommitment<N> {
	#[codec(index = 1)]
	/// Current active version
	V1(SignedCommitment<N>),
}

#[cfg(test)]
mod tests {

	use sp_core::{keccak_256, Pair};
	use sp_keystore::{testing::KeyStore, SyncCryptoStore, SyncCryptoStorePtr};

	use super::*;
	use codec::Decode;

	use crate::{crypto, KEY_TYPE};

	type TestCommitment = Commitment<u128>;
	type TestSignedCommitment = SignedCommitment<u128>;
	type TestVersionedCommitment = VersionedCommitment<u128>;

	// The mock signatures are equivalent to the ones produced by the BEEFY keystore
	fn mock_signatures() -> (crypto::Signature, crypto::Signature) {
		let store: SyncCryptoStorePtr = KeyStore::new().into();

		let alice = sp_core::ecdsa::Pair::from_string("//Alice", None).unwrap();
		let _ =
			SyncCryptoStore::insert_unknown(&*store, KEY_TYPE, "//Alice", alice.public().as_ref())
				.unwrap();

		let msg = keccak_256(b"This is the first message");
		let sig1 = SyncCryptoStore::ecdsa_sign_prehashed(&*store, KEY_TYPE, &alice.public(), &msg)
			.unwrap()
			.unwrap();

		let msg = keccak_256(b"This is the second message");
		let sig2 = SyncCryptoStore::ecdsa_sign_prehashed(&*store, KEY_TYPE, &alice.public(), &msg)
			.unwrap()
			.unwrap();

		(sig1.into(), sig2.into())
	}

	#[test]
	fn commitment_encode_decode() {
		// given
		let payload = vec![(*b"ts", "Hello World!".as_bytes().to_vec())];
		let commitment: TestCommitment =
			Commitment { payload, block_number: 5, validator_set_id: 0 };

		// when
		let encoded = codec::Encode::encode(&commitment);
		let decoded = TestCommitment::decode(&mut &*encoded);

		// then
		assert_eq!(decoded, Ok(commitment));
		assert_eq!(
			encoded,
			hex_literal::hex!(
				"0474733048656c6c6f20576f726c6421050000000000000000000000000000000000000000000000"
			)
		);
	}

	#[test]
	fn signed_commitment_encode_decode() {
		// given
		let payload = vec![(*b"ts", "Hello World!".as_bytes().to_vec())];
		let commitment: TestCommitment =
			Commitment { payload, block_number: 5, validator_set_id: 0 };

		let sigs = mock_signatures();

		let signed = SignedCommitment {
			commitment,
			signatures: vec![None, None, Some(sigs.0), Some(sigs.1)],
		};

		// when
		let encoded = codec::Encode::encode(&signed);
		let decoded = TestSignedCommitment::decode(&mut &*encoded);

		// then
		assert_eq!(decoded, Ok(signed));
		assert_eq!(
			encoded,
			hex_literal::hex!(
				"0474733048656c6c6f20576f726c642105000000000000000000000000000000000000000000000010
				000001558455ad81279df0795cc985580e4fb75d72d948d1107b2ac80a09abed4da8480c746cc321f23
				19a5e99a830e314d10dd3cd68ce3dc0c33c86e99bcb7816f9ba01012d6e1f8105c337a86cdd9aaacdc4
				96577f3db8c55ef9e6fd48f2c5c05a2274707491635d8ba3df64f324575b7b2a34487bca2324b6a0046
				395a71681be3d0c2a00"
			)
		);
	}

	#[test]
	fn signed_commitment_count_signatures() {
		// given
		let payload = vec![(*b"ts", "Hello World!".as_bytes().to_vec())];
		let commitment: TestCommitment =
			Commitment { payload, block_number: 5, validator_set_id: 0 };

		let sigs = mock_signatures();

		let mut signed = SignedCommitment {
			commitment,
			signatures: vec![None, None, Some(sigs.0), Some(sigs.1)],
		};
		assert_eq!(signed.no_of_signatures(), 2);

		// when
		signed.signatures[2] = None;

		// then
		assert_eq!(signed.no_of_signatures(), 1);
	}

	#[test]
	fn commitment_ordering() {
		fn commitment(
			block_number: u128,
			validator_set_id: crate::ValidatorSetId,
		) -> TestCommitment {
			let payload = vec![(*b"ts", "Hello World!".as_bytes().to_vec())];
			Commitment { payload, block_number, validator_set_id }
		}

		// given
		let a = commitment(1, 0);
		let b = commitment(2, 1);
		let c = commitment(10, 0);
		let d = commitment(10, 1);

		// then
		assert!(a < b);
		assert!(a < c);
		assert!(c < b);
		assert!(c < d);
		assert!(b < d);
	}

	#[test]
	fn versioned_commitment_encode_decode() {
		let payload = vec![(*b"ts", "Hello World!".as_bytes().to_vec())];
		let commitment: TestCommitment =
			Commitment { payload, block_number: 5, validator_set_id: 0 };

		let sigs = mock_signatures();

		let signed = SignedCommitment {
			commitment,
			signatures: vec![None, None, Some(sigs.0), Some(sigs.1)],
		};

		let versioned = TestVersionedCommitment::V1(signed.clone());

		let encoded = codec::Encode::encode(&versioned);

		assert_eq!(1, encoded[0]);
		assert_eq!(encoded[1..], codec::Encode::encode(&signed));

		let decoded = TestVersionedCommitment::decode(&mut &*encoded);

		assert_eq!(decoded, Ok(versioned));
	}
}<|MERGE_RESOLUTION|>--- conflicted
+++ resolved
@@ -38,13 +38,8 @@
 	/// validator set. The protocol does not enforce any particular format of this data,
 	/// nor how often it should be present in commitments, however the light client has to be
 	/// provided with full validator set whenever it performs the transition (i.e. importing first
-<<<<<<< HEAD
 	/// block with [validator_set_id] incremented).
 	pub payload: Vec<(BeefyPayloadId, Vec<u8>)>,
-=======
-	/// block with [validator_set_id](Commitment::validator_set_id) incremented).
-	pub payload: TPayload,
->>>>>>> 120bd65e
 
 	/// Finalized block number this commitment is for.
 	///
