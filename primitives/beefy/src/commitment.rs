--- conflicted
+++ resolved
@@ -66,20 +66,11 @@
 
 	/// Push a value that implements [`codec::Encode`] with a given id
 	/// to the back of the payload vec. This method will internally sort the payload vec
-<<<<<<< HEAD
 	/// after every push. Returns self to allow for daisy chaining.
 	pub fn push_raw(mut self, id: BeefyPayloadId, value: Vec<u8>) -> Self {
 		self.0.push((id, value));
 		self.0.sort_by_key(|(id, _)| *id);
 		self
-=======
-	/// after every push.
-	pub fn push<T: Encode>(&mut self, id: BeefyPayloadId, value: T) {
-		self.0.push((id, value.encode()));
-		self.0.sort_by(|(id_1, _), (id_2, _)| {
-			id_1.cmp(id_2)
-		})
->>>>>>> 883c82d3
 	}
 }
 
