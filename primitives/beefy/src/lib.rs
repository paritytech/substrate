--- conflicted
+++ resolved
@@ -77,12 +77,7 @@
 ///
 /// The current underlying crypto scheme used is ECDSA. This can be changed,
 /// without affecting code restricted against the above listed crypto types.
-<<<<<<< HEAD
 pub mod ecdsa_crypto {
-=======
-pub mod crypto {
-	use super::{BeefyAuthorityId, BeefyVerify, Hash};
->>>>>>> ed2466e3
 	use sp_application_crypto::{app_crypto, ecdsa};
 	use sp_core::crypto::Wraps;
 	app_crypto!(ecdsa, crate::KEY_TYPE);
