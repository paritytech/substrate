--- conflicted
+++ resolved
@@ -115,8 +115,7 @@
 	WasmMetadata, WasmEntryAttributes, WasmValuesSet, WasmValue, WasmFields, WasmLevel, WasmFieldName
 };
 
-<<<<<<< HEAD
-=======
+
 /// Try to init a simple tracing subscriber with log compatibility layer.
 /// Ignores any error. Useful for testing.
 #[cfg(feature = "std")]
@@ -124,8 +123,6 @@
 	let _ = tracing_subscriber::fmt().with_writer(std::io::stderr).try_init();
 }
 
-/// Flag to signal whether to run wasm tracing
->>>>>>> 46faa924
 #[cfg(feature = "std")]
 pub use crate::types::{
 	WASM_NAME_KEY, WASM_TARGET_KEY, WASM_TRACE_IDENTIFIER
