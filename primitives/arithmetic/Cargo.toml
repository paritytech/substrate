[package]
name = "sp-arithmetic"
version = "4.0.0-dev"
authors = ["Parity Technologies <admin@parity.io>"]
edition = "2018"
license = "Apache-2.0"
homepage = "https://substrate.dev"
repository = "https://github.com/paritytech/substrate/"
description = "Minimal fixed point arithmetic primitives and types for runtime."
documentation = "https://docs.rs/sp-arithmetic"
readme = "README.md"

[package.metadata.docs.rs]
targets = ["x86_64-unknown-linux-gnu"]


[dependencies]
<<<<<<< HEAD
codec = { package = "parity-scale-codec", version = "2.0.0", default-features = false, features = ["derive"] }
scale-info = { version = "0.10.0", default-features = false, features = ["derive"] }
=======
codec = { package = "parity-scale-codec", version = "2.0.0", default-features = false, features = [
	"derive",
] }
>>>>>>> 12079347
integer-sqrt = "0.1.2"
static_assertions = "1.1.0"
num-traits = { version = "0.2.8", default-features = false }
sp-std = { version = "4.0.0-dev", default-features = false, path = "../std" }
serde = { version = "1.0.126", optional = true, features = ["derive"] }
sp-debug-derive = { version = "3.0.0", default-features = false, path = "../debug-derive" }

[dev-dependencies]
rand = "0.7.2"
criterion = "0.3"
primitive-types = "0.10.0"

[features]
default = ["std"]
std = [
	"codec/std",
	"scale-info/std",
	"num-traits/std",
	"sp-std/std",
	"serde",
	"sp-debug-derive/std",
]

[[bench]]
name = "bench"
harness = false<|MERGE_RESOLUTION|>--- conflicted
+++ resolved
@@ -15,14 +15,10 @@
 
 
 [dependencies]
-<<<<<<< HEAD
-codec = { package = "parity-scale-codec", version = "2.0.0", default-features = false, features = ["derive"] }
-scale-info = { version = "0.10.0", default-features = false, features = ["derive"] }
-=======
 codec = { package = "parity-scale-codec", version = "2.0.0", default-features = false, features = [
 	"derive",
 ] }
->>>>>>> 12079347
+scale-info = { version = "0.10.0", default-features = false, features = ["derive"] }
 integer-sqrt = "0.1.2"
 static_assertions = "1.1.0"
 num-traits = { version = "0.2.8", default-features = false }
