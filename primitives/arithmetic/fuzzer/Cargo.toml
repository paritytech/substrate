--- conflicted
+++ resolved
@@ -10,11 +10,7 @@
 documentation = "https://docs.rs/sp-arithmetic-fuzzer"
 
 [dependencies]
-<<<<<<< HEAD
-sp-arithmetic = { version = "2.0.0-alpha.2", path = ".." }
-=======
 sp-arithmetic = { version = "2.0.0-alpha.5", path = ".." }
->>>>>>> e5dbd82c
 honggfuzz = "0.5"
 primitive-types = "0.7.0"
 num-bigint = "0.2"
