--- conflicted
+++ resolved
@@ -17,11 +17,7 @@
 
 //! Infinite precision unsigned integer for substrate runtime.
 
-<<<<<<< HEAD
-use num_traits::Zero;
-=======
 use num_traits::{Zero, One};
->>>>>>> 85fbdc2f
 use sp_std::{cmp::Ordering, ops, prelude::*, vec, cell::RefCell, convert::TryFrom};
 
 // A sensible value for this would be half of the dword size of the host machine. Since the
