// This file is part of Substrate.

// Copyright (C) 2019-2020 Parity Technologies (UK) Ltd.
// SPDX-License-Identifier: Apache-2.0

// Licensed under the Apache License, Version 2.0 (the "License");
// you may not use this file except in compliance with the License.
// You may obtain a copy of the License at
//
// 	http://www.apache.org/licenses/LICENSE-2.0
//
// Unless required by applicable law or agreed to in writing, software
// distributed under the License is distributed on an "AS IS" BASIS,
// WITHOUT WARRANTIES OR CONDITIONS OF ANY KIND, either express or implied.
// See the License for the specific language governing permissions and
// limitations under the License.

#[cfg(feature = "std")]
use serde::{Serialize, Deserialize};

use sp_std::{ops, fmt, prelude::*, convert::TryInto};
use codec::{Encode, CompactAs};
use crate::traits::{
<<<<<<< HEAD
	SaturatedConversion, UniqueSaturatedInto, Saturating, BaseArithmetic, Bounded, Zero, Unsigned
=======
	SaturatedConversion, UniqueSaturatedInto, Saturating, BaseArithmetic, Bounded, Zero, Unsigned,
>>>>>>> 9f51ec74
};
use sp_debug_derive::RuntimeDebug;

/// Get the inner type of a `PerThing`.
pub type InnerOf<P> = <P as PerThing>::Inner;

/// Get the upper type of a `PerThing`.
pub type UpperOf<P> = <P as PerThing>::Upper;

/// Something that implements a fixed point ration with an arbitrary granularity `X`, as _parts per
/// `X`_.
pub trait PerThing:
	Sized + Saturating + Copy + Default + Eq + PartialEq + Ord + PartialOrd + Bounded + fmt::Debug
{
	/// The data type used to build this per-thingy.
<<<<<<< HEAD
	type Inner: BaseArithmetic + Copy + fmt::Debug + Unsigned;

	/// A data type larger than `Self::Inner`, used to avoid overflow in some computations.
	/// It must be able to compute `ACCURACY^2`.
	type Upper: BaseArithmetic + Copy + From<Self::Inner> + TryInto<Self::Inner> + fmt::Debug +
		Unsigned;
=======
	type Inner: BaseArithmetic + Unsigned + Copy + fmt::Debug;

	/// A data type larger than `Self::Inner`, used to avoid overflow in some computations.
	/// It must be able to compute `ACCURACY^2`.
	type Upper:
		BaseArithmetic + Copy + From<Self::Inner> + TryInto<Self::Inner> +
		UniqueSaturatedInto<Self::Inner> + Unsigned + fmt::Debug;
>>>>>>> 9f51ec74

	/// The accuracy of this type.
	const ACCURACY: Self::Inner;

	/// Equivalent to `Self::from_parts(0)`.
	fn zero() -> Self { Self::from_parts(Self::Inner::zero()) }

	/// Return `true` if this is nothing.
	fn is_zero(&self) -> bool { self.deconstruct() == Self::Inner::zero() }

	/// Equivalent to `Self::from_parts(Self::ACCURACY)`.
	fn one() -> Self { Self::from_parts(Self::ACCURACY) }

	/// Return `true` if this is one.
	fn is_one(&self) -> bool { self.deconstruct() == Self::ACCURACY }

	/// Build this type from a percent. Equivalent to `Self::from_parts(x * Self::ACCURACY / 100)`
	/// but more accurate.
	fn from_percent(x: Self::Inner) -> Self {
		let a = x.min(100.into());
		let b = Self::ACCURACY;
		// if Self::ACCURACY % 100 > 0 then we need the correction for accuracy
		let c = rational_mul_correction::<Self::Inner, Self>(b, a, 100.into(), Rounding::Nearest);
		Self::from_parts(a / 100.into() * b + c)
	}

	/// Return the product of multiplication of this value by itself.
	fn square(self) -> Self {
		let p = Self::Upper::from(self.deconstruct());
		let q = Self::Upper::from(Self::ACCURACY);
		Self::from_rational_approximation(p * p, q * q)
	}

	/// Multiplication that always rounds down to a whole number. The standard `Mul` rounds to the
	/// nearest whole number.
	///
	/// ```rust
	/// # use sp_arithmetic::{Percent, PerThing};
	/// # fn main () {
	/// // round to nearest
	/// assert_eq!(Percent::from_percent(34) * 10u64, 3);
	/// assert_eq!(Percent::from_percent(36) * 10u64, 4);
	///
	/// // round down
	/// assert_eq!(Percent::from_percent(34).mul_floor(10u64), 3);
	/// assert_eq!(Percent::from_percent(36).mul_floor(10u64), 3);
	/// # }
	/// ```
	fn mul_floor<N>(self, b: N) -> N
	where N: Clone + From<Self::Inner> + UniqueSaturatedInto<Self::Inner> + ops::Rem<N, Output=N> +
		ops::Div<N, Output=N> + ops::Mul<N, Output=N> + ops::Add<N, Output=N> + Unsigned
	{
		overflow_prune_mul::<N, Self>(b, self.deconstruct(), Rounding::Down)
	}

	/// Multiplication that always rounds the result up to a whole number. The standard `Mul`
	/// rounds to the nearest whole number.
	///
	/// ```rust
	/// # use sp_arithmetic::{Percent, PerThing};
	/// # fn main () {
	/// // round to nearest
	/// assert_eq!(Percent::from_percent(34) * 10u64, 3);
	/// assert_eq!(Percent::from_percent(36) * 10u64, 4);
	///
	/// // round up
	/// assert_eq!(Percent::from_percent(34).mul_ceil(10u64), 4);
	/// assert_eq!(Percent::from_percent(36).mul_ceil(10u64), 4);
	/// # }
	/// ```
	fn mul_ceil<N>(self, b: N) -> N
	where N: Clone + From<Self::Inner> + UniqueSaturatedInto<Self::Inner> + ops::Rem<N, Output=N> +
		ops::Div<N, Output=N> + ops::Mul<N, Output=N> + ops::Add<N, Output=N> + Unsigned
	{
		overflow_prune_mul::<N, Self>(b, self.deconstruct(), Rounding::Up)
	}

	/// Saturating multiplication by the reciprocal of `self`.	The result is rounded to the
	/// nearest whole number and saturates at the numeric bounds instead of overflowing.
	///
	/// ```rust
	/// # use sp_arithmetic::{Percent, PerThing};
	/// # fn main () {
	/// assert_eq!(Percent::from_percent(50).saturating_reciprocal_mul(10u64), 20);
	/// # }
	/// ```
	fn saturating_reciprocal_mul<N>(self, b: N) -> N
	where N: Clone + From<Self::Inner> + UniqueSaturatedInto<Self::Inner> + ops::Rem<N, Output=N> +
		ops::Div<N, Output=N> + ops::Mul<N, Output=N> + ops::Add<N, Output=N> + Saturating +
		Unsigned
	{
		saturating_reciprocal_mul::<N, Self>(b, self.deconstruct(), Rounding::Nearest)
	}

	/// Saturating multiplication by the reciprocal of `self`.	The result is rounded down to the
	/// nearest whole number and saturates at the numeric bounds instead of overflowing.
	///
	/// ```rust
	/// # use sp_arithmetic::{Percent, PerThing};
	/// # fn main () {
	/// // round to nearest
	/// assert_eq!(Percent::from_percent(60).saturating_reciprocal_mul(10u64), 17);
	/// // round down
	/// assert_eq!(Percent::from_percent(60).saturating_reciprocal_mul_floor(10u64), 16);
	/// # }
	/// ```
	fn saturating_reciprocal_mul_floor<N>(self, b: N) -> N
	where N: Clone + From<Self::Inner> + UniqueSaturatedInto<Self::Inner> + ops::Rem<N, Output=N> +
		ops::Div<N, Output=N> + ops::Mul<N, Output=N> + ops::Add<N, Output=N> + Saturating +
		Unsigned
	{
		saturating_reciprocal_mul::<N, Self>(b, self.deconstruct(), Rounding::Down)
	}

	/// Saturating multiplication by the reciprocal of `self`.	The result is rounded up to the
	/// nearest whole number and saturates at the numeric bounds instead of overflowing.
	///
	/// ```rust
	/// # use sp_arithmetic::{Percent, PerThing};
	/// # fn main () {
	/// // round to nearest
	/// assert_eq!(Percent::from_percent(61).saturating_reciprocal_mul(10u64), 16);
	/// // round up
	/// assert_eq!(Percent::from_percent(61).saturating_reciprocal_mul_ceil(10u64), 17);
	/// # }
	/// ```
	fn saturating_reciprocal_mul_ceil<N>(self, b: N) -> N
	where N: Clone + From<Self::Inner> + UniqueSaturatedInto<Self::Inner> + ops::Rem<N, Output=N> +
		ops::Div<N, Output=N> + ops::Mul<N, Output=N> + ops::Add<N, Output=N> + Saturating +
		Unsigned
	{
		saturating_reciprocal_mul::<N, Self>(b, self.deconstruct(), Rounding::Up)
	}

	/// Consume self and return the number of parts per thing.
	fn deconstruct(self) -> Self::Inner;

	/// Build this type from a number of parts per thing.
	fn from_parts(parts: Self::Inner) -> Self;

	/// Converts a fraction into `Self`.
	#[cfg(feature = "std")]
	fn from_fraction(x: f64) -> Self;

	/// Approximate the fraction `p/q` into a per-thing fraction. This will never overflow.
	///
	/// The computation of this approximation is performed in the generic type `N`. Given
	/// `M` as the data type that can hold the maximum value of this per-thing (e.g. u32 for
	/// perbill), this can only work if `N == M` or `N: From<M> + TryInto<M>`.
	///
	/// Note that this always rounds _down_, i.e.
	///
	/// ```rust
	/// # use sp_arithmetic::{Percent, PerThing};
	/// # fn main () {
	/// // 989/100 is technically closer to 99%.
	/// assert_eq!(
	///		Percent::from_rational_approximation(989u64, 1000),
	///		Percent::from_parts(98),
	///	);
	/// # }
	/// ```
	fn from_rational_approximation<N>(p: N, q: N) -> Self
	where N: Clone + Ord + From<Self::Inner> + TryInto<Self::Inner> + TryInto<Self::Upper> +
		ops::Div<N, Output=N> + ops::Rem<N, Output=N> + ops::Add<N, Output=N> + Unsigned;
}

/// The rounding method to use.
///
/// `PerThing`s are unsigned so `Up` means towards infinity and `Down` means towards zero.
/// `Nearest` will round an exact half down.
enum Rounding {
	Up,
	Down,
	Nearest,
}

/// Saturating reciprocal multiplication. Compute `x / self`, saturating at the numeric
/// bounds instead of overflowing.
fn saturating_reciprocal_mul<N, P>(
	x: N,
	part: P::Inner,
	rounding: Rounding,
) -> N
where
	N: Clone + From<P::Inner> + UniqueSaturatedInto<P::Inner> + ops::Div<N, Output=N> + ops::Mul<N,
	Output=N> + ops::Add<N, Output=N> + ops::Rem<N, Output=N> + Saturating + Unsigned,
	P: PerThing,
{
	let maximum: N = P::ACCURACY.into();
	let c = rational_mul_correction::<N, P>(
		x.clone(),
		P::ACCURACY,
		part,
		rounding,
	);
	(x / part.into()).saturating_mul(maximum).saturating_add(c)
}

/// Overflow-prune multiplication. Accurately multiply a value by `self` without overflowing.
fn overflow_prune_mul<N, P>(
	x: N,
	part: P::Inner,
	rounding: Rounding,
) -> N
where
	N: Clone + From<P::Inner> + UniqueSaturatedInto<P::Inner> + ops::Div<N, Output=N> + ops::Mul<N,
	Output=N> + ops::Add<N, Output=N> + ops::Rem<N, Output=N> + Unsigned,
	P: PerThing,
{
	let maximum: N = P::ACCURACY.into();
	let part_n: N = part.into();
	let c = rational_mul_correction::<N, P>(
		x.clone(),
		part,
		P::ACCURACY,
		rounding,
	);
	(x / maximum) * part_n + c
}

/// Compute the error due to integer division in the expression `x / denom * numer`.
///
/// Take the remainder of `x / denom` and multiply by  `numer / denom`. The result can be added
/// to `x / denom * numer` for an accurate result.
fn rational_mul_correction<N, P>(
	x: N,
	numer: P::Inner,
	denom: P::Inner,
	rounding: Rounding,
) -> N
where
	N: From<P::Inner> + UniqueSaturatedInto<P::Inner> + ops::Div<N, Output=N> + ops::Mul<N,
	Output=N> + ops::Add<N, Output=N> + ops::Rem<N, Output=N> + Unsigned,
	P: PerThing,
{
	let numer_upper = P::Upper::from(numer);
	let denom_n = N::from(denom);
	let denom_upper = P::Upper::from(denom);
	let rem = x.rem(denom_n);
	// `rem` is less than `denom`, which fits in `P::Inner`.
	let rem_inner = rem.saturated_into::<P::Inner>();
	// `P::Upper` always fits `P::Inner::max_value().pow(2)`, thus it fits `rem * numer`.
	let rem_mul_upper = P::Upper::from(rem_inner) * numer_upper;
	// `rem` is less than `denom`, so `rem * numer / denom` is less than `numer`, which fits in
	// `P::Inner`.
	let mut rem_mul_div_inner = (rem_mul_upper / denom_upper).saturated_into::<P::Inner>();
	match rounding {
		// Already rounded down
		Rounding::Down => {},
		// Round up if the fractional part of the result is non-zero.
		Rounding::Up => if rem_mul_upper % denom_upper > 0.into() {
			// `rem * numer / denom` is less than `numer`, so this will not overflow.
			rem_mul_div_inner = rem_mul_div_inner + 1.into();
		},
		// Round up if the fractional part of the result is greater than a half. An exact half is
		// rounded down.
		Rounding::Nearest => if rem_mul_upper % denom_upper > denom_upper / 2.into() {
			// `rem * numer / denom` is less than `numer`, so this will not overflow.
			rem_mul_div_inner = rem_mul_div_inner + 1.into();
		},
	}
	rem_mul_div_inner.into()
}

macro_rules! implement_per_thing {
	(
		$name:ident,
		$test_mod:ident,
		[$($test_units:tt),+],
		$max:tt,
		$type:ty,
		$upper_type:ty,
		$title:expr $(,)?
	) => {
		/// A fixed point representation of a number in the range [0, 1].
		///
		#[doc = $title]
		#[cfg_attr(feature = "std", derive(Serialize, Deserialize))]
		#[derive(Encode, Copy, Clone, PartialEq, Eq, PartialOrd, Ord, RuntimeDebug, CompactAs)]
		pub struct $name($type);

		impl PerThing for $name {
			type Inner = $type;
			type Upper = $upper_type;

			const ACCURACY: Self::Inner = $max;

			/// Consume self and return the number of parts per thing.
			fn deconstruct(self) -> Self::Inner { self.0 }

			/// Build this type from a number of parts per thing.
			fn from_parts(parts: Self::Inner) -> Self { Self(parts.min($max)) }

			/// NOTE: saturate to 0 or 1 if x is beyond `[0, 1]`
			#[cfg(feature = "std")]
			fn from_fraction(x: f64) -> Self {
				Self::from_parts((x.max(0.).min(1.) * $max as f64) as Self::Inner)
			}

			fn from_rational_approximation<N>(p: N, q: N) -> Self
			where N: Clone + Ord + From<Self::Inner> + TryInto<Self::Inner> + TryInto<Self::Upper>
				+ ops::Div<N, Output=N> + ops::Rem<N, Output=N> + ops::Add<N, Output=N> + Unsigned
			{
				let div_ceil = |x: N, f: N| -> N {
					let mut o = x.clone() / f.clone();
					let r = x.rem(f.clone());
					if r > N::from(0) {
						o = o + N::from(1);
					}
					o
				};

				// q cannot be zero.
				let q: N = q.max((1 as Self::Inner).into());
				// p should not be bigger than q.
				let p: N = p.min(q.clone());

				let factor: N = div_ceil(q.clone(), $max.into()).max((1 as Self::Inner).into());

				// q cannot overflow: (q / (q/$max)) < $max. p < q hence p also cannot overflow.
				let q_reduce: $type = (q.clone() / factor.clone())
					.try_into()
					.map_err(|_| "Failed to convert")
					.expect(
						"q / ceil(q/$max) < $max. Macro prevents any type being created that \
						does not satisfy this; qed"
					);
				let p_reduce: $type = (p / factor)
					.try_into()
					.map_err(|_| "Failed to convert")
					.expect(
						"q / ceil(q/$max) < $max. Macro prevents any type being created that \
						does not satisfy this; qed"
					);

				// `p_reduced` and `q_reduced` are withing Self::Inner. Mul by another $max will
				// always fit in $upper_type. This is guaranteed by the macro tests.
				let part =
					p_reduce as $upper_type
					* <$upper_type>::from($max)
					/ q_reduce as $upper_type;

				$name(part as Self::Inner)
			}
		}

		impl $name {
			/// From an explicitly defined number of parts per maximum of the type.
			///
			// needed only for peru16. Since peru16 is the only type in which $max ==
			// $type::max_value(), rustc is being a smart-a** here by warning that the comparison
			// is not needed.
			#[allow(unused_comparisons)]
			pub const fn from_parts(parts: $type) -> Self {
				Self([parts, $max][(parts > $max) as usize])
			}

			/// Converts a percent into `Self`. Equal to `x / 100`.
			///
			/// This can be created at compile time.
			pub const fn from_percent(x: $type) -> Self {
				Self(([x, 100][(x > 100) as usize] as $upper_type * $max as $upper_type / 100) as $type)
			}

			/// See [`PerThing::one`]
			pub const fn one() -> Self {
				Self::from_parts($max)
			}

			/// See [`PerThing::is_one`].
			pub fn is_one(&self) -> bool {
				PerThing::is_one(self)
			}

			/// See [`PerThing::zero`].
			pub const fn zero() -> Self {
				Self::from_parts(0)
			}

			/// See [`PerThing::is_zero`].
			pub fn is_zero(&self) -> bool {
				PerThing::is_zero(self)
			}

			/// See [`PerThing::deconstruct`].
			pub const fn deconstruct(self) -> $type {
				self.0
			}

			/// See [`PerThing::square`].
			pub fn square(self) -> Self {
				PerThing::square(self)
			}

			/// See [`PerThing::from_fraction`].
			#[cfg(feature = "std")]
			pub fn from_fraction(x: f64) -> Self {
				<Self as PerThing>::from_fraction(x)
			}

			/// See [`PerThing::from_rational_approximation`].
			pub fn from_rational_approximation<N>(p: N, q: N) -> Self
				where N: Clone + Ord + From<$type> + TryInto<$type> +
					TryInto<$upper_type> + ops::Div<N, Output=N> + ops::Rem<N, Output=N> +
					ops::Add<N, Output=N> + Unsigned
			{
				<Self as PerThing>::from_rational_approximation(p, q)
			}

			/// See [`PerThing::mul_floor`].
			pub fn mul_floor<N>(self, b: N) -> N
				where N: Clone + From<$type> + UniqueSaturatedInto<$type> +
					ops::Rem<N, Output=N> + ops::Div<N, Output=N> + ops::Mul<N, Output=N> +
					ops::Add<N, Output=N> + Unsigned
			{
				PerThing::mul_floor(self, b)
			}

			/// See [`PerThing::mul_ceil`].
			pub fn mul_ceil<N>(self, b: N) -> N
				where N: Clone + From<$type> + UniqueSaturatedInto<$type> +
					ops::Rem<N, Output=N> + ops::Div<N, Output=N> + ops::Mul<N, Output=N> +
					ops::Add<N, Output=N> + Unsigned
			{
				PerThing::mul_ceil(self, b)
			}

			/// See [`PerThing::saturating_reciprocal_mul`].
			pub fn saturating_reciprocal_mul<N>(self, b: N) -> N
				where N: Clone + From<$type> + UniqueSaturatedInto<$type> + ops::Rem<N, Output=N> +
					ops::Div<N, Output=N> + ops::Mul<N, Output=N> + ops::Add<N, Output=N> +
					Saturating + Unsigned
			{
				PerThing::saturating_reciprocal_mul(self, b)
			}

			/// See [`PerThing::saturating_reciprocal_mul_floor`].
			pub fn saturating_reciprocal_mul_floor<N>(self, b: N) -> N
				where N: Clone + From<$type> + UniqueSaturatedInto<$type> + ops::Rem<N, Output=N> +
					ops::Div<N, Output=N> + ops::Mul<N, Output=N> + ops::Add<N, Output=N> +
					Saturating + Unsigned
			{
				PerThing::saturating_reciprocal_mul_floor(self, b)
			}

			/// See [`PerThing::saturating_reciprocal_mul_ceil`].
			pub fn saturating_reciprocal_mul_ceil<N>(self, b: N) -> N
				where N: Clone + From<$type> + UniqueSaturatedInto<$type> + ops::Rem<N, Output=N> +
					ops::Div<N, Output=N> + ops::Mul<N, Output=N> + ops::Add<N, Output=N> +
					Saturating + Unsigned
			{
				PerThing::saturating_reciprocal_mul_ceil(self, b)
			}
		}

		impl Saturating for $name {
			/// Saturating addition. Compute `self + rhs`, saturating at the numeric bounds instead of
			/// overflowing. This operation is lossless if it does not saturate.
			fn saturating_add(self, rhs: Self) -> Self {
				// defensive-only: since `$max * 2 < $type::max_value()`, this can never overflow.
				Self::from_parts(self.0.saturating_add(rhs.0))
			}

			/// Saturating subtraction. Compute `self - rhs`, saturating at the numeric bounds instead of
			/// overflowing. This operation is lossless if it does not saturate.
			fn saturating_sub(self, rhs: Self) -> Self {
				Self::from_parts(self.0.saturating_sub(rhs.0))
			}

			/// Saturating multiply. Compute `self * rhs`, saturating at the numeric bounds instead of
			/// overflowing. This operation is lossy.
			fn saturating_mul(self, rhs: Self) -> Self {
				let a = self.0 as $upper_type;
				let b = rhs.0 as $upper_type;
				let m = <$upper_type>::from($max);
				let parts = a * b / m;
				// This will always fit into $type.
				Self::from_parts(parts as $type)
			}

			/// Saturating exponentiation. Computes `self.pow(exp)`, saturating at the numeric
			/// bounds instead of overflowing. This operation is lossy.
			fn saturating_pow(self, exp: usize) -> Self {
				if self.is_zero() || self.is_one() {
					self
				} else {
					let p = <$name as PerThing>::Upper::from(self.deconstruct());
					let q = <$name as PerThing>::Upper::from(Self::ACCURACY);
					let mut s = Self::one();
					for _ in 0..exp {
						if s.is_zero() {
							break;
						} else {
							// x^2 always fits in Self::Upper if x fits in Self::Inner.
							// Verified by a test.
							s = Self::from_rational_approximation(
								<$name as PerThing>::Upper::from(s.deconstruct()) * p,
								q * q,
							);
						}
					}
					s
				}
			}
		}

		impl codec::Decode for $name {
			fn decode<I: codec::Input>(input: &mut I) -> Result<Self, codec::Error> {
				let inner = <$type as codec::Decode>::decode(input)?;

				if inner <= <Self as PerThing>::ACCURACY {
					Ok(Self(inner))
				} else {
					Err("Value is greater than allowed maximum!".into())
				}
			}
		}

		impl crate::traits::Bounded for $name {
			fn min_value() -> Self {
				<Self as PerThing>::zero()
			}

			fn max_value() -> Self {
				<Self as PerThing>::one()
			}
		}

		impl ops::Div for $name {
			type Output = Self;

			fn div(self, rhs: Self) -> Self::Output {
				let p = self.0;
				let q = rhs.0;
				Self::from_rational_approximation(p, q)
			}
		}

		impl Default for $name {
			fn default() -> Self {
				<Self as PerThing>::zero()
			}
		}

		/// Non-overflow multiplication.
		///
		/// This is tailored to be used with a balance type.
		impl<N> ops::Mul<N> for $name
		where
			N: Clone + From<$type> + UniqueSaturatedInto<$type> + ops::Rem<N, Output=N>
				+ ops::Div<N, Output=N> + ops::Mul<N, Output=N> + ops::Add<N, Output=N> + Unsigned,
		{
			type Output = N;
			fn mul(self, b: N) -> Self::Output {
				overflow_prune_mul::<N, Self>(b, self.deconstruct(), Rounding::Nearest)
			}
		}

		#[cfg(test)]
		mod $test_mod {
			use codec::{Encode, Decode};
			use super::{$name, Saturating, RuntimeDebug, PerThing};
			use crate::traits::Zero;

			#[test]
			fn macro_expanded_correctly() {
				// needed for the `from_percent` to work. UPDATE: this is no longer needed; yet note
				// that tests that use percentage or fractions such as $name::from_fraction(0.2) to
				// create values will most likely be inaccurate when used with per_things that are
				// not multiples of 100.
				// assert!($max >= 100);
				// assert!($max % 100 == 0);

				// needed for `from_rational_approximation`
				assert!(2 * ($max as $upper_type) < <$upper_type>::max_value());
				assert!(<$upper_type>::from($max) < <$upper_type>::max_value());

				// for something like percent they can be the same.
				assert!((<$type>::max_value() as $upper_type) <= <$upper_type>::max_value());
				assert!(<$upper_type>::from($max).checked_mul($max.into()).is_some());

				// make sure saturating_pow won't overflow the upper type
				assert!(<$upper_type>::from($max) * <$upper_type>::from($max) < <$upper_type>::max_value());
			}

			#[derive(Encode, Decode, PartialEq, Eq, RuntimeDebug)]
			struct WithCompact<T: codec::HasCompact> {
				data: T,
			}

			#[test]
			fn has_compact() {
				let data = WithCompact { data: $name(1) };
				let encoded = data.encode();
				assert_eq!(data, WithCompact::<$name>::decode(&mut &encoded[..]).unwrap());
			}

			#[test]
			fn compact_encoding() {
				let tests = [
					// assume all per_things have the size u8 at least.
					(0 as $type, 1usize),
					(1 as $type, 1usize),
					(63, 1),
					(64, 2),
					(65, 2),
					// (<$type>::max_value(), <$type>::max_value().encode().len() + 1)
				];
				for &(n, l) in &tests {
					let compact: codec::Compact<$name> = $name(n).into();
					let encoded = compact.encode();
					assert_eq!(encoded.len(), l);
					let decoded = <codec::Compact<$name>>::decode(&mut & encoded[..])
						.unwrap();
					let per_thingy: $name = decoded.into();
					assert_eq!(per_thingy, $name(n));
				}
			}

			#[test]
			fn fail_on_invalid_encoded_value() {
				let value = <$upper_type>::from($max) * 2;
				let casted = value as $type;
				let encoded = casted.encode();

				// For types where `$max == $type::maximum()` we can not
				if <$upper_type>::from(casted) == value {
					assert_eq!(
						$name::decode(&mut &encoded[..]),
						Err("Value is greater than allowed maximum!".into()),
					);
				}
			}

			#[test]
			fn per_thing_api_works() {
				// some really basic stuff
				assert_eq!($name::zero(), $name::from_parts(Zero::zero()));
				assert_eq!($name::one(), $name::from_parts($max));
				assert_eq!($name::ACCURACY, $max);

				assert_eq!($name::from_percent(0), $name::from_parts(Zero::zero()));
				assert_eq!($name::from_percent(10), $name::from_parts($max / 10));
				assert_eq!($name::from_percent(100), $name::from_parts($max));
				assert_eq!($name::from_percent(200), $name::from_parts($max));

				assert_eq!($name::from_fraction(0.0), $name::from_parts(Zero::zero()));
				assert_eq!($name::from_fraction(0.1), $name::from_parts($max / 10));
				assert_eq!($name::from_fraction(1.0), $name::from_parts($max));
				assert_eq!($name::from_fraction(2.0), $name::from_parts($max));
				assert_eq!($name::from_fraction(-1.0), $name::from_parts(Zero::zero()));
			}

			macro_rules! u256ify {
				($val:expr) => {
					Into::<U256>::into($val)
				};
			}

			macro_rules! per_thing_mul_test {
				($num_type:tt) => {
					// multiplication from all sort of from_percent
					assert_eq!(
						$name::from_fraction(1.0) * $num_type::max_value(),
						$num_type::max_value()
					);
					if $max % 100 == 0 {
						assert_eq_error_rate!(
							$name::from_percent(99) * $num_type::max_value(),
							((Into::<U256>::into($num_type::max_value()) * 99u32) / 100u32).as_u128() as $num_type,
							1,
						);
						assert_eq!(
							$name::from_fraction(0.5) * $num_type::max_value(),
							$num_type::max_value() / 2,
						);
						assert_eq_error_rate!(
							$name::from_percent(1) * $num_type::max_value(),
							$num_type::max_value() / 100,
							1,
						);
					} else {
						assert_eq!(
							$name::from_fraction(0.99) * <$num_type>::max_value(),
							(
								(
									u256ify!($name::from_fraction(0.99).0) *
									u256ify!(<$num_type>::max_value()) /
									u256ify!($max)
								).as_u128()
							) as $num_type,
						);
						assert_eq!(
							$name::from_fraction(0.50) * <$num_type>::max_value(),
							(
								(
									u256ify!($name::from_fraction(0.50).0) *
									u256ify!(<$num_type>::max_value()) /
									u256ify!($max)
								).as_u128()
							) as $num_type,
						);
						assert_eq!(
							$name::from_fraction(0.01) * <$num_type>::max_value(),
							(
								(
									u256ify!($name::from_fraction(0.01).0) *
									u256ify!(<$num_type>::max_value()) /
									u256ify!($max)
								).as_u128()
							) as $num_type,
						);
					}

					assert_eq!($name::from_fraction(0.0) * $num_type::max_value(), 0);

					// // multiplication with bounds
					assert_eq!($name::one() * $num_type::max_value(), $num_type::max_value());
					assert_eq!($name::zero() * $num_type::max_value(), 0);
				}
			}

			#[test]
			fn per_thing_mul_works() {
				use primitive_types::U256;

				// accuracy test
				assert_eq!(
					$name::from_rational_approximation(1 as $type, 3) * 30 as $type,
					10,
				);

				$(per_thing_mul_test!($test_units);)*
			}

			#[test]
			fn per_thing_mul_rounds_to_nearest_number() {
				assert_eq!($name::from_fraction(0.33) * 10u64, 3);
				assert_eq!($name::from_fraction(0.34) * 10u64, 3);
				assert_eq!($name::from_fraction(0.35) * 10u64, 3);
				assert_eq!($name::from_fraction(0.36) * 10u64, 4);
			}

			#[test]
			fn per_thing_multiplication_with_large_number() {
				use primitive_types::U256;
				let max_minus_one = $max - 1;
				assert_eq_error_rate!(
					$name::from_parts(max_minus_one) * std::u128::MAX,
					((Into::<U256>::into(std::u128::MAX) * max_minus_one) / $max).as_u128(),
					1,
				);
			}

			macro_rules! per_thing_from_rationale_approx_test {
				($num_type:tt) => {
					// within accuracy boundary
					assert_eq!(
						$name::from_rational_approximation(1 as $num_type, 0),
						$name::one(),
					);
					assert_eq!(
						$name::from_rational_approximation(1 as $num_type, 1),
						$name::one(),
					);
					assert_eq_error_rate!(
						$name::from_rational_approximation(1 as $num_type, 3).0,
						$name::from_parts($max / 3).0,
						2
					);
					assert_eq!(
						$name::from_rational_approximation(1 as $num_type, 10),
						$name::from_fraction(0.10),
					);
					assert_eq!(
						$name::from_rational_approximation(1 as $num_type, 4),
						$name::from_fraction(0.25),
					);
					assert_eq!(
						$name::from_rational_approximation(1 as $num_type, 4),
						$name::from_rational_approximation(2 as $num_type, 8),
					);
					// no accurate anymore but won't overflow.
					assert_eq_error_rate!(
						$name::from_rational_approximation(
							$num_type::max_value() - 1,
							$num_type::max_value()
						).0 as $upper_type,
						$name::one().0 as $upper_type,
						2,
					);
					assert_eq_error_rate!(
						$name::from_rational_approximation(
							$num_type::max_value() / 3,
							$num_type::max_value()
						).0 as $upper_type,
						$name::from_parts($max / 3).0 as $upper_type,
						2,
					);
					assert_eq!(
						$name::from_rational_approximation(1, $num_type::max_value()),
						$name::zero(),
					);
				};
			}

			#[test]
			fn per_thing_from_rationale_approx_works() {
				// This is just to make sure something like Percent which _might_ get built from a
				// u8 does not overflow in the context of this test.
				let max_value = <$upper_type>::from($max);

				// almost at the edge
				assert_eq!(
					$name::from_rational_approximation(max_value - 1, max_value + 1),
					$name::from_parts($max - 2),
				);
				assert_eq!(
					$name::from_rational_approximation(1, $max - 1),
					$name::from_parts(1),
				);
				assert_eq!(
					$name::from_rational_approximation(1, $max),
					$name::from_parts(1),
				);
				assert_eq!(
					$name::from_rational_approximation(2, 2 * max_value - 1),
					$name::from_parts(1),
				);
				assert_eq!(
					$name::from_rational_approximation(1, max_value + 1),
					$name::zero(),
				);
				assert_eq!(
					$name::from_rational_approximation(3 * max_value / 2, 3 * max_value),
					$name::from_fraction(0.5),
				);

				$(per_thing_from_rationale_approx_test!($test_units);)*
			}

			#[test]
			fn per_things_mul_operates_in_output_type() {
				// assert_eq!($name::from_fraction(0.5) * 100u32, 50u32);
				assert_eq!($name::from_fraction(0.5) * 100u64, 50u64);
				assert_eq!($name::from_fraction(0.5) * 100u128, 50u128);
			}

			#[test]
			fn per_thing_saturating_op_works() {
				assert_eq_error_rate!(
					$name::from_fraction(0.5).saturating_add($name::from_fraction(0.4)).0 as $upper_type,
					$name::from_fraction(0.9).0 as $upper_type,
					2,
				);
				assert_eq_error_rate!(
					$name::from_fraction(0.5).saturating_add($name::from_fraction(0.5)).0 as $upper_type,
					$name::one().0 as $upper_type,
					2,
				);
				assert_eq!(
					$name::from_fraction(0.6).saturating_add($name::from_fraction(0.5)),
					$name::one(),
				);

				assert_eq_error_rate!(
					$name::from_fraction(0.6).saturating_sub($name::from_fraction(0.5)).0 as $upper_type,
					$name::from_fraction(0.1).0 as $upper_type,
					2,
				);
				assert_eq!(
					$name::from_fraction(0.6).saturating_sub($name::from_fraction(0.6)),
					$name::from_fraction(0.0),
				);
				assert_eq!(
					$name::from_fraction(0.6).saturating_sub($name::from_fraction(0.7)),
					$name::from_fraction(0.0),
				);

				assert_eq_error_rate!(
					$name::from_fraction(0.5).saturating_mul($name::from_fraction(0.5)).0 as $upper_type,
					$name::from_fraction(0.25).0 as $upper_type,
					2,
				);
				assert_eq_error_rate!(
					$name::from_fraction(0.2).saturating_mul($name::from_fraction(0.2)).0 as $upper_type,
					$name::from_fraction(0.04).0 as $upper_type,
					2,
				);
				assert_eq_error_rate!(
					$name::from_fraction(0.1).saturating_mul($name::from_fraction(0.1)).0 as $upper_type,
					$name::from_fraction(0.01).0 as $upper_type,
					1,
				);
			}

			#[test]
			fn per_thing_square_works() {
				assert_eq!($name::from_fraction(1.0).square(), $name::from_fraction(1.0));
				assert_eq!($name::from_fraction(0.5).square(), $name::from_fraction(0.25));
				assert_eq!($name::from_fraction(0.1).square(), $name::from_fraction(0.01));
				assert_eq!(
					$name::from_fraction(0.02).square(),
					$name::from_parts((4 * <$upper_type>::from($max) / 100 / 100) as $type)
				);
			}

			#[test]
			fn per_things_div_works() {
				// normal
				assert_eq_error_rate!(
					($name::from_fraction(0.1) / $name::from_fraction(0.20)).0 as $upper_type,
					$name::from_fraction(0.50).0 as $upper_type,
					2,
				);
				assert_eq_error_rate!(
					($name::from_fraction(0.1) / $name::from_fraction(0.10)).0 as $upper_type,
					$name::from_fraction(1.0).0 as $upper_type,
					2,
				);
				assert_eq_error_rate!(
					($name::from_fraction(0.1) / $name::from_fraction(0.0)).0 as $upper_type,
					$name::from_fraction(1.0).0 as $upper_type,
					2,
				);

				// will not overflow
				assert_eq_error_rate!(
					($name::from_fraction(0.10) / $name::from_fraction(0.05)).0 as $upper_type,
					$name::from_fraction(1.0).0 as $upper_type,
					2,
				);
				assert_eq_error_rate!(
					($name::from_fraction(1.0) / $name::from_fraction(0.5)).0 as $upper_type,
					$name::from_fraction(1.0).0 as $upper_type,
					2,
				);
			}

			#[test]
			fn saturating_pow_works() {
				// x^0 == 1
				assert_eq!(
					$name::from_parts($max / 2).saturating_pow(0),
					$name::from_parts($max),
				);

				// x^1 == x
				assert_eq!(
					$name::from_parts($max / 2).saturating_pow(1),
					$name::from_parts($max / 2),
				);

				// x^2
				assert_eq!(
					$name::from_parts($max / 2).saturating_pow(2),
					$name::from_parts($max / 2).square(),
				);

				// x^3
				assert_eq!(
					$name::from_parts($max / 2).saturating_pow(3),
					$name::from_parts($max / 8),
				);

				// 0^n == 0
				assert_eq!(
					$name::from_parts(0).saturating_pow(3),
					$name::from_parts(0),
				);

				// 1^n == 1
				assert_eq!(
					$name::from_parts($max).saturating_pow(3),
					$name::from_parts($max),
				);

				// (x < 1)^inf == 0 (where 2.pow(31) ~ inf)
				assert_eq!(
					$name::from_parts($max / 2).saturating_pow(2usize.pow(31)),
					$name::from_parts(0),
				);
			}

			#[test]
			fn saturating_reciprocal_mul_works() {
				// divide by 1
				assert_eq!(
					$name::from_parts($max).saturating_reciprocal_mul(<$type>::from(10u8)),
					10,
				);
				// divide by 1/2
				assert_eq!(
					$name::from_parts($max / 2).saturating_reciprocal_mul(<$type>::from(10u8)),
					20,
				);
				// saturate
				assert_eq!(
					$name::from_parts(1).saturating_reciprocal_mul($max),
					<$type>::max_value(),
				);
				// round to nearest
				assert_eq!(
					$name::from_percent(60).saturating_reciprocal_mul(<$type>::from(10u8)),
					17,
				);
				// round down
				assert_eq!(
					$name::from_percent(60).saturating_reciprocal_mul_floor(<$type>::from(10u8)),
					16,
				);
				// round to nearest
				assert_eq!(
					$name::from_percent(61).saturating_reciprocal_mul(<$type>::from(10u8)),
					16,
				);
				// round up
				assert_eq!(
					$name::from_percent(61).saturating_reciprocal_mul_ceil(<$type>::from(10u8)),
					17,
				);
			}

			#[test]
			fn saturating_truncating_mul_works() {
				assert_eq!(
					$name::from_percent(49).mul_floor(10 as $type),
					4,
				);
				let a: $upper_type = $name::from_percent(50).mul_floor(($max as $upper_type).pow(2));
				let b: $upper_type = ($max as $upper_type).pow(2) / 2;
				if $max % 2 == 0 {
					assert_eq!(a, b);
				} else {
					// difference should be less that 1%, IE less than the error in `from_percent`
					assert!(b - a < ($max as $upper_type).pow(2) / 100 as $upper_type);
				}
			}

			#[test]
			fn rational_mul_correction_works() {
				assert_eq!(
					super::rational_mul_correction::<$type, $name>(
						<$type>::max_value(),
						<$type>::max_value(),
						<$type>::max_value(),
						super::Rounding::Nearest,
					),
					0,
				);
				assert_eq!(
					super::rational_mul_correction::<$type, $name>(
						<$type>::max_value() - 1,
						<$type>::max_value(),
						<$type>::max_value(),
						super::Rounding::Nearest,
					),
					<$type>::max_value() - 1,
				);
				assert_eq!(
					super::rational_mul_correction::<$upper_type, $name>(
						((<$type>::max_value() - 1) as $upper_type).pow(2),
						<$type>::max_value(),
						<$type>::max_value(),
						super::Rounding::Nearest,
					),
					1,
				);
				// ((max^2 - 1) % max) * max / max == max - 1
				assert_eq!(
					super::rational_mul_correction::<$upper_type, $name>(
						(<$type>::max_value() as $upper_type).pow(2) - 1,
						<$type>::max_value(),
						<$type>::max_value(),
						super::Rounding::Nearest,
					),
					<$upper_type>::from((<$type>::max_value() - 1)),
				);
				// (max % 2) * max / 2 == max / 2
				assert_eq!(
					super::rational_mul_correction::<$upper_type, $name>(
						(<$type>::max_value() as $upper_type).pow(2),
						<$type>::max_value(),
						2 as $type,
						super::Rounding::Nearest,
					),
					<$type>::max_value() as $upper_type / 2,
				);
				// ((max^2 - 1) % max) * 2 / max == 2 (rounded up)
				assert_eq!(
					super::rational_mul_correction::<$upper_type, $name>(
						(<$type>::max_value() as $upper_type).pow(2) - 1,
						2 as $type,
						<$type>::max_value(),
						super::Rounding::Nearest,
					),
					2,
				);
				// ((max^2 - 1) % max) * 2 / max == 1 (rounded down)
				assert_eq!(
					super::rational_mul_correction::<$upper_type, $name>(
						(<$type>::max_value() as $upper_type).pow(2) - 1,
						2 as $type,
						<$type>::max_value(),
						super::Rounding::Down,
					),
					1,
				);
			}

			#[test]
			#[allow(unused)]
			fn const_fns_work() {
				const C1: $name = $name::from_percent(50);
				const C2: $name = $name::one();
				const C3: $name = $name::zero();
				const C4: $name = $name::from_parts(1);

				// deconstruct is also const, hence it can be called in const rhs.
				const C5: bool = C1.deconstruct() == 0;
			}
		}
	};
}

implement_per_thing!(
	Percent,
	test_per_cent,
	[u32, u64, u128],
	100u8,
	u8,
	u16,
	"_Percent_",
);
implement_per_thing!(
	PerU16,
	test_peru16,
	[u32, u64, u128],
	65535_u16,
	u16,
	u32,
	"_Parts per 65535_",
);
implement_per_thing!(
	Permill,
	test_permill,
	[u32, u64, u128],
	1_000_000u32,
	u32,
	u64,
	"_Parts per Million_",
);
implement_per_thing!(
	Perbill,
	test_perbill,
	[u32, u64, u128],
	1_000_000_000u32,
	u32,
	u64,
	"_Parts per Billion_",
);
implement_per_thing!(
	Perquintill,
	test_perquintill,
	[u64, u128],
	1_000_000_000_000_000_000u64,
	u64,
	u128,
	"_Parts per Quintillion_",
);<|MERGE_RESOLUTION|>--- conflicted
+++ resolved
@@ -21,11 +21,7 @@
 use sp_std::{ops, fmt, prelude::*, convert::TryInto};
 use codec::{Encode, CompactAs};
 use crate::traits::{
-<<<<<<< HEAD
-	SaturatedConversion, UniqueSaturatedInto, Saturating, BaseArithmetic, Bounded, Zero, Unsigned
-=======
 	SaturatedConversion, UniqueSaturatedInto, Saturating, BaseArithmetic, Bounded, Zero, Unsigned,
->>>>>>> 9f51ec74
 };
 use sp_debug_derive::RuntimeDebug;
 
@@ -41,14 +37,6 @@
 	Sized + Saturating + Copy + Default + Eq + PartialEq + Ord + PartialOrd + Bounded + fmt::Debug
 {
 	/// The data type used to build this per-thingy.
-<<<<<<< HEAD
-	type Inner: BaseArithmetic + Copy + fmt::Debug + Unsigned;
-
-	/// A data type larger than `Self::Inner`, used to avoid overflow in some computations.
-	/// It must be able to compute `ACCURACY^2`.
-	type Upper: BaseArithmetic + Copy + From<Self::Inner> + TryInto<Self::Inner> + fmt::Debug +
-		Unsigned;
-=======
 	type Inner: BaseArithmetic + Unsigned + Copy + fmt::Debug;
 
 	/// A data type larger than `Self::Inner`, used to avoid overflow in some computations.
@@ -56,7 +44,6 @@
 	type Upper:
 		BaseArithmetic + Copy + From<Self::Inner> + TryInto<Self::Inner> +
 		UniqueSaturatedInto<Self::Inner> + Unsigned + fmt::Debug;
->>>>>>> 9f51ec74
 
 	/// The accuracy of this type.
 	const ACCURACY: Self::Inner;
