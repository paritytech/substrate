--- conflicted
+++ resolved
@@ -19,13 +19,9 @@
 
 use sp_std::{ops, fmt, prelude::*, convert::TryInto};
 use codec::{Encode, Decode, CompactAs};
-<<<<<<< HEAD
 use crate::traits::{
-	SaturatedConversion, UniqueSaturatedInto, Saturating, BaseArithmetic, Zero, Bounded,
+	SaturatedConversion, UniqueSaturatedInto, Saturating, BaseArithmetic, Bounded, Zero,
 };
-=======
-use crate::traits::{SaturatedConversion, UniqueSaturatedInto, Saturating, BaseArithmetic, Bounded};
->>>>>>> 1479cfc8
 use sp_debug_derive::RuntimeDebug;
 
 /// Something that implements a fixed point ration with an arbitrary granularity `X`, as _parts per
@@ -209,7 +205,6 @@
 		+ ops::Div<N, Output=N> + ops::Rem<N, Output=N> + ops::Add<N, Output=N>;
 }
 
-<<<<<<< HEAD
 enum Rounding {
 	Up,
 	Down,
@@ -305,26 +300,6 @@
 		},
 	}
 	rem_mul_div_inner.into()
-=======
-	/// A mul implementation that always rounds down, whilst the standard `Mul` implementation
-	/// rounds to the nearest numbers
-	///
-	/// ```rust
-	/// # use sp_arithmetic::{Percent, PerThing};
-	/// # fn main () {
-	/// // rounds to closest
-	/// assert_eq!(Percent::from_percent(34) * 10u64, 3);
-	/// assert_eq!(Percent::from_percent(36) * 10u64, 4);
-	///
-	/// // collapse down
-	/// assert_eq!(Percent::from_percent(34).mul_collapse(10u64), 3);
-	/// assert_eq!(Percent::from_percent(36).mul_collapse(10u64), 3);
-	/// # }
-	/// ```
-	fn mul_collapse<N>(self, b: N) -> N
-		where N: Clone + From<Self::Inner> + UniqueSaturatedInto<Self::Inner> + ops::Rem<N, Output=N>
-			+ ops::Div<N, Output=N> + ops::Mul<N, Output=N> + ops::Add<N, Output=N>;
->>>>>>> 1479cfc8
 }
 
 macro_rules! implement_per_thing {
@@ -341,7 +316,8 @@
 		///
 		#[doc = $title]
 		#[cfg_attr(feature = "std", derive(Serialize, Deserialize))]
-		#[derive(Encode, Decode, Copy, Clone, Default, PartialEq, Eq, PartialOrd, Ord, RuntimeDebug, CompactAs)]
+		#[derive(Encode, Decode, Copy, Clone, Default, PartialEq, Eq, PartialOrd, Ord,
+				 RuntimeDebug, CompactAs)]
 		pub struct $name($type);
 
 		impl PerThing for $name {
