--- conflicted
+++ resolved
@@ -312,13 +312,7 @@
 
 /// Extracts the `Api::Error` for a type that provides a runtime api.
 #[cfg(feature = "std")]
-<<<<<<< HEAD
 pub type ApiErrorFor<T, Block> = <<T as ProvideRuntimeApi<Block>>::Api as ApiErrorExt>::Error;
-=======
-pub type ApiErrorFor<T, Block> = <
-	<T as sp_runtime::traits::ProvideRuntimeApi>::Api as ApiExt<Block>
->::Error;
->>>>>>> c837c8d9
 
 decl_runtime_apis! {
 	/// The `Core` runtime api that every Substrate runtime needs to implement.
