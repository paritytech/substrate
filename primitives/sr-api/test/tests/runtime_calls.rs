--- conflicted
+++ resolved
@@ -14,20 +14,13 @@
 // You should have received a copy of the GNU General Public License
 // along with Substrate.  If not, see <http://www.gnu.org/licenses/>.
 
-use sr_api::ProvideRuntimeApi;
+use sp_api::ProvideRuntimeApi;
 use test_client::{
 	prelude::*,
 	DefaultTestClientBuilderExt, TestClientBuilder,
 	runtime::{TestAPI, DecodeFails, Transfer, Header},
 };
-<<<<<<< HEAD
-use sr_primitives::{generic::BlockId, traits::{Header as HeaderT, Hash as HashT}};
-=======
-use sp_runtime::{
-	generic::BlockId,
-	traits::{ProvideRuntimeApi, Header as HeaderT, Hash as HashT},
-};
->>>>>>> c837c8d9
+use sp_runtime::{generic::BlockId, traits::{Header as HeaderT, Hash as HashT}};
 use state_machine::{
 	ExecutionStrategy, create_proof_check_backend,
 	execution_proof_check_on_trie_backend,
