// Copyright 2018-2019 Parity Technologies (UK) Ltd.
// This file is part of Substrate.

// Substrate is free software: you can redistribute it and/or modify
// it under the terms of the GNU General Public License as published by
// the Free Software Foundation, either version 3 of the License, or
// (at your option) any later version.

// Substrate is distributed in the hope that it will be useful,
// but WITHOUT ANY WARRANTY; without even the implied warranty of
// MERCHANTABILITY or FITNESS FOR A PARTICULAR PURPOSE.  See the
// GNU General Public License for more details.

// You should have received a copy of the GNU General Public License
// along with Substrate.  If not, see <http://www.gnu.org/licenses/>.

//! Macros for declaring and implementing runtime apis.

#![recursion_limit = "512"]
extern crate proc_macro;

use proc_macro::TokenStream;

mod impl_runtime_apis;
mod decl_runtime_apis;
mod utils;

/// Tags given trait implementations as runtime apis.
///
/// All traits given to this macro, need to be declared with the `decl_runtime_apis!` macro.
/// The implementation of the trait should follow the declaration given to the `decl_runtime_apis!`
/// macro, besides the `Block` type that is required as first generic parameter for each runtime
/// api trait. When implementing a runtime api trait, it is required that the trait is referenced
/// by a path, e.g. `impl my_trait::MyTrait for Runtime`. The macro will use this path to access
/// the declaration of the trait for the runtime side.
///
/// The macro also generates the api implementations for the client side and provides it through
/// the `RuntimeApi` type. The `RuntimeApi` is hidden behind a `feature` called `std`.
///
/// To expose version information about all implemented api traits, the constant
/// `RUNTIME_API_VERSIONS` is generated. This constant should be used to instantiate the `apis`
/// field of `RuntimeVersion`.
///
/// # Example
///
/// ```rust
/// use sp_version::create_runtime_str;
/// #
<<<<<<< HEAD
/// # use sr_primitives::traits::{GetNodeBlockType, Block as BlockT};
/// # use test_client::runtime::Block;
=======
/// # use sp_runtime::traits::GetNodeBlockType;
/// # use test_client::runtime::{Block, Header};
>>>>>>> c837c8d9
/// #
/// # /// The declaration of the `Runtime` type and the implementation of the `GetNodeBlockType`
/// # /// trait are done by the `construct_runtime!` macro in a real runtime.
/// # pub struct Runtime {}
/// # impl GetNodeBlockType for Runtime {
/// #     type NodeBlock = Block;
/// # }
/// #
/// # sp_api::decl_runtime_apis! {
/// #     /// Declare the api trait.
/// #     pub trait Balance {
/// #         /// Get the balance.
/// #         fn get_balance() -> u64;
/// #         /// Set the balance.
/// #         fn set_balance(val: u64);
/// #     }
/// #     pub trait BlockBuilder {
/// #        fn build_block() -> Block;
/// #    }
/// # }
///
/// /// All runtime api implementations need to be done in one call of the macro!
/// sp_api::impl_runtime_apis! {
/// #   impl sp_api::Core<Block> for Runtime {
/// #       fn version() -> sp_version::RuntimeVersion {
/// #           unimplemented!()
/// #       }
/// #       fn execute_block(_block: Block) {}
/// #       fn initialize_block(_header: &<Block as BlockT>::Header) {}
/// #   }
///
///     impl self::Balance<Block> for Runtime {
///         fn get_balance() -> u64 {
///             1
///         }
///         fn set_balance(_bal: u64) {
///             // Store the balance
///         }
///     }
///
///     impl self::BlockBuilder<Block> for Runtime {
///         fn build_block() -> Block {
///              unimplemented!("Please implement me!")
///         }
///     }
/// }
///
/// /// Runtime version. This needs to be declared for each runtime.
/// pub const VERSION: sp_version::RuntimeVersion = sp_version::RuntimeVersion {
///     spec_name: create_runtime_str!("node"),
///     impl_name: create_runtime_str!("test-node"),
///     authoring_version: 1,
///     spec_version: 1,
///     impl_version: 0,
///     // Here we are exposing the runtime api versions.
///     apis: RUNTIME_API_VERSIONS,
/// };
///
/// # fn main() {}
/// ```
#[proc_macro]
pub fn impl_runtime_apis(input: TokenStream) -> TokenStream {
	impl_runtime_apis::impl_runtime_apis_impl(input)
}

/// Declares given traits as runtime apis.
///
/// The macro will create two declarations, one for using on the client side and one for using
/// on the runtime side. The declaration for the runtime side is hidden in its own module.
/// The client side declaration gets two extra parameters per function,
/// `&self` and `at: &BlockId<Block>`. The runtime side declaration will match the given trait
/// declaration. Besides one exception, the macro adds an extra generic parameter `Block: BlockT`
/// to the client side and the runtime side. This generic parameter is usable by the user.
///
/// For implementing these macros you should use the `impl_runtime_apis!` macro.
///
/// # Example
///
/// ```rust
/// sp_api::decl_runtime_apis! {
///     /// Declare the api trait.
///     pub trait Balance {
///         /// Get the balance.
///         fn get_balance() -> u64;
///         /// Set the balance.
///         fn set_balance(val: u64);
///     }
///
///     /// You can declare multiple api traits in one macro call.
///     /// In one module you can call the macro at maximum one time.
///     pub trait BlockBuilder {
///         /// The macro adds an explicit `Block: BlockT` generic parameter for you.
///         /// You can use this generic parameter as you would defined it manually.
///         fn build_block() -> Block;
///     }
/// }
///
/// # fn main() {}
/// ```
///
/// # Runtime api trait versioning
///
/// To support versioning of the traits, the macro supports the attribute `#[api_version(1)]`.
/// The attribute supports any `u32` as version. By default, each trait is at version `1`, if no
/// version is provided. We also support changing the signature of a method. This signature
/// change is highlighted with the `#[changed_in(2)]` attribute above a method. A method that is
/// tagged with this attribute is callable by the name `METHOD_before_version_VERSION`. This
/// method will only support calling into wasm, trying to call into native will fail (change the
/// spec version!). Such a method also does not need to be implemented in the runtime.
///
/// ```rust
/// sp_api::decl_runtime_apis! {
///     /// Declare the api trait.
///     #[api_version(2)]
///     pub trait Balance {
///         /// Get the balance.
///         fn get_balance() -> u64;
///         /// Set balance.
///         fn set_balance(val: u64);
///         /// Set balance, old version.
///         ///
///         /// Is callable by `set_balance_before_version_2`.
///         #[changed_in(2)]
///         fn set_balance(val: u16);
///         /// In version 2, we added this new function.
///         fn increase_balance(val: u64);
///     }
/// }
///
/// # fn main() {}
/// ```
///
/// To check if a given runtime implements a runtime api trait, the `RuntimeVersion` has the
/// function `has_api<A>()`. Also the `ApiExt` provides a function `has_api<A>(at: &BlockId)` to
/// check if the runtime at the given block id implements the requested runtime api trait.
#[proc_macro]
pub fn decl_runtime_apis(input: TokenStream) -> TokenStream {
	decl_runtime_apis::decl_runtime_apis_impl(input)
}<|MERGE_RESOLUTION|>--- conflicted
+++ resolved
@@ -46,13 +46,8 @@
 /// ```rust
 /// use sp_version::create_runtime_str;
 /// #
-<<<<<<< HEAD
-/// # use sr_primitives::traits::{GetNodeBlockType, Block as BlockT};
+/// # use sp_runtime::traits::{GetNodeBlockType, Block as BlockT};
 /// # use test_client::runtime::Block;
-=======
-/// # use sp_runtime::traits::GetNodeBlockType;
-/// # use test_client::runtime::{Block, Header};
->>>>>>> c837c8d9
 /// #
 /// # /// The declaration of the `Runtime` type and the implementation of the `GetNodeBlockType`
 /// # /// trait are done by the `construct_runtime!` macro in a real runtime.
