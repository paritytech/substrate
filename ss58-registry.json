{
	"specification": "https://github.com/paritytech/substrate/wiki/External-Address-Format-(SS58)",
	"schema": {
		"prefix": "The address prefix. Must be an integer and unique.",
		"network": "Unique identifier for the network that will use this prefix, string, no spaces. To integrate with CLI tools, e.g. `--network polkadot`.",
		"displayName": "The name of the network that will use this prefix, in a format friendly for display.",
		"symbols": "Array of symbols of any tokens the chain uses, usually 2-5 characters. Most chains will only have one. Chains that have multiple instances of the Balances pallet should order the array by instance.",
		"decimals": "Array of integers representing the number of decimals that represent a single unit to the end user. Must be same length as `symbols` to represent each token's denomination.",
		"standardAccount": "Signing curve for standard account. Substrate supports ed25519, sr25519, and secp256k1.",
		"website": "A website or Github repo associated with the network."
	},
	"registry": [
		{
			"prefix": 0,
			"network": "polkadot",
			"displayName": "Polkadot Relay Chain",
			"symbols": ["DOT"],
			"decimals": [10],
			"standardAccount": "*25519",
			"website": "https://polkadot.network"
		},
		{
			"prefix": 1,
			"network": null,
			"displayName": "Bare 32-bit Schnorr/Ristretto (S/R 25519) public key.",
			"symbols": null,
			"decimals": null,
			"standardAccount": null,
			"website": null
		},
		{
			"prefix": 2,
			"network": "kusama",
			"displayName": "Kusama Relay Chain",
			"symbols": ["KSM"],
			"decimals": [12],
			"standardAccount": "*25519",
			"website": "https://kusama.network"
		},
		{
			"prefix": 3,
			"network": null,
			"displayName": "Bare 32-bit Ed25519 public key.",
			"symbols": null,
			"decimals": null,
			"standardAccount": null,
			"website": null
		},
		{
			"prefix": 4,
			"network": "katalchain",
			"displayName": "Katal Chain",
			"symbols": null,
			"decimals": null,
			"standardAccount": "*25519",
			"website": null
		},
		{
			"prefix": 5,
			"network": "plasm",
			"displayName": "Plasm Network",
			"symbols": ["PLM"],
			"decimals": [15],
			"standardAccount": "*25519",
			"website": "https://plasmnet.io"
		},
		{
			"prefix": 6,
			"network": "bifrost",
			"displayName": "Bifrost",
			"symbols": ["BNC"],
			"decimals": [12],
			"standardAccount": "*25519",
			"website": "https://bifrost.finance/"
		},
		{
			"prefix": 7,
			"network": "edgeware",
			"displayName": "Edgeware",
			"symbols": ["EDG"],
			"decimals": [18],
			"standardAccount": "*25519",
			"website": "https://edgewa.re"
		},
		{
			"prefix": 8,
			"network": "karura",
			"displayName": "Acala Karura Canary",
			"symbols": ["KAR"],
			"decimals": [18],
			"standardAccount": "*25519",
			"website": "https://acala.network/"
		},
		{
			"prefix": 9,
			"network": "reynolds",
			"displayName": "Laminar Reynolds Canary",
			"symbols": ["REY"],
			"decimals": [18],
			"standardAccount": "*25519",
			"website": "http://laminar.network/"
		},
		{
			"prefix": 10,
			"network": "acala",
			"displayName": "Acala",
			"symbols": ["ACA"],
			"decimals": [18],
			"standardAccount": "*25519",
			"website": "https://acala.network/"
		},
		{
			"prefix": 11,
			"network": "laminar",
			"displayName": "Laminar",
			"symbols": ["LAMI"],
			"decimals": [18],
			"standardAccount": "*25519",
			"website": "http://laminar.network/"
		},
		{
			"prefix": 12,
			"network": "polymesh",
			"displayName": "Polymesh",
			"symbols": ["POLYX"],
			"decimals": [6],
			"standardAccount": "*25519",
			"website": "https://polymath.network/"
		},
		{
			"prefix": 13,
			"network": "substratee",
			"displayName": "SubstraTEE",
			"symbols": null,
			"decimals": null,
			"standardAccount": "*25519",
			"website": "https://www.substratee.com"
		},
		{
			"prefix": 14,
			"network": "totem",
			"displayName": "Totem",
			"symbols": ["XTX"],
			"decimals": [0],
			"standardAccount": "*25519",
			"website": "https://totemaccounting.com"
		},
		{
			"prefix": 15,
			"network": "synesthesia",
			"displayName": "Synesthesia",
			"symbols": ["SYN"],
			"decimals": [12],
			"standardAccount": "*25519",
			"website": "https://synesthesia.network/"
		},
		{
			"prefix": 16,
			"network": "kulupu",
			"displayName": "Kulupu",
			"symbols": ["KLP"],
			"decimals": [12],
			"standardAccount": "*25519",
			"website": "https://kulupu.network/"
		},
		{
			"prefix": 17,
			"network": "dark",
			"displayName": "Dark Mainnet",
			"symbols": null,
			"decimals": null,
			"standardAccount": "*25519",
			"website": null
		},
		{
			"prefix": 18,
			"network": "darwinia",
			"displayName": "Darwinia Network",
			"symbols": ["RING", "KTON"],
			"decimals": [9, 9],
			"standardAccount": "*25519",
			"website": "https://darwinia.network/"
		},
		{
			"prefix": 19,
			"network": "geek",
			"displayName": "GeekCash",
			"symbols": ["GEEK"],
			"decimals": [12],
			"standardAccount": "*25519",
			"website": "https://geekcash.org"
		},
		{
			"prefix": 20,
			"network": "stafi",
			"displayName": "Stafi",
			"symbols": ["FIS"],
			"decimals": [12],
			"standardAccount": "*25519",
			"website": "https://stafi.io"
		},
		{
			"prefix": 21,
			"network": "dock-testnet",
			"displayName": "Dock Testnet",
			"symbols": ["DCK"],
			"decimals": [6],
			"standardAccount": "*25519",
			"website": "https://dock.io"
		},
		{
			"prefix": 22,
			"network": "dock-mainnet",
			"displayName": "Dock Mainnet",
			"symbols": ["DCK"],
			"decimals": [6],
			"standardAccount": "*25519",
			"website": "https://dock.io"
		},
		{
			"prefix": 23,
			"network": "shift",
			"displayName": "ShiftNrg",
			"symbols": null,
			"decimals": null,
			"standardAccount": "*25519",
			"website": null
		},
		{
			"prefix": 24,
			"network": "zero",
			"displayName": "ZERO",
			"symbols": ["PLAY"],
			"decimals": [18],
			"standardAccount": "*25519",
			"website": "https://zero.io"
		},
		{
			"prefix": 25,
			"network": "zero-alphaville",
			"displayName": "ZERO Alphaville",
			"symbols": ["PLAY"],
			"decimals": [18],
			"standardAccount": "*25519",
			"website": "https://zero.io"
		},
		{
			"prefix": 26,
			"network": "jupiter",
			"displayName": "Jupiter",
			"symbols": ["jDOT"],
			"decimals": [10],
			"standardAccount": "*25519",
			"website": "https://jupiter.patract.io"
		},
		{
			"prefix": 27,
			"network": "patract",
			"displayName": "Patract",
			"symbols": ["pDOT", "pKSM"],
			"decimals": [10, 12],
			"standardAccount": "*25519",
			"website": "https://patract.network"
		},
		{
			"prefix": 28,
			"network": "subsocial",
			"displayName": "Subsocial",
			"symbols": null,
			"decimals": null,
			"standardAccount": "*25519",
			"website": null
		},
		{
			"prefix": 29,
			"network": "cord",
			"displayName": "Dhiway CORD Network",
			"symbols": ["DCU"],
			"decimals": [18],
			"standardAccount": "*25519",
			"website": "https://dhiway.com/"
		},
		{
			"prefix": 30,
			"network": "phala",
			"displayName": "Phala Network",
			"symbols": ["PHA"],
			"decimals": [12],
			"standardAccount": "*25519",
			"website": "https://phala.network"
		},
		{
			"prefix": 31,
			"network": "litentry",
			"displayName": "Litentry Network",
			"symbols": ["LIT"],
			"decimals": [12],
			"standardAccount": "*25519",
			"website": "https://litentry.com/"
		},
		{
			"prefix": 32,
			"network": "robonomics",
			"displayName": "Robonomics",
			"symbols": ["XRT"],
			"decimals": [9],
			"standardAccount": "*25519",
			"website": "https://robonomics.network"
		},
		{
			"prefix": 33,
			"network": "datahighway",
			"displayName": "DataHighway",
			"symbols": null,
			"decimals": null,
			"standardAccount": "*25519",
			"website": null
		},
		{
			"prefix": 34,
			"network": "ares",
			"displayName": "Ares Protocol",
			"symbols": ["ARES"],
			"decimals": [12],
			"standardAccount": "*25519",
			"website": "https://www.aresprotocol.com/"
		},
		{
			"prefix": 35,
			"network": "vln",
			"displayName": "Valiu Liquidity Network",
			"symbols": ["USDv"],
			"decimals": [15],
			"standardAccount": "*25519",
			"website": "https://valiu.com/"
		},
		{
			"prefix": 36,
			"network": "centrifuge",
			"displayName": "Centrifuge Chain",
			"symbols": ["RAD"],
			"decimals": [18],
			"standardAccount": "*25519",
			"website": "https://centrifuge.io/"
		},
		{
			"prefix": 37,
			"network": "nodle",
			"displayName": "Nodle Chain",
			"symbols": ["NODL"],
			"decimals": [18],
			"standardAccount": "*25519",
			"website": "https://nodle.io/"
		},
		{
			"prefix": 38,
			"network": "kilt",
			"displayName": "KILT Chain",
			"symbols": ["KILT"],
			"decimals": [18],
			"standardAccount": "*25519",
			"website": "https://kilt.io/"
		},
		{
			"prefix": 39,
			"network": "mathchain",
			"displayName": "MathChain mainnet",
			"symbols": ["MATH"],
			"decimals": [18],
			"standardAccount": "*25519",
			"website": "https://mathwallet.org"
		},
		{
			"prefix": 40,
			"network": "mathchain-testnet",
			"displayName": "MathChain testnet",
			"symbols": ["MATH"],
			"decimals": [18],
			"standardAccount": "*25519",
			"website": "https://mathwallet.org"
		},
		{
			"prefix": 41,
			"network": "poli",
			"displayName": "Polimec Chain",
			"symbols": null,
			"decimals": null,
			"standardAccount": "*25519",
			"website": "https://polimec.io/"
		},
		{
			"prefix": 42,
			"network": "substrate",
			"displayName": "Substrate",
			"symbols": null,
			"decimals": null,
			"standardAccount": "*25519",
			"website": "https://substrate.dev/"
		},
		{
			"prefix": 43,
			"network": null,
			"displayName": "Bare 32-bit ECDSA SECP-256k1 public key.",
			"symbols": null,
			"decimals": null,
			"standardAccount": null,
			"website": null
		},
		{
			"prefix": 44,
			"network": "chainx",
			"displayName": "ChainX",
			"symbols": ["PCX"],
			"decimals": [8],
			"standardAccount": "*25519",
			"website": "https://chainx.org/"
		},
		{
			"prefix": 45,
			"network": "uniarts",
			"displayName": "UniArts Network",
			"symbols": ["UART", "UINK"],
			"decimals": [12, 12],
			"standardAccount": "*25519",
			"website": "https://uniarts.me"
		},
		{
			"prefix": 46,
			"network": "reserved46",
			"displayName": "This prefix is reserved.",
			"symbols": null,
			"decimals": null,
			"standardAccount": null,
			"website": null
		},
		{
			"prefix": 47,
			"network": "reserved47",
			"displayName": "This prefix is reserved.",
			"symbols": null,
			"decimals": null,
			"standardAccount": null,
			"website": null
		},
		{
			"prefix": 48,
			"network": "neatcoin",
			"displayName": "Neatcoin Mainnet",
			"symbols": ["NEAT"],
			"decimals": [12],
			"standardAccount": "*25519",
			"website": "https://neatcoin.org"
		},
		{
			"prefix": 63,
			"network": "hydradx",
			"displayName": "HydraDX",
			"symbols": ["HDX"],
			"decimals": [12],
			"standardAccount": "*25519",
			"website": "https://hydradx.io"
		},
		{
			"prefix": 65,
			"network": "aventus",
			"displayName": "AvN Mainnet",
			"symbols": ["AVT"],
			"decimals": [18],
			"standardAccount": "*25519",
			"website": "https://aventus.io"
		},
		{
			"prefix": 66,
			"network": "crust",
			"displayName": "Crust Network",
			"symbols": ["CRU"],
			"decimals": [12],
			"standardAccount": "*25519",
			"website": "https://crust.network"
		},
		{
<<<<<<< HEAD
			"prefix": 67,
			"network": "equilibrium",
			"displayName": "Equilibrium Network",
			"symbols": ["Unknown", "USD", "EQ", "ETH", "BTC", "EOS", "DOT", "CRV"],
			"decimals": [0,9,9,9,9,9,9,9],
			"standardAccount": "*25519",
			"website": "https://equilibrium.io"
    },
    {
=======
			"prefix": 69,
			"network": "sora",
			"displayName": "SORA Network",
			"symbols": ["XOR"],
			"decimals": [18],
			"standardAccount": "*25519",
			"website": "https://sora.org"
		},
		{
>>>>>>> 46049fc5
			"prefix": 252,
			"network": "social-network",
			"displayName": "Social Network",
			"symbols": ["NET"],
			"decimals": [18],
			"standardAccount": "*25519",
			"website": "https://social.network"
		}
	]
}<|MERGE_RESOLUTION|>--- conflicted
+++ resolved
@@ -479,7 +479,6 @@
 			"website": "https://crust.network"
 		},
 		{
-<<<<<<< HEAD
 			"prefix": 67,
 			"network": "equilibrium",
 			"displayName": "Equilibrium Network",
@@ -489,7 +488,6 @@
 			"website": "https://equilibrium.io"
     },
     {
-=======
 			"prefix": 69,
 			"network": "sora",
 			"displayName": "SORA Network",
@@ -499,7 +497,6 @@
 			"website": "https://sora.org"
 		},
 		{
->>>>>>> 46049fc5
 			"prefix": 252,
 			"network": "social-network",
 			"displayName": "Social Network",
