--- conflicted
+++ resolved
@@ -506,7 +506,33 @@
 			"website": "https://manta.network"
 		},
 		{
-<<<<<<< HEAD
+			"prefix": 98,
+			"network": "polkasmith",
+			"displayName": "PolkaSmith Canary Network",
+			"symbols": ["PKS"],
+			"decimals": [18],
+			"standardAccount": "*25519",
+			"website": "https://polkafoundry.com"
+		},
+		{
+			"prefix": 99,
+			"network": "polkafoundry",
+			"displayName": "PolkaFoundry Network",
+			"symbols": ["PKF"],
+			"decimals": [18],
+			"standardAccount": "*25519",
+			"website": "https://polkafoundry.com"
+  	    },
+		{
+			"prefix": 101,
+			"network": "origintrail-parachain",
+			"displayName": "OriginTrail Parachain",
+			"symbols": ["TRAC"],
+			"decimals": [18],
+			"standardAccount": "secp256k1",
+			"website": "https://origintrail.io"
+		},
+		{
 			"prefix": 136,
 			"network": "altair",
 			"displayName": "Altair",
@@ -514,33 +540,6 @@
 			"decimals": [18],
 			"standardAccount": "*25519",
 			"website": "https://centrifuge.io/"
-=======
-			"prefix": 98,
-			"network": "polkasmith",
-			"displayName": "PolkaSmith Canary Network",
-			"symbols": ["PKS"],
-			"decimals": [18],
-			"standardAccount": "*25519",
-			"website": "https://polkafoundry.com"
-		},
-		{
-			"prefix": 99,
-			"network": "polkafoundry",
-			"displayName": "PolkaFoundry Network",
-			"symbols": ["PKF"],
-			"decimals": [18],
-			"standardAccount": "*25519",
-			"website": "https://polkafoundry.com"
-  	},
-		{
-			"prefix": 101,
-			"network": "origintrail-parachain",
-			"displayName": "OriginTrail Parachain",
-			"symbols": ["TRAC"],
-			"decimals": [18],
-			"standardAccount": "secp256k1",
-			"website": "https://origintrail.io"
->>>>>>> 3f7d2b76
 		},
 		{
 			"prefix": 252,
