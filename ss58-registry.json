--- conflicted
+++ resolved
@@ -488,32 +488,31 @@
 			"website": "https://sora.org"
 		},
 		{
-<<<<<<< HEAD
+			"prefix": 77,
+			"network": "manta",
+			"displayName": "Manta network",
+			"symbols": ["MA"],
+			"decimals": [12],
+			"standardAccount": "*25519",
+			"website": "https://manta.network"
+		},
+		{
+			"prefix": 78,
+			"network": "calamari",
+			"displayName": "Calamari: Manta Canary Network",
+			"symbols": ["KMA"],
+			"decimals": [12],
+			"standardAccount": "*25519",
+			"website": "https://manta.network"
+		},
+		{
 			"prefix": 84,
 			"network": "bholdus",
 			"displayName": "BHoldus Network",
 			"symbols": ["BHO"],
 			"decimals": [18],
 			"standardAccount": "*25519",
-			"website": "https://bholdus.com"
-=======
-			"prefix": 77,
-			"network": "manta",
-			"displayName": "Manta network",
-			"symbols": ["MA"],
-			"decimals": [12],
-			"standardAccount": "*25519",
-			"website": "https://manta.network"
-		},
-		{
-			"prefix": 78,
-			"network": "calamari",
-			"displayName": "Calamari: Manta Canary Network",
-			"symbols": ["KMA"],
-			"decimals": [12],
-			"standardAccount": "*25519",
-			"website": "https://manta.network"
->>>>>>> 14fcad98
+			"website": "https://bholdus.com"			
 		},
 		{
 			"prefix": 252,
