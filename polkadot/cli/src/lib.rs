// Copyright 2017 Parity Technologies (UK) Ltd.
// This file is part of Polkadot.

// Polkadot is free software: you can redistribute it and/or modify
// it under the terms of the GNU General Public License as published by
// the Free Software Foundation, either version 3 of the License, or
// (at your option) any later version.

// Polkadot is distributed in the hope that it will be useful,
// but WITHOUT ANY WARRANTY; without even the implied warranty of
// MERCHANTABILITY or FITNESS FOR A PARTICULAR PURPOSE.  See the
// GNU General Public License for more details.

// You should have received a copy of the GNU General Public License
// along with Polkadot.  If not, see <http://www.gnu.org/licenses/>.

//! Polkadot CLI library.

#![warn(missing_docs)]

extern crate app_dirs;
extern crate env_logger;
extern crate futures;
extern crate tokio_core;
extern crate ctrlc;
extern crate ed25519;
extern crate triehash;
extern crate substrate_codec as codec;
extern crate substrate_state_machine as state_machine;
extern crate substrate_client as client;
extern crate substrate_primitives as primitives;
extern crate substrate_network as network;
extern crate substrate_rpc_servers as rpc;
extern crate substrate_runtime_support as runtime_support;
extern crate polkadot_primitives;
extern crate polkadot_executor;
extern crate polkadot_runtime;
extern crate polkadot_service as service;

#[macro_use]
extern crate clap;
#[macro_use]
extern crate error_chain;
#[macro_use]
extern crate log;

pub mod error;
mod informant;

use std::io;
use std::net::SocketAddr;
use std::path::{Path, PathBuf};
use futures::sync::mpsc;
use futures::{Sink, Future, Stream};
use tokio_core::reactor;
use service::ChainSpec;

/// Parse command line arguments and start the node.
///
/// IANA unassigned port ranges that we could use:
/// 6717-6766		Unassigned
/// 8504-8553		Unassigned
/// 9556-9591		Unassigned
/// 9803-9874		Unassigned
/// 9926-9949		Unassigned
pub fn run<I, T>(args: I) -> error::Result<()> where
	I: IntoIterator<Item = T>,
	T: Into<std::ffi::OsString> + Clone,
{
	let mut core = reactor::Core::new().expect("tokio::Core could not be created");

	let yaml = load_yaml!("./cli.yml");
	let matches = match clap::App::from_yaml(yaml).version(crate_version!()).get_matches_from_safe(args) {
		Ok(m) => m,
		Err(ref e) if e.kind == clap::ErrorKind::VersionDisplayed => return Ok(()),
		Err(ref e) if e.kind == clap::ErrorKind::HelpDisplayed || e.kind == clap::ErrorKind::VersionDisplayed => {
			let _ = clap::App::from_yaml(yaml).print_long_help();
			return Ok(());
		}
		Err(e) => return Err(e.into()),
	};

	// TODO [ToDr] Split parameters parsing from actual execution.
	let log_pattern = matches.value_of("log").unwrap_or("");
	init_logger(log_pattern);

	let mut config = service::Configuration::default();

	let base_path = matches.value_of("base-path")
		.map(|x| Path::new(x).to_owned())
		.unwrap_or_else(default_base_path);

	config.keystore_path = matches.value_of("keystore")
		.map(|x| Path::new(x).to_owned())
		.unwrap_or_else(|| keystore_path(&base_path))
		.to_string_lossy()
		.into();

	let mut role = service::Role::FULL;
	if matches.is_present("collator") {
		info!("Starting collator.");
		role = service::Role::COLLATOR;
	}
	else if matches.is_present("validator") {
		info!("Starting validator.");
		role = service::Role::VALIDATOR;
	}

	match matches.value_of("chain") {
		Some("poc-1") => config.chain_spec = ChainSpec::PoC1Testnet,
		Some("dev") => config.chain_spec = ChainSpec::Development,
		None => (),
		Some(unknown) => panic!("Invalid chain name: {}", unknown),
	}
	info!("Chain specification: {}", match config.chain_spec {
		ChainSpec::Development => "Local Development",
		ChainSpec::PoC1Testnet => "PoC-1 Testnet",
	});

	config.roles = role;
	{
		config.network.boot_nodes = matches
			.values_of("bootnodes")
			.map_or(Default::default(), |v| v.map(|n| n.to_owned()).collect());
		config.network.config_path = Some(network_path(&base_path).to_string_lossy().into());
		config.network.net_config_path = config.network.config_path.clone();

		let port = match matches.value_of("port") {
			Some(port) => port.parse().expect("Invalid p2p port value specified."),
			None => 30333,
		};
		config.network.listen_address = Some(SocketAddr::new("0.0.0.0".parse().unwrap(), port));
		config.network.public_address = None;
		config.network.client_version = format!("parity-polkadot/{}", crate_version!());
	}

	config.keys = matches.values_of("key").unwrap_or_default().map(str::to_owned).collect();

	let service = service::Service::new(config)?;

	informant::start(&service, core.handle());

<<<<<<< HEAD
	{
		// can't use signal directly here because CtrlC takes only `Fn`.
		let (exit_send, exit) = mpsc::channel(1);
		ctrlc::CtrlC::set_handler(move || {
			exit_send.clone().send(()).wait().expect("Error sending exit notification");
		});
		core.run(exit.into_future()).expect("Error running informant event loop");
	}

=======
	let (exit_send, exit) = mpsc::channel(1);
	ctrlc::CtrlC::set_handler(move || {
		exit_send.clone().send(()).wait().expect("Error sending exit notification");
	});

	let _rpc_servers = {
		let http_address = parse_address("127.0.0.1:9933", "rpc-port", &matches)?;
		let ws_address = parse_address("127.0.0.1:9944", "ws-port", &matches)?;

		let handler = || {
			let chain = rpc::apis::chain::Chain::new(service.client(), core.remote());
			rpc::rpc_handler(service.client(), chain, service.transaction_pool())
		};
		(
			start_server(http_address, |address| rpc::start_http(address, handler())),
			start_server(ws_address, |address| rpc::start_ws(address, handler())),
		)
	};

	core.run(exit.into_future()).expect("Error running informant event loop");
>>>>>>> 98d27776
	Ok(())
}

fn start_server<T, F>(mut address: SocketAddr, start: F) -> Result<T, io::Error> where
	F: Fn(&SocketAddr) -> Result<T, io::Error>,
{
	start(&address)
		.or_else(|e| match e.kind() {
			io::ErrorKind::AddrInUse |
			io::ErrorKind::PermissionDenied => {
				warn!("Unable to bind server to {}. Trying random port.", address);
				address.set_port(0);
				start(&address)
			},
			_ => Err(e),
		})
}

fn parse_address(default: &str, port_param: &str, matches: &clap::ArgMatches) -> Result<SocketAddr, String> {
	let mut address: SocketAddr = default.parse().unwrap();
	if let Some(port) = matches.value_of(port_param) {
		let port: u16 = port.parse().ok().ok_or(format!("Invalid port for --{} specified.", port_param))?;
		address.set_port(port);
	}

	Ok(address)
}

fn keystore_path(base_path: &Path) -> PathBuf {
	let mut path = base_path.to_owned();
	path.push("keystore");
	path
}

fn network_path(base_path: &Path) -> PathBuf {
	let mut path = base_path.to_owned();
	path.push("network");
	path
}

fn default_base_path() -> PathBuf {
	use app_dirs::{AppInfo, AppDataType};

	let app_info = AppInfo {
		name: "Polkadot",
		author: "Parity Technologies",
	};

	app_dirs::get_app_root(
		AppDataType::UserData,
		&app_info,
	).expect("app directories exist on all supported platforms; qed")
}

fn init_logger(pattern: &str) {
	let mut builder = env_logger::LogBuilder::new();
	// Disable info logging by default for some modules:
	builder.filter(Some("ws"), log::LogLevelFilter::Warn);
	builder.filter(Some("hyper"), log::LogLevelFilter::Warn);
	// Enable info for others.
	builder.filter(None, log::LogLevelFilter::Info);

	if let Ok(lvl) = std::env::var("RUST_LOG") {
		builder.parse(&lvl);
	}

	builder.parse(pattern);


	builder.init().expect("Logger initialized only once.");
}<|MERGE_RESOLUTION|>--- conflicted
+++ resolved
@@ -68,6 +68,13 @@
 	T: Into<std::ffi::OsString> + Clone,
 {
 	let mut core = reactor::Core::new().expect("tokio::Core could not be created");
+	let exit = {
+		// can't use signal directly here because CtrlC takes only `Fn`.
+		let (exit_send, exit) = mpsc::channel(1);
+		ctrlc::CtrlC::set_handler(move || {
+			exit_send.clone().send(()).wait().expect("Error sending exit notification");
+		});
+	};
 
 	let yaml = load_yaml!("./cli.yml");
 	let matches = match clap::App::from_yaml(yaml).version(crate_version!()).get_matches_from_safe(args) {
@@ -140,22 +147,6 @@
 
 	informant::start(&service, core.handle());
 
-<<<<<<< HEAD
-	{
-		// can't use signal directly here because CtrlC takes only `Fn`.
-		let (exit_send, exit) = mpsc::channel(1);
-		ctrlc::CtrlC::set_handler(move || {
-			exit_send.clone().send(()).wait().expect("Error sending exit notification");
-		});
-		core.run(exit.into_future()).expect("Error running informant event loop");
-	}
-
-=======
-	let (exit_send, exit) = mpsc::channel(1);
-	ctrlc::CtrlC::set_handler(move || {
-		exit_send.clone().send(()).wait().expect("Error sending exit notification");
-	});
-
 	let _rpc_servers = {
 		let http_address = parse_address("127.0.0.1:9933", "rpc-port", &matches)?;
 		let ws_address = parse_address("127.0.0.1:9944", "ws-port", &matches)?;
@@ -170,8 +161,7 @@
 		)
 	};
 
-	core.run(exit.into_future()).expect("Error running informant event loop");
->>>>>>> 98d27776
+  core.run(exit.into_future()).expect("Error running informant event loop");
 	Ok(())
 }
 
