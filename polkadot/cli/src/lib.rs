// Copyright 2017 Parity Technologies (UK) Ltd.
// This file is part of Polkadot.

// Polkadot is free software: you can redistribute it and/or modify
// it under the terms of the GNU General Public License as published by
// the Free Software Foundation, either version 3 of the License, or
// (at your option) any later version.

// Polkadot is distributed in the hope that it will be useful,
// but WITHOUT ANY WARRANTY; without even the implied warranty of
// MERCHANTABILITY or FITNESS FOR A PARTICULAR PURPOSE.  See the
// GNU General Public License for more details.

// You should have received a copy of the GNU General Public License
// along with Polkadot.  If not, see <http://www.gnu.org/licenses/>.

//! Polkadot CLI library.

#![warn(missing_docs)]

extern crate app_dirs;
extern crate env_logger;
extern crate atty;
extern crate ansi_term;
extern crate regex;
extern crate time;
extern crate futures;
extern crate tokio_core;
extern crate ctrlc;
extern crate fdlimit;
extern crate ed25519;
extern crate triehash;
extern crate parking_lot;

extern crate substrate_codec as codec;
extern crate substrate_state_machine as state_machine;
extern crate substrate_client as client;
extern crate substrate_primitives as primitives;
extern crate substrate_network as network;
extern crate substrate_rpc;
extern crate substrate_rpc_servers as rpc;
extern crate substrate_runtime_support as runtime_support;
extern crate polkadot_primitives;
extern crate polkadot_executor;
extern crate polkadot_runtime;
extern crate polkadot_service as service;
extern crate polkadot_transaction_pool as txpool;

#[macro_use]
extern crate lazy_static;
#[macro_use]
extern crate clap;
#[macro_use]
extern crate error_chain;
#[macro_use]
extern crate log;

pub mod error;
mod informant;

use std::io;
use std::net::SocketAddr;
use std::path::{Path, PathBuf};

use futures::sync::mpsc;
use futures::{Sink, Future, Stream};
use tokio_core::reactor;
use service::ChainSpec;

struct Configuration(service::Configuration);

impl substrate_rpc::system::SystemApi for Configuration {
	fn system_name(&self) -> substrate_rpc::system::error::Result<String> {
		Ok("parity-polkadot".into())
	}

	fn system_version(&self) -> substrate_rpc::system::error::Result<String> {
		Ok(crate_version!().into())
	}

	fn system_chain(&self) -> substrate_rpc::system::error::Result<String> {
		Ok(match self.0.chain_spec {
			ChainSpec::Development => "dev",
			ChainSpec::LocalTestnet => "local",
			ChainSpec::PoC1Testnet => "poc-1",
		}.into())
	}
}

/// Parse command line arguments and start the node.
///
/// IANA unassigned port ranges that we could use:
/// 6717-6766		Unassigned
/// 8504-8553		Unassigned
/// 9556-9591		Unassigned
/// 9803-9874		Unassigned
/// 9926-9949		Unassigned
pub fn run<I, T>(args: I) -> error::Result<()> where
	I: IntoIterator<Item = T>,
	T: Into<std::ffi::OsString> + Clone,
{
	let core = reactor::Core::new().expect("tokio::Core could not be created");

	let yaml = load_yaml!("./cli.yml");
	let matches = match clap::App::from_yaml(yaml).version(crate_version!()).get_matches_from_safe(args) {
		Ok(m) => m,
		Err(ref e) if e.kind == clap::ErrorKind::VersionDisplayed => return Ok(()),
		Err(ref e) if e.kind == clap::ErrorKind::HelpDisplayed || e.kind == clap::ErrorKind::VersionDisplayed => {
			let _ = clap::App::from_yaml(yaml).print_long_help();
			return Ok(());
		}
		Err(e) => return Err(e.into()),
	};

	// TODO [ToDr] Split parameters parsing from actual execution.
	let log_pattern = matches.value_of("log").unwrap_or("");
	init_logger(log_pattern);
	fdlimit::raise_fd_limit();

	let mut config = service::Configuration::default();

	let base_path = matches.value_of("base-path")
		.map(|x| Path::new(x).to_owned())
		.unwrap_or_else(default_base_path);

	config.keystore_path = matches.value_of("keystore")
		.map(|x| Path::new(x).to_owned())
		.unwrap_or_else(|| keystore_path(&base_path))
		.to_string_lossy()
		.into();

	config.database_path = db_path(&base_path).to_string_lossy().into();

	let mut role = service::Role::FULL;
	if matches.is_present("collator") {
		info!("Starting collator.");
		role = service::Role::COLLATOR;
	} else if matches.is_present("validator") {
		info!("Starting validator.");
		role = service::Role::VALIDATOR;
	} else if matches.is_present("light") {
		info!("Starting light.");
		role = service::Role::LIGHT;
	}

	match matches.value_of("chain") {
		Some("dev") => config.chain_spec = ChainSpec::Development,
		Some("local") => config.chain_spec = ChainSpec::LocalTestnet,
		Some("poc-1") => config.chain_spec = ChainSpec::PoC1Testnet,
		None => (),
		Some(unknown) => panic!("Invalid chain name: {}", unknown),
	}
	info!("Chain specification: {}", match config.chain_spec {
		ChainSpec::Development => "Development",
		ChainSpec::LocalTestnet => "Local Testnet",
		ChainSpec::PoC1Testnet => "PoC-1 Testnet",
	});

	config.roles = role;
	{
		config.network.boot_nodes = matches
			.values_of("bootnodes")
			.map_or(Default::default(), |v| v.map(|n| n.to_owned()).collect());
		config.network.config_path = Some(network_path(&base_path).to_string_lossy().into());
		config.network.net_config_path = config.network.config_path.clone();

		let port = match matches.value_of("port") {
			Some(port) => port.parse().expect("Invalid p2p port value specified."),
			None => 30333,
		};
		config.network.listen_address = Some(SocketAddr::new("0.0.0.0".parse().unwrap(), port));
		config.network.public_address = None;
		config.network.client_version = format!("parity-polkadot/{}", crate_version!());
		config.network.use_secret = match matches.value_of("node-key").map(|s| s.parse()) {
			Some(Ok(secret)) => Some(secret),
			Some(Err(err)) => return Err(format!("Error parsing node key: {}", err).into()),
			None => None,
		};
	}

	config.keys = matches.values_of("key").unwrap_or_default().map(str::to_owned).collect();

	match role == service::Role::LIGHT {
		true => run_until_exit(core, service::new_light(config.clone())?, &matches, config),
		false => run_until_exit(core, service::new_full(config.clone())?, &matches, config),
	}
}

fn run_until_exit<B, E>(mut core: reactor::Core, service: service::Service<B, E>, matches: &clap::ArgMatches, config: service::Configuration) -> error::Result<()>
	where
		B: client::backend::Backend + Send + Sync + 'static,
		E: client::CallExecutor + Send + Sync + 'static,
		client::error::Error: From<<<B as client::backend::Backend>::State as state_machine::backend::Backend>::Error>
{
	let exit = {
		// can't use signal directly here because CtrlC takes only `Fn`.
		let (exit_send, exit) = mpsc::channel(1);
		ctrlc::CtrlC::set_handler(move || {
			exit_send.clone().send(()).wait().expect("Error sending exit notification");
		});

		exit
	};

	informant::start(&service, core.handle());

	let _rpc_servers = {
		let http_address = parse_address("127.0.0.1:9933", "rpc-port", matches)?;
		let ws_address = parse_address("127.0.0.1:9944", "ws-port", matches)?;

		let handler = || {
			let chain = rpc::apis::chain::Chain::new(service.client(), core.remote());
<<<<<<< HEAD
			rpc::rpc_handler(service.client(), chain, service.transaction_pool())
=======
			let pool = RpcTransactionPool {
				inner: service.transaction_pool(),
				network: service.network(),
			};
			rpc::rpc_handler(service.client(), chain, pool, Configuration(config.clone()))
>>>>>>> e4895b5b
		};
		(
			start_server(http_address, |address| rpc::start_http(address, handler())),
			start_server(ws_address, |address| rpc::start_ws(address, handler())),
		)
	};

	core.run(exit.into_future()).expect("Error running informant event loop");
	Ok(())
}

fn start_server<T, F>(mut address: SocketAddr, start: F) -> Result<T, io::Error> where
	F: Fn(&SocketAddr) -> Result<T, io::Error>,
{
	start(&address)
		.or_else(|e| match e.kind() {
			io::ErrorKind::AddrInUse |
			io::ErrorKind::PermissionDenied => {
				warn!("Unable to bind server to {}. Trying random port.", address);
				address.set_port(0);
				start(&address)
			},
			_ => Err(e),
		})
}

fn parse_address(default: &str, port_param: &str, matches: &clap::ArgMatches) -> Result<SocketAddr, String> {
	let mut address: SocketAddr = default.parse().ok().ok_or(format!("Invalid address specified for --{}.", port_param))?;
	if let Some(port) = matches.value_of(port_param) {
		let port: u16 = port.parse().ok().ok_or(format!("Invalid port for --{} specified.", port_param))?;
		address.set_port(port);
	}

	Ok(address)
}

fn keystore_path(base_path: &Path) -> PathBuf {
	let mut path = base_path.to_owned();
	path.push("keystore");
	path
}

fn db_path(base_path: &Path) -> PathBuf {
	let mut path = base_path.to_owned();
	path.push("db");
	path
}

fn network_path(base_path: &Path) -> PathBuf {
	let mut path = base_path.to_owned();
	path.push("network");
	path
}

fn default_base_path() -> PathBuf {
	use app_dirs::{AppInfo, AppDataType};

	let app_info = AppInfo {
		name: "Polkadot",
		author: "Parity Technologies",
	};

	app_dirs::get_app_root(
		AppDataType::UserData,
		&app_info,
	).expect("app directories exist on all supported platforms; qed")
}

fn init_logger(pattern: &str) {
	use ansi_term::Colour;

	let mut builder = env_logger::LogBuilder::new();
	// Disable info logging by default for some modules:
	builder.filter(Some("ws"), log::LogLevelFilter::Warn);
	builder.filter(Some("hyper"), log::LogLevelFilter::Warn);
	// Enable info for others.
	builder.filter(None, log::LogLevelFilter::Info);

	if let Ok(lvl) = std::env::var("RUST_LOG") {
		builder.parse(&lvl);
	}

	builder.parse(pattern);
	let isatty = atty::is(atty::Stream::Stderr);
	let enable_color = isatty;

	let format = move |record: &log::LogRecord| {
		let timestamp = time::strftime("%Y-%m-%d %H:%M:%S", &time::now()).expect("Error formatting log timestamp");

		let mut output = if log::max_log_level() <= log::LogLevelFilter::Info {
			format!("{} {}", Colour::Black.bold().paint(timestamp), record.args())
		} else {
			let name = ::std::thread::current().name().map_or_else(Default::default, |x| format!("{}", Colour::Blue.bold().paint(x)));
			format!("{} {} {} {}  {}", Colour::Black.bold().paint(timestamp), name, record.level(), record.target(), record.args())
		};

		if !enable_color {
			output = kill_color(output.as_ref());
		}

		if !isatty && record.level() <= log::LogLevel::Info && atty::is(atty::Stream::Stdout) {
			// duplicate INFO/WARN output to console
			println!("{}", output);
		}
		output
	};
	builder.format(format);

	builder.init().expect("Logger initialized only once.");
}

fn kill_color(s: &str) -> String {
	lazy_static! {
		static ref RE: regex::Regex = regex::Regex::new("\x1b\\[[^m]+m").expect("Error initializing color regex");
	}
	RE.replace_all(s, "").to_string()
}<|MERGE_RESOLUTION|>--- conflicted
+++ resolved
@@ -210,15 +210,12 @@
 
 		let handler = || {
 			let chain = rpc::apis::chain::Chain::new(service.client(), core.remote());
-<<<<<<< HEAD
-			rpc::rpc_handler(service.client(), chain, service.transaction_pool())
-=======
-			let pool = RpcTransactionPool {
-				inner: service.transaction_pool(),
-				network: service.network(),
-			};
-			rpc::rpc_handler(service.client(), chain, pool, Configuration(config.clone()))
->>>>>>> e4895b5b
+			rpc::rpc_handler(
+				service.client(),
+				chain,
+				service.transaction_pool(),
+				Configuration(config.clone()),
+			)
 		};
 		(
 			start_server(http_address, |address| rpc::start_http(address, handler())),
