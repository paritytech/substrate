// Copyright 2018 Parity Technologies (UK) Ltd.
// This file is part of Polkadot.

// Polkadot is free software: you can redistribute it and/or modify
// it under the terms of the GNU General Public License as published by
// the Free Software Foundation, either version 3 of the License, or
// (at your option) any later version.

// Polkadot is distributed in the hope that it will be useful,
// but WITHOUT ANY WARRANTY; without even the implied warranty of
// MERCHANTABILITY or FITNESS FOR A PARTICULAR PURPOSE.  See the
// GNU General Public License for more details.

// You should have received a copy of the GNU General Public License
// along with Polkadot.  If not, see <http://www.gnu.org/licenses/>.

extern crate ed25519;
extern crate substrate_client as client;
extern crate substrate_codec as codec;
extern crate substrate_extrinsic_pool as extrinsic_pool;
extern crate substrate_primitives;
extern crate substrate_runtime_primitives;
extern crate polkadot_runtime as runtime;
extern crate polkadot_primitives as primitives;
extern crate polkadot_api;
extern crate parking_lot;

#[cfg(test)]
extern crate substrate_keyring;

#[macro_use]
extern crate error_chain;

#[macro_use]
extern crate log;

mod error;

use std::{
	cmp::Ordering,
	collections::{BTreeMap, HashMap},
	ops::Deref,
	sync::Arc,
};

use codec::{Decode, Encode};
use extrinsic_pool::{
	api::{ExtrinsicPool, EventStream},
	txpool::{self, Readiness, scoring::{Change, Choice}},
	watcher::Watcher,
	Pool,
	Listener,
};
use polkadot_api::PolkadotApi;
use primitives::{AccountId, BlockId, Hash, Index, UncheckedExtrinsic as FutureProofUncheckedExtrinsic};
use runtime::{Address, UncheckedExtrinsic};
use substrate_primitives::Bytes;
use substrate_runtime_primitives::traits::{Bounded, Checkable, Hash as HashT, BlakeTwo256};

pub use extrinsic_pool::txpool::{Options, Status, LightStatus, VerifiedTransaction as VerifiedTransactionOps};
pub use error::{Error, ErrorKind, Result};

/// Maximal size of a single encoded extrinsic.
///
/// See also polkadot-consensus::MAX_TRANSACTIONS_SIZE
const MAX_TRANSACTION_SIZE: usize = 4 * 1024 * 1024;

/// Type alias for convenience.
pub type CheckedExtrinsic = <UncheckedExtrinsic as Checkable<fn(Address) -> std::result::Result<AccountId, &'static str>>>::Checked;

/// A verified transaction which should be includable and non-inherent.
#[derive(Clone, Debug)]
pub struct VerifiedTransaction {
	original: UncheckedExtrinsic,
	inner: Option<CheckedExtrinsic>,
	sender: Option<AccountId>,
	hash: Hash,
	encoded_size: usize,
}

impl VerifiedTransaction {
	/// Access the underlying transaction.
	pub fn as_transaction(&self) -> &UncheckedExtrinsic {
		&self.original
	}

	/// Convert to primitive unchecked extrinsic.
	pub fn primitive_extrinsic(&self) -> ::primitives::UncheckedExtrinsic {
		Decode::decode(&mut self.as_transaction().encode().as_slice())
			.expect("UncheckedExtrinsic shares repr with Vec<u8>; qed")
	}

	/// Consume the verified transaction, yielding the checked counterpart.
	pub fn into_inner(self) -> Option<CheckedExtrinsic> {
		self.inner
	}

	/// Get the 256-bit hash of this transaction.
	pub fn hash(&self) -> &Hash {
		&self.hash
	}

	/// Get the account ID of the sender of this transaction.
	pub fn sender(&self) -> Option<AccountId> {
		self.sender
	}

	/// Get the account ID of the sender of this transaction.
	pub fn index(&self) -> Index {
		self.original.extrinsic.index
	}

	/// Get encoded size of the transaction.
	pub fn encoded_size(&self) -> usize {
		self.encoded_size
	}

	/// Returns `true` if the transaction is not yet fully verified.
	pub fn is_fully_verified(&self) -> bool {
		self.inner.is_some()
	}
}

impl txpool::VerifiedTransaction for VerifiedTransaction {
	type Hash = Hash;
	type Sender = Option<AccountId>;

	fn hash(&self) -> &Self::Hash {
		&self.hash
	}

	fn sender(&self) -> &Self::Sender {
		&self.sender
	}

	fn mem_usage(&self) -> usize {
		self.encoded_size // TODO
	}
}

/// Scoring implementation for polkadot transactions.
#[derive(Debug)]
pub struct Scoring;

impl txpool::Scoring<VerifiedTransaction> for Scoring {
	type Score = u64;
	type Event = ();

	fn compare(&self, old: &VerifiedTransaction, other: &VerifiedTransaction) -> Ordering {
		old.index().cmp(&other.index())
	}

	fn choose(&self, old: &VerifiedTransaction, new: &VerifiedTransaction) -> Choice {
		if old.is_fully_verified() {
			assert!(new.is_fully_verified(), "Scoring::choose called with transactions from different senders");
			if old.index() == new.index() {
				// TODO [ToDr] Do we allow replacement? If yes then it should be Choice::ReplaceOld
				return Choice::RejectNew;
			}
		}

		// This will keep both transactions, even though they have the same indices.
		// It's fine for not fully verified transactions, we might also allow it for
		// verified transactions but it would mean that only one of the two is actually valid
		// (most likely the first to be included in the block).
		Choice::InsertNew
	}

	fn update_scores(
		&self,
		xts: &[txpool::Transaction<VerifiedTransaction>],
		scores: &mut [Self::Score],
		_change: Change<()>
	) {
		for i in 0..xts.len() {
			if !xts[i].is_fully_verified() {
				scores[i] = 0;
			} else {
				// all the same score since there are no fees.
				// TODO: prioritize things like misbehavior or fishermen reports
				scores[i] = 1;
			}
		}
	}

	fn should_replace(&self, old: &VerifiedTransaction, _new: &VerifiedTransaction) -> Choice {
<<<<<<< HEAD
		// Always replace not fully verified transactions.
		match old.is_fully_verified() {
			true => Choice::RejectNew,
			false => Choice::ReplaceOld
=======
		if old.is_fully_verified() {
			// Don't allow new transactions if we are reaching the limit.
			Choice::RejectNew
		} else {
			// Always replace not fully verified transactions.
			Choice::ReplaceOld
>>>>>>> 97dc8139
		}
	}
}

/// Readiness evaluator for polkadot transactions.
pub struct Ready<'a, A: 'a + PolkadotApi> {
	at_block: BlockId,
	api: &'a A,
	known_nonces: HashMap<AccountId, ::primitives::Index>,
}

impl<'a, A: 'a + PolkadotApi> Ready<'a, A> {
	/// Create a new readiness evaluator at the given block. Requires that
	/// the ID has already been checked for local corresponding and available state.
	fn create(at: BlockId, api: &'a A) -> Self {
		Ready {
			at_block: at,
			api,
			known_nonces: HashMap::new(),
		}
	}
}

impl<'a, T: 'a + PolkadotApi> Clone for Ready<'a, T> {
	fn clone(&self) -> Self {
		Ready {
			at_block: self.at_block.clone(),
			api: self.api,
			known_nonces: self.known_nonces.clone(),
		}
	}
}

impl<'a, A: 'a + PolkadotApi> txpool::Ready<VerifiedTransaction> for Ready<'a, A>
{
	fn is_ready(&mut self, xt: &VerifiedTransaction) -> Readiness {
		let sender = match xt.sender() {
			Some(sender) => sender,
			None => return Readiness::Future
		};

		trace!(target: "transaction-pool", "Checking readiness of {} (from {})", xt.hash, Hash::from(sender));

		// TODO: find a way to handle index error properly -- will need changes to
		// transaction-pool trait.
		let (api, at_block) = (&self.api, &self.at_block);
		let next_index = self.known_nonces.entry(sender)
			.or_insert_with(|| api.index(at_block, sender).ok().unwrap_or_else(Bounded::max_value));

		trace!(target: "transaction-pool", "Next index for sender is {}; xt index is {}", next_index, xt.original.extrinsic.index);

		let result = match xt.original.extrinsic.index.cmp(&next_index) {
			// TODO: this won't work perfectly since accounts can now be killed, returning the nonce
			// to zero.
			// We should detect if the index was reset and mark all transactions as `Stale` for cull to work correctly.
			// Otherwise those transactions will keep occupying the queue.
			// Perhaps we could mark as stale if `index - state_index` > X?
			Ordering::Greater => Readiness::Future,
			Ordering::Equal => Readiness::Ready,
			// TODO [ToDr] Should mark transactions referrencing too old blockhash as `Stale` as well.
			Ordering::Less => Readiness::Stale,
		};

		// remember to increment `next_index`
		*next_index = next_index.saturating_add(1);

		result
	}
}

pub struct Verifier<'a, A: 'a> {
	api: &'a A,
	at_block: BlockId,
}

impl<'a, A> Verifier<'a, A> where
	A: 'a + PolkadotApi,
{
	const NO_ACCOUNT: &'static str = "Account not found.";

	fn lookup(&self, address: Address) -> ::std::result::Result<AccountId, &'static str> {
		// TODO [ToDr] Consider introducing a cache for this.
		match self.api.lookup(&self.at_block, address.clone()) {
			Ok(Some(address)) => Ok(address),
			Ok(None) => Err(Self::NO_ACCOUNT.into()),
			Err(e) => {
				error!("Error looking up address: {:?}: {:?}", address, e);
				Err("API error.")
			},
		}
	}
}

impl<'a, A> txpool::Verifier<UncheckedExtrinsic> for Verifier<'a, A> where
	A: 'a + PolkadotApi,
{
	type VerifiedTransaction = VerifiedTransaction;
	type Error = Error;

	fn verify_transaction(&self, uxt: UncheckedExtrinsic) -> Result<Self::VerifiedTransaction> {
		if !uxt.is_signed() {
			bail!(ErrorKind::IsInherent(uxt))
		}

		let encoded = uxt.encode();
		let encoded_size = encoded.len();

		if encoded_size > MAX_TRANSACTION_SIZE {
			bail!(ErrorKind::TooLarge(encoded_size, MAX_TRANSACTION_SIZE));
		}

		let hash = BlakeTwo256::hash(&encoded);
		debug!(target: "transaction-pool", "Transaction submitted: {}", ::substrate_primitives::hexdisplay::HexDisplay::from(&encoded));

		let inner = match uxt.clone().check_with(|a| self.lookup(a)) {
			Ok(xt) => Some(xt),
			// keep the transaction around in the future pool and attempt to promote it later.
			Err(Self::NO_ACCOUNT) => None,
			Err(e) => bail!(e),
		};
		let sender = inner.as_ref().map(|x| x.signed.clone());

		if encoded_size < 1024 {
			debug!(target: "transaction-pool", "Transaction verified: {} => {:?}", hash, uxt);
		} else {
			debug!(target: "transaction-pool", "Transaction verified: {} ({} bytes is too large to display)", hash, encoded_size);
		}

		Ok(VerifiedTransaction {
			original: uxt,
			inner,
			sender,
			hash,
			encoded_size
		})
	}
}

/// The polkadot transaction pool.
///
/// Wraps a `extrinsic_pool::Pool`.
pub struct TransactionPool<A> {
	inner: Pool<Hash, VerifiedTransaction, Scoring, Error>,
	api: Arc<A>,
}

impl<A> TransactionPool<A> where
	A: PolkadotApi,
{
	/// Create a new transaction pool.
	pub fn new(options: Options, api: Arc<A>) -> Self {
		TransactionPool {
			inner: Pool::new(options, Scoring),
			api,
		}
	}

	/// Attempt to directly import `UncheckedExtrinsic` without going through serialization.
	pub fn import_unchecked_extrinsic(&self, block: BlockId, uxt: UncheckedExtrinsic) -> Result<Arc<VerifiedTransaction>> {
		let verifier = Verifier {
			api: &*self.api,
			at_block: block,
		};
		self.inner.submit(verifier, vec![uxt]).map(|mut v| v.swap_remove(0))
	}

	/// Retry to import all semi-verified transactions (unknown account indices)
	pub fn retry_verification(&self, block: BlockId) -> Result<()> {
		let to_reverify = self.inner.remove_sender(None);
		let verifier = Verifier {
			api: &*self.api,
			at_block: block,
		};

		self.inner.submit(verifier, to_reverify.into_iter().map(|tx| tx.original.clone()))?;
		Ok(())
	}

	/// Reverify transaction that has been reported incorrect.
	///
	/// Returns `Ok(None)` in case the hash is missing, `Err(e)` in case of verification error and new transaction
	/// reference otherwise.
	///
	/// TODO [ToDr] That method is currently unused, should be used together with BlockBuilder
	/// when we detect that particular transaction has failed.
	/// In such case we will attempt to remove or re-verify it.
	pub fn reverify_transaction(&self, block: BlockId, hash: Hash) -> Result<Option<Arc<VerifiedTransaction>>> {
		let result = self.inner.remove(&[hash], false).pop().expect("One hash passed; one result received; qed");
		if let Some(tx) = result {
			self.import_unchecked_extrinsic(block, tx.original.clone()).map(Some)
		} else {
			Ok(None)
		}
	}

	/// Cull old transactions from the queue.
	pub fn cull(&self, block: BlockId) -> Result<usize> {
		let ready = Ready::create(block, &*self.api);
		Ok(self.inner.cull(None, ready))
	}

	/// Cull transactions from the queue and then compute the pending set.
	pub fn cull_and_get_pending<F, T>(&self, block: BlockId, f: F) -> Result<T> where
		F: FnOnce(txpool::PendingIterator<VerifiedTransaction, Ready<A>, Scoring, Listener<Hash>>) -> T,
	{
		let ready = Ready::create(block, &*self.api);
		self.inner.cull(None, ready.clone());
		Ok(self.inner.pending(ready, f))
	}

	/// Remove a set of transactions idenitified by hashes.
	pub fn remove(&self, hashes: &[Hash], is_valid: bool) -> Vec<Option<Arc<VerifiedTransaction>>> {
		self.inner.remove(hashes, is_valid)
	}
}

impl<A> Deref for TransactionPool<A> {
	type Target = Pool<Hash, VerifiedTransaction, Scoring, Error>;

	fn deref(&self) -> &Self::Target {
		&self.inner
	}
}

// TODO: more general transaction pool, which can handle more kinds of vec-encoded transactions,
// even when runtime is out of date.
impl<A> ExtrinsicPool<FutureProofUncheckedExtrinsic, BlockId, Hash> for TransactionPool<A> where
	A: Send + Sync + 'static,
	A: PolkadotApi,
{
	type Error = Error;
	type InPool = BTreeMap<AccountId, Vec<Bytes>>;

	fn submit(&self, block: BlockId, xts: Vec<FutureProofUncheckedExtrinsic>) -> Result<Vec<Hash>> {
		xts.into_iter()
			.map(|xt| xt.encode())
			.map(|encoded| {
				let decoded = UncheckedExtrinsic::decode(&mut &encoded[..]).ok_or(ErrorKind::InvalidExtrinsicFormat)?;
				let tx = self.import_unchecked_extrinsic(block, decoded)?;
				Ok(*tx.hash())
			})
			.collect()
	}

	fn submit_and_watch(&self, block: BlockId, xt: FutureProofUncheckedExtrinsic) -> Result<Watcher<Hash>> {
		let encoded = xt.encode();
		let decoded = UncheckedExtrinsic::decode(&mut &encoded[..]).ok_or(ErrorKind::InvalidExtrinsicFormat)?;

		let verifier = Verifier {
			api: &*self.api,
			at_block: block,
		};

		self.inner.submit_and_watch(verifier, decoded)
	}

	fn light_status(&self) -> LightStatus {
		self.inner.light_status()
	}

	fn import_notification_stream(&self) -> EventStream {
		self.inner.import_notification_stream()
	}

	fn all(&self) -> Self::InPool {
		self.inner.all(|it| it.fold(Default::default(), |mut map: Self::InPool, tx| {
			// Map with `null` key is not serializable, so we fallback to default accountId.
			map.entry(tx.sender().unwrap_or_default())
				.or_insert_with(Vec::new)
				// use bytes type to make it serialize nicer.
				.push(Bytes(tx.primitive_extrinsic()));
			map
		}))
	}
}

#[cfg(test)]
mod tests {
	use std::sync::{atomic::{self, AtomicBool}, Arc};
	use super::TransactionPool;
	use substrate_keyring::Keyring::{self, *};
	use codec::{Decode, Encode};
	use polkadot_api::{PolkadotApi, BlockBuilder, Result};
	use primitives::{AccountId, AccountIndex, Block, BlockId, Hash, Index, SessionKey,
		UncheckedExtrinsic as FutureProofUncheckedExtrinsic};
	use runtime::{RawAddress, Call, TimestampCall, BareExtrinsic, Extrinsic, UncheckedExtrinsic};
	use primitives::parachain::{DutyRoster, Id as ParaId};
	use substrate_runtime_primitives::{MaybeUnsigned, generic};

	struct TestBlockBuilder;
	impl BlockBuilder for TestBlockBuilder {
		fn push_extrinsic(&mut self, _extrinsic: FutureProofUncheckedExtrinsic) -> Result<()> { unimplemented!() }
		fn bake(self) -> Result<Block> { unimplemented!() }
	}

	fn number_of(at: &BlockId) -> u32 {
		match at {
			generic::BlockId::Number(n) => *n as u32,
			_ => 0,
		}
	}

	#[derive(Default, Clone)]
	struct TestPolkadotApi {
		no_lookup: Arc<AtomicBool>,
	}

	impl TestPolkadotApi {
		fn without_lookup() -> Self {
			TestPolkadotApi {
				no_lookup: Arc::new(AtomicBool::new(true)),
			}
		}

		pub fn enable_lookup(&self) {
			self.no_lookup.store(false, atomic::Ordering::SeqCst);
		}
	}

	impl PolkadotApi for TestPolkadotApi {
		type BlockBuilder = TestBlockBuilder;

		fn session_keys(&self, _at: &BlockId) -> Result<Vec<SessionKey>> { unimplemented!() }
		fn validators(&self, _at: &BlockId) -> Result<Vec<AccountId>> { unimplemented!() }
		fn random_seed(&self, _at: &BlockId) -> Result<Hash> { unimplemented!() }
		fn duty_roster(&self, _at: &BlockId) -> Result<DutyRoster> { unimplemented!() }
		fn timestamp(&self, _at: &BlockId) -> Result<u64> { unimplemented!() }
		fn evaluate_block(&self, _at: &BlockId, _block: Block) -> Result<bool> { unimplemented!() }
		fn active_parachains(&self, _at: &BlockId) -> Result<Vec<ParaId>> { unimplemented!() }
		fn parachain_code(&self, _at: &BlockId, _parachain: ParaId) -> Result<Option<Vec<u8>>> { unimplemented!() }
		fn parachain_head(&self, _at: &BlockId, _parachain: ParaId) -> Result<Option<Vec<u8>>> { unimplemented!() }
		fn build_block(&self, _at: &BlockId, _inherent: ::primitives::InherentData) -> Result<Self::BlockBuilder> { unimplemented!() }
		fn inherent_extrinsics(&self, _at: &BlockId, _inherent: ::primitives::InherentData) -> Result<Vec<Vec<u8>>> { unimplemented!() }

		fn index(&self, _at: &BlockId, _account: AccountId) -> Result<Index> {
			Ok((_account[0] as u32) + number_of(_at))
		}
		fn lookup(&self, _at: &BlockId, _address: RawAddress<AccountId, AccountIndex>) -> Result<Option<AccountId>> {
			match _address {
				RawAddress::Id(i) => Ok(Some(i)),
				RawAddress::Index(_) if self.no_lookup.load(atomic::Ordering::SeqCst) => Ok(None),
				RawAddress::Index(i) => Ok(match (i < 8, i + (number_of(_at) as u64) % 8) {
					(false, _) => None,
					(_, 0) => Some(Alice.to_raw_public().into()),
					(_, 1) => Some(Bob.to_raw_public().into()),
					(_, 2) => Some(Charlie.to_raw_public().into()),
					(_, 3) => Some(Dave.to_raw_public().into()),
					(_, 4) => Some(Eve.to_raw_public().into()),
					(_, 5) => Some(Ferdie.to_raw_public().into()),
					(_, 6) => Some(One.to_raw_public().into()),
					(_, 7) => Some(Two.to_raw_public().into()),
					_ => None,
				}),
			}
		}
	}

	fn uxt(who: Keyring, nonce: Index, use_id: bool) -> UncheckedExtrinsic {
		let sxt = BareExtrinsic {
			signed: who.to_raw_public().into(),
			index: nonce,
			function: Call::Timestamp(TimestampCall::set(0)),
		};
		let sig = sxt.using_encoded(|e| who.sign(e));
		UncheckedExtrinsic::new(Extrinsic {
			signed: if use_id { RawAddress::Id(sxt.signed) } else { RawAddress::Index(
				match who {
					Alice => 0,
					Bob => 1,
					Charlie => 2,
					Dave => 3,
					Eve => 4,
					Ferdie => 5,
					One => 6,
					Two => 7,
				}
			)},
			index: sxt.index,
			function: sxt.function,
		}, MaybeUnsigned(sig.into())).using_encoded(|e| UncheckedExtrinsic::decode(&mut &e[..])).unwrap()
	}

	fn pool(api: &TestPolkadotApi) -> TransactionPool<TestPolkadotApi> {
		TransactionPool::new(Default::default(), Arc::new(api.clone()))
	}

	#[test]
	fn id_submission_should_work() {
		let api = TestPolkadotApi::default();
		let pool = pool(&api);
		pool.import_unchecked_extrinsic(BlockId::number(0), uxt(Alice, 209, true)).unwrap();

		let pending: Vec<_> = pool.cull_and_get_pending(BlockId::number(0), |p| p.map(|a| (a.sender(), a.index())).collect()).unwrap();
		assert_eq!(pending, vec![(Some(Alice.to_raw_public().into()), 209)]);
	}

	#[test]
	fn index_submission_should_work() {
		let api = TestPolkadotApi::default();
		let pool = pool(&api);
		pool.import_unchecked_extrinsic(BlockId::number(0), uxt(Alice, 209, false)).unwrap();

		let pending: Vec<_> = pool.cull_and_get_pending(BlockId::number(0), |p| p.map(|a| (a.sender(), a.index())).collect()).unwrap();
		assert_eq!(pending, vec![(Some(Alice.to_raw_public().into()), 209)]);
	}

	#[test]
	fn multiple_id_submission_should_work() {
		let api = TestPolkadotApi::default();
		let pool = pool(&api);
		pool.import_unchecked_extrinsic(BlockId::number(0), uxt(Alice, 209, true)).unwrap();
		pool.import_unchecked_extrinsic(BlockId::number(0), uxt(Alice, 210, true)).unwrap();

		let pending: Vec<_> = pool.cull_and_get_pending(BlockId::number(0), |p| p.map(|a| (a.sender(), a.index())).collect()).unwrap();
		assert_eq!(pending, vec![(Some(Alice.to_raw_public().into()), 209), (Some(Alice.to_raw_public().into()), 210)]);
	}

	#[test]
	fn multiple_index_submission_should_work() {
		let api = TestPolkadotApi::default();
		let pool = pool(&api);
		pool.import_unchecked_extrinsic(BlockId::number(0), uxt(Alice, 209, false)).unwrap();
		pool.import_unchecked_extrinsic(BlockId::number(0), uxt(Alice, 210, false)).unwrap();

		let pending: Vec<_> = pool.cull_and_get_pending(BlockId::number(0), |p| p.map(|a| (a.sender(), a.index())).collect()).unwrap();
		assert_eq!(pending, vec![(Some(Alice.to_raw_public().into()), 209), (Some(Alice.to_raw_public().into()), 210)]);
	}

	#[test]
	fn id_based_early_nonce_should_be_culled() {
		let api = TestPolkadotApi::default();
		let pool = pool(&api);
		pool.import_unchecked_extrinsic(BlockId::number(0), uxt(Alice, 208, true)).unwrap();

		let pending: Vec<_> = pool.cull_and_get_pending(BlockId::number(0), |p| p.map(|a| (a.sender(), a.index())).collect()).unwrap();
		assert_eq!(pending, vec![]);
	}

	#[test]
	fn index_based_early_nonce_should_be_culled() {
		let api = TestPolkadotApi::default();
		let pool = pool(&api);
		pool.import_unchecked_extrinsic(BlockId::number(0), uxt(Alice, 208, false)).unwrap();

		let pending: Vec<_> = pool.cull_and_get_pending(BlockId::number(0), |p| p.map(|a| (a.sender(), a.index())).collect()).unwrap();
		assert_eq!(pending, vec![]);
	}

	#[test]
	fn id_based_late_nonce_should_be_queued() {
		let api = TestPolkadotApi::default();
		let pool = pool(&api);

		pool.import_unchecked_extrinsic(BlockId::number(0), uxt(Alice, 210, true)).unwrap();
		let pending: Vec<_> = pool.cull_and_get_pending(BlockId::number(0), |p| p.map(|a| (a.sender(), a.index())).collect()).unwrap();
		assert_eq!(pending, vec![]);

		pool.import_unchecked_extrinsic(BlockId::number(0), uxt(Alice, 209, true)).unwrap();
		let pending: Vec<_> = pool.cull_and_get_pending(BlockId::number(0), |p| p.map(|a| (a.sender(), a.index())).collect()).unwrap();
		assert_eq!(pending, vec![(Some(Alice.to_raw_public().into()), 209), (Some(Alice.to_raw_public().into()), 210)]);
	}

	#[test]
	fn index_based_late_nonce_should_be_queued() {
		let api = TestPolkadotApi::default();
		let pool = pool(&api);

		pool.import_unchecked_extrinsic(BlockId::number(0), uxt(Alice, 210, false)).unwrap();
		let pending: Vec<_> = pool.cull_and_get_pending(BlockId::number(0), |p| p.map(|a| (a.sender(), a.index())).collect()).unwrap();
		assert_eq!(pending, vec![]);

		pool.import_unchecked_extrinsic(BlockId::number(0), uxt(Alice, 209, false)).unwrap();
		let pending: Vec<_> = pool.cull_and_get_pending(BlockId::number(0), |p| p.map(|a| (a.sender(), a.index())).collect()).unwrap();
		assert_eq!(pending, vec![(Some(Alice.to_raw_public().into()), 209), (Some(Alice.to_raw_public().into()), 210)]);
	}

	#[test]
	fn index_then_id_submission_should_make_progress() {
		let api = TestPolkadotApi::without_lookup();
		let pool = pool(&api);
		pool.import_unchecked_extrinsic(BlockId::number(0), uxt(Alice, 209, false)).unwrap();
		pool.import_unchecked_extrinsic(BlockId::number(0), uxt(Alice, 210, true)).unwrap();

		let pending: Vec<_> = pool.cull_and_get_pending(BlockId::number(0), |p| p.map(|a| (a.sender(), a.index())).collect()).unwrap();
		assert_eq!(pending, vec![]);

		api.enable_lookup();
		pool.retry_verification(BlockId::number(0)).unwrap();

		let pending: Vec<_> = pool.cull_and_get_pending(BlockId::number(0), |p| p.map(|a| (a.sender(), a.index())).collect()).unwrap();
		assert_eq!(pending, vec![
			(Some(Alice.to_raw_public().into()), 209),
			(Some(Alice.to_raw_public().into()), 210)
		]);
	}

	#[test]
	fn retrying_verification_might_not_change_anything() {
		let api = TestPolkadotApi::without_lookup();
		let pool = pool(&api);
		pool.import_unchecked_extrinsic(BlockId::number(0), uxt(Alice, 209, false)).unwrap();
		pool.import_unchecked_extrinsic(BlockId::number(0), uxt(Alice, 210, true)).unwrap();

		let pending: Vec<_> = pool.cull_and_get_pending(BlockId::number(0), |p| p.map(|a| (a.sender(), a.index())).collect()).unwrap();
		assert_eq!(pending, vec![]);

		pool.retry_verification(BlockId::number(1)).unwrap();

		let pending: Vec<_> = pool.cull_and_get_pending(BlockId::number(0), |p| p.map(|a| (a.sender(), a.index())).collect()).unwrap();
		assert_eq!(pending, vec![]);
	}

	#[test]
	fn id_then_index_submission_should_make_progress() {
		let api = TestPolkadotApi::without_lookup();
		let pool = pool(&api);
		pool.import_unchecked_extrinsic(BlockId::number(0), uxt(Alice, 209, true)).unwrap();
		pool.import_unchecked_extrinsic(BlockId::number(0), uxt(Alice, 210, false)).unwrap();

		let pending: Vec<_> = pool.cull_and_get_pending(BlockId::number(0), |p| p.map(|a| (a.sender(), a.index())).collect()).unwrap();
		assert_eq!(pending, vec![
			(Some(Alice.to_raw_public().into()), 209)
		]);

		// when
		api.enable_lookup();
		pool.retry_verification(BlockId::number(0)).unwrap();

		let pending: Vec<_> = pool.cull_and_get_pending(BlockId::number(0), |p| p.map(|a| (a.sender(), a.index())).collect()).unwrap();
		assert_eq!(pending, vec![
			(Some(Alice.to_raw_public().into()), 209),
			(Some(Alice.to_raw_public().into()), 210)
		]);
	}

	#[test]
	fn index_change_should_result_in_second_tx_culled_or_future() {
		let api = TestPolkadotApi::default();
		let pool = pool(&api);
		let block = BlockId::number(0);
		pool.import_unchecked_extrinsic(block, uxt(Alice, 209, false)).unwrap();
		let hash = *pool.import_unchecked_extrinsic(block, uxt(Alice, 210, false)).unwrap().hash();

		let pending: Vec<_> = pool.cull_and_get_pending(block, |p| p.map(|a| (a.sender(), a.index())).collect()).unwrap();
		assert_eq!(pending, vec![
			(Some(Alice.to_raw_public().into()), 209),
			(Some(Alice.to_raw_public().into()), 210)
		]);

		// first xt is mined, but that has a side-effect of switching index 0 from Alice to Bob.
		// second xt now invalid signature, so it fails.

		// there is no way of reporting this back to the queue right now (TODO). this should cause
		// the queue to flush all information regarding the sender index/account.

		// after this, a re-evaluation of the second's readiness should result in it being thrown
		// out (or maybe placed in future queue).
		let err = pool.reverify_transaction(BlockId::number(1), hash).unwrap_err();
		match *err.kind() {
			::error::ErrorKind::Msg(ref m) if m == "bad signature in extrinsic" => {},
			ref e => assert!(false, "The transaction should be rejected with BadSignature error, got: {:?}", e),
		}

		let pending: Vec<_> = pool.cull_and_get_pending(BlockId::number(1), |p| p.map(|a| (a.sender(), a.index())).collect()).unwrap();
		assert_eq!(pending, vec![]);

	}
}<|MERGE_RESOLUTION|>--- conflicted
+++ resolved
@@ -184,19 +184,10 @@
 	}
 
 	fn should_replace(&self, old: &VerifiedTransaction, _new: &VerifiedTransaction) -> Choice {
-<<<<<<< HEAD
 		// Always replace not fully verified transactions.
 		match old.is_fully_verified() {
 			true => Choice::RejectNew,
 			false => Choice::ReplaceOld
-=======
-		if old.is_fully_verified() {
-			// Don't allow new transactions if we are reaching the limit.
-			Choice::RejectNew
-		} else {
-			// Always replace not fully verified transactions.
-			Choice::ReplaceOld
->>>>>>> 97dc8139
 		}
 	}
 }
