// Copyright 2018 Parity Technologies (UK) Ltd.
// This file is part of Polkadot.

// Polkadot is free software: you can redistribute it and/or modify
// it under the terms of the GNU General Public License as published by
// the Free Software Foundation, either version 3 of the License, or
// (at your option) any later version.

// Polkadot is distributed in the hope that it will be useful,
// but WITHOUT ANY WARRANTY; without even the implied warranty of
// MERCHANTABILITY or FITNESS FOR A PARTICULAR PURPOSE.  See the
// GNU General Public License for more details.

// You should have received a copy of the GNU General Public License
// along with Polkadot.  If not, see <http://www.gnu.org/licenses/>.

extern crate ed25519;
extern crate substrate_codec as codec;
extern crate substrate_extrinsic_pool as extrinsic_pool;
extern crate substrate_primitives as substrate_primitives;
extern crate substrate_runtime_primitives;
extern crate polkadot_runtime as runtime;
extern crate polkadot_primitives as primitives;
extern crate polkadot_api;

#[macro_use]
extern crate error_chain;

#[macro_use]
extern crate log;

mod error;

use std::{
	cmp::Ordering,
	collections::HashMap,
	ops::Deref,
	sync::Arc,
};

use codec::Slicable;
use extrinsic_pool::{Pool, txpool::{self, Readiness, scoring::{Change, Choice}}};
use polkadot_api::PolkadotApi;
use primitives::parachain::CandidateReceipt;
use primitives::{AccountId, Timestamp, Hash};
use runtime::{Block, UncheckedExtrinsic, TimestampCall, ParachainsCall, Call};
use substrate_primitives::block::{Extrinsic, ExtrinsicHash};
use substrate_primitives::hexdisplay::HexDisplay;
use substrate_runtime_primitives::traits::{Bounded, Checkable};

pub use extrinsic_pool::txpool::{Options, Status, LightStatus, VerifiedTransaction as VerifiedTransactionOps};
pub use error::{Error, ErrorKind, Result};

/// Useful functions for working with Polkadot blocks.
pub struct PolkadotBlock {
	block: Block,
	location: Option<(&'static str, usize)>,
}

impl PolkadotBlock {
	/// Create a new block, checking high-level well-formedness.
	pub fn from(unchecked: Block) -> ::std::result::Result<Self, Block> {
		if unchecked.extrinsics.len() < 2 {
			return Err(unchecked);
		}
		if unchecked.extrinsics[0].is_signed() {
			return Err(unchecked);
		}
		if unchecked.extrinsics[1].is_signed() {
			return Err(unchecked);
		}

		match unchecked.extrinsics[0].extrinsic.function {
			Call::Timestamp(TimestampCall::set(_)) => {},
			_ => return Err(unchecked),
		}

		match unchecked.extrinsics[1].extrinsic.function {
			Call::Parachains(ParachainsCall::set_heads(_)) => {},
			_ => return Err(unchecked),
		}

		// any further checks...
		Ok(PolkadotBlock { block: unchecked, location: None })
	}

	/// Create a new block, skipping any high-level well-formedness checks. WARNING: This could
	/// result in internal functions panicking if the block is, in fact, not well-formed.
	pub fn force_from(known_good: Block, file: &'static str, line: usize) -> Self {
		PolkadotBlock { block: known_good, location: Some((file, line)) }
	}

	/// Retrieve the timestamp of a Polkadot block.
	pub fn timestamp(&self) -> Timestamp {
		if let Call::Timestamp(TimestampCall::set(t)) = self.block.extrinsics[0].extrinsic.function {
			t
		} else {
			if let Some((file, line)) = self.location {
				panic!("Invalid block used in `PolkadotBlock::force_from` at {}:{}", file, line);
			} else {
				panic!("Invalid block made it through the PolkadotBlock verification!?");
			}
		}
	}

	/// Retrieve the parachain candidates proposed for this block.
	pub fn parachain_heads(&self) -> &[CandidateReceipt] {
		if let Call::Parachains(ParachainsCall::set_heads(ref t)) = self.block.extrinsics[1].extrinsic.function {
			&t[..]
		} else {
			if let Some((file, line)) = self.location {
				panic!("Invalid block used in `PolkadotBlock::force_from` at {}:{}", file, line);
			} else {
				panic!("Invalid block made it through the PolkadotBlock verification!?");
			}
		}
	}
}

#[macro_export]
macro_rules! assert_polkadot_block {
	($known_good:expr) => ( PolkadotBlock::force_from(known_good, file!(), line!()) )
}

impl ::std::ops::Deref for PolkadotBlock {
	type Target = Block;
	fn deref(&self) -> &Block {
		&self.block
	}
}

impl From<PolkadotBlock> for Block {
	fn from(pd: PolkadotBlock) -> Self {
		pd.block
	}
}

<<<<<<< HEAD
/// Iterator over pending transactions.
pub type PendingIterator<'a, C> =
	transaction_pool::PendingIterator<'a, VerifiedTransaction, Ready<'a, C>, Scoring, NoopListener>;

error_chain! {
	errors {
		/// Attempted to queue an inherent transaction.
		IsInherent(xt: UncheckedExtrinsic) {
			description("Inherent transactions cannot be queued."),
			display("Inehrent transactions cannot be queued."),
		}
		/// Attempted to queue a transaction with bad signature.
		BadSignature(e: &'static str) {
			description("Transaction had bad signature."),
			display("Transaction had bad signature: {}", e),
		}
		/// Attempted to queue a transaction that is already in the pool.
		AlreadyImported(hash: Hash) {
			description("Transaction is already in the pool."),
			display("Transaction {:?} is already in the pool.", hash),
		}
		/// Import error.
		Import(err: Box<::std::error::Error + Send>) {
			description("Error importing transaction"),
			display("Error importing transaction: {}", err.description()),
		}
	}
}

=======
>>>>>>> 752f1a95
/// A verified transaction which should be includable and non-inherent.
#[derive(Debug, Clone)]
pub struct VerifiedTransaction {
	original: UncheckedExtrinsic,
	inner: <UncheckedExtrinsic as Checkable>::Checked,
	hash: ExtrinsicHash,
	encoded_size: usize,
}

impl VerifiedTransaction {
	/// Attempt to verify a transaction.
	fn create(xt: UncheckedExtrinsic) -> Result<Self> {
		if !xt.is_signed() {
			bail!(ErrorKind::IsInherent(xt))
		}

		let message = codec::Slicable::encode(&xt);
<<<<<<< HEAD
		match xt.clone().check() {
			Ok(checked) => {
				// TODO: make transaction-pool use generic types.
				let hash = substrate_primitives::hashing::blake2_256(&message);
				let address = checked.signed;
=======
		match xt.check() {
			Ok(xt) => {
				let hash = substrate_primitives::hashing::blake2_256(&message);
>>>>>>> 752f1a95
				Ok(VerifiedTransaction {
					original: xt,
					inner: checked,
					hash: hash.into(),
					encoded_size: message.len(),
				})
			}
			Err(e) => Err(ErrorKind::BadSignature(e).into()),
		}
	}

	/// Access the underlying transaction.
	pub fn as_transaction(&self) -> &UncheckedExtrinsic {
		&self.original
	}

	/// Consume the verified transaciton, yielding the unchecked counterpart.
	pub fn into_inner(self) -> <UncheckedExtrinsic as Checkable>::Checked {
		self.inner
	}

	/// Get the 256-bit hash of this transaction.
	pub fn hash(&self) -> &Hash {
		&self.hash
	}

	/// Get the account ID of the sender of this transaction.
	pub fn sender(&self) -> &AccountId {
		&self.inner.signed
	}

	/// Get encoded size of the transaction.
	pub fn encoded_size(&self) -> usize {
		self.encoded_size
	}
}

impl AsRef< <UncheckedExtrinsic as Checkable>::Checked > for VerifiedTransaction {
	fn as_ref(&self) -> &<UncheckedExtrinsic as Checkable>::Checked {
		&self.inner
	}
}

impl txpool::VerifiedTransaction for VerifiedTransaction {
	type Hash = Hash;
	type Sender = AccountId;

	fn hash(&self) -> &Self::Hash {
		&self.hash
	}

	fn sender(&self) -> &Self::Sender {
		&self.inner.signed
	}

	fn mem_usage(&self) -> usize {
		1 // TODO
	}
}

/// Scoring implementation for polkadot transactions.
#[derive(Debug)]
pub struct Scoring;

impl txpool::Scoring<VerifiedTransaction> for Scoring {
	type Score = u64;
	type Event = ();

	fn compare(&self, old: &VerifiedTransaction, other: &VerifiedTransaction) -> Ordering {
		old.inner.index.cmp(&other.inner.index)
	}

	fn choose(&self, _old: &VerifiedTransaction, _new: &VerifiedTransaction) -> Choice {
		Choice::InsertNew
	}

	fn update_scores(
		&self,
		xts: &[txpool::Transaction<VerifiedTransaction>],
		scores: &mut [Self::Score],
		_change: Change<()>
	) {
		for i in 0..xts.len() {
			// all the same score since there are no fees.
			// TODO: prioritize things like misbehavior or fishermen reports
			scores[i] = 1;
		}
	}
	fn should_replace(&self, _old: &VerifiedTransaction, _new: &VerifiedTransaction) -> bool {
		false // no fees to determine which is better.
	}
}

/// Readiness evaluator for polkadot transactions.
pub struct Ready<'a, T: 'a + PolkadotApi> {
	at_block: T::CheckedBlockId,
	api: &'a T,
	known_indices: HashMap<AccountId, ::primitives::Index>,
}

impl<'a, T: 'a + PolkadotApi> Clone for Ready<'a, T> {
	fn clone(&self) -> Self {
		Ready {
			at_block: self.at_block.clone(),
			api: self.api,
			known_indices: self.known_indices.clone(),
		}
	}
}

impl<'a, T: 'a + PolkadotApi> Ready<'a, T> {
	/// Create a new readiness evaluator at the given block. Requires that
	/// the ID has already been checked for local corresponding and available state.
	pub fn create(at: T::CheckedBlockId, api: &'a T) -> Self {
		Ready {
			at_block: at,
			api,
			known_indices: HashMap::new(),
		}
	}
}

impl<'a, T: 'a + PolkadotApi> txpool::Ready<VerifiedTransaction> for Ready<'a, T> {
	fn is_ready(&mut self, xt: &VerifiedTransaction) -> Readiness {
		let sender = xt.inner.signed;
		trace!(target: "transaction-pool", "Checking readiness of {} (from {})", xt.hash, Hash::from(sender));

		// TODO: find a way to handle index error properly -- will need changes to
		// transaction-pool trait.
		let (api, at_block) = (&self.api, &self.at_block);
		let next_index = self.known_indices.entry(sender)
			.or_insert_with(|| api.index(at_block, sender).ok().unwrap_or_else(Bounded::max_value));

		trace!(target: "transaction-pool", "Next index for sender is {}; xt index is {}", next_index, xt.inner.index);

		let result = match xt.inner.index.cmp(&next_index) {
			Ordering::Greater => Readiness::Future,
			Ordering::Equal => Readiness::Ready,
			Ordering::Less => Readiness::Stale,
		};

		// remember to increment `next_index`
		*next_index = next_index.saturating_add(1);

		result
	}
}

pub struct Verifier;

impl txpool::Verifier<Extrinsic> for Verifier {
	type VerifiedTransaction = VerifiedTransaction;
	type Error = Error;

	fn verify_transaction(&self, xt: Extrinsic) -> Result<Self::VerifiedTransaction> {
		info!("Extrinsic submitted: {}", HexDisplay::from(&xt.0));
		let uxt = xt.using_encoded(|ref mut s| UncheckedExtrinsic::decode(s))
			.ok_or_else(|| ErrorKind::InvalidExtrinsicFormat)?;
		info!("Correctly formatted: {:?}", uxt);
		VerifiedTransaction::create(uxt)
	}
}

/// The polkadot transaction pool.
///
/// Wraps a `extrinsic_pool::Pool`.
pub struct TransactionPool {
	inner: Pool<Verifier, Scoring, Error>,
}

impl TransactionPool {
	/// Create a new transaction pool.
	pub fn new(options: Options) -> Self {
		TransactionPool {
			inner: Pool::new(options, Verifier, Scoring),
		}
	}

	pub fn import_unchecked_extrinsic(&self, uxt: UncheckedExtrinsic) -> Result<Arc<VerifiedTransaction>> {
		Ok(self.inner.import(VerifiedTransaction::create(uxt)?)?)
	}
}

impl Deref for TransactionPool {
	type Target = Pool<Verifier, Scoring, Error>;

	fn deref(&self) -> &Self::Target {
		&self.inner
	}
}

#[cfg(test)]
mod tests {
}
<|MERGE_RESOLUTION|>--- conflicted
+++ resolved
@@ -135,38 +135,6 @@
 	}
 }
 
-<<<<<<< HEAD
-/// Iterator over pending transactions.
-pub type PendingIterator<'a, C> =
-	transaction_pool::PendingIterator<'a, VerifiedTransaction, Ready<'a, C>, Scoring, NoopListener>;
-
-error_chain! {
-	errors {
-		/// Attempted to queue an inherent transaction.
-		IsInherent(xt: UncheckedExtrinsic) {
-			description("Inherent transactions cannot be queued."),
-			display("Inehrent transactions cannot be queued."),
-		}
-		/// Attempted to queue a transaction with bad signature.
-		BadSignature(e: &'static str) {
-			description("Transaction had bad signature."),
-			display("Transaction had bad signature: {}", e),
-		}
-		/// Attempted to queue a transaction that is already in the pool.
-		AlreadyImported(hash: Hash) {
-			description("Transaction is already in the pool."),
-			display("Transaction {:?} is already in the pool.", hash),
-		}
-		/// Import error.
-		Import(err: Box<::std::error::Error + Send>) {
-			description("Error importing transaction"),
-			display("Error importing transaction: {}", err.description()),
-		}
-	}
-}
-
-=======
->>>>>>> 752f1a95
 /// A verified transaction which should be includable and non-inherent.
 #[derive(Debug, Clone)]
 pub struct VerifiedTransaction {
@@ -184,17 +152,10 @@
 		}
 
 		let message = codec::Slicable::encode(&xt);
-<<<<<<< HEAD
 		match xt.clone().check() {
 			Ok(checked) => {
 				// TODO: make transaction-pool use generic types.
 				let hash = substrate_primitives::hashing::blake2_256(&message);
-				let address = checked.signed;
-=======
-		match xt.check() {
-			Ok(xt) => {
-				let hash = substrate_primitives::hashing::blake2_256(&message);
->>>>>>> 752f1a95
 				Ok(VerifiedTransaction {
 					original: xt,
 					inner: checked,
@@ -388,4 +349,4 @@
 
 #[cfg(test)]
 mod tests {
-}
+}