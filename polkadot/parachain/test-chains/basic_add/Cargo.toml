[package]
name = "basic_add"
version = "0.1.0"
authors = ["Parity Technologies <admin@parity.io>"]
description = "Test parachain which adds to a number as its state transition"

[lib]
crate-type = ["cdylib"]

[dependencies]
polkadot-parachain = { path = "../../", default-features = false }
<<<<<<< HEAD
wee_alloc = { git = "https://github.com/rustwasm/wee_alloc", branch = "master" }
=======
wee_alloc = { git = "https://github.com/rustwasm/wee_alloc", rev = "4e9f23fff1f2474962085ca693f8884db666889f" }
>>>>>>> 4760b35f
tiny-keccak = "1.4"
pwasm-libc = "0.2"

[features]
default = ["std"]
std = ["polkadot-parachain/std"]

[profile.release]
panic = "abort"
lto = true

[workspace]
members = []<|MERGE_RESOLUTION|>--- conflicted
+++ resolved
@@ -9,11 +9,7 @@
 
 [dependencies]
 polkadot-parachain = { path = "../../", default-features = false }
-<<<<<<< HEAD
-wee_alloc = { git = "https://github.com/rustwasm/wee_alloc", branch = "master" }
-=======
 wee_alloc = { git = "https://github.com/rustwasm/wee_alloc", rev = "4e9f23fff1f2474962085ca693f8884db666889f" }
->>>>>>> 4760b35f
 tiny-keccak = "1.4"
 pwasm-libc = "0.2"
 
