// Copyright 2017-2019 Parity Technologies (UK) Ltd.
// This file is part of Substrate.

// Substrate is free software: you can redistribute it and/or modify
// it under the terms of the GNU General Public License as published by
// the Free Software Foundation, either version 3 of the License, or
// (at your option) any later version.

// Substrate is distributed in the hope that it will be useful,
// but WITHOUT ANY WARRANTY; without even the implied warranty of
// MERCHANTABILITY or FITNESS FOR A PARTICULAR PURPOSE.  See the
// GNU General Public License for more details.

// You should have received a copy of the GNU General Public License
// along with Substrate.  If not, see <http://www.gnu.org/licenses/>.

//! # Session Module
//!
//! The Session module allows validators to manage their session keys, provides a function for changing
//! the session length, and handles session rotation.
//!
//! - [`session::Trait`](./trait.Trait.html)
//! - [`Call`](./enum.Call.html)
//! - [`Module`](./struct.Module.html)
//!
//! ## Overview
//!
//! ### Terminology
//! <!-- Original author of paragraph: @gavofyork -->
//!
//! - **Session:** A session is a period of time that has a constant set of validators. Validators can only join
//! or exit the validator set at a session change. It is measured in block numbers and set with `set_length`
//! during a session for use in subsequent sessions.
//! - **Session key:** A session key is actually several keys kept together that provide the various signing
//! functions required by network authorities/validators in pursuit of their duties.
//! - **Session key configuration process:** A session key is set using `set_key` for use in the
//! next session. It is stored in `NextKeyFor`, a mapping between the caller's `AccountId` and the session
//! key provided. `set_key` allows users to set their session key prior to becoming a validator.
//! It is a public call since it uses `ensure_signed`, which checks that the origin is a signed account.
//! As such, the account ID of the origin stored in in `NextKeyFor` may not necessarily be associated with
//! a block author or a validator. The session keys of accounts are removed once their account balance is zero.
//! - **Validator set session key configuration process:** Each session we iterate through the current
//! set of validator account IDs to check if a session key was created for it in the previous session
//! using `set_key`. If it was then we call `set_authority` from the [Consensus module](../srml_consensus/index.html)
//! and pass it a set of session keys (each associated with an account ID) as the session keys for the new
//! validator set. Lastly, if the session key of the current authority does not match any session keys stored under
//! its validator index in the `AuthorityStorageVec` mapping, then we update the mapping with its session
//! key and update the saved list of original authorities if necessary
//! (see https://github.com/paritytech/substrate/issues/1290). Note: Authorities are stored in the Consensus module.
//! They are represented by a validator account ID index from the Session module and allocated with a session
//! key for the length of the session.
//! - **Session length change process:** At the start of the next session we allocate a session index and record the
//! timestamp when the session started. If a `NextSessionLength` was recorded in the previous session, we record
//! it as the new session length. Additionally, if the new session length differs from the length of the
//! next session then we record a `LastLengthChange`.
//! - **Session rotation configuration:** Configure as either a 'normal' (rewardable session where rewards are
//! applied) or 'exceptional' (slashable) session rotation.
//! - **Session rotation process:** The session is changed at the end of the final block of the current session
//! using the `on_finalize` method. It may be called by either an origin or internally from another runtime
//! module at the end of each block.
//!
//! ### Goals
//!
//! The Session module in Substrate is designed to make the following possible:
//!
//! - Set session keys of the validator set for the next session.
//! - Set the length of a session.
//! - Configure and switch between either normal or exceptional session rotations.
//!
//! ## Interface
//!
//! ### Dispatchable Functions
//!
//! - `set_key` - Set a validator's session key for the next session.
//! - `set_length` - Set a new session length to be applied upon the next session change.
//! - `force_new_session` - Force a new session that should be considered either a normal (rewardable)
//! or exceptional rotation.
//! - `on_finalize` - Called when a block is finalized. Will rotate session if it is the last
//! block of the current session.
//!
//! ### Public Functions
//!
//! - `validator_count` - Get the current number of validators.
//! - `last_length_change` - Get the block number when the session length last changed.
//! - `apply_force_new_session` - Force a new session. Can be called by other runtime modules.
//! - `set_validators` - Set the current set of validators. Can only be called by the Staking module.
//! - `check_rotate_session` - Rotate the session and apply rewards if necessary. Called after the Staking
//! module updates the authorities to the new validator set.
//! - `rotate_session` - Change to the next session. Register the new authority set. Update session keys.
//! Enact session length change if applicable.
//! - `ideal_session_duration` - Get the time of an ideal session.
//! - `blocks_remaining` - Get the number of blocks remaining in the current session,
//! excluding the current block.
//!
//! ## Usage
//!
//! ### Example from the SRML
//!
//! The [Staking module](../srml_staking/index.html) uses the Session module to get the validator set.
//!
//! ```
//! use srml_session as session;
//! # fn not_executed<T: session::Trait>() {
//!
//! let validators = <session::Module<T>>::validators();
//! # }
//! # fn main(){}
//! ```
//!
//! ## Related Modules
//!
//! - [Consensus](../srml_consensus/index.html)
//! - [Staking](../srml_staking/index.html)
//! - [Timestamp](../srml_timestamp/index.html)

#![cfg_attr(not(feature = "std"), no_std)]

use rstd::{prelude::*, marker::PhantomData, ops::{Sub, Rem}};
#[cfg(not(feature = "std"))]
use rstd::alloc::borrow::ToOwned;
#[cfg(feature = "std")]
use runtime_io::with_storage;
use parity_codec::Decode;
use primitives::traits::{Zero, Member, OpaqueKeys};
use srml_support::{
	ConsensusEngineId, StorageValue, StorageMap, for_each_tuple, decl_module,
	decl_event, decl_storage,
};
use srml_support::{ensure, traits::{OnFreeBalanceZero, Get, FindAuthor}, Parameter, print};
use system::ensure_signed;

/// Simple index type with which we can count sessions.
pub type SessionIndex = u32;

pub trait ShouldEndSession<BlockNumber> {
	fn should_end_session(now: BlockNumber) -> bool;
}

/// Ends the session after a fixed period of blocks.
///
/// The first session will have length of `Offset`, and
/// the following sessions will have length of `Period`.
/// This may prove nonsensical if `Offset` >= `Period`.
pub struct PeriodicSessions<
	Period,
	Offset,
>(PhantomData<(Period, Offset)>);

impl<
	BlockNumber: Rem<Output=BlockNumber> + Sub<Output=BlockNumber> + Zero + PartialOrd,
	Period: Get<BlockNumber>,
	Offset: Get<BlockNumber>,
> ShouldEndSession<BlockNumber> for PeriodicSessions<Period, Offset> {
	fn should_end_session(now: BlockNumber) -> bool {
		let offset = Offset::get();
		now >= offset && ((now - offset) % Period::get()).is_zero()
	}
}

pub trait OnSessionEnding<AccountId> {
	/// Handle the fact that the session is ending, and optionally provide the new validator set.
	fn on_session_ending(i: SessionIndex) -> Option<Vec<AccountId>>;
}

impl<A> OnSessionEnding<A> for () {
	fn on_session_ending(_: SessionIndex) -> Option<Vec<A>> { None }
}

/// Handler for when a session keys set changes.
pub trait SessionHandler<AccountId> {
	/// Session set has changed; act appropriately.
	fn on_new_session<Ks: OpaqueKeys>(changed: bool, validators: &[(AccountId, Ks)]);

	/// A validator got disabled. Act accordingly until a new session begins.
	fn on_disabled(validator_index: usize);
}

pub trait OneSessionHandler<AccountId> {
	type Key: Decode + Default;
	fn on_new_session<'a, I: 'a>(changed: bool, validators: I)
		where I: Iterator<Item=(&'a AccountId, Self::Key)>, AccountId: 'a;
	fn on_disabled(i: usize);
}

macro_rules! impl_session_handlers {
	() => (
		impl<AId> SessionHandler<AId> for () {
			fn on_new_session<Ks: OpaqueKeys>(_: bool, _: &[(AId, Ks)]) {}
			fn on_disabled(_: usize) {}
		}
	);

	( $($t:ident)* ) => {
		impl<AId, $( $t: OneSessionHandler<AId> ),*> SessionHandler<AId> for ( $( $t , )* ) {
			fn on_new_session<Ks: OpaqueKeys>(changed: bool, validators: &[(AId, Ks)]) {
				let mut i: usize = 0;
				$(
					i += 1;
					let our_keys = validators.iter()
						.map(|k| (&k.0, k.1.get::<$t::Key>(i - 1).unwrap_or_default()));
					$t::on_new_session(changed, our_keys);
				)*
			}
			fn on_disabled(i: usize) {
				$(
					$t::on_disabled(i);
				)*
			}
		}
	}
}

for_each_tuple!(impl_session_handlers);

/// Handler for selecting the genesis validator set.
pub trait SelectInitialValidators<T: Trait> {
	/// Returns the initial validator set. If `None` is returned
	/// all accounts that have session keys set in the genesis block
	/// will be validators.
	fn select_initial_validators() -> Option<Vec<T::AccountId>>;
}

/// Implementation of `SelectInitialValidators` that does nothing.
pub struct AllValidators;
impl<T: Trait> SelectInitialValidators<T> for AllValidators {
	fn select_initial_validators() -> Option<Vec<T::AccountId>> {
		None
	}
}

pub trait Trait: system::Trait {
	/// The overarching event type.
	type Event: From<Event> + Into<<Self as system::Trait>::Event>;

	/// Indicator for when to end the session.
	type ShouldEndSession: ShouldEndSession<Self::BlockNumber>;

	/// Handler for when a session is about to end.
	type OnSessionEnding: OnSessionEnding<Self::AccountId>;

	/// Handler when a session has changed.
	type SessionHandler: SessionHandler<Self::AccountId>;

	/// The keys.
	type Keys: OpaqueKeys + Member + Parameter + Default;

	/// Select initial validators.
	type SelectInitialValidators: SelectInitialValidators<Self>;
}

type OpaqueKey = Vec<u8>;

decl_storage! {
	trait Store for Module<T: Trait> as Session {
		/// The current set of validators.
		Validators get(validators): Vec<T::AccountId>;

		/// Current index of the session.
		CurrentIndex get(current_index): SessionIndex;

		/// True if anything has changed in this session.
		Changed: bool;

		/// The next key to be used for a given validator. At the end of the session, they
		/// will be moved into the `QueuedKeys` and so changes here will not take effect for
		/// at least one whole session.
		NextKeyFor get(next_key_for): map T::AccountId => Option<T::Keys>;

		/// Queued keys changed.
		QueuedChanged: bool;

		/// The queued keys for the next session. When the next session begins, these keys
		/// will be used to determine the validator's session keys.
		QueuedKeys get(queued_keys): Vec<(T::AccountId, T::Keys)>;

		/// The keys that are currently active.
		Active: map u32 => Vec<OpaqueKey>;
	}
	add_extra_genesis {
		config(keys): Vec<(T::AccountId, T::Keys)>;
		build(|storage, _, config: &GenesisConfig<T>| {
			with_storage(storage, || {
				let all_validators = config.keys.iter()
					.map(|(validator, _)| validator.to_owned())
					.collect::<Vec<_>>();
				let all_keys = (0..T::Keys::count()).map(|i| (
					i as u32,
					config.keys.iter()
						.map(|x| x.1.get_raw(i).to_vec())
						.collect::<Vec<OpaqueKey>>(),
				)).collect::<Vec<(u32, Vec<OpaqueKey>)>>();
				<Validators<T>>::put(all_validators.clone());
				for (v, sk) in config.keys.clone() {
					<NextKeyFor<T>>::insert(v, sk);
				}
				for (i, keys) in all_keys {
					Active::insert(i, keys);
				}

				let selected_validators =
					T::SelectInitialValidators::select_initial_validators()
					.unwrap_or(all_validators);
				let selected_keys = selected_validators.iter().map(|validator| {
					(
						validator.to_owned(),
						<NextKeyFor<T>>::get(validator)
							.unwrap_or_default()
					)
				}).collect::<Vec<_>>();
				<Validators<T>>::put(selected_validators);
				<QueuedKeys<T>>::put(selected_keys);
			})
		})
	}
}

decl_event!(
	pub enum Event {
		/// New session has happened. Note that the argument is the session index, not the block
		/// number as the type might suggest.
		NewSession(SessionIndex),
	}
);

decl_module! {
	pub struct Module<T: Trait> for enum Call where origin: T::Origin {
		fn deposit_event() = default;

		/// Sets the session key(s) of the function caller to `key`.
		/// Allows an account to set its session key prior to becoming a validator.
		/// This doesn't take effect until the next session.
		///
		/// The dispatch origin of this function must be signed.
		///
		/// # <weight>
		/// - O(1).
		/// - One extra DB entry.
		/// # </weight>
		fn set_keys(origin, keys: T::Keys, proof: Vec<u8>) {
			let who = ensure_signed(origin)?;

			ensure!(keys.ownership_proof_is_valid(&proof), "invalid ownership proof");

			let old_keys = <NextKeyFor<T>>::get(&who);
			let mut updates = vec![];

			for i in 0..T::Keys::count() {
				let new_key = keys.get_raw(i);
				let maybe_old_key = old_keys.as_ref().map(|o| o.get_raw(i));
				if maybe_old_key == Some(new_key) {
					// no change.
					updates.push(None);
					continue;
				}
				let mut active = Active::get(i as u32);
				match active.binary_search_by(|k| k[..].cmp(&new_key)) {
					Ok(_) => return Err("duplicate key provided"),
					Err(pos) => active.insert(pos, new_key.to_owned()),
				}
				if let Some(old_key) = maybe_old_key {
					match active.binary_search_by(|k| k[..].cmp(&old_key)) {
						Ok(pos) => { active.remove(pos); }
						Err(_) => {
							// unreachable as long as our state is valid. we don't want to panic if
							// it isn't, though.
							print("ERROR: active doesn't contain outgoing key");
						}
					}
				}
				updates.push(Some((i, active)));
			}

			// Update the active sets.
			for (i, active) in updates.into_iter().filter_map(|x| x) {
				Active::insert(i as u32, active);
			}
			// Set new keys value for next session.
			<NextKeyFor<T>>::insert(who, keys);
			// Something changed.
			Changed::put(true);
		}

		/// Called when a block is finalized. Will rotate session if it is the last
		/// block of the current session.
		fn on_initialize(n: T::BlockNumber) {
			if T::ShouldEndSession::should_end_session(n) {
				Self::rotate_session();
			}
		}
	}
}

impl<T: Trait> Module<T> {
	/// Move on to next session. Register new validator set and session keys. Changes
	/// to the validator set have a session of delay to take effect. This allows for
	/// equivocation punishment after a fork.
	pub fn rotate_session() {
		let session_index = CurrentIndex::get();

		let changed = QueuedChanged::get();
		let mut next_changed = Changed::take();

		// Get queued session keys and validators.
		let session_keys = <QueuedKeys<T>>::get();
		let validators = session_keys.iter()
			.map(|(validator, _)| validator.to_owned())
			.collect::<Vec<_>>();
		<Validators<T>>::put(validators);

		// Get next validator set.
		let maybe_validators = T::OnSessionEnding::on_session_ending(session_index);
		let next_validators = if let Some(validators) = maybe_validators {
			next_changed = true;
			validators
		} else {
			<Validators<T>>::get()
		};

		// Increment session index.
		let session_index = session_index + 1;
		CurrentIndex::put(session_index);

		// Queue next session keys.
		let next_session_keys = next_validators.into_iter()
			.map(|a| { let k = <NextKeyFor<T>>::get(&a).unwrap_or_default(); (a, k) })
			.collect::<Vec<_>>();
		<QueuedKeys<T>>::put(next_session_keys);
		QueuedChanged::put(next_changed);

		// Record that this happened.
		Self::deposit_event(Event::NewSession(session_index));

		// Tell everyone about the new session keys.
		T::SessionHandler::on_new_session::<T::Keys>(changed, &session_keys);
	}

	/// Disable the validator of index `i`.
	pub fn disable_index(i: usize) {
		T::SessionHandler::on_disabled(i);
		Changed::put(true);
	}

	/// Disable the validator identified by `c`. (If using with the staking module, this would be
	/// their *controller* account.)
	pub fn disable(c: &T::AccountId) -> rstd::result::Result<(), ()> {
		Self::validators().iter().position(|i| i == c).map(Self::disable_index).ok_or(())
	}
}

impl<T: Trait> OnFreeBalanceZero<T::AccountId> for Module<T> {
	fn on_free_balance_zero(who: &T::AccountId) {
		<NextKeyFor<T>>::remove(who);
	}
}

/// Wraps the author-scraping logic for consensus engines that can recover
/// the canonical index of an author. This then transforms it into the
/// registering account-ID of that session key index.
pub struct FindAccountFromAuthorIndex<T, Inner>(rstd::marker::PhantomData<(T, Inner)>);

impl<T: Trait, Inner: FindAuthor<u32>> FindAuthor<T::AccountId>
	for FindAccountFromAuthorIndex<T, Inner>
{
	fn find_author<'a, I>(digests: I) -> Option<T::AccountId>
		where I: 'a + IntoIterator<Item=(ConsensusEngineId, &'a [u8])>
	{
		let i = Inner::find_author(digests)?;

		let validators = <Module<T>>::validators();
		validators.get(i as usize).map(|k| k.clone())
	}
}

#[cfg(test)]
mod tests {
	use super::*;
	use std::cell::RefCell;
	use srml_support::{impl_outer_origin, assert_ok};
	use runtime_io::with_externalities;
	use substrate_primitives::{H256, Blake2Hasher};
	use primitives::{
		traits::{BlakeTwo256, IdentityLookup, OnInitialize}, testing::{Header, UintAuthorityId}
	};

	impl_outer_origin!{
		pub enum Origin for Test {}
	}

	thread_local!{
		static NEXT_VALIDATORS: RefCell<Vec<u64>> = RefCell::new(vec![1, 2, 3]);
		static AUTHORITIES: RefCell<Vec<UintAuthorityId>> =
			RefCell::new(vec![UintAuthorityId(1), UintAuthorityId(2), UintAuthorityId(3)]);
		static FORCE_SESSION_END: RefCell<bool> = RefCell::new(false);
		static SESSION_LENGTH: RefCell<u64> = RefCell::new(2);
		static SESSION_CHANGED: RefCell<bool> = RefCell::new(false);
		static TEST_SESSION_CHANGED: RefCell<bool> = RefCell::new(false);
	}

	pub struct TestShouldEndSession;
	impl ShouldEndSession<u64> for TestShouldEndSession {
		fn should_end_session(now: u64) -> bool {
			let l = SESSION_LENGTH.with(|l| *l.borrow());
			now % l == 0 || FORCE_SESSION_END.with(|l| { let r = *l.borrow(); *l.borrow_mut() = false; r })
		}
	}

	pub struct TestSessionHandler;
	impl SessionHandler<u64> for TestSessionHandler {
		fn on_new_session<T: OpaqueKeys>(changed: bool, validators: &[(u64, T)]) {
			SESSION_CHANGED.with(|l| *l.borrow_mut() = changed);
			AUTHORITIES.with(|l|
				*l.borrow_mut() = validators.iter().map(|(_, id)| id.get::<UintAuthorityId>(0).unwrap_or_default()).collect()
			);
		}
		fn on_disabled(_validator_index: usize) {}
	}

	pub struct TestOnSessionEnding;
	impl OnSessionEnding<u64> for TestOnSessionEnding {
		fn on_session_ending(_: SessionIndex) -> Option<Vec<u64>> {
			if !TEST_SESSION_CHANGED.with(|l| *l.borrow()) {
				Some(NEXT_VALIDATORS.with(|l| l.borrow().clone()))
			} else {
				None
			}
		}
	}

	fn authorities() -> Vec<UintAuthorityId> {
		AUTHORITIES.with(|l| l.borrow().to_vec())
	}

	fn force_new_session() {
		FORCE_SESSION_END.with(|l| *l.borrow_mut() = true )
	}

	fn set_session_length(x: u64) {
		SESSION_LENGTH.with(|l| *l.borrow_mut() = x )
	}

	fn session_changed() -> bool {
		SESSION_CHANGED.with(|l| *l.borrow())
	}

	#[derive(Clone, Eq, PartialEq)]
	pub struct Test;
	impl system::Trait for Test {
		type Origin = Origin;
		type Index = u64;
		type BlockNumber = u64;
		type Hash = H256;
		type Hashing = BlakeTwo256;
		type AccountId = u64;
		type Lookup = IdentityLookup<Self::AccountId>;
		type Header = Header;
		type Event = ();
	}
	impl timestamp::Trait for Test {
		type Moment = u64;
		type OnTimestampSet = ();
	}
	impl Trait for Test {
		type ShouldEndSession = TestShouldEndSession;
		type OnSessionEnding = TestOnSessionEnding;
		type SessionHandler = TestSessionHandler;
		type Keys = UintAuthorityId;
		type Event = ();
		type SelectInitialValidators = AllValidators;
	}

	type System = system::Module<Test>;
	type Session = Module<Test>;

	fn new_test_ext() -> runtime_io::TestExternalities<Blake2Hasher> {
<<<<<<< HEAD
		let mut t = system::GenesisConfig::default().build_storage::<Test>().unwrap();
		timestamp::GenesisConfig::<Test> {
			minimum_period: 5,
		}.assimilate_storage(&mut t.0, &mut t.1).unwrap();
		GenesisConfig::<Test> {
			validators: NEXT_VALIDATORS.with(|l| l.borrow().clone()),
=======
		TEST_SESSION_CHANGED.with(|l| *l.borrow_mut() = false);
		let mut t = system::GenesisConfig::default().build_storage::<Test>().unwrap().0;
		t.extend(timestamp::GenesisConfig::<Test> {
			minimum_period: 5,
		}.build_storage().unwrap().0);
		t.extend(GenesisConfig::<Test> {
>>>>>>> 60e8e05e
			keys: NEXT_VALIDATORS.with(|l|
				l.borrow().iter().cloned().map(|i| (i, UintAuthorityId(i))).collect()
			),
		}.assimilate_storage(&mut t.0, &mut t.1).unwrap();
		runtime_io::TestExternalities::new_with_children(t)
	}

	fn initialize_block(block: u64) {
		SESSION_CHANGED.with(|l| *l.borrow_mut() = false);
		System::set_block_number(block);
		Session::on_initialize(block);
	}

	#[test]
	fn simple_setup_should_work() {
		with_externalities(&mut new_test_ext(), || {
			assert_eq!(authorities(), vec![UintAuthorityId(1), UintAuthorityId(2), UintAuthorityId(3)]);
			assert_eq!(Session::validators(), vec![1, 2, 3]);
		});
	}

	#[test]
	fn authorities_should_track_validators() {
		with_externalities(&mut new_test_ext(), || {
			NEXT_VALIDATORS.with(|v| *v.borrow_mut() = vec![1, 2]);

			force_new_session();
			initialize_block(1);
			assert_eq!(Session::queued_keys(), vec![
				(1, UintAuthorityId(1)),
				(2, UintAuthorityId(2)),
			]);
			assert_eq!(Session::validators(), vec![1, 2, 3]);
			assert_eq!(authorities(), vec![UintAuthorityId(1), UintAuthorityId(2), UintAuthorityId(3)]);

			force_new_session();
			initialize_block(2);
			assert_eq!(Session::queued_keys(), vec![
				(1, UintAuthorityId(1)),
				(2, UintAuthorityId(2)),
			]);
			assert_eq!(Session::validators(), vec![1, 2]);
			assert_eq!(authorities(), vec![UintAuthorityId(1), UintAuthorityId(2)]);

			NEXT_VALIDATORS.with(|v| *v.borrow_mut() = vec![1, 2, 4]);
			assert_ok!(Session::set_keys(Origin::signed(4), UintAuthorityId(4), vec![]));
			force_new_session();
			initialize_block(3);
			assert_eq!(Session::queued_keys(), vec![
				(1, UintAuthorityId(1)),
				(2, UintAuthorityId(2)),
				(4, UintAuthorityId(4)),
			]);
			assert_eq!(Session::validators(), vec![1, 2]);
			assert_eq!(authorities(), vec![UintAuthorityId(1), UintAuthorityId(2)]);

			force_new_session();
			initialize_block(4);
			assert_eq!(Session::queued_keys(), vec![
				(1, UintAuthorityId(1)),
				(2, UintAuthorityId(2)),
				(4, UintAuthorityId(4)),
			]);
			assert_eq!(Session::validators(), vec![1, 2, 4]);
			assert_eq!(authorities(), vec![UintAuthorityId(1), UintAuthorityId(2), UintAuthorityId(4)]);
		});
	}

	#[test]
	fn should_work_with_early_exit() {
		with_externalities(&mut new_test_ext(), || {
			set_session_length(10);

			initialize_block(1);
			assert_eq!(Session::current_index(), 0);

			initialize_block(2);
			assert_eq!(Session::current_index(), 0);

			force_new_session();
			initialize_block(3);
			assert_eq!(Session::current_index(), 1);

			initialize_block(9);
			assert_eq!(Session::current_index(), 1);

			initialize_block(10);
			assert_eq!(Session::current_index(), 2);
		});
	}

	#[test]
	fn session_change_should_work() {
		with_externalities(&mut new_test_ext(), || {
			// Block 1: No change
			initialize_block(1);
			assert_eq!(authorities(), vec![UintAuthorityId(1), UintAuthorityId(2), UintAuthorityId(3)]);

			// Block 2: Session rollover, but no change.
			initialize_block(2);
			assert_eq!(authorities(), vec![UintAuthorityId(1), UintAuthorityId(2), UintAuthorityId(3)]);

			// Block 3: Set new key for validator 2; no visible change.
			initialize_block(3);
			assert_ok!(Session::set_keys(Origin::signed(2), UintAuthorityId(5), vec![]));
			assert_eq!(authorities(), vec![UintAuthorityId(1), UintAuthorityId(2), UintAuthorityId(3)]);

			// Block 4: Session rollover; no visible change.
			initialize_block(4);
			assert_eq!(authorities(), vec![UintAuthorityId(1), UintAuthorityId(2), UintAuthorityId(3)]);

			// Block 5: No change.
			initialize_block(5);
			assert_eq!(authorities(), vec![UintAuthorityId(1), UintAuthorityId(2), UintAuthorityId(3)]);

			// Block 6: Session rollover; authority 2 changes.
			initialize_block(6);
			assert_eq!(authorities(), vec![UintAuthorityId(1), UintAuthorityId(5), UintAuthorityId(3)]);
		});
	}

	#[test]
	fn session_changed_flag_works() {
		with_externalities(&mut new_test_ext(), || {
			TEST_SESSION_CHANGED.with(|l| *l.borrow_mut() = true);

			force_new_session();
			initialize_block(1);
			assert!(!session_changed());

			force_new_session();
			initialize_block(2);
			assert!(!session_changed());

			Session::disable_index(0);
			force_new_session();
			initialize_block(3);
			assert!(!session_changed());

			force_new_session();
			initialize_block(4);
			assert!(session_changed());

			force_new_session();
			initialize_block(5);
			assert!(!session_changed());

			assert_ok!(Session::set_keys(Origin::signed(2), UintAuthorityId(5), vec![]));
			force_new_session();
			initialize_block(6);
			assert!(!session_changed());

			force_new_session();
			initialize_block(7);
			assert!(session_changed());
		});
	}

	#[test]
	fn periodic_session_works() {
		struct Period;
		struct Offset;

		impl Get<u64> for Period {
			fn get() -> u64 { 10 }
		}

		impl Get<u64> for Offset {
			fn get() -> u64 { 3 }
		}


		type P = PeriodicSessions<Period, Offset>;

		for i in 0..3 {
			assert!(!P::should_end_session(i));
		}

		assert!(P::should_end_session(3));

		for i in (1..10).map(|i| 3 + i) {
			assert!(!P::should_end_session(i));
		}

		assert!(P::should_end_session(13));
	}
}<|MERGE_RESOLUTION|>--- conflicted
+++ resolved
@@ -572,21 +572,12 @@
 	type Session = Module<Test>;
 
 	fn new_test_ext() -> runtime_io::TestExternalities<Blake2Hasher> {
-<<<<<<< HEAD
 		let mut t = system::GenesisConfig::default().build_storage::<Test>().unwrap();
 		timestamp::GenesisConfig::<Test> {
 			minimum_period: 5,
 		}.assimilate_storage(&mut t.0, &mut t.1).unwrap();
 		GenesisConfig::<Test> {
 			validators: NEXT_VALIDATORS.with(|l| l.borrow().clone()),
-=======
-		TEST_SESSION_CHANGED.with(|l| *l.borrow_mut() = false);
-		let mut t = system::GenesisConfig::default().build_storage::<Test>().unwrap().0;
-		t.extend(timestamp::GenesisConfig::<Test> {
-			minimum_period: 5,
-		}.build_storage().unwrap().0);
-		t.extend(GenesisConfig::<Test> {
->>>>>>> 60e8e05e
 			keys: NEXT_VALIDATORS.with(|l|
 				l.borrow().iter().cloned().map(|i| (i, UintAuthorityId(i))).collect()
 			),
