--- conflicted
+++ resolved
@@ -319,7 +319,6 @@
 	}
 	add_extra_genesis {
 		config(keys): Vec<(T::ValidatorId, T::Keys)>;
-<<<<<<< HEAD
 		build(|config: &GenesisConfig<T>| {
 			for (who, keys) in config.keys.iter().cloned() {
 				assert!(
@@ -330,22 +329,6 @@
 				<Module<T>>::do_set_keys(&who, keys)
 					.expect("genesis config must not contain duplicates; qed");
 			}
-=======
-		build(|
-			storage: &mut (sr_primitives::StorageOverlay, sr_primitives::ChildrenStorageOverlay),
-			config: &GenesisConfig<T>
-		| {
-			runtime_io::with_storage(storage, || {
-				for (who, keys) in config.keys.iter().cloned() {
-					assert!(
-						<Module<T>>::load_keys(&who).is_none(),
-						"genesis config contained duplicate validator {:?}", who,
-					);
-
-					<Module<T>>::do_set_keys(&who, keys)
-						.expect("genesis config must not contain duplicates; qed");
-				}
->>>>>>> c72789cc
 
 			let initial_validators = T::SelectInitialValidators::select_initial_validators()
 				.unwrap_or_else(|| config.keys.iter().map(|(ref v, _)| v.clone()).collect());
