--- conflicted
+++ resolved
@@ -317,12 +317,7 @@
 	add_extra_genesis {
 		config(keys): Vec<(T::ValidatorId, T::Keys)>;
 		build(|
-<<<<<<< HEAD
-			storage: &mut (primitives::StorageOverlay, primitives::ChildrenStorageOverlay),
-=======
-			storage: &mut sr_primitives::StorageOverlay,
-			_: &mut sr_primitives::ChildrenStorageOverlay,
->>>>>>> 5342c630
+			storage: &mut (sr_primitives::StorageOverlay, sr_primitives::ChildrenStorageOverlay),
 			config: &GenesisConfig<T>
 		| {
 			runtime_io::with_storage(storage, || {
