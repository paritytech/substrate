--- conflicted
+++ resolved
@@ -122,14 +122,9 @@
 use rstd::{prelude::*, marker::PhantomData, ops::{Sub, Rem}};
 #[cfg(not(feature = "std"))]
 use rstd::alloc::borrow::ToOwned;
-<<<<<<< HEAD
 use parity_codec::{Decode, Encode};
 use primitives::KeyTypeId;
-use primitives::traits::{Convert, Zero, Saturating, Member, OpaqueKeys, TypedKey, Hash};
-=======
-use parity_codec::Decode;
-use primitives::traits::{Zero, Member, OpaqueKeys};
->>>>>>> 5bf5e8f5
+use primitives::traits::{Convert, Zero, Member, OpaqueKeys, TypedKey, Hash};
 use srml_support::{
 	dispatch::Result,
 	storage,
@@ -152,13 +147,10 @@
 }
 
 /// Ends the session after a fixed period of blocks.
-<<<<<<< HEAD
-=======
 ///
 /// The first session will have length of `Offset`, and
 /// the following sessions will have length of `Period`.
 /// This may prove nonsensical if `Offset` >= `Period`.
->>>>>>> 5bf5e8f5
 pub struct PeriodicSessions<
 	Period,
 	Offset,
@@ -719,7 +711,6 @@
 	}
 
 	#[test]
-<<<<<<< HEAD
 	fn duplicates_are_not_allowed() {
 		with_externalities(&mut new_test_ext(), || {
 			System::set_block_number(1);
@@ -730,7 +721,9 @@
 			// is fine now that 1 has migrated off.
 			assert!(Session::set_keys(Origin::signed(4), UintAuthorityId(1), vec![]).is_ok());
 		});
-=======
+	}
+
+	#[test]
 	fn periodic_session_works() {
 		struct Period;
 		struct Offset;
@@ -757,6 +750,5 @@
 		}
 
 		assert!(P::should_end_session(13));
->>>>>>> 5bf5e8f5
 	}
 }