--- conflicted
+++ resolved
@@ -390,17 +390,11 @@
 				))
 				.collect();
 
-<<<<<<< HEAD
+			// Tell everyone about the genesis session keys
+			T::SessionHandler::on_genesis_session::<T::Keys>(&queued_keys);
+
 			<Validators<T>>::put(initial_validators);
 			<QueuedKeys<T>>::put(queued_keys);
-=======
-				// Tell everyone about the genesis session keys
-				T::SessionHandler::on_genesis_session::<T::Keys>(&queued_keys);
-
-				<Validators<T>>::put(initial_validators);
-				<QueuedKeys<T>>::put(queued_keys);
-			});
->>>>>>> 50e22e17
 		});
 	}
 }
