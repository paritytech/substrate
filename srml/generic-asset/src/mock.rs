--- conflicted
+++ resolved
@@ -39,10 +39,7 @@
 	pub const BlockHashCount: u64 = 250;
 	pub const MaximumBlockWeight: u32 = 1024;
 	pub const MaximumBlockLength: u32 = 2 * 1024;
-<<<<<<< HEAD
 	pub const AvailableBlockRatio: Perbill = Perbill::one();
-=======
->>>>>>> 2b43a43d
 }
 impl system::Trait for Test {
 	type Origin = Origin;
@@ -54,13 +51,10 @@
 	type Lookup = IdentityLookup<u64>;
 	type Header = Header;
 	type Event = TestEvent;
+	type WeightMultiplierUpdate = ();
 	type MaximumBlockWeight = MaximumBlockWeight;
 	type MaximumBlockLength = MaximumBlockLength;
-<<<<<<< HEAD
 	type AvailableBlockRatio = AvailableBlockRatio;
-=======
->>>>>>> 2b43a43d
-	type WeightMultiplierUpdate = ();
 	type BlockHashCount = BlockHashCount;
 }
 
