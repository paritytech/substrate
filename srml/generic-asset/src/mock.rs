// Copyright 2019
//     by  Centrality Investments Ltd.
//     and Parity Technologies (UK) Ltd.
// This file is part of Substrate.

// Substrate is free software: you can redistribute it and/or modify
// it under the terms of the GNU General Public License as published by
// the Free Software Foundation, either version 3 of the License, or
// (at your option) any later version.

// Substrate is distributed in the hope that it will be useful,
// but WITHOUT ANY WARRANTY; without even the implied warranty of
// MERCHANTABILITY or FITNESS FOR A PARTICULAR PURPOSE.  See the
// GNU General Public License for more details.

// You should have received a copy of the GNU General Public License
// along with Substrate.  If not, see <http://www.gnu.org/licenses/>.

//! Mocks for the module.

#![cfg(test)]

use sr_primitives::{
	Perbill,
	testing::Header,
	traits::{BlakeTwo256, IdentityLookup},
};
use primitives::{Blake2Hasher, H256};
use support::{parameter_types, impl_outer_event, impl_outer_origin};

use super::*;

impl_outer_origin! {
	pub enum Origin for Test {}
}

// For testing the module, we construct most of a mock runtime. This means
// first constructing a configuration type (`Test`) which `impl`s each of the
// configuration traits of modules we want to use.
#[derive(Clone, Eq, PartialEq)]
pub struct Test;
parameter_types! {
	pub const BlockHashCount: u64 = 250;
	pub const MaximumBlockWeight: u32 = 1024;
	pub const MaximumBlockLength: u32 = 2 * 1024;
	pub const AvailableBlockRatio: Perbill = Perbill::one();
}
impl system::Trait for Test {
	type Origin = Origin;
	type Index = u64;
	type BlockNumber = u64;
	type Call = ();
	type Hash = H256;
	type Hashing = BlakeTwo256;
	type AccountId = u64;
	type Lookup = IdentityLookup<u64>;
	type Header = Header;
	type Event = TestEvent;
	type WeightMultiplierUpdate = ();
	type MaximumBlockWeight = MaximumBlockWeight;
	type MaximumBlockLength = MaximumBlockLength;
	type AvailableBlockRatio = AvailableBlockRatio;
	type BlockHashCount = BlockHashCount;
}

impl Trait for Test {
	type Balance = u64;
	type AssetId = u32;
	type Event = TestEvent;
}

mod generic_asset {
	pub use crate::Event;
}

impl_outer_event! {
	pub enum TestEvent for Test {
		generic_asset<T>,
	}
}

pub type GenericAsset = Module<Test>;

pub type System = system::Module<Test>;

pub struct ExtBuilder {
	asset_id: u32,
	next_asset_id: u32,
	accounts: Vec<u64>,
	initial_balance: u64,
}

// Returns default values for genesis config
impl Default for ExtBuilder {
	fn default() -> Self {
		Self {
			asset_id: 0,
			next_asset_id: 1000,
			accounts: vec![0],
			initial_balance: 0,
		}
	}
}

impl ExtBuilder {
	// Sets free balance to genesis config
	pub fn free_balance(mut self, free_balance: (u32, u64, u64)) -> Self {
		self.asset_id = free_balance.0;
		self.accounts = vec![free_balance.1];
		self.initial_balance = free_balance.2;
		self
	}

	pub fn next_asset_id(mut self, asset_id: u32) -> Self {
		self.next_asset_id = asset_id;
		self
	}

	// builds genesis config
	pub fn build(self) -> runtime_io::TestExternalities<Blake2Hasher> {
		let mut t = system::GenesisConfig::default().build_storage::<Test>().unwrap();

		GenesisConfig::<Test> {
				assets: vec![self.asset_id],
				endowed_accounts: self.accounts,
				initial_balance: self.initial_balance,
				next_asset_id: self.next_asset_id,
				staking_asset_id: 16000,
				spending_asset_id: 16001,
			}
<<<<<<< HEAD
			.build_storage()
			.unwrap()
		);
=======
			.assimilate_storage(&mut t).unwrap();
>>>>>>> 35128f74

		t.into()
	}
}

// This function basically just builds a genesis storage key/value store according to
// our desired mockup.
pub fn new_test_ext() -> runtime_io::TestExternalities<Blake2Hasher> {
	system::GenesisConfig::default()
		.build_storage::<Test>()
		.unwrap()
		.into()
}<|MERGE_RESOLUTION|>--- conflicted
+++ resolved
@@ -128,13 +128,7 @@
 				staking_asset_id: 16000,
 				spending_asset_id: 16001,
 			}
-<<<<<<< HEAD
-			.build_storage()
-			.unwrap()
-		);
-=======
 			.assimilate_storage(&mut t).unwrap();
->>>>>>> 35128f74
 
 		t.into()
 	}
