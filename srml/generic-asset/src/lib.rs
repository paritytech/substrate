// Copyright 2019
//     by  Centrality Investments Ltd.
//     and Parity Technologies (UK) Ltd.
// This file is part of Substrate.

// Substrate is free software: you can redistribute it and/or modify
// it under the terms of the GNU General Public License as published by
// the Free Software Foundation, either version 3 of the License, or
// (at your option) any later version.

// Substrate is distributed in the hope that it will be useful,
// but WITHOUT ANY WARRANTY; without even the implied warranty of
// MERCHANTABILITY or FITNESS FOR A PARTICULAR PURPOSE.  See the
// GNU General Public License for more details.

// You should have received a copy of the GNU General Public License
// along with Substrate.  If not, see <http://www.gnu.org/licenses/>.

//! # Generic Asset Module
//!
//! The Generic Asset module provides functionality for handling accounts and asset balances.
//!
//! ## Overview
//!
//! The Generic Asset module provides functions for:
//!
//! - Creating a new kind of asset.
//! - Setting permissions of an asset.
//! - Getting and setting free balances.
//! - Retrieving total, reserved and unreserved balances.
//! - Repatriating a reserved balance to a beneficiary account.
//! - Transferring a balance between accounts (when not reserved).
//! - Slashing an account balance.
//! - Managing total issuance.
//! - Setting and managing locks.
//!
//! ### Terminology
//!
//! - **Staking Asset:** The asset for staking, to participate as Validators in the network.
//! - **Spending Asset:** The asset for payment, such as paying transfer fees, gas fees, etc.
//! - **Permissions:** A set of rules for a kind of asset, defining the allowed operations to the asset, and which
//! accounts are allowed to possess it.
//! - **Total Issuance:** The total number of units in existence in a system.
//! - **Free Balance:** The portion of a balance that is not reserved. The free balance is the only balance that matters
//! for most operations. When this balance falls below the existential deposit, most functionality of the account is
//! removed. When both it and the reserved balance are deleted, then the account is said to be dead.
//! - **Reserved Balance:** Reserved balance still belongs to the account holder, but is suspended. Reserved balance
//! can still be slashed, but only after all the free balance has been slashed. If the reserved balance falls below the
//! existential deposit then it and any related functionality will be deleted. When both it and the free balance are
//! deleted, then the account is said to be dead.
//! - **Imbalance:** A condition when some assets were credited or debited without equal and opposite accounting
//! (i.e. a difference between total issuance and account balances). Functions that result in an imbalance will
//! return an object of the `Imbalance` trait that can be managed within your runtime logic. (If an imbalance is
//! simply dropped, it should automatically maintain any book-keeping such as total issuance.)
//! - **Lock:** A freeze on a specified amount of an account's free balance until a specified block number. Multiple
//! locks always operate over the same funds, so they "overlay" rather than "stack".
//!
//! ### Implementations
//!
//! The Generic Asset module provides `AssetCurrency`, which implements the following traits. If these traits provide
//! the functionality that you need, you can avoid coupling with the Generic Asset module.
//!
//! - `Currency`: Functions for dealing with a fungible assets system.
//! - `ReservableCurrency`: Functions for dealing with assets that can be reserved from an account.
//! - `LockableCurrency`: Functions for dealing with accounts that allow liquidity restrictions.
//! - `Imbalance`: Functions for handling imbalances between total issuance in the system and account balances.
//! Must be used when a function creates new assets (e.g. a reward) or destroys some assets (e.g. a system fee).
//!
//! The Generic Asset module provides two types of `AssetCurrency` as follows.
//!
//! - `StakingAssetCurrency`: Currency for staking.
//! - `SpendingAssetCurrency`: Currency for payments such as transfer fee, gas fee.
//!
//! ## Interface
//!
//! ### Dispatchable Functions
//!
//! - `create`: Create a new kind of asset.
//! - `transfer`: Transfer some liquid free balance to another account.
//! - `update_permission`: Updates permission for a given `asset_id` and an account. The origin of this call
//! must have update permissions.
//! - `mint`: Mint an asset, increases its total issuance. The origin of this call must have mint permissions.
//! - `burn`: Burn an asset, decreases its total issuance. The origin of this call must have burn permissions.
//! - `create_reserved`: Create a new kind of reserved asset. The origin of this call must be root.
//!
//! ### Public Functions
//!
//! - `total_balance`: Get an account's total balance of an asset kind.
//! - `free_balance`: Get an account's free balance of an asset kind.
//! - `reserved_balance`: Get an account's reserved balance of an asset kind.
//! - `create_asset`: Creates an asset.
//! - `make_transfer`: Transfer some liquid free balance from one account to another.
//! This will not emit the `Transferred` event.
//! - `make_transfer_with_event`: Transfer some liquid free balance from one account to another.
//! This will emit the `Transferred` event.
//! - `reserve`: Moves an amount from free balance to reserved balance.
//! - `unreserve`: Move up to an amount from reserved balance to free balance. This function cannot fail.
//! - `slash`: Deduct up to an amount from the combined balance of `who`, preferring to deduct from the
//!	free balance. This function cannot fail.
//! - `reward`: Add up to an amount to the free balance of an account.
//! - `slash_reserved`: Deduct up to an amount from reserved balance of an account. This function cannot fail.
//! - `repatriate_reserved`: Move up to an amount from reserved balance of an account to free balance of another
//! account.
//! - `check_permission`: Check permission to perform burn, mint or update.
//! - `ensure_can_withdraw`: Check if the account is able to make a withdrawal of the given amount
//!	for the given reason.
//!
//! ### Usage
//!
//! The following examples show how to use the Generic Asset module in your custom module.
//!
//! ### Examples from the PRML
//!
//! The Fees module uses the `Currency` trait to handle fee charge/refund, and its types inherit from `Currency`:
//!
//! ```
//! use support::{
//! 	traits::{Currency, ExistenceRequirement, WithdrawReason},
//! 	dispatch::Result,
//! };
//! # pub trait Trait: system::Trait {
//! # 	type Currency: Currency<Self::AccountId>;
//! # }
//! type AssetOf<T> = <<T as Trait>::Currency as Currency<<T as system::Trait>::AccountId>>::Balance;
//!
//! fn charge_fee<T: Trait>(transactor: &T::AccountId, amount: AssetOf<T>) -> Result {
//! 	// ...
//! 	T::Currency::withdraw(
//! 		transactor,
//! 		amount,
//! 		WithdrawReason::TransactionPayment,
//! 		ExistenceRequirement::KeepAlive,
//! 	)?;
//! 	// ...
//! 	Ok(())
//! }
//!
//! fn refund_fee<T: Trait>(transactor: &T::AccountId, amount: AssetOf<T>) -> Result {
//! 	// ...
//! 	T::Currency::deposit_into_existing(transactor, amount)?;
//! 	// ...
//! 	Ok(())
//! }
//!
//! # fn main() {}
//! ```
//!
//! ## Genesis config
//!
//! The Generic Asset module depends on the [`GenesisConfig`](./struct.GenesisConfig.html).

#![cfg_attr(not(feature = "std"), no_std)]

use parity_codec::{Decode, Encode, HasCompact, Input, Output};

use primitives::traits::{
	CheckedAdd, CheckedSub, MaybeSerializeDebug, Member, One, Saturating, SimpleArithmetic, Zero, Bounded
};

use rstd::prelude::*;
use rstd::{cmp, result};
use support::dispatch::Result;
use support::{
	decl_event, decl_module, decl_storage, ensure,
	traits::{
		Currency, ExistenceRequirement, Imbalance, LockIdentifier, LockableCurrency, ReservableCurrency,
		SignedImbalance, UpdateBalanceOutcome, WithdrawReason, WithdrawReasons,
	},
	Parameter, StorageDoubleMap, StorageMap, StorageValue,
};
use system::{ensure_signed, ensure_root};

mod mock;
mod tests;

pub use self::imbalances::{NegativeImbalance, PositiveImbalance};

pub trait Trait: system::Trait {
	type Balance: Parameter
		+ Member
		+ SimpleArithmetic
		+ Default
		+ Copy
		+ MaybeSerializeDebug;
	type AssetId: Parameter + Member + SimpleArithmetic + Default + Copy;
	type Event: From<Event<Self>> + Into<<Self as system::Trait>::Event>;
}

pub trait Subtrait: system::Trait {
	type Balance: Parameter
		+ Member
		+ SimpleArithmetic
		+ Default
		+ Copy
		+ MaybeSerializeDebug;
	type AssetId: Parameter + Member + SimpleArithmetic + Default + Copy;
}

impl<T: Trait> Subtrait for T {
	type Balance = T::Balance;
	type AssetId = T::AssetId;
}

/// Asset creation options.
#[cfg_attr(feature = "std", derive(Debug))]
#[derive(Clone, Encode, Decode, PartialEq, Eq)]
pub struct AssetOptions<Balance: HasCompact, AccountId> {
	/// Initial issuance of this asset. All deposit to the creater of the asset.
	#[codec(compact)]
	pub initial_issuance: Balance,
	/// Which accounts are allowed to possess this asset.
	pub permissions: PermissionLatest<AccountId>,
}

/// Owner of an asset.
#[cfg_attr(feature = "std", derive(Debug))]
#[derive(Clone, Encode, Decode, PartialEq, Eq)]
pub enum Owner<AccountId> {
	/// No owner.
	None,
	/// Owned by an AccountId
	Address(AccountId),
}

impl<AccountId> Default for Owner<AccountId> {
	fn default() -> Self {
		Owner::None
	}
}

/// Asset permissions
#[cfg_attr(feature = "std", derive(Debug))]
#[derive(Clone, Encode, Decode, PartialEq, Eq)]
pub struct PermissionsV1<AccountId> {
	/// Who have permission to update asset permission
	pub update: Owner<AccountId>,
	/// Who have permission to mint new asset
	pub mint: Owner<AccountId>,
	/// Who have permission to burn asset
	pub burn: Owner<AccountId>,
}

#[cfg_attr(feature = "std", derive(Debug))]
#[derive(Clone, Encode, Decode, PartialEq, Eq)]
#[repr(u8)]
enum PermissionVersionNumber {
	V1 = 0,
}

/// Versioned asset permission
#[cfg_attr(feature = "std", derive(Debug))]
#[derive(Clone, PartialEq, Eq)]
pub enum PermissionVersions<AccountId> {
	V1(PermissionsV1<AccountId>),
}

/// Asset permission types
pub enum PermissionType {
	/// Permission to update asset permission
	Burn,
	/// Permission to mint new asset
	Mint,
	/// Permission to burn asset
	Update,
}

/// Alias to latest asset permissions
pub type PermissionLatest<AccountId> = PermissionsV1<AccountId>;

impl<AccountId> Default for PermissionVersions<AccountId> {
	fn default() -> Self {
		PermissionVersions::V1(Default::default())
	}
}

impl<AccountId: Encode> Encode for PermissionVersions<AccountId> {
	fn encode_to<T: Output>(&self, dest: &mut T) {
		match self {
			PermissionVersions::V1(payload) => {
				dest.push(&PermissionVersionNumber::V1);
				dest.push(payload);
			},
		}
	}
}

impl<AccountId: Decode> Decode for PermissionVersions<AccountId> {
	fn decode<I: Input>(input: &mut I) -> Option<Self> {
		let version = PermissionVersionNumber::decode(input)?;
		Some(
			match version {
				PermissionVersionNumber::V1 => PermissionVersions::V1(Decode::decode(input)?)
			}
		)
	}
}

impl<AccountId> Default for PermissionsV1<AccountId> {
	fn default() -> Self {
		PermissionsV1 {
			update: Owner::None,
			mint: Owner::None,
			burn: Owner::None,
		}
	}
}

impl<AccountId> Into<PermissionLatest<AccountId>> for PermissionVersions<AccountId> {
	fn into(self) -> PermissionLatest<AccountId> {
		match self {
			PermissionVersions::V1(v1) => v1,
		}
	}
}

/// Converts the latest permission to other version.
impl<AccountId> Into<PermissionVersions<AccountId>> for PermissionLatest<AccountId> {
	fn into(self) -> PermissionVersions<AccountId> {
		PermissionVersions::V1(self)
	}
}

decl_module! {
	pub struct Module<T: Trait> for enum Call where origin: T::Origin {
		fn deposit_event<T>() = default;

		/// Create a new kind of asset.
		fn create(origin, options: AssetOptions<T::Balance, T::AccountId>) -> Result {
			let origin = ensure_signed(origin)?;
			let id = Self::next_asset_id();

			let permissions: PermissionVersions<T::AccountId> = options.permissions.clone().into();

			// The last available id serves as the overflow mark and won't be used.
			let next_id = id.checked_add(&One::one()).ok_or_else(|| "No new assets id available.")?;

			<NextAssetId<T>>::put(next_id);
			<TotalIssuance<T>>::insert(id, &options.initial_issuance);
			<FreeBalance<T>>::insert(&id, &origin, options.initial_issuance);
			<Permissions<T>>::insert(&id, permissions);

			Self::deposit_event(RawEvent::Created(id, origin, options));

			Ok(())
		}

		/// Transfer some liquid free balance to another account.
		pub fn transfer(origin, #[compact] asset_id: T::AssetId, to: T::AccountId, #[compact] amount: T::Balance) {
			let origin = ensure_signed(origin)?;
			ensure!(!amount.is_zero(), "cannot transfer zero amount");
			Self::make_transfer_with_event(&asset_id, &origin, &to, amount)?;
		}

		/// Updates permission for a given `asset_id` and an account.
		///
		/// The `origin` must have `update` permission.
		fn update_permission(
			origin,
			#[compact] asset_id: T::AssetId,
			new_permission: PermissionLatest<T::AccountId>
		) -> Result {
			let origin = ensure_signed(origin)?;

			let permissions: PermissionVersions<T::AccountId> = new_permission.into();

			if Self::check_permission(&asset_id, &origin, &PermissionType::Update) {
				<Permissions<T>>::insert(asset_id, &permissions);

				Self::deposit_event(RawEvent::PermissionUpdated(asset_id, permissions.into()));

				Ok(())
			} else {
				Err("Origin does not have enough permission to update permissions.")
			}
		}

		/// Mints an asset, increases its total issuance.
		/// The origin must have `mint` permissions.
		fn mint(origin, #[compact] asset_id: T::AssetId, to: T::AccountId, amount: T::Balance) -> Result {
			let origin = ensure_signed(origin)?;
			if Self::check_permission(&asset_id, &origin, &PermissionType::Mint) {
				let original_free_balance = Self::free_balance(&asset_id, &to);
				let current_total_issuance = <TotalIssuance<T>>::get(asset_id);
				let new_total_issuance = current_total_issuance.checked_add(&amount)
					.ok_or_else(|| "total_issuance got overflow after minting.")?;
				let value = original_free_balance.checked_add(&amount)
					.ok_or_else(|| "free balance got overflow after minting.")?;

				<TotalIssuance<T>>::insert(asset_id, new_total_issuance);
				Self::set_free_balance(&asset_id, &to, value);

				Self::deposit_event(RawEvent::Minted(asset_id, to, amount));

				Ok(())
			} else {
				Err("The origin does not have permission to mint an asset.")
			}
		}

		/// Burns an asset, decreases its total issuance.
		///
		/// The `origin` must have `burn` permissions.
		fn burn(origin, #[compact] asset_id: T::AssetId, to: T::AccountId, amount: T::Balance) -> Result {
			let origin = ensure_signed(origin)?;

			if Self::check_permission(&asset_id, &origin, &PermissionType::Burn) {
				let original_free_balance = Self::free_balance(&asset_id, &to);

				let current_total_issuance = <TotalIssuance<T>>::get(asset_id);
				let new_total_issuance = current_total_issuance.checked_sub(&amount)
					.ok_or_else(|| "total_issuance got underflow after burning")?;
				let value = original_free_balance.checked_sub(&amount)
					.ok_or_else(|| "free_balance got underflow after burning")?;

				<TotalIssuance<T>>::insert(asset_id, new_total_issuance);

				Self::set_free_balance(&asset_id, &to, value);

				Self::deposit_event(RawEvent::Burned(asset_id, to, amount));

				Ok(())
			} else {
				Err("The origin does not have permission to burn an asset.")
			}
		}

		/// Can be used to create reserved tokens.
		/// Requires Root call.
		fn create_reserved(origin, asset_id: T::AssetId, options: AssetOptions<T::Balance, T::AccountId>) -> Result {
			ensure_root(origin)?;
			Self::create_asset(Some(asset_id), None, options)
		}
	}
}

#[derive(Encode, Decode, Clone, PartialEq, Eq)]
#[cfg_attr(feature = "std", derive(Debug))]
pub struct BalanceLock<Balance, BlockNumber> {
	pub id: LockIdentifier,
	pub amount: Balance,
	pub until: BlockNumber,
	pub reasons: WithdrawReasons,
}

decl_storage! {
	trait Store for Module<T: Trait> as GenericAsset {
		/// Total issuance of a given asset.
		pub TotalIssuance get(total_issuance) build(|config: &GenesisConfig<T>| {
			let issuance = config.initial_balance * (config.endowed_accounts.len() as u32).into();
			config.assets.iter().map(|id| (id.clone(), issuance)).collect::<Vec<_>>()
		}): map T::AssetId => T::Balance;

		/// The free balance of a given asset under an account.
		pub FreeBalance: double_map T::AssetId, twox_128(T::AccountId) => T::Balance;

		/// The reserved balance of a given asset under an account.
		pub ReservedBalance: double_map T::AssetId, twox_128(T::AccountId) => T::Balance;

		/// Next available ID for user-created asset.
		pub NextAssetId get(next_asset_id) config(): T::AssetId;

		/// Permission options for a given asset.
		pub Permissions get(get_permission): map T::AssetId => PermissionVersions<T::AccountId>;

		/// Any liquidity locks on some account balances.
		pub Locks get(locks): map T::AccountId => Vec<BalanceLock<T::Balance, T::BlockNumber>>;

		/// The identity of the asset which is the one that is designated for the chain's staking system.
		pub StakingAssetId get(staking_asset_id) config(): T::AssetId;

		/// The identity of the asset which is the one that is designated for paying the chain's transaction fee.
		pub SpendingAssetId get(spending_asset_id) config(): T::AssetId;
	}
	add_extra_genesis {
		config(assets): Vec<T::AssetId>;
		config(initial_balance): T::Balance;
		config(endowed_accounts): Vec<T::AccountId>;

		build(|
			storage: &mut primitives::StorageOverlay,
			_: &mut primitives::ChildrenStorageOverlay,
			config: &GenesisConfig<T>| {
			config.assets.iter().for_each(|asset_id| {
				config.endowed_accounts.iter().for_each(|account_id| {
					storage.insert(
						<FreeBalance<T>>::key_for(asset_id, account_id),
						<T::Balance as parity_codec::Encode>::encode(&config.initial_balance)
					);
				});
			});
		});
	}
}

decl_event!(
	pub enum Event<T> where
		<T as system::Trait>::AccountId,
		<T as Trait>::Balance,
		<T as Trait>::AssetId,
		AssetOptions = AssetOptions<<T as Trait>::Balance, <T as system::Trait>::AccountId>
	{
		/// Asset created (asset_id, creator, asset_options).
		Created(AssetId, AccountId, AssetOptions),
		/// Asset transfer succeeded (asset_id, from, to, amount).
		Transferred(AssetId, AccountId, AccountId, Balance),
		/// Asset permission updated (asset_id, new_permissions).
		PermissionUpdated(AssetId, PermissionLatest<AccountId>),
		/// New asset minted (asset_id, account, amount).
		Minted(AssetId, AccountId, Balance),
		/// Asset burned (asset_id, account, amount).
		Burned(AssetId, AccountId, Balance),
	}
);

impl<T: Trait> Module<T> {
	// PUBLIC IMMUTABLES

	/// Get an account's total balance of an asset kind.
	pub fn total_balance(asset_id: &T::AssetId, who: &T::AccountId) -> T::Balance {
		Self::free_balance(asset_id, who) + Self::reserved_balance(asset_id, who)
	}

	/// Get an account's free balance of an asset kind.
	pub fn free_balance(asset_id: &T::AssetId, who: &T::AccountId) -> T::Balance {
		<FreeBalance<T>>::get(asset_id, who)
	}

	/// Get an account's reserved balance of an asset kind.
	pub fn reserved_balance(asset_id: &T::AssetId, who: &T::AccountId) -> T::Balance {
		<ReservedBalance<T>>::get(asset_id, who)
	}

	/// Creates an asset.
	///
	/// # Arguments
	/// * `asset_id`: An ID of a reserved asset.
	/// If not provided, a user-generated asset will be created with the next available ID.
	/// * `from_account`: The initiator account of this call
	/// * `asset_options`: Asset creation options.
	///
	pub fn create_asset(
		asset_id: Option<T::AssetId>,
		from_account: Option<T::AccountId>,
		options: AssetOptions<T::Balance, T::AccountId>,
	) -> Result {
		let asset_id = if let Some(asset_id) = asset_id {
			ensure!(!<TotalIssuance<T>>::exists(&asset_id), "Asset id already taken.");
			ensure!(asset_id < Self::next_asset_id(), "Asset id not available.");
			asset_id
		} else {
			let asset_id = Self::next_asset_id();
			let next_id = asset_id
				.checked_add(&One::one())
				.ok_or_else(|| "No new user asset id available.")?;
			<NextAssetId<T>>::put(next_id);
			asset_id
		};

		let account_id = from_account.unwrap_or_default();
		let permissions: PermissionVersions<T::AccountId> = options.permissions.clone().into();

		<TotalIssuance<T>>::insert(asset_id, &options.initial_issuance);
		<FreeBalance<T>>::insert(&asset_id, &account_id, options.initial_issuance);
		<Permissions<T>>::insert(&asset_id, permissions);

		Self::deposit_event(RawEvent::Created(asset_id, account_id, options));

		Ok(())
	}

	/// Transfer some liquid free balance from one account to another.
	/// This will not emit the `Transferred` event.
	pub fn make_transfer(asset_id: &T::AssetId, from: &T::AccountId, to: &T::AccountId, amount: T::Balance) -> Result {
		let new_balance = Self::free_balance(asset_id, from)
			.checked_sub(&amount)
			.ok_or_else(|| "balance too low to send amount")?;
		Self::ensure_can_withdraw(asset_id, from, amount, WithdrawReason::Transfer, new_balance)?;

		if from != to {
			<FreeBalance<T>>::mutate(asset_id, from, |balance| *balance -= amount);
			<FreeBalance<T>>::mutate(asset_id, to, |balance| *balance += amount);
		}

		Ok(())
	}

	/// Transfer some liquid free balance from one account to another.
	/// This will emit the `Transferred` event.
	pub fn make_transfer_with_event(
		asset_id: &T::AssetId,
		from: &T::AccountId,
		to: &T::AccountId,
		amount: T::Balance,
	) -> Result {
		Self::make_transfer(asset_id, from, to, amount)?;

		if from != to {
			Self::deposit_event(RawEvent::Transferred(*asset_id, from.clone(), to.clone(), amount));
		}

		Ok(())
	}

	/// Move `amount` from free balance to reserved balance.
	///
	/// If the free balance is lower than `amount`, then no funds will be moved and an `Err` will
	/// be returned. This is different behavior than `unreserve`.
	pub fn reserve(asset_id: &T::AssetId, who: &T::AccountId, amount: T::Balance) -> Result {
		// Do we need to consider that this is an atomic transaction?
		let original_reserve_balance = Self::reserved_balance(asset_id, who);
		let original_free_balance = Self::free_balance(asset_id, who);
		if original_free_balance < amount {
			return Err("not enough free funds");
		}
		let new_reserve_balance = original_reserve_balance + amount;
		Self::set_reserved_balance(asset_id, who, new_reserve_balance);
		let new_free_balance = original_free_balance - amount;
		Self::set_free_balance(asset_id, who, new_free_balance);
		Ok(())
	}

	/// Moves up to `amount` from reserved balance to free balance. This function cannot fail.
	///
	/// As many assets up to `amount` will be moved as possible. If the reserve balance of `who`
	/// is less than `amount`, then the remaining amount will be returned.
	/// NOTE: This is different behavior than `reserve`.
	pub fn unreserve(asset_id: &T::AssetId, who: &T::AccountId, amount: T::Balance) -> T::Balance {
		let b = Self::reserved_balance(asset_id, who);
		let actual = rstd::cmp::min(b, amount);
		let original_free_balance = Self::free_balance(asset_id, who);
		let new_free_balance = original_free_balance + actual;
		Self::set_free_balance(asset_id, who, new_free_balance);
		Self::set_reserved_balance(asset_id, who, b - actual);
		amount - actual
	}

	/// Deduct up to `amount` from the combined balance of `who`, preferring to deduct from the
	/// free balance. This function cannot fail.
	///
	/// As much funds up to `amount` will be deducted as possible. If this is less than `amount`
	/// then `Some(remaining)` will be returned. Full completion is given by `None`.
	/// NOTE: LOW-LEVEL: This will not attempt to maintain total issuance. It is expected that
	/// the caller will do this.
	fn slash(asset_id: &T::AssetId, who: &T::AccountId, amount: T::Balance) -> Option<T::Balance> {
		let free_balance = Self::free_balance(asset_id, who);
		let free_slash = rstd::cmp::min(free_balance, amount);
		let new_free_balance = free_balance - free_slash;
		Self::set_free_balance(asset_id, who, new_free_balance);
		if free_slash < amount {
			Self::slash_reserved(asset_id, who, amount - free_slash)
		} else {
			None
		}
	}

	/// Deducts up to `amount` from reserved balance of `who`. This function cannot fail.
	///
	/// As much funds up to `amount` will be deducted as possible. If the reserve balance of `who`
	/// is less than `amount`, then a non-zero second item will be returned.
	/// NOTE: LOW-LEVEL: This will not attempt to maintain total issuance. It is expected that
	/// the caller will do this.
	fn slash_reserved(asset_id: &T::AssetId, who: &T::AccountId, amount: T::Balance) -> Option<T::Balance> {
		let original_reserve_balance = Self::reserved_balance(asset_id, who);
		let slash = rstd::cmp::min(original_reserve_balance, amount);
		let new_reserve_balance = original_reserve_balance - slash;
		Self::set_reserved_balance(asset_id, who, new_reserve_balance);
		if amount == slash {
			None
		} else {
			Some(amount - slash)
		}
	}

	/// Move up to `amount` from reserved balance of account `who` to free balance of account
	/// `beneficiary`.
	///
	/// As much funds up to `amount` will be moved as possible. If this is less than `amount`, then
	/// the `remaining` would be returned, else `Zero::zero()`.
	/// NOTE: LOW-LEVEL: This will not attempt to maintain total issuance. It is expected that
	/// the caller will do this.
	fn repatriate_reserved(
		asset_id: &T::AssetId,
		who: &T::AccountId,
		beneficiary: &T::AccountId,
		amount: T::Balance,
	) -> T::Balance {
		let b = Self::reserved_balance(asset_id, who);
		let slash = rstd::cmp::min(b, amount);

		let original_free_balance = Self::free_balance(asset_id, beneficiary);
		let new_free_balance = original_free_balance + slash;
		Self::set_free_balance(asset_id, beneficiary, new_free_balance);

		let new_reserve_balance = b - slash;
		Self::set_reserved_balance(asset_id, who, new_reserve_balance);
		amount - slash
	}

	/// Check permission to perform burn, mint or update.
	///
	/// # Arguments
	/// * `asset_id`:  A `T::AssetId` type that contains the `asset_id`, which has the permission embedded.
	/// * `who`: A `T::AccountId` type that contains the `account_id` for which to check permissions.
	/// * `what`: The permission to check.
	///
	pub fn check_permission(asset_id: &T::AssetId, who: &T::AccountId, what: &PermissionType) -> bool {
		let permission_versions: PermissionVersions<T::AccountId> = Self::get_permission(asset_id);
		let permission = permission_versions.into();

		match (what, permission) {
			(
				PermissionType::Burn,
				PermissionLatest {
					burn: Owner::Address(account),
					..
				},
			) => account == *who,
			(
				PermissionType::Mint,
				PermissionLatest {
					mint: Owner::Address(account),
					..
				},
			) => account == *who,
			(
				PermissionType::Update,
				PermissionLatest {
					update: Owner::Address(account),
					..
				},
			) => account == *who,
			_ => false,
		}
	}

	/// Return `Ok` iff the account is able to make a withdrawal of the given amount
	/// for the given reason.
	///
	/// `Err(...)` with the reason why not otherwise.
	pub fn ensure_can_withdraw(
		asset_id: &T::AssetId,
		who: &T::AccountId,
		_amount: T::Balance,
		reason: WithdrawReason,
		new_balance: T::Balance,
	) -> Result {
		if asset_id != &Self::staking_asset_id() {
			return Ok(());
		}

		let locks = Self::locks(who);
		if locks.is_empty() {
			return Ok(());
		}
		let now = <system::Module<T>>::block_number();
		if Self::locks(who)
			.into_iter()
			.all(|l| now >= l.until || new_balance >= l.amount || !l.reasons.contains(reason))
		{
			Ok(())
		} else {
			Err("account liquidity restrictions prevent withdrawal")
		}
	}

	// PRIVATE MUTABLES

	/// NOTE: LOW-LEVEL: This will not attempt to maintain total issuance. It is expected that
	/// the caller will do this.
	fn set_reserved_balance(asset_id: &T::AssetId, who: &T::AccountId, balance: T::Balance) {
		<ReservedBalance<T>>::insert(asset_id, who, balance);
	}

	/// NOTE: LOW-LEVEL: This will not attempt to maintain total issuance. It is expected that
	/// the caller will do this.
	fn set_free_balance(asset_id: &T::AssetId, who: &T::AccountId, balance: T::Balance) {
		<FreeBalance<T>>::insert(asset_id, who, balance);
	}

	fn set_lock(
		id: LockIdentifier,
		who: &T::AccountId,
		amount: T::Balance,
		until: T::BlockNumber,
		reasons: WithdrawReasons,
	) {
		let now = <system::Module<T>>::block_number();
		let mut new_lock = Some(BalanceLock {
			id,
			amount,
			until,
			reasons,
		});
		let mut locks = <Module<T>>::locks(who)
			.into_iter()
			.filter_map(|l| {
				if l.id == id {
					new_lock.take()
				} else if l.until > now {
					Some(l)
				} else {
					None
				}
			})
			.collect::<Vec<_>>();
		if let Some(lock) = new_lock {
			locks.push(lock)
		}
		<Locks<T>>::insert(who, locks);
	}

	fn extend_lock(
		id: LockIdentifier,
		who: &T::AccountId,
		amount: T::Balance,
		until: T::BlockNumber,
		reasons: WithdrawReasons,
	) {
		let now = <system::Module<T>>::block_number();
		let mut new_lock = Some(BalanceLock {
			id,
			amount,
			until,
			reasons,
		});
		let mut locks = <Module<T>>::locks(who)
			.into_iter()
			.filter_map(|l| {
				if l.id == id {
					new_lock.take().map(|nl| BalanceLock {
						id: l.id,
						amount: l.amount.max(nl.amount),
						until: l.until.max(nl.until),
						reasons: l.reasons | nl.reasons,
					})
				} else if l.until > now {
					Some(l)
				} else {
					None
				}
			})
			.collect::<Vec<_>>();
		if let Some(lock) = new_lock {
			locks.push(lock)
		}
		<Locks<T>>::insert(who, locks);
	}

	fn remove_lock(id: LockIdentifier, who: &T::AccountId) {
		let now = <system::Module<T>>::block_number();
		let locks = <Module<T>>::locks(who)
			.into_iter()
			.filter_map(|l| if l.until > now && l.id != id { Some(l) } else { None })
			.collect::<Vec<_>>();
		<Locks<T>>::insert(who, locks);
	}
}

pub trait AssetIdProvider {
	type AssetId;
	fn asset_id() -> Self::AssetId;
}

// wrapping these imbalanes in a private module is necessary to ensure absolute privacy
// of the inner member.
mod imbalances {
	use super::{result, AssetIdProvider, Imbalance, Saturating, StorageMap, Subtrait, Zero};
	use rstd::mem;

	/// Opaque, move-only struct with private fields that serves as a token denoting that
	/// funds have been created without any equal and opposite accounting.
	#[must_use]
	pub struct PositiveImbalance<T: Subtrait, U: AssetIdProvider<AssetId = T::AssetId>>(
		T::Balance,
		rstd::marker::PhantomData<U>,
	);
	impl<T, U> PositiveImbalance<T, U>
	where
		T: Subtrait,
		U: AssetIdProvider<AssetId = T::AssetId>,
	{
		pub fn new(amount: T::Balance) -> Self {
			PositiveImbalance(amount, Default::default())
		}
	}

	/// Opaque, move-only struct with private fields that serves as a token denoting that
	/// funds have been destroyed without any equal and opposite accounting.
	#[must_use]
	pub struct NegativeImbalance<T: Subtrait, U: AssetIdProvider<AssetId = T::AssetId>>(
		T::Balance,
		rstd::marker::PhantomData<U>,
	);
	impl<T, U> NegativeImbalance<T, U>
	where
		T: Subtrait,
		U: AssetIdProvider<AssetId = T::AssetId>,
	{
		pub fn new(amount: T::Balance) -> Self {
			NegativeImbalance(amount, Default::default())
		}
	}

	impl<T, U> Imbalance<T::Balance> for PositiveImbalance<T, U>
	where
		T: Subtrait,
		U: AssetIdProvider<AssetId = T::AssetId>,
	{
		type Opposite = NegativeImbalance<T, U>;

		fn zero() -> Self {
			Self::new(Zero::zero())
		}
		fn drop_zero(self) -> result::Result<(), Self> {
			if self.0.is_zero() {
				Ok(())
			} else {
				Err(self)
			}
		}
		fn split(self, amount: T::Balance) -> (Self, Self) {
			let first = self.0.min(amount);
			let second = self.0 - first;

			mem::forget(self);
			(Self::new(first), Self::new(second))
		}
		fn merge(mut self, other: Self) -> Self {
			self.0 = self.0.saturating_add(other.0);
			mem::forget(other);

			self
		}
		fn subsume(&mut self, other: Self) {
			self.0 = self.0.saturating_add(other.0);
			mem::forget(other);
		}
		fn offset(self, other: Self::Opposite) -> result::Result<Self, Self::Opposite> {
			let (a, b) = (self.0, other.0);
			mem::forget((self, other));

			if a >= b {
				Ok(Self::new(a - b))
			} else {
				Err(NegativeImbalance::new(b - a))
			}
		}
		fn peek(&self) -> T::Balance {
			self.0.clone()
		}
	}

	impl<T, U> Imbalance<T::Balance> for NegativeImbalance<T, U>
	where
		T: Subtrait,
		U: AssetIdProvider<AssetId = T::AssetId>,
	{
		type Opposite = PositiveImbalance<T, U>;

		fn zero() -> Self {
			Self::new(Zero::zero())
		}
		fn drop_zero(self) -> result::Result<(), Self> {
			if self.0.is_zero() {
				Ok(())
			} else {
				Err(self)
			}
		}
		fn split(self, amount: T::Balance) -> (Self, Self) {
			let first = self.0.min(amount);
			let second = self.0 - first;

			mem::forget(self);
			(Self::new(first), Self::new(second))
		}
		fn merge(mut self, other: Self) -> Self {
			self.0 = self.0.saturating_add(other.0);
			mem::forget(other);

			self
		}
		fn subsume(&mut self, other: Self) {
			self.0 = self.0.saturating_add(other.0);
			mem::forget(other);
		}
		fn offset(self, other: Self::Opposite) -> result::Result<Self, Self::Opposite> {
			let (a, b) = (self.0, other.0);
			mem::forget((self, other));

			if a >= b {
				Ok(Self::new(a - b))
			} else {
				Err(PositiveImbalance::new(b - a))
			}
		}
		fn peek(&self) -> T::Balance {
			self.0.clone()
		}
	}

	impl<T, U> Drop for PositiveImbalance<T, U>
	where
		T: Subtrait,
		U: AssetIdProvider<AssetId = T::AssetId>,
	{
		/// Basic drop handler will just square up the total issuance.
		fn drop(&mut self) {
			<super::TotalIssuance<super::ElevatedTrait<T>>>::mutate(&U::asset_id(), |v| *v = v.saturating_add(self.0));
		}
	}

	impl<T, U> Drop for NegativeImbalance<T, U>
	where
		T: Subtrait,
		U: AssetIdProvider<AssetId = T::AssetId>,
	{
		/// Basic drop handler will just square up the total issuance.
		fn drop(&mut self) {
			<super::TotalIssuance<super::ElevatedTrait<T>>>::mutate(&U::asset_id(), |v| *v = v.saturating_sub(self.0));
		}
	}
}

// TODO: #2052
// Somewhat ugly hack in order to gain access to module's `increase_total_issuance_by`
// using only the Subtrait (which defines only the types that are not dependent
// on Positive/NegativeImbalance). Subtrait must be used otherwise we end up with a
// circular dependency with Trait having some types be dependent on PositiveImbalance<Trait>
// and PositiveImbalance itself depending back on Trait for its Drop impl (and thus
// its type declaration).
// This works as long as `increase_total_issuance_by` doesn't use the Imbalance
// types (basically for charging fees).
// This should eventually be refactored so that the three type items that do
// depend on the Imbalance type (TransactionPayment, TransferPayment, DustRemoval)
// are placed in their own SRML module.
struct ElevatedTrait<T: Subtrait>(T);
impl<T: Subtrait> Clone for ElevatedTrait<T> {
	fn clone(&self) -> Self {
		unimplemented!()
	}
}
impl<T: Subtrait> PartialEq for ElevatedTrait<T> {
	fn eq(&self, _: &Self) -> bool {
		unimplemented!()
	}
}
impl<T: Subtrait> Eq for ElevatedTrait<T> {}
impl<T: Subtrait> system::Trait for ElevatedTrait<T> {
	type Origin = T::Origin;
	type Index = T::Index;
	type BlockNumber = T::BlockNumber;
	type Hash = T::Hash;
	type Hashing = T::Hashing;
	type AccountId = T::AccountId;
	type Lookup = T::Lookup;
	type Header = T::Header;
	type Event = ();
<<<<<<< HEAD
	type MaximumBlockWeight = T::MaximumBlockWeight;
	type MaximumBlockLength = T::MaximumBlockLength;
=======
	type WeightMultiplierUpdate = ();
>>>>>>> afa58301
	type BlockHashCount = T::BlockHashCount;
}
impl<T: Subtrait> Trait for ElevatedTrait<T> {
	type Balance = T::Balance;
	type AssetId = T::AssetId;
	type Event = ();
}

#[derive(Encode, Decode, Clone, PartialEq, Eq)]
#[cfg_attr(feature = "std", derive(Debug))]
pub struct AssetCurrency<T, U>(rstd::marker::PhantomData<T>, rstd::marker::PhantomData<U>);

impl<T, U> Currency<T::AccountId> for AssetCurrency<T, U>
where
	T: Trait,
	U: AssetIdProvider<AssetId = T::AssetId>,
{
	type Balance = T::Balance;
	type PositiveImbalance = PositiveImbalance<T, U>;
	type NegativeImbalance = NegativeImbalance<T, U>;

	fn total_balance(who: &T::AccountId) -> Self::Balance {
		Self::free_balance(&who) + Self::reserved_balance(&who)
	}

	fn free_balance(who: &T::AccountId) -> Self::Balance {
		<Module<T>>::free_balance(&U::asset_id(), &who)
	}

	/// Returns the total staking asset issuance
	fn total_issuance() -> Self::Balance {
		<Module<T>>::total_issuance(U::asset_id())
	}

	fn minimum_balance() -> Self::Balance {
		Zero::zero()
	}

	fn transfer(transactor: &T::AccountId, dest: &T::AccountId, value: Self::Balance) -> Result {
		<Module<T>>::make_transfer(&U::asset_id(), transactor, dest, value)
	}

	fn ensure_can_withdraw(
		who: &T::AccountId,
		amount: Self::Balance,
		reason: WithdrawReason,
		new_balance: Self::Balance,
	) -> Result {
		<Module<T>>::ensure_can_withdraw(&U::asset_id(), who, amount, reason, new_balance)
	}

	fn withdraw(
		who: &T::AccountId,
		value: Self::Balance,
		reason: WithdrawReason,
		_: ExistenceRequirement, // no existential deposit policy for generic asset
	) -> result::Result<Self::NegativeImbalance, &'static str> {
		let new_balance = Self::free_balance(who)
			.checked_sub(&value)
			.ok_or_else(|| "account has too few funds")?;
		Self::ensure_can_withdraw(who, value, reason, new_balance)?;
		<Module<T>>::set_free_balance(&U::asset_id(), who, new_balance);
		Ok(NegativeImbalance::new(value))
	}

	fn deposit_into_existing(
		who: &T::AccountId,
		value: Self::Balance,
	) -> result::Result<Self::PositiveImbalance, &'static str> {
		// No existential deposit rule and creation fee in GA. `deposit_into_existing` is same with `deposit_creating`.
		Ok(Self::deposit_creating(who, value))
	}

	fn deposit_creating(who: &T::AccountId, value: Self::Balance) -> Self::PositiveImbalance {
		let (imbalance, _) = Self::make_free_balance_be(who, Self::free_balance(who) + value);
		if let SignedImbalance::Positive(p) = imbalance {
			p
		} else {
			// Impossible, but be defensive.
			Self::PositiveImbalance::zero()
		}
	}

	fn make_free_balance_be(
		who: &T::AccountId,
		balance: Self::Balance,
	) -> (
		SignedImbalance<Self::Balance, Self::PositiveImbalance>,
		UpdateBalanceOutcome,
	) {
		let original = <Module<T>>::free_balance(&U::asset_id(), who);
		let imbalance = if original <= balance {
			SignedImbalance::Positive(PositiveImbalance::new(balance - original))
		} else {
			SignedImbalance::Negative(NegativeImbalance::new(original - balance))
		};
		<Module<T>>::set_free_balance(&U::asset_id(), who, balance);
		(imbalance, UpdateBalanceOutcome::Updated)
	}

	fn can_slash(who: &T::AccountId, value: Self::Balance) -> bool {
		<Module<T>>::free_balance(&U::asset_id(), &who) >= value
	}

	fn slash(who: &T::AccountId, value: Self::Balance) -> (Self::NegativeImbalance, Self::Balance) {
		let remaining = <Module<T>>::slash(&U::asset_id(), who, value);
		if let Some(r) = remaining {
			(NegativeImbalance::new(value - r), r)
		} else {
			(NegativeImbalance::new(value), Zero::zero())
		}
	}

	fn burn(mut amount: Self::Balance) -> Self::PositiveImbalance {
		<TotalIssuance<T>>::mutate(&U::asset_id(), |issued|
			issued.checked_sub(&amount).unwrap_or_else(|| {
				amount = *issued;
				Zero::zero()
			})
		);
		PositiveImbalance::new(amount)
	}

	fn issue(mut amount: Self::Balance) -> Self::NegativeImbalance {
		<TotalIssuance<T>>::mutate(&U::asset_id(), |issued|
			*issued = issued.checked_add(&amount).unwrap_or_else(|| {
				amount = Self::Balance::max_value() - *issued;
				Self::Balance::max_value()
			})
		);
		NegativeImbalance::new(amount)
	}
}

impl<T, U> ReservableCurrency<T::AccountId> for AssetCurrency<T, U>
where
	T: Trait,
	U: AssetIdProvider<AssetId = T::AssetId>,
{
	fn can_reserve(who: &T::AccountId, value: Self::Balance) -> bool {
		Self::free_balance(who)
			.checked_sub(&value)
			.map_or(false, |new_balance|
				<Module<T>>::ensure_can_withdraw(&U::asset_id(), who, value, WithdrawReason::Reserve, new_balance).is_ok()
			)
	}

	fn reserved_balance(who: &T::AccountId) -> Self::Balance {
		<Module<T>>::reserved_balance(&U::asset_id(), &who)
	}

	fn reserve(who: &T::AccountId, value: Self::Balance) -> result::Result<(), &'static str> {
		<Module<T>>::reserve(&U::asset_id(), who, value)
	}

	fn unreserve(who: &T::AccountId, value: Self::Balance) -> Self::Balance {
		<Module<T>>::unreserve(&U::asset_id(), who, value)
	}

	fn slash_reserved(who: &T::AccountId, value: Self::Balance) -> (Self::NegativeImbalance, Self::Balance) {
		let b = Self::reserved_balance(&who.clone());
		let slash = cmp::min(b, value);

		<Module<T>>::set_reserved_balance(&U::asset_id(), who, b - slash);
		(NegativeImbalance::new(slash), value - slash)
	}

	fn repatriate_reserved(
		slashed: &T::AccountId,
		beneficiary: &T::AccountId,
		value: Self::Balance,
	) -> result::Result<Self::Balance, &'static str> {
		Ok(<Module<T>>::repatriate_reserved(&U::asset_id(), slashed, beneficiary, value))
	}
}

pub struct StakingAssetIdProvider<T>(rstd::marker::PhantomData<T>);

impl<T: Trait> AssetIdProvider for StakingAssetIdProvider<T> {
	type AssetId = T::AssetId;
	fn asset_id() -> Self::AssetId {
		<Module<T>>::staking_asset_id()
	}
}

pub struct SpendingAssetIdProvider<T>(rstd::marker::PhantomData<T>);

impl<T: Trait> AssetIdProvider for SpendingAssetIdProvider<T> {
	type AssetId = T::AssetId;
	fn asset_id() -> Self::AssetId {
		<Module<T>>::spending_asset_id()
	}
}

impl<T> LockableCurrency<T::AccountId> for AssetCurrency<T, StakingAssetIdProvider<T>>
where
	T: Trait,
	T::Balance: MaybeSerializeDebug,
{
	type Moment = T::BlockNumber;

	fn set_lock(
		id: LockIdentifier,
		who: &T::AccountId,
		amount: T::Balance,
		until: T::BlockNumber,
		reasons: WithdrawReasons,
	) {
		<Module<T>>::set_lock(id, who, amount, until, reasons)
	}

	fn extend_lock(
		id: LockIdentifier,
		who: &T::AccountId,
		amount: T::Balance,
		until: T::BlockNumber,
		reasons: WithdrawReasons,
	) {
		<Module<T>>::extend_lock(id, who, amount, until, reasons)
	}

	fn remove_lock(id: LockIdentifier, who: &T::AccountId) {
		<Module<T>>::remove_lock(id, who)
	}
}

pub type StakingAssetCurrency<T> = AssetCurrency<T, StakingAssetIdProvider<T>>;
pub type SpendingAssetCurrency<T> = AssetCurrency<T, SpendingAssetIdProvider<T>>;<|MERGE_RESOLUTION|>--- conflicted
+++ resolved
@@ -1056,12 +1056,9 @@
 	type Lookup = T::Lookup;
 	type Header = T::Header;
 	type Event = ();
-<<<<<<< HEAD
 	type MaximumBlockWeight = T::MaximumBlockWeight;
 	type MaximumBlockLength = T::MaximumBlockLength;
-=======
 	type WeightMultiplierUpdate = ();
->>>>>>> afa58301
 	type BlockHashCount = T::BlockHashCount;
 }
 impl<T: Subtrait> Trait for ElevatedTrait<T> {
