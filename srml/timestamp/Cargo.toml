--- conflicted
+++ resolved
@@ -13,15 +13,10 @@
 runtime_primitives = { package = "sr-primitives", path = "../../core/sr-primitives", default-features = false }
 inherents = { package = "substrate-inherents", path = "../../core/inherents", default-features = false }
 srml-support = { path = "../support", default-features = false }
-<<<<<<< HEAD
-srml-system = { path = "../system", default-features = false }
-srml-consensus = { path = "../consensus", default-features = false }
+system = { package = "srml-system", path = "../system", default-features = false }
+consensus = { package = "srml-consensus", path = "../consensus", default-features = false }
 substrate-metadata = { path = "../../core/metadata", default-features = false }
 substrate-metadata-derive = { path = "../../core/metadata-derive", default-features = false }
-=======
-system = { package = "srml-system", path = "../system", default-features = false }
-consensus = { package = "srml-consensus", path = "../consensus", default-features = false }
->>>>>>> 6288a477
 
 [dev-dependencies]
 runtime_io = { package = "sr-io", path = "../../core/sr-io", default-features = true }
@@ -37,14 +32,8 @@
 	"serde/std",
 	"parity-codec/std",
 	"parity-codec-derive/std",
-<<<<<<< HEAD
-	"substrate-primitives/std",
-	"srml-system/std",
+	"system/std",
+	"inherents/std",
 	"substrate-metadata/std",
 	"substrate-metadata-derive/std",
-	"substrate-inherents/std",
-=======
-	"system/std",
-	"inherents/std",
->>>>>>> 6288a477
 ]