// Copyright 2017-2019 Parity Technologies (UK) Ltd.
// This file is part of Substrate.

// Substrate is free software: you can redistribute it and/or modify
// it under the terms of the GNU General Public License as published by
// the Free Software Foundation, either version 3 of the License, or
// (at your option) any later version.

// Substrate is distributed in the hope that it will be useful,
// but WITHOUT ANY WARRANTY; without even the implied warranty of
// MERCHANTABILITY or FITNESS FOR A PARTICULAR PURPOSE.  See the
// GNU General Public License for more details.

// You should have received a copy of the GNU General Public License
// along with Substrate.  If not, see <http://www.gnu.org/licenses/>.

//! # System Module
//!
//! The System module provides low-level access to core types and cross-cutting utilities.
//! It acts as the base layer for other SRML modules to interact with the Substrate framework components.
//!
//! - [`system::Trait`](./trait.Trait.html)
//!
//! ## Overview
//!
//! The System module defines the core data types used in a Substrate runtime.
//! It also provides several utility functions (see [`Module`](./struct.Module.html)) for other runtime modules.
//!
//! In addition, it manages the storage items for extrinsics data, indexes, event records, and digest items,
//! among other things that support the execution of the current block.
//!
//! It also handles low-level tasks like depositing logs, basic set up and take down of
//! temporary storage entries, and access to previous block hashes.
//!
//! ## Interface
//!
//! ### Dispatchable Functions
//!
//! The System module does not implement any dispatchable functions.
//!
//! ### Public Functions
//!
//! See the [`Module`](./struct.Module.html) struct for details of publicly available functions.
//!
//! ## Usage
//!
//! ### Prerequisites
//!
//! Import the System module and derive your module's configuration trait from the system trait.
//!
//! ### Example - Get random seed and extrinsic count for the current block
//!
//! ```
//! use srml_support::{decl_module, dispatch::Result};
//! use srml_system::{self as system, ensure_signed};
//!
//! pub trait Trait: system::Trait {}
//!
//! decl_module! {
//! 	pub struct Module<T: Trait> for enum Call where origin: T::Origin {
//! 		pub fn system_module_example(origin) -> Result {
//! 			let _sender = ensure_signed(origin)?;
//! 			let _random_seed = <system::Module<T>>::random_seed();
//! 			let _extrinsic_count = <system::Module<T>>::extrinsic_count();
//! 			Ok(())
//! 		}
//! 	}
//! }
//! # fn main() { }
//! ```

#![cfg_attr(not(feature = "std"), no_std)]

#[cfg(feature = "std")]
use serde::Serialize;
use rstd::prelude::*;
#[cfg(any(feature = "std", test))]
use rstd::map;
use rstd::marker::PhantomData;
use primitives::generic::{self, Era};
use primitives::Perbill;
use primitives::weights::{Weight, DispatchInfo, DispatchClass, WeightMultiplier, SimpleDispatchInfo};
use primitives::transaction_validity::{ValidTransaction, TransactionPriority, TransactionLongevity};
use primitives::traits::{self, CheckEqual, SimpleArithmetic, Zero, SignedExtension, Convert,
	SimpleBitOps, Hash, Member, MaybeDisplay, EnsureOrigin, CurrentHeight, BlockNumberToHash,
	MaybeSerializeDebugButNotDeserialize, MaybeSerializeDebug, StaticLookup, One, Bounded,
	Lookup, DispatchError, SaturatedConversion,
};
use substrate_primitives::storage::well_known_keys;
use srml_support::{
	storage, decl_module, decl_event, decl_storage, StorageDoubleMap, StorageValue, StorageMap,
	Parameter, for_each_tuple, traits::{Contains, Get}
};
use safe_mix::TripletMix;
use parity_codec::{Encode, Decode};

#[cfg(any(feature = "std", test))]
use runtime_io::{twox_128, TestExternalities, Blake2Hasher};

#[cfg(any(feature = "std", test))]
use substrate_primitives::ChangesTrieConfiguration;

/// Handler for when a new account has been created.
pub trait OnNewAccount<AccountId> {
	/// A new account `who` has been registered.
	fn on_new_account(who: &AccountId);
}

macro_rules! impl_on_new_account {
	() => (
		impl<AccountId> OnNewAccount<AccountId> for () {
			fn on_new_account(_: &AccountId) {}
		}
	);

	( $($t:ident)* ) => {
		impl<AccountId, $($t: OnNewAccount<AccountId>),*> OnNewAccount<AccountId> for ($($t,)*) {
			fn on_new_account(who: &AccountId) {
				$($t::on_new_account(who);)*
			}
		}
	}
}

for_each_tuple!(impl_on_new_account);

/// Determiner to say whether a given account is unused.
pub trait IsDeadAccount<AccountId> {
	/// Is the given account dead?
	fn is_dead_account(who: &AccountId) -> bool;
}

impl<AccountId> IsDeadAccount<AccountId> for () {
	fn is_dead_account(_who: &AccountId) -> bool {
		true
	}
}

/// Compute the trie root of a list of extrinsics.
pub fn extrinsics_root<H: Hash, E: parity_codec::Encode>(extrinsics: &[E]) -> H::Output {
	extrinsics_data_root::<H>(extrinsics.iter().map(parity_codec::Encode::encode).collect())
}

/// Compute the trie root of a list of extrinsics.
pub fn extrinsics_data_root<H: Hash>(xts: Vec<Vec<u8>>) -> H::Output {
	let xts = xts.iter().map(Vec::as_slice).collect::<Vec<_>>();
	H::enumerated_trie_root(&xts)
}

pub trait Trait: 'static + Eq + Clone {
	/// The aggregated `Origin` type used by dispatchable calls.
	type Origin: Into<Result<RawOrigin<Self::AccountId>, Self::Origin>> + From<RawOrigin<Self::AccountId>>;

	/// Account index (aka nonce) type. This stores the number of previous transactions associated with a sender
	/// account.
	type Index:
		Parameter + Member + MaybeSerializeDebugButNotDeserialize + Default + MaybeDisplay + SimpleArithmetic + Copy;

	/// The block number type used by the runtime.
	type BlockNumber:
		Parameter + Member + MaybeSerializeDebug + MaybeDisplay + SimpleArithmetic + Default + Bounded + Copy
		+ rstd::hash::Hash;

	/// The output of the `Hashing` function.
	type Hash:
		Parameter + Member + MaybeSerializeDebug + MaybeDisplay + SimpleBitOps + Default + Copy + CheckEqual
		+ rstd::hash::Hash + AsRef<[u8]> + AsMut<[u8]>;

	/// The hashing system (algorithm) being used in the runtime (e.g. Blake2).
	type Hashing: Hash<Output = Self::Hash>;

	/// The user account identifier type for the runtime.
	type AccountId: Parameter + Member + MaybeSerializeDebug + MaybeDisplay + Ord + Default;

	/// Converting trait to take a source type and convert to `AccountId`.
	///
	/// Used to define the type and conversion mechanism for referencing accounts in transactions. It's perfectly
	/// reasonable for this to be an identity conversion (with the source type being `AccountId`), but other modules
	/// (e.g. Indices module) may provide more functional/efficient alternatives.
	type Lookup: StaticLookup<Target = Self::AccountId>;

	/// Handler for updating the weight multiplier at the end of each block.
	///
	/// It receives the current block's weight as input and returns the next weight multiplier for next
	/// block.
	///
	/// Note that passing `()` will keep the value constant.
	type WeightMultiplierUpdate: Convert<(Weight, WeightMultiplier), WeightMultiplier>;

	/// The block header.
	type Header: Parameter + traits::Header<
		Number = Self::BlockNumber,
		Hash = Self::Hash,
	>;

	/// The aggregated event type of the runtime.
	type Event: Parameter + Member + From<Event>;

	/// Maximum number of block number to block hash mappings to keep (oldest pruned first).
	type BlockHashCount: Get<Self::BlockNumber>;

	/// The maximum weight of a block.
	type MaximumBlockWeight: Get<Weight>;

	/// The maximum length of a block (in bytes).
	type MaximumBlockLength: Get<u32>;

	/// The portion of the block that is available to normal transaction. The rest can only be used
	/// by operational transactions. This can be applied to any resource limit managed by the system
	/// module, including weight and length.
	type AvailableBlockRatio: Get<Perbill>;

}

pub type DigestOf<T> = generic::Digest<<T as Trait>::Hash>;
pub type DigestItemOf<T> = generic::DigestItem<<T as Trait>::Hash>;

pub type Key = Vec<u8>;
pub type KeyValue = (Vec<u8>, Vec<u8>);

decl_module! {
	pub struct Module<T: Trait> for enum Call where origin: T::Origin {
		/// Deposits an event into this block's event record.
		pub fn deposit_event(event: T::Event) {
			Self::deposit_event_indexed(&[], event);
		}

		/// A big dispatch that will disallow any other transaction to be included.
		// TODO: this must be preferable available for testing really (not possible at the moment).
		#[weight = SimpleDispatchInfo::MaxOperational]
		fn fill_block(origin) {
			ensure_root(origin)?;
		}

		/// Make some on-chain remark.
		#[weight = SimpleDispatchInfo::FixedNormal(1_000)]
		fn remark(origin, _remark: Vec<u8>) {
			ensure_signed(origin)?;
		}

		/// Set the number of pages in the WebAssembly environment's heap.
		#[weight = SimpleDispatchInfo::FixedOperational(10)]
		fn set_heap_pages(origin, pages: u64) {
			ensure_root(origin)?;
			storage::unhashed::put_raw(well_known_keys::HEAP_PAGES, &pages.encode());
		}

		/// Set the new code.
		#[weight = SimpleDispatchInfo::FixedOperational(200)]
		pub fn set_code(origin, new: Vec<u8>) {
			ensure_root(origin)?;
			storage::unhashed::put_raw(well_known_keys::CODE, &new);
		}

		/// Set some items of storage.
		#[weight = SimpleDispatchInfo::FixedOperational(10)]
		fn set_storage(origin, items: Vec<KeyValue>) {
			ensure_root(origin)?;
			for i in &items {
				storage::unhashed::put_raw(&i.0, &i.1);
			}
		}

		/// Kill some items from storage.
		#[weight = SimpleDispatchInfo::FixedOperational(10)]
		fn kill_storage(origin, keys: Vec<Key>) {
			ensure_root(origin)?;
			for key in &keys {
				storage::unhashed::kill(&key);
			}
		}
	}
}

/// A phase of a block's execution.
#[derive(Encode, Decode)]
#[cfg_attr(feature = "std", derive(Serialize, PartialEq, Eq, Clone, Debug))]
pub enum Phase {
	/// Applying an extrinsic.
	ApplyExtrinsic(u32),
	/// The end.
	Finalization,
}

/// Record of an event happening.
#[derive(Encode, Decode)]
#[cfg_attr(feature = "std", derive(Serialize, PartialEq, Eq, Clone, Debug))]
pub struct EventRecord<E: Parameter + Member, T> {
	/// The phase of the block it happened in.
	pub phase: Phase,
	/// The event itself.
	pub event: E,
	/// The list of the topics this event has.
	pub topics: Vec<T>,
}

decl_event!(
	/// Event for the System module.
	pub enum Event {
		/// An extrinsic completed successfully.
		ExtrinsicSuccess,
		/// An extrinsic failed.
		ExtrinsicFailed,
	}
);

/// Origin for the System module.
#[derive(PartialEq, Eq, Clone)]
#[cfg_attr(feature = "std", derive(Debug))]
pub enum RawOrigin<AccountId> {
	/// The system itself ordained this dispatch to happen: this is the highest privilege level.
	Root,
	/// It is signed by some public key and we provide the `AccountId`.
	Signed(AccountId),
	/// It is signed by nobody, can be either:
	/// * included and agreed upon by the validators anyway,
	/// * or unsigned transaction validated by a module.
	None,
}

impl<AccountId> From<Option<AccountId>> for RawOrigin<AccountId> {
	fn from(s: Option<AccountId>) -> RawOrigin<AccountId> {
		match s {
			Some(who) => RawOrigin::Signed(who),
			None => RawOrigin::None,
		}
	}
}

/// Exposed trait-generic origin type.
pub type Origin<T> = RawOrigin<<T as Trait>::AccountId>;

// Create a Hash with 69 for each byte,
// only used to build genesis config.
#[cfg(feature = "std")]
fn hash69<T: AsMut<[u8]> + Default>() -> T {
	let mut h = T::default();
	h.as_mut().iter_mut().for_each(|byte| *byte = 69);
	h
}

/// This type alias represents an index of an event.
///
/// We use `u32` here because this index is used as index for `Events<T>`
/// which can't contain more than `u32::max_value()` items.
type EventIndex = u32;

decl_storage! {
	trait Store for Module<T: Trait> as System {
		/// Extrinsics nonce for accounts.
		pub AccountNonce get(account_nonce): map T::AccountId => T::Index;
		/// Total extrinsics count for the current block.
		ExtrinsicCount: Option<u32>;
		/// Total weight for all extrinsics put together, for the current block.
		AllExtrinsicsWeight: Option<Weight>;
		/// Total length (in bytes) for all extrinsics put together, for the current block.
		AllExtrinsicsLen: Option<u32>;
		/// The next weight multiplier. This should be updated at the end of each block based on the
		/// saturation level (weight).
		pub NextWeightMultiplier get(next_weight_multiplier): WeightMultiplier = Default::default();
		/// Map of block numbers to block hashes.
		pub BlockHash get(block_hash) build(|_| vec![(T::BlockNumber::zero(), hash69())]): map T::BlockNumber => T::Hash;
		/// Extrinsics data for the current block (maps an extrinsic's index to its data).
		ExtrinsicData get(extrinsic_data): map u32 => Vec<u8>;
		/// Series of block headers from the last 81 blocks that acts as random seed material. This is arranged as a
		/// ring buffer with the `i8` prefix being the index into the `Vec` of the oldest hash.
		RandomMaterial get(random_material): (i8, Vec<T::Hash>);
		/// The current block number being processed. Set by `execute_block`.
		Number get(block_number) build(|_| 1.into()): T::BlockNumber;
		/// Hash of the previous block.
		ParentHash get(parent_hash) build(|_| hash69()): T::Hash;
		/// Extrinsics root of the current block, also part of the block header.
		ExtrinsicsRoot get(extrinsics_root): T::Hash;
		/// Digest of the current block, also part of the block header.
		Digest get(digest): DigestOf<T>;
		/// Events deposited for the current block.
		Events get(events): Vec<EventRecord<T::Event, T::Hash>>;
		/// The number of events in the `Events<T>` list.
		EventCount get(event_count): EventIndex;

		// TODO: https://github.com/paritytech/substrate/issues/2553
		// Possibly, we can improve it by using something like:
		// `Option<(BlockNumber, Vec<EventIndex>)>`, however in this case we won't be able to use
		// `EventTopics::append`.

		/// Mapping between a topic (represented by T::Hash) and a vector of indexes
		/// of events in the `<Events<T>>` list.
		///
		/// The first key serves no purpose. This field is declared as double_map just
		/// for convenience of using `remove_prefix`.
		///
		/// All topic vectors have deterministic storage locations depending on the topic. This
		/// allows light-clients to leverage the changes trie storage tracking mechanism and
		/// in case of changes fetch the list of events of interest.
		///
		/// The value has the type `(T::BlockNumber, EventIndex)` because if we used only just
		/// the `EventIndex` then in case if the topic has the same contents on the next block
		/// no notification will be triggered thus the event might be lost.
		EventTopics get(event_topics): double_map hasher(blake2_256) (), blake2_256(T::Hash)
			=> Vec<(T::BlockNumber, EventIndex)>;
	}
	add_extra_genesis {
		config(changes_trie_config): Option<ChangesTrieConfiguration>;
		#[serde(with = "substrate_primitives::bytes")]
		config(code): Vec<u8>;

		build(|storage: &mut primitives::StorageOverlay, _: &mut primitives::ChildrenStorageOverlay, config: &GenesisConfig| {
			use parity_codec::Encode;

			storage.insert(well_known_keys::CODE.to_vec(), config.code.clone());
			storage.insert(well_known_keys::EXTRINSIC_INDEX.to_vec(), 0u32.encode());

			if let Some(ref changes_trie_config) = config.changes_trie_config {
				storage.insert(
					well_known_keys::CHANGES_TRIE_CONFIG.to_vec(),
					changes_trie_config.encode());
			}
		});
	}
}

pub struct EnsureRoot<AccountId>(::rstd::marker::PhantomData<AccountId>);
impl<
	O: Into<Result<RawOrigin<AccountId>, O>> + From<RawOrigin<AccountId>>,
	AccountId,
> EnsureOrigin<O> for EnsureRoot<AccountId> {
	type Success = ();
	fn try_origin(o: O) -> Result<Self::Success, O> {
		o.into().and_then(|o| match o {
			RawOrigin::Root => Ok(()),
			r => Err(O::from(r)),
		})
	}
}

pub struct EnsureSigned<AccountId>(::rstd::marker::PhantomData<AccountId>);
impl<
	O: Into<Result<RawOrigin<AccountId>, O>> + From<RawOrigin<AccountId>>,
	AccountId,
> EnsureOrigin<O> for EnsureSigned<AccountId> {
	type Success = AccountId;
	fn try_origin(o: O) -> Result<Self::Success, O> {
		o.into().and_then(|o| match o {
			RawOrigin::Signed(who) => Ok(who),
			r => Err(O::from(r)),
		})
	}
}

pub struct EnsureSignedBy<Who, AccountId>(::rstd::marker::PhantomData<(Who, AccountId)>);
impl<
	O: Into<Result<RawOrigin<AccountId>, O>> + From<RawOrigin<AccountId>>,
	Who: Contains<AccountId>,
	AccountId: PartialEq + Clone,
> EnsureOrigin<O> for EnsureSignedBy<Who, AccountId> {
	type Success = AccountId;
	fn try_origin(o: O) -> Result<Self::Success, O> {
		o.into().and_then(|o| match o {
			RawOrigin::Signed(ref who) if Who::contains(who) => Ok(who.clone()),
			r => Err(O::from(r)),
		})
	}
}

pub struct EnsureNone<AccountId>(::rstd::marker::PhantomData<AccountId>);
impl<
	O: Into<Result<RawOrigin<AccountId>, O>> + From<RawOrigin<AccountId>>,
	AccountId,
> EnsureOrigin<O> for EnsureNone<AccountId> {
	type Success = ();
	fn try_origin(o: O) -> Result<Self::Success, O> {
		o.into().and_then(|o| match o {
			RawOrigin::None => Ok(()),
			r => Err(O::from(r)),
		})
	}
}

pub struct EnsureNever<T>(::rstd::marker::PhantomData<T>);
impl<O, T> EnsureOrigin<O> for EnsureNever<T> {
	type Success = T;
	fn try_origin(o: O) -> Result<Self::Success, O> {
		Err(o)
	}
}

/// Ensure that the origin `o` represents a signed extrinsic (i.e. transaction).
/// Returns `Ok` with the account that signed the extrinsic or an `Err` otherwise.
pub fn ensure_signed<OuterOrigin, AccountId>(o: OuterOrigin) -> Result<AccountId, &'static str>
	where OuterOrigin: Into<Result<RawOrigin<AccountId>, OuterOrigin>>
{
	match o.into() {
		Ok(RawOrigin::Signed(t)) => Ok(t),
		_ => Err("bad origin: expected to be a signed origin"),
	}
}

/// Ensure that the origin `o` represents the root. Returns `Ok` or an `Err` otherwise.
pub fn ensure_root<OuterOrigin, AccountId>(o: OuterOrigin) -> Result<(), &'static str>
	where OuterOrigin: Into<Result<RawOrigin<AccountId>, OuterOrigin>>
{
	match o.into() {
		Ok(RawOrigin::Root) => Ok(()),
		_ => Err("bad origin: expected to be a root origin"),
	}
}

/// Ensure that the origin `o` represents an unsigned extrinsic. Returns `Ok` or an `Err` otherwise.
pub fn ensure_none<OuterOrigin, AccountId>(o: OuterOrigin) -> Result<(), &'static str>
	where OuterOrigin: Into<Result<RawOrigin<AccountId>, OuterOrigin>>
{
	match o.into() {
		Ok(RawOrigin::None) => Ok(()),
		_ => Err("bad origin: expected to be no origin"),
	}
}

impl<T: Trait> Module<T> {
	/// Deposits an event into this block's event record adding this event
	/// to the corresponding topic indexes.
	///
	/// This will update storage entries that correspond to the specified topics.
	/// It is expected that light-clients could subscribe to this topics.
	pub fn deposit_event_indexed(topics: &[T::Hash], event: T::Event) {
		let extrinsic_index = Self::extrinsic_index();
		let phase = extrinsic_index.map_or(Phase::Finalization, |c| Phase::ApplyExtrinsic(c));
		let event = EventRecord {
			phase,
			event,
			topics: topics.iter().cloned().collect::<Vec<_>>(),
		};

		// Index of the to be added event.
		let event_idx = {
			let old_event_count = EventCount::get();
			let new_event_count = match old_event_count.checked_add(1) {
				// We've reached the maximum number of events at this block, just
				// don't do anything and leave the event_count unaltered.
				None => return,
				Some(nc) => nc,
			};
			EventCount::put(new_event_count);
			old_event_count
		};

		// Appending can only fail if `Events<T>` can not be decoded or
		// when we try to insert more than `u32::max_value()` events.
		//
		// We perform early return if we've reached the maximum capacity of the event list,
		// so `Events<T>` seems to be corrupted. Also, this has happened after the start of execution
		// (since the event list is cleared at the block initialization).
		if <Events<T>>::append(&[event]).is_err() {
			// The most sensible thing to do here is to just ignore this event and wait until the
			// new block.
			return;
		}

		let block_no = Self::block_number();
		for topic in topics {
			// The same applies here.
			if <EventTopics<T>>::append(&(), topic, &[(block_no, event_idx)]).is_err() {
				return;
			}
		}
	}

	/// Gets the index of extrinsic that is currently executing.
	pub fn extrinsic_index() -> Option<u32> {
		storage::unhashed::get(well_known_keys::EXTRINSIC_INDEX)
	}

	/// Gets extrinsics count.
	pub fn extrinsic_count() -> u32 {
		ExtrinsicCount::get().unwrap_or_default()
	}

	/// Gets a total weight of all executed extrinsics.
	pub fn all_extrinsics_weight() -> Weight {
		AllExtrinsicsWeight::get().unwrap_or_default()
	}

	pub fn all_extrinsics_len() -> u32 {
		AllExtrinsicsLen::get().unwrap_or_default()
	}

	/// Update the next weight multiplier.
	///
	/// This should be called at then end of each block, before `all_extrinsics_weight` is cleared.
	pub fn update_weight_multiplier() {
		// update the multiplier based on block weight.
		let current_weight = Self::all_extrinsics_weight();
		NextWeightMultiplier::mutate(|fm| {
			*fm = T::WeightMultiplierUpdate::convert((current_weight, *fm))
		});
	}

	/// Start the execution of a particular block.
	pub fn initialize(
		number: &T::BlockNumber,
		parent_hash: &T::Hash,
		txs_root: &T::Hash,
		digest: &DigestOf<T>,
	) {
		// populate environment
		storage::unhashed::put(well_known_keys::EXTRINSIC_INDEX, &0u32);
		<Number<T>>::put(number);
		<Digest<T>>::put(digest);
		<ParentHash<T>>::put(parent_hash);
		<BlockHash<T>>::insert(*number - One::one(), parent_hash);
		<ExtrinsicsRoot<T>>::put(txs_root);
		<RandomMaterial<T>>::mutate(|&mut(ref mut index, ref mut values)| if values.len() < 81 {
			values.push(parent_hash.clone())
		} else {
			values[*index as usize] = parent_hash.clone();
			*index = (*index + 1) % 81;
		});
		<Events<T>>::kill();
		EventCount::kill();
		<EventTopics<T>>::remove_prefix(&());
	}

	/// Remove temporary "environment" entries in storage.
	pub fn finalize() -> T::Header {
		ExtrinsicCount::kill();
		Self::update_weight_multiplier();
		AllExtrinsicsWeight::kill();
		AllExtrinsicsLen::kill();

		let number = <Number<T>>::take();
		let parent_hash = <ParentHash<T>>::take();
		let mut digest = <Digest<T>>::take();
		let extrinsics_root = <ExtrinsicsRoot<T>>::take();

		// move block hash pruning window by one block
		let block_hash_count = <T::BlockHashCount>::get();
		if number > block_hash_count {
			let to_remove = number - block_hash_count - One::one();

			// keep genesis hash
			if to_remove != Zero::zero() {
				<BlockHash<T>>::remove(to_remove);
			}
		}

		let storage_root = T::Hashing::storage_root();
		let storage_changes_root = T::Hashing::storage_changes_root(parent_hash);

		// we can't compute changes trie root earlier && put it to the Digest
		// because it will include all currently existing temporaries.
		if let Some(storage_changes_root) = storage_changes_root {
			let item = generic::DigestItem::ChangesTrieRoot(storage_changes_root);
			digest.push(item);
		}

		// The following fields
		//
		// - <Events<T>>
		// - <EventCount<T>>
		// - <EventTopics<T>>
		//
		// stay to be inspected by the client and will be cleared by `Self::initialize`.

		<T::Header as traits::Header>::new(number, extrinsics_root, storage_root, parent_hash, digest)
	}

	/// Deposits a log and ensures it matches the block's log data.
	pub fn deposit_log(item: DigestItemOf<T>) {
		let mut l = <Digest<T>>::get();
		l.push(item);
		<Digest<T>>::put(l);
	}

	/// Get the basic externalities for this module, useful for tests.
	#[cfg(any(feature = "std", test))]
	pub fn externalities() -> TestExternalities<Blake2Hasher> {
		TestExternalities::new(map![
			twox_128(&<BlockHash<T>>::key_for(T::BlockNumber::zero())).to_vec() => [69u8; 32].encode(),
			twox_128(<Number<T>>::key()).to_vec() => T::BlockNumber::one().encode(),
			twox_128(<ParentHash<T>>::key()).to_vec() => [69u8; 32].encode()
		])
	}

	/// Set the block number to something in particular. Can be used as an alternative to
	/// `initialize` for tests that don't need to bother with the other environment entries.
	#[cfg(any(feature = "std", test))]
	pub fn set_block_number(n: T::BlockNumber) {
		<Number<T>>::put(n);
	}

	/// Sets the index of extrinsic that is currently executing.
	#[cfg(any(feature = "std", test))]
	pub fn set_extrinsic_index(extrinsic_index: u32) {
		storage::unhashed::put(well_known_keys::EXTRINSIC_INDEX, &extrinsic_index)
	}

	/// Set the parent hash number to something in particular. Can be used as an alternative to
	/// `initialize` for tests that don't need to bother with the other environment entries.
	#[cfg(any(feature = "std", test))]
	pub fn set_parent_hash(n: T::Hash) {
		<ParentHash<T>>::put(n);
	}

	/// Get the basic random seed.
	///
	/// In general you won't want to use this, but rather `Self::random` which
	/// allows you to give a subject for the random result and whose value will
	/// be independently low-influence random from any other such seeds.
	pub fn random_seed() -> T::Hash {
		Self::random(&[][..])
	}

	/// Get a low-influence "random" value.
	///
	/// Being a deterministic block chain, real randomness is difficult to come
	/// by. This gives you something that approximates it. `subject` is a
	/// context identifier and allows you to get a different result to other
	/// callers of this function; use it like `random(&b"my context"[..])`.
	///
	/// This is initially implemented through a low-influence "triplet mix"
	/// convolution of previous block hash values. In the future it will be
	/// generated from a secure verifiable random function (VRF).
	///
	/// ### Security Notes
	///
	/// This randomness uses a low-influence function, drawing upon the block
	/// hashes from the previous 81 blocks. Its result for any given subject
	/// will be known in advance by the block producer of this block (and,
	/// indeed, anyone who knows the block's `parent_hash`). However, it is
	/// mostly impossible for the producer of this block *alone* to influence
	/// the value of this hash. A sizable minority of dishonest and coordinating
	/// block producers would be required in order to affect this value. If that
	/// is an insufficient security guarantee then two things can be used to
	/// improve this randomness:
	///
	/// - Name, in advance, the block number whose random value will be used;
	///   ensure your module retains a buffer of previous random values for its
	///   subject and then index into these in order to obviate the ability of
	///   your user to look up the parent hash and choose when to transact based
	///   upon it.
	/// - Require your user to first commit to an additional value by first
	///   posting its hash. Require them to reveal the value to determine the
	///   final result, hashing it with the output of this random function. This
	///   reduces the ability of a cabal of block producers from conspiring
	///   against individuals.
	///
	/// WARNING: Hashing the result of this function will remove any
	/// low-influnce properties it has and mean that all bits of the resulting
	/// value are entirely manipulatable by the author of the parent block, who
	/// can determine the value of `parent_hash`.
	pub fn random(subject: &[u8]) -> T::Hash {
		let (index, hash_series) = <RandomMaterial<T>>::get();
		if hash_series.len() > 0 {
			// Always the case after block 1 is initialised.
			hash_series.iter()
				.cycle()
				.skip(index as usize)
				.take(81)
				.enumerate()
				.map(|(i, h)| (i as i8, subject, h).using_encoded(T::Hashing::hash))
				.triplet_mix()
		} else {
			T::Hash::default()
		}
	}

	/// Increment a particular account's nonce by 1.
	pub fn inc_account_nonce(who: &T::AccountId) {
		<AccountNonce<T>>::insert(who, Self::account_nonce(who) + T::Index::one());
	}

	/// Note what the extrinsic data of the current extrinsic index is. If this
	/// is called, then ensure `derive_extrinsics` is also called before
	/// block-building is completed.
	///
	/// NOTE: This function is called only when the block is being constructed locally.
	/// `execute_block` doesn't note any extrinsics.
	pub fn note_extrinsic(encoded_xt: Vec<u8>) {
		ExtrinsicData::insert(Self::extrinsic_index().unwrap_or_default(), encoded_xt);
	}

	/// To be called immediately after an extrinsic has been applied.
	pub fn note_applied_extrinsic(r: &Result<(), &'static str>, _encoded_len: u32) {
		Self::deposit_event(match r {
			Ok(_) => Event::ExtrinsicSuccess,
			Err(_) => Event::ExtrinsicFailed,
		}.into());

		let next_extrinsic_index = Self::extrinsic_index().unwrap_or_default() + 1u32;

		storage::unhashed::put(well_known_keys::EXTRINSIC_INDEX, &next_extrinsic_index);
	}

	/// To be called immediately after `note_applied_extrinsic` of the last extrinsic of the block
	/// has been called.
	pub fn note_finished_extrinsics() {
		let extrinsic_index: u32 = storage::unhashed::take(well_known_keys::EXTRINSIC_INDEX).unwrap_or_default();
		ExtrinsicCount::put(extrinsic_index);
	}

	/// Remove all extrinsic data and save the extrinsics trie root.
	pub fn derive_extrinsics() {
		let extrinsics = (0..ExtrinsicCount::get().unwrap_or_default()).map(ExtrinsicData::take).collect();
		let xts_root = extrinsics_data_root::<T::Hashing>(extrinsics);
		<ExtrinsicsRoot<T>>::put(xts_root);
	}
}

/// resource limit check.
#[derive(Encode, Decode, Clone, Eq, PartialEq)]
pub struct CheckWeight<T: Trait + Send + Sync>(PhantomData<T>);

impl<T: Trait + Send + Sync> CheckWeight<T> {

	/// Get the quota ratio of each dispatch class type. This indicates that all operational
	/// dispatches can use the full capacity of any resource, while user-triggered ones can consume
	/// a portion.
	fn get_dispatch_limit_ratio(class: DispatchClass) -> Perbill {
		match class {
			DispatchClass::Operational => Perbill::one(),
			// TODO: this must be some sort of a constant.
			DispatchClass::Normal => T::AvailableBlockRatio::get(),
		}
	}

	/// Checks if the current extrinsic can fit into the block with respect to block weight limits.
	///
	/// Upon successes, it returns the new block weight as a `Result`.
	fn check_weight(info: DispatchInfo) -> Result<Weight, DispatchError> {
		let current_weight = Module::<T>::all_extrinsics_weight();
		let maximum_weight = T::MaximumBlockWeight::get();
		let limit = Self::get_dispatch_limit_ratio(info.class) * maximum_weight;
		let added_weight = info.weight.min(limit);
		let next_weight = current_weight.saturating_add(added_weight);
		if next_weight > limit {
			return Err(DispatchError::Resource)
		}
		Ok(next_weight)
	}

	/// Checks if the current extrinsic can fit into the block with respect to block length limits.
	///
	/// Upon successes, it returns the new block length as a `Result`.
	fn check_block_length(info: DispatchInfo, len: usize) -> Result<u32, DispatchError> {
		let current_len = Module::<T>::all_extrinsics_len();
		let maximum_len = T::MaximumBlockLength::get();
		let limit = Self::get_dispatch_limit_ratio(info.class) * maximum_len;
		let added_len = len as u32;
		let next_len = current_len.saturating_add(added_len);
		if next_len > limit {
			return Err(DispatchError::Resource)
		}
		Ok(next_len)
	}

	/// get the priority of an extrinsic denoted by `info`.
	fn get_priority(info: DispatchInfo) -> TransactionPriority {
		match info.class {
			DispatchClass::Normal => info.weight.into(),
			DispatchClass::Operational => Bounded::max_value()
		}
	}

	/// Utility constructor for tests and client code.
	#[cfg(feature = "std")]
	pub fn from() -> Self {
		Self(PhantomData)
	}
}

impl<T: Trait + Send + Sync> SignedExtension for CheckWeight<T> {
	type AccountId = T::AccountId;
	type AdditionalSigned = ();

	fn additional_signed(&self) -> rstd::result::Result<(), &'static str> { Ok(()) }

	fn pre_dispatch(
		self,
		_who: &Self::AccountId,
		info: DispatchInfo,
		len: usize,
	) -> Result<(), DispatchError> {
		let next_len = Self::check_block_length(info, len)?;
		AllExtrinsicsLen::put(next_len);
		let next_weight = Self::check_weight(info)?;
		AllExtrinsicsWeight::put(next_weight);
		Ok(())
	}

	fn validate(
		&self,
		_who: &Self::AccountId,
		info: DispatchInfo,
		len: usize,
	) -> Result<ValidTransaction, DispatchError> {
		// There is no point in writing to storage here since changes are discarded. This basically
<<<<<<< HEAD
		// discards any transaction which is bigger than the length or weight limit __alone__,which
=======
		// discards any transaction which is bigger than the length or weight limit **alone**,which
>>>>>>> 58191a3f
		// is a guarantee that it will fail in the pre-dispatch phase.
		let _ = Self::check_block_length(info, len)?;
		let _ = Self::check_weight(info)?;
		Ok(ValidTransaction { priority: Self::get_priority(info), ..Default::default() })
	}
}

#[cfg(feature = "std")]
impl<T: Trait + Send + Sync> rstd::fmt::Debug for CheckWeight<T> {
	fn fmt(&self, f: &mut rstd::fmt::Formatter) -> rstd::fmt::Result {
		write!(f, "CheckWeight<T>")
	}
}

/// Nonce check and increment to give replay protection for transactions.
#[derive(Encode, Decode, Clone, Eq, PartialEq)]
pub struct CheckNonce<T: Trait>(#[codec(compact)] T::Index);

#[cfg(feature = "std")]
impl<T: Trait> CheckNonce<T> {
	/// utility constructor. Used only in client/factory code.
	pub fn from(nonce: T::Index) -> Self {
		Self(nonce)
	}
}

#[cfg(feature = "std")]
impl<T: Trait> rstd::fmt::Debug for CheckNonce<T> {
	fn fmt(&self, f: &mut rstd::fmt::Formatter) -> rstd::fmt::Result {
		self.0.fmt(f)
	}
}

impl<T: Trait> SignedExtension for CheckNonce<T> {
	type AccountId = T::AccountId;
	type AdditionalSigned = ();

	fn additional_signed(&self) -> rstd::result::Result<(), &'static str> { Ok(()) }

	fn pre_dispatch(
		self,
		who: &Self::AccountId,
		_info: DispatchInfo,
		_len: usize,
	) -> Result<(), DispatchError> {
		let expected = <AccountNonce<T>>::get(who);
		if self.0 != expected {
			return Err(
				if self.0 < expected { DispatchError::Stale } else { DispatchError::Future }
			)
		}
		<AccountNonce<T>>::insert(who, expected + T::Index::one());
		Ok(())
	}

	fn validate(
		&self,
		who: &Self::AccountId,
		info: DispatchInfo,
		_len: usize,
	) -> Result<ValidTransaction, DispatchError> {
		// check index
		let expected = <AccountNonce<T>>::get(who);
		if self.0 < expected {
			return Err(DispatchError::Stale)
		}

		let provides = vec![Encode::encode(&(who, self.0))];
		let requires = if expected < self.0 {
			vec![Encode::encode(&(who, self.0 - One::one()))]
		} else {
			vec![]
		};

		Ok(ValidTransaction {
			priority: info.weight as TransactionPriority,
			requires,
			provides,
			longevity: TransactionLongevity::max_value(),
			propagate: true,
		})
	}
}

/// Nonce check and increment to give replay protection for transactions.
#[derive(Encode, Decode, Clone, Eq, PartialEq)]
pub struct CheckEra<T: Trait + Send + Sync>((Era, rstd::marker::PhantomData<T>));

#[cfg(feature = "std")]
impl<T: Trait + Send + Sync> CheckEra<T> {
	/// utility constructor. Used only in client/factory code.
	pub fn from(era: Era) -> Self {
		Self((era, rstd::marker::PhantomData))
	}
}

#[cfg(feature = "std")]
impl<T: Trait + Send + Sync> rstd::fmt::Debug for CheckEra<T> {
	fn fmt(&self, f: &mut rstd::fmt::Formatter) -> rstd::fmt::Result {
		self.0.fmt(f)
	}
}

impl<T: Trait + Send + Sync> SignedExtension for CheckEra<T> {
	type AccountId = T::AccountId;
	type AdditionalSigned = T::Hash;
	fn additional_signed(&self) -> Result<Self::AdditionalSigned, &'static str> {
		let current_u64 = <Module<T>>::block_number().saturated_into::<u64>();
		let n = (self.0).0.birth(current_u64).saturated_into::<T::BlockNumber>();
		if !<BlockHash<T>>::exists(n) { Err("transaction birth block ancient")? }
		Ok(<Module<T>>::block_hash(n))
	}
}

pub struct ChainContext<T>(::rstd::marker::PhantomData<T>);
impl<T> Default for ChainContext<T> {
	fn default() -> Self {
		ChainContext(::rstd::marker::PhantomData)
	}
}

impl<T: Trait> Lookup for ChainContext<T> {
	type Source = <T::Lookup as StaticLookup>::Source;
	type Target = <T::Lookup as StaticLookup>::Target;
	fn lookup(&self, s: Self::Source) -> rstd::result::Result<Self::Target, &'static str> {
		<T::Lookup as StaticLookup>::lookup(s)
	}
}

impl<T: Trait> CurrentHeight for ChainContext<T> {
	type BlockNumber = T::BlockNumber;
	fn current_height(&self) -> Self::BlockNumber {
		<Module<T>>::block_number()
	}
}

impl<T: Trait> BlockNumberToHash for ChainContext<T> {
	type BlockNumber = T::BlockNumber;
	type Hash = T::Hash;
	fn block_number_to_hash(&self, n: Self::BlockNumber) -> Option<Self::Hash> {
		Some(<Module<T>>::block_hash(n))
	}
}

#[cfg(test)]
mod tests {
	use super::*;
	use runtime_io::with_externalities;
	use substrate_primitives::H256;
	use primitives::{traits::{BlakeTwo256, IdentityLookup}, testing::Header};
	use srml_support::{impl_outer_origin, parameter_types};

	impl_outer_origin!{
		pub enum Origin for Test where system = super {}
	}

	#[derive(Clone, Eq, PartialEq)]
	pub struct Test;

	parameter_types! {
		pub const BlockHashCount: u64 = 10;
		pub const MaximumBlockWeight: Weight = 1024;
		pub const AvailableBlockRatio: Perbill = Perbill::from_percent(75);
		pub const MaximumBlockLength: u32 = 1024;
	}

	impl Trait for Test {
		type Origin = Origin;
		type Index = u64;
		type BlockNumber = u64;
		type Hash = H256;
		type Hashing = BlakeTwo256;
		type AccountId = u64;
		type Lookup = IdentityLookup<Self::AccountId>;
		type Header = Header;
		type WeightMultiplierUpdate = ();
		type Event = u16;
		type BlockHashCount = BlockHashCount;
		type MaximumBlockWeight = MaximumBlockWeight;
		type AvailableBlockRatio = AvailableBlockRatio;
		type MaximumBlockLength = MaximumBlockLength;
	}

	impl From<Event> for u16 {
		fn from(e: Event) -> u16 {
			match e {
				Event::ExtrinsicSuccess => 100,
				Event::ExtrinsicFailed => 101,
			}
		}
	}

	type System = Module<Test>;

	fn new_test_ext() -> runtime_io::TestExternalities<Blake2Hasher> {
		GenesisConfig::default().build_storage::<Test>().unwrap().0.into()
	}

	fn normal_weight_limit() -> Weight {
		<Test as Trait>::AvailableBlockRatio::get() * <Test as Trait>::MaximumBlockWeight::get()
	}

	fn normal_length_limit() -> u32 {
		<Test as Trait>::AvailableBlockRatio::get() * <Test as Trait>::MaximumBlockLength::get()
	}

	#[test]
	fn origin_works() {
		let o = Origin::from(RawOrigin::<u64>::Signed(1u64));
		let x: Result<RawOrigin<u64>, Origin> = o.into();
		assert_eq!(x, Ok(RawOrigin::<u64>::Signed(1u64)));
	}

	#[test]
	fn deposit_event_should_work() {
		with_externalities(&mut new_test_ext(), || {
			System::initialize(&1, &[0u8; 32].into(), &[0u8; 32].into(), &Default::default());
			System::note_finished_extrinsics();
			System::deposit_event(1u16);
			System::finalize();
			assert_eq!(
				System::events(),
				vec![
					EventRecord {
						phase: Phase::Finalization,
						event: 1u16,
						topics: vec![],
					}
				]
			);

			System::initialize(&2, &[0u8; 32].into(), &[0u8; 32].into(), &Default::default());
			System::deposit_event(42u16);
			System::note_applied_extrinsic(&Ok(()), 0);
			System::note_applied_extrinsic(&Err(""), 0);
			System::note_finished_extrinsics();
			System::deposit_event(3u16);
			System::finalize();
			assert_eq!(System::events(), vec![
				EventRecord { phase: Phase::ApplyExtrinsic(0), event: 42u16, topics: vec![] },
				EventRecord { phase: Phase::ApplyExtrinsic(0), event: 100u16, topics: vec![] },
				EventRecord { phase: Phase::ApplyExtrinsic(1), event: 101u16, topics: vec![] },
				EventRecord { phase: Phase::Finalization, event: 3u16, topics: vec![] }
			]);
		});
	}

	#[test]
	fn deposit_event_topics() {
		with_externalities(&mut new_test_ext(), || {
			const BLOCK_NUMBER: u64 = 1;

			System::initialize(&BLOCK_NUMBER, &[0u8; 32].into(), &[0u8; 32].into(), &Default::default());
			System::note_finished_extrinsics();

			let topics = vec![
				H256::repeat_byte(1),
				H256::repeat_byte(2),
				H256::repeat_byte(3),
			];

			// We deposit a few events with different sets of topics.
			System::deposit_event_indexed(&topics[0..3], 1u16);
			System::deposit_event_indexed(&topics[0..1], 2u16);
			System::deposit_event_indexed(&topics[1..2], 3u16);

			System::finalize();

			// Check that topics are reflected in the event record.
			assert_eq!(
				System::events(),
				vec![
					EventRecord {
						phase: Phase::Finalization,
						event: 1u16,
						topics: topics[0..3].to_vec(),
					},
					EventRecord {
						phase: Phase::Finalization,
						event: 2u16,
						topics: topics[0..1].to_vec(),
					},
					EventRecord {
						phase: Phase::Finalization,
						event: 3u16,
						topics: topics[1..2].to_vec(),
					}
				]
			);

			// Check that the topic-events mapping reflects the deposited topics.
			// Note that these are indexes of the events.
			assert_eq!(
				System::event_topics(&(), &topics[0]),
				vec![(BLOCK_NUMBER, 0), (BLOCK_NUMBER, 1)],
			);
			assert_eq!(
				System::event_topics(&(), &topics[1]),
				vec![(BLOCK_NUMBER, 0), (BLOCK_NUMBER, 2)],
			);
			assert_eq!(
				System::event_topics(&(), &topics[2]),
				vec![(BLOCK_NUMBER, 0)],
			);
		});
	}

	#[test]
	fn prunes_block_hash_mappings() {
		with_externalities(&mut new_test_ext(), || {
			// simulate import of 15 blocks
			for n in 1..=15 {
				System::initialize(
					&n,
					&[n as u8 - 1; 32].into(),
					&[0u8; 32].into(),
					&Default::default(),
				);

				System::finalize();
			}

			// first 5 block hashes are pruned
			for n in 0..5 {
				assert_eq!(
					System::block_hash(n),
					H256::zero(),
				);
			}

			// the remaining 10 are kept
			for n in 5..15 {
				assert_eq!(
					System::block_hash(n),
					[n as u8; 32].into(),
				);
			}
		})
	}

	#[test]
	fn signed_ext_check_nonce_works() {
		with_externalities(&mut new_test_ext(), || {
			<AccountNonce<Test>>::insert(1, 1);
			let info = DispatchInfo::default();
			let len = 0_usize;
			// stale
			assert!(CheckNonce::<Test>(0).validate(&1, info, len).is_err());
			assert!(CheckNonce::<Test>(0).pre_dispatch(&1, info, len).is_err());
			// correct
			assert!(CheckNonce::<Test>(1).validate(&1, info, len).is_ok());
			assert!(CheckNonce::<Test>(1).pre_dispatch(&1, info, len).is_ok());
			// future
			assert!(CheckNonce::<Test>(5).validate(&1, info, len).is_ok());
			assert!(CheckNonce::<Test>(5).pre_dispatch(&1, info, len).is_err());
		})
	}

	#[test]
	fn signed_ext_check_weight_works_normal_tx() {
		with_externalities(&mut new_test_ext(), || {
			let normal_limit = normal_weight_limit();
			let small = DispatchInfo { weight: 100, ..Default::default() };
			let medium = DispatchInfo {
				weight: normal_limit - 1,
				..Default::default()
			};
			let big = DispatchInfo {
				weight: normal_limit + 1,
				..Default::default()
			};
			let len = 0_usize;

			let reset_check_weight = |i, f, s| {
				AllExtrinsicsWeight::put(s);
				let r = CheckWeight::<Test>(PhantomData).pre_dispatch(&1, i, len);
				if f { assert!(r.is_err()) } else { assert!(r.is_ok()) }
			};

			reset_check_weight(small, false, 0);
			reset_check_weight(medium, false, 0);
			reset_check_weight(big, true, 1);
		})
	}

	#[test]
	fn signed_ext_check_weight_fee_works() {
		with_externalities(&mut new_test_ext(), || {
			let free = DispatchInfo { weight: 0, ..Default::default() };
			let len = 0_usize;

			assert_eq!(System::all_extrinsics_weight(), 0);
			let r = CheckWeight::<Test>(PhantomData).pre_dispatch(&1, free, len);
			assert!(r.is_ok());
			assert_eq!(System::all_extrinsics_weight(), 0);
		})
	}

	#[test]
	fn signed_ext_check_weight_max_works() {
		with_externalities(&mut new_test_ext(), || {
			let max = DispatchInfo { weight: Weight::max_value(), ..Default::default() };
			let len = 0_usize;
			let normal_limit = normal_weight_limit();

			assert_eq!(System::all_extrinsics_weight(), 0);
			let r = CheckWeight::<Test>(PhantomData).pre_dispatch(&1, max, len);
			assert!(r.is_ok());
			assert_eq!(System::all_extrinsics_weight(), normal_limit);
		})
	}

	#[test]
	fn signed_ext_check_weight_works_operational_tx() {
		with_externalities(&mut new_test_ext(), || {
			let normal = DispatchInfo { weight: 100, ..Default::default() };
			let op = DispatchInfo { weight: 100, class: DispatchClass::Operational };
			let len = 0_usize;
			let normal_limit = normal_weight_limit();

			// given almost full block
			AllExtrinsicsWeight::put(normal_limit);
			// will not fit.
			assert!(CheckWeight::<Test>(PhantomData).pre_dispatch(&1, normal, len).is_err());
			// will fit.
			assert!(CheckWeight::<Test>(PhantomData).pre_dispatch(&1, op, len).is_ok());

			// likewise for length limit.
			let len = 100_usize;
			AllExtrinsicsLen::put(normal_length_limit());
			assert!(CheckWeight::<Test>(PhantomData).pre_dispatch(&1, normal, len).is_err());
			assert!(CheckWeight::<Test>(PhantomData).pre_dispatch(&1, op, len).is_ok());
		})
	}

	#[test]
	fn signed_ext_check_weight_priority_works() {
		with_externalities(&mut new_test_ext(), || {
			let normal = DispatchInfo { weight: 100, class: DispatchClass::Normal };
			let op = DispatchInfo { weight: 100, class: DispatchClass::Operational };
			let len = 0_usize;

			assert_eq!(
				CheckWeight::<Test>(PhantomData).validate(&1, normal, len).unwrap().priority,
				100,
			);
			assert_eq!(
				CheckWeight::<Test>(PhantomData).validate(&1, op, len).unwrap().priority,
				Bounded::max_value(),
			);
		})
	}

	#[test]
	fn signed_ext_check_weight_block_size_works() {
		with_externalities(&mut new_test_ext(), || {
			let normal = DispatchInfo::default();
			let normal_limit = normal_weight_limit() as usize;
			let reset_check_weight = |tx, s, f| {
				AllExtrinsicsLen::put(0);
				let r = CheckWeight::<Test>(PhantomData).pre_dispatch(&1, tx, s);
				if f { assert!(r.is_err()) } else { assert!(r.is_ok()) }
			};

			reset_check_weight(normal, normal_limit - 1, false);
			reset_check_weight(normal, normal_limit, false);
			reset_check_weight(normal, normal_limit + 1, true);

			// Operational ones don't have this limit.
			let op = DispatchInfo { weight: 0, class: DispatchClass::Operational };
			reset_check_weight(op, normal_limit, false);
			reset_check_weight(op, normal_limit + 100, false);
			reset_check_weight(op, 1024, false);
			reset_check_weight(op, 1025, true);
		})
	}

	#[test]
	fn signed_ext_check_era_should_work() {
		with_externalities(&mut new_test_ext(), || {
			// future
			assert_eq!(
				CheckEra::<Test>::from(Era::mortal(4, 2)).additional_signed().err().unwrap(),
				"transaction birth block ancient"
			);

			// correct
			System::set_block_number(13);
			<BlockHash<Test>>::insert(12, H256::repeat_byte(1));
			assert!(CheckEra::<Test>::from(Era::mortal(4, 12)).additional_signed().is_ok());
		})
	}
}<|MERGE_RESOLUTION|>--- conflicted
+++ resolved
@@ -893,11 +893,7 @@
 		len: usize,
 	) -> Result<ValidTransaction, DispatchError> {
 		// There is no point in writing to storage here since changes are discarded. This basically
-<<<<<<< HEAD
-		// discards any transaction which is bigger than the length or weight limit __alone__,which
-=======
 		// discards any transaction which is bigger than the length or weight limit **alone**,which
->>>>>>> 58191a3f
 		// is a guarantee that it will fail in the pre-dispatch phase.
 		let _ = Self::check_block_length(info, len)?;
 		let _ = Self::check_weight(info)?;
