--- conflicted
+++ resolved
@@ -527,15 +527,9 @@
 		ExtrinsicCount::get().unwrap_or_default()
 	}
 
-<<<<<<< HEAD
-	/// Gets a total length of all executed extrinsics.
-	pub fn all_extrinsics_len() -> u32 {
-		AllExtrinsicsLen::get().unwrap_or_default()
-=======
 	/// Gets a total weight of all executed extrinsics.
 	pub fn all_extrinsics_weight() -> u32 {
 		<AllExtrinsicsWeight<T>>::get().unwrap_or_default()
->>>>>>> a6f8d3dd
 	}
 
 	/// Start the execution of a particular block.
@@ -719,11 +713,7 @@
 		let total_length = encoded_len.saturating_add(Self::all_extrinsics_weight());
 
 		storage::unhashed::put(well_known_keys::EXTRINSIC_INDEX, &next_extrinsic_index);
-<<<<<<< HEAD
-		AllExtrinsicsLen::put(&total_length);
-=======
 		<AllExtrinsicsWeight<T>>::put(&total_length);
->>>>>>> a6f8d3dd
 	}
 
 	/// To be called immediately after `note_applied_extrinsic` of the last extrinsic of the block
