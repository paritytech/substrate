// Copyright 2017-2019 Parity Technologies (UK) Ltd.
// This file is part of Substrate.

// Substrate is free software: you can redistribute it and/or modify
// it under the terms of the GNU General Public License as published by
// the Free Software Foundation, either version 3 of the License, or
// (at your option) any later version.

// Substrate is distributed in the hope that it will be useful,
// but WITHOUT ANY WARRANTY; without even the implied warranty of
// MERCHANTABILITY or FITNESS FOR A PARTICULAR PURPOSE.  See the
// GNU General Public License for more details.

// You should have received a copy of the GNU General Public License
// along with Substrate.  If not, see <http://www.gnu.org/licenses/>.

//! # System Module
//!
//! The System module provides low-level access to core types and cross-cutting utilities.
//! It acts as the base layer for other SRML modules to interact with the Substrate framework components.
//!
//! - [`system::Trait`](./trait.Trait.html)
//!
//! ## Overview
//!
//! The System module defines the core data types used in a Substrate runtime.
//! It also provides several utility functions (see [`Module`](./struct.Module.html)) for other runtime modules.
//!
//! In addition, it manages the storage items for extrinsics data, indexes, event records, and digest items,
//! among other things that support the execution of the current block.
//!
//! It also handles low-level tasks like depositing logs, basic set up and take down of
//! temporary storage entries, and access to previous block hashes.
//!
//! ## Interface
//!
//! ### Dispatchable Functions
//!
//! The System module does not implement any dispatchable functions.
//!
//! ### Public Functions
//!
//! See the [`Module`](./struct.Module.html) struct for details of publicly available functions.
//!
//! ## Usage
//!
//! ### Prerequisites
//!
//! Import the System module and derive your module's configuration trait from the system trait.
//!
//! ### Example - Get random seed and extrinsic count for the current block
//!
//! ```
//! use srml_support::{decl_module, dispatch::Result};
//! use srml_system::{self as system, ensure_signed};
//!
//! pub trait Trait: system::Trait {}
//!
//! decl_module! {
//! 	pub struct Module<T: Trait> for enum Call where origin: T::Origin {
//! 		pub fn system_module_example(origin) -> Result {
//! 			let _sender = ensure_signed(origin)?;
//! 			let _random_seed = <system::Module<T>>::random_seed();
//! 			let _extrinsic_count = <system::Module<T>>::extrinsic_count();
//! 			Ok(())
//! 		}
//! 	}
//! }
//! # fn main() { }
//! ```

#![cfg_attr(not(feature = "std"), no_std)]

#[cfg(feature = "std")]
use serde::Serialize;
use rstd::prelude::*;
#[cfg(any(feature = "std", test))]
use rstd::map;
use primitives::traits::{self, CheckEqual, SimpleArithmetic, SimpleBitOps, One, Bounded, Lookup,
	Hash, Member, MaybeDisplay, EnsureOrigin, Digest as DigestT, As, CurrentHeight, BlockNumberToHash,
	MaybeSerializeDebugButNotDeserialize, MaybeSerializeDebug, StaticLookup
};
#[cfg(any(feature = "std", test))]
use primitives::traits::Zero;
use substrate_primitives::storage::well_known_keys;
use srml_support::{
	storage, decl_module, decl_event, decl_storage, StorageDoubleMap, StorageValue,
	StorageMap, Parameter,
};
use safe_mix::TripletMix;
use parity_codec::{Encode, Decode};

#[cfg(any(feature = "std", test))]
use runtime_io::{twox_128, TestExternalities, Blake2Hasher};

#[cfg(any(feature = "std", test))]
use substrate_primitives::ChangesTrieConfiguration;

/// Handler for when a new account has been created.
pub trait OnNewAccount<AccountId> {
	/// A new account `who` has been registered.
	fn on_new_account(who: &AccountId);
}

impl<AccountId> OnNewAccount<AccountId> for () {
	fn on_new_account(_who: &AccountId) {}
}

/// Determiner to say whether a given account is unused.
pub trait IsDeadAccount<AccountId> {
	/// Is the given account dead?
	fn is_dead_account(who: &AccountId) -> bool;
}

impl<AccountId> IsDeadAccount<AccountId> for () {
	fn is_dead_account(_who: &AccountId) -> bool {
		true
	}
}

/// Compute the trie root of a list of extrinsics.
pub fn extrinsics_root<H: Hash, E: parity_codec::Encode>(extrinsics: &[E]) -> H::Output {
	extrinsics_data_root::<H>(extrinsics.iter().map(parity_codec::Encode::encode).collect())
}

/// Compute the trie root of a list of extrinsics.
pub fn extrinsics_data_root<H: Hash>(xts: Vec<Vec<u8>>) -> H::Output {
	let xts = xts.iter().map(Vec::as_slice).collect::<Vec<_>>();
	H::enumerated_trie_root(&xts)
}

pub trait Trait: 'static + Eq + Clone {
	/// The aggregated `Origin` type used by dispatchable calls.
	type Origin: Into<Option<RawOrigin<Self::AccountId>>> + From<RawOrigin<Self::AccountId>>;

	/// Account index (aka nonce) type. This stores the number of previous transactions associated with a sender
	/// account.
	type Index:
		Parameter + Member + MaybeSerializeDebugButNotDeserialize + Default + MaybeDisplay + SimpleArithmetic + Copy;

	/// The block number type used by the runtime.
	type BlockNumber:
		Parameter + Member + MaybeSerializeDebug + MaybeDisplay + SimpleArithmetic + Default + Bounded + Copy
		+ rstd::hash::Hash;

	/// The output of the `Hashing` function.
	type Hash:
		Parameter + Member + MaybeSerializeDebug + MaybeDisplay + SimpleBitOps + Default + Copy + CheckEqual
		+ rstd::hash::Hash + AsRef<[u8]> + AsMut<[u8]>;

	/// The hashing system (algorithm) being used in the runtime (e.g. Blake2).
	type Hashing: Hash<Output = Self::Hash>;

	/// Collection of (light-client-relevant) logs for a block to be included verbatim in the block header.
	type Digest:
		Parameter + Member + MaybeSerializeDebugButNotDeserialize + Default + traits::Digest<Hash = Self::Hash>;

	/// The user account identifier type for the runtime.
	type AccountId: Parameter + Member + MaybeSerializeDebug + MaybeDisplay + Ord + Default;

	/// Converting trait to take a source type and convert to `AccountId`.
	///
	/// Used to define the type and conversion mechanism for referencing accounts in transactions. It's perfectly
	/// reasonable for this to be an identity conversion (with the source type being `AccountId`), but other modules
	/// (e.g. Indices module) may provide more functional/efficient alternatives.
	type Lookup: StaticLookup<Target = Self::AccountId>;

	/// The block header.
	type Header: Parameter + traits::Header<
		Number = Self::BlockNumber,
		Hash = Self::Hash,
		Digest = Self::Digest
	>;

	/// The aggregated event type of the runtime.
	type Event: Parameter + Member + From<Event>;

	/// A piece of information that can be part of the digest (as a digest item).
	type Log: From<Log<Self>> + Into<DigestItemOf<Self>>;
}

pub type DigestItemOf<T> = <<T as Trait>::Digest as traits::Digest>::Item;

decl_module! {
	pub struct Module<T: Trait> for enum Call where origin: T::Origin {
		/// Deposits an event into this block's event record.
		pub fn deposit_event(event: T::Event) {
			Self::deposit_event_indexed(&[], event);
		}
	}
}

/// A phase of a block's execution.
#[derive(Encode, Decode)]
#[cfg_attr(feature = "std", derive(Serialize, PartialEq, Eq, Clone, Debug))]
pub enum Phase {
	/// Applying an extrinsic.
	ApplyExtrinsic(u32),
	/// The end.
	Finalization,
}

/// Record of an event happening.
#[derive(Encode, Decode)]
#[cfg_attr(feature = "std", derive(Serialize, PartialEq, Eq, Clone, Debug))]
pub struct EventRecord<E: Parameter + Member, T> {
	/// The phase of the block it happened in.
	pub phase: Phase,
	/// The event itself.
	pub event: E,
	/// The list of the topics this event has.
	pub topics: Vec<T>,
}

decl_event!(
	/// Event for the System module.
	pub enum Event {
		/// An extrinsic completed successfully.
		ExtrinsicSuccess,
		/// An extrinsic failed.
		ExtrinsicFailed,
	}
);

/// Origin for the System module.
#[derive(PartialEq, Eq, Clone)]
#[cfg_attr(feature = "std", derive(Debug))]
pub enum RawOrigin<AccountId> {
	/// The system itself ordained this dispatch to happen: this is the highest privilege level.
	Root,
	/// It is signed by some public key and we provide the `AccountId`.
	Signed(AccountId),
	/// It is signed by nobody, can be either:
	/// * included and agreed upon by the validators anyway,
	/// * or unsigned transaction validated by a module.
	None,
}

impl<AccountId> From<Option<AccountId>> for RawOrigin<AccountId> {
	fn from(s: Option<AccountId>) -> RawOrigin<AccountId> {
		match s {
			Some(who) => RawOrigin::Signed(who),
			None => RawOrigin::None,
		}
	}
}

/// Exposed trait-generic origin type.
pub type Origin<T> = RawOrigin<<T as Trait>::AccountId>;

pub type Log<T> = RawLog<
	<T as Trait>::Hash,
>;

/// A log in this module.
#[cfg_attr(feature = "std", derive(Serialize, Debug))]
#[derive(Encode, Decode, PartialEq, Eq, Clone)]
pub enum RawLog<Hash> {
	/// Changes trie has been computed for this block. Contains the root of
	/// changes trie.
	ChangesTrieRoot(Hash),
}

impl<Hash: Member> RawLog<Hash> {
	/// Try to cast the log entry as ChangesTrieRoot log entry.
	pub fn as_changes_trie_root(&self) -> Option<&Hash> {
		match *self {
			RawLog::ChangesTrieRoot(ref item) => Some(item),
		}
	}
}

// Implementation for tests outside of this crate.
#[cfg(any(feature = "std", test))]
impl From<RawLog<substrate_primitives::H256>> for primitives::testing::DigestItem {
	fn from(log: RawLog<substrate_primitives::H256>) -> primitives::testing::DigestItem {
		match log {
			RawLog::ChangesTrieRoot(root) => primitives::generic::DigestItem::ChangesTrieRoot(root),
		}
	}
}

// Create a Hash with 69 for each byte,
// only used to build genesis config.
#[cfg(feature = "std")]
fn hash69<T: AsMut<[u8]> + Default>() -> T {
	let mut h = T::default();
	h.as_mut().iter_mut().for_each(|byte| *byte = 69);
	h
}

/// This type alias represents an index of an event.
///
/// We use `u32` here because this index is used as index for `Events<T>`
/// which can't contain more than `u32::max_value()` items.
type EventIndex = u32;

decl_storage! {
	trait Store for Module<T: Trait> as System {
		/// Extrinsics nonce for accounts.
		pub AccountNonce get(account_nonce): map T::AccountId => T::Index;
		/// Total extrinsics count for the current block.
		ExtrinsicCount: Option<u32>;
		/// Total length in bytes for all extrinsics put together, for the current block.
		AllExtrinsicsLen: Option<u32>;
		/// Map of block numbers to block hashes.
		pub BlockHash get(block_hash) build(|_| vec![(T::BlockNumber::zero(), hash69())]): map T::BlockNumber => T::Hash;
		/// Extrinsics data for the current block (maps an extrinsic's index to its data).
		ExtrinsicData get(extrinsic_data): map u32 => Vec<u8>;
		/// Series of block headers from the last 81 blocks that acts as random seed material. This is arranged as a
		/// ring buffer with the `i8` prefix being the index into the `Vec` of the oldest hash.
		RandomMaterial get(random_material): (i8, Vec<T::Hash>);
		/// The current block number being processed. Set by `execute_block`.
		Number get(block_number) build(|_| T::BlockNumber::sa(1u64)): T::BlockNumber;
		/// Hash of the previous block.
		ParentHash get(parent_hash) build(|_| hash69()): T::Hash;
		/// Extrinsics root of the current block, also part of the block header.
		ExtrinsicsRoot get(extrinsics_root): T::Hash;
		/// Digest of the current block, also part of the block header.
		Digest get(digest): T::Digest;
		/// Events deposited for the current block.
		Events get(events): Vec<EventRecord<T::Event, T::Hash>>;
		/// The number of events in the `Events<T>` list.
		EventCount get(event_count): EventIndex;

		// TODO: https://github.com/paritytech/substrate/issues/2553
		// Possibly, we can improve it by using something like:
		// `Option<(BlockNumber, Vec<EventIndex>)>`, however in this case we won't be able to use
		// `EventTopics::append`.

		/// Mapping between a topic (represented by T::Hash) and a vector of indexes
		/// of events in the `<Events<T>>` list.
		///
		/// The first key serves no purpose. This field is declared as double_map just
		/// for convenience of using `remove_prefix`.
		///
		/// All topic vectors have deterministic storage locations depending on the topic. This
		/// allows light-clients to leverage the changes trie storage tracking mechanism and
		/// in case of changes fetch the list of events of interest.
		///
		/// The value has the type `(T::BlockNumber, EventIndex)` because if we used only just
		/// the `EventIndex` then in case if the topic has the same contents on the next block
		/// no notification will be triggered thus the event might be lost.
		EventTopics get(event_topics): double_map hasher(blake2_256) (), blake2_256(T::Hash)
			=> Vec<(T::BlockNumber, EventIndex)>;
	}
	add_extra_genesis {
		config(changes_trie_config): Option<ChangesTrieConfiguration>;

		build(|storage: &mut primitives::StorageOverlay, _: &mut primitives::ChildrenStorageOverlay, config: &GenesisConfig<T>| {
			use parity_codec::Encode;

			storage.insert(well_known_keys::EXTRINSIC_INDEX.to_vec(), 0u32.encode());

			if let Some(ref changes_trie_config) = config.changes_trie_config {
				storage.insert(
					well_known_keys::CHANGES_TRIE_CONFIG.to_vec(),
					changes_trie_config.encode());
			}
		});
	}
}

pub struct EnsureRoot<AccountId>(::rstd::marker::PhantomData<AccountId>);
impl<O: Into<Option<RawOrigin<AccountId>>>, AccountId> EnsureOrigin<O> for EnsureRoot<AccountId> {
	type Success = ();
	fn ensure_origin(o: O) -> Result<Self::Success, &'static str> {
		ensure_root(o)
	}
}

/// Ensure that the origin `o` represents a signed extrinsic (i.e. transaction).
/// Returns `Ok` with the account that signed the extrinsic or an `Err` otherwise.
pub fn ensure_signed<OuterOrigin, AccountId>(o: OuterOrigin) -> Result<AccountId, &'static str>
	where OuterOrigin: Into<Option<RawOrigin<AccountId>>>
{
	match o.into() {
		Some(RawOrigin::Signed(t)) => Ok(t),
		_ => Err("bad origin: expected to be a signed origin"),
	}
}

/// Ensure that the origin `o` represents the root. Returns `Ok` or an `Err` otherwise.
pub fn ensure_root<OuterOrigin, AccountId>(o: OuterOrigin) -> Result<(), &'static str>
	where OuterOrigin: Into<Option<RawOrigin<AccountId>>>
{
	match o.into() {
		Some(RawOrigin::Root) => Ok(()),
		_ => Err("bad origin: expected to be a root origin"),
	}
}

/// Ensure that the origin `o` represents an unsigned extrinsic. Returns `Ok` or an `Err` otherwise.
pub fn ensure_none<OuterOrigin, AccountId>(o: OuterOrigin) -> Result<(), &'static str>
	where OuterOrigin: Into<Option<RawOrigin<AccountId>>>
{
	match o.into() {
		Some(RawOrigin::None) => Ok(()),
		_ => Err("bad origin: expected to be no origin"),
	}
}

impl<T: Trait> Module<T> {
	/// Deposits an event into this block's event record adding this event
	/// to the corresponding topic indexes.
	///
	/// This will update storage entries that correpond to the specified topics.
	/// It is expected that light-clients could subscribe to this topics.
	pub fn deposit_event_indexed(topics: &[T::Hash], event: T::Event) {
		let extrinsic_index = Self::extrinsic_index();
		let phase = extrinsic_index.map_or(Phase::Finalization, |c| Phase::ApplyExtrinsic(c));
		let event = EventRecord {
			phase,
			event,
			topics: topics.iter().cloned().collect::<Vec<_>>(),
		};

		// Index of the to be added event.
		let event_idx = {
			let old_event_count = <EventCount<T>>::get();
			let new_event_count = match old_event_count.checked_add(1) {
				// We've reached the maximum number of events at this block, just
				// don't do anything and leave the event_count unaltered.
				None => return,
				Some(nc) => nc,
			};
			<EventCount<T>>::put(new_event_count);
			old_event_count
		};

		// Appending can only fail if `Events<T>` can not be decoded or
		// when we try to insert more than `u32::max_value()` events.
		//
		// We perform early return if we've reached the maximum capacity of the event list,
		// so `Events<T>` seems to be corrupted. Also, this has happened after the start of execution
		// (since the event list is cleared at the block initialization).
		if <Events<T>>::append(&[event]).is_err() {
			// The most sensible thing to do here is to just ignore this event and wait until the
			// new block.
			return;
		}

		let block_no = Self::block_number();
		for topic in topics {
			// The same applies here.
			if <EventTopics<T>>::append(&(), topic, &[(block_no, event_idx)]).is_err() {
				return;
			}
		}
	}

	/// Gets the index of extrinsic that is currently executing.
	pub fn extrinsic_index() -> Option<u32> {
		storage::unhashed::get(well_known_keys::EXTRINSIC_INDEX)
	}

	/// Gets extrinsics count.
	pub fn extrinsic_count() -> u32 {
		<ExtrinsicCount<T>>::get().unwrap_or_default()
	}

	/// Gets a total length of all executed extrinsics.
	pub fn all_extrinsics_len() -> u32 {
		<AllExtrinsicsLen<T>>::get().unwrap_or_default()
	}

	/// Start the execution of a particular block.
	pub fn initialize(
		number: &T::BlockNumber,
		parent_hash: &T::Hash,
		txs_root: &T::Hash,
		digest: &T::Digest,
	) {
		// populate environment
		digest.clone().pop().expect("we always include an inherent digest; qed");
		storage::unhashed::put(well_known_keys::EXTRINSIC_INDEX, &0u32);
		<Number<T>>::put(number);
		<Digest<T>>::put(digest);
		<ParentHash<T>>::put(parent_hash);
		<BlockHash<T>>::insert(*number - One::one(), parent_hash);
		<ExtrinsicsRoot<T>>::put(txs_root);
		<RandomMaterial<T>>::mutate(|&mut(ref mut index, ref mut values)| if values.len() < 81 {
			values.push(parent_hash.clone())
		} else {
			values[*index as usize] = parent_hash.clone();
			*index = (*index + 1) % 81;
		});
		<Events<T>>::kill();
<<<<<<< HEAD
		unimplemented!()
=======
		<EventCount<T>>::kill();
		<EventTopics<T>>::remove_prefix(&());
>>>>>>> 563096ee
	}

	/// Remove temporary "environment" entries in storage.
	pub fn finalize() -> T::Header {
		<ExtrinsicCount<T>>::kill();
		<AllExtrinsicsLen<T>>::kill();

		let number = <Number<T>>::take();
		let parent_hash = <ParentHash<T>>::take();
		let mut digest = <Digest<T>>::take();
		digest.clone().pop().expect("we always include an inherent digest; qed");
		let extrinsics_root = <ExtrinsicsRoot<T>>::take();
		let storage_root = T::Hashing::storage_root();
		let storage_changes_root = T::Hashing::storage_changes_root(parent_hash, number.as_() - 1);

		// we can't compute changes trie root earlier && put it to the Digest
		// because it will include all currently existing temporaries.
		if let Some(storage_changes_root) = storage_changes_root {
			let item = RawLog::ChangesTrieRoot(storage_changes_root);
			let item = <T as Trait>::Log::from(item).into();
			digest.push(item);
		}

		// The following fields
		//
		// - <Events<T>>
		// - <EventCount<T>>
		// - <EventTopics<T>>
		//
		// stay to be inspected by the client and will be cleared by `Self::initialize`.

		<T::Header as traits::Header>::new(number, extrinsics_root, storage_root, parent_hash, digest)
	}

	/// Deposits a log and ensures it matches the block's log data.
	pub fn deposit_log(item: <T::Digest as traits::Digest>::Item) {
		let mut l = <Digest<T>>::get();
		traits::Digest::push(&mut l, item);
		<Digest<T>>::put(l);
	}

	/// Get the basic externalities for this module, useful for tests.
	#[cfg(any(feature = "std", test))]
	pub fn externalities() -> TestExternalities<Blake2Hasher> {
		TestExternalities::new(map![
			twox_128(&<BlockHash<T>>::key_for(T::BlockNumber::zero())).to_vec() => [69u8; 32].encode(),
			twox_128(<Number<T>>::key()).to_vec() => T::BlockNumber::one().encode(),
			twox_128(<ParentHash<T>>::key()).to_vec() => [69u8; 32].encode()
		])
	}

	/// Set the block number to something in particular. Can be used as an alternative to
	/// `initialize` for tests that don't need to bother with the other environment entries.
	#[cfg(any(feature = "std", test))]
	pub fn set_block_number(n: T::BlockNumber) {
		<Number<T>>::put(n);
	}

	/// Sets the index of extrinsic that is currently executing.
	#[cfg(any(feature = "std", test))]
	pub fn set_extrinsic_index(extrinsic_index: u32) {
		storage::unhashed::put(well_known_keys::EXTRINSIC_INDEX, &extrinsic_index)
	}

	/// Set the parent hash number to something in particular. Can be used as an alternative to
	/// `initialize` for tests that don't need to bother with the other environment entries.
	#[cfg(any(feature = "std", test))]
	pub fn set_parent_hash(n: T::Hash) {
		<ParentHash<T>>::put(n);
	}

	/// Get the basic random seed.
	///
	/// In general you won't want to use this, but rather `Self::random` which
	/// allows you to give a subject for the random result and whose value will
	/// be independently low-influence random from any other such seeds.
	pub fn random_seed() -> T::Hash {
		Self::random(&[][..])
	}

	/// Get a low-influence "random" value.
	///
	/// Being a deterministic block chain, real randomness is difficult to come
	/// by. This gives you something that approximates it. `subject` is a
	/// context identifier and allows you to get a different result to other
	/// callers of this function; use it like `random(&b"my context"[..])`.
	///
	/// This is initially implemented through a low-influence "triplet mix"
	/// convolution of previous block hash values. In the future it will be
	/// generated from a secure verifiable random function (VRF).
	///
	/// ### Security Notes
	///
	/// This randomness uses a low-influence function, drawing upon the block
	/// hashes from the previous 81 blocks. Its result for any given subject
	/// will be known in advance by the block producer of this block (and,
	/// indeed, anyone who knows the block's `parent_hash`). However, it is
	/// mostly impossible for the producer of this block *alone* to influence
	/// the value of this hash. A sizable minority of dishonest and coordinating
	/// block producers would be required in order to affect this value. If that
	/// is an insufficient security guarantee then two things can be used to
	/// improve this randomness:
	///
	/// - Name, in advance, the block number whose random value will be used;
	///   ensure your module retains a buffer of previous random values for its
	///   subject and then index into these in order to obviate the ability of
	///   your user to look up the parent hash and choose when to transact based
	///   upon it.
	/// - Require your user to first commit to an additional value by first
	///   posting its hash. Require them to reveal the value to determine the
	///   final result, hashing it with the output of this random function. This
	///   reduces the ability of a cabal of block producers from conspiring
	///   against individuals.
	///
	/// WARNING: Hashing the result of this function will remove any
	/// low-influnce properties it has and mean that/ all bits of the resulting
	/// value are entirely manipulatable by the author of the parent block, who
	/// can determine the value of `parent_hash`.
	pub fn random(subject: &[u8]) -> T::Hash {
		let (index, hash_series) = <RandomMaterial<T>>::get();
		if hash_series.len() > 0 {
			// Always the case after block 1 is initialised.
			hash_series.iter()
				.cycle()
				.skip(index as usize)
				.take(81)
				.enumerate()
				.map(|(i, h)| (i as i8, subject, h).using_encoded(T::Hashing::hash))
				.triplet_mix()
		} else {
			T::Hash::default()
		}
	}

	/// Increment a particular account's nonce by 1.
	pub fn inc_account_nonce(who: &T::AccountId) {
		<AccountNonce<T>>::insert(who, Self::account_nonce(who) + T::Index::one());
	}

	/// Note what the extrinsic data of the current extrinsic index is. If this
	/// is called, then ensure `derive_extrinsics` is also called before
	/// block-building is completed.
	///
	/// NOTE: This function is called only when the block is being constructed locally.
	/// `execute_block` doesn't note any extrinsics.
	pub fn note_extrinsic(encoded_xt: Vec<u8>) {
		<ExtrinsicData<T>>::insert(Self::extrinsic_index().unwrap_or_default(), encoded_xt);
	}

	/// To be called immediately after an extrinsic has been applied.
	pub fn note_applied_extrinsic(r: &Result<(), &'static str>, encoded_len: u32) {
		Self::deposit_event(match r {
			Ok(_) => Event::ExtrinsicSuccess,
			Err(_) => Event::ExtrinsicFailed,
		}.into());

		let next_extrinsic_index = Self::extrinsic_index().unwrap_or_default() + 1u32;
		let total_length = encoded_len.saturating_add(Self::all_extrinsics_len());

		storage::unhashed::put(well_known_keys::EXTRINSIC_INDEX, &next_extrinsic_index);
		<AllExtrinsicsLen<T>>::put(&total_length);
	}

	/// To be called immediately after `note_applied_extrinsic` of the last extrinsic of the block
	/// has been called.
	pub fn note_finished_extrinsics() {
		let extrinsic_index: u32 = storage::unhashed::take(well_known_keys::EXTRINSIC_INDEX).unwrap_or_default();
		<ExtrinsicCount<T>>::put(extrinsic_index);
	}

	/// Remove all extrinsic data and save the extrinsics trie root.
	pub fn derive_extrinsics() {
		let extrinsics = (0..<ExtrinsicCount<T>>::get().unwrap_or_default()).map(<ExtrinsicData<T>>::take).collect();
		let xts_root = extrinsics_data_root::<T::Hashing>(extrinsics);
		<ExtrinsicsRoot<T>>::put(xts_root);
	}
}

pub struct ChainContext<T>(::rstd::marker::PhantomData<T>);
impl<T> Default for ChainContext<T> {
	fn default() -> Self {
		ChainContext(::rstd::marker::PhantomData)
	}
}

impl<T: Trait> Lookup for ChainContext<T> {
	type Source = <T::Lookup as StaticLookup>::Source;
	type Target = <T::Lookup as StaticLookup>::Target;
	fn lookup(&self, s: Self::Source) -> rstd::result::Result<Self::Target, &'static str> {
		<T::Lookup as StaticLookup>::lookup(s)
	}
}

impl<T: Trait> CurrentHeight for ChainContext<T> {
	type BlockNumber = T::BlockNumber;
	fn current_height(&self) -> Self::BlockNumber {
		<Module<T>>::block_number()
	}
}

impl<T: Trait> BlockNumberToHash for ChainContext<T> {
	type BlockNumber = T::BlockNumber;
	type Hash = T::Hash;
	fn block_number_to_hash(&self, n: Self::BlockNumber) -> Option<Self::Hash> {
		Some(<Module<T>>::block_hash(n))
	}
}

#[cfg(test)]
mod tests {
	use super::*;
	use runtime_io::with_externalities;
	use substrate_primitives::H256;
	use primitives::BuildStorage;
	use primitives::traits::{BlakeTwo256, IdentityLookup};
	use primitives::testing::{Digest, DigestItem, Header};
	use srml_support::impl_outer_origin;

	impl_outer_origin!{
		pub enum Origin for Test where system = super {}
	}

	#[derive(Clone, Eq, PartialEq)]
	pub struct Test;
	impl Trait for Test {
		type Origin = Origin;
		type Index = u64;
		type BlockNumber = u64;
		type Hash = H256;
		type Hashing = BlakeTwo256;
		type Digest = Digest;
		type AccountId = u64;
		type Lookup = IdentityLookup<Self::AccountId>;
		type Header = Header;
		type Event = u16;
		type Log = DigestItem;
	}

	impl From<Event> for u16 {
		fn from(e: Event) -> u16 {
			match e {
				Event::ExtrinsicSuccess => 100,
				Event::ExtrinsicFailed => 101,
			}
		}
	}

	type System = Module<Test>;

	fn new_test_ext() -> runtime_io::TestExternalities<Blake2Hasher> {
		GenesisConfig::<Test>::default().build_storage().unwrap().0.into()
	}

	#[test]
	fn deposit_event_should_work() {
		with_externalities(&mut new_test_ext(), || {
			System::initialize(&1, &[0u8; 32].into(), &[0u8; 32].into(), &Default::default());
			System::note_finished_extrinsics();
			System::deposit_event(1u16);
			System::finalize();
			assert_eq!(
				System::events(),
				vec![
					EventRecord {
						phase: Phase::Finalization,
						event: 1u16,
						topics: vec![],
					}
				]
			);

			System::initialize(&2, &[0u8; 32].into(), &[0u8; 32].into(), &Default::default());
			System::deposit_event(42u16);
			System::note_applied_extrinsic(&Ok(()), 0);
			System::note_applied_extrinsic(&Err(""), 0);
			System::note_finished_extrinsics();
			System::deposit_event(3u16);
			System::finalize();
			assert_eq!(System::events(), vec![
				EventRecord { phase: Phase::ApplyExtrinsic(0), event: 42u16, topics: vec![] },
				EventRecord { phase: Phase::ApplyExtrinsic(0), event: 100u16, topics: vec![] },
				EventRecord { phase: Phase::ApplyExtrinsic(1), event: 101u16, topics: vec![] },
				EventRecord { phase: Phase::Finalization, event: 3u16, topics: vec![] }
			]);
		});
	}

	#[test]
	fn deposit_event_topics() {
		with_externalities(&mut new_test_ext(), || {
			const BLOCK_NUMBER: u64 = 1;

			System::initialize(&BLOCK_NUMBER, &[0u8; 32].into(), &[0u8; 32].into());
			System::note_finished_extrinsics();

			let topics = vec![
				H256::repeat_byte(1),
				H256::repeat_byte(2),
				H256::repeat_byte(3),
			];

			// We deposit a few events with different sets of topics.
			System::deposit_event_indexed(&topics[0..3], 1u16);
			System::deposit_event_indexed(&topics[0..1], 2u16);
			System::deposit_event_indexed(&topics[1..2], 3u16);

			System::finalize();

			// Check that topics are reflected in the event record.
			assert_eq!(
				System::events(),
				vec![
					EventRecord {
						phase: Phase::Finalization,
						event: 1u16,
						topics: topics[0..3].to_vec(),
					},
					EventRecord {
						phase: Phase::Finalization,
						event: 2u16,
						topics: topics[0..1].to_vec(),
					},
					EventRecord {
						phase: Phase::Finalization,
						event: 3u16,
						topics: topics[1..2].to_vec(),
					}
				]
			);

			// Check that the topic-events mapping reflects the deposited topics.
			// Note that these are indexes of the events.
			assert_eq!(
				System::event_topics(&(), &topics[0]),
				vec![(BLOCK_NUMBER, 0), (BLOCK_NUMBER, 1)],
			);
			assert_eq!(
				System::event_topics(&(), &topics[1]),
				vec![(BLOCK_NUMBER, 0), (BLOCK_NUMBER, 2)],
			);
			assert_eq!(
				System::event_topics(&(), &topics[2]),
				vec![(BLOCK_NUMBER, 0)],
			);
		});
	}
}<|MERGE_RESOLUTION|>--- conflicted
+++ resolved
@@ -318,6 +318,10 @@
 		ExtrinsicsRoot get(extrinsics_root): T::Hash;
 		/// Digest of the current block, also part of the block header.
 		Digest get(digest): T::Digest;
+		/// Digest of the current block, also part of the block header.
+		pub PreDigest get(pre_digests): T::Digest;
+		/// The number of pre-digests
+		NumDigests get(num_digests): usize;
 		/// Events deposited for the current block.
 		Events get(events): Vec<EventRecord<T::Event, T::Hash>>;
 		/// The number of events in the `Events<T>` list.
@@ -472,10 +476,10 @@
 		digest: &T::Digest,
 	) {
 		// populate environment
-		digest.clone().pop().expect("we always include an inherent digest; qed");
 		storage::unhashed::put(well_known_keys::EXTRINSIC_INDEX, &0u32);
 		<Number<T>>::put(number);
-		<Digest<T>>::put(digest);
+		<NumDigests<T>>::put(digest.logs().len());
+		<PreDigest<T>>::put(digest);
 		<ParentHash<T>>::put(parent_hash);
 		<BlockHash<T>>::insert(*number - One::one(), parent_hash);
 		<ExtrinsicsRoot<T>>::put(txs_root);
@@ -486,12 +490,8 @@
 			*index = (*index + 1) % 81;
 		});
 		<Events<T>>::kill();
-<<<<<<< HEAD
-		unimplemented!()
-=======
 		<EventCount<T>>::kill();
 		<EventTopics<T>>::remove_prefix(&());
->>>>>>> 563096ee
 	}
 
 	/// Remove temporary "environment" entries in storage.
@@ -501,11 +501,15 @@
 
 		let number = <Number<T>>::take();
 		let parent_hash = <ParentHash<T>>::take();
-		let mut digest = <Digest<T>>::take();
-		digest.clone().pop().expect("we always include an inherent digest; qed");
+		let digest = <PreDigest<T>>::take();
+		assert_eq!(digest.logs().len(), <NumDigests<T>>::take(), "Pre-digests are not altered by the runtime");
+		let mut digest: T::Digest = Default::default();
 		let extrinsics_root = <ExtrinsicsRoot<T>>::take();
 		let storage_root = T::Hashing::storage_root();
 		let storage_changes_root = T::Hashing::storage_changes_root(parent_hash, number.as_() - 1);
+		for item in <Digest<T>>::take().logs() {
+			digest.push(item.clone())
+		}
 
 		// we can't compute changes trie root earlier && put it to the Digest
 		// because it will include all currently existing temporaries.
@@ -607,7 +611,7 @@
 	///   against individuals.
 	///
 	/// WARNING: Hashing the result of this function will remove any
-	/// low-influnce properties it has and mean that/ all bits of the resulting
+	/// low-influnce properties it has and mean that all bits of the resulting
 	/// value are entirely manipulatable by the author of the parent block, who
 	/// can determine the value of `parent_hash`.
 	pub fn random(subject: &[u8]) -> T::Hash {
@@ -784,7 +788,7 @@
 		with_externalities(&mut new_test_ext(), || {
 			const BLOCK_NUMBER: u64 = 1;
 
-			System::initialize(&BLOCK_NUMBER, &[0u8; 32].into(), &[0u8; 32].into());
+			System::initialize(&BLOCK_NUMBER, &[0u8; 32].into(), &[0u8; 32].into(), &Default::default());
 			System::note_finished_extrinsics();
 
 			let topics = vec![
