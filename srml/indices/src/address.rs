--- conflicted
+++ resolved
@@ -20,14 +20,9 @@
 use std::fmt;
 use crate::{Member, Decode, Encode, As, Input, Output};
 
-<<<<<<< HEAD
-/// A vetted and verified extrinsic from the external world.
-#[derive(PartialEq, Eq, Clone, EncodeMetadata)]
-=======
 /// An indices-aware address, which can be either a direct `AccountId` or
 /// an index.
-#[derive(PartialEq, Eq, Clone)]
->>>>>>> 11a2418c
+#[derive(PartialEq, Eq, Clone, EncodeMetadata)]
 #[cfg_attr(feature = "std", derive(Debug, Hash))]
 pub enum Address<AccountId, AccountIndex> where
 	AccountId: Member,
