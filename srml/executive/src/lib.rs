// Copyright 2017 Parity Technologies (UK) Ltd.
// This file is part of Substrate.

// Substrate is free software: you can redistribute it and/or modify
// it under the terms of the GNU General Public License as published by
// the Free Software Foundation, either version 3 of the License, or
// (at your option) any later version.

// Substrate is distributed in the hope that it will be useful,
// but WITHOUT ANY WARRANTY; without even the implied warranty of
// MERCHANTABILITY or FITNESS FOR A PARTICULAR PURPOSE.  See the
// GNU General Public License for more details.

// You should have received a copy of the GNU General Public License
// along with Substrate.  If not, see <http://www.gnu.org/licenses/>.

//! Executive: Handles all of the top-level stuff; essentially just executing blocks/extrinsics.

#![cfg_attr(not(feature = "std"), no_std)]

#[cfg(feature = "std")]
extern crate serde;
#[cfg(test)]
#[macro_use]
extern crate serde_derive;

#[cfg(test)]
#[macro_use]
extern crate parity_codec_derive;

#[cfg_attr(test, macro_use)]
extern crate srml_support as runtime_support;

#[cfg_attr(not(feature = "std"), macro_use)]
extern crate sr_std as rstd;
extern crate sr_io as runtime_io;
extern crate parity_codec as codec;
extern crate sr_primitives as primitives;
extern crate srml_system as system;

#[cfg(test)]
#[macro_use]
extern crate hex_literal;

#[cfg(test)]
extern crate substrate_primitives;

#[cfg(test)]
extern crate srml_balances as balances;

use rstd::prelude::*;
use rstd::marker::PhantomData;
use rstd::result;
use primitives::traits::{self, Header, Zero, One, Checkable, Applyable, CheckEqual, OnFinalise,
	MakePayment, Hash, As};
use runtime_support::Dispatchable;
use codec::{Codec, Encode};
use system::extrinsics_root;
use primitives::{ApplyOutcome, ApplyError};
use primitives::transaction_validity::{TransactionValidity, TransactionPriority, TransactionLongevity};

mod internal {
	pub enum ApplyError {
		BadSignature(&'static str),
		Stale,
		Future,
		CantPay,
	}

	pub enum ApplyOutcome {
		Success,
		Fail(&'static str),
	}
}

pub struct Executive<
	System,
	Block,
	Context,
	Payment,
	Finalisation,
>(PhantomData<(System, Block, Context, Payment, Finalisation)>);

impl<
	Context: Default,
	System: system::Trait,
	Block: traits::Block<Header=System::Header, Hash=System::Hash>,
	Payment: MakePayment<System::AccountId>,
	Finalisation: OnFinalise<System::BlockNumber>,
> Executive<System, Block, Context, Payment, Finalisation> where
	Block::Extrinsic: Checkable<Context> + Codec,
	<Block::Extrinsic as Checkable<Context>>::Checked: Applyable<Index=System::Index, AccountId=System::AccountId>,
	<<Block::Extrinsic as Checkable<Context>>::Checked as Applyable>::Call: Dispatchable,
	<<<Block::Extrinsic as Checkable<Context>>::Checked as Applyable>::Call as Dispatchable>::Origin: From<Option<System::AccountId>>
{
	/// Start the execution of a particular block.
	pub fn initialise_block(header: &System::Header) {
		<system::Module<System>>::initialise(header.number(), header.parent_hash(), header.extrinsics_root());
	}

	fn initial_checks(block: &Block) {
		let header = block.header();

		// check parent_hash is correct.
		let n = header.number().clone();
		assert!(
			n > System::BlockNumber::zero() && <system::Module<System>>::block_hash(n - System::BlockNumber::one()) == *header.parent_hash(),
			"Parent hash should be valid."
		);

		// check transaction trie root represents the transactions.
		let xts_root = extrinsics_root::<System::Hashing, _>(&block.extrinsics());
		header.extrinsics_root().check_equal(&xts_root);
		assert!(header.extrinsics_root() == &xts_root, "Transaction trie root must be valid.");
	}

	/// Actually execute all transitioning for `block`.
	pub fn execute_block(block: Block) {
		Self::initialise_block(block.header());

		// any initial checks
		Self::initial_checks(&block);

		// execute transactions
		let (header, extrinsics) = block.deconstruct();
		extrinsics.into_iter().for_each(Self::apply_extrinsic_no_note);

		// post-transactional book-keeping.
		<system::Module<System>>::note_finished_extrinsics();
		Finalisation::on_finalise(*header.number());

		// any final checks
		Self::final_checks(&header);
	}

	/// Finalise the block - it is up the caller to ensure that all header fields are valid
	/// except state-root.
	pub fn finalise_block() -> System::Header {
		<system::Module<System>>::note_finished_extrinsics();
		Finalisation::on_finalise(<system::Module<System>>::block_number());

		// setup extrinsics
		<system::Module<System>>::derive_extrinsics();
		<system::Module<System>>::finalise()
	}

	/// Apply extrinsic outside of the block execution function.
	/// This doesn't attempt to validate anything regarding the block, but it builds a list of uxt
	/// hashes.
	pub fn apply_extrinsic(uxt: Block::Extrinsic) -> result::Result<ApplyOutcome, ApplyError> {
		let encoded = uxt.encode();
		let encoded_len = encoded.len();
		<system::Module<System>>::note_extrinsic(encoded);
		match Self::apply_extrinsic_no_note_with_len(uxt, encoded_len) {
			Ok(internal::ApplyOutcome::Success) => Ok(ApplyOutcome::Success),
			Ok(internal::ApplyOutcome::Fail(_)) => Ok(ApplyOutcome::Fail),
			Err(internal::ApplyError::CantPay) => Err(ApplyError::CantPay),
			Err(internal::ApplyError::BadSignature(_)) => Err(ApplyError::BadSignature),
			Err(internal::ApplyError::Stale) => Err(ApplyError::Stale),
			Err(internal::ApplyError::Future) => Err(ApplyError::Future),
		}
	}

	/// Apply an extrinsic inside the block execution function.
	fn apply_extrinsic_no_note(uxt: Block::Extrinsic) {
		let l = uxt.encode().len();
		match Self::apply_extrinsic_no_note_with_len(uxt, l) {
			Ok(internal::ApplyOutcome::Success) => (),
			Ok(internal::ApplyOutcome::Fail(e)) => runtime_io::print(e),
			Err(internal::ApplyError::CantPay) => panic!("All extrinsics should have sender able to pay their fees"),
			Err(internal::ApplyError::BadSignature(_)) => panic!("All extrinsics should be properly signed"),
			Err(internal::ApplyError::Stale) | Err(internal::ApplyError::Future) => panic!("All extrinsics should have the correct nonce"),
		}
	}

	/// Actually apply an extrinsic given its `encoded_len`; this doesn't note its hash.
	fn apply_extrinsic_no_note_with_len(uxt: Block::Extrinsic, encoded_len: usize) -> result::Result<internal::ApplyOutcome, internal::ApplyError> {
		// Verify the signature is good.
		let xt = uxt.check(&Default::default()).map_err(internal::ApplyError::BadSignature)?;

		if let (Some(sender), Some(index)) = (xt.sender(), xt.index()) {
			// check index
			let expected_index = <system::Module<System>>::account_nonce(sender);
			if index != &expected_index { return Err(
				if index < &expected_index { internal::ApplyError::Stale } else { internal::ApplyError::Future }
			) }

			// pay any fees.
			Payment::make_payment(sender, encoded_len).map_err(|_| internal::ApplyError::CantPay)?;

			// AUDIT: Under no circumstances may this function panic from here onwards.

			// increment nonce in storage
			<system::Module<System>>::inc_account_nonce(sender);
		}

		// decode parameters and dispatch
		let (f, s) = xt.deconstruct();
		let r = f.dispatch(s.into());
		<system::Module<System>>::note_applied_extrinsic(&r);

		r.map(|_| internal::ApplyOutcome::Success).or_else(|e| Ok(internal::ApplyOutcome::Fail(e)))
	}

	fn final_checks(header: &System::Header) {
		// remove temporaries.
		let new_header = <system::Module<System>>::finalise();

		// check digest. uncomment next two lines to figure out next digest hash for tests.
<<<<<<< HEAD
		// runtime_io::print(&header.digest().encode()[..]);
		// runtime_io::print(&new_header.digest().encode()[..]);
=======
//		runtime_io::print(&header.digest().encode()[..]);
//		runtime_io::print(&new_header.digest().encode()[..]);
>>>>>>> 614a4364
		assert!(header.digest() == new_header.digest());

		// check storage root.
		let storage_root = System::Hashing::storage_root();
		header.state_root().check_equal(&storage_root);
		assert!(header.state_root() == &storage_root, "Storage root must match that calculated.");
	}

	/// Check a given transaction for validity. This doesn't execute any
	/// side-effects; it merely checks whether the transaction would panic if it were included or not.
	/// 
	/// Changes made to the storage should be discarded.
	pub fn validate_transaction(uxt: Block::Extrinsic) -> TransactionValidity {
		let encoded_len = uxt.encode().len();
		
		let xt = match uxt.check(&Default::default()) {
			// Checks out. Carry on.
			Ok(xt) => xt,
			// An unknown account index implies that the transaction may yet become valid.
			Err("invalid account index") => return TransactionValidity::Unknown,
			// Technically a bad signature could also imply an out-of-date account index, but
			// that's more of an edge case.
			Err(_) => return TransactionValidity::Invalid,
		};

		if let (Some(sender), Some(index)) = (xt.sender(), xt.index()) {
			// pay any fees.
			if Payment::make_payment(sender, encoded_len).is_err() {
				return TransactionValidity::Invalid
			}

			// check index
			let mut expected_index = <system::Module<System>>::account_nonce(sender);
			if index < &expected_index {
				return TransactionValidity::Invalid
			}
			if *index > expected_index + As::sa(256) {
				return TransactionValidity::Unknown
			}

			let mut deps = Vec::new();
			while expected_index < *index {
				deps.push((sender, expected_index).encode());
				expected_index = expected_index + One::one();
			}
			
			TransactionValidity::Valid(encoded_len as TransactionPriority, deps, vec![(sender, *index).encode()], TransactionLongevity::max_value())
		} else {
			return TransactionValidity::Invalid
		}
	}
}

#[cfg(test)]
mod tests {
	use super::*;
	use balances::Call;
	use runtime_io::with_externalities;
	use substrate_primitives::{H256, Blake2Hasher};
	use primitives::BuildStorage;
	use primitives::traits::{Header as HeaderT, BlakeTwo256};
	use primitives::testing::{Digest, DigestItem, Header, Block};
	use system;

	impl_outer_origin! {
		pub enum Origin for Runtime {
		}
	}

	impl_outer_event!{
		pub enum MetaEvent for Runtime {
			balances<T>,
		}
	}

	// Workaround for https://github.com/rust-lang/rust/issues/26925 . Remove when sorted.
	#[derive(Clone, Eq, PartialEq, Debug, Serialize, Deserialize)]
	pub struct Runtime;
	impl system::Trait for Runtime {
		type Origin = Origin;
		type Index = u64;
		type BlockNumber = u64;
		type Hash = substrate_primitives::H256;
		type Hashing = BlakeTwo256;
		type Digest = Digest;
		type AccountId = u64;
		type Header = Header;
		type Event = MetaEvent;
		type Log = DigestItem;
	}
	impl balances::Trait for Runtime {
		type Balance = u64;
		type AccountIndex = u64;
		type OnFreeBalanceZero = ();
		type EnsureAccountLiquid = ();
		type Event = MetaEvent;
	}

	type TestXt = primitives::testing::TestXt<Call<Runtime>>;
	type Executive = super::Executive<Runtime, Block<TestXt>, balances::ChainContext<Runtime>, balances::Module<Runtime>, ()>;

	#[test]
	fn balance_transfer_dispatch_works() {
		let mut t = system::GenesisConfig::<Runtime>::default().build_storage().unwrap();
		t.extend(balances::GenesisConfig::<Runtime> {
			balances: vec![(1, 111)],
			transaction_base_fee: 10,
			transaction_byte_fee: 0,
			existential_deposit: 0,
			transfer_fee: 0,
			creation_fee: 0,
			reclaim_rebate: 0,
		}.build_storage().unwrap());
		let xt = primitives::testing::TestXt(Some(1), 0, Call::transfer(2.into(), 69));
		let mut t = runtime_io::TestExternalities::<Blake2Hasher>::new(t);
		with_externalities(&mut t, || {
			Executive::initialise_block(&Header::new(1, H256::default(), H256::default(),
				[69u8; 32].into(), Digest::default()));
			Executive::apply_extrinsic(xt).unwrap();
			assert_eq!(<balances::Module<Runtime>>::total_balance(&1), 32);
			assert_eq!(<balances::Module<Runtime>>::total_balance(&2), 69);
		});
	}

	fn new_test_ext() -> runtime_io::TestExternalities<Blake2Hasher> {
		let mut t = system::GenesisConfig::<Runtime>::default().build_storage().unwrap();
		t.extend(balances::GenesisConfig::<Runtime>::default().build_storage().unwrap());
		t.into()
	}

	#[test]
	fn block_import_works() {
		with_externalities(&mut new_test_ext(), || {
			Executive::execute_block(Block {
				header: Header {
					parent_hash: [69u8; 32].into(),
					number: 1,
					state_root: hex!("d9e26179ed13b3df01e71ad0bf622d56f2066a63e04762a83c0ae9deeb4da1d0").into(),
					extrinsics_root: hex!("03170a2e7597b7b7e3d84c05391d139a62b157e78786d8c082f29dcf4c111314").into(),
					digest: Digest { logs: vec![], },
				},
				extrinsics: vec![],
			});
		});
	}

	#[test]
	#[should_panic]
	fn block_import_of_bad_state_root_fails() {
		with_externalities(&mut new_test_ext(), || {
			Executive::execute_block(Block {
				header: Header {
					parent_hash: [69u8; 32].into(),
					number: 1,
					state_root: [0u8; 32].into(),
					extrinsics_root: hex!("03170a2e7597b7b7e3d84c05391d139a62b157e78786d8c082f29dcf4c111314").into(),
					digest: Digest { logs: vec![], },
				},
				extrinsics: vec![],
			});
		});
	}

	#[test]
	#[should_panic]
	fn block_import_of_bad_extrinsic_root_fails() {
		with_externalities(&mut new_test_ext(), || {
			Executive::execute_block(Block {
				header: Header {
					parent_hash: [69u8; 32].into(),
					number: 1,
					state_root: hex!("d9e26179ed13b3df01e71ad0bf622d56f2066a63e04762a83c0ae9deeb4da1d0").into(),
					extrinsics_root: [0u8; 32].into(),
					digest: Digest { logs: vec![], },
				},
				extrinsics: vec![],
			});
		});
	}

	#[test]
	fn bad_extrinsic_not_inserted() {
		let mut t = new_test_ext();
		let xt = primitives::testing::TestXt(Some(1), 42, Call::transfer(33.into(), 69));
		with_externalities(&mut t, || {
			Executive::initialise_block(&Header::new(1, H256::default(), H256::default(), [69u8; 32].into(), Digest::default()));
			assert!(Executive::apply_extrinsic(xt).is_err());
			assert_eq!(<system::Module<Runtime>>::extrinsic_index(), Some(0));
		});
	}
}<|MERGE_RESOLUTION|>--- conflicted
+++ resolved
@@ -207,13 +207,8 @@
 		let new_header = <system::Module<System>>::finalise();
 
 		// check digest. uncomment next two lines to figure out next digest hash for tests.
-<<<<<<< HEAD
-		// runtime_io::print(&header.digest().encode()[..]);
-		// runtime_io::print(&new_header.digest().encode()[..]);
-=======
 //		runtime_io::print(&header.digest().encode()[..]);
 //		runtime_io::print(&new_header.digest().encode()[..]);
->>>>>>> 614a4364
 		assert!(header.digest() == new_header.digest());
 
 		// check storage root.
