// Copyright 2017-2019 Parity Technologies (UK) Ltd.
// This file is part of Substrate.

// Substrate is free software: you can redistribute it and/or modify
// it under the terms of the GNU General Public License as published by
// the Free Software Foundation, either version 3 of the License, or
// (at your option) any later version.

// Substrate is distributed in the hope that it will be useful,
// but WITHOUT ANY WARRANTY; without even the implied warranty of
// MERCHANTABILITY or FITNESS FOR A PARTICULAR PURPOSE.  See the
// GNU General Public License for more details.

// You should have received a copy of the GNU General Public License
// along with Substrate.  If not, see <http://www.gnu.org/licenses/>.

//! # Executive Module
//!
//! The Executive module acts as the orchestration layer for the runtime. It dispatches incoming
//! extrinsic calls to the respective modules in the runtime.
//!
//! ## Overview
//!
//! The executive module is not a typical SRML module providing functionality around a specific feature.
//! It is a cross-cutting framework component for the SRML. It works in conjunction with the
//! [SRML System module](../srml_system/index.html) to perform these cross-cutting functions.
//!
//! The Executive module provides functions to:
//!
//! - Check transaction validity.
//! - Initialize a block.
//! - Apply extrinsics.
//! - Execute a block.
//! - Finalize a block.
//! - Start an off-chain worker.
//!
//! ### Implementations
//!
//! The Executive module provides the following implementations:
//!
//! - `ExecuteBlock`: Trait that can be used to execute a block.
//! - `Executive`: Type that can be used to make the SRML available from the runtime.
//!
//! ## Usage
//!
//! The default Substrate node template declares the [`Executive`](./struct.Executive.html) type in its library.
//!
//! ### Example
//!
//! `Executive` type declaration from the node template.
//!
//! ```
//! # use primitives::generic;
//! # use srml_executive as executive;
//! # pub struct UncheckedExtrinsic {};
//! # pub struct Header {};
//! # type Context = system::ChainContext<Runtime>;
//! # pub type Block = generic::Block<Header, UncheckedExtrinsic>;
//! # pub type Balances = u64;
//! # pub type AllModules = u64;
//! # pub enum Runtime {};
//! # use primitives::transaction_validity::TransactionValidity;
//! # use primitives::traits::ValidateUnsigned;
//! # impl ValidateUnsigned for Runtime {
//! # 	type Call = ();
//! #
//! # 	fn validate_unsigned(_call: &Self::Call) -> TransactionValidity {
//! # 		TransactionValidity::Invalid(0)
//! # 	}
//! # }
//! /// Executive: handles dispatch to the various modules.
//! pub type Executive = executive::Executive<Runtime, Block, Context, Balances, Runtime, AllModules>;
//! ```

#![cfg_attr(not(feature = "std"), no_std)]

use rstd::prelude::*;
use rstd::marker::PhantomData;
use rstd::result;
use primitives::{generic::Digest, traits::{
	self, Header, Zero, One, Checkable, Applyable, CheckEqual, OnFinalize,
	OnInitialize, NumberFor, Block as BlockT, OffchainWorker,
	ValidateUnsigned,
}};
use srml_support::{Dispatchable, traits::MakePayment};
use parity_codec::{Codec, Encode};
use system::{extrinsics_root, DigestOf};
use primitives::{ApplyOutcome, ApplyError};
use primitives::transaction_validity::{TransactionValidity, TransactionPriority, TransactionLongevity};
use primitives::weights::Weighable;

mod internal {
	pub const MAX_TRANSACTIONS_WEIGHT: u32 = 4 * 1024 * 1024;

	pub enum ApplyError {
		BadSignature(&'static str),
		Stale,
		Future,
		CantPay,
		FullBlock,
	}

	pub enum ApplyOutcome {
		Success,
		Fail(&'static str),
	}
}

/// Trait that can be used to execute a block.
pub trait ExecuteBlock<Block: BlockT> {
	/// Actually execute all transitions for `block`.
	fn execute_block(block: Block);
}

pub type CheckedOf<E, C> = <E as Checkable<C>>::Checked;
pub type CallOf<E, C> = <CheckedOf<E, C> as Applyable>::Call;
pub type OriginOf<E, C> = <CallOf<E, C> as Dispatchable>::Origin;

pub struct Executive<System, Block, Context, Payment, UnsignedValidator, AllModules>(
	PhantomData<(System, Block, Context, Payment, UnsignedValidator, AllModules)>
);

impl<
	System: system::Trait,
	Block: traits::Block<Header=System::Header, Hash=System::Hash>,
	Context: Default,
	Payment: MakePayment<System::AccountId>,
	UnsignedValidator,
	AllModules: OnInitialize<System::BlockNumber> + OnFinalize<System::BlockNumber> + OffchainWorker<System::BlockNumber>,
> ExecuteBlock<Block> for Executive<System, Block, Context, Payment, UnsignedValidator, AllModules>
where
	Block::Extrinsic: Checkable<Context> + Codec,
	CheckedOf<Block::Extrinsic, Context>: Applyable<Index=System::Index, AccountId=System::AccountId> + Weighable,
	CallOf<Block::Extrinsic, Context>: Dispatchable,
	OriginOf<Block::Extrinsic, Context>: From<Option<System::AccountId>>,
	UnsignedValidator: ValidateUnsigned<Call=CallOf<Block::Extrinsic, Context>>,
{
	fn execute_block(block: Block) {
		Executive::<System, Block, Context, Payment, UnsignedValidator, AllModules>::execute_block(block);
	}
}

impl<
	System: system::Trait,
	Block: traits::Block<Header=System::Header, Hash=System::Hash>,
	Context: Default,
	Payment: MakePayment<System::AccountId>,
	UnsignedValidator,
	AllModules: OnInitialize<System::BlockNumber> + OnFinalize<System::BlockNumber> + OffchainWorker<System::BlockNumber>,
> Executive<System, Block, Context, Payment, UnsignedValidator, AllModules>
where
	Block::Extrinsic: Checkable<Context> + Codec,
	CheckedOf<Block::Extrinsic, Context>: Applyable<Index=System::Index, AccountId=System::AccountId> + Weighable,
	CallOf<Block::Extrinsic, Context>: Dispatchable,
	OriginOf<Block::Extrinsic, Context>: From<Option<System::AccountId>>,
	UnsignedValidator: ValidateUnsigned<Call=CallOf<Block::Extrinsic, Context>>,
{
	/// Start the execution of a particular block.
	pub fn initialize_block(header: &System::Header) {
		let mut digests = <DigestOf<System>>::default();
		header.digest().logs().iter().for_each(|d| if d.as_pre_runtime().is_some() { digests.push(d.clone()) });
		Self::initialize_block_impl(header.number(), header.parent_hash(), header.extrinsics_root(), &digests);
	}

	fn initialize_block_impl(
		block_number: &System::BlockNumber,
		parent_hash: &System::Hash,
		extrinsics_root: &System::Hash,
		digest: &Digest<System::Hash>,
	) {
		<system::Module<System>>::initialize(block_number, parent_hash, extrinsics_root, digest);
		<AllModules as OnInitialize<System::BlockNumber>>::on_initialize(*block_number);
	}

	fn initial_checks(block: &Block) {
		let header = block.header();

		// Check that `parent_hash` is correct.
		let n = header.number().clone();
		assert!(
			n > System::BlockNumber::zero()
			&& <system::Module<System>>::block_hash(n - System::BlockNumber::one()) == *header.parent_hash(),
			"Parent hash should be valid."
		);

		// Check that transaction trie root represents the transactions.
		let xts_root = extrinsics_root::<System::Hashing, _>(&block.extrinsics());
		header.extrinsics_root().check_equal(&xts_root);
		assert!(header.extrinsics_root() == &xts_root, "Transaction trie root must be valid.");
	}

	/// Actually execute all transitions for `block`.
	pub fn execute_block(block: Block) {
		Self::initialize_block(block.header());

		// any initial checks
		Self::initial_checks(&block);

		// execute extrinsics
		let (header, extrinsics) = block.deconstruct();
		Self::execute_extrinsics_with_book_keeping(extrinsics, *header.number());

		// any final checks
		Self::final_checks(&header);
	}

	/// Execute given extrinsics and take care of post-extrinsics book-keeping.
	fn execute_extrinsics_with_book_keeping(extrinsics: Vec<Block::Extrinsic>, block_number: NumberFor<Block>) {

		extrinsics.into_iter().for_each(Self::apply_extrinsic_no_note);

		// post-extrinsics book-keeping
		<system::Module<System>>::note_finished_extrinsics();
		<AllModules as OnFinalize<System::BlockNumber>>::on_finalize(block_number);
	}

	/// Finalize the block - it is up the caller to ensure that all header fields are valid
	/// except state-root.
	pub fn finalize_block() -> System::Header {
		<system::Module<System>>::note_finished_extrinsics();
		<AllModules as OnFinalize<System::BlockNumber>>::on_finalize(<system::Module<System>>::block_number());

		// set up extrinsics
		<system::Module<System>>::derive_extrinsics();
		<system::Module<System>>::finalize()
	}

	/// Apply extrinsic outside of the block execution function.
	/// This doesn't attempt to validate anything regarding the block, but it builds a list of uxt
	/// hashes.
	pub fn apply_extrinsic(uxt: Block::Extrinsic) -> result::Result<ApplyOutcome, ApplyError> {
		let encoded = uxt.encode();
		let encoded_len = encoded.len();
		match Self::apply_extrinsic_with_len(uxt, encoded_len, Some(encoded)) {
			Ok(internal::ApplyOutcome::Success) => Ok(ApplyOutcome::Success),
			Ok(internal::ApplyOutcome::Fail(_)) => Ok(ApplyOutcome::Fail),
			Err(internal::ApplyError::CantPay) => Err(ApplyError::CantPay),
			Err(internal::ApplyError::BadSignature(_)) => Err(ApplyError::BadSignature),
			Err(internal::ApplyError::Stale) => Err(ApplyError::Stale),
			Err(internal::ApplyError::Future) => Err(ApplyError::Future),
			Err(internal::ApplyError::FullBlock) => Err(ApplyError::FullBlock),
		}
	}

	/// Apply an extrinsic inside the block execution function.
	fn apply_extrinsic_no_note(uxt: Block::Extrinsic) {
		let l = uxt.encode().len();
		match Self::apply_extrinsic_with_len(uxt, l, None) {
			Ok(internal::ApplyOutcome::Success) => (),
			Ok(internal::ApplyOutcome::Fail(e)) => runtime_io::print(e),
			Err(internal::ApplyError::CantPay) => panic!("All extrinsics should have sender able to pay their fees"),
			Err(internal::ApplyError::BadSignature(_)) => panic!("All extrinsics should be properly signed"),
			Err(internal::ApplyError::Stale) | Err(internal::ApplyError::Future) => panic!("All extrinsics should have the correct nonce"),
			Err(internal::ApplyError::FullBlock) => panic!("Extrinsics should not exceed block limit"),
		}
	}

	/// Actually apply an extrinsic given its `encoded_len`; this doesn't note its hash.
	fn apply_extrinsic_with_len(
		uxt: Block::Extrinsic,
		encoded_len: usize,
		to_note: Option<Vec<u8>>,
	) -> result::Result<internal::ApplyOutcome, internal::ApplyError> {
		// Verify that the signature is good.
		let xt = uxt.check(&Default::default()).map_err(internal::ApplyError::BadSignature)?;

		// Check the weight of the block if that extrinsic is applied.
		let weight = xt.weight(encoded_len);
		if <system::Module<System>>::all_extrinsics_weight() + weight > internal::MAX_TRANSACTIONS_WEIGHT {
			return Err(internal::ApplyError::FullBlock);
		}

		if let (Some(sender), Some(index)) = (xt.sender(), xt.index()) {
			// check index
			let expected_index = <system::Module<System>>::account_nonce(sender);
			if index != &expected_index { return Err(
				if index < &expected_index { internal::ApplyError::Stale } else { internal::ApplyError::Future }
			) }
			// pay any fees
			Payment::make_payment(sender, encoded_len).map_err(|_| internal::ApplyError::CantPay)?;

			// AUDIT: Under no circumstances may this function panic from here onwards.
			// FIXME: ensure this at compile-time (such as by not defining a panic function, forcing
			// a linker error unless the compiler can prove it cannot be called).
			// increment nonce in storage
			<system::Module<System>>::inc_account_nonce(sender);
		}

		// Make sure to `note_extrinsic` only after we know it's going to be executed
		// to prevent it from leaking in storage.
		if let Some(encoded) = to_note {
			<system::Module<System>>::note_extrinsic(encoded);
		}

		// Decode parameters and dispatch
		let (f, s) = xt.deconstruct();
		let r = f.dispatch(s.into());
		<system::Module<System>>::note_applied_extrinsic(&r, encoded_len as u32);

		r.map(|_| internal::ApplyOutcome::Success).or_else(|e| match e {
			primitives::BLOCK_FULL => Err(internal::ApplyError::FullBlock),
			e => Ok(internal::ApplyOutcome::Fail(e))
		})
	}

	fn final_checks(header: &System::Header) {
		// remove temporaries
		let new_header = <system::Module<System>>::finalize();

		// check digest
		assert_eq!(
			header.digest().logs().len(),
			new_header.digest().logs().len(),
			"Number of digest items must match that calculated."
		);
		let items_zip = header.digest().logs().iter().zip(new_header.digest().logs().iter());
		for (header_item, computed_item) in items_zip {
			header_item.check_equal(&computed_item);
			assert!(header_item == computed_item, "Digest item must match that calculated.");
		}

		// check storage root.
		let storage_root = new_header.state_root();
		header.state_root().check_equal(&storage_root);
		assert!(header.state_root() == storage_root, "Storage root must match that calculated.");
	}

	/// Check a given signed transaction for validity. This doesn't execute any
	/// side-effects; it merely checks whether the transaction would panic if it were included or not.
	///
	/// Changes made to storage should be discarded.
	pub fn validate_transaction(uxt: Block::Extrinsic) -> TransactionValidity {
		// Note errors > 0 are from ApplyError
		const UNKNOWN_ERROR: i8 = -127;
		const MISSING_SENDER: i8 = -20;
		const INVALID_INDEX: i8 = -10;

		let encoded_len = uxt.encode().len();

		let xt = match uxt.check(&Default::default()) {
			// Checks out. Carry on.
			Ok(xt) => xt,
			// An unknown account index implies that the transaction may yet become valid.
			Err("invalid account index") => return TransactionValidity::Unknown(INVALID_INDEX),
			// Technically a bad signature could also imply an out-of-date account index, but
			// that's more of an edge case.
			Err(primitives::BAD_SIGNATURE) => return TransactionValidity::Invalid(ApplyError::BadSignature as i8),
			Err(_) => return TransactionValidity::Invalid(UNKNOWN_ERROR),
		};

		match (xt.sender(), xt.index()) {
			(Some(sender), Some(index)) => {
				// pay any fees
				if Payment::make_payment(sender, encoded_len).is_err() {
					return TransactionValidity::Invalid(ApplyError::CantPay as i8)
				}

				// check index
				let expected_index = <system::Module<System>>::account_nonce(sender);
				if index < &expected_index {
					return TransactionValidity::Invalid(ApplyError::Stale as i8)
				}

				let index = *index;
				let provides = vec![(sender, index).encode()];
				let requires = if expected_index < index {
					vec![(sender, index - One::one()).encode()]
				} else {
					vec![]
				};

				TransactionValidity::Valid {
					priority: encoded_len as TransactionPriority,
					requires,
					provides,
					longevity: TransactionLongevity::max_value(),
					propagate: true,
				}
			},
			(None, None) => UnsignedValidator::validate_unsigned(&xt.deconstruct().0),
			(Some(_), None) => TransactionValidity::Invalid(INVALID_INDEX),
			(None, Some(_)) => TransactionValidity::Invalid(MISSING_SENDER),
		}
	}

	/// Start an offchain worker and generate extrinsics.
	pub fn offchain_worker(n: System::BlockNumber) {
		<AllModules as OffchainWorker<System::BlockNumber>>::generate_extrinsics(n)
	}
}

#[cfg(test)]
mod tests {
	use super::*;
	use balances::Call;
	use runtime_io::with_externalities;
	use substrate_primitives::{H256, Blake2Hasher};
	use primitives::traits::{Header as HeaderT, BlakeTwo256, IdentityLookup};
	use primitives::testing::{Digest, Header, Block};
	use srml_support::{impl_outer_event, impl_outer_origin, parameter_types};
	use srml_support::traits::{Currency, LockIdentifier, LockableCurrency, WithdrawReasons, WithdrawReason};
	use system;
	use hex_literal::hex;

	impl_outer_origin! {
		pub enum Origin for Runtime {
		}
	}

	impl_outer_event!{
		pub enum MetaEvent for Runtime {
			balances<T>,
		}
	}

	// Workaround for https://github.com/rust-lang/rust/issues/26925 . Remove when sorted.
	#[derive(Clone, Eq, PartialEq)]
	pub struct Runtime;
	parameter_types! {
		pub const BlockHashCount: u64 = 250;
	}
	impl system::Trait for Runtime {
		type Origin = Origin;
		type Index = u64;
		type BlockNumber = u64;
		type Hash = substrate_primitives::H256;
		type Hashing = BlakeTwo256;
		type AccountId = u64;
		type Lookup = IdentityLookup<u64>;
		type Header = Header;
		type Event = MetaEvent;
		type BlockHashCount = BlockHashCount;
	}
	parameter_types! {
		pub const ExistentialDeposit: u64 = 0;
		pub const TransferFee: u64 = 0;
		pub const CreationFee: u64 = 0;
		pub const TransactionBaseFee: u64 = 10;
		pub const TransactionByteFee: u64 = 0;
	}
	impl balances::Trait for Runtime {
		type Balance = u64;
		type OnFreeBalanceZero = ();
		type OnNewAccount = ();
		type Event = MetaEvent;
		type TransactionPayment = ();
		type DustRemoval = ();
		type TransferPayment = ();
		type ExistentialDeposit = ExistentialDeposit;
		type TransferFee = TransferFee;
		type CreationFee = CreationFee;
		type TransactionBaseFee = TransactionBaseFee;
		type TransactionByteFee = TransactionByteFee;
	}

	impl ValidateUnsigned for Runtime {
		type Call = Call<Runtime>;

		fn validate_unsigned(call: &Self::Call) -> TransactionValidity {
			match call {
				Call::set_balance(_, _, _) => TransactionValidity::Valid {
					priority: 0,
					requires: vec![],
					provides: vec![],
					longevity: std::u64::MAX,
					propagate: false,
				},
				_ => TransactionValidity::Invalid(0),
			}
		}
	}

	type TestXt = primitives::testing::TestXt<Call<Runtime>>;
	type Executive = super::Executive<
		Runtime,
		Block<TestXt>,
		system::ChainContext<Runtime>,
		balances::Module<Runtime>,
		Runtime,
		()
	>;

	#[test]
	fn balance_transfer_dispatch_works() {
		let mut t = system::GenesisConfig::default().build_storage::<Runtime>().unwrap();
		balances::GenesisConfig::<Runtime> {
			balances: vec![(1, 111)],
			vesting: vec![],
		}.assimilate_storage(&mut t.0, &mut t.1).unwrap();
		let xt = primitives::testing::TestXt(Some(1), 0, Call::transfer(2, 69));
		let mut t = runtime_io::TestExternalities::<Blake2Hasher>::new_with_children(t);
		with_externalities(&mut t, || {
			Executive::initialize_block(&Header::new(
				1,
				H256::default(),
				H256::default(),
				[69u8; 32].into(),
				Digest::default(),
			));
			Executive::apply_extrinsic(xt).unwrap();
			assert_eq!(<balances::Module<Runtime>>::total_balance(&1), 42 - 10);
			assert_eq!(<balances::Module<Runtime>>::total_balance(&2), 69);
		});
	}

	fn new_test_ext() -> runtime_io::TestExternalities<Blake2Hasher> {
		let mut t = system::GenesisConfig::default().build_storage::<Runtime>().unwrap().0;
		t.extend(balances::GenesisConfig::<Runtime> {
			balances: vec![(1, 111)],
			vesting: vec![],
		}.build_storage().unwrap().0);
		t.into()
	}

	#[test]
	fn block_import_works() {
		#[cfg(not(feature = "legacy-trie"))]
		let state_root = hex!("c566707325fc89ca9df9d22b0d1b8ad79cc785911f6c5aaf13f356563ea7f0b5").into();
		#[cfg(feature = "legacy-trie")]
		let state_root = hex!("d75c79776d69123b65e819977b70e102482e05fd7538c1dcae1249a248ba64e4").into();
		with_externalities(&mut new_test_ext(), || {
			Executive::execute_block(Block {
				header: Header {
					parent_hash: [69u8; 32].into(),
					number: 1,
<<<<<<< HEAD
					state_root,
=======
					state_root: hex!("9159f07939faa7de6ec7f46e292144fc82112c42ead820dfb588f1788f3e8058").into(),
>>>>>>> 722e6d93
					extrinsics_root: hex!("03170a2e7597b7b7e3d84c05391d139a62b157e78786d8c082f29dcf4c111314").into(),
					digest: Digest { logs: vec![], },
				},
				extrinsics: vec![],
			});
		});
	}

	#[test]
	#[should_panic]
	fn block_import_of_bad_state_root_fails() {
		with_externalities(&mut new_test_ext(), || {
			Executive::execute_block(Block {
				header: Header {
					parent_hash: [69u8; 32].into(),
					number: 1,
					state_root: [0u8; 32].into(),
					extrinsics_root: hex!("03170a2e7597b7b7e3d84c05391d139a62b157e78786d8c082f29dcf4c111314").into(),
					digest: Digest { logs: vec![], },
				},
				extrinsics: vec![],
			});
		});
	}

	#[test]
	#[should_panic]
	fn block_import_of_bad_extrinsic_root_fails() {
		with_externalities(&mut new_test_ext(), || {
			Executive::execute_block(Block {
				header: Header {
					parent_hash: [69u8; 32].into(),
					number: 1,
					state_root: hex!("49cd58a254ccf6abc4a023d9a22dcfc421e385527a250faec69f8ad0d8ed3e48").into(),
					extrinsics_root: [0u8; 32].into(),
					digest: Digest { logs: vec![], },
				},
				extrinsics: vec![],
			});
		});
	}

	#[test]
	fn bad_extrinsic_not_inserted() {
		let mut t = new_test_ext();
		let xt = primitives::testing::TestXt(Some(1), 42, Call::transfer(33, 69));
		with_externalities(&mut t, || {
			Executive::initialize_block(&Header::new(
				1,
				H256::default(),
				H256::default(),
				[69u8; 32].into(),
				Digest::default(),
			));
			assert!(Executive::apply_extrinsic(xt).is_err());
			assert_eq!(<system::Module<Runtime>>::extrinsic_index(), Some(0));
		});
	}

	#[test]
	fn block_weight_limit_enforced() {
		let run_test = |should_fail: bool| {
			let mut t = new_test_ext();
			let xt = primitives::testing::TestXt(Some(1), 0, Call::transfer(33, 69));
			let xt2 = primitives::testing::TestXt(Some(1), 1, Call::transfer(33, 69));
			let encoded = xt2.encode();
			let len = if should_fail { (internal::MAX_TRANSACTIONS_WEIGHT - 1) as usize } else { encoded.len() };
			with_externalities(&mut t, || {
				Executive::initialize_block(&Header::new(
					1,
					H256::default(),
					H256::default(),
					[69u8; 32].into(),
					Digest::default(),
				));
				assert_eq!(<system::Module<Runtime>>::all_extrinsics_weight(), 0);

				Executive::apply_extrinsic(xt).unwrap();
				let res = Executive::apply_extrinsic_with_len(xt2, len, Some(encoded));

				if should_fail {
					assert!(res.is_err());
					assert_eq!(<system::Module<Runtime>>::all_extrinsics_weight(), 28);
					assert_eq!(<system::Module<Runtime>>::extrinsic_index(), Some(1));
				} else {
					assert!(res.is_ok());
					assert_eq!(<system::Module<Runtime>>::all_extrinsics_weight(), 56);
					assert_eq!(<system::Module<Runtime>>::extrinsic_index(), Some(2));
				}
			});
		};

		run_test(false);
		run_test(true);
	}

	#[test]
	fn default_block_weight() {
		let xt = primitives::testing::TestXt(None, 0, Call::set_balance(33, 69, 69));
		let mut t = new_test_ext();
		with_externalities(&mut t, || {
			Executive::apply_extrinsic(xt.clone()).unwrap();
			Executive::apply_extrinsic(xt.clone()).unwrap();
			Executive::apply_extrinsic(xt.clone()).unwrap();
			assert_eq!(
				<system::Module<Runtime>>::all_extrinsics_weight(),
				3 * (0 /*base*/ + 22 /*len*/ * 1 /*byte*/)
			);
		});
	}

	#[test]
	fn validate_unsigned() {
		let xt = primitives::testing::TestXt(None, 0, Call::set_balance(33, 69, 69));
		let valid = TransactionValidity::Valid {
			priority: 0,
			requires: vec![],
			provides: vec![],
			longevity: 18446744073709551615,
			propagate: false,
		};
		let mut t = new_test_ext();

		with_externalities(&mut t, || {
			assert_eq!(Executive::validate_transaction(xt.clone()), valid);
			assert_eq!(Executive::apply_extrinsic(xt), Ok(ApplyOutcome::Fail));
		});
	}

	#[test]
	fn can_pay_for_tx_fee_on_full_lock() {
		let id: LockIdentifier = *b"0       ";
		let execute_with_lock = |lock: WithdrawReasons| {
			let mut t = new_test_ext();
			with_externalities(&mut t, || {
				<balances::Module<Runtime> as LockableCurrency<u64>>::set_lock(
					id,
					&1,
					110,
					10,
					lock,
				);
				let xt = primitives::testing::TestXt(Some(1), 0, Call::transfer(2, 10));
				Executive::initialize_block(&Header::new(
					1,
					H256::default(),
					H256::default(),
					[69u8; 32].into(),
					Digest::default(),
				));

				if lock == WithdrawReasons::except(WithdrawReason::TransactionPayment) {
					assert_eq!(Executive::apply_extrinsic(xt).unwrap(), ApplyOutcome::Fail);
					// but tx fee has been deducted. the transaction failed on transfer, not on fee.
					assert_eq!(<balances::Module<Runtime>>::total_balance(&1), 111 - 10);
				} else {
					assert_eq!(Executive::apply_extrinsic(xt), Err(ApplyError::CantPay));
					assert_eq!(<balances::Module<Runtime>>::total_balance(&1), 111);
				}
			});
		};

		execute_with_lock(WithdrawReasons::all());
		execute_with_lock(WithdrawReasons::except(WithdrawReason::TransactionPayment));
	}
}<|MERGE_RESOLUTION|>--- conflicted
+++ resolved
@@ -515,7 +515,7 @@
 	#[test]
 	fn block_import_works() {
 		#[cfg(not(feature = "legacy-trie"))]
-		let state_root = hex!("c566707325fc89ca9df9d22b0d1b8ad79cc785911f6c5aaf13f356563ea7f0b5").into();
+		let state_root = hex!("61e41e3e79d1bae499fdfafadb866bec932bad484b9a72797c0b3c7251305e77").into();
 		#[cfg(feature = "legacy-trie")]
 		let state_root = hex!("d75c79776d69123b65e819977b70e102482e05fd7538c1dcae1249a248ba64e4").into();
 		with_externalities(&mut new_test_ext(), || {
@@ -523,11 +523,7 @@
 				header: Header {
 					parent_hash: [69u8; 32].into(),
 					number: 1,
-<<<<<<< HEAD
 					state_root,
-=======
-					state_root: hex!("9159f07939faa7de6ec7f46e292144fc82112c42ead820dfb588f1788f3e8058").into(),
->>>>>>> 722e6d93
 					extrinsics_root: hex!("03170a2e7597b7b7e3d84c05391d139a62b157e78786d8c082f29dcf4c111314").into(),
 					digest: Digest { logs: vec![], },
 				},
