// Copyright 2017-2019 Parity Technologies (UK) Ltd.
// This file is part of Substrate.

// Substrate is free software: you can redistribute it and/or modify
// it under the terms of the GNU General Public License as published by
// the Free Software Foundation, either version 3 of the License, or
// (at your option) any later version.

// Substrate is distributed in the hope that it will be useful,
// but WITHOUT ANY WARRANTY; without even the implied warranty of
// MERCHANTABILITY or FITNESS FOR A PARTICULAR PURPOSE.  See the
// GNU General Public License for more details.

// You should have received a copy of the GNU General Public License
// along with Substrate.  If not, see <http://www.gnu.org/licenses/>.

//! # Executive Module
//!
//! The Executive module acts as the orchestration layer for the runtime. It dispatches incoming
//! extrinsic calls to the respective modules in the runtime.
//!
//! ## Overview
//!
//! The executive module is not a typical SRML module providing functionality around a specific feature.
//! It is a cross-cutting framework component for the SRML. It works in conjunction with the
//! [SRML System module](../srml_system/index.html) to perform these cross-cutting functions.
//!
//! The Executive module provides functions to:
//!
//! - Check transaction validity.
//! - Initialize a block.
//! - Apply extrinsics.
//! - Execute a block.
//! - Finalize a block.
//! - Start an off-chain worker.
//!
//! ### Implementations
//!
//! The Executive module provides the following implementations:
//!
//! - `ExecuteBlock`: Trait that can be used to execute a block.
//! - `Executive`: Type that can be used to make the SRML available from the runtime.
//!
//! ## Usage
//!
//! The default Substrate node template declares the [`Executive`](./struct.Executive.html) type in its library.
//!
//! ### Example
//!
//! `Executive` type declaration from the node template.
//!
//! ```
//! # use sr_primitives::generic;
//! # use srml_executive as executive;
//! # pub struct UncheckedExtrinsic {};
//! # pub struct Header {};
//! # type Context = system::ChainContext<Runtime>;
//! # pub type Block = generic::Block<Header, UncheckedExtrinsic>;
//! # pub type Balances = u64;
//! # pub type AllModules = u64;
//! # pub enum Runtime {};
//! # use sr_primitives::transaction_validity::{TransactionValidity, UnknownTransaction};
//! # use sr_primitives::traits::ValidateUnsigned;
//! # impl ValidateUnsigned for Runtime {
//! # 	type Call = ();
//! #
//! # 	fn validate_unsigned(_call: &Self::Call) -> TransactionValidity {
//! # 		UnknownTransaction::NoUnsignedValidator.into()
//! # 	}
//! # }
//! /// Executive: handles dispatch to the various modules.
//! pub type Executive = executive::Executive<Runtime, Block, Context, Runtime, AllModules>;
//! ```

#![cfg_attr(not(feature = "std"), no_std)]

use rstd::{prelude::*, marker::PhantomData};
use sr_primitives::{
	generic::Digest, ApplyResult, weights::GetDispatchInfo,
	traits::{
		self, Header, Zero, One, Checkable, Applyable, CheckEqual, OnFinalize, OnInitialize,
		NumberFor, Block as BlockT, OffchainWorker, ValidateUnsigned, Dispatchable
	},
	transaction_validity::TransactionValidity,
};
use codec::{Codec, Encode};
use system::{extrinsics_root, DigestOf};

/// Trait that can be used to execute a block.
pub trait ExecuteBlock<Block: BlockT> {
	/// Actually execute all transitions for `block`.
	fn execute_block(block: Block);
}

pub type CheckedOf<E, C> = <E as Checkable<C>>::Checked;
pub type CallOf<E, C> = <CheckedOf<E, C> as Applyable>::Call;
pub type OriginOf<E, C> = <CallOf<E, C> as Dispatchable>::Origin;

pub struct Executive<System, Block, Context, UnsignedValidator, AllModules>(
	PhantomData<(System, Block, Context, UnsignedValidator, AllModules)>
);

impl<
	System: system::Trait,
	Block: traits::Block<Header=System::Header, Hash=System::Hash>,
	Context: Default,
	UnsignedValidator,
	AllModules: OnInitialize<System::BlockNumber> + OnFinalize<System::BlockNumber> + OffchainWorker<System::BlockNumber>,
> ExecuteBlock<Block> for Executive<System, Block, Context, UnsignedValidator, AllModules>
where
	Block::Extrinsic: Checkable<Context> + Codec,
	CheckedOf<Block::Extrinsic, Context>: Applyable<AccountId=System::AccountId> + GetDispatchInfo,
	CallOf<Block::Extrinsic, Context>: Dispatchable,
	OriginOf<Block::Extrinsic, Context>: From<Option<System::AccountId>>,
	UnsignedValidator: ValidateUnsigned<Call=CallOf<Block::Extrinsic, Context>>,
{
	fn execute_block(block: Block) {
		Executive::<System, Block, Context, UnsignedValidator, AllModules>::execute_block(block);
	}
}

impl<
	System: system::Trait,
	Block: traits::Block<Header=System::Header, Hash=System::Hash>,
	Context: Default,
	UnsignedValidator,
	AllModules: OnInitialize<System::BlockNumber> + OnFinalize<System::BlockNumber> + OffchainWorker<System::BlockNumber>,
> Executive<System, Block, Context, UnsignedValidator, AllModules>
where
	Block::Extrinsic: Checkable<Context> + Codec,
	CheckedOf<Block::Extrinsic, Context>: Applyable<AccountId=System::AccountId> + GetDispatchInfo,
	CallOf<Block::Extrinsic, Context>: Dispatchable,
	OriginOf<Block::Extrinsic, Context>: From<Option<System::AccountId>>,
	UnsignedValidator: ValidateUnsigned<Call=CallOf<Block::Extrinsic, Context>>,
{
	/// Start the execution of a particular block.
	pub fn initialize_block(header: &System::Header) {
		let mut digests = <DigestOf<System>>::default();
		header.digest().logs().iter().for_each(|d| if d.as_pre_runtime().is_some() { digests.push(d.clone()) });
		Self::initialize_block_impl(header.number(), header.parent_hash(), header.extrinsics_root(), &digests);
	}

	fn initialize_block_impl(
		block_number: &System::BlockNumber,
		parent_hash: &System::Hash,
		extrinsics_root: &System::Hash,
		digest: &Digest<System::Hash>,
	) {
		<system::Module<System>>::initialize(block_number, parent_hash, extrinsics_root, digest);
		<AllModules as OnInitialize<System::BlockNumber>>::on_initialize(*block_number);
	}

	fn initial_checks(block: &Block) {
		let header = block.header();

		// Check that `parent_hash` is correct.
		let n = header.number().clone();
		assert!(
			n > System::BlockNumber::zero()
			&& <system::Module<System>>::block_hash(n - System::BlockNumber::one()) == *header.parent_hash(),
			"Parent hash should be valid."
		);

		// Check that transaction trie root represents the transactions.
		let xts_root = extrinsics_root::<System::Hashing, _>(&block.extrinsics());
		header.extrinsics_root().check_equal(&xts_root);
		assert!(header.extrinsics_root() == &xts_root, "Transaction trie root must be valid.");
	}

	/// Actually execute all transitions for `block`.
	pub fn execute_block(block: Block) {
		Self::initialize_block(block.header());

		// any initial checks
		Self::initial_checks(&block);

		// execute extrinsics
		let (header, extrinsics) = block.deconstruct();
		Self::execute_extrinsics_with_book_keeping(extrinsics, *header.number());

		// any final checks
		Self::final_checks(&header);
	}

	/// Execute given extrinsics and take care of post-extrinsics book-keeping.
	fn execute_extrinsics_with_book_keeping(extrinsics: Vec<Block::Extrinsic>, block_number: NumberFor<Block>) {

		extrinsics.into_iter().for_each(Self::apply_extrinsic_no_note);

		// post-extrinsics book-keeping
		<system::Module<System>>::note_finished_extrinsics();
		<AllModules as OnFinalize<System::BlockNumber>>::on_finalize(block_number);
	}

	/// Finalize the block - it is up the caller to ensure that all header fields are valid
	/// except state-root.
	pub fn finalize_block() -> System::Header {
		<system::Module<System>>::note_finished_extrinsics();
		<AllModules as OnFinalize<System::BlockNumber>>::on_finalize(<system::Module<System>>::block_number());

		// set up extrinsics
		<system::Module<System>>::derive_extrinsics();
		<system::Module<System>>::finalize()
	}

	/// Apply extrinsic outside of the block execution function.
	/// This doesn't attempt to validate anything regarding the block, but it builds a list of uxt
	/// hashes.
	pub fn apply_extrinsic(uxt: Block::Extrinsic) -> ApplyResult {
		let encoded = uxt.encode();
		let encoded_len = encoded.len();
		Self::apply_extrinsic_with_len(uxt, encoded_len, Some(encoded))
	}

	/// Apply an extrinsic inside the block execution function.
	fn apply_extrinsic_no_note(uxt: Block::Extrinsic) {
		let l = uxt.encode().len();
		match Self::apply_extrinsic_with_len(uxt, l, None) {
			Ok(Ok(())) => (),
			Ok(Err(e)) => sr_primitives::print(e),
			Err(e) => { let err: &'static str = e.into(); panic!(err) },
		}
	}

	/// Actually apply an extrinsic given its `encoded_len`; this doesn't note its hash.
	fn apply_extrinsic_with_len(
		uxt: Block::Extrinsic,
		encoded_len: usize,
		to_note: Option<Vec<u8>>,
	) -> ApplyResult {
		// Verify that the signature is good.
		let xt = uxt.check(&Default::default())?;

		// We don't need to make sure to `note_extrinsic` only after we know it's going to be
		// executed to prevent it from leaking in storage since at this point, it will either
		// execute or panic (and revert storage changes).
		if let Some(encoded) = to_note {
			<system::Module<System>>::note_extrinsic(encoded);
		}

		// AUDIT: Under no circumstances may this function panic from here onwards.

		// Decode parameters and dispatch
		let dispatch_info = xt.get_dispatch_info();
		let r = Applyable::apply(xt, dispatch_info, encoded_len)?;

		<system::Module<System>>::note_applied_extrinsic(&r, encoded_len as u32);

		Ok(r)
	}

	fn final_checks(header: &System::Header) {
		// remove temporaries
		let new_header = <system::Module<System>>::finalize();

		// check digest
		assert_eq!(
			header.digest().logs().len(),
			new_header.digest().logs().len(),
			"Number of digest items must match that calculated."
		);
		let items_zip = header.digest().logs().iter().zip(new_header.digest().logs().iter());
		for (header_item, computed_item) in items_zip {
			header_item.check_equal(&computed_item);
			assert!(header_item == computed_item, "Digest item must match that calculated.");
		}

		// check storage root.
		let storage_root = new_header.state_root();
		header.state_root().check_equal(&storage_root);
		assert!(header.state_root() == storage_root, "Storage root must match that calculated.");
	}

	/// Check a given signed transaction for validity. This doesn't execute any
	/// side-effects; it merely checks whether the transaction would panic if it were included or not.
	///
	/// Changes made to storage should be discarded.
	pub fn validate_transaction(uxt: Block::Extrinsic) -> TransactionValidity {
		let encoded_len = uxt.using_encoded(|d| d.len());
		let xt = uxt.check(&Default::default())?;

		let dispatch_info = xt.get_dispatch_info();
		xt.validate::<UnsignedValidator>(dispatch_info, encoded_len)
	}

	/// Start an offchain worker and generate extrinsics.
	pub fn offchain_worker(n: System::BlockNumber) {
		<AllModules as OffchainWorker<System::BlockNumber>>::generate_extrinsics(n)
	}
}


#[cfg(test)]
mod tests {
	use super::*;
	use primitives::H256;
	use sr_primitives::{
		generic::Era, Perbill, DispatchError, weights::Weight, testing::{Digest, Header, Block},
		traits::{Bounded, Header as HeaderT, BlakeTwo256, IdentityLookup, ConvertInto},
		transaction_validity::{InvalidTransaction, UnknownTransaction}, ApplyError,
	};
	use support::{
		impl_outer_event, impl_outer_origin, parameter_types, impl_outer_dispatch,
		traits::{Currency, LockIdentifier, LockableCurrency, WithdrawReasons, WithdrawReason},
	};
	use system::Call as SystemCall;
	use balances::Call as BalancesCall;
	use hex_literal::hex;

	type System = system::Module<Runtime>;
	type Balances = balances::Module<Runtime>;

	impl_outer_origin! {
		pub enum Origin for Runtime { }
	}

	impl_outer_event!{
		pub enum MetaEvent for Runtime {
			balances<T>,
		}
	}
	impl_outer_dispatch! {
		pub enum Call for Runtime where origin: Origin {
			system::System,
			balances::Balances,
		}
	}

	// Workaround for https://github.com/rust-lang/rust/issues/26925 . Remove when sorted.
	#[derive(Clone, Eq, PartialEq)]
	pub struct Runtime;
	parameter_types! {
		pub const BlockHashCount: u64 = 250;
		pub const MaximumBlockWeight: u32 = 1024;
		pub const MaximumBlockLength: u32 = 2 * 1024;
		pub const AvailableBlockRatio: Perbill = Perbill::one();
	}
	impl system::Trait for Runtime {
		type Origin = Origin;
		type Index = u64;
		type Call = Call;
		type BlockNumber = u64;
		type Hash = primitives::H256;
		type Hashing = BlakeTwo256;
		type AccountId = u64;
		type Lookup = IdentityLookup<u64>;
		type Header = Header;
		type Event = MetaEvent;
		type BlockHashCount = BlockHashCount;
		type WeightMultiplierUpdate = ();
		type MaximumBlockWeight = MaximumBlockWeight;
		type AvailableBlockRatio = AvailableBlockRatio;
		type MaximumBlockLength = MaximumBlockLength;
		type Version = ();
	}
	parameter_types! {
		pub const ExistentialDeposit: u64 = 0;
		pub const TransferFee: u64 = 0;
		pub const CreationFee: u64 = 0;
		pub const TransactionBaseFee: u64 = 10;
		pub const TransactionByteFee: u64 = 0;
	}
	impl balances::Trait for Runtime {
		type Balance = u64;
		type OnFreeBalanceZero = ();
		type OnNewAccount = ();
		type Event = MetaEvent;
		type TransactionPayment = ();
		type DustRemoval = ();
		type TransferPayment = ();
		type ExistentialDeposit = ExistentialDeposit;
		type TransferFee = TransferFee;
		type CreationFee = CreationFee;
		type TransactionBaseFee = TransactionBaseFee;
		type TransactionByteFee = TransactionByteFee;
		type WeightToFee = ConvertInto;
	}

	impl ValidateUnsigned for Runtime {
		type Call = Call;

		fn validate_unsigned(call: &Self::Call) -> TransactionValidity {
			match call {
				Call::Balances(BalancesCall::set_balance(_, _, _)) => Ok(Default::default()),
				_ => UnknownTransaction::NoUnsignedValidator.into(),
			}
		}
	}

	type SignedExtra = (
		system::CheckEra<Runtime>,
		system::CheckNonce<Runtime>,
		system::CheckWeight<Runtime>,
		balances::TakeFees<Runtime>
	);
	type TestXt = sr_primitives::testing::TestXt<Call, SignedExtra>;
	type Executive = super::Executive<Runtime, Block<TestXt>, system::ChainContext<Runtime>, Runtime, ()>;

	fn extra(nonce: u64, fee: u64) -> SignedExtra {
		(
			system::CheckEra::from(Era::Immortal),
			system::CheckNonce::from(nonce),
			system::CheckWeight::new(),
			balances::TakeFees::from(fee)
		)
	}

	fn sign_extra(who: u64, nonce: u64, fee: u64) -> Option<(u64, SignedExtra)> {
		Some((who, extra(nonce, fee)))
	}

	#[test]
	fn balance_transfer_dispatch_works() {
		let mut t = system::GenesisConfig::default().build_storage::<Runtime>().unwrap();
		balances::GenesisConfig::<Runtime> {
			balances: vec![(1, 211)],
			vesting: vec![],
		}.assimilate_storage(&mut t).unwrap();
		let xt = sr_primitives::testing::TestXt(sign_extra(1, 0, 0), Call::Balances(BalancesCall::transfer(2, 69)));
		let weight = xt.get_dispatch_info().weight as u64;
<<<<<<< HEAD
		let mut t = runtime_io::TestExternalities::<Blake2Hasher>::new_todo(t);
		with_externalities(&mut t, || {
=======
		let mut t = runtime_io::TestExternalities::new(t);
		t.execute_with(|| {
>>>>>>> b0dce4af
			Executive::initialize_block(&Header::new(
				1,
				H256::default(),
				H256::default(),
				[69u8; 32].into(),
				Digest::default(),
			));
			let r = Executive::apply_extrinsic(xt);
			assert!(r.is_ok());
			assert_eq!(<balances::Module<Runtime>>::total_balance(&1), 142 - 10 - weight);
			assert_eq!(<balances::Module<Runtime>>::total_balance(&2), 69);
		});
	}

	fn new_test_ext(balance_factor: u64) -> runtime_io::TestExternalities {
		let mut t = system::GenesisConfig::default().build_storage::<Runtime>().unwrap();
		balances::GenesisConfig::<Runtime> {
			balances: vec![(1, 111 * balance_factor)],
			vesting: vec![],
		}.assimilate_storage(&mut t).unwrap();
		t.into()
	}

	#[test]
	fn block_import_works() {
		new_test_ext(1).execute_with(|| {
			Executive::execute_block(Block {
				header: Header {
					parent_hash: [69u8; 32].into(),
					number: 1,
					state_root: hex!("a6378d7fdd31029d13718d54bdff10a370e75cc624aaf94a90e7e7d4a24e0bcc").into(),
					extrinsics_root: hex!("03170a2e7597b7b7e3d84c05391d139a62b157e78786d8c082f29dcf4c111314").into(),
					digest: Digest { logs: vec![], },
				},
				extrinsics: vec![],
			});
		});
	}

	#[test]
	#[should_panic]
	fn block_import_of_bad_state_root_fails() {
		new_test_ext(1).execute_with(|| {
			Executive::execute_block(Block {
				header: Header {
					parent_hash: [69u8; 32].into(),
					number: 1,
					state_root: [0u8; 32].into(),
					extrinsics_root: hex!("03170a2e7597b7b7e3d84c05391d139a62b157e78786d8c082f29dcf4c111314").into(),
					digest: Digest { logs: vec![], },
				},
				extrinsics: vec![],
			});
		});
	}

	#[test]
	#[should_panic]
	fn block_import_of_bad_extrinsic_root_fails() {
		new_test_ext(1).execute_with(|| {
			Executive::execute_block(Block {
				header: Header {
					parent_hash: [69u8; 32].into(),
					number: 1,
					state_root: hex!("49cd58a254ccf6abc4a023d9a22dcfc421e385527a250faec69f8ad0d8ed3e48").into(),
					extrinsics_root: [0u8; 32].into(),
					digest: Digest { logs: vec![], },
				},
				extrinsics: vec![],
			});
		});
	}

	#[test]
	fn bad_extrinsic_not_inserted() {
		let mut t = new_test_ext(1);
		// bad nonce check!
		let xt = sr_primitives::testing::TestXt(sign_extra(1, 30, 0), Call::Balances(BalancesCall::transfer(33, 69)));
		t.execute_with(|| {
			Executive::initialize_block(&Header::new(
				1,
				H256::default(),
				H256::default(),
				[69u8; 32].into(),
				Digest::default(),
			));
			assert!(Executive::apply_extrinsic(xt).is_err());
			assert_eq!(<system::Module<Runtime>>::extrinsic_index(), Some(0));
		});
	}

	#[test]
	fn block_weight_limit_enforced() {
		let mut t = new_test_ext(10000);
		// given: TestXt uses the encoded len as fixed Len:
		let xt = sr_primitives::testing::TestXt(sign_extra(1, 0, 0), Call::Balances(BalancesCall::transfer(33, 0)));
		let encoded = xt.encode();
		let encoded_len = encoded.len() as Weight;
		let limit = AvailableBlockRatio::get() * MaximumBlockWeight::get();
		let num_to_exhaust_block = limit / encoded_len;
		t.execute_with(|| {
			Executive::initialize_block(&Header::new(
				1,
				H256::default(),
				H256::default(),
				[69u8; 32].into(),
				Digest::default(),
			));
			assert_eq!(<system::Module<Runtime>>::all_extrinsics_weight(), 0);

			for nonce in 0..=num_to_exhaust_block {
				let xt = sr_primitives::testing::TestXt(
					sign_extra(1, nonce.into(), 0), Call::Balances(BalancesCall::transfer(33, 0)),
				);
				let res = Executive::apply_extrinsic(xt);
				if nonce != num_to_exhaust_block {
					assert!(res.is_ok());
					assert_eq!(
						<system::Module<Runtime>>::all_extrinsics_weight(),
						encoded_len * (nonce + 1),
					);
					assert_eq!(<system::Module<Runtime>>::extrinsic_index(), Some(nonce as u32 + 1));
				} else {
					assert_eq!(res, Err(InvalidTransaction::ExhaustsResources.into()));
				}
			}
		});
	}

	#[test]
	fn block_weight_and_size_is_stored_per_tx() {
		let xt = sr_primitives::testing::TestXt(sign_extra(1, 0, 0), Call::Balances(BalancesCall::transfer(33, 0)));
		let x1 = sr_primitives::testing::TestXt(sign_extra(1, 1, 0), Call::Balances(BalancesCall::transfer(33, 0)));
		let x2 = sr_primitives::testing::TestXt(sign_extra(1, 2, 0), Call::Balances(BalancesCall::transfer(33, 0)));
		let len = xt.clone().encode().len() as u32;
		let mut t = new_test_ext(1);
		t.execute_with(|| {
			assert_eq!(<system::Module<Runtime>>::all_extrinsics_weight(), 0);
			assert_eq!(<system::Module<Runtime>>::all_extrinsics_weight(), 0);

			assert!(Executive::apply_extrinsic(xt.clone()).unwrap().is_ok());
			assert!(Executive::apply_extrinsic(x1.clone()).unwrap().is_ok());
			assert!(Executive::apply_extrinsic(x2.clone()).unwrap().is_ok());

			// default weight for `TestXt` == encoded length.
			assert_eq!(<system::Module<Runtime>>::all_extrinsics_weight(), (3 * len).into());
			assert_eq!(<system::Module<Runtime>>::all_extrinsics_len(), 3 * len);

			let _ = <system::Module<Runtime>>::finalize();

			assert_eq!(<system::Module<Runtime>>::all_extrinsics_weight(), 0);
			assert_eq!(<system::Module<Runtime>>::all_extrinsics_weight(), 0);
		});
	}

	#[test]
	fn validate_unsigned() {
		let xt = sr_primitives::testing::TestXt(None, Call::Balances(BalancesCall::set_balance(33, 69, 69)));
		let mut t = new_test_ext(1);

		t.execute_with(|| {
			assert_eq!(Executive::validate_transaction(xt.clone()), Ok(Default::default()));
			assert_eq!(
				Executive::apply_extrinsic(xt),
				Ok(
					Err(
						DispatchError { module: Some(1), error: 0, message: Some("RequireRootOrigin") }
					)
				)
			);
		});
	}

	#[test]
	fn can_pay_for_tx_fee_on_full_lock() {
		let id: LockIdentifier = *b"0       ";
		let execute_with_lock = |lock: WithdrawReasons| {
			let mut t = new_test_ext(1);
			t.execute_with(|| {
				<balances::Module<Runtime> as LockableCurrency<u64>>::set_lock(
					id,
					&1,
					110,
					Bounded::max_value(),
					lock,
				);
				let xt = sr_primitives::testing::TestXt(
					sign_extra(1, 0, 0),
					Call::System(SystemCall::remark(vec![1u8])),
				);
				let weight = xt.get_dispatch_info().weight as u64;
				Executive::initialize_block(&Header::new(
					1,
					H256::default(),
					H256::default(),
					[69u8; 32].into(),
					Digest::default(),
				));

				if lock == WithdrawReasons::except(WithdrawReason::TransactionPayment) {
					assert!(Executive::apply_extrinsic(xt).unwrap().is_ok());
					// tx fee has been deducted.
					assert_eq!(<balances::Module<Runtime>>::total_balance(&1), 111 - 10 - weight);
				} else {
					assert_eq!(
						Executive::apply_extrinsic(xt),
						Err(ApplyError::Validity(InvalidTransaction::Payment.into())),
					);
					assert_eq!(<balances::Module<Runtime>>::total_balance(&1), 111);
				}
			});
		};

		execute_with_lock(WithdrawReasons::all());
		execute_with_lock(WithdrawReasons::except(WithdrawReason::TransactionPayment));
	}
}<|MERGE_RESOLUTION|>--- conflicted
+++ resolved
@@ -418,13 +418,8 @@
 		}.assimilate_storage(&mut t).unwrap();
 		let xt = sr_primitives::testing::TestXt(sign_extra(1, 0, 0), Call::Balances(BalancesCall::transfer(2, 69)));
 		let weight = xt.get_dispatch_info().weight as u64;
-<<<<<<< HEAD
-		let mut t = runtime_io::TestExternalities::<Blake2Hasher>::new_todo(t);
-		with_externalities(&mut t, || {
-=======
-		let mut t = runtime_io::TestExternalities::new(t);
+		let mut t = runtime_io::TestExternalities::new_todo(t);
 		t.execute_with(|| {
->>>>>>> b0dce4af
 			Executive::initialize_block(&Header::new(
 				1,
 				H256::default(),
