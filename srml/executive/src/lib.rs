--- conflicted
+++ resolved
@@ -76,27 +76,9 @@
 
 use rstd::prelude::*;
 use rstd::marker::PhantomData;
-<<<<<<< HEAD
-use primitives::{
-	generic::Digest, ApplyResult, ApplyOutcome, ApplyError, DispatchError, PrimitiveError,
-	traits::{
-		self, Header, Zero, One, Checkable, Applyable, CheckEqual, OnFinalize,
-		OnInitialize, NumberFor, Block as BlockT, OffchainWorker,
-		ValidateUnsigned,
-	}
-};
-use srml_support::{RuntimeDispatchable, traits::MakePayment};
-use parity_codec::{Codec, Encode};
-use system::{extrinsics_root, DigestOf};
-use primitives::transaction_validity::{TransactionValidity, TransactionPriority, TransactionLongevity};
-use primitives::weights::Weighable;
-
-mod internal {
-	pub const MAX_TRANSACTIONS_WEIGHT: u32 = 4 * 1024 * 1024;
-=======
 use rstd::result;
 use sr_primitives::{generic::Digest, traits::{
-	self, Header, Zero, One, Checkable, Applyable, CheckEqual, OnFinalize,
+	self, Header, Zero, One, Checkable, Applyable, CheckEqual, OnFinalize, PrimitiveError,
 	OnInitialize, NumberFor, Block as BlockT, OffchainWorker, ValidateUnsigned
 }};
 use srml_support::Dispatchable;
@@ -105,38 +87,6 @@
 use sr_primitives::{ApplyOutcome, ApplyError};
 use sr_primitives::transaction_validity::TransactionValidity;
 use sr_primitives::weights::GetDispatchInfo;
-
-mod internal {
-	use sr_primitives::traits::DispatchError;
-
-	pub enum ApplyError {
-		BadSignature(&'static str),
-		Stale,
-		Future,
-		CantPay,
-		FullBlock,
-	}
-
-	pub enum ApplyOutcome {
-		Success,
-		Fail(&'static str),
-	}
-
-	impl From<DispatchError> for ApplyError {
-		fn from(d: DispatchError) -> Self {
-			match d {
-				DispatchError::Payment => ApplyError::CantPay,
-				DispatchError::Exhausted => ApplyError::FullBlock,
-				DispatchError::NoPermission => ApplyError::CantPay,
-				DispatchError::BadState => ApplyError::CantPay,
-				DispatchError::Stale => ApplyError::Stale,
-				DispatchError::Future => ApplyError::Future,
-				DispatchError::BadProof => ApplyError::BadSignature(""),
-			}
-		}
-	}
->>>>>>> 6fbca29c
-}
 
 /// Trait that can be used to execute a block.
 pub trait ExecuteBlock<Block: BlockT> {
@@ -161,14 +111,9 @@
 > ExecuteBlock<Block> for Executive<System, Block, Context, UnsignedValidator, AllModules>
 where
 	Block::Extrinsic: Checkable<Context> + Codec,
-<<<<<<< HEAD
 	<Block::Extrinsic as Checkable<Context>>::Error: Into<PrimitiveError>,
-	CheckedOf<Block::Extrinsic, Context>: Applyable<Index=System::Index, AccountId=System::AccountId> + Weighable,
-	CallOf<Block::Extrinsic, Context>: RuntimeDispatchable,
-=======
 	CheckedOf<Block::Extrinsic, Context>: Applyable<AccountId=System::AccountId> + GetDispatchInfo,
 	CallOf<Block::Extrinsic, Context>: Dispatchable,
->>>>>>> 6fbca29c
 	OriginOf<Block::Extrinsic, Context>: From<Option<System::AccountId>>,
 	UnsignedValidator: ValidateUnsigned<Call=CallOf<Block::Extrinsic, Context>>,
 {
@@ -186,14 +131,9 @@
 > Executive<System, Block, Context, UnsignedValidator, AllModules>
 where
 	Block::Extrinsic: Checkable<Context> + Codec,
-<<<<<<< HEAD
 	<Block::Extrinsic as Checkable<Context>>::Error: Into<PrimitiveError>,
-	CheckedOf<Block::Extrinsic, Context>: Applyable<Index=System::Index, AccountId=System::AccountId> + Weighable,
-	CallOf<Block::Extrinsic, Context>: RuntimeDispatchable,
-=======
 	CheckedOf<Block::Extrinsic, Context>: Applyable<AccountId=System::AccountId> + GetDispatchInfo,
 	CallOf<Block::Extrinsic, Context>: Dispatchable,
->>>>>>> 6fbca29c
 	OriginOf<Block::Extrinsic, Context>: From<Option<System::AccountId>>,
 	UnsignedValidator: ValidateUnsigned<Call=CallOf<Block::Extrinsic, Context>>,
 {
@@ -296,42 +236,11 @@
 		to_note: Option<Vec<u8>>,
 	) -> ApplyResult {
 		// Verify that the signature is good.
-<<<<<<< HEAD
-		let xt = uxt.check(&Default::default()).map_err(|_| ApplyError::BadSignature)?;
-		// Check the weight of the block if that extrinsic is applied.
-		let weight = xt.weight(encoded_len);
-		if <system::Module<System>>::all_extrinsics_weight() + weight > internal::MAX_TRANSACTIONS_WEIGHT {
-			return Err(ApplyError::FullBlock);
-		}
-
-		if let (Some(sender), Some(index)) = (xt.sender(), xt.index()) {
-			// check index
-			let expected_index = <system::Module<System>>::account_nonce(sender);
-			if index < &expected_index {
-				return Err(ApplyError::Stale)
-			} else if index > &expected_index {
-				return Err(ApplyError::Future)
-			}
-			// pay any fees
-			// TODO: propagate why can't pay #2952
-			Payment::make_payment(sender, encoded_len).map_err(|_| ApplyError::CantPay)?;
-
-			// AUDIT: Under no circumstances may this function panic from here onwards.
-			// FIXME: ensure this at compile-time (such as by not defining a panic function, forcing
-			// a linker error unless the compiler can prove it cannot be called).
-			// increment nonce in storage
-			<system::Module<System>>::inc_account_nonce(sender);
-		}
-
-		// Make sure to `note_extrinsic` only after we know it's going to be executed
-		// to prevent it from leaking in storage.
-=======
-		let xt = uxt.check(&Default::default()).map_err(internal::ApplyError::BadSignature)?;
+		let xt = uxt.check(&Default::default()).map_err(ApplyError::CantPay)?;
 
 		// We don't need to make sure to `note_extrinsic` only after we know it's going to be
 		// executed to prevent it from leaking in storage since at this point, it will either
 		// execute or panic (and revert storage changes).
->>>>>>> 6fbca29c
 		if let Some(encoded) = to_note {
 			<system::Module<System>>::note_extrinsic(encoded);
 		}
@@ -339,25 +248,12 @@
 		// AUDIT: Under no circumstances may this function panic from here onwards.
 
 		// Decode parameters and dispatch
-<<<<<<< HEAD
-		let (f, s) = xt.deconstruct();
-		let r = f.dispatch(s.into()).map_err(Into::<DispatchError>::into);
+		let dispatch_info = xt.get_dispatch_info();
+		let r = Applyable::dispatch(xt, dispatch_info, encoded_len).map_err(DispatchError::from)?;
+
 		<system::Module<System>>::note_applied_extrinsic(&r, encoded_len as u32);
 
-		Ok(match r {
-			Ok(_) => ApplyOutcome::Success,
-			Err(e) => ApplyOutcome::Fail(e),
-=======
-		let dispatch_info = xt.get_dispatch_info();
-		let r = Applyable::dispatch(xt, dispatch_info, encoded_len)
-			.map_err(internal::ApplyError::from)?;
-
-		<system::Module<System>>::note_applied_extrinsic(&r, encoded_len as u32);
-
-		r.map(|_| internal::ApplyOutcome::Success).or_else(|e| match e {
-			sr_primitives::BLOCK_FULL => Err(internal::ApplyError::FullBlock),
-			e => Ok(internal::ApplyOutcome::Fail(e))
->>>>>>> 6fbca29c
+		r.map(|_| ApplyOutcome::Success).map_err(ApplyOutcome::Fail)
 		})
 	}
 
@@ -396,7 +292,6 @@
 		let xt = match uxt.check(&Default::default()) {
 			// Checks out. Carry on.
 			Ok(xt) => xt,
-<<<<<<< HEAD
 			Err(err) => return match err.into() {
 				// An unknown account index implies that the transaction may yet become valid.
 				// TODO: avoid hardcoded error string here #2953
@@ -408,14 +303,6 @@
 					TransactionValidity::Invalid(ApplyError::BadSignature as i8),
 				_ => TransactionValidity::Invalid(UNKNOWN_ERROR),
 			}
-=======
-			// An unknown account index implies that the transaction may yet become valid.
-			Err("invalid account index") => return TransactionValidity::Unknown(INVALID_INDEX),
-			// Technically a bad signature could also imply an out-of-date account index, but
-			// that's more of an edge case.
-			Err(sr_primitives::BAD_SIGNATURE) => return TransactionValidity::Invalid(ApplyError::BadSignature as i8),
-			Err(_) => return TransactionValidity::Invalid(UNKNOWN_ERROR),
->>>>>>> 6fbca29c
 		};
 
 		let dispatch_info = xt.get_dispatch_info();
