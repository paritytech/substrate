// Copyright 2017-2019 Parity Technologies (UK) Ltd.
// This file is part of Substrate.

// Substrate is free software: you can redistribute it and/or modify
// it under the terms of the GNU General Public License as published by
// the Free Software Foundation, either version 3 of the License, or
// (at your option) any later version.

// Substrate is distributed in the hope that it will be useful,
// but WITHOUT ANY WARRANTY; without even the implied warranty of
// MERCHANTABILITY or FITNESS FOR A PARTICULAR PURPOSE.  See the
// GNU General Public License for more details.

// You should have received a copy of the GNU General Public License
// along with Substrate.  If not, see <http://www.gnu.org/licenses/>.

//! # Sudo Module
//!
//! - [`sudo::Trait`](./trait.Trait.html)
//! - [`Call`](./enum.Call.html)
//!
//! ## Overview
//!
//! The Sudo module allows for a single account (called the "sudo key")
//! to execute dispatchable functions that require a `Root` call
//! or designate a new account to replace them as the sudo key.
//! Only one account can be the sudo key at a time.
//!
//! ## Interface
//!
//! ### Dispatchable Functions
//!
//! Only the sudo key can call the dispatchable functions from the Sudo module.
//!
//! * `sudo` - Make a `Root` call to a dispatchable function.
//! * `set_key` - Assign a new account to be the sudo key.
//!
//! ## Usage
//!
//! ### Executing Privileged Functions
//!
//! The Sudo module itself is not intended to be used within other modules.
//! Instead, you can build "privileged functions" (i.e. functions that require `Root` origin) in other modules.
//! You can execute these privileged functions by calling `sudo` with the sudo key account.
//! Privileged functions cannot be directly executed via an extrinsic.
//!
//! Learn more about privileged functions and `Root` origin in the [`Origin`] type documentation.
//!
//! ### Simple Code Snippet
//!
//! This is an example of a module that exposes a privileged function:
//!
//! ```
//! use support::{decl_module, dispatch::Result};
//! use system::ensure_root;
//!
//! pub trait Trait: system::Trait {}
//!
//! decl_module! {
//!     pub struct Module<T: Trait> for enum Call where origin: T::Origin {
//!         pub fn privileged_function(origin) -> Result {
//!             ensure_root(origin)?;
//!
//!             // do something...
//!
//!             Ok(())
//!         }
//!     }
//! }
//! # fn main() {}
//! ```
//!
//! ## Genesis Config
//!
//! The Sudo module depends on the [`GenesisConfig`](./struct.GenesisConfig.html).
//! You need to set an initial superuser account as the sudo `key`.
//!
//! ## Related Modules
//!
//! * [Consensus](../srml_consensus/index.html)
//! * [Democracy](../srml_democracy/index.html)
//!
//! [`Call`]: ./enum.Call.html
//! [`Trait`]: ./trait.Trait.html
//! [`Origin`]: https://docs.substrate.dev/docs/substrate-types

#![cfg_attr(not(feature = "std"), no_std)]

use rstd::prelude::*;
<<<<<<< HEAD
use sr_primitives::{
	traits::{StaticLookup, Dispatchable}, weights::SimpleDispatchInfo, DispatchError,
=======
use sr_primitives::traits::StaticLookup;
use sr_primitives::weights::SimpleDispatchInfo;
use support::{
	StorageValue, Parameter, Dispatchable, decl_module, decl_event,
	decl_storage, ensure
>>>>>>> 3278d648
};
use srml_support::{StorageValue, Parameter, decl_module, decl_event, decl_storage, ensure};
use system::ensure_signed;

pub trait Trait: system::Trait {
	/// The overarching event type.
	type Event: From<Event<Self>> + Into<<Self as system::Trait>::Event>;

	/// A sudo-able call.
	type Proposal: Parameter + Dispatchable<Origin=Self::Origin>;
}

decl_module! {
	// Simple declaration of the `Module` type. Lets the macro know what it's working on.
	pub struct Module<T: Trait> for enum Call where origin: T::Origin {
		fn deposit_event() = default;

		/// Authenticates the sudo key and dispatches a function call with `Root` origin.
		///
		/// The dispatch origin for this call must be _Signed_.
		///
		/// # <weight>
		/// - O(1).
		/// - Limited storage reads.
		/// - No DB writes.
		/// # </weight>
		#[weight = SimpleDispatchInfo::FixedOperational(1_000_000)]
		fn sudo(origin, proposal: Box<T::Proposal>) {
			// This is a public call, so we ensure that the origin is some signed account.
			let sender = ensure_signed(origin)?;
			ensure!(sender == Self::key(), "only the current sudo key can sudo");

			let res = match proposal.dispatch(system::RawOrigin::Root.into()) {
				Ok(_) => true,
				Err(e) => {
<<<<<<< HEAD
					let e: DispatchError = e.into();
					sr_io::print(e);
=======
					runtime_io::print(e);
>>>>>>> 3278d648
					false
				}
			};

			Self::deposit_event(RawEvent::Sudid(res));
		}

		/// Authenticates the current sudo key and sets the given AccountId (`new`) as the new sudo key.
		///
		/// The dispatch origin for this call must be _Signed_.
		///
		/// # <weight>
		/// - O(1).
		/// - Limited storage reads.
		/// - One DB change.
		/// # </weight>
		fn set_key(origin, new: <T::Lookup as StaticLookup>::Source) {
			// This is a public call, so we ensure that the origin is some signed account.
			let sender = ensure_signed(origin)?;
			ensure!(sender == Self::key(), "only the current sudo key can change the sudo key");
			let new = T::Lookup::lookup(new)?;

			Self::deposit_event(RawEvent::KeyChanged(Self::key()));
			<Key<T>>::put(new);
		}
	}
}

decl_event!(
	pub enum Event<T> where AccountId = <T as system::Trait>::AccountId {
		/// A sudo just took place.
		Sudid(bool),
		/// The sudoer just switched identity; the old key is supplied.
		KeyChanged(AccountId),
	}
);

decl_storage! {
	trait Store for Module<T: Trait> as Sudo {
		/// The `AccountId` of the sudo key.
		Key get(key) config(): T::AccountId;
	}
}<|MERGE_RESOLUTION|>--- conflicted
+++ resolved
@@ -87,18 +87,10 @@
 #![cfg_attr(not(feature = "std"), no_std)]
 
 use rstd::prelude::*;
-<<<<<<< HEAD
 use sr_primitives::{
 	traits::{StaticLookup, Dispatchable}, weights::SimpleDispatchInfo, DispatchError,
-=======
-use sr_primitives::traits::StaticLookup;
-use sr_primitives::weights::SimpleDispatchInfo;
-use support::{
-	StorageValue, Parameter, Dispatchable, decl_module, decl_event,
-	decl_storage, ensure
->>>>>>> 3278d648
 };
-use srml_support::{StorageValue, Parameter, decl_module, decl_event, decl_storage, ensure};
+use support::{StorageValue, Parameter, decl_module, decl_event, decl_storage, ensure};
 use system::ensure_signed;
 
 pub trait Trait: system::Trait {
@@ -132,12 +124,8 @@
 			let res = match proposal.dispatch(system::RawOrigin::Root.into()) {
 				Ok(_) => true,
 				Err(e) => {
-<<<<<<< HEAD
 					let e: DispatchError = e.into();
-					sr_io::print(e);
-=======
 					runtime_io::print(e);
->>>>>>> 3278d648
 					false
 				}
 			};
