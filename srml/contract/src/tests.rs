// Copyright 2018-2019 Parity Technologies (UK) Ltd.
// This file is part of Substrate.

// Substrate is free software: you can redistribute it and/or modify
// it under the terms of the GNU General Public License as published by
// the Free Software Foundation, either version 3 of the License, or
// (at your option) any later version.

// Substrate is distributed in the hope that it will be useful,
// but WITHOUT ANY WARRANTY; without even the implied warranty of
// MERCHANTABILITY or FITNESS FOR A PARTICULAR PURPOSE.  See the
// GNU General Public License for more details.

// You should have received a copy of the GNU General Public License
// along with Substrate. If not, see <http://www.gnu.org/licenses/>.

// TODO: #1417 Add more integration tests
// also remove the #![allow(unused)] below.

#![allow(unused)]

use runtime_io::with_externalities;
use runtime_primitives::testing::{Digest, DigestItem, H256, Header, UintAuthorityId};
use runtime_primitives::traits::{BlakeTwo256, IdentityLookup};
use runtime_primitives::BuildStorage;
use runtime_io;
<<<<<<< HEAD
use srml_support::{storage::child, storage::unhashed};
use srml_support::{StorageMap, StorageDoubleMap, assert_ok, impl_outer_event, impl_outer_dispatch, impl_outer_origin};
use substrate_primitives::{Blake2Hasher};
=======
use srml_support::{StorageMap, StorageDoubleMap, assert_ok, impl_outer_event, impl_outer_dispatch,
	impl_outer_origin, traits::Currency};
use substrate_primitives::Blake2Hasher;
>>>>>>> c1d342a3
use system::{self, Phase, EventRecord};
use {wabt, balances, consensus};
use hex_literal::*;
use assert_matches::assert_matches;
use crate::{
	ContractAddressFor, GenesisConfig, Module, RawEvent,
	Trait, ComputeDispatchFee, KeySpaceGenerator, KeySpace,
	AccountInfo, AccountInfoOf,
};
use substrate_primitives::storage::well_known_keys;
use parity_codec::{Encode, Decode, KeyedVec};
use std::sync::atomic::{AtomicUsize, Ordering};

mod contract {
	// Re-export contents of the root. This basically
	// needs to give a name for the current crate.
	// This hack is required for `impl_outer_event!`.
	pub use super::super::*;
	use srml_support::impl_outer_event;
}
impl_outer_event! {
	pub enum MetaEvent for Test {
		balances<T>, contract<T>,
	}
}
impl_outer_origin! {
	pub enum Origin for Test { }
}
impl_outer_dispatch! {
	pub enum Call for Test where origin: Origin {
		balances::Balances,
		contract::Contract,
	}
}

#[derive(Clone, Eq, PartialEq)]
pub struct Test;
impl system::Trait for Test {
	type Origin = Origin;
	type Index = u64;
	type BlockNumber = u64;
	type Hash = H256;
	type Hashing = BlakeTwo256;
	type Digest = Digest;
	type AccountId = u64;
	type Lookup = IdentityLookup<Self::AccountId>;
	type Header = Header;
	type Event = MetaEvent;
	type Log = DigestItem;
}
impl balances::Trait for Test {
	type Balance = u64;
	type OnFreeBalanceZero = Contract;
	type OnNewAccount = ();
	type Event = MetaEvent;
	type TransactionPayment = ();
	type DustRemoval = ();
	type TransferPayment = ();
}
impl timestamp::Trait for Test {
	type Moment = u64;
	type OnTimestampSet = ();
}
impl consensus::Trait for Test {
	type Log = DigestItem;
	type SessionKey = UintAuthorityId;
	type InherentOfflineReport = ();
}
impl Trait for Test {
	type Call = Call;
	type Gas = u64;
	type DetermineContractAddress = DummyContractAddressFor;
	type Event = MetaEvent;
	type ComputeDispatchFee = DummyComputeDispatchFee;
<<<<<<< HEAD
	type KeySpaceGenerator = DummyKeySpaceGenerator;
=======
	type GasPayment = ();
>>>>>>> c1d342a3
}

type Balances = balances::Module<Test>;
type Contract = Module<Test>;
type System = system::Module<Test>;

pub struct DummyContractAddressFor;
impl ContractAddressFor<H256, u64> for DummyContractAddressFor {
	fn contract_address_for(_code_hash: &H256, _data: &[u8], origin: &u64) -> u64 {
		*origin + 1
	}
}

static KEY_COUNTER: AtomicUsize = AtomicUsize::new(0);

pub struct DummyKeySpaceGenerator;
impl KeySpaceGenerator<u64> for DummyKeySpaceGenerator {
	fn key_space(account_id: &u64) -> KeySpace {
		let mut res = KEY_COUNTER.fetch_add(1,Ordering::Relaxed).to_le_bytes().to_vec();
		res.extend_from_slice(&account_id.to_le_bytes());
		res
	}
}

pub struct DummyComputeDispatchFee;
impl ComputeDispatchFee<Call, u64> for DummyComputeDispatchFee {
	fn compute_dispatch_fee(call: &Call) -> u64 {
		69
	}
}

const ALICE: u64 = 1;
const BOB: u64 = 2;
const CHARLIE: u64 = 3;

pub struct ExtBuilder {
	existential_deposit: u64,
	gas_price: u64,
	block_gas_limit: u64,
	transfer_fee: u64,
	creation_fee: u64,
}
impl Default for ExtBuilder {
	fn default() -> Self {
		Self {
			existential_deposit: 0,
			gas_price: 2,
			block_gas_limit: 100_000_000,
			transfer_fee: 0,
			creation_fee: 0,
		}
	}
}
impl ExtBuilder {
	pub fn existential_deposit(mut self, existential_deposit: u64) -> Self {
		self.existential_deposit = existential_deposit;
		self
	}
	pub fn gas_price(mut self, gas_price: u64) -> Self {
		self.gas_price = gas_price;
		self
	}
	pub fn block_gas_limit(mut self, block_gas_limit: u64) -> Self {
		self.block_gas_limit = block_gas_limit;
		self
	}
	pub fn transfer_fee(mut self, transfer_fee: u64) -> Self {
		self.transfer_fee = transfer_fee;
		self
	}
	pub fn creation_fee(mut self, creation_fee: u64) -> Self {
		self.creation_fee = creation_fee;
		self
	}
	pub fn build(self) -> runtime_io::TestExternalities<Blake2Hasher> {
		let mut t = system::GenesisConfig::<Test>::default()
			.build_storage()
			.unwrap()
			.0;
		t.extend(
			balances::GenesisConfig::<Test> {
				transaction_base_fee: 0,
				transaction_byte_fee: 0,
				balances: vec![],
				existential_deposit: self.existential_deposit,
				transfer_fee: self.transfer_fee,
				creation_fee: self.creation_fee,
				vesting: vec![],
			}
			.build_storage()
			.unwrap()
			.0,
		);
		t.extend(
			GenesisConfig::<Test> {
				contract_fee: 21,
				call_base_fee: 135,
				create_base_fee: 175,
				gas_price: self.gas_price,
				max_depth: 100,
				block_gas_limit: self.block_gas_limit,
				current_schedule: Default::default(),
			}
			.build_storage()
			.unwrap()
			.0,
		);
		runtime_io::TestExternalities::new(t)
	}
}

#[test]
fn refunds_unused_gas() {
	with_externalities(&mut ExtBuilder::default().build(), || {
		Balances::deposit_creating(&0, 100_000_000);

		assert_ok!(Contract::call(
			Origin::signed(0),
			1,
			0,
			100_000,
			Vec::new()
		));

		assert_eq!(Balances::free_balance(&0), 100_000_000 - (2 * 135));
	});
}

#[test]
fn account_removal_removes_storage() {
	let unique_id1 = b"unique_id1";
	let unique_id2 = b"unique_id2";
	with_externalities(
		&mut ExtBuilder::default().existential_deposit(100).build(),
		|| {
			// Setup two accounts with free balance above than exsistential threshold.
			{
<<<<<<< HEAD
				Balances::set_free_balance(&1, 110);
				Balances::increase_total_stake_by(110);
				AccountInfoOf::<Test>::insert(1, &AccountInfo {
					key_space: unique_id1.to_vec(),
					current_mem_stored: 0,
				});
				child::put(&unique_id1[..], &b"foo".to_vec(), &b"1".to_vec());
				assert_eq!(child::get(&unique_id1[..], &b"foo".to_vec()), Some(b"1".to_vec()));
				child::put(&unique_id1[..], &b"bar".to_vec(), &b"2".to_vec());

				Balances::set_free_balance(&2, 110);
				Balances::increase_total_stake_by(110);
				AccountInfoOf::<Test>::insert(2, &AccountInfo {
					key_space: unique_id2.to_vec(),
					current_mem_stored: 0,
				});
				child::put(&unique_id2[..], &b"hello".to_vec(), &b"3".to_vec());
				child::put(&unique_id2[..], &b"world".to_vec(), &b"4".to_vec());
=======
				Balances::deposit_creating(&1, 110);
				<StorageOf<Test>>::insert(&1, &b"foo".to_vec(), b"1".to_vec());
				<StorageOf<Test>>::insert(&1, &b"bar".to_vec(), b"2".to_vec());

				Balances::deposit_creating(&2, 110);
				<StorageOf<Test>>::insert(&2, &b"hello".to_vec(), b"3".to_vec());
				<StorageOf<Test>>::insert(&2, &b"world".to_vec(), b"4".to_vec());
>>>>>>> c1d342a3
			}

			// Transfer funds from account 1 of such amount that after this transfer
			// the balance of account 1 is will be below than exsistential threshold.
			//
			// This should lead to the removal of all storage associated with this account.
			assert_ok!(Balances::transfer(Origin::signed(1), 2, 20));

			// Verify that all entries from account 1 is removed, while
			// entries from account 2 is in place.
			{
				assert_eq!(child::get_raw(&unique_id1[..], &b"foo".to_vec()), None);
				assert_eq!(child::get_raw(&unique_id1[..], &b"bar".to_vec()), None);

				assert_eq!(
					child::get(&unique_id2[..], &b"hello".to_vec()),
					Some(b"3".to_vec())
				);
				assert_eq!(
					child::get(&unique_id2[..], &b"world".to_vec()),
					Some(b"4".to_vec())
				);
			}
		},
	);
}

const CODE_RETURN_FROM_START_FN: &str = r#"
(module
	(import "env" "ext_return" (func $ext_return (param i32 i32)))
	(import "env" "memory" (memory 1 1))

	(start $start)
	(func $start
		(call $ext_return
			(i32.const 8)
			(i32.const 4)
		)
		(unreachable)
	)

	(func (export "call")
		(unreachable)
	)
	(func (export "deploy"))

	(data (i32.const 8) "\01\02\03\04")
)
"#;
const HASH_RETURN_FROM_START_FN: [u8; 32] = hex!("e6411d12daa2a19e4e9c7d8306c31c7d53a352cb8ed84385c8a1d48fc232e708");

#[test]
fn instantiate_and_call() {
	let wasm = wabt::wat2wasm(CODE_RETURN_FROM_START_FN).unwrap();

	with_externalities(
		&mut ExtBuilder::default().existential_deposit(100).build(),
		|| {
			Balances::deposit_creating(&ALICE, 1_000_000);

			assert_ok!(Contract::put_code(
				Origin::signed(ALICE),
				100_000,
				wasm,
			));

			assert_ok!(Contract::create(
				Origin::signed(ALICE),
				100,
				100_000,
				HASH_RETURN_FROM_START_FN.into(),
				vec![],
			));

			assert_eq!(System::events(), vec![
				EventRecord {
					phase: Phase::ApplyExtrinsic(0),
					event: MetaEvent::balances(balances::RawEvent::NewAccount(1, 1_000_000)),
				},
				EventRecord {
					phase: Phase::ApplyExtrinsic(0),
					event: MetaEvent::contract(RawEvent::CodeStored(HASH_RETURN_FROM_START_FN.into())),
				},
				EventRecord {
					phase: Phase::ApplyExtrinsic(0),
					event: MetaEvent::balances(
						balances::RawEvent::NewAccount(BOB, 100)
					)
				},
				EventRecord {
					phase: Phase::ApplyExtrinsic(0),
					event: MetaEvent::contract(RawEvent::Transfer(ALICE, BOB, 100))
				},
				EventRecord {
					phase: Phase::ApplyExtrinsic(0),
					event: MetaEvent::contract(RawEvent::Instantiated(ALICE, BOB))
				}
			]);
		},
	);
}

const CODE_DISPATCH_CALL: &str = r#"
(module
	(import "env" "ext_dispatch_call" (func $ext_dispatch_call (param i32 i32)))
	(import "env" "memory" (memory 1 1))

	(func (export "call")
		(call $ext_dispatch_call
			(i32.const 8) ;; Pointer to the start of encoded call buffer
			(i32.const 11) ;; Length of the buffer
		)
	)
	(func (export "deploy"))

	(data (i32.const 8) "\00\00\03\00\00\00\00\00\00\00\C8")
)
"#;
const HASH_DISPATCH_CALL: [u8; 32] = hex!("49dfdcaf9c1553be10634467e95b8e71a3bc15a4f8bf5563c0312b0902e0afb9");

#[test]
fn dispatch_call() {
	// This test can fail due to the encoding changes. In case it becomes too annoying
	// let's rewrite so as we use this module controlled call or we serialize it in runtime.
	let encoded = parity_codec::Encode::encode(&Call::Balances(balances::Call::transfer(CHARLIE, 50)));
	assert_eq!(&encoded[..], &hex!("00000300000000000000C8")[..]);

	let wasm = wabt::wat2wasm(CODE_DISPATCH_CALL).unwrap();

	with_externalities(
		&mut ExtBuilder::default().existential_deposit(50).build(),
		|| {
			Balances::deposit_creating(&ALICE, 1_000_000);

			assert_ok!(Contract::put_code(
				Origin::signed(ALICE),
				100_000,
				wasm,
			));

			// Let's keep this assert even though it's redundant. If you ever need to update the
			// wasm source this test will fail and will show you the actual hash.
			assert_eq!(System::events(), vec![
				EventRecord {
					phase: Phase::ApplyExtrinsic(0),
					event: MetaEvent::balances(balances::RawEvent::NewAccount(1, 1_000_000)),
				},
				EventRecord {
					phase: Phase::ApplyExtrinsic(0),
					event: MetaEvent::contract(RawEvent::CodeStored(HASH_DISPATCH_CALL.into())),
				},
			]);

			assert_ok!(Contract::create(
				Origin::signed(ALICE),
				100,
				100_000,
				HASH_DISPATCH_CALL.into(),
				vec![],
			));

			assert_ok!(Contract::call(
				Origin::signed(ALICE),
				BOB, // newly created account
				0,
				100_000,
				vec![],
			));

			assert_eq!(System::events(), vec![
				EventRecord {
					phase: Phase::ApplyExtrinsic(0),
					event: MetaEvent::balances(balances::RawEvent::NewAccount(1, 1_000_000)),
				},
				EventRecord {
					phase: Phase::ApplyExtrinsic(0),
					event: MetaEvent::contract(RawEvent::CodeStored(HASH_DISPATCH_CALL.into())),
				},
				EventRecord {
					phase: Phase::ApplyExtrinsic(0),
					event: MetaEvent::balances(
						balances::RawEvent::NewAccount(BOB, 100)
					)
				},
				EventRecord {
					phase: Phase::ApplyExtrinsic(0),
					event: MetaEvent::contract(RawEvent::Transfer(ALICE, BOB, 100))
				},
				EventRecord {
					phase: Phase::ApplyExtrinsic(0),
					event: MetaEvent::contract(RawEvent::Instantiated(ALICE, BOB))
				},

				// Dispatching the call.
				EventRecord {
					phase: Phase::ApplyExtrinsic(0),
					event: MetaEvent::balances(
						balances::RawEvent::NewAccount(CHARLIE, 50)
					)
				},
				EventRecord {
					phase: Phase::ApplyExtrinsic(0),
					event: MetaEvent::balances(
						balances::RawEvent::Transfer(BOB, CHARLIE, 50, 0)
					)
				},

				// Event emited as a result of dispatch.
				EventRecord {
					phase: Phase::ApplyExtrinsic(0),
					event: MetaEvent::contract(RawEvent::Dispatched(BOB, true))
				}
			]);
		},
	);
}<|MERGE_RESOLUTION|>--- conflicted
+++ resolved
@@ -24,15 +24,9 @@
 use runtime_primitives::traits::{BlakeTwo256, IdentityLookup};
 use runtime_primitives::BuildStorage;
 use runtime_io;
-<<<<<<< HEAD
-use srml_support::{storage::child, storage::unhashed};
-use srml_support::{StorageMap, StorageDoubleMap, assert_ok, impl_outer_event, impl_outer_dispatch, impl_outer_origin};
-use substrate_primitives::{Blake2Hasher};
-=======
-use srml_support::{StorageMap, StorageDoubleMap, assert_ok, impl_outer_event, impl_outer_dispatch,
+use srml_support::{storage::child, StorageMap, StorageDoubleMap, assert_ok, impl_outer_event, impl_outer_dispatch,
 	impl_outer_origin, traits::Currency};
 use substrate_primitives::Blake2Hasher;
->>>>>>> c1d342a3
 use system::{self, Phase, EventRecord};
 use {wabt, balances, consensus};
 use hex_literal::*;
@@ -107,11 +101,8 @@
 	type DetermineContractAddress = DummyContractAddressFor;
 	type Event = MetaEvent;
 	type ComputeDispatchFee = DummyComputeDispatchFee;
-<<<<<<< HEAD
 	type KeySpaceGenerator = DummyKeySpaceGenerator;
-=======
 	type GasPayment = ();
->>>>>>> c1d342a3
 }
 
 type Balances = balances::Module<Test>;
@@ -249,8 +240,7 @@
 		|| {
 			// Setup two accounts with free balance above than exsistential threshold.
 			{
-<<<<<<< HEAD
-				Balances::set_free_balance(&1, 110);
+				Balances::deposit_creating(&1, 110);
 				Balances::increase_total_stake_by(110);
 				AccountInfoOf::<Test>::insert(1, &AccountInfo {
 					key_space: unique_id1.to_vec(),
@@ -260,7 +250,7 @@
 				assert_eq!(child::get(&unique_id1[..], &b"foo".to_vec()), Some(b"1".to_vec()));
 				child::put(&unique_id1[..], &b"bar".to_vec(), &b"2".to_vec());
 
-				Balances::set_free_balance(&2, 110);
+				Balances::deposit_creating(&2, 110);
 				Balances::increase_total_stake_by(110);
 				AccountInfoOf::<Test>::insert(2, &AccountInfo {
 					key_space: unique_id2.to_vec(),
@@ -268,15 +258,6 @@
 				});
 				child::put(&unique_id2[..], &b"hello".to_vec(), &b"3".to_vec());
 				child::put(&unique_id2[..], &b"world".to_vec(), &b"4".to_vec());
-=======
-				Balances::deposit_creating(&1, 110);
-				<StorageOf<Test>>::insert(&1, &b"foo".to_vec(), b"1".to_vec());
-				<StorageOf<Test>>::insert(&1, &b"bar".to_vec(), b"2".to_vec());
-
-				Balances::deposit_creating(&2, 110);
-				<StorageOf<Test>>::insert(&2, &b"hello".to_vec(), b"3".to_vec());
-				<StorageOf<Test>>::insert(&2, &b"world".to_vec(), b"4".to_vec());
->>>>>>> c1d342a3
 			}
 
 			// Transfer funds from account 1 of such amount that after this transfer
