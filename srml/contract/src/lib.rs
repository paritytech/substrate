// Copyright 2018-2019 Parity Technologies (UK) Ltd.
// This file is part of Substrate.

// Substrate is free software: you can redistribute it and/or modify
// it under the terms of the GNU General Public License as published by
// the Free Software Foundation, either version 3 of the License, or
// (at your option) any later version.

// Substrate is distributed in the hope that it will be useful,
// but WITHOUT ANY WARRANTY; without even the implied warranty of
// MERCHANTABILITY or FITNESS FOR A PARTICULAR PURPOSE.  See the
// GNU General Public License for more details.

// You should have received a copy of the GNU General Public License
// along with Substrate. If not, see <http://www.gnu.org/licenses/>.

//! # Contract Module
//!
//! The Contract module provides functionality for the runtime to deploy and execute WebAssembly smart-contracts.
//!
//! - [`contract::Trait`](./trait.Trait.html)
//! - [`Call`](./enum.Call.html)
//!
//! ## Overview
//!
//! This module extends accounts based on the `Currency` trait to have smart-contract functionality. It can
//! be used with other modules that implement accounts based on `Currency`. These "smart-contract accounts"
//! have the ability to create smart-contracts and make calls to other contract and non-contract accounts.
//!
//! The smart-contract code is stored once in a `code_cache`, and later retrievable via its `code_hash`.
//! This means that multiple smart-contracts can be instantiated from the same `code_cache`, without replicating
//! the code each time.
//!
//! When a smart-contract is called, its associated code is retrieved via the code hash and gets executed.
//! This call can alter the storage entries of the smart-contract account, create new smart-contracts,
//! or call other smart-contracts.
//!
//! Finally, when an account is reaped, its associated code and storage of the smart-contract account
//! will also be deleted.
//!
//! ### Gas
//!
//! Senders must specify a gas limit with every call, as all instructions invoked by the smart-contract require gas.
//! Unused gas is refunded after the call, regardless of the execution outcome.
//!
//! If the gas limit is reached, then all calls and state changes (including balance transfers) are only
//! reverted at the current call's contract level. For example, if contract A calls B and B runs out of gas mid-call,
//! then all of B's calls are reverted. Assuming correct error handling by contract A, A's other calls and state
//! changes still persist.
//!
//! ### Notable Scenarios
//!
//! Contract call failures are not always cascading. When failures occur in a sub-call, they do not "bubble up",
//! and the call will only revert at the specific contract level. For example, if contract A calls contract B, and B
//! fails, A can decide how to handle that failure, either proceeding or reverting A's changes.
//!
//! ## Interface
//!
//! ### Dispatchable functions
//!
//! * `put_code` - Stores the given binary Wasm code into the chain's storage and returns its `code_hash`.
//! * `create` - Deploys a new contract from the given `code_hash`, optionally transferring some balance.
//! This creates a new smart contract account and calls its contract deploy handler to initialize the contract.
//! * `call` - Makes a call to an account, optionally transferring some balance.
//!
//! ## Usage
//!
//! The Contract module is a work in progress. The following examples show how this Contract module can be
//! used to create and call contracts.
//!
//! * [`pDSL`](https://github.com/Robbepop/pdsl) is a domain specific language that enables writing
//! WebAssembly based smart contracts in the Rust programming language. This is a work in progress.
//!
//! ## Related Modules
//!
//! * [Balances](../srml_balances/index.html)

#![cfg_attr(not(feature = "std"), no_std)]

#[macro_use]
mod gas;

mod account_db;
mod exec;
mod wasm;
mod rent;

#[cfg(test)]
mod tests;

use crate::exec::ExecutionContext;
use crate::account_db::{AccountDb, DirectAccountDb};

#[cfg(feature = "std")]
use serde::{Serialize, Deserialize};
use substrate_primitives::crypto::UncheckedFrom;
use rstd::{prelude::*, marker::PhantomData, convert::TryFrom};
use parity_codec::{Codec, Encode, Decode};
<<<<<<< HEAD
use runtime_io::blake2_256;
use runtime_primitives::traits::{
	Hash, As, SimpleArithmetic, Bounded, StaticLookup, Zero, MaybeSerializeDebug, Member
};
=======
use runtime_primitives::traits::{Hash, SimpleArithmetic, Bounded, StaticLookup, Zero};
>>>>>>> 2fcf061b
use srml_support::dispatch::{Result, Dispatchable};
use srml_support::{
	Parameter, StorageMap, StorageValue, decl_module, decl_event, decl_storage, storage::child
};
use srml_support::traits::{OnFreeBalanceZero, OnUnbalanced, Currency};
use system::{ensure_signed, RawOrigin};
use substrate_primitives::storage::well_known_keys::CHILD_STORAGE_KEY_PREFIX;
use timestamp;

pub type CodeHash<T> = <T as system::Trait>::Hash;
pub type TrieId = Vec<u8>;

/// A function that generates an `AccountId` for a contract upon instantiation.
pub trait ContractAddressFor<CodeHash, AccountId> {
	fn contract_address_for(code_hash: &CodeHash, data: &[u8], origin: &AccountId) -> AccountId;
}

/// A function that returns the fee for dispatching a `Call`.
pub trait ComputeDispatchFee<Call, Balance> {
	fn compute_dispatch_fee(call: &Call) -> Balance;
}

/// Information for managing an acocunt and its sub trie abstraction.
/// This is the required info to cache for an account
#[derive(Encode, Decode)]
#[cfg_attr(feature = "std", derive(Debug))]
pub enum ContractInfo<T: Trait> {
	Alive(AliveContractInfo<T>),
	Tombstone(TombstoneContractInfo<T>),
}

impl<T: Trait> ContractInfo<T> {
	/// If contract is alive then return some alive info
	pub fn get_alive(self) -> Option<AliveContractInfo<T>> {
		if let ContractInfo::Alive(alive) = self {
			Some(alive)
		} else {
			None
		}
	}
	/// If contract is alive then return some reference to alive info
	pub fn as_alive(&self) -> Option<&AliveContractInfo<T>> {
		if let ContractInfo::Alive(ref alive) = self {
			Some(alive)
		} else {
			None
		}
	}
	/// If contract is alive then return some mutable reference to alive info
	pub fn as_alive_mut(&mut self) -> Option<&mut AliveContractInfo<T>> {
		if let ContractInfo::Alive(ref mut alive) = self {
			Some(alive)
		} else {
			None
		}
	}

	/// If contract is tombstone then return some alive info
	pub fn get_tombstone(self) -> Option<TombstoneContractInfo<T>> {
		if let ContractInfo::Tombstone(tombstone) = self {
			Some(tombstone)
		} else {
			None
		}
	}
	/// If contract is tombstone then return some reference to tombstone info
	pub fn as_tombstone(&self) -> Option<&TombstoneContractInfo<T>> {
		if let ContractInfo::Tombstone(ref tombstone) = self {
			Some(tombstone)
		} else {
			None
		}
	}
	/// If contract is tombstone then return some mutable reference to tombstone info
	pub fn as_tombstone_mut(&mut self) -> Option<&mut TombstoneContractInfo<T>> {
		if let ContractInfo::Tombstone(ref mut tombstone) = self {
			Some(tombstone)
		} else {
			None
		}
	}
}

pub type AliveContractInfo<T> =
	RawAliveContractInfo<CodeHash<T>, BalanceOf<T>, <T as system::Trait>::BlockNumber>;

/// Information for managing an account and its sub trie abstraction.
/// This is the required info to cache for an account.
// Workaround for https://github.com/rust-lang/rust/issues/26925 . Remove when sorted.
#[derive(Encode, Decode, Clone, PartialEq, Eq)]
#[cfg_attr(feature = "std", derive(Debug))]
pub struct RawAliveContractInfo<CodeHash, Balance, BlockNumber> {
	/// Unique ID for the subtree encoded as a bytes vector.
	pub trie_id: TrieId,
	/// The size of stored value in octet.
	pub storage_size: u32,
	/// The code associated with a given account.
	pub code_hash: CodeHash,
	/// Pay rent at most up to this value.
	pub rent_allowance: Balance,
	/// Last block rent has been payed.
	pub deduct_block: BlockNumber,
	/// Last block child storage has been written.
	pub last_write: Option<BlockNumber>,
}

pub type TombstoneContractInfo<T> =
	RawTombstoneContractInfo<<T as system::Trait>::Hash, <T as system::Trait>::Hashing>;

// Workaround for https://github.com/rust-lang/rust/issues/26925 . Remove when sorted.
#[derive(Encode, Decode, PartialEq, Eq)]
#[cfg_attr(feature = "std", derive(Debug))]
pub struct RawTombstoneContractInfo<H, Hasher>(H, PhantomData<Hasher>);

<<<<<<< HEAD
impl<H, Hasher> RawTombstoneContractInfo<H, Hasher>
where
	H: Member + MaybeSerializeDebug + AsRef<[u8]> + AsMut<[u8]> + Copy + Default + rstd::hash::Hash,
	Hasher: Hash<Output=H>,
{
	fn new(storage_root: Vec<u8>, code_hash: H) -> Self {
=======
impl<T: Trait> TombstoneContractInfo<T> {
	fn new(storage_root: Vec<u8>, storage_size: u32, code_hash: CodeHash<T>) -> Self {
>>>>>>> 2fcf061b
		let mut buf = Vec::new();
		storage_root.using_encoded(|encoded| buf.extend_from_slice(encoded));
		buf.extend_from_slice(code_hash.as_ref());
		RawTombstoneContractInfo(Hasher::hash(&buf[..]), PhantomData)
	}
}

/// Get a trie id (trie id must be unique and collision resistant depending upon its context).
/// Note that it is different than encode because trie id should be collision resistant
/// (being a proper unique identifier).
pub trait TrieIdGenerator<AccountId> {
	/// Get a trie id for an account, using reference to parent account trie id to ensure
	/// uniqueness of trie id.
	///
	/// The implementation must ensure every new trie id is unique: two consecutive calls with the
	/// same parameter needs to return different trie id values.
	///
	/// Also, the implementation is responsible for ensuring that `TrieId` starts with
	/// `:child_storage:`.
	/// TODO: We want to change this, see https://github.com/paritytech/substrate/issues/2325
	fn trie_id(account_id: &AccountId) -> TrieId;
}

/// Get trie id from `account_id`.
pub struct TrieIdFromParentCounter<T: Trait>(PhantomData<T>);

/// This generator uses inner counter for account id and applies the hash over `AccountId +
/// accountid_counter`.
impl<T: Trait> TrieIdGenerator<T::AccountId> for TrieIdFromParentCounter<T>
where
	T::AccountId: AsRef<[u8]>
{
	fn trie_id(account_id: &T::AccountId) -> TrieId {
		// Note that skipping a value due to error is not an issue here.
		// We only need uniqueness, not sequence.
		let new_seed = <AccountCounter<T>>::mutate(|v| {
			*v = v.wrapping_add(1);
			*v
		});

		let mut buf = Vec::new();
		buf.extend_from_slice(account_id.as_ref());
		buf.extend_from_slice(&new_seed.to_le_bytes()[..]);

		// TODO: see https://github.com/paritytech/substrate/issues/2325
		CHILD_STORAGE_KEY_PREFIX.iter()
			.chain(b"default:")
			.chain(T::Hashing::hash(&buf[..]).as_ref().iter())
			.cloned()
			.collect()
	}
}

pub type BalanceOf<T> = <<T as Trait>::Currency as Currency<<T as system::Trait>::AccountId>>::Balance;
pub type NegativeImbalanceOf<T> =
	<<T as Trait>::Currency as Currency<<T as system::Trait>::AccountId>>::NegativeImbalance;

pub trait Trait: timestamp::Trait {
	type Currency: Currency<Self::AccountId>;

	/// The outer call dispatch type.
	type Call: Parameter + Dispatchable<Origin=<Self as system::Trait>::Origin>;

	/// The overarching event type.
	type Event: From<Event<Self>> + Into<<Self as system::Trait>::Event>;

	type Gas: Parameter + Default + Codec + SimpleArithmetic + Bounded + Copy +
		Into<BalanceOf<Self>> + TryFrom<BalanceOf<Self>>;

	/// A function type to get the contract address given the creator.
	type DetermineContractAddress: ContractAddressFor<CodeHash<Self>, Self::AccountId>;

	/// A function type that computes the fee for dispatching the given `Call`.
	///
	/// It is recommended (though not required) for this function to return a fee that would be taken
	/// by the Executive module for regular dispatch.
	type ComputeDispatchFee: ComputeDispatchFee<Self::Call, BalanceOf<Self>>;

	/// trieid id generator
	type TrieIdGenerator: TrieIdGenerator<Self::AccountId>;

	/// Handler for the unbalanced reduction when making a gas payment.
	type GasPayment: OnUnbalanced<NegativeImbalanceOf<Self>>;
}

/// Simple contract address determiner.
///
/// Address calculated from the code (of the constructor), input data to the constructor,
/// and the account id that requested the account creation.
///
/// Formula: `blake2_256(blake2_256(code) + blake2_256(data) + origin)`
pub struct SimpleAddressDeterminator<T: Trait>(PhantomData<T>);
impl<T: Trait> ContractAddressFor<CodeHash<T>, T::AccountId> for SimpleAddressDeterminator<T>
where
	T::AccountId: UncheckedFrom<T::Hash> + AsRef<[u8]>
{
	fn contract_address_for(code_hash: &CodeHash<T>, data: &[u8], origin: &T::AccountId) -> T::AccountId {
		let data_hash = T::Hashing::hash(data);

		let mut buf = Vec::new();
		buf.extend_from_slice(code_hash.as_ref());
		buf.extend_from_slice(data_hash.as_ref());
		buf.extend_from_slice(origin.as_ref());

		UncheckedFrom::unchecked_from(T::Hashing::hash(&buf[..]))
	}
}

/// The default dispatch fee computor computes the fee in the same way that
/// the implementation of `MakePayment` for the Balances module does.
pub struct DefaultDispatchFeeComputor<T: Trait>(PhantomData<T>);
impl<T: Trait> ComputeDispatchFee<T::Call, BalanceOf<T>> for DefaultDispatchFeeComputor<T> {
	fn compute_dispatch_fee(call: &T::Call) -> BalanceOf<T> {
		let encoded_len = call.using_encoded(|encoded| encoded.len() as u32);
		let base_fee = <Module<T>>::transaction_base_fee();
		let byte_fee = <Module<T>>::transaction_byte_fee();
		base_fee + byte_fee * encoded_len.into()
	}
}

decl_module! {
	/// Contracts module.
	pub struct Module<T: Trait> for enum Call where origin: <T as system::Trait>::Origin {
		fn deposit_event<T>() = default;

		/// Updates the schedule for metering contracts.
		///
		/// The schedule must have a greater version than the stored schedule.
		pub fn update_schedule(schedule: Schedule<T::Gas>) -> Result {
			if <Module<T>>::current_schedule().version >= schedule.version {
				return Err("new schedule must have a greater version than current");
			}

			Self::deposit_event(RawEvent::ScheduleUpdated(schedule.version));
			<CurrentSchedule<T>>::put(schedule);

			Ok(())
		}

		/// Stores the given binary Wasm code into the chain's storage and returns its `codehash`.
		/// You can instantiate contracts only with stored code.
		pub fn put_code(
			origin,
			#[compact] gas_limit: T::Gas,
			code: Vec<u8>
		) -> Result {
			let origin = ensure_signed(origin)?;
			let schedule = <Module<T>>::current_schedule();

			let (mut gas_meter, imbalance) = gas::buy_gas::<T>(&origin, gas_limit)?;

			let result = wasm::save_code::<T>(code, &mut gas_meter, &schedule);
			if let Ok(code_hash) = result {
				Self::deposit_event(RawEvent::CodeStored(code_hash));
			}

			gas::refund_unused_gas::<T>(&origin, gas_meter, imbalance);

			result.map(|_| ())
		}

		/// Makes a call to an account, optionally transferring some balance.
		///
		/// * If the account is a smart-contract account, the associated code will be
		/// executed and any value will be transferred.
		/// * If the account is a regular account, any value will be transferred.
		/// * If no account exists and the call value is not less than `existential_deposit`,
		/// a regular account will be created and any value will be transferred.
		pub fn call(
			origin,
			dest: <T::Lookup as StaticLookup>::Source,
			#[compact] value: BalanceOf<T>,
			#[compact] gas_limit: T::Gas,
			data: Vec<u8>
		) -> Result {
			let origin = ensure_signed(origin)?;
			let dest = T::Lookup::lookup(dest)?;

			// Pay for the gas upfront.
			//
			// NOTE: it is very important to avoid any state changes before
			// paying for the gas.
			let (mut gas_meter, imbalance) = gas::buy_gas::<T>(&origin, gas_limit)?;

			let cfg = Config::preload();
			let vm = crate::wasm::WasmVm::new(&cfg.schedule);
			let loader = crate::wasm::WasmLoader::new(&cfg.schedule);
			let mut ctx = ExecutionContext::top_level(origin.clone(), &cfg, &vm, &loader);

			let result = ctx.call(dest, value, &mut gas_meter, &data, exec::EmptyOutputBuf::new());

			if let Ok(_) = result {
				// Commit all changes that made it thus far into the persistent storage.
				DirectAccountDb.commit(ctx.overlay.into_change_set());

				// Then deposit all events produced.
				ctx.events.into_iter().for_each(|indexed_event| {
					<system::Module<T>>::deposit_event_indexed(
						&*indexed_event.topics,
						<T as Trait>::Event::from(indexed_event.event).into(),
					);
				});
			}

			// Refund cost of the unused gas.
			//
			// NOTE: This should go after the commit to the storage, since the storage changes
			// can alter the balance of the caller.
			gas::refund_unused_gas::<T>(&origin, gas_meter, imbalance);

			// Dispatch every recorded call with an appropriate origin.
			ctx.calls.into_iter().for_each(|(who, call)| {
				let result = call.dispatch(RawOrigin::Signed(who.clone()).into());
				Self::deposit_event(RawEvent::Dispatched(who, result.is_ok()));
			});

			result.map(|_| ())
		}

		/// Creates a new contract from the `codehash` generated by `put_code`, optionally transferring some balance.
		///
		/// Creation is executed as follows:
		///
		/// - The destination address is computed based on the sender and hash of the code.
		/// - The smart-contract account is created at the computed address.
		/// - The `ctor_code` is executed in the context of the newly-created account. Buffer returned
		///   after the execution is saved as the `code` of the account. That code will be invoked
		///   upon any call received by this account.
		/// - The contract is initialized.
		pub fn create(
			origin,
			#[compact] endowment: BalanceOf<T>,
			#[compact] gas_limit: T::Gas,
			code_hash: CodeHash<T>,
			data: Vec<u8>
		) -> Result {
			let origin = ensure_signed(origin)?;

			// Commit the gas upfront.
			//
			// NOTE: It is very important to avoid any state changes before
			// paying for the gas.
			let (mut gas_meter, imbalance) = gas::buy_gas::<T>(&origin, gas_limit)?;

			let cfg = Config::preload();
			let vm = crate::wasm::WasmVm::new(&cfg.schedule);
			let loader = crate::wasm::WasmLoader::new(&cfg.schedule);
			let mut ctx = ExecutionContext::top_level(origin.clone(), &cfg, &vm, &loader);
			let result = ctx.instantiate(endowment, &mut gas_meter, &code_hash, &data);

			if let Ok(_) = result {
				// Commit all changes that made it thus far into the persistent storage.
				DirectAccountDb.commit(ctx.overlay.into_change_set());

				// Then deposit all events produced.
				ctx.events.into_iter().for_each(|indexed_event| {
					<system::Module<T>>::deposit_event_indexed(
						&*indexed_event.topics,
						<T as Trait>::Event::from(indexed_event.event).into(),
					);
				});
			}

			// Refund cost of the unused gas.
			//
			// NOTE: This should go after the commit to the storage, since the storage changes
			// can alter the balance of the caller.
			gas::refund_unused_gas::<T>(&origin, gas_meter, imbalance);

			// Dispatch every recorded call with an appropriate origin.
			ctx.calls.into_iter().for_each(|(who, call)| {
				let result = call.dispatch(RawOrigin::Signed(who.clone()).into());
				Self::deposit_event(RawEvent::Dispatched(who, result.is_ok()));
			});

			result.map(|_| ())
		}

		/// Allows block producers to claim a small reward for evicting a contract. If a block producer
		/// fails to do so, a regular users will be allowed to claim the reward.
		///
		/// If contract is not evicted as a result of this call, no actions are taken and
		/// the sender is not eligible for the reward.
		fn claim_surcharge(origin, dest: T::AccountId, aux_sender: Option<T::AccountId>) {
			let origin = origin.into();
			let (signed, rewarded) = match origin {
				Some(system::RawOrigin::Signed(ref account)) if aux_sender.is_none() => {
					(true, account)
				},
				Some(system::RawOrigin::None) if aux_sender.is_some() => {
					(false, aux_sender.as_ref().expect("checked above"))
				},
				_ => return Err("Invalid surcharge claim: origin must be signed or \
								inherent and auxiliary sender only provided on inherent")
			};

			// Add some advantage for block producers (who send unsigned extrinsics) by
			// adding a handicap: for signed extrinsics we use a slightly older block number
			// for the eviction check. This can be viewed as if we pushed regular users back in past.
			let handicap = if signed {
				<Module<T>>::signed_claim_handicap()
			} else {
				Zero::zero()
			};

			// If poking the contract has lead to eviction of the contract, give out the rewards.
			if rent::try_evict::<T>(&dest, handicap) == rent::RentOutcome::Evicted {
				T::Currency::deposit_into_existing(rewarded, Self::surcharge_reward())?;
			}
		}

		/// Allows a contract to restore a tombstone by giving its storage.
		///
		/// The contract that wants to restore (i.e. origin of the call, or `msg.sender` in Solidity terms) will compute a
		/// tombstone with its storage and the given code_hash. If the computed tombstone
		/// match the destination one, the destination contract is restored with the rent_allowance` specified,
		/// while the origin sends all its funds to the destination and is removed.
		fn restore_to(
			origin,
			dest: T::AccountId,
			code_hash: CodeHash<T>,
			rent_allowance: BalanceOf<T>,
			delta: Vec<exec::StorageKey>
		) {
			let origin = ensure_signed(origin)?;

			let mut origin_contract = <ContractInfoOf<T>>::get(&origin)
				.and_then(|c| c.get_alive())
				.ok_or("Cannot restore from inexisting or tombstone contract")?;

			let current_block = <system::Module<T>>::block_number();

			if origin_contract.last_write == Some(current_block) {
				return Err("Origin TrieId written in the current block");
			}

			let dest_tombstone = <ContractInfoOf<T>>::get(&dest)
				.and_then(|c| c.get_tombstone())
				.ok_or("Cannot restore to inexisting or alive contract")?;

			let last_write = if !delta.is_empty() {
				Some(current_block)
			} else {
				origin_contract.last_write
			};

			let key_values_taken = delta.iter()
				.filter_map(|key| {
					child::get_raw(&origin_contract.trie_id, &blake2_256(key)).map(|value| {
						child::kill(&origin_contract.trie_id, &blake2_256(key));
						(key, value)
					})
				})
				.collect::<Vec<_>>();

			let tombstone = <TombstoneContractInfo<T>>::new(
				runtime_io::child_storage_root(&origin_contract.trie_id),
				code_hash,
			);

			if tombstone != dest_tombstone {
				for (key, value) in key_values_taken {
					child::put_raw(&origin_contract.trie_id, &blake2_256(key), &value);
				}

				return Err("Tombstones don't match");
			}

			origin_contract.storage_size -= key_values_taken.iter()
				.map(|(_, value)| value.len() as u64)
				.sum::<u64>();

			<ContractInfoOf<T>>::remove(&origin);
			<ContractInfoOf<T>>::insert(&dest, ContractInfo::Alive(RawAliveContractInfo {
				trie_id: origin_contract.trie_id,
				storage_size: origin_contract.storage_size,
				code_hash,
				rent_allowance,
				deduct_block: current_block,
				last_write,
			}));

			let origin_free_balance = T::Currency::free_balance(&origin);
			T::Currency::make_free_balance_be(&origin, <BalanceOf<T>>::zero());
			T::Currency::deposit_creating(&dest, origin_free_balance);
		}

		fn on_finalize() {
			<GasSpent<T>>::kill();
		}
	}
}

decl_event! {
	pub enum Event<T>
	where
		Balance = BalanceOf<T>,
		<T as system::Trait>::AccountId,
		<T as system::Trait>::Hash
	{
		/// Transfer happened `from` to `to` with given `value` as part of a `call` or `create`.
		Transfer(AccountId, AccountId, Balance),

		/// Contract deployed by address at the specified address.
		Instantiated(AccountId, AccountId),

		/// Code with the specified hash has been stored.
		CodeStored(Hash),

		/// Triggered when the current schedule is updated.
		ScheduleUpdated(u32),

		/// A call was dispatched from the given account. The bool signals whether it was
		/// successful execution or not.
		Dispatched(AccountId, bool),

		/// An event from contract of account.
		Contract(AccountId, Vec<u8>),
	}
}

decl_storage! {
	trait Store for Module<T: Trait> as Contract {
		/// Number of block delay an extrinsic claim surcharge has.
		///
		/// When claim surchage is called by an extrinsic the rent is checked
		/// for current_block - delay
		SignedClaimHandicap get(signed_claim_handicap) config(): T::BlockNumber;
		/// The minimum amount required to generate a tombstone.
		TombstoneDeposit get(tombstone_deposit) config(): BalanceOf<T>;
		/// Size of a contract at the time of creation. This is a simple way to ensure
		/// that empty contracts eventually gets deleted.
		StorageSizeOffset get(storage_size_offset) config(): u32;
		/// Price of a byte of storage per one block interval. Should be greater than 0.
		RentByteFee get(rent_byte_price) config(): BalanceOf<T>;
		/// The amount of funds a contract should deposit in order to offset
		/// the cost of one byte.
		///
		/// Let's suppose the deposit is 1,000 BU (balance units)/byte and the rent is 1 BU/byte/day,
		/// then a contract with 1,000,000 BU that uses 1,000 bytes of storage would pay no rent.
		/// But if the balance reduced to 500,000 BU and the storage stayed the same at 1,000,
		/// then it would pay 500 BU/day.
		RentDepositOffset get(rent_deposit_offset) config(): BalanceOf<T>;
		/// Reward that is received by the party whose touch has led
		/// to removal of a contract.
		SurchargeReward get(surcharge_reward) config(): BalanceOf<T>;
		/// The fee required to make a transfer.
		TransferFee get(transfer_fee) config(): BalanceOf<T>;
		/// The fee required to create an account.
		CreationFee get(creation_fee) config(): BalanceOf<T>;
		/// The fee to be paid for making a transaction; the base.
		TransactionBaseFee get(transaction_base_fee) config(): BalanceOf<T>;
		/// The fee to be paid for making a transaction; the per-byte portion.
		TransactionByteFee get(transaction_byte_fee) config(): BalanceOf<T>;
		/// The fee required to create a contract instance.
		ContractFee get(contract_fee) config(): BalanceOf<T> = 21.into();
		/// The base fee charged for calling into a contract.
		CallBaseFee get(call_base_fee) config(): T::Gas = 135.into();
		/// The base fee charged for creating a contract.
		CreateBaseFee get(create_base_fee) config(): T::Gas = 175.into();
		/// The price of one unit of gas.
		GasPrice get(gas_price) config(): BalanceOf<T> = 1.into();
		/// The maximum nesting level of a call/create stack.
		MaxDepth get(max_depth) config(): u32 = 100;
		/// The maximum amount of gas that could be expended per block.
		BlockGasLimit get(block_gas_limit) config(): T::Gas = 10_000_000.into();
		/// Gas spent so far in this block.
		GasSpent get(gas_spent): T::Gas;
		/// Current cost schedule for contracts.
		CurrentSchedule get(current_schedule) config(): Schedule<T::Gas> = Schedule::default();
		/// A mapping from an original code hash to the original code, untouched by instrumentation.
		pub PristineCode: map CodeHash<T> => Option<Vec<u8>>;
		/// A mapping between an original code hash and instrumented wasm code, ready for execution.
		pub CodeStorage: map CodeHash<T> => Option<wasm::PrefabWasmModule>;
		/// The subtrie counter.
		pub AccountCounter: u64 = 0;
		/// The code associated with a given account.
		pub ContractInfoOf: map T::AccountId => Option<ContractInfo<T>>;
	}
}

impl<T: Trait> OnFreeBalanceZero<T::AccountId> for Module<T> {
	fn on_free_balance_zero(who: &T::AccountId) {
		if let Some(ContractInfo::Alive(info)) = <ContractInfoOf<T>>::get(who) {
			child::kill_storage(&info.trie_id);
		}
		<ContractInfoOf<T>>::remove(who);
	}
}

/// In-memory cache of configuration values.
///
/// We assume that these values can't be changed in the
/// course of transaction execution.
pub struct Config<T: Trait> {
	pub schedule: Schedule<T::Gas>,
	pub existential_deposit: BalanceOf<T>,
	pub max_depth: u32,
	pub contract_account_instantiate_fee: BalanceOf<T>,
	pub account_create_fee: BalanceOf<T>,
	pub transfer_fee: BalanceOf<T>,
	pub call_base_fee: T::Gas,
	pub instantiate_base_fee: T::Gas,
}

impl<T: Trait> Config<T> {
	fn preload() -> Config<T> {
		Config {
			schedule: <Module<T>>::current_schedule(),
			existential_deposit: T::Currency::minimum_balance(),
			max_depth: <Module<T>>::max_depth(),
			contract_account_instantiate_fee: <Module<T>>::contract_fee(),
			account_create_fee: <Module<T>>::creation_fee(),
			transfer_fee: <Module<T>>::transfer_fee(),
			call_base_fee: <Module<T>>::call_base_fee(),
			instantiate_base_fee: <Module<T>>::create_base_fee(),
		}
	}
}

/// Definition of the cost schedule and other parameterizations for wasm vm.
#[cfg_attr(feature = "std", derive(Serialize, Deserialize, Debug))]
#[derive(Clone, Encode, Decode, PartialEq, Eq)]
pub struct Schedule<Gas> {
	/// Version of the schedule.
	pub version: u32,

	/// Cost of putting a byte of code into storage.
	pub put_code_per_byte_cost: Gas,

	/// Gas cost of a growing memory by single page.
	pub grow_mem_cost: Gas,

	/// Gas cost of a regular operation.
	pub regular_op_cost: Gas,

	/// Gas cost per one byte returned.
	pub return_data_per_byte_cost: Gas,

	/// Gas cost to deposit an event; the per-byte portion.
	pub event_data_per_byte_cost: Gas,

	/// Gas cost to deposit an event; the cost per topic.
	pub event_per_topic_cost: Gas,

	/// Gas cost to deposit an event; the base.
	pub event_base_cost: Gas,

	/// Gas cost per one byte read from the sandbox memory.
	pub sandbox_data_read_cost: Gas,

	/// Gas cost per one byte written to the sandbox memory.
	pub sandbox_data_write_cost: Gas,

	/// The maximum number of topics supported by an event.
	pub max_event_topics: u32,

	/// Maximum allowed stack height.
	///
	/// See https://wiki.parity.io/WebAssembly-StackHeight to find out
	/// how the stack frame cost is calculated.
	pub max_stack_height: u32,

	/// Maximum number of memory pages allowed for a contract.
	pub max_memory_pages: u32,

	/// Whether the `ext_println` function is allowed to be used contracts.
	/// MUST only be enabled for `dev` chains, NOT for production chains
	pub enable_println: bool,

	/// The maximum length of a subject used for PRNG generation.
	pub max_subject_len: u32,
}

impl<Gas: From<u32>> Default for Schedule<Gas> {
	fn default() -> Schedule<Gas> {
		Schedule {
			version: 0,
			put_code_per_byte_cost: 1.into(),
			grow_mem_cost: 1.into(),
			regular_op_cost: 1.into(),
			return_data_per_byte_cost: 1.into(),
			event_data_per_byte_cost: 1.into(),
			event_per_topic_cost: 1.into(),
			event_base_cost: 1.into(),
			sandbox_data_read_cost: 1.into(),
			sandbox_data_write_cost: 1.into(),
			max_event_topics: 4,
			max_stack_height: 64 * 1024,
			max_memory_pages: 16,
			enable_println: false,
			max_subject_len: 32,
		}
	}
}<|MERGE_RESOLUTION|>--- conflicted
+++ resolved
@@ -96,14 +96,10 @@
 use substrate_primitives::crypto::UncheckedFrom;
 use rstd::{prelude::*, marker::PhantomData, convert::TryFrom};
 use parity_codec::{Codec, Encode, Decode};
-<<<<<<< HEAD
 use runtime_io::blake2_256;
 use runtime_primitives::traits::{
-	Hash, As, SimpleArithmetic, Bounded, StaticLookup, Zero, MaybeSerializeDebug, Member
+	Hash, SimpleArithmetic, Bounded, StaticLookup, Zero, MaybeSerializeDebug, Member
 };
-=======
-use runtime_primitives::traits::{Hash, SimpleArithmetic, Bounded, StaticLookup, Zero};
->>>>>>> 2fcf061b
 use srml_support::dispatch::{Result, Dispatchable};
 use srml_support::{
 	Parameter, StorageMap, StorageValue, decl_module, decl_event, decl_storage, storage::child
@@ -218,17 +214,12 @@
 #[cfg_attr(feature = "std", derive(Debug))]
 pub struct RawTombstoneContractInfo<H, Hasher>(H, PhantomData<Hasher>);
 
-<<<<<<< HEAD
 impl<H, Hasher> RawTombstoneContractInfo<H, Hasher>
 where
 	H: Member + MaybeSerializeDebug + AsRef<[u8]> + AsMut<[u8]> + Copy + Default + rstd::hash::Hash,
 	Hasher: Hash<Output=H>,
 {
 	fn new(storage_root: Vec<u8>, code_hash: H) -> Self {
-=======
-impl<T: Trait> TombstoneContractInfo<T> {
-	fn new(storage_root: Vec<u8>, storage_size: u32, code_hash: CodeHash<T>) -> Self {
->>>>>>> 2fcf061b
 		let mut buf = Vec::new();
 		storage_root.using_encoded(|encoded| buf.extend_from_slice(encoded));
 		buf.extend_from_slice(code_hash.as_ref());
@@ -598,8 +589,8 @@
 			}
 
 			origin_contract.storage_size -= key_values_taken.iter()
-				.map(|(_, value)| value.len() as u64)
-				.sum::<u64>();
+				.map(|(_, value)| value.len() as u32)
+				.sum::<u32>();
 
 			<ContractInfoOf<T>>::remove(&origin);
 			<ContractInfoOf<T>>::insert(&dest, ContractInfo::Alive(RawAliveContractInfo {
