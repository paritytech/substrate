// Copyright 2018-2019 Parity Technologies (UK) Ltd.
// This file is part of Substrate.

// Substrate is free software: you can redistribute it and/or modify
// it under the terms of the GNU General Public License as published by
// the Free Software Foundation, either version 3 of the License, or
// (at your option) any later version.

// Substrate is distributed in the hope that it will be useful,
// but WITHOUT ANY WARRANTY; without even the implied warranty of
// MERCHANTABILITY or FITNESS FOR A PARTICULAR PURPOSE.  See the
// GNU General Public License for more details.

// You should have received a copy of the GNU General Public License
// along with Substrate. If not, see <http://www.gnu.org/licenses/>.

//! Auxilliaries to help with managing partial changes to accounts state.

use super::{
	AliveContractInfo, BalanceOf, CodeHash, ContractInfo, ContractInfoOf, Module, Trait, TrieId,
	TrieIdGenerator,
};
use crate::exec::StorageKey;
use rstd::cell::RefCell;
use rstd::collections::btree_map::{BTreeMap, Entry};
use rstd::prelude::*;
use runtime_io::blake2_256;
<<<<<<< HEAD
use runtime_primitives::traits::Zero;
use substrate_primitives::subtrie::SubTrie;
=======
use runtime_primitives::traits::{Bounded, Zero};
>>>>>>> e74463fe
use srml_support::traits::{Currency, Imbalance, SignedImbalance, UpdateBalanceOutcome};
use srml_support::{storage::child, StorageMap};
use system;

// Note: we don't provide Option<Contract> because we can't create
// the trie_id in the overlay, thus we provide an overlay on the fields
// specifically.
pub struct ChangeEntry<T: Trait> {
	balance: Option<BalanceOf<T>>,
	/// If None, the code_hash remains untouched.
	code_hash: Option<CodeHash<T>>,
	rent_allowance: Option<BalanceOf<T>>,
	storage: BTreeMap<StorageKey, Option<Vec<u8>>>,
}

// Cannot derive(Default) since it erroneously bounds T by Default.
impl<T: Trait> Default for ChangeEntry<T> {
	fn default() -> Self {
		ChangeEntry {
			rent_allowance: Default::default(),
			balance: Default::default(),
			code_hash: Default::default(),
			storage: Default::default(),
		}
	}
}

pub type ChangeSet<T> = BTreeMap<<T as system::Trait>::AccountId, ChangeEntry<T>>;

pub trait AccountDb<T: Trait> {
	/// Account is used when overlayed otherwise trie_id must be provided.
	/// This is for performance reason.
	///
	/// Trie id is None iff account doesn't have an associated trie id in <ContractInfoOf<T>>.
	/// Because DirectAccountDb bypass the lookup for this association.
	fn get_storage(&self, account: &T::AccountId, trie_id: Option<&TrieId>, location: &StorageKey) -> Option<Vec<u8>>;
	/// If account has an alive contract then return the code hash associated.
	fn get_code_hash(&self, account: &T::AccountId) -> Option<CodeHash<T>>;
	/// If account has an alive contract then return the rent allowance associated.
	fn get_rent_allowance(&self, account: &T::AccountId) -> Option<BalanceOf<T>>;
	/// Returns false iff account has no alive contract nor tombstone.
	fn contract_exists(&self, account: &T::AccountId) -> bool;
	fn get_balance(&self, account: &T::AccountId) -> BalanceOf<T>;

	fn commit(&mut self, change_set: ChangeSet<T>);
}

pub struct DirectAccountDb;
impl<T: Trait> AccountDb<T> for DirectAccountDb {
	fn get_storage(&self, _account: &T::AccountId, trie_id: Option<&TrieId>, location: &StorageKey) -> Option<Vec<u8>> {
		// TODO pass optional SubTrie or change def to use subtrie (put the subtrie in cache (rc one of
		// the overlays)) EMCH TODO create an issue for a following pr
		trie_id.and_then(|id|child::get_child_trie(&id).and_then(|subtrie|
			child::get_raw(&subtrie, &blake2_256(location))
		))
	}
	fn get_code_hash(&self, account: &T::AccountId) -> Option<CodeHash<T>> {
		<ContractInfoOf<T>>::get(account).and_then(|i| i.as_alive().map(|i| i.code_hash))
	}
	fn get_rent_allowance(&self, account: &T::AccountId) -> Option<BalanceOf<T>> {
		<ContractInfoOf<T>>::get(account).and_then(|i| i.as_alive().map(|i| i.rent_allowance))
	}
	fn contract_exists(&self, account: &T::AccountId) -> bool {
		<ContractInfoOf<T>>::exists(account)
	}
	fn get_balance(&self, account: &T::AccountId) -> BalanceOf<T> {
		T::Currency::free_balance(account)
	}
	fn commit(&mut self, s: ChangeSet<T>) {
		let mut total_imbalance = SignedImbalance::zero();
		for (address, changed) in s.into_iter() {
			if let Some(balance) = changed.balance {
				let (imbalance, outcome) = T::Currency::make_free_balance_be(&address, balance);
				total_imbalance = total_imbalance.merge(imbalance);
				if let UpdateBalanceOutcome::AccountKilled = outcome {
					// Account killed. This will ultimately lead to calling `OnFreeBalanceZero` callback
					// which will make removal of CodeHashOf and AccountStorage for this account.
					// In order to avoid writing over the deleted properties we `continue` here.
					continue;
				}
			}

			if changed.code_hash.is_some()
				|| changed.rent_allowance.is_some()
				|| !changed.storage.is_empty()
			{
				let old_info = match <ContractInfoOf<T>>::get(&address) {
					Some(ContractInfo::Alive(alive)) => Some(alive),
					None => None,
					// Cannot commit changes to tombstone contract
					Some(ContractInfo::Tombstone(_)) => continue,
				};

				let mut new_info = if let Some(info) = old_info.clone() {
					info
				} else if let Some(code_hash) = changed.code_hash {
					AliveContractInfo::<T> {
						code_hash,
						storage_size: <Module<T>>::storage_size_offset(),
						trie_id: <T as Trait>::TrieIdGenerator::trie_id(&address),
						deduct_block: <system::Module<T>>::block_number(),
						rent_allowance: <BalanceOf<T>>::max_value(),
					}
				} else {
					// No contract exist and no code_hash provided
					continue;
				};

				if let Some(rent_allowance) = changed.rent_allowance {
					new_info.rent_allowance = rent_allowance;
				}

				if let Some(code_hash) = changed.code_hash {
					new_info.code_hash = code_hash;
				}
				// TODO put in cache (there is also a scheme change to do to avoid indirection)
				// TODO also switch to using address instead of trie_id that way no need to store
				// trie_id (subtrie field at address).
				let subtrie = child::get_child_trie(&new_info.trie_id[..]).unwrap_or_else(||{
					let new_subtrie = SubTrie::new(new_info.trie_id.clone(), &new_info.trie_id[..]);
					child::set_child_trie(&new_subtrie);
					new_subtrie
				});

				for (k, v) in changed.storage.into_iter() {
					if let Some(value) = child::get_raw(&subtrie, &blake2_256(&k)) {
						new_info.storage_size -= value.len() as u64;
					}
					if let Some(value) = v {
						new_info.storage_size += value.len() as u64;
						child::put_raw(&subtrie, &blake2_256(&k), &value[..]);
					} else {
						child::kill(&subtrie, &blake2_256(&k));
					}
				}

				if old_info
					.map(|old_info| old_info != new_info)
					.unwrap_or(true)
				{
					<ContractInfoOf<T>>::insert(&address, ContractInfo::Alive(new_info));
				}
			}
		}

		match total_imbalance {
			// If we've detected a positive imbalance as a result of our contract-level machinations
			// then it's indicative of a buggy contracts system.
			// Panicking is far from ideal as it opens up a DoS attack on block validators, however
			// it's a less bad option than allowing arbitrary value to be created.
			SignedImbalance::Positive(ref p) if !p.peek().is_zero() =>
				panic!("contract subsystem resulting in positive imbalance!"),
			_ => {}
		}
	}
}
pub struct OverlayAccountDb<'a, T: Trait + 'a> {
	local: RefCell<ChangeSet<T>>,
	underlying: &'a AccountDb<T>,
}
impl<'a, T: Trait> OverlayAccountDb<'a, T> {
	pub fn new(underlying: &'a AccountDb<T>) -> OverlayAccountDb<'a, T> {
		OverlayAccountDb {
			local: RefCell::new(ChangeSet::new()),
			underlying,
		}
	}

	pub fn into_change_set(self) -> ChangeSet<T> {
		self.local.into_inner()
	}

	pub fn set_storage(
		&mut self,
		account: &T::AccountId,
		location: StorageKey,
		value: Option<Vec<u8>>,
	) {
		self.local.borrow_mut()
			.entry(account.clone())
			.or_insert(Default::default())
			.storage
			.insert(location, value);
	}

	/// Return an error if contract already exists (either if it is alive or tombstone)
	pub fn create_contract(
		&mut self,
		account: &T::AccountId,
		code_hash: CodeHash<T>,
	) -> Result<(), &'static str> {
		if self.contract_exists(account) {
			return Err("Alive contract or tombstone already exists");
		}

		let mut local = self.local.borrow_mut();
		let contract = local.entry(account.clone()).or_insert_with(|| Default::default());

		contract.code_hash = Some(code_hash);
		contract.rent_allowance = Some(<BalanceOf<T>>::max_value());

		Ok(())
	}
	/// Assume contract exists
	pub fn set_rent_allowance(&mut self, account: &T::AccountId, rent_allowance: BalanceOf<T>) {
		self.local
			.borrow_mut()
			.entry(account.clone())
			.or_insert(Default::default())
			.rent_allowance = Some(rent_allowance);
	}
	pub fn set_balance(&mut self, account: &T::AccountId, balance: BalanceOf<T>) {
		self.local
			.borrow_mut()
			.entry(account.clone())
			.or_insert(Default::default())
			.balance = Some(balance);
	}
}

impl<'a, T: Trait> AccountDb<T> for OverlayAccountDb<'a, T> {
	fn get_storage(&self, account: &T::AccountId, trie_id: Option<&TrieId>, location: &StorageKey) -> Option<Vec<u8>> {
		self.local
			.borrow()
			.get(account)
			.and_then(|a| a.storage.get(location))
			.cloned()
			.unwrap_or_else(|| self.underlying.get_storage(account, trie_id, location))
	}
	fn get_code_hash(&self, account: &T::AccountId) -> Option<CodeHash<T>> {
		self.local
			.borrow()
			.get(account)
			.and_then(|changes| changes.code_hash)
			.or_else(|| self.underlying.get_code_hash(account))
	}
	fn get_rent_allowance(&self, account: &T::AccountId) -> Option<BalanceOf<T>> {
		self.local
			.borrow()
			.get(account)
			.and_then(|changes| changes.rent_allowance)
			.or_else(|| self.underlying.get_rent_allowance(account))
	}
	fn contract_exists(&self, account: &T::AccountId) -> bool {
		self.local
			.borrow()
			.get(account)
			.map(|a| a.code_hash.is_some())
			.unwrap_or_else(|| self.underlying.contract_exists(account))
	}
	fn get_balance(&self, account: &T::AccountId) -> BalanceOf<T> {
		self.local
			.borrow()
			.get(account)
			.and_then(|a| a.balance)
			.unwrap_or_else(|| self.underlying.get_balance(account))
	}
	fn commit(&mut self, s: ChangeSet<T>) {
		let mut local = self.local.borrow_mut();

		for (address, changed) in s.into_iter() {
			match local.entry(address) {
				Entry::Occupied(e) => {
					let mut value = e.into_mut();
					value.balance = changed.balance.or(value.balance);
					value.code_hash = changed.code_hash.or(value.code_hash);
					value.rent_allowance = changed.rent_allowance.or(value.rent_allowance);
					value.storage.extend(changed.storage.into_iter());
				}
				Entry::Vacant(e) => {
					e.insert(changed);
				}
			}
		}
	}
}<|MERGE_RESOLUTION|>--- conflicted
+++ resolved
@@ -25,12 +25,8 @@
 use rstd::collections::btree_map::{BTreeMap, Entry};
 use rstd::prelude::*;
 use runtime_io::blake2_256;
-<<<<<<< HEAD
-use runtime_primitives::traits::Zero;
+use runtime_primitives::traits::{Bounded, Zero};
 use substrate_primitives::subtrie::SubTrie;
-=======
-use runtime_primitives::traits::{Bounded, Zero};
->>>>>>> e74463fe
 use srml_support::traits::{Currency, Imbalance, SignedImbalance, UpdateBalanceOutcome};
 use srml_support::{storage::child, StorageMap};
 use system;
@@ -84,7 +80,7 @@
 		// TODO pass optional SubTrie or change def to use subtrie (put the subtrie in cache (rc one of
 		// the overlays)) EMCH TODO create an issue for a following pr
 		trie_id.and_then(|id|child::get_child_trie(&id).and_then(|subtrie|
-			child::get_raw(&subtrie, &blake2_256(location))
+			child::get_raw(subtrie.node_ref(), &blake2_256(location))
 		))
 	}
 	fn get_code_hash(&self, account: &T::AccountId) -> Option<CodeHash<T>> {
@@ -156,7 +152,7 @@
 				});
 
 				for (k, v) in changed.storage.into_iter() {
-					if let Some(value) = child::get_raw(&subtrie, &blake2_256(&k)) {
+					if let Some(value) = child::get_raw(subtrie.node_ref(), &blake2_256(&k)) {
 						new_info.storage_size -= value.len() as u64;
 					}
 					if let Some(value) = v {
