--- conflicted
+++ resolved
@@ -63,13 +63,8 @@
 }
 
 impl BabeInherentData for InherentData {
-<<<<<<< HEAD
-	fn babe_inherent_data(&self) -> result::Result<InherentType, RuntimeString> {
+	fn babe_inherent_data(&self) -> result::Result<InherentType, inherents::Error> {
 		self.get_data(INHERENT_IDENTIFIER)
-=======
-	fn babe_inherent_data(&self) -> result::Result<InherentType, inherents::Error> {
-		self.get_data(&INHERENT_IDENTIFIER)
->>>>>>> aa937d9b
 			.and_then(|r| r.ok_or_else(|| "BABE inherent data not found".into()))
 	}
 
@@ -99,13 +94,8 @@
 	fn on_register(
 		&self,
 		providers: &InherentDataProviders,
-<<<<<<< HEAD
-	) -> result::Result<(), RuntimeString> {
+	) -> result::Result<(), inherents::Error> {
 		if !providers.has_provider(timestamp::INHERENT_IDENTIFIER) {
-=======
-	) -> result::Result<(), inherents::Error> {
-		if !providers.has_provider(&timestamp::INHERENT_IDENTIFIER) {
->>>>>>> aa937d9b
 			// Add the timestamp inherent data provider, as we require it.
 			providers.register_provider(timestamp::InherentDataProvider)
 		} else {
