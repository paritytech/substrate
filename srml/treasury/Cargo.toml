[package]
name = "srml-treasury"
version = "0.1.0"
authors = ["Parity Technologies <admin@parity.io>"]
edition = "2018"

[dependencies]
hex-literal = "0.1.0"
serde = { version = "1.0", default-features = false }
serde_derive = { version = "1.0", optional = true }
parity-codec = { version = "3.0", default-features = false }
parity-codec-derive = { version = "3.0", default-features = false }
rstd = { package = "sr-std", path = "../../core/sr-std", default-features = false }
runtime_primitives = { package = "sr-primitives", path = "../../core/sr-primitives", default-features = false }
srml-support = { path = "../support", default-features = false }
<<<<<<< HEAD
srml-system = { path = "../system", default-features = false }
srml-balances = { path = "../balances", default-features = false }
substrate-metadata = { path = "../../core/metadata", default-features = false }
substrate-metadata-derive = { path = "../../core/metadata-derive", default-features = false }
=======
system = { package = "srml-system", path = "../system", default-features = false }
balances = { package = "srml-balances", path = "../balances", default-features = false }

[dev-dependencies]
runtime_io = { package = "sr-io", path = "../../core/sr-io", default-features = false }
substrate-primitives = { path = "../../core/primitives", default-features = false }
>>>>>>> bfd040ef

[features]
default = ["std"]
std = [
	"serde/std",
	"serde_derive",
	"parity-codec/std",
	"parity-codec-derive/std",
	"rstd/std",
	"runtime_primitives/std",
	"srml-support/std",
<<<<<<< HEAD
	"srml-system/std",
	"srml-balances/std",
	"substrate-metadata/std",
	"substrate-metadata-derive/std",
=======
	"system/std",
	"balances/std",
>>>>>>> bfd040ef
]<|MERGE_RESOLUTION|>--- conflicted
+++ resolved
@@ -13,19 +13,14 @@
 rstd = { package = "sr-std", path = "../../core/sr-std", default-features = false }
 runtime_primitives = { package = "sr-primitives", path = "../../core/sr-primitives", default-features = false }
 srml-support = { path = "../support", default-features = false }
-<<<<<<< HEAD
-srml-system = { path = "../system", default-features = false }
-srml-balances = { path = "../balances", default-features = false }
+system = { package = "srml-system", path = "../system", default-features = false }
+balances = { package = "srml-balances", path = "../balances", default-features = false }
 substrate-metadata = { path = "../../core/metadata", default-features = false }
 substrate-metadata-derive = { path = "../../core/metadata-derive", default-features = false }
-=======
-system = { package = "srml-system", path = "../system", default-features = false }
-balances = { package = "srml-balances", path = "../balances", default-features = false }
 
 [dev-dependencies]
 runtime_io = { package = "sr-io", path = "../../core/sr-io", default-features = false }
 substrate-primitives = { path = "../../core/primitives", default-features = false }
->>>>>>> bfd040ef
 
 [features]
 default = ["std"]
@@ -37,13 +32,8 @@
 	"rstd/std",
 	"runtime_primitives/std",
 	"srml-support/std",
-<<<<<<< HEAD
-	"srml-system/std",
-	"srml-balances/std",
+	"system/std",
+	"balances/std",
 	"substrate-metadata/std",
 	"substrate-metadata-derive/std",
-=======
-	"system/std",
-	"balances/std",
->>>>>>> bfd040ef
 ]