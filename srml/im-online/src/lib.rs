// Copyright 2019 Parity Technologies (UK) Ltd.
// This file is part of Substrate.

// Substrate is free software: you can redistribute it and/or modify
// it under the terms of the GNU General Public License as published by
// the Free Software Foundation, either version 3 of the License, or
// (at your option) any later version.

// Substrate is distributed in the hope that it will be useful,
// but WITHOUT ANY WARRANTY; without even the implied warranty of
// MERCHANTABILITY or FITNESS FOR A PARTICULAR PURPOSE.  See the
// GNU General Public License for more details.

// You should have received a copy of the GNU General Public License
// along with Substrate.  If not, see <http://www.gnu.org/licenses/>.

//! # I'm online Module
//!
//! If the local node is a validator (i.e. contains an authority key), this module
//! gossips a heartbeat transaction with each new session. The heartbeat functions
//! as a simple mechanism to signal that the node is online in the current era.
//!
//! Received heartbeats are tracked for one era and reset with each new era. The
//! module exposes two public functions to query if a heartbeat has been received
//! in the current era or session.
//!
//! The heartbeat is a signed transaction, which was signed using the session key
//! and includes the recent best block number of the local validators chain as well
//! as the [NetworkState](../../core/offchain/struct.NetworkState.html).
//! It is submitted as an Unsigned Transaction via off-chain workers.
//!
//! - [`im_online::Trait`](./trait.Trait.html)
//! - [`Call`](./enum.Call.html)
//! - [`Module`](./struct.Module.html)
//!
//! ## Interface
//!
//! ### Public Functions
//!
//! - `is_online_in_current_session` - True if the validator sent a heartbeat in the current session.
//!
//! ## Usage
//!
//! ```
//! use srml_support::{decl_module, dispatch::Result};
//! use system::ensure_signed;
//! use srml_im_online::{self as im_online};
//!
//! pub trait Trait: im_online::Trait {}
//!
//! decl_module! {
//! 	pub struct Module<T: Trait> for enum Call where origin: T::Origin {
//! 		pub fn is_online(origin, authority_index: u32) -> Result {
//! 			let _sender = ensure_signed(origin)?;
//! 			let _is_online = <im_online::Module<T>>::is_online_in_current_session(authority_index);
//! 			Ok(())
//! 		}
//! 	}
//! }
//! # fn main() { }
//! ```
//!
//! ## Dependencies
//!
//! This module depends on the [Session module](../srml_session/index.html).

// Ensure we're `no_std` when compiling for Wasm.
#![cfg_attr(not(feature = "std"), no_std)]

use primitives::offchain::{OpaqueNetworkState, StorageKind};
use codec::{Encode, Decode};
use sr_primitives::{
	ApplyError, traits::Extrinsic as ExtrinsicT,
	transaction_validity::{TransactionValidity, TransactionLongevity, ValidTransaction},
};
use rstd::prelude::*;
use session::SessionIndex;
use sr_io::Printable;
use srml_support::{
	StorageValue, decl_module, decl_event, decl_storage, StorageDoubleMap, print,
};
use system::ensure_none;
use app_crypto::RuntimeAppPublic;

mod app {
	pub use app_crypto::sr25519 as crypto;
	use app_crypto::{app_crypto, key_types::IM_ONLINE, sr25519};

	app_crypto!(sr25519, IM_ONLINE);
}

/// A Babe authority keypair. Necessarily equivalent to the schnorrkel public key used in
/// the main Babe module. If that ever changes, then this must, too.
#[cfg(feature = "std")]
pub type AuthorityPair = app::Pair;

/// A Babe authority signature.
pub type AuthoritySignature = app::Signature;

/// A Babe authority identifier. Necessarily equivalent to the schnorrkel public key used in
/// the main Babe module. If that ever changes, then this must, too.
pub type AuthorityId = app::Public;

// The local storage database key under which the worker progress status
// is tracked.
const DB_KEY: &[u8] = b"srml/im-online-worker-status";

// It's important to persist the worker state, since e.g. the
// server could be restarted while starting the gossip process, but before
// finishing it. With every execution of the off-chain worker we check
// if we need to recover and resume gossipping or if there is already
// another off-chain worker in the process of gossipping.
#[derive(Encode, Decode, Clone, PartialEq, Eq)]
#[cfg_attr(feature = "std", derive(Debug))]
struct WorkerStatus<BlockNumber> {
	done: bool,
	gossipping_at: BlockNumber,
}

// Error which may occur while executing the off-chain code.
enum OffchainErr {
	DecodeWorkerStatus,
	ExtrinsicCreation,
	FailedSigning,
	NetworkState,
	SubmitTransaction,
}

impl Printable for OffchainErr {
	fn print(self) {
		match self {
			OffchainErr::DecodeWorkerStatus => print("Offchain error: decoding WorkerStatus failed!"),
			OffchainErr::ExtrinsicCreation => print("Offchain error: extrinsic creation failed!"),
			OffchainErr::FailedSigning => print("Offchain error: signing failed!"),
			OffchainErr::NetworkState => print("Offchain error: fetching network state failed!"),
			OffchainErr::SubmitTransaction => print("Offchain error: submitting transaction failed!"),
		}
	}
}

pub type AuthIndex = u32;

/// Heartbeat which is sent/received.
#[derive(Encode, Decode, Clone, PartialEq, Eq)]
#[cfg_attr(feature = "std", derive(Debug))]
pub struct Heartbeat<BlockNumber>
	where BlockNumber: PartialEq + Eq + Decode + Encode,
{
	block_number: BlockNumber,
	network_state: OpaqueNetworkState,
	session_index: SessionIndex,
	authority_index: AuthIndex,
}

pub trait Trait: system::Trait + session::Trait {
	/// The overarching event type.
	type Event: From<Event> + Into<<Self as system::Trait>::Event>;

	/// The function call.
	type Call: From<Call<Self>>;

	/// A extrinsic right from the external world. This is unchecked and so
	/// can contain a signature.
	type UncheckedExtrinsic: ExtrinsicT<Call=<Self as Trait>::Call> + Encode + Decode;
}

decl_event!(
	pub enum Event {
		/// A new heartbeat was received from `AuthorityId`
		HeartbeatReceived(AuthorityId),
	}
);

decl_storage! {
	trait Store for Module<T: Trait> as ImOnline {
		/// The block number when we should gossip.
		GossipAt get(gossip_at): T::BlockNumber;

		/// The current set of keys that may issue a heartbeat.
		Keys get(keys): Vec<AuthorityId>;

		/// For each session index we keep a mapping of `AuthorityId`
		/// to `offchain::OpaqueNetworkState`.
		ReceivedHeartbeats get(received_heartbeats): double_map SessionIndex,
			blake2_256(AuthIndex) => Vec<u8>;
	}
	add_extra_genesis {
		config(keys): Vec<AuthorityId>;
		build(|
			storage: &mut (sr_primitives::StorageOverlay, sr_primitives::ChildrenStorageOverlay),
			config: &GenesisConfig
		| {
			sr_io::with_storage(
				storage,
				|| Module::<T>::initialize_keys(&config.keys),
			);
		})
	}
}


decl_module! {
	pub struct Module<T: Trait> for enum Call where origin: T::Origin {
		fn deposit_event() = default;

		fn heartbeat(
			origin,
			heartbeat: Heartbeat<T::BlockNumber>,
			_signature: AuthoritySignature
		) {
			ensure_none(origin)?;

			let current_session = <session::Module<T>>::current_index();
			let exists = <ReceivedHeartbeats>::exists(
				&current_session,
				&heartbeat.authority_index
			);
			let keys = Keys::get();
			let public = keys.get(heartbeat.authority_index as usize);
			if let (true, Some(public)) = (!exists, public) {
				Self::deposit_event(Event::HeartbeatReceived(public.clone()));

				let network_state = heartbeat.network_state.encode();
				<ReceivedHeartbeats>::insert(
					&current_session,
					&heartbeat.authority_index,
					&network_state
				);
			}
		}

		// Runs after every block.
		fn offchain_worker(now: T::BlockNumber) {
			// Only send messages if we are a potential validator.
			if sr_io::is_validator() {
				Self::offchain(now);
			}
		}
	}
}

impl<T: Trait> Module<T> {
	/// Returns `true` if a heartbeat has been received for the authority at `authority_index` in
	/// the authorities series, during the current session. Otherwise `false`.
	pub fn is_online_in_current_session(authority_index: AuthIndex) -> bool {
		let current_session = <session::Module<T>>::current_index();
		<ReceivedHeartbeats>::exists(&current_session, &authority_index)
	}

	fn offchain(now: T::BlockNumber) {
		let next_gossip = <GossipAt<T>>::get();
		let check = Self::check_not_yet_gossipped(now, next_gossip);
		let (curr_worker_status, not_yet_gossipped) = match check {
			Ok((s, v)) => (s, v),
			Err(err) => {
				print(err);
				return;
			},
		};
		if next_gossip < now && not_yet_gossipped {
			let value_set = Self::compare_and_set_worker_status(now, false, curr_worker_status);
			if !value_set {
				// value could not be set in local storage, since the value was
				// different from `curr_worker_status`. this indicates that
				// another worker was running in parallel.
				return;
			}

			match Self::do_gossip_at(now) {
				Ok(_) => {},
				Err(err) => print(err),
			}
		}
	}

	fn do_gossip_at(block_number: T::BlockNumber) -> Result<(), OffchainErr> {
		// we run only when a local authority key is configured
		let authorities = Keys::get();
		let mut local_keys = app::Public::all();
		local_keys.sort();

		for (authority_index, key) in authorities.into_iter()
			.enumerate()
			.filter_map(|(index, authority)| {
				local_keys.binary_search(&authority)
					.ok()
					.map(|location| (index as u32, &local_keys[location]))
			})
		{
			let network_state = sr_io::network_state().map_err(|_| OffchainErr::NetworkState)?;
			let heartbeat_data = Heartbeat {
				block_number,
				network_state,
				session_index: <session::Module<T>>::current_index(),
				authority_index,
			};

			let signature = key.sign(&heartbeat_data.encode()).ok_or(OffchainErr::FailedSigning)?;
			let call = Call::heartbeat(heartbeat_data, signature);
			let ex = T::UncheckedExtrinsic::new_unsigned(call.into())
				.ok_or(OffchainErr::ExtrinsicCreation)?;
			sr_io::submit_transaction(&ex).map_err(|_| OffchainErr::SubmitTransaction)?;

			// once finished we set the worker status without comparing
			// if the existing value changed in the meantime. this is
			// because at this point the heartbeat was definitely submitted.
			Self::set_worker_status(block_number, true);
		}
		Ok(())
	}

	fn compare_and_set_worker_status(
		gossipping_at: T::BlockNumber,
		done: bool,
		curr_worker_status: Option<Vec<u8>>,
	) -> bool {
		let enc = WorkerStatus {
			done,
			gossipping_at,
		};
		sr_io::local_storage_compare_and_set(
			StorageKind::PERSISTENT,
			DB_KEY,
			curr_worker_status.as_ref().map(Vec::as_slice),
			&enc.encode()
		)
	}

	fn set_worker_status(
		gossipping_at: T::BlockNumber,
		done: bool,
	) {
		let enc = WorkerStatus {
			done,
			gossipping_at,
		};
		sr_io::local_storage_set(
			StorageKind::PERSISTENT, DB_KEY, &enc.encode());
	}

	// Checks if a heartbeat gossip already occurred at this block number.
	// Returns a tuple of `(current worker status, bool)`, whereby the bool
	// is true if not yet gossipped.
	fn check_not_yet_gossipped(
		now: T::BlockNumber,
		next_gossip: T::BlockNumber,
	) -> Result<(Option<Vec<u8>>, bool), OffchainErr> {
		let last_gossip = sr_io::local_storage_get(StorageKind::PERSISTENT, DB_KEY);
		match last_gossip {
			Some(last) => {
				let worker_status: WorkerStatus<T::BlockNumber> = Decode::decode(&mut &last[..])
					.map_err(|_| OffchainErr::DecodeWorkerStatus)?;

				let was_aborted = !worker_status.done && worker_status.gossipping_at < now;

				// another off-chain worker is currently in the process of submitting
				let already_submitting =
					!worker_status.done && worker_status.gossipping_at == now;

				let not_yet_gossipped =
					worker_status.done && worker_status.gossipping_at < next_gossip;

				let ret = (was_aborted && !already_submitting) || not_yet_gossipped;
				Ok((Some(last), ret))
			},
			None => Ok((None, true)),
		}
	}

	fn initialize_keys(keys: &[AuthorityId]) {
		if !keys.is_empty() {
			assert!(Keys::get().is_empty(), "Keys are already initialized!");
			Keys::put_ref(keys);
		}
	}
}

impl<T: Trait> session::OneSessionHandler<T::AccountId> for Module<T> {
	type Key = AuthorityId;

<<<<<<< HEAD
	fn on_genesis_session<'a, I: 'a>(validators: I)
		where I: Iterator<Item=(&'a T::AccountId, AuthorityId)>
	{
		let keys = validators.map(|x| x.1).collect::<Vec<_>>();
		Self::initialize_keys(&keys);
	}

	fn on_new_session<'a, I: 'a>(_changed: bool, _validators: I, next_validators: I)
=======
	fn on_new_session<'a, I: 'a>(_changed: bool, validators: I, _queued_validators: I)
>>>>>>> e9ef9609
		where I: Iterator<Item=(&'a T::AccountId, AuthorityId)>
	{
		// Reset heartbeats
		<ReceivedHeartbeats>::remove_prefix(&<session::Module<T>>::current_index());

		// Tell the offchain worker to start making the next session's heartbeats.
		<GossipAt<T>>::put(<system::Module<T>>::block_number());

		// Remember who the authorities are for the new session.
		Keys::put(validators.map(|x| x.1).collect::<Vec<_>>());
	}

	fn on_disabled(_i: usize) {
		// ignore
	}
}

impl<T: Trait> srml_support::unsigned::ValidateUnsigned for Module<T> {
	type Call = Call<T>;

	fn validate_unsigned(call: &Self::Call) -> srml_support::unsigned::TransactionValidity {
		if let Call::heartbeat(heartbeat, signature) = call {
			if <Module<T>>::is_online_in_current_session(heartbeat.authority_index) {
				// we already received a heartbeat for this authority
				return TransactionValidity::Invalid(ApplyError::Stale as i8);
			}

			// check if session index from heartbeat is recent
			let current_session = <session::Module<T>>::current_index();
			if heartbeat.session_index != current_session {
				return TransactionValidity::Invalid(ApplyError::Stale as i8);
			}

			// verify that the incoming (unverified) pubkey is actually an authority id
			let keys = Keys::get();
			let authority_id = match keys.get(heartbeat.authority_index as usize) {
				Some(id) => id,
				None => return TransactionValidity::Invalid(ApplyError::BadSignature as i8),
			};

			// check signature (this is expensive so we do it last).
			let signature_valid = heartbeat.using_encoded(|encoded_heartbeat| {
				authority_id.verify(&encoded_heartbeat, &signature)
			});

			if !signature_valid {
				return TransactionValidity::Invalid(ApplyError::BadSignature as i8);
			}

			return TransactionValidity::Valid(ValidTransaction {
				priority: 0,
				requires: vec![],
				provides: vec![(current_session, authority_id).encode()],
				longevity: TransactionLongevity::max_value(),
				propagate: true,
			})
		}

		TransactionValidity::Invalid(0)
	}
}<|MERGE_RESOLUTION|>--- conflicted
+++ resolved
@@ -378,7 +378,6 @@
 impl<T: Trait> session::OneSessionHandler<T::AccountId> for Module<T> {
 	type Key = AuthorityId;
 
-<<<<<<< HEAD
 	fn on_genesis_session<'a, I: 'a>(validators: I)
 		where I: Iterator<Item=(&'a T::AccountId, AuthorityId)>
 	{
@@ -386,10 +385,7 @@
 		Self::initialize_keys(&keys);
 	}
 
-	fn on_new_session<'a, I: 'a>(_changed: bool, _validators: I, next_validators: I)
-=======
 	fn on_new_session<'a, I: 'a>(_changed: bool, validators: I, _queued_validators: I)
->>>>>>> e9ef9609
 		where I: Iterator<Item=(&'a T::AccountId, AuthorityId)>
 	{
 		// Reset heartbeats
