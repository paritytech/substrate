--- conflicted
+++ resolved
@@ -6,11 +6,7 @@
 
 [dependencies]
 serde = { version = "1.0", default-features = false, features = ["derive"] }
-<<<<<<< HEAD
-parity-codec = { version = "3.5", default-features = false }
-=======
 parity-codec = { version = "4.1.1", default-features = false }
->>>>>>> e63598b6
 inherents = { package = "substrate-inherents", path = "../../core/inherents", default-features = false }
 rstd = { package = "sr-std", path = "../../core/sr-std", default-features = false }
 primitives = { package = "sr-primitives", path = "../../core/sr-primitives", default-features = false }
