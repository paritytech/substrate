--- conflicted
+++ resolved
@@ -20,10 +20,6 @@
 
 use primitives::{generic, testing::{self, UintAuthorityId}, traits::{OnFinalise, ProvideInherent}};
 use runtime_io::with_externalities;
-<<<<<<< HEAD
-use substrate_primitives::{AuthorityId, H256};
-=======
->>>>>>> 97e72111
 use mock::{Consensus, System, new_test_ext};
 
 #[test]
@@ -35,13 +31,7 @@
 		let header = System::finalise();
 		assert_eq!(header.digest, testing::Digest {
 			logs: vec![
-<<<<<<< HEAD
-				generic::DigestItem::AuthoritiesChange::<H256, AuthorityId>(
-					vec![AuthorityId::from([4; 32]), AuthorityId::from([5; 32]), AuthorityId::from([6; 32])]
-				),
-=======
 				generic::DigestItem::AuthoritiesChange(vec![UintAuthorityId(4).into(), UintAuthorityId(5).into(), UintAuthorityId(6).into()]),
->>>>>>> 97e72111
 			],
 		});
 	});
