// Copyright 2018-2019 Parity Technologies (UK) Ltd.
// This file is part of Substrate.

// Substrate is free software: you can redistribute it and/or modify
// it under the terms of the GNU General Public License as published by
// the Free Software Foundation, either version 3 of the License, or
// (at your option) any later version.

// Substrate is distributed in the hope that it will be useful,
// but WITHOUT ANY WARRANTY; without even the implied warranty of
// MERCHANTABILITY or FITNESS FOR A PARTICULAR PURPOSE.  See the
// GNU General Public License for more details.

// You should have received a copy of the GNU General Public License
// along with Substrate.  If not, see <http://www.gnu.org/licenses/>.

//! Test utilities

#![cfg(test)]

use sr_primitives::{Perbill, DigestItem, traits::IdentityLookup, testing::{Header, UintAuthorityId}};
use runtime_io;
use srml_support::{impl_outer_origin, impl_outer_event, parameter_types};
use primitives::{H256, Blake2Hasher};
use codec::{Encode, Decode};
use crate::{AuthorityId, GenesisConfig, Trait, Module, ConsensusLog};
use substrate_finality_grandpa_primitives::GRANDPA_ENGINE_ID;

impl_outer_origin!{
	pub enum Origin for Test {}
}

pub fn grandpa_log(log: ConsensusLog<u64>) -> DigestItem<H256> {
	DigestItem::Consensus(GRANDPA_ENGINE_ID, log.encode())
}

// Workaround for https://github.com/rust-lang/rust/issues/26925 . Remove when sorted.
#[derive(Clone, PartialEq, Eq, Debug, Decode, Encode)]
pub struct Test;

impl Trait for Test {
	type Event = TestEvent;
}
parameter_types! {
	pub const BlockHashCount: u64 = 250;
	pub const MaximumBlockWeight: u32 = 1024;
	pub const MaximumBlockLength: u32 = 2 * 1024;
	pub const AvailableBlockRatio: Perbill = Perbill::one();
}
impl system::Trait for Test {
	type Origin = Origin;
	type Index = u64;
	type BlockNumber = u64;
	type Call = ();
	type Hash = H256;
<<<<<<< HEAD
	type Hashing = primitives::traits::BlakeTwo256;
=======
	type Hashing = ::sr_primitives::traits::BlakeTwo256;
>>>>>>> 6fbca29c
	type AccountId = u64;
	type Lookup = IdentityLookup<Self::AccountId>;
	type Header = Header;
	type WeightMultiplierUpdate = ();
	type Event = TestEvent;
	type BlockHashCount = BlockHashCount;
	type MaximumBlockWeight = MaximumBlockWeight;
	type MaximumBlockLength = MaximumBlockLength;
	type AvailableBlockRatio = AvailableBlockRatio;
}

mod grandpa {
	pub use crate::Event;
}

impl_outer_event!{
	pub enum TestEvent for Test {
		grandpa,
	}
}

pub fn to_authorities(vec: Vec<(u64, u64)>) -> Vec<(AuthorityId, u64)> {
	vec.into_iter()
		.map(|(id, weight)| (UintAuthorityId(id).to_public_key::<AuthorityId>(), weight))
		.collect()
}

pub fn new_test_ext(authorities: Vec<(u64, u64)>) -> runtime_io::TestExternalities<Blake2Hasher> {
	let mut t = system::GenesisConfig::default().build_storage::<Test>().unwrap();
	GenesisConfig {
		authorities: to_authorities(authorities),
	}.assimilate_storage(&mut t).unwrap();
	t.into()
}

pub type System = system::Module<Test>;
pub type Grandpa = Module<Test>;<|MERGE_RESOLUTION|>--- conflicted
+++ resolved
@@ -53,11 +53,7 @@
 	type BlockNumber = u64;
 	type Call = ();
 	type Hash = H256;
-<<<<<<< HEAD
-	type Hashing = primitives::traits::BlakeTwo256;
-=======
-	type Hashing = ::sr_primitives::traits::BlakeTwo256;
->>>>>>> 6fbca29c
+	type Hashing = sr_primitives::traits::BlakeTwo256;
 	type AccountId = u64;
 	type Lookup = IdentityLookup<Self::AccountId>;
 	type Header = Header;
