--- conflicted
+++ resolved
@@ -407,10 +407,7 @@
 		pub const BlockHashCount: u64 = 250;
 		pub const MaximumBlockWeight: u32 = 1024;
 		pub const MaximumBlockLength: u32 = 2 * 1024;
-<<<<<<< HEAD
 		pub const AvailableBlockRatio: Perbill = Perbill::one();
-=======
->>>>>>> 2b43a43d
 	}
 	impl system::Trait for Test {
 		type Origin = Origin;
@@ -425,11 +422,8 @@
 		type WeightMultiplierUpdate = ();
 		type BlockHashCount = BlockHashCount;
 		type MaximumBlockWeight = MaximumBlockWeight;
-<<<<<<< HEAD
+		type MaximumBlockLength = MaximumBlockLength;
 		type AvailableBlockRatio = AvailableBlockRatio;
-=======
->>>>>>> 2b43a43d
-		type MaximumBlockLength = MaximumBlockLength;
 	}
 	impl Trait<Instance1> for Test {
 		type Origin = Origin;
