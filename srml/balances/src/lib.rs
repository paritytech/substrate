// Copyright 2017-2019 Parity Technologies (UK) Ltd.
// This file is part of Substrate.

// Substrate is free software: you can redistribute it and/or modify
// it under the terms of the GNU General Public License as published by
// the Free Software Foundation, either version 3 of the License, or
// (at your option) any later version.

// Substrate is distributed in the hope that it will be useful,
// but WITHOUT ANY WARRANTY; without even the implied warranty of
// MERCHANTABILITY or FITNESS FOR A PARTICULAR PURPOSE.  See the
// GNU General Public License for more details.

// You should have received a copy of the GNU General Public License
// along with Substrate.  If not, see <http://www.gnu.org/licenses/>.

//! # Balances Module
//!
//! The Balances module provides functionality for handling accounts and balances.
//!
//! - [`balances::Trait`](./trait.Trait.html)
//! - [`Call`](./enum.Call.html)
//! - [`Module`](./struct.Module.html)
//!
//! ## Overview
//!
//! The Balances module provides functions for:
//!
//! - Getting and setting free balances.
//! - Retrieving total, reserved and unreserved balances.
//! - Repatriating a reserved balance to a beneficiary account that exists.
//! - Transferring a balance between accounts (when not reserved).
//! - Slashing an account balance.
//! - Account creation and removal.
//! - Managing total issuance.
//! - Setting and managing locks.
//!
//! ### Terminology
//!
//! - **Existential Deposit:** The minimum balance required to create or keep an account open. This prevents
//! "dust accounts" from filling storage.
//! - **Total Issuance:** The total number of units in existence in a system.
//! - **Reaping an account:** The act of removing an account by resetting its nonce. Happens after its balance is set
//! to zero.
//! - **Free Balance:** The portion of a balance that is not reserved. The free balance is the only balance that matters
//! for most operations. When this balance falls below the existential deposit, most functionality of the account is
//! removed. When both it and the reserved balance are deleted, then the account is said to be dead.
//! - **Reserved Balance:** Reserved balance still belongs to the account holder, but is suspended. Reserved balance
//! can still be slashed, but only after all the free balance has been slashed. If the reserved balance falls below the
//! existential deposit then it and any related functionality will be deleted. When both it and the free balance are
//! deleted, then the account is said to be dead.
//! - **Imbalance:** A condition when some funds were credited or debited without equal and opposite accounting
//! (i.e. a difference between total issuance and account balances). Functions that result in an imbalance will
//! return an object of the `Imbalance` trait that can be managed within your runtime logic. (If an imbalance is
//! simply dropped, it should automatically maintain any book-keeping such as total issuance.)
//! - **Lock:** A freeze on a specified amount of an account's free balance until a specified block number. Multiple
//! locks always operate over the same funds, so they "overlay" rather than "stack".
//! - **Vesting:** Similar to a lock, this is another, but independent, liquidity restriction that reduces linearly
//! over time.
//!
//! ### Implementations
//!
//! The Balances module provides implementations for the following traits. If these traits provide the functionality
//! that you need, then you can avoid coupling with the Balances module.
//!
//! - [`Currency`](../srml_support/traits/trait.Currency.html): Functions for dealing with a
//! fungible assets system.
//! - [`ReservableCurrency`](../srml_support/traits/trait.ReservableCurrency.html):
//! Functions for dealing with assets that can be reserved from an account.
//! - [`LockableCurrency`](../srml_support/traits/trait.LockableCurrency.html): Functions for
//! dealing with accounts that allow liquidity restrictions.
//! - [`Imbalance`](../srml_support/traits/trait.Imbalance.html): Functions for handling
//! imbalances between total issuance in the system and account balances. Must be used when a function
//! creates new funds (e.g. a reward) or destroys some funds (e.g. a system fee).
//! - [`MakePayment`](../srml_support/traits/trait.MakePayment.html): Simple trait designed
//! for hooking into a transaction payment.
//! - [`IsDeadAccount`](../srml_system/trait.IsDeadAccount.html): Determiner to say whether a
//! given account is unused.
//!
//! ## Interface
//!
//! ### Dispatchable Functions
//!
//! - `transfer` - Transfer some liquid free balance to another account.
//! - `set_balance` - Set the balances of a given account. The origin of this call must be root.
//!
//! ### Public Functions
//!
//! - `vesting_balance` - Get the amount that is currently being vested and cannot be transferred out of this account.
//!
//! ## Usage
//!
//! The following examples show how to use the Balances module in your custom module.
//!
//! ### Examples from the SRML
//!
//! The Contract module uses the `Currency` trait to handle gas payment, and its types inherit from `Currency`:
//!
//! ```
//! use srml_support::traits::Currency;
//! # pub trait Trait: system::Trait {
//! # 	type Currency: Currency<Self::AccountId>;
//! # }
//!
//! pub type BalanceOf<T> = <<T as Trait>::Currency as Currency<<T as system::Trait>::AccountId>>::Balance;
//! pub type NegativeImbalanceOf<T> = <<T as Trait>::Currency as Currency<<T as system::Trait>::AccountId>>::NegativeImbalance;
//!
//! # fn main() {}
//! ```
//!
//! The Staking module uses the `LockableCurrency` trait to lock a stash account's funds:
//!
//! ```
//! use srml_support::traits::{WithdrawReasons, LockableCurrency};
//! use primitives::traits::Bounded;
//! pub trait Trait: system::Trait {
//! 	type Currency: LockableCurrency<Self::AccountId, Moment=Self::BlockNumber>;
//! }
//! # struct StakingLedger<T: Trait> {
//! # 	stash: <T as system::Trait>::AccountId,
//! # 	total: <<T as Trait>::Currency as srml_support::traits::Currency<<T as system::Trait>::AccountId>>::Balance,
//! # 	phantom: std::marker::PhantomData<T>,
//! # }
//! # const STAKING_ID: [u8; 8] = *b"staking ";
//!
//! fn update_ledger<T: Trait>(
//! 	controller: &T::AccountId,
//! 	ledger: &StakingLedger<T>
//! ) {
//! 	T::Currency::set_lock(
//! 		STAKING_ID,
//! 		&ledger.stash,
//! 		ledger.total,
//! 		T::BlockNumber::max_value(),
//! 		WithdrawReasons::all()
//! 	);
//! 	// <Ledger<T>>::insert(controller, ledger); // Commented out as we don't have access to Staking's storage here.
//! }
//! # fn main() {}
//! ```
//!
//! ## Genesis config
//!
//! The Balances module depends on the [`GenesisConfig`](./struct.GenesisConfig.html).
//!
//! ## Assumptions
//!
//! * Total issued balanced of all accounts should be less than `Trait::Balance::max_value()`.

#![cfg_attr(not(feature = "std"), no_std)]

use rstd::prelude::*;
use rstd::{cmp, result, mem};
use parity_codec::{Codec, Encode, Decode};
use srml_support::{StorageValue, StorageMap, Parameter, decl_event, decl_storage, decl_module};
use srml_support::traits::{
	UpdateBalanceOutcome, Currency, OnFreeBalanceZero, OnUnbalanced,
	WithdrawReason, WithdrawReasons, LockIdentifier, LockableCurrency, ExistenceRequirement,
	Imbalance, SignedImbalance, ReservableCurrency, Get,
};
use srml_support::dispatch::Result;
use primitives::traits::{
	Zero, SimpleArithmetic, StaticLookup, Member, CheckedAdd, CheckedSub, MaybeSerializeDebug,
	Saturating, Bounded, SignedExtension, SaturatedConversion, DispatchError
};
use primitives::transaction_validity::{TransactionPriority, ValidTransaction};
<<<<<<< HEAD
use primitives::weights::{DispatchInfo, SimpleDispatchInfo};
=======
use primitives::weights::DispatchInfo;
>>>>>>> 2b43a43d
use system::{IsDeadAccount, OnNewAccount, ensure_signed, ensure_root};

mod mock;
mod tests;

pub use self::imbalances::{PositiveImbalance, NegativeImbalance};

pub const DEFAULT_EXISTENTIAL_DEPOSIT: u32 = 0;
pub const DEFAULT_TRANSFER_FEE: u32 = 0;
pub const DEFAULT_CREATION_FEE: u32 = 0;
pub const DEFAULT_TRANSACTION_BASE_FEE: u32 = 0;
pub const DEFAULT_TRANSACTION_BYTE_FEE: u32 = 0;

pub trait Subtrait<I: Instance = DefaultInstance>: system::Trait {
	/// The balance of an account.
	type Balance: Parameter + Member + SimpleArithmetic + Codec + Default + Copy +
		MaybeSerializeDebug + From<Self::BlockNumber>;

	/// A function that is invoked when the free-balance has fallen below the existential deposit and
	/// has been reduced to zero.
	///
	/// Gives a chance to clean up resources associated with the given account.
	type OnFreeBalanceZero: OnFreeBalanceZero<Self::AccountId>;

	/// Handler for when a new account is created.
	type OnNewAccount: OnNewAccount<Self::AccountId>;

	/// The minimum amount required to keep an account open.
	type ExistentialDeposit: Get<Self::Balance>;

	/// The fee required to make a transfer.
	type TransferFee: Get<Self::Balance>;

	/// The fee required to create an account.
	type CreationFee: Get<Self::Balance>;

	/// The fee to be paid for making a transaction; the base.
	type TransactionBaseFee: Get<Self::Balance>;

	/// The fee to be paid for making a transaction; the per-byte portion.
	type TransactionByteFee: Get<Self::Balance>;

	/// The amount of fee deducted oer unit of weight.
	type TransactionWeightFee: Get<Self::Balance>;
}

pub trait Trait<I: Instance = DefaultInstance>: system::Trait {
	/// The balance of an account.
	type Balance: Parameter + Member + SimpleArithmetic + Codec + Default + Copy +
		MaybeSerializeDebug + From<Self::BlockNumber>;

	/// A function that is invoked when the free-balance has fallen below the existential deposit and
	/// has been reduced to zero.
	///
	/// Gives a chance to clean up resources associated with the given account.
	type OnFreeBalanceZero: OnFreeBalanceZero<Self::AccountId>;

	/// Handler for when a new account is created.
	type OnNewAccount: OnNewAccount<Self::AccountId>;

	/// Handler for the unbalanced reduction when taking transaction fees.
	type TransactionPayment: OnUnbalanced<NegativeImbalance<Self, I>>;

	/// Handler for the unbalanced reduction when taking fees associated with balance
	/// transfer (which may also include account creation).
	type TransferPayment: OnUnbalanced<NegativeImbalance<Self, I>>;

	/// Handler for the unbalanced reduction when removing a dust account.
	type DustRemoval: OnUnbalanced<NegativeImbalance<Self, I>>;

	/// The overarching event type.
	type Event: From<Event<Self, I>> + Into<<Self as system::Trait>::Event>;

	/// The minimum amount required to keep an account open.
	type ExistentialDeposit: Get<Self::Balance>;

	/// The fee required to make a transfer.
	type TransferFee: Get<Self::Balance>;

	/// The fee required to create an account.
	type CreationFee: Get<Self::Balance>;

	/// The fee to be paid for making a transaction; the base.
	type TransactionBaseFee: Get<Self::Balance>;

	/// The fee to be paid for making a transaction; the per-byte portion.
	type TransactionByteFee: Get<Self::Balance>;

	/// The amount of fee deducted oer unit of weight.
	type TransactionWeightFee: Get<Self::Balance>;
}

impl<T: Trait<I>, I: Instance> Subtrait<I> for T {
	type Balance = T::Balance;
	type OnFreeBalanceZero = T::OnFreeBalanceZero;
	type OnNewAccount = T::OnNewAccount;
	type ExistentialDeposit = T::ExistentialDeposit;
	type TransferFee = T::TransferFee;
	type CreationFee = T::CreationFee;
	type TransactionBaseFee = T::TransactionBaseFee;
	type TransactionByteFee = T::TransactionByteFee;
	type TransactionWeightFee = T::TransactionWeightFee;
}

decl_event!(
	pub enum Event<T, I: Instance = DefaultInstance> where
		<T as system::Trait>::AccountId,
		<T as Trait<I>>::Balance
	{
		/// A new account was created.
		NewAccount(AccountId, Balance),
		/// An account was reaped.
		ReapedAccount(AccountId),
		/// Transfer succeeded (from, to, value, fees).
		Transfer(AccountId, AccountId, Balance, Balance),
	}
);

/// Struct to encode the vesting schedule of an individual account.
#[derive(Encode, Decode, Copy, Clone, PartialEq, Eq)]
#[cfg_attr(feature = "std", derive(Debug))]
pub struct VestingSchedule<Balance, BlockNumber> {
	/// Locked amount at genesis.
	pub locked: Balance,
	/// Amount that gets unlocked every block after `starting_block`.
	pub per_block: Balance,
	/// Starting block for unlocking(vesting).
	pub starting_block: BlockNumber,
}

impl<Balance: SimpleArithmetic + Copy, BlockNumber: SimpleArithmetic + Copy> VestingSchedule<Balance, BlockNumber> {
	/// Amount locked at block `n`.
	pub fn locked_at(&self, n: BlockNumber) -> Balance
		where Balance: From<BlockNumber>
	{
		// Number of blocks that count toward vesting
		// Saturating to 0 when n < starting_block
		let vested_block_count = n.saturating_sub(self.starting_block);
		// Return amount that is still locked in vesting
		if let Some(x) = Balance::from(vested_block_count).checked_mul(&self.per_block) {
			self.locked.max(x) - x
		} else {
			Zero::zero()
		}
	}
}

#[derive(Encode, Decode, Clone, PartialEq, Eq)]
#[cfg_attr(feature = "std", derive(Debug))]
pub struct BalanceLock<Balance, BlockNumber> {
	pub id: LockIdentifier,
	pub amount: Balance,
	pub until: BlockNumber,
	pub reasons: WithdrawReasons,
}

decl_storage! {
	trait Store for Module<T: Trait<I>, I: Instance=DefaultInstance> as Balances {
		/// The total units issued in the system.
		pub TotalIssuance get(total_issuance) build(|config: &GenesisConfig<T, I>| {
			config.balances.iter().fold(Zero::zero(), |acc: T::Balance, &(_, n)| acc + n)
		}): T::Balance;

		/// Information regarding the vesting of a given account.
		pub Vesting get(vesting) build(|config: &GenesisConfig<T, I>| {
			// Generate initial vesting configuration
			// * who - Account which we are generating vesting configuration for
			// * begin - Block when the account will start to vest
			// * length - Number of blocks from `begin` until fully vested
			// * liquid - Number of units which can be spent before vesting begins
			config.vesting.iter().filter_map(|&(ref who, begin, length, liquid)| {
				let length = <T::Balance as From<T::BlockNumber>>::from(length);

				config.balances.iter()
					.find(|&&(ref w, _)| w == who)
					.map(|&(_, balance)| {
						// Total genesis `balance` minus `liquid` equals funds locked for vesting
						let locked = balance.saturating_sub(liquid);
						// Number of units unlocked per block after `begin`
						let per_block = locked / length.max(primitives::traits::One::one());

						(who.clone(), VestingSchedule {
							locked: locked,
							per_block: per_block,
							starting_block: begin
						})
					})
			}).collect::<Vec<_>>()
		}): map T::AccountId => Option<VestingSchedule<T::Balance, T::BlockNumber>>;

		/// The 'free' balance of a given account.
		///
		/// This is the only balance that matters in terms of most operations on tokens. It
		/// alone is used to determine the balance when in the contract execution environment. When this
		/// balance falls below the value of `ExistentialDeposit`, then the 'current account' is
		/// deleted: specifically `FreeBalance`. Further, the `OnFreeBalanceZero` callback
		/// is invoked, giving a chance to external modules to clean up data associated with
		/// the deleted account.
		///
		/// `system::AccountNonce` is also deleted if `ReservedBalance` is also zero (it also gets
		/// collapsed to zero if it ever becomes less than `ExistentialDeposit`.
		pub FreeBalance get(free_balance)
			build(|config: &GenesisConfig<T, I>| config.balances.clone()):
			map T::AccountId => T::Balance;

		/// The amount of the balance of a given account that is externally reserved; this can still get
		/// slashed, but gets slashed last of all.
		///
		/// This balance is a 'reserve' balance that other subsystems use in order to set aside tokens
		/// that are still 'owned' by the account holder, but which are suspendable.
		///
		/// When this balance falls below the value of `ExistentialDeposit`, then this 'reserve account'
		/// is deleted: specifically, `ReservedBalance`.
		///
		/// `system::AccountNonce` is also deleted if `FreeBalance` is also zero (it also gets
		/// collapsed to zero if it ever becomes less than `ExistentialDeposit`.)
		pub ReservedBalance get(reserved_balance): map T::AccountId => T::Balance;

		/// Any liquidity locks on some account balances.
		pub Locks get(locks): map T::AccountId => Vec<BalanceLock<T::Balance, T::BlockNumber>>;
	}
	add_extra_genesis {
		config(balances): Vec<(T::AccountId, T::Balance)>;
		config(vesting): Vec<(T::AccountId, T::BlockNumber, T::BlockNumber, T::Balance)>;
		// ^^ begin, length, amount liquid at genesis
	}
}

decl_module! {
	pub struct Module<T: Trait<I>, I: Instance = DefaultInstance> for enum Call where origin: T::Origin {
		/// The minimum amount required to keep an account open.
		const ExistentialDeposit: T::Balance = T::ExistentialDeposit::get();

		/// The fee required to make a transfer.
		const TransferFee: T::Balance = T::TransferFee::get();

		/// The fee required to create an account.
		const CreationFee: T::Balance = T::CreationFee::get();

		/// The fee to be paid for making a transaction; the base.
		const TransactionBaseFee: T::Balance = T::TransactionBaseFee::get();

		/// The fee to be paid for making a transaction; the per-byte portion.
		const TransactionByteFee: T::Balance = T::TransactionByteFee::get();

		fn deposit_event<T, I>() = default;

		/// Transfer some liquid free balance to another account.
		///
		/// `transfer` will set the `FreeBalance` of the sender and receiver.
		/// It will decrease the total issuance of the system by the `TransferFee`.
		/// If the sender's account is below the existential deposit as a result
		/// of the transfer, the account will be reaped.
		///
		/// The dispatch origin for this call must be `Signed` by the transactor.
		///
		/// # <weight>
		/// - Dependent on arguments but not critical, given proper implementations for
		///   input config types. See related functions below.
		/// - It contains a limited number of reads and writes internally and no complex computation.
		///
		/// Related functions:
		///
		///   - `ensure_can_withdraw` is always called internally but has a bounded complexity.
		///   - Transferring balances to accounts that did not exist before will cause
		///      `T::OnNewAccount::on_new_account` to be called.
		///   - Removing enough funds from an account will trigger
		///     `T::DustRemoval::on_unbalanced` and `T::OnFreeBalanceZero::on_free_balance_zero`.
		///
		/// # </weight>
		#[weight = SimpleDispatchInfo::FixedNormal(1_000)]
		pub fn transfer(
			origin,
			dest: <T::Lookup as StaticLookup>::Source,
			#[compact] value: T::Balance
		) {
			let transactor = ensure_signed(origin)?;
			let dest = T::Lookup::lookup(dest)?;
			<Self as Currency<_>>::transfer(&transactor, &dest, value)?;
		}

		/// Set the balances of a given account.
		///
		/// This will alter `FreeBalance` and `ReservedBalance` in storage. it will
		/// also decrease the total issuance of the system (`TotalIssuance`).
		/// If the new free or reserved balance is below the existential deposit,
		/// it will reset the account nonce (`system::AccountNonce`).
		///
		/// The dispatch origin for this call is `root`.
		///
		/// # <weight>
		/// - Independent of the arguments.
		/// - Contains a limited number of reads and writes.
		/// # </weight>
		#[weight = SimpleDispatchInfo::FixedOperational(500)]
		fn set_balance(
			origin,
			who: <T::Lookup as StaticLookup>::Source,
			#[compact] new_free: T::Balance,
			#[compact] new_reserved: T::Balance
		) {
			ensure_root(origin)?;
			let who = T::Lookup::lookup(who)?;

			let current_free = <FreeBalance<T, I>>::get(&who);
			if new_free > current_free {
				mem::drop(PositiveImbalance::<T, I>::new(new_free - current_free));
			} else if new_free < current_free {
				mem::drop(NegativeImbalance::<T, I>::new(current_free - new_free));
			}
			Self::set_free_balance(&who, new_free);

			let current_reserved = <ReservedBalance<T, I>>::get(&who);
			if new_reserved > current_reserved {
				mem::drop(PositiveImbalance::<T, I>::new(new_reserved - current_reserved));
			} else if new_reserved < current_reserved {
				mem::drop(NegativeImbalance::<T, I>::new(current_reserved - new_reserved));
			}
			Self::set_reserved_balance(&who, new_reserved);
		}
	}
}

impl<T: Trait<I>, I: Instance> Module<T, I> {

	// PUBLIC IMMUTABLES

	/// Get the amount that is currently being vested and cannot be transferred out of this account.
	pub fn vesting_balance(who: &T::AccountId) -> T::Balance {
		if let Some(v) = Self::vesting(who) {
			Self::free_balance(who)
				.min(v.locked_at(<system::Module<T>>::block_number()))
		} else {
			Zero::zero()
		}
	}

	// PRIVATE MUTABLES

	/// Set the reserved balance of an account to some new value. Will enforce `ExistentialDeposit`
	/// law, annulling the account as needed.
	///
	/// Doesn't do any preparatory work for creating a new account, so should only be used when it
	/// is known that the account already exists.
	///
	/// NOTE: LOW-LEVEL: This will not attempt to maintain total issuance. It is expected that
	/// the caller will do this.
	fn set_reserved_balance(who: &T::AccountId, balance: T::Balance) -> UpdateBalanceOutcome {
		if balance < T::ExistentialDeposit::get() {
			<ReservedBalance<T, I>>::insert(who, balance);
			Self::on_reserved_too_low(who);
			UpdateBalanceOutcome::AccountKilled
		} else {
			<ReservedBalance<T, I>>::insert(who, balance);
			UpdateBalanceOutcome::Updated
		}
	}

	/// Set the free balance of an account to some new value. Will enforce `ExistentialDeposit`
	/// law, annulling the account as needed.
	///
	/// Doesn't do any preparatory work for creating a new account, so should only be used when it
	/// is known that the account already exists.
	///
	/// NOTE: LOW-LEVEL: This will not attempt to maintain total issuance. It is expected that
	/// the caller will do this.
	fn set_free_balance(who: &T::AccountId, balance: T::Balance) -> UpdateBalanceOutcome {
		// Commented out for now - but consider it instructive.
		// assert!(!Self::total_balance(who).is_zero());
		// assert!(Self::free_balance(who) > T::ExistentialDeposit::get());
		if balance < T::ExistentialDeposit::get() {
			<FreeBalance<T, I>>::insert(who, balance);
			Self::on_free_too_low(who);
			UpdateBalanceOutcome::AccountKilled
		} else {
			<FreeBalance<T, I>>::insert(who, balance);
			UpdateBalanceOutcome::Updated
		}
	}

	/// Register a new account (with existential balance).
	///
	/// This just calls appropriate hooks. It doesn't (necessarily) make any state changes.
	fn new_account(who: &T::AccountId, balance: T::Balance) {
		T::OnNewAccount::on_new_account(&who);
		Self::deposit_event(RawEvent::NewAccount(who.clone(), balance.clone()));
	}

	/// Unregister an account.
	///
	/// This just removes the nonce and leaves an event.
	fn reap_account(who: &T::AccountId) {
		<system::AccountNonce<T>>::remove(who);
		Self::deposit_event(RawEvent::ReapedAccount(who.clone()));
	}

	/// Account's free balance has dropped below existential deposit. Kill its
	/// free side and the account completely if its reserved size is already dead.
	///
	/// Will maintain total issuance.
	fn on_free_too_low(who: &T::AccountId) {
		let dust = <FreeBalance<T, I>>::take(who);
		<Locks<T, I>>::remove(who);

		// underflow should never happen, but if it does, there's not much we can do about it.
		if !dust.is_zero() {
			T::DustRemoval::on_unbalanced(NegativeImbalance::new(dust));
		}

		T::OnFreeBalanceZero::on_free_balance_zero(who);

		if Self::reserved_balance(who).is_zero() {
			Self::reap_account(who);
		}
	}

	/// Account's reserved balance has dropped below existential deposit. Kill its
	/// reserved side and the account completely if its free size is already dead.
	///
	/// Will maintain total issuance.
	fn on_reserved_too_low(who: &T::AccountId) {
		let dust = <ReservedBalance<T, I>>::take(who);

		// underflow should never happen, but it if does, there's nothing to be done here.
		if !dust.is_zero() {
			T::DustRemoval::on_unbalanced(NegativeImbalance::new(dust));
		}

		if Self::free_balance(who).is_zero() {
			Self::reap_account(who);
		}
	}
}

// wrapping these imbalances in a private module is necessary to ensure absolute privacy
// of the inner member.
mod imbalances {
	use super::{
		result, Subtrait, DefaultInstance, Imbalance, Trait, Zero, Instance, Saturating,
		StorageValue,
	};
	use rstd::mem;

	/// Opaque, move-only struct with private fields that serves as a token denoting that
	/// funds have been created without any equal and opposite accounting.
	#[must_use]
	pub struct PositiveImbalance<T: Subtrait<I>, I: Instance=DefaultInstance>(T::Balance);

	impl<T: Subtrait<I>, I: Instance> PositiveImbalance<T, I> {
		/// Create a new positive imbalance from a balance.
		pub fn new(amount: T::Balance) -> Self {
			PositiveImbalance(amount)
		}
	}

	/// Opaque, move-only struct with private fields that serves as a token denoting that
	/// funds have been destroyed without any equal and opposite accounting.
	#[must_use]
	pub struct NegativeImbalance<T: Subtrait<I>, I: Instance=DefaultInstance>(T::Balance);

	impl<T: Subtrait<I>, I: Instance> NegativeImbalance<T, I> {
		/// Create a new negative imbalance from a balance.
		pub fn new(amount: T::Balance) -> Self {
			NegativeImbalance(amount)
		}
	}

	impl<T: Trait<I>, I: Instance> Imbalance<T::Balance> for PositiveImbalance<T, I> {
		type Opposite = NegativeImbalance<T, I>;

		fn zero() -> Self {
			Self(Zero::zero())
		}
		fn drop_zero(self) -> result::Result<(), Self> {
			if self.0.is_zero() {
				Ok(())
			} else {
				Err(self)
			}
		}
		fn split(self, amount: T::Balance) -> (Self, Self) {
			let first = self.0.min(amount);
			let second = self.0 - first;

			mem::forget(self);
			(Self(first), Self(second))
		}
		fn merge(mut self, other: Self) -> Self {
			self.0 = self.0.saturating_add(other.0);
			mem::forget(other);

			self
		}
		fn subsume(&mut self, other: Self) {
			self.0 = self.0.saturating_add(other.0);
			mem::forget(other);
		}
		fn offset(self, other: Self::Opposite) -> result::Result<Self, Self::Opposite> {
			let (a, b) = (self.0, other.0);
			mem::forget((self, other));

			if a >= b {
				Ok(Self(a - b))
			} else {
				Err(NegativeImbalance::new(b - a))
			}
		}
		fn peek(&self) -> T::Balance {
			self.0.clone()
		}
	}

	impl<T: Trait<I>, I: Instance> Imbalance<T::Balance> for NegativeImbalance<T, I> {
		type Opposite = PositiveImbalance<T, I>;

		fn zero() -> Self {
			Self(Zero::zero())
		}
		fn drop_zero(self) -> result::Result<(), Self> {
			if self.0.is_zero() {
				Ok(())
			} else {
				Err(self)
			}
		}
		fn split(self, amount: T::Balance) -> (Self, Self) {
			let first = self.0.min(amount);
			let second = self.0 - first;

			mem::forget(self);
			(Self(first), Self(second))
		}
		fn merge(mut self, other: Self) -> Self {
			self.0 = self.0.saturating_add(other.0);
			mem::forget(other);

			self
		}
		fn subsume(&mut self, other: Self) {
			self.0 = self.0.saturating_add(other.0);
			mem::forget(other);
		}
		fn offset(self, other: Self::Opposite) -> result::Result<Self, Self::Opposite> {
			let (a, b) = (self.0, other.0);
			mem::forget((self, other));

			if a >= b {
				Ok(Self(a - b))
			} else {
				Err(PositiveImbalance::new(b - a))
			}
		}
		fn peek(&self) -> T::Balance {
			self.0.clone()
		}
	}

	impl<T: Subtrait<I>, I: Instance> Drop for PositiveImbalance<T, I> {
		/// Basic drop handler will just square up the total issuance.
		fn drop(&mut self) {
			<super::TotalIssuance<super::ElevatedTrait<T, I>, I>>::mutate(
				|v| *v = v.saturating_add(self.0)
			);
		}
	}

	impl<T: Subtrait<I>, I: Instance> Drop for NegativeImbalance<T, I> {
		/// Basic drop handler will just square up the total issuance.
		fn drop(&mut self) {
			<super::TotalIssuance<super::ElevatedTrait<T, I>, I>>::mutate(
				|v| *v = v.saturating_sub(self.0)
			);
		}
	}
}

// TODO: #2052
// Somewhat ugly hack in order to gain access to module's `increase_total_issuance_by`
// using only the Subtrait (which defines only the types that are not dependent
// on Positive/NegativeImbalance). Subtrait must be used otherwise we end up with a
// circular dependency with Trait having some types be dependent on PositiveImbalance<Trait>
// and PositiveImbalance itself depending back on Trait for its Drop impl (and thus
// its type declaration).
// This works as long as `increase_total_issuance_by` doesn't use the Imbalance
// types (basically for charging fees).
// This should eventually be refactored so that the three type items that do
// depend on the Imbalance type (TransactionPayment, TransferPayment, DustRemoval)
// are placed in their own SRML module.
struct ElevatedTrait<T: Subtrait<I>, I: Instance>(T, I);
impl<T: Subtrait<I>, I: Instance> Clone for ElevatedTrait<T, I> {
	fn clone(&self) -> Self { unimplemented!() }
}
impl<T: Subtrait<I>, I: Instance> PartialEq for ElevatedTrait<T, I> {
	fn eq(&self, _: &Self) -> bool { unimplemented!() }
}
impl<T: Subtrait<I>, I: Instance> Eq for ElevatedTrait<T, I> {}
impl<T: Subtrait<I>, I: Instance> system::Trait for ElevatedTrait<T, I> {
	type Origin = T::Origin;
	type Index = T::Index;
	type BlockNumber = T::BlockNumber;
	type Hash = T::Hash;
	type Hashing = T::Hashing;
	type AccountId = T::AccountId;
	type Lookup = T::Lookup;
	type Header = T::Header;
	type WeightMultiplierUpdate = T::WeightMultiplierUpdate;
	type Event = ();
	type BlockHashCount = T::BlockHashCount;
	type MaximumBlockWeight = T::MaximumBlockWeight;
<<<<<<< HEAD
	type AvailableBlockRatio = T::AvailableBlockRatio;
=======
>>>>>>> 2b43a43d
	type MaximumBlockLength = T::MaximumBlockLength;
}
impl<T: Subtrait<I>, I: Instance> Trait<I> for ElevatedTrait<T, I> {
	type Balance = T::Balance;
	type OnFreeBalanceZero = T::OnFreeBalanceZero;
	type OnNewAccount = T::OnNewAccount;
	type Event = ();
	type TransactionPayment = ();
	type TransferPayment = ();
	type DustRemoval = ();
	type ExistentialDeposit = T::ExistentialDeposit;
	type TransferFee = T::TransferFee;
	type CreationFee = T::CreationFee;
	type TransactionBaseFee = T::TransactionBaseFee;
	type TransactionByteFee = T::TransactionByteFee;
	type TransactionWeightFee = T::TransactionWeightFee;
}

impl<T: Trait<I>, I: Instance> Currency<T::AccountId> for Module<T, I>
where
	T::Balance: MaybeSerializeDebug
{
	type Balance = T::Balance;
	type PositiveImbalance = PositiveImbalance<T, I>;
	type NegativeImbalance = NegativeImbalance<T, I>;

	fn total_balance(who: &T::AccountId) -> Self::Balance {
		Self::free_balance(who) + Self::reserved_balance(who)
	}

	fn can_slash(who: &T::AccountId, value: Self::Balance) -> bool {
		Self::free_balance(who) >= value
	}

	fn total_issuance() -> Self::Balance {
		<TotalIssuance<T, I>>::get()
	}

	fn minimum_balance() -> Self::Balance {
		T::ExistentialDeposit::get()
	}

	fn free_balance(who: &T::AccountId) -> Self::Balance {
		<FreeBalance<T, I>>::get(who)
	}

	fn burn(mut amount: Self::Balance) -> Self::PositiveImbalance {
		<TotalIssuance<T, I>>::mutate(|issued|
			issued.checked_sub(&amount).unwrap_or_else(|| {
				amount = *issued;
				Zero::zero()
			})
		);
		PositiveImbalance::new(amount)
	}

	fn issue(mut amount: Self::Balance) -> Self::NegativeImbalance {
		<TotalIssuance<T, I>>::mutate(|issued|
			*issued = issued.checked_add(&amount).unwrap_or_else(|| {
				amount = Self::Balance::max_value() - *issued;
				Self::Balance::max_value()
			})
		);
		NegativeImbalance::new(amount)
	}

	// # <weight>
	// Despite iterating over a list of locks, they are limited by the number of
	// lock IDs, which means the number of runtime modules that intend to use and create locks.
	// # </weight>
	fn ensure_can_withdraw(
		who: &T::AccountId,
		_amount: T::Balance,
		reason: WithdrawReason,
		new_balance: T::Balance,
	) -> Result {
		match reason {
			WithdrawReason::Reserve | WithdrawReason::Transfer if Self::vesting_balance(who) > new_balance =>
				return Err("vesting balance too high to send value"),
			_ => {}
		}
		let locks = Self::locks(who);
		if locks.is_empty() {
			return Ok(())
		}

		let now = <system::Module<T>>::block_number();
		if locks.into_iter()
			.all(|l|
				now >= l.until
				|| new_balance >= l.amount
				|| !l.reasons.contains(reason)
			)
		{
			Ok(())
		} else {
			Err("account liquidity restrictions prevent withdrawal")
		}
	}

	fn transfer(transactor: &T::AccountId, dest: &T::AccountId, value: Self::Balance) -> Result {
		let from_balance = Self::free_balance(transactor);
		let to_balance = Self::free_balance(dest);
		let would_create = to_balance.is_zero();
		let fee = if would_create { T::CreationFee::get() } else { T::TransferFee::get() };
		let liability = match value.checked_add(&fee) {
			Some(l) => l,
			None => return Err("got overflow after adding a fee to value"),
		};

		let new_from_balance = match from_balance.checked_sub(&liability) {
			None => return Err("balance too low to send value"),
			Some(b) => b,
		};
		if would_create && value < T::ExistentialDeposit::get() {
			return Err("value too low to create account");
		}
		Self::ensure_can_withdraw(transactor, value, WithdrawReason::Transfer, new_from_balance)?;

		// NOTE: total stake being stored in the same type means that this could never overflow
		// but better to be safe than sorry.
		let new_to_balance = match to_balance.checked_add(&value) {
			Some(b) => b,
			None => return Err("destination balance too high to receive value"),
		};

		if transactor != dest {
			Self::set_free_balance(transactor, new_from_balance);
			if !<FreeBalance<T, I>>::exists(dest) {
				Self::new_account(dest, new_to_balance);
			}
			Self::set_free_balance(dest, new_to_balance);
			T::TransferPayment::on_unbalanced(NegativeImbalance::new(fee));
			Self::deposit_event(RawEvent::Transfer(transactor.clone(), dest.clone(), value, fee));
		}

		Ok(())
	}

	fn withdraw(
		who: &T::AccountId,
		value: Self::Balance,
		reason: WithdrawReason,
		liveness: ExistenceRequirement,
	) -> result::Result<Self::NegativeImbalance, &'static str> {
		if let Some(new_balance) = Self::free_balance(who).checked_sub(&value) {
			if liveness == ExistenceRequirement::KeepAlive && new_balance < T::ExistentialDeposit::get() {
				return Err("payment would kill account")
			}
			Self::ensure_can_withdraw(who, value, reason, new_balance)?;
			Self::set_free_balance(who, new_balance);
			Ok(NegativeImbalance::new(value))
		} else {
			Err("too few free funds in account")
		}
	}

	fn slash(
		who: &T::AccountId,
		value: Self::Balance
	) -> (Self::NegativeImbalance, Self::Balance) {
		let free_balance = Self::free_balance(who);
		let free_slash = cmp::min(free_balance, value);
		Self::set_free_balance(who, free_balance - free_slash);
		let remaining_slash = value - free_slash;
		// NOTE: `slash()` prefers free balance, but assumes that reserve balance can be drawn
		// from in extreme circumstances. `can_slash()` should be used prior to `slash()` to avoid having
		// to draw from reserved funds, however we err on the side of punishment if things are inconsistent
		// or `can_slash` wasn't used appropriately.
		if !remaining_slash.is_zero() {
			let reserved_balance = Self::reserved_balance(who);
			let reserved_slash = cmp::min(reserved_balance, remaining_slash);
			Self::set_reserved_balance(who, reserved_balance - reserved_slash);
			(NegativeImbalance::new(free_slash + reserved_slash), remaining_slash - reserved_slash)
		} else {
			(NegativeImbalance::new(value), Zero::zero())
		}
	}

	fn deposit_into_existing(
		who: &T::AccountId,
		value: Self::Balance
	) -> result::Result<Self::PositiveImbalance, &'static str> {
		if Self::total_balance(who).is_zero() {
			return Err("beneficiary account must pre-exist");
		}
		Self::set_free_balance(who, Self::free_balance(who) + value);
		Ok(PositiveImbalance::new(value))
	}

	fn deposit_creating(
		who: &T::AccountId,
		value: Self::Balance,
	) -> Self::PositiveImbalance {
		let (imbalance, _) = Self::make_free_balance_be(who, Self::free_balance(who) + value);
		if let SignedImbalance::Positive(p) = imbalance {
			p
		} else {
			// Impossible, but be defensive.
			Self::PositiveImbalance::zero()
		}
	}

	fn make_free_balance_be(who: &T::AccountId, balance: Self::Balance) -> (
		SignedImbalance<Self::Balance, Self::PositiveImbalance>,
		UpdateBalanceOutcome
	) {
		let original = Self::free_balance(who);
		if balance < T::ExistentialDeposit::get() && original.is_zero() {
			// If we're attempting to set an existing account to less than ED, then
			// bypass the entire operation. It's a no-op if you follow it through, but
			// since this is an instance where we might account for a negative imbalance
			// (in the dust cleaner of set_free_balance) before we account for its actual
			// equal and opposite cause (returned as an Imbalance), then in the
			// instance that there's no other accounts on the system at all, we might
			// underflow the issuance and our arithmetic will be off.
			return (
				SignedImbalance::Positive(Self::PositiveImbalance::zero()),
				UpdateBalanceOutcome::AccountKilled,
			)
		}
		let imbalance = if original <= balance {
			SignedImbalance::Positive(PositiveImbalance::new(balance - original))
		} else {
			SignedImbalance::Negative(NegativeImbalance::new(original - balance))
		};
		// If the balance is too low, then the account is reaped.
		// NOTE: There are two balances for every account: `reserved_balance` and
		// `free_balance`. This contract subsystem only cares about the latter: whenever
		// the term "balance" is used *here* it should be assumed to mean "free balance"
		// in the rest of the module.
		// Free balance can never be less than ED. If that happens, it gets reduced to zero
		// and the account information relevant to this subsystem is deleted (i.e. the
		// account is reaped).
		let outcome = if balance < T::ExistentialDeposit::get() {
			Self::set_free_balance(who, balance);
			UpdateBalanceOutcome::AccountKilled
		} else {
			if !<FreeBalance<T, I>>::exists(who) {
				Self::new_account(&who, balance);
			}
			Self::set_free_balance(who, balance);
			UpdateBalanceOutcome::Updated
		};
		(imbalance, outcome)
	}
}

impl<T: Trait<I>, I: Instance> ReservableCurrency<T::AccountId> for Module<T, I>
where
	T::Balance: MaybeSerializeDebug
{
	fn can_reserve(who: &T::AccountId, value: Self::Balance) -> bool {
		Self::free_balance(who)
			.checked_sub(&value)
			.map_or(false, |new_balance|
				Self::ensure_can_withdraw(who, value, WithdrawReason::Reserve, new_balance).is_ok()
			)
	}

	fn reserved_balance(who: &T::AccountId) -> Self::Balance {
		<ReservedBalance<T, I>>::get(who)
	}

	fn reserve(who: &T::AccountId, value: Self::Balance) -> result::Result<(), &'static str> {
		let b = Self::free_balance(who);
		if b < value {
			return Err("not enough free funds")
		}
		let new_balance = b - value;
		Self::ensure_can_withdraw(who, value, WithdrawReason::Reserve, new_balance)?;
		Self::set_reserved_balance(who, Self::reserved_balance(who) + value);
		Self::set_free_balance(who, new_balance);
		Ok(())
	}

	fn unreserve(who: &T::AccountId, value: Self::Balance) -> Self::Balance {
		let b = Self::reserved_balance(who);
		let actual = cmp::min(b, value);
		Self::set_free_balance(who, Self::free_balance(who) + actual);
		Self::set_reserved_balance(who, b - actual);
		value - actual
	}

	fn slash_reserved(
		who: &T::AccountId,
		value: Self::Balance
	) -> (Self::NegativeImbalance, Self::Balance) {
		let b = Self::reserved_balance(who);
		let slash = cmp::min(b, value);
		// underflow should never happen, but it if does, there's nothing to be done here.
		Self::set_reserved_balance(who, b - slash);
		(NegativeImbalance::new(slash), value - slash)
	}

	fn repatriate_reserved(
		slashed: &T::AccountId,
		beneficiary: &T::AccountId,
		value: Self::Balance,
	) -> result::Result<Self::Balance, &'static str> {
		if Self::total_balance(beneficiary).is_zero() {
			return Err("beneficiary account must pre-exist");
		}
		let b = Self::reserved_balance(slashed);
		let slash = cmp::min(b, value);
		Self::set_free_balance(beneficiary, Self::free_balance(beneficiary) + slash);
		Self::set_reserved_balance(slashed, b - slash);
		Ok(value - slash)
	}
}

impl<T: Trait<I>, I: Instance> LockableCurrency<T::AccountId> for Module<T, I>
where
	T::Balance: MaybeSerializeDebug
{
	type Moment = T::BlockNumber;

	fn set_lock(
		id: LockIdentifier,
		who: &T::AccountId,
		amount: T::Balance,
		until: T::BlockNumber,
		reasons: WithdrawReasons,
	) {
		let now = <system::Module<T>>::block_number();
		let mut new_lock = Some(BalanceLock { id, amount, until, reasons });
		let mut locks = Self::locks(who).into_iter().filter_map(|l|
			if l.id == id {
				new_lock.take()
			} else if l.until > now {
				Some(l)
			} else {
				None
			}).collect::<Vec<_>>();
		if let Some(lock) = new_lock {
			locks.push(lock)
		}
		<Locks<T, I>>::insert(who, locks);
	}

	fn extend_lock(
		id: LockIdentifier,
		who: &T::AccountId,
		amount: T::Balance,
		until: T::BlockNumber,
		reasons: WithdrawReasons,
	) {
		let now = <system::Module<T>>::block_number();
		let mut new_lock = Some(BalanceLock { id, amount, until, reasons });
		let mut locks = Self::locks(who).into_iter().filter_map(|l|
			if l.id == id {
				new_lock.take().map(|nl| {
					BalanceLock {
						id: l.id,
						amount: l.amount.max(nl.amount),
						until: l.until.max(nl.until),
						reasons: l.reasons | nl.reasons,
					}
				})
			} else if l.until > now {
				Some(l)
			} else {
				None
			}).collect::<Vec<_>>();
		if let Some(lock) = new_lock {
			locks.push(lock)
		}
		<Locks<T, I>>::insert(who, locks);
	}

	fn remove_lock(
		id: LockIdentifier,
		who: &T::AccountId,
	) {
		let now = <system::Module<T>>::block_number();
		let locks = Self::locks(who).into_iter().filter_map(|l|
			if l.until > now && l.id != id {
				Some(l)
			} else {
				None
			}).collect::<Vec<_>>();
		<Locks<T, I>>::insert(who, locks);
	}
}

/// Require the transactor pay for themselves and maybe include a tip to gain additional priority
/// in the queue.
#[derive(Encode, Decode, Clone, Eq, PartialEq)]
pub struct TakeFees<T: Trait<I>, I: Instance = DefaultInstance>(#[codec(compact)] T::Balance);

impl<T: Trait<I>, I: Instance> TakeFees<T, I> {
	/// utility constructor. Used only in client/factory code.
	#[cfg(feature = "std")]
	pub fn from(fee: T::Balance) -> Self {
		Self(fee)
	}

	/// Compute the final fee value for a particular transaction.
	///
	/// The final fee is composed of:
	///   - _length-fee_: This is the amount paid merely to pay for size of the transaction.
	///   - _weight-fee_: This amount is computed based on the weight of the transaction. Unlike
	///      size-fee, this is not input dependent and reflects the _complexity_ of the execution
	///      and the time it consumes.
	///   - (optional) _tip_: if included in the transaction, it will be added on top. Only signed
	///      transactions can have a tip.
	fn compute_fee(len: usize, info: DispatchInfo, tip: T::Balance) -> T::Balance {
<<<<<<< HEAD
		let len_fee = if info.pay_length_fee() {
			let len = T::Balance::from(len as u32);
			let base = T::TransactionBaseFee::get();
			let per_byte = T::TransactionByteFee::get();
			base.saturating_add(per_byte.saturating_mul(len))
=======
		// length fee
		let len_fee = if info.pay_length_fee() {
			let len = T::Balance::from(len as u32);
			let base = T::TransactionBaseFee::get();
			let byte = T::TransactionByteFee::get();
			base.saturating_add(byte.saturating_mul(len))
>>>>>>> 2b43a43d
		} else {
			Zero::zero()
		};

<<<<<<< HEAD
		let weight_fee = {
			// cap the weight to the maximum defined in runtime, otherwise it will be the `Bounded`
			// maximum of its data type, which is not desired.
			let capped_weight = info.weight.min(<T as system::Trait>::MaximumBlockWeight::get());
			let weight_fee: T::Balance = <system::Module<T>>::next_weight_multiplier()
				.apply_to(capped_weight).saturated_into();
			let per_weight = T::TransactionWeightFee::get();
			weight_fee.saturating_mul(per_weight)
		};
=======
		// weight fee
		let weight = info.weight;
		let weight_fee: T::Balance = <system::Module<T>>::next_weight_multiplier().apply_to(weight).into();
>>>>>>> 2b43a43d

		len_fee.saturating_add(weight_fee).saturating_add(tip)
	}
}

#[cfg(feature = "std")]
impl<T: Trait<I>, I: Instance> rstd::fmt::Debug for TakeFees<T, I> {
	fn fmt(&self, f: &mut rstd::fmt::Formatter) -> rstd::fmt::Result {
		self.0.fmt(f)
	}
}

impl<T: Trait<I>, I: Instance + Clone + Eq> SignedExtension for TakeFees<T, I> {
	type AccountId = T::AccountId;
	type AdditionalSigned = ();
	fn additional_signed(&self) -> rstd::result::Result<(), &'static str> { Ok(()) }

	fn validate(
		&self,
		who: &Self::AccountId,
		info: DispatchInfo,
		len: usize,
	) -> rstd::result::Result<ValidTransaction, DispatchError> {
		// pay any fees.
		let fee = Self::compute_fee(len, info, self.0);
		let imbalance = <Module<T, I>>::withdraw(
			who,
			fee,
			WithdrawReason::TransactionPayment,
			ExistenceRequirement::KeepAlive,
		).map_err(|_| DispatchError::Payment)?;
		T::TransactionPayment::on_unbalanced(imbalance);

		let mut r = ValidTransaction::default();
		// NOTE: we probably want to maximize the _fee (of any type) per weight unit_ here, which
		// will be a bit more than setting the priority to tip. For now, this is enough.
		r.priority = fee.saturated_into::<TransactionPriority>();
		Ok(r)
	}
}

impl<T: Trait<I>, I: Instance> IsDeadAccount<T::AccountId> for Module<T, I>
where
	T::Balance: MaybeSerializeDebug
{
	fn is_dead_account(who: &T::AccountId) -> bool {
		Self::total_balance(who).is_zero()
	}
}<|MERGE_RESOLUTION|>--- conflicted
+++ resolved
@@ -164,11 +164,7 @@
 	Saturating, Bounded, SignedExtension, SaturatedConversion, DispatchError
 };
 use primitives::transaction_validity::{TransactionPriority, ValidTransaction};
-<<<<<<< HEAD
 use primitives::weights::{DispatchInfo, SimpleDispatchInfo};
-=======
-use primitives::weights::DispatchInfo;
->>>>>>> 2b43a43d
 use system::{IsDeadAccount, OnNewAccount, ensure_signed, ensure_root};
 
 mod mock;
@@ -778,11 +774,8 @@
 	type Event = ();
 	type BlockHashCount = T::BlockHashCount;
 	type MaximumBlockWeight = T::MaximumBlockWeight;
-<<<<<<< HEAD
+	type MaximumBlockLength = T::MaximumBlockLength;
 	type AvailableBlockRatio = T::AvailableBlockRatio;
-=======
->>>>>>> 2b43a43d
-	type MaximumBlockLength = T::MaximumBlockLength;
 }
 impl<T: Subtrait<I>, I: Instance> Trait<I> for ElevatedTrait<T, I> {
 	type Balance = T::Balance;
@@ -1189,25 +1182,15 @@
 	///   - (optional) _tip_: if included in the transaction, it will be added on top. Only signed
 	///      transactions can have a tip.
 	fn compute_fee(len: usize, info: DispatchInfo, tip: T::Balance) -> T::Balance {
-<<<<<<< HEAD
 		let len_fee = if info.pay_length_fee() {
 			let len = T::Balance::from(len as u32);
 			let base = T::TransactionBaseFee::get();
 			let per_byte = T::TransactionByteFee::get();
 			base.saturating_add(per_byte.saturating_mul(len))
-=======
-		// length fee
-		let len_fee = if info.pay_length_fee() {
-			let len = T::Balance::from(len as u32);
-			let base = T::TransactionBaseFee::get();
-			let byte = T::TransactionByteFee::get();
-			base.saturating_add(byte.saturating_mul(len))
->>>>>>> 2b43a43d
 		} else {
 			Zero::zero()
 		};
 
-<<<<<<< HEAD
 		let weight_fee = {
 			// cap the weight to the maximum defined in runtime, otherwise it will be the `Bounded`
 			// maximum of its data type, which is not desired.
@@ -1217,11 +1200,6 @@
 			let per_weight = T::TransactionWeightFee::get();
 			weight_fee.saturating_mul(per_weight)
 		};
-=======
-		// weight fee
-		let weight = info.weight;
-		let weight_fee: T::Balance = <system::Module<T>>::next_weight_multiplier().apply_to(weight).into();
->>>>>>> 2b43a43d
 
 		len_fee.saturating_add(weight_fee).saturating_add(tip)
 	}
