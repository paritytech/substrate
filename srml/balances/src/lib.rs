--- conflicted
+++ resolved
@@ -27,29 +27,6 @@
 #[macro_use]
 extern crate srml_support as runtime_support;
 
-<<<<<<< HEAD
-#[macro_use]
-extern crate sr_std as rstd;
-
-#[macro_use]
-extern crate parity_codec_derive;
-
-extern crate parity_codec as codec;
-
-extern crate substrate_metadata;
-#[macro_use]
-extern crate substrate_metadata_derive;
-
-extern crate sr_primitives as primitives;
-extern crate srml_system as system;
-
-#[cfg(test)]
-extern crate sr_io as runtime_io;
-#[cfg(test)]
-extern crate substrate_primitives;
-
-=======
->>>>>>> 11a2418c
 use rstd::prelude::*;
 use rstd::{cmp, result};
 use parity_codec::Codec;
