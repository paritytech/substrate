[package]
name = "srml-metadata"
version = "0.1.0"
authors = ["Parity Technologies <admin@parity.io>"]
edition = "2018"

[dependencies]
parity-codec = { version = "3.0", default-features = false }
parity-codec-derive = { version = "3.0", default-features = false }
serde = { version = "1.0", optional = true }
serde_derive = { version = "1.0", optional = true }
<<<<<<< HEAD
sr-std = { path = "../../core/sr-std", default-features = false }
substrate-primitives = { path = "../../core/primitives", default-features = false }
substrate-metadata = { path = "../../core/metadata", default-features = false }
=======
rstd = { package = "sr-std", path = "../../core/sr-std", default-features = false }
primitives = { package = "substrate-primitives", path = "../../core/primitives", default-features = false }
>>>>>>> 6288a477

[features]
default = ["std"]
std = [
	"parity-codec/std",
	"parity-codec-derive/std",
	"rstd/std",
	"primitives/std",
	"serde",
	"serde_derive",
	"substrate-metadata/std",
]<|MERGE_RESOLUTION|>--- conflicted
+++ resolved
@@ -9,14 +9,9 @@
 parity-codec-derive = { version = "3.0", default-features = false }
 serde = { version = "1.0", optional = true }
 serde_derive = { version = "1.0", optional = true }
-<<<<<<< HEAD
-sr-std = { path = "../../core/sr-std", default-features = false }
-substrate-primitives = { path = "../../core/primitives", default-features = false }
-substrate-metadata = { path = "../../core/metadata", default-features = false }
-=======
 rstd = { package = "sr-std", path = "../../core/sr-std", default-features = false }
 primitives = { package = "substrate-primitives", path = "../../core/primitives", default-features = false }
->>>>>>> 6288a477
+substrate-metadata = { path = "../../core/metadata", default-features = false }
 
 [features]
 default = ["std"]
