--- conflicted
+++ resolved
@@ -1094,15 +1094,9 @@
 		balances::GenesisConfig::<Test>{
 			balances: vec![(1, 10), (2, 20), (3, 30), (4, 40), (5, 50), (6, 60)],
 			vesting: vec![],
-<<<<<<< HEAD
-		}.assimilate_storage(&mut t.top, &mut t.children).unwrap();
-		GenesisConfig::default().assimilate_storage(&mut t.top, &mut t.children).unwrap();
-		runtime_io::TestExternalities::new_with_children(t)
-=======
 		}.assimilate_storage(&mut t).unwrap();
 		GenesisConfig::default().assimilate_storage(&mut t).unwrap();
 		runtime_io::TestExternalities::new(t)
->>>>>>> 35128f74
 	}
 
 	type System = system::Module<Test>;
