// Copyright 2017-2019 Parity Technologies (UK) Ltd.
// This file is part of Substrate.

// Substrate is free software: you can redistribute it and/or modify
// it under the terms of the GNU General Public License as published by
// the Free Software Foundation, either version 3 of the License, or
// (at your option) any later version.

// Substrate is distributed in the hope that it will be useful,
// but WITHOUT ANY WARRANTY; without even the implied warranty of
// MERCHANTABILITY or FITNESS FOR A PARTICULAR PURPOSE.  See the
// GNU General Public License for more details.

// You should have received a copy of the GNU General Public License
// along with Substrate.  If not, see <http://www.gnu.org/licenses/>.

//! Democratic system: Handles administration of general stakeholder voting.

#![cfg_attr(not(feature = "std"), no_std)]

use rstd::prelude::*;
use rstd::{result, convert::TryFrom};
use primitives::traits::{Zero, Bounded, CheckedMul, CheckedDiv, EnsureOrigin, Hash};
use parity_codec::{Encode, Decode, Input, Output};
use srml_support::{
	decl_module, decl_storage, decl_event, ensure,
	StorageValue, StorageMap, Parameter, Dispatchable, IsSubType, EnumerableStorageMap,
	traits::{
		Currency, ReservableCurrency, LockableCurrency, WithdrawReason, LockIdentifier,
		OnFreeBalanceZero, Get
	}
};
use srml_support::dispatch::Result;
use system::{ensure_signed, ensure_root};

mod vote_threshold;
pub use vote_threshold::{Approved, VoteThreshold};

const DEMOCRACY_ID: LockIdentifier = *b"democrac";

/// A proposal index.
pub type PropIndex = u32;

/// A referendum index.
pub type ReferendumIndex = u32;

/// A value denoting the strength of conviction of a vote.
#[derive(Encode, Decode, Copy, Clone, Eq, PartialEq, Ord, PartialOrd)]
#[cfg_attr(feature = "std", derive(Debug))]
pub enum Conviction {
	/// 0.1x votes, unlocked.
	None,
	/// 1x votes, locked for an enactment period following a successful vote.
	Locked1x,
	/// 2x votes, locked for 2x enactment periods following a successful vote.
	Locked2x,
	/// 3x votes, locked for 4x...
	Locked3x,
	/// 4x votes, locked for 8x...
	Locked4x,
	/// 5x votes, locked for 16x...
	Locked5x,
}

impl Default for Conviction {
	fn default() -> Self {
		Conviction::None
	}
}

impl From<Conviction> for u8 {
	fn from(c: Conviction) -> u8 {
		match c {
			Conviction::None => 0,
			Conviction::Locked1x => 1,
			Conviction::Locked2x => 2,
			Conviction::Locked3x => 3,
			Conviction::Locked4x => 4,
			Conviction::Locked5x => 5,
		}
	}
}

impl TryFrom<u8> for Conviction {
	type Error = ();
	fn try_from(i: u8) -> result::Result<Conviction, ()> {
		Ok(match i {
			0 => Conviction::None,
			1 => Conviction::Locked1x,
			2 => Conviction::Locked2x,
			3 => Conviction::Locked3x,
			4 => Conviction::Locked4x,
			5 => Conviction::Locked5x,
			_ => return Err(()),
		})
	}
}

impl Conviction {
	/// The amount of time (in number of periods) that our conviction implies a successful voter's
	/// balance should be locked for.
	fn lock_periods(self) -> u32 {
		match self {
			Conviction::None => 0,
			Conviction::Locked1x => 1,
			Conviction::Locked2x => 2,
			Conviction::Locked3x => 4,
			Conviction::Locked4x => 8,
			Conviction::Locked5x => 16,
		}
	}

	/// The votes of a voter of the given `balance` with our conviction.
	fn votes<
		B: From<u8> + Zero + Copy + CheckedMul + CheckedDiv + Bounded
	>(self, balance: B) -> (B, B) {
		match self {
			Conviction::None => {
				let r = balance.checked_div(&10u8.into()).unwrap_or_else(Zero::zero);
				(r, r)
			}
			x => (
				balance.checked_mul(&u8::from(x).into()).unwrap_or_else(B::max_value),
				balance,
			)
		}
	}
}

impl Bounded for Conviction {
	fn min_value() -> Self {
		Conviction::None
	}

	fn max_value() -> Self {
		Conviction::Locked5x
	}
}

const MAX_RECURSION_LIMIT: u32 = 16;

/// A number of lock periods, plus a vote, one way or the other.
#[derive(Copy, Clone, Eq, PartialEq, Default)]
#[cfg_attr(feature = "std", derive(Debug))]
pub struct Vote {
	pub aye: bool,
	pub conviction: Conviction,
}

impl Encode for Vote {
	fn encode_to<T: Output>(&self, output: &mut T) {
		output.push_byte(u8::from(self.conviction) | if self.aye { 0b1000_0000 } else { 0 });
	}
}

impl Decode for Vote {
	fn decode<I: Input>(input: &mut I) -> Option<Self> {
		let b = input.read_byte()?;
		Some(Vote {
			aye: (b & 0b1000_0000) == 0b1000_0000,
			conviction: Conviction::try_from(b & 0b0111_1111).ok()?,
		})
	}
}

type BalanceOf<T> = <<T as Trait>::Currency as Currency<<T as system::Trait>::AccountId>>::Balance;

pub trait Trait: system::Trait + Sized {
	type Proposal: Parameter + Dispatchable<Origin=Self::Origin> + IsSubType<Module<Self>>;
	type Event: From<Event<Self>> + Into<<Self as system::Trait>::Event>;

	/// Currency type for this module.
	type Currency: ReservableCurrency<Self::AccountId>
		+ LockableCurrency<Self::AccountId, Moment=Self::BlockNumber>;

	/// The minimum period of locking and the period between a proposal being approved and enacted.
	///
	/// It should generally be a little more than the unstake period to ensure that
	/// voting stakers have an opportunity to remove themselves from the system in the case where
	/// they are on the losing side of a vote.
	type EnactmentPeriod: Get<Self::BlockNumber>;

	/// How often (in blocks) new public referenda are launched.
	type LaunchPeriod: Get<Self::BlockNumber>;

	/// How often (in blocks) to check for new votes.
	type VotingPeriod: Get<Self::BlockNumber>;

	/// The minimum amount to be used as a deposit for a public referendum proposal.
	type MinimumDeposit: Get<BalanceOf<Self>>;

	/// Origin from which the next tabled referendum may be forced. This is a normal
	/// "super-majority-required" referendum.
	type ExternalOrigin: EnsureOrigin<Self::Origin>;

	/// Origin from which the next tabled referendum may be forced; this allows for the tabling of
	/// a majority-carries referendum.
	type ExternalMajorityOrigin: EnsureOrigin<Self::Origin>;

	/// Origin from which emergency referenda may be scheduled.
	type EmergencyOrigin: EnsureOrigin<Self::Origin>;

	/// Minimum voting period allowed for an emergency referendum.
	type EmergencyVotingPeriod: Get<Self::BlockNumber>;

	/// Origin from which any referenda may be cancelled in an emergency.
	type CancellationOrigin: EnsureOrigin<Self::Origin>;

	/// Origin for anyone able to veto proposals.
	type VetoOrigin: EnsureOrigin<Self::Origin, Success=Self::AccountId>;

	/// Period in blocks where an external proposal may not be re-submitted after being vetoed.
	type CooloffPeriod: Get<Self::BlockNumber>;
}

/// Info regarding an ongoing referendum.
#[derive(Encode, Decode, Clone, PartialEq, Eq)]
#[cfg_attr(feature = "std", derive(Debug))]
pub struct ReferendumInfo<BlockNumber: Parameter, Proposal: Parameter> {
	/// When voting on this referendum will end.
	end: BlockNumber,
	/// The proposal being voted on.
	proposal: Proposal,
	/// The thresholding mechanism to determine whether it passed.
	threshold: VoteThreshold,
	/// The delay (in blocks) to wait after a successful referendum before deploying.
	delay: BlockNumber,
}

impl<BlockNumber: Parameter, Proposal: Parameter> ReferendumInfo<BlockNumber, Proposal> {
	/// Create a new instance.
	pub fn new(
		end: BlockNumber,
		proposal: Proposal,
		threshold: VoteThreshold,
		delay: BlockNumber
	) -> Self {
		ReferendumInfo { end, proposal, threshold, delay }
	}
}

decl_storage! {
	trait Store for Module<T: Trait> as Democracy {

		/// The number of (public) proposals that have been made so far.
		pub PublicPropCount get(public_prop_count) build(|_| 0 as PropIndex) : PropIndex;
		/// The public proposals. Unsorted.
		pub PublicProps get(public_props): Vec<(PropIndex, T::Proposal, T::AccountId)>;
		/// Those who have locked a deposit.
		pub DepositOf get(deposit_of): map PropIndex => Option<(BalanceOf<T>, Vec<T::AccountId>)>;

		/// The next free referendum index, aka the number of referenda started so far.
		pub ReferendumCount get(referendum_count) build(|_| 0 as ReferendumIndex): ReferendumIndex;
		/// The next referendum index that should be tallied.
		pub NextTally get(next_tally) build(|_| 0 as ReferendumIndex): ReferendumIndex;
		/// Information concerning any given referendum.
		pub ReferendumInfoOf get(referendum_info):
			map ReferendumIndex => Option<(ReferendumInfo<T::BlockNumber, T::Proposal>)>;
		/// Queue of successful referenda to be dispatched.
		pub DispatchQueue get(dispatch_queue):
			map T::BlockNumber => Vec<Option<(T::Proposal, ReferendumIndex)>>;

		/// Get the voters for the current proposal.
		pub VotersFor get(voters_for): map ReferendumIndex => Vec<T::AccountId>;

		/// Get the vote in a given referendum of a particular voter. The result is meaningful only
		/// if `voters_for` includes the voter when called with the referendum (you'll get the
		/// default `Vote` value otherwise). If you don't want to check `voters_for`, then you can
		/// also check for simple existence with `VoteOf::exists` first.
		pub VoteOf get(vote_of): map (ReferendumIndex, T::AccountId) => Vote;

		/// Who is able to vote for whom. Value is the fund-holding account, key is the
		/// vote-transaction-sending account.
		pub Proxy get(proxy): map T::AccountId => Option<T::AccountId>;

		/// Get the account (and lock periods) to which another account is delegating vote.
		pub Delegations get(delegations): linked_map T::AccountId => (T::AccountId, Conviction);

		/// True if the last referendum tabled was submitted externally. False if it was a public
		/// proposal.
		pub LastTabledWasExternal: bool;

		/// The referendum to be tabled whenever it would be valid to table an external proposal.
		/// This happens when a referendum needs to be tabled and one of two conditions are met:
		/// - `LastTabledWasExternal` is `false`; or
		/// - `PublicProps` is empty.
		pub NextExternal: Option<(T::Proposal, VoteThreshold)>;

		/// A record of who vetoed what. Maps proposal hash to a possible existent block number
		/// (until when it may not be resubmitted) and who vetoed it.
		pub Blacklist get(blacklist): map T::Hash => Option<(T::BlockNumber, Vec<T::AccountId>)>;

		/// Record of all proposals that have been subject to emergency cancellation.
		pub Cancellations: map T::Hash => bool;
	}
}

decl_event!(
	pub enum Event<T> where
		Balance = BalanceOf<T>,
		<T as system::Trait>::AccountId,
		<T as system::Trait>::Hash,
		<T as system::Trait>::BlockNumber,
	{
		Proposed(PropIndex, Balance),
		Tabled(PropIndex, Balance, Vec<AccountId>),
		ExternalTabled,
		Started(ReferendumIndex, VoteThreshold),
		Passed(ReferendumIndex),
		NotPassed(ReferendumIndex),
		Cancelled(ReferendumIndex),
		Executed(ReferendumIndex, bool),
		Delegated(AccountId, AccountId),
		Undelegated(AccountId),
		Vetoed(AccountId, Hash, BlockNumber),
	}
);

decl_module! {
	pub struct Module<T: Trait> for enum Call where origin: T::Origin {
		fn deposit_event<T>() = default;

		/// Propose a sensitive action to be taken.
<<<<<<< HEAD
		///
		/// # <weight>
		/// - O(1).
		/// - Two DB changes, one DB entry.
		/// # </weight>
		fn propose(
			origin,
=======
		fn propose(origin,
>>>>>>> 1407e56f
			proposal: Box<T::Proposal>,
			#[compact] value: BalanceOf<T>
		) {
			let who = ensure_signed(origin)?;

			ensure!(value >= T::MinimumDeposit::get(), "value too low");
			T::Currency::reserve(&who, value)
				.map_err(|_| "proposer's balance too low")?;

			let index = Self::public_prop_count();
			<PublicPropCount<T>>::put(index + 1);
			<DepositOf<T>>::insert(index, (value, vec![who.clone()]));

			let mut props = Self::public_props();
			props.push((index, (*proposal).clone(), who));
			<PublicProps<T>>::put(props);

			Self::deposit_event(RawEvent::Proposed(index, value));
		}

		/// Propose a sensitive action to be taken.
		///
		/// # <weight>
		/// - O(1).
		/// - One DB entry.
		/// # </weight>
		fn second(origin, #[compact] proposal: PropIndex) {
			let who = ensure_signed(origin)?;
			let mut deposit = Self::deposit_of(proposal)
				.ok_or("can only second an existing proposal")?;
			T::Currency::reserve(&who, deposit.0)
				.map_err(|_| "seconder's balance too low")?;
			deposit.1.push(who);
			<DepositOf<T>>::insert(proposal, deposit);
		}

		/// Vote in a referendum. If `vote.is_aye()`, the vote is to enact the proposal;
		/// otherwise it is a vote to keep the status quo.
<<<<<<< HEAD
		///
		/// # <weight>
		/// - O(1).
		/// - One DB change, one DB entry.
		/// # </weight>
		fn vote(origin, #[compact] ref_index: ReferendumIndex, vote: Vote) -> Result {
=======
		fn vote(origin,
			#[compact] ref_index: ReferendumIndex,
			vote: Vote
		) -> Result {
>>>>>>> 1407e56f
			let who = ensure_signed(origin)?;
			Self::do_vote(who, ref_index, vote)
		}

<<<<<<< HEAD
		/// Vote in a referendum on behalf of a stash. If `vote.is_aye()`, the vote is to enact the proposal;
		/// otherwise it is a vote to keep the status quo.
		///
		/// # <weight>
		/// - O(1).
		/// - One DB change, one DB entry.
		/// # </weight>
		fn proxy_vote(origin, #[compact] ref_index: ReferendumIndex, vote: Vote) -> Result {
=======
		/// Vote in a referendum on behalf of a stash. If `vote.is_aye()`, the vote is to enact
		/// the proposal;  otherwise it is a vote to keep the status quo.
		fn proxy_vote(origin,
			#[compact] ref_index: ReferendumIndex,
			vote: Vote
		) -> Result {
>>>>>>> 1407e56f
			let who = Self::proxy(ensure_signed(origin)?).ok_or("not a proxy")?;
			Self::do_vote(who, ref_index, vote)
		}

		/// Schedule an emergency referendum.
		///
		/// This will create a new referendum for the `proposal`, approved as long as counted votes
		/// exceed `threshold` and, if approved, enacted after the given `delay`.
		///
		/// It may be called from either the Root or the Emergency origin.
		fn emergency_propose(origin,
			proposal: Box<T::Proposal>,
			threshold: VoteThreshold,
			voting_period: T::BlockNumber,
			delay: T::BlockNumber
		) {
			T::EmergencyOrigin::try_origin(origin)
				.map(|_| ())
				.or_else(|origin| ensure_root(origin))?;
			let now = <system::Module<T>>::block_number();
			// We don't consider it an error if `vote_period` is too low, but we do enforce the
			// minimum. This is primarily due to practicality. If it's an emergency, we don't want
			// to introduce more delays than is strictly needed by requiring a potentially costly
			// resubmission in the case of a mistakenly low `vote_period`; better to just let the
			// referendum take place with the lowest valid value.
			let period = voting_period.max(T::EmergencyVotingPeriod::get());
			Self::inject_referendum(
				now + period,
				*proposal,
				threshold,
				delay,
			).map(|_| ())?;
		}

		/// Schedule an emergency cancellation of a referendum. Cannot happen twice to the same
		/// referendum.
		fn emergency_cancel(origin, ref_index: ReferendumIndex) {
			T::CancellationOrigin::ensure_origin(origin)?;

			let info = Self::referendum_info(ref_index).ok_or("unknown index")?;
			let h = T::Hashing::hash_of(&info.proposal);
			ensure!(!<Cancellations<T>>::exists(h), "cannot cancel the same proposal twice");

			<Cancellations<T>>::insert(h, true);
			Self::clear_referendum(ref_index);
		}

		/// Schedule a referendum to be tabled once it is legal to schedule an external
		/// referendum.
		fn external_propose(origin, proposal: Box<T::Proposal>) {
			T::ExternalOrigin::ensure_origin(origin)?;
			ensure!(!<NextExternal<T>>::exists(), "proposal already made");
			let proposal_hash = T::Hashing::hash_of(&proposal);
			if let Some((until, _)) = <Blacklist<T>>::get(proposal_hash) {
				ensure!(<system::Module<T>>::block_number() >= until, "proposal still blacklisted");
			}
			<NextExternal<T>>::put((*proposal, VoteThreshold::SuperMajorityApprove));
		}

		/// Schedule a majority-carries referendum to be tabled next once it is legal to schedule
		/// an external referendum.
		fn external_propose_majority(origin, proposal: Box<T::Proposal>) {
			T::ExternalMajorityOrigin::ensure_origin(origin)?;
			ensure!(!<NextExternal<T>>::exists(), "proposal already made");
			let proposal_hash = T::Hashing::hash_of(&proposal);
			if let Some((until, _)) = <Blacklist<T>>::get(proposal_hash) {
				ensure!(<system::Module<T>>::block_number() >= until, "proposal still blacklisted");
			}
			<NextExternal<T>>::put((*proposal, VoteThreshold::SimpleMajority));
		}

		/// Veto and blacklist the external proposal hash.
		fn veto_external(origin, proposal_hash: T::Hash) {
			let who = T::VetoOrigin::ensure_origin(origin)?;

			if let Some((proposal, _)) = <NextExternal<T>>::get() {
				ensure!(proposal_hash == T::Hashing::hash_of(&proposal), "unknown proposal");
			} else {
				Err("no external proposal")?;
			}

			let mut existing_vetoers = <Blacklist<T>>::get(&proposal_hash)
				.map(|pair| pair.1)
				.unwrap_or_else(Vec::new);
			let insert_position = existing_vetoers.binary_search(&who)
				.err().ok_or("identity may not veto a proposal twice")?;

			existing_vetoers.insert(insert_position, who.clone());
			let until = <system::Module<T>>::block_number() + T::CooloffPeriod::get();
			<Blacklist<T>>::insert(&proposal_hash, (until, existing_vetoers));

			Self::deposit_event(RawEvent::Vetoed(who, proposal_hash, until));
			<NextExternal<T>>::kill();
		}

		/// Remove a referendum.
		fn cancel_referendum(#[compact] ref_index: ReferendumIndex) {
			Self::clear_referendum(ref_index);
		}

		/// Cancel a proposal queued for enactment.
		fn cancel_queued(
			#[compact] when: T::BlockNumber,
			#[compact] which: u32,
			#[compact] what: ReferendumIndex
		) {
			let which = which as usize;
			let mut items = <DispatchQueue<T>>::get(when);
			if items.get(which).and_then(Option::as_ref).map_or(false, |x| x.1 == what) {
				items[which] = None;
				<DispatchQueue<T>>::insert(when, items);
			} else {
				Err("proposal not found")?
			}
		}

		fn on_initialize(n: T::BlockNumber) {
			if let Err(e) = Self::end_block(n) {
				runtime_io::print(e);
			}
		}

		/// Specify a proxy. Called by the stash.
		///
		/// # <weight>
		/// - One extra DB entry.
		/// # </weight>
		fn set_proxy(origin, proxy: T::AccountId) {
			let who = ensure_signed(origin)?;
			ensure!(!<Proxy<T>>::exists(&proxy), "already a proxy");
			<Proxy<T>>::insert(proxy, who)
		}

		/// Clear the proxy. Called by the proxy.
		///
		/// # <weight>
		/// - One DB clear.
		/// # </weight>
		fn resign_proxy(origin) {
			let who = ensure_signed(origin)?;
			<Proxy<T>>::remove(who);
		}

		/// Clear the proxy. Called by the stash.
		///
		/// # <weight>
		/// - One DB clear.
		/// # </weight>
		fn remove_proxy(origin, proxy: T::AccountId) {
			let who = ensure_signed(origin)?;
			ensure!(&Self::proxy(&proxy).ok_or("not a proxy")? == &who, "wrong proxy");
			<Proxy<T>>::remove(proxy);
		}

		/// Delegate vote.
<<<<<<< HEAD
		///
		/// # <weight>
		/// - One extra DB entry.
		/// # </weight>
		pub fn delegate(origin, to: T::AccountId, lock_periods: LockPeriods) {
=======
		pub fn delegate(origin, to: T::AccountId, conviction: Conviction) {
>>>>>>> 1407e56f
			let who = ensure_signed(origin)?;
			<Delegations<T>>::insert(who.clone(), (to.clone(), conviction));
			// Currency is locked indefinitely as long as it's delegated.
			T::Currency::extend_lock(
				DEMOCRACY_ID,
				&who,
				Bounded::max_value(),
				T::BlockNumber::max_value(),
				WithdrawReason::Transfer.into()
			);
			Self::deposit_event(RawEvent::Delegated(who, to));
		}

		/// Undelegate vote.
		///
		/// # <weight>
		/// - O(1).
		/// # </weight>
		fn undelegate(origin) {
			let who = ensure_signed(origin)?;
			ensure!(<Delegations<T>>::exists(&who), "not delegated");
			let (_, conviction) = <Delegations<T>>::take(&who);
			// Indefinite lock is reduced to the maximum voting lock that could be possible.
			let now = <system::Module<T>>::block_number();
			let locked_until = now + T::EnactmentPeriod::get() * conviction.lock_periods().into();
			T::Currency::set_lock(
				DEMOCRACY_ID,
				&who,
				Bounded::max_value(),
				locked_until,
				WithdrawReason::Transfer.into()
			);
			Self::deposit_event(RawEvent::Undelegated(who));
		}
	}
}

impl<T: Trait> Module<T> {
	// exposed immutables.

	/// Get the amount locked in support of `proposal`; `None` if proposal isn't a valid proposal
	/// index.
	pub fn locked_for(proposal: PropIndex) -> Option<BalanceOf<T>> {
		Self::deposit_of(proposal).map(|(d, l)| d * (l.len() as u32).into())
	}

	/// Return true if `ref_index` is an on-going referendum.
	pub fn is_active_referendum(ref_index: ReferendumIndex) -> bool {
		<ReferendumInfoOf<T>>::exists(ref_index)
	}

	/// Get all referenda currently active.
	pub fn active_referenda()
		-> Vec<(ReferendumIndex, ReferendumInfo<T::BlockNumber, T::Proposal>)>
	{
		let next = Self::next_tally();
		let last = Self::referendum_count();
		(next..last).into_iter()
			.filter_map(|i| Self::referendum_info(i).map(|info| (i, info)))
			.collect()
	}

	/// Get all referenda ready for tally at block `n`.
	pub fn maturing_referenda_at(
		n: T::BlockNumber
	) -> Vec<(ReferendumIndex, ReferendumInfo<T::BlockNumber, T::Proposal>)> {
		let next = Self::next_tally();
		let last = Self::referendum_count();
		(next..last).into_iter()
			.filter_map(|i| Self::referendum_info(i).map(|info| (i, info)))
			.take_while(|&(_, ref info)| info.end == n)
			.collect()
	}

	/// Get the voters for the current proposal.
	pub fn tally(ref_index: ReferendumIndex) -> (BalanceOf<T>, BalanceOf<T>, BalanceOf<T>) {
		let (approve, against, capital):
			(BalanceOf<T>, BalanceOf<T>, BalanceOf<T>) = Self::voters_for(ref_index)
				.iter()
				.map(|voter| (
					T::Currency::total_balance(voter), Self::vote_of((ref_index, voter.clone()))
				))
				.map(|(balance, Vote { aye, conviction })| {
					let (votes, turnout) = conviction.votes(balance);
					if aye {
						(votes, Zero::zero(), turnout)
					} else {
						(Zero::zero(), votes, turnout)
					}
				}).fold(
					(Zero::zero(), Zero::zero(), Zero::zero()),
					|(a, b, c), (d, e, f)| (a + d, b + e, c + f)
				);
		let (del_approve, del_against, del_capital) = Self::tally_delegation(ref_index);
		(approve + del_approve, against + del_against, capital + del_capital)
	}

	/// Get the delegated voters for the current proposal.
	/// I think this goes into a worker once https://github.com/paritytech/substrate/issues/1458 is
	/// done.
	fn tally_delegation(ref_index: ReferendumIndex) -> (BalanceOf<T>, BalanceOf<T>, BalanceOf<T>) {
		Self::voters_for(ref_index).iter().fold(
			(Zero::zero(), Zero::zero(), Zero::zero()),
			|(approve_acc, against_acc, turnout_acc), voter| {
				let Vote { aye, conviction } = Self::vote_of((ref_index, voter.clone()));
				let (votes, turnout) = Self::delegated_votes(
					ref_index,
					voter.clone(),
					conviction,
					MAX_RECURSION_LIMIT
				);
				if aye {
					(approve_acc + votes, against_acc, turnout_acc + turnout)
				} else {
					(approve_acc, against_acc + votes, turnout_acc + turnout)
				}
			}
		)
	}

	fn delegated_votes(
		ref_index: ReferendumIndex,
		to: T::AccountId,
		parent_conviction: Conviction,
		recursion_limit: u32,
	) -> (BalanceOf<T>, BalanceOf<T>) {
		if recursion_limit == 0 { return (Zero::zero(), Zero::zero()); }
		<Delegations<T>>::enumerate()
			.filter(|(delegator, (delegate, _))|
				*delegate == to && !<VoteOf<T>>::exists(&(ref_index, delegator.clone()))
			).fold(
				(Zero::zero(), Zero::zero()),
				|(votes_acc, turnout_acc), (delegator, (_delegate, max_conviction))| {
					let conviction = Conviction::min(parent_conviction, max_conviction);
					let balance = T::Currency::total_balance(&delegator);
					let (votes, turnout) = conviction.votes(balance);
					let (del_votes, del_turnout) = Self::delegated_votes(
						ref_index,
						delegator,
						conviction,
						recursion_limit - 1
					);
					(votes_acc + votes + del_votes, turnout_acc + turnout + del_turnout)
				}
			)
	}

	// Exposed mutables.

	#[cfg(feature = "std")]
	pub fn force_proxy(stash: T::AccountId, proxy: T::AccountId) {
		<Proxy<T>>::insert(proxy, stash)
	}

	/// Start a referendum. Can be called directly by the council.
	pub fn internal_start_referendum(
		proposal: T::Proposal,
		threshold: VoteThreshold,
		delay: T::BlockNumber
	) -> result::Result<ReferendumIndex, &'static str> {
		<Module<T>>::inject_referendum(
			<system::Module<T>>::block_number() + T::VotingPeriod::get(),
			proposal,
			threshold,
			delay
		)
	}

	/// Remove a referendum. Can be called directly by the council.
	pub fn internal_cancel_referendum(ref_index: ReferendumIndex) {
		Self::deposit_event(RawEvent::Cancelled(ref_index));
		<Module<T>>::clear_referendum(ref_index);
	}

	// private.

	/// Actually enact a vote, if legit.
	fn do_vote(who: T::AccountId, ref_index: ReferendumIndex, vote: Vote) -> Result {
		ensure!(Self::is_active_referendum(ref_index), "vote given for invalid referendum.");
		if !<VoteOf<T>>::exists(&(ref_index, who.clone())) {
			<VotersFor<T>>::mutate(ref_index, |voters| voters.push(who.clone()));
		}
		<VoteOf<T>>::insert(&(ref_index, who), vote);
		Ok(())
	}

	/// Start a referendum
	fn inject_referendum(
		end: T::BlockNumber,
		proposal: T::Proposal,
		threshold: VoteThreshold,
		delay: T::BlockNumber,
	) -> result::Result<ReferendumIndex, &'static str> {
		let ref_index = Self::referendum_count();
<<<<<<< HEAD
		if ref_index > 0 && Self::referendum_info(ref_index - 1).map(|i| i.end > end).unwrap_or(false) {
			Err("Cannot inject a referendum that ends earlier than preceding referendum")?
=======
		if ref_index.checked_sub(1)
			.and_then(Self::referendum_info)
			.map(|i| i.end > end)
			.unwrap_or(false)
		{
			Err("Cannot inject a referendum that ends earlier than preceeding referendum")?
>>>>>>> 1407e56f
		}

		<ReferendumCount<T>>::put(ref_index + 1);
		let item = ReferendumInfo { end, proposal, threshold, delay };
		<ReferendumInfoOf<T>>::insert(ref_index, item);
		Self::deposit_event(RawEvent::Started(ref_index, threshold));
		Ok(ref_index)
	}

	/// Remove all info on a referendum.
	fn clear_referendum(ref_index: ReferendumIndex) {
		<ReferendumInfoOf<T>>::remove(ref_index);
		<VotersFor<T>>::remove(ref_index);
		for v in Self::voters_for(ref_index) {
			<VoteOf<T>>::remove((ref_index, v));
		}
	}

	/// Enact a proposal from a referendum.
	fn enact_proposal(proposal: T::Proposal, index: ReferendumIndex) {
		let ok = proposal.dispatch(system::RawOrigin::Root.into()).is_ok();
		Self::deposit_event(RawEvent::Executed(index, ok));
	}

	/// Table the next waiting proposal for a vote.
	fn launch_next(now: T::BlockNumber) -> Result {
		if <LastTabledWasExternal<T>>::take() {
			Self::launch_public(now).or_else(|_| Self::launch_external(now))
		} else {
			Self::launch_external(now).or_else(|_| Self::launch_public(now))
		}.map_err(|_| "No proposals waiting")
	}

	/// Table the waiting external proposal for a vote, if there is one.
	fn launch_external(now: T::BlockNumber) -> Result {
		if let Some((proposal, threshold)) = <NextExternal<T>>::take() {
			<LastTabledWasExternal<T>>::put(true);
			Self::deposit_event(RawEvent::ExternalTabled);
			Self::inject_referendum(
				now + T::VotingPeriod::get(),
				proposal,
				threshold,
				T::EnactmentPeriod::get(),
			)?;
			Ok(())
		} else {
			Err("No external proposal waiting")
		}
	}

	/// Table the waiting public proposal with the highest backing for a vote.
	fn launch_public(now: T::BlockNumber) -> Result {
		let mut public_props = Self::public_props();
		if let Some((winner_index, _)) = public_props.iter()
			.enumerate()
			.max_by_key(|x| Self::locked_for((x.1).0).unwrap_or_else(Zero::zero)
				/* ^^ defensive only: All current public proposals have an amount locked*/)
		{
			let (prop_index, proposal, _) = public_props.swap_remove(winner_index);
			<PublicProps<T>>::put(public_props);

			if let Some((deposit, depositors)) = <DepositOf<T>>::take(prop_index) {
				// refund depositors
				for d in &depositors {
					T::Currency::unreserve(d, deposit);
				}
				Self::deposit_event(RawEvent::Tabled(prop_index, deposit, depositors));
				Self::inject_referendum(
					now + T::VotingPeriod::get(),
					proposal,
					VoteThreshold::SuperMajorityApprove,
					T::EnactmentPeriod::get(),
				)?;
			}
			Ok(())
		} else {
			Err("No public proposals waiting")
		}

	}

	fn bake_referendum(
		now: T::BlockNumber,
		index: ReferendumIndex,
		info: ReferendumInfo<T::BlockNumber, T::Proposal>
	) -> Result {
		let (approve, against, capital) = Self::tally(index);
		let total_issuance = T::Currency::total_issuance();
		let approved = info.threshold.approved(approve, against, capital, total_issuance);

		// Logic defined in https://www.slideshare.net/gavofyork/governance-in-polkadot-poc3
		// Essentially, we extend the lock-period of the coins behind the winning votes to be the
		// vote strength times the public delay period from now.
		for (a, Vote { conviction, .. }) in Self::voters_for(index).into_iter()
			.map(|a| (a.clone(), Self::vote_of((index, a))))
			// ^^^ defensive only: all items come from `voters`; for an item to be in `voters`
			// there must be a vote registered; qed
			.filter(|&(_, vote)| vote.aye == approved)	// Just the winning coins
		{
			// now plus: the base lock period multiplied by the number of periods this voter
			// offered to lock should they win...
			let locked_until = now + T::EnactmentPeriod::get() * conviction.lock_periods().into();
			// ...extend their bondage until at least then.
			T::Currency::extend_lock(
				DEMOCRACY_ID,
				&a,
				Bounded::max_value(),
				locked_until,
				WithdrawReason::Transfer.into()
			);
		}

		Self::clear_referendum(index);
		if approved {
			Self::deposit_event(RawEvent::Passed(index));
			if info.delay.is_zero() {
				Self::enact_proposal(info.proposal, index);
			} else {
				<DispatchQueue<T>>::mutate(
					now + info.delay,
					|q| q.push(Some((info.proposal, index)))
				);
			}
		} else {
			Self::deposit_event(RawEvent::NotPassed(index));
		}
		<NextTally<T>>::put(index + 1);

		Ok(())
	}

	/// Current era is ending; we should finish up any proposals.
	// TODO: move to initialize_block #2779
	fn end_block(now: T::BlockNumber) -> Result {
		// pick out another public referendum if it's time.
		if (now % T::LaunchPeriod::get()).is_zero() {
			// Errors come from the queue being empty. we don't really care about that, and even if
			// we did, there is nothing we can do here.
			let _ = Self::launch_next(now.clone());
		}

		// tally up votes for any expiring referenda.
		for (index, info) in Self::maturing_referenda_at(now).into_iter() {
			Self::bake_referendum(now.clone(), index, info)?;
		}

		for (proposal, index) in <DispatchQueue<T>>::take(now).into_iter().filter_map(|x| x) {
			Self::enact_proposal(proposal, index);
		}
		Ok(())
	}
}

impl<T: Trait> OnFreeBalanceZero<T::AccountId> for Module<T> {
	fn on_free_balance_zero(who: &T::AccountId) {
		<Proxy<T>>::remove(who)
	}
}

#[cfg(test)]
mod tests {
	use super::*;
	use runtime_io::with_externalities;
	use srml_support::{
		impl_outer_origin, impl_outer_dispatch, assert_noop, assert_ok, parameter_types,
		traits::Contains
	};
	use substrate_primitives::{H256, Blake2Hasher};
	use primitives::BuildStorage;
	use primitives::traits::{BlakeTwo256, IdentityLookup, Bounded};
	use primitives::testing::{Digest, DigestItem, Header};
	use balances::BalanceLock;
	use system::EnsureSignedBy;

	const AYE: Vote = Vote{ aye: true, conviction: Conviction::None };
	const NAY: Vote = Vote{ aye: false, conviction: Conviction::None };
	const BIG_AYE: Vote = Vote{ aye: true, conviction: Conviction::Locked1x };
	const BIG_NAY: Vote = Vote{ aye: false, conviction: Conviction::Locked1x };

	impl_outer_origin! {
		pub enum Origin for Test {}
	}

	impl_outer_dispatch! {
		pub enum Call for Test where origin: Origin {
			balances::Balances,
			democracy::Democracy,
		}
	}

	// Workaround for https://github.com/rust-lang/rust/issues/26925 . Remove when sorted.
	#[derive(Clone, Eq, PartialEq, Debug)]
	pub struct Test;
	impl system::Trait for Test {
		type Origin = Origin;
		type Index = u64;
		type BlockNumber = u64;
		type Hash = H256;
		type Hashing = BlakeTwo256;
		type Digest = Digest;
		type AccountId = u64;
		type Lookup = IdentityLookup<Self::AccountId>;
		type Header = Header;
		type Event = ();
		type Log = DigestItem;
	}
	impl balances::Trait for Test {
		type Balance = u64;
		type OnFreeBalanceZero = ();
		type OnNewAccount = ();
		type Event = ();
		type TransactionPayment = ();
		type TransferPayment = ();
		type DustRemoval = ();
	}
	parameter_types! {
		pub const LaunchPeriod: u64 = 2;
		pub const VotingPeriod: u64 = 2;
		pub const EmergencyVotingPeriod: u64 = 1;
		pub const MinimumDeposit: u64 = 1;
		pub const EnactmentPeriod: u64 = 2;
		pub const CooloffPeriod: u64 = 2;
		pub const One: u64 = 1;
		pub const Two: u64 = 2;
		pub const Three: u64 = 3;
		pub const Four: u64 = 4;
		pub const Five: u64 = 5;
	}
	pub struct OneToFive;
	impl Contains<u64> for OneToFive {
		fn contains(n: &u64) -> bool {
			*n >= 1 && *n <= 5
		}
	}
	impl super::Trait for Test {
		type Proposal = Call;
		type Event = ();
		type Currency = balances::Module<Self>;
		type EnactmentPeriod = EnactmentPeriod;
		type LaunchPeriod = LaunchPeriod;
		type VotingPeriod = VotingPeriod;
		type EmergencyVotingPeriod = EmergencyVotingPeriod;
		type MinimumDeposit = MinimumDeposit;
		type EmergencyOrigin = EnsureSignedBy<One, u64>;
		type ExternalOrigin = EnsureSignedBy<Two, u64>;
		type ExternalMajorityOrigin = EnsureSignedBy<Three, u64>;
		type CancellationOrigin = EnsureSignedBy<Four, u64>;
		type VetoOrigin = EnsureSignedBy<OneToFive, u64>;
		type CooloffPeriod = CooloffPeriod;
	}

	fn new_test_ext() -> runtime_io::TestExternalities<Blake2Hasher> {
		let mut t = system::GenesisConfig::<Test>::default().build_storage().unwrap().0;
		t.extend(balances::GenesisConfig::<Test>{
			transaction_base_fee: 0,
			transaction_byte_fee: 0,
			balances: vec![(1, 10), (2, 20), (3, 30), (4, 40), (5, 50), (6, 60)],
			existential_deposit: 0,
			transfer_fee: 0,
			creation_fee: 0,
			vesting: vec![],
		}.build_storage().unwrap().0);
		t.extend(GenesisConfig::<Test>::default().build_storage().unwrap().0);
		runtime_io::TestExternalities::new(t)
	}

	type System = system::Module<Test>;
	type Balances = balances::Module<Test>;
	type Democracy = Module<Test>;

	#[test]
	fn params_should_work() {
		with_externalities(&mut new_test_ext(), || {
			assert_eq!(Democracy::referendum_count(), 0);
			assert_eq!(Balances::free_balance(&42), 0);
			assert_eq!(Balances::total_issuance(), 210);
		});
	}

	fn set_balance_proposal(value: u64) -> Call {
		Call::Balances(balances::Call::set_balance(42, value, 0))
	}

	fn propose_set_balance(who: u64, value: u64, delay: u64) -> super::Result {
		Democracy::propose(
			Origin::signed(who),
			Box::new(set_balance_proposal(value)),
			delay
		)
	}

	fn next_block() {
		assert_eq!(Democracy::end_block(System::block_number()), Ok(()));
		System::set_block_number(System::block_number() + 1);
	}

	fn fast_forward_to(n: u64) {
		while System::block_number() < n {
			next_block();
		}
	}

	#[test]
	fn external_and_public_interleaving_works() {
		with_externalities(&mut new_test_ext(), || {
			System::set_block_number(0);
			assert_ok!(Democracy::external_propose(
				Origin::signed(2),
				Box::new(set_balance_proposal(1)),
			));
			assert_ok!(propose_set_balance(6, 2, 2));

			fast_forward_to(1);

			// both waiting: external goes first.
			assert_eq!(
				Democracy::referendum_info(0),
				Some(ReferendumInfo {
					end: 2,
					proposal: set_balance_proposal(1),
					threshold: VoteThreshold::SuperMajorityApprove,
					delay: 2
				})
			);
			// replenish external
			assert_ok!(Democracy::external_propose(
				Origin::signed(2),
				Box::new(set_balance_proposal(3)),
			));

			fast_forward_to(3);

			// both waiting: public goes next.
			assert_eq!(
				Democracy::referendum_info(1),
				Some(ReferendumInfo {
					end: 4,
					proposal: set_balance_proposal(2),
					threshold: VoteThreshold::SuperMajorityApprove,
					delay: 2
				})
			);
			// don't replenish public

			fast_forward_to(5);

			// it's external "turn" again, though since public is empty that doesn't really matter
			assert_eq!(
				Democracy::referendum_info(2),
				Some(ReferendumInfo {
					end: 6,
					proposal: set_balance_proposal(3),
					threshold: VoteThreshold::SuperMajorityApprove,
					delay: 2
				})
			);
			// replenish external
			assert_ok!(Democracy::external_propose(
				Origin::signed(2),
				Box::new(set_balance_proposal(5)),
			));

			fast_forward_to(7);

			// external goes again because there's no public waiting.
			assert_eq!(
				Democracy::referendum_info(3),
				Some(ReferendumInfo {
					end: 8,
					proposal: set_balance_proposal(5),
					threshold: VoteThreshold::SuperMajorityApprove,
					delay: 2
				})
			);
			// replenish both
			assert_ok!(Democracy::external_propose(
				Origin::signed(2),
				Box::new(set_balance_proposal(7)),
			));
			assert_ok!(propose_set_balance(6, 4, 2));

			fast_forward_to(9);

			// public goes now since external went last time.
			assert_eq!(
				Democracy::referendum_info(4),
				Some(ReferendumInfo {
					end: 10,
					proposal: set_balance_proposal(4),
					threshold: VoteThreshold::SuperMajorityApprove,
					delay: 2
				})
			);
			// replenish public again
			assert_ok!(propose_set_balance(6, 6, 2));
			// cancel external
			let h = BlakeTwo256::hash_of(&set_balance_proposal(7));
			assert_ok!(Democracy::veto_external(Origin::signed(3), h));

			fast_forward_to(11);

			// public goes again now since there's no external waiting.
			assert_eq!(
				Democracy::referendum_info(5),
				Some(ReferendumInfo {
					end: 12,
					proposal: set_balance_proposal(6),
					threshold: VoteThreshold::SuperMajorityApprove,
					delay: 2
				})
			);
		});
	}


	#[test]
	fn emergency_cancel_should_work() {
		with_externalities(&mut new_test_ext(), || {
			System::set_block_number(0);
			let r = Democracy::inject_referendum(
				2,
				set_balance_proposal(2),
				VoteThreshold::SuperMajorityApprove,
				2
			).unwrap();
			assert!(Democracy::referendum_info(r).is_some());

			assert_noop!(Democracy::emergency_cancel(Origin::signed(3), r), "Invalid origin");
			assert_ok!(Democracy::emergency_cancel(Origin::signed(4), r));
			assert!(Democracy::referendum_info(r).is_none());

			// some time later...

			let r = Democracy::inject_referendum(
				2,
				set_balance_proposal(2),
				VoteThreshold::SuperMajorityApprove,
				2
			).unwrap();
			assert!(Democracy::referendum_info(r).is_some());
			assert_noop!(Democracy::emergency_cancel(Origin::signed(4), r), "cannot cancel the same proposal twice");
		});
	}

	#[test]
	fn veto_external_works() {
		with_externalities(&mut new_test_ext(), || {
			System::set_block_number(0);
			assert_ok!(Democracy::external_propose(
				Origin::signed(2),
				Box::new(set_balance_proposal(2)),
			));
			assert!(<NextExternal<Test>>::exists());

			let h = BlakeTwo256::hash_of(&set_balance_proposal(2));
			assert_ok!(Democracy::veto_external(Origin::signed(3), h.clone()));
			// cancelled.
			assert!(!<NextExternal<Test>>::exists());
			// fails - same proposal can't be resubmitted.
			assert_noop!(Democracy::external_propose(
				Origin::signed(2),
				Box::new(set_balance_proposal(2)),
			), "proposal still blacklisted");

			fast_forward_to(1);
			// fails as we're still in cooloff period.
			assert_noop!(Democracy::external_propose(
				Origin::signed(2),
				Box::new(set_balance_proposal(2)),
			), "proposal still blacklisted");

			fast_forward_to(2);
			// works; as we're out of the cooloff period.
			assert_ok!(Democracy::external_propose(
				Origin::signed(2),
				Box::new(set_balance_proposal(2)),
			));
			assert!(<NextExternal<Test>>::exists());

			// 3 can't veto the same thing twice.
			assert_noop!(
				Democracy::veto_external(Origin::signed(3), h.clone()),
				"identity may not veto a proposal twice"
			);

			// 4 vetoes.
			assert_ok!(Democracy::veto_external(Origin::signed(4), h.clone()));
			// cancelled again.
			assert!(!<NextExternal<Test>>::exists());

			fast_forward_to(3);
			// same proposal fails as we're still in cooloff
			assert_noop!(Democracy::external_propose(
				Origin::signed(2),
				Box::new(set_balance_proposal(2)),
			), "proposal still blacklisted");
			// different proposal works fine.
			assert_ok!(Democracy::external_propose(
				Origin::signed(2),
				Box::new(set_balance_proposal(3)),
			));
		});
	}

	#[test]
	fn emergency_referendum_works() {
		with_externalities(&mut new_test_ext(), || {
			System::set_block_number(0);
			assert_noop!(Democracy::emergency_propose(
				Origin::signed(6),  // invalid
				Box::new(set_balance_proposal(2)),
				VoteThreshold::SuperMajorityAgainst,
				0,
				0,
			), "bad origin: expected to be a root origin");
			assert_ok!(Democracy::emergency_propose(
				Origin::signed(1),
				Box::new(set_balance_proposal(2)),
				VoteThreshold::SuperMajorityAgainst,
				0,
				0,
			));
			assert_eq!(
				Democracy::referendum_info(0),
				Some(ReferendumInfo {
					end: 1,
					proposal: set_balance_proposal(2),
					threshold: VoteThreshold::SuperMajorityAgainst,
					delay: 0
				})
			);

			assert_ok!(Democracy::vote(Origin::signed(1), 0, AYE));
			fast_forward_to(1);
			assert_eq!(Balances::free_balance(&42), 0);
			fast_forward_to(2);
			assert_eq!(Balances::free_balance(&42), 2);

			assert_ok!(Democracy::emergency_propose(
				Origin::signed(1),
				Box::new(set_balance_proposal(4)),
				VoteThreshold::SuperMajorityAgainst,
				3,
				3
			));
			assert_eq!(
				Democracy::referendum_info(1),
				Some(ReferendumInfo {
					end: 5,
					proposal: set_balance_proposal(4),
					threshold: VoteThreshold::SuperMajorityAgainst,
					delay: 3
				})
			);
			assert_ok!(Democracy::vote(Origin::signed(1), 1, AYE));
			fast_forward_to(8);
			assert_eq!(Balances::free_balance(&42), 2);
			fast_forward_to(9);
			assert_eq!(Balances::free_balance(&42), 4);
		});
	}

	#[test]
	fn external_referendum_works() {
		with_externalities(&mut new_test_ext(), || {
			System::set_block_number(0);
			assert_noop!(Democracy::external_propose(
				Origin::signed(1),
				Box::new(set_balance_proposal(2)),
			), "Invalid origin");
			assert_ok!(Democracy::external_propose(
				Origin::signed(2),
				Box::new(set_balance_proposal(2)),
			));
			assert_noop!(Democracy::external_propose(
				Origin::signed(2),
				Box::new(set_balance_proposal(1)),
			), "proposal already made");
			fast_forward_to(1);
			assert_eq!(
				Democracy::referendum_info(0),
				Some(ReferendumInfo {
					end: 2,
					proposal: set_balance_proposal(2),
					threshold: VoteThreshold::SuperMajorityApprove,
					delay: 2
				})
			);
		});
	}

	#[test]
	fn external_majority_referendum_works() {
		with_externalities(&mut new_test_ext(), || {
			System::set_block_number(0);
			assert_noop!(Democracy::external_propose_majority(
				Origin::signed(1),
				Box::new(set_balance_proposal(2))
			), "Invalid origin");
			assert_ok!(Democracy::external_propose_majority(
				Origin::signed(3),
				Box::new(set_balance_proposal(2))
			));
			fast_forward_to(1);
			assert_eq!(
				Democracy::referendum_info(0),
				Some(ReferendumInfo {
					end: 2,
					proposal: set_balance_proposal(2),
					threshold: VoteThreshold::SimpleMajority,
					delay: 2,
				})
			);
		});
	}

	#[test]
	fn locked_for_should_work() {
		with_externalities(&mut new_test_ext(), || {
			System::set_block_number(1);
			assert_ok!(propose_set_balance(1, 2, 2));
			assert_ok!(propose_set_balance(1, 4, 4));
			assert_ok!(propose_set_balance(1, 3, 3));
			assert_eq!(Democracy::locked_for(0), Some(2));
			assert_eq!(Democracy::locked_for(1), Some(4));
			assert_eq!(Democracy::locked_for(2), Some(3));
		});
	}

	#[test]
	fn single_proposal_should_work() {
		with_externalities(&mut new_test_ext(), || {
			System::set_block_number(0);
			assert_ok!(propose_set_balance(1, 2, 1));
			assert!(Democracy::referendum_info(0).is_none());

			// end of 0 => next referendum scheduled.
			fast_forward_to(1);

			let r = 0;
			assert_ok!(Democracy::vote(Origin::signed(1), r, AYE));

			assert_eq!(Democracy::referendum_count(), 1);
			assert_eq!(
				Democracy::referendum_info(0),
				Some(ReferendumInfo {
					end: 2,
					proposal: set_balance_proposal(2),
					threshold: VoteThreshold::SuperMajorityApprove,
					delay: 2
				})
			);
			assert_eq!(Democracy::voters_for(r), vec![1]);
			assert_eq!(Democracy::vote_of((r, 1)), AYE);
			assert_eq!(Democracy::tally(r), (1, 0, 1));

			fast_forward_to(2);

			// referendum still running
			assert!(Democracy::referendum_info(0).is_some());

			// referendum runs during 1 and 2, ends @ end of 2.
			fast_forward_to(3);

			assert!(Democracy::referendum_info(0).is_none());
			assert_eq!(Democracy::dispatch_queue(4), vec![
				Some((set_balance_proposal(2), 0))
			]);

			// referendum passes and wait another two blocks for enactment.
			fast_forward_to(5);

			assert_eq!(Balances::free_balance(&42), 2);
		});
	}

	#[test]
	fn cancel_queued_should_work() {
		with_externalities(&mut new_test_ext(), || {
			System::set_block_number(0);
			assert_ok!(propose_set_balance(1, 2, 1));

			// end of 0 => next referendum scheduled.
			fast_forward_to(1);

			assert_ok!(Democracy::vote(Origin::signed(1), 0, AYE));

			fast_forward_to(3);

			assert_eq!(Democracy::dispatch_queue(4), vec![
				Some((set_balance_proposal(2), 0))
			]);

			assert_noop!(Democracy::cancel_queued(3, 0, 0), "proposal not found");
			assert_noop!(Democracy::cancel_queued(4, 1, 0), "proposal not found");
			assert_ok!(Democracy::cancel_queued(4, 0, 0));
			assert_eq!(Democracy::dispatch_queue(4), vec![None]);
		});
	}

	#[test]
	fn proxy_should_work() {
		with_externalities(&mut new_test_ext(), || {
			assert_eq!(Democracy::proxy(10), None);
			assert_ok!(Democracy::set_proxy(Origin::signed(1), 10));
			assert_eq!(Democracy::proxy(10), Some(1));

			// Can't set when already set.
			assert_noop!(Democracy::set_proxy(Origin::signed(2), 10), "already a proxy");

			// But this works because 11 isn't proxying.
			assert_ok!(Democracy::set_proxy(Origin::signed(2), 11));
			assert_eq!(Democracy::proxy(10), Some(1));
			assert_eq!(Democracy::proxy(11), Some(2));

			// 2 cannot fire 1's proxy:
			assert_noop!(Democracy::remove_proxy(Origin::signed(2), 10), "wrong proxy");

			// 1 fires his proxy:
			assert_ok!(Democracy::remove_proxy(Origin::signed(1), 10));
			assert_eq!(Democracy::proxy(10), None);
			assert_eq!(Democracy::proxy(11), Some(2));

			// 11 resigns:
			assert_ok!(Democracy::resign_proxy(Origin::signed(11)));
			assert_eq!(Democracy::proxy(10), None);
			assert_eq!(Democracy::proxy(11), None);
		});
	}

	#[test]
	fn single_proposal_should_work_with_proxy() {
		with_externalities(&mut new_test_ext(), || {
			System::set_block_number(0);
			assert_ok!(propose_set_balance(1, 2, 1));

			fast_forward_to(1);
			let r = 0;
			assert_ok!(Democracy::set_proxy(Origin::signed(1), 10));
			assert_ok!(Democracy::proxy_vote(Origin::signed(10), r, AYE));

			assert_eq!(Democracy::voters_for(r), vec![1]);
			assert_eq!(Democracy::vote_of((r, 1)), AYE);
			assert_eq!(Democracy::tally(r), (1, 0, 1));

			fast_forward_to(5);
			assert_eq!(Balances::free_balance(&42), 2);
		});
	}

	#[test]
	fn single_proposal_should_work_with_delegation() {
		with_externalities(&mut new_test_ext(), || {
			System::set_block_number(0);

			assert_ok!(propose_set_balance(1, 2, 1));

			fast_forward_to(1);

			// Delegate vote.
			assert_ok!(Democracy::delegate(Origin::signed(2), 1, Conviction::max_value()));

			let r = 0;
			assert_ok!(Democracy::vote(Origin::signed(1), r, AYE));
			assert_eq!(Democracy::voters_for(r), vec![1]);
			assert_eq!(Democracy::vote_of((r, 1)), AYE);
			// Delegated vote is counted.
			assert_eq!(Democracy::tally(r), (3, 0, 3));

			fast_forward_to(5);

			assert_eq!(Balances::free_balance(&42), 2);
		});
	}

	#[test]
	fn single_proposal_should_work_with_cyclic_delegation() {
		with_externalities(&mut new_test_ext(), || {
			System::set_block_number(0);

			assert_ok!(propose_set_balance(1, 2, 1));

			fast_forward_to(1);

			// Check behavior with cycle.
			assert_ok!(Democracy::delegate(Origin::signed(2), 1, Conviction::max_value()));
			assert_ok!(Democracy::delegate(Origin::signed(3), 2, Conviction::max_value()));
			assert_ok!(Democracy::delegate(Origin::signed(1), 3, Conviction::max_value()));
			let r = 0;
			assert_ok!(Democracy::vote(Origin::signed(1), r, AYE));
			assert_eq!(Democracy::voters_for(r), vec![1]);

			// Delegated vote is counted.
			assert_eq!(Democracy::tally(r), (6, 0, 6));

			fast_forward_to(5);

			assert_eq!(Balances::free_balance(&42), 2);
		});
	}

	#[test]
	/// If transactor already voted, delegated vote is overwriten.
	fn single_proposal_should_work_with_vote_and_delegation() {
		with_externalities(&mut new_test_ext(), || {
			System::set_block_number(0);

			assert_ok!(propose_set_balance(1, 2, 1));

			fast_forward_to(1);

			let r = 0;
			assert_ok!(Democracy::vote(Origin::signed(1), r, AYE));
			// Vote.
			assert_ok!(Democracy::vote(Origin::signed(2), r, AYE));
			// Delegate vote.
			assert_ok!(Democracy::delegate(Origin::signed(2), 1, Conviction::max_value()));
			assert_eq!(Democracy::voters_for(r), vec![1, 2]);
			assert_eq!(Democracy::vote_of((r, 1)), AYE);
			// Delegated vote is not counted.
			assert_eq!(Democracy::tally(r), (3, 0, 3));

			fast_forward_to(5);

			assert_eq!(Balances::free_balance(&42), 2);
		});
	}

	#[test]
	fn single_proposal_should_work_with_undelegation() {
		with_externalities(&mut new_test_ext(), || {
			System::set_block_number(0);

			assert_ok!(propose_set_balance(1, 2, 1));

			// Delegate and undelegate vote.
			assert_ok!(Democracy::delegate(Origin::signed(2), 1, Conviction::max_value()));
			assert_ok!(Democracy::undelegate(Origin::signed(2)));

			fast_forward_to(1);
			let r = 0;
			assert_ok!(Democracy::vote(Origin::signed(1), r, AYE));

			assert_eq!(Democracy::referendum_count(), 1);
			assert_eq!(Democracy::voters_for(r), vec![1]);
			assert_eq!(Democracy::vote_of((r, 1)), AYE);

			// Delegated vote is not counted.
			assert_eq!(Democracy::tally(r), (1, 0, 1));

			fast_forward_to(5);

			assert_eq!(Balances::free_balance(&42), 2);
		});
	}

	#[test]
	/// If transactor voted, delegated vote is overwriten.
	fn single_proposal_should_work_with_delegation_and_vote() {
		with_externalities(&mut new_test_ext(), || {
			System::set_block_number(0);

			assert_ok!(propose_set_balance(1, 2, 1));

			fast_forward_to(1);
			let r = 0;

			assert_ok!(Democracy::vote(Origin::signed(1), r, AYE));

			// Delegate vote.
			assert_ok!(Democracy::delegate(Origin::signed(2), 1, Conviction::max_value()));

			// Vote.
			assert_ok!(Democracy::vote(Origin::signed(2), r, AYE));

			assert_eq!(Democracy::referendum_count(), 1);
			assert_eq!(Democracy::voters_for(r), vec![1, 2]);
			assert_eq!(Democracy::vote_of((r, 1)), AYE);

			// Delegated vote is not counted.
			assert_eq!(Democracy::tally(r), (3, 0, 3));

			fast_forward_to(5);

			assert_eq!(Balances::free_balance(&42), 2);
		});
	}

	#[test]
	fn deposit_for_proposals_should_be_taken() {
		with_externalities(&mut new_test_ext(), || {
			System::set_block_number(1);
			assert_ok!(propose_set_balance(1, 2, 5));
			assert_ok!(Democracy::second(Origin::signed(2), 0));
			assert_ok!(Democracy::second(Origin::signed(5), 0));
			assert_ok!(Democracy::second(Origin::signed(5), 0));
			assert_ok!(Democracy::second(Origin::signed(5), 0));
			assert_eq!(Balances::free_balance(&1), 5);
			assert_eq!(Balances::free_balance(&2), 15);
			assert_eq!(Balances::free_balance(&5), 35);
		});
	}

	#[test]
	fn deposit_for_proposals_should_be_returned() {
		with_externalities(&mut new_test_ext(), || {
			System::set_block_number(1);
			assert_ok!(propose_set_balance(1, 2, 5));
			assert_ok!(Democracy::second(Origin::signed(2), 0));
			assert_ok!(Democracy::second(Origin::signed(5), 0));
			assert_ok!(Democracy::second(Origin::signed(5), 0));
			assert_ok!(Democracy::second(Origin::signed(5), 0));
			fast_forward_to(3);
			assert_eq!(Balances::free_balance(&1), 10);
			assert_eq!(Balances::free_balance(&2), 20);
			assert_eq!(Balances::free_balance(&5), 50);
		});
	}

	#[test]
	fn proposal_with_deposit_below_minimum_should_not_work() {
		with_externalities(&mut new_test_ext(), || {
			System::set_block_number(1);
			assert_noop!(propose_set_balance(1, 2, 0), "value too low");
		});
	}

	#[test]
	fn poor_proposer_should_not_work() {
		with_externalities(&mut new_test_ext(), || {
			System::set_block_number(1);
			assert_noop!(propose_set_balance(1, 2, 11), "proposer\'s balance too low");
		});
	}

	#[test]
	fn poor_seconder_should_not_work() {
		with_externalities(&mut new_test_ext(), || {
			System::set_block_number(1);
			assert_ok!(propose_set_balance(2, 2, 11));
			assert_noop!(Democracy::second(Origin::signed(1), 0), "seconder\'s balance too low");
		});
	}

	#[test]
	fn runners_up_should_come_after() {
		with_externalities(&mut new_test_ext(), || {
			System::set_block_number(0);
			assert_ok!(propose_set_balance(1, 2, 2));
			assert_ok!(propose_set_balance(1, 4, 4));
			assert_ok!(propose_set_balance(1, 3, 3));
			fast_forward_to(1);
			assert_ok!(Democracy::vote(Origin::signed(1), 0, AYE));
			fast_forward_to(3);
			assert_ok!(Democracy::vote(Origin::signed(1), 1, AYE));
			fast_forward_to(5);
			assert_ok!(Democracy::vote(Origin::signed(1), 2, AYE));
		});
	}

	#[test]
	fn simple_passing_should_work() {
		with_externalities(&mut new_test_ext(), || {
			System::set_block_number(1);
			let r = Democracy::inject_referendum(
				1,
				set_balance_proposal(2),
				VoteThreshold::SuperMajorityApprove,
				0
			).unwrap();
			assert_ok!(Democracy::vote(Origin::signed(1), r, AYE));

			assert_eq!(Democracy::voters_for(r), vec![1]);
			assert_eq!(Democracy::vote_of((r, 1)), AYE);
			assert_eq!(Democracy::tally(r), (1, 0, 1));

			next_block();
			next_block();

			assert_eq!(Balances::free_balance(&42), 2);
		});
	}

	#[test]
	fn cancel_referendum_should_work() {
		with_externalities(&mut new_test_ext(), || {
			System::set_block_number(1);
			let r = Democracy::inject_referendum(
				1,
				set_balance_proposal(2),
				VoteThreshold::SuperMajorityApprove,
				0
			).unwrap();
			assert_ok!(Democracy::vote(Origin::signed(1), r, AYE));
			assert_ok!(Democracy::cancel_referendum(r.into()));

			next_block();
			next_block();

			assert_eq!(Balances::free_balance(&42), 0);
		});
	}

	#[test]
	fn simple_failing_should_work() {
		with_externalities(&mut new_test_ext(), || {
			System::set_block_number(1);
			let r = Democracy::inject_referendum(
				1,
				set_balance_proposal(2),
				VoteThreshold::SuperMajorityApprove,
				0
			).unwrap();
			assert_ok!(Democracy::vote(Origin::signed(1), r, NAY));

			assert_eq!(Democracy::voters_for(r), vec![1]);
			assert_eq!(Democracy::vote_of((r, 1)), NAY);
			assert_eq!(Democracy::tally(r), (0, 1, 1));

			next_block();
			next_block();

			assert_eq!(Balances::free_balance(&42), 0);
		});
	}

	#[test]
	fn controversial_voting_should_work() {
		with_externalities(&mut new_test_ext(), || {
			System::set_block_number(1);
			let r = Democracy::inject_referendum(
				1,
				set_balance_proposal(2),
				VoteThreshold::SuperMajorityApprove,
				0
			).unwrap();
			assert_ok!(Democracy::vote(Origin::signed(1), r, BIG_AYE));
			assert_ok!(Democracy::vote(Origin::signed(2), r, BIG_NAY));
			assert_ok!(Democracy::vote(Origin::signed(3), r, BIG_NAY));
			assert_ok!(Democracy::vote(Origin::signed(4), r, BIG_AYE));
			assert_ok!(Democracy::vote(Origin::signed(5), r, BIG_NAY));
			assert_ok!(Democracy::vote(Origin::signed(6), r, BIG_AYE));

			assert_eq!(Democracy::tally(r), (110, 100, 210));

			next_block();
			next_block();

			assert_eq!(Balances::free_balance(&42), 2);
		});
	}

	#[test]
	fn delayed_enactment_should_work() {
		with_externalities(&mut new_test_ext(), || {
			System::set_block_number(1);
			let r = Democracy::inject_referendum(
				1,
				set_balance_proposal(2),
				VoteThreshold::SuperMajorityApprove,
				1
			).unwrap();
			assert_ok!(Democracy::vote(Origin::signed(1), r, AYE));
			assert_ok!(Democracy::vote(Origin::signed(2), r, AYE));
			assert_ok!(Democracy::vote(Origin::signed(3), r, AYE));
			assert_ok!(Democracy::vote(Origin::signed(4), r, AYE));
			assert_ok!(Democracy::vote(Origin::signed(5), r, AYE));
			assert_ok!(Democracy::vote(Origin::signed(6), r, AYE));

			assert_eq!(Democracy::tally(r), (21, 0, 21));

			next_block();
			assert_eq!(Balances::free_balance(&42), 0);

			next_block();

			assert_eq!(Balances::free_balance(&42), 2);
		});
	}

	#[test]
	fn controversial_low_turnout_voting_should_work() {
		with_externalities(&mut new_test_ext(), || {
			System::set_block_number(1);
			let r = Democracy::inject_referendum(
				1,
				set_balance_proposal(2),
				VoteThreshold::SuperMajorityApprove,
				0
			).unwrap();
			assert_ok!(Democracy::vote(Origin::signed(5), r, BIG_NAY));
			assert_ok!(Democracy::vote(Origin::signed(6), r, BIG_AYE));

			assert_eq!(Democracy::tally(r), (60, 50, 110));

			next_block();
			next_block();

			assert_eq!(Balances::free_balance(&42), 0);
		});
	}

	#[test]
	fn passing_low_turnout_voting_should_work() {
		with_externalities(&mut new_test_ext(), || {
			assert_eq!(Balances::free_balance(&42), 0);
			assert_eq!(Balances::total_issuance(), 210);

			System::set_block_number(1);
			let r = Democracy::inject_referendum(
				1,
				set_balance_proposal(2),
				VoteThreshold::SuperMajorityApprove,
				0
			).unwrap();
			assert_ok!(Democracy::vote(Origin::signed(4), r, BIG_AYE));
			assert_ok!(Democracy::vote(Origin::signed(5), r, BIG_NAY));
			assert_ok!(Democracy::vote(Origin::signed(6), r, BIG_AYE));

			assert_eq!(Democracy::tally(r), (100, 50, 150));

			next_block();
			next_block();

			assert_eq!(Balances::free_balance(&42), 2);
		});
	}

	#[test]
	fn lock_voting_should_work() {
		with_externalities(&mut new_test_ext(), || {
			System::set_block_number(0);
			let r = Democracy::inject_referendum(
				1,
				set_balance_proposal(2),
				VoteThreshold::SuperMajorityApprove,
				0
			).unwrap();
			assert_ok!(Democracy::vote(Origin::signed(1), r, Vote {
				aye: false,
				conviction: Conviction::Locked5x
			}));
			assert_ok!(Democracy::vote(Origin::signed(2), r, Vote {
				aye: true,
				conviction: Conviction::Locked4x
			}));
			assert_ok!(Democracy::vote(Origin::signed(3), r, Vote {
				aye: true,
				conviction: Conviction::Locked3x
			}));
			assert_ok!(Democracy::vote(Origin::signed(4), r, Vote {
				aye: true,
				conviction: Conviction::Locked2x
			}));
			assert_ok!(Democracy::vote(Origin::signed(5), r, Vote {
				aye: false,
				conviction: Conviction::Locked1x
			}));

			assert_eq!(Democracy::tally(r), (250, 100, 150));

			fast_forward_to(2);

			assert_eq!(Balances::locks(1), vec![]);
			assert_eq!(Balances::locks(2), vec![BalanceLock {
				id: DEMOCRACY_ID,
				amount: u64::max_value(),
				until: 17,
				reasons: WithdrawReason::Transfer.into()
			}]);
			assert_eq!(Balances::locks(3), vec![BalanceLock {
				id: DEMOCRACY_ID,
				amount: u64::max_value(),
				until: 9,
				reasons: WithdrawReason::Transfer.into()
			}]);
			assert_eq!(Balances::locks(4), vec![BalanceLock {
				id: DEMOCRACY_ID,
				amount: u64::max_value(),
				until: 5,
				reasons: WithdrawReason::Transfer.into()
			}]);
			assert_eq!(Balances::locks(5), vec![]);

			assert_eq!(Balances::free_balance(&42), 2);
		});
	}

	#[test]
	fn lock_voting_should_work_with_delegation() {
		with_externalities(&mut new_test_ext(), || {
			System::set_block_number(1);
			let r = Democracy::inject_referendum(
				1,
				set_balance_proposal(2),
				VoteThreshold::SuperMajorityApprove,
				0
			).unwrap();
			assert_ok!(Democracy::vote(Origin::signed(1), r, Vote {
				aye: false,
				conviction: Conviction::Locked5x
			}));
			assert_ok!(Democracy::vote(Origin::signed(2), r, Vote {
				aye: true,
				conviction: Conviction::Locked4x
			}));
			assert_ok!(Democracy::vote(Origin::signed(3), r, Vote {
				aye: true,
				conviction: Conviction::Locked3x
			}));
			assert_ok!(Democracy::delegate(Origin::signed(4), 2, Conviction::Locked2x));
			assert_ok!(Democracy::vote(Origin::signed(5), r, Vote {
				aye: false,
				conviction: Conviction::Locked1x
			}));

			assert_eq!(Democracy::tally(r), (250, 100, 150));

			next_block();
			next_block();

			assert_eq!(Balances::free_balance(&42), 2);
		});
	}
}<|MERGE_RESOLUTION|>--- conflicted
+++ resolved
@@ -321,17 +321,12 @@
 		fn deposit_event<T>() = default;
 
 		/// Propose a sensitive action to be taken.
-<<<<<<< HEAD
 		///
 		/// # <weight>
 		/// - O(1).
 		/// - Two DB changes, one DB entry.
 		/// # </weight>
-		fn propose(
-			origin,
-=======
 		fn propose(origin,
->>>>>>> 1407e56f
 			proposal: Box<T::Proposal>,
 			#[compact] value: BalanceOf<T>
 		) {
@@ -370,40 +365,30 @@
 
 		/// Vote in a referendum. If `vote.is_aye()`, the vote is to enact the proposal;
 		/// otherwise it is a vote to keep the status quo.
-<<<<<<< HEAD
 		///
 		/// # <weight>
 		/// - O(1).
 		/// - One DB change, one DB entry.
 		/// # </weight>
-		fn vote(origin, #[compact] ref_index: ReferendumIndex, vote: Vote) -> Result {
-=======
 		fn vote(origin,
 			#[compact] ref_index: ReferendumIndex,
 			vote: Vote
 		) -> Result {
->>>>>>> 1407e56f
 			let who = ensure_signed(origin)?;
 			Self::do_vote(who, ref_index, vote)
 		}
 
-<<<<<<< HEAD
-		/// Vote in a referendum on behalf of a stash. If `vote.is_aye()`, the vote is to enact the proposal;
-		/// otherwise it is a vote to keep the status quo.
+		/// Vote in a referendum on behalf of a stash. If `vote.is_aye()`, the vote is to enact
+		/// the proposal;  otherwise it is a vote to keep the status quo.
 		///
 		/// # <weight>
 		/// - O(1).
 		/// - One DB change, one DB entry.
 		/// # </weight>
-		fn proxy_vote(origin, #[compact] ref_index: ReferendumIndex, vote: Vote) -> Result {
-=======
-		/// Vote in a referendum on behalf of a stash. If `vote.is_aye()`, the vote is to enact
-		/// the proposal;  otherwise it is a vote to keep the status quo.
 		fn proxy_vote(origin,
 			#[compact] ref_index: ReferendumIndex,
 			vote: Vote
 		) -> Result {
->>>>>>> 1407e56f
 			let who = Self::proxy(ensure_signed(origin)?).ok_or("not a proxy")?;
 			Self::do_vote(who, ref_index, vote)
 		}
@@ -559,15 +544,11 @@
 		}
 
 		/// Delegate vote.
-<<<<<<< HEAD
 		///
 		/// # <weight>
 		/// - One extra DB entry.
 		/// # </weight>
-		pub fn delegate(origin, to: T::AccountId, lock_periods: LockPeriods) {
-=======
 		pub fn delegate(origin, to: T::AccountId, conviction: Conviction) {
->>>>>>> 1407e56f
 			let who = ensure_signed(origin)?;
 			<Delegations<T>>::insert(who.clone(), (to.clone(), conviction));
 			// Currency is locked indefinitely as long as it's delegated.
@@ -762,17 +743,12 @@
 		delay: T::BlockNumber,
 	) -> result::Result<ReferendumIndex, &'static str> {
 		let ref_index = Self::referendum_count();
-<<<<<<< HEAD
-		if ref_index > 0 && Self::referendum_info(ref_index - 1).map(|i| i.end > end).unwrap_or(false) {
-			Err("Cannot inject a referendum that ends earlier than preceding referendum")?
-=======
 		if ref_index.checked_sub(1)
 			.and_then(Self::referendum_info)
 			.map(|i| i.end > end)
 			.unwrap_or(false)
 		{
 			Err("Cannot inject a referendum that ends earlier than preceeding referendum")?
->>>>>>> 1407e56f
 		}
 
 		<ReferendumCount<T>>::put(ref_index + 1);
