[package]
name = "srml-support-test"
version = "0.1.0"
authors = ["thiolliere <gui.thiolliere@gmail.com>"]
edition = "2018"

[dev-dependencies]
<<<<<<< HEAD
serde = { version = "1.0", default-features = false }
serde_derive = { version = "1.0" }
parity-codec = { version = "3.4", default-features = false, features = ["derive"] }
=======
serde = { version = "1.0", default-features = false, features = ["derive"] }
parity-codec = { version = "3.3", default-features = false, features = ["derive"] }
>>>>>>> f683e1b8
runtime_io = { package = "sr-io", path = "../../../core/sr-io", default-features = false }
srml-support = { path = "../", default-features = false }
inherents = { package = "substrate-inherents", path = "../../../core/inherents", default-features = false }
primitives = { package = "substrate-primitives", path = "../../../core/primitives", default-features = false }

[features]
default = ["std"]
std = [
	"serde/std",
	"parity-codec/std",
	"runtime_io/std",
	"srml-support/std",
	"inherents/std",
	"primitives/std",
]<|MERGE_RESOLUTION|>--- conflicted
+++ resolved
@@ -5,14 +5,8 @@
 edition = "2018"
 
 [dev-dependencies]
-<<<<<<< HEAD
-serde = { version = "1.0", default-features = false }
-serde_derive = { version = "1.0" }
+serde = { version = "1.0", default-features = false, features = ["derive"] }
 parity-codec = { version = "3.4", default-features = false, features = ["derive"] }
-=======
-serde = { version = "1.0", default-features = false, features = ["derive"] }
-parity-codec = { version = "3.3", default-features = false, features = ["derive"] }
->>>>>>> f683e1b8
 runtime_io = { package = "sr-io", path = "../../../core/sr-io", default-features = false }
 srml-support = { path = "../", default-features = false }
 inherents = { package = "substrate-inherents", path = "../../../core/inherents", default-features = false }
