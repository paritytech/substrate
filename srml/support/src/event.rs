--- conflicted
+++ resolved
@@ -110,11 +110,7 @@
 		}
 	) => {
 		// Workaround for https://github.com/rust-lang/rust/issues/26925 . Remove when sorted.
-<<<<<<< HEAD
 		#[derive(Clone, PartialEq, Eq, $crate::codec::Encode, $crate::codec::Decode, $crate::substrate_metadata_derive::EncodeMetadata)]
-=======
-		#[derive(Clone, PartialEq, Eq, $crate::parity_codec_derive::Encode, $crate::parity_codec_derive::Decode, $crate::substrate_metadata_derive::EncodeMetadata)]
->>>>>>> 5a05e5d1
 		#[cfg_attr(feature = "std", derive(Debug))]
 		$(#[$attr])*
 		pub enum Event {
@@ -233,11 +229,7 @@
 	) => {
 		pub type Event<$event_generic_param> = RawEvent<$( $generic_type ),*>;
 		// Workaround for https://github.com/rust-lang/rust/issues/26925 . Remove when sorted.
-<<<<<<< HEAD
 		#[derive(Clone, PartialEq, Eq, $crate::codec::Encode, $crate::codec::Decode, $crate::substrate_metadata_derive::EncodeMetadata)]
-=======
-		#[derive(Clone, PartialEq, Eq, $crate::parity_codec_derive::Encode, $crate::parity_codec_derive::Decode, $crate::substrate_metadata_derive::EncodeMetadata)]
->>>>>>> 5a05e5d1
 		#[cfg_attr(feature = "std", derive(Debug))]
 		$(#[$attr])*
 		pub enum RawEvent<$( $generic_param ),*> {
@@ -274,14 +266,10 @@
 			$crate::event::EventMetadata {
 				name: $crate::event::DecodeDifferent::Encode(stringify!($event)),
 				arguments: $crate::_vec![
-<<<<<<< HEAD
-					$( $( <$param as $crate::substrate_metadata::EncodeMetadata>::type_name() ),* )*
-=======
 					$( $( $crate::event::TypeName {
 						type_name: <$param as $crate::substrate_metadata::EncodeMetadata>::type_name(),
 						display_name: $crate::event::DecodeDifferent::Encode(stringify!($param)),
 					} ),* )*
->>>>>>> 5a05e5d1
 				],
 				documentation: $crate::event::DecodeDifferent::Encode(&[
 					$( $doc_attr ),*
@@ -387,11 +375,7 @@
 		$( $module_name:ident::Event $( <$generic_param:ident> )*, )*;
 	) => {
 		// Workaround for https://github.com/rust-lang/rust/issues/26925 . Remove when sorted.
-<<<<<<< HEAD
 		#[derive(Clone, PartialEq, Eq, $crate::codec::Encode, $crate::codec::Decode, $crate::substrate_metadata_derive::EncodeMetadata)]
-=======
-		#[derive(Clone, PartialEq, Eq, $crate::parity_codec_derive::Encode, $crate::parity_codec_derive::Decode, $crate::substrate_metadata_derive::EncodeMetadata)]
->>>>>>> 5a05e5d1
 		#[cfg_attr(feature = "std", derive(Debug))]
 		$(#[$attr])*
 		#[allow(non_camel_case_types)]
@@ -470,13 +454,8 @@
 mod tests {
 	use super::*;
 	use serde_derive::Serialize;
-<<<<<<< HEAD
 	use parity_codec::{Encode, Decode};
 	use substrate_metadata::MetadataName;
-=======
-	use parity_codec_derive::{Encode, Decode};
-	use substrate_metadata::*;
->>>>>>> 5a05e5d1
 	use substrate_metadata_derive::EncodeMetadata;
 
 	mod system {
