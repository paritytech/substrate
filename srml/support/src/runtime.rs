// Copyright 2018-2019 Parity Technologies (UK) Ltd.
// This file is part of Substrate.

// Substrate is free software: you can redistribute it and/or modify
// it under the terms of the GNU General Public License as published by
// the Free Software Foundation, either version 3 of the License, or
// (at your option) any later version.

// Substrate is distributed in the hope that it will be useful,
// but WITHOUT ANY WARRANTY; without even the implied warranty of
// MERCHANTABILITY or FITNESS FOR A PARTICULAR PURPOSE.  See the
// GNU General Public License for more details.

// You should have received a copy of the GNU General Public License
// along with Substrate.  If not, see <http://www.gnu.org/licenses/>.

//! Macros to define a runtime. A runtime is basically all your logic running in Substrate,
//! consisting of selected SRML modules and maybe some of your own modules.
//! A lot of supporting logic is automatically generated for a runtime,
//! mostly to combine data types and metadata of the included modules.

/// Construct a runtime, with the given name and the given modules.
///
/// The parameters here are specific types for `Block`, `NodeBlock`, and `InherentData`
/// and the modules that are used by the runtime.
/// `Block` is the block type that is used in the runtime and `NodeBlock` is the block type
/// that is used in the node. For instance they can differ in the extrinsics type.
///
/// # Example:
///
/// ```nocompile
/// construct_runtime!(
///     pub enum Runtime where
///         Block = Block,
///         NodeBlock = runtime::Block,
///         UncheckedExtrinsic = UncheckedExtrinsic
///     {
///         System: system,
///         Test: test::{default},
///         Test2: test_with_long_module::{Module},
///
///         // Module with instances
///         Test3_Instance1: test3::<Instance1>::{Module, Call, Storage, Event<T, I>, Config<T, I>, Origin<T, I>},
///         Test3_DefaultInstance: test3::{Module, Call, Storage, Event<T>, Config<T>, Origin<T>},
///     }
/// )
/// ```
///
/// The module `System: system` will expand to `System: system::{Module, Call, Storage, Event<T>, Config<T>}`.
/// The identifier `System` is the name of the module and the lower case identifier `system` is the
/// name of the Rust module/crate for this Substrate module.
///
/// The module `Test: test::{default}` will expand to
/// `Test: test::{Module, Call, Storage, Event<T>, Config<T>}`.
///
/// The module `Test2: test_with_long_module::{Module}` will expand to
/// `Test2: test_with_long_module::{Module}`.
///
/// We provide support for the following types in a module:
///
/// - `Module`
/// - `Call`
/// - `Storage`
<<<<<<< HEAD
/// - `Event` or `Event<T>` (if the event is generic)
/// - `Origin` or `Origin<T>` (if the origin is generic)
/// - `Config` or `Config<T>` (if the config is generic)
/// - `Log( $(IDENT),* )`
=======
/// - `Event` or `Event<T>` (if the event is generic) or `Event<T, I>` (if also over instance)
/// - `Origin` or `Origin<T>` (if the origin is generic) or `Origin<T, I>` (if also over instance)
/// - `Config` or `Config<T>` (if the config is generic) or `Config<T, I>` (if also over instance)
>>>>>>> a6f8d3dd
/// - `Inherent $( (CALL) )*` - If the module provides/can check inherents. The optional parameter
///                             is for modules that use a `Call` from a different module as
///                             inherent.
/// - `ValidateUnsigned`      - If the module validates unsigned extrinsics.
///
/// # Note
///
/// The population of the genesis storage depends on the order of modules. So, if one of your
/// modules depends on another module, the module that is depended upon needs to come before
/// the module depending on it.
#[macro_export]
macro_rules! construct_runtime {

	// Macro transformations (to convert invocations with incomplete parameters to the canonical
	// form)

	(
		pub enum $runtime:ident
			where
				Block = $block:ident,
				NodeBlock = $node_block:ty,
				UncheckedExtrinsic = $uncheckedextrinsic:ident
		{
			$( $rest:tt )*
		}
	) => {
		$crate::construct_runtime!(
			{
				$runtime;
				$block;
				$node_block;
				$uncheckedextrinsic;
			};
			{};
			$( $rest )*
		);
	};
	// No modules given, expand to the default module set.
	(
		{ $( $preset:tt )* };
		{ $( $expanded:tt )* };
		$name:ident: $module:ident,
		$( $rest:tt )*
	) => {
		$crate::construct_runtime!(
			{ $( $preset )* };
<<<<<<< HEAD
			{
				$( $expanded )*
				$name: $module::{Module, Call, Storage, Event<T>, Config<T>},
			};
=======
			{ $( $expanded )* };
			$name: $module::{default},
			$( $rest )*
		);
	};
	(
		{ $( $preset:tt )* };
		{ $( $expanded:tt )* };
		$name:ident: $module:ident::{
			default
			$(,
				$modules:ident
					$( <$modules_generic:ident $(, $modules_instance:ident)?> )*
					$( ( $( $modules_args:ident ),* ) )*
			)*
		},
		$( $rest:tt )*
	) => {
		$crate::construct_runtime!(
			{ $( $preset )* };
			{ $( $expanded )* };
			$name: $module::{
				Module, Call, Storage, Event<T>, Config<T>
				$(,
					$modules $( <$modules_generic $(, $modules_instance)?> )*
					$( ( $( $modules_args ),* ) )*
				)*
			},
>>>>>>> a6f8d3dd
			$( $rest )*
		);
	};
	// `default` identifier given, expand to default + given extra modules
	(
		{ $( $preset:tt )* };
		{ $( $expanded:tt )* };
		$name:ident: $module:ident::{
			default,
			$(
				$modules:ident
					$( <$modules_generic:ident> )*
					$( ( $( $modules_args:ident ),* ) )*
			),*
		},
		$( $rest:tt )*
	) => {
		$crate::construct_runtime!(
			{ $( $preset )* };
			{
				$( $expanded )*
				$name: $module::{
					Module, Call, Storage, Event<T>, Config<T>,
					$(
						$modules $( <$modules_generic> )*
						$( ( $( $modules_args ),* ) )*
					),*
				},
			};
			$( $rest )*
		);
	};
	// Take all modules as given by the user.
	(
		{ $( $preset:tt )* };
		{ $( $expanded:tt )* };
		$name:ident: $module:ident :: $( < $module_instance:ident >:: )? {
			$(
				$modules:ident
					$( <$modules_generic:ident> )*
					$( ( $( $modules_args:ident ),* ) )*
			),*
		},
		$( $rest:tt )*
	) => {
		$crate::construct_runtime!(
			{ $( $preset )* };
			{
				$( $expanded )*
				$name: $module:: $( < $module_instance >:: )? {
					$(
						$modules $( <$modules_generic> )*
						$( ( $( $modules_args ),* ) )*
					),*
				},
			};
			$( $rest )*
		);
	};
	// The main macro expansion that actually renders the Runtime code.
	(
		{
			$runtime:ident;
			$block:ident;
			$node_block:ty;
			$uncheckedextrinsic:ident;
		};
		{
			$(
				$name:ident: $module:ident :: $( < $module_instance:ident >:: )? {
					$(
						$modules:ident
							$( <$modules_generic:ident> )*
							$( ( $( $modules_args:ident ),* ) )*
					),*
				},
			)*
		};
	) => {
		#[derive(Clone, Copy, PartialEq, Eq)]
		#[cfg_attr(feature = "std", derive(Debug))]
		pub struct $runtime;
		impl $crate::runtime_primitives::traits::GetNodeBlockType for $runtime {
			type NodeBlock = $node_block;
		}
		impl $crate::runtime_primitives::traits::GetRuntimeBlockType for $runtime {
			type RuntimeBlock = $block;
		}
		$crate::__decl_outer_event!(
			$runtime;
			$(
				$name: $module:: $( < $module_instance >:: )? {
					$( $modules $( <$modules_generic> )* ),*
				}
			),*
		);
		$crate::__decl_outer_origin!(
			$runtime;
			$(
				$name: $module:: $( < $module_instance >:: )? {
					$( $modules $( <$modules_generic> )* ),*
				}
			),*
		);
		$crate::__decl_all_modules!(
			$runtime;
			;
			{};
			$(
				$name: $module:: $( < $module_instance >:: )? { $( $modules ),* },
			)*
		);
		$crate::__decl_outer_dispatch!(
			$runtime;
			;
			$(
				$name: $module::{ $( $modules ),* }
			),*;
		);
		$crate::__decl_runtime_metadata!(
			$runtime;
			{};
			$(
				$name: $module:: $( < $module_instance >:: )? { $( $modules )* }
			)*
		);
		$crate::__decl_outer_config!(
			$runtime;
			{};
			$(
				$name: $module:: $( < $module_instance >:: )? {
					$( $modules $( <$modules_generic> )* ),*
				},
			)*
		);
		$crate::__decl_outer_inherent!(
			$runtime;
			$block;
			$uncheckedextrinsic;
			;
			$(
				$name: $module::{ $( $modules $( ( $( $modules_args )* ) )* ),* }
			),*;
		);
		$crate::__impl_outer_validate_unsigned!(
			$runtime;
			{};
			$(
				$name: $module::{ $( $modules $( ( $( $modules_args )* ) )* )* }
			)*
		);
	}
}

/// A macro that generates a "__decl" private macro that transforms parts of the runtime definition
/// to feed them into a public "impl" macro which accepts the format
/// "pub enum $name for $runtime where system = $system".
///
/// Used to define Event and Origin associated types.
#[macro_export]
#[doc(hidden)]
macro_rules! __create_decl_macro {
	(
		// Parameter $d is a hack for the following issue:
		// https://github.com/rust-lang/rust/issues/35853
		$macro_name:ident, $macro_outer_name:ident, $macro_enum_name:ident, $d:tt
	) => {
		#[macro_export]
		#[doc(hidden)]
		macro_rules! $macro_name {
			(
				$runtime:ident;
				$d( $name:ident : $module:ident:: $d( < $module_instance:ident >:: )? {
					$d( $modules:ident $d( <$modules_generic:ident> ),* ),*
				}),*
			) => {
				$d crate::$macro_name!(@inner
					$runtime;
					;
					{};
					$d(
						$name: $module:: $d( < $module_instance >:: )? {
							$d( $modules $d( <$modules_generic> )* ),*
						},
					)*
				);
			};
			(@inner
				$runtime:ident;
				; // there can not be multiple `System`s
				{ $d( $parsed:tt )* };
				System: $module:ident::{
					$d( $modules:ident $d( <$modules_generic:ident> )* ),*
				},
				$d( $rest:tt )*
			) => {
				$d crate::$macro_name!(@inner
					$runtime;
					$module;
					{ $d( $parsed )* };
					$d( $rest )*
				);
			};
			(@inner
				$runtime:ident;
				$d( $system:ident )?;
				{ $d( $parsed:tt )* };
				$name:ident : $module:ident:: < $module_instance:ident >:: {
					$macro_enum_name <$event_generic:ident> $d(, $ingore:ident $d( <$ignor:ident> )* )*
				},
				$d( $rest:tt )*
			) => {
				$d crate::$macro_name!(@inner
					$runtime;
					$d( $system )?;
					{
						$d( $parsed )*
						$module $module_instance <$event_generic>,
					};
					$d( $rest )*
				);
			};
			(@inner
				$runtime:ident;
				$d( $system:ident )?;
				{ $d( $parsed:tt )* };
				$name:ident : $module:ident:: < $module_instance:ident >:: {
					$macro_enum_name $d( <$event_generic:ident> )* $d(, $ignore:ident $d( <$ignor:ident> )* )*
				},
				$d( $rest:tt )*
			) => {
				compile_error!{concat!{
					"Module `", stringify!{$name}, "` must have `", stringify!{$macro_enum_name}, "<T, I>`",
					" but has `", stringify!{$macro_enum_name} $d(, "<", stringify!{$event_generic}, ">")*, "`",
					": Instantiated modules must have ", stringify!{$macro_enum_name},
					" generic over instance to be able to convert to outer ", stringify!{$macro_enum_name}
				}}
			};
			(@inner
				$runtime:ident;
				$d( $system:ident )?;
				{ $d( $parsed:tt )* };
				$name:ident : $module:ident:: {
					$macro_enum_name $d( <$event_generic:ident> )* $d(, $ignore:ident $d( <$ignor:ident> )* )*
				},
				$d( $rest:tt )*
			) => {
				$d crate::$macro_name!(@inner
					$runtime;
					$d( $system )?;
					{
						$d( $parsed )*
						$module $d( <$event_generic> )*,
					};
					$d( $rest )*
				);
			};
			(@inner
				$runtime:ident;
				$d( $system:ident )?;
				{ $d( $parsed:tt )* };
				$name:ident : $module:ident:: $d( < $module_instance:ident >:: )? {
					$ingore:ident $d( <$ignor:ident> )* $d(, $modules:ident $d( <$modules_generic:ident> )* )*
				},
				$d( $rest:tt )*
			) => {
				$d crate::$macro_name!(@inner
					$runtime;
					$d( $system )?;
					{ $d( $parsed )* };
					$name: $module:: $d( < $module_instance >:: )? { $d( $modules $d( <$modules_generic> )* ),* },
					$d( $rest )*
				);
			};
			(@inner
				$runtime:ident;
				$d( $system:ident )?;
				{ $d( $parsed:tt )* };
				$name:ident: $module:ident:: $d( < $module_instance:ident >:: )? {},
				$d( $rest:tt )*
			) => {
				$d crate::$macro_name!(@inner
					$runtime;
					$d( $system )?;
					{ $d( $parsed )* };
					$d( $rest )*
				);
			};
			(@inner
				$runtime:ident;
				$system:ident;
				{ $d( $parsed_modules:ident $d( $instance:ident )? $d( <$parsed_generic:ident> )? ,)* };
			) => {
				$d crate::$macro_outer_name! {
					pub enum $macro_enum_name for $runtime where system = $system {
						$d(
							$parsed_modules $d( $instance )? $d( <$parsed_generic> )?,
						)*
					}
				}
			}
		}
	}
}

__create_decl_macro!(__decl_outer_event, impl_outer_event, Event, $);
__create_decl_macro!(__decl_outer_origin, impl_outer_origin, Origin, $);

/// A macro that defines all modules as an associated types of the Runtime type.
#[macro_export]
#[doc(hidden)]
macro_rules! __decl_all_modules {
	(
		$runtime:ident;
		;
		{ $( $parsed:tt )* };
		System: $module:ident::{ Module $(, $modules:ident )* },
		$( $rest:tt )*
	) => {
		$crate::__decl_all_modules!(
			$runtime;
			$module;
			{ $( $parsed )* };
			$( $rest )*
		);
	};
	(
		$runtime:ident;
		$( $system:ident )?;
		{ $( $parsed:tt )* };
		$name:ident: $module:ident:: $( < $module_instance:ident >:: )? { Module $(, $modules:ident )* },
		$( $rest:tt )*
	) => {
		$crate::__decl_all_modules!(
			$runtime;
			$( $system )?;
			{
				$( $parsed )*
				$module::$name $(<$module_instance>)?,
			};
			$( $rest )*
		);
	};
	(
		$runtime:ident;
		$( $system:ident )?;
		{ $( $parsed:tt )* };
		$name:ident: $module:ident:: $( < $module_instance:ident >:: )? { $ignore:ident $(, $modules:ident )* },
		$( $rest:tt )*
	) => {
		$crate::__decl_all_modules!(
			$runtime;
			$( $system )?;
			{ $( $parsed )* };
			$name: $module::{ $( $modules ),* },
			$( $rest )*
		);
	};
	(
		$runtime:ident;
		$( $system:ident )?;
		{ $( $parsed:tt )* };
		$name:ident: $module:ident:: $( < $module_instance:ident >:: )? {},
		$( $rest:tt )*
	) => {
		$crate::__decl_all_modules!(
			$runtime;
			$( $system )?;
			{ $( $parsed )* };
			$( $rest )*
		);
	};
	(
		$runtime:ident;
		$system:ident;
		{ $( $parsed_module:ident :: $parsed_name:ident $(<$instance:ident>)? ,)*};
	) => {
		pub type System = system::Module<$runtime>;
		$(
			pub type $parsed_name = $parsed_module::Module<$runtime $(, $parsed_module::$instance )?>;
		)*
		type AllModules = ( $( $parsed_name, )* );
	}
}

/// A macro that defines the Call enum to represent calls to functions in the modules included
/// in the runtime (by wrapping the values of all FooModule::Call enums).
#[macro_export]
#[doc(hidden)]
macro_rules! __decl_outer_dispatch {
	(
		$runtime:ident;
		$( $parsed_modules:ident :: $parsed_name:ident ),*;
		$name:ident: $module:ident::{
			Call $(, $modules:ident $( <$modules_generic:ident> )* )*
		}
		$(, $rest_name:ident : $rest_module:ident::{
			$( $rest_modules:ident $( <$rest_modules_generic:ident> )* ),*
		})*;
	) => {
		$crate::__decl_outer_dispatch!(
			$runtime;
			$( $parsed_modules :: $parsed_name, )* $module::$name;
			$(
				$rest_name: $rest_module::{
					$( $rest_modules $( <$rest_modules_generic> )* ),*
				}
			),*;
		);
	};
	(
		$runtime:ident;
		$( $parsed_modules:ident :: $parsed_name:ident ),*;
		$name:ident: $module:ident::{
			$ignore:ident $( <$ignor:ident> )* $(, $modules:ident $( <$modules_generic:ident> )* )*
		}
		$(, $rest_name:ident : $rest_module:ident::{
			$( $rest_modules:ident $( <$rest_modules_generic:ident> )* ),*
		})*;
	) => {
		$crate::__decl_outer_dispatch!(
			$runtime;
			$( $parsed_modules :: $parsed_name ),*;
			$name: $module::{ $( $modules $( <$modules_generic> )* ),* }
			$(
				, $rest_name: $rest_module::{
					$( $rest_modules $( <$rest_modules_generic> )* ),*
				}
			)*;
		);
	};
	(
		$runtime:ident;
		$( $parsed_modules:ident :: $parsed_name:ident ),*;
		$name:ident: $module:ident::{}
		$(, $rest_name:ident : $rest_module:ident::{
			$( $rest_modules:ident $( <$rest_modules_generic:ident> )* ),*
		})*;
	) => {
		$crate::__decl_outer_dispatch!(
			$runtime;
			$( $parsed_modules :: $parsed_name ),*;
			$(
				$rest_name: $rest_module::{
					$( $rest_modules $( <$rest_modules_generic> )* ),*
				}
			),*;
		);
	};
	(
		$runtime:ident;
		$( $parsed_modules:ident :: $parsed_name:ident ),*;
		;
	) => {
		$crate::impl_outer_dispatch!(
			pub enum Call for $runtime where origin: Origin {
				$( $parsed_modules::$parsed_name, )*
			}
		);
	};
}

/// A private macro that generates metadata() method for the runtime. See impl_runtime_metadata macro.
#[macro_export]
#[doc(hidden)]
macro_rules! __decl_runtime_metadata {
	// leading is Module : parse
	(
		$runtime:ident;
		{ $( $parsed:tt )* };
		$( { leading_module: $( $leading_module:ident )* } )?
		$name:ident: $module:ident:: $( < $module_instance:ident >:: )? {
			Module $( $modules:ident )*
		}
		$( $rest:tt )*
	) => {
		$crate::__decl_runtime_metadata!(
			$runtime;
			{
				$( $parsed )*
				$module $( < $module_instance > )?  { $( $( $leading_module )* )? $( $modules )* }
			};
			$( $rest )*
		);
	};
	// leading isn't Module : put it in leadings
	(
		$runtime:ident;
		{ $( $parsed:tt )* };
		$( { leading_module: $( $leading_module:ident )* } )?
		$name:ident: $module:ident:: $( < $module_instance:ident >:: )? {
			$other_module:ident $( $modules:ident )*
		}
		$( $rest:tt )*
	) => {
		$crate::__decl_runtime_metadata!(
			$runtime;
			{ $( $parsed )* };
			{ leading_module: $( $( $leading_module )* )? $other_module }
			$name: $module:: $( < $module_instance >:: )? {
				$( $modules )*
			}
			$( $rest )*
		);
	};
	// does not contain Module : skip
	(
		$runtime:ident;
		{ $( $parsed:tt )* };
		$( { leading_module: $( $leading_module:ident )* } )?
		$name:ident: $module:ident:: $( < $module_instance:ident >:: )? {}
		$( $rest:tt )*
	) => {
		$crate::__decl_runtime_metadata!(
			$runtime;
			{ $( $parsed )* };
			$( $rest )*
		);
	};
	// end of decl
	(
		$runtime:ident;
		{ $( $parsed_modules:ident $( < $module_instance:ident > )? { $( $withs:ident )* } )* };
	) => {
		$crate::impl_runtime_metadata!(
			for $runtime with modules
				$( $parsed_modules::Module $( < $module_instance > )? with $( $withs )* , )*
		);
	}
<<<<<<< HEAD

}
/// A private macro that generates Log enum for the runtime. See impl_outer_log macro.
#[macro_export]
#[doc(hidden)]
macro_rules! __decl_outer_log {
	(
		$runtime:ident;
		$log_internal:ident <$( $log_genarg:ty ),+>;
		{ $( $parsed:tt )* };
		$name:ident: $module:ident:: $(<$module_instance:ident>::)? {
			Log ( $( $args:ident )* ) $( $modules:ident $( ( $( $modules_args:ident )* ) )* )*
		}
		$( $rest:tt )*
	) => {
		$crate::__decl_outer_log!(
			$runtime;
			$log_internal < $( $log_genarg ),* >;
			{ $( $parsed )* $module $(<$module_instance>)? ( $( $args )* )};
			$( $rest )*
		);
	};
	(
		$runtime:ident;
		$log_internal:ident <$( $log_genarg:ty ),+>;
		{ $( $parsed:tt )* };
		$name:ident: $module:ident:: $(<$module_instance:ident>::)? {
			$ignore:ident $( ( $( $args_ignore:ident )* ) )*
			$( $modules:ident $( ( $( $modules_args:ident )* ) )* )*
		}
		$( $rest:tt )*
	) => {
		$crate::__decl_outer_log!(
			$runtime;
			$log_internal < $( $log_genarg ),* >;
			{ $( $parsed )* };
			$name: $module:: $(<$module_instance>::)? { $( $modules $( ( $( $modules_args )* ) )* )* }
			$( $rest )*
		);
	};
	(
		$runtime:ident;
		$log_internal:ident <$( $log_genarg:ty ),+>;
		{ $( $parsed:tt )* };
		$name:ident: $module:ident:: $(<$module_instance:ident>::)? {}
		$( $rest:tt )*
	) => {
		$crate::__decl_outer_log!(
			$runtime;
			$log_internal < $( $log_genarg ),* >;
			{ $( $parsed )* };
			$( $rest )*
		);
	};
	(
		$runtime:ident;
		$log_internal:ident <$( $log_genarg:ty ),+>;
		{ $(
			$parsed_modules:ident $(< $parsed_instance:ident >)? ( $( $parsed_args:ident )* )
		)* };
	) => {
		$crate::runtime_primitives::impl_outer_log!(
			pub enum Log($log_internal: DigestItem<$( $log_genarg ),*>) for $runtime {
				$( $parsed_modules $(< $parsed_instance >)? ( $( $parsed_args ),* ) ),*
			}
		);
	};
=======
>>>>>>> a6f8d3dd
}

/// A private macro that generates GenesisConfig for the runtime. See `impl_outer_config!` macro.
#[macro_export]
#[doc(hidden)]
macro_rules! __decl_outer_config {
	(
		$runtime:ident;
		{ $( $parsed:tt )* };
		$name:ident: $module:ident:: $( < $module_instance:ident >:: )? {
			Config $( <$config_generic:ident> )?
			$(, $modules:ident $( <$modules_generic:ident> )* )*
		},
		$( $rest:tt )*
	) => {
		$crate::__decl_outer_config!(
			$runtime;
			{
				$( $parsed )*
				$module::$name $( $module_instance )? $( <$config_generic> )?,
			};
			$( $rest )*
		);
	};
	(
		$runtime:ident;
		{ $( $parsed:tt )* };
		$name:ident: $module:ident:: $( < $module_instance:ident >:: )? {
			$ingore:ident $( <$ignore_gen:ident> )*
			$(, $modules:ident $( <$modules_generic:ident> )* )*
		},
		$( $rest:tt )*
	) => {
		$crate::__decl_outer_config!(
			$runtime;
			{ $( $parsed )* };
			$name: $module:: $( < $module_instance >:: )? { $( $modules $( <$modules_generic> )* ),* },
			$( $rest )*
		);
	};
	(
		$runtime:ident;
		{ $( $parsed:tt )* };
		$name:ident: $module:ident:: $( < $module_instance:ident >:: )? {},
		$( $rest:tt )*
	) => {
		$crate::__decl_outer_config!(
			$runtime;
			{ $( $parsed )* };
			$( $rest )*
		);
	};
	(
		$runtime:ident;
		{
			$(
				$parsed_modules:ident :: $parsed_name:ident $( $parsed_instance:ident )?
				$(
					<$parsed_generic:ident>
				)*
			,)*
		};
	) => {
		$crate::paste::item! {
			$crate::runtime_primitives::impl_outer_config!(
				pub struct GenesisConfig for $runtime {
					$(
						[< $parsed_name Config >] =>
							$parsed_modules $( $parsed_instance )? $( <$parsed_generic> )*,
					)*
				}
			);
		}
	};
}

/// A private macro that generates check_inherents() implementation for the runtime.
#[macro_export]
#[doc(hidden)]
macro_rules! __decl_outer_inherent {
	(
		$runtime:ident;
		$block:ident;
		$uncheckedextrinsic:ident;
		$( $parsed_name:ident :: $parsed_call:ident ),*;
		$name:ident: $module:ident::{
			Inherent $(, $modules:ident $( ( $( $modules_call:ident )* ) )* )*
		}
		$(, $rest_name:ident : $rest_module:ident::{
			$( $rest_modules:ident $( ( $( $rest_call:ident )* ) )* ),*
		})*;
	) => {
		$crate::__decl_outer_inherent!(
			$runtime;
			$block;
			$uncheckedextrinsic;
			$( $parsed_name :: $parsed_call, )* $name::$name;
			$(
				$rest_name: $rest_module::{
					$( $rest_modules $( ( $( $rest_call )* ) )* ),*
				}
			),*;
		);
	};
	(
		$runtime:ident;
		$block:ident;
		$uncheckedextrinsic:ident;
		$( $parsed_name:ident :: $parsed_call:ident ),*;
		$name:ident: $module:ident::{
			Inherent ( $call:ident ) $(, $modules:ident $( ( $( $modules_call:ident )* ) )* )*
		}
		$(, $rest_name:ident : $rest_module:ident::{
			$( $rest_modules:ident $( ( $( $rest_call:ident )* ) )* ),*
		})*;
	) => {
		$crate::__decl_outer_inherent!(
			$runtime;
			$block;
			$uncheckedextrinsic;
			$( $parsed_name :: $parsed_call, )* $name::$call;
			$(
				$rest_name: $rest_module::{
					$( $rest_modules $( ( $( $rest_call )* ) )* ),*
				}
			),*;
		);
	};
	(
		$runtime:ident;
		$block:ident;
		$uncheckedextrinsic:ident;
		$( $parsed_name:ident :: $parsed_call:ident ),*;
		$name:ident: $module:ident::{
			$ignore:ident $( ( $( $ignor:ident )* ) )*
				$(, $modules:ident $( ( $( $modules_call:ident )* ) )* )*
		}
		$(, $rest_name:ident : $rest_module:ident::{
			$( $rest_modules:ident $( ( $( $rest_call:ident )* ) )* ),*
		})*;
	) => {
		$crate::__decl_outer_inherent!(
			$runtime;
			$block;
			$uncheckedextrinsic;
			$( $parsed_name :: $parsed_call ),*;
			$name: $module::{ $( $modules $( ( $( $modules_call )* ) )* ),* }
			$(
				, $rest_name: $rest_module::{
					$( $rest_modules $( ( $( $rest_call )* ) )* ),*
				}
			)*;
		);
	};
	(
		$runtime:ident;
		$block:ident;
		$uncheckedextrinsic:ident;
		$( $parsed_name:ident :: $parsed_call:ident ),*;
		$name:ident: $module:ident::{}
		$(, $rest_name:ident : $rest_module:ident::{
			$( $rest_modules:ident $( ( $( $rest_call:ident )* ) )* ),*
		})*;
	) => {
		$crate::__decl_outer_inherent!(
			$runtime;
			$block;
			$uncheckedextrinsic;
			$( $parsed_name :: $parsed_call ),*;
			$(
				$rest_name: $rest_module::{
					$( $rest_modules $( ( $( $rest_call )* ) )* ),*
				}
			),*;
		);
	};
	(
		$runtime:ident;
		$block:ident;
		$uncheckedextrinsic:ident;
		$( $parsed_name:ident :: $parsed_call:ident ),*;
		;
	) => {
		$crate::impl_outer_inherent!(
			impl Inherents where Block = $block, UncheckedExtrinsic = $uncheckedextrinsic {
				$( $parsed_name : $parsed_call, )*
			}
		);
	};
}

#[macro_export]
#[doc(hidden)]
// Those imports are used by event, config, origin and log macros to get access to its inner type
macro_rules! __decl_instance_import {
	( $( $module:ident <$instance:ident> )* ) => {
		$crate::paste::item! {
			$(use $module as [< $module _ $instance >];)*
		}
	};
}

/// A private macro that calls impl_outer_validate_unsigned for Call.
#[macro_export]
#[doc(hidden)]
macro_rules! __impl_outer_validate_unsigned {
	(
		$runtime:ident;
		{ $( $parsed:tt )* };
		$name:ident: $module:ident:: $(<$module_instance:ident>::)? {
			ValidateUnsigned $( $modules:ident $( ( $( $modules_args:ident )* ) )* )*
		}
		$( $rest:tt )*
	) => {
		$crate::__impl_outer_validate_unsigned!(
			$runtime;
			{ $( $parsed )* $name };
			$( $rest )*
		);
	};
	(
		$runtime:ident;
		{ $( $parsed:tt )* };
		$name:ident: $module:ident:: $(<$module_instance:ident>::)? {
			$ignore:ident $( ( $( $args_ignore:ident )* ) )*
			$( $modules:ident $( ( $( $modules_args:ident )* ) )* )*
		}
		$( $rest:tt )*
	) => {
		$crate::__impl_outer_validate_unsigned!(
			$runtime;
			{ $( $parsed )* };
			$name: $module:: $(<$module_instance>::)? {
				$( $modules $( ( $( $modules_args )* ) )* )*
			}
			$( $rest )*
		);
	};
	(
		$runtime:ident;
		{ $( $parsed:tt )* };
		$name:ident: $module:ident:: $(<$module_instance:ident>::)? {}
		$( $rest:tt )*
	) => {
		$crate::__impl_outer_validate_unsigned!(
			$runtime;
			{ $( $parsed )* };
			$( $rest )*
		);
	};
	(
		$runtime:ident;
		{ $(
			$parsed_modules:ident
		)* };
	) => {
		$crate::impl_outer_validate_unsigned!(
			impl ValidateUnsigned for $runtime {
				$( $parsed_modules )*
			}
		);
	};
}<|MERGE_RESOLUTION|>--- conflicted
+++ resolved
@@ -61,16 +61,9 @@
 /// - `Module`
 /// - `Call`
 /// - `Storage`
-<<<<<<< HEAD
 /// - `Event` or `Event<T>` (if the event is generic)
 /// - `Origin` or `Origin<T>` (if the origin is generic)
 /// - `Config` or `Config<T>` (if the config is generic)
-/// - `Log( $(IDENT),* )`
-=======
-/// - `Event` or `Event<T>` (if the event is generic) or `Event<T, I>` (if also over instance)
-/// - `Origin` or `Origin<T>` (if the origin is generic) or `Origin<T, I>` (if also over instance)
-/// - `Config` or `Config<T>` (if the config is generic) or `Config<T, I>` (if also over instance)
->>>>>>> a6f8d3dd
 /// - `Inherent $( (CALL) )*` - If the module provides/can check inherents. The optional parameter
 ///                             is for modules that use a `Call` from a different module as
 ///                             inherent.
@@ -117,12 +110,6 @@
 	) => {
 		$crate::construct_runtime!(
 			{ $( $preset )* };
-<<<<<<< HEAD
-			{
-				$( $expanded )*
-				$name: $module::{Module, Call, Storage, Event<T>, Config<T>},
-			};
-=======
 			{ $( $expanded )* };
 			$name: $module::{default},
 			$( $rest )*
@@ -151,7 +138,6 @@
 					$( ( $( $modules_args ),* ) )*
 				)*
 			},
->>>>>>> a6f8d3dd
 			$( $rest )*
 		);
 	};
@@ -681,76 +667,6 @@
 				$( $parsed_modules::Module $( < $module_instance > )? with $( $withs )* , )*
 		);
 	}
-<<<<<<< HEAD
-
-}
-/// A private macro that generates Log enum for the runtime. See impl_outer_log macro.
-#[macro_export]
-#[doc(hidden)]
-macro_rules! __decl_outer_log {
-	(
-		$runtime:ident;
-		$log_internal:ident <$( $log_genarg:ty ),+>;
-		{ $( $parsed:tt )* };
-		$name:ident: $module:ident:: $(<$module_instance:ident>::)? {
-			Log ( $( $args:ident )* ) $( $modules:ident $( ( $( $modules_args:ident )* ) )* )*
-		}
-		$( $rest:tt )*
-	) => {
-		$crate::__decl_outer_log!(
-			$runtime;
-			$log_internal < $( $log_genarg ),* >;
-			{ $( $parsed )* $module $(<$module_instance>)? ( $( $args )* )};
-			$( $rest )*
-		);
-	};
-	(
-		$runtime:ident;
-		$log_internal:ident <$( $log_genarg:ty ),+>;
-		{ $( $parsed:tt )* };
-		$name:ident: $module:ident:: $(<$module_instance:ident>::)? {
-			$ignore:ident $( ( $( $args_ignore:ident )* ) )*
-			$( $modules:ident $( ( $( $modules_args:ident )* ) )* )*
-		}
-		$( $rest:tt )*
-	) => {
-		$crate::__decl_outer_log!(
-			$runtime;
-			$log_internal < $( $log_genarg ),* >;
-			{ $( $parsed )* };
-			$name: $module:: $(<$module_instance>::)? { $( $modules $( ( $( $modules_args )* ) )* )* }
-			$( $rest )*
-		);
-	};
-	(
-		$runtime:ident;
-		$log_internal:ident <$( $log_genarg:ty ),+>;
-		{ $( $parsed:tt )* };
-		$name:ident: $module:ident:: $(<$module_instance:ident>::)? {}
-		$( $rest:tt )*
-	) => {
-		$crate::__decl_outer_log!(
-			$runtime;
-			$log_internal < $( $log_genarg ),* >;
-			{ $( $parsed )* };
-			$( $rest )*
-		);
-	};
-	(
-		$runtime:ident;
-		$log_internal:ident <$( $log_genarg:ty ),+>;
-		{ $(
-			$parsed_modules:ident $(< $parsed_instance:ident >)? ( $( $parsed_args:ident )* )
-		)* };
-	) => {
-		$crate::runtime_primitives::impl_outer_log!(
-			pub enum Log($log_internal: DigestItem<$( $log_genarg ),*>) for $runtime {
-				$( $parsed_modules $(< $parsed_instance >)? ( $( $parsed_args ),* ) ),*
-			}
-		);
-	};
-=======
->>>>>>> a6f8d3dd
 }
 
 /// A private macro that generates GenesisConfig for the runtime. See `impl_outer_config!` macro.
