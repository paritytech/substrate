// Copyright 2018 Parity Technologies (UK) Ltd.
// This file is part of Substrate.

// Substrate is free software: you can redistribute it and/or modify
// it under the terms of the GNU General Public License as published by
// the Free Software Foundation, either version 3 of the License, or
// (at your option) any later version.

// Substrate is distributed in the hope that it will be useful,
// but WITHOUT ANY WARRANTY; without even the implied warranty of
// MERCHANTABILITY or FITNESS FOR A PARTICULAR PURPOSE.  See the
// GNU General Public License for more details.

// You should have received a copy of the GNU General Public License
// along with Substrate.  If not, see <http://www.gnu.org/licenses/>.

//! Macros to define a runtime. A runtime is basically all your logic running in Substrate,
//! consisting of selected SRML modules and maybe some of your own modules.
//! A lot of supporting logic is automatically generated for a runtime,
//! mostly for to combine data types and metadata of the included modules.

/// Construct a runtime, with the given name and the given modules.
///
/// The parameters here are specific types for Block, NodeBlock and InherentData
/// (TODO: describe the difference between Block and NodeBlock)
///	and the modules that are used by the runtime.
///
/// # Example:
///
/// ```nocompile
/// construct_runtime!(
///     pub enum Runtime with Log(interalIdent: DigestItem<SessionKey>) where
///         Block = Block,
///         NodeBlock = runtime::Block,
///         UncheckedExtrinsic = UncheckedExtrinsic
///     {
///         System: system,
///         Test: test::{default, Log(Test)},
///         Test2: test_with_long_module::{Module},
///     }
/// )
/// ```
///
/// The module `System: system` will expand to `System: system::{Module, Call, Storage, Event<T>, Config<T>}`.
/// The identifier `System` is the name of the module and the lower case identifier `system` is the
/// name of the Rust module/crate for this Substrate module.
///
/// The module `Test: test::{default, Log(Test)}` will expand to
/// `Test: test::{Module, Call, Storage, Event<T>, Config<T>, Log(Test)}`.
///
/// The module `Test2: test_with_long_module::{Module}` will expand to
/// `Test2: test_with_long_module::{Module}`.
///
/// We provide support for the following types in a module:
/// - `Module`
/// - `Call`
/// - `Storage`
/// - `Event` or `Event<T>` (if the event is generic)
/// - `Origin` or `Origin<T>` (if the origin is generic)
/// - `Config` or `Config<T>` (if the config is generic)
/// - `Log( $(IDENT),* )`
/// - `Inherent $( (CALL) )*` - If the module provides/can check inherents. The optional parameter
///                             is for modules that use a `Call` from a different module as
///                             inherent.
#[macro_export]
macro_rules! construct_runtime {

	// Macro transformations (to convert invocations with incomplete parameters to the canonical
	// form)

	(
		pub enum $runtime:ident with Log ($log_internal:ident: DigestItem<$( $log_genarg:ty ),+>)
			where
				Block = $block:ident,
				NodeBlock = $node_block:ty,
				UncheckedExtrinsic = $uncheckedextrinsic:ident
		{
			$( $rest:tt )*
		}
	) => {
		construct_runtime!(
			$runtime;
			$block;
			$node_block;
			$uncheckedextrinsic;
			$log_internal < $( $log_genarg ),* >;
			;
			$( $rest )*
		);
	};
	(
		$runtime:ident;
		$block:ident;
		$node_block:ty;
		$uncheckedextrinsic:ident;
		$log_internal:ident <$( $log_genarg:ty ),+>;
		$(
			$expanded_name:ident: $expanded_module:ident::{
				$(
					$expanded_modules:ident
						$( <$expanded_modules_generic:ident> )*
						$( ( $( $expanded_modules_args:ident ),* ) )*
				),*
			}
		),*;
		$name:ident: $module:ident,
		$(
			$rest_name:ident: $rest_module:ident $(
				::{
					$(
						$rest_modules:ident
							$( <$rest_modules_generic:ident> )*
							$( ( $( $rest_modules_args:ident ),* ) )*
					),*
				}
			)*,
		)*
	) => {
		construct_runtime!(
			$runtime;
			$block;
			$node_block;
			$uncheckedextrinsic;
			$log_internal < $( $log_genarg ),* >;
			$(
				$expanded_name: $expanded_module::{
					$(
						$expanded_modules
							$( <$expanded_modules_generic> )*
							$( ( $( $expanded_modules_args ),* ) )*
					),*
				},
			)* $name: $module::{Module, Call, Storage, Event<T>, Config<T>};
			$(
				$rest_name: $rest_module $(
					::{
						$(
							$rest_modules
								$( <$rest_modules_generic> )*
								$( ( $( $rest_modules_args ),* ) )*
						),*
					}
				)*,
			)*
		);
	};
	(
		$runtime:ident;
		$block:ident;
		$node_block:ty;
		$uncheckedextrinsic:ident;
		$log_internal:ident <$( $log_genarg:ty ),+>;
		$(
			$expanded_name:ident: $expanded_module:ident::{
				$(
					$expanded_modules:ident
						$( <$expanded_modules_generic:ident> )*
						$( ( $( $expanded_modules_args:ident ),* ) )*
				),*
			}
		),*;
		$name:ident: $module:ident::{
			default,
			$(
				$modules:ident
					$( <$modules_generic:ident> )*
					$( ( $( $modules_args:ident ),* ) )*
			),*
		},
		$(
			$rest_name:ident: $rest_module:ident $(
				::{
					$(
						$rest_modules:ident
							$( <$rest_modules_generic:ident> )*
							$( ( $( $rest_modules_args:ident ),* ) )*
					),*
				}
			)*,
		)*
	) => {
		construct_runtime!(
			$runtime;
			$block;
			$node_block;
			$uncheckedextrinsic;
			$log_internal < $( $log_genarg ),* >;
			$(
				$expanded_name: $expanded_module::{
					$(
						$expanded_modules
							$( <$expanded_modules_generic> )*
							$( ( $( $expanded_modules_args ),* ) )*
					),*
				},
			)*
			$name: $module::{
				Module, Call, Storage, Event<T>, Config<T>,
				$(
					$modules $( <$modules_generic> )* $( ( $( $modules_args ),* ) )*
				),*
			};
			$(
				$rest_name: $rest_module $(
					::{
						$(
							$rest_modules
								$( <$rest_modules_generic> )*
								$( ( $( $rest_modules_args ),* ) )*
						),*
					}
				)*,
			)*
		);
	};
	(
		$runtime:ident;
		$block:ident;
		$node_block:ty;
		$uncheckedextrinsic:ident;
		$log_internal:ident <$( $log_genarg:ty ),+>;
		$(
			$expanded_name:ident: $expanded_module:ident::{
				$(
					$expanded_modules:ident
						$( <$expanded_modules_generic:ident> )*
						$( ( $( $expanded_modules_args:ident ),* ) )*
				),*
			}
		),*;
		$name:ident: $module:ident::{
			$(
				$modules:ident
					$( <$modules_generic:ident> )*
					$( ( $( $modules_args:ident ),* ) )*
			),*
		},
		$(
			$rest_name:ident: $rest_module:ident $(
				::{
					$(
						$rest_modules:ident
							$( <$rest_modules_generic:ident> )*
							$( ( $( $rest_modules_args:ident ),* ) )*
					),*
				}
			)*,
		)*
	) => {
		construct_runtime!(
			$runtime;
			$block;
			$node_block;
			$uncheckedextrinsic;
			$log_internal < $( $log_genarg ),* >;
			$(
				$expanded_name: $expanded_module::{
					$(
						$expanded_modules
							$( <$expanded_modules_generic> )*
							$( ( $( $expanded_modules_args ),* ) )*
					),*
				},
			)*
			$name: $module::{
				$(
					$modules $( <$modules_generic> )* $( ( $( $modules_args ),* ) )*
				),*
			};
			$(
				$rest_name: $rest_module $(
					::{
						$(
							$rest_modules
								$( <$rest_modules_generic> )*
								$( ( $( $rest_modules_args ),* ) )*
						),*
					}
				)*,
			)*
		);
	};

	// The main macro expansion that actually renders the Runtime code.

	(
		$runtime:ident;
		$block:ident;
		$node_block:ty;
		$uncheckedextrinsic:ident;
		$log_internal:ident <$( $log_genarg:ty ),+>;
		$(
			$name:ident: $module:ident::{
				$(
					$modules:ident
						$( <$modules_generic:ident> )*
						$( ( $( $modules_args:ident ),* ) )*
				),*
			}
		),*;
	) => {
		#[derive(Clone, Copy, PartialEq, Eq)]
		#[cfg_attr(feature = "std", derive(Debug))]
		pub struct $runtime;
		impl $crate::runtime_primitives::traits::GetNodeBlockType for $runtime {
			type NodeBlock = $node_block;
		}
		impl $crate::runtime_primitives::traits::GetRuntimeBlockType for $runtime {
			type RuntimeBlock = $block;
		}
		$crate::__decl_outer_event!(
			$runtime;
			$(
				$name: $module::{ $( $modules $( <$modules_generic> )* ),* }
			),*
		);
		$crate::__decl_outer_origin!(
			$runtime;
			$(
				$name: $module::{ $( $modules $( <$modules_generic> )* ),* }
			),*
		);
		$crate::__decl_all_modules!(
			$runtime;
			;
			;
			$(
				$name: $module::{ $( $modules $( <$modules_generic> )* ),* }
			),*;
		);
		$crate::__decl_outer_dispatch!(
			$runtime;
			;
			$(
				$name: $module::{ $( $modules $( <$modules_generic> )* ),* }
			),*;
		);
		$crate::__decl_runtime_metadata!(
			$runtime;
			;
			$(
				$name: $module::{ $( $modules $( <$modules_generic> )* )* }
			)*
		);
		$crate::__decl_outer_log!(
			$runtime;
			$log_internal < $( $log_genarg ),* >;
			;
			$(
				$name: $module::{ $( $modules $( ( $( $modules_args ),* ) )* ),* }
			),*;
		);
		$crate::__decl_outer_config!(
			$runtime;
			;
			$(
				$name: $module::{ $( $modules $( <$modules_generic> )* ),* }
			),*;
		);
		$crate::__decl_outer_inherent!(
			$runtime;
			$block;
			$uncheckedextrinsic;
			;
			$(
				$name: $module::{ $( $modules $( ( $( $modules_args ),* ) )* ),* }
			),*;
		);
	}
}

/// A macro that generates a "__decl" private macro that transforms parts of the runtime definition
/// to feed them into a public "impl" macro which accepts the format
/// "pub enum $name for $runtime where system = $system".
///
/// Used to define Event and Origin associated types.
#[macro_export]
#[doc(hidden)]
macro_rules! __create_decl_macro {
	(
		// Parameter $d is a hack for the following issue:
		// https://github.com/rust-lang/rust/issues/35853
		$macro_name:ident, $macro_outer_name:ident, $macro_enum_name:ident, $d:tt
	) => {
		#[macro_export]
		#[doc(hidden)]
		macro_rules! $macro_name {
			(
				$runtime:ident;
				System: $module:ident::{
					$ingore:ident $d( <$ignor:ident> )* $d(, $modules:ident $d( <$modules_generic:ident> )* )*
				}
				$d(, $rest_name:ident : $rest_module:ident::{
					$d( $rest_modules:ident $d( <$rest_modules_generic:ident> )* ),*
				})*
			) => {
				$d crate::$macro_name!(
					$runtime;
					$module;
					;
					$d(
						$rest_name: $rest_module::{
							$d( $rest_modules $d( <$rest_modules_generic> )* ),*
						}
					),*;
				);
			};
			(
				$runtime:ident;
				; // there can not be multiple `System`s
				$d( $parsed_modules:ident $d( <$parsed_generic:ident> )* ),*;
				System: $module:ident::{
					$ingore:ident $d( <$ignor:ident> )* $d(, $modules:ident $d( <$modules_generic:ident> )* )*
				}
				$d(, $rest_name:ident : $rest_module:ident::{
					$d( $rest_modules:ident $d( <$rest_modules_generic:ident> )* ),*
				})*;
			) => {
				$d crate::$macro_name!(
					$runtime;
					$module;
					$d( $parsed_modules $d( <$parsed_generic> )* ),*;
					$d(
						$rest_name: $rest_module::{
							$d( $rest_modules $d( <$rest_modules_generic> )* ),*
						}
					)*;
				);
			};
			(
				$runtime:ident;
				$name:ident: $module:ident::{
					$ingore:ident $d( <$ignor:ident> )* $d(, $modules:ident $d( <$modules_generic:ident> )* )*
				}
				$d(, $rest_name:ident : $rest_module:ident::{
					$d( $rest_modules:ident $d( <$rest_modules_generic:ident> )* ),*
				})*
			) => {
				$d crate::$macro_name!(
					$runtime;
					;
					;
					$name: $module::{ $d( $modules $d( <$modules_generic> )* ),* }
					$d(
						, $rest_name: $rest_module::{
							$d( $rest_modules $d( <$rest_modules_generic> )* ),*
						}
					)*;
				);
			};
			(
				$runtime:ident;
				$d( $system:ident )*;
				$d( $parsed_modules:ident $d( <$parsed_generic:ident> )* ),*;
				$name:ident: $module:ident::{
					$macro_enum_name $d( <$event_gen:ident> )* $d(, $modules:ident $d( <$modules_generic:ident> )* )*
				}
				$d(, $rest_name:ident : $rest_module:ident::{
					$d( $rest_modules:ident $d( <$rest_modules_generic:ident> )* ),*
				})*;
			) => {
				$d crate::$macro_name!(
					$runtime;
					$d( $system )*;
					$d(
						$parsed_modules $d( <$parsed_generic> )* , )*
						$module $d( <$event_gen> )*;
					$d(
						$rest_name: $rest_module::{
							$d( $rest_modules $d( <$rest_modules_generic> )* ),*
						}
					),*;
				);
			};
			(
				$runtime:ident;
				$d( $system:ident )*;
				$d( $parsed_modules:ident $d( <$parsed_generic:ident> )* ),*;
				$name:ident: $module:ident::{
					$ingore:ident $d( <$ignor:ident> )* $d(, $modules:ident $d( <$modules_generic:ident> )* )*
				}
				$d(, $rest_name:ident : $rest_module:ident::{
					$d( $rest_modules:ident $d( <$rest_modules_generic:ident> )* ),*
				})*;
			) => {
				$d crate::$macro_name!(
					$runtime;
					$d( $system )*;
					$d( $parsed_modules $d( <$parsed_generic> )* ),*;
					$name: $module::{ $d( $modules $d( <$modules_generic> )* ),* }
					$d(
						, $rest_name: $rest_module::{
							$d( $rest_modules $d( <$rest_modules_generic> )* ),*
						}
					)*;
				);
			};
			(
				$runtime:ident;
				$d( $system:ident )*;
				$d( $parsed_modules:ident $d( <$parsed_generic:ident> )* ),*;
				$name:ident: $module:ident::{}
				$d(, $rest_name:ident : $rest_module:ident::{
					$d( $rest_modules:ident $d( <$rest_modules_generic:ident> )* ),*
				})*;
			) => {
				$d crate::$macro_name!(
					$runtime;
					$d( $system )*;
					$d( $parsed_modules $d( <$parsed_generic> )* ),*;
					$d(
						$rest_name: $rest_module::{
							$d( $rest_modules $d( <$rest_modules_generic> )* ),*
						}
					),*;
				);
			};
			(
				$runtime:ident;
				$d( $system:ident )+;
				$d( $parsed_modules:ident $d( <$parsed_generic:ident> )* ),*;
				;
			) => {
				$d crate::$macro_outer_name! {
					pub enum $macro_enum_name for $runtime where system = $d( $system )* {
						$d(
							$parsed_modules $d( <$parsed_generic> )*,
						)*
					}
				}
			}
		}
	}
}

__create_decl_macro!(__decl_outer_event, impl_outer_event, Event, $);
__create_decl_macro!(__decl_outer_origin, impl_outer_origin, Origin, $);

/// A macro that defines all modules as an associated types of the Runtime type.
#[macro_export]
#[doc(hidden)]
macro_rules! __decl_all_modules {
	(
		$runtime:ident;
		;
		$( $parsed_modules:ident :: $parsed_name:ident ),*;
		System: $module:ident::{
			Module $(, $modules:ident $( <$modules_generic:ident> )* )*
		}
		$(, $rest_name:ident : $rest_module:ident::{
			$( $rest_modules:ident $( <$rest_modules_generic:ident> )* ),*
		})*;
	) => {
		$crate::__decl_all_modules!(
			$runtime;
			$module;
			$( $parsed_modules :: $parsed_name ),*;
			$(
				$rest_name: $rest_module::{
					$( $rest_modules $( <$rest_modules_generic> )* ),*
				}
			),*;
		);
	};
	(
		$runtime:ident;
		$( $system:ident )*;
		$( $parsed_modules:ident :: $parsed_name:ident ),*;
		$name:ident: $module:ident::{
			Module $(, $modules:ident $( <$modules_generic:ident> )* )*
		}
		$(, $rest_name:ident : $rest_module:ident::{
			$( $rest_modules:ident $( <$rest_modules_generic:ident> )* ),*
		})*;
	) => {
		$crate::__decl_all_modules!(
			$runtime;
			$( $system )*;
			$( $parsed_modules :: $parsed_name, )* $module::$name;
			$(
				$rest_name: $rest_module::{
					$( $rest_modules $( <$rest_modules_generic> )* ),*
				}
			),*;
		);
	};
	(
		$runtime:ident;
		$( $system:ident )*;
		$( $parsed_modules:ident :: $parsed_name:ident ),*;
		$name:ident: $module:ident::{
			$ingore:ident $( <$ignor:ident> )* $(, $modules:ident $( <$modules_generic:ident> )* )*
		}
		$(, $rest_name:ident : $rest_module:ident::{
			$( $rest_modules:ident $( <$rest_modules_generic:ident> )* ),*
		})*;
	) => {
		$crate::__decl_all_modules!(
			$runtime;
			$( $system )*;
			$( $parsed_modules :: $parsed_name ),*;
			$name: $module::{ $( $modules $( <$modules_generic> )* ),* }
			$(
				, $rest_name: $rest_module::{
					$( $rest_modules $( <$rest_modules_generic> )* ),*
				}
			)*;
		);
	};
	(
		$runtime:ident;
		$( $system:ident )*;
		$( $parsed_modules:ident :: $parsed_name:ident ),*;
		$name:ident: $module:ident::{}
		$(, $rest_name:ident : $rest_module:ident::{
			$( $rest_modules:ident $( <$rest_modules_generic:ident> )* ),*
		})*;
	) => {
		$crate::__decl_all_modules!(
			$runtime;
			$( $system )*;
			$( $parsed_modules :: $parsed_name ),*;
			$(
				$rest_name: $rest_module::{
					$( $rest_modules $( <$rest_modules_generic> )* ),*
				}
			),*;
		);
	};
	(
		$runtime:ident;
		$system:ident;
		$( $parsed_modules:ident :: $parsed_name:ident ),*;
		;
	) => {
		pub type System = system::Module<$runtime>;
		$(
			pub type $parsed_name = $parsed_modules::Module<$runtime>;
		)*
		type AllModules = ( $( $parsed_name, )* );
	}
}

/// A macro that defines the Call enum to represent calls to functions in the modules included
/// in the runtime (by wrapping the values of all FooModule::Call enums).
#[macro_export]
#[doc(hidden)]
macro_rules! __decl_outer_dispatch {
	(
		$runtime:ident;
		$( $parsed_modules:ident :: $parsed_name:ident ),*;
		System: $module:ident::{
			$ingore:ident $( <$ignor:ident> )* $(, $modules:ident $( <$modules_generic:ident> )* )*
		}
		$(, $rest_name:ident : $rest_module:ident::{
			$( $rest_modules:ident $( <$rest_modules_generic:ident> )* ),*
		})*;
	) => {
		$crate::__decl_outer_dispatch!(
			$runtime;
			$( $parsed_modules :: $parsed_name ),*;
			$(
				$rest_name: $rest_module::{
					$( $rest_modules $( <$rest_modules_generic> )* ),*
				}
			),*;
		);
	};
	(
		$runtime:ident;
		$( $parsed_modules:ident :: $parsed_name:ident ),*;
		$name:ident: $module:ident::{
			Call $(, $modules:ident $( <$modules_generic:ident> )* )*
		}
		$(, $rest_name:ident : $rest_module:ident::{
			$( $rest_modules:ident $( <$rest_modules_generic:ident> )* ),*
		})*;
	) => {
		$crate::__decl_outer_dispatch!(
			$runtime;
			$( $parsed_modules :: $parsed_name, )* $module::$name;
			$(
				$rest_name: $rest_module::{
					$( $rest_modules $( <$rest_modules_generic> )* ),*
				}
			),*;
		);
	};
	(
		$runtime:ident;
		$( $parsed_modules:ident :: $parsed_name:ident ),*;
		$name:ident: $module:ident::{
			$ingore:ident $( <$ignor:ident> )* $(, $modules:ident $( <$modules_generic:ident> )* )*
		}
		$(, $rest_name:ident : $rest_module:ident::{
			$( $rest_modules:ident $( <$rest_modules_generic:ident> )* ),*
		})*;
	) => {
		$crate::__decl_outer_dispatch!(
			$runtime;
			$( $parsed_modules :: $parsed_name ),*;
			$name: $module::{ $( $modules $( <$modules_generic> )* ),* }
			$(
				, $rest_name: $rest_module::{
					$( $rest_modules $( <$rest_modules_generic> )* ),*
				}
			)*;
		);
	};
	(
		$runtime:ident;
		$( $parsed_modules:ident :: $parsed_name:ident ),*;
		$name:ident: $module:ident::{}
		$(, $rest_name:ident : $rest_module:ident::{
			$( $rest_modules:ident $( <$rest_modules_generic:ident> )* ),*
		})*;
	) => {
		$crate::__decl_outer_dispatch!(
			$runtime;
			$( $parsed_modules :: $parsed_name ),*;
			$(
				$rest_name: $rest_module::{
					$( $rest_modules $( <$rest_modules_generic> )* ),*
				}
			),*;
		);
	};
	(
		$runtime:ident;
		$( $parsed_modules:ident :: $parsed_name:ident ),*;
		;
	) => {
		$crate::impl_outer_dispatch!(
			pub enum Call for $runtime where origin: Origin {
				$( $parsed_modules::$parsed_name, )*
			}
		);
	};
}

/// A private macro that generates metadata() method for the runtime. See impl_runtime_metadata macro.
#[macro_export]
#[doc(hidden)]
macro_rules! __decl_runtime_metadata {
	// contain a module
	(
		$runtime:ident;
		$( $parsed_modules:ident { $( $withs:ident )* } )*;
		$name:ident: $module:ident::{
			Module $( $modules:ident $( <$modules_generic:ident> )* )*
		}
		$( $rest_name:ident : $rest_module:ident::{
			$( $rest_modules:ident $( <$rest_modules_generic:ident> )* )*
		})*
	) => {
<<<<<<< HEAD
		$crate::__decl_runtime_metadata!(
			$runtime;
			$module { Module, };
			$( $parsed_modules { Module $( with $parsed_storage )* } ),*;
			$name: $module::{ $( $modules $( <$modules_generic> )* ),* }
			$(
				, $rest_name: $rest_module::{
					$( $rest_modules $( <$rest_modules_generic> )* ),*
				}
			)*;
		);
	};
	(
		$runtime:ident;
		$current_module:ident { , Storage };
		$( $parsed_modules:ident { Module $( with $parsed_storage:ident )* } ),*;
		$name:ident: $module:ident::{
			Module $(, $modules:ident $( <$modules_generic:ident> )* )*
		}
		$(, $rest_name:ident : $rest_module:ident::{
			$( $rest_modules:ident $( <$rest_modules_generic:ident> )* ),*
		})*;
	) => {
		$crate::__decl_runtime_metadata!(
=======

		__decl_runtime_metadata!(@Module
>>>>>>> 5c186dde
			$runtime;
			$( $parsed_modules { $( $withs )* } )*;
			$name: $module::{ $( $modules $( <$modules_generic> )* )* }
			$(
				$rest_name: $rest_module::{
					$( $rest_modules $( <$rest_modules_generic> )* )*
				}
			)*
		);
	};
	// do not contain Module : skip
	(
		$runtime:ident;
		$( $parsed_modules:ident { $( $withs:ident )* } )*;
		$name:ident: $module:ident::{
			$( $modules:ident $( <$modules_generic:ident> )* )*
		}
		$( $rest_name:ident : $rest_module:ident::{
			$( $rest_modules:ident $( <$rest_modules_generic:ident> )* )*
		})*
	) => {
		$crate::__decl_runtime_metadata!(
			$runtime;
<<<<<<< HEAD
			$module { , Storage };
			$( $parsed_modules { Module $( with $parsed_storage )* } ),*;
			$name: $module::{ $( $modules $( <$modules_generic> )* ),* }
			$(
				, $rest_name: $rest_module::{
					$( $rest_modules $( <$rest_modules_generic> )* ),*
				}
			)*;
		);
	};
	(
		$runtime:ident;
		$current_module:ident { Module, };
		$( $parsed_modules:ident { Module $( with $parsed_storage:ident )* } ),*;
		$name:ident: $module:ident::{
			Storage $(, $modules:ident $( <$modules_generic:ident> )* )*
		}
		$(, $rest_name:ident : $rest_module:ident::{
			$( $rest_modules:ident $( <$rest_modules_generic:ident> )* ),*
		})*;
	) => {
		$crate::__decl_runtime_metadata!(
			$runtime;
			;
			$( $parsed_modules { Module $( with $parsed_storage )* }, )* $module { Module with Storage };
=======
			$( $parsed_modules { $( $withs )* } )*;
>>>>>>> 5c186dde
			$(
				$rest_name: $rest_module::{
					$( $rest_modules $( <$rest_modules_generic> )* )*
				}
			)*
		);
	};
	// process module
	(@Module
		$runtime:ident;
		$( $parsed_modules:ident { $( $withs:ident )* } )*;
		$name:ident: $module:ident::{
			$( $modules:ident $( <$modules_generic:ident> )* )*
		}
<<<<<<< HEAD
		$(, $rest_name:ident : $rest_module:ident::{
				$( $rest_modules:ident $( <$rest_modules_generic:ident> )* ),*
			})*;
	) => {
		$crate::__decl_runtime_metadata!(
			$runtime;
			$( $current_module { $( $current_module_storage )* } )*;
			$( $parsed_modules { Module $( with $parsed_storage )* } ),*;
			$name: $module::{ $( $modules $( <$modules_generic> )* ),* }
			$(
				, $rest_name: $rest_module::{
					$( $rest_modules $( <$rest_modules_generic> )* ),*
				}
			)*;
		);
	};
	(
		$runtime:ident;
		$current_module:ident { Module, };
		$( $parsed_modules:ident { Module $( with $parsed_storage:ident )* } ),*;
		$name:ident: $module:ident::{}
		$(, $rest_name:ident : $rest_module:ident::{
			$( $rest_modules:ident $( <$rest_modules_generic:ident> )* ),*
		})*;
	) => {
		$crate::__decl_runtime_metadata!(
			$runtime;
			;
			$( $parsed_modules { Module $( with $parsed_storage )* }, )* $module { Module };
			$(
				$rest_name: $rest_module::{
					$( $rest_modules $( <$rest_modules_generic> )* ),*
				}
			),*;
		);
	};
	(
		$runtime:ident;
		$( $current_module:ident { $( $ignore:tt )* } )*;
		$( $parsed_modules:ident { Module $( with $parsed_storage:ident )* } ),*;
		$name:ident: $module:ident::{}
		$(, $rest_name:ident : $rest_module:ident::{
			$( $rest_modules:ident $( <$rest_modules_generic:ident> )* ),*
		})*;
=======
		$($rest_name:ident : $rest_module:ident::{
			$( $rest_modules:ident $( <$rest_modules_generic:ident> )* )*
		})*
>>>>>>> 5c186dde
	) => {
		$crate::__decl_runtime_metadata!(
			$runtime;
			$( $parsed_modules { $( $withs )* } )*
			$module {
				$($modules)*
			};
			$(
				$rest_name: $rest_module::{
					$( $rest_modules $( <$rest_modules_generic> )* )*
				}
			)*
		);
	};
	// end of decl
	(
		$runtime:ident;
		$( $parsed_modules:ident { $( $withs:ident )* } )*;
	) => {
		$crate::impl_runtime_metadata!(
			for $runtime with modules
				$( $parsed_modules::Module with $( $withs )* , )*
		);
	}

}

/// A private macro that generates Log enum for the runtime. See impl_outer_log macro.
#[macro_export]
#[doc(hidden)]
macro_rules! __decl_outer_log {
	(
		$runtime:ident;
		$log_internal:ident <$( $log_genarg:ty ),+>;
		$( $parsed_modules:ident( $( $parsed_args:ident ),* ) ),*;
		$name:ident: $module:ident::{
			Log ( $( $args:ident ),* ) $(, $modules:ident $( ( $( $modules_args:ident )* ) )* )*
		}
		$(, $rest_name:ident : $rest_module:ident::{
			$( $rest_modules:ident $( ( $( $rest_modules_args:ident )* ) )* ),*
		})*;
	) => {
		$crate::__decl_outer_log!(
			$runtime;
			$log_internal < $( $log_genarg ),* >;
			$( $parsed_modules ( $( $parsed_args ),* ), )* $module ( $( $args ),* );
			$(
				$rest_name: $rest_module::{
					$( $rest_modules $( ( $( $rest_modules_args ),* ) )* ),*
				}
			),*;
		);
	};
	(
		$runtime:ident;
		$log_internal:ident <$( $log_genarg:ty ),+>;
		$( $parsed_modules:ident( $( $parsed_args:ident ),* ) ),*;
		$name:ident: $module:ident::{
			$ignore:ident $( ( $( $args_ignore:ident ),* ) )*
			$(, $modules:ident $( ( $( $modules_args:ident ),* ) )* )*
		}
		$(, $rest_name:ident : $rest_module:ident::{
				$( $rest_modules:ident $( ( $( $rest_modules_args:ident )* ) )* ),*
		})*;
	) => {
		$crate::__decl_outer_log!(
			$runtime;
			$log_internal < $( $log_genarg ),* >;
			$( $parsed_modules ( $( $parsed_args ),* ) ),*;
			$name: $module::{ $( $modules $( ( $( $modules_args ),* ) )* ),* }
			$(
				, $rest_name: $rest_module::{
					$( $rest_modules $( ( $( $rest_modules_args ),* ) )* ),*
				}
			)*;
		);
	};
	(
		$runtime:ident;
		$log_internal:ident <$( $log_genarg:ty ),+>;
		$( $parsed_modules:ident( $( $parsed_args:ident ),* ) ),*;
		$name:ident: $module:ident::{}
		$(, $rest_name:ident : $rest_module:ident::{
			$( $rest_modules:ident $( ( $( $rest_modules_args:ident )* ) )* ),*
		})*;
	) => {
		$crate::__decl_outer_log!(
			$runtime;
			$log_internal < $( $log_genarg ),* >;
			$( $parsed_modules ( $( $parsed_args ),* ) ),*;
			$(
				$rest_name: $rest_module::{
					$( $rest_modules $( ( $( $rest_modules_args ),* ) )* ),*
				}
			),*;
		);
	};
	(
		$runtime:ident;
		$log_internal:ident <$( $log_genarg:ty ),+>;
		$( $parsed_modules:ident( $( $parsed_args:ident ),* ) ),*;
		;
	) => {
		$crate::runtime_primitives::impl_outer_log!(
			pub enum Log($log_internal: DigestItem<$( $log_genarg ),*>) for $runtime {
				$( $parsed_modules ( $( $parsed_args ),* ) ),*
			}
		);
	};
}

/// A private macro that generates GenesisConfig for the runtime. See impl_outer_config macro.
#[macro_export]
#[doc(hidden)]
macro_rules! __decl_outer_config {
	(
		$runtime:ident;
		$( $parsed_modules:ident :: $parsed_name:ident $( < $parsed_generic:ident > )* ),*;
		$name:ident: $module:ident::{
			Config $(, $modules:ident $( <$modules_generic:ident> )* )*
		}
		$(, $rest_name:ident : $rest_module:ident::{
			$( $rest_modules:ident $( <$rest_modules_generic:ident> )* ),*
		})*;
	) => {
		$crate::__decl_outer_config!(
			$runtime;
			$( $parsed_modules :: $parsed_name $( < $parsed_generic > )*, )* $module::$name;
			$(
				$rest_name: $rest_module::{
					$( $rest_modules $( <$rest_modules_generic> )* ),*
				}
			),*;
		);
	};
	(
		$runtime:ident;
		$( $parsed_modules:ident :: $parsed_name:ident $( < $parsed_generic:ident > )* ),*;
		$name:ident: $module:ident::{
			Config<T> $(, $modules:ident $( <$modules_generic:ident> )* )*
		}
		$(, $rest_name:ident : $rest_module:ident::{
			$( $rest_modules:ident $( <$rest_modules_generic:ident> )* ),*
		})*;
	) => {
		$crate::__decl_outer_config!(
			$runtime;
			$( $parsed_modules :: $parsed_name $( < $parsed_generic > )*, )* $module::$name<T>;
			$(
				$rest_name: $rest_module::{
					$( $rest_modules $( <$rest_modules_generic> )* ),*
				}
			),*;
		);
	};
	(
		$runtime:ident;
		$( $parsed_modules:ident :: $parsed_name:ident $( < $parsed_generic:ident > )* ),*;
		$name:ident: $module:ident::{
			$ingore:ident $( <$ignor:ident> )* $(, $modules:ident $( <$modules_generic:ident> )* )*
		}
		$(, $rest_name:ident : $rest_module:ident::{
			$( $rest_modules:ident $( <$rest_modules_generic:ident> )* ),*
		})*;
	) => {
		$crate::__decl_outer_config!(
			$runtime;
			$( $parsed_modules :: $parsed_name $( < $parsed_generic > )*),*;
			$name: $module::{ $( $modules $( <$modules_generic> )* ),* }
			$(
				, $rest_name: $rest_module::{
					$( $rest_modules $( <$rest_modules_generic> )* ),*
				}
			)*;
		);
	};
	(
		$runtime:ident;
		$( $parsed_modules:ident :: $parsed_name:ident $( < $parsed_generic:ident > )* ),*;
		$name:ident: $module:ident::{}
		$(, $rest_name:ident : $rest_module:ident::{
			$( $rest_modules:ident $( <$rest_modules_generic:ident> )* ),*
		})*;
	) => {
		$crate::__decl_outer_config!(
			$runtime;
			$( $parsed_modules :: $parsed_name $( < $parsed_generic > )*),*;
			$(
				$rest_name: $rest_module::{
					$( $rest_modules $( <$rest_modules_generic> )* ),*
				}
			),*;
		);
	};
	(
		$runtime:ident;
		$( $parsed_modules:ident :: $parsed_name:ident $( < $parsed_generic:ident > )* ),*;
		;
	) => {
		$crate::paste::item! {
			$crate::runtime_primitives::impl_outer_config!(
				pub struct GenesisConfig for $runtime {
					$(
						[< $parsed_name Config >] => $parsed_modules $( < $parsed_generic > )*,
					)*
				}
			);
		}
	};
}

/// A private macro that generates check_inherents() implementation for the runtime.
#[macro_export]
#[doc(hidden)]
macro_rules! __decl_outer_inherent {
	(
		$runtime:ident;
		$block:ident;
		$uncheckedextrinsic:ident;
		$( $parsed_name:ident :: $parsed_call:ident ),*;
		$name:ident: $module:ident::{
			Inherent $(, $modules:ident $( ( $( $modules_call:ident )* ) )* )*
		}
		$(, $rest_name:ident : $rest_module:ident::{
			$( $rest_modules:ident $( ( $( $rest_call:ident )* ) )* ),*
		})*;
	) => {
		$crate::__decl_outer_inherent!(
			$runtime;
			$block;
			$uncheckedextrinsic;
			$( $parsed_name :: $parsed_call, )* $name::$name;
			$(
				$rest_name: $rest_module::{
					$( $rest_modules $( ( $( $rest_call )* ) )* ),*
				}
			),*;
		);
	};
	(
		$runtime:ident;
		$block:ident;
		$uncheckedextrinsic:ident;
		$( $parsed_name:ident :: $parsed_call:ident ),*;
		$name:ident: $module:ident::{
			Inherent ( $call:ident ) $(, $modules:ident $( ( $( $modules_call:ident )* ) )* )*
		}
		$(, $rest_name:ident : $rest_module:ident::{
			$( $rest_modules:ident $( ( $( $rest_call:ident )* ) )* ),*
		})*;
	) => {
		$crate::__decl_outer_inherent!(
			$runtime;
			$block;
			$uncheckedextrinsic;
			$( $parsed_name :: $parsed_call, )* $name::$call;
			$(
				$rest_name: $rest_module::{
					$( $rest_modules $( ( $( $rest_call )* ) )* ),*
				}
			),*;
		);
	};
	(
		$runtime:ident;
		$block:ident;
		$uncheckedextrinsic:ident;
		$( $parsed_name:ident :: $parsed_call:ident ),*;
		$name:ident: $module:ident::{
			$ingore:ident $( ( $( $ignor:ident )* ) )*
				$(, $modules:ident $( ( $( $modules_call:ident )* ) )* )*
		}
		$(, $rest_name:ident : $rest_module:ident::{
			$( $rest_modules:ident $( ( $( $rest_call:ident )* ) )* ),*
		})*;
	) => {
		$crate::__decl_outer_inherent!(
			$runtime;
			$block;
			$uncheckedextrinsic;
			$( $parsed_name :: $parsed_call ),*;
			$name: $module::{ $( $modules $( ( $( $modules_call )* ) )* ),* }
			$(
				, $rest_name: $rest_module::{
					$( $rest_modules $( ( $( $rest_call )* ) )* ),*
				}
			)*;
		);
	};
	(
		$runtime:ident;
		$block:ident;
		$uncheckedextrinsic:ident;
		$( $parsed_name:ident :: $parsed_call:ident ),*;
		$name:ident: $module:ident::{}
		$(, $rest_name:ident : $rest_module:ident::{
			$( $rest_modules:ident $( ( $( $rest_call:ident )* ) )* ),*
		})*;
	) => {
		$crate::__decl_outer_inherent!(
			$runtime;
			$block;
			$uncheckedextrinsic;
			$( $parsed_name :: $parsed_call ),*;
			$(
				$rest_name: $rest_module::{
					$( $rest_modules $( ( $( $rest_call )* ) )* ),*
				}
			),*;
		);
	};
	(
		$runtime:ident;
		$block:ident;
		$uncheckedextrinsic:ident;
		$( $parsed_name:ident :: $parsed_call:ident ),*;
		;
	) => {
		$crate::impl_outer_inherent!(
			impl Inherents where Block = $block, UncheckedExtrinsic = $uncheckedextrinsic {
				$( $parsed_name : $parsed_call, )*
			}
		);
	};
}<|MERGE_RESOLUTION|>--- conflicted
+++ resolved
@@ -753,35 +753,8 @@
 			$( $rest_modules:ident $( <$rest_modules_generic:ident> )* )*
 		})*
 	) => {
-<<<<<<< HEAD
-		$crate::__decl_runtime_metadata!(
-			$runtime;
-			$module { Module, };
-			$( $parsed_modules { Module $( with $parsed_storage )* } ),*;
-			$name: $module::{ $( $modules $( <$modules_generic> )* ),* }
-			$(
-				, $rest_name: $rest_module::{
-					$( $rest_modules $( <$rest_modules_generic> )* ),*
-				}
-			)*;
-		);
-	};
-	(
-		$runtime:ident;
-		$current_module:ident { , Storage };
-		$( $parsed_modules:ident { Module $( with $parsed_storage:ident )* } ),*;
-		$name:ident: $module:ident::{
-			Module $(, $modules:ident $( <$modules_generic:ident> )* )*
-		}
-		$(, $rest_name:ident : $rest_module:ident::{
-			$( $rest_modules:ident $( <$rest_modules_generic:ident> )* ),*
-		})*;
-	) => {
-		$crate::__decl_runtime_metadata!(
-=======
-
-		__decl_runtime_metadata!(@Module
->>>>>>> 5c186dde
+
+		$crate::__decl_runtime_metadata!(@Module
 			$runtime;
 			$( $parsed_modules { $( $withs )* } )*;
 			$name: $module::{ $( $modules $( <$modules_generic> )* )* }
@@ -805,35 +778,7 @@
 	) => {
 		$crate::__decl_runtime_metadata!(
 			$runtime;
-<<<<<<< HEAD
-			$module { , Storage };
-			$( $parsed_modules { Module $( with $parsed_storage )* } ),*;
-			$name: $module::{ $( $modules $( <$modules_generic> )* ),* }
-			$(
-				, $rest_name: $rest_module::{
-					$( $rest_modules $( <$rest_modules_generic> )* ),*
-				}
-			)*;
-		);
-	};
-	(
-		$runtime:ident;
-		$current_module:ident { Module, };
-		$( $parsed_modules:ident { Module $( with $parsed_storage:ident )* } ),*;
-		$name:ident: $module:ident::{
-			Storage $(, $modules:ident $( <$modules_generic:ident> )* )*
-		}
-		$(, $rest_name:ident : $rest_module:ident::{
-			$( $rest_modules:ident $( <$rest_modules_generic:ident> )* ),*
-		})*;
-	) => {
-		$crate::__decl_runtime_metadata!(
-			$runtime;
-			;
-			$( $parsed_modules { Module $( with $parsed_storage )* }, )* $module { Module with Storage };
-=======
 			$( $parsed_modules { $( $withs )* } )*;
->>>>>>> 5c186dde
 			$(
 				$rest_name: $rest_module::{
 					$( $rest_modules $( <$rest_modules_generic> )* )*
@@ -848,56 +793,9 @@
 		$name:ident: $module:ident::{
 			$( $modules:ident $( <$modules_generic:ident> )* )*
 		}
-<<<<<<< HEAD
-		$(, $rest_name:ident : $rest_module:ident::{
-				$( $rest_modules:ident $( <$rest_modules_generic:ident> )* ),*
-			})*;
-	) => {
-		$crate::__decl_runtime_metadata!(
-			$runtime;
-			$( $current_module { $( $current_module_storage )* } )*;
-			$( $parsed_modules { Module $( with $parsed_storage )* } ),*;
-			$name: $module::{ $( $modules $( <$modules_generic> )* ),* }
-			$(
-				, $rest_name: $rest_module::{
-					$( $rest_modules $( <$rest_modules_generic> )* ),*
-				}
-			)*;
-		);
-	};
-	(
-		$runtime:ident;
-		$current_module:ident { Module, };
-		$( $parsed_modules:ident { Module $( with $parsed_storage:ident )* } ),*;
-		$name:ident: $module:ident::{}
-		$(, $rest_name:ident : $rest_module:ident::{
-			$( $rest_modules:ident $( <$rest_modules_generic:ident> )* ),*
-		})*;
-	) => {
-		$crate::__decl_runtime_metadata!(
-			$runtime;
-			;
-			$( $parsed_modules { Module $( with $parsed_storage )* }, )* $module { Module };
-			$(
-				$rest_name: $rest_module::{
-					$( $rest_modules $( <$rest_modules_generic> )* ),*
-				}
-			),*;
-		);
-	};
-	(
-		$runtime:ident;
-		$( $current_module:ident { $( $ignore:tt )* } )*;
-		$( $parsed_modules:ident { Module $( with $parsed_storage:ident )* } ),*;
-		$name:ident: $module:ident::{}
-		$(, $rest_name:ident : $rest_module:ident::{
-			$( $rest_modules:ident $( <$rest_modules_generic:ident> )* ),*
-		})*;
-=======
 		$($rest_name:ident : $rest_module:ident::{
 			$( $rest_modules:ident $( <$rest_modules_generic:ident> )* )*
 		})*
->>>>>>> 5c186dde
 	) => {
 		$crate::__decl_runtime_metadata!(
 			$runtime;
