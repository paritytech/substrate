--- conflicted
+++ resolved
@@ -27,7 +27,6 @@
 pub mod unhashed;
 pub mod hashed;
 
-<<<<<<< HEAD
 /// Execute under a transactional layer.
 /// If the result of execution is an error,
 /// the transactional layer get reverted; otherwhise
@@ -46,37 +45,6 @@
 	}
 }
 
-struct IncrementalInput<'a> {
-	key: &'a [u8],
-	pos: usize,
-}
-
-impl<'a> Input for IncrementalInput<'a> {
-	fn read(&mut self, into: &mut [u8]) -> usize {
-		let len = runtime_io::read_storage(self.key, into, self.pos).unwrap_or(0);
-		let read = crate::rstd::cmp::min(len, into.len());
-		self.pos += read;
-		read
-	}
-}
-
-struct IncrementalChildInput<'a> {
-	storage_key: &'a [u8],
-	key: &'a [u8],
-	pos: usize,
-}
-
-impl<'a> Input for IncrementalChildInput<'a> {
-	fn read(&mut self, into: &mut [u8]) -> usize {
-		let len = runtime_io::read_child_storage(self.storage_key, self.key, into, self.pos).unwrap_or(0);
-		let read = crate::rstd::cmp::min(len, into.len());
-		self.pos += read;
-		read
-	}
-}
-
-=======
->>>>>>> 9db4bd96
 /// The underlying runtime storage.
 pub struct RuntimeStorage;
 
