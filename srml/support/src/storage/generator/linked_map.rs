--- conflicted
+++ resolved
@@ -220,14 +220,9 @@
 	V: FullCodec,
 	G: StorageLinkedMap<K, V>,
 {
-	match head {
-<<<<<<< HEAD
-		Some(head) => unhashed::put(G::final_head_key(), &head),
-		None => unhashed::kill(G::final_head_key()),
-=======
+	match head.as_ref() {
 		Some(head) => unhashed::put(G::storage_linked_map_final_head_key().as_ref(), head),
 		None => unhashed::kill(G::storage_linked_map_final_head_key().as_ref()),
->>>>>>> cb1a068f
 	}
 }
 
