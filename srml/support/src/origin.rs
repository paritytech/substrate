--- conflicted
+++ resolved
@@ -201,29 +201,21 @@
 						$name::[< $module $( _ $generic_instance )? >](x)
 					}
 				}
-<<<<<<< HEAD
-				impl Into<Option<$module::Origin < $( $generic )? $(, $module::$generic_instance )? >>> for $name {
-					fn into(self) -> Option<$module::Origin < $( $generic )? $(, $module::$generic_instance )? > > {
+				impl Into<
+					$crate::rstd::result::Result<
+						$module::Origin < $( $generic )? $(, $module::$generic_instance )? >>,
+						$name,
+					>
+				for $name {
+					fn into(self) -> $crate::rstd::result::Result<
+						$module::Origin < $( $generic )? $(, $module::$generic_instance )? >,
+						Self,
+					> {
 						if let $name::[< $module $( _ $generic_instance )? >](l) = self {
-							Some(l)
+							Ok(l)
 						} else {
-							None
+							Err(self)
 						}
-=======
-			}
-			impl Into<$crate::rstd::result::Result<
-				$module::Origin $( <$generic_param $(, $generic_instance )? > )*,
-				$name
-			>> for $name {
-				fn into(self) -> $crate::rstd::result::Result<
-					$module::Origin $( <$generic_param $(, $generic_instance )? > )*,
-					Self
-				> {
-					if let $name::$module(l) = self {
-						Ok(l)
-					} else {
-						Err(self)
->>>>>>> c67dff53
 					}
 				}
 			}
