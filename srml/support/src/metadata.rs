--- conflicted
+++ resolved
@@ -46,10 +46,7 @@
 				$crate::metadata::RuntimeMetadata::V2 (
 					$crate::metadata::RuntimeMetadataV2 {
 						modules: $crate::__runtime_modules_to_metadata!(registry; $runtime;; $( $rest )*),
-<<<<<<< HEAD
-=======
 						module_path: $crate::metadata::DecodeDifferent::Encode(module_path!()),
->>>>>>> 5a05e5d1
 						type_registry: registry,
 						block: block_type_name,
 					}
@@ -268,12 +265,7 @@
 		ModuleMetadata, RuntimeMetadataPrefixed
 	};
 	use crate::codec::{Encode, Decode};
-<<<<<<< HEAD
 	use substrate_metadata::{MetadataRegistry, MetadataName};
-=======
-	use parity_codec_derive::{Decode, Encode};
-	use substrate_metadata::*;
->>>>>>> 5a05e5d1
 	use substrate_metadata_derive::EncodeMetadata;
 
 	mod system {
@@ -419,10 +411,7 @@
 	fn runtime_metadata() {
 		let expected = RuntimeMetadata::V2(
 			RuntimeMetadataV2 {
-<<<<<<< HEAD
-=======
 				module_path: DecodeDifferent::Encode("tests"),
->>>>>>> 5a05e5d1
 				type_registry: MetadataRegistry::new(),
 				modules: vec![
 					ModuleMetadata {
