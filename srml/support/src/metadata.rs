// Copyright 2018 Parity Technologies (UK) Ltd.
// This file is part of Substrate.

// Substrate is free software: you can redistribute it and/or modify
// it under the terms of the GNU General Public License as published by
// the Free Software Foundation, either version 3 of the License, or
// (at your option) any later version.

// Substrate is distributed in the hope that it will be useful,
// but WITHOUT ANY WARRANTY; without even the implied warranty of
// MERCHANTABILITY or FITNESS FOR A PARTICULAR PURPOSE.  See the
// GNU General Public License for more details.

// You should have received a copy of the GNU General Public License
// along with Substrate.  If not, see <http://www.gnu.org/licenses/>.

pub use srml_metadata::{
	DecodeDifferent, FnEncode, RuntimeMetadata,
	ModuleMetadata, RuntimeMetadataV2,
	DefaultByteGetter, RuntimeMetadataPrefixed,
};

/// Implements the metadata support for the given runtime and all its modules.
///
/// Example:
/// ```compile_fail
/// impl_runtime_metadata!(for RUNTIME_NAME, BLOCK_NAME with modules MODULE0, MODULE2, MODULE3 with Storage);
/// ```
///
/// In this example, just `MODULE3` implements the `Storage` trait.
#[macro_export]
macro_rules! impl_runtime_metadata {
	(
		for $runtime:ident, $block:ident with modules
			$( $rest:tt )*
	) => {
		impl $runtime {
			pub fn metadata() -> $crate::metadata::RuntimeMetadataPrefixed {
				let mut registry = $crate::substrate_metadata::MetadataRegistry::new();
				let block_type_name = <
					$block as $crate::substrate_metadata::EncodeMetadata
				>::type_name();
				registry.register(block_type_name.clone(), <
					$block as $crate::substrate_metadata::EncodeMetadata
				>::type_metadata_kind);
				$crate::metadata::RuntimeMetadata::V2 (
					$crate::metadata::RuntimeMetadataV2 {
						modules: $crate::__runtime_modules_to_metadata!(registry; $runtime;; $( $rest )*),
						type_registry: registry,
						block: block_type_name,
					}
				).into()
			}
		}
	}
}

#[macro_export]
#[doc(hidden)]
macro_rules! __runtime_modules_to_metadata {
	(
		$registry: ident;
		$runtime: ident;
		$( $metadata:expr ),*;
		$mod:ident::$module:ident $(with)+ $($kw:ident)*,
		$( $rest:tt )*
	) => {
		$crate::__runtime_modules_to_metadata!(
			$registry;
			$runtime;
			$( $metadata, )* $crate::metadata::ModuleMetadata {
				name: $crate::metadata::DecodeDifferent::Encode(stringify!($mod)),
				prefix: $crate::__runtime_modules_to_metadata_calls_storagename!($mod, $module, $runtime, $(with $kw)*),
				storage: $crate::__runtime_modules_to_metadata_calls_storage!($registry, $mod, $module, $runtime, $(with $kw)*),
				calls: $crate::__runtime_modules_to_metadata_calls_call!($registry, $mod, $module, $runtime, $(with $kw)*),
				event: $crate::__runtime_modules_to_metadata_calls_event!($mod, $module, $runtime, $(with $kw)*),
			};
			$( $rest )*
		)
	};
	(
		$registry: ident;
		$runtime:ident;
		$( $metadata:expr ),*;
	) => {
		vec![ $( $metadata ),* ]
	};
}

#[macro_export]
#[doc(hidden)]
macro_rules! __runtime_modules_to_metadata_calls_call {
	// skip system
	(
		$registry: ident,
		system,
		$skip_module: ident,
		$skip_runtime: ident,
		with Call
		$(with $kws:ident)*
	) => {
		None
	};
	(
		$registry: ident,
		$mod: ident,
		$module: ident,
		$runtime: ident,
		with Call
		$(with $kws:ident)*
	) => {
		{
			$mod::$module::<$runtime>::call_metadata_register(&mut $registry);
			Some($crate::metadata::DecodeDifferent::Encode(
				$crate::metadata::FnEncode(
					$mod::$module::<$runtime>::call_functions
				)
			))
		}
	};
	(
		$registry: ident,
		$mod: ident,
		$module: ident,
		$runtime: ident,
		with $_:ident
		$(with $kws:ident)*
	) => {
 		$crate::__runtime_modules_to_metadata_calls_call!( $registry, $mod, $module, $runtime, $(with $kws)* );
	};
	(
		$registry: ident,
		$mod: ident,
		$module: ident,
		$runtime: ident,
	) => {
		None
	};
}


#[macro_export]
#[doc(hidden)]
macro_rules! __runtime_modules_to_metadata_calls_event {
	(
		$mod: ident,
		$module: ident,
		$runtime: ident,
		with Event
		$(with $kws:ident)*
	) => {
		Some($crate::metadata::DecodeDifferent::Encode(
			$crate::metadata::FnEncode(
				$crate::paste::expr!{
					$runtime:: [< __module_events_ $mod >]
				}
			)
		))
	};
	(
		$mod: ident,
		$module: ident,
		$runtime: ident,
		with $_:ident
		$(with $kws:ident)*
	) => {
		$crate::__runtime_modules_to_metadata_calls_event!( $mod, $module, $runtime, $(with $kws)* );
	};
	(
		$mod: ident,
		$module: ident,
		$runtime: ident,
	) => {
		None
	};
}

#[macro_export]
#[doc(hidden)]
macro_rules! __runtime_modules_to_metadata_calls_storagename {
	(
		$mod: ident,
		$module: ident,
		$runtime: ident,
		with Storage
		$(with $kws:ident)*
	) => {
		$crate::metadata::DecodeDifferent::Encode(
			$crate::metadata::FnEncode(
				$mod::$module::<$runtime>::store_metadata_name
			)
		)
	};
	(
		$mod: ident,
		$module: ident,
		$runtime: ident,
		with $_:ident
		$(with $kws:ident)*
	) => {
		$crate::__runtime_modules_to_metadata_calls_storagename!( $mod, $module, $runtime, $(with $kws)* );
	};
	(
		$mod: ident,
		$module: ident,
		$runtime: ident,
	) => {
		$crate::metadata::DecodeDifferent::Encode(
			$crate::metadata::FnEncode(|| "")
		)
	};
}

#[macro_export]
#[doc(hidden)]
macro_rules! __runtime_modules_to_metadata_calls_storage {
	(
		$registry: ident,
		$mod: ident,
		$module: ident,
		$runtime: ident,
		with Storage
		$(with $kws:ident)*
	) => {
		{
			$mod::$module::<$runtime>::store_metadata_register(&mut $registry);
			Some($crate::metadata::DecodeDifferent::Encode(
				$crate::metadata::FnEncode(
					$mod::$module::<$runtime>::store_metadata_functions
				)
			))
		}
	};
	(
		$registry: ident,
		$mod: ident,
		$module: ident,
		$runtime: ident,
		with $_:ident
		$(with $kws:ident)*
	) => {
		$crate::__runtime_modules_to_metadata_calls_storage!( $registry, $mod, $module, $runtime, $(with $kws)* );
	};
	(
		$registry: ident,
		$mod: ident,
		$module: ident,
		$runtime: ident,
	) => {
		None
	};
}


#[cfg(test)]
// Do not complain about unused `dispatch` and `dispatch_aux`.
#[allow(dead_code)]
mod tests {
	use super::*;
	use srml_metadata::{
		EventMetadata,
		StorageFunctionModifier, StorageFunctionType, FunctionMetadata,
		StorageFunctionMetadata,
		ModuleMetadata, RuntimeMetadataPrefixed
	};
	use crate::codec::{Encode, Decode};
<<<<<<< HEAD
	use parity_codec_derive::{Decode, Encode};
	use substrate_metadata::*;
	use substrate_metadata_derive::EncodeMetadata;
=======
>>>>>>> 70f48466

	mod system {
		pub trait Trait {
			type Origin: Into<Option<RawOrigin<Self::AccountId>>> + From<RawOrigin<Self::AccountId>>;
			type AccountId;
			type BlockNumber;
		}

		decl_module! {
			pub struct Module<T: Trait> for enum Call where origin: T::Origin {}
		}

		decl_event!(
			pub enum Event {
				SystemEvent,
			}
		);

		#[derive(Clone, PartialEq, Eq, Debug)]
		pub enum RawOrigin<AccountId> {
			Root,
			Signed(AccountId),
			Inherent,
		}

		impl<AccountId> From<Option<AccountId>> for RawOrigin<AccountId> {
			fn from(s: Option<AccountId>) -> RawOrigin<AccountId> {
				match s {
					Some(who) => RawOrigin::Signed(who),
					None => RawOrigin::Inherent,
				}
			}
		}

		pub type Origin<T> = RawOrigin<<T as Trait>::AccountId>;
	}

	mod event_module {
		use crate::dispatch::Result;
		pub trait Trait {
			type Origin;
			type Balance;
			type BlockNumber;
		}

		decl_event!(
			pub enum Event<T> where <T as Trait>::Balance
			{
				/// Hi, I am a comment.
				TestEvent(Balance),
			}
		);

		decl_module! {
			pub struct Module<T: Trait> for enum Call where origin: T::Origin {
				fn aux_0(_origin) -> Result { unreachable!() }
			}
		}
	}

	mod event_module2 {
		pub trait Trait {
			type Origin;
			type Balance;
			type BlockNumber: substrate_metadata::EncodeMetadata;
		}

		decl_event!(
			pub enum Event<T> where <T as Trait>::Balance
			{
				TestEvent(Balance),
			}
		);

		decl_module! {
			pub struct Module<T: Trait> for enum Call where origin: T::Origin {}
		}

		crate::decl_storage! {
			trait Store for Module<T: Trait> as TestStorage {
				StorageMethod : Option<u32>;
			}
			add_extra_genesis {
				build(|_, _, _| {});
			}
		}
	}

	type EventModule = event_module::Module<TestRuntime>;
	type EventModule2 = event_module2::Module<TestRuntime>;

	#[derive(Debug, Clone, PartialEq, Eq, Encode, Decode, EncodeMetadata)]
	pub struct TestRuntime;

	#[derive(EncodeMetadata)]
	pub struct Block;

	impl_outer_event! {
		pub enum TestEvent for TestRuntime {
			event_module<T>,
			event_module2<T>,
		}
	}

	impl_outer_origin! {
		pub enum Origin for TestRuntime {}
	}

	impl_outer_dispatch! {
		pub enum Call for TestRuntime where origin: Origin {
			event_module::EventModule,
			event_module2::EventModule2,
		}
	}

	impl event_module::Trait for TestRuntime {
		type Origin = Origin;
		type Balance = u64;
		type BlockNumber = u32;
	}

	impl event_module2::Trait for TestRuntime {
		type Origin = Origin;
		type Balance = u64;
		type BlockNumber = u32;
	}

	impl system::Trait for TestRuntime {
		type Origin = Origin;
		type AccountId = u32;
		type BlockNumber = u32;
	}

	impl_runtime_metadata!(
		for TestRuntime, Block with modules
			system::Module with Event,
			event_module::Module with Event Call,
			event_module2::Module with Event Storage Call,
	);

	#[test]
	fn runtime_metadata() {
		let expected = RuntimeMetadata::V2(
			RuntimeMetadataV2 {
				type_registry: MetadataRegistry::new(),
				modules: vec![
					ModuleMetadata {
						name: DecodeDifferent::Encode("system"),
						prefix: DecodeDifferent::Encode(FnEncode(||"")),
						storage: None,
						calls: None,
						event: Some(DecodeDifferent::Encode(
							FnEncode(|| vec![
								EventMetadata {
									name: DecodeDifferent::Encode("SystemEvent"),
									arguments: Vec::new(),
									documentation: DecodeDifferent::Encode(&[])
								}
							])
						)),
					},
					ModuleMetadata {
						name: DecodeDifferent::Encode("event_module"),
						prefix: DecodeDifferent::Encode(FnEncode(||"")),
						storage: None,
						calls: Some(
							DecodeDifferent::Encode(FnEncode(|| vec![
								FunctionMetadata {
									name: DecodeDifferent::Encode("aux_0"),
									arguments: Vec::new(),
									documentation: DecodeDifferent::Encode(&[]),
								}
							]))),
						event: Some(DecodeDifferent::Encode(
							FnEncode(|| vec![
								EventMetadata {
									name: DecodeDifferent::Encode("TestEvent"),
									arguments: vec![MetadataName::U64],
									documentation: DecodeDifferent::Encode(&[" Hi, I am a comment."])
								}
							])
						)),
					},
					ModuleMetadata {
						name: DecodeDifferent::Encode("event_module2"),
						prefix: DecodeDifferent::Encode(FnEncode(||"TestStorage")),
						storage: Some(DecodeDifferent::Encode(
							FnEncode(|| vec![
								StorageFunctionMetadata {
									name: DecodeDifferent::Encode("StorageMethod"),
									modifier: StorageFunctionModifier::Optional,
									ty: StorageFunctionType::Plain(MetadataName::U32),
									default: DecodeDifferent::Encode(
										DefaultByteGetter(
											&event_module2::__GetByteStructStorageMethod(::std::marker::PhantomData::<TestRuntime>)
										)
									),
									documentation: DecodeDifferent::Encode(&[]),
								}
							])
						)),
						calls: Some(DecodeDifferent::Encode(FnEncode(|| Vec::new()))),
						event: Some(DecodeDifferent::Encode(
							FnEncode(|| vec![
								EventMetadata {
									name: DecodeDifferent::Encode("TestEvent"),
									arguments: vec![MetadataName::U64],
									documentation: DecodeDifferent::Encode(&[])
								}
							])
						)),
					},
				],
				block: MetadataName::Unknown,
			}
		);

		let metadata_encoded = TestRuntime::metadata().encode();
		let metadata_decoded = RuntimeMetadataPrefixed::decode(&mut &metadata_encoded[..]);
		let expected_metadata: RuntimeMetadataPrefixed = expected.into();

		assert_eq!(expected_metadata, metadata_decoded.unwrap());
	}
}<|MERGE_RESOLUTION|>--- conflicted
+++ resolved
@@ -264,12 +264,8 @@
 		ModuleMetadata, RuntimeMetadataPrefixed
 	};
 	use crate::codec::{Encode, Decode};
-<<<<<<< HEAD
-	use parity_codec_derive::{Decode, Encode};
-	use substrate_metadata::*;
+	use substrate_metadata::{MetadataRegistry, MetadataName};
 	use substrate_metadata_derive::EncodeMetadata;
-=======
->>>>>>> 70f48466
 
 	mod system {
 		pub trait Trait {
@@ -334,7 +330,7 @@
 		pub trait Trait {
 			type Origin;
 			type Balance;
-			type BlockNumber: substrate_metadata::EncodeMetadata;
+			type BlockNumber: EncodeMetadata;
 		}
 
 		decl_event!(
