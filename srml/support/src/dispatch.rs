--- conflicted
+++ resolved
@@ -994,16 +994,12 @@
 				$(
 					$crate::dispatch::FunctionArgumentMetadata {
 						name: $crate::dispatch::DecodeDifferent::Encode(stringify!($param_name)),
-<<<<<<< HEAD
-						ty: $crate::dispatch::DecodeDifferent::Encode(stringify!($param)),
-						// type_metadata: <$param as $crate::substrate_metadata::EncodeMetadata>::metadata(),
-=======
 						ty: $crate::dispatch::DecodeDifferent::Encode(
 							__function_to_metadata!(@stringify_expand_attr
 								$(#[$codec_attr])* $param_name: $param
 							)
 						),
->>>>>>> 53bf81e5
+						// type_metadata: <$param as $crate::substrate_metadata::EncodeMetadata>::metadata(),
 					}
 				),*
 			]),
