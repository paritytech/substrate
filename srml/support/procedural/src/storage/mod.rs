// Copyright 2017-2019 Parity Technologies (UK) Ltd.
// This file is part of Substrate.

// Substrate is free software: you can redistribute it and/or modify
// it under the terms of the GNU General Public License as published by
// the Free Software Foundation, either version 3 of the License, or
// (at your option) any later version.

// Substrate is distributed in the hope that it will be useful,
// but WITHOUT ANY WARRANTY; without even the implied warranty of
// MERCHANTABILITY or FITNESS FOR A PARTICULAR PURPOSE.  See the
// GNU General Public License for more details.

// You should have received a copy of the GNU General Public License
// along with Substrate.  If not, see <http://www.gnu.org/licenses/>.

// tag::description[]
//! `decl_storage` macro
// end::description[]

use srml_support_procedural_tools::{ToTokens, Parse, syn_ext as ext};
use syn::{Ident, Token};
<<<<<<< HEAD
use syn::token::CustomKeyword;
=======
>>>>>>> c67dff53
use proc_macro2::TokenStream as TokenStream2;
use quote::quote;

mod impls;

pub mod transformation;

mod keyword {
	syn::custom_keyword!(hiddencrate);
	syn::custom_keyword!(add_extra_genesis);
	syn::custom_keyword!(extra_genesis_skip_phantom_data_field);
	syn::custom_keyword!(config);
	syn::custom_keyword!(build);
	syn::custom_keyword!(get);
	syn::custom_keyword!(map);
	syn::custom_keyword!(linked_map);
	syn::custom_keyword!(double_map);
	syn::custom_keyword!(blake2_256);
	syn::custom_keyword!(blake2_128);
	syn::custom_keyword!(twox_256);
	syn::custom_keyword!(twox_128);
	syn::custom_keyword!(twox_64_concat);
	syn::custom_keyword!(hasher);
}

/// Parsing usage only
#[derive(Parse, ToTokens, Debug)]
struct StorageDefinition {
	pub hidden_crate: ext::Opt<SpecificHiddenCrate>,
	pub visibility: syn::Visibility,
	pub trait_token: Token![trait],
	pub ident: Ident,
	pub for_token: Token![for],
	pub module_ident: Ident,
	pub mod_lt_token: Token![<],
	pub mod_param: syn::GenericParam,
	pub mod_instance_param_token: Option<Token![,]>,
	pub mod_instance: Option<syn::Ident>,
	pub mod_instantiable_token: Option<Token![:]>,
	pub mod_instantiable: Option<syn::Ident>,
	pub mod_default_instance_token: Option<Token![=]>,
	pub mod_default_instance: Option<syn::Ident>,
	pub mod_gt_token: Token![>],
	pub as_token: Token![as],
	pub crate_ident: Ident,
	pub content: ext::Braces<ext::Punctuated<DeclStorageLine, Token![;]>>,
<<<<<<< HEAD
	pub extra_genesis: Option<AddExtraGenesis>,
=======
	pub extra_genesis: ext::Opt<AddExtraGenesis>,
	pub extra_genesis_skip_phantom_data_field: ext::Opt<ExtraGenesisSkipPhantomDataField>,
>>>>>>> c67dff53
}

#[derive(Parse, ToTokens, Debug)]
struct SpecificHiddenCrate {
	pub keyword: keyword::hiddencrate,
	pub ident: ext::Parens<Ident>,
}

#[derive(Parse, ToTokens, Debug)]
struct AddExtraGenesis {
	pub extragenesis_keyword: keyword::add_extra_genesis,
	pub content: ext::Braces<AddExtraGenesisContent>,
}

#[derive(Parse, ToTokens, Debug)]
<<<<<<< HEAD
=======
struct ExtraGenesisSkipPhantomDataField {
	pub genesis_phantom_keyword: keyword::extra_genesis_skip_phantom_data_field,
	pub token: Token![;],
}

#[derive(Parse, ToTokens, Debug)]
>>>>>>> c67dff53
struct AddExtraGenesisContent {
	pub lines: ext::Punctuated<AddExtraGenesisLineEnum, Token![;]>,
}

#[derive(Parse, ToTokens, Debug)]
enum AddExtraGenesisLineEnum {
	AddExtraGenesisLine(AddExtraGenesisLine),
	AddExtraGenesisBuild(DeclStorageBuild),
}

#[derive(Parse, ToTokens, Debug)]
struct AddExtraGenesisLine {
	pub attrs: ext::OuterAttributes,
	pub config_keyword: keyword::config,
	pub extra_field: ext::Parens<Ident>,
	pub coldot_token: Token![:],
	pub extra_type: syn::Type,
	pub default_value: ext::Opt<DeclStorageDefault>,
}

#[derive(Parse, ToTokens, Debug)]
struct DeclStorageLine {
	// attrs (main use case is doc)
	pub attrs: ext::OuterAttributes,
	// visibility (no need to make optional
	pub visibility: syn::Visibility,
	// name
	pub name: Ident,
	pub getter: ext::Opt<DeclStorageGetter>,
	pub config: ext::Opt<DeclStorageConfig>,
	pub build: ext::Opt<DeclStorageBuild>,
	pub coldot_token: Token![:],
	pub storage_type: DeclStorageType,
	pub default_value: ext::Opt<DeclStorageDefault>,
}


#[derive(Parse, ToTokens, Debug)]
struct DeclStorageGetter {
	pub getter_keyword: keyword::get,
	pub getfn: ext::Parens<Ident>,
}

#[derive(Parse, ToTokens, Debug)]
struct DeclStorageConfig {
	pub config_keyword: keyword::config,
	pub expr: ext::Parens<Option<syn::Ident>>,
}

#[derive(Parse, ToTokens, Debug)]
struct DeclStorageBuild {
	pub build_keyword: keyword::build,
	pub expr: ext::Parens<syn::Expr>,
}

#[derive(Parse, ToTokens, Debug)]
enum DeclStorageType {
	Map(DeclStorageMap),
	LinkedMap(DeclStorageLinkedMap),
	DoubleMap(DeclStorageDoubleMap),
	Simple(syn::Type),
}

#[derive(Parse, ToTokens, Debug)]
struct DeclStorageMap {
<<<<<<< HEAD
	pub map_keyword: ext::CustomToken<MapKeyword>,
	pub hasher: Option<SetHasher>,
=======
	pub map_keyword: keyword::map,
	pub hasher: ext::Opt<SetHasher>,
>>>>>>> c67dff53
	pub key: syn::Type,
	pub ass_keyword: Token![=>],
	pub value: syn::Type,
}

#[derive(Parse, ToTokens, Debug)]
struct DeclStorageLinkedMap {
<<<<<<< HEAD
	pub map_keyword: ext::CustomToken<LinkedMapKeyword>,
	pub hasher: Option<SetHasher>,
=======
	pub map_keyword: keyword::linked_map,
	pub hasher: ext::Opt<SetHasher>,
>>>>>>> c67dff53
	pub key: syn::Type,
	pub ass_keyword: Token![=>],
	pub value: syn::Type,
}

#[derive(Parse, ToTokens, Debug)]
struct DeclStorageDoubleMap {
<<<<<<< HEAD
	pub map_keyword: ext::CustomToken<DoubleMapKeyword>,
	pub hasher: Option<SetHasher>,
=======
	pub map_keyword: keyword::double_map,
	pub hasher: ext::Opt<SetHasher>,
>>>>>>> c67dff53
	pub key1: syn::Type,
	pub comma_keyword: Token![,],
	pub key2_hasher: Hasher,
	pub key2: ext::Parens<syn::Type>,
	pub ass_keyword: Token![=>],
	pub value: syn::Type,
}

#[derive(Parse, ToTokens, Debug)]
enum Hasher {
<<<<<<< HEAD
	Blake2_256(ext::CustomToken<Blake2_256Keyword>),
	Blake2_128(ext::CustomToken<Blake2_128Keyword>),
	Twox256(ext::CustomToken<Twox256Keyword>),
	Twox128(ext::CustomToken<Twox128Keyword>),
	Twox64Concat(ext::CustomToken<Twox64ConcatKeyword>),
=======
	Blake2_256(keyword::blake2_256),
	Blake2_128(keyword::blake2_128),
	Twox256(keyword::twox_256),
	Twox128(keyword::twox_128),
	Twox64Concat(keyword::twox_64_concat),
>>>>>>> c67dff53
}

#[derive(Parse, ToTokens, Debug)]
struct DeclStorageDefault {
	pub equal_token: Token![=],
	pub expr: syn::Expr,
}

#[derive(Parse, ToTokens, Debug)]
struct SetHasher {
<<<<<<< HEAD
	pub hasher_keyword: ext::CustomToken<SetHasher>,
=======
	pub hasher_keyword: keyword::hasher,
>>>>>>> c67dff53
	pub inner: ext::Parens<Hasher>,
}

#[derive(Debug, Clone)]
enum HasherKind {
	Blake2_256,
	Blake2_128,
	Twox256,
	Twox128,
	Twox64Concat,
}

impl From<&SetHasher> for HasherKind {
	fn from(set_hasher: &SetHasher) -> Self {
		match set_hasher.inner.content {
			Hasher::Blake2_256(_) => HasherKind::Blake2_256,
			Hasher::Blake2_128(_) => HasherKind::Blake2_128,
			Hasher::Twox256(_) => HasherKind::Twox256,
			Hasher::Twox128(_) => HasherKind::Twox128,
			Hasher::Twox64Concat(_) => HasherKind::Twox64Concat,
		}
	}
}
impl HasherKind {
	fn into_storage_hasher_struct(&self) -> TokenStream2 {
		match self {
			HasherKind::Blake2_256 => quote!( Blake2_256 ),
			HasherKind::Blake2_128 => quote!( Blake2_128 ),
			HasherKind::Twox256 => quote!( Twox256 ),
			HasherKind::Twox128 => quote!( Twox128 ),
			HasherKind::Twox64Concat => quote!( Twox64Concat ),
		}
	}

<<<<<<< HEAD
	fn into_hashable_fn(&self) -> TokenStream2 {
		match self {
			HasherKind::Blake2_256 => quote!( blake2_256 ),
			HasherKind::Blake2_128 => quote!( blake2_128 ),
			HasherKind::Twox256 => quote!( twox_256 ),
			HasherKind::Twox128 => quote!( twox_128 ),
			HasherKind::Twox64Concat => quote!( twox_64_concat),
		}
	}

=======
>>>>>>> c67dff53
	fn into_metadata(&self) -> TokenStream2 {
		match self {
			HasherKind::Blake2_256 => quote!( StorageHasher::Blake2_256 ),
			HasherKind::Blake2_128 => quote!( StorageHasher::Blake2_128 ),
			HasherKind::Twox256 => quote!( StorageHasher::Twox256 ),
			HasherKind::Twox128 => quote!( StorageHasher::Twox128 ),
			HasherKind::Twox64Concat => quote!( StorageHasher::Twox64Concat ),
		}
	}
<<<<<<< HEAD
}

custom_keyword_impl!(SpecificHiddenCrate, "hiddencrate", "hiddencrate as keyword");
custom_keyword_impl!(DeclStorageConfig, "config", "build as keyword");
custom_keyword!(ConfigKeyword, "config", "config as keyword");
custom_keyword!(BuildKeyword, "build", "build as keyword");
custom_keyword_impl!(DeclStorageBuild, "build", "storage build config");
custom_keyword_impl!(AddExtraGenesis, "add_extra_genesis", "storage extra genesis");
custom_keyword_impl!(DeclStorageGetter, "get", "storage getter");
custom_keyword!(MapKeyword, "map", "map as keyword");
custom_keyword!(LinkedMapKeyword, "linked_map", "linked_map as keyword");
custom_keyword!(DoubleMapKeyword, "double_map", "double_map as keyword");
custom_keyword!(Blake2_256Keyword, "blake2_256", "Blake2_256 as keyword");
custom_keyword!(Blake2_128Keyword, "blake2_128", "Blake2_128 as keyword");
custom_keyword!(Twox256Keyword, "twox_256", "Twox256 as keyword");
custom_keyword!(Twox128Keyword, "twox_128", "Twox128 as keyword");
custom_keyword!(Twox64ConcatKeyword, "twox_64_concat", "Twox64Concat as keyword");
custom_keyword_impl!(SetHasher, "hasher", "storage hasher");
=======
}
>>>>>>> c67dff53
<|MERGE_RESOLUTION|>--- conflicted
+++ resolved
@@ -20,10 +20,6 @@
 
 use srml_support_procedural_tools::{ToTokens, Parse, syn_ext as ext};
 use syn::{Ident, Token};
-<<<<<<< HEAD
-use syn::token::CustomKeyword;
-=======
->>>>>>> c67dff53
 use proc_macro2::TokenStream as TokenStream2;
 use quote::quote;
 
@@ -70,12 +66,7 @@
 	pub as_token: Token![as],
 	pub crate_ident: Ident,
 	pub content: ext::Braces<ext::Punctuated<DeclStorageLine, Token![;]>>,
-<<<<<<< HEAD
-	pub extra_genesis: Option<AddExtraGenesis>,
-=======
 	pub extra_genesis: ext::Opt<AddExtraGenesis>,
-	pub extra_genesis_skip_phantom_data_field: ext::Opt<ExtraGenesisSkipPhantomDataField>,
->>>>>>> c67dff53
 }
 
 #[derive(Parse, ToTokens, Debug)]
@@ -91,15 +82,6 @@
 }
 
 #[derive(Parse, ToTokens, Debug)]
-<<<<<<< HEAD
-=======
-struct ExtraGenesisSkipPhantomDataField {
-	pub genesis_phantom_keyword: keyword::extra_genesis_skip_phantom_data_field,
-	pub token: Token![;],
-}
-
-#[derive(Parse, ToTokens, Debug)]
->>>>>>> c67dff53
 struct AddExtraGenesisContent {
 	pub lines: ext::Punctuated<AddExtraGenesisLineEnum, Token![;]>,
 }
@@ -165,13 +147,8 @@
 
 #[derive(Parse, ToTokens, Debug)]
 struct DeclStorageMap {
-<<<<<<< HEAD
-	pub map_keyword: ext::CustomToken<MapKeyword>,
-	pub hasher: Option<SetHasher>,
-=======
 	pub map_keyword: keyword::map,
 	pub hasher: ext::Opt<SetHasher>,
->>>>>>> c67dff53
 	pub key: syn::Type,
 	pub ass_keyword: Token![=>],
 	pub value: syn::Type,
@@ -179,13 +156,8 @@
 
 #[derive(Parse, ToTokens, Debug)]
 struct DeclStorageLinkedMap {
-<<<<<<< HEAD
-	pub map_keyword: ext::CustomToken<LinkedMapKeyword>,
-	pub hasher: Option<SetHasher>,
-=======
 	pub map_keyword: keyword::linked_map,
 	pub hasher: ext::Opt<SetHasher>,
->>>>>>> c67dff53
 	pub key: syn::Type,
 	pub ass_keyword: Token![=>],
 	pub value: syn::Type,
@@ -193,13 +165,8 @@
 
 #[derive(Parse, ToTokens, Debug)]
 struct DeclStorageDoubleMap {
-<<<<<<< HEAD
-	pub map_keyword: ext::CustomToken<DoubleMapKeyword>,
-	pub hasher: Option<SetHasher>,
-=======
 	pub map_keyword: keyword::double_map,
 	pub hasher: ext::Opt<SetHasher>,
->>>>>>> c67dff53
 	pub key1: syn::Type,
 	pub comma_keyword: Token![,],
 	pub key2_hasher: Hasher,
@@ -210,19 +177,11 @@
 
 #[derive(Parse, ToTokens, Debug)]
 enum Hasher {
-<<<<<<< HEAD
-	Blake2_256(ext::CustomToken<Blake2_256Keyword>),
-	Blake2_128(ext::CustomToken<Blake2_128Keyword>),
-	Twox256(ext::CustomToken<Twox256Keyword>),
-	Twox128(ext::CustomToken<Twox128Keyword>),
-	Twox64Concat(ext::CustomToken<Twox64ConcatKeyword>),
-=======
 	Blake2_256(keyword::blake2_256),
 	Blake2_128(keyword::blake2_128),
 	Twox256(keyword::twox_256),
 	Twox128(keyword::twox_128),
 	Twox64Concat(keyword::twox_64_concat),
->>>>>>> c67dff53
 }
 
 #[derive(Parse, ToTokens, Debug)]
@@ -233,11 +192,7 @@
 
 #[derive(Parse, ToTokens, Debug)]
 struct SetHasher {
-<<<<<<< HEAD
-	pub hasher_keyword: ext::CustomToken<SetHasher>,
-=======
 	pub hasher_keyword: keyword::hasher,
->>>>>>> c67dff53
 	pub inner: ext::Parens<Hasher>,
 }
 
@@ -272,19 +227,6 @@
 		}
 	}
 
-<<<<<<< HEAD
-	fn into_hashable_fn(&self) -> TokenStream2 {
-		match self {
-			HasherKind::Blake2_256 => quote!( blake2_256 ),
-			HasherKind::Blake2_128 => quote!( blake2_128 ),
-			HasherKind::Twox256 => quote!( twox_256 ),
-			HasherKind::Twox128 => quote!( twox_128 ),
-			HasherKind::Twox64Concat => quote!( twox_64_concat),
-		}
-	}
-
-=======
->>>>>>> c67dff53
 	fn into_metadata(&self) -> TokenStream2 {
 		match self {
 			HasherKind::Blake2_256 => quote!( StorageHasher::Blake2_256 ),
@@ -294,25 +236,4 @@
 			HasherKind::Twox64Concat => quote!( StorageHasher::Twox64Concat ),
 		}
 	}
-<<<<<<< HEAD
-}
-
-custom_keyword_impl!(SpecificHiddenCrate, "hiddencrate", "hiddencrate as keyword");
-custom_keyword_impl!(DeclStorageConfig, "config", "build as keyword");
-custom_keyword!(ConfigKeyword, "config", "config as keyword");
-custom_keyword!(BuildKeyword, "build", "build as keyword");
-custom_keyword_impl!(DeclStorageBuild, "build", "storage build config");
-custom_keyword_impl!(AddExtraGenesis, "add_extra_genesis", "storage extra genesis");
-custom_keyword_impl!(DeclStorageGetter, "get", "storage getter");
-custom_keyword!(MapKeyword, "map", "map as keyword");
-custom_keyword!(LinkedMapKeyword, "linked_map", "linked_map as keyword");
-custom_keyword!(DoubleMapKeyword, "double_map", "double_map as keyword");
-custom_keyword!(Blake2_256Keyword, "blake2_256", "Blake2_256 as keyword");
-custom_keyword!(Blake2_128Keyword, "blake2_128", "Blake2_128 as keyword");
-custom_keyword!(Twox256Keyword, "twox_256", "Twox256 as keyword");
-custom_keyword!(Twox128Keyword, "twox_128", "Twox128 as keyword");
-custom_keyword!(Twox64ConcatKeyword, "twox_64_concat", "Twox64Concat as keyword");
-custom_keyword_impl!(SetHasher, "hasher", "storage hasher");
-=======
-}
->>>>>>> c67dff53
+}