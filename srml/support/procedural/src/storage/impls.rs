// Copyright 2019 Parity Technologies (UK) Ltd.
// This file is part of Substrate.

// Substrate is free software: you can redistribute it and/or modify
// it under the terms of the GNU General Public License as published by
// the Free Software Foundation, either version 3 of the License, or
// (at your option) any later version.

// Substrate is distributed in the hope that it will be useful,
// but WITHOUT ANY WARRANTY; without even the implied warranty of
// MERCHANTABILITY or FITNESS FOR A PARTICULAR PURPOSE.  See the
// GNU General Public License for more details.

// You should have received a copy of the GNU General Public License
// along with Substrate.  If not, see <http://www.gnu.org/licenses/>.

use proc_macro2::TokenStream as TokenStream2;
use syn;
use quote::quote;
use crate::storage::transformation::DeclStorageTypeInfos;

pub fn option_unwrap(is_option: bool) -> TokenStream2 {
	if !is_option {
		// raw type case
		quote!( unwrap_or_else )
	} else {
		// Option<> type case
		quote!( or_else )
	}
}

pub(crate) struct Impls<'a> {
	pub scrate: &'a TokenStream2,
	pub visibility: &'a syn::Visibility,
	pub traitinstance: &'a syn::Ident,
	pub traittype: &'a syn::TypeParamBound,
	pub type_infos: DeclStorageTypeInfos<'a>,
	pub fielddefault: TokenStream2,
	pub prefix: String,
	pub name: &'a syn::Ident,
}

impl<'a> Impls<'a> {
	pub fn simple_value(self) -> TokenStream2 {
		let Self {
			scrate,
			visibility,
			traitinstance,
			traittype,
			type_infos,
			fielddefault,
			prefix,
			name,
		} = self;
		let DeclStorageTypeInfos { typ, value_type, is_option, .. } = type_infos;
		let option_simple_1 = option_unwrap(is_option);

		let mutate_impl = if !is_option {
			quote!{
				<Self as #scrate::storage::generator::StorageValue<#typ>>::put(&val, storage)
			}
		} else {
			quote!{
				match val {
					Some(ref val) => <Self as #scrate::storage::generator::StorageValue<#typ>>::put(&val, storage),
					None => <Self as #scrate::storage::generator::StorageValue<#typ>>::kill(storage),
				}
			}
		};

		// generator for value
		quote!{

			#visibility struct #name<#traitinstance: #traittype>(#scrate::storage::generator::PhantomData<#traitinstance>);

			impl<#traitinstance: #traittype> #scrate::storage::generator::StorageValue<#typ> for #name<#traitinstance> {
				type Query = #value_type;

				/// Get the storage key.
				fn key() -> &'static [u8] {
					#prefix.as_bytes()
				}

				/// Load the value from the provided storage instance.
				fn get<S: #scrate::GenericStorage>(storage: &S) -> Self::Query {
					storage.get(<Self as #scrate::storage::generator::StorageValue<#typ>>::key())
						.#option_simple_1(|| #fielddefault)
				}

				/// Take a value from storage, removing it afterwards.
				fn take<S: #scrate::GenericStorage>(storage: &S) -> Self::Query {
					storage.take(<Self as #scrate::storage::generator::StorageValue<#typ>>::key())
						.#option_simple_1(|| #fielddefault)
				}

				/// Mutate the value under a key.
				fn mutate<R, F: FnOnce(&mut Self::Query) -> R, S: #scrate::GenericStorage>(f: F, storage: &S) -> R {
					let mut val = <Self as #scrate::storage::generator::StorageValue<#typ>>::get(storage);

					let ret = f(&mut val);
					#mutate_impl ;
					ret
				}
			}

		}
	}

	pub fn map(self, kty: &syn::Type) -> TokenStream2 {
		let Self {
			scrate,
			visibility,
			traitinstance,
			traittype,
			type_infos,
			fielddefault,
			prefix,
			name,
		} = self;
		let DeclStorageTypeInfos { typ, value_type, is_option, .. } = type_infos;
		let option_simple_1 = option_unwrap(is_option);

		let mutate_impl = if !is_option {
			quote!{
				<Self as #scrate::storage::generator::StorageMap<#kty, #typ>>::insert(key, &val, storage)
			}
		} else {
			quote!{
				match val {
					Some(ref val) => <Self as #scrate::storage::generator::StorageMap<#kty, #typ>>::insert(key, &val, storage),
					None => <Self as #scrate::storage::generator::StorageMap<#kty, #typ>>::remove(key, storage),
				}
			}
		};
		// generator for map
		quote!{
			#visibility struct #name<#traitinstance: #traittype>(#scrate::storage::generator::PhantomData<#traitinstance>);

			impl<#traitinstance: #traittype> #scrate::storage::generator::StorageMap<#kty, #typ> for #name<#traitinstance> {
				type Query = #value_type;

				/// Get the prefix key in storage.
				fn prefix() -> &'static [u8] {
					#prefix.as_bytes()
				}

				/// Get the storage key used to fetch a value corresponding to a specific key.
				fn key_for(x: &#kty) -> #scrate::rstd::vec::Vec<u8> {
					let mut key = #prefix.as_bytes().to_vec();
					#scrate::codec::Encode::encode_to(x, &mut key);
					key
				}

				/// Load the value associated with the given key from the map.
				fn get<S: #scrate::GenericStorage>(key: &#kty, storage: &S) -> Self::Query {
					let key = <Self as #scrate::storage::generator::StorageMap<#kty, #typ>>::key_for(key);
					storage.get(&key[..]).#option_simple_1(|| #fielddefault)
				}

				/// Take the value, reading and removing it.
				fn take<S: #scrate::GenericStorage>(key: &#kty, storage: &S) -> Self::Query {
					let key = <Self as #scrate::storage::generator::StorageMap<#kty, #typ>>::key_for(key);
					storage.take(&key[..]).#option_simple_1(|| #fielddefault)
				}

				/// Mutate the value under a key
				fn mutate<R, F: FnOnce(&mut Self::Query) -> R, S: #scrate::GenericStorage>(key: &#kty, f: F, storage: &S) -> R {
					let mut val = <Self as #scrate::storage::generator::StorageMap<#kty, #typ>>::get(key, storage);

					let ret = f(&mut val);
					#mutate_impl ;
					ret
				}

			}
		}
	}

	pub fn linked_map(self, kty: &syn::Type) -> TokenStream2 {
		let Self {
			scrate,
			visibility,
			traitinstance,
			traittype,
			type_infos,
			fielddefault,
			prefix,
			name,
		} = self;
		let DeclStorageTypeInfos { typ, value_type, is_option, .. } = type_infos;
		let option_simple_1 = option_unwrap(is_option);
		// make sure to use different prefix for head and elements.
		let head_key = format!("head of {}", prefix);
		let prefix = format!("{}", prefix);
		let name_lowercase = name.to_string().to_lowercase();
<<<<<<< HEAD
		let key_for = syn::Ident::new(&format!("__decl_storage_key_for_{}", name_lowercase), name.span());
		let linkage = syn::Ident::new(&format!("__DeclStorageLinkage{}", name), name.span());
		let enumerator = syn::Ident::new(&format!("__DeclStorageEnumerator{}", name), name.span());
		let phantom_data = quote! { #scrate::storage::generator::PhantomData };
=======
		let inner_module = syn::Ident::new(&format!("__linked_map_details_for_{}_do_not_use", name_lowercase), name.span());
		let linkage = syn::Ident::new(&format!("__LinkageFor{}DoNotUse", name), name.span());
		let phantom_data = quote! { #scrate::storage::generator::PhantomData };
		let as_map = quote!{ <Self as #scrate::storage::generator::StorageMap<#kty, #typ>> };
>>>>>>> f8b0e7db
		let put_or_insert = quote! {
			match linkage {
				Some(linkage) => storage.put(key_for, &(val, linkage)),
				None => #as_map::insert(key, &val, storage),
			}
		};
		let mutate_impl = if !type_infos.is_option {
			put_or_insert
		} else {
			quote! {
				match val {
					Some(ref val) => #put_or_insert,
					None => #as_map::remove(key, storage),
				}
			}
		};

		// generator for linked map
		let helpers = quote! {
<<<<<<< HEAD
			#[derive(parity_codec_derive::Encode, parity_codec_derive::Decode)]
			struct #linkage<Key> {
				/// Previous element key in storage (None for the first element)
				previous: Option<Key>,
				/// Next element key in storage (None for the last element)
				next: Option<Key>,
			}

			impl<Key> Default for #linkage<Key> {
				fn default() -> Self {
					Self {
						previous: None,
						next: None,
=======
			/// Linkage data of an element (it's successor and predecessor)
			#[derive(#scrate::parity_codec_derive::Encode, #scrate::parity_codec_derive::Decode)]
			pub(crate) struct #linkage<Key> {
				/// Previous element key in storage (None for the first element)
				pub previous: Option<Key>,
				/// Next element key in storage (None for the last element)
				pub next: Option<Key>,
			}

			mod #inner_module {
				use super::*;

				/// Re-exported version of linkage to overcome proc-macro derivation issue.
				pub(crate) use super::#linkage as Linkage;

				impl<Key> Default for Linkage<Key> {
					fn default() -> Self {
						Self {
							previous: None,
							next: None,
						}
>>>>>>> f8b0e7db
					}
				}
			}

<<<<<<< HEAD
			struct #enumerator<'a, S, K, V> {
				storage: &'a S,
				next: Option<K>,
				_data: #phantom_data<V>,
			}

			impl<'a, S: #scrate::GenericStorage, K, V> Iterator for #enumerator<'a, S, K, V> where
				K: 'a + #scrate::codec::Codec,
				V: 'a + #scrate::codec::Decode,
			{
				type Item = (K, V);

				fn next(&mut self) -> Option<Self::Item> {
					let next = self.next.take()?;
					let key_for = #key_for(&next);
					let (val, linkage): (V, #linkage<K>) = self.storage.get(&*key_for)
						.expect("previous/next only contain existing entires; we enumerate using next; entry exists; qed");
					self.next = linkage.next;
					Some((next, val))
=======
				/// A key-value pair iterator for enumerable map.
				pub(crate) struct Enumerator<'a, S, K, V> {
					pub storage: &'a S,
					pub next: Option<K>,
					pub _data: #phantom_data<V>,
>>>>>>> f8b0e7db
				}
			}

<<<<<<< HEAD
			fn #key_for<Key: #scrate::codec::Encode>(key: &Key) -> #scrate::rstd::vec::Vec<u8> {
				let mut key_for = #prefix.as_bytes().to_vec();
				#scrate::codec::Encode::encode_to(&key, &mut key_for);
				key_for
			}
		};

		let structure = quote! {
			#visibility struct #name<#traitinstance: #traittype>(#phantom_data<#traitinstance>);

			impl<#traitinstance: #traittype> #name<#traitinstance> {
				/// Update linkage when this element is removed.
				///
				/// Takes care of updating previous and next elements points
				/// as well as updates head if the element is first or last.
				fn remove_linkage<S: #scrate::GenericStorage>(
					linkage: #linkage<#kty>,
					storage: &S,
				) {
					let next_key = linkage.next.as_ref().map(|x| #key_for(x));
					let prev_key = linkage.previous.as_ref().map(|x| #key_for(x));

					if let Some(prev_key) = prev_key {
						// Retrieve previous element and update `next`
						let mut res = Self::read_with_linkage(storage, &*prev_key)
							.expect("Linkage is updated in case entry is removed; it always points to existing keys; qed");
						res.1.next = linkage.next;
						storage.put(&*prev_key, &res);
					} else {
						// we were first so let's update the head
						Self::write_head(storage, linkage.next.as_ref());
					}

					if let Some(next_key) = next_key {
						// Update previous of next element
						let mut res = Self::read_with_linkage(storage, &*next_key)
							.expect("Linkage is updated in case entry is removed; it always points to existing keys; qed");
						res.1.previous = linkage.previous;
						storage.put(&*next_key, &res);
					}
				}

				/// Read the contained data and it's linkage.
				fn read_with_linkage<S: #scrate::GenericStorage>(storage: &S, key: &[u8]) -> Option<(#value_type, #linkage<#kty>)> {
					storage.get(key)
				}

				/// Generate linkage for newly inserted element.
				///
				/// Takes care of updating head and previous head's pointer.
				fn new_head_linkage<S: #scrate::GenericStorage>(
					storage: &S,
					key: &#kty,
				) -> #linkage<#kty> {
					if let Some(head) = Self::read_head(storage) {
						// update previous head predecessor
						{
							let head_key = #key_for(&head);
							let (data, linkage) = Self::read_with_linkage(storage, &*head_key).expect(r#"
								head is set when first element is inserted and unset when last element is removed;
								if head is Some then it points to existing key; qed
							"#);
							storage.put(&*head_key, &(data, #linkage {
								next: linkage.next.as_ref(),
								previous: Some(key),
							}));
						}
						// update to current head
						Self::write_head(storage, Some(key));
						// return linkage with pointer to previous head
						let mut linkage = #linkage::default();
						linkage.next = Some(head);
						linkage
					} else {
						// we are first - update the head and produce empty linkage
						Self::write_head(storage, Some(key));
						#linkage::default()
					}
				}

				/// Read current head pointer.
				fn read_head<S: #scrate::GenericStorage>(storage: &S) -> Option<#kty> {
					storage.get(#head_key.as_bytes())
				}

				/// Overwrite current head pointer.
				///
				/// If `None` is given head is removed from storage.
=======
				impl<'a, S: #scrate::GenericStorage, K, V> Iterator for Enumerator<'a, S, K, V> where
					K: 'a + #scrate::codec::Codec,
					V: 'a + #scrate::codec::Decode,
				{
					type Item = (K, V);

					fn next(&mut self) -> Option<Self::Item> {
						let next = self.next.take()?;
						let key_for = key_for(&next);
						let (val, linkage): (V, Linkage<K>) = self.storage.get(&*key_for)
							.expect("previous/next only contain existing entires; we enumerate using next; entry exists; qed");
						self.next = linkage.next;
						Some((next, val))
					}
				}

				/// Generate a storage key for given item.
				pub(crate) fn key_for<Key: #scrate::codec::Encode>(key: &Key) -> #scrate::rstd::vec::Vec<u8> {
					let mut key_for = #prefix.as_bytes().to_vec();
					#scrate::codec::Encode::encode_to(&key, &mut key_for);
					key_for
				}

				pub(crate) trait Utils<#traitinstance: #traittype> {
					/// Update linkage when this element is removed.
					///
					/// Takes care of updating previous and next elements points
					/// as well as updates head if the element is first or last.
					fn remove_linkage<S: #scrate::GenericStorage>(linkage: Linkage<#kty>, storage: &S);

					/// Read the contained data and it's linkage.
					fn read_with_linkage<S: #scrate::GenericStorage>(storage: &S, key: &[u8]) -> Option<(#value_type, Linkage<#kty>)>;

					/// Generate linkage for newly inserted element.
					///
					/// Takes care of updating head and previous head's pointer.
					fn new_head_linkage<S: #scrate::GenericStorage>(
						storage: &S,
						key: &#kty,
					) -> Linkage<#kty>;

					/// Read current head pointer.
					fn read_head<S: #scrate::GenericStorage>(storage: &S) -> Option<#kty>;

					/// Overwrite current head pointer.
					///
					/// If `None` is given head is removed from storage.
					fn write_head<S: #scrate::GenericStorage>(storage: &S, head: Option<&#kty>);
				}
			}
		};

		let structure = quote! {
			#visibility struct #name<#traitinstance: #traittype>(#phantom_data<#traitinstance>);

			impl<#traitinstance: #traittype> self::#inner_module::Utils<#traitinstance> for #name<#traitinstance> {
				fn remove_linkage<S: #scrate::GenericStorage>(
					linkage: self::#inner_module::Linkage<#kty>,
					storage: &S,
				) {
					use self::#inner_module::{key_for, Utils};

					let next_key = linkage.next.as_ref().map(|x| key_for(x));
					let prev_key = linkage.previous.as_ref().map(|x| key_for(x));

					if let Some(prev_key) = prev_key {
						// Retrieve previous element and update `next`
						let mut res = Self::read_with_linkage(storage, &*prev_key)
							.expect("Linkage is updated in case entry is removed; it always points to existing keys; qed");
						res.1.next = linkage.next;
						storage.put(&*prev_key, &res);
					} else {
						// we were first so let's update the head
						Self::write_head(storage, linkage.next.as_ref());
					}

					if let Some(next_key) = next_key {
						// Update previous of next element
						let mut res = Self::read_with_linkage(storage, &*next_key)
							.expect("Linkage is updated in case entry is removed; it always points to existing keys; qed");
						res.1.previous = linkage.previous;
						storage.put(&*next_key, &res);
					}
				}

				fn read_with_linkage<S: #scrate::GenericStorage>(
					storage: &S,
					key: &[u8],
				) -> Option<(#value_type, self::#inner_module::Linkage<#kty>)> {
					storage.get(key)
				}

				fn new_head_linkage<S: #scrate::GenericStorage>(
					storage: &S,
					key: &#kty,
				) -> self::#inner_module::Linkage<#kty> {
					use self::#inner_module::{key_for, Utils};

					if let Some(head) = Self::read_head(storage) {
						// update previous head predecessor
						{
							let head_key = key_for(&head);
							let (data, linkage) = Self::read_with_linkage(storage, &*head_key).expect(r#"
								head is set when first element is inserted and unset when last element is removed;
								if head is Some then it points to existing key; qed
							"#);
							storage.put(&*head_key, &(data, self::#inner_module::Linkage {
								next: linkage.next.as_ref(),
								previous: Some(key),
							}));
						}
						// update to current head
						Self::write_head(storage, Some(key));
						// return linkage with pointer to previous head
						let mut linkage = self::#inner_module::Linkage::default();
						linkage.next = Some(head);
						linkage
					} else {
						// we are first - update the head and produce empty linkage
						Self::write_head(storage, Some(key));
						self::#inner_module::Linkage::default()
					}
				}

				fn read_head<S: #scrate::GenericStorage>(storage: &S) -> Option<#kty> {
					storage.get(#head_key.as_bytes())
				}

>>>>>>> f8b0e7db
				fn write_head<S: #scrate::GenericStorage>(storage: &S, head: Option<&#kty>) {
					match head {
						Some(head) => storage.put(#head_key.as_bytes(), head),
						None => storage.kill(#head_key.as_bytes()),
					}
				}
			}
		};

		quote! {
			#helpers

			#structure

			impl<#traitinstance: #traittype> #scrate::storage::generator::StorageMap<#kty, #typ> for #name<#traitinstance> {
				type Query = #value_type;

				/// Get the prefix key in storage.
				fn prefix() -> &'static [u8] {
					#prefix.as_bytes()
				}

				/// Get the storage key used to fetch a value corresponding to a specific key.
				fn key_for(x: &#kty) -> #scrate::rstd::vec::Vec<u8> {
					self::#inner_module::key_for(x)
				}

				/// Load the value associated with the given key from the map.
				fn get<S: #scrate::GenericStorage>(key: &#kty, storage: &S) -> Self::Query {
					storage.get(&*#as_map::key_for(key)).#option_simple_1(|| #fielddefault)
				}

				/// Take the value, reading and removing it.
				fn take<S: #scrate::GenericStorage>(key: &#kty, storage: &S) -> Self::Query {
<<<<<<< HEAD
					let res: Option<(#value_type, #linkage<#kty>)> = storage.take(&*#key_for(key));
=======
					use self::#inner_module::{Utils, key_for};

					let res: Option<(#value_type, self::#inner_module::Linkage<#kty>)> = storage.take(&*key_for(key));
>>>>>>> f8b0e7db
					match res {
						Some((data, linkage)) => {
							Self::remove_linkage(linkage, storage);
							data
						},
						None => #fielddefault,
					}
				}

				/// Remove the value under a key.
				fn remove<S: #scrate::GenericStorage>(key: &#kty, storage: &S) {
					#as_map::take(key, storage);
				}

				/// Store a value to be associated with the given key from the map.
				fn insert<S: #scrate::GenericStorage>(key: &#kty, val: &#typ, storage: &S) {
<<<<<<< HEAD
					let key_for = &*#key_for(key);
=======
					use self::#inner_module::{Utils, key_for};

					let key_for = &*key_for(key);
>>>>>>> f8b0e7db
					let linkage = match Self::read_with_linkage(storage, key_for) {
						// overwrite but reuse existing linkage
						Some((_data, linkage)) => linkage,
						// create new linkage
						None => Self::new_head_linkage(storage, key),
					};
					storage.put(key_for, &(val, linkage))
				}

				/// Mutate the value under a key
				fn mutate<R, F: FnOnce(&mut Self::Query) -> R, S: #scrate::GenericStorage>(key: &#kty, f: F, storage: &S) -> R {
<<<<<<< HEAD
					let key_for = &*#key_for(key);
=======
					use self::#inner_module::{Utils, key_for};

					let key_for = &*key_for(key);
>>>>>>> f8b0e7db
					let (mut val, linkage) = Self::read_with_linkage(storage, key_for)
						.map(|(data, linkage)| (data, Some(linkage)))
						.unwrap_or_else(|| (#fielddefault, None));

					let ret = f(&mut val);
					#mutate_impl ;
					ret
				}
			}

			impl<#traitinstance: #traittype> #scrate::storage::generator::EnumerableStorageMap<#kty, #typ> for #name<#traitinstance> {
				fn head<S: #scrate::GenericStorage>(storage: &S) -> Option<#kty> {
<<<<<<< HEAD
=======
					use self::#inner_module::Utils;

>>>>>>> f8b0e7db
					Self::read_head(storage)
				}

				fn enumerate<'a, S: #scrate::GenericStorage>(storage: &'a S) -> #scrate::storage::generator::Box<dyn Iterator<Item = (#kty, #typ)> + 'a> where
					#kty: 'a,
					#typ: 'a,
				{
<<<<<<< HEAD
					#scrate::storage::generator::Box::new(#enumerator {
=======
					use self::#inner_module::{Utils, Enumerator};

					#scrate::storage::generator::Box::new(Enumerator {
>>>>>>> f8b0e7db
						next: Self::read_head(storage),
						storage,
						_data: #phantom_data::<#typ>::default(),
					})
				}
			}
		}
	}
}<|MERGE_RESOLUTION|>--- conflicted
+++ resolved
@@ -193,17 +193,10 @@
 		let head_key = format!("head of {}", prefix);
 		let prefix = format!("{}", prefix);
 		let name_lowercase = name.to_string().to_lowercase();
-<<<<<<< HEAD
-		let key_for = syn::Ident::new(&format!("__decl_storage_key_for_{}", name_lowercase), name.span());
-		let linkage = syn::Ident::new(&format!("__DeclStorageLinkage{}", name), name.span());
-		let enumerator = syn::Ident::new(&format!("__DeclStorageEnumerator{}", name), name.span());
-		let phantom_data = quote! { #scrate::storage::generator::PhantomData };
-=======
 		let inner_module = syn::Ident::new(&format!("__linked_map_details_for_{}_do_not_use", name_lowercase), name.span());
 		let linkage = syn::Ident::new(&format!("__LinkageFor{}DoNotUse", name), name.span());
 		let phantom_data = quote! { #scrate::storage::generator::PhantomData };
 		let as_map = quote!{ <Self as #scrate::storage::generator::StorageMap<#kty, #typ>> };
->>>>>>> f8b0e7db
 		let put_or_insert = quote! {
 			match linkage {
 				Some(linkage) => storage.put(key_for, &(val, linkage)),
@@ -223,21 +216,6 @@
 
 		// generator for linked map
 		let helpers = quote! {
-<<<<<<< HEAD
-			#[derive(parity_codec_derive::Encode, parity_codec_derive::Decode)]
-			struct #linkage<Key> {
-				/// Previous element key in storage (None for the first element)
-				previous: Option<Key>,
-				/// Next element key in storage (None for the last element)
-				next: Option<Key>,
-			}
-
-			impl<Key> Default for #linkage<Key> {
-				fn default() -> Self {
-					Self {
-						previous: None,
-						next: None,
-=======
 			/// Linkage data of an element (it's successor and predecessor)
 			#[derive(#scrate::parity_codec_derive::Encode, #scrate::parity_codec_derive::Decode)]
 			pub(crate) struct #linkage<Key> {
@@ -259,131 +237,18 @@
 							previous: None,
 							next: None,
 						}
->>>>>>> f8b0e7db
-					}
-				}
-			}
-
-<<<<<<< HEAD
-			struct #enumerator<'a, S, K, V> {
-				storage: &'a S,
-				next: Option<K>,
-				_data: #phantom_data<V>,
-			}
-
-			impl<'a, S: #scrate::GenericStorage, K, V> Iterator for #enumerator<'a, S, K, V> where
-				K: 'a + #scrate::codec::Codec,
-				V: 'a + #scrate::codec::Decode,
-			{
-				type Item = (K, V);
-
-				fn next(&mut self) -> Option<Self::Item> {
-					let next = self.next.take()?;
-					let key_for = #key_for(&next);
-					let (val, linkage): (V, #linkage<K>) = self.storage.get(&*key_for)
-						.expect("previous/next only contain existing entires; we enumerate using next; entry exists; qed");
-					self.next = linkage.next;
-					Some((next, val))
-=======
+					}
+				}
+			}
+
 				/// A key-value pair iterator for enumerable map.
 				pub(crate) struct Enumerator<'a, S, K, V> {
 					pub storage: &'a S,
 					pub next: Option<K>,
 					pub _data: #phantom_data<V>,
->>>>>>> f8b0e7db
-				}
-			}
-
-<<<<<<< HEAD
-			fn #key_for<Key: #scrate::codec::Encode>(key: &Key) -> #scrate::rstd::vec::Vec<u8> {
-				let mut key_for = #prefix.as_bytes().to_vec();
-				#scrate::codec::Encode::encode_to(&key, &mut key_for);
-				key_for
-			}
-		};
-
-		let structure = quote! {
-			#visibility struct #name<#traitinstance: #traittype>(#phantom_data<#traitinstance>);
-
-			impl<#traitinstance: #traittype> #name<#traitinstance> {
-				/// Update linkage when this element is removed.
-				///
-				/// Takes care of updating previous and next elements points
-				/// as well as updates head if the element is first or last.
-				fn remove_linkage<S: #scrate::GenericStorage>(
-					linkage: #linkage<#kty>,
-					storage: &S,
-				) {
-					let next_key = linkage.next.as_ref().map(|x| #key_for(x));
-					let prev_key = linkage.previous.as_ref().map(|x| #key_for(x));
-
-					if let Some(prev_key) = prev_key {
-						// Retrieve previous element and update `next`
-						let mut res = Self::read_with_linkage(storage, &*prev_key)
-							.expect("Linkage is updated in case entry is removed; it always points to existing keys; qed");
-						res.1.next = linkage.next;
-						storage.put(&*prev_key, &res);
-					} else {
-						// we were first so let's update the head
-						Self::write_head(storage, linkage.next.as_ref());
-					}
-
-					if let Some(next_key) = next_key {
-						// Update previous of next element
-						let mut res = Self::read_with_linkage(storage, &*next_key)
-							.expect("Linkage is updated in case entry is removed; it always points to existing keys; qed");
-						res.1.previous = linkage.previous;
-						storage.put(&*next_key, &res);
-					}
-				}
-
-				/// Read the contained data and it's linkage.
-				fn read_with_linkage<S: #scrate::GenericStorage>(storage: &S, key: &[u8]) -> Option<(#value_type, #linkage<#kty>)> {
-					storage.get(key)
-				}
-
-				/// Generate linkage for newly inserted element.
-				///
-				/// Takes care of updating head and previous head's pointer.
-				fn new_head_linkage<S: #scrate::GenericStorage>(
-					storage: &S,
-					key: &#kty,
-				) -> #linkage<#kty> {
-					if let Some(head) = Self::read_head(storage) {
-						// update previous head predecessor
-						{
-							let head_key = #key_for(&head);
-							let (data, linkage) = Self::read_with_linkage(storage, &*head_key).expect(r#"
-								head is set when first element is inserted and unset when last element is removed;
-								if head is Some then it points to existing key; qed
-							"#);
-							storage.put(&*head_key, &(data, #linkage {
-								next: linkage.next.as_ref(),
-								previous: Some(key),
-							}));
-						}
-						// update to current head
-						Self::write_head(storage, Some(key));
-						// return linkage with pointer to previous head
-						let mut linkage = #linkage::default();
-						linkage.next = Some(head);
-						linkage
-					} else {
-						// we are first - update the head and produce empty linkage
-						Self::write_head(storage, Some(key));
-						#linkage::default()
-					}
-				}
-
-				/// Read current head pointer.
-				fn read_head<S: #scrate::GenericStorage>(storage: &S) -> Option<#kty> {
-					storage.get(#head_key.as_bytes())
-				}
-
-				/// Overwrite current head pointer.
-				///
-				/// If `None` is given head is removed from storage.
-=======
+				}
+			}
+
 				impl<'a, S: #scrate::GenericStorage, K, V> Iterator for Enumerator<'a, S, K, V> where
 					K: 'a + #scrate::codec::Codec,
 					V: 'a + #scrate::codec::Decode,
@@ -512,7 +377,6 @@
 					storage.get(#head_key.as_bytes())
 				}
 
->>>>>>> f8b0e7db
 				fn write_head<S: #scrate::GenericStorage>(storage: &S, head: Option<&#kty>) {
 					match head {
 						Some(head) => storage.put(#head_key.as_bytes(), head),
@@ -547,13 +411,9 @@
 
 				/// Take the value, reading and removing it.
 				fn take<S: #scrate::GenericStorage>(key: &#kty, storage: &S) -> Self::Query {
-<<<<<<< HEAD
-					let res: Option<(#value_type, #linkage<#kty>)> = storage.take(&*#key_for(key));
-=======
 					use self::#inner_module::{Utils, key_for};
 
 					let res: Option<(#value_type, self::#inner_module::Linkage<#kty>)> = storage.take(&*key_for(key));
->>>>>>> f8b0e7db
 					match res {
 						Some((data, linkage)) => {
 							Self::remove_linkage(linkage, storage);
@@ -570,13 +430,9 @@
 
 				/// Store a value to be associated with the given key from the map.
 				fn insert<S: #scrate::GenericStorage>(key: &#kty, val: &#typ, storage: &S) {
-<<<<<<< HEAD
-					let key_for = &*#key_for(key);
-=======
 					use self::#inner_module::{Utils, key_for};
 
 					let key_for = &*key_for(key);
->>>>>>> f8b0e7db
 					let linkage = match Self::read_with_linkage(storage, key_for) {
 						// overwrite but reuse existing linkage
 						Some((_data, linkage)) => linkage,
@@ -588,13 +444,9 @@
 
 				/// Mutate the value under a key
 				fn mutate<R, F: FnOnce(&mut Self::Query) -> R, S: #scrate::GenericStorage>(key: &#kty, f: F, storage: &S) -> R {
-<<<<<<< HEAD
-					let key_for = &*#key_for(key);
-=======
 					use self::#inner_module::{Utils, key_for};
 
 					let key_for = &*key_for(key);
->>>>>>> f8b0e7db
 					let (mut val, linkage) = Self::read_with_linkage(storage, key_for)
 						.map(|(data, linkage)| (data, Some(linkage)))
 						.unwrap_or_else(|| (#fielddefault, None));
@@ -607,11 +459,8 @@
 
 			impl<#traitinstance: #traittype> #scrate::storage::generator::EnumerableStorageMap<#kty, #typ> for #name<#traitinstance> {
 				fn head<S: #scrate::GenericStorage>(storage: &S) -> Option<#kty> {
-<<<<<<< HEAD
-=======
 					use self::#inner_module::Utils;
 
->>>>>>> f8b0e7db
 					Self::read_head(storage)
 				}
 
@@ -619,13 +468,9 @@
 					#kty: 'a,
 					#typ: 'a,
 				{
-<<<<<<< HEAD
-					#scrate::storage::generator::Box::new(#enumerator {
-=======
 					use self::#inner_module::{Utils, Enumerator};
 
 					#scrate::storage::generator::Box::new(Enumerator {
->>>>>>> f8b0e7db
 						next: Self::read_head(storage),
 						storage,
 						_data: #phantom_data::<#typ>::default(),
