--- conflicted
+++ resolved
@@ -610,20 +610,13 @@
 					Self::read_head(storage)
 				}
 
-<<<<<<< HEAD
-				fn enumerate<'a, S: #scrate::HashedStorage<#scrate::#hasher>>(
+				fn enumerate<'a, S>(
 					storage: &'a S
 				) -> #scrate::rstd::boxed::Box<dyn Iterator<Item = (#kty, #typ)> + 'a>
 					where
+						S: #scrate::HashedStorage<#scrate::#hasher>,
 						#kty: 'a,
 						#typ: 'a,
-=======
-				fn enumerate<'a, S>(storage: &'a S) -> #scrate::rstd::boxed::Box<dyn Iterator<Item = (#kty, #typ)> + 'a>
-				where
-					S: #scrate::HashedStorage<#scrate::#hasher>,
-					#kty: 'a,
-					#typ: 'a,
->>>>>>> a6f8d3dd
 				{
 					use self::#inner_module::{Utils, Enumerator};
 
