// Copyright 2017-2019 Parity Technologies (UK) Ltd.
// This file is part of Substrate.

// Substrate is free software: you can redistribute it and/or modify
// it under the terms of the GNU General Public License as published by
// the Free Software Foundation, either version 3 of the License, or
// (at your option) any later version.

// Substrate is distributed in the hope that it will be useful,
// but WITHOUT ANY WARRANTY; without even the implied warranty of
// MERCHANTABILITY or FITNESS FOR A PARTICULAR PURPOSE.  See the
// GNU General Public License for more details.

// You should have received a copy of the GNU General Public License
// along with Substrate.  If not, see <http://www.gnu.org/licenses/>.

//! `decl_storage` macro transformation

use srml_support_procedural_tools::syn_ext as ext;
use srml_support_procedural_tools::{
	generate_crate_access, generate_hidden_includes, clean_type_string
};

use proc_macro::TokenStream;
use proc_macro2::{TokenStream as TokenStream2, Span};

use syn::{
	Ident,
	GenericParam,
	spanned::Spanned,
	parse::{
		Error,
		Result,
	},
	parse_macro_input,
};
use quote::quote;

use super::*;

const NUMBER_OF_INSTANCE: usize = 16;
const DEFAULT_INSTANTIABLE_TRAIT_NAME: &str = "__GeneratedInstantiable";
const DEFAULT_INSTANCE_NAME: &str = "__GeneratedInstance";
const INHERENT_INSTANCE_NAME: &str = "__InherentHiddenInstance";

// try macro but returning tokenized error
macro_rules! try_tok(( $expre : expr ) => {
	match $expre {
		Ok(r) => r,
		Err (err) => {
			return err.to_compile_error().into()
		}
	}
});

pub fn decl_storage_impl(input: TokenStream) -> TokenStream {
	let def = parse_macro_input!(input as StorageDefinition);

	let StorageDefinition {
		hidden_crate,
		visibility,
		ident: storetype,
		module_ident,
		mod_param: strait,
		mod_instance,
		mod_instantiable,
		mod_default_instance,
		crate_ident: cratename,
		content: ext::Braces { content: storage_lines, ..},
		extra_genesis,
		..
	} = def;

	let instance_opts = match get_instance_opts(
		mod_instance,
		mod_instantiable,
		mod_default_instance
	) {
		Ok(opts) => opts,
		Err(err) => return err.to_compile_error().into(),
	};

	let hidden_crate_name = hidden_crate.inner.map(|rc| rc.ident.content).map(|i| i.to_string())
		.unwrap_or_else(|| "decl_storage".to_string());
	let scrate = generate_crate_access(&hidden_crate_name, "srml-support");
	let scrate_decl = generate_hidden_includes(
		&hidden_crate_name,
		"srml-support",
	);

	let (
		traitinstance,
		traittypes,
	) = if let GenericParam::Type(syn::TypeParam {ident, bounds, ..}) = strait {
		(ident, bounds)
	} else {
		return try_tok!(Err(Error::new(strait.span(), "Missing declare store generic params")));
	};

	let traittype =	if let Some(traittype) = traittypes.first() {
		traittype.into_value()
	} else {
		return try_tok!(Err(Error::new(traittypes.span(), "Trait bound expected")));
	};

	let extra_genesis = try_tok!(decl_store_extra_genesis(
		&scrate,
		&traitinstance,
		&traittype,
		&instance_opts,
		&storage_lines,
		&extra_genesis.inner,
	));
	let decl_storage_items = decl_storage_items(
		&scrate,
		&traitinstance,
		&traittype,
		&instance_opts,
		&cratename,
		&storage_lines,
	);

	let decl_store_items = decl_store_items(
		&storage_lines,
	);
	let impl_store_items = impl_store_items(
		&traitinstance,
		&instance_opts.instance,
		&storage_lines,
	);
	let impl_store_fns = impl_store_fns(
		&scrate,
		&traitinstance,
		&instance_opts.instance,
		&storage_lines,
	);
	let (store_default_struct, store_functions_to_metadata) = store_functions_to_metadata(
		&scrate,
		&traitinstance,
		&traittype,
		&instance_opts,
		&storage_lines,
	);

	let InstanceOpts {
		instance,
		bound_instantiable,
		..
	} = instance_opts;

	let cratename_string = cratename.to_string();
	let expanded = quote! {
		#scrate_decl
		#decl_storage_items
		#visibility trait #storetype {
			#decl_store_items
		}
		#store_default_struct
		impl<#traitinstance: #traittype, #instance #bound_instantiable> #storetype for #module_ident<#traitinstance, #instance> {
			#impl_store_items
		}
		impl<#traitinstance: 'static + #traittype, #instance #bound_instantiable> #module_ident<#traitinstance, #instance> {
			#impl_store_fns
			#[doc(hidden)]
			pub fn store_metadata() -> #scrate::metadata::StorageMetadata {
				#scrate::metadata::StorageMetadata {
					functions: #scrate::metadata::DecodeDifferent::Encode(#store_functions_to_metadata) ,
				}
			}
			#[doc(hidden)]
			pub fn store_metadata_functions() -> &'static [#scrate::metadata::StorageFunctionMetadata] {
				#store_functions_to_metadata
			}
			#[doc(hidden)]
			pub fn store_metadata_name() -> &'static str {
				#cratename_string
			}
		}

		#extra_genesis
	};

	expanded.into()
}

fn decl_store_extra_genesis(
	scrate: &TokenStream2,
	traitinstance: &Ident,
	traittype: &syn::TypeParamBound,
	instance_opts: &InstanceOpts,
	storage_lines: &ext::Punctuated<DeclStorageLine, Token![;]>,
	extra_genesis: &Option<AddExtraGenesis>,
) -> Result<TokenStream2> {

	let InstanceOpts {
		equal_default_instance,
		bound_instantiable,
		instance,
		..
	} = instance_opts;

	let mut is_trait_needed = false;
	let mut serde_complete_bound = Vec::new();
	let mut config_field = TokenStream2::new();
	let mut config_field_default = TokenStream2::new();
	let mut builders = TokenStream2::new();
	let mut assimilate_require_generic = false;

	for sline in storage_lines.inner.iter() {
		let DeclStorageLine {
			attrs,
			name,
			getter,
			config,
			build,
			storage_type,
			default_value,
			..
		} = sline;

		let type_infos = get_type_infos(storage_type);

<<<<<<< HEAD
		let opt_build = build
			.as_ref()
			.map(|b| {
				assimilate_require_generic |= ext::expr_contains_ident(&b.expr.content, traitinstance);
				&b.expr.content
			})
			.map(|b| quote!( #b ));

=======
		let opt_build;
>>>>>>> a6f8d3dd
		// need build line
		let builder = if let Some(ref config) = config {
			let ident = if let Some(ident) = config.expr.content.as_ref() {
				quote!( #ident )
			} else if let Some(ref getter) = getter.inner {
				let ident = &getter.getfn.content;
				quote!( #ident )
			} else {
				return Err(
					Error::new_spanned(
						name,
						"Invalid storage definiton, couldn't find config identifier: storage must either have a get identifier \
						`get(ident)` or a defined config identifier `config(ident)`"
					)
				);
			};

			if type_infos.kind.is_simple()
				&& ext::type_contains_ident(type_infos.value_type, traitinstance) {
				is_trait_needed = true;
			}

			let value_type = &type_infos.value_type;
			serde_complete_bound.push(quote!( #value_type ));
			match type_infos.kind {
				DeclStorageTypeInfosKind::Map { key_type, .. } =>
					serde_complete_bound.push(quote!( #key_type )),
				DeclStorageTypeInfosKind::DoubleMap { key1_type, key2_type, .. } => {
					serde_complete_bound.push(quote!( #key1_type ));
					serde_complete_bound.push(quote!( #key2_type ));
				},
				_ => {},
			}

			if type_infos.is_option {
				serde_complete_bound.push(type_infos.typ.clone());
			}

			// Propagate doc attributes.
			let attrs = attrs.inner.iter().filter_map(|a| a.parse_meta().ok()).filter(|m| m.name() == "doc");

			let storage_type = type_infos.typ.clone();
			config_field.extend(match type_infos.kind {
				DeclStorageTypeInfosKind::Simple => {
					quote!( #( #[ #attrs ] )* pub #ident: #storage_type, )
				},
				DeclStorageTypeInfosKind::Map {key_type, .. } => {
					quote!( #( #[ #attrs ] )* pub #ident: Vec<(#key_type, #storage_type)>, )
				},
				DeclStorageTypeInfosKind::DoubleMap {key1_type, key2_type, .. } => {
					quote!( #( #[ #attrs ] )* pub #ident: Vec<(#key1_type, #key2_type, #storage_type)>, )
				},
			});

			let fielddefault = default_value.inner.as_ref().map(|d| &d.expr).map(|d|
				if type_infos.is_option {
					quote!( #d.unwrap_or_default() )
				} else {
					quote!( #d )
				}).unwrap_or_else(|| quote!( Default::default() ));

			config_field_default.extend(quote!( #ident: #fielddefault, ));

			opt_build
				.map(Some)
				.unwrap_or_else(||
					Some(quote!( (|config: &Self| config.#ident.clone()) ))
				)
		} else {
			opt_build
		};

		let typ = type_infos.typ;
		if let Some(builder) = builder {
			assimilate_require_generic = true;
			builders.extend(match type_infos.kind {
				DeclStorageTypeInfosKind::Simple => {
					let struct_trait = if ext::type_contains_ident(&type_infos.value_type, traitinstance) {
						assimilate_require_generic = true;
						quote!(#traitinstance,)
					} else {
						quote!()
					};

					quote!{{
						let v = (#builder)(&self);
						<
							#name<#struct_trait #instance> as
							#scrate::storage::hashed::generator::StorageValue<#typ>
						>::put(&v, &storage);
					}}
				},
				DeclStorageTypeInfosKind::Map { key_type, .. } => {
					let struct_trait = if ext::type_contains_ident(&type_infos.value_type, traitinstance)
						|| ext::type_contains_ident(key_type, traitinstance)
					{
						assimilate_require_generic = true;
						quote!(#traitinstance,)
					} else {
						quote!()
					};

					quote!{{
						let data = (#builder)(&self);
						data.into_iter().for_each(|(k, v)| {
							<
								#name<#struct_trait #instance> as
								#scrate::storage::hashed::generator::StorageMap<#key_type, #typ>
							>::insert(&k, &v, &storage);
						});
					}}
				},
				DeclStorageTypeInfosKind::DoubleMap { key1_type, key2_type, .. } => {
					let struct_trait = if ext::type_contains_ident(&type_infos.value_type, traitinstance)
						|| ext::type_contains_ident(key1_type, traitinstance)
						|| ext::type_contains_ident(key2_type, traitinstance)
					{
						assimilate_require_generic = true;
						quote!(#traitinstance,)
					} else {
						quote!()
					};

					quote!{{
						let data = (#builder)(&self);
						data.into_iter().for_each(|(k1, k2, v)| {
							<
								#name<#struct_trait #instance> as
								#scrate::storage::unhashed::generator::StorageDoubleMap<#key1_type, #key2_type, #typ>
							>::insert(&k1, &k2, &v, &storage);
						});
					}}
				},
			});
		}
	}

	let mut has_scall = false;
	let mut scall = quote!{ ( |_, _, _| {} ) };
	let mut genesis_extrafields = TokenStream2::new();
	let mut genesis_extrafields_default = TokenStream2::new();

	// extra genesis
	if let Some(eg) = extra_genesis {
		for ex_content in eg.content.content.lines.inner.iter() {
			match ex_content {
				AddExtraGenesisLineEnum::AddExtraGenesisLine(AddExtraGenesisLine {
					attrs,
					extra_field,
					extra_type,
					default_value,
					..
				}) => {
					if ext::type_contains_ident(&extra_type, traitinstance) {
						is_trait_needed = true;
					}

					serde_complete_bound.push(quote!( #extra_type ));

					let extrafield = &extra_field.content;
					genesis_extrafields.extend(quote!{
						#attrs pub #extrafield: #extra_type,
					});
					let extra_default = default_value.inner.as_ref().map(|d| &d.expr).map(|e| quote!{ #e })
						.unwrap_or_else(|| quote!( Default::default() ));
					genesis_extrafields_default.extend(quote!{
						#extrafield: #extra_default,
					});
				},
				AddExtraGenesisLineEnum::AddExtraGenesisBuild(DeclStorageBuild{ expr, .. }) => {
					if has_scall {
						return Err(Error::new(expr.span(), "Only one build expression allowed for extra genesis"));
					}
					assimilate_require_generic |= ext::expr_contains_ident(&expr.content, traitinstance);
					let content = &expr.content;
					scall = quote!( ( #content ) );
					has_scall = true;
				},
			}
		}
	}

	let serde_bug_bound = if !serde_complete_bound.is_empty() {
		let mut b_ser = String::new();
		let mut b_dser = String::new();

		serde_complete_bound.into_iter().for_each(|bound| {
			let stype = quote!(#bound);
			b_ser.push_str(&format!("{} : {}::serde::Serialize, ", stype, scrate));
			b_dser.push_str(&format!("{} : {}::serde::de::DeserializeOwned, ", stype, scrate));
		});

		quote! {
			#[serde(bound(serialize = #b_ser))]
			#[serde(bound(deserialize = #b_dser))]
		}
	} else {
		quote!()
	};

	let is_extra_genesis_needed = has_scall
		|| !config_field.is_empty()
		|| !genesis_extrafields.is_empty()
		|| !builders.is_empty();
	if is_extra_genesis_needed {
		let (inherent_instance, inherent_bound_instantiable) = if instance.is_some() {
			(instance.clone(), bound_instantiable.clone())
		} else {
			let instantiable = Ident::new(DEFAULT_INSTANTIABLE_TRAIT_NAME, Span::call_site());
			(
				Some(Ident::new(DEFAULT_INSTANCE_NAME, Span::call_site())),
				quote!(: #instantiable),
			)
		};

		let (fparam_struct, fparam_impl, sparam, build_storage_impl) = if is_trait_needed {
			(
				quote!(<#traitinstance: #traittype, #instance #bound_instantiable #equal_default_instance>),
				quote!(<#traitinstance: #traittype, #instance #bound_instantiable>),
				quote!(<#traitinstance, #instance>),
				quote!(<#traitinstance: #traittype, #inherent_instance #inherent_bound_instantiable>),
			)
		} else {
			// do not even need type parameter
			(
				quote!(),
				quote!(),
				quote!(),
				quote!(<#traitinstance: #traittype, #inherent_instance #inherent_bound_instantiable>),
			)
		};

		let (fn_generic, fn_traitinstance) = if !is_trait_needed && assimilate_require_generic {
			(
				quote!( <#traitinstance: #traittype, #instance #bound_instantiable> ),
				quote!( #traitinstance, #instance )
			)
		} else {
			(quote!(), quote!())
		};

		let impl_trait = quote!(CreateModuleGenesisStorage<#traitinstance, #inherent_instance>);

		let res = quote!{
			#[derive(#scrate::Serialize, #scrate::Deserialize)]
			#[cfg(feature = "std")]
			#[serde(rename_all = "camelCase")]
			#[serde(deny_unknown_fields)]
			#serde_bug_bound
			pub struct GenesisConfig#fparam_struct {
				#config_field
				#genesis_extrafields
			}

			#[cfg(feature = "std")]
			impl#fparam_impl Default for GenesisConfig#sparam {
				fn default() -> Self {
					GenesisConfig {
						#config_field_default
						#genesis_extrafields_default
					}
				}
			}

			#[cfg(feature = "std")]
			impl#fparam_impl GenesisConfig#sparam {
				fn build_storage #fn_generic (self) -> std::result::Result<
					(
						#scrate::runtime_primitives::StorageOverlay,
						#scrate::runtime_primitives::ChildrenStorageOverlay,
					),
					String
				> {
					let mut storage = Default::default();
					let mut child_storage = Default::default();
					self.assimilate_storage::<#fn_traitinstance> (&mut storage, &mut child_storage)?;
					Ok((storage, child_storage))
				}

				/// Assimilate the storage for this module into pre-existing overlays.
				fn assimilate_storage #fn_generic (
					self,
					r: &mut #scrate::runtime_primitives::StorageOverlay,
					c: &mut #scrate::runtime_primitives::ChildrenStorageOverlay,
				) -> std::result::Result<(), String> {
					let storage = std::cell::RefCell::new(r);

					#builders

					let r = storage.into_inner();

					#scall(r, c, &self);

					Ok(())
				}
			}

			#[cfg(feature = "std")]
			impl#build_storage_impl #scrate::runtime_primitives::#impl_trait
				for GenesisConfig#sparam
			{
				fn create_module_genesis_storage(
					self,
					r: &mut #scrate::runtime_primitives::StorageOverlay,
					c: &mut #scrate::runtime_primitives::ChildrenStorageOverlay,
				) -> std::result::Result<(), String> {
					self.assimilate_storage::<#fn_traitinstance> (r, c)
				}
			}
		};

		Ok(res)
	} else {
		Ok(quote!())
	}
}

fn create_and_impl_instance(
	prefix: &str,
	ident: &Ident,
	doc: &TokenStream2,
	const_names: &[(Ident, String)],
	scrate: &TokenStream2,
	instantiable: &Ident,
) -> TokenStream2 {
	let mut const_impls = TokenStream2::new();

	for (const_name, partial_const_value) in const_names {
		let const_value = format!("{}{}", partial_const_value, prefix);
		const_impls.extend(quote! {
			const #const_name: &'static str = #const_value;
		});
	}

	quote! {
		// Those trait are derived because of wrong bounds for generics
		#[cfg_attr(feature = "std", derive(Debug))]
		#[derive(Clone, Eq, PartialEq, #scrate::codec::Encode, #scrate::codec::Decode)]
		#doc
		pub struct #ident;
		impl #instantiable for #ident {
			#const_impls
		}
	}
}

fn decl_storage_items(
	scrate: &TokenStream2,
	traitinstance: &Ident,
	traittype: &syn::TypeParamBound,
	instance_opts: &InstanceOpts,
	cratename: &Ident,
	storage_lines: &ext::Punctuated<DeclStorageLine, Token![;]>,
) -> TokenStream2 {

	let mut impls = TokenStream2::new();

	let InstanceOpts {
		instance,
		default_instance,
		instantiable,
		..
	} = instance_opts;

	let build_prefix = |cratename, name| format!("{} {}", cratename, name);

	// Build Instantiable trait
	let mut const_names = vec![];

	for sline in storage_lines.inner.iter() {
		let DeclStorageLine {
			storage_type,
			name,
			..
		} = sline;

		let prefix = build_prefix(cratename, name);

		let type_infos = get_type_infos(storage_type);

		let const_name = syn::Ident::new(
			&format!("{}{}", impls::PREFIX_FOR, name.to_string()), proc_macro2::Span::call_site()
		);
		let partial_const_value = prefix.clone();
		const_names.push((const_name, partial_const_value));

		if let DeclStorageTypeInfosKind::Map { is_linked: true, .. } = type_infos.kind {
			let const_name = syn::Ident::new(
				&format!("{}{}", impls::HEAD_KEY_FOR, name.to_string()), proc_macro2::Span::call_site()
			);
			let partial_const_value = format!("head of {}", prefix);
			const_names.push((const_name, partial_const_value));
		}
	}

	let instantiable = instantiable
		.clone()
		.unwrap_or_else(|| Ident::new(DEFAULT_INSTANTIABLE_TRAIT_NAME, Span::call_site()));

	// Declare Instance trait
	{
		let mut const_impls = TokenStream2::new();
		for (const_name, _) in &const_names {
			const_impls.extend(quote! {
				const #const_name: &'static str;
			});
		}

		let hide = if instance.is_some() {
			quote!()
		} else {
			quote!(#[doc(hidden)])
		};

		impls.extend(quote! {
			/// Tag a type as an instance of a module.
			///
			/// Defines storage prefixes, they must be unique.
			#hide
			pub trait #instantiable: 'static {
				#const_impls
			}
		});
	}

	if instance.is_some() {
		let instances = (0..NUMBER_OF_INSTANCE)
			.map(|i| {
				let name = format!("Instance{}", i);
				let ident = Ident::new(&name, proc_macro2::Span::call_site());
				(name, ident, quote! {#[doc=r"Module instance"]})
			})
			.chain(
				default_instance
					.clone()
					.map(|ident|
						(String::new(), ident, quote! {#[doc=r"Default module instance"]})
					)
			);

		// Impl Instance trait for instances
		for (prefix, ident, doc) in instances {
			impls.extend(
				create_and_impl_instance(&prefix, &ident, &doc, &const_names, scrate, &instantiable)
			);
		}
	}

	// The name of the inherently available instance.
	let inherent_instance = Ident::new(INHERENT_INSTANCE_NAME, Span::call_site());

	if default_instance.is_some() {
		impls.extend(quote! {
			#[doc(hidden)]
			pub type #inherent_instance = #default_instance;
		});
	} else {
		impls.extend(
			create_and_impl_instance(
				"", &inherent_instance, &quote!(#[doc(hidden)]), &const_names, scrate, &instantiable
			)
		);
	}

	for sline in storage_lines.inner.iter() {
		let DeclStorageLine {
			attrs,
			name,
			storage_type,
			default_value,
			visibility,
			..
		} = sline;

		let type_infos = get_type_infos(storage_type);
		let kind = type_infos.kind.clone();
		// Propagate doc attributes.
		let attrs = attrs.inner.iter().filter_map(|a| a.parse_meta().ok()).filter(|m| m.name() == "doc");

		let i = impls::Impls {
			scrate,
			visibility,
			cratename,
			traitinstance,
			traittype,
			instance_opts,
			type_infos,
			fielddefault: default_value.inner.as_ref().map(|d| &d.expr).map(|d| quote!( #d ))
				.unwrap_or_else(|| quote!{ Default::default() }),
			prefix: build_prefix(cratename, name),
			name,
			attrs,
		};

		let implementation = match kind {
			DeclStorageTypeInfosKind::Simple => {
				i.simple_value()
			},
			DeclStorageTypeInfosKind::Map { key_type, is_linked: false, hasher } => {
				i.map(hasher.into_storage_hasher_struct(), key_type)
			},
			DeclStorageTypeInfosKind::Map { key_type, is_linked: true, hasher } => {
				i.linked_map(hasher.into_storage_hasher_struct(), key_type)
			},
			DeclStorageTypeInfosKind::DoubleMap { key1_type, key2_type, key2_hasher, hasher } => {
				i.double_map(hasher.into_storage_hasher_struct(), key1_type, key2_type, key2_hasher.into_storage_hasher_struct())
			},
		};
		impls.extend(implementation)
	}
	impls
}


fn decl_store_items(
	storage_lines: &ext::Punctuated<DeclStorageLine, Token![;]>,
) -> TokenStream2 {
	storage_lines.inner.iter().map(|sline| &sline.name)
		.fold(TokenStream2::new(), |mut items, name| {
		items.extend(quote!(type #name;));
		items
	})
}

fn impl_store_items(
	traitinstance: &Ident,
	instance: &Option<syn::Ident>,
	storage_lines: &ext::Punctuated<DeclStorageLine, Token![;]>,
) -> TokenStream2 {
	storage_lines.inner
		.iter()
		.fold(TokenStream2::new(), |mut items, line| {
			let name = &line.name;
			let type_infos = get_type_infos(&line.storage_type);
			let requires_trait = match type_infos.kind {
				DeclStorageTypeInfosKind::Simple => {
					ext::type_contains_ident(&type_infos.value_type, traitinstance)
				},
				DeclStorageTypeInfosKind::Map { key_type, .. } => {
					ext::type_contains_ident(&type_infos.value_type, traitinstance)
						|| ext::type_contains_ident(key_type, traitinstance)
				}
				DeclStorageTypeInfosKind::DoubleMap { key1_type, key2_type, .. } => {
					ext::type_contains_ident(&type_infos.value_type, traitinstance)
						|| ext::type_contains_ident(key1_type, traitinstance)
						|| ext::type_contains_ident(key2_type, traitinstance)
				}
			};

			let struct_trait = if requires_trait {
				quote!(#traitinstance,)
			} else {
				quote!()
			};

			items.extend(
				quote!(
					type #name = #name<#struct_trait #instance>;
				)
			);
			items
		})
}

fn impl_store_fns(
	scrate: &TokenStream2,
	traitinstance: &Ident,
	instance: &Option<syn::Ident>,
	storage_lines: &ext::Punctuated<DeclStorageLine, Token![;]>,
) -> TokenStream2 {
	let mut items = TokenStream2::new();
	for sline in storage_lines.inner.iter() {
		let DeclStorageLine {
			attrs,
			name,
			getter,
			storage_type,
			..
		} = sline;

		if let Some(getter) = getter.inner.as_ref() {
			let get_fn = &getter.getfn.content;

			let type_infos = get_type_infos(storage_type);
			let value_type = type_infos.value_type;

			// Propagate doc attributes.
			let attrs = attrs.inner.iter().filter_map(|a| a.parse_meta().ok()).filter(|m| m.name() == "doc");

			let typ = type_infos.typ;
			let item = match type_infos.kind {
				DeclStorageTypeInfosKind::Simple => {
					let struct_trait = if ext::type_contains_ident(&type_infos.value_type, traitinstance) {
						quote!(#traitinstance,)
					} else {
						quote!()
					};

					quote!{
						#( #[ #attrs ] )*
						pub fn #get_fn() -> #value_type {
							<#name<#struct_trait #instance> as
								#scrate::storage::hashed::generator::StorageValue<#typ>> :: get(
									&#scrate::storage::RuntimeStorage
								)
						}
					}
				},
				DeclStorageTypeInfosKind::Map { key_type, .. } => {
					let struct_trait = if ext::type_contains_ident(&type_infos.value_type, traitinstance)
						|| ext::type_contains_ident(key_type, traitinstance)
					{
						quote!(#traitinstance,)
					} else {
						quote!()
					};

					quote!{
						#( #[ #attrs ] )*
						pub fn #get_fn<K: #scrate::rstd::borrow::Borrow<#key_type>>(key: K) -> #value_type {
							<#name<#struct_trait #instance> as #scrate::storage::hashed::generator::StorageMap<#key_type, #typ>> :: get(key.borrow(), &#scrate::storage::RuntimeStorage)
						}
					}
				}
				DeclStorageTypeInfosKind::DoubleMap { key1_type, key2_type, .. } => {
					let struct_trait = if ext::type_contains_ident(&type_infos.value_type, traitinstance)
						|| ext::type_contains_ident(key1_type, traitinstance)
						|| ext::type_contains_ident(key2_type, traitinstance)
					{
						quote!(#traitinstance,)
					} else {
						quote!()
					};

					quote!{
						pub fn #get_fn<KArg1, KArg2>(k1: KArg1, k2: KArg2) -> #value_type
						where
							KArg1: #scrate::rstd::borrow::Borrow<#key1_type>,
							KArg2: #scrate::rstd::borrow::Borrow<#key2_type>,
						{
							<#name<#struct_trait #instance> as #scrate::storage::unhashed::generator::StorageDoubleMap<#key1_type, #key2_type, #typ>> :: get(k1.borrow(), k2.borrow(), &#scrate::storage::RuntimeStorage)
						}
					}
				}
			};
			items.extend(item);
		}
	}
	items
}

fn store_functions_to_metadata (
	scrate: &TokenStream2,
	traitinstance: &Ident,
	traittype: &syn::TypeParamBound,
	instance_opts: &InstanceOpts,
	storage_lines: &ext::Punctuated<DeclStorageLine, Token![;]>,
) -> (TokenStream2, TokenStream2) {

	let InstanceOpts {
		comma_instance,
		equal_default_instance,
		bound_instantiable,
		instance,
		..
	} = instance_opts;

	let mut items = TokenStream2::new();
	let mut default_getter_struct_def = TokenStream2::new();
	for sline in storage_lines.inner.iter() {
		let DeclStorageLine {
			attrs,
			name,
			storage_type,
			default_value,
			..
		} = sline;

		let type_infos = get_type_infos(storage_type);
		let value_type = type_infos.value_type;

		let typ = type_infos.typ;
		let styp = clean_type_string(&typ.to_string());
		let stype = match type_infos.kind {
			DeclStorageTypeInfosKind::Simple => {
				quote!{
					#scrate::metadata::StorageFunctionType::Plain(
						#scrate::metadata::DecodeDifferent::Encode(#styp),
					)
				}
			},
			DeclStorageTypeInfosKind::Map { key_type, is_linked, hasher } => {
				let hasher = hasher.into_metadata();
				let kty = clean_type_string(&quote!(#key_type).to_string());
				quote!{
					#scrate::metadata::StorageFunctionType::Map {
						hasher: #scrate::metadata::#hasher,
						key: #scrate::metadata::DecodeDifferent::Encode(#kty),
						value: #scrate::metadata::DecodeDifferent::Encode(#styp),
						is_linked: #is_linked,
					}
				}
			},
			DeclStorageTypeInfosKind::DoubleMap { key1_type, key2_type, key2_hasher, hasher } => {
				let hasher = hasher.into_metadata();
				let k1ty = clean_type_string(&quote!(#key1_type).to_string());
				let k2ty = clean_type_string(&quote!(#key2_type).to_string());
				let k2_hasher = key2_hasher.into_metadata();
				quote!{
					#scrate::metadata::StorageFunctionType::DoubleMap {
						hasher: #scrate::metadata::#hasher,
						key1: #scrate::metadata::DecodeDifferent::Encode(#k1ty),
						key2: #scrate::metadata::DecodeDifferent::Encode(#k2ty),
						value: #scrate::metadata::DecodeDifferent::Encode(#styp),
						key2_hasher: #scrate::metadata::#k2_hasher,
					}
				}
			},
		};
		let modifier = if type_infos.is_option {
			quote!{
				#scrate::metadata::StorageFunctionModifier::Optional
			}
		} else {
			quote!{
				#scrate::metadata::StorageFunctionModifier::Default
			}
		};
		let default = default_value.inner.as_ref().map(|d| &d.expr)
			.map(|d| {
				quote!( #d )
			})
			.unwrap_or_else(|| quote!( Default::default() ));
		let mut docs = TokenStream2::new();
		for attr in attrs.inner.iter().filter_map(|v| v.parse_meta().ok()) {
			if let syn::Meta::NameValue(syn::MetaNameValue{
				ref ident,
				ref lit,
				..
			}) = attr {
				if ident == "doc" {
					docs.extend(quote!(#lit,));
				}
			}
		}
		let str_name = name.to_string();
		let struct_name = proc_macro2::Ident::new(&("__GetByteStruct".to_string() + &str_name), name.span());
		let cache_name = proc_macro2::Ident::new(&("__CACHE_GET_BYTE_STRUCT_".to_string() + &str_name), name.span());

		let item = quote! {
			#scrate::metadata::StorageFunctionMetadata {
				name: #scrate::metadata::DecodeDifferent::Encode(#str_name),
				modifier: #modifier,
				ty: #stype,
				default: #scrate::metadata::DecodeDifferent::Encode(
					#scrate::metadata::DefaultByteGetter(
						&#struct_name::<#traitinstance, #instance>(#scrate::rstd::marker::PhantomData)
					)
				),
				documentation: #scrate::metadata::DecodeDifferent::Encode(&[ #docs ]),
			},
		};
		items.extend(item);

		let def_get = quote! {
			#[doc(hidden)]
			pub struct #struct_name<#traitinstance, #instance #bound_instantiable #equal_default_instance>(pub #scrate::rstd::marker::PhantomData<(#traitinstance #comma_instance)>);
			#[cfg(feature = "std")]
			#[allow(non_upper_case_globals)]
			static #cache_name: #scrate::once_cell::sync::OnceCell<#scrate::rstd::vec::Vec<u8>> = #scrate::once_cell::sync::OnceCell::INIT;
			#[cfg(feature = "std")]
			impl<#traitinstance: #traittype, #instance #bound_instantiable> #scrate::metadata::DefaultByte for #struct_name<#traitinstance, #instance> {
				fn default_byte(&self) -> #scrate::rstd::vec::Vec<u8> {
					use #scrate::codec::Encode;
					#cache_name.get_or_init(|| {
						let def_val: #value_type = #default;
						<#value_type as Encode>::encode(&def_val)
					}).clone()
				}
			}
			#[cfg(not(feature = "std"))]
			impl<#traitinstance: #traittype, #instance #bound_instantiable> #scrate::metadata::DefaultByte for #struct_name<#traitinstance, #instance> {
				fn default_byte(&self) -> #scrate::rstd::vec::Vec<u8> {
					use #scrate::codec::Encode;
					let def_val: #value_type = #default;
					<#value_type as Encode>::encode(&def_val)
				}
			}
		};

		default_getter_struct_def.extend(def_get);
	}
	(default_getter_struct_def, quote!{
		{
			&[
				#items
			]
		}
	})
}


#[derive(Debug, Clone)]
pub(crate) struct DeclStorageTypeInfos<'a> {
	pub is_option: bool,
	pub typ: TokenStream2,
	pub value_type: &'a syn::Type,
	kind: DeclStorageTypeInfosKind<'a>,
}

#[derive(Debug, Clone)]
enum DeclStorageTypeInfosKind<'a> {
	Simple,
	Map {
		hasher: HasherKind,
		key_type: &'a syn::Type,
		is_linked: bool,
	},
	DoubleMap {
		hasher: HasherKind,
		key1_type: &'a syn::Type,
		key2_type: &'a syn::Type,
		key2_hasher: HasherKind,
	}
}

impl<'a> DeclStorageTypeInfosKind<'a> {
	fn is_simple(&self) -> bool {
		match *self {
			DeclStorageTypeInfosKind::Simple => true,
			_ => false,
		}
	}
}

fn get_type_infos(storage_type: &DeclStorageType) -> DeclStorageTypeInfos {
	let (value_type, kind) = match storage_type {
		DeclStorageType::Simple(ref st) => (st, DeclStorageTypeInfosKind::Simple),
		DeclStorageType::Map(ref map) => (&map.value, DeclStorageTypeInfosKind::Map {
			hasher: map.hasher.inner.as_ref().map(|h| h.into()).unwrap_or(HasherKind::Blake2_256),
			key_type: &map.key,
			is_linked: false,
		}),
		DeclStorageType::LinkedMap(ref map) => (&map.value, DeclStorageTypeInfosKind::Map {
			hasher: map.hasher.inner.as_ref().map(|h| h.into()).unwrap_or(HasherKind::Blake2_256),
			key_type: &map.key,
			is_linked: true,
		}),
		DeclStorageType::DoubleMap(ref map) => (&map.value, DeclStorageTypeInfosKind::DoubleMap {
			hasher: map.hasher.inner.as_ref().map(|h| h.into()).unwrap_or(HasherKind::Blake2_256),
			key1_type: &map.key1,
			key2_type: &map.key2.content,
			key2_hasher: (&map.key2_hasher).into(),
		}),
	};

	let extracted_type = ext::extract_type_option(value_type);
	let is_option = extracted_type.is_some();
	let typ = extracted_type.unwrap_or(quote!( #value_type ));

	DeclStorageTypeInfos {
		is_option,
		typ,
		value_type,
		kind,
	}

}

#[derive(Default)]
pub(crate) struct InstanceOpts {
	pub instance: Option<Ident>,
	pub default_instance: Option<Ident>,
	pub instantiable: Option<Ident>,
	pub comma_instance: TokenStream2,
	pub equal_default_instance: TokenStream2,
	pub bound_instantiable: TokenStream2,
}

fn get_instance_opts(
	instance: Option<Ident>,
	instantiable: Option<Ident>,
	default_instance: Option<Ident>,
) -> Result<InstanceOpts> {
	let right_syntax = "Should be $Instance: $Instantiable = $DefaultInstance";

	match (instance, instantiable, default_instance) {
		(Some(instance), Some(instantiable), default_instance) => {
			let (equal_default_instance, default_instance) = if let Some(def) = default_instance {
				(quote!{= #def}, Some(def))
			} else {
				(quote!(), None)
			};

			Ok(InstanceOpts {
				comma_instance: quote!{, #instance},
				equal_default_instance,
				bound_instantiable: quote!{: #instantiable},
				instance: Some(instance),
				default_instance,
				instantiable: Some(instantiable),
			})
		},
		(None, None, None) => Ok(Default::default()),
		(Some(instance), None, _) => Err(
			Error::new(
				instance.span(),
				format!(
					"Expect instantiable trait bound for instance: {}. {}",
					instance,
					right_syntax,
				)
			)
		),
		(None, Some(instantiable), _) => Err(
			Error::new(
				instantiable.span(),
				format!(
					"Expect instance generic for bound instantiable: {}. {}",
					instantiable,
					right_syntax,
				)
			)
		),
		(None, _, Some(default_instance)) => Err(
			Error::new(
				default_instance.span(),
				format!(
					"Expect instance generic for default instance: {}. {}",
					default_instance,
					right_syntax,
				)
			)
		),
	}
}<|MERGE_RESOLUTION|>--- conflicted
+++ resolved
@@ -220,7 +220,6 @@
 
 		let type_infos = get_type_infos(storage_type);
 
-<<<<<<< HEAD
 		let opt_build = build
 			.as_ref()
 			.map(|b| {
@@ -229,9 +228,6 @@
 			})
 			.map(|b| quote!( #b ));
 
-=======
-		let opt_build;
->>>>>>> a6f8d3dd
 		// need build line
 		let builder = if let Some(ref config) = config {
 			let ident = if let Some(ident) = config.expr.content.as_ref() {
