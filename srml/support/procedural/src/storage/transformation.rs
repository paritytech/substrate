--- conflicted
+++ resolved
@@ -281,12 +281,7 @@
 						use #scrate::codec::{Encode, Decode};
 
 						let v = (#builder)(&self);
-<<<<<<< HEAD
 						<#name<#traitinstance, #instance> as #scrate::storage::generator::StorageValue<#typ>>::put(&v, &storage);
-=======
-						<#name<#traitinstance> as #scrate::storage::generator::StorageValue<#typ>>::put(&v, &storage);
-
->>>>>>> 4cbda5d3
 					}}
 				},
 				DeclStorageTypeInfosKind::Map { key_type, .. } => {
@@ -622,17 +617,12 @@
 ) -> TokenStream2 {
 	storage_lines.inner.iter().map(|sline| &sline.name)
 		.fold(TokenStream2::new(), |mut items, name| {
-<<<<<<< HEAD
-		items.extend(quote!(type #name = #name<#traitinstance, #instance>;));
-		items
-=======
 			items.extend(
 				quote!(
-					type #name = #name<#traitinstance>;
+					type #name = #name<#traitinstance, #instance>;
 				)
 			);
 			items
->>>>>>> 4cbda5d3
 	})
 }
 
@@ -780,12 +770,8 @@
 		};
 		items.extend(item);
 		let def_get = quote! {
-<<<<<<< HEAD
+			#[doc(hidden)]
 			pub struct #struct_name<#traitinstance, #instance #bound_instantiable #equal_default_instance>(pub #scrate::rstd::marker::PhantomData<(#traitinstance #comma_instance)>);
-=======
-			#[doc(hidden)]
-			pub struct #struct_name<#traitinstance>(pub #scrate::rstd::marker::PhantomData<#traitinstance>);
->>>>>>> 4cbda5d3
 			#[cfg(feature = "std")]
 			#[allow(non_upper_case_globals)]
 			static #cache_name: #scrate::once_cell::sync::OnceCell<#scrate::rstd::vec::Vec<u8>> = #scrate::once_cell::sync::OnceCell::INIT;
