--- conflicted
+++ resolved
@@ -198,14 +198,12 @@
 		self.fair = is_fair;
 		self
 	}
-<<<<<<< HEAD
 	pub fn num_validators(mut self, num_validators: u32) -> Self {
 		self.num_validators = Some(num_validators);
 		self
-=======
+	}
 	pub fn set_associated_consts(&self) {
 		EXISTENTIAL_DEPOSIT.with(|v| *v.borrow_mut() = self.existential_deposit);
->>>>>>> f835f9f6
 	}
 	pub fn build(self) -> runtime_io::TestExternalities<Blake2Hasher> {
 		self.set_associated_consts();
