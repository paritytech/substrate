// Copyright 2017-2019 Parity Technologies (UK) Ltd.
// This file is part of Substrate.

// Substrate is free software: you can redistribute it and/or modify
// it under the terms of the GNU General Public License as published by
// the Free Software Foundation, either version 3 of the License, or
// (at your option) any later version.

// Substrate is distributed in the hope that it will be useful,
// but WITHOUT ANY WARRANTY; without even the implied warranty of
// MERCHANTABILITY or FITNESS FOR A PARTICULAR PURPOSE.  See the
// GNU General Public License for more details.

// You should have received a copy of the GNU General Public License
// along with Substrate.  If not, see <http://www.gnu.org/licenses/>.

//! Tests for the module.

#![cfg(test)]

use super::*;
use runtime_io::with_externalities;
use phragmen;
use primitives::Perquintill;
use srml_support::{assert_ok, assert_noop, EnumerableStorageMap};
use mock::{Balances, Session, Staking, System, Timestamp, Test, ExtBuilder, Origin};
use srml_support::traits::Currency;

#[test]
fn basic_setup_works() {
	// Verifies initial conditions of mock
	with_externalities(&mut ExtBuilder::default()
		.build(),
	|| {
		assert_eq!(Staking::bonded(&11), Some(10)); // Account 11 is stashed and locked, and account 10 is the controller
		assert_eq!(Staking::bonded(&21), Some(20)); // Account 21 is stashed and locked, and account 20 is the controller
		assert_eq!(Staking::bonded(&1), None);		// Account 1 is not a stashed

		// Account 10 controls the stash from account 11, which is 100 * balance_factor units
		assert_eq!(Staking::ledger(&10), Some(StakingLedger { stash: 11, total: 1000, active: 1000, unlocking: vec![] }));
		// Account 20 controls the stash from account 21, which is 200 * balance_factor units
		assert_eq!(Staking::ledger(&20), Some(StakingLedger { stash: 21, total: 1000, active: 1000, unlocking: vec![] }));
		// Account 1 does not control any stash
		assert_eq!(Staking::ledger(&1), None);

		// ValidatorPrefs are default, thus unstake_threshold is 3, other values are default for their type
		assert_eq!(<Validators<Test>>::enumerate().collect::<Vec<_>>(), vec![
			(21, ValidatorPrefs { unstake_threshold: 3, validator_payment: 0 }),
			(11, ValidatorPrefs { unstake_threshold: 3, validator_payment: 0 })
		]);

		// Account 100 is the default nominator
		assert_eq!(Staking::ledger(100), Some(StakingLedger { stash: 101, total: 500, active: 500, unlocking: vec![] }));
		assert_eq!(Staking::nominators(101), vec![11, 21]);

		// Account 10 is exposed by 1000 * balance_factor from their own stash in account 11 + the default nominator vote
<<<<<<< HEAD
		assert_eq!(Staking::stakers(11), Exposure { total: 1250, own: 1000, others: vec![ IndividualExposure { who: 101, value: 250 }] });
		// Account 20 is exposed by 1000 * balance_factor from their own stash in account 21 + the default nominator vote
		assert_eq!(Staking::stakers(21), Exposure { total: 1250, own: 1000, others: vec![ IndividualExposure { who: 101, value: 250 }] });
=======
		assert_eq!(Staking::stakers(10), Exposure { total: 1125, own: 1000, others: vec![ IndividualExposure { who: 100, value: 125 }] }); // Naive
		// assert_eq!(Staking::stakers(10), Exposure { total: 1250, own: 1000, others: vec![ IndividualExposure { who: 100, value: 250 }] }); // Post-processed
		// Account 20 is exposed by 1000 * balance_factor from their own stash in account 21 + the default nominator vote
		assert_eq!(Staking::stakers(20), Exposure { total: 1375, own: 1000, others: vec![ IndividualExposure { who: 100, value: 375 }] }); // Naive
		// assert_eq!(Staking::stakers(20), Exposure { total: 1250, own: 1000, others: vec![ IndividualExposure { who: 100, value: 250 }] }); // Post-processed
>>>>>>> f40f671c

		// The number of validators required.
		assert_eq!(Staking::validator_count(), 2);

		// Initial Era and session
		assert_eq!(Staking::current_era(), 0);
		assert_eq!(Session::current_index(), 0);

		// initial rewards
		assert_eq!(Staking::current_session_reward(), 10);

		// initial slot_stake
		assert_eq!(Staking::slot_stake(),  1125); // Naive
		// assert_eq!(Staking::slot_stake(),  1250); // Post-process

<<<<<<< HEAD
		// initial slash_count of validators 
		assert_eq!(Staking::slash_count(&11), 0);
		assert_eq!(Staking::slash_count(&21), 0);
=======
		// initial slash_count of validators
		assert_eq!(Staking::slash_count(&10), 0);
		assert_eq!(Staking::slash_count(&20), 0);
>>>>>>> f40f671c
	});
}

#[test]
fn no_offline_should_work() {
	// Test the staking module works when no validators are offline
	with_externalities(&mut ExtBuilder::default().build(),
	|| {
		// Slashing begins for validators immediately if found offline
		assert_eq!(Staking::offline_slash_grace(), 0);
		// Account 10 has not been reported offline
		assert_eq!(Staking::slash_count(&10), 0);
		// Account 10 has `balance_factor` free balance
		assert_eq!(Balances::free_balance(&10), 1);
		// Nothing happens to Account 10, as expected
		assert_eq!(Staking::slash_count(&10), 0);
		assert_eq!(Balances::free_balance(&10), 1);
		// New era is not being forced
		assert!(Staking::forcing_new_era().is_none());
	});
}

#[test]
fn invulnerability_should_work() {
	// Test that users can be invulnerable from slashing and being kicked
	with_externalities(&mut ExtBuilder::default().build(),
	|| {
		// Make account 10 invulnerable
		assert_ok!(Staking::set_invulnerables(vec![10]));
		// Give account 10 some funds
		let _ = Balances::deposit_creating(&10, 69);
		// There is no slash grace -- slash immediately.
		assert_eq!(Staking::offline_slash_grace(), 0);
		// Account 10 has not been slashed
		assert_eq!(Staking::slash_count(&10), 0);
		// Account 10 has the 70 funds we gave it above
		assert_eq!(Balances::free_balance(&10), 70);
		// Account 10 should be a validator
		assert!(<Validators<Test>>::exists(&10));

		// Set account 10 as an offline validator with a large number of reports
		// Should exit early if invulnerable
		Staking::on_offline_validator(10, 100);

		// Show that account 10 has not been touched
		assert_eq!(Staking::slash_count(&10), 0);
		assert_eq!(Balances::free_balance(&10), 70);
		assert!(<Validators<Test>>::exists(&10));
		// New era not being forced
		// NOTE: new era is always forced once slashing happens -> new validators need to be chosen.
		assert!(Staking::forcing_new_era().is_none());
	});
}

#[test]
fn offline_should_slash_and_kick() {
	// Test that an offline validator gets slashed and kicked
	with_externalities(&mut ExtBuilder::default().build(), || {
		// Give account 10 some balance
		let _ = Balances::ensure_free_balance_is(&10, 1000);
		// Confirm account 10 is a validator
		assert!(<Validators<Test>>::exists(&10));
		// Validators get slashed immediately
		assert_eq!(Staking::offline_slash_grace(), 0);
		// Unstake threshold is 3
		assert_eq!(Staking::validators(&10).unstake_threshold, 3);
		// Account 10 has not been slashed before
		assert_eq!(Staking::slash_count(&10), 0);
		// Account 10 has the funds we just gave it
		assert_eq!(Balances::free_balance(&10), 1000);
		// Report account 10 as offline, one greater than unstake threshold
		Staking::on_offline_validator(10, 4);
		// Confirm user has been reported
		assert_eq!(Staking::slash_count(&10), 4);
		// Confirm balance has been reduced by 2^unstake_threshold * offline_slash() * amount_at_stake.
		let slash_base = Staking::offline_slash() * Staking::stakers(10).total;
		assert_eq!(Balances::free_balance(&10), 1000 - 2_u64.pow(3) * slash_base);
		// Confirm account 10 has been removed as a validator
		assert!(!<Validators<Test>>::exists(&10));
		// A new era is forced due to slashing
		assert!(Staking::forcing_new_era().is_some());
	});
}

#[test]
fn offline_grace_should_delay_slashing() {
	// Tests that with grace, slashing is delayed
	with_externalities(&mut ExtBuilder::default().build(), || {
		// Initialize account 10 with balance
		let _ = Balances::deposit_creating(&10, 69);
		// Verify account 10 has balance
		assert_eq!(Balances::free_balance(&10), 70);

		// Set offline slash grace
		let offline_slash_grace = 1;
		assert_ok!(Staking::set_offline_slash_grace(offline_slash_grace));
		assert_eq!(Staking::offline_slash_grace(), 1);

		// Check unstaked_threshold is 3 (default)
		let default_unstake_threshold = 3;
		assert_eq!(Staking::validators(&10), ValidatorPrefs { unstake_threshold: default_unstake_threshold, validator_payment: 0 });

		// Check slash count is zero
		assert_eq!(Staking::slash_count(&10), 0);

		// Report account 10 up to the threshold
		Staking::on_offline_validator(10, default_unstake_threshold as usize + offline_slash_grace as usize);
		// Confirm slash count
		assert_eq!(Staking::slash_count(&10), 4);

		// Nothing should happen
		assert_eq!(Balances::free_balance(&10), 70);

		// Report account 10 one more time
		Staking::on_offline_validator(10, 1);
		assert_eq!(Staking::slash_count(&10), 5);
		// User gets slashed
		assert_eq!(Balances::free_balance(&10), 0);
		// New era is forced
		assert!(Staking::forcing_new_era().is_some());
	});
}


#[test]
fn max_unstake_threshold_works() {
	// Tests that max_unstake_threshold gets used when prefs.unstake_threshold is large
	with_externalities(&mut ExtBuilder::default().build(), || {
		const MAX_UNSTAKE_THRESHOLD: u32 = 10;
		// Two users with maximum possible balance
		let _ = Balances::ensure_free_balance_is(&10, u64::max_value());
		let _ = Balances::ensure_free_balance_is(&20, u64::max_value());

		// Give them full exposure as a staker
		<Stakers<Test>>::insert(&10, Exposure { total: 1000000, own: 1000000, others: vec![]});
		<Stakers<Test>>::insert(&20, Exposure { total: 2000000, own: 2000000, others: vec![]});

		// Check things are initialized correctly
		assert_eq!(Balances::free_balance(&10), u64::max_value());
		assert_eq!(Balances::free_balance(&20), u64::max_value());
		assert_eq!(Staking::offline_slash_grace(), 0);
		// Account 10 will have max unstake_threshold
		assert_ok!(Staking::validate(Origin::signed(10), ValidatorPrefs {
			unstake_threshold: MAX_UNSTAKE_THRESHOLD,
			validator_payment: 0,
		}));
		// Account 20 could not set their unstake_threshold past 10
		assert_noop!(Staking::validate(Origin::signed(20), ValidatorPrefs {
			unstake_threshold: MAX_UNSTAKE_THRESHOLD + 1,
			validator_payment: 0}),
			"unstake threshold too large"
		);
		// Give Account 20 unstake_threshold 11 anyway, should still be limited to 10
		<Validators<Test>>::insert(20, ValidatorPrefs {
			unstake_threshold: MAX_UNSTAKE_THRESHOLD + 1,
			validator_payment: 0,
		});

		<OfflineSlash<Test>>::put(Perbill::from_fraction(0.0001));

		// Report each user 1 more than the max_unstake_threshold
		Staking::on_offline_validator(10, MAX_UNSTAKE_THRESHOLD as usize + 1);
		Staking::on_offline_validator(20, MAX_UNSTAKE_THRESHOLD as usize + 1);

		// Show that each balance only gets reduced by 2^max_unstake_threshold times 10%
		// of their total stake.
		assert_eq!(Balances::free_balance(&10), u64::max_value() - 2_u64.pow(MAX_UNSTAKE_THRESHOLD) * 100);
		assert_eq!(Balances::free_balance(&20), u64::max_value() - 2_u64.pow(MAX_UNSTAKE_THRESHOLD) * 200);
	});
}

#[test]
fn slashing_does_not_cause_underflow() {
	// Tests that slashing more than a user has does not underflow
	with_externalities(&mut ExtBuilder::default().build(), || {
		// Verify initial conditions
		assert_eq!(Balances::free_balance(&10), 1);
		assert_eq!(Staking::offline_slash_grace(), 0);

		// Set validator preference so that 2^unstake_threshold would cause overflow (greater than 64)
		<Validators<Test>>::insert(10, ValidatorPrefs {
			unstake_threshold: 10,
			validator_payment: 0,
		});

		System::set_block_number(1);
		Session::check_rotate_session(System::block_number());

		// Should not panic
		Staking::on_offline_validator(10, 100);
		// Confirm that underflow has not occurred, and account balance is set to zero
		assert_eq!(Balances::free_balance(&10), 0);
	});
}


#[test]
fn rewards_should_work() {
	// should check that:
	// * rewards get recorded per session
	// * rewards get paid per Era
	// * Check that nominators are also rewarded
	with_externalities(&mut ExtBuilder::default()
		.session_length(3)
		.sessions_per_era(3)
	.build(),
	|| {
		let delay = 2;
		// this test is only in the scope of one era. Since this variable changes
		// at the last block/new era, we'll save it.
		let session_reward = 10;

		// Set payee to controller
		assert_ok!(Staking::set_payee(Origin::signed(10), RewardDestination::Controller));

		// Initial config should be correct
		assert_eq!(Staking::era_length(), 9);
		assert_eq!(Staking::sessions_per_era(), 3);
		assert_eq!(Staking::last_era_length_change(), 0);
		assert_eq!(Staking::current_era(), 0);
		assert_eq!(Session::current_index(), 0);

		assert_eq!(Staking::current_session_reward(), 10);

		// check the balance of a validator accounts.
		assert_eq!(Balances::total_balance(&10), 1);
		// and the nominator (to-be)
		assert_eq!(Balances::total_balance(&2), 20);

		// add a dummy nominator.
		// NOTE: this nominator is being added 'manually'. a Further test (nomination_and_reward..) will add it via '.nominate()'
		<Stakers<Test>>::insert(&10, Exposure {
			own: 500, // equal division indicates that the reward will be equally divided among validator and nominator.
			total: 1000,
			others: vec![IndividualExposure {who: 2, value: 500 }]
		});
		<Payee<Test>>::insert(&2, RewardDestination::Controller);


		let mut block = 3;
		// Block 3 => Session 1 => Era 0
		System::set_block_number(block);
		Timestamp::set_timestamp(block*5);	// on time.
		Session::check_rotate_session(System::block_number());
		assert_eq!(Staking::current_era(), 0);
		assert_eq!(Session::current_index(), 1);

		// session triggered: the reward value stashed should be 10 -- defined in ExtBuilder genesis.
		assert_eq!(Staking::current_session_reward(), session_reward);
		assert_eq!(Staking::current_era_reward(), session_reward);

		block = 6; // Block 6 => Session 2 => Era 0
		System::set_block_number(block);
		Timestamp::set_timestamp(block*5 + delay);	// a little late.
		Session::check_rotate_session(System::block_number());
		assert_eq!(Staking::current_era(), 0);
		assert_eq!(Session::current_index(), 2);

		// session reward is the same,
		assert_eq!(Staking::current_session_reward(), session_reward);
		// though 2 will be deducted while stashed in the era reward due to delay
		assert_eq!(Staking::current_era_reward(), 2*session_reward - delay);

		block = 9; // Block 9 => Session 3 => Era 1
		System::set_block_number(block);
		Timestamp::set_timestamp(block*5);  // back to being punktlisch. no delayss
		Session::check_rotate_session(System::block_number());
		assert_eq!(Staking::current_era(), 1);
		assert_eq!(Session::current_index(), 3);

		assert_eq!(Balances::total_balance(&10), 1 + (3*session_reward - delay)/2);
		assert_eq!(Balances::total_balance(&2), 20 + (3*session_reward - delay)/2);
	});
}

#[test]
fn multi_era_reward_should_work() {
	// should check that:
	// The value of current_session_reward is set at the end of each era, based on
	// slot_stake and session_reward. Check and verify this.
	with_externalities(&mut ExtBuilder::default()
		.session_length(3)
		.sessions_per_era(3)
		.nominate(false)
		.build(),
	|| {
		let delay = 0;
		let session_reward = 10;

		// This is set by the test config builder.
		assert_eq!(Staking::current_session_reward(), session_reward);

		// check the balance of a validator accounts.
		assert_eq!(Balances::total_balance(&10), 1);

		// Set payee to controller
		assert_ok!(Staking::set_payee(Origin::signed(10), RewardDestination::Controller));

		let mut block = 3;
		// Block 3 => Session 1 => Era 0
		System::set_block_number(block);
		Timestamp::set_timestamp(block*5);	// on time.
		Session::check_rotate_session(System::block_number());
		assert_eq!(Staking::current_era(), 0);
		assert_eq!(Session::current_index(), 1);

		// session triggered: the reward value stashed should be 10 -- defined in ExtBuilder genesis.
		assert_eq!(Staking::current_session_reward(), session_reward);
		assert_eq!(Staking::current_era_reward(), session_reward);

		block = 6; // Block 6 => Session 2 => Era 0
		System::set_block_number(block);
		Timestamp::set_timestamp(block*5 + delay);	// a little late.
		Session::check_rotate_session(System::block_number());
		assert_eq!(Staking::current_era(), 0);
		assert_eq!(Session::current_index(), 2);

		assert_eq!(Staking::current_session_reward(), session_reward);
		assert_eq!(Staking::current_era_reward(), 2*session_reward - delay);

		block = 9; // Block 9 => Session 3 => Era 1
		System::set_block_number(block);
		Timestamp::set_timestamp(block*5);  // back to being punktlisch. no delayss
		Session::check_rotate_session(System::block_number());
		assert_eq!(Staking::current_era(), 1);
		assert_eq!(Session::current_index(), 3);

		// 1 + sum of of the session rewards accumulated
		let recorded_balance = 1 + 3*session_reward - delay;
		assert_eq!(Balances::total_balance(&10), recorded_balance);

		// the reward for next era will be: session_reward * slot_stake
		let new_session_reward = Staking::session_reward() * Staking::slot_stake();
		assert_eq!(Staking::current_session_reward(), new_session_reward);

		// fast forward to next era:
		block=12;System::set_block_number(block);Timestamp::set_timestamp(block*5);Session::check_rotate_session(System::block_number());
		block=15;System::set_block_number(block);Timestamp::set_timestamp(block*5);Session::check_rotate_session(System::block_number());

		// intermediate test.
		assert_eq!(Staking::current_era_reward(), 2*new_session_reward);

		// new era is triggered here.
		block=18;System::set_block_number(block);Timestamp::set_timestamp(block*5);Session::check_rotate_session(System::block_number());

		// pay time
		assert_eq!(Balances::total_balance(&10), 3*new_session_reward + recorded_balance);
	});
}

#[test]
fn staking_should_work() {
	// should test:
	// * new validators can be added to the default set
	// * new ones will be chosen per era
	// * either one can unlock the stash and back-down from being a validator via `chill`ing.
	with_externalities(&mut ExtBuilder::default()
		.sessions_per_era(3)
		.nominate(false)
		.fare(false) // to give 20 more staked value
		.build(),
	|| {
		// remember + compare this along with the test.
		assert_eq!(Session::validators(), vec![20, 10]);

		assert_ok!(Staking::set_bonding_duration(2));
		assert_eq!(Staking::bonding_duration(), 2);

		// put some money in account that we'll use.
		for i in 1..5 { let _ = Balances::ensure_free_balance_is(&i, 2000); }

		// --- Block 1:
		System::set_block_number(1);
		Session::check_rotate_session(System::block_number());
		assert_eq!(Staking::current_era(), 0);

		// add a new candidate for being a validator. account 3 controlled by 4.
		assert_ok!(Staking::bond(Origin::signed(3), 4, 1500, RewardDestination::Controller));
		assert_ok!(Staking::validate(Origin::signed(4), ValidatorPrefs::default()));

		// No effects will be seen so far.
		assert_eq!(Session::validators(), vec![20, 10]);

		// --- Block 2:
		System::set_block_number(2);
		Session::check_rotate_session(System::block_number());
		assert_eq!(Staking::current_era(), 0);

		// No effects will be seen so far. Era has not been yet triggered.
		assert_eq!(Session::validators(), vec![20, 10]);


		// --- Block 3: the validators will now change.
		System::set_block_number(3);
		Session::check_rotate_session(System::block_number());

		// 2 only voted for 4 and 20
		assert_eq!(Session::validators().len(), 2);
		assert_eq!(Session::validators(), vec![20, 4]);
		assert_eq!(Staking::current_era(), 1);


		// --- Block 4: Unstake 4 as a validator, freeing up the balance stashed in 3
		System::set_block_number(4);
		Session::check_rotate_session(System::block_number());

		// 4 will chill
		Staking::chill(Origin::signed(4)).unwrap();

		// nothing should be changed so far.
		assert_eq!(Session::validators(), vec![20, 4]);
		assert_eq!(Staking::current_era(), 1);


		// --- Block 5: nothing. 4 is still there.
		System::set_block_number(5);
		Session::check_rotate_session(System::block_number());
		assert_eq!(Session::validators(), vec![20, 4]);
		assert_eq!(Staking::current_era(), 1);


		// --- Block 6: 4 will not be a validator.
		System::set_block_number(6);
		Session::check_rotate_session(System::block_number());
		assert_eq!(Staking::current_era(), 2);
		assert_eq!(Session::validators().contains(&4), false);
		assert_eq!(Session::validators(), vec![20, 10]);

		// Note: the stashed value of 4 is still lock
		assert_eq!(Staking::ledger(&4), Some(StakingLedger { stash: 3, total: 1500, active: 1500, unlocking: vec![] }));
		// e.g. it cannot spend more than 500 that it has free from the total 2000
		assert_noop!(Balances::reserve(&3, 501), "account liquidity restrictions prevent withdrawal");
		assert_ok!(Balances::reserve(&3, 409));
	});
}

#[test]
fn less_than_needed_candidates_works() {
	// Test the situation where the number of validators are less than `ValidatorCount` but more than <MinValidators>
	// The expected behavior is to choose all the candidates that have some vote.
	with_externalities(&mut ExtBuilder::default()
		.minimum_validator_count(1)
		.validator_count(3)
		.nominate(false)
		.build(),
	|| {
		assert_eq!(Staking::era_length(), 1);
		assert_eq!(Staking::validator_count(), 3);
		assert_eq!(Staking::minimum_validator_count(), 1);

		// initial validators
		assert_eq!(Session::validators(), vec![20, 10]);

		// 10 and 20 are now valid candidates.
		// trigger era
		System::set_block_number(1);
		Session::check_rotate_session(System::block_number());
		assert_eq!(Staking::current_era(), 1);

		// both validators will be chosen again. NO election algorithm is even executed.
		assert_eq!(Session::validators(), vec![20, 10]);

		// But the exposure is updated in a simple way. No external votes exists. This is purely self-vote.
		assert_eq!(Staking::stakers(10).others.iter().map(|e| e.who).collect::<Vec<BalanceOf<Test>>>(), vec![]);
		assert_eq!(Staking::stakers(20).others.iter().map(|e| e.who).collect::<Vec<BalanceOf<Test>>>(), vec![]);
	});
}

#[test]
fn no_candidate_emergency_condition() {
	// Test the situation where the number of validators are less than `ValidatorCount` and less than <MinValidators>
	// The expected behavior is to choose all candidates from the previous era.
	with_externalities(&mut ExtBuilder::default()
		.minimum_validator_count(10)
		.validator_count(15)
		.validator_pool(true)
		.nominate(false)
		.build(),
	|| {
		assert_eq!(Staking::era_length(), 1);
		assert_eq!(Staking::validator_count(), 15);

		// initial validators
		assert_eq!(Session::validators(), vec![10, 20, 30, 40]);

		// trigger era
		System::set_block_number(1);
		Session::check_rotate_session(System::block_number());
		assert_eq!(Staking::current_era(), 1);

		// No one nominates => no one has a proper vote => no change
		assert_eq!(Session::validators(), vec![10, 20, 30, 40]);
	});
}

#[test]
fn nominating_and_rewards_should_work() {
	// For now it tests a functionality which somehow overlaps with other tests:
	// the fact that the nominator is rewarded properly.
	//
	// PHRAGMEN OUTPUT: running this test with the reference impl gives:
	//
	// Votes  [('10', 1000, ['10']), ('20', 1000, ['20']), ('30', 1000, ['30']), ('40', 1000, ['40']), ('2', 1000, ['10', '20', '30']), ('4', 1000, ['10', '20', '40'])]
	// Sequential Phragmén gives
	// 10  is elected with stake  2200.0 and score  0.0003333333333333333
	// 20  is elected with stake  1800.0 and score  0.0005555555555555556

	// 10  has load  0.0003333333333333333 and supported
	// 10  with stake  1000.0
	// 20  has load  0.0005555555555555556 and supported
	// 20  with stake  1000.0
	// 30  has load  0 and supported
	// 30  with stake  0
	// 40  has load  0 and supported
	// 40  with stake  0
	// 2  has load  0.0005555555555555556 and supported
	// 10  with stake  600.0 20  with stake  400.0 30  with stake  0.0
	// 4  has load  0.0005555555555555556 and supported
	// 10  with stake  600.0 20  with stake  400.0 40  with stake  0.0

	// Sequential Phragmén with post processing gives
	// 10  is elected with stake  2000.0 and score  0.0003333333333333333
	// 20  is elected with stake  2000.0 and score  0.0005555555555555556

	// 10  has load  0.0003333333333333333 and supported
	// 10  with stake  1000.0
	// 20  has load  0.0005555555555555556 and supported
	// 20  with stake  1000.0
	// 30  has load  0 and supported
	// 30  with stake  0
	// 40  has load  0 and supported
	// 40  with stake  0
	// 2  has load  0.0005555555555555556 and supported
	// 10  with stake  400.0 20  with stake  600.0 30  with stake  0
	// 4  has load  0.0005555555555555556 and supported
	// 10  with stake  600.0 20  with stake  400.0 40  with stake  0.0

	with_externalities(&mut ExtBuilder::default()
		.nominate(false)
		.validator_pool(true)
		.build(),
	|| {
		// initial validators -- everyone is actually even.
		assert_eq!(Session::validators(), vec![40, 30]);

		// Set payee to controller
		assert_ok!(Staking::set_payee(Origin::signed(10), RewardDestination::Controller));
		assert_ok!(Staking::set_payee(Origin::signed(20), RewardDestination::Controller));
		assert_ok!(Staking::set_payee(Origin::signed(30), RewardDestination::Controller));
		assert_ok!(Staking::set_payee(Origin::signed(40), RewardDestination::Controller));

		// default reward for the first session.
		let session_reward = 10;
		assert_eq!(Staking::current_session_reward(), session_reward);

		// give the man some money
		let initial_balance = 1000;
		for i in [1, 2, 3, 4, 5, 10, 20].iter() {
			let _ = Balances::deposit_creating(i, initial_balance - Balances::total_balance(i));
		}

		// record their balances.
		for i in 1..5 { assert_eq!(Balances::total_balance(&i), initial_balance); }

		// bond two account pairs and state interest in nomination.
		// 2 will nominate for 10, 20, 30
		assert_ok!(Staking::bond(Origin::signed(1), 2, 1000, RewardDestination::Controller));
		assert_ok!(Staking::nominate(Origin::signed(2), vec![10, 20, 30]));
		// 4 will nominate for 10, 20, 40
		assert_ok!(Staking::bond(Origin::signed(3), 4, 1000, RewardDestination::Controller));
		assert_ok!(Staking::nominate(Origin::signed(4), vec![10, 20, 40]));

		System::set_block_number(1);
		Session::check_rotate_session(System::block_number());
		assert_eq!(Staking::current_era(), 1);

		// 10 and 20 have more votes, they will be chosen by phragmen.
		assert_eq!(Session::validators(), vec![20, 10]);

		// OLD validators must have already received some rewards.
		assert_eq!(Balances::total_balance(&40), 1 + session_reward);
		assert_eq!(Balances::total_balance(&30), 1 + session_reward);

		// ------ check the staked value of all parties.

		// total expo of 10, with 1200 coming from nominators (externals), according to phragmen.
		assert_eq!(Staking::stakers(10).own, 1000);
		assert_eq!(Staking::stakers(10).total, 1000 + 800);
		// 2 and 4 supported 10, each with stake 600, according to phragmen.
		assert_eq!(Staking::stakers(10).others.iter().map(|e| e.value).collect::<Vec<BalanceOf<Test>>>(), vec![400, 400]);
		assert_eq!(Staking::stakers(10).others.iter().map(|e| e.who).collect::<Vec<BalanceOf<Test>>>(), vec![4, 2]);
		// total expo of 20, with 500 coming from nominators (externals), according to phragmen.
		assert_eq!(Staking::stakers(20).own, 1000);
		assert_eq!(Staking::stakers(20).total, 1000 + 1200);
		// 2 and 4 supported 20, each with stake 250, according to phragmen.
		assert_eq!(Staking::stakers(20).others.iter().map(|e| e.value).collect::<Vec<BalanceOf<Test>>>(), vec![600, 600]);
		assert_eq!(Staking::stakers(20).others.iter().map(|e| e.who).collect::<Vec<BalanceOf<Test>>>(), vec![4, 2]);

		// They are not chosen anymore
		assert_eq!(Staking::stakers(30).total, 0);
		assert_eq!(Staking::stakers(40).total, 0);


		System::set_block_number(2);
		Session::check_rotate_session(System::block_number());
		// next session reward.
		let new_session_reward = Staking::session_reward() * Staking::slot_stake();
		// nothing else will happen, era ends and rewards are paid again,
		// it is expected that nominators will also be paid. See below

	// Nominator 2: has [400/1800 ~ 2/9 from 10] + [600/2200 ~ 3/11 from 20]'s reward. ==> 2/9 + 3/11
		assert_eq!(Balances::total_balance(&2), initial_balance + (2*new_session_reward/9 + 3*new_session_reward/11));
		// Nominator 4: has [400/1800 ~ 2/9 from 10] + [600/2200 ~ 3/11 from 20]'s reward. ==> 2/9 + 3/11
		assert_eq!(Balances::total_balance(&4), initial_balance + (2*new_session_reward/9 + 3*new_session_reward/11));

		// 10 got 800 / 1800 external stake => 8/18 =? 4/9 => Validator's share = 5/9
		assert_eq!(Balances::total_balance(&10), initial_balance + 5*new_session_reward/9) ;
		// 10 got 1200 / 2200 external stake => 12/22 =? 6/11 => Validator's share = 5/11
		assert_eq!(Balances::total_balance(&20), initial_balance + 5*new_session_reward/11);
	});
}

#[test]
fn nominators_also_get_slashed() {
	// A nominator should be slashed if the validator they nominated is slashed
	with_externalities(&mut ExtBuilder::default().nominate(false).build(), || {
		assert_eq!(Staking::era_length(), 1);
		assert_eq!(Staking::validator_count(), 2);
		// slash happens immediately.
		assert_eq!(Staking::offline_slash_grace(), 0);
		// Account 10 has not been reported offline
		assert_eq!(Staking::slash_count(&10), 0);
		// initial validators
		assert_eq!(Session::validators(), vec![20, 10]);
		<OfflineSlash<Test>>::put(Perbill::from_percent(12));

		// Set payee to controller
		assert_ok!(Staking::set_payee(Origin::signed(10), RewardDestination::Controller));

		// give the man some money.
		let initial_balance = 1000;
		for i in [1, 2, 3, 10].iter() {
			let _ = Balances::ensure_free_balance_is(i, initial_balance);
		}

		// 2 will nominate for 10
		let nominator_stake = 500;
		assert_ok!(Staking::bond(Origin::signed(1), 2, nominator_stake, RewardDestination::default()));
		assert_ok!(Staking::nominate(Origin::signed(2), vec![20, 10]));

		// new era, pay rewards,
		System::set_block_number(2);
		Session::check_rotate_session(System::block_number());

		// Nominator stash didn't collect any.
		assert_eq!(Balances::total_balance(&2), initial_balance);

		// 10 goes offline
		Staking::on_offline_validator(10, 4);
		let expo = Staking::stakers(10);
		let slash_value = Staking::offline_slash() * expo.total * 2_u64.pow(3);
		let total_slash = expo.total.min(slash_value);
		let validator_slash = expo.own.min(total_slash);
		let nominator_slash = nominator_stake.min(total_slash - validator_slash);

		// initial + first era reward + slash
		assert_eq!(Balances::total_balance(&10), initial_balance + 10 - validator_slash);
		assert_eq!(Balances::total_balance(&2), initial_balance - nominator_slash);
		// Because slashing happened.
		assert!(Staking::forcing_new_era().is_some());
	});
}

#[test]
fn double_staking_should_fail() {
	// should test (in the same order):
	// * an account already bonded as controller CAN be reused as the controller of another account.
	// * an account already bonded as stash cannot be the controller of another account.
	// * an account already bonded as stash cannot nominate.
	// * an account already bonded as controller can nominate.
	with_externalities(&mut ExtBuilder::default()
		.sessions_per_era(2)
		.build(),
		|| {
			let arbitrary_value = 5;
			System::set_block_number(1);
			// 2 = controller, 1 stashed => ok
			assert_ok!(Staking::bond(Origin::signed(1), 2, arbitrary_value, RewardDestination::default()));
			// 4 = not used so far, 1 stashed => not allowed.
			assert_noop!(Staking::bond(Origin::signed(1), 4, arbitrary_value, RewardDestination::default()), "stash already bonded");
			// 1 = stashed => attempting to nominate should fail.
			assert_noop!(Staking::nominate(Origin::signed(1), vec![1]), "not a controller");
			// 2 = controller  => nominating should work.
			assert_ok!(Staking::nominate(Origin::signed(2), vec![1]));
		});
}

#[test]
fn double_controlling_should_fail() {
	// should test (in the same order):
	// * an account already bonded as controller CAN be reused as the controller of another account.
	// * an account already bonded as stash cannot be the controller of another account.
	// * an account already bonded as stash cannot nominate.
	// * an account already bonded as controller can nominate.
	with_externalities(&mut ExtBuilder::default()
		.sessions_per_era(2)
		.build(),
		|| {
			let arbitrary_value = 5;
			System::set_block_number(1);
			// 2 = controller, 1 stashed => ok
			assert_ok!(Staking::bond(Origin::signed(1), 2, arbitrary_value, RewardDestination::default()));
			// 2 = controller, 3 stashed (Note that 2 is reused.) => no-op
			assert_noop!(Staking::bond(Origin::signed(3), 2, arbitrary_value, RewardDestination::default()), "controller already paired");
		});
}

#[test]
fn session_and_eras_work() {
	with_externalities(&mut ExtBuilder::default()
		.sessions_per_era(2)
		.build(),
	|| {
		assert_eq!(Staking::era_length(), 2);
		assert_eq!(Staking::sessions_per_era(), 2);
		assert_eq!(Staking::last_era_length_change(), 0);
		assert_eq!(Staking::current_era(), 0);
		assert_eq!(Session::current_index(), 0);

		// Block 1: No change.
		System::set_block_number(1);
		Session::check_rotate_session(System::block_number());
		assert_eq!(Session::current_index(), 1);
		assert_eq!(Staking::sessions_per_era(), 2);
		assert_eq!(Staking::last_era_length_change(), 0);
		assert_eq!(Staking::current_era(), 0);

		// Block 2: Simple era change.
		System::set_block_number(2);
		Session::check_rotate_session(System::block_number());
		assert_eq!(Session::current_index(), 2);
		assert_eq!(Staking::sessions_per_era(), 2);
		assert_eq!(Staking::last_era_length_change(), 0);
		assert_eq!(Staking::current_era(), 1);

		// Block 3: Schedule an era length change; no visible changes.
		System::set_block_number(3);
		assert_ok!(Staking::set_sessions_per_era(3));
		Session::check_rotate_session(System::block_number());
		assert_eq!(Session::current_index(), 3);
		assert_eq!(Staking::sessions_per_era(), 2);
		assert_eq!(Staking::last_era_length_change(), 0);
		assert_eq!(Staking::current_era(), 1);

		// Block 4: Era change kicks in.
		System::set_block_number(4);
		Session::check_rotate_session(System::block_number());
		assert_eq!(Session::current_index(), 4);
		assert_eq!(Staking::sessions_per_era(), 3);
		assert_eq!(Staking::last_era_length_change(), 4);
		assert_eq!(Staking::current_era(), 2);

		// Block 5: No change.
		System::set_block_number(5);
		Session::check_rotate_session(System::block_number());
		assert_eq!(Session::current_index(), 5);
		assert_eq!(Staking::sessions_per_era(), 3);
		assert_eq!(Staking::last_era_length_change(), 4);
		assert_eq!(Staking::current_era(), 2);

		// Block 6: No change.
		System::set_block_number(6);
		Session::check_rotate_session(System::block_number());
		assert_eq!(Session::current_index(), 6);
		assert_eq!(Staking::sessions_per_era(), 3);
		assert_eq!(Staking::last_era_length_change(), 4);
		assert_eq!(Staking::current_era(), 2);

		// Block 7: Era increment.
		System::set_block_number(7);
		Session::check_rotate_session(System::block_number());
		assert_eq!(Session::current_index(), 7);
		assert_eq!(Staking::sessions_per_era(), 3);
		assert_eq!(Staking::last_era_length_change(), 4);
		assert_eq!(Staking::current_era(), 3);
	});
}

#[test]
fn cannot_transfer_staked_balance() {
	// Tests that a stash account cannot transfer funds
	with_externalities(&mut ExtBuilder::default().nominate(false).build(), || {
		// Confirm account 11 is stashed
		assert_eq!(Staking::bonded(&11), Some(10));
		// Confirm account 11 has some free balance
		assert_eq!(Balances::free_balance(&11), 1000);
		// Confirm account 11 (via controller 10) is totally staked
		assert_eq!(Staking::stakers(&10).total, 1000);
		// Confirm account 11 cannot transfer as a result
		assert_noop!(Balances::transfer(Origin::signed(11), 20, 1), "account liquidity restrictions prevent withdrawal");

		// Give account 11 extra free balance
		let _ = Balances::deposit_creating(&11, 9999);
		// Confirm that account 11 can now transfer some balance
		assert_ok!(Balances::transfer(Origin::signed(11), 20, 1));
	});
}

#[test]
fn cannot_transfer_staked_balance_2() {
	// Tests that a stash account cannot transfer funds
	// Same test as above but with 20
	// 21 has 2000 free balance but 1000 at stake
	with_externalities(&mut ExtBuilder::default()
		.nominate(false)
		.fare(true)
		.build(),
	|| {
		// Confirm account 21 is stashed
		assert_eq!(Staking::bonded(&21), Some(20));
		// Confirm account 21 has some free balance
		assert_eq!(Balances::free_balance(&21), 2000);
		// Confirm account 21 (via controller 20) is totally staked
		assert_eq!(Staking::stakers(&20).total, 1000);
		// Confirm account 21 cannot transfer more than 1000
		assert_noop!(Balances::transfer(Origin::signed(21), 20, 1500), "account liquidity restrictions prevent withdrawal");

		// Confirm that account 21 can transfer less than 1000
		assert_ok!(Balances::transfer(Origin::signed(21), 20, 500));
	});
}

#[test]
fn cannot_reserve_staked_balance() {
	// Checks that a bonded account cannot reserve balance from free balance
	with_externalities(&mut ExtBuilder::default().build(), || {
		// Confirm account 11 is stashed
		assert_eq!(Staking::bonded(&11), Some(10));
		// Confirm account 11 has some free balance
		assert_eq!(Balances::free_balance(&11), 1000);
		// Confirm account 11 (via controller 10) is totally staked
		assert_eq!(Staking::stakers(&10).total, 1125);
		// Confirm account 11 cannot transfer as a result
		assert_noop!(Balances::reserve(&11, 1), "account liquidity restrictions prevent withdrawal");

		// Give account 11 extra free balance
		let _ = Balances::deposit_creating(&11, 9990);
		// Confirm account 11 can now reserve balance
		assert_ok!(Balances::reserve(&11, 1));
	});
}

#[test]
fn reward_destination_works() {
	// Rewards go to the correct destination as determined in Payee
	with_externalities(&mut ExtBuilder::default().nominate(false).build(), || {
		// Check that account 10 is a validator
		assert!(<Validators<Test>>::exists(10));
		// Check the balance of the validator account
		assert_eq!(Balances::free_balance(&10), 1);
		// Check the balance of the stash account
		assert_eq!(Balances::free_balance(&11), 1000);
		// Check these two accounts are bonded
		assert_eq!(Staking::bonded(&11), Some(10));
		// Check how much is at stake
		assert_eq!(Staking::ledger(&10), Some(StakingLedger { stash: 11, total: 1000, active: 1000, unlocking: vec![] }));
		// Track current session reward
		let mut current_session_reward = Staking::current_session_reward();

		// Move forward the system for payment
		System::set_block_number(1);
		Timestamp::set_timestamp(5);
		Session::check_rotate_session(System::block_number());

		// Check that RewardDestination is Staked (default)
		assert_eq!(Staking::payee(&10), RewardDestination::Staked);
		// Check current session reward is 10
		assert_eq!(current_session_reward, 10);
		// Check that reward went to the stash account of validator
		assert_eq!(Balances::free_balance(&11), 1000 + current_session_reward);
		// Check that amount at stake increased accordingly
		assert_eq!(Staking::ledger(&10), Some(StakingLedger { stash: 11, total: 1000 + 10, active: 1000 + 10, unlocking: vec![] }));
		// Update current session reward
		current_session_reward = Staking::current_session_reward(); // 1010 (1* slot_stake)

		//Change RewardDestination to Stash
		<Payee<Test>>::insert(&10, RewardDestination::Stash);

		// Move forward the system for payment
		System::set_block_number(2);
		Timestamp::set_timestamp(10);
		Session::check_rotate_session(System::block_number());

		// Check that RewardDestination is Stash
		assert_eq!(Staking::payee(&10), RewardDestination::Stash);
		// Check that reward went to the stash account
		assert_eq!(Balances::free_balance(&11), 1000 + 10 + current_session_reward);
		// Record this value
		let recorded_stash_balance = 1000 + 10 + current_session_reward;

		// Check that amount at stake is NOT increased
		assert_eq!(Staking::ledger(&10), Some(StakingLedger { stash: 11, total: 1000 + 10, active: 1000 + 10, unlocking: vec![] }));

		// Change RewardDestination to Controller
		<Payee<Test>>::insert(&10, RewardDestination::Controller);

		// Check controller balance
		assert_eq!(Balances::free_balance(&10), 1);

		// Move forward the system for payment
		System::set_block_number(3);
		Timestamp::set_timestamp(15);
		Session::check_rotate_session(System::block_number());

		// Check that RewardDestination is Controller
		assert_eq!(Staking::payee(&10), RewardDestination::Controller);
		// Check that reward went to the controller account
		assert_eq!(Balances::free_balance(&10), 1 + 1010);
		// Check that amount at stake is NOT increased
		assert_eq!(Staking::ledger(&10), Some(StakingLedger { stash: 11, total: 1000 + 10, active: 1000 + 10, unlocking: vec![] }));
		// Check that amount in staked account is NOT increased.
		assert_eq!(Balances::free_balance(&11), recorded_stash_balance);
	});
}

#[test]
fn validator_payment_prefs_work() {
	// Test that validator preferences are correctly honored
	// Note: unstake threshold is being directly tested in slashing tests.
	// This test will focus on validator payment.
	with_externalities(&mut ExtBuilder::default()
		.session_length(3)
		.sessions_per_era(3)
		.build(),
	|| {
		let session_reward = 10;
		let validator_cut = 5;
		let validator_initial_balance = Balances::total_balance(&11);
		// Initial config should be correct
		assert_eq!(Staking::era_length(), 9);
		assert_eq!(Staking::sessions_per_era(), 3);
		assert_eq!(Staking::last_era_length_change(), 0);
		assert_eq!(Staking::current_era(), 0);
		assert_eq!(Session::current_index(), 0);

		assert_eq!(Staking::current_session_reward(), session_reward);

		// check the balance of a validator accounts.
		assert_eq!(Balances::total_balance(&10), 1);
		// check the balance of a validator's stash accounts.
		assert_eq!(Balances::total_balance(&11), validator_initial_balance);
		// and the nominator (to-be)
		assert_eq!(Balances::total_balance(&2), 20);

		// add a dummy nominator.
		// NOTE: this nominator is being added 'manually', use '.nominate()' to do it realistically.
		<Stakers<Test>>::insert(&10, Exposure {
			own: 500, // equal division indicates that the reward will be equally divided among validator and nominator.
			total: 1000,
			others: vec![IndividualExposure {who: 2, value: 500 }]
		});
		<Payee<Test>>::insert(&2, RewardDestination::Controller);
		<Validators<Test>>::insert(&10, ValidatorPrefs {
			unstake_threshold: 3,
			validator_payment: validator_cut
		});

		// ------------ Fast forward
		let mut block = 3;
		// Block 3 => Session 1 => Era 0
		System::set_block_number(block);
		Timestamp::set_timestamp(block*5);	// on time.
		Session::check_rotate_session(System::block_number());
		assert_eq!(Staking::current_era(), 0);
		assert_eq!(Session::current_index(), 1);

		// session triggered: the reward value stashed should be 10 -- defined in ExtBuilder genesis.
		assert_eq!(Staking::current_session_reward(), session_reward);
		assert_eq!(Staking::current_era_reward(), session_reward);

		block = 6; // Block 6 => Session 2 => Era 0
		System::set_block_number(block);
		Timestamp::set_timestamp(block*5);	// a little late.
		Session::check_rotate_session(System::block_number());
		assert_eq!(Staking::current_era(), 0);
		assert_eq!(Session::current_index(), 2);

		assert_eq!(Staking::current_session_reward(), session_reward);
		assert_eq!(Staking::current_era_reward(), 2*session_reward);

		block = 9; // Block 9 => Session 3 => Era 1
		System::set_block_number(block);
		Timestamp::set_timestamp(block*5);
		Session::check_rotate_session(System::block_number());
		assert_eq!(Staking::current_era(), 1);
		assert_eq!(Session::current_index(), 3);

		// whats left to be shared is the sum of 3 rounds minus the validator's cut.
		let shared_cut = 3 * session_reward - validator_cut;
		// Validator's payee is Staked account, 11, reward will be paid here.
		assert_eq!(Balances::total_balance(&11), validator_initial_balance + shared_cut/2 + validator_cut);
		// Controller account will not get any reward.
		assert_eq!(Balances::total_balance(&10), 1);
		// Rest of the reward will be shared and paid to the nominator in stake.
		assert_eq!(Balances::total_balance(&2), 20 + shared_cut/2);
	});

}

#[test]
fn bond_extra_works() {
	// Tests that extra `free_balance` in the stash can be added to stake
	// NOTE: this tests only verifies `StakingLedger` for correct updates
	// See `bond_extra_and_withdraw_unbonded_works` for more details and updates on `Exposure`.
	with_externalities(&mut ExtBuilder::default().build(),
	|| {
		// Check that account 10 is a validator
		assert!(<Validators<Test>>::exists(10));
		// Check that account 10 is bonded to account 11
		assert_eq!(Staking::bonded(&11), Some(10));
		// Check how much is at stake
		assert_eq!(Staking::ledger(&10), Some(StakingLedger { stash: 11, total: 1000, active: 1000, unlocking: vec![] }));

		// Give account 11 some large free balance greater than total
		let _ = Balances::deposit_creating(&11, 999000);
		// Check the balance of the stash account
		assert_eq!(Balances::free_balance(&11), 1000000);

		// Call the bond_extra function from controller, add only 100
		assert_ok!(Staking::bond_extra(Origin::signed(10), 100));
		// There should be 100 more `total` and `active` in the ledger
		assert_eq!(Staking::ledger(&10), Some(StakingLedger { stash: 11, total: 1000 + 100, active: 1000 + 100, unlocking: vec![] }));

		// Call the bond_extra function with a large number, should handle it
		assert_ok!(Staking::bond_extra(Origin::signed(10), u64::max_value()));
		// The full amount of the funds should now be in the total and active
		assert_eq!(Staking::ledger(&10), Some(StakingLedger { stash: 11, total: 1000000, active: 1000000, unlocking: vec![] }));

	});
}

#[test]
fn bond_extra_and_withdraw_unbonded_works() {
	// * Should test
	// * Given an account being bonded [and chosen as a validator](not mandatory)
	// * It can add extra funds to the bonded account.
	// * it can unbond a portion of its funds from the stash account.
	// * Once the unbonding period is done, it can actually take the funds out of the stash.
	with_externalities(&mut ExtBuilder::default()
		.nominate(false)
		.build(),
	|| {
		// Set payee to controller. avoids confusion
		assert_ok!(Staking::set_payee(Origin::signed(10), RewardDestination::Controller));

		// Set unbonding era (bonding_duration) to 2
		assert_ok!(Staking::set_bonding_duration(2));

		// Give account 11 some large free balance greater than total
		let _ = Balances::deposit_creating(&11, 999000);
		// Check the balance of the stash account
		assert_eq!(Balances::free_balance(&11), 1000000);

		// Initial config should be correct
		assert_eq!(Staking::sessions_per_era(), 1);
		assert_eq!(Staking::current_era(), 0);
		assert_eq!(Session::current_index(), 0);

		assert_eq!(Staking::current_session_reward(), 10);

		// check the balance of a validator accounts.
		assert_eq!(Balances::total_balance(&10), 1);

		// confirm that 10 is a normal validator and gets paid at the end of the era.
		System::set_block_number(1);
		Timestamp::set_timestamp(5);
		Session::check_rotate_session(System::block_number());
		assert_eq!(Staking::current_era(), 1);
		assert_eq!(Session::current_index(), 1);

		// NOTE: despite having .nominate() in extBuilder, 20 doesn't have a share since
		// rewards are paid before election in new_era()
		assert_eq!(Balances::total_balance(&10), 1 + 10);

		// Initial state of 10
		assert_eq!(Staking::ledger(&10), Some(StakingLedger { stash: 11, total: 1000, active: 1000, unlocking: vec![] }));
		assert_eq!(Staking::stakers(&10), Exposure { total: 1000, own: 1000, others: vec![] });



		// deposit the extra 100 units
		Staking::bond_extra(Origin::signed(10), 100).unwrap();

		assert_eq!(Staking::ledger(&10), Some(StakingLedger { stash: 11, total: 1000 + 100, active: 1000 + 100, unlocking: vec![] }));
		// Exposure is a snapshot! only updated after the next era update.
		assert_ne!(Staking::stakers(&10), Exposure { total: 1000 + 100, own: 1000 + 100, others: vec![] });

		// trigger next era.
		System::set_block_number(2);Timestamp::set_timestamp(10);Session::check_rotate_session(System::block_number());
		assert_eq!(Staking::current_era(), 2);
		assert_eq!(Session::current_index(), 2);

		// ledger should be the same.
		assert_eq!(Staking::ledger(&10), Some(StakingLedger { stash: 11, total: 1000 + 100, active: 1000 + 100, unlocking: vec![] }));
		// Exposure is now updated.
		assert_eq!(Staking::stakers(&10), Exposure { total: 1000 + 100, own: 1000 + 100, others: vec![] });
		// Note that by this point 10 also have received more rewards, but we don't care now.
		// assert_eq!(Balances::total_balance(&10), 1 + 10 + MORE_REWARD);

		// Unbond almost all of the funds in stash.
		Staking::unbond(Origin::signed(10), 1000).unwrap();
		assert_eq!(Staking::ledger(&10), Some(StakingLedger {
			stash: 11, total: 1000 + 100, active: 100, unlocking: vec![UnlockChunk{ value: 1000, era: 2 + 2}] }));

		// Attempting to free the balances now will fail. 2 eras need to pass.
		Staking::withdraw_unbonded(Origin::signed(10)).unwrap();
		assert_eq!(Staking::ledger(&10), Some(StakingLedger {
			stash: 11, total: 1000 + 100, active: 100, unlocking: vec![UnlockChunk{ value: 1000, era: 2 + 2}] }));

		// trigger next era.
		System::set_block_number(3);Timestamp::set_timestamp(15);Session::check_rotate_session(System::block_number());
		assert_eq!(Staking::current_era(), 3);
		assert_eq!(Session::current_index(), 3);

		// nothing yet
		Staking::withdraw_unbonded(Origin::signed(10)).unwrap();
		assert_eq!(Staking::ledger(&10), Some(StakingLedger {
			stash: 11, total: 1000 + 100, active: 100, unlocking: vec![UnlockChunk{ value: 1000, era: 2 + 2}] }));

		// trigger next era.
		System::set_block_number(4);Timestamp::set_timestamp(20);Session::check_rotate_session(System::block_number());
		assert_eq!(Staking::current_era(), 4);
		assert_eq!(Session::current_index(), 4);

		Staking::withdraw_unbonded(Origin::signed(10)).unwrap();
		// Now the value is free and the staking ledger is updated.
		assert_eq!(Staking::ledger(&10), Some(StakingLedger {
			stash: 11, total: 100, active: 100, unlocking: vec![] }));
	})
}

#[test]
fn slot_stake_is_least_staked_validator_and_limits_maximum_punishment() {
	// Test that slot_stake is determined by the least staked validator
	// Test that slot_stake is the maximum punishment that can happen to a validator
	// Note that rewardDestination is the stash account by default
	// Note that unlike reward slash will affect free_balance, not the stash account.
	with_externalities(&mut ExtBuilder::default()
		.nominate(false)
		.fare(false)
		.build(),
	|| {
		// Give the man some money.
		// Confirm validator count is 2
		assert_eq!(Staking::validator_count(), 2);
		// Confirm account 10 and 20 are validators
		assert!(<Validators<Test>>::exists(&10) && <Validators<Test>>::exists(&20));
		// Confirm 10 has less stake than 20
		assert!(Staking::stakers(&10).total < Staking::stakers(&20).total);

		assert_eq!(Staking::stakers(&10).total, 1000);
		assert_eq!(Staking::stakers(&20).total, 2000);

		// Give the man some money.
		let _ = Balances::deposit_creating(&10, 999);
		let _ = Balances::deposit_creating(&20, 999);

		// Confirm initial free balance.
		assert_eq!(Balances::free_balance(&10), 1000);
		assert_eq!(Balances::free_balance(&20), 1000);

		// We confirm initialized slot_stake is this value
		assert_eq!(Staking::slot_stake(), Staking::stakers(&10).total);

		// Now lets lower account 20 stake
		<Stakers<Test>>::insert(&20, Exposure { total: 69, own: 69, others: vec![] });
		assert_eq!(Staking::stakers(&20).total, 69);
		<Ledger<Test>>::insert(&20, StakingLedger { stash: 22, total: 69, active: 69, unlocking: vec![] });

		// New era --> rewards are paid --> stakes are changed
		System::set_block_number(1);
		Timestamp::set_timestamp(5);
		Session::check_rotate_session(System::block_number());

		assert_eq!(Staking::current_era(), 1);
		// -- new balances + reward
		assert_eq!(Staking::stakers(&10).total, 1000 + 10);
		assert_eq!(Staking::stakers(&20).total, 69 + 10);

		// -- Note that rewards are going directly to stash, not as free balance.
		assert_eq!(Balances::free_balance(&10), 1000);
		assert_eq!(Balances::free_balance(&20), 1000);

		// -- slot stake should also be updated.
		assert_eq!(Staking::slot_stake(), 79);

		// // If 10 gets slashed now, despite having +1000 in stash, it will be slashed byt 79, which is the slot stake
		Staking::on_offline_validator(10, 4);
		// // Confirm user has been reported
		assert_eq!(Staking::slash_count(&10), 4);
		// // check the balance of 10 (slash will be deducted from free balance.)
		assert_eq!(Balances::free_balance(&10), 1000 - 50 /*5% of 1000*/ * 8 /*2**3*/);
	});
}

#[test]
fn on_free_balance_zero_stash_removes_validator() {
	// Tests that validator storage items are cleaned up when stash is empty
	// Tests that storage items are untouched when controller is empty
	with_externalities(&mut ExtBuilder::default()
		.existential_deposit(10)
		.build(),
	|| {
		// Check that account 10 is a validator
		assert!(<Validators<Test>>::exists(10));
		// Check the balance of the validator account
		assert_eq!(Balances::free_balance(&10), 256);
		// Check the balance of the stash account
		assert_eq!(Balances::free_balance(&11), 256000);
		// Check these two accounts are bonded
		assert_eq!(Staking::bonded(&11), Some(10));

		// Set some storage items which we expect to be cleaned up
		// Initiate slash count storage item
		Staking::on_offline_validator(10, 1);
		// Set payee information
		assert_ok!(Staking::set_payee(Origin::signed(10), RewardDestination::Stash));

		// Check storage items that should be cleaned up
		assert!(<Ledger<Test>>::exists(&10));
		assert!(<Validators<Test>>::exists(&10));
		assert!(<SlashCount<Test>>::exists(&10));
		assert!(<Payee<Test>>::exists(&10));

		// Reduce free_balance of controller to 0
		Balances::slash(&10, u64::max_value());
		// Check total balance of account 10
		assert_eq!(Balances::total_balance(&10), 0);

		// Check the balance of the stash account has not been touched
		assert_eq!(Balances::free_balance(&11), 256000);
		// Check these two accounts are still bonded
		assert_eq!(Staking::bonded(&11), Some(10));

		// Check storage items have not changed
		assert!(<Ledger<Test>>::exists(&10));
		assert!(<Validators<Test>>::exists(&10));
		assert!(<SlashCount<Test>>::exists(&10));
		assert!(<Payee<Test>>::exists(&10));

		// Reduce free_balance of stash to 0
		Balances::slash(&11, u64::max_value());
		// Check total balance of stash
		assert_eq!(Balances::total_balance(&11), 0);

		// Check storage items do not exist
		assert!(!<Ledger<Test>>::exists(&10));
		assert!(!<Validators<Test>>::exists(&10));
		assert!(!<Nominators<Test>>::exists(&10));
		assert!(!<SlashCount<Test>>::exists(&10));
		assert!(!<Payee<Test>>::exists(&10));
		assert!(!<Bonded<Test>>::exists(&11));
	});
}

#[test]
fn on_free_balance_zero_stash_removes_nominator() {
	// Tests that nominator storage items are cleaned up when stash is empty
	// Tests that storage items are untouched when controller is empty
	with_externalities(&mut ExtBuilder::default()
		.existential_deposit(10)
		.build(),
	|| {
		// Make 10 a nominator
		assert_ok!(Staking::nominate(Origin::signed(10), vec![20]));
		// Check that account 10 is a nominator
		assert!(<Nominators<Test>>::exists(10));
		// Check the balance of the nominator account
		assert_eq!(Balances::free_balance(&10), 256);
		// Check the balance of the stash account
		assert_eq!(Balances::free_balance(&11), 256000);
		// Check these two accounts are bonded
		assert_eq!(Staking::bonded(&11), Some(10));

		// Set payee information
		assert_ok!(Staking::set_payee(Origin::signed(10), RewardDestination::Stash));


		// Check storage items that should be cleaned up
		assert!(<Ledger<Test>>::exists(&10));
		assert!(<Nominators<Test>>::exists(&10));
		assert!(<Payee<Test>>::exists(&10));

		// Reduce free_balance of controller to 0
		Balances::slash(&10, u64::max_value());
		// Check total balance of account 10
		assert_eq!(Balances::total_balance(&10), 0);

		// Check the balance of the stash account has not been touched
		assert_eq!(Balances::free_balance(&11), 256000);
		// Check these two accounts are still bonded
		assert_eq!(Staking::bonded(&11), Some(10));

		// Check storage items have not changed
		assert!(<Ledger<Test>>::exists(&10));
		assert!(<Nominators<Test>>::exists(&10));
		assert!(<Payee<Test>>::exists(&10));

		// Reduce free_balance of stash to 0
		Balances::slash(&11, u64::max_value());
		// Check total balance of stash
		assert_eq!(Balances::total_balance(&11), 0);

		// Check storage items do not exist
		assert!(!<Ledger<Test>>::exists(&10));
		assert!(!<Validators<Test>>::exists(&10));
		assert!(!<Nominators<Test>>::exists(&10));
		assert!(!<SlashCount<Test>>::exists(&10));
		assert!(!<Payee<Test>>::exists(&10));
		assert!(!<Bonded<Test>>::exists(&11));
	});
}

#[test]
fn phragmen_poc_works() {
	// Tests the POC test of the phragmen, mentioned in the paper and reference implementation.
	// Initial votes:
	// Votes  [
	// ('2', 500, ['10', '20', '30']),
	// ('4', 500, ['10', '20', '40']),
	// ('10', 1000, ['10']),
	// ('20', 1000, ['20']),
	// ('30', 1000, ['30']),
	// ('40', 1000, ['40'])]
	//
	// Sequential Phragmén gives
	// 10  is elected with stake  1666.6666666666665 and score  0.0005
	// 20  is elected with stake  1333.3333333333333 and score  0.00075

	// 2  has load  0.00075 and supported
	// 10  with stake  333.3333333333333 20  with stake  166.66666666666666 30  with stake  0.0
	// 4  has load  0.00075 and supported
	// 10  with stake  333.3333333333333 20  with stake  166.66666666666666 40  with stake  0.0
	// 10  has load  0.0005 and supported
	// 10  with stake  1000.0
	// 20  has load  0.00075 and supported
	// 20  with stake  1000.0
	// 30  has load  0 and supported
	// 30  with stake  0
	// 40  has load  0 and supported
	// 40  with stake  0

	// 	Sequential Phragmén with post processing gives
	// 10  is elected with stake  1500.0 and score  0.0005
	// 20  is elected with stake  1500.0 and score  0.00075
	//
	// 10  has load  0.0005 and supported
	// 10  with stake  1000.0
	// 20  has load  0.00075 and supported
	// 20  with stake  1000.0
	// 30  has load  0 and supported
	// 30  with stake  0
	// 40  has load  0 and supported
	// 40  with stake  0
	// 2  has load  0.00075 and supported
	// 10  with stake  166.66666666666674 20  with stake  333.33333333333326 30  with stake  0
	// 4  has load  0.00075 and supported
	// 10  with stake  333.3333333333333 20  with stake  166.66666666666666 40  with stake  0.0


	with_externalities(&mut ExtBuilder::default()
		.nominate(false)
		.validator_pool(true)
		.build(),
	|| {
		// We don't really care about this. At this point everything is even.
		// assert_eq!(Session::validators(), vec![40, 30]);

		assert_eq!(Staking::ledger(&10), Some(StakingLedger { stash: 11, total: 1000, active: 1000, unlocking: vec![] }));
		assert_eq!(Staking::ledger(&20), Some(StakingLedger { stash: 21, total: 1000, active: 1000, unlocking: vec![] }));
		assert_eq!(Staking::ledger(&30), Some(StakingLedger { stash: 31, total: 1000, active: 1000, unlocking: vec![] }));
		assert_eq!(Staking::ledger(&40), Some(StakingLedger { stash: 41, total: 1000, active: 1000, unlocking: vec![] }));

		assert_ok!(Staking::set_payee(Origin::signed(10), RewardDestination::Controller));
		assert_ok!(Staking::set_payee(Origin::signed(20), RewardDestination::Controller));
		assert_ok!(Staking::set_payee(Origin::signed(30), RewardDestination::Controller));
		assert_ok!(Staking::set_payee(Origin::signed(40), RewardDestination::Controller));

		// no one is a nominator
		assert_eq!(<Nominators<Test>>::enumerate().count(), 0 as usize);

		// bond [2,1] / [4,3] a nominator
		let _ = Balances::deposit_creating(&1, 1000);
		let _ = Balances::deposit_creating(&3, 1000);

		assert_ok!(Staking::bond(Origin::signed(1), 2, 500, RewardDestination::default()));
		assert_ok!(Staking::nominate(Origin::signed(2), vec![10, 20, 30]));

		assert_ok!(Staking::bond(Origin::signed(3), 4, 500, RewardDestination::default()));
		assert_ok!(Staking::nominate(Origin::signed(4), vec![10, 20, 40]));

		// New era => election algorithm will trigger
		System::set_block_number(1);
		Session::check_rotate_session(System::block_number());

		assert_eq!(Session::validators(), vec![20, 10]);

		// with stake 1666 and 1333 respectively
		assert_eq!(Staking::stakers(10).own, 1000);
		assert_eq!(Staking::stakers(10).total, 1000 + 332);
		assert_eq!(Staking::stakers(20).own, 1000);
		assert_eq!(Staking::stakers(20).total, 1000 + 666);

		// Nominator's stake distribution.
		assert_eq!(Staking::stakers(10).others.iter().map(|e| e.value).collect::<Vec<BalanceOf<Test>>>(), vec![166, 166]);
		assert_eq!(Staking::stakers(10).others.iter().map(|e| e.value).sum::<BalanceOf<Test>>(), 332);
		assert_eq!(Staking::stakers(10).others.iter().map(|e| e.who).collect::<Vec<BalanceOf<Test>>>(), vec![4, 2]);

		assert_eq!(Staking::stakers(20).others.iter().map(|e| e.value).collect::<Vec<BalanceOf<Test>>>(), vec![333, 333]);
		assert_eq!(Staking::stakers(20).others.iter().map(|e| e.value).sum::<BalanceOf<Test>>(), 666);
		assert_eq!(Staking::stakers(20).others.iter().map(|e| e.who).collect::<Vec<BalanceOf<Test>>>(), vec![4, 2]);
	});
}

#[test]
fn phragmen_election_works_example_2() {
	// tests the encapsulated phragmen::elect function.
	with_externalities(&mut ExtBuilder::default().nominate(false).build(), || {
		// initial setup of 10 and 20, both validators
		assert_eq!(Session::validators(), vec![20, 10]);

		// no one is a nominator
		assert_eq!(<Nominators<Test>>::enumerate().count(), 0 as usize);

		// Bond [30, 31] as the third validator
		assert_ok!(Staking::bond(Origin::signed(31), 30, 1000, RewardDestination::default()));
		assert_ok!(Staking::validate(Origin::signed(30), ValidatorPrefs::default()));

		// bond [2,1](A), [4,3](B), as 2 nominators
		// Give all of them some balance to be able to bond properly.
		for i in &[1, 3] { let _ = Balances::deposit_creating(i, 2000); }
		assert_ok!(Staking::bond(Origin::signed(1), 2, 50, RewardDestination::default()));
		assert_ok!(Staking::nominate(Origin::signed(2), vec![10, 20]));

		assert_ok!(Staking::bond(Origin::signed(3), 4, 1000, RewardDestination::default()));
		assert_ok!(Staking::nominate(Origin::signed(4), vec![10, 30]));

		let rounds =     || 2 as usize;
		let validators = || <Validators<Test>>::enumerate();
		let nominators = || <Nominators<Test>>::enumerate();
		let min_validator_count = Staking::minimum_validator_count() as usize;

		let winners = phragmen::elect::<Test, _, _, _, _>(
			rounds,
			validators,
			nominators,
			Staking::slashable_balance_of,
			min_validator_count,
			ElectionConfig::<BalanceOf<Test>> {
				equalise: true,
				tolerance: <BalanceOf<Test>>::sa(10 as u64),
				iterations: 10,
			}
		);

		let winners = winners.unwrap();

		// 10 and 30 must be the winners
		assert_eq!(winners.iter().map(|w| w.who).collect::<Vec<BalanceOf<Test>>>(), vec![10, 30]);

		let winner_10 = winners.iter().filter(|w| w.who == 10).nth(0).unwrap();
		let winner_30 = winners.iter().filter(|w| w.who == 30).nth(0).unwrap();

		// python implementation output:
		/*
		Votes  [
			('10', 1000, ['10']),
			('20', 1000, ['20']),
			('30', 1000, ['30']),
			('2', 50, ['10', '20']),
			('4', 1000, ['10', '30'])
		]
		Sequential Phragmén gives
		10  is elected with stake  1705.7377049180327 and score  0.0004878048780487805
		30  is elected with stake  1344.2622950819673 and score  0.0007439024390243903

		10  has load  0.0004878048780487805 and supported
		10  with stake  1000.0
		20  has load  0 and supported
		20  with stake  0
		30  has load  0.0007439024390243903 and supported
		30  with stake  1000.0
		2  has load  0.0004878048780487805 and supported
		10  with stake  50.0 20  with stake  0.0
		4  has load  0.0007439024390243903 and supported
		10  with stake  655.7377049180328 30  with stake  344.26229508196724

		Sequential Phragmén with post processing gives
		10  is elected with stake  1525.0 and score  0.0004878048780487805
		30  is elected with stake  1525.0 and score  0.0007439024390243903

		10  has load  0.0004878048780487805 and supported
		10  with stake  1000.0
		20  has load  0 and supported
		20  with stake  0
		30  has load  0.0007439024390243903 and supported
		30  with stake  1000.0
		2  has load  0.0004878048780487805 and supported
		10  with stake  50.0 20  with stake  0.0
		4  has load  0.0007439024390243903 and supported
		10  with stake  475.0 30  with stake  525.0


		*/

		assert_eq!(winner_10.exposure.total, 1000 + 525);
		assert_eq!(winner_10.score, Perquintill::from_quintillionths(487804878048780));
		assert_eq!(winner_10.exposure.others[0].value, 475);
		assert_eq!(winner_10.exposure.others[1].value, 50);

		assert_eq!(winner_30.exposure.total, 1000 + 525);
		assert_eq!(winner_30.score, Perquintill::from_quintillionths(743902439024390));
		assert_eq!(winner_30.exposure.others[0].value, 525);
	})
}

#[test]
fn switching_roles() {
	// Show: It should be possible to switch between roles (nominator, validator, idle) with minimal overhead.
	with_externalities(&mut ExtBuilder::default()
		.nominate(false)
		.sessions_per_era(3)
		.build(),
	|| {
		// Reset reward destination
		for i in &[10, 20] { assert_ok!(Staking::set_payee(Origin::signed(*i), RewardDestination::Controller)); }

		assert_eq!(Session::validators(), vec![20, 10]);

		// put some money in account that we'll use.
		for i in 1..7 { let _ = Balances::deposit_creating(&i, 5000); }

		// add 2 nominators
		assert_ok!(Staking::bond(Origin::signed(1), 2, 2000, RewardDestination::Controller));
		assert_ok!(Staking::nominate(Origin::signed(2), vec![10, 6]));

		assert_ok!(Staking::bond(Origin::signed(3), 4, 500, RewardDestination::Controller));
		assert_ok!(Staking::nominate(Origin::signed(4), vec![20, 2]));

		// add a new validator candidate
		assert_ok!(Staking::bond(Origin::signed(5), 6, 1000, RewardDestination::Controller));
		assert_ok!(Staking::validate(Origin::signed(6), ValidatorPrefs::default()));

		// new block
		System::set_block_number(1);
		Session::check_rotate_session(System::block_number());

		// no change
		assert_eq!(Session::validators(), vec![20, 10]);

		// new block
		System::set_block_number(2);
		Session::check_rotate_session(System::block_number());

		// no change
		assert_eq!(Session::validators(), vec![20, 10]);

		// new block --> ne era --> new validators
		System::set_block_number(3);
		Session::check_rotate_session(System::block_number());

		// with current nominators 10 and 5 have the most stake
		assert_eq!(Session::validators(), vec![6, 10]);

		// 2 decides to be a validator. Consequences:
		// new stakes:
		// 10: 1000 self vote
		// 6: 1000 self vote
		// 20: 1000 self vote + 500 vote
		// 2: 2000 self  vote + 500 vote.
		assert_ok!(Staking::validate(Origin::signed(2), ValidatorPrefs::default()));

		System::set_block_number(4);
		Session::check_rotate_session(System::block_number());
		assert_eq!(Session::validators(), vec![6, 10]);

		System::set_block_number(5);
		Session::check_rotate_session(System::block_number());
		assert_eq!(Session::validators(), vec![6, 10]);

		// ne era
		System::set_block_number(6);
		Session::check_rotate_session(System::block_number());
		assert_eq!(Session::validators(), vec![2, 20]);
	});
}

#[test]
fn wrong_vote_is_null() {
	with_externalities(&mut ExtBuilder::default()
		.nominate(false)
		.validator_pool(true)
	.build(),
	|| {
		assert_eq!(Session::validators(), vec![40, 30]);

		// put some money in account that we'll use.
		for i in 1..3 { let _ = Balances::deposit_creating(&i, 5000); }

		// add 1 nominators
		assert_ok!(Staking::bond(Origin::signed(1), 2, 2000, RewardDestination::default()));
		assert_ok!(Staking::nominate(Origin::signed(2), vec![
			10, 20, 			// good votes
			1, 2, 15, 1000, 25  // crap votes. No effect.
		]));

		// new block
		System::set_block_number(1);
		Session::check_rotate_session(System::block_number());

		assert_eq!(Session::validators(), vec![20, 10]);
	});
}

#[test]
fn bond_with_no_staked_value() {
	// Behavior when someone bonds with no staked value.
	// Particularly when she votes and the candidate is elected.
	with_externalities(&mut ExtBuilder::default()
	.validator_count(3)
	.nominate(false)
	.minimum_validator_count(1)
	.build(), || {
		// setup
		assert_ok!(Staking::set_payee(Origin::signed(10), RewardDestination::Controller));
		assert_ok!(Staking::set_payee(Origin::signed(20), RewardDestination::Controller));
		let _ = Balances::deposit_creating(&3, 1000);
		let initial_balance_2 = Balances::free_balance(&2);
		let initial_balance_4 = Balances::free_balance(&4);

		// initial validators
		assert_eq!(Session::validators(), vec![20, 10]);

		// Stingy validator.
		assert_ok!(Staking::bond(Origin::signed(1), 2, 0, RewardDestination::Controller));
		assert_ok!(Staking::validate(Origin::signed(2), ValidatorPrefs::default()));

		System::set_block_number(1);
		Session::check_rotate_session(System::block_number());

		// Not elected even though we want 3.
		assert_eq!(Session::validators(), vec![20, 10]);

		// min of 10 and 20.
		assert_eq!(Staking::slot_stake(), 1000);

		// let's make the stingy one elected.
		assert_ok!(Staking::bond(Origin::signed(3), 4, 500, RewardDestination::Controller));
		assert_ok!(Staking::nominate(Origin::signed(4), vec![2]));

		assert_eq!(Staking::ledger(4), Some(StakingLedger { stash: 3, active: 500, total: 500, unlocking: vec![]}));

		assert_eq!(Balances::free_balance(&2), initial_balance_2);
		assert_eq!(Balances::free_balance(&4), initial_balance_4);

		System::set_block_number(2);
		Session::check_rotate_session(System::block_number());

		assert_eq!(Session::validators(), vec![20, 10, 2]);
		assert_eq!(Staking::stakers(2), Exposure { own: 0, total: 500, others: vec![IndividualExposure { who: 4, value: 500}]});

		assert_eq!(Staking::slot_stake(), 500);

		// no rewards paid to 2 and 4 yet
		assert_eq!(Balances::free_balance(&2), initial_balance_2);
		assert_eq!(Balances::free_balance(&4), initial_balance_4);

		System::set_block_number(1);
		Session::check_rotate_session(System::block_number());

		let reward = Staking::current_session_reward();
		// 2 will not get any reward
		// 4 will get all the reward share
		assert_eq!(Balances::free_balance(&2), initial_balance_2);
		assert_eq!(Balances::free_balance(&4), initial_balance_4 + reward);
	});
}
#[test]
fn bond_with_little_staked_value() {
	// Behavior when someone bonds with little staked value.
	// Particularly when she votes and the candidate is elected.
	with_externalities(&mut ExtBuilder::default()
		.validator_count(3)
		.nominate(false)
		.minimum_validator_count(1)
		.build(),
	|| {
		// setup
		assert_ok!(Staking::set_payee(Origin::signed(10), RewardDestination::Controller));
		assert_ok!(Staking::set_payee(Origin::signed(20), RewardDestination::Controller));
		let initial_balance_2 = Balances::free_balance(&2);

		// initial validators
		assert_eq!(Session::validators(), vec![20, 10]);

		// Stingy validator.
		assert_ok!(Staking::bond(Origin::signed(1), 2, 1, RewardDestination::Controller));
		assert_ok!(Staking::validate(Origin::signed(2), ValidatorPrefs::default()));

		System::set_block_number(1);
		Session::check_rotate_session(System::block_number());

		// 2 is elected.
		// and fucks up the slot stake.
		assert_eq!(Session::validators(), vec![20, 10, 2]);
		assert_eq!(Staking::slot_stake(), 1);

		// Old ones are rewarded.
		assert_eq!(Balances::free_balance(&10), 1 + 10);
		assert_eq!(Balances::free_balance(&20), 1 + 10);
		// no rewards paid to 2. This was initial election.
		assert_eq!(Balances::free_balance(&2), initial_balance_2);

		System::set_block_number(2);
		Session::check_rotate_session(System::block_number());

		assert_eq!(Session::validators(), vec![20, 10, 2]);
		assert_eq!(Staking::slot_stake(), 1);

		let reward = Staking::current_session_reward();
		// 2 will not get the full reward, practically 1
		assert_eq!(Balances::free_balance(&2), initial_balance_2 + reward.max(1));
	});
}


#[test]
#[ignore] // Enable this once post-processing is on.
fn phragmen_linear_worse_case_equalise() {
	with_externalities(&mut ExtBuilder::default()
		.nominate(false)
		.validator_pool(true)
		.fare(true)
		.build(),
	|| {
		let bond_validator = |a, b| {
			let _ = Balances::deposit_creating(&(a-1), b);
			assert_ok!(Staking::bond(Origin::signed(a-1), a, b, RewardDestination::Controller));
			assert_ok!(Staking::validate(Origin::signed(a), ValidatorPrefs::default()));
		};
		let bond_nominator = |a, b, v| {
			let _ = Balances::deposit_creating(&(a-1), b);
			assert_ok!(Staking::bond(Origin::signed(a-1), a, b, RewardDestination::Controller));
			assert_ok!(Staking::nominate(Origin::signed(a), v));
		};

		for i in &[10, 20, 30, 40] { assert_ok!(Staking::set_payee(Origin::signed(*i), RewardDestination::Controller)); }

		bond_validator(50, 1000);
		bond_validator(60, 1000);
		bond_validator(70, 1000);

		bond_nominator(2, 2000, vec![10]);
		bond_nominator(4, 1000, vec![10, 20]);
		bond_nominator(6, 1000, vec![20, 30]);
		bond_nominator(8, 1000, vec![30, 40]);
		bond_nominator(110, 1000, vec![40, 50]);
		bond_nominator(112, 1000, vec![50, 60]);
		bond_nominator(114, 1000, vec![60, 70]);

		assert_eq!(Session::validators(), vec![40, 30]);
		assert_ok!(Staking::set_validator_count(7));

		System::set_block_number(1);
		Session::check_rotate_session(System::block_number());

		assert_eq!(Session::validators(), vec![10, 60, 40, 20, 50, 30, 70]);

		// Sequential Phragmén with post processing gives
		// 10  is elected with stake  3000.0 and score  0.00025
		// 30  is elected with stake  2008.8712884829595 and score  0.0003333333333333333
		// 50  is elected with stake  2000.0001049958742 and score  0.0003333333333333333
		// 60  is elected with stake  1991.128921508789 and score  0.0004444444444444444
		// 20  is elected with stake  2017.7421569824219 and score  0.0005277777777777777
		// 40  is elected with stake  2000.0001049958742 and score  0.0005555555555555556
		// 70  is elected with stake  1982.2574230340813 and score  0.0007222222222222222

		assert_eq!(Staking::stakers(10).total, 3000);
		assert_eq!(Staking::stakers(30).total, 2035);
		assert_eq!(Staking::stakers(50).total, 2000);
		assert_eq!(Staking::stakers(60).total, 1968);
		assert_eq!(Staking::stakers(20).total, 2035);
		assert_eq!(Staking::stakers(40).total, 2024);
		assert_eq!(Staking::stakers(70).total, 1936);
	})
}

#[test]
fn phragmen_chooses_correct_validators() {
	with_externalities(&mut ExtBuilder::default()
		.nominate(true)
		.validator_pool(true)
		.fare(true)
		.validator_count(1)
		.build(),
	|| {
		// 4 validator candidates
		// self vote + default account 100 is nominator.
		assert_eq!(Staking::validator_count(), 1);
		assert_eq!(Session::validators().len(), 1);

		System::set_block_number(1);
		Session::check_rotate_session(System::block_number());

		assert_eq!(Session::validators().len(), 1);
	})
}<|MERGE_RESOLUTION|>--- conflicted
+++ resolved
@@ -54,17 +54,9 @@
 		assert_eq!(Staking::nominators(101), vec![11, 21]);
 
 		// Account 10 is exposed by 1000 * balance_factor from their own stash in account 11 + the default nominator vote
-<<<<<<< HEAD
-		assert_eq!(Staking::stakers(11), Exposure { total: 1250, own: 1000, others: vec![ IndividualExposure { who: 101, value: 250 }] });
+		assert_eq!(Staking::stakers(11), Exposure { total: 1125, own: 1000, others: vec![ IndividualExposure { who: 101, value: 125 }] });
 		// Account 20 is exposed by 1000 * balance_factor from their own stash in account 21 + the default nominator vote
-		assert_eq!(Staking::stakers(21), Exposure { total: 1250, own: 1000, others: vec![ IndividualExposure { who: 101, value: 250 }] });
-=======
-		assert_eq!(Staking::stakers(10), Exposure { total: 1125, own: 1000, others: vec![ IndividualExposure { who: 100, value: 125 }] }); // Naive
-		// assert_eq!(Staking::stakers(10), Exposure { total: 1250, own: 1000, others: vec![ IndividualExposure { who: 100, value: 250 }] }); // Post-processed
-		// Account 20 is exposed by 1000 * balance_factor from their own stash in account 21 + the default nominator vote
-		assert_eq!(Staking::stakers(20), Exposure { total: 1375, own: 1000, others: vec![ IndividualExposure { who: 100, value: 375 }] }); // Naive
-		// assert_eq!(Staking::stakers(20), Exposure { total: 1250, own: 1000, others: vec![ IndividualExposure { who: 100, value: 250 }] }); // Post-processed
->>>>>>> f40f671c
+		assert_eq!(Staking::stakers(21), Exposure { total: 1375, own: 1000, others: vec![ IndividualExposure { who: 101, value: 375 }] });
 
 		// The number of validators required.
 		assert_eq!(Staking::validator_count(), 2);
@@ -80,15 +72,9 @@
 		assert_eq!(Staking::slot_stake(),  1125); // Naive
 		// assert_eq!(Staking::slot_stake(),  1250); // Post-process
 
-<<<<<<< HEAD
-		// initial slash_count of validators 
+		// initial slash_count of validators
 		assert_eq!(Staking::slash_count(&11), 0);
 		assert_eq!(Staking::slash_count(&21), 0);
-=======
-		// initial slash_count of validators
-		assert_eq!(Staking::slash_count(&10), 0);
-		assert_eq!(Staking::slash_count(&20), 0);
->>>>>>> f40f671c
 	});
 }
 
