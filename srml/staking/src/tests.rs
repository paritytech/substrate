--- conflicted
+++ resolved
@@ -1716,14 +1716,7 @@
 	.nominate(false)
 	.minimum_validator_count(1)
 	.build(), || {
-<<<<<<< HEAD
-		// setup
-		assert_ok!(Staking::set_payee(Origin::signed(10), RewardDestination::Controller));
-		let _ = Balances::deposit_creating(&3, 1000);
-		let init_balance_2 = Balances::free_balance(&2);
-		let init_balance_4 = Balances::free_balance(&4);
-=======
-		// Can't bond with 1
+				// Can't bond with 1
 		assert_noop!(
 			Staking::bond(Origin::signed(1), 2, 1, RewardDestination::Controller),
 			"can not bond with value less than minimum balance"
@@ -1731,7 +1724,6 @@
 		// bonded with absolute minimum value possible.
 		assert_ok!(Staking::bond(Origin::signed(1), 2, 5, RewardDestination::Controller));
 		assert_eq!(Balances::locks(&1)[0].amount, 5);
->>>>>>> 7688cbca
 
 		// unbonding even 1 will cause all to be unbonded.
 		assert_ok!(Staking::unbond(Origin::signed(2), 1));
@@ -1745,73 +1737,20 @@
 			})
 		);
 
-		let total_payout_0 = current_total_payout_for_duration(3);
-		assert!(total_payout_0 > 100); // Test is meaningfull if reward something
-		<Module<Test>>::add_reward_points_to_validator(RawOrigin::Root.into(), 11, 20).unwrap();
-		<Module<Test>>::add_reward_points_to_validator(RawOrigin::Root.into(), 21, 20).unwrap();
-		// We don't reward 30 that much so it gets replaced by 1
-		<Module<Test>>::add_reward_points_to_validator(RawOrigin::Root.into(), 31, 1).unwrap();
 		start_era(1);
-<<<<<<< HEAD
-
-		assert_eq_uvec!(validator_controllers(), vec![30, 20, 10]);
-
-		// make the stingy one elected.
-		assert_ok!(Staking::bond(Origin::signed(3), 4, 500, RewardDestination::Controller));
-		assert_ok!(Staking::nominate(Origin::signed(4), vec![1]));
-
-		// no rewards paid to 2 and 4 yet
-		assert_eq!(Balances::free_balance(&2), init_balance_2);
-		assert_eq!(Balances::free_balance(&4), init_balance_4);
-
-		let total_payout_1 = current_total_payout_for_duration(3);
-		assert!(total_payout_1 > 100); // Test is meaningfull if reward something
-		<Module<Test>>::add_reward_points_to_validator(RawOrigin::Root.into(), 11, 20).unwrap();
-		<Module<Test>>::add_reward_points_to_validator(RawOrigin::Root.into(), 21, 20).unwrap();
-		// We don't reward 30 that much so it gets replaced by 1
-		<Module<Test>>::add_reward_points_to_validator(RawOrigin::Root.into(), 31, 1).unwrap();
-		start_era(2);
-
-		// Stingy one is selected
-		assert_eq_uvec!(validator_controllers(), vec![20, 10, 2]);
-		assert_eq!(Staking::stakers(1), Exposure {
-			own: 1,
-			total: 501,
-			others: vec![IndividualExposure { who: 3, value: 500}],
-		});
-		// New slot stake.
-		assert_eq!(Staking::slot_stake(), 501);
-
-		// no rewards paid to 2 and 4 yet
-		assert_eq!(Balances::free_balance(&2), init_balance_2);
-		assert_eq!(Balances::free_balance(&4), init_balance_4);
-=======
 		start_era(2);
 
 		// not yet removed.
 		assert_ok!(Staking::withdraw_unbonded(Origin::signed(2)));
 		assert!(Staking::ledger(2).is_some());
 		assert_eq!(Balances::locks(&1)[0].amount, 5);
->>>>>>> 7688cbca
-
-		// Compute total payout now for whole duration as other parameter won't change
-		let total_payout_2 = current_total_payout_for_duration(3);
-		assert!(total_payout_2 > 100); // Test is meaningfull if reward something
-		add_reward_points_to_all_elected();
+
 		start_era(3);
 
-<<<<<<< HEAD
-		// 2 will not get a reward of only 1
-		// 4 will get the rest
-		assert_eq!(Balances::free_balance(&2), init_balance_2 + total_payout_2/3/501);
-		assert_eq!(Balances::free_balance(&4), init_balance_4 + 500*total_payout_2/3/501);
-=======
 		// poof. Account 1 is removed from the staking system.
 		assert_ok!(Staking::withdraw_unbonded(Origin::signed(2)));
 		assert!(Staking::ledger(2).is_none());
 		assert_eq!(Balances::locks(&1).len(), 0);
-
->>>>>>> 7688cbca
 	});
 }
 
