// Copyright 2017-2019 Parity Technologies (UK) Ltd.
// This file is part of Substrate.

// Substrate is free software: you can redistribute it and/or modify
// it under the terms of the GNU General Public License as published by
// the Free Software Foundation, either version 3 of the License, or
// (at your option) any later version.

// Substrate is distributed in the hope that it will be useful,
// but WITHOUT ANY WARRANTY; without even the implied warranty of
// MERCHANTABILITY or FITNESS FOR A PARTICULAR PURPOSE.  See the
// GNU General Public License for more details.

// You should have received a copy of the GNU General Public License
// along with Substrate.  If not, see <http://www.gnu.org/licenses/>.

//! Tests for the module.

use super::*;
use runtime_io::with_externalities;
use phragmen;
use sr_primitives::traits::OnInitialize;
use sr_staking_primitives::offence::{OffenceDetails, OnOffenceHandler};
use srml_support::{assert_ok, assert_noop, assert_eq_uvec, EnumerableStorageMap};
use mock::*;
use srml_support::traits::{Currency, ReservableCurrency};

#[test]
fn basic_setup_works() {
	// Verifies initial conditions of mock
	with_externalities(&mut ExtBuilder::default()
		.build(),
	|| {
		assert_eq!(Staking::bonded(&11), Some(10)); // Account 11 is stashed and locked, and account 10 is the controller
		assert_eq!(Staking::bonded(&21), Some(20)); // Account 21 is stashed and locked, and account 20 is the controller
		assert_eq!(Staking::bonded(&1), None);		// Account 1 is not a stashed

		// Account 10 controls the stash from account 11, which is 100 * balance_factor units
		assert_eq!(Staking::ledger(&10), Some(StakingLedger { stash: 11, total: 1000, active: 1000, unlocking: vec![] }));
		// Account 20 controls the stash from account 21, which is 200 * balance_factor units
		assert_eq!(Staking::ledger(&20), Some(StakingLedger { stash: 21, total: 1000, active: 1000, unlocking: vec![] }));
		// Account 1 does not control any stash
		assert_eq!(Staking::ledger(&1), None);

		// ValidatorPrefs are default
		assert_eq!(<Validators<Test>>::enumerate().collect::<Vec<_>>(), vec![
			(31, ValidatorPrefs::default()),
			(21, ValidatorPrefs::default()),
			(11, ValidatorPrefs::default())
		]);

		// Account 100 is the default nominator
		assert_eq!(Staking::ledger(100), Some(StakingLedger { stash: 101, total: 500, active: 500, unlocking: vec![] }));
		assert_eq!(Staking::nominators(101), vec![11, 21]);

		if cfg!(feature = "equalize") {
			assert_eq!(
				Staking::stakers(11),
				Exposure { total: 1250, own: 1000, others: vec![ IndividualExposure { who: 101, value: 250 }] }
			);
			assert_eq!(
				Staking::stakers(21),
				Exposure { total: 1250, own: 1000, others: vec![ IndividualExposure { who: 101, value: 250 }] }
			);
			// initial slot_stake
			assert_eq!(Staking::slot_stake(),  1250);
		} else {
			assert_eq!(
				Staking::stakers(11),
				Exposure { total: 1125, own: 1000, others: vec![ IndividualExposure { who: 101, value: 125 }] }
			);
			assert_eq!(
				Staking::stakers(21),
				Exposure { total: 1375, own: 1000, others: vec![ IndividualExposure { who: 101, value: 375 }] }
			);
			// initial slot_stake
			assert_eq!(Staking::slot_stake(),  1125);
		}


		// The number of validators required.
		assert_eq!(Staking::validator_count(), 2);

		// Initial Era and session
		assert_eq!(Staking::current_era(), 0);

		// Account 10 has `balance_factor` free balance
		assert_eq!(Balances::free_balance(&10), 1);
		assert_eq!(Balances::free_balance(&10), 1);

		// New era is not being forced
		assert_eq!(Staking::force_era(), Forcing::NotForcing);

		// All exposures must be correct.
		check_exposure_all();
		check_nominator_all();
	});
}

#[test]
fn change_controller_works() {
	with_externalities(&mut ExtBuilder::default().build(),
	|| {
		assert_eq!(Staking::bonded(&11), Some(10));

		assert!(<Validators<Test>>::enumerate().map(|(c, _)| c).collect::<Vec<u64>>().contains(&11));
		// 10 can control 11 who is initially a validator.
		assert_ok!(Staking::chill(Origin::signed(10)));
		assert!(!<Validators<Test>>::enumerate().map(|(c, _)| c).collect::<Vec<u64>>().contains(&11));

		assert_ok!(Staking::set_controller(Origin::signed(11), 5));

		start_era(1);

		assert_noop!(
			Staking::validate(Origin::signed(10), ValidatorPrefs::default()),
			"not a controller"
		);
		assert_ok!(Staking::validate(Origin::signed(5), ValidatorPrefs::default()));
	})
}

#[test]
fn rewards_should_work() {
	// should check that:
	// * rewards get recorded per session
	// * rewards get paid per Era
	// * Check that nominators are also rewarded
	with_externalities(&mut ExtBuilder::default()
		.nominate(false)
		.build(),
	|| {
		// Init some balances
		let _ = Balances::make_free_balance_be(&2, 500);

		let delay = 1;
		let init_balance_2 = Balances::total_balance(&2);
		let init_balance_10 = Balances::total_balance(&10);
		let init_balance_11 = Balances::total_balance(&11);

		// Set payee to controller
		assert_ok!(Staking::set_payee(Origin::signed(10), RewardDestination::Controller));

		// Initial config should be correct
		assert_eq!(Staking::current_era(), 0);
		assert_eq!(Session::current_index(), 0);

		// Add a dummy nominator.
		//
		// Equal division indicates that the reward will be equally divided among validator and
		// nominator.
		<Stakers<Test>>::insert(&11, Exposure {
			own: 500,
			total: 1000,
			others: vec![IndividualExposure {who: 2, value: 500 }]
		});

		<Payee<Test>>::insert(&2, RewardDestination::Stash);
		assert_eq!(Staking::payee(2), RewardDestination::Stash);
		assert_eq!(Staking::payee(11), RewardDestination::Controller);

		let mut block = 3; // Block 3 => Session 1 => Era 0
		System::set_block_number(block);
		Timestamp::set_timestamp(block*5);	// on time.
		Session::on_initialize(System::block_number());
		assert_eq!(Staking::current_era(), 0);
		assert_eq!(Session::current_index(), 1);
		<Module<Test>>::reward_by_ids(vec![(11, 50)]);
		<Module<Test>>::reward_by_ids(vec![(11, 50)]);
		// This is the second validator of the current elected set.
		<Module<Test>>::reward_by_ids(vec![(21, 50)]);
		// This must be no-op as it is not an elected validator.
		<Module<Test>>::reward_by_ids(vec![(1001, 10_000)]);

		// Compute total payout now for whole duration as other parameter won't change
		let total_payout = current_total_payout_for_duration(9 * 5);
		assert!(total_payout > 10); // Test is meaningful if reward something

		// No reward yet
		assert_eq!(Balances::total_balance(&2), init_balance_2);
		assert_eq!(Balances::total_balance(&10), init_balance_10);
		assert_eq!(Balances::total_balance(&11), init_balance_11);

		block = 6; // Block 6 => Session 2 => Era 0
		System::set_block_number(block);
		Timestamp::set_timestamp(block*5 + delay);	// a little late.
		Session::on_initialize(System::block_number());
		assert_eq!(Staking::current_era(), 0);
		assert_eq!(Session::current_index(), 2);

		block = 9; // Block 9 => Session 3 => Era 1
		System::set_block_number(block);
		Timestamp::set_timestamp(block*5);  // back to being on time. no delays
		Session::on_initialize(System::block_number());
		assert_eq!(Staking::current_era(), 1);
		assert_eq!(Session::current_index(), 3);

		// 11 validator has 2/3 of the total rewards and half half for it and its nominator
		assert_eq!(Balances::total_balance(&2), init_balance_2 + total_payout/3);
		assert_eq!(Balances::total_balance(&10), init_balance_10 + total_payout/3);
		assert_eq!(Balances::total_balance(&11), init_balance_11);
	});
}

#[test]
fn multi_era_reward_should_work() {
	// Should check that:
	// The value of current_session_reward is set at the end of each era, based on
	// slot_stake and session_reward.
	with_externalities(&mut ExtBuilder::default()
		.nominate(false)
		.build(),
	|| {
		let init_balance_10 = Balances::total_balance(&10);

		// Set payee to controller
		assert_ok!(Staking::set_payee(Origin::signed(10), RewardDestination::Controller));

		// Compute now as other parameter won't change
		let total_payout_0 = current_total_payout_for_duration(3);
		assert!(total_payout_0 > 10); // Test is meaningfull if reward something
		dbg!(<Module<Test>>::slot_stake());
		<Module<Test>>::reward_by_ids(vec![(11, 1)]);

		start_session(0);
		start_session(1);
		start_session(2);
		start_session(3);

		assert_eq!(Staking::current_era(), 1);
		assert_eq!(Balances::total_balance(&10), init_balance_10 + total_payout_0);

		start_session(4);

		let total_payout_1 = current_total_payout_for_duration(3);
		assert!(total_payout_1 > 10); // Test is meaningfull if reward something
		<Module<Test>>::reward_by_ids(vec![(11, 101)]);

		// new era is triggered here.
		start_session(5);

		// pay time
		assert_eq!(Balances::total_balance(&10), init_balance_10 + total_payout_0 + total_payout_1);
	});
}

#[test]
fn staking_should_work() {
	// should test:
	// * new validators can be added to the default set
	// * new ones will be chosen per era
	// * either one can unlock the stash and back-down from being a validator via `chill`ing.
	with_externalities(&mut ExtBuilder::default()
		.nominate(false)
		.fair(false) // to give 20 more staked value
		.build(),
	|| {
		Timestamp::set_timestamp(1); // Initialize time.

		// remember + compare this along with the test.
		assert_eq_uvec!(validator_controllers(), vec![20, 10]);

		// put some money in account that we'll use.
		for i in 1..5 { let _ = Balances::make_free_balance_be(&i, 2000); }

		// --- Block 1:
		start_session(1);
		// add a new candidate for being a validator. account 3 controlled by 4.
		assert_ok!(Staking::bond(Origin::signed(3), 4, 1500, RewardDestination::Controller));
		assert_ok!(Staking::validate(Origin::signed(4), ValidatorPrefs::default()));

		// No effects will be seen so far.
		assert_eq_uvec!(validator_controllers(), vec![20, 10]);

		// --- Block 2:
		start_session(2);

		// No effects will be seen so far. Era has not been yet triggered.
		assert_eq_uvec!(validator_controllers(), vec![20, 10]);


		// --- Block 3: the validators will now be queued.
		start_session(3);
		assert_eq!(Staking::current_era(), 1);

		// --- Block 4: the validators will now be changed.
		start_session(4);

		assert_eq_uvec!(validator_controllers(), vec![20, 4]);
		// --- Block 4: Unstake 4 as a validator, freeing up the balance stashed in 3
		// 4 will chill
		Staking::chill(Origin::signed(4)).unwrap();

		// --- Block 5: nothing. 4 is still there.
		start_session(5);
		assert_eq_uvec!(validator_controllers(), vec![20, 4]);

		// --- Block 6: 4 will not be a validator.
		start_session(7);
		assert_eq_uvec!(validator_controllers(), vec![20, 10]);

		// Note: the stashed value of 4 is still lock
		assert_eq!(
			Staking::ledger(&4),
			Some(StakingLedger { stash: 3, total: 1500, active: 1500, unlocking: vec![] })
		);
		// e.g. it cannot spend more than 500 that it has free from the total 2000
		assert_noop!(Balances::reserve(&3, 501), "account liquidity restrictions prevent withdrawal");
		assert_ok!(Balances::reserve(&3, 409));
	});
}

#[test]
fn less_than_needed_candidates_works() {
	with_externalities(&mut ExtBuilder::default()
		.minimum_validator_count(1)
		.validator_count(4)
		.nominate(false)
		.num_validators(3)
		.build(),
	|| {
		assert_eq!(Staking::validator_count(), 4);
		assert_eq!(Staking::minimum_validator_count(), 1);
		assert_eq_uvec!(validator_controllers(), vec![30, 20, 10]);

		start_era(1);

		// Previous set is selected. NO election algorithm is even executed.
		assert_eq_uvec!(validator_controllers(), vec![30, 20, 10]);

		// But the exposure is updated in a simple way. No external votes exists. This is purely self-vote.
		assert_eq!(Staking::stakers(10).others.len(), 0);
		assert_eq!(Staking::stakers(20).others.len(), 0);
		assert_eq!(Staking::stakers(30).others.len(), 0);
		check_exposure_all();
		check_nominator_all();
	});
}

#[test]
fn no_candidate_emergency_condition() {
	// Test the situation where the number of validators are less than `ValidatorCount` and less than <MinValidators>
	// The expected behavior is to choose all candidates from the previous era.
	with_externalities(&mut ExtBuilder::default()
		.minimum_validator_count(10)
		.validator_count(15)
		.num_validators(4)
		.validator_pool(true)
		.nominate(false)
		.build(),
	|| {

		// initial validators
		assert_eq_uvec!(validator_controllers(), vec![10, 20, 30, 40]);

		// set the minimum validator count.
		<Staking as crate::Store>::MinimumValidatorCount::put(10);
		<Staking as crate::Store>::ValidatorCount::put(15);
		assert_eq!(Staking::validator_count(), 15);

		let _ = Staking::chill(Origin::signed(10));

		// trigger era
		System::set_block_number(1);
		Session::on_initialize(System::block_number());

		// Previous ones are elected. chill is invalidates. TODO: #2494
		assert_eq_uvec!(validator_controllers(), vec![10, 20, 30, 40]);
		assert_eq!(Staking::current_elected().len(), 0);
	});
}

#[test]
fn nominating_and_rewards_should_work() {
	// PHRAGMEN OUTPUT: running this test with the reference impl gives:
	//
	// Votes  [('10', 1000, ['10']), ('20', 1000, ['20']), ('30', 1000, ['30']), ('40', 1000, ['40']), ('2', 1000, ['10', '20', '30']), ('4', 1000, ['10', '20', '40'])]
	// Sequential Phragmén gives
	// 10  is elected with stake  2200.0 and score  0.0003333333333333333
	// 20  is elected with stake  1800.0 and score  0.0005555555555555556

	// 10  has load  0.0003333333333333333 and supported
	// 10  with stake  1000.0
	// 20  has load  0.0005555555555555556 and supported
	// 20  with stake  1000.0
	// 30  has load  0 and supported
	// 30  with stake  0
	// 40  has load  0 and supported
	// 40  with stake  0
	// 2  has load  0.0005555555555555556 and supported
	// 10  with stake  600.0 20  with stake  400.0 30  with stake  0.0
	// 4  has load  0.0005555555555555556 and supported
	// 10  with stake  600.0 20  with stake  400.0 40  with stake  0.0

	// Sequential Phragmén with post processing gives
	// 10  is elected with stake  2000.0 and score  0.0003333333333333333
	// 20  is elected with stake  2000.0 and score  0.0005555555555555556

	// 10  has load  0.0003333333333333333 and supported
	// 10  with stake  1000.0
	// 20  has load  0.0005555555555555556 and supported
	// 20  with stake  1000.0
	// 30  has load  0 and supported
	// 30  with stake  0
	// 40  has load  0 and supported
	// 40  with stake  0
	// 2  has load  0.0005555555555555556 and supported
	// 10  with stake  400.0 20  with stake  600.0 30  with stake  0
	// 4  has load  0.0005555555555555556 and supported
	// 10  with stake  600.0 20  with stake  400.0 40  with stake  0.0
	with_externalities(&mut ExtBuilder::default()
		.nominate(false)
		.validator_pool(true)
		.build(),
	|| {
		// initial validators -- everyone is actually even.
		assert_eq_uvec!(validator_controllers(), vec![40, 30]);

		// Set payee to controller
		assert_ok!(Staking::set_payee(Origin::signed(10), RewardDestination::Controller));
		assert_ok!(Staking::set_payee(Origin::signed(20), RewardDestination::Controller));
		assert_ok!(Staking::set_payee(Origin::signed(30), RewardDestination::Controller));
		assert_ok!(Staking::set_payee(Origin::signed(40), RewardDestination::Controller));

		// give the man some money
		let initial_balance = 1000;
		for i in [1, 2, 3, 4, 5, 10, 11, 20, 21].iter() {
			let _ = Balances::make_free_balance_be(i, initial_balance);
		}

		// bond two account pairs and state interest in nomination.
		// 2 will nominate for 10, 20, 30
		assert_ok!(Staking::bond(Origin::signed(1), 2, 1000, RewardDestination::Controller));
		assert_ok!(Staking::nominate(Origin::signed(2), vec![11, 21, 31]));
		// 4 will nominate for 10, 20, 40
		assert_ok!(Staking::bond(Origin::signed(3), 4, 1000, RewardDestination::Controller));
		assert_ok!(Staking::nominate(Origin::signed(4), vec![11, 21, 41]));

		// the total reward for era 0
		let total_payout_0 = current_total_payout_for_duration(3);
		assert!(total_payout_0 > 100); // Test is meaningfull if reward something
		<Module<Test>>::reward_by_ids(vec![(41, 1)]);
		<Module<Test>>::reward_by_ids(vec![(31, 1)]);
		<Module<Test>>::reward_by_ids(vec![(21, 10)]); // must be no-op
		<Module<Test>>::reward_by_ids(vec![(11, 10)]); // must be no-op

		start_era(1);

		// 10 and 20 have more votes, they will be chosen by phragmen.
		assert_eq_uvec!(validator_controllers(), vec![20, 10]);

		// OLD validators must have already received some rewards.
		assert_eq!(Balances::total_balance(&40), 1 + total_payout_0/2);
		assert_eq!(Balances::total_balance(&30), 1 + total_payout_0/2);

		// ------ check the staked value of all parties.

		if cfg!(feature = "equalize") {
			// total expo of 10, with 1200 coming from nominators (externals), according to phragmen.
			assert_eq!(Staking::stakers(11).own, 1000);
			assert_eq!(Staking::stakers(11).total, 1000 + 999);
			// 2 and 4 supported 10, each with stake 600, according to phragmen.
			assert_eq!(
				Staking::stakers(11).others.iter().map(|e| e.value).collect::<Vec<BalanceOf<Test>>>(),
				vec![599, 400]
			);
			assert_eq!(
				Staking::stakers(11).others.iter().map(|e| e.who).collect::<Vec<u64>>(),
				vec![3, 1]
			);
			// total expo of 20, with 500 coming from nominators (externals), according to phragmen.
			assert_eq!(Staking::stakers(21).own, 1000);
			assert_eq!(Staking::stakers(21).total, 1000 + 999);
			// 2 and 4 supported 20, each with stake 250, according to phragmen.
			assert_eq!(
				Staking::stakers(21).others.iter().map(|e| e.value).collect::<Vec<BalanceOf<Test>>>(),
				vec![400, 599]
			);
			assert_eq!(
				Staking::stakers(21).others.iter().map(|e| e.who).collect::<Vec<u64>>(),
				vec![3, 1]
			);
		} else {
			// total expo of 10, with 1200 coming from nominators (externals), according to phragmen.
			assert_eq!(Staking::stakers(11).own, 1000);
			assert_eq!(Staking::stakers(11).total, 1000 + 800);
			// 2 and 4 supported 10, each with stake 600, according to phragmen.
			assert_eq!(
				Staking::stakers(11).others.iter().map(|e| e.value).collect::<Vec<BalanceOf<Test>>>(),
				vec![400, 400]
			);
			assert_eq!(
				Staking::stakers(11).others.iter().map(|e| e.who).collect::<Vec<u64>>(),
				vec![3, 1]
			);
			// total expo of 20, with 500 coming from nominators (externals), according to phragmen.
			assert_eq!(Staking::stakers(21).own, 1000);
			assert_eq!(Staking::stakers(21).total, 1000 + 1198);
			// 2 and 4 supported 20, each with stake 250, according to phragmen.
			assert_eq!(
				Staking::stakers(21).others.iter().map(|e| e.value).collect::<Vec<BalanceOf<Test>>>(),
				vec![599, 599]
			);
			assert_eq!(
				Staking::stakers(21).others.iter().map(|e| e.who).collect::<Vec<u64>>(),
				vec![3, 1]
			);
		}

		// They are not chosen anymore
		assert_eq!(Staking::stakers(31).total, 0);
		assert_eq!(Staking::stakers(41).total, 0);

		// the total reward for era 1
		let total_payout_1 = current_total_payout_for_duration(3);
		assert!(total_payout_1 > 100); // Test is meaningfull if reward something
		<Module<Test>>::reward_by_ids(vec![(41, 10)]); // must be no-op
		<Module<Test>>::reward_by_ids(vec![(31, 10)]); // must be no-op
		<Module<Test>>::reward_by_ids(vec![(21, 2)]);
		<Module<Test>>::reward_by_ids(vec![(11, 1)]);

		start_era(2);

		// nothing else will happen, era ends and rewards are paid again,
		// it is expected that nominators will also be paid. See below

		let payout_for_10 = total_payout_1/3;
		let payout_for_20 = 2*total_payout_1/3;
		if cfg!(feature = "equalize") {
			// Nominator 2: has [400/2000 ~ 1/5 from 10] + [600/2000 ~ 3/10 from 20]'s reward.
			assert_eq!(Balances::total_balance(&2), initial_balance + payout_for_10/5 + payout_for_20*3/10 - 1);
			// Nominator 4: has [400/2000 ~ 1/5 from 20] + [600/2000 ~ 3/10 from 10]'s reward.
			assert_eq!(Balances::total_balance(&4), initial_balance + payout_for_20/5 + payout_for_10*3/10);

			// Validator 10: got 1000 / 2000 external stake.
			assert_eq!(Balances::total_balance(&10), initial_balance + payout_for_10/2);
			// Validator 20: got 1000 / 2000 external stake.
			assert_eq!(Balances::total_balance(&20), initial_balance + payout_for_20/2);
		} else {
			// Nominator 2: has [400/1800 ~ 2/9 from 10] + [600/2200 ~ 3/11 from 20]'s reward. ==> 2/9 + 3/11
			assert_eq!(Balances::total_balance(&2), initial_balance + (2*payout_for_10/9 + 3*payout_for_20/11) - 2);
			// Nominator 4: has [400/1800 ~ 2/9 from 10] + [600/2200 ~ 3/11 from 20]'s reward. ==> 2/9 + 3/11
			assert_eq!(Balances::total_balance(&4), initial_balance + (2*payout_for_10/9 + 3*payout_for_20/11) - 2);

			// Validator 10: got 800 / 1800 external stake => 8/18 =? 4/9 => Validator's share = 5/9
			assert_eq!(Balances::total_balance(&10), initial_balance + 5*payout_for_10/9 - 1);
			// Validator 20: got 1200 / 2200 external stake => 12/22 =? 6/11 => Validator's share = 5/11
			assert_eq!(Balances::total_balance(&20), initial_balance + 5*payout_for_20/11);
		}

		check_exposure_all();
		check_nominator_all();
	});
}

#[test]
fn nominators_also_get_slashed() {
	// A nominator should be slashed if the validator they nominated is slashed
	// Here is the breakdown of roles:
	// 10 - is the controller of 11
	// 11 - is the stash.
	// 2 - is the nominator of 20, 10
	with_externalities(&mut ExtBuilder::default().nominate(false).build(), || {
		assert_eq!(Staking::validator_count(), 2);

		// Set payee to controller
		assert_ok!(Staking::set_payee(Origin::signed(10), RewardDestination::Controller));

		// give the man some money.
		let initial_balance = 1000;
		for i in [1, 2, 3, 10].iter() {
			let _ = Balances::make_free_balance_be(i, initial_balance);
		}

		// 2 will nominate for 10, 20
		let nominator_stake = 500;
		assert_ok!(Staking::bond(Origin::signed(1), 2, nominator_stake, RewardDestination::default()));
		assert_ok!(Staking::nominate(Origin::signed(2), vec![20, 10]));

		let total_payout = current_total_payout_for_duration(3);
		assert!(total_payout > 100); // Test is meaningfull if reward something
		<Module<Test>>::reward_by_ids(vec![(11, 1)]);

		// new era, pay rewards,
		start_era(1);

		// Nominator stash didn't collect any.
		assert_eq!(Balances::total_balance(&2), initial_balance);

		// 10 goes offline
		Staking::on_offence(
			&[OffenceDetails {
				offender: (
					11,
					Staking::stakers(&11),
				),
				reporters: vec![],
			}],
			&[Perbill::from_percent(5)],
		);
		let expo = Staking::stakers(11);
		let slash_value = 50;
		let total_slash = expo.total.min(slash_value);
		let validator_slash = expo.own.min(total_slash);
		let nominator_slash = nominator_stake.min(total_slash - validator_slash);

		// initial + first era reward + slash
		assert_eq!(Balances::total_balance(&11), initial_balance - validator_slash);
		assert_eq!(Balances::total_balance(&2), initial_balance - nominator_slash);
		check_exposure_all();
		check_nominator_all();
		// Because slashing happened.
		assert!(is_disabled(10));
	});
}

#[test]
fn double_staking_should_fail() {
	// should test (in the same order):
	// * an account already bonded as stash cannot be be stashed again.
	// * an account already bonded as stash cannot nominate.
	// * an account already bonded as controller can nominate.
	with_externalities(&mut ExtBuilder::default()
		.build(),
		|| {
			let arbitrary_value = 5;
			// 2 = controller, 1 stashed => ok
			assert_ok!(
				Staking::bond(Origin::signed(1), 2, arbitrary_value,
				RewardDestination::default())
			);
			// 4 = not used so far, 1 stashed => not allowed.
			assert_noop!(
				Staking::bond(Origin::signed(1), 4, arbitrary_value,
				RewardDestination::default()), "stash already bonded"
			);
			// 1 = stashed => attempting to nominate should fail.
			assert_noop!(Staking::nominate(Origin::signed(1), vec![1]), "not a controller");
			// 2 = controller  => nominating should work.
			assert_ok!(Staking::nominate(Origin::signed(2), vec![1]));
		});
}

#[test]
fn double_controlling_should_fail() {
	// should test (in the same order):
	// * an account already bonded as controller CANNOT be reused as the controller of another account.
	with_externalities(&mut ExtBuilder::default()
		.build(),
		|| {
			let arbitrary_value = 5;
			// 2 = controller, 1 stashed => ok
			assert_ok!(Staking::bond(Origin::signed(1), 2, arbitrary_value, RewardDestination::default()));
			// 2 = controller, 3 stashed (Note that 2 is reused.) => no-op
			assert_noop!(Staking::bond(Origin::signed(3), 2, arbitrary_value, RewardDestination::default()), "controller already paired");
		});
}

#[test]
fn session_and_eras_work() {
	with_externalities(&mut ExtBuilder::default()
		.build(),
	|| {
		assert_eq!(Staking::current_era(), 0);

		// Block 1: No change.
		start_session(0);
		assert_eq!(Session::current_index(), 1);
		assert_eq!(Staking::current_era(), 0);

		// Block 2: Simple era change.
		start_session(2);
		assert_eq!(Session::current_index(), 3);
		assert_eq!(Staking::current_era(), 1);

		// Block 3: Schedule an era length change; no visible changes.
		start_session(3);
		assert_eq!(Session::current_index(), 4);
		assert_eq!(Staking::current_era(), 1);

		// Block 4: Era change kicks in.
		start_session(5);
		assert_eq!(Session::current_index(), 6);
		assert_eq!(Staking::current_era(), 2);

		// Block 5: No change.
		start_session(6);
		assert_eq!(Session::current_index(), 7);
		assert_eq!(Staking::current_era(), 2);

		// Block 6: No change.
		start_session(7);
		assert_eq!(Session::current_index(), 8);
		assert_eq!(Staking::current_era(), 2);

		// Block 7: Era increment.
		start_session(8);
		assert_eq!(Session::current_index(), 9);
		assert_eq!(Staking::current_era(), 3);
	});
}

#[test]
fn forcing_new_era_works() {
	with_externalities(&mut ExtBuilder::default().build(),|| {
		// normal flow of session.
		assert_eq!(Staking::current_era(), 0);
		start_session(0);
		assert_eq!(Staking::current_era(), 0);
		start_session(1);
		assert_eq!(Staking::current_era(), 0);
		start_session(2);
		assert_eq!(Staking::current_era(), 1);

		// no era change.
		ForceEra::put(Forcing::ForceNone);
		start_session(3);
		assert_eq!(Staking::current_era(), 1);
		start_session(4);
		assert_eq!(Staking::current_era(), 1);
		start_session(5);
		assert_eq!(Staking::current_era(), 1);
		start_session(6);
		assert_eq!(Staking::current_era(), 1);

		// back to normal.
		// this immediatelly starts a new session.
		ForceEra::put(Forcing::NotForcing);
		start_session(7);
		assert_eq!(Staking::current_era(), 2);
		start_session(8);
		assert_eq!(Staking::current_era(), 2);

		// forceful change
		ForceEra::put(Forcing::ForceNew);
		start_session(9);
		assert_eq!(Staking::current_era(), 3);
	});
}

#[test]
fn cannot_transfer_staked_balance() {
	// Tests that a stash account cannot transfer funds
	with_externalities(&mut ExtBuilder::default().nominate(false).build(), || {
		// Confirm account 11 is stashed
		assert_eq!(Staking::bonded(&11), Some(10));
		// Confirm account 11 has some free balance
		assert_eq!(Balances::free_balance(&11), 1000);
		// Confirm account 11 (via controller 10) is totally staked
		assert_eq!(Staking::stakers(&11).total, 1000);
		// Confirm account 11 cannot transfer as a result
		assert_noop!(Balances::transfer(Origin::signed(11), 20, 1), "account liquidity restrictions prevent withdrawal");

		// Give account 11 extra free balance
		let _ = Balances::make_free_balance_be(&11, 10000);
		// Confirm that account 11 can now transfer some balance
		assert_ok!(Balances::transfer(Origin::signed(11), 20, 1));
	});
}

#[test]
fn cannot_transfer_staked_balance_2() {
	// Tests that a stash account cannot transfer funds
	// Same test as above but with 20, and more accurate.
	// 21 has 2000 free balance but 1000 at stake
	with_externalities(&mut ExtBuilder::default()
		.nominate(false)
		.fair(true)
		.build(),
	|| {
		// Confirm account 21 is stashed
		assert_eq!(Staking::bonded(&21), Some(20));
		// Confirm account 21 has some free balance
		assert_eq!(Balances::free_balance(&21), 2000);
		// Confirm account 21 (via controller 20) is totally staked
		assert_eq!(Staking::stakers(&21).total, 1000);
		// Confirm account 21 can transfer at most 1000
		assert_noop!(Balances::transfer(Origin::signed(21), 20, 1001), "account liquidity restrictions prevent withdrawal");
		assert_ok!(Balances::transfer(Origin::signed(21), 20, 1000));
	});
}

#[test]
fn cannot_reserve_staked_balance() {
	// Checks that a bonded account cannot reserve balance from free balance
	with_externalities(&mut ExtBuilder::default().build(), || {
		// Confirm account 11 is stashed
		assert_eq!(Staking::bonded(&11), Some(10));
		// Confirm account 11 has some free balance
		assert_eq!(Balances::free_balance(&11), 1000);
		// Confirm account 11 (via controller 10) is totally staked
		assert_eq!(Staking::stakers(&11).own, 1000);
		// Confirm account 11 cannot transfer as a result
		assert_noop!(Balances::reserve(&11, 1), "account liquidity restrictions prevent withdrawal");

		// Give account 11 extra free balance
		let _ = Balances::make_free_balance_be(&11, 10000);
		// Confirm account 11 can now reserve balance
		assert_ok!(Balances::reserve(&11, 1));
	});
}

#[test]
fn reward_destination_works() {
	// Rewards go to the correct destination as determined in Payee
	with_externalities(&mut ExtBuilder::default().nominate(false).build(), || {
		// Check that account 11 is a validator
		assert!(Staking::current_elected().contains(&11));
		// Check the balance of the validator account
		assert_eq!(Balances::free_balance(&10), 1);
		// Check the balance of the stash account
		assert_eq!(Balances::free_balance(&11), 1000);
		// Check how much is at stake
		assert_eq!(Staking::ledger(&10), Some(StakingLedger {
			stash: 11,
			total: 1000,
			active: 1000,
			unlocking: vec![],
		}));

		// Compute total payout now for whole duration as other parameter won't change
		let total_payout_0 = current_total_payout_for_duration(3);
		assert!(total_payout_0 > 100); // Test is meaningfull if reward something
		<Module<Test>>::reward_by_ids(vec![(11, 1)]);

		start_era(1);

		// Check that RewardDestination is Staked (default)
		assert_eq!(Staking::payee(&11), RewardDestination::Staked);
		// Check that reward went to the stash account of validator
		assert_eq!(Balances::free_balance(&11), 1000 + total_payout_0);
		// Check that amount at stake increased accordingly
		assert_eq!(Staking::ledger(&10), Some(StakingLedger {
			stash: 11,
			total: 1000 + total_payout_0,
			active: 1000 + total_payout_0,
			unlocking: vec![],
		}));

		//Change RewardDestination to Stash
		<Payee<Test>>::insert(&11, RewardDestination::Stash);

		// Compute total payout now for whole duration as other parameter won't change
		let total_payout_1 = current_total_payout_for_duration(3);
		assert!(total_payout_1 > 100); // Test is meaningfull if reward something
		<Module<Test>>::reward_by_ids(vec![(11, 1)]);

		start_era(2);

		// Check that RewardDestination is Stash
		assert_eq!(Staking::payee(&11), RewardDestination::Stash);
		// Check that reward went to the stash account
		assert_eq!(Balances::free_balance(&11), 1000 + total_payout_0 + total_payout_1);
		// Record this value
		let recorded_stash_balance = 1000 + total_payout_0 + total_payout_1;
		// Check that amount at stake is NOT increased
		assert_eq!(Staking::ledger(&10), Some(StakingLedger {
			stash: 11,
			total: 1000 + total_payout_0,
			active: 1000 + total_payout_0,
			unlocking: vec![],
		}));

		// Change RewardDestination to Controller
		<Payee<Test>>::insert(&11, RewardDestination::Controller);

		// Check controller balance
		assert_eq!(Balances::free_balance(&10), 1);

		// Compute total payout now for whole duration as other parameter won't change
		let total_payout_2 = current_total_payout_for_duration(3);
		assert!(total_payout_2 > 100); // Test is meaningfull if reward something
		<Module<Test>>::reward_by_ids(vec![(11, 1)]);

		start_era(3);

		// Check that RewardDestination is Controller
		assert_eq!(Staking::payee(&11), RewardDestination::Controller);
		// Check that reward went to the controller account
		assert_eq!(Balances::free_balance(&10), 1 + total_payout_2);
		// Check that amount at stake is NOT increased
		assert_eq!(Staking::ledger(&10), Some(StakingLedger {
			stash: 11,
			total: 1000 + total_payout_0,
			active: 1000 + total_payout_0,
			unlocking: vec![],
		}));
		// Check that amount in staked account is NOT increased.
		assert_eq!(Balances::free_balance(&11), recorded_stash_balance);
	});
}

#[test]
fn validator_payment_prefs_work() {
	// Test that validator preferences are correctly honored
	// Note: unstake threshold is being directly tested in slashing tests.
	// This test will focus on validator payment.
	with_externalities(&mut ExtBuilder::default()
		.build(),
	|| {
		// Initial config
		let validator_cut = 5;
		let stash_initial_balance = Balances::total_balance(&11);

		// check the balance of a validator accounts.
		assert_eq!(Balances::total_balance(&10), 1);
		// check the balance of a validator's stash accounts.
		assert_eq!(Balances::total_balance(&11), stash_initial_balance);
		// and the nominator (to-be)
		let _ = Balances::make_free_balance_be(&2, 500);

		// add a dummy nominator.
		<Stakers<Test>>::insert(&11, Exposure {
			own: 500, // equal division indicates that the reward will be equally divided among validator and nominator.
			total: 1000,
			others: vec![IndividualExposure {who: 2, value: 500 }]
		});
		<Payee<Test>>::insert(&2, RewardDestination::Stash);
		<Validators<Test>>::insert(&11, ValidatorPrefs {
			validator_payment: validator_cut
		});

		// Compute total payout now for whole duration as other parameter won't change
		let total_payout_0 = current_total_payout_for_duration(3);
		assert!(total_payout_0 > 100); // Test is meaningfull if reward something
		<Module<Test>>::reward_by_ids(vec![(11, 1)]);

		start_era(1);

		// whats left to be shared is the sum of 3 rounds minus the validator's cut.
		let shared_cut = total_payout_0 - validator_cut;
		// Validator's payee is Staked account, 11, reward will be paid here.
		assert_eq!(Balances::total_balance(&11), stash_initial_balance + shared_cut/2 + validator_cut);
		// Controller account will not get any reward.
		assert_eq!(Balances::total_balance(&10), 1);
		// Rest of the reward will be shared and paid to the nominator in stake.
		assert_eq!(Balances::total_balance(&2), 500 + shared_cut/2);

		check_exposure_all();
		check_nominator_all();
	});

}

#[test]
fn bond_extra_works() {
	// Tests that extra `free_balance` in the stash can be added to stake
	// NOTE: this tests only verifies `StakingLedger` for correct updates
	// See `bond_extra_and_withdraw_unbonded_works` for more details and updates on `Exposure`.
	with_externalities(&mut ExtBuilder::default().build(),
	|| {
		// Check that account 10 is a validator
		assert!(<Validators<Test>>::exists(11));
		// Check that account 10 is bonded to account 11
		assert_eq!(Staking::bonded(&11), Some(10));
		// Check how much is at stake
		assert_eq!(Staking::ledger(&10), Some(StakingLedger {
			stash: 11,
			total: 1000,
			active: 1000,
			unlocking: vec![],
		}));

		// Give account 11 some large free balance greater than total
		let _ = Balances::make_free_balance_be(&11, 1000000);

		// Call the bond_extra function from controller, add only 100
		assert_ok!(Staking::bond_extra(Origin::signed(11), 100));
		// There should be 100 more `total` and `active` in the ledger
		assert_eq!(Staking::ledger(&10), Some(StakingLedger {
			stash: 11,
			total: 1000 + 100,
			active: 1000 + 100,
			unlocking: vec![],
		}));

		// Call the bond_extra function with a large number, should handle it
		assert_ok!(Staking::bond_extra(Origin::signed(11), u64::max_value()));
		// The full amount of the funds should now be in the total and active
		assert_eq!(Staking::ledger(&10), Some(StakingLedger {
			stash: 11,
			total: 1000000,
			active: 1000000,
			unlocking: vec![],
		}));
	});
}

#[test]
fn bond_extra_and_withdraw_unbonded_works() {
	// * Should test
	// * Given an account being bonded [and chosen as a validator](not mandatory)
	// * It can add extra funds to the bonded account.
	// * it can unbond a portion of its funds from the stash account.
	// * Once the unbonding period is done, it can actually take the funds out of the stash.
	with_externalities(&mut ExtBuilder::default()
		.nominate(false)
		.build(),
	|| {
		// Set payee to controller. avoids confusion
		assert_ok!(Staking::set_payee(Origin::signed(10), RewardDestination::Controller));

		// Give account 11 some large free balance greater than total
		let _ = Balances::make_free_balance_be(&11, 1000000);

		// Initial config should be correct
		assert_eq!(Staking::current_era(), 0);
		assert_eq!(Session::current_index(), 0);

		// check the balance of a validator accounts.
		assert_eq!(Balances::total_balance(&10), 1);

		// confirm that 10 is a normal validator and gets paid at the end of the era.
		start_era(1);

		// Initial state of 10
		assert_eq!(Staking::ledger(&10), Some(StakingLedger {
			stash: 11,
			total: 1000,
			active: 1000,
			unlocking: vec![],
		}));
		assert_eq!(Staking::stakers(&11), Exposure { total: 1000, own: 1000, others: vec![] });

		// deposit the extra 100 units
		Staking::bond_extra(Origin::signed(11), 100).unwrap();

		assert_eq!(Staking::ledger(&10), Some(StakingLedger {
			stash: 11,
			total: 1000 + 100,
			active: 1000 + 100,
			unlocking: vec![],
		}));
		// Exposure is a snapshot! only updated after the next era update.
		assert_ne!(Staking::stakers(&11), Exposure { total: 1000 + 100, own: 1000 + 100, others: vec![] });

		// trigger next era.
		Timestamp::set_timestamp(10);
		start_era(2);
		assert_eq!(Staking::current_era(), 2);

		// ledger should be the same.
		assert_eq!(Staking::ledger(&10), Some(StakingLedger {
			stash: 11,
			total: 1000 + 100,
			active: 1000 + 100,
			unlocking: vec![],
		}));
		// Exposure is now updated.
		assert_eq!(Staking::stakers(&11), Exposure { total: 1000 + 100, own: 1000 + 100, others: vec![] });

		// Unbond almost all of the funds in stash.
		Staking::unbond(Origin::signed(10), 1000).unwrap();
		assert_eq!(Staking::ledger(&10), Some(StakingLedger {
			stash: 11, total: 1000 + 100, active: 100, unlocking: vec![UnlockChunk{ value: 1000, era: 2 + 3}] })
		);

		// Attempting to free the balances now will fail. 2 eras need to pass.
		Staking::withdraw_unbonded(Origin::signed(10)).unwrap();
		assert_eq!(Staking::ledger(&10), Some(StakingLedger {
			stash: 11, total: 1000 + 100, active: 100, unlocking: vec![UnlockChunk{ value: 1000, era: 2 + 3}] }));

		// trigger next era.
		start_era(3);

		// nothing yet
		Staking::withdraw_unbonded(Origin::signed(10)).unwrap();
		assert_eq!(Staking::ledger(&10), Some(StakingLedger {
			stash: 11, total: 1000 + 100, active: 100, unlocking: vec![UnlockChunk{ value: 1000, era: 2 + 3}] }));

		// trigger next era.
		start_era(5);

		Staking::withdraw_unbonded(Origin::signed(10)).unwrap();
		// Now the value is free and the staking ledger is updated.
		assert_eq!(Staking::ledger(&10), Some(StakingLedger {
			stash: 11, total: 100, active: 100, unlocking: vec![] }));
	})
}

#[test]
fn too_many_unbond_calls_should_not_work() {
	with_externalities(&mut ExtBuilder::default().build(), || {
		// locked at era 0 until 3
		for _ in 0..MAX_UNLOCKING_CHUNKS-1 {
			assert_ok!(Staking::unbond(Origin::signed(10), 1));
		}

		start_era(1);

		// locked at era 1 until 4
		assert_ok!(Staking::unbond(Origin::signed(10), 1));
		// can't do more.
		assert_noop!(Staking::unbond(Origin::signed(10), 1), "can not schedule more unlock chunks");

		start_era(3);

		assert_noop!(Staking::unbond(Origin::signed(10), 1), "can not schedule more unlock chunks");
		// free up.
		assert_ok!(Staking::withdraw_unbonded(Origin::signed(10)));

		// Can add again.
		assert_ok!(Staking::unbond(Origin::signed(10), 1));
		assert_eq!(Staking::ledger(&10).unwrap().unlocking.len(), 2);
	})
}

#[test]
fn slot_stake_is_least_staked_validator_and_exposure_defines_maximum_punishment() {
	// Test that slot_stake is determined by the least staked validator
	// Test that slot_stake is the maximum punishment that can happen to a validator
	with_externalities(&mut ExtBuilder::default()
		.nominate(false)
		.fair(false)
		.build(),
	|| {
		// Confirm validator count is 2
		assert_eq!(Staking::validator_count(), 2);
		// Confirm account 10 and 20 are validators
		assert!(<Validators<Test>>::exists(&11) && <Validators<Test>>::exists(&21));

		assert_eq!(Staking::stakers(&11).total, 1000);
		assert_eq!(Staking::stakers(&21).total, 2000);

		// Give the man some money.
		let _ = Balances::make_free_balance_be(&10, 1000);
		let _ = Balances::make_free_balance_be(&20, 1000);

		// We confirm initialized slot_stake is this value
		assert_eq!(Staking::slot_stake(), Staking::stakers(&11).total);

		// Now lets lower account 20 stake
		<Stakers<Test>>::insert(&21, Exposure { total: 69, own: 69, others: vec![] });
		assert_eq!(Staking::stakers(&21).total, 69);
		<Ledger<Test>>::insert(&20, StakingLedger { stash: 22, total: 69, active: 69, unlocking: vec![] });

		// Compute total payout now for whole duration as other parameter won't change
		let total_payout_0 = current_total_payout_for_duration(3);
		assert!(total_payout_0 > 100); // Test is meaningfull if reward something
		<Module<Test>>::reward_by_ids(vec![(11, 1)]);
		<Module<Test>>::reward_by_ids(vec![(21, 1)]);

		// New era --> rewards are paid --> stakes are changed
		start_era(1);

		// -- new balances + reward
		assert_eq!(Staking::stakers(&11).total, 1000 + total_payout_0/2);
		assert_eq!(Staking::stakers(&21).total, 69 + total_payout_0/2);

		let _11_balance = Balances::free_balance(&11);
		assert_eq!(_11_balance, 1000 + total_payout_0/2);

		// -- slot stake should also be updated.
		assert_eq!(Staking::slot_stake(), 69 + total_payout_0/2);

		check_exposure_all();
		check_nominator_all();
	});
}

#[test]
fn on_free_balance_zero_stash_removes_validator() {
	// Tests that validator storage items are cleaned up when stash is empty
	// Tests that storage items are untouched when controller is empty
	with_externalities(&mut ExtBuilder::default()
		.existential_deposit(10)
		.build(),
	|| {
		// Check the balance of the validator account
		assert_eq!(Balances::free_balance(&10), 256);
		// Check the balance of the stash account
		assert_eq!(Balances::free_balance(&11), 256000);
		// Check these two accounts are bonded
		assert_eq!(Staking::bonded(&11), Some(10));

		// Set some storage items which we expect to be cleaned up
		// Set payee information
		assert_ok!(Staking::set_payee(Origin::signed(10), RewardDestination::Stash));

		// Check storage items that should be cleaned up
		assert!(<Ledger<Test>>::exists(&10));
		assert!(<Bonded<Test>>::exists(&11));
		assert!(<Validators<Test>>::exists(&11));
		assert!(<Payee<Test>>::exists(&11));

		// Reduce free_balance of controller to 0
		let _ = Balances::slash(&10, u64::max_value());

		// Check the balance of the stash account has not been touched
		assert_eq!(Balances::free_balance(&11), 256000);
		// Check these two accounts are still bonded
		assert_eq!(Staking::bonded(&11), Some(10));

		// Check storage items have not changed
		assert!(<Ledger<Test>>::exists(&10));
		assert!(<Bonded<Test>>::exists(&11));
		assert!(<Validators<Test>>::exists(&11));
		assert!(<Payee<Test>>::exists(&11));

		// Reduce free_balance of stash to 0
		let _ = Balances::slash(&11, u64::max_value());
		// Check total balance of stash
		assert_eq!(Balances::total_balance(&11), 0);

		// Check storage items do not exist
		assert!(!<Ledger<Test>>::exists(&10));
		assert!(!<Bonded<Test>>::exists(&11));
		assert!(!<Validators<Test>>::exists(&11));
		assert!(!<Nominators<Test>>::exists(&11));
		assert!(!<Payee<Test>>::exists(&11));
	});
}

#[test]
fn on_free_balance_zero_stash_removes_nominator() {
	// Tests that nominator storage items are cleaned up when stash is empty
	// Tests that storage items are untouched when controller is empty
	with_externalities(&mut ExtBuilder::default()
		.existential_deposit(10)
		.build(),
	|| {
		// Make 10 a nominator
		assert_ok!(Staking::nominate(Origin::signed(10), vec![20]));
		// Check that account 10 is a nominator
		assert!(<Nominators<Test>>::exists(11));
		// Check the balance of the nominator account
		assert_eq!(Balances::free_balance(&10), 256);
		// Check the balance of the stash account
		assert_eq!(Balances::free_balance(&11), 256000);

		// Set payee information
		assert_ok!(Staking::set_payee(Origin::signed(10), RewardDestination::Stash));

		// Check storage items that should be cleaned up
		assert!(<Ledger<Test>>::exists(&10));
		assert!(<Bonded<Test>>::exists(&11));
		assert!(<Nominators<Test>>::exists(&11));
		assert!(<Payee<Test>>::exists(&11));

		// Reduce free_balance of controller to 0
		let _ = Balances::slash(&10, u64::max_value());
		// Check total balance of account 10
		assert_eq!(Balances::total_balance(&10), 0);

		// Check the balance of the stash account has not been touched
		assert_eq!(Balances::free_balance(&11), 256000);
		// Check these two accounts are still bonded
		assert_eq!(Staking::bonded(&11), Some(10));

		// Check storage items have not changed
		assert!(<Ledger<Test>>::exists(&10));
		assert!(<Bonded<Test>>::exists(&11));
		assert!(<Nominators<Test>>::exists(&11));
		assert!(<Payee<Test>>::exists(&11));

		// Reduce free_balance of stash to 0
		let _ = Balances::slash(&11, u64::max_value());
		// Check total balance of stash
		assert_eq!(Balances::total_balance(&11), 0);

		// Check storage items do not exist
		assert!(!<Ledger<Test>>::exists(&10));
		assert!(!<Bonded<Test>>::exists(&11));
		assert!(!<Validators<Test>>::exists(&11));
		assert!(!<Nominators<Test>>::exists(&11));
		assert!(!<Payee<Test>>::exists(&11));
	});
}

#[test]
fn phragmen_poc_works() {
	// Tests the POC test of the phragmen, mentioned in the paper and reference implementation.
	// Initial votes:
	// Votes  [
	// ('2', 500, ['10', '20', '30']),
	// ('4', 500, ['10', '20', '40']),
	// ('10', 1000, ['10']),
	// ('20', 1000, ['20']),
	// ('30', 1000, ['30']),
	// ('40', 1000, ['40'])]
	//
	// Sequential Phragmén gives
	// 10  is elected with stake  1666.6666666666665 and score  0.0005
	// 20  is elected with stake  1333.3333333333333 and score  0.00075

	// 2  has load  0.00075 and supported
	// 10  with stake  333.3333333333333 20  with stake  166.66666666666666 30  with stake  0.0
	// 4  has load  0.00075 and supported
	// 10  with stake  333.3333333333333 20  with stake  166.66666666666666 40  with stake  0.0
	// 10  has load  0.0005 and supported
	// 10  with stake  1000.0
	// 20  has load  0.00075 and supported
	// 20  with stake  1000.0
	// 30  has load  0 and supported
	// 30  with stake  0
	// 40  has load  0 and supported
	// 40  with stake  0

	// 	Sequential Phragmén with post processing gives
	// 10  is elected with stake  1500.0 and score  0.0005
	// 20  is elected with stake  1500.0 and score  0.00075
	//
	// 10  has load  0.0005 and supported
	// 10  with stake  1000.0
	// 20  has load  0.00075 and supported
	// 20  with stake  1000.0
	// 30  has load  0 and supported
	// 30  with stake  0
	// 40  has load  0 and supported
	// 40  with stake  0
	// 2  has load  0.00075 and supported
	// 10  with stake  166.66666666666674 20  with stake  333.33333333333326 30  with stake  0
	// 4  has load  0.00075 and supported
	// 10  with stake  333.3333333333333 20  with stake  166.66666666666666 40  with stake  0.0
	with_externalities(&mut ExtBuilder::default()
		.nominate(false)
		.validator_pool(true)
		.build(),
	|| {
		// We don't really care about this. At this point everything is even.
		assert_eq_uvec!(validator_controllers(), vec![40, 30]);

		// Set payees to Controller
		assert_ok!(Staking::set_payee(Origin::signed(10), RewardDestination::Controller));
		assert_ok!(Staking::set_payee(Origin::signed(20), RewardDestination::Controller));
		assert_ok!(Staking::set_payee(Origin::signed(30), RewardDestination::Controller));
		assert_ok!(Staking::set_payee(Origin::signed(40), RewardDestination::Controller));

		// no one is a nominator
		assert_eq!(<Nominators<Test>>::enumerate().count(), 0 as usize);

		// bond [2,1] / [4,3] a nominator
		let _ = Balances::deposit_creating(&1, 1000);
		let _ = Balances::deposit_creating(&3, 1000);

		assert_ok!(Staking::bond(Origin::signed(1), 2, 500, RewardDestination::default()));
		assert_ok!(Staking::nominate(Origin::signed(2), vec![11, 21, 31]));

		assert_ok!(Staking::bond(Origin::signed(3), 4, 500, RewardDestination::default()));
		assert_ok!(Staking::nominate(Origin::signed(4), vec![11, 21, 41]));

		// New era => election algorithm will trigger
		start_era(1);

		assert_eq_uvec!(validator_controllers(), vec![20, 10]);

		assert_eq!(Staking::stakers(11).own, 1000);
		assert_eq!(Staking::stakers(21).own, 1000);

		if cfg!(feature = "equalize") {
			assert_eq!(Staking::stakers(11).total, 1000 + 499);
			assert_eq!(Staking::stakers(21).total, 1000 + 499);
		} else {
			assert_eq!(Staking::stakers(11).total, 1000 + 332);
			assert_eq!(Staking::stakers(21).total, 1000 + 666);
		}

		// Nominator's stake distribution.
		assert_eq!(Staking::stakers(11).others.iter().map(|e| e.who).collect::<Vec<BalanceOf<Test>>>(), vec![3, 1]);
		assert_eq!(Staking::stakers(21).others.iter().map(|e| e.who).collect::<Vec<BalanceOf<Test>>>(), vec![3, 1]);

		if cfg!(feature = "equalize") {
			assert_eq_uvec!(
				Staking::stakers(11).others.iter().map(|e| e.value).collect::<Vec<BalanceOf<Test>>>(),
				vec![333, 166]
			);
			assert_eq!(
				Staking::stakers(11).others.iter().map(|e| e.value).sum::<BalanceOf<Test>>(),
				499
			);
			assert_eq_uvec!(
				Staking::stakers(21).others.iter().map(|e| e.value).collect::<Vec<BalanceOf<Test>>>(),
				vec![333, 166]
			);
			assert_eq!(
				Staking::stakers(21).others.iter().map(|e| e.value).sum::<BalanceOf<Test>>(),
				499
			);
		} else {
			assert_eq_uvec!(
				Staking::stakers(11).others.iter().map(|e| e.value).collect::<Vec<BalanceOf<Test>>>(),
				vec![166, 166]
			);
			assert_eq!(
				Staking::stakers(11).others.iter().map(|e| e.value).sum::<BalanceOf<Test>>(),
				332
			);
			assert_eq_uvec!(
				Staking::stakers(21).others.iter().map(|e| e.value).collect::<Vec<BalanceOf<Test>>>(),
				vec![333, 333]
			);
			assert_eq!(
				Staking::stakers(21).others.iter().map(|e| e.value).sum::<BalanceOf<Test>>(),
				666
			);
		}
		check_exposure_all();
		check_nominator_all();
	});
}

#[test]
fn phragmen_poc_2_works() {
	// tests the encapsulated phragmen::elect function.
	// Votes  [
	// 	('10', 1000, ['10']),
	// 	('20', 1000, ['20']),
	// 	('30', 1000, ['30']),
	// 	('2', 50, ['10', '20']),
	// 	('4', 1000, ['10', '30'])
	// ]
	// Sequential Phragmén gives
	// 10  is elected with stake  1705.7377049180327 and score  0.0004878048780487805
	// 30  is elected with stake  1344.2622950819673 and score  0.0007439024390243903
	with_externalities(&mut ExtBuilder::default().nominate(false).build(), || {
		// initial setup of 10 and 20, both validators
		assert_eq_uvec!(validator_controllers(), vec![20, 10]);

		// Bond [30, 31] as the third validator
		assert_ok!(Staking::bond_extra(Origin::signed(31), 999));
		assert_ok!(Staking::validate(Origin::signed(30), ValidatorPrefs::default()));

		// bond [2,1](A), [4,3](B), as 2 nominators
		for i in &[1, 3] { let _ = Balances::deposit_creating(i, 2000); }

		assert_ok!(Staking::bond(Origin::signed(1), 2, 50, RewardDestination::default()));
		assert_ok!(Staking::nominate(Origin::signed(2), vec![11, 21]));

		assert_ok!(Staking::bond(Origin::signed(3), 4, 1000, RewardDestination::default()));
		assert_ok!(Staking::nominate(Origin::signed(4), vec![11, 31]));

		let winners = phragmen::elect::<Test, _, _, _>(
			2,
			Staking::minimum_validator_count() as usize,
			<Validators<Test>>::enumerate(),
			<Nominators<Test>>::enumerate(),
			Staking::slashable_balance_of,
		);

		let (winners, assignment) = winners.unwrap();

		// 10 and 30 must be the winners
		assert_eq!(winners, vec![11, 31]);
		assert_eq!(assignment, vec![
			(3, vec![(11, 2816371998), (31, 1478595298)]),
			(1, vec![(11, 4294967296)]),
		]);
		check_exposure_all();
		check_nominator_all();
	})
}

#[test]
fn switching_roles() {
	// Test that it should be possible to switch between roles (nominator, validator, idle) with minimal overhead.
	with_externalities(&mut ExtBuilder::default()
		.nominate(false)
		.build(),
	|| {
		Timestamp::set_timestamp(1); // Initialize time.

		// Reset reward destination
		for i in &[10, 20] { assert_ok!(Staking::set_payee(Origin::signed(*i), RewardDestination::Controller)); }

		assert_eq_uvec!(validator_controllers(), vec![20, 10]);

		// put some money in account that we'll use.
		for i in 1..7 { let _ = Balances::deposit_creating(&i, 5000); }

		// add 2 nominators
		assert_ok!(Staking::bond(Origin::signed(1), 2, 2000, RewardDestination::Controller));
		assert_ok!(Staking::nominate(Origin::signed(2), vec![11, 5]));

		assert_ok!(Staking::bond(Origin::signed(3), 4, 500, RewardDestination::Controller));
		assert_ok!(Staking::nominate(Origin::signed(4), vec![21, 1]));

		// add a new validator candidate
		assert_ok!(Staking::bond(Origin::signed(5), 6, 1000, RewardDestination::Controller));
		assert_ok!(Staking::validate(Origin::signed(6), ValidatorPrefs::default()));

		// new block
		start_session(1);

		// no change
		assert_eq_uvec!(validator_controllers(), vec![20, 10]);

		// new block
		start_session(2);

		// no change
		assert_eq_uvec!(validator_controllers(), vec![20, 10]);

		// new block --> ne era --> new validators
		start_session(3);

		// with current nominators 10 and 5 have the most stake
		assert_eq_uvec!(validator_controllers(), vec![6, 10]);

		// 2 decides to be a validator. Consequences:
		assert_ok!(Staking::validate(Origin::signed(2), ValidatorPrefs::default()));
		// new stakes:
		// 10: 1000 self vote
		// 20: 1000 self vote + 250 vote
		// 6 : 1000 self vote
		// 2 : 2000 self vote + 250 vote.
		// Winners: 20 and 2

		start_session(4);
		assert_eq_uvec!(validator_controllers(), vec![6, 10]);

		start_session(5);
		assert_eq_uvec!(validator_controllers(), vec![6, 10]);

		// ne era
		start_session(6);
		assert_eq_uvec!(validator_controllers(), vec![2, 20]);

		check_exposure_all();
		check_nominator_all();
	});
}

#[test]
fn wrong_vote_is_null() {
	with_externalities(&mut ExtBuilder::default()
		.nominate(false)
		.validator_pool(true)
	.build(),
	|| {
		assert_eq_uvec!(validator_controllers(), vec![40, 30]);

		// put some money in account that we'll use.
		for i in 1..3 { let _ = Balances::deposit_creating(&i, 5000); }

		// add 1 nominators
		assert_ok!(Staking::bond(Origin::signed(1), 2, 2000, RewardDestination::default()));
		assert_ok!(Staking::nominate(Origin::signed(2), vec![
			11, 21, 			// good votes
			1, 2, 15, 1000, 25  // crap votes. No effect.
		]));

		// new block
		start_era(1);

		assert_eq_uvec!(validator_controllers(), vec![20, 10]);
	});
}

#[test]
fn bond_with_no_staked_value() {
	// Behavior when someone bonds with no staked value.
	// Particularly when she votes and the candidate is elected.
	with_externalities(&mut ExtBuilder::default()
	.validator_count(3)
	.existential_deposit(5)
	.nominate(false)
	.minimum_validator_count(1)
	.build(), || {
				// Can't bond with 1
		assert_noop!(
			Staking::bond(Origin::signed(1), 2, 1, RewardDestination::Controller),
			"can not bond with value less than minimum balance"
		);
		// bonded with absolute minimum value possible.
		assert_ok!(Staking::bond(Origin::signed(1), 2, 5, RewardDestination::Controller));
		assert_eq!(Balances::locks(&1)[0].amount, 5);

		// unbonding even 1 will cause all to be unbonded.
		assert_ok!(Staking::unbond(Origin::signed(2), 1));
		assert_eq!(
			Staking::ledger(2),
			Some(StakingLedger {
				stash: 1,
				active: 0,
				total: 5,
				unlocking: vec![UnlockChunk {value: 5, era: 3}]
			})
		);

		start_era(1);
		start_era(2);

		// not yet removed.
		assert_ok!(Staking::withdraw_unbonded(Origin::signed(2)));
		assert!(Staking::ledger(2).is_some());
		assert_eq!(Balances::locks(&1)[0].amount, 5);

		start_era(3);

		// poof. Account 1 is removed from the staking system.
		assert_ok!(Staking::withdraw_unbonded(Origin::signed(2)));
		assert!(Staking::ledger(2).is_none());
		assert_eq!(Balances::locks(&1).len(), 0);
	});
}

#[test]
fn bond_with_little_staked_value_bounded_by_slot_stake() {
	// Behavior when someone bonds with little staked value.
	// Particularly when she votes and the candidate is elected.
	with_externalities(&mut ExtBuilder::default()
		.validator_count(3)
		.nominate(false)
		.minimum_validator_count(1)
		.build(),
	|| {

		// setup
		assert_ok!(Staking::chill(Origin::signed(30)));
		assert_ok!(Staking::set_payee(Origin::signed(10), RewardDestination::Controller));
		let init_balance_2 = Balances::free_balance(&2);
		let init_balance_10 = Balances::free_balance(&10);

		// Stingy validator.
		assert_ok!(Staking::bond(Origin::signed(1), 2, 1, RewardDestination::Controller));
		assert_ok!(Staking::validate(Origin::signed(2), ValidatorPrefs::default()));

		let total_payout_0 = current_total_payout_for_duration(3);
		assert!(total_payout_0 > 100); // Test is meaningfull if reward something
		reward_all_elected();
		start_era(1);

		// 2 is elected.
		// and fucks up the slot stake.
		assert_eq_uvec!(validator_controllers(), vec![20, 10, 2]);
		assert_eq!(Staking::slot_stake(), 1);

		// Old ones are rewarded.
		assert_eq!(Balances::free_balance(&10), init_balance_10 + total_payout_0/3);
		// no rewards paid to 2. This was initial election.
		assert_eq!(Balances::free_balance(&2), init_balance_2);

		let total_payout_1 = current_total_payout_for_duration(3);
		assert!(total_payout_1 > 100); // Test is meaningfull if reward something
		reward_all_elected();
		start_era(2);

		assert_eq_uvec!(validator_controllers(), vec![20, 10, 2]);
		assert_eq!(Staking::slot_stake(), 1);

		assert_eq!(Balances::free_balance(&2), init_balance_2 + total_payout_1/3);
		assert_eq!(Balances::free_balance(&10), init_balance_10 + total_payout_0/3 + total_payout_1/3);
		check_exposure_all();
		check_nominator_all();
	});
}

#[cfg(feature = "equalize")]
#[test]
fn phragmen_linear_worse_case_equalize() {
	with_externalities(&mut ExtBuilder::default()
		.nominate(false)
		.validator_pool(true)
		.fair(true)
		.build(),
	|| {

		bond_validator(50, 1000);
		bond_validator(60, 1000);
		bond_validator(70, 1000);

		bond_nominator(2, 2000, vec![11]);
		bond_nominator(4, 1000, vec![11, 21]);
		bond_nominator(6, 1000, vec![21, 31]);
		bond_nominator(8, 1000, vec![31, 41]);
		bond_nominator(110, 1000, vec![41, 51]);
		bond_nominator(120, 1000, vec![51, 61]);
		bond_nominator(130, 1000, vec![61, 71]);

		for i in &[10, 20, 30, 40, 50, 60, 70] {
			assert_ok!(Staking::set_payee(Origin::signed(*i), RewardDestination::Controller));
		}

		assert_eq_uvec!(validator_controllers(), vec![40, 30]);
		assert_ok!(Staking::set_validator_count(Origin::ROOT, 7));

		start_era(1);

		assert_eq_uvec!(validator_controllers(), vec![10, 60, 40, 20, 50, 30, 70]);

		assert_eq!(Staking::stakers(11).total, 3000);
		assert_eq!(Staking::stakers(21).total, 2254);
		assert_eq!(Staking::stakers(31).total, 2254);
		assert_eq!(Staking::stakers(41).total, 1926);
		assert_eq!(Staking::stakers(51).total, 1871);
		assert_eq!(Staking::stakers(61).total, 1892);
		assert_eq!(Staking::stakers(71).total, 1799);

		check_exposure_all();
		check_nominator_all();
	})
}

#[test]
fn phragmen_chooses_correct_number_of_validators() {
	with_externalities(&mut ExtBuilder::default()
		.nominate(true)
		.validator_pool(true)
		.fair(true)
		.validator_count(1)
		.build(),
	|| {
		assert_eq!(Staking::validator_count(), 1);
		assert_eq!(validator_controllers().len(), 1);

		System::set_block_number(1);
		Session::on_initialize(System::block_number());

		assert_eq!(validator_controllers().len(), 1);
		check_exposure_all();
		check_nominator_all();
	})
}


#[test]
fn phragmen_score_should_be_accurate_on_large_stakes() {
	with_externalities(&mut ExtBuilder::default()
		.nominate(false)
		.build(),
	|| {
		bond_validator(2, u64::max_value());
		bond_validator(4, u64::max_value());
		bond_validator(6, u64::max_value()-1);
		bond_validator(8, u64::max_value()-2);

		start_era(1);

		assert_eq!(validator_controllers(), vec![4, 2]);
		check_exposure_all();
		check_nominator_all();
	})
}

#[test]
fn phragmen_should_not_overflow_validators() {
	with_externalities(&mut ExtBuilder::default()
		.nominate(false)
		.build(),
	|| {
		let _ = Staking::chill(Origin::signed(10));
		let _ = Staking::chill(Origin::signed(20));

		bond_validator(2, u64::max_value());
		bond_validator(4, u64::max_value());

		bond_nominator(6, u64::max_value()/2, vec![3, 5]);
		bond_nominator(8, u64::max_value()/2, vec![3, 5]);

		start_era(1);

		assert_eq_uvec!(validator_controllers(), vec![4, 2]);

		// This test will fail this. Will saturate.
		// check_exposure_all();
		assert_eq!(Staking::stakers(3).total, u64::max_value());
		assert_eq!(Staking::stakers(5).total, u64::max_value());
	})
}

#[test]
fn phragmen_should_not_overflow_nominators() {
	with_externalities(&mut ExtBuilder::default()
		.nominate(false)
		.build(),
	|| {
		let _ = Staking::chill(Origin::signed(10));
		let _ = Staking::chill(Origin::signed(20));

		bond_validator(2, u64::max_value()/2);
		bond_validator(4, u64::max_value()/2);

		bond_nominator(6, u64::max_value(), vec![3, 5]);
		bond_nominator(8, u64::max_value(), vec![3, 5]);

		start_era(1);

		assert_eq_uvec!(validator_controllers(), vec![4, 2]);

		// Saturate.
		assert_eq!(Staking::stakers(3).total, u64::max_value());
		assert_eq!(Staking::stakers(5).total, u64::max_value());
	})
}

#[test]
fn phragmen_should_not_overflow_ultimate() {
	with_externalities(&mut ExtBuilder::default()
		.nominate(false)
		.build(),
	|| {
		bond_validator(2, u64::max_value());
		bond_validator(4, u64::max_value());

		bond_nominator(6, u64::max_value(), vec![3, 5]);
		bond_nominator(8, u64::max_value(), vec![3, 5]);

		start_era(1);

		assert_eq_uvec!(validator_controllers(), vec![4, 2]);

		// Saturate.
		assert_eq!(Staking::stakers(3).total, u64::max_value());
		assert_eq!(Staking::stakers(5).total, u64::max_value());
	})
}


#[test]
fn phragmen_large_scale_test() {
	with_externalities(&mut ExtBuilder::default()
		.nominate(false)
		.minimum_validator_count(1)
		.validator_count(20)
		.build(),
	|| {
		let _ = Staking::chill(Origin::signed(10));
		let _ = Staking::chill(Origin::signed(20));
		let _ = Staking::chill(Origin::signed(30));
		let prefix = 200;

		bond_validator(prefix + 2,  1);
		bond_validator(prefix + 4,  100);
		bond_validator(prefix + 6,  1000000);
		bond_validator(prefix + 8,  100000000001000);
		bond_validator(prefix + 10, 100000000002000);
		bond_validator(prefix + 12, 100000000003000);
		bond_validator(prefix + 14, 400000000000000);
		bond_validator(prefix + 16, 400000000001000);
		bond_validator(prefix + 18, 18000000000000000);
		bond_validator(prefix + 20, 20000000000000000);
		bond_validator(prefix + 22, 500000000000100000);
		bond_validator(prefix + 24, 500000000000200000);

		bond_nominator(50, 990000000000000000, vec![
			prefix + 3,
			prefix + 5,
			prefix + 7,
			prefix + 9,
			prefix + 11,
			prefix + 13,
			prefix + 15,
			prefix + 17,
			prefix + 19,
			prefix + 21,
			prefix + 23,
			prefix + 25]
		);

		start_era(1);

		check_exposure_all();
		check_nominator_all();
	})
}

#[test]
fn phragmen_large_scale_test_2() {
	with_externalities(&mut ExtBuilder::default()
		.nominate(false)
		.minimum_validator_count(1)
		.validator_count(2)
		.build(),
	|| {
		let _ = Staking::chill(Origin::signed(10));
		let _ = Staking::chill(Origin::signed(20));
		let nom_budget: u64 = 1_000_000_000_000_000_000;
		let c_budget: u64 = 4_000_000;

		bond_validator(2, c_budget as u64);
		bond_validator(4, c_budget as u64);

		bond_nominator(50, nom_budget, vec![3, 5]);

		start_era(1);

		// Each exposure => total == own + sum(others)
		check_exposure_all();
		check_nominator_all();

		assert_total_expo(3, nom_budget / 2 + c_budget);
		assert_total_expo(5, nom_budget / 2 + c_budget);
	})
}

#[test]
fn reward_validator_slashing_validator_doesnt_overflow() {
	with_externalities(&mut ExtBuilder::default()
		.build(),
	|| {
		let stake = u32::max_value() as u64 * 2;
		let reward_slash = u32::max_value() as u64 * 2;

		// Assert multiplication overflows in balance arithmetic.
		assert!(stake.checked_mul(reward_slash).is_none());

		// Set staker
		let _ = Balances::make_free_balance_be(&11, stake);
		<Stakers<Test>>::insert(&11, Exposure { total: stake, own: stake, others: vec![] });

		// Check reward
		let _ = Staking::reward_validator(&11, reward_slash);
		assert_eq!(Balances::total_balance(&11), stake * 2);

		// Set staker
		let _ = Balances::make_free_balance_be(&11, stake);
		let _ = Balances::make_free_balance_be(&2, stake);
		<Stakers<Test>>::insert(&11, Exposure { total: stake, own: 1, others: vec![
			IndividualExposure { who: 2, value: stake - 1 }
		]});

		// Check slashing
<<<<<<< HEAD
		let _ = Staking::slash_validator(&11, reward_slash, &Staking::stakers(&11));
=======
		let _ = Staking::slash_validator(&11, reward_slash, &Staking::stakers(&11), &mut Vec::new());
>>>>>>> 9430a2d8
		assert_eq!(Balances::total_balance(&11), stake - 1);
		assert_eq!(Balances::total_balance(&2), 1);
	})
}

#[test]
fn reward_from_authorship_event_handler_works() {
	with_externalities(&mut ExtBuilder::default()
		.build(),
	|| {
		use authorship::EventHandler;

		assert_eq!(<authorship::Module<Test>>::author(), 11);

		<Module<Test>>::note_author(11);
		<Module<Test>>::note_uncle(21, 1);
		// An uncle author that is not currently elected doesn't get rewards,
		// but the block producer does get reward for referencing it.
		<Module<Test>>::note_uncle(31, 1);
		// Rewarding the same two times works.
		<Module<Test>>::note_uncle(11, 1);

		// Not mandatory but must be coherent with rewards
		assert_eq!(<CurrentElected<Test>>::get(), vec![21, 11]);

		// 21 is rewarded as an uncle producer
		// 11 is rewarded as a block procuder and uncle referencer and uncle producer
		assert_eq!(CurrentEraRewards::get().rewards, vec![1, 20+2*3 + 1]);
		assert_eq!(CurrentEraRewards::get().total, 28);
	})
}

#[test]
fn add_reward_points_fns_works() {
	with_externalities(&mut ExtBuilder::default()
		.build(),
	|| {
		let validators = <Module<Test>>::current_elected();
		// Not mandatory but must be coherent with rewards
		assert_eq!(validators, vec![21, 11]);

		<Module<Test>>::reward_by_indices(vec![
			(0, 1),
			(1, 1),
			(2, 1),
			(1, 1),
		]);

		<Module<Test>>::reward_by_ids(vec![
			(21, 1),
			(11, 1),
			(31, 1),
			(11, 1),
		]);

		assert_eq!(CurrentEraRewards::get().rewards, vec![2, 4]);
		assert_eq!(CurrentEraRewards::get().total, 6);
	})
}

#[test]
fn unbonded_balance_is_not_slashable() {
	with_externalities(&mut ExtBuilder::default().build(), || {
		// total amount staked is slashable.
		assert_eq!(Staking::slashable_balance_of(&11), 1000);

		assert_ok!(Staking::unbond(Origin::signed(10),  800));

		// only the active portion.
		assert_eq!(Staking::slashable_balance_of(&11), 200);
	})
}

#[test]
fn era_is_always_same_length() {
	// This ensures that the sessions is always of the same length if there is no forcing no
	// session changes.
	with_externalities(&mut ExtBuilder::default().build(), || {
		start_era(1);
		assert_eq!(Staking::current_era_start_session_index(), SessionsPerEra::get());

		start_era(2);
		assert_eq!(Staking::current_era_start_session_index(), SessionsPerEra::get() * 2);

		let session = Session::current_index();
		ForceEra::put(Forcing::ForceNew);
		advance_session();
		assert_eq!(Staking::current_era(), 3);
		assert_eq!(Staking::current_era_start_session_index(), session + 1);

		start_era(4);
		assert_eq!(Staking::current_era_start_session_index(), session + SessionsPerEra::get() + 1);
	});
}

#[test]
fn offence_forces_new_era() {
	with_externalities(&mut ExtBuilder::default().build(), || {
		Staking::on_offence(
			&[OffenceDetails {
				offender: (
					11,
					Staking::stakers(&11),
				),
				reporters: vec![],
			}],
			&[Perbill::from_percent(5)],
		);

		assert_eq!(Staking::force_era(), Forcing::ForceNew);
	});
}

#[test]
fn slashing_performed_according_exposure() {
	// This test checks that slashing is performed according the exposure (or more precisely,
	// historical exposure), not the current balance.
	with_externalities(&mut ExtBuilder::default().build(), || {
		assert_eq!(Staking::stakers(&11).own, 1000);

		// Handle an offence with a historical exposure.
		Staking::on_offence(
			&[OffenceDetails {
				offender: (
					11,
					Exposure {
						total: 500,
						own: 500,
						others: vec![],
					},
				),
				reporters: vec![],
			}],
			&[Perbill::from_percent(50)],
		);

		// The stash account should be slashed for 250 (50% of 500).
		assert_eq!(Balances::free_balance(&11), 1000 - 250);
	});
}

#[test]
fn reporters_receive_their_slice() {
	// This test verifies that the reporters of the offence receive their slice from the slashed
	// amount.
	with_externalities(&mut ExtBuilder::default().build(), || {
		// The reporters' reward is calculated from the total exposure.
		assert_eq!(Staking::stakers(&11).total, 1250);

		Staking::on_offence(
			&[OffenceDetails {
				offender: (
					11,
					Staking::stakers(&11),
				),
				reporters: vec![1, 2],
			}],
			&[Perbill::from_percent(50)],
		);

		// 1250 x 50% (slash fraction) x 10% (rewards slice)
		assert_eq!(Balances::free_balance(&1), 10 + 31);
		assert_eq!(Balances::free_balance(&2), 20 + 31);
	});
}

#[test]
fn invulnerables_are_not_slashed() {
	// For invulnerable validators no slashing is performed.
	with_externalities(
		&mut ExtBuilder::default().invulnerables(vec![11]).build(),
		|| {
			assert_eq!(Balances::free_balance(&11), 1000);
			assert_eq!(Balances::free_balance(&21), 2000);
			assert_eq!(Staking::stakers(&21).total, 1250);

			Staking::on_offence(
				&[
					OffenceDetails {
						offender: (11, Staking::stakers(&11)),
						reporters: vec![],
					},
					OffenceDetails {
						offender: (21, Staking::stakers(&21)),
						reporters: vec![],
					},
				],
				&[Perbill::from_percent(50), Perbill::from_percent(20)],
			);

			// The validator 11 hasn't been slashed, but 21 has been.
			assert_eq!(Balances::free_balance(&11), 1000);
			assert_eq!(Balances::free_balance(&21), 1750); // 2000 - (0.2 * 1250)
		},
	);
}

#[test]
fn dont_slash_if_fraction_is_zero() {
	// Don't slash if the fraction is zero.
	with_externalities(&mut ExtBuilder::default().build(), || {
		assert_eq!(Balances::free_balance(&11), 1000);

		Staking::on_offence(
			&[OffenceDetails {
				offender: (
					11,
					Staking::stakers(&11),
				),
				reporters: vec![],
			}],
			&[Perbill::from_percent(0)],
		);

		// The validator hasn't been slashed. The new era is not forced.
		assert_eq!(Balances::free_balance(&11), 1000);
		assert_eq!(Staking::force_era(), Forcing::NotForcing);
	});
}<|MERGE_RESOLUTION|>--- conflicted
+++ resolved
@@ -1910,11 +1910,7 @@
 		]});
 
 		// Check slashing
-<<<<<<< HEAD
-		let _ = Staking::slash_validator(&11, reward_slash, &Staking::stakers(&11));
-=======
 		let _ = Staking::slash_validator(&11, reward_slash, &Staking::stakers(&11), &mut Vec::new());
->>>>>>> 9430a2d8
 		assert_eq!(Balances::total_balance(&11), stake - 1);
 		assert_eq!(Balances::total_balance(&2), 1);
 	})
