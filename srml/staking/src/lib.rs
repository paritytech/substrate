// Copyright 2017-2019 Parity Technologies (UK) Ltd.
// This file is part of Substrate.

// Substrate is free software: you can redistribute it and/or modify
// it under the terms of the GNU General Public License as published by
// the Free Software Foundation, either version 3 of the License, or
// (at your option) any later version.



// Substrate is distributed in the hope that it will be useful,
// but WITHOUT ANY WARRANTY; without even the implied warranty of
// MERCHANTABILITY or FITNESS FOR A PARTICULAR PURPOSE.  See the
// GNU General Public License for more details.

// You should have received a copy of the GNU General Public License
// along with Substrate.  If not, see <http://www.gnu.org/licenses/>.

//! Staking manager: Periodically determines the best set of validators.

#![cfg_attr(not(feature = "std"), no_std)]

#[cfg(feature = "std")]
use runtime_io::with_storage;
use rstd::{prelude::*, result};
use parity_codec::{HasCompact, Encode, Decode};
use srml_support::{StorageValue, StorageMap, EnumerableStorageMap, dispatch::Result};
use srml_support::{decl_module, decl_event, decl_storage, ensure};
use srml_support::traits::{
	Currency, OnDilution, OnFreeBalanceZero, ArithmeticType,
	LockIdentifier, LockableCurrency, WithdrawReasons
};
use session::OnSessionChange;
use primitives::{Perbill};
use primitives::traits::{Zero, One, As, StaticLookup, Saturating, Bounded};
#[cfg(feature = "std")]
use primitives::{Serialize, Deserialize};
use system::ensure_signed;

mod mock;
mod tests;
mod phragmen;

const RECENT_OFFLINE_COUNT: usize = 32;
const DEFAULT_MINIMUM_VALIDATOR_COUNT: u32 = 4;
const MAX_NOMINATIONS: usize = 16;
const MAX_UNSTAKE_THRESHOLD: u32 = 10;

// Indicates the initial status of the staker
#[cfg_attr(feature = "std", derive(Debug, Serialize, Deserialize))]
pub enum StakerStatus<AccountId> { Idle, Validator, Nominator(Vec<AccountId>), }

/// A destination account for payment.
#[derive(PartialEq, Eq, Copy, Clone, Encode, Decode)]
#[cfg_attr(feature = "std", derive(Debug))]
pub enum RewardDestination {
	/// Pay into the stash account, increasing the amount at stake accordingly.
	Staked,
	/// Pay into the stash account, not increasing the amount at stake.
	Stash,
	/// Pay into the controller account.
	Controller,
}

impl Default for RewardDestination {
	fn default() -> Self {
		RewardDestination::Staked
	}
}

/// Preference of what happens on a slash event.
#[derive(PartialEq, Eq, Clone, Encode, Decode)]
#[cfg_attr(feature = "std", derive(Debug))]
pub struct ValidatorPrefs<Balance: HasCompact> {
	/// Validator should ensure this many more slashes than is necessary before being unstaked.
	#[codec(compact)]
	pub unstake_threshold: u32,
	/// Reward that validator takes up-front; only the rest is split between themselves and nominators.
	#[codec(compact)]
	pub validator_payment: Balance,
}

impl<B: Default + HasCompact + Copy> Default for ValidatorPrefs<B> {
	fn default() -> Self {
		ValidatorPrefs {
			unstake_threshold: 3,
			validator_payment: Default::default(),
		}
	}
}

/// Just a Balance/BlockNumber tuple to encode when a chunk of funds will be unlocked.
#[derive(PartialEq, Eq, Clone, Encode, Decode)]
#[cfg_attr(feature = "std", derive(Debug))]
pub struct UnlockChunk<Balance: HasCompact, BlockNumber: HasCompact> {
	/// Amount of funds to be unlocked.
	#[codec(compact)]
	value: Balance,
	/// Era number at which point it'll be unlocked.
	#[codec(compact)]
	era: BlockNumber,
}

/// The ledger of a (bonded) stash.
#[derive(PartialEq, Eq, Clone, Encode, Decode)]
#[cfg_attr(feature = "std", derive(Debug))]
pub struct StakingLedger<AccountId, Balance: HasCompact, BlockNumber: HasCompact> {
	/// The stash account whose balance is actually locked and at stake.
	pub stash: AccountId,
	/// The total amount of the stash's balance that we are currently accounting for.
	/// It's just `active` plus all the `unlocking` balances.
	#[codec(compact)]
	pub total: Balance,
	/// The total amount of the stash's balance that will be at stake in any forthcoming
	/// rounds.
	#[codec(compact)]
	pub active: Balance,
	/// Any balance that is becoming free, which may eventually be transferred out
	/// of the stash (assuming it doesn't get slashed first).
	pub unlocking: Vec<UnlockChunk<Balance, BlockNumber>>,
}

impl<
	AccountId,
	Balance: HasCompact + Copy + Saturating,
	BlockNumber: HasCompact + PartialOrd
> StakingLedger<AccountId, Balance, BlockNumber> {
	/// Remove entries from `unlocking` that are sufficiently old and reduce the
	/// total by the sum of their balances.
	fn consolidate_unlocked(self, current_era: BlockNumber) -> Self {
		let mut total = self.total;
		let unlocking = self.unlocking.into_iter()
			.filter(|chunk| if chunk.era > current_era {
				true
			} else {
				total = total.saturating_sub(chunk.value);
				false
			})
			.collect();
		Self { total, active: self.active, stash: self.stash, unlocking }
	}
}

/// The amount of exposure (to slashing) than an individual nominator has.
#[derive(PartialEq, Eq, PartialOrd, Ord, Clone, Encode, Decode)]
#[cfg_attr(feature = "std", derive(Debug))]
pub struct IndividualExposure<AccountId, Balance: HasCompact> {
	/// Which nominator.
	who: AccountId,
	/// Amount of funds exposed.
	#[codec(compact)]
	value: Balance,
}

/// A snapshot of the stake backing a single validator in the system.
#[derive(PartialEq, Eq, PartialOrd, Ord, Clone, Encode, Decode, Default)]
#[cfg_attr(feature = "std", derive(Debug))]
pub struct Exposure<AccountId, Balance: HasCompact> {
	/// The total balance backing this validator.
	#[codec(compact)]
	pub total: Balance,
	/// The validator's own stash that is exposed.
	#[codec(compact)]
	pub own: Balance,
	/// The portions of nominators stashes that are exposed.
	pub others: Vec<IndividualExposure<AccountId, Balance>>,
}

type BalanceOf<T> = <<T as Trait>::Currency as ArithmeticType>::Type; 

pub trait Trait: system::Trait + session::Trait {
	/// The staking balance.
	type Currency:
		ArithmeticType +
		Currency<Self::AccountId, Balance=BalanceOf<Self>> +
		LockableCurrency<Self::AccountId, Moment=Self::BlockNumber>;

	/// Some tokens minted.
	type OnRewardMinted: OnDilution<BalanceOf<Self>>;

	/// The overarching event type.
	type Event: From<Event<Self>> + Into<<Self as system::Trait>::Event>;
}

const STAKING_ID: LockIdentifier = *b"staking ";

decl_storage! {
	trait Store for Module<T: Trait> as Staking {

		/// The ideal number of staking participants.
		pub ValidatorCount get(validator_count) config(): u32;
		/// Minimum number of staking participants before emergency conditions are imposed.
		pub MinimumValidatorCount get(minimum_validator_count) config(): u32 = DEFAULT_MINIMUM_VALIDATOR_COUNT;
		/// The length of a staking era in sessions.
		pub SessionsPerEra get(sessions_per_era) config(): T::BlockNumber = T::BlockNumber::sa(1000);
		/// Maximum reward, per validator, that is provided per acceptable session.
		pub SessionReward get(session_reward) config(): Perbill = Perbill::from_billionths(60);
		/// Slash, per validator that is taken for the first time they are found to be offline.
		pub OfflineSlash get(offline_slash) config(): Perbill = Perbill::from_millionths(1000); // Perbill::from_fraction() is only for std, so use from_millionths().
		/// Number of instances of offline reports before slashing begins for validators.
		pub OfflineSlashGrace get(offline_slash_grace) config(): u32;
		/// The length of the bonding duration in blocks.
		pub BondingDuration get(bonding_duration) config(): T::BlockNumber = T::BlockNumber::sa(1000);

		// TODO: remove once Alex/CC updated #1785
		pub Invulerables get(invulerables): Vec<T::AccountId>;

		/// Any validators that may never be slashed or forcibly kicked. It's a Vec since they're easy to initialise
		/// and the performance hit is minimal (we expect no more than four invulnerables) and restricted to testnets.
		pub Invulnerables get(invulnerables) config(): Vec<T::AccountId>;

		/// Map from all locked "stash" accounts to the controller account.
		pub Bonded get(bonded): map T::AccountId => Option<T::AccountId>;
		/// Map from all (unlocked) "controller" accounts to the info regarding the staking.
		pub Ledger get(ledger): map T::AccountId => Option<StakingLedger<T::AccountId, BalanceOf<T>, T::BlockNumber>>;

		/// Where the reward payment should be made.
		pub Payee get(payee): map T::AccountId => RewardDestination;

		/// The set of keys are all controllers that want to validate.
		///
		/// The values are the preferences that a validator has.
		pub Validators get(validators): linked_map T::AccountId => ValidatorPrefs<BalanceOf<T>>;

		/// The set of keys are all controllers that want to nominate.
		///
		/// The value are the nominations.
		pub Nominators get(nominators): linked_map T::AccountId => Vec<T::AccountId>;

		/// Nominators for a particular account that is in action right now. You can't iterate through validators here,
		/// but you can find them in the `sessions` module.
		pub Stakers get(stakers): map T::AccountId => Exposure<T::AccountId, BalanceOf<T>>;

		// The historical validators and their nominations for a given era. Stored as a trie root of the mapping
		// `T::AccountId` => `Exposure<T::AccountId, BalanceOf<T>>`, which is just the contents of `Stakers`,
		// under a key that is the `era`.
		//
		// Every era change, this will be appended with the trie root of the contents of `Stakers`, and the oldest
		// entry removed down to a specific number of entries (probably around 90 for a 3 month history).
		// pub HistoricalStakers get(historical_stakers): map T::BlockNumber => Option<H256>;

		/// The current era index.
		pub CurrentEra get(current_era) config(): T::BlockNumber;

		/// Maximum reward, per validator, that is provided per acceptable session.
		pub CurrentSessionReward get(current_session_reward) config(): BalanceOf<T>;
		/// Slash, per validator that is taken for the first time they are found to be offline.
		pub CurrentOfflineSlash get(current_offline_slash) config(): BalanceOf<T>;

		/// The accumulated reward for the current era. Reset to zero at the beginning of the era and
		/// increased for every successfully finished session.
		pub CurrentEraReward get(current_era_reward): BalanceOf<T>;

		/// The next value of sessions per era.
		pub NextSessionsPerEra get(next_sessions_per_era): Option<T::BlockNumber>;
		/// The session index at which the era length last changed.
		pub LastEraLengthChange get(last_era_length_change): T::BlockNumber;

		/// The amount of balance actively at stake for each validator slot, currently.
		///
		/// This is used to derive rewards and punishments.
		pub SlotStake get(slot_stake) build(|config: &GenesisConfig<T>| {
			config.stakers.iter().map(|&(_, _, value, _)| value).min().unwrap_or_default()
		}): BalanceOf<T>;

		/// The number of times a given validator has been reported offline. This gets decremented by one each era that passes.
		pub SlashCount get(slash_count): map T::AccountId => u32;

		/// We are forcing a new era.
		pub ForcingNewEra get(forcing_new_era): Option<()>;

		/// Most recent `RECENT_OFFLINE_COUNT` instances. (who it was, when it was reported, how many instances they were offline for).
		pub RecentlyOffline get(recently_offline): Vec<(T::AccountId, T::BlockNumber, u32)>;
	}
	add_extra_genesis {
		config(stakers): Vec<(T::AccountId, T::AccountId, BalanceOf<T>, StakerStatus<T::AccountId>)>;
		build(|storage: &mut primitives::StorageOverlay, _: &mut primitives::ChildrenStorageOverlay, config: &GenesisConfig<T>| {
			with_storage(storage, || {
				for &(ref stash, ref controller, balance, ref status) in &config.stakers {
					let _ = <Module<T>>::bond(
						T::Origin::from(Some(stash.clone()).into()),
						T::Lookup::unlookup(controller.clone()),
						balance,
						RewardDestination::Staked
					);
					let _ = match status {
						StakerStatus::Validator => {
							<Module<T>>::validate(
								T::Origin::from(Some(controller.clone()).into()),
								Default::default()
							)
						}, StakerStatus::Nominator(votes) => {
							<Module<T>>::nominate(
								T::Origin::from(Some(controller.clone()).into()),
								votes.iter().map(|l| {T::Lookup::unlookup(l.clone())}).collect()
							)
						}, _ => Ok(())
					};
				}

				<Module<T>>::select_validators();
			});
		});
	}
}

decl_module! {
	pub struct Module<T: Trait> for enum Call where origin: T::Origin {
		fn deposit_event<T>() = default;

		/// Take the origin account as a stash and lock up `value` of its balance. `controller` will be the
		/// account that controls it.
		fn bond(origin, controller: <T::Lookup as StaticLookup>::Source, #[compact] value: BalanceOf<T>, payee: RewardDestination) {
			let stash = ensure_signed(origin)?;

			if <Bonded<T>>::exists(&stash) {
				return Err("stash already bonded")
			}

			let controller = T::Lookup::lookup(controller)?;

			// You're auto-bonded forever, here. We might improve this by only bonding when
			// you actually validate/nominate.
			<Bonded<T>>::insert(&stash, controller.clone());

			let stash_balance = T::Currency::free_balance(&stash);
			let value = value.min(stash_balance);

			Self::update_ledger(&controller, StakingLedger { stash, total: value, active: value, unlocking: vec![] });
			<Payee<T>>::insert(&controller, payee);
		}

		/// Add some extra amount that have appeared in the stash `free_balance` into the balance up for
		/// staking.
		///
		/// Use this if there are additional funds in your stash account that you wish to bond.
		///
		/// NOTE: This call must be made by the controller, not the stash.
		fn bond_extra(origin, max_additional: BalanceOf<T>) {
			let controller = ensure_signed(origin)?;
			let mut ledger = Self::ledger(&controller).ok_or("not a controller")?;
			let stash_balance = T::Currency::free_balance(&ledger.stash);

			if stash_balance > ledger.total {
				let extra = (stash_balance - ledger.total).min(max_additional);
				ledger.total += extra;
				ledger.active += extra;
				Self::update_ledger(&controller, ledger);
			}
		}

		/// Schedule a portion of the stash to be unlocked ready for transfer out after the bond
		/// period ends. If this leaves an amount actively bonded less than
		/// T::Currency::existential_deposit(), then it is increased to the full amount.
		///
		/// Once the unlock period is done, you can call `withdraw_unbonded` to actually move
		/// the funds out of management ready for transfer.
		///
		/// NOTE: This call must be made by the controller, not the stash.
		///
<<<<<<< HEAD
		/// See also `withdraw_unbonded`.
=======
		/// See also [`Call::withdraw_unbonded`].
>>>>>>> 7af4c9c9
		fn unbond(origin, #[compact] value: BalanceOf<T>) {
			let controller = ensure_signed(origin)?;
			let mut ledger = Self::ledger(&controller).ok_or("not a controller")?;

			let mut value = value.min(ledger.active);

			if !value.is_zero() {
				ledger.active -= value;

				// Avoid there being a dust balance left in the staking system.
				let ed = T::Currency::minimum_balance();
				if ledger.active < ed {
					value += ledger.active;
					ledger.active = Zero::zero();
				}

				let era = Self::current_era() + Self::bonding_duration();
				ledger.unlocking.push(UnlockChunk { value, era });
				Self::update_ledger(&controller, ledger);
			}
		}

		/// Remove any unlocked chunks from the `unlocking` queue from our management.
		///
		/// This essentially frees up that balance to be used by the stash account to do
		/// whatever it wants.
		///
		/// NOTE: This call must be made by the controller, not the stash.
		///
<<<<<<< HEAD
		/// See also `unbond`.
=======
		/// See also [`Call::unbond`].
>>>>>>> 7af4c9c9
		fn withdraw_unbonded(origin) {
			let controller = ensure_signed(origin)?;
			let ledger = Self::ledger(&controller).ok_or("not a controller")?;
			let ledger = ledger.consolidate_unlocked(Self::current_era());
			Self::update_ledger(&controller, ledger);
		}

		/// Declare the desire to validate for the origin controller.
		///
		/// Effects will be felt at the beginning of the next era.
		///
		/// NOTE: This call must be made by the controller, not the stash.
		fn validate(origin, prefs: ValidatorPrefs<BalanceOf<T>>) {
			let controller = ensure_signed(origin)?;
			let _ledger = Self::ledger(&controller).ok_or("not a controller")?;
			ensure!(prefs.unstake_threshold <= MAX_UNSTAKE_THRESHOLD, "unstake threshold too large");
			<Nominators<T>>::remove(&controller);
			<Validators<T>>::insert(controller, prefs);
		}

		/// Declare the desire to nominate `targets` for the origin controller.
		///
		/// Effects will be felt at the beginning of the next era.
		///
		/// NOTE: This call must be made by the controller, not the stash.
		fn nominate(origin, targets: Vec<<T::Lookup as StaticLookup>::Source>) {
			let controller = ensure_signed(origin)?;
			let _ledger = Self::ledger(&controller).ok_or("not a controller")?;
			ensure!(!targets.is_empty(), "targets cannot be empty");
			let targets = targets.into_iter()
				.take(MAX_NOMINATIONS)
				.map(T::Lookup::lookup)
				.collect::<result::Result<Vec<T::AccountId>, &'static str>>()?;

			<Validators<T>>::remove(&controller);
			<Nominators<T>>::insert(controller, targets);
		}

		/// Declare no desire to either validate or nominate.
		///
		/// Effects will be felt at the beginning of the next era.
		///
		/// NOTE: This call must be made by the controller, not the stash.
		fn chill(origin) {
			let controller = ensure_signed(origin)?;
			let _ledger = Self::ledger(&controller).ok_or("not a controller")?;
			<Validators<T>>::remove(&controller);
			<Nominators<T>>::remove(&controller);
		}

		/// (Re-)set the payment target for a controller.
		///
		/// Effects will be felt at the beginning of the next era.
		///
		/// NOTE: This call must be made by the controller, not the stash.
		fn set_payee(origin, payee: RewardDestination) {
			let controller = ensure_signed(origin)?;
			let _ledger = Self::ledger(&controller).ok_or("not a controller")?;
			<Payee<T>>::insert(&controller, payee);
		}

		/// Set the number of sessions in an era.
		fn set_sessions_per_era(#[compact] new: T::BlockNumber) {
			<NextSessionsPerEra<T>>::put(new);
		}

		/// The length of the bonding duration in eras.
		fn set_bonding_duration(#[compact] new: T::BlockNumber) {
			<BondingDuration<T>>::put(new);
		}

		/// The ideal number of validators.
		fn set_validator_count(#[compact] new: u32) {
			<ValidatorCount<T>>::put(new);
		}

		/// Force there to be a new era. This also forces a new session immediately after.
		/// `apply_rewards` should be true for validators to get the session reward.
		fn force_new_era(apply_rewards: bool) -> Result {
			Self::apply_force_new_era(apply_rewards)
		}

		/// Set the offline slash grace period.
		fn set_offline_slash_grace(#[compact] new: u32) {
			<OfflineSlashGrace<T>>::put(new);
		}

		/// Set the validators who cannot be slashed (if any).
		fn set_invulnerables(validators: Vec<T::AccountId>) {
			<Invulnerables<T>>::put(validators);
		}
	}
}

/// An event in this module.
decl_event!(
	pub enum Event<T> where Balance = BalanceOf<T>, <T as system::Trait>::AccountId {
		/// All validators have been rewarded by the given balance.
		Reward(Balance),
		/// One validator (and their nominators) has been given a offline-warning (they're still
		/// within their grace). The accrued number of slashes is recorded, too.
		OfflineWarning(AccountId, u32),
		/// One validator (and their nominators) has been slashed by the given amount.
		OfflineSlash(AccountId, Balance),
	}
);

impl<T: Trait> Module<T> {
	// Just force_new_era without origin check.
	fn apply_force_new_era(apply_rewards: bool) -> Result {
		<ForcingNewEra<T>>::put(());
		<session::Module<T>>::apply_force_new_session(apply_rewards)
	}

	// PUBLIC IMMUTABLES

	/// The length of a staking era in blocks.
	pub fn era_length() -> T::BlockNumber {
		Self::sessions_per_era() * <session::Module<T>>::length()
	}

	/// The stashed funds whose staking activities are controlled by `controller` and
	/// which are actively in stake right now.
	pub fn stash_balance(controller: &T::AccountId) -> BalanceOf<T> {
		Self::ledger(controller)
			.map_or_else(Zero::zero, |l| l.active)
	}

	/// The total balance that can be slashed from a validator controller account as of
	/// right now.
	pub fn slashable_balance(who: &T::AccountId) -> BalanceOf<T> {
		Self::stakers(who).total
	}

	// MUTABLES (DANGEROUS)

	/// Update the ledger for a controller. This will also update the stash lock.
	fn update_ledger(controller: &T::AccountId, ledger: StakingLedger<T::AccountId, BalanceOf<T>, T::BlockNumber>) {
		T::Currency::set_lock(STAKING_ID, &ledger.stash, ledger.total, T::BlockNumber::max_value(), WithdrawReasons::all());
		<Ledger<T>>::insert(controller, ledger);
	}

	/// Slash a given validator by a specific amount. Removes the slash from their balance by preference,
	/// and reduces the nominators' balance if needed.
	fn slash_validator(v: &T::AccountId, slash: BalanceOf<T>) {
		// The exposure (backing stake) information of the validator to be slashed.
		let exposure = Self::stakers(v);
		// The amount we are actually going to slash (can't be bigger than their total exposure)
		let slash = slash.min(exposure.total);
		// The amount we'll slash from the validator's stash directly.
		let own_slash = exposure.own.min(slash);
		let own_slash = own_slash - T::Currency::slash(v, own_slash).unwrap_or_default();
		// The amount remaining that we can't slash from the validator, that must be taken from the nominators.
		let rest_slash = slash - own_slash;
		if !rest_slash.is_zero() {
			// The total to be slashed from the nominators.
			let total = exposure.total - exposure.own;
			if !total.is_zero() {
				let safe_mul_rational = |b| b * rest_slash / total;// FIXME #1572 avoid overflow
				for i in exposure.others.iter() {
					let _ = T::Currency::slash(&i.who, safe_mul_rational(i.value));	// best effort - not much that can be done on fail.
				}
			}
		}
	}

	/// Actually make a payment to a staker. This uses the currency's reward function
	/// to pay the right payee for the given staker account.
	fn make_payout(who: &T::AccountId, amount: BalanceOf<T>) {
		match Self::payee(who) {
			RewardDestination::Controller => {
				let _ = T::Currency::reward(&who, amount);
			}
			RewardDestination::Stash => {
				let _ = Self::ledger(who).map(|l| T::Currency::reward(&l.stash, amount));
			}
			RewardDestination::Staked =>
				if let Some(mut l) = Self::ledger(who) {
					l.active += amount;
					l.total += amount;
					let _ = T::Currency::reward(&l.stash, amount);
					Self::update_ledger(who, l);
				},
		}
	}

	/// Reward a given validator by a specific amount. Add the reward to their, and their nominators'
	/// balance, pro-rata based on their exposure, after having removed the validator's pre-payout cut.
	fn reward_validator(who: &T::AccountId, reward: BalanceOf<T>) {
		let off_the_table = reward.min(Self::validators(who).validator_payment);
		let reward = reward - off_the_table;
		let validator_cut = if reward.is_zero() {
			Zero::zero()
		} else {
			let exposure = Self::stakers(who);
			let total = exposure.total.max(One::one());
			let safe_mul_rational = |b| b * reward / total;// FIXME #1572:  avoid overflow
			for i in &exposure.others {
				Self::make_payout(&i.who, safe_mul_rational(i.value));
			}
			safe_mul_rational(exposure.own)
		};
		Self::make_payout(who, validator_cut + off_the_table);
	}

	/// Get the reward for the session, assuming it ends with this block.
	fn this_session_reward(actual_elapsed: T::Moment) -> BalanceOf<T> {
		let ideal_elapsed = <session::Module<T>>::ideal_session_duration();
		if ideal_elapsed.is_zero() {
			return Self::current_session_reward();
		}
		let per65536: u64 = (T::Moment::sa(65536u64) * ideal_elapsed.clone() / actual_elapsed.max(ideal_elapsed)).as_();
		Self::current_session_reward() * <BalanceOf<T>>::sa(per65536) / <BalanceOf<T>>::sa(65536u64)
	}

	/// Session has just changed. We need to determine whether we pay a reward, slash and/or
	/// move to a new era.
	fn new_session(actual_elapsed: T::Moment, should_reward: bool) {
		if should_reward {
			// accumulate good session reward
			let reward = Self::this_session_reward(actual_elapsed);
			<CurrentEraReward<T>>::mutate(|r| *r += reward);
		}

		let session_index = <session::Module<T>>::current_index();
		if <ForcingNewEra<T>>::take().is_some()
			|| ((session_index - Self::last_era_length_change()) % Self::sessions_per_era()).is_zero()
		{
			Self::new_era();
		}
	}

	/// The era has changed - enact new staking set.
	///
	/// NOTE: This always happens immediately before a session change to ensure that new validators
	/// get a chance to set their session keys.
	fn new_era() {
		// Payout
		let reward = <CurrentEraReward<T>>::take();
		if !reward.is_zero() {
			let validators = <session::Module<T>>::validators();
			for v in validators.iter() {
				Self::reward_validator(v, reward);
			}
			Self::deposit_event(RawEvent::Reward(reward));
			let total_minted = reward * <BalanceOf<T> as As<usize>>::sa(validators.len());
			let total_rewarded_stake = Self::slot_stake() * <BalanceOf<T> as As<usize>>::sa(validators.len());
			T::OnRewardMinted::on_dilution(total_minted, total_rewarded_stake);
		}

		// Increment current era.
		<CurrentEra<T>>::put(&(<CurrentEra<T>>::get() + One::one()));

		// Enact era length change.
		if let Some(next_spe) = Self::next_sessions_per_era() {
			if next_spe != Self::sessions_per_era() {
				<SessionsPerEra<T>>::put(&next_spe);
				<LastEraLengthChange<T>>::put(&<session::Module<T>>::current_index());
			}
		}

		// Reassign all Stakers.
		let slot_stake = Self::select_validators();

		// Update the balances for slashing/rewarding according to the stakes.
		<CurrentOfflineSlash<T>>::put(Self::offline_slash() * slot_stake);
		<CurrentSessionReward<T>>::put(Self::session_reward() * slot_stake);
	}

	/// Select a new validator set from the assembled stakers and their role preferences.
	///
	/// @returns the new SlotStake value.
	fn select_validators() -> BalanceOf<T> {
		// Map of (would-be) validator account to amount of stake backing it.
<<<<<<< HEAD
		
		let rounds = || <ValidatorCount<T>>::get() as usize;
		let validators = || <Validators<T>>::enumerate();
		let nominators = || <Nominators<T>>::enumerate();
		let stash_of = |w| Self::stash_balance(&w);
		let min_validator_count = Self::minimum_validator_count() as usize;
		let elected_candidates = phragmen::elect::<T, _, _, _, _>(
			rounds,
			validators,
			nominators,
			stash_of,
			min_validator_count
		);		
=======

		// First, we pull all validators, together with their stash balance into a Vec (cpu=O(V), mem=O(V))
		let mut candidates = <Validators<T>>::enumerate()
			.map(|(who, _)| {
				let stash_balance = Self::stash_balance(&who);
				(who, Exposure { total: stash_balance, own: stash_balance, others: vec![] })
			})
			.collect::<Vec<(T::AccountId, Exposure<T::AccountId, BalanceOf<T>>)>>();
		// Second, we sort by accountid (cpu=O(V.log(V)))
		candidates.sort_unstable_by_key(|i| i.0.clone());
		// Third, iterate through nominators and add their balance to the first validator in their approval
		// list. cpu=O(N.log(V))
		for (who, nominees) in <Nominators<T>>::enumerate() {
			// For this trivial nominator mapping, we just assume that nominators always
			// have themselves assigned to the first validator in their list.
			if nominees.is_empty() {
				// Not possible, but we protect against it anyway.
				continue;
			}
			if let Ok(index) = candidates.binary_search_by(|i| i.0.cmp(&nominees[0])) {
				let stash_balance = Self::stash_balance(&who);
				candidates[index].1.total += stash_balance;
				candidates[index].1.others.push(IndividualExposure { who, value: stash_balance });
			}
		}
>>>>>>> 7af4c9c9

		// Figure out the minimum stake behind a slot.
		let slot_stake = elected_candidates
			.iter()
			.min_by_key(|c| c.exposure.total)
			.map(|c| c.exposure.total)
			.unwrap_or_default();

		// Clear Stakers and reduce their slash_count.
		for v in <session::Module<T>>::validators().iter() {
			<Stakers<T>>::remove(v);
			let slash_count = <SlashCount<T>>::take(v);
			if slash_count > 1 {
				<SlashCount<T>>::insert(v, slash_count - 1);
			}
		}

		// Populate Stakers.
		for candidate in &elected_candidates {
			<Stakers<T>>::insert(candidate.who.clone(), candidate.exposure.clone());
		}

		// Set the new validator set.
		<session::Module<T>>::set_validators(
			&elected_candidates.into_iter().map(|i| i.who).collect::<Vec<_>>()
		);
		
		<SlotStake<T>>::put(&slot_stake);
		slot_stake
	}

	/// Call when a validator is determined to be offline. `count` is the
	/// number of offences the validator has committed.
	pub fn on_offline_validator(v: T::AccountId, count: usize) {
		use primitives::traits::CheckedShl;

		// Early exit if validator is invulnerable.
		if Self::invulnerables().contains(&v) {
			return
		}
		// TODO: remove once Alex/CC updated #1785
		if Self::invulerables().contains(&v) {
			return
		}

		let slash_count = Self::slash_count(&v);
		let new_slash_count = slash_count + count as u32;
		<SlashCount<T>>::insert(&v, new_slash_count);
		let grace = Self::offline_slash_grace();

		if RECENT_OFFLINE_COUNT > 0 {
			let item = (v.clone(), <system::Module<T>>::block_number(), count as u32);
			<RecentlyOffline<T>>::mutate(|v| if v.len() >= RECENT_OFFLINE_COUNT {
				let index = v.iter()
					.enumerate()
					.min_by_key(|(_, (_, block, _))| block)
					.expect("v is non-empty; qed")
					.0;
				v[index] = item;
			} else {
				v.push(item);
			});
		}

		let prefs = Self::validators(&v);
		let unstake_threshold = prefs.unstake_threshold.min(MAX_UNSTAKE_THRESHOLD);
		let max_slashes = grace + unstake_threshold;

		let event = if new_slash_count > max_slashes {
			let slot_stake = Self::slot_stake();
			// They're bailing.
			let slash = Self::current_offline_slash()
				// Multiply current_offline_slash by 2^(unstake_threshold with upper bound)
				.checked_shl(unstake_threshold)
				.map(|x| x.min(slot_stake))
				.unwrap_or(slot_stake);
			let _ = Self::slash_validator(&v, slash);
			<Validators<T>>::remove(&v);
			let _ = Self::apply_force_new_era(false);

			RawEvent::OfflineSlash(v.clone(), slash)
		} else {
			RawEvent::OfflineWarning(v.clone(), slash_count)
		};

		Self::deposit_event(event);
	}
}

impl<T: Trait> OnSessionChange<T::Moment> for Module<T> {
	fn on_session_change(elapsed: T::Moment, should_reward: bool) {
		Self::new_session(elapsed, should_reward);
	}
}

impl<T: Trait> OnFreeBalanceZero<T::AccountId> for Module<T> {
	fn on_free_balance_zero(who: &T::AccountId) {
		if let Some(controller) = <Bonded<T>>::take(who) {
			<Ledger<T>>::remove(&controller);
			<Payee<T>>::remove(&controller);
			<SlashCount<T>>::remove(&controller);
			<Validators<T>>::remove(&controller);
			<Nominators<T>>::remove(&controller);
		}
	}
}

impl<T: Trait> consensus::OnOfflineReport<Vec<u32>> for Module<T> {
	fn handle_report(reported_indices: Vec<u32>) {
		for validator_index in reported_indices {
			let v = <session::Module<T>>::validators()[validator_index as usize].clone();
			Self::on_offline_validator(v, 1);
		}
	}
}<|MERGE_RESOLUTION|>--- conflicted
+++ resolved
@@ -358,11 +358,7 @@
 		///
 		/// NOTE: This call must be made by the controller, not the stash.
 		///
-<<<<<<< HEAD
-		/// See also `withdraw_unbonded`.
-=======
 		/// See also [`Call::withdraw_unbonded`].
->>>>>>> 7af4c9c9
 		fn unbond(origin, #[compact] value: BalanceOf<T>) {
 			let controller = ensure_signed(origin)?;
 			let mut ledger = Self::ledger(&controller).ok_or("not a controller")?;
@@ -392,11 +388,7 @@
 		///
 		/// NOTE: This call must be made by the controller, not the stash.
 		///
-<<<<<<< HEAD
-		/// See also `unbond`.
-=======
 		/// See also [`Call::unbond`].
->>>>>>> 7af4c9c9
 		fn withdraw_unbonded(origin) {
 			let controller = ensure_signed(origin)?;
 			let ledger = Self::ledger(&controller).ok_or("not a controller")?;
@@ -671,7 +663,6 @@
 	/// @returns the new SlotStake value.
 	fn select_validators() -> BalanceOf<T> {
 		// Map of (would-be) validator account to amount of stake backing it.
-<<<<<<< HEAD
 		
 		let rounds = || <ValidatorCount<T>>::get() as usize;
 		let validators = || <Validators<T>>::enumerate();
@@ -685,33 +676,6 @@
 			stash_of,
 			min_validator_count
 		);		
-=======
-
-		// First, we pull all validators, together with their stash balance into a Vec (cpu=O(V), mem=O(V))
-		let mut candidates = <Validators<T>>::enumerate()
-			.map(|(who, _)| {
-				let stash_balance = Self::stash_balance(&who);
-				(who, Exposure { total: stash_balance, own: stash_balance, others: vec![] })
-			})
-			.collect::<Vec<(T::AccountId, Exposure<T::AccountId, BalanceOf<T>>)>>();
-		// Second, we sort by accountid (cpu=O(V.log(V)))
-		candidates.sort_unstable_by_key(|i| i.0.clone());
-		// Third, iterate through nominators and add their balance to the first validator in their approval
-		// list. cpu=O(N.log(V))
-		for (who, nominees) in <Nominators<T>>::enumerate() {
-			// For this trivial nominator mapping, we just assume that nominators always
-			// have themselves assigned to the first validator in their list.
-			if nominees.is_empty() {
-				// Not possible, but we protect against it anyway.
-				continue;
-			}
-			if let Ok(index) = candidates.binary_search_by(|i| i.0.cmp(&nominees[0])) {
-				let stash_balance = Self::stash_balance(&who);
-				candidates[index].1.total += stash_balance;
-				candidates[index].1.others.push(IndividualExposure { who, value: stash_balance });
-			}
-		}
->>>>>>> 7af4c9c9
 
 		// Figure out the minimum stake behind a slot.
 		let slot_stake = elected_candidates
