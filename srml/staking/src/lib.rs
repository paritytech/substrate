// Copyright 2017-2019 Parity Technologies (UK) Ltd.
// This file is part of Substrate.

// Substrate is free software: you can redistribute it and/or modify
// it under the terms of the GNU General Public License as published by
// the Free Software Foundation, either version 3 of the License, or
// (at your option) any later version.

// Substrate is distributed in the hope that it will be useful,
// but WITHOUT ANY WARRANTY; without even the implied warranty of
// MERCHANTABILITY or FITNESS FOR A PARTICULAR PURPOSE.  See the
// GNU General Public License for more details.

// You should have received a copy of the GNU General Public License
// along with Substrate.  If not, see <http://www.gnu.org/licenses/>.

//! # Staking Module
//!
//! The Staking module is used to manage funds at stake by network maintainers.
//!
//! - [`staking::Trait`](./trait.Trait.html)
//! - [`Call`](./enum.Call.html)
//! - [`Module`](./struct.Module.html)
//!
//! ## Overview
//!
//! The Staking module is the means by which a set of network maintainers (known as _authorities_
//! in some contexts and _validators_ in others) are chosen based upon those who voluntarily place
//! funds under deposit. Under deposit, those funds are rewarded under normal operation but are
//! held at pain of _slash_ (expropriation) should the staked maintainer be found not to be
//! discharging its duties properly.
//!
//! ### Terminology
//! <!-- Original author of paragraph: @gavofyork -->
//!
//! - Staking: The process of locking up funds for some time, placing them at risk of slashing
//! (loss) in order to become a rewarded maintainer of the network.
//! - Validating: The process of running a node to actively maintain the network, either by
//! producing blocks or guaranteeing finality of the chain.
//! - Nominating: The process of placing staked funds behind one or more validators in order to
//! share in any reward, and punishment, they take.
//! - Stash account: The account holding an owner's funds used for staking.
//! - Controller account: The account that controls an owner's funds for staking.
//! - Era: A (whole) number of sessions, which is the period that the validator set (and each
//! validator's active nominator set) is recalculated and where rewards are paid out.
//! - Slash: The punishment of a staker by reducing its funds.
//!
//! ### Goals
//! <!-- Original author of paragraph: @gavofyork -->
//!
//! The staking system in Substrate NPoS is designed to make the following possible:
//!
//! - Stake funds that are controlled by a cold wallet.
//! - Withdraw some, or deposit more, funds without interrupting the role of an entity.
//! - Switch between roles (nominator, validator, idle) with minimal overhead.
//!
//! ### Scenarios
//!
//! #### Staking
//!
//! Almost any interaction with the Staking module requires a process of _**bonding**_ (also known
//! as being a _staker_). To become *bonded*, a fund-holding account known as the _stash account_,
//! which holds some or all of the funds that become frozen in place as part of the staking process,
//! is paired with an active **controller** account, which issues instructions on how they shall be
//! used.
//!
//! An account pair can become bonded using the [`bond`](./enum.Call.html#variant.bond) call.
//!
//! Stash accounts can change their associated controller using the
//! [`set_controller`](./enum.Call.html#variant.set_controller) call.
//!
//! There are three possible roles that any staked account pair can be in: `Validator`, `Nominator`
//! and `Idle` (defined in [`StakerStatus`](./enum.StakerStatus.html)). There are three
//! corresponding instructions to change between roles, namely:
//! [`validate`](./enum.Call.html#variant.validate), [`nominate`](./enum.Call.html#variant.nominate),
//! and [`chill`](./enum.Call.html#variant.chill).
//!
//! #### Validating
//!
//! A **validator** takes the role of either validating blocks or ensuring their finality,
//! maintaining the veracity of the network. A validator should avoid both any sort of malicious
//! misbehavior and going offline. Bonded accounts that state interest in being a validator do NOT
//! get immediately chosen as a validator. Instead, they are declared as a _candidate_ and they
//! _might_ get elected at the _next era_ as a validator. The result of the election is determined
//! by nominators and their votes.
//!
//! An account can become a validator candidate via the
//! [`validate`](./enum.Call.html#variant.validate) call.
//!
//! #### Nomination
//!
//! A **nominator** does not take any _direct_ role in maintaining the network, instead, it votes on
//! a set of validators  to be elected. Once interest in nomination is stated by an account, it
//! takes effect at the next election round. The funds in the nominator's stash account indicate the
//! _weight_ of its vote. Both the rewards and any punishment that a validator earns are shared
//! between the validator and its nominators. This rule incentivizes the nominators to NOT vote for
//! the misbehaving/offline validators as much as possible, simply because the nominators will also
//! lose funds if they vote poorly.
//!
//! An account can become a nominator via the [`nominate`](enum.Call.html#variant.nominate) call.
//!
//! #### Rewards and Slash
//!
//! The **reward and slashing** procedure is the core of the Staking module, attempting to _embrace
//! valid behavior_ while _punishing any misbehavior or lack of availability_.
//!
//! Slashing can occur at any point in time, once misbehavior is reported. Once slashing is
//! determined, a value is deducted from the balance of the validator and all the nominators who
//! voted for this validator (values are deducted from the _stash_ account of the slashed entity).
//!
//! Similar to slashing, rewards are also shared among a validator and its associated nominators.
//! Yet, the reward funds are not always transferred to the stash account and can be configured.
//! See [Reward Calculation](#reward-calculation) for more details.
//!
//! #### Chilling
//!
//! Finally, any of the roles above can choose to step back temporarily and just chill for a while.
//! This means that if they are a nominator, they will not be considered as voters anymore and if
//! they are validators, they will no longer be a candidate for the next election.
//!
//! An account can step back via the [`chill`](enum.Call.html#variant.chill) call.
//!
//! ## Interface
//!
//! ### Dispatchable Functions
//!
//! The dispatchable functions of the Staking module enable the steps needed for entities to accept
//! and change their role, alongside some helper functions to get/set the metadata of the module.
//!
//! ### Public Functions
//!
//! The Staking module contains many public storage items and (im)mutable functions.
//!
//! ## Usage
//!
//! ### Example: Reporting Misbehavior
//!
//! ```
//! use srml_support::{decl_module, dispatch::Result};
//! use system::ensure_signed;
//! use srml_staking::{self as staking};
//!
//! pub trait Trait: staking::Trait {}
//!
//! decl_module! {
//! 	pub struct Module<T: Trait> for enum Call where origin: T::Origin {
//!			/// Report whoever calls this function as offline once.
//! 		pub fn report_sender(origin) -> Result {
//! 			let reported = ensure_signed(origin)?;
//! 			<staking::Module<T>>::on_offline_validator(reported, 1);
//! 			Ok(())
//! 		}
//! 	}
//! }
//! # fn main() { }
//! ```
//!
//! ## Implementation Details
//!
//! ### Slot Stake
//!
//! The term [`SlotStake`](./struct.Module.html#method.slot_stake) will be used throughout this
//! section. It refers to a value calculated at the end of each era, containing the _minimum value
//! at stake among all validators._ Note that a validator's value at stake might be a combination
//! of the validator's own stake and the votes it received. See [`Exposure`](./struct.Exposure.html)
//! for more details.
//!
//! ### Reward Calculation
//!
//! Rewards are recorded **per-session** and paid **per-era**. The value of the reward for each
//! session is calculated at the end of the session based on the timeliness of the session, then
//! accumulated to be paid later. The value of the new _per-session-reward_ is calculated at the end
//! of each era by multiplying `SlotStake` and `SessionReward`  (`SessionReward` is the
//! multiplication factor, represented by a number between 0 and 1). Once a new era is triggered,
//! rewards are paid to the validators and their associated nominators.
//!
//! The validator can declare an amount, named
//! [`validator_payment`](./struct.ValidatorPrefs.html#structfield.validator_payment), that does not
//! get shared with the nominators at each reward payout through its
//! [`ValidatorPrefs`](./struct.ValidatorPrefs.html). This value gets deducted from the total reward
//! that can be paid. The remaining portion is split among the validator and all of the nominators
//! that nominated the validator, proportional to the value staked behind this validator (_i.e._
//! dividing the [`own`](./struct.Exposure.html#structfield.own) or
//! [`others`](./struct.Exposure.html#structfield.others) by
//! [`total`](./struct.Exposure.html#structfield.total) in [`Exposure`](./struct.Exposure.html)).
//!
//! All entities who receive a reward have the option to choose their reward destination
//! through the [`Payee`](./struct.Payee.html) storage item (see
//! [`set_payee`](enum.Call.html#variant.set_payee)), to be one of the following:
//!
//! - Controller account, (obviously) not increasing the staked value.
//! - Stash account, not increasing the staked value.
//! - Stash account, also increasing the staked value.
//!
//! ### Slashing details
//!
//! A validator can be _reported_ to be offline at any point via the public function
//! [`on_offline_validator`](enum.Call.html#variant.on_offline_validator). Each validator declares
//! how many times it can be _reported_ before it actually gets slashed via its
//! [`ValidatorPrefs::unstake_threshold`](./struct.ValidatorPrefs.html#structfield.unstake_threshold).
//!
//! On top of this, the Staking module also introduces an
//! [`OfflineSlashGrace`](./struct.Module.html#method.offline_slash_grace), which applies
//! to all validators and prevents them from getting immediately slashed.
//!
//! Essentially, a validator gets slashed once they have been reported more than
//! [`OfflineSlashGrace`] + [`ValidatorPrefs::unstake_threshold`] times. Getting slashed due to
//! offline report always leads to being _unstaked_ (_i.e._ removed as a validator candidate) as
//! the consequence.
//!
//! The base slash value is computed _per slash-event_ by multiplying
//! [`OfflineSlash`](./struct.Module.html#method.offline_slash) and the `total` `Exposure`. This
//! value is then multiplied by `2.pow(unstake_threshold)` to obtain the final slash value. All
//! individual accounts' punishments are capped at their total stake (NOTE: This cap should never
//! come into force in a correctly implemented, non-corrupted, well-configured system).
//!
//! ### Additional Fund Management Operations
//!
//! Any funds already placed into stash can be the target of the following operations:
//!
//! The controller account can free a portion (or all) of the funds using the
//! [`unbond`](enum.Call.html#variant.unbond) call. Note that the funds are not immediately
//! accessible. Instead, a duration denoted by [`BondingDuration`](./struct.BondingDuration.html)
//! (in number of eras) must pass until the funds can actually be removed. Once the
//! `BondingDuration` is over, the [`withdraw_unbonded`](./enum.Call.html#variant.withdraw_unbonded)
//! call can be used to actually withdraw the funds.
//!
//! Note that there is a limitation to the number of fund-chunks that can be scheduled to be
//! unlocked in the future via [`unbond`](enum.Call.html#variant.unbond). In case this maximum
//! (`MAX_UNLOCKING_CHUNKS`) is reached, the bonded account _must_ first wait until a successful
//! call to `withdraw_unbonded` to remove some of the chunks.
//!
//! ### Election Algorithm
//!
//! The current election algorithm is implemented based on Phragmén.
//! The reference implementation can be found
//! [here](https://github.com/w3f/consensus/tree/master/NPoS).
//!
//! The election algorithm, aside from electing the validators with the most stake value and votes,
//! tries to divide the nominator votes among candidates in an equal manner. To further assure this,
//! an optional post-processing can be applied that iteratively normalizes the nominator staked
//! values until the total difference among votes of a particular nominator are less than a
//! threshold.
//!
//! ## GenesisConfig
//!
//! The Staking module depends on the [`GenesisConfig`](./struct.GenesisConfig.html).
//!
//! ## Related Modules
//!
//! - [Balances](../srml_balances/index.html): Used to manage values at stake.
//! - [Session](../srml_session/index.html): Used to manage sessions. Also, a list of new validators
//! is stored in the Session module's `Validators` at the end of each era.

#![recursion_limit="128"]
#![cfg_attr(not(feature = "std"), no_std)]
#![cfg_attr(all(feature = "bench", test), feature(test))]

#[cfg(all(feature = "bench", test))]
extern crate test;

#[cfg(any(feature = "bench", test))]
mod mock;

#[cfg(test)]
mod tests;

mod phragmen;
mod inflation;

#[cfg(all(feature = "bench", test))]
mod benches;

#[cfg(feature = "std")]
use runtime_io::with_storage;
use rstd::{prelude::*, result, collections::btree_map::BTreeMap};
use rstd::convert::TryInto;
use parity_codec::{HasCompact, Encode, Decode};
use srml_support::{
	StorageValue, StorageMap, EnumerableStorageMap, decl_module, decl_event,
	decl_storage, ensure, traits::{
		Currency, OnFreeBalanceZero, OnDilution, LockIdentifier, LockableCurrency,
		WithdrawReasons, OnUnbalanced, Imbalance, Get
	}
};
use session::{OnSessionEnding, SessionIndex};
use primitives::Perbill;
use primitives::traits::{
	Convert, Zero, One, StaticLookup, CheckedSub, CheckedShl, Saturating, Bounded,
	SaturatedConversion, SimpleArithmetic
};
#[cfg(feature = "std")]
use primitives::{Serialize, Deserialize};
use system::ensure_signed;

use phragmen::{elect, ACCURACY, ExtendedBalance, equalize};

const RECENT_OFFLINE_COUNT: usize = 32;
const DEFAULT_MINIMUM_VALIDATOR_COUNT: u32 = 4;
const MAX_NOMINATIONS: usize = 16;
const MAX_UNSTAKE_THRESHOLD: u32 = 10;
const MAX_UNLOCKING_CHUNKS: usize = 32;
const STAKING_ID: LockIdentifier = *b"staking ";

/// Counter for the number of eras that have passed.
pub type EraIndex = u32;

/// Reward of an era.
#[derive(Encode, Decode, Default)]
pub struct EraRewards {
	total: u32,
	/// Reward at one index correspond to reward for validator in current_elected of this index.
	/// Thus this reward vec is only valid for one elected set.
	rewards: Vec<u32>,
}

/// Indicates the initial status of the staker.
#[cfg_attr(feature = "std", derive(Debug, Serialize, Deserialize))]
pub enum StakerStatus<AccountId> {
	/// Chilling.
	Idle,
	/// Declared desire in validating or already participating in it.
	Validator,
	/// Nominating for a group of other stakers.
	Nominator(Vec<AccountId>),
}

/// A destination account for payment.
#[derive(PartialEq, Eq, Copy, Clone, Encode, Decode)]
#[cfg_attr(feature = "std", derive(Debug))]
pub enum RewardDestination {
	/// Pay into the stash account, increasing the amount at stake accordingly.
	Staked,
	/// Pay into the stash account, not increasing the amount at stake.
	Stash,
	/// Pay into the controller account.
	Controller,
}

impl Default for RewardDestination {
	fn default() -> Self {
		RewardDestination::Staked
	}
}

/// Preference of what happens on a slash event.
#[derive(PartialEq, Eq, Clone, Encode, Decode)]
#[cfg_attr(feature = "std", derive(Debug))]
pub struct ValidatorPrefs<Balance: HasCompact> {
	/// Validator should ensure this many more slashes than is necessary before being unstaked.
	#[codec(compact)]
	pub unstake_threshold: u32,
	/// Reward that validator takes up-front; only the rest is split between themselves and
	/// nominators.
	#[codec(compact)]
	pub validator_payment: Balance,
}

impl<B: Default + HasCompact + Copy> Default for ValidatorPrefs<B> {
	fn default() -> Self {
		ValidatorPrefs {
			unstake_threshold: 3,
			validator_payment: Default::default(),
		}
	}
}

/// Just a Balance/BlockNumber tuple to encode when a chunk of funds will be unlocked.
#[derive(PartialEq, Eq, Clone, Encode, Decode)]
#[cfg_attr(feature = "std", derive(Debug))]
pub struct UnlockChunk<Balance: HasCompact> {
	/// Amount of funds to be unlocked.
	#[codec(compact)]
	value: Balance,
	/// Era number at which point it'll be unlocked.
	#[codec(compact)]
	era: EraIndex,
}

/// The ledger of a (bonded) stash.
#[derive(PartialEq, Eq, Clone, Encode, Decode)]
#[cfg_attr(feature = "std", derive(Debug))]
pub struct StakingLedger<AccountId, Balance: HasCompact> {
	/// The stash account whose balance is actually locked and at stake.
	pub stash: AccountId,
	/// The total amount of the stash's balance that we are currently accounting for.
	/// It's just `active` plus all the `unlocking` balances.
	#[codec(compact)]
	pub total: Balance,
	/// The total amount of the stash's balance that will be at stake in any forthcoming
	/// rounds.
	#[codec(compact)]
	pub active: Balance,
	/// Any balance that is becoming free, which may eventually be transferred out
	/// of the stash (assuming it doesn't get slashed first).
	pub unlocking: Vec<UnlockChunk<Balance>>,
}

impl<
	AccountId,
	Balance: HasCompact + Copy + Saturating,
> StakingLedger<AccountId, Balance> {
	/// Remove entries from `unlocking` that are sufficiently old and reduce the
	/// total by the sum of their balances.
	fn consolidate_unlocked(self, current_era: EraIndex) -> Self {
		let mut total = self.total;
		let unlocking = self.unlocking.into_iter()
			.filter(|chunk| if chunk.era > current_era {
				true
			} else {
				total = total.saturating_sub(chunk.value);
				false
			})
			.collect();
		Self { total, active: self.active, stash: self.stash, unlocking }
	}
}

/// The amount of exposure (to slashing) than an individual nominator has.
#[derive(PartialEq, Eq, PartialOrd, Ord, Clone, Encode, Decode)]
#[cfg_attr(feature = "std", derive(Debug))]
pub struct IndividualExposure<AccountId, Balance: HasCompact> {
	/// The stash account of the nominator in question.
	who: AccountId,
	/// Amount of funds exposed.
	#[codec(compact)]
	value: Balance,
}

/// A snapshot of the stake backing a single validator in the system.
#[derive(PartialEq, Eq, PartialOrd, Ord, Clone, Encode, Decode, Default)]
#[cfg_attr(feature = "std", derive(Debug))]
pub struct Exposure<AccountId, Balance: HasCompact> {
	/// The total balance backing this validator.
	#[codec(compact)]
	pub total: Balance,
	/// The validator's own stash that is exposed.
	#[codec(compact)]
	pub own: Balance,
	/// The portions of nominators stashes that are exposed.
	pub others: Vec<IndividualExposure<AccountId, Balance>>,
}

type BalanceOf<T> = <<T as Trait>::Currency as Currency<<T as system::Trait>::AccountId>>::Balance;
type PositiveImbalanceOf<T> =
<<T as Trait>::Currency as Currency<<T as system::Trait>::AccountId>>::PositiveImbalance;
type NegativeImbalanceOf<T> =
<<T as Trait>::Currency as Currency<<T as system::Trait>::AccountId>>::NegativeImbalance;

type RawAssignment<T> = (<T as system::Trait>::AccountId, ExtendedBalance);
type Assignment<T> = (<T as system::Trait>::AccountId, ExtendedBalance, BalanceOf<T>);
type ExpoMap<T> = BTreeMap<
	<T as system::Trait>::AccountId,
	Exposure<<T as system::Trait>::AccountId, BalanceOf<T>>
>;

pub trait Trait: system::Trait + session::Trait + timestamp::Trait {
	/// The staking balance.
	type Currency: LockableCurrency<Self::AccountId, Moment=Self::BlockNumber>;

	/// Convert a balance into a number used for election calculation.
	/// This must fit into a `u64` but is allowed to be sensibly lossy.
	/// TODO: #1377
	/// The backward convert should be removed as the new Phragmen API returns ratio.
	/// The post-processing needs it but will be moved to off-chain.
	type CurrencyToVote: Convert<BalanceOf<Self>, u64> + Convert<u128, BalanceOf<Self>>;

	/// Some tokens minted.
	type OnRewardMinted: OnDilution<BalanceOf<Self>>;

	/// The overarching event type.
	type Event: From<Event<Self>> + Into<<Self as system::Trait>::Event>;

	/// Handler for the unbalanced reduction when slashing a staker.
	type Slash: OnUnbalanced<NegativeImbalanceOf<Self>>;

	/// Handler for the unbalanced increment when rewarding a staker.
	type Reward: OnUnbalanced<PositiveImbalanceOf<Self>>;

	/// Number of sessions per era.
	type SessionsPerEra: Get<SessionIndex>;

	/// Number of eras that staked funds must remain bonded for.
	type BondingDuration: Get<EraIndex>;
}

decl_storage! {
	trait Store for Module<T: Trait> as Staking {

		/// The ideal number of staking participants.
		pub ValidatorCount get(validator_count) config(): u32;
		/// Minimum number of staking participants before emergency conditions are imposed.
		pub MinimumValidatorCount get(minimum_validator_count) config():
			u32 = DEFAULT_MINIMUM_VALIDATOR_COUNT;
		/// Slash, per validator that is taken for the first time they are found to be offline.
		pub OfflineSlash get(offline_slash) config(): Perbill = Perbill::from_millionths(1000);
		/// Number of instances of offline reports before slashing begins for validators.
		pub OfflineSlashGrace get(offline_slash_grace) config(): u32;

		/// Any validators that may never be slashed or forcibly kicked. It's a Vec since they're
		/// easy to initialize and the performance hit is minimal (we expect no more than four
		/// invulnerables) and restricted to testnets.
		pub Invulnerables get(invulnerables) config(): Vec<T::AccountId>;

		/// Map from all locked "stash" accounts to the controller account.
		pub Bonded get(bonded): map T::AccountId => Option<T::AccountId>;
		/// Map from all (unlocked) "controller" accounts to the info regarding the staking.
		pub Ledger get(ledger):
			map T::AccountId => Option<StakingLedger<T::AccountId, BalanceOf<T>>>;

		/// Where the reward payment should be made. Keyed by stash.
		pub Payee get(payee): map T::AccountId => RewardDestination;

		/// The map from (wannabe) validator stash key to the preferences of that validator.
		pub Validators get(validators): linked_map T::AccountId => ValidatorPrefs<BalanceOf<T>>;

		/// The map from nominator stash key to the set of stash keys of all validators to nominate.
		pub Nominators get(nominators): linked_map T::AccountId => Vec<T::AccountId>;

		/// Nominators for a particular account that is in action right now. You can't iterate
		/// through validators here, but you can find them in the Session module.
		///
		/// This is keyed by the stash account.
		pub Stakers get(stakers): map T::AccountId => Exposure<T::AccountId, BalanceOf<T>>;

		// The historical validators and their nominations for a given era. Stored as a trie root
		// of the mapping `T::AccountId` => `Exposure<T::AccountId, BalanceOf<T>>`, which is just
		// the contents of `Stakers`, under a key that is the `era`.
		//
		// Every era change, this will be appended with the trie root of the contents of `Stakers`,
		// and the oldest entry removed down to a specific number of entries (probably around 90 for
		// a 3 month history).
		// pub HistoricalStakers get(historical_stakers): map T::BlockNumber => Option<H256>;

		/// The currently elected validator set keyed by stash account ID.
		pub CurrentElected get(current_elected): Vec<T::AccountId>;

		/// The current era index.
		pub CurrentEra get(current_era) config(): EraIndex;

		/// The start of the current era.
		pub CurrentEraStart get(current_era_start): T::Moment;

		/// Rewards for the current era. Using indices of current elected set.
		pub CurrentEraRewards: EraRewards;

		/// The amount of balance actively at stake for each validator slot, currently.
		///
		/// This is used to derive rewards and punishments.
		pub SlotStake get(slot_stake) build(|config: &GenesisConfig<T>| {
			config.stakers.iter().map(|&(_, _, value, _)| value).min().unwrap_or_default()
		}): BalanceOf<T>;

		/// The number of times a given validator has been reported offline. This gets decremented
		/// by one each era that passes.
		pub SlashCount get(slash_count): map T::AccountId => u32;

		/// Most recent `RECENT_OFFLINE_COUNT` instances. (Who it was, when it was reported, how
		/// many instances they were offline for).
		pub RecentlyOffline get(recently_offline): Vec<(T::AccountId, T::BlockNumber, u32)>;

		/// True if the next session change will be a new era regardless of index.
		pub ForceNewEra get(forcing_new_era): bool;
	}
	add_extra_genesis {
		config(stakers):
			Vec<(T::AccountId, T::AccountId, BalanceOf<T>, StakerStatus<T::AccountId>)>;
		build(|
			storage: &mut primitives::StorageOverlay,
			_: &mut primitives::ChildrenStorageOverlay,
			config: &GenesisConfig<T>
		| {
			with_storage(storage, || {
				assert!(<timestamp::Now<T>>::exists());
				<CurrentEraStart<T>>::put(<timestamp::Module<T>>::now());

				for &(ref stash, ref controller, balance, ref status) in &config.stakers {
					assert!(T::Currency::free_balance(&stash) >= balance);
					let _ = <Module<T>>::bond(
						T::Origin::from(Some(stash.clone()).into()),
						T::Lookup::unlookup(controller.clone()),
						balance,
						RewardDestination::Staked
					);
					let _ = match status {
						StakerStatus::Validator => {
							<Module<T>>::validate(
								T::Origin::from(Some(controller.clone()).into()),
								Default::default()
							)
						}, StakerStatus::Nominator(votes) => {
							<Module<T>>::nominate(
								T::Origin::from(Some(controller.clone()).into()),
								votes.iter().map(|l| {T::Lookup::unlookup(l.clone())}).collect()
							)
						}, _ => Ok(())
					};
				}

				if let Some(validators) = <Module<T>>::select_validators() {
					<session::Validators<T>>::put(&validators);
				}
			});
		});
	}
}

decl_event!(
	pub enum Event<T> where Balance = BalanceOf<T>, <T as system::Trait>::AccountId {
		/// All validators have been rewarded by the given balance.
		Reward(Balance),
		/// One validator (and its nominators) has been given an offline-warning (it is still
		/// within its grace). The accrued number of slashes is recorded, too.
		OfflineWarning(AccountId, u32),
		/// One validator (and its nominators) has been slashed by the given amount.
		OfflineSlash(AccountId, Balance),
	}
);

decl_module! {
	pub struct Module<T: Trait> for enum Call where origin: T::Origin {
		/// Number of sessions per era.
		const SessionsPerEra: SessionIndex = T::SessionsPerEra::get();

		/// Number of eras that staked funds must remain bonded for.
		const BondingDuration: EraIndex = T::BondingDuration::get();

		fn deposit_event<T>() = default;

		/// Take the origin account as a stash and lock up `value` of its balance. `controller` will
		/// be the  account that controls it.
		///
		/// The dispatch origin for this call must be _Signed_ by the stash account.
		///
		/// # <weight>
		/// - Independent of the arguments. Moderate complexity.
		/// - O(1).
		/// - Three extra DB entries.
		///
		/// NOTE: Two of the storage writes (`Self::bonded`, `Self::payee`) are _never_ cleaned unless
		/// the `origin` falls below _existential deposit_ and gets removed as dust.
		///
		/// NOTE: At the moment, there are no financial restrictions to bond
		/// (which creates a bunch of storage items for an account). In essence, nothing prevents many accounts from
		/// spamming `Staking` storage by bonding 1 UNIT. See test case: `bond_with_no_staked_value`.
		/// # </weight>
		fn bond(origin,
			controller: <T::Lookup as StaticLookup>::Source,
			#[compact] value: BalanceOf<T>,
			payee: RewardDestination
		) {
			let stash = ensure_signed(origin)?;

			if <Bonded<T>>::exists(&stash) {
				return Err("stash already bonded")
			}

			let controller = T::Lookup::lookup(controller)?;

			if <Ledger<T>>::exists(&controller) {
				return Err("controller already paired")
			}

			// You're auto-bonded forever, here. We might improve this by only bonding when
			// you actually validate/nominate and remove once you unbond __everything__.
			<Bonded<T>>::insert(&stash, controller.clone());
			<Payee<T>>::insert(&stash, payee);

			let stash_balance = T::Currency::free_balance(&stash);
			let value = value.min(stash_balance);
			let item = StakingLedger { stash, total: value, active: value, unlocking: vec![] };
			Self::update_ledger(&controller, &item);
		}

		/// Add some extra amount that have appeared in the stash `free_balance` into the balance up
		/// for  staking.
		///
		/// Use this if there are additional funds in your stash account that you wish to bond.
		///
		/// The dispatch origin for this call must be _Signed_ by the stash, not the controller.
		///
		/// # <weight>
		/// - Independent of the arguments. Insignificant complexity.
		/// - O(1).
		/// - One DB entry.
		/// # </weight>
		fn bond_extra(origin, #[compact] max_additional: BalanceOf<T>) {
			let stash = ensure_signed(origin)?;

			let controller = Self::bonded(&stash).ok_or("not a stash")?;
			let mut ledger = Self::ledger(&controller).ok_or("not a controller")?;

			let stash_balance = T::Currency::free_balance(&stash);

			if let Some(extra) = stash_balance.checked_sub(&ledger.total) {
				let extra = extra.min(max_additional);
				ledger.total += extra;
				ledger.active += extra;
				Self::update_ledger(&controller, &ledger);
			}
		}

		/// Schedule a portion of the stash to be unlocked ready for transfer out after the bond
		/// period ends. If this leaves an amount actively bonded less than
		/// T::Currency::existential_deposit(), then it is increased to the full amount.
		///
		/// Once the unlock period is done, you can call `withdraw_unbonded` to actually move
		/// the funds out of management ready for transfer.
		///
		/// No more than a limited number of unlocking chunks (see `MAX_UNLOCKING_CHUNKS`)
		/// can co-exists at the same time. In that case, [`Call::withdraw_unbonded`] need
		/// to be called first to remove some of the chunks (if possible).
		///
		/// The dispatch origin for this call must be _Signed_ by the controller, not the stash.
		///
		/// See also [`Call::withdraw_unbonded`].
		///
		/// # <weight>
		/// - Independent of the arguments. Limited but potentially exploitable complexity.
		/// - Contains a limited number of reads.
		/// - Each call (requires the remainder of the bonded balance to be above `minimum_balance`)
		///   will cause a new entry to be inserted into a vector (`Ledger.unlocking`) kept in storage.
		///   The only way to clean the aforementioned storage item is also user-controlled via `withdraw_unbonded`.
		/// - One DB entry.
		/// </weight>
		fn unbond(origin, #[compact] value: BalanceOf<T>) {
			let controller = ensure_signed(origin)?;
			let mut ledger = Self::ledger(&controller).ok_or("not a controller")?;
			ensure!(
				ledger.unlocking.len() < MAX_UNLOCKING_CHUNKS,
				"can not schedule more unlock chunks"
			);

			let mut value = value.min(ledger.active);

			if !value.is_zero() {
				ledger.active -= value;

				// Avoid there being a dust balance left in the staking system.
				if ledger.active < T::Currency::minimum_balance() {
					value += ledger.active;
					ledger.active = Zero::zero();
				}

				let era = Self::current_era() + T::BondingDuration::get();
				ledger.unlocking.push(UnlockChunk { value, era });
				Self::update_ledger(&controller, &ledger);
			}
		}

		/// Remove any unlocked chunks from the `unlocking` queue from our management.
		///
		/// This essentially frees up that balance to be used by the stash account to do
		/// whatever it wants.
		///
		/// The dispatch origin for this call must be _Signed_ by the controller, not the stash.
		///
		/// See also [`Call::unbond`].
		///
		/// # <weight>
		/// - Could be dependent on the `origin` argument and how much `unlocking` chunks exist. It implies
		///   `consolidate_unlocked` which loops over `Ledger.unlocking`, which is indirectly
		///   user-controlled. See [`unbond`] for more detail.
		/// - Contains a limited number of reads, yet the size of which could be large based on `ledger`.
		/// - Writes are limited to the `origin` account key.
		/// # </weight>
		fn withdraw_unbonded(origin) {
			let controller = ensure_signed(origin)?;
			let ledger = Self::ledger(&controller).ok_or("not a controller")?;
			let ledger = ledger.consolidate_unlocked(Self::current_era());
			Self::update_ledger(&controller, &ledger);
		}

		/// Declare the desire to validate for the origin controller.
		///
		/// Effects will be felt at the beginning of the next era.
		///
		/// The dispatch origin for this call must be _Signed_ by the controller, not the stash.
		///
		/// # <weight>
		/// - Independent of the arguments. Insignificant complexity.
		/// - Contains a limited number of reads.
		/// - Writes are limited to the `origin` account key.
		/// # </weight>
		fn validate(origin, prefs: ValidatorPrefs<BalanceOf<T>>) {
			let controller = ensure_signed(origin)?;
			let ledger = Self::ledger(&controller).ok_or("not a controller")?;
			let stash = &ledger.stash;
			ensure!(
				prefs.unstake_threshold <= MAX_UNSTAKE_THRESHOLD,
				"unstake threshold too large"
			);
			<Nominators<T>>::remove(stash);
			<Validators<T>>::insert(stash, prefs);
		}

		/// Declare the desire to nominate `targets` for the origin controller.
		///
		/// Effects will be felt at the beginning of the next era.
		///
		/// The dispatch origin for this call must be _Signed_ by the controller, not the stash.
		///
		/// # <weight>
		/// - The transaction's complexity is proportional to the size of `targets`,
		/// which is capped at `MAX_NOMINATIONS`.
		/// - Both the reads and writes follow a similar pattern.
		/// # </weight>
		fn nominate(origin, targets: Vec<<T::Lookup as StaticLookup>::Source>) {
			let controller = ensure_signed(origin)?;
			let ledger = Self::ledger(&controller).ok_or("not a controller")?;
			let stash = &ledger.stash;
			ensure!(!targets.is_empty(), "targets cannot be empty");
			let targets = targets.into_iter()
				.take(MAX_NOMINATIONS)
				.map(T::Lookup::lookup)
				.collect::<result::Result<Vec<T::AccountId>, &'static str>>()?;

			<Validators<T>>::remove(stash);
			<Nominators<T>>::insert(stash, targets);
		}

		/// Declare no desire to either validate or nominate.
		///
		/// Effects will be felt at the beginning of the next era.
		///
		/// The dispatch origin for this call must be _Signed_ by the controller, not the stash.
		///
		/// # <weight>
		/// - Independent of the arguments. Insignificant complexity.
		/// - Contains one read.
		/// - Writes are limited to the `origin` account key.
		/// # </weight>
		fn chill(origin) {
			let controller = ensure_signed(origin)?;
			let ledger = Self::ledger(&controller).ok_or("not a controller")?;
			let stash = &ledger.stash;
			<Validators<T>>::remove(stash);
			<Nominators<T>>::remove(stash);
		}

		/// (Re-)set the payment target for a controller.
		///
		/// Effects will be felt at the beginning of the next era.
		///
		/// The dispatch origin for this call must be _Signed_ by the controller, not the stash.
		///
		/// # <weight>
		/// - Independent of the arguments. Insignificant complexity.
		/// - Contains a limited number of reads.
		/// - Writes are limited to the `origin` account key.
		/// # </weight>
		fn set_payee(origin, payee: RewardDestination) {
			let controller = ensure_signed(origin)?;
			let ledger = Self::ledger(&controller).ok_or("not a controller")?;
			let stash = &ledger.stash;
			<Payee<T>>::insert(stash, payee);
		}

		/// (Re-)set the payment target for a controller.
		///
		/// Effects will be felt at the beginning of the next era.
		///
		/// The dispatch origin for this call must be _Signed_ by the stash, not the controller.
		///
		/// # <weight>
		/// - Independent of the arguments. Insignificant complexity.
		/// - Contains a limited number of reads.
		/// - Writes are limited to the `origin` account key.
		/// # </weight>
		fn set_controller(origin, controller: <T::Lookup as StaticLookup>::Source) {
			let stash = ensure_signed(origin)?;
			let old_controller = Self::bonded(&stash).ok_or("not a stash")?;
			let controller = T::Lookup::lookup(controller)?;
			if <Ledger<T>>::exists(&controller) {
				return Err("controller already paired")
			}
			if controller != old_controller {
				<Bonded<T>>::insert(&stash, &controller);
				if let Some(l) = <Ledger<T>>::take(&old_controller) {
					<Ledger<T>>::insert(&controller, l);
				}
			}
		}

		/// The ideal number of validators.
		fn set_validator_count(#[compact] new: u32) {
			ValidatorCount::put(new);
		}

		// ----- Root calls.

		/// Force there to be a new era. This also forces a new session immediately after.
		/// `apply_rewards` should be true for validators to get the session reward.
		///
		/// # <weight>
		/// - Independent of the arguments.
		/// - Triggers the Phragmen election. Expensive but not user-controlled.
		/// - Depends on state: `O(|edges| * |validators|)`.
		/// # </weight>
		fn force_new_era() {
			Self::apply_force_new_era()
		}

		/// Set the offline slash grace period.
		fn set_offline_slash_grace(#[compact] new: u32) {
			OfflineSlashGrace::put(new);
		}

		/// Set the validators who cannot be slashed (if any).
		fn set_invulnerables(validators: Vec<T::AccountId>) {
			<Invulnerables<T>>::put(validators);
		}

		/// Add reward points to validator.
		///
		/// At the end of the era each the total payout will be distributed among validator
		/// relatively to their points.
		fn add_reward_points_to_validator(validator: T::AccountId, points: u32) {
			<Module<T>>::current_elected().iter()
				.position(|elected| *elected == validator)
				.map(|index| {
					<CurrentEraRewards<T>>::mutate(|rewards| {
						if let Some(new_total) = rewards.total.checked_add(points) {
							rewards.total = new_total;
							rewards.rewards.resize((index + 1).max(rewards.rewards.len()), 0);
							rewards.rewards[index] += points; // Addition is less than total
						}
					});
				});
		}
	}
}

impl<T: Trait> Module<T> {
	// PUBLIC IMMUTABLES

	/// The total balance that can be slashed from a validator controller account as of
	/// right now.
	pub fn slashable_balance(who: &T::AccountId) -> BalanceOf<T> {
		Self::stakers(who).total
	}

	// MUTABLES (DANGEROUS)

	/// Update the ledger for a controller. This will also update the stash lock.
	fn update_ledger(
		controller: &T::AccountId,
		ledger: &StakingLedger<T::AccountId, BalanceOf<T>>
	) {
		T::Currency::set_lock(
			STAKING_ID,
			&ledger.stash,
			ledger.total,
			T::BlockNumber::max_value(),
			WithdrawReasons::all()
		);
		<Ledger<T>>::insert(controller, ledger);
	}

	/// Slash a given validator by a specific amount. Removes the slash from the validator's
	/// balance by preference, and reduces the nominators' balance if needed.
	fn slash_validator(stash: &T::AccountId, slash: BalanceOf<T>) {
		// The exposure (backing stake) information of the validator to be slashed.
		let exposure = Self::stakers(stash);
		// The amount we are actually going to slash (can't be bigger than the validator's total
		// exposure)
		let slash = slash.min(exposure.total);
		// The amount we'll slash from the validator's stash directly.
		let own_slash = exposure.own.min(slash);
		let (mut imbalance, missing) = T::Currency::slash(stash, own_slash);
		let own_slash = own_slash - missing;
		// The amount remaining that we can't slash from the validator, that must be taken from the
		// nominators.
		let rest_slash = slash - own_slash;
		if !rest_slash.is_zero() {
			// The total to be slashed from the nominators.
			let total = exposure.total - exposure.own;
			if !total.is_zero() {
				for i in exposure.others.iter() {
					let per_u64 = Perbill::from_rational_approximation(i.value, total);
					// best effort - not much that can be done on fail.
					imbalance.subsume(T::Currency::slash(&i.who, per_u64 * rest_slash).0)
				}
			}
		}
		T::Slash::on_unbalanced(imbalance);
	}

	/// Actually make a payment to a staker. This uses the currency's reward function
	/// to pay the right payee for the given staker account.
	fn make_payout(stash: &T::AccountId, amount: BalanceOf<T>) -> Option<PositiveImbalanceOf<T>> {
		let dest = Self::payee(stash);
		match dest {
			RewardDestination::Controller => Self::bonded(stash)
				.and_then(|controller|
					T::Currency::deposit_into_existing(&controller, amount).ok()
				),
			RewardDestination::Stash =>
				T::Currency::deposit_into_existing(stash, amount).ok(),
			RewardDestination::Staked => Self::bonded(stash)
				.and_then(|c| Self::ledger(&c).map(|l| (c, l)))
				.and_then(|(controller, mut l)| {
					l.active += amount;
					l.total += amount;
					let r = T::Currency::deposit_into_existing(stash, amount).ok();
					Self::update_ledger(&controller, &l);
					r
				}),
		}
	}

	/// Reward a given validator by a specific amount. Add the reward to the validator's, and its
	/// nominators' balance, pro-rata based on their exposure, after having removed the validator's
	/// pre-payout cut.
	fn reward_validator(stash: &T::AccountId, reward: BalanceOf<T>) -> PositiveImbalanceOf<T> {
		let off_the_table = reward.min(Self::validators(stash).validator_payment);
		let reward = reward - off_the_table;
		let mut imbalance = <PositiveImbalanceOf<T>>::zero();
		let validator_cut = if reward.is_zero() {
			Zero::zero()
		} else {
			let exposure = Self::stakers(stash);
			let total = exposure.total.max(One::one());

			for i in &exposure.others {
				let per_u64 = Perbill::from_rational_approximation(i.value, total);
				imbalance.maybe_subsume(Self::make_payout(&i.who, per_u64 * reward));
			}

			let per_u64 = Perbill::from_rational_approximation(exposure.own, total);
			per_u64 * reward
		};

		imbalance.maybe_subsume(Self::make_payout(stash, validator_cut + off_the_table));

		imbalance
	}

	/// Session has just ended. Provide the validator set for the next session if it's an era-end.
	fn new_session(session_index: SessionIndex) -> Option<Vec<T::AccountId>> {
<<<<<<< HEAD
		if <ForceNewEra<T>>::take() || session_index % T::SessionsPerEra::get() == 0 {
=======
		// accumulate good session reward
		let reward = Self::current_session_reward();
		<CurrentEraReward<T>>::mutate(|r| *r += reward);

		if ForceNewEra::take() || session_index % T::SessionsPerEra::get() == 0 {
>>>>>>> c3be75da
			Self::new_era()
		} else {
			None
		}
	}

	/// The era has changed - enact new staking set.
	///
	/// NOTE: This always happens immediately before a session change to ensure that new validators
	/// get a chance to set their session keys.
	fn new_era() -> Option<Vec<T::AccountId>> {
		// Payout
		let rewards = <CurrentEraRewards<T>>::take();
		let now = <timestamp::Module<T>>::now();
		let previous_era_start = <CurrentEraStart<T>>::mutate(|v| {
			rstd::mem::replace(v, now.clone())
		});
		let era_duration = now - previous_era_start;
		if !era_duration.is_zero() {
			let validators = Self::current_elected();

			let validator_len: BalanceOf<T> = (validators.len() as u32).into();
			let total_rewarded_stake = Self::slot_stake() * validator_len;

			let total_payout = inflation::compute_total_payout(
				total_rewarded_stake.clone(),
				T::Currency::total_issuance(),
				<BalanceOf<T>>::from(
					// Era of duration more than u32::MAX is rewarded as u32::MAX.
					TryInto::<u32>::try_into(era_duration).unwrap_or(u32::max_value())
				),
			);

			let mut total_imbalance = <PositiveImbalanceOf<T>>::zero();

			let total_points = rewards.total;
			for (v, points) in validators.iter().zip(rewards.rewards.into_iter()) {
				if points != 0 {
					let reward = multiply_by_rational(total_payout, points, total_points);
					total_imbalance.subsume(Self::reward_validator(v, reward));
				}
			}

			let total_reward = total_imbalance.peek();
			Self::deposit_event(RawEvent::Reward(total_reward));
			T::Reward::on_unbalanced(total_imbalance);
			T::OnRewardMinted::on_dilution(total_reward, total_rewarded_stake);
		}

		// Increment current era.
		CurrentEra::mutate(|s| *s += 1);

		// Reassign all Stakers.
		Self::select_validators()
	}

	fn slashable_balance_of(stash: &T::AccountId) -> BalanceOf<T> {
		Self::bonded(stash).and_then(Self::ledger).map(|l| l.total).unwrap_or_default()
	}

	/// Select a new validator set from the assembled stakers and their role preferences.
	///
	/// Returns the potential new validator set.
	fn select_validators() -> Option<Vec<T::AccountId>> {
		let maybe_elected_set = elect::<T, _, _, _>(
			Self::validator_count() as usize,
			Self::minimum_validator_count().max(1) as usize,
			<Validators<T>>::enumerate(),
			<Nominators<T>>::enumerate(),
			Self::slashable_balance_of,
		);

		if let Some(elected_set) = maybe_elected_set {
			let elected_stashes = elected_set.0;
			let assignments = elected_set.1;

			// helper closure.
			let to_balance = |b: ExtendedBalance|
				<T::CurrencyToVote as Convert<ExtendedBalance, BalanceOf<T>>>::convert(b);
			let to_votes = |b: BalanceOf<T>|
				<T::CurrencyToVote as Convert<BalanceOf<T>, u64>>::convert(b) as ExtendedBalance;

			// The return value of this is safe to be converted to u64.
			// The original balance, `b` is within the scope of u64. It is just extended to u128
			// to be properly multiplied by a ratio, which will lead to another value
			// less than u64 for sure. The result can then be safely passed to `to_balance`.
			// For now the backward convert is used. A simple `TryFrom<u64>` is also safe.
			let ratio_of = |b, p| (p as ExtendedBalance).saturating_mul(to_votes(b)) / ACCURACY;

			// Compute the actual stake from nominator's ratio.
			let assignments_with_stakes = assignments.iter().map(|(n, a)|(
				n.clone(),
				Self::slashable_balance_of(n),
				a.iter().map(|(acc, r)| (
					acc.clone(),
					*r,
					to_balance(ratio_of(Self::slashable_balance_of(n), *r)),
				))
				.collect::<Vec<Assignment<T>>>()
			)).collect::<Vec<(T::AccountId, BalanceOf<T>, Vec<Assignment<T>>)>>();

			// update elected candidate exposures.
			let mut exposures = <ExpoMap<T>>::new();
			elected_stashes
				.iter()
				.map(|e| (e, Self::slashable_balance_of(e)))
				.for_each(|(e, s)| {
					let item = Exposure { own: s, total: s, ..Default::default() };
					exposures.insert(e.clone(), item);
				});

			for (n, _, assignment) in &assignments_with_stakes {
				for (c, _, s) in assignment {
					if let Some(expo) = exposures.get_mut(c) {
						// NOTE: simple example where this saturates:
						// candidate with max_value stake. 1 nominator with max_value stake.
						// Nuked. Sadly there is not much that we can do about this.
						// See this test: phragmen_should_not_overflow_xxx()
						expo.total = expo.total.saturating_add(*s);
						expo.others.push( IndividualExposure { who: n.clone(), value: *s } );
					}
				}
			}

			if cfg!(feature = "equalize") {
				let tolerance = 0_u128;
				let iterations = 2_usize;
				let mut assignments_with_votes = assignments_with_stakes.iter()
					.map(|a| (
						a.0.clone(), a.1,
						a.2.iter()
							.map(|e| (e.0.clone(), e.1, to_votes(e.2)))
							.collect::<Vec<(T::AccountId, ExtendedBalance, ExtendedBalance)>>()
					))
					.collect::<Vec<(
						T::AccountId,
						BalanceOf<T>,
						Vec<(T::AccountId, ExtendedBalance, ExtendedBalance)>
					)>>();
				equalize::<T>(&mut assignments_with_votes, &mut exposures, tolerance, iterations);
			}

			// Clear Stakers and reduce their slash_count.
			for v in Self::current_elected().iter() {
				<Stakers<T>>::remove(v);
				let slash_count = <SlashCount<T>>::take(v);
				if slash_count > 1 {
					<SlashCount<T>>::insert(v, slash_count - 1);
				}
			}

			// Populate Stakers and figure out the minimum stake behind a slot.
			let mut slot_stake = BalanceOf::<T>::max_value();
			for (c, e) in exposures.iter() {
				if e.total < slot_stake {
					slot_stake = e.total;
				}
				<Stakers<T>>::insert(c.clone(), e.clone());
			}

			// Update slot stake.
			<SlotStake<T>>::put(&slot_stake);

			// Set the new validator set in sessions.
			<CurrentElected<T>>::put(&elected_stashes);
			let validators = elected_stashes.into_iter()
				.map(|s| Self::bonded(s).unwrap_or_default())
				.collect::<Vec<_>>();
			Some(validators)
		} else {
			// There were not enough candidates for even our minimal level of functionality.
			// This is bad.
			// We should probably disable all functionality except for block production
			// and let the chain keep producing blocks until we can decide on a sufficiently
			// substantial set.
			// TODO: #2494
			None
		}
	}

	fn apply_force_new_era() {
		ForceNewEra::put(true);
	}

	/// Call when a validator is determined to be offline. `count` is the
	/// number of offenses the validator has committed.
	///
	/// NOTE: This is called with the controller (not the stash) account id.
	pub fn on_offline_validator(controller: T::AccountId, count: usize) {
		if let Some(l) = Self::ledger(&controller) {
			let stash = l.stash;

			// Early exit if validator is invulnerable.
			if Self::invulnerables().contains(&stash) {
				return
			}

			let slash_count = Self::slash_count(&stash);
			let new_slash_count = slash_count + count as u32;
			<SlashCount<T>>::insert(&stash, new_slash_count);
			let grace = Self::offline_slash_grace();

			if RECENT_OFFLINE_COUNT > 0 {
				let item = (stash.clone(), <system::Module<T>>::block_number(), count as u32);
				<RecentlyOffline<T>>::mutate(|v| if v.len() >= RECENT_OFFLINE_COUNT {
					let index = v.iter()
						.enumerate()
						.min_by_key(|(_, (_, block, _))| block)
						.expect("v is non-empty; qed")
						.0;
					v[index] = item;
				} else {
					v.push(item);
				});
			}

			let prefs = Self::validators(&stash);
			let unstake_threshold = prefs.unstake_threshold.min(MAX_UNSTAKE_THRESHOLD);
			let max_slashes = grace + unstake_threshold;

			let event = if new_slash_count > max_slashes {
				let slash_exposure = Self::stakers(&stash).total;
				let offline_slash_base = Self::offline_slash() * slash_exposure;
				// They're bailing.
				let slash = offline_slash_base
					// Multiply slash_mantissa by 2^(unstake_threshold with upper bound)
					.checked_shl(unstake_threshold)
					.map(|x| x.min(slash_exposure))
					.unwrap_or(slash_exposure);
				let _ = Self::slash_validator(&stash, slash);
				let _ = <session::Module<T>>::disable(&controller);

				RawEvent::OfflineSlash(stash.clone(), slash)
			} else {
				RawEvent::OfflineWarning(stash.clone(), slash_count)
			};

			Self::deposit_event(event);
		}
	}
}

impl<T: Trait> OnSessionEnding<T::AccountId> for Module<T> {
	fn on_session_ending(i: SessionIndex) -> Option<Vec<T::AccountId>> {
		Self::new_session(i + 1)
	}
}

impl<T: Trait> OnFreeBalanceZero<T::AccountId> for Module<T> {
	fn on_free_balance_zero(stash: &T::AccountId) {
		if let Some(controller) = <Bonded<T>>::take(stash) {
			<Ledger<T>>::remove(&controller);
		}
		<Payee<T>>::remove(stash);
		<SlashCount<T>>::remove(stash);
		<Validators<T>>::remove(stash);
		<Nominators<T>>::remove(stash);
	}
}

// This is guarantee not to overflow on whatever values.
// `num` must be inferior to `den` otherwise it will be reduce to `den`.
fn multiply_by_rational<N>(value: N, num: u32, den: u32) -> N
	where N: SimpleArithmetic + Clone
{
	let num = num.min(den);

	let result_divisor_part = value.clone() / den.into() * num.into();

	let result_remainder_part = {
		let rem = value % den.into();

		// Fits into u32 because den is u32 and remainder < den
		let rem_u32 = rem.saturated_into::<u32>();

		// Multiplication fits into u64 as both term are u32
		let rem_part = rem_u32 as u64 * num as u64 / den as u64;

		// Result fits into u32 as num < total_points
		(rem_part as u32).into()
	};

	result_divisor_part + result_remainder_part
}<|MERGE_RESOLUTION|>--- conflicted
+++ resolved
@@ -919,7 +919,7 @@
 			<Module<T>>::current_elected().iter()
 				.position(|elected| *elected == validator)
 				.map(|index| {
-					<CurrentEraRewards<T>>::mutate(|rewards| {
+					CurrentEraRewards::mutate(|rewards| {
 						if let Some(new_total) = rewards.total.checked_add(points) {
 							rewards.total = new_total;
 							rewards.rewards.resize((index + 1).max(rewards.rewards.len()), 0);
@@ -1038,15 +1038,7 @@
 
 	/// Session has just ended. Provide the validator set for the next session if it's an era-end.
 	fn new_session(session_index: SessionIndex) -> Option<Vec<T::AccountId>> {
-<<<<<<< HEAD
-		if <ForceNewEra<T>>::take() || session_index % T::SessionsPerEra::get() == 0 {
-=======
-		// accumulate good session reward
-		let reward = Self::current_session_reward();
-		<CurrentEraReward<T>>::mutate(|r| *r += reward);
-
 		if ForceNewEra::take() || session_index % T::SessionsPerEra::get() == 0 {
->>>>>>> c3be75da
 			Self::new_era()
 		} else {
 			None
@@ -1059,7 +1051,7 @@
 	/// get a chance to set their session keys.
 	fn new_era() -> Option<Vec<T::AccountId>> {
 		// Payout
-		let rewards = <CurrentEraRewards<T>>::take();
+		let rewards = CurrentEraRewards::take();
 		let now = <timestamp::Module<T>>::now();
 		let previous_era_start = <CurrentEraStart<T>>::mutate(|v| {
 			rstd::mem::replace(v, now.clone())
