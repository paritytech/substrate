--- conflicted
+++ resolved
@@ -1505,7 +1505,6 @@
 				continue;
 			}
 
-<<<<<<< HEAD
 			let reward_payout = slashing::slash::<T>(slashing::SlashParams {
 				stash,
 				slash: *slash_fraction,
@@ -1517,34 +1516,6 @@
 			});
 
 			slashing::pay_reporters::<T>(reward_payout, &details.reporters);
-=======
-			// make sure to disable validator till the end of this session
-			if T::SessionInterface::disable_validator(stash).unwrap_or(false) {
-				// force a new era, to select a new validator set
-				Self::ensure_new_era();
-			}
-			// actually slash the validator
-			let slashed_amount = Self::slash_validator(stash, amount, exposure, &mut journal);
-
-			// distribute the rewards according to the slash
-			let slash_reward = slash_reward_fraction * slashed_amount.peek();
-			if !slash_reward.is_zero() && !details.reporters.is_empty() {
-				let (mut reward, rest) = slashed_amount.split(slash_reward);
-				// split the reward between reporters equally. Division cannot fail because
-				// we guarded against it in the enclosing if.
-				let per_reporter = reward.peek() / (details.reporters.len() as u32).into();
-				for reporter in &details.reporters {
-					let (reporter_reward, rest) = reward.split(per_reporter);
-					reward = rest;
-					T::Currency::resolve_creating(reporter, reporter_reward);
-				}
-				// The rest goes to the treasury.
-				remaining_imbalance.subsume(reward);
-				remaining_imbalance.subsume(rest);
-			} else {
-				remaining_imbalance.subsume(slashed_amount);
-			}
->>>>>>> c744aa5a
 		}
 	}
 }
