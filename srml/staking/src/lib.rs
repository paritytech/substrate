--- conflicted
+++ resolved
@@ -23,12 +23,7 @@
 #[cfg(feature = "std")]
 use runtime_io::with_storage;
 use rstd::{prelude::*, result};
-<<<<<<< HEAD
-use parity_codec::{HasCompact, CompactAs};
-use parity_codec_derive::{Encode, Decode};
-=======
 use parity_codec::{HasCompact, Encode, Decode};
->>>>>>> 66795b07
 use srml_support::{StorageValue, StorageMap, EnumerableStorageMap, dispatch::Result};
 use srml_support::{decl_module, decl_event, decl_storage, ensure};
 use srml_support::traits::{
@@ -36,13 +31,8 @@
 	LockIdentifier, LockableCurrency, WithdrawReasons
 };
 use session::OnSessionChange;
-<<<<<<< HEAD
 use primitives::{Perbill, Perquill};
-use primitives::traits::{Zero, One, As, StaticLookup, Saturating};
-=======
-use primitives::Perbill;
 use primitives::traits::{Zero, One, As, StaticLookup, Saturating, Bounded};
->>>>>>> 66795b07
 use system::ensure_signed;
 mod mock;
 
@@ -286,7 +276,7 @@
 		//
 		// Every era change, this will be appended with the trie root of the contents of `Stakers`, and the oldest
 		// entry removed down to a specific number of entries (probably around 90 for a 3 month history).
-//		pub HistoricalStakers get(historical_stakers): map T::BlockNumber => Option<H256>;
+		// pub HistoricalStakers get(historical_stakers): map T::BlockNumber => Option<H256>;
 
 		/// The current era index.
 		pub CurrentEra get(current_era) config(): T::BlockNumber;
@@ -323,21 +313,27 @@
 	}
 	add_extra_genesis {
 		config(stakers): Vec<(T::AccountId, T::AccountId, BalanceOf<T>)>;
-<<<<<<< HEAD
-		config(nominators): Vec<(T::AccountId, Vec<T::AccountId>)>
-	}
-=======
+		config(nominators): Vec<(T::AccountId, Vec<T::AccountId>)>;
+
 		build(|storage: &mut primitives::StorageOverlay, _: &mut primitives::ChildrenStorageOverlay, config: &GenesisConfig<T>| {
 			with_storage(storage, || {
+				// assign validators/stakers
 				for &(ref stash, ref controller, balance) in &config.stakers {
 					let _ = <Module<T>>::bond(T::Origin::from(Some(stash.clone()).into()), T::Lookup::unlookup(controller.clone()), balance, RewardDestination::Staked);
 					let _ = <Module<T>>::validate(T::Origin::from(Some(controller.clone()).into()), Default::default());
 				}
+				
+				// assign nominators
+				for &(ref nominator, ref votes) in &config.nominators {
+					let _ = <Module<T>>::nominate(T::Origin::from(Some(nominator.clone()).into()), votes.iter().map(|l| {
+						T::Lookup::unlookup(l.clone())
+					}).collect());
+				}
+
 				<Module<T>>::select_validators();
 			});
 		});
-	}	
->>>>>>> 66795b07
+	}
 }
 
 decl_module! {
@@ -579,7 +575,7 @@
 		let own_slash = own_slash - T::Currency::slash(v, own_slash).unwrap_or_default();
 		// The amount remaining that we can't slash from the validator, that must be taken from the nominators.
 		let rest_slash = slash - own_slash;
-
+		println!("Slashing!! {:?}", exposure);
 		if !rest_slash.is_zero() {
 			// The total to be slashed from the nominators.
 			let total = exposure.total - exposure.own;
@@ -628,6 +624,7 @@
 			}
 			safe_mul_rational(exposure.own)
 		};
+		println!("Rewarding {:?} by {:?}", who, validator_cut + off_the_table);
 		Self::make_payout(who, validator_cut + off_the_table);
 	}
 
@@ -688,8 +685,6 @@
 		}
 
 		// Reassign all Stakers.
-<<<<<<< HEAD
-=======
 		let slot_stake = Self::select_validators();
 
 		// Update the balances for slashing/rewarding according to the stakes.
@@ -701,7 +696,6 @@
 	///
 	/// @returns the new SlotStake value.
 	fn select_validators() -> BalanceOf<T> {
->>>>>>> 66795b07
 		// Map of (would-be) validator account to amount of stake backing it.
 		
 		let rounds = <ValidatorCount<T>>::get() as usize;
@@ -728,7 +722,6 @@
 				}
 			}
 
-<<<<<<< HEAD
 			Nominations {
 				who,
 				nominees: nominees.into_iter()
@@ -738,7 +731,13 @@
 				load : Perquill::zero(),
 			}
 		}).collect::<Vec<Nominations<T::AccountId, BalanceOf<T>>>>();
+
+		println!("+++ Selecting candidates {} / {} ", candidates.len(), nominations.len());
+		println!("+++ candidates {:?} ", candidates);
+		println!("+++ nominaotions {:?} ", nominations);
 		
+		
+		// 3- optimization: 
 		// candidates who have 0 stake => have no votes or all null-votes. best to kick them out not.
 		let mut candidates = candidates.into_iter().filter(|c| c.approval_stake > BalanceOf::<T>::zero())
 			.collect::<Vec<Candidate<T::AccountId, BalanceOf<T>>>>();
@@ -754,26 +753,6 @@
 						if let Some(index) = candidates.iter().position(|i| i.who == *candidate) {
 							let approval_stake = candidates[index].approval_stake;
 							candidates[index].score = Perquill::from_xth(approval_stake.as_());
-=======
-		// Get the new staker set by sorting by total backing stake and truncating.
-		// cpu=O(V.log(s)) average, O(V.s) worst.
-		let count = Self::validator_count() as usize;
-		let candidates = if candidates.len() <= count {
-			candidates.sort_unstable_by(|a, b| b.1.total.cmp(&a.1.total));
-			candidates
-		} else {
-			candidates.into_iter().fold(vec![], |mut winners: Vec<(T::AccountId, Exposure<T::AccountId, BalanceOf<T>>)>, entry| {
-				if let Err(insert_point) = winners.binary_search_by_key(&entry.1.total, |i| i.1.total) {
-					if winners.len() < count {
-						winners.insert(insert_point, entry)
-					} else {
-						if insert_point > 0 {
-							// Big enough to be considered: insert at beginning and swap up to relevant point.
-							winners[0] = entry;
-							for i in 0..(insert_point - 1) {
-								winners.swap(i, i + 1)
-							}
->>>>>>> 66795b07
 						}
 					}
 				}
@@ -787,7 +766,7 @@
 								nominaotion.stake.as_()
 								* nominaotion.load.extract()
 								/ approval_stake.as_();
-							candidates[index].score = Perquill::decode_from(candidates[index].score.extract() + temp);
+							candidates[index].score = Perquill::from_quilltionths(candidates[index].score.extract() + temp);
 						}
 					}
 				}
@@ -802,8 +781,10 @@
 					for vote_idx in 0..nominations[nominator_idx].nominees.len() {
 						if nominations[nominator_idx].nominees[vote_idx].who == winner.who {
 							nominations[nominator_idx].nominees[vote_idx].load =
-								Perquill::decode_from(winner.score.extract()
-								- nominations[nominator_idx].load.extract());
+								Perquill::from_quilltionths(
+									winner.score.extract()
+									- nominations[nominator_idx].load.extract()
+								);
 							nominations[nominator_idx].load = winner.score;
 						}
 					}
@@ -833,10 +814,12 @@
 		else { // end of `if candidates.len() > rounds`
 			if candidates.len() > Self::minimum_validator_count() as usize {
 				// if we don't have enough candidates, just choose all that have some vote.
+				println!("++ Code yellow. Choosing all candidates");
 				elected_candidates = candidates;
 			}
 			else {
 				// if we have less than minimum, use the previous validator set.
+				println!("Code red. choosing previous candidates");
 				elected_candidates = <Validators<T>>::enumerate().map(|(who, _)| {
 					let exposure = Self::stakers(&who);
 						Candidate {
@@ -849,29 +832,36 @@
 			}
 		}		
 
-		// Clear Stakers and reduce their slash_count.
-		for v in <session::Module<T>>::validators().iter() {
-			<Stakers<T>>::remove(v);
-			let slash_count = <SlashCount<T>>::take(v);
-			if slash_count > 1 {
-				<SlashCount<T>>::insert(v, slash_count - 1);
-			}
-		}
-
 		// Figure out the minimum stake behind a slot.
-		let slot_stake = elected_candidates.iter().min_by_key(|c| c.exposure.total)
-			.expect("elected candidates cannot be empty").exposure.total;
+		let slot_stake;
+		if let Some(min_candidate) = elected_candidates.iter().min_by_key(|c| c.exposure.total) {
+			slot_stake = min_candidate.exposure.total.clone();
+
+			// Clear Stakers and reduce their slash_count.
+			for v in <session::Module<T>>::validators().iter() {
+				<Stakers<T>>::remove(v);
+				let slash_count = <SlashCount<T>>::take(v);
+				if slash_count > 1 {
+					<SlashCount<T>>::insert(v, slash_count - 1);
+				}
+			}
+
+			// Populate Stakers.
+			for candidate in &elected_candidates {
+				<Stakers<T>>::insert(candidate.who.clone(), candidate.exposure.clone());
+			}
+
+			// Set the new validator set.
+			<session::Module<T>>::set_validators(
+				&elected_candidates.into_iter().map(|i| i.who).collect::<Vec<_>>()
+			);
+
+		}
+		else {
+			// This will only happen in the very first era.
+			slot_stake = BalanceOf::<T>::zero();
+		}
 		<SlotStake<T>>::put(&slot_stake);
-
-		// Populate Stakers.
-		for candidate in &elected_candidates {
-			<Stakers<T>>::insert(candidate.who.clone(), candidate.exposure.clone());
-		}
-		// Set the new validator set.
-		<session::Module<T>>::set_validators(
-			&elected_candidates.into_iter().map(|i| i.who).collect::<Vec<_>>()
-		);
-
 		slot_stake
 	}
 
