--- conflicted
+++ resolved
@@ -442,14 +442,18 @@
 	Exposure<<T as system::Trait>::AccountId, BalanceOf<T>>
 >;
 
-<<<<<<< HEAD
-pub trait Trait: system::Trait + session::Trait {
-=======
+/// Means for interacting with a specialized version of the `session` trait.
+///
+/// This is needed because `Staking` sets the `ValidatorId` of the `session::Trait`
 pub trait SessionInterface<AccountId>: system::Trait {
+	/// Store the set of validators.
 	fn put_validators(validators: &Vec<AccountId>);
-	fn disable_validator(validator: &AccountId);
+	/// Disable a given validator.
+	fn disable_validator(validator: &AccountId) -> Result<(), ()>;
+	/// Get the validators from session.
 	fn validators() -> Vec<AccountId>;
-	fn prune_up_to(up_to: session::SessionIndex);
+	/// Prune historical session tries up to but not including the given index.
+	fn prune_historical_up_to(up_to: session::SessionIndex);
 }
 
 impl<T> SessionInterface<<T as system::Trait>::AccountId> for T where
@@ -462,21 +466,20 @@
 		<session::Validators<T>>::put(validators);
 	}
 
-	fn disable_validator(validator: &<T as system::Trait>::AccountId) {
-		<session::Module<T>>::disable(validator);
+	fn disable_validator(validator: &<T as system::Trait>::AccountId) -> Result<(), ()> {
+		<session::Module<T>>::disable(validator)
 	}
 
 	fn validators() -> Vec<<T as system::Trait>::AccountId> {
 		<session::Module<T>>::validators()
 	}
 
-	fn prune_up_to(up_to: session::SessionIndex) {
+	fn prune_historical_up_to(up_to: session::SessionIndex) {
 		<session::historical::Module<T>>::prune_up_to(up_to);
 	}
 }
 
 pub trait Trait: system::Trait {
->>>>>>> feb197e8
 	/// The staking balance.
 	type Currency: LockableCurrency<Self::AccountId, Moment=Self::BlockNumber>;
 
@@ -505,17 +508,8 @@
 	/// Number of eras that staked funds must remain bonded for.
 	type BondingDuration: Get<EraIndex>;
 
-<<<<<<< HEAD
-	/// Convert a stash ID into a session validator ID. This should typically
-	/// be an identity conversion.
-	//
-	// This is working around a weakness in the SRML. Ideally we could express
-	// a `where` clause on this trait which forced unification of `system::Trait::AccountId`
-	// and `session::Trait::ValidatorId`. But we can't use where clauses in the `decl_module!` macro.
-	type AsValidatorId: Convert<Self::AccountId, Self::ValidatorId>;
-=======
+	/// Interface for interacting with a session module.
 	type SessionInterface: self::SessionInterface<Self::AccountId>;
->>>>>>> feb197e8
 }
 
 decl_storage! {
@@ -624,13 +618,10 @@
 						}, _ => Ok(())
 					};
 				}
-<<<<<<< HEAD
-=======
 
 				if let (_, Some(validators)) = <Module<T>>::select_validators() {
 					T::SessionInterface::put_validators(&validators);
 				}
->>>>>>> feb197e8
 			});
 		});
 	}
@@ -1091,7 +1082,7 @@
 				bonded.drain(..n_to_prune);
 
 				if let Some(&(_, first_session)) = bonded.first() {
-					T::SessionInterface::prune_up_to(first_session);
+					T::SessionInterface::prune_historical_up_to(first_session);
 				}
 			})
 		}
@@ -1270,14 +1261,7 @@
 					.map(|x| x.min(slash_exposure))
 					.unwrap_or(slash_exposure);
 				let _ = Self::slash_validator(&stash, slash);
-<<<<<<< HEAD
-
-				// hopefully monomorphisation & inlining makes this a no-op.
-				let stash_id = T::AsValidatorId::convert(stash.clone());
-				let _ = <session::Module<T>>::disable(&stash_id);
-=======
 				let _ = T::SessionInterface::disable_validator(&stash);
->>>>>>> feb197e8
 
 				RawEvent::OfflineSlash(stash.clone(), slash)
 			} else {
