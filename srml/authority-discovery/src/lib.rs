--- conflicted
+++ resolved
@@ -29,13 +29,14 @@
 #![cfg_attr(not(feature = "std"), no_std)]
 
 use app_crypto::RuntimeAppPublic;
-use codec::{Decode, Encode};
 use rstd::prelude::*;
+use codec::{Encode, Decode};
 use srml_support::{decl_module, decl_storage, StorageValue};
 
 pub trait Trait: system::Trait + session::Trait + im_online::Trait {}
 
 type AuthorityIdFor<T> = <T as im_online::Trait>::AuthorityId;
+type AuthoritySignatureFor<T> = <<T as im_online::Trait>::AuthorityId as RuntimeAppPublic>::Signature;
 
 decl_storage! {
 	trait Store for Module<T: Trait> as AuthorityDiscovery {
@@ -58,13 +59,8 @@
 	/// set, otherwise this function returns None. The restriction might be
 	/// softened in the future in case a consumer needs to learn own authority
 	/// identifier.
-<<<<<<< HEAD
-	fn authority_id() -> Option<im_online::AuthorityId> {
-		let authorities = Keys::get();
-=======
-	pub fn authority_id() -> Option<AuthorityIdFor<T>> {
+	fn authority_id() -> Option<AuthorityIdFor<T>> {
 		let authorities = Keys::<T>::get();
->>>>>>> 409f5aa1
 
 		let local_keys = <AuthorityIdFor<T>>::all();
 
@@ -83,33 +79,19 @@
 	}
 
 	/// Sign the given payload with the private key corresponding to the given authority id.
-<<<<<<< HEAD
-	pub fn sign(payload: Vec<u8>) -> Option<(im_online::AuthoritySignature, im_online::AuthorityId)> {
+	pub fn sign(payload: Vec<u8>) -> Option<(AuthoritySignatureFor<T>, AuthorityIdFor<T>)> {
 		let authority_id = Module::<T>::authority_id()?;
 		authority_id.sign(&payload).map(|s| (s, authority_id))
-=======
-	pub fn sign(payload: Vec<u8>, authority_id: AuthorityIdFor<T>) -> Option<Vec<u8>> {
-		authority_id.sign(&payload).map(|s| s.encode())
->>>>>>> 409f5aa1
 	}
 
 	/// Verify the given signature for the given payload with the given
 	/// authority identifier.
 	pub fn verify(
 		payload: Vec<u8>,
-<<<<<<< HEAD
-		signature: im_online::AuthoritySignature,
-		authority_id: im_online::AuthorityId,
+		signature: AuthoritySignatureFor<T>,
+		authority_id: AuthorityIdFor<T>,
 	) -> bool {
 		authority_id.verify(&payload, &signature)
-=======
-		signature: Vec<u8>,
-		authority_id: AuthorityIdFor<T>,
-	) -> bool {
-		<AuthorityIdFor<T> as RuntimeAppPublic>::Signature::decode(&mut &signature[..])
-			.map(|s| authority_id.verify(&payload, &s))
-			.unwrap_or(false)
->>>>>>> 409f5aa1
 	}
 
 	fn initialize_keys(keys: &[AuthorityIdFor<T>]) {
