--- conflicted
+++ resolved
@@ -9,12 +9,8 @@
 codec = { package = "parity-scale-codec", version = "1.0.0", default-features = false, features = ["derive"] }
 primitives = { package = "substrate-primitives",  path = "../../core/primitives", default-features = false }
 rstd = { package = "sr-std", path = "../../core/sr-std", default-features = false }
-<<<<<<< HEAD
 serde = { version = "1.0.100", optional = true }
-=======
 runtime-io = { package = "sr-io", path = "../../core/sr-io", default-features = false }
-serde = { version = "1.0", optional = true }
->>>>>>> 7fc0a91e
 session = { package = "srml-session", path = "../session", default-features = false }
 sr-primitives = { path = "../../core/sr-primitives", default-features = false }
 support = { package = "srml-support", path = "../support", default-features = false }
