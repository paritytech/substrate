--- conflicted
+++ resolved
@@ -259,11 +259,7 @@
 					(6, 60 * self.balance_factor)
 				],
 				vesting: vec![],
-<<<<<<< HEAD
-			}.assimilate_storage(&mut t.top, &mut t.children).unwrap();
-=======
 			}.assimilate_storage(&mut t).unwrap();
->>>>>>> 35128f74
 			seats::GenesisConfig::<Test> {
 				active_council: if self.with_council { vec![
 					(1, 10),
@@ -273,13 +269,8 @@
 				desired_seats: 2,
 				presentation_duration: 2,
 				term_duration: 5,
-<<<<<<< HEAD
-			}.assimilate_storage(&mut t.top, &mut t.children).unwrap();
-			runtime_io::TestExternalities::new_with_children(t)
-=======
 			}.assimilate_storage(&mut t).unwrap();
 			runtime_io::TestExternalities::new(t)
->>>>>>> 35128f74
 		}
 	}
 
