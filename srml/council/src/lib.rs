// Copyright 2017-2019 Parity Technologies (UK) Ltd.
// This file is part of Substrate.

// Substrate is free software: you can redistribute it and/or modify
// it under the terms of the GNU General Public License as published by
// the Free Software Foundation, either version 3 of the License, or
// (at your option) any later version.

// Substrate is distributed in the hope that it will be useful,
// but WITHOUT ANY WARRANTY; without even the implied warranty of
// MERCHANTABILITY or FITNESS FOR A PARTICULAR PURPOSE.  See the
// GNU General Public License for more details.

// You should have received a copy of the GNU General Public License
// along with Substrate.  If not, see <http://www.gnu.org/licenses/>.

//! Council system: Handles the voting in and maintenance of council members.

#![cfg_attr(not(feature = "std"), no_std)]
#![recursion_limit="128"]

pub mod motions;
pub mod seats;

pub use crate::seats::{Trait, Module, RawEvent, Event, VoteIndex};

/// Trait for type that can handle incremental changes to a set of account IDs.
pub trait OnMembersChanged<AccountId> {
	/// A number of members `new` just joined the set and replaced some `old` ones.
	fn on_members_changed(new: &[AccountId], old: &[AccountId]);
}

impl<T> OnMembersChanged<T> for () {
	fn on_members_changed(_new: &[T], _old: &[T]) {}
}

#[cfg(test)]
mod tests {
	// These re-exports are here for a reason, edit with care
	pub use super::*;
	pub use runtime_io::with_externalities;
	use srml_support::{impl_outer_origin, impl_outer_event, impl_outer_dispatch, impl_outer_error, parameter_types};
	use srml_support::traits::Get;
	pub use substrate_primitives::{H256, Blake2Hasher, u32_trait::{_1, _2, _3, _4}};
	pub use primitives::traits::{BlakeTwo256, IdentityLookup};
	pub use primitives::testing::{Digest, DigestItem, Header};
	pub use {seats, motions};
	use std::cell::RefCell;

	impl_outer_origin! {
		pub enum Origin for Test {
			motions<T>
		}
	}

	impl_outer_event! {
		pub enum Event for Test {
			balances<T>, democracy<T>, seats<T>, motions<T>,
		}
	}

	impl_outer_dispatch! {
		pub enum Call for Test where origin: Origin {
			type Error = Error;

			balances::Balances,
			democracy::Democracy,
		}
	}

	impl_outer_error! {
		pub enum Error for Test {
			balances
		}
	}

	thread_local! {
		static VOTER_BOND: RefCell<u64> = RefCell::new(0);
		static VOTING_FEE: RefCell<u64> = RefCell::new(0);
		static PRESENT_SLASH_PER_VOTER: RefCell<u64> = RefCell::new(0);
		static DECAY_RATIO: RefCell<u32> = RefCell::new(0);
	}

	pub struct VotingBond;
	impl Get<u64> for VotingBond {
		fn get() -> u64 { VOTER_BOND.with(|v| *v.borrow()) }
	}

	pub struct VotingFee;
	impl Get<u64> for VotingFee {
		fn get() -> u64 { VOTING_FEE.with(|v| *v.borrow()) }
	}

	pub struct PresentSlashPerVoter;
	impl Get<u64> for PresentSlashPerVoter {
		fn get() -> u64 { PRESENT_SLASH_PER_VOTER.with(|v| *v.borrow()) }
	}

	pub struct DecayRatio;
	impl Get<u32> for DecayRatio {
		fn get() -> u32 { DECAY_RATIO.with(|v| *v.borrow()) }
	}

	// Workaround for https://github.com/rust-lang/rust/issues/26925 . Remove when sorted.
	#[derive(Clone, Eq, PartialEq, Debug)]
	pub struct Test;
	parameter_types! {
		pub const BlockHashCount: u64 = 250;
	}
	impl system::Trait for Test {
		type Origin = Origin;
		type Index = u64;
		type BlockNumber = u64;
		type Hash = H256;
		type Hashing = BlakeTwo256;
		type AccountId = u64;
		type Lookup = IdentityLookup<Self::AccountId>;
		type Header = Header;
		type Event = Event;
<<<<<<< HEAD
		type Error = Error;
=======
		type BlockHashCount = BlockHashCount;
>>>>>>> 0bc753ff
	}
	parameter_types! {
		pub const ExistentialDeposit: u64 = 0;
		pub const TransferFee: u64 = 0;
		pub const CreationFee: u64 = 0;
		pub const TransactionBaseFee: u64 = 0;
		pub const TransactionByteFee: u64 = 0;
	}
	impl balances::Trait for Test {
		type Balance = u64;
		type OnNewAccount = ();
		type OnFreeBalanceZero = ();
		type Event = Event;
		type TransactionPayment = ();
		type TransferPayment = ();
		type DustRemoval = ();
		type Error = Error;
		type ExistentialDeposit = ExistentialDeposit;
		type TransferFee = TransferFee;
		type CreationFee = CreationFee;
		type TransactionBaseFee = TransactionBaseFee;
		type TransactionByteFee = TransactionByteFee;
	}
	parameter_types! {
		pub const LaunchPeriod: u64 = 1;
		pub const VotingPeriod: u64 = 3;
		pub const MinimumDeposit: u64 = 1;
		pub const EnactmentPeriod: u64 = 0;
		pub const CooloffPeriod: u64 = 2;
	}
	impl democracy::Trait for Test {
		type Proposal = Call;
		type Event = Event;
		type Currency = balances::Module<Self>;
		type EnactmentPeriod = EnactmentPeriod;
		type LaunchPeriod = LaunchPeriod;
		type EmergencyVotingPeriod = VotingPeriod;
		type VotingPeriod = VotingPeriod;
		type MinimumDeposit = MinimumDeposit;
		type ExternalOrigin = motions::EnsureProportionAtLeast<_1, _2, u64, &'static str>;
		type ExternalMajorityOrigin = motions::EnsureProportionAtLeast<_2, _3, u64, &'static str>;
		type EmergencyOrigin = motions::EnsureProportionAtLeast<_1, _1, u64, &'static str>;
		type CancellationOrigin = motions::EnsureProportionAtLeast<_2, _3, u64, &'static str>;
		type VetoOrigin = motions::EnsureMember<u64, &'static str>;
		type CooloffPeriod = CooloffPeriod;
	}
	parameter_types! {
		pub const CandidacyBond: u64 = 3;
		pub const CarryCount: u32 = 2;
		pub const InactiveGracePeriod: u32 = 1;
		pub const CouncilVotingPeriod: u64 = 4;
	}
	impl seats::Trait for Test {
		type Event = Event;
		type BadPresentation = ();
		type BadReaper = ();
		type BadVoterIndex = ();
		type LoserCandidate = ();
		type OnMembersChanged = CouncilMotions;
		type CandidacyBond = CandidacyBond;
		type VotingBond = VotingBond;
		type VotingFee = VotingFee;
		type PresentSlashPerVoter = PresentSlashPerVoter;
		type CarryCount = CarryCount;
		type InactiveGracePeriod = InactiveGracePeriod;
		type CouncilVotingPeriod = CouncilVotingPeriod;
		type DecayRatio = DecayRatio;
	}
	impl motions::Trait for Test {
		type Origin = Origin;
		type Proposal = Call;
		type Event = Event;
	}

	pub struct ExtBuilder {
		balance_factor: u64,
		decay_ratio: u32,
		voting_fee: u64,
		voter_bond: u64,
		bad_presentation_punishment: u64,
		with_council: bool,
	}

	impl Default for ExtBuilder {
		fn default() -> Self {
			Self {
				balance_factor: 1,
				decay_ratio: 24,
				voting_fee: 0,
				voter_bond: 0,
				bad_presentation_punishment: 1,
				with_council: false,
			}
		}
	}

	impl ExtBuilder {
		pub fn with_council(mut self, council: bool) -> Self {
			self.with_council = council;
			self
		}
		pub fn balance_factor(mut self, factor: u64) -> Self {
			self.balance_factor = factor;
			self
		}
		pub fn decay_ratio(mut self, ratio: u32) -> Self {
			self.decay_ratio = ratio;
			self
		}
		pub fn voting_fee(mut self, fee: u64) -> Self {
			self.voting_fee = fee;
			self
		}
		pub fn bad_presentation_punishment(mut self, fee: u64) -> Self {
			self.bad_presentation_punishment = fee;
			self
		}
		pub fn voter_bond(mut self, fee: u64) -> Self {
			self.voter_bond = fee;
			self
		}
		pub fn set_associated_consts(&self) {
			VOTER_BOND.with(|v| *v.borrow_mut() = self.voter_bond);
			VOTING_FEE.with(|v| *v.borrow_mut() = self.voting_fee);
			PRESENT_SLASH_PER_VOTER.with(|v| *v.borrow_mut() = self.bad_presentation_punishment);
			DECAY_RATIO.with(|v| *v.borrow_mut() = self.decay_ratio);
		}
		pub fn build(self) -> runtime_io::TestExternalities<Blake2Hasher> {
			self.set_associated_consts();
			let mut t = system::GenesisConfig::default().build_storage::<Test>().unwrap();
			balances::GenesisConfig::<Test>{
				balances: vec![
					(1, 10 * self.balance_factor),
					(2, 20 * self.balance_factor),
					(3, 30 * self.balance_factor),
					(4, 40 * self.balance_factor),
					(5, 50 * self.balance_factor),
					(6, 60 * self.balance_factor)
				],
				vesting: vec![],
			}.assimilate_storage(&mut t.0, &mut t.1).unwrap();
			seats::GenesisConfig::<Test> {
				active_council: if self.with_council { vec![
					(1, 10),
					(2, 10),
					(3, 10)
				] } else { vec![] },
				desired_seats: 2,
				presentation_duration: 2,
				term_duration: 5,
			}.assimilate_storage(&mut t.0, &mut t.1).unwrap();
			runtime_io::TestExternalities::new_with_children(t)
		}
	}

	pub type System = system::Module<Test>;
	pub type Balances = balances::Module<Test>;
	pub type Democracy = democracy::Module<Test>;
	pub type Council = seats::Module<Test>;
	pub type CouncilMotions = motions::Module<Test>;
}<|MERGE_RESOLUTION|>--- conflicted
+++ resolved
@@ -117,11 +117,8 @@
 		type Lookup = IdentityLookup<Self::AccountId>;
 		type Header = Header;
 		type Event = Event;
-<<<<<<< HEAD
 		type Error = Error;
-=======
 		type BlockHashCount = BlockHashCount;
->>>>>>> 0bc753ff
 	}
 	parameter_types! {
 		pub const ExistentialDeposit: u64 = 0;
