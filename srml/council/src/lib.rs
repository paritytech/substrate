--- conflicted
+++ resolved
@@ -112,8 +112,6 @@
 		pub const ExistentialDeposit: u64 = 0;
 		pub const TransferFee: u64 = 0;
 		pub const CreationFee: u64 = 0;
-		pub const TransactionBaseFee: u64 = 0;
-		pub const TransactionByteFee: u64 = 0;
 	}
 	impl balances::Trait for Test {
 		type Balance = u64;
@@ -126,8 +124,6 @@
 		type ExistentialDeposit = ExistentialDeposit;
 		type TransferFee = TransferFee;
 		type CreationFee = CreationFee;
-		type TransactionBaseFee = TransactionBaseFee;
-		type TransactionByteFee = TransactionByteFee;
 	}
 	parameter_types! {
 		pub const LaunchPeriod: u64 = 1;
@@ -236,11 +232,7 @@
 		pub fn build(self) -> runtime_io::TestExternalities<Blake2Hasher> {
 			self.set_associated_consts();
 			let mut t = system::GenesisConfig::default().build_storage::<Test>().unwrap().0;
-<<<<<<< HEAD
-			t.extend(balances::GenesisConfig::<Test> {
-=======
 			t.extend(balances::GenesisConfig::<Test>{
->>>>>>> 65b5c845
 				balances: vec![
 					(1, 10 * self.balance_factor),
 					(2, 20 * self.balance_factor),
