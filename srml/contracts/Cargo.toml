--- conflicted
+++ resolved
@@ -17,11 +17,8 @@
 sandbox = { package = "sr-sandbox", path = "../../core/sr-sandbox", default-features = false }
 support = { package = "srml-support", path = "../support", default-features = false }
 system = { package = "srml-system", path = "../system", default-features = false }
-<<<<<<< HEAD
 randomness = { package = "srml-randomness", path = "../randomness", default-features = false }
 timestamp = { package = "srml-timestamp", path = "../timestamp", default-features = false }
-=======
->>>>>>> e84f6158
 
 [dev-dependencies]
 wabt = "~0.7.4"
