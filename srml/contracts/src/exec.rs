--- conflicted
+++ resolved
@@ -275,7 +275,7 @@
 		/// The account id of the contract who dispatched this call.
 		origin: T::AccountId,
 		/// The call to dispatch.
-		call: T::Call,
+		call: <T as Trait>::Call,
 	},
 	RestoreTo {
 		/// The account id of the contract which is removed during the restoration and transfers
@@ -297,12 +297,7 @@
 	pub self_trie_id: Option<TrieId>,
 	pub overlay: OverlayAccountDb<'a, T>,
 	pub depth: usize,
-<<<<<<< HEAD
-	pub events: Vec<IndexedEvent<T>>,
-	pub calls: Vec<(T::AccountId, <T as Trait>::Call)>,
-=======
 	pub deferred: Vec<DeferredAction<T>>,
->>>>>>> 04ef6fa2
 	pub config: &'a Config<T>,
 	pub vm: &'a V,
 	pub loader: &'a L,
