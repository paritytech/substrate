# This file is part of .gitlab-ci.yml
# Here are all jobs that are executed during "zombienet" stage

# common settings for all zombienet jobs
.zombienet-common:
  before_script:
    - echo "Zombie-net Tests Config"
    - echo "${ZOMBIENET_IMAGE}"
    - echo "${SUBSTRATE_IMAGE_NAME} ${SUBSTRATE_IMAGE_TAG}"
    - echo "${GH_DIR}"
    - export DEBUG=zombie,zombie::network-node
    - export ZOMBIENET_INTEGRATION_TEST_IMAGE=${SUBSTRATE_IMAGE_NAME}:${SUBSTRATE_IMAGE_TAG}
    - echo "${ZOMBIENET_INTEGRATION_TEST_IMAGE}"
  stage:                           zombienet
  image:                           "${ZOMBIENET_IMAGE}"
  needs:
    - job:                         publish-docker-substrate-temporary
  extends:
    - .kubernetes-env
    - .zombienet-refs
  variables:
    GH_DIR:                        "https://github.com/paritytech/substrate/tree/${CI_COMMIT_SHA}/zombienet"
    FF_DISABLE_UMASK_FOR_DOCKER_EXECUTOR: 1
  artifacts:
    name:                          "${CI_JOB_NAME}_${CI_COMMIT_REF_NAME}"
    when:                          always
    expire_in:                     2 days
    paths:
      - ./zombienet-logs
  after_script:
    - mkdir -p ./zombienet-logs
    - cp /tmp/zombie*/logs/* ./zombienet-logs/
  retry: 2
  tags:
    - zombienet-polkadot-integration-test

zombienet-0000-block-building:
  extends:
    - .zombienet-common
  script:
    - /home/nonroot/zombie-net/scripts/ci/run-test-env-manager.sh
        --github-remote-dir="${GH_DIR}/0000-block-building"
        --test="block-building.zndsl"


zombienet-0001-basic-warp-sync:
  extends:
    - .zombienet-common
  script:
    - /home/nonroot/zombie-net/scripts/ci/run-test-env-manager.sh
        --github-remote-dir="${GH_DIR}/0001-basic-warp-sync"
        --test="test-warp-sync.zndsl"

<<<<<<< HEAD
zombienet-0004-webrtc:
=======

zombienet-0002-validators-warp-sync:
  extends:
    - .zombienet-common
  script:
    - /home/nonroot/zombie-net/scripts/ci/run-test-env-manager.sh
        --github-remote-dir="${GH_DIR}/0002-validators-warp-sync"
        --test="test-validators-warp-sync.zndsl"


zombienet-0003-block-building-warp-sync:
>>>>>>> 38c3e5ee
  extends:
    - .zombienet-common
  script:
    - /home/nonroot/zombie-net/scripts/ci/run-test-env-manager.sh
<<<<<<< HEAD
        --github-remote-dir="${GH_DIR}/0004-webrtc"
        --test="test-webrtc.zndsl"
=======
        --github-remote-dir="${GH_DIR}/0003-block-building-warp-sync"
        --test="test-block-building-warp-sync.zndsl"
>>>>>>> 38c3e5ee
<|MERGE_RESOLUTION|>--- conflicted
+++ resolved
@@ -42,7 +42,6 @@
         --github-remote-dir="${GH_DIR}/0000-block-building"
         --test="block-building.zndsl"
 
-
 zombienet-0001-basic-warp-sync:
   extends:
     - .zombienet-common
@@ -50,10 +49,6 @@
     - /home/nonroot/zombie-net/scripts/ci/run-test-env-manager.sh
         --github-remote-dir="${GH_DIR}/0001-basic-warp-sync"
         --test="test-warp-sync.zndsl"
-
-<<<<<<< HEAD
-zombienet-0004-webrtc:
-=======
 
 zombienet-0002-validators-warp-sync:
   extends:
@@ -63,17 +58,18 @@
         --github-remote-dir="${GH_DIR}/0002-validators-warp-sync"
         --test="test-validators-warp-sync.zndsl"
 
-
 zombienet-0003-block-building-warp-sync:
->>>>>>> 38c3e5ee
   extends:
     - .zombienet-common
   script:
     - /home/nonroot/zombie-net/scripts/ci/run-test-env-manager.sh
-<<<<<<< HEAD
-        --github-remote-dir="${GH_DIR}/0004-webrtc"
-        --test="test-webrtc.zndsl"
-=======
         --github-remote-dir="${GH_DIR}/0003-block-building-warp-sync"
         --test="test-block-building-warp-sync.zndsl"
->>>>>>> 38c3e5ee
+
+zombienet-0004-webrtc:
+  extends:
+    - .zombienet-common
+  script:
+    - /home/nonroot/zombie-net/scripts/ci/run-test-env-manager.sh
+        --github-remote-dir="${GH_DIR}/0004-webrtc"
+        --test="test-webrtc.zndsl"