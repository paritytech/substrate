--- conflicted
+++ resolved
@@ -39,57 +39,37 @@
     - .zombienet-common
   script:
     - /home/nonroot/zombie-net/scripts/ci/run-test-env-manager.sh
-<<<<<<< HEAD
-        --github-remote-dir="${GH_DIR}/0000-block-building"
-        --test="block-building.zndsl"
-=======
       --github-remote-dir="${GH_DIR}/0000-block-building"
       --test="block-building.zndsl"
->>>>>>> f59f5019
 
 zombienet-0001-basic-warp-sync:
   extends:
     - .zombienet-common
   script:
     - /home/nonroot/zombie-net/scripts/ci/run-test-env-manager.sh
-<<<<<<< HEAD
-        --github-remote-dir="${GH_DIR}/0001-basic-warp-sync"
-        --test="test-warp-sync.zndsl"
-=======
       --github-remote-dir="${GH_DIR}/0001-basic-warp-sync"
       --test="test-warp-sync.zndsl"
->>>>>>> f59f5019
 
 zombienet-0002-validators-warp-sync:
   extends:
     - .zombienet-common
   script:
     - /home/nonroot/zombie-net/scripts/ci/run-test-env-manager.sh
-<<<<<<< HEAD
-        --github-remote-dir="${GH_DIR}/0002-validators-warp-sync"
-        --test="test-validators-warp-sync.zndsl"
-=======
       --github-remote-dir="${GH_DIR}/0002-validators-warp-sync"
       --test="test-validators-warp-sync.zndsl"
->>>>>>> f59f5019
 
 zombienet-0003-block-building-warp-sync:
   extends:
     - .zombienet-common
   script:
     - /home/nonroot/zombie-net/scripts/ci/run-test-env-manager.sh
-<<<<<<< HEAD
-        --github-remote-dir="${GH_DIR}/0003-block-building-warp-sync"
-        --test="test-block-building-warp-sync.zndsl"
+      --github-remote-dir="${GH_DIR}/0003-block-building-warp-sync"
+      --test="test-block-building-warp-sync.zndsl"
 
 zombienet-0004-webrtc:
   extends:
     - .zombienet-common
   script:
     - /home/nonroot/zombie-net/scripts/ci/run-test-env-manager.sh
-        --github-remote-dir="${GH_DIR}/0004-webrtc"
-        --test="test-webrtc.zndsl"
-=======
-      --github-remote-dir="${GH_DIR}/0003-block-building-warp-sync"
-      --test="test-block-building-warp-sync.zndsl"
->>>>>>> f59f5019
+      --github-remote-dir="${GH_DIR}/0004-webrtc"
+      --test="test-webrtc.zndsl"