--- conflicted
+++ resolved
@@ -78,11 +78,7 @@
   script:
     - rusty-cachier snapshot create
     - WASM_BUILD_NO_COLOR=1 time cargo build --locked --release -p node-cli --verbose
-<<<<<<< HEAD
-    - mv $CARGO_TARGET_DIR/release/substrate-node ./artifacts/substrate/substrate
-=======
     - mv $CARGO_TARGET_DIR/release/substrate-node ./artifacts/substrate/.
->>>>>>> 72a3ecb6
     - echo -n "Substrate version = "
     - if [ "${CI_COMMIT_TAG}" ]; then
       echo "${CI_COMMIT_TAG}" | tee ./artifacts/substrate/VERSION;
