--- conflicted
+++ resolved
@@ -135,12 +135,9 @@
 	"frame/recovery",
 	"frame/referenda",
 	"frame/remark",
-<<<<<<< HEAD
 	"frame/tx-pause",
 	"frame/safe-mode",
-=======
 	"frame/salary",
->>>>>>> 78c99dad
 	"frame/scheduler",
 	"frame/scored-pool",
 	"frame/session",
