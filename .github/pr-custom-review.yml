# 🔒 PROTECTED: Changes to locks-review-team should be approved by the current locks-review-team
locks-review-team: locks-review
team-leads-team: polkadot-review
action-review-team: ci

rules:
  - name: Core developers
    check_type: changed_files
    condition: .*
    min_approvals: 2
    teams:
<<<<<<< HEAD
      - polkadotleads

  - name: Substrate developers
    check_type: changed_files
    condition: .*
    min_approvals: 2
    teams:
      - core-devs
=======
      - core-devs

prevent_review_request:
  teams:
    - core-devs
>>>>>>> f98ef8ab
<|MERGE_RESOLUTION|>--- conflicted
+++ resolved
@@ -9,19 +9,8 @@
     condition: .*
     min_approvals: 2
     teams:
-<<<<<<< HEAD
-      - polkadotleads
-
-  - name: Substrate developers
-    check_type: changed_files
-    condition: .*
-    min_approvals: 2
-    teams:
-      - core-devs
-=======
       - core-devs
 
 prevent_review_request:
   teams:
-    - core-devs
->>>>>>> f98ef8ab
+    - core-devs