--- conflicted
+++ resolved
@@ -162,16 +162,7 @@
 impl<E> Error for E where E: 'static + fmt::Debug + fmt::Display + Send {}
 
 /// Externalities: pinned to specific active address.
-<<<<<<< HEAD
-pub trait Externalities<Executor>: StaticExternalities<Executor> {
-=======
 pub trait Externalities<CodeExecutor>: StaticExternalities<CodeExecutor> {
-	/// Read storage of current contract being called.
-	fn storage(&self, key: &H256) -> Result<&[u8], Self::Error> {
-		StaticExternalities::storage(self, key)
-	}
-
->>>>>>> 2ae67514
 	/// Set storage of current contract being called.
 	fn set_storage(&mut self, key: H256, value: Vec<u8>);
 
