--- conflicted
+++ resolved
@@ -34,15 +34,8 @@
 /// Create a service configuration from a chain spec.
 ///
 /// This configuration contains good defaults for a browser light client.
-<<<<<<< HEAD
-pub async fn browser_configuration<G, E>(
-	transport: Transport,
-	chain_spec: GenericChainSpec<G, E>,
-) -> Result<Configuration, Box<dyn std::error::Error>>
-=======
-pub async fn browser_configuration<G, E>(chain_spec: ChainSpec<G, E>)
-	-> Result<Configuration<G, E>, Box<dyn std::error::Error>>
->>>>>>> 3cfd9ee3
+pub async fn browser_configuration<G, E>(chain_spec: GenericChainSpec<G, E>)
+	-> Result<Configuration, Box<dyn std::error::Error>>
 where
 	G: RuntimeGenesis + 'static,
 	E: Extension + 'static,
