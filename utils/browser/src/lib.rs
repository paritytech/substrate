--- conflicted
+++ resolved
@@ -23,13 +23,8 @@
 };
 use wasm_bindgen::prelude::*;
 use futures::{
-<<<<<<< HEAD
-    Stream as _, TryStreamExt as _,
-    channel::{oneshot, mpsc}, future::{poll_fn, ok}, compat::*,
-=======
 	TryFutureExt as _, FutureExt as _, Stream as _, Future as _, TryStreamExt as _,
 	channel::{oneshot, mpsc}, future::{poll_fn, ok}, compat::*,
->>>>>>> d63ff7b9
 };
 use std::task::Poll;
 use std::pin::Pin;
@@ -87,36 +82,6 @@
 }
 
 /// Create a Client object that connects to a service.
-<<<<<<< HEAD
-pub fn start_client(mut service: impl AbstractService) -> Client {
-    // We dispatch a background task responsible for processing the service.
-    //
-    // The main action performed by the code below consists in polling the service with
-    // `service.poll()`.
-    // The rest consists in handling RPC requests.
-    let (rpc_send_tx, mut rpc_send_rx) = mpsc::unbounded::<RpcMessage>();
-    wasm_bindgen_futures::spawn_local(poll_fn(move |cx| {
-        loop {
-            match Pin::new(&mut rpc_send_rx).poll_next(cx) {
-                Poll::Ready(Some(message)) => {
-                    let _ = message.send_back.send(
-                        service.rpc_query(&message.session, &message.rpc_json)
-                    );
-                },
-                Poll::Pending => break,
-                Poll::Ready(None) => return Poll::Ready(()),
-            }
-        }
-
-        Pin::new(&mut service)
-            .poll(cx)
-            .map(drop)
-    }));
-
-    Client {
-        rpc_send_tx,
-    }
-=======
 pub fn start_client(service: impl AbstractService) -> Client {
 	let mut service = service.compat();
 	// We dispatch a background task responsible for processing the service.
@@ -149,7 +114,6 @@
 	Client {
 		rpc_send_tx,
 	}
->>>>>>> d63ff7b9
 }
 
 #[wasm_bindgen]
