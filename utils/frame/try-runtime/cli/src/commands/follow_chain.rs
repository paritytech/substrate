// This file is part of Substrate.

// Copyright (C) 2021-2022 Parity Technologies (UK) Ltd.
// SPDX-License-Identifier: Apache-2.0

// Licensed under the Apache License, Version 2.0 (the "License");
// you may not use this file except in compliance with the License.
// You may obtain a copy of the License at
//
// 	http://www.apache.org/licenses/LICENSE-2.0
//
// Unless required by applicable law or agreed to in writing, software
// distributed under the License is distributed on an "AS IS" BASIS,
// WITHOUT WARRANTIES OR CONDITIONS OF ANY KIND, either express or implied.
// See the License for the specific language governing permissions and
// limitations under the License.

use crate::{
	build_executor, ensure_matching_spec, extract_code, full_extensions, local_spec, parse,
	state_machine_call_with_proof, SharedParams, LOG_TARGET,
};
use jsonrpsee::{
	core::{
		async_trait,
		client::{Client, Subscription, SubscriptionClientT},
	},
	ws_client::WsClientBuilder,
};
use parity_scale_codec::{Decode, Encode};
use remote_externalities::{rpc_api, Builder, Mode, OnlineConfig};
use sc_executor::NativeExecutionDispatch;
use sc_service::Configuration;
use serde::de::DeserializeOwned;
use sp_core::H256;
use sp_runtime::traits::{Block as BlockT, Header as HeaderT, NumberFor};
use std::{collections::VecDeque, fmt::Debug, marker::PhantomData, str::FromStr};

const SUB: &str = "chain_subscribeFinalizedHeads";
const UN_SUB: &str = "chain_unsubscribeFinalizedHeads";

/// Configurations of the [`Command::FollowChain`].
#[derive(Debug, Clone, clap::Parser)]
pub struct FollowChainCmd {
	/// The url to connect to.
	#[clap(short, long, parse(try_from_str = parse::url))]
	uri: String,

	/// If set, then the state root check is enabled.
	#[clap(long)]
	state_root_check: bool,

	/// Which try-state targets to execute when running this command.
	///
	/// Expected values:
	/// - `all`
	/// - `none`
	/// - A comma separated list of pallets, as per pallet names in `construct_runtime!()` (e.g.
	///   `Staking, System`).
	/// - `rr-[x]` where `[x]` is a number. Then, the given number of pallets are checked in a
	///   round-robin fashion.
	#[clap(long, default_value = "none")]
	try_state: frame_try_runtime::TryStateSelect,

	/// If present, a single connection to a node will be kept and reused for fetching blocks.
	#[clap(long)]
	keep_connection: bool,
}

/// Start listening for with `SUB` at `url`.
///
/// Returns a pair `(client, subscription)` - `subscription` alone will be useless, because it
/// relies on the related alive `client`.
async fn start_subscribing<Header: DeserializeOwned>(
	url: &str,
) -> sc_cli::Result<(Client, Subscription<Header>)> {
	let client = WsClientBuilder::default()
		.connection_timeout(std::time::Duration::new(20, 0))
		.max_notifs_per_subscription(1024)
		.max_request_body_size(u32::MAX)
		.build(url)
		.await
		.map_err(|e| sc_cli::Error::Application(e.into()))?;

	log::info!(target: LOG_TARGET, "subscribing to {:?} / {:?}", SUB, UN_SUB);

	let sub = client
		.subscribe(SUB, None, UN_SUB)
		.await
		.map_err(|e| sc_cli::Error::Application(e.into()))?;
	Ok((client, sub))
}

/// Abstraction over RPC calling for headers.
#[async_trait]
trait HeaderProvider<Block: BlockT>
where
	Block::Header: HeaderT,
{
	/// Awaits for the header of the block with hash `hash`.
	async fn get_header(&mut self, hash: Block::Hash) -> Block::Header;
}

struct RpcHeaderProvider<Block: BlockT> {
	uri: String,
	_phantom: PhantomData<Block>,
}

#[async_trait]
impl<Block: BlockT> HeaderProvider<Block> for RpcHeaderProvider<Block>
where
	Block::Header: DeserializeOwned,
{
	async fn get_header(&mut self, hash: Block::Hash) -> Block::Header {
		rpc_api::get_header::<Block, _>(&self.uri, hash).await.unwrap()
	}
}

/// Abstraction over RPC subscription for finalized headers.
#[async_trait]
trait HeaderSubscription<Block: BlockT>
where
	Block::Header: HeaderT,
{
	/// Await for the next finalized header from the subscription.
	///
	/// Returns `None` if either the subscription has been closed or there was an error when reading
	/// an object from the client.
	async fn next_header(&mut self) -> Option<Block::Header>;
}

#[async_trait]
impl<Block: BlockT> HeaderSubscription<Block> for Subscription<Block::Header>
where
	Block::Header: DeserializeOwned,
{
	async fn next_header(&mut self) -> Option<Block::Header> {
		match self.next().await {
			Some(Ok(header)) => Some(header),
			None => {
				log::warn!("subscription closed");
				None
			},
			Some(Err(why)) => {
				log::warn!("subscription returned error: {:?}. Probably decoding has failed.", why);
				None
			},
		}
	}
}

/// Stream of all finalized headers.
///
/// Returned headers are guaranteed to be ordered. There are no missing headers (even if some of
/// them lack justification).
struct FinalizedHeaders<Block: BlockT, HP: HeaderProvider<Block>, HS: HeaderSubscription<Block>> {
	header_provider: HP,
	subscription: HS,
	fetched_headers: VecDeque<Block::Header>,
	last_returned: Option<<Block::Header as HeaderT>::Hash>,
}

impl<Block: BlockT, HP: HeaderProvider<Block>, HS: HeaderSubscription<Block>>
	FinalizedHeaders<Block, HP, HS>
where
	<Block as BlockT>::Header: DeserializeOwned,
{
	pub fn new(header_provider: HP, subscription: HS) -> Self {
		Self {
			header_provider,
			subscription,
			fetched_headers: VecDeque::new(),
			last_returned: None,
		}
	}

	/// Reads next finalized header from the subscription. If some headers (without justification)
	/// have been skipped, fetches them as well. Returns number of headers that have been fetched.
	///
	/// All fetched headers are stored in `self.fetched_headers`.
	async fn fetch(&mut self) -> usize {
		let last_finalized = match self.subscription.next_header().await {
			Some(header) => header,
			None => return 0,
		};

		self.fetched_headers.push_front(last_finalized.clone());

		let mut last_finalized_parent = *last_finalized.parent_hash();
		let last_returned = self.last_returned.unwrap_or(last_finalized_parent);

		while last_finalized_parent != last_returned {
			let parent_header = self.header_provider.get_header(last_finalized_parent).await;
			self.fetched_headers.push_front(parent_header.clone());
			last_finalized_parent = *parent_header.parent_hash();
		}

		self.fetched_headers.len()
	}

	/// Get the next finalized header.
	pub async fn next(&mut self) -> Option<Block::Header> {
		if self.fetched_headers.is_empty() {
			self.fetch().await;
		}

		if let Some(header) = self.fetched_headers.pop_front() {
			self.last_returned = Some(header.hash());
			Some(header)
		} else {
			None
		}
	}
}

pub(crate) async fn follow_chain<Block, ExecDispatch>(
	shared: SharedParams,
	command: FollowChainCmd,
	config: Configuration,
) -> sc_cli::Result<()>
where
	Block: BlockT<Hash = H256> + DeserializeOwned,
	Block::Hash: FromStr,
	Block::Header: DeserializeOwned,
	<Block::Hash as FromStr>::Err: Debug,
	NumberFor<Block>: FromStr,
	<NumberFor<Block> as FromStr>::Err: Debug,
	ExecDispatch: NativeExecutionDispatch + 'static,
{
	let mut maybe_state_ext = None;
	let (_client, subscription) = start_subscribing::<Block::Header>(&command.uri).await?;

	let (code_key, code) = extract_code(&config.chain_spec)?;
	let executor = build_executor::<ExecDispatch>(&shared, &config);
	let execution = shared.execution;

<<<<<<< HEAD
	let mut rpc_service = rpc_api::RpcService::new(&command.uri, command.keep_connection);

	loop {
		let header = match subscription.next().await {
			Some(Ok(header)) => header,
			None => {
				log::warn!("subscription closed");
				break
			},
			Some(Err(why)) => {
				log::warn!("subscription returned error: {:?}. Probably decoding has failed.", why);
				continue
			},
		};
=======
	let header_provider: RpcHeaderProvider<Block> =
		RpcHeaderProvider { uri: command.uri.clone(), _phantom: PhantomData {} };
	let mut finalized_headers: FinalizedHeaders<
		Block,
		RpcHeaderProvider<Block>,
		Subscription<Block::Header>,
	> = FinalizedHeaders::new(header_provider, subscription);
>>>>>>> 1a15071a

	while let Some(header) = finalized_headers.next().await {
		let hash = header.hash();
		let number = header.number();

		let block = rpc_service.get_block::<Block>(hash).await.unwrap();

		log::debug!(
			target: LOG_TARGET,
			"new block event: {:?} => {:?}, extrinsics: {}",
			hash,
			number,
			block.extrinsics().len()
		);

		// create an ext at the state of this block, whatever is the first subscription event.
		if maybe_state_ext.is_none() {
			let builder = Builder::<Block>::new()
				.mode(Mode::Online(OnlineConfig {
					transport: command.uri.clone().into(),
					at: Some(*header.parent_hash()),
					..Default::default()
				}))
				.state_version(shared.state_version);

			let new_ext = builder
				.inject_hashed_key_value(&[(code_key.clone(), code.clone())])
				.build()
				.await?;
			log::info!(
				target: LOG_TARGET,
				"initialized state externalities at {:?}, storage root {:?}",
				number,
				new_ext.as_backend().root()
			);

			let (expected_spec_name, expected_spec_version, spec_state_version) =
				local_spec::<Block, ExecDispatch>(&new_ext, &executor);
			ensure_matching_spec::<Block>(
				command.uri.clone(),
				expected_spec_name,
				expected_spec_version,
				shared.no_spec_name_check,
			)
			.await;

			maybe_state_ext = Some((new_ext, spec_state_version));
		}

		let (state_ext, spec_state_version) =
			maybe_state_ext.as_mut().expect("state_ext either existed or was just created");

		let (mut changes, encoded_result) = state_machine_call_with_proof::<Block, ExecDispatch>(
			state_ext,
			&executor,
			execution,
			"TryRuntime_execute_block",
			(block, command.state_root_check, command.try_state.clone()).encode().as_ref(),
			full_extensions(),
		)?;

		let consumed_weight = <u64 as Decode>::decode(&mut &*encoded_result)
			.map_err(|e| format!("failed to decode output: {:?}", e))?;

		let storage_changes = changes
			.drain_storage_changes(
				&state_ext.backend,
				&mut Default::default(),
				// Note that in case a block contains a runtime upgrade,
				// state version could potentially be incorrect here,
				// this is very niche and would only result in unaligned
				// roots, so this use case is ignored for now.
				*spec_state_version,
			)
			.unwrap();
		state_ext.backend.apply_transaction(
			storage_changes.transaction_storage_root,
			storage_changes.transaction,
		);

		log::info!(
			target: LOG_TARGET,
			"executed block {}, consumed weight {}, new storage root {:?}",
			number,
			consumed_weight,
			state_ext.as_backend().root(),
		);
	}

	log::error!(target: LOG_TARGET, "ws subscription must have terminated.");
	Ok(())
}

#[cfg(test)]
mod tests {
	use super::*;
	use sp_runtime::testing::{Block as TBlock, ExtrinsicWrapper, Header};

	type Block = TBlock<ExtrinsicWrapper<()>>;
	type BlockNumber = u64;
	type Hash = H256;

	struct MockHeaderProvider(pub VecDeque<BlockNumber>);

	fn headers() -> Vec<Header> {
		let mut headers = vec![Header::new_from_number(0)];
		for n in 1..11 {
			headers.push(Header {
				parent_hash: headers.last().unwrap().hash(),
				..Header::new_from_number(n)
			})
		}
		headers
	}

	#[async_trait]
	impl HeaderProvider<Block> for MockHeaderProvider {
		async fn get_header(&mut self, _hash: Hash) -> Header {
			let height = self.0.pop_front().unwrap();
			headers()[height as usize].clone()
		}
	}

	struct MockHeaderSubscription(pub VecDeque<BlockNumber>);

	#[async_trait]
	impl HeaderSubscription<Block> for MockHeaderSubscription {
		async fn next_header(&mut self) -> Option<Header> {
			self.0.pop_front().map(|h| headers()[h as usize].clone())
		}
	}

	#[tokio::test]
	async fn finalized_headers_works_when_every_block_comes_from_subscription() {
		let heights = vec![4, 5, 6, 7];

		let provider = MockHeaderProvider(vec![].into());
		let subscription = MockHeaderSubscription(heights.clone().into());
		let mut headers = FinalizedHeaders::new(provider, subscription);

		for h in heights {
			assert_eq!(h, headers.next().await.unwrap().number);
		}
		assert_eq!(None, headers.next().await);
	}

	#[tokio::test]
	async fn finalized_headers_come_from_subscription_and_provider_if_in_need() {
		let all_heights = 3..11;
		let heights_in_subscription = vec![3, 4, 6, 10];
		// Consecutive headers will be requested in the reversed order.
		let heights_not_in_subscription = vec![5, 9, 8, 7];

		let provider = MockHeaderProvider(heights_not_in_subscription.into());
		let subscription = MockHeaderSubscription(heights_in_subscription.into());
		let mut headers = FinalizedHeaders::new(provider, subscription);

		for h in all_heights {
			assert_eq!(h, headers.next().await.unwrap().number);
		}
		assert_eq!(None, headers.next().await);
	}
}<|MERGE_RESOLUTION|>--- conflicted
+++ resolved
@@ -233,30 +233,7 @@
 	let executor = build_executor::<ExecDispatch>(&shared, &config);
 	let execution = shared.execution;
 
-<<<<<<< HEAD
 	let mut rpc_service = rpc_api::RpcService::new(&command.uri, command.keep_connection);
-
-	loop {
-		let header = match subscription.next().await {
-			Some(Ok(header)) => header,
-			None => {
-				log::warn!("subscription closed");
-				break
-			},
-			Some(Err(why)) => {
-				log::warn!("subscription returned error: {:?}. Probably decoding has failed.", why);
-				continue
-			},
-		};
-=======
-	let header_provider: RpcHeaderProvider<Block> =
-		RpcHeaderProvider { uri: command.uri.clone(), _phantom: PhantomData {} };
-	let mut finalized_headers: FinalizedHeaders<
-		Block,
-		RpcHeaderProvider<Block>,
-		Subscription<Block::Header>,
-	> = FinalizedHeaders::new(header_provider, subscription);
->>>>>>> 1a15071a
 
 	while let Some(header) = finalized_headers.next().await {
 		let hash = header.hash();
