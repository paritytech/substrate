--- conflicted
+++ resolved
@@ -869,12 +869,8 @@
 	method: &'static str,
 	data: &[u8],
 	extensions: Extensions,
-<<<<<<< HEAD
+	maybe_export_proof: Option<PathBuf>,
 ) -> sc_cli::Result<(Changes, Vec<u8>)> {
-=======
-	maybe_export_proof: Option<PathBuf>,
-) -> sc_cli::Result<(OverlayedChanges, Vec<u8>)> {
->>>>>>> cb63d3da
 	use parity_scale_codec::Encode;
 
 	let mut changes = Default::default();
