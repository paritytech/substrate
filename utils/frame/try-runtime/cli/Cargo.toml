[package]
name = "try-runtime-cli"
version = "0.10.0-dev"
authors = ["Parity Technologies <admin@parity.io>"]
edition = "2021"
license = "Apache-2.0"
homepage = "https://substrate.io"
repository = "https://github.com/paritytech/substrate/"
description = "Cli command runtime testing and dry-running"
readme = "README.md"

[package.metadata.docs.rs]
targets = ["x86_64-unknown-linux-gnu"]

[dependencies]
clap = { version = "3.1.6", features = ["derive"] }
<<<<<<< HEAD
jsonrpsee = { version = "0.10.1", default-features = false, features = ["ws-client"] }
log = "0.4.17"
=======
log = "0.4.16"
>>>>>>> 51eac357
parity-scale-codec = "3.0.0"
serde = "1.0.136"
zstd = { version = "0.10.0", default-features = false }
remote-externalities = { version = "0.10.0-dev", path = "../../remote-externalities" }
jsonrpsee = { version = "0.13.0", default-features = false, features = ["ws-client"] }
sc-chain-spec = { version = "4.0.0-dev", path = "../../../../client/chain-spec" }
sc-cli = { version = "0.10.0-dev", path = "../../../../client/cli" }
sc-executor = { version = "0.10.0-dev", path = "../../../../client/executor" }
sc-service = { version = "0.10.0-dev", default-features = false, path = "../../../../client/service" }
sp-core = { version = "6.0.0", path = "../../../../primitives/core" }
sp-externalities = { version = "0.12.0", path = "../../../../primitives/externalities" }
sp-io = { version = "6.0.0", path = "../../../../primitives/io" }
sp-keystore = { version = "0.12.0", path = "../../../../primitives/keystore" }
sp-runtime = { version = "6.0.0", path = "../../../../primitives/runtime" }
sp-state-machine = { version = "0.12.0", path = "../../../../primitives/state-machine" }
sp-version = { version = "5.0.0", path = "../../../../primitives/version" }<|MERGE_RESOLUTION|>--- conflicted
+++ resolved
@@ -14,12 +14,7 @@
 
 [dependencies]
 clap = { version = "3.1.6", features = ["derive"] }
-<<<<<<< HEAD
-jsonrpsee = { version = "0.10.1", default-features = false, features = ["ws-client"] }
 log = "0.4.17"
-=======
-log = "0.4.16"
->>>>>>> 51eac357
 parity-scale-codec = "3.0.0"
 serde = "1.0.136"
 zstd = { version = "0.10.0", default-features = false }
