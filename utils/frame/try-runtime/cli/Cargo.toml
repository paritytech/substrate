--- conflicted
+++ resolved
@@ -16,13 +16,8 @@
 clap = { version = "3.0", features = ["derive"] }
 log = "0.4.8"
 parity-scale-codec = { version = "2.3.1" }
-<<<<<<< HEAD
 serde = "1.0.135"
-structopt = "0.3.25"
-=======
-serde = "1.0.132"
 zstd = "0.9.0"
->>>>>>> 511e8c86
 
 sc-service = { version = "0.10.0-dev", default-features = false, path = "../../../../client/service" }
 sc-cli = { version = "0.10.0-dev", path = "../../../../client/cli" }
