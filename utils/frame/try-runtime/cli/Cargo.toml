[package]
name = "try-runtime-cli"
version = "0.10.0-dev"
authors = ["Parity Technologies <admin@parity.io>"]
edition = "2021"
license = "Apache-2.0"
homepage = "https://substrate.io"
repository = "https://github.com/paritytech/substrate/"
description = "Cli command runtime testing and dry-running"

[package.metadata.docs.rs]
targets = ["x86_64-unknown-linux-gnu"]

[dependencies]
remote-externalities = { version = "0.10.0-dev", path = "../../remote-externalities", package = "frame-remote-externalities" }
sc-cli = { version = "0.10.0-dev", path = "../../../../client/cli" }
sc-executor = { version = "0.10.0-dev", path = "../../../../client/executor" }
sc-service = { version = "0.10.0-dev", default-features = false, path = "../../../../client/service" }
sp-core = { version = "7.0.0", path = "../../../../primitives/core" }
sp-externalities = { version = "0.13.0", path = "../../../../primitives/externalities" }
sp-inherents = { path = "../../../../primitives/inherents" }
sp-io = { version = "7.0.0", path = "../../../../primitives/io" }
sp-keystore = { version = "0.13.0", path = "../../../../primitives/keystore" }
sp-runtime = { version = "7.0.0", path = "../../../../primitives/runtime" }
sp-rpc = { version = "6.0.0", path = "../../../../primitives/rpc" }
sp-state-machine = { version = "0.13.0", path = "../../../../primitives/state-machine" }
sp-version = { version = "5.0.0", path = "../../../../primitives/version" }
sp-debug-derive = { path = "../../../../primitives/debug-derive" }
sp-api = { path = "../../../../primitives/api" }
sp-weights = { version = "4.0.0", path = "../../../../primitives/weights" }
frame-try-runtime = { optional = true, path = "../../../../frame/try-runtime" }
substrate-rpc-client = { path = "../../rpc/client" }

<<<<<<< HEAD
async-trait = "0.1.57"
parity-scale-codec = "3.0.0"
hex = "0.4.3"
=======
>>>>>>> 911f65be
clap = { version = "4.0.9", features = ["derive"] }
hex = { version = "0.4.3", default-features = false }
log = "0.4.17"
parity-scale-codec = "3.0.0"
serde = "1.0.136"
serde_json = "1.0.85"
zstd = { version = "0.11.2", default-features = false }

[dev-dependencies]
tokio = "1.22.0"

[features]
try-runtime = [
	"sp-debug-derive/force-debug",
	"frame-try-runtime/try-runtime",
]<|MERGE_RESOLUTION|>--- conflicted
+++ resolved
@@ -31,12 +31,7 @@
 frame-try-runtime = { optional = true, path = "../../../../frame/try-runtime" }
 substrate-rpc-client = { path = "../../rpc/client" }
 
-<<<<<<< HEAD
 async-trait = "0.1.57"
-parity-scale-codec = "3.0.0"
-hex = "0.4.3"
-=======
->>>>>>> 911f65be
 clap = { version = "4.0.9", features = ["derive"] }
 hex = { version = "0.4.3", default-features = false }
 log = "0.4.17"
