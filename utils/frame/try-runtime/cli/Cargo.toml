[package]
name = "try-runtime-cli"
version = "0.10.0-dev"
authors = ["Parity Technologies <admin@parity.io>"]
edition = "2021"
license = "Apache-2.0"
homepage = "https://substrate.io"
repository = "https://github.com/paritytech/substrate/"
description = "Cli command runtime testing and dry-running"
readme = "README.md"

[package.metadata.docs.rs]
targets = ["x86_64-unknown-linux-gnu"]

[dependencies]
clap = { version = "4.0.9", features = ["derive"] }
log = "0.4.17"
parity-scale-codec = "3.0.0"
serde = "1.0.136"
zstd = { version = "0.11.2", default-features = false }
remote-externalities = { version = "0.10.0-dev", path = "../../remote-externalities" }
sc-chain-spec = { version = "4.0.0-dev", path = "../../../../client/chain-spec" }
sc-cli = { version = "0.10.0-dev", path = "../../../../client/cli" }
sc-executor = { version = "0.10.0-dev", path = "../../../../client/executor" }
sc-service = { version = "0.10.0-dev", default-features = false, path = "../../../../client/service" }
sp-core = { version = "6.0.0", path = "../../../../primitives/core" }
sp-externalities = { version = "0.12.0", path = "../../../../primitives/externalities" }
sp-io = { version = "6.0.0", path = "../../../../primitives/io" }
sp-keystore = { version = "0.12.0", path = "../../../../primitives/keystore" }
sp-runtime = { version = "6.0.0", path = "../../../../primitives/runtime" }
sp-state-machine = { version = "0.12.0", path = "../../../../primitives/state-machine" }
sp-version = { version = "5.0.0", path = "../../../../primitives/version" }
sp-weights = { version = "4.0.0", path = "../../../../primitives/weights" }
<<<<<<< HEAD
frame-try-runtime = { optional = true, path = "../../../../frame/try-runtime" }
=======
frame-try-runtime = { path = "../../../../frame/try-runtime" }
substrate-rpc-client = { path = "../../rpc/client" }
>>>>>>> 07e1b6d7

[dev-dependencies]
tokio = "1.17.0"

[features]
try-runtime = [
	"frame-try-runtime/try-runtime",
]<|MERGE_RESOLUTION|>--- conflicted
+++ resolved
@@ -31,12 +31,8 @@
 sp-state-machine = { version = "0.12.0", path = "../../../../primitives/state-machine" }
 sp-version = { version = "5.0.0", path = "../../../../primitives/version" }
 sp-weights = { version = "4.0.0", path = "../../../../primitives/weights" }
-<<<<<<< HEAD
 frame-try-runtime = { optional = true, path = "../../../../frame/try-runtime" }
-=======
-frame-try-runtime = { path = "../../../../frame/try-runtime" }
 substrate-rpc-client = { path = "../../rpc/client" }
->>>>>>> 07e1b6d7
 
 [dev-dependencies]
 tokio = "1.17.0"
