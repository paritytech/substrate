[package]
name = "try-runtime-cli"
version = "0.10.0-dev"
authors = ["Parity Technologies <admin@parity.io>"]
edition = "2021"
license = "Apache-2.0"
homepage = "https://substrate.io"
repository = "https://github.com/paritytech/substrate/"
description = "Cli command runtime testing and dry-running"
readme = "README.md"

[package.metadata.docs.rs]
targets = ["x86_64-unknown-linux-gnu"]

[dependencies]
<<<<<<< HEAD
clap = { version = "3.1.17", features = ["derive"] }
jsonrpsee = { version = "0.10.1", default-features = false, features = ["ws-client"] }
=======
clap = { version = "3.1.6", features = ["derive"] }
>>>>>>> 51eac357
log = "0.4.16"
parity-scale-codec = "3.0.0"
serde = "1.0.136"
zstd = { version = "0.10.0", default-features = false }
remote-externalities = { version = "0.10.0-dev", path = "../../remote-externalities" }
jsonrpsee = { version = "0.13.0", default-features = false, features = ["ws-client"] }
sc-chain-spec = { version = "4.0.0-dev", path = "../../../../client/chain-spec" }
sc-cli = { version = "0.10.0-dev", path = "../../../../client/cli" }
sc-executor = { version = "0.10.0-dev", path = "../../../../client/executor" }
sc-service = { version = "0.10.0-dev", default-features = false, path = "../../../../client/service" }
sp-core = { version = "6.0.0", path = "../../../../primitives/core" }
sp-externalities = { version = "0.12.0", path = "../../../../primitives/externalities" }
sp-io = { version = "6.0.0", path = "../../../../primitives/io" }
sp-keystore = { version = "0.12.0", path = "../../../../primitives/keystore" }
sp-runtime = { version = "6.0.0", path = "../../../../primitives/runtime" }
sp-state-machine = { version = "0.12.0", path = "../../../../primitives/state-machine" }
sp-version = { version = "5.0.0", path = "../../../../primitives/version" }<|MERGE_RESOLUTION|>--- conflicted
+++ resolved
@@ -13,12 +13,7 @@
 targets = ["x86_64-unknown-linux-gnu"]
 
 [dependencies]
-<<<<<<< HEAD
-clap = { version = "3.1.17", features = ["derive"] }
-jsonrpsee = { version = "0.10.1", default-features = false, features = ["ws-client"] }
-=======
-clap = { version = "3.1.6", features = ["derive"] }
->>>>>>> 51eac357
+clap = { version = "3.1.7", features = ["derive"] }
 log = "0.4.16"
 parity-scale-codec = "3.0.0"
 serde = "1.0.136"
