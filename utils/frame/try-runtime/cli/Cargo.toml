--- conflicted
+++ resolved
@@ -32,8 +32,4 @@
 sp-version = { version = "5.0.0", path = "../../../../primitives/version" }
 
 remote-externalities = { version = "0.10.0-dev", path = "../../remote-externalities" }
-<<<<<<< HEAD
-jsonrpsee = { version = "0.9", default-features = false, features = ["ws-client"] }
-=======
-jsonrpsee = { version = "0.10.1", default-features = false, features = ["ws-client"] }
->>>>>>> 1dd1f212
+jsonrpsee = { version = "0.10.1", default-features = false, features = ["ws-client"] }