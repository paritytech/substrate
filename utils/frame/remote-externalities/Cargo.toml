--- conflicted
+++ resolved
@@ -15,13 +15,8 @@
 [dependencies]
 codec = { package = "parity-scale-codec", version = "3.0.0" }
 env_logger = "0.9"
-<<<<<<< HEAD
-jsonrpsee = { version = "0.10.1", features = ["ws-client", "macros"] }
+jsonrpsee = { version = "0.13.0", features = ["ws-client", "macros"] }
 log = "0.4.17"
-=======
-jsonrpsee = { version = "0.13.0", features = ["ws-client", "macros"] }
-log = "0.4.16"
->>>>>>> 51eac357
 serde = "1.0.136"
 serde_json = "1.0"
 frame-support = { version = "4.0.0-dev", optional = true, path = "../../../frame/support" }
