--- conflicted
+++ resolved
@@ -25,15 +25,9 @@
 substrate-rpc-client = { path = "../rpc/client" }
 
 [dev-dependencies]
-<<<<<<< HEAD
-tokio = { version = "1.17.0", features = ["macros", "rt-multi-thread"] }
-frame-support = { path = "../../../frame/support" }
-pallet-elections-phragmen = { path = "../../../frame/elections-phragmen" }
-=======
 tokio = { version = "1.22.0", features = ["macros", "rt-multi-thread"] }
 frame-support = { version = "4.0.0-dev", path = "../../../frame/support" }
 pallet-elections-phragmen = { version = "5.0.0-dev", path = "../../../frame/elections-phragmen" }
->>>>>>> 15cfd9c5
 
 [features]
 remote-test = ["frame-support"]