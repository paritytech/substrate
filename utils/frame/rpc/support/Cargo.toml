[package]
name = "substrate-frame-rpc-support"
version = "2.0.0-alpha.2"
authors = ["Parity Technologies <admin@parity.io>", "Andrew Dirksen <andrew@dirksen.com>"]
edition = "2018"
license = "GPL-3.0"
homepage = "https://substrate.dev"
repository = "https://github.com/paritytech/substrate/"
description = "Substrate RPC for FRAME's support"

[dependencies]
futures = { version = "0.3.0", features = ["compat"] }
jsonrpc-client-transports = "14"
jsonrpc-core = "14"
codec = { package = "parity-scale-codec", version = "1" }
serde = "1"
frame-support = { version = "2.0.0-alpha.2", path = "../../../../frame/support" }
sp-storage = { version = "2.0.0-alpha.2", path = "../../../../primitives/storage" }
sc-rpc-api = { version = "0.8.0-alpha.2", path = "../../../../client/rpc-api" }

[dev-dependencies]
<<<<<<< HEAD
frame-system = { version = "2.0.0", path = "../../../../frame/system" }
tokio = "0.2"
=======
frame-system = { version = "2.0.0-alpha.2", path = "../../../../frame/system" }
tokio = "0.1"
>>>>>>> f41677d0
<|MERGE_RESOLUTION|>--- conflicted
+++ resolved
@@ -19,10 +19,5 @@
 sc-rpc-api = { version = "0.8.0-alpha.2", path = "../../../../client/rpc-api" }
 
 [dev-dependencies]
-<<<<<<< HEAD
-frame-system = { version = "2.0.0", path = "../../../../frame/system" }
-tokio = "0.2"
-=======
 frame-system = { version = "2.0.0-alpha.2", path = "../../../../frame/system" }
-tokio = "0.1"
->>>>>>> f41677d0
+tokio = "0.2"