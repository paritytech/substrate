[package]
name = "substrate-frame-rpc-support"
version = "3.0.0"
authors = [
    "Parity Technologies <admin@parity.io>",
    "Andrew Dirksen <andrew@dirksen.com>",
]
edition = "2021"
license = "Apache-2.0"
homepage = "https://substrate.io"
repository = "https://github.com/paritytech/substrate/"
description = "Substrate RPC for FRAME's support"

[package.metadata.docs.rs]
targets = ["x86_64-unknown-linux-gnu"]

[dependencies]
futures = "0.3.16"
jsonrpc-client-transports = { version = "18.0.0", features = ["http"] }
codec = { package = "parity-scale-codec", version = "3.0.0" }
serde = "1"
frame-support = { version = "4.0.0-dev", path = "../../../../frame/support" }
sp-storage = { version = "5.0.0", path = "../../../../primitives/storage" }
sc-rpc-api = { version = "0.10.0-dev", path = "../../../../client/rpc-api" }

[dev-dependencies]
frame-system = { version = "4.0.0-dev", path = "../../../../frame/system" }
<<<<<<< HEAD
scale-info = "1.0"
tokio = "1.17.0"
=======
scale-info = "2.0.0"
tokio = "1.15"
>>>>>>> c22fce5a
<|MERGE_RESOLUTION|>--- conflicted
+++ resolved
@@ -25,10 +25,5 @@
 
 [dev-dependencies]
 frame-system = { version = "4.0.0-dev", path = "../../../../frame/system" }
-<<<<<<< HEAD
 scale-info = "1.0"
-tokio = "1.17.0"
-=======
-scale-info = "2.0.0"
-tokio = "1.15"
->>>>>>> c22fce5a
+tokio = "1.17.0"