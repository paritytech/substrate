--- conflicted
+++ resolved
@@ -25,10 +25,5 @@
 
 [dev-dependencies]
 frame-system = { version = "4.0.0-dev", path = "../../../../frame/system" }
-<<<<<<< HEAD
-scale-info = "2.0.0"
-tokio = "1.17.0"
-=======
 scale-info = "2.0.1"
-tokio = "1.15"
->>>>>>> 65b44e91
+tokio = "1.17.0"