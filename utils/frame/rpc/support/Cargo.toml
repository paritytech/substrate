[package]
name = "substrate-frame-rpc-support"
version = "3.0.0"
authors = [
	"Parity Technologies <admin@parity.io>",
	"Andrew Dirksen <andrew@dirksen.com>",
]
edition = "2021"
license = "Apache-2.0"
homepage = "https://substrate.io"
repository = "https://github.com/paritytech/substrate/"
description = "Substrate RPC for FRAME's support"

[package.metadata.docs.rs]
targets = ["x86_64-unknown-linux-gnu"]

[dependencies]
codec = { package = "parity-scale-codec", version = "3.0.0" }
futures = "0.3.21"
jsonrpsee = { version = "0.15.1", features = ["jsonrpsee-types"] }
serde = "1"
frame-support = { version = "4.0.0-dev", path = "../../../../frame/support" }
sc-rpc-api = { version = "0.10.0-dev", path = "../../../../client/rpc-api" }
sp-storage = { version = "7.0.0", path = "../../../../primitives/storage" }

[dev-dependencies]
scale-info = "2.1.1"
jsonrpsee = { version = "0.15.1", features = ["ws-client", "jsonrpsee-types"] }
<<<<<<< HEAD
tokio = "1.21.2"
sp-core = { version = "6.0.0", path = "../../../../primitives/core" }
sp-runtime = { version = "6.0.0", path = "../../../../primitives/runtime" }
=======
tokio = "1.17.0"
sp-core = { version = "7.0.0", path = "../../../../primitives/core" }
sp-runtime = { version = "7.0.0", path = "../../../../primitives/runtime" }
>>>>>>> 4e3a12bb
frame-system = { version = "4.0.0-dev", path = "../../../../frame/system" }<|MERGE_RESOLUTION|>--- conflicted
+++ resolved
@@ -26,13 +26,7 @@
 [dev-dependencies]
 scale-info = "2.1.1"
 jsonrpsee = { version = "0.15.1", features = ["ws-client", "jsonrpsee-types"] }
-<<<<<<< HEAD
 tokio = "1.21.2"
-sp-core = { version = "6.0.0", path = "../../../../primitives/core" }
-sp-runtime = { version = "6.0.0", path = "../../../../primitives/runtime" }
-=======
-tokio = "1.17.0"
 sp-core = { version = "7.0.0", path = "../../../../primitives/core" }
 sp-runtime = { version = "7.0.0", path = "../../../../primitives/runtime" }
->>>>>>> 4e3a12bb
 frame-system = { version = "4.0.0-dev", path = "../../../../frame/system" }