--- conflicted
+++ resolved
@@ -52,12 +52,11 @@
 /// #
 /// # type Hash = sp_core::H256;
 /// #
-<<<<<<< HEAD
 /// # impl frame_system::Config for TestRuntime {
 /// # 	type BaseCallFilter = ();
 /// # 	type BlockWeights = ();
 /// # 	type BlockLength = ();
-/// # 	type Origin = Origin;
+/// # 	type RuntimeOrigin = RuntimeOrigin;
 /// # 	type RuntimeCall = RuntimeCall;
 /// # 	type Index = u64;
 /// # 	type BlockNumber = u64;
@@ -78,12 +77,6 @@
 /// # 	type SS58Prefix = ();
 /// # 	type OnSetCode = ();
 /// # 	type MaxConsumers = ConstU32<16>;
-=======
-/// # struct TestRuntime;
-/// #
-/// # decl_module! {
-/// 	#     pub struct Module<T: Config> for enum Call where origin: T::RuntimeOrigin {}
->>>>>>> a47f200e
 /// # }
 /// #
 /// # impl pallet_test::Config for TestRuntime {}
