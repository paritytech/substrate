[package]
name = "substrate-frame-rpc-system"
version = "4.0.0-dev"
authors = ["Parity Technologies <admin@parity.io>"]
edition = "2021"
license = "Apache-2.0"
homepage = "https://substrate.io"
repository = "https://github.com/paritytech/substrate/"
description = "FRAME's system exposed over Substrate RPC"
readme = "README.md"

[package.metadata.docs.rs]
targets = ["x86_64-unknown-linux-gnu"]

[dependencies]
async-trait = "0.1"
derive_more = "0.99.2"
serde_json = "1"
sc-client-api = { version = "4.0.0-dev", path = "../../../../client/api" }
codec = { package = "parity-scale-codec", version = "2.0.0" }
<<<<<<< HEAD
futures = "0.3.4"
jsonrpsee = { version = "0.6.1", features = ["server"] }
log = "0.4"
sp-runtime = { version = "4.0.0-dev", path = "../../../../primitives/runtime" }
=======
futures = "0.3.16"
jsonrpc-core = "18.0.0"
jsonrpc-core-client = "18.0.0"
jsonrpc-derive = "18.0.0"
log = "0.4.8"
sp-runtime = { version = "4.0.0", path = "../../../../primitives/runtime" }
>>>>>>> 50156013
sp-api = { version = "4.0.0-dev", path = "../../../../primitives/api" }
frame-system-rpc-runtime-api = { version = "4.0.0-dev", path = "../../../../frame/system/rpc/runtime-api" }
sp-core = { version = "4.1.0-dev", path = "../../../../primitives/core" }
sp-blockchain = { version = "4.0.0-dev", path = "../../../../primitives/blockchain" }
sc-transaction-pool-api = { version = "4.0.0-dev", path = "../../../../client/transaction-pool/api" }
sp-block-builder = { version = "4.0.0-dev", path = "../../../../primitives/block-builder" }
sc-rpc-api = { version = "0.10.0-dev", path = "../../../../client/rpc-api" }

[dev-dependencies]
substrate-test-runtime-client = { version = "2.0.0", path = "../../../../test-utils/runtime/client" }
sp-tracing = { version = "4.0.0", path = "../../../../primitives/tracing" }
sc-transaction-pool = { version = "4.0.0-dev", path = "../../../../client/transaction-pool" }
tokio = "1.14"
assert_matches = "1.3.0"<|MERGE_RESOLUTION|>--- conflicted
+++ resolved
@@ -18,19 +18,10 @@
 serde_json = "1"
 sc-client-api = { version = "4.0.0-dev", path = "../../../../client/api" }
 codec = { package = "parity-scale-codec", version = "2.0.0" }
-<<<<<<< HEAD
-futures = "0.3.4"
+futures = "0.3.16"
 jsonrpsee = { version = "0.6.1", features = ["server"] }
-log = "0.4"
-sp-runtime = { version = "4.0.0-dev", path = "../../../../primitives/runtime" }
-=======
-futures = "0.3.16"
-jsonrpc-core = "18.0.0"
-jsonrpc-core-client = "18.0.0"
-jsonrpc-derive = "18.0.0"
 log = "0.4.8"
 sp-runtime = { version = "4.0.0", path = "../../../../primitives/runtime" }
->>>>>>> 50156013
 sp-api = { version = "4.0.0-dev", path = "../../../../primitives/api" }
 frame-system-rpc-runtime-api = { version = "4.0.0-dev", path = "../../../../frame/system/rpc/runtime-api" }
 sp-core = { version = "4.1.0-dev", path = "../../../../primitives/core" }
