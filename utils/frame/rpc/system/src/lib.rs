// This file is part of Substrate.

// Copyright (C) 2019-2020 Parity Technologies (UK) Ltd.
// SPDX-License-Identifier: Apache-2.0

// Licensed under the Apache License, Version 2.0 (the "License");
// you may not use this file except in compliance with the License.
// You may obtain a copy of the License at
//
// 	http://www.apache.org/licenses/LICENSE-2.0
//
// Unless required by applicable law or agreed to in writing, software
// distributed under the License is distributed on an "AS IS" BASIS,
// WITHOUT WARRANTIES OR CONDITIONS OF ANY KIND, either express or implied.
// See the License for the specific language governing permissions and
// limitations under the License.

//! System FRAME specific RPC methods.

use std::sync::Arc;

use codec::{self, Codec, Decode, Encode};
use sc_client_api::light::{future_header, RemoteBlockchain, Fetcher, RemoteCallRequest};
use jsonrpc_core::{
	Error as RpcError, ErrorCode,
	futures::future::{self as rpc_future,result, Future},
};
use jsonrpc_derive::rpc;
use futures::future::{ready, TryFutureExt};
use sp_blockchain::{
	HeaderBackend,
	Error as ClientError
};
use sp_runtime::{
	generic::BlockId,
	traits,
};
use sp_core::{hexdisplay::HexDisplay, Bytes};
use sp_transaction_pool::{TransactionPool, InPoolTransaction};
use sp_block_builder::BlockBuilder;
use sc_rpc_api::DenyUnsafe;

pub use frame_system_rpc_runtime_api::AccountNonceApi;
pub use self::gen_client::Client as SystemClient;

/// Future that resolves to account nonce.
pub type FutureResult<T> = Box<dyn Future<Item = T, Error = RpcError> + Send>;

/// System RPC methods.
#[rpc]
pub trait SystemApi<BlockHash, AccountId, Index> {
	/// Returns the next valid index (aka nonce) for given account.
	///
	/// This method takes into consideration all pending transactions
	/// currently in the pool and if no transactions are found in the pool
	/// it fallbacks to query the index from the runtime (aka. state nonce).
	#[rpc(name = "system_accountNextIndex", alias("account_nextIndex"))]
	fn nonce(&self, account: AccountId) -> FutureResult<Index>;

	/// Dry run an extrinsic at a given block. Return SCALE encoded ApplyExtrinsicResult.
	#[rpc(name = "system_dryRun", alias("system_dryRunAt"))]
	fn dry_run(&self, extrinsic: Bytes, at: Option<BlockHash>) -> FutureResult<Bytes>;
}

/// Error type of this RPC api.
pub enum Error {
	/// The transaction was not decodable.
	DecodeError,
	/// The call to runtime failed.
	RuntimeError,
}

impl From<Error> for i64 {
	fn from(e: Error) -> i64 {
		match e {
			Error::RuntimeError => 1,
			Error::DecodeError => 2,
		}
	}
}

/// An implementation of System-specific RPC methods on full client.
pub struct FullSystem<P: TransactionPool, C, B> {
	client: Arc<C>,
	pool: Arc<P>,
	deny_unsafe: DenyUnsafe,
	_marker: std::marker::PhantomData<B>,
}

impl<P: TransactionPool, C, B> FullSystem<P, C, B> {
	/// Create new `FullSystem` given client and transaction pool.
	pub fn new(client: Arc<C>, pool: Arc<P>, deny_unsafe: DenyUnsafe,) -> Self {
		FullSystem {
			client,
			pool,
			deny_unsafe,
			_marker: Default::default(),
		}
	}
}

impl<P, C, Block, AccountId, Index> SystemApi<<Block as traits::Block>::Hash, AccountId, Index>
	for FullSystem<P, C, Block>
where
	C: sp_api::ProvideRuntimeApi<Block>,
	C: HeaderBackend<Block>,
	C: Send + Sync + 'static,
	C::Api: AccountNonceApi<Block, AccountId, Index>,
	C::Api: BlockBuilder<Block>,
	P: TransactionPool + 'static,
	Block: traits::Block,
	AccountId: Clone + std::fmt::Display + Codec,
	Index: Clone + std::fmt::Display + Codec + Send + traits::AtLeast32Bit + 'static,
{
	fn nonce(&self, account: AccountId) -> FutureResult<Index> {
		let get_nonce = || {
			let api = self.client.runtime_api();
			let best = self.client.info().best_hash;
			let at = BlockId::hash(best);

			let nonce = api.account_nonce(&at, account.clone()).map_err(|e| RpcError {
				code: ErrorCode::ServerError(Error::RuntimeError.into()),
				message: "Unable to query nonce.".into(),
				data: Some(format!("{:?}", e).into()),
			})?;

			Ok(adjust_nonce(&*self.pool, account, nonce))
		};

		Box::new(result(get_nonce()))
	}

	fn dry_run(&self, extrinsic: Bytes, at: Option<<Block as traits::Block>::Hash>) -> FutureResult<Bytes> {
		if let Err(err) = self.deny_unsafe.check_if_safe() {
			return Box::new(rpc_future::err(err.into()));
		}

		let dry_run = || {
			let api = self.client.runtime_api();
			let at = BlockId::<Block>::hash(at.unwrap_or_else(||
				// If the block hash is not supplied assume the best block.
				self.client.info().best_hash
			));

			let uxt: <Block as traits::Block>::Extrinsic = Decode::decode(&mut &*extrinsic).map_err(|e| RpcError {
				code: ErrorCode::ServerError(Error::DecodeError.into()),
				message: "Unable to dry run extrinsic.".into(),
				data: Some(format!("{:?}", e).into()),
			})?;

			let result = api.apply_extrinsic(&at, uxt)
				.map_err(|e| RpcError {
					code: ErrorCode::ServerError(Error::RuntimeError.into()),
					message: "Unable to dry run extrinsic.".into(),
					data: Some(format!("{:?}", e).into()),
				})?;

			Ok(Encode::encode(&result).into())
		};


		Box::new(result(dry_run()))
	}
}

/// An implementation of System-specific RPC methods on light client.
pub struct LightSystem<P: TransactionPool, C, F, Block> {
	client: Arc<C>,
	remote_blockchain: Arc<dyn RemoteBlockchain<Block>>,
	fetcher: Arc<F>,
	pool: Arc<P>,
}

impl<P: TransactionPool, C, F, Block> LightSystem<P, C, F, Block> {
	/// Create new `LightSystem`.
	pub fn new(
		client: Arc<C>,
		remote_blockchain: Arc<dyn RemoteBlockchain<Block>>,
		fetcher: Arc<F>,
		pool: Arc<P>,
	) -> Self {
		LightSystem {
			client,
			remote_blockchain,
			fetcher,
			pool,
		}
	}
}

impl<P, C, F, Block, AccountId, Index> SystemApi<<Block as traits::Block>::Hash, AccountId, Index>
	for LightSystem<P, C, F, Block>
where
	P: TransactionPool + 'static,
	C: HeaderBackend<Block>,
	C: Send + Sync + 'static,
	F: Fetcher<Block> + 'static,
	Block: traits::Block,
	AccountId: Clone + std::fmt::Display + Codec + Send + 'static,
	Index: Clone + std::fmt::Display + Codec + Send + traits::AtLeast32Bit + 'static,
{
	fn nonce(&self, account: AccountId) -> FutureResult<Index> {
		let best_hash = self.client.info().best_hash;
		let best_id = BlockId::hash(best_hash);
		let future_best_header = future_header(&*self.remote_blockchain, &*self.fetcher, best_id);
		let fetcher = self.fetcher.clone();
		let call_data = account.encode();
		let future_best_header = future_best_header
			.and_then(move |maybe_best_header| ready(
				match maybe_best_header {
					Some(best_header) => Ok(best_header),
					None => Err(ClientError::UnknownBlock(format!("{}", best_hash))),
				}
			));
		let future_nonce = future_best_header.and_then(move |best_header|
			fetcher.remote_call(RemoteCallRequest {
				block: best_hash,
				header: best_header,
				method: "AccountNonceApi_account_nonce".into(),
				call_data,
				retry_count: None,
			})
		).compat();
		let future_nonce = future_nonce.and_then(|nonce| Decode::decode(&mut &nonce[..])
			.map_err(|e| ClientError::CallResultDecode("Cannot decode account nonce", e)));
		let future_nonce = future_nonce.map_err(|e| RpcError {
			code: ErrorCode::ServerError(Error::RuntimeError.into()),
			message: "Unable to query nonce.".into(),
			data: Some(format!("{:?}", e).into()),
		});

		let pool = self.pool.clone();
		let future_nonce = future_nonce.map(move |nonce| adjust_nonce(&*pool, account, nonce));

		Box::new(future_nonce)
	}

	fn dry_run(&self, _extrinsic: Bytes, _at: Option<<Block as traits::Block>::Hash>) -> FutureResult<Bytes> {
		Box::new(result(Err(RpcError {
			code: ErrorCode::MethodNotFound,
			message: "Unable to dry run extrinsic.".into(),
			data: None,
		})))
	}
}

/// Adjust account nonce from state, so that tx with the nonce will be
/// placed after all ready txpool transactions.
fn adjust_nonce<P, AccountId, Index>(
	pool: &P,
	account: AccountId,
	nonce: Index,
) -> Index where
	P: TransactionPool,
	AccountId: Clone + std::fmt::Display + Encode,
	Index: Clone + std::fmt::Display + Encode + traits::AtLeast32Bit + 'static,
{
	log::debug!(target: "rpc", "State nonce for {}: {}", account, nonce);
	// Now we need to query the transaction pool
	// and find transactions originating from the same sender.
	//
	// Since extrinsics are opaque to us, we look for them using
	// `provides` tag. And increment the nonce if we find a transaction
	// that matches the current one.
	let mut current_nonce = nonce.clone();
	let mut current_tag = (account.clone(), nonce.clone()).encode();
	for tx in pool.ready() {
		log::debug!(
			target: "rpc",
			"Current nonce to {}, checking {} vs {:?}",
			current_nonce,
			HexDisplay::from(&current_tag),
			tx.provides().iter().map(|x| format!("{}", HexDisplay::from(x))).collect::<Vec<_>>(),
		);
		// since transactions in `ready()` need to be ordered by nonce
		// it's fine to continue with current iterator.
		if tx.provides().get(0) == Some(&current_tag) {
			current_nonce += traits::One::one();
			current_tag = (account.clone(), current_nonce.clone()).encode();
		}
	}

	current_nonce
}

#[cfg(test)]
mod tests {
	use super::*;

	use futures::executor::block_on;
	use substrate_test_runtime_client::{runtime::Transfer, AccountKeyring};
	use sc_transaction_pool::{BasicPool, FullChainApi};
	use sp_runtime::{ApplyExtrinsicResult, transaction_validity::{TransactionValidityError, InvalidTransaction}};

	#[test]
	fn should_return_next_nonce_for_some_account() {
		let _ = env_logger::try_init();

		// given
		let client = Arc::new(substrate_test_runtime_client::new());
		let spawner = sp_core::testing::SpawnBlockingExecutor::new();
		let pool = BasicPool::new_full(
			Default::default(),
<<<<<<< HEAD
			Arc::new(FullChainApi::new(client.clone())),
=======
			Arc::new(FullChainApi::new(client.clone(), None)),
>>>>>>> e68e3a37
			None,
			spawner,
			client.clone(),
		);

		let source = sp_runtime::transaction_validity::TransactionSource::External;
		let new_transaction = |nonce: u64| {
			let t = Transfer {
				from: AccountKeyring::Alice.into(),
				to: AccountKeyring::Bob.into(),
				amount: 5,
				nonce,
			};
			t.into_signed_tx()
		};
		// Populate the pool
		let ext0 = new_transaction(0);
		block_on(pool.submit_one(&BlockId::number(0), source, ext0)).unwrap();
		let ext1 = new_transaction(1);
		block_on(pool.submit_one(&BlockId::number(0), source, ext1)).unwrap();

		let accounts = FullSystem::new(client, pool, DenyUnsafe::Yes);

		// when
		let nonce = accounts.nonce(AccountKeyring::Alice.into());

		// then
		assert_eq!(nonce.wait().unwrap(), 2);
	}

	#[test]
	fn dry_run_should_deny_unsafe() {
		let _ = env_logger::try_init();

		// given
		let client = Arc::new(substrate_test_runtime_client::new());
		let spawner = sp_core::testing::SpawnBlockingExecutor::new();
		let pool = BasicPool::new_full(
			Default::default(),
<<<<<<< HEAD
			Arc::new(FullChainApi::new(client.clone())),
=======
			Arc::new(FullChainApi::new(client.clone(), None)),
>>>>>>> e68e3a37
			None,
			spawner,
			client.clone(),
		);

		let accounts = FullSystem::new(client, pool, DenyUnsafe::Yes);

		// when
		let res = accounts.dry_run(vec![].into(), None);

		// then
		assert_eq!(res.wait(), Err(RpcError::method_not_found()));
	}

	#[test]
	fn dry_run_should_work() {
		let _ = env_logger::try_init();

		// given
		let client = Arc::new(substrate_test_runtime_client::new());
		let spawner = sp_core::testing::SpawnBlockingExecutor::new();
		let pool = BasicPool::new_full(
			Default::default(),
<<<<<<< HEAD
			Arc::new(FullChainApi::new(client.clone())),
=======
			Arc::new(FullChainApi::new(client.clone(), None)),
>>>>>>> e68e3a37
			None,
			spawner,
			client.clone(),
		);

		let accounts = FullSystem::new(client, pool, DenyUnsafe::No);

		let tx = Transfer {
			from: AccountKeyring::Alice.into(),
			to: AccountKeyring::Bob.into(),
			amount: 5,
			nonce: 0,
		}.into_signed_tx();

		// when
		let res = accounts.dry_run(tx.encode().into(), None);

		// then
		let bytes = res.wait().unwrap().0;
		let apply_res: ApplyExtrinsicResult = Decode::decode(&mut bytes.as_slice()).unwrap();
		assert_eq!(apply_res, Ok(Ok(())));
	}

	#[test]
	fn dry_run_should_indicate_error() {
		let _ = env_logger::try_init();

		// given
		let client = Arc::new(substrate_test_runtime_client::new());
		let spawner = sp_core::testing::SpawnBlockingExecutor::new();
		let pool = BasicPool::new_full(
			Default::default(),
<<<<<<< HEAD
			Arc::new(FullChainApi::new(client.clone())),
=======
			Arc::new(FullChainApi::new(client.clone(), None)),
>>>>>>> e68e3a37
			None,
			spawner,
			client.clone(),
		);

		let accounts = FullSystem::new(client, pool, DenyUnsafe::No);

		let tx = Transfer {
			from: AccountKeyring::Alice.into(),
			to: AccountKeyring::Bob.into(),
			amount: 5,
			nonce: 100,
		}.into_signed_tx();

		// when
		let res = accounts.dry_run(tx.encode().into(), None);

		// then
		let bytes = res.wait().unwrap().0;
		let apply_res: ApplyExtrinsicResult = Decode::decode(&mut bytes.as_slice()).unwrap();
		assert_eq!(apply_res, Err(TransactionValidityError::Invalid(InvalidTransaction::Stale)));
	}
}<|MERGE_RESOLUTION|>--- conflicted
+++ resolved
@@ -301,11 +301,7 @@
 		let spawner = sp_core::testing::SpawnBlockingExecutor::new();
 		let pool = BasicPool::new_full(
 			Default::default(),
-<<<<<<< HEAD
-			Arc::new(FullChainApi::new(client.clone())),
-=======
 			Arc::new(FullChainApi::new(client.clone(), None)),
->>>>>>> e68e3a37
 			None,
 			spawner,
 			client.clone(),
@@ -345,11 +341,7 @@
 		let spawner = sp_core::testing::SpawnBlockingExecutor::new();
 		let pool = BasicPool::new_full(
 			Default::default(),
-<<<<<<< HEAD
-			Arc::new(FullChainApi::new(client.clone())),
-=======
 			Arc::new(FullChainApi::new(client.clone(), None)),
->>>>>>> e68e3a37
 			None,
 			spawner,
 			client.clone(),
@@ -373,11 +365,7 @@
 		let spawner = sp_core::testing::SpawnBlockingExecutor::new();
 		let pool = BasicPool::new_full(
 			Default::default(),
-<<<<<<< HEAD
-			Arc::new(FullChainApi::new(client.clone())),
-=======
 			Arc::new(FullChainApi::new(client.clone(), None)),
->>>>>>> e68e3a37
 			None,
 			spawner,
 			client.clone(),
@@ -410,11 +398,7 @@
 		let spawner = sp_core::testing::SpawnBlockingExecutor::new();
 		let pool = BasicPool::new_full(
 			Default::default(),
-<<<<<<< HEAD
-			Arc::new(FullChainApi::new(client.clone())),
-=======
 			Arc::new(FullChainApi::new(client.clone(), None)),
->>>>>>> e68e3a37
 			None,
 			spawner,
 			client.clone(),
