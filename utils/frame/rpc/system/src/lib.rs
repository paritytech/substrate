// This file is part of Substrate.

// Copyright (C) 2019-2020 Parity Technologies (UK) Ltd.
// SPDX-License-Identifier: Apache-2.0

// Licensed under the Apache License, Version 2.0 (the "License");
// you may not use this file except in compliance with the License.
// You may obtain a copy of the License at
//
// 	http://www.apache.org/licenses/LICENSE-2.0
//
// Unless required by applicable law or agreed to in writing, software
// distributed under the License is distributed on an "AS IS" BASIS,
// WITHOUT WARRANTIES OR CONDITIONS OF ANY KIND, either express or implied.
// See the License for the specific language governing permissions and
// limitations under the License.

//! System FRAME specific RPC methods.

use std::sync::Arc;

use codec::{self, Codec, Decode, Encode};
use sc_client_api::light::{future_header, RemoteBlockchain, Fetcher, RemoteCallRequest};
use jsonrpc_core::{
	Error as RpcError, ErrorCode,
	futures::future::{self as rpc_future,result, Future},
};
use jsonrpc_derive::rpc;
use futures::future::{ready, TryFutureExt};
use sp_blockchain::{
	HeaderBackend,
	Error as ClientError
};
use sp_runtime::{
	generic::BlockId,
	traits,
};
use sp_core::{hexdisplay::HexDisplay, Bytes};
use sp_transaction_pool::{TransactionPool, InPoolTransaction};
use sp_block_builder::BlockBuilder;
use sc_rpc_api::DenyUnsafe;

pub use frame_system_rpc_runtime_api::AccountNonceApi;
pub use self::gen_client::Client as SystemClient;

/// Future that resolves to account nonce.
pub type FutureResult<T> = Box<dyn Future<Item = T, Error = RpcError> + Send>;

/// System RPC methods.
#[rpc]
pub trait SystemApi<BlockHash, AccountId, Index> {
	/// Returns the next valid index (aka nonce) for given account.
	///
	/// This method takes into consideration all pending transactions
	/// currently in the pool and if no transactions are found in the pool
	/// it fallbacks to query the index from the runtime (aka. state nonce).
	#[rpc(name = "system_accountNextIndex", alias("account_nextIndex"))]
	fn nonce(&self, account: AccountId) -> FutureResult<Index>;

	/// Dry run an extrinsic at a given block. Return SCALE encoded ApplyExtrinsicResult.
	#[rpc(name = "system_dryRun", alias("system_dryRunAt"))]
	fn dry_run(&self, extrinsic: Bytes, at: Option<BlockHash>) -> FutureResult<Bytes>;
}

/// Error type of this RPC api.
pub enum Error {
	/// The transaction was not decodable.
	DecodeError,
	/// The call to runtime failed.
	RuntimeError,
}

impl From<Error> for i64 {
	fn from(e: Error) -> i64 {
		match e {
			Error::RuntimeError => 1,
			Error::DecodeError => 2,
		}
	}
}

/// An implementation of System-specific RPC methods on full client.
pub struct FullSystem<P: TransactionPool, C, B> {
	client: Arc<C>,
	pool: Arc<P>,
	deny_unsafe: DenyUnsafe,
	_marker: std::marker::PhantomData<B>,
}

impl<P: TransactionPool, C, B> FullSystem<P, C, B> {
	/// Create new `FullSystem` given client and transaction pool.
	pub fn new(client: Arc<C>, pool: Arc<P>, deny_unsafe: DenyUnsafe,) -> Self {
		FullSystem {
			client,
			pool,
			deny_unsafe,
			_marker: Default::default(),
		}
	}
}

impl<P, C, Block, AccountId, Index> SystemApi<<Block as traits::Block>::Hash, AccountId, Index>
	for FullSystem<P, C, Block>
where
	C: sp_api::ProvideRuntimeApi<Block>,
	C: HeaderBackend<Block>,
	C: Send + Sync + 'static,
	C::Api: AccountNonceApi<Block, AccountId, Index>,
	C::Api: BlockBuilder<Block>,
	P: TransactionPool + 'static,
	Block: traits::Block,
	AccountId: Clone + std::fmt::Display + Codec,
	Index: Clone + std::fmt::Display + Codec + Send + traits::AtLeast32Bit + 'static,
{
	fn nonce(&self, account: AccountId) -> FutureResult<Index> {
		let get_nonce = || {
			let api = self.client.runtime_api();
			let best = self.client.info().best_hash;
			let at = BlockId::hash(best);

			let nonce = api.account_nonce(&at, account.clone()).map_err(|e| RpcError {
				code: ErrorCode::ServerError(Error::RuntimeError.into()),
				message: "Unable to query nonce.".into(),
				data: Some(format!("{:?}", e).into()),
			})?;

			Ok(adjust_nonce(&*self.pool, account, nonce))
		};

		Box::new(result(get_nonce()))
	}

	fn dry_run(&self, extrinsic: Bytes, at: Option<<Block as traits::Block>::Hash>) -> FutureResult<Bytes> {
		if let Err(err) = self.deny_unsafe.check_if_safe() {
			return Box::new(rpc_future::err(err.into()));
		}

		let dry_run = || {
			let api = self.client.runtime_api();
			let at = BlockId::<Block>::hash(at.unwrap_or_else(||
				// If the block hash is not supplied assume the best block.
				self.client.info().best_hash
			));

			let uxt: <Block as traits::Block>::Extrinsic = Decode::decode(&mut &*extrinsic).map_err(|e| RpcError {
				code: ErrorCode::ServerError(Error::DecodeError.into()),
				message: "Unable to dry run extrinsic.".into(),
				data: Some(format!("{:?}", e).into()),
			})?;

			let result = api.apply_extrinsic(&at, uxt)
				.map_err(|e| RpcError {
					code: ErrorCode::ServerError(Error::RuntimeError.into()),
					message: "Unable to dry run extrinsic.".into(),
					data: Some(format!("{:?}", e).into()),
				})?;

			Ok(Encode::encode(&result).into())
		};


		Box::new(result(dry_run()))
	}
}

/// An implementation of System-specific RPC methods on light client.
pub struct LightSystem<P: TransactionPool, C, F, Block> {
	client: Arc<C>,
	remote_blockchain: Arc<dyn RemoteBlockchain<Block>>,
	fetcher: Arc<F>,
	pool: Arc<P>,
}

impl<P: TransactionPool, C, F, Block> LightSystem<P, C, F, Block> {
	/// Create new `LightSystem`.
	pub fn new(
		client: Arc<C>,
		remote_blockchain: Arc<dyn RemoteBlockchain<Block>>,
		fetcher: Arc<F>,
		pool: Arc<P>,
	) -> Self {
		LightSystem {
			client,
			remote_blockchain,
			fetcher,
			pool,
		}
	}
}

impl<P, C, F, Block, AccountId, Index> SystemApi<<Block as traits::Block>::Hash, AccountId, Index>
	for LightSystem<P, C, F, Block>
where
	P: TransactionPool + 'static,
	C: HeaderBackend<Block>,
	C: Send + Sync + 'static,
	F: Fetcher<Block> + 'static,
	Block: traits::Block,
	AccountId: Clone + std::fmt::Display + Codec + Send + 'static,
	Index: Clone + std::fmt::Display + Codec + Send + traits::AtLeast32Bit + 'static,
{
	fn nonce(&self, account: AccountId) -> FutureResult<Index> {
		let best_hash = self.client.info().best_hash;
		let best_id = BlockId::hash(best_hash);
		let future_best_header = future_header(&*self.remote_blockchain, &*self.fetcher, best_id);
		let fetcher = self.fetcher.clone();
		let call_data = account.encode();
		let future_best_header = future_best_header
			.and_then(move |maybe_best_header| ready(
				match maybe_best_header {
					Some(best_header) => Ok(best_header),
					None => Err(ClientError::UnknownBlock(format!("{}", best_hash))),
				}
			));
		let future_nonce = future_best_header.and_then(move |best_header|
			fetcher.remote_call(RemoteCallRequest {
				block: best_hash,
				header: best_header,
				method: "AccountNonceApi_account_nonce".into(),
				call_data,
				retry_count: None,
			})
		).compat();
		let future_nonce = future_nonce.and_then(|nonce| Decode::decode(&mut &nonce[..])
			.map_err(|e| ClientError::CallResultDecode("Cannot decode account nonce", e)));
		let future_nonce = future_nonce.map_err(|e| RpcError {
			code: ErrorCode::ServerError(Error::RuntimeError.into()),
			message: "Unable to query nonce.".into(),
			data: Some(format!("{:?}", e).into()),
		});

		let pool = self.pool.clone();
		let future_nonce = future_nonce.map(move |nonce| adjust_nonce(&*pool, account, nonce));

		Box::new(future_nonce)
	}

	fn dry_run(&self, _extrinsic: Bytes, _at: Option<<Block as traits::Block>::Hash>) -> FutureResult<Bytes> {
		Box::new(result(Err(RpcError {
			code: ErrorCode::MethodNotFound,
			message: "Unable to dry run extrinsic.".into(),
			data: None,
		})))
	}
}

/// Adjust account nonce from state, so that tx with the nonce will be
/// placed after all ready txpool transactions.
fn adjust_nonce<P, AccountId, Index>(
	pool: &P,
	account: AccountId,
	nonce: Index,
) -> Index where
	P: TransactionPool,
	AccountId: Clone + std::fmt::Display + Encode,
	Index: Clone + std::fmt::Display + Encode + traits::AtLeast32Bit + 'static,
{
	log::debug!(target: "rpc", "State nonce for {}: {}", account, nonce);
	// Now we need to query the transaction pool
	// and find transactions originating from the same sender.
	//
	// Since extrinsics are opaque to us, we look for them using
	// `provides` tag. And increment the nonce if we find a transaction
	// that matches the current one.
	let mut current_nonce = nonce.clone();
	let mut current_tag = (account.clone(), nonce.clone()).encode();
	for tx in pool.ready() {
		log::debug!(
			target: "rpc",
			"Current nonce to {}, checking {} vs {:?}",
			current_nonce,
			HexDisplay::from(&current_tag),
			tx.provides().iter().map(|x| format!("{}", HexDisplay::from(x))).collect::<Vec<_>>(),
		);
		// since transactions in `ready()` need to be ordered by nonce
		// it's fine to continue with current iterator.
		if tx.provides().get(0) == Some(&current_tag) {
			current_nonce += traits::One::one();
			current_tag = (account.clone(), current_nonce.clone()).encode();
		}
	}

	current_nonce
}

#[cfg(test)]
mod tests {
	use super::*;

	use futures::executor::block_on;
	use substrate_test_runtime_client::{runtime::Transfer, AccountKeyring};
	use sc_transaction_pool::{BasicPool, FullChainApi};
	use sp_runtime::{ApplyExtrinsicResult, transaction_validity::{TransactionValidityError, InvalidTransaction}};

	#[test]
	fn should_return_next_nonce_for_some_account() {
		let _ = env_logger::try_init();

		// given
		let client = Arc::new(substrate_test_runtime_client::new());
<<<<<<< HEAD
		let spawner = sp_core::testing::SpawnBlockingExecutor::new();
		let pool = BasicPool::new_full(
			Default::default(),
			Arc::new(FullChainApi::new(client.clone())),
			None,
			spawner,
			client.clone(),
=======
		let pool = Arc::new(
			BasicPool::new(
				Default::default(),
				Arc::new(FullChainApi::new(client.clone(), None)),
				None,
			).0
>>>>>>> c9b08fac
		);

		let source = sp_runtime::transaction_validity::TransactionSource::External;
		let new_transaction = |nonce: u64| {
			let t = Transfer {
				from: AccountKeyring::Alice.into(),
				to: AccountKeyring::Bob.into(),
				amount: 5,
				nonce,
			};
			t.into_signed_tx()
		};
		// Populate the pool
		let ext0 = new_transaction(0);
		block_on(pool.submit_one(&BlockId::number(0), source, ext0)).unwrap();
		let ext1 = new_transaction(1);
		block_on(pool.submit_one(&BlockId::number(0), source, ext1)).unwrap();

		let accounts = FullSystem::new(client, pool, DenyUnsafe::Yes);

		// when
		let nonce = accounts.nonce(AccountKeyring::Alice.into());

		// then
		assert_eq!(nonce.wait().unwrap(), 2);
	}

	#[test]
	fn dry_run_should_deny_unsafe() {
		let _ = env_logger::try_init();

		// given
		let client = Arc::new(substrate_test_runtime_client::new());
<<<<<<< HEAD
		let spawner = sp_core::testing::SpawnBlockingExecutor::new();
		let pool = BasicPool::new_full(
			Default::default(),
			Arc::new(FullChainApi::new(client.clone())),
			None,
			spawner,
			client.clone(),
=======
		let pool = Arc::new(
			BasicPool::new(
				Default::default(),
				Arc::new(FullChainApi::new(client.clone(), None)),
				None,
			).0
>>>>>>> c9b08fac
		);

		let accounts = FullSystem::new(client, pool, DenyUnsafe::Yes);

		// when
		let res = accounts.dry_run(vec![].into(), None);

		// then
		assert_eq!(res.wait(), Err(RpcError::method_not_found()));
	}

	#[test]
	fn dry_run_should_work() {
		let _ = env_logger::try_init();

		// given
		let client = Arc::new(substrate_test_runtime_client::new());
<<<<<<< HEAD
		let spawner = sp_core::testing::SpawnBlockingExecutor::new();
		let pool = BasicPool::new_full(
			Default::default(),
			Arc::new(FullChainApi::new(client.clone())),
			None,
			spawner,
			client.clone(),
=======
		let pool = Arc::new(
			BasicPool::new(
				Default::default(),
				Arc::new(FullChainApi::new(client.clone(), None)),
				None,
			).0
>>>>>>> c9b08fac
		);

		let accounts = FullSystem::new(client, pool, DenyUnsafe::No);

		let tx = Transfer {
			from: AccountKeyring::Alice.into(),
			to: AccountKeyring::Bob.into(),
			amount: 5,
			nonce: 0,
		}.into_signed_tx();

		// when
		let res = accounts.dry_run(tx.encode().into(), None);

		// then
		let bytes = res.wait().unwrap().0;
		let apply_res: ApplyExtrinsicResult = Decode::decode(&mut bytes.as_slice()).unwrap();
		assert_eq!(apply_res, Ok(Ok(())));
	}

	#[test]
	fn dry_run_should_indicate_error() {
		let _ = env_logger::try_init();

		// given
		let client = Arc::new(substrate_test_runtime_client::new());
<<<<<<< HEAD
		let spawner = sp_core::testing::SpawnBlockingExecutor::new();
		let pool = BasicPool::new_full(
			Default::default(),
			Arc::new(FullChainApi::new(client.clone())),
			None,
			spawner,
			client.clone(),
=======
		let pool = Arc::new(
			BasicPool::new(
				Default::default(),
				Arc::new(FullChainApi::new(client.clone(), None)),
				None,
			).0
>>>>>>> c9b08fac
		);

		let accounts = FullSystem::new(client, pool, DenyUnsafe::No);

		let tx = Transfer {
			from: AccountKeyring::Alice.into(),
			to: AccountKeyring::Bob.into(),
			amount: 5,
			nonce: 100,
		}.into_signed_tx();

		// when
		let res = accounts.dry_run(tx.encode().into(), None);

		// then
		let bytes = res.wait().unwrap().0;
		let apply_res: ApplyExtrinsicResult = Decode::decode(&mut bytes.as_slice()).unwrap();
		assert_eq!(apply_res, Err(TransactionValidityError::Invalid(InvalidTransaction::Stale)));
	}
}<|MERGE_RESOLUTION|>--- conflicted
+++ resolved
@@ -298,22 +298,13 @@
 
 		// given
 		let client = Arc::new(substrate_test_runtime_client::new());
-<<<<<<< HEAD
 		let spawner = sp_core::testing::SpawnBlockingExecutor::new();
 		let pool = BasicPool::new_full(
 			Default::default(),
-			Arc::new(FullChainApi::new(client.clone())),
+			Arc::new(FullChainApi::new(client.clone(), None)),
 			None,
 			spawner,
 			client.clone(),
-=======
-		let pool = Arc::new(
-			BasicPool::new(
-				Default::default(),
-				Arc::new(FullChainApi::new(client.clone(), None)),
-				None,
-			).0
->>>>>>> c9b08fac
 		);
 
 		let source = sp_runtime::transaction_validity::TransactionSource::External;
@@ -347,22 +338,13 @@
 
 		// given
 		let client = Arc::new(substrate_test_runtime_client::new());
-<<<<<<< HEAD
 		let spawner = sp_core::testing::SpawnBlockingExecutor::new();
 		let pool = BasicPool::new_full(
 			Default::default(),
-			Arc::new(FullChainApi::new(client.clone())),
+			Arc::new(FullChainApi::new(client.clone(), None)),
 			None,
 			spawner,
 			client.clone(),
-=======
-		let pool = Arc::new(
-			BasicPool::new(
-				Default::default(),
-				Arc::new(FullChainApi::new(client.clone(), None)),
-				None,
-			).0
->>>>>>> c9b08fac
 		);
 
 		let accounts = FullSystem::new(client, pool, DenyUnsafe::Yes);
@@ -380,22 +362,13 @@
 
 		// given
 		let client = Arc::new(substrate_test_runtime_client::new());
-<<<<<<< HEAD
 		let spawner = sp_core::testing::SpawnBlockingExecutor::new();
 		let pool = BasicPool::new_full(
 			Default::default(),
-			Arc::new(FullChainApi::new(client.clone())),
+			Arc::new(FullChainApi::new(client.clone(), None)),
 			None,
 			spawner,
 			client.clone(),
-=======
-		let pool = Arc::new(
-			BasicPool::new(
-				Default::default(),
-				Arc::new(FullChainApi::new(client.clone(), None)),
-				None,
-			).0
->>>>>>> c9b08fac
 		);
 
 		let accounts = FullSystem::new(client, pool, DenyUnsafe::No);
@@ -422,22 +395,13 @@
 
 		// given
 		let client = Arc::new(substrate_test_runtime_client::new());
-<<<<<<< HEAD
 		let spawner = sp_core::testing::SpawnBlockingExecutor::new();
 		let pool = BasicPool::new_full(
 			Default::default(),
-			Arc::new(FullChainApi::new(client.clone())),
+			Arc::new(FullChainApi::new(client.clone(), None)),
 			None,
 			spawner,
 			client.clone(),
-=======
-		let pool = Arc::new(
-			BasicPool::new(
-				Default::default(),
-				Arc::new(FullChainApi::new(client.clone(), None)),
-				None,
-			).0
->>>>>>> c9b08fac
 		);
 
 		let accounts = FullSystem::new(client, pool, DenyUnsafe::No);
