[package]
name = "frame-benchmarking-cli"
version = "4.0.0-dev"
authors = ["Parity Technologies <admin@parity.io>"]
edition = "2021"
license = "Apache-2.0"
homepage = "https://substrate.io"
repository = "https://github.com/paritytech/substrate/"
description = "CLI for benchmarking FRAME"
readme = "README.md"

[package.metadata.docs.rs]
targets = ["x86_64-unknown-linux-gnu"]

[dependencies]
array-bytes = "4.1"
chrono = "0.4"
clap = { version = "4.0.9", features = ["derive"] }
codec = { package = "parity-scale-codec", version = "3.0.0" }
comfy-table = { version = "6.0.0", default-features = false }
handlebars = "4.2.2"
hash-db = "0.15.2"
Inflector = "0.11.4"
itertools = "0.10.3"
kvdb = "0.12.0"
lazy_static = "1.4.0"
linked-hash-map = "0.5.4"
log = "0.4.17"
memory-db = "0.30.0"
rand = { version = "0.8.4", features = ["small_rng"] }
rand_pcg = "0.3.1"
serde = "1.0.136"
serde_json = "1.0.85"
serde_nanos = "0.1.2"
tempfile = "3.2.0"
thiserror = "1.0.30"
thousands = "0.2.0"
frame-benchmarking = { version = "4.0.0-dev", path = "../../../frame/benchmarking" }
frame-support = { version = "4.0.0-dev", path = "../../../frame/support" }
frame-system = { version = "4.0.0-dev", path = "../../../frame/system" }
sc-block-builder = { version = "0.10.0-dev", path = "../../../client/block-builder" }
sc-cli = { version = "0.10.0-dev", default-features = false, path = "../../../client/cli" }
sc-client-api = { version = "4.0.0-dev", path = "../../../client/api" }
sc-client-db = { version = "0.10.0-dev", default-features = false, path = "../../../client/db" }
sc-executor = { version = "0.10.0-dev", path = "../../../client/executor" }
sc-service = { version = "0.10.0-dev", default-features = false, path = "../../../client/service" }
sc-sysinfo = { version = "6.0.0-dev", path = "../../../client/sysinfo" }
sp-api = { version = "4.0.0-dev", path = "../../../primitives/api" }
sp-blockchain = { version = "4.0.0-dev", path = "../../../primitives/blockchain" }
sp-core = { version = "7.0.0", path = "../../../primitives/core" }
sp-database = { version = "4.0.0-dev", path = "../../../primitives/database" }
sp-externalities = { version = "0.13.0", path = "../../../primitives/externalities" }
sp-inherents = { version = "4.0.0-dev", path = "../../../primitives/inherents" }
<<<<<<< HEAD
sp-keystore = { version = "0.13.0", path = "../../../primitives/keystore" }
sp-runtime = { version = "7.0.0", path = "../../../primitives/runtime" }
sp-state-machine = { version = "0.13.0", path = "../../../primitives/state-machine" }
sp-storage = { version = "7.0.0", path = "../../../primitives/storage" }
sp-trie = { version = "7.0.0", path = "../../../primitives/trie" }
=======
sp-keystore = { version = "0.12.0", path = "../../../primitives/keystore" }
sp-runtime = { version = "6.0.0", path = "../../../primitives/runtime" }
sp-state-machine = { version = "0.12.0", path = "../../../primitives/state-machine" }
sp-std = { version = "4.0.0", path = "../../../primitives/std" }
sp-storage = { version = "6.0.0", path = "../../../primitives/storage" }
sp-trie = { version = "6.0.0", path = "../../../primitives/trie" }
>>>>>>> 3e71d606
gethostname = "0.2.3"

[features]
default = ["rocksdb"]
runtime-benchmarks = ["sc-client-db/runtime-benchmarks"]
rocksdb = ["sc-cli/rocksdb", "sc-client-db/rocksdb"]<|MERGE_RESOLUTION|>--- conflicted
+++ resolved
@@ -51,20 +51,12 @@
 sp-database = { version = "4.0.0-dev", path = "../../../primitives/database" }
 sp-externalities = { version = "0.13.0", path = "../../../primitives/externalities" }
 sp-inherents = { version = "4.0.0-dev", path = "../../../primitives/inherents" }
-<<<<<<< HEAD
 sp-keystore = { version = "0.13.0", path = "../../../primitives/keystore" }
 sp-runtime = { version = "7.0.0", path = "../../../primitives/runtime" }
 sp-state-machine = { version = "0.13.0", path = "../../../primitives/state-machine" }
+sp-std = { version = "5.0.0", path = "../../../primitives/std" }
 sp-storage = { version = "7.0.0", path = "../../../primitives/storage" }
 sp-trie = { version = "7.0.0", path = "../../../primitives/trie" }
-=======
-sp-keystore = { version = "0.12.0", path = "../../../primitives/keystore" }
-sp-runtime = { version = "6.0.0", path = "../../../primitives/runtime" }
-sp-state-machine = { version = "0.12.0", path = "../../../primitives/state-machine" }
-sp-std = { version = "4.0.0", path = "../../../primitives/std" }
-sp-storage = { version = "6.0.0", path = "../../../primitives/storage" }
-sp-trie = { version = "6.0.0", path = "../../../primitives/trie" }
->>>>>>> 3e71d606
 gethostname = "0.2.3"
 
 [features]
