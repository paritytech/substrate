--- conflicted
+++ resolved
@@ -12,28 +12,15 @@
 targets = ["x86_64-unknown-linux-gnu"]
 
 [dependencies]
-<<<<<<< HEAD
-frame-benchmarking = { version = "2.0.0-alpha.5", path = "../../../frame/benchmarking" }
-sp-core = { version = "2.0.0-alpha.5", path = "../../../primitives/core" }
-sc-service = { version = "0.8.0-alpha.5", default-features = false, path = "../../../client/service" }
-sc-cli = { version = "0.8.0-alpha.5", path = "../../../client/cli" }
-sc-client-db = { version = "0.8.0-alpha.5", path = "../../../client/db" }
-sc-executor = { version = "0.8.0-alpha.5", path = "../../../client/executor" }
-sp-externalities = { version = "0.8.0-alpha.5", path = "../../../primitives/externalities" }
-sp-runtime = { version = "2.0.0-alpha.5", path = "../../../primitives/runtime" }
-sp-state-machine = { version = "0.8.0-alpha.5", path = "../../../primitives/state-machine" }
-=======
 frame-benchmarking = { version = "2.0.0-dev", path = "../../../frame/benchmarking" }
 sp-core = { version = "2.0.0-dev", path = "../../../primitives/core" }
 sc-service = { version = "0.8.0-dev", default-features = false, path = "../../../client/service" }
 sc-cli = { version = "0.8.0-dev", path = "../../../client/cli" }
-sc-client = { version = "0.8.0-dev", path = "../../../client" }
 sc-client-db = { version = "0.8.0-dev", path = "../../../client/db" }
 sc-executor = { version = "0.8.0-dev", path = "../../../client/executor" }
 sp-externalities = { version = "0.8.0-dev", path = "../../../primitives/externalities" }
 sp-runtime = { version = "2.0.0-dev", path = "../../../primitives/runtime" }
 sp-state-machine = { version = "0.8.0-dev", path = "../../../primitives/state-machine" }
->>>>>>> 3ac409ba
 structopt = "0.3.8"
 codec = { version = "1.3.0", package = "parity-scale-codec" }
 
