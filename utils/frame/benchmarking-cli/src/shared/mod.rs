--- conflicted
+++ resolved
@@ -25,11 +25,8 @@
 pub use stats::{StatSelect, Stats};
 pub use weight_params::WeightParams;
 
-<<<<<<< HEAD
 use frame_support::weights::constants;
-=======
 use rand::prelude::*;
->>>>>>> 930c8ce7
 
 /// A Handlebars helper to add an underscore after every 3rd character,
 /// i.e. a separator for large numbers.
@@ -70,7 +67,6 @@
 	s
 }
 
-<<<<<<< HEAD
 /// A Handlebars helper to add an underscore after every 3rd character,then format it,
 /// i.e. a separator for large numbers : 123000000 -> 123_000 * WEIGHT_PER_NANOS .
 #[derive(Clone, Copy)]
@@ -115,12 +111,10 @@
 	}
 	s.push_str(" * WEIGHT_PER_NANOS");
 	s
-=======
 /// Returns an rng and the seed that was used to create it.
 ///
 /// Uses a random seed if none is provided.
 pub fn new_rng(seed: Option<u64>) -> (impl rand::Rng, u64) {
 	let seed = seed.unwrap_or(rand::thread_rng().gen::<u64>());
 	(rand_pcg::Pcg64::seed_from_u64(seed), seed)
->>>>>>> 930c8ce7
 }