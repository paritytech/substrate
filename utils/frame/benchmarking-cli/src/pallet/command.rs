--- conflicted
+++ resolved
@@ -246,11 +246,11 @@
 		let mut component_ranges = HashMap::<(Vec<u8>, Vec<u8>), Vec<ComponentRange>>::new();
 
 		for (pallet, extrinsic, components) in benchmarks_to_run {
-<<<<<<< HEAD
+
 			log::info!(target:LOG_TARGET,
-=======
+
 			println!(
->>>>>>> 6195ef41
+
 				"Starting benchmark: {}::{}",
 				String::from_utf8(pallet.clone()).expect("Encoded from String; qed"),
 				String::from_utf8(extrinsic.clone()).expect("Encoded from String; qed"),
@@ -410,11 +410,11 @@
 					if let Ok(elapsed) = timer.elapsed() {
 						if elapsed >= time::Duration::from_secs(5) {
 							timer = time::SystemTime::now();
-<<<<<<< HEAD
+
 							log::info!(target:LOG_TARGET,
-=======
+
 							println!(
->>>>>>> 6195ef41
+
 								"Running Benchmark: {}.{}({} args) {}/{} {}/{}",
 								String::from_utf8(pallet.clone())
 									.expect("Encoded from String; qed"),
