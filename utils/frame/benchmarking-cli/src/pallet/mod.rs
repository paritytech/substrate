// This file is part of Substrate.

// Copyright (C) 2020-2022 Parity Technologies (UK) Ltd.
// SPDX-License-Identifier: Apache-2.0

// Licensed under the Apache License, Version 2.0 (the "License");
// you may not use this file except in compliance with the License.
// You may obtain a copy of the License at
//
// 	http://www.apache.org/licenses/LICENSE-2.0
//
// Unless required by applicable law or agreed to in writing, software
// distributed under the License is distributed on an "AS IS" BASIS,
// WITHOUT WARRANTIES OR CONDITIONS OF ANY KIND, either express or implied.
// See the License for the specific language governing permissions and
// limitations under the License.

mod command;
mod writer;

use crate::shared::HostInfoParams;
use sc_cli::{
	ExecutionStrategy, WasmExecutionMethod, WasmtimeInstantiationStrategy,
	DEFAULT_WASMTIME_INSTANTIATION_STRATEGY, DEFAULT_WASM_EXECUTION_METHOD,
};
use std::{fmt::Debug, path::PathBuf};

// Add a more relaxed parsing for pallet names by allowing pallet directory names with `-` to be
// used like crate names with `_`
fn parse_pallet_name(pallet: &str) -> std::result::Result<String, String> {
	Ok(pallet.replace("-", "_"))
}

/// Benchmark the extrinsic weight of FRAME Pallets.
#[derive(Debug, clap::Parser)]
pub struct PalletCmd {
	/// Select a FRAME Pallet to benchmark, or `*` for all (in which case `extrinsic` must be `*`).
<<<<<<< HEAD
	#[arg(short, long, value_parser = parse_pallet_name, required_unless_present = "list")]
	pub pallet: Option<String>,

	/// Select an extrinsic inside the pallet to benchmark, or `*` for all.
	#[arg(short, long, required_unless_present = "list")]
=======
	#[clap(short, long, parse(from_str = parse_pallet_name), required_unless_present_any = ["list", "json-input"])]
	pub pallet: Option<String>,

	/// Select an extrinsic inside the pallet to benchmark, or `*` for all.
	#[clap(short, long, required_unless_present_any = ["list", "json-input"])]
>>>>>>> 7a8de499
	pub extrinsic: Option<String>,

	/// Select how many samples we should take across the variable components.
	#[arg(short, long, default_value = "2")]
	pub steps: u32,

	/// Indicates lowest values for each of the component ranges.
	#[arg(long = "low", value_delimiter = ',')]
	pub lowest_range_values: Vec<u32>,

	/// Indicates highest values for each of the component ranges.
	#[arg(long = "high", value_delimiter = ',')]
	pub highest_range_values: Vec<u32>,

	/// Select how many repetitions of this benchmark should run from within the wasm.
	#[arg(short, long, default_value = "1")]
	pub repeat: u32,

	/// Select how many repetitions of this benchmark should run from the client.
	///
	/// NOTE: Using this alone may give slower results, but will afford you maximum Wasm memory.
	#[arg(long, default_value = "1")]
	pub external_repeat: u32,

	/// Print the raw results in JSON format.
	#[arg(long = "json")]
	pub json_output: bool,

	/// Write the raw results in JSON format into the given file.
	#[arg(long, conflicts_with = "json_output")]
	pub json_file: Option<PathBuf>,

	/// Don't print the median-slopes linear regression analysis.
	#[arg(long)]
	pub no_median_slopes: bool,

	/// Don't print the min-squares linear regression analysis.
	#[arg(long)]
	pub no_min_squares: bool,

	/// Output the benchmarks to a Rust file at the given path.
	#[arg(long)]
	pub output: Option<PathBuf>,

	/// Add a header file to your outputted benchmarks.
	#[arg(long)]
	pub header: Option<PathBuf>,

	/// Path to Handlebars template file used for outputting benchmark results. (Optional)
	#[arg(long)]
	pub template: Option<PathBuf>,

	#[allow(missing_docs)]
	#[clap(flatten)]
	pub hostinfo_params: HostInfoParams,

	/// Which analysis function to use when outputting benchmarks:
	/// * min-squares (default)
	/// * median-slopes
	/// * max (max of min squares and median slopes for each value)
	#[arg(long)]
	pub output_analysis: Option<String>,

	/// Set the heap pages while running benchmarks. If not set, the default value from the client
	/// is used.
	#[arg(long)]
	pub heap_pages: Option<u64>,

	/// Disable verification logic when running benchmarks.
	#[arg(long)]
	pub no_verify: bool,

	/// Display and run extra benchmarks that would otherwise not be needed for weight
	/// construction.
	#[arg(long)]
	pub extra: bool,

	/// Estimate PoV size.
	#[arg(long)]
	pub record_proof: bool,

	#[allow(missing_docs)]
	#[clap(flatten)]
	pub shared_params: sc_cli::SharedParams,

	/// The execution strategy that should be used for benchmarks.
	#[arg(long, value_name = "STRATEGY", value_enum, ignore_case = true)]
	pub execution: Option<ExecutionStrategy>,

	/// Method for executing Wasm runtime code.
	#[arg(
		long = "wasm-execution",
		value_name = "METHOD",
		value_enum,
		ignore_case = true,
		default_value = DEFAULT_WASM_EXECUTION_METHOD,
	)]
	pub wasm_method: WasmExecutionMethod,

	/// The WASM instantiation method to use.
	///
	/// Only has an effect when `wasm-execution` is set to `compiled`.
	#[arg(
		long = "wasm-instantiation-strategy",
		value_name = "STRATEGY",
		default_value_t = DEFAULT_WASMTIME_INSTANTIATION_STRATEGY,
		value_enum,
	)]
	pub wasmtime_instantiation_strategy: WasmtimeInstantiationStrategy,

	/// Limit the memory the database cache can use.
	#[arg(long = "db-cache", value_name = "MiB", default_value = "1024")]
	pub database_cache_size: u32,

	/// List the benchmarks that match your query rather than running them.
	///
	/// When nothing is provided, we list all benchmarks.
	#[arg(long)]
	pub list: bool,

	/// If enabled, the storage info is not displayed in the output next to the analysis.
	///
	/// This is independent of the storage info appearing in the *output file*. Use a Handlebar
	/// template for that purpose.
	#[arg(long)]
	pub no_storage_info: bool,

	/// A path to a `.json` file with existing benchmark results generated with `--json` or
	/// `--json-file`. When specified the benchmarks are not actually executed, and the data for
	/// the analysis is read from this file.
	#[clap(long)]
	pub json_input: Option<PathBuf>,
}<|MERGE_RESOLUTION|>--- conflicted
+++ resolved
@@ -35,19 +35,11 @@
 #[derive(Debug, clap::Parser)]
 pub struct PalletCmd {
 	/// Select a FRAME Pallet to benchmark, or `*` for all (in which case `extrinsic` must be `*`).
-<<<<<<< HEAD
-	#[arg(short, long, value_parser = parse_pallet_name, required_unless_present = "list")]
+	#[arg(short, long, value_parser = parse_pallet_name, required_unless_present_any = ["list", "json_input"])]
 	pub pallet: Option<String>,
 
 	/// Select an extrinsic inside the pallet to benchmark, or `*` for all.
-	#[arg(short, long, required_unless_present = "list")]
-=======
-	#[clap(short, long, parse(from_str = parse_pallet_name), required_unless_present_any = ["list", "json-input"])]
-	pub pallet: Option<String>,
-
-	/// Select an extrinsic inside the pallet to benchmark, or `*` for all.
-	#[clap(short, long, required_unless_present_any = ["list", "json-input"])]
->>>>>>> 7a8de499
+	#[arg(short, long, required_unless_present_any = ["list", "json_input"])]
 	pub extrinsic: Option<String>,
 
 	/// Select how many samples we should take across the variable components.
@@ -178,6 +170,6 @@
 	/// A path to a `.json` file with existing benchmark results generated with `--json` or
 	/// `--json-file`. When specified the benchmarks are not actually executed, and the data for
 	/// the analysis is read from this file.
-	#[clap(long)]
+	#[arg(long)]
 	pub json_input: Option<PathBuf>,
 }