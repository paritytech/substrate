// This file is part of Substrate.

// Copyright (C) 2020 Parity Technologies (UK) Ltd.
// SPDX-License-Identifier: Apache-2.0

// Licensed under the Apache License, Version 2.0 (the "License");
// you may not use this file except in compliance with the License.
// You may obtain a copy of the License at
//
// 	http://www.apache.org/licenses/LICENSE-2.0
//
// Unless required by applicable law or agreed to in writing, software
// distributed under the License is distributed on an "AS IS" BASIS,
// WITHOUT WARRANTIES OR CONDITIONS OF ANY KIND, either express or implied.
// See the License for the specific language governing permissions and
// limitations under the License.

// Outputs benchmark results to Rust files that can be ingested by the runtime.

use std::fs::{File, OpenOptions};
use std::io::prelude::*;
use frame_benchmarking::{BenchmarkBatch, BenchmarkSelector, Analysis};
<<<<<<< HEAD
use inflector::Inflector;
use sp_runtime::traits::Zero;
=======
use sp_runtime::traits::Zero;

const VERSION: &'static str = env!("CARGO_PKG_VERSION");
>>>>>>> eb0e05e1

pub fn open_file(path: &str) -> Result<File, std::io::Error> {
	OpenOptions::new()
		.create(true)
		.write(true)
		.truncate(true)
		.open(path)
}

pub fn write_trait(file: &mut File, batches: Vec<BenchmarkBatch>) -> Result<(), std::io::Error> {
	let mut current_pallet = Vec::<u8>::new();

	// Skip writing if there are no batches
	if batches.is_empty() { return Ok(()) }

	for batch in &batches {
		// Skip writing if there are no results
		if batch.results.is_empty() { continue }

		let pallet_string = String::from_utf8(batch.pallet.clone()).unwrap();
		let benchmark_string = String::from_utf8(batch.benchmark.clone()).unwrap();

		// only create new trait definitions when we go to a new pallet
		if batch.pallet != current_pallet {
			if !current_pallet.is_empty() {
				// close trait
				write!(file, "}}\n")?;
			}

			// trait wrapper
			write!(file, "// {}\n", pallet_string)?;
			write!(file, "pub trait WeightInfo {{\n")?;

			current_pallet = batch.pallet.clone()
		}

		// function name
		write!(file, "\tfn {}(", benchmark_string)?;

		// params
		let components = &batch.results[0].components;
		for component in components {
			write!(file, "{:?}: u32, ", component.0)?;
		}
		// return value
		write!(file, ") -> Weight;\n")?;
	}

	// final close trait
	write!(file, "}}\n")?;

	Ok(())
}

pub fn write_results(batches: &[BenchmarkBatch]) -> Result<(), std::io::Error> {
	let mut current_pallet = Vec::<u8>::new();

	// Skip writing if there are no batches
	if batches.is_empty() { return Ok(()) }

<<<<<<< HEAD
	// general imports
	write!(
		file,
		"#![allow(unused)]\n\nuse frame_support::weights::{{Weight, constants::RocksDbWeight as DbWeight}};\n"
	).unwrap();
=======
	let mut batches_iter = batches.iter().peekable();
>>>>>>> eb0e05e1

	let first_pallet = String::from_utf8(
		batches_iter.peek().expect("we checked that batches is not empty").pallet.clone()
	).unwrap();
	let mut file = open_file(&(first_pallet + ".rs"))?;


	while let Some(batch) = batches_iter.next() {
		// Skip writing if there are no results
		if batch.results.is_empty() { continue }

		let pallet_string = String::from_utf8(batch.pallet.clone()).unwrap();
		let benchmark_string = String::from_utf8(batch.benchmark.clone()).unwrap();

		// only create new trait definitions when we go to a new pallet
		if batch.pallet != current_pallet {
			// auto-generation note
			write!(
				file,
				"//! THIS FILE WAS AUTO-GENERATED USING THE SUBSTRATE BENCHMARK CLI VERSION {}\n\n",
				 VERSION,
			)?;

			// general imports
			write!(
				file,
				"use frame_support::weights::{{Weight, constants::RocksDbWeight as DbWeight}};\n\n"
			)?;

			// struct for weights
			write!(file, "pub struct WeightInfo;\n")?;

			// trait wrapper
			write!(file, "impl {}::WeightInfo for WeightInfo {{\n", pallet_string)?;

			current_pallet = batch.pallet.clone()
		}

		// Analysis results
		let extrinsic_time = Analysis::min_squares_iqr(&batch.results, BenchmarkSelector::ExtrinsicTime).unwrap();
		let reads = Analysis::min_squares_iqr(&batch.results, BenchmarkSelector::Reads).unwrap();
		let writes = Analysis::min_squares_iqr(&batch.results, BenchmarkSelector::Writes).unwrap();

		// Analysis data may include components that are not used, this filters out anything whose value is zero.
		let mut used_components = Vec::new();
		let mut used_extrinsic_time = Vec::new();
		let mut used_reads = Vec::new();
		let mut used_writes = Vec::new();
		extrinsic_time.slopes.iter().zip(extrinsic_time.names.iter()).for_each(|(slope, name)| {
			if !slope.is_zero() {
				if !used_components.contains(&name) { used_components.push(name); }
				used_extrinsic_time.push((slope, name));
			}
		});
		reads.slopes.iter().zip(reads.names.iter()).for_each(|(slope, name)| {
			if !slope.is_zero() {
				if !used_components.contains(&name) { used_components.push(name); }
				used_reads.push((slope, name));
			}
		});
		writes.slopes.iter().zip(writes.names.iter()).for_each(|(slope, name)| {
			if !slope.is_zero() {
				if !used_components.contains(&name) { used_components.push(name); }
				used_writes.push((slope, name));
			}
		});

		let all_components = batch.results[0].components
			.iter()
			.map(|(name, _)| -> String { return name.to_string() })
			.collect::<Vec<String>>();
		if all_components.len() != used_components.len() {
			let mut unused_components = all_components;
			unused_components.retain(|x| !used_components.contains(&x));
			write!(file, "\t// WARNING! Some components were not used: {:?}\n", unused_components)?;
		}

		// function name
		write!(file, "\tfn {}(", benchmark_string)?;
		// params
		for component in used_components {
			write!(file, "{}: u32, ", component)?;
		}
		// return value
		write!(file, ") -> Weight {{\n")?;

<<<<<<< HEAD
		let extrinsic_time = Analysis::min_squares_iqr(&batch.results, BenchmarkSelector::ExtrinsicTime).unwrap();
		if !extrinsic_time.base.is_zero() {
			write!(file, "\t\t({} as Weight)\n", extrinsic_time.base.saturating_mul(1000)).unwrap();
		}
		extrinsic_time.slopes.iter().zip(extrinsic_time.names.iter()).for_each(|(slope, name)| {
			if !slope.is_zero() {
				write!(file, "\t\t\t.saturating_add(({} as Weight).saturating_mul({} as Weight))\n",
					slope.saturating_mul(1000),
					name,
				).unwrap();
			}
		});

		let reads = Analysis::min_squares_iqr(&batch.results, BenchmarkSelector::Reads).unwrap();
		if !reads.base.is_zero() {
			write!(file, "\t\t\t.saturating_add(DbWeight::get().reads({} as Weight))\n", reads.base).unwrap();
		}
		reads.slopes.iter().zip(reads.names.iter()).for_each(|(slope, name)| {
			if !slope.is_zero() {
				write!(file, "\t\t\t.saturating_add(DbWeight::get().reads(({} as Weight).saturating_mul({} as Weight)))\n",
					slope,
					name,
				).unwrap();
			}
		});

		let writes = Analysis::min_squares_iqr(&batch.results, BenchmarkSelector::Writes).unwrap();
		if !writes.base.is_zero() {
			write!(file, "\t\t\t.saturating_add(DbWeight::get().writes({} as Weight))\n", writes.base).unwrap();
		}
		writes.slopes.iter().zip(writes.names.iter()).for_each(|(slope, name)| {
			if !slope.is_zero() {
				write!(file, "\t\t\t.saturating_add(DbWeight::get().writes(({} as Weight).saturating_mul({} as Weight)))\n",
					slope,
					name,
				).unwrap();
			}
		});
=======
		write!(file, "\t\t({} as Weight)\n", extrinsic_time.base.saturating_mul(1000))?;
		used_extrinsic_time.iter().try_for_each(|(slope, name)| -> Result<(), std::io::Error> {
			write!(file, "\t\t\t.saturating_add(({} as Weight).saturating_mul({} as Weight))\n",
				slope.saturating_mul(1000),
				name,
			)
		})?;

		if !reads.base.is_zero() {
			write!(file, "\t\t\t.saturating_add(DbWeight::get().reads({} as Weight))\n", reads.base)?;
		}
		used_reads.iter().try_for_each(|(slope, name)| -> Result<(), std::io::Error> {
			write!(file, "\t\t\t.saturating_add(DbWeight::get().reads(({} as Weight).saturating_mul({} as Weight)))\n",
				slope,
				name,
			)
		})?;

		if !writes.base.is_zero() {
			write!(file, "\t\t\t.saturating_add(DbWeight::get().writes({} as Weight))\n", writes.base)?;
		}
		used_writes.iter().try_for_each(|(slope, name)| -> Result<(), std::io::Error> {
			write!(file, "\t\t\t.saturating_add(DbWeight::get().writes(({} as Weight).saturating_mul({} as Weight)))\n",
				slope,
				name,
			)
		})?;
>>>>>>> eb0e05e1

		// close function
		write!(file, "\t}}\n")?;

		// Check if this is the end of the iterator
		if let Some(next) = batches_iter.peek() {
			// Next pallet is different than current pallet, so we close up the file and open a new one.
			if next.pallet != current_pallet {
				write!(file, "}}\n")?;
				let next_pallet = String::from_utf8(next.pallet.clone()).unwrap();
				file = open_file(&(next_pallet + ".rs"))?;
			}
		} else {
			// This is the end of the iterator, so we close up the final file.
			write!(file, "}}\n")?;
		}
	}

	Ok(())
}<|MERGE_RESOLUTION|>--- conflicted
+++ resolved
@@ -20,14 +20,9 @@
 use std::fs::{File, OpenOptions};
 use std::io::prelude::*;
 use frame_benchmarking::{BenchmarkBatch, BenchmarkSelector, Analysis};
-<<<<<<< HEAD
-use inflector::Inflector;
 use sp_runtime::traits::Zero;
-=======
-use sp_runtime::traits::Zero;
 
 const VERSION: &'static str = env!("CARGO_PKG_VERSION");
->>>>>>> eb0e05e1
 
 pub fn open_file(path: &str) -> Result<File, std::io::Error> {
 	OpenOptions::new()
@@ -88,15 +83,7 @@
 	// Skip writing if there are no batches
 	if batches.is_empty() { return Ok(()) }
 
-<<<<<<< HEAD
-	// general imports
-	write!(
-		file,
-		"#![allow(unused)]\n\nuse frame_support::weights::{{Weight, constants::RocksDbWeight as DbWeight}};\n"
-	).unwrap();
-=======
 	let mut batches_iter = batches.iter().peekable();
->>>>>>> eb0e05e1
 
 	let first_pallet = String::from_utf8(
 		batches_iter.peek().expect("we checked that batches is not empty").pallet.clone()
@@ -183,46 +170,6 @@
 		// return value
 		write!(file, ") -> Weight {{\n")?;
 
-<<<<<<< HEAD
-		let extrinsic_time = Analysis::min_squares_iqr(&batch.results, BenchmarkSelector::ExtrinsicTime).unwrap();
-		if !extrinsic_time.base.is_zero() {
-			write!(file, "\t\t({} as Weight)\n", extrinsic_time.base.saturating_mul(1000)).unwrap();
-		}
-		extrinsic_time.slopes.iter().zip(extrinsic_time.names.iter()).for_each(|(slope, name)| {
-			if !slope.is_zero() {
-				write!(file, "\t\t\t.saturating_add(({} as Weight).saturating_mul({} as Weight))\n",
-					slope.saturating_mul(1000),
-					name,
-				).unwrap();
-			}
-		});
-
-		let reads = Analysis::min_squares_iqr(&batch.results, BenchmarkSelector::Reads).unwrap();
-		if !reads.base.is_zero() {
-			write!(file, "\t\t\t.saturating_add(DbWeight::get().reads({} as Weight))\n", reads.base).unwrap();
-		}
-		reads.slopes.iter().zip(reads.names.iter()).for_each(|(slope, name)| {
-			if !slope.is_zero() {
-				write!(file, "\t\t\t.saturating_add(DbWeight::get().reads(({} as Weight).saturating_mul({} as Weight)))\n",
-					slope,
-					name,
-				).unwrap();
-			}
-		});
-
-		let writes = Analysis::min_squares_iqr(&batch.results, BenchmarkSelector::Writes).unwrap();
-		if !writes.base.is_zero() {
-			write!(file, "\t\t\t.saturating_add(DbWeight::get().writes({} as Weight))\n", writes.base).unwrap();
-		}
-		writes.slopes.iter().zip(writes.names.iter()).for_each(|(slope, name)| {
-			if !slope.is_zero() {
-				write!(file, "\t\t\t.saturating_add(DbWeight::get().writes(({} as Weight).saturating_mul({} as Weight)))\n",
-					slope,
-					name,
-				).unwrap();
-			}
-		});
-=======
 		write!(file, "\t\t({} as Weight)\n", extrinsic_time.base.saturating_mul(1000))?;
 		used_extrinsic_time.iter().try_for_each(|(slope, name)| -> Result<(), std::io::Error> {
 			write!(file, "\t\t\t.saturating_add(({} as Weight).saturating_mul({} as Weight))\n",
@@ -250,7 +197,6 @@
 				name,
 			)
 		})?;
->>>>>>> eb0e05e1
 
 		// close function
 		write!(file, "\t}}\n")?;
