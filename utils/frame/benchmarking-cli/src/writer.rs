--- conflicted
+++ resolved
@@ -36,21 +36,6 @@
 fn underscore<Number>(i: Number) -> String
 	where Number: std::string::ToString
 {
-<<<<<<< HEAD
-    let mut s = String::new();
-    let i_str = i.to_string();
-    let a = i_str.chars().rev().enumerate();
-    for (idx, val) in a {
-        if idx != 0 && idx % 3 == 0 {
-            s.insert(0, '_');
-        }
-        s.insert(0, val);
-    }
-    s
-}
-
-pub fn write_trait(file: &mut File, batches: Vec<BenchmarkBatch>) -> Result<(), std::io::Error> {
-=======
 	let mut s = String::new();
 	let i_str = i.to_string();
 	let a = i_str.chars().rev().enumerate();
@@ -76,7 +61,6 @@
 
 	let indent = if spaces {"    "} else {"\t"};
 
->>>>>>> 85fbdc2f
 	let mut current_pallet = Vec::<u8>::new();
 
 	// Skip writing if there are no batches
@@ -272,18 +256,12 @@
 		// return value
 		write!(file, ") -> Weight {{\n")?;
 
-<<<<<<< HEAD
-		write!(file, "\t\t({} as Weight)\n", underscore(extrinsic_time.base.saturating_mul(1000)))?;
-		used_extrinsic_time.iter().try_for_each(|(slope, name)| -> Result<(), std::io::Error> {
-			write!(file, "\t\t\t.saturating_add(({} as Weight).saturating_mul({} as Weight))\n",
-=======
 		write!(file, "{}{}({} as Weight)\n", indent, indent, underscore(extrinsic_time.base.saturating_mul(1000)))?;
 		used_extrinsic_time.iter().try_for_each(|(slope, name)| -> Result<(), std::io::Error> {
 			write!(
 				file,
 				"{}{}{}.saturating_add(({} as Weight).saturating_mul({} as Weight))\n",
 				indent, indent, indent,
->>>>>>> 85fbdc2f
 				underscore(slope.saturating_mul(1000)),
 				name,
 			)
