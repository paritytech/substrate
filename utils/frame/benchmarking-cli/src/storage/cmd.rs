// This file is part of Substrate.

// Copyright (C) 2022 Parity Technologies (UK) Ltd.
// SPDX-License-Identifier: Apache-2.0

// Licensed under the Apache License, Version 2.0 (the "License");
// you may not use this file except in compliance with the License.
// You may obtain a copy of the License at
//
// http://www.apache.org/licenses/LICENSE-2.0
//
// Unless required by applicable law or agreed to in writing, software
// distributed under the License is distributed on an "AS IS" BASIS,
// WITHOUT WARRANTIES OR CONDITIONS OF ANY KIND, either express or implied.
// See the License for the specific language governing permissions and
// limitations under the License.

use sc_cli::{CliConfiguration, DatabaseParams, PruningParams, Result, SharedParams};
use sc_client_api::{Backend as ClientBackend, StorageProvider, UsageProvider};
use sc_client_db::DbHash;
use sc_service::Configuration;
use sp_blockchain::HeaderBackend;
use sp_core::storage::StorageKey;
use sp_database::{ColumnId, Database};
use sp_runtime::traits::{Block as BlockT, HashFor};
use sp_state_machine::Storage;
use sp_storage::{ChildInfo, ChildType, PrefixedStorageKey, StateVersion};

use clap::{Args, Parser};
use log::info;
use rand::prelude::*;
use serde::Serialize;
use sp_runtime::generic::BlockId;
use std::{fmt::Debug, path::PathBuf, sync::Arc};

use super::template::TemplateData;
use crate::shared::{new_rng, HostInfoParams, WeightParams};

/// Benchmark the storage speed of a chain snapshot.
#[derive(Debug, Parser)]
pub struct StorageCmd {
	#[allow(missing_docs)]
	#[clap(flatten)]
	pub shared_params: SharedParams,

	#[allow(missing_docs)]
	#[clap(flatten)]
	pub database_params: DatabaseParams,

	#[allow(missing_docs)]
	#[clap(flatten)]
	pub pruning_params: PruningParams,

	#[allow(missing_docs)]
	#[clap(flatten)]
	pub params: StorageParams,
}

/// Parameters for modifying the benchmark behaviour and the post processing of the results.
#[derive(Debug, Default, Serialize, Clone, PartialEq, Args)]
pub struct StorageParams {
	#[allow(missing_docs)]
	#[clap(flatten)]
	pub weight_params: WeightParams,

	#[allow(missing_docs)]
	#[clap(flatten)]
	pub hostinfo: HostInfoParams,

	/// Skip the `read` benchmark.
	#[clap(long)]
	pub skip_read: bool,

	/// Skip the `write` benchmark.
	#[clap(long)]
	pub skip_write: bool,

	/// Specify the Handlebars template to use for outputting benchmark results.
	#[clap(long)]
	pub template_path: Option<PathBuf>,

	/// Path to write the raw 'read' results in JSON format to. Can be a file or directory.
	#[clap(long)]
	pub json_read_path: Option<PathBuf>,

	/// Path to write the raw 'write' results in JSON format to. Can be a file or directory.
	#[clap(long)]
	pub json_write_path: Option<PathBuf>,

	/// Rounds of warmups before measuring.
	#[clap(long, default_value = "1")]
	pub warmups: u32,

	/// The `StateVersion` to use. Substrate `--dev` should use `V1` and Polkadot `V0`.
	/// Selecting the wrong version can corrupt the DB.
	#[clap(long, possible_values = ["0", "1"])]
	pub state_version: u8,

<<<<<<< HEAD
	/// Trie cache size in bytes.
	///
	/// Providing `0` will disable the cache.
	#[clap(long, default_value = "1024")]
	pub trie_cache_size: usize,
=======
	/// State cache size.
	#[clap(long, default_value = "0")]
	pub state_cache_size: usize,

	/// Include child trees in benchmark.
	#[clap(long)]
	pub include_child_trees: bool,
>>>>>>> 0fd19982
}

impl StorageCmd {
	/// Calls into the Read and Write benchmarking functions.
	/// Processes the output and writes it into files and stdout.
	pub fn run<Block, BA, C>(
		&self,
		cfg: Configuration,
		client: Arc<C>,
		db: (Arc<dyn Database<DbHash>>, ColumnId),
		storage: Arc<dyn Storage<HashFor<Block>>>,
	) -> Result<()>
	where
		BA: ClientBackend<Block>,
		Block: BlockT<Hash = DbHash>,
		C: UsageProvider<Block> + StorageProvider<Block, BA> + HeaderBackend<Block>,
	{
		let mut template = TemplateData::new(&cfg, &self.params);

		let block_id = BlockId::<Block>::Number(client.usage_info().chain.best_number);
		template.set_block_number(block_id.to_string());

		if !self.params.skip_read {
			self.bench_warmup(&client)?;
			let record = self.bench_read(client.clone())?;
			if let Some(path) = &self.params.json_read_path {
				record.save_json(&cfg, path, "read")?;
			}
			let stats = record.calculate_stats()?;
			info!("Time summary [ns]:\n{:?}\nValue size summary:\n{:?}", stats.0, stats.1);
			template.set_stats(Some(stats), None)?;
		}

		if !self.params.skip_write {
			self.bench_warmup(&client)?;
			let record = self.bench_write(client, db, storage)?;
			if let Some(path) = &self.params.json_write_path {
				record.save_json(&cfg, path, "write")?;
			}
			let stats = record.calculate_stats()?;
			info!("Time summary [ns]:\n{:?}\nValue size summary:\n{:?}", stats.0, stats.1);
			template.set_stats(None, Some(stats))?;
		}

		template.write(&self.params.weight_params.weight_path, &self.params.template_path)
	}

	/// Returns the specified state version.
	pub(crate) fn state_version(&self) -> StateVersion {
		match self.params.state_version {
			0 => StateVersion::V0,
			1 => StateVersion::V1,
			_ => unreachable!("Clap set to only allow 0 and 1"),
		}
	}

	/// Returns Some if child node and None if regular
	pub(crate) fn is_child_key(&self, key: Vec<u8>) -> Option<ChildInfo> {
		if let Some((ChildType::ParentKeyId, storage_key)) =
			ChildType::from_prefixed_key(&PrefixedStorageKey::new(key))
		{
			return Some(ChildInfo::new_default(storage_key))
		}
		None
	}

	/// Run some rounds of the (read) benchmark as warmup.
	/// See `frame_benchmarking_cli::storage::read::bench_read` for detailed comments.
	fn bench_warmup<B, BA, C>(&self, client: &Arc<C>) -> Result<()>
	where
		C: UsageProvider<B> + StorageProvider<B, BA>,
		B: BlockT + Debug,
		BA: ClientBackend<B>,
	{
		let block = BlockId::Number(client.usage_info().chain.best_number);
		let empty_prefix = StorageKey(Vec::new());
		let mut keys = client.storage_keys(&block, &empty_prefix)?;
		let (mut rng, _) = new_rng(None);
		keys.shuffle(&mut rng);

		for i in 0..self.params.warmups {
			info!("Warmup round {}/{}", i + 1, self.params.warmups);
			for key in keys.as_slice() {
				let _ = client
					.storage(&block, &key)
					.expect("Checked above to exist")
					.ok_or("Value unexpectedly empty");
			}
		}

		Ok(())
	}
}

// Boilerplate
impl CliConfiguration for StorageCmd {
	fn shared_params(&self) -> &SharedParams {
		&self.shared_params
	}

	fn database_params(&self) -> Option<&DatabaseParams> {
		Some(&self.database_params)
	}

	fn pruning_params(&self) -> Option<&PruningParams> {
		Some(&self.pruning_params)
	}

	fn trie_cache_maximum_size(&self) -> Result<Option<usize>> {
		if self.params.trie_cache_size == 0 {
			Ok(None)
		} else {
			Ok(Some(self.params.trie_cache_size))
		}
	}
}<|MERGE_RESOLUTION|>--- conflicted
+++ resolved
@@ -96,21 +96,15 @@
 	#[clap(long, possible_values = ["0", "1"])]
 	pub state_version: u8,
 
-<<<<<<< HEAD
 	/// Trie cache size in bytes.
 	///
 	/// Providing `0` will disable the cache.
 	#[clap(long, default_value = "1024")]
 	pub trie_cache_size: usize,
-=======
-	/// State cache size.
-	#[clap(long, default_value = "0")]
-	pub state_cache_size: usize,
 
 	/// Include child trees in benchmark.
 	#[clap(long)]
 	pub include_child_trees: bool,
->>>>>>> 0fd19982
 }
 
 impl StorageCmd {
