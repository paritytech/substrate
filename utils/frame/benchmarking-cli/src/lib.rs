// Copyright 2020 Parity Technologies (UK) Ltd.
// This file is part of Substrate.

// Substrate is free software: you can redistribute it and/or modify
// it under the terms of the GNU General Public License as published by
// the Free Software Foundation, either version 3 of the License, or
// (at your option) any later version.

// Substrate is distributed in the hope that it will be useful,
// but WITHOUT ANY WARRANTY; without even the implied warranty of
// MERCHANTABILITY or FITNESS FOR A PARTICULAR PURPOSE.  See the
// GNU General Public License for more details.

// You should have received a copy of the GNU General Public License
// along with Substrate.  If not, see <http://www.gnu.org/licenses/>.

use std::fmt::Debug;
use sp_runtime::{traits::{Block as BlockT, Header as HeaderT, NumberFor}};
use sc_client::StateMachine;
use sc_cli::{ExecutionStrategy, WasmExecutionMethod, VersionInfo};
use sc_client_db::BenchmarkingState;
use sc_service::{Configuration, ChainSpec};
use sc_executor::{NativeExecutor, NativeExecutionDispatch};
use codec::{Encode, Decode};
use frame_benchmarking::{BenchmarkBatch, Analysis};
use sp_core::{
	tasks,
	traits::KeystoreExt,
	testing::KeyStore,
};
use sp_externalities::Extensions;

/// The `benchmark` command used to benchmark FRAME Pallets.
#[derive(Debug, structopt::StructOpt, Clone)]
pub struct BenchmarkCmd {
	/// Select a FRAME Pallet to benchmark, or `*` for all (in which case `extrinsic` must be `*`).
	#[structopt(short, long)]
	pub pallet: String,

	/// Select an extrinsic inside the pallet to benchmark, or `*` for all.
	#[structopt(short, long)]
	pub extrinsic: String,

	/// Select how many samples we should take across the variable components.
	#[structopt(short, long, use_delimiter = true)]
	pub steps: Vec<u32>,

	/// Indicates lowest values for each of the component ranges.
	#[structopt(long = "low", use_delimiter = true)]
	pub lowest_range_values: Vec<u32>,

	/// Indicates highest values for each of the component ranges.
	#[structopt(long = "high", use_delimiter = true)]
	pub highest_range_values: Vec<u32>,

	/// Select how many repetitions of this benchmark should run.
	#[structopt(short, long, default_value = "1")]
	pub repeat: u32,

	/// Print the raw results.
<<<<<<< HEAD
	#[structopt(short, long)]
	pub raw_data: bool,

	/// Don't print the median-slopes linear regression analysis.
	#[structopt(short, long)]
	pub no_median_slopes: bool,

	/// Don't print the min-squares linear regression analysis.
	#[structopt(short, long)]
=======
	#[structopt(long = "raw")]
	pub raw_data: bool,

	/// Don't print the median-slopes linear regression analysis.
	#[structopt(long)]
	pub no_median_slopes: bool,

	/// Don't print the min-squares linear regression analysis.
	#[structopt(long)]
>>>>>>> 6fdb322b
	pub no_min_squares: bool,

	#[allow(missing_docs)]
	#[structopt(flatten)]
	pub shared_params: sc_cli::SharedParams,

	/// The execution strategy that should be used for benchmarks
	#[structopt(
		long = "execution",
		value_name = "STRATEGY",
		possible_values = &ExecutionStrategy::variants(),
		case_insensitive = true,
	)]
	pub execution: Option<ExecutionStrategy>,

	/// Method for executing Wasm runtime code.
	#[structopt(
		long = "wasm-execution",
		value_name = "METHOD",
		possible_values = &WasmExecutionMethod::enabled_variants(),
		case_insensitive = true,
		default_value = "Interpreted"
	)]
	pub wasm_method: WasmExecutionMethod,
}

impl BenchmarkCmd {
	/// Initialize
	pub fn init(&self, version: &sc_cli::VersionInfo) -> sc_cli::Result<()> {
		self.shared_params.init(version)
	}

	/// Runs the command and benchmarks the chain.
	pub fn run<BB, ExecDispatch>(
		self,
		config: Configuration,
	) -> sc_cli::Result<()>
	where
		BB: BlockT + Debug,
		<<<BB as BlockT>::Header as HeaderT>::Number as std::str::FromStr>::Err: std::fmt::Debug,
		<BB as BlockT>::Hash: std::str::FromStr,
		ExecDispatch: NativeExecutionDispatch + 'static,
	{
		let spec = config.chain_spec.expect("chain_spec is always Some");
		let wasm_method = self.wasm_method.into();
		let strategy = self.execution.unwrap_or(ExecutionStrategy::Native);

		let genesis_storage = spec.build_storage()?;
		let mut changes = Default::default();
		let state = BenchmarkingState::<BB>::new(genesis_storage)?;
		let executor = NativeExecutor::<ExecDispatch>::new(
			wasm_method,
			None, // heap pages
			2, // The runtime instances cache size.
		);

		let mut extensions = Extensions::default();
		extensions.register(KeystoreExt(KeyStore::new()));

		let result = StateMachine::<_, _, NumberFor<BB>, _>::new(
			&state,
			None,
			&mut changes,
			&executor,
			"Benchmark_dispatch_benchmark",
			&(
				&self.pallet,
				&self.extrinsic,
				self.lowest_range_values.clone(),
				self.highest_range_values.clone(),
				self.steps.clone(),
				self.repeat,
			).encode(),
			extensions,
			&sp_state_machine::backend::BackendRuntimeCode::new(&state).runtime_code()?,
			tasks::executor(),
		)
		.execute(strategy.into())
		.map_err(|e| format!("Error executing runtime benchmark: {:?}", e))?;

		let results = <Result<Vec<BenchmarkBatch>, String> as Decode>::decode(&mut &result[..])
			.map_err(|e| format!("Failed to decode benchmark results: {:?}", e))?;

		match results {
			Ok(batches) => for batch in batches.into_iter() {
				// Print benchmark metadata
				println!(
					"Pallet: {:?}, Extrinsic: {:?}, Lowest values: {:?}, Highest values: {:?}, Steps: {:?}, Repeat: {:?}",
					String::from_utf8(batch.pallet).expect("Encoded from String; qed"),
					String::from_utf8(batch.benchmark).expect("Encoded from String; qed"),
					self.lowest_range_values,
					self.highest_range_values,
					self.steps,
					self.repeat,
				);

				if self.raw_data {
					// Print the table header
					batch.results[0].0.iter().for_each(|param| print!("{:?},", param.0));

					print!("extrinsic_time,storage_root_time\n");
					// Print the values
					batch.results.iter().for_each(|result| {
						let parameters = &result.0;
						parameters.iter().for_each(|param| print!("{:?},", param.1));
						// Print extrinsic time and storage root time
						print!("{:?},{:?}\n", result.1, result.2);
					});

					print!("\n");
				}

				// Conduct analysis.
				if !self.no_median_slopes {
					if let Some(analysis) = Analysis::median_slopes(&batch.results) {
						println!("Median Slopes Analysis\n========\n{}", analysis);
					}
				}
				if !self.no_min_squares {
					if let Some(analysis) = Analysis::min_squares_iqr(&batch.results) {
						println!("Min Squares Analysis\n========\n{}", analysis);
					}
				}
			},
			Err(error) => eprintln!("Error: {:?}", error),
		}

		Ok(())
	}

	/// Update and prepare a `Configuration` with command line parameters
	pub fn update_config(
		&self,
		mut config: &mut Configuration,
		spec_factory: impl FnOnce(&str) -> Result<Box<dyn ChainSpec>, String>,
		_version: &VersionInfo,
	) -> sc_cli::Result<()>
	{
		// Configure chain spec.
		let chain_key = self.shared_params.chain.clone().unwrap_or("dev".into());
		let spec = spec_factory(&chain_key)?;
		config.chain_spec = Some(spec);

		// Make sure to configure keystore.
		config.use_in_memory_keystore()?;

		Ok(())
	}
}<|MERGE_RESOLUTION|>--- conflicted
+++ resolved
@@ -58,17 +58,6 @@
 	pub repeat: u32,
 
 	/// Print the raw results.
-<<<<<<< HEAD
-	#[structopt(short, long)]
-	pub raw_data: bool,
-
-	/// Don't print the median-slopes linear regression analysis.
-	#[structopt(short, long)]
-	pub no_median_slopes: bool,
-
-	/// Don't print the min-squares linear regression analysis.
-	#[structopt(short, long)]
-=======
 	#[structopt(long = "raw")]
 	pub raw_data: bool,
 
@@ -78,7 +67,6 @@
 
 	/// Don't print the min-squares linear regression analysis.
 	#[structopt(long)]
->>>>>>> 6fdb322b
 	pub no_min_squares: bool,
 
 	#[allow(missing_docs)]
