// Copyright 2017 Parity Technologies (UK) Ltd.
// This file is part of Substrate Demo.

// Substrate Demo is free software: you can redistribute it and/or modify
// it under the terms of the GNU General Public License as published by
// the Free Software Foundation, either version 3 of the License, or
// (at your option) any later version.

// Substrate Demo is distributed in the hope that it will be useful,
// but WITHOUT ANY WARRANTY; without even the implied warranty of
// MERCHANTABILITY or FITNESS FOR A PARTICULAR PURPOSE.  See the
// GNU General Public License for more details.

// You should have received a copy of the GNU General Public License
// along with Substrate Demo.  If not, see <http://www.gnu.org/licenses/>.

//! The Substrate Demo runtime. This can be compiled with ``#[no_std]`, ready for Wasm.

#![cfg_attr(not(feature = "std"), no_std)]

#[allow(unused_imports)] #[macro_use] extern crate substrate_runtime_std as rstd;
#[macro_use] extern crate substrate_runtime_io as runtime_io;
#[macro_use] extern crate substrate_runtime_support as runtime_support;
#[cfg(any(feature = "std", test))] extern crate substrate_keyring as keyring;

#[cfg(feature = "std")] #[macro_use] extern crate serde_derive;
#[cfg(feature = "std")] extern crate serde;

#[cfg(feature = "std")] extern crate rustc_hex;

extern crate substrate_codec as codec;
#[cfg(feature = "std")] #[macro_use] extern crate substrate_primitives as primitives;
extern crate demo_primitives;

#[cfg(test)] #[macro_use] extern crate hex_literal;

extern crate integer_sqrt;

#[macro_use] pub mod dispatch;

<<<<<<< HEAD
pub mod safe_mix;
pub mod block;
pub mod transaction;
=======
pub mod block;
pub mod transaction;
pub mod environment;
>>>>>>> 688720b7
pub mod runtime;
pub mod api;

#[cfg(feature = "std")] pub mod genesismap;<|MERGE_RESOLUTION|>--- conflicted
+++ resolved
@@ -38,15 +38,9 @@
 
 #[macro_use] pub mod dispatch;
 
-<<<<<<< HEAD
 pub mod safe_mix;
 pub mod block;
 pub mod transaction;
-=======
-pub mod block;
-pub mod transaction;
-pub mod environment;
->>>>>>> 688720b7
 pub mod runtime;
 pub mod api;
 
