--- conflicted
+++ resolved
@@ -22,14 +22,8 @@
 use runtime_io::{print, storage_root, enumerated_trie_root};
 use codec::{KeyedVec, Slicable};
 use runtime_support::{Hashable, storage, StorageValue, StorageMap};
-<<<<<<< HEAD
 use demo_primitives::{AccountId, Hash, TxOrder, BlockNumber, Header, Log};
 use block::{self, Block};
-=======
-use environment::with_env;
-use demo_primitives::{AccountId, Hash, TxOrder, BlockNumber, Header, Log};
-use block::Block;
->>>>>>> 688720b7
 use transaction::UncheckedTransaction;
 use runtime::{staking, session};
 use runtime::democracy::PrivPass;
@@ -46,9 +40,6 @@
 	Digest: b"sys:dig" => default block::Digest;
 }
 
-<<<<<<< HEAD
-pub const CODE: &'static[u8] = b":code";
-=======
 storage_items! {
 	pub Nonce: b"sys:non" => default map [ AccountId => TxOrder ];
 	pub BlockHashAt: b"sys:old" => required map [ BlockNumber => Hash ];
@@ -56,7 +47,6 @@
 
 pub const CODE: &'static[u8] = b":code";
 
->>>>>>> 688720b7
 
 pub struct PrivPass;
 
@@ -68,11 +58,7 @@
 impl privileged::Dispatch for PrivPass {
 	/// Set the new code.
 	fn set_code(self, new: Vec<u8>) {
-<<<<<<< HEAD
 		storage::unhashed::put_raw(CODE, &new);
-=======
-		storage::unhashed::put_raw(b":code", &new);
->>>>>>> 688720b7
 	}
 }
 
@@ -209,7 +195,6 @@
 	// store the header hash in storage; we can't do it before otherwise there would be a
 	// cyclic dependency.
 	BlockHashAt::insert(&header.number, &header.blake2_256().into());
-<<<<<<< HEAD
 }
 
 fn calculate_random() -> Hash {
@@ -217,8 +202,6 @@
 	(0..81)
 		.map(|i| if c >= i { block_hash(c - i) } else { Default::default() })
 		.mixed()
-=======
->>>>>>> 688720b7
 }
 
 #[cfg(feature = "std")]
@@ -246,14 +229,10 @@
 
 	pub fn externalities() -> TestExternalities {
 		map![
-<<<<<<< HEAD
 			twox_128(&BlockHashAt::key_for(&0)).to_vec() => [69u8; 32].encode(),
 			twox_128(Number::key()).to_vec() => 1u64.encode(),
 			twox_128(ParentHash::key()).to_vec() => [69u8; 32].encode(),
 			twox_128(RandomSeed::key()).to_vec() => [0u8; 32].encode()
-=======
-			twox_128(&BlockHashAt::key_for(&0)).to_vec() => [69u8; 32].encode()
->>>>>>> 688720b7
 		]
 	}
 
@@ -282,12 +261,8 @@
 	fn staking_balance_transfer_dispatch_works() {
 		let mut t: TestExternalities = map![
 			twox_128(&staking::FreeBalanceOf::key_for(*One)).to_vec() => vec![111u8, 0, 0, 0, 0, 0, 0, 0],
-<<<<<<< HEAD
 			twox_128(staking::TransactionFee::key()).to_vec() => vec![10u8, 0, 0, 0, 0, 0, 0, 0],
 			twox_128(&BlockHashAt::key_for(&0)).to_vec() => [69u8; 32].encode()
-=======
-			twox_128(staking::TransactionFee::key()).to_vec() => vec![10u8, 0, 0, 0, 0, 0, 0, 0]
->>>>>>> 688720b7
 		];
 
 		let tx = UncheckedTransaction {
