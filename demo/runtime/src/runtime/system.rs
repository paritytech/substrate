// Copyright 2017 Parity Technologies (UK) Ltd.
// This file is part of Substrate Demo.

// Substrate Demo is free software: you can redistribute it and/or modify
// it under the terms of the GNU General Public License as published by
// the Free Software Foundation, either version 3 of the License, or
// (at your option) any later version.

// Substrate Demo is distributed in the hope that it will be useful,
// but WITHOUT ANY WARRANTY; without even the implied warranty of
// MERCHANTABILITY or FITNESS FOR A PARTICULAR PURPOSE.  See the
// GNU General Public License for more details.

// You should have received a copy of the GNU General Public License
// along with Substrate Demo.  If not, see <http://www.gnu.org/licenses/>.

//! System manager: Handles all of the top-level stuff; executing block/transaction, setting code
//! and depositing logs.

use rstd::prelude::*;
use rstd::mem;
use runtime_io::{print, storage_root, enumerated_trie_root};
use codec::{KeyedVec, Slicable};
use runtime_support::{Hashable, storage, StorageValue, StorageMap};
use environment::with_env;
use demo_primitives::{AccountId, Hash, TxOrder, BlockNumber, Header, Log};
use block::Block;
use transaction::UncheckedTransaction;
use runtime::{staking, session};
use runtime::democracy::PrivPass;
use dispatch;

storage_items! {
	pub Nonce: b"sys:non" => default map [ AccountId => TxOrder ];
	pub BlockHashAt: b"sys:old" => required map [ BlockNumber => Hash ];
}

pub const CODE: &'static[u8] = b":code";

/// The current block number being processed. Set by `execute_block`.
pub fn block_number() -> BlockNumber {
	with_env(|e| e.block_number)
}

<<<<<<< HEAD
pub struct PrivPass;
=======
/// Get the block hash of a given block (uses storage).
pub fn block_hash(number: BlockNumber) -> Hash {
	storage::get_or_default(&number.to_keyed_vec(BLOCK_HASH_AT))
}
>>>>>>> 89669510

impl_dispatch! {
	pub mod privileged;
	fn set_code(new: Vec<u8>) = 0;
}

impl privileged::Dispatch for PrivPass {
	/// Set the new code.
	fn set_code(self, new: Vec<u8>) {
		storage::unhashed::put_raw(CODE, &new);
	}
}

pub mod internal {
	use super::*;

	struct CheckedTransaction(UncheckedTransaction);

	/// Deposits a log and ensures it matches the blocks log data.
	pub fn deposit_log(log: Log) {
		with_env(|e| e.digest.logs.push(log));
	}

	/// Actually execute all transitioning for `block`.
	pub fn execute_block(mut block: Block) {
		// populate environment from header.
		with_env(|e| {
			e.block_number = block.header.number;
			e.parent_hash = block.header.parent_hash;
		});

		// any initial checks
		initial_checks(&block);

		// execute transactions
		block.transactions.iter().cloned().for_each(super::execute_transaction);

		// post-transactional book-keeping.
		staking::internal::check_new_era();
		session::internal::check_rotate_session();

		// any final checks
		final_checks(&block);

		// any stuff that we do after taking the storage root.
		post_finalise(&block.header);
	}

	/// Execute a transaction outside of the block execution function.
	/// This doesn't attempt to validate anything regarding the block.
	pub fn execute_transaction(utx: UncheckedTransaction, mut header: Header) -> Header {
		// populate environment from header.
		with_env(|e| {
			e.block_number = header.number;
			e.parent_hash = header.parent_hash;
			mem::swap(&mut header.digest, &mut e.digest);
		});

		super::execute_transaction(utx);

		with_env(|e| {
			mem::swap(&mut header.digest, &mut e.digest);
		});
		header
	}

	/// Finalise the block - it is up the caller to ensure that all header fields are valid
	/// except state-root.
	pub fn finalise_block(mut header: Header) -> Header {
		// populate environment from header.
		with_env(|e| {
			e.block_number = header.number;
			e.parent_hash = header.parent_hash;
			mem::swap(&mut header.digest, &mut e.digest);
		});

		staking::internal::check_new_era();
		session::internal::check_rotate_session();

		header.state_root = storage_root().into();
		with_env(|e| {
			mem::swap(&mut header.digest, &mut e.digest);
		});

		post_finalise(&header);

		header
	}
}

fn execute_transaction(utx: UncheckedTransaction) {
	use ::transaction;

	// Verify the signature is good.
	let tx = match transaction::check(utx) {
		Ok(tx) => tx,
		Err(_) => panic!("All transactions should be properly signed"),
	};

	{
		// check nonce
		let expected_nonce: TxOrder = Nonce::get(&tx.signed);
		assert!(tx.nonce == expected_nonce, "All transactions should have the correct nonce");

		// increment nonce in storage
		Nonce::insert(&tx.signed, &(expected_nonce + 1));
	}

	// decode parameters and dispatch
	let tx = tx.drain().transaction;
	tx.function.dispatch(staking::PublicPass::new(&tx.signed));
}

fn initial_checks(block: &Block) {
	let ref header = block.header;

	// check parent_hash is correct.
	assert!(
		header.number > 0 && BlockHashAt::get(&(header.number - 1)) == header.parent_hash,
		"Parent hash should be valid."
	);

	// check transaction trie root represents the transactions.
	let txs = block.transactions.iter().map(Slicable::encode).collect::<Vec<_>>();
	let txs = txs.iter().map(Vec::as_slice).collect::<Vec<_>>();
	let txs_root = enumerated_trie_root(&txs).into();
	info_expect_equal_hash(&header.transaction_root, &txs_root);
	assert!(header.transaction_root == txs_root, "Transaction trie root must be valid.");
}

fn final_checks(block: &Block) {
	let ref header = block.header;

	// check digest
	with_env(|e| {
		assert!(header.digest == e.digest);
	});

	// check storage root.
	let storage_root = storage_root().into();
	info_expect_equal_hash(&header.state_root, &storage_root);
	assert!(header.state_root == storage_root, "Storage root must match that calculated.");
}

fn post_finalise(header: &Header) {
	// store the header hash in storage; we can't do it before otherwise there would be a
	// cyclic dependency.
	BlockHashAt::insert(&header.number, &header.blake2_256().into());
}

#[cfg(feature = "std")]
fn info_expect_equal_hash(given: &Hash, expected: &Hash) {
	use primitives::hexdisplay::HexDisplay;
	if given != expected {
		println!("Hash: given={}, expected={}", HexDisplay::from(&given.0), HexDisplay::from(&expected.0));
	}
}

#[cfg(not(feature = "std"))]
fn info_expect_equal_hash(given: &Hash, expected: &Hash) {
	if given != expected {
		print("Hash not equal");
		print(&given.0[..]);
		print(&expected.0[..]);
	}
}

#[cfg(any(feature = "std", test))]
pub mod testing {
	use super::*;
	use runtime_io::{twox_128, TestExternalities};
	use codec::Joiner;

	pub fn externalities() -> TestExternalities {
		map![
			twox_128(&BlockHashAt::key_for(&0)).to_vec() => [69u8; 32].encode()
		]
	}
}

#[cfg(test)]
mod tests {
	use super::*;
	use super::internal::*;

	use runtime_io::{with_externalities, twox_128, TestExternalities};
	use runtime_support::StorageValue;
	use codec::{Joiner, KeyedVec, Slicable};
	use keyring::Keyring::*;
	use environment::with_env;
	use primitives::hexdisplay::HexDisplay;
	use demo_primitives::{Header, Digest};
	use transaction::{UncheckedTransaction, Transaction};
	use runtime::staking;
	use dispatch::public::Call as PubCall;
	use runtime::staking::public::Call as StakingCall;

	#[test]
	fn staking_balance_transfer_dispatch_works() {
		let mut t: TestExternalities = map![
			twox_128(&staking::FreeBalanceOf::key_for(*One)).to_vec() => vec![111u8, 0, 0, 0, 0, 0, 0, 0],
			twox_128(staking::TransactionFee::key()).to_vec() => vec![10u8, 0, 0, 0, 0, 0, 0, 0]
		];

		let tx = UncheckedTransaction {
			transaction: Transaction {
				signed: One.into(),
				nonce: 0,
				function: PubCall::Staking(StakingCall::transfer(Two.into(), 69)),
			},
			signature: hex!("3a682213cb10e8e375fe0817fe4d220a4622d910088809ed7fc8b4ea3871531dbadb22acfedd28a100a0b7bd2d274e0ff873655b13c88f4640b5569db3222706").into(),
		};

		with_externalities(&mut t, || {
			internal::execute_transaction(tx, Header::from_block_number(1));
			assert_eq!(staking::balance(&One), 32);
			assert_eq!(staking::balance(&Two), 69);
		});
	}

	fn new_test_ext() -> TestExternalities {
		staking::testing::externalities(2, 2, 0)
	}

	#[test]
	fn block_import_works() {
		let mut t = new_test_ext();

		let h = Header {
			parent_hash: [69u8; 32].into(),
			number: 1,
			state_root: hex!("cc3f1f5db826013193e502c76992b5e933b12367e37a269a9822b89218323e9f").into(),
			transaction_root: hex!("56e81f171bcc55a6ff8345e692c0f86e5b48e01b996cadc001622fb5e363b421").into(),
			digest: Digest { logs: vec![], },
		};

		let b = Block {
			header: h,
			transactions: vec![],
		};

		with_externalities(&mut t, || {
			execute_block(b);
		});
	}

	#[test]
	#[should_panic]
	fn block_import_of_bad_state_root_fails() {
		let mut t = new_test_ext();

		let h = Header {
			parent_hash: [69u8; 32].into(),
			number: 1,
			state_root: [0u8; 32].into(),
			transaction_root: hex!("56e81f171bcc55a6ff8345e692c0f86e5b48e01b996cadc001622fb5e363b421").into(),
			digest: Digest { logs: vec![], },
		};

		let b = Block {
			header: h,
			transactions: vec![],
		};

		with_externalities(&mut t, || {
			execute_block(b);
		});
	}

	#[test]
	#[should_panic]
	fn block_import_of_bad_transaction_root_fails() {
		let mut t = new_test_ext();

		let h = Header {
			parent_hash: [69u8; 32].into(),
			number: 1,
			state_root: hex!("1ab2dbb7d4868a670b181327b0b6a58dc64b10cfb9876f737a5aa014b8da31e0").into(),
			transaction_root: [0u8; 32].into(),
			digest: Digest { logs: vec![], },
		};

		let b = Block {
			header: h,
			transactions: vec![],
		};

		with_externalities(&mut t, || {
			execute_block(b);
		});
	}
}<|MERGE_RESOLUTION|>--- conflicted
+++ resolved
@@ -42,15 +42,6 @@
 	with_env(|e| e.block_number)
 }
 
-<<<<<<< HEAD
-pub struct PrivPass;
-=======
-/// Get the block hash of a given block (uses storage).
-pub fn block_hash(number: BlockNumber) -> Hash {
-	storage::get_or_default(&number.to_keyed_vec(BLOCK_HASH_AT))
-}
->>>>>>> 89669510
-
 impl_dispatch! {
 	pub mod privileged;
 	fn set_code(new: Vec<u8>) = 0;
