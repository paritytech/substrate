--- conflicted
+++ resolved
@@ -21,11 +21,7 @@
 use runtime_support::{StorageMap, StorageValue};
 use demo_primitives::{AccountId, Hash, BlockNumber};
 use runtime::{staking, system, session};
-<<<<<<< HEAD
-use runtime::system::PrivPass;
-=======
 use runtime::democracy::PrivPass;
->>>>>>> 688720b7
 use runtime::staking::{PublicPass, Balance};
 
 // no polynomial attacks:
@@ -512,10 +508,6 @@
 	use runtime_io::{with_externalities, twox_128, TestExternalities};
 	use codec::{KeyedVec, Joiner};
 	use keyring::Keyring::*;
-<<<<<<< HEAD
-=======
-	use environment::with_env;
->>>>>>> 688720b7
 	use demo_primitives::AccountId;
 	use runtime::{staking, session, democracy};
 	use super::public::Dispatch;
@@ -630,11 +622,7 @@
 		let mut t = new_test_ext_with_candidate_holes();
 
 		with_externalities(&mut t, || {
-<<<<<<< HEAD
-			system::testing::set_block_number(1);
-=======
-			with_env(|e| e.block_number = 1);
->>>>>>> 688720b7
+			system::testing::set_block_number(1);
 			PublicPass::test(&Dave).submit_candidacy(3);
 		});
 	}
@@ -778,11 +766,7 @@
 	#[should_panic(expected = "retraction index mismatch")]
 	fn invalid_retraction_index_should_panic() {
 		with_externalities(&mut new_test_ext(), || {
-<<<<<<< HEAD
-			system::testing::set_block_number(1);
-=======
-			with_env(|e| e.block_number = 1);
->>>>>>> 688720b7
+			system::testing::set_block_number(1);
 			PublicPass::test(&Charlie).submit_candidacy(0);
 			PublicPass::test(&Alice).set_approvals(vec![true], 0);
 			PublicPass::test(&Bob).set_approvals(vec![true], 0);
@@ -794,11 +778,7 @@
 	#[should_panic(expected = "retraction index invalid")]
 	fn overflow_retraction_index_should_panic() {
 		with_externalities(&mut new_test_ext(), || {
-<<<<<<< HEAD
-			system::testing::set_block_number(1);
-=======
-			with_env(|e| e.block_number = 1);
->>>>>>> 688720b7
+			system::testing::set_block_number(1);
 			PublicPass::test(&Charlie).submit_candidacy(0);
 			PublicPass::test(&Alice).set_approvals(vec![true], 0);
 			PublicPass::test(&Alice).retract_voter(1);
@@ -809,11 +789,7 @@
 	#[should_panic(expected = "cannot retract non-voter")]
 	fn non_voter_retraction_should_panic() {
 		with_externalities(&mut new_test_ext(), || {
-<<<<<<< HEAD
-			system::testing::set_block_number(1);
-=======
-			with_env(|e| e.block_number = 1);
->>>>>>> 688720b7
+			system::testing::set_block_number(1);
 			PublicPass::test(&Charlie).submit_candidacy(0);
 			PublicPass::test(&Alice).set_approvals(vec![true], 0);
 			PublicPass::test(&Bob).retract_voter(0);
@@ -856,22 +832,14 @@
 		with_externalities(&mut new_test_ext(), || {
 			assert!(staking::can_slash(&Dave, 10));
 
-<<<<<<< HEAD
-			system::testing::set_block_number(4);
-=======
-			with_env(|e| e.block_number = 4);
->>>>>>> 688720b7
+			system::testing::set_block_number(4);
 			PublicPass::test(&Bob).submit_candidacy(0);
 			PublicPass::test(&Eve).submit_candidacy(1);
 			PublicPass::test(&Bob).set_approvals(vec![true, false], 0);
 			PublicPass::test(&Eve).set_approvals(vec![false, true], 0);
 			internal::end_block();
 
-<<<<<<< HEAD
-			system::testing::set_block_number(6);
-=======
-			with_env(|e| e.block_number = 6);
->>>>>>> 688720b7
+			system::testing::set_block_number(6);
 			PublicPass::test(&Dave).present_winner(Bob.into(), 11, 0);
 			PublicPass::test(&Dave).present_winner(Eve.into(), 41, 0);
 			PublicPass::test(&Dave).present_winner(Eve.into(), 41, 0);
@@ -885,37 +853,21 @@
 	#[test]
 	fn retracting_inactive_voter_should_work() {
 		with_externalities(&mut new_test_ext(), || {
-<<<<<<< HEAD
-			system::testing::set_block_number(4);
-=======
-			with_env(|e| e.block_number = 4);
->>>>>>> 688720b7
+			system::testing::set_block_number(4);
 			PublicPass::test(&Bob).submit_candidacy(0);
 			PublicPass::test(&Bob).set_approvals(vec![true], 0);
 			internal::end_block();
 
-<<<<<<< HEAD
 			system::testing::set_block_number(6);
 			PublicPass::test(&Dave).present_winner(Bob.into(), 11, 0);
 			internal::end_block();
 
 			system::testing::set_block_number(8);
-=======
-			with_env(|e| e.block_number = 6);
-			PublicPass::test(&Dave).present_winner(Bob.into(), 11, 0);
-			internal::end_block();
-
-			with_env(|e| e.block_number = 8);
->>>>>>> 688720b7
 			PublicPass::test(&Eve).submit_candidacy(0);
 			PublicPass::test(&Eve).set_approvals(vec![true], 1);
 			internal::end_block();
 
-<<<<<<< HEAD
 			system::testing::set_block_number(10);
-=======
-			with_env(|e| e.block_number = 10);
->>>>>>> 688720b7
 			PublicPass::test(&Dave).present_winner(Eve.into(), 41, 1);
 			internal::end_block();
 
@@ -936,37 +888,21 @@
 	#[should_panic(expected = "candidate must not form a duplicated member if elected")]
 	fn presenting_for_double_election_should_panic() {
 		with_externalities(&mut new_test_ext(), || {
-<<<<<<< HEAD
-			system::testing::set_block_number(4);
-=======
-			with_env(|e| e.block_number = 4);
->>>>>>> 688720b7
+			system::testing::set_block_number(4);
 			PublicPass::test(&Bob).submit_candidacy(0);
 			PublicPass::test(&Bob).set_approvals(vec![true], 0);
 			internal::end_block();
 
-<<<<<<< HEAD
 			system::testing::set_block_number(6);
 			PublicPass::test(&Dave).present_winner(Bob.into(), 11, 0);
 			internal::end_block();
 
 			system::testing::set_block_number(8);
-=======
-			with_env(|e| e.block_number = 6);
-			PublicPass::test(&Dave).present_winner(Bob.into(), 11, 0);
-			internal::end_block();
-
-			with_env(|e| e.block_number = 8);
->>>>>>> 688720b7
 			PublicPass::test(&Bob).submit_candidacy(0);
 			PublicPass::test(&Bob).set_approvals(vec![true], 1);
 			internal::end_block();
 
-<<<<<<< HEAD
 			system::testing::set_block_number(10);
-=======
-			with_env(|e| e.block_number = 10);
->>>>>>> 688720b7
 			PublicPass::test(&Dave).present_winner(Bob.into(), 11, 1);
 		});
 	}
@@ -974,45 +910,25 @@
 	#[test]
 	fn retracting_inactive_voter_with_other_candidates_in_slots_should_work() {
 		with_externalities(&mut new_test_ext(), || {
-<<<<<<< HEAD
-			system::testing::set_block_number(4);
-=======
-			with_env(|e| e.block_number = 4);
->>>>>>> 688720b7
+			system::testing::set_block_number(4);
 			PublicPass::test(&Bob).submit_candidacy(0);
 			PublicPass::test(&Bob).set_approvals(vec![true], 0);
 			internal::end_block();
 
-<<<<<<< HEAD
 			system::testing::set_block_number(6);
 			PublicPass::test(&Dave).present_winner(Bob.into(), 11, 0);
 			internal::end_block();
 
 			system::testing::set_block_number(8);
-=======
-			with_env(|e| e.block_number = 6);
-			PublicPass::test(&Dave).present_winner(Bob.into(), 11, 0);
-			internal::end_block();
-
-			with_env(|e| e.block_number = 8);
->>>>>>> 688720b7
 			PublicPass::test(&Eve).submit_candidacy(0);
 			PublicPass::test(&Eve).set_approvals(vec![true], 1);
 			internal::end_block();
 
-<<<<<<< HEAD
 			system::testing::set_block_number(10);
 			PublicPass::test(&Dave).present_winner(Eve.into(), 41, 1);
 			internal::end_block();
 
 			system::testing::set_block_number(11);
-=======
-			with_env(|e| e.block_number = 10);
-			PublicPass::test(&Dave).present_winner(Eve.into(), 41, 1);
-			internal::end_block();
-
-			with_env(|e| e.block_number = 11);
->>>>>>> 688720b7
 			PublicPass::test(&Alice).submit_candidacy(0);
 
 			PublicPass::test(&Eve).reap_inactive_voter(
@@ -1032,37 +948,21 @@
 	#[should_panic(expected = "bad reporter index")]
 	fn retracting_inactive_voter_with_bad_reporter_index_should_panic() {
 		with_externalities(&mut new_test_ext(), || {
-<<<<<<< HEAD
-			system::testing::set_block_number(4);
-=======
-			with_env(|e| e.block_number = 4);
->>>>>>> 688720b7
+			system::testing::set_block_number(4);
 			PublicPass::test(&Bob).submit_candidacy(0);
 			PublicPass::test(&Bob).set_approvals(vec![true], 0);
 			internal::end_block();
 
-<<<<<<< HEAD
 			system::testing::set_block_number(6);
 			PublicPass::test(&Dave).present_winner(Bob.into(), 8, 0);
 			internal::end_block();
 
 			system::testing::set_block_number(8);
-=======
-			with_env(|e| e.block_number = 6);
-			PublicPass::test(&Dave).present_winner(Bob.into(), 8, 0);
-			internal::end_block();
-
-			with_env(|e| e.block_number = 8);
->>>>>>> 688720b7
 			PublicPass::test(&Eve).submit_candidacy(0);
 			PublicPass::test(&Eve).set_approvals(vec![true], 1);
 			internal::end_block();
 
-<<<<<<< HEAD
 			system::testing::set_block_number(10);
-=======
-			with_env(|e| e.block_number = 10);
->>>>>>> 688720b7
 			PublicPass::test(&Dave).present_winner(Eve.into(), 38, 1);
 			internal::end_block();
 
@@ -1078,37 +978,21 @@
 	#[should_panic(expected = "bad target index")]
 	fn retracting_inactive_voter_with_bad_target_index_should_panic() {
 		with_externalities(&mut new_test_ext(), || {
-<<<<<<< HEAD
-			system::testing::set_block_number(4);
-=======
-			with_env(|e| e.block_number = 4);
->>>>>>> 688720b7
+			system::testing::set_block_number(4);
 			PublicPass::test(&Bob).submit_candidacy(0);
 			PublicPass::test(&Bob).set_approvals(vec![true], 0);
 			internal::end_block();
 
-<<<<<<< HEAD
 			system::testing::set_block_number(6);
 			PublicPass::test(&Dave).present_winner(Bob.into(), 8, 0);
 			internal::end_block();
 
 			system::testing::set_block_number(8);
-=======
-			with_env(|e| e.block_number = 6);
-			PublicPass::test(&Dave).present_winner(Bob.into(), 8, 0);
-			internal::end_block();
-
-			with_env(|e| e.block_number = 8);
->>>>>>> 688720b7
 			PublicPass::test(&Eve).submit_candidacy(0);
 			PublicPass::test(&Eve).set_approvals(vec![true], 1);
 			internal::end_block();
 
-<<<<<<< HEAD
 			system::testing::set_block_number(10);
-=======
-			with_env(|e| e.block_number = 10);
->>>>>>> 688720b7
 			PublicPass::test(&Dave).present_winner(Eve.into(), 38, 1);
 			internal::end_block();
 
@@ -1123,11 +1007,7 @@
 	#[test]
 	fn attempting_to_retract_active_voter_should_slash_reporter() {
 		with_externalities(&mut new_test_ext(), || {
-<<<<<<< HEAD
-			system::testing::set_block_number(4);
-=======
-			with_env(|e| e.block_number = 4);
->>>>>>> 688720b7
+			system::testing::set_block_number(4);
 			PublicPass::test(&Bob).submit_candidacy(0);
 			PublicPass::test(&Charlie).submit_candidacy(1);
 			PublicPass::test(&Dave).submit_candidacy(2);
@@ -1138,30 +1018,18 @@
 			PublicPass::test(&Eve).set_approvals(vec![false, false, false, true], 0);
 			internal::end_block();
 
-<<<<<<< HEAD
-			system::testing::set_block_number(6);
-=======
-			with_env(|e| e.block_number = 6);
->>>>>>> 688720b7
+			system::testing::set_block_number(6);
 			PublicPass::test(&Dave).present_winner(Bob.into(), 11, 0);
 			PublicPass::test(&Dave).present_winner(Charlie.into(), 21, 0);
 			PublicPass::test(&Dave).present_winner(Dave.into(), 31, 0);
 			PublicPass::test(&Dave).present_winner(Eve.into(), 41, 0);
 			internal::end_block();
 
-<<<<<<< HEAD
 			system::testing::set_block_number(8);
-			PrivPass.set_desired_seats(3);
+			PrivPass::test().set_desired_seats(3);
 			internal::end_block();
 
 			system::testing::set_block_number(10);
-=======
-			with_env(|e| e.block_number = 8);
-			PrivPass::test().set_desired_seats(3);
-			internal::end_block();
-
-			with_env(|e| e.block_number = 10);
->>>>>>> 688720b7
 			PublicPass::test(&Dave).present_winner(Bob.into(), 11, 1);
 			PublicPass::test(&Dave).present_winner(Charlie.into(), 21, 1);
 			internal::end_block();
@@ -1182,37 +1050,21 @@
 	#[should_panic(expected = "reaper must be a voter")]
 	fn attempting_to_retract_inactive_voter_by_nonvoter_should_panic() {
 		with_externalities(&mut new_test_ext(), || {
-<<<<<<< HEAD
-			system::testing::set_block_number(4);
-=======
-			with_env(|e| e.block_number = 4);
->>>>>>> 688720b7
+			system::testing::set_block_number(4);
 			PublicPass::test(&Bob).submit_candidacy(0);
 			PublicPass::test(&Bob).set_approvals(vec![true], 0);
 			internal::end_block();
 
-<<<<<<< HEAD
 			system::testing::set_block_number(6);
 			PublicPass::test(&Dave).present_winner(Bob.into(), 11, 0);
 			internal::end_block();
 
 			system::testing::set_block_number(8);
-=======
-			with_env(|e| e.block_number = 6);
-			PublicPass::test(&Dave).present_winner(Bob.into(), 11, 0);
-			internal::end_block();
-
-			with_env(|e| e.block_number = 8);
->>>>>>> 688720b7
 			PublicPass::test(&Eve).submit_candidacy(0);
 			PublicPass::test(&Eve).set_approvals(vec![true], 1);
 			internal::end_block();
 
-<<<<<<< HEAD
 			system::testing::set_block_number(10);
-=======
-			with_env(|e| e.block_number = 10);
->>>>>>> 688720b7
 			PublicPass::test(&Dave).present_winner(Eve.into(), 41, 1);
 			internal::end_block();
 
@@ -1228,11 +1080,7 @@
 	#[should_panic(expected = "candidate not worthy of leaderboard")]
 	fn presenting_loser_should_panic() {
 		with_externalities(&mut new_test_ext(), || {
-<<<<<<< HEAD
-			system::testing::set_block_number(4);
-=======
-			with_env(|e| e.block_number = 4);
->>>>>>> 688720b7
+			system::testing::set_block_number(4);
 			PublicPass::test(&Alice).submit_candidacy(0);
 			PublicPass::test(&Ferdie).set_approvals(vec![true], 0);
 			PublicPass::test(&Bob).submit_candidacy(1);
@@ -1245,11 +1093,7 @@
 			PublicPass::test(&Eve).set_approvals(vec![false, false, false, false, true], 0);
 			internal::end_block();
 
-<<<<<<< HEAD
-			system::testing::set_block_number(6);
-=======
-			with_env(|e| e.block_number = 6);
->>>>>>> 688720b7
+			system::testing::set_block_number(6);
 			PublicPass::test(&Dave).present_winner(Alice.into(), 60, 0);
 			PublicPass::test(&Dave).present_winner(Charlie.into(), 21, 0);
 			PublicPass::test(&Dave).present_winner(Dave.into(), 31, 0);
@@ -1261,11 +1105,7 @@
 	#[test]
 	fn presenting_loser_first_should_not_matter() {
 		with_externalities(&mut new_test_ext(), || {
-<<<<<<< HEAD
-			system::testing::set_block_number(4);
-=======
-			with_env(|e| e.block_number = 4);
->>>>>>> 688720b7
+			system::testing::set_block_number(4);
 			PublicPass::test(&Alice).submit_candidacy(0);
 			PublicPass::test(&Ferdie).set_approvals(vec![true], 0);
 			PublicPass::test(&Bob).submit_candidacy(1);
@@ -1278,11 +1118,7 @@
 			PublicPass::test(&Eve).set_approvals(vec![false, false, false, false, true], 0);
 			internal::end_block();
 
-<<<<<<< HEAD
-			system::testing::set_block_number(6);
-=======
-			with_env(|e| e.block_number = 6);
->>>>>>> 688720b7
+			system::testing::set_block_number(6);
 			PublicPass::test(&Dave).present_winner(Bob.into(), 11, 0);
 			PublicPass::test(&Dave).present_winner(Alice.into(), 60, 0);
 			PublicPass::test(&Dave).present_winner(Charlie.into(), 21, 0);
@@ -1312,22 +1148,14 @@
 	#[should_panic(expected = "index not current")]
 	fn present_panics_with_invalid_vote_index() {
 		with_externalities(&mut new_test_ext(), || {
-<<<<<<< HEAD
-			system::testing::set_block_number(4);
-=======
-			with_env(|e| e.block_number = 4);
->>>>>>> 688720b7
+			system::testing::set_block_number(4);
 			PublicPass::test(&Bob).submit_candidacy(0);
 			PublicPass::test(&Eve).submit_candidacy(1);
 			PublicPass::test(&Bob).set_approvals(vec![true, false], 0);
 			PublicPass::test(&Eve).set_approvals(vec![false, true], 0);
 			internal::end_block();
 
-<<<<<<< HEAD
-			system::testing::set_block_number(6);
-=======
-			with_env(|e| e.block_number = 6);
->>>>>>> 688720b7
+			system::testing::set_block_number(6);
 			PublicPass::test(&Dave).present_winner(Bob.into(), 11, 1);
 		});
 	}
@@ -1364,11 +1192,7 @@
 			PublicPass::test(&Eve).set_approvals(vec![false, true], 0);
 			internal::end_block();
 
-<<<<<<< HEAD
-			system::testing::set_block_number(6);
-=======
-			with_env(|e| e.block_number = 6);
->>>>>>> 688720b7
+			system::testing::set_block_number(6);
 			PublicPass::test(&Dave).present_winner(Bob.into(), 80, 0);
 
 			assert_eq!(staking::balance(&Dave), 38);
@@ -1437,11 +1261,7 @@
 	#[test]
 	fn second_tally_should_use_runners_up() {
 		with_externalities(&mut new_test_ext(), || {
-<<<<<<< HEAD
-			system::testing::set_block_number(4);
-=======
-			with_env(|e| e.block_number = 4);
->>>>>>> 688720b7
+			system::testing::set_block_number(4);
 			PublicPass::test(&Alice).submit_candidacy(0);
 			PublicPass::test(&Ferdie).set_approvals(vec![true], 0);
 			PublicPass::test(&Bob).submit_candidacy(1);
@@ -1454,32 +1274,19 @@
 			PublicPass::test(&Eve).set_approvals(vec![false, false, false, false, true], 0);
 			internal::end_block();
 
-<<<<<<< HEAD
-			system::testing::set_block_number(6);
-=======
-			with_env(|e| e.block_number = 6);
->>>>>>> 688720b7
+			system::testing::set_block_number(6);
 			PublicPass::test(&Dave).present_winner(Alice.into(), 60, 0);
 			PublicPass::test(&Dave).present_winner(Charlie.into(), 21, 0);
 			PublicPass::test(&Dave).present_winner(Dave.into(), 31, 0);
 			PublicPass::test(&Dave).present_winner(Eve.into(), 41, 0);
 			internal::end_block();
 
-<<<<<<< HEAD
 			system::testing::set_block_number(8);
 			PublicPass::test(&Ferdie).set_approvals(vec![false, false, true, false], 1);
-			PrivPass.set_desired_seats(3);
+			PrivPass::test().set_desired_seats(3);
 			internal::end_block();
 
 			system::testing::set_block_number(10);
-=======
-			with_env(|e| e.block_number = 8);
-			PublicPass::test(&Ferdie).set_approvals(vec![false, false, true, false], 1);
-			PrivPass::test().set_desired_seats(3);
-			internal::end_block();
-
-			with_env(|e| e.block_number = 10);
->>>>>>> 688720b7
 			PublicPass::test(&Dave).present_winner(Charlie.into(), 81, 1);
 			PublicPass::test(&Dave).present_winner(Dave.into(), 31, 1);
 			internal::end_block();
