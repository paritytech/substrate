--- conflicted
+++ resolved
@@ -5,14 +5,11 @@
 The format is based on [Keep a Changelog](https://keepachangelog.com/en/1.0.0/),
 and this project adheres to [Semantic Versioning](https://semver.org/spec/v2.0.0.html).
 
+## [2.28.0]
+### Changed
+- Updated Substrate to polkadot-v0.9.15
+
 ## [2.27.0]
-<<<<<<< HEAD
-### Changed
-- Updated Substrate to polkadot-v0.9.15
-
-## [2.26.0]
-=======
->>>>>>> cf41d988
 ### Changed
 - Updated Substrate to polkadot-v0.9.13
 
