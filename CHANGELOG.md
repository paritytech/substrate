# Changelog

All notable changes to this project will be documented in this file.

The format is based on [Keep a Changelog](https://keepachangelog.com/en/1.0.0/),
and this project adheres to [Semantic Versioning](https://semver.org/spec/v2.0.0.html).

<<<<<<< HEAD
## [2.34.0]
### Changed
- Updated the ss58 prefix to custom one from [ss58 registry](https://github.com/paritytech/ss58-registry/blob/main/ss58-registry.json#L491)
=======
## [vNext]
### Added
- DDC staking initial impl in `ddc-staking` pallet

### Changed
- Node runtime extended with `ddc-staking` pallet
>>>>>>> 4f656020

## [2.33.0]
### Changed
- Updated Substrate to polkadot-v0.9.19

## [2.32.0]
### Changed
- Updated Substrate to polkadot-v0.9.18

## [2.31.0]
### Changed
- Updated Substrate to polkadot-v0.9.17

## [2.30.0]
### Changed
- Updated Substrate to polkadot-v0.9.16

## [2.29.0]
### Changed
- Updated Substrate to polkadot-v0.9.15

## [2.28.0]
### Changed
- Updated Substrate to polkadot-v0.9.13

## [2.27.0]
### Changed
- Updated Substrate to polkadot-v0.9.12

## [2.26.0]
### Changed
- Updated Substrate to polkadot-v0.9.11

## [2.25.0]
### Changed
- Updated Substrate to polkadot-v0.9.10

## [2.24.0]
### Changed
- Updated Substrate to polkadot-v0.9.9

## [2.23.0]
### Changed
- Updated Substrate to polkadot-v0.9.8

## [2.22.0]
### Changed
- Updated Substrate to polkadot-v0.9.5

## [2.21.0]
### Changed
- Updated Substrate to polkadot-v0.9.4

## [2.20.0]
### Changed
- Updated Substrate to polkadot-v0.9.3

## [2.19.0]
### Changed
- Updated Substrate to polkadot-v0.9.2

## [2.18.0]
### Changed
- Updated Substrate to polkadot-v0.9.1

## [2.17.0]
### Changed
- Updated Substrate to polkadot-v0.9.0

## [2.16.0]
### Changed
- Updated Substrate to polkadot-v0.8.30

## [2.15.0]
### Changed
- Updated Substrate to polkadot-v0.8.29

## [2.14.0]
### Changed
- Updated Substrate to polkadot-v0.8.28

## [2.13.0]
### Changed
- Updated Substrate to polkadot-v0.8.27

## [2.12.0]
### Changed
- Updated Substrate to polkadot-v0.8.26

## [2.11.0]
### Changed
- Updated Substrate to polkadot-v0.8.25
- Minor fixes performed and tests updated

## [2.10.0]
### Changed
- Updated inflation parameters

## [2.9.0]
### Changed
- Enabled native transfer on erc20 frame

## [2.8.0]
### Changed
- Enabled inflation

## [2.7.0]
### Changed
- Bonding period set to 3 eras, SlashDeferDuration set to 2 eras

## [2.6.0]
### Changed

- Democracy's Launch/Voting/Enactment periods set to 1 day
- Democracy's Minimum Deposit set to 5000 dollars

## [2.5.1]

### Fixed

- DDC Metrics OCW compatibility with DDC SC

## [2.5.0]

### Changed

- Added dynamic block interval
- Added validation for resource Id in chainbridge frame.
- Set democracy periods: `LaunchPeriod` to 1 day, `VotingPeriod` to 5 days, `EnactmentPeriod` to 3 days.
- Updated `FastTrackVotingPeriod` to 3 hours.
- Updated nightly version to 2021-05-21
- Added script to extract wasm file.

## [2.3.2]

### Changed

- Added CI/CD scripts for E2E testing of OCW + DDC_SC + DDC_NODE
- Removed Node-Template runtime
- Removed hardcoded SC address configuration from runtime
- Added DDN status reporting
- Added DDN metrics
- Added period finalization call
- Updated tests

## [2.3.1]

### Changed

- EnactmentPeriod set to 28 DAYS
- CooloffPeriod set to 7 DAYS
- BondingDuration set to 28 DAYS
- SlashDeferDuration set to 27 DAYS
- MaxNominatorRewardedPerValidator set to 256
- IndexDeposit set to 10 DOLLARS
- UncleGenerations set to 0
- CouncilMotionDuration set to 7 DAYS
- CandidacyBond set to 100 DOLLARS
- DesiredRunnersUp set to 20
- ProposalBondMinimum set to 100 DOLLARS
- BountyDepositPayoutDelay set to 8 DAYS
- BountyUpdatePeriod set to 90 DAYS
- BountyValueMinimum set to 10 DOLLARS
- MinVestedTransfer set to 1 DOLLAR

## [2.3.0]

### Added

- DDC Metrics reporter using offchain worker

## [2.2.4]

### Changed

- EPOCH_DURATION_IN_BLOCKS set to 4 HOURS

## [2.2.3]

### Changed

- MILLICENTS set to `100_000` to match Network decimals
- MILLISECS_PER_BLOCK set to `6000`
- Fees ratio set to 50%/50%
- Inflation set to `0`
- Burn set to `0`

## [2.2.2]

### Added

-

### Removed

- transfer_native function in erc20 frame

### Changed

-

### Fixed

-

## [2.2.1]

### Added

-

### Removed

-

### Changed

-

### Fixed

- Reverted ChainBridge's runtime changes
- Use nightly-2021-05-07

## [2.2.0] - 2021-04-16

### Added

- Added 3 new pallets for ERC20 integration. Source is [here](https://github.com/ChainSafe/chainbridge-substrate):
	- pallet-chainbridge
	- pallet-erc721
	- pallet-erc20

### Removed

-

### Changed

-

### Fixed

-

## [2.1.0-rc2] - 2021-03-26

### Changed

- Use rust `nightly` for build and tests running

## [2.1.0-rc1] - 2021-03-25

### Added

- Integrate DDC pallet
- Add Github actions for Node image build and tests run

### Changed

- Rename executable file
- Update README file

[2.1.0-rc2]: https://github.com/Cerebellum-Network/pos-network-node/compare/v2.1.0-rc2...v2.1.0-rc1
[2.1.0-rc1]: https://github.com/Cerebellum-Network/pos-network-node/compare/v2.1.0-rc1...v2.0.1<|MERGE_RESOLUTION|>--- conflicted
+++ resolved
@@ -5,18 +5,16 @@
 The format is based on [Keep a Changelog](https://keepachangelog.com/en/1.0.0/),
 and this project adheres to [Semantic Versioning](https://semver.org/spec/v2.0.0.html).
 
-<<<<<<< HEAD
+## [vNext]
+### Added
+- DDC staking initial impl in `ddc-staking` pallet
+
+### Changed
+- Node runtime extended with `ddc-staking` pallet
+
 ## [2.34.0]
 ### Changed
 - Updated the ss58 prefix to custom one from [ss58 registry](https://github.com/paritytech/ss58-registry/blob/main/ss58-registry.json#L491)
-=======
-## [vNext]
-### Added
-- DDC staking initial impl in `ddc-staking` pallet
-
-### Changed
-- Node runtime extended with `ddc-staking` pallet
->>>>>>> 4f656020
 
 ## [2.33.0]
 ### Changed
