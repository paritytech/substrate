[package]
name = "substrate-test-client"
version = "2.0.1"
authors = ["Parity Technologies <admin@parity.io>"]
edition = "2018"
license = "Apache-2.0"
homepage = "https://substrate.dev"
repository = "https://github.com/paritytech/substrate/"
publish = false

[package.metadata.docs.rs]
targets = ["x86_64-unknown-linux-gnu"]

[dependencies]
codec = { package = "parity-scale-codec", version = "2.0.0" }
futures = "0.3.9"
futures01 = { package = "futures", version = "0.1.29" }
hash-db = "0.15.2"
hex = "0.4"
serde = "1.0.55"
serde_json = "1.0.55"
<<<<<<< HEAD
sc-client-api = { version = "2.0.0", path = "../../client/api" }
sc-client-db = { version = "0.8.0", features = ["test-helpers"], path = "../../client/db" }
sc-consensus = { version = "0.8.0", path = "../../client/consensus/common" }
sc-executor = { version = "0.8.0", path = "../../client/executor" }
sc-light = { version = "2.0.0", path = "../../client/light" }
sc-offchain = { version = "2.0.0", path = "../../client/offchain" }
sc-service = { version = "0.8.0", default-features = false, features = ["test-helpers"],  path = "../../client/service" }
sp-blockchain = { version = "2.0.0", path = "../../primitives/blockchain" }
sp-consensus = { version = "0.8.0", path = "../../primitives/consensus/common" }
sp-core = { version = "2.0.0", path = "../../primitives/core" }
sp-keystore = { version = "0.8.0", path = "../../primitives/keystore" }
sp-keyring = { version = "2.0.0", path = "../../primitives/keyring" }
sp-runtime = { version = "2.0.0", path = "../../primitives/runtime" }
sp-state-machine = { version = "0.8.0", path = "../../primitives/state-machine" }
=======
sc-client-api = { version = "3.0.0", path = "../../client/api" }
sc-client-db = { version = "0.9.0", features = ["test-helpers"], path = "../../client/db" }
sc-consensus = { version = "0.9.0", path = "../../client/consensus/common" }
sc-executor = { version = "0.9.0", path = "../../client/executor" }
sc-light = { version = "3.0.0", path = "../../client/light" }
sc-service = { version = "0.9.0", default-features = false, features = ["test-helpers"],  path = "../../client/service" }
sp-blockchain = { version = "3.0.0", path = "../../primitives/blockchain" }
sp-consensus = { version = "0.9.0", path = "../../primitives/consensus/common" }
sp-core = { version = "3.0.0", path = "../../primitives/core" }
sp-keystore = { version = "0.9.0", path = "../../primitives/keystore" }
sp-keyring = { version = "3.0.0", path = "../../primitives/keyring" }
sp-runtime = { version = "3.0.0", path = "../../primitives/runtime" }
sp-state-machine = { version = "0.9.0", path = "../../primitives/state-machine" }
>>>>>>> 171ad232
<|MERGE_RESOLUTION|>--- conflicted
+++ resolved
@@ -19,27 +19,12 @@
 hex = "0.4"
 serde = "1.0.55"
 serde_json = "1.0.55"
-<<<<<<< HEAD
-sc-client-api = { version = "2.0.0", path = "../../client/api" }
-sc-client-db = { version = "0.8.0", features = ["test-helpers"], path = "../../client/db" }
-sc-consensus = { version = "0.8.0", path = "../../client/consensus/common" }
-sc-executor = { version = "0.8.0", path = "../../client/executor" }
-sc-light = { version = "2.0.0", path = "../../client/light" }
-sc-offchain = { version = "2.0.0", path = "../../client/offchain" }
-sc-service = { version = "0.8.0", default-features = false, features = ["test-helpers"],  path = "../../client/service" }
-sp-blockchain = { version = "2.0.0", path = "../../primitives/blockchain" }
-sp-consensus = { version = "0.8.0", path = "../../primitives/consensus/common" }
-sp-core = { version = "2.0.0", path = "../../primitives/core" }
-sp-keystore = { version = "0.8.0", path = "../../primitives/keystore" }
-sp-keyring = { version = "2.0.0", path = "../../primitives/keyring" }
-sp-runtime = { version = "2.0.0", path = "../../primitives/runtime" }
-sp-state-machine = { version = "0.8.0", path = "../../primitives/state-machine" }
-=======
 sc-client-api = { version = "3.0.0", path = "../../client/api" }
 sc-client-db = { version = "0.9.0", features = ["test-helpers"], path = "../../client/db" }
 sc-consensus = { version = "0.9.0", path = "../../client/consensus/common" }
 sc-executor = { version = "0.9.0", path = "../../client/executor" }
 sc-light = { version = "3.0.0", path = "../../client/light" }
+sc-offchain = { version = "3.0.0", path = "../../client/offchain" }
 sc-service = { version = "0.9.0", default-features = false, features = ["test-helpers"],  path = "../../client/service" }
 sp-blockchain = { version = "3.0.0", path = "../../primitives/blockchain" }
 sp-consensus = { version = "0.9.0", path = "../../primitives/consensus/common" }
@@ -47,5 +32,4 @@
 sp-keystore = { version = "0.9.0", path = "../../primitives/keystore" }
 sp-keyring = { version = "3.0.0", path = "../../primitives/keyring" }
 sp-runtime = { version = "3.0.0", path = "../../primitives/runtime" }
-sp-state-machine = { version = "0.9.0", path = "../../primitives/state-machine" }
->>>>>>> 171ad232
+sp-state-machine = { version = "0.9.0", path = "../../primitives/state-machine" }