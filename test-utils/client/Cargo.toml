--- conflicted
+++ resolved
@@ -31,12 +31,7 @@
 sp-consensus = { version = "0.10.0-dev", path = "../../primitives/consensus/common" }
 sp-core = { version = "4.1.0-dev", path = "../../primitives/core" }
 sp-keystore = { version = "0.10.0", path = "../../primitives/keystore" }
-<<<<<<< HEAD
-sp-keyring = { version = "4.0.0-dev", path = "../../primitives/keyring" }
+sp-keyring = { version = "4.1.0-dev", path = "../../primitives/keyring" }
 sp-runtime = { version = "4.1.0-dev", path = "../../primitives/runtime" }
-=======
-sp-keyring = { version = "4.1.0-dev", path = "../../primitives/keyring" }
-sp-runtime = { version = "4.0.0", path = "../../primitives/runtime" }
->>>>>>> 33c518eb
 sp-state-machine = { version = "0.10.0", path = "../../primitives/state-machine" }
 async-trait = "0.1.50"