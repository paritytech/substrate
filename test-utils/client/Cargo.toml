[package]
name = "substrate-test-client"
version = "2.0.1"
authors = ["Parity Technologies <admin@parity.io>"]
edition = "2018"
license = "Apache-2.0"
homepage = "https://substrate.dev"
repository = "https://github.com/paritytech/substrate/"
publish = false

[package.metadata.docs.rs]
targets = ["x86_64-unknown-linux-gnu"]

[dependencies]
codec = { package = "parity-scale-codec", version = "2.0.0" }
<<<<<<< HEAD
futures = "0.3.9"
futures01 = { package = "futures", version = "0.1.29" }
=======
futures = "0.3.16"
hash-db = "0.15.2"
>>>>>>> 7342a2fb
hex = "0.4"
serde = "1.0.126"
serde_json = "1.0.55"
sc-client-api = { version = "4.0.0-dev", path = "../../client/api" }
sc-client-db = { version = "0.10.0-dev", features = ["test-helpers"], path = "../../client/db" }
sc-consensus = { version = "0.10.0-dev", path = "../../client/consensus/common" }
sc-executor = { version = "0.10.0-dev", path = "../../client/executor" }
sc-light = { version = "4.0.0-dev", path = "../../client/light" }
sc-offchain = { version = "4.0.0-dev", path = "../../client/offchain" }
sc-service = { version = "0.10.0-dev", default-features = false, features = ["test-helpers"],  path = "../../client/service" }
sp-blockchain = { version = "4.0.0-dev", path = "../../primitives/blockchain" }
sp-consensus = { version = "0.10.0-dev", path = "../../primitives/consensus/common" }
sp-core = { version = "4.0.0-dev", path = "../../primitives/core" }
sp-keystore = { version = "0.10.0-dev", path = "../../primitives/keystore" }
sp-keyring = { version = "4.0.0-dev", path = "../../primitives/keyring" }
sp-runtime = { version = "4.0.0-dev", path = "../../primitives/runtime" }
sp-state-machine = { version = "0.10.0-dev", path = "../../primitives/state-machine" }
async-trait = "0.1.50"<|MERGE_RESOLUTION|>--- conflicted
+++ resolved
@@ -13,23 +13,21 @@
 
 [dependencies]
 codec = { package = "parity-scale-codec", version = "2.0.0" }
-<<<<<<< HEAD
-futures = "0.3.9"
-futures01 = { package = "futures", version = "0.1.29" }
-=======
 futures = "0.3.16"
-hash-db = "0.15.2"
->>>>>>> 7342a2fb
 hex = "0.4"
 serde = "1.0.126"
 serde_json = "1.0.55"
 sc-client-api = { version = "4.0.0-dev", path = "../../client/api" }
-sc-client-db = { version = "0.10.0-dev", features = ["test-helpers"], path = "../../client/db" }
+sc-client-db = { version = "0.10.0-dev", features = [
+    "test-helpers",
+], path = "../../client/db" }
 sc-consensus = { version = "0.10.0-dev", path = "../../client/consensus/common" }
 sc-executor = { version = "0.10.0-dev", path = "../../client/executor" }
 sc-light = { version = "4.0.0-dev", path = "../../client/light" }
 sc-offchain = { version = "4.0.0-dev", path = "../../client/offchain" }
-sc-service = { version = "0.10.0-dev", default-features = false, features = ["test-helpers"],  path = "../../client/service" }
+sc-service = { version = "0.10.0-dev", default-features = false, features = [
+    "test-helpers",
+], path = "../../client/service" }
 sp-blockchain = { version = "4.0.0-dev", path = "../../primitives/blockchain" }
 sp-consensus = { version = "0.10.0-dev", path = "../../primitives/consensus/common" }
 sp-core = { version = "4.0.0-dev", path = "../../primitives/core" }
