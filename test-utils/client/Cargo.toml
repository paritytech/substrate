[package]
name = "substrate-test-client"
version = "2.0.1"
authors = ["Parity Technologies <admin@parity.io>"]
edition = "2021"
license = "Apache-2.0"
homepage = "https://substrate.io"
repository = "https://github.com/paritytech/substrate/"
publish = false

[package.metadata.docs.rs]
targets = ["x86_64-unknown-linux-gnu"]

[dependencies]
codec = { package = "parity-scale-codec", version = "2.0.0" }
futures = "0.3.16"
hex = "0.4"
serde = "1.0.126"
serde_json = "1.0.71"
sc-client-api = { version = "4.0.0-dev", path = "../../client/api" }
sc-client-db = { version = "0.10.0-dev", features = [
    "test-helpers",
], path = "../../client/db" }
sc-consensus = { version = "0.10.0-dev", path = "../../client/consensus/common" }
sc-executor = { version = "0.10.0-dev", path = "../../client/executor" }
sc-offchain = { version = "4.0.0-dev", path = "../../client/offchain" }
sc-service = { version = "0.10.0-dev", default-features = false, features = [
    "test-helpers",
], path = "../../client/service" }
sp-blockchain = { version = "4.0.0-dev", path = "../../primitives/blockchain" }
sp-consensus = { version = "0.10.0-dev", path = "../../primitives/consensus/common" }
<<<<<<< HEAD
sp-core = { version = "4.0.0", path = "../../primitives/core" }
sp-keystore = { version = "0.10.0", path = "../../primitives/keystore" }
=======
sp-core = { version = "4.1.0-dev", path = "../../primitives/core" }
sp-keystore = { version = "0.10.0-dev", path = "../../primitives/keystore" }
>>>>>>> b9cafba3
sp-keyring = { version = "4.0.0-dev", path = "../../primitives/keyring" }
sp-runtime = { version = "4.0.0", path = "../../primitives/runtime" }
sp-state-machine = { version = "0.10.0", path = "../../primitives/state-machine" }
async-trait = "0.1.50"<|MERGE_RESOLUTION|>--- conflicted
+++ resolved
@@ -29,13 +29,8 @@
 ], path = "../../client/service" }
 sp-blockchain = { version = "4.0.0-dev", path = "../../primitives/blockchain" }
 sp-consensus = { version = "0.10.0-dev", path = "../../primitives/consensus/common" }
-<<<<<<< HEAD
-sp-core = { version = "4.0.0", path = "../../primitives/core" }
+sp-core = { version = "4.1.0-dev", path = "../../primitives/core" }
 sp-keystore = { version = "0.10.0", path = "../../primitives/keystore" }
-=======
-sp-core = { version = "4.1.0-dev", path = "../../primitives/core" }
-sp-keystore = { version = "0.10.0-dev", path = "../../primitives/keystore" }
->>>>>>> b9cafba3
 sp-keyring = { version = "4.0.0-dev", path = "../../primitives/keyring" }
 sp-runtime = { version = "4.0.0", path = "../../primitives/runtime" }
 sp-state-machine = { version = "0.10.0", path = "../../primitives/state-machine" }
