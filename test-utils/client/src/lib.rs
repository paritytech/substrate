// This file is part of Substrate.

// Copyright (C) 2019-2021 Parity Technologies (UK) Ltd.
// SPDX-License-Identifier: Apache-2.0

// Licensed under the Apache License, Version 2.0 (the "License");
// you may not use this file except in compliance with the License.
// You may obtain a copy of the License at
//
// 	http://www.apache.org/licenses/LICENSE-2.0
//
// Unless required by applicable law or agreed to in writing, software
// distributed under the License is distributed on an "AS IS" BASIS,
// WITHOUT WARRANTIES OR CONDITIONS OF ANY KIND, either express or implied.
// See the License for the specific language governing permissions and
// limitations under the License.

//! Client testing utilities.

#![warn(missing_docs)]

pub mod client_ext;

pub use self::client_ext::{ClientBlockImportExt, ClientExt};
pub use sc_client_api::{
	execution_extensions::{ExecutionExtensions, ExecutionStrategies},
	BadBlocks, ForkBlocks,
};
pub use sc_client_db::{self, Backend};
pub use sc_executor::{self, NativeElseWasmExecutor, WasmExecutionMethod};
pub use sc_service::{client, RpcHandlers, RpcSession};
pub use sp_consensus;
pub use sp_keyring::{
	ed25519::Keyring as Ed25519Keyring, sr25519::Keyring as Sr25519Keyring, AccountKeyring,
};
pub use sp_keystore::{SyncCryptoStore, SyncCryptoStorePtr};
pub use sp_runtime::{Storage, StorageChild, StateVersions};
pub use sp_state_machine::ExecutionStrategy;

use futures::{
	future::{Future, FutureExt},
	stream::StreamExt,
};
use sc_client_api::BlockchainEvents;
use sc_service::client::{ClientConfig, LocalCallExecutor};
use serde::Deserialize;
use sp_core::storage::ChildInfo;
use sp_runtime::{codec::Encode, traits::Block as BlockT, OpaqueExtrinsic};
use std::{
	collections::{HashMap, HashSet},
	pin::Pin,
	sync::Arc,
};

/// Test client light database backend.
pub type LightBackend<Block> = sc_light::Backend<sc_client_db::light::LightStorage<Block>, Block>;

/// A genesis storage initialization trait.
pub trait GenesisInit: Default {
	/// Construct genesis storage.
	fn genesis_storage(&self) -> Storage;
}

impl GenesisInit for () {
	fn genesis_storage(&self) -> Storage {
		Default::default()
	}
}

/// A builder for creating a test client instance.
pub struct TestClientBuilder<Block: BlockT, ExecutorDispatch, Backend, G: GenesisInit> {
	execution_strategies: ExecutionStrategies,
	genesis_init: G,
	/// The key is an unprefixed storage key, this only contains
	/// default child trie content.
	child_storage_extension: HashMap<Vec<u8>, StorageChild>,
	backend: Arc<Backend>,
	_executor: std::marker::PhantomData<ExecutorDispatch>,
	keystore: Option<SyncCryptoStorePtr>,
	fork_blocks: ForkBlocks<Block>,
	bad_blocks: BadBlocks<Block>,
	enable_offchain_indexing_api: bool,
<<<<<<< HEAD
	state_hashed_value: bool,
=======
	state_versions: StateVersions<Block>,
>>>>>>> c09ee878
	no_genesis: bool,
}

impl<Block: BlockT, ExecutorDispatch, G: GenesisInit> Default
	for TestClientBuilder<Block, ExecutorDispatch, Backend<Block>, G>
{
	fn default() -> Self {
		Self::with_default_backend()
	}
}

impl<Block: BlockT, ExecutorDispatch, G: GenesisInit>
	TestClientBuilder<Block, ExecutorDispatch, Backend<Block>, G>
{
	/// Create new `TestClientBuilder` with default backend.
	pub fn with_default_backend() -> Self {
		let backend = Arc::new(Backend::new_test(std::u32::MAX, std::u64::MAX));
		Self::with_backend(backend)
	}

	/// Create new `TestClientBuilder` with default backend and state versions.
	pub fn with_default_backend_and_state_versions(
		state_versions: Option<sp_runtime::StateVersions<Block>>,
	) -> Self {
		let state_versions = state_versions.unwrap_or_default();
		let backend = Arc::new(Backend::new_test_with_tx_storage_and_state_versions(
			std::u32::MAX,
			std::u64::MAX,
			sc_client_db::TransactionStorageMode::BlockBody,
			state_versions.clone(),
		));
		Self::with_backend_and_state_versions(backend, state_versions)
	}

	/// Create new `TestClientBuilder` with default backend and pruning window size
	pub fn with_pruning_window(
		keep_blocks: u32,
		state_versions: Option<sp_runtime::StateVersions<Block>>,
	) -> Self {
		let state_versions = state_versions.unwrap_or_default();
		let backend = Arc::new(Backend::new_test_with_tx_storage_and_state_versions(
			keep_blocks,
			0,
			sc_client_db::TransactionStorageMode::BlockBody,
			state_versions.clone(),
		));
		Self::with_backend_and_state_versions(backend, state_versions)
	}

	/// Create new `TestClientBuilder` with default backend and storage chain mode
	pub fn with_tx_storage(
		keep_blocks: u32,
		state_versions: Option<sp_runtime::StateVersions<Block>>,
	) -> Self {
		let state_versions = state_versions.unwrap_or_default();
		let backend = Arc::new(Backend::new_test_with_tx_storage_and_state_versions(
			keep_blocks,
			0,
			sc_client_db::TransactionStorageMode::StorageChain,
			state_versions.clone(),
		));
		Self::with_backend_and_state_versions(backend, state_versions)
	}
}

impl<Block: BlockT, ExecutorDispatch, Backend, G: GenesisInit>
	TestClientBuilder<Block, ExecutorDispatch, Backend, G>
{
	/// Create a new instance of the test client builder.
	pub fn with_backend(backend: Arc<Backend>) -> Self {
		Self::with_backend_and_state_versions(backend, Default::default())
	}

	/// Create a new instance of the test client builder with specific state versions.
	pub fn with_backend_and_state_versions(backend: Arc<Backend>, state_versions: StateVersions<Block>) -> Self {
		TestClientBuilder {
			backend,
			execution_strategies: ExecutionStrategies::default(),
			child_storage_extension: Default::default(),
			genesis_init: Default::default(),
			_executor: Default::default(),
			keystore: None,
			fork_blocks: None,
			bad_blocks: None,
			enable_offchain_indexing_api: false,
			state_hashed_value: false,
			no_genesis: false,
			state_versions,
		}
	}

	/// Set the keystore that should be used by the externalities.
	pub fn set_keystore(mut self, keystore: SyncCryptoStorePtr) -> Self {
		self.keystore = Some(keystore);
		self
	}

	/// Alter the genesis storage parameters.
	pub fn genesis_init_mut(&mut self) -> &mut G {
		&mut self.genesis_init
	}

	/// Give access to the underlying backend of these clients
	pub fn backend(&self) -> Arc<Backend> {
		self.backend.clone()
	}

	/// Extend child storage
	pub fn add_child_storage(
		mut self,
		child_info: &ChildInfo,
		key: impl AsRef<[u8]>,
		value: impl AsRef<[u8]>,
	) -> Self {
		let storage_key = child_info.storage_key();
		let entry = self.child_storage_extension.entry(storage_key.to_vec()).or_insert_with(|| {
			StorageChild { data: Default::default(), child_info: child_info.clone() }
		});
		entry.data.insert(key.as_ref().to_vec(), value.as_ref().to_vec());
		self
	}

	/// Set the execution strategy that should be used by all contexts.
	pub fn set_execution_strategy(mut self, execution_strategy: ExecutionStrategy) -> Self {
		self.execution_strategies = ExecutionStrategies {
			syncing: execution_strategy,
			importing: execution_strategy,
			block_construction: execution_strategy,
			offchain_worker: execution_strategy,
			other: execution_strategy,
		};
		self
	}

	/// Sets custom block rules.
	pub fn set_block_rules(
		mut self,
		fork_blocks: ForkBlocks<Block>,
		bad_blocks: BadBlocks<Block>,
	) -> Self {
		self.fork_blocks = fork_blocks;
		self.bad_blocks = bad_blocks;
		self
	}

	/// Enable the offchain indexing api.
	pub fn enable_offchain_indexing_api(mut self) -> Self {
		self.enable_offchain_indexing_api = true;
		self
	}

	/// Enable the internal value hash of state.
	pub fn state_hashed_value(mut self) -> Self {
		self.state_hashed_value = true;
		self
	}

	/// Disable writing genesis.
	pub fn set_no_genesis(mut self) -> Self {
		self.no_genesis = true;
		self
	}

	/// Build the test client with the given native executor.
	pub fn build_with_executor<RuntimeApi>(
		self,
		executor: ExecutorDispatch,
	) -> (
		client::Client<Backend, ExecutorDispatch, Block, RuntimeApi>,
		sc_consensus::LongestChain<Backend, Block>,
	)
	where
		ExecutorDispatch: sc_client_api::CallExecutor<Block> + 'static,
		Backend: sc_client_api::backend::Backend<Block>,
		<Backend as sc_client_api::backend::Backend<Block>>::OffchainStorage: 'static,
	{
		let storage = {
			let mut storage = self.genesis_init.genesis_storage();
<<<<<<< HEAD
			if self.state_hashed_value {
				storage.modify_trie_alt_hashing_threshold(Some(
					sp_core::storage::TEST_DEFAULT_ALT_HASH_THRESHOLD,
				));
			}

=======
>>>>>>> c09ee878
			// Add some child storage keys.
			for (key, child_content) in self.child_storage_extension {
				storage.children_default.insert(
					key,
					StorageChild {
						data: child_content.data.into_iter().collect(),
						child_info: child_content.child_info,
					},
				);
			}

			(storage, sp_runtime::StateVersion::default())
		};

		let client = client::Client::new(
			self.backend.clone(),
			executor,
			&storage,
			self.fork_blocks,
			self.bad_blocks,
			ExecutionExtensions::new(
				self.execution_strategies,
				self.keystore,
				sc_offchain::OffchainDb::factory_from_backend(&*self.backend),
			),
			None,
			None,
			ClientConfig {
				offchain_indexing_api: self.enable_offchain_indexing_api,
				no_genesis: self.no_genesis,
				state_versions: self.state_versions.clone(),
				..Default::default()
			},
		)
		.expect("Creates new client");

		let longest_chain = sc_consensus::LongestChain::new(self.backend);

		(client, longest_chain)
	}
}

impl<Block: BlockT, D, Backend, G: GenesisInit>
	TestClientBuilder<
		Block,
		client::LocalCallExecutor<Block, Backend, NativeElseWasmExecutor<D>>,
		Backend,
		G,
	>
{
	/// Build the test client with the given native executor.
	pub fn build_with_native_executor<RuntimeApi, I>(
		self,
		executor: I,
	) -> (
		client::Client<
			Backend,
			client::LocalCallExecutor<Block, Backend, NativeElseWasmExecutor<D>>,
			Block,
			RuntimeApi,
		>,
		sc_consensus::LongestChain<Backend, Block>,
	)
	where
		I: Into<Option<NativeElseWasmExecutor<D>>>,
		D: sc_executor::NativeExecutionDispatch + 'static,
		Backend: sc_client_api::backend::Backend<Block> + 'static,
	{
		let executor = executor.into().unwrap_or_else(|| {
			NativeElseWasmExecutor::new(WasmExecutionMethod::Interpreted, None, 8)
		});
		let mut client_config = ClientConfig::default();
		client_config.state_versions = self.state_versions.clone();
		let executor = LocalCallExecutor::new(
			self.backend.clone(),
			executor,
			Box::new(sp_core::testing::TaskExecutor::new()),
			client_config,
		)
		.expect("Creates LocalCallExecutor");

		self.build_with_executor(executor)
	}
}

/// The output of an RPC transaction.
pub struct RpcTransactionOutput {
	/// The output string of the transaction if any.
	pub result: Option<String>,
	/// The session object.
	pub session: RpcSession,
	/// An async receiver if data will be returned via a callback.
	pub receiver: futures::channel::mpsc::UnboundedReceiver<String>,
}

impl std::fmt::Debug for RpcTransactionOutput {
	fn fmt(&self, f: &mut std::fmt::Formatter) -> std::fmt::Result {
		write!(f, "RpcTransactionOutput {{ result: {:?}, session, receiver }}", self.result)
	}
}

/// An error for when the RPC call fails.
#[derive(Deserialize, Debug)]
pub struct RpcTransactionError {
	/// A Number that indicates the error type that occurred.
	pub code: i64,
	/// A String providing a short description of the error.
	pub message: String,
	/// A Primitive or Structured value that contains additional information about the error.
	pub data: Option<serde_json::Value>,
}

impl std::fmt::Display for RpcTransactionError {
	fn fmt(&self, f: &mut std::fmt::Formatter) -> std::fmt::Result {
		std::fmt::Debug::fmt(self, f)
	}
}

/// An extension trait for `RpcHandlers`.
pub trait RpcHandlersExt {
	/// Send a transaction through the RpcHandlers.
	fn send_transaction(
		&self,
		extrinsic: OpaqueExtrinsic,
	) -> Pin<Box<dyn Future<Output = Result<RpcTransactionOutput, RpcTransactionError>> + Send>>;
}

impl RpcHandlersExt for RpcHandlers {
	fn send_transaction(
		&self,
		extrinsic: OpaqueExtrinsic,
	) -> Pin<Box<dyn Future<Output = Result<RpcTransactionOutput, RpcTransactionError>> + Send>> {
		let (tx, rx) = futures::channel::mpsc::unbounded();
		let mem = RpcSession::new(tx.into());
		Box::pin(
			self.rpc_query(
				&mem,
				&format!(
					r#"{{
						"jsonrpc": "2.0",
						"method": "author_submitExtrinsic",
						"params": ["0x{}"],
						"id": 0
					}}"#,
					hex::encode(extrinsic.encode())
				),
			)
			.map(move |result| parse_rpc_result(result, mem, rx)),
		)
	}
}

pub(crate) fn parse_rpc_result(
	result: Option<String>,
	session: RpcSession,
	receiver: futures::channel::mpsc::UnboundedReceiver<String>,
) -> Result<RpcTransactionOutput, RpcTransactionError> {
	if let Some(ref result) = result {
		let json: serde_json::Value =
			serde_json::from_str(result).expect("the result can only be a JSONRPC string; qed");
		let error = json.as_object().expect("JSON result is always an object; qed").get("error");

		if let Some(error) = error {
			return Err(serde_json::from_value(error.clone())
				.expect("the JSONRPC result's error is always valid; qed"))
		}
	}

	Ok(RpcTransactionOutput { result, session, receiver })
}

/// An extension trait for `BlockchainEvents`.
pub trait BlockchainEventsExt<C, B>
where
	C: BlockchainEvents<B>,
	B: BlockT,
{
	/// Wait for `count` blocks to be imported in the node and then exit. This function will not
	/// return if no blocks are ever created, thus you should restrict the maximum amount of time of
	/// the test execution.
	fn wait_for_blocks(&self, count: usize) -> Pin<Box<dyn Future<Output = ()> + Send>>;
}

impl<C, B> BlockchainEventsExt<C, B> for C
where
	C: BlockchainEvents<B>,
	B: BlockT,
{
	fn wait_for_blocks(&self, count: usize) -> Pin<Box<dyn Future<Output = ()> + Send>> {
		assert!(count > 0, "'count' argument must be greater than 0");

		let mut import_notification_stream = self.import_notification_stream();
		let mut blocks = HashSet::new();

		Box::pin(async move {
			while let Some(notification) = import_notification_stream.next().await {
				if notification.is_new_best {
					blocks.insert(notification.hash);
					if blocks.len() == count {
						break
					}
				}
			}
		})
	}
}

#[cfg(test)]
mod tests {
	use sc_service::RpcSession;

	fn create_session_and_receiver(
	) -> (RpcSession, futures::channel::mpsc::UnboundedReceiver<String>) {
		let (tx, rx) = futures::channel::mpsc::unbounded();
		let mem = RpcSession::new(tx.into());

		(mem, rx)
	}

	#[test]
	fn parses_error_properly() {
		let (mem, rx) = create_session_and_receiver();
		assert!(super::parse_rpc_result(None, mem, rx).is_ok());

		let (mem, rx) = create_session_and_receiver();
		assert!(super::parse_rpc_result(
			Some(
				r#"{
				"jsonrpc": "2.0",
				"result": 19,
				"id": 1
			}"#
				.to_string()
			),
			mem,
			rx
		)
		.is_ok(),);

		let (mem, rx) = create_session_and_receiver();
		let error = super::parse_rpc_result(
			Some(
				r#"{
				"jsonrpc": "2.0",
				"error": {
					"code": -32601,
					"message": "Method not found"
				},
				"id": 1
			}"#
				.to_string(),
			),
			mem,
			rx,
		)
		.unwrap_err();
		assert_eq!(error.code, -32601);
		assert_eq!(error.message, "Method not found");
		assert!(error.data.is_none());

		let (mem, rx) = create_session_and_receiver();
		let error = super::parse_rpc_result(
			Some(
				r#"{
				"jsonrpc": "2.0",
				"error": {
					"code": -32601,
					"message": "Method not found",
					"data": 42
				},
				"id": 1
			}"#
				.to_string(),
			),
			mem,
			rx,
		)
		.unwrap_err();
		assert_eq!(error.code, -32601);
		assert_eq!(error.message, "Method not found");
		assert!(error.data.is_some());
	}
}<|MERGE_RESOLUTION|>--- conflicted
+++ resolved
@@ -80,11 +80,7 @@
 	fork_blocks: ForkBlocks<Block>,
 	bad_blocks: BadBlocks<Block>,
 	enable_offchain_indexing_api: bool,
-<<<<<<< HEAD
-	state_hashed_value: bool,
-=======
 	state_versions: StateVersions<Block>,
->>>>>>> c09ee878
 	no_genesis: bool,
 }
 
@@ -170,7 +166,6 @@
 			fork_blocks: None,
 			bad_blocks: None,
 			enable_offchain_indexing_api: false,
-			state_hashed_value: false,
 			no_genesis: false,
 			state_versions,
 		}
@@ -233,12 +228,6 @@
 	/// Enable the offchain indexing api.
 	pub fn enable_offchain_indexing_api(mut self) -> Self {
 		self.enable_offchain_indexing_api = true;
-		self
-	}
-
-	/// Enable the internal value hash of state.
-	pub fn state_hashed_value(mut self) -> Self {
-		self.state_hashed_value = true;
 		self
 	}
 
@@ -263,15 +252,6 @@
 	{
 		let storage = {
 			let mut storage = self.genesis_init.genesis_storage();
-<<<<<<< HEAD
-			if self.state_hashed_value {
-				storage.modify_trie_alt_hashing_threshold(Some(
-					sp_core::storage::TEST_DEFAULT_ALT_HASH_THRESHOLD,
-				));
-			}
-
-=======
->>>>>>> c09ee878
 			// Add some child storage keys.
 			for (key, child_content) in self.child_storage_extension {
 				storage.children_default.insert(
