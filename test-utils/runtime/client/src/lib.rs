--- conflicted
+++ resolved
@@ -51,24 +51,18 @@
 	};
 	// Client structs
 	pub use super::{
-		Backend, ExecutorDispatch, LightBackend, LightExecutor, LocalExecutorDispatch, NativeElseWasmExecutor, TestClient,
-		TestClientBuilder, WasmExecutionMethod,
+		Backend, ExecutorDispatch, LightBackend, LightExecutor, LocalExecutorDispatch,
+		NativeElseWasmExecutor, TestClient, TestClientBuilder, WasmExecutionMethod,
 	};
 	// Keyring
 	pub use super::{AccountKeyring, Sr25519Keyring};
 }
 
-<<<<<<< HEAD
-sc_executor::native_executor_instance! {
-	pub LocalExecutorDispatch,
-	substrate_test_runtime::api::dispatch,
-	substrate_test_runtime::native_version,
-=======
 /// A unit struct which implements `NativeExecutionDispatch` feeding in the
 /// hard-coded runtime.
-pub struct LocalExecutor;
-
-impl sc_executor::NativeExecutionDispatch for LocalExecutor {
+pub struct LocalExecutorDispatch;
+
+impl sc_executor::NativeExecutionDispatch for LocalExecutorDispatch {
 	type ExtendHostFunctions = ();
 
 	fn dispatch(method: &str, data: &[u8]) -> Option<Vec<u8>> {
@@ -78,7 +72,6 @@
 	fn native_version() -> sc_executor::NativeVersion {
 		substrate_test_runtime::native_version()
 	}
->>>>>>> 67f28cdb
 }
 
 /// Test client database backend.
