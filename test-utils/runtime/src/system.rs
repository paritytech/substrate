// Copyright 2017-2020 Parity Technologies (UK) Ltd.
// This file is part of Substrate.

// Substrate is free software: you can redistribute it and/or modify
// it under the terms of the GNU General Public License as published by
// the Free Software Foundation, either version 3 of the License, or
// (at your option) any later version.

// Substrate is distributed in the hope that it will be useful,
// but WITHOUT ANY WARRANTY; without even the implied warranty of
// MERCHANTABILITY or FITNESS FOR A PARTICULAR PURPOSE.  See the
// GNU General Public License for more details.

// You should have received a copy of the GNU General Public License
// along with Substrate.  If not, see <http://www.gnu.org/licenses/>.

//! System manager: Handles all of the top-level stuff; executing block/transaction, setting code
//! and depositing logs.

use sp_std::prelude::*;
use sp_io::{
	storage::root as storage_root, storage::changes_root as storage_changes_root,
	hashing::blake2_256, trie,
};
use frame_support::storage;
use frame_support::{decl_storage, decl_module};
use sp_runtime::{
	traits::Header as _, generic, ApplyExtrinsicResult,
	transaction_validity::{
		TransactionValidity, ValidTransaction, InvalidTransaction, TransactionValidityError,
	},
};
use codec::{KeyedVec, Encode, Decode};
use frame_system::Trait;
use crate::{
	AccountId, BlockNumber, Extrinsic, Transfer, H256 as Hash, Block, Header, Digest, AuthorityId
};
use sp_core::{storage::well_known_keys, ChangesTrieConfiguration};

const NONCE_OF: &[u8] = b"nonce:";
const BALANCE_OF: &[u8] = b"balance:";

decl_module! {
	pub struct Module<T: Trait> for enum Call where origin: T::Origin {}
}

decl_storage! {
	trait Store for Module<T: Trait> as TestRuntime {
		ExtrinsicData: map u32 => Vec<u8>;
		// The current block number being processed. Set by `execute_block`.
		Number get(fn number): Option<BlockNumber>;
		ParentHash get(fn parent_hash): Hash;
		NewAuthorities get(fn new_authorities): Option<Vec<AuthorityId>>;
		NewChangesTrieConfig get(fn new_changes_trie_config): Option<Option<ChangesTrieConfiguration>>;
		StorageDigest get(fn storage_digest): Option<Digest>;
		Authorities get(fn authorities) config(): Vec<AuthorityId>;
	}
}

pub fn balance_of_key(who: AccountId) -> Vec<u8> {
	who.to_keyed_vec(BALANCE_OF)
}

pub fn balance_of(who: AccountId) -> u64 {
	storage::hashed::get_or(&blake2_256, &balance_of_key(who), 0)
}

pub fn nonce_of(who: AccountId) -> u64 {
	storage::hashed::get_or(&blake2_256, &who.to_keyed_vec(NONCE_OF), 0)
}

pub fn initialize_block(header: &Header) {
	// populate environment.
	<Number>::put(&header.number);
	<ParentHash>::put(&header.parent_hash);
	<StorageDigest>::put(header.digest());
	storage::unhashed::put(well_known_keys::EXTRINSIC_INDEX, &0u32);

	// try to read something that depends on current header digest
	// so that it'll be included in execution proof
	if let Some(generic::DigestItem::Other(v)) = header.digest().logs().iter().next() {
		let _: Option<u32> = storage::unhashed::get(&v);
	}
}

pub fn authorities() -> Vec<AuthorityId> {
	Authorities::get()
}

pub fn get_block_number() -> Option<BlockNumber> {
	Number::get()
}

pub fn take_block_number() -> Option<BlockNumber> {
	Number::take()
}

#[derive(Copy, Clone)]
enum Mode {
	Verify,
	Overwrite,
}

/// Actually execute all transitioning for `block`.
pub fn polish_block(block: &mut Block) {
	execute_block_with_state_root_handler(block, Mode::Overwrite);
}

pub fn execute_block(mut block: Block) {
	execute_block_with_state_root_handler(&mut block, Mode::Verify);
}

fn execute_block_with_state_root_handler(block: &mut Block, mode: Mode) {
	let header = &mut block.header;

	initialize_block(header);

	// execute transactions
	block.extrinsics.iter().for_each(|e| {
		let _ = execute_transaction(e.clone()).unwrap_or_else(|_| panic!("Invalid transaction"));
	});

<<<<<<< HEAD
	let o_new_authorities = <NewAuthorities>::take();
	let new_changes_trie_config = <NewChangesTrieConfig>::take();
	let storage_root = Hash::decode(&mut &storage_root()[..])
		.expect("`storage_root` is a valid hash");
=======
	let new_header = finalize_block();
>>>>>>> bd540a67

	if let Mode::Overwrite = mode {
		header.state_root = new_header.state_root;
	} else {
		info_expect_equal_hash(&new_header.state_root, &header.state_root);
		assert!(
			new_header.state_root == header.state_root,
			"Storage root must match that calculated.",
		);
	}

	if let Mode::Overwrite = mode {
		header.extrinsics_root = new_header.extrinsics_root;
	} else {
		info_expect_equal_hash(&new_header.extrinsics_root, &header.extrinsics_root);
		assert!(
			new_header.extrinsics_root == header.extrinsics_root,
			"Transaction trie root must be valid.",
		);
	}
<<<<<<< HEAD
	if let Some(new_authorities) = o_new_authorities {
		digest.push(generic::DigestItem::Consensus(*b"aura", new_authorities.encode()));
		digest.push(generic::DigestItem::Consensus(*b"babe", new_authorities.encode()));
	}
	if let Some(new_config) = new_changes_trie_config {
		digest.push(generic::DigestItem::ChangesTrieSignal(
			generic::ChangesTrieSignal::NewConfiguration(new_config)
		));
	}
=======
>>>>>>> bd540a67
}

/// The block executor.
pub struct BlockExecutor;

impl frame_executive::ExecuteBlock<Block> for BlockExecutor {
	fn execute_block(block: Block) {
		execute_block(block);
	}
}

/// Execute a transaction outside of the block execution function.
/// This doesn't attempt to validate anything regarding the block.
pub fn validate_transaction(utx: Extrinsic) -> TransactionValidity {
	if check_signature(&utx).is_err() {
		return InvalidTransaction::BadProof.into();
	}

	let tx = utx.transfer();
	let nonce_key = tx.from.to_keyed_vec(NONCE_OF);
	let expected_nonce: u64 = storage::hashed::get_or(&blake2_256, &nonce_key, 0);
	if tx.nonce < expected_nonce {
		return InvalidTransaction::Stale.into();
	}
	if tx.nonce > expected_nonce + 64 {
		return InvalidTransaction::Future.into();
	}

	let encode = |from: &AccountId, nonce: u64| (from, nonce).encode();
	let requires = if tx.nonce != expected_nonce && tx.nonce > 0 {
		vec![encode(&tx.from, tx.nonce - 1)]
	} else {
		vec![]
	};

	let provides = vec![encode(&tx.from, tx.nonce)];

	Ok(ValidTransaction {
		priority: tx.amount,
		requires,
		provides,
		longevity: 64,
		propagate: true,
	})
}

/// Execute a transaction outside of the block execution function.
/// This doesn't attempt to validate anything regarding the block.
pub fn execute_transaction(utx: Extrinsic) -> ApplyExtrinsicResult {
	let extrinsic_index: u32 = storage::unhashed::get(well_known_keys::EXTRINSIC_INDEX).unwrap();
	let result = execute_transaction_backend(&utx);
	ExtrinsicData::insert(extrinsic_index, utx.encode());
	storage::unhashed::put(well_known_keys::EXTRINSIC_INDEX, &(extrinsic_index + 1));
	result
}

/// Finalize the block.
pub fn finalize_block() -> Header {
	let extrinsic_index: u32 = storage::unhashed::take(well_known_keys::EXTRINSIC_INDEX).unwrap();
	let txs: Vec<_> = (0..extrinsic_index).map(ExtrinsicData::take).collect();
	let extrinsics_root = trie::blake2_256_ordered_root(txs).into();
	let number = <Number>::take().expect("Number is set by `initialize_block`");
	let parent_hash = <ParentHash>::take();
	let mut digest = <StorageDigest>::take().expect("StorageDigest is set by `initialize_block`");

	let o_new_authorities = <NewAuthorities>::take();
	let new_changes_trie_config = <NewChangesTrieConfig>::take();

	// This MUST come after all changes to storage are done. Otherwise we will fail the
	// “Storage root does not match that calculated” assertion.
	let storage_root = Hash::decode(&mut &storage_root()[..])
		.expect("`storage_root` is a valid hash");
	let storage_changes_root = storage_changes_root(&parent_hash.encode())
		.map(|r| Hash::decode(&mut &r[..]).expect("`storage_changes_root` is a valid hash"));

	if let Some(storage_changes_root) = storage_changes_root {
		digest.push(generic::DigestItem::ChangesTrieRoot(storage_changes_root));
	}

	if let Some(new_authorities) = o_new_authorities {
		digest.push(generic::DigestItem::Consensus(*b"aura", new_authorities.encode()));
		digest.push(generic::DigestItem::Consensus(*b"babe", new_authorities.encode()));
	}

	if let Some(new_config) = new_changes_trie_config {
		digest.push(generic::DigestItem::ChangesTrieSignal(
			generic::ChangesTrieSignal::NewConfiguration(new_config)
		));
	}

	Header {
		number,
		extrinsics_root,
		state_root: storage_root,
		parent_hash,
		digest: digest,
	}
}

#[inline(always)]
fn check_signature(utx: &Extrinsic) -> Result<(), TransactionValidityError> {
	use sp_runtime::traits::BlindCheckable;
	utx.clone().check().map_err(|_| InvalidTransaction::BadProof.into()).map(|_| ())
}

fn execute_transaction_backend(utx: &Extrinsic) -> ApplyExtrinsicResult {
	check_signature(utx)?;
	match utx {
		Extrinsic::Transfer(ref transfer, _) => execute_transfer_backend(transfer),
		Extrinsic::AuthoritiesChange(ref new_auth) => execute_new_authorities_backend(new_auth),
		Extrinsic::IncludeData(_) => Ok(Ok(())),
		Extrinsic::StorageChange(key, value) => execute_storage_change(key, value.as_ref().map(|v| &**v)),
		Extrinsic::ChangesTrieConfigUpdate(ref new_config) =>
			execute_changes_trie_config_update(new_config.clone()),
	}
}

fn execute_transfer_backend(tx: &Transfer) -> ApplyExtrinsicResult {
	// check nonce
	let nonce_key = tx.from.to_keyed_vec(NONCE_OF);
	let expected_nonce: u64 = storage::hashed::get_or(&blake2_256, &nonce_key, 0);
	if !(tx.nonce == expected_nonce) {
		return Err(InvalidTransaction::Stale.into());
	}

	// increment nonce in storage
	storage::hashed::put(&blake2_256, &nonce_key, &(expected_nonce + 1));

	// check sender balance
	let from_balance_key = tx.from.to_keyed_vec(BALANCE_OF);
	let from_balance: u64 = storage::hashed::get_or(&blake2_256, &from_balance_key, 0);

	// enact transfer
	if !(tx.amount <= from_balance) {
		return Err(InvalidTransaction::Payment.into());
	}
	let to_balance_key = tx.to.to_keyed_vec(BALANCE_OF);
	let to_balance: u64 = storage::hashed::get_or(&blake2_256, &to_balance_key, 0);
	storage::hashed::put(&blake2_256, &from_balance_key, &(from_balance - tx.amount));
	storage::hashed::put(&blake2_256, &to_balance_key, &(to_balance + tx.amount));
	Ok(Ok(()))
}

fn execute_new_authorities_backend(new_authorities: &[AuthorityId]) -> ApplyExtrinsicResult {
	NewAuthorities::put(new_authorities.to_vec());
	Ok(Ok(()))
}

fn execute_storage_change(key: &[u8], value: Option<&[u8]>) -> ApplyExtrinsicResult {
	match value {
		Some(value) => storage::unhashed::put_raw(key, value),
		None => storage::unhashed::kill(key),
	}
	Ok(Ok(()))
}

fn execute_changes_trie_config_update(new_config: Option<ChangesTrieConfiguration>) -> ApplyExtrinsicResult {
	match new_config.clone() {
		Some(new_config) => storage::unhashed::put_raw(
			well_known_keys::CHANGES_TRIE_CONFIG,
			&new_config.encode(),
		),
		None => storage::unhashed::kill(well_known_keys::CHANGES_TRIE_CONFIG),
	}
	<NewChangesTrieConfig>::put(new_config);
	Ok(Ok(()))
}

#[cfg(feature = "std")]
fn info_expect_equal_hash(given: &Hash, expected: &Hash) {
	use sp_core::hexdisplay::HexDisplay;
	if given != expected {
		println!(
			"Hash: given={}, expected={}",
			HexDisplay::from(given.as_fixed_bytes()),
			HexDisplay::from(expected.as_fixed_bytes()),
		);
	}
}

#[cfg(not(feature = "std"))]
fn info_expect_equal_hash(given: &Hash, expected: &Hash) {
	if given != expected {
		sp_runtime::print("Hash not equal");
		sp_runtime::print(given.as_bytes());
		sp_runtime::print(expected.as_bytes());
	}
}

#[cfg(test)]
mod tests {
	use super::*;

	use sp_io::TestExternalities;
	use substrate_test_runtime_client::{AccountKeyring, Sr25519Keyring};
	use crate::{Header, Transfer, WASM_BINARY};
	use sp_core::{NeverNativeValue, map, traits::CodeExecutor};
	use sc_executor::{NativeExecutor, WasmExecutionMethod, native_executor_instance};
	use sp_io::hashing::twox_128;

	// Declare an instance of the native executor dispatch for the test runtime.
	native_executor_instance!(
		NativeDispatch,
		crate::api::dispatch,
		crate::native_version
	);

	fn executor() -> NativeExecutor<NativeDispatch> {
		NativeExecutor::new(WasmExecutionMethod::Interpreted, None)
	}

	fn new_test_ext() -> TestExternalities {
		let authorities = vec![
			Sr25519Keyring::Alice.to_raw_public(),
			Sr25519Keyring::Bob.to_raw_public(),
			Sr25519Keyring::Charlie.to_raw_public()
		];
		TestExternalities::new_with_code(
			WASM_BINARY,
			sp_core::storage::Storage {
				top: map![
					twox_128(b"latest").to_vec() => vec![69u8; 32],
					twox_128(b"sys:auth").to_vec() => authorities.encode(),
					blake2_256(&AccountKeyring::Alice.to_raw_public().to_keyed_vec(b"balance:")).to_vec() => {
						vec![111u8, 0, 0, 0, 0, 0, 0, 0]
					}
				],
				children: map![],
			},
		)
	}

	fn block_import_works<F>(block_executor: F) where F: Fn(Block, &mut TestExternalities) {
		let h = Header {
			parent_hash: [69u8; 32].into(),
			number: 1,
			state_root: Default::default(),
			extrinsics_root: Default::default(),
			digest: Default::default(),
		};
		let mut b = Block {
			header: h,
			extrinsics: vec![],
		};

		new_test_ext().execute_with(|| polish_block(&mut b));

		block_executor(b, &mut new_test_ext());
	}

	#[test]
	fn block_import_works_native() {
		block_import_works(|b, ext| ext.execute_with(|| execute_block(b)));
	}

	#[test]
	fn block_import_works_wasm() {
		block_import_works(|b, ext| {
			let mut ext = ext.ext();
			executor().call::<_, NeverNativeValue, fn() -> _>(
				&mut ext,
				"Core_execute_block",
				&b.encode(),
				false,
				None,
			).0.unwrap();
		})
	}

	fn block_import_with_transaction_works<F>(block_executor: F)
		where F: Fn(Block, &mut TestExternalities)
	{
		let mut b1 = Block {
			header: Header {
				parent_hash: [69u8; 32].into(),
				number: 1,
				state_root: Default::default(),
				extrinsics_root: Default::default(),
				digest: Default::default(),
			},
			extrinsics: vec![
				Transfer {
					from: AccountKeyring::Alice.into(),
					to: AccountKeyring::Bob.into(),
					amount: 69,
					nonce: 0,
				}.into_signed_tx()
			],
		};

		let mut dummy_ext = new_test_ext();
		dummy_ext.execute_with(|| polish_block(&mut b1));

		let mut b2 = Block {
			header: Header {
				parent_hash: b1.header.hash(),
				number: 2,
				state_root: Default::default(),
				extrinsics_root: Default::default(),
				digest: Default::default(),
			},
			extrinsics: vec![
				Transfer {
					from: AccountKeyring::Bob.into(),
					to: AccountKeyring::Alice.into(),
					amount: 27,
					nonce: 0,
				}.into_signed_tx(),
				Transfer {
					from: AccountKeyring::Alice.into(),
					to: AccountKeyring::Charlie.into(),
					amount: 69,
					nonce: 1,
				}.into_signed_tx(),
			],
		};

		dummy_ext.execute_with(|| polish_block(&mut b2));
		drop(dummy_ext);

		let mut t = new_test_ext();

		t.execute_with(|| {
			assert_eq!(balance_of(AccountKeyring::Alice.into()), 111);
			assert_eq!(balance_of(AccountKeyring::Bob.into()), 0);
		});

		block_executor(b1, &mut t);

		t.execute_with(|| {
			assert_eq!(balance_of(AccountKeyring::Alice.into()), 42);
			assert_eq!(balance_of(AccountKeyring::Bob.into()), 69);
		});

		block_executor(b2, &mut t);

		t.execute_with(|| {
			assert_eq!(balance_of(AccountKeyring::Alice.into()), 0);
			assert_eq!(balance_of(AccountKeyring::Bob.into()), 42);
			assert_eq!(balance_of(AccountKeyring::Charlie.into()), 69);
		});
	}

	#[test]
	fn block_import_with_transaction_works_native() {
		block_import_with_transaction_works(|b, ext| ext.execute_with(|| execute_block(b)));
	}

	#[test]
	fn block_import_with_transaction_works_wasm() {
		block_import_with_transaction_works(|b, ext| {
			let mut ext = ext.ext();
			executor().call::<_, NeverNativeValue, fn() -> _>(
				&mut ext,
				"Core_execute_block",
				&b.encode(),
				false,
				None,
			).0.unwrap();
		})
	}
}<|MERGE_RESOLUTION|>--- conflicted
+++ resolved
@@ -120,14 +120,7 @@
 		let _ = execute_transaction(e.clone()).unwrap_or_else(|_| panic!("Invalid transaction"));
 	});
 
-<<<<<<< HEAD
-	let o_new_authorities = <NewAuthorities>::take();
-	let new_changes_trie_config = <NewChangesTrieConfig>::take();
-	let storage_root = Hash::decode(&mut &storage_root()[..])
-		.expect("`storage_root` is a valid hash");
-=======
 	let new_header = finalize_block();
->>>>>>> bd540a67
 
 	if let Mode::Overwrite = mode {
 		header.state_root = new_header.state_root;
@@ -148,18 +141,6 @@
 			"Transaction trie root must be valid.",
 		);
 	}
-<<<<<<< HEAD
-	if let Some(new_authorities) = o_new_authorities {
-		digest.push(generic::DigestItem::Consensus(*b"aura", new_authorities.encode()));
-		digest.push(generic::DigestItem::Consensus(*b"babe", new_authorities.encode()));
-	}
-	if let Some(new_config) = new_changes_trie_config {
-		digest.push(generic::DigestItem::ChangesTrieSignal(
-			generic::ChangesTrieSignal::NewConfiguration(new_config)
-		));
-	}
-=======
->>>>>>> bd540a67
 }
 
 /// The block executor.
