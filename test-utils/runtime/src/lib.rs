// This file is part of Substrate.

// Copyright (C) 2017-2022 Parity Technologies (UK) Ltd.
// SPDX-License-Identifier: Apache-2.0

// Licensed under the Apache License, Version 2.0 (the "License");
// you may not use this file except in compliance with the License.
// You may obtain a copy of the License at
//
// 	http://www.apache.org/licenses/LICENSE-2.0
//
// Unless required by applicable law or agreed to in writing, software
// distributed under the License is distributed on an "AS IS" BASIS,
// WITHOUT WARRANTIES OR CONDITIONS OF ANY KIND, either express or implied.
// See the License for the specific language governing permissions and
// limitations under the License.

//! The Substrate runtime. This can be compiled with `#[no_std]`, ready for Wasm.

#![cfg_attr(not(feature = "std"), no_std)]

#[cfg(feature = "std")]
pub mod genesismap;
pub mod system;

use codec::{Decode, Encode, Error, Input, MaxEncodedLen};
use scale_info::TypeInfo;
use sp_std::{marker::PhantomData, prelude::*};

use sp_application_crypto::{ecdsa, ed25519, sr25519, RuntimeAppPublic};
use sp_core::{offchain::KeyTypeId, OpaqueMetadata, RuntimeDebug};
use sp_trie::{trie_types::TrieDB, PrefixedMemoryDB, StorageProof};
use trie_db::{Trie, TrieMut};

use cfg_if::cfg_if;
use frame_support::{
	parameter_types,
	traits::{ConstU32, ConstU64, CrateVersion, KeyOwnerProofSystem},
	weights::RuntimeDbWeight,
};
use frame_system::limits::{BlockLength, BlockWeights};
use sp_api::{decl_runtime_apis, impl_runtime_apis};
pub use sp_core::hash::H256;
use sp_inherents::{CheckInherentsResult, InherentData};
#[cfg(feature = "std")]
use sp_runtime::traits::NumberFor;
use sp_runtime::{
	create_runtime_str, impl_opaque_keys,
	traits::{
		BlakeTwo256, BlindCheckable, Block as BlockT, Extrinsic as ExtrinsicT, GetNodeBlockType,
		GetRuntimeBlockType, IdentityLookup, Verify,
	},
	transaction_validity::{
		InvalidTransaction, TransactionSource, TransactionValidity, TransactionValidityError,
		ValidTransaction,
	},
	ApplyExtrinsicResult, Perbill,
};
#[cfg(any(feature = "std", test))]
use sp_version::NativeVersion;
use sp_version::RuntimeVersion;
// bench on latest state.
use sp_trie::trie_types::TrieDBMutV1 as TrieDBMut;

// Ensure Babe and Aura use the same crypto to simplify things a bit.
pub use sp_consensus_babe::{AllowedSlots, AuthorityId, Slot};

pub type AuraId = sp_consensus_aura::sr25519::AuthorityId;

// Include the WASM binary
#[cfg(feature = "std")]
include!(concat!(env!("OUT_DIR"), "/wasm_binary.rs"));

#[cfg(feature = "std")]
pub mod wasm_binary_logging_disabled {
	include!(concat!(env!("OUT_DIR"), "/wasm_binary_logging_disabled.rs"));
}

/// Wasm binary unwrapped. If built with `SKIP_WASM_BUILD`, the function panics.
#[cfg(feature = "std")]
pub fn wasm_binary_unwrap() -> &'static [u8] {
	WASM_BINARY.expect(
		"Development wasm binary is not available. Testing is only supported with the flag \
		 disabled.",
	)
}

/// Wasm binary unwrapped. If built with `SKIP_WASM_BUILD`, the function panics.
#[cfg(feature = "std")]
pub fn wasm_binary_logging_disabled_unwrap() -> &'static [u8] {
	wasm_binary_logging_disabled::WASM_BINARY.expect(
		"Development wasm binary is not available. Testing is only supported with the flag \
		 disabled.",
	)
}

/// Test runtime version.
#[sp_version::runtime_version]
pub const VERSION: RuntimeVersion = RuntimeVersion {
	spec_name: create_runtime_str!("test"),
	impl_name: create_runtime_str!("parity-test"),
	authoring_version: 1,
	spec_version: 2,
	impl_version: 2,
	apis: RUNTIME_API_VERSIONS,
	transaction_version: 1,
	state_version: 1,
};

fn version() -> RuntimeVersion {
	VERSION
}

/// Native version.
#[cfg(any(feature = "std", test))]
pub fn native_version() -> NativeVersion {
	NativeVersion { runtime_version: VERSION, can_author_with: Default::default() }
}

/// Calls in transactions.
#[derive(Clone, PartialEq, Eq, Encode, Decode, RuntimeDebug)]
pub struct Transfer {
	pub from: AccountId,
	pub to: AccountId,
	pub amount: u64,
	pub nonce: u64,
}

impl Transfer {
	/// Convert into a signed extrinsic.
	#[cfg(feature = "std")]
	pub fn into_signed_tx(self) -> Extrinsic {
		let signature = sp_keyring::AccountKeyring::from_public(&self.from)
			.expect("Creates keyring from public key.")
			.sign(&self.encode());
		Extrinsic::Transfer { transfer: self, signature, exhaust_resources_when_not_first: false }
	}

	/// Convert into a signed extrinsic, which will only end up included in the block
	/// if it's the first transaction. Otherwise it will cause `ResourceExhaustion` error
	/// which should be considered as block being full.
	#[cfg(feature = "std")]
	pub fn into_resources_exhausting_tx(self) -> Extrinsic {
		let signature = sp_keyring::AccountKeyring::from_public(&self.from)
			.expect("Creates keyring from public key.")
			.sign(&self.encode());
		Extrinsic::Transfer { transfer: self, signature, exhaust_resources_when_not_first: true }
	}
}

/// Extrinsic for test-runtime.
#[derive(Clone, PartialEq, Eq, Encode, Decode, RuntimeDebug)]
pub enum Extrinsic {
	AuthoritiesChange(Vec<AuthorityId>),
	Transfer {
		transfer: Transfer,
		signature: AccountSignature,
		exhaust_resources_when_not_first: bool,
	},
	IncludeData(Vec<u8>),
	StorageChange(Vec<u8>, Option<Vec<u8>>),
	OffchainIndexSet(Vec<u8>, Vec<u8>),
	OffchainIndexClear(Vec<u8>),
	Store(Vec<u8>),
}

parity_util_mem::malloc_size_of_is_0!(Extrinsic); // non-opaque extrinsic does not need this

#[cfg(feature = "std")]
impl serde::Serialize for Extrinsic {
	fn serialize<S>(&self, seq: S) -> Result<S::Ok, S::Error>
	where
		S: ::serde::Serializer,
	{
		self.using_encoded(|bytes| seq.serialize_bytes(bytes))
	}
}

// rustc can't deduce this trait bound https://github.com/rust-lang/rust/issues/48214
#[cfg(feature = "std")]
impl<'a> serde::Deserialize<'a> for Extrinsic {
	fn deserialize<D>(de: D) -> Result<Self, D::Error>
	where
		D: serde::Deserializer<'a>,
	{
		let r = sp_core::bytes::deserialize(de)?;
		Decode::decode(&mut &r[..])
			.map_err(|e| serde::de::Error::custom(format!("Decode error: {}", e)))
	}
}

impl BlindCheckable for Extrinsic {
	type Checked = Self;

	fn check(self) -> Result<Self, TransactionValidityError> {
		match self {
			Extrinsic::AuthoritiesChange(new_auth) => Ok(Extrinsic::AuthoritiesChange(new_auth)),
			Extrinsic::Transfer { transfer, signature, exhaust_resources_when_not_first } =>
				if sp_runtime::verify_encoded_lazy(&signature, &transfer, &transfer.from) {
					Ok(Extrinsic::Transfer {
						transfer,
						signature,
						exhaust_resources_when_not_first,
					})
				} else {
					Err(InvalidTransaction::BadProof.into())
				},
			Extrinsic::IncludeData(v) => Ok(Extrinsic::IncludeData(v)),
			Extrinsic::StorageChange(key, value) => Ok(Extrinsic::StorageChange(key, value)),
			Extrinsic::OffchainIndexSet(key, value) => Ok(Extrinsic::OffchainIndexSet(key, value)),
			Extrinsic::OffchainIndexClear(key) => Ok(Extrinsic::OffchainIndexClear(key)),
			Extrinsic::Store(data) => Ok(Extrinsic::Store(data)),
		}
	}
}

impl ExtrinsicT for Extrinsic {
	type Call = Extrinsic;
	type SignaturePayload = ();

	fn is_signed(&self) -> Option<bool> {
		if let Extrinsic::IncludeData(_) = *self {
			Some(false)
		} else {
			Some(true)
		}
	}

	fn new(call: Self::Call, _signature_payload: Option<Self::SignaturePayload>) -> Option<Self> {
		Some(call)
	}
}

impl sp_runtime::traits::Dispatchable for Extrinsic {
	type Origin = Origin;
	type Config = ();
	type Info = ();
	type PostInfo = ();
	fn dispatch(self, _origin: Self::Origin) -> sp_runtime::DispatchResultWithInfo<Self::PostInfo> {
		panic!("This implemention should not be used for actual dispatch.");
	}
}

impl Extrinsic {
	/// Convert `&self` into `&Transfer`.
	///
	/// Panics if this is no `Transfer` extrinsic.
	pub fn transfer(&self) -> &Transfer {
		self.try_transfer().expect("cannot convert to transfer ref")
	}

	/// Try to convert `&self` into `&Transfer`.
	///
	/// Returns `None` if this is no `Transfer` extrinsic.
	pub fn try_transfer(&self) -> Option<&Transfer> {
		match self {
			Extrinsic::Transfer { ref transfer, .. } => Some(transfer),
			_ => None,
		}
	}
}

/// The signature type used by accounts/transactions.
pub type AccountSignature = sr25519::Signature;
/// An identifier for an account on this system.
pub type AccountId = <AccountSignature as Verify>::Signer;
/// A simple hash type for all our hashing.
pub type Hash = H256;
/// The hashing algorithm used.
pub type Hashing = BlakeTwo256;
/// The block number type used in this runtime.
pub type BlockNumber = u64;
/// Index of a transaction.
pub type Index = u64;
/// The item of a block digest.
pub type DigestItem = sp_runtime::generic::DigestItem;
/// The digest of a block.
pub type Digest = sp_runtime::generic::Digest;
/// A test block.
pub type Block = sp_runtime::generic::Block<Header, Extrinsic>;
/// A test block's header.
pub type Header = sp_runtime::generic::Header<BlockNumber, Hashing>;

/// Run whatever tests we have.
pub fn run_tests(mut input: &[u8]) -> Vec<u8> {
	use sp_runtime::print;

	print("run_tests...");
	let block = Block::decode(&mut input).unwrap();
	print("deserialized block.");
	let stxs = block.extrinsics.iter().map(Encode::encode);
	print("reserialized transactions.");
	[stxs.count() as u8].encode()
}

/// A type that can not be decoded.
#[derive(PartialEq)]
pub struct DecodeFails<B: BlockT> {
	_phantom: PhantomData<B>,
}

impl<B: BlockT> Encode for DecodeFails<B> {
	fn encode(&self) -> Vec<u8> {
		Vec::new()
	}
}

impl<B: BlockT> codec::EncodeLike for DecodeFails<B> {}

impl<B: BlockT> Default for DecodeFails<B> {
	/// Create a default instance.
	fn default() -> DecodeFails<B> {
		DecodeFails { _phantom: Default::default() }
	}
}

impl<B: BlockT> Decode for DecodeFails<B> {
	fn decode<I: Input>(_: &mut I) -> Result<Self, Error> {
		Err("DecodeFails always fails".into())
	}
}

cfg_if! {
	if #[cfg(feature = "std")] {
		decl_runtime_apis! {
			#[api_version(2)]
			pub trait TestAPI {
				/// Return the balance of the given account id.
				fn balance_of(id: AccountId) -> u64;
				/// A benchmark function that adds one to the given value and returns the result.
				fn benchmark_add_one(val: &u64) -> u64;
				/// A benchmark function that adds one to each value in the given vector and returns the
				/// result.
				fn benchmark_vector_add_one(vec: &Vec<u64>) -> Vec<u64>;
				/// A function that always fails to convert a parameter between runtime and node.
				fn fail_convert_parameter(param: DecodeFails<Block>);
				/// A function that always fails to convert its return value between runtime and node.
				fn fail_convert_return_value() -> DecodeFails<Block>;
				/// A function for that the signature changed in version `2`.
				#[changed_in(2)]
				fn function_signature_changed() -> Vec<u64>;
				/// The new signature.
				fn function_signature_changed() -> u64;
				fn fail_on_native() -> u64;
				fn fail_on_wasm() -> u64;
				/// trie no_std testing
				fn use_trie() -> u64;
				fn benchmark_indirect_call() -> u64;
				fn benchmark_direct_call() -> u64;
				fn vec_with_capacity(size: u32) -> Vec<u8>;
				/// Returns the initialized block number.
				fn get_block_number() -> u64;
				/// Takes and returns the initialized block number.
				fn take_block_number() -> Option<u64>;
				/// Test that `ed25519` crypto works in the runtime.
				///
				/// Returns the signature generated for the message `ed25519` and the public key.
				fn test_ed25519_crypto() -> (ed25519::AppSignature, ed25519::AppPublic);
				/// Test that `sr25519` crypto works in the runtime.
				///
				/// Returns the signature generated for the message `sr25519`.
				fn test_sr25519_crypto() -> (sr25519::AppSignature, sr25519::AppPublic);
				/// Test that `ecdsa` crypto works in the runtime.
				///
				/// Returns the signature generated for the message `ecdsa`.
				fn test_ecdsa_crypto() -> (ecdsa::AppSignature, ecdsa::AppPublic);
				/// Run various tests against storage.
				fn test_storage();
				/// Run various tests against mmr storage.
				fn test_mmr_storage();
				/// Check a witness.
				fn test_witness(proof: StorageProof, root: crate::Hash);
				/// Test that ensures that we can call a function that takes multiple
				/// arguments.
				fn test_multiple_arguments(data: Vec<u8>, other: Vec<u8>, num: u32);
				/// Traces log "Hey I'm runtime."
				fn do_trace_log();
			}
		}
	} else {
		decl_runtime_apis! {
			pub trait TestAPI {
				/// Return the balance of the given account id.
				fn balance_of(id: AccountId) -> u64;
				/// A benchmark function that adds one to the given value and returns the result.
				fn benchmark_add_one(val: &u64) -> u64;
				/// A benchmark function that adds one to each value in the given vector and returns the
				/// result.
				fn benchmark_vector_add_one(vec: &Vec<u64>) -> Vec<u64>;
				/// A function that always fails to convert a parameter between runtime and node.
				fn fail_convert_parameter(param: DecodeFails<Block>);
				/// A function that always fails to convert its return value between runtime and node.
				fn fail_convert_return_value() -> DecodeFails<Block>;
				/// In wasm we just emulate the old behavior.
				fn function_signature_changed() -> Vec<u64>;
				fn fail_on_native() -> u64;
				fn fail_on_wasm() -> u64;
				/// trie no_std testing
				fn use_trie() -> u64;
				fn benchmark_indirect_call() -> u64;
				fn benchmark_direct_call() -> u64;
				fn vec_with_capacity(size: u32) -> Vec<u8>;
				/// Returns the initialized block number.
				fn get_block_number() -> u64;
				/// Takes and returns the initialized block number.
				fn take_block_number() -> Option<u64>;
				/// Test that `ed25519` crypto works in the runtime.
				///
				/// Returns the signature generated for the message `ed25519` and the public key.
				fn test_ed25519_crypto() -> (ed25519::AppSignature, ed25519::AppPublic);
				/// Test that `sr25519` crypto works in the runtime.
				///
				/// Returns the signature generated for the message `sr25519`.
				fn test_sr25519_crypto() -> (sr25519::AppSignature, sr25519::AppPublic);
				/// Test that `ecdsa` crypto works in the runtime.
				///
				/// Returns the signature generated for the message `ecdsa`.
				fn test_ecdsa_crypto() -> (ecdsa::AppSignature, ecdsa::AppPublic);
				/// Run various tests against storage.
				fn test_storage();
				/// Run various tests against mmr storage.
				fn test_mmr_storage();
				/// Check a witness.
				fn test_witness(proof: StorageProof, root: crate::Hash);
				/// Test that ensures that we can call a function that takes multiple
				/// arguments.
				fn test_multiple_arguments(data: Vec<u8>, other: Vec<u8>, num: u32);
				/// Traces log "Hey I'm runtime."
				fn do_trace_log();
			}
		}
	}
}

#[derive(Clone, Eq, PartialEq, TypeInfo)]
pub struct Runtime;

impl GetNodeBlockType for Runtime {
	type NodeBlock = Block;
}

impl GetRuntimeBlockType for Runtime {
	type RuntimeBlock = Block;
}

#[derive(Clone, RuntimeDebug, Encode, Decode, PartialEq, Eq, TypeInfo, MaxEncodedLen)]
pub struct Origin;

impl From<frame_system::Origin<Runtime>> for Origin {
	fn from(_o: frame_system::Origin<Runtime>) -> Self {
		unimplemented!("Not required in tests!")
	}
}
impl From<Origin> for Result<frame_system::Origin<Runtime>, Origin> {
	fn from(_origin: Origin) -> Result<frame_system::Origin<Runtime>, Origin> {
		unimplemented!("Not required in tests!")
	}
}

impl frame_support::traits::OriginTrait for Origin {
	type Call = <Runtime as frame_system::Config>::Call;
	type PalletsOrigin = Origin;
	type AccountId = <Runtime as frame_system::Config>::AccountId;

	fn add_filter(&mut self, _filter: impl Fn(&Self::Call) -> bool + 'static) {
		unimplemented!("Not required in tests!")
	}

	fn reset_filter(&mut self) {
		unimplemented!("Not required in tests!")
	}

	fn set_caller_from(&mut self, _other: impl Into<Self>) {
		unimplemented!("Not required in tests!")
	}

	fn filter_call(&self, _call: &Self::Call) -> bool {
		unimplemented!("Not required in tests!")
	}

	fn caller(&self) -> &Self::PalletsOrigin {
		unimplemented!("Not required in tests!")
	}

	fn try_with_caller<R>(
		self,
		_f: impl FnOnce(Self::PalletsOrigin) -> Result<R, Self::PalletsOrigin>,
	) -> Result<R, Self> {
		unimplemented!("Not required in tests!")
	}

	fn none() -> Self {
		unimplemented!("Not required in tests!")
	}
	fn root() -> Self {
		unimplemented!("Not required in tests!")
	}
	fn signed(_by: Self::AccountId) -> Self {
		unimplemented!("Not required in tests!")
	}
	fn as_signed(self) -> Option<Self::AccountId> {
		unimplemented!("Not required in tests!")
	}
}

#[derive(Clone, Encode, Decode, Eq, PartialEq, RuntimeDebug, TypeInfo)]
pub struct Event;

impl From<frame_system::Event<Runtime>> for Event {
	fn from(_evt: frame_system::Event<Runtime>) -> Self {
		unimplemented!("Not required in tests!")
	}
}

impl frame_support::traits::PalletInfo for Runtime {
	fn index<P: 'static>() -> Option<usize> {
		let type_id = sp_std::any::TypeId::of::<P>();
		if type_id == sp_std::any::TypeId::of::<system::Pallet<Runtime>>() {
			return Some(0)
		}
		if type_id == sp_std::any::TypeId::of::<pallet_timestamp::Pallet<Runtime>>() {
			return Some(1)
		}
		if type_id == sp_std::any::TypeId::of::<pallet_babe::Pallet<Runtime>>() {
			return Some(2)
		}

		None
	}
	fn name<P: 'static>() -> Option<&'static str> {
		let type_id = sp_std::any::TypeId::of::<P>();
		if type_id == sp_std::any::TypeId::of::<system::Pallet<Runtime>>() {
			return Some("System")
		}
		if type_id == sp_std::any::TypeId::of::<pallet_timestamp::Pallet<Runtime>>() {
			return Some("Timestamp")
		}
		if type_id == sp_std::any::TypeId::of::<pallet_babe::Pallet<Runtime>>() {
			return Some("Babe")
		}

		None
	}
	fn module_name<P: 'static>() -> Option<&'static str> {
		let type_id = sp_std::any::TypeId::of::<P>();
		if type_id == sp_std::any::TypeId::of::<system::Pallet<Runtime>>() {
			return Some("system")
		}
		if type_id == sp_std::any::TypeId::of::<pallet_timestamp::Pallet<Runtime>>() {
			return Some("pallet_timestamp")
		}
		if type_id == sp_std::any::TypeId::of::<pallet_babe::Pallet<Runtime>>() {
			return Some("pallet_babe")
		}

		None
	}
	fn crate_version<P: 'static>() -> Option<CrateVersion> {
		use frame_support::traits::PalletInfoAccess as _;
		let type_id = sp_std::any::TypeId::of::<P>();
		if type_id == sp_std::any::TypeId::of::<system::Pallet<Runtime>>() {
			return Some(system::Pallet::<Runtime>::crate_version())
		}
		if type_id == sp_std::any::TypeId::of::<pallet_timestamp::Pallet<Runtime>>() {
			return Some(pallet_timestamp::Pallet::<Runtime>::crate_version())
		}
		if type_id == sp_std::any::TypeId::of::<pallet_babe::Pallet<Runtime>>() {
			return Some(pallet_babe::Pallet::<Runtime>::crate_version())
		}

		None
	}
}

parameter_types! {
	pub const DbWeight: RuntimeDbWeight = RuntimeDbWeight {
		read: 100,
		write: 1000,
	};
	pub RuntimeBlockLength: BlockLength =
		BlockLength::max(4 * 1024 * 1024);
	pub RuntimeBlockWeights: BlockWeights =
		BlockWeights::with_sensible_defaults(4 * 1024 * 1024, Perbill::from_percent(75));
}

impl frame_system::Config for Runtime {
	type BaseCallFilter = frame_support::traits::Everything;
	type BlockWeights = RuntimeBlockWeights;
	type BlockLength = RuntimeBlockLength;
	type Origin = Origin;
	type Call = Extrinsic;
	type Index = u64;
	type BlockNumber = u64;
	type Hash = H256;
	type Hashing = Hashing;
	type AccountId = u64;
	type Lookup = IdentityLookup<Self::AccountId>;
	type Header = Header;
	type Event = Event;
	type BlockHashCount = ConstU64<2400>;
	type DbWeight = ();
	type Version = ();
	type PalletInfo = Self;
	type AccountData = ();
	type OnNewAccount = ();
	type OnKilledAccount = ();
	type SystemWeightInfo = ();
	type SS58Prefix = ();
	type OnSetCode = ();
	type MaxConsumers = ConstU32<16>;
}

impl pallet_timestamp::Config for Runtime {
	/// A timestamp: milliseconds since the unix epoch.
	type Moment = u64;
	type OnTimestampSet = ();
	type MinimumPeriod = ConstU64<5>;
	type WeightInfo = ();
}

parameter_types! {
	pub const EpochDuration: u64 = 6;
}

impl pallet_babe::Config for Runtime {
	type EpochDuration = EpochDuration;
	type ExpectedBlockTime = ConstU64<10_000>;
	// there is no actual runtime in this test-runtime, so testing crates
	// are manually adding the digests. normally in this situation you'd use
	// pallet_babe::SameAuthoritiesForever.
	type EpochChangeTrigger = pallet_babe::ExternalTrigger;
	type DisabledValidators = ();

	type KeyOwnerProofSystem = ();

	type KeyOwnerProof =
		<Self::KeyOwnerProofSystem as KeyOwnerProofSystem<(KeyTypeId, AuthorityId)>>::Proof;

	type KeyOwnerIdentification = <Self::KeyOwnerProofSystem as KeyOwnerProofSystem<(
		KeyTypeId,
		AuthorityId,
	)>>::IdentificationTuple;

	type HandleEquivocation = ();
	type WeightInfo = ();

	type MaxAuthorities = ConstU32<10>;
}

/// Adds one to the given input and returns the final result.
#[inline(never)]
fn benchmark_add_one(i: u64) -> u64 {
	i + 1
}

/// The `benchmark_add_one` function as function pointer.
#[cfg(not(feature = "std"))]
static BENCHMARK_ADD_ONE: sp_runtime_interface::wasm::ExchangeableFunction<fn(u64) -> u64> =
	sp_runtime_interface::wasm::ExchangeableFunction::new(benchmark_add_one);

fn code_using_trie() -> u64 {
	let pairs = [
		(b"0103000000000000000464".to_vec(), b"0400000000".to_vec()),
		(b"0103000000000000000469".to_vec(), b"0401000000".to_vec()),
	]
	.to_vec();

	let mut mdb = PrefixedMemoryDB::default();
	let mut root = sp_std::default::Default::default();
	let _ = {
		let mut t = TrieDBMut::<Hashing>::new(&mut mdb, &mut root);
		for (key, value) in &pairs {
			if t.insert(key, value).is_err() {
				return 101
			}
		}
		t
	};

	let trie = TrieDB::<Hashing>::new(&mdb, &root);
	let x = if let Ok(iter) = trie.iter() { iter.flatten().count() as u64 } else { 102 };
	x
}

impl_opaque_keys! {
	pub struct SessionKeys {
		pub ed25519: ed25519::AppPublic,
		pub sr25519: sr25519::AppPublic,
		pub ecdsa: ecdsa::AppPublic,
	}
}

cfg_if! {
	if #[cfg(feature = "std")] {
		impl_runtime_apis! {
			impl sp_api::Core<Block> for Runtime {
				fn version() -> RuntimeVersion {
					version()
				}

				fn execute_block(block: Block) {
					system::execute_block(block);
				}

				fn initialize_block(header: &<Block as BlockT>::Header) {
					system::initialize_block(header)
				}
			}

			impl sp_api::Metadata<Block> for Runtime {
				fn metadata() -> OpaqueMetadata {
					unimplemented!()
				}
			}

			impl sp_transaction_pool::runtime_api::TaggedTransactionQueue<Block> for Runtime {
				fn validate_transaction(
					_source: TransactionSource,
					utx: <Block as BlockT>::Extrinsic,
					_: <Block as BlockT>::Hash,
				) -> TransactionValidity {
					if let Extrinsic::IncludeData(data) = utx {
						return Ok(ValidTransaction {
							priority: data.len() as u64,
							requires: vec![],
							provides: vec![data],
							longevity: 1,
							propagate: false,
						});
					}

					system::validate_transaction(utx)
				}
			}

			impl sp_block_builder::BlockBuilder<Block> for Runtime {
				fn apply_extrinsic(extrinsic: <Block as BlockT>::Extrinsic) -> ApplyExtrinsicResult {
					system::execute_transaction(extrinsic)
				}

				fn finalize_block() -> <Block as BlockT>::Header {
					system::finalize_block()
				}

				fn inherent_extrinsics(_data: InherentData) -> Vec<<Block as BlockT>::Extrinsic> {
					vec![]
				}

				fn check_inherents(_block: Block, _data: InherentData) -> CheckInherentsResult {
					CheckInherentsResult::new()
				}
			}

			impl self::TestAPI<Block> for Runtime {
				fn balance_of(id: AccountId) -> u64 {
					system::balance_of(id)
				}

				fn benchmark_add_one(val: &u64) -> u64 {
					val + 1
				}

				fn benchmark_vector_add_one(vec: &Vec<u64>) -> Vec<u64> {
					let mut vec = vec.clone();
					vec.iter_mut().for_each(|v| *v += 1);
					vec
				}

				fn fail_convert_parameter(_: DecodeFails<Block>) {}

				fn fail_convert_return_value() -> DecodeFails<Block> {
					DecodeFails::default()
				}

				fn function_signature_changed() -> u64 {
					1
				}

				fn fail_on_native() -> u64 {
					panic!("Failing because we are on native")
				}
				fn fail_on_wasm() -> u64 {
					1
				}

				fn use_trie() -> u64 {
					code_using_trie()
				}

				fn benchmark_indirect_call() -> u64 {
					let function = benchmark_add_one;
					(0..1000).fold(0, |p, i| p + function(i))
				}
				fn benchmark_direct_call() -> u64 {
					(0..1000).fold(0, |p, i| p + benchmark_add_one(i))
				}

				fn vec_with_capacity(_size: u32) -> Vec<u8> {
					unimplemented!("is not expected to be invoked from non-wasm builds");
				}

				fn get_block_number() -> u64 {
					system::get_block_number().expect("Block number is initialized")
				}

				fn take_block_number() -> Option<u64> {
					system::take_block_number()
				}

				fn test_ed25519_crypto() -> (ed25519::AppSignature, ed25519::AppPublic) {
					test_ed25519_crypto()
				}

				fn test_sr25519_crypto() -> (sr25519::AppSignature, sr25519::AppPublic) {
					test_sr25519_crypto()
				}

				fn test_ecdsa_crypto() -> (ecdsa::AppSignature, ecdsa::AppPublic) {
					test_ecdsa_crypto()
				}

				fn test_storage() {
					test_read_storage();
					test_read_child_storage();
				}

				fn test_mmr_storage() {
					test_read_write_mmr_storage();
				}

				fn test_witness(proof: StorageProof, root: crate::Hash) {
					test_witness(proof, root);
				}

				fn test_multiple_arguments(data: Vec<u8>, other: Vec<u8>, num: u32) {
					assert_eq!(&data[..], &other[..]);
					assert_eq!(data.len(), num as usize);
				}

				fn do_trace_log() {
					log::trace!("Hey I'm runtime");
				}
			}

			impl sp_consensus_aura::AuraApi<Block, AuraId> for Runtime {
				fn slot_duration() -> sp_consensus_aura::SlotDuration {
					sp_consensus_aura::SlotDuration::from_millis(1000)
				}

				fn authorities() -> Vec<AuraId> {
					system::authorities().into_iter().map(|a| {
						let authority: sr25519::Public = a.into();
						AuraId::from(authority)
					}).collect()
				}
			}

			impl sp_consensus_babe::BabeApi<Block> for Runtime {
				fn configuration() -> sp_consensus_babe::BabeGenesisConfiguration {
					sp_consensus_babe::BabeGenesisConfiguration {
						slot_duration: 1000,
						epoch_length: EpochDuration::get(),
						c: (3, 10),
						genesis_authorities: system::authorities()
							.into_iter().map(|x|(x, 1)).collect(),
						randomness: <pallet_babe::Pallet<Runtime>>::randomness(),
						allowed_slots: AllowedSlots::PrimaryAndSecondaryPlainSlots,
					}
				}

				fn current_epoch_start() -> Slot {
					<pallet_babe::Pallet<Runtime>>::current_epoch_start()
				}

				fn current_epoch() -> sp_consensus_babe::Epoch {
					<pallet_babe::Pallet<Runtime>>::current_epoch()
				}

				fn next_epoch() -> sp_consensus_babe::Epoch {
					<pallet_babe::Pallet<Runtime>>::next_epoch()
				}

				fn submit_report_equivocation_unsigned_extrinsic(
					_equivocation_proof: sp_consensus_babe::EquivocationProof<
						<Block as BlockT>::Header,
					>,
					_key_owner_proof: sp_consensus_babe::OpaqueKeyOwnershipProof,
				) -> Option<()> {
					None
				}

				fn generate_key_ownership_proof(
					_slot: sp_consensus_babe::Slot,
					_authority_id: sp_consensus_babe::AuthorityId,
				) -> Option<sp_consensus_babe::OpaqueKeyOwnershipProof> {
					None
				}
			}

			impl sp_offchain::OffchainWorkerApi<Block> for Runtime {
				fn offchain_worker(header: &<Block as BlockT>::Header) {
					let ex = Extrinsic::IncludeData(header.number.encode());
					sp_io::offchain::submit_transaction(ex.encode()).unwrap();
				}
			}

			impl sp_session::SessionKeys<Block> for Runtime {
				fn generate_session_keys(_: Option<Vec<u8>>) -> Vec<u8> {
					SessionKeys::generate(None)
				}

				fn decode_session_keys(
					encoded: Vec<u8>,
				) -> Option<Vec<(Vec<u8>, sp_core::crypto::KeyTypeId)>> {
					SessionKeys::decode_into_raw_public_keys(&encoded)
				}
			}

			impl sp_finality_grandpa::GrandpaApi<Block> for Runtime {
				fn grandpa_authorities() -> sp_finality_grandpa::AuthorityList {
					Vec::new()
				}

				fn current_set_id() -> sp_finality_grandpa::SetId {
					0
				}

				fn submit_report_equivocation_unsigned_extrinsic(
					_equivocation_proof: sp_finality_grandpa::EquivocationProof<
						<Block as BlockT>::Hash,
						NumberFor<Block>,
					>,
					_key_owner_proof: sp_finality_grandpa::OpaqueKeyOwnershipProof,
				) -> Option<()> {
					None
				}

				fn generate_key_ownership_proof(
					_set_id: sp_finality_grandpa::SetId,
					_authority_id: sp_finality_grandpa::AuthorityId,
				) -> Option<sp_finality_grandpa::OpaqueKeyOwnershipProof> {
					None
				}
			}

			impl beefy_primitives::BeefyApi<Block> for RuntimeApi {
				fn validator_set() -> Option<beefy_primitives::ValidatorSet<beefy_primitives::crypto::AuthorityId>> {
					None
				}
			}

			impl beefy_merkle_tree::BeefyMmrApi<Block, beefy_primitives::MmrRootHash> for RuntimeApi {
				fn authority_set_proof() -> beefy_primitives::mmr::BeefyAuthoritySet<beefy_primitives::MmrRootHash> {
					Default::default()
				}

				fn next_authority_set_proof() -> beefy_primitives::mmr::BeefyNextAuthoritySet<beefy_primitives::MmrRootHash> {
					Default::default()
				}
			}

			impl frame_system_rpc_runtime_api::AccountNonceApi<Block, AccountId, Index> for Runtime {
				fn account_nonce(_account: AccountId) -> Index {
					0
				}
			}
		}
	} else {
		impl_runtime_apis! {
			impl sp_api::Core<Block> for Runtime {
				fn version() -> RuntimeVersion {
					version()
				}

				fn execute_block(block: Block) {
					system::execute_block(block);
				}

				fn initialize_block(header: &<Block as BlockT>::Header) {
					system::initialize_block(header)
				}
			}

			impl sp_api::Metadata<Block> for Runtime {
				fn metadata() -> OpaqueMetadata {
					unimplemented!()
				}
			}

			impl sp_transaction_pool::runtime_api::TaggedTransactionQueue<Block> for Runtime {
				fn validate_transaction(
					_source: TransactionSource,
					utx: <Block as BlockT>::Extrinsic,
					_: <Block as BlockT>::Hash,
				) -> TransactionValidity {
					if let Extrinsic::IncludeData(data) = utx {
						return Ok(ValidTransaction{
							priority: data.len() as u64,
							requires: vec![],
							provides: vec![data],
							longevity: 1,
							propagate: false,
						});
					}

					system::validate_transaction(utx)
				}
			}

			impl sp_block_builder::BlockBuilder<Block> for Runtime {
				fn apply_extrinsic(extrinsic: <Block as BlockT>::Extrinsic) -> ApplyExtrinsicResult {
					system::execute_transaction(extrinsic)
				}

				fn finalize_block() -> <Block as BlockT>::Header {
					system::finalize_block()
				}

				fn inherent_extrinsics(_data: InherentData) -> Vec<<Block as BlockT>::Extrinsic> {
					vec![]
				}

				fn check_inherents(_block: Block, _data: InherentData) -> CheckInherentsResult {
					CheckInherentsResult::new()
				}
			}

			impl self::TestAPI<Block> for Runtime {
				fn balance_of(id: AccountId) -> u64 {
					system::balance_of(id)
				}

				fn benchmark_add_one(val: &u64) -> u64 {
					val + 1
				}

				fn benchmark_vector_add_one(vec: &Vec<u64>) -> Vec<u64> {
					let mut vec = vec.clone();
					vec.iter_mut().for_each(|v| *v += 1);
					vec
				}

				fn fail_convert_parameter(_: DecodeFails<Block>) {}

				fn fail_convert_return_value() -> DecodeFails<Block> {
					DecodeFails::default()
				}

				fn function_signature_changed() -> Vec<u64> {
					let mut vec = Vec::new();
					vec.push(1);
					vec.push(2);
					vec
				}

				fn fail_on_native() -> u64 {
					1
				}

				fn fail_on_wasm() -> u64 {
					panic!("Failing because we are on wasm")
				}

				fn use_trie() -> u64 {
					code_using_trie()
				}

				fn benchmark_indirect_call() -> u64 {
					(0..10000).fold(0, |p, i| p + BENCHMARK_ADD_ONE.get()(i))
				}

				fn benchmark_direct_call() -> u64 {
					(0..10000).fold(0, |p, i| p + benchmark_add_one(i))
				}

				fn vec_with_capacity(size: u32) -> Vec<u8> {
					Vec::with_capacity(size as usize)
				}

				fn get_block_number() -> u64 {
					system::get_block_number().expect("Block number is initialized")
				}

				fn take_block_number() -> Option<u64> {
					system::take_block_number()
				}

				fn test_ed25519_crypto() -> (ed25519::AppSignature, ed25519::AppPublic) {
					test_ed25519_crypto()
				}

				fn test_sr25519_crypto() -> (sr25519::AppSignature, sr25519::AppPublic) {
					test_sr25519_crypto()
				}

				fn test_ecdsa_crypto() -> (ecdsa::AppSignature, ecdsa::AppPublic) {
					test_ecdsa_crypto()
				}

				fn test_storage() {
					test_read_storage();
					test_read_child_storage();
				}

				fn test_mmr_storage() {
					test_read_write_mmr_storage();
				}

				fn test_witness(proof: StorageProof, root: crate::Hash) {
					test_witness(proof, root);
				}

				fn test_multiple_arguments(data: Vec<u8>, other: Vec<u8>, num: u32) {
					assert_eq!(&data[..], &other[..]);
					assert_eq!(data.len(), num as usize);
				}

				fn do_trace_log() {
					log::trace!("Hey I'm runtime: {}", log::STATIC_MAX_LEVEL);
				}
			}

			impl sp_consensus_aura::AuraApi<Block, AuraId> for Runtime {
				fn slot_duration() -> sp_consensus_aura::SlotDuration {
					sp_consensus_aura::SlotDuration::from_millis(1000)
				}

				fn authorities() -> Vec<AuraId> {
					system::authorities().into_iter().map(|a| {
						let authority: sr25519::Public = a.into();
						AuraId::from(authority)
					}).collect()
				}
			}

			impl sp_consensus_babe::BabeApi<Block> for Runtime {
				fn configuration() -> sp_consensus_babe::BabeGenesisConfiguration {
					sp_consensus_babe::BabeGenesisConfiguration {
						slot_duration: 1000,
						epoch_length: EpochDuration::get(),
						c: (3, 10),
						genesis_authorities: system::authorities()
							.into_iter().map(|x|(x, 1)).collect(),
						randomness: <pallet_babe::Pallet<Runtime>>::randomness(),
						allowed_slots: AllowedSlots::PrimaryAndSecondaryPlainSlots,
					}
				}

				fn current_epoch_start() -> Slot {
					<pallet_babe::Pallet<Runtime>>::current_epoch_start()
				}

				fn current_epoch() -> sp_consensus_babe::Epoch {
					<pallet_babe::Pallet<Runtime>>::current_epoch()
				}

				fn next_epoch() -> sp_consensus_babe::Epoch {
					<pallet_babe::Pallet<Runtime>>::next_epoch()
				}

				fn submit_report_equivocation_unsigned_extrinsic(
					_equivocation_proof: sp_consensus_babe::EquivocationProof<
						<Block as BlockT>::Header,
					>,
					_key_owner_proof: sp_consensus_babe::OpaqueKeyOwnershipProof,
				) -> Option<()> {
					None
				}

				fn generate_key_ownership_proof(
					_slot: sp_consensus_babe::Slot,
					_authority_id: sp_consensus_babe::AuthorityId,
				) -> Option<sp_consensus_babe::OpaqueKeyOwnershipProof> {
					None
				}
			}

			impl sp_offchain::OffchainWorkerApi<Block> for Runtime {
				fn offchain_worker(header: &<Block as BlockT>::Header) {
					let ex = Extrinsic::IncludeData(header.number.encode());
					sp_io::offchain::submit_transaction(ex.encode()).unwrap()
				}
			}

			impl sp_session::SessionKeys<Block> for Runtime {
				fn generate_session_keys(_: Option<Vec<u8>>) -> Vec<u8> {
					SessionKeys::generate(None)
				}

				fn decode_session_keys(
					encoded: Vec<u8>,
				) -> Option<Vec<(Vec<u8>, sp_core::crypto::KeyTypeId)>> {
					SessionKeys::decode_into_raw_public_keys(&encoded)
				}
			}

			impl frame_system_rpc_runtime_api::AccountNonceApi<Block, AccountId, Index> for Runtime {
				fn account_nonce(_account: AccountId) -> Index {
					0
				}
			}
		}
	}
}

fn test_ed25519_crypto() -> (ed25519::AppSignature, ed25519::AppPublic) {
	let public0 = ed25519::AppPublic::generate_pair(None);
	let public1 = ed25519::AppPublic::generate_pair(None);
	let public2 = ed25519::AppPublic::generate_pair(None);

	let all = ed25519::AppPublic::all();
	assert!(all.contains(&public0));
	assert!(all.contains(&public1));
	assert!(all.contains(&public2));

	let signature = public0.sign(&"ed25519").expect("Generates a valid `ed25519` signature.");
	assert!(public0.verify(&"ed25519", &signature));
	(signature, public0)
}

fn test_sr25519_crypto() -> (sr25519::AppSignature, sr25519::AppPublic) {
	let public0 = sr25519::AppPublic::generate_pair(None);
	let public1 = sr25519::AppPublic::generate_pair(None);
	let public2 = sr25519::AppPublic::generate_pair(None);

	let all = sr25519::AppPublic::all();
	assert!(all.contains(&public0));
	assert!(all.contains(&public1));
	assert!(all.contains(&public2));

	let signature = public0.sign(&"sr25519").expect("Generates a valid `sr25519` signature.");
	assert!(public0.verify(&"sr25519", &signature));
	(signature, public0)
}

fn test_ecdsa_crypto() -> (ecdsa::AppSignature, ecdsa::AppPublic) {
	let public0 = ecdsa::AppPublic::generate_pair(None);
	let public1 = ecdsa::AppPublic::generate_pair(None);
	let public2 = ecdsa::AppPublic::generate_pair(None);

	let all = ecdsa::AppPublic::all();
	assert!(all.contains(&public0));
	assert!(all.contains(&public1));
	assert!(all.contains(&public2));

	let signature = public0.sign(&"ecdsa").expect("Generates a valid `ecdsa` signature.");

	assert!(public0.verify(&"ecdsa", &signature));
	(signature, public0)
}

fn test_read_storage() {
	const KEY: &[u8] = b":read_storage";
	sp_io::storage::set(KEY, b"test");

	let mut v = [0u8; 4];
	let r = sp_io::storage::read(KEY, &mut v, 0);
	assert_eq!(r, Some(4));
	assert_eq!(&v, b"test");

	let mut v = [0u8; 4];
	let r = sp_io::storage::read(KEY, &mut v, 4);
	assert_eq!(r, Some(0));
	assert_eq!(&v, &[0, 0, 0, 0]);
}

fn test_read_child_storage() {
	const STORAGE_KEY: &[u8] = b"unique_id_1";
	const KEY: &[u8] = b":read_child_storage";
	sp_io::default_child_storage::set(STORAGE_KEY, KEY, b"test");

	let mut v = [0u8; 4];
	let r = sp_io::default_child_storage::read(STORAGE_KEY, KEY, &mut v, 0);
	assert_eq!(r, Some(4));
	assert_eq!(&v, b"test");

	let mut v = [0u8; 4];
	let r = sp_io::default_child_storage::read(STORAGE_KEY, KEY, &mut v, 8);
	assert_eq!(r, Some(0));
	assert_eq!(&v, &[0, 0, 0, 0]);
}

// QUESTION make this test run
fn test_read_write_mmr_storage() {
	use frame_support::storage::child;
	const STORAGE_KEY: &[u8] = b"mmr_unique_id_1";
	let child_info = sp_core::storage::ChildInfo::new_mmr(STORAGE_KEY);
	let init: Option<u64> = child::get_at(&child_info, 0);
	assert_eq!(init, None);
	child::push(&child_info, &1u64);
	let init = child::get_at(&child_info, 0);
	assert_eq!(init, Some(1u64));
	let init: Option<u64> = child::get_at(&child_info, 1);
	assert_eq!(init, None);

<<<<<<< HEAD
	/* QUESTION after this test pass, uncomment this
	 * and complete storage overlay transaction.
=======
>>>>>>> 026c3cb1
	sp_io::storage::start_transaction();
	child::push(&child_info, &2u64);
	child::push(&child_info, &3u64);
	let init = child::get_at(&child_info, 2);
	assert_eq!(init, Some(3u64));
	sp_io::storage::rollback_transaction();

	let init: Option<u64> = child::get_at(&child_info, 1);
	assert_eq!(init, None);
<<<<<<< HEAD
	*/
=======
>>>>>>> 026c3cb1
	child::root(&child_info, Default::default());
}

fn test_witness(proof: StorageProof, root: crate::Hash) {
	use sp_externalities::Externalities;
	let db: sp_trie::MemoryDB<crate::Hashing> = proof.into_memory_db();
	let backend = sp_state_machine::TrieBackend::<_, crate::Hashing>::new(db, root);
	let mut overlay = sp_state_machine::OverlayedChanges::default();
	let mut cache = sp_state_machine::StorageTransactionCache::<_, _>::default();
	let mut ext = sp_state_machine::Ext::new(
		&mut overlay,
		&mut cache,
		&backend,
		#[cfg(feature = "std")]
		None,
	);
	assert!(ext.storage(b"value3").is_some());
	assert!(ext.storage_root(Default::default()).as_slice() == &root[..]);
	ext.place_storage(vec![0], Some(vec![1]));
	assert!(ext.storage_root(Default::default()).as_slice() != &root[..]);
}

#[cfg(test)]
mod tests {
	use codec::Encode;
	use sc_block_builder::BlockBuilderProvider;
	use sp_api::ProvideRuntimeApi;
	use sp_consensus::BlockOrigin;
	use sp_core::storage::well_known_keys::HEAP_PAGES;
	use sp_runtime::generic::BlockId;
	use sp_state_machine::ExecutionStrategy;
	use substrate_test_runtime_client::{
		prelude::*, runtime::TestAPI, DefaultTestClientBuilderExt, TestClientBuilder,
	};

	#[test]
	fn heap_pages_is_respected() {
		// This tests that the on-chain HEAP_PAGES parameter is respected.

		// Create a client devoting only 8 pages of wasm memory. This gives us ~512k of heap memory.
		let mut client = TestClientBuilder::new()
			.set_execution_strategy(ExecutionStrategy::AlwaysWasm)
			.set_heap_pages(8)
			.build();
		let block_id = BlockId::Number(client.chain_info().best_number);

		// Try to allocate 1024k of memory on heap. This is going to fail since it is twice larger
		// than the heap.
		let ret = client.runtime_api().vec_with_capacity(&block_id, 1048576);
		assert!(ret.is_err());

		// Create a block that sets the `:heap_pages` to 32 pages of memory which corresponds to
		// ~2048k of heap memory.
		let (new_block_id, block) = {
			let mut builder = client.new_block(Default::default()).unwrap();
			builder.push_storage_change(HEAP_PAGES.to_vec(), Some(32u64.encode())).unwrap();
			let block = builder.build().unwrap().block;
			let hash = block.header.hash();
			(BlockId::Hash(hash), block)
		};

		futures::executor::block_on(client.import(BlockOrigin::Own, block)).unwrap();

		// Allocation of 1024k while having ~2048k should succeed.
		let ret = client.runtime_api().vec_with_capacity(&new_block_id, 1048576);
		assert!(ret.is_ok());
	}

	#[test]
	fn test_storage() {
		let client =
			TestClientBuilder::new().set_execution_strategy(ExecutionStrategy::Both).build();
		let runtime_api = client.runtime_api();
		let block_id = BlockId::Number(client.chain_info().best_number);

		runtime_api.test_storage(&block_id).unwrap();
	}

	#[test]
	fn test_mmr_storage() {
		// can only run once (update)
		let client = TestClientBuilder::new()
			.set_execution_strategy(ExecutionStrategy::AlwaysWasm)
			.build();
		let runtime_api = client.runtime_api();
		let block_id = BlockId::Number(client.chain_info().best_number);

		runtime_api.test_mmr_storage(&block_id).unwrap();
	}

	fn witness_backend() -> (sp_trie::MemoryDB<crate::Hashing>, crate::Hash) {
		use sp_trie::TrieMut;
		let mut root = crate::Hash::default();
		let mut mdb = sp_trie::MemoryDB::<crate::Hashing>::default();
		{
			let mut trie = sp_trie::trie_types::TrieDBMutV1::new(&mut mdb, &mut root);
			trie.insert(b"value3", &[142]).expect("insert failed");
			trie.insert(b"value4", &[124]).expect("insert failed");
		};
		(mdb, root)
	}

	#[test]
	fn witness_backend_works() {
		let (db, root) = witness_backend();
		let backend = sp_state_machine::TrieBackend::<_, crate::Hashing>::new(db, root);
		let proof = sp_state_machine::prove_read(backend, vec![b"value3"]).unwrap();
		let client =
			TestClientBuilder::new().set_execution_strategy(ExecutionStrategy::Both).build();
		let runtime_api = client.runtime_api();
		let block_id = BlockId::Number(client.chain_info().best_number);

		runtime_api.test_witness(&block_id, proof, root).unwrap();
	}
}<|MERGE_RESOLUTION|>--- conflicted
+++ resolved
@@ -1293,11 +1293,6 @@
 	let init: Option<u64> = child::get_at(&child_info, 1);
 	assert_eq!(init, None);
 
-<<<<<<< HEAD
-	/* QUESTION after this test pass, uncomment this
-	 * and complete storage overlay transaction.
-=======
->>>>>>> 026c3cb1
 	sp_io::storage::start_transaction();
 	child::push(&child_info, &2u64);
 	child::push(&child_info, &3u64);
@@ -1307,10 +1302,6 @@
 
 	let init: Option<u64> = child::get_at(&child_info, 1);
 	assert_eq!(init, None);
-<<<<<<< HEAD
-	*/
-=======
->>>>>>> 026c3cb1
 	child::root(&child_info, Default::default());
 }
 
