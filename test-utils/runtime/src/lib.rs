--- conflicted
+++ resolved
@@ -64,21 +64,14 @@
 use sp_version::NativeVersion;
 use sp_version::RuntimeVersion;
 
-<<<<<<< HEAD
-pub use sp_consensus_babe::{AllowedSlots, AuthorityId, BabeEpochConfiguration, Slot};
-=======
 pub use sp_consensus_babe::{AllowedSlots, BabeEpochConfiguration, Slot};
->>>>>>> 21533676
 
 pub use pallet_balances::Call as BalancesCall;
 
 // Ensure Babe, Sassafras and Aura use the same crypto to simplify things a bit.
 pub type AuraId = sp_consensus_aura::sr25519::AuthorityId;
-<<<<<<< HEAD
 pub type SassafrasId = sp_consensus_sassafras::AuthorityId;
 
-=======
->>>>>>> 21533676
 #[cfg(feature = "std")]
 pub use extrinsic::{ExtrinsicBuilder, Transfer};
 
@@ -707,48 +700,24 @@
 		fn submit_tickets_unsigned_extrinsic(
 			tickets: Vec<sp_consensus_sassafras::TicketEnvelope>
 		) -> bool {
-			<pallet_sassafras::Pallet<Runtime>>::submit_tickets_unsigned_extrinsic(tickets)
+			Sassafras::submit_tickets_unsigned_extrinsic(tickets)
 		}
 
 		fn current_epoch() -> sp_consensus_sassafras::Epoch {
-			let authorities = SubstrateTest::authorities().into_iter().map(|a| {
-				let authority: sr25519::Public = a.into();
-				(SassafrasId::from(authority), 1)
-			}).collect();
-			// DAVXY TODO: why are we patching this?
-			// maybe we should configure it in the genesis
-			// (same beloe for next epoch...)
-			let params = sp_consensus_sassafras::SassafrasEpochConfiguration {
-				redundancy_factor: 1,
-				attempts_number: 32,
-			};
-			let mut epoch = <pallet_sassafras::Pallet<Runtime>>::current_epoch();
-			epoch.config.authorities = authorities;
-			epoch.config.threshold_params = params;
-			epoch
+			Sassafras::current_epoch()
 		}
 
 		fn next_epoch() -> sp_consensus_sassafras::Epoch {
-			let authorities = SubstrateTest::authorities().into_iter().map(|a| {
-				let authority: sr25519::Public = a.into();
-				(SassafrasId::from(authority), 1)
-			}).collect();
-			let params = sp_consensus_sassafras::SassafrasEpochConfiguration {
-				redundancy_factor: 1,
-				attempts_number: 32,
-			};
-			let mut epoch = <pallet_sassafras::Pallet<Runtime>>::next_epoch();
-			epoch.config.authorities = authorities;
-			epoch.config.threshold_params = params;
-			epoch
+			Sassafras::next_epoch()
 		}
 
 		fn slot_ticket_id(slot: sp_consensus_sassafras::Slot) -> Option<sp_consensus_sassafras::TicketId> {
-			<pallet_sassafras::Pallet<Runtime>>::slot_ticket_id(slot)
+			Sassafras::slot_ticket_id(slot)
 		}
 
 		fn slot_ticket(slot: sp_consensus_sassafras::Slot) -> Option<(sp_consensus_sassafras::TicketId,
-	sp_consensus_sassafras::TicketData)> { 		<pallet_sassafras::Pallet<Runtime>>::slot_ticket(slot)
+	sp_consensus_sassafras::TicketData)> {
+			Sassafras::slot_ticket(slot)
 		}
 
 		fn generate_key_ownership_proof(
