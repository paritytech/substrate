--- conflicted
+++ resolved
@@ -345,12 +345,7 @@
 	type BlockLength = ();
 	type RuntimeOrigin = RuntimeOrigin;
 	type RuntimeCall = RuntimeCall;
-<<<<<<< HEAD
 	type Nonce = Nonce;
-	type BlockNumber = BlockNumber;
-=======
-	type Index = Index;
->>>>>>> ec3bedd5
 	type Hash = H256;
 	type Hashing = Hashing;
 	type AccountId = AccountId;
