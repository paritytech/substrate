// This file is part of Substrate.

// Copyright (C) 2017-2021 Parity Technologies (UK) Ltd.
// SPDX-License-Identifier: Apache-2.0

// Licensed under the Apache License, Version 2.0 (the "License");
// you may not use this file except in compliance with the License.
// You may obtain a copy of the License at
//
// 	http://www.apache.org/licenses/LICENSE-2.0
//
// Unless required by applicable law or agreed to in writing, software
// distributed under the License is distributed on an "AS IS" BASIS,
// WITHOUT WARRANTIES OR CONDITIONS OF ANY KIND, either express or implied.
// See the License for the specific language governing permissions and
// limitations under the License.

//! The Substrate runtime. This can be compiled with `#[no_std]`, ready for Wasm.

#![cfg_attr(not(feature = "std"), no_std)]

#[cfg(feature = "std")]
pub mod genesismap;
pub mod system;

use codec::{Decode, Encode, Error, Input};
use sp_std::{marker::PhantomData, prelude::*};

use sp_application_crypto::{ecdsa, ed25519, sr25519, RuntimeAppPublic};
use sp_core::{offchain::KeyTypeId, ChangesTrieConfiguration, OpaqueMetadata, RuntimeDebug};
use sp_trie::{
	trie_types::{TrieDB, TrieDBMut},
	PrefixedMemoryDB, StorageProof,
};
use trie_db::{Trie, TrieMut};

use cfg_if::cfg_if;
use frame_support::{parameter_types, traits::KeyOwnerProofSystem, weights::RuntimeDbWeight};
use frame_system::limits::{BlockLength, BlockWeights};
use sp_api::{decl_runtime_apis, impl_runtime_apis};
pub use sp_core::hash::H256;
use sp_inherents::{CheckInherentsResult, InherentData};
#[cfg(feature = "std")]
use sp_runtime::traits::NumberFor;
use sp_runtime::{
	create_runtime_str, impl_opaque_keys,
	traits::{
		BlakeTwo256, BlindCheckable, Block as BlockT, Extrinsic as ExtrinsicT, GetNodeBlockType,
		GetRuntimeBlockType, IdentityLookup, Verify,
	},
	transaction_validity::{
		InvalidTransaction, TransactionSource, TransactionValidity, TransactionValidityError,
		ValidTransaction,
	},
	ApplyExtrinsicResult, Perbill,
};
#[cfg(any(feature = "std", test))]
use sp_version::NativeVersion;
use sp_version::RuntimeVersion;

// Ensure Babe and Aura use the same crypto to simplify things a bit.
pub use sp_consensus_babe::{AllowedSlots, AuthorityId, Slot};

pub type AuraId = sp_consensus_aura::sr25519::AuthorityId;

// Include the WASM binary
#[cfg(feature = "std")]
include!(concat!(env!("OUT_DIR"), "/wasm_binary.rs"));

#[cfg(feature = "std")]
pub mod wasm_binary_logging_disabled {
	include!(concat!(env!("OUT_DIR"), "/wasm_binary_logging_disabled.rs"));
}

/// Wasm binary unwrapped. If built with `SKIP_WASM_BUILD`, the function panics.
#[cfg(feature = "std")]
pub fn wasm_binary_unwrap() -> &'static [u8] {
	WASM_BINARY.expect(
		"Development wasm binary is not available. Testing is only \
						supported with the flag disabled.",
	)
}

/// Wasm binary unwrapped. If built with `SKIP_WASM_BUILD`, the function panics.
#[cfg(feature = "std")]
pub fn wasm_binary_logging_disabled_unwrap() -> &'static [u8] {
	wasm_binary_logging_disabled::WASM_BINARY.expect(
		"Development wasm binary is not available. Testing is only supported with the flag \
			disabled.",
	)
}

/// Test runtime version.
#[sp_version::runtime_version]
pub const VERSION: RuntimeVersion = RuntimeVersion {
	spec_name: create_runtime_str!("test"),
	impl_name: create_runtime_str!("parity-test"),
	authoring_version: 1,
	spec_version: 2,
	impl_version: 2,
	apis: RUNTIME_API_VERSIONS,
	transaction_version: 1,
};

fn version() -> RuntimeVersion {
	VERSION
}

/// Native version.
#[cfg(any(feature = "std", test))]
pub fn native_version() -> NativeVersion {
	NativeVersion { runtime_version: VERSION, can_author_with: Default::default() }
}

/// Calls in transactions.
#[derive(Clone, PartialEq, Eq, Encode, Decode, RuntimeDebug)]
pub struct Transfer {
	pub from: AccountId,
	pub to: AccountId,
	pub amount: u64,
	pub nonce: u64,
}

impl Transfer {
	/// Convert into a signed extrinsic.
	#[cfg(feature = "std")]
	pub fn into_signed_tx(self) -> Extrinsic {
		let signature = sp_keyring::AccountKeyring::from_public(&self.from)
			.expect("Creates keyring from public key.")
			.sign(&self.encode())
			.into();
		Extrinsic::Transfer { transfer: self, signature, exhaust_resources_when_not_first: false }
	}

	/// Convert into a signed extrinsic, which will only end up included in the block
	/// if it's the first transaction. Otherwise it will cause `ResourceExhaustion` error
	/// which should be considered as block being full.
	#[cfg(feature = "std")]
	pub fn into_resources_exhausting_tx(self) -> Extrinsic {
		let signature = sp_keyring::AccountKeyring::from_public(&self.from)
			.expect("Creates keyring from public key.")
			.sign(&self.encode())
			.into();
		Extrinsic::Transfer { transfer: self, signature, exhaust_resources_when_not_first: true }
	}
}

/// Extrinsic for test-runtime.
#[derive(Clone, PartialEq, Eq, Encode, Decode, RuntimeDebug)]
pub enum Extrinsic {
	AuthoritiesChange(Vec<AuthorityId>),
	Transfer {
		transfer: Transfer,
		signature: AccountSignature,
		exhaust_resources_when_not_first: bool,
	},
	IncludeData(Vec<u8>),
	StorageChange(Vec<u8>, Option<Vec<u8>>),
	ChangesTrieConfigUpdate(Option<ChangesTrieConfiguration>),
	OffchainIndexSet(Vec<u8>, Vec<u8>),
	OffchainIndexClear(Vec<u8>),
	Store(Vec<u8>),
}

parity_util_mem::malloc_size_of_is_0!(Extrinsic); // non-opaque extrinsic does not need this

#[cfg(feature = "std")]
impl serde::Serialize for Extrinsic {
	fn serialize<S>(&self, seq: S) -> Result<S::Ok, S::Error>
	where
		S: ::serde::Serializer,
	{
		self.using_encoded(|bytes| seq.serialize_bytes(bytes))
	}
}

impl BlindCheckable for Extrinsic {
	type Checked = Self;

	fn check(self) -> Result<Self, TransactionValidityError> {
		match self {
			Extrinsic::AuthoritiesChange(new_auth) => Ok(Extrinsic::AuthoritiesChange(new_auth)),
			Extrinsic::Transfer { transfer, signature, exhaust_resources_when_not_first } =>
				if sp_runtime::verify_encoded_lazy(&signature, &transfer, &transfer.from) {
					Ok(Extrinsic::Transfer {
						transfer,
						signature,
						exhaust_resources_when_not_first,
					})
				} else {
					Err(InvalidTransaction::BadProof.into())
				},
			Extrinsic::IncludeData(v) => Ok(Extrinsic::IncludeData(v)),
			Extrinsic::StorageChange(key, value) => Ok(Extrinsic::StorageChange(key, value)),
			Extrinsic::ChangesTrieConfigUpdate(new_config) =>
				Ok(Extrinsic::ChangesTrieConfigUpdate(new_config)),
			Extrinsic::OffchainIndexSet(key, value) => Ok(Extrinsic::OffchainIndexSet(key, value)),
			Extrinsic::OffchainIndexClear(key) => Ok(Extrinsic::OffchainIndexClear(key)),
			Extrinsic::Store(data) => Ok(Extrinsic::Store(data)),
		}
	}
}

impl ExtrinsicT for Extrinsic {
	type Call = Extrinsic;
	type SignaturePayload = ();

	fn is_signed(&self) -> Option<bool> {
		if let Extrinsic::IncludeData(_) = *self {
			Some(false)
		} else {
			Some(true)
		}
	}

	fn new(call: Self::Call, _signature_payload: Option<Self::SignaturePayload>) -> Option<Self> {
		Some(call)
	}
}

impl sp_runtime::traits::Dispatchable for Extrinsic {
	type Origin = Origin;
	type Config = ();
	type Info = ();
	type PostInfo = ();
	fn dispatch(self, _origin: Self::Origin) -> sp_runtime::DispatchResultWithInfo<Self::PostInfo> {
		panic!("This implemention should not be used for actual dispatch.");
	}
}

impl Extrinsic {
	/// Convert `&self` into `&Transfer`.
	///
	/// Panics if this is no `Transfer` extrinsic.
	pub fn transfer(&self) -> &Transfer {
		self.try_transfer().expect("cannot convert to transfer ref")
	}

	/// Try to convert `&self` into `&Transfer`.
	///
	/// Returns `None` if this is no `Transfer` extrinsic.
	pub fn try_transfer(&self) -> Option<&Transfer> {
		match self {
			Extrinsic::Transfer { ref transfer, .. } => Some(transfer),
			_ => None,
		}
	}
}

/// The signature type used by accounts/transactions.
pub type AccountSignature = sr25519::Signature;
/// An identifier for an account on this system.
pub type AccountId = <AccountSignature as Verify>::Signer;
/// A simple hash type for all our hashing.
pub type Hash = H256;
/// The hashing algorithm used.
pub type Hashing = BlakeTwo256;
/// The block number type used in this runtime.
pub type BlockNumber = u64;
/// Index of a transaction.
pub type Index = u64;
/// The item of a block digest.
pub type DigestItem = sp_runtime::generic::DigestItem<H256>;
/// The digest of a block.
pub type Digest = sp_runtime::generic::Digest<H256>;
/// A test block.
pub type Block = sp_runtime::generic::Block<Header, Extrinsic>;
/// A test block's header.
pub type Header = sp_runtime::generic::Header<BlockNumber, Hashing>;

/// Run whatever tests we have.
pub fn run_tests(mut input: &[u8]) -> Vec<u8> {
	use sp_runtime::print;

	print("run_tests...");
	let block = Block::decode(&mut input).unwrap();
	print("deserialized block.");
	let stxs = block.extrinsics.iter().map(Encode::encode).collect::<Vec<_>>();
	print("reserialized transactions.");
	[stxs.len() as u8].encode()
}

/// A type that can not be decoded.
#[derive(PartialEq)]
pub struct DecodeFails<B: BlockT> {
	_phantom: PhantomData<B>,
}

impl<B: BlockT> Encode for DecodeFails<B> {
	fn encode(&self) -> Vec<u8> {
		Vec::new()
	}
}

impl<B: BlockT> codec::EncodeLike for DecodeFails<B> {}

impl<B: BlockT> DecodeFails<B> {
	/// Create a new instance.
	pub fn new() -> DecodeFails<B> {
		DecodeFails { _phantom: Default::default() }
	}
}

impl<B: BlockT> Decode for DecodeFails<B> {
	fn decode<I: Input>(_: &mut I) -> Result<Self, Error> {
		Err("DecodeFails always fails".into())
	}
}

cfg_if! {
	if #[cfg(feature = "std")] {
		decl_runtime_apis! {
			#[api_version(2)]
			pub trait TestAPI {
				/// Return the balance of the given account id.
				fn balance_of(id: AccountId) -> u64;
				/// A benchmark function that adds one to the given value and returns the result.
				fn benchmark_add_one(val: &u64) -> u64;
				/// A benchmark function that adds one to each value in the given vector and returns the
				/// result.
				fn benchmark_vector_add_one(vec: &Vec<u64>) -> Vec<u64>;
				/// A function that always fails to convert a parameter between runtime and node.
				fn fail_convert_parameter(param: DecodeFails<Block>);
				/// A function that always fails to convert its return value between runtime and node.
				fn fail_convert_return_value() -> DecodeFails<Block>;
				/// A function for that the signature changed in version `2`.
				#[changed_in(2)]
				fn function_signature_changed() -> Vec<u64>;
				/// The new signature.
				fn function_signature_changed() -> u64;
				fn fail_on_native() -> u64;
				fn fail_on_wasm() -> u64;
				/// trie no_std testing
				fn use_trie() -> u64;
				fn benchmark_indirect_call() -> u64;
				fn benchmark_direct_call() -> u64;
				fn vec_with_capacity(size: u32) -> Vec<u8>;
				/// Returns the initialized block number.
				fn get_block_number() -> u64;
				/// Takes and returns the initialized block number.
				fn take_block_number() -> Option<u64>;
				/// Test that `ed25519` crypto works in the runtime.
				///
				/// Returns the signature generated for the message `ed25519` and the public key.
				fn test_ed25519_crypto() -> (ed25519::AppSignature, ed25519::AppPublic);
				/// Test that `sr25519` crypto works in the runtime.
				///
				/// Returns the signature generated for the message `sr25519`.
				fn test_sr25519_crypto() -> (sr25519::AppSignature, sr25519::AppPublic);
				/// Test that `ecdsa` crypto works in the runtime.
				///
				/// Returns the signature generated for the message `ecdsa`.
				fn test_ecdsa_crypto() -> (ecdsa::AppSignature, ecdsa::AppPublic);
				/// Run various tests against storage.
				fn test_storage();
				/// Check a witness.
				fn test_witness(proof: StorageProof, root: crate::Hash);
				/// Test that ensures that we can call a function that takes multiple
				/// arguments.
				fn test_multiple_arguments(data: Vec<u8>, other: Vec<u8>, num: u32);
				/// Traces log "Hey I'm runtime."
				fn do_trace_log();
			}
		}
	} else {
		decl_runtime_apis! {
			pub trait TestAPI {
				/// Return the balance of the given account id.
				fn balance_of(id: AccountId) -> u64;
				/// A benchmark function that adds one to the given value and returns the result.
				fn benchmark_add_one(val: &u64) -> u64;
				/// A benchmark function that adds one to each value in the given vector and returns the
				/// result.
				fn benchmark_vector_add_one(vec: &Vec<u64>) -> Vec<u64>;
				/// A function that always fails to convert a parameter between runtime and node.
				fn fail_convert_parameter(param: DecodeFails<Block>);
				/// A function that always fails to convert its return value between runtime and node.
				fn fail_convert_return_value() -> DecodeFails<Block>;
				/// In wasm we just emulate the old behavior.
				fn function_signature_changed() -> Vec<u64>;
				fn fail_on_native() -> u64;
				fn fail_on_wasm() -> u64;
				/// trie no_std testing
				fn use_trie() -> u64;
				fn benchmark_indirect_call() -> u64;
				fn benchmark_direct_call() -> u64;
				fn vec_with_capacity(size: u32) -> Vec<u8>;
				/// Returns the initialized block number.
				fn get_block_number() -> u64;
				/// Takes and returns the initialized block number.
				fn take_block_number() -> Option<u64>;
				/// Test that `ed25519` crypto works in the runtime.
				///
				/// Returns the signature generated for the message `ed25519` and the public key.
				fn test_ed25519_crypto() -> (ed25519::AppSignature, ed25519::AppPublic);
				/// Test that `sr25519` crypto works in the runtime.
				///
				/// Returns the signature generated for the message `sr25519`.
				fn test_sr25519_crypto() -> (sr25519::AppSignature, sr25519::AppPublic);
				/// Test that `ecdsa` crypto works in the runtime.
				///
				/// Returns the signature generated for the message `ecdsa`.
				fn test_ecdsa_crypto() -> (ecdsa::AppSignature, ecdsa::AppPublic);
				/// Run various tests against storage.
				fn test_storage();
				/// Check a witness.
				fn test_witness(proof: StorageProof, root: crate::Hash);
				/// Test that ensures that we can call a function that takes multiple
				/// arguments.
				fn test_multiple_arguments(data: Vec<u8>, other: Vec<u8>, num: u32);
				/// Traces log "Hey I'm runtime."
				fn do_trace_log();
			}
		}
	}
}

#[derive(Clone, Eq, PartialEq)]
pub struct Runtime;

impl GetNodeBlockType for Runtime {
	type NodeBlock = Block;
}

impl GetRuntimeBlockType for Runtime {
	type RuntimeBlock = Block;
}

#[derive(Clone, RuntimeDebug)]
pub struct Origin;

impl From<frame_system::Origin<Runtime>> for Origin {
	fn from(_o: frame_system::Origin<Runtime>) -> Self {
		unimplemented!("Not required in tests!")
	}
}
impl Into<Result<frame_system::Origin<Runtime>, Origin>> for Origin {
	fn into(self) -> Result<frame_system::Origin<Runtime>, Origin> {
		unimplemented!("Not required in tests!")
	}
}

impl frame_support::traits::OriginTrait for Origin {
	type Call = <Runtime as frame_system::Config>::Call;
	type PalletsOrigin = Origin;
	type AccountId = <Runtime as frame_system::Config>::AccountId;

	fn add_filter(&mut self, _filter: impl Fn(&Self::Call) -> bool + 'static) {
		unimplemented!("Not required in tests!")
	}

	fn reset_filter(&mut self) {
		unimplemented!("Not required in tests!")
	}

	fn set_caller_from(&mut self, _other: impl Into<Self>) {
		unimplemented!("Not required in tests!")
	}

	fn filter_call(&self, _call: &Self::Call) -> bool {
		unimplemented!("Not required in tests!")
	}

	fn caller(&self) -> &Self::PalletsOrigin {
		unimplemented!("Not required in tests!")
	}

	fn try_with_caller<R>(
		self,
		_f: impl FnOnce(Self::PalletsOrigin) -> Result<R, Self::PalletsOrigin>,
	) -> Result<R, Self> {
		unimplemented!("Not required in tests!")
	}

	fn none() -> Self {
		unimplemented!("Not required in tests!")
	}
	fn root() -> Self {
		unimplemented!("Not required in tests!")
	}
	fn signed(_by: <Runtime as frame_system::Config>::AccountId) -> Self {
		unimplemented!("Not required in tests!")
	}
}

#[derive(Clone, Encode, Decode, Eq, PartialEq, RuntimeDebug)]
pub struct Event;

impl From<frame_system::Event<Runtime>> for Event {
	fn from(_evt: frame_system::Event<Runtime>) -> Self {
		unimplemented!("Not required in tests!")
	}
}

impl frame_support::traits::PalletInfo for Runtime {
	fn index<P: 'static>() -> Option<usize> {
		let type_id = sp_std::any::TypeId::of::<P>();
		if type_id == sp_std::any::TypeId::of::<system::Pallet<Runtime>>() {
			return Some(0)
		}
		if type_id == sp_std::any::TypeId::of::<pallet_timestamp::Pallet<Runtime>>() {
			return Some(1)
		}
		if type_id == sp_std::any::TypeId::of::<pallet_babe::Pallet<Runtime>>() {
			return Some(2)
		}

		None
	}
	fn name<P: 'static>() -> Option<&'static str> {
		let type_id = sp_std::any::TypeId::of::<P>();
		if type_id == sp_std::any::TypeId::of::<system::Pallet<Runtime>>() {
			return Some("System")
		}
		if type_id == sp_std::any::TypeId::of::<pallet_timestamp::Pallet<Runtime>>() {
			return Some("Timestamp")
		}
		if type_id == sp_std::any::TypeId::of::<pallet_babe::Pallet<Runtime>>() {
			return Some("Babe")
		}

		None
	}
}

parameter_types! {
	pub const BlockHashCount: BlockNumber = 2400;
	pub const MinimumPeriod: u64 = 5;
	pub const DbWeight: RuntimeDbWeight = RuntimeDbWeight {
		read: 100,
		write: 1000,
	};
	pub RuntimeBlockLength: BlockLength =
		BlockLength::max(4 * 1024 * 1024);
	pub RuntimeBlockWeights: BlockWeights =
		BlockWeights::with_sensible_defaults(4 * 1024 * 1024, Perbill::from_percent(75));
}

impl frame_system::Config for Runtime {
	type BaseCallFilter = frame_support::traits::AllowAll;
	type BlockWeights = RuntimeBlockWeights;
	type BlockLength = RuntimeBlockLength;
	type Origin = Origin;
	type Call = Extrinsic;
	type Index = u64;
	type BlockNumber = u64;
	type Hash = H256;
	type Hashing = Hashing;
	type AccountId = u64;
	type Lookup = IdentityLookup<Self::AccountId>;
	type Header = Header;
	type Event = Event;
	type BlockHashCount = BlockHashCount;
	type DbWeight = ();
	type Version = ();
	type PalletInfo = Self;
	type AccountData = ();
	type OnNewAccount = ();
	type OnKilledAccount = ();
	type SystemWeightInfo = ();
	type SS58Prefix = ();
	type OnSetCode = ();
}

impl pallet_timestamp::Config for Runtime {
	/// A timestamp: milliseconds since the unix epoch.
	type Moment = u64;
	type OnTimestampSet = ();
	type MinimumPeriod = MinimumPeriod;
	type WeightInfo = ();
}

parameter_types! {
	pub const EpochDuration: u64 = 6;
	pub const ExpectedBlockTime: u64 = 10_000;
}

impl pallet_babe::Config for Runtime {
	type EpochDuration = EpochDuration;
	type ExpectedBlockTime = ExpectedBlockTime;
	// there is no actual runtime in this test-runtime, so testing crates
	// are manually adding the digests. normally in this situation you'd use
	// pallet_babe::SameAuthoritiesForever.
	type EpochChangeTrigger = pallet_babe::ExternalTrigger;

	type KeyOwnerProofSystem = ();

	type KeyOwnerProof =
		<Self::KeyOwnerProofSystem as KeyOwnerProofSystem<(KeyTypeId, AuthorityId)>>::Proof;

	type KeyOwnerIdentification = <Self::KeyOwnerProofSystem as KeyOwnerProofSystem<(
		KeyTypeId,
		AuthorityId,
	)>>::IdentificationTuple;

	type HandleEquivocation = ();

	type WeightInfo = ();
}

/// Adds one to the given input and returns the final result.
#[inline(never)]
fn benchmark_add_one(i: u64) -> u64 {
	i + 1
}

/// The `benchmark_add_one` function as function pointer.
#[cfg(not(feature = "std"))]
static BENCHMARK_ADD_ONE: sp_runtime_interface::wasm::ExchangeableFunction<fn(u64) -> u64> =
	sp_runtime_interface::wasm::ExchangeableFunction::new(benchmark_add_one);

fn code_using_trie() -> u64 {
	let pairs = [
		(b"0103000000000000000464".to_vec(), b"0400000000".to_vec()),
		(b"0103000000000000000469".to_vec(), b"0401000000".to_vec()),
	]
	.to_vec();

	let mut mdb = PrefixedMemoryDB::default();
	let mut root = sp_std::default::Default::default();
	let _ = {
		let v = &pairs;
		let mut t = TrieDBMut::<Hashing>::new(&mut mdb, &mut root);
		for i in 0..v.len() {
			let key: &[u8] = &v[i].0;
			let val: &[u8] = &v[i].1;
			if !t.insert(key, val).is_ok() {
				return 101
			}
		}
		t
	};

	if let Ok(trie) = TrieDB::<Hashing>::new(&mdb, &root) {
		if let Ok(iter) = trie.iter() {
			let mut iter_pairs = Vec::new();
			for pair in iter {
				if let Ok((key, value)) = pair {
					iter_pairs.push((key, value.to_vec()));
				}
			}
			iter_pairs.len() as u64
		} else {
			102
		}
	} else {
		103
	}
}

impl_opaque_keys! {
	pub struct SessionKeys {
		pub ed25519: ed25519::AppPublic,
		pub sr25519: sr25519::AppPublic,
		pub ecdsa: ecdsa::AppPublic,
	}
}

cfg_if! {
	if #[cfg(feature = "std")] {
		impl_runtime_apis! {
			impl sp_api::Core<Block> for Runtime {
				fn version() -> RuntimeVersion {
					version()
				}

				fn execute_block(block: Block) {
					system::execute_block(block);
				}

				fn initialize_block(header: &<Block as BlockT>::Header) {
					system::initialize_block(header)
				}
			}

			impl sp_api::Metadata<Block> for Runtime {
				fn metadata() -> OpaqueMetadata {
					unimplemented!()
				}
			}

			impl sp_transaction_pool::runtime_api::TaggedTransactionQueue<Block> for Runtime {
				fn validate_transaction(
					_source: TransactionSource,
					utx: <Block as BlockT>::Extrinsic,
					_: <Block as BlockT>::Hash,
				) -> TransactionValidity {
					if let Extrinsic::IncludeData(data) = utx {
						return Ok(ValidTransaction {
							priority: data.len() as u64,
							requires: vec![],
							provides: vec![data],
							longevity: 1,
							propagate: false,
						});
					}

					system::validate_transaction(utx)
				}
			}

			impl sp_block_builder::BlockBuilder<Block> for Runtime {
				fn apply_extrinsic(extrinsic: <Block as BlockT>::Extrinsic) -> ApplyExtrinsicResult {
					system::execute_transaction(extrinsic)
				}

				fn finalize_block() -> <Block as BlockT>::Header {
					system::finalize_block()
				}

				fn inherent_extrinsics(_data: InherentData) -> Vec<<Block as BlockT>::Extrinsic> {
					vec![]
				}

				fn check_inherents(_block: Block, _data: InherentData) -> CheckInherentsResult {
					CheckInherentsResult::new()
				}
			}

			impl self::TestAPI<Block> for Runtime {
				fn balance_of(id: AccountId) -> u64 {
					system::balance_of(id)
				}

				fn benchmark_add_one(val: &u64) -> u64 {
					val + 1
				}

				fn benchmark_vector_add_one(vec: &Vec<u64>) -> Vec<u64> {
					let mut vec = vec.clone();
					vec.iter_mut().for_each(|v| *v += 1);
					vec
				}

				fn fail_convert_parameter(_: DecodeFails<Block>) {}

				fn fail_convert_return_value() -> DecodeFails<Block> {
					DecodeFails::new()
				}

				fn function_signature_changed() -> u64 {
					1
				}

				fn fail_on_native() -> u64 {
					panic!("Failing because we are on native")
				}
				fn fail_on_wasm() -> u64 {
					1
				}

				fn use_trie() -> u64 {
					code_using_trie()
				}

				fn benchmark_indirect_call() -> u64 {
					let function = benchmark_add_one;
					(0..1000).fold(0, |p, i| p + function(i))
				}
				fn benchmark_direct_call() -> u64 {
					(0..1000).fold(0, |p, i| p + benchmark_add_one(i))
				}

				fn vec_with_capacity(_size: u32) -> Vec<u8> {
					unimplemented!("is not expected to be invoked from non-wasm builds");
				}

				fn get_block_number() -> u64 {
					system::get_block_number().expect("Block number is initialized")
				}

				fn take_block_number() -> Option<u64> {
					system::take_block_number()
				}

				fn test_ed25519_crypto() -> (ed25519::AppSignature, ed25519::AppPublic) {
					test_ed25519_crypto()
				}

				fn test_sr25519_crypto() -> (sr25519::AppSignature, sr25519::AppPublic) {
					test_sr25519_crypto()
				}

				fn test_ecdsa_crypto() -> (ecdsa::AppSignature, ecdsa::AppPublic) {
					test_ecdsa_crypto()
				}

				fn test_storage() {
					test_read_storage();
					test_read_child_storage();
				}

				fn test_witness(proof: StorageProof, root: crate::Hash) {
					test_witness(proof, root);
				}

				fn test_multiple_arguments(data: Vec<u8>, other: Vec<u8>, num: u32) {
					assert_eq!(&data[..], &other[..]);
					assert_eq!(data.len(), num as usize);
				}

				fn do_trace_log() {
					log::trace!("Hey I'm runtime");
				}
			}

			impl sp_consensus_aura::AuraApi<Block, AuraId> for Runtime {
				fn slot_duration() -> sp_consensus_aura::SlotDuration {
					sp_consensus_aura::SlotDuration::from_millis(1000)
				}

				fn authorities() -> Vec<AuraId> {
					system::authorities().into_iter().map(|a| {
						let authority: sr25519::Public = a.into();
						AuraId::from(authority)
					}).collect()
				}
			}

			impl sp_consensus_babe::BabeApi<Block> for Runtime {
				fn configuration() -> sp_consensus_babe::BabeGenesisConfiguration {
					sp_consensus_babe::BabeGenesisConfiguration {
						slot_duration: 1000,
						epoch_length: EpochDuration::get(),
						c: (3, 10),
						genesis_authorities: system::authorities()
							.into_iter().map(|x|(x, 1)).collect(),
						randomness: <pallet_babe::Pallet<Runtime>>::randomness(),
						allowed_slots: AllowedSlots::PrimaryAndSecondaryPlainSlots,
					}
				}

				fn current_epoch_start() -> Slot {
					<pallet_babe::Pallet<Runtime>>::current_epoch_start()
				}

				fn current_epoch() -> sp_consensus_babe::Epoch {
					<pallet_babe::Pallet<Runtime>>::current_epoch()
				}

				fn next_epoch() -> sp_consensus_babe::Epoch {
					<pallet_babe::Pallet<Runtime>>::next_epoch()
				}

				fn submit_report_equivocation_unsigned_extrinsic(
					_equivocation_proof: sp_consensus_babe::EquivocationProof<
						<Block as BlockT>::Header,
					>,
					_key_owner_proof: sp_consensus_babe::OpaqueKeyOwnershipProof,
				) -> Option<()> {
					None
				}

				fn generate_key_ownership_proof(
					_slot: sp_consensus_babe::Slot,
					_authority_id: sp_consensus_babe::AuthorityId,
				) -> Option<sp_consensus_babe::OpaqueKeyOwnershipProof> {
					None
				}
			}

			impl sp_offchain::OffchainWorkerApi<Block> for Runtime {
				fn offchain_worker(header: &<Block as BlockT>::Header) {
					let ex = Extrinsic::IncludeData(header.number.encode());
					sp_io::offchain::submit_transaction(ex.encode()).unwrap();
				}
			}

			impl sp_session::SessionKeys<Block> for Runtime {
				fn generate_session_keys(_: Option<Vec<u8>>) -> Vec<u8> {
					SessionKeys::generate(None)
				}

				fn decode_session_keys(
					encoded: Vec<u8>,
				) -> Option<Vec<(Vec<u8>, sp_core::crypto::KeyTypeId)>> {
					SessionKeys::decode_into_raw_public_keys(&encoded)
				}
			}

			impl sp_finality_grandpa::GrandpaApi<Block> for Runtime {
				fn grandpa_authorities() -> sp_finality_grandpa::AuthorityList {
					Vec::new()
				}

				fn submit_report_equivocation_unsigned_extrinsic(
					_equivocation_proof: sp_finality_grandpa::EquivocationProof<
						<Block as BlockT>::Hash,
						NumberFor<Block>,
					>,
					_key_owner_proof: sp_finality_grandpa::OpaqueKeyOwnershipProof,
				) -> Option<()> {
					None
				}

				fn generate_key_ownership_proof(
					_set_id: sp_finality_grandpa::SetId,
					_authority_id: sp_finality_grandpa::AuthorityId,
				) -> Option<sp_finality_grandpa::OpaqueKeyOwnershipProof> {
					None
				}
			}

			impl frame_system_rpc_runtime_api::AccountNonceApi<Block, AccountId, Index> for Runtime {
				fn account_nonce(_account: AccountId) -> Index {
					0
				}
			}
		}
	} else {
		impl_runtime_apis! {
			impl sp_api::Core<Block> for Runtime {
				fn version() -> RuntimeVersion {
					version()
				}

				fn execute_block(block: Block) {
					system::execute_block(block);
				}

				fn initialize_block(header: &<Block as BlockT>::Header) {
					system::initialize_block(header)
				}
			}

			impl sp_api::Metadata<Block> for Runtime {
				fn metadata() -> OpaqueMetadata {
					unimplemented!()
				}
			}

			impl sp_transaction_pool::runtime_api::TaggedTransactionQueue<Block> for Runtime {
				fn validate_transaction(
					_source: TransactionSource,
					utx: <Block as BlockT>::Extrinsic,
					_: <Block as BlockT>::Hash,
				) -> TransactionValidity {
					if let Extrinsic::IncludeData(data) = utx {
						return Ok(ValidTransaction{
							priority: data.len() as u64,
							requires: vec![],
							provides: vec![data],
							longevity: 1,
							propagate: false,
						});
					}

					system::validate_transaction(utx)
				}
			}

			impl sp_block_builder::BlockBuilder<Block> for Runtime {
				fn apply_extrinsic(extrinsic: <Block as BlockT>::Extrinsic) -> ApplyExtrinsicResult {
					system::execute_transaction(extrinsic)
				}

				fn finalize_block() -> <Block as BlockT>::Header {
					system::finalize_block()
				}

				fn inherent_extrinsics(_data: InherentData) -> Vec<<Block as BlockT>::Extrinsic> {
					vec![]
				}

				fn check_inherents(_block: Block, _data: InherentData) -> CheckInherentsResult {
					CheckInherentsResult::new()
				}
			}

			impl self::TestAPI<Block> for Runtime {
				fn balance_of(id: AccountId) -> u64 {
					system::balance_of(id)
				}

				fn benchmark_add_one(val: &u64) -> u64 {
					val + 1
				}

				fn benchmark_vector_add_one(vec: &Vec<u64>) -> Vec<u64> {
					let mut vec = vec.clone();
					vec.iter_mut().for_each(|v| *v += 1);
					vec
				}

				fn fail_convert_parameter(_: DecodeFails<Block>) {}

				fn fail_convert_return_value() -> DecodeFails<Block> {
					DecodeFails::new()
				}

				fn function_signature_changed() -> Vec<u64> {
					let mut vec = Vec::new();
					vec.push(1);
					vec.push(2);
					vec
				}

				fn fail_on_native() -> u64 {
					1
				}

				fn fail_on_wasm() -> u64 {
					panic!("Failing because we are on wasm")
				}

				fn use_trie() -> u64 {
					code_using_trie()
				}

				fn benchmark_indirect_call() -> u64 {
					(0..10000).fold(0, |p, i| p + BENCHMARK_ADD_ONE.get()(i))
				}

				fn benchmark_direct_call() -> u64 {
					(0..10000).fold(0, |p, i| p + benchmark_add_one(i))
				}

				fn vec_with_capacity(size: u32) -> Vec<u8> {
					Vec::with_capacity(size as usize)
				}

				fn get_block_number() -> u64 {
					system::get_block_number().expect("Block number is initialized")
				}

				fn take_block_number() -> Option<u64> {
					system::take_block_number()
				}

				fn test_ed25519_crypto() -> (ed25519::AppSignature, ed25519::AppPublic) {
					test_ed25519_crypto()
				}

				fn test_sr25519_crypto() -> (sr25519::AppSignature, sr25519::AppPublic) {
					test_sr25519_crypto()
				}

				fn test_ecdsa_crypto() -> (ecdsa::AppSignature, ecdsa::AppPublic) {
					test_ecdsa_crypto()
				}

				fn test_storage() {
					test_read_storage();
					test_read_child_storage();
				}

				fn test_witness(proof: StorageProof, root: crate::Hash) {
					test_witness(proof, root);
				}

				fn test_multiple_arguments(data: Vec<u8>, other: Vec<u8>, num: u32) {
					assert_eq!(&data[..], &other[..]);
					assert_eq!(data.len(), num as usize);
				}

				fn do_trace_log() {
					log::trace!("Hey I'm runtime: {}", log::STATIC_MAX_LEVEL);
				}
			}

			impl sp_consensus_aura::AuraApi<Block, AuraId> for Runtime {
				fn slot_duration() -> sp_consensus_aura::SlotDuration {
					sp_consensus_aura::SlotDuration::from_millis(1000)
				}

				fn authorities() -> Vec<AuraId> {
					system::authorities().into_iter().map(|a| {
						let authority: sr25519::Public = a.into();
						AuraId::from(authority)
					}).collect()
				}
			}

			impl sp_consensus_babe::BabeApi<Block> for Runtime {
				fn configuration() -> sp_consensus_babe::BabeGenesisConfiguration {
					sp_consensus_babe::BabeGenesisConfiguration {
						slot_duration: 1000,
						epoch_length: EpochDuration::get(),
						c: (3, 10),
						genesis_authorities: system::authorities()
							.into_iter().map(|x|(x, 1)).collect(),
						randomness: <pallet_babe::Pallet<Runtime>>::randomness(),
						allowed_slots: AllowedSlots::PrimaryAndSecondaryPlainSlots,
					}
				}

				fn current_epoch_start() -> Slot {
					<pallet_babe::Pallet<Runtime>>::current_epoch_start()
				}

				fn current_epoch() -> sp_consensus_babe::Epoch {
					<pallet_babe::Pallet<Runtime>>::current_epoch()
				}

				fn next_epoch() -> sp_consensus_babe::Epoch {
					<pallet_babe::Pallet<Runtime>>::next_epoch()
				}

				fn submit_report_equivocation_unsigned_extrinsic(
					_equivocation_proof: sp_consensus_babe::EquivocationProof<
						<Block as BlockT>::Header,
					>,
					_key_owner_proof: sp_consensus_babe::OpaqueKeyOwnershipProof,
				) -> Option<()> {
					None
				}

				fn generate_key_ownership_proof(
					_slot: sp_consensus_babe::Slot,
					_authority_id: sp_consensus_babe::AuthorityId,
				) -> Option<sp_consensus_babe::OpaqueKeyOwnershipProof> {
					None
				}
			}

			impl sp_offchain::OffchainWorkerApi<Block> for Runtime {
				fn offchain_worker(header: &<Block as BlockT>::Header) {
					let ex = Extrinsic::IncludeData(header.number.encode());
					sp_io::offchain::submit_transaction(ex.encode()).unwrap()
				}
			}

			impl sp_session::SessionKeys<Block> for Runtime {
				fn generate_session_keys(_: Option<Vec<u8>>) -> Vec<u8> {
					SessionKeys::generate(None)
				}

				fn decode_session_keys(
					encoded: Vec<u8>,
				) -> Option<Vec<(Vec<u8>, sp_core::crypto::KeyTypeId)>> {
					SessionKeys::decode_into_raw_public_keys(&encoded)
				}
			}

			impl frame_system_rpc_runtime_api::AccountNonceApi<Block, AccountId, Index> for Runtime {
				fn account_nonce(_account: AccountId) -> Index {
					0
				}
			}
		}
	}
}

fn test_ed25519_crypto() -> (ed25519::AppSignature, ed25519::AppPublic) {
	let public0 = ed25519::AppPublic::generate_pair(None);
	let public1 = ed25519::AppPublic::generate_pair(None);
	let public2 = ed25519::AppPublic::generate_pair(None);

	let all = ed25519::AppPublic::all();
	assert!(all.contains(&public0));
	assert!(all.contains(&public1));
	assert!(all.contains(&public2));

	let signature = public0.sign(&"ed25519").expect("Generates a valid `ed25519` signature.");
	assert!(public0.verify(&"ed25519", &signature));
	(signature, public0)
}

fn test_sr25519_crypto() -> (sr25519::AppSignature, sr25519::AppPublic) {
	let public0 = sr25519::AppPublic::generate_pair(None);
	let public1 = sr25519::AppPublic::generate_pair(None);
	let public2 = sr25519::AppPublic::generate_pair(None);

	let all = sr25519::AppPublic::all();
	assert!(all.contains(&public0));
	assert!(all.contains(&public1));
	assert!(all.contains(&public2));

	let signature = public0.sign(&"sr25519").expect("Generates a valid `sr25519` signature.");
	assert!(public0.verify(&"sr25519", &signature));
	(signature, public0)
}

fn test_ecdsa_crypto() -> (ecdsa::AppSignature, ecdsa::AppPublic) {
	let public0 = ecdsa::AppPublic::generate_pair(None);
	let public1 = ecdsa::AppPublic::generate_pair(None);
	let public2 = ecdsa::AppPublic::generate_pair(None);

	let all = ecdsa::AppPublic::all();
	assert!(all.contains(&public0));
	assert!(all.contains(&public1));
	assert!(all.contains(&public2));

	let signature = public0.sign(&"ecdsa").expect("Generates a valid `ecdsa` signature.");

	assert!(public0.verify(&"ecdsa", &signature));
	(signature, public0)
}

fn test_read_storage() {
	const KEY: &[u8] = b":read_storage";
	sp_io::storage::set(KEY, b"test");

	let mut v = [0u8; 4];
	let r = sp_io::storage::read(KEY, &mut v, 0);
	assert_eq!(r, Some(4));
	assert_eq!(&v, b"test");

	let mut v = [0u8; 4];
	let r = sp_io::storage::read(KEY, &mut v, 4);
	assert_eq!(r, Some(0));
	assert_eq!(&v, &[0, 0, 0, 0]);
}

fn test_read_child_storage() {
	const STORAGE_KEY: &[u8] = b"unique_id_1";
	const KEY: &[u8] = b":read_child_storage";
	sp_io::default_child_storage::set(STORAGE_KEY, KEY, b"test");

	let mut v = [0u8; 4];
	let r = sp_io::default_child_storage::read(STORAGE_KEY, KEY, &mut v, 0);
	assert_eq!(r, Some(4));
	assert_eq!(&v, b"test");

	let mut v = [0u8; 4];
	let r = sp_io::default_child_storage::read(STORAGE_KEY, KEY, &mut v, 8);
	assert_eq!(r, Some(0));
	assert_eq!(&v, &[0, 0, 0, 0]);
}

fn test_witness(proof: StorageProof, root: crate::Hash) {
	use sp_externalities::Externalities;
	let db: sp_trie::MemoryDB<crate::Hashing> = proof.into_memory_db();
	let backend = sp_state_machine::TrieBackend::<_, crate::Hashing>::new(db, root);
	let mut overlay = sp_state_machine::OverlayedChanges::default();
	let mut cache = sp_state_machine::StorageTransactionCache::<_, _, BlockNumber>::default();
	let mut ext = sp_state_machine::Ext::new(
		&mut overlay,
		&mut cache,
		&backend,
		#[cfg(feature = "std")]
		None,
		#[cfg(feature = "std")]
		None,
	);
	assert!(ext.storage(b"value3").is_some());
	assert!(ext.storage_root().as_slice() == &root[..]);
	ext.place_storage(vec![0], Some(vec![1]));
	assert!(ext.storage_root().as_slice() != &root[..]);
}

#[cfg(test)]
mod tests {
<<<<<<< HEAD
	use substrate_test_runtime_client::{
		prelude::*,		
		DefaultTestClientBuilderExt, TestClientBuilder,
		runtime::TestAPI,
	};
	use sp_consensus::BlockOrigin;
=======
	use codec::Encode;
	use sc_block_builder::BlockBuilderProvider;
>>>>>>> 5b55e010
	use sp_api::ProvideRuntimeApi;
	use sp_core::storage::well_known_keys::HEAP_PAGES;
	use sp_runtime::generic::BlockId;
	use sp_state_machine::ExecutionStrategy;
	use substrate_test_runtime_client::{
		prelude::*, runtime::TestAPI, sp_consensus::BlockOrigin, DefaultTestClientBuilderExt,
		TestClientBuilder,
	};

	#[test]
	fn heap_pages_is_respected() {
		// This tests that the on-chain HEAP_PAGES parameter is respected.

		// Create a client devoting only 8 pages of wasm memory. This gives us ~512k of heap memory.
		let mut client = TestClientBuilder::new()
			.set_execution_strategy(ExecutionStrategy::AlwaysWasm)
			.set_heap_pages(8)
			.build();
		let block_id = BlockId::Number(client.chain_info().best_number);

		// Try to allocate 1024k of memory on heap. This is going to fail since it is twice larger
		// than the heap.
		let ret = client.runtime_api().vec_with_capacity(&block_id, 1048576);
		assert!(ret.is_err());

		// Create a block that sets the `:heap_pages` to 32 pages of memory which corresponds to
		// ~2048k of heap memory.
		let (new_block_id, block) = {
			let mut builder = client.new_block(Default::default()).unwrap();
			builder.push_storage_change(HEAP_PAGES.to_vec(), Some(32u64.encode())).unwrap();
			let block = builder.build().unwrap().block;
			let hash = block.header.hash();
			(BlockId::Hash(hash), block)
		};

		futures::executor::block_on(client.import(BlockOrigin::Own, block)).unwrap();

		// Allocation of 1024k while having ~2048k should succeed.
		let ret = client.runtime_api().vec_with_capacity(&new_block_id, 1048576);
		assert!(ret.is_ok());
	}

	#[test]
	fn test_storage() {
		let client =
			TestClientBuilder::new().set_execution_strategy(ExecutionStrategy::Both).build();
		let runtime_api = client.runtime_api();
		let block_id = BlockId::Number(client.chain_info().best_number);

		runtime_api.test_storage(&block_id).unwrap();
	}

	fn witness_backend() -> (sp_trie::MemoryDB<crate::Hashing>, crate::Hash) {
		use sp_trie::TrieMut;
		let mut root = crate::Hash::default();
		let mut mdb = sp_trie::MemoryDB::<crate::Hashing>::default();
		{
			let mut trie = sp_trie::trie_types::TrieDBMut::new(&mut mdb, &mut root);
			trie.insert(b"value3", &[142]).expect("insert failed");
			trie.insert(b"value4", &[124]).expect("insert failed");
		};
		(mdb, root)
	}

	#[test]
	fn witness_backend_works() {
		let (db, root) = witness_backend();
		let backend = sp_state_machine::TrieBackend::<_, crate::Hashing>::new(db, root);
		let proof = sp_state_machine::prove_read(backend, vec![b"value3"]).unwrap();
		let client =
			TestClientBuilder::new().set_execution_strategy(ExecutionStrategy::Both).build();
		let runtime_api = client.runtime_api();
		let block_id = BlockId::Number(client.chain_info().best_number);

		runtime_api.test_witness(&block_id, proof, root).unwrap();
	}
}<|MERGE_RESOLUTION|>--- conflicted
+++ resolved
@@ -1241,24 +1241,13 @@
 
 #[cfg(test)]
 mod tests {
-<<<<<<< HEAD
-	use substrate_test_runtime_client::{
-		prelude::*,		
-		DefaultTestClientBuilderExt, TestClientBuilder,
-		runtime::TestAPI,
-	};
+	use sp_api::ProvideRuntimeApi;
 	use sp_consensus::BlockOrigin;
-=======
-	use codec::Encode;
-	use sc_block_builder::BlockBuilderProvider;
->>>>>>> 5b55e010
-	use sp_api::ProvideRuntimeApi;
 	use sp_core::storage::well_known_keys::HEAP_PAGES;
 	use sp_runtime::generic::BlockId;
 	use sp_state_machine::ExecutionStrategy;
 	use substrate_test_runtime_client::{
-		prelude::*, runtime::TestAPI, sp_consensus::BlockOrigin, DefaultTestClientBuilderExt,
-		TestClientBuilder,
+		prelude::*, runtime::TestAPI, DefaultTestClientBuilderExt, TestClientBuilder,
 	};
 
 	#[test]
