--- conflicted
+++ resolved
@@ -39,7 +39,7 @@
 	},
 	traits::{
 		BlindCheckable, BlakeTwo256, Block as BlockT, Extrinsic as ExtrinsicT,
-		GetNodeBlockType, GetRuntimeBlockType, Verify, IdentityLookup, NumberFor,
+		GetNodeBlockType, GetRuntimeBlockType, Verify, IdentityLookup,
 	},
 };
 use sp_version::RuntimeVersion;
@@ -623,13 +623,8 @@
 			}
 
 			impl sp_offchain::OffchainWorkerApi<Block> for Runtime {
-<<<<<<< HEAD
-				fn offchain_worker(block: NumberFor<Block>) {
-					let ex = Extrinsic::IncludeData(block.encode());
-=======
 				fn offchain_worker(header: &<Block as BlockT>::Header) {
 					let ex = Extrinsic::IncludeData(header.number.encode());
->>>>>>> 89743498
 					sp_io::offchain::submit_transaction(ex.encode()).unwrap();
 				}
 			}
@@ -844,13 +839,8 @@
 			}
 
 			impl sp_offchain::OffchainWorkerApi<Block> for Runtime {
-<<<<<<< HEAD
-				fn offchain_worker(block: NumberFor<Block>) {
-					let ex = Extrinsic::IncludeData(block.encode());
-=======
 				fn offchain_worker(header: &<Block as BlockT>::Header) {
 					let ex = Extrinsic::IncludeData(header.number.encode());
->>>>>>> 89743498
 					sp_io::offchain::submit_transaction(ex.encode()).unwrap()
 				}
 			}
