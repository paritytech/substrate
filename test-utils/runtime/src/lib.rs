// This file is part of Substrate.

// Copyright (C) Parity Technologies (UK) Ltd.
// SPDX-License-Identifier: Apache-2.0

// Licensed under the Apache License, Version 2.0 (the "License");
// you may not use this file except in compliance with the License.
// You may obtain a copy of the License at
//
// 	http://www.apache.org/licenses/LICENSE-2.0
//
// Unless required by applicable law or agreed to in writing, software
// distributed under the License is distributed on an "AS IS" BASIS,
// WITHOUT WARRANTIES OR CONDITIONS OF ANY KIND, either express or implied.
// See the License for the specific language governing permissions and
// limitations under the License.

//! The Substrate runtime. This can be compiled with `#[no_std]`, ready for Wasm.

#![cfg_attr(not(feature = "std"), no_std)]

#[cfg(feature = "std")]
pub mod extrinsic;
#[cfg(feature = "std")]
pub mod genesismap;
pub mod substrate_test_pallet;

use codec::{Decode, Encode};
use frame_support::{
	construct_runtime,
	dispatch::DispatchClass,
	parameter_types,
	traits::{ConstU32, ConstU64},
	weights::{
		constants::{BlockExecutionWeight, ExtrinsicBaseWeight, WEIGHT_REF_TIME_PER_SECOND},
		Weight,
	},
};
use frame_system::{
	limits::{BlockLength, BlockWeights},
	CheckNonce, CheckWeight,
};
use scale_info::TypeInfo;
use sp_std::prelude::*;

use sp_application_crypto::{ecdsa, ed25519, sr25519, RuntimeAppPublic};
use sp_core::{OpaqueMetadata, RuntimeDebug};
use sp_trie::{
	trie_types::{TrieDBBuilder, TrieDBMutBuilderV1},
	PrefixedMemoryDB, StorageProof,
};
use trie_db::{Trie, TrieMut};

use sp_api::{decl_runtime_apis, impl_runtime_apis};
pub use sp_core::hash::H256;
use sp_inherents::{CheckInherentsResult, InherentData};
use sp_runtime::{
	create_runtime_str, impl_opaque_keys,
	traits::{BlakeTwo256, Block as BlockT, DispatchInfoOf, NumberFor, Verify},
	transaction_validity::{TransactionSource, TransactionValidity, TransactionValidityError},
	ApplyExtrinsicResult, Perbill,
};
#[cfg(any(feature = "std", test))]
use sp_version::NativeVersion;
use sp_version::RuntimeVersion;

pub use sp_consensus_babe::{AllowedSlots, BabeEpochConfiguration, Slot};

pub use pallet_balances::Call as BalancesCall;

pub type AuraId = sp_consensus_aura::sr25519::AuthorityId;
#[cfg(feature = "std")]
pub use extrinsic::{ExtrinsicBuilder, Transfer};

const LOG_TARGET: &str = "substrate-test-runtime";

// Include the WASM binary
#[cfg(feature = "std")]
include!(concat!(env!("OUT_DIR"), "/wasm_binary.rs"));

#[cfg(feature = "std")]
pub mod wasm_binary_logging_disabled {
	include!(concat!(env!("OUT_DIR"), "/wasm_binary_logging_disabled.rs"));
}

/// Wasm binary unwrapped. If built with `SKIP_WASM_BUILD`, the function panics.
#[cfg(feature = "std")]
pub fn wasm_binary_unwrap() -> &'static [u8] {
	WASM_BINARY.expect(
		"Development wasm binary is not available. Testing is only supported with the flag \
		 disabled.",
	)
}

/// Wasm binary unwrapped. If built with `SKIP_WASM_BUILD`, the function panics.
#[cfg(feature = "std")]
pub fn wasm_binary_logging_disabled_unwrap() -> &'static [u8] {
	wasm_binary_logging_disabled::WASM_BINARY.expect(
		"Development wasm binary is not available. Testing is only supported with the flag \
		 disabled.",
	)
}

/// Test runtime version.
#[sp_version::runtime_version]
pub const VERSION: RuntimeVersion = RuntimeVersion {
	spec_name: create_runtime_str!("test"),
	impl_name: create_runtime_str!("parity-test"),
	authoring_version: 1,
	spec_version: 2,
	impl_version: 2,
	apis: RUNTIME_API_VERSIONS,
	transaction_version: 1,
	state_version: 1,
};

fn version() -> RuntimeVersion {
	VERSION
}

/// Native version.
#[cfg(any(feature = "std", test))]
pub fn native_version() -> NativeVersion {
	NativeVersion { runtime_version: VERSION, can_author_with: Default::default() }
}

/// Transfer data extracted from Extrinsic containing `Balances::transfer_allow_death`.
#[derive(Clone, PartialEq, Eq, Encode, Decode, RuntimeDebug, TypeInfo)]
pub struct TransferData {
	pub from: AccountId,
	pub to: AccountId,
	pub amount: Balance,
	pub nonce: Nonce,
}

/// The address format for describing accounts.
pub type Address = sp_core::sr25519::Public;
pub type Signature = sr25519::Signature;
#[cfg(feature = "std")]
pub type Pair = sp_core::sr25519::Pair;

/// The SignedExtension to the basic transaction logic.
pub type SignedExtra = (CheckNonce<Runtime>, CheckWeight<Runtime>, CheckSubstrateCall);
/// The payload being signed in transactions.
pub type SignedPayload = sp_runtime::generic::SignedPayload<RuntimeCall, SignedExtra>;
/// Unchecked extrinsic type as expected by this runtime.
pub type Extrinsic =
	sp_runtime::generic::UncheckedExtrinsic<Address, RuntimeCall, Signature, SignedExtra>;

/// An identifier for an account on this system.
pub type AccountId = <Signature as Verify>::Signer;
/// A simple hash type for all our hashing.
pub type Hash = H256;
/// The hashing algorithm used.
pub type Hashing = BlakeTwo256;
/// The block number type used in this runtime.
pub type BlockNumber = u64;
/// Index of a transaction.
pub type Nonce = u64;
/// The item of a block digest.
pub type DigestItem = sp_runtime::generic::DigestItem;
/// The digest of a block.
pub type Digest = sp_runtime::generic::Digest;
/// A test block.
pub type Block = sp_runtime::generic::Block<Header, Extrinsic>;
/// A test block's header.
pub type Header = sp_runtime::generic::Header<BlockNumber, Hashing>;
/// Balance of an account.
pub type Balance = u64;

decl_runtime_apis! {
	#[api_version(2)]
	pub trait TestAPI {
		/// Return the balance of the given account id.
		fn balance_of(id: AccountId) -> u64;
		/// A benchmark function that adds one to the given value and returns the result.
		fn benchmark_add_one(val: &u64) -> u64;
		/// A benchmark function that adds one to each value in the given vector and returns the
		/// result.
		fn benchmark_vector_add_one(vec: &Vec<u64>) -> Vec<u64>;
		/// A function for that the signature changed in version `2`.
		#[changed_in(2)]
		fn function_signature_changed() -> Vec<u64>;
		/// The new signature.
		fn function_signature_changed() -> u64;
		/// trie no_std testing
		fn use_trie() -> u64;
		/// Calls function in the loop using never-inlined function pointer
		fn benchmark_indirect_call() -> u64;
		/// Calls function in the loop
		fn benchmark_direct_call() -> u64;
		/// Allocates vector with given capacity.
		fn vec_with_capacity(size: u32) -> Vec<u8>;
		/// Returns the initialized block number.
		fn get_block_number() -> u64;

		/// Test that `ed25519` crypto works in the runtime.
		///
		/// Returns the signature generated for the message `ed25519` and the public key.
		fn test_ed25519_crypto() -> (ed25519::AppSignature, ed25519::AppPublic);
		/// Test that `sr25519` crypto works in the runtime.
		///
		/// Returns the signature generated for the message `sr25519`.
		fn test_sr25519_crypto() -> (sr25519::AppSignature, sr25519::AppPublic);
		/// Test that `ecdsa` crypto works in the runtime.
		///
		/// Returns the signature generated for the message `ecdsa`.
		fn test_ecdsa_crypto() -> (ecdsa::AppSignature, ecdsa::AppPublic);
		/// Run various tests against storage.
		fn test_storage();
		/// Check a witness.
		fn test_witness(proof: StorageProof, root: crate::Hash);
		/// Test that ensures that we can call a function that takes multiple
		/// arguments.
		fn test_multiple_arguments(data: Vec<u8>, other: Vec<u8>, num: u32);
		/// Traces log "Hey I'm runtime."
		fn do_trace_log();
		/// Verify the given signature, public & message bundle.
		fn verify_ed25519(sig: ed25519::Signature, public: ed25519::Public, message: Vec<u8>) -> bool;
		/// Write the given `value` under the given `key` into the storage and then optional panic.
		fn write_key_value(key: Vec<u8>, value: Vec<u8>, panic: bool);
	}
}

pub type Executive = frame_executive::Executive<
	Runtime,
	Block,
	frame_system::ChainContext<Runtime>,
	Runtime,
	AllPalletsWithSystem,
>;

#[derive(Copy, Clone, PartialEq, Eq, Encode, Decode, RuntimeDebug, TypeInfo)]
pub struct CheckSubstrateCall;

impl sp_runtime::traits::Printable for CheckSubstrateCall {
	fn print(&self) {
		"CheckSubstrateCall".print()
	}
}

impl sp_runtime::traits::Dispatchable for CheckSubstrateCall {
	type RuntimeOrigin = CheckSubstrateCall;
	type Config = CheckSubstrateCall;
	type Info = CheckSubstrateCall;
	type PostInfo = CheckSubstrateCall;

	fn dispatch(
		self,
		_origin: Self::RuntimeOrigin,
	) -> sp_runtime::DispatchResultWithInfo<Self::PostInfo> {
		panic!("This implementation should not be used for actual dispatch.");
	}
}

impl sp_runtime::traits::SignedExtension for CheckSubstrateCall {
	type AccountId = AccountId;
	type Call = RuntimeCall;
	type AdditionalSigned = ();
	type Pre = ();
	const IDENTIFIER: &'static str = "CheckSubstrateCall";

	fn additional_signed(
		&self,
	) -> sp_std::result::Result<Self::AdditionalSigned, TransactionValidityError> {
		Ok(())
	}

	fn validate(
		&self,
		_who: &Self::AccountId,
		call: &Self::Call,
		_info: &DispatchInfoOf<Self::Call>,
		_len: usize,
	) -> TransactionValidity {
		log::trace!(target: LOG_TARGET, "validate");
		match call {
			RuntimeCall::SubstrateTest(ref substrate_test_call) =>
				substrate_test_pallet::validate_runtime_call(substrate_test_call),
			_ => Ok(Default::default()),
		}
	}

	fn pre_dispatch(
		self,
		who: &Self::AccountId,
		call: &Self::Call,
		info: &sp_runtime::traits::DispatchInfoOf<Self::Call>,
		len: usize,
	) -> Result<Self::Pre, TransactionValidityError> {
		self.validate(who, call, info, len).map(drop)
	}
}

construct_runtime!(
	pub enum Runtime
	{
		System: frame_system,
		Babe: pallet_babe,
		SubstrateTest: substrate_test_pallet::pallet,
		Balances: pallet_balances,
	}
);

/// We assume that ~10% of the block weight is consumed by `on_initialize` handlers.
/// This is used to limit the maximal weight of a single extrinsic.
const AVERAGE_ON_INITIALIZE_RATIO: Perbill = Perbill::from_percent(10);
/// We allow `Normal` extrinsics to fill up the block up to 75%, the rest can be used
/// by  Operational  extrinsics.
const NORMAL_DISPATCH_RATIO: Perbill = Perbill::from_percent(75);
/// Max weight, actual value does not matter for test runtime.
const MAXIMUM_BLOCK_WEIGHT: Weight =
	Weight::from_parts(WEIGHT_REF_TIME_PER_SECOND.saturating_mul(2), u64::MAX);

parameter_types! {
	pub const BlockHashCount: BlockNumber = 2400;
	pub const Version: RuntimeVersion = VERSION;

	pub RuntimeBlockLength: BlockLength =
		BlockLength::max_with_normal_ratio(5 * 1024 * 1024, NORMAL_DISPATCH_RATIO);

	pub RuntimeBlockWeights: BlockWeights = BlockWeights::builder()
		.base_block(BlockExecutionWeight::get())
		.for_class(DispatchClass::all(), |weights| {
			weights.base_extrinsic = ExtrinsicBaseWeight::get();
		})
		.for_class(DispatchClass::Normal, |weights| {
			weights.max_total = Some(NORMAL_DISPATCH_RATIO * MAXIMUM_BLOCK_WEIGHT);
		})
		.for_class(DispatchClass::Operational, |weights| {
			weights.max_total = Some(MAXIMUM_BLOCK_WEIGHT);
			// Operational transactions have some extra reserved space, so that they
			// are included even if block reached `MAXIMUM_BLOCK_WEIGHT`.
			weights.reserved = Some(
				MAXIMUM_BLOCK_WEIGHT - NORMAL_DISPATCH_RATIO * MAXIMUM_BLOCK_WEIGHT
			);
		})
		.avg_block_initialization(AVERAGE_ON_INITIALIZE_RATIO)
		.build_or_panic();
}

impl frame_system::pallet::Config for Runtime {
	type BaseCallFilter = frame_support::traits::Everything;
	type BlockWeights = RuntimeBlockWeights;
	type BlockLength = ();
	type RuntimeOrigin = RuntimeOrigin;
	type RuntimeCall = RuntimeCall;
<<<<<<< HEAD
	type Index = Index;
=======
	type Nonce = Nonce;
>>>>>>> c446786a
	type Hash = H256;
	type Hashing = Hashing;
	type AccountId = AccountId;
	type Lookup = sp_runtime::traits::IdentityLookup<Self::AccountId>;
	type Block = Block;
	type RuntimeEvent = RuntimeEvent;
	type BlockHashCount = ConstU64<2400>;
	type DbWeight = ();
	type Version = ();
	type PalletInfo = PalletInfo;
	type AccountData = pallet_balances::AccountData<Balance>;
	type OnNewAccount = ();
	type OnKilledAccount = ();
	type SystemWeightInfo = ();
	type SS58Prefix = ();
	type OnSetCode = ();
	type MaxConsumers = ConstU32<16>;
}

pub mod currency {
	use crate::Balance;
	const MILLICENTS: Balance = 1_000_000_000;
	const CENTS: Balance = 1_000 * MILLICENTS; // assume this is worth about a cent.
	pub const DOLLARS: Balance = 100 * CENTS;
}

parameter_types! {
	pub const ExistentialDeposit: Balance = 1 * currency::DOLLARS;
	// For weight estimation, we assume that the most locks on an individual account will be 50.
	// This number may need to be adjusted in the future if this assumption no longer holds true.
	pub const MaxLocks: u32 = 50;
	pub const MaxReserves: u32 = 50;
}

impl pallet_balances::Config for Runtime {
	type MaxLocks = MaxLocks;
	type MaxReserves = MaxReserves;
	type ReserveIdentifier = [u8; 8];
	type Balance = Balance;
	type DustRemoval = ();
	type RuntimeEvent = RuntimeEvent;
	type ExistentialDeposit = ExistentialDeposit;
	type AccountStore = System;
	type WeightInfo = pallet_balances::weights::SubstrateWeight<Runtime>;
	type FreezeIdentifier = ();
	type MaxFreezes = ();
	type RuntimeHoldReason = RuntimeHoldReason;
	type MaxHolds = ConstU32<1>;
}

impl substrate_test_pallet::Config for Runtime {}

// Required for `pallet_babe::Config`.
impl pallet_timestamp::Config for Runtime {
	type Moment = u64;
	type OnTimestampSet = Babe;
	type MinimumPeriod = ConstU64<500>;
	type WeightInfo = pallet_timestamp::weights::SubstrateWeight<Runtime>;
}

parameter_types! {
	pub const EpochDuration: u64 = 6;
}

impl pallet_babe::Config for Runtime {
	type EpochDuration = EpochDuration;
	type ExpectedBlockTime = ConstU64<10_000>;
	type EpochChangeTrigger = pallet_babe::SameAuthoritiesForever;
	type DisabledValidators = ();
	type KeyOwnerProof = sp_core::Void;
	type EquivocationReportSystem = ();
	type WeightInfo = ();
	type MaxAuthorities = ConstU32<10>;
}

/// Adds one to the given input and returns the final result.
#[inline(never)]
fn benchmark_add_one(i: u64) -> u64 {
	i + 1
}

fn code_using_trie() -> u64 {
	let pairs = [
		(b"0103000000000000000464".to_vec(), b"0400000000".to_vec()),
		(b"0103000000000000000469".to_vec(), b"0401000000".to_vec()),
	]
	.to_vec();

	let mut mdb = PrefixedMemoryDB::default();
	let mut root = sp_std::default::Default::default();
	{
		let mut t = TrieDBMutBuilderV1::<Hashing>::new(&mut mdb, &mut root).build();
		for (key, value) in &pairs {
			if t.insert(key, value).is_err() {
				return 101
			}
		}
	}

	let trie = TrieDBBuilder::<Hashing>::new(&mdb, &root).build();
	let res = if let Ok(iter) = trie.iter() { iter.flatten().count() as u64 } else { 102 };

	res
}

impl_opaque_keys! {
	pub struct SessionKeys {
		pub ed25519: ed25519::AppPublic,
		pub sr25519: sr25519::AppPublic,
		pub ecdsa: ecdsa::AppPublic,
	}
}

pub(crate) const TEST_RUNTIME_BABE_EPOCH_CONFIGURATION: BabeEpochConfiguration =
	BabeEpochConfiguration {
		c: (3, 10),
		allowed_slots: AllowedSlots::PrimaryAndSecondaryPlainSlots,
	};

impl_runtime_apis! {
	impl sp_api::Core<Block> for Runtime {
		fn version() -> RuntimeVersion {
			version()
		}

		fn execute_block(block: Block) {
			log::trace!(target: LOG_TARGET, "execute_block: {block:#?}");
			Executive::execute_block(block);
		}

		fn initialize_block(header: &<Block as BlockT>::Header) {
			log::trace!(target: LOG_TARGET, "initialize_block: {header:#?}");
			Executive::initialize_block(header);
		}
	}

	impl sp_api::Metadata<Block> for Runtime {
		fn metadata() -> OpaqueMetadata {
			unimplemented!()
		}

		fn metadata_at_version(_version: u32) -> Option<OpaqueMetadata> {
			unimplemented!()
		}
		fn metadata_versions() -> sp_std::vec::Vec<u32> {
			unimplemented!()
		}
	}

	impl sp_transaction_pool::runtime_api::TaggedTransactionQueue<Block> for Runtime {
		fn validate_transaction(
			source: TransactionSource,
			utx: <Block as BlockT>::Extrinsic,
			block_hash: <Block as BlockT>::Hash,
		) -> TransactionValidity {
			let validity = Executive::validate_transaction(source, utx.clone(), block_hash);
			log::trace!(target: LOG_TARGET, "validate_transaction {:?} {:?}", utx, validity);
			validity
		}
	}

	impl sp_block_builder::BlockBuilder<Block> for Runtime {
		fn apply_extrinsic(extrinsic: <Block as BlockT>::Extrinsic) -> ApplyExtrinsicResult {
			Executive::apply_extrinsic(extrinsic)
		}

		fn finalize_block() -> <Block as BlockT>::Header {
			log::trace!(target: LOG_TARGET, "finalize_block");
			Executive::finalize_block()
		}

		fn inherent_extrinsics(_data: InherentData) -> Vec<<Block as BlockT>::Extrinsic> {
			vec![]
		}

		fn check_inherents(_block: Block, _data: InherentData) -> CheckInherentsResult {
			CheckInherentsResult::new()
		}
	}

	impl frame_system_rpc_runtime_api::AccountNonceApi<Block, AccountId, Nonce> for Runtime {
		fn account_nonce(account: AccountId) -> Nonce {
			System::account_nonce(account)
		}
	}

	impl self::TestAPI<Block> for Runtime {
		fn balance_of(id: AccountId) -> u64 {
			Balances::free_balance(id)
		}

		fn benchmark_add_one(val: &u64) -> u64 {
			val + 1
		}

		fn benchmark_vector_add_one(vec: &Vec<u64>) -> Vec<u64> {
			let mut vec = vec.clone();
			vec.iter_mut().for_each(|v| *v += 1);
			vec
		}

		fn function_signature_changed() -> u64 {
			1
		}

		fn use_trie() -> u64 {
			code_using_trie()
		}

		fn benchmark_indirect_call() -> u64 {
			let function = benchmark_add_one;
			(0..1000).fold(0, |p, i| p + function(i))
		}
		fn benchmark_direct_call() -> u64 {
			(0..1000).fold(0, |p, i| p + benchmark_add_one(i))
		}

		fn vec_with_capacity(size: u32) -> Vec<u8> {
			Vec::with_capacity(size as usize)
		}

		fn get_block_number() -> u64 {
			System::block_number()
		}

		fn test_ed25519_crypto() -> (ed25519::AppSignature, ed25519::AppPublic) {
			test_ed25519_crypto()
		}

		fn test_sr25519_crypto() -> (sr25519::AppSignature, sr25519::AppPublic) {
			test_sr25519_crypto()
		}

		fn test_ecdsa_crypto() -> (ecdsa::AppSignature, ecdsa::AppPublic) {
			test_ecdsa_crypto()
		}

		fn test_storage() {
			test_read_storage();
			test_read_child_storage();
		}

		fn test_witness(proof: StorageProof, root: crate::Hash) {
			test_witness(proof, root);
		}

		fn test_multiple_arguments(data: Vec<u8>, other: Vec<u8>, num: u32) {
			assert_eq!(&data[..], &other[..]);
			assert_eq!(data.len(), num as usize);
		}

		fn do_trace_log() {
			log::trace!("Hey I'm runtime");
		}

		fn verify_ed25519(sig: ed25519::Signature, public: ed25519::Public, message: Vec<u8>) -> bool {
			sp_io::crypto::ed25519_verify(&sig, &message, &public)
		}

		fn write_key_value(key: Vec<u8>, value: Vec<u8>, panic: bool) {
			sp_io::storage::set(&key, &value);

			if panic {
				panic!("I'm just following my master");
			}
		}
	}

	impl sp_consensus_aura::AuraApi<Block, AuraId> for Runtime {
		fn slot_duration() -> sp_consensus_aura::SlotDuration {
			sp_consensus_aura::SlotDuration::from_millis(1000)
		}

		fn authorities() -> Vec<AuraId> {
			SubstrateTest::authorities().into_iter().map(|auth| AuraId::from(auth)).collect()
		}
	}

	impl sp_consensus_babe::BabeApi<Block> for Runtime {
		fn configuration() -> sp_consensus_babe::BabeConfiguration {
			let epoch_config = Babe::epoch_config().unwrap_or(TEST_RUNTIME_BABE_EPOCH_CONFIGURATION);
			sp_consensus_babe::BabeConfiguration {
				slot_duration: Babe::slot_duration(),
				epoch_length: EpochDuration::get(),
				c: epoch_config.c,
				authorities: Babe::authorities().to_vec(),
				randomness: Babe::randomness(),
				allowed_slots: epoch_config.allowed_slots,
			}
		}

		fn current_epoch_start() -> Slot {
			Babe::current_epoch_start()
		}

		fn current_epoch() -> sp_consensus_babe::Epoch {
			Babe::current_epoch()
		}

		fn next_epoch() -> sp_consensus_babe::Epoch {
			Babe::next_epoch()
		}

		fn submit_report_equivocation_unsigned_extrinsic(
			_equivocation_proof: sp_consensus_babe::EquivocationProof<
			<Block as BlockT>::Header,
			>,
			_key_owner_proof: sp_consensus_babe::OpaqueKeyOwnershipProof,
		) -> Option<()> {
			None
		}

		fn generate_key_ownership_proof(
			_slot: sp_consensus_babe::Slot,
			_authority_id: sp_consensus_babe::AuthorityId,
		) -> Option<sp_consensus_babe::OpaqueKeyOwnershipProof> {
			None
		}
	}

	impl sp_offchain::OffchainWorkerApi<Block> for Runtime {
		fn offchain_worker(header: &<Block as BlockT>::Header) {
			let ext = Extrinsic::new_unsigned(
				substrate_test_pallet::pallet::Call::storage_change{
					key:b"some_key".encode(),
					value:Some(header.number.encode())
				}.into(),
			);
			sp_io::offchain::submit_transaction(ext.encode()).unwrap();
		}
	}

	impl sp_session::SessionKeys<Block> for Runtime {
		fn generate_session_keys(_: Option<Vec<u8>>) -> Vec<u8> {
			SessionKeys::generate(None)
		}

		fn decode_session_keys(
			encoded: Vec<u8>,
		) -> Option<Vec<(Vec<u8>, sp_core::crypto::KeyTypeId)>> {
			SessionKeys::decode_into_raw_public_keys(&encoded)
		}
	}

	impl sp_consensus_grandpa::GrandpaApi<Block> for Runtime {
		fn grandpa_authorities() -> sp_consensus_grandpa::AuthorityList {
			Vec::new()
		}

		fn current_set_id() -> sp_consensus_grandpa::SetId {
			0
		}

		fn submit_report_equivocation_unsigned_extrinsic(
			_equivocation_proof: sp_consensus_grandpa::EquivocationProof<
			<Block as BlockT>::Hash,
			NumberFor<Block>,
			>,
			_key_owner_proof: sp_consensus_grandpa::OpaqueKeyOwnershipProof,
		) -> Option<()> {
			None
		}

		fn generate_key_ownership_proof(
			_set_id: sp_consensus_grandpa::SetId,
			_authority_id: sp_consensus_grandpa::AuthorityId,
		) -> Option<sp_consensus_grandpa::OpaqueKeyOwnershipProof> {
			None
		}
	}
}

fn test_ed25519_crypto() -> (ed25519::AppSignature, ed25519::AppPublic) {
	let public0 = ed25519::AppPublic::generate_pair(None);
	let public1 = ed25519::AppPublic::generate_pair(None);
	let public2 = ed25519::AppPublic::generate_pair(None);

	let all = ed25519::AppPublic::all();
	assert!(all.contains(&public0));
	assert!(all.contains(&public1));
	assert!(all.contains(&public2));

	let signature = public0.sign(&"ed25519").expect("Generates a valid `ed25519` signature.");
	assert!(public0.verify(&"ed25519", &signature));
	(signature, public0)
}

fn test_sr25519_crypto() -> (sr25519::AppSignature, sr25519::AppPublic) {
	let public0 = sr25519::AppPublic::generate_pair(None);
	let public1 = sr25519::AppPublic::generate_pair(None);
	let public2 = sr25519::AppPublic::generate_pair(None);

	let all = sr25519::AppPublic::all();
	assert!(all.contains(&public0));
	assert!(all.contains(&public1));
	assert!(all.contains(&public2));

	let signature = public0.sign(&"sr25519").expect("Generates a valid `sr25519` signature.");
	assert!(public0.verify(&"sr25519", &signature));
	(signature, public0)
}

fn test_ecdsa_crypto() -> (ecdsa::AppSignature, ecdsa::AppPublic) {
	let public0 = ecdsa::AppPublic::generate_pair(None);
	let public1 = ecdsa::AppPublic::generate_pair(None);
	let public2 = ecdsa::AppPublic::generate_pair(None);

	let all = ecdsa::AppPublic::all();
	assert!(all.contains(&public0));
	assert!(all.contains(&public1));
	assert!(all.contains(&public2));

	let signature = public0.sign(&"ecdsa").expect("Generates a valid `ecdsa` signature.");

	assert!(public0.verify(&"ecdsa", &signature));
	(signature, public0)
}

fn test_read_storage() {
	const KEY: &[u8] = b":read_storage";
	sp_io::storage::set(KEY, b"test");

	let mut v = [0u8; 4];
	let r = sp_io::storage::read(KEY, &mut v, 0);
	assert_eq!(r, Some(4));
	assert_eq!(&v, b"test");

	let mut v = [0u8; 4];
	let r = sp_io::storage::read(KEY, &mut v, 4);
	assert_eq!(r, Some(0));
	assert_eq!(&v, &[0, 0, 0, 0]);
}

fn test_read_child_storage() {
	const STORAGE_KEY: &[u8] = b"unique_id_1";
	const KEY: &[u8] = b":read_child_storage";
	sp_io::default_child_storage::set(STORAGE_KEY, KEY, b"test");

	let mut v = [0u8; 4];
	let r = sp_io::default_child_storage::read(STORAGE_KEY, KEY, &mut v, 0);
	assert_eq!(r, Some(4));
	assert_eq!(&v, b"test");

	let mut v = [0u8; 4];
	let r = sp_io::default_child_storage::read(STORAGE_KEY, KEY, &mut v, 8);
	assert_eq!(r, Some(0));
	assert_eq!(&v, &[0, 0, 0, 0]);
}

fn test_witness(proof: StorageProof, root: crate::Hash) {
	use sp_externalities::Externalities;
	let db: sp_trie::MemoryDB<crate::Hashing> = proof.into_memory_db();
	let backend = sp_state_machine::TrieBackendBuilder::<_, crate::Hashing>::new(db, root).build();
	let mut overlay = sp_state_machine::OverlayedChanges::default();
	let mut cache = sp_state_machine::StorageTransactionCache::<_, _>::default();
	let mut ext = sp_state_machine::Ext::new(
		&mut overlay,
		&mut cache,
		&backend,
		#[cfg(feature = "std")]
		None,
	);
	assert!(ext.storage(b"value3").is_some());
	assert!(ext.storage_root(Default::default()).as_slice() == &root[..]);
	ext.place_storage(vec![0], Some(vec![1]));
	assert!(ext.storage_root(Default::default()).as_slice() != &root[..]);
}

/// Some tests require the hashed keys of the storage. As the values of hashed keys are not trivial
/// to guess, this small module provides the values of the keys, and the code which is required to
/// generate the keys.
#[cfg(feature = "std")]
pub mod storage_key_generator {
	use super::*;
	use sp_core::Pair;
	use sp_keyring::AccountKeyring;

	/// Generate hex string without prefix
	pub(super) fn hex<T>(x: T) -> String
	where
		T: array_bytes::Hex,
	{
		x.hex(Default::default())
	}

	fn concat_hashes(input: &Vec<&[u8]>) -> String {
		input.iter().map(|s| sp_core::hashing::twox_128(s)).map(hex).collect()
	}

	fn twox_64_concat(x: &[u8]) -> Vec<u8> {
		sp_core::hashing::twox_64(x).iter().chain(x.iter()).cloned().collect::<Vec<_>>()
	}

	/// Generate the hashed storage keys from the raw literals. These keys are expected to be be in
	/// storage with given substrate-test runtime.
	pub fn generate_expected_storage_hashed_keys(custom_heap_pages: bool) -> Vec<String> {
		let mut literals: Vec<&[u8]> = vec![b":code", b":extrinsic_index"];

		if custom_heap_pages {
			literals.push(b":heappages");
		}

		let keys: Vec<Vec<&[u8]>> = vec![
			vec![b"Babe", b"Authorities"],
			vec![b"Babe", b"EpochConfig"],
			vec![b"Babe", b"NextAuthorities"],
			vec![b"Babe", b"SegmentIndex"],
			vec![b"Babe", b":__STORAGE_VERSION__:"],
			vec![b"Balances", b":__STORAGE_VERSION__:"],
			vec![b"Balances", b"TotalIssuance"],
			vec![b"SubstrateTest", b"Authorities"],
			vec![b"SubstrateTest", b":__STORAGE_VERSION__:"],
			vec![b"System", b"LastRuntimeUpgrade"],
			vec![b"System", b"ParentHash"],
			vec![b"System", b":__STORAGE_VERSION__:"],
			vec![b"System", b"UpgradedToTripleRefCount"],
			vec![b"System", b"UpgradedToU32RefCount"],
		];

		let mut expected_keys = keys.iter().map(concat_hashes).collect::<Vec<String>>();

		expected_keys.extend(literals.into_iter().map(hex));

		let balances_map_keys = (0..16_usize)
			.into_iter()
			.map(|i| AccountKeyring::numeric(i).public().to_vec())
			.chain(vec![
				AccountKeyring::Alice.public().to_vec(),
				AccountKeyring::Bob.public().to_vec(),
				AccountKeyring::Charlie.public().to_vec(),
			])
			.map(|pubkey| {
				sp_core::hashing::blake2_128(&pubkey)
					.iter()
					.chain(pubkey.iter())
					.cloned()
					.collect::<Vec<u8>>()
			})
			.map(|hash_pubkey| {
				[concat_hashes(&vec![b"System", b"Account"]), hex(hash_pubkey)].concat()
			});

		expected_keys.extend(balances_map_keys);

		expected_keys.push(
			[
				concat_hashes(&vec![b"System", b"BlockHash"]),
				hex(0u64.using_encoded(twox_64_concat)),
			]
			.concat(),
		);

		expected_keys.sort();
		expected_keys
	}

	/// Provides the commented list of hashed keys. This contains a hard-coded list of hashed keys
	/// that would be generated by `generate_expected_storage_hashed_keys`. This list is provided
	/// for the debugging convenience only. Value of each hex-string is documented with the literal
	/// origin.
	///
	/// `custom_heap_pages`: Should be set to `true` when the state contains the `:heap_pages` key
	/// aka when overriding the heap pages to be used by the executor.
	pub fn get_expected_storage_hashed_keys(custom_heap_pages: bool) -> Vec<&'static str> {
		let mut res = vec![
			//System|:__STORAGE_VERSION__:
			"00771836bebdd29870ff246d305c578c4e7b9012096b41c4eb3aaf947f6ea429",
			//SubstrateTest|Authorities
			"00771836bebdd29870ff246d305c578c5e0621c4869aa60c02be9adcc98a0d1d",
			//Babe|:__STORAGE_VERSION__:
			"1cb6f36e027abb2091cfb5110ab5087f4e7b9012096b41c4eb3aaf947f6ea429",
			//Babe|Authorities
			"1cb6f36e027abb2091cfb5110ab5087f5e0621c4869aa60c02be9adcc98a0d1d",
			//Babe|SegmentIndex
			"1cb6f36e027abb2091cfb5110ab5087f66e8f035c8adbe7f1547b43c51e6f8a4",
			//Babe|NextAuthorities
			"1cb6f36e027abb2091cfb5110ab5087faacf00b9b41fda7a9268821c2a2b3e4c",
			//Babe|EpochConfig
			"1cb6f36e027abb2091cfb5110ab5087fdc6b171b77304263c292cc3ea5ed31ef",
			//System|:__STORAGE_VERSION__:
			"26aa394eea5630e07c48ae0c9558cef74e7b9012096b41c4eb3aaf947f6ea429",
			//System|UpgradedToU32RefCount
			"26aa394eea5630e07c48ae0c9558cef75684a022a34dd8bfa2baaf44f172b710",
			//System|ParentHash
			"26aa394eea5630e07c48ae0c9558cef78a42f33323cb5ced3b44dd825fda9fcc",
			//System::BlockHash|0
			"26aa394eea5630e07c48ae0c9558cef7a44704b568d21667356a5a050c118746bb1bdbcacd6ac9340000000000000000",
			//System|UpgradedToTripleRefCount
			"26aa394eea5630e07c48ae0c9558cef7a7fd6c28836b9a28522dc924110cf439",

			// System|Account|blake2_128Concat("//11")
			"26aa394eea5630e07c48ae0c9558cef7b99d880ec681799c0cf30e8886371da901cae4e3edfbb32c91ed3f01ab964f4eeeab50338d8e5176d3141802d7b010a55dadcd5f23cf8aaafa724627e967e90e",
			// System|Account|blake2_128Concat("//4")
			"26aa394eea5630e07c48ae0c9558cef7b99d880ec681799c0cf30e8886371da91b614bd4a126f2d5d294e9a8af9da25248d7e931307afb4b68d8d565d4c66e00d856c6d65f5fed6bb82dcfb60e936c67",
			// System|Account|blake2_128Concat("//7")
			"26aa394eea5630e07c48ae0c9558cef7b99d880ec681799c0cf30e8886371da94b21aff9fe1e8b2fc4b0775b8cbeff28ba8e2c7594dd74730f3ca835e95455d199261897edc9735d602ea29615e2b10b",
			// System|Account|blake2_128Concat("//Bob")
			"26aa394eea5630e07c48ae0c9558cef7b99d880ec681799c0cf30e8886371da94f9aea1afa791265fae359272badc1cf8eaf04151687736326c9fea17e25fc5287613693c912909cb226aa4794f26a48",
			// System|Account|blake2_128Concat("//3")
			"26aa394eea5630e07c48ae0c9558cef7b99d880ec681799c0cf30e8886371da95786a2916fcb81e1bd5dcd81e0d2452884617f575372edb5a36d85c04cdf2e4699f96fe33eb5f94a28c041b88e398d0c",
			// System|Account|blake2_128Concat("//14")
			"26aa394eea5630e07c48ae0c9558cef7b99d880ec681799c0cf30e8886371da95b8542d9672c7b7e779cc7c1e6b605691c2115d06120ea2bee32dd601d02f36367564e7ddf84ae2717ca3f097459652e",
			// System|Account|blake2_128Concat("//6")
			"26aa394eea5630e07c48ae0c9558cef7b99d880ec681799c0cf30e8886371da996c30bdbfab640838e6b6d3c33ab4adb4211b79e34ee8072eab506edd4b93a7b85a14c9a05e5cdd056d98e7dbca87730",
			// System|Account|blake2_128Concat("//9")
			"26aa394eea5630e07c48ae0c9558cef7b99d880ec681799c0cf30e8886371da99dc65b1339ec388fbf2ca0cdef51253512c6cfd663203ea16968594f24690338befd906856c4d2f4ef32dad578dba20c",
			// System|Account|blake2_128Concat("//8")
			"26aa394eea5630e07c48ae0c9558cef7b99d880ec681799c0cf30e8886371da99e6eb5abd62f5fd54793da91a47e6af6125d57171ff9241f07acaa1bb6a6103517965cf2cd00e643b27e7599ebccba70",
			// System|Account|blake2_128Concat("//Charlie")
			"26aa394eea5630e07c48ae0c9558cef7b99d880ec681799c0cf30e8886371da9b0edae20838083f2cde1c4080db8cf8090b5ab205c6974c9ea841be688864633dc9ca8a357843eeacf2314649965fe22",
			// System|Account|blake2_128Concat("//10")
			"26aa394eea5630e07c48ae0c9558cef7b99d880ec681799c0cf30e8886371da9d0052993b6f3bd0544fd1f5e4125b9fbde3e789ecd53431fe5c06c12b72137153496dace35c695b5f4d7b41f7ed5763b",
			// System|Account|blake2_128Concat("//1")
			"26aa394eea5630e07c48ae0c9558cef7b99d880ec681799c0cf30e8886371da9d6b7e9a5f12bc571053265dade10d3b4b606fc73f57f03cdb4c932d475ab426043e429cecc2ffff0d2672b0df8398c48",
			// System|Account|blake2_128Concat("//Alice")
			"26aa394eea5630e07c48ae0c9558cef7b99d880ec681799c0cf30e8886371da9de1e86a9a8c739864cf3cc5ec2bea59fd43593c715fdd31c61141abd04a99fd6822c8558854ccde39a5684e7a56da27d",
			// System|Account|blake2_128Concat("//2")
			"26aa394eea5630e07c48ae0c9558cef7b99d880ec681799c0cf30e8886371da9e1a35f56ee295d39287cbffcfc60c4b346f136b564e1fad55031404dd84e5cd3fa76bfe7cc7599b39d38fd06663bbc0a",
			// System|Account|blake2_128Concat("//5")
			"26aa394eea5630e07c48ae0c9558cef7b99d880ec681799c0cf30e8886371da9e2c1dc507e2035edbbd8776c440d870460c57f0008067cc01c5ff9eb2e2f9b3a94299a915a91198bd1021a6c55596f57",
			// System|Account|blake2_128Concat("//0")
			"26aa394eea5630e07c48ae0c9558cef7b99d880ec681799c0cf30e8886371da9eca0e653a94f4080f6311b4e7b6934eb2afba9278e30ccf6a6ceb3a8b6e336b70068f045c666f2e7f4f9cc5f47db8972",
			// System|Account|blake2_128Concat("//13")
			"26aa394eea5630e07c48ae0c9558cef7b99d880ec681799c0cf30e8886371da9ee8bf7ef90fc56a8aa3b90b344c599550c29b161e27ff8ba45bf6bad4711f326fc506a8803453a4d7e3158e993495f10",
			// System|Account|blake2_128Concat("//12")
			"26aa394eea5630e07c48ae0c9558cef7b99d880ec681799c0cf30e8886371da9f5d6f1c082fe63eec7a71fcad00f4a892e3d43b7b0d04e776e69e7be35247cecdac65504c579195731eaf64b7940966e",
			// System|Account|blake2_128Concat("//15")
			"26aa394eea5630e07c48ae0c9558cef7b99d880ec681799c0cf30e8886371da9fbf0818841edf110e05228a6379763c4fc3c37459d9bdc61f58a5ebc01e9e2305a19d390c0543dc733861ec3cf1de01f",
			// System|LastRuntimeUpgrade
			"26aa394eea5630e07c48ae0c9558cef7f9cce9c888469bb1a0dceaa129672ef8",
			// :code
			"3a636f6465",
			// :extrinsic_index
			"3a65787472696e7369635f696e646578",
			// Balances|:__STORAGE_VERSION__:
			"c2261276cc9d1f8598ea4b6a74b15c2f4e7b9012096b41c4eb3aaf947f6ea429",
			// Balances|TotalIssuance
			"c2261276cc9d1f8598ea4b6a74b15c2f57c875e4cff74148e4628f264b974c80",
		];

		if custom_heap_pages {
			// :heappages
			res.push("3a686561707061676573");
		}

		res
	}

	#[test]
	fn expected_keys_vec_are_matching() {
		assert_eq!(
			storage_key_generator::get_expected_storage_hashed_keys(false),
			storage_key_generator::generate_expected_storage_hashed_keys(false),
		);
	}
}

#[cfg(test)]
mod tests {
	use super::*;
	use codec::Encode;
	use frame_support::dispatch::DispatchInfo;
	use sc_block_builder::BlockBuilderProvider;
	use sp_api::{ApiExt, ProvideRuntimeApi};
	use sp_consensus::BlockOrigin;
	use sp_core::{storage::well_known_keys::HEAP_PAGES, traits::CallContext};
	use sp_keyring::AccountKeyring;
	use sp_runtime::{
		traits::{Hash as _, SignedExtension},
		transaction_validity::{InvalidTransaction, ValidTransaction},
	};
	use substrate_test_runtime_client::{
		prelude::*, runtime::TestAPI, DefaultTestClientBuilderExt, TestClientBuilder,
	};

	#[test]
	fn heap_pages_is_respected() {
		// This tests that the on-chain `HEAP_PAGES` parameter is respected.

		// Create a client devoting only 8 pages of wasm memory. This gives us ~512k of heap memory.
		let mut client = TestClientBuilder::new().set_heap_pages(8).build();
		let best_hash = client.chain_info().best_hash;

		// Try to allocate 1024k of memory on heap. This is going to fail since it is twice larger
		// than the heap.
		let mut runtime_api = client.runtime_api();
		// This is currently required to allocate the 1024k of memory as configured above.
		runtime_api.set_call_context(CallContext::Onchain);
		let ret = runtime_api.vec_with_capacity(best_hash, 1048576);
		assert!(ret.is_err());

		// Create a block that sets the `:heap_pages` to 32 pages of memory which corresponds to
		// ~2048k of heap memory.
		let (new_at_hash, block) = {
			let mut builder = client.new_block(Default::default()).unwrap();
			builder.push_storage_change(HEAP_PAGES.to_vec(), Some(32u64.encode())).unwrap();
			let block = builder.build().unwrap().block;
			let hash = block.header.hash();
			(hash, block)
		};

		futures::executor::block_on(client.import(BlockOrigin::Own, block)).unwrap();

		// Allocation of 1024k while having ~2048k should succeed.
		let ret = client.runtime_api().vec_with_capacity(new_at_hash, 1048576);
		assert!(ret.is_ok());
	}

	#[test]
	fn test_storage() {
		let client = TestClientBuilder::new().build();
		let runtime_api = client.runtime_api();
		let best_hash = client.chain_info().best_hash;

		runtime_api.test_storage(best_hash).unwrap();
	}

	fn witness_backend() -> (sp_trie::MemoryDB<crate::Hashing>, crate::Hash) {
		let mut root = crate::Hash::default();
		let mut mdb = sp_trie::MemoryDB::<crate::Hashing>::default();
		{
			let mut trie =
				sp_trie::trie_types::TrieDBMutBuilderV1::new(&mut mdb, &mut root).build();
			trie.insert(b"value3", &[142]).expect("insert failed");
			trie.insert(b"value4", &[124]).expect("insert failed");
		};
		(mdb, root)
	}

	#[test]
	fn witness_backend_works() {
		let (db, root) = witness_backend();
		let backend =
			sp_state_machine::TrieBackendBuilder::<_, crate::Hashing>::new(db, root).build();
		let proof = sp_state_machine::prove_read(backend, vec![b"value3"]).unwrap();
		let client = TestClientBuilder::new().build();
		let runtime_api = client.runtime_api();
		let best_hash = client.chain_info().best_hash;

		runtime_api.test_witness(best_hash, proof, root).unwrap();
	}

	pub fn new_test_ext() -> sp_io::TestExternalities {
		genesismap::GenesisStorageBuilder::new(
			vec![AccountKeyring::One.public().into(), AccountKeyring::Two.public().into()],
			vec![AccountKeyring::One.into(), AccountKeyring::Two.into()],
			1000 * currency::DOLLARS,
		)
		.build()
		.into()
	}

	#[test]
	fn validate_storage_keys() {
		assert_eq!(
			genesismap::GenesisStorageBuilder::default()
				.build()
				.top
				.keys()
				.cloned()
				.map(storage_key_generator::hex)
				.collect::<Vec<_>>(),
			storage_key_generator::get_expected_storage_hashed_keys(false)
		);
	}

	#[test]
	fn validate_unsigned_works() {
		sp_tracing::try_init_simple();
		new_test_ext().execute_with(|| {
			let failing_calls = vec![
				substrate_test_pallet::Call::bench_call { transfer: Default::default() },
				substrate_test_pallet::Call::include_data { data: vec![] },
				substrate_test_pallet::Call::fill_block { ratio: Perbill::from_percent(50) },
			];
			let succeeding_calls = vec![
				substrate_test_pallet::Call::deposit_log_digest_item {
					log: DigestItem::Other(vec![]),
				},
				substrate_test_pallet::Call::storage_change { key: vec![], value: None },
				substrate_test_pallet::Call::read { count: 0 },
				substrate_test_pallet::Call::read_and_panic { count: 0 },
			];

			for call in failing_calls {
				assert_eq!(
					<SubstrateTest as sp_runtime::traits::ValidateUnsigned>::validate_unsigned(
						TransactionSource::External,
						&call,
					),
					InvalidTransaction::Call.into(),
				);
			}

			for call in succeeding_calls {
				assert_eq!(
					<SubstrateTest as sp_runtime::traits::ValidateUnsigned>::validate_unsigned(
						TransactionSource::External,
						&call,
					),
					Ok(ValidTransaction {
						provides: vec![BlakeTwo256::hash_of(&call).encode()],
						..Default::default()
					})
				);
			}
		});
	}

	#[test]
	fn check_substrate_check_signed_extension_works() {
		sp_tracing::try_init_simple();
		new_test_ext().execute_with(|| {
			let x = sp_keyring::AccountKeyring::Alice.into();
			let info = DispatchInfo::default();
			let len = 0_usize;
			assert_eq!(
				CheckSubstrateCall {}
					.validate(
						&x,
						&ExtrinsicBuilder::new_call_with_priority(16).build().function,
						&info,
						len
					)
					.unwrap()
					.priority,
				16
			);

			assert_eq!(
				CheckSubstrateCall {}
					.validate(
						&x,
						&ExtrinsicBuilder::new_call_do_not_propagate().build().function,
						&info,
						len
					)
					.unwrap()
					.propagate,
				false
			);
		})
	}
}<|MERGE_RESOLUTION|>--- conflicted
+++ resolved
@@ -345,11 +345,7 @@
 	type BlockLength = ();
 	type RuntimeOrigin = RuntimeOrigin;
 	type RuntimeCall = RuntimeCall;
-<<<<<<< HEAD
-	type Index = Index;
-=======
 	type Nonce = Nonce;
->>>>>>> c446786a
 	type Hash = H256;
 	type Hashing = Hashing;
 	type AccountId = AccountId;
