// This file is part of Substrate.

// Copyright (C) 2017-2022 Parity Technologies (UK) Ltd.
// SPDX-License-Identifier: Apache-2.0

// Licensed under the Apache License, Version 2.0 (the "License");
// you may not use this file except in compliance with the License.
// You may obtain a copy of the License at
//
// 	http://www.apache.org/licenses/LICENSE-2.0
//
// Unless required by applicable law or agreed to in writing, software
// distributed under the License is distributed on an "AS IS" BASIS,
// WITHOUT WARRANTIES OR CONDITIONS OF ANY KIND, either express or implied.
// See the License for the specific language governing permissions and
// limitations under the License.

//! The Substrate runtime. This can be compiled with `#[no_std]`, ready for Wasm.

#![cfg_attr(not(feature = "std"), no_std)]

#[cfg(feature = "std")]
pub mod genesismap;
pub mod system;

use codec::{Decode, Encode, Error, Input, MaxEncodedLen};
use scale_info::TypeInfo;
use sp_std::{marker::PhantomData, prelude::*};

use sp_application_crypto::{ecdsa, ed25519, sr25519, RuntimeAppPublic};
use sp_core::{offchain::KeyTypeId, OpaqueMetadata, RuntimeDebug};
use sp_trie::{
	trie_types::{TrieDBBuilder, TrieDBMutBuilderV1},
	PrefixedMemoryDB, StorageProof,
};
use trie_db::{Trie, TrieMut};

use cfg_if::cfg_if;
use frame_support::{
	dispatch::RawOrigin,
	parameter_types,
	traits::{CallerTrait, ConstU32, ConstU64, CrateVersion, KeyOwnerProofSystem},
	weights::{RuntimeDbWeight, Weight},
};
use frame_system::limits::{BlockLength, BlockWeights};
use sp_api::{decl_runtime_apis, impl_runtime_apis};
pub use sp_core::hash::H256;
use sp_inherents::{CheckInherentsResult, InherentData};
#[cfg(feature = "std")]
use sp_runtime::traits::NumberFor;
use sp_runtime::{
	create_runtime_str, impl_opaque_keys,
	traits::{
		BlakeTwo256, BlindCheckable, Block as BlockT, Extrinsic as ExtrinsicT, GetNodeBlockType,
		GetRuntimeBlockType, IdentityLookup, Verify,
	},
	transaction_validity::{
		InvalidTransaction, TransactionSource, TransactionValidity, TransactionValidityError,
		ValidTransaction,
	},
	ApplyExtrinsicResult, Perbill,
};
#[cfg(any(feature = "std", test))]
use sp_version::NativeVersion;
use sp_version::RuntimeVersion;

// Ensure Babe and Aura use the same crypto to simplify things a bit.
pub use sp_consensus_babe::{AllowedSlots, AuthorityId, Slot};

pub type AuraId = sp_consensus_aura::sr25519::AuthorityId;

// Include the WASM binary
#[cfg(feature = "std")]
include!(concat!(env!("OUT_DIR"), "/wasm_binary.rs"));

#[cfg(feature = "std")]
pub mod wasm_binary_logging_disabled {
	include!(concat!(env!("OUT_DIR"), "/wasm_binary_logging_disabled.rs"));
}

/// Wasm binary unwrapped. If built with `SKIP_WASM_BUILD`, the function panics.
#[cfg(feature = "std")]
pub fn wasm_binary_unwrap() -> &'static [u8] {
	WASM_BINARY.expect(
		"Development wasm binary is not available. Testing is only supported with the flag \
		 disabled.",
	)
}

/// Wasm binary unwrapped. If built with `SKIP_WASM_BUILD`, the function panics.
#[cfg(feature = "std")]
pub fn wasm_binary_logging_disabled_unwrap() -> &'static [u8] {
	wasm_binary_logging_disabled::WASM_BINARY.expect(
		"Development wasm binary is not available. Testing is only supported with the flag \
		 disabled.",
	)
}

/// Test runtime version.
#[sp_version::runtime_version]
pub const VERSION: RuntimeVersion = RuntimeVersion {
	spec_name: create_runtime_str!("test"),
	impl_name: create_runtime_str!("parity-test"),
	authoring_version: 1,
	spec_version: 2,
	impl_version: 2,
	apis: RUNTIME_API_VERSIONS,
	transaction_version: 1,
	state_version: 1,
};

fn version() -> RuntimeVersion {
	VERSION
}

/// Native version.
#[cfg(any(feature = "std", test))]
pub fn native_version() -> NativeVersion {
	NativeVersion { runtime_version: VERSION, can_author_with: Default::default() }
}

/// Calls in transactions.
#[derive(Clone, PartialEq, Eq, Encode, Decode, RuntimeDebug, TypeInfo)]
pub struct Transfer {
	pub from: AccountId,
	pub to: AccountId,
	pub amount: u64,
	pub nonce: u64,
}

impl Transfer {
	/// Convert into a signed extrinsic.
	#[cfg(feature = "std")]
	pub fn into_signed_tx(self) -> Extrinsic {
		let signature = sp_keyring::AccountKeyring::from_public(&self.from)
			.expect("Creates keyring from public key.")
			.sign(&self.encode());
		Extrinsic::Transfer { transfer: self, signature, exhaust_resources_when_not_first: false }
	}

	/// Convert into a signed extrinsic, which will only end up included in the block
	/// if it's the first transaction. Otherwise it will cause `ResourceExhaustion` error
	/// which should be considered as block being full.
	#[cfg(feature = "std")]
	pub fn into_resources_exhausting_tx(self) -> Extrinsic {
		let signature = sp_keyring::AccountKeyring::from_public(&self.from)
			.expect("Creates keyring from public key.")
			.sign(&self.encode());
		Extrinsic::Transfer { transfer: self, signature, exhaust_resources_when_not_first: true }
	}
}

/// Extrinsic for test-runtime.
#[derive(Clone, PartialEq, Eq, Encode, Decode, RuntimeDebug, TypeInfo)]
pub enum Extrinsic {
	AuthoritiesChange(Vec<AuthorityId>),
	Transfer {
		transfer: Transfer,
		signature: AccountSignature,
		exhaust_resources_when_not_first: bool,
	},
	IncludeData(Vec<u8>),
	StorageChange(Vec<u8>, Option<Vec<u8>>),
	OffchainIndexSet(Vec<u8>, Vec<u8>),
	OffchainIndexClear(Vec<u8>),
	Store(Vec<u8>),
}

#[cfg(feature = "std")]
impl serde::Serialize for Extrinsic {
	fn serialize<S>(&self, seq: S) -> Result<S::Ok, S::Error>
	where
		S: ::serde::Serializer,
	{
		self.using_encoded(|bytes| seq.serialize_bytes(bytes))
	}
}

// rustc can't deduce this trait bound https://github.com/rust-lang/rust/issues/48214
#[cfg(feature = "std")]
impl<'a> serde::Deserialize<'a> for Extrinsic {
	fn deserialize<D>(de: D) -> Result<Self, D::Error>
	where
		D: serde::Deserializer<'a>,
	{
		let r = sp_core::bytes::deserialize(de)?;
		Decode::decode(&mut &r[..])
			.map_err(|e| serde::de::Error::custom(format!("Decode error: {}", e)))
	}
}

impl BlindCheckable for Extrinsic {
	type Checked = Self;

	fn check(self) -> Result<Self, TransactionValidityError> {
		match self {
			Extrinsic::AuthoritiesChange(new_auth) => Ok(Extrinsic::AuthoritiesChange(new_auth)),
			Extrinsic::Transfer { transfer, signature, exhaust_resources_when_not_first } =>
				if sp_runtime::verify_encoded_lazy(&signature, &transfer, &transfer.from) {
					Ok(Extrinsic::Transfer {
						transfer,
						signature,
						exhaust_resources_when_not_first,
					})
				} else {
					Err(InvalidTransaction::BadProof.into())
				},
			Extrinsic::IncludeData(v) => Ok(Extrinsic::IncludeData(v)),
			Extrinsic::StorageChange(key, value) => Ok(Extrinsic::StorageChange(key, value)),
			Extrinsic::OffchainIndexSet(key, value) => Ok(Extrinsic::OffchainIndexSet(key, value)),
			Extrinsic::OffchainIndexClear(key) => Ok(Extrinsic::OffchainIndexClear(key)),
			Extrinsic::Store(data) => Ok(Extrinsic::Store(data)),
		}
	}
}

impl ExtrinsicT for Extrinsic {
	type Call = Extrinsic;
	type SignaturePayload = ();

	fn is_signed(&self) -> Option<bool> {
		if let Extrinsic::IncludeData(_) = *self {
			Some(false)
		} else {
			Some(true)
		}
	}

	fn new(call: Self::Call, _signature_payload: Option<Self::SignaturePayload>) -> Option<Self> {
		Some(call)
	}
}

impl sp_runtime::traits::Dispatchable for Extrinsic {
	type RuntimeOrigin = RuntimeOrigin;
	type Config = ();
	type Info = ();
	type PostInfo = ();
	fn dispatch(
		self,
		_origin: Self::RuntimeOrigin,
	) -> sp_runtime::DispatchResultWithInfo<Self::PostInfo> {
		panic!("This implementation should not be used for actual dispatch.");
	}
}

impl Extrinsic {
	/// Convert `&self` into `&Transfer`.
	///
	/// Panics if this is no `Transfer` extrinsic.
	pub fn transfer(&self) -> &Transfer {
		self.try_transfer().expect("cannot convert to transfer ref")
	}

	/// Try to convert `&self` into `&Transfer`.
	///
	/// Returns `None` if this is no `Transfer` extrinsic.
	pub fn try_transfer(&self) -> Option<&Transfer> {
		match self {
			Extrinsic::Transfer { ref transfer, .. } => Some(transfer),
			_ => None,
		}
	}
}

/// The signature type used by accounts/transactions.
pub type AccountSignature = sr25519::Signature;
/// An identifier for an account on this system.
pub type AccountId = <AccountSignature as Verify>::Signer;
/// A simple hash type for all our hashing.
pub type Hash = H256;
/// The hashing algorithm used.
pub type Hashing = BlakeTwo256;
/// The block number type used in this runtime.
pub type BlockNumber = u64;
/// Index of a transaction.
pub type Index = u64;
/// The item of a block digest.
pub type DigestItem = sp_runtime::generic::DigestItem;
/// The digest of a block.
pub type Digest = sp_runtime::generic::Digest;
/// A test block.
pub type Block = sp_runtime::generic::Block<Header, Extrinsic>;
/// A test block's header.
pub type Header = sp_runtime::generic::Header<BlockNumber, Hashing>;

/// Run whatever tests we have.
pub fn run_tests(mut input: &[u8]) -> Vec<u8> {
	use sp_runtime::print;

	print("run_tests...");
	let block = Block::decode(&mut input).unwrap();
	print("deserialized block.");
	let stxs = block.extrinsics.iter().map(Encode::encode);
	print("reserialized transactions.");
	[stxs.count() as u8].encode()
}

/// A type that can not be decoded.
#[derive(PartialEq)]
pub struct DecodeFails<B: BlockT> {
	_phantom: PhantomData<B>,
}

impl<B: BlockT> Encode for DecodeFails<B> {
	fn encode(&self) -> Vec<u8> {
		Vec::new()
	}
}

impl<B: BlockT> codec::EncodeLike for DecodeFails<B> {}

impl<B: BlockT> Default for DecodeFails<B> {
	/// Create a default instance.
	fn default() -> DecodeFails<B> {
		DecodeFails { _phantom: Default::default() }
	}
}

impl<B: BlockT> Decode for DecodeFails<B> {
	fn decode<I: Input>(_: &mut I) -> Result<Self, Error> {
		Err("DecodeFails always fails".into())
	}
}

cfg_if! {
	if #[cfg(feature = "std")] {
		decl_runtime_apis! {
			#[api_version(2)]
			pub trait TestAPI {
				/// Return the balance of the given account id.
				fn balance_of(id: AccountId) -> u64;
				/// A benchmark function that adds one to the given value and returns the result.
				fn benchmark_add_one(val: &u64) -> u64;
				/// A benchmark function that adds one to each value in the given vector and returns the
				/// result.
				fn benchmark_vector_add_one(vec: &Vec<u64>) -> Vec<u64>;
				/// A function that always fails to convert a parameter between runtime and node.
				fn fail_convert_parameter(param: DecodeFails<Block>);
				/// A function that always fails to convert its return value between runtime and node.
				fn fail_convert_return_value() -> DecodeFails<Block>;
				/// A function for that the signature changed in version `2`.
				#[changed_in(2)]
				fn function_signature_changed() -> Vec<u64>;
				/// The new signature.
				fn function_signature_changed() -> u64;
				fn fail_on_native() -> u64;
				fn fail_on_wasm() -> u64;
				/// trie no_std testing
				fn use_trie() -> u64;
				fn benchmark_indirect_call() -> u64;
				fn benchmark_direct_call() -> u64;
				fn vec_with_capacity(size: u32) -> Vec<u8>;
				/// Returns the initialized block number.
				fn get_block_number() -> u64;
				/// Takes and returns the initialized block number.
				fn take_block_number() -> Option<u64>;
				/// Test that `ed25519` crypto works in the runtime.
				///
				/// Returns the signature generated for the message `ed25519` and the public key.
				fn test_ed25519_crypto() -> (ed25519::AppSignature, ed25519::AppPublic);
				/// Test that `sr25519` crypto works in the runtime.
				///
				/// Returns the signature generated for the message `sr25519`.
				fn test_sr25519_crypto() -> (sr25519::AppSignature, sr25519::AppPublic);
				/// Test that `ecdsa` crypto works in the runtime.
				///
				/// Returns the signature generated for the message `ecdsa`.
				fn test_ecdsa_crypto() -> (ecdsa::AppSignature, ecdsa::AppPublic);
				/// Run various tests against storage.
				fn test_storage();
				/// Check a witness.
				fn test_witness(proof: StorageProof, root: crate::Hash);
				/// Test that ensures that we can call a function that takes multiple
				/// arguments.
				fn test_multiple_arguments(data: Vec<u8>, other: Vec<u8>, num: u32);
				/// Traces log "Hey I'm runtime."
				fn do_trace_log();
				/// Verify the given signature, public & message bundle.
				fn verify_ed25519(sig: ed25519::Signature, public: ed25519::Public, message: Vec<u8>) -> bool;
			}
		}
	} else {
		decl_runtime_apis! {
			pub trait TestAPI {
				/// Return the balance of the given account id.
				fn balance_of(id: AccountId) -> u64;
				/// A benchmark function that adds one to the given value and returns the result.
				fn benchmark_add_one(val: &u64) -> u64;
				/// A benchmark function that adds one to each value in the given vector and returns the
				/// result.
				fn benchmark_vector_add_one(vec: &Vec<u64>) -> Vec<u64>;
				/// A function that always fails to convert a parameter between runtime and node.
				fn fail_convert_parameter(param: DecodeFails<Block>);
				/// A function that always fails to convert its return value between runtime and node.
				fn fail_convert_return_value() -> DecodeFails<Block>;
				/// In wasm we just emulate the old behavior.
				fn function_signature_changed() -> Vec<u64>;
				fn fail_on_native() -> u64;
				fn fail_on_wasm() -> u64;
				/// trie no_std testing
				fn use_trie() -> u64;
				fn benchmark_indirect_call() -> u64;
				fn benchmark_direct_call() -> u64;
				fn vec_with_capacity(size: u32) -> Vec<u8>;
				/// Returns the initialized block number.
				fn get_block_number() -> u64;
				/// Takes and returns the initialized block number.
				fn take_block_number() -> Option<u64>;
				/// Test that `ed25519` crypto works in the runtime.
				///
				/// Returns the signature generated for the message `ed25519` and the public key.
				fn test_ed25519_crypto() -> (ed25519::AppSignature, ed25519::AppPublic);
				/// Test that `sr25519` crypto works in the runtime.
				///
				/// Returns the signature generated for the message `sr25519`.
				fn test_sr25519_crypto() -> (sr25519::AppSignature, sr25519::AppPublic);
				/// Test that `ecdsa` crypto works in the runtime.
				///
				/// Returns the signature generated for the message `ecdsa`.
				fn test_ecdsa_crypto() -> (ecdsa::AppSignature, ecdsa::AppPublic);
				/// Run various tests against storage.
				fn test_storage();
				/// Check a witness.
				fn test_witness(proof: StorageProof, root: crate::Hash);
				/// Test that ensures that we can call a function that takes multiple
				/// arguments.
				fn test_multiple_arguments(data: Vec<u8>, other: Vec<u8>, num: u32);
				/// Traces log "Hey I'm runtime."
				fn do_trace_log();
				/// Verify the given signature, public & message bundle.
				fn verify_ed25519(sig: ed25519::Signature, public: ed25519::Public, message: Vec<u8>) -> bool;
			}
		}
	}
}

#[derive(Clone, Eq, PartialEq, TypeInfo)]
pub struct Runtime;

impl GetNodeBlockType for Runtime {
	type NodeBlock = Block;
}

impl GetRuntimeBlockType for Runtime {
	type RuntimeBlock = Block;
}

#[derive(Clone, RuntimeDebug, Encode, Decode, PartialEq, Eq, TypeInfo, MaxEncodedLen)]
pub struct RuntimeOrigin;

impl From<RawOrigin<<Runtime as frame_system::Config>::AccountId>> for RuntimeOrigin {
	fn from(_: RawOrigin<<Runtime as frame_system::Config>::AccountId>) -> Self {
		unimplemented!("Not required in tests!")
	}
}

impl CallerTrait<<Runtime as frame_system::Config>::AccountId> for RuntimeOrigin {
	fn into_system(self) -> Option<RawOrigin<<Runtime as frame_system::Config>::AccountId>> {
		unimplemented!("Not required in tests!")
	}

	fn as_system_ref(&self) -> Option<&RawOrigin<<Runtime as frame_system::Config>::AccountId>> {
		unimplemented!("Not required in tests!")
	}
}

impl From<RuntimeOrigin> for Result<frame_system::Origin<Runtime>, RuntimeOrigin> {
	fn from(_origin: RuntimeOrigin) -> Result<frame_system::Origin<Runtime>, RuntimeOrigin> {
		unimplemented!("Not required in tests!")
	}
}

impl frame_support::traits::OriginTrait for RuntimeOrigin {
	type Call = <Runtime as frame_system::Config>::RuntimeCall;
	type PalletsOrigin = RuntimeOrigin;
	type AccountId = <Runtime as frame_system::Config>::AccountId;

	fn add_filter(&mut self, _filter: impl Fn(&Self::Call) -> bool + 'static) {
		unimplemented!("Not required in tests!")
	}

	fn reset_filter(&mut self) {
		unimplemented!("Not required in tests!")
	}

	fn set_caller_from(&mut self, _other: impl Into<Self>) {
		unimplemented!("Not required in tests!")
	}

	fn filter_call(&self, _call: &Self::Call) -> bool {
		unimplemented!("Not required in tests!")
	}

	fn caller(&self) -> &Self::PalletsOrigin {
		unimplemented!("Not required in tests!")
	}

	fn into_caller(self) -> Self::PalletsOrigin {
		unimplemented!("Not required in tests!")
	}

	fn try_with_caller<R>(
		self,
		_f: impl FnOnce(Self::PalletsOrigin) -> Result<R, Self::PalletsOrigin>,
	) -> Result<R, Self> {
		unimplemented!("Not required in tests!")
	}

	fn none() -> Self {
		unimplemented!("Not required in tests!")
	}
	fn root() -> Self {
		unimplemented!("Not required in tests!")
	}
	fn signed(_by: Self::AccountId) -> Self {
		unimplemented!("Not required in tests!")
	}
	fn as_signed(self) -> Option<Self::AccountId> {
		unimplemented!("Not required in tests!")
	}
	fn as_system_ref(&self) -> Option<&RawOrigin<Self::AccountId>> {
		unimplemented!("Not required in tests!")
	}
}

#[derive(Clone, Encode, Decode, Eq, PartialEq, RuntimeDebug, TypeInfo)]
pub struct RuntimeEvent;

impl From<frame_system::Event<Runtime>> for RuntimeEvent {
	fn from(_evt: frame_system::Event<Runtime>) -> Self {
		unimplemented!("Not required in tests!")
	}
}

impl frame_support::traits::PalletInfo for Runtime {
	fn index<P: 'static>() -> Option<usize> {
		let type_id = sp_std::any::TypeId::of::<P>();
		if type_id == sp_std::any::TypeId::of::<system::Pallet<Runtime>>() {
			return Some(0)
		}
		if type_id == sp_std::any::TypeId::of::<pallet_timestamp::Pallet<Runtime>>() {
			return Some(1)
		}
		if type_id == sp_std::any::TypeId::of::<pallet_babe::Pallet<Runtime>>() {
			return Some(2)
		}

		None
	}
	fn name<P: 'static>() -> Option<&'static str> {
		let type_id = sp_std::any::TypeId::of::<P>();
		if type_id == sp_std::any::TypeId::of::<system::Pallet<Runtime>>() {
			return Some("System")
		}
		if type_id == sp_std::any::TypeId::of::<pallet_timestamp::Pallet<Runtime>>() {
			return Some("Timestamp")
		}
		if type_id == sp_std::any::TypeId::of::<pallet_babe::Pallet<Runtime>>() {
			return Some("Babe")
		}

		None
	}
	fn module_name<P: 'static>() -> Option<&'static str> {
		let type_id = sp_std::any::TypeId::of::<P>();
		if type_id == sp_std::any::TypeId::of::<system::Pallet<Runtime>>() {
			return Some("system")
		}
		if type_id == sp_std::any::TypeId::of::<pallet_timestamp::Pallet<Runtime>>() {
			return Some("pallet_timestamp")
		}
		if type_id == sp_std::any::TypeId::of::<pallet_babe::Pallet<Runtime>>() {
			return Some("pallet_babe")
		}

		None
	}
	fn crate_version<P: 'static>() -> Option<CrateVersion> {
		use frame_support::traits::PalletInfoAccess as _;
		let type_id = sp_std::any::TypeId::of::<P>();
		if type_id == sp_std::any::TypeId::of::<system::Pallet<Runtime>>() {
			return Some(system::Pallet::<Runtime>::crate_version())
		}
		if type_id == sp_std::any::TypeId::of::<pallet_timestamp::Pallet<Runtime>>() {
			return Some(pallet_timestamp::Pallet::<Runtime>::crate_version())
		}
		if type_id == sp_std::any::TypeId::of::<pallet_babe::Pallet<Runtime>>() {
			return Some(pallet_babe::Pallet::<Runtime>::crate_version())
		}

		None
	}
}

parameter_types! {
	pub const DbWeight: RuntimeDbWeight = RuntimeDbWeight {
		read: 100,
		write: 1000,
	};
	pub RuntimeBlockLength: BlockLength =
		BlockLength::max(4 * 1024 * 1024);
	pub RuntimeBlockWeights: BlockWeights =
		BlockWeights::with_sensible_defaults(Weight::from_ref_time(4 * 1024 * 1024), Perbill::from_percent(75));
}

impl From<frame_system::Call<Runtime>> for Extrinsic {
	fn from(_: frame_system::Call<Runtime>) -> Self {
		unimplemented!("Not required in tests!")
	}
}

impl frame_system::pallet::Config for Runtime {
	type BaseCallFilter = frame_support::traits::Everything;
	type BlockWeights = RuntimeBlockWeights;
	type BlockLength = RuntimeBlockLength;
	type RuntimeOrigin = RuntimeOrigin;
	type RuntimeCall = Extrinsic;
	type Index = u64;
	type BlockNumber = u64;
	type Hash = H256;
	type Hashing = Hashing;
	type AccountId = u64;
	type Lookup = IdentityLookup<Self::AccountId>;
	type Header = Header;
	type RuntimeEvent = RuntimeEvent;
	type BlockHashCount = ConstU64<2400>;
	type DbWeight = ();
	type Version = ();
	type PalletInfo = Self;
	type AccountData = ();
	type OnNewAccount = ();
	type OnKilledAccount = ();
	type SystemWeightInfo = ();
	type SS58Prefix = ();
	type OnSetCode = ();
	type MaxConsumers = ConstU32<16>;
}

impl system::Config for Runtime {}

impl pallet_timestamp::Config for Runtime {
	/// A timestamp: milliseconds since the unix epoch.
	type Moment = u64;
	type OnTimestampSet = ();
	type MinimumPeriod = ConstU64<5>;
	type WeightInfo = ();
}

parameter_types! {
	pub const EpochDuration: u64 = 6;
}

impl pallet_babe::Config for Runtime {
	type EpochDuration = EpochDuration;
	type ExpectedBlockTime = ConstU64<10_000>;
	// there is no actual runtime in this test-runtime, so testing crates
	// are manually adding the digests. normally in this situation you'd use
	// pallet_babe::SameAuthoritiesForever.
	type EpochChangeTrigger = pallet_babe::ExternalTrigger;
	type DisabledValidators = ();

	type KeyOwnerProofSystem = ();

	type KeyOwnerProof =
		<Self::KeyOwnerProofSystem as KeyOwnerProofSystem<(KeyTypeId, AuthorityId)>>::Proof;

	type KeyOwnerIdentification = <Self::KeyOwnerProofSystem as KeyOwnerProofSystem<(
		KeyTypeId,
		AuthorityId,
	)>>::IdentificationTuple;

	type HandleEquivocation = ();
	type WeightInfo = ();

	type MaxAuthorities = ConstU32<10>;
}

/// Adds one to the given input and returns the final result.
#[inline(never)]
fn benchmark_add_one(i: u64) -> u64 {
	i + 1
}

/// The `benchmark_add_one` function as function pointer.
#[cfg(not(feature = "std"))]
static BENCHMARK_ADD_ONE: sp_runtime_interface::wasm::ExchangeableFunction<fn(u64) -> u64> =
	sp_runtime_interface::wasm::ExchangeableFunction::new(benchmark_add_one);

fn code_using_trie() -> u64 {
	let pairs = [
		(b"0103000000000000000464".to_vec(), b"0400000000".to_vec()),
		(b"0103000000000000000469".to_vec(), b"0401000000".to_vec()),
	]
	.to_vec();

	let mut mdb = PrefixedMemoryDB::default();
	let mut root = sp_std::default::Default::default();
	{
		let mut t = TrieDBMutBuilderV1::<Hashing>::new(&mut mdb, &mut root).build();
		for (key, value) in &pairs {
			if t.insert(key, value).is_err() {
				return 101
			}
		}
	}

	let trie = TrieDBBuilder::<Hashing>::new(&mdb, &root).build();
	let res = if let Ok(iter) = trie.iter() { iter.flatten().count() as u64 } else { 102 };

	res
}

impl_opaque_keys! {
	pub struct SessionKeys {
		pub ed25519: ed25519::AppPublic,
		pub sr25519: sr25519::AppPublic,
		pub ecdsa: ecdsa::AppPublic,
	}
}

cfg_if! {
	if #[cfg(feature = "std")] {
		impl_runtime_apis! {
			impl sp_api::Core<Block> for Runtime {
				fn version() -> RuntimeVersion {
					version()
				}

				fn execute_block(block: Block) {
					system::execute_block(block);
				}

				fn initialize_block(header: &<Block as BlockT>::Header) {
					system::initialize_block(header)
				}
			}

			impl sp_api::Metadata<Block> for Runtime {
				fn metadata() -> OpaqueMetadata {
					unimplemented!()
				}
			}

			impl sp_transaction_pool::runtime_api::TaggedTransactionQueue<Block> for Runtime {
				fn validate_transaction(
					_source: TransactionSource,
					utx: <Block as BlockT>::Extrinsic,
					_: <Block as BlockT>::Hash,
				) -> TransactionValidity {
					if let Extrinsic::IncludeData(data) = utx {
						return Ok(ValidTransaction {
							priority: data.len() as u64,
							requires: vec![],
							provides: vec![data],
							longevity: 1,
							propagate: false,
						});
					}

					system::validate_transaction(utx)
				}
			}

			impl sp_block_builder::BlockBuilder<Block> for Runtime {
				fn apply_extrinsic(extrinsic: <Block as BlockT>::Extrinsic) -> ApplyExtrinsicResult {
					system::execute_transaction(extrinsic)
				}

				fn finalize_block() -> <Block as BlockT>::Header {
					system::finalize_block()
				}

				fn inherent_extrinsics(_data: InherentData) -> Vec<<Block as BlockT>::Extrinsic> {
					vec![]
				}

				fn check_inherents(_block: Block, _data: InherentData) -> CheckInherentsResult {
					CheckInherentsResult::new()
				}
			}

			impl self::TestAPI<Block> for Runtime {
				fn balance_of(id: AccountId) -> u64 {
					system::balance_of(id)
				}

				fn benchmark_add_one(val: &u64) -> u64 {
					val + 1
				}

				fn benchmark_vector_add_one(vec: &Vec<u64>) -> Vec<u64> {
					let mut vec = vec.clone();
					vec.iter_mut().for_each(|v| *v += 1);
					vec
				}

				fn fail_convert_parameter(_: DecodeFails<Block>) {}

				fn fail_convert_return_value() -> DecodeFails<Block> {
					DecodeFails::default()
				}

				fn function_signature_changed() -> u64 {
					1
				}

				fn fail_on_native() -> u64 {
					panic!("Failing because we are on native")
				}
				fn fail_on_wasm() -> u64 {
					1
				}

				fn use_trie() -> u64 {
					code_using_trie()
				}

				fn benchmark_indirect_call() -> u64 {
					let function = benchmark_add_one;
					(0..1000).fold(0, |p, i| p + function(i))
				}
				fn benchmark_direct_call() -> u64 {
					(0..1000).fold(0, |p, i| p + benchmark_add_one(i))
				}

				fn vec_with_capacity(_size: u32) -> Vec<u8> {
					unimplemented!("is not expected to be invoked from non-wasm builds");
				}

				fn get_block_number() -> u64 {
					system::get_block_number().expect("Block number is initialized")
				}

				fn take_block_number() -> Option<u64> {
					system::take_block_number()
				}

				fn test_ed25519_crypto() -> (ed25519::AppSignature, ed25519::AppPublic) {
					test_ed25519_crypto()
				}

				fn test_sr25519_crypto() -> (sr25519::AppSignature, sr25519::AppPublic) {
					test_sr25519_crypto()
				}

				fn test_ecdsa_crypto() -> (ecdsa::AppSignature, ecdsa::AppPublic) {
					test_ecdsa_crypto()
				}

				fn test_storage() {
					test_read_storage();
					test_read_child_storage();
				}

				fn test_witness(proof: StorageProof, root: crate::Hash) {
					test_witness(proof, root);
				}

				fn test_multiple_arguments(data: Vec<u8>, other: Vec<u8>, num: u32) {
					assert_eq!(&data[..], &other[..]);
					assert_eq!(data.len(), num as usize);
				}

				fn do_trace_log() {
					log::trace!("Hey I'm runtime");
				}

				fn verify_ed25519(sig: ed25519::Signature, public: ed25519::Public, message: Vec<u8>) -> bool {
					sp_io::crypto::ed25519_verify(&sig, &message, &public)
				}
			}

			impl sp_consensus_aura::AuraApi<Block, AuraId> for Runtime {
				fn slot_duration() -> sp_consensus_aura::SlotDuration {
					sp_consensus_aura::SlotDuration::from_millis(1000)
				}

				fn authorities() -> Vec<AuraId> {
					system::authorities().into_iter().map(|a| {
						let authority: sr25519::Public = a.into();
						AuraId::from(authority)
					}).collect()
				}
			}

			impl sp_consensus_babe::BabeApi<Block> for Runtime {
				fn configuration() -> sp_consensus_babe::BabeConfiguration {
					sp_consensus_babe::BabeConfiguration {
						slot_duration: 1000,
						epoch_length: EpochDuration::get(),
						c: (3, 10),
						authorities: system::authorities()
							.into_iter().map(|x|(x, 1)).collect(),
						randomness: <pallet_babe::Pallet<Runtime>>::randomness(),
						allowed_slots: AllowedSlots::PrimaryAndSecondaryPlainSlots,
					}
				}

				fn current_epoch_start() -> Slot {
					<pallet_babe::Pallet<Runtime>>::current_epoch_start()
				}

				fn current_epoch() -> sp_consensus_babe::Epoch {
					<pallet_babe::Pallet<Runtime>>::current_epoch()
				}

				fn next_epoch() -> sp_consensus_babe::Epoch {
					<pallet_babe::Pallet<Runtime>>::next_epoch()
				}

				fn submit_report_equivocation_unsigned_extrinsic(
					_equivocation_proof: sp_consensus_babe::EquivocationProof<
						<Block as BlockT>::Header,
					>,
					_key_owner_proof: sp_consensus_babe::OpaqueKeyOwnershipProof,
				) -> Option<()> {
					None
				}

				fn generate_key_ownership_proof(
					_slot: sp_consensus_babe::Slot,
					_authority_id: sp_consensus_babe::AuthorityId,
				) -> Option<sp_consensus_babe::OpaqueKeyOwnershipProof> {
					None
				}
			}

			impl sp_offchain::OffchainWorkerApi<Block> for Runtime {
				fn offchain_worker(header: &<Block as BlockT>::Header) {
					let ex = Extrinsic::IncludeData(header.number.encode());
					sp_io::offchain::submit_transaction(ex.encode()).unwrap();
				}
			}

			impl sp_session::SessionKeys<Block> for Runtime {
				fn generate_session_keys(_: Option<Vec<u8>>) -> Vec<u8> {
					SessionKeys::generate(None)
				}

				fn decode_session_keys(
					encoded: Vec<u8>,
				) -> Option<Vec<(Vec<u8>, sp_core::crypto::KeyTypeId)>> {
					SessionKeys::decode_into_raw_public_keys(&encoded)
				}
			}

			impl sp_finality_grandpa::GrandpaApi<Block> for Runtime {
				fn grandpa_authorities() -> sp_finality_grandpa::AuthorityList {
					Vec::new()
				}

				fn current_set_id() -> sp_finality_grandpa::SetId {
					0
				}

				fn submit_report_equivocation_unsigned_extrinsic(
					_equivocation_proof: sp_finality_grandpa::EquivocationProof<
						<Block as BlockT>::Hash,
						NumberFor<Block>,
					>,
					_key_owner_proof: sp_finality_grandpa::OpaqueKeyOwnershipProof,
				) -> Option<()> {
					None
				}

				fn generate_key_ownership_proof(
					_set_id: sp_finality_grandpa::SetId,
					_authority_id: sp_finality_grandpa::AuthorityId,
				) -> Option<sp_finality_grandpa::OpaqueKeyOwnershipProof> {
					None
				}
			}

<<<<<<< HEAD
			impl beefy_primitives::BeefyApi<Block, beefy_primitives::ecdsa_crypto::AuthorityId> for RuntimeApi {
				fn validator_set() -> Option<beefy_primitives::ValidatorSet<beefy_primitives::ecdsa_crypto::AuthorityId>> {
=======
			impl beefy_primitives::BeefyApi<Block> for Runtime {
				fn validator_set() -> Option<beefy_primitives::ValidatorSet<beefy_primitives::crypto::AuthorityId>> {
>>>>>>> 129fee77
					None
				}
			}

			impl beefy_merkle_tree::BeefyMmrApi<Block, beefy_primitives::MmrRootHash> for Runtime {
				fn authority_set_proof() -> beefy_primitives::mmr::BeefyAuthoritySet<beefy_primitives::MmrRootHash> {
					Default::default()
				}

				fn next_authority_set_proof() -> beefy_primitives::mmr::BeefyNextAuthoritySet<beefy_primitives::MmrRootHash> {
					Default::default()
				}
			}

			impl frame_system_rpc_runtime_api::AccountNonceApi<Block, AccountId, Index> for Runtime {
				fn account_nonce(_account: AccountId) -> Index {
					0
				}
			}
		}
	} else {
		impl_runtime_apis! {
			impl sp_api::Core<Block> for Runtime {
				fn version() -> RuntimeVersion {
					version()
				}

				fn execute_block(block: Block) {
					system::execute_block(block);
				}

				fn initialize_block(header: &<Block as BlockT>::Header) {
					system::initialize_block(header)
				}
			}

			impl sp_api::Metadata<Block> for Runtime {
				fn metadata() -> OpaqueMetadata {
					unimplemented!()
				}
			}

			impl sp_transaction_pool::runtime_api::TaggedTransactionQueue<Block> for Runtime {
				fn validate_transaction(
					_source: TransactionSource,
					utx: <Block as BlockT>::Extrinsic,
					_: <Block as BlockT>::Hash,
				) -> TransactionValidity {
					if let Extrinsic::IncludeData(data) = utx {
						return Ok(ValidTransaction{
							priority: data.len() as u64,
							requires: vec![],
							provides: vec![data],
							longevity: 1,
							propagate: false,
						});
					}

					system::validate_transaction(utx)
				}
			}

			impl sp_block_builder::BlockBuilder<Block> for Runtime {
				fn apply_extrinsic(extrinsic: <Block as BlockT>::Extrinsic) -> ApplyExtrinsicResult {
					system::execute_transaction(extrinsic)
				}

				fn finalize_block() -> <Block as BlockT>::Header {
					system::finalize_block()
				}

				fn inherent_extrinsics(_data: InherentData) -> Vec<<Block as BlockT>::Extrinsic> {
					vec![]
				}

				fn check_inherents(_block: Block, _data: InherentData) -> CheckInherentsResult {
					CheckInherentsResult::new()
				}
			}

			impl self::TestAPI<Block> for Runtime {
				fn balance_of(id: AccountId) -> u64 {
					system::balance_of(id)
				}

				fn benchmark_add_one(val: &u64) -> u64 {
					val + 1
				}

				fn benchmark_vector_add_one(vec: &Vec<u64>) -> Vec<u64> {
					let mut vec = vec.clone();
					vec.iter_mut().for_each(|v| *v += 1);
					vec
				}

				fn fail_convert_parameter(_: DecodeFails<Block>) {}

				fn fail_convert_return_value() -> DecodeFails<Block> {
					DecodeFails::default()
				}

				fn function_signature_changed() -> Vec<u64> {
					let mut vec = Vec::new();
					vec.push(1);
					vec.push(2);
					vec
				}

				fn fail_on_native() -> u64 {
					1
				}

				fn fail_on_wasm() -> u64 {
					panic!("Failing because we are on wasm")
				}

				fn use_trie() -> u64 {
					code_using_trie()
				}

				fn benchmark_indirect_call() -> u64 {
					(0..10000).fold(0, |p, i| p + BENCHMARK_ADD_ONE.get()(i))
				}

				fn benchmark_direct_call() -> u64 {
					(0..10000).fold(0, |p, i| p + benchmark_add_one(i))
				}

				fn vec_with_capacity(size: u32) -> Vec<u8> {
					Vec::with_capacity(size as usize)
				}

				fn get_block_number() -> u64 {
					system::get_block_number().expect("Block number is initialized")
				}

				fn take_block_number() -> Option<u64> {
					system::take_block_number()
				}

				fn test_ed25519_crypto() -> (ed25519::AppSignature, ed25519::AppPublic) {
					test_ed25519_crypto()
				}

				fn test_sr25519_crypto() -> (sr25519::AppSignature, sr25519::AppPublic) {
					test_sr25519_crypto()
				}

				fn test_ecdsa_crypto() -> (ecdsa::AppSignature, ecdsa::AppPublic) {
					test_ecdsa_crypto()
				}

				fn test_storage() {
					test_read_storage();
					test_read_child_storage();
				}

				fn test_witness(proof: StorageProof, root: crate::Hash) {
					test_witness(proof, root);
				}

				fn test_multiple_arguments(data: Vec<u8>, other: Vec<u8>, num: u32) {
					assert_eq!(&data[..], &other[..]);
					assert_eq!(data.len(), num as usize);
				}

				fn do_trace_log() {
					log::trace!("Hey I'm runtime: {}", log::STATIC_MAX_LEVEL);
				}

				fn verify_ed25519(sig: ed25519::Signature, public: ed25519::Public, message: Vec<u8>) -> bool {
					sp_io::crypto::ed25519_verify(&sig, &message, &public)
				}
			}

			impl sp_consensus_aura::AuraApi<Block, AuraId> for Runtime {
				fn slot_duration() -> sp_consensus_aura::SlotDuration {
					sp_consensus_aura::SlotDuration::from_millis(1000)
				}

				fn authorities() -> Vec<AuraId> {
					system::authorities().into_iter().map(|a| {
						let authority: sr25519::Public = a.into();
						AuraId::from(authority)
					}).collect()
				}
			}

			impl sp_consensus_babe::BabeApi<Block> for Runtime {
				fn configuration() -> sp_consensus_babe::BabeConfiguration {
					sp_consensus_babe::BabeConfiguration {
						slot_duration: 1000,
						epoch_length: EpochDuration::get(),
						c: (3, 10),
						authorities: system::authorities()
							.into_iter().map(|x|(x, 1)).collect(),
						randomness: <pallet_babe::Pallet<Runtime>>::randomness(),
						allowed_slots: AllowedSlots::PrimaryAndSecondaryPlainSlots,
					}
				}

				fn current_epoch_start() -> Slot {
					<pallet_babe::Pallet<Runtime>>::current_epoch_start()
				}

				fn current_epoch() -> sp_consensus_babe::Epoch {
					<pallet_babe::Pallet<Runtime>>::current_epoch()
				}

				fn next_epoch() -> sp_consensus_babe::Epoch {
					<pallet_babe::Pallet<Runtime>>::next_epoch()
				}

				fn submit_report_equivocation_unsigned_extrinsic(
					_equivocation_proof: sp_consensus_babe::EquivocationProof<
						<Block as BlockT>::Header,
					>,
					_key_owner_proof: sp_consensus_babe::OpaqueKeyOwnershipProof,
				) -> Option<()> {
					None
				}

				fn generate_key_ownership_proof(
					_slot: sp_consensus_babe::Slot,
					_authority_id: sp_consensus_babe::AuthorityId,
				) -> Option<sp_consensus_babe::OpaqueKeyOwnershipProof> {
					None
				}
			}

			impl sp_offchain::OffchainWorkerApi<Block> for Runtime {
				fn offchain_worker(header: &<Block as BlockT>::Header) {
					let ex = Extrinsic::IncludeData(header.number.encode());
					sp_io::offchain::submit_transaction(ex.encode()).unwrap()
				}
			}

			impl sp_session::SessionKeys<Block> for Runtime {
				fn generate_session_keys(_: Option<Vec<u8>>) -> Vec<u8> {
					SessionKeys::generate(None)
				}

				fn decode_session_keys(
					encoded: Vec<u8>,
				) -> Option<Vec<(Vec<u8>, sp_core::crypto::KeyTypeId)>> {
					SessionKeys::decode_into_raw_public_keys(&encoded)
				}
			}

			impl frame_system_rpc_runtime_api::AccountNonceApi<Block, AccountId, Index> for Runtime {
				fn account_nonce(_account: AccountId) -> Index {
					0
				}
			}
		}
	}
}

fn test_ed25519_crypto() -> (ed25519::AppSignature, ed25519::AppPublic) {
	let public0 = ed25519::AppPublic::generate_pair(None);
	let public1 = ed25519::AppPublic::generate_pair(None);
	let public2 = ed25519::AppPublic::generate_pair(None);

	let all = ed25519::AppPublic::all();
	assert!(all.contains(&public0));
	assert!(all.contains(&public1));
	assert!(all.contains(&public2));

	let signature = public0.sign(&"ed25519").expect("Generates a valid `ed25519` signature.");
	assert!(public0.verify(&"ed25519", &signature));
	(signature, public0)
}

fn test_sr25519_crypto() -> (sr25519::AppSignature, sr25519::AppPublic) {
	let public0 = sr25519::AppPublic::generate_pair(None);
	let public1 = sr25519::AppPublic::generate_pair(None);
	let public2 = sr25519::AppPublic::generate_pair(None);

	let all = sr25519::AppPublic::all();
	assert!(all.contains(&public0));
	assert!(all.contains(&public1));
	assert!(all.contains(&public2));

	let signature = public0.sign(&"sr25519").expect("Generates a valid `sr25519` signature.");
	assert!(public0.verify(&"sr25519", &signature));
	(signature, public0)
}

fn test_ecdsa_crypto() -> (ecdsa::AppSignature, ecdsa::AppPublic) {
	let public0 = ecdsa::AppPublic::generate_pair(None);
	let public1 = ecdsa::AppPublic::generate_pair(None);
	let public2 = ecdsa::AppPublic::generate_pair(None);

	let all = ecdsa::AppPublic::all();
	assert!(all.contains(&public0));
	assert!(all.contains(&public1));
	assert!(all.contains(&public2));

	let signature = public0.sign(&"ecdsa").expect("Generates a valid `ecdsa` signature.");

	assert!(public0.verify(&"ecdsa", &signature));
	(signature, public0)
}

fn test_read_storage() {
	const KEY: &[u8] = b":read_storage";
	sp_io::storage::set(KEY, b"test");

	let mut v = [0u8; 4];
	let r = sp_io::storage::read(KEY, &mut v, 0);
	assert_eq!(r, Some(4));
	assert_eq!(&v, b"test");

	let mut v = [0u8; 4];
	let r = sp_io::storage::read(KEY, &mut v, 4);
	assert_eq!(r, Some(0));
	assert_eq!(&v, &[0, 0, 0, 0]);
}

fn test_read_child_storage() {
	const STORAGE_KEY: &[u8] = b"unique_id_1";
	const KEY: &[u8] = b":read_child_storage";
	sp_io::default_child_storage::set(STORAGE_KEY, KEY, b"test");

	let mut v = [0u8; 4];
	let r = sp_io::default_child_storage::read(STORAGE_KEY, KEY, &mut v, 0);
	assert_eq!(r, Some(4));
	assert_eq!(&v, b"test");

	let mut v = [0u8; 4];
	let r = sp_io::default_child_storage::read(STORAGE_KEY, KEY, &mut v, 8);
	assert_eq!(r, Some(0));
	assert_eq!(&v, &[0, 0, 0, 0]);
}

fn test_witness(proof: StorageProof, root: crate::Hash) {
	use sp_externalities::Externalities;
	let db: sp_trie::MemoryDB<crate::Hashing> = proof.into_memory_db();
	let backend = sp_state_machine::TrieBackendBuilder::<_, crate::Hashing>::new(db, root).build();
	let mut overlay = sp_state_machine::OverlayedChanges::default();
	let mut cache = sp_state_machine::StorageTransactionCache::<_, _>::default();
	let mut ext = sp_state_machine::Ext::new(
		&mut overlay,
		&mut cache,
		&backend,
		#[cfg(feature = "std")]
		None,
	);
	assert!(ext.storage(b"value3").is_some());
	assert!(ext.storage_root(Default::default()).as_slice() == &root[..]);
	ext.place_storage(vec![0], Some(vec![1]));
	assert!(ext.storage_root(Default::default()).as_slice() != &root[..]);
}

#[cfg(test)]
mod tests {
	use codec::Encode;
	use sc_block_builder::BlockBuilderProvider;
	use sp_api::ProvideRuntimeApi;
	use sp_consensus::BlockOrigin;
	use sp_core::storage::well_known_keys::HEAP_PAGES;
	use sp_runtime::generic::BlockId;
	use sp_state_machine::ExecutionStrategy;
	use substrate_test_runtime_client::{
		prelude::*, runtime::TestAPI, DefaultTestClientBuilderExt, TestClientBuilder,
	};

	#[test]
	fn heap_pages_is_respected() {
		// This tests that the on-chain HEAP_PAGES parameter is respected.

		// Create a client devoting only 8 pages of wasm memory. This gives us ~512k of heap memory.
		let mut client = TestClientBuilder::new()
			.set_execution_strategy(ExecutionStrategy::AlwaysWasm)
			.set_heap_pages(8)
			.build();
		let block_id = BlockId::Hash(client.chain_info().best_hash);

		// Try to allocate 1024k of memory on heap. This is going to fail since it is twice larger
		// than the heap.
		let ret = client.runtime_api().vec_with_capacity(&block_id, 1048576);
		assert!(ret.is_err());

		// Create a block that sets the `:heap_pages` to 32 pages of memory which corresponds to
		// ~2048k of heap memory.
		let (new_block_id, block) = {
			let mut builder = client.new_block(Default::default()).unwrap();
			builder.push_storage_change(HEAP_PAGES.to_vec(), Some(32u64.encode())).unwrap();
			let block = builder.build().unwrap().block;
			let hash = block.header.hash();
			(BlockId::Hash(hash), block)
		};

		futures::executor::block_on(client.import(BlockOrigin::Own, block)).unwrap();

		// Allocation of 1024k while having ~2048k should succeed.
		let ret = client.runtime_api().vec_with_capacity(&new_block_id, 1048576);
		assert!(ret.is_ok());
	}

	#[test]
	fn test_storage() {
		let client =
			TestClientBuilder::new().set_execution_strategy(ExecutionStrategy::Both).build();
		let runtime_api = client.runtime_api();
		let block_id = BlockId::Hash(client.chain_info().best_hash);

		runtime_api.test_storage(&block_id).unwrap();
	}

	fn witness_backend() -> (sp_trie::MemoryDB<crate::Hashing>, crate::Hash) {
		use sp_trie::TrieMut;
		let mut root = crate::Hash::default();
		let mut mdb = sp_trie::MemoryDB::<crate::Hashing>::default();
		{
			let mut trie =
				sp_trie::trie_types::TrieDBMutBuilderV1::new(&mut mdb, &mut root).build();
			trie.insert(b"value3", &[142]).expect("insert failed");
			trie.insert(b"value4", &[124]).expect("insert failed");
		};
		(mdb, root)
	}

	#[test]
	fn witness_backend_works() {
		let (db, root) = witness_backend();
		let backend =
			sp_state_machine::TrieBackendBuilder::<_, crate::Hashing>::new(db, root).build();
		let proof = sp_state_machine::prove_read(backend, vec![b"value3"]).unwrap();
		let client =
			TestClientBuilder::new().set_execution_strategy(ExecutionStrategy::Both).build();
		let runtime_api = client.runtime_api();
		let block_id = BlockId::Hash(client.chain_info().best_hash);

		runtime_api.test_witness(&block_id, proof, root).unwrap();
	}
}<|MERGE_RESOLUTION|>--- conflicted
+++ resolved
@@ -972,13 +972,8 @@
 				}
 			}
 
-<<<<<<< HEAD
-			impl beefy_primitives::BeefyApi<Block, beefy_primitives::ecdsa_crypto::AuthorityId> for RuntimeApi {
+			impl beefy_primitives::BeefyApi<Block, beefy_primitives::ecdsa_crypto::AuthorityId> for Runtime {
 				fn validator_set() -> Option<beefy_primitives::ValidatorSet<beefy_primitives::ecdsa_crypto::AuthorityId>> {
-=======
-			impl beefy_primitives::BeefyApi<Block> for Runtime {
-				fn validator_set() -> Option<beefy_primitives::ValidatorSet<beefy_primitives::crypto::AuthorityId>> {
->>>>>>> 129fee77
 					None
 				}
 			}
