--- conflicted
+++ resolved
@@ -36,11 +36,7 @@
 frame-system = { version = "2.0.0-dev", default-features = false, path = "../../frame/system" }
 frame-system-rpc-runtime-api = { version = "2.0.0-dev", default-features = false, path = "../../frame/system/rpc/runtime-api" }
 pallet-timestamp = { version = "2.0.0-dev", default-features = false, path = "../../frame/timestamp" }
-<<<<<<< HEAD
-sc-client = { version = "0.8.0-dev", optional = true, path = "../../client" }
 sp-finality-grandpa = { version = "2.0.0-dev", default-features = false, path = "../../primitives/finality-grandpa" }
-=======
->>>>>>> c0ccc24d
 sp-trie = { version = "2.0.0-dev", default-features = false, path = "../../primitives/trie" }
 sp-transaction-pool = { version = "2.0.0-dev", default-features = false, path = "../../primitives/transaction-pool" }
 trie-db = { version = "0.20.1", default-features = false }
@@ -92,12 +88,8 @@
 	"frame-system-rpc-runtime-api/std",
 	"frame-system/std",
 	"pallet-timestamp/std",
-<<<<<<< HEAD
-	"sc-client",
+	"sc-service",
 	"sp-finality-grandpa/std",
-=======
-	"sc-service",
->>>>>>> c0ccc24d
 	"sp-trie/std",
 	"sp-transaction-pool/std",
 	"trie-db/std",
