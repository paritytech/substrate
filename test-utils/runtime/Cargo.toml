[package]
name = "substrate-test-runtime"
version = "2.0.0-dev"
authors = ["Parity Technologies <admin@parity.io>"]
edition = "2018"
build = "build.rs"
license = "GPL-3.0"
homepage = "https://substrate.dev"
repository = "https://github.com/paritytech/substrate/"
publish = false

[package.metadata.docs.rs]
targets = ["x86_64-unknown-linux-gnu"]

[dependencies]
sp-application-crypto = { version = "2.0.0-dev", default-features = false, path = "../../primitives/application-crypto" }
sp-consensus-aura = { version = "0.8.0-dev", default-features = false, path = "../../primitives/consensus/aura" }
sp-consensus-babe = { version = "0.8.0-dev", default-features = false, path = "../../primitives/consensus/babe" }
sp-block-builder = { version = "2.0.0-dev", default-features = false, path = "../../primitives/block-builder" }
codec = { package = "parity-scale-codec", version = "1.3.0", default-features = false, features = ["derive"] }
frame-executive = { version = "2.0.0-dev", default-features = false, path = "../../frame/executive" }
sp-inherents = { version = "2.0.0-dev", default-features = false, path = "../../primitives/inherents" }
sp-keyring = { version = "2.0.0-dev", optional = true, path = "../../primitives/keyring" }
memory-db = { version = "0.20.0", default-features = false }
sp-offchain = { path = "../../primitives/offchain", default-features = false, version = "2.0.0-dev"}
sp-core = { version = "2.0.0-dev", default-features = false, path = "../../primitives/core" }
sp-std = { version = "2.0.0-dev", default-features = false, path = "../../primitives/std" }
sp-runtime-interface = { path = "../../primitives/runtime-interface", default-features = false, version = "2.0.0-dev"}
sp-io = { version = "2.0.0-dev", default-features = false, path = "../../primitives/io" }
frame-support = { version = "2.0.0-dev", default-features = false, path = "../../frame/support" }
sp-version = { version = "2.0.0-dev", default-features = false, path = "../../primitives/version" }
sp-session = { version = "2.0.0-dev", default-features = false, path = "../../primitives/session" }
sp-api = { version = "2.0.0-dev", default-features = false, path = "../../primitives/api" }
sp-runtime = { version = "2.0.0-dev", default-features = false, path = "../../primitives/runtime" }
pallet-babe = { version = "2.0.0-dev", default-features = false, path = "../../frame/babe" }
frame-system = { version = "2.0.0-dev", default-features = false, path = "../../frame/system" }
frame-system-rpc-runtime-api = { version = "2.0.0-dev", default-features = false, path = "../../frame/system/rpc/runtime-api" }
pallet-timestamp = { version = "2.0.0-dev", default-features = false, path = "../../frame/timestamp" }
sp-trie = { version = "2.0.0-dev", default-features = false, path = "../../primitives/trie" }
sp-transaction-pool = { version = "2.0.0-dev", default-features = false, path = "../../primitives/transaction-pool" }
trie-db = { version = "0.20.1", default-features = false }
parity-util-mem = { version = "0.6.1", default-features = false, features = ["primitive-types"] }
sc-service = { version = "0.8.0-dev", default-features = false, optional = true, features = ["test-helpers"], path = "../../client/service" }

# 3rd party
cfg-if = "0.1.10"
log = { version = "0.4.8", optional = true }
serde = { version = "1.0.101", optional = true, features = ["derive"] }
<<<<<<< HEAD
sp-session = { version = "2.0.0-alpha.5", default-features = false, path = "../../primitives/session" }
sp-api = { version = "2.0.0-alpha.5", default-features = false, path = "../../primitives/api" }
sp-runtime = { version = "2.0.0-alpha.5", default-features = false, path = "../../primitives/runtime" }
pallet-balances = { version = "2.0.0-alpha.5", default-features = false, path = "../../frame/balances" }
pallet-babe = { version = "2.0.0-alpha.5", default-features = false, path = "../../frame/babe" }
frame-system = { version = "2.0.0-alpha.5", default-features = false, path = "../../frame/system" }
frame-system-rpc-runtime-api = { version = "2.0.0-alpha.5", default-features = false, path = "../../frame/system/rpc/runtime-api" }
pallet-timestamp = { version = "2.0.0-alpha.5", default-features = false, path = "../../frame/timestamp" }
sc-client = { version = "0.8.0-alpha.5", optional = true, path = "../../client" }
sp-trie = { version = "2.0.0-alpha.5", default-features = false, path = "../../primitives/trie" }
sp-transaction-pool = { version = "2.0.0-alpha.5", default-features = false, path = "../../primitives/transaction-pool" }
trie-db = { version = "0.20.0", default-features = false }
parity-util-mem = { version = "0.6.0", default-features = false, features = ["primitive-types"] }
cli-utils = { version = "2.0.0-alpha.3", default-features = false, path = "../../utils/cli-utils" }
=======
>>>>>>> ef61e5b6

[dev-dependencies]
sc-block-builder = { version = "0.8.0-dev", path = "../../client/block-builder" }
sc-executor = { version = "0.8.0-dev", path = "../../client/executor" }
substrate-test-runtime-client = { version = "2.0.0-dev", path = "./client" }
sp-state-machine = { version = "0.8.0-dev", path = "../../primitives/state-machine" }

[build-dependencies]
wasm-builder-runner = { version = "1.0.5", package = "substrate-wasm-builder-runner", path = "../../utils/wasm-builder-runner" }

[features]
default = [
	"std",
]
indices-lookup = []
std = [
	"sp-application-crypto/std",
	"sp-consensus-aura/std",
	"sp-consensus-babe/std",
	"sp-block-builder/std",
	"codec/std",
	"frame-executive/std",
	"sp-inherents/std",
	"sp-keyring",
	"log",
	"memory-db/std",
	"sp-offchain/std",
	"sp-core/std",
	"sp-core/std",
	"sp-std/std",
	"sp-runtime-interface/std",
	"sp-io/std",
	"frame-support/std",
	"sp-version/std",
	"serde",
	"sp-session/std",
	"sp-api/std",
	"sp-runtime/std",
	"pallet-babe/std",
	"frame-system-rpc-runtime-api/std",
	"frame-system/std",
	"pallet-timestamp/std",
	"sc-service",
	"sp-trie/std",
	"sp-transaction-pool/std",
	"trie-db/std",
]<|MERGE_RESOLUTION|>--- conflicted
+++ resolved
@@ -41,28 +41,12 @@
 trie-db = { version = "0.20.1", default-features = false }
 parity-util-mem = { version = "0.6.1", default-features = false, features = ["primitive-types"] }
 sc-service = { version = "0.8.0-dev", default-features = false, optional = true, features = ["test-helpers"], path = "../../client/service" }
+cli-utils = { version = "2.0.0-alpha.3", default-features = false, path = "../../utils/cli-utils" }
 
 # 3rd party
 cfg-if = "0.1.10"
 log = { version = "0.4.8", optional = true }
 serde = { version = "1.0.101", optional = true, features = ["derive"] }
-<<<<<<< HEAD
-sp-session = { version = "2.0.0-alpha.5", default-features = false, path = "../../primitives/session" }
-sp-api = { version = "2.0.0-alpha.5", default-features = false, path = "../../primitives/api" }
-sp-runtime = { version = "2.0.0-alpha.5", default-features = false, path = "../../primitives/runtime" }
-pallet-balances = { version = "2.0.0-alpha.5", default-features = false, path = "../../frame/balances" }
-pallet-babe = { version = "2.0.0-alpha.5", default-features = false, path = "../../frame/babe" }
-frame-system = { version = "2.0.0-alpha.5", default-features = false, path = "../../frame/system" }
-frame-system-rpc-runtime-api = { version = "2.0.0-alpha.5", default-features = false, path = "../../frame/system/rpc/runtime-api" }
-pallet-timestamp = { version = "2.0.0-alpha.5", default-features = false, path = "../../frame/timestamp" }
-sc-client = { version = "0.8.0-alpha.5", optional = true, path = "../../client" }
-sp-trie = { version = "2.0.0-alpha.5", default-features = false, path = "../../primitives/trie" }
-sp-transaction-pool = { version = "2.0.0-alpha.5", default-features = false, path = "../../primitives/transaction-pool" }
-trie-db = { version = "0.20.0", default-features = false }
-parity-util-mem = { version = "0.6.0", default-features = false, features = ["primitive-types"] }
-cli-utils = { version = "2.0.0-alpha.3", default-features = false, path = "../../utils/cli-utils" }
-=======
->>>>>>> ef61e5b6
 
 [dev-dependencies]
 sc-block-builder = { version = "0.8.0-dev", path = "../../client/block-builder" }
