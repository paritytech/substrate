--- conflicted
+++ resolved
@@ -113,90 +113,8 @@
 		// unbounded logs, should be fine, test is shortlived.
 		let (log_sink, log_stream) = mpsc::unbounded();
 
-<<<<<<< HEAD
-		let base_path = if let Some(base) = base_path() {
-			BasePath::new(base)
-		} else {
-			BasePath::new_temp_dir().expect("couldn't create a temp dir")
-		};
-		let root_path = base_path.path().to_path_buf().join("chains").join(chain_spec.id());
-
-		let key_seed = Alice.to_seed();
-		let storage = chain_spec
-			.as_storage_builder()
-			.build_storage()
-			.expect("could not build storage");
-
-		chain_spec.set_storage(storage);
-
-		let mut network_config = NetworkConfiguration::new(
-			format!("Test Node for: {}", key_seed),
-			"network/test/0.1",
-			Default::default(),
-			None,
-		);
-		let informant_output_format = OutputFormat { enable_color: false };
-
-		network_config.allow_non_globals_in_dht = true;
-
-		network_config
-			.listen_addresses
-			.push(multiaddr::Protocol::Memory(rand::random()).into());
-
-		network_config.transport = TransportConfig::MemoryOnly;
-
-		let config = Configuration {
-			impl_name: "test-node".to_string(),
-			impl_version: "0.1".to_string(),
-			role: Role::Authority,
-			task_executor: task_executor.into(),
-			transaction_pool: Default::default(),
-			network: network_config,
-			keystore: KeystoreConfig::Path {
-				path: root_path.join("key"),
-				password: None,
-			},
-			database: DatabaseConfig::RocksDb {
-				path: root_path.join("db"),
-				cache_size: 128,
-			},
-			state_cache_size: 16777216,
-			state_cache_child_ratio: None,
-			chain_spec,
-			wasm_method: WasmExecutionMethod::Interpreted,
-			execution_strategies,
-			rpc_http: None,
-			rpc_ws: None,
-			rpc_ipc: None,
-			rpc_ws_max_connections: None,
-			rpc_cors: None,
-			rpc_methods: Default::default(),
-			prometheus_config: None,
-			telemetry_endpoints: None,
-			telemetry_external_transport: None,
-			default_heap_pages: None,
-			offchain_worker: Default::default(),
-			force_authoring: false,
-			disable_grandpa: false,
-			dev_key_seed: Some(key_seed),
-			tracing_targets: None,
-			tracing_receiver: Default::default(),
-			max_runtime_instances: 8,
-			announce_block: true,
-			base_path: Some(base_path),
-			wasm_runtime_overrides: None,
-			informant_output_format,
-			disable_log_reloading: false,
-			keystore_remote: None,
-			keep_blocks: KeepBlocks::All,
-			state_pruning: Default::default(),
-			transaction_storage: TransactionStorageMode::BlockBody,
-			worker_limit: None,
-		};
-=======
 		logger(log_targets, tokio_runtime.handle().clone(), log_sink);
 		let config = T::config(task_executor.into());
->>>>>>> a1574d36
 
 		let (
 			client,
