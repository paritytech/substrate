--- conflicted
+++ resolved
@@ -187,11 +187,7 @@
 //! fn simple_balances_test() {
 //! 	// given
 //! 	let config = NodeConfig {
-<<<<<<< HEAD
 //! 			execution_configs: ExecutionConfigs {
-=======
-//! 			execution_strategies: ExecutionStrategies {
->>>>>>> 8313e30a
 //! 				syncing: sc_client_api::ExecutionStrategy::NativeWhenPossible,
 //! 				importing: sc_client_api::ExecutionStrategy::NativeWhenPossible,
 //! 				block_construction: sc_client_api::ExecutionStrategy::NativeWhenPossible,
