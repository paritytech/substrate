// This file is part of Substrate.

// Copyright (C) 2021 Parity Technologies (UK) Ltd.
// SPDX-License-Identifier: GPL-3.0-or-later WITH Classpath-exception-2.0

// This program is free software: you can redistribute it and/or modify
// it under the terms of the GNU General Public License as published by
// the Free Software Foundation, either version 3 of the License, or
// (at your option) any later version.

// This program is distributed in the hope that it will be useful,
// but WITHOUT ANY WARRANTY; without even the implied warranty of
// MERCHANTABILITY or FITNESS FOR A PARTICULAR PURPOSE. See the
// GNU General Public License for more details.

// You should have received a copy of the GNU General Public License
// along with this program. If not, see <https://www.gnu.org/licenses/>.
#![deny(missing_docs, unused_extern_crates)]

//! Test runner
//! # Substrate Test Runner
//!
//! Allows you to test
//! <br />
//!
//! - Migrations
//! - Runtime Upgrades
//! - Pallets and general runtime functionality.
//!
//! This works by running a full node with a Manual Seal-BABE™ hybrid consensus for block authoring.
//!
//! <h2>Note</h2>
//! The running node has no signature verification, which allows us author extrinsics for any
//! account on chain.     <br/>
//!     <br/>
//!
//! <h2>How do I Use this?</h2>
//!
//!
//! ```rust,ignore
//! use test_runner::{Node, ChainInfo, SignatureVerificationOverride, base_path, NodeConfig};
//! use sc_finality_grandpa::GrandpaBlockImport;
//! use sc_service::{
//!     TFullBackend, TFullClient, Configuration, TaskManager, new_full_parts, BasePath,
//!     DatabaseSource, KeepBlocks, TransactionStorageMode, ChainSpec, Role,
//!     config::{NetworkConfiguration, KeystoreConfig},
//! };
//! use std::sync::Arc;
//! use sp_inherents::InherentDataProviders;
//! use sc_consensus_babe::BabeBlockImport;
//! use sp_keystore::SyncCryptoStorePtr;
//! use sp_keyring::sr25519::Keyring::{Alice, Bob};
//! use node_cli::chain_spec::development_config;
//! use sp_consensus_babe::AuthorityId;
//! use manual_seal::{ConsensusDataProvider, consensus::babe::BabeConsensusDataProvider};
//! use sp_runtime::{traits::IdentifyAccount, MultiSigner, generic::Era};
//! use sc_executor::WasmExecutionMethod;
//! use sc_network::{multiaddr, config::TransportConfig};
//! use sc_client_api::execution_extensions::ExecutionStrategies;
//! use sc_informant::OutputFormat;
//! use sp_api::TransactionFor;
//!
//! type BlockImport<B, BE, C, SC> = BabeBlockImport<B, C, GrandpaBlockImport<BE, B, C, SC>>;
//!
<<<<<<< HEAD
//! sc_executor::native_executor_instance!(
//! 	pub ExecutorDispatch,
//! 	node_runtime::api::dispatch,
//! 	node_runtime::native_version,
//! 	SignatureVerificationOverride,
//! );
=======
//! pub struct Executor;
//!
//! impl sc_executor::NativeExecutionDispatch for Executor {
//! 	type ExtendHostFunctions = SignatureVerificationOverride;
//!
//! 	fn dispatch(method: &str, data: &[u8]) -> Option<Vec<u8>> {
//! 		node_runtime::api::dispatch(method, data)
//! 	}
//!
//! 	fn native_version() -> sc_executor::NativeVersion {
//! 		node_runtime::native_version()
//! 	}
//! }
>>>>>>> 67f28cdb
//!
//! struct Requirements;
//!
//! impl ChainInfo for Requirements {
//!     /// Provide a Block type with an OpaqueExtrinsic
//!     type Block = node_primitives::Block;
//!     /// Provide an ExecutorDispatch type for the runtime
//!     type ExecutorDispatch = ExecutorDispatch;
//!     /// Provide the runtime itself
//!     type Runtime = node_runtime::Runtime;
//!     /// A touch of runtime api
//!     type RuntimeApi = node_runtime::RuntimeApi;
//!     /// A pinch of SelectChain implementation
//!     type SelectChain = sc_consensus::LongestChain<TFullBackend<Self::Block>, Self::Block>;
//!     /// A slice of concrete BlockImport type
//! 	type BlockImport = BlockImport<
//! 		Self::Block,
//! 		TFullBackend<Self::Block>,
//! 		TFullClient<Self::Block, Self::RuntimeApi, NativeElseWasmExecutor<Self::ExecutorDispatch>>,
//! 		Self::SelectChain,
//!     >;
//!     /// and a dash of SignedExtensions
//! 	type SignedExtras = node_runtime::SignedExtra;
//!
//!     /// Create your signed extras here.
//! 	fn signed_extras(
//! 		from: <Self::Runtime as frame_system::Config>::AccountId,
//! 	) -> Self::SignedExtension {
//! 		let nonce = frame_system::Pallet::<Self::Runtime>::account_nonce(from);
//!
//! 		(
//! 			frame_system::CheckSpecVersion::<Self::Runtime>::new(),
//! 			frame_system::CheckTxVersion::<Self::Runtime>::new(),
//! 			frame_system::CheckGenesis::<Self::Runtime>::new(),
//! 			frame_system::CheckMortality::<Self::Runtime>::from(Era::Immortal),
//! 			frame_system::CheckNonce::<Self::Runtime>::from(nonce),
//! 			frame_system::CheckWeight::<Self::Runtime>::new(),
//! 			pallet_transaction_payment::ChargeTransactionPayment::<Self::Runtime>::from(0),
//! 		)
//! 	}
//!
//!     /// The function signature tells you all you need to know. ;)
//! 	fn create_client_parts(config: &Configuration) -> Result<
//! 		(
//! 			Arc<TFullClient<Self::Block, Self::RuntimeApi, NativeElseWasmExecutor<Self::ExecutorDispatch>>>,
//! 			Arc<TFullBackend<Self::Block>>,
//! 			KeyStorePtr,
//! 			TaskManager,
//! 			InherentDataProviders,
//! 			Option<Box<
//! 				dyn ConsensusDataProvider<
//! 					Self::Block,
//! 					Transaction = TransactionFor<
//! 						TFullClient<Self::Block, Self::RuntimeApi, NativeElseWasmExecutor<Self::ExecutorDispatch>>,
//! 						Self::Block
//! 					>,
//! 				>
//! 			>>,
//! 			Self::SelectChain,
//! 			Self::BlockImport
//! 		),
//! 		sc_service::Error
//! 	> {
//! 		let (
//! 			client,
//! 			backend,
//! 			keystore,
//! 			task_manager,
//! 		) = new_full_parts::<Self::Block, Self::RuntimeApi, NativeElseWasmExecutor<Self::ExecutorDispatch>>(config)?;
//! 		let client = Arc::new(client);
//!
//! 		let inherent_providers = InherentDataProviders::new();
//! 		let select_chain = sc_consensus::LongestChain::new(backend.clone());
//!
//! 		let (grandpa_block_import, ..) =
//! 			sc_finality_grandpa::block_import(client.clone(), &(client.clone() as Arc<_>), select_chain.clone())?;
//!
//! 		let (block_import, babe_link) = sc_consensus_babe::block_import(
//! 			sc_consensus_babe::Config::get_or_compute(&*client)?,
//! 			grandpa_block_import,
//! 			client.clone(),
//! 		)?;
//!
//! 		let consensus_data_provider = BabeConsensusDataProvider::new(
//! 			client.clone(),
//! 			keystore.clone(),
//! 			&inherent_providers,
//! 			babe_link.epoch_changes().clone(),
//! 			vec![(AuthorityId::from(Alice.public()), 1000)]
//! 		)
//! 		.expect("failed to create ConsensusDataProvider");
//!
//! 		Ok((
//! 			client,
//! 			backend,
//! 			keystore,
//! 			task_manager,
//! 			inherent_providers,
//! 			Some(Box::new(consensus_data_provider)),
//! 			select_chain,
//! 			block_import
//! 		))
//! 	}
//!
//! 	fn dispatch_with_root(call: <Self::Runtime as frame_system::Config>::Call, node: &mut Node<Self>) {
//!         let alice = MultiSigner::from(Alice.public()).into_account();
//! 		// for chains that support sudo, otherwise, you'd have to use pallet-democracy here.
//!         let call = pallet_sudo::Call::sudo(Box::new(call));
//!         node.submit_extrinsic(call, alice);
//!         node.seal_blocks(1);
//!     }
//! }
//!
//! /// And now for the most basic test
//!
//! #[test]
//! fn simple_balances_test() {
//! 	// given
//! 	let config = NodeConfig {
//! 			execution_strategies: ExecutionStrategies {
//! 				syncing: sc_client_api::ExecutionStrategy::NativeWhenPossible,
//! 				importing: sc_client_api::ExecutionStrategy::NativeWhenPossible,
//! 				block_construction: sc_client_api::ExecutionStrategy::NativeWhenPossible,
//! 				offchain_worker: sc_client_api::ExecutionStrategy::NativeWhenPossible,
//! 				other: sc_client_api::ExecutionStrategy::NativeWhenPossible,
//! 		},
//! 		chain_spec: Box::new(development_config()),
//! 		log_targets: vec![],
//! 	};
//! 	let mut node = Node::<Requirements>::new(config).unwrap();
//!
//! 	type Balances = pallet_balances::Pallet<node_runtime::Runtime>;
//!
//! 	let (alice, bob) = (Alice.pair(), Bob.pair());
//! 	let (alice_account_id, bob_acount_id) = (
//!         MultiSigner::from(alice.public()).into_account(),
//!         MultiSigner::from(bob.public()).into_account()
//!     );
//!
//!     /// the function with_state allows us to read state, pretty cool right? :D
//! 	let old_balance = node.with_state(|| Balances::free_balance(alice_account_id.clone()));
//!
//!     // 70 dots
//!     let amount = 70_000_000_000_000;
//!
//!     /// Send extrinsic in action.
//! 	node.submit_extrinsic(BalancesCall::transfer(bob_acount_id.clone(), amount), alice_account_id.clone());
//!
//!     /// Produce blocks in action, Powered by manual-seal™.
//! 	node.seal_blocks(1);
//!
//!     /// we can check the new state :D
//! 	let new_balance = node.with_state(|| Balances::free_balance(alice_account_id));
//!
//!     /// we can now make assertions on how state has changed.
//! 	assert_eq!(old_balance + amount, new_balance);
//! }
//! ```

use sc_consensus::BlockImport;
use sc_executor::{NativeExecutionDispatch, NativeElseWasmExecutor};
use sc_service::TFullClient;
use sp_api::{ConstructRuntimeApi, TransactionFor};
use sp_consensus::SelectChain;
use sp_inherents::InherentDataProvider;
use sp_runtime::traits::{Block as BlockT, SignedExtension};

mod client;
mod host_functions;
mod node;
mod utils;

pub use client::*;
pub use host_functions::*;
pub use node::*;
pub use utils::*;

/// Wrapper trait for concrete type required by this testing framework.
pub trait ChainInfo: Sized {
	/// Opaque block type
	type Block: BlockT;

	/// ExecutorDispatch dispatch type
	type ExecutorDispatch: NativeExecutionDispatch + 'static;

	/// Runtime
	type Runtime: frame_system::Config;

	/// RuntimeApi
	type RuntimeApi: Send
		+ Sync
		+ 'static
		+ ConstructRuntimeApi<
			Self::Block,
			TFullClient<Self::Block, Self::RuntimeApi, NativeElseWasmExecutor<Self::ExecutorDispatch>>,
		>;

	/// select chain type.
	type SelectChain: SelectChain<Self::Block> + 'static;

	/// Block import type.
	type BlockImport: Send
		+ Sync
		+ Clone
		+ BlockImport<
			Self::Block,
			Error = sp_consensus::Error,
			Transaction = TransactionFor<
				TFullClient<Self::Block, Self::RuntimeApi, NativeElseWasmExecutor<Self::ExecutorDispatch>>,
				Self::Block,
			>,
		> + 'static;

	/// The signed extras required by the runtime
	type SignedExtras: SignedExtension;

	/// The inherent data providers.
	type InherentDataProviders: InherentDataProvider + 'static;

	/// Signed extras, this function is caled in an externalities provided environment.
	fn signed_extras(
		from: <Self::Runtime as frame_system::Config>::AccountId,
	) -> Self::SignedExtras;
}<|MERGE_RESOLUTION|>--- conflicted
+++ resolved
@@ -62,17 +62,9 @@
 //!
 //! type BlockImport<B, BE, C, SC> = BabeBlockImport<B, C, GrandpaBlockImport<BE, B, C, SC>>;
 //!
-<<<<<<< HEAD
-//! sc_executor::native_executor_instance!(
-//! 	pub ExecutorDispatch,
-//! 	node_runtime::api::dispatch,
-//! 	node_runtime::native_version,
-//! 	SignatureVerificationOverride,
-//! );
-=======
-//! pub struct Executor;
-//!
-//! impl sc_executor::NativeExecutionDispatch for Executor {
+//! pub struct ExecutorDispatch;
+//!
+//! impl sc_executor::NativeExecutionDispatch for ExecutorDispatch {
 //! 	type ExtendHostFunctions = SignatureVerificationOverride;
 //!
 //! 	fn dispatch(method: &str, data: &[u8]) -> Option<Vec<u8>> {
@@ -83,7 +75,6 @@
 //! 		node_runtime::native_version()
 //! 	}
 //! }
->>>>>>> 67f28cdb
 //!
 //! struct Requirements;
 //!
@@ -244,7 +235,7 @@
 //! ```
 
 use sc_consensus::BlockImport;
-use sc_executor::{NativeExecutionDispatch, NativeElseWasmExecutor};
+use sc_executor::{NativeElseWasmExecutor, NativeExecutionDispatch};
 use sc_service::TFullClient;
 use sp_api::{ConstructRuntimeApi, TransactionFor};
 use sp_consensus::SelectChain;
@@ -278,7 +269,11 @@
 		+ 'static
 		+ ConstructRuntimeApi<
 			Self::Block,
-			TFullClient<Self::Block, Self::RuntimeApi, NativeElseWasmExecutor<Self::ExecutorDispatch>>,
+			TFullClient<
+				Self::Block,
+				Self::RuntimeApi,
+				NativeElseWasmExecutor<Self::ExecutorDispatch>,
+			>,
 		>;
 
 	/// select chain type.
@@ -292,7 +287,11 @@
 			Self::Block,
 			Error = sp_consensus::Error,
 			Transaction = TransactionFor<
-				TFullClient<Self::Block, Self::RuntimeApi, NativeElseWasmExecutor<Self::ExecutorDispatch>>,
+				TFullClient<
+					Self::Block,
+					Self::RuntimeApi,
+					NativeElseWasmExecutor<Self::ExecutorDispatch>,
+				>,
 				Self::Block,
 			>,
 		> + 'static;
