--- conflicted
+++ resolved
@@ -7,7 +7,6 @@
 
 [dependencies]
 # client deps
-<<<<<<< HEAD
 sc-executor = { version = "0.10.0-dev", path = "../../client/executor" }
 sc-service = { version = "0.10.0-dev", path = "../../client/service" }
 sc-informant = { version = "0.10.0-dev", path = "../../client/informant" }
@@ -16,24 +15,10 @@
 sc-basic-authorship = { version = "0.10.0-dev", path = "../../client/basic-authorship" }
 sc-rpc = { version = "4.0.0-dev", path = "../../client/rpc" }
 sc-transaction-pool = { version = "4.0.0-dev", path = "../../client/transaction-pool" }
-sc-transaction-graph = { version = "4.0.0-dev", path = "../../client/transaction-pool/graph" }
+sc-transaction-pool-api = { version = "4.0.0-dev", path = "../../client/transaction-pool/api" }
 sc-client-api = { version = "4.0.0-dev", path = "../../client/api" }
 sc-rpc-server = { version = "4.0.0-dev", path = "../../client/rpc-servers" }
 manual-seal = { package = "sc-consensus-manual-seal", version = "0.10.0-dev", path = "../../client/consensus/manual-seal" }
-=======
-sc-executor = { version = "0.9.0", path = "../../client/executor" }
-sc-service = { version = "0.9.0", path = "../../client/service" }
-sc-informant = { version = "0.9.0", path = "../../client/informant" }
-sc-network = { version = "0.9.0", path = "../../client/network" }
-sc-cli = { version = "0.9.0", path = "../../client/cli" }
-sc-basic-authorship = { version = "0.9.0", path = "../../client/basic-authorship" }
-sc-rpc = { version = "3.0.0", path = "../../client/rpc" }
-sc-transaction-pool = { version = "3.0.0", path = "../../client/transaction-pool" }
-sc-transaction-pool-api = { version = "3.0.0", path = "../../client/transaction-pool/api" }
-sc-client-api = { version = "3.0.0", path = "../../client/api" }
-sc-rpc-server = { version = "3.0.0", path = "../../client/rpc-servers" }
-manual-seal = { package = "sc-consensus-manual-seal", version = "0.9.0", path = "../../client/consensus/manual-seal" }
->>>>>>> deac6324
 
 # primitive deps
 sp-core = { version = "4.0.0-dev", path = "../../primitives/core" }
