--- conflicted
+++ resolved
@@ -16,12 +16,8 @@
 serde = { version = "1.0.136", features = ["derive"] }
 thiserror = "1.0.30"
 sp-blockchain = { version = "4.0.0-dev", path = "../../../primitives/blockchain" }
-<<<<<<< HEAD
-sp-core = { version = "7.0.0", default-features = false, path = "../../../primitives/core" }
-sp-runtime = { version = "7.0.0", default-features = false, path = "../../../primitives/runtime" }
-=======
+sp-core = { version = "8.0.0", default-features = false, path = "../../../primitives/core" }
 sp-runtime = { version = "8.0.0", default-features = false, path = "../../../primitives/runtime" }
->>>>>>> 252156d9
 
 [dev-dependencies]
 serde_json = "1.0"