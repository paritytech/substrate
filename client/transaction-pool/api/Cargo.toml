--- conflicted
+++ resolved
@@ -12,12 +12,7 @@
 futures = "0.3.1"
 log = "0.4.8"
 serde = { version = "1.0.132", features = ["derive"] }
-<<<<<<< HEAD
 thiserror = "1.0.30"
-=======
-thiserror = { version = "1.0.30" }
+
 sp-runtime = { version = "4.1.0-dev", default-features = false, path = "../../../primitives/runtime" }
->>>>>>> 31d90c20
-
-sp-runtime = { version = "4.0.0", default-features = false, path = "../../../primitives/runtime" }
 sp-blockchain = { version = "4.0.0-dev", path = "../../../primitives/blockchain" }