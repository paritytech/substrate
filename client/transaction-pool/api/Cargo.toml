--- conflicted
+++ resolved
@@ -10,11 +10,7 @@
 
 [dependencies]
 async-trait = "0.1.57"
-<<<<<<< HEAD
-codec = { package = "parity-scale-codec", version = "3.2.2" }
-=======
 codec = { package = "parity-scale-codec", version = "3.6.1" }
->>>>>>> 755065f8
 futures = "0.3.21"
 log = "0.4.17"
 serde = { version = "1.0.163", features = ["derive"] }
