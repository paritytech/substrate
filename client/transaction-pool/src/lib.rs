--- conflicted
+++ resolved
@@ -590,29 +590,9 @@
 	Block: BlockT,
 	PoolApi: 'static + graph::ChainApi<Block = Block>,
 {
-<<<<<<< HEAD
 	/// Part of MaintainedTransactionPool::maintain procedure. Handles enactment and retraction of
 	/// blocks, sends transaction notifications.
-	fn handle_enactment(
-		&self,
-		hash: Block::Hash,
-		tree_route: Option<TreeRoute<Block>>,
-	) -> Pin<Box<dyn Future<Output = ()> + Send>> {
-=======
-	/// enactment_state getter, intended for tests only
-	#[doc(hidden)]
-	pub fn enactment_state(&self) -> Arc<Mutex<EnactmentState<Block>>> {
-		self.enactment_state.clone()
-	}
-}
-
-impl<PoolApi, Block> BasicPool<PoolApi, Block>
-where
-	Block: BlockT,
-	PoolApi: 'static + graph::ChainApi<Block = Block>,
-{
 	async fn handle_enactment(&self, hash: Block::Hash, tree_route: Option<TreeRoute<Block>>) {
->>>>>>> 80f52169
 		log::trace!(target: "txpool", "handle_enactment hash:{hash:?} tree_route: {tree_route:?}");
 		let pool = self.pool.clone();
 		let api = self.api.clone();
