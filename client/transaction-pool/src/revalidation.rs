--- conflicted
+++ resolved
@@ -24,11 +24,7 @@
 use sp_runtime::transaction_validity::TransactionValidityError;
 use sp_utils::mpsc::{tracing_unbounded, TracingUnboundedSender, TracingUnboundedReceiver};
 
-<<<<<<< HEAD
-use futures::{prelude::*, stream::unfold};
-=======
-use futures::{prelude::*, channel::mpsc};
->>>>>>> 4b65f176
+use futures::prelude::*;
 use std::time::Duration;
 
 #[cfg(not(test))]
@@ -205,18 +201,13 @@
 	/// It does two things: periodically tries to process some transactions
 	/// from the queue and also accepts messages to enqueue some more
 	/// transactions from the pool.
-<<<<<<< HEAD
-	pub async fn run(mut self, from_queue: TracingUnboundedReceiver<WorkerPayload<Api>>) {
-		let interval = interval(BACKGROUND_REVALIDATION_INTERVAL).fuse();
-=======
 	pub async fn run<R: intervalier::IntoStream>(
 		mut self,
-		from_queue: mpsc::UnboundedReceiver<WorkerPayload<Api>>,
+		from_queue: TracingUnboundedReceiver<WorkerPayload<Api>>,
 		interval: R,
 	) where R: Send, R::Guard: Send
 	{
 		let interval = interval.into_stream().fuse();
->>>>>>> 4b65f176
 		let from_queue = from_queue.fuse();
 		futures::pin_mut!(interval, from_queue);
 		let this = &mut self;
