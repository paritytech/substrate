--- conflicted
+++ resolved
@@ -22,24 +22,17 @@
 	channel::oneshot, executor::{ThreadPool, ThreadPoolBuilder}, future::{Future, FutureExt, ready},
 };
 
-<<<<<<< HEAD
-use client_api::{blockchain::HeaderBackend, light::{Fetcher, RemoteCallRequest}};
-use primitives::Hasher;
-use sp_runtime::{
-	generic::BlockId, traits::{self, Header as HeaderT, Hash as HashT, Block as BlockT},
-	transaction_validity::TransactionValidity,
-};
-use txpool_api::runtime_api::TaggedTransactionQueue;
-use sp_api::ProvideRuntimeApi;
-=======
 use sc_client_api::{
 	blockchain::HeaderBackend,
 	light::{Fetcher, RemoteCallRequest}
 };
-use sp_core::{H256, Blake2Hasher, Hasher};
-use sp_runtime::{generic::BlockId, traits::{self, Block as BlockT}, transaction_validity::TransactionValidity};
+use sp_core::Hasher;
+use sp_runtime::{
+	generic::BlockId, traits::{self, Block as BlockT, Header as HeaderT, Hash as HashT},
+	transaction_validity::TransactionValidity,
+};
 use sp_transaction_pool::runtime_api::TaggedTransactionQueue;
->>>>>>> 40a16efe
+use sp_api::ProvideRuntimeApi;
 
 use crate::error::{self, Error};
 
@@ -68,15 +61,9 @@
 	}
 }
 
-<<<<<<< HEAD
-impl<T, Block> txpool::ChainApi for FullChainApi<T, Block> where
+impl<T, Block> sc_transaction_graph::ChainApi for FullChainApi<T, Block> where
 	Block: BlockT,
 	T: ProvideRuntimeApi<Block> + traits::BlockIdTo<Block> + 'static + Send + Sync,
-=======
-impl<T, Block> sc_transaction_graph::ChainApi for FullChainApi<T, Block> where
-	Block: BlockT<Hash = H256>,
-	T: traits::ProvideRuntimeApi + traits::BlockIdTo<Block> + 'static + Send + Sync,
->>>>>>> 40a16efe
 	T::Api: TaggedTransactionQueue<Block>,
 	sp_api::ApiErrorFor<T, Block>: Send,
 {
@@ -153,13 +140,8 @@
 	}
 }
 
-<<<<<<< HEAD
-impl<T, F, Block> txpool::ChainApi for LightChainApi<T, F, Block> where
-	Block: BlockT,
-=======
 impl<T, F, Block> sc_transaction_graph::ChainApi for LightChainApi<T, F, Block> where
-	Block: BlockT<Hash=H256>,
->>>>>>> 40a16efe
+	Block: BlockT,
 	T: HeaderBackend<Block> + 'static,
 	F: Fetcher<Block> + 'static,
 {
