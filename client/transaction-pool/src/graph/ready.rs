--- conflicted
+++ resolved
@@ -551,12 +551,7 @@
 				continue
 			}
 
-<<<<<<< HEAD
-			let ready = match self.all.remove(&best.transaction.hash) {
-=======
-			let next = self.all.read().get(hash).cloned();
-			let ready = match next {
->>>>>>> 5413a1f0
+			let ready = match self.all.remove(&hash) {
 				Some(ready) => ready,
 				// The transaction is not in all, maybe it was removed in the meantime?
 				None => continue,
