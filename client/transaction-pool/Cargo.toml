[package]
name = "sc-transaction-pool"
version = "2.0.0"
authors = ["Parity Technologies <admin@parity.io>"]
edition = "2018"
license = "GPL-3.0"

[dependencies]
codec = { package = "parity-scale-codec", version = "1.0.0" }
derive_more = "0.99.2"
futures = { version = "0.3.1", features = ["compat"] }
futures-diagnose = "1.0"
log = "0.4.8"
parking_lot = "0.10.0"
sp-core = { version = "2.0.0", path = "../../primitives/core" }
sp-api = { version = "2.0.0", path = "../../primitives/api" }
sp-runtime = { version = "2.0.0", path = "../../primitives/runtime" }
sc-transaction-graph = { version = "2.0.0", path = "./graph" }
sp-transaction-pool = { version = "2.0.0", path = "../../primitives/transaction-pool" }
sc-client-api = { version = "2.0.0", path = "../api" }
sp-blockchain = { version = "2.0.0", path = "../../primitives/blockchain" }
<<<<<<< HEAD
futures-timer = "2.0"
=======
parity-util-mem = { version = "0.5.1", default-features = false, features = ["primitive-types"] }
>>>>>>> 4944bd19

[dev-dependencies]
sp-keyring = { version = "2.0.0", path = "../../primitives/keyring" }
substrate-test-runtime-transaction-pool = { version = "2.0.0", path = "../../test-utils/runtime/transaction-pool" }
substrate-test-runtime-client = { version = "2.0.0", path = "../../test-utils/runtime/client" }<|MERGE_RESOLUTION|>--- conflicted
+++ resolved
@@ -19,11 +19,8 @@
 sp-transaction-pool = { version = "2.0.0", path = "../../primitives/transaction-pool" }
 sc-client-api = { version = "2.0.0", path = "../api" }
 sp-blockchain = { version = "2.0.0", path = "../../primitives/blockchain" }
-<<<<<<< HEAD
 futures-timer = "2.0"
-=======
 parity-util-mem = { version = "0.5.1", default-features = false, features = ["primitive-types"] }
->>>>>>> 4944bd19
 
 [dev-dependencies]
 sp-keyring = { version = "2.0.0", path = "../../primitives/keyring" }
