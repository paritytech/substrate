--- conflicted
+++ resolved
@@ -20,21 +20,12 @@
 parking_lot = "0.11.1"
 serde = { version = "1.0.101", features = ["derive"] }
 wasm-timer = "0.2"
-<<<<<<< HEAD
 sp-blockchain = { version = "4.0.0-dev", path = "../../../primitives/blockchain" }
 sp-utils = { version = "4.0.0-dev", path = "../../../primitives/utils" }
 sp-core = { version = "4.0.0-dev", path = "../../../primitives/core" }
 sp-runtime = { version = "4.0.0-dev", path = "../../../primitives/runtime" }
 sp-transaction-pool = { version = "4.0.0-dev", path = "../../../primitives/transaction-pool" }
-parity-util-mem = { version = "0.9.0", default-features = false, features = ["primitive-types"] }
-=======
-sp-blockchain = { version = "3.0.0", path = "../../../primitives/blockchain" }
-sp-utils = { version = "3.0.0", path = "../../../primitives/utils" }
-sp-core = { version = "3.0.0", path = "../../../primitives/core" }
-sp-runtime = { version = "3.0.0", path = "../../../primitives/runtime" }
-sp-transaction-pool = { version = "3.0.0", path = "../../../primitives/transaction-pool" }
 parity-util-mem = { version = "0.10.0", default-features = false, features = ["primitive-types"] }
->>>>>>> fdfb8b30
 linked-hash-map = "0.5.2"
 retain_mut = "0.1.3"
 
