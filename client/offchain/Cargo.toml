[package]
description = "Substrate offchain workers"
name = "sc-offchain"
version = "4.0.0-dev"
license = "GPL-3.0-or-later WITH Classpath-exception-2.0"
authors = ["Parity Technologies <admin@parity.io>"]
edition = "2021"
homepage = "https://substrate.io"
repository = "https://github.com/paritytech/substrate/"
readme = "README.md"

[package.metadata.docs.rs]
targets = ["x86_64-unknown-linux-gnu"]

[dependencies]
array-bytes = "4.1"
bytes = "1.1"
codec = { package = "parity-scale-codec", version = "3.2.2", features = ["derive"] }
fnv = "1.0.6"
futures = "0.3.21"
futures-timer = "3.0.2"
hyper = { version = "0.14.16", features = ["stream", "http2"] }
hyper-rustls = { version = "0.23.0", features = ["http2"] }
libp2p = "0.51.3"
num_cpus = "1.13"
once_cell = "1.8"
parking_lot = "0.12.1"
rand = "0.8.5"
threadpool = "1.7"
tracing = "0.1.29"
sc-client-api = { version = "4.0.0-dev", path = "../api" }
sc-network = { version = "0.10.0-dev", path = "../network" }
sc-network-common = { version = "0.10.0-dev", path = "../network/common" }
<<<<<<< HEAD
sc-peerset = { version = "4.0.0-dev", path = "../peerset" }
sc-transaction-pool-api = { version = "4.0.0-dev", path = "../transaction-pool/api" }
=======
>>>>>>> f4d19a3d
sc-utils = { version = "4.0.0-dev", path = "../utils" }
sp-api = { version = "4.0.0-dev", path = "../../primitives/api" }
sp-core = { version = "21.0.0", path = "../../primitives/core" }
sp-offchain = { version = "4.0.0-dev", path = "../../primitives/offchain" }
<<<<<<< HEAD
sp-runtime = { version = "7.0.0", path = "../../primitives/runtime" }
sp-keystore = { version = "0.13.0", path = "../../primitives/keystore" }
sp-externalities = { version = "0.13.0", path = "../../primitives/externalities" }
log = "0.4.17"
=======
sp-runtime = { version = "24.0.0", path = "../../primitives/runtime" }
>>>>>>> f4d19a3d

[dev-dependencies]
lazy_static = "1.4.0"
tokio = "1.22.0"
sc-block-builder = { version = "0.10.0-dev", path = "../block-builder" }
sc-client-db = { version = "0.10.0-dev", default-features = true, path = "../db" }
sc-transaction-pool = { version = "4.0.0-dev", path = "../transaction-pool" }
sc-transaction-pool-api = { version = "4.0.0-dev", path = "../transaction-pool/api" }
sp-consensus = { version = "0.10.0-dev", path = "../../primitives/consensus/common" }
sp-tracing = { version = "10.0.0", path = "../../primitives/tracing" }
substrate-test-runtime-client = { version = "2.0.0", path = "../../test-utils/runtime/client" }

[features]
default = []<|MERGE_RESOLUTION|>--- conflicted
+++ resolved
@@ -31,23 +31,15 @@
 sc-client-api = { version = "4.0.0-dev", path = "../api" }
 sc-network = { version = "0.10.0-dev", path = "../network" }
 sc-network-common = { version = "0.10.0-dev", path = "../network/common" }
-<<<<<<< HEAD
-sc-peerset = { version = "4.0.0-dev", path = "../peerset" }
 sc-transaction-pool-api = { version = "4.0.0-dev", path = "../transaction-pool/api" }
-=======
->>>>>>> f4d19a3d
 sc-utils = { version = "4.0.0-dev", path = "../utils" }
 sp-api = { version = "4.0.0-dev", path = "../../primitives/api" }
 sp-core = { version = "21.0.0", path = "../../primitives/core" }
 sp-offchain = { version = "4.0.0-dev", path = "../../primitives/offchain" }
-<<<<<<< HEAD
 sp-runtime = { version = "7.0.0", path = "../../primitives/runtime" }
 sp-keystore = { version = "0.13.0", path = "../../primitives/keystore" }
 sp-externalities = { version = "0.13.0", path = "../../primitives/externalities" }
 log = "0.4.17"
-=======
-sp-runtime = { version = "24.0.0", path = "../../primitives/runtime" }
->>>>>>> f4d19a3d
 
 [dev-dependencies]
 lazy_static = "1.4.0"
