// This file is part of Substrate.

// Copyright (C) Parity Technologies (UK) Ltd.
// SPDX-License-Identifier: GPL-3.0-or-later WITH Classpath-exception-2.0

// This program is free software: you can redistribute it and/or modify
// it under the terms of the GNU General Public License as published by
// the Free Software Foundation, either version 3 of the License, or
// (at your option) any later version.

// This program is distributed in the hope that it will be useful,
// but WITHOUT ANY WARRANTY; without even the implied warranty of
// MERCHANTABILITY or FITNESS FOR A PARTICULAR PURPOSE. See the
// GNU General Public License for more details.

// You should have received a copy of the GNU General Public License
// along with this program. If not, see <https://www.gnu.org/licenses/>.

//! Implementation of the `chainHead_storage` method.

use std::{marker::PhantomData, sync::Arc};

use jsonrpsee::SubscriptionSink;
use sc_client_api::{Backend, ChildInfo, StorageKey, StorageProvider};
use sp_api::BlockT;
use sp_core::storage::well_known_keys;

use super::{
	event::{
		ChainHeadStorageEvent, ItemsEvent, StorageQuery, StorageQueryType, StorageResult,
		StorageResultType,
	},
	hex_string, ErrorEvent,
};

/// The maximum number of items the `chainHead_storage` can return
/// before paginations is required.
const MAX_ITER_ITEMS: usize = 10;

/// The query type of an interation.
enum IterQueryType {
	/// Iterating over (key, value) pairs.
	Value,
	/// Iterating over (key, hash) pairs.
	Hash,
}

/// Generates the events of the `chainHead_storage` method.
pub struct ChainHeadStorage<Client, Block, BE> {
	/// Substrate client.
	client: Arc<Client>,
	_phantom: PhantomData<(Block, BE)>,
}

impl<Client, Block, BE> ChainHeadStorage<Client, Block, BE> {
	/// Constructs a new [`ChainHeadStorage`].
	pub fn new(client: Arc<Client>) -> Self {
		Self { client, _phantom: PhantomData }
	}
}

/// Checks if the provided key (main or child key) is valid
/// for queries.
///
/// Keys that are identical to `:child_storage:` or `:child_storage:default:`
/// are not queryable.
fn is_key_queryable(key: &[u8]) -> bool {
	!well_known_keys::is_default_child_storage_key(key) &&
		!well_known_keys::is_child_storage_key(key)
}

/// The result of making a query call.
type QueryResult = Result<Option<StorageResult<String>>, ChainHeadStorageEvent<String>>;

/// The result of iterating over keys.
type QueryIterResult = Result<Vec<StorageResult<String>>, ChainHeadStorageEvent<String>>;

impl<Client, Block, BE> ChainHeadStorage<Client, Block, BE>
where
	Block: BlockT + 'static,
	BE: Backend<Block> + 'static,
	Client: StorageProvider<Block, BE> + 'static,
{
	/// Fetch the value from storage.
	fn query_storage_value(
		&self,
		hash: Block::Hash,
		key: &StorageKey,
		child_key: Option<&ChildInfo>,
	) -> QueryResult {
		let result = if let Some(child_key) = child_key {
			self.client.child_storage(hash, child_key, key)
		} else {
			self.client.storage(hash, key)
		};

		result
			.map(|opt| {
				QueryResult::Ok(opt.map(|storage_data| StorageResult::<String> {
					key: hex_string(&key.0),
					result: StorageResultType::Value(hex_string(&storage_data.0)),
				}))
			})
			.unwrap_or_else(|err| {
				QueryResult::Err(ChainHeadStorageEvent::<String>::Error(ErrorEvent {
					error: err.to_string(),
				}))
			})
	}

	/// Fetch the hash of a value from storage.
	fn query_storage_hash(
		&self,
		hash: Block::Hash,
		key: &StorageKey,
		child_key: Option<&ChildInfo>,
	) -> QueryResult {
		let result = if let Some(child_key) = child_key {
			self.client.child_storage_hash(hash, child_key, key)
		} else {
			self.client.storage_hash(hash, key)
		};

		result
			.map(|opt| {
				QueryResult::Ok(opt.map(|storage_data| StorageResult::<String> {
					key: hex_string(&key.0),
					result: StorageResultType::Hash(hex_string(&storage_data.as_ref())),
				}))
			})
			.unwrap_or_else(|err| {
				QueryResult::Err(ChainHeadStorageEvent::<String>::Error(ErrorEvent {
					error: err.to_string(),
				}))
			})
	}

	/// Handle iterating over (key, value) or (key, hash) pairs.
	fn query_storage_iter(
		&self,
		hash: Block::Hash,
		key: &StorageKey,
		child_key: Option<&ChildInfo>,
		ty: IterQueryType,
	) -> QueryIterResult {
		let keys_iter = if let Some(child_key) = child_key {
			self.client.child_storage_keys(hash, child_key.to_owned(), Some(key), None)
		} else {
			self.client.storage_keys(hash, Some(key), None)
		}
		.map_err(|err| {
			ChainHeadStorageEvent::<String>::Error(ErrorEvent { error: err.to_string() })
		})?;

		let mut ret = Vec::with_capacity(MAX_ITER_ITEMS);
		let mut keys_iter = keys_iter.take(MAX_ITER_ITEMS);
		while let Some(key) = keys_iter.next() {
			let result = match ty {
				IterQueryType::Value => self.query_storage_value(hash, &key, child_key),
				IterQueryType::Hash => self.query_storage_hash(hash, &key, child_key),
			}?;

			if let Some(result) = result {
				ret.push(result);
			}
		}

		QueryIterResult::Ok(ret)
	}

	/// Generate the block events for the `chainHead_storage` method.
	pub fn generate_events(
		&self,
		mut sink: SubscriptionSink,
		hash: Block::Hash,
		items: Vec<StorageQuery<StorageKey>>,
		child_key: Option<ChildInfo>,
	) {
		if let Some(child_key) = child_key.as_ref() {
			if !is_key_queryable(child_key.storage_key()) {
				let _ = sink.send(&ChainHeadStorageEvent::<String>::Done);
				return
			}
		}

		let mut storage_results = Vec::with_capacity(items.len());
		for item in items {
<<<<<<< HEAD
			let Some(result) = self.query_storage(hash, &item, child_key.as_ref()) else {
				continue
			};

			match result {
				QueryResult::Ok(storage_result) => storage_results.push(storage_result),
				QueryResult::Err(event) => {
					let _ = sink.send(&event);
					// If an error is encountered for any of the query items
					// do not produce any other events.
					return
				},
=======
			if !is_key_queryable(&item.key.0) {
				continue
>>>>>>> b0178d84
			}

			match item.query_type {
				StorageQueryType::Value => {
					match self.query_storage_value(hash, &item.key, child_key.as_ref()) {
						Ok(Some(value)) => storage_results.push(value),
						Ok(None) => continue,
						Err(err) => {
							let _ = sink.send(&err);
							return
						},
					}
				},
				StorageQueryType::Hash =>
					match self.query_storage_hash(hash, &item.key, child_key.as_ref()) {
						Ok(Some(value)) => storage_results.push(value),
						Ok(None) => continue,
						Err(err) => {
							let _ = sink.send(&err);
							return
						},
					},
				StorageQueryType::DescendantsValues => match self.query_storage_iter(
					hash,
					&item.key,
					child_key.as_ref(),
					IterQueryType::Value,
				) {
					Ok(values) => storage_results.extend(values),
					Err(err) => {
						let _ = sink.send(&err);
						return
					},
				},
				StorageQueryType::DescendantsHashes => match self.query_storage_iter(
					hash,
					&item.key,
					child_key.as_ref(),
					IterQueryType::Hash,
				) {
					Ok(values) => storage_results.extend(values),
					Err(err) => {
						let _ = sink.send(&err);
						return
					},
				},
				_ => continue,
			};
		}

		if !storage_results.is_empty() {
			let event = ChainHeadStorageEvent::Items(ItemsEvent { items: storage_results });
			let _ = sink.send(&event);
		}

		let _ = sink.send(&ChainHeadStorageEvent::<String>::Done);
	}
}<|MERGE_RESOLUTION|>--- conflicted
+++ resolved
@@ -185,23 +185,8 @@
 
 		let mut storage_results = Vec::with_capacity(items.len());
 		for item in items {
-<<<<<<< HEAD
-			let Some(result) = self.query_storage(hash, &item, child_key.as_ref()) else {
-				continue
-			};
-
-			match result {
-				QueryResult::Ok(storage_result) => storage_results.push(storage_result),
-				QueryResult::Err(event) => {
-					let _ = sink.send(&event);
-					// If an error is encountered for any of the query items
-					// do not produce any other events.
-					return
-				},
-=======
 			if !is_key_queryable(&item.key.0) {
 				continue
->>>>>>> b0178d84
 			}
 
 			match item.query_type {
