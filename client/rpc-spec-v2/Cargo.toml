--- conflicted
+++ resolved
@@ -46,9 +46,5 @@
 sp-maybe-compressed-blob = { version = "4.1.0-dev", path = "../../primitives/maybe-compressed-blob" }
 sc-block-builder = { version = "0.10.0-dev", path = "../block-builder" }
 sc-service = { version = "0.10.0-dev", features = ["test-helpers"], path = "../service" }
-<<<<<<< HEAD
-sc-utils = { version = "4.0.0-dev", path = "../utils" }
-=======
->>>>>>> 0cdf7029
 assert_matches = "1.3.0"
 pretty_assertions = "1.2.1"