// This file is part of Substrate.

// Copyright (C) 2021-2022 Parity Technologies (UK) Ltd.
// SPDX-License-Identifier: GPL-3.0-or-later WITH Classpath-exception-2.0

// This program is free software: you can redistribute it and/or modify
// it under the terms of the GNU General Public License as published by
// the Free Software Foundation, either version 3 of the License, or
// (at your option) any later version.

// This program is distributed in the hope that it will be useful,
// but WITHOUT ANY WARRANTY; without even the implied warranty of
// MERCHANTABILITY or FITNESS FOR A PARTICULAR PURPOSE. See the
// GNU General Public License for more details.

// You should have received a copy of the GNU General Public License
// along with this program. If not, see <https://www.gnu.org/licenses/>.

<<<<<<< HEAD
use crate::MmrGadget;
use parking_lot::Mutex;
=======
use std::{
	future::Future,
	sync::{Arc, Mutex},
	time::Duration,
};

>>>>>>> 2bde8c1a
use sc_block_builder::BlockBuilderProvider;
use sc_client_api::{
	Backend as BackendT, BlockchainEvents, FinalityNotifications, ImportNotifications,
	StorageEventStream, StorageKey,
};
use sc_offchain::OffchainDb;
use sp_api::{ApiRef, ProvideRuntimeApi};
use sp_blockchain::{BlockStatus, CachedHeaderMetadata, HeaderBackend, HeaderMetadata, Info};
use sp_consensus::BlockOrigin;
use sp_core::{
	offchain::{DbExternalities, StorageKind},
	H256,
};
use sp_mmr_primitives as mmr;
use sp_mmr_primitives::{utils::NodesUtils, LeafIndex, NodeIndex};
use sp_runtime::{
	generic::BlockId,
	traits::{Block as BlockT, Header as HeaderT},
};
use std::{future::Future, sync::Arc, time::Duration};
use substrate_test_runtime_client::{
	runtime::{Block, BlockNumber, Hash, Header},
	Backend, BlockBuilderExt, Client, ClientBlockImportExt, ClientExt, DefaultTestClientBuilderExt,
	TestClientBuilder, TestClientBuilderExt,
};
use tokio::runtime::Runtime;

type MmrHash = H256;

pub(crate) struct MockRuntimeApiData {
	pub(crate) num_blocks: BlockNumber,
}

#[derive(Clone)]
pub(crate) struct MockRuntimeApi {
	pub(crate) data: Arc<Mutex<MockRuntimeApiData>>,
}

impl MockRuntimeApi {
	pub(crate) const INDEXING_PREFIX: &'static [u8] = b"mmr_test";
}

#[derive(Clone, Debug)]
pub(crate) struct MmrBlock {
	pub(crate) block: Block,
	pub(crate) leaf_idx: Option<LeafIndex>,
	pub(crate) leaf_data: Vec<u8>,
}

#[derive(Clone, Copy)]
pub enum OffchainKeyType {
	Temp,
	Canon,
}

impl MmrBlock {
	pub fn hash(&self) -> Hash {
		self.block.hash()
	}

	pub fn parent_hash(&self) -> Hash {
		*self.block.header.parent_hash()
	}

	pub fn get_offchain_key(&self, node: NodeIndex, key_type: OffchainKeyType) -> Vec<u8> {
		match key_type {
			OffchainKeyType::Temp => NodesUtils::node_temp_offchain_key::<Header>(
				MockRuntimeApi::INDEXING_PREFIX,
				node,
				self.parent_hash(),
			),
			OffchainKeyType::Canon =>
				NodesUtils::node_canon_offchain_key(MockRuntimeApi::INDEXING_PREFIX, node),
		}
	}
}

pub(crate) struct MockClient {
	pub(crate) client: Mutex<Client<Backend>>,
	pub(crate) backend: Arc<Backend>,
	pub(crate) runtime_api_params: Arc<Mutex<MockRuntimeApiData>>,
}

impl MockClient {
	pub(crate) fn new() -> Self {
		let client_builder = TestClientBuilder::new().enable_offchain_indexing_api();
		let (client, backend) = client_builder.build_with_backend();
		MockClient {
			client: Mutex::new(client),
			backend,
			runtime_api_params: Arc::new(Mutex::new(MockRuntimeApiData { num_blocks: 0 })),
		}
	}

	pub(crate) fn offchain_db(&self) -> OffchainDb<<Backend as BackendT<Block>>::OffchainStorage> {
		OffchainDb::new(self.backend.offchain_storage().unwrap())
	}

	pub async fn import_block(
		&self,
		at: &BlockId<Block>,
		name: &[u8],
		maybe_leaf_idx: Option<LeafIndex>,
	) -> MmrBlock {
		let mut client = self.client.lock();

		let mut block_builder = client.new_block_at(at, Default::default(), false).unwrap();
		// Make sure the block has a different hash than its siblings
		block_builder
			.push_storage_change(b"name".to_vec(), Some(name.to_vec()))
			.unwrap();
		let block = block_builder.build().unwrap().block;
		client.import(BlockOrigin::Own, block.clone()).await.unwrap();

		let parent_hash = *block.header.parent_hash();
		// Simulate writing MMR nodes in offchain storage
		if let Some(leaf_idx) = maybe_leaf_idx {
			let mut offchain_db = self.offchain_db();
			for node in NodesUtils::right_branch_ending_in_leaf(leaf_idx) {
				let temp_key = NodesUtils::node_temp_offchain_key::<Header>(
					MockRuntimeApi::INDEXING_PREFIX,
					node,
					parent_hash,
				);
				offchain_db.local_storage_set(
					StorageKind::PERSISTENT,
					&temp_key,
					parent_hash.as_ref(),
				)
			}
		}

		MmrBlock { block, leaf_idx: maybe_leaf_idx, leaf_data: parent_hash.as_ref().to_vec() }
	}

	pub fn finalize_block(&self, hash: Hash, maybe_num_mmr_blocks: Option<BlockNumber>) {
		let client = self.client.lock();
		if let Some(num_mmr_blocks) = maybe_num_mmr_blocks {
			self.runtime_api_params.lock().num_blocks = num_mmr_blocks;
		}

		client.finalize_block(hash, None).unwrap();
	}

	pub fn check_offchain_storage<F>(
		&self,
		key_type: OffchainKeyType,
		blocks: &[&MmrBlock],
		mut f: F,
	) where
		F: FnMut(Option<Vec<u8>>, &MmrBlock),
	{
		let mut offchain_db = self.offchain_db();
		for mmr_block in blocks {
			for node in NodesUtils::right_branch_ending_in_leaf(mmr_block.leaf_idx.unwrap()) {
				let temp_key = mmr_block.get_offchain_key(node, key_type);
				let val = offchain_db.local_storage_get(StorageKind::PERSISTENT, &temp_key);
				f(val, mmr_block);
			}
		}
	}

	pub fn assert_pruned(&self, blocks: &[&MmrBlock]) {
		self.check_offchain_storage(OffchainKeyType::Temp, blocks, |val, _block| {
			assert!(val.is_none());
		})
	}

	pub fn assert_not_pruned(&self, blocks: &[&MmrBlock]) {
		self.check_offchain_storage(OffchainKeyType::Temp, blocks, |val, block| {
			assert_eq!(val.as_ref(), Some(&block.leaf_data));
		})
	}

	pub fn assert_canonicalized(&self, blocks: &[&MmrBlock]) {
		self.check_offchain_storage(OffchainKeyType::Canon, blocks, |val, block| {
			assert_eq!(val.as_ref(), Some(&block.leaf_data));
		});

		self.assert_pruned(blocks);
	}

	pub fn assert_not_canonicalized(&self, blocks: &[&MmrBlock]) {
		self.check_offchain_storage(OffchainKeyType::Canon, blocks, |val, _block| {
			assert!(val.is_none());
		});

		self.assert_not_pruned(blocks);
	}
}

impl HeaderMetadata<Block> for MockClient {
	type Error = <Client<Backend> as HeaderMetadata<Block>>::Error;

	fn header_metadata(&self, hash: Hash) -> Result<CachedHeaderMetadata<Block>, Self::Error> {
		self.client.lock().header_metadata(hash)
	}

	fn insert_header_metadata(&self, _hash: Hash, _header_metadata: CachedHeaderMetadata<Block>) {
		todo!()
	}

	fn remove_header_metadata(&self, _hash: Hash) {
		todo!()
	}
}

impl HeaderBackend<Block> for MockClient {
	fn header(&self, id: BlockId<Block>) -> sc_client_api::blockchain::Result<Option<Header>> {
		self.client.lock().header(&id)
	}

	fn info(&self) -> Info<Block> {
		self.client.lock().info()
	}

	fn status(&self, id: BlockId<Block>) -> sc_client_api::blockchain::Result<BlockStatus> {
		self.client.lock().status(id)
	}

	fn number(&self, hash: Hash) -> sc_client_api::blockchain::Result<Option<BlockNumber>> {
		self.client.lock().number(hash)
	}

	fn hash(&self, number: BlockNumber) -> sc_client_api::blockchain::Result<Option<Hash>> {
		self.client.lock().hash(number)
	}
}

impl BlockchainEvents<Block> for MockClient {
	fn import_notification_stream(&self) -> ImportNotifications<Block> {
		unimplemented!()
	}

	fn finality_notification_stream(&self) -> FinalityNotifications<Block> {
		self.client.lock().finality_notification_stream()
	}

	fn storage_changes_notification_stream(
		&self,
		_filter_keys: Option<&[StorageKey]>,
		_child_filter_keys: Option<&[(StorageKey, Option<Vec<StorageKey>>)]>,
	) -> sc_client_api::blockchain::Result<StorageEventStream<Hash>> {
		unimplemented!()
	}
}

impl ProvideRuntimeApi<Block> for MockClient {
	type Api = MockRuntimeApi;

	fn runtime_api(&self) -> ApiRef<'_, Self::Api> {
		MockRuntimeApi { data: self.runtime_api_params.clone() }.into()
	}
}

sp_api::mock_impl_runtime_apis! {
	impl mmr::MmrApi<Block, MmrHash, BlockNumber> for MockRuntimeApi {
		fn mmr_root() -> Result<MmrHash, mmr::Error> {
			Err(mmr::Error::PalletNotIncluded)
		}

		fn mmr_leaf_count(&self) -> Result<LeafIndex, mmr::Error> {
			Ok(self.data.lock().num_blocks)
		}

		fn generate_proof(
			&self,
			_block_numbers: Vec<u64>,
			_best_known_block_number: Option<u64>,
		) -> Result<(Vec<mmr::EncodableOpaqueLeaf>, mmr::Proof<MmrHash>), mmr::Error> {
			Err(mmr::Error::PalletNotIncluded)
		}

		fn verify_proof(_leaves: Vec<mmr::EncodableOpaqueLeaf>, _proof: mmr::Proof<MmrHash>)
			-> Result<(), mmr::Error>
		{
			Err(mmr::Error::PalletNotIncluded)
		}

		fn verify_proof_stateless(
			_root: MmrHash,
			_leaves: Vec<mmr::EncodableOpaqueLeaf>,
			_proof: mmr::Proof<MmrHash>
		) -> Result<(), mmr::Error> {
			Err(mmr::Error::PalletNotIncluded)
		}
	}
}

pub(crate) fn run_test_with_mmr_gadget<F, Fut>(post_gadget: F)
where
	F: FnOnce(Arc<MockClient>) -> Fut + 'static,
	Fut: Future<Output = ()>,
{
<<<<<<< HEAD
	run_test_with_mmr_gadget_pre_post(|_| async {}, post_gadget);
}

pub(crate) fn run_test_with_mmr_gadget_pre_post<F, G, RetF, RetG>(pre_gadget: F, post_gadget: G)
where
	F: FnOnce(Arc<MockClient>) -> RetF + 'static,
	G: FnOnce(Arc<MockClient>) -> RetG + 'static,
	RetF: Future<Output = ()>,
	RetG: Future<Output = ()>,
{
=======
	let runtime = tokio::runtime::Runtime::new().unwrap();
>>>>>>> 2bde8c1a
	let client = Arc::new(MockClient::new());
	run_test_with_mmr_gadget_pre_post_using_client(client, pre_gadget, post_gadget)
}

pub(crate) fn run_test_with_mmr_gadget_pre_post_using_client<F, G, RetF, RetG>(
	client: Arc<MockClient>,
	pre_gadget: F,
	post_gadget: G,
) where
	F: FnOnce(Arc<MockClient>) -> RetF + 'static,
	G: FnOnce(Arc<MockClient>) -> RetG + 'static,
	RetF: Future<Output = ()>,
	RetG: Future<Output = ()>,
{
	let client_clone = client.clone();
<<<<<<< HEAD
	let runtime = Runtime::new().unwrap();
	runtime.block_on(async move { pre_gadget(client_clone).await });

	let client_clone = client.clone();
	runtime.spawn(async move {
		let backend = client_clone.backend.clone();
		MmrGadget::start(client_clone.clone(), backend, MockRuntimeApi::INDEXING_PREFIX.to_vec())
			.await
=======
	runtime.spawn(async move {
		let backend = client_clone.backend.clone();
		MmrGadget::start(client_clone, backend, MockRuntimeApi::INDEXING_PREFIX.to_vec()).await
>>>>>>> 2bde8c1a
	});

	runtime.block_on(async move {
		tokio::time::sleep(Duration::from_millis(200)).await;

		post_gadget(client).await
	});
}<|MERGE_RESOLUTION|>--- conflicted
+++ resolved
@@ -16,17 +16,8 @@
 // You should have received a copy of the GNU General Public License
 // along with this program. If not, see <https://www.gnu.org/licenses/>.
 
-<<<<<<< HEAD
 use crate::MmrGadget;
 use parking_lot::Mutex;
-=======
-use std::{
-	future::Future,
-	sync::{Arc, Mutex},
-	time::Duration,
-};
-
->>>>>>> 2bde8c1a
 use sc_block_builder::BlockBuilderProvider;
 use sc_client_api::{
 	Backend as BackendT, BlockchainEvents, FinalityNotifications, ImportNotifications,
@@ -321,7 +312,6 @@
 	F: FnOnce(Arc<MockClient>) -> Fut + 'static,
 	Fut: Future<Output = ()>,
 {
-<<<<<<< HEAD
 	run_test_with_mmr_gadget_pre_post(|_| async {}, post_gadget);
 }
 
@@ -332,9 +322,6 @@
 	RetF: Future<Output = ()>,
 	RetG: Future<Output = ()>,
 {
-=======
-	let runtime = tokio::runtime::Runtime::new().unwrap();
->>>>>>> 2bde8c1a
 	let client = Arc::new(MockClient::new());
 	run_test_with_mmr_gadget_pre_post_using_client(client, pre_gadget, post_gadget)
 }
@@ -350,20 +337,13 @@
 	RetG: Future<Output = ()>,
 {
 	let client_clone = client.clone();
-<<<<<<< HEAD
 	let runtime = Runtime::new().unwrap();
 	runtime.block_on(async move { pre_gadget(client_clone).await });
 
 	let client_clone = client.clone();
 	runtime.spawn(async move {
 		let backend = client_clone.backend.clone();
-		MmrGadget::start(client_clone.clone(), backend, MockRuntimeApi::INDEXING_PREFIX.to_vec())
-			.await
-=======
-	runtime.spawn(async move {
-		let backend = client_clone.backend.clone();
 		MmrGadget::start(client_clone, backend, MockRuntimeApi::INDEXING_PREFIX.to_vec()).await
->>>>>>> 2bde8c1a
 	});
 
 	runtime.block_on(async move {
