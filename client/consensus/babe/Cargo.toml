[package]
name = "sc-consensus-babe"
version = "0.8.0"
authors = ["Parity Technologies <admin@parity.io>"]
description = "BABE consensus algorithm for substrate"
edition = "2018"
license = "GPL-3.0-or-later WITH Classpath-exception-2.0"
homepage = "https://substrate.dev"
repository = "https://github.com/paritytech/substrate/"
documentation = "https://docs.rs/sc-consensus-babe"
readme = "README.md"

[package.metadata.docs.rs]
targets = ["x86_64-unknown-linux-gnu"]

[dependencies]
codec = { package = "parity-scale-codec", version = "1.3.4", features = ["derive"] }
sp-consensus-babe = { version = "0.8.0", path = "../../../primitives/consensus/babe" }
sp-core = { version = "2.0.0", path = "../../../primitives/core" }
sp-application-crypto = { version = "2.0.0", path = "../../../primitives/application-crypto" }
num-bigint = "0.2.3"
num-rational = "0.2.2"
num-traits = "0.2.8"
serde = { version = "1.0.104", features = ["derive"] }
sp-version = { version = "2.0.0", path = "../../../primitives/version" }
sp-io = { version = "2.0.0", path = "../../../primitives/io" }
sp-inherents = { version = "2.0.0", path = "../../../primitives/inherents" }
sp-timestamp = { version = "2.0.0", path = "../../../primitives/timestamp" }
sc-telemetry = { version = "2.0.0", path = "../../telemetry" }
sc-keystore = { version = "2.0.0", path = "../../keystore" }
sc-client-api = { version = "2.0.0", path = "../../api" }
sc-consensus-epochs = { version = "0.8.0", path = "../epochs" }
sp-api = { version = "2.0.0", path = "../../../primitives/api" }
sp-block-builder = { version = "2.0.0", path = "../../../primitives/block-builder" }
sp-blockchain = { version = "2.0.0", path = "../../../primitives/blockchain" }
sp-consensus = { version = "0.8.0", path = "../../../primitives/consensus/common" }
sp-consensus-vrf = { version = "0.8.0", path = "../../../primitives/consensus/vrf" }
sc-consensus-uncles = { version = "0.8.0", path = "../uncles" }
sc-consensus-slots = { version = "0.8.0", path = "../slots" }
sp-runtime = { version = "2.0.0", path = "../../../primitives/runtime" }
sp-utils = { version = "2.0.0", path = "../../../primitives/utils" }
fork-tree = { version = "2.0.0", path = "../../../utils/fork-tree" }
prometheus-endpoint = { package = "substrate-prometheus-endpoint", path = "../../../utils/prometheus", version = "0.8.0"}
futures = "0.3.4"
futures-timer = "3.0.1"
parking_lot = "0.10.0"
log = "0.4.8"
schnorrkel = { version = "0.9.1", features = ["preaudit_deprecated"] }
rand = "0.7.2"
merlin = "2.0"
pdqselect = "0.1.0"
derive_more = "0.99.2"
retain_mut = "0.1.1"

[dev-dependencies]
<<<<<<< HEAD
sp-keyring = { version = "2.0.0-rc6", path = "../../../primitives/keyring" }
sp-tracing = { version = "2.0.0-rc6", path = "../../../primitives/tracing" }
sc-executor = { version = "0.8.0-rc6", path = "../../executor" }
sc-network = { version = "0.8.0-rc6", path = "../../network" }
sc-network-test = { version = "0.8.0-rc6", path = "../../network/test" }
sc-service = { version = "0.8.0-rc6", default-features = false, path = "../../service" }
substrate-test-runtime-client = { version = "2.0.0-rc6", path = "../../../test-utils/runtime/client" }
sc-block-builder = { version = "0.8.0-rc6", path = "../../block-builder" }
=======
sp-keyring = { version = "2.0.0", path = "../../../primitives/keyring" }
sp-tracing = { version = "2.0.0", path = "../../../primitives/tracing" }
sc-executor = { version = "0.8.0", path = "../../executor" }
sc-network = { version = "0.8.0", path = "../../network" }
sc-network-test = { version = "0.8.0", path = "../../network/test" }
sc-service = { version = "0.8.0", default-features = false, path = "../../service" }
substrate-test-runtime-client = { version = "2.0.0", path = "../../../test-utils/runtime/client" }
sc-block-builder = { version = "0.8.0", path = "../../block-builder" }
>>>>>>> 85fbdc2f
rand_chacha = "0.2.2"
tempfile = "3.1.0"

[features]
test-helpers = []<|MERGE_RESOLUTION|>--- conflicted
+++ resolved
@@ -53,16 +53,6 @@
 retain_mut = "0.1.1"
 
 [dev-dependencies]
-<<<<<<< HEAD
-sp-keyring = { version = "2.0.0-rc6", path = "../../../primitives/keyring" }
-sp-tracing = { version = "2.0.0-rc6", path = "../../../primitives/tracing" }
-sc-executor = { version = "0.8.0-rc6", path = "../../executor" }
-sc-network = { version = "0.8.0-rc6", path = "../../network" }
-sc-network-test = { version = "0.8.0-rc6", path = "../../network/test" }
-sc-service = { version = "0.8.0-rc6", default-features = false, path = "../../service" }
-substrate-test-runtime-client = { version = "2.0.0-rc6", path = "../../../test-utils/runtime/client" }
-sc-block-builder = { version = "0.8.0-rc6", path = "../../block-builder" }
-=======
 sp-keyring = { version = "2.0.0", path = "../../../primitives/keyring" }
 sp-tracing = { version = "2.0.0", path = "../../../primitives/tracing" }
 sc-executor = { version = "0.8.0", path = "../../executor" }
@@ -71,7 +61,6 @@
 sc-service = { version = "0.8.0", default-features = false, path = "../../service" }
 substrate-test-runtime-client = { version = "2.0.0", path = "../../../test-utils/runtime/client" }
 sc-block-builder = { version = "0.8.0", path = "../../block-builder" }
->>>>>>> 85fbdc2f
 rand_chacha = "0.2.2"
 tempfile = "3.1.0"
 
