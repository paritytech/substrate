[package]
name = "sc-consensus-babe"
version = "0.8.0"
authors = ["Parity Technologies <admin@parity.io>"]
description = "BABE consensus algorithm for substrate"
edition = "2018"
license = "GPL-3.0"

[dependencies]
codec = { package = "parity-scale-codec", version = "1.0.0", features = ["derive"] }
sp-consensus-babe = { version = "0.8", path = "../../../primitives/consensus/babe" }
sp-core = { version = "2.0.0", path = "../../../primitives/core" }
sp-application-crypto = { version = "2.0.0", path = "../../../primitives/application-crypto" }
num-bigint = "0.2.3"
num-rational = "0.2.2"
num-traits = "0.2.8"
sp-version = { version = "2.0.0", path = "../../../primitives/version" }
sp-io = { version = "2.0.0", path = "../../../primitives/io" }
sp-inherents = { version = "2.0.0", path = "../../../primitives/inherents" }
sp-timestamp = { version = "2.0.0", path = "../../../primitives/timestamp" }
sc-telemetry = { version = "2.0.0", path = "../../telemetry" }
sc-keystore = { version = "2.0.0", path = "../../keystore" }
sc-client-api = { version = "2.0.0", path = "../../api" }
sc-client = { version = "0.8", path = "../../" }
sp-api = { version = "2.0.0", path = "../../../primitives/api" }
sp-block-builder = { version = "2.0.0", path = "../../../primitives/block-builder" }
sp-blockchain = { version = "2.0.0", path = "../../../primitives/blockchain" }
sp-consensus = { version = "0.8", path = "../../../primitives/consensus/common" }
sc-consensus-uncles = { version = "0.8", path = "../uncles" }
sc-consensus-slots = { version = "0.8", path = "../slots" }
sp-runtime = { version = "2.0.0", path = "../../../primitives/runtime" }
fork-tree = { version = "2.0.0", path = "../../../utils/fork-tree" }
futures = "0.3.1"
<<<<<<< HEAD
futures-timer = "3.0.1"
parking_lot = "0.9.0"
=======
futures-timer = "0.4.0"
parking_lot = "0.10.0"
>>>>>>> efd27a53
log = "0.4.8"
schnorrkel = { version = "0.8.5", features = ["preaudit_deprecated"] }
rand = "0.7.2"
merlin = "1.2.1"
pdqselect = "0.1.0"
derive_more = "0.99.2"

[dev-dependencies]
sp-keyring = { version = "2.0.0", path = "../../../primitives/keyring" }
sc-executor = { version = "0.8", path = "../../executor" }
sc-network = { version = "0.8", path = "../../network" }
sc-network-test = { version = "0.8.0", path = "../../network/test" }
sc-service = { version = "0.8", path = "../../service" }
substrate-test-runtime-client = { version = "2.0.0", path = "../../../test-utils/runtime/client" }
sc-block-builder = { version = "0.8", path = "../../block-builder" }
tokio = "0.1.22"
env_logger = "0.7.0"
tempfile = "3.1.0"
futures01 = { package = "futures", version = "0.1" }

[features]
test-helpers = []<|MERGE_RESOLUTION|>--- conflicted
+++ resolved
@@ -31,13 +31,8 @@
 sp-runtime = { version = "2.0.0", path = "../../../primitives/runtime" }
 fork-tree = { version = "2.0.0", path = "../../../utils/fork-tree" }
 futures = "0.3.1"
-<<<<<<< HEAD
 futures-timer = "3.0.1"
-parking_lot = "0.9.0"
-=======
-futures-timer = "0.4.0"
 parking_lot = "0.10.0"
->>>>>>> efd27a53
 log = "0.4.8"
 schnorrkel = { version = "0.8.5", features = ["preaudit_deprecated"] }
 rand = "0.7.2"
