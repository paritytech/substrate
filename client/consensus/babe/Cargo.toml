--- conflicted
+++ resolved
@@ -19,15 +19,9 @@
 ] }
 sp-consensus-babe = { version = "0.10.0-dev", path = "../../../primitives/consensus/babe" }
 sc-consensus = { version = "0.10.0-dev", path = "../../../client/consensus/common" }
-<<<<<<< HEAD
-sp-core = { version = "4.0.0", path = "../../../primitives/core" }
+sp-core = { version = "4.1.0-dev", path = "../../../primitives/core" }
 sp-application-crypto = { version = "4.0.0", path = "../../../primitives/application-crypto" }
 sp-keystore = { version = "0.10.0", path = "../../../primitives/keystore" }
-=======
-sp-core = { version = "4.1.0-dev", path = "../../../primitives/core" }
-sp-application-crypto = { version = "4.0.0-dev", path = "../../../primitives/application-crypto" }
-sp-keystore = { version = "0.10.0-dev", path = "../../../primitives/keystore" }
->>>>>>> b9cafba3
 num-bigint = "0.2.3"
 num-rational = "0.2.2"
 num-traits = "0.2.8"
