[package]
name = "sc-consensus-babe"
version = "0.8.0-alpha.2"
authors = ["Parity Technologies <admin@parity.io>"]
description = "BABE consensus algorithm for substrate"
edition = "2018"
license = "GPL-3.0"
homepage = "https://substrate.dev"
repository = "https://github.com/paritytech/substrate/"
documentation = "https://docs.rs/sc-consensus-babe"


[dependencies]
codec = { package = "parity-scale-codec", version = "1.0.0", features = ["derive"] }
sp-consensus-babe = { version = "0.8.0-alpha.2", path = "../../../primitives/consensus/babe" }
sp-core = { version = "2.0.0-alpha.2", path = "../../../primitives/core" }
sp-application-crypto = { version = "2.0.0-alpha.2", path = "../../../primitives/application-crypto" }
num-bigint = "0.2.3"
num-rational = "0.2.2"
num-traits = "0.2.8"
serde = { version = "1.0.104", features = ["derive"] }
sp-version = { version = "2.0.0-alpha.2", path = "../../../primitives/version" }
sp-io = { version = "2.0.0-alpha.2", path = "../../../primitives/io" }
sp-inherents = { version = "2.0.0-alpha.2", path = "../../../primitives/inherents" }
sp-timestamp = { version = "2.0.0-alpha.2", path = "../../../primitives/timestamp" }
sc-telemetry = { version = "2.0.0-alpha.2", path = "../../telemetry" }
sc-keystore = { version = "2.0.0-alpha.2", path = "../../keystore" }
sc-client-api = { version = "2.0.0-alpha.2", path = "../../api" }
sc-client = { version = "0.8.0-alpha.2", path = "../../" }
sc-consensus-epochs = { version = "0.8.0-alpha.2", path = "../epochs" }
sp-api = { version = "2.0.0-alpha.2", path = "../../../primitives/api" }
sp-block-builder = { version = "2.0.0-alpha.2", path = "../../../primitives/block-builder" }
sp-blockchain = { version = "2.0.0-alpha.2", path = "../../../primitives/blockchain" }
sp-consensus = { version = "0.8.0-alpha.2", path = "../../../primitives/consensus/common" }
sc-consensus-uncles = { version = "0.8.0-alpha.2", path = "../uncles" }
sc-consensus-slots = { version = "0.8.0-alpha.2", path = "../slots" }
sp-runtime = { version = "2.0.0-alpha.2", path = "../../../primitives/runtime" }
fork-tree = { version = "2.0.0-alpha.2", path = "../../../utils/fork-tree" }
futures = "0.3.1"
futures-timer = "3.0.1"
parking_lot = "0.10.0"
log = "0.4.8"
schnorrkel = { version = "0.8.5", features = ["preaudit_deprecated"] }
rand = "0.7.2"
merlin = "1.2.1"
pdqselect = "0.1.0"
derive_more = "0.99.2"

[dev-dependencies]
<<<<<<< HEAD
sp-keyring = { version = "2.0.0", path = "../../../primitives/keyring" }
sc-executor = { version = "0.8", path = "../../executor" }
sc-network = { version = "0.8", path = "../../network" }
sc-network-test = { version = "0.8.0", path = "../../network/test" }
sc-service = { version = "0.8", path = "../../service" }
substrate-test-runtime-client = { version = "2.0.0", path = "../../../test-utils/runtime/client" }
sc-block-builder = { version = "0.8", path = "../../block-builder" }
=======
sp-keyring = { version = "2.0.0-alpha.2", path = "../../../primitives/keyring" }
sc-executor = { version = "0.8.0-alpha.2", path = "../../executor" }
sc-network = { version = "0.8.0-alpha.2", path = "../../network" }
sc-network-test = { version = "0.8.0-dev", path = "../../network/test" }
sc-service = { version = "0.8.0-alpha.2", path = "../../service" }
substrate-test-runtime-client = { version = "2.0.0-dev", path = "../../../test-utils/runtime/client" }
sc-block-builder = { version = "0.8.0-alpha.2", path = "../../block-builder" }
tokio = "0.1.22"
>>>>>>> f41677d0
env_logger = "0.7.0"
tempfile = "3.1.0"

[features]
test-helpers = []<|MERGE_RESOLUTION|>--- conflicted
+++ resolved
@@ -47,15 +47,6 @@
 derive_more = "0.99.2"
 
 [dev-dependencies]
-<<<<<<< HEAD
-sp-keyring = { version = "2.0.0", path = "../../../primitives/keyring" }
-sc-executor = { version = "0.8", path = "../../executor" }
-sc-network = { version = "0.8", path = "../../network" }
-sc-network-test = { version = "0.8.0", path = "../../network/test" }
-sc-service = { version = "0.8", path = "../../service" }
-substrate-test-runtime-client = { version = "2.0.0", path = "../../../test-utils/runtime/client" }
-sc-block-builder = { version = "0.8", path = "../../block-builder" }
-=======
 sp-keyring = { version = "2.0.0-alpha.2", path = "../../../primitives/keyring" }
 sc-executor = { version = "0.8.0-alpha.2", path = "../../executor" }
 sc-network = { version = "0.8.0-alpha.2", path = "../../network" }
@@ -63,8 +54,6 @@
 sc-service = { version = "0.8.0-alpha.2", path = "../../service" }
 substrate-test-runtime-client = { version = "2.0.0-dev", path = "../../../test-utils/runtime/client" }
 sc-block-builder = { version = "0.8.0-alpha.2", path = "../../block-builder" }
-tokio = "0.1.22"
->>>>>>> f41677d0
 env_logger = "0.7.0"
 tempfile = "3.1.0"
 
