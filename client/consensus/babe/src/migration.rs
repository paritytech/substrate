--- conflicted
+++ resolved
@@ -17,13 +17,8 @@
 // along with this program. If not, see <https://www.gnu.org/licenses/>.
 
 use crate::{
-<<<<<<< HEAD
-	AuthorityId, BabeAuthorityWeight, BabeGenesisConfiguration, BabeSessionConfiguration,
+	AuthorityId, BabeAuthorityWeight, BabeConfiguration, BabeSessionConfiguration,
 	NextSessionDescriptor, Session, VRF_OUTPUT_LENGTH,
-=======
-	AuthorityId, BabeAuthorityWeight, BabeConfiguration, BabeEpochConfiguration, Epoch,
-	NextEpochDescriptor, VRF_OUTPUT_LENGTH,
->>>>>>> e24e9ad5
 };
 use codec::{Decode, Encode};
 use sc_consensus_sessions::Session as SessionT;
@@ -67,19 +62,11 @@
 	}
 }
 
-<<<<<<< HEAD
 impl SessionV0 {
 	/// Migrate the sturct to current session version.
 	pub fn migrate(self, config: &BabeGenesisConfiguration) -> Session {
 		Session {
 			session_index: self.session_index,
-=======
-impl EpochV0 {
-	/// Migrate the sturct to current epoch version.
-	pub fn migrate(self, config: &BabeConfiguration) -> Epoch {
-		Epoch {
-			epoch_index: self.epoch_index,
->>>>>>> e24e9ad5
 			start_slot: self.start_slot,
 			duration: self.duration,
 			authorities: self.authorities,
