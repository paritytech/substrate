// This file is part of Substrate.

// Copyright (C) 2019-2022 Parity Technologies (UK) Ltd.
// SPDX-License-Identifier: GPL-3.0-or-later WITH Classpath-exception-2.0

// This program is free software: you can redistribute it and/or modify
// it under the terms of the GNU General Public License as published by
// the Free Software Foundation, either version 3 of the License, or
// (at your option) any later version.

// This program is distributed in the hope that it will be useful,
// but WITHOUT ANY WARRANTY; without even the implied warranty of
// MERCHANTABILITY or FITNESS FOR A PARTICULAR PURPOSE. See the
// GNU General Public License for more details.

// You should have received a copy of the GNU General Public License
// along with this program. If not, see <https://www.gnu.org/licenses/>.

//! BABE testsuite

use super::*;
use authorship::claim_slot;
use futures::executor::block_on;
use log::debug;
use rand::RngCore;
use rand_chacha::{rand_core::SeedableRng, ChaChaRng};
use sc_block_builder::{BlockBuilder, BlockBuilderProvider};
use sc_client_api::{backend::TransactionFor, BlockchainEvents, Finalizer};
use sc_consensus::{BoxBlockImport, BoxJustificationImport};
use sc_consensus_slots::BackoffAuthoringOnFinalizedHeadLagging;
use sc_keystore::LocalKeystore;
use sc_network_test::{Block as TestBlock, *};
use sp_application_crypto::key_types::BABE;
use sp_consensus::{DisableProofRecording, NoNetwork as DummyOracle, Proposal};
use sp_consensus_babe::{
	inherents::InherentDataProvider, make_transcript, make_transcript_data, AllowedSlots,
	AuthorityPair, Slot,
};
use sp_consensus_slots::SlotDuration;
use sp_core::crypto::Pair;
use sp_keystore::{vrf::make_transcript as transcript_from_data, SyncCryptoStore};
use sp_runtime::{
	generic::{Digest, DigestItem},
	traits::Block as BlockT,
};
use sp_timestamp::Timestamp;
use std::{cell::RefCell, task::Poll, time::Duration};

type Item = DigestItem;

type Error = sp_blockchain::Error;

type TestClient = substrate_test_runtime_client::client::Client<
	substrate_test_runtime_client::Backend,
	substrate_test_runtime_client::ExecutorDispatch,
	TestBlock,
	substrate_test_runtime_client::runtime::RuntimeApi,
>;

#[derive(Copy, Clone, PartialEq)]
enum Stage {
	PreSeal,
	PostSeal,
}

type Mutator = Arc<dyn Fn(&mut TestHeader, Stage) + Send + Sync>;

type BabeBlockImport =
	PanickingBlockImport<crate::BabeBlockImport<TestBlock, TestClient, Arc<TestClient>>>;

const SLOT_DURATION_MS: u64 = 1000;

#[derive(Clone)]
struct DummyFactory {
	client: Arc<TestClient>,
	epoch_changes: SharedEpochChanges<TestBlock, Epoch>,
	config: BabeConfiguration,
	mutator: Mutator,
}

struct DummyProposer {
	factory: DummyFactory,
	parent_hash: Hash,
	parent_number: u64,
	parent_slot: Slot,
}

impl Environment<TestBlock> for DummyFactory {
	type CreateProposer = future::Ready<Result<DummyProposer, Error>>;
	type Proposer = DummyProposer;
	type Error = Error;

	fn init(&mut self, parent_header: &<TestBlock as BlockT>::Header) -> Self::CreateProposer {
		let parent_slot = crate::find_pre_digest::<TestBlock>(parent_header)
			.expect("parent header has a pre-digest")
			.slot();

		future::ready(Ok(DummyProposer {
			factory: self.clone(),
			parent_hash: parent_header.hash(),
			parent_number: *parent_header.number(),
			parent_slot,
		}))
	}
}

impl DummyProposer {
	fn propose_with(
		&mut self,
		pre_digests: Digest,
	) -> future::Ready<
		Result<
			Proposal<
				TestBlock,
				sc_client_api::TransactionFor<substrate_test_runtime_client::Backend, TestBlock>,
				(),
			>,
			Error,
		>,
	> {
		let block_builder = self
			.factory
			.client
			.new_block_at(&BlockId::Hash(self.parent_hash), pre_digests, false)
			.unwrap();

		let mut block = match block_builder.build().map_err(|e| e.into()) {
			Ok(b) => b.block,
			Err(e) => return future::ready(Err(e)),
		};

		let this_slot = crate::find_pre_digest::<TestBlock>(block.header())
			.expect("baked block has valid pre-digest")
			.slot();

		// figure out if we should add a consensus digest, since the test runtime
		// doesn't.
		let epoch_changes = self.factory.epoch_changes.shared_data();
		let epoch = epoch_changes
			.epoch_data_for_child_of(
				descendent_query(&*self.factory.client),
				&self.parent_hash,
				self.parent_number,
				this_slot,
				|slot| Epoch::genesis(&self.factory.config, slot),
			)
			.expect("client has data to find epoch")
			.expect("can compute epoch for baked block");

		let first_in_epoch = self.parent_slot < epoch.start_slot;
		if first_in_epoch {
			// push a `Consensus` digest signalling next change.
			// we just reuse the same randomness and authorities as the prior
			// epoch. this will break when we add light client support, since
			// that will re-check the randomness logic off-chain.
			let digest_data = ConsensusLog::NextEpochData(NextEpochDescriptor {
				authorities: epoch.authorities.clone(),
				randomness: epoch.randomness,
			})
			.encode();
			let digest = DigestItem::Consensus(BABE_ENGINE_ID, digest_data);
			block.header.digest_mut().push(digest)
		}

		// mutate the block header according to the mutator.
		(self.factory.mutator)(&mut block.header, Stage::PreSeal);

		future::ready(Ok(Proposal { block, proof: (), storage_changes: Default::default() }))
	}
}

impl Proposer<TestBlock> for DummyProposer {
	type Error = Error;
	type Transaction =
		sc_client_api::TransactionFor<substrate_test_runtime_client::Backend, TestBlock>;
	type Proposal = future::Ready<Result<Proposal<TestBlock, Self::Transaction, ()>, Error>>;
	type ProofRecording = DisableProofRecording;
	type Proof = ();

	fn propose(
		mut self,
		_: InherentData,
		pre_digests: Digest,
		_: Duration,
		_: Option<usize>,
	) -> Self::Proposal {
		self.propose_with(pre_digests)
	}
}

thread_local! {
	static MUTATOR: RefCell<Mutator> = RefCell::new(Arc::new(|_, _|()));
}

#[derive(Clone)]
pub struct PanickingBlockImport<B>(B);

#[async_trait::async_trait]
impl<B: BlockImport<TestBlock>> BlockImport<TestBlock> for PanickingBlockImport<B>
where
	B::Transaction: Send,
	B: Send,
{
	type Error = B::Error;
	type Transaction = B::Transaction;

	async fn import_block(
		&mut self,
		block: BlockImportParams<TestBlock, Self::Transaction>,
		new_cache: HashMap<CacheKeyId, Vec<u8>>,
	) -> Result<ImportResult, Self::Error> {
		Ok(self.0.import_block(block, new_cache).await.expect("importing block failed"))
	}

	async fn check_block(
		&mut self,
		block: BlockCheckParams<TestBlock>,
	) -> Result<ImportResult, Self::Error> {
		Ok(self.0.check_block(block).await.expect("checking block failed"))
	}
}

type BabePeer = Peer<Option<PeerData>, BabeBlockImport>;

#[derive(Default)]
pub struct BabeTestNet {
	peers: Vec<BabePeer>,
}

type TestHeader = <TestBlock as BlockT>::Header;

type TestSelectChain =
	substrate_test_runtime_client::LongestChain<substrate_test_runtime_client::Backend, TestBlock>;

pub struct TestVerifier {
	inner: BabeVerifier<
		TestBlock,
		PeersFullClient,
		TestSelectChain,
		Box<
			dyn CreateInherentDataProviders<
				TestBlock,
				(),
				InherentDataProviders = (InherentDataProvider,),
			>,
		>,
	>,
	mutator: Mutator,
}

#[async_trait::async_trait]
impl Verifier<TestBlock> for TestVerifier {
	/// Verify the given data and return the BlockImportParams and an optional
	/// new set of validators to import. If not, err with an Error-Message
	/// presented to the User in the logs.
	async fn verify(
		&mut self,
		mut block: BlockImportParams<TestBlock, ()>,
	) -> Result<(BlockImportParams<TestBlock, ()>, Option<Vec<(CacheKeyId, Vec<u8>)>>), String> {
		// apply post-sealing mutations (i.e. stripping seal, if desired).
		(self.mutator)(&mut block.header, Stage::PostSeal);
		self.inner.verify(block).await
	}
}

pub struct PeerData {
	link: BabeLink<TestBlock>,
	block_import: Mutex<
		Option<
			BoxBlockImport<
				TestBlock,
				TransactionFor<substrate_test_runtime_client::Backend, TestBlock>,
			>,
		>,
	>,
}

impl TestNetFactory for BabeTestNet {
	type Verifier = TestVerifier;
	type PeerData = Option<PeerData>;
	type BlockImport = BabeBlockImport;

	fn make_block_import(
		&self,
		client: PeersClient,
	) -> (
		BlockImportAdapter<Self::BlockImport>,
		Option<BoxJustificationImport<Block>>,
		Option<PeerData>,
	) {
		let client = client.as_client();

		let config = crate::configuration(&*client).expect("config available");
		let (block_import, link) = crate::block_import(config, client.clone(), client.clone())
			.expect("can initialize block-import");

		let block_import = PanickingBlockImport(block_import);

		let data_block_import =
			Mutex::new(Some(Box::new(block_import.clone()) as BoxBlockImport<_, _>));
		(
			BlockImportAdapter::new(block_import),
			None,
			Some(PeerData { link, block_import: data_block_import }),
		)
	}

	fn make_verifier(&self, client: PeersClient, maybe_link: &Option<PeerData>) -> Self::Verifier {
		use substrate_test_runtime_client::DefaultTestClientBuilderExt;

		let client = client.as_client();
		trace!(target: "babe", "Creating a verifier");

		// ensure block import and verifier are linked correctly.
		let data = maybe_link
			.as_ref()
			.expect("babe link always provided to verifier instantiation");

		let (_, longest_chain) = TestClientBuilder::new().build_with_longest_chain();

		let slot_duration = data.link.config.slot_duration();
		TestVerifier {
			inner: BabeVerifier {
				client: client.clone(),
				select_chain: longest_chain,
<<<<<<< HEAD
				create_inherent_data_providers: Box::new(move |_, _| async move {
					let timestamp = TimestampInherentDataProvider::from_system_time();
					let slot = InherentDataProvider::from_timestamp_and_slot_duration(
						*timestamp,
						slot_duration,
					);
					Ok((timestamp, slot))
=======
				create_inherent_data_providers: Box::new(|_, _| async {
					let slot = InherentDataProvider::from_timestamp_and_slot_duration(
						Timestamp::current(),
						SlotDuration::from_millis(SLOT_DURATION_MS),
					);
					Ok((slot,))
>>>>>>> ac2fc9cc
				}),
				config: data.link.config.clone(),
				epoch_changes: data.link.epoch_changes.clone(),
				telemetry: None,
			},
			mutator: MUTATOR.with(|m| m.borrow().clone()),
		}
	}

	fn peer(&mut self, i: usize) -> &mut BabePeer {
		trace!(target: "babe", "Retrieving a peer");
		&mut self.peers[i]
	}

	fn peers(&self) -> &Vec<BabePeer> {
		trace!(target: "babe", "Retrieving peers");
		&self.peers
	}

	fn mut_peers<F: FnOnce(&mut Vec<BabePeer>)>(&mut self, closure: F) {
		closure(&mut self.peers);
	}
}

#[test]
#[should_panic]
fn rejects_empty_block() {
	sp_tracing::try_init_simple();
	let mut net = BabeTestNet::new(3);
	let block_builder = |builder: BlockBuilder<_, _, _>| builder.build().unwrap().block;
	net.mut_peers(|peer| {
		peer[0].generate_blocks(1, BlockOrigin::NetworkInitialSync, block_builder);
	})
}

fn run_one_test(mutator: impl Fn(&mut TestHeader, Stage) + Send + Sync + 'static) {
	sp_tracing::try_init_simple();
	let mutator = Arc::new(mutator) as Mutator;

	MUTATOR.with(|m| *m.borrow_mut() = mutator.clone());
	let net = BabeTestNet::new(3);

	let peers = &[(0, "//Alice"), (1, "//Bob"), (2, "//Charlie")];

	let net = Arc::new(Mutex::new(net));
	let mut import_notifications = Vec::new();
	let mut babe_futures = Vec::new();
	let mut keystore_paths = Vec::new();

	for (peer_id, seed) in peers {
		let mut net = net.lock();
		let peer = net.peer(*peer_id);
		let client = peer.client().as_client();
		let select_chain = peer.select_chain().expect("Full client has select_chain");

		let keystore_path = tempfile::tempdir().expect("Creates keystore path");
		let keystore: SyncCryptoStorePtr =
			Arc::new(LocalKeystore::open(keystore_path.path(), None).expect("Creates keystore"));
		SyncCryptoStore::sr25519_generate_new(&*keystore, BABE, Some(seed))
			.expect("Generates authority key");
		keystore_paths.push(keystore_path);

		let mut got_own = false;
		let mut got_other = false;

		let data = peer.data.as_ref().expect("babe link set up during initialization");

		let environ = DummyFactory {
			client: client.clone(),
			config: data.link.config.clone(),
			epoch_changes: data.link.epoch_changes.clone(),
			mutator: mutator.clone(),
		};

		import_notifications.push(
			// run each future until we get one of our own blocks with number higher than 5
			// that was produced locally.
			client
				.import_notification_stream()
				.take_while(move |n| {
					future::ready(
						n.header.number() < &5 || {
							if n.origin == BlockOrigin::Own {
								got_own = true;
							} else {
								got_other = true;
							}

							// continue until we have at least one block of our own
							// and one of another peer.
							!(got_own && got_other)
						},
					)
				})
				.for_each(|_| future::ready(())),
		);

		let slot_duration = data.link.config.slot_duration();
		babe_futures.push(
			start_babe(BabeParams {
				block_import: data.block_import.lock().take().expect("import set up during init"),
				select_chain,
				client,
				env: environ,
				sync_oracle: DummyOracle,
<<<<<<< HEAD
				create_inherent_data_providers: Box::new(move |_, _| async move {
					let timestamp = TimestampInherentDataProvider::from_system_time();
					let slot = InherentDataProvider::from_timestamp_and_slot_duration(
						*timestamp,
						slot_duration,
=======
				create_inherent_data_providers: Box::new(|_, _| async {
					let slot = InherentDataProvider::from_timestamp_and_slot_duration(
						Timestamp::current(),
						SlotDuration::from_millis(SLOT_DURATION_MS),
>>>>>>> ac2fc9cc
					);
					Ok((slot,))
				}),
				force_authoring: false,
				backoff_authoring_blocks: Some(BackoffAuthoringOnFinalizedHeadLagging::default()),
				babe_link: data.link.clone(),
				keystore,
				justification_sync_link: (),
				block_proposal_slot_portion: SlotProportion::new(0.5),
				max_block_proposal_slot_portion: None,
				telemetry: None,
			})
			.expect("Starts babe"),
		);
	}
	block_on(future::select(
		futures::future::poll_fn(move |cx| {
			let mut net = net.lock();
			net.poll(cx);
			for p in net.peers() {
				for (h, e) in p.failed_verifications() {
					panic!("Verification failed for {:?}: {}", h, e);
				}
			}

			Poll::<()>::Pending
		}),
		future::select(future::join_all(import_notifications), future::join_all(babe_futures)),
	));
}

#[test]
fn authoring_blocks() {
	run_one_test(|_, _| ())
}

#[test]
#[should_panic]
fn rejects_missing_inherent_digest() {
	run_one_test(|header: &mut TestHeader, stage| {
		let v = std::mem::take(&mut header.digest_mut().logs);
		header.digest_mut().logs = v
			.into_iter()
			.filter(|v| stage == Stage::PostSeal || v.as_babe_pre_digest().is_none())
			.collect()
	})
}

#[test]
#[should_panic]
fn rejects_missing_seals() {
	run_one_test(|header: &mut TestHeader, stage| {
		let v = std::mem::take(&mut header.digest_mut().logs);
		header.digest_mut().logs = v
			.into_iter()
			.filter(|v| stage == Stage::PreSeal || v.as_babe_seal().is_none())
			.collect()
	})
}

#[test]
#[should_panic]
fn rejects_missing_consensus_digests() {
	run_one_test(|header: &mut TestHeader, stage| {
		let v = std::mem::take(&mut header.digest_mut().logs);
		header.digest_mut().logs = v
			.into_iter()
			.filter(|v| stage == Stage::PostSeal || v.as_next_epoch_descriptor().is_none())
			.collect()
	});
}

#[test]
fn wrong_consensus_engine_id_rejected() {
	sp_tracing::try_init_simple();
	let sig = AuthorityPair::generate().0.sign(b"");
	let bad_seal: Item = DigestItem::Seal([0; 4], sig.to_vec());
	assert!(bad_seal.as_babe_pre_digest().is_none());
	assert!(bad_seal.as_babe_seal().is_none())
}

#[test]
fn malformed_pre_digest_rejected() {
	sp_tracing::try_init_simple();
	let bad_seal: Item = DigestItem::Seal(BABE_ENGINE_ID, [0; 64].to_vec());
	assert!(bad_seal.as_babe_pre_digest().is_none());
}

#[test]
fn sig_is_not_pre_digest() {
	sp_tracing::try_init_simple();
	let sig = AuthorityPair::generate().0.sign(b"");
	let bad_seal: Item = DigestItem::Seal(BABE_ENGINE_ID, sig.to_vec());
	assert!(bad_seal.as_babe_pre_digest().is_none());
	assert!(bad_seal.as_babe_seal().is_some())
}

#[test]
fn can_author_block() {
	sp_tracing::try_init_simple();
	let keystore_path = tempfile::tempdir().expect("Creates keystore path");
	let keystore: SyncCryptoStorePtr =
		Arc::new(LocalKeystore::open(keystore_path.path(), None).expect("Creates keystore"));
	let public = SyncCryptoStore::sr25519_generate_new(&*keystore, BABE, Some("//Alice"))
		.expect("Generates authority pair");

	let mut i = 0;
	let epoch = Epoch {
		start_slot: 0.into(),
		authorities: vec![(public.into(), 1)],
		randomness: [0; 32],
		epoch_index: 1,
		duration: 100,
		config: BabeEpochConfiguration {
			c: (3, 10),
			allowed_slots: AllowedSlots::PrimaryAndSecondaryPlainSlots,
		},
	};

	let mut config = crate::BabeConfiguration {
		slot_duration: 1000,
		epoch_length: 100,
		c: (3, 10),
		authorities: Vec::new(),
		randomness: [0; 32],
		allowed_slots: AllowedSlots::PrimaryAndSecondaryPlainSlots,
	};

	// with secondary slots enabled it should never be empty
	match claim_slot(i.into(), &epoch, &keystore) {
		None => i += 1,
		Some(s) => debug!(target: "babe", "Authored block {:?}", s.0),
	}

	// otherwise with only vrf-based primary slots we might need to try a couple
	// of times.
	config.allowed_slots = AllowedSlots::PrimarySlots;
	loop {
		match claim_slot(i.into(), &epoch, &keystore) {
			None => i += 1,
			Some(s) => {
				debug!(target: "babe", "Authored block {:?}", s.0);
				break
			},
		}
	}
}

// Propose and import a new BABE block on top of the given parent.
fn propose_and_import_block<Transaction: Send + 'static>(
	parent: &TestHeader,
	slot: Option<Slot>,
	proposer_factory: &mut DummyFactory,
	block_import: &mut BoxBlockImport<TestBlock, Transaction>,
) -> Hash {
	let mut proposer = block_on(proposer_factory.init(parent)).unwrap();

	let slot = slot.unwrap_or_else(|| {
		let parent_pre_digest = find_pre_digest::<TestBlock>(parent).unwrap();
		parent_pre_digest.slot() + 1
	});

	let pre_digest = sp_runtime::generic::Digest {
		logs: vec![Item::babe_pre_digest(PreDigest::SecondaryPlain(SecondaryPlainPreDigest {
			authority_index: 0,
			slot,
		}))],
	};

	let parent_hash = parent.hash();

	let mut block = block_on(proposer.propose_with(pre_digest)).unwrap().block;

	let epoch_descriptor = proposer_factory
		.epoch_changes
		.shared_data()
		.epoch_descriptor_for_child_of(
			descendent_query(&*proposer_factory.client),
			&parent_hash,
			*parent.number(),
			slot,
		)
		.unwrap()
		.unwrap();

	let seal = {
		// sign the pre-sealed hash of the block and then
		// add it to a digest item.
		let pair = AuthorityPair::from_seed(&[1; 32]);
		let pre_hash = block.header.hash();
		let signature = pair.sign(pre_hash.as_ref());
		Item::babe_seal(signature)
	};

	let post_hash = {
		block.header.digest_mut().push(seal.clone());
		let h = block.header.hash();
		block.header.digest_mut().pop();
		h
	};

	let mut import = BlockImportParams::new(BlockOrigin::Own, block.header);
	import.post_digests.push(seal);
	import.body = Some(block.extrinsics);
	import
		.insert_intermediate(INTERMEDIATE_KEY, BabeIntermediate::<TestBlock> { epoch_descriptor });
	import.fork_choice = Some(ForkChoiceStrategy::LongestChain);
	let import_result = block_on(block_import.import_block(import, Default::default())).unwrap();

	match import_result {
		ImportResult::Imported(_) => {},
		_ => panic!("expected block to be imported"),
	}

	post_hash
}

// Propose and import n valid BABE blocks that are built on top of the given parent.
// The proposer takes care of producing epoch change digests according to the epoch
// duration (which is set to 6 slots in the test runtime).
fn propose_and_import_blocks<Transaction: Send + 'static>(
	client: &PeersFullClient,
	proposer_factory: &mut DummyFactory,
	block_import: &mut BoxBlockImport<TestBlock, Transaction>,
	parent_id: BlockId<TestBlock>,
	n: usize,
) -> Vec<Hash> {
	let mut hashes = Vec::with_capacity(n);
	let mut parent_header = client.header(&parent_id).unwrap().unwrap();

	for _ in 0..n {
		let block_hash =
			propose_and_import_block(&parent_header, None, proposer_factory, block_import);
		hashes.push(block_hash);
		parent_header = client.header(&BlockId::Hash(block_hash)).unwrap().unwrap();
	}

	hashes
}

#[test]
fn importing_block_one_sets_genesis_epoch() {
	let mut net = BabeTestNet::new(1);

	let peer = net.peer(0);
	let data = peer.data.as_ref().expect("babe link set up during initialization");
	let client = peer.client().as_client();

	let mut proposer_factory = DummyFactory {
		client: client.clone(),
		config: data.link.config.clone(),
		epoch_changes: data.link.epoch_changes.clone(),
		mutator: Arc::new(|_, _| ()),
	};

	let mut block_import = data.block_import.lock().take().expect("import set up during init");

	let genesis_header = client.header(&BlockId::Number(0)).unwrap().unwrap();

	let block_hash = propose_and_import_block(
		&genesis_header,
		Some(999.into()),
		&mut proposer_factory,
		&mut block_import,
	);

	let genesis_epoch = Epoch::genesis(&data.link.config, 999.into());

	let epoch_changes = data.link.epoch_changes.shared_data();
	let epoch_for_second_block = epoch_changes
		.epoch_data_for_child_of(descendent_query(&*client), &block_hash, 1, 1000.into(), |slot| {
			Epoch::genesis(&data.link.config, slot)
		})
		.unwrap()
		.unwrap();

	assert_eq!(epoch_for_second_block, genesis_epoch);
}

#[test]
fn revert_prunes_epoch_changes_and_removes_weights() {
	let mut net = BabeTestNet::new(1);

	let peer = net.peer(0);
	let data = peer.data.as_ref().expect("babe link set up during initialization");

	let client = peer.client().as_client();
	let backend = peer.client().as_backend();
	let mut block_import = data.block_import.lock().take().expect("import set up during init");
	let epoch_changes = data.link.epoch_changes.clone();

	let mut proposer_factory = DummyFactory {
		client: client.clone(),
		config: data.link.config.clone(),
		epoch_changes: data.link.epoch_changes.clone(),
		mutator: Arc::new(|_, _| ()),
	};

	let mut propose_and_import_blocks_wrap = |parent_id, n| {
		propose_and_import_blocks(&client, &mut proposer_factory, &mut block_import, parent_id, n)
	};

	// Test scenario.
	// Information for epoch 19 is produced on three different forks at block #13.
	// One branch starts before the revert point (epoch data should be maintained).
	// One branch starts after the revert point (epoch data should be removed).
	//
	//                        *----------------- F(#13) --#18                  < fork #2
	//                       /
	// A(#1) ---- B(#7) ----#8----+-----#12----- C(#13) ---- D(#19) ------#21  < canon
	//   \                        ^       \
	//    \                    revert      *---- G(#13) ---- H(#19) ---#20     < fork #3
	//     \                   to #10
	//      *-----E(#7)---#11                                          < fork #1
	let canon = propose_and_import_blocks_wrap(BlockId::Number(0), 21);
	let fork1 = propose_and_import_blocks_wrap(BlockId::Hash(canon[0]), 10);
	let fork2 = propose_and_import_blocks_wrap(BlockId::Hash(canon[7]), 10);
	let fork3 = propose_and_import_blocks_wrap(BlockId::Hash(canon[11]), 8);

	// We should be tracking a total of 9 epochs in the fork tree
	assert_eq!(epoch_changes.shared_data().tree().iter().count(), 8);
	// And only one root
	assert_eq!(epoch_changes.shared_data().tree().roots().count(), 1);

	// Revert canon chain to block #10 (best(21) - 11)
	revert(client.clone(), backend, 11).expect("revert should work for baked test scenario");

	// Load and check epoch changes.

	let actual_nodes =
		aux_schema::load_epoch_changes::<Block, TestClient>(&*client, &data.link.config)
			.expect("load epoch changes")
			.shared_data()
			.tree()
			.iter()
			.map(|(h, _, _)| *h)
			.collect::<Vec<_>>();

	let expected_nodes = vec![
		canon[0], // A
		canon[6], // B
		fork2[4], // F
		fork1[5], // E
	];

	assert_eq!(actual_nodes, expected_nodes);

	let weight_data_check = |hashes: &[Hash], expected: bool| {
		hashes.iter().all(|hash| {
			aux_schema::load_block_weight(&*client, hash).unwrap().is_some() == expected
		})
	};
	assert!(weight_data_check(&canon[..10], true));
	assert!(weight_data_check(&canon[10..], false));
	assert!(weight_data_check(&fork1, true));
	assert!(weight_data_check(&fork2, true));
	assert!(weight_data_check(&fork3, false));
}

#[test]
fn revert_not_allowed_for_finalized() {
	let mut net = BabeTestNet::new(1);

	let peer = net.peer(0);
	let data = peer.data.as_ref().expect("babe link set up during initialization");

	let client = peer.client().as_client();
	let backend = peer.client().as_backend();
	let mut block_import = data.block_import.lock().take().expect("import set up during init");

	let mut proposer_factory = DummyFactory {
		client: client.clone(),
		config: data.link.config.clone(),
		epoch_changes: data.link.epoch_changes.clone(),
		mutator: Arc::new(|_, _| ()),
	};

	let mut propose_and_import_blocks_wrap = |parent_id, n| {
		propose_and_import_blocks(&client, &mut proposer_factory, &mut block_import, parent_id, n)
	};

	let canon = propose_and_import_blocks_wrap(BlockId::Number(0), 3);

	// Finalize best block
	client.finalize_block(BlockId::Hash(canon[2]), None, false).unwrap();

	// Revert canon chain to last finalized block
	revert(client.clone(), backend, 100).expect("revert should work for baked test scenario");

	let weight_data_check = |hashes: &[Hash], expected: bool| {
		hashes.iter().all(|hash| {
			aux_schema::load_block_weight(&*client, hash).unwrap().is_some() == expected
		})
	};
	assert!(weight_data_check(&canon, true));
}

#[test]
fn importing_epoch_change_block_prunes_tree() {
	let mut net = BabeTestNet::new(1);

	let peer = net.peer(0);
	let data = peer.data.as_ref().expect("babe link set up during initialization");

	let client = peer.client().as_client();
	let mut block_import = data.block_import.lock().take().expect("import set up during init");
	let epoch_changes = data.link.epoch_changes.clone();

	let mut proposer_factory = DummyFactory {
		client: client.clone(),
		config: data.link.config.clone(),
		epoch_changes: data.link.epoch_changes.clone(),
		mutator: Arc::new(|_, _| ()),
	};

	let mut propose_and_import_blocks_wrap = |parent_id, n| {
		propose_and_import_blocks(&client, &mut proposer_factory, &mut block_import, parent_id, n)
	};

	// This is the block tree that we're going to use in this test. Each node
	// represents an epoch change block, the epoch duration is 6 slots.
	//
	//    *---- F (#7)
	//   /                 *------ G (#19) - H (#25)
	//  /                 /
	// A (#1) - B (#7) - C (#13) - D (#19) - E (#25)
	//                              \
	//                               *------ I (#25)

	// Create and import the canon chain and keep track of fork blocks (A, C, D)
	// from the diagram above.
	let canon_hashes = propose_and_import_blocks_wrap(BlockId::Number(0), 30);

	// Create the forks
	let fork_1 = propose_and_import_blocks_wrap(BlockId::Hash(canon_hashes[0]), 10);
	let fork_2 = propose_and_import_blocks_wrap(BlockId::Hash(canon_hashes[12]), 15);
	let fork_3 = propose_and_import_blocks_wrap(BlockId::Hash(canon_hashes[18]), 10);

	// We should be tracking a total of 9 epochs in the fork tree
	assert_eq!(epoch_changes.shared_data().tree().iter().count(), 9);

	// And only one root
	assert_eq!(epoch_changes.shared_data().tree().roots().count(), 1);

	// We finalize block #13 from the canon chain, so on the next epoch
	// change the tree should be pruned, to not contain F (#7).
	client.finalize_block(BlockId::Hash(canon_hashes[12]), None, false).unwrap();
	propose_and_import_blocks_wrap(BlockId::Hash(client.chain_info().best_hash), 7);

	// at this point no hashes from the first fork must exist on the tree
	assert!(!epoch_changes
		.shared_data()
		.tree()
		.iter()
		.map(|(h, _, _)| h)
		.any(|h| fork_1.contains(h)),);

	// but the epoch changes from the other forks must still exist
	assert!(epoch_changes
		.shared_data()
		.tree()
		.iter()
		.map(|(h, _, _)| h)
		.any(|h| fork_2.contains(h)));

	assert!(epoch_changes
		.shared_data()
		.tree()
		.iter()
		.map(|(h, _, _)| h)
		.any(|h| fork_3.contains(h)),);

	// finalizing block #25 from the canon chain should prune out the second fork
	client.finalize_block(BlockId::Hash(canon_hashes[24]), None, false).unwrap();
	propose_and_import_blocks_wrap(BlockId::Hash(client.chain_info().best_hash), 8);

	// at this point no hashes from the second fork must exist on the tree
	assert!(!epoch_changes
		.shared_data()
		.tree()
		.iter()
		.map(|(h, _, _)| h)
		.any(|h| fork_2.contains(h)),);

	// while epoch changes from the last fork should still exist
	assert!(epoch_changes
		.shared_data()
		.tree()
		.iter()
		.map(|(h, _, _)| h)
		.any(|h| fork_3.contains(h)),);
}

#[test]
#[should_panic]
fn verify_slots_are_strictly_increasing() {
	let mut net = BabeTestNet::new(1);

	let peer = net.peer(0);
	let data = peer.data.as_ref().expect("babe link set up during initialization");

	let client = peer.client().as_client();
	let mut block_import = data.block_import.lock().take().expect("import set up during init");

	let mut proposer_factory = DummyFactory {
		client: client.clone(),
		config: data.link.config.clone(),
		epoch_changes: data.link.epoch_changes.clone(),
		mutator: Arc::new(|_, _| ()),
	};

	let genesis_header = client.header(&BlockId::Number(0)).unwrap().unwrap();

	// we should have no issue importing this block
	let b1 = propose_and_import_block(
		&genesis_header,
		Some(999.into()),
		&mut proposer_factory,
		&mut block_import,
	);

	let b1 = client.header(&BlockId::Hash(b1)).unwrap().unwrap();

	// we should fail to import this block since the slot number didn't increase.
	// we will panic due to the `PanickingBlockImport` defined above.
	propose_and_import_block(&b1, Some(999.into()), &mut proposer_factory, &mut block_import);
}

#[test]
fn babe_transcript_generation_match() {
	sp_tracing::try_init_simple();
	let keystore_path = tempfile::tempdir().expect("Creates keystore path");
	let keystore: SyncCryptoStorePtr =
		Arc::new(LocalKeystore::open(keystore_path.path(), None).expect("Creates keystore"));
	let public = SyncCryptoStore::sr25519_generate_new(&*keystore, BABE, Some("//Alice"))
		.expect("Generates authority pair");

	let epoch = Epoch {
		start_slot: 0.into(),
		authorities: vec![(public.into(), 1)],
		randomness: [0; 32],
		epoch_index: 1,
		duration: 100,
		config: BabeEpochConfiguration {
			c: (3, 10),
			allowed_slots: AllowedSlots::PrimaryAndSecondaryPlainSlots,
		},
	};

	let orig_transcript = make_transcript(&epoch.randomness.clone(), 1.into(), epoch.epoch_index);
	let new_transcript = make_transcript_data(&epoch.randomness, 1.into(), epoch.epoch_index);

	let test = |t: merlin::Transcript| -> [u8; 16] {
		let mut b = [0u8; 16];
		t.build_rng().finalize(&mut ChaChaRng::from_seed([0u8; 32])).fill_bytes(&mut b);
		b
	};
	debug_assert!(test(orig_transcript) == test(transcript_from_data(new_transcript)));
}

#[test]
fn obsolete_blocks_aux_data_cleanup() {
	let mut net = BabeTestNet::new(1);

	let peer = net.peer(0);
	let data = peer.data.as_ref().expect("babe link set up during initialization");
	let client = peer.client().as_client();

	// Register the handler (as done by `babe_start`)
	let client_clone = client.clone();
	let on_finality = move |summary: &FinalityNotification<TestBlock>| {
		aux_storage_cleanup(client_clone.as_ref(), summary)
	};
	client.register_finality_action(Box::new(on_finality));

	let mut proposer_factory = DummyFactory {
		client: client.clone(),
		config: data.link.config.clone(),
		epoch_changes: data.link.epoch_changes.clone(),
		mutator: Arc::new(|_, _| ()),
	};

	let mut block_import = data.block_import.lock().take().expect("import set up during init");

	let mut propose_and_import_blocks_wrap = |parent_id, n| {
		propose_and_import_blocks(&client, &mut proposer_factory, &mut block_import, parent_id, n)
	};

	let aux_data_check = |hashes: &[Hash], expected: bool| {
		hashes.iter().all(|hash| {
			aux_schema::load_block_weight(&*peer.client().as_backend(), hash)
				.unwrap()
				.is_some() == expected
		})
	};

	// Create the following test scenario:
	//
	//  /--- --B3 --- B4                       ( < fork2 )
	// G --- A1 --- A2 --- A3 --- A4           ( < fork1 )
	//                      \-----C4 --- C5    ( < fork3 )

	let fork1_hashes = propose_and_import_blocks_wrap(BlockId::Number(0), 4);
	let fork2_hashes = propose_and_import_blocks_wrap(BlockId::Number(0), 2);
	let fork3_hashes = propose_and_import_blocks_wrap(BlockId::Number(3), 2);

	// Check that aux data is present for all but the genesis block.
	assert!(aux_data_check(&[client.chain_info().genesis_hash], false));
	assert!(aux_data_check(&fork1_hashes, true));
	assert!(aux_data_check(&fork2_hashes, true));
	assert!(aux_data_check(&fork3_hashes, true));

	// Finalize A3
	client.finalize_block(BlockId::Number(3), None, true).unwrap();

	// Wiped: A1, A2
	assert!(aux_data_check(&fork1_hashes[..2], false));
	// Present: A3, A4
	assert!(aux_data_check(&fork1_hashes[2..], true));
	// Wiped: B3, B4
	assert!(aux_data_check(&fork2_hashes, false));
	// Present C4, C5
	assert!(aux_data_check(&fork3_hashes, true));

	client.finalize_block(BlockId::Number(4), None, true).unwrap();

	// Wiped: A3
	assert!(aux_data_check(&fork1_hashes[2..3], false));
	// Present: A4
	assert!(aux_data_check(&fork1_hashes[3..], true));
	// Present C4, C5
	assert!(aux_data_check(&fork3_hashes, true));
}<|MERGE_RESOLUTION|>--- conflicted
+++ resolved
@@ -36,7 +36,6 @@
 	inherents::InherentDataProvider, make_transcript, make_transcript_data, AllowedSlots,
 	AuthorityPair, Slot,
 };
-use sp_consensus_slots::SlotDuration;
 use sp_core::crypto::Pair;
 use sp_keystore::{vrf::make_transcript as transcript_from_data, SyncCryptoStore};
 use sp_runtime::{
@@ -67,8 +66,6 @@
 
 type BabeBlockImport =
 	PanickingBlockImport<crate::BabeBlockImport<TestBlock, TestClient, Arc<TestClient>>>;
-
-const SLOT_DURATION_MS: u64 = 1000;
 
 #[derive(Clone)]
 struct DummyFactory {
@@ -323,22 +320,12 @@
 			inner: BabeVerifier {
 				client: client.clone(),
 				select_chain: longest_chain,
-<<<<<<< HEAD
 				create_inherent_data_providers: Box::new(move |_, _| async move {
-					let timestamp = TimestampInherentDataProvider::from_system_time();
 					let slot = InherentDataProvider::from_timestamp_and_slot_duration(
-						*timestamp,
+						Timestamp::current(),
 						slot_duration,
 					);
-					Ok((timestamp, slot))
-=======
-				create_inherent_data_providers: Box::new(|_, _| async {
-					let slot = InherentDataProvider::from_timestamp_and_slot_duration(
-						Timestamp::current(),
-						SlotDuration::from_millis(SLOT_DURATION_MS),
-					);
 					Ok((slot,))
->>>>>>> ac2fc9cc
 				}),
 				config: data.link.config.clone(),
 				epoch_changes: data.link.epoch_changes.clone(),
@@ -444,18 +431,10 @@
 				client,
 				env: environ,
 				sync_oracle: DummyOracle,
-<<<<<<< HEAD
 				create_inherent_data_providers: Box::new(move |_, _| async move {
-					let timestamp = TimestampInherentDataProvider::from_system_time();
-					let slot = InherentDataProvider::from_timestamp_and_slot_duration(
-						*timestamp,
-						slot_duration,
-=======
-				create_inherent_data_providers: Box::new(|_, _| async {
 					let slot = InherentDataProvider::from_timestamp_and_slot_duration(
 						Timestamp::current(),
-						SlotDuration::from_millis(SLOT_DURATION_MS),
->>>>>>> ac2fc9cc
+						slot_duration,
 					);
 					Ok((slot,))
 				}),
