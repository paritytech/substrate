--- conflicted
+++ resolved
@@ -884,11 +884,7 @@
 
 	// We finalize block #13 from the canon chain, so on the next epoch
 	// change the tree should be pruned, to not contain F (#7).
-<<<<<<< HEAD
-	client.finalize_block(&canon[12], None, false).unwrap();
-=======
-	client.finalize_block(canon_hashes[12], None, false).unwrap();
->>>>>>> 26e53b42
+	client.finalize_block(canon[12], None, false).unwrap();
 	propose_and_import_blocks_wrap(BlockId::Hash(client.chain_info().best_hash), 7);
 
 	let nodes: Vec<_> = epoch_changes.shared_data().tree().iter().map(|(h, _, _)| *h).collect();
@@ -901,11 +897,7 @@
 	assert!(nodes.iter().any(|h| fork_3.contains(h)));
 
 	// finalizing block #25 from the canon chain should prune out the second fork
-<<<<<<< HEAD
-	client.finalize_block(&canon[24], None, false).unwrap();
-=======
-	client.finalize_block(canon_hashes[24], None, false).unwrap();
->>>>>>> 26e53b42
+	client.finalize_block(canon[24], None, false).unwrap();
 	propose_and_import_blocks_wrap(BlockId::Hash(client.chain_info().best_hash), 8);
 
 	let nodes: Vec<_> = epoch_changes.shared_data().tree().iter().map(|(h, _, _)| *h).collect();
