// This file is part of Substrate.

// Copyright (C) 2019-2022 Parity Technologies (UK) Ltd.
// SPDX-License-Identifier: GPL-3.0-or-later WITH Classpath-exception-2.0

// This program is free software: you can redistribute it and/or modify
// it under the terms of the GNU General Public License as published by
// the Free Software Foundation, either version 3 of the License, or
// (at your option) any later version.

// This program is distributed in the hope that it will be useful,
// but WITHOUT ANY WARRANTY; without even the implied warranty of
// MERCHANTABILITY or FITNESS FOR A PARTICULAR PURPOSE. See the
// GNU General Public License for more details.

// You should have received a copy of the GNU General Public License
// along with this program. If not, see <https://www.gnu.org/licenses/>.

//! # BABE (Blind Assignment for Blockchain Extension)
//!
//! BABE is a slot-based block production mechanism which uses a VRF PRNG to
//! randomly perform the slot allocation. On every slot, all the authorities
//! generate a new random number with the VRF function and if it is lower than a
//! given threshold (which is proportional to their weight/stake) they have a
//! right to produce a block. The proof of the VRF function execution will be
//! used by other peer to validate the legitimacy of the slot claim.
//!
//! The engine is also responsible for collecting entropy on-chain which will be
//! used to seed the given VRF PRNG. An epoch is a contiguous number of slots
//! under which we will be using the same authority set. During an epoch all VRF
//! outputs produced as a result of block production will be collected on an
//! on-chain randomness pool. Epoch changes are announced one epoch in advance,
//! i.e. when ending epoch N, we announce the parameters (randomness,
//! authorities, etc.) for epoch N+2.
//!
//! Since the slot assignment is randomized, it is possible that a slot is
//! assigned to multiple validators in which case we will have a temporary fork,
//! or that a slot is assigned to no validator in which case no block is
//! produced. Which means that block times are not deterministic.
//!
//! The protocol has a parameter `c` [0, 1] for which `1 - c` is the probability
//! of a slot being empty. The choice of this parameter affects the security of
//! the protocol relating to maximum tolerable network delays.
//!
//! In addition to the VRF-based slot assignment described above, which we will
//! call primary slots, the engine also supports a deterministic secondary slot
//! assignment. Primary slots take precedence over secondary slots, when
//! authoring the node starts by trying to claim a primary slot and falls back
//! to a secondary slot claim attempt. The secondary slot assignment is done
//! by picking the authority at index:
//!
//! `blake2_256(epoch_randomness ++ slot_number) % authorities_len`.
//!
//! The secondary slots supports either a `SecondaryPlain` or `SecondaryVRF`
//! variant. Comparing with `SecondaryPlain` variant, the `SecondaryVRF` variant
//! generates an additional VRF output. The output is not included in beacon
//! randomness, but can be consumed by parachains.
//!
//! The fork choice rule is weight-based, where weight equals the number of
//! primary blocks in the chain. We will pick the heaviest chain (more primary
//! blocks) and will go with the longest one in case of a tie.
//!
//! An in-depth description and analysis of the protocol can be found here:
//! <https://research.web3.foundation/en/latest/polkadot/block-production/Babe.html>

#![forbid(unsafe_code)]
#![warn(missing_docs)]

use std::{
	collections::{HashMap, HashSet},
	future::Future,
	pin::Pin,
	sync::Arc,
	task::{Context, Poll},
	time::Duration,
};

use codec::{Decode, Encode};
use futures::{
	channel::{
		mpsc::{channel, Receiver, Sender},
		oneshot,
	},
	prelude::*,
};
use log::{debug, info, log, trace, warn};
use parking_lot::Mutex;
use prometheus_endpoint::Registry;
use schnorrkel::SignatureError;

use sc_client_api::{
	backend::AuxStore, AuxDataOperations, Backend as BackendT, BlockchainEvents,
	FinalityNotification, PreCommitActions, ProvideUncles, UsageProvider,
};
use sc_consensus::{
	block_import::{
		BlockCheckParams, BlockImport, BlockImportParams, ForkChoiceStrategy, ImportResult,
		StateAction,
	},
	import_queue::{BasicQueue, BoxJustificationImport, DefaultImportQueue, Verifier},
};
use sc_consensus_epochs::{
	descendent_query, Epoch as EpochT, EpochChangesFor, SharedEpochChanges, ViableEpochDescriptor,
};
use sc_consensus_slots::{
	check_equivocation, BackoffAuthoringBlocksStrategy, CheckedHeader, InherentDataProviderExt,
	SlotInfo, StorageChanges,
};
use sc_telemetry::{telemetry, TelemetryHandle, CONSENSUS_DEBUG, CONSENSUS_TRACE};
use sp_api::{ApiExt, ProvideRuntimeApi};
use sp_application_crypto::AppKey;
use sp_block_builder::BlockBuilder as BlockBuilderApi;
use sp_blockchain::{
	Backend as _, Error as ClientError, ForkBackend, HeaderBackend, HeaderMetadata,
	Result as ClientResult,
};
use sp_consensus::{
	BlockOrigin, CacheKeyId, Environment, Error as ConsensusError, Proposer, SelectChain,
};
use sp_consensus_babe::inherents::BabeInherentData;
use sp_consensus_slots::Slot;
use sp_core::{crypto::ByteArray, ExecutionContext};
use sp_inherents::{CreateInherentDataProviders, InherentData, InherentDataProvider};
use sp_keystore::{SyncCryptoStore, SyncCryptoStorePtr};
use sp_runtime::{
	generic::{BlockId, OpaqueDigestItemId},
	traits::{Block as BlockT, Header, NumberFor, SaturatedConversion, Zero},
	DigestItem,
};

pub use sc_consensus_slots::SlotProportion;
pub use sp_consensus::SyncOracle;
pub use sp_consensus_babe::{
	digests::{
		CompatibleDigestItem, NextConfigDescriptor, NextEpochDescriptor, PreDigest,
		PrimaryPreDigest, SecondaryPlainPreDigest,
	},
	AuthorityId, AuthorityPair, AuthoritySignature, BabeApi, BabeAuthorityWeight, BabeBlockWeight,
	BabeConfiguration, BabeEpochConfiguration, ConsensusLog, BABE_ENGINE_ID, VRF_OUTPUT_LENGTH,
};

pub use aux_schema::load_block_weight as block_weight;

mod migration;
mod verification;

pub mod authorship;
pub mod aux_schema;
#[cfg(test)]
mod tests;

const LOG_TARGET: &str = "babe";

/// BABE epoch information
#[derive(Decode, Encode, PartialEq, Eq, Clone, Debug)]
pub struct Epoch {
	/// The epoch index.
	pub epoch_index: u64,
	/// The starting slot of the epoch.
	pub start_slot: Slot,
	/// The duration of this epoch.
	pub duration: u64,
	/// The authorities and their weights.
	pub authorities: Vec<(AuthorityId, BabeAuthorityWeight)>,
	/// Randomness for this epoch.
	pub randomness: [u8; VRF_OUTPUT_LENGTH],
	/// Configuration of the epoch.
	pub config: BabeEpochConfiguration,
}

impl EpochT for Epoch {
	type NextEpochDescriptor = (NextEpochDescriptor, BabeEpochConfiguration);
	type Slot = Slot;

	fn increment(
		&self,
		(descriptor, config): (NextEpochDescriptor, BabeEpochConfiguration),
	) -> Epoch {
		Epoch {
			epoch_index: self.epoch_index + 1,
			start_slot: self.start_slot + self.duration,
			duration: self.duration,
			authorities: descriptor.authorities,
			randomness: descriptor.randomness,
			config,
		}
	}

	fn start_slot(&self) -> Slot {
		self.start_slot
	}

	fn end_slot(&self) -> Slot {
		self.start_slot + self.duration
	}
}

impl From<sp_consensus_babe::Epoch> for Epoch {
	fn from(epoch: sp_consensus_babe::Epoch) -> Self {
		Epoch {
			epoch_index: epoch.epoch_index,
			start_slot: epoch.start_slot,
			duration: epoch.duration,
			authorities: epoch.authorities,
			randomness: epoch.randomness,
			config: epoch.config,
		}
	}
}

impl Epoch {
	/// Create the genesis epoch (epoch #0). This is defined to start at the slot of
	/// the first block, so that has to be provided.
	pub fn genesis(genesis_config: &BabeConfiguration, slot: Slot) -> Epoch {
		Epoch {
			epoch_index: 0,
			start_slot: slot,
			duration: genesis_config.epoch_length,
			authorities: genesis_config.authorities.clone(),
			randomness: genesis_config.randomness,
			config: BabeEpochConfiguration {
				c: genesis_config.c,
				allowed_slots: genesis_config.allowed_slots,
			},
		}
	}
}

/// Errors encountered by the babe authorship task.
#[derive(Debug, thiserror::Error)]
pub enum Error<B: BlockT> {
	/// Multiple BABE pre-runtime digests
	#[error("Multiple BABE pre-runtime digests, rejecting!")]
	MultiplePreRuntimeDigests,
	/// No BABE pre-runtime digest found
	#[error("No BABE pre-runtime digest found")]
	NoPreRuntimeDigest,
	/// Multiple BABE epoch change digests
	#[error("Multiple BABE epoch change digests, rejecting!")]
	MultipleEpochChangeDigests,
	/// Multiple BABE config change digests
	#[error("Multiple BABE config change digests, rejecting!")]
	MultipleConfigChangeDigests,
	/// Could not extract timestamp and slot
	#[error("Could not extract timestamp and slot: {0}")]
	Extraction(sp_consensus::Error),
	/// Could not fetch epoch
	#[error("Could not fetch epoch at {0:?}")]
	FetchEpoch(B::Hash),
	/// Header rejected: too far in the future
	#[error("Header {0:?} rejected: too far in the future")]
	TooFarInFuture(B::Hash),
	/// Parent unavailable. Cannot import
	#[error("Parent ({0}) of {1} unavailable. Cannot import")]
	ParentUnavailable(B::Hash, B::Hash),
	/// Slot number must increase
	#[error("Slot number must increase: parent slot: {0}, this slot: {1}")]
	SlotMustIncrease(Slot, Slot),
	/// Header has a bad seal
	#[error("Header {0:?} has a bad seal")]
	HeaderBadSeal(B::Hash),
	/// Header is unsealed
	#[error("Header {0:?} is unsealed")]
	HeaderUnsealed(B::Hash),
	/// Slot author not found
	#[error("Slot author not found")]
	SlotAuthorNotFound,
	/// Secondary slot assignments are disabled for the current epoch.
	#[error("Secondary slot assignments are disabled for the current epoch.")]
	SecondarySlotAssignmentsDisabled,
	/// Bad signature
	#[error("Bad signature on {0:?}")]
	BadSignature(B::Hash),
	/// Invalid author: Expected secondary author
	#[error("Invalid author: Expected secondary author: {0:?}, got: {1:?}.")]
	InvalidAuthor(AuthorityId, AuthorityId),
	/// No secondary author expected.
	#[error("No secondary author expected.")]
	NoSecondaryAuthorExpected,
	/// VRF verification of block by author failed
	#[error("VRF verification of block by author {0:?} failed: threshold {1} exceeded")]
	VRFVerificationOfBlockFailed(AuthorityId, u128),
	/// VRF verification failed
	#[error("VRF verification failed: {0:?}")]
	VRFVerificationFailed(SignatureError),
	/// Could not fetch parent header
	#[error("Could not fetch parent header: {0}")]
	FetchParentHeader(sp_blockchain::Error),
	/// Expected epoch change to happen.
	#[error("Expected epoch change to happen at {0:?}, s{1}")]
	ExpectedEpochChange(B::Hash, Slot),
	/// Unexpected config change.
	#[error("Unexpected config change")]
	UnexpectedConfigChange,
	/// Unexpected epoch change
	#[error("Unexpected epoch change")]
	UnexpectedEpochChange,
	/// Parent block has no associated weight
	#[error("Parent block of {0} has no associated weight")]
	ParentBlockNoAssociatedWeight(B::Hash),
	/// Check inherents error
	#[error("Checking inherents failed: {0}")]
	CheckInherents(sp_inherents::Error),
	/// Unhandled check inherents error
	#[error("Checking inherents unhandled error: {}", String::from_utf8_lossy(.0))]
	CheckInherentsUnhandled(sp_inherents::InherentIdentifier),
	/// Create inherents error.
	#[error("Creating inherents failed: {0}")]
	CreateInherents(sp_inherents::Error),
	/// Client error
	#[error(transparent)]
	Client(sp_blockchain::Error),
	/// Runtime Api error.
	#[error(transparent)]
	RuntimeApi(sp_api::ApiError),
	/// Fork tree error
	#[error(transparent)]
	ForkTree(Box<fork_tree::Error<sp_blockchain::Error>>),
}

impl<B: BlockT> From<Error<B>> for String {
	fn from(error: Error<B>) -> String {
		error.to_string()
	}
}

fn babe_err<B: BlockT>(error: Error<B>) -> Error<B> {
	debug!(target: LOG_TARGET, "{}", error);
	error
}

/// Intermediate value passed to block importer.
pub struct BabeIntermediate<B: BlockT> {
	/// The epoch descriptor.
	pub epoch_descriptor: ViableEpochDescriptor<B::Hash, NumberFor<B>, Epoch>,
}

/// Intermediate key for Babe engine.
pub static INTERMEDIATE_KEY: &[u8] = b"babe1";

/// Read configuration from the runtime state at current best block.
pub fn configuration<B: BlockT, C>(client: &C) -> ClientResult<BabeConfiguration>
where
	C: AuxStore + ProvideRuntimeApi<B> + UsageProvider<B>,
	C::Api: BabeApi<B>,
{
	let block_id = if client.usage_info().chain.finalized_state.is_some() {
		BlockId::Hash(client.usage_info().chain.best_hash)
	} else {
		debug!(target: LOG_TARGET, "No finalized state is available. Reading config from genesis");
		BlockId::Hash(client.usage_info().chain.genesis_hash)
	};

	let runtime_api = client.runtime_api();
	let version = runtime_api.api_version::<dyn BabeApi<B>>(&block_id)?;

	let config = match version {
		Some(1) => {
			#[allow(deprecated)]
			{
				runtime_api.configuration_before_version_2(&block_id)?.into()
			}
		},
		Some(2) => runtime_api.configuration(&block_id)?,
		_ =>
			return Err(sp_blockchain::Error::VersionInvalid(
				"Unsupported or invalid BabeApi version".to_string(),
			)),
	};
	Ok(config)
}

/// Parameters for BABE.
pub struct BabeParams<B: BlockT, C, SC, E, I, SO, L, CIDP, BS> {
	/// The keystore that manages the keys of the node.
	pub keystore: SyncCryptoStorePtr,

	/// The client to use
	pub client: Arc<C>,

	/// The SelectChain Strategy
	pub select_chain: SC,

	/// The environment we are producing blocks for.
	pub env: E,

	/// The underlying block-import object to supply our produced blocks to.
	/// This must be a `BabeBlockImport` or a wrapper of it, otherwise
	/// critical consensus logic will be omitted.
	pub block_import: I,

	/// A sync oracle
	pub sync_oracle: SO,

	/// Hook into the sync module to control the justification sync process.
	pub justification_sync_link: L,

	/// Something that can create the inherent data providers.
	pub create_inherent_data_providers: CIDP,

	/// Force authoring of blocks even if we are offline
	pub force_authoring: bool,

	/// Strategy and parameters for backing off block production.
	pub backoff_authoring_blocks: Option<BS>,

	/// The source of timestamps for relative slots
	pub babe_link: BabeLink<B>,

	/// The proportion of the slot dedicated to proposing.
	///
	/// The block proposing will be limited to this proportion of the slot from the starting of the
	/// slot. However, the proposing can still take longer when there is some lenience factor
	/// applied, because there were no blocks produced for some slots.
	pub block_proposal_slot_portion: SlotProportion,

	/// The maximum proportion of the slot dedicated to proposing with any lenience factor applied
	/// due to no blocks being produced.
	pub max_block_proposal_slot_portion: Option<SlotProportion>,

	/// Handle use to report telemetries.
	pub telemetry: Option<TelemetryHandle>,
}

/// Start the babe worker.
pub fn start_babe<B, C, SC, E, I, SO, CIDP, BS, L, Error>(
	BabeParams {
		keystore,
		client,
		select_chain,
		env,
		block_import,
		sync_oracle,
		justification_sync_link,
		create_inherent_data_providers,
		force_authoring,
		backoff_authoring_blocks,
		babe_link,
		block_proposal_slot_portion,
		max_block_proposal_slot_portion,
		telemetry,
	}: BabeParams<B, C, SC, E, I, SO, L, CIDP, BS>,
) -> Result<BabeWorker<B>, sp_consensus::Error>
where
	B: BlockT,
	C: ProvideRuntimeApi<B>
		+ ProvideUncles<B>
		+ BlockchainEvents<B>
		+ PreCommitActions<B>
		+ HeaderBackend<B>
		+ HeaderMetadata<B, Error = ClientError>
		+ Send
		+ Sync
		+ 'static,
	C::Api: BabeApi<B>,
	SC: SelectChain<B> + 'static,
	E: Environment<B, Error = Error> + Send + Sync + 'static,
	E::Proposer: Proposer<B, Error = Error, Transaction = sp_api::TransactionFor<C, B>>,
	I: BlockImport<B, Error = ConsensusError, Transaction = sp_api::TransactionFor<C, B>>
		+ Send
		+ Sync
		+ 'static,
	SO: SyncOracle + Send + Sync + Clone + 'static,
	L: sc_consensus::JustificationSyncLink<B> + 'static,
	CIDP: CreateInherentDataProviders<B, ()> + Send + Sync + 'static,
	CIDP::InherentDataProviders: InherentDataProviderExt + Send,
	BS: BackoffAuthoringBlocksStrategy<NumberFor<B>> + Send + Sync + 'static,
	Error: std::error::Error + Send + From<ConsensusError> + From<I::Error> + 'static,
{
	const HANDLE_BUFFER_SIZE: usize = 1024;

	let slot_notification_sinks = Arc::new(Mutex::new(Vec::new()));

	let worker = BabeSlotWorker {
		client: client.clone(),
		block_import,
		env,
		sync_oracle: sync_oracle.clone(),
		justification_sync_link,
		force_authoring,
		backoff_authoring_blocks,
		keystore,
		epoch_changes: babe_link.epoch_changes.clone(),
		slot_notification_sinks: slot_notification_sinks.clone(),
		config: babe_link.config.clone(),
		block_proposal_slot_portion,
		max_block_proposal_slot_portion,
		telemetry,
	};

	info!(target: LOG_TARGET, "👶 Starting BABE Authorship worker");

	let slot_worker = sc_consensus_slots::start_slot_worker(
		babe_link.config.slot_duration(),
		select_chain,
		sc_consensus_slots::SimpleSlotWorkerToSlotWorker(worker),
		sync_oracle,
		create_inherent_data_providers,
	);

	let (worker_tx, worker_rx) = channel(HANDLE_BUFFER_SIZE);

	let answer_requests =
		answer_requests(worker_rx, babe_link.config, client, babe_link.epoch_changes);

	let inner = future::select(Box::pin(slot_worker), Box::pin(answer_requests));
	Ok(BabeWorker {
		inner: Box::pin(inner.map(|_| ())),
		slot_notification_sinks,
		handle: BabeWorkerHandle(worker_tx),
	})
}

// Remove obsolete block's weight data by leveraging finality notifications.
// This includes data for all finalized blocks (excluding the most recent one)
// and all stale branches.
fn aux_storage_cleanup<C: HeaderMetadata<Block> + HeaderBackend<Block>, Block: BlockT>(
	client: &C,
	notification: &FinalityNotification<Block>,
) -> AuxDataOperations {
	let mut hashes = HashSet::new();

	let first = notification.tree_route.first().unwrap_or(&notification.hash);
	match client.header_metadata(*first) {
		Ok(meta) => {
			hashes.insert(meta.parent);
		},
		Err(err) =>
			warn!(target: LOG_TARGET, "Failed to lookup metadata for block `{:?}`: {}", first, err,),
	}

	// Cleans data for finalized block's ancestors
	hashes.extend(
		notification
			.tree_route
			.iter()
			// Ensure we don't prune latest finalized block.
			// This should not happen, but better be safe than sorry!
			.filter(|h| **h != notification.hash),
	);

<<<<<<< HEAD
	// Cleans data for stale branches.

	for head in notification.stale_heads.iter() {
		let mut hash = *head;
		// Insert stale blocks hashes until canonical chain is reached.
		// If we reach a block that is already part of the `aux_keys` we can stop the processing the
		// head.
		while aux_keys.insert(aux_schema::block_weight_key(hash)) {
			match client.header_metadata(hash) {
				Ok(meta) => {
					hash = meta.parent;

					// If the parent is part of the canonical chain or there doesn't exist a block
					// hash for the parent number (bug?!), we can abort adding blocks.
					if client
						.hash(meta.number.saturating_sub(1u32.into()))
						.ok()
						.flatten()
						.map_or(true, |h| h == hash)
					{
						break
					}
				},
				Err(err) => {
					warn!(
						target: LOG_TARGET,
						"Header lookup fail while cleaning data for block {:?}: {}", hash, err,
					);
					break
				},
			}
		}
	}
=======
	// Cleans data for stale forks.
	let stale_forks = match client.expand_forks(&notification.stale_heads) {
		Ok(stale_forks) => stale_forks,
		Err((stale_forks, e)) => {
			warn!(target: "babe", "{:?}", e,);
			stale_forks
		},
	};
	hashes.extend(stale_forks.iter());
>>>>>>> fae9e366

	hashes
		.into_iter()
		.map(|val| (aux_schema::block_weight_key(val), None))
		.collect()
}

async fn answer_requests<B: BlockT, C>(
	mut request_rx: Receiver<BabeRequest<B>>,
	config: BabeConfiguration,
	client: Arc<C>,
	epoch_changes: SharedEpochChanges<B, Epoch>,
) where
	C: ProvideRuntimeApi<B>
		+ ProvideUncles<B>
		+ BlockchainEvents<B>
		+ HeaderBackend<B>
		+ HeaderMetadata<B, Error = ClientError>
		+ Send
		+ Sync
		+ 'static,
{
	while let Some(request) = request_rx.next().await {
		match request {
			BabeRequest::EpochForChild(parent_hash, parent_number, slot_number, response) => {
				let lookup = || {
					let epoch_changes = epoch_changes.shared_data();
					let epoch_descriptor = epoch_changes
						.epoch_descriptor_for_child_of(
							descendent_query(&*client),
							&parent_hash,
							parent_number,
							slot_number,
						)
						.map_err(|e| Error::<B>::ForkTree(Box::new(e)))?
						.ok_or(Error::<B>::FetchEpoch(parent_hash))?;

					let viable_epoch = epoch_changes
						.viable_epoch(&epoch_descriptor, |slot| Epoch::genesis(&config, slot))
						.ok_or(Error::<B>::FetchEpoch(parent_hash))?;

					Ok(sp_consensus_babe::Epoch {
						epoch_index: viable_epoch.as_ref().epoch_index,
						start_slot: viable_epoch.as_ref().start_slot,
						duration: viable_epoch.as_ref().duration,
						authorities: viable_epoch.as_ref().authorities.clone(),
						randomness: viable_epoch.as_ref().randomness,
						config: viable_epoch.as_ref().config.clone(),
					})
				};

				let _ = response.send(lookup());
			},
		}
	}
}

/// Requests to the BABE service.
#[non_exhaustive]
pub enum BabeRequest<B: BlockT> {
	/// Request the epoch that a child of the given block, with the given slot number would have.
	///
	/// The parent block is identified by its hash and number.
	EpochForChild(
		B::Hash,
		NumberFor<B>,
		Slot,
		oneshot::Sender<Result<sp_consensus_babe::Epoch, Error<B>>>,
	),
}

/// A handle to the BABE worker for issuing requests.
#[derive(Clone)]
pub struct BabeWorkerHandle<B: BlockT>(Sender<BabeRequest<B>>);

impl<B: BlockT> BabeWorkerHandle<B> {
	/// Send a request to the BABE service.
	pub async fn send(&mut self, request: BabeRequest<B>) {
		// Failure to send means that the service is down.
		// This will manifest as the receiver of the request being dropped.
		let _ = self.0.send(request).await;
	}
}

/// Worker for Babe which implements `Future<Output=()>`. This must be polled.
#[must_use]
pub struct BabeWorker<B: BlockT> {
	inner: Pin<Box<dyn Future<Output = ()> + Send + 'static>>,
	slot_notification_sinks: SlotNotificationSinks<B>,
	handle: BabeWorkerHandle<B>,
}

impl<B: BlockT> BabeWorker<B> {
	/// Return an event stream of notifications for when new slot happens, and the corresponding
	/// epoch descriptor.
	pub fn slot_notification_stream(
		&self,
	) -> Receiver<(Slot, ViableEpochDescriptor<B::Hash, NumberFor<B>, Epoch>)> {
		const CHANNEL_BUFFER_SIZE: usize = 1024;

		let (sink, stream) = channel(CHANNEL_BUFFER_SIZE);
		self.slot_notification_sinks.lock().push(sink);
		stream
	}

	/// Get a handle to the worker.
	pub fn handle(&self) -> BabeWorkerHandle<B> {
		self.handle.clone()
	}
}

impl<B: BlockT> Future for BabeWorker<B> {
	type Output = ();

	fn poll(mut self: Pin<&mut Self>, cx: &mut Context) -> Poll<Self::Output> {
		self.inner.as_mut().poll(cx)
	}
}

/// Slot notification sinks.
type SlotNotificationSinks<B> = Arc<
	Mutex<Vec<Sender<(Slot, ViableEpochDescriptor<<B as BlockT>::Hash, NumberFor<B>, Epoch>)>>>,
>;

struct BabeSlotWorker<B: BlockT, C, E, I, SO, L, BS> {
	client: Arc<C>,
	block_import: I,
	env: E,
	sync_oracle: SO,
	justification_sync_link: L,
	force_authoring: bool,
	backoff_authoring_blocks: Option<BS>,
	keystore: SyncCryptoStorePtr,
	epoch_changes: SharedEpochChanges<B, Epoch>,
	slot_notification_sinks: SlotNotificationSinks<B>,
	config: BabeConfiguration,
	block_proposal_slot_portion: SlotProportion,
	max_block_proposal_slot_portion: Option<SlotProportion>,
	telemetry: Option<TelemetryHandle>,
}

#[async_trait::async_trait]
impl<B, C, E, I, Error, SO, L, BS> sc_consensus_slots::SimpleSlotWorker<B>
	for BabeSlotWorker<B, C, E, I, SO, L, BS>
where
	B: BlockT,
	C: ProvideRuntimeApi<B> + HeaderBackend<B> + HeaderMetadata<B, Error = ClientError>,
	C::Api: BabeApi<B>,
	E: Environment<B, Error = Error> + Sync,
	E::Proposer: Proposer<B, Error = Error, Transaction = sp_api::TransactionFor<C, B>>,
	I: BlockImport<B, Transaction = sp_api::TransactionFor<C, B>> + Send + Sync + 'static,
	SO: SyncOracle + Send + Clone + Sync,
	L: sc_consensus::JustificationSyncLink<B>,
	BS: BackoffAuthoringBlocksStrategy<NumberFor<B>> + Sync,
	Error: std::error::Error + Send + From<ConsensusError> + From<I::Error> + 'static,
{
	type Claim = (PreDigest, AuthorityId);
	type SyncOracle = SO;
	type JustificationSyncLink = L;
	type CreateProposer =
		Pin<Box<dyn Future<Output = Result<E::Proposer, sp_consensus::Error>> + Send + 'static>>;
	type Proposer = E::Proposer;
	type BlockImport = I;
	type AuxData = ViableEpochDescriptor<B::Hash, NumberFor<B>, Epoch>;

	fn logging_target(&self) -> &'static str {
		LOG_TARGET
	}

	fn block_import(&mut self) -> &mut Self::BlockImport {
		&mut self.block_import
	}

	fn aux_data(&self, parent: &B::Header, slot: Slot) -> Result<Self::AuxData, ConsensusError> {
		self.epoch_changes
			.shared_data()
			.epoch_descriptor_for_child_of(
				descendent_query(&*self.client),
				&parent.hash(),
				*parent.number(),
				slot,
			)
			.map_err(|e| ConsensusError::ChainLookup(e.to_string()))?
			.ok_or(sp_consensus::Error::InvalidAuthoritiesSet)
	}

	fn authorities_len(&self, epoch_descriptor: &Self::AuxData) -> Option<usize> {
		self.epoch_changes
			.shared_data()
			.viable_epoch(epoch_descriptor, |slot| Epoch::genesis(&self.config, slot))
			.map(|epoch| epoch.as_ref().authorities.len())
	}

	async fn claim_slot(
		&self,
		_parent_header: &B::Header,
		slot: Slot,
		epoch_descriptor: &ViableEpochDescriptor<B::Hash, NumberFor<B>, Epoch>,
	) -> Option<Self::Claim> {
		debug!(target: LOG_TARGET, "Attempting to claim slot {}", slot);
		let s = authorship::claim_slot(
			slot,
			self.epoch_changes
				.shared_data()
				.viable_epoch(epoch_descriptor, |slot| Epoch::genesis(&self.config, slot))?
				.as_ref(),
			&self.keystore,
		);

		if s.is_some() {
			debug!(target: LOG_TARGET, "Claimed slot {}", slot);
		}

		s
	}

	fn notify_slot(
		&self,
		_parent_header: &B::Header,
		slot: Slot,
		epoch_descriptor: &ViableEpochDescriptor<B::Hash, NumberFor<B>, Epoch>,
	) {
		let sinks = &mut self.slot_notification_sinks.lock();
		sinks.retain_mut(|sink| match sink.try_send((slot, epoch_descriptor.clone())) {
			Ok(()) => true,
			Err(e) =>
				if e.is_full() {
					warn!(target: LOG_TARGET, "Trying to notify a slot but the channel is full");
					true
				} else {
					false
				},
		});
	}

	fn pre_digest_data(&self, _slot: Slot, claim: &Self::Claim) -> Vec<sp_runtime::DigestItem> {
		vec![<DigestItem as CompatibleDigestItem>::babe_pre_digest(claim.0.clone())]
	}

	async fn block_import_params(
		&self,
		header: B::Header,
		header_hash: &B::Hash,
		body: Vec<B::Extrinsic>,
		storage_changes: StorageChanges<<Self::BlockImport as BlockImport<B>>::Transaction, B>,
		(_, public): Self::Claim,
		epoch_descriptor: Self::AuxData,
	) -> Result<
		sc_consensus::BlockImportParams<B, <Self::BlockImport as BlockImport<B>>::Transaction>,
		sp_consensus::Error,
	> {
		// sign the pre-sealed hash of the block and then
		// add it to a digest item.
		let public_type_pair = public.clone().into();
		let public = public.to_raw_vec();
		let signature = SyncCryptoStore::sign_with(
			&*self.keystore,
			<AuthorityId as AppKey>::ID,
			&public_type_pair,
			header_hash.as_ref(),
		)
		.map_err(|e| sp_consensus::Error::CannotSign(public.clone(), e.to_string()))?
		.ok_or_else(|| {
			sp_consensus::Error::CannotSign(
				public.clone(),
				"Could not find key in keystore.".into(),
			)
		})?;
		let signature: AuthoritySignature = signature
			.clone()
			.try_into()
			.map_err(|_| sp_consensus::Error::InvalidSignature(signature, public))?;
		let digest_item = <DigestItem as CompatibleDigestItem>::babe_seal(signature);

		let mut import_block = BlockImportParams::new(BlockOrigin::Own, header);
		import_block.post_digests.push(digest_item);
		import_block.body = Some(body);
		import_block.state_action =
			StateAction::ApplyChanges(sc_consensus::StorageChanges::Changes(storage_changes));
		import_block
			.insert_intermediate(INTERMEDIATE_KEY, BabeIntermediate::<B> { epoch_descriptor });

		Ok(import_block)
	}

	fn force_authoring(&self) -> bool {
		self.force_authoring
	}

	fn should_backoff(&self, slot: Slot, chain_head: &B::Header) -> bool {
		if let Some(ref strategy) = self.backoff_authoring_blocks {
			if let Ok(chain_head_slot) =
				find_pre_digest::<B>(chain_head).map(|digest| digest.slot())
			{
				return strategy.should_backoff(
					*chain_head.number(),
					chain_head_slot,
					self.client.info().finalized_number,
					slot,
					self.logging_target(),
				)
			}
		}
		false
	}

	fn sync_oracle(&mut self) -> &mut Self::SyncOracle {
		&mut self.sync_oracle
	}

	fn justification_sync_link(&mut self) -> &mut Self::JustificationSyncLink {
		&mut self.justification_sync_link
	}

	fn proposer(&mut self, block: &B::Header) -> Self::CreateProposer {
		Box::pin(
			self.env
				.init(block)
				.map_err(|e| sp_consensus::Error::ClientImport(format!("{:?}", e))),
		)
	}

	fn telemetry(&self) -> Option<TelemetryHandle> {
		self.telemetry.clone()
	}

	fn proposing_remaining_duration(&self, slot_info: &SlotInfo<B>) -> Duration {
		let parent_slot = find_pre_digest::<B>(&slot_info.chain_head).ok().map(|d| d.slot());

		sc_consensus_slots::proposing_remaining_duration(
			parent_slot,
			slot_info,
			&self.block_proposal_slot_portion,
			self.max_block_proposal_slot_portion.as_ref(),
			sc_consensus_slots::SlotLenienceType::Exponential,
			self.logging_target(),
		)
	}
}

/// Extract the BABE pre digest from the given header. Pre-runtime digests are
/// mandatory, the function will return `Err` if none is found.
pub fn find_pre_digest<B: BlockT>(header: &B::Header) -> Result<PreDigest, Error<B>> {
	// genesis block doesn't contain a pre digest so let's generate a
	// dummy one to not break any invariants in the rest of the code
	if header.number().is_zero() {
		return Ok(PreDigest::SecondaryPlain(SecondaryPlainPreDigest {
			slot: 0.into(),
			authority_index: 0,
		}))
	}

	let mut pre_digest: Option<_> = None;
	for log in header.digest().logs() {
		trace!(target: LOG_TARGET, "Checking log {:?}, looking for pre runtime digest", log);
		match (log.as_babe_pre_digest(), pre_digest.is_some()) {
			(Some(_), true) => return Err(babe_err(Error::MultiplePreRuntimeDigests)),
			(None, _) => trace!(target: LOG_TARGET, "Ignoring digest not meant for us"),
			(s, false) => pre_digest = s,
		}
	}
	pre_digest.ok_or_else(|| babe_err(Error::NoPreRuntimeDigest))
}

/// Extract the BABE epoch change digest from the given header, if it exists.
fn find_next_epoch_digest<B: BlockT>(
	header: &B::Header,
) -> Result<Option<NextEpochDescriptor>, Error<B>> {
	let mut epoch_digest: Option<_> = None;
	for log in header.digest().logs() {
		trace!(target: LOG_TARGET, "Checking log {:?}, looking for epoch change digest.", log);
		let log = log.try_to::<ConsensusLog>(OpaqueDigestItemId::Consensus(&BABE_ENGINE_ID));
		match (log, epoch_digest.is_some()) {
			(Some(ConsensusLog::NextEpochData(_)), true) =>
				return Err(babe_err(Error::MultipleEpochChangeDigests)),
			(Some(ConsensusLog::NextEpochData(epoch)), false) => epoch_digest = Some(epoch),
			_ => trace!(target: LOG_TARGET, "Ignoring digest not meant for us"),
		}
	}

	Ok(epoch_digest)
}

/// Extract the BABE config change digest from the given header, if it exists.
fn find_next_config_digest<B: BlockT>(
	header: &B::Header,
) -> Result<Option<NextConfigDescriptor>, Error<B>> {
	let mut config_digest: Option<_> = None;
	for log in header.digest().logs() {
		trace!(target: LOG_TARGET, "Checking log {:?}, looking for epoch change digest.", log);
		let log = log.try_to::<ConsensusLog>(OpaqueDigestItemId::Consensus(&BABE_ENGINE_ID));
		match (log, config_digest.is_some()) {
			(Some(ConsensusLog::NextConfigData(_)), true) =>
				return Err(babe_err(Error::MultipleConfigChangeDigests)),
			(Some(ConsensusLog::NextConfigData(config)), false) => config_digest = Some(config),
			_ => trace!(target: LOG_TARGET, "Ignoring digest not meant for us"),
		}
	}

	Ok(config_digest)
}

/// State that must be shared between the import queue and the authoring logic.
#[derive(Clone)]
pub struct BabeLink<Block: BlockT> {
	epoch_changes: SharedEpochChanges<Block, Epoch>,
	config: BabeConfiguration,
}

impl<Block: BlockT> BabeLink<Block> {
	/// Get the epoch changes of this link.
	pub fn epoch_changes(&self) -> &SharedEpochChanges<Block, Epoch> {
		&self.epoch_changes
	}

	/// Get the config of this link.
	pub fn config(&self) -> &BabeConfiguration {
		&self.config
	}
}

/// A verifier for Babe blocks.
pub struct BabeVerifier<Block: BlockT, Client, SelectChain, CIDP> {
	client: Arc<Client>,
	select_chain: SelectChain,
	create_inherent_data_providers: CIDP,
	config: BabeConfiguration,
	epoch_changes: SharedEpochChanges<Block, Epoch>,
	telemetry: Option<TelemetryHandle>,
}

impl<Block, Client, SelectChain, CIDP> BabeVerifier<Block, Client, SelectChain, CIDP>
where
	Block: BlockT,
	Client: AuxStore + HeaderBackend<Block> + HeaderMetadata<Block> + ProvideRuntimeApi<Block>,
	Client::Api: BlockBuilderApi<Block> + BabeApi<Block>,
	SelectChain: sp_consensus::SelectChain<Block>,
	CIDP: CreateInherentDataProviders<Block, ()>,
{
	async fn check_inherents(
		&self,
		block: Block,
		block_id: BlockId<Block>,
		inherent_data: InherentData,
		create_inherent_data_providers: CIDP::InherentDataProviders,
		execution_context: ExecutionContext,
	) -> Result<(), Error<Block>> {
		let inherent_res = self
			.client
			.runtime_api()
			.check_inherents_with_context(&block_id, execution_context, block, inherent_data)
			.map_err(Error::RuntimeApi)?;

		if !inherent_res.ok() {
			for (i, e) in inherent_res.into_errors() {
				match create_inherent_data_providers.try_handle_error(&i, &e).await {
					Some(res) => res.map_err(|e| Error::CheckInherents(e))?,
					None => return Err(Error::CheckInherentsUnhandled(i)),
				}
			}
		}

		Ok(())
	}

	async fn check_and_report_equivocation(
		&self,
		slot_now: Slot,
		slot: Slot,
		header: &Block::Header,
		author: &AuthorityId,
		origin: &BlockOrigin,
	) -> Result<(), Error<Block>> {
		// don't report any equivocations during initial sync
		// as they are most likely stale.
		if *origin == BlockOrigin::NetworkInitialSync {
			return Ok(())
		}

		// check if authorship of this header is an equivocation and return a proof if so.
		let equivocation_proof =
			match check_equivocation(&*self.client, slot_now, slot, header, author)
				.map_err(Error::Client)?
			{
				Some(proof) => proof,
				None => return Ok(()),
			};

		info!(
			"Slot author {:?} is equivocating at slot {} with headers {:?} and {:?}",
			author,
			slot,
			equivocation_proof.first_header.hash(),
			equivocation_proof.second_header.hash(),
		);

		// get the best block on which we will build and send the equivocation report.
		let best_id = self
			.select_chain
			.best_chain()
			.await
			.map(|h| BlockId::Hash(h.hash()))
			.map_err(|e| Error::Client(e.into()))?;

		// generate a key ownership proof. we start by trying to generate the
		// key owernship proof at the parent of the equivocating header, this
		// will make sure that proof generation is successful since it happens
		// during the on-going session (i.e. session keys are available in the
		// state to be able to generate the proof). this might fail if the
		// equivocation happens on the first block of the session, in which case
		// its parent would be on the previous session. if generation on the
		// parent header fails we try with best block as well.
		let generate_key_owner_proof = |block_id: &BlockId<Block>| {
			self.client
				.runtime_api()
				.generate_key_ownership_proof(block_id, slot, equivocation_proof.offender.clone())
				.map_err(Error::RuntimeApi)
		};

		let parent_id = BlockId::Hash(*header.parent_hash());
		let key_owner_proof = match generate_key_owner_proof(&parent_id)? {
			Some(proof) => proof,
			None => match generate_key_owner_proof(&best_id)? {
				Some(proof) => proof,
				None => {
					debug!(
						target: LOG_TARGET,
						"Equivocation offender is not part of the authority set."
					);
					return Ok(())
				},
			},
		};

		// submit equivocation report at best block.
		self.client
			.runtime_api()
			.submit_report_equivocation_unsigned_extrinsic(
				&best_id,
				equivocation_proof,
				key_owner_proof,
			)
			.map_err(Error::RuntimeApi)?;

		info!(target: LOG_TARGET, "Submitted equivocation report for author {:?}", author);

		Ok(())
	}
}

type BlockVerificationResult<Block> =
	Result<(BlockImportParams<Block, ()>, Option<Vec<(CacheKeyId, Vec<u8>)>>), String>;

#[async_trait::async_trait]
impl<Block, Client, SelectChain, CIDP> Verifier<Block>
	for BabeVerifier<Block, Client, SelectChain, CIDP>
where
	Block: BlockT,
	Client: HeaderMetadata<Block, Error = sp_blockchain::Error>
		+ HeaderBackend<Block>
		+ ProvideRuntimeApi<Block>
		+ Send
		+ Sync
		+ AuxStore,
	Client::Api: BlockBuilderApi<Block> + BabeApi<Block>,
	SelectChain: sp_consensus::SelectChain<Block>,
	CIDP: CreateInherentDataProviders<Block, ()> + Send + Sync,
	CIDP::InherentDataProviders: InherentDataProviderExt + Send + Sync,
{
	async fn verify(
		&mut self,
		mut block: BlockImportParams<Block, ()>,
	) -> BlockVerificationResult<Block> {
		trace!(
			target: LOG_TARGET,
			"Verifying origin: {:?} header: {:?} justification(s): {:?} body: {:?}",
			block.origin,
			block.header,
			block.justifications,
			block.body,
		);

		let hash = block.header.hash();
		let parent_hash = *block.header.parent_hash();

		if block.with_state() {
			// When importing whole state we don't calculate epoch descriptor, but rather
			// read it from the state after import. We also skip all verifications
			// because there's no parent state and we trust the sync module to verify
			// that the state is correct and finalized.
			return Ok((block, Default::default()))
		}

		debug!(
			target: LOG_TARGET,
			"We have {:?} logs in this header",
			block.header.digest().logs().len()
		);

		let create_inherent_data_providers = self
			.create_inherent_data_providers
			.create_inherent_data_providers(parent_hash, ())
			.await
			.map_err(|e| Error::<Block>::Client(sp_consensus::Error::from(e).into()))?;

		let slot_now = create_inherent_data_providers.slot();

		let parent_header_metadata = self
			.client
			.header_metadata(parent_hash)
			.map_err(Error::<Block>::FetchParentHeader)?;

		let pre_digest = find_pre_digest::<Block>(&block.header)?;
		let (check_header, epoch_descriptor) = {
			let epoch_changes = self.epoch_changes.shared_data();
			let epoch_descriptor = epoch_changes
				.epoch_descriptor_for_child_of(
					descendent_query(&*self.client),
					&parent_hash,
					parent_header_metadata.number,
					pre_digest.slot(),
				)
				.map_err(|e| Error::<Block>::ForkTree(Box::new(e)))?
				.ok_or(Error::<Block>::FetchEpoch(parent_hash))?;
			let viable_epoch = epoch_changes
				.viable_epoch(&epoch_descriptor, |slot| Epoch::genesis(&self.config, slot))
				.ok_or(Error::<Block>::FetchEpoch(parent_hash))?;

			// We add one to the current slot to allow for some small drift.
			// FIXME #1019 in the future, alter this queue to allow deferring of headers
			let v_params = verification::VerificationParams {
				header: block.header.clone(),
				pre_digest: Some(pre_digest),
				slot_now: slot_now + 1,
				epoch: viable_epoch.as_ref(),
			};

			(verification::check_header::<Block>(v_params)?, epoch_descriptor)
		};

		match check_header {
			CheckedHeader::Checked(pre_header, verified_info) => {
				let babe_pre_digest = verified_info
					.pre_digest
					.as_babe_pre_digest()
					.expect("check_header always returns a pre-digest digest item; qed");
				let slot = babe_pre_digest.slot();

				// the header is valid but let's check if there was something else already
				// proposed at the same slot by the given author. if there was, we will
				// report the equivocation to the runtime.
				if let Err(err) = self
					.check_and_report_equivocation(
						slot_now,
						slot,
						&block.header,
						&verified_info.author,
						&block.origin,
					)
					.await
				{
					warn!(
						target: LOG_TARGET,
						"Error checking/reporting BABE equivocation: {}", err
					);
				}

				if let Some(inner_body) = block.body {
					let new_block = Block::new(pre_header.clone(), inner_body);
					if !block.state_action.skip_execution_checks() {
						// if the body is passed through and the block was executed,
						// we need to use the runtime to check that the internally-set
						// timestamp in the inherents actually matches the slot set in the seal.
						let mut inherent_data = create_inherent_data_providers
							.create_inherent_data()
							.await
							.map_err(Error::<Block>::CreateInherents)?;
						inherent_data.babe_replace_inherent_data(slot);

						self.check_inherents(
							new_block.clone(),
							BlockId::Hash(parent_hash),
							inherent_data,
							create_inherent_data_providers,
							block.origin.into(),
						)
						.await?;
					}

					let (_, inner_body) = new_block.deconstruct();
					block.body = Some(inner_body);
				}

				trace!(target: LOG_TARGET, "Checked {:?}; importing.", pre_header);
				telemetry!(
					self.telemetry;
					CONSENSUS_TRACE;
					"babe.checked_and_importing";
					"pre_header" => ?pre_header,
				);

				block.header = pre_header;
				block.post_digests.push(verified_info.seal);
				block.insert_intermediate(
					INTERMEDIATE_KEY,
					BabeIntermediate::<Block> { epoch_descriptor },
				);
				block.post_hash = Some(hash);

				Ok((block, Default::default()))
			},
			CheckedHeader::Deferred(a, b) => {
				debug!(target: LOG_TARGET, "Checking {:?} failed; {:?}, {:?}.", hash, a, b);
				telemetry!(
					self.telemetry;
					CONSENSUS_DEBUG;
					"babe.header_too_far_in_future";
					"hash" => ?hash, "a" => ?a, "b" => ?b
				);
				Err(Error::<Block>::TooFarInFuture(hash).into())
			},
		}
	}
}

/// A block-import handler for BABE.
///
/// This scans each imported block for epoch change signals. The signals are
/// tracked in a tree (of all forks), and the import logic validates all epoch
/// change transitions, i.e. whether a given epoch change is expected or whether
/// it is missing.
///
/// The epoch change tree should be pruned as blocks are finalized.
pub struct BabeBlockImport<Block: BlockT, Client, I> {
	inner: I,
	client: Arc<Client>,
	epoch_changes: SharedEpochChanges<Block, Epoch>,
	config: BabeConfiguration,
}

impl<Block: BlockT, I: Clone, Client> Clone for BabeBlockImport<Block, Client, I> {
	fn clone(&self) -> Self {
		BabeBlockImport {
			inner: self.inner.clone(),
			client: self.client.clone(),
			epoch_changes: self.epoch_changes.clone(),
			config: self.config.clone(),
		}
	}
}

impl<Block: BlockT, Client, I> BabeBlockImport<Block, Client, I> {
	fn new(
		client: Arc<Client>,
		epoch_changes: SharedEpochChanges<Block, Epoch>,
		block_import: I,
		config: BabeConfiguration,
	) -> Self {
		BabeBlockImport { client, inner: block_import, epoch_changes, config }
	}
}

impl<Block, Client, Inner> BabeBlockImport<Block, Client, Inner>
where
	Block: BlockT,
	Inner: BlockImport<Block, Transaction = sp_api::TransactionFor<Client, Block>> + Send + Sync,
	Inner::Error: Into<ConsensusError>,
	Client: HeaderBackend<Block>
		+ HeaderMetadata<Block, Error = sp_blockchain::Error>
		+ AuxStore
		+ ProvideRuntimeApi<Block>
		+ Send
		+ Sync,
	Client::Api: BabeApi<Block> + ApiExt<Block>,
{
	/// Import whole state after warp sync.
	// This function makes multiple transactions to the DB. If one of them fails we may
	// end up in an inconsistent state and have to resync.
	async fn import_state(
		&mut self,
		mut block: BlockImportParams<Block, sp_api::TransactionFor<Client, Block>>,
		new_cache: HashMap<CacheKeyId, Vec<u8>>,
	) -> Result<ImportResult, ConsensusError> {
		let hash = block.post_hash();
		let parent_hash = *block.header.parent_hash();
		let number = *block.header.number();

		block.fork_choice = Some(ForkChoiceStrategy::Custom(true));
		// Reset block weight.
		aux_schema::write_block_weight(hash, 0, |values| {
			block
				.auxiliary
				.extend(values.iter().map(|(k, v)| (k.to_vec(), Some(v.to_vec()))))
		});

		// First make the client import the state.
		let import_result = self.inner.import_block(block, new_cache).await;
		let aux = match import_result {
			Ok(ImportResult::Imported(aux)) => aux,
			Ok(r) =>
				return Err(ConsensusError::ClientImport(format!(
					"Unexpected import result: {:?}",
					r
				))),
			Err(r) => return Err(r.into()),
		};

		// Read epoch info from the imported state.
		let block_id = BlockId::hash(hash);
		let current_epoch = self.client.runtime_api().current_epoch(&block_id).map_err(|e| {
			ConsensusError::ClientImport(babe_err::<Block>(Error::RuntimeApi(e)).into())
		})?;
		let next_epoch = self.client.runtime_api().next_epoch(&block_id).map_err(|e| {
			ConsensusError::ClientImport(babe_err::<Block>(Error::RuntimeApi(e)).into())
		})?;

		let mut epoch_changes = self.epoch_changes.shared_data_locked();
		epoch_changes.reset(parent_hash, hash, number, current_epoch.into(), next_epoch.into());
		aux_schema::write_epoch_changes::<Block, _, _>(&*epoch_changes, |insert| {
			self.client.insert_aux(insert, [])
		})
		.map_err(|e| ConsensusError::ClientImport(e.to_string()))?;

		Ok(ImportResult::Imported(aux))
	}
}

#[async_trait::async_trait]
impl<Block, Client, Inner> BlockImport<Block> for BabeBlockImport<Block, Client, Inner>
where
	Block: BlockT,
	Inner: BlockImport<Block, Transaction = sp_api::TransactionFor<Client, Block>> + Send + Sync,
	Inner::Error: Into<ConsensusError>,
	Client: HeaderBackend<Block>
		+ HeaderMetadata<Block, Error = sp_blockchain::Error>
		+ AuxStore
		+ ProvideRuntimeApi<Block>
		+ Send
		+ Sync,
	Client::Api: BabeApi<Block> + ApiExt<Block>,
{
	type Error = ConsensusError;
	type Transaction = sp_api::TransactionFor<Client, Block>;

	async fn import_block(
		&mut self,
		mut block: BlockImportParams<Block, Self::Transaction>,
		new_cache: HashMap<CacheKeyId, Vec<u8>>,
	) -> Result<ImportResult, Self::Error> {
		let hash = block.post_hash();
		let number = *block.header.number();

		// early exit if block already in chain, otherwise the check for
		// epoch changes will error when trying to re-import an epoch change
		match self.client.status(BlockId::Hash(hash)) {
			Ok(sp_blockchain::BlockStatus::InChain) => {
				// When re-importing existing block strip away intermediates.
				let _ = block.remove_intermediate::<BabeIntermediate<Block>>(INTERMEDIATE_KEY);
				block.fork_choice = Some(ForkChoiceStrategy::Custom(false));
				return self.inner.import_block(block, new_cache).await.map_err(Into::into)
			},
			Ok(sp_blockchain::BlockStatus::Unknown) => {},
			Err(e) => return Err(ConsensusError::ClientImport(e.to_string())),
		}

		if block.with_state() {
			return self.import_state(block, new_cache).await
		}

		let pre_digest = find_pre_digest::<Block>(&block.header).expect(
			"valid babe headers must contain a predigest; header has been already verified; qed",
		);
		let slot = pre_digest.slot();

		let parent_hash = *block.header.parent_hash();
		let parent_header = self
			.client
			.header(BlockId::Hash(parent_hash))
			.map_err(|e| ConsensusError::ChainLookup(e.to_string()))?
			.ok_or_else(|| {
				ConsensusError::ChainLookup(
					babe_err(Error::<Block>::ParentUnavailable(parent_hash, hash)).into(),
				)
			})?;

		let parent_slot = find_pre_digest::<Block>(&parent_header).map(|d| d.slot()).expect(
			"parent is non-genesis; valid BABE headers contain a pre-digest; header has already \
			 been verified; qed",
		);

		// make sure that slot number is strictly increasing
		if slot <= parent_slot {
			return Err(ConsensusError::ClientImport(
				babe_err(Error::<Block>::SlotMustIncrease(parent_slot, slot)).into(),
			))
		}

		// if there's a pending epoch we'll save the previous epoch changes here
		// this way we can revert it if there's any error
		let mut old_epoch_changes = None;

		// Use an extra scope to make the compiler happy, because otherwise he complains about the
		// mutex, even if we dropped it...
		let mut epoch_changes = {
			let mut epoch_changes = self.epoch_changes.shared_data_locked();

			// check if there's any epoch change expected to happen at this slot.
			// `epoch` is the epoch to verify the block under, and `first_in_epoch` is true
			// if this is the first block in its chain for that epoch.
			//
			// also provides the total weight of the chain, including the imported block.
			let (epoch_descriptor, first_in_epoch, parent_weight) = {
				let parent_weight = if *parent_header.number() == Zero::zero() {
					0
				} else {
					aux_schema::load_block_weight(&*self.client, parent_hash)
						.map_err(|e| ConsensusError::ClientImport(e.to_string()))?
						.ok_or_else(|| {
							ConsensusError::ClientImport(
								babe_err(Error::<Block>::ParentBlockNoAssociatedWeight(hash))
									.into(),
							)
						})?
				};

				let intermediate =
					block.remove_intermediate::<BabeIntermediate<Block>>(INTERMEDIATE_KEY)?;

				let epoch_descriptor = intermediate.epoch_descriptor;
				let first_in_epoch = parent_slot < epoch_descriptor.start_slot();
				(epoch_descriptor, first_in_epoch, parent_weight)
			};

			let total_weight = parent_weight + pre_digest.added_weight();

			// search for this all the time so we can reject unexpected announcements.
			let next_epoch_digest = find_next_epoch_digest::<Block>(&block.header)
				.map_err(|e| ConsensusError::ClientImport(e.to_string()))?;
			let next_config_digest = find_next_config_digest::<Block>(&block.header)
				.map_err(|e| ConsensusError::ClientImport(e.to_string()))?;

			match (first_in_epoch, next_epoch_digest.is_some(), next_config_digest.is_some()) {
				(true, true, _) => {},
				(false, false, false) => {},
				(false, false, true) =>
					return Err(ConsensusError::ClientImport(
						babe_err(Error::<Block>::UnexpectedConfigChange).into(),
					)),
				(true, false, _) =>
					return Err(ConsensusError::ClientImport(
						babe_err(Error::<Block>::ExpectedEpochChange(hash, slot)).into(),
					)),
				(false, true, _) =>
					return Err(ConsensusError::ClientImport(
						babe_err(Error::<Block>::UnexpectedEpochChange).into(),
					)),
			}

			let info = self.client.info();

			if let Some(next_epoch_descriptor) = next_epoch_digest {
				old_epoch_changes = Some((*epoch_changes).clone());

				let viable_epoch = epoch_changes
					.viable_epoch(&epoch_descriptor, |slot| Epoch::genesis(&self.config, slot))
					.ok_or_else(|| {
						ConsensusError::ClientImport(Error::<Block>::FetchEpoch(parent_hash).into())
					})?;

				let epoch_config = next_config_digest
					.map(Into::into)
					.unwrap_or_else(|| viable_epoch.as_ref().config.clone());

				// restrict info logging during initial sync to avoid spam
				let log_level = if block.origin == BlockOrigin::NetworkInitialSync {
					log::Level::Debug
				} else {
					log::Level::Info
				};

				log!(
					target: LOG_TARGET,
					log_level,
					"👶 New epoch {} launching at block {} (block slot {} >= start slot {}).",
					viable_epoch.as_ref().epoch_index,
					hash,
					slot,
					viable_epoch.as_ref().start_slot,
				);

				let next_epoch = viable_epoch.increment((next_epoch_descriptor, epoch_config));

				log!(
					target: LOG_TARGET,
					log_level,
					"👶 Next epoch starts at slot {}",
					next_epoch.as_ref().start_slot,
				);

				// prune the tree of epochs not part of the finalized chain or
				// that are not live anymore, and then track the given epoch change
				// in the tree.
				// NOTE: it is important that these operations are done in this
				// order, otherwise if pruning after import the `is_descendent_of`
				// used by pruning may not know about the block that is being
				// imported.
				let prune_and_import = || {
					prune_finalized(self.client.clone(), &mut epoch_changes)?;

					epoch_changes
						.import(
							descendent_query(&*self.client),
							hash,
							number,
							*block.header.parent_hash(),
							next_epoch,
						)
						.map_err(|e| {
							ConsensusError::ClientImport(format!(
								"Error importing epoch changes: {}",
								e
							))
						})?;
					Ok(())
				};

				if let Err(e) = prune_and_import() {
					debug!(target: LOG_TARGET, "Failed to launch next epoch: {}", e);
					*epoch_changes =
						old_epoch_changes.expect("set `Some` above and not taken; qed");
					return Err(e)
				}

				crate::aux_schema::write_epoch_changes::<Block, _, _>(&*epoch_changes, |insert| {
					block
						.auxiliary
						.extend(insert.iter().map(|(k, v)| (k.to_vec(), Some(v.to_vec()))))
				});
			}

			aux_schema::write_block_weight(hash, total_weight, |values| {
				block
					.auxiliary
					.extend(values.iter().map(|(k, v)| (k.to_vec(), Some(v.to_vec()))))
			});

			// The fork choice rule is that we pick the heaviest chain (i.e.
			// more primary blocks), if there's a tie we go with the longest
			// chain.
			block.fork_choice = {
				let (last_best, last_best_number) = (info.best_hash, info.best_number);

				let last_best_weight = if &last_best == block.header.parent_hash() {
					// the parent=genesis case is already covered for loading parent weight,
					// so we don't need to cover again here.
					parent_weight
				} else {
					aux_schema::load_block_weight(&*self.client, last_best)
						.map_err(|e| ConsensusError::ChainLookup(e.to_string()))?
						.ok_or_else(|| {
							ConsensusError::ChainLookup(
								"No block weight for parent header.".to_string(),
							)
						})?
				};

				Some(ForkChoiceStrategy::Custom(if total_weight > last_best_weight {
					true
				} else if total_weight == last_best_weight {
					number > last_best_number
				} else {
					false
				}))
			};

			// Release the mutex, but it stays locked
			epoch_changes.release_mutex()
		};

		let import_result = self.inner.import_block(block, new_cache).await;

		// revert to the original epoch changes in case there's an error
		// importing the block
		if import_result.is_err() {
			if let Some(old_epoch_changes) = old_epoch_changes {
				*epoch_changes.upgrade() = old_epoch_changes;
			}
		}

		import_result.map_err(Into::into)
	}

	async fn check_block(
		&mut self,
		block: BlockCheckParams<Block>,
	) -> Result<ImportResult, Self::Error> {
		self.inner.check_block(block).await.map_err(Into::into)
	}
}

/// Gets the best finalized block and its slot, and prunes the given epoch tree.
fn prune_finalized<Block, Client>(
	client: Arc<Client>,
	epoch_changes: &mut EpochChangesFor<Block, Epoch>,
) -> Result<(), ConsensusError>
where
	Block: BlockT,
	Client: HeaderBackend<Block> + HeaderMetadata<Block, Error = sp_blockchain::Error>,
{
	let info = client.info();
	if info.block_gap.is_none() {
		epoch_changes.clear_gap();
	}

	let finalized_slot = {
		let finalized_header = client
			.header(BlockId::Hash(info.finalized_hash))
			.map_err(|e| ConsensusError::ClientImport(e.to_string()))?
			.expect(
				"best finalized hash was given by client; finalized headers must exist in db; qed",
			);

		find_pre_digest::<Block>(&finalized_header)
			.expect("finalized header must be valid; valid blocks have a pre-digest; qed")
			.slot()
	};

	epoch_changes
		.prune_finalized(
			descendent_query(&*client),
			&info.finalized_hash,
			info.finalized_number,
			finalized_slot,
		)
		.map_err(|e| ConsensusError::ClientImport(e.to_string()))?;

	Ok(())
}

/// Produce a BABE block-import object to be used later on in the construction of
/// an import-queue.
///
/// Also returns a link object used to correctly instantiate the import queue
/// and background worker.
pub fn block_import<Client, Block: BlockT, I>(
	config: BabeConfiguration,
	wrapped_block_import: I,
	client: Arc<Client>,
) -> ClientResult<(BabeBlockImport<Block, Client, I>, BabeLink<Block>)>
where
	Client: AuxStore
		+ HeaderBackend<Block>
		+ HeaderMetadata<Block, Error = sp_blockchain::Error>
		+ PreCommitActions<Block>
		+ 'static,
{
	let epoch_changes = aux_schema::load_epoch_changes::<Block, _>(&*client, &config)?;
	let link = BabeLink { epoch_changes: epoch_changes.clone(), config: config.clone() };

	// NOTE: this isn't entirely necessary, but since we didn't use to prune the
	// epoch tree it is useful as a migration, so that nodes prune long trees on
	// startup rather than waiting until importing the next epoch change block.
	prune_finalized(client.clone(), &mut epoch_changes.shared_data())?;

	let client_weak = Arc::downgrade(&client);
	let on_finality = move |summary: &FinalityNotification<Block>| {
		if let Some(client) = client_weak.upgrade() {
			aux_storage_cleanup(client.as_ref(), summary)
		} else {
			Default::default()
		}
	};
	client.register_finality_action(Box::new(on_finality));

	let import = BabeBlockImport::new(client, epoch_changes, wrapped_block_import, config);

	Ok((import, link))
}

/// Start an import queue for the BABE consensus algorithm.
///
/// This method returns the import queue, some data that needs to be passed to the block authoring
/// logic (`BabeLink`), and a future that must be run to
/// completion and is responsible for listening to finality notifications and
/// pruning the epoch changes tree.
///
/// The block import object provided must be the `BabeBlockImport` or a wrapper
/// of it, otherwise crucial import logic will be omitted.
pub fn import_queue<Block: BlockT, Client, SelectChain, Inner, CIDP>(
	babe_link: BabeLink<Block>,
	block_import: Inner,
	justification_import: Option<BoxJustificationImport<Block>>,
	client: Arc<Client>,
	select_chain: SelectChain,
	create_inherent_data_providers: CIDP,
	spawner: &impl sp_core::traits::SpawnEssentialNamed,
	registry: Option<&Registry>,
	telemetry: Option<TelemetryHandle>,
) -> ClientResult<DefaultImportQueue<Block, Client>>
where
	Inner: BlockImport<
			Block,
			Error = ConsensusError,
			Transaction = sp_api::TransactionFor<Client, Block>,
		> + Send
		+ Sync
		+ 'static,
	Client: ProvideRuntimeApi<Block>
		+ HeaderBackend<Block>
		+ HeaderMetadata<Block, Error = sp_blockchain::Error>
		+ AuxStore
		+ Send
		+ Sync
		+ 'static,
	Client::Api: BlockBuilderApi<Block> + BabeApi<Block> + ApiExt<Block>,
	SelectChain: sp_consensus::SelectChain<Block> + 'static,
	CIDP: CreateInherentDataProviders<Block, ()> + Send + Sync + 'static,
	CIDP::InherentDataProviders: InherentDataProviderExt + Send + Sync,
{
	let verifier = BabeVerifier {
		select_chain,
		create_inherent_data_providers,
		config: babe_link.config,
		epoch_changes: babe_link.epoch_changes,
		telemetry,
		client,
	};

	Ok(BasicQueue::new(verifier, Box::new(block_import), justification_import, spawner, registry))
}

/// Reverts protocol aux data to at most the last finalized block.
/// In particular, epoch-changes and block weights announced after the revert
/// point are removed.
pub fn revert<Block, Client, Backend>(
	client: Arc<Client>,
	backend: Arc<Backend>,
	blocks: NumberFor<Block>,
) -> ClientResult<()>
where
	Block: BlockT,
	Client: AuxStore
		+ HeaderMetadata<Block, Error = sp_blockchain::Error>
		+ HeaderBackend<Block>
		+ ProvideRuntimeApi<Block>
		+ UsageProvider<Block>,
	Client::Api: BabeApi<Block>,
	Backend: BackendT<Block>,
{
	let best_number = client.info().best_number;
	let finalized = client.info().finalized_number;

	let revertible = blocks.min(best_number - finalized);
	if revertible == Zero::zero() {
		return Ok(())
	}

	let revert_up_to_number = best_number - revertible;
	let revert_up_to_hash = client.hash(revert_up_to_number)?.ok_or(ClientError::Backend(
		format!("Unexpected hash lookup failure for block number: {}", revert_up_to_number),
	))?;

	// Revert epoch changes tree.

	// This config is only used on-genesis.
	let config = configuration(&*client)?;
	let epoch_changes = aux_schema::load_epoch_changes::<Block, Client>(&*client, &config)?;
	let mut epoch_changes = epoch_changes.shared_data();

	if revert_up_to_number == Zero::zero() {
		// Special case, no epoch changes data were present on genesis.
		*epoch_changes = EpochChangesFor::<Block, Epoch>::default();
	} else {
		epoch_changes.revert(descendent_query(&*client), revert_up_to_hash, revert_up_to_number);
	}

	// Remove block weights added after the revert point.

	let mut weight_keys = HashSet::with_capacity(revertible.saturated_into());

	let leaves = backend.blockchain().leaves()?.into_iter().filter(|&leaf| {
		sp_blockchain::tree_route(&*client, revert_up_to_hash, leaf)
			.map(|route| route.retracted().is_empty())
			.unwrap_or_default()
	});

	for leaf in leaves {
		let mut hash = leaf;
		loop {
			let meta = client.header_metadata(hash)?;
			if meta.number <= revert_up_to_number ||
				!weight_keys.insert(aux_schema::block_weight_key(hash))
			{
				// We've reached the revert point or an already processed branch, stop here.
				break
			}
			hash = meta.parent;
		}
	}

	let weight_keys: Vec<_> = weight_keys.iter().map(|val| val.as_slice()).collect();

	// Write epoch changes and remove weights in one shot.
	aux_schema::write_epoch_changes::<Block, _, _>(&epoch_changes, |values| {
		client.insert_aux(values, weight_keys.iter())
	})
}<|MERGE_RESOLUTION|>--- conflicted
+++ resolved
@@ -539,41 +539,6 @@
 			.filter(|h| **h != notification.hash),
 	);
 
-<<<<<<< HEAD
-	// Cleans data for stale branches.
-
-	for head in notification.stale_heads.iter() {
-		let mut hash = *head;
-		// Insert stale blocks hashes until canonical chain is reached.
-		// If we reach a block that is already part of the `aux_keys` we can stop the processing the
-		// head.
-		while aux_keys.insert(aux_schema::block_weight_key(hash)) {
-			match client.header_metadata(hash) {
-				Ok(meta) => {
-					hash = meta.parent;
-
-					// If the parent is part of the canonical chain or there doesn't exist a block
-					// hash for the parent number (bug?!), we can abort adding blocks.
-					if client
-						.hash(meta.number.saturating_sub(1u32.into()))
-						.ok()
-						.flatten()
-						.map_or(true, |h| h == hash)
-					{
-						break
-					}
-				},
-				Err(err) => {
-					warn!(
-						target: LOG_TARGET,
-						"Header lookup fail while cleaning data for block {:?}: {}", hash, err,
-					);
-					break
-				},
-			}
-		}
-	}
-=======
 	// Cleans data for stale forks.
 	let stale_forks = match client.expand_forks(&notification.stale_heads) {
 		Ok(stale_forks) => stale_forks,
@@ -583,7 +548,6 @@
 		},
 	};
 	hashes.extend(stale_forks.iter());
->>>>>>> fae9e366
 
 	hashes
 		.into_iter()
