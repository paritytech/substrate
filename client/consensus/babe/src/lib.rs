// Copyright 2019-2020 Parity Technologies (UK) Ltd.
// This file is part of Substrate.

// Substrate is free software: you can redistribute it and/or modify
// it under the terms of the GNU General Public License as published by
// the Free Software Foundation, either version 3 of the License, or
// (at your option) any later version.

// Substrate is distributed in the hope that it will be useful,
// but WITHOUT ANY WARRANTY; without even the implied warranty of
// MERCHANTABILITY or FITNESS FOR A PARTICULAR PURPOSE.  See the
// GNU General Public License for more details.

// You should have received a copy of the GNU General Public License
// along with Substrate.  If not, see <http://www.gnu.org/licenses/>.

//! # BABE (Blind Assignment for Blockchain Extension)
//!
//! BABE is a slot-based block production mechanism which uses a VRF PRNG to
//! randomly perform the slot allocation. On every slot, all the authorities
//! generate a new random number with the VRF function and if it is lower than a
//! given threshold (which is proportional to their weight/stake) they have a
//! right to produce a block. The proof of the VRF function execution will be
//! used by other peer to validate the legitimacy of the slot claim.
//!
//! The engine is also responsible for collecting entropy on-chain which will be
//! used to seed the given VRF PRNG. An epoch is a contiguous number of slots
//! under which we will be using the same authority set. During an epoch all VRF
//! outputs produced as a result of block production will be collected on an
//! on-chain randomness pool. Epoch changes are announced one epoch in advance,
//! i.e. when ending epoch N, we announce the parameters (randomness,
//! authorities, etc.) for epoch N+2.
//!
//! Since the slot assignment is randomized, it is possible that a slot is
//! assigned to multiple validators in which case we will have a temporary fork,
//! or that a slot is assigned to no validator in which case no block is
//! produced. Which means that block times are not deterministic.
//!
//! The protocol has a parameter `c` [0, 1] for which `1 - c` is the probability
//! of a slot being empty. The choice of this parameter affects the security of
//! the protocol relating to maximum tolerable network delays.
//!
//! In addition to the VRF-based slot assignment described above, which we will
//! call primary slots, the engine also supports a deterministic secondary slot
//! assignment. Primary slots take precedence over secondary slots, when
//! authoring the node starts by trying to claim a primary slot and falls back
//! to a secondary slot claim attempt. The secondary slot assignment is done
//! by picking the authority at index:
//!
//! `blake2_256(epoch_randomness ++ slot_number) % authorities_len`.
//!
//! The fork choice rule is weight-based, where weight equals the number of
//! primary blocks in the chain. We will pick the heaviest chain (more primary
//! blocks) and will go with the longest one in case of a tie.
//!
//! An in-depth description and analysis of the protocol can be found here:
//! <https://research.web3.foundation/en/latest/polkadot/BABE/Babe.html>

#![forbid(unsafe_code)]
#![warn(missing_docs)]
pub use sp_consensus_babe::{
	BabeApi, ConsensusLog, BABE_ENGINE_ID, BabePreDigest, SlotNumber, BabeConfiguration,
	CompatibleDigestItem,
};
pub use sp_consensus::SyncOracle;
use std::{collections::HashMap, sync::Arc, u64, pin::Pin, time::{Instant, Duration}};
use sp_consensus_babe;
use sp_consensus::{ImportResult, CanAuthorWith};
use sp_consensus::import_queue::{
	BoxJustificationImport, BoxFinalityProofImport,
};
use sp_runtime::{
	generic::{BlockId, OpaqueDigestItemId}, Justification,
	traits::{Block as BlockT, Header, DigestItemFor, Zero},
};
use sp_api::ProvideRuntimeApi;
use sc_keystore::KeyStorePtr;
use parking_lot::Mutex;
use sp_core::Pair;
use sp_inherents::{InherentDataProviders, InherentData};
use sc_telemetry::{telemetry, CONSENSUS_TRACE, CONSENSUS_DEBUG};
use sp_consensus::{
	self, BlockImport, Environment, Proposer, BlockCheckParams,
	ForkChoiceStrategy, BlockImportParams, BlockOrigin, Error as ConsensusError,
	SelectChain, SlotData,
};
use sp_consensus_babe::inherents::BabeInherentData;
use sp_timestamp::{TimestampInherentData, InherentType as TimestampInherent};
use sp_consensus::import_queue::{Verifier, BasicQueue, CacheKeyId};
use sc_client_api::{
	backend::{AuxStore, Backend},
	call_executor::CallExecutor,
	BlockchainEvents, ProvideUncles,
};
use sc_client::Client;

use sp_block_builder::BlockBuilder as BlockBuilderApi;

use futures::prelude::*;
use log::{warn, debug, info, trace};
use sc_consensus_slots::{
	SlotWorker, SlotInfo, SlotCompatible, StorageChanges, CheckedHeader, check_equivocation,
};
use epoch_changes::descendent_query;
use sp_blockchain::{
	Result as ClientResult, Error as ClientError,
	HeaderBackend, ProvideCache, HeaderMetadata
};
use schnorrkel::SignatureError;

use sp_api::ApiExt;

mod aux_schema;
mod verification;
mod epoch_changes;
mod authorship;
#[cfg(test)]
mod tests;
pub use sp_consensus_babe::{
	AuthorityId, AuthorityPair, AuthoritySignature, Epoch, NextEpochDescriptor,
};
pub use epoch_changes::{EpochChanges, EpochChangesFor, SharedEpochChanges};


#[derive(derive_more::Display, Debug)]
enum Error<B: BlockT> {
	#[display(fmt = "Multiple BABE pre-runtime digests, rejecting!")]
	MultiplePreRuntimeDigests,
	#[display(fmt = "No BABE pre-runtime digest found")]
	NoPreRuntimeDigest,
	#[display(fmt = "Multiple BABE epoch change digests, rejecting!")]
	MultipleEpochChangeDigests,
	#[display(fmt = "Could not extract timestamp and slot: {:?}", _0)]
	Extraction(sp_consensus::Error),
	#[display(fmt = "Could not fetch epoch at {:?}", _0)]
	FetchEpoch(B::Hash),
	#[display(fmt = "Header {:?} rejected: too far in the future", _0)]
	TooFarInFuture(B::Hash),
	#[display(fmt = "Parent ({}) of {} unavailable. Cannot import", _0, _1)]
	ParentUnavailable(B::Hash, B::Hash),
	#[display(fmt = "Slot number must increase: parent slot: {}, this slot: {}", _0, _1)]
	SlotNumberMustIncrease(u64, u64),
	#[display(fmt = "Header {:?} has a bad seal", _0)]
	HeaderBadSeal(B::Hash),
	#[display(fmt = "Header {:?} is unsealed", _0)]
	HeaderUnsealed(B::Hash),
	#[display(fmt = "Slot author not found")]
	SlotAuthorNotFound,
	#[display(fmt = "Secondary slot assignments are disabled for the current epoch.")]
	SecondarySlotAssignmentsDisabled,
	#[display(fmt = "Bad signature on {:?}", _0)]
	BadSignature(B::Hash),
	#[display(fmt = "Invalid author: Expected secondary author: {:?}, got: {:?}.", _0, _1)]
	InvalidAuthor(AuthorityId, AuthorityId),
	#[display(fmt = "No secondary author expected.")]
	NoSecondaryAuthorExpected,
	#[display(fmt = "VRF verification of block by author {:?} failed: threshold {} exceeded", _0, _1)]
	VRFVerificationOfBlockFailed(AuthorityId, u128),
	#[display(fmt = "VRF verification failed: {:?}", _0)]
	VRFVerificationFailed(SignatureError),
	#[display(fmt = "Could not fetch parent header: {:?}", _0)]
	FetchParentHeader(sp_blockchain::Error),
	#[display(fmt = "Expected epoch change to happen at {:?}, s{}", _0, _1)]
	ExpectedEpochChange(B::Hash, u64),
	#[display(fmt = "Could not look up epoch: {:?}", _0)]
	CouldNotLookUpEpoch(Box<fork_tree::Error<sp_blockchain::Error>>),
	#[display(fmt = "Block {} is not valid under any epoch.", _0)]
	BlockNotValid(B::Hash),
	#[display(fmt = "Unexpected epoch change")]
	UnexpectedEpochChange,
	#[display(fmt = "Parent block of {} has no associated weight", _0)]
	ParentBlockNoAssociatedWeight(B::Hash),
	#[display(fmt = "Checking inherents failed: {}", _0)]
	CheckInherents(String),
	Client(sp_blockchain::Error),
	Runtime(sp_inherents::Error),
	ForkTree(Box<fork_tree::Error<sp_blockchain::Error>>),
}

impl<B: BlockT> std::convert::From<Error<B>> for String {
	fn from(error: Error<B>) -> String {
		error.to_string()
	}
}

fn babe_err<B: BlockT>(error: Error<B>) -> Error<B> {
	debug!(target: "babe", "{}", error);
	error
}

macro_rules! babe_info {
	($($i: expr),+) => {
		{
			info!(target: "babe", $($i),+);
			format!($($i),+)
		}
	};
}

/// A slot duration. Create with `get_or_compute`.
// FIXME: Once Rust has higher-kinded types, the duplication between this
// and `super::babe::Config` can be eliminated.
// https://github.com/paritytech/substrate/issues/2434
#[derive(Clone)]
pub struct Config(sc_consensus_slots::SlotDuration<BabeConfiguration>);

impl Config {
	/// Either fetch the slot duration from disk or compute it from the genesis
	/// state.
	pub fn get_or_compute<B: BlockT, C>(client: &C) -> ClientResult<Self> where
		C: AuxStore + ProvideRuntimeApi<B>, C::Api: BabeApi<B, Error = sp_blockchain::Error>,
	{
		trace!(target: "babe", "Getting slot duration");
		match sc_consensus_slots::SlotDuration::get_or_compute(client, |a, b| a.configuration(b)).map(Self) {
			Ok(s) => Ok(s),
			Err(s) => {
				warn!(target: "babe", "Failed to get slot duration");
				Err(s)
			}
		}
	}

	/// Create the genesis epoch (epoch #0). This is defined to start at the slot of
	/// the first block, so that has to be provided.
	pub fn genesis_epoch(&self, slot_number: SlotNumber) -> Epoch {
		Epoch {
			epoch_index: 0,
			start_slot: slot_number,
			duration: self.epoch_length,
			authorities: self.genesis_authorities.clone(),
			randomness: self.randomness.clone(),
		}
	}
}

impl std::ops::Deref for Config {
	type Target = BabeConfiguration;

	fn deref(&self) -> &BabeConfiguration {
		&*self.0
	}
}

/// Parameters for BABE.
pub struct BabeParams<B: BlockT, C, E, I, SO, SC, CAW> {
	/// The keystore that manages the keys of the node.
	pub keystore: KeyStorePtr,

	/// The client to use
	pub client: Arc<C>,

	/// The SelectChain Strategy
	pub select_chain: SC,

	/// The environment we are producing blocks for.
	pub env: E,

	/// The underlying block-import object to supply our produced blocks to.
	/// This must be a `BabeBlockImport` or a wrapper of it, otherwise
	/// critical consensus logic will be omitted.
	pub block_import: I,

	/// A sync oracle
	pub sync_oracle: SO,

	/// Providers for inherent data.
	pub inherent_data_providers: InherentDataProviders,

	/// Force authoring of blocks even if we are offline
	pub force_authoring: bool,

	/// The source of timestamps for relative slots
	pub babe_link: BabeLink<B>,

	/// Checks if the current native implementation can author with a runtime at a given block.
	pub can_author_with: CAW,
}

/// Start the babe worker. The returned future should be run in a tokio runtime.
pub fn start_babe<B, C, SC, E, I, SO, CAW, Error>(BabeParams {
	keystore,
	client,
	select_chain,
	env,
	block_import,
	sync_oracle,
	inherent_data_providers,
	force_authoring,
	babe_link,
	can_author_with,
}: BabeParams<B, C, E, I, SO, SC, CAW>) -> Result<
	impl futures01::Future<Item=(), Error=()>,
	sp_consensus::Error,
> where
	B: BlockT,
	C: ProvideRuntimeApi<B> + ProvideCache<B> + ProvideUncles<B> + BlockchainEvents<B>
		+ HeaderBackend<B> + HeaderMetadata<B, Error = ClientError> + Send + Sync + 'static,
	C::Api: BabeApi<B>,
	SC: SelectChain<B> + 'static,
	E: Environment<B, Error = Error> + Send + Sync,
	E::Proposer: Proposer<B, Error = Error, Transaction = sp_api::TransactionFor<C, B>>,
	I: BlockImport<B, Error = ConsensusError, Transaction = sp_api::TransactionFor<C, B>> + Send
		+ Sync + 'static,
	Error: std::error::Error + Send + From<ConsensusError> + From<I::Error> + 'static,
	SO: SyncOracle + Send + Sync + Clone,
	CAW: CanAuthorWith<B> + Send,
{
	let config = babe_link.config;
	let worker = BabeWorker {
		client: client.clone(),
		block_import: Arc::new(Mutex::new(block_import)),
		env,
		sync_oracle: sync_oracle.clone(),
		force_authoring,
		keystore,
		epoch_changes: babe_link.epoch_changes.clone(),
		config: config.clone(),
	};

	register_babe_inherent_data_provider(&inherent_data_providers, config.slot_duration())?;
	sc_consensus_uncles::register_uncles_inherent_data_provider(
		client.clone(),
		select_chain.clone(),
		&inherent_data_providers,
	)?;

	babe_info!("Starting BABE Authorship worker");
	let slot_worker = sc_consensus_slots::start_slot_worker(
		config.0,
		select_chain,
		worker,
		sync_oracle,
		inherent_data_providers,
		babe_link.time_source,
		can_author_with,
	);

	Ok(slot_worker.map(|_| Ok::<(), ()>(())).compat())
}

struct BabeWorker<B: BlockT, C, E, I, SO> {
	client: Arc<C>,
	block_import: Arc<Mutex<I>>,
	env: E,
	sync_oracle: SO,
	force_authoring: bool,
	keystore: KeyStorePtr,
	epoch_changes: SharedEpochChanges<B>,
	config: Config,
}

impl<B, C, E, I, Error, SO> sc_consensus_slots::SimpleSlotWorker<B> for BabeWorker<B, C, E, I, SO> where
	B: BlockT,
	C: ProvideRuntimeApi<B> +
		ProvideCache<B> +
		HeaderBackend<B> +
		HeaderMetadata<B, Error = ClientError>,
	C::Api: BabeApi<B>,
	E: Environment<B, Error = Error>,
	E::Proposer: Proposer<B, Error = Error, Transaction = sp_api::TransactionFor<C, B>>,
	I: BlockImport<B, Transaction = sp_api::TransactionFor<C, B>> + Send + Sync + 'static,
	SO: SyncOracle + Send + Clone,
	Error: std::error::Error + Send + From<ConsensusError> + From<I::Error> + 'static,
{
	type EpochData = Epoch;
	type Claim = (BabePreDigest, AuthorityPair);
	type SyncOracle = SO;
	type Proposer = E::Proposer;
	type BlockImport = I;

	fn logging_target(&self) -> &'static str {
		"babe"
	}

	fn block_import(&self) -> Arc<Mutex<Self::BlockImport>> {
		self.block_import.clone()
	}

	fn epoch_data(
		&self,
		parent: &B::Header,
		slot_number: u64,
	) -> Result<Self::EpochData, ConsensusError> {
		self.epoch_changes.lock().epoch_for_child_of(
			descendent_query(&*self.client),
			&parent.hash(),
			parent.number().clone(),
			slot_number,
			|slot| self.config.genesis_epoch(slot)
		)
			.map_err(|e| ConsensusError::ChainLookup(format!("{:?}", e)))?
			.map(|e| e.into_inner())
			.ok_or(sp_consensus::Error::InvalidAuthoritiesSet)
	}

	fn authorities_len(&self, epoch_data: &Self::EpochData) -> usize {
		epoch_data.authorities.len()
	}

	fn claim_slot(
		&self,
		_parent_header: &B::Header,
		slot_number: SlotNumber,
		epoch_data: &Epoch,
	) -> Option<Self::Claim> {
		debug!(target: "babe", "Attempting to claim slot {}", slot_number);
		let s = authorship::claim_slot(
			slot_number,
			epoch_data,
			&*self.config,
			&self.keystore,
		);

		if let Some(_) = s {
			debug!(target: "babe", "Claimed slot {}", slot_number);
		}

		s
	}

	fn pre_digest_data(
		&self,
		_slot_number: u64,
		claim: &Self::Claim,
	) -> Vec<sp_runtime::DigestItem<B::Hash>> {
		vec![
			<DigestItemFor<B> as CompatibleDigestItem>::babe_pre_digest(claim.0.clone()),
		]
	}

	fn block_import_params(&self) -> Box<dyn Fn(
		B::Header,
		&B::Hash,
		Vec<B::Extrinsic>,
		StorageChanges<I::Transaction, B>,
		Self::Claim,
	) -> sp_consensus::BlockImportParams<B, I::Transaction> + Send> {
		Box::new(|header, header_hash, body, storage_changes, (_, pair)| {
			// sign the pre-sealed hash of the block and then
			// add it to a digest item.
			let signature = pair.sign(header_hash.as_ref());
			let digest_item = <DigestItemFor<B> as CompatibleDigestItem>::babe_seal(signature);

			BlockImportParams {
				origin: BlockOrigin::Own,
				header,
				justification: None,
				post_digests: vec![digest_item],
				body: Some(body),
				storage_changes: Some(storage_changes),
				finalized: false,
				auxiliary: Vec::new(), // block-weight is written in block import.
				// TODO: block-import handles fork choice and this shouldn't even have the
				// option to specify one.
				// https://github.com/paritytech/substrate/issues/3623
				fork_choice: ForkChoiceStrategy::LongestChain,
				allow_missing_state: false,
				import_existing: false,
			}
		})
	}

	fn force_authoring(&self) -> bool {
		self.force_authoring
	}

	fn sync_oracle(&mut self) -> &mut Self::SyncOracle {
		&mut self.sync_oracle
	}

	fn proposer(&mut self, block: &B::Header) -> Result<Self::Proposer, sp_consensus::Error> {
		self.env.init(block).map_err(|e| {
			sp_consensus::Error::ClientImport(format!("{:?}", e))
		})
	}

	fn proposing_remaining_duration(
		&self,
		head: &B::Header,
		slot_info: &SlotInfo
	) -> Option<std::time::Duration> {
		// never give more than 2^this times the lenience.
		const BACKOFF_CAP: u64 = 8;

		// how many slots it takes before we double the lenience.
		const BACKOFF_STEP: u64 = 2;

		let slot_remaining = self.slot_remaining_duration(slot_info);
		let parent_slot = match find_pre_digest::<B>(head) {
			Err(_) => return Some(slot_remaining),
			Ok(d) => d.slot_number(),
		};

		// we allow a lenience of the number of slots since the head of the
		// chain was produced, minus 1 (since there is always a difference of at least 1)
		//
		// exponential back-off.
		// in normal cases we only attempt to issue blocks up to the end of the slot.
		// when the chain has been stalled for a few slots, we give more lenience.
		let slot_lenience = slot_info.number.saturating_sub(parent_slot + 1);

		let slot_lenience = std::cmp::min(slot_lenience, BACKOFF_CAP);
		let slot_duration = slot_info.duration << (slot_lenience / BACKOFF_STEP);

		if slot_lenience >= 1 {
			debug!(target: "babe", "No block for {} slots. Applying 2^({}/{}) lenience",
				slot_lenience, slot_lenience, BACKOFF_STEP);
		}

		let slot_lenience = Duration::from_secs(slot_duration);
		Some(slot_lenience + slot_remaining)
	}
}

impl<B, C, E, I, Error, SO> SlotWorker<B> for BabeWorker<B, C, E, I, SO> where
	B: BlockT,
	C: ProvideRuntimeApi<B> +
		ProvideCache<B> +
		HeaderBackend<B> +
		HeaderMetadata<B, Error = ClientError> + Send + Sync,
	C::Api: BabeApi<B>,
	E: Environment<B, Error = Error> + Send + Sync,
	E::Proposer: Proposer<B, Error = Error, Transaction = sp_api::TransactionFor<C, B>>,
	I: BlockImport<B, Transaction = sp_api::TransactionFor<C, B>> + Send + Sync + 'static,
	SO: SyncOracle + Send + Sync + Clone,
	Error: std::error::Error + Send + From<sp_consensus::Error> + From<I::Error> + 'static,
{
	type OnSlot = Pin<Box<dyn Future<Output = Result<(), sp_consensus::Error>> + Send>>;

	fn on_slot(&mut self, chain_head: B::Header, slot_info: SlotInfo) -> Self::OnSlot {
		<Self as sc_consensus_slots::SimpleSlotWorker<B>>::on_slot(self, chain_head, slot_info)
	}
}

/// Extract the BABE pre digest from the given header. Pre-runtime digests are
/// mandatory, the function will return `Err` if none is found.
fn find_pre_digest<B: BlockT>(header: &B::Header) -> Result<BabePreDigest, Error<B>>
{
	// genesis block doesn't contain a pre digest so let's generate a
	// dummy one to not break any invariants in the rest of the code
	if header.number().is_zero() {
		return Ok(BabePreDigest::Secondary {
			slot_number: 0,
			authority_index: 0,
		});
	}

	let mut pre_digest: Option<_> = None;
	for log in header.digest().logs() {
		trace!(target: "babe", "Checking log {:?}, looking for pre runtime digest", log);
		match (log.as_babe_pre_digest(), pre_digest.is_some()) {
			(Some(_), true) => return Err(babe_err(Error::MultiplePreRuntimeDigests)),
			(None, _) => trace!(target: "babe", "Ignoring digest not meant for us"),
			(s, false) => pre_digest = s,
		}
	}
	pre_digest.ok_or_else(|| babe_err(Error::NoPreRuntimeDigest))
}

/// Extract the BABE epoch change digest from the given header, if it exists.
fn find_next_epoch_digest<B: BlockT>(header: &B::Header)
	-> Result<Option<NextEpochDescriptor>, Error<B>>
	where DigestItemFor<B>: CompatibleDigestItem,
{
	let mut epoch_digest: Option<_> = None;
	for log in header.digest().logs() {
		trace!(target: "babe", "Checking log {:?}, looking for epoch change digest.", log);
		let log = log.try_to::<ConsensusLog>(OpaqueDigestItemId::Consensus(&BABE_ENGINE_ID));
		match (log, epoch_digest.is_some()) {
			(Some(ConsensusLog::NextEpochData(_)), true) => return Err(babe_err(Error::MultipleEpochChangeDigests)),
			(Some(ConsensusLog::NextEpochData(epoch)), false) => epoch_digest = Some(epoch),
			_ => trace!(target: "babe", "Ignoring digest not meant for us"),
		}
	}

	Ok(epoch_digest)
}


#[derive(Default, Clone)]
struct TimeSource(Arc<Mutex<(Option<Duration>, Vec<(Instant, u64)>)>>);

impl SlotCompatible for TimeSource {
	fn extract_timestamp_and_slot(
		&self,
		data: &InherentData,
	) -> Result<(TimestampInherent, u64, std::time::Duration), sp_consensus::Error> {
		trace!(target: "babe", "extract timestamp");
		data.timestamp_inherent_data()
			.and_then(|t| data.babe_inherent_data().map(|a| (t, a)))
			.map_err(Into::into)
			.map_err(sp_consensus::Error::InherentData)
			.map(|(x, y)| (x, y, self.0.lock().0.take().unwrap_or_default()))
	}
}

/// State that must be shared between the import queue and the authoring logic.
#[derive(Clone)]
pub struct BabeLink<Block: BlockT> {
	time_source: TimeSource,
	epoch_changes: SharedEpochChanges<Block>,
	config: Config,
}
/// A verifier for Babe blocks.
pub struct BabeVerifier<B, E, Block: BlockT, RA, PRA> {
	client: Arc<Client<B, E, Block, RA>>,
	api: Arc<PRA>,
	inherent_data_providers: sp_inherents::InherentDataProviders,
	config: Config,
	epoch_changes: SharedEpochChanges<Block>,
	time_source: TimeSource,
}

impl<B, E, Block: BlockT, RA, PRA> BabeVerifier<B, E, Block, RA, PRA> {
	fn check_inherents(
		&self,
		block: Block,
		block_id: BlockId<Block>,
		inherent_data: InherentData,
	) -> Result<(), Error<Block>>
		where
			PRA: ProvideRuntimeApi<Block>,
			PRA::Api: BlockBuilderApi<Block, Error = sp_blockchain::Error>
	{
		let inherent_res = self.api.runtime_api().check_inherents(
			&block_id,
			block,
			inherent_data,
		).map_err(Error::Client)?;

		if !inherent_res.ok() {
			inherent_res
				.into_errors()
				.try_for_each(|(i, e)| {
					Err(Error::CheckInherents(self.inherent_data_providers.error_to_string(&i, &e)))
				})
		} else {
			Ok(())
		}
	}
}

#[allow(dead_code)]
fn median_algorithm(
	median_required_blocks: u64,
	slot_duration: u64,
	slot_number: u64,
	slot_now: u64,
	time_source: &mut (Option<Duration>, Vec<(Instant, u64)>),
) {
	let num_timestamps = time_source.1.len();
	if num_timestamps as u64 >= median_required_blocks && median_required_blocks > 0 {
		let mut new_list: Vec<_> = time_source.1.iter().map(|&(t, sl)| {
			let offset: u128 = u128::from(slot_duration)
				.checked_mul(1_000_000u128) // self.config.slot_duration returns milliseconds
				.and_then(|x| {
					x.checked_mul(u128::from(slot_number).saturating_sub(u128::from(sl)))
				})
				.expect("we cannot have timespans long enough for this to overflow; qed");

			const NANOS_PER_SEC: u32 = 1_000_000_000;
			let nanos = (offset % u128::from(NANOS_PER_SEC)) as u32;
			let secs = (offset / u128::from(NANOS_PER_SEC)) as u64;

			t + Duration::new(secs, nanos)
		}).collect();

		// Use a partial sort to move the median timestamp to the middle of the list
		pdqselect::select(&mut new_list, num_timestamps / 2);

		let &median = new_list
			.get(num_timestamps / 2)
			.expect("we have at least one timestamp, so this is a valid index; qed");

		let now = Instant::now();
		if now >= median {
			time_source.0.replace(now - median);
		}

		time_source.1.clear();
	} else {
		time_source.1.push((Instant::now(), slot_now))
	}
}

impl<B, E, Block, RA, PRA> Verifier<Block> for BabeVerifier<B, E, Block, RA, PRA> where
	Block: BlockT,
	B: Backend<Block> + 'static,
	E: CallExecutor<Block> + 'static + Clone + Send + Sync,
	RA: Send + Sync,
	PRA: ProvideRuntimeApi<Block> + Send + Sync + AuxStore + ProvideCache<Block>,
	PRA::Api: BlockBuilderApi<Block, Error = sp_blockchain::Error>
		+ BabeApi<Block, Error = sp_blockchain::Error>,
{
	fn verify(
		&mut self,
		origin: BlockOrigin,
		header: Block::Header,
		justification: Option<Justification>,
		mut body: Option<Vec<Block::Extrinsic>>,
	) -> Result<(BlockImportParams<Block, ()>, Option<Vec<(CacheKeyId, Vec<u8>)>>), String> {
		trace!(
			target: "babe",
			"Verifying origin: {:?} header: {:?} justification: {:?} body: {:?}",
			origin,
			header,
			justification,
			body,
		);

		debug!(target: "babe", "We have {:?} logs in this header", header.digest().logs().len());
		let mut inherent_data = self
			.inherent_data_providers
			.create_inherent_data()
			.map_err( Error::<Block>::Runtime)?;

		let (_, slot_now, _) = self.time_source.extract_timestamp_and_slot(&inherent_data)
			.map_err(Error::<Block>::Extraction)?;

		let hash = header.hash();
		let parent_hash = *header.parent_hash();

		let parent_header_metadata = self.client.header_metadata(parent_hash)
			.map_err(Error::<Block>::FetchParentHeader)?;

		let pre_digest = find_pre_digest::<Block>(&header)?;
		let epoch = {
			let epoch_changes = self.epoch_changes.lock();
			epoch_changes.epoch_for_child_of(
				descendent_query(&*self.client),
				&parent_hash,
				parent_header_metadata.number,
				pre_digest.slot_number(),
				|slot| self.config.genesis_epoch(slot),
			)
				.map_err(|e| Error::<Block>::ForkTree(Box::new(e)))?
				.ok_or_else(|| Error::<Block>::FetchEpoch(parent_hash))?
		};

		// We add one to the current slot to allow for some small drift.
		// FIXME #1019 in the future, alter this queue to allow deferring of headers
		let v_params = verification::VerificationParams {
			header: header.clone(),
			pre_digest: Some(pre_digest.clone()),
			slot_now: slot_now + 1,
			epoch: epoch.as_ref(),
			config: &self.config,
		};

		match verification::check_header::<Block>(v_params)? {
			CheckedHeader::Checked(pre_header, verified_info) => {
				let babe_pre_digest = verified_info.pre_digest.as_babe_pre_digest()
					.expect("check_header always returns a pre-digest digest item; qed");

				let slot_number = babe_pre_digest.slot_number();

				let author = verified_info.author;

				// the header is valid but let's check if there was something else already
				// proposed at the same slot by the given author
				if let Some(equivocation_proof) = check_equivocation(
					&*self.api,
					slot_now,
					babe_pre_digest.slot_number(),
					&header,
					&author,
				).map_err(|e| e.to_string())? {
					info!(
						"Slot author {:?} is equivocating at slot {} with headers {:?} and {:?}",
						author,
						babe_pre_digest.slot_number(),
						equivocation_proof.fst_header().hash(),
						equivocation_proof.snd_header().hash(),
					);
				}

				// if the body is passed through, we need to use the runtime
				// to check that the internally-set timestamp in the inherents
				// actually matches the slot set in the seal.
				if let Some(inner_body) = body.take() {
					inherent_data.babe_replace_inherent_data(slot_number);
					let block = Block::new(pre_header.clone(), inner_body);

					self.check_inherents(
						block.clone(),
						BlockId::Hash(parent_hash),
						inherent_data,
					)?;

					let (_, inner_body) = block.deconstruct();
					body = Some(inner_body);
				}

				trace!(target: "babe", "Checked {:?}; importing.", pre_header);
				telemetry!(
					CONSENSUS_TRACE;
					"babe.checked_and_importing";
					"pre_header" => ?pre_header);

				let block_import_params = BlockImportParams {
					origin,
					header: pre_header,
					post_digests: vec![verified_info.seal],
					body,
					storage_changes: None,
					finalized: false,
					justification,
					auxiliary: Vec::new(),
					// TODO: block-import handles fork choice and this shouldn't even have the
					// option to specify one.
					// https://github.com/paritytech/substrate/issues/3623
					fork_choice: ForkChoiceStrategy::LongestChain,
					allow_missing_state: false,
					import_existing: false,
				};

				Ok((block_import_params, Default::default()))
			}
			CheckedHeader::Deferred(a, b) => {
				debug!(target: "babe", "Checking {:?} failed; {:?}, {:?}.", hash, a, b);
				telemetry!(CONSENSUS_DEBUG; "babe.header_too_far_in_future";
					"hash" => ?hash, "a" => ?a, "b" => ?b
				);
				Err(Error::<Block>::TooFarInFuture(hash).into())
			}
		}
	}
}

/// The BABE import queue type.
pub type BabeImportQueue<B, Transaction> = BasicQueue<B, Transaction>;

/// Register the babe inherent data provider, if not registered already.
fn register_babe_inherent_data_provider(
	inherent_data_providers: &InherentDataProviders,
	slot_duration: u64,
) -> Result<(), sp_consensus::Error> {
	debug!(target: "babe", "Registering");
	if !inherent_data_providers.has_provider(&sp_consensus_babe::inherents::INHERENT_IDENTIFIER) {
		inherent_data_providers
			.register_provider(sp_consensus_babe::inherents::InherentDataProvider::new(slot_duration))
			.map_err(Into::into)
			.map_err(sp_consensus::Error::InherentData)
	} else {
		Ok(())
	}
}

/// A block-import handler for BABE.
///
/// This scans each imported block for epoch change signals. The signals are
/// tracked in a tree (of all forks), and the import logic validates all epoch
/// change transitions, i.e. whether a given epoch change is expected or whether
/// it is missing.
///
/// The epoch change tree should be pruned as blocks are finalized.
pub struct BabeBlockImport<B, E, Block: BlockT, I, RA, PRA> {
	inner: I,
	client: Arc<Client<B, E, Block, RA>>,
	api: Arc<PRA>,
	epoch_changes: SharedEpochChanges<Block>,
	config: Config,
}

impl<B, E, Block: BlockT, I: Clone, RA, PRA> Clone for BabeBlockImport<B, E, Block, I, RA, PRA> {
	fn clone(&self) -> Self {
		BabeBlockImport {
			inner: self.inner.clone(),
			client: self.client.clone(),
			api: self.api.clone(),
			epoch_changes: self.epoch_changes.clone(),
			config: self.config.clone(),
		}
	}
}

impl<B, E, Block: BlockT, I, RA, PRA> BabeBlockImport<B, E, Block, I, RA, PRA> {
	fn new(
		client: Arc<Client<B, E, Block, RA>>,
		api: Arc<PRA>,
		epoch_changes: SharedEpochChanges<Block>,
		block_import: I,
		config: Config,
	) -> Self {
		BabeBlockImport {
			client,
			api,
			inner: block_import,
			epoch_changes,
			config,
		}
	}
}

impl<B, E, Block, I, RA, PRA> BlockImport<Block> for BabeBlockImport<B, E, Block, I, RA, PRA> where
	Block: BlockT,
	I: BlockImport<Block, Transaction = sp_api::TransactionFor<PRA, Block>> + Send + Sync,
	I::Error: Into<ConsensusError>,
	B: Backend<Block> + 'static,
	E: CallExecutor<Block> + 'static + Clone + Send + Sync,
	Client<B, E, Block, RA>: AuxStore,
	RA: Send + Sync,
	PRA: ProvideRuntimeApi<Block> + ProvideCache<Block>,
	PRA::Api: BabeApi<Block> + ApiExt<Block, StateBackend = B::State>,
{
	type Error = ConsensusError;
	type Transaction = sp_api::TransactionFor<PRA, Block>;

	fn import_block(
		&mut self,
		mut block: BlockImportParams<Block, Self::Transaction>,
		new_cache: HashMap<CacheKeyId, Vec<u8>>,
	) -> Result<ImportResult, Self::Error> {
		let hash = block.post_header().hash();
		let number = block.header.number().clone();

		// early exit if block already in chain, otherwise the check for
		// epoch changes will error when trying to re-import an epoch change
		match self.client.status(BlockId::Hash(hash)) {
			Ok(sp_blockchain::BlockStatus::InChain) => return Ok(ImportResult::AlreadyInChain),
			Ok(sp_blockchain::BlockStatus::Unknown) => {},
			Err(e) => return Err(ConsensusError::ClientImport(e.to_string())),
		}

		let pre_digest = find_pre_digest::<Block>(&block.header)
			.expect("valid babe headers must contain a predigest; \
					 header has been already verified; qed");
		let slot_number = pre_digest.slot_number();

		let parent_hash = *block.header.parent_hash();
		let parent_header = self.client.header(&BlockId::Hash(parent_hash))
			.map_err(|e| ConsensusError::ChainLookup(e.to_string()))?
			.ok_or_else(|| ConsensusError::ChainLookup(babe_err(
				Error::<Block>::ParentUnavailable(parent_hash, hash)
			).into()))?;

		let parent_slot = find_pre_digest::<Block>(&parent_header)
			.map(|d| d.slot_number())
			.expect("parent is non-genesis; valid BABE headers contain a pre-digest; \
					header has already been verified; qed");

		// make sure that slot number is strictly increasing
		if slot_number <= parent_slot {
			return Err(
				ConsensusError::ClientImport(babe_err(
					Error::<Block>::SlotNumberMustIncrease(parent_slot, slot_number)
				).into())
			);
		}

		let mut epoch_changes = self.epoch_changes.lock();

		// check if there's any epoch change expected to happen at this slot.
		// `epoch` is the epoch to verify the block under, and `first_in_epoch` is true
		// if this is the first block in its chain for that epoch.
		//
		// also provides the total weight of the chain, including the imported block.
		let (epoch, first_in_epoch, parent_weight) = {
			let parent_weight = if *parent_header.number() == Zero::zero() {
				0
			} else {
				aux_schema::load_block_weight(&*self.client, parent_hash)
					.map_err(|e| ConsensusError::ClientImport(e.to_string()))?
					.ok_or_else(|| ConsensusError::ClientImport(
						babe_err(Error::<Block>::ParentBlockNoAssociatedWeight(hash)).into()
					))?
			};

			let epoch = epoch_changes.epoch_for_child_of(
				descendent_query(&*self.client),
				&parent_hash,
				*parent_header.number(),
				slot_number,
				|slot| self.config.genesis_epoch(slot),
			)
				.map_err(|e: fork_tree::Error<sp_blockchain::Error>| ConsensusError::ChainLookup(
					babe_err(Error::<Block>::CouldNotLookUpEpoch(Box::new(e))).into()
				))?
				.ok_or_else(|| ConsensusError::ClientImport(
					babe_err(Error::<Block>::BlockNotValid(hash)).into()
				))?;

			let first_in_epoch = parent_slot < epoch.as_ref().start_slot;
			(epoch, first_in_epoch, parent_weight)
		};

		let total_weight = parent_weight + pre_digest.added_weight();

		// search for this all the time so we can reject unexpected announcements.
		let next_epoch_digest = find_next_epoch_digest::<Block>(&block.header)
			.map_err(|e| ConsensusError::ClientImport(e.to_string()))?;

		match (first_in_epoch, next_epoch_digest.is_some()) {
			(true, true) => {},
			(false, false) => {},
			(true, false) => {
				return Err(
					ConsensusError::ClientImport(
						babe_err(Error::<Block>::ExpectedEpochChange(hash, slot_number)).into(),
					)
				);
			},
			(false, true) => {
				return Err(ConsensusError::ClientImport(Error::<Block>::UnexpectedEpochChange.into()));
			},
		}

		// if there's a pending epoch we'll save the previous epoch changes here
		// this way we can revert it if there's any error
		let mut old_epoch_changes = None;

		let info = self.client.chain_info();

		if let Some(next_epoch_descriptor) = next_epoch_digest {
			let next_epoch = epoch.increment(next_epoch_descriptor);

			old_epoch_changes = Some(epoch_changes.clone());

			babe_info!("New epoch {} launching at block {} (block slot {} >= start slot {}).",
				epoch.as_ref().epoch_index, hash, slot_number, epoch.as_ref().start_slot);
			babe_info!("Next epoch starts at slot {}", next_epoch.as_ref().start_slot);

			// prune the tree of epochs not part of the finalized chain or
			// that are not live anymore, and then track the given epoch change
			// in the tree.
			// NOTE: it is important that these operations are done in this
			// order, otherwise if pruning after import the `is_descendent_of`
			// used by pruning may not know about the block that is being
			// imported.
			let prune_and_import = || {
				prune_finalized(
					&self.client,
					&mut epoch_changes,
				)?;

				epoch_changes.import(
					descendent_query(&*self.client),
					hash,
					number,
					*block.header.parent_hash(),
					next_epoch,
				).map_err(|e| ConsensusError::ClientImport(format!("{:?}", e)))?;

				Ok(())
			};

			if let Err(e) = prune_and_import() {
				debug!(target: "babe", "Failed to launch next epoch: {:?}", e);
				*epoch_changes = old_epoch_changes.expect("set `Some` above and not taken; qed");
				return Err(e);
			}

			crate::aux_schema::write_epoch_changes::<Block, _, _>(
				&*epoch_changes,
				|insert| block.auxiliary.extend(
					insert.iter().map(|(k, v)| (k.to_vec(), Some(v.to_vec())))
				)
			);
		}

		aux_schema::write_block_weight(
			hash,
			&total_weight,
			|values| block.auxiliary.extend(
				values.iter().map(|(k, v)| (k.to_vec(), Some(v.to_vec())))
			),
		);

		// The fork choice rule is that we pick the heaviest chain (i.e.
		// more primary blocks), if there's a tie we go with the longest
		// chain.
		block.fork_choice = {
			let (last_best, last_best_number) = (info.best_hash, info.best_number);

			let last_best_weight = if &last_best == block.header.parent_hash() {
				// the parent=genesis case is already covered for loading parent weight,
				// so we don't need to cover again here.
				parent_weight
			} else {
				aux_schema::load_block_weight(&*self.client, last_best)
					.map_err(|e| ConsensusError::ChainLookup(format!("{:?}", e)))?
					.ok_or_else(
						|| ConsensusError::ChainLookup(format!("No block weight for parent header."))
					)?
			};

			ForkChoiceStrategy::Custom(if total_weight > last_best_weight {
				true
			} else if total_weight == last_best_weight {
				number > last_best_number
			} else {
				false
			})
		};

		let import_result = self.inner.import_block(block, new_cache);

		// revert to the original epoch changes in case there's an error
		// importing the block
		if let Err(_) = import_result {
			if let Some(old_epoch_changes) = old_epoch_changes {
				*epoch_changes = old_epoch_changes;
			}
		}

		import_result.map_err(Into::into)
	}

	fn check_block(
		&mut self,
		block: BlockCheckParams<Block>,
	) -> Result<ImportResult, Self::Error> {
		self.inner.check_block(block).map_err(Into::into)
	}
}

/// Gets the best finalized block and its slot, and prunes the given epoch tree.
fn prune_finalized<B, E, Block, RA>(
	client: &Client<B, E, Block, RA>,
	epoch_changes: &mut EpochChangesFor<Block>,
) -> Result<(), ConsensusError> where
<<<<<<< HEAD
	Block: BlockT<Hash=H256>,
	E: CallExecutor<Block, Blake2Hasher> + Send + Sync + 'static,
	B: Backend<Block, Blake2Hasher>,
=======
	Block: BlockT,
	E: CallExecutor<Block> + Send + Sync,
	B: Backend<Block>,
>>>>>>> dc4216a5
	RA: Send + Sync,
{
	let info = client.chain_info();

	let finalized_slot = {
		let finalized_header = client.header(&BlockId::Hash(info.finalized_hash))
			.map_err(|e| ConsensusError::ClientImport(format!("{:?}", e)))?
			.expect("best finalized hash was given by client; \
				 finalized headers must exist in db; qed");

		find_pre_digest::<Block>(&finalized_header)
			.expect("finalized header must be valid; \
					 valid blocks have a pre-digest; qed")
			.slot_number()
	};

	epoch_changes.prune_finalized(
		descendent_query(&*client),
		&info.finalized_hash,
		info.finalized_number,
		finalized_slot,
	).map_err(|e| ConsensusError::ClientImport(format!("{:?}", e)))?;

	Ok(())
}

/// Produce a BABE block-import object to be used later on in the construction of
/// an import-queue.
///
/// Also returns a link object used to correctly instantiate the import queue
/// and background worker.
pub fn block_import<B, E, Block: BlockT, I, RA, PRA>(
	config: Config,
	wrapped_block_import: I,
	client: Arc<Client<B, E, Block, RA>>,
	api: Arc<PRA>,
) -> ClientResult<(BabeBlockImport<B, E, Block, I, RA, PRA>, BabeLink<Block>)> where
<<<<<<< HEAD
	B: Backend<Block, Blake2Hasher>,
	E: CallExecutor<Block, Blake2Hasher> + Send + Sync + 'static,
=======
	B: Backend<Block>,
	E: CallExecutor<Block> + Send + Sync,
>>>>>>> dc4216a5
	RA: Send + Sync,
	Client<B, E, Block, RA>: AuxStore,
{
	let epoch_changes = aux_schema::load_epoch_changes(&*client)?;
	let link = BabeLink {
		epoch_changes: epoch_changes.clone(),
		time_source: Default::default(),
		config: config.clone(),
	};

	// NOTE: this isn't entirely necessary, but since we didn't use to prune the
	// epoch tree it is useful as a migration, so that nodes prune long trees on
	// startup rather than waiting until importing the next epoch change block.
	prune_finalized(
		&client,
		&mut epoch_changes.lock(),
	)?;

	let import = BabeBlockImport::new(
		client,
		api,
		epoch_changes,
		wrapped_block_import,
		config,
	);

	Ok((import, link))
}

/// Start an import queue for the BABE consensus algorithm.
///
/// This method returns the import queue, some data that needs to be passed to the block authoring
/// logic (`BabeLink`), and a future that must be run to
/// completion and is responsible for listening to finality notifications and
/// pruning the epoch changes tree.
///
/// The block import object provided must be the `BabeBlockImport` or a wrapper
/// of it, otherwise crucial import logic will be omitted.
pub fn import_queue<B, E, Block: BlockT, I, RA, PRA>(
	babe_link: BabeLink<Block>,
	block_import: I,
	justification_import: Option<BoxJustificationImport<Block>>,
	finality_proof_import: Option<BoxFinalityProofImport<Block>>,
	client: Arc<Client<B, E, Block, RA>>,
	api: Arc<PRA>,
	inherent_data_providers: InherentDataProviders,
) -> ClientResult<BabeImportQueue<Block, sp_api::TransactionFor<PRA, Block>>> where
	B: Backend<Block> + 'static,
	I: BlockImport<Block, Error = ConsensusError, Transaction = sp_api::TransactionFor<PRA, Block>>
		+ Send + Sync + 'static,
	E: CallExecutor<Block> + Clone + Send + Sync + 'static,
	RA: Send + Sync + 'static,
	PRA: ProvideRuntimeApi<Block> + ProvideCache<Block> + Send + Sync + AuxStore + 'static,
	PRA::Api: BlockBuilderApi<Block> + BabeApi<Block> + ApiExt<Block, Error = sp_blockchain::Error>,
{
	register_babe_inherent_data_provider(&inherent_data_providers, babe_link.config.slot_duration)?;

	let verifier = BabeVerifier {
		client: client.clone(),
		api,
		inherent_data_providers,
		config: babe_link.config,
		epoch_changes: babe_link.epoch_changes,
		time_source: babe_link.time_source,
	};

	Ok(BasicQueue::new(
		verifier,
		Box::new(block_import),
		justification_import,
		finality_proof_import,
	))
}

/// BABE test helpers. Utility methods for manually authoring blocks.
#[cfg(feature = "test-helpers")]
pub mod test_helpers {
	use super::*;

	/// Try to claim the given slot and return a `BabePreDigest` if
	/// successful.
	pub fn claim_slot<B, C>(
		slot_number: u64,
		parent: &B::Header,
		client: &C,
		keystore: &KeyStorePtr,
		link: &BabeLink<B>,
	) -> Option<BabePreDigest> where
		B: BlockT,
		C: ProvideRuntimeApi<B> +
			ProvideCache<B> +
			HeaderBackend<B> +
			HeaderMetadata<B, Error = ClientError>,
		C::Api: BabeApi<B>,
	{
		let epoch = link.epoch_changes.lock().epoch_for_child_of(
			descendent_query(client),
			&parent.hash(),
			parent.number().clone(),
			slot_number,
			|slot| link.config.genesis_epoch(slot),
		).unwrap().unwrap();

		authorship::claim_slot(
			slot_number,
			epoch.as_ref(),
			&link.config,
			keystore,
		).map(|(digest, _)| digest)
	}
}<|MERGE_RESOLUTION|>--- conflicted
+++ resolved
@@ -1119,15 +1119,9 @@
 	client: &Client<B, E, Block, RA>,
 	epoch_changes: &mut EpochChangesFor<Block>,
 ) -> Result<(), ConsensusError> where
-<<<<<<< HEAD
-	Block: BlockT<Hash=H256>,
-	E: CallExecutor<Block, Blake2Hasher> + Send + Sync + 'static,
-	B: Backend<Block, Blake2Hasher>,
-=======
 	Block: BlockT,
-	E: CallExecutor<Block> + Send + Sync,
+	E: CallExecutor<Block> + Send + Sync + 'static,
 	B: Backend<Block>,
->>>>>>> dc4216a5
 	RA: Send + Sync,
 {
 	let info = client.chain_info();
@@ -1165,13 +1159,8 @@
 	client: Arc<Client<B, E, Block, RA>>,
 	api: Arc<PRA>,
 ) -> ClientResult<(BabeBlockImport<B, E, Block, I, RA, PRA>, BabeLink<Block>)> where
-<<<<<<< HEAD
-	B: Backend<Block, Blake2Hasher>,
-	E: CallExecutor<Block, Blake2Hasher> + Send + Sync + 'static,
-=======
 	B: Backend<Block>,
-	E: CallExecutor<Block> + Send + Sync,
->>>>>>> dc4216a5
+	E: CallExecutor<Block> + Send + Sync, + 'static,
 	RA: Send + Sync,
 	Client<B, E, Block, RA>: AuxStore,
 {
