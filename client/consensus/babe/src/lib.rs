// Copyright 2019-2020 Parity Technologies (UK) Ltd.
// This file is part of Substrate.

// Substrate is free software: you can redistribute it and/or modify
// it under the terms of the GNU General Public License as published by
// the Free Software Foundation, either version 3 of the License, or
// (at your option) any later version.

// Substrate is distributed in the hope that it will be useful,
// but WITHOUT ANY WARRANTY; without even the implied warranty of
// MERCHANTABILITY or FITNESS FOR A PARTICULAR PURPOSE.  See the
// GNU General Public License for more details.

// You should have received a copy of the GNU General Public License
// along with Substrate.  If not, see <http://www.gnu.org/licenses/>.

//! # BABE (Blind Assignment for Blockchain Extension)
//!
//! BABE is a slot-based block production mechanism which uses a VRF PRNG to
//! randomly perform the slot allocation. On every slot, all the authorities
//! generate a new random number with the VRF function and if it is lower than a
//! given threshold (which is proportional to their weight/stake) they have a
//! right to produce a block. The proof of the VRF function execution will be
//! used by other peer to validate the legitimacy of the slot claim.
//!
//! The engine is also responsible for collecting entropy on-chain which will be
//! used to seed the given VRF PRNG. An epoch is a contiguous number of slots
//! under which we will be using the same authority set. During an epoch all VRF
//! outputs produced as a result of block production will be collected on an
//! on-chain randomness pool. Epoch changes are announced one epoch in advance,
//! i.e. when ending epoch N, we announce the parameters (randomness,
//! authorities, etc.) for epoch N+2.
//!
//! Since the slot assignment is randomized, it is possible that a slot is
//! assigned to multiple validators in which case we will have a temporary fork,
//! or that a slot is assigned to no validator in which case no block is
//! produced. Which means that block times are not deterministic.
//!
//! The protocol has a parameter `c` [0, 1] for which `1 - c` is the probability
//! of a slot being empty. The choice of this parameter affects the security of
//! the protocol relating to maximum tolerable network delays.
//!
//! In addition to the VRF-based slot assignment described above, which we will
//! call primary slots, the engine also supports a deterministic secondary slot
//! assignment. Primary slots take precedence over secondary slots, when
//! authoring the node starts by trying to claim a primary slot and falls back
//! to a secondary slot claim attempt. The secondary slot assignment is done
//! by picking the authority at index:
//!
//! `blake2_256(epoch_randomness ++ slot_number) % authorities_len`.
//!
//! The fork choice rule is weight-based, where weight equals the number of
//! primary blocks in the chain. We will pick the heaviest chain (more primary
//! blocks) and will go with the longest one in case of a tie.
//!
//! An in-depth description and analysis of the protocol can be found here:
//! <https://research.web3.foundation/en/latest/polkadot/BABE/Babe.html>

#![forbid(unsafe_code)]
#![warn(missing_docs)]
pub use sp_consensus_babe::{
	BabeApi, ConsensusLog, BABE_ENGINE_ID, SlotNumber, BabeConfiguration,
	AuthorityId, AuthorityPair, AuthoritySignature,
	BabeAuthorityWeight, VRF_OUTPUT_LENGTH,
	digests::{PreDigest, CompatibleDigestItem, NextEpochDescriptor},
};
pub use sp_consensus::SyncOracle;
use std::{
	collections::HashMap, sync::Arc, u64, pin::Pin, time::{Instant, Duration},
	any::Any, borrow::Cow
};
use sp_consensus_babe;
use sp_consensus::{ImportResult, CanAuthorWith};
use sp_consensus::import_queue::{
	BoxJustificationImport, BoxFinalityProofImport,
};
use sp_runtime::{
	generic::{BlockId, OpaqueDigestItemId}, Justification,
	traits::{Block as BlockT, Header, DigestItemFor, Zero},
};
use sp_api::ProvideRuntimeApi;
use sc_keystore::KeyStorePtr;
use parking_lot::Mutex;
use sp_core::Pair;
use sp_inherents::{InherentDataProviders, InherentData};
use sc_telemetry::{telemetry, CONSENSUS_TRACE, CONSENSUS_DEBUG};
use sp_consensus::{
	self, BlockImport, Environment, Proposer, BlockCheckParams,
	ForkChoiceStrategy, BlockImportParams, BlockOrigin, Error as ConsensusError,
	SelectChain, SlotData,
};
use sp_consensus_babe::inherents::BabeInherentData;
use sp_timestamp::{TimestampInherentData, InherentType as TimestampInherent};
use sp_consensus::import_queue::{Verifier, BasicQueue, CacheKeyId};
use sc_client_api::{
	backend::{AuxStore, Backend},
	call_executor::CallExecutor,
	BlockchainEvents, ProvideUncles,
};
use sc_client::Client;

use sp_block_builder::BlockBuilder as BlockBuilderApi;

use futures::prelude::*;
use log::{warn, debug, info, trace};
use sc_consensus_slots::{
	SlotWorker, SlotInfo, SlotCompatible, StorageChanges, CheckedHeader, check_equivocation,
};
<<<<<<< HEAD
use epoch_changes::ViableEpoch;
=======
use sc_consensus_epochs::{descendent_query, SharedEpochChanges, EpochChangesFor, Epoch as EpochT};
>>>>>>> 8d7bf667
use sp_blockchain::{
	Result as ClientResult, Error as ClientError,
	HeaderBackend, ProvideCache, HeaderMetadata
};
use schnorrkel::SignatureError;
use codec::{Encode, Decode};
use sp_api::ApiExt;

mod aux_schema;
mod verification;
mod authorship;
#[cfg(test)]
mod tests;
<<<<<<< HEAD
pub use sp_consensus_babe::{
	AuthorityId, AuthorityPair, AuthoritySignature, Epoch, NextEpochDescriptor,
};
pub use epoch_changes::{descendent_query, EpochChanges, EpochChangesFor, SharedEpochChanges};
=======

/// BABE epoch information
#[derive(Decode, Encode, Default, PartialEq, Eq, Clone, Debug)]
pub struct Epoch {
	/// The epoch index
	pub epoch_index: u64,
	/// The starting slot of the epoch,
	pub start_slot: SlotNumber,
	/// The duration of this epoch
	pub duration: SlotNumber,
	/// The authorities and their weights
	pub authorities: Vec<(AuthorityId, BabeAuthorityWeight)>,
	/// Randomness for this epoch
	pub randomness: [u8; VRF_OUTPUT_LENGTH],
}

impl EpochT for Epoch {
	type NextEpochDescriptor = NextEpochDescriptor;
	type SlotNumber = SlotNumber;

	fn increment(&self, descriptor: NextEpochDescriptor) -> Epoch {
		Epoch {
			epoch_index: self.epoch_index + 1,
			start_slot: self.start_slot + self.duration,
			duration: self.duration,
			authorities: descriptor.authorities,
			randomness: descriptor.randomness,
		}
	}

	fn start_slot(&self) -> SlotNumber {
		self.start_slot
	}

	fn end_slot(&self) -> SlotNumber {
		self.start_slot + self.duration
	}
}
>>>>>>> 8d7bf667

#[derive(derive_more::Display, Debug)]
enum Error<B: BlockT> {
	#[display(fmt = "Multiple BABE pre-runtime digests, rejecting!")]
	MultiplePreRuntimeDigests,
	#[display(fmt = "No BABE pre-runtime digest found")]
	NoPreRuntimeDigest,
	#[display(fmt = "Multiple BABE epoch change digests, rejecting!")]
	MultipleEpochChangeDigests,
	#[display(fmt = "Could not extract timestamp and slot: {:?}", _0)]
	Extraction(sp_consensus::Error),
	#[display(fmt = "Could not fetch epoch at {:?}", _0)]
	FetchEpoch(B::Hash),
	#[display(fmt = "Header {:?} rejected: too far in the future", _0)]
	TooFarInFuture(B::Hash),
	#[display(fmt = "Parent ({}) of {} unavailable. Cannot import", _0, _1)]
	ParentUnavailable(B::Hash, B::Hash),
	#[display(fmt = "Slot number must increase: parent slot: {}, this slot: {}", _0, _1)]
	SlotNumberMustIncrease(u64, u64),
	#[display(fmt = "Header {:?} has a bad seal", _0)]
	HeaderBadSeal(B::Hash),
	#[display(fmt = "Header {:?} is unsealed", _0)]
	HeaderUnsealed(B::Hash),
	#[display(fmt = "Slot author not found")]
	SlotAuthorNotFound,
	#[display(fmt = "Secondary slot assignments are disabled for the current epoch.")]
	SecondarySlotAssignmentsDisabled,
	#[display(fmt = "Bad signature on {:?}", _0)]
	BadSignature(B::Hash),
	#[display(fmt = "Invalid author: Expected secondary author: {:?}, got: {:?}.", _0, _1)]
	InvalidAuthor(AuthorityId, AuthorityId),
	#[display(fmt = "No secondary author expected.")]
	NoSecondaryAuthorExpected,
	#[display(fmt = "VRF verification of block by author {:?} failed: threshold {} exceeded", _0, _1)]
	VRFVerificationOfBlockFailed(AuthorityId, u128),
	#[display(fmt = "VRF verification failed: {:?}", _0)]
	VRFVerificationFailed(SignatureError),
	#[display(fmt = "Could not fetch parent header: {:?}", _0)]
	FetchParentHeader(sp_blockchain::Error),
	#[display(fmt = "Expected epoch change to happen at {:?}, s{}", _0, _1)]
	ExpectedEpochChange(B::Hash, u64),
	#[display(fmt = "Unexpected epoch change")]
	UnexpectedEpochChange,
	#[display(fmt = "Parent block of {} has no associated weight", _0)]
	ParentBlockNoAssociatedWeight(B::Hash),
	#[display(fmt = "Checking inherents failed: {}", _0)]
	CheckInherents(String),
	Client(sp_blockchain::Error),
	Runtime(sp_inherents::Error),
	ForkTree(Box<fork_tree::Error<sp_blockchain::Error>>),
}

impl<B: BlockT> std::convert::From<Error<B>> for String {
	fn from(error: Error<B>) -> String {
		error.to_string()
	}
}

fn babe_err<B: BlockT>(error: Error<B>) -> Error<B> {
	debug!(target: "babe", "{}", error);
	error
}

macro_rules! babe_info {
	($($i: expr),+) => {
		{
			info!(target: "babe", $($i),+);
			format!($($i),+)
		}
	};
}


/// Intermediate value passed to block importer.
pub struct BabeIntermediate {
	/// The epoch data, if available.
	pub epoch: ViableEpoch,
}

/// Intermediate key for Babe engine.
pub static INTERMEDIATE_KEY: &[u8] = b"babe1";

/// A slot duration. Create with `get_or_compute`.
// FIXME: Once Rust has higher-kinded types, the duplication between this
// and `super::babe::Config` can be eliminated.
// https://github.com/paritytech/substrate/issues/2434
#[derive(Clone)]
pub struct Config(sc_consensus_slots::SlotDuration<BabeConfiguration>);

impl Config {
	/// Either fetch the slot duration from disk or compute it from the genesis
	/// state.
	pub fn get_or_compute<B: BlockT, C>(client: &C) -> ClientResult<Self> where
		C: AuxStore + ProvideRuntimeApi<B>, C::Api: BabeApi<B, Error = sp_blockchain::Error>,
	{
		trace!(target: "babe", "Getting slot duration");
		match sc_consensus_slots::SlotDuration::get_or_compute(client, |a, b| a.configuration(b)).map(Self) {
			Ok(s) => Ok(s),
			Err(s) => {
				warn!(target: "babe", "Failed to get slot duration");
				Err(s)
			}
		}
	}

	/// Create the genesis epoch (epoch #0). This is defined to start at the slot of
	/// the first block, so that has to be provided.
	pub fn genesis_epoch(&self, slot_number: SlotNumber) -> Epoch {
		Epoch {
			epoch_index: 0,
			start_slot: slot_number,
			duration: self.epoch_length,
			authorities: self.genesis_authorities.clone(),
			randomness: self.randomness.clone(),
		}
	}
}

impl std::ops::Deref for Config {
	type Target = BabeConfiguration;

	fn deref(&self) -> &BabeConfiguration {
		&*self.0
	}
}

/// Parameters for BABE.
pub struct BabeParams<B: BlockT, C, E, I, SO, SC, CAW> {
	/// The keystore that manages the keys of the node.
	pub keystore: KeyStorePtr,

	/// The client to use
	pub client: Arc<C>,

	/// The SelectChain Strategy
	pub select_chain: SC,

	/// The environment we are producing blocks for.
	pub env: E,

	/// The underlying block-import object to supply our produced blocks to.
	/// This must be a `BabeBlockImport` or a wrapper of it, otherwise
	/// critical consensus logic will be omitted.
	pub block_import: I,

	/// A sync oracle
	pub sync_oracle: SO,

	/// Providers for inherent data.
	pub inherent_data_providers: InherentDataProviders,

	/// Force authoring of blocks even if we are offline
	pub force_authoring: bool,

	/// The source of timestamps for relative slots
	pub babe_link: BabeLink<B>,

	/// Checks if the current native implementation can author with a runtime at a given block.
	pub can_author_with: CAW,
}

/// Start the babe worker. The returned future should be run in a tokio runtime.
pub fn start_babe<B, C, SC, E, I, SO, CAW, Error>(BabeParams {
	keystore,
	client,
	select_chain,
	env,
	block_import,
	sync_oracle,
	inherent_data_providers,
	force_authoring,
	babe_link,
	can_author_with,
}: BabeParams<B, C, E, I, SO, SC, CAW>) -> Result<
	impl futures::Future<Output=()>,
	sp_consensus::Error,
> where
	B: BlockT,
	C: ProvideRuntimeApi<B> + ProvideCache<B> + ProvideUncles<B> + BlockchainEvents<B>
		+ HeaderBackend<B> + HeaderMetadata<B, Error = ClientError> + Send + Sync + 'static,
	C::Api: BabeApi<B>,
	SC: SelectChain<B> + 'static,
	E: Environment<B, Error = Error> + Send + Sync,
	E::Proposer: Proposer<B, Error = Error, Transaction = sp_api::TransactionFor<C, B>>,
	I: BlockImport<B, Error = ConsensusError, Transaction = sp_api::TransactionFor<C, B>> + Send
		+ Sync + 'static,
	Error: std::error::Error + Send + From<ConsensusError> + From<I::Error> + 'static,
	SO: SyncOracle + Send + Sync + Clone,
	CAW: CanAuthorWith<B> + Send,
{
	let config = babe_link.config;
	let worker = BabeWorker {
		client: client.clone(),
		block_import: Arc::new(Mutex::new(block_import)),
		env,
		sync_oracle: sync_oracle.clone(),
		force_authoring,
		keystore,
		epoch_changes: babe_link.epoch_changes.clone(),
		config: config.clone(),
	};

	register_babe_inherent_data_provider(&inherent_data_providers, config.slot_duration())?;
	sc_consensus_uncles::register_uncles_inherent_data_provider(
		client.clone(),
		select_chain.clone(),
		&inherent_data_providers,
	)?;

	babe_info!("Starting BABE Authorship worker");
	Ok(sc_consensus_slots::start_slot_worker(
		config.0,
		select_chain,
		worker,
		sync_oracle,
		inherent_data_providers,
		babe_link.time_source,
		can_author_with,
	))
}

struct BabeWorker<B: BlockT, C, E, I, SO> {
	client: Arc<C>,
	block_import: Arc<Mutex<I>>,
	env: E,
	sync_oracle: SO,
	force_authoring: bool,
	keystore: KeyStorePtr,
	epoch_changes: SharedEpochChanges<B, Epoch>,
	config: Config,
}

impl<B, C, E, I, Error, SO> sc_consensus_slots::SimpleSlotWorker<B> for BabeWorker<B, C, E, I, SO> where
	B: BlockT,
	C: ProvideRuntimeApi<B> +
		ProvideCache<B> +
		HeaderBackend<B> +
		HeaderMetadata<B, Error = ClientError>,
	C::Api: BabeApi<B>,
	E: Environment<B, Error = Error>,
	E::Proposer: Proposer<B, Error = Error, Transaction = sp_api::TransactionFor<C, B>>,
	I: BlockImport<B, Transaction = sp_api::TransactionFor<C, B>> + Send + Sync + 'static,
	SO: SyncOracle + Send + Clone,
	Error: std::error::Error + Send + From<ConsensusError> + From<I::Error> + 'static,
{
<<<<<<< HEAD
	type EpochData = ViableEpoch;
	type Claim = (BabePreDigest, AuthorityPair);
=======
	type EpochData = Epoch;
	type Claim = (PreDigest, AuthorityPair);
>>>>>>> 8d7bf667
	type SyncOracle = SO;
	type CreateProposer = Pin<Box<
		dyn Future<Output = Result<E::Proposer, sp_consensus::Error>> + Send + 'static
	>>;
	type Proposer = E::Proposer;
	type BlockImport = I;

	fn logging_target(&self) -> &'static str {
		"babe"
	}

	fn block_import(&self) -> Arc<Mutex<Self::BlockImport>> {
		self.block_import.clone()
	}

	fn epoch_data(
		&self,
		parent: &B::Header,
		slot_number: u64,
	) -> Result<Self::EpochData, ConsensusError> {
		self.epoch_changes.lock().epoch_for_child_of(
			descendent_query(&*self.client),
			&parent.hash(),
			parent.number().clone(),
			slot_number,
			|slot| self.config.genesis_epoch(slot)
		)
			.map_err(|e| ConsensusError::ChainLookup(format!("{:?}", e)))?
			.ok_or(sp_consensus::Error::InvalidAuthoritiesSet)
	}

	fn authorities_len(&self, epoch_data: &Self::EpochData) -> usize {
		epoch_data.as_ref().authorities.len()
	}

	fn claim_slot(
		&self,
		_parent_header: &B::Header,
		slot_number: SlotNumber,
		epoch_data: &ViableEpoch,
	) -> Option<Self::Claim> {
		debug!(target: "babe", "Attempting to claim slot {}", slot_number);
		let s = authorship::claim_slot(
			slot_number,
			epoch_data.as_ref(),
			&*self.config,
			&self.keystore,
		);

		if let Some(_) = s {
			debug!(target: "babe", "Claimed slot {}", slot_number);
		}

		s
	}

	fn pre_digest_data(
		&self,
		_slot_number: u64,
		claim: &Self::Claim,
	) -> Vec<sp_runtime::DigestItem<B::Hash>> {
		vec![
			<DigestItemFor<B> as CompatibleDigestItem>::babe_pre_digest(claim.0.clone()),
		]
	}

	fn block_import_params(&self) -> Box<dyn Fn(
		B::Header,
		&B::Hash,
		Vec<B::Extrinsic>,
		StorageChanges<I::Transaction, B>,
		Self::Claim,
		Self::EpochData,
	) -> sp_consensus::BlockImportParams<B, I::Transaction> + Send> {
		Box::new(|header, header_hash, body, storage_changes, (_, pair), epoch| {
			// sign the pre-sealed hash of the block and then
			// add it to a digest item.
			let signature = pair.sign(header_hash.as_ref());
			let digest_item = <DigestItemFor<B> as CompatibleDigestItem>::babe_seal(signature);

			BlockImportParams {
				origin: BlockOrigin::Own,
				header,
				justification: None,
				post_digests: vec![digest_item],
				body: Some(body),
				storage_changes: Some(storage_changes),
				finalized: false,
				auxiliary: Vec::new(), // block-weight is written in block import.
				intermediates: {
					let mut intermediates = HashMap::new();
					intermediates.insert(
						Cow::from(INTERMEDIATE_KEY),
						Box::new(BabeIntermediate { epoch }) as Box<dyn Any>,
					);
					intermediates
				},
				fork_choice: None,
				allow_missing_state: false,
				import_existing: false,
			}
		})
	}

	fn force_authoring(&self) -> bool {
		self.force_authoring
	}

	fn sync_oracle(&mut self) -> &mut Self::SyncOracle {
		&mut self.sync_oracle
	}

	fn proposer(&mut self, block: &B::Header) -> Self::CreateProposer {
		Box::pin(self.env.init(block).map_err(|e| {
			sp_consensus::Error::ClientImport(format!("{:?}", e))
		}))
	}

	fn proposing_remaining_duration(
		&self,
		head: &B::Header,
		slot_info: &SlotInfo
	) -> Option<std::time::Duration> {
		// never give more than 2^this times the lenience.
		const BACKOFF_CAP: u64 = 8;

		// how many slots it takes before we double the lenience.
		const BACKOFF_STEP: u64 = 2;

		let slot_remaining = self.slot_remaining_duration(slot_info);
		let parent_slot = match find_pre_digest::<B>(head) {
			Err(_) => return Some(slot_remaining),
			Ok(d) => d.slot_number(),
		};

		// we allow a lenience of the number of slots since the head of the
		// chain was produced, minus 1 (since there is always a difference of at least 1)
		//
		// exponential back-off.
		// in normal cases we only attempt to issue blocks up to the end of the slot.
		// when the chain has been stalled for a few slots, we give more lenience.
		let slot_lenience = slot_info.number.saturating_sub(parent_slot + 1);

		let slot_lenience = std::cmp::min(slot_lenience, BACKOFF_CAP);
		let slot_duration = slot_info.duration << (slot_lenience / BACKOFF_STEP);

		if slot_lenience >= 1 {
			debug!(target: "babe", "No block for {} slots. Applying 2^({}/{}) lenience",
				slot_lenience, slot_lenience, BACKOFF_STEP);
		}

		let slot_lenience = Duration::from_secs(slot_duration);
		Some(slot_lenience + slot_remaining)
	}
}

impl<B, C, E, I, Error, SO> SlotWorker<B> for BabeWorker<B, C, E, I, SO> where
	B: BlockT,
	C: ProvideRuntimeApi<B> +
		ProvideCache<B> +
		HeaderBackend<B> +
		HeaderMetadata<B, Error = ClientError> + Send + Sync,
	C::Api: BabeApi<B>,
	E: Environment<B, Error = Error> + Send + Sync,
	E::Proposer: Proposer<B, Error = Error, Transaction = sp_api::TransactionFor<C, B>>,
	I: BlockImport<B, Transaction = sp_api::TransactionFor<C, B>> + Send + Sync + 'static,
	SO: SyncOracle + Send + Sync + Clone,
	Error: std::error::Error + Send + From<sp_consensus::Error> + From<I::Error> + 'static,
{
	type OnSlot = Pin<Box<dyn Future<Output = Result<(), sp_consensus::Error>> + Send>>;

	fn on_slot(&mut self, chain_head: B::Header, slot_info: SlotInfo) -> Self::OnSlot {
		<Self as sc_consensus_slots::SimpleSlotWorker<B>>::on_slot(self, chain_head, slot_info)
	}
}

/// Extract the BABE pre digest from the given header. Pre-runtime digests are
/// mandatory, the function will return `Err` if none is found.
fn find_pre_digest<B: BlockT>(header: &B::Header) -> Result<PreDigest, Error<B>>
{
	// genesis block doesn't contain a pre digest so let's generate a
	// dummy one to not break any invariants in the rest of the code
	if header.number().is_zero() {
		return Ok(PreDigest::Secondary {
			slot_number: 0,
			authority_index: 0,
		});
	}

	let mut pre_digest: Option<_> = None;
	for log in header.digest().logs() {
		trace!(target: "babe", "Checking log {:?}, looking for pre runtime digest", log);
		match (log.as_babe_pre_digest(), pre_digest.is_some()) {
			(Some(_), true) => return Err(babe_err(Error::MultiplePreRuntimeDigests)),
			(None, _) => trace!(target: "babe", "Ignoring digest not meant for us"),
			(s, false) => pre_digest = s,
		}
	}
	pre_digest.ok_or_else(|| babe_err(Error::NoPreRuntimeDigest))
}

/// Extract the BABE epoch change digest from the given header, if it exists.
fn find_next_epoch_digest<B: BlockT>(header: &B::Header)
	-> Result<Option<NextEpochDescriptor>, Error<B>>
	where DigestItemFor<B>: CompatibleDigestItem,
{
	let mut epoch_digest: Option<_> = None;
	for log in header.digest().logs() {
		trace!(target: "babe", "Checking log {:?}, looking for epoch change digest.", log);
		let log = log.try_to::<ConsensusLog>(OpaqueDigestItemId::Consensus(&BABE_ENGINE_ID));
		match (log, epoch_digest.is_some()) {
			(Some(ConsensusLog::NextEpochData(_)), true) => return Err(babe_err(Error::MultipleEpochChangeDigests)),
			(Some(ConsensusLog::NextEpochData(epoch)), false) => epoch_digest = Some(epoch),
			_ => trace!(target: "babe", "Ignoring digest not meant for us"),
		}
	}

	Ok(epoch_digest)
}


#[derive(Default, Clone)]
struct TimeSource(Arc<Mutex<(Option<Duration>, Vec<(Instant, u64)>)>>);

impl SlotCompatible for TimeSource {
	fn extract_timestamp_and_slot(
		&self,
		data: &InherentData,
	) -> Result<(TimestampInherent, u64, std::time::Duration), sp_consensus::Error> {
		trace!(target: "babe", "extract timestamp");
		data.timestamp_inherent_data()
			.and_then(|t| data.babe_inherent_data().map(|a| (t, a)))
			.map_err(Into::into)
			.map_err(sp_consensus::Error::InherentData)
			.map(|(x, y)| (x, y, self.0.lock().0.take().unwrap_or_default()))
	}
}

/// State that must be shared between the import queue and the authoring logic.
#[derive(Clone)]
pub struct BabeLink<Block: BlockT> {
	time_source: TimeSource,
	epoch_changes: SharedEpochChanges<Block, Epoch>,
	config: Config,
}

impl<Block: BlockT> BabeLink<Block> {
	/// Get the epoch changes of this link.
	pub fn epoch_changes(&self) -> &SharedEpochChanges<Block> {
		&self.epoch_changes
	}

	/// Get the config of this link.
	pub fn config(&self) -> &Config {
		&self.config
	}
}

/// A verifier for Babe blocks.
pub struct BabeVerifier<B, E, Block: BlockT, RA, PRA> {
	client: Arc<Client<B, E, Block, RA>>,
	api: Arc<PRA>,
	inherent_data_providers: sp_inherents::InherentDataProviders,
	config: Config,
	epoch_changes: SharedEpochChanges<Block, Epoch>,
	time_source: TimeSource,
}

impl<B, E, Block: BlockT, RA, PRA> BabeVerifier<B, E, Block, RA, PRA> {
	fn check_inherents(
		&self,
		block: Block,
		block_id: BlockId<Block>,
		inherent_data: InherentData,
	) -> Result<(), Error<Block>>
		where
			PRA: ProvideRuntimeApi<Block>,
			PRA::Api: BlockBuilderApi<Block, Error = sp_blockchain::Error>
	{
		let inherent_res = self.api.runtime_api().check_inherents(
			&block_id,
			block,
			inherent_data,
		).map_err(Error::Client)?;

		if !inherent_res.ok() {
			inherent_res
				.into_errors()
				.try_for_each(|(i, e)| {
					Err(Error::CheckInherents(self.inherent_data_providers.error_to_string(&i, &e)))
				})
		} else {
			Ok(())
		}
	}
}

#[allow(dead_code)]
fn median_algorithm(
	median_required_blocks: u64,
	slot_duration: u64,
	slot_number: u64,
	slot_now: u64,
	time_source: &mut (Option<Duration>, Vec<(Instant, u64)>),
) {
	let num_timestamps = time_source.1.len();
	if num_timestamps as u64 >= median_required_blocks && median_required_blocks > 0 {
		let mut new_list: Vec<_> = time_source.1.iter().map(|&(t, sl)| {
			let offset: u128 = u128::from(slot_duration)
				.checked_mul(1_000_000u128) // self.config.slot_duration returns milliseconds
				.and_then(|x| {
					x.checked_mul(u128::from(slot_number).saturating_sub(u128::from(sl)))
				})
				.expect("we cannot have timespans long enough for this to overflow; qed");

			const NANOS_PER_SEC: u32 = 1_000_000_000;
			let nanos = (offset % u128::from(NANOS_PER_SEC)) as u32;
			let secs = (offset / u128::from(NANOS_PER_SEC)) as u64;

			t + Duration::new(secs, nanos)
		}).collect();

		// Use a partial sort to move the median timestamp to the middle of the list
		pdqselect::select(&mut new_list, num_timestamps / 2);

		let &median = new_list
			.get(num_timestamps / 2)
			.expect("we have at least one timestamp, so this is a valid index; qed");

		let now = Instant::now();
		if now >= median {
			time_source.0.replace(now - median);
		}

		time_source.1.clear();
	} else {
		time_source.1.push((Instant::now(), slot_now))
	}
}

impl<B, E, Block, RA, PRA> Verifier<Block> for BabeVerifier<B, E, Block, RA, PRA> where
	Block: BlockT,
	B: Backend<Block> + 'static,
	E: CallExecutor<Block> + 'static + Clone + Send + Sync,
	RA: Send + Sync,
	PRA: ProvideRuntimeApi<Block> + Send + Sync + AuxStore + ProvideCache<Block>,
	PRA::Api: BlockBuilderApi<Block, Error = sp_blockchain::Error>
		+ BabeApi<Block, Error = sp_blockchain::Error>,
{
	fn verify(
		&mut self,
		origin: BlockOrigin,
		header: Block::Header,
		justification: Option<Justification>,
		mut body: Option<Vec<Block::Extrinsic>>,
	) -> Result<(BlockImportParams<Block, ()>, Option<Vec<(CacheKeyId, Vec<u8>)>>), String> {
		trace!(
			target: "babe",
			"Verifying origin: {:?} header: {:?} justification: {:?} body: {:?}",
			origin,
			header,
			justification,
			body,
		);

		debug!(target: "babe", "We have {:?} logs in this header", header.digest().logs().len());
		let mut inherent_data = self
			.inherent_data_providers
			.create_inherent_data()
			.map_err(Error::<Block>::Runtime)?;

		let (_, slot_now, _) = self.time_source.extract_timestamp_and_slot(&inherent_data)
			.map_err(Error::<Block>::Extraction)?;

		let hash = header.hash();
		let parent_hash = *header.parent_hash();

		let parent_header_metadata = self.client.header_metadata(parent_hash)
			.map_err(Error::<Block>::FetchParentHeader)?;

		let pre_digest = find_pre_digest::<Block>(&header)?;
		let epoch = {
			let epoch_changes = self.epoch_changes.lock();
			epoch_changes.epoch_for_child_of(
				descendent_query(&*self.client),
				&parent_hash,
				parent_header_metadata.number,
				pre_digest.slot_number(),
				|slot| self.config.genesis_epoch(slot),
			)
				.map_err(|e| Error::<Block>::ForkTree(Box::new(e)))?
				.ok_or_else(|| Error::<Block>::FetchEpoch(parent_hash))?
		};

		// We add one to the current slot to allow for some small drift.
		// FIXME #1019 in the future, alter this queue to allow deferring of headers
		let v_params = verification::VerificationParams {
			header: header.clone(),
			pre_digest: Some(pre_digest.clone()),
			slot_now: slot_now + 1,
			epoch: epoch.as_ref(),
			config: &self.config,
		};

		match verification::check_header::<Block>(v_params)? {
			CheckedHeader::Checked(pre_header, verified_info) => {
				let babe_pre_digest = verified_info.pre_digest.as_babe_pre_digest()
					.expect("check_header always returns a pre-digest digest item; qed");

				let slot_number = babe_pre_digest.slot_number();

				let author = verified_info.author;

				// the header is valid but let's check if there was something else already
				// proposed at the same slot by the given author
				if let Some(equivocation_proof) = check_equivocation(
					&*self.api,
					slot_now,
					babe_pre_digest.slot_number(),
					&header,
					&author,
				).map_err(|e| e.to_string())? {
					info!(
						"Slot author {:?} is equivocating at slot {} with headers {:?} and {:?}",
						author,
						babe_pre_digest.slot_number(),
						equivocation_proof.fst_header().hash(),
						equivocation_proof.snd_header().hash(),
					);
				}

				// if the body is passed through, we need to use the runtime
				// to check that the internally-set timestamp in the inherents
				// actually matches the slot set in the seal.
				if let Some(inner_body) = body.take() {
					inherent_data.babe_replace_inherent_data(slot_number);
					let block = Block::new(pre_header.clone(), inner_body);

					self.check_inherents(
						block.clone(),
						BlockId::Hash(parent_hash),
						inherent_data,
					)?;

					let (_, inner_body) = block.deconstruct();
					body = Some(inner_body);
				}

				trace!(target: "babe", "Checked {:?}; importing.", pre_header);
				telemetry!(
					CONSENSUS_TRACE;
					"babe.checked_and_importing";
					"pre_header" => ?pre_header);

				let mut intermediates = HashMap::new();
				intermediates.insert(
					Cow::from(INTERMEDIATE_KEY),
					Box::new(BabeIntermediate {
						epoch,
					}) as Box<dyn Any>,
				);

				let block_import_params = BlockImportParams {
					origin,
					header: pre_header,
					post_digests: vec![verified_info.seal],
					body,
					storage_changes: None,
					finalized: false,
					justification,
					auxiliary: Vec::new(),
					intermediates,
					fork_choice: None,
					allow_missing_state: false,
					import_existing: false,
				};

				Ok((block_import_params, Default::default()))
			}
			CheckedHeader::Deferred(a, b) => {
				debug!(target: "babe", "Checking {:?} failed; {:?}, {:?}.", hash, a, b);
				telemetry!(CONSENSUS_DEBUG; "babe.header_too_far_in_future";
					"hash" => ?hash, "a" => ?a, "b" => ?b
				);
				Err(Error::<Block>::TooFarInFuture(hash).into())
			}
		}
	}
}

/// The BABE import queue type.
pub type BabeImportQueue<B, Transaction> = BasicQueue<B, Transaction>;

/// Register the babe inherent data provider, if not registered already.
fn register_babe_inherent_data_provider(
	inherent_data_providers: &InherentDataProviders,
	slot_duration: u64,
) -> Result<(), sp_consensus::Error> {
	debug!(target: "babe", "Registering");
	if !inherent_data_providers.has_provider(&sp_consensus_babe::inherents::INHERENT_IDENTIFIER) {
		inherent_data_providers
			.register_provider(sp_consensus_babe::inherents::InherentDataProvider::new(slot_duration))
			.map_err(Into::into)
			.map_err(sp_consensus::Error::InherentData)
	} else {
		Ok(())
	}
}

/// A block-import handler for BABE.
///
/// This scans each imported block for epoch change signals. The signals are
/// tracked in a tree (of all forks), and the import logic validates all epoch
/// change transitions, i.e. whether a given epoch change is expected or whether
/// it is missing.
///
/// The epoch change tree should be pruned as blocks are finalized.
pub struct BabeBlockImport<B, E, Block: BlockT, I, RA, PRA> {
	inner: I,
	client: Arc<Client<B, E, Block, RA>>,
	api: Arc<PRA>,
	epoch_changes: SharedEpochChanges<Block, Epoch>,
	config: Config,
}

impl<B, E, Block: BlockT, I: Clone, RA, PRA> Clone for BabeBlockImport<B, E, Block, I, RA, PRA> {
	fn clone(&self) -> Self {
		BabeBlockImport {
			inner: self.inner.clone(),
			client: self.client.clone(),
			api: self.api.clone(),
			epoch_changes: self.epoch_changes.clone(),
			config: self.config.clone(),
		}
	}
}

impl<B, E, Block: BlockT, I, RA, PRA> BabeBlockImport<B, E, Block, I, RA, PRA> {
	fn new(
		client: Arc<Client<B, E, Block, RA>>,
		api: Arc<PRA>,
		epoch_changes: SharedEpochChanges<Block, Epoch>,
		block_import: I,
		config: Config,
	) -> Self {
		BabeBlockImport {
			client,
			api,
			inner: block_import,
			epoch_changes,
			config,
		}
	}
}

impl<B, E, Block, I, RA, PRA> BlockImport<Block> for BabeBlockImport<B, E, Block, I, RA, PRA> where
	Block: BlockT,
	I: BlockImport<Block, Transaction = sp_api::TransactionFor<PRA, Block>> + Send + Sync,
	I::Error: Into<ConsensusError>,
	B: Backend<Block> + 'static,
	E: CallExecutor<Block> + 'static + Clone + Send + Sync,
	Client<B, E, Block, RA>: AuxStore,
	RA: Send + Sync,
	PRA: ProvideRuntimeApi<Block> + ProvideCache<Block>,
	PRA::Api: BabeApi<Block> + ApiExt<Block, StateBackend = B::State>,
{
	type Error = ConsensusError;
	type Transaction = sp_api::TransactionFor<PRA, Block>;

	fn import_block(
		&mut self,
		mut block: BlockImportParams<Block, Self::Transaction>,
		new_cache: HashMap<CacheKeyId, Vec<u8>>,
	) -> Result<ImportResult, Self::Error> {
		let hash = block.post_header().hash();
		let number = block.header.number().clone();

		// early exit if block already in chain, otherwise the check for
		// epoch changes will error when trying to re-import an epoch change
		match self.client.status(BlockId::Hash(hash)) {
			Ok(sp_blockchain::BlockStatus::InChain) => return Ok(ImportResult::AlreadyInChain),
			Ok(sp_blockchain::BlockStatus::Unknown) => {},
			Err(e) => return Err(ConsensusError::ClientImport(e.to_string())),
		}

		let pre_digest = find_pre_digest::<Block>(&block.header)
			.expect("valid babe headers must contain a predigest; \
					 header has been already verified; qed");
		let slot_number = pre_digest.slot_number();

		let parent_hash = *block.header.parent_hash();
		let parent_header = self.client.header(&BlockId::Hash(parent_hash))
			.map_err(|e| ConsensusError::ChainLookup(e.to_string()))?
			.ok_or_else(|| ConsensusError::ChainLookup(babe_err(
				Error::<Block>::ParentUnavailable(parent_hash, hash)
			).into()))?;

		let parent_slot = find_pre_digest::<Block>(&parent_header)
			.map(|d| d.slot_number())
			.expect("parent is non-genesis; valid BABE headers contain a pre-digest; \
					header has already been verified; qed");

		// make sure that slot number is strictly increasing
		if slot_number <= parent_slot {
			return Err(
				ConsensusError::ClientImport(babe_err(
					Error::<Block>::SlotNumberMustIncrease(parent_slot, slot_number)
				).into())
			);
		}

		let mut epoch_changes = self.epoch_changes.lock();

		// check if there's any epoch change expected to happen at this slot.
		// `epoch` is the epoch to verify the block under, and `first_in_epoch` is true
		// if this is the first block in its chain for that epoch.
		//
		// also provides the total weight of the chain, including the imported block.
		let (epoch, first_in_epoch, parent_weight) = {
			let parent_weight = if *parent_header.number() == Zero::zero() {
				0
			} else {
				aux_schema::load_block_weight(&*self.client, parent_hash)
					.map_err(|e| ConsensusError::ClientImport(e.to_string()))?
					.ok_or_else(|| ConsensusError::ClientImport(
						babe_err(Error::<Block>::ParentBlockNoAssociatedWeight(hash)).into()
					))?
			};

			let intermediate = block.take_intermediate::<BabeIntermediate>(
				INTERMEDIATE_KEY
			)?;

			let epoch = intermediate.epoch;
			let first_in_epoch = parent_slot < epoch.as_ref().start_slot;
			(epoch, first_in_epoch, parent_weight)
		};

		let total_weight = parent_weight + pre_digest.added_weight();

		// search for this all the time so we can reject unexpected announcements.
		let next_epoch_digest = find_next_epoch_digest::<Block>(&block.header)
			.map_err(|e| ConsensusError::ClientImport(e.to_string()))?;

		match (first_in_epoch, next_epoch_digest.is_some()) {
			(true, true) => {},
			(false, false) => {},
			(true, false) => {
				return Err(
					ConsensusError::ClientImport(
						babe_err(Error::<Block>::ExpectedEpochChange(hash, slot_number)).into(),
					)
				);
			},
			(false, true) => {
				return Err(ConsensusError::ClientImport(Error::<Block>::UnexpectedEpochChange.into()));
			},
		}

		// if there's a pending epoch we'll save the previous epoch changes here
		// this way we can revert it if there's any error
		let mut old_epoch_changes = None;

		let info = self.client.chain_info();

		if let Some(next_epoch_descriptor) = next_epoch_digest {
			let next_epoch = epoch.increment(next_epoch_descriptor);

			old_epoch_changes = Some(epoch_changes.clone());

			babe_info!("New epoch {} launching at block {} (block slot {} >= start slot {}).",
				epoch.as_ref().epoch_index, hash, slot_number, epoch.as_ref().start_slot);
			babe_info!("Next epoch starts at slot {}", next_epoch.as_ref().start_slot);

			// prune the tree of epochs not part of the finalized chain or
			// that are not live anymore, and then track the given epoch change
			// in the tree.
			// NOTE: it is important that these operations are done in this
			// order, otherwise if pruning after import the `is_descendent_of`
			// used by pruning may not know about the block that is being
			// imported.
			let prune_and_import = || {
				prune_finalized(
					&self.client,
					&mut epoch_changes,
				)?;

				epoch_changes.import(
					descendent_query(&*self.client),
					hash,
					number,
					*block.header.parent_hash(),
					next_epoch,
				).map_err(|e| ConsensusError::ClientImport(format!("{:?}", e)))?;

				Ok(())
			};

			if let Err(e) = prune_and_import() {
				debug!(target: "babe", "Failed to launch next epoch: {:?}", e);
				*epoch_changes = old_epoch_changes.expect("set `Some` above and not taken; qed");
				return Err(e);
			}

			crate::aux_schema::write_epoch_changes::<Block, _, _>(
				&*epoch_changes,
				|insert| block.auxiliary.extend(
					insert.iter().map(|(k, v)| (k.to_vec(), Some(v.to_vec())))
				)
			);
		}

		aux_schema::write_block_weight(
			hash,
			&total_weight,
			|values| block.auxiliary.extend(
				values.iter().map(|(k, v)| (k.to_vec(), Some(v.to_vec())))
			),
		);

		// The fork choice rule is that we pick the heaviest chain (i.e.
		// more primary blocks), if there's a tie we go with the longest
		// chain.
		block.fork_choice = {
			let (last_best, last_best_number) = (info.best_hash, info.best_number);

			let last_best_weight = if &last_best == block.header.parent_hash() {
				// the parent=genesis case is already covered for loading parent weight,
				// so we don't need to cover again here.
				parent_weight
			} else {
				aux_schema::load_block_weight(&*self.client, last_best)
					.map_err(|e| ConsensusError::ChainLookup(format!("{:?}", e)))?
					.ok_or_else(
						|| ConsensusError::ChainLookup(format!("No block weight for parent header."))
					)?
			};

			Some(ForkChoiceStrategy::Custom(if total_weight > last_best_weight {
				true
			} else if total_weight == last_best_weight {
				number > last_best_number
			} else {
				false
			}))
		};

		let import_result = self.inner.import_block(block, new_cache);

		// revert to the original epoch changes in case there's an error
		// importing the block
		if let Err(_) = import_result {
			if let Some(old_epoch_changes) = old_epoch_changes {
				*epoch_changes = old_epoch_changes;
			}
		}

		import_result.map_err(Into::into)
	}

	fn check_block(
		&mut self,
		block: BlockCheckParams<Block>,
	) -> Result<ImportResult, Self::Error> {
		self.inner.check_block(block).map_err(Into::into)
	}
}

/// Gets the best finalized block and its slot, and prunes the given epoch tree.
fn prune_finalized<B, E, Block, RA>(
	client: &Client<B, E, Block, RA>,
	epoch_changes: &mut EpochChangesFor<Block, Epoch>,
) -> Result<(), ConsensusError> where
	Block: BlockT,
	E: CallExecutor<Block> + Send + Sync,
	B: Backend<Block>,
	RA: Send + Sync,
{
	let info = client.chain_info();

	let finalized_slot = {
		let finalized_header = client.header(&BlockId::Hash(info.finalized_hash))
			.map_err(|e| ConsensusError::ClientImport(format!("{:?}", e)))?
			.expect("best finalized hash was given by client; \
				 finalized headers must exist in db; qed");

		find_pre_digest::<Block>(&finalized_header)
			.expect("finalized header must be valid; \
					 valid blocks have a pre-digest; qed")
			.slot_number()
	};

	epoch_changes.prune_finalized(
		descendent_query(&*client),
		&info.finalized_hash,
		info.finalized_number,
		finalized_slot,
	).map_err(|e| ConsensusError::ClientImport(format!("{:?}", e)))?;

	Ok(())
}

/// Produce a BABE block-import object to be used later on in the construction of
/// an import-queue.
///
/// Also returns a link object used to correctly instantiate the import queue
/// and background worker.
pub fn block_import<B, E, Block: BlockT, I, RA, PRA>(
	config: Config,
	wrapped_block_import: I,
	client: Arc<Client<B, E, Block, RA>>,
	api: Arc<PRA>,
) -> ClientResult<(BabeBlockImport<B, E, Block, I, RA, PRA>, BabeLink<Block>)> where
	B: Backend<Block>,
	E: CallExecutor<Block> + Send + Sync,
	RA: Send + Sync,
	Client<B, E, Block, RA>: AuxStore,
{
	let epoch_changes = aux_schema::load_epoch_changes::<Block, _>(&*client)?;
	let link = BabeLink {
		epoch_changes: epoch_changes.clone(),
		time_source: Default::default(),
		config: config.clone(),
	};

	// NOTE: this isn't entirely necessary, but since we didn't use to prune the
	// epoch tree it is useful as a migration, so that nodes prune long trees on
	// startup rather than waiting until importing the next epoch change block.
	prune_finalized(
		&client,
		&mut epoch_changes.lock(),
	)?;

	let import = BabeBlockImport::new(
		client,
		api,
		epoch_changes,
		wrapped_block_import,
		config,
	);

	Ok((import, link))
}

/// Start an import queue for the BABE consensus algorithm.
///
/// This method returns the import queue, some data that needs to be passed to the block authoring
/// logic (`BabeLink`), and a future that must be run to
/// completion and is responsible for listening to finality notifications and
/// pruning the epoch changes tree.
///
/// The block import object provided must be the `BabeBlockImport` or a wrapper
/// of it, otherwise crucial import logic will be omitted.
pub fn import_queue<B, E, Block: BlockT, I, RA, PRA>(
	babe_link: BabeLink<Block>,
	block_import: I,
	justification_import: Option<BoxJustificationImport<Block>>,
	finality_proof_import: Option<BoxFinalityProofImport<Block>>,
	client: Arc<Client<B, E, Block, RA>>,
	api: Arc<PRA>,
	inherent_data_providers: InherentDataProviders,
) -> ClientResult<BabeImportQueue<Block, sp_api::TransactionFor<PRA, Block>>> where
	B: Backend<Block> + 'static,
	I: BlockImport<Block, Error = ConsensusError, Transaction = sp_api::TransactionFor<PRA, Block>>
		+ Send + Sync + 'static,
	E: CallExecutor<Block> + Clone + Send + Sync + 'static,
	RA: Send + Sync + 'static,
	PRA: ProvideRuntimeApi<Block> + ProvideCache<Block> + Send + Sync + AuxStore + 'static,
	PRA::Api: BlockBuilderApi<Block> + BabeApi<Block> + ApiExt<Block, Error = sp_blockchain::Error>,
{
	register_babe_inherent_data_provider(&inherent_data_providers, babe_link.config.slot_duration)?;

	let verifier = BabeVerifier {
		client: client.clone(),
		api,
		inherent_data_providers,
		config: babe_link.config,
		epoch_changes: babe_link.epoch_changes,
		time_source: babe_link.time_source,
	};

	Ok(BasicQueue::new(
		verifier,
		Box::new(block_import),
		justification_import,
		finality_proof_import,
	))
}

/// BABE test helpers. Utility methods for manually authoring blocks.
#[cfg(feature = "test-helpers")]
pub mod test_helpers {
	use super::*;

	/// Try to claim the given slot and return a `BabePreDigest` if
	/// successful.
	pub fn claim_slot<B, C>(
		slot_number: u64,
		parent: &B::Header,
		client: &C,
		keystore: &KeyStorePtr,
		link: &BabeLink<B>,
	) -> Option<PreDigest> where
		B: BlockT,
		C: ProvideRuntimeApi<B> +
			ProvideCache<B> +
			HeaderBackend<B> +
			HeaderMetadata<B, Error = ClientError>,
		C::Api: BabeApi<B>,
	{
		let epoch = link.epoch_changes.lock().epoch_for_child_of(
			descendent_query(client),
			&parent.hash(),
			parent.number().clone(),
			slot_number,
			|slot| link.config.genesis_epoch(slot),
		).unwrap().unwrap();

		authorship::claim_slot(
			slot_number,
			epoch.as_ref(),
			&link.config,
			keystore,
		).map(|(digest, _)| digest)
	}
}<|MERGE_RESOLUTION|>--- conflicted
+++ resolved
@@ -106,11 +106,9 @@
 use sc_consensus_slots::{
 	SlotWorker, SlotInfo, SlotCompatible, StorageChanges, CheckedHeader, check_equivocation,
 };
-<<<<<<< HEAD
-use epoch_changes::ViableEpoch;
-=======
-use sc_consensus_epochs::{descendent_query, SharedEpochChanges, EpochChangesFor, Epoch as EpochT};
->>>>>>> 8d7bf667
+use sc_consensus_epochs::{
+	descendent_query, ViableEpoch, SharedEpochChanges, EpochChangesFor, Epoch as EpochT
+};
 use sp_blockchain::{
 	Result as ClientResult, Error as ClientError,
 	HeaderBackend, ProvideCache, HeaderMetadata
@@ -124,12 +122,6 @@
 mod authorship;
 #[cfg(test)]
 mod tests;
-<<<<<<< HEAD
-pub use sp_consensus_babe::{
-	AuthorityId, AuthorityPair, AuthoritySignature, Epoch, NextEpochDescriptor,
-};
-pub use epoch_changes::{descendent_query, EpochChanges, EpochChangesFor, SharedEpochChanges};
-=======
 
 /// BABE epoch information
 #[derive(Decode, Encode, Default, PartialEq, Eq, Clone, Debug)]
@@ -168,7 +160,6 @@
 		self.start_slot + self.duration
 	}
 }
->>>>>>> 8d7bf667
 
 #[derive(derive_more::Display, Debug)]
 enum Error<B: BlockT> {
@@ -245,7 +236,7 @@
 /// Intermediate value passed to block importer.
 pub struct BabeIntermediate {
 	/// The epoch data, if available.
-	pub epoch: ViableEpoch,
+	pub epoch: ViableEpoch<Epoch>,
 }
 
 /// Intermediate key for Babe engine.
@@ -414,13 +405,8 @@
 	SO: SyncOracle + Send + Clone,
 	Error: std::error::Error + Send + From<ConsensusError> + From<I::Error> + 'static,
 {
-<<<<<<< HEAD
-	type EpochData = ViableEpoch;
-	type Claim = (BabePreDigest, AuthorityPair);
-=======
-	type EpochData = Epoch;
+	type EpochData = ViableEpoch<Epoch>;
 	type Claim = (PreDigest, AuthorityPair);
->>>>>>> 8d7bf667
 	type SyncOracle = SO;
 	type CreateProposer = Pin<Box<
 		dyn Future<Output = Result<E::Proposer, sp_consensus::Error>> + Send + 'static
@@ -460,7 +446,7 @@
 		&self,
 		_parent_header: &B::Header,
 		slot_number: SlotNumber,
-		epoch_data: &ViableEpoch,
+		epoch_data: &ViableEpoch<Epoch>,
 	) -> Option<Self::Claim> {
 		debug!(target: "babe", "Attempting to claim slot {}", slot_number);
 		let s = authorship::claim_slot(
@@ -669,7 +655,7 @@
 
 impl<Block: BlockT> BabeLink<Block> {
 	/// Get the epoch changes of this link.
-	pub fn epoch_changes(&self) -> &SharedEpochChanges<Block> {
+	pub fn epoch_changes(&self) -> &SharedEpochChanges<Block, Epoch> {
 		&self.epoch_changes
 	}
 
