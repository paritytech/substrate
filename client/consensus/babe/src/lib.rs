// This file is part of Substrate.

// Copyright (C) 2019-2021 Parity Technologies (UK) Ltd.
// SPDX-License-Identifier: GPL-3.0-or-later WITH Classpath-exception-2.0

// This program is free software: you can redistribute it and/or modify
// it under the terms of the GNU General Public License as published by
// the Free Software Foundation, either version 3 of the License, or
// (at your option) any later version.

// This program is distributed in the hope that it will be useful,
// but WITHOUT ANY WARRANTY; without even the implied warranty of
// MERCHANTABILITY or FITNESS FOR A PARTICULAR PURPOSE. See the
// GNU General Public License for more details.

// You should have received a copy of the GNU General Public License
// along with this program. If not, see <https://www.gnu.org/licenses/>.

//! # BABE (Blind Assignment for Blockchain Extension)
//!
//! BABE is a slot-based block production mechanism which uses a VRF PRNG to
//! randomly perform the slot allocation. On every slot, all the authorities
//! generate a new random number with the VRF function and if it is lower than a
//! given threshold (which is proportional to their weight/stake) they have a
//! right to produce a block. The proof of the VRF function execution will be
//! used by other peer to validate the legitimacy of the slot claim.
//!
//! The engine is also responsible for collecting entropy on-chain which will be
//! used to seed the given VRF PRNG. An epoch is a contiguous number of slots
//! under which we will be using the same authority set. During an epoch all VRF
//! outputs produced as a result of block production will be collected on an
//! on-chain randomness pool. Epoch changes are announced one epoch in advance,
//! i.e. when ending epoch N, we announce the parameters (randomness,
//! authorities, etc.) for epoch N+2.
//!
//! Since the slot assignment is randomized, it is possible that a slot is
//! assigned to multiple validators in which case we will have a temporary fork,
//! or that a slot is assigned to no validator in which case no block is
//! produced. Which means that block times are not deterministic.
//!
//! The protocol has a parameter `c` [0, 1] for which `1 - c` is the probability
//! of a slot being empty. The choice of this parameter affects the security of
//! the protocol relating to maximum tolerable network delays.
//!
//! In addition to the VRF-based slot assignment described above, which we will
//! call primary slots, the engine also supports a deterministic secondary slot
//! assignment. Primary slots take precedence over secondary slots, when
//! authoring the node starts by trying to claim a primary slot and falls back
//! to a secondary slot claim attempt. The secondary slot assignment is done
//! by picking the authority at index:
//!
//! `blake2_256(epoch_randomness ++ slot_number) % authorities_len`.
//!
//! The secondary slots supports either a `SecondaryPlain` or `SecondaryVRF`
//! variant. Comparing with `SecondaryPlain` variant, the `SecondaryVRF` variant
//! generates an additional VRF output. The output is not included in beacon
//! randomness, but can be consumed by parachains.
//!
//! The fork choice rule is weight-based, where weight equals the number of
//! primary blocks in the chain. We will pick the heaviest chain (more primary
//! blocks) and will go with the longest one in case of a tie.
//!
//! An in-depth description and analysis of the protocol can be found here:
//! <https://research.web3.foundation/en/latest/polkadot/block-production/Babe.html>

#![forbid(unsafe_code)]
#![warn(missing_docs)]

use std::{
	borrow::Cow, collections::HashMap, convert::TryInto, pin::Pin, sync::Arc, time::Duration, u64,
};

use codec::{Decode, Encode};
use futures::{
	channel::{
		mpsc::{channel, Receiver, Sender},
		oneshot,
	},
	prelude::*,
};
use log::{debug, info, log, trace, warn};
use parking_lot::Mutex;
use prometheus_endpoint::Registry;
use retain_mut::RetainMut;
use schnorrkel::SignatureError;

use sc_client_api::{backend::AuxStore, BlockchainEvents, ProvideUncles, UsageProvider};
use sc_consensus_epochs::{
	descendent_query, Epoch as EpochT, EpochChangesFor, SharedEpochChanges, ViableEpochDescriptor,
};
use sc_consensus_slots::{
	check_equivocation, BackoffAuthoringBlocksStrategy, CheckedHeader, InherentDataProviderExt,
	SlotInfo, StorageChanges,
};
use sc_telemetry::{telemetry, TelemetryHandle, CONSENSUS_DEBUG, CONSENSUS_TRACE};
use sp_api::{ApiExt, NumberFor, ProvideRuntimeApi};
use sp_application_crypto::AppKey;
use sp_block_builder::BlockBuilder as BlockBuilderApi;
use sp_blockchain::{
	Error as ClientError, HeaderBackend, HeaderMetadata, ProvideCache, Result as ClientResult,
};
use sp_consensus::{
<<<<<<< HEAD
	import_queue::CacheKeyId, BlockOrigin, Environment, CanAuthorWith,
	Error as ConsensusError, Proposer, SelectChain, SlotData,
};
use sc_consensus::{
	import_queue::{BoxJustificationImport, BasicQueue, DefaultImportQueue, Verifier},
	block_import::{
		BlockCheckParams, BlockImport, BlockImportParams,
		ForkChoiceStrategy, ImportResult,	StateAction
	},
=======
	import_queue::{BasicQueue, BoxJustificationImport, CacheKeyId, DefaultImportQueue, Verifier},
	BlockCheckParams, BlockImport, BlockImportParams, BlockOrigin, CanAuthorWith, Environment,
	Error as ConsensusError, ForkChoiceStrategy, ImportResult, Proposer, SelectChain, SlotData,
	StateAction,
>>>>>>> 5b55e010
};
use sp_consensus_babe::inherents::BabeInherentData;
use sp_consensus_slots::Slot;
use sp_core::crypto::Public;
use sp_inherents::{CreateInherentDataProviders, InherentData, InherentDataProvider};
use sp_keystore::{SyncCryptoStore, SyncCryptoStorePtr};
use sp_runtime::{
	generic::{BlockId, OpaqueDigestItemId},
	traits::{Block as BlockT, DigestItemFor, Header, Zero},
	Justifications,
};

pub use sc_consensus_slots::SlotProportion;
pub use sp_consensus::SyncOracle;
pub use sp_consensus_babe::{
	digests::{
		CompatibleDigestItem, NextConfigDescriptor, NextEpochDescriptor, PreDigest,
		PrimaryPreDigest, SecondaryPlainPreDigest,
	},
	AuthorityId, AuthorityPair, AuthoritySignature, BabeApi, BabeAuthorityWeight,
	BabeEpochConfiguration, BabeGenesisConfiguration, ConsensusLog, BABE_ENGINE_ID,
	VRF_OUTPUT_LENGTH,
};

pub use aux_schema::load_block_weight as block_weight;

mod migration;
mod verification;

pub mod authorship;
pub mod aux_schema;
#[cfg(test)]
mod tests;

/// BABE epoch information
#[derive(Decode, Encode, PartialEq, Eq, Clone, Debug)]
pub struct Epoch {
	/// The epoch index.
	pub epoch_index: u64,
	/// The starting slot of the epoch.
	pub start_slot: Slot,
	/// The duration of this epoch.
	pub duration: u64,
	/// The authorities and their weights.
	pub authorities: Vec<(AuthorityId, BabeAuthorityWeight)>,
	/// Randomness for this epoch.
	pub randomness: [u8; VRF_OUTPUT_LENGTH],
	/// Configuration of the epoch.
	pub config: BabeEpochConfiguration,
}

impl EpochT for Epoch {
	type NextEpochDescriptor = (NextEpochDescriptor, BabeEpochConfiguration);
	type Slot = Slot;

	fn increment(
		&self,
		(descriptor, config): (NextEpochDescriptor, BabeEpochConfiguration),
	) -> Epoch {
		Epoch {
			epoch_index: self.epoch_index + 1,
			start_slot: self.start_slot + self.duration,
			duration: self.duration,
			authorities: descriptor.authorities,
			randomness: descriptor.randomness,
			config,
		}
	}

	fn start_slot(&self) -> Slot {
		self.start_slot
	}

	fn end_slot(&self) -> Slot {
		self.start_slot + self.duration
	}
}

impl Epoch {
	/// Create the genesis epoch (epoch #0). This is defined to start at the slot of
	/// the first block, so that has to be provided.
	pub fn genesis(genesis_config: &BabeGenesisConfiguration, slot: Slot) -> Epoch {
		Epoch {
			epoch_index: 0,
			start_slot: slot,
			duration: genesis_config.epoch_length,
			authorities: genesis_config.genesis_authorities.clone(),
			randomness: genesis_config.randomness,
			config: BabeEpochConfiguration {
				c: genesis_config.c,
				allowed_slots: genesis_config.allowed_slots,
			},
		}
	}
}

/// Errors encountered by the babe authorship task.
#[derive(derive_more::Display, Debug)]
pub enum Error<B: BlockT> {
	/// Multiple BABE pre-runtime digests
	#[display(fmt = "Multiple BABE pre-runtime digests, rejecting!")]
	MultiplePreRuntimeDigests,
	/// No BABE pre-runtime digest found
	#[display(fmt = "No BABE pre-runtime digest found")]
	NoPreRuntimeDigest,
	/// Multiple BABE epoch change digests
	#[display(fmt = "Multiple BABE epoch change digests, rejecting!")]
	MultipleEpochChangeDigests,
	/// Multiple BABE config change digests
	#[display(fmt = "Multiple BABE config change digests, rejecting!")]
	MultipleConfigChangeDigests,
	/// Could not extract timestamp and slot
	#[display(fmt = "Could not extract timestamp and slot: {:?}", _0)]
	Extraction(sp_consensus::Error),
	/// Could not fetch epoch
	#[display(fmt = "Could not fetch epoch at {:?}", _0)]
	FetchEpoch(B::Hash),
	/// Header rejected: too far in the future
	#[display(fmt = "Header {:?} rejected: too far in the future", _0)]
	TooFarInFuture(B::Hash),
	/// Parent unavailable. Cannot import
	#[display(fmt = "Parent ({}) of {} unavailable. Cannot import", _0, _1)]
	ParentUnavailable(B::Hash, B::Hash),
	/// Slot number must increase
	#[display(fmt = "Slot number must increase: parent slot: {}, this slot: {}", _0, _1)]
	SlotMustIncrease(Slot, Slot),
	/// Header has a bad seal
	#[display(fmt = "Header {:?} has a bad seal", _0)]
	HeaderBadSeal(B::Hash),
	/// Header is unsealed
	#[display(fmt = "Header {:?} is unsealed", _0)]
	HeaderUnsealed(B::Hash),
	/// Slot author not found
	#[display(fmt = "Slot author not found")]
	SlotAuthorNotFound,
	/// Secondary slot assignments are disabled for the current epoch.
	#[display(fmt = "Secondary slot assignments are disabled for the current epoch.")]
	SecondarySlotAssignmentsDisabled,
	/// Bad signature
	#[display(fmt = "Bad signature on {:?}", _0)]
	BadSignature(B::Hash),
	/// Invalid author: Expected secondary author
	#[display(fmt = "Invalid author: Expected secondary author: {:?}, got: {:?}.", _0, _1)]
	InvalidAuthor(AuthorityId, AuthorityId),
	/// No secondary author expected.
	#[display(fmt = "No secondary author expected.")]
	NoSecondaryAuthorExpected,
	/// VRF verification of block by author failed
	#[display(
		fmt = "VRF verification of block by author {:?} failed: threshold {} exceeded",
		_0,
		_1
	)]
	VRFVerificationOfBlockFailed(AuthorityId, u128),
	/// VRF verification failed
	#[display(fmt = "VRF verification failed: {:?}", _0)]
	VRFVerificationFailed(SignatureError),
	/// Could not fetch parent header
	#[display(fmt = "Could not fetch parent header: {:?}", _0)]
	FetchParentHeader(sp_blockchain::Error),
	/// Expected epoch change to happen.
	#[display(fmt = "Expected epoch change to happen at {:?}, s{}", _0, _1)]
	ExpectedEpochChange(B::Hash, Slot),
	/// Unexpected config change.
	#[display(fmt = "Unexpected config change")]
	UnexpectedConfigChange,
	/// Unexpected epoch change
	#[display(fmt = "Unexpected epoch change")]
	UnexpectedEpochChange,
	/// Parent block has no associated weight
	#[display(fmt = "Parent block of {} has no associated weight", _0)]
	ParentBlockNoAssociatedWeight(B::Hash),
	/// Check inherents error
	#[display(fmt = "Checking inherents failed: {}", _0)]
	CheckInherents(sp_inherents::Error),
	/// Unhandled check inherents error
	#[display(fmt = "Checking inherents unhandled error: {}", "String::from_utf8_lossy(_0)")]
	CheckInherentsUnhandled(sp_inherents::InherentIdentifier),
	/// Create inherents error.
	#[display(fmt = "Creating inherents failed: {}", _0)]
	CreateInherents(sp_inherents::Error),
	/// Client error
	Client(sp_blockchain::Error),
	/// Runtime Api error.
	RuntimeApi(sp_api::ApiError),
	/// Fork tree error
	ForkTree(Box<fork_tree::Error<sp_blockchain::Error>>),
}

impl<B: BlockT> std::convert::From<Error<B>> for String {
	fn from(error: Error<B>) -> String {
		error.to_string()
	}
}

fn babe_err<B: BlockT>(error: Error<B>) -> Error<B> {
	debug!(target: "babe", "{}", error);
	error
}

/// Intermediate value passed to block importer.
pub struct BabeIntermediate<B: BlockT> {
	/// The epoch descriptor.
	pub epoch_descriptor: ViableEpochDescriptor<B::Hash, NumberFor<B>, Epoch>,
}

/// Intermediate key for Babe engine.
pub static INTERMEDIATE_KEY: &[u8] = b"babe1";

/// A slot duration. Create with `get_or_compute`.
// FIXME: Once Rust has higher-kinded types, the duplication between this
// and `super::babe::Config` can be eliminated.
// https://github.com/paritytech/substrate/issues/2434
#[derive(Clone)]
pub struct Config(sc_consensus_slots::SlotDuration<BabeGenesisConfiguration>);

impl Config {
	/// Either fetch the slot duration from disk or compute it from the genesis
	/// state.
	pub fn get_or_compute<B: BlockT, C>(client: &C) -> ClientResult<Self>
	where
		C: AuxStore + ProvideRuntimeApi<B> + UsageProvider<B>,
		C::Api: BabeApi<B>,
	{
		trace!(target: "babe", "Getting slot duration");
		match sc_consensus_slots::SlotDuration::get_or_compute(client, |a, b| {
			let has_api_v1 = a.has_api_with::<dyn BabeApi<B>, _>(&b, |v| v == 1)?;
			let has_api_v2 = a.has_api_with::<dyn BabeApi<B>, _>(&b, |v| v == 2)?;

			if has_api_v1 {
				#[allow(deprecated)]
				{
					Ok(a.configuration_before_version_2(b)?.into())
				}
			} else if has_api_v2 {
				a.configuration(b).map_err(Into::into)
			} else {
				Err(sp_blockchain::Error::VersionInvalid(
					"Unsupported or invalid BabeApi version".to_string(),
				))
			}
		})
		.map(Self)
		{
			Ok(s) => Ok(s),
			Err(s) => {
				warn!(target: "babe", "Failed to get slot duration");
				Err(s)
			},
		}
	}

	/// Get the inner slot duration
	pub fn slot_duration(&self) -> Duration {
		self.0.slot_duration()
	}
}

impl std::ops::Deref for Config {
	type Target = BabeGenesisConfiguration;

	fn deref(&self) -> &BabeGenesisConfiguration {
		&*self.0
	}
}

/// Parameters for BABE.
pub struct BabeParams<B: BlockT, C, SC, E, I, SO, L, CIDP, BS, CAW> {
	/// The keystore that manages the keys of the node.
	pub keystore: SyncCryptoStorePtr,

	/// The client to use
	pub client: Arc<C>,

	/// The SelectChain Strategy
	pub select_chain: SC,

	/// The environment we are producing blocks for.
	pub env: E,

	/// The underlying block-import object to supply our produced blocks to.
	/// This must be a `BabeBlockImport` or a wrapper of it, otherwise
	/// critical consensus logic will be omitted.
	pub block_import: I,

	/// A sync oracle
	pub sync_oracle: SO,

	/// Hook into the sync module to control the justification sync process.
	pub justification_sync_link: L,

	/// Something that can create the inherent data providers.
	pub create_inherent_data_providers: CIDP,

	/// Force authoring of blocks even if we are offline
	pub force_authoring: bool,

	/// Strategy and parameters for backing off block production.
	pub backoff_authoring_blocks: Option<BS>,

	/// The source of timestamps for relative slots
	pub babe_link: BabeLink<B>,

	/// Checks if the current native implementation can author with a runtime at a given block.
	pub can_author_with: CAW,

	/// The proportion of the slot dedicated to proposing.
	///
	/// The block proposing will be limited to this proportion of the slot from the starting of the
	/// slot. However, the proposing can still take longer when there is some lenience factor applied,
	/// because there were no blocks produced for some slots.
	pub block_proposal_slot_portion: SlotProportion,

	/// The maximum proportion of the slot dedicated to proposing with any lenience factor applied
	/// due to no blocks being produced.
	pub max_block_proposal_slot_portion: Option<SlotProportion>,

	/// Handle use to report telemetries.
	pub telemetry: Option<TelemetryHandle>,
}

/// Start the babe worker.
pub fn start_babe<B, C, SC, E, I, SO, CIDP, BS, CAW, L, Error>(
	BabeParams {
		keystore,
		client,
		select_chain,
		env,
		block_import,
		sync_oracle,
		justification_sync_link,
		create_inherent_data_providers,
		force_authoring,
		backoff_authoring_blocks,
		babe_link,
		can_author_with,
		block_proposal_slot_portion,
		max_block_proposal_slot_portion,
		telemetry,
	}: BabeParams<B, C, SC, E, I, SO, L, CIDP, BS, CAW>,
) -> Result<BabeWorker<B>, sp_consensus::Error>
where
	B: BlockT,
	C: ProvideRuntimeApi<B>
		+ ProvideCache<B>
		+ ProvideUncles<B>
		+ BlockchainEvents<B>
		+ HeaderBackend<B>
		+ HeaderMetadata<B, Error = ClientError>
		+ Send
		+ Sync
		+ 'static,
	C::Api: BabeApi<B>,
	SC: SelectChain<B> + 'static,
	E: Environment<B, Error = Error> + Send + Sync + 'static,
	E::Proposer: Proposer<B, Error = Error, Transaction = sp_api::TransactionFor<C, B>>,
	I: BlockImport<B, Error = ConsensusError, Transaction = sp_api::TransactionFor<C, B>>
		+ Send
		+ Sync
		+ 'static,
	SO: SyncOracle + Send + Sync + Clone + 'static,
	L: sc_consensus::JustificationSyncLink<B> + 'static,
	CIDP: CreateInherentDataProviders<B, ()> + Send + Sync + 'static,
	CIDP::InherentDataProviders: InherentDataProviderExt + Send,
	BS: BackoffAuthoringBlocksStrategy<NumberFor<B>> + Send + 'static,
	CAW: CanAuthorWith<B> + Send + Sync + 'static,
	Error: std::error::Error + Send + From<ConsensusError> + From<I::Error> + 'static,
{
	const HANDLE_BUFFER_SIZE: usize = 1024;

	let config = babe_link.config;
	let slot_notification_sinks = Arc::new(Mutex::new(Vec::new()));

	let worker = BabeSlotWorker {
		client: client.clone(),
		block_import,
		env,
		sync_oracle: sync_oracle.clone(),
		justification_sync_link,
		force_authoring,
		backoff_authoring_blocks,
		keystore,
		epoch_changes: babe_link.epoch_changes.clone(),
		slot_notification_sinks: slot_notification_sinks.clone(),
		config: config.clone(),
		block_proposal_slot_portion,
		max_block_proposal_slot_portion,
		telemetry,
	};

	info!(target: "babe", "👶 Starting BABE Authorship worker");
	let inner = sc_consensus_slots::start_slot_worker(
		config.0.clone(),
		select_chain,
		worker,
		sync_oracle,
		create_inherent_data_providers,
		can_author_with,
	);

	let (worker_tx, worker_rx) = channel(HANDLE_BUFFER_SIZE);

<<<<<<< HEAD
	let answer_requests = answer_requests(
		worker_rx,
		config.0,
		client,
		babe_link.epoch_changes.clone(),
	);

=======
	let answer_requests =
		answer_requests(worker_rx, config.0, client, babe_link.epoch_changes.clone());
>>>>>>> 5b55e010
	Ok(BabeWorker {
		inner: Box::pin(future::join(inner, answer_requests).map(|_| ())),
		slot_notification_sinks,
		handle: BabeWorkerHandle(worker_tx),
	})
}

async fn answer_requests<B: BlockT, C>(
	mut request_rx: Receiver<BabeRequest<B>>,
	genesis_config: sc_consensus_slots::SlotDuration<BabeGenesisConfiguration>,
	client: Arc<C>,
	epoch_changes: SharedEpochChanges<B, Epoch>,
) where
	C: ProvideRuntimeApi<B>
		+ ProvideCache<B>
		+ ProvideUncles<B>
		+ BlockchainEvents<B>
		+ HeaderBackend<B>
		+ HeaderMetadata<B, Error = ClientError>
		+ Send
		+ Sync
		+ 'static,
{
	while let Some(request) = request_rx.next().await {
		match request {
			BabeRequest::EpochForChild(parent_hash, parent_number, slot_number, response) => {
				let lookup = || {
					let epoch_changes = epoch_changes.shared_data();
					let epoch_descriptor = epoch_changes
						.epoch_descriptor_for_child_of(
							descendent_query(&*client),
							&parent_hash,
							parent_number,
							slot_number,
						)
						.map_err(|e| Error::<B>::ForkTree(Box::new(e)))?
						.ok_or_else(|| Error::<B>::FetchEpoch(parent_hash))?;

					let viable_epoch = epoch_changes
						.viable_epoch(&epoch_descriptor, |slot| {
							Epoch::genesis(&genesis_config, slot)
						})
						.ok_or_else(|| Error::<B>::FetchEpoch(parent_hash))?;

					Ok(sp_consensus_babe::Epoch {
						epoch_index: viable_epoch.as_ref().epoch_index,
						start_slot: viable_epoch.as_ref().start_slot,
						duration: viable_epoch.as_ref().duration,
						authorities: viable_epoch.as_ref().authorities.clone(),
						randomness: viable_epoch.as_ref().randomness,
						config: viable_epoch.as_ref().config.clone(),
					})
				};

				let _ = response.send(lookup());
			},
		}
	}
}

/// Requests to the BABE service.
#[non_exhaustive]
pub enum BabeRequest<B: BlockT> {
	/// Request the epoch that a child of the given block, with the given slot number would have.
	///
	/// The parent block is identified by its hash and number.
	EpochForChild(
		B::Hash,
		NumberFor<B>,
		Slot,
		oneshot::Sender<Result<sp_consensus_babe::Epoch, Error<B>>>,
	),
}

/// A handle to the BABE worker for issuing requests.
#[derive(Clone)]
pub struct BabeWorkerHandle<B: BlockT>(Sender<BabeRequest<B>>);

impl<B: BlockT> BabeWorkerHandle<B> {
	/// Send a request to the BABE service.
	pub async fn send(&mut self, request: BabeRequest<B>) {
		// Failure to send means that the service is down.
		// This will manifest as the receiver of the request being dropped.
		let _ = self.0.send(request).await;
	}
}

/// Worker for Babe which implements `Future<Output=()>`. This must be polled.
#[must_use]
pub struct BabeWorker<B: BlockT> {
	inner: Pin<Box<dyn futures::Future<Output = ()> + Send + 'static>>,
	slot_notification_sinks: SlotNotificationSinks<B>,
	handle: BabeWorkerHandle<B>,
}

impl<B: BlockT> BabeWorker<B> {
	/// Return an event stream of notifications for when new slot happens, and the corresponding
	/// epoch descriptor.
	pub fn slot_notification_stream(
		&self,
	) -> Receiver<(Slot, ViableEpochDescriptor<B::Hash, NumberFor<B>, Epoch>)> {
		const CHANNEL_BUFFER_SIZE: usize = 1024;

		let (sink, stream) = channel(CHANNEL_BUFFER_SIZE);
		self.slot_notification_sinks.lock().push(sink);
		stream
	}

	/// Get a handle to the worker.
	pub fn handle(&self) -> BabeWorkerHandle<B> {
		self.handle.clone()
	}
}

impl<B: BlockT> futures::Future for BabeWorker<B> {
	type Output = ();

	fn poll(
		mut self: Pin<&mut Self>,
		cx: &mut futures::task::Context,
	) -> futures::task::Poll<Self::Output> {
		self.inner.as_mut().poll(cx)
	}
}

/// Slot notification sinks.
type SlotNotificationSinks<B> = Arc<
	Mutex<Vec<Sender<(Slot, ViableEpochDescriptor<<B as BlockT>::Hash, NumberFor<B>, Epoch>)>>>,
>;

struct BabeSlotWorker<B: BlockT, C, E, I, SO, L, BS> {
	client: Arc<C>,
	block_import: I,
	env: E,
	sync_oracle: SO,
	justification_sync_link: L,
	force_authoring: bool,
	backoff_authoring_blocks: Option<BS>,
	keystore: SyncCryptoStorePtr,
	epoch_changes: SharedEpochChanges<B, Epoch>,
	slot_notification_sinks: SlotNotificationSinks<B>,
	config: Config,
	block_proposal_slot_portion: SlotProportion,
	max_block_proposal_slot_portion: Option<SlotProportion>,
	telemetry: Option<TelemetryHandle>,
}

impl<B, C, E, I, Error, SO, L, BS> sc_consensus_slots::SimpleSlotWorker<B>
	for BabeSlotWorker<B, C, E, I, SO, L, BS>
where
	B: BlockT,
	C: ProvideRuntimeApi<B>
		+ ProvideCache<B>
		+ HeaderBackend<B>
		+ HeaderMetadata<B, Error = ClientError>,
	C::Api: BabeApi<B>,
	E: Environment<B, Error = Error>,
	E::Proposer: Proposer<B, Error = Error, Transaction = sp_api::TransactionFor<C, B>>,
	I: BlockImport<B, Transaction = sp_api::TransactionFor<C, B>> + Send + Sync + 'static,
	SO: SyncOracle + Send + Clone,
	L: sc_consensus::JustificationSyncLink<B>,
	BS: BackoffAuthoringBlocksStrategy<NumberFor<B>>,
	Error: std::error::Error + Send + From<ConsensusError> + From<I::Error> + 'static,
{
	type EpochData = ViableEpochDescriptor<B::Hash, NumberFor<B>, Epoch>;
	type Claim = (PreDigest, AuthorityId);
	type SyncOracle = SO;
	type JustificationSyncLink = L;
	type CreateProposer =
		Pin<Box<dyn Future<Output = Result<E::Proposer, sp_consensus::Error>> + Send + 'static>>;
	type Proposer = E::Proposer;
	type BlockImport = I;

	fn logging_target(&self) -> &'static str {
		"babe"
	}

	fn block_import(&mut self) -> &mut Self::BlockImport {
		&mut self.block_import
	}

	fn epoch_data(
		&self,
		parent: &B::Header,
		slot: Slot,
	) -> Result<Self::EpochData, ConsensusError> {
		self.epoch_changes
			.shared_data()
			.epoch_descriptor_for_child_of(
				descendent_query(&*self.client),
				&parent.hash(),
				parent.number().clone(),
				slot,
			)
			.map_err(|e| ConsensusError::ChainLookup(format!("{:?}", e)))?
			.ok_or(sp_consensus::Error::InvalidAuthoritiesSet)
	}

	fn authorities_len(&self, epoch_descriptor: &Self::EpochData) -> Option<usize> {
		self.epoch_changes
			.shared_data()
			.viable_epoch(&epoch_descriptor, |slot| Epoch::genesis(&self.config, slot))
			.map(|epoch| epoch.as_ref().authorities.len())
	}

	fn claim_slot(
		&self,
		_parent_header: &B::Header,
		slot: Slot,
		epoch_descriptor: &ViableEpochDescriptor<B::Hash, NumberFor<B>, Epoch>,
	) -> Option<Self::Claim> {
		debug!(target: "babe", "Attempting to claim slot {}", slot);
		let s = authorship::claim_slot(
			slot,
			self.epoch_changes
				.shared_data()
				.viable_epoch(&epoch_descriptor, |slot| Epoch::genesis(&self.config, slot))?
				.as_ref(),
			&self.keystore,
		);

		if s.is_some() {
			debug!(target: "babe", "Claimed slot {}", slot);
		}

		s
	}

	fn notify_slot(
		&self,
		_parent_header: &B::Header,
		slot: Slot,
		epoch_descriptor: &ViableEpochDescriptor<B::Hash, NumberFor<B>, Epoch>,
	) {
		self.slot_notification_sinks.lock().retain_mut(|sink| {
			match sink.try_send((slot, epoch_descriptor.clone())) {
				Ok(()) => true,
				Err(e) =>
					if e.is_full() {
						warn!(target: "babe", "Trying to notify a slot but the channel is full");
						true
					} else {
						false
					},
			}
		});
	}

	fn pre_digest_data(
		&self,
		_slot: Slot,
		claim: &Self::Claim,
	) -> Vec<sp_runtime::DigestItem<B::Hash>> {
		vec![<DigestItemFor<B> as CompatibleDigestItem>::babe_pre_digest(claim.0.clone())]
	}

<<<<<<< HEAD
	fn block_import_params(&self) -> Box<dyn Fn(
		B::Header,
		&B::Hash,
		Vec<B::Extrinsic>,
		StorageChanges<I::Transaction, B>,
		Self::Claim,
		Self::EpochData,
	) -> Result<
		sc_consensus::BlockImportParams<B, I::Transaction>,
		sp_consensus::Error> + Send + 'static>
	{
		let keystore = self.keystore.clone();
		Box::new(move |header, header_hash, body, storage_changes, (_, public), epoch_descriptor| {
			// sign the pre-sealed hash of the block and then
			// add it to a digest item.
			let public_type_pair = public.clone().into();
			let public = public.to_raw_vec();
			let signature = SyncCryptoStore::sign_with(
				&*keystore,
				<AuthorityId as AppKey>::ID,
				&public_type_pair,
				header_hash.as_ref()
			)
			.map_err(|e| sp_consensus::Error::CannotSign(
				public.clone(), e.to_string(),
			))?
			.ok_or_else(|| sp_consensus::Error::CannotSign(
				public.clone(), "Could not find key in keystore.".into(),
			))?;
			let signature: AuthoritySignature = signature.clone().try_into()
				.map_err(|_| sp_consensus::Error::InvalidSignature(
					signature, public
				))?;
			let digest_item = <DigestItemFor<B> as CompatibleDigestItem>::babe_seal(signature.into());

			let mut import_block = BlockImportParams::new(BlockOrigin::Own, header);
			import_block.post_digests.push(digest_item);
			import_block.body = Some(body);
			import_block.state_action = StateAction::ApplyChanges(
				sc_consensus::StorageChanges::Changes(storage_changes)
			);
			import_block.intermediates.insert(
				Cow::from(INTERMEDIATE_KEY),
				Box::new(BabeIntermediate::<B> { epoch_descriptor }) as Box<_>,
			);
=======
	fn block_import_params(
		&self,
	) -> Box<
		dyn Fn(
				B::Header,
				&B::Hash,
				Vec<B::Extrinsic>,
				StorageChanges<I::Transaction, B>,
				Self::Claim,
				Self::EpochData,
			) -> Result<sp_consensus::BlockImportParams<B, I::Transaction>, sp_consensus::Error>
			+ Send
			+ 'static,
	> {
		let keystore = self.keystore.clone();
		Box::new(
			move |header, header_hash, body, storage_changes, (_, public), epoch_descriptor| {
				// sign the pre-sealed hash of the block and then
				// add it to a digest item.
				let public_type_pair = public.clone().into();
				let public = public.to_raw_vec();
				let signature = SyncCryptoStore::sign_with(
					&*keystore,
					<AuthorityId as AppKey>::ID,
					&public_type_pair,
					header_hash.as_ref(),
				)
				.map_err(|e| sp_consensus::Error::CannotSign(public.clone(), e.to_string()))?
				.ok_or_else(|| {
					sp_consensus::Error::CannotSign(
						public.clone(),
						"Could not find key in keystore.".into(),
					)
				})?;
				let signature: AuthoritySignature = signature
					.clone()
					.try_into()
					.map_err(|_| sp_consensus::Error::InvalidSignature(signature, public))?;
				let digest_item =
					<DigestItemFor<B> as CompatibleDigestItem>::babe_seal(signature.into());

				let mut import_block = BlockImportParams::new(BlockOrigin::Own, header);
				import_block.post_digests.push(digest_item);
				import_block.body = Some(body);
				import_block.state_action = StateAction::ApplyChanges(
					sp_consensus::StorageChanges::Changes(storage_changes),
				);
				import_block.intermediates.insert(
					Cow::from(INTERMEDIATE_KEY),
					Box::new(BabeIntermediate::<B> { epoch_descriptor }) as Box<_>,
				);
>>>>>>> 5b55e010

				Ok(import_block)
			},
		)
	}

	fn force_authoring(&self) -> bool {
		self.force_authoring
	}

	fn should_backoff(&self, slot: Slot, chain_head: &B::Header) -> bool {
		if let Some(ref strategy) = self.backoff_authoring_blocks {
			if let Ok(chain_head_slot) =
				find_pre_digest::<B>(chain_head).map(|digest| digest.slot())
			{
				return strategy.should_backoff(
					*chain_head.number(),
					chain_head_slot,
					self.client.info().finalized_number,
					slot,
					self.logging_target(),
				)
			}
		}
		false
	}

	fn sync_oracle(&mut self) -> &mut Self::SyncOracle {
		&mut self.sync_oracle
	}

	fn justification_sync_link(&mut self) -> &mut Self::JustificationSyncLink {
		&mut self.justification_sync_link
	}

	fn proposer(&mut self, block: &B::Header) -> Self::CreateProposer {
		Box::pin(
			self.env
				.init(block)
				.map_err(|e| sp_consensus::Error::ClientImport(format!("{:?}", e))),
		)
	}

	fn telemetry(&self) -> Option<TelemetryHandle> {
		self.telemetry.clone()
	}

	fn proposing_remaining_duration(&self, slot_info: &SlotInfo<B>) -> std::time::Duration {
		let parent_slot = find_pre_digest::<B>(&slot_info.chain_head).ok().map(|d| d.slot());

		sc_consensus_slots::proposing_remaining_duration(
			parent_slot,
			slot_info,
			&self.block_proposal_slot_portion,
			self.max_block_proposal_slot_portion.as_ref(),
			sc_consensus_slots::SlotLenienceType::Exponential,
			self.logging_target(),
		)
	}
}

/// Extract the BABE pre digest from the given header. Pre-runtime digests are
/// mandatory, the function will return `Err` if none is found.
pub fn find_pre_digest<B: BlockT>(header: &B::Header) -> Result<PreDigest, Error<B>> {
	// genesis block doesn't contain a pre digest so let's generate a
	// dummy one to not break any invariants in the rest of the code
	if header.number().is_zero() {
		return Ok(PreDigest::SecondaryPlain(SecondaryPlainPreDigest {
			slot: 0.into(),
			authority_index: 0,
		}))
	}

	let mut pre_digest: Option<_> = None;
	for log in header.digest().logs() {
		trace!(target: "babe", "Checking log {:?}, looking for pre runtime digest", log);
		match (log.as_babe_pre_digest(), pre_digest.is_some()) {
			(Some(_), true) => return Err(babe_err(Error::MultiplePreRuntimeDigests)),
			(None, _) => trace!(target: "babe", "Ignoring digest not meant for us"),
			(s, false) => pre_digest = s,
		}
	}
	pre_digest.ok_or_else(|| babe_err(Error::NoPreRuntimeDigest))
}

/// Extract the BABE epoch change digest from the given header, if it exists.
fn find_next_epoch_digest<B: BlockT>(
	header: &B::Header,
) -> Result<Option<NextEpochDescriptor>, Error<B>>
where
	DigestItemFor<B>: CompatibleDigestItem,
{
	let mut epoch_digest: Option<_> = None;
	for log in header.digest().logs() {
		trace!(target: "babe", "Checking log {:?}, looking for epoch change digest.", log);
		let log = log.try_to::<ConsensusLog>(OpaqueDigestItemId::Consensus(&BABE_ENGINE_ID));
		match (log, epoch_digest.is_some()) {
			(Some(ConsensusLog::NextEpochData(_)), true) =>
				return Err(babe_err(Error::MultipleEpochChangeDigests)),
<<<<<<< HEAD
			(Some(ConsensusLog::NextEpochData(epoch)), false) =>
				epoch_digest = Some(epoch),
=======
			(Some(ConsensusLog::NextEpochData(epoch)), false) => epoch_digest = Some(epoch),
>>>>>>> 5b55e010
			_ => trace!(target: "babe", "Ignoring digest not meant for us"),
		}
	}

	Ok(epoch_digest)
}

/// Extract the BABE config change digest from the given header, if it exists.
fn find_next_config_digest<B: BlockT>(
	header: &B::Header,
) -> Result<Option<NextConfigDescriptor>, Error<B>>
where
	DigestItemFor<B>: CompatibleDigestItem,
{
	let mut config_digest: Option<_> = None;
	for log in header.digest().logs() {
		trace!(target: "babe", "Checking log {:?}, looking for epoch change digest.", log);
		let log = log.try_to::<ConsensusLog>(OpaqueDigestItemId::Consensus(&BABE_ENGINE_ID));
		match (log, config_digest.is_some()) {
			(Some(ConsensusLog::NextConfigData(_)), true) =>
				return Err(babe_err(Error::MultipleConfigChangeDigests)),
<<<<<<< HEAD
			(Some(ConsensusLog::NextConfigData(config)), false) =>
				config_digest = Some(config),
=======
			(Some(ConsensusLog::NextConfigData(config)), false) => config_digest = Some(config),
>>>>>>> 5b55e010
			_ => trace!(target: "babe", "Ignoring digest not meant for us"),
		}
	}

	Ok(config_digest)
}

/// State that must be shared between the import queue and the authoring logic.
#[derive(Clone)]
pub struct BabeLink<Block: BlockT> {
	epoch_changes: SharedEpochChanges<Block, Epoch>,
	config: Config,
}

impl<Block: BlockT> BabeLink<Block> {
	/// Get the epoch changes of this link.
	pub fn epoch_changes(&self) -> &SharedEpochChanges<Block, Epoch> {
		&self.epoch_changes
	}

	/// Get the config of this link.
	pub fn config(&self) -> &Config {
		&self.config
	}
}

/// A verifier for Babe blocks.
pub struct BabeVerifier<Block: BlockT, Client, SelectChain, CAW, CIDP> {
	client: Arc<Client>,
	select_chain: SelectChain,
	create_inherent_data_providers: CIDP,
	config: Config,
	epoch_changes: SharedEpochChanges<Block, Epoch>,
	can_author_with: CAW,
	telemetry: Option<TelemetryHandle>,
}

impl<Block, Client, SelectChain, CAW, CIDP> BabeVerifier<Block, Client, SelectChain, CAW, CIDP>
where
	Block: BlockT,
	Client: AuxStore + HeaderBackend<Block> + HeaderMetadata<Block> + ProvideRuntimeApi<Block>,
	Client::Api: BlockBuilderApi<Block> + BabeApi<Block>,
	SelectChain: sp_consensus::SelectChain<Block>,
	CAW: CanAuthorWith<Block>,
	CIDP: CreateInherentDataProviders<Block, ()>,
{
	async fn check_inherents(
		&self,
		block: Block,
		block_id: BlockId<Block>,
		inherent_data: InherentData,
		create_inherent_data_providers: CIDP::InherentDataProviders,
	) -> Result<(), Error<Block>> {
		if let Err(e) = self.can_author_with.can_author_with(&block_id) {
			debug!(
				target: "babe",
				"Skipping `check_inherents` as authoring version is not compatible: {}",
				e,
			);

			return Ok(())
		}

		let inherent_res = self
			.client
			.runtime_api()
			.check_inherents(&block_id, block, inherent_data)
			.map_err(Error::RuntimeApi)?;

		if !inherent_res.ok() {
			for (i, e) in inherent_res.into_errors() {
				match create_inherent_data_providers.try_handle_error(&i, &e).await {
					Some(res) => res.map_err(|e| Error::CheckInherents(e))?,
					None => return Err(Error::CheckInherentsUnhandled(i)),
				}
			}
		}

		Ok(())
	}

	async fn check_and_report_equivocation(
		&self,
		slot_now: Slot,
		slot: Slot,
		header: &Block::Header,
		author: &AuthorityId,
		origin: &BlockOrigin,
	) -> Result<(), Error<Block>> {
		// don't report any equivocations during initial sync
		// as they are most likely stale.
		if *origin == BlockOrigin::NetworkInitialSync {
			return Ok(())
		}

		// check if authorship of this header is an equivocation and return a proof if so.
		let equivocation_proof =
			match check_equivocation(&*self.client, slot_now, slot, header, author)
				.map_err(Error::Client)?
			{
				Some(proof) => proof,
				None => return Ok(()),
			};

		info!(
			"Slot author {:?} is equivocating at slot {} with headers {:?} and {:?}",
			author,
			slot,
			equivocation_proof.first_header.hash(),
			equivocation_proof.second_header.hash(),
		);

		// get the best block on which we will build and send the equivocation report.
		let best_id = self
			.select_chain
			.best_chain()
			.await
			.map(|h| BlockId::Hash(h.hash()))
			.map_err(|e| Error::Client(e.into()))?;

		// generate a key ownership proof. we start by trying to generate the
		// key owernship proof at the parent of the equivocating header, this
		// will make sure that proof generation is successful since it happens
		// during the on-going session (i.e. session keys are available in the
		// state to be able to generate the proof). this might fail if the
		// equivocation happens on the first block of the session, in which case
		// its parent would be on the previous session. if generation on the
		// parent header fails we try with best block as well.
		let generate_key_owner_proof = |block_id: &BlockId<Block>| {
			self.client
				.runtime_api()
				.generate_key_ownership_proof(block_id, slot, equivocation_proof.offender.clone())
				.map_err(Error::RuntimeApi)
		};

		let parent_id = BlockId::Hash(*header.parent_hash());
		let key_owner_proof = match generate_key_owner_proof(&parent_id)? {
			Some(proof) => proof,
			None => match generate_key_owner_proof(&best_id)? {
				Some(proof) => proof,
				None => {
					debug!(target: "babe", "Equivocation offender is not part of the authority set.");
					return Ok(())
				},
			},
		};

		// submit equivocation report at best block.
		self.client
			.runtime_api()
			.submit_report_equivocation_unsigned_extrinsic(
				&best_id,
				equivocation_proof,
				key_owner_proof,
			)
			.map_err(Error::RuntimeApi)?;

		info!(target: "babe", "Submitted equivocation report for author {:?}", author);

		Ok(())
	}
}

type BlockVerificationResult<Block> =
	Result<(BlockImportParams<Block, ()>, Option<Vec<(CacheKeyId, Vec<u8>)>>), String>;

#[async_trait::async_trait]
impl<Block, Client, SelectChain, CAW, CIDP> Verifier<Block>
	for BabeVerifier<Block, Client, SelectChain, CAW, CIDP>
where
	Block: BlockT,
	Client: HeaderMetadata<Block, Error = sp_blockchain::Error>
		+ HeaderBackend<Block>
		+ ProvideRuntimeApi<Block>
		+ Send
		+ Sync
		+ AuxStore
		+ ProvideCache<Block>,
	Client::Api: BlockBuilderApi<Block> + BabeApi<Block>,
	SelectChain: sp_consensus::SelectChain<Block>,
	CAW: CanAuthorWith<Block> + Send + Sync,
	CIDP: CreateInherentDataProviders<Block, ()> + Send + Sync,
	CIDP::InherentDataProviders: InherentDataProviderExt + Send + Sync,
{
	async fn verify(
		&mut self,
		origin: BlockOrigin,
		header: Block::Header,
		justifications: Option<Justifications>,
		mut body: Option<Vec<Block::Extrinsic>>,
	) -> BlockVerificationResult<Block> {
		trace!(
			target: "babe",
			"Verifying origin: {:?} header: {:?} justification(s): {:?} body: {:?}",
			origin,
			header,
			justifications,
			body,
		);

		let hash = header.hash();
		let parent_hash = *header.parent_hash();

		debug!(target: "babe", "We have {:?} logs in this header", header.digest().logs().len());

		let create_inherent_data_providers = self
			.create_inherent_data_providers
			.create_inherent_data_providers(parent_hash, ())
			.await
			.map_err(|e| Error::<Block>::Client(sp_consensus::Error::from(e).into()))?;

		let slot_now = create_inherent_data_providers.slot();

		let parent_header_metadata = self
			.client
			.header_metadata(parent_hash)
			.map_err(Error::<Block>::FetchParentHeader)?;

		let pre_digest = find_pre_digest::<Block>(&header)?;
		let (check_header, epoch_descriptor) = {
			let epoch_changes = self.epoch_changes.shared_data();
			let epoch_descriptor = epoch_changes
				.epoch_descriptor_for_child_of(
					descendent_query(&*self.client),
					&parent_hash,
					parent_header_metadata.number,
					pre_digest.slot(),
				)
				.map_err(|e| Error::<Block>::ForkTree(Box::new(e)))?
				.ok_or_else(|| Error::<Block>::FetchEpoch(parent_hash))?;
			let viable_epoch = epoch_changes
				.viable_epoch(&epoch_descriptor, |slot| Epoch::genesis(&self.config, slot))
				.ok_or_else(|| Error::<Block>::FetchEpoch(parent_hash))?;

			// We add one to the current slot to allow for some small drift.
			// FIXME #1019 in the future, alter this queue to allow deferring of headers
			let v_params = verification::VerificationParams {
				header: header.clone(),
				pre_digest: Some(pre_digest),
				slot_now: slot_now + 1,
				epoch: viable_epoch.as_ref(),
			};

			(verification::check_header::<Block>(v_params)?, epoch_descriptor)
		};

		match check_header {
			CheckedHeader::Checked(pre_header, verified_info) => {
				let babe_pre_digest = verified_info
					.pre_digest
					.as_babe_pre_digest()
					.expect("check_header always returns a pre-digest digest item; qed");
				let slot = babe_pre_digest.slot();

				// the header is valid but let's check if there was something else already
				// proposed at the same slot by the given author. if there was, we will
				// report the equivocation to the runtime.
				if let Err(err) = self
					.check_and_report_equivocation(
						slot_now,
						slot,
						&header,
						&verified_info.author,
						&origin,
					)
					.await
				{
					warn!(target: "babe", "Error checking/reporting BABE equivocation: {:?}", err);
				}

				// if the body is passed through, we need to use the runtime
				// to check that the internally-set timestamp in the inherents
				// actually matches the slot set in the seal.
				if let Some(inner_body) = body.take() {
					let mut inherent_data = create_inherent_data_providers
						.create_inherent_data()
						.map_err(Error::<Block>::CreateInherents)?;
					inherent_data.babe_replace_inherent_data(slot);
					let block = Block::new(pre_header.clone(), inner_body);

					self.check_inherents(
						block.clone(),
						BlockId::Hash(parent_hash),
						inherent_data,
						create_inherent_data_providers,
					)
					.await?;

					let (_, inner_body) = block.deconstruct();
					body = Some(inner_body);
				}

				trace!(target: "babe", "Checked {:?}; importing.", pre_header);
				telemetry!(
					self.telemetry;
					CONSENSUS_TRACE;
					"babe.checked_and_importing";
					"pre_header" => ?pre_header,
				);

				let mut import_block = BlockImportParams::new(origin, pre_header);
				import_block.post_digests.push(verified_info.seal);
				import_block.body = body;
				import_block.justifications = justifications;
				import_block.intermediates.insert(
					Cow::from(INTERMEDIATE_KEY),
					Box::new(BabeIntermediate::<Block> { epoch_descriptor }) as Box<_>,
				);
				import_block.post_hash = Some(hash);

				Ok((import_block, Default::default()))
			},
			CheckedHeader::Deferred(a, b) => {
				debug!(target: "babe", "Checking {:?} failed; {:?}, {:?}.", hash, a, b);
				telemetry!(
					self.telemetry;
					CONSENSUS_DEBUG;
					"babe.header_too_far_in_future";
					"hash" => ?hash, "a" => ?a, "b" => ?b
				);
				Err(Error::<Block>::TooFarInFuture(hash).into())
			},
		}
	}
}

/// A block-import handler for BABE.
///
/// This scans each imported block for epoch change signals. The signals are
/// tracked in a tree (of all forks), and the import logic validates all epoch
/// change transitions, i.e. whether a given epoch change is expected or whether
/// it is missing.
///
/// The epoch change tree should be pruned as blocks are finalized.
pub struct BabeBlockImport<Block: BlockT, Client, I> {
	inner: I,
	client: Arc<Client>,
	epoch_changes: SharedEpochChanges<Block, Epoch>,
	config: Config,
}

impl<Block: BlockT, I: Clone, Client> Clone for BabeBlockImport<Block, Client, I> {
	fn clone(&self) -> Self {
		BabeBlockImport {
			inner: self.inner.clone(),
			client: self.client.clone(),
			epoch_changes: self.epoch_changes.clone(),
			config: self.config.clone(),
		}
	}
}

impl<Block: BlockT, Client, I> BabeBlockImport<Block, Client, I> {
	fn new(
		client: Arc<Client>,
		epoch_changes: SharedEpochChanges<Block, Epoch>,
		block_import: I,
		config: Config,
	) -> Self {
		BabeBlockImport { client, inner: block_import, epoch_changes, config }
	}
}

#[async_trait::async_trait]
impl<Block, Client, Inner> BlockImport<Block> for BabeBlockImport<Block, Client, Inner>
where
	Block: BlockT,
	Inner: BlockImport<Block, Transaction = sp_api::TransactionFor<Client, Block>> + Send + Sync,
	Inner::Error: Into<ConsensusError>,
	Client: HeaderBackend<Block>
		+ HeaderMetadata<Block, Error = sp_blockchain::Error>
		+ AuxStore
		+ ProvideRuntimeApi<Block>
		+ ProvideCache<Block>
		+ Send
		+ Sync,
	Client::Api: BabeApi<Block> + ApiExt<Block>,
{
	type Error = ConsensusError;
	type Transaction = sp_api::TransactionFor<Client, Block>;

	async fn import_block(
		&mut self,
		mut block: BlockImportParams<Block, Self::Transaction>,
		new_cache: HashMap<CacheKeyId, Vec<u8>>,
	) -> Result<ImportResult, Self::Error> {
		let hash = block.post_hash();
		let number = *block.header.number();

		// early exit if block already in chain, otherwise the check for
		// epoch changes will error when trying to re-import an epoch change
		match self.client.status(BlockId::Hash(hash)) {
			Ok(sp_blockchain::BlockStatus::InChain) => {
				// When re-importing existing block strip away intermediates.
				let _ = block.take_intermediate::<BabeIntermediate<Block>>(INTERMEDIATE_KEY)?;
				block.fork_choice = Some(ForkChoiceStrategy::Custom(false));
				return self.inner.import_block(block, new_cache).await.map_err(Into::into)
			},
			Ok(sp_blockchain::BlockStatus::Unknown) => {},
			Err(e) => return Err(ConsensusError::ClientImport(e.to_string())),
		}

		let pre_digest = find_pre_digest::<Block>(&block.header).expect(
			"valid babe headers must contain a predigest; \
					 header has been already verified; qed",
		);
		let slot = pre_digest.slot();

		let parent_hash = *block.header.parent_hash();
		let parent_header = self
			.client
			.header(BlockId::Hash(parent_hash))
			.map_err(|e| ConsensusError::ChainLookup(e.to_string()))?
			.ok_or_else(|| {
				ConsensusError::ChainLookup(
					babe_err(Error::<Block>::ParentUnavailable(parent_hash, hash)).into(),
				)
			})?;

		let parent_slot = find_pre_digest::<Block>(&parent_header).map(|d| d.slot()).expect(
			"parent is non-genesis; valid BABE headers contain a pre-digest; \
					header has already been verified; qed",
		);

		// make sure that slot number is strictly increasing
		if slot <= parent_slot {
			return Err(ConsensusError::ClientImport(
				babe_err(Error::<Block>::SlotMustIncrease(parent_slot, slot)).into(),
			))
		}

		// if there's a pending epoch we'll save the previous epoch changes here
		// this way we can revert it if there's any error
		let mut old_epoch_changes = None;

		// Use an extra scope to make the compiler happy, because otherwise he complains about the
		// mutex, even if we dropped it...
		let mut epoch_changes = {
			let mut epoch_changes = self.epoch_changes.shared_data_locked();

			// check if there's any epoch change expected to happen at this slot.
			// `epoch` is the epoch to verify the block under, and `first_in_epoch` is true
			// if this is the first block in its chain for that epoch.
			//
			// also provides the total weight of the chain, including the imported block.
			let (epoch_descriptor, first_in_epoch, parent_weight) = {
				let parent_weight = if *parent_header.number() == Zero::zero() {
					0
				} else {
					aux_schema::load_block_weight(&*self.client, parent_hash)
						.map_err(|e| ConsensusError::ClientImport(e.to_string()))?
						.ok_or_else(|| {
							ConsensusError::ClientImport(
								babe_err(Error::<Block>::ParentBlockNoAssociatedWeight(hash))
									.into(),
							)
						})?
				};

				let intermediate =
					block.take_intermediate::<BabeIntermediate<Block>>(INTERMEDIATE_KEY)?;

				let epoch_descriptor = intermediate.epoch_descriptor;
				let first_in_epoch = parent_slot < epoch_descriptor.start_slot();
				(epoch_descriptor, first_in_epoch, parent_weight)
			};

			let total_weight = parent_weight + pre_digest.added_weight();

			// search for this all the time so we can reject unexpected announcements.
			let next_epoch_digest = find_next_epoch_digest::<Block>(&block.header)
				.map_err(|e| ConsensusError::ClientImport(e.to_string()))?;
			let next_config_digest = find_next_config_digest::<Block>(&block.header)
				.map_err(|e| ConsensusError::ClientImport(e.to_string()))?;

			match (first_in_epoch, next_epoch_digest.is_some(), next_config_digest.is_some()) {
				(true, true, _) => {},
				(false, false, false) => {},
				(false, false, true) =>
					return Err(ConsensusError::ClientImport(
						babe_err(Error::<Block>::UnexpectedConfigChange).into(),
					)),
				(true, false, _) =>
					return Err(ConsensusError::ClientImport(
						babe_err(Error::<Block>::ExpectedEpochChange(hash, slot)).into(),
					)),
				(false, true, _) =>
					return Err(ConsensusError::ClientImport(
						babe_err(Error::<Block>::UnexpectedEpochChange).into(),
					)),
			}

			let info = self.client.info();

			if let Some(next_epoch_descriptor) = next_epoch_digest {
				old_epoch_changes = Some((*epoch_changes).clone());

				let viable_epoch = epoch_changes
					.viable_epoch(&epoch_descriptor, |slot| Epoch::genesis(&self.config, slot))
					.ok_or_else(|| {
						ConsensusError::ClientImport(Error::<Block>::FetchEpoch(parent_hash).into())
					})?;

				let epoch_config = next_config_digest
					.map(Into::into)
					.unwrap_or_else(|| viable_epoch.as_ref().config.clone());

				// restrict info logging during initial sync to avoid spam
				let log_level = if block.origin == BlockOrigin::NetworkInitialSync {
					log::Level::Debug
				} else {
					log::Level::Info
				};

				log!(target: "babe",
					 log_level,
					 "👶 New epoch {} launching at block {} (block slot {} >= start slot {}).",
					 viable_epoch.as_ref().epoch_index,
					 hash,
					 slot,
					 viable_epoch.as_ref().start_slot,
				);

				let next_epoch = viable_epoch.increment((next_epoch_descriptor, epoch_config));

				log!(target: "babe",
					 log_level,
					 "👶 Next epoch starts at slot {}",
					 next_epoch.as_ref().start_slot,
				);

				// prune the tree of epochs not part of the finalized chain or
				// that are not live anymore, and then track the given epoch change
				// in the tree.
				// NOTE: it is important that these operations are done in this
				// order, otherwise if pruning after import the `is_descendent_of`
				// used by pruning may not know about the block that is being
				// imported.
				let prune_and_import = || {
					prune_finalized(self.client.clone(), &mut epoch_changes)?;

					epoch_changes
						.import(
							descendent_query(&*self.client),
							hash,
							number,
							*block.header.parent_hash(),
							next_epoch,
						)
						.map_err(|e| ConsensusError::ClientImport(format!("{:?}", e)))?;

					Ok(())
				};

				if let Err(e) = prune_and_import() {
					debug!(target: "babe", "Failed to launch next epoch: {:?}", e);
					*epoch_changes =
						old_epoch_changes.expect("set `Some` above and not taken; qed");
					return Err(e)
				}

				crate::aux_schema::write_epoch_changes::<Block, _, _>(&*epoch_changes, |insert| {
					block
						.auxiliary
						.extend(insert.iter().map(|(k, v)| (k.to_vec(), Some(v.to_vec()))))
				});
			}

			aux_schema::write_block_weight(hash, total_weight, |values| {
				block
					.auxiliary
					.extend(values.iter().map(|(k, v)| (k.to_vec(), Some(v.to_vec()))))
			});

			// The fork choice rule is that we pick the heaviest chain (i.e.
			// more primary blocks), if there's a tie we go with the longest
			// chain.
			block.fork_choice = {
				let (last_best, last_best_number) = (info.best_hash, info.best_number);

				let last_best_weight = if &last_best == block.header.parent_hash() {
					// the parent=genesis case is already covered for loading parent weight,
					// so we don't need to cover again here.
					parent_weight
				} else {
					aux_schema::load_block_weight(&*self.client, last_best)
						.map_err(|e| ConsensusError::ChainLookup(format!("{:?}", e)))?
						.ok_or_else(|| {
							ConsensusError::ChainLookup(
								"No block weight for parent header.".to_string(),
							)
						})?
				};

				Some(ForkChoiceStrategy::Custom(if total_weight > last_best_weight {
					true
				} else if total_weight == last_best_weight {
					number > last_best_number
				} else {
					false
				}))
			};

			// Release the mutex, but it stays locked
			epoch_changes.release_mutex()
		};

		let import_result = self.inner.import_block(block, new_cache).await;

		// revert to the original epoch changes in case there's an error
		// importing the block
		if import_result.is_err() {
			if let Some(old_epoch_changes) = old_epoch_changes {
				*epoch_changes.upgrade() = old_epoch_changes;
			}
		}

		import_result.map_err(Into::into)
	}

	async fn check_block(
		&mut self,
		block: BlockCheckParams<Block>,
	) -> Result<ImportResult, Self::Error> {
		self.inner.check_block(block).await.map_err(Into::into)
	}
}

/// Gets the best finalized block and its slot, and prunes the given epoch tree.
fn prune_finalized<Block, Client>(
	client: Arc<Client>,
	epoch_changes: &mut EpochChangesFor<Block, Epoch>,
) -> Result<(), ConsensusError>
where
	Block: BlockT,
	Client: HeaderBackend<Block> + HeaderMetadata<Block, Error = sp_blockchain::Error>,
{
	let info = client.info();

	let finalized_slot = {
		let finalized_header = client
			.header(BlockId::Hash(info.finalized_hash))
			.map_err(|e| ConsensusError::ClientImport(format!("{:?}", e)))?
			.expect(
				"best finalized hash was given by client; \
				 finalized headers must exist in db; qed",
			);

		find_pre_digest::<Block>(&finalized_header)
			.expect(
				"finalized header must be valid; \
					 valid blocks have a pre-digest; qed",
			)
			.slot()
	};

	epoch_changes
		.prune_finalized(
			descendent_query(&*client),
			&info.finalized_hash,
			info.finalized_number,
			finalized_slot,
		)
		.map_err(|e| ConsensusError::ClientImport(format!("{:?}", e)))?;

	Ok(())
}

/// Produce a BABE block-import object to be used later on in the construction of
/// an import-queue.
///
/// Also returns a link object used to correctly instantiate the import queue
/// and background worker.
pub fn block_import<Client, Block: BlockT, I>(
	config: Config,
	wrapped_block_import: I,
	client: Arc<Client>,
) -> ClientResult<(BabeBlockImport<Block, Client, I>, BabeLink<Block>)>
where
	Client: AuxStore + HeaderBackend<Block> + HeaderMetadata<Block, Error = sp_blockchain::Error>,
{
	let epoch_changes = aux_schema::load_epoch_changes::<Block, _>(&*client, &config)?;
	let link = BabeLink { epoch_changes: epoch_changes.clone(), config: config.clone() };

	// NOTE: this isn't entirely necessary, but since we didn't use to prune the
	// epoch tree it is useful as a migration, so that nodes prune long trees on
	// startup rather than waiting until importing the next epoch change block.
	prune_finalized(client.clone(), &mut epoch_changes.shared_data())?;

	let import = BabeBlockImport::new(client, epoch_changes, wrapped_block_import, config);

	Ok((import, link))
}

/// Start an import queue for the BABE consensus algorithm.
///
/// This method returns the import queue, some data that needs to be passed to the block authoring
/// logic (`BabeLink`), and a future that must be run to
/// completion and is responsible for listening to finality notifications and
/// pruning the epoch changes tree.
///
/// The block import object provided must be the `BabeBlockImport` or a wrapper
/// of it, otherwise crucial import logic will be omitted.
pub fn import_queue<Block: BlockT, Client, SelectChain, Inner, CAW, CIDP>(
	babe_link: BabeLink<Block>,
	block_import: Inner,
	justification_import: Option<BoxJustificationImport<Block>>,
	client: Arc<Client>,
	select_chain: SelectChain,
	create_inherent_data_providers: CIDP,
	spawner: &impl sp_core::traits::SpawnEssentialNamed,
	registry: Option<&Registry>,
	can_author_with: CAW,
	telemetry: Option<TelemetryHandle>,
<<<<<<< HEAD
) -> ClientResult<DefaultImportQueue<Block, Client>> where
	Inner: BlockImport<
		Block,
		Error = ConsensusError,
		Transaction = sp_api::TransactionFor<Client, Block>
	> + Send + Sync + 'static,
	Client: ProvideRuntimeApi<Block> + ProvideCache<Block> + HeaderBackend<Block>
		+ HeaderMetadata<Block, Error = sp_blockchain::Error> + AuxStore
		+ Send + Sync + 'static,
=======
) -> ClientResult<DefaultImportQueue<Block, Client>>
where
	Inner: BlockImport<
			Block,
			Error = ConsensusError,
			Transaction = sp_api::TransactionFor<Client, Block>,
		> + Send
		+ Sync
		+ 'static,
	Client: ProvideRuntimeApi<Block>
		+ ProvideCache<Block>
		+ HeaderBackend<Block>
		+ HeaderMetadata<Block, Error = sp_blockchain::Error>
		+ AuxStore
		+ Send
		+ Sync
		+ 'static,
>>>>>>> 5b55e010
	Client::Api: BlockBuilderApi<Block> + BabeApi<Block> + ApiExt<Block>,
	SelectChain: sp_consensus::SelectChain<Block> + 'static,
	CAW: CanAuthorWith<Block> + Send + Sync + 'static,
	CIDP: CreateInherentDataProviders<Block, ()> + Send + Sync + 'static,
	CIDP::InherentDataProviders: InherentDataProviderExt + Send + Sync,
{
	let verifier = BabeVerifier {
		select_chain,
		create_inherent_data_providers,
		config: babe_link.config,
		epoch_changes: babe_link.epoch_changes,
		can_author_with,
		telemetry,
		client,
	};

	Ok(BasicQueue::new(verifier, Box::new(block_import), justification_import, spawner, registry))
}<|MERGE_RESOLUTION|>--- conflicted
+++ resolved
@@ -85,6 +85,13 @@
 use schnorrkel::SignatureError;
 
 use sc_client_api::{backend::AuxStore, BlockchainEvents, ProvideUncles, UsageProvider};
+use sc_consensus::{
+	block_import::{
+		BlockCheckParams, BlockImport, BlockImportParams, ForkChoiceStrategy, ImportResult,
+		StateAction,
+	},
+	import_queue::{BasicQueue, BoxJustificationImport, DefaultImportQueue, Verifier},
+};
 use sc_consensus_epochs::{
 	descendent_query, Epoch as EpochT, EpochChangesFor, SharedEpochChanges, ViableEpochDescriptor,
 };
@@ -100,22 +107,8 @@
 	Error as ClientError, HeaderBackend, HeaderMetadata, ProvideCache, Result as ClientResult,
 };
 use sp_consensus::{
-<<<<<<< HEAD
-	import_queue::CacheKeyId, BlockOrigin, Environment, CanAuthorWith,
-	Error as ConsensusError, Proposer, SelectChain, SlotData,
-};
-use sc_consensus::{
-	import_queue::{BoxJustificationImport, BasicQueue, DefaultImportQueue, Verifier},
-	block_import::{
-		BlockCheckParams, BlockImport, BlockImportParams,
-		ForkChoiceStrategy, ImportResult,	StateAction
-	},
-=======
-	import_queue::{BasicQueue, BoxJustificationImport, CacheKeyId, DefaultImportQueue, Verifier},
-	BlockCheckParams, BlockImport, BlockImportParams, BlockOrigin, CanAuthorWith, Environment,
-	Error as ConsensusError, ForkChoiceStrategy, ImportResult, Proposer, SelectChain, SlotData,
-	StateAction,
->>>>>>> 5b55e010
+	import_queue::CacheKeyId, BlockOrigin, CanAuthorWith, Environment, Error as ConsensusError,
+	Proposer, SelectChain, SlotData,
 };
 use sp_consensus_babe::inherents::BabeInherentData;
 use sp_consensus_slots::Slot;
@@ -518,18 +511,8 @@
 
 	let (worker_tx, worker_rx) = channel(HANDLE_BUFFER_SIZE);
 
-<<<<<<< HEAD
-	let answer_requests = answer_requests(
-		worker_rx,
-		config.0,
-		client,
-		babe_link.epoch_changes.clone(),
-	);
-
-=======
 	let answer_requests =
 		answer_requests(worker_rx, config.0, client, babe_link.epoch_changes.clone());
->>>>>>> 5b55e010
 	Ok(BabeWorker {
 		inner: Box::pin(future::join(inner, answer_requests).map(|_| ())),
 		slot_notification_sinks,
@@ -786,53 +769,6 @@
 		vec![<DigestItemFor<B> as CompatibleDigestItem>::babe_pre_digest(claim.0.clone())]
 	}
 
-<<<<<<< HEAD
-	fn block_import_params(&self) -> Box<dyn Fn(
-		B::Header,
-		&B::Hash,
-		Vec<B::Extrinsic>,
-		StorageChanges<I::Transaction, B>,
-		Self::Claim,
-		Self::EpochData,
-	) -> Result<
-		sc_consensus::BlockImportParams<B, I::Transaction>,
-		sp_consensus::Error> + Send + 'static>
-	{
-		let keystore = self.keystore.clone();
-		Box::new(move |header, header_hash, body, storage_changes, (_, public), epoch_descriptor| {
-			// sign the pre-sealed hash of the block and then
-			// add it to a digest item.
-			let public_type_pair = public.clone().into();
-			let public = public.to_raw_vec();
-			let signature = SyncCryptoStore::sign_with(
-				&*keystore,
-				<AuthorityId as AppKey>::ID,
-				&public_type_pair,
-				header_hash.as_ref()
-			)
-			.map_err(|e| sp_consensus::Error::CannotSign(
-				public.clone(), e.to_string(),
-			))?
-			.ok_or_else(|| sp_consensus::Error::CannotSign(
-				public.clone(), "Could not find key in keystore.".into(),
-			))?;
-			let signature: AuthoritySignature = signature.clone().try_into()
-				.map_err(|_| sp_consensus::Error::InvalidSignature(
-					signature, public
-				))?;
-			let digest_item = <DigestItemFor<B> as CompatibleDigestItem>::babe_seal(signature.into());
-
-			let mut import_block = BlockImportParams::new(BlockOrigin::Own, header);
-			import_block.post_digests.push(digest_item);
-			import_block.body = Some(body);
-			import_block.state_action = StateAction::ApplyChanges(
-				sc_consensus::StorageChanges::Changes(storage_changes)
-			);
-			import_block.intermediates.insert(
-				Cow::from(INTERMEDIATE_KEY),
-				Box::new(BabeIntermediate::<B> { epoch_descriptor }) as Box<_>,
-			);
-=======
 	fn block_import_params(
 		&self,
 	) -> Box<
@@ -843,7 +779,7 @@
 				StorageChanges<I::Transaction, B>,
 				Self::Claim,
 				Self::EpochData,
-			) -> Result<sp_consensus::BlockImportParams<B, I::Transaction>, sp_consensus::Error>
+			) -> Result<sc_consensus::BlockImportParams<B, I::Transaction>, sp_consensus::Error>
 			+ Send
 			+ 'static,
 	> {
@@ -878,13 +814,12 @@
 				import_block.post_digests.push(digest_item);
 				import_block.body = Some(body);
 				import_block.state_action = StateAction::ApplyChanges(
-					sp_consensus::StorageChanges::Changes(storage_changes),
+					sc_consensus::StorageChanges::Changes(storage_changes),
 				);
 				import_block.intermediates.insert(
 					Cow::from(INTERMEDIATE_KEY),
 					Box::new(BabeIntermediate::<B> { epoch_descriptor }) as Box<_>,
 				);
->>>>>>> 5b55e010
 
 				Ok(import_block)
 			},
@@ -984,12 +919,7 @@
 		match (log, epoch_digest.is_some()) {
 			(Some(ConsensusLog::NextEpochData(_)), true) =>
 				return Err(babe_err(Error::MultipleEpochChangeDigests)),
-<<<<<<< HEAD
-			(Some(ConsensusLog::NextEpochData(epoch)), false) =>
-				epoch_digest = Some(epoch),
-=======
 			(Some(ConsensusLog::NextEpochData(epoch)), false) => epoch_digest = Some(epoch),
->>>>>>> 5b55e010
 			_ => trace!(target: "babe", "Ignoring digest not meant for us"),
 		}
 	}
@@ -1011,12 +941,7 @@
 		match (log, config_digest.is_some()) {
 			(Some(ConsensusLog::NextConfigData(_)), true) =>
 				return Err(babe_err(Error::MultipleConfigChangeDigests)),
-<<<<<<< HEAD
-			(Some(ConsensusLog::NextConfigData(config)), false) =>
-				config_digest = Some(config),
-=======
 			(Some(ConsensusLog::NextConfigData(config)), false) => config_digest = Some(config),
->>>>>>> 5b55e010
 			_ => trace!(target: "babe", "Ignoring digest not meant for us"),
 		}
 	}
@@ -1731,17 +1656,6 @@
 	registry: Option<&Registry>,
 	can_author_with: CAW,
 	telemetry: Option<TelemetryHandle>,
-<<<<<<< HEAD
-) -> ClientResult<DefaultImportQueue<Block, Client>> where
-	Inner: BlockImport<
-		Block,
-		Error = ConsensusError,
-		Transaction = sp_api::TransactionFor<Client, Block>
-	> + Send + Sync + 'static,
-	Client: ProvideRuntimeApi<Block> + ProvideCache<Block> + HeaderBackend<Block>
-		+ HeaderMetadata<Block, Error = sp_blockchain::Error> + AuxStore
-		+ Send + Sync + 'static,
-=======
 ) -> ClientResult<DefaultImportQueue<Block, Client>>
 where
 	Inner: BlockImport<
@@ -1759,7 +1673,6 @@
 		+ Send
 		+ Sync
 		+ 'static,
->>>>>>> 5b55e010
 	Client::Api: BlockBuilderApi<Block> + BabeApi<Block> + ApiExt<Block>,
 	SelectChain: sp_consensus::SelectChain<Block> + 'static,
 	CAW: CanAuthorWith<Block> + Send + Sync + 'static,
