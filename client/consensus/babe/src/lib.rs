// This file is part of Substrate.

// Copyright (C) 2019-2021 Parity Technologies (UK) Ltd.
// SPDX-License-Identifier: GPL-3.0-or-later WITH Classpath-exception-2.0

// This program is free software: you can redistribute it and/or modify
// it under the terms of the GNU General Public License as published by
// the Free Software Foundation, either version 3 of the License, or
// (at your option) any later version.

// This program is distributed in the hope that it will be useful,
// but WITHOUT ANY WARRANTY; without even the implied warranty of
// MERCHANTABILITY or FITNESS FOR A PARTICULAR PURPOSE. See the
// GNU General Public License for more details.

// You should have received a copy of the GNU General Public License
// along with this program. If not, see <https://www.gnu.org/licenses/>.

//! # BABE (Blind Assignment for Blockchain Extension)
//!
//! BABE is a slot-based block production mechanism which uses a VRF PRNG to
//! randomly perform the slot allocation. On every slot, all the authorities
//! generate a new random number with the VRF function and if it is lower than a
//! given threshold (which is proportional to their weight/stake) they have a
//! right to produce a block. The proof of the VRF function execution will be
//! used by other peer to validate the legitimacy of the slot claim.
//!
//! The engine is also responsible for collecting entropy on-chain which will be
//! used to seed the given VRF PRNG. An epoch is a contiguous number of slots
//! under which we will be using the same authority set. During an epoch all VRF
//! outputs produced as a result of block production will be collected on an
//! on-chain randomness pool. Epoch changes are announced one epoch in advance,
//! i.e. when ending epoch N, we announce the parameters (randomness,
//! authorities, etc.) for epoch N+2.
//!
//! Since the slot assignment is randomized, it is possible that a slot is
//! assigned to multiple validators in which case we will have a temporary fork,
//! or that a slot is assigned to no validator in which case no block is
//! produced. Which means that block times are not deterministic.
//!
//! The protocol has a parameter `c` [0, 1] for which `1 - c` is the probability
//! of a slot being empty. The choice of this parameter affects the security of
//! the protocol relating to maximum tolerable network delays.
//!
//! In addition to the VRF-based slot assignment described above, which we will
//! call primary slots, the engine also supports a deterministic secondary slot
//! assignment. Primary slots take precedence over secondary slots, when
//! authoring the node starts by trying to claim a primary slot and falls back
//! to a secondary slot claim attempt. The secondary slot assignment is done
//! by picking the authority at index:
//!
//! `blake2_256(epoch_randomness ++ slot_number) % authorities_len`.
//!
//! The secondary slots supports either a `SecondaryPlain` or `SecondaryVRF`
//! variant. Comparing with `SecondaryPlain` variant, the `SecondaryVRF` variant
//! generates an additional VRF output. The output is not included in beacon
//! randomness, but can be consumed by parachains.
//!
//! The fork choice rule is weight-based, where weight equals the number of
//! primary blocks in the chain. We will pick the heaviest chain (more primary
//! blocks) and will go with the longest one in case of a tie.
//!
//! An in-depth description and analysis of the protocol can be found here:
//! <https://research.web3.foundation/en/latest/polkadot/block-production/Babe.html>

#![forbid(unsafe_code)]
#![warn(missing_docs)]
pub use sp_consensus_babe::{
	BabeApi, ConsensusLog, BABE_ENGINE_ID, BabeEpochConfiguration, BabeGenesisConfiguration,
	AuthorityId, AuthorityPair, AuthoritySignature, BabeAuthorityWeight, VRF_OUTPUT_LENGTH,
	digests::{
		CompatibleDigestItem, NextEpochDescriptor, NextConfigDescriptor, PreDigest,
		PrimaryPreDigest, SecondaryPlainPreDigest,
	},
};
pub use sp_consensus::SyncOracle;
use std::{
	collections::HashMap, sync::Arc, u64, pin::Pin, time::{Instant, Duration},
	any::Any, borrow::Cow, convert::TryInto,
};
use sp_consensus::{ImportResult, CanAuthorWith, import_queue::BoxJustificationImport};
use sp_core::crypto::Public;
use sp_application_crypto::AppKey;
use sp_keystore::{SyncCryptoStorePtr, SyncCryptoStore};
use sp_runtime::{
	generic::{BlockId, OpaqueDigestItemId}, Justification,
	traits::{Block as BlockT, Header, DigestItemFor, Zero},
};
use sp_api::{ProvideRuntimeApi, NumberFor};
use parking_lot::Mutex;
use sp_inherents::{InherentDataProviders, InherentData};
use sc_telemetry::{telemetry, CONSENSUS_TRACE, CONSENSUS_DEBUG};
use sp_consensus::{
	BlockImport, Environment, Proposer, BlockCheckParams,
	ForkChoiceStrategy, BlockImportParams, BlockOrigin, Error as ConsensusError,
	SelectChain, SlotData, import_queue::{Verifier, BasicQueue, DefaultImportQueue, CacheKeyId},
};
use sp_consensus_babe::inherents::BabeInherentData;
use sp_timestamp::{TimestampInherentData, InherentType as TimestampInherent};
use sc_client_api::{
	backend::AuxStore, BlockchainEvents, ProvideUncles,
};
use sp_block_builder::BlockBuilder as BlockBuilderApi;
use futures::channel::mpsc::{channel, Sender, Receiver};
use futures::channel::oneshot;
use retain_mut::RetainMut;

use futures::prelude::*;
use log::{debug, info, log, trace, warn};
use prometheus_endpoint::Registry;
use sc_consensus_slots::{
	SlotInfo, SlotCompatible, StorageChanges, CheckedHeader, check_equivocation,
	BackoffAuthoringBlocksStrategy
};
use sc_consensus_epochs::{
	descendent_query, SharedEpochChanges, EpochChangesFor, Epoch as EpochT, ViableEpochDescriptor,
};
use sp_blockchain::{
	Result as ClientResult, Error as ClientError,
	HeaderBackend, ProvideCache, HeaderMetadata
};
use schnorrkel::SignatureError;
use codec::{Encode, Decode};
use sp_api::ApiExt;
use sp_consensus_slots::Slot;

mod verification;
mod migration;

pub mod aux_schema;
pub mod authorship;
#[cfg(test)]
mod tests;

/// BABE epoch information
#[derive(Decode, Encode, PartialEq, Eq, Clone, Debug)]
pub struct Epoch {
	/// The epoch index.
	pub epoch_index: u64,
	/// The starting slot of the epoch.
	pub start_slot: Slot,
	/// The duration of this epoch.
	pub duration: u64,
	/// The authorities and their weights.
	pub authorities: Vec<(AuthorityId, BabeAuthorityWeight)>,
	/// Randomness for this epoch.
	pub randomness: [u8; VRF_OUTPUT_LENGTH],
	/// Configuration of the epoch.
	pub config: BabeEpochConfiguration,
}

impl EpochT for Epoch {
	type NextEpochDescriptor = (NextEpochDescriptor, BabeEpochConfiguration);
	type Slot = Slot;

	fn increment(
		&self,
		(descriptor, config): (NextEpochDescriptor, BabeEpochConfiguration)
	) -> Epoch {
		Epoch {
			epoch_index: self.epoch_index + 1,
			start_slot: self.start_slot + self.duration,
			duration: self.duration,
			authorities: descriptor.authorities,
			randomness: descriptor.randomness,
			config,
		}
	}

	fn start_slot(&self) -> Slot {
		self.start_slot
	}

	fn end_slot(&self) -> Slot {
		self.start_slot + self.duration
	}
}

impl Epoch {
	/// Create the genesis epoch (epoch #0). This is defined to start at the slot of
	/// the first block, so that has to be provided.
	pub fn genesis(
		genesis_config: &BabeGenesisConfiguration,
		slot: Slot,
	) -> Epoch {
		Epoch {
			epoch_index: 0,
			start_slot: slot,
			duration: genesis_config.epoch_length,
			authorities: genesis_config.genesis_authorities.clone(),
			randomness: genesis_config.randomness,
			config: BabeEpochConfiguration {
				c: genesis_config.c,
				allowed_slots: genesis_config.allowed_slots,
			},
		}
	}
}

/// Errors encountered by the babe authorship task.
#[derive(derive_more::Display, Debug)]
pub enum Error<B: BlockT> {
	/// Multiple BABE pre-runtime digests
	#[display(fmt = "Multiple BABE pre-runtime digests, rejecting!")]
	MultiplePreRuntimeDigests,
	/// No BABE pre-runtime digest found
	#[display(fmt = "No BABE pre-runtime digest found")]
	NoPreRuntimeDigest,
	/// Multiple BABE epoch change digests
	#[display(fmt = "Multiple BABE epoch change digests, rejecting!")]
	MultipleEpochChangeDigests,
	/// Multiple BABE config change digests
	#[display(fmt = "Multiple BABE config change digests, rejecting!")]
	MultipleConfigChangeDigests,
	/// Could not extract timestamp and slot
	#[display(fmt = "Could not extract timestamp and slot: {:?}", _0)]
	Extraction(sp_consensus::Error),
	/// Could not fetch epoch
	#[display(fmt = "Could not fetch epoch at {:?}", _0)]
	FetchEpoch(B::Hash),
	/// Header rejected: too far in the future
	#[display(fmt = "Header {:?} rejected: too far in the future", _0)]
	TooFarInFuture(B::Hash),
	/// Parent unavailable. Cannot import
	#[display(fmt = "Parent ({}) of {} unavailable. Cannot import", _0, _1)]
	ParentUnavailable(B::Hash, B::Hash),
	/// Slot number must increase
	#[display(fmt = "Slot number must increase: parent slot: {}, this slot: {}", _0, _1)]
	SlotMustIncrease(Slot, Slot),
	/// Header has a bad seal
	#[display(fmt = "Header {:?} has a bad seal", _0)]
	HeaderBadSeal(B::Hash),
	/// Header is unsealed
	#[display(fmt = "Header {:?} is unsealed", _0)]
	HeaderUnsealed(B::Hash),
	/// Slot author not found
	#[display(fmt = "Slot author not found")]
	SlotAuthorNotFound,
	/// Secondary slot assignments are disabled for the current epoch.
	#[display(fmt = "Secondary slot assignments are disabled for the current epoch.")]
	SecondarySlotAssignmentsDisabled,
	/// Bad signature
	#[display(fmt = "Bad signature on {:?}", _0)]
	BadSignature(B::Hash),
	/// Invalid author: Expected secondary author
	#[display(fmt = "Invalid author: Expected secondary author: {:?}, got: {:?}.", _0, _1)]
	InvalidAuthor(AuthorityId, AuthorityId),
	/// No secondary author expected.
	#[display(fmt = "No secondary author expected.")]
	NoSecondaryAuthorExpected,
	/// VRF verification of block by author failed
	#[display(fmt = "VRF verification of block by author {:?} failed: threshold {} exceeded", _0, _1)]
	VRFVerificationOfBlockFailed(AuthorityId, u128),
	/// VRF verification failed
	#[display(fmt = "VRF verification failed: {:?}", _0)]
	VRFVerificationFailed(SignatureError),
	/// Could not fetch parent header
	#[display(fmt = "Could not fetch parent header: {:?}", _0)]
	FetchParentHeader(sp_blockchain::Error),
	/// Expected epoch change to happen.
	#[display(fmt = "Expected epoch change to happen at {:?}, s{}", _0, _1)]
	ExpectedEpochChange(B::Hash, Slot),
	/// Unexpected config change.
	#[display(fmt = "Unexpected config change")]
	UnexpectedConfigChange,
	/// Unexpected epoch change
	#[display(fmt = "Unexpected epoch change")]
	UnexpectedEpochChange,
	/// Parent block has no associated weight
	#[display(fmt = "Parent block of {} has no associated weight", _0)]
	ParentBlockNoAssociatedWeight(B::Hash),
	#[display(fmt = "Checking inherents failed: {}", _0)]
	/// Check Inherents error
	CheckInherents(String),
	/// Client error
	Client(sp_blockchain::Error),
	/// Runtime Api error.
	RuntimeApi(sp_api::ApiError),
	/// Runtime error
	Runtime(sp_inherents::Error),
	/// Fork tree error
	ForkTree(Box<fork_tree::Error<sp_blockchain::Error>>),
}

impl<B: BlockT> std::convert::From<Error<B>> for String {
	fn from(error: Error<B>) -> String {
		error.to_string()
	}
}

fn babe_err<B: BlockT>(error: Error<B>) -> Error<B> {
	debug!(target: "babe", "{}", error);
	error
}

/// Intermediate value passed to block importer.
pub struct BabeIntermediate<B: BlockT> {
	/// The epoch descriptor.
	pub epoch_descriptor: ViableEpochDescriptor<B::Hash, NumberFor<B>, Epoch>,
}

/// Intermediate key for Babe engine.
pub static INTERMEDIATE_KEY: &[u8] = b"babe1";

/// A slot duration. Create with `get_or_compute`.
// FIXME: Once Rust has higher-kinded types, the duplication between this
// and `super::babe::Config` can be eliminated.
// https://github.com/paritytech/substrate/issues/2434
#[derive(Clone)]
pub struct Config(sc_consensus_slots::SlotDuration<BabeGenesisConfiguration>);

impl Config {
	/// Either fetch the slot duration from disk or compute it from the genesis
	/// state.
	pub fn get_or_compute<B: BlockT, C>(client: &C) -> ClientResult<Self> where
		C: AuxStore + ProvideRuntimeApi<B>, C::Api: BabeApi<B>,
	{
		trace!(target: "babe", "Getting slot duration");
		match sc_consensus_slots::SlotDuration::get_or_compute(client, |a, b| {
			let has_api_v1 = a.has_api_with::<dyn BabeApi<B>, _>(
				&b, |v| v == 1,
			)?;
			let has_api_v2 = a.has_api_with::<dyn BabeApi<B>, _>(
				&b, |v| v == 2,
			)?;

			if has_api_v1 {
				#[allow(deprecated)] {
					Ok(a.configuration_before_version_2(b)?.into())
				}
			} else if has_api_v2 {
				a.configuration(b).map_err(Into::into)
			} else {
				Err(sp_blockchain::Error::VersionInvalid(
					"Unsupported or invalid BabeApi version".to_string()
				))
			}
		}).map(Self) {
			Ok(s) => Ok(s),
			Err(s) => {
				warn!(target: "babe", "Failed to get slot duration");
				Err(s)
			}
		}
	}

	/// Get the inner slot duration, in milliseconds.
	pub fn slot_duration(&self) -> u64 {
		self.0.slot_duration()
	}
}

impl std::ops::Deref for Config {
	type Target = BabeGenesisConfiguration;

	fn deref(&self) -> &BabeGenesisConfiguration {
		&*self.0
	}
}

/// Parameters for BABE.
pub struct BabeParams<B: BlockT, C, E, I, SO, SC, CAW, BS> {
	/// The keystore that manages the keys of the node.
	pub keystore: SyncCryptoStorePtr,

	/// The client to use
	pub client: Arc<C>,

	/// The SelectChain Strategy
	pub select_chain: SC,

	/// The environment we are producing blocks for.
	pub env: E,

	/// The underlying block-import object to supply our produced blocks to.
	/// This must be a `BabeBlockImport` or a wrapper of it, otherwise
	/// critical consensus logic will be omitted.
	pub block_import: I,

	/// A sync oracle
	pub sync_oracle: SO,

	/// Providers for inherent data.
	pub inherent_data_providers: InherentDataProviders,

	/// Force authoring of blocks even if we are offline
	pub force_authoring: bool,

	/// Strategy and parameters for backing off block production.
	pub backoff_authoring_blocks: Option<BS>,

	/// The source of timestamps for relative slots
	pub babe_link: BabeLink<B>,

	/// Checks if the current native implementation can author with a runtime at a given block.
	pub can_author_with: CAW,
}

/// Start the babe worker.
pub fn start_babe<B, C, SC, E, I, SO, CAW, BS, Error>(BabeParams {
	keystore,
	client,
	select_chain,
	env,
	block_import,
	sync_oracle,
	inherent_data_providers,
	force_authoring,
	backoff_authoring_blocks,
	babe_link,
	can_author_with,
}: BabeParams<B, C, E, I, SO, SC, CAW, BS>) -> Result<
	BabeWorker<B>,
	sp_consensus::Error,
> where
	B: BlockT,
	C: ProvideRuntimeApi<B> + ProvideCache<B> + ProvideUncles<B> + BlockchainEvents<B>
		+ HeaderBackend<B> + HeaderMetadata<B, Error = ClientError> + Send + Sync + 'static,
	C::Api: BabeApi<B>,
	SC: SelectChain<B> + 'static,
	E: Environment<B, Error = Error> + Send + Sync + 'static,
	E::Proposer: Proposer<B, Error = Error, Transaction = sp_api::TransactionFor<C, B>>,
	I: BlockImport<B, Error = ConsensusError, Transaction = sp_api::TransactionFor<C, B>> + Send
		+ Sync + 'static,
	Error: std::error::Error + Send + From<ConsensusError> + From<I::Error> + 'static,
	SO: SyncOracle + Send + Sync + Clone + 'static,
	CAW: CanAuthorWith<B> + Send + 'static,
	BS: BackoffAuthoringBlocksStrategy<NumberFor<B>> + Send + 'static,
{
	const HANDLE_BUFFER_SIZE: usize = 1024;

	let config = babe_link.config;
	let slot_notification_sinks = Arc::new(Mutex::new(Vec::new()));

	let worker = BabeSlotWorker {
		client: client.clone(),
		block_import: Arc::new(Mutex::new(block_import)),
		env,
		sync_oracle: sync_oracle.clone(),
		force_authoring,
		backoff_authoring_blocks,
		keystore,
		epoch_changes: babe_link.epoch_changes.clone(),
		slot_notification_sinks: slot_notification_sinks.clone(),
		config: config.clone(),
	};

	register_babe_inherent_data_provider(&inherent_data_providers, config.slot_duration())?;
	sc_consensus_uncles::register_uncles_inherent_data_provider(
		client.clone(),
		select_chain.clone(),
		&inherent_data_providers,
	)?;

	info!(target: "babe", "👶 Starting BABE Authorship worker");
	let inner = sc_consensus_slots::start_slot_worker(
		config.0.clone(),
		select_chain,
		worker,
		sync_oracle,
		inherent_data_providers,
		babe_link.time_source,
		can_author_with,
	);

	let (worker_tx, worker_rx) = channel(HANDLE_BUFFER_SIZE);

	let answer_requests = answer_requests(worker_rx, config.0, client, babe_link.epoch_changes.clone());
	Ok(BabeWorker {
		inner: Box::pin(future::join(inner, answer_requests).map(|_| ())),
		slot_notification_sinks,
		handle: BabeWorkerHandle(worker_tx),
	})
}

async fn answer_requests<B: BlockT, C>(
	mut request_rx: Receiver<BabeRequest<B>>,
	genesis_config: sc_consensus_slots::SlotDuration<BabeGenesisConfiguration>,
	client: Arc<C>,
	epoch_changes: SharedEpochChanges<B, Epoch>,
)
	where C: ProvideRuntimeApi<B> + ProvideCache<B> + ProvideUncles<B> + BlockchainEvents<B>
	+ HeaderBackend<B> + HeaderMetadata<B, Error = ClientError> + Send + Sync + 'static,
{
	while let Some(request) = request_rx.next().await {
		match request {
			BabeRequest::EpochForChild(parent_hash, parent_number, slot_number, response) => {
				let lookup = || {
					let epoch_changes =	epoch_changes.lock();
					let epoch_descriptor = epoch_changes.epoch_descriptor_for_child_of(
						descendent_query(&*client),
						&parent_hash,
						parent_number,
						slot_number,
					)
						.map_err(|e| Error::<B>::ForkTree(Box::new(e)))?
						.ok_or_else(|| Error::<B>::FetchEpoch(parent_hash))?;

					let viable_epoch = epoch_changes.viable_epoch(
						&epoch_descriptor,
						|slot| Epoch::genesis(&genesis_config, slot)
					).ok_or_else(|| Error::<B>::FetchEpoch(parent_hash))?;

					Ok(sp_consensus_babe::Epoch {
						epoch_index: viable_epoch.as_ref().epoch_index,
						start_slot: viable_epoch.as_ref().start_slot,
						duration: viable_epoch.as_ref().duration,
						authorities: viable_epoch.as_ref().authorities.clone(),
						randomness: viable_epoch.as_ref().randomness,
					})
				};

				let _ = response.send(lookup());
			}
		}
	}
}

/// Requests to the BABE service.
#[non_exhaustive]
pub enum BabeRequest<B: BlockT> {
	/// Request the epoch that a child of the given block, with the given slot number would have.
	///
	/// The parent block is identified by its hash and number.
	EpochForChild(
		B::Hash,
		NumberFor<B>,
		SlotNumber,
		oneshot::Sender<Result<sp_consensus_babe::Epoch, Error<B>>>,
	),
}

/// A handle to the BABE worker for issuing requests.
#[derive(Clone)]
pub struct BabeWorkerHandle<B: BlockT>(Sender<BabeRequest<B>>);

impl<B: BlockT> BabeWorkerHandle<B> {
	/// Send a request to the BABE service.
	pub async fn send(&mut self, request: BabeRequest<B>) {
		// Failure to send means that the service is down.
		// This will manifest as the receiver of the request being dropped.
		let _ = self.0.send(request).await;
	}
}

/// Worker for Babe which implements `Future<Output=()>`. This must be polled.
#[must_use]
pub struct BabeWorker<B: BlockT> {
	inner: Pin<Box<dyn futures::Future<Output=()> + Send + 'static>>,
<<<<<<< HEAD
	slot_notification_sinks: Arc<Mutex<Vec<Sender<(u64, ViableEpochDescriptor<B::Hash, NumberFor<B>, Epoch>)>>>>,
	handle: BabeWorkerHandle<B>,
=======
	slot_notification_sinks: SlotNotificationSinks<B>,
>>>>>>> a8c2bc66
}

impl<B: BlockT> BabeWorker<B> {
	/// Return an event stream of notifications for when new slot happens, and the corresponding
	/// epoch descriptor.
	pub fn slot_notification_stream(
		&self
	) -> Receiver<(Slot, ViableEpochDescriptor<B::Hash, NumberFor<B>, Epoch>)> {
		const CHANNEL_BUFFER_SIZE: usize = 1024;

		let (sink, stream) = channel(CHANNEL_BUFFER_SIZE);
		self.slot_notification_sinks.lock().push(sink);
		stream
	}

	/// Get a handle to the worker.
	pub fn handle(&self) -> BabeWorkerHandle<B> {
		self.handle.clone()
	}
}

impl<B: BlockT> futures::Future for BabeWorker<B> {
	type Output = ();

	fn poll(
		mut self: Pin<&mut Self>,
		cx: &mut futures::task::Context
	) -> futures::task::Poll<Self::Output> {
		self.inner.as_mut().poll(cx)
	}
}

/// Slot notification sinks.
type SlotNotificationSinks<B> = Arc<
	Mutex<Vec<Sender<(Slot, ViableEpochDescriptor<<B as BlockT>::Hash, NumberFor<B>, Epoch>)>>>
>;

struct BabeSlotWorker<B: BlockT, C, E, I, SO, BS> {
	client: Arc<C>,
	block_import: Arc<Mutex<I>>,
	env: E,
	sync_oracle: SO,
	force_authoring: bool,
	backoff_authoring_blocks: Option<BS>,
	keystore: SyncCryptoStorePtr,
	epoch_changes: SharedEpochChanges<B, Epoch>,
	slot_notification_sinks: SlotNotificationSinks<B>,
	config: Config,
}

impl<B, C, E, I, Error, SO, BS> sc_consensus_slots::SimpleSlotWorker<B>
	for BabeSlotWorker<B, C, E, I, SO, BS>
where
	B: BlockT,
	C: ProvideRuntimeApi<B> +
		ProvideCache<B> +
		HeaderBackend<B> +
		HeaderMetadata<B, Error = ClientError>,
	C::Api: BabeApi<B>,
	E: Environment<B, Error = Error>,
	E::Proposer: Proposer<B, Error = Error, Transaction = sp_api::TransactionFor<C, B>>,
	I: BlockImport<B, Transaction = sp_api::TransactionFor<C, B>> + Send + Sync + 'static,
	SO: SyncOracle + Send + Clone,
	BS: BackoffAuthoringBlocksStrategy<NumberFor<B>>,
	Error: std::error::Error + Send + From<ConsensusError> + From<I::Error> + 'static,
{
	type EpochData = ViableEpochDescriptor<B::Hash, NumberFor<B>, Epoch>;
	type Claim = (PreDigest, AuthorityId);
	type SyncOracle = SO;
	type CreateProposer = Pin<Box<
		dyn Future<Output = Result<E::Proposer, sp_consensus::Error>> + Send + 'static
	>>;
	type Proposer = E::Proposer;
	type BlockImport = I;

	fn logging_target(&self) -> &'static str {
		"babe"
	}

	fn block_import(&self) -> Arc<Mutex<Self::BlockImport>> {
		self.block_import.clone()
	}

	fn epoch_data(
		&self,
		parent: &B::Header,
		slot: Slot,
	) -> Result<Self::EpochData, ConsensusError> {
		self.epoch_changes.lock().epoch_descriptor_for_child_of(
			descendent_query(&*self.client),
			&parent.hash(),
			parent.number().clone(),
			slot,
		)
			.map_err(|e| ConsensusError::ChainLookup(format!("{:?}", e)))?
			.ok_or(sp_consensus::Error::InvalidAuthoritiesSet)
	}

	fn authorities_len(&self, epoch_descriptor: &Self::EpochData) -> Option<usize> {
		self.epoch_changes.lock()
			.viable_epoch(&epoch_descriptor, |slot| Epoch::genesis(&self.config, slot))
			.map(|epoch| epoch.as_ref().authorities.len())
	}

	fn claim_slot(
		&self,
		_parent_header: &B::Header,
		slot: Slot,
		epoch_descriptor: &ViableEpochDescriptor<B::Hash, NumberFor<B>, Epoch>,
	) -> Option<Self::Claim> {
		debug!(target: "babe", "Attempting to claim slot {}", slot);
		let s = authorship::claim_slot(
			slot,
			self.epoch_changes.lock().viable_epoch(
				&epoch_descriptor,
				|slot| Epoch::genesis(&self.config, slot)
			)?.as_ref(),
			&self.keystore,
		);

		if s.is_some() {
			debug!(target: "babe", "Claimed slot {}", slot);
		}

		s
	}

	fn notify_slot(
		&self,
		_parent_header: &B::Header,
		slot: Slot,
		epoch_descriptor: &ViableEpochDescriptor<B::Hash, NumberFor<B>, Epoch>,
	) {
		self.slot_notification_sinks.lock()
			.retain_mut(|sink| {
				match sink.try_send((slot, epoch_descriptor.clone())) {
					Ok(()) => true,
					Err(e) => {
						if e.is_full() {
							warn!(target: "babe", "Trying to notify a slot but the channel is full");
							true
						} else {
							false
						}
					},
				}
			});
	}

	fn pre_digest_data(
		&self,
		_slot: Slot,
		claim: &Self::Claim,
	) -> Vec<sp_runtime::DigestItem<B::Hash>> {
		vec![
			<DigestItemFor<B> as CompatibleDigestItem>::babe_pre_digest(claim.0.clone()),
		]
	}

	fn block_import_params(&self) -> Box<dyn Fn(
		B::Header,
		&B::Hash,
		Vec<B::Extrinsic>,
		StorageChanges<I::Transaction, B>,
		Self::Claim,
		Self::EpochData,
	) -> Result<
		sp_consensus::BlockImportParams<B, I::Transaction>,
		sp_consensus::Error> + Send + 'static>
	{
		let keystore = self.keystore.clone();
		Box::new(move |header, header_hash, body, storage_changes, (_, public), epoch_descriptor| {
			// sign the pre-sealed hash of the block and then
			// add it to a digest item.
			let public_type_pair = public.clone().into();
			let public = public.to_raw_vec();
			let signature = SyncCryptoStore::sign_with(
				&*keystore,
				<AuthorityId as AppKey>::ID,
				&public_type_pair,
				header_hash.as_ref()
			)
			.map_err(|e| sp_consensus::Error::CannotSign(
				public.clone(), e.to_string(),
			))?
			.ok_or_else(|| sp_consensus::Error::CannotSign(
				public.clone(), "Could not find key in keystore.".into(),
			))?;
			let signature: AuthoritySignature = signature.clone().try_into()
				.map_err(|_| sp_consensus::Error::InvalidSignature(
					signature, public
				))?;
			let digest_item = <DigestItemFor<B> as CompatibleDigestItem>::babe_seal(signature.into());

			let mut import_block = BlockImportParams::new(BlockOrigin::Own, header);
			import_block.post_digests.push(digest_item);
			import_block.body = Some(body);
			import_block.storage_changes = Some(storage_changes);
			import_block.intermediates.insert(
				Cow::from(INTERMEDIATE_KEY),
				Box::new(BabeIntermediate::<B> { epoch_descriptor }) as Box<dyn Any>,
			);

			Ok(import_block)
		})
	}

	fn force_authoring(&self) -> bool {
		self.force_authoring
	}

	fn should_backoff(&self, slot: Slot, chain_head: &B::Header) -> bool {
		if let Some(ref strategy) = self.backoff_authoring_blocks {
			if let Ok(chain_head_slot) = find_pre_digest::<B>(chain_head)
				.map(|digest| digest.slot())
			{
				return strategy.should_backoff(
					*chain_head.number(),
					chain_head_slot,
					self.client.info().finalized_number,
					slot,
					self.logging_target(),
				);
			}
		}
		false
	}

	fn sync_oracle(&mut self) -> &mut Self::SyncOracle {
		&mut self.sync_oracle
	}

	fn proposer(&mut self, block: &B::Header) -> Self::CreateProposer {
		Box::pin(self.env.init(block).map_err(|e| {
			sp_consensus::Error::ClientImport(format!("{:?}", e))
		}))
	}

	fn proposing_remaining_duration(
		&self,
		parent_head: &B::Header,
		slot_info: &SlotInfo,
	) -> Option<std::time::Duration> {
		let slot_remaining = self.slot_remaining_duration(slot_info);

		// If parent is genesis block, we don't require any lenience factor.
		if parent_head.number().is_zero() {
			return Some(slot_remaining)
		}

		let parent_slot = match find_pre_digest::<B>(parent_head) {
			Err(_) => return Some(slot_remaining),
			Ok(d) => d.slot(),
		};

		if let Some(slot_lenience) =
			sc_consensus_slots::slot_lenience_exponential(parent_slot, slot_info)
		{
			debug!(
				target: "babe",
				"No block for {} slots. Applying exponential lenience of {}s",
				slot_info.slot.saturating_sub(parent_slot + 1),
				slot_lenience.as_secs(),
			);

			Some(slot_remaining + slot_lenience)
		} else {
			Some(slot_remaining)
		}
	}
}

/// Extract the BABE pre digest from the given header. Pre-runtime digests are
/// mandatory, the function will return `Err` if none is found.
pub fn find_pre_digest<B: BlockT>(header: &B::Header) -> Result<PreDigest, Error<B>> {
	// genesis block doesn't contain a pre digest so let's generate a
	// dummy one to not break any invariants in the rest of the code
	if header.number().is_zero() {
		return Ok(PreDigest::SecondaryPlain(SecondaryPlainPreDigest {
			slot: 0.into(),
			authority_index: 0,
		}));
	}

	let mut pre_digest: Option<_> = None;
	for log in header.digest().logs() {
		trace!(target: "babe", "Checking log {:?}, looking for pre runtime digest", log);
		match (log.as_babe_pre_digest(), pre_digest.is_some()) {
			(Some(_), true) => return Err(babe_err(Error::MultiplePreRuntimeDigests)),
			(None, _) => trace!(target: "babe", "Ignoring digest not meant for us"),
			(s, false) => pre_digest = s,
		}
	}
	pre_digest.ok_or_else(|| babe_err(Error::NoPreRuntimeDigest))
}

/// Extract the BABE epoch change digest from the given header, if it exists.
fn find_next_epoch_digest<B: BlockT>(header: &B::Header)
	-> Result<Option<NextEpochDescriptor>, Error<B>>
	where DigestItemFor<B>: CompatibleDigestItem,
{
	let mut epoch_digest: Option<_> = None;
	for log in header.digest().logs() {
		trace!(target: "babe", "Checking log {:?}, looking for epoch change digest.", log);
		let log = log.try_to::<ConsensusLog>(OpaqueDigestItemId::Consensus(&BABE_ENGINE_ID));
		match (log, epoch_digest.is_some()) {
			(Some(ConsensusLog::NextEpochData(_)), true) => return Err(babe_err(Error::MultipleEpochChangeDigests)),
			(Some(ConsensusLog::NextEpochData(epoch)), false) => epoch_digest = Some(epoch),
			_ => trace!(target: "babe", "Ignoring digest not meant for us"),
		}
	}

	Ok(epoch_digest)
}

/// Extract the BABE config change digest from the given header, if it exists.
fn find_next_config_digest<B: BlockT>(header: &B::Header)
	-> Result<Option<NextConfigDescriptor>, Error<B>>
	where DigestItemFor<B>: CompatibleDigestItem,
{
	let mut config_digest: Option<_> = None;
	for log in header.digest().logs() {
		trace!(target: "babe", "Checking log {:?}, looking for epoch change digest.", log);
		let log = log.try_to::<ConsensusLog>(OpaqueDigestItemId::Consensus(&BABE_ENGINE_ID));
		match (log, config_digest.is_some()) {
			(Some(ConsensusLog::NextConfigData(_)), true) => return Err(babe_err(Error::MultipleConfigChangeDigests)),
			(Some(ConsensusLog::NextConfigData(config)), false) => config_digest = Some(config),
			_ => trace!(target: "babe", "Ignoring digest not meant for us"),
		}
	}

	Ok(config_digest)
}

#[derive(Default, Clone)]
struct TimeSource(Arc<Mutex<(Option<Duration>, Vec<(Instant, u64)>)>>);

impl SlotCompatible for TimeSource {
	fn extract_timestamp_and_slot(
		&self,
		data: &InherentData,
	) -> Result<(TimestampInherent, Slot, std::time::Duration), sp_consensus::Error> {
		trace!(target: "babe", "extract timestamp");
		data.timestamp_inherent_data()
			.and_then(|t| data.babe_inherent_data().map(|a| (t, a)))
			.map_err(Into::into)
			.map_err(sp_consensus::Error::InherentData)
			.map(|(x, y)| (x, y, self.0.lock().0.take().unwrap_or_default()))
	}
}

/// State that must be shared between the import queue and the authoring logic.
#[derive(Clone)]
pub struct BabeLink<Block: BlockT> {
	time_source: TimeSource,
	epoch_changes: SharedEpochChanges<Block, Epoch>,
	config: Config,
}

impl<Block: BlockT> BabeLink<Block> {
	/// Get the epoch changes of this link.
	pub fn epoch_changes(&self) -> &SharedEpochChanges<Block, Epoch> {
		&self.epoch_changes
	}

	/// Get the config of this link.
	pub fn config(&self) -> &Config {
		&self.config
	}
}

/// A verifier for Babe blocks.
pub struct BabeVerifier<Block: BlockT, Client, SelectChain, CAW> {
	client: Arc<Client>,
	select_chain: SelectChain,
	inherent_data_providers: sp_inherents::InherentDataProviders,
	config: Config,
	epoch_changes: SharedEpochChanges<Block, Epoch>,
	time_source: TimeSource,
	can_author_with: CAW,
}

impl<Block, Client, SelectChain, CAW> BabeVerifier<Block, Client, SelectChain, CAW>
where
	Block: BlockT,
	Client: AuxStore + HeaderBackend<Block> + HeaderMetadata<Block> + ProvideRuntimeApi<Block>,
	Client::Api: BlockBuilderApi<Block> + BabeApi<Block>,
	SelectChain: sp_consensus::SelectChain<Block>,
	CAW: CanAuthorWith<Block>,
{
	fn check_inherents(
		&self,
		block: Block,
		block_id: BlockId<Block>,
		inherent_data: InherentData,
	) -> Result<(), Error<Block>> {
		if let Err(e) = self.can_author_with.can_author_with(&block_id) {
			debug!(
				target: "babe",
				"Skipping `check_inherents` as authoring version is not compatible: {}",
				e,
			);

			return Ok(())
		}

		let inherent_res = self.client.runtime_api().check_inherents(
			&block_id,
			block,
			inherent_data,
		).map_err(Error::RuntimeApi)?;

		if !inherent_res.ok() {
			inherent_res
				.into_errors()
				.try_for_each(|(i, e)| {
					Err(Error::CheckInherents(self.inherent_data_providers.error_to_string(&i, &e)))
				})
		} else {
			Ok(())
		}
	}

	fn check_and_report_equivocation(
		&self,
		slot_now: Slot,
		slot: Slot,
		header: &Block::Header,
		author: &AuthorityId,
		origin: &BlockOrigin,
	) -> Result<(), Error<Block>> {
		// don't report any equivocations during initial sync
		// as they are most likely stale.
		if *origin == BlockOrigin::NetworkInitialSync {
			return Ok(());
		}

		// check if authorship of this header is an equivocation and return a proof if so.
		let equivocation_proof =
			match check_equivocation(&*self.client, slot_now, slot, header, author)
				.map_err(Error::Client)?
			{
				Some(proof) => proof,
				None => return Ok(()),
			};

		info!(
			"Slot author {:?} is equivocating at slot {} with headers {:?} and {:?}",
			author,
			slot,
			equivocation_proof.first_header.hash(),
			equivocation_proof.second_header.hash(),
		);

		// get the best block on which we will build and send the equivocation report.
		let best_id = self
			.select_chain
			.best_chain()
			.map(|h| BlockId::Hash(h.hash()))
			.map_err(|e| Error::Client(e.into()))?;

		// generate a key ownership proof. we start by trying to generate the
		// key owernship proof at the parent of the equivocating header, this
		// will make sure that proof generation is successful since it happens
		// during the on-going session (i.e. session keys are available in the
		// state to be able to generate the proof). this might fail if the
		// equivocation happens on the first block of the session, in which case
		// its parent would be on the previous session. if generation on the
		// parent header fails we try with best block as well.
		let generate_key_owner_proof = |block_id: &BlockId<Block>| {
			self.client
				.runtime_api()
				.generate_key_ownership_proof(block_id, slot, equivocation_proof.offender.clone())
				.map_err(Error::RuntimeApi)
		};

		let parent_id = BlockId::Hash(*header.parent_hash());
		let key_owner_proof = match generate_key_owner_proof(&parent_id)? {
			Some(proof) => proof,
			None => match generate_key_owner_proof(&best_id)? {
				Some(proof) => proof,
				None => {
					debug!(target: "babe", "Equivocation offender is not part of the authority set.");
					return Ok(());
				}
			},
		};

		// submit equivocation report at best block.
		self.client
			.runtime_api()
			.submit_report_equivocation_unsigned_extrinsic(
				&best_id,
				equivocation_proof,
				key_owner_proof,
			)
			.map_err(Error::RuntimeApi)?;

		info!(target: "babe", "Submitted equivocation report for author {:?}", author);

		Ok(())
	}
}

impl<Block, Client, SelectChain, CAW> Verifier<Block>
	for BabeVerifier<Block, Client, SelectChain, CAW>
where
	Block: BlockT,
	Client: HeaderMetadata<Block, Error = sp_blockchain::Error> + HeaderBackend<Block> + ProvideRuntimeApi<Block>
		+ Send + Sync + AuxStore + ProvideCache<Block>,
	Client::Api: BlockBuilderApi<Block> + BabeApi<Block>,
	SelectChain: sp_consensus::SelectChain<Block>,
	CAW: CanAuthorWith<Block> + Send + Sync,
{
	fn verify(
		&mut self,
		origin: BlockOrigin,
		header: Block::Header,
		justification: Option<Justification>,
		mut body: Option<Vec<Block::Extrinsic>>,
	) -> Result<(BlockImportParams<Block, ()>, Option<Vec<(CacheKeyId, Vec<u8>)>>), String> {
		trace!(
			target: "babe",
			"Verifying origin: {:?} header: {:?} justification: {:?} body: {:?}",
			origin,
			header,
			justification,
			body,
		);

		debug!(target: "babe", "We have {:?} logs in this header", header.digest().logs().len());
		let mut inherent_data = self
			.inherent_data_providers
			.create_inherent_data()
			.map_err(Error::<Block>::Runtime)?;

		let (_, slot_now, _) = self.time_source.extract_timestamp_and_slot(&inherent_data)
			.map_err(Error::<Block>::Extraction)?;

		let hash = header.hash();
		let parent_hash = *header.parent_hash();

		let parent_header_metadata = self.client.header_metadata(parent_hash)
			.map_err(Error::<Block>::FetchParentHeader)?;

		let pre_digest = find_pre_digest::<Block>(&header)?;
		let epoch_changes = self.epoch_changes.lock();
		let epoch_descriptor = epoch_changes.epoch_descriptor_for_child_of(
			descendent_query(&*self.client),
			&parent_hash,
			parent_header_metadata.number,
			pre_digest.slot(),
		)
			.map_err(|e| Error::<Block>::ForkTree(Box::new(e)))?
			.ok_or_else(|| Error::<Block>::FetchEpoch(parent_hash))?;
		let viable_epoch = epoch_changes.viable_epoch(
			&epoch_descriptor,
			|slot| Epoch::genesis(&self.config, slot)
		).ok_or_else(|| Error::<Block>::FetchEpoch(parent_hash))?;

		// We add one to the current slot to allow for some small drift.
		// FIXME #1019 in the future, alter this queue to allow deferring of headers
		let v_params = verification::VerificationParams {
			header: header.clone(),
			pre_digest: Some(pre_digest),
			slot_now: slot_now + 1,
			epoch: viable_epoch.as_ref(),
		};

		match verification::check_header::<Block>(v_params)? {
			CheckedHeader::Checked(pre_header, verified_info) => {
				let babe_pre_digest = verified_info.pre_digest.as_babe_pre_digest()
					.expect("check_header always returns a pre-digest digest item; qed");
				let slot = babe_pre_digest.slot();

				// the header is valid but let's check if there was something else already
				// proposed at the same slot by the given author. if there was, we will
				// report the equivocation to the runtime.
				if let Err(err) = self.check_and_report_equivocation(
					slot_now,
					slot,
					&header,
					&verified_info.author,
					&origin,
				) {
					warn!(target: "babe", "Error checking/reporting BABE equivocation: {:?}", err);
				}

				// if the body is passed through, we need to use the runtime
				// to check that the internally-set timestamp in the inherents
				// actually matches the slot set in the seal.
				if let Some(inner_body) = body.take() {
					inherent_data.babe_replace_inherent_data(slot);
					let block = Block::new(pre_header.clone(), inner_body);

					self.check_inherents(
						block.clone(),
						BlockId::Hash(parent_hash),
						inherent_data,
					)?;

					let (_, inner_body) = block.deconstruct();
					body = Some(inner_body);
				}

				trace!(target: "babe", "Checked {:?}; importing.", pre_header);
				telemetry!(
					CONSENSUS_TRACE;
					"babe.checked_and_importing";
					"pre_header" => ?pre_header);

				let mut import_block = BlockImportParams::new(origin, pre_header);
				import_block.post_digests.push(verified_info.seal);
				import_block.body = body;
				import_block.justification = justification;
				import_block.intermediates.insert(
					Cow::from(INTERMEDIATE_KEY),
					Box::new(BabeIntermediate::<Block> { epoch_descriptor }) as Box<dyn Any>,
				);
				import_block.post_hash = Some(hash);

				Ok((import_block, Default::default()))
			}
			CheckedHeader::Deferred(a, b) => {
				debug!(target: "babe", "Checking {:?} failed; {:?}, {:?}.", hash, a, b);
				telemetry!(CONSENSUS_DEBUG; "babe.header_too_far_in_future";
					"hash" => ?hash, "a" => ?a, "b" => ?b
				);
				Err(Error::<Block>::TooFarInFuture(hash).into())
			}
		}
	}
}

/// Register the babe inherent data provider, if not registered already.
pub fn register_babe_inherent_data_provider(
	inherent_data_providers: &InherentDataProviders,
	slot_duration: u64,
) -> Result<(), sp_consensus::Error> {
	debug!(target: "babe", "Registering");
	if !inherent_data_providers.has_provider(&sp_consensus_babe::inherents::INHERENT_IDENTIFIER) {
		inherent_data_providers
			.register_provider(sp_consensus_babe::inherents::InherentDataProvider::new(slot_duration))
			.map_err(Into::into)
			.map_err(sp_consensus::Error::InherentData)
	} else {
		Ok(())
	}
}

/// A block-import handler for BABE.
///
/// This scans each imported block for epoch change signals. The signals are
/// tracked in a tree (of all forks), and the import logic validates all epoch
/// change transitions, i.e. whether a given epoch change is expected or whether
/// it is missing.
///
/// The epoch change tree should be pruned as blocks are finalized.
pub struct BabeBlockImport<Block: BlockT, Client, I> {
	inner: I,
	client: Arc<Client>,
	epoch_changes: SharedEpochChanges<Block, Epoch>,
	config: Config,
}

impl<Block: BlockT, I: Clone, Client> Clone for BabeBlockImport<Block, Client, I> {
	fn clone(&self) -> Self {
		BabeBlockImport {
			inner: self.inner.clone(),
			client: self.client.clone(),
			epoch_changes: self.epoch_changes.clone(),
			config: self.config.clone(),
		}
	}
}

impl<Block: BlockT, Client, I> BabeBlockImport<Block, Client, I> {
	fn new(
		client: Arc<Client>,
		epoch_changes: SharedEpochChanges<Block, Epoch>,
		block_import: I,
		config: Config,
	) -> Self {
		BabeBlockImport {
			client,
			inner: block_import,
			epoch_changes,
			config,
		}
	}
}

impl<Block, Client, Inner> BlockImport<Block> for BabeBlockImport<Block, Client, Inner> where
	Block: BlockT,
	Inner: BlockImport<Block, Transaction = sp_api::TransactionFor<Client, Block>> + Send + Sync,
	Inner::Error: Into<ConsensusError>,
	Client: HeaderBackend<Block> + HeaderMetadata<Block, Error = sp_blockchain::Error>
		+ AuxStore + ProvideRuntimeApi<Block> + ProvideCache<Block> + Send + Sync,
	Client::Api: BabeApi<Block> + ApiExt<Block>,
{
	type Error = ConsensusError;
	type Transaction = sp_api::TransactionFor<Client, Block>;

	fn import_block(
		&mut self,
		mut block: BlockImportParams<Block, Self::Transaction>,
		new_cache: HashMap<CacheKeyId, Vec<u8>>,
	) -> Result<ImportResult, Self::Error> {
		let hash = block.post_hash();
		let number = *block.header.number();

		// early exit if block already in chain, otherwise the check for
		// epoch changes will error when trying to re-import an epoch change
		match self.client.status(BlockId::Hash(hash)) {
			Ok(sp_blockchain::BlockStatus::InChain) => return Ok(ImportResult::AlreadyInChain),
			Ok(sp_blockchain::BlockStatus::Unknown) => {},
			Err(e) => return Err(ConsensusError::ClientImport(e.to_string())),
		}

		let pre_digest = find_pre_digest::<Block>(&block.header)
			.expect("valid babe headers must contain a predigest; \
					 header has been already verified; qed");
		let slot = pre_digest.slot();

		let parent_hash = *block.header.parent_hash();
		let parent_header = self.client.header(BlockId::Hash(parent_hash))
			.map_err(|e| ConsensusError::ChainLookup(e.to_string()))?
			.ok_or_else(|| ConsensusError::ChainLookup(babe_err(
				Error::<Block>::ParentUnavailable(parent_hash, hash)
			).into()))?;

		let parent_slot = find_pre_digest::<Block>(&parent_header)
			.map(|d| d.slot())
			.expect("parent is non-genesis; valid BABE headers contain a pre-digest; \
					header has already been verified; qed");

		// make sure that slot number is strictly increasing
		if slot <= parent_slot {
			return Err(
				ConsensusError::ClientImport(babe_err(
					Error::<Block>::SlotMustIncrease(parent_slot, slot)
				).into())
			);
		}

		let mut epoch_changes = self.epoch_changes.lock();

		// check if there's any epoch change expected to happen at this slot.
		// `epoch` is the epoch to verify the block under, and `first_in_epoch` is true
		// if this is the first block in its chain for that epoch.
		//
		// also provides the total weight of the chain, including the imported block.
		let (epoch_descriptor, first_in_epoch, parent_weight) = {
			let parent_weight = if *parent_header.number() == Zero::zero() {
				0
			} else {
				aux_schema::load_block_weight(&*self.client, parent_hash)
					.map_err(|e| ConsensusError::ClientImport(e.to_string()))?
					.ok_or_else(|| ConsensusError::ClientImport(
						babe_err(Error::<Block>::ParentBlockNoAssociatedWeight(hash)).into()
					))?
			};

			let intermediate = block.take_intermediate::<BabeIntermediate<Block>>(
				INTERMEDIATE_KEY
			)?;

			let epoch_descriptor = intermediate.epoch_descriptor;
			let first_in_epoch = parent_slot < epoch_descriptor.start_slot();
			(epoch_descriptor, first_in_epoch, parent_weight)
		};

		let total_weight = parent_weight + pre_digest.added_weight();

		// search for this all the time so we can reject unexpected announcements.
		let next_epoch_digest = find_next_epoch_digest::<Block>(&block.header)
			.map_err(|e| ConsensusError::ClientImport(e.to_string()))?;
		let next_config_digest = find_next_config_digest::<Block>(&block.header)
			.map_err(|e| ConsensusError::ClientImport(e.to_string()))?;

		match (first_in_epoch, next_epoch_digest.is_some(), next_config_digest.is_some()) {
			(true, true, _) => {},
			(false, false, false) => {},
			(false, false, true) => {
				return Err(
					ConsensusError::ClientImport(
						babe_err(Error::<Block>::UnexpectedConfigChange).into(),
					)
				)
			},
			(true, false, _) => {
				return Err(
					ConsensusError::ClientImport(
						babe_err(Error::<Block>::ExpectedEpochChange(hash, slot)).into(),
					)
				)
			},
			(false, true, _) => {
				return Err(
					ConsensusError::ClientImport(
						babe_err(Error::<Block>::UnexpectedEpochChange).into(),
					)
				)
			},
		}

		// if there's a pending epoch we'll save the previous epoch changes here
		// this way we can revert it if there's any error
		let mut old_epoch_changes = None;

		let info = self.client.info();

		if let Some(next_epoch_descriptor) = next_epoch_digest {
			old_epoch_changes = Some(epoch_changes.clone());

			let viable_epoch = epoch_changes.viable_epoch(
				&epoch_descriptor,
				|slot| Epoch::genesis(&self.config, slot)
			).ok_or_else(|| {
				ConsensusError::ClientImport(Error::<Block>::FetchEpoch(parent_hash).into())
			})?;

			let epoch_config = next_config_digest.map(Into::into).unwrap_or_else(
				|| viable_epoch.as_ref().config.clone()
			);

			// restrict info logging during initial sync to avoid spam
			let log_level = if block.origin == BlockOrigin::NetworkInitialSync {
				log::Level::Debug
			} else {
				log::Level::Info
			};

			log!(target: "babe",
				log_level,
				"👶 New epoch {} launching at block {} (block slot {} >= start slot {}).",
				viable_epoch.as_ref().epoch_index,
				hash,
				slot,
				viable_epoch.as_ref().start_slot,
			);

			let next_epoch = viable_epoch.increment((next_epoch_descriptor, epoch_config));

			log!(target: "babe",
				log_level,
				"👶 Next epoch starts at slot {}",
				next_epoch.as_ref().start_slot,
			);

			// prune the tree of epochs not part of the finalized chain or
			// that are not live anymore, and then track the given epoch change
			// in the tree.
			// NOTE: it is important that these operations are done in this
			// order, otherwise if pruning after import the `is_descendent_of`
			// used by pruning may not know about the block that is being
			// imported.
			let prune_and_import = || {
				prune_finalized(
					self.client.clone(),
					&mut epoch_changes,
				)?;

				epoch_changes.import(
					descendent_query(&*self.client),
					hash,
					number,
					*block.header.parent_hash(),
					next_epoch,
				).map_err(|e| ConsensusError::ClientImport(format!("{:?}", e)))?;

				Ok(())
			};

			if let Err(e) = prune_and_import() {
				debug!(target: "babe", "Failed to launch next epoch: {:?}", e);
				*epoch_changes = old_epoch_changes.expect("set `Some` above and not taken; qed");
				return Err(e);
			}

			crate::aux_schema::write_epoch_changes::<Block, _, _>(
				&*epoch_changes,
				|insert| block.auxiliary.extend(
					insert.iter().map(|(k, v)| (k.to_vec(), Some(v.to_vec())))
				)
			);
		}

		aux_schema::write_block_weight(
			hash,
			total_weight,
			|values| block.auxiliary.extend(
				values.iter().map(|(k, v)| (k.to_vec(), Some(v.to_vec())))
			),
		);

		// The fork choice rule is that we pick the heaviest chain (i.e.
		// more primary blocks), if there's a tie we go with the longest
		// chain.
		block.fork_choice = {
			let (last_best, last_best_number) = (info.best_hash, info.best_number);

			let last_best_weight = if &last_best == block.header.parent_hash() {
				// the parent=genesis case is already covered for loading parent weight,
				// so we don't need to cover again here.
				parent_weight
			} else {
				aux_schema::load_block_weight(&*self.client, last_best)
					.map_err(|e| ConsensusError::ChainLookup(format!("{:?}", e)))?
					.ok_or_else(
						|| ConsensusError::ChainLookup("No block weight for parent header.".to_string())
					)?
			};

			Some(ForkChoiceStrategy::Custom(if total_weight > last_best_weight {
				true
			} else if total_weight == last_best_weight {
				number > last_best_number
			} else {
				false
			}))
		};

		let import_result = self.inner.import_block(block, new_cache);

		// revert to the original epoch changes in case there's an error
		// importing the block
		if import_result.is_err() {
			if let Some(old_epoch_changes) = old_epoch_changes {
				*epoch_changes = old_epoch_changes;
			}
		}

		import_result.map_err(Into::into)
	}

	fn check_block(
		&mut self,
		block: BlockCheckParams<Block>,
	) -> Result<ImportResult, Self::Error> {
		self.inner.check_block(block).map_err(Into::into)
	}
}

/// Gets the best finalized block and its slot, and prunes the given epoch tree.
fn prune_finalized<Block, Client>(
	client: Arc<Client>,
	epoch_changes: &mut EpochChangesFor<Block, Epoch>,
) -> Result<(), ConsensusError> where
	Block: BlockT,
	Client: HeaderBackend<Block> + HeaderMetadata<Block, Error = sp_blockchain::Error>,
{
	let info = client.info();

	let finalized_slot = {
		let finalized_header = client.header(BlockId::Hash(info.finalized_hash))
			.map_err(|e| ConsensusError::ClientImport(format!("{:?}", e)))?
			.expect("best finalized hash was given by client; \
				 finalized headers must exist in db; qed");

		find_pre_digest::<Block>(&finalized_header)
			.expect("finalized header must be valid; \
					 valid blocks have a pre-digest; qed")
			.slot()
	};

	epoch_changes.prune_finalized(
		descendent_query(&*client),
		&info.finalized_hash,
		info.finalized_number,
		finalized_slot,
	).map_err(|e| ConsensusError::ClientImport(format!("{:?}", e)))?;

	Ok(())
}

/// Produce a BABE block-import object to be used later on in the construction of
/// an import-queue.
///
/// Also returns a link object used to correctly instantiate the import queue
/// and background worker.
pub fn block_import<Client, Block: BlockT, I>(
	config: Config,
	wrapped_block_import: I,
	client: Arc<Client>,
) -> ClientResult<(BabeBlockImport<Block, Client, I>, BabeLink<Block>)> where
	Client: AuxStore + HeaderBackend<Block> + HeaderMetadata<Block, Error = sp_blockchain::Error>,
{
	let epoch_changes = aux_schema::load_epoch_changes::<Block, _>(&*client, &config)?;
	let link = BabeLink {
		epoch_changes: epoch_changes.clone(),
		time_source: Default::default(),
		config: config.clone(),
	};

	// NOTE: this isn't entirely necessary, but since we didn't use to prune the
	// epoch tree it is useful as a migration, so that nodes prune long trees on
	// startup rather than waiting until importing the next epoch change block.
	prune_finalized(
		client.clone(),
		&mut epoch_changes.lock(),
	)?;

	let import = BabeBlockImport::new(
		client,
		epoch_changes,
		wrapped_block_import,
		config,
	);

	Ok((import, link))
}

/// Start an import queue for the BABE consensus algorithm.
///
/// This method returns the import queue, some data that needs to be passed to the block authoring
/// logic (`BabeLink`), and a future that must be run to
/// completion and is responsible for listening to finality notifications and
/// pruning the epoch changes tree.
///
/// The block import object provided must be the `BabeBlockImport` or a wrapper
/// of it, otherwise crucial import logic will be omitted.
pub fn import_queue<Block: BlockT, Client, SelectChain, Inner, CAW>(
	babe_link: BabeLink<Block>,
	block_import: Inner,
	justification_import: Option<BoxJustificationImport<Block>>,
	client: Arc<Client>,
	select_chain: SelectChain,
	inherent_data_providers: InherentDataProviders,
	spawner: &impl sp_core::traits::SpawnEssentialNamed,
	registry: Option<&Registry>,
	can_author_with: CAW,
) -> ClientResult<DefaultImportQueue<Block, Client>> where
	Inner: BlockImport<Block, Error = ConsensusError, Transaction = sp_api::TransactionFor<Client, Block>>
		+ Send + Sync + 'static,
	Client: ProvideRuntimeApi<Block> + ProvideCache<Block> + Send + Sync + AuxStore + 'static,
	Client: HeaderBackend<Block> + HeaderMetadata<Block, Error = sp_blockchain::Error>,
	Client::Api: BlockBuilderApi<Block> + BabeApi<Block> + ApiExt<Block>,
	SelectChain: sp_consensus::SelectChain<Block> + 'static,
	CAW: CanAuthorWith<Block> + Send + Sync + 'static,
{
	register_babe_inherent_data_provider(&inherent_data_providers, babe_link.config.slot_duration)?;

	let verifier = BabeVerifier {
		client,
		select_chain,
		inherent_data_providers,
		config: babe_link.config,
		epoch_changes: babe_link.epoch_changes,
		time_source: babe_link.time_source,
		can_author_with,
	};

	Ok(BasicQueue::new(
		verifier,
		Box::new(block_import),
		justification_import,
		spawner,
		registry,
	))
}

/// BABE test helpers. Utility methods for manually authoring blocks.
#[cfg(feature = "test-helpers")]
pub mod test_helpers {
	use super::*;

	/// Try to claim the given slot and return a `BabePreDigest` if
	/// successful.
	pub fn claim_slot<B, C>(
		slot: Slot,
		parent: &B::Header,
		client: &C,
		keystore: SyncCryptoStorePtr,
		link: &BabeLink<B>,
	) -> Option<PreDigest> where
		B: BlockT,
		C: ProvideRuntimeApi<B> +
			ProvideCache<B> +
			HeaderBackend<B> +
			HeaderMetadata<B, Error = ClientError>,
		C::Api: BabeApi<B>,
	{
		let epoch_changes = link.epoch_changes.lock();
		let epoch = epoch_changes.epoch_data_for_child_of(
			descendent_query(client),
			&parent.hash(),
			parent.number().clone(),
			slot,
			|slot| Epoch::genesis(&link.config, slot),
		).unwrap().unwrap();

		authorship::claim_slot(
			slot,
			&epoch,
			&keystore,
		).map(|(digest, _)| digest)
	}
}<|MERGE_RESOLUTION|>--- conflicted
+++ resolved
@@ -525,7 +525,7 @@
 	EpochForChild(
 		B::Hash,
 		NumberFor<B>,
-		SlotNumber,
+		Slot,
 		oneshot::Sender<Result<sp_consensus_babe::Epoch, Error<B>>>,
 	),
 }
@@ -547,12 +547,8 @@
 #[must_use]
 pub struct BabeWorker<B: BlockT> {
 	inner: Pin<Box<dyn futures::Future<Output=()> + Send + 'static>>,
-<<<<<<< HEAD
-	slot_notification_sinks: Arc<Mutex<Vec<Sender<(u64, ViableEpochDescriptor<B::Hash, NumberFor<B>, Epoch>)>>>>,
+	slot_notification_sinks: SlotNotificationSinks<B>,
 	handle: BabeWorkerHandle<B>,
-=======
-	slot_notification_sinks: SlotNotificationSinks<B>,
->>>>>>> a8c2bc66
 }
 
 impl<B: BlockT> BabeWorker<B> {
