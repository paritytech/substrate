[package]
name = "sc-consensus-slots"
version = "0.8.0"
authors = ["Parity Technologies <admin@parity.io>"]
description = "Generic slots-based utilities for consensus"
edition = "2018"
build = "build.rs"
license = "GPL-3.0"

[dependencies]
codec = { package = "parity-scale-codec", version = "1.0.0" }
sc-client-api = { version = "2.0.0", path = "../../api" }
sp-core = { version = "2.0.0", path = "../../../primitives/core" }
sp-blockchain = { version = "2.0.0", path = "../../../primitives/blockchain" }
sp-runtime = { version = "2.0.0", path = "../../../primitives/runtime" }
sp-state-machine = { version = "0.8.0", path = "../../../primitives/state-machine" }
sp-api = { version = "2.0.0", path = "../../../primitives/api" }
sc-telemetry = { version = "2.0.0", path = "../../telemetry" }
sp-consensus = { version = "0.8", path = "../../../primitives/consensus/common" }
sp-inherents = { version = "2.0.0", path = "../../../primitives/inherents" }
futures = "0.3.1"
<<<<<<< HEAD
futures-timer = "3.0.1"
parking_lot = "0.9.0"
=======
futures-timer = "2.0"
parking_lot = "0.10.0"
>>>>>>> efd27a53
log = "0.4.8"

[dev-dependencies]
substrate-test-runtime-client = { version = "2.0.0", path = "../../../test-utils/runtime/client" }<|MERGE_RESOLUTION|>--- conflicted
+++ resolved
@@ -19,13 +19,8 @@
 sp-consensus = { version = "0.8", path = "../../../primitives/consensus/common" }
 sp-inherents = { version = "2.0.0", path = "../../../primitives/inherents" }
 futures = "0.3.1"
-<<<<<<< HEAD
 futures-timer = "3.0.1"
-parking_lot = "0.9.0"
-=======
-futures-timer = "2.0"
 parking_lot = "0.10.0"
->>>>>>> efd27a53
 log = "0.4.8"
 
 [dev-dependencies]
