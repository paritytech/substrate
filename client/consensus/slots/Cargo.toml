[package]
name = "sc-consensus-slots"
version = "0.10.0-dev"
authors = ["Parity Technologies <admin@parity.io>"]
description = "Generic slots-based utilities for consensus"
edition = "2021"
build = "build.rs"
license = "GPL-3.0-or-later WITH Classpath-exception-2.0"
homepage = "https://substrate.io"
repository = "https://github.com/paritytech/substrate/"
readme = "README.md"

[package.metadata.docs.rs]
targets = ["x86_64-unknown-linux-gnu"]

[dependencies]
async-trait = "0.1.50"
codec = { package = "parity-scale-codec", version = "3.0.0" }
futures = "0.3.21"
futures-timer = "3.0.1"
log = "0.4.17"
thiserror = "1.0.30"
sc-client-api = { version = "4.0.0-dev", path = "../../api" }
sc-consensus = { version = "0.10.0-dev", path = "../../../client/consensus/common" }
sc-telemetry = { version = "4.0.0-dev", path = "../../telemetry" }
sp-arithmetic = { version = "5.0.0", path = "../../../primitives/arithmetic" }
sp-blockchain = { version = "4.0.0-dev", path = "../../../primitives/blockchain" }
sp-consensus = { version = "0.10.0-dev", path = "../../../primitives/consensus/common" }
sp-consensus-slots = { version = "0.10.0-dev", path = "../../../primitives/consensus/slots" }
sp-core = { version = "6.0.0", path = "../../../primitives/core" }
sp-inherents = { version = "4.0.0-dev", path = "../../../primitives/inherents" }
sp-runtime = { version = "6.0.0", path = "../../../primitives/runtime" }
sp-state-machine = { version = "0.12.0", path = "../../../primitives/state-machine" }
sp-timestamp = { version = "4.0.0-dev", path = "../../../primitives/timestamp" }
<<<<<<< HEAD
sp-keystore = { version = "0.12.0", path = "../../../primitives/keystore" }
sp-ver = { version = "4.0.0-dev", path = "../../../primitives/ver" }
futures = "0.3.21"
futures-timer = "3.0.1"
log = "0.4.11"
thiserror = "1.0.30"
async-trait = "0.1.50"
=======
>>>>>>> 814752f6

[dev-dependencies]
substrate-test-runtime-client = { version = "2.0.0", path = "../../../test-utils/runtime/client" }<|MERGE_RESOLUTION|>--- conflicted
+++ resolved
@@ -32,16 +32,6 @@
 sp-runtime = { version = "6.0.0", path = "../../../primitives/runtime" }
 sp-state-machine = { version = "0.12.0", path = "../../../primitives/state-machine" }
 sp-timestamp = { version = "4.0.0-dev", path = "../../../primitives/timestamp" }
-<<<<<<< HEAD
-sp-keystore = { version = "0.12.0", path = "../../../primitives/keystore" }
-sp-ver = { version = "4.0.0-dev", path = "../../../primitives/ver" }
-futures = "0.3.21"
-futures-timer = "3.0.1"
-log = "0.4.11"
-thiserror = "1.0.30"
-async-trait = "0.1.50"
-=======
->>>>>>> 814752f6
 
 [dev-dependencies]
 substrate-test-runtime-client = { version = "2.0.0", path = "../../../test-utils/runtime/client" }