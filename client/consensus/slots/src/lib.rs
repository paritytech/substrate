// This file is part of Substrate.

// Copyright (C) 2019-2021 Parity Technologies (UK) Ltd.
// SPDX-License-Identifier: GPL-3.0-or-later WITH Classpath-exception-2.0

// This program is free software: you can redistribute it and/or modify
// it under the terms of the GNU General Public License as published by
// the Free Software Foundation, either version 3 of the License, or
// (at your option) any later version.

// This program is distributed in the hope that it will be useful,
// but WITHOUT ANY WARRANTY; without even the implied warranty of
// MERCHANTABILITY or FITNESS FOR A PARTICULAR PURPOSE. See the
// GNU General Public License for more details.

// You should have received a copy of the GNU General Public License
// along with this program. If not, see <https://www.gnu.org/licenses/>.

//! Slots functionality for Substrate.
//!
//! Some consensus algorithms have a concept of *slots*, which are intervals in
//! time during which certain events can and/or must occur.  This crate
//! provides generic functionality for slots.

#![forbid(unsafe_code)]
#![warn(missing_docs)]

mod aux_schema;
mod slots;

pub use aux_schema::{check_equivocation, MAX_SLOT_CAPACITY, PRUNING_BOUND};
pub use slots::SlotInfo;
use slots::Slots;

use codec::{Decode, Encode};
use futures::{future::Either, Future, TryFutureExt};
use futures_timer::Delay;
use log::{debug, error, info, warn};
use sc_telemetry::{telemetry, TelemetryHandle, CONSENSUS_DEBUG, CONSENSUS_INFO, CONSENSUS_WARN};
use sp_api::{ApiRef, ProvideRuntimeApi};
use sp_arithmetic::traits::BaseArithmetic;
use sp_consensus::{
	CanAuthorWith, Proposer, SelectChain, SlotData, SyncOracle,
};
use sc_consensus::{BlockImport, JustificationSyncLink};
use sp_consensus_slots::Slot;
use sp_inherents::CreateInherentDataProviders;
use sp_runtime::{
	generic::BlockId,
	traits::{Block as BlockT, HashFor, Header as HeaderT, NumberFor},
};
use sp_timestamp::Timestamp;
use std::{fmt::Debug, ops::Deref, time::Duration};

/// The changes that need to applied to the storage to create the state for a block.
///
/// See [`sp_state_machine::StorageChanges`] for more information.
pub type StorageChanges<Transaction, Block> =
	sp_state_machine::StorageChanges<Transaction, HashFor<Block>, NumberFor<Block>>;

/// The result of [`SlotWorker::on_slot`].
#[derive(Debug, Clone)]
pub struct SlotResult<Block: BlockT, Proof> {
	/// The block that was built.
	pub block: Block,
	/// The storage proof that was recorded while building the block.
	pub storage_proof: Proof,
}

/// A worker that should be invoked at every new slot.
///
/// The implementation should not make any assumptions of the slot being bound to the time or
/// similar. The only valid assumption is that the slot number is always increasing.
#[async_trait::async_trait]
pub trait SlotWorker<B: BlockT, Proof> {
	/// Called when a new slot is triggered.
	///
	/// Returns a future that resolves to a [`SlotResult`] iff a block was successfully built in
	/// the slot. Otherwise `None` is returned.
	async fn on_slot(&mut self, slot_info: SlotInfo<B>) -> Option<SlotResult<B, Proof>>;
}

/// A skeleton implementation for `SlotWorker` which tries to claim a slot at
/// its beginning and tries to produce a block if successfully claimed, timing
/// out if block production takes too long.
#[async_trait::async_trait]
pub trait SimpleSlotWorker<B: BlockT> {
	/// A handle to a `BlockImport`.
	type BlockImport: BlockImport<B, Transaction = <Self::Proposer as Proposer<B>>::Transaction>
		+ Send
		+ 'static;

	/// A handle to a `SyncOracle`.
	type SyncOracle: SyncOracle;

	/// A handle to a `JustificationSyncLink`, allows hooking into the sync module to control the
	/// justification sync process.
	type JustificationSyncLink: JustificationSyncLink<B>;

	/// The type of future resolving to the proposer.
	type CreateProposer: Future<Output = Result<Self::Proposer, sp_consensus::Error>>
		+ Send
		+ Unpin
		+ 'static;

	/// The type of proposer to use to build blocks.
	type Proposer: Proposer<B> + Send;

	/// Data associated with a slot claim.
	type Claim: Send + 'static;

	/// Epoch data necessary for authoring.
	type EpochData: Send + 'static;

	/// The logging target to use when logging messages.
	fn logging_target(&self) -> &'static str;

	/// A handle to a `BlockImport`.
	fn block_import(&mut self) -> &mut Self::BlockImport;

	/// Returns the epoch data necessary for authoring. For time-dependent epochs,
	/// use the provided slot number as a canonical source of time.
	fn epoch_data(
		&self,
		header: &B::Header,
		slot: Slot,
	) -> Result<Self::EpochData, sp_consensus::Error>;

	/// Returns the number of authorities given the epoch data.
	/// None indicate that the authorities information is incomplete.
	fn authorities_len(&self, epoch_data: &Self::EpochData) -> Option<usize>;

	/// Tries to claim the given slot, returning an object with claim data if successful.
	fn claim_slot(
		&self,
		header: &B::Header,
		slot: Slot,
		epoch_data: &Self::EpochData,
	) -> Option<Self::Claim>;

	/// Notifies the given slot. Similar to `claim_slot`, but will be called no matter whether we
	/// need to author blocks or not.
	fn notify_slot(&self, _header: &B::Header, _slot: Slot, _epoch_data: &Self::EpochData) {}

	/// Return the pre digest data to include in a block authored with the given claim.
	fn pre_digest_data(
		&self,
		slot: Slot,
		claim: &Self::Claim,
	) -> Vec<sp_runtime::DigestItem<B::Hash>>;

	/// Returns a function which produces a `BlockImportParams`.
	fn block_import_params(
		&self,
	) -> Box<
		dyn Fn(
<<<<<<< HEAD
			B::Header,
			&B::Hash,
			Vec<B::Extrinsic>,
			StorageChanges<<Self::BlockImport as BlockImport<B>>::Transaction, B>,
			Self::Claim,
			Self::EpochData,
		) -> Result<
				sc_consensus::BlockImportParams<B, <Self::BlockImport as BlockImport<B>>::Transaction>,
				sp_consensus::Error
			> + Send + 'static
=======
				B::Header,
				&B::Hash,
				Vec<B::Extrinsic>,
				StorageChanges<<Self::BlockImport as BlockImport<B>>::Transaction, B>,
				Self::Claim,
				Self::EpochData,
			) -> Result<
				sp_consensus::BlockImportParams<
					B,
					<Self::BlockImport as BlockImport<B>>::Transaction,
				>,
				sp_consensus::Error,
			> + Send
			+ 'static,
>>>>>>> 5b55e010
	>;

	/// Whether to force authoring if offline.
	fn force_authoring(&self) -> bool;

	/// Returns whether the block production should back off.
	///
	/// By default this function always returns `false`.
	///
	/// An example strategy that back offs if the finalized head is lagging too much behind the tip
	/// is implemented by [`BackoffAuthoringOnFinalizedHeadLagging`].
	fn should_backoff(&self, _slot: Slot, _chain_head: &B::Header) -> bool {
		false
	}

	/// Returns a handle to a `SyncOracle`.
	fn sync_oracle(&mut self) -> &mut Self::SyncOracle;

	/// Returns a handle to a `JustificationSyncLink`.
	fn justification_sync_link(&mut self) -> &mut Self::JustificationSyncLink;

	/// Returns a `Proposer` to author on top of the given block.
	fn proposer(&mut self, block: &B::Header) -> Self::CreateProposer;

	/// Returns a [`TelemetryHandle`] if any.
	fn telemetry(&self) -> Option<TelemetryHandle>;

	/// Remaining duration for proposing.
	fn proposing_remaining_duration(&self, slot_info: &SlotInfo<B>) -> Duration;

	/// Implements [`SlotWorker::on_slot`].
	async fn on_slot(
		&mut self,
		slot_info: SlotInfo<B>,
	) -> Option<SlotResult<B, <Self::Proposer as Proposer<B>>::Proof>> {
		let (timestamp, slot) = (slot_info.timestamp, slot_info.slot);
		let telemetry = self.telemetry();
		let logging_target = self.logging_target();

		let proposing_remaining_duration = self.proposing_remaining_duration(&slot_info);

		let proposing_remaining = if proposing_remaining_duration == Duration::default() {
			debug!(
				target: logging_target,
				"Skipping proposal slot {} since there's no time left to propose", slot,
			);

			return None
		} else {
			Delay::new(proposing_remaining_duration)
		};

		let epoch_data = match self.epoch_data(&slot_info.chain_head, slot) {
			Ok(epoch_data) => epoch_data,
			Err(err) => {
				warn!(
					target: logging_target,
					"Unable to fetch epoch data at block {:?}: {:?}",
					slot_info.chain_head.hash(),
					err,
				);

				telemetry!(
					telemetry;
					CONSENSUS_WARN;
					"slots.unable_fetching_authorities";
					"slot" => ?slot_info.chain_head.hash(),
					"err" => ?err,
				);

				return None
			},
		};

		self.notify_slot(&slot_info.chain_head, slot, &epoch_data);

		let authorities_len = self.authorities_len(&epoch_data);

		if !self.force_authoring() &&
			self.sync_oracle().is_offline() &&
			authorities_len.map(|a| a > 1).unwrap_or(false)
		{
			debug!(target: logging_target, "Skipping proposal slot. Waiting for the network.");
			telemetry!(
				telemetry;
				CONSENSUS_DEBUG;
				"slots.skipping_proposal_slot";
				"authorities_len" => authorities_len,
			);

			return None
		}

		let claim = self.claim_slot(&slot_info.chain_head, slot, &epoch_data)?;

		if self.should_backoff(slot, &slot_info.chain_head) {
			return None
		}

		debug!(
			target: self.logging_target(),
			"Starting authorship at slot {}; timestamp = {}",
			slot,
			*timestamp,
		);

		telemetry!(
			telemetry;
			CONSENSUS_DEBUG;
			"slots.starting_authorship";
			"slot_num" => *slot,
			"timestamp" => *timestamp,
		);

		let proposer = match self.proposer(&slot_info.chain_head).await {
			Ok(p) => p,
			Err(err) => {
				warn!(
					target: logging_target,
					"Unable to author block in slot {:?}: {:?}", slot, err,
				);

				telemetry!(
					telemetry;
					CONSENSUS_WARN;
					"slots.unable_authoring_block";
					"slot" => *slot,
					"err" => ?err
				);

				return None
			},
		};

		let logs = self.pre_digest_data(slot, &claim);

		// deadline our production to 98% of the total time left for proposing. As we deadline
		// the proposing below to the same total time left, the 2% margin should be enough for
		// the result to be returned.
		let proposing = proposer
			.propose(
				slot_info.inherent_data,
				sp_runtime::generic::Digest { logs },
				proposing_remaining_duration.mul_f32(0.98),
				None,
			)
			.map_err(|e| sp_consensus::Error::ClientImport(format!("{:?}", e)));

		let proposal = match futures::future::select(proposing, proposing_remaining).await {
			Either::Left((Ok(p), _)) => p,
			Either::Left((Err(err), _)) => {
				warn!(target: logging_target, "Proposing failed: {:?}", err);

				return None
			},
			Either::Right(_) => {
				info!(
					target: logging_target,
					"⌛️ Discarding proposal for slot {}; block production took too long", slot,
				);
				// If the node was compiled with debug, tell the user to use release optimizations.
				#[cfg(build_type = "debug")]
				info!(
					target: logging_target,
					"👉 Recompile your node in `--release` mode to mitigate this problem.",
				);
				telemetry!(
					telemetry;
					CONSENSUS_INFO;
					"slots.discarding_proposal_took_too_long";
					"slot" => *slot,
				);

				return None
			},
		};

		let block_import_params_maker = self.block_import_params();
		let block_import = self.block_import();

		let (block, storage_proof) = (proposal.block, proposal.proof);
		let (header, body) = block.deconstruct();
		let header_num = *header.number();
		let header_hash = header.hash();
		let parent_hash = *header.parent_hash();

		let block_import_params = match block_import_params_maker(
			header,
			&header_hash,
			body.clone(),
			proposal.storage_changes,
			claim,
			epoch_data,
		) {
			Ok(bi) => bi,
			Err(err) => {
				warn!(target: logging_target, "Failed to create block import params: {:?}", err);

				return None
			},
		};

		info!(
			target: logging_target,
			"🔖 Pre-sealed block for proposal at {}. Hash now {:?}, previously {:?}.",
			header_num,
			block_import_params.post_hash(),
			header_hash,
		);

		telemetry!(
			telemetry;
			CONSENSUS_INFO;
			"slots.pre_sealed_block";
			"header_num" => ?header_num,
			"hash_now" => ?block_import_params.post_hash(),
			"hash_previously" => ?header_hash,
		);

		let header = block_import_params.post_header();
		match block_import.import_block(block_import_params, Default::default()).await {
			Ok(res) => {
				res.handle_justification(
					&header.hash(),
					*header.number(),
					self.justification_sync_link(),
				);
			},
			Err(err) => {
				warn!(
					target: logging_target,
					"Error with block built on {:?}: {:?}", parent_hash, err,
				);

				telemetry!(
					telemetry;
					CONSENSUS_WARN;
					"slots.err_with_block_built_on";
					"hash" => ?parent_hash,
					"err" => ?err,
				);
			},
		}

		Some(SlotResult { block: B::new(header, body), storage_proof })
	}
}

#[async_trait::async_trait]
impl<B: BlockT, T: SimpleSlotWorker<B> + Send> SlotWorker<B, <T::Proposer as Proposer<B>>::Proof>
	for T
{
	async fn on_slot(
		&mut self,
		slot_info: SlotInfo<B>,
	) -> Option<SlotResult<B, <T::Proposer as Proposer<B>>::Proof>> {
		SimpleSlotWorker::on_slot(self, slot_info).await
	}
}

/// Slot specific extension that the inherent data provider needs to implement.
pub trait InherentDataProviderExt {
	/// The current timestamp that will be found in the [`InherentData`](`sp_inherents::InherentData`).
	fn timestamp(&self) -> Timestamp;

	/// The current slot that will be found in the [`InherentData`](`sp_inherents::InherentData`).
	fn slot(&self) -> Slot;
}

/// Small macro for implementing `InherentDataProviderExt` for inherent data provider tuple.
macro_rules! impl_inherent_data_provider_ext_tuple {
	( T, S $(, $TN:ident)* $( , )?) => {
		impl<T, S, $( $TN ),*>  InherentDataProviderExt for (T, S, $($TN),*)
		where
			T: Deref<Target = Timestamp>,
			S: Deref<Target = Slot>,
		{
			fn timestamp(&self) -> Timestamp {
				*self.0.deref()
			}

			fn slot(&self) -> Slot {
				*self.1.deref()
			}
		}
	}
}

impl_inherent_data_provider_ext_tuple!(T, S);
impl_inherent_data_provider_ext_tuple!(T, S, A);
impl_inherent_data_provider_ext_tuple!(T, S, A, B);
impl_inherent_data_provider_ext_tuple!(T, S, A, B, C);
impl_inherent_data_provider_ext_tuple!(T, S, A, B, C, D);
impl_inherent_data_provider_ext_tuple!(T, S, A, B, C, D, E);
impl_inherent_data_provider_ext_tuple!(T, S, A, B, C, D, E, F);
impl_inherent_data_provider_ext_tuple!(T, S, A, B, C, D, E, F, G);
impl_inherent_data_provider_ext_tuple!(T, S, A, B, C, D, E, F, G, H);
impl_inherent_data_provider_ext_tuple!(T, S, A, B, C, D, E, F, G, H, I);
impl_inherent_data_provider_ext_tuple!(T, S, A, B, C, D, E, F, G, H, I, J);

/// Start a new slot worker.
///
/// Every time a new slot is triggered, `worker.on_slot` is called and the future it returns is
/// polled until completion, unless we are major syncing.
pub async fn start_slot_worker<B, C, W, T, SO, CIDP, CAW, Proof>(
	slot_duration: SlotDuration<T>,
	client: C,
	mut worker: W,
	mut sync_oracle: SO,
	create_inherent_data_providers: CIDP,
	can_author_with: CAW,
) where
	B: BlockT,
	C: SelectChain<B>,
	W: SlotWorker<B, Proof>,
	SO: SyncOracle + Send,
	T: SlotData + Clone,
	CIDP: CreateInherentDataProviders<B, ()> + Send,
	CIDP::InherentDataProviders: InherentDataProviderExt + Send,
	CAW: CanAuthorWith<B> + Send,
{
	let SlotDuration(slot_duration) = slot_duration;

	let mut slots =
		Slots::new(slot_duration.slot_duration(), create_inherent_data_providers, client);

	loop {
		let slot_info = match slots.next_slot().await {
			Ok(r) => r,
			Err(e) => {
				warn!(target: "slots", "Error while polling for next slot: {:?}", e);
				return
			},
		};

		if sync_oracle.is_major_syncing() {
			debug!(target: "slots", "Skipping proposal slot due to sync.");
			continue
		}

		if let Err(err) =
			can_author_with.can_author_with(&BlockId::Hash(slot_info.chain_head.hash()))
		{
			warn!(
				target: "slots",
				"Unable to author block in slot {},. `can_author_with` returned: {} \
				Probably a node update is required!",
				slot_info.slot,
				err,
			);
		} else {
			let _ = worker.on_slot(slot_info).await;
		}
	}
}

/// A header which has been checked
pub enum CheckedHeader<H, S> {
	/// A header which has slot in the future. this is the full header (not stripped)
	/// and the slot in which it should be processed.
	Deferred(H, Slot),
	/// A header which is fully checked, including signature. This is the pre-header
	/// accompanied by the seal components.
	///
	/// Includes the digest item that encoded the seal.
	Checked(H, S),
}

#[derive(Debug, thiserror::Error)]
#[allow(missing_docs)]
pub enum Error<T>
where
	T: Debug,
{
	#[error("Slot duration is invalid: {0:?}")]
	SlotDurationInvalid(SlotDuration<T>),
}

/// A slot duration. Create with [`get_or_compute`](Self::get_or_compute).
// The internal member should stay private here to maintain invariants of
// `get_or_compute`.
#[derive(Clone, Copy, Debug, Encode, Decode, Hash, PartialOrd, Ord, PartialEq, Eq)]
pub struct SlotDuration<T>(T);

impl<T> Deref for SlotDuration<T> {
	type Target = T;
	fn deref(&self) -> &T {
		&self.0
	}
}

impl<T: SlotData> SlotData for SlotDuration<T> {
	fn slot_duration(&self) -> std::time::Duration {
		self.0.slot_duration()
	}

	const SLOT_KEY: &'static [u8] = T::SLOT_KEY;
}

impl<T: Clone + Send + Sync + 'static> SlotDuration<T> {
	/// Either fetch the slot duration from disk or compute it from the
	/// genesis state.
	///
	/// `slot_key` is marked as `'static`, as it should really be a
	/// compile-time constant.
	pub fn get_or_compute<B: BlockT, C, CB>(client: &C, cb: CB) -> sp_blockchain::Result<Self>
	where
		C: sc_client_api::backend::AuxStore + sc_client_api::UsageProvider<B>,
		C: ProvideRuntimeApi<B>,
		CB: FnOnce(ApiRef<C::Api>, &BlockId<B>) -> sp_blockchain::Result<T>,
		T: SlotData + Encode + Decode + Debug,
	{
		let slot_duration = match client.get_aux(T::SLOT_KEY)? {
			Some(v) => <T as codec::Decode>::decode(&mut &v[..]).map(SlotDuration).map_err(|_| {
				sp_blockchain::Error::Backend({
					error!(target: "slots", "slot duration kept in invalid format");
					"slot duration kept in invalid format".to_string()
				})
			}),
			None => {
				let best_hash = client.usage_info().chain.best_hash;
				let slot_duration = cb(client.runtime_api(), &BlockId::hash(best_hash))?;

				info!(
					"⏱  Loaded block-time = {:?} from block {:?}",
					slot_duration.slot_duration(),
					best_hash,
				);

				slot_duration
					.using_encoded(|s| client.insert_aux(&[(T::SLOT_KEY, &s[..])], &[]))?;

				Ok(SlotDuration(slot_duration))
			},
		}?;

		if slot_duration.slot_duration() == Default::default() {
			return Err(sp_blockchain::Error::Application(Box::new(Error::SlotDurationInvalid(
				slot_duration,
			))))
		}

		Ok(slot_duration)
	}

	/// Returns slot data value.
	pub fn get(&self) -> T {
		self.0.clone()
	}
}

/// A unit type wrapper to express the proportion of a slot.
pub struct SlotProportion(f32);

impl SlotProportion {
	/// Create a new proportion.
	///
	/// The given value `inner` should be in the range `[0,1]`. If the value is not in the required
	/// range, it is clamped into the range.
	pub fn new(inner: f32) -> Self {
		Self(inner.clamp(0.0, 1.0))
	}

	/// Returns the inner that is guaranted to be in the range `[0,1]`.
	pub fn get(&self) -> f32 {
		self.0
	}
}

/// The strategy used to calculate the slot lenience used to increase the block proposal time when
/// slots have been skipped with no blocks authored.
pub enum SlotLenienceType {
	/// Increase the lenience linearly with the number of skipped slots.
	Linear,
	/// Increase the lenience exponentially with the number of skipped slots.
	Exponential,
}

impl SlotLenienceType {
	fn as_str(&self) -> &'static str {
		match self {
			SlotLenienceType::Linear => "linear",
			SlotLenienceType::Exponential => "exponential",
		}
	}
}

/// Calculate the remaining duration for block proposal taking into account whether any slots have
/// been skipped and applying the given lenience strategy. If `max_block_proposal_slot_portion` is
/// not none this method guarantees that the returned duration must be lower or equal to
/// `slot_info.duration * max_block_proposal_slot_portion`.
pub fn proposing_remaining_duration<Block: BlockT>(
	parent_slot: Option<Slot>,
	slot_info: &SlotInfo<Block>,
	block_proposal_slot_portion: &SlotProportion,
	max_block_proposal_slot_portion: Option<&SlotProportion>,
	slot_lenience_type: SlotLenienceType,
	log_target: &str,
) -> Duration {
	use sp_runtime::traits::Zero;

	let proposing_duration = slot_info.duration.mul_f32(block_proposal_slot_portion.get());

	let slot_remaining = slot_info
		.ends_at
		.checked_duration_since(std::time::Instant::now())
		.unwrap_or_default();

	let proposing_duration = std::cmp::min(slot_remaining, proposing_duration);

	// If parent is genesis block, we don't require any lenience factor.
	if slot_info.chain_head.number().is_zero() {
		return proposing_duration
	}

	let parent_slot = match parent_slot {
		Some(parent_slot) => parent_slot,
		None => return proposing_duration,
	};

	let slot_lenience = match slot_lenience_type {
		SlotLenienceType::Exponential => slot_lenience_exponential(parent_slot, slot_info),
		SlotLenienceType::Linear => slot_lenience_linear(parent_slot, slot_info),
	};

	if let Some(slot_lenience) = slot_lenience {
		let lenient_proposing_duration =
			proposing_duration + slot_lenience.mul_f32(block_proposal_slot_portion.get());

		// if we defined a maximum portion of the slot for proposal then we must make sure the
		// lenience doesn't go over it
		let lenient_proposing_duration =
			if let Some(ref max_block_proposal_slot_portion) = max_block_proposal_slot_portion {
				std::cmp::min(
					lenient_proposing_duration,
					slot_info.duration.mul_f32(max_block_proposal_slot_portion.get()),
				)
			} else {
				lenient_proposing_duration
			};

		debug!(
			target: log_target,
			"No block for {} slots. Applying {} lenience, total proposing duration: {}",
			slot_info.slot.saturating_sub(parent_slot + 1),
			slot_lenience_type.as_str(),
			lenient_proposing_duration.as_secs(),
		);

		lenient_proposing_duration
	} else {
		proposing_duration
	}
}

/// Calculate a slot duration lenience based on the number of missed slots from current
/// to parent. If the number of skipped slots is greated than 0 this method will apply
/// an exponential backoff of at most `2^7 * slot_duration`, if no slots were skipped
/// this method will return `None.`
pub fn slot_lenience_exponential<Block: BlockT>(
	parent_slot: Slot,
	slot_info: &SlotInfo<Block>,
) -> Option<Duration> {
	// never give more than 2^this times the lenience.
	const BACKOFF_CAP: u64 = 7;

	// how many slots it takes before we double the lenience.
	const BACKOFF_STEP: u64 = 2;

	// we allow a lenience of the number of slots since the head of the
	// chain was produced, minus 1 (since there is always a difference of at least 1)
	//
	// exponential back-off.
	// in normal cases we only attempt to issue blocks up to the end of the slot.
	// when the chain has been stalled for a few slots, we give more lenience.
	let skipped_slots = *slot_info.slot.saturating_sub(parent_slot + 1);

	if skipped_slots == 0 {
		None
	} else {
		let slot_lenience = skipped_slots / BACKOFF_STEP;
		let slot_lenience = std::cmp::min(slot_lenience, BACKOFF_CAP);
		let slot_lenience = 1 << slot_lenience;
		Some(slot_lenience * slot_info.duration)
	}
}

/// Calculate a slot duration lenience based on the number of missed slots from current
/// to parent. If the number of skipped slots is greated than 0 this method will apply
/// a linear backoff of at most `20 * slot_duration`, if no slots were skipped
/// this method will return `None.`
pub fn slot_lenience_linear<Block: BlockT>(
	parent_slot: Slot,
	slot_info: &SlotInfo<Block>,
) -> Option<Duration> {
	// never give more than 20 times more lenience.
	const BACKOFF_CAP: u64 = 20;

	// we allow a lenience of the number of slots since the head of the
	// chain was produced, minus 1 (since there is always a difference of at least 1)
	//
	// linear back-off.
	// in normal cases we only attempt to issue blocks up to the end of the slot.
	// when the chain has been stalled for a few slots, we give more lenience.
	let skipped_slots = *slot_info.slot.saturating_sub(parent_slot + 1);

	if skipped_slots == 0 {
		None
	} else {
		let slot_lenience = std::cmp::min(skipped_slots, BACKOFF_CAP);
		// We cap `slot_lenience` to `20`, so it should always fit into an `u32`.
		Some(slot_info.duration * (slot_lenience as u32))
	}
}

/// Trait for providing the strategy for when to backoff block authoring.
pub trait BackoffAuthoringBlocksStrategy<N> {
	/// Returns true if we should backoff authoring new blocks.
	fn should_backoff(
		&self,
		chain_head_number: N,
		chain_head_slot: Slot,
		finalized_number: N,
		slow_now: Slot,
		logging_target: &str,
	) -> bool;
}

/// A simple default strategy for how to decide backing off authoring blocks if the number of
/// unfinalized blocks grows too large.
#[derive(Clone)]
pub struct BackoffAuthoringOnFinalizedHeadLagging<N> {
	/// The max interval to backoff when authoring blocks, regardless of delay in finality.
	pub max_interval: N,
	/// The number of unfinalized blocks allowed before starting to consider to backoff authoring
	/// blocks. Note that depending on the value for `authoring_bias`, there might still be an
	/// additional wait until block authorship starts getting declined.
	pub unfinalized_slack: N,
	/// Scales the backoff rate. A higher value effectively means we backoff slower, taking longer
	/// time to reach the maximum backoff as the unfinalized head of chain grows.
	pub authoring_bias: N,
}

/// These parameters is supposed to be some form of sensible defaults.
impl<N: BaseArithmetic> Default for BackoffAuthoringOnFinalizedHeadLagging<N> {
	fn default() -> Self {
		Self {
			// Never wait more than 100 slots before authoring blocks, regardless of delay in
			// finality.
			max_interval: 100.into(),
			// Start to consider backing off block authorship once we have 50 or more unfinalized
			// blocks at the head of the chain.
			unfinalized_slack: 50.into(),
			// A reasonable default for the authoring bias, or reciprocal interval scaling, is 2.
			// Effectively meaning that consider the unfinalized head suffix length to grow half as
			// fast as in actuality.
			authoring_bias: 2.into(),
		}
	}
}

impl<N> BackoffAuthoringBlocksStrategy<N> for BackoffAuthoringOnFinalizedHeadLagging<N>
where
	N: BaseArithmetic + Copy,
{
	fn should_backoff(
		&self,
		chain_head_number: N,
		chain_head_slot: Slot,
		finalized_number: N,
		slot_now: Slot,
		logging_target: &str,
	) -> bool {
		// This should not happen, but we want to keep the previous behaviour if it does.
		if slot_now <= chain_head_slot {
			return false
		}

		let unfinalized_block_length = chain_head_number - finalized_number;
		let interval =
			unfinalized_block_length.saturating_sub(self.unfinalized_slack) / self.authoring_bias;
		let interval = interval.min(self.max_interval);

		// We're doing arithmetic between block and slot numbers.
		let interval: u64 = interval.unique_saturated_into();

		// If interval is nonzero we backoff if the current slot isn't far enough ahead of the chain
		// head.
		if *slot_now <= *chain_head_slot + interval {
			info!(
				target: logging_target,
				"Backing off claiming new slot for block authorship: finality is lagging.",
			);
			true
		} else {
			false
		}
	}
}

impl<N> BackoffAuthoringBlocksStrategy<N> for () {
	fn should_backoff(
		&self,
		_chain_head_number: N,
		_chain_head_slot: Slot,
		_finalized_number: N,
		_slot_now: Slot,
		_logging_target: &str,
	) -> bool {
		false
	}
}

#[cfg(test)]
mod test {
	use super::*;
	use sp_api::NumberFor;
	use std::time::{Duration, Instant};
	use substrate_test_runtime_client::runtime::{Block, Header};

	const SLOT_DURATION: Duration = Duration::from_millis(6000);

	fn slot(slot: u64) -> super::slots::SlotInfo<Block> {
		super::slots::SlotInfo {
			slot: slot.into(),
			duration: SLOT_DURATION,
			timestamp: Default::default(),
			inherent_data: Default::default(),
			ends_at: Instant::now() + SLOT_DURATION,
			chain_head: Header::new(
				1,
				Default::default(),
				Default::default(),
				Default::default(),
				Default::default(),
			),
			block_size_limit: None,
		}
	}

	#[test]
	fn linear_slot_lenience() {
		// if no slots are skipped there should be no lenience
		assert_eq!(super::slot_lenience_linear(1u64.into(), &slot(2)), None);

		// otherwise the lenience is incremented linearly with
		// the number of skipped slots.
		for n in 3..=22 {
			assert_eq!(
				super::slot_lenience_linear(1u64.into(), &slot(n)),
				Some(SLOT_DURATION * (n - 2) as u32),
			);
		}

		// but we cap it to a maximum of 20 slots
		assert_eq!(super::slot_lenience_linear(1u64.into(), &slot(23)), Some(SLOT_DURATION * 20));
	}

	#[test]
	fn exponential_slot_lenience() {
		// if no slots are skipped there should be no lenience
		assert_eq!(super::slot_lenience_exponential(1u64.into(), &slot(2)), None);

		// otherwise the lenience is incremented exponentially every two slots
		for n in 3..=17 {
			assert_eq!(
				super::slot_lenience_exponential(1u64.into(), &slot(n)),
				Some(SLOT_DURATION * 2u32.pow((n / 2 - 1) as u32)),
			);
		}

		// but we cap it to a maximum of 14 slots
		assert_eq!(
			super::slot_lenience_exponential(1u64.into(), &slot(18)),
			Some(SLOT_DURATION * 2u32.pow(7)),
		);

		assert_eq!(
			super::slot_lenience_exponential(1u64.into(), &slot(19)),
			Some(SLOT_DURATION * 2u32.pow(7)),
		);
	}

	#[test]
	fn proposing_remaining_duration_should_apply_lenience_based_on_proposal_slot_proportion() {
		assert_eq!(
			proposing_remaining_duration(
				Some(0.into()),
				&slot(2),
				&SlotProportion(0.25),
				None,
				SlotLenienceType::Linear,
				"test",
			),
			SLOT_DURATION.mul_f32(0.25 * 2.0),
		);
	}

	#[test]
	fn proposing_remaining_duration_should_never_exceed_max_proposal_slot_proportion() {
		assert_eq!(
			proposing_remaining_duration(
				Some(0.into()),
				&slot(100),
				&SlotProportion(0.25),
				Some(SlotProportion(0.9)).as_ref(),
				SlotLenienceType::Exponential,
				"test",
			),
			SLOT_DURATION.mul_f32(0.9),
		);
	}

	#[derive(PartialEq, Debug)]
	struct HeadState {
		head_number: NumberFor<Block>,
		head_slot: u64,
		slot_now: NumberFor<Block>,
	}

	impl HeadState {
		fn author_block(&mut self) {
			// Add a block to the head, and set latest slot to the current
			self.head_number += 1;
			self.head_slot = self.slot_now;
			// Advance slot to next
			self.slot_now += 1;
		}

		fn dont_author_block(&mut self) {
			self.slot_now += 1;
		}
	}

	#[test]
	fn should_never_backoff_when_head_not_advancing() {
		let strategy = BackoffAuthoringOnFinalizedHeadLagging::<NumberFor<Block>> {
			max_interval: 100,
			unfinalized_slack: 5,
			authoring_bias: 2,
		};

		let head_number = 1;
		let head_slot = 1;
		let finalized_number = 1;
		let slot_now = 2;

		let should_backoff: Vec<bool> = (slot_now..1000)
			.map(|s| {
				strategy.should_backoff(
					head_number,
					head_slot.into(),
					finalized_number,
					s.into(),
					"slots",
				)
			})
			.collect();

		// Should always be false, since the head isn't advancing
		let expected: Vec<bool> = (slot_now..1000).map(|_| false).collect();
		assert_eq!(should_backoff, expected);
	}

	#[test]
	fn should_stop_authoring_if_blocks_are_still_produced_when_finality_stalled() {
		let strategy = BackoffAuthoringOnFinalizedHeadLagging::<NumberFor<Block>> {
			max_interval: 100,
			unfinalized_slack: 5,
			authoring_bias: 2,
		};

		let mut head_number = 1;
		let mut head_slot = 1;
		let finalized_number = 1;
		let slot_now = 2;

		let should_backoff: Vec<bool> = (slot_now..300)
			.map(move |s| {
				let b = strategy.should_backoff(
					head_number,
					head_slot.into(),
					finalized_number,
					s.into(),
					"slots",
				);
				// Chain is still advancing (by someone else)
				head_number += 1;
				head_slot = s;
				b
			})
			.collect();

		// Should always be true after a short while, since the chain is advancing but finality is stalled
		let expected: Vec<bool> = (slot_now..300).map(|s| s > 8).collect();
		assert_eq!(should_backoff, expected);
	}

	#[test]
	fn should_never_backoff_if_max_interval_is_reached() {
		let strategy = BackoffAuthoringOnFinalizedHeadLagging::<NumberFor<Block>> {
			max_interval: 100,
			unfinalized_slack: 5,
			authoring_bias: 2,
		};

		// The limit `max_interval` is used when the unfinalized chain grows to
		// 	`max_interval * authoring_bias + unfinalized_slack`,
		// which for the above parameters becomes
		// 	100 * 2 + 5 = 205.
		// Hence we trigger this with head_number > finalized_number + 205.
		let head_number = 207;
		let finalized_number = 1;

		// The limit is then used once the current slot is `max_interval` ahead of slot of the head.
		let head_slot = 1;
		let slot_now = 2;
		let max_interval = strategy.max_interval;

		let should_backoff: Vec<bool> = (slot_now..200)
			.map(|s| {
				strategy.should_backoff(
					head_number,
					head_slot.into(),
					finalized_number,
					s.into(),
					"slots",
				)
			})
			.collect();

		// Should backoff (true) until we are `max_interval` number of slots ahead of the chain
		// head slot, then we never backoff (false).
		let expected: Vec<bool> = (slot_now..200).map(|s| s <= max_interval + head_slot).collect();
		assert_eq!(should_backoff, expected);
	}

	#[test]
	fn should_backoff_authoring_when_finality_stalled() {
		let param = BackoffAuthoringOnFinalizedHeadLagging {
			max_interval: 100,
			unfinalized_slack: 5,
			authoring_bias: 2,
		};

		let finalized_number = 2;
		let mut head_state = HeadState { head_number: 4, head_slot: 10, slot_now: 11 };

		let should_backoff = |head_state: &HeadState| -> bool {
			<dyn BackoffAuthoringBlocksStrategy<NumberFor<Block>>>::should_backoff(
				&param,
				head_state.head_number,
				head_state.head_slot.into(),
				finalized_number,
				head_state.slot_now.into(),
				"slots",
			)
		};

		let backoff: Vec<bool> = (head_state.slot_now..200)
			.map(|_| {
				if should_backoff(&head_state) {
					head_state.dont_author_block();
					true
				} else {
					head_state.author_block();
					false
				}
			})
			.collect();

		// Gradually start to backoff more and more frequently
		let expected = [
			false, false, false, false, false, // no effect
			true, false, true, false, // 1:1
			true, true, false, true, true, false, // 2:1
			true, true, true, false, true, true, true, false, // 3:1
			true, true, true, true, false, true, true, true, true, false, // 4:1
			true, true, true, true, true, false, true, true, true, true, true, false, // 5:1
			true, true, true, true, true, true, false, true, true, true, true, true, true,
			false, // 6:1
			true, true, true, true, true, true, true, false, true, true, true, true, true, true,
			true, false, // 7:1
			true, true, true, true, true, true, true, true, false, true, true, true, true, true,
			true, true, true, false, // 8:1
			true, true, true, true, true, true, true, true, true, false, true, true, true, true,
			true, true, true, true, true, false, // 9:1
			true, true, true, true, true, true, true, true, true, true, false, true, true, true,
			true, true, true, true, true, true, true, false, // 10:1
			true, true, true, true, true, true, true, true, true, true, true, false, true, true,
			true, true, true, true, true, true, true, true, true, false, // 11:1
			true, true, true, true, true, true, true, true, true, true, true, true, false, true,
			true, true, true, true, true, true, true, true, true, true, true, false, // 12:1
			true, true, true, true,
		];

		assert_eq!(backoff.as_slice(), &expected[..]);
	}

	#[test]
	fn should_never_wait_more_than_max_interval() {
		let param = BackoffAuthoringOnFinalizedHeadLagging {
			max_interval: 100,
			unfinalized_slack: 5,
			authoring_bias: 2,
		};

		let finalized_number = 2;
		let starting_slot = 11;
		let mut head_state = HeadState { head_number: 4, head_slot: 10, slot_now: starting_slot };

		let should_backoff = |head_state: &HeadState| -> bool {
			<dyn BackoffAuthoringBlocksStrategy<NumberFor<Block>>>::should_backoff(
				&param,
				head_state.head_number,
				head_state.head_slot.into(),
				finalized_number,
				head_state.slot_now.into(),
				"slots",
			)
		};

		let backoff: Vec<bool> = (head_state.slot_now..40000)
			.map(|_| {
				if should_backoff(&head_state) {
					head_state.dont_author_block();
					true
				} else {
					head_state.author_block();
					false
				}
			})
			.collect();

		let slots_claimed: Vec<usize> = backoff
			.iter()
			.enumerate()
			.filter(|&(_i, x)| x == &false)
			.map(|(i, _x)| i + starting_slot as usize)
			.collect();

		let last_slot = backoff.len() + starting_slot as usize;
		let mut last_two_claimed = slots_claimed.iter().rev().take(2);

		// Check that we claimed all the way to the end. Check two slots for when we have an uneven
		// number of slots_claimed.
		let expected_distance = param.max_interval as usize + 1;
		assert_eq!(last_slot - last_two_claimed.next().unwrap(), 92);
		assert_eq!(last_slot - last_two_claimed.next().unwrap(), 92 + expected_distance);

		let intervals: Vec<_> = slots_claimed.windows(2).map(|x| x[1] - x[0]).collect();

		// The key thing is that the distance between claimed slots is capped to `max_interval + 1`
		// assert_eq!(max_observed_interval, Some(&expected_distance));
		assert_eq!(intervals.iter().max(), Some(&expected_distance));

		// But lets assert all distances, which we expect to grow linearly until `max_interval + 1`
		let expected_intervals: Vec<_> =
			(0..497).map(|i| (i / 2).max(1).min(expected_distance)).collect();

		assert_eq!(intervals, expected_intervals);
	}

	fn run_until_max_interval(param: BackoffAuthoringOnFinalizedHeadLagging<u64>) -> (u64, u64) {
		let finalized_number = 0;
		let mut head_state = HeadState { head_number: 0, head_slot: 0, slot_now: 1 };

		let should_backoff = |head_state: &HeadState| -> bool {
			<dyn BackoffAuthoringBlocksStrategy<NumberFor<Block>>>::should_backoff(
				&param,
				head_state.head_number,
				head_state.head_slot.into(),
				finalized_number,
				head_state.slot_now.into(),
				"slots",
			)
		};

		// Number of blocks until we reach the max interval
		let block_for_max_interval =
			param.max_interval * param.authoring_bias + param.unfinalized_slack;

		while head_state.head_number < block_for_max_interval {
			if should_backoff(&head_state) {
				head_state.dont_author_block();
			} else {
				head_state.author_block();
			}
		}

		let slot_time = 6;
		let time_to_reach_limit = slot_time * head_state.slot_now;
		(block_for_max_interval, time_to_reach_limit)
	}

	// Denoting
	// 	C: unfinalized_slack
	// 	M: authoring_bias
	// 	X: max_interval
	// then the number of slots to reach the max interval can be computed from
	// 	(start_slot + C) + M * sum(n, 1, X)
	// or
	// 	(start_slot + C) + M * X*(X+1)/2
	fn expected_time_to_reach_max_interval(
		param: &BackoffAuthoringOnFinalizedHeadLagging<u64>,
	) -> (u64, u64) {
		let c = param.unfinalized_slack;
		let m = param.authoring_bias;
		let x = param.max_interval;
		let slot_time = 6;

		let block_for_max_interval = x * m + c;

		// The 1 is because we start at slot_now = 1.
		let expected_number_of_slots = (1 + c) + m * x * (x + 1) / 2;
		let time_to_reach = expected_number_of_slots * slot_time;

		(block_for_max_interval, time_to_reach)
	}

	#[test]
	fn time_to_reach_upper_bound_for_smaller_slack() {
		let param = BackoffAuthoringOnFinalizedHeadLagging {
			max_interval: 100,
			unfinalized_slack: 5,
			authoring_bias: 2,
		};
		let expected = expected_time_to_reach_max_interval(&param);
		let (block_for_max_interval, time_to_reach_limit) = run_until_max_interval(param);
		assert_eq!((block_for_max_interval, time_to_reach_limit), expected);
		// Note: 16 hours is 57600 sec
		assert_eq!((block_for_max_interval, time_to_reach_limit), (205, 60636));
	}

	#[test]
	fn time_to_reach_upper_bound_for_larger_slack() {
		let param = BackoffAuthoringOnFinalizedHeadLagging {
			max_interval: 100,
			unfinalized_slack: 50,
			authoring_bias: 2,
		};
		let expected = expected_time_to_reach_max_interval(&param);
		let (block_for_max_interval, time_to_reach_limit) = run_until_max_interval(param);
		assert_eq!((block_for_max_interval, time_to_reach_limit), expected);
		assert_eq!((block_for_max_interval, time_to_reach_limit), (250, 60906));
	}
}<|MERGE_RESOLUTION|>--- conflicted
+++ resolved
@@ -36,13 +36,11 @@
 use futures::{future::Either, Future, TryFutureExt};
 use futures_timer::Delay;
 use log::{debug, error, info, warn};
+use sc_consensus::{BlockImport, JustificationSyncLink};
 use sc_telemetry::{telemetry, TelemetryHandle, CONSENSUS_DEBUG, CONSENSUS_INFO, CONSENSUS_WARN};
 use sp_api::{ApiRef, ProvideRuntimeApi};
 use sp_arithmetic::traits::BaseArithmetic;
-use sp_consensus::{
-	CanAuthorWith, Proposer, SelectChain, SlotData, SyncOracle,
-};
-use sc_consensus::{BlockImport, JustificationSyncLink};
+use sp_consensus::{CanAuthorWith, Proposer, SelectChain, SlotData, SyncOracle};
 use sp_consensus_slots::Slot;
 use sp_inherents::CreateInherentDataProviders;
 use sp_runtime::{
@@ -154,18 +152,6 @@
 		&self,
 	) -> Box<
 		dyn Fn(
-<<<<<<< HEAD
-			B::Header,
-			&B::Hash,
-			Vec<B::Extrinsic>,
-			StorageChanges<<Self::BlockImport as BlockImport<B>>::Transaction, B>,
-			Self::Claim,
-			Self::EpochData,
-		) -> Result<
-				sc_consensus::BlockImportParams<B, <Self::BlockImport as BlockImport<B>>::Transaction>,
-				sp_consensus::Error
-			> + Send + 'static
-=======
 				B::Header,
 				&B::Hash,
 				Vec<B::Extrinsic>,
@@ -173,14 +159,13 @@
 				Self::Claim,
 				Self::EpochData,
 			) -> Result<
-				sp_consensus::BlockImportParams<
+				sc_consensus::BlockImportParams<
 					B,
 					<Self::BlockImport as BlockImport<B>>::Transaction,
 				>,
 				sp_consensus::Error,
 			> + Send
 			+ 'static,
->>>>>>> 5b55e010
 	>;
 
 	/// Whether to force authoring if offline.
