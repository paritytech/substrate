// This file is part of Substrate.

// Copyright (C) 2019-2022 Parity Technologies (UK) Ltd.
// SPDX-License-Identifier: GPL-3.0-or-later WITH Classpath-exception-2.0

// This program is free software: you can redistribute it and/or modify
// it under the terms of the GNU General Public License as published by
// the Free Software Foundation, either version 3 of the License, or
// (at your option) any later version.

// This program is distributed in the hope that it will be useful,
// but WITHOUT ANY WARRANTY; without even the implied warranty of
// MERCHANTABILITY or FITNESS FOR A PARTICULAR PURPOSE. See the
// GNU General Public License for more details.

// You should have received a copy of the GNU General Public License
// along with this program. If not, see <https://www.gnu.org/licenses/>.

//! Slots functionality for Substrate.
//!
//! Some consensus algorithms have a concept of *slots*, which are intervals in
//! time during which certain events can and/or must occur.  This crate
//! provides generic functionality for slots.

#![forbid(unsafe_code)]
#![warn(missing_docs)]

mod aux_schema;
mod slots;

pub use aux_schema::{check_equivocation, MAX_SLOT_CAPACITY, PRUNING_BOUND};
pub use slots::SlotInfo;
use slots::Slots;

use futures::{future::Either, Future, TryFutureExt};
use futures_timer::Delay;
use log::{debug, info, warn};
use sc_consensus::{BlockImport, JustificationSyncLink};
use sc_telemetry::{telemetry, TelemetryHandle, CONSENSUS_DEBUG, CONSENSUS_INFO, CONSENSUS_WARN};
use sp_arithmetic::traits::BaseArithmetic;
use sp_consensus::{Proposal, Proposer, SelectChain, SyncOracle};
use sp_consensus_slots::{Slot, SlotDuration};
use sp_inherents::CreateInherentDataProviders;
<<<<<<< HEAD
use sp_runtime::{
	generic::BlockId,
	traits::{Block as BlockT, HashFor, Header as HeaderT},
};
=======
use sp_runtime::traits::{Block as BlockT, HashFor, Header as HeaderT};
use sp_timestamp::Timestamp;
>>>>>>> 23bb5a62
use std::{fmt::Debug, ops::Deref, time::Duration};

/// The changes that need to applied to the storage to create the state for a block.
///
/// See [`sp_state_machine::StorageChanges`] for more information.
pub type StorageChanges<Transaction, Block> =
	sp_state_machine::StorageChanges<Transaction, HashFor<Block>>;

/// The result of [`SlotWorker::on_slot`].
#[derive(Debug, Clone)]
pub struct SlotResult<Block: BlockT, Proof> {
	/// The block that was built.
	pub block: Block,
	/// The storage proof that was recorded while building the block.
	pub storage_proof: Proof,
}

/// A worker that should be invoked at every new slot.
///
/// The implementation should not make any assumptions of the slot being bound to the time or
/// similar. The only valid assumption is that the slot number is always increasing.
#[async_trait::async_trait]
pub trait SlotWorker<B: BlockT, Proof> {
	/// Called when a new slot is triggered.
	///
	/// Returns a future that resolves to a [`SlotResult`] iff a block was successfully built in
	/// the slot. Otherwise `None` is returned.
	async fn on_slot(&mut self, slot_info: SlotInfo<B>) -> Option<SlotResult<B, Proof>>;
}

/// A skeleton implementation for `SlotWorker` which tries to claim a slot at
/// its beginning and tries to produce a block if successfully claimed, timing
/// out if block production takes too long.
#[async_trait::async_trait]
pub trait SimpleSlotWorker<B: BlockT> {
	/// A handle to a `BlockImport`.
	type BlockImport: BlockImport<B, Transaction = <Self::Proposer as Proposer<B>>::Transaction>
		+ Send
		+ 'static;

	/// A handle to a `SyncOracle`.
	type SyncOracle: SyncOracle;

	/// A handle to a `JustificationSyncLink`, allows hooking into the sync module to control the
	/// justification sync process.
	type JustificationSyncLink: JustificationSyncLink<B>;

	/// The type of future resolving to the proposer.
	type CreateProposer: Future<Output = Result<Self::Proposer, sp_consensus::Error>>
		+ Send
		+ Unpin
		+ 'static;

	/// The type of proposer to use to build blocks.
	type Proposer: Proposer<B> + Send;

	/// Data associated with a slot claim.
	type Claim: Send + Sync + 'static;

	/// Epoch data necessary for authoring.
	type EpochData: Send + Sync + 'static;

	/// The logging target to use when logging messages.
	fn logging_target(&self) -> &'static str;

	/// A handle to a `BlockImport`.
	fn block_import(&mut self) -> &mut Self::BlockImport;

	/// Returns the epoch data necessary for authoring. For time-dependent epochs,
	/// use the provided slot number as a canonical source of time.
	fn epoch_data(
		&self,
		header: &B::Header,
		slot: Slot,
	) -> Result<Self::EpochData, sp_consensus::Error>;

	/// Returns the number of authorities given the epoch data.
	/// None indicate that the authorities information is incomplete.
	fn authorities_len(&self, epoch_data: &Self::EpochData) -> Option<usize>;

	/// Tries to claim the given slot, returning an object with claim data if successful.
	async fn claim_slot(
		&self,
		header: &B::Header,
		slot: Slot,
		epoch_data: &Self::EpochData,
	) -> Option<Self::Claim>;

	/// Notifies the given slot. Similar to `claim_slot`, but will be called no matter whether we
	/// need to author blocks or not.
	fn notify_slot(&self, _header: &B::Header, _slot: Slot, _epoch_data: &Self::EpochData) {}

	/// Return the pre digest data to include in a block authored with the given claim.
	fn pre_digest_data(&self, slot: Slot, claim: &Self::Claim) -> Vec<sp_runtime::DigestItem>;

	/// Returns a function which produces a `BlockImportParams`.
	async fn block_import_params(
		&self,
		header: B::Header,
		header_hash: &B::Hash,
		body: Vec<B::Extrinsic>,
		storage_changes: StorageChanges<<Self::BlockImport as BlockImport<B>>::Transaction, B>,
		public: Self::Claim,
		epoch: Self::EpochData,
	) -> Result<
		sc_consensus::BlockImportParams<B, <Self::BlockImport as BlockImport<B>>::Transaction>,
		sp_consensus::Error,
	>;

	/// Whether to force authoring if offline.
	fn force_authoring(&self) -> bool;

	/// Returns whether the block production should back off.
	///
	/// By default this function always returns `false`.
	///
	/// An example strategy that back offs if the finalized head is lagging too much behind the tip
	/// is implemented by [`BackoffAuthoringOnFinalizedHeadLagging`].
	fn should_backoff(&self, _slot: Slot, _chain_head: &B::Header) -> bool {
		false
	}

	/// Returns a handle to a `SyncOracle`.
	fn sync_oracle(&mut self) -> &mut Self::SyncOracle;

	/// Returns a handle to a `JustificationSyncLink`.
	fn justification_sync_link(&mut self) -> &mut Self::JustificationSyncLink;

	/// Returns a `Proposer` to author on top of the given block.
	fn proposer(&mut self, block: &B::Header) -> Self::CreateProposer;

	/// Returns a [`TelemetryHandle`] if any.
	fn telemetry(&self) -> Option<TelemetryHandle>;

	/// Remaining duration for proposing.
	fn proposing_remaining_duration(&self, slot_info: &SlotInfo<B>) -> Duration;

	/// Propose a block by `Proposer`.
	async fn propose(
		&mut self,
		proposer: Self::Proposer,
		claim: &Self::Claim,
		slot_info: SlotInfo<B>,
		proposing_remaining: Delay,
	) -> Option<
		Proposal<
			B,
			<Self::Proposer as Proposer<B>>::Transaction,
			<Self::Proposer as Proposer<B>>::Proof,
		>,
	> {
		let slot = slot_info.slot;
		let telemetry = self.telemetry();
		let logging_target = self.logging_target();
		let proposing_remaining_duration = self.proposing_remaining_duration(&slot_info);
		let logs = self.pre_digest_data(slot, claim);

		// deadline our production to 98% of the total time left for proposing. As we deadline
		// the proposing below to the same total time left, the 2% margin should be enough for
		// the result to be returned.
		let proposing = proposer
			.propose(
				slot_info.inherent_data,
				sp_runtime::generic::Digest { logs },
				proposing_remaining_duration.mul_f32(0.98),
				None,
			)
			.map_err(|e| sp_consensus::Error::ClientImport(e.to_string()));

		let proposal = match futures::future::select(proposing, proposing_remaining).await {
			Either::Left((Ok(p), _)) => p,
			Either::Left((Err(err), _)) => {
				warn!(target: logging_target, "Proposing failed: {}", err);

				return None
			},
			Either::Right(_) => {
				info!(
					target: logging_target,
					"⌛️ Discarding proposal for slot {}; block production took too long", slot,
				);
				// If the node was compiled with debug, tell the user to use release optimizations.
				#[cfg(build_type = "debug")]
				info!(
					target: logging_target,
					"👉 Recompile your node in `--release` mode to mitigate this problem.",
				);
				telemetry!(
					telemetry;
					CONSENSUS_INFO;
					"slots.discarding_proposal_took_too_long";
					"slot" => *slot,
				);

				return None
			},
		};

		Some(proposal)
	}

	/// Implements [`SlotWorker::on_slot`].
	async fn on_slot(
		&mut self,
		slot_info: SlotInfo<B>,
	) -> Option<SlotResult<B, <Self::Proposer as Proposer<B>>::Proof>>
	where
		Self: Sync,
	{
		let slot = slot_info.slot;
		let telemetry = self.telemetry();
		let logging_target = self.logging_target();

		let proposing_remaining_duration = self.proposing_remaining_duration(&slot_info);

		let proposing_remaining = if proposing_remaining_duration == Duration::default() {
			debug!(
				target: logging_target,
				"Skipping proposal slot {} since there's no time left to propose", slot,
			);

			return None
		} else {
			Delay::new(proposing_remaining_duration)
		};

		let epoch_data = match self.epoch_data(&slot_info.chain_head, slot) {
			Ok(epoch_data) => epoch_data,
			Err(err) => {
				warn!(
					target: logging_target,
					"Unable to fetch epoch data at block {:?}: {}",
					slot_info.chain_head.hash(),
					err,
				);

				telemetry!(
					telemetry;
					CONSENSUS_WARN;
					"slots.unable_fetching_authorities";
					"slot" => ?slot_info.chain_head.hash(),
					"err" => ?err,
				);

				return None
			},
		};

		self.notify_slot(&slot_info.chain_head, slot, &epoch_data);

		let authorities_len = self.authorities_len(&epoch_data);

		if !self.force_authoring() &&
			self.sync_oracle().is_offline() &&
			authorities_len.map(|a| a > 1).unwrap_or(false)
		{
			debug!(target: logging_target, "Skipping proposal slot. Waiting for the network.");
			telemetry!(
				telemetry;
				CONSENSUS_DEBUG;
				"slots.skipping_proposal_slot";
				"authorities_len" => authorities_len,
			);

			return None
		}

		let claim = self.claim_slot(&slot_info.chain_head, slot, &epoch_data).await?;

		if self.should_backoff(slot, &slot_info.chain_head) {
			return None
		}

		debug!(target: logging_target, "Starting authorship at slot: {slot}");

		telemetry!(telemetry; CONSENSUS_DEBUG; "slots.starting_authorship"; "slot_num" => slot);

		let proposer = match self.proposer(&slot_info.chain_head).await {
			Ok(p) => p,
			Err(err) => {
				warn!(target: logging_target, "Unable to author block in slot {slot:?}: {err}");

				telemetry!(
					telemetry;
					CONSENSUS_WARN;
					"slots.unable_authoring_block";
					"slot" => *slot,
					"err" => ?err
				);

				return None
			},
		};

		let proposal = self.propose(proposer, &claim, slot_info, proposing_remaining).await?;

		let (block, storage_proof) = (proposal.block, proposal.proof);
		let (header, body) = block.deconstruct();
		let header_num = *header.number();
		let header_hash = header.hash();
		let parent_hash = *header.parent_hash();

		let block_import_params = match self
			.block_import_params(
				header,
				&header_hash,
				body.clone(),
				proposal.storage_changes,
				claim,
				epoch_data,
			)
			.await
		{
			Ok(bi) => bi,
			Err(err) => {
				warn!(target: logging_target, "Failed to create block import params: {}", err);

				return None
			},
		};

		info!(
			target: logging_target,
			"🔖 Pre-sealed block for proposal at {}. Hash now {:?}, previously {:?}.",
			header_num,
			block_import_params.post_hash(),
			header_hash,
		);

		telemetry!(
			telemetry;
			CONSENSUS_INFO;
			"slots.pre_sealed_block";
			"header_num" => ?header_num,
			"hash_now" => ?block_import_params.post_hash(),
			"hash_previously" => ?header_hash,
		);

		let header = block_import_params.post_header();
		match self.block_import().import_block(block_import_params, Default::default()).await {
			Ok(res) => {
				res.handle_justification(
					&header.hash(),
					*header.number(),
					self.justification_sync_link(),
				);
			},
			Err(err) => {
				warn!(
					target: logging_target,
					"Error with block built on {:?}: {}", parent_hash, err,
				);

				telemetry!(
					telemetry;
					CONSENSUS_WARN;
					"slots.err_with_block_built_on";
					"hash" => ?parent_hash,
					"err" => ?err,
				);
			},
		}

		Some(SlotResult { block: B::new(header, body), storage_proof })
	}
}

/// A type that implements [`SlotWorker`] for a type that implements [`SimpleSlotWorker`].
///
/// This is basically a workaround for Rust not supporting specialization. Otherwise we could
/// implement [`SlotWorker`] for any `T` that implements [`SimpleSlotWorker`], but currently
/// that would prevent downstream users to implement [`SlotWorker`] for their own types.
pub struct SimpleSlotWorkerToSlotWorker<T>(pub T);

#[async_trait::async_trait]
impl<T: SimpleSlotWorker<B> + Send + Sync, B: BlockT>
	SlotWorker<B, <T::Proposer as Proposer<B>>::Proof> for SimpleSlotWorkerToSlotWorker<T>
{
	async fn on_slot(
		&mut self,
		slot_info: SlotInfo<B>,
	) -> Option<SlotResult<B, <T::Proposer as Proposer<B>>::Proof>> {
		self.0.on_slot(slot_info).await
	}
}

/// Slot specific extension that the inherent data provider needs to implement.
pub trait InherentDataProviderExt {
	/// The current slot that will be found in the [`InherentData`](`sp_inherents::InherentData`).
	fn slot(&self) -> Slot;
}

/// Small macro for implementing `InherentDataProviderExt` for inherent data provider tuple.
macro_rules! impl_inherent_data_provider_ext_tuple {
	( S $(, $TN:ident)* $( , )?) => {
		impl<S, $( $TN ),*>  InherentDataProviderExt for (S, $($TN),*)
		where
			S: Deref<Target = Slot>,
		{
			fn slot(&self) -> Slot {
				*self.0.deref()
			}
		}
	}
}

impl_inherent_data_provider_ext_tuple!(S);
impl_inherent_data_provider_ext_tuple!(S, A);
impl_inherent_data_provider_ext_tuple!(S, A, B);
impl_inherent_data_provider_ext_tuple!(S, A, B, C);
impl_inherent_data_provider_ext_tuple!(S, A, B, C, D);
impl_inherent_data_provider_ext_tuple!(S, A, B, C, D, E);
impl_inherent_data_provider_ext_tuple!(S, A, B, C, D, E, F);
impl_inherent_data_provider_ext_tuple!(S, A, B, C, D, E, F, G);
impl_inherent_data_provider_ext_tuple!(S, A, B, C, D, E, F, G, H);
impl_inherent_data_provider_ext_tuple!(S, A, B, C, D, E, F, G, H, I);
impl_inherent_data_provider_ext_tuple!(S, A, B, C, D, E, F, G, H, I, J);

/// Start a new slot worker.
///
/// Every time a new slot is triggered, `worker.on_slot` is called and the future it returns is
/// polled until completion, unless we are major syncing.
pub async fn start_slot_worker<B, C, W, SO, CIDP, Proof>(
	slot_duration: SlotDuration,
	client: C,
	mut worker: W,
	sync_oracle: SO,
	create_inherent_data_providers: CIDP,
) where
	B: BlockT,
	C: SelectChain<B>,
	W: SlotWorker<B, Proof>,
	SO: SyncOracle + Send,
	CIDP: CreateInherentDataProviders<B, ()> + Send,
	CIDP::InherentDataProviders: InherentDataProviderExt + Send,
{
	let mut slots = Slots::new(slot_duration.as_duration(), create_inherent_data_providers, client);

	loop {
		let slot_info = match slots.next_slot().await {
			Ok(r) => r,
			Err(e) => {
				warn!(target: "slots", "Error while polling for next slot: {}", e);
				return
			},
		};

		if sync_oracle.is_major_syncing() {
			debug!(target: "slots", "Skipping proposal slot due to sync.");
			continue
		}

		let _ = worker.on_slot(slot_info).await;
	}
}

/// A header which has been checked
pub enum CheckedHeader<H, S> {
	/// A header which has slot in the future. this is the full header (not stripped)
	/// and the slot in which it should be processed.
	Deferred(H, Slot),
	/// A header which is fully checked, including signature. This is the pre-header
	/// accompanied by the seal components.
	///
	/// Includes the digest item that encoded the seal.
	Checked(H, S),
}

/// A unit type wrapper to express the proportion of a slot.
pub struct SlotProportion(f32);

impl SlotProportion {
	/// Create a new proportion.
	///
	/// The given value `inner` should be in the range `[0,1]`. If the value is not in the required
	/// range, it is clamped into the range.
	pub fn new(inner: f32) -> Self {
		Self(inner.clamp(0.0, 1.0))
	}

	/// Returns the inner that is guaranted to be in the range `[0,1]`.
	pub fn get(&self) -> f32 {
		self.0
	}
}

/// The strategy used to calculate the slot lenience used to increase the block proposal time when
/// slots have been skipped with no blocks authored.
pub enum SlotLenienceType {
	/// Increase the lenience linearly with the number of skipped slots.
	Linear,
	/// Increase the lenience exponentially with the number of skipped slots.
	Exponential,
}

impl SlotLenienceType {
	fn as_str(&self) -> &'static str {
		match self {
			SlotLenienceType::Linear => "linear",
			SlotLenienceType::Exponential => "exponential",
		}
	}
}

/// Calculate the remaining duration for block proposal taking into account whether any slots have
/// been skipped and applying the given lenience strategy. If `max_block_proposal_slot_portion` is
/// not none this method guarantees that the returned duration must be lower or equal to
/// `slot_info.duration * max_block_proposal_slot_portion`.
pub fn proposing_remaining_duration<Block: BlockT>(
	parent_slot: Option<Slot>,
	slot_info: &SlotInfo<Block>,
	block_proposal_slot_portion: &SlotProportion,
	max_block_proposal_slot_portion: Option<&SlotProportion>,
	slot_lenience_type: SlotLenienceType,
	log_target: &str,
) -> Duration {
	use sp_runtime::traits::Zero;

	let proposing_duration = slot_info.duration.mul_f32(block_proposal_slot_portion.get());

	let slot_remaining = slot_info
		.ends_at
		.checked_duration_since(std::time::Instant::now())
		.unwrap_or_default();

	let proposing_duration = std::cmp::min(slot_remaining, proposing_duration);

	// If parent is genesis block, we don't require any lenience factor.
	if slot_info.chain_head.number().is_zero() {
		return proposing_duration
	}

	let parent_slot = match parent_slot {
		Some(parent_slot) => parent_slot,
		None => return proposing_duration,
	};

	let slot_lenience = match slot_lenience_type {
		SlotLenienceType::Exponential => slot_lenience_exponential(parent_slot, slot_info),
		SlotLenienceType::Linear => slot_lenience_linear(parent_slot, slot_info),
	};

	if let Some(slot_lenience) = slot_lenience {
		let lenient_proposing_duration =
			proposing_duration + slot_lenience.mul_f32(block_proposal_slot_portion.get());

		// if we defined a maximum portion of the slot for proposal then we must make sure the
		// lenience doesn't go over it
		let lenient_proposing_duration =
			if let Some(max_block_proposal_slot_portion) = max_block_proposal_slot_portion {
				std::cmp::min(
					lenient_proposing_duration,
					slot_info.duration.mul_f32(max_block_proposal_slot_portion.get()),
				)
			} else {
				lenient_proposing_duration
			};

		debug!(
			target: log_target,
			"No block for {} slots. Applying {} lenience, total proposing duration: {}ms",
			slot_info.slot.saturating_sub(parent_slot + 1),
			slot_lenience_type.as_str(),
			lenient_proposing_duration.as_millis(),
		);

		lenient_proposing_duration
	} else {
		proposing_duration
	}
}

/// Calculate a slot duration lenience based on the number of missed slots from current
/// to parent. If the number of skipped slots is greated than 0 this method will apply
/// an exponential backoff of at most `2^7 * slot_duration`, if no slots were skipped
/// this method will return `None.`
pub fn slot_lenience_exponential<Block: BlockT>(
	parent_slot: Slot,
	slot_info: &SlotInfo<Block>,
) -> Option<Duration> {
	// never give more than 2^this times the lenience.
	const BACKOFF_CAP: u64 = 7;

	// how many slots it takes before we double the lenience.
	const BACKOFF_STEP: u64 = 2;

	// we allow a lenience of the number of slots since the head of the
	// chain was produced, minus 1 (since there is always a difference of at least 1)
	//
	// exponential back-off.
	// in normal cases we only attempt to issue blocks up to the end of the slot.
	// when the chain has been stalled for a few slots, we give more lenience.
	let skipped_slots = *slot_info.slot.saturating_sub(parent_slot + 1);

	if skipped_slots == 0 {
		None
	} else {
		let slot_lenience = skipped_slots / BACKOFF_STEP;
		let slot_lenience = std::cmp::min(slot_lenience, BACKOFF_CAP);
		let slot_lenience = 1 << slot_lenience;
		Some(slot_lenience * slot_info.duration)
	}
}

/// Calculate a slot duration lenience based on the number of missed slots from current
/// to parent. If the number of skipped slots is greated than 0 this method will apply
/// a linear backoff of at most `20 * slot_duration`, if no slots were skipped
/// this method will return `None.`
pub fn slot_lenience_linear<Block: BlockT>(
	parent_slot: Slot,
	slot_info: &SlotInfo<Block>,
) -> Option<Duration> {
	// never give more than 20 times more lenience.
	const BACKOFF_CAP: u64 = 20;

	// we allow a lenience of the number of slots since the head of the
	// chain was produced, minus 1 (since there is always a difference of at least 1)
	//
	// linear back-off.
	// in normal cases we only attempt to issue blocks up to the end of the slot.
	// when the chain has been stalled for a few slots, we give more lenience.
	let skipped_slots = *slot_info.slot.saturating_sub(parent_slot + 1);

	if skipped_slots == 0 {
		None
	} else {
		let slot_lenience = std::cmp::min(skipped_slots, BACKOFF_CAP);
		// We cap `slot_lenience` to `20`, so it should always fit into an `u32`.
		Some(slot_info.duration * (slot_lenience as u32))
	}
}

/// Trait for providing the strategy for when to backoff block authoring.
pub trait BackoffAuthoringBlocksStrategy<N> {
	/// Returns true if we should backoff authoring new blocks.
	fn should_backoff(
		&self,
		chain_head_number: N,
		chain_head_slot: Slot,
		finalized_number: N,
		slow_now: Slot,
		logging_target: &str,
	) -> bool;
}

/// A simple default strategy for how to decide backing off authoring blocks if the number of
/// unfinalized blocks grows too large.
#[derive(Clone)]
pub struct BackoffAuthoringOnFinalizedHeadLagging<N> {
	/// The max interval to backoff when authoring blocks, regardless of delay in finality.
	pub max_interval: N,
	/// The number of unfinalized blocks allowed before starting to consider to backoff authoring
	/// blocks. Note that depending on the value for `authoring_bias`, there might still be an
	/// additional wait until block authorship starts getting declined.
	pub unfinalized_slack: N,
	/// Scales the backoff rate. A higher value effectively means we backoff slower, taking longer
	/// time to reach the maximum backoff as the unfinalized head of chain grows.
	pub authoring_bias: N,
}

/// These parameters is supposed to be some form of sensible defaults.
impl<N: BaseArithmetic> Default for BackoffAuthoringOnFinalizedHeadLagging<N> {
	fn default() -> Self {
		Self {
			// Never wait more than 100 slots before authoring blocks, regardless of delay in
			// finality.
			max_interval: 100.into(),
			// Start to consider backing off block authorship once we have 50 or more unfinalized
			// blocks at the head of the chain.
			unfinalized_slack: 50.into(),
			// A reasonable default for the authoring bias, or reciprocal interval scaling, is 2.
			// Effectively meaning that consider the unfinalized head suffix length to grow half as
			// fast as in actuality.
			authoring_bias: 2.into(),
		}
	}
}

impl<N> BackoffAuthoringBlocksStrategy<N> for BackoffAuthoringOnFinalizedHeadLagging<N>
where
	N: BaseArithmetic + Copy,
{
	fn should_backoff(
		&self,
		chain_head_number: N,
		chain_head_slot: Slot,
		finalized_number: N,
		slot_now: Slot,
		logging_target: &str,
	) -> bool {
		// This should not happen, but we want to keep the previous behaviour if it does.
		if slot_now <= chain_head_slot {
			return false
		}

		// There can be race between getting the finalized number and getting the best number.
		// So, better be safe than sorry.
		let unfinalized_block_length = chain_head_number.saturating_sub(finalized_number);
		let interval =
			unfinalized_block_length.saturating_sub(self.unfinalized_slack) / self.authoring_bias;
		let interval = interval.min(self.max_interval);

		// We're doing arithmetic between block and slot numbers.
		let interval: u64 = interval.unique_saturated_into();

		// If interval is nonzero we backoff if the current slot isn't far enough ahead of the chain
		// head.
		if *slot_now <= *chain_head_slot + interval {
			info!(
				target: logging_target,
				"Backing off claiming new slot for block authorship: finality is lagging.",
			);
			true
		} else {
			false
		}
	}
}

impl<N> BackoffAuthoringBlocksStrategy<N> for () {
	fn should_backoff(
		&self,
		_chain_head_number: N,
		_chain_head_slot: Slot,
		_finalized_number: N,
		_slot_now: Slot,
		_logging_target: &str,
	) -> bool {
		false
	}
}

#[cfg(test)]
mod test {
	use super::*;
	use sp_runtime::traits::NumberFor;
	use std::time::{Duration, Instant};
	use substrate_test_runtime_client::runtime::{Block, Header};

	const SLOT_DURATION: Duration = Duration::from_millis(6000);

	fn slot(slot: u64) -> super::slots::SlotInfo<Block> {
		super::slots::SlotInfo {
			slot: slot.into(),
			duration: SLOT_DURATION,
			inherent_data: Default::default(),
			ends_at: Instant::now() + SLOT_DURATION,
			chain_head: Header::new(
				1,
				Default::default(),
				Default::default(),
				Default::default(),
				Default::default(),
			),
			block_size_limit: None,
		}
	}

	#[test]
	fn linear_slot_lenience() {
		// if no slots are skipped there should be no lenience
		assert_eq!(super::slot_lenience_linear(1u64.into(), &slot(2)), None);

		// otherwise the lenience is incremented linearly with
		// the number of skipped slots.
		for n in 3..=22 {
			assert_eq!(
				super::slot_lenience_linear(1u64.into(), &slot(n)),
				Some(SLOT_DURATION * (n - 2) as u32),
			);
		}

		// but we cap it to a maximum of 20 slots
		assert_eq!(super::slot_lenience_linear(1u64.into(), &slot(23)), Some(SLOT_DURATION * 20));
	}

	#[test]
	fn exponential_slot_lenience() {
		// if no slots are skipped there should be no lenience
		assert_eq!(super::slot_lenience_exponential(1u64.into(), &slot(2)), None);

		// otherwise the lenience is incremented exponentially every two slots
		for n in 3..=17 {
			assert_eq!(
				super::slot_lenience_exponential(1u64.into(), &slot(n)),
				Some(SLOT_DURATION * 2u32.pow((n / 2 - 1) as u32)),
			);
		}

		// but we cap it to a maximum of 14 slots
		assert_eq!(
			super::slot_lenience_exponential(1u64.into(), &slot(18)),
			Some(SLOT_DURATION * 2u32.pow(7)),
		);

		assert_eq!(
			super::slot_lenience_exponential(1u64.into(), &slot(19)),
			Some(SLOT_DURATION * 2u32.pow(7)),
		);
	}

	#[test]
	fn proposing_remaining_duration_should_apply_lenience_based_on_proposal_slot_proportion() {
		assert_eq!(
			proposing_remaining_duration(
				Some(0.into()),
				&slot(2),
				&SlotProportion(0.25),
				None,
				SlotLenienceType::Linear,
				"test",
			),
			SLOT_DURATION.mul_f32(0.25 * 2.0),
		);
	}

	#[test]
	fn proposing_remaining_duration_should_never_exceed_max_proposal_slot_proportion() {
		assert_eq!(
			proposing_remaining_duration(
				Some(0.into()),
				&slot(100),
				&SlotProportion(0.25),
				Some(SlotProportion(0.9)).as_ref(),
				SlotLenienceType::Exponential,
				"test",
			),
			SLOT_DURATION.mul_f32(0.9),
		);
	}

	#[derive(PartialEq, Debug)]
	struct HeadState {
		head_number: NumberFor<Block>,
		head_slot: u64,
		slot_now: NumberFor<Block>,
	}

	impl HeadState {
		fn author_block(&mut self) {
			// Add a block to the head, and set latest slot to the current
			self.head_number += 1;
			self.head_slot = self.slot_now;
			// Advance slot to next
			self.slot_now += 1;
		}

		fn dont_author_block(&mut self) {
			self.slot_now += 1;
		}
	}

	#[test]
	fn should_never_backoff_when_head_not_advancing() {
		let strategy = BackoffAuthoringOnFinalizedHeadLagging::<NumberFor<Block>> {
			max_interval: 100,
			unfinalized_slack: 5,
			authoring_bias: 2,
		};

		let head_number = 1;
		let head_slot = 1;
		let finalized_number = 1;
		let slot_now = 2;

		let should_backoff: Vec<bool> = (slot_now..1000)
			.map(|s| {
				strategy.should_backoff(
					head_number,
					head_slot.into(),
					finalized_number,
					s.into(),
					"slots",
				)
			})
			.collect();

		// Should always be false, since the head isn't advancing
		let expected: Vec<bool> = (slot_now..1000).map(|_| false).collect();
		assert_eq!(should_backoff, expected);
	}

	#[test]
	fn should_stop_authoring_if_blocks_are_still_produced_when_finality_stalled() {
		let strategy = BackoffAuthoringOnFinalizedHeadLagging::<NumberFor<Block>> {
			max_interval: 100,
			unfinalized_slack: 5,
			authoring_bias: 2,
		};

		let mut head_number = 1;
		let mut head_slot = 1;
		let finalized_number = 1;
		let slot_now = 2;

		let should_backoff: Vec<bool> = (slot_now..300)
			.map(move |s| {
				let b = strategy.should_backoff(
					head_number,
					head_slot.into(),
					finalized_number,
					s.into(),
					"slots",
				);
				// Chain is still advancing (by someone else)
				head_number += 1;
				head_slot = s;
				b
			})
			.collect();

		// Should always be true after a short while, since the chain is advancing but finality is
		// stalled
		let expected: Vec<bool> = (slot_now..300).map(|s| s > 8).collect();
		assert_eq!(should_backoff, expected);
	}

	#[test]
	fn should_never_backoff_if_max_interval_is_reached() {
		let strategy = BackoffAuthoringOnFinalizedHeadLagging::<NumberFor<Block>> {
			max_interval: 100,
			unfinalized_slack: 5,
			authoring_bias: 2,
		};

		// The limit `max_interval` is used when the unfinalized chain grows to
		// 	`max_interval * authoring_bias + unfinalized_slack`,
		// which for the above parameters becomes
		// 	100 * 2 + 5 = 205.
		// Hence we trigger this with head_number > finalized_number + 205.
		let head_number = 207;
		let finalized_number = 1;

		// The limit is then used once the current slot is `max_interval` ahead of slot of the head.
		let head_slot = 1;
		let slot_now = 2;
		let max_interval = strategy.max_interval;

		let should_backoff: Vec<bool> = (slot_now..200)
			.map(|s| {
				strategy.should_backoff(
					head_number,
					head_slot.into(),
					finalized_number,
					s.into(),
					"slots",
				)
			})
			.collect();

		// Should backoff (true) until we are `max_interval` number of slots ahead of the chain
		// head slot, then we never backoff (false).
		let expected: Vec<bool> = (slot_now..200).map(|s| s <= max_interval + head_slot).collect();
		assert_eq!(should_backoff, expected);
	}

	#[test]
	fn should_backoff_authoring_when_finality_stalled() {
		let param = BackoffAuthoringOnFinalizedHeadLagging {
			max_interval: 100,
			unfinalized_slack: 5,
			authoring_bias: 2,
		};

		let finalized_number = 2;
		let mut head_state = HeadState { head_number: 4, head_slot: 10, slot_now: 11 };

		let should_backoff = |head_state: &HeadState| -> bool {
			<dyn BackoffAuthoringBlocksStrategy<NumberFor<Block>>>::should_backoff(
				&param,
				head_state.head_number,
				head_state.head_slot.into(),
				finalized_number,
				head_state.slot_now.into(),
				"slots",
			)
		};

		let backoff: Vec<bool> = (head_state.slot_now..200)
			.map(|_| {
				if should_backoff(&head_state) {
					head_state.dont_author_block();
					true
				} else {
					head_state.author_block();
					false
				}
			})
			.collect();

		// Gradually start to backoff more and more frequently
		let expected = [
			false, false, false, false, false, // no effect
			true, false, true, false, // 1:1
			true, true, false, true, true, false, // 2:1
			true, true, true, false, true, true, true, false, // 3:1
			true, true, true, true, false, true, true, true, true, false, // 4:1
			true, true, true, true, true, false, true, true, true, true, true, false, // 5:1
			true, true, true, true, true, true, false, true, true, true, true, true, true,
			false, // 6:1
			true, true, true, true, true, true, true, false, true, true, true, true, true, true,
			true, false, // 7:1
			true, true, true, true, true, true, true, true, false, true, true, true, true, true,
			true, true, true, false, // 8:1
			true, true, true, true, true, true, true, true, true, false, true, true, true, true,
			true, true, true, true, true, false, // 9:1
			true, true, true, true, true, true, true, true, true, true, false, true, true, true,
			true, true, true, true, true, true, true, false, // 10:1
			true, true, true, true, true, true, true, true, true, true, true, false, true, true,
			true, true, true, true, true, true, true, true, true, false, // 11:1
			true, true, true, true, true, true, true, true, true, true, true, true, false, true,
			true, true, true, true, true, true, true, true, true, true, true, false, // 12:1
			true, true, true, true,
		];

		assert_eq!(backoff.as_slice(), &expected[..]);
	}

	#[test]
	fn should_never_wait_more_than_max_interval() {
		let param = BackoffAuthoringOnFinalizedHeadLagging {
			max_interval: 100,
			unfinalized_slack: 5,
			authoring_bias: 2,
		};

		let finalized_number = 2;
		let starting_slot = 11;
		let mut head_state = HeadState { head_number: 4, head_slot: 10, slot_now: starting_slot };

		let should_backoff = |head_state: &HeadState| -> bool {
			<dyn BackoffAuthoringBlocksStrategy<NumberFor<Block>>>::should_backoff(
				&param,
				head_state.head_number,
				head_state.head_slot.into(),
				finalized_number,
				head_state.slot_now.into(),
				"slots",
			)
		};

		let backoff: Vec<bool> = (head_state.slot_now..40000)
			.map(|_| {
				if should_backoff(&head_state) {
					head_state.dont_author_block();
					true
				} else {
					head_state.author_block();
					false
				}
			})
			.collect();

		let slots_claimed: Vec<usize> = backoff
			.iter()
			.enumerate()
			.filter(|&(_i, x)| x == &false)
			.map(|(i, _x)| i + starting_slot as usize)
			.collect();

		let last_slot = backoff.len() + starting_slot as usize;
		let mut last_two_claimed = slots_claimed.iter().rev().take(2);

		// Check that we claimed all the way to the end. Check two slots for when we have an uneven
		// number of slots_claimed.
		let expected_distance = param.max_interval as usize + 1;
		assert_eq!(last_slot - last_two_claimed.next().unwrap(), 92);
		assert_eq!(last_slot - last_two_claimed.next().unwrap(), 92 + expected_distance);

		let intervals: Vec<_> = slots_claimed.windows(2).map(|x| x[1] - x[0]).collect();

		// The key thing is that the distance between claimed slots is capped to `max_interval + 1`
		// assert_eq!(max_observed_interval, Some(&expected_distance));
		assert_eq!(intervals.iter().max(), Some(&expected_distance));

		// But lets assert all distances, which we expect to grow linearly until `max_interval + 1`
		let expected_intervals: Vec<_> =
			(0..497).map(|i| (i / 2).max(1).min(expected_distance)).collect();

		assert_eq!(intervals, expected_intervals);
	}

	fn run_until_max_interval(param: BackoffAuthoringOnFinalizedHeadLagging<u64>) -> (u64, u64) {
		let finalized_number = 0;
		let mut head_state = HeadState { head_number: 0, head_slot: 0, slot_now: 1 };

		let should_backoff = |head_state: &HeadState| -> bool {
			<dyn BackoffAuthoringBlocksStrategy<NumberFor<Block>>>::should_backoff(
				&param,
				head_state.head_number,
				head_state.head_slot.into(),
				finalized_number,
				head_state.slot_now.into(),
				"slots",
			)
		};

		// Number of blocks until we reach the max interval
		let block_for_max_interval =
			param.max_interval * param.authoring_bias + param.unfinalized_slack;

		while head_state.head_number < block_for_max_interval {
			if should_backoff(&head_state) {
				head_state.dont_author_block();
			} else {
				head_state.author_block();
			}
		}

		let slot_time = 6;
		let time_to_reach_limit = slot_time * head_state.slot_now;
		(block_for_max_interval, time_to_reach_limit)
	}

	// Denoting
	// 	C: unfinalized_slack
	// 	M: authoring_bias
	// 	X: max_interval
	// then the number of slots to reach the max interval can be computed from
	// 	(start_slot + C) + M * sum(n, 1, X)
	// or
	// 	(start_slot + C) + M * X*(X+1)/2
	fn expected_time_to_reach_max_interval(
		param: &BackoffAuthoringOnFinalizedHeadLagging<u64>,
	) -> (u64, u64) {
		let c = param.unfinalized_slack;
		let m = param.authoring_bias;
		let x = param.max_interval;
		let slot_time = 6;

		let block_for_max_interval = x * m + c;

		// The 1 is because we start at slot_now = 1.
		let expected_number_of_slots = (1 + c) + m * x * (x + 1) / 2;
		let time_to_reach = expected_number_of_slots * slot_time;

		(block_for_max_interval, time_to_reach)
	}

	#[test]
	fn time_to_reach_upper_bound_for_smaller_slack() {
		let param = BackoffAuthoringOnFinalizedHeadLagging {
			max_interval: 100,
			unfinalized_slack: 5,
			authoring_bias: 2,
		};
		let expected = expected_time_to_reach_max_interval(&param);
		let (block_for_max_interval, time_to_reach_limit) = run_until_max_interval(param);
		assert_eq!((block_for_max_interval, time_to_reach_limit), expected);
		// Note: 16 hours is 57600 sec
		assert_eq!((block_for_max_interval, time_to_reach_limit), (205, 60636));
	}

	#[test]
	fn time_to_reach_upper_bound_for_larger_slack() {
		let param = BackoffAuthoringOnFinalizedHeadLagging {
			max_interval: 100,
			unfinalized_slack: 50,
			authoring_bias: 2,
		};
		let expected = expected_time_to_reach_max_interval(&param);
		let (block_for_max_interval, time_to_reach_limit) = run_until_max_interval(param);
		assert_eq!((block_for_max_interval, time_to_reach_limit), expected);
		assert_eq!((block_for_max_interval, time_to_reach_limit), (250, 60906));
	}
}<|MERGE_RESOLUTION|>--- conflicted
+++ resolved
@@ -41,15 +41,7 @@
 use sp_consensus::{Proposal, Proposer, SelectChain, SyncOracle};
 use sp_consensus_slots::{Slot, SlotDuration};
 use sp_inherents::CreateInherentDataProviders;
-<<<<<<< HEAD
-use sp_runtime::{
-	generic::BlockId,
-	traits::{Block as BlockT, HashFor, Header as HeaderT},
-};
-=======
 use sp_runtime::traits::{Block as BlockT, HashFor, Header as HeaderT};
-use sp_timestamp::Timestamp;
->>>>>>> 23bb5a62
 use std::{fmt::Debug, ops::Deref, time::Duration};
 
 /// The changes that need to applied to the storage to create the state for a block.
