--- conflicted
+++ resolved
@@ -79,11 +79,7 @@
 		&mut self,
 		chain_head: B::Header,
 		slot_info: SlotInfo,
-<<<<<<< HEAD
-	) -> Self::OnSlot;
-=======
 	) -> Pin<Box<dyn Future<Output = Option<SlotResult<B>>> + Send>>;
->>>>>>> f53d72f0
 }
 
 /// A skeleton implementation for `SlotWorker` which tries to claim a slot at
@@ -408,20 +404,11 @@
 }
 
 impl<B: BlockT, T: SimpleSlotWorker<B>> SlotWorker<B> for T {
-<<<<<<< HEAD
-	type OnSlot = Pin<Box<dyn Future<Output = Option<SlotResult<B>>> + Send>>;
-
-=======
->>>>>>> f53d72f0
 	fn on_slot(
 		&mut self,
 		chain_head: B::Header,
 		slot_info: SlotInfo,
-<<<<<<< HEAD
-	) -> Self::OnSlot {
-=======
 	) -> Pin<Box<dyn Future<Output = Option<SlotResult<B>>> + Send>> {
->>>>>>> f53d72f0
 		SimpleSlotWorker::on_slot(self, chain_head, slot_info)
 	}
 }
