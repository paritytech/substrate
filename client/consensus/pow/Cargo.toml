--- conflicted
+++ resolved
@@ -10,20 +10,12 @@
 sp-core = { path = "../../../primitives/core" }
 sp-blockchain = { path = "../../../primitives/blockchain" }
 sp-runtime = { path = "../../../primitives/runtime" }
-<<<<<<< HEAD
-sp-api = { path = "../../../primitives/api" }
-client-api = { package = "sc-client-api", path = "../../api" }
-block-builder-api = { package = "sp-block-builder", path = "../../../primitives/block-builder" }
-inherents = { package = "sp-inherents", path = "../../../primitives/inherents" }
-pow-primitives = { package = "sp-consensus-pow", path = "../../../primitives/consensus/pow" }
-consensus-common = { package = "sp-consensus", path = "../../../primitives/consensus/common" }
-=======
 sc-client-api = { path = "../../api" }
 sp-block-builder = { path = "../../../primitives/block-builder" }
 sp-inherents = { path = "../../../primitives/inherents" }
+sp-api = { path = "../../../primitives/api" }
 sp-consensus-pow = { path = "../../../primitives/consensus/pow" }
 sp-consensus = { path = "../../../primitives/consensus/common" }
->>>>>>> 40a16efe
 log = "0.4.8"
 futures = { version = "0.3.1", features = ["compat"] }
 sp-timestamp = {  path = "../../../primitives/timestamp" }
