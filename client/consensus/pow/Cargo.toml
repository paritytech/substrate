--- conflicted
+++ resolved
@@ -15,10 +15,6 @@
 pow-primitives = { package = "substrate-consensus-pow-primitives", path = "../../../primitives/consensus/pow" }
 consensus-common = { package = "substrate-consensus-common", path = "../../../primitives/consensus/common" }
 log = "0.4.8"
-<<<<<<< HEAD
 futures = { version = "0.3.1", features = ["compat"] }
-=======
-futures-preview = { version = "0.3.0-alpha.19", features = ["compat"] }
 sp-timestamp = {  path = "../../../primitives/timestamp" }
->>>>>>> 904acd5a
 derive_more = "0.15.0"