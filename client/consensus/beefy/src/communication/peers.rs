--- conflicted
+++ resolved
@@ -18,17 +18,12 @@
 
 //! Logic for keeping track of BEEFY peers.
 
-<<<<<<< HEAD
 // TODO (issue #12296): replace this naive peer tracking with generic one that infers data
 // from multiple network protocols.
 
-use sc_network::PeerId;
 use sp_arithmetic::traits::Zero;
 use sp_runtime::traits::{Block, NumberFor};
-=======
 use sc_network::{PeerId, ReputationChange};
-use sp_runtime::traits::{Block, NumberFor, Zero};
->>>>>>> 16b2e644
 use std::collections::{HashMap, VecDeque};
 
 /// Report specifying a reputation change for a given peer.
