--- conflicted
+++ resolved
@@ -17,16 +17,8 @@
 //! Helper for handling (i.e. answering) BEEFY justifications requests from a remote peer.
 
 use codec::Decode;
-<<<<<<< HEAD
-use futures::{
-	channel::{mpsc, oneshot},
-	StreamExt,
-};
+use futures::{channel::oneshot, StreamExt};
 use log::{debug, error, trace};
-=======
-use futures::{channel::oneshot, StreamExt};
-use log::{debug, trace};
->>>>>>> 79d37ef4
 use sc_client_api::BlockBackend;
 use sc_network::{
 	config as netconfig, config::RequestResponseConfig, types::ProtocolName, PeerId,
