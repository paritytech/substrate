--- conflicted
+++ resolved
@@ -14,13 +14,8 @@
 
 [dependencies]
 thiserror = "1.0.30"
-<<<<<<< HEAD
 libp2p = { version = "0.44.0", default-features = false }
-log = "0.4.8"
-=======
-libp2p = { version = "0.40.0", default-features = false }
 log = "0.4.16"
->>>>>>> 8bc45ed4
 futures = { version = "0.3.21", features = ["thread-pool"] }
 futures-timer = "3.0.1"
 sc-client-api = { version = "4.0.0-dev", path = "../../api" }
