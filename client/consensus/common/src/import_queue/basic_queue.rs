--- conflicted
+++ resolved
@@ -34,13 +34,8 @@
 	import_queue::{
 		buffered_link::{self, BufferedLinkReceiver, BufferedLinkSender},
 		import_single_block_metered, BlockImportError, BlockImportStatus, BoxBlockImport,
-<<<<<<< HEAD
-		BoxJustificationImport, ImportQueue, IncomingBlock, Link, RuntimeOrigin, Verifier,
-		LOG_TARGET,
-=======
 		BoxJustificationImport, ImportQueue, ImportQueueService, IncomingBlock, Link,
-		RuntimeOrigin, Verifier,
->>>>>>> e5d5d88d
+		RuntimeOrigin, Verifier, LOG_TARGET,
 	},
 	metrics::Metrics,
 };
