[package]
name = "sc-consensus-manual-seal"
version = "0.10.0-dev"
authors = ["Parity Technologies <admin@parity.io>"]
description = "Manual sealing engine for Substrate"
edition = "2021"
license = "GPL-3.0-or-later WITH Classpath-exception-2.0"
homepage = "https://substrate.io"
repository = "https://github.com/paritytech/substrate/"
readme = "README.md"

[package.metadata.docs.rs]
targets = ["x86_64-unknown-linux-gnu"]

[dependencies]
derive_more = "0.99.16"
futures = "0.3.9"

jsonrpsee = { version = "0.6.1", features = ["server", "macros"] }
log = "0.4"
codec = { package = "parity-scale-codec", version = "2.0.0" }
serde = { version = "1.0", features = ["derive"] }
assert_matches = "1.3.0"
async-trait = "0.1.50"

sc-client-api = { path = "../../api", version = "4.0.0-dev" }
sc-consensus = { version = "0.10.0-dev", path = "../../consensus/common" }
sc-consensus-babe = { path = "../../consensus/babe", version = "0.10.0-dev" }
sc-consensus-epochs = { path = "../../consensus/epochs", version = "0.10.0-dev" }
sp-consensus-babe = { path = "../../../primitives/consensus/babe", version = "0.10.0-dev" }

sc-transaction-pool = { path = "../../transaction-pool", version = "4.0.0-dev" }
sp-blockchain = { path = "../../../primitives/blockchain", version = "4.0.0-dev" }
sp-consensus = { path = "../../../primitives/consensus/common", version = "0.10.0-dev" }
sp-consensus-slots = { path = "../../../primitives/consensus/slots", version = "0.10.0-dev" }
sp-inherents = { path = "../../../primitives/inherents", version = "4.0.0-dev" }
sp-runtime = { path = "../../../primitives/runtime", version = "4.0.0" }
sp-core = { path = "../../../primitives/core", version = "4.1.0-dev" }
sp-keystore = { path = "../../../primitives/keystore", version = "0.10.0" }
sp-api = { path = "../../../primitives/api", version = "4.0.0-dev" }
sc-transaction-pool-api = { path = "../../../client/transaction-pool/api", version = "4.0.0-dev" }
sp-timestamp = { path = "../../../primitives/timestamp", version = "4.0.0-dev" }

prometheus-endpoint = { package = "substrate-prometheus-endpoint", path = "../../../utils/prometheus", version = "0.10.0-dev" }

[dev-dependencies]
<<<<<<< HEAD
tokio = { version = "1.14", features = ["rt-multi-thread", "macros"] }
=======
tokio = { version = "1.15.0", features = ["rt-multi-thread", "macros"] }
>>>>>>> 50156013
sc-basic-authorship = { path = "../../basic-authorship", version = "0.10.0-dev" }
substrate-test-runtime-client = { path = "../../../test-utils/runtime/client", version = "2.0.0" }
substrate-test-runtime-transaction-pool = { path = "../../../test-utils/runtime/transaction-pool", version = "2.0.0" }<|MERGE_RESOLUTION|>--- conflicted
+++ resolved
@@ -44,11 +44,7 @@
 prometheus-endpoint = { package = "substrate-prometheus-endpoint", path = "../../../utils/prometheus", version = "0.10.0-dev" }
 
 [dev-dependencies]
-<<<<<<< HEAD
-tokio = { version = "1.14", features = ["rt-multi-thread", "macros"] }
-=======
 tokio = { version = "1.15.0", features = ["rt-multi-thread", "macros"] }
->>>>>>> 50156013
 sc-basic-authorship = { path = "../../basic-authorship", version = "0.10.0-dev" }
 substrate-test-runtime-client = { path = "../../../test-utils/runtime/client", version = "2.0.0" }
 substrate-test-runtime-transaction-pool = { path = "../../../test-utils/runtime/transaction-pool", version = "2.0.0" }