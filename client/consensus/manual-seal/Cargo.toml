--- conflicted
+++ resolved
@@ -23,31 +23,6 @@
 serde = { version = "1.0", features=["derive"] }
 assert_matches = "1.3.0"
 
-<<<<<<< HEAD
-sc-client-api = { path = "../../api", version = "2.0.0-rc6" }
-sc-consensus-babe = { path = "../../consensus/babe", version = "0.8.0-rc6" }
-sc-consensus-epochs = { path = "../../consensus/epochs", version = "0.8.0-rc6" }
-sp-consensus-babe = { path = "../../../primitives/consensus/babe", version = "0.8.0-rc6" }
-sc-keystore = { path = "../../keystore", version = "2.0.0-rc6" }
-
-sc-transaction-pool = { path = "../../transaction-pool", version = "2.0.0-rc6" }
-sp-blockchain = { path = "../../../primitives/blockchain", version = "2.0.0-rc6" }
-sp-consensus = { package = "sp-consensus", path = "../../../primitives/consensus/common", version = "0.8.0-rc6" }
-sp-inherents = { path = "../../../primitives/inherents", version = "2.0.0-rc6" }
-sp-runtime = {  path = "../../../primitives/runtime", version = "2.0.0-rc6" }
-sp-core = {  path = "../../../primitives/core", version = "2.0.0-rc6" }
-sp-api = {  path = "../../../primitives/api", version = "2.0.0-rc6" }
-sp-transaction-pool = { path = "../../../primitives/transaction-pool", version = "2.0.0-rc6" }
-sp-timestamp = { path = "../../../primitives/timestamp", version = "2.0.0-rc6" }
-
-prometheus-endpoint = { package = "substrate-prometheus-endpoint", path = "../../../utils/prometheus", version = "0.8.0-rc6" }
-
-[dev-dependencies]
-tokio = { version = "0.2", features = ["rt-core", "macros"] }
-sc-basic-authorship = { path = "../../basic-authorship", version = "0.8.0-rc6" }
-substrate-test-runtime-client = { path = "../../../test-utils/runtime/client", version = "2.0.0-rc6" }
-substrate-test-runtime-transaction-pool = { path = "../../../test-utils/runtime/transaction-pool", version = "2.0.0-rc6" }
-=======
 sc-client-api = { path = "../../api", version = "2.0.0" }
 sc-consensus-babe = { path = "../../consensus/babe", version = "0.8.0" }
 sc-consensus-epochs = { path = "../../consensus/epochs", version = "0.8.0" }
@@ -71,5 +46,4 @@
 sc-basic-authorship = { path = "../../basic-authorship", version = "0.8.0" }
 substrate-test-runtime-client = { path = "../../../test-utils/runtime/client", version = "2.0.0" }
 substrate-test-runtime-transaction-pool = { path = "../../../test-utils/runtime/transaction-pool", version = "2.0.0" }
->>>>>>> 85fbdc2f
 tempfile = "3.1.0"