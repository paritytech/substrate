[package]
name = "sc-consensus-manual-seal"
version = "0.10.0-dev"
authors = ["Parity Technologies <admin@parity.io>"]
description = "Manual sealing engine for Substrate"
edition = "2021"
license = "GPL-3.0-or-later WITH Classpath-exception-2.0"
homepage = "https://substrate.io"
repository = "https://github.com/paritytech/substrate/"
readme = "README.md"

[package.metadata.docs.rs]
targets = ["x86_64-unknown-linux-gnu"]

[dependencies]
derive_more = "0.99.16"
futures = "0.3.9"
jsonrpc-core = "18.0.0"
jsonrpc-core-client = "18.0.0"
jsonrpc-derive = "18.0.0"
log = "0.4.8"
codec = { package = "parity-scale-codec", version = "2.0.0" }
serde = { version = "1.0", features = ["derive"] }
assert_matches = "1.3.0"
async-trait = "0.1.50"

sc-client-api = { path = "../../api", version = "4.0.0-dev" }
sc-consensus = { version = "0.10.0-dev", path = "../../consensus/common" }
sc-consensus-babe = { path = "../../consensus/babe", version = "0.10.0-dev" }
sc-consensus-epochs = { path = "../../consensus/epochs", version = "0.10.0-dev" }
sp-consensus-babe = { path = "../../../primitives/consensus/babe", version = "0.10.0-dev" }

sc-transaction-pool = { path = "../../transaction-pool", version = "4.0.0-dev" }
sp-blockchain = { path = "../../../primitives/blockchain", version = "4.0.0-dev" }
sp-consensus = { path = "../../../primitives/consensus/common", version = "0.10.0-dev" }
sp-consensus-slots = { path = "../../../primitives/consensus/slots", version = "0.10.0-dev" }
sp-inherents = { path = "../../../primitives/inherents", version = "4.0.0-dev" }
sp-runtime = { path = "../../../primitives/runtime", version = "4.0.0-dev" }
<<<<<<< HEAD
sp-core = { path = "../../../primitives/core", version = "4.1.0-dev"}
=======
sp-core = { path = "../../../primitives/core", version = "4.1.0-dev" }
>>>>>>> 914f6e50
sp-keystore = { path = "../../../primitives/keystore", version = "0.10.0-dev" }
sp-api = { path = "../../../primitives/api", version = "4.0.0-dev" }
sc-transaction-pool-api = { path = "../../../client/transaction-pool/api", version = "4.0.0-dev" }
sp-timestamp = { path = "../../../primitives/timestamp", version = "4.0.0-dev" }

prometheus-endpoint = { package = "substrate-prometheus-endpoint", path = "../../../utils/prometheus", version = "0.10.0-dev" }

[dev-dependencies]
tokio = { version = "1.13.0", features = ["rt-multi-thread", "macros"] }
sc-basic-authorship = { path = "../../basic-authorship", version = "0.10.0-dev" }
substrate-test-runtime-client = { path = "../../../test-utils/runtime/client", version = "2.0.0" }
substrate-test-runtime-transaction-pool = { path = "../../../test-utils/runtime/transaction-pool", version = "2.0.0" }<|MERGE_RESOLUTION|>--- conflicted
+++ resolved
@@ -36,11 +36,7 @@
 sp-consensus-slots = { path = "../../../primitives/consensus/slots", version = "0.10.0-dev" }
 sp-inherents = { path = "../../../primitives/inherents", version = "4.0.0-dev" }
 sp-runtime = { path = "../../../primitives/runtime", version = "4.0.0-dev" }
-<<<<<<< HEAD
-sp-core = { path = "../../../primitives/core", version = "4.1.0-dev"}
-=======
 sp-core = { path = "../../../primitives/core", version = "4.1.0-dev" }
->>>>>>> 914f6e50
 sp-keystore = { path = "../../../primitives/keystore", version = "0.10.0-dev" }
 sp-api = { path = "../../../primitives/api", version = "4.0.0-dev" }
 sc-transaction-pool-api = { path = "../../../client/transaction-pool/api", version = "4.0.0-dev" }
