--- conflicted
+++ resolved
@@ -19,14 +19,10 @@
 //! A manual sealing engine: the engine listens for rpc calls to seal blocks and create forks.
 //! This is suitable for a testing environment.
 
-<<<<<<< HEAD
-use sp_consensus::{Error as ConsensusError};
+use futures::channel::{mpsc::SendError, oneshot};
 use sc_consensus::ImportResult;
-=======
-use futures::channel::{mpsc::SendError, oneshot};
->>>>>>> 5b55e010
 use sp_blockchain::Error as BlockchainError;
-use sp_consensus::{Error as ConsensusError, ImportResult};
+use sp_consensus::Error as ConsensusError;
 use sp_inherents::Error as InherentsError;
 
 /// Error code for rpc
