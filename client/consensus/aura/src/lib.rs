--- conflicted
+++ resolved
@@ -870,11 +870,8 @@
 				ends_at: Instant::now() + Duration::from_secs(100),
 				inherent_data: InherentData::new(),
 				duration: Duration::from_millis(1000),
-<<<<<<< HEAD
 				chain_head: head,
-=======
 				block_size_limit: None,
->>>>>>> bd8c1cae
 			},
 		)).unwrap();
 
