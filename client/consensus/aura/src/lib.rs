// This file is part of Substrate.

// Copyright (C) 2018-2021 Parity Technologies (UK) Ltd.
// SPDX-License-Identifier: GPL-3.0-or-later WITH Classpath-exception-2.0

// This program is free software: you can redistribute it and/or modify
// it under the terms of the GNU General Public License as published by
// the Free Software Foundation, either version 3 of the License, or
// (at your option) any later version.

// This program is distributed in the hope that it will be useful,
// but WITHOUT ANY WARRANTY; without even the implied warranty of
// MERCHANTABILITY or FITNESS FOR A PARTICULAR PURPOSE. See the
// GNU General Public License for more details.

// You should have received a copy of the GNU General Public License
// along with this program. If not, see <https://www.gnu.org/licenses/>.

//! Aura (Authority-round) consensus in substrate.
//!
//! Aura works by having a list of authorities A who are expected to roughly
//! agree on the current time. Time is divided up into discrete slots of t
//! seconds each. For each slot s, the author of that slot is A[s % |A|].
//!
//! The author is allowed to issue one block but not more during that slot,
//! and it will be built upon the longest valid chain that has been seen.
//!
//! Blocks from future steps will be either deferred or rejected depending on how
//! far in the future they are.
//!
//! NOTE: Aura itself is designed to be generic over the crypto used.
#![forbid(missing_docs, unsafe_code)]
use std::{
	sync::Arc, marker::PhantomData, hash::Hash, fmt::Debug, pin::Pin,
	convert::{TryFrom, TryInto},
};

use futures::prelude::*;
use parking_lot::Mutex;
use log::{debug, trace};

use codec::{Encode, Decode, Codec};

use sp_consensus::{
	BlockImport, Environment, Proposer, CanAuthorWith, ForkChoiceStrategy, BlockImportParams,
	BlockOrigin, Error as ConsensusError, SelectChain,
};
use sc_client_api::{backend::AuxStore, BlockOf};
use sp_blockchain::{Result as CResult, well_known_cache_keys, ProvideCache, HeaderBackend};
use sp_core::crypto::Public;
use sp_application_crypto::{AppKey, AppPublic};
use sp_runtime::{generic::BlockId, traits::NumberFor};
use sp_runtime::traits::{Block as BlockT, Header, DigestItemFor, Zero, Member};
use sp_api::ProvideRuntimeApi;
use sp_core::crypto::Pair;
use sp_keystore::{SyncCryptoStorePtr, SyncCryptoStore};
use sp_inherents::CreateInherentDataProviders;
use sc_telemetry::TelemetryHandle;
use sc_consensus_slots::{
	SlotInfo, BackoffAuthoringBlocksStrategy, InherentDataProviderExt, StorageChanges,
};
use sp_consensus_slots::Slot;

mod import_queue;

pub use sp_consensus_aura::{
	ConsensusLog, AuraApi, AURA_ENGINE_ID, digests::CompatibleDigestItem,
	inherents::{
		InherentType as AuraInherent,
		AuraInherentData, INHERENT_IDENTIFIER, InherentDataProvider,
	},
};
pub use sp_consensus::SyncOracle;
pub use import_queue::{ImportQueueParams, import_queue, AuraBlockImport, CheckForEquivocation};
pub use sc_consensus_slots::SlotProportion;

type AuthorityId<P> = <P as Pair>::Public;

/// Slot duration type for Aura.
pub type SlotDuration = sc_consensus_slots::SlotDuration<sp_consensus_aura::SlotDuration>;

/// Get type of `SlotDuration` for Aura.
pub fn slot_duration<A, B, C>(client: &C) -> CResult<SlotDuration> where
	A: Codec,
	B: BlockT,
	C: AuxStore + ProvideRuntimeApi<B>,
	C::Api: AuraApi<B, A>,
{
	SlotDuration::get_or_compute(client, |a, b| a.slot_duration(b).map_err(Into::into))
}

/// Get slot author for given block along with authorities.
fn slot_author<P: Pair>(slot: Slot, authorities: &[AuthorityId<P>]) -> Option<&AuthorityId<P>> {
	if authorities.is_empty() { return None }

	let idx = *slot % (authorities.len() as u64);
	assert!(
		idx <= usize::max_value() as u64,
		"It is impossible to have a vector with length beyond the address space; qed",
	);

	let current_author = authorities.get(idx as usize)
		.expect("authorities not empty; index constrained to list length;\
				this is a valid index; qed");

	Some(current_author)
}

<<<<<<< HEAD
=======
#[derive(Copy, Clone, Debug, PartialEq, Eq, Hash)]
struct AuraSlotCompatible;

impl SlotCompatible for AuraSlotCompatible {
	fn extract_timestamp_and_slot(
		&self,
		data: &InherentData,
	) -> Result<(sp_timestamp::Timestamp, AuraInherent, std::time::Duration), sp_consensus::Error> {
		data.timestamp_inherent_data()
			.and_then(|t| data.aura_inherent_data().map(|a| (t, a)))
			.map_err(Into::into)
			.map_err(sp_consensus::Error::InherentData)
			.map(|(x, y)| (x, y, Default::default()))
	}
}

>>>>>>> cb166669
/// Parameters of [`start_aura`].
pub struct StartAuraParams<C, SC, I, PF, SO, BS, CAW, IDP> {
	/// The duration of a slot.
	pub slot_duration: SlotDuration,
	/// The client to interact with the chain.
	pub client: Arc<C>,
	/// A select chain implementation to select the best block.
	pub select_chain: SC,
	/// The block import.
	pub block_import: I,
	/// The proposer factory to build proposer instances.
	pub proposer_factory: PF,
	/// The sync oracle that can give us the current sync status.
	pub sync_oracle: SO,
	/// The inherent data providers to create the inherent data.
	pub inherent_data_providers: IDP,
	/// Should we force the authoring of blocks?
	pub force_authoring: bool,
	/// The backoff strategy when we miss slots.
	pub backoff_authoring_blocks: Option<BS>,
	/// The keystore used by the node.
	pub keystore: SyncCryptoStorePtr,
	/// Can we author a block with this node?
	pub can_author_with: CAW,
	/// The proportion of the slot dedicated to proposing.
	///
	/// The block proposing will be limited to this proportion of the slot from the starting of the
	/// slot. However, the proposing can still take longer when there is some lenience factor applied,
	/// because there were no blocks produced for some slots.
	pub block_proposal_slot_portion: SlotProportion,
	/// Telemetry instance used to report telemetry metrics.
	pub telemetry: Option<TelemetryHandle>,
}

/// Start the aura worker. The returned future should be run in a futures executor.
pub fn start_aura<P, B, C, SC, PF, I, SO, CAW, BS, Error, IDP>(
	StartAuraParams {
		slot_duration,
		client,
		select_chain,
		block_import,
		proposer_factory,
		sync_oracle,
		inherent_data_providers,
		force_authoring,
		backoff_authoring_blocks,
		keystore,
		can_author_with,
		block_proposal_slot_portion,
		telemetry,
	}: StartAuraParams<C, SC, I, PF, SO, BS, CAW, IDP>,
) -> Result<impl Future<Output = ()>, sp_consensus::Error> where
	B: BlockT,
	C: ProvideRuntimeApi<B> + BlockOf + ProvideCache<B> + AuxStore + HeaderBackend<B> + Send + Sync,
	C::Api: AuraApi<B, AuthorityId<P>>,
	SC: SelectChain<B>,
	PF: Environment<B, Error = Error> + Send + Sync + 'static,
	PF::Proposer: Proposer<B, Error = Error, Transaction = sp_api::TransactionFor<C, B>>,
	P: Pair + Send + Sync,
	P::Public: AppPublic + Hash + Member + Encode + Decode,
	P::Signature: TryFrom<Vec<u8>> + Hash + Member + Encode + Decode,
	I: BlockImport<B, Transaction = sp_api::TransactionFor<C, B>> + Send + Sync + 'static,
	Error: std::error::Error + Send + From<sp_consensus::Error> + 'static,
	SO: SyncOracle + Send + Sync + Clone,
	CAW: CanAuthorWith<B> + Send,
	BS: BackoffAuthoringBlocksStrategy<NumberFor<B>> + Send + 'static,
	IDP: CreateInherentDataProviders<B, ()> + Send,
	IDP::InherentDataProviders: InherentDataProviderExt + Send,
{
	let worker = build_aura_worker::<P, _, _, _, _, _, _, _>(BuildAuraWorkerParams {
		client: client.clone(),
		block_import,
		proposer_factory,
		keystore,
		sync_oracle: sync_oracle.clone(),
		force_authoring,
		backoff_authoring_blocks,
		telemetry,
		block_proposal_slot_portion,
<<<<<<< HEAD
	};

	Ok(sc_consensus_slots::start_slot_worker(
=======
	});

	register_aura_inherent_data_provider(
		&inherent_data_providers,
		slot_duration.slot_duration()
	)?;

	Ok(sc_consensus_slots::start_slot_worker::<_, _, _, _, _, AuraSlotCompatible, _, _>(
>>>>>>> cb166669
		slot_duration,
		select_chain,
		worker,
		sync_oracle,
		inherent_data_providers,
		can_author_with,
	))
}

<<<<<<< HEAD
/// Build and return the aura worker.
///
/// The caller is responsible for running the returned worker.
pub fn build_aura_worker<B, C, E, I, P, SO, BS, Error>(
	client: Arc<C>,
	block_import: I,
	env: E,
	sync_oracle: SO,
	force_authoring: bool,
	backoff_authoring_blocks: Option<BS>,
	keystore: SyncCryptoStorePtr,
	telemetry: Option<TelemetryHandle>,
	block_proposal_slot_portion: SlotProportion,
) -> impl sc_consensus_slots::SlotWorker<B, <E::Proposer as Proposer<B>>::Proof> where
	B: BlockT,
	C: ProvideRuntimeApi<B> + BlockOf + ProvideCache<B> + AuxStore + HeaderBackend<B> + Send + Sync,
	C::Api: AuraApi<B, AuthorityId<P>>,
	E: Environment<B, Error = Error> + Send + Sync + 'static,
	E::Proposer: Proposer<B, Error = Error, Transaction = sp_api::TransactionFor<C, B>>,
=======
/// Parameters of [`build_aura_worker`].
pub struct BuildAuraWorkerParams<C, I, PF, SO, BS> {
	/// The client to interact with the chain.
	pub client: Arc<C>,
	/// The block import.
	pub block_import: I,
	/// The proposer factory to build proposer instances.
	pub proposer_factory: PF,
	/// The sync oracle that can give us the current sync status.
	pub sync_oracle: SO,
	/// Should we force the authoring of blocks?
	pub force_authoring: bool,
	/// The backoff strategy when we miss slots.
	pub backoff_authoring_blocks: Option<BS>,
	/// The keystore used by the node.
	pub keystore: SyncCryptoStorePtr,
	/// The proportion of the slot dedicated to proposing.
	///
	/// The block proposing will be limited to this proportion of the slot from the starting of the
	/// slot. However, the proposing can still take longer when there is some lenience factor applied,
	/// because there were no blocks produced for some slots.
	pub block_proposal_slot_portion: SlotProportion,
	/// Telemetry instance used to report telemetry metrics.
	pub telemetry: Option<TelemetryHandle>,
}

/// Build the aura worker.
///
/// The caller is responsible for running this worker, otherwise it will do nothing.
pub fn build_aura_worker<P, B, C, PF, I, SO, BS, Error>(
	BuildAuraWorkerParams {
		client,
		block_import,
		proposer_factory,
		sync_oracle,
		backoff_authoring_blocks,
		keystore,
		block_proposal_slot_portion,
		telemetry,
		force_authoring,
	}: BuildAuraWorkerParams<C, I, PF, SO, BS>,
) -> impl sc_consensus_slots::SlotWorker<B, <PF::Proposer as Proposer<B>>::Proof> where
	B: BlockT,
	C: ProvideRuntimeApi<B> + BlockOf + ProvideCache<B> + AuxStore + HeaderBackend<B> + Send + Sync,
	C::Api: AuraApi<B, AuthorityId<P>>,
	PF: Environment<B, Error = Error> + Send + Sync + 'static,
	PF::Proposer: Proposer<B, Error = Error, Transaction = sp_api::TransactionFor<C, B>>,
>>>>>>> cb166669
	P: Pair + Send + Sync,
	P::Public: AppPublic + Hash + Member + Encode + Decode,
	P::Signature: TryFrom<Vec<u8>> + Hash + Member + Encode + Decode,
	I: BlockImport<B, Transaction = sp_api::TransactionFor<C, B>> + Send + Sync + 'static,
	Error: std::error::Error + Send + From<sp_consensus::Error> + 'static,
	SO: SyncOracle + Send + Sync + Clone,
	BS: BackoffAuthoringBlocksStrategy<NumberFor<B>> + Send + 'static,
{
	AuraWorker {
		client,
		block_import: Arc::new(Mutex::new(block_import)),
<<<<<<< HEAD
		env,
=======
		env: proposer_factory,
>>>>>>> cb166669
		keystore,
		sync_oracle,
		force_authoring,
		backoff_authoring_blocks,
		telemetry,
<<<<<<< HEAD
		block_proposal_slot_portion,
		_key_type: PhantomData::<P>,
=======
		_key_type: PhantomData::<P>,
		block_proposal_slot_portion,
>>>>>>> cb166669
	}
}

struct AuraWorker<C, E, I, P, SO, BS> {
	client: Arc<C>,
	block_import: Arc<Mutex<I>>,
	env: E,
	keystore: SyncCryptoStorePtr,
	sync_oracle: SO,
	force_authoring: bool,
	backoff_authoring_blocks: Option<BS>,
	block_proposal_slot_portion: SlotProportion,
	telemetry: Option<TelemetryHandle>,
	_key_type: PhantomData<P>,
}

impl<B, C, E, I, P, Error, SO, BS> sc_consensus_slots::SimpleSlotWorker<B>
	for AuraWorker<C, E, I, P, SO, BS>
where
	B: BlockT,
	C: ProvideRuntimeApi<B> + BlockOf + ProvideCache<B> + HeaderBackend<B> + Sync,
	C::Api: AuraApi<B, AuthorityId<P>>,
	E: Environment<B, Error = Error>,
	E::Proposer: Proposer<B, Error = Error, Transaction = sp_api::TransactionFor<C, B>>,
	I: BlockImport<B, Transaction = sp_api::TransactionFor<C, B>> + Send + Sync + 'static,
	P: Pair + Send + Sync,
	P::Public: AppPublic + Public + Member + Encode + Decode + Hash,
	P::Signature: TryFrom<Vec<u8>> + Member + Encode + Decode + Hash + Debug,
	SO: SyncOracle + Send + Clone,
	BS: BackoffAuthoringBlocksStrategy<NumberFor<B>> + Send + 'static,
	Error: std::error::Error + Send + From<sp_consensus::Error> + 'static,
{
	type BlockImport = I;
	type SyncOracle = SO;
	type CreateProposer = Pin<Box<
		dyn Future<Output = Result<E::Proposer, sp_consensus::Error>> + Send + 'static
	>>;
	type Proposer = E::Proposer;
	type Claim = P::Public;
	type EpochData = Vec<AuthorityId<P>>;

	fn logging_target(&self) -> &'static str {
		"aura"
	}

	fn block_import(&self) -> Arc<Mutex<Self::BlockImport>> {
		self.block_import.clone()
	}

	fn epoch_data(
		&self,
		header: &B::Header,
		_slot: Slot,
	) -> Result<Self::EpochData, sp_consensus::Error> {
		authorities(self.client.as_ref(), &BlockId::Hash(header.hash()))
	}

	fn authorities_len(&self, epoch_data: &Self::EpochData) -> Option<usize> {
		Some(epoch_data.len())
	}

	fn claim_slot(
		&self,
		_header: &B::Header,
		slot: Slot,
		epoch_data: &Self::EpochData,
	) -> Option<Self::Claim> {
		let expected_author = slot_author::<P>(slot, epoch_data);
		expected_author.and_then(|p| {
			if SyncCryptoStore::has_keys(
				&*self.keystore,
				&[(p.to_raw_vec(), sp_application_crypto::key_types::AURA)],
			) {
				Some(p.clone())
			} else {
				None
			}
		})
	}

	fn pre_digest_data(
		&self,
		slot: Slot,
		_claim: &Self::Claim,
	) -> Vec<sp_runtime::DigestItem<B::Hash>> {
		vec![
			<DigestItemFor<B> as CompatibleDigestItem<P::Signature>>::aura_pre_digest(slot),
		]
	}

	fn block_import_params(&self) -> Box<dyn Fn(
		B::Header,
		&B::Hash,
		Vec<B::Extrinsic>,
		StorageChanges<sp_api::TransactionFor<C, B>, B>,
		Self::Claim,
		Self::EpochData,
	) -> Result<
		sp_consensus::BlockImportParams<B, sp_api::TransactionFor<C, B>>,
		sp_consensus::Error> + Send + 'static>
	{
		let keystore = self.keystore.clone();
		Box::new(move |header, header_hash, body, storage_changes, public, _epoch| {
			// sign the pre-sealed hash of the block and then
			// add it to a digest item.
			let public_type_pair = public.to_public_crypto_pair();
			let public = public.to_raw_vec();
			let signature = SyncCryptoStore::sign_with(
				&*keystore,
				<AuthorityId<P> as AppKey>::ID,
				&public_type_pair,
				header_hash.as_ref()
			).map_err(|e| sp_consensus::Error::CannotSign(
				public.clone(), e.to_string(),
			))?
			.ok_or_else(|| sp_consensus::Error::CannotSign(
				public.clone(), "Could not find key in keystore.".into(),
			))?;
			let signature = signature.clone().try_into()
				.map_err(|_| sp_consensus::Error::InvalidSignature(
					signature, public
				))?;

			let signature_digest_item = <
				DigestItemFor<B> as CompatibleDigestItem<P::Signature>
			>::aura_seal(signature);

			let mut import_block = BlockImportParams::new(BlockOrigin::Own, header);
			import_block.post_digests.push(signature_digest_item);
			import_block.body = Some(body);
			import_block.storage_changes = Some(storage_changes);
			import_block.fork_choice = Some(ForkChoiceStrategy::LongestChain);

			Ok(import_block)
		})
	}

	fn force_authoring(&self) -> bool {
		self.force_authoring
	}

	fn should_backoff(&self, slot: Slot, chain_head: &B::Header) -> bool {
		if let Some(ref strategy) = self.backoff_authoring_blocks {
			if let Ok(chain_head_slot) = find_pre_digest::<B, P::Signature>(chain_head) {
				return strategy.should_backoff(
					*chain_head.number(),
					chain_head_slot,
					self.client.info().finalized_number,
					slot,
					self.logging_target(),
				);
			}
		}
		false
	}

	fn sync_oracle(&mut self) -> &mut Self::SyncOracle {
		&mut self.sync_oracle
	}

	fn proposer(&mut self, block: &B::Header) -> Self::CreateProposer {
		Box::pin(self.env.init(block).map_err(|e| {
			sp_consensus::Error::ClientImport(format!("{:?}", e)).into()
		}))
	}

	fn telemetry(&self) -> Option<TelemetryHandle> {
		self.telemetry.clone()
	}

	fn proposing_remaining_duration(
		&self,
		slot_info: &SlotInfo<B>,
	) -> std::time::Duration {
		let max_proposing = slot_info.duration.mul_f32(self.block_proposal_slot_portion.get());

		let slot_remaining = slot_info.ends_at
			.checked_duration_since(std::time::Instant::now())
			.unwrap_or_default();

		let slot_remaining = std::cmp::min(slot_remaining, max_proposing);

		// If parent is genesis block, we don't require any lenience factor.
		if slot_info.chain_head.number().is_zero() {
			return slot_remaining
		}

		let parent_slot = match find_pre_digest::<B, P::Signature>(&slot_info.chain_head) {
			Err(_) => return slot_remaining,
			Ok(d) => d,
		};

		if let Some(slot_lenience) =
			sc_consensus_slots::slot_lenience_exponential(parent_slot, slot_info)
		{
			debug!(
				target: "aura",
				"No block for {} slots. Applying linear lenience of {}s",
				slot_info.slot.saturating_sub(parent_slot + 1),
				slot_lenience.as_secs(),
			);

			slot_remaining + slot_lenience
		} else {
			slot_remaining
		}
	}
}

fn aura_err<B: BlockT>(error: Error<B>) -> Error<B> {
	debug!(target: "aura", "{}", error);
	error
}

#[derive(derive_more::Display, Debug)]
enum Error<B: BlockT> {
	#[display(fmt = "Multiple Aura pre-runtime headers")]
	MultipleHeaders,
	#[display(fmt = "No Aura pre-runtime digest found")]
	NoDigestFound,
	#[display(fmt = "Header {:?} is unsealed", _0)]
	HeaderUnsealed(B::Hash),
	#[display(fmt = "Header {:?} has a bad seal", _0)]
	HeaderBadSeal(B::Hash),
	#[display(fmt = "Slot Author not found")]
	SlotAuthorNotFound,
	#[display(fmt = "Bad signature on {:?}", _0)]
	BadSignature(B::Hash),
	Client(sp_blockchain::Error),
	#[display(fmt = "Slot number must increase: parent slot: {}, this slot: {}", _0, _1)]
	SlotMustIncrease(Slot, Slot),
	#[display(fmt = "Parent ({}) of {} unavailable. Cannot import", _0, _1)]
	ParentUnavailable(B::Hash, B::Hash),
	#[display(fmt = "Unknown inherent error for identifier: {}", "String::from_utf8_lossy(_0)")]
	UnknownInherentError(sp_inherents::InherentIdentifier),
	#[display(fmt = "Inherent error: {}", _0)]
	Inherent(Box<dyn std::error::Error + Send + Sync>),
}

impl<B: BlockT> std::convert::From<Error<B>> for String {
	fn from(error: Error<B>) -> String {
		error.to_string()
	}
}

fn find_pre_digest<B: BlockT, Signature: Codec>(header: &B::Header) -> Result<Slot, Error<B>> {
	if header.number().is_zero() {
		return Ok(0.into());
	}

	let mut pre_digest: Option<Slot> = None;
	for log in header.digest().logs() {
		trace!(target: "aura", "Checking log {:?}", log);
		match (CompatibleDigestItem::<Signature>::as_aura_pre_digest(log), pre_digest.is_some()) {
			(Some(_), true) => Err(aura_err(Error::MultipleHeaders))?,
			(None, _) => trace!(target: "aura", "Ignoring digest not meant for us"),
			(s, false) => pre_digest = s,
		}
	}
	pre_digest.ok_or_else(|| aura_err(Error::NoDigestFound))
}

<<<<<<< HEAD
=======
/// Register the aura inherent data provider, if not registered already.
fn register_aura_inherent_data_provider(
	inherent_data_providers: &InherentDataProviders,
	slot_duration: std::time::Duration,
) -> Result<(), sp_consensus::Error> {
	if !inherent_data_providers.has_provider(&INHERENT_IDENTIFIER) {
		inherent_data_providers
			.register_provider(InherentDataProvider::new(slot_duration))
			.map_err(Into::into)
			.map_err(sp_consensus::Error::InherentData)
	} else {
		Ok(())
	}
}

>>>>>>> cb166669
fn authorities<A, B, C>(client: &C, at: &BlockId<B>) -> Result<Vec<A>, ConsensusError> where
	A: Codec + Debug,
	B: BlockT,
	C: ProvideRuntimeApi<B> + BlockOf + ProvideCache<B>,
	C::Api: AuraApi<B, A>,
{
	client
		.cache()
		.and_then(|cache| cache
			.get_at(&well_known_cache_keys::AUTHORITIES, at)
			.unwrap_or(None)
			.and_then(|(_, _, v)| Decode::decode(&mut &v[..]).ok())
		)
		.or_else(|| AuraApi::authorities(&*client.runtime_api(), at).ok())
		.ok_or_else(|| sp_consensus::Error::InvalidAuthoritiesSet.into())
}

#[cfg(test)]
mod tests {
	use super::*;
	use sp_consensus::{
		NoNetwork as DummyOracle, Proposal, AlwaysCanAuthor, DisableProofRecording,
	};
	use sc_network_test::{Block as TestBlock, *};
	use sp_runtime::traits::{Block as BlockT, DigestFor};
	use sc_network::config::ProtocolConfig;
	use parking_lot::Mutex;
	use sp_keyring::sr25519::Keyring;
	use sc_client_api::BlockchainEvents;
	use sp_consensus_aura::sr25519::AuthorityPair;
	use sc_consensus_slots::{SimpleSlotWorker, BackoffAuthoringOnFinalizedHeadLagging};
	use std::{task::Poll, time::{Instant, Duration}};
	use sc_block_builder::BlockBuilderProvider;
	use sp_runtime::traits::Header as _;
	use substrate_test_runtime_client::{TestClient, runtime::{Header, H256}};
	use sc_keystore::LocalKeystore;
	use sp_application_crypto::key_types::AURA;

	type Error = sp_blockchain::Error;

	struct DummyFactory(Arc<TestClient>);
	struct DummyProposer(u64, Arc<TestClient>);

	impl Environment<TestBlock> for DummyFactory {
		type Proposer = DummyProposer;
		type CreateProposer = futures::future::Ready<Result<DummyProposer, Error>>;
		type Error = Error;

		fn init(&mut self, parent_header: &<TestBlock as BlockT>::Header)
			-> Self::CreateProposer
		{
			futures::future::ready(Ok(DummyProposer(parent_header.number + 1, self.0.clone())))
		}
	}

	impl Proposer<TestBlock> for DummyProposer {
		type Error = Error;
		type Transaction = sc_client_api::TransactionFor<
			substrate_test_runtime_client::Backend,
			TestBlock
		>;
		type Proposal = future::Ready<Result<Proposal<TestBlock, Self::Transaction, ()>, Error>>;
		type ProofRecording = DisableProofRecording;
		type Proof = ();

		fn propose(
			self,
			_: InherentData,
			digests: DigestFor<TestBlock>,
			_: Duration,
		) -> Self::Proposal {
			let r = self.1.new_block(digests).unwrap().build().map_err(|e| e.into());

			future::ready(r.map(|b| Proposal {
				block: b.block,
				proof: (),
				storage_changes: b.storage_changes,
			}))
		}
	}

	const SLOT_DURATION: u64 = 1000;

	pub struct AuraTestNet {
		peers: Vec<Peer<()>>,
	}

	impl TestNetFactory for AuraTestNet {
		type Verifier = import_queue::AuraVerifier<PeersFullClient, AuthorityPair, AlwaysCanAuthor>;
		type PeerData = ();

		/// Create new test network with peers and given config.
		fn from_config(_config: &ProtocolConfig) -> Self {
			AuraTestNet {
				peers: Vec::new(),
			}
		}

		fn make_verifier(&self, client: PeersClient, _cfg: &ProtocolConfig, _peer_data: &())
			-> Self::Verifier
		{
			match client {
				PeersClient::Full(client, _) => {
					let slot_duration = slot_duration(&*client).expect("slot duration available");
					let inherent_data_providers = InherentDataProviders::new();
<<<<<<< HEAD
=======
					register_aura_inherent_data_provider(
						&inherent_data_providers,
						slot_duration.slot_duration()
					).expect("Registers aura inherent data provider");
>>>>>>> cb166669

					assert_eq!(slot_duration.slot_duration().as_millis() as u64, SLOT_DURATION);
					import_queue::AuraVerifier::new(
						client,
						inherent_data_providers,
						AlwaysCanAuthor,
						CheckForEquivocation::Yes,
						None,
					)
				},
				PeersClient::Light(_, _) => unreachable!("No (yet) tests for light client + Aura"),
			}
		}

		fn peer(&mut self, i: usize) -> &mut Peer<Self::PeerData> {
			&mut self.peers[i]
		}

		fn peers(&self) -> &Vec<Peer<Self::PeerData>> {
			&self.peers
		}
		fn mut_peers<F: FnOnce(&mut Vec<Peer<Self::PeerData>>)>(&mut self, closure: F) {
			closure(&mut self.peers);
		}
	}

	#[test]
	fn authoring_blocks() {
		sp_tracing::try_init_simple();
		let net = AuraTestNet::new(3);

		let peers = &[
			(0, Keyring::Alice),
			(1, Keyring::Bob),
			(2, Keyring::Charlie),
		];

		let net = Arc::new(Mutex::new(net));
		let mut import_notifications = Vec::new();
		let mut aura_futures = Vec::new();

		let mut keystore_paths = Vec::new();
		for (peer_id, key) in peers {
			let mut net = net.lock();
			let peer = net.peer(*peer_id);
			let client = peer.client().as_full().expect("full clients are created").clone();
			let select_chain = peer.select_chain().expect("full client has a select chain");
			let keystore_path = tempfile::tempdir().expect("Creates keystore path");
			let keystore = Arc::new(LocalKeystore::open(keystore_path.path(), None)
				.expect("Creates keystore."));


			SyncCryptoStore::sr25519_generate_new(&*keystore, AURA, Some(&key.to_seed()))
				.expect("Creates authority key");
			keystore_paths.push(keystore_path);

			let environ = DummyFactory(client.clone());
			import_notifications.push(
				client.import_notification_stream()
					.take_while(|n| future::ready(!(n.origin != BlockOrigin::Own && n.header.number() < &5)))
					.for_each(move |_| future::ready(()))
			);

			let slot_duration = slot_duration(&*client).expect("slot duration available");

			let inherent_data_providers = InherentDataProviders::new();
<<<<<<< HEAD
=======
			register_aura_inherent_data_provider(
				&inherent_data_providers, slot_duration.slot_duration()
			).expect("Registers aura inherent data provider");
>>>>>>> cb166669

			aura_futures.push(start_aura::<AuthorityPair, _, _, _, _, _, _, _, _, _>(StartAuraParams {
				slot_duration,
				block_import: client.clone(),
				select_chain,
				client,
				proposer_factory: environ,
				sync_oracle: DummyOracle,
				inherent_data_providers,
				force_authoring: false,
				backoff_authoring_blocks: Some(BackoffAuthoringOnFinalizedHeadLagging::default()),
				keystore,
				can_author_with: sp_consensus::AlwaysCanAuthor,
				block_proposal_slot_portion: SlotProportion::new(0.5),
				telemetry: None,
			}).expect("Starts aura"));
		}

		futures::executor::block_on(future::select(
			future::poll_fn(move |cx| {
				net.lock().poll(cx);
				Poll::<()>::Pending
			}),
			future::select(
				future::join_all(aura_futures),
				future::join_all(import_notifications)
			)
		));
	}

	#[test]
	fn authorities_call_works() {
		let client = substrate_test_runtime_client::new();

		assert_eq!(client.chain_info().best_number, 0);
		assert_eq!(authorities(&client, &BlockId::Number(0)).unwrap(), vec![
			Keyring::Alice.public().into(),
			Keyring::Bob.public().into(),
			Keyring::Charlie.public().into()
		]);
	}

	#[test]
	fn current_node_authority_should_claim_slot() {
		let net = AuraTestNet::new(4);

		let mut authorities = vec![
			Keyring::Alice.public().into(),
			Keyring::Bob.public().into(),
			Keyring::Charlie.public().into()
		];

		let keystore_path = tempfile::tempdir().expect("Creates keystore path");
		let keystore = LocalKeystore::open(keystore_path.path(), None)
			.expect("Creates keystore.");
		let public = SyncCryptoStore::sr25519_generate_new(&keystore, AuthorityPair::ID, None)
			.expect("Key should be created");
		authorities.push(public.into());

		let net = Arc::new(Mutex::new(net));

		let mut net = net.lock();
		let peer = net.peer(3);
		let client = peer.client().as_full().expect("full clients are created").clone();
		let environ = DummyFactory(client.clone());

		let worker = AuraWorker {
			client: client.clone(),
			block_import: Arc::new(Mutex::new(client)),
			env: environ,
			keystore: keystore.into(),
			sync_oracle: DummyOracle.clone(),
			force_authoring: false,
			backoff_authoring_blocks: Some(BackoffAuthoringOnFinalizedHeadLagging::default()),
			telemetry: None,
			_key_type: PhantomData::<AuthorityPair>,
			block_proposal_slot_portion: SlotProportion::new(0.5),
		};

		let head = Header::new(
			1,
			H256::from_low_u64_be(0),
			H256::from_low_u64_be(0),
			Default::default(),
			Default::default()
		);
		assert!(worker.claim_slot(&head, 0.into(), &authorities).is_none());
		assert!(worker.claim_slot(&head, 1.into(), &authorities).is_none());
		assert!(worker.claim_slot(&head, 2.into(), &authorities).is_none());
		assert!(worker.claim_slot(&head, 3.into(), &authorities).is_some());
		assert!(worker.claim_slot(&head, 4.into(), &authorities).is_none());
		assert!(worker.claim_slot(&head, 5.into(), &authorities).is_none());
		assert!(worker.claim_slot(&head, 6.into(), &authorities).is_none());
		assert!(worker.claim_slot(&head, 7.into(), &authorities).is_some());
	}

	#[test]
	fn on_slot_returns_correct_block() {
		let net = AuraTestNet::new(4);

		let keystore_path = tempfile::tempdir().expect("Creates keystore path");
		let keystore = LocalKeystore::open(keystore_path.path(), None)
			.expect("Creates keystore.");
		SyncCryptoStore::sr25519_generate_new(
			&keystore,
			AuthorityPair::ID, Some(&Keyring::Alice.to_seed()),
		).expect("Key should be created");

		let net = Arc::new(Mutex::new(net));

		let mut net = net.lock();
		let peer = net.peer(3);
		let client = peer.client().as_full().expect("full clients are created").clone();
		let environ = DummyFactory(client.clone());

		let mut worker = AuraWorker {
			client: client.clone(),
			block_import: Arc::new(Mutex::new(client.clone())),
			env: environ,
			keystore: keystore.into(),
			sync_oracle: DummyOracle.clone(),
			force_authoring: false,
			backoff_authoring_blocks: Option::<()>::None,
			telemetry: None,
			_key_type: PhantomData::<AuthorityPair>,
			block_proposal_slot_portion: SlotProportion::new(0.5),
		};

		let head = client.header(&BlockId::Number(0)).unwrap().unwrap();

		let res = futures::executor::block_on(worker.on_slot(
			head,
			SlotInfo {
				slot: 0.into(),
				timestamp: 0.into(),
				ends_at: Instant::now() + Duration::from_secs(100),
				inherent_data: InherentData::new(),
				duration: Duration::from_millis(1000),
			},
		)).unwrap();

		// The returned block should be imported and we should be able to get its header by now.
		assert!(client.header(&BlockId::Hash(res.block.hash())).unwrap().is_some());
	}
}<|MERGE_RESOLUTION|>--- conflicted
+++ resolved
@@ -106,25 +106,6 @@
 	Some(current_author)
 }
 
-<<<<<<< HEAD
-=======
-#[derive(Copy, Clone, Debug, PartialEq, Eq, Hash)]
-struct AuraSlotCompatible;
-
-impl SlotCompatible for AuraSlotCompatible {
-	fn extract_timestamp_and_slot(
-		&self,
-		data: &InherentData,
-	) -> Result<(sp_timestamp::Timestamp, AuraInherent, std::time::Duration), sp_consensus::Error> {
-		data.timestamp_inherent_data()
-			.and_then(|t| data.aura_inherent_data().map(|a| (t, a)))
-			.map_err(Into::into)
-			.map_err(sp_consensus::Error::InherentData)
-			.map(|(x, y)| (x, y, Default::default()))
-	}
-}
-
->>>>>>> cb166669
 /// Parameters of [`start_aura`].
 pub struct StartAuraParams<C, SC, I, PF, SO, BS, CAW, IDP> {
 	/// The duration of a slot.
@@ -204,20 +185,9 @@
 		backoff_authoring_blocks,
 		telemetry,
 		block_proposal_slot_portion,
-<<<<<<< HEAD
-	};
+	});
 
 	Ok(sc_consensus_slots::start_slot_worker(
-=======
-	});
-
-	register_aura_inherent_data_provider(
-		&inherent_data_providers,
-		slot_duration.slot_duration()
-	)?;
-
-	Ok(sc_consensus_slots::start_slot_worker::<_, _, _, _, _, AuraSlotCompatible, _, _>(
->>>>>>> cb166669
 		slot_duration,
 		select_chain,
 		worker,
@@ -227,27 +197,6 @@
 	))
 }
 
-<<<<<<< HEAD
-/// Build and return the aura worker.
-///
-/// The caller is responsible for running the returned worker.
-pub fn build_aura_worker<B, C, E, I, P, SO, BS, Error>(
-	client: Arc<C>,
-	block_import: I,
-	env: E,
-	sync_oracle: SO,
-	force_authoring: bool,
-	backoff_authoring_blocks: Option<BS>,
-	keystore: SyncCryptoStorePtr,
-	telemetry: Option<TelemetryHandle>,
-	block_proposal_slot_portion: SlotProportion,
-) -> impl sc_consensus_slots::SlotWorker<B, <E::Proposer as Proposer<B>>::Proof> where
-	B: BlockT,
-	C: ProvideRuntimeApi<B> + BlockOf + ProvideCache<B> + AuxStore + HeaderBackend<B> + Send + Sync,
-	C::Api: AuraApi<B, AuthorityId<P>>,
-	E: Environment<B, Error = Error> + Send + Sync + 'static,
-	E::Proposer: Proposer<B, Error = Error, Transaction = sp_api::TransactionFor<C, B>>,
-=======
 /// Parameters of [`build_aura_worker`].
 pub struct BuildAuraWorkerParams<C, I, PF, SO, BS> {
 	/// The client to interact with the chain.
@@ -295,7 +244,6 @@
 	C::Api: AuraApi<B, AuthorityId<P>>,
 	PF: Environment<B, Error = Error> + Send + Sync + 'static,
 	PF::Proposer: Proposer<B, Error = Error, Transaction = sp_api::TransactionFor<C, B>>,
->>>>>>> cb166669
 	P: Pair + Send + Sync,
 	P::Public: AppPublic + Hash + Member + Encode + Decode,
 	P::Signature: TryFrom<Vec<u8>> + Hash + Member + Encode + Decode,
@@ -307,23 +255,14 @@
 	AuraWorker {
 		client,
 		block_import: Arc::new(Mutex::new(block_import)),
-<<<<<<< HEAD
-		env,
-=======
 		env: proposer_factory,
->>>>>>> cb166669
 		keystore,
 		sync_oracle,
 		force_authoring,
 		backoff_authoring_blocks,
 		telemetry,
-<<<<<<< HEAD
 		block_proposal_slot_portion,
 		_key_type: PhantomData::<P>,
-=======
-		_key_type: PhantomData::<P>,
-		block_proposal_slot_portion,
->>>>>>> cb166669
 	}
 }
 
@@ -586,24 +525,6 @@
 	pre_digest.ok_or_else(|| aura_err(Error::NoDigestFound))
 }
 
-<<<<<<< HEAD
-=======
-/// Register the aura inherent data provider, if not registered already.
-fn register_aura_inherent_data_provider(
-	inherent_data_providers: &InherentDataProviders,
-	slot_duration: std::time::Duration,
-) -> Result<(), sp_consensus::Error> {
-	if !inherent_data_providers.has_provider(&INHERENT_IDENTIFIER) {
-		inherent_data_providers
-			.register_provider(InherentDataProvider::new(slot_duration))
-			.map_err(Into::into)
-			.map_err(sp_consensus::Error::InherentData)
-	} else {
-		Ok(())
-	}
-}
-
->>>>>>> cb166669
 fn authorities<A, B, C>(client: &C, at: &BlockId<B>) -> Result<Vec<A>, ConsensusError> where
 	A: Codec + Debug,
 	B: BlockT,
@@ -709,13 +630,6 @@
 				PeersClient::Full(client, _) => {
 					let slot_duration = slot_duration(&*client).expect("slot duration available");
 					let inherent_data_providers = InherentDataProviders::new();
-<<<<<<< HEAD
-=======
-					register_aura_inherent_data_provider(
-						&inherent_data_providers,
-						slot_duration.slot_duration()
-					).expect("Registers aura inherent data provider");
->>>>>>> cb166669
 
 					assert_eq!(slot_duration.slot_duration().as_millis() as u64, SLOT_DURATION);
 					import_queue::AuraVerifier::new(
@@ -782,12 +696,6 @@
 			let slot_duration = slot_duration(&*client).expect("slot duration available");
 
 			let inherent_data_providers = InherentDataProviders::new();
-<<<<<<< HEAD
-=======
-			register_aura_inherent_data_provider(
-				&inherent_data_providers, slot_duration.slot_duration()
-			).expect("Registers aura inherent data provider");
->>>>>>> cb166669
 
 			aura_futures.push(start_aura::<AuthorityPair, _, _, _, _, _, _, _, _, _>(StartAuraParams {
 				slot_duration,
