--- conflicted
+++ resolved
@@ -144,17 +144,14 @@
 	pub keystore: SyncCryptoStorePtr,
 	/// Can we author a block with this node?
 	pub can_author_with: CAW,
-<<<<<<< HEAD
-	/// Telemetry instance used to report telemetry metrics.
-	pub telemetry: Option<TelemetryHandle>,
-=======
 	/// The proportion of the slot dedicated to proposing.
 	///
 	/// The block proposing will be limited to this proportion of the slot from the starting of the
 	/// slot. However, the proposing can still take longer when there is some lenience factor applied,
 	/// because there were no blocks produced for some slots.
 	pub block_proposal_slot_portion: SlotProportion,
->>>>>>> 8fca15b7
+	/// Telemetry instance used to report telemetry metrics.
+	pub telemetry: Option<TelemetryHandle>,
 }
 
 /// Start the aura worker. The returned future should be run in a futures executor.
@@ -171,11 +168,8 @@
 		backoff_authoring_blocks,
 		keystore,
 		can_author_with,
-<<<<<<< HEAD
+		block_proposal_slot_portion,
 		telemetry,
-=======
-		block_proposal_slot_portion,
->>>>>>> 8fca15b7
 	}: StartAuraParams<C, SC, I, PF, SO, BS, CAW>,
 ) -> Result<impl Future<Output = ()>, sp_consensus::Error> where
 	B: BlockT,
@@ -228,11 +222,8 @@
 	sync_oracle: SO,
 	force_authoring: bool,
 	backoff_authoring_blocks: Option<BS>,
-<<<<<<< HEAD
+	block_proposal_slot_portion: SlotProportion,
 	telemetry: Option<TelemetryHandle>,
-=======
-	block_proposal_slot_portion: SlotProportion,
->>>>>>> 8fca15b7
 	_key_type: PhantomData<P>,
 }
 
@@ -614,7 +605,7 @@
 						inherent_data_providers,
 						AlwaysCanAuthor,
 						CheckForEquivocation::Yes,
-						telemetry: None,
+						None,
 					)
 				},
 				PeersClient::Light(_, _) => unreachable!("No (yet) tests for light client + Aura"),
@@ -689,11 +680,8 @@
 				backoff_authoring_blocks: Some(BackoffAuthoringOnFinalizedHeadLagging::default()),
 				keystore,
 				can_author_with: sp_consensus::AlwaysCanAuthor,
-<<<<<<< HEAD
+				block_proposal_slot_portion: SlotProportion::new(0.5),
 				telemetry: None,
-=======
-				block_proposal_slot_portion: SlotProportion::new(0.5),
->>>>>>> 8fca15b7
 			}).expect("Starts aura"));
 		}
 
