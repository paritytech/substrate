// This file is part of Substrate.

// Copyright (C) 2018-2021 Parity Technologies (UK) Ltd.
// SPDX-License-Identifier: GPL-3.0-or-later WITH Classpath-exception-2.0

// This program is free software: you can redistribute it and/or modify
// it under the terms of the GNU General Public License as published by
// the Free Software Foundation, either version 3 of the License, or
// (at your option) any later version.

// This program is distributed in the hope that it will be useful,
// but WITHOUT ANY WARRANTY; without even the implied warranty of
// MERCHANTABILITY or FITNESS FOR A PARTICULAR PURPOSE. See the
// GNU General Public License for more details.

// You should have received a copy of the GNU General Public License
// along with this program. If not, see <https://www.gnu.org/licenses/>.

//! Aura (Authority-round) consensus in substrate.
//!
//! Aura works by having a list of authorities A who are expected to roughly
//! agree on the current time. Time is divided up into discrete slots of t
//! seconds each. For each slot s, the author of that slot is A[s % |A|].
//!
//! The author is allowed to issue one block but not more during that slot,
//! and it will be built upon the longest valid chain that has been seen.
//!
//! Blocks from future steps will be either deferred or rejected depending on how
//! far in the future they are.
//!
//! NOTE: Aura itself is designed to be generic over the crypto used.
#![forbid(missing_docs, unsafe_code)]
use std::{
	convert::{TryFrom, TryInto},
	fmt::Debug,
	hash::Hash,
	marker::PhantomData,
	pin::Pin,
	sync::Arc,
};

use futures::prelude::*;
use log::{debug, trace};

use codec::{Codec, Decode, Encode};

<<<<<<< HEAD
use sp_consensus::{
	BlockOrigin, Environment, Proposer, CanAuthorWith,
	Error as ConsensusError, SelectChain,
};
use sc_consensus::{
	BlockImport,StateAction,ForkChoiceStrategy, BlockImportParams
};
=======
>>>>>>> 5b55e010
use sc_client_api::{backend::AuxStore, BlockOf, UsageProvider};
use sc_consensus_slots::{
	BackoffAuthoringBlocksStrategy, InherentDataProviderExt, SlotInfo, StorageChanges,
};
use sc_telemetry::TelemetryHandle;
use sp_api::ProvideRuntimeApi;
use sp_application_crypto::{AppKey, AppPublic};
use sp_blockchain::{HeaderBackend, ProvideCache, Result as CResult};
use sp_consensus::{
	BlockImport, BlockImportParams, BlockOrigin, CanAuthorWith, Environment,
	Error as ConsensusError, ForkChoiceStrategy, Proposer, SelectChain, StateAction,
};
use sp_consensus_slots::Slot;
use sp_core::crypto::{Pair, Public};
use sp_inherents::CreateInherentDataProviders;
use sp_keystore::{SyncCryptoStore, SyncCryptoStorePtr};
use sp_runtime::{
	generic::BlockId,
	traits::{Block as BlockT, DigestItemFor, Header, Member, NumberFor, Zero},
};

mod import_queue;

pub use import_queue::{
	build_verifier, import_queue, AuraVerifier, BuildVerifierParams, CheckForEquivocation,
	ImportQueueParams,
};
pub use sc_consensus_slots::SlotProportion;
pub use sp_consensus::SyncOracle;
pub use sp_consensus_aura::{
	digests::CompatibleDigestItem,
	inherents::{InherentDataProvider, InherentType as AuraInherent, INHERENT_IDENTIFIER},
	AuraApi, ConsensusLog, AURA_ENGINE_ID,
};

type AuthorityId<P> = <P as Pair>::Public;

/// Slot duration type for Aura.
pub type SlotDuration = sc_consensus_slots::SlotDuration<sp_consensus_aura::SlotDuration>;

/// Get type of `SlotDuration` for Aura.
pub fn slot_duration<A, B, C>(client: &C) -> CResult<SlotDuration>
where
	A: Codec,
	B: BlockT,
	C: AuxStore + ProvideRuntimeApi<B> + UsageProvider<B>,
	C::Api: AuraApi<B, A>,
{
	SlotDuration::get_or_compute(client, |a, b| a.slot_duration(b).map_err(Into::into))
}

/// Get slot author for given block along with authorities.
fn slot_author<P: Pair>(slot: Slot, authorities: &[AuthorityId<P>]) -> Option<&AuthorityId<P>> {
	if authorities.is_empty() {
		return None
	}

	let idx = *slot % (authorities.len() as u64);
	assert!(
		idx <= usize::MAX as u64,
		"It is impossible to have a vector with length beyond the address space; qed",
	);

	let current_author = authorities.get(idx as usize).expect(
		"authorities not empty; index constrained to list length;\
				this is a valid index; qed",
	);

	Some(current_author)
}

/// Parameters of [`start_aura`].
pub struct StartAuraParams<C, SC, I, PF, SO, L, CIDP, BS, CAW> {
	/// The duration of a slot.
	pub slot_duration: SlotDuration,
	/// The client to interact with the chain.
	pub client: Arc<C>,
	/// A select chain implementation to select the best block.
	pub select_chain: SC,
	/// The block import.
	pub block_import: I,
	/// The proposer factory to build proposer instances.
	pub proposer_factory: PF,
	/// The sync oracle that can give us the current sync status.
	pub sync_oracle: SO,
	/// Hook into the sync module to control the justification sync process.
	pub justification_sync_link: L,
	/// Something that can create the inherent data providers.
	pub create_inherent_data_providers: CIDP,
	/// Should we force the authoring of blocks?
	pub force_authoring: bool,
	/// The backoff strategy when we miss slots.
	pub backoff_authoring_blocks: Option<BS>,
	/// The keystore used by the node.
	pub keystore: SyncCryptoStorePtr,
	/// Can we author a block with this node?
	pub can_author_with: CAW,
	/// The proportion of the slot dedicated to proposing.
	///
	/// The block proposing will be limited to this proportion of the slot from the starting of the
	/// slot. However, the proposing can still take longer when there is some lenience factor applied,
	/// because there were no blocks produced for some slots.
	pub block_proposal_slot_portion: SlotProportion,
	/// The maximum proportion of the slot dedicated to proposing with any lenience factor applied
	/// due to no blocks being produced.
	pub max_block_proposal_slot_portion: Option<SlotProportion>,
	/// Telemetry instance used to report telemetry metrics.
	pub telemetry: Option<TelemetryHandle>,
}

/// Start the aura worker. The returned future should be run in a futures executor.
pub fn start_aura<P, B, C, SC, I, PF, SO, L, CIDP, BS, CAW, Error>(
	StartAuraParams {
		slot_duration,
		client,
		select_chain,
		block_import,
		proposer_factory,
		sync_oracle,
		justification_sync_link,
		create_inherent_data_providers,
		force_authoring,
		backoff_authoring_blocks,
		keystore,
		can_author_with,
		block_proposal_slot_portion,
		max_block_proposal_slot_portion,
		telemetry,
	}: StartAuraParams<C, SC, I, PF, SO, L, CIDP, BS, CAW>,
) -> Result<impl Future<Output = ()>, sp_consensus::Error>
where
	P: Pair + Send + Sync,
	P::Public: AppPublic + Hash + Member + Encode + Decode,
	P::Signature: TryFrom<Vec<u8>> + Hash + Member + Encode + Decode,
	B: BlockT,
	C: ProvideRuntimeApi<B> + BlockOf + ProvideCache<B> + AuxStore + HeaderBackend<B> + Send + Sync,
	C::Api: AuraApi<B, AuthorityId<P>>,
	SC: SelectChain<B>,
	I: BlockImport<B, Transaction = sp_api::TransactionFor<C, B>> + Send + Sync + 'static,
	PF: Environment<B, Error = Error> + Send + Sync + 'static,
	PF::Proposer: Proposer<B, Error = Error, Transaction = sp_api::TransactionFor<C, B>>,
	SO: SyncOracle + Send + Sync + Clone,
	L: sc_consensus::JustificationSyncLink<B>,
	CIDP: CreateInherentDataProviders<B, ()> + Send,
	CIDP::InherentDataProviders: InherentDataProviderExt + Send,
	BS: BackoffAuthoringBlocksStrategy<NumberFor<B>> + Send + 'static,
	CAW: CanAuthorWith<B> + Send,
	Error: std::error::Error + Send + From<sp_consensus::Error> + 'static,
{
	let worker = build_aura_worker::<P, _, _, _, _, _, _, _, _>(BuildAuraWorkerParams {
		client: client.clone(),
		block_import,
		proposer_factory,
		keystore,
		sync_oracle: sync_oracle.clone(),
		justification_sync_link,
		force_authoring,
		backoff_authoring_blocks,
		telemetry,
		block_proposal_slot_portion,
		max_block_proposal_slot_portion,
	});

	Ok(sc_consensus_slots::start_slot_worker(
		slot_duration,
		select_chain,
		worker,
		sync_oracle,
		create_inherent_data_providers,
		can_author_with,
	))
}

/// Parameters of [`build_aura_worker`].
pub struct BuildAuraWorkerParams<C, I, PF, SO, L, BS> {
	/// The client to interact with the chain.
	pub client: Arc<C>,
	/// The block import.
	pub block_import: I,
	/// The proposer factory to build proposer instances.
	pub proposer_factory: PF,
	/// The sync oracle that can give us the current sync status.
	pub sync_oracle: SO,
	/// Hook into the sync module to control the justification sync process.
	pub justification_sync_link: L,
	/// Should we force the authoring of blocks?
	pub force_authoring: bool,
	/// The backoff strategy when we miss slots.
	pub backoff_authoring_blocks: Option<BS>,
	/// The keystore used by the node.
	pub keystore: SyncCryptoStorePtr,
	/// The proportion of the slot dedicated to proposing.
	///
	/// The block proposing will be limited to this proportion of the slot from the starting of the
	/// slot. However, the proposing can still take longer when there is some lenience factor applied,
	/// because there were no blocks produced for some slots.
	pub block_proposal_slot_portion: SlotProportion,
	/// The maximum proportion of the slot dedicated to proposing with any lenience factor applied
	/// due to no blocks being produced.
	pub max_block_proposal_slot_portion: Option<SlotProportion>,
	/// Telemetry instance used to report telemetry metrics.
	pub telemetry: Option<TelemetryHandle>,
}

/// Build the aura worker.
///
/// The caller is responsible for running this worker, otherwise it will do nothing.
pub fn build_aura_worker<P, B, C, PF, I, SO, L, BS, Error>(
	BuildAuraWorkerParams {
		client,
		block_import,
		proposer_factory,
		sync_oracle,
		justification_sync_link,
		backoff_authoring_blocks,
		keystore,
		block_proposal_slot_portion,
		max_block_proposal_slot_portion,
		telemetry,
		force_authoring,
	}: BuildAuraWorkerParams<C, I, PF, SO, L, BS>,
) -> impl sc_consensus_slots::SlotWorker<B, <PF::Proposer as Proposer<B>>::Proof>
where
	B: BlockT,
	C: ProvideRuntimeApi<B> + BlockOf + ProvideCache<B> + AuxStore + HeaderBackend<B> + Send + Sync,
	C::Api: AuraApi<B, AuthorityId<P>>,
	PF: Environment<B, Error = Error> + Send + Sync + 'static,
	PF::Proposer: Proposer<B, Error = Error, Transaction = sp_api::TransactionFor<C, B>>,
	P: Pair + Send + Sync,
	P::Public: AppPublic + Hash + Member + Encode + Decode,
	P::Signature: TryFrom<Vec<u8>> + Hash + Member + Encode + Decode,
	I: BlockImport<B, Transaction = sp_api::TransactionFor<C, B>> + Send + Sync + 'static,
	Error: std::error::Error + Send + From<sp_consensus::Error> + 'static,
	SO: SyncOracle + Send + Sync + Clone,
	L: sc_consensus::JustificationSyncLink<B>,
	BS: BackoffAuthoringBlocksStrategy<NumberFor<B>> + Send + 'static,
{
	AuraWorker {
		client,
		block_import,
		env: proposer_factory,
		keystore,
		sync_oracle,
		justification_sync_link,
		force_authoring,
		backoff_authoring_blocks,
		telemetry,
		block_proposal_slot_portion,
		max_block_proposal_slot_portion,
		_key_type: PhantomData::<P>,
	}
}

struct AuraWorker<C, E, I, P, SO, L, BS> {
	client: Arc<C>,
	block_import: I,
	env: E,
	keystore: SyncCryptoStorePtr,
	sync_oracle: SO,
	justification_sync_link: L,
	force_authoring: bool,
	backoff_authoring_blocks: Option<BS>,
	block_proposal_slot_portion: SlotProportion,
	max_block_proposal_slot_portion: Option<SlotProportion>,
	telemetry: Option<TelemetryHandle>,
	_key_type: PhantomData<P>,
}

impl<B, C, E, I, P, Error, SO, L, BS> sc_consensus_slots::SimpleSlotWorker<B>
	for AuraWorker<C, E, I, P, SO, L, BS>
where
	B: BlockT,
	C: ProvideRuntimeApi<B> + BlockOf + ProvideCache<B> + HeaderBackend<B> + Sync,
	C::Api: AuraApi<B, AuthorityId<P>>,
	E: Environment<B, Error = Error>,
	E::Proposer: Proposer<B, Error = Error, Transaction = sp_api::TransactionFor<C, B>>,
	I: BlockImport<B, Transaction = sp_api::TransactionFor<C, B>> + Send + Sync + 'static,
	P: Pair + Send + Sync,
	P::Public: AppPublic + Public + Member + Encode + Decode + Hash,
	P::Signature: TryFrom<Vec<u8>> + Member + Encode + Decode + Hash + Debug,
	SO: SyncOracle + Send + Clone,
	L: sc_consensus::JustificationSyncLink<B>,
	BS: BackoffAuthoringBlocksStrategy<NumberFor<B>> + Send + 'static,
	Error: std::error::Error + Send + From<sp_consensus::Error> + 'static,
{
	type BlockImport = I;
	type SyncOracle = SO;
	type JustificationSyncLink = L;
	type CreateProposer =
		Pin<Box<dyn Future<Output = Result<E::Proposer, sp_consensus::Error>> + Send + 'static>>;
	type Proposer = E::Proposer;
	type Claim = P::Public;
	type EpochData = Vec<AuthorityId<P>>;

	fn logging_target(&self) -> &'static str {
		"aura"
	}

	fn block_import(&mut self) -> &mut Self::BlockImport {
		&mut self.block_import
	}

	fn epoch_data(
		&self,
		header: &B::Header,
		_slot: Slot,
	) -> Result<Self::EpochData, sp_consensus::Error> {
		authorities(self.client.as_ref(), &BlockId::Hash(header.hash()))
	}

	fn authorities_len(&self, epoch_data: &Self::EpochData) -> Option<usize> {
		Some(epoch_data.len())
	}

	fn claim_slot(
		&self,
		_header: &B::Header,
		slot: Slot,
		epoch_data: &Self::EpochData,
	) -> Option<Self::Claim> {
		let expected_author = slot_author::<P>(slot, epoch_data);
		expected_author.and_then(|p| {
			if SyncCryptoStore::has_keys(
				&*self.keystore,
				&[(p.to_raw_vec(), sp_application_crypto::key_types::AURA)],
			) {
				Some(p.clone())
			} else {
				None
			}
		})
	}

	fn pre_digest_data(
		&self,
		slot: Slot,
		_claim: &Self::Claim,
	) -> Vec<sp_runtime::DigestItem<B::Hash>> {
		vec![<DigestItemFor<B> as CompatibleDigestItem<P::Signature>>::aura_pre_digest(slot)]
	}

<<<<<<< HEAD
	fn block_import_params(&self) -> Box<dyn Fn(
		B::Header,
		&B::Hash,
		Vec<B::Extrinsic>,
		StorageChanges<sp_api::TransactionFor<C, B>, B>,
		Self::Claim,
		Self::EpochData,
	) -> Result<
		sc_consensus::BlockImportParams<B, sp_api::TransactionFor<C, B>>,
		sp_consensus::Error> + Send + 'static>
	{
=======
	fn block_import_params(
		&self,
	) -> Box<
		dyn Fn(
				B::Header,
				&B::Hash,
				Vec<B::Extrinsic>,
				StorageChanges<sp_api::TransactionFor<C, B>, B>,
				Self::Claim,
				Self::EpochData,
			) -> Result<
				sp_consensus::BlockImportParams<B, sp_api::TransactionFor<C, B>>,
				sp_consensus::Error,
			> + Send
			+ 'static,
	> {
>>>>>>> 5b55e010
		let keystore = self.keystore.clone();
		Box::new(move |header, header_hash, body, storage_changes, public, _epoch| {
			// sign the pre-sealed hash of the block and then
			// add it to a digest item.
			let public_type_pair = public.to_public_crypto_pair();
			let public = public.to_raw_vec();
			let signature = SyncCryptoStore::sign_with(
				&*keystore,
				<AuthorityId<P> as AppKey>::ID,
				&public_type_pair,
				header_hash.as_ref(),
			)
			.map_err(|e| sp_consensus::Error::CannotSign(public.clone(), e.to_string()))?
			.ok_or_else(|| {
				sp_consensus::Error::CannotSign(
					public.clone(),
					"Could not find key in keystore.".into(),
				)
			})?;
			let signature = signature
				.clone()
				.try_into()
				.map_err(|_| sp_consensus::Error::InvalidSignature(signature, public))?;

			let signature_digest_item =
				<DigestItemFor<B> as CompatibleDigestItem<P::Signature>>::aura_seal(signature);

			let mut import_block = BlockImportParams::new(BlockOrigin::Own, header);
			import_block.post_digests.push(signature_digest_item);
			import_block.body = Some(body);
<<<<<<< HEAD
			import_block.state_action = StateAction::ApplyChanges(
				sc_consensus::StorageChanges::Changes(storage_changes)
			);
=======
			import_block.state_action =
				StateAction::ApplyChanges(sp_consensus::StorageChanges::Changes(storage_changes));
>>>>>>> 5b55e010
			import_block.fork_choice = Some(ForkChoiceStrategy::LongestChain);

			Ok(import_block)
		})
	}

	fn force_authoring(&self) -> bool {
		self.force_authoring
	}

	fn should_backoff(&self, slot: Slot, chain_head: &B::Header) -> bool {
		if let Some(ref strategy) = self.backoff_authoring_blocks {
			if let Ok(chain_head_slot) = find_pre_digest::<B, P::Signature>(chain_head) {
				return strategy.should_backoff(
					*chain_head.number(),
					chain_head_slot,
					self.client.info().finalized_number,
					slot,
					self.logging_target(),
				)
			}
		}
		false
	}

	fn sync_oracle(&mut self) -> &mut Self::SyncOracle {
		&mut self.sync_oracle
	}

	fn justification_sync_link(&mut self) -> &mut Self::JustificationSyncLink {
		&mut self.justification_sync_link
	}

	fn proposer(&mut self, block: &B::Header) -> Self::CreateProposer {
		Box::pin(
			self.env
				.init(block)
				.map_err(|e| sp_consensus::Error::ClientImport(format!("{:?}", e)).into()),
		)
	}

	fn telemetry(&self) -> Option<TelemetryHandle> {
		self.telemetry.clone()
	}

	fn proposing_remaining_duration(&self, slot_info: &SlotInfo<B>) -> std::time::Duration {
		let parent_slot = find_pre_digest::<B, P::Signature>(&slot_info.chain_head).ok();

		sc_consensus_slots::proposing_remaining_duration(
			parent_slot,
			slot_info,
			&self.block_proposal_slot_portion,
			self.max_block_proposal_slot_portion.as_ref(),
			sc_consensus_slots::SlotLenienceType::Exponential,
			self.logging_target(),
		)
	}
}

fn aura_err<B: BlockT>(error: Error<B>) -> Error<B> {
	debug!(target: "aura", "{}", error);
	error
}

#[derive(derive_more::Display, Debug)]
enum Error<B: BlockT> {
	#[display(fmt = "Multiple Aura pre-runtime headers")]
	MultipleHeaders,
	#[display(fmt = "No Aura pre-runtime digest found")]
	NoDigestFound,
	#[display(fmt = "Header {:?} is unsealed", _0)]
	HeaderUnsealed(B::Hash),
	#[display(fmt = "Header {:?} has a bad seal", _0)]
	HeaderBadSeal(B::Hash),
	#[display(fmt = "Slot Author not found")]
	SlotAuthorNotFound,
	#[display(fmt = "Bad signature on {:?}", _0)]
	BadSignature(B::Hash),
	Client(sp_blockchain::Error),
	#[display(fmt = "Unknown inherent error for identifier: {}", "String::from_utf8_lossy(_0)")]
	UnknownInherentError(sp_inherents::InherentIdentifier),
	#[display(fmt = "Inherent error: {}", _0)]
	Inherent(sp_inherents::Error),
}

impl<B: BlockT> std::convert::From<Error<B>> for String {
	fn from(error: Error<B>) -> String {
		error.to_string()
	}
}

fn find_pre_digest<B: BlockT, Signature: Codec>(header: &B::Header) -> Result<Slot, Error<B>> {
	if header.number().is_zero() {
		return Ok(0.into())
	}

	let mut pre_digest: Option<Slot> = None;
	for log in header.digest().logs() {
		trace!(target: "aura", "Checking log {:?}", log);
		match (CompatibleDigestItem::<Signature>::as_aura_pre_digest(log), pre_digest.is_some()) {
			(Some(_), true) => Err(aura_err(Error::MultipleHeaders))?,
			(None, _) => trace!(target: "aura", "Ignoring digest not meant for us"),
			(s, false) => pre_digest = s,
		}
	}
	pre_digest.ok_or_else(|| aura_err(Error::NoDigestFound))
}

fn authorities<A, B, C>(client: &C, at: &BlockId<B>) -> Result<Vec<A>, ConsensusError>
where
	A: Codec + Debug,
	B: BlockT,
	C: ProvideRuntimeApi<B> + BlockOf + ProvideCache<B>,
	C::Api: AuraApi<B, A>,
{
	client
		.runtime_api()
		.authorities(at)
		.ok()
		.ok_or_else(|| sp_consensus::Error::InvalidAuthoritiesSet.into())
}

#[cfg(test)]
mod tests {
	use super::*;
<<<<<<< HEAD
	use sp_consensus::{
		NoNetwork as DummyOracle, Proposal, AlwaysCanAuthor, DisableProofRecording,
		SlotData,
	};
	use sc_consensus::BoxJustificationImport;
	use sc_network_test::{Block as TestBlock, *};
	use sp_runtime::traits::{Block as BlockT, DigestFor};
	use sc_network::config::ProtocolConfig;
=======
>>>>>>> 5b55e010
	use parking_lot::Mutex;
	use sc_block_builder::BlockBuilderProvider;
	use sc_client_api::BlockchainEvents;
	use sc_consensus_slots::{BackoffAuthoringOnFinalizedHeadLagging, SimpleSlotWorker};
	use sc_keystore::LocalKeystore;
	use sc_network::config::ProtocolConfig;
	use sc_network_test::{Block as TestBlock, *};
	use sp_application_crypto::key_types::AURA;
	use sp_consensus::{
		import_queue::BoxJustificationImport, AlwaysCanAuthor, DisableProofRecording,
		NoNetwork as DummyOracle, Proposal, SlotData,
	};
	use sp_consensus_aura::sr25519::AuthorityPair;
	use sp_inherents::InherentData;
	use sp_keyring::sr25519::Keyring;
	use sp_runtime::traits::{Block as BlockT, DigestFor, Header as _};
	use sp_timestamp::InherentDataProvider as TimestampInherentDataProvider;
	use std::{
		task::Poll,
		time::{Duration, Instant},
	};
	use substrate_test_runtime_client::{
		runtime::{Header, H256},
		TestClient,
	};

	type Error = sp_blockchain::Error;

	struct DummyFactory(Arc<TestClient>);
	struct DummyProposer(u64, Arc<TestClient>);

	impl Environment<TestBlock> for DummyFactory {
		type Proposer = DummyProposer;
		type CreateProposer = futures::future::Ready<Result<DummyProposer, Error>>;
		type Error = Error;

		fn init(&mut self, parent_header: &<TestBlock as BlockT>::Header) -> Self::CreateProposer {
			futures::future::ready(Ok(DummyProposer(parent_header.number + 1, self.0.clone())))
		}
	}

	impl Proposer<TestBlock> for DummyProposer {
		type Error = Error;
		type Transaction =
			sc_client_api::TransactionFor<substrate_test_runtime_client::Backend, TestBlock>;
		type Proposal = future::Ready<Result<Proposal<TestBlock, Self::Transaction, ()>, Error>>;
		type ProofRecording = DisableProofRecording;
		type Proof = ();

		fn propose(
			self,
			_: InherentData,
			digests: DigestFor<TestBlock>,
			_: Duration,
			_: Option<usize>,
		) -> Self::Proposal {
			let r = self.1.new_block(digests).unwrap().build().map_err(|e| e.into());

			future::ready(r.map(|b| Proposal {
				block: b.block,
				proof: (),
				storage_changes: b.storage_changes,
			}))
		}
	}

	const SLOT_DURATION: u64 = 1000;

	type AuraVerifier = import_queue::AuraVerifier<
		PeersFullClient,
		AuthorityPair,
		AlwaysCanAuthor,
		Box<
			dyn CreateInherentDataProviders<
				TestBlock,
				(),
				InherentDataProviders = (TimestampInherentDataProvider, InherentDataProvider),
			>,
		>,
	>;
	type AuraPeer = Peer<(), PeersClient>;

	pub struct AuraTestNet {
		peers: Vec<AuraPeer>,
	}

	impl TestNetFactory for AuraTestNet {
		type Verifier = AuraVerifier;
		type PeerData = ();
		type BlockImport = PeersClient;

		/// Create new test network with peers and given config.
		fn from_config(_config: &ProtocolConfig) -> Self {
			AuraTestNet { peers: Vec::new() }
		}

		fn make_verifier(
			&self,
			client: PeersClient,
			_cfg: &ProtocolConfig,
			_peer_data: &(),
		) -> Self::Verifier {
			match client {
				PeersClient::Full(client, _) => {
					let slot_duration = slot_duration(&*client).expect("slot duration available");

					assert_eq!(slot_duration.slot_duration().as_millis() as u64, SLOT_DURATION);
					import_queue::AuraVerifier::new(
						client,
						Box::new(|_, _| async {
							let timestamp = TimestampInherentDataProvider::from_system_time();
							let slot = InherentDataProvider::from_timestamp_and_duration(
								*timestamp,
								Duration::from_secs(6),
							);

							Ok((timestamp, slot))
						}),
						AlwaysCanAuthor,
						CheckForEquivocation::Yes,
						None,
					)
				},
				PeersClient::Light(_, _) => unreachable!("No (yet) tests for light client + Aura"),
			}
		}

		fn make_block_import(
			&self,
			client: PeersClient,
		) -> (
			BlockImportAdapter<Self::BlockImport>,
			Option<BoxJustificationImport<Block>>,
			Self::PeerData,
		) {
			(client.as_block_import(), None, ())
		}

		fn peer(&mut self, i: usize) -> &mut AuraPeer {
			&mut self.peers[i]
		}

		fn peers(&self) -> &Vec<AuraPeer> {
			&self.peers
		}
		fn mut_peers<F: FnOnce(&mut Vec<AuraPeer>)>(&mut self, closure: F) {
			closure(&mut self.peers);
		}
	}

	#[test]
	fn authoring_blocks() {
		sp_tracing::try_init_simple();
		let net = AuraTestNet::new(3);

		let peers = &[(0, Keyring::Alice), (1, Keyring::Bob), (2, Keyring::Charlie)];

		let net = Arc::new(Mutex::new(net));
		let mut import_notifications = Vec::new();
		let mut aura_futures = Vec::new();

		let mut keystore_paths = Vec::new();
		for (peer_id, key) in peers {
			let mut net = net.lock();
			let peer = net.peer(*peer_id);
			let client = peer.client().as_full().expect("full clients are created").clone();
			let select_chain = peer.select_chain().expect("full client has a select chain");
			let keystore_path = tempfile::tempdir().expect("Creates keystore path");
			let keystore = Arc::new(
				LocalKeystore::open(keystore_path.path(), None).expect("Creates keystore."),
			);

			SyncCryptoStore::sr25519_generate_new(&*keystore, AURA, Some(&key.to_seed()))
				.expect("Creates authority key");
			keystore_paths.push(keystore_path);

			let environ = DummyFactory(client.clone());
			import_notifications.push(
				client
					.import_notification_stream()
					.take_while(|n| {
						future::ready(!(n.origin != BlockOrigin::Own && n.header.number() < &5))
					})
					.for_each(move |_| future::ready(())),
			);

			let slot_duration = slot_duration(&*client).expect("slot duration available");

			aura_futures.push(
				start_aura::<AuthorityPair, _, _, _, _, _, _, _, _, _, _, _>(StartAuraParams {
					slot_duration,
					block_import: client.clone(),
					select_chain,
					client,
					proposer_factory: environ,
					sync_oracle: DummyOracle,
					justification_sync_link: (),
					create_inherent_data_providers: |_, _| async {
						let timestamp = TimestampInherentDataProvider::from_system_time();
						let slot = InherentDataProvider::from_timestamp_and_duration(
							*timestamp,
							Duration::from_secs(6),
						);

						Ok((timestamp, slot))
					},
					force_authoring: false,
					backoff_authoring_blocks: Some(
						BackoffAuthoringOnFinalizedHeadLagging::default(),
					),
					keystore,
					can_author_with: sp_consensus::AlwaysCanAuthor,
					block_proposal_slot_portion: SlotProportion::new(0.5),
					max_block_proposal_slot_portion: None,
					telemetry: None,
				})
				.expect("Starts aura"),
			);
		}

		futures::executor::block_on(future::select(
			future::poll_fn(move |cx| {
				net.lock().poll(cx);
				Poll::<()>::Pending
			}),
			future::select(future::join_all(aura_futures), future::join_all(import_notifications)),
		));
	}

	#[test]
	fn authorities_call_works() {
		let client = substrate_test_runtime_client::new();

		assert_eq!(client.chain_info().best_number, 0);
		assert_eq!(
			authorities(&client, &BlockId::Number(0)).unwrap(),
			vec![
				Keyring::Alice.public().into(),
				Keyring::Bob.public().into(),
				Keyring::Charlie.public().into()
			]
		);
	}

	#[test]
	fn current_node_authority_should_claim_slot() {
		let net = AuraTestNet::new(4);

		let mut authorities = vec![
			Keyring::Alice.public().into(),
			Keyring::Bob.public().into(),
			Keyring::Charlie.public().into(),
		];

		let keystore_path = tempfile::tempdir().expect("Creates keystore path");
		let keystore = LocalKeystore::open(keystore_path.path(), None).expect("Creates keystore.");
		let public = SyncCryptoStore::sr25519_generate_new(&keystore, AuthorityPair::ID, None)
			.expect("Key should be created");
		authorities.push(public.into());

		let net = Arc::new(Mutex::new(net));

		let mut net = net.lock();
		let peer = net.peer(3);
		let client = peer.client().as_full().expect("full clients are created").clone();
		let environ = DummyFactory(client.clone());

		let worker = AuraWorker {
			client: client.clone(),
			block_import: client,
			env: environ,
			keystore: keystore.into(),
			sync_oracle: DummyOracle.clone(),
			justification_sync_link: (),
			force_authoring: false,
			backoff_authoring_blocks: Some(BackoffAuthoringOnFinalizedHeadLagging::default()),
			telemetry: None,
			_key_type: PhantomData::<AuthorityPair>,
			block_proposal_slot_portion: SlotProportion::new(0.5),
			max_block_proposal_slot_portion: None,
		};

		let head = Header::new(
			1,
			H256::from_low_u64_be(0),
			H256::from_low_u64_be(0),
			Default::default(),
			Default::default(),
		);
		assert!(worker.claim_slot(&head, 0.into(), &authorities).is_none());
		assert!(worker.claim_slot(&head, 1.into(), &authorities).is_none());
		assert!(worker.claim_slot(&head, 2.into(), &authorities).is_none());
		assert!(worker.claim_slot(&head, 3.into(), &authorities).is_some());
		assert!(worker.claim_slot(&head, 4.into(), &authorities).is_none());
		assert!(worker.claim_slot(&head, 5.into(), &authorities).is_none());
		assert!(worker.claim_slot(&head, 6.into(), &authorities).is_none());
		assert!(worker.claim_slot(&head, 7.into(), &authorities).is_some());
	}

	#[test]
	fn on_slot_returns_correct_block() {
		let net = AuraTestNet::new(4);

		let keystore_path = tempfile::tempdir().expect("Creates keystore path");
		let keystore = LocalKeystore::open(keystore_path.path(), None).expect("Creates keystore.");
		SyncCryptoStore::sr25519_generate_new(
			&keystore,
			AuthorityPair::ID,
			Some(&Keyring::Alice.to_seed()),
		)
		.expect("Key should be created");

		let net = Arc::new(Mutex::new(net));

		let mut net = net.lock();
		let peer = net.peer(3);
		let client = peer.client().as_full().expect("full clients are created").clone();
		let environ = DummyFactory(client.clone());

		let mut worker = AuraWorker {
			client: client.clone(),
			block_import: client.clone(),
			env: environ,
			keystore: keystore.into(),
			sync_oracle: DummyOracle.clone(),
			justification_sync_link: (),
			force_authoring: false,
			backoff_authoring_blocks: Option::<()>::None,
			telemetry: None,
			_key_type: PhantomData::<AuthorityPair>,
			block_proposal_slot_portion: SlotProportion::new(0.5),
			max_block_proposal_slot_portion: None,
		};

		let head = client.header(&BlockId::Number(0)).unwrap().unwrap();

		let res = futures::executor::block_on(worker.on_slot(SlotInfo {
			slot: 0.into(),
			timestamp: 0.into(),
			ends_at: Instant::now() + Duration::from_secs(100),
			inherent_data: InherentData::new(),
			duration: Duration::from_millis(1000),
			chain_head: head,
			block_size_limit: None,
		}))
		.unwrap();

		// The returned block should be imported and we should be able to get its header by now.
		assert!(client.header(&BlockId::Hash(res.block.hash())).unwrap().is_some());
	}
}<|MERGE_RESOLUTION|>--- conflicted
+++ resolved
@@ -44,17 +44,8 @@
 
 use codec::{Codec, Decode, Encode};
 
-<<<<<<< HEAD
-use sp_consensus::{
-	BlockOrigin, Environment, Proposer, CanAuthorWith,
-	Error as ConsensusError, SelectChain,
-};
-use sc_consensus::{
-	BlockImport,StateAction,ForkChoiceStrategy, BlockImportParams
-};
-=======
->>>>>>> 5b55e010
 use sc_client_api::{backend::AuxStore, BlockOf, UsageProvider};
+use sc_consensus::{BlockImport, BlockImportParams, ForkChoiceStrategy, StateAction};
 use sc_consensus_slots::{
 	BackoffAuthoringBlocksStrategy, InherentDataProviderExt, SlotInfo, StorageChanges,
 };
@@ -63,8 +54,7 @@
 use sp_application_crypto::{AppKey, AppPublic};
 use sp_blockchain::{HeaderBackend, ProvideCache, Result as CResult};
 use sp_consensus::{
-	BlockImport, BlockImportParams, BlockOrigin, CanAuthorWith, Environment,
-	Error as ConsensusError, ForkChoiceStrategy, Proposer, SelectChain, StateAction,
+	BlockOrigin, CanAuthorWith, Environment, Error as ConsensusError, Proposer, SelectChain,
 };
 use sp_consensus_slots::Slot;
 use sp_core::crypto::{Pair, Public};
@@ -395,19 +385,6 @@
 		vec![<DigestItemFor<B> as CompatibleDigestItem<P::Signature>>::aura_pre_digest(slot)]
 	}
 
-<<<<<<< HEAD
-	fn block_import_params(&self) -> Box<dyn Fn(
-		B::Header,
-		&B::Hash,
-		Vec<B::Extrinsic>,
-		StorageChanges<sp_api::TransactionFor<C, B>, B>,
-		Self::Claim,
-		Self::EpochData,
-	) -> Result<
-		sc_consensus::BlockImportParams<B, sp_api::TransactionFor<C, B>>,
-		sp_consensus::Error> + Send + 'static>
-	{
-=======
 	fn block_import_params(
 		&self,
 	) -> Box<
@@ -419,12 +396,11 @@
 				Self::Claim,
 				Self::EpochData,
 			) -> Result<
-				sp_consensus::BlockImportParams<B, sp_api::TransactionFor<C, B>>,
+				sc_consensus::BlockImportParams<B, sp_api::TransactionFor<C, B>>,
 				sp_consensus::Error,
 			> + Send
 			+ 'static,
 	> {
->>>>>>> 5b55e010
 		let keystore = self.keystore.clone();
 		Box::new(move |header, header_hash, body, storage_changes, public, _epoch| {
 			// sign the pre-sealed hash of the block and then
@@ -455,14 +431,8 @@
 			let mut import_block = BlockImportParams::new(BlockOrigin::Own, header);
 			import_block.post_digests.push(signature_digest_item);
 			import_block.body = Some(body);
-<<<<<<< HEAD
-			import_block.state_action = StateAction::ApplyChanges(
-				sc_consensus::StorageChanges::Changes(storage_changes)
-			);
-=======
 			import_block.state_action =
-				StateAction::ApplyChanges(sp_consensus::StorageChanges::Changes(storage_changes));
->>>>>>> 5b55e010
+				StateAction::ApplyChanges(sc_consensus::StorageChanges::Changes(storage_changes));
 			import_block.fork_choice = Some(ForkChoiceStrategy::LongestChain);
 
 			Ok(import_block)
@@ -588,20 +558,10 @@
 #[cfg(test)]
 mod tests {
 	use super::*;
-<<<<<<< HEAD
-	use sp_consensus::{
-		NoNetwork as DummyOracle, Proposal, AlwaysCanAuthor, DisableProofRecording,
-		SlotData,
-	};
-	use sc_consensus::BoxJustificationImport;
-	use sc_network_test::{Block as TestBlock, *};
-	use sp_runtime::traits::{Block as BlockT, DigestFor};
-	use sc_network::config::ProtocolConfig;
-=======
->>>>>>> 5b55e010
 	use parking_lot::Mutex;
 	use sc_block_builder::BlockBuilderProvider;
 	use sc_client_api::BlockchainEvents;
+	use sc_consensus::BoxJustificationImport;
 	use sc_consensus_slots::{BackoffAuthoringOnFinalizedHeadLagging, SimpleSlotWorker};
 	use sc_keystore::LocalKeystore;
 	use sc_network::config::ProtocolConfig;
