// This file is part of Substrate.

// Copyright (C) 2018-2022 Parity Technologies (UK) Ltd.
// SPDX-License-Identifier: GPL-3.0-or-later WITH Classpath-exception-2.0

// This program is free software: you can redistribute it and/or modify
// it under the terms of the GNU General Public License as published by
// the Free Software Foundation, either version 3 of the License, or
// (at your option) any later version.

// This program is distributed in the hope that it will be useful,
// but WITHOUT ANY WARRANTY; without even the implied warranty of
// MERCHANTABILITY or FITNESS FOR A PARTICULAR PURPOSE. See the
// GNU General Public License for more details.

// You should have received a copy of the GNU General Public License
// along with this program. If not, see <https://www.gnu.org/licenses/>.

//! Aura (Authority-round) consensus in substrate.
//!
//! Aura works by having a list of authorities A who are expected to roughly
//! agree on the current time. Time is divided up into discrete slots of t
//! seconds each. For each slot s, the author of that slot is A[s % |A|].
//!
//! The author is allowed to issue one block but not more during that slot,
//! and it will be built upon the longest valid chain that has been seen.
//!
//! Blocks from future steps will be either deferred or rejected depending on how
//! far in the future they are.
//!
//! NOTE: Aura itself is designed to be generic over the crypto used.
#![forbid(missing_docs, unsafe_code)]
use std::{fmt::Debug, hash::Hash, marker::PhantomData, pin::Pin, sync::Arc};

use futures::prelude::*;
use log::{debug, trace};

use codec::{Codec, Decode, Encode};

use sc_client_api::{backend::AuxStore, BlockOf, UsageProvider};
use sc_consensus::{BlockImport, BlockImportParams, ForkChoiceStrategy, StateAction};
use sc_consensus_slots::{
	BackoffAuthoringBlocksStrategy, InherentDataProviderExt, SimpleSlotWorkerToSlotWorker,
	SlotInfo, StorageChanges,
};
use sc_telemetry::TelemetryHandle;
use sp_api::{Core, ProvideRuntimeApi};
use sp_application_crypto::{AppKey, AppPublic};
use sp_blockchain::{HeaderBackend, Result as CResult};
use sp_consensus::{BlockOrigin, Environment, Error as ConsensusError, Proposer, SelectChain};
use sp_consensus_slots::Slot;
use sp_core::crypto::{ByteArray, Pair, Public};
use sp_inherents::CreateInherentDataProviders;
use sp_keystore::{SyncCryptoStore, SyncCryptoStorePtr};
use sp_runtime::{
	generic::BlockId,
	traits::{Block as BlockT, Header, Member, NumberFor, Zero},
	DigestItem,
};

mod import_queue;

pub use import_queue::{
	build_verifier, import_queue, AuraVerifier, BuildVerifierParams, CheckForEquivocation,
	ImportQueueParams,
};
pub use sc_consensus_slots::SlotProportion;
pub use sp_consensus::SyncOracle;
pub use sp_consensus_aura::{
	digests::CompatibleDigestItem,
	inherents::{InherentDataProvider, InherentType as AuraInherent, INHERENT_IDENTIFIER},
	AuraApi, ConsensusLog, SlotDuration, AURA_ENGINE_ID,
};

type AuthorityId<P> = <P as Pair>::Public;

/// Run `AURA` in a compatibility mode.
///
/// This is required for when the chain was launched and later there
/// was a consensus breaking change.
#[derive(Debug, Clone)]
pub enum CompatibilityMode<N> {
	/// Don't use any compatibility mode.
	None,
	/// Call `initialize_block` before doing any runtime calls.
	///
	/// Previously the node would execute `initialize_block` before fetchting the authorities
	/// from the runtime. This behaviour changed in: <https://github.com/paritytech/substrate/pull/9132>
	///
	/// By calling `initialize_block` before fetching the authorities, on a block that
	/// would enact a new validator set, the block would already be build/sealed by an
	/// authority of the new set. With this mode disabled (the default) a block that enacts a new
	/// set isn't sealed/built by an authority of the new set, however to make new nodes be able to
	/// sync old chains this compatibility mode exists.
	UseInitializeBlock {
		/// The block number until this compatibility mode should be executed. The first runtime
		/// call in the context of the `until` block (importing it/building it) will disable the
		/// compatibility mode (i.e. at `until` the default rules will apply). When enabling this
		/// compatibility mode the `until` block should be a future block on which all nodes will
		/// have upgraded to a release that includes the updated compatibility mode configuration.
		/// At `until` block there will be a hard fork when the authority set changes, between the
		/// old nodes (running with `initialize_block`, i.e. without the compatibility mode
		/// configuration) and the new nodes.
		until: N,
	},
}

impl<N> Default for CompatibilityMode<N> {
	fn default() -> Self {
		Self::None
	}
}

/// Get the slot duration for Aura.
pub fn slot_duration<A, B, C>(client: &C) -> CResult<SlotDuration>
where
	A: Codec,
	B: BlockT,
	C: AuxStore + ProvideRuntimeApi<B> + UsageProvider<B>,
	C::Api: AuraApi<B, A>,
{
	let best_block_id = BlockId::Hash(client.usage_info().chain.best_hash);
	client.runtime_api().slot_duration(&best_block_id).map_err(|err| err.into())
}

/// Get slot author for given block along with authorities.
fn slot_author<P: Pair>(slot: Slot, authorities: &[AuthorityId<P>]) -> Option<&AuthorityId<P>> {
	if authorities.is_empty() {
		return None
	}

	let idx = *slot % (authorities.len() as u64);
	assert!(
		idx <= usize::MAX as u64,
		"It is impossible to have a vector with length beyond the address space; qed",
	);

	let current_author = authorities.get(idx as usize).expect(
		"authorities not empty; index constrained to list length;this is a valid index; qed",
	);

	Some(current_author)
}

/// Parameters of [`start_aura`].
pub struct StartAuraParams<C, SC, I, PF, SO, L, CIDP, BS, N> {
	/// The duration of a slot.
	pub slot_duration: SlotDuration,
	/// The client to interact with the chain.
	pub client: Arc<C>,
	/// A select chain implementation to select the best block.
	pub select_chain: SC,
	/// The block import.
	pub block_import: I,
	/// The proposer factory to build proposer instances.
	pub proposer_factory: PF,
	/// The sync oracle that can give us the current sync status.
	pub sync_oracle: SO,
	/// Hook into the sync module to control the justification sync process.
	pub justification_sync_link: L,
	/// Something that can create the inherent data providers.
	pub create_inherent_data_providers: CIDP,
	/// Should we force the authoring of blocks?
	pub force_authoring: bool,
	/// The backoff strategy when we miss slots.
	pub backoff_authoring_blocks: Option<BS>,
	/// The keystore used by the node.
	pub keystore: SyncCryptoStorePtr,
	/// The proportion of the slot dedicated to proposing.
	///
	/// The block proposing will be limited to this proportion of the slot from the starting of the
	/// slot. However, the proposing can still take longer when there is some lenience factor
	/// applied, because there were no blocks produced for some slots.
	pub block_proposal_slot_portion: SlotProportion,
	/// The maximum proportion of the slot dedicated to proposing with any lenience factor applied
	/// due to no blocks being produced.
	pub max_block_proposal_slot_portion: Option<SlotProportion>,
	/// Telemetry instance used to report telemetry metrics.
	pub telemetry: Option<TelemetryHandle>,
	/// Compatibility mode that should be used.
	///
	/// If in doubt, use `Default::default()`.
	pub compatibility_mode: CompatibilityMode<N>,
}

/// Start the aura worker. The returned future should be run in a futures executor.
pub fn start_aura<P, B, C, SC, I, PF, SO, L, CIDP, BS, Error>(
	StartAuraParams {
		slot_duration,
		client,
		select_chain,
		block_import,
		proposer_factory,
		sync_oracle,
		justification_sync_link,
		create_inherent_data_providers,
		force_authoring,
		backoff_authoring_blocks,
		keystore,
		block_proposal_slot_portion,
		max_block_proposal_slot_portion,
		telemetry,
		compatibility_mode,
	}: StartAuraParams<C, SC, I, PF, SO, L, CIDP, BS, NumberFor<B>>,
) -> Result<impl Future<Output = ()>, sp_consensus::Error>
where
	P: Pair + Send + Sync,
	P::Public: AppPublic + Hash + Member + Encode + Decode,
	P::Signature: TryFrom<Vec<u8>> + Hash + Member + Encode + Decode,
	B: BlockT,
	C: ProvideRuntimeApi<B> + BlockOf + AuxStore + HeaderBackend<B> + Send + Sync,
	C::Api: AuraApi<B, AuthorityId<P>>,
	SC: SelectChain<B>,
	I: BlockImport<B, Transaction = sp_api::TransactionFor<C, B>> + Send + Sync + 'static,
	PF: Environment<B, Error = Error> + Send + Sync + 'static,
	PF::Proposer: Proposer<B, Error = Error, Transaction = sp_api::TransactionFor<C, B>>,
	SO: SyncOracle + Send + Sync + Clone,
	L: sc_consensus::JustificationSyncLink<B>,
	CIDP: CreateInherentDataProviders<B, ()> + Send + 'static,
	CIDP::InherentDataProviders: InherentDataProviderExt + Send,
	BS: BackoffAuthoringBlocksStrategy<NumberFor<B>> + Send + Sync + 'static,
	Error: std::error::Error + Send + From<sp_consensus::Error> + 'static,
{
	let worker = build_aura_worker::<P, _, _, _, _, _, _, _, _>(BuildAuraWorkerParams {
		client,
		block_import,
		proposer_factory,
		keystore,
		sync_oracle: sync_oracle.clone(),
		justification_sync_link,
		force_authoring,
		backoff_authoring_blocks,
		telemetry,
		block_proposal_slot_portion,
		max_block_proposal_slot_portion,
		compatibility_mode,
	});

	Ok(sc_consensus_slots::start_slot_worker(
		slot_duration,
		select_chain,
		SimpleSlotWorkerToSlotWorker(worker),
		sync_oracle,
		create_inherent_data_providers,
	))
}

/// Parameters of [`build_aura_worker`].
pub struct BuildAuraWorkerParams<C, I, PF, SO, L, BS, N> {
	/// The client to interact with the chain.
	pub client: Arc<C>,
	/// The block import.
	pub block_import: I,
	/// The proposer factory to build proposer instances.
	pub proposer_factory: PF,
	/// The sync oracle that can give us the current sync status.
	pub sync_oracle: SO,
	/// Hook into the sync module to control the justification sync process.
	pub justification_sync_link: L,
	/// Should we force the authoring of blocks?
	pub force_authoring: bool,
	/// The backoff strategy when we miss slots.
	pub backoff_authoring_blocks: Option<BS>,
	/// The keystore used by the node.
	pub keystore: SyncCryptoStorePtr,
	/// The proportion of the slot dedicated to proposing.
	///
	/// The block proposing will be limited to this proportion of the slot from the starting of the
	/// slot. However, the proposing can still take longer when there is some lenience factor
	/// applied, because there were no blocks produced for some slots.
	pub block_proposal_slot_portion: SlotProportion,
	/// The maximum proportion of the slot dedicated to proposing with any lenience factor applied
	/// due to no blocks being produced.
	pub max_block_proposal_slot_portion: Option<SlotProportion>,
	/// Telemetry instance used to report telemetry metrics.
	pub telemetry: Option<TelemetryHandle>,
	/// Compatibility mode that should be used.
	///
	/// If in doubt, use `Default::default()`.
	pub compatibility_mode: CompatibilityMode<N>,
}

/// Build the aura worker.
///
/// The caller is responsible for running this worker, otherwise it will do nothing.
pub fn build_aura_worker<P, B, C, PF, I, SO, L, BS, Error>(
	BuildAuraWorkerParams {
		client,
		block_import,
		proposer_factory,
		sync_oracle,
		justification_sync_link,
		backoff_authoring_blocks,
		keystore,
		block_proposal_slot_portion,
		max_block_proposal_slot_portion,
		telemetry,
		force_authoring,
		compatibility_mode,
	}: BuildAuraWorkerParams<C, I, PF, SO, L, BS, NumberFor<B>>,
) -> impl sc_consensus_slots::SimpleSlotWorker<
	B,
	Proposer = PF::Proposer,
	BlockImport = I,
	SyncOracle = SO,
	JustificationSyncLink = L,
	Claim = P::Public,
	AuxData = Vec<AuthorityId<P>>,
>
where
	B: BlockT,
	C: ProvideRuntimeApi<B> + BlockOf + AuxStore + HeaderBackend<B> + Send + Sync,
	C::Api: AuraApi<B, AuthorityId<P>>,
	PF: Environment<B, Error = Error> + Send + Sync + 'static,
	PF::Proposer: Proposer<B, Error = Error, Transaction = sp_api::TransactionFor<C, B>>,
	P: Pair + Send + Sync,
	P::Public: AppPublic + Hash + Member + Encode + Decode,
	P::Signature: TryFrom<Vec<u8>> + Hash + Member + Encode + Decode,
	I: BlockImport<B, Transaction = sp_api::TransactionFor<C, B>> + Send + Sync + 'static,
	Error: std::error::Error + Send + From<sp_consensus::Error> + 'static,
	SO: SyncOracle + Send + Sync + Clone,
	L: sc_consensus::JustificationSyncLink<B>,
	BS: BackoffAuthoringBlocksStrategy<NumberFor<B>> + Send + Sync + 'static,
{
	AuraWorker {
		client,
		block_import,
		env: proposer_factory,
		keystore,
		sync_oracle,
		justification_sync_link,
		force_authoring,
		backoff_authoring_blocks,
		telemetry,
		block_proposal_slot_portion,
		max_block_proposal_slot_portion,
		compatibility_mode,
		_key_type: PhantomData::<P>,
	}
}

struct AuraWorker<C, E, I, P, SO, L, BS, N> {
	client: Arc<C>,
	block_import: I,
	env: E,
	keystore: SyncCryptoStorePtr,
	sync_oracle: SO,
	justification_sync_link: L,
	force_authoring: bool,
	backoff_authoring_blocks: Option<BS>,
	block_proposal_slot_portion: SlotProportion,
	max_block_proposal_slot_portion: Option<SlotProportion>,
	telemetry: Option<TelemetryHandle>,
	compatibility_mode: CompatibilityMode<N>,
	_key_type: PhantomData<P>,
}

#[async_trait::async_trait]
impl<B, C, E, I, P, Error, SO, L, BS> sc_consensus_slots::SimpleSlotWorker<B>
	for AuraWorker<C, E, I, P, SO, L, BS, NumberFor<B>>
where
	B: BlockT,
	C: ProvideRuntimeApi<B> + BlockOf + HeaderBackend<B> + Sync,
	C::Api: AuraApi<B, AuthorityId<P>>,
	E: Environment<B, Error = Error> + Send + Sync,
	E::Proposer: Proposer<B, Error = Error, Transaction = sp_api::TransactionFor<C, B>>,
	I: BlockImport<B, Transaction = sp_api::TransactionFor<C, B>> + Send + Sync + 'static,
	P: Pair + Send + Sync,
	P::Public: AppPublic + Public + Member + Encode + Decode + Hash,
	P::Signature: TryFrom<Vec<u8>> + Member + Encode + Decode + Hash + Debug,
	SO: SyncOracle + Send + Clone + Sync,
	L: sc_consensus::JustificationSyncLink<B>,
	BS: BackoffAuthoringBlocksStrategy<NumberFor<B>> + Send + Sync + 'static,
	Error: std::error::Error + Send + From<sp_consensus::Error> + 'static,
{
	type BlockImport = I;
	type SyncOracle = SO;
	type JustificationSyncLink = L;
	type CreateProposer =
		Pin<Box<dyn Future<Output = Result<E::Proposer, sp_consensus::Error>> + Send + 'static>>;
	type Proposer = E::Proposer;
	type Claim = P::Public;
	type AuxData = Vec<AuthorityId<P>>;

	fn logging_target(&self) -> &'static str {
		"aura"
	}

	fn block_import(&mut self) -> &mut Self::BlockImport {
		&mut self.block_import
	}

	fn aux_data(
		&self,
		header: &B::Header,
		_slot: Slot,
	) -> Result<Self::AuxData, sp_consensus::Error> {
		authorities(
			self.client.as_ref(),
			header.hash(),
			*header.number() + 1u32.into(),
			&self.compatibility_mode,
		)
	}

	fn authorities_len(&self, epoch_data: &Self::AuxData) -> Option<usize> {
		Some(epoch_data.len())
	}

	async fn claim_slot(
		&self,
		_header: &B::Header,
		slot: Slot,
		epoch_data: &Self::AuxData,
	) -> Option<Self::Claim> {
		let expected_author = slot_author::<P>(slot, epoch_data);
		expected_author.and_then(|p| {
			if SyncCryptoStore::has_keys(
				&*self.keystore,
				&[(p.to_raw_vec(), sp_application_crypto::key_types::AURA)],
			) {
				Some(p.clone())
			} else {
				None
			}
		})
	}

	fn pre_digest_data(&self, slot: Slot, _claim: &Self::Claim) -> Vec<sp_runtime::DigestItem> {
		vec![<DigestItem as CompatibleDigestItem<P::Signature>>::aura_pre_digest(slot)]
	}

	async fn block_import_params(
		&self,
		header: B::Header,
		header_hash: &B::Hash,
		body: Vec<B::Extrinsic>,
		storage_changes: StorageChanges<<Self::BlockImport as BlockImport<B>>::Transaction, B>,
		public: Self::Claim,
		_epoch: Self::AuxData,
	) -> Result<
		sc_consensus::BlockImportParams<B, <Self::BlockImport as BlockImport<B>>::Transaction>,
		sp_consensus::Error,
	> {
		// sign the pre-sealed hash of the block and then
		// add it to a digest item.
		let public_type_pair = public.to_public_crypto_pair();
		let public = public.to_raw_vec();
		let signature = SyncCryptoStore::sign_with(
			&*self.keystore,
			<AuthorityId<P> as AppKey>::ID,
			&public_type_pair,
			header_hash.as_ref(),
		)
		.map_err(|e| sp_consensus::Error::CannotSign(public.clone(), e.to_string()))?
		.ok_or_else(|| {
			sp_consensus::Error::CannotSign(
				public.clone(),
				"Could not find key in keystore.".into(),
			)
		})?;
		let signature = signature
			.clone()
			.try_into()
			.map_err(|_| sp_consensus::Error::InvalidSignature(signature, public))?;

		let signature_digest_item =
			<DigestItem as CompatibleDigestItem<P::Signature>>::aura_seal(signature);

		let mut import_block = BlockImportParams::new(BlockOrigin::Own, header);
		import_block.post_digests.push(signature_digest_item);
		import_block.body = Some(body);
		import_block.state_action =
			StateAction::ApplyChanges(sc_consensus::StorageChanges::Changes(storage_changes));
		import_block.fork_choice = Some(ForkChoiceStrategy::LongestChain);

		Ok(import_block)
	}

	fn force_authoring(&self) -> bool {
		self.force_authoring
	}

	fn should_backoff(&self, slot: Slot, chain_head: &B::Header) -> bool {
		if let Some(ref strategy) = self.backoff_authoring_blocks {
			if let Ok(chain_head_slot) = find_pre_digest::<B, P::Signature>(chain_head) {
				return strategy.should_backoff(
					*chain_head.number(),
					chain_head_slot,
					self.client.info().finalized_number,
					slot,
					self.logging_target(),
				)
			}
		}
		false
	}

	fn sync_oracle(&mut self) -> &mut Self::SyncOracle {
		&mut self.sync_oracle
	}

	fn justification_sync_link(&mut self) -> &mut Self::JustificationSyncLink {
		&mut self.justification_sync_link
	}

	fn proposer(&mut self, block: &B::Header) -> Self::CreateProposer {
		self.env
			.init(block)
			.map_err(|e| sp_consensus::Error::ClientImport(format!("{:?}", e)))
			.boxed()
	}

	fn telemetry(&self) -> Option<TelemetryHandle> {
		self.telemetry.clone()
	}

	fn proposing_remaining_duration(&self, slot_info: &SlotInfo<B>) -> std::time::Duration {
		let parent_slot = find_pre_digest::<B, P::Signature>(&slot_info.chain_head).ok();

		sc_consensus_slots::proposing_remaining_duration(
			parent_slot,
			slot_info,
			&self.block_proposal_slot_portion,
			self.max_block_proposal_slot_portion.as_ref(),
			sc_consensus_slots::SlotLenienceType::Exponential,
			self.logging_target(),
		)
	}
}

fn aura_err<B: BlockT>(error: Error<B>) -> Error<B> {
	debug!(target: "aura", "{}", error);
	error
}

/// Aura Errors
#[derive(Debug, thiserror::Error)]
pub enum Error<B: BlockT> {
	/// Multiple Aura pre-runtime headers
	#[error("Multiple Aura pre-runtime headers")]
	MultipleHeaders,
	/// No Aura pre-runtime digest found
	#[error("No Aura pre-runtime digest found")]
	NoDigestFound,
	/// Header is unsealed
	#[error("Header {0:?} is unsealed")]
	HeaderUnsealed(B::Hash),
	/// Header has a bad seal
	#[error("Header {0:?} has a bad seal")]
	HeaderBadSeal(B::Hash),
	/// Slot Author not found
	#[error("Slot Author not found")]
	SlotAuthorNotFound,
	/// Bad signature
	#[error("Bad signature on {0:?}")]
	BadSignature(B::Hash),
	/// Client Error
	#[error(transparent)]
	Client(sp_blockchain::Error),
	/// Unknown inherent error for identifier
	#[error("Unknown inherent error for identifier: {}", String::from_utf8_lossy(.0))]
	UnknownInherentError(sp_inherents::InherentIdentifier),
	/// Inherents Error
	#[error("Inherent error: {0}")]
	Inherent(sp_inherents::Error),
}

impl<B: BlockT> From<Error<B>> for String {
	fn from(error: Error<B>) -> String {
		error.to_string()
	}
}

/// Get pre-digests from the header
pub fn find_pre_digest<B: BlockT, Signature: Codec>(header: &B::Header) -> Result<Slot, Error<B>> {
	if header.number().is_zero() {
		return Ok(0.into())
	}

	let mut pre_digest: Option<Slot> = None;
	for log in header.digest().logs() {
		trace!(target: "aura", "Checking log {:?}", log);
		match (CompatibleDigestItem::<Signature>::as_aura_pre_digest(log), pre_digest.is_some()) {
			(Some(_), true) => return Err(aura_err(Error::MultipleHeaders)),
			(None, _) => trace!(target: "aura", "Ignoring digest not meant for us"),
			(s, false) => pre_digest = s,
		}
	}
	pre_digest.ok_or_else(|| aura_err(Error::NoDigestFound))
}

fn authorities<A, B, C>(
	client: &C,
	parent_hash: B::Hash,
	context_block_number: NumberFor<B>,
	compatibility_mode: &CompatibilityMode<NumberFor<B>>,
) -> Result<Vec<A>, ConsensusError>
where
	A: Codec + Debug,
	B: BlockT,
	C: ProvideRuntimeApi<B>,
	C::Api: AuraApi<B, A>,
{
	let runtime_api = client.runtime_api();

	match compatibility_mode {
		CompatibilityMode::None => {},
		// Use `initialize_block` until we hit the block that should disable the mode.
		CompatibilityMode::UseInitializeBlock { until } =>
			if *until > context_block_number {
				runtime_api
					.initialize_block(
						&BlockId::Hash(parent_hash),
						&B::Header::new(
							context_block_number,
							Default::default(),
							Default::default(),
							parent_hash,
							Default::default(),
						),
					)
					.map_err(|_| sp_consensus::Error::InvalidAuthoritiesSet)?;
			},
	}

	runtime_api
		.authorities(&BlockId::Hash(parent_hash))
		.ok()
		.ok_or(sp_consensus::Error::InvalidAuthoritiesSet)
}

#[cfg(test)]
mod tests {
	use super::*;
	use parking_lot::Mutex;
	use sc_block_builder::BlockBuilderProvider;
	use sc_client_api::BlockchainEvents;
	use sc_consensus::BoxJustificationImport;
	use sc_consensus_slots::{BackoffAuthoringOnFinalizedHeadLagging, SimpleSlotWorker};
	use sc_keystore::LocalKeystore;
	use sc_network_test::{Block as TestBlock, *};
	use sp_application_crypto::key_types::AURA;
	use sp_consensus::{DisableProofRecording, NoNetwork as DummyOracle, Proposal};
	use sp_consensus_aura::sr25519::AuthorityPair;
	use sp_inherents::InherentData;
	use sp_keyring::sr25519::Keyring;
	use sp_runtime::{
		traits::{Block as BlockT, Header as _},
		Digest,
	};
	use sp_timestamp::Timestamp;
	use std::{
		task::Poll,
		time::{Duration, Instant},
	};
	use substrate_test_runtime_client::{
		runtime::{Header, H256},
		TestClient,
	};
	use tokio::runtime::{Handle, Runtime};

	const SLOT_DURATION_MS: u64 = 1000;

	type Error = sp_blockchain::Error;

	struct DummyFactory(Arc<TestClient>);
	struct DummyProposer(u64, Arc<TestClient>);

	impl Environment<TestBlock> for DummyFactory {
		type Proposer = DummyProposer;
		type CreateProposer = futures::future::Ready<Result<DummyProposer, Error>>;
		type Error = Error;

		fn init(&mut self, parent_header: &<TestBlock as BlockT>::Header) -> Self::CreateProposer {
			futures::future::ready(Ok(DummyProposer(parent_header.number + 1, self.0.clone())))
		}
	}

	impl Proposer<TestBlock> for DummyProposer {
		type Error = Error;
		type Transaction =
			sc_client_api::TransactionFor<substrate_test_runtime_client::Backend, TestBlock>;
		type Proposal = future::Ready<Result<Proposal<TestBlock, Self::Transaction, ()>, Error>>;
		type ProofRecording = DisableProofRecording;
		type Proof = ();

		fn propose(
			self,
			_: InherentData,
			digests: Digest,
			_: Duration,
			_: Option<usize>,
		) -> Self::Proposal {
			let r = self.1.new_block(digests).unwrap().build().map_err(|e| e.into());

			future::ready(r.map(|b| Proposal {
				block: b.block,
				proof: (),
				storage_changes: b.storage_changes,
			}))
		}
	}

	type AuraVerifier = import_queue::AuraVerifier<
		PeersFullClient,
		AuthorityPair,
		Box<
			dyn CreateInherentDataProviders<
				TestBlock,
				(),
				InherentDataProviders = (InherentDataProvider,),
			>,
		>,
		u64,
	>;
	type AuraPeer = Peer<(), PeersClient>;

	pub struct AuraTestNet {
		rt_handle: Handle,
		peers: Vec<AuraPeer>,
	}

	impl WithRuntime for AuraTestNet {
		fn with_runtime(rt_handle: Handle) -> Self {
			AuraTestNet { rt_handle, peers: Vec::new() }
		}
		fn rt_handle(&self) -> &Handle {
			&self.rt_handle
		}
	}

	impl TestNetFactory for AuraTestNet {
		type Verifier = AuraVerifier;
		type PeerData = ();
		type BlockImport = PeersClient;

		fn make_verifier(&self, client: PeersClient, _peer_data: &()) -> Self::Verifier {
			let client = client.as_client();
			let slot_duration = slot_duration(&*client).expect("slot duration available");

			assert_eq!(slot_duration.as_millis() as u64, SLOT_DURATION_MS);
			import_queue::AuraVerifier::new(
				client,
				Box::new(|_, _| async {
					let slot = InherentDataProvider::from_timestamp_and_slot_duration(
						Timestamp::current(),
						SlotDuration::from_millis(SLOT_DURATION_MS),
					);
					Ok((slot,))
				}),
				CheckForEquivocation::Yes,
				None,
				CompatibilityMode::None,
			)
		}

		fn make_block_import(
			&self,
			client: PeersClient,
		) -> (
			BlockImportAdapter<Self::BlockImport>,
			Option<BoxJustificationImport<Block>>,
			Self::PeerData,
		) {
			(client.as_block_import(), None, ())
		}

		fn peer(&mut self, i: usize) -> &mut AuraPeer {
			&mut self.peers[i]
		}

		fn peers(&self) -> &Vec<AuraPeer> {
			&self.peers
		}
		fn mut_peers<F: FnOnce(&mut Vec<AuraPeer>)>(&mut self, closure: F) {
			closure(&mut self.peers);
		}
	}

	#[test]
	fn authoring_blocks() {
		sp_tracing::try_init_simple();
		let runtime = Runtime::new().unwrap();
		let net = AuraTestNet::new(runtime.handle().clone(), 3);

		let peers = &[(0, Keyring::Alice), (1, Keyring::Bob), (2, Keyring::Charlie)];

		let net = Arc::new(Mutex::new(net));
		let mut import_notifications = Vec::new();
		let mut aura_futures = Vec::new();

		let mut keystore_paths = Vec::new();
		for (peer_id, key) in peers {
			let mut net = net.lock();
			let peer = net.peer(*peer_id);
			let client = peer.client().as_client();
			let select_chain = peer.select_chain().expect("full client has a select chain");
			let keystore_path = tempfile::tempdir().expect("Creates keystore path");
			let keystore = Arc::new(
				LocalKeystore::open(keystore_path.path(), None).expect("Creates keystore."),
			);

			SyncCryptoStore::sr25519_generate_new(&*keystore, AURA, Some(&key.to_seed()))
				.expect("Creates authority key");
			keystore_paths.push(keystore_path);

			let environ = DummyFactory(client.clone());
			import_notifications.push(
				client
					.import_notification_stream()
					.take_while(|n| {
						future::ready(!(n.origin != BlockOrigin::Own && n.header.number() < &5))
					})
					.for_each(move |_| future::ready(())),
			);

			let slot_duration = slot_duration(&*client).expect("slot duration available");

			aura_futures.push(
				start_aura::<AuthorityPair, _, _, _, _, _, _, _, _, _, _>(StartAuraParams {
					slot_duration,
					block_import: client.clone(),
					select_chain,
					client,
					proposer_factory: environ,
					sync_oracle: DummyOracle,
					justification_sync_link: (),
					create_inherent_data_providers: |_, _| async {
						let slot = InherentDataProvider::from_timestamp_and_slot_duration(
							Timestamp::current(),
							SlotDuration::from_millis(SLOT_DURATION_MS),
						);

						Ok((slot,))
					},
					force_authoring: false,
					backoff_authoring_blocks: Some(
						BackoffAuthoringOnFinalizedHeadLagging::default(),
					),
					keystore,
					block_proposal_slot_portion: SlotProportion::new(0.5),
					max_block_proposal_slot_portion: None,
					telemetry: None,
					compatibility_mode: CompatibilityMode::None,
				})
				.expect("Starts aura"),
			);
		}

		runtime.block_on(future::select(
			future::poll_fn(move |cx| {
				net.lock().poll(cx);
				Poll::<()>::Pending
			}),
			future::select(future::join_all(aura_futures), future::join_all(import_notifications)),
		));
	}

	#[test]
	fn authorities_call_works() {
		let client = substrate_test_runtime_client::new();

		assert_eq!(client.chain_info().best_number, 0);
		assert_eq!(
			authorities(&client, client.chain_info().best_hash, 1, &CompatibilityMode::None)
				.unwrap(),
			vec![
				Keyring::Alice.public().into(),
				Keyring::Bob.public().into(),
				Keyring::Charlie.public().into()
			]
		);
	}

	#[test]
	fn current_node_authority_should_claim_slot() {
		let runtime = Runtime::new().unwrap();
		let net = AuraTestNet::new(runtime.handle().clone(), 4);

		let mut authorities = vec![
			Keyring::Alice.public().into(),
			Keyring::Bob.public().into(),
			Keyring::Charlie.public().into(),
		];

		let keystore_path = tempfile::tempdir().expect("Creates keystore path");
		let keystore = LocalKeystore::open(keystore_path.path(), None).expect("Creates keystore.");
		let public = SyncCryptoStore::sr25519_generate_new(&keystore, AuthorityPair::ID, None)
			.expect("Key should be created");
		authorities.push(public.into());

		let net = Arc::new(Mutex::new(net));

		let mut net = net.lock();
		let peer = net.peer(3);
		let client = peer.client().as_client();
		let environ = DummyFactory(client.clone());

		let worker = AuraWorker {
			client: client.clone(),
			block_import: client,
			env: environ,
			keystore: keystore.into(),
			sync_oracle: DummyOracle,
			justification_sync_link: (),
			force_authoring: false,
			backoff_authoring_blocks: Some(BackoffAuthoringOnFinalizedHeadLagging::default()),
			telemetry: None,
			_key_type: PhantomData::<AuthorityPair>,
			block_proposal_slot_portion: SlotProportion::new(0.5),
			max_block_proposal_slot_portion: None,
			compatibility_mode: Default::default(),
		};

		let head = Header::new(
			1,
			H256::from_low_u64_be(0),
			H256::from_low_u64_be(0),
			Default::default(),
			Default::default(),
		);
		assert!(runtime.block_on(worker.claim_slot(&head, 0.into(), &authorities)).is_none());
		assert!(runtime.block_on(worker.claim_slot(&head, 1.into(), &authorities)).is_none());
		assert!(runtime.block_on(worker.claim_slot(&head, 2.into(), &authorities)).is_none());
		assert!(runtime.block_on(worker.claim_slot(&head, 3.into(), &authorities)).is_some());
		assert!(runtime.block_on(worker.claim_slot(&head, 4.into(), &authorities)).is_none());
		assert!(runtime.block_on(worker.claim_slot(&head, 5.into(), &authorities)).is_none());
		assert!(runtime.block_on(worker.claim_slot(&head, 6.into(), &authorities)).is_none());
		assert!(runtime.block_on(worker.claim_slot(&head, 7.into(), &authorities)).is_some());
	}

	#[test]
	fn on_slot_returns_correct_block() {
		let runtime = Runtime::new().unwrap();
		let net = AuraTestNet::new(runtime.handle().clone(), 4);

		let keystore_path = tempfile::tempdir().expect("Creates keystore path");
		let keystore = LocalKeystore::open(keystore_path.path(), None).expect("Creates keystore.");
		SyncCryptoStore::sr25519_generate_new(
			&keystore,
			AuthorityPair::ID,
			Some(&Keyring::Alice.to_seed()),
		)
		.expect("Key should be created");

		let net = Arc::new(Mutex::new(net));

		let mut net = net.lock();
		let peer = net.peer(3);
		let client = peer.client().as_client();
		let environ = DummyFactory(client.clone());

		let mut worker = AuraWorker {
			client: client.clone(),
			block_import: client.clone(),
			env: environ,
			keystore: keystore.into(),
			sync_oracle: DummyOracle,
			justification_sync_link: (),
			force_authoring: false,
			backoff_authoring_blocks: Option::<()>::None,
			telemetry: None,
			_key_type: PhantomData::<AuthorityPair>,
			block_proposal_slot_portion: SlotProportion::new(0.5),
			max_block_proposal_slot_portion: None,
			compatibility_mode: Default::default(),
		};

		let head = client.header(&BlockId::Number(0)).unwrap().unwrap();

<<<<<<< HEAD
		let res = runtime
			.block_on(worker.on_slot(SlotInfo {
				slot: 0.into(),
				ends_at: Instant::now() + Duration::from_secs(100),
				inherent_data: InherentData::new(),
				duration: Duration::from_millis(1000),
				chain_head: head,
				block_size_limit: None,
			}))
			.unwrap();
=======
		let res = executor::block_on(worker.on_slot(SlotInfo {
			slot: 0.into(),
			ends_at: Instant::now() + Duration::from_secs(100),
			create_inherent_data: Box::new(()),
			duration: Duration::from_millis(1000),
			chain_head: head,
			block_size_limit: None,
		}))
		.unwrap();
>>>>>>> 9812205c

		// The returned block should be imported and we should be able to get its header by now.
		assert!(client.header(&BlockId::Hash(res.block.hash())).unwrap().is_some());
	}
}<|MERGE_RESOLUTION|>--- conflicted
+++ resolved
@@ -969,28 +969,16 @@
 
 		let head = client.header(&BlockId::Number(0)).unwrap().unwrap();
 
-<<<<<<< HEAD
 		let res = runtime
 			.block_on(worker.on_slot(SlotInfo {
 				slot: 0.into(),
 				ends_at: Instant::now() + Duration::from_secs(100),
-				inherent_data: InherentData::new(),
+				create_inherent_data: Box::new(()),
 				duration: Duration::from_millis(1000),
 				chain_head: head,
 				block_size_limit: None,
 			}))
 			.unwrap();
-=======
-		let res = executor::block_on(worker.on_slot(SlotInfo {
-			slot: 0.into(),
-			ends_at: Instant::now() + Duration::from_secs(100),
-			create_inherent_data: Box::new(()),
-			duration: Duration::from_millis(1000),
-			chain_head: head,
-			block_size_limit: None,
-		}))
-		.unwrap();
->>>>>>> 9812205c
 
 		// The returned block should be imported and we should be able to get its header by now.
 		assert!(client.header(&BlockId::Hash(res.block.hash())).unwrap().is_some());
