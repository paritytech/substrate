--- conflicted
+++ resolved
@@ -12,11 +12,7 @@
 sc-client = { path = "../../" }
 sc-client-api = { path = "../../api" }
 codec = { package = "parity-scale-codec", version = "1.0.0" }
-<<<<<<< HEAD
-consensus-common = { package = "sp-consensus", path = "../../../primitives/consensus/common" }
-=======
 sp-consensus = { path = "../../../primitives/consensus/common" }
->>>>>>> 40a16efe
 derive_more = "0.99.2"
 futures = { version = "0.3.1", features = ["compat"] }
 futures01 = { package = "futures", version = "0.1" }
