--- conflicted
+++ resolved
@@ -34,21 +34,11 @@
 sc-telemetry = { version = "2.0.0-alpha.2", path = "../../telemetry" }
 
 [dev-dependencies]
-<<<<<<< HEAD
-sp-keyring = { version = "2.0.0", path = "../../../primitives/keyring" }
-sc-executor = { version = "0.8", path = "../../executor" }
-sc-network = { version = "0.8", path = "../../network" }
-sc-network-test = { version = "0.8.0", path = "../../network/test" }
-sc-service = { version = "0.8", path = "../../service" }
-substrate-test-runtime-client = { version = "2.0.0", path = "../../../test-utils/runtime/client" }
-=======
 sp-keyring = { version = "2.0.0-alpha.2", path = "../../../primitives/keyring" }
 sc-executor = { version = "0.8.0-alpha.2", path = "../../executor" }
 sc-network = { version = "0.8.0-alpha.2", path = "../../network" }
 sc-network-test = { version = "0.8.0-dev", path = "../../network/test" }
 sc-service = { version = "0.8.0-alpha.2", path = "../../service" }
 substrate-test-runtime-client = { version = "2.0.0-dev", path = "../../../test-utils/runtime/client" }
-tokio = "0.1.22"
->>>>>>> f41677d0
 env_logger = "0.7.0"
 tempfile = "3.1.0"