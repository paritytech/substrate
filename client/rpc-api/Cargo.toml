[package]
name = "sc-rpc-api"
version = "0.10.0-dev"
authors = ["Parity Technologies <admin@parity.io>"]
edition = "2021"
license = "GPL-3.0-or-later WITH Classpath-exception-2.0"
homepage = "https://substrate.io"
repository = "https://github.com/paritytech/substrate/"
description = "Substrate RPC interfaces."
readme = "README.md"

[package.metadata.docs.rs]
targets = ["x86_64-unknown-linux-gnu"]

[dependencies]
codec = { package = "parity-scale-codec", version = "3.0.0" }
futures = "0.3.21"
<<<<<<< HEAD
jsonrpc-core = "18.0.0"
jsonrpc-core-client = "18.0.0"
jsonrpc-derive = "18.0.0"
jsonrpc-pubsub = "18.0.0"
log = "0.4.17"
=======
log = "0.4.16"
>>>>>>> 51eac357
parking_lot = "0.12.0"
scale-info = { version = "2.0.1", default-features = false, features = ["derive"] }
serde = { version = "1.0.136", features = ["derive"] }
serde_json = "1.0.79"
thiserror = "1.0"
sc-chain-spec = { version = "4.0.0-dev", path = "../chain-spec" }
sc-transaction-pool-api = { version = "4.0.0-dev", path = "../transaction-pool/api" }
sp-core = { version = "6.0.0", path = "../../primitives/core" }
sp-rpc = { version = "6.0.0", path = "../../primitives/rpc" }
sp-runtime = { version = "6.0.0", path = "../../primitives/runtime" }
sp-tracing = { version = "5.0.0", path = "../../primitives/tracing" }
sp-version = { version = "5.0.0", path = "../../primitives/version" }
jsonrpsee = { version = "0.13.0", features = ["server", "macros"] }<|MERGE_RESOLUTION|>--- conflicted
+++ resolved
@@ -15,15 +15,7 @@
 [dependencies]
 codec = { package = "parity-scale-codec", version = "3.0.0" }
 futures = "0.3.21"
-<<<<<<< HEAD
-jsonrpc-core = "18.0.0"
-jsonrpc-core-client = "18.0.0"
-jsonrpc-derive = "18.0.0"
-jsonrpc-pubsub = "18.0.0"
 log = "0.4.17"
-=======
-log = "0.4.16"
->>>>>>> 51eac357
 parking_lot = "0.12.0"
 scale-info = { version = "2.0.1", default-features = false, features = ["derive"] }
 serde = { version = "1.0.136", features = ["derive"] }
