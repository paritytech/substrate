--- conflicted
+++ resolved
@@ -204,11 +204,10 @@
 	/// ### `curl` example
 	///
 	/// - Get tracing spans and events
-<<<<<<< HEAD
-	/// ```text
-	/// curl \
-	/// 	-H "Content-Type: application/json" \
-	/// 	-d '{"id":1, "jsonrpc":"2.0", "method": "traceBlock", \
+	/// ```text
+	/// curl \
+	/// 	-H "Content-Type: application/json" \
+	/// 	-d '{"id":1, "jsonrpc":"2.0", "method": "state_traceBlock", \
 	/// 		"params": ["0xb246acf1adea1f801ce15c77a5fa7d8f2eb8fed466978bcee172cc02cf64e264", "pallet,frame,state", "", ""]}' \
 	/// 	http://localhost:9933/
 	/// ```
@@ -217,7 +216,7 @@
 	/// ```text
 	/// curl \
 	/// 	-H "Content-Type: application/json" \
-	/// 	-d '{"id":1, "jsonrpc":"2.0", "method": "traceBlock", \
+	/// 	-d '{"id":1, "jsonrpc":"2.0", "method": "state_traceBlock", \
 	/// 		"params": ["0xb246acf1adea1f801ce15c77a5fa7d8f2eb8fed466978bcee172cc02cf64e264", "state", "", ""]}' \
 	/// 	http://localhost:9933/
 	/// ```
@@ -226,7 +225,7 @@
 	/// ```text
 	/// curl \
 	/// 	-H "Content-Type: application/json" \
-	/// 	-d '{"id":1, "jsonrpc":"2.0", "method": "traceBlock", \
+	/// 	-d '{"id":1, "jsonrpc":"2.0", "method": "state_traceBlock", \
 	/// 		"params": ["0xb246acf1adea1f801ce15c77a5fa7d8f2eb8fed466978bcee172cc02cf64e264", "state", "f0c365c3cf59d671eb72da0e7a4113c4", ""]}' \
 	/// 	http://localhost:9933/
 	/// ```
@@ -236,7 +235,7 @@
 	/// ```text
 	/// curl \
 	/// 	-H "Content-Type: application/json" \
-	/// 	-d '{"id":1, "jsonrpc":"2.0", "method": "traceBlock", \
+	/// 	-d '{"id":1, "jsonrpc":"2.0", "method": "state_traceBlock", \
 	/// 		"params": ["0xb246acf1adea1f801ce15c77a5fa7d8f2eb8fed466978bcee172cc02cf64e264", "state", "f0c365c3cf59d671eb72da0e7a4113c4", "Put"]}' \
 	/// 	http://localhost:9933/
 	/// ```
@@ -245,50 +244,7 @@
 	/// ```text
 	/// curl \
 	/// 	-H "Content-Type: application/json" \
-	/// 	-d '{"id":1, "jsonrpc":"2.0", "method": "traceBlock", \
-=======
-	/// ```text
-	/// curl \
-	/// 	-H "Content-Type: application/json" \
-	/// 	-d '{"id":1, "jsonrpc":"2.0", "method": "state_traceBlock", \
-	/// 		"params": ["0xb246acf1adea1f801ce15c77a5fa7d8f2eb8fed466978bcee172cc02cf64e264", "pallet,frame,state", "", ""]}' \
-	/// 	http://localhost:9933/
-	/// ```
-	///
-	/// - Get tracing events with all `storage_keys`
-	/// ```text
-	/// curl \
-	/// 	-H "Content-Type: application/json" \
-	/// 	-d '{"id":1, "jsonrpc":"2.0", "method": "state_traceBlock", \
-	/// 		"params": ["0xb246acf1adea1f801ce15c77a5fa7d8f2eb8fed466978bcee172cc02cf64e264", "state", "", ""]}' \
-	/// 	http://localhost:9933/
-	/// ```
-	///
-	/// - Get tracing events with `storage_keys` ('f0c365c3cf59d671eb72da0e7a4113c4')
-	/// ```text
-	/// curl \
-	/// 	-H "Content-Type: application/json" \
-	/// 	-d '{"id":1, "jsonrpc":"2.0", "method": "state_traceBlock", \
-	/// 		"params": ["0xb246acf1adea1f801ce15c77a5fa7d8f2eb8fed466978bcee172cc02cf64e264", "state", "f0c365c3cf59d671eb72da0e7a4113c4", ""]}' \
-	/// 	http://localhost:9933/
-	/// ```
-	///
-	/// - Get tracing events with `storage_keys` ('f0c365c3cf59d671eb72da0e7a4113c4') and method
-	///   ('Put')
-	/// ```text
-	/// curl \
-	/// 	-H "Content-Type: application/json" \
-	/// 	-d '{"id":1, "jsonrpc":"2.0", "method": "state_traceBlock", \
-	/// 		"params": ["0xb246acf1adea1f801ce15c77a5fa7d8f2eb8fed466978bcee172cc02cf64e264", "state", "f0c365c3cf59d671eb72da0e7a4113c4", "Put"]}' \
-	/// 	http://localhost:9933/
-	/// ```
-	///
-	/// - Get tracing events with all `storage_keys` and method ('Put')
-	/// ```text
-	/// curl \
-	/// 	-H "Content-Type: application/json" \
-	/// 	-d '{"id":1, "jsonrpc":"2.0", "method": "state_traceBlock", \
->>>>>>> e7b93e1b
+	/// 	-d '{"id":1, "jsonrpc":"2.0", "method": "state_traceBlock", \
 	/// 		"params": ["0xb246acf1adea1f801ce15c77a5fa7d8f2eb8fed466978bcee172cc02cf64e264", "state", "", "Put"]}' \
 	/// 	http://localhost:9933/
 	/// ```
@@ -345,9 +301,5 @@
 		targets: Option<String>,
 		storage_keys: Option<String>,
 		methods: Option<String>,
-<<<<<<< HEAD
 	) -> JsonRpcResult<sp_rpc::tracing::TraceBlockResponse>;
-=======
-	) -> FutureResult<sp_rpc::tracing::TraceBlockResponse>;
->>>>>>> e7b93e1b
 }