--- conflicted
+++ resolved
@@ -70,13 +70,8 @@
 	/// See [`TransactionStatus`](sc_transaction_pool_api::TransactionStatus) for details on
 	/// transaction life cycle.
 	#[subscription(
-<<<<<<< HEAD
-		name = "submitAndWatchExtrinsic" => "extrinsicUpdate",
+		name = "author_submitAndWatchExtrinsic" => "author_extrinsicUpdate",
 		unsubscribe = "author_unwatchExtrinsic",
-=======
-		name = "author_submitAndWatchExtrinsic" => "author_extrinsicUpdate",
-		unsubscribe_aliases = ["author_unwatchExtrinsic"],
->>>>>>> 4bfeaaa5
 		item = TransactionStatus<Hash, BlockHash>,
 	)]
 	fn watch_extrinsic(&self, bytes: Bytes) -> RpcResult<()>;
