// This file is part of Substrate.

// Copyright (C) 2017-2022 Parity Technologies (UK) Ltd.
// SPDX-License-Identifier: GPL-3.0-or-later WITH Classpath-exception-2.0

// This program is free software: you can redistribute it and/or modify
// it under the terms of the GNU General Public License as published by
// the Free Software Foundation, either version 3 of the License, or
// (at your option) any later version.

// This program is distributed in the hope that it will be useful,
// but WITHOUT ANY WARRANTY; without even the implied warranty of
// MERCHANTABILITY or FITNESS FOR A PARTICULAR PURPOSE. See the
// GNU General Public License for more details.

// You should have received a copy of the GNU General Public License
// along with this program. If not, see <https://www.gnu.org/licenses/>.

//! Authoring RPC module errors.

use jsonrpsee::{
	core::Error as JsonRpseeError,
	types::error::{CallError, ErrorObject},
};
use sp_runtime::transaction_validity::InvalidTransaction;

/// Author RPC Result type.
pub type Result<T> = std::result::Result<T, Error>;

/// Author RPC errors.
#[derive(Debug, thiserror::Error)]
pub enum Error {
	/// Client error.
	#[error("Client error: {}", .0)]
	Client(Box<dyn std::error::Error + Send + Sync>),
	/// Transaction pool error,
	#[error("Transaction pool error: {}", .0)]
	Pool(#[from] sc_transaction_pool_api::error::Error),
	/// Verification error
	#[error("Extrinsic verification error: {}", .0)]
	Verification(Box<dyn std::error::Error + Send + Sync>),
	/// Incorrect extrinsic format.
	#[error("Invalid extrinsic format: {}", .0)]
	BadFormat(#[from] codec::Error),
	/// Key type ID has an unknown format.
	#[error("Invalid key type ID format (should be of length four)")]
	BadKeyType,
	/// Some random issue with the key store. Shouldn't happen.
	#[error("The key store is unavailable")]
	KeyStoreUnavailable,
	/// Invalid session keys encoding.
	#[error("Session keys are not encoded correctly")]
	InvalidSessionKeys,
	/// Call to an unsafe RPC was denied.
	#[error(transparent)]
	UnsafeRpcCalled(#[from] crate::policy::UnsafeRpcError),
}

/// Base code for all authorship errors.
const BASE_ERROR: i32 = 1000;
/// Extrinsic has an invalid format.
const BAD_FORMAT: i32 = BASE_ERROR + 1;
/// Error during transaction verification in runtime.
const VERIFICATION_ERROR: i32 = BASE_ERROR + 2;

/// Pool rejected the transaction as invalid
const POOL_INVALID_TX: i32 = BASE_ERROR + 10;
/// Cannot determine transaction validity.
const POOL_UNKNOWN_VALIDITY: i32 = POOL_INVALID_TX + 1;
/// The transaction is temporarily banned.
const POOL_TEMPORARILY_BANNED: i32 = POOL_INVALID_TX + 2;
/// The transaction is already in the pool
const POOL_ALREADY_IMPORTED: i32 = POOL_INVALID_TX + 3;
/// Transaction has too low priority to replace existing one in the pool.
const POOL_TOO_LOW_PRIORITY: i32 = POOL_INVALID_TX + 4;
/// Including this transaction would cause a dependency cycle.
const POOL_CYCLE_DETECTED: i32 = POOL_INVALID_TX + 5;
/// The transaction was not included to the pool because of the limits.
const POOL_IMMEDIATELY_DROPPED: i32 = POOL_INVALID_TX + 6;
/// The transaction was not included to the pool since it is unactionable,
/// it is not propagable and the local node does not author blocks.
const POOL_UNACTIONABLE: i32 = POOL_INVALID_TX + 8;
/// Transaction does not provide any tags, so the pool can't identify it.
const POOL_NO_TAGS: i32 = POOL_INVALID_TX + 9;
/// Invalid block ID.
const POOL_INVALID_BLOCK_ID: i32 = POOL_INVALID_TX + 10;
/// The pool is not accepting future transactions.
const POOL_FUTURE_TX: i32 = POOL_INVALID_TX + 11;

impl From<Error> for JsonRpseeError {
	fn from(e: Error) -> Self {
		use sc_transaction_pool_api::error::Error as PoolError;

		match e {
			Error::BadFormat(e) => CallError::Custom(ErrorObject::owned(
				BAD_FORMAT,
				format!("Extrinsic has invalid format: {}", e),
				None::<()>,
			)),
			Error::Verification(e) => CallError::Custom(ErrorObject::owned(
				VERIFICATION_ERROR,
				format!("Verification Error: {}", e),
				Some(format!("{:?}", e)),
			)),
			Error::Pool(PoolError::InvalidTransaction(InvalidTransaction::Custom(e))) => {
				CallError::Custom(ErrorObject::owned(
					POOL_INVALID_TX,
					"Invalid Transaction",
					Some(format!("Custom error: {}", e)),
				))
			},
			Error::Pool(PoolError::InvalidTransaction(e)) => {
				let msg: &str = e.into();
				CallError::Custom(ErrorObject::owned(
					POOL_INVALID_TX,
					"Invalid Transaction",
					Some(msg),
				))
			},
			Error::Pool(PoolError::UnknownTransaction(e)) => {
				CallError::Custom(ErrorObject::owned(
					POOL_UNKNOWN_VALIDITY,
					"Unknown Transaction Validity",
					Some(format!("{:?}", e)),
				))
			},
			Error::Pool(PoolError::TemporarilyBanned) =>
				CallError::Custom(ErrorObject::owned(
				POOL_TEMPORARILY_BANNED,
				"Transaction is temporarily banned",
				None::<()>,
			)),
			Error::Pool(PoolError::AlreadyImported(hash)) =>
				CallError::Custom(ErrorObject::owned(
				POOL_ALREADY_IMPORTED,
				"Transaction Already Imported",
				Some(format!("{:?}", hash)),
			)),
			Error::Pool(PoolError::TooLowPriority { old, new }) => CallError::Custom(ErrorObject::owned(
				POOL_TOO_LOW_PRIORITY,
				format!("Priority is too low: ({} vs {})", old, new),
				Some("The transaction has too low priority to replace another transaction already in the pool.")
			)),
			Error::Pool(PoolError::CycleDetected) =>
				CallError::Custom(ErrorObject::owned(
				POOL_CYCLE_DETECTED,
				"Cycle Detected",
				None::<()>
			)),
			Error::Pool(PoolError::ImmediatelyDropped) => CallError::Custom(ErrorObject::owned(
				POOL_IMMEDIATELY_DROPPED,
				"Immediately Dropped",
				Some("The transaction couldn't enter the pool because of the limit"),
			)),
			Error::Pool(PoolError::Unactionable) => CallError::Custom(ErrorObject::owned(
				POOL_UNACTIONABLE,
				"Unactionable",
				Some("The transaction is unactionable since it is not propagable and \
				the local node does not author blocks")
			)),
			Error::Pool(PoolError::NoTagsProvided) => CallError::Custom(ErrorObject::owned(
				POOL_NO_TAGS,
				"No tags provided",
				Some("Transaction does not provide any tags, so the pool can't identify it")
			)),
			Error::Pool(PoolError::InvalidBlockId(_)) =>
				CallError::Custom(ErrorObject::owned(
				POOL_INVALID_BLOCK_ID,
				"The provided block ID is not valid",
				None::<()>
			)),
			Error::Pool(PoolError::RejectedFutureTransaction) => {
				CallError::Custom(ErrorObject::owned(
					POOL_FUTURE_TX,
					"The pool is not accepting future transactions",
					None::<()>,
				))
			},
			Error::UnsafeRpcCalled(e) => e.into(),
<<<<<<< HEAD
			Error::Client(e) => CallError::Failed(anyhow::anyhow!(e)),
			Error::BadKeyType => CallError::InvalidParams(e.into()),
			Error::InvalidSessionKeys | Error::KeyStoreUnavailable => CallError::Failed(e.into()),
		}
		.into()
=======
			e => CallError::Failed(e.into()),
		}.into()
>>>>>>> f502e032
	}
}<|MERGE_RESOLUTION|>--- conflicted
+++ resolved
@@ -177,15 +177,7 @@
 				))
 			},
 			Error::UnsafeRpcCalled(e) => e.into(),
-<<<<<<< HEAD
-			Error::Client(e) => CallError::Failed(anyhow::anyhow!(e)),
-			Error::BadKeyType => CallError::InvalidParams(e.into()),
-			Error::InvalidSessionKeys | Error::KeyStoreUnavailable => CallError::Failed(e.into()),
-		}
-		.into()
-=======
 			e => CallError::Failed(e.into()),
 		}.into()
->>>>>>> f502e032
 	}
 }