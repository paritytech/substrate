--- conflicted
+++ resolved
@@ -53,11 +53,7 @@
 		runtime::{Hash, Transfer, Block, BlockNumber, Header, Digest},
 		AccountKeyring, Sr25519Keyring,
 	};
-<<<<<<< HEAD
-	use sp_core::{Blake2Hasher, map};
-=======
-	use primitives::Blake2Hasher;
->>>>>>> 9f4c7b78
+	use sp_core::Blake2Hasher;
 	use hex_literal::*;
 
 	native_executor_instance!(
