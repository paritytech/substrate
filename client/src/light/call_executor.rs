--- conflicted
+++ resolved
@@ -153,36 +153,7 @@
 		}
 	}
 
-<<<<<<< HEAD
-	fn call_at_state<
-		S: StateBackend<Blake2Hasher>,
-		FF: FnOnce(
-			Result<NativeOrEncoded<R>, Self::Error>,
-			Result<NativeOrEncoded<R>, Self::Error>
-		) -> Result<NativeOrEncoded<R>, Self::Error>,
-		R: Encode + Decode + PartialEq,
-		NC: FnOnce() -> result::Result<R, String> + UnwindSafe,
-	>(&self,
-		_state: &S,
-		_state_block: &BlockId<Block>,
-		_changes: &mut OverlayedChanges,
-		_method: &str,
-		_call_data: &[u8],
-		_manager: ExecutionManager<FF>,
-		_native_call: Option<NC>,
-		_extensions: Option<Extensions>,
-	) -> ClientResult<(
-		NativeOrEncoded<R>,
-		(S::Transaction, <Blake2Hasher as Hasher>::Out),
-		Option<ChangesTrieTransaction<Blake2Hasher, NumberFor<Block>>>,
-	)> {
-		Err(ClientError::NotAvailableOnLightClient)
-	}
-
-	fn prove_at_trie_state<S: sp_state_machine::TrieBackendStorage<Blake2Hasher>>(
-=======
 	fn prove_at_trie_state<S: sp_state_machine::TrieBackendStorage<HasherFor<Block>>>(
->>>>>>> bd540a67
 		&self,
 		_state: &sp_state_machine::TrieBackend<S, HasherFor<Block>>,
 		_changes: &mut OverlayedChanges,
@@ -371,39 +342,7 @@
 			unreachable!()
 		}
 
-<<<<<<< HEAD
-		fn call_at_state<
-			S: sp_state_machine::Backend<Blake2Hasher>,
-			F: FnOnce(
-				Result<NativeOrEncoded<R>, Self::Error>,
-				Result<NativeOrEncoded<R>, Self::Error>
-			) -> Result<NativeOrEncoded<R>, Self::Error>,
-			R: Encode + Decode + PartialEq,
-			NC: FnOnce() -> result::Result<R, String> + UnwindSafe,
-		>(&self,
-			_state: &S,
-			_state_block: &BlockId<Block>,
-			_overlay: &mut OverlayedChanges,
-			_method: &str,
-			_call_data: &[u8],
-			_manager: ExecutionManager<F>,
-			_native_call: Option<NC>,
-			_extensions: Option<Extensions>,
-		) -> Result<
-			(
-				NativeOrEncoded<R>,
-				(S::Transaction, H256),
-				Option<ChangesTrieTransaction<Blake2Hasher, NumberFor<Block>>>,
-			),
-			ClientError,
-		> {
-			unreachable!()
-		}
-
-		fn prove_at_trie_state<S: sp_state_machine::TrieBackendStorage<Blake2Hasher>>(
-=======
 		fn prove_at_trie_state<S: sp_state_machine::TrieBackendStorage<HasherFor<Block>>>(
->>>>>>> bd540a67
 			&self,
 			_trie_state: &sp_state_machine::TrieBackend<S, HasherFor<Block>>,
 			_overlay: &mut OverlayedChanges,
