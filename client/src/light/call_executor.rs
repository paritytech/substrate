--- conflicted
+++ resolved
@@ -205,11 +205,7 @@
 		method,
 		call_data,
 	)?;
-<<<<<<< HEAD
 	let total_proof = merge_storage_proofs::<HasherFor<Block>, _>(vec![init_proof, exec_proof])?;
-=======
-	let total_proof = StorageProof::merge(vec![init_proof, exec_proof]);
->>>>>>> f3b9f234
 
 	Ok((result, total_proof))
 }
