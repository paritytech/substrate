// Copyright 2017-2020 Parity Technologies (UK) Ltd.
// This file is part of Substrate.

// Substrate is free software: you can redistribute it and/or modify
// it under the terms of the GNU General Public License as published by
// the Free Software Foundation, either version 3 of the License, or
// (at your option) any later version.

// Substrate is distributed in the hope that it will be useful,
// but WITHOUT ANY WARRANTY; without even the implied warranty of
// MERCHANTABILITY or FITNESS FOR A PARTICULAR PURPOSE.  See the
// GNU General Public License for more details.

// You should have received a copy of the GNU General Public License
// along with Substrate.  If not, see <http://www.gnu.org/licenses/>.

//! Substrate Client

use std::{
	marker::PhantomData, collections::{HashSet, BTreeMap, HashMap}, sync::Arc, panic::UnwindSafe,
	result,
};
use log::{info, trace, warn};
use parking_lot::{Mutex, RwLock};
use codec::{Encode, Decode};
use hash_db::Prefix;
use sp_core::{
	ChangesTrieConfiguration, convert_hash, traits::CodeExecutor, NativeOrEncoded,
	storage::{StorageKey, PrefixedStorageKey, StorageData, well_known_keys, ChildInfo},
};
use sc_telemetry::{telemetry, SUBSTRATE_INFO};
use sp_runtime::{
	Justification, BuildStorage,
	generic::{BlockId, SignedBlock, DigestItem},
	traits::{
		Block as BlockT, Header as HeaderT, Zero, NumberFor, HashFor, SaturatedConversion, One,
		DigestFor,
	},
};
use sp_state_machine::{
	DBValue, Backend as StateBackend, ChangesTrieAnchorBlockId,
	prove_read, prove_child_read, ChangesTrieRootsStorage, ChangesTrieStorage,
	ChangesTrieConfigurationRange, key_changes, key_changes_proof,
};
use sc_executor::{RuntimeVersion, RuntimeInfo};
use sp_consensus::{
	Error as ConsensusError, BlockStatus, BlockImportParams, BlockCheckParams, ImportResult,
	BlockOrigin, ForkChoiceStrategy, SelectChain, RecordProof,
};
use sp_blockchain::{self as blockchain,
	Backend as ChainBackend,
	HeaderBackend as ChainHeaderBackend, ProvideCache, Cache,
	well_known_cache_keys::Id as CacheKeyId,
	HeaderMetadata, CachedHeaderMetadata,
};
use sp_trie::StorageProof;

use sp_api::{
	CallApiAt, ConstructRuntimeApi, Core as CoreApi, ApiExt, ApiRef, ProvideRuntimeApi,
	CallApiAtParams,
};
use sc_block_builder::{BlockBuilderApi, BlockBuilderProvider};

pub use sc_client_api::{
	backend::{
		self, BlockImportOperation, PrunableStateChangesTrieStorage,
		ClientImportOperation, Finalizer, ImportSummary, NewBlockState,
		changes_tries_state_at_block, StorageProvider,
		LockImportRun,
	},
	client::{
		ImportNotifications, FinalityNotification, FinalityNotifications, BlockImportNotification,
		ClientInfo, BlockchainEvents, BlockBackend, ProvideUncles, BadBlocks, ForkBlocks,
		BlockOf,
	},
	execution_extensions::{ExecutionExtensions, ExecutionStrategies},
	notifications::{StorageNotifications, StorageEventStream},
	CallExecutor, ExecutorProvider, ProofProvider, CloneableSpawn,
};
use sp_utils::mpsc::{tracing_unbounded, TracingUnboundedSender};
use sp_blockchain::Error;
use prometheus_endpoint::Registry;

use crate::{
	call_executor::LocalCallExecutor,
	light::{call_executor::prove_execution, fetcher::ChangesProof},
	in_mem, genesis, cht, block_rules::{BlockRules, LookupResult as BlockLookupResult},
};
use crate::client::backend::KeyIterator;

/// Substrate Client
pub struct Client<B, E, Block, RA> where Block: BlockT {
	backend: Arc<B>,
	executor: E,
	storage_notifications: Mutex<StorageNotifications<Block>>,
	import_notification_sinks: Mutex<Vec<TracingUnboundedSender<BlockImportNotification<Block>>>>,
	finality_notification_sinks: Mutex<Vec<TracingUnboundedSender<FinalityNotification<Block>>>>,
	// holds the block hash currently being imported. TODO: replace this with block queue
	importing_block: RwLock<Option<Block::Hash>>,
	block_rules: BlockRules<Block>,
	execution_extensions: ExecutionExtensions<Block>,
	config: ClientConfig,
	_phantom: PhantomData<RA>,
}

// used in importing a block, where additional changes are made after the runtime
// executed.
enum PrePostHeader<H> {
	// they are the same: no post-runtime digest items.
	Same(H),
	// different headers (pre, post).
	Different(H, H),
}

impl<H> PrePostHeader<H> {
	// get a reference to the "post-header" -- the header as it should be after all changes are applied.
	fn post(&self) -> &H {
		match *self {
			PrePostHeader::Same(ref h) => h,
			PrePostHeader::Different(_, ref h) => h,
		}
	}

	// convert to the "post-header" -- the header as it should be after all changes are applied.
	fn into_post(self) -> H {
		match self {
			PrePostHeader::Same(h) => h,
			PrePostHeader::Different(_, h) => h,
		}
	}
}

/// Create an instance of in-memory client.
pub fn new_in_mem<E, Block, S, RA>(
	executor: E,
	genesis_storage: &S,
	keystore: Option<sp_core::traits::BareCryptoStorePtr>,
	prometheus_registry: Option<Registry>,
	spawn_handle: Box<dyn CloneableSpawn>,
	config: ClientConfig,
) -> sp_blockchain::Result<Client<
	in_mem::Backend<Block>,
	LocalCallExecutor<in_mem::Backend<Block>, E>,
	Block,
	RA
>> where
	E: CodeExecutor + RuntimeInfo,
	S: BuildStorage,
	Block: BlockT,
{
	new_with_backend(
		Arc::new(in_mem::Backend::new()),
		executor,
		genesis_storage,
		keystore,
		spawn_handle,
		prometheus_registry,
		config,
	)
}

/// Relevant client configuration items relevant for the client.
#[derive(Debug,Clone,Default)]
pub struct ClientConfig {
	/// Enable the offchain worker db.
	pub offchain_worker_enabled: bool,
	/// If true, allows access from the runtime to write into offchain worker db.
	pub offchain_indexing_api: bool,
}

/// Create a client with the explicitly provided backend.
/// This is useful for testing backend implementations.
pub fn new_with_backend<B, E, Block, S, RA>(
	backend: Arc<B>,
	executor: E,
	build_genesis_storage: &S,
	keystore: Option<sp_core::traits::BareCryptoStorePtr>,
	spawn_handle: Box<dyn CloneableSpawn>,
	prometheus_registry: Option<Registry>,
	config: ClientConfig,
) -> sp_blockchain::Result<Client<B, LocalCallExecutor<B, E>, Block, RA>>
	where
		E: CodeExecutor + RuntimeInfo,
		S: BuildStorage,
		Block: BlockT,
		B: backend::LocalBackend<Block> + 'static,
{
	let call_executor = LocalCallExecutor::new(backend.clone(), executor, spawn_handle, config.clone());
	let extensions = ExecutionExtensions::new(Default::default(), keystore);
	Client::new(
		backend,
		call_executor,
		build_genesis_storage,
		Default::default(),
		Default::default(),
		extensions,
		prometheus_registry,
		config,
	)
}

impl<B, E, Block, RA> BlockOf for Client<B, E, Block, RA> where
	B: backend::Backend<Block>,
	E: CallExecutor<Block>,
	Block: BlockT,
{
	type Type = Block;
}

impl<B, E, Block, RA> LockImportRun<Block, B> for Client<B, E, Block, RA>
	where
		B: backend::Backend<Block>,
		E: CallExecutor<Block>,
		Block: BlockT,
{
	fn lock_import_and_run<R, Err, F>(&self, f: F) -> Result<R, Err>
		where
			F: FnOnce(&mut ClientImportOperation<Block, B>) -> Result<R, Err>,
			Err: From<sp_blockchain::Error>,
	{
		let inner = || {
			let _import_lock = self.backend.get_import_lock().write();

			let mut op = ClientImportOperation {
				op: self.backend.begin_operation()?,
				notify_imported: None,
				notify_finalized: Vec::new(),
			};

			let r = f(&mut op)?;

			let ClientImportOperation { op, notify_imported, notify_finalized } = op;
			self.backend.commit_operation(op)?;

			self.notify_finalized(notify_finalized)?;
			self.notify_imported(notify_imported)?;

			Ok(r)
		};

		let result = inner();
		*self.importing_block.write() = None;

		result
	}
}

impl<B, E, Block, RA> LockImportRun<Block, B> for &Client<B, E, Block, RA>
	where
		Block: BlockT,
		B: backend::Backend<Block>,
		E: CallExecutor<Block>,
{
	fn lock_import_and_run<R, Err, F>(&self, f: F) -> Result<R, Err>
		where
			F: FnOnce(&mut ClientImportOperation<Block, B>) -> Result<R, Err>,
			Err: From<sp_blockchain::Error>,
	{
		(**self).lock_import_and_run(f)
	}
}

impl<B, E, Block, RA> Client<B, E, Block, RA> where
	B: backend::Backend<Block>,
	E: CallExecutor<Block>,
	Block: BlockT,
	Block::Header: Clone,
{
	/// Creates new Substrate Client with given blockchain and code executor.
	pub fn new(
		backend: Arc<B>,
		executor: E,
		build_genesis_storage: &dyn BuildStorage,
		fork_blocks: ForkBlocks<Block>,
		bad_blocks: BadBlocks<Block>,
		execution_extensions: ExecutionExtensions<Block>,
<<<<<<< HEAD
		_prometheus_registry: Option<Registry>,
		config: ClientConfig,
=======
		prometheus_registry: Option<Registry>,
>>>>>>> 1c4f001d
	) -> sp_blockchain::Result<Self> {
		if backend.blockchain().header(BlockId::Number(Zero::zero()))?.is_none() {
			let genesis_storage = build_genesis_storage.build_storage()?;
			let mut op = backend.begin_operation()?;
			backend.begin_state_operation(&mut op, BlockId::Hash(Default::default()))?;
			let state_root = op.reset_storage(genesis_storage)?;
			let genesis_block = genesis::construct_genesis_block::<Block>(state_root.into());
			info!("🔨 Initializing Genesis block/state (state: {}, header-hash: {})",
				genesis_block.header().state_root(),
				genesis_block.header().hash()
			);
			op.set_block_data(
				genesis_block.deconstruct().0,
				Some(vec![]),
				None,
				NewBlockState::Final
			)?;
			backend.commit_operation(op)?;
		}

		Ok(Client {
			backend,
			executor,
			storage_notifications: Mutex::new(StorageNotifications::new(prometheus_registry)),
			import_notification_sinks: Default::default(),
			finality_notification_sinks: Default::default(),
			importing_block: Default::default(),
			block_rules: BlockRules::new(fork_blocks, bad_blocks),
			execution_extensions,
			config,
			_phantom: Default::default(),
		})
	}

	/// Get a reference to the state at a given block.
	pub fn state_at(&self, block: &BlockId<Block>) -> sp_blockchain::Result<B::State> {
		self.backend.state_at(*block)
	}

	/// Get the code at a given block.
	pub fn code_at(&self, id: &BlockId<Block>) -> sp_blockchain::Result<Vec<u8>> {
		Ok(StorageProvider::storage(self, id, &StorageKey(well_known_keys::CODE.to_vec()))?
			.expect("None is returned if there's no value stored for the given key;\
				':code' key is always defined; qed").0)
	}

	/// Get the RuntimeVersion at a given block.
	pub fn runtime_version_at(&self, id: &BlockId<Block>) -> sp_blockchain::Result<RuntimeVersion> {
		self.executor.runtime_version(id)
	}

	/// Get block hash by number.
	pub fn block_hash(&self,
		block_number: <<Block as BlockT>::Header as HeaderT>::Number
	) -> sp_blockchain::Result<Option<Block::Hash>> {
		self.backend.blockchain().hash(block_number)
	}

	/// Reads given header and generates CHT-based header proof for CHT of given size.
	pub fn header_proof_with_cht_size(
		&self,
		id: &BlockId<Block>,
		cht_size: NumberFor<Block>,
	) -> sp_blockchain::Result<(Block::Header, StorageProof)> {
		let proof_error = || sp_blockchain::Error::Backend(format!("Failed to generate header proof for {:?}", id));
		let header = self.backend.blockchain().expect_header(*id)?;
		let block_num = *header.number();
		let cht_num = cht::block_to_cht_number(cht_size, block_num).ok_or_else(proof_error)?;
		let cht_start = cht::start_number(cht_size, cht_num);
		let mut current_num = cht_start;
		let cht_range = ::std::iter::from_fn(|| {
			let old_current_num = current_num;
			current_num = current_num + One::one();
			Some(old_current_num)
		});
		let headers = cht_range.map(|num| self.block_hash(num));
		let proof = cht::build_proof::<Block::Header, HashFor<Block>, _, _>(
			cht_size,
			cht_num,
			std::iter::once(block_num),
			headers,
		)?;
		Ok((header, proof))
	}

	/// Does the same work as `key_changes_proof`, but assumes that CHTs are of passed size.
	pub fn key_changes_proof_with_cht_size(
		&self,
		first: Block::Hash,
		last: Block::Hash,
		min: Block::Hash,
		max: Block::Hash,
		storage_key: Option<&PrefixedStorageKey>,
		key: &StorageKey,
		cht_size: NumberFor<Block>,
	) -> sp_blockchain::Result<ChangesProof<Block::Header>> {
		struct AccessedRootsRecorder<'a, Block: BlockT> {
			storage: &'a dyn ChangesTrieStorage<HashFor<Block>, NumberFor<Block>>,
			min: NumberFor<Block>,
			required_roots_proofs: Mutex<BTreeMap<NumberFor<Block>, Block::Hash>>,
		};

		impl<'a, Block: BlockT> ChangesTrieRootsStorage<HashFor<Block>, NumberFor<Block>> for
			AccessedRootsRecorder<'a, Block>
		{
			fn build_anchor(&self, hash: Block::Hash)
				-> Result<ChangesTrieAnchorBlockId<Block::Hash, NumberFor<Block>>, String>
			{
				self.storage.build_anchor(hash)
			}

			fn root(
				&self,
				anchor: &ChangesTrieAnchorBlockId<Block::Hash, NumberFor<Block>>,
				block: NumberFor<Block>,
			) -> Result<Option<Block::Hash>, String> {
				let root = self.storage.root(anchor, block)?;
				if block < self.min {
					if let Some(ref root) = root {
						self.required_roots_proofs.lock().insert(
							block,
							root.clone()
						);
					}
				}
				Ok(root)
			}
		}

		impl<'a, Block: BlockT> ChangesTrieStorage<HashFor<Block>, NumberFor<Block>> for
			AccessedRootsRecorder<'a, Block>
		{
			fn as_roots_storage(&self)
				-> &dyn sp_state_machine::ChangesTrieRootsStorage<HashFor<Block>, NumberFor<Block>>
			{
				self
			}

			fn with_cached_changed_keys(
				&self,
				root: &Block::Hash,
				functor: &mut dyn FnMut(&HashMap<Option<PrefixedStorageKey>, HashSet<Vec<u8>>>),
			) -> bool {
				self.storage.with_cached_changed_keys(root, functor)
			}

			fn get(&self, key: &Block::Hash, prefix: Prefix) -> Result<Option<DBValue>, String> {
				self.storage.get(key, prefix)
			}
		}

		let first_number = self.backend.blockchain()
			.expect_block_number_from_id(&BlockId::Hash(first))?;
		let (storage, configs) = self.require_changes_trie(first_number, last, true)?;
		let min_number = self.backend.blockchain().expect_block_number_from_id(&BlockId::Hash(min))?;

		let recording_storage = AccessedRootsRecorder::<Block> {
			storage: storage.storage(),
			min: min_number,
			required_roots_proofs: Mutex::new(BTreeMap::new()),
		};

		let max_number = std::cmp::min(
			self.backend.blockchain().info().best_number,
			self.backend.blockchain().expect_block_number_from_id(&BlockId::Hash(max))?,
		);

		// fetch key changes proof
		let mut proof = Vec::new();
		for (config_zero, config_end, config) in configs {
			let last_number = self.backend.blockchain()
				.expect_block_number_from_id(&BlockId::Hash(last))?;
			let config_range = ChangesTrieConfigurationRange {
				config: &config,
				zero: config_zero,
				end: config_end.map(|(config_end_number, _)| config_end_number),
			};
			let proof_range = key_changes_proof::<HashFor<Block>, _>(
				config_range,
				&recording_storage,
				first_number,
				&ChangesTrieAnchorBlockId {
					hash: convert_hash(&last),
					number: last_number,
				},
				max_number,
				storage_key,
				&key.0,
			)
			.map_err(|err| sp_blockchain::Error::ChangesTrieAccessFailed(err))?;
			proof.extend(proof_range);
		}

		// now gather proofs for all changes tries roots that were touched during key_changes_proof
		// execution AND are unknown (i.e. replaced with CHT) to the requester
		let roots = recording_storage.required_roots_proofs.into_inner();
		let roots_proof = self.changes_trie_roots_proof(cht_size, roots.keys().cloned())?;

		Ok(ChangesProof {
			max_block: max_number,
			proof,
			roots: roots.into_iter().map(|(n, h)| (n, convert_hash(&h))).collect(),
			roots_proof,
		})
	}

	/// Generate CHT-based proof for roots of changes tries at given blocks.
	fn changes_trie_roots_proof<I: IntoIterator<Item=NumberFor<Block>>>(
		&self,
		cht_size: NumberFor<Block>,
		blocks: I
	) -> sp_blockchain::Result<StorageProof> {
		// most probably we have touched several changes tries that are parts of the single CHT
		// => GroupBy changes tries by CHT number and then gather proof for the whole group at once
		let mut proofs = Vec::new();

		cht::for_each_cht_group::<Block::Header, _, _, _>(cht_size, blocks, |_, cht_num, cht_blocks| {
			let cht_proof = self.changes_trie_roots_proof_at_cht(cht_size, cht_num, cht_blocks)?;
			proofs.push(cht_proof);
			Ok(())
		}, ())?;

		Ok(StorageProof::merge(proofs))
	}

	/// Generates CHT-based proof for roots of changes tries at given blocks (that are part of single CHT).
	fn changes_trie_roots_proof_at_cht(
		&self,
		cht_size: NumberFor<Block>,
		cht_num: NumberFor<Block>,
		blocks: Vec<NumberFor<Block>>
	) -> sp_blockchain::Result<StorageProof> {
		let cht_start = cht::start_number(cht_size, cht_num);
		let mut current_num = cht_start;
		let cht_range = ::std::iter::from_fn(|| {
			let old_current_num = current_num;
			current_num = current_num + One::one();
			Some(old_current_num)
		});
		let roots = cht_range
			.map(|num| self.header(&BlockId::Number(num))
			.map(|block|
				block.and_then(|block| block.digest().log(DigestItem::as_changes_trie_root).cloned()))
			);
		let proof = cht::build_proof::<Block::Header, HashFor<Block>, _, _>(
			cht_size,
			cht_num,
			blocks,
			roots,
		)?;
		Ok(proof)
	}

	/// Returns changes trie storage and all configurations that have been active in the range [first; last].
	///
	/// Configurations are returned in descending order (and obviously never overlap).
	/// If fail_if_disabled is false, returns maximal consequent configurations ranges, starting from last and
	/// stopping on either first, or when CT have been disabled.
	/// If fail_if_disabled is true, fails when there's a subrange where CT have been disabled
	/// inside first..last blocks range.
	fn require_changes_trie(
		&self,
		first: NumberFor<Block>,
		last: Block::Hash,
		fail_if_disabled: bool,
	) -> sp_blockchain::Result<(
		&dyn PrunableStateChangesTrieStorage<Block>,
		Vec<(NumberFor<Block>, Option<(NumberFor<Block>, Block::Hash)>, ChangesTrieConfiguration)>,
	)> {
		let storage = match self.backend.changes_trie_storage() {
			Some(storage) => storage,
			None => return Err(sp_blockchain::Error::ChangesTriesNotSupported),
		};

		let mut configs = Vec::with_capacity(1);
		let mut current = last;
		loop {
			let config_range = storage.configuration_at(&BlockId::Hash(current))?;
			match config_range.config {
				Some(config) => configs.push((config_range.zero.0, config_range.end, config)),
				None if !fail_if_disabled => return Ok((storage, configs)),
				None => return Err(sp_blockchain::Error::ChangesTriesNotSupported),
			}

			if config_range.zero.0 < first {
				break;
			}

			current = *self.backend.blockchain().expect_header(BlockId::Hash(config_range.zero.1))?.parent_hash();
		}

		Ok((storage, configs))
	}

	/// Apply a checked and validated block to an operation. If a justification is provided
	/// then `finalized` *must* be true.
	fn apply_block(
		&self,
		operation: &mut ClientImportOperation<Block, B>,
		import_block: BlockImportParams<Block, backend::TransactionFor<B, Block>>,
		new_cache: HashMap<CacheKeyId, Vec<u8>>,
	) -> sp_blockchain::Result<ImportResult> where
		Self: ProvideRuntimeApi<Block>,
		<Self as ProvideRuntimeApi<Block>>::Api: CoreApi<Block, Error = Error> +
			ApiExt<Block, StateBackend = B::State>,
	{
		let BlockImportParams {
			origin,
			header,
			justification,
			post_digests,
			body,
			storage_changes,
			finalized,
			auxiliary,
			fork_choice,
			intermediates,
			import_existing,
			..
		} = import_block;

		assert!(justification.is_some() && finalized || justification.is_none());

		if !intermediates.is_empty() {
			return Err(Error::IncompletePipeline)
		}

		let fork_choice = fork_choice.ok_or(Error::IncompletePipeline)?;

		let import_headers = if post_digests.is_empty() {
			PrePostHeader::Same(header)
		} else {
			let mut post_header = header.clone();
			for item in post_digests {
				post_header.digest_mut().push(item);
			}
			PrePostHeader::Different(header, post_header)
		};

		let hash = import_headers.post().hash();
		let height = (*import_headers.post().number()).saturated_into::<u64>();

		*self.importing_block.write() = Some(hash);

		let result = self.execute_and_import_block(
			operation,
			origin,
			hash,
			import_headers,
			justification,
			body,
			storage_changes,
			new_cache,
			finalized,
			auxiliary,
			fork_choice,
			import_existing,
		);

		if let Ok(ImportResult::Imported(ref aux)) = result {
			if aux.is_new_best {
				use rand::Rng;

				// don't send telemetry block import events during initial sync for every
				// block to avoid spamming the telemetry server, these events will be randomly
				// sent at a rate of 1/10.
				if origin != BlockOrigin::NetworkInitialSync ||
					rand::thread_rng().gen_bool(0.1)
				{
					telemetry!(SUBSTRATE_INFO; "block.import";
						"height" => height,
						"best" => ?hash,
						"origin" => ?origin
					);
				}
			}
		}

		result
	}

	fn execute_and_import_block(
		&self,
		operation: &mut ClientImportOperation<Block, B>,
		origin: BlockOrigin,
		hash: Block::Hash,
		import_headers: PrePostHeader<Block::Header>,
		justification: Option<Justification>,
		body: Option<Vec<Block::Extrinsic>>,
		storage_changes: Option<sp_api::StorageChanges<backend::StateBackendFor<B, Block>, Block>>,
		new_cache: HashMap<CacheKeyId, Vec<u8>>,
		finalized: bool,
		aux: Vec<(Vec<u8>, Option<Vec<u8>>)>,
		fork_choice: ForkChoiceStrategy,
		import_existing: bool,
	) -> sp_blockchain::Result<ImportResult> where
		Self: ProvideRuntimeApi<Block>,
		<Self as ProvideRuntimeApi<Block>>::Api: CoreApi<Block, Error = Error> +
				ApiExt<Block, StateBackend = B::State>,
	{
		let parent_hash = import_headers.post().parent_hash().clone();
		let status = self.backend.blockchain().status(BlockId::Hash(hash))?;
		match (import_existing, status) {
			(false, blockchain::BlockStatus::InChain) => return Ok(ImportResult::AlreadyInChain),
			(false, blockchain::BlockStatus::Unknown) => {},
			(true, blockchain::BlockStatus::InChain) =>  {},
			(true, blockchain::BlockStatus::Unknown) =>
				return Err(Error::UnknownBlock(format!("{:?}", hash))),
		}

		let info = self.backend.blockchain().info();

		// the block is lower than our last finalized block so it must revert
		// finality, refusing import.
		if *import_headers.post().number() <= info.finalized_number {
			return Err(sp_blockchain::Error::NotInFinalizedChain);
		}

		// this is a fairly arbitrary choice of where to draw the line on making notifications,
		// but the general goal is to only make notifications when we are already fully synced
		// and get a new chain head.
		let make_notifications = match origin {
			BlockOrigin::NetworkBroadcast | BlockOrigin::Own | BlockOrigin::ConsensusBroadcast => true,
			BlockOrigin::Genesis | BlockOrigin::NetworkInitialSync | BlockOrigin::File => false,
		};

		let storage_changes = match storage_changes {
			Some(storage_changes) => {
				self.backend.begin_state_operation(&mut operation.op, BlockId::Hash(parent_hash))?;

				// ensure parent block is finalized to maintain invariant that
				// finality is called sequentially.
				if finalized {
					self.apply_finality_with_block_hash(
						operation,
						parent_hash,
						None,
						info.best_hash,
						make_notifications,
					)?;
				}

				operation.op.update_cache(new_cache);

				let (
					main_sc,
					child_sc,
					offchain_sc,
					tx, _,
					changes_trie_tx,
				) = storage_changes.into_inner();

				if self.config.offchain_indexing_api {
					// if let Some(mut offchain_storage) = self.backend.offchain_storage() {
					// 	offchain_sc.iter().for_each(|(k,v)| {
					// 		offchain_storage.set(b"block-import-info", k,v)
					// 	});
					// }
					operation.op.update_offchain_storage(offchain_sc)?;
				}

				operation.op.update_db_storage(tx)?;
				operation.op.update_storage(main_sc.clone(), child_sc.clone())?;

				if let Some(changes_trie_transaction) = changes_trie_tx {
					operation.op.update_changes_trie(changes_trie_transaction)?;
				}

				Some((main_sc, child_sc))
			},
			None => None,
		};

		let is_new_best = finalized || match fork_choice {
			ForkChoiceStrategy::LongestChain => import_headers.post().number() > &info.best_number,
			ForkChoiceStrategy::Custom(v) => v,
		};

		let leaf_state = if finalized {
			NewBlockState::Final
		} else if is_new_best {
			NewBlockState::Best
		} else {
			NewBlockState::Normal
		};

		let retracted = if is_new_best {
			let route_from_best = sp_blockchain::tree_route(
				self.backend.blockchain(),
				info.best_hash,
				parent_hash,
			)?;
			route_from_best.retracted().iter().rev().map(|e| e.hash.clone()).collect()
		} else {
			Vec::default()
		};

		trace!(
			"Imported {}, (#{}), best={}, origin={:?}",
			hash,
			import_headers.post().number(),
			is_new_best,
			origin,
		);

		operation.op.set_block_data(
			import_headers.post().clone(),
			body,
			justification,
			leaf_state,
		)?;

		operation.op.insert_aux(aux)?;

		if make_notifications {
			if finalized {
				operation.notify_finalized.push(hash);
			}

			operation.notify_imported = Some(ImportSummary {
				hash,
				origin,
				header: import_headers.into_post(),
				is_new_best,
				storage_changes,
				retracted,
			})
		}

		Ok(ImportResult::imported(is_new_best))
	}

	/// Prepares the storage changes for a block.
	///
	/// It checks if the state should be enacted and if the `import_block` maybe already provides
	/// the required storage changes. If the state should be enacted and the storage changes are not
	/// provided, the block is re-executed to get the storage changes.
	fn prepare_block_storage_changes(
		&self,
		import_block: &mut BlockImportParams<Block, backend::TransactionFor<B, Block>>,
	) -> sp_blockchain::Result<Option<ImportResult>>
		where
			Self: ProvideRuntimeApi<Block>,
			<Self as ProvideRuntimeApi<Block>>::Api: CoreApi<Block, Error = Error> +
				ApiExt<Block, StateBackend = B::State>,
	{
		let parent_hash = import_block.header.parent_hash();
		let at = BlockId::Hash(*parent_hash);
		let enact_state = match self.block_status(&at)? {
			BlockStatus::Unknown => return Ok(Some(ImportResult::UnknownParent)),
			BlockStatus::InChainWithState | BlockStatus::Queued => true,
			BlockStatus::InChainPruned if import_block.allow_missing_state => false,
			BlockStatus::InChainPruned => return Ok(Some(ImportResult::MissingState)),
			BlockStatus::KnownBad => return Ok(Some(ImportResult::KnownBad)),
		};

		match (enact_state, &mut import_block.storage_changes, &mut import_block.body) {
			// We have storage changes and should enact the state, so we don't need to do anything
			// here
			(true, Some(_), _) => {},
			// We should enact state, but don't have any storage changes, so we need to execute the
			// block.
			(true, ref mut storage_changes @ None, Some(ref body)) => {
				let runtime_api = self.runtime_api();

				runtime_api.execute_block(
					&at,
					Block::new(import_block.header.clone(), body.clone()),
				)?;

				let state = self.backend.state_at(at)?;
				let changes_trie_state = changes_tries_state_at_block(
					&at,
					self.backend.changes_trie_storage(),
				)?;

				let gen_storage_changes = runtime_api.into_storage_changes(
					&state,
					changes_trie_state.as_ref(),
					*parent_hash,
				)?;

				if import_block.header.state_root()
					!= &gen_storage_changes.transaction_storage_root
				{
					return Err(Error::InvalidStateRoot)
				} else {
					**storage_changes = Some(gen_storage_changes);
				}
			},
			// No block body, no storage changes
			(true, None, None) => {},
			// We should not enact the state, so we set the storage changes to `None`.
			(false, changes, _) => {
				changes.take();
			}
		};

		Ok(None)
	}

	fn apply_finality_with_block_hash(
		&self,
		operation: &mut ClientImportOperation<Block, B>,
		block: Block::Hash,
		justification: Option<Justification>,
		best_block: Block::Hash,
		notify: bool,
	) -> sp_blockchain::Result<()> {
		// find tree route from last finalized to given block.
		let last_finalized = self.backend.blockchain().last_finalized()?;

		if block == last_finalized {
			warn!("Possible safety violation: attempted to re-finalize last finalized block {:?} ", last_finalized);
			return Ok(());
		}

		let route_from_finalized = sp_blockchain::tree_route(self.backend.blockchain(), last_finalized, block)?;

		if let Some(retracted) = route_from_finalized.retracted().get(0) {
			warn!("Safety violation: attempted to revert finalized block {:?} which is not in the \
				same chain as last finalized {:?}", retracted, last_finalized);

			return Err(sp_blockchain::Error::NotInFinalizedChain);
		}

		let route_from_best = sp_blockchain::tree_route(self.backend.blockchain(), best_block, block)?;

		// if the block is not a direct ancestor of the current best chain,
		// then some other block is the common ancestor.
		if route_from_best.common_block().hash != block {
			// NOTE: we're setting the finalized block as best block, this might
			// be slightly inaccurate since we might have a "better" block
			// further along this chain, but since best chain selection logic is
			// plugable we cannot make a better choice here. usages that need
			// an accurate "best" block need to go through `SelectChain`
			// instead.
			operation.op.mark_head(BlockId::Hash(block))?;
		}

		let enacted = route_from_finalized.enacted();
		assert!(enacted.len() > 0);
		for finalize_new in &enacted[..enacted.len() - 1] {
			operation.op.mark_finalized(BlockId::Hash(finalize_new.hash), None)?;
		}

		assert_eq!(enacted.last().map(|e| e.hash), Some(block));
		operation.op.mark_finalized(BlockId::Hash(block), justification)?;

		if notify {
			// sometimes when syncing, tons of blocks can be finalized at once.
			// we'll send notifications spuriously in that case.
			const MAX_TO_NOTIFY: usize = 256;
			let enacted = route_from_finalized.enacted();
			let start = enacted.len() - ::std::cmp::min(enacted.len(), MAX_TO_NOTIFY);
			for finalized in &enacted[start..] {
				operation.notify_finalized.push(finalized.hash);
			}
		}

		Ok(())
	}

	fn notify_finalized(
		&self,
		notify_finalized: Vec<Block::Hash>,
	) -> sp_blockchain::Result<()> {
		let mut sinks = self.finality_notification_sinks.lock();

		if notify_finalized.is_empty() {
			// cleanup any closed finality notification sinks
			// since we won't be running the loop below which
			// would also remove any closed sinks.
			sinks.retain(|sink| !sink.is_closed());

			return Ok(());
		}

		for finalized_hash in notify_finalized {
			let header = self.header(&BlockId::Hash(finalized_hash))?
				.expect("header already known to exist in DB because it is indicated in the tree route; qed");

			telemetry!(SUBSTRATE_INFO; "notify.finalized";
				"height" => format!("{}", header.number()),
				"best" => ?finalized_hash,
			);

			let notification = FinalityNotification {
				header,
				hash: finalized_hash,
			};

			sinks.retain(|sink| sink.unbounded_send(notification.clone()).is_ok());
		}

		Ok(())
	}

	fn notify_imported(
		&self,
		notify_import: Option<ImportSummary<Block>>,
	) -> sp_blockchain::Result<()> {
		let notify_import = match notify_import {
			Some(notify_import) => notify_import,
			None => {
				// cleanup any closed import notification sinks since we won't
				// be sending any notifications below which would remove any
				// closed sinks. this is necessary since during initial sync we
				// won't send any import notifications which could lead to a
				// temporary leak of closed/discarded notification sinks (e.g.
				// from consensus code).
				self.import_notification_sinks
					.lock()
					.retain(|sink| !sink.is_closed());

				return Ok(());
			}
		};

		if let Some(storage_changes) = notify_import.storage_changes {
			// TODO [ToDr] How to handle re-orgs? Should we re-emit all storage changes?
			self.storage_notifications.lock()
				.trigger(
					&notify_import.hash,
					storage_changes.0.into_iter(),
					storage_changes.1.into_iter().map(|(sk, v)| (sk, v.into_iter())),
				);
		}

		let notification = BlockImportNotification::<Block> {
			hash: notify_import.hash,
			origin: notify_import.origin,
			header: notify_import.header,
			is_new_best: notify_import.is_new_best,
			retracted: notify_import.retracted,
		};

		self.import_notification_sinks.lock()
			.retain(|sink| sink.unbounded_send(notification.clone()).is_ok());

		Ok(())
	}

	/// Attempts to revert the chain by `n` blocks guaranteeing that no block is
	/// reverted past the last finalized block. Returns the number of blocks
	/// that were successfully reverted.
	pub fn revert(&self, n: NumberFor<Block>) -> sp_blockchain::Result<NumberFor<Block>> {
		Ok(self.backend.revert(n, false)?)
	}

	/// Attempts to revert the chain by `n` blocks disregarding finality. This
	/// method will revert any finalized blocks as requested and can potentially
	/// leave the node in an inconsistent state. Other modules in the system that
	/// persist data and that rely on finality (e.g. consensus parts) will be
	/// unaffected by the revert. Use this method with caution and making sure
	/// that no other data needs to be reverted for consistency aside from the
	/// block data.
	///
	/// Returns the number of blocks that were successfully reverted.
	pub fn unsafe_revert(&self, n: NumberFor<Block>) -> sp_blockchain::Result<NumberFor<Block>> {
		Ok(self.backend.revert(n, true)?)
	}

	/// Get usage info about current client.
	pub fn usage_info(&self) -> ClientInfo<Block> {
		ClientInfo {
			chain: self.chain_info(),
			usage: self.backend.usage_info(),
		}
	}

	/// Get blockchain info.
	pub fn chain_info(&self) -> blockchain::Info<Block> {
		self.backend.blockchain().info()
	}

	/// Get block status.
	pub fn block_status(&self, id: &BlockId<Block>) -> sp_blockchain::Result<BlockStatus> {
		// this can probably be implemented more efficiently
		if let BlockId::Hash(ref h) = id {
			if self.importing_block.read().as_ref().map_or(false, |importing| h == importing) {
				return Ok(BlockStatus::Queued);
			}
		}
		let hash_and_number = match id.clone() {
			BlockId::Hash(hash) => self.backend.blockchain().number(hash)?.map(|n| (hash, n)),
			BlockId::Number(n) => self.backend.blockchain().hash(n)?.map(|hash| (hash, n)),
		};
		match hash_and_number {
			Some((hash, number)) => {
				if self.backend.have_state_at(&hash, number) {
					Ok(BlockStatus::InChainWithState)
				} else {
					Ok(BlockStatus::InChainPruned)
				}
			}
			None => Ok(BlockStatus::Unknown),
		}
	}

	/// Get block header by id.
	pub fn header(&self, id: &BlockId<Block>) -> sp_blockchain::Result<Option<<Block as BlockT>::Header>> {
		self.backend.blockchain().header(*id)
	}

	/// Get block body by id.
	pub fn body(&self, id: &BlockId<Block>) -> sp_blockchain::Result<Option<Vec<<Block as BlockT>::Extrinsic>>> {
		self.backend.blockchain().body(*id)
	}

	/// Gets the uncles of the block with `target_hash` going back `max_generation` ancestors.
	pub fn uncles(&self, target_hash: Block::Hash, max_generation: NumberFor<Block>) -> sp_blockchain::Result<Vec<Block::Hash>> {
		let load_header = |id: Block::Hash| -> sp_blockchain::Result<Block::Header> {
			match self.backend.blockchain().header(BlockId::Hash(id))? {
				Some(hdr) => Ok(hdr),
				None => Err(Error::UnknownBlock(format!("{:?}", id))),
			}
		};

		let genesis_hash = self.backend.blockchain().info().genesis_hash;
		if genesis_hash == target_hash { return Ok(Vec::new()); }

		let mut current_hash = target_hash;
		let mut current = load_header(current_hash)?;
		let mut ancestor_hash = *current.parent_hash();
		let mut ancestor = load_header(ancestor_hash)?;
		let mut uncles = Vec::new();

		for _generation in 0..max_generation.saturated_into() {
			let children = self.backend.blockchain().children(ancestor_hash)?;
			uncles.extend(children.into_iter().filter(|h| h != &current_hash));
			current_hash = ancestor_hash;
			if genesis_hash == current_hash { break; }
			current = ancestor;
			ancestor_hash = *current.parent_hash();
			ancestor = load_header(ancestor_hash)?;
		}
		trace!("Collected {} uncles", uncles.len());
		Ok(uncles)
	}

	/// Prepare in-memory header that is used in execution environment.
	fn prepare_environment_block(&self, parent: &BlockId<Block>) -> sp_blockchain::Result<Block::Header> {
		let parent_header = self.backend.blockchain().expect_header(*parent)?;
		Ok(<<Block as BlockT>::Header as HeaderT>::new(
			self.backend.blockchain().expect_block_number_from_id(parent)? + One::one(),
			Default::default(),
			Default::default(),
			parent_header.hash(),
			Default::default(),
		))
	}
}

impl<B, E, Block, RA> ProofProvider<Block> for Client<B, E, Block, RA> where
	B: backend::Backend<Block>,
	E: CallExecutor<Block>,
	Block: BlockT,
{
	fn read_proof(
		&self,
		id: &BlockId<Block>,
		keys: &mut dyn Iterator<Item=&[u8]>,
	) -> sp_blockchain::Result<StorageProof> {
		self.state_at(id)
			.and_then(|state| prove_read(state, keys)
				.map_err(Into::into))
	}

	fn read_child_proof(
		&self,
		id: &BlockId<Block>,
		child_info: &ChildInfo,
		keys: &mut dyn Iterator<Item=&[u8]>,
	) -> sp_blockchain::Result<StorageProof> {
		self.state_at(id)
			.and_then(|state| prove_child_read(state, child_info, keys)
				.map_err(Into::into))
	}

	fn execution_proof(
		&self,
		id: &BlockId<Block>,
		method: &str,
		call_data: &[u8]
	) -> sp_blockchain::Result<(Vec<u8>, StorageProof)> {
		// Make sure we include the `:code` and `:heap_pages` in the execution proof to be
		// backwards compatible.
		//
		// TODO: Remove when solved: https://github.com/paritytech/substrate/issues/5047
		let code_proof = self.read_proof(
			id,
			&mut [well_known_keys::CODE, well_known_keys::HEAP_PAGES].iter().map(|v| *v),
		)?;

		let state = self.state_at(id)?;
		let header = self.prepare_environment_block(id)?;
		prove_execution(
			state,
			header,
			&self.executor,
			method,
			call_data,
		).map(|(r, p)| {
			(r, StorageProof::merge(vec![p, code_proof]))
		})
	}

	fn header_proof(&self, id: &BlockId<Block>) -> sp_blockchain::Result<(Block::Header, StorageProof)> {
		self.header_proof_with_cht_size(id, cht::size())
	}

	fn key_changes_proof(
		&self,
		first: Block::Hash,
		last: Block::Hash,
		min: Block::Hash,
		max: Block::Hash,
		storage_key: Option<&PrefixedStorageKey>,
		key: &StorageKey,
	) -> sp_blockchain::Result<ChangesProof<Block::Header>> {
		self.key_changes_proof_with_cht_size(
			first,
			last,
			min,
			max,
			storage_key,
			key,
			cht::size(),
		)
	}
}


impl<B, E, Block, RA> BlockBuilderProvider<B, Block, Self> for Client<B, E, Block, RA>
	where
		B: backend::Backend<Block> + Send + Sync + 'static,
		E: CallExecutor<Block> + Send + Sync + 'static,
		Block: BlockT,
		Self: ChainHeaderBackend<Block> + ProvideRuntimeApi<Block>,
		<Self as ProvideRuntimeApi<Block>>::Api: ApiExt<Block, StateBackend = backend::StateBackendFor<B, Block>>
			+ BlockBuilderApi<Block, Error = Error>,
{
	fn new_block_at<R: Into<RecordProof>>(
		&self,
		parent: &BlockId<Block>,
		inherent_digests: DigestFor<Block>,
		record_proof: R,
	) -> sp_blockchain::Result<sc_block_builder::BlockBuilder<Block, Self, B>> {
		sc_block_builder::BlockBuilder::new(
			self,
			self.expect_block_hash_from_id(parent)?,
			self.expect_block_number_from_id(parent)?,
			record_proof.into(),
			inherent_digests,
			&self.backend
		)
	}

	fn new_block(
		&self,
		inherent_digests: DigestFor<Block>,
	) -> sp_blockchain::Result<sc_block_builder::BlockBuilder<Block, Self, B>> {
		let info = self.chain_info();
		sc_block_builder::BlockBuilder::new(
			self,
			info.best_hash,
			info.best_number,
			RecordProof::No,
			inherent_digests,
			&self.backend,
		)
	}
}

impl<B, E, Block, RA>  ExecutorProvider<Block> for Client<B, E, Block, RA> where
	B: backend::Backend<Block>,
	E: CallExecutor<Block>,
	Block: BlockT,
{
	type Executor = E;

	fn executor(&self) -> &Self::Executor {
		&self.executor
	}

	fn execution_extensions(&self) -> &ExecutionExtensions<Block> {
		&self.execution_extensions
	}
}

impl<B, E, Block, RA> StorageProvider<Block, B> for Client<B, E, Block, RA> where
	B: backend::Backend<Block>,
	E: CallExecutor<Block>,
	Block: BlockT,
{
	fn storage_keys(&self, id: &BlockId<Block>, key_prefix: &StorageKey) -> sp_blockchain::Result<Vec<StorageKey>> {
		let keys = self.state_at(id)?.keys(&key_prefix.0).into_iter().map(StorageKey).collect();
		Ok(keys)
	}

	fn storage_pairs(&self, id: &BlockId<Block>, key_prefix: &StorageKey)
		-> sp_blockchain::Result<Vec<(StorageKey, StorageData)>>
	{
		let state = self.state_at(id)?;
		let keys = state
			.keys(&key_prefix.0)
			.into_iter()
			.map(|k| {
				let d = state.storage(&k).ok().flatten().unwrap_or_default();
				(StorageKey(k), StorageData(d))
			})
			.collect();
		Ok(keys)
	}


	fn storage_keys_iter<'a>(
		&self,
		id: &BlockId<Block>,
		prefix: Option<&'a StorageKey>,
		start_key: Option<&StorageKey>
	) -> sp_blockchain::Result<KeyIterator<'a, B::State, Block>> {
		let state = self.state_at(id)?;
		let start_key = start_key
			.or(prefix)
			.map(|key| key.0.clone())
			.unwrap_or_else(Vec::new);
		Ok(KeyIterator::new(state, prefix, start_key))
	}


	fn storage(&self, id: &BlockId<Block>, key: &StorageKey) -> sp_blockchain::Result<Option<StorageData>>
	{
		Ok(self.state_at(id)?
			.storage(&key.0).map_err(|e| sp_blockchain::Error::from_state(Box::new(e)))?
			.map(StorageData)
		)
	}


	fn storage_hash(&self, id: &BlockId<Block>, key: &StorageKey) -> sp_blockchain::Result<Option<Block::Hash>>
	{
		Ok(self.state_at(id)?
			.storage_hash(&key.0).map_err(|e| sp_blockchain::Error::from_state(Box::new(e)))?
		)
	}

	fn child_storage_keys(
		&self,
		id: &BlockId<Block>,
		child_info: &ChildInfo,
		key_prefix: &StorageKey
	) -> sp_blockchain::Result<Vec<StorageKey>> {
		let keys = self.state_at(id)?
			.child_keys(child_info, &key_prefix.0)
			.into_iter()
			.map(StorageKey)
			.collect();
		Ok(keys)
	}

	fn child_storage(
		&self,
		id: &BlockId<Block>,
		child_info: &ChildInfo,
		key: &StorageKey
	) -> sp_blockchain::Result<Option<StorageData>> {
		Ok(self.state_at(id)?
			.child_storage(child_info, &key.0)
			.map_err(|e| sp_blockchain::Error::from_state(Box::new(e)))?
			.map(StorageData))
	}

	fn child_storage_hash(
		&self,
		id: &BlockId<Block>,
		child_info: &ChildInfo,
		key: &StorageKey
	) -> sp_blockchain::Result<Option<Block::Hash>> {
		Ok(self.state_at(id)?
			.child_storage_hash(child_info, &key.0)
			.map_err(|e| sp_blockchain::Error::from_state(Box::new(e)))?
		)
	}

	fn max_key_changes_range(
		&self,
		first: NumberFor<Block>,
		last: BlockId<Block>,
	) -> sp_blockchain::Result<Option<(NumberFor<Block>, BlockId<Block>)>> {
		let last_number = self.backend.blockchain().expect_block_number_from_id(&last)?;
		let last_hash = self.backend.blockchain().expect_block_hash_from_id(&last)?;
		if first > last_number {
			return Err(sp_blockchain::Error::ChangesTrieAccessFailed("Invalid changes trie range".into()));
		}

		let (storage, configs) = match self.require_changes_trie(first, last_hash, false).ok() {
			Some((storage, configs)) => (storage, configs),
			None => return Ok(None),
		};

		let first_available_changes_trie = configs.last().map(|config| config.0);
		match first_available_changes_trie {
			Some(first_available_changes_trie) => {
				let oldest_unpruned = storage.oldest_pruned_digest_range_end();
				let first = std::cmp::max(first_available_changes_trie, oldest_unpruned);
				Ok(Some((first, last)))
			},
			None => Ok(None)
		}
	}

	fn key_changes(
		&self,
		first: NumberFor<Block>,
		last: BlockId<Block>,
		storage_key: Option<&PrefixedStorageKey>,
		key: &StorageKey
	) -> sp_blockchain::Result<Vec<(NumberFor<Block>, u32)>> {
		let last_number = self.backend.blockchain().expect_block_number_from_id(&last)?;
		let last_hash = self.backend.blockchain().expect_block_hash_from_id(&last)?;
		let (storage, configs) = self.require_changes_trie(first, last_hash, true)?;

		let mut result = Vec::new();
		let best_number = self.backend.blockchain().info().best_number;
		for (config_zero, config_end, config) in configs {
			let range_first = ::std::cmp::max(first, config_zero + One::one());
			let range_anchor = match config_end {
				Some((config_end_number, config_end_hash)) => if last_number > config_end_number {
					ChangesTrieAnchorBlockId { hash: config_end_hash, number: config_end_number }
				} else {
					ChangesTrieAnchorBlockId { hash: convert_hash(&last_hash), number: last_number }
				},
				None => ChangesTrieAnchorBlockId { hash: convert_hash(&last_hash), number: last_number },
			};

			let config_range = ChangesTrieConfigurationRange {
				config: &config,
				zero: config_zero.clone(),
				end: config_end.map(|(config_end_number, _)| config_end_number),
			};
			let result_range: Vec<(NumberFor<Block>, u32)> = key_changes::<HashFor<Block>, _>(
				config_range,
				storage.storage(),
				range_first,
				&range_anchor,
				best_number,
				storage_key,
				&key.0)
				.and_then(|r| r.map(|r| r.map(|(block, tx)| (block, tx))).collect::<Result<_, _>>())
				.map_err(|err| sp_blockchain::Error::ChangesTrieAccessFailed(err))?;
			result.extend(result_range);
		}

		Ok(result)
	}
}

impl<B, E, Block, RA> HeaderMetadata<Block> for Client<B, E, Block, RA> where
	B: backend::Backend<Block>,
	E: CallExecutor<Block>,
	Block: BlockT,
{
	type Error = sp_blockchain::Error;

	fn header_metadata(&self, hash: Block::Hash) -> Result<CachedHeaderMetadata<Block>, Self::Error> {
		self.backend.blockchain().header_metadata(hash)
	}

	fn insert_header_metadata(&self, hash: Block::Hash, metadata: CachedHeaderMetadata<Block>) {
		self.backend.blockchain().insert_header_metadata(hash, metadata)
	}

	fn remove_header_metadata(&self, hash: Block::Hash) {
		self.backend.blockchain().remove_header_metadata(hash)
	}
}

impl<B, E, Block, RA> ProvideUncles<Block> for Client<B, E, Block, RA> where
	B: backend::Backend<Block>,
	E: CallExecutor<Block>,
	Block: BlockT,
{
	fn uncles(&self, target_hash: Block::Hash, max_generation: NumberFor<Block>) -> sp_blockchain::Result<Vec<Block::Header>> {
		Ok(Client::uncles(self, target_hash, max_generation)?
			.into_iter()
			.filter_map(|hash| Client::header(self, &BlockId::Hash(hash)).unwrap_or(None))
			.collect()
		)
	}
}

impl<B, E, Block, RA> ChainHeaderBackend<Block> for Client<B, E, Block, RA> where
	B: backend::Backend<Block>,
	E: CallExecutor<Block> + Send + Sync,
	Block: BlockT,
	RA: Send + Sync,
{
	fn header(&self, id: BlockId<Block>) -> sp_blockchain::Result<Option<Block::Header>> {
		self.backend.blockchain().header(id)
	}

	fn info(&self) -> blockchain::Info<Block> {
		self.backend.blockchain().info()
	}

	fn status(&self, id: BlockId<Block>) -> sp_blockchain::Result<blockchain::BlockStatus> {
		self.backend.blockchain().status(id)
	}

	fn number(&self, hash: Block::Hash) -> sp_blockchain::Result<Option<<<Block as BlockT>::Header as HeaderT>::Number>> {
		self.backend.blockchain().number(hash)
	}

	fn hash(&self, number: NumberFor<Block>) -> sp_blockchain::Result<Option<Block::Hash>> {
		self.backend.blockchain().hash(number)
	}
}

impl<B, E, Block, RA> sp_runtime::traits::BlockIdTo<Block> for Client<B, E, Block, RA> where
	B: backend::Backend<Block>,
	E: CallExecutor<Block> + Send + Sync,
	Block: BlockT,
	RA: Send + Sync,
{
	type Error = Error;

	fn to_hash(&self, block_id: &BlockId<Block>) -> sp_blockchain::Result<Option<Block::Hash>> {
		self.block_hash_from_id(block_id)
	}

	fn to_number(&self, block_id: &BlockId<Block>) -> sp_blockchain::Result<Option<NumberFor<Block>>> {
		self.block_number_from_id(block_id)
	}
}

impl<B, E, Block, RA> ChainHeaderBackend<Block> for &Client<B, E, Block, RA> where
	B: backend::Backend<Block>,
	E: CallExecutor<Block> + Send + Sync,
	Block: BlockT,
	RA: Send + Sync,
{
	fn header(&self, id: BlockId<Block>) -> sp_blockchain::Result<Option<Block::Header>> {
		(**self).backend.blockchain().header(id)
	}

	fn info(&self) -> blockchain::Info<Block> {
		(**self).backend.blockchain().info()
	}

	fn status(&self, id: BlockId<Block>) -> sp_blockchain::Result<blockchain::BlockStatus> {
		(**self).status(id)
	}

	fn number(&self, hash: Block::Hash) -> sp_blockchain::Result<Option<<<Block as BlockT>::Header as HeaderT>::Number>> {
		(**self).number(hash)
	}

	fn hash(&self, number: NumberFor<Block>) -> sp_blockchain::Result<Option<Block::Hash>> {
		(**self).hash(number)
	}
}

impl<B, E, Block, RA> ProvideCache<Block> for Client<B, E, Block, RA> where
	B: backend::Backend<Block>,
	Block: BlockT,
{
	fn cache(&self) -> Option<Arc<dyn Cache<Block>>> {
		self.backend.blockchain().cache()
	}
}

impl<B, E, Block, RA> ProvideRuntimeApi<Block> for Client<B, E, Block, RA> where
	B: backend::Backend<Block>,
	E: CallExecutor<Block, Backend = B> + Send + Sync,
	Block: BlockT,
	RA: ConstructRuntimeApi<Block, Self>,
{
	type Api = <RA as ConstructRuntimeApi<Block, Self>>::RuntimeApi;

	fn runtime_api<'a>(&'a self) -> ApiRef<'a, Self::Api> {
		RA::construct_runtime_api(self)
	}
}

impl<B, E, Block, RA> CallApiAt<Block> for Client<B, E, Block, RA> where
	B: backend::Backend<Block>,
	E: CallExecutor<Block, Backend = B> + Send + Sync,
	Block: BlockT,
{
	type Error = Error;
	type StateBackend = B::State;

	fn call_api_at<
		'a,
		R: Encode + Decode + PartialEq,
		NC: FnOnce() -> result::Result<R, String> + UnwindSafe,
		C: CoreApi<Block, Error = Error>,
	>(
		&self,
		params: CallApiAtParams<'a, Block, C, NC, B::State>,
	) -> sp_blockchain::Result<NativeOrEncoded<R>> {
		let core_api = params.core_api;
		let at = params.at;

		let (manager, extensions) = self.execution_extensions.manager_and_extensions(
			at,
			params.context,
		);

		self.executor.contextual_call::<_, fn(_,_) -> _,_,_>(
			|| core_api.initialize_block(at, &self.prepare_environment_block(at)?),
			at,
			params.function,
			&params.arguments,
			params.overlayed_changes,
			params.offchain_changes,
			Some(params.storage_transaction_cache),
			params.initialize_block,
			manager,
			params.native_call,
			params.recorder,
			Some(extensions),
		)
	}

	fn runtime_version_at(&self, at: &BlockId<Block>) -> sp_blockchain::Result<RuntimeVersion> {
		self.runtime_version_at(at)
	}
}

/// NOTE: only use this implementation when you are sure there are NO consensus-level BlockImport
/// objects. Otherwise, importing blocks directly into the client would be bypassing
/// important verification work.
impl<B, E, Block, RA> sp_consensus::BlockImport<Block> for &Client<B, E, Block, RA> where
	B: backend::Backend<Block>,
	E: CallExecutor<Block> + Send + Sync,
	Block: BlockT,
	Client<B, E, Block, RA>: ProvideRuntimeApi<Block>,
	<Client<B, E, Block, RA> as ProvideRuntimeApi<Block>>::Api: CoreApi<Block, Error = Error> +
		ApiExt<Block, StateBackend = B::State>,
{
	type Error = ConsensusError;
	type Transaction = backend::TransactionFor<B, Block>;

	/// Import a checked and validated block. If a justification is provided in
	/// `BlockImportParams` then `finalized` *must* be true.
	///
	/// NOTE: only use this implementation when there are NO consensus-level BlockImport
	/// objects. Otherwise, importing blocks directly into the client would be bypassing
	/// important verification work.
	///
	/// If you are not sure that there are no BlockImport objects provided by the consensus
	/// algorithm, don't use this function.
	fn import_block(
		&mut self,
		mut import_block: BlockImportParams<Block, backend::TransactionFor<B, Block>>,
		new_cache: HashMap<CacheKeyId, Vec<u8>>,
	) -> Result<ImportResult, Self::Error> {
		let span = tracing::span!(tracing::Level::DEBUG, "import_block");
		let _enter = span.enter();

		if let Some(res) = self.prepare_block_storage_changes(&mut import_block).map_err(|e| {
			warn!("Block prepare storage changes error:\n{:?}", e);
			ConsensusError::ClientImport(e.to_string())
		})? {
			return Ok(res)
		}

		self.lock_import_and_run(|operation| {
			self.apply_block(operation, import_block, new_cache)
		}).map_err(|e| {
			warn!("Block import error:\n{:?}", e);
			ConsensusError::ClientImport(e.to_string()).into()
		})
	}

	/// Check block preconditions.
	fn check_block(
		&mut self,
		block: BlockCheckParams<Block>,
	) -> Result<ImportResult, Self::Error> {
		let BlockCheckParams { hash, number, parent_hash, allow_missing_state, import_existing } = block;

		// Check the block against white and black lists if any are defined
		// (i.e. fork blocks and bad blocks respectively)
		match self.block_rules.lookup(number, &hash) {
			BlockLookupResult::KnownBad => {
				trace!(
					"Rejecting known bad block: #{} {:?}",
					number,
					hash,
				);
				return Ok(ImportResult::KnownBad);
			},
			BlockLookupResult::Expected(expected_hash) => {
				trace!(
					"Rejecting block from known invalid fork. Got {:?}, expected: {:?} at height {}",
					hash,
					expected_hash,
					number
				);
				return Ok(ImportResult::KnownBad);
			},
			BlockLookupResult::NotSpecial => {}
		}

		// Own status must be checked first. If the block and ancestry is pruned
		// this function must return `AlreadyInChain` rather than `MissingState`
		match self.block_status(&BlockId::Hash(hash))
			.map_err(|e| ConsensusError::ClientImport(e.to_string()))?
		{
			BlockStatus::InChainWithState | BlockStatus::Queued if !import_existing  => return Ok(ImportResult::AlreadyInChain),
			BlockStatus::InChainWithState | BlockStatus::Queued => {},
			BlockStatus::InChainPruned => return Ok(ImportResult::AlreadyInChain),
			BlockStatus::Unknown => {},
			BlockStatus::KnownBad => return Ok(ImportResult::KnownBad),
		}

		match self.block_status(&BlockId::Hash(parent_hash))
			.map_err(|e| ConsensusError::ClientImport(e.to_string()))?
			{
				BlockStatus::InChainWithState | BlockStatus::Queued => {},
				BlockStatus::Unknown => return Ok(ImportResult::UnknownParent),
				BlockStatus::InChainPruned if allow_missing_state => {},
				BlockStatus::InChainPruned => return Ok(ImportResult::MissingState),
				BlockStatus::KnownBad => return Ok(ImportResult::KnownBad),
			}


		Ok(ImportResult::imported(false))
	}
}

impl<B, E, Block, RA> sp_consensus::BlockImport<Block> for Client<B, E, Block, RA> where
	B: backend::Backend<Block>,
	E: CallExecutor<Block> + Send + Sync,
	Block: BlockT,
	Self: ProvideRuntimeApi<Block>,
	<Self as ProvideRuntimeApi<Block>>::Api: CoreApi<Block, Error = Error> +
		ApiExt<Block, StateBackend = B::State>,
{
	type Error = ConsensusError;
	type Transaction = backend::TransactionFor<B, Block>;

	fn import_block(
		&mut self,
		import_block: BlockImportParams<Block, Self::Transaction>,
		new_cache: HashMap<CacheKeyId, Vec<u8>>,
	) -> Result<ImportResult, Self::Error> {
		(&*self).import_block(import_block, new_cache)
	}

	fn check_block(
		&mut self,
		block: BlockCheckParams<Block>,
	) -> Result<ImportResult, Self::Error> {
		(&*self).check_block(block)
	}
}

impl<B, E, Block, RA> Finalizer<Block, B> for Client<B, E, Block, RA> where
	B: backend::Backend<Block>,
	E: CallExecutor<Block>,
	Block: BlockT,
{
	fn apply_finality(
		&self,
		operation: &mut ClientImportOperation<Block, B>,
		id: BlockId<Block>,
		justification: Option<Justification>,
		notify: bool,
	) -> sp_blockchain::Result<()> {
		let last_best = self.backend.blockchain().info().best_hash;
		let to_finalize_hash = self.backend.blockchain().expect_block_hash_from_id(&id)?;
		self.apply_finality_with_block_hash(
			operation,
			to_finalize_hash,
			justification,
			last_best,
			notify,
		)
	}

	fn finalize_block(
		&self,
		id: BlockId<Block>,
		justification: Option<Justification>,
		notify: bool,
	) -> sp_blockchain::Result<()> {
		self.lock_import_and_run(|operation| {
			self.apply_finality(operation, id, justification, notify)
		})
	}
}


impl<B, E, Block, RA> Finalizer<Block, B> for &Client<B, E, Block, RA> where
	B: backend::Backend<Block>,
	E: CallExecutor<Block>,
	Block: BlockT,
{
	fn apply_finality(
		&self,
		operation: &mut ClientImportOperation<Block, B>,
		id: BlockId<Block>,
		justification: Option<Justification>,
		notify: bool,
	) -> sp_blockchain::Result<()> {
		(**self).apply_finality(operation, id, justification, notify)
	}

	fn finalize_block(
		&self,
		id: BlockId<Block>,
		justification: Option<Justification>,
		notify: bool,
	) -> sp_blockchain::Result<()> {
		(**self).finalize_block(id, justification, notify)
	}
}

impl<B, E, Block, RA> BlockchainEvents<Block> for Client<B, E, Block, RA>
where
	E: CallExecutor<Block>,
	Block: BlockT,
{
	/// Get block import event stream.
	fn import_notification_stream(&self) -> ImportNotifications<Block> {
		let (sink, stream) = tracing_unbounded("mpsc_import_notification_stream");
		self.import_notification_sinks.lock().push(sink);
		stream
	}

	fn finality_notification_stream(&self) -> FinalityNotifications<Block> {
		let (sink, stream) = tracing_unbounded("mpsc_finality_notification_stream");
		self.finality_notification_sinks.lock().push(sink);
		stream
	}

	/// Get storage changes event stream.
	fn storage_changes_notification_stream(
		&self,
		filter_keys: Option<&[StorageKey]>,
		child_filter_keys: Option<&[(StorageKey, Option<Vec<StorageKey>>)]>,
	) -> sp_blockchain::Result<StorageEventStream<Block::Hash>> {
		Ok(self.storage_notifications.lock().listen(filter_keys, child_filter_keys))
	}
}

/// Implement Longest Chain Select implementation
/// where 'longest' is defined as the highest number of blocks
pub struct LongestChain<B, Block> {
	backend: Arc<B>,
	_phantom: PhantomData<Block>
}

impl<B, Block> Clone for LongestChain<B, Block> {
	fn clone(&self) -> Self {
		let backend = self.backend.clone();
		LongestChain {
			backend,
			_phantom: Default::default()
		}
	}
}

impl<B, Block> LongestChain<B, Block>
where
	B: backend::Backend<Block>,
	Block: BlockT,
{
	/// Instantiate a new LongestChain for Backend B
	pub fn new(backend: Arc<B>) -> Self {
		LongestChain {
			backend,
			_phantom: Default::default()
		}
	}

	fn best_block_header(&self) -> sp_blockchain::Result<<Block as BlockT>::Header> {
		let info = self.backend.blockchain().info();
		let import_lock = self.backend.get_import_lock();
		let best_hash = self.backend
			.blockchain()
			.best_containing(info.best_hash, None, import_lock)?
			.unwrap_or(info.best_hash);

		Ok(self.backend.blockchain().header(BlockId::Hash(best_hash))?
			.expect("given block hash was fetched from block in db; qed"))
	}

	fn leaves(&self) -> Result<Vec<<Block as BlockT>::Hash>, sp_blockchain::Error> {
		self.backend.blockchain().leaves()
	}
}

impl<B, Block> SelectChain<Block> for LongestChain<B, Block>
where
	B: backend::Backend<Block>,
	Block: BlockT,
{

	fn leaves(&self) -> Result<Vec<<Block as BlockT>::Hash>, ConsensusError> {
		LongestChain::leaves(self)
			.map_err(|e| ConsensusError::ChainLookup(e.to_string()).into())
	}

	fn best_chain(&self)
		-> Result<<Block as BlockT>::Header, ConsensusError>
	{
		LongestChain::best_block_header(&self)
			.map_err(|e| ConsensusError::ChainLookup(e.to_string()).into())
	}

	fn finality_target(
		&self,
		target_hash: Block::Hash,
		maybe_max_number: Option<NumberFor<Block>>
	) -> Result<Option<Block::Hash>, ConsensusError> {
		let import_lock = self.backend.get_import_lock();
		self.backend.blockchain().best_containing(target_hash, maybe_max_number, import_lock)
			.map_err(|e| ConsensusError::ChainLookup(e.to_string()).into())
	}
}

impl<B, E, Block, RA> BlockBackend<Block> for Client<B, E, Block, RA>
	where
		B: backend::Backend<Block>,
		E: CallExecutor<Block>,
		Block: BlockT,
{
	fn block_body(
		&self,
		id: &BlockId<Block>,
	) -> sp_blockchain::Result<Option<Vec<<Block as BlockT>::Extrinsic>>> {
		self.body(id)
	}

	fn block(&self, id: &BlockId<Block>) -> sp_blockchain::Result<Option<SignedBlock<Block>>>
	{
		Ok(match (self.header(id)?, self.body(id)?, self.justification(id)?) {
			(Some(header), Some(extrinsics), justification) =>
				Some(SignedBlock { block: Block::new(header, extrinsics), justification }),
			_ => None,
		})
	}

	fn block_status(&self, id: &BlockId<Block>) -> sp_blockchain::Result<BlockStatus> {
		// this can probably be implemented more efficiently
		if let BlockId::Hash(ref h) = id {
			if self.importing_block.read().as_ref().map_or(false, |importing| h == importing) {
				return Ok(BlockStatus::Queued);
			}
		}
		let hash_and_number = match id.clone() {
			BlockId::Hash(hash) => self.backend.blockchain().number(hash)?.map(|n| (hash, n)),
			BlockId::Number(n) => self.backend.blockchain().hash(n)?.map(|hash| (hash, n)),
		};
		match hash_and_number {
			Some((hash, number)) => {
				if self.backend.have_state_at(&hash, number) {
					Ok(BlockStatus::InChainWithState)
				} else {
					Ok(BlockStatus::InChainPruned)
				}
			}
			None => Ok(BlockStatus::Unknown),
		}
	}

	fn justification(&self, id: &BlockId<Block>) -> sp_blockchain::Result<Option<Justification>> {
		self.backend.blockchain().justification(*id)
	}
}

impl<B, E, Block, RA> backend::AuxStore for Client<B, E, Block, RA>
	where
		B: backend::Backend<Block>,
		E: CallExecutor<Block>,
		Block: BlockT,
		Self: ProvideRuntimeApi<Block>,
		<Self as ProvideRuntimeApi<Block>>::Api: CoreApi<Block, Error = Error>,
{
	/// Insert auxiliary data into key-value store.
	fn insert_aux<
		'a,
		'b: 'a,
		'c: 'a,
		I: IntoIterator<Item=&'a(&'c [u8], &'c [u8])>,
		D: IntoIterator<Item=&'a &'b [u8]>,
	>(&self, insert: I, delete: D) -> sp_blockchain::Result<()> {
		// Import is locked here because we may have other block import
		// operations that tries to set aux data. Note that for consensus
		// layer, one can always use atomic operations to make sure
		// import is only locked once.
		self.lock_import_and_run(|operation| {
			apply_aux(operation, insert, delete)
		})
	}
	/// Query auxiliary data from key-value store.
	fn get_aux(&self, key: &[u8]) -> sp_blockchain::Result<Option<Vec<u8>>> {
		backend::AuxStore::get_aux(&*self.backend, key)
	}
}

impl<B, E, Block, RA> backend::AuxStore for &Client<B, E, Block, RA>
	where
		B: backend::Backend<Block>,
		E: CallExecutor<Block>,
		Block: BlockT,
		Client<B, E, Block, RA>: ProvideRuntimeApi<Block>,
		<Client<B, E, Block, RA> as ProvideRuntimeApi<Block>>::Api: CoreApi<Block, Error = Error>,
{
	fn insert_aux<
		'a,
		'b: 'a,
		'c: 'a,
		I: IntoIterator<Item=&'a(&'c [u8], &'c [u8])>,
		D: IntoIterator<Item=&'a &'b [u8]>,
	>(&self, insert: I, delete: D) -> sp_blockchain::Result<()> {
		(**self).insert_aux(insert, delete)
	}

	fn get_aux(&self, key: &[u8]) -> sp_blockchain::Result<Option<Vec<u8>>> {
		(**self).get_aux(key)
	}
}


/// Helper function to apply auxiliary data insertion into an operation.
pub fn apply_aux<'a, 'b: 'a, 'c: 'a, B, Block, D, I>(
	operation: &mut ClientImportOperation<Block, B>,
	insert: I,
	delete: D,
) -> sp_blockchain::Result<()>
where
	Block: BlockT,
	B: backend::Backend<Block>,
	I: IntoIterator<Item=&'a(&'c [u8], &'c [u8])>,
	D: IntoIterator<Item=&'a &'b [u8]>,
{
	operation.op.insert_aux(
		insert.into_iter()
			.map(|(k, v)| (k.to_vec(), Some(v.to_vec())))
			.chain(delete.into_iter().map(|k| (k.to_vec(), None)))
	)
}

impl<BE, E, B, RA> sp_consensus::block_validation::Chain<B> for Client<BE, E, B, RA>
	where BE: backend::Backend<B>,
		  E: CallExecutor<B>,
		  B: BlockT
{
	fn block_status(
		&self,
		id: &BlockId<B>,
	) -> Result<BlockStatus, Box<dyn std::error::Error + Send>> {
		Client::block_status(self, id).map_err(|e| Box::new(e) as Box<_>)
	}
}

#[cfg(test)]
pub(crate) mod tests {
	use std::collections::HashMap;
	use super::*;
	use sp_core::{blake2_256, H256};
	use sp_runtime::DigestItem;
	use sp_consensus::{BlockOrigin, SelectChain, BlockImport};
	use substrate_test_runtime_client::{
		prelude::*,
		client_ext::ClientExt,
		sc_client_db::{Backend, DatabaseSettings, DatabaseSettingsSrc, PruningMode},
		runtime::{self, Block, Transfer, RuntimeApi, TestAPI},
	};
	use hex_literal::hex;

	/// Returns tuple, consisting of:
	/// 1) test client pre-filled with blocks changing balances;
	/// 2) roots of changes tries for these blocks
	/// 3) test cases in form (begin, end, key, vec![(block, extrinsic)]) that are required to pass
	pub fn prepare_client_with_key_changes() -> (
		substrate_test_runtime_client::sc_client::Client<substrate_test_runtime_client::Backend, substrate_test_runtime_client::Executor, Block, RuntimeApi>,
		Vec<H256>,
		Vec<(u64, u64, Vec<u8>, Vec<(u64, u32)>)>,
	) {
		// prepare block structure
		let blocks_transfers = vec![
			vec![(AccountKeyring::Alice, AccountKeyring::Dave), (AccountKeyring::Bob, AccountKeyring::Dave)],
			vec![(AccountKeyring::Charlie, AccountKeyring::Eve)],
			vec![],
			vec![(AccountKeyring::Alice, AccountKeyring::Dave)],
		];

		// prepare client ang import blocks
		let mut local_roots = Vec::new();
		let config = Some(ChangesTrieConfiguration::new(4, 2));
		let mut remote_client = TestClientBuilder::new().changes_trie_config(config).build();
		let mut nonces: HashMap<_, u64> = Default::default();
		for (i, block_transfers) in blocks_transfers.into_iter().enumerate() {
			let mut builder = remote_client.new_block(Default::default()).unwrap();
			for (from, to) in block_transfers {
				builder.push_transfer(Transfer {
					from: from.into(),
					to: to.into(),
					amount: 1,
					nonce: *nonces.entry(from).and_modify(|n| { *n = *n + 1 }).or_default(),
				}).unwrap();
			}
			let block = builder.build().unwrap().block;
			remote_client.import(BlockOrigin::Own, block).unwrap();

			let header = remote_client.header(&BlockId::Number(i as u64 + 1)).unwrap().unwrap();
			let trie_root = header.digest().log(DigestItem::as_changes_trie_root)
				.map(|root| H256::from_slice(root.as_ref()))
				.unwrap();
			local_roots.push(trie_root);
		}

		// prepare test cases
		let alice = blake2_256(&runtime::system::balance_of_key(AccountKeyring::Alice.into())).to_vec();
		let bob = blake2_256(&runtime::system::balance_of_key(AccountKeyring::Bob.into())).to_vec();
		let charlie = blake2_256(&runtime::system::balance_of_key(AccountKeyring::Charlie.into())).to_vec();
		let dave = blake2_256(&runtime::system::balance_of_key(AccountKeyring::Dave.into())).to_vec();
		let eve = blake2_256(&runtime::system::balance_of_key(AccountKeyring::Eve.into())).to_vec();
		let ferdie = blake2_256(&runtime::system::balance_of_key(AccountKeyring::Ferdie.into())).to_vec();
		let test_cases = vec![
			(1, 4, alice.clone(), vec![(4, 0), (1, 0)]),
			(1, 3, alice.clone(), vec![(1, 0)]),
			(2, 4, alice.clone(), vec![(4, 0)]),
			(2, 3, alice.clone(), vec![]),

			(1, 4, bob.clone(), vec![(1, 1)]),
			(1, 1, bob.clone(), vec![(1, 1)]),
			(2, 4, bob.clone(), vec![]),

			(1, 4, charlie.clone(), vec![(2, 0)]),

			(1, 4, dave.clone(), vec![(4, 0), (1, 1), (1, 0)]),
			(1, 1, dave.clone(), vec![(1, 1), (1, 0)]),
			(3, 4, dave.clone(), vec![(4, 0)]),

			(1, 4, eve.clone(), vec![(2, 0)]),
			(1, 1, eve.clone(), vec![]),
			(3, 4, eve.clone(), vec![]),

			(1, 4, ferdie.clone(), vec![]),
		];

		(remote_client, local_roots, test_cases)
	}

	#[test]
	fn client_initializes_from_genesis_ok() {
		let client = substrate_test_runtime_client::new();

		assert_eq!(
			client.runtime_api().balance_of(
				&BlockId::Number(client.chain_info().best_number),
				AccountKeyring::Alice.into()
			).unwrap(),
			1000
		);
		assert_eq!(
			client.runtime_api().balance_of(
				&BlockId::Number(client.chain_info().best_number),
				AccountKeyring::Ferdie.into()
			).unwrap(),
			0
		);
	}

	#[test]
	fn block_builder_works_with_no_transactions() {
		let mut client = substrate_test_runtime_client::new();

		let block = client.new_block(Default::default()).unwrap().build().unwrap().block;

		client.import(BlockOrigin::Own, block).unwrap();

		assert_eq!(client.chain_info().best_number, 1);
	}

	#[test]
	fn block_builder_works_with_transactions() {
		let mut client = substrate_test_runtime_client::new();

		let mut builder = client.new_block(Default::default()).unwrap();

		builder.push_transfer(Transfer {
			from: AccountKeyring::Alice.into(),
			to: AccountKeyring::Ferdie.into(),
			amount: 42,
			nonce: 0,
		}).unwrap();

		let block = builder.build().unwrap().block;
		client.import(BlockOrigin::Own, block).unwrap();

		assert_eq!(client.chain_info().best_number, 1);
		assert_ne!(
			client.state_at(&BlockId::Number(1)).unwrap().pairs(),
			client.state_at(&BlockId::Number(0)).unwrap().pairs()
		);
		assert_eq!(
			client.runtime_api().balance_of(
				&BlockId::Number(client.chain_info().best_number),
				AccountKeyring::Alice.into()
			).unwrap(),
			958
		);
		assert_eq!(
			client.runtime_api().balance_of(
				&BlockId::Number(client.chain_info().best_number),
				AccountKeyring::Ferdie.into()
			).unwrap(),
			42
		);
	}

	#[test]
	fn block_builder_does_not_include_invalid() {
		let mut client = substrate_test_runtime_client::new();

		let mut builder = client.new_block(Default::default()).unwrap();

		builder.push_transfer(Transfer {
			from: AccountKeyring::Alice.into(),
			to: AccountKeyring::Ferdie.into(),
			amount: 42,
			nonce: 0,
		}).unwrap();

		assert!(
			builder.push_transfer(Transfer {
				from: AccountKeyring::Eve.into(),
				to: AccountKeyring::Alice.into(),
				amount: 42,
				nonce: 0,
			}).is_err()
		);

		let block = builder.build().unwrap().block;
		client.import(BlockOrigin::Own, block).unwrap();

		assert_eq!(client.chain_info().best_number, 1);
		assert_ne!(
			client.state_at(&BlockId::Number(1)).unwrap().pairs(),
			client.state_at(&BlockId::Number(0)).unwrap().pairs()
		);
		assert_eq!(client.body(&BlockId::Number(1)).unwrap().unwrap().len(), 1)
	}

	#[test]
	fn best_containing_with_genesis_block() {
		// block tree:
		// G

		let (client, longest_chain_select) = TestClientBuilder::new().build_with_longest_chain();

		let genesis_hash = client.chain_info().genesis_hash;

		assert_eq!(
			genesis_hash.clone(),
			longest_chain_select.finality_target(genesis_hash.clone(), None).unwrap().unwrap()
		);
	}

	#[test]
	fn best_containing_with_hash_not_found() {
		// block tree:
		// G

		let (client, longest_chain_select) = TestClientBuilder::new().build_with_longest_chain();

		let uninserted_block = client.new_block(Default::default()).unwrap().build().unwrap().block;

		assert_eq!(
			None,
			longest_chain_select.finality_target(uninserted_block.hash().clone(), None).unwrap()
		);
	}

	#[test]
	fn uncles_with_only_ancestors() {
		// block tree:
		// G -> A1 -> A2
		let mut client = substrate_test_runtime_client::new();

		// G -> A1
		let a1 = client.new_block(Default::default()).unwrap().build().unwrap().block;
		client.import(BlockOrigin::Own, a1.clone()).unwrap();

		// A1 -> A2
		let a2 = client.new_block(Default::default()).unwrap().build().unwrap().block;
		client.import(BlockOrigin::Own, a2.clone()).unwrap();
		let v: Vec<H256> = Vec::new();
		assert_eq!(v, client.uncles(a2.hash(), 3).unwrap());
	}

	#[test]
	fn uncles_with_multiple_forks() {
		// block tree:
		// G -> A1 -> A2 -> A3 -> A4 -> A5
		//      A1 -> B2 -> B3 -> B4
		//	          B2 -> C3
		//	    A1 -> D2
		let mut client = substrate_test_runtime_client::new();

		// G -> A1
		let a1 = client.new_block(Default::default()).unwrap().build().unwrap().block;
		client.import(BlockOrigin::Own, a1.clone()).unwrap();

		// A1 -> A2
		let a2 = client.new_block_at(
			&BlockId::Hash(a1.hash()),
			Default::default(),
			false,
		).unwrap().build().unwrap().block;
		client.import(BlockOrigin::Own, a2.clone()).unwrap();

		// A2 -> A3
		let a3 = client.new_block_at(
			&BlockId::Hash(a2.hash()),
			Default::default(),
			false,
		).unwrap().build().unwrap().block;
		client.import(BlockOrigin::Own, a3.clone()).unwrap();

		// A3 -> A4
		let a4 = client.new_block_at(
			&BlockId::Hash(a3.hash()),
			Default::default(),
			false,
		).unwrap().build().unwrap().block;
		client.import(BlockOrigin::Own, a4.clone()).unwrap();

		// A4 -> A5
		let a5 = client.new_block_at(
			&BlockId::Hash(a4.hash()),
			Default::default(),
			false,
		).unwrap().build().unwrap().block;
		client.import(BlockOrigin::Own, a5.clone()).unwrap();

		// A1 -> B2
		let mut builder = client.new_block_at(
			&BlockId::Hash(a1.hash()),
			Default::default(),
			false,
		).unwrap();
		// this push is required as otherwise B2 has the same hash as A2 and won't get imported
		builder.push_transfer(Transfer {
			from: AccountKeyring::Alice.into(),
			to: AccountKeyring::Ferdie.into(),
			amount: 41,
			nonce: 0,
		}).unwrap();
		let b2 = builder.build().unwrap().block;
		client.import(BlockOrigin::Own, b2.clone()).unwrap();

		// B2 -> B3
		let b3 = client.new_block_at(
			&BlockId::Hash(b2.hash()),
			Default::default(),
			false,
		).unwrap().build().unwrap().block;
		client.import(BlockOrigin::Own, b3.clone()).unwrap();

		// B3 -> B4
		let b4 = client.new_block_at(
			&BlockId::Hash(b3.hash()),
			Default::default(),
			false,
		).unwrap().build().unwrap().block;
		client.import(BlockOrigin::Own, b4.clone()).unwrap();

		// // B2 -> C3
		let mut builder = client.new_block_at(
			&BlockId::Hash(b2.hash()),
			Default::default(),
			false,
		).unwrap();
		// this push is required as otherwise C3 has the same hash as B3 and won't get imported
		builder.push_transfer(Transfer {
			from: AccountKeyring::Alice.into(),
			to: AccountKeyring::Ferdie.into(),
			amount: 1,
			nonce: 1,
		}).unwrap();
		let c3 = builder.build().unwrap().block;
		client.import(BlockOrigin::Own, c3.clone()).unwrap();

		// A1 -> D2
		let mut builder = client.new_block_at(
			&BlockId::Hash(a1.hash()),
			Default::default(),
			false,
		).unwrap();
		// this push is required as otherwise D2 has the same hash as B2 and won't get imported
		builder.push_transfer(Transfer {
			from: AccountKeyring::Alice.into(),
			to: AccountKeyring::Ferdie.into(),
			amount: 1,
			nonce: 0,
		}).unwrap();
		let d2 = builder.build().unwrap().block;
		client.import(BlockOrigin::Own, d2.clone()).unwrap();

		let genesis_hash = client.chain_info().genesis_hash;

		let uncles1 = client.uncles(a4.hash(), 10).unwrap();
		assert_eq!(vec![b2.hash(), d2.hash()], uncles1);

		let uncles2 = client.uncles(a4.hash(), 0).unwrap();
		assert_eq!(0, uncles2.len());

		let uncles3 = client.uncles(a1.hash(), 10).unwrap();
		assert_eq!(0, uncles3.len());

		let uncles4 = client.uncles(genesis_hash, 10).unwrap();
		assert_eq!(0, uncles4.len());

		let uncles5 = client.uncles(d2.hash(), 10).unwrap();
		assert_eq!(vec![a2.hash(), b2.hash()], uncles5);

		let uncles6 = client.uncles(b3.hash(), 1).unwrap();
		assert_eq!(vec![c3.hash()], uncles6);
	}

	#[test]
	fn best_containing_on_longest_chain_with_single_chain_3_blocks() {
		// block tree:
		// G -> A1 -> A2

		let (mut client, longest_chain_select) = TestClientBuilder::new().build_with_longest_chain();

		// G -> A1
		let a1 = client.new_block(Default::default()).unwrap().build().unwrap().block;
		client.import(BlockOrigin::Own, a1.clone()).unwrap();

		// A1 -> A2
		let a2 = client.new_block(Default::default()).unwrap().build().unwrap().block;
		client.import(BlockOrigin::Own, a2.clone()).unwrap();

		let genesis_hash = client.chain_info().genesis_hash;

		assert_eq!(a2.hash(), longest_chain_select.finality_target(genesis_hash, None).unwrap().unwrap());
		assert_eq!(a2.hash(), longest_chain_select.finality_target(a1.hash(), None).unwrap().unwrap());
		assert_eq!(a2.hash(), longest_chain_select.finality_target(a2.hash(), None).unwrap().unwrap());
	}

	#[test]
	fn best_containing_on_longest_chain_with_multiple_forks() {
		// block tree:
		// G -> A1 -> A2 -> A3 -> A4 -> A5
		//      A1 -> B2 -> B3 -> B4
		//	          B2 -> C3
		//	    A1 -> D2
		let (mut client, longest_chain_select) = TestClientBuilder::new().build_with_longest_chain();

		// G -> A1
		let a1 = client.new_block(Default::default()).unwrap().build().unwrap().block;
		client.import(BlockOrigin::Own, a1.clone()).unwrap();

		// A1 -> A2
		let a2 = client.new_block_at(
			&BlockId::Hash(a1.hash()),
			Default::default(),
			false,
		).unwrap().build().unwrap().block;
		client.import(BlockOrigin::Own, a2.clone()).unwrap();

		// A2 -> A3
		let a3 = client.new_block_at(
			&BlockId::Hash(a2.hash()),
			Default::default(),
			false,
		).unwrap().build().unwrap().block;
		client.import(BlockOrigin::Own, a3.clone()).unwrap();

		// A3 -> A4
		let a4 = client.new_block_at(
			&BlockId::Hash(a3.hash()),
			Default::default(),
			false,
		).unwrap().build().unwrap().block;
		client.import(BlockOrigin::Own, a4.clone()).unwrap();

		// A4 -> A5
		let a5 = client.new_block_at(
			&BlockId::Hash(a4.hash()),
			Default::default(),
			false,
		).unwrap().build().unwrap().block;
		client.import(BlockOrigin::Own, a5.clone()).unwrap();

		// A1 -> B2
		let mut builder = client.new_block_at(
			&BlockId::Hash(a1.hash()),
			Default::default(),
			false,
		).unwrap();
		// this push is required as otherwise B2 has the same hash as A2 and won't get imported
		builder.push_transfer(Transfer {
			from: AccountKeyring::Alice.into(),
			to: AccountKeyring::Ferdie.into(),
			amount: 41,
			nonce: 0,
		}).unwrap();
		let b2 = builder.build().unwrap().block;
		client.import(BlockOrigin::Own, b2.clone()).unwrap();

		// B2 -> B3
		let b3 = client.new_block_at(
			&BlockId::Hash(b2.hash()),
			Default::default(),
			false,
		).unwrap().build().unwrap().block;
		client.import(BlockOrigin::Own, b3.clone()).unwrap();

		// B3 -> B4
		let b4 = client.new_block_at(
			&BlockId::Hash(b3.hash()),
			Default::default(),
			false,
		).unwrap().build().unwrap().block;
		client.import(BlockOrigin::Own, b4.clone()).unwrap();

		// // B2 -> C3
		let mut builder = client.new_block_at(
			&BlockId::Hash(b2.hash()),
			Default::default(),
			false,
		).unwrap();
		// this push is required as otherwise C3 has the same hash as B3 and won't get imported
		builder.push_transfer(Transfer {
			from: AccountKeyring::Alice.into(),
			to: AccountKeyring::Ferdie.into(),
			amount: 1,
			nonce: 1,
		}).unwrap();
		let c3 = builder.build().unwrap().block;
		client.import(BlockOrigin::Own, c3.clone()).unwrap();

		// A1 -> D2
		let mut builder = client.new_block_at(
			&BlockId::Hash(a1.hash()),
			Default::default(),
			false,
		).unwrap();
		// this push is required as otherwise D2 has the same hash as B2 and won't get imported
		builder.push_transfer(Transfer {
			from: AccountKeyring::Alice.into(),
			to: AccountKeyring::Ferdie.into(),
			amount: 1,
			nonce: 0,
		}).unwrap();
		let d2 = builder.build().unwrap().block;
		client.import(BlockOrigin::Own, d2.clone()).unwrap();

		assert_eq!(client.chain_info().best_hash, a5.hash());

		let genesis_hash = client.chain_info().genesis_hash;
		let leaves = longest_chain_select.leaves().unwrap();

		assert!(leaves.contains(&a5.hash()));
		assert!(leaves.contains(&b4.hash()));
		assert!(leaves.contains(&c3.hash()));
		assert!(leaves.contains(&d2.hash()));
		assert_eq!(leaves.len(), 4);

		// search without restriction

		assert_eq!(a5.hash(), longest_chain_select.finality_target(
			genesis_hash, None).unwrap().unwrap());
		assert_eq!(a5.hash(), longest_chain_select.finality_target(
			a1.hash(), None).unwrap().unwrap());
		assert_eq!(a5.hash(), longest_chain_select.finality_target(
			a2.hash(), None).unwrap().unwrap());
		assert_eq!(a5.hash(), longest_chain_select.finality_target(
			a3.hash(), None).unwrap().unwrap());
		assert_eq!(a5.hash(), longest_chain_select.finality_target(
			a4.hash(), None).unwrap().unwrap());
		assert_eq!(a5.hash(), longest_chain_select.finality_target(
			a5.hash(), None).unwrap().unwrap());

		assert_eq!(b4.hash(), longest_chain_select.finality_target(
			b2.hash(), None).unwrap().unwrap());
		assert_eq!(b4.hash(), longest_chain_select.finality_target(
			b3.hash(), None).unwrap().unwrap());
		assert_eq!(b4.hash(), longest_chain_select.finality_target(
			b4.hash(), None).unwrap().unwrap());

		assert_eq!(c3.hash(), longest_chain_select.finality_target(
			c3.hash(), None).unwrap().unwrap());

		assert_eq!(d2.hash(), longest_chain_select.finality_target(
			d2.hash(), None).unwrap().unwrap());


		// search only blocks with number <= 5. equivalent to without restriction for this scenario

		assert_eq!(a5.hash(), longest_chain_select.finality_target(
			genesis_hash, Some(5)).unwrap().unwrap());
		assert_eq!(a5.hash(), longest_chain_select.finality_target(
			a1.hash(), Some(5)).unwrap().unwrap());
		assert_eq!(a5.hash(), longest_chain_select.finality_target(
			a2.hash(), Some(5)).unwrap().unwrap());
		assert_eq!(a5.hash(), longest_chain_select.finality_target(
			a3.hash(), Some(5)).unwrap().unwrap());
		assert_eq!(a5.hash(), longest_chain_select.finality_target(
			a4.hash(), Some(5)).unwrap().unwrap());
		assert_eq!(a5.hash(), longest_chain_select.finality_target(
			a5.hash(), Some(5)).unwrap().unwrap());

		assert_eq!(b4.hash(), longest_chain_select.finality_target(
			b2.hash(), Some(5)).unwrap().unwrap());
		assert_eq!(b4.hash(), longest_chain_select.finality_target(
			b3.hash(), Some(5)).unwrap().unwrap());
		assert_eq!(b4.hash(), longest_chain_select.finality_target(
			b4.hash(), Some(5)).unwrap().unwrap());

		assert_eq!(c3.hash(), longest_chain_select.finality_target(
			c3.hash(), Some(5)).unwrap().unwrap());

		assert_eq!(d2.hash(), longest_chain_select.finality_target(
			d2.hash(), Some(5)).unwrap().unwrap());


		// search only blocks with number <= 4

		assert_eq!(a4.hash(), longest_chain_select.finality_target(
			genesis_hash, Some(4)).unwrap().unwrap());
		assert_eq!(a4.hash(), longest_chain_select.finality_target(
			a1.hash(), Some(4)).unwrap().unwrap());
		assert_eq!(a4.hash(), longest_chain_select.finality_target(
			a2.hash(), Some(4)).unwrap().unwrap());
		assert_eq!(a4.hash(), longest_chain_select.finality_target(
			a3.hash(), Some(4)).unwrap().unwrap());
		assert_eq!(a4.hash(), longest_chain_select.finality_target(
			a4.hash(), Some(4)).unwrap().unwrap());
		assert_eq!(None, longest_chain_select.finality_target(
			a5.hash(), Some(4)).unwrap());

		assert_eq!(b4.hash(), longest_chain_select.finality_target(
			b2.hash(), Some(4)).unwrap().unwrap());
		assert_eq!(b4.hash(), longest_chain_select.finality_target(
			b3.hash(), Some(4)).unwrap().unwrap());
		assert_eq!(b4.hash(), longest_chain_select.finality_target(
			b4.hash(), Some(4)).unwrap().unwrap());

		assert_eq!(c3.hash(), longest_chain_select.finality_target(
			c3.hash(), Some(4)).unwrap().unwrap());

		assert_eq!(d2.hash(), longest_chain_select.finality_target(
			d2.hash(), Some(4)).unwrap().unwrap());


		// search only blocks with number <= 3

		assert_eq!(a3.hash(), longest_chain_select.finality_target(
			genesis_hash, Some(3)).unwrap().unwrap());
		assert_eq!(a3.hash(), longest_chain_select.finality_target(
			a1.hash(), Some(3)).unwrap().unwrap());
		assert_eq!(a3.hash(), longest_chain_select.finality_target(
			a2.hash(), Some(3)).unwrap().unwrap());
		assert_eq!(a3.hash(), longest_chain_select.finality_target(
			a3.hash(), Some(3)).unwrap().unwrap());
		assert_eq!(None, longest_chain_select.finality_target(
			a4.hash(), Some(3)).unwrap());
		assert_eq!(None, longest_chain_select.finality_target(
			a5.hash(), Some(3)).unwrap());

		assert_eq!(b3.hash(), longest_chain_select.finality_target(
			b2.hash(), Some(3)).unwrap().unwrap());
		assert_eq!(b3.hash(), longest_chain_select.finality_target(
			b3.hash(), Some(3)).unwrap().unwrap());
		assert_eq!(None, longest_chain_select.finality_target(
			b4.hash(), Some(3)).unwrap());

		assert_eq!(c3.hash(), longest_chain_select.finality_target(
			c3.hash(), Some(3)).unwrap().unwrap());

		assert_eq!(d2.hash(), longest_chain_select.finality_target(
			d2.hash(), Some(3)).unwrap().unwrap());


		// search only blocks with number <= 2

		assert_eq!(a2.hash(), longest_chain_select.finality_target(
			genesis_hash, Some(2)).unwrap().unwrap());
		assert_eq!(a2.hash(), longest_chain_select.finality_target(
			a1.hash(), Some(2)).unwrap().unwrap());
		assert_eq!(a2.hash(), longest_chain_select.finality_target(
			a2.hash(), Some(2)).unwrap().unwrap());
		assert_eq!(None, longest_chain_select.finality_target(
			a3.hash(), Some(2)).unwrap());
		assert_eq!(None, longest_chain_select.finality_target(
			a4.hash(), Some(2)).unwrap());
		assert_eq!(None, longest_chain_select.finality_target(
			a5.hash(), Some(2)).unwrap());

		assert_eq!(b2.hash(), longest_chain_select.finality_target(
			b2.hash(), Some(2)).unwrap().unwrap());
		assert_eq!(None, longest_chain_select.finality_target(
			b3.hash(), Some(2)).unwrap());
		assert_eq!(None, longest_chain_select.finality_target(
			b4.hash(), Some(2)).unwrap());

		assert_eq!(None, longest_chain_select.finality_target(
			c3.hash(), Some(2)).unwrap());

		assert_eq!(d2.hash(), longest_chain_select.finality_target(
			d2.hash(), Some(2)).unwrap().unwrap());


		// search only blocks with number <= 1

		assert_eq!(a1.hash(), longest_chain_select.finality_target(
			genesis_hash, Some(1)).unwrap().unwrap());
		assert_eq!(a1.hash(), longest_chain_select.finality_target(
			a1.hash(), Some(1)).unwrap().unwrap());
		assert_eq!(None, longest_chain_select.finality_target(
			a2.hash(), Some(1)).unwrap());
		assert_eq!(None, longest_chain_select.finality_target(
			a3.hash(), Some(1)).unwrap());
		assert_eq!(None, longest_chain_select.finality_target(
			a4.hash(), Some(1)).unwrap());
		assert_eq!(None, longest_chain_select.finality_target(
			a5.hash(), Some(1)).unwrap());

		assert_eq!(None, longest_chain_select.finality_target(
			b2.hash(), Some(1)).unwrap());
		assert_eq!(None, longest_chain_select.finality_target(
			b3.hash(), Some(1)).unwrap());
		assert_eq!(None, longest_chain_select.finality_target(
			b4.hash(), Some(1)).unwrap());

		assert_eq!(None, longest_chain_select.finality_target(
			c3.hash(), Some(1)).unwrap());

		assert_eq!(None, longest_chain_select.finality_target(
			d2.hash(), Some(1)).unwrap());

		// search only blocks with number <= 0

		assert_eq!(genesis_hash, longest_chain_select.finality_target(
			genesis_hash, Some(0)).unwrap().unwrap());
		assert_eq!(None, longest_chain_select.finality_target(
			a1.hash(), Some(0)).unwrap());
		assert_eq!(None, longest_chain_select.finality_target(
			a2.hash(), Some(0)).unwrap());
		assert_eq!(None, longest_chain_select.finality_target(
			a3.hash(), Some(0)).unwrap());
		assert_eq!(None, longest_chain_select.finality_target(
			a4.hash(), Some(0)).unwrap());
		assert_eq!(None, longest_chain_select.finality_target(
			a5.hash(), Some(0)).unwrap());

		assert_eq!(None, longest_chain_select.finality_target(
			b2.hash(), Some(0)).unwrap());
		assert_eq!(None, longest_chain_select.finality_target(
			b3.hash(), Some(0)).unwrap());
		assert_eq!(None, longest_chain_select.finality_target(
			b4.hash(), Some(0)).unwrap());

		assert_eq!(None, longest_chain_select.finality_target(
			c3.hash().clone(), Some(0)).unwrap());

		assert_eq!(None, longest_chain_select.finality_target(
			d2.hash().clone(), Some(0)).unwrap());
	}

	#[test]
	fn best_containing_on_longest_chain_with_max_depth_higher_than_best() {
		// block tree:
		// G -> A1 -> A2

		let (mut client, longest_chain_select) = TestClientBuilder::new().build_with_longest_chain();

		// G -> A1
		let a1 = client.new_block(Default::default()).unwrap().build().unwrap().block;
		client.import(BlockOrigin::Own, a1.clone()).unwrap();

		// A1 -> A2
		let a2 = client.new_block(Default::default()).unwrap().build().unwrap().block;
		client.import(BlockOrigin::Own, a2.clone()).unwrap();

		let genesis_hash = client.chain_info().genesis_hash;

		assert_eq!(a2.hash(), longest_chain_select.finality_target(genesis_hash, Some(10)).unwrap().unwrap());
	}

	#[test]
	fn key_changes_works() {
		let (client, _, test_cases) = prepare_client_with_key_changes();

		for (index, (begin, end, key, expected_result)) in test_cases.into_iter().enumerate() {
			let end = client.block_hash(end).unwrap().unwrap();
			let actual_result = client.key_changes(
				begin,
				BlockId::Hash(end),
				None,
				&StorageKey(key),
			).unwrap();
			match actual_result == expected_result {
				true => (),
				false => panic!(format!("Failed test {}: actual = {:?}, expected = {:?}",
					index, actual_result, expected_result)),
			}
		}
	}

	#[test]
	fn import_with_justification() {
		let mut client = substrate_test_runtime_client::new();

		// G -> A1
		let a1 = client.new_block(Default::default()).unwrap().build().unwrap().block;
		client.import(BlockOrigin::Own, a1.clone()).unwrap();

		// A1 -> A2
		let a2 = client.new_block_at(
			&BlockId::Hash(a1.hash()),
			Default::default(),
			false,
		).unwrap().build().unwrap().block;
		client.import(BlockOrigin::Own, a2.clone()).unwrap();

		// A2 -> A3
		let justification = vec![1, 2, 3];
		let a3 = client.new_block_at(
			&BlockId::Hash(a2.hash()),
			Default::default(),
			false,
		).unwrap().build().unwrap().block;
		client.import_justified(BlockOrigin::Own, a3.clone(), justification.clone()).unwrap();

		assert_eq!(
			client.chain_info().finalized_hash,
			a3.hash(),
		);

		assert_eq!(
			client.justification(&BlockId::Hash(a3.hash())).unwrap(),
			Some(justification),
		);

		assert_eq!(
			client.justification(&BlockId::Hash(a1.hash())).unwrap(),
			None,
		);

		assert_eq!(
			client.justification(&BlockId::Hash(a2.hash())).unwrap(),
			None,
		);
	}

	#[test]
	fn importing_diverged_finalized_block_should_trigger_reorg() {
		let mut client = substrate_test_runtime_client::new();

		// G -> A1 -> A2
		//   \
		//    -> B1
		let a1 = client.new_block_at(
			&BlockId::Number(0),
			Default::default(),
			false,
		).unwrap().build().unwrap().block;
		client.import(BlockOrigin::Own, a1.clone()).unwrap();

		let a2 = client.new_block_at(
			&BlockId::Hash(a1.hash()),
			Default::default(),
			false,
		).unwrap().build().unwrap().block;
		client.import(BlockOrigin::Own, a2.clone()).unwrap();

		let mut b1 = client.new_block_at(
			&BlockId::Number(0),
			Default::default(),
			false,
		).unwrap();
		// needed to make sure B1 gets a different hash from A1
		b1.push_transfer(Transfer {
			from: AccountKeyring::Alice.into(),
			to: AccountKeyring::Ferdie.into(),
			amount: 1,
			nonce: 0,
		}).unwrap();
		// create but don't import B1 just yet
		let b1 = b1.build().unwrap().block;

		// A2 is the current best since it's the longest chain
		assert_eq!(
			client.chain_info().best_hash,
			a2.hash(),
		);

		// importing B1 as finalized should trigger a re-org and set it as new best
		let justification = vec![1, 2, 3];
		client.import_justified(BlockOrigin::Own, b1.clone(), justification).unwrap();

		assert_eq!(
			client.chain_info().best_hash,
			b1.hash(),
		);

		assert_eq!(
			client.chain_info().finalized_hash,
			b1.hash(),
		);
	}

	#[test]
	fn finalizing_diverged_block_should_trigger_reorg() {

		let (mut client, select_chain) = TestClientBuilder::new().build_with_longest_chain();

		// G -> A1 -> A2
		//   \
		//    -> B1 -> B2
		let a1 = client.new_block_at(
			&BlockId::Number(0),
			Default::default(),
			false,
		).unwrap().build().unwrap().block;
		client.import(BlockOrigin::Own, a1.clone()).unwrap();

		let a2 = client.new_block_at(
			&BlockId::Hash(a1.hash()),
			Default::default(),
			false,
		).unwrap().build().unwrap().block;
		client.import(BlockOrigin::Own, a2.clone()).unwrap();

		let mut b1 = client.new_block_at(
			&BlockId::Number(0),
			Default::default(),
			false,
		).unwrap();
		// needed to make sure B1 gets a different hash from A1
		b1.push_transfer(Transfer {
			from: AccountKeyring::Alice.into(),
			to: AccountKeyring::Ferdie.into(),
			amount: 1,
			nonce: 0,
		}).unwrap();
		let b1 = b1.build().unwrap().block;
		client.import(BlockOrigin::Own, b1.clone()).unwrap();

		let b2 = client.new_block_at(
			&BlockId::Hash(b1.hash()),
			Default::default(),
			false,
		).unwrap().build().unwrap().block;
		client.import(BlockOrigin::Own, b2.clone()).unwrap();

		// A2 is the current best since it's the longest chain
		assert_eq!(
			client.chain_info().best_hash,
			a2.hash(),
		);

		// we finalize block B1 which is on a different branch from current best
		// which should trigger a re-org.
		ClientExt::finalize_block(&client, BlockId::Hash(b1.hash()), None).unwrap();

		// B1 should now be the latest finalized
		assert_eq!(
			client.chain_info().finalized_hash,
			b1.hash(),
		);

		// and B1 should be the new best block (`finalize_block` as no way of
		// knowing about B2)
		assert_eq!(
			client.chain_info().best_hash,
			b1.hash(),
		);

		// `SelectChain` should report B2 as best block though
		assert_eq!(
			select_chain.best_chain().unwrap().hash(),
			b2.hash(),
		);

		// after we build B3 on top of B2 and import it
		// it should be the new best block,
		let b3 = client.new_block_at(
			&BlockId::Hash(b2.hash()),
			Default::default(),
			false,
		).unwrap().build().unwrap().block;
		client.import(BlockOrigin::Own, b3.clone()).unwrap();

		assert_eq!(
			client.chain_info().best_hash,
			b3.hash(),
		);
	}

	#[test]
	fn get_header_by_block_number_doesnt_panic() {
		let client = substrate_test_runtime_client::new();

		// backend uses u32 for block numbers, make sure we don't panic when
		// trying to convert
		let id = BlockId::<Block>::Number(72340207214430721);
		client.header(&id).expect_err("invalid block number overflows u32");
	}

	#[test]
	fn state_reverted_on_reorg() {
		let _ = env_logger::try_init();
		let mut client = substrate_test_runtime_client::new();

		let current_balance = |client: &substrate_test_runtime_client::TestClient|
			client.runtime_api().balance_of(
				&BlockId::number(client.chain_info().best_number), AccountKeyring::Alice.into()
			).unwrap();

		// G -> A1 -> A2
		//   \
		//    -> B1
		let mut a1 = client.new_block_at(
			&BlockId::Number(0),
			Default::default(),
			false,
		).unwrap();
		a1.push_transfer(Transfer {
			from: AccountKeyring::Alice.into(),
			to: AccountKeyring::Bob.into(),
			amount: 10,
			nonce: 0,
		}).unwrap();
		let a1 = a1.build().unwrap().block;
		client.import(BlockOrigin::Own, a1.clone()).unwrap();

		let mut b1 = client.new_block_at(
			&BlockId::Number(0),
			Default::default(),
			false,
		).unwrap();
		b1.push_transfer(Transfer {
			from: AccountKeyring::Alice.into(),
			to: AccountKeyring::Ferdie.into(),
			amount: 50,
			nonce: 0,
		}).unwrap();
		let b1 = b1.build().unwrap().block;
		// Reorg to B1
		client.import_as_best(BlockOrigin::Own, b1.clone()).unwrap();

		assert_eq!(950, current_balance(&client));
		let mut a2 = client.new_block_at(
			&BlockId::Hash(a1.hash()),
			Default::default(),
			false,
		).unwrap();
		a2.push_transfer(Transfer {
			from: AccountKeyring::Alice.into(),
			to: AccountKeyring::Charlie.into(),
			amount: 10,
			nonce: 1,
		}).unwrap();
		let a2 = a2.build().unwrap().block;
		// Re-org to A2
		client.import_as_best(BlockOrigin::Own, a2).unwrap();
		assert_eq!(980, current_balance(&client));
	}

	#[test]
	fn doesnt_import_blocks_that_revert_finality() {
		let _ = env_logger::try_init();
		let tmp = tempfile::tempdir().unwrap();

		// we need to run with archive pruning to avoid pruning non-canonical
		// states
		let backend = Arc::new(Backend::new(
			DatabaseSettings {
				state_cache_size: 1 << 20,
				state_cache_child_ratio: None,
				pruning: PruningMode::ArchiveAll,
				source: DatabaseSettingsSrc::RocksDb {
					path: tmp.path().into(),
					cache_size: 128,
				}
			},
			u64::max_value(),
		).unwrap());

		let mut client = TestClientBuilder::with_backend(backend).build();

		//    -> C1
		//   /
		// G -> A1 -> A2
		//   \
		//    -> B1 -> B2 -> B3

		let a1 = client.new_block_at(
			&BlockId::Number(0),
			Default::default(),
			false,
		).unwrap().build().unwrap().block;
		client.import(BlockOrigin::Own, a1.clone()).unwrap();

		let a2 = client.new_block_at(
			&BlockId::Hash(a1.hash()),
			Default::default(),
			false,
		).unwrap().build().unwrap().block;
		client.import(BlockOrigin::Own, a2.clone()).unwrap();

		let mut b1 = client.new_block_at(&BlockId::Number(0), Default::default(), false).unwrap();

		// needed to make sure B1 gets a different hash from A1
		b1.push_transfer(Transfer {
			from: AccountKeyring::Alice.into(),
			to: AccountKeyring::Ferdie.into(),
			amount: 1,
			nonce: 0,
		}).unwrap();
		let b1 = b1.build().unwrap().block;
		client.import(BlockOrigin::Own, b1.clone()).unwrap();

		let b2 = client.new_block_at(&BlockId::Hash(b1.hash()), Default::default(), false)
			.unwrap().build().unwrap().block;
		client.import(BlockOrigin::Own, b2.clone()).unwrap();

		// prepare B3 before we finalize A2, because otherwise we won't be able to
		// read changes trie configuration after A2 is finalized
		let b3 = client.new_block_at(&BlockId::Hash(b2.hash()), Default::default(), false)
			.unwrap().build().unwrap().block;

		// we will finalize A2 which should make it impossible to import a new
		// B3 at the same height but that doesn't include it
		ClientExt::finalize_block(&client, BlockId::Hash(a2.hash()), None).unwrap();

		let import_err = client.import(BlockOrigin::Own, b3).err().unwrap();
		let expected_err = ConsensusError::ClientImport(
			sp_blockchain::Error::NotInFinalizedChain.to_string()
		);

		assert_eq!(
			import_err.to_string(),
			expected_err.to_string(),
		);

		// adding a C1 block which is lower than the last finalized should also
		// fail (with a cheaper check that doesn't require checking ancestry).
		let mut c1 = client.new_block_at(&BlockId::Number(0), Default::default(), false).unwrap();

		// needed to make sure C1 gets a different hash from A1 and B1
		c1.push_transfer(Transfer {
			from: AccountKeyring::Alice.into(),
			to: AccountKeyring::Ferdie.into(),
			amount: 2,
			nonce: 0,
		}).unwrap();
		let c1 = c1.build().unwrap().block;

		let import_err = client.import(BlockOrigin::Own, c1).err().unwrap();
		let expected_err = ConsensusError::ClientImport(
			sp_blockchain::Error::NotInFinalizedChain.to_string()
		);

		assert_eq!(
			import_err.to_string(),
			expected_err.to_string(),
		);
	}


	#[test]
	fn respects_block_rules() {

		fn run_test(
			record_only: bool,
			known_bad: &mut HashSet<H256>,
			fork_rules: &mut Vec<(u64, H256)>,
		) {
			let mut client = if record_only {
				TestClientBuilder::new().build()
			} else {
				TestClientBuilder::new()
					.set_block_rules(
						Some(fork_rules.clone()),
						Some(known_bad.clone()),
					)
					.build()
			};

			let block_ok = client.new_block_at(&BlockId::Number(0), Default::default(), false)
				.unwrap().build().unwrap().block;

			let params = BlockCheckParams {
				hash: block_ok.hash().clone(),
				number: 0,
				parent_hash: block_ok.header().parent_hash().clone(),
				allow_missing_state: false,
				import_existing: false,
			};
			assert_eq!(client.check_block(params).unwrap(), ImportResult::imported(false));

			// this is 0x0d6d6612a10485370d9e085aeea7ec427fb3f34d961c6a816cdbe5cde2278864
			let mut block_not_ok = client.new_block_at(&BlockId::Number(0), Default::default(), false)
				.unwrap();
			block_not_ok.push_storage_change(vec![0], Some(vec![1])).unwrap();
			let block_not_ok = block_not_ok.build().unwrap().block;

			let params = BlockCheckParams {
				hash: block_not_ok.hash().clone(),
				number: 0,
				parent_hash: block_not_ok.header().parent_hash().clone(),
				allow_missing_state: false,
				import_existing: false,
			};
			if record_only {
				known_bad.insert(block_not_ok.hash());
			} else {
				assert_eq!(client.check_block(params).unwrap(), ImportResult::KnownBad);
			}

			// Now going to the fork
			client.import_as_final(BlockOrigin::Own, block_ok).unwrap();

			// And check good fork
			let mut block_ok = client.new_block_at(&BlockId::Number(1), Default::default(), false)
				.unwrap();
			block_ok.push_storage_change(vec![0], Some(vec![2])).unwrap();
			let block_ok = block_ok.build().unwrap().block;

			let params = BlockCheckParams {
				hash: block_ok.hash().clone(),
				number: 1,
				parent_hash: block_ok.header().parent_hash().clone(),
				allow_missing_state: false,
				import_existing: false,
			};
			if record_only {
				fork_rules.push((1, block_ok.hash().clone()));
			}
			assert_eq!(client.check_block(params).unwrap(), ImportResult::imported(false));

			// And now try bad fork
			let mut block_not_ok = client.new_block_at(&BlockId::Number(1), Default::default(), false)
				.unwrap();
			block_not_ok.push_storage_change(vec![0], Some(vec![3])).unwrap();
			let block_not_ok = block_not_ok.build().unwrap().block;

			let params = BlockCheckParams {
				hash: block_not_ok.hash().clone(),
				number: 1,
				parent_hash: block_not_ok.header().parent_hash().clone(),
				allow_missing_state: false,
				import_existing: false,
			};

			if !record_only {
				assert_eq!(client.check_block(params).unwrap(), ImportResult::KnownBad);
			}
		}

		let mut known_bad = HashSet::new();
		let mut fork_rules = Vec::new();

		// records what bad_blocks and fork_blocks hashes should be
		run_test(true, &mut known_bad, &mut fork_rules);

		// enforces rules and actually makes assertions
		run_test(false, &mut known_bad, &mut fork_rules);
	}

	#[test]
	fn returns_status_for_pruned_blocks() {
		let _ = env_logger::try_init();
		let tmp = tempfile::tempdir().unwrap();

		// set to prune after 1 block
		// states
		let backend = Arc::new(Backend::new(
				DatabaseSettings {
					state_cache_size: 1 << 20,
					state_cache_child_ratio: None,
					pruning: PruningMode::keep_blocks(1),
					source: DatabaseSettingsSrc::RocksDb {
						path: tmp.path().into(),
						cache_size: 128,
					}
				},
				u64::max_value(),
		).unwrap());

		let mut client = TestClientBuilder::with_backend(backend).build();

		let a1 = client.new_block_at(&BlockId::Number(0), Default::default(), false)
			.unwrap().build().unwrap().block;

		let mut b1 = client.new_block_at(&BlockId::Number(0), Default::default(), false).unwrap();

		// b1 is created, but not imported
		b1.push_transfer(Transfer {
			from: AccountKeyring::Alice.into(),
			to: AccountKeyring::Ferdie.into(),
			amount: 1,
			nonce: 0,
		}).unwrap();
		let b1 = b1.build().unwrap().block;

		let check_block_a1 = BlockCheckParams {
			hash: a1.hash().clone(),
			number: 0,
			parent_hash: a1.header().parent_hash().clone(),
			allow_missing_state: false,
			import_existing: false,
		};

		assert_eq!(client.check_block(check_block_a1.clone()).unwrap(), ImportResult::imported(false));
		assert_eq!(client.block_status(&BlockId::hash(check_block_a1.hash)).unwrap(), BlockStatus::Unknown);

		client.import_as_final(BlockOrigin::Own, a1.clone()).unwrap();

		assert_eq!(client.check_block(check_block_a1.clone()).unwrap(), ImportResult::AlreadyInChain);
		assert_eq!(client.block_status(&BlockId::hash(check_block_a1.hash)).unwrap(), BlockStatus::InChainWithState);

		let a2 = client.new_block_at(&BlockId::Hash(a1.hash()), Default::default(), false)
			.unwrap().build().unwrap().block;
		client.import_as_final(BlockOrigin::Own, a2.clone()).unwrap();

		let check_block_a2 = BlockCheckParams {
			hash: a2.hash().clone(),
			number: 1,
			parent_hash: a1.header().parent_hash().clone(),
			allow_missing_state: false,
			import_existing: false,
		};

		assert_eq!(client.check_block(check_block_a1.clone()).unwrap(), ImportResult::AlreadyInChain);
		assert_eq!(client.block_status(&BlockId::hash(check_block_a1.hash)).unwrap(), BlockStatus::InChainPruned);
		assert_eq!(client.check_block(check_block_a2.clone()).unwrap(), ImportResult::AlreadyInChain);
		assert_eq!(client.block_status(&BlockId::hash(check_block_a2.hash)).unwrap(), BlockStatus::InChainWithState);

		let a3 = client.new_block_at(&BlockId::Hash(a2.hash()), Default::default(), false)
			.unwrap().build().unwrap().block;

		client.import_as_final(BlockOrigin::Own, a3.clone()).unwrap();
		let check_block_a3 = BlockCheckParams {
			hash: a3.hash().clone(),
			number: 2,
			parent_hash: a2.header().parent_hash().clone(),
			allow_missing_state: false,
			import_existing: false,
		};

		// a1 and a2 are both pruned at this point
		assert_eq!(client.check_block(check_block_a1.clone()).unwrap(), ImportResult::AlreadyInChain);
		assert_eq!(client.block_status(&BlockId::hash(check_block_a1.hash)).unwrap(), BlockStatus::InChainPruned);
		assert_eq!(client.check_block(check_block_a2.clone()).unwrap(), ImportResult::AlreadyInChain);
		assert_eq!(client.block_status(&BlockId::hash(check_block_a2.hash)).unwrap(), BlockStatus::InChainPruned);
		assert_eq!(client.check_block(check_block_a3.clone()).unwrap(), ImportResult::AlreadyInChain);
		assert_eq!(client.block_status(&BlockId::hash(check_block_a3.hash)).unwrap(), BlockStatus::InChainWithState);

		let mut check_block_b1 = BlockCheckParams {
			hash: b1.hash().clone(),
			number: 0,
			parent_hash: b1.header().parent_hash().clone(),
			allow_missing_state: false,
			import_existing: false,
		};
		assert_eq!(client.check_block(check_block_b1.clone()).unwrap(), ImportResult::MissingState);
		check_block_b1.allow_missing_state = true;
		assert_eq!(client.check_block(check_block_b1.clone()).unwrap(), ImportResult::imported(false));
		check_block_b1.parent_hash = H256::random();
		assert_eq!(client.check_block(check_block_b1.clone()).unwrap(), ImportResult::UnknownParent);
	}

	#[test]
	fn imports_blocks_with_changes_tries_config_change() {
		// create client with initial 4^2 configuration
		let mut client = TestClientBuilder::with_default_backend()
			.changes_trie_config(Some(ChangesTrieConfiguration {
				digest_interval: 4,
				digest_levels: 2,
			})).build();

		// ===================================================================
		// blocks 1,2,3,4,5,6,7,8,9,10 are empty
		// block 11 changes the key
		// block 12 is the L1 digest that covers this change
		// blocks 13,14,15,16,17,18,19,20,21,22 are empty
		// block 23 changes the configuration to 5^1 AND is skewed digest
		// ===================================================================
		// blocks 24,25 are changing the key
		// block 26 is empty
		// block 27 changes the key
		// block 28 is the L1 digest (NOT SKEWED!!!) that covers changes AND changes configuration to 3^1
		// ===================================================================
		// block 29 is empty
		// block 30 changes the key
		// block 31 is L1 digest that covers this change
		// ===================================================================
		(1..11).for_each(|number| {
			let block = client.new_block_at(&BlockId::Number(number - 1), Default::default(), false)
				.unwrap().build().unwrap().block;
			client.import(BlockOrigin::Own, block).unwrap();
		});
		(11..12).for_each(|number| {
			let mut block = client.new_block_at(&BlockId::Number(number - 1), Default::default(), false).unwrap();
			block.push_storage_change(vec![42], Some(number.to_le_bytes().to_vec())).unwrap();
			let block = block.build().unwrap().block;
			client.import(BlockOrigin::Own, block).unwrap();
		});
		(12..23).for_each(|number| {
			let block = client.new_block_at(&BlockId::Number(number - 1), Default::default(), false)
				.unwrap().build().unwrap().block;
			client.import(BlockOrigin::Own, block).unwrap();
		});
		(23..24).for_each(|number| {
			let mut block = client.new_block_at(&BlockId::Number(number - 1), Default::default(), false).unwrap();
			block.push_changes_trie_configuration_update(Some(ChangesTrieConfiguration {
				digest_interval: 5,
				digest_levels: 1,
			})).unwrap();
			let block = block.build().unwrap().block;
			client.import(BlockOrigin::Own, block).unwrap();
		});
		(24..26).for_each(|number| {
			let mut block = client.new_block_at(&BlockId::Number(number - 1), Default::default(), false).unwrap();
			block.push_storage_change(vec![42], Some(number.to_le_bytes().to_vec())).unwrap();
			let block = block.build().unwrap().block;
			client.import(BlockOrigin::Own, block).unwrap();
		});
		(26..27).for_each(|number| {
			let block = client.new_block_at(&BlockId::Number(number - 1), Default::default(), false)
				.unwrap().build().unwrap().block;
			client.import(BlockOrigin::Own, block).unwrap();
		});
		(27..28).for_each(|number| {
			let mut block = client.new_block_at(&BlockId::Number(number - 1), Default::default(), false).unwrap();
			block.push_storage_change(vec![42], Some(number.to_le_bytes().to_vec())).unwrap();
			let block = block.build().unwrap().block;
			client.import(BlockOrigin::Own, block).unwrap();
		});
		(28..29).for_each(|number| {
			let mut block = client.new_block_at(&BlockId::Number(number - 1), Default::default(), false).unwrap();
			block.push_changes_trie_configuration_update(Some(ChangesTrieConfiguration {
				digest_interval: 3,
				digest_levels: 1,
			})).unwrap();
			let block = block.build().unwrap().block;
			client.import(BlockOrigin::Own, block).unwrap();
		});
		(29..30).for_each(|number| {
			let block = client.new_block_at(&BlockId::Number(number - 1), Default::default(), false)
				.unwrap().build().unwrap().block;
			client.import(BlockOrigin::Own, block).unwrap();
		});
		(30..31).for_each(|number| {
			let mut block = client.new_block_at(&BlockId::Number(number - 1), Default::default(), false).unwrap();
			block.push_storage_change(vec![42], Some(number.to_le_bytes().to_vec())).unwrap();
			let block = block.build().unwrap().block;
			client.import(BlockOrigin::Own, block).unwrap();
		});
		(31..32).for_each(|number| {
			let block = client.new_block_at(&BlockId::Number(number - 1), Default::default(), false)
				.unwrap().build().unwrap().block;
			client.import(BlockOrigin::Own, block).unwrap();
		});

		// now check that configuration cache works
		assert_eq!(
			client.key_changes(1, BlockId::Number(31), None, &StorageKey(vec![42])).unwrap(),
			vec![(30, 0), (27, 0), (25, 0), (24, 0), (11, 0)]
		);
	}

	#[test]
	fn storage_keys_iter_prefix_and_start_key_works() {
		let client = substrate_test_runtime_client::new();

		let prefix = StorageKey(hex!("3a").to_vec());

		let res: Vec<_> = client.storage_keys_iter(&BlockId::Number(0), Some(&prefix), None)
			.unwrap()
			.map(|x| x.0)
			.collect();
		assert_eq!(res, [hex!("3a636f6465").to_vec(), hex!("3a686561707061676573").to_vec()]);

		let res: Vec<_> = client.storage_keys_iter(&BlockId::Number(0), Some(&prefix), Some(&StorageKey(hex!("3a636f6465").to_vec())))
			.unwrap()
			.map(|x| x.0)
			.collect();
		assert_eq!(res, [hex!("3a686561707061676573").to_vec()]);

		let res: Vec<_> = client.storage_keys_iter(&BlockId::Number(0), Some(&prefix), Some(&StorageKey(hex!("3a686561707061676573").to_vec())))
			.unwrap()
			.map(|x| x.0)
			.collect();
		assert_eq!(res, Vec::<Vec<u8>>::new());
	}

	#[test]
	fn storage_keys_iter_works() {
		let client = substrate_test_runtime_client::new();

		let prefix = StorageKey(hex!("").to_vec());

		let res: Vec<_> = client.storage_keys_iter(&BlockId::Number(0), Some(&prefix), None)
			.unwrap()
			.take(2)
			.map(|x| x.0)
			.collect();
		assert_eq!(res, [hex!("0befda6e1ca4ef40219d588a727f1271").to_vec(), hex!("3a636f6465").to_vec()]);

		let res: Vec<_> = client.storage_keys_iter(&BlockId::Number(0), Some(&prefix), Some(&StorageKey(hex!("3a636f6465").to_vec())))
			.unwrap()
			.take(3)
			.map(|x| x.0)
			.collect();
		assert_eq!(res, [
			hex!("3a686561707061676573").to_vec(),
			hex!("6644b9b8bc315888ac8e41a7968dc2b4141a5403c58acdf70b7e8f7e07bf5081").to_vec(),
			hex!("79c07e2b1d2e2abfd4855b936617eeff5e0621c4869aa60c02be9adcc98a0d1d").to_vec(),
		]);

		let res: Vec<_> = client.storage_keys_iter(&BlockId::Number(0), Some(&prefix), Some(&StorageKey(hex!("79c07e2b1d2e2abfd4855b936617eeff5e0621c4869aa60c02be9adcc98a0d1d").to_vec())))
			.unwrap()
			.take(1)
			.map(|x| x.0)
			.collect();
		assert_eq!(res, [hex!("cf722c0832b5231d35e29f319ff27389f5032bfc7bfc3ba5ed7839f2042fb99f").to_vec()]);
	}

	#[test]
	fn cleans_up_closed_notification_sinks_on_block_import() {
		use substrate_test_runtime_client::GenesisInit;

		// NOTE: we need to build the client here instead of using the client
		// provided by test_runtime_client otherwise we can't access the private
		// `import_notification_sinks` and `finality_notification_sinks` fields.
		let mut client =
			new_in_mem::<
				_,
				substrate_test_runtime_client::runtime::Block,
				_,
				substrate_test_runtime_client::runtime::RuntimeApi
			>(
				substrate_test_runtime_client::new_native_executor(),
				&substrate_test_runtime_client::GenesisParameters::default().genesis_storage(),
				None,
				None,
				sp_core::tasks::executor(),
				Default::default(),
			)
			.unwrap();

		type TestClient = Client<
			in_mem::Backend<Block>,
			LocalCallExecutor<in_mem::Backend<Block>, sc_executor::NativeExecutor<LocalExecutor>>,
			substrate_test_runtime_client::runtime::Block,
			substrate_test_runtime_client::runtime::RuntimeApi,
		>;

		let import_notif1 = client.import_notification_stream();
		let import_notif2 = client.import_notification_stream();
		let finality_notif1 = client.finality_notification_stream();
		let finality_notif2 = client.finality_notification_stream();

		// for some reason I can't seem to use `ClientBlockImportExt`
		let bake_and_import_block = |client: &mut TestClient, origin| {
			let block = client
				.new_block(Default::default())
				.unwrap()
				.build()
				.unwrap()
				.block;

			let (header, extrinsics) = block.deconstruct();
			let mut import = BlockImportParams::new(origin, header);
			import.body = Some(extrinsics);
			import.fork_choice = Some(ForkChoiceStrategy::LongestChain);
			client.import_block(import, Default::default()).unwrap();
		};

		// after importing a block we should still have 4 notification sinks
		// (2 import + 2 finality)
		bake_and_import_block(&mut client, BlockOrigin::Own);
		assert_eq!(client.import_notification_sinks.lock().len(), 2);
		assert_eq!(client.finality_notification_sinks.lock().len(), 2);

		// if we drop one import notification receiver and one finality
		// notification receiver
		drop(import_notif2);
		drop(finality_notif2);

		// the sinks should be cleaned up after block import
		bake_and_import_block(&mut client, BlockOrigin::Own);
		assert_eq!(client.import_notification_sinks.lock().len(), 1);
		assert_eq!(client.finality_notification_sinks.lock().len(), 1);

		// the same thing should happen if block import happens during initial
		// sync
		drop(import_notif1);
		drop(finality_notif1);

		bake_and_import_block(&mut client, BlockOrigin::NetworkInitialSync);
		assert_eq!(client.import_notification_sinks.lock().len(), 0);
		assert_eq!(client.finality_notification_sinks.lock().len(), 0);
	}
}<|MERGE_RESOLUTION|>--- conflicted
+++ resolved
@@ -274,12 +274,8 @@
 		fork_blocks: ForkBlocks<Block>,
 		bad_blocks: BadBlocks<Block>,
 		execution_extensions: ExecutionExtensions<Block>,
-<<<<<<< HEAD
-		_prometheus_registry: Option<Registry>,
+		prometheus_registry: Option<Registry>,
 		config: ClientConfig,
-=======
-		prometheus_registry: Option<Registry>,
->>>>>>> 1c4f001d
 	) -> sp_blockchain::Result<Self> {
 		if backend.blockchain().header(BlockId::Number(Zero::zero()))?.is_none() {
 			let genesis_storage = build_genesis_storage.build_storage()?;
