--- conflicted
+++ resolved
@@ -102,8 +102,6 @@
 	_phantom: PhantomData<RA>,
 }
 
-<<<<<<< HEAD
-=======
 /// An `Iterator` that iterates keys in a given block under a prefix.
 pub struct KeyIterator<'a, State, Block> {
 	state: State,
@@ -144,7 +142,6 @@
 	}
 }
 
->>>>>>> c37cfbf8
 // used in importing a block, where additional changes are made after the runtime
 // executed.
 enum PrePostHeader<H> {
@@ -380,115 +377,6 @@
 		Ok((header, proof))
 	}
 
-<<<<<<< HEAD
-=======
-	/// Get longest range within [first; last] that is possible to use in `key_changes`
-	/// and `key_changes_proof` calls.
-	/// Range could be shortened from the beginning if some changes tries have been pruned.
-	/// Returns Ok(None) if changes tries are not supported.
-	pub fn max_key_changes_range(
-		&self,
-		first: NumberFor<Block>,
-		last: BlockId<Block>,
-	) -> sp_blockchain::Result<Option<(NumberFor<Block>, BlockId<Block>)>> {
-		let last_number = self.backend.blockchain().expect_block_number_from_id(&last)?;
-		let last_hash = self.backend.blockchain().expect_block_hash_from_id(&last)?;
-		if first > last_number {
-			return Err(sp_blockchain::Error::ChangesTrieAccessFailed("Invalid changes trie range".into()));
-		}
-
-		let (storage, configs) = match self.require_changes_trie(first, last_hash, false).ok() {
-			Some((storage, configs)) => (storage, configs),
-			None => return Ok(None),
-		};
-
-		let first_available_changes_trie = configs.last().map(|config| config.0);
-		match first_available_changes_trie {
-			Some(first_available_changes_trie) => {
-				let oldest_unpruned = storage.oldest_pruned_digest_range_end();
-				let first = std::cmp::max(first_available_changes_trie, oldest_unpruned);
-				Ok(Some((first, last)))
-			},
-			None => Ok(None)
-		}
-	}
-
-	/// Get pairs of (block, extrinsic) where key has been changed at given blocks range.
-	/// Works only for runtimes that are supporting changes tries.
-	///
-	/// Changes are returned in descending order (i.e. last block comes first).
-	pub fn key_changes(
-		&self,
-		first: NumberFor<Block>,
-		last: BlockId<Block>,
-		storage_key: Option<&StorageKey>,
-		key: &StorageKey
-	) -> sp_blockchain::Result<Vec<(NumberFor<Block>, u32)>> {
-		let last_number = self.backend.blockchain().expect_block_number_from_id(&last)?;
-		let last_hash = self.backend.blockchain().expect_block_hash_from_id(&last)?;
-		let (storage, configs) = self.require_changes_trie(first, last_hash, true)?;
-
-		let mut result = Vec::new();
-		let best_number = self.backend.blockchain().info().best_number;
-		for (config_zero, config_end, config) in configs {
-			let range_first = ::std::cmp::max(first, config_zero + One::one());
-			let range_anchor = match config_end {
-				Some((config_end_number, config_end_hash)) => if last_number > config_end_number {
-					ChangesTrieAnchorBlockId { hash: config_end_hash, number: config_end_number }
-				} else {
-					ChangesTrieAnchorBlockId { hash: convert_hash(&last_hash), number: last_number }
-				},
-				None => ChangesTrieAnchorBlockId { hash: convert_hash(&last_hash), number: last_number },
-			};
-
-			let config_range = ChangesTrieConfigurationRange {
-				config: &config,
-				zero: config_zero.clone(),
-				end: config_end.map(|(config_end_number, _)| config_end_number),
-			};
-			let result_range: Vec<(NumberFor<Block>, u32)> = key_changes::<HashFor<Block>, _>(
-				config_range,
-				storage.storage(),
-				range_first,
-				&range_anchor,
-				best_number,
-				storage_key.as_ref().map(|x| &x.0[..]),
-				&key.0)
-			.and_then(|r| r.map(|r| r.map(|(block, tx)| (block, tx))).collect::<Result<_, _>>())
-			.map_err(|err| sp_blockchain::Error::ChangesTrieAccessFailed(err))?;
-			result.extend(result_range);
-		}
-
-		Ok(result)
-	}
-
-	/// Get proof for computation of (block, extrinsic) pairs where key has been changed at given blocks range.
-	/// `min` is the hash of the first block, which changes trie root is known to the requester - when we're using
-	/// changes tries from ascendants of this block, we should provide proofs for changes tries roots
-	/// `max` is the hash of the last block known to the requester - we can't use changes tries from descendants
-	/// of this block.
-	/// Works only for runtimes that are supporting changes tries.
-	pub fn key_changes_proof(
-		&self,
-		first: Block::Hash,
-		last: Block::Hash,
-		min: Block::Hash,
-		max: Block::Hash,
-		storage_key: Option<&StorageKey>,
-		key: &StorageKey,
-	) -> sp_blockchain::Result<ChangesProof<Block::Header>> {
-		self.key_changes_proof_with_cht_size(
-			first,
-			last,
-			min,
-			max,
-			storage_key,
-			key,
-			cht::size(),
-		)
-	}
-
->>>>>>> c37cfbf8
 	/// Does the same work as `key_changes_proof`, but assumes that CHTs are of passed size.
 	pub fn key_changes_proof_with_cht_size(
 		&self,
