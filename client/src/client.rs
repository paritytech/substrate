// Copyright 2017-2020 Parity Technologies (UK) Ltd.
// This file is part of Substrate.

// Substrate is free software: you can redistribute it and/or modify
// it under the terms of the GNU General Public License as published by
// the Free Software Foundation, either version 3 of the License, or
// (at your option) any later version.

// Substrate is distributed in the hope that it will be useful,
// but WITHOUT ANY WARRANTY; without even the implied warranty of
// MERCHANTABILITY or FITNESS FOR A PARTICULAR PURPOSE.  See the
// GNU General Public License for more details.

// You should have received a copy of the GNU General Public License
// along with Substrate.  If not, see <http://www.gnu.org/licenses/>.

//! Substrate Client

use std::{
	marker::PhantomData, collections::{HashSet, BTreeMap, HashMap}, sync::Arc, panic::UnwindSafe,
	result,
};
use log::{info, trace, warn};
use futures::channel::mpsc;
use parking_lot::{Mutex, RwLock};
use codec::{Encode, Decode};
use hash_db::Prefix;
use sp_core::{
	ChangesTrieConfiguration, convert_hash, traits::CodeExecutor, NativeOrEncoded,
	storage::{StorageKey, PrefixedStorageKey, StorageData, well_known_keys, ChildInfo},
};
use sc_telemetry::{telemetry, SUBSTRATE_INFO};
use sp_runtime::{
	Justification, BuildStorage,
	generic::{BlockId, SignedBlock, DigestItem},
	traits::{
		Block as BlockT, Header as HeaderT, Zero, NumberFor, HashFor, SaturatedConversion, One,
		DigestFor,
	},
};
use sp_state_machine::{
	DBValue, Backend as StateBackend, ChangesTrieAnchorBlockId,
	prove_read, prove_child_read, ChangesTrieRootsStorage, ChangesTrieStorage,
<<<<<<< HEAD
	ChangesTrieConfigurationRange, key_changes, key_changes_proof, StorageProof,
	merge_storage_proofs, StorageProofKind,
=======
	ChangesTrieConfigurationRange, key_changes, key_changes_proof,
>>>>>>> f3b9f234
};
use sc_executor::{RuntimeVersion, RuntimeInfo};
use sp_consensus::{
	Error as ConsensusError, BlockStatus, BlockImportParams, BlockCheckParams, ImportResult,
	BlockOrigin, ForkChoiceStrategy, SelectChain, RecordProof,
};
use sp_blockchain::{self as blockchain,
	Backend as ChainBackend,
	HeaderBackend as ChainHeaderBackend, ProvideCache, Cache,
	well_known_cache_keys::Id as CacheKeyId,
	HeaderMetadata, CachedHeaderMetadata,
};
use sp_trie::StorageProof;

use sp_api::{
	CallApiAt, ConstructRuntimeApi, Core as CoreApi, ApiExt, ApiRef, ProvideRuntimeApi,
	CallApiAtParams,
};
use sc_block_builder::{BlockBuilderApi, BlockBuilderProvider};

pub use sc_client_api::{
	backend::{
		self, BlockImportOperation, PrunableStateChangesTrieStorage,
		ClientImportOperation, Finalizer, ImportSummary, NewBlockState,
		changes_tries_state_at_block, StorageProvider,
		LockImportRun,
	},
	client::{
		ImportNotifications, FinalityNotification, FinalityNotifications, BlockImportNotification,
		ClientInfo, BlockchainEvents, BlockBackend, ProvideUncles, BadBlocks, ForkBlocks,
		BlockOf,
	},
	execution_extensions::{ExecutionExtensions, ExecutionStrategies},
	notifications::{StorageNotifications, StorageEventStream},
	CallExecutor, ExecutorProvider, ProofProvider, CloneableSpawn,
};
use sp_blockchain::Error;
use prometheus_endpoint::Registry;

use crate::{
	call_executor::LocalCallExecutor,
	light::{call_executor::prove_execution, fetcher::ChangesProof},
	in_mem, genesis, cht, block_rules::{BlockRules, LookupResult as BlockLookupResult},
};
use crate::client::backend::KeyIterator;

/// Substrate Client
pub struct Client<B, E, Block, RA> where Block: BlockT {
	backend: Arc<B>,
	executor: E,
	storage_notifications: Mutex<StorageNotifications<Block>>,
	import_notification_sinks: Mutex<Vec<mpsc::UnboundedSender<BlockImportNotification<Block>>>>,
	finality_notification_sinks: Mutex<Vec<mpsc::UnboundedSender<FinalityNotification<Block>>>>,
	// holds the block hash currently being imported. TODO: replace this with block queue
	importing_block: RwLock<Option<Block::Hash>>,
	block_rules: BlockRules<Block>,
	execution_extensions: ExecutionExtensions<Block>,
	_phantom: PhantomData<RA>,
}

// used in importing a block, where additional changes are made after the runtime
// executed.
enum PrePostHeader<H> {
	// they are the same: no post-runtime digest items.
	Same(H),
	// different headers (pre, post).
	Different(H, H),
}

impl<H> PrePostHeader<H> {
	// get a reference to the "post-header" -- the header as it should be after all changes are applied.
	fn post(&self) -> &H {
		match *self {
			PrePostHeader::Same(ref h) => h,
			PrePostHeader::Different(_, ref h) => h,
		}
	}

	// convert to the "post-header" -- the header as it should be after all changes are applied.
	fn into_post(self) -> H {
		match self {
			PrePostHeader::Same(h) => h,
			PrePostHeader::Different(_, h) => h,
		}
	}
}

/// Create an instance of in-memory client.
pub fn new_in_mem<E, Block, S, RA>(
	executor: E,
	genesis_storage: &S,
	keystore: Option<sp_core::traits::BareCryptoStorePtr>,
	prometheus_registry: Option<Registry>,
	spawn_handle: Box<dyn CloneableSpawn>,
) -> sp_blockchain::Result<Client<
	in_mem::Backend<Block>,
	LocalCallExecutor<in_mem::Backend<Block>, E>,
	Block,
	RA
>> where
	E: CodeExecutor + RuntimeInfo,
	S: BuildStorage,
	Block: BlockT,
{
	new_with_backend(Arc::new(in_mem::Backend::new()), executor, genesis_storage, keystore, spawn_handle, prometheus_registry)
}

/// Create a client with the explicitly provided backend.
/// This is useful for testing backend implementations.
pub fn new_with_backend<B, E, Block, S, RA>(
	backend: Arc<B>,
	executor: E,
	build_genesis_storage: &S,
	keystore: Option<sp_core::traits::BareCryptoStorePtr>,
	spawn_handle: Box<dyn CloneableSpawn>,
	prometheus_registry: Option<Registry>,
) -> sp_blockchain::Result<Client<B, LocalCallExecutor<B, E>, Block, RA>>
	where
		E: CodeExecutor + RuntimeInfo,
		S: BuildStorage,
		Block: BlockT,
		B: backend::LocalBackend<Block> + 'static,
{
	let call_executor = LocalCallExecutor::new(backend.clone(), executor, spawn_handle);
	let extensions = ExecutionExtensions::new(Default::default(), keystore);
	Client::new(
		backend,
		call_executor,
		build_genesis_storage,
		Default::default(),
		Default::default(),
		extensions,
		prometheus_registry,
	)
}

impl<B, E, Block, RA> BlockOf for Client<B, E, Block, RA> where
	B: backend::Backend<Block>,
	E: CallExecutor<Block>,
	Block: BlockT,
{
	type Type = Block;
}

impl<B, E, Block, RA> LockImportRun<Block, B> for Client<B, E, Block, RA>
	where
		B: backend::Backend<Block>,
		E: CallExecutor<Block>,
		Block: BlockT,
{
	fn lock_import_and_run<R, Err, F>(&self, f: F) -> Result<R, Err>
		where
			F: FnOnce(&mut ClientImportOperation<Block, B>) -> Result<R, Err>,
			Err: From<sp_blockchain::Error>,
	{
		let inner = || {
			let _import_lock = self.backend.get_import_lock().write();

			let mut op = ClientImportOperation {
				op: self.backend.begin_operation()?,
				notify_imported: None,
				notify_finalized: Vec::new(),
			};

			let r = f(&mut op)?;

			let ClientImportOperation { op, notify_imported, notify_finalized } = op;
			self.backend.commit_operation(op)?;

			self.notify_finalized(notify_finalized)?;
			self.notify_imported(notify_imported)?;

			Ok(r)
		};

		let result = inner();
		*self.importing_block.write() = None;

		result
	}
}

impl<B, E, Block, RA> LockImportRun<Block, B> for &Client<B, E, Block, RA>
	where
		Block: BlockT,
		B: backend::Backend<Block>,
		E: CallExecutor<Block>,
{
	fn lock_import_and_run<R, Err, F>(&self, f: F) -> Result<R, Err>
		where
			F: FnOnce(&mut ClientImportOperation<Block, B>) -> Result<R, Err>,
			Err: From<sp_blockchain::Error>,
	{
		(**self).lock_import_and_run(f)
	}
}

impl<B, E, Block, RA> Client<B, E, Block, RA> where
	B: backend::Backend<Block>,
	E: CallExecutor<Block>,
	Block: BlockT,
{
	/// Creates new Substrate Client with given blockchain and code executor.
	pub fn new(
		backend: Arc<B>,
		executor: E,
		build_genesis_storage: &dyn BuildStorage,
		fork_blocks: ForkBlocks<Block>,
		bad_blocks: BadBlocks<Block>,
		execution_extensions: ExecutionExtensions<Block>,
		_prometheus_registry: Option<Registry>,
	) -> sp_blockchain::Result<Self> {
		if backend.blockchain().header(BlockId::Number(Zero::zero()))?.is_none() {
			let genesis_storage = build_genesis_storage.build_storage()?;
			let mut op = backend.begin_operation()?;
			backend.begin_state_operation(&mut op, BlockId::Hash(Default::default()))?;
			let state_root = op.reset_storage(genesis_storage)?;
			let genesis_block = genesis::construct_genesis_block::<Block>(state_root.into());
			info!("🔨 Initializing Genesis block/state (state: {}, header-hash: {})",
				genesis_block.header().state_root(),
				genesis_block.header().hash()
			);
			op.set_block_data(
				genesis_block.deconstruct().0,
				Some(vec![]),
				None,
				NewBlockState::Final
			)?;
			backend.commit_operation(op)?;
		}

		Ok(Client {
			backend,
			executor,
			storage_notifications: Default::default(),
			import_notification_sinks: Default::default(),
			finality_notification_sinks: Default::default(),
			importing_block: Default::default(),
			block_rules: BlockRules::new(fork_blocks, bad_blocks),
			execution_extensions,
			_phantom: Default::default(),
		})
	}

	/// Get a reference to the state at a given block.
	pub fn state_at(&self, block: &BlockId<Block>) -> sp_blockchain::Result<B::State> {
		self.backend.state_at(*block)
	}

	/// Get the code at a given block.
	pub fn code_at(&self, id: &BlockId<Block>) -> sp_blockchain::Result<Vec<u8>> {
		Ok(StorageProvider::storage(self, id, &StorageKey(well_known_keys::CODE.to_vec()))?
			.expect("None is returned if there's no value stored for the given key;\
				':code' key is always defined; qed").0)
	}

	/// Get the RuntimeVersion at a given block.
	pub fn runtime_version_at(&self, id: &BlockId<Block>) -> sp_blockchain::Result<RuntimeVersion> {
		self.executor.runtime_version(id)
	}

<<<<<<< HEAD
	/// Get call executor reference.
	pub fn executor(&self) -> &E {
		&self.executor
	}

	/// Reads storage value at a given block + key, returning read proof.
	pub fn read_proof<I>(&self, id: &BlockId<Block>, keys: I) -> sp_blockchain::Result<StorageProof> where
		I: IntoIterator,
		I::Item: AsRef<[u8]>,
	{
		// TODO keep flatten proof here?? or move choice to caller?
		self.state_at(id)
			.and_then(|state| prove_read(state, keys, StorageProofKind::Flatten)
				.map_err(Into::into))
	}

	/// Reads child storage value at a given block + storage_key + key, returning
	/// read proof.
	pub fn read_child_proof<I>(
		&self,
		id: &BlockId<Block>,
		storage_key: &[u8],
		child_info: &ChildInfo,
		keys: I,
	) -> sp_blockchain::Result<StorageProof> where
		I: IntoIterator,
		I::Item: AsRef<[u8]>,
	{
		// TODO keep flatten proof here??
		self.state_at(id)
			.and_then(|state| prove_child_read(state, storage_key, child_info, keys, StorageProofKind::Flatten)
				.map_err(Into::into))
	}

	/// Execute a call to a contract on top of state in a block of given hash
	/// AND returning execution proof.
	///
	/// No changes are made.
	pub fn execution_proof(&self,
		id: &BlockId<Block>,
		method: &str,
		call_data: &[u8]
	) -> sp_blockchain::Result<(Vec<u8>, StorageProof)> {
		let state = self.state_at(id)?;
		let header = self.prepare_environment_block(id)?;
		prove_execution(state, header, &self.executor, method, call_data)
	}

	/// Reads given header and generates CHT-based header proof.
	pub fn header_proof(&self, id: &BlockId<Block>) -> sp_blockchain::Result<(Block::Header, StorageProof)> {
		self.header_proof_with_cht_size(id, cht::size())
	}

=======
>>>>>>> f3b9f234
	/// Get block hash by number.
	pub fn block_hash(&self,
		block_number: <<Block as BlockT>::Header as HeaderT>::Number
	) -> sp_blockchain::Result<Option<Block::Hash>> {
		self.backend.blockchain().hash(block_number)
	}

	/// Reads given header and generates CHT-based header proof for CHT of given size.
	pub fn header_proof_with_cht_size(
		&self,
		id: &BlockId<Block>,
		cht_size: NumberFor<Block>,
	) -> sp_blockchain::Result<(Block::Header, StorageProof)> {
		let proof_error = || sp_blockchain::Error::Backend(format!("Failed to generate header proof for {:?}", id));
		let header = self.backend.blockchain().expect_header(*id)?;
		let block_num = *header.number();
		let cht_num = cht::block_to_cht_number(cht_size, block_num).ok_or_else(proof_error)?;
		let cht_start = cht::start_number(cht_size, cht_num);
		let mut current_num = cht_start;
		let cht_range = ::std::iter::from_fn(|| {
			let old_current_num = current_num;
			current_num = current_num + One::one();
			Some(old_current_num)
		});
		let headers = cht_range.map(|num| self.block_hash(num));
		let proof = cht::build_proof::<Block::Header, HashFor<Block>, _, _>(
			cht_size,
			cht_num,
			std::iter::once(block_num),
			headers,
		)?;
		Ok((header, proof))
	}

	/// Does the same work as `key_changes_proof`, but assumes that CHTs are of passed size.
	pub fn key_changes_proof_with_cht_size(
		&self,
		first: Block::Hash,
		last: Block::Hash,
		min: Block::Hash,
		max: Block::Hash,
		storage_key: Option<&PrefixedStorageKey>,
		key: &StorageKey,
		cht_size: NumberFor<Block>,
	) -> sp_blockchain::Result<ChangesProof<Block::Header>> {
		struct AccessedRootsRecorder<'a, Block: BlockT> {
			storage: &'a dyn ChangesTrieStorage<HashFor<Block>, NumberFor<Block>>,
			min: NumberFor<Block>,
			required_roots_proofs: Mutex<BTreeMap<NumberFor<Block>, Block::Hash>>,
		};

		impl<'a, Block: BlockT> ChangesTrieRootsStorage<HashFor<Block>, NumberFor<Block>> for
			AccessedRootsRecorder<'a, Block>
		{
			fn build_anchor(&self, hash: Block::Hash)
				-> Result<ChangesTrieAnchorBlockId<Block::Hash, NumberFor<Block>>, String>
			{
				self.storage.build_anchor(hash)
			}

			fn root(
				&self,
				anchor: &ChangesTrieAnchorBlockId<Block::Hash, NumberFor<Block>>,
				block: NumberFor<Block>,
			) -> Result<Option<Block::Hash>, String> {
				let root = self.storage.root(anchor, block)?;
				if block < self.min {
					if let Some(ref root) = root {
						self.required_roots_proofs.lock().insert(
							block,
							root.clone()
						);
					}
				}
				Ok(root)
			}
		}

		impl<'a, Block: BlockT> ChangesTrieStorage<HashFor<Block>, NumberFor<Block>> for
			AccessedRootsRecorder<'a, Block>
		{
			fn as_roots_storage(&self)
				-> &dyn sp_state_machine::ChangesTrieRootsStorage<HashFor<Block>, NumberFor<Block>>
			{
				self
			}

			fn with_cached_changed_keys(
				&self,
				root: &Block::Hash,
				functor: &mut dyn FnMut(&HashMap<Option<PrefixedStorageKey>, HashSet<Vec<u8>>>),
			) -> bool {
				self.storage.with_cached_changed_keys(root, functor)
			}

			fn get(
				&self,
				key: &Block::Hash,
				prefix: Prefix,
			) -> Result<Option<DBValue>, String> {
				self.storage.get(key, prefix)
			}
		}

		let first_number = self.backend.blockchain()
			.expect_block_number_from_id(&BlockId::Hash(first))?;
		let (storage, configs) = self.require_changes_trie(first_number, last, true)?;
		let min_number = self.backend.blockchain().expect_block_number_from_id(&BlockId::Hash(min))?;

		let recording_storage = AccessedRootsRecorder::<Block> {
			storage: storage.storage(),
			min: min_number,
			required_roots_proofs: Mutex::new(BTreeMap::new()),
		};

		let max_number = std::cmp::min(
			self.backend.blockchain().info().best_number,
			self.backend.blockchain().expect_block_number_from_id(&BlockId::Hash(max))?,
		);

		// fetch key changes proof
		let mut proof = Vec::new();
		for (config_zero, config_end, config) in configs {
			let last_number = self.backend.blockchain()
				.expect_block_number_from_id(&BlockId::Hash(last))?;
			let config_range = ChangesTrieConfigurationRange {
				config: &config,
				zero: config_zero,
				end: config_end.map(|(config_end_number, _)| config_end_number),
			};
			let proof_range = key_changes_proof::<HashFor<Block>, _>(
				config_range,
				&recording_storage,
				first_number,
				&ChangesTrieAnchorBlockId {
					hash: convert_hash(&last),
					number: last_number,
				},
				max_number,
				storage_key,
				&key.0,
			)
			.map_err(|err| sp_blockchain::Error::ChangesTrieAccessFailed(err))?;
			proof.extend(proof_range);
		}

		// now gather proofs for all changes tries roots that were touched during key_changes_proof
		// execution AND are unknown (i.e. replaced with CHT) to the requester
		let roots = recording_storage.required_roots_proofs.into_inner();
		let roots_proof = self.changes_trie_roots_proof(cht_size, roots.keys().cloned())?;

		Ok(ChangesProof {
			max_block: max_number,
			proof,
			roots: roots.into_iter().map(|(n, h)| (n, convert_hash(&h))).collect(),
			roots_proof,
		})
	}

	/// Generate CHT-based proof for roots of changes tries at given blocks.
	fn changes_trie_roots_proof<I: IntoIterator<Item=NumberFor<Block>>>(
		&self,
		cht_size: NumberFor<Block>,
		blocks: I
	) -> sp_blockchain::Result<StorageProof> {
		// most probably we have touched several changes tries that are parts of the single CHT
		// => GroupBy changes tries by CHT number and then gather proof for the whole group at once
		let mut proofs = Vec::new();

		cht::for_each_cht_group::<Block::Header, _, _, _>(cht_size, blocks, |_, cht_num, cht_blocks| {
			let cht_proof = self.changes_trie_roots_proof_at_cht(cht_size, cht_num, cht_blocks)?;
			proofs.push(cht_proof);
			Ok(())
		}, ())?;

<<<<<<< HEAD
		Ok(merge_storage_proofs::<HasherFor<Block>, _>(proofs)?)
=======
		Ok(StorageProof::merge(proofs))
>>>>>>> f3b9f234
	}

	/// Generates CHT-based proof for roots of changes tries at given blocks (that are part of single CHT).
	fn changes_trie_roots_proof_at_cht(
		&self,
		cht_size: NumberFor<Block>,
		cht_num: NumberFor<Block>,
		blocks: Vec<NumberFor<Block>>
	) -> sp_blockchain::Result<StorageProof> {
		let cht_start = cht::start_number(cht_size, cht_num);
		let mut current_num = cht_start;
		let cht_range = ::std::iter::from_fn(|| {
			let old_current_num = current_num;
			current_num = current_num + One::one();
			Some(old_current_num)
		});
		let roots = cht_range
			.map(|num| self.header(&BlockId::Number(num))
			.map(|block|
				block.and_then(|block| block.digest().log(DigestItem::as_changes_trie_root).cloned()))
			);
		let proof = cht::build_proof::<Block::Header, HashFor<Block>, _, _>(
			cht_size,
			cht_num,
			blocks,
			roots,
		)?;
		Ok(proof)
	}

	/// Returns changes trie storage and all configurations that have been active in the range [first; last].
	///
	/// Configurations are returned in descending order (and obviously never overlap).
	/// If fail_if_disabled is false, returns maximal consequent configurations ranges, starting from last and
	/// stopping on either first, or when CT have been disabled.
	/// If fail_if_disabled is true, fails when there's a subrange where CT have been disabled
	/// inside first..last blocks range.
	fn require_changes_trie(
		&self,
		first: NumberFor<Block>,
		last: Block::Hash,
		fail_if_disabled: bool,
	) -> sp_blockchain::Result<(
		&dyn PrunableStateChangesTrieStorage<Block>,
		Vec<(NumberFor<Block>, Option<(NumberFor<Block>, Block::Hash)>, ChangesTrieConfiguration)>,
	)> {
		let storage = match self.backend.changes_trie_storage() {
			Some(storage) => storage,
			None => return Err(sp_blockchain::Error::ChangesTriesNotSupported),
		};

		let mut configs = Vec::with_capacity(1);
		let mut current = last;
		loop {
			let config_range = storage.configuration_at(&BlockId::Hash(current))?;
			match config_range.config {
				Some(config) => configs.push((config_range.zero.0, config_range.end, config)),
				None if !fail_if_disabled => return Ok((storage, configs)),
				None => return Err(sp_blockchain::Error::ChangesTriesNotSupported),
			}

			if config_range.zero.0 < first {
				break;
			}

			current = *self.backend.blockchain().expect_header(BlockId::Hash(config_range.zero.1))?.parent_hash();
		}

		Ok((storage, configs))
	}

	/// Apply a checked and validated block to an operation. If a justification is provided
	/// then `finalized` *must* be true.
	fn apply_block(
		&self,
		operation: &mut ClientImportOperation<Block, B>,
		import_block: BlockImportParams<Block, backend::TransactionFor<B, Block>>,
		new_cache: HashMap<CacheKeyId, Vec<u8>>,
	) -> sp_blockchain::Result<ImportResult> where
		Self: ProvideRuntimeApi<Block>,
		<Self as ProvideRuntimeApi<Block>>::Api: CoreApi<Block, Error = Error> +
			ApiExt<Block, StateBackend = B::State>,
	{
		let BlockImportParams {
			origin,
			header,
			justification,
			post_digests,
			body,
			storage_changes,
			finalized,
			auxiliary,
			fork_choice,
			intermediates,
			import_existing,
			..
		} = import_block;

		assert!(justification.is_some() && finalized || justification.is_none());

		if !intermediates.is_empty() {
			return Err(Error::IncompletePipeline)
		}

		let fork_choice = fork_choice.ok_or(Error::IncompletePipeline)?;

		let import_headers = if post_digests.is_empty() {
			PrePostHeader::Same(header)
		} else {
			let mut post_header = header.clone();
			for item in post_digests {
				post_header.digest_mut().push(item);
			}
			PrePostHeader::Different(header, post_header)
		};

		let hash = import_headers.post().hash();
		let height = (*import_headers.post().number()).saturated_into::<u64>();

		*self.importing_block.write() = Some(hash);

		let result = self.execute_and_import_block(
			operation,
			origin,
			hash,
			import_headers,
			justification,
			body,
			storage_changes,
			new_cache,
			finalized,
			auxiliary,
			fork_choice,
			import_existing,
		);

		if let Ok(ImportResult::Imported(ref aux)) = result {
			if aux.is_new_best {
				telemetry!(SUBSTRATE_INFO; "block.import";
					"height" => height,
					"best" => ?hash,
					"origin" => ?origin
				);
			}
		}

		result
	}

	fn execute_and_import_block(
		&self,
		operation: &mut ClientImportOperation<Block, B>,
		origin: BlockOrigin,
		hash: Block::Hash,
		import_headers: PrePostHeader<Block::Header>,
		justification: Option<Justification>,
		body: Option<Vec<Block::Extrinsic>>,
		storage_changes: Option<sp_api::StorageChanges<backend::StateBackendFor<B, Block>, Block>>,
		new_cache: HashMap<CacheKeyId, Vec<u8>>,
		finalized: bool,
		aux: Vec<(Vec<u8>, Option<Vec<u8>>)>,
		fork_choice: ForkChoiceStrategy,
		import_existing: bool,
	) -> sp_blockchain::Result<ImportResult> where
		Self: ProvideRuntimeApi<Block>,
		<Self as ProvideRuntimeApi<Block>>::Api: CoreApi<Block, Error = Error> +
				ApiExt<Block, StateBackend = B::State>,
	{
		let parent_hash = import_headers.post().parent_hash().clone();
		let status = self.backend.blockchain().status(BlockId::Hash(hash))?;
		match (import_existing, status) {
			(false, blockchain::BlockStatus::InChain) => return Ok(ImportResult::AlreadyInChain),
			(false, blockchain::BlockStatus::Unknown) => {},
			(true, blockchain::BlockStatus::InChain) =>  {},
			(true, blockchain::BlockStatus::Unknown) =>
				return Err(Error::UnknownBlock(format!("{:?}", hash))),
		}

		let info = self.backend.blockchain().info();

		// the block is lower than our last finalized block so it must revert
		// finality, refusing import.
		if *import_headers.post().number() <= info.finalized_number {
			return Err(sp_blockchain::Error::NotInFinalizedChain);
		}

		// this is a fairly arbitrary choice of where to draw the line on making notifications,
		// but the general goal is to only make notifications when we are already fully synced
		// and get a new chain head.
		let make_notifications = match origin {
			BlockOrigin::NetworkBroadcast | BlockOrigin::Own | BlockOrigin::ConsensusBroadcast => true,
			BlockOrigin::Genesis | BlockOrigin::NetworkInitialSync | BlockOrigin::File => false,
		};

		let storage_changes = match storage_changes {
			Some(storage_changes) => {
				self.backend.begin_state_operation(&mut operation.op, BlockId::Hash(parent_hash))?;

				// ensure parent block is finalized to maintain invariant that
				// finality is called sequentially.
				if finalized {
					self.apply_finality_with_block_hash(
						operation,
						parent_hash,
						None,
						info.best_hash,
						make_notifications,
					)?;
				}

				operation.op.update_cache(new_cache);

				let (main_sc, child_sc, tx, _, changes_trie_tx) = storage_changes.into_inner();

				operation.op.update_db_storage(tx)?;
				operation.op.update_storage(main_sc.clone(), child_sc.clone())?;

				if let Some(changes_trie_transaction) = changes_trie_tx {
					operation.op.update_changes_trie(changes_trie_transaction)?;
				}

				Some((main_sc, child_sc))
			},
			None => None,
		};

		let is_new_best = finalized || match fork_choice {
			ForkChoiceStrategy::LongestChain => import_headers.post().number() > &info.best_number,
			ForkChoiceStrategy::Custom(v) => v,
		};

		let leaf_state = if finalized {
			NewBlockState::Final
		} else if is_new_best {
			NewBlockState::Best
		} else {
			NewBlockState::Normal
		};

		let retracted = if is_new_best {
			let route_from_best = sp_blockchain::tree_route(
				self.backend.blockchain(),
				info.best_hash,
				parent_hash,
			)?;
			route_from_best.retracted().iter().rev().map(|e| e.hash.clone()).collect()
		} else {
			Vec::default()
		};

		trace!(
			"Imported {}, (#{}), best={}, origin={:?}",
			hash,
			import_headers.post().number(),
			is_new_best,
			origin,
		);

		operation.op.set_block_data(
			import_headers.post().clone(),
			body,
			justification,
			leaf_state,
		)?;

		operation.op.insert_aux(aux)?;

		if make_notifications {
			if finalized {
				operation.notify_finalized.push(hash);
			}

			operation.notify_imported = Some(ImportSummary {
				hash,
				origin,
				header: import_headers.into_post(),
				is_new_best,
				storage_changes,
				retracted,
			})
		}

		Ok(ImportResult::imported(is_new_best))
	}

	/// Prepares the storage changes for a block.
	///
	/// It checks if the state should be enacted and if the `import_block` maybe already provides
	/// the required storage changes. If the state should be enacted and the storage changes are not
	/// provided, the block is re-executed to get the storage changes.
	fn prepare_block_storage_changes(
		&self,
		import_block: &mut BlockImportParams<Block, backend::TransactionFor<B, Block>>,
	) -> sp_blockchain::Result<Option<ImportResult>>
		where
			Self: ProvideRuntimeApi<Block>,
			<Self as ProvideRuntimeApi<Block>>::Api: CoreApi<Block, Error = Error> +
				ApiExt<Block, StateBackend = B::State>,
	{
		let parent_hash = import_block.header.parent_hash();
		let at = BlockId::Hash(*parent_hash);
		let enact_state = match self.block_status(&at)? {
			BlockStatus::Unknown => return Ok(Some(ImportResult::UnknownParent)),
			BlockStatus::InChainWithState | BlockStatus::Queued => true,
			BlockStatus::InChainPruned if import_block.allow_missing_state => false,
			BlockStatus::InChainPruned => return Ok(Some(ImportResult::MissingState)),
			BlockStatus::KnownBad => return Ok(Some(ImportResult::KnownBad)),
		};

		match (enact_state, &mut import_block.storage_changes, &mut import_block.body) {
			// We have storage changes and should enact the state, so we don't need to do anything
			// here
			(true, Some(_), _) => {},
			// We should enact state, but don't have any storage changes, so we need to execute the
			// block.
			(true, ref mut storage_changes @ None, Some(ref body)) => {
				let runtime_api = self.runtime_api();

				runtime_api.execute_block(
					&at,
					Block::new(import_block.header.clone(), body.clone()),
				)?;

				let state = self.backend.state_at(at)?;
				let changes_trie_state = changes_tries_state_at_block(
					&at,
					self.backend.changes_trie_storage(),
				)?;

				let gen_storage_changes = runtime_api.into_storage_changes(
					&state,
					changes_trie_state.as_ref(),
					*parent_hash,
				)?;

				if import_block.header.state_root()
					!= &gen_storage_changes.transaction_storage_root
				{
					return Err(Error::InvalidStateRoot)
				} else {
					**storage_changes = Some(gen_storage_changes);
				}
			},
			// No block body, no storage changes
			(true, None, None) => {},
			// We should not enact the state, so we set the storage changes to `None`.
			(false, changes, _) => {
				changes.take();
			}
		};

		Ok(None)
	}

	fn apply_finality_with_block_hash(
		&self,
		operation: &mut ClientImportOperation<Block, B>,
		block: Block::Hash,
		justification: Option<Justification>,
		best_block: Block::Hash,
		notify: bool,
	) -> sp_blockchain::Result<()> {
		// find tree route from last finalized to given block.
		let last_finalized = self.backend.blockchain().last_finalized()?;

		if block == last_finalized {
			warn!("Possible safety violation: attempted to re-finalize last finalized block {:?} ", last_finalized);
			return Ok(());
		}

		let route_from_finalized = sp_blockchain::tree_route(self.backend.blockchain(), last_finalized, block)?;

		if let Some(retracted) = route_from_finalized.retracted().get(0) {
			warn!("Safety violation: attempted to revert finalized block {:?} which is not in the \
				same chain as last finalized {:?}", retracted, last_finalized);

			return Err(sp_blockchain::Error::NotInFinalizedChain);
		}

		let route_from_best = sp_blockchain::tree_route(self.backend.blockchain(), best_block, block)?;

		// if the block is not a direct ancestor of the current best chain,
		// then some other block is the common ancestor.
		if route_from_best.common_block().hash != block {
			// NOTE: we're setting the finalized block as best block, this might
			// be slightly inaccurate since we might have a "better" block
			// further along this chain, but since best chain selection logic is
			// plugable we cannot make a better choice here. usages that need
			// an accurate "best" block need to go through `SelectChain`
			// instead.
			operation.op.mark_head(BlockId::Hash(block))?;
		}

		let enacted = route_from_finalized.enacted();
		assert!(enacted.len() > 0);
		for finalize_new in &enacted[..enacted.len() - 1] {
			operation.op.mark_finalized(BlockId::Hash(finalize_new.hash), None)?;
		}

		assert_eq!(enacted.last().map(|e| e.hash), Some(block));
		operation.op.mark_finalized(BlockId::Hash(block), justification)?;

		if notify {
			// sometimes when syncing, tons of blocks can be finalized at once.
			// we'll send notifications spuriously in that case.
			const MAX_TO_NOTIFY: usize = 256;
			let enacted = route_from_finalized.enacted();
			let start = enacted.len() - ::std::cmp::min(enacted.len(), MAX_TO_NOTIFY);
			for finalized in &enacted[start..] {
				operation.notify_finalized.push(finalized.hash);
			}
		}

		Ok(())
	}

	fn notify_finalized(
		&self,
		notify_finalized: Vec<Block::Hash>,
	) -> sp_blockchain::Result<()> {
		let mut sinks = self.finality_notification_sinks.lock();

		if notify_finalized.is_empty() {
			// cleanup any closed finality notification sinks
			// since we won't be running the loop below which
			// would also remove any closed sinks.
			sinks.retain(|sink| !sink.is_closed());

			return Ok(());
		}

		for finalized_hash in notify_finalized {
			let header = self.header(&BlockId::Hash(finalized_hash))?
				.expect("header already known to exist in DB because it is indicated in the tree route; qed");

			telemetry!(SUBSTRATE_INFO; "notify.finalized";
				"height" => format!("{}", header.number()),
				"best" => ?finalized_hash,
			);

			let notification = FinalityNotification {
				header,
				hash: finalized_hash,
			};

			sinks.retain(|sink| sink.unbounded_send(notification.clone()).is_ok());
		}

		Ok(())
	}

	fn notify_imported(
		&self,
		notify_import: Option<ImportSummary<Block>>,
	) -> sp_blockchain::Result<()> {
		let notify_import = match notify_import {
			Some(notify_import) => notify_import,
			None => {
				// cleanup any closed import notification sinks since we won't
				// be sending any notifications below which would remove any
				// closed sinks. this is necessary since during initial sync we
				// won't send any import notifications which could lead to a
				// temporary leak of closed/discarded notification sinks (e.g.
				// from consensus code).
				self.import_notification_sinks
					.lock()
					.retain(|sink| !sink.is_closed());

				return Ok(());
			}
		};

		if let Some(storage_changes) = notify_import.storage_changes {
			// TODO [ToDr] How to handle re-orgs? Should we re-emit all storage changes?
			self.storage_notifications.lock()
				.trigger(
					&notify_import.hash,
					storage_changes.0.into_iter(),
					storage_changes.1.into_iter().map(|(sk, v, _ci)| (sk, v.into_iter())),
				);
		}

		let notification = BlockImportNotification::<Block> {
			hash: notify_import.hash,
			origin: notify_import.origin,
			header: notify_import.header,
			is_new_best: notify_import.is_new_best,
			retracted: notify_import.retracted,
		};

		self.import_notification_sinks.lock()
			.retain(|sink| sink.unbounded_send(notification.clone()).is_ok());

		Ok(())
	}

	/// Attempts to revert the chain by `n` blocks guaranteeing that no block is
	/// reverted past the last finalized block. Returns the number of blocks
	/// that were successfully reverted.
	pub fn revert(&self, n: NumberFor<Block>) -> sp_blockchain::Result<NumberFor<Block>> {
		Ok(self.backend.revert(n, false)?)
	}

	/// Attempts to revert the chain by `n` blocks disregarding finality. This
	/// method will revert any finalized blocks as requested and can potentially
	/// leave the node in an inconsistent state. Other modules in the system that
	/// persist data and that rely on finality (e.g. consensus parts) will be
	/// unaffected by the revert. Use this method with caution and making sure
	/// that no other data needs to be reverted for consistency aside from the
	/// block data.
	///
	/// Returns the number of blocks that were successfully reverted.
	pub fn unsafe_revert(&self, n: NumberFor<Block>) -> sp_blockchain::Result<NumberFor<Block>> {
		Ok(self.backend.revert(n, true)?)
	}

	/// Get usage info about current client.
	pub fn usage_info(&self) -> ClientInfo<Block> {
		ClientInfo {
			chain: self.chain_info(),
			usage: self.backend.usage_info(),
		}
	}

	/// Get blockchain info.
	pub fn chain_info(&self) -> blockchain::Info<Block> {
		self.backend.blockchain().info()
	}

	/// Get block status.
	pub fn block_status(&self, id: &BlockId<Block>) -> sp_blockchain::Result<BlockStatus> {
		// this can probably be implemented more efficiently
		if let BlockId::Hash(ref h) = id {
			if self.importing_block.read().as_ref().map_or(false, |importing| h == importing) {
				return Ok(BlockStatus::Queued);
			}
		}
		let hash_and_number = match id.clone() {
			BlockId::Hash(hash) => self.backend.blockchain().number(hash)?.map(|n| (hash, n)),
			BlockId::Number(n) => self.backend.blockchain().hash(n)?.map(|hash| (hash, n)),
		};
		match hash_and_number {
			Some((hash, number)) => {
				if self.backend.have_state_at(&hash, number) {
					Ok(BlockStatus::InChainWithState)
				} else {
					Ok(BlockStatus::InChainPruned)
				}
			}
			None => Ok(BlockStatus::Unknown),
		}
	}

	/// Get block header by id.
	pub fn header(&self, id: &BlockId<Block>) -> sp_blockchain::Result<Option<<Block as BlockT>::Header>> {
		self.backend.blockchain().header(*id)
	}

	/// Get block body by id.
	pub fn body(&self, id: &BlockId<Block>) -> sp_blockchain::Result<Option<Vec<<Block as BlockT>::Extrinsic>>> {
		self.backend.blockchain().body(*id)
	}

	/// Gets the uncles of the block with `target_hash` going back `max_generation` ancestors.
	pub fn uncles(&self, target_hash: Block::Hash, max_generation: NumberFor<Block>) -> sp_blockchain::Result<Vec<Block::Hash>> {
		let load_header = |id: Block::Hash| -> sp_blockchain::Result<Block::Header> {
			match self.backend.blockchain().header(BlockId::Hash(id))? {
				Some(hdr) => Ok(hdr),
				None => Err(Error::UnknownBlock(format!("{:?}", id))),
			}
		};

		let genesis_hash = self.backend.blockchain().info().genesis_hash;
		if genesis_hash == target_hash { return Ok(Vec::new()); }

		let mut current_hash = target_hash;
		let mut current = load_header(current_hash)?;
		let mut ancestor_hash = *current.parent_hash();
		let mut ancestor = load_header(ancestor_hash)?;
		let mut uncles = Vec::new();

		for _generation in 0..max_generation.saturated_into() {
			let children = self.backend.blockchain().children(ancestor_hash)?;
			uncles.extend(children.into_iter().filter(|h| h != &current_hash));
			current_hash = ancestor_hash;
			if genesis_hash == current_hash { break; }
			current = ancestor;
			ancestor_hash = *current.parent_hash();
			ancestor = load_header(ancestor_hash)?;
		}
		trace!("Collected {} uncles", uncles.len());
		Ok(uncles)
	}

	/// Prepare in-memory header that is used in execution environment.
	fn prepare_environment_block(&self, parent: &BlockId<Block>) -> sp_blockchain::Result<Block::Header> {
		let parent_header = self.backend.blockchain().expect_header(*parent)?;
		Ok(<<Block as BlockT>::Header as HeaderT>::new(
			self.backend.blockchain().expect_block_number_from_id(parent)? + One::one(),
			Default::default(),
			Default::default(),
			parent_header.hash(),
			Default::default(),
		))
	}
}

impl<B, E, Block, RA> ProofProvider<Block> for Client<B, E, Block, RA> where
	B: backend::Backend<Block>,
	E: CallExecutor<Block>,
	Block: BlockT,
{
	fn read_proof(
		&self,
		id: &BlockId<Block>,
		keys: &mut dyn Iterator<Item=&[u8]>,
	) -> sp_blockchain::Result<StorageProof> {
		self.state_at(id)
			.and_then(|state| prove_read(state, keys)
				.map_err(Into::into))
	}

	fn read_child_proof(
		&self,
		id: &BlockId<Block>,
		child_info: &ChildInfo,
		keys: &mut dyn Iterator<Item=&[u8]>,
	) -> sp_blockchain::Result<StorageProof> {
		self.state_at(id)
			.and_then(|state| prove_child_read(state, child_info, keys)
				.map_err(Into::into))
	}

	fn execution_proof(
		&self,
		id: &BlockId<Block>,
		method: &str,
		call_data: &[u8]
	) -> sp_blockchain::Result<(Vec<u8>, StorageProof)> {
		// Make sure we include the `:code` and `:heap_pages` in the execution proof to be
		// backwards compatible.
		//
		// TODO: Remove when solved: https://github.com/paritytech/substrate/issues/5047
		let code_proof = self.read_proof(
			id,
			&mut [well_known_keys::CODE, well_known_keys::HEAP_PAGES].iter().map(|v| *v),
		)?;

		let state = self.state_at(id)?;
		let header = self.prepare_environment_block(id)?;
		prove_execution(
			state,
			header,
			&self.executor,
			method,
			call_data,
		).map(|(r, p)| {
			(r, StorageProof::merge(vec![p, code_proof]))
		})
	}

	fn header_proof(&self, id: &BlockId<Block>) -> sp_blockchain::Result<(Block::Header, StorageProof)> {
		self.header_proof_with_cht_size(id, cht::size())
	}

	fn key_changes_proof(
		&self,
		first: Block::Hash,
		last: Block::Hash,
		min: Block::Hash,
		max: Block::Hash,
		storage_key: Option<&PrefixedStorageKey>,
		key: &StorageKey,
	) -> sp_blockchain::Result<ChangesProof<Block::Header>> {
		self.key_changes_proof_with_cht_size(
			first,
			last,
			min,
			max,
			storage_key,
			key,
			cht::size(),
		)
	}
}


impl<B, E, Block, RA> BlockBuilderProvider<B, Block, Self> for Client<B, E, Block, RA>
	where
		B: backend::Backend<Block> + Send + Sync + 'static,
		E: CallExecutor<Block> + Send + Sync + 'static,
		Block: BlockT,
		Self: ChainHeaderBackend<Block> + ProvideRuntimeApi<Block>,
		<Self as ProvideRuntimeApi<Block>>::Api: ApiExt<Block, StateBackend = backend::StateBackendFor<B, Block>>
			+ BlockBuilderApi<Block, Error = Error>,
{
	fn new_block_at<R: Into<RecordProof>>(
		&self,
		parent: &BlockId<Block>,
		inherent_digests: DigestFor<Block>,
		record_proof: R,
	) -> sp_blockchain::Result<sc_block_builder::BlockBuilder<Block, Self, B>> {
		sc_block_builder::BlockBuilder::new(
			self,
			self.expect_block_hash_from_id(parent)?,
			self.expect_block_number_from_id(parent)?,
			record_proof.into(),
			inherent_digests,
			&self.backend
		)
	}

	fn new_block(
		&self,
		inherent_digests: DigestFor<Block>,
	) -> sp_blockchain::Result<sc_block_builder::BlockBuilder<Block, Self, B>> {
		let info = self.chain_info();
		sc_block_builder::BlockBuilder::new(
			self,
			info.best_hash,
			info.best_number,
			RecordProof::No,
			inherent_digests,
			&self.backend,
		)
	}
}

impl<B, E, Block, RA>  ExecutorProvider<Block> for Client<B, E, Block, RA> where
	B: backend::Backend<Block>,
	E: CallExecutor<Block>,
	Block: BlockT,
{
	type Executor = E;

	fn executor(&self) -> &Self::Executor {
		&self.executor
	}

	fn execution_extensions(&self) -> &ExecutionExtensions<Block> {
		&self.execution_extensions
	}
}

impl<B, E, Block, RA> StorageProvider<Block, B> for Client<B, E, Block, RA> where
	B: backend::Backend<Block>,
	E: CallExecutor<Block>,
	Block: BlockT,
{
	fn storage_keys(&self, id: &BlockId<Block>, key_prefix: &StorageKey) -> sp_blockchain::Result<Vec<StorageKey>> {
		let keys = self.state_at(id)?.keys(&key_prefix.0).into_iter().map(StorageKey).collect();
		Ok(keys)
	}

	fn storage_pairs(&self, id: &BlockId<Block>, key_prefix: &StorageKey)
		-> sp_blockchain::Result<Vec<(StorageKey, StorageData)>>
	{
		let state = self.state_at(id)?;
		let keys = state
			.keys(&key_prefix.0)
			.into_iter()
			.map(|k| {
				let d = state.storage(&k).ok().flatten().unwrap_or_default();
				(StorageKey(k), StorageData(d))
			})
			.collect();
		Ok(keys)
	}


	fn storage_keys_iter<'a>(
		&self,
		id: &BlockId<Block>,
		prefix: Option<&'a StorageKey>,
		start_key: Option<&StorageKey>
	) -> sp_blockchain::Result<KeyIterator<'a, B::State, Block>> {
		let state = self.state_at(id)?;
		let start_key = start_key
			.or(prefix)
			.map(|key| key.0.clone())
			.unwrap_or_else(Vec::new);
		Ok(KeyIterator::new(state, prefix, start_key))
	}


	fn storage(&self, id: &BlockId<Block>, key: &StorageKey) -> sp_blockchain::Result<Option<StorageData>>
	{
		Ok(self.state_at(id)?
			.storage(&key.0).map_err(|e| sp_blockchain::Error::from_state(Box::new(e)))?
			.map(StorageData)
		)
	}


	fn storage_hash(&self, id: &BlockId<Block>, key: &StorageKey) -> sp_blockchain::Result<Option<Block::Hash>>
	{
		Ok(self.state_at(id)?
			.storage_hash(&key.0).map_err(|e| sp_blockchain::Error::from_state(Box::new(e)))?
		)
	}

	fn child_storage_keys(
		&self,
		id: &BlockId<Block>,
		child_info: &ChildInfo,
		key_prefix: &StorageKey
	) -> sp_blockchain::Result<Vec<StorageKey>> {
		let keys = self.state_at(id)?
			.child_keys(child_info, &key_prefix.0)
			.into_iter()
			.map(StorageKey)
			.collect();
		Ok(keys)
	}

	fn child_storage(
		&self,
		id: &BlockId<Block>,
		child_info: &ChildInfo,
		key: &StorageKey
	) -> sp_blockchain::Result<Option<StorageData>> {
		Ok(self.state_at(id)?
			.child_storage(child_info, &key.0)
			.map_err(|e| sp_blockchain::Error::from_state(Box::new(e)))?
			.map(StorageData))
	}

	fn child_storage_hash(
		&self,
		id: &BlockId<Block>,
		child_info: &ChildInfo,
		key: &StorageKey
	) -> sp_blockchain::Result<Option<Block::Hash>> {
		Ok(self.state_at(id)?
			.child_storage_hash(child_info, &key.0)
			.map_err(|e| sp_blockchain::Error::from_state(Box::new(e)))?
		)
	}

	fn max_key_changes_range(
		&self,
		first: NumberFor<Block>,
		last: BlockId<Block>,
	) -> sp_blockchain::Result<Option<(NumberFor<Block>, BlockId<Block>)>> {
		let last_number = self.backend.blockchain().expect_block_number_from_id(&last)?;
		let last_hash = self.backend.blockchain().expect_block_hash_from_id(&last)?;
		if first > last_number {
			return Err(sp_blockchain::Error::ChangesTrieAccessFailed("Invalid changes trie range".into()));
		}

		let (storage, configs) = match self.require_changes_trie(first, last_hash, false).ok() {
			Some((storage, configs)) => (storage, configs),
			None => return Ok(None),
		};

		let first_available_changes_trie = configs.last().map(|config| config.0);
		match first_available_changes_trie {
			Some(first_available_changes_trie) => {
				let oldest_unpruned = storage.oldest_pruned_digest_range_end();
				let first = std::cmp::max(first_available_changes_trie, oldest_unpruned);
				Ok(Some((first, last)))
			},
			None => Ok(None)
		}
	}

	fn key_changes(
		&self,
		first: NumberFor<Block>,
		last: BlockId<Block>,
		storage_key: Option<&PrefixedStorageKey>,
		key: &StorageKey
	) -> sp_blockchain::Result<Vec<(NumberFor<Block>, u32)>> {
		let last_number = self.backend.blockchain().expect_block_number_from_id(&last)?;
		let last_hash = self.backend.blockchain().expect_block_hash_from_id(&last)?;
		let (storage, configs) = self.require_changes_trie(first, last_hash, true)?;

		let mut result = Vec::new();
		let best_number = self.backend.blockchain().info().best_number;
		for (config_zero, config_end, config) in configs {
			let range_first = ::std::cmp::max(first, config_zero + One::one());
			let range_anchor = match config_end {
				Some((config_end_number, config_end_hash)) => if last_number > config_end_number {
					ChangesTrieAnchorBlockId { hash: config_end_hash, number: config_end_number }
				} else {
					ChangesTrieAnchorBlockId { hash: convert_hash(&last_hash), number: last_number }
				},
				None => ChangesTrieAnchorBlockId { hash: convert_hash(&last_hash), number: last_number },
			};

			let config_range = ChangesTrieConfigurationRange {
				config: &config,
				zero: config_zero.clone(),
				end: config_end.map(|(config_end_number, _)| config_end_number),
			};
			let result_range: Vec<(NumberFor<Block>, u32)> = key_changes::<HashFor<Block>, _>(
				config_range,
				storage.storage(),
				range_first,
				&range_anchor,
				best_number,
				storage_key,
				&key.0)
				.and_then(|r| r.map(|r| r.map(|(block, tx)| (block, tx))).collect::<Result<_, _>>())
				.map_err(|err| sp_blockchain::Error::ChangesTrieAccessFailed(err))?;
			result.extend(result_range);
		}

		Ok(result)
	}
}

impl<B, E, Block, RA> HeaderMetadata<Block> for Client<B, E, Block, RA> where
	B: backend::Backend<Block>,
	E: CallExecutor<Block>,
	Block: BlockT,
{
	type Error = sp_blockchain::Error;

	fn header_metadata(&self, hash: Block::Hash) -> Result<CachedHeaderMetadata<Block>, Self::Error> {
		self.backend.blockchain().header_metadata(hash)
	}

	fn insert_header_metadata(&self, hash: Block::Hash, metadata: CachedHeaderMetadata<Block>) {
		self.backend.blockchain().insert_header_metadata(hash, metadata)
	}

	fn remove_header_metadata(&self, hash: Block::Hash) {
		self.backend.blockchain().remove_header_metadata(hash)
	}
}

impl<B, E, Block, RA> ProvideUncles<Block> for Client<B, E, Block, RA> where
	B: backend::Backend<Block>,
	E: CallExecutor<Block>,
	Block: BlockT,
{
	fn uncles(&self, target_hash: Block::Hash, max_generation: NumberFor<Block>) -> sp_blockchain::Result<Vec<Block::Header>> {
		Ok(Client::uncles(self, target_hash, max_generation)?
			.into_iter()
			.filter_map(|hash| Client::header(self, &BlockId::Hash(hash)).unwrap_or(None))
			.collect()
		)
	}
}

impl<B, E, Block, RA> ChainHeaderBackend<Block> for Client<B, E, Block, RA> where
	B: backend::Backend<Block>,
	E: CallExecutor<Block> + Send + Sync,
	Block: BlockT,
	RA: Send + Sync,
{
	fn header(&self, id: BlockId<Block>) -> sp_blockchain::Result<Option<Block::Header>> {
		self.backend.blockchain().header(id)
	}

	fn info(&self) -> blockchain::Info<Block> {
		self.backend.blockchain().info()
	}

	fn status(&self, id: BlockId<Block>) -> sp_blockchain::Result<blockchain::BlockStatus> {
		self.backend.blockchain().status(id)
	}

	fn number(&self, hash: Block::Hash) -> sp_blockchain::Result<Option<<<Block as BlockT>::Header as HeaderT>::Number>> {
		self.backend.blockchain().number(hash)
	}

	fn hash(&self, number: NumberFor<Block>) -> sp_blockchain::Result<Option<Block::Hash>> {
		self.backend.blockchain().hash(number)
	}
}

impl<B, E, Block, RA> sp_runtime::traits::BlockIdTo<Block> for Client<B, E, Block, RA> where
	B: backend::Backend<Block>,
	E: CallExecutor<Block> + Send + Sync,
	Block: BlockT,
	RA: Send + Sync,
{
	type Error = Error;

	fn to_hash(&self, block_id: &BlockId<Block>) -> sp_blockchain::Result<Option<Block::Hash>> {
		self.block_hash_from_id(block_id)
	}

	fn to_number(&self, block_id: &BlockId<Block>) -> sp_blockchain::Result<Option<NumberFor<Block>>> {
		self.block_number_from_id(block_id)
	}
}

impl<B, E, Block, RA> ChainHeaderBackend<Block> for &Client<B, E, Block, RA> where
	B: backend::Backend<Block>,
	E: CallExecutor<Block> + Send + Sync,
	Block: BlockT,
	RA: Send + Sync,
{
	fn header(&self, id: BlockId<Block>) -> sp_blockchain::Result<Option<Block::Header>> {
		(**self).backend.blockchain().header(id)
	}

	fn info(&self) -> blockchain::Info<Block> {
		(**self).backend.blockchain().info()
	}

	fn status(&self, id: BlockId<Block>) -> sp_blockchain::Result<blockchain::BlockStatus> {
		(**self).status(id)
	}

	fn number(&self, hash: Block::Hash) -> sp_blockchain::Result<Option<<<Block as BlockT>::Header as HeaderT>::Number>> {
		(**self).number(hash)
	}

	fn hash(&self, number: NumberFor<Block>) -> sp_blockchain::Result<Option<Block::Hash>> {
		(**self).hash(number)
	}
}

impl<B, E, Block, RA> ProvideCache<Block> for Client<B, E, Block, RA> where
	B: backend::Backend<Block>,
	Block: BlockT,
{
	fn cache(&self) -> Option<Arc<dyn Cache<Block>>> {
		self.backend.blockchain().cache()
	}
}

impl<B, E, Block, RA> ProvideRuntimeApi<Block> for Client<B, E, Block, RA> where
	B: backend::Backend<Block>,
	E: CallExecutor<Block, Backend = B> + Send + Sync,
	Block: BlockT,
	RA: ConstructRuntimeApi<Block, Self>,
{
	type Api = <RA as ConstructRuntimeApi<Block, Self>>::RuntimeApi;

	fn runtime_api<'a>(&'a self) -> ApiRef<'a, Self::Api> {
		RA::construct_runtime_api(self)
	}
}

impl<B, E, Block, RA> CallApiAt<Block> for Client<B, E, Block, RA> where
	B: backend::Backend<Block>,
	E: CallExecutor<Block, Backend = B> + Send + Sync,
	Block: BlockT,
{
	type Error = Error;
	type StateBackend = B::State;

	fn call_api_at<
		'a,
		R: Encode + Decode + PartialEq,
		NC: FnOnce() -> result::Result<R, String> + UnwindSafe,
		C: CoreApi<Block, Error = Error>,
	>(
		&self,
		params: CallApiAtParams<'a, Block, C, NC, B::State>,
	) -> sp_blockchain::Result<NativeOrEncoded<R>> {
		let core_api = params.core_api;
		let at = params.at;

		let (manager, extensions) = self.execution_extensions.manager_and_extensions(
			at,
			params.context,
		);

		self.executor.contextual_call::<_, fn(_,_) -> _,_,_>(
			|| core_api.initialize_block(at, &self.prepare_environment_block(at)?),
			at,
			params.function,
			&params.arguments,
			params.overlayed_changes,
			Some(params.storage_transaction_cache),
			params.initialize_block,
			manager,
			params.native_call,
			params.recorder,
			Some(extensions),
		)
	}

	fn runtime_version_at(&self, at: &BlockId<Block>) -> sp_blockchain::Result<RuntimeVersion> {
		self.runtime_version_at(at)
	}
}

/// NOTE: only use this implementation when you are sure there are NO consensus-level BlockImport
/// objects. Otherwise, importing blocks directly into the client would be bypassing
/// important verification work.
impl<B, E, Block, RA> sp_consensus::BlockImport<Block> for &Client<B, E, Block, RA> where
	B: backend::Backend<Block>,
	E: CallExecutor<Block> + Send + Sync,
	Block: BlockT,
	Client<B, E, Block, RA>: ProvideRuntimeApi<Block>,
	<Client<B, E, Block, RA> as ProvideRuntimeApi<Block>>::Api: CoreApi<Block, Error = Error> +
		ApiExt<Block, StateBackend = B::State>,
{
	type Error = ConsensusError;
	type Transaction = backend::TransactionFor<B, Block>;

	/// Import a checked and validated block. If a justification is provided in
	/// `BlockImportParams` then `finalized` *must* be true.
	///
	/// NOTE: only use this implementation when there are NO consensus-level BlockImport
	/// objects. Otherwise, importing blocks directly into the client would be bypassing
	/// important verification work.
	///
	/// If you are not sure that there are no BlockImport objects provided by the consensus
	/// algorithm, don't use this function.
	fn import_block(
		&mut self,
		mut import_block: BlockImportParams<Block, backend::TransactionFor<B, Block>>,
		new_cache: HashMap<CacheKeyId, Vec<u8>>,
	) -> Result<ImportResult, Self::Error> {
		let span = tracing::span!(tracing::Level::DEBUG, "import_block");
		let _enter = span.enter();

		if let Some(res) = self.prepare_block_storage_changes(&mut import_block).map_err(|e| {
			warn!("Block prepare storage changes error:\n{:?}", e);
			ConsensusError::ClientImport(e.to_string())
		})? {
			return Ok(res)
		}

		self.lock_import_and_run(|operation| {
			self.apply_block(operation, import_block, new_cache)
		}).map_err(|e| {
			warn!("Block import error:\n{:?}", e);
			ConsensusError::ClientImport(e.to_string()).into()
		})
	}

	/// Check block preconditions.
	fn check_block(
		&mut self,
		block: BlockCheckParams<Block>,
	) -> Result<ImportResult, Self::Error> {
		let BlockCheckParams { hash, number, parent_hash, allow_missing_state, import_existing } = block;

		// Check the block against white and black lists if any are defined
		// (i.e. fork blocks and bad blocks respectively)
		match self.block_rules.lookup(number, &hash) {
			BlockLookupResult::KnownBad => {
				trace!(
					"Rejecting known bad block: #{} {:?}",
					number,
					hash,
				);
				return Ok(ImportResult::KnownBad);
			},
			BlockLookupResult::Expected(expected_hash) => {
				trace!(
					"Rejecting block from known invalid fork. Got {:?}, expected: {:?} at height {}",
					hash,
					expected_hash,
					number
				);
				return Ok(ImportResult::KnownBad);
			},
			BlockLookupResult::NotSpecial => {}
		}

		// Own status must be checked first. If the block and ancestry is pruned
		// this function must return `AlreadyInChain` rather than `MissingState`
		match self.block_status(&BlockId::Hash(hash))
			.map_err(|e| ConsensusError::ClientImport(e.to_string()))?
		{
			BlockStatus::InChainWithState | BlockStatus::Queued if !import_existing  => return Ok(ImportResult::AlreadyInChain),
			BlockStatus::InChainWithState | BlockStatus::Queued => {},
			BlockStatus::InChainPruned => return Ok(ImportResult::AlreadyInChain),
			BlockStatus::Unknown => {},
			BlockStatus::KnownBad => return Ok(ImportResult::KnownBad),
		}

		match self.block_status(&BlockId::Hash(parent_hash))
			.map_err(|e| ConsensusError::ClientImport(e.to_string()))?
			{
				BlockStatus::InChainWithState | BlockStatus::Queued => {},
				BlockStatus::Unknown => return Ok(ImportResult::UnknownParent),
				BlockStatus::InChainPruned if allow_missing_state => {},
				BlockStatus::InChainPruned => return Ok(ImportResult::MissingState),
				BlockStatus::KnownBad => return Ok(ImportResult::KnownBad),
			}


		Ok(ImportResult::imported(false))
	}
}

impl<B, E, Block, RA> sp_consensus::BlockImport<Block> for Client<B, E, Block, RA> where
	B: backend::Backend<Block>,
	E: CallExecutor<Block> + Send + Sync,
	Block: BlockT,
	Self: ProvideRuntimeApi<Block>,
	<Self as ProvideRuntimeApi<Block>>::Api: CoreApi<Block, Error = Error> +
		ApiExt<Block, StateBackend = B::State>,
{
	type Error = ConsensusError;
	type Transaction = backend::TransactionFor<B, Block>;

	fn import_block(
		&mut self,
		import_block: BlockImportParams<Block, Self::Transaction>,
		new_cache: HashMap<CacheKeyId, Vec<u8>>,
	) -> Result<ImportResult, Self::Error> {
		(&*self).import_block(import_block, new_cache)
	}

	fn check_block(
		&mut self,
		block: BlockCheckParams<Block>,
	) -> Result<ImportResult, Self::Error> {
		(&*self).check_block(block)
	}
}

impl<B, E, Block, RA> Finalizer<Block, B> for Client<B, E, Block, RA> where
	B: backend::Backend<Block>,
	E: CallExecutor<Block>,
	Block: BlockT,
{
	fn apply_finality(
		&self,
		operation: &mut ClientImportOperation<Block, B>,
		id: BlockId<Block>,
		justification: Option<Justification>,
		notify: bool,
	) -> sp_blockchain::Result<()> {
		let last_best = self.backend.blockchain().info().best_hash;
		let to_finalize_hash = self.backend.blockchain().expect_block_hash_from_id(&id)?;
		self.apply_finality_with_block_hash(
			operation,
			to_finalize_hash,
			justification,
			last_best,
			notify,
		)
	}

	fn finalize_block(
		&self,
		id: BlockId<Block>,
		justification: Option<Justification>,
		notify: bool,
	) -> sp_blockchain::Result<()> {
		self.lock_import_and_run(|operation| {
			self.apply_finality(operation, id, justification, notify)
		})
	}
}


impl<B, E, Block, RA> Finalizer<Block, B> for &Client<B, E, Block, RA> where
	B: backend::Backend<Block>,
	E: CallExecutor<Block>,
	Block: BlockT,
{
	fn apply_finality(
		&self,
		operation: &mut ClientImportOperation<Block, B>,
		id: BlockId<Block>,
		justification: Option<Justification>,
		notify: bool,
	) -> sp_blockchain::Result<()> {
		(**self).apply_finality(operation, id, justification, notify)
	}

	fn finalize_block(
		&self,
		id: BlockId<Block>,
		justification: Option<Justification>,
		notify: bool,
	) -> sp_blockchain::Result<()> {
		(**self).finalize_block(id, justification, notify)
	}
}

impl<B, E, Block, RA> BlockchainEvents<Block> for Client<B, E, Block, RA>
where
	E: CallExecutor<Block>,
	Block: BlockT,
{
	/// Get block import event stream.
	fn import_notification_stream(&self) -> ImportNotifications<Block> {
		let (sink, stream) = mpsc::unbounded();
		self.import_notification_sinks.lock().push(sink);
		stream
	}

	fn finality_notification_stream(&self) -> FinalityNotifications<Block> {
		let (sink, stream) = mpsc::unbounded();
		self.finality_notification_sinks.lock().push(sink);
		stream
	}

	/// Get storage changes event stream.
	fn storage_changes_notification_stream(
		&self,
		filter_keys: Option<&[StorageKey]>,
		child_filter_keys: Option<&[(StorageKey, Option<Vec<StorageKey>>)]>,
	) -> sp_blockchain::Result<StorageEventStream<Block::Hash>> {
		Ok(self.storage_notifications.lock().listen(filter_keys, child_filter_keys))
	}
}

/// Implement Longest Chain Select implementation
/// where 'longest' is defined as the highest number of blocks
pub struct LongestChain<B, Block> {
	backend: Arc<B>,
	_phantom: PhantomData<Block>
}

impl<B, Block> Clone for LongestChain<B, Block> {
	fn clone(&self) -> Self {
		let backend = self.backend.clone();
		LongestChain {
			backend,
			_phantom: Default::default()
		}
	}
}

impl<B, Block> LongestChain<B, Block>
where
	B: backend::Backend<Block>,
	Block: BlockT,
{
	/// Instantiate a new LongestChain for Backend B
	pub fn new(backend: Arc<B>) -> Self {
		LongestChain {
			backend,
			_phantom: Default::default()
		}
	}

	fn best_block_header(&self) -> sp_blockchain::Result<<Block as BlockT>::Header> {
		let info = self.backend.blockchain().info();
		let import_lock = self.backend.get_import_lock();
		let best_hash = self.backend
			.blockchain()
			.best_containing(info.best_hash, None, import_lock)?
			.unwrap_or(info.best_hash);

		Ok(self.backend.blockchain().header(BlockId::Hash(best_hash))?
			.expect("given block hash was fetched from block in db; qed"))
	}

	fn leaves(&self) -> Result<Vec<<Block as BlockT>::Hash>, sp_blockchain::Error> {
		self.backend.blockchain().leaves()
	}
}

impl<B, Block> SelectChain<Block> for LongestChain<B, Block>
where
	B: backend::Backend<Block>,
	Block: BlockT,
{

	fn leaves(&self) -> Result<Vec<<Block as BlockT>::Hash>, ConsensusError> {
		LongestChain::leaves(self)
			.map_err(|e| ConsensusError::ChainLookup(e.to_string()).into())
	}

	fn best_chain(&self)
		-> Result<<Block as BlockT>::Header, ConsensusError>
	{
		LongestChain::best_block_header(&self)
			.map_err(|e| ConsensusError::ChainLookup(e.to_string()).into())
	}

	fn finality_target(
		&self,
		target_hash: Block::Hash,
		maybe_max_number: Option<NumberFor<Block>>
	) -> Result<Option<Block::Hash>, ConsensusError> {
		let import_lock = self.backend.get_import_lock();
		self.backend.blockchain().best_containing(target_hash, maybe_max_number, import_lock)
			.map_err(|e| ConsensusError::ChainLookup(e.to_string()).into())
	}
}

impl<B, E, Block, RA> BlockBackend<Block> for Client<B, E, Block, RA>
	where
		B: backend::Backend<Block>,
		E: CallExecutor<Block>,
		Block: BlockT,
{
	fn block_body(
		&self,
		id: &BlockId<Block>,
	) -> sp_blockchain::Result<Option<Vec<<Block as BlockT>::Extrinsic>>> {
		self.body(id)
	}

	fn block(&self, id: &BlockId<Block>) -> sp_blockchain::Result<Option<SignedBlock<Block>>>
	{
		Ok(match (self.header(id)?, self.body(id)?, self.justification(id)?) {
			(Some(header), Some(extrinsics), justification) =>
				Some(SignedBlock { block: Block::new(header, extrinsics), justification }),
			_ => None,
		})
	}

	fn block_status(&self, id: &BlockId<Block>) -> sp_blockchain::Result<BlockStatus> {
		// this can probably be implemented more efficiently
		if let BlockId::Hash(ref h) = id {
			if self.importing_block.read().as_ref().map_or(false, |importing| h == importing) {
				return Ok(BlockStatus::Queued);
			}
		}
		let hash_and_number = match id.clone() {
			BlockId::Hash(hash) => self.backend.blockchain().number(hash)?.map(|n| (hash, n)),
			BlockId::Number(n) => self.backend.blockchain().hash(n)?.map(|hash| (hash, n)),
		};
		match hash_and_number {
			Some((hash, number)) => {
				if self.backend.have_state_at(&hash, number) {
					Ok(BlockStatus::InChainWithState)
				} else {
					Ok(BlockStatus::InChainPruned)
				}
			}
			None => Ok(BlockStatus::Unknown),
		}
	}

	fn justification(&self, id: &BlockId<Block>) -> sp_blockchain::Result<Option<Justification>> {
		self.backend.blockchain().justification(*id)
	}
}

impl<B, E, Block, RA> backend::AuxStore for Client<B, E, Block, RA>
	where
		B: backend::Backend<Block>,
		E: CallExecutor<Block>,
		Block: BlockT,
		Self: ProvideRuntimeApi<Block>,
		<Self as ProvideRuntimeApi<Block>>::Api: CoreApi<Block, Error = Error>,
{
	/// Insert auxiliary data into key-value store.
	fn insert_aux<
		'a,
		'b: 'a,
		'c: 'a,
		I: IntoIterator<Item=&'a(&'c [u8], &'c [u8])>,
		D: IntoIterator<Item=&'a &'b [u8]>,
	>(&self, insert: I, delete: D) -> sp_blockchain::Result<()> {
		// Import is locked here because we may have other block import
		// operations that tries to set aux data. Note that for consensus
		// layer, one can always use atomic operations to make sure
		// import is only locked once.
		self.lock_import_and_run(|operation| {
			apply_aux(operation, insert, delete)
		})
	}
	/// Query auxiliary data from key-value store.
	fn get_aux(&self, key: &[u8]) -> sp_blockchain::Result<Option<Vec<u8>>> {
		backend::AuxStore::get_aux(&*self.backend, key)
	}
}

impl<B, E, Block, RA> backend::AuxStore for &Client<B, E, Block, RA>
	where
		B: backend::Backend<Block>,
		E: CallExecutor<Block>,
		Block: BlockT,
		Client<B, E, Block, RA>: ProvideRuntimeApi<Block>,
		<Client<B, E, Block, RA> as ProvideRuntimeApi<Block>>::Api: CoreApi<Block, Error = Error>,
{
	fn insert_aux<
		'a,
		'b: 'a,
		'c: 'a,
		I: IntoIterator<Item=&'a(&'c [u8], &'c [u8])>,
		D: IntoIterator<Item=&'a &'b [u8]>,
	>(&self, insert: I, delete: D) -> sp_blockchain::Result<()> {
		(**self).insert_aux(insert, delete)
	}

	fn get_aux(&self, key: &[u8]) -> sp_blockchain::Result<Option<Vec<u8>>> {
		(**self).get_aux(key)
	}
}


/// Helper function to apply auxiliary data insertion into an operation.
pub fn apply_aux<'a, 'b: 'a, 'c: 'a, B, Block, D, I>(
	operation: &mut ClientImportOperation<Block, B>,
	insert: I,
	delete: D,
) -> sp_blockchain::Result<()>
where
	Block: BlockT,
	B: backend::Backend<Block>,
	I: IntoIterator<Item=&'a(&'c [u8], &'c [u8])>,
	D: IntoIterator<Item=&'a &'b [u8]>,
{
	operation.op.insert_aux(
		insert.into_iter()
			.map(|(k, v)| (k.to_vec(), Some(v.to_vec())))
			.chain(delete.into_iter().map(|k| (k.to_vec(), None)))
	)
}

impl<BE, E, B, RA> sp_consensus::block_validation::Chain<B> for Client<BE, E, B, RA>
	where BE: backend::Backend<B>,
		  E: CallExecutor<B>,
		  B: BlockT
{
	fn block_status(
		&self,
		id: &BlockId<B>,
	) -> Result<BlockStatus, Box<dyn std::error::Error + Send>> {
		Client::block_status(self, id).map_err(|e| Box::new(e) as Box<_>)
	}
}

#[cfg(test)]
pub(crate) mod tests {
	use std::collections::HashMap;
	use super::*;
	use sp_core::{blake2_256, H256};
	use sp_runtime::DigestItem;
	use sp_consensus::{BlockOrigin, SelectChain, BlockImport};
	use substrate_test_runtime_client::{
		prelude::*,
		client_ext::ClientExt,
		sc_client_db::{Backend, DatabaseSettings, DatabaseSettingsSrc, PruningMode},
		runtime::{self, Block, Transfer, RuntimeApi, TestAPI},
	};
	use hex_literal::hex;

	/// Returns tuple, consisting of:
	/// 1) test client pre-filled with blocks changing balances;
	/// 2) roots of changes tries for these blocks
	/// 3) test cases in form (begin, end, key, vec![(block, extrinsic)]) that are required to pass
	pub fn prepare_client_with_key_changes() -> (
		substrate_test_runtime_client::sc_client::Client<substrate_test_runtime_client::Backend, substrate_test_runtime_client::Executor, Block, RuntimeApi>,
		Vec<H256>,
		Vec<(u64, u64, Vec<u8>, Vec<(u64, u32)>)>,
	) {
		// prepare block structure
		let blocks_transfers = vec![
			vec![(AccountKeyring::Alice, AccountKeyring::Dave), (AccountKeyring::Bob, AccountKeyring::Dave)],
			vec![(AccountKeyring::Charlie, AccountKeyring::Eve)],
			vec![],
			vec![(AccountKeyring::Alice, AccountKeyring::Dave)],
		];

		// prepare client ang import blocks
		let mut local_roots = Vec::new();
		let config = Some(ChangesTrieConfiguration::new(4, 2));
		let mut remote_client = TestClientBuilder::new().changes_trie_config(config).build();
		let mut nonces: HashMap<_, u64> = Default::default();
		for (i, block_transfers) in blocks_transfers.into_iter().enumerate() {
			let mut builder = remote_client.new_block(Default::default()).unwrap();
			for (from, to) in block_transfers {
				builder.push_transfer(Transfer {
					from: from.into(),
					to: to.into(),
					amount: 1,
					nonce: *nonces.entry(from).and_modify(|n| { *n = *n + 1 }).or_default(),
				}).unwrap();
			}
			let block = builder.build().unwrap().block;
			remote_client.import(BlockOrigin::Own, block).unwrap();

			let header = remote_client.header(&BlockId::Number(i as u64 + 1)).unwrap().unwrap();
			let trie_root = header.digest().log(DigestItem::as_changes_trie_root)
				.map(|root| H256::from_slice(root.as_ref()))
				.unwrap();
			local_roots.push(trie_root);
		}

		// prepare test cases
		let alice = blake2_256(&runtime::system::balance_of_key(AccountKeyring::Alice.into())).to_vec();
		let bob = blake2_256(&runtime::system::balance_of_key(AccountKeyring::Bob.into())).to_vec();
		let charlie = blake2_256(&runtime::system::balance_of_key(AccountKeyring::Charlie.into())).to_vec();
		let dave = blake2_256(&runtime::system::balance_of_key(AccountKeyring::Dave.into())).to_vec();
		let eve = blake2_256(&runtime::system::balance_of_key(AccountKeyring::Eve.into())).to_vec();
		let ferdie = blake2_256(&runtime::system::balance_of_key(AccountKeyring::Ferdie.into())).to_vec();
		let test_cases = vec![
			(1, 4, alice.clone(), vec![(4, 0), (1, 0)]),
			(1, 3, alice.clone(), vec![(1, 0)]),
			(2, 4, alice.clone(), vec![(4, 0)]),
			(2, 3, alice.clone(), vec![]),

			(1, 4, bob.clone(), vec![(1, 1)]),
			(1, 1, bob.clone(), vec![(1, 1)]),
			(2, 4, bob.clone(), vec![]),

			(1, 4, charlie.clone(), vec![(2, 0)]),

			(1, 4, dave.clone(), vec![(4, 0), (1, 1), (1, 0)]),
			(1, 1, dave.clone(), vec![(1, 1), (1, 0)]),
			(3, 4, dave.clone(), vec![(4, 0)]),

			(1, 4, eve.clone(), vec![(2, 0)]),
			(1, 1, eve.clone(), vec![]),
			(3, 4, eve.clone(), vec![]),

			(1, 4, ferdie.clone(), vec![]),
		];

		(remote_client, local_roots, test_cases)
	}

	#[test]
	fn client_initializes_from_genesis_ok() {
		let client = substrate_test_runtime_client::new();

		assert_eq!(
			client.runtime_api().balance_of(
				&BlockId::Number(client.chain_info().best_number),
				AccountKeyring::Alice.into()
			).unwrap(),
			1000
		);
		assert_eq!(
			client.runtime_api().balance_of(
				&BlockId::Number(client.chain_info().best_number),
				AccountKeyring::Ferdie.into()
			).unwrap(),
			0
		);
	}

	#[test]
	fn block_builder_works_with_no_transactions() {
		let mut client = substrate_test_runtime_client::new();

		let block = client.new_block(Default::default()).unwrap().build().unwrap().block;

		client.import(BlockOrigin::Own, block).unwrap();

		assert_eq!(client.chain_info().best_number, 1);
	}

	#[test]
	fn block_builder_works_with_transactions() {
		let mut client = substrate_test_runtime_client::new();

		let mut builder = client.new_block(Default::default()).unwrap();

		builder.push_transfer(Transfer {
			from: AccountKeyring::Alice.into(),
			to: AccountKeyring::Ferdie.into(),
			amount: 42,
			nonce: 0,
		}).unwrap();

		let block = builder.build().unwrap().block;
		client.import(BlockOrigin::Own, block).unwrap();

		assert_eq!(client.chain_info().best_number, 1);
		assert_ne!(
			client.state_at(&BlockId::Number(1)).unwrap().pairs(),
			client.state_at(&BlockId::Number(0)).unwrap().pairs()
		);
		assert_eq!(
			client.runtime_api().balance_of(
				&BlockId::Number(client.chain_info().best_number),
				AccountKeyring::Alice.into()
			).unwrap(),
			958
		);
		assert_eq!(
			client.runtime_api().balance_of(
				&BlockId::Number(client.chain_info().best_number),
				AccountKeyring::Ferdie.into()
			).unwrap(),
			42
		);
	}

	#[test]
	fn block_builder_does_not_include_invalid() {
		let mut client = substrate_test_runtime_client::new();

		let mut builder = client.new_block(Default::default()).unwrap();

		builder.push_transfer(Transfer {
			from: AccountKeyring::Alice.into(),
			to: AccountKeyring::Ferdie.into(),
			amount: 42,
			nonce: 0,
		}).unwrap();

		assert!(
			builder.push_transfer(Transfer {
				from: AccountKeyring::Eve.into(),
				to: AccountKeyring::Alice.into(),
				amount: 42,
				nonce: 0,
			}).is_err()
		);

		let block = builder.build().unwrap().block;
		client.import(BlockOrigin::Own, block).unwrap();

		assert_eq!(client.chain_info().best_number, 1);
		assert_ne!(
			client.state_at(&BlockId::Number(1)).unwrap().pairs(),
			client.state_at(&BlockId::Number(0)).unwrap().pairs()
		);
		assert_eq!(client.body(&BlockId::Number(1)).unwrap().unwrap().len(), 1)
	}

	#[test]
	fn best_containing_with_genesis_block() {
		// block tree:
		// G

		let (client, longest_chain_select) = TestClientBuilder::new().build_with_longest_chain();

		let genesis_hash = client.chain_info().genesis_hash;

		assert_eq!(
			genesis_hash.clone(),
			longest_chain_select.finality_target(genesis_hash.clone(), None).unwrap().unwrap()
		);
	}

	#[test]
	fn best_containing_with_hash_not_found() {
		// block tree:
		// G

		let (client, longest_chain_select) = TestClientBuilder::new().build_with_longest_chain();

		let uninserted_block = client.new_block(Default::default()).unwrap().build().unwrap().block;

		assert_eq!(
			None,
			longest_chain_select.finality_target(uninserted_block.hash().clone(), None).unwrap()
		);
	}

	#[test]
	fn uncles_with_only_ancestors() {
		// block tree:
		// G -> A1 -> A2
		let mut client = substrate_test_runtime_client::new();

		// G -> A1
		let a1 = client.new_block(Default::default()).unwrap().build().unwrap().block;
		client.import(BlockOrigin::Own, a1.clone()).unwrap();

		// A1 -> A2
		let a2 = client.new_block(Default::default()).unwrap().build().unwrap().block;
		client.import(BlockOrigin::Own, a2.clone()).unwrap();
		let v: Vec<H256> = Vec::new();
		assert_eq!(v, client.uncles(a2.hash(), 3).unwrap());
	}

	#[test]
	fn uncles_with_multiple_forks() {
		// block tree:
		// G -> A1 -> A2 -> A3 -> A4 -> A5
		//      A1 -> B2 -> B3 -> B4
		//	          B2 -> C3
		//	    A1 -> D2
		let mut client = substrate_test_runtime_client::new();

		// G -> A1
		let a1 = client.new_block(Default::default()).unwrap().build().unwrap().block;
		client.import(BlockOrigin::Own, a1.clone()).unwrap();

		// A1 -> A2
		let a2 = client.new_block_at(
			&BlockId::Hash(a1.hash()),
			Default::default(),
			false,
		).unwrap().build().unwrap().block;
		client.import(BlockOrigin::Own, a2.clone()).unwrap();

		// A2 -> A3
		let a3 = client.new_block_at(
			&BlockId::Hash(a2.hash()),
			Default::default(),
			false,
		).unwrap().build().unwrap().block;
		client.import(BlockOrigin::Own, a3.clone()).unwrap();

		// A3 -> A4
		let a4 = client.new_block_at(
			&BlockId::Hash(a3.hash()),
			Default::default(),
			false,
		).unwrap().build().unwrap().block;
		client.import(BlockOrigin::Own, a4.clone()).unwrap();

		// A4 -> A5
		let a5 = client.new_block_at(
			&BlockId::Hash(a4.hash()),
			Default::default(),
			false,
		).unwrap().build().unwrap().block;
		client.import(BlockOrigin::Own, a5.clone()).unwrap();

		// A1 -> B2
		let mut builder = client.new_block_at(
			&BlockId::Hash(a1.hash()),
			Default::default(),
			false,
		).unwrap();
		// this push is required as otherwise B2 has the same hash as A2 and won't get imported
		builder.push_transfer(Transfer {
			from: AccountKeyring::Alice.into(),
			to: AccountKeyring::Ferdie.into(),
			amount: 41,
			nonce: 0,
		}).unwrap();
		let b2 = builder.build().unwrap().block;
		client.import(BlockOrigin::Own, b2.clone()).unwrap();

		// B2 -> B3
		let b3 = client.new_block_at(
			&BlockId::Hash(b2.hash()),
			Default::default(),
			false,
		).unwrap().build().unwrap().block;
		client.import(BlockOrigin::Own, b3.clone()).unwrap();

		// B3 -> B4
		let b4 = client.new_block_at(
			&BlockId::Hash(b3.hash()),
			Default::default(),
			false,
		).unwrap().build().unwrap().block;
		client.import(BlockOrigin::Own, b4.clone()).unwrap();

		// // B2 -> C3
		let mut builder = client.new_block_at(
			&BlockId::Hash(b2.hash()),
			Default::default(),
			false,
		).unwrap();
		// this push is required as otherwise C3 has the same hash as B3 and won't get imported
		builder.push_transfer(Transfer {
			from: AccountKeyring::Alice.into(),
			to: AccountKeyring::Ferdie.into(),
			amount: 1,
			nonce: 1,
		}).unwrap();
		let c3 = builder.build().unwrap().block;
		client.import(BlockOrigin::Own, c3.clone()).unwrap();

		// A1 -> D2
		let mut builder = client.new_block_at(
			&BlockId::Hash(a1.hash()),
			Default::default(),
			false,
		).unwrap();
		// this push is required as otherwise D2 has the same hash as B2 and won't get imported
		builder.push_transfer(Transfer {
			from: AccountKeyring::Alice.into(),
			to: AccountKeyring::Ferdie.into(),
			amount: 1,
			nonce: 0,
		}).unwrap();
		let d2 = builder.build().unwrap().block;
		client.import(BlockOrigin::Own, d2.clone()).unwrap();

		let genesis_hash = client.chain_info().genesis_hash;

		let uncles1 = client.uncles(a4.hash(), 10).unwrap();
		assert_eq!(vec![b2.hash(), d2.hash()], uncles1);

		let uncles2 = client.uncles(a4.hash(), 0).unwrap();
		assert_eq!(0, uncles2.len());

		let uncles3 = client.uncles(a1.hash(), 10).unwrap();
		assert_eq!(0, uncles3.len());

		let uncles4 = client.uncles(genesis_hash, 10).unwrap();
		assert_eq!(0, uncles4.len());

		let uncles5 = client.uncles(d2.hash(), 10).unwrap();
		assert_eq!(vec![a2.hash(), b2.hash()], uncles5);

		let uncles6 = client.uncles(b3.hash(), 1).unwrap();
		assert_eq!(vec![c3.hash()], uncles6);
	}

	#[test]
	fn best_containing_on_longest_chain_with_single_chain_3_blocks() {
		// block tree:
		// G -> A1 -> A2

		let (mut client, longest_chain_select) = TestClientBuilder::new().build_with_longest_chain();

		// G -> A1
		let a1 = client.new_block(Default::default()).unwrap().build().unwrap().block;
		client.import(BlockOrigin::Own, a1.clone()).unwrap();

		// A1 -> A2
		let a2 = client.new_block(Default::default()).unwrap().build().unwrap().block;
		client.import(BlockOrigin::Own, a2.clone()).unwrap();

		let genesis_hash = client.chain_info().genesis_hash;

		assert_eq!(a2.hash(), longest_chain_select.finality_target(genesis_hash, None).unwrap().unwrap());
		assert_eq!(a2.hash(), longest_chain_select.finality_target(a1.hash(), None).unwrap().unwrap());
		assert_eq!(a2.hash(), longest_chain_select.finality_target(a2.hash(), None).unwrap().unwrap());
	}

	#[test]
	fn best_containing_on_longest_chain_with_multiple_forks() {
		// block tree:
		// G -> A1 -> A2 -> A3 -> A4 -> A5
		//      A1 -> B2 -> B3 -> B4
		//	          B2 -> C3
		//	    A1 -> D2
		let (mut client, longest_chain_select) = TestClientBuilder::new().build_with_longest_chain();

		// G -> A1
		let a1 = client.new_block(Default::default()).unwrap().build().unwrap().block;
		client.import(BlockOrigin::Own, a1.clone()).unwrap();

		// A1 -> A2
		let a2 = client.new_block_at(
			&BlockId::Hash(a1.hash()),
			Default::default(),
			false,
		).unwrap().build().unwrap().block;
		client.import(BlockOrigin::Own, a2.clone()).unwrap();

		// A2 -> A3
		let a3 = client.new_block_at(
			&BlockId::Hash(a2.hash()),
			Default::default(),
			false,
		).unwrap().build().unwrap().block;
		client.import(BlockOrigin::Own, a3.clone()).unwrap();

		// A3 -> A4
		let a4 = client.new_block_at(
			&BlockId::Hash(a3.hash()),
			Default::default(),
			false,
		).unwrap().build().unwrap().block;
		client.import(BlockOrigin::Own, a4.clone()).unwrap();

		// A4 -> A5
		let a5 = client.new_block_at(
			&BlockId::Hash(a4.hash()),
			Default::default(),
			false,
		).unwrap().build().unwrap().block;
		client.import(BlockOrigin::Own, a5.clone()).unwrap();

		// A1 -> B2
		let mut builder = client.new_block_at(
			&BlockId::Hash(a1.hash()),
			Default::default(),
			false,
		).unwrap();
		// this push is required as otherwise B2 has the same hash as A2 and won't get imported
		builder.push_transfer(Transfer {
			from: AccountKeyring::Alice.into(),
			to: AccountKeyring::Ferdie.into(),
			amount: 41,
			nonce: 0,
		}).unwrap();
		let b2 = builder.build().unwrap().block;
		client.import(BlockOrigin::Own, b2.clone()).unwrap();

		// B2 -> B3
		let b3 = client.new_block_at(
			&BlockId::Hash(b2.hash()),
			Default::default(),
			false,
		).unwrap().build().unwrap().block;
		client.import(BlockOrigin::Own, b3.clone()).unwrap();

		// B3 -> B4
		let b4 = client.new_block_at(
			&BlockId::Hash(b3.hash()),
			Default::default(),
			false,
		).unwrap().build().unwrap().block;
		client.import(BlockOrigin::Own, b4.clone()).unwrap();

		// // B2 -> C3
		let mut builder = client.new_block_at(
			&BlockId::Hash(b2.hash()),
			Default::default(),
			false,
		).unwrap();
		// this push is required as otherwise C3 has the same hash as B3 and won't get imported
		builder.push_transfer(Transfer {
			from: AccountKeyring::Alice.into(),
			to: AccountKeyring::Ferdie.into(),
			amount: 1,
			nonce: 1,
		}).unwrap();
		let c3 = builder.build().unwrap().block;
		client.import(BlockOrigin::Own, c3.clone()).unwrap();

		// A1 -> D2
		let mut builder = client.new_block_at(
			&BlockId::Hash(a1.hash()),
			Default::default(),
			false,
		).unwrap();
		// this push is required as otherwise D2 has the same hash as B2 and won't get imported
		builder.push_transfer(Transfer {
			from: AccountKeyring::Alice.into(),
			to: AccountKeyring::Ferdie.into(),
			amount: 1,
			nonce: 0,
		}).unwrap();
		let d2 = builder.build().unwrap().block;
		client.import(BlockOrigin::Own, d2.clone()).unwrap();

		assert_eq!(client.chain_info().best_hash, a5.hash());

		let genesis_hash = client.chain_info().genesis_hash;
		let leaves = longest_chain_select.leaves().unwrap();

		assert!(leaves.contains(&a5.hash()));
		assert!(leaves.contains(&b4.hash()));
		assert!(leaves.contains(&c3.hash()));
		assert!(leaves.contains(&d2.hash()));
		assert_eq!(leaves.len(), 4);

		// search without restriction

		assert_eq!(a5.hash(), longest_chain_select.finality_target(
			genesis_hash, None).unwrap().unwrap());
		assert_eq!(a5.hash(), longest_chain_select.finality_target(
			a1.hash(), None).unwrap().unwrap());
		assert_eq!(a5.hash(), longest_chain_select.finality_target(
			a2.hash(), None).unwrap().unwrap());
		assert_eq!(a5.hash(), longest_chain_select.finality_target(
			a3.hash(), None).unwrap().unwrap());
		assert_eq!(a5.hash(), longest_chain_select.finality_target(
			a4.hash(), None).unwrap().unwrap());
		assert_eq!(a5.hash(), longest_chain_select.finality_target(
			a5.hash(), None).unwrap().unwrap());

		assert_eq!(b4.hash(), longest_chain_select.finality_target(
			b2.hash(), None).unwrap().unwrap());
		assert_eq!(b4.hash(), longest_chain_select.finality_target(
			b3.hash(), None).unwrap().unwrap());
		assert_eq!(b4.hash(), longest_chain_select.finality_target(
			b4.hash(), None).unwrap().unwrap());

		assert_eq!(c3.hash(), longest_chain_select.finality_target(
			c3.hash(), None).unwrap().unwrap());

		assert_eq!(d2.hash(), longest_chain_select.finality_target(
			d2.hash(), None).unwrap().unwrap());


		// search only blocks with number <= 5. equivalent to without restriction for this scenario

		assert_eq!(a5.hash(), longest_chain_select.finality_target(
			genesis_hash, Some(5)).unwrap().unwrap());
		assert_eq!(a5.hash(), longest_chain_select.finality_target(
			a1.hash(), Some(5)).unwrap().unwrap());
		assert_eq!(a5.hash(), longest_chain_select.finality_target(
			a2.hash(), Some(5)).unwrap().unwrap());
		assert_eq!(a5.hash(), longest_chain_select.finality_target(
			a3.hash(), Some(5)).unwrap().unwrap());
		assert_eq!(a5.hash(), longest_chain_select.finality_target(
			a4.hash(), Some(5)).unwrap().unwrap());
		assert_eq!(a5.hash(), longest_chain_select.finality_target(
			a5.hash(), Some(5)).unwrap().unwrap());

		assert_eq!(b4.hash(), longest_chain_select.finality_target(
			b2.hash(), Some(5)).unwrap().unwrap());
		assert_eq!(b4.hash(), longest_chain_select.finality_target(
			b3.hash(), Some(5)).unwrap().unwrap());
		assert_eq!(b4.hash(), longest_chain_select.finality_target(
			b4.hash(), Some(5)).unwrap().unwrap());

		assert_eq!(c3.hash(), longest_chain_select.finality_target(
			c3.hash(), Some(5)).unwrap().unwrap());

		assert_eq!(d2.hash(), longest_chain_select.finality_target(
			d2.hash(), Some(5)).unwrap().unwrap());


		// search only blocks with number <= 4

		assert_eq!(a4.hash(), longest_chain_select.finality_target(
			genesis_hash, Some(4)).unwrap().unwrap());
		assert_eq!(a4.hash(), longest_chain_select.finality_target(
			a1.hash(), Some(4)).unwrap().unwrap());
		assert_eq!(a4.hash(), longest_chain_select.finality_target(
			a2.hash(), Some(4)).unwrap().unwrap());
		assert_eq!(a4.hash(), longest_chain_select.finality_target(
			a3.hash(), Some(4)).unwrap().unwrap());
		assert_eq!(a4.hash(), longest_chain_select.finality_target(
			a4.hash(), Some(4)).unwrap().unwrap());
		assert_eq!(None, longest_chain_select.finality_target(
			a5.hash(), Some(4)).unwrap());

		assert_eq!(b4.hash(), longest_chain_select.finality_target(
			b2.hash(), Some(4)).unwrap().unwrap());
		assert_eq!(b4.hash(), longest_chain_select.finality_target(
			b3.hash(), Some(4)).unwrap().unwrap());
		assert_eq!(b4.hash(), longest_chain_select.finality_target(
			b4.hash(), Some(4)).unwrap().unwrap());

		assert_eq!(c3.hash(), longest_chain_select.finality_target(
			c3.hash(), Some(4)).unwrap().unwrap());

		assert_eq!(d2.hash(), longest_chain_select.finality_target(
			d2.hash(), Some(4)).unwrap().unwrap());


		// search only blocks with number <= 3

		assert_eq!(a3.hash(), longest_chain_select.finality_target(
			genesis_hash, Some(3)).unwrap().unwrap());
		assert_eq!(a3.hash(), longest_chain_select.finality_target(
			a1.hash(), Some(3)).unwrap().unwrap());
		assert_eq!(a3.hash(), longest_chain_select.finality_target(
			a2.hash(), Some(3)).unwrap().unwrap());
		assert_eq!(a3.hash(), longest_chain_select.finality_target(
			a3.hash(), Some(3)).unwrap().unwrap());
		assert_eq!(None, longest_chain_select.finality_target(
			a4.hash(), Some(3)).unwrap());
		assert_eq!(None, longest_chain_select.finality_target(
			a5.hash(), Some(3)).unwrap());

		assert_eq!(b3.hash(), longest_chain_select.finality_target(
			b2.hash(), Some(3)).unwrap().unwrap());
		assert_eq!(b3.hash(), longest_chain_select.finality_target(
			b3.hash(), Some(3)).unwrap().unwrap());
		assert_eq!(None, longest_chain_select.finality_target(
			b4.hash(), Some(3)).unwrap());

		assert_eq!(c3.hash(), longest_chain_select.finality_target(
			c3.hash(), Some(3)).unwrap().unwrap());

		assert_eq!(d2.hash(), longest_chain_select.finality_target(
			d2.hash(), Some(3)).unwrap().unwrap());


		// search only blocks with number <= 2

		assert_eq!(a2.hash(), longest_chain_select.finality_target(
			genesis_hash, Some(2)).unwrap().unwrap());
		assert_eq!(a2.hash(), longest_chain_select.finality_target(
			a1.hash(), Some(2)).unwrap().unwrap());
		assert_eq!(a2.hash(), longest_chain_select.finality_target(
			a2.hash(), Some(2)).unwrap().unwrap());
		assert_eq!(None, longest_chain_select.finality_target(
			a3.hash(), Some(2)).unwrap());
		assert_eq!(None, longest_chain_select.finality_target(
			a4.hash(), Some(2)).unwrap());
		assert_eq!(None, longest_chain_select.finality_target(
			a5.hash(), Some(2)).unwrap());

		assert_eq!(b2.hash(), longest_chain_select.finality_target(
			b2.hash(), Some(2)).unwrap().unwrap());
		assert_eq!(None, longest_chain_select.finality_target(
			b3.hash(), Some(2)).unwrap());
		assert_eq!(None, longest_chain_select.finality_target(
			b4.hash(), Some(2)).unwrap());

		assert_eq!(None, longest_chain_select.finality_target(
			c3.hash(), Some(2)).unwrap());

		assert_eq!(d2.hash(), longest_chain_select.finality_target(
			d2.hash(), Some(2)).unwrap().unwrap());


		// search only blocks with number <= 1

		assert_eq!(a1.hash(), longest_chain_select.finality_target(
			genesis_hash, Some(1)).unwrap().unwrap());
		assert_eq!(a1.hash(), longest_chain_select.finality_target(
			a1.hash(), Some(1)).unwrap().unwrap());
		assert_eq!(None, longest_chain_select.finality_target(
			a2.hash(), Some(1)).unwrap());
		assert_eq!(None, longest_chain_select.finality_target(
			a3.hash(), Some(1)).unwrap());
		assert_eq!(None, longest_chain_select.finality_target(
			a4.hash(), Some(1)).unwrap());
		assert_eq!(None, longest_chain_select.finality_target(
			a5.hash(), Some(1)).unwrap());

		assert_eq!(None, longest_chain_select.finality_target(
			b2.hash(), Some(1)).unwrap());
		assert_eq!(None, longest_chain_select.finality_target(
			b3.hash(), Some(1)).unwrap());
		assert_eq!(None, longest_chain_select.finality_target(
			b4.hash(), Some(1)).unwrap());

		assert_eq!(None, longest_chain_select.finality_target(
			c3.hash(), Some(1)).unwrap());

		assert_eq!(None, longest_chain_select.finality_target(
			d2.hash(), Some(1)).unwrap());

		// search only blocks with number <= 0

		assert_eq!(genesis_hash, longest_chain_select.finality_target(
			genesis_hash, Some(0)).unwrap().unwrap());
		assert_eq!(None, longest_chain_select.finality_target(
			a1.hash(), Some(0)).unwrap());
		assert_eq!(None, longest_chain_select.finality_target(
			a2.hash(), Some(0)).unwrap());
		assert_eq!(None, longest_chain_select.finality_target(
			a3.hash(), Some(0)).unwrap());
		assert_eq!(None, longest_chain_select.finality_target(
			a4.hash(), Some(0)).unwrap());
		assert_eq!(None, longest_chain_select.finality_target(
			a5.hash(), Some(0)).unwrap());

		assert_eq!(None, longest_chain_select.finality_target(
			b2.hash(), Some(0)).unwrap());
		assert_eq!(None, longest_chain_select.finality_target(
			b3.hash(), Some(0)).unwrap());
		assert_eq!(None, longest_chain_select.finality_target(
			b4.hash(), Some(0)).unwrap());

		assert_eq!(None, longest_chain_select.finality_target(
			c3.hash().clone(), Some(0)).unwrap());

		assert_eq!(None, longest_chain_select.finality_target(
			d2.hash().clone(), Some(0)).unwrap());
	}

	#[test]
	fn best_containing_on_longest_chain_with_max_depth_higher_than_best() {
		// block tree:
		// G -> A1 -> A2

		let (mut client, longest_chain_select) = TestClientBuilder::new().build_with_longest_chain();

		// G -> A1
		let a1 = client.new_block(Default::default()).unwrap().build().unwrap().block;
		client.import(BlockOrigin::Own, a1.clone()).unwrap();

		// A1 -> A2
		let a2 = client.new_block(Default::default()).unwrap().build().unwrap().block;
		client.import(BlockOrigin::Own, a2.clone()).unwrap();

		let genesis_hash = client.chain_info().genesis_hash;

		assert_eq!(a2.hash(), longest_chain_select.finality_target(genesis_hash, Some(10)).unwrap().unwrap());
	}

	#[test]
	fn key_changes_works() {
		let (client, _, test_cases) = prepare_client_with_key_changes();

		for (index, (begin, end, key, expected_result)) in test_cases.into_iter().enumerate() {
			let end = client.block_hash(end).unwrap().unwrap();
			let actual_result = client.key_changes(
				begin,
				BlockId::Hash(end),
				None,
				&StorageKey(key),
			).unwrap();
			match actual_result == expected_result {
				true => (),
				false => panic!(format!("Failed test {}: actual = {:?}, expected = {:?}",
					index, actual_result, expected_result)),
			}
		}
	}

	#[test]
	fn import_with_justification() {
		let mut client = substrate_test_runtime_client::new();

		// G -> A1
		let a1 = client.new_block(Default::default()).unwrap().build().unwrap().block;
		client.import(BlockOrigin::Own, a1.clone()).unwrap();

		// A1 -> A2
		let a2 = client.new_block_at(
			&BlockId::Hash(a1.hash()),
			Default::default(),
			false,
		).unwrap().build().unwrap().block;
		client.import(BlockOrigin::Own, a2.clone()).unwrap();

		// A2 -> A3
		let justification = vec![1, 2, 3];
		let a3 = client.new_block_at(
			&BlockId::Hash(a2.hash()),
			Default::default(),
			false,
		).unwrap().build().unwrap().block;
		client.import_justified(BlockOrigin::Own, a3.clone(), justification.clone()).unwrap();

		assert_eq!(
			client.chain_info().finalized_hash,
			a3.hash(),
		);

		assert_eq!(
			client.justification(&BlockId::Hash(a3.hash())).unwrap(),
			Some(justification),
		);

		assert_eq!(
			client.justification(&BlockId::Hash(a1.hash())).unwrap(),
			None,
		);

		assert_eq!(
			client.justification(&BlockId::Hash(a2.hash())).unwrap(),
			None,
		);
	}

	#[test]
	fn importing_diverged_finalized_block_should_trigger_reorg() {
		let mut client = substrate_test_runtime_client::new();

		// G -> A1 -> A2
		//   \
		//    -> B1
		let a1 = client.new_block_at(
			&BlockId::Number(0),
			Default::default(),
			false,
		).unwrap().build().unwrap().block;
		client.import(BlockOrigin::Own, a1.clone()).unwrap();

		let a2 = client.new_block_at(
			&BlockId::Hash(a1.hash()),
			Default::default(),
			false,
		).unwrap().build().unwrap().block;
		client.import(BlockOrigin::Own, a2.clone()).unwrap();

		let mut b1 = client.new_block_at(
			&BlockId::Number(0),
			Default::default(),
			false,
		).unwrap();
		// needed to make sure B1 gets a different hash from A1
		b1.push_transfer(Transfer {
			from: AccountKeyring::Alice.into(),
			to: AccountKeyring::Ferdie.into(),
			amount: 1,
			nonce: 0,
		}).unwrap();
		// create but don't import B1 just yet
		let b1 = b1.build().unwrap().block;

		// A2 is the current best since it's the longest chain
		assert_eq!(
			client.chain_info().best_hash,
			a2.hash(),
		);

		// importing B1 as finalized should trigger a re-org and set it as new best
		let justification = vec![1, 2, 3];
		client.import_justified(BlockOrigin::Own, b1.clone(), justification).unwrap();

		assert_eq!(
			client.chain_info().best_hash,
			b1.hash(),
		);

		assert_eq!(
			client.chain_info().finalized_hash,
			b1.hash(),
		);
	}

	#[test]
	fn finalizing_diverged_block_should_trigger_reorg() {

		let (mut client, select_chain) = TestClientBuilder::new().build_with_longest_chain();

		// G -> A1 -> A2
		//   \
		//    -> B1 -> B2
		let a1 = client.new_block_at(
			&BlockId::Number(0),
			Default::default(),
			false,
		).unwrap().build().unwrap().block;
		client.import(BlockOrigin::Own, a1.clone()).unwrap();

		let a2 = client.new_block_at(
			&BlockId::Hash(a1.hash()),
			Default::default(),
			false,
		).unwrap().build().unwrap().block;
		client.import(BlockOrigin::Own, a2.clone()).unwrap();

		let mut b1 = client.new_block_at(
			&BlockId::Number(0),
			Default::default(),
			false,
		).unwrap();
		// needed to make sure B1 gets a different hash from A1
		b1.push_transfer(Transfer {
			from: AccountKeyring::Alice.into(),
			to: AccountKeyring::Ferdie.into(),
			amount: 1,
			nonce: 0,
		}).unwrap();
		let b1 = b1.build().unwrap().block;
		client.import(BlockOrigin::Own, b1.clone()).unwrap();

		let b2 = client.new_block_at(
			&BlockId::Hash(b1.hash()),
			Default::default(),
			false,
		).unwrap().build().unwrap().block;
		client.import(BlockOrigin::Own, b2.clone()).unwrap();

		// A2 is the current best since it's the longest chain
		assert_eq!(
			client.chain_info().best_hash,
			a2.hash(),
		);

		// we finalize block B1 which is on a different branch from current best
		// which should trigger a re-org.
		ClientExt::finalize_block(&client, BlockId::Hash(b1.hash()), None).unwrap();

		// B1 should now be the latest finalized
		assert_eq!(
			client.chain_info().finalized_hash,
			b1.hash(),
		);

		// and B1 should be the new best block (`finalize_block` as no way of
		// knowing about B2)
		assert_eq!(
			client.chain_info().best_hash,
			b1.hash(),
		);

		// `SelectChain` should report B2 as best block though
		assert_eq!(
			select_chain.best_chain().unwrap().hash(),
			b2.hash(),
		);

		// after we build B3 on top of B2 and import it
		// it should be the new best block,
		let b3 = client.new_block_at(
			&BlockId::Hash(b2.hash()),
			Default::default(),
			false,
		).unwrap().build().unwrap().block;
		client.import(BlockOrigin::Own, b3.clone()).unwrap();

		assert_eq!(
			client.chain_info().best_hash,
			b3.hash(),
		);
	}

	#[test]
	fn get_header_by_block_number_doesnt_panic() {
		let client = substrate_test_runtime_client::new();

		// backend uses u32 for block numbers, make sure we don't panic when
		// trying to convert
		let id = BlockId::<Block>::Number(72340207214430721);
		client.header(&id).expect_err("invalid block number overflows u32");
	}

	#[test]
	fn state_reverted_on_reorg() {
		let _ = env_logger::try_init();
		let mut client = substrate_test_runtime_client::new();

		let current_balance = |client: &substrate_test_runtime_client::TestClient|
			client.runtime_api().balance_of(
				&BlockId::number(client.chain_info().best_number), AccountKeyring::Alice.into()
			).unwrap();

		// G -> A1 -> A2
		//   \
		//    -> B1
		let mut a1 = client.new_block_at(
			&BlockId::Number(0),
			Default::default(),
			false,
		).unwrap();
		a1.push_transfer(Transfer {
			from: AccountKeyring::Alice.into(),
			to: AccountKeyring::Bob.into(),
			amount: 10,
			nonce: 0,
		}).unwrap();
		let a1 = a1.build().unwrap().block;
		client.import(BlockOrigin::Own, a1.clone()).unwrap();

		let mut b1 = client.new_block_at(
			&BlockId::Number(0),
			Default::default(),
			false,
		).unwrap();
		b1.push_transfer(Transfer {
			from: AccountKeyring::Alice.into(),
			to: AccountKeyring::Ferdie.into(),
			amount: 50,
			nonce: 0,
		}).unwrap();
		let b1 = b1.build().unwrap().block;
		// Reorg to B1
		client.import_as_best(BlockOrigin::Own, b1.clone()).unwrap();

		assert_eq!(950, current_balance(&client));
		let mut a2 = client.new_block_at(
			&BlockId::Hash(a1.hash()),
			Default::default(),
			false,
		).unwrap();
		a2.push_transfer(Transfer {
			from: AccountKeyring::Alice.into(),
			to: AccountKeyring::Charlie.into(),
			amount: 10,
			nonce: 1,
		}).unwrap();
		let a2 = a2.build().unwrap().block;
		// Re-org to A2
		client.import_as_best(BlockOrigin::Own, a2).unwrap();
		assert_eq!(980, current_balance(&client));
	}

	#[test]
	fn doesnt_import_blocks_that_revert_finality() {
		let _ = env_logger::try_init();
		let tmp = tempfile::tempdir().unwrap();

		// we need to run with archive pruning to avoid pruning non-canonical
		// states
		let backend = Arc::new(Backend::new(
			DatabaseSettings {
				state_cache_size: 1 << 20,
				state_cache_child_ratio: None,
				pruning: PruningMode::ArchiveAll,
				source: DatabaseSettingsSrc::Path {
					path: tmp.path().into(),
					cache_size: None,
				}
			},
			u64::max_value(),
		).unwrap());

		let mut client = TestClientBuilder::with_backend(backend).build();

		//    -> C1
		//   /
		// G -> A1 -> A2
		//   \
		//    -> B1 -> B2 -> B3

		let a1 = client.new_block_at(
			&BlockId::Number(0),
			Default::default(),
			false,
		).unwrap().build().unwrap().block;
		client.import(BlockOrigin::Own, a1.clone()).unwrap();

		let a2 = client.new_block_at(
			&BlockId::Hash(a1.hash()),
			Default::default(),
			false,
		).unwrap().build().unwrap().block;
		client.import(BlockOrigin::Own, a2.clone()).unwrap();

		let mut b1 = client.new_block_at(&BlockId::Number(0), Default::default(), false).unwrap();

		// needed to make sure B1 gets a different hash from A1
		b1.push_transfer(Transfer {
			from: AccountKeyring::Alice.into(),
			to: AccountKeyring::Ferdie.into(),
			amount: 1,
			nonce: 0,
		}).unwrap();
		let b1 = b1.build().unwrap().block;
		client.import(BlockOrigin::Own, b1.clone()).unwrap();

		let b2 = client.new_block_at(&BlockId::Hash(b1.hash()), Default::default(), false)
			.unwrap().build().unwrap().block;
		client.import(BlockOrigin::Own, b2.clone()).unwrap();

		// prepare B3 before we finalize A2, because otherwise we won't be able to
		// read changes trie configuration after A2 is finalized
		let b3 = client.new_block_at(&BlockId::Hash(b2.hash()), Default::default(), false)
			.unwrap().build().unwrap().block;

		// we will finalize A2 which should make it impossible to import a new
		// B3 at the same height but that doesn't include it
		ClientExt::finalize_block(&client, BlockId::Hash(a2.hash()), None).unwrap();

		let import_err = client.import(BlockOrigin::Own, b3).err().unwrap();
		let expected_err = ConsensusError::ClientImport(
			sp_blockchain::Error::NotInFinalizedChain.to_string()
		);

		assert_eq!(
			import_err.to_string(),
			expected_err.to_string(),
		);

		// adding a C1 block which is lower than the last finalized should also
		// fail (with a cheaper check that doesn't require checking ancestry).
		let mut c1 = client.new_block_at(&BlockId::Number(0), Default::default(), false).unwrap();

		// needed to make sure C1 gets a different hash from A1 and B1
		c1.push_transfer(Transfer {
			from: AccountKeyring::Alice.into(),
			to: AccountKeyring::Ferdie.into(),
			amount: 2,
			nonce: 0,
		}).unwrap();
		let c1 = c1.build().unwrap().block;

		let import_err = client.import(BlockOrigin::Own, c1).err().unwrap();
		let expected_err = ConsensusError::ClientImport(
			sp_blockchain::Error::NotInFinalizedChain.to_string()
		);

		assert_eq!(
			import_err.to_string(),
			expected_err.to_string(),
		);
	}


	#[test]
	fn respects_block_rules() {

		fn run_test(
			record_only: bool,
			known_bad: &mut HashSet<H256>,
			fork_rules: &mut Vec<(u64, H256)>,
		) {
			let mut client = if record_only {
				TestClientBuilder::new().build()
			} else {
				TestClientBuilder::new()
					.set_block_rules(
						Some(fork_rules.clone()),
						Some(known_bad.clone()),
					)
					.build()
			};

			let block_ok = client.new_block_at(&BlockId::Number(0), Default::default(), false)
				.unwrap().build().unwrap().block;

			let params = BlockCheckParams {
				hash: block_ok.hash().clone(),
				number: 0,
				parent_hash: block_ok.header().parent_hash().clone(),
				allow_missing_state: false,
				import_existing: false,
			};
			assert_eq!(client.check_block(params).unwrap(), ImportResult::imported(false));

			// this is 0x0d6d6612a10485370d9e085aeea7ec427fb3f34d961c6a816cdbe5cde2278864
			let mut block_not_ok = client.new_block_at(&BlockId::Number(0), Default::default(), false)
				.unwrap();
			block_not_ok.push_storage_change(vec![0], Some(vec![1])).unwrap();
			let block_not_ok = block_not_ok.build().unwrap().block;

			let params = BlockCheckParams {
				hash: block_not_ok.hash().clone(),
				number: 0,
				parent_hash: block_not_ok.header().parent_hash().clone(),
				allow_missing_state: false,
				import_existing: false,
			};
			if record_only {
				known_bad.insert(block_not_ok.hash());
			} else {
				assert_eq!(client.check_block(params).unwrap(), ImportResult::KnownBad);
			}

			// Now going to the fork
			client.import_as_final(BlockOrigin::Own, block_ok).unwrap();

			// And check good fork
			let mut block_ok = client.new_block_at(&BlockId::Number(1), Default::default(), false)
				.unwrap();
			block_ok.push_storage_change(vec![0], Some(vec![2])).unwrap();
			let block_ok = block_ok.build().unwrap().block;

			let params = BlockCheckParams {
				hash: block_ok.hash().clone(),
				number: 1,
				parent_hash: block_ok.header().parent_hash().clone(),
				allow_missing_state: false,
				import_existing: false,
			};
			if record_only {
				fork_rules.push((1, block_ok.hash().clone()));
			}
			assert_eq!(client.check_block(params).unwrap(), ImportResult::imported(false));

			// And now try bad fork
			let mut block_not_ok = client.new_block_at(&BlockId::Number(1), Default::default(), false)
				.unwrap();
			block_not_ok.push_storage_change(vec![0], Some(vec![3])).unwrap();
			let block_not_ok = block_not_ok.build().unwrap().block;

			let params = BlockCheckParams {
				hash: block_not_ok.hash().clone(),
				number: 1,
				parent_hash: block_not_ok.header().parent_hash().clone(),
				allow_missing_state: false,
				import_existing: false,
			};

			if !record_only {
				assert_eq!(client.check_block(params).unwrap(), ImportResult::KnownBad);
			}
		}

		let mut known_bad = HashSet::new();
		let mut fork_rules = Vec::new();

		// records what bad_blocks and fork_blocks hashes should be
		run_test(true, &mut known_bad, &mut fork_rules);

		// enforces rules and actually makes assertions
		run_test(false, &mut known_bad, &mut fork_rules);
	}

	#[test]
	fn returns_status_for_pruned_blocks() {
		let _ = env_logger::try_init();
		let tmp = tempfile::tempdir().unwrap();

		// set to prune after 1 block
		// states
		let backend = Arc::new(Backend::new(
				DatabaseSettings {
					state_cache_size: 1 << 20,
					state_cache_child_ratio: None,
					pruning: PruningMode::keep_blocks(1),
					source: DatabaseSettingsSrc::Path {
						path: tmp.path().into(),
						cache_size: None,
					}
				},
				u64::max_value(),
		).unwrap());

		let mut client = TestClientBuilder::with_backend(backend).build();

		let a1 = client.new_block_at(&BlockId::Number(0), Default::default(), false)
			.unwrap().build().unwrap().block;

		let mut b1 = client.new_block_at(&BlockId::Number(0), Default::default(), false).unwrap();

		// b1 is created, but not imported
		b1.push_transfer(Transfer {
			from: AccountKeyring::Alice.into(),
			to: AccountKeyring::Ferdie.into(),
			amount: 1,
			nonce: 0,
		}).unwrap();
		let b1 = b1.build().unwrap().block;

		let check_block_a1 = BlockCheckParams {
			hash: a1.hash().clone(),
			number: 0,
			parent_hash: a1.header().parent_hash().clone(),
			allow_missing_state: false,
			import_existing: false,
		};

		assert_eq!(client.check_block(check_block_a1.clone()).unwrap(), ImportResult::imported(false));
		assert_eq!(client.block_status(&BlockId::hash(check_block_a1.hash)).unwrap(), BlockStatus::Unknown);

		client.import_as_final(BlockOrigin::Own, a1.clone()).unwrap();

		assert_eq!(client.check_block(check_block_a1.clone()).unwrap(), ImportResult::AlreadyInChain);
		assert_eq!(client.block_status(&BlockId::hash(check_block_a1.hash)).unwrap(), BlockStatus::InChainWithState);

		let a2 = client.new_block_at(&BlockId::Hash(a1.hash()), Default::default(), false)
			.unwrap().build().unwrap().block;
		client.import_as_final(BlockOrigin::Own, a2.clone()).unwrap();

		let check_block_a2 = BlockCheckParams {
			hash: a2.hash().clone(),
			number: 1,
			parent_hash: a1.header().parent_hash().clone(),
			allow_missing_state: false,
			import_existing: false,
		};

		assert_eq!(client.check_block(check_block_a1.clone()).unwrap(), ImportResult::AlreadyInChain);
		assert_eq!(client.block_status(&BlockId::hash(check_block_a1.hash)).unwrap(), BlockStatus::InChainPruned);
		assert_eq!(client.check_block(check_block_a2.clone()).unwrap(), ImportResult::AlreadyInChain);
		assert_eq!(client.block_status(&BlockId::hash(check_block_a2.hash)).unwrap(), BlockStatus::InChainWithState);

		let a3 = client.new_block_at(&BlockId::Hash(a2.hash()), Default::default(), false)
			.unwrap().build().unwrap().block;

		client.import_as_final(BlockOrigin::Own, a3.clone()).unwrap();
		let check_block_a3 = BlockCheckParams {
			hash: a3.hash().clone(),
			number: 2,
			parent_hash: a2.header().parent_hash().clone(),
			allow_missing_state: false,
			import_existing: false,
		};

		// a1 and a2 are both pruned at this point
		assert_eq!(client.check_block(check_block_a1.clone()).unwrap(), ImportResult::AlreadyInChain);
		assert_eq!(client.block_status(&BlockId::hash(check_block_a1.hash)).unwrap(), BlockStatus::InChainPruned);
		assert_eq!(client.check_block(check_block_a2.clone()).unwrap(), ImportResult::AlreadyInChain);
		assert_eq!(client.block_status(&BlockId::hash(check_block_a2.hash)).unwrap(), BlockStatus::InChainPruned);
		assert_eq!(client.check_block(check_block_a3.clone()).unwrap(), ImportResult::AlreadyInChain);
		assert_eq!(client.block_status(&BlockId::hash(check_block_a3.hash)).unwrap(), BlockStatus::InChainWithState);

		let mut check_block_b1 = BlockCheckParams {
			hash: b1.hash().clone(),
			number: 0,
			parent_hash: b1.header().parent_hash().clone(),
			allow_missing_state: false,
			import_existing: false,
		};
		assert_eq!(client.check_block(check_block_b1.clone()).unwrap(), ImportResult::MissingState);
		check_block_b1.allow_missing_state = true;
		assert_eq!(client.check_block(check_block_b1.clone()).unwrap(), ImportResult::imported(false));
		check_block_b1.parent_hash = H256::random();
		assert_eq!(client.check_block(check_block_b1.clone()).unwrap(), ImportResult::UnknownParent);
	}

	#[test]
	fn imports_blocks_with_changes_tries_config_change() {
		// create client with initial 4^2 configuration
		let mut client = TestClientBuilder::with_default_backend()
			.changes_trie_config(Some(ChangesTrieConfiguration {
				digest_interval: 4,
				digest_levels: 2,
			})).build();

		// ===================================================================
		// blocks 1,2,3,4,5,6,7,8,9,10 are empty
		// block 11 changes the key
		// block 12 is the L1 digest that covers this change
		// blocks 13,14,15,16,17,18,19,20,21,22 are empty
		// block 23 changes the configuration to 5^1 AND is skewed digest
		// ===================================================================
		// blocks 24,25 are changing the key
		// block 26 is empty
		// block 27 changes the key
		// block 28 is the L1 digest (NOT SKEWED!!!) that covers changes AND changes configuration to 3^1
		// ===================================================================
		// block 29 is empty
		// block 30 changes the key
		// block 31 is L1 digest that covers this change
		// ===================================================================
		(1..11).for_each(|number| {
			let block = client.new_block_at(&BlockId::Number(number - 1), Default::default(), false)
				.unwrap().build().unwrap().block;
			client.import(BlockOrigin::Own, block).unwrap();
		});
		(11..12).for_each(|number| {
			let mut block = client.new_block_at(&BlockId::Number(number - 1), Default::default(), false).unwrap();
			block.push_storage_change(vec![42], Some(number.to_le_bytes().to_vec())).unwrap();
			let block = block.build().unwrap().block;
			client.import(BlockOrigin::Own, block).unwrap();
		});
		(12..23).for_each(|number| {
			let block = client.new_block_at(&BlockId::Number(number - 1), Default::default(), false)
				.unwrap().build().unwrap().block;
			client.import(BlockOrigin::Own, block).unwrap();
		});
		(23..24).for_each(|number| {
			let mut block = client.new_block_at(&BlockId::Number(number - 1), Default::default(), false).unwrap();
			block.push_changes_trie_configuration_update(Some(ChangesTrieConfiguration {
				digest_interval: 5,
				digest_levels: 1,
			})).unwrap();
			let block = block.build().unwrap().block;
			client.import(BlockOrigin::Own, block).unwrap();
		});
		(24..26).for_each(|number| {
			let mut block = client.new_block_at(&BlockId::Number(number - 1), Default::default(), false).unwrap();
			block.push_storage_change(vec![42], Some(number.to_le_bytes().to_vec())).unwrap();
			let block = block.build().unwrap().block;
			client.import(BlockOrigin::Own, block).unwrap();
		});
		(26..27).for_each(|number| {
			let block = client.new_block_at(&BlockId::Number(number - 1), Default::default(), false)
				.unwrap().build().unwrap().block;
			client.import(BlockOrigin::Own, block).unwrap();
		});
		(27..28).for_each(|number| {
			let mut block = client.new_block_at(&BlockId::Number(number - 1), Default::default(), false).unwrap();
			block.push_storage_change(vec![42], Some(number.to_le_bytes().to_vec())).unwrap();
			let block = block.build().unwrap().block;
			client.import(BlockOrigin::Own, block).unwrap();
		});
		(28..29).for_each(|number| {
			let mut block = client.new_block_at(&BlockId::Number(number - 1), Default::default(), false).unwrap();
			block.push_changes_trie_configuration_update(Some(ChangesTrieConfiguration {
				digest_interval: 3,
				digest_levels: 1,
			})).unwrap();
			let block = block.build().unwrap().block;
			client.import(BlockOrigin::Own, block).unwrap();
		});
		(29..30).for_each(|number| {
			let block = client.new_block_at(&BlockId::Number(number - 1), Default::default(), false)
				.unwrap().build().unwrap().block;
			client.import(BlockOrigin::Own, block).unwrap();
		});
		(30..31).for_each(|number| {
			let mut block = client.new_block_at(&BlockId::Number(number - 1), Default::default(), false).unwrap();
			block.push_storage_change(vec![42], Some(number.to_le_bytes().to_vec())).unwrap();
			let block = block.build().unwrap().block;
			client.import(BlockOrigin::Own, block).unwrap();
		});
		(31..32).for_each(|number| {
			let block = client.new_block_at(&BlockId::Number(number - 1), Default::default(), false)
				.unwrap().build().unwrap().block;
			client.import(BlockOrigin::Own, block).unwrap();
		});

		// now check that configuration cache works
		assert_eq!(
			client.key_changes(1, BlockId::Number(31), None, &StorageKey(vec![42])).unwrap(),
			vec![(30, 0), (27, 0), (25, 0), (24, 0), (11, 0)]
		);
	}

	#[test]
	fn storage_keys_iter_prefix_and_start_key_works() {
		let client = substrate_test_runtime_client::new();

		let prefix = StorageKey(hex!("3a").to_vec());

		let res: Vec<_> = client.storage_keys_iter(&BlockId::Number(0), Some(&prefix), None)
			.unwrap()
			.map(|x| x.0)
			.collect();
		assert_eq!(res, [hex!("3a636f6465").to_vec(), hex!("3a686561707061676573").to_vec()]);

		let res: Vec<_> = client.storage_keys_iter(&BlockId::Number(0), Some(&prefix), Some(&StorageKey(hex!("3a636f6465").to_vec())))
			.unwrap()
			.map(|x| x.0)
			.collect();
		assert_eq!(res, [hex!("3a686561707061676573").to_vec()]);

		let res: Vec<_> = client.storage_keys_iter(&BlockId::Number(0), Some(&prefix), Some(&StorageKey(hex!("3a686561707061676573").to_vec())))
			.unwrap()
			.map(|x| x.0)
			.collect();
		assert_eq!(res, Vec::<Vec<u8>>::new());
	}

	#[test]
	fn storage_keys_iter_works() {
		let client = substrate_test_runtime_client::new();

		let prefix = StorageKey(hex!("").to_vec());

		let res: Vec<_> = client.storage_keys_iter(&BlockId::Number(0), Some(&prefix), None)
			.unwrap()
			.take(2)
			.map(|x| x.0)
			.collect();
		assert_eq!(res, [hex!("0befda6e1ca4ef40219d588a727f1271").to_vec(), hex!("3a636f6465").to_vec()]);

		let res: Vec<_> = client.storage_keys_iter(&BlockId::Number(0), Some(&prefix), Some(&StorageKey(hex!("3a636f6465").to_vec())))
			.unwrap()
			.take(3)
			.map(|x| x.0)
			.collect();
		assert_eq!(res, [
			hex!("3a686561707061676573").to_vec(),
			hex!("6644b9b8bc315888ac8e41a7968dc2b4141a5403c58acdf70b7e8f7e07bf5081").to_vec(),
			hex!("79c07e2b1d2e2abfd4855b936617eeff5e0621c4869aa60c02be9adcc98a0d1d").to_vec(),
		]);

		let res: Vec<_> = client.storage_keys_iter(&BlockId::Number(0), Some(&prefix), Some(&StorageKey(hex!("79c07e2b1d2e2abfd4855b936617eeff5e0621c4869aa60c02be9adcc98a0d1d").to_vec())))
			.unwrap()
			.take(1)
			.map(|x| x.0)
			.collect();
		assert_eq!(res, [hex!("cf722c0832b5231d35e29f319ff27389f5032bfc7bfc3ba5ed7839f2042fb99f").to_vec()]);
	}

	#[test]
	fn cleans_up_closed_notification_sinks_on_block_import() {
		use substrate_test_runtime_client::GenesisInit;

		// NOTE: we need to build the client here instead of using the client
		// provided by test_runtime_client otherwise we can't access the private
		// `import_notification_sinks` and `finality_notification_sinks` fields.
		let mut client =
			new_in_mem::<
				_,
				substrate_test_runtime_client::runtime::Block,
				_,
				substrate_test_runtime_client::runtime::RuntimeApi
			>(
				substrate_test_runtime_client::new_native_executor(),
				&substrate_test_runtime_client::GenesisParameters::default().genesis_storage(),
				None,
				None,
				sp_core::tasks::executor(),
			)
			.unwrap();

		type TestClient = Client<
			in_mem::Backend<Block>,
			LocalCallExecutor<in_mem::Backend<Block>, sc_executor::NativeExecutor<LocalExecutor>>,
			substrate_test_runtime_client::runtime::Block,
			substrate_test_runtime_client::runtime::RuntimeApi,
		>;

		let import_notif1 = client.import_notification_stream();
		let import_notif2 = client.import_notification_stream();
		let finality_notif1 = client.finality_notification_stream();
		let finality_notif2 = client.finality_notification_stream();

		// for some reason I can't seem to use `ClientBlockImportExt`
		let bake_and_import_block = |client: &mut TestClient, origin| {
			let block = client
				.new_block(Default::default())
				.unwrap()
				.build()
				.unwrap()
				.block;

			let (header, extrinsics) = block.deconstruct();
			let mut import = BlockImportParams::new(origin, header);
			import.body = Some(extrinsics);
			import.fork_choice = Some(ForkChoiceStrategy::LongestChain);
			client.import_block(import, Default::default()).unwrap();
		};

		// after importing a block we should still have 4 notification sinks
		// (2 import + 2 finality)
		bake_and_import_block(&mut client, BlockOrigin::Own);
		assert_eq!(client.import_notification_sinks.lock().len(), 2);
		assert_eq!(client.finality_notification_sinks.lock().len(), 2);

		// if we drop one import notification receiver and one finality
		// notification receiver
		drop(import_notif2);
		drop(finality_notif2);

		// the sinks should be cleaned up after block import
		bake_and_import_block(&mut client, BlockOrigin::Own);
		assert_eq!(client.import_notification_sinks.lock().len(), 1);
		assert_eq!(client.finality_notification_sinks.lock().len(), 1);

		// the same thing should happen if block import happens during initial
		// sync
		drop(import_notif1);
		drop(finality_notif1);

		bake_and_import_block(&mut client, BlockOrigin::NetworkInitialSync);
		assert_eq!(client.import_notification_sinks.lock().len(), 0);
		assert_eq!(client.finality_notification_sinks.lock().len(), 0);
	}
}<|MERGE_RESOLUTION|>--- conflicted
+++ resolved
@@ -41,12 +41,8 @@
 use sp_state_machine::{
 	DBValue, Backend as StateBackend, ChangesTrieAnchorBlockId,
 	prove_read, prove_child_read, ChangesTrieRootsStorage, ChangesTrieStorage,
-<<<<<<< HEAD
-	ChangesTrieConfigurationRange, key_changes, key_changes_proof, StorageProof,
-	merge_storage_proofs, StorageProofKind,
-=======
-	ChangesTrieConfigurationRange, key_changes, key_changes_proof,
->>>>>>> f3b9f234
+	ChangesTrieConfigurationRange, key_changes, key_changes_proof, StorageProofKind,
+	merge_storage_proofs,
 };
 use sc_executor::{RuntimeVersion, RuntimeInfo};
 use sp_consensus::{
@@ -308,62 +304,6 @@
 		self.executor.runtime_version(id)
 	}
 
-<<<<<<< HEAD
-	/// Get call executor reference.
-	pub fn executor(&self) -> &E {
-		&self.executor
-	}
-
-	/// Reads storage value at a given block + key, returning read proof.
-	pub fn read_proof<I>(&self, id: &BlockId<Block>, keys: I) -> sp_blockchain::Result<StorageProof> where
-		I: IntoIterator,
-		I::Item: AsRef<[u8]>,
-	{
-		// TODO keep flatten proof here?? or move choice to caller?
-		self.state_at(id)
-			.and_then(|state| prove_read(state, keys, StorageProofKind::Flatten)
-				.map_err(Into::into))
-	}
-
-	/// Reads child storage value at a given block + storage_key + key, returning
-	/// read proof.
-	pub fn read_child_proof<I>(
-		&self,
-		id: &BlockId<Block>,
-		storage_key: &[u8],
-		child_info: &ChildInfo,
-		keys: I,
-	) -> sp_blockchain::Result<StorageProof> where
-		I: IntoIterator,
-		I::Item: AsRef<[u8]>,
-	{
-		// TODO keep flatten proof here??
-		self.state_at(id)
-			.and_then(|state| prove_child_read(state, storage_key, child_info, keys, StorageProofKind::Flatten)
-				.map_err(Into::into))
-	}
-
-	/// Execute a call to a contract on top of state in a block of given hash
-	/// AND returning execution proof.
-	///
-	/// No changes are made.
-	pub fn execution_proof(&self,
-		id: &BlockId<Block>,
-		method: &str,
-		call_data: &[u8]
-	) -> sp_blockchain::Result<(Vec<u8>, StorageProof)> {
-		let state = self.state_at(id)?;
-		let header = self.prepare_environment_block(id)?;
-		prove_execution(state, header, &self.executor, method, call_data)
-	}
-
-	/// Reads given header and generates CHT-based header proof.
-	pub fn header_proof(&self, id: &BlockId<Block>) -> sp_blockchain::Result<(Block::Header, StorageProof)> {
-		self.header_proof_with_cht_size(id, cht::size())
-	}
-
-=======
->>>>>>> f3b9f234
 	/// Get block hash by number.
 	pub fn block_hash(&self,
 		block_number: <<Block as BlockT>::Header as HeaderT>::Number
@@ -539,11 +479,7 @@
 			Ok(())
 		}, ())?;
 
-<<<<<<< HEAD
 		Ok(merge_storage_proofs::<HasherFor<Block>, _>(proofs)?)
-=======
-		Ok(StorageProof::merge(proofs))
->>>>>>> f3b9f234
 	}
 
 	/// Generates CHT-based proof for roots of changes tries at given blocks (that are part of single CHT).
