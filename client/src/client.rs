--- conflicted
+++ resolved
@@ -26,16 +26,8 @@
 use codec::{Encode, Decode};
 use hash_db::Prefix;
 use primitives::{
-<<<<<<< HEAD
-	ChangesTrieConfiguration, convert_hash, ExecutionContext,
+	ChangesTrieConfiguration, convert_hash, traits::CodeExecutor,
 	NativeOrEncoded, storage::{StorageKey, StorageData, well_known_keys},
-	offchain::{OffchainExt, self}, traits::CodeExecutor,
-=======
-	Blake2Hasher, H256, ChangesTrieConfiguration, convert_hash,
-	NeverNativeValue, ExecutionContext, NativeOrEncoded,
-	storage::{StorageKey, StorageData, well_known_keys},
-	traits::CodeExecutor,
->>>>>>> c837c8d9
 };
 use sc_telemetry::{telemetry, SUBSTRATE_INFO};
 use sp_runtime::{
@@ -64,14 +56,10 @@
 	HeaderMetadata, CachedHeaderMetadata,
 };
 
-<<<<<<< HEAD
-use sr_api::{
+use sp_api::{
 	CallApiAt, ConstructRuntimeApi, Core as CoreApi, ApiExt, ApiRef, ProvideRuntimeApi,
 	CallApiAtParams,
 };
-=======
-use sp_api::{CallRuntimeAt, ConstructRuntimeApi, Core as CoreApi, ProofRecorder, InitializeBlock};
->>>>>>> c837c8d9
 use block_builder::BlockBuilderApi;
 
 pub use client_api::{
@@ -150,15 +138,9 @@
 	executor: E,
 	genesis_storage: S,
 	keystore: Option<primitives::traits::BareCryptoStorePtr>,
-<<<<<<< HEAD
-) -> error::Result<Client<
+) -> sp_blockchain::Result<Client<
 	in_mem::Backend<Block>,
 	LocalCallExecutor<in_mem::Backend<Block>, E>,
-=======
-) -> sp_blockchain::Result<Client<
-	in_mem::Backend<Block, Blake2Hasher>,
-	LocalCallExecutor<in_mem::Backend<Block, Blake2Hasher>, E>,
->>>>>>> c837c8d9
 	Block,
 	RA
 >> where
@@ -674,11 +656,7 @@
 	pub fn new_block(
 		&self,
 		inherent_digests: DigestFor<Block>,
-<<<<<<< HEAD
-	) -> error::Result<block_builder::BlockBuilder<Block, Self, B>> where
-=======
-	) -> sp_blockchain::Result<block_builder::BlockBuilder<Block, Self>> where
->>>>>>> c837c8d9
+	) -> sp_blockchain::Result<block_builder::BlockBuilder<Block, Self, B>> where
 		E: Clone + Send + Sync,
 		RA: Send + Sync,
 		Self: ProvideRuntimeApi<Block>,
@@ -697,29 +675,6 @@
 	}
 
 	/// Create a new block, built on top of `parent`.
-<<<<<<< HEAD
-=======
-	pub fn new_block_at(
-		&self,
-		parent: &BlockId<Block>,
-		inherent_digests: DigestFor<Block>,
-	) -> sp_blockchain::Result<block_builder::BlockBuilder<Block, Self>> where
-		E: Clone + Send + Sync,
-		RA: Send + Sync,
-		Self: ProvideRuntimeApi,
-		<Self as ProvideRuntimeApi>::Api: BlockBuilderApi<Block, Error = Error>
-	{
-		block_builder::BlockBuilder::new(
-			self,
-			self.expect_block_hash_from_id(parent)?,
-			self.expect_block_number_from_id(parent)?,
-			false,
-			inherent_digests,
-		)
-	}
-
-	/// Create a new block, built on top of `parent` with proof recording enabled.
->>>>>>> c837c8d9
 	///
 	/// When proof recording is enabled, all accessed trie nodes are saved.
 	/// These recorded trie nodes can be used by a third party to proof the
@@ -728,12 +683,8 @@
 		&self,
 		parent: &BlockId<Block>,
 		inherent_digests: DigestFor<Block>,
-<<<<<<< HEAD
 		enable_proof_recording: bool,
-	) -> error::Result<block_builder::BlockBuilder<Block, Self, B>> where
-=======
-	) -> sp_blockchain::Result<block_builder::BlockBuilder<Block, Self>> where
->>>>>>> c837c8d9
+	) -> sp_blockchain::Result<block_builder::BlockBuilder<Block, Self, B>> where
 		E: Clone + Send + Sync,
 		RA: Send + Sync,
 		Self: ProvideRuntimeApi<Block>,
@@ -752,13 +703,8 @@
 
 	/// Lock the import lock, and run operations inside.
 	pub fn lock_import_and_run<R, Err, F>(&self, f: F) -> Result<R, Err> where
-<<<<<<< HEAD
 		F: FnOnce(&mut ClientImportOperation<Block, B>) -> Result<R, Err>,
-		Err: From<error::Error>,
-=======
-		F: FnOnce(&mut ClientImportOperation<Block, Blake2Hasher, B>) -> Result<R, Err>,
 		Err: From<sp_blockchain::Error>,
->>>>>>> c837c8d9
 	{
 		let inner = || {
 			let _import_lock = self.backend.get_import_lock().write();
@@ -795,16 +741,11 @@
 		operation: &mut ClientImportOperation<Block, B>,
 		import_block: BlockImportParams<Block, backend::TransactionFor<B, Block>>,
 		new_cache: HashMap<CacheKeyId, Vec<u8>>,
-<<<<<<< HEAD
-	) -> error::Result<ImportResult> where
+	) -> sp_blockchain::Result<ImportResult> where
 		E: CallExecutor<Block> + Send + Sync + Clone,
 		Self: ProvideRuntimeApi<Block>,
 		<Self as ProvideRuntimeApi<Block>>::Api: CoreApi<Block, Error = Error> +
 			ApiExt<Block, StateBackend = B::State>,
-=======
-	) -> sp_blockchain::Result<ImportResult> where
-		E: CallExecutor<Block, Blake2Hasher> + Send + Sync + Clone,
->>>>>>> c837c8d9
 	{
 		let BlockImportParams {
 			origin,
@@ -887,23 +828,18 @@
 		import_headers: PrePostHeader<Block::Header>,
 		justification: Option<Justification>,
 		body: Option<Vec<Block::Extrinsic>>,
-		storage_changes: Option<sr_api::StorageChanges<backend::StateBackendFor<B, Block>, Block>>,
+		storage_changes: Option<sp_api::StorageChanges<backend::StateBackendFor<B, Block>, Block>>,
 		new_cache: HashMap<CacheKeyId, Vec<u8>>,
 		finalized: bool,
 		aux: Vec<(Vec<u8>, Option<Vec<u8>>)>,
 		fork_choice: ForkChoiceStrategy,
 		enact_state: bool,
-<<<<<<< HEAD
-	) -> error::Result<ImportResult> where
+		import_existing: bool,
+	) -> sp_blockchain::Result<ImportResult> where
 		E: CallExecutor<Block> + Send + Sync + Clone,
 		Self: ProvideRuntimeApi<Block>,
 		<Self as ProvideRuntimeApi<Block>>::Api: CoreApi<Block, Error = Error> +
 				ApiExt<Block, StateBackend = B::State>,
-=======
-		import_existing: bool,
-	) -> sp_blockchain::Result<ImportResult> where
-		E: CallExecutor<Block, Blake2Hasher> + Send + Sync + Clone,
->>>>>>> c837c8d9
 	{
 		let parent_hash = import_headers.post().parent_hash().clone();
 		let status = self.backend.blockchain().status(BlockId::Hash(hash))?;
@@ -1033,18 +969,7 @@
 		transaction: &B::BlockImportOperation,
 		import_headers: &PrePostHeader<Block::Header>,
 		body: &[Block::Extrinsic],
-<<<<<<< HEAD
-	) -> error::Result<Option<sr_api::StorageChanges<backend::StateBackendFor<B, Block>, Block>>>
-=======
-	) -> sp_blockchain::Result<(
-		Option<StorageUpdate<B, Block>>,
-		Option<Option<ChangesUpdate<Block>>>,
-		Option<(
-			Vec<(Vec<u8>, Option<Vec<u8>>)>,
-			Vec<(Vec<u8>, Vec<(Vec<u8>, Option<Vec<u8>>)>)>
-		)>
-	)>
->>>>>>> c837c8d9
+	) -> sp_blockchain::Result<Option<sp_api::StorageChanges<backend::StateBackendFor<B, Block>, Block>>>
 		where
 			Self: ProvideRuntimeApi<Block>,
 			<Self as ProvideRuntimeApi<Block>>::Api: CoreApi<Block, Error = Error> +
@@ -1060,37 +985,15 @@
 				let storage_changes = unsafe {
 					runtime_api.consume_inner(|a| a.into_storage_changes(
 						transaction_state,
-<<<<<<< HEAD
 						self.backend.changes_trie_storage(),
 						*import_headers.pre().parent_hash(),
 					))?
 				};
 
 				if import_headers.post().state_root() != &storage_changes.transaction_storage_root {
-					Err(error::Error::InvalidStateRoot)
+					Err(Error::InvalidStateRoot)
 				} else {
 					Ok(Some(storage_changes))
-=======
-						&mut overlay,
-						"Core_execute_block",
-						&encoded_block,
-						match origin {
-							BlockOrigin::NetworkInitialSync => get_execution_manager(
-								self.execution_extensions().strategies().syncing,
-							),
-							_ => get_execution_manager(self.execution_extensions().strategies().importing),
-						},
-						None,
-						None,
-					)?;
-
-				overlay.commit_prospective();
-
-				let (top, children) = overlay.into_committed();
-				let children = children.map(|(sk, it)| (sk, it.collect())).collect();
-				if import_headers.post().state_root() != &storage_update.1 {
-					return Err(sp_blockchain::Error::InvalidStateRoot);
->>>>>>> c837c8d9
 				}
 			},
 			None => Ok(None)
@@ -1387,17 +1290,10 @@
 	}
 }
 
-<<<<<<< HEAD
-impl<B, E, Block, RA> sr_primitives::traits::BlockIdTo<Block> for Client<B, E, Block, RA> where
+impl<B, E, Block, RA> sp_runtime::traits::BlockIdTo<Block> for Client<B, E, Block, RA> where
 	B: backend::Backend<Block>,
 	E: CallExecutor<Block> + Send + Sync,
 	Block: BlockT,
-=======
-impl<B, E, Block, RA> sp_runtime::traits::BlockIdTo<Block> for Client<B, E, Block, RA> where
-	B: backend::Backend<Block, Blake2Hasher>,
-	E: CallExecutor<Block, Blake2Hasher> + Send + Sync,
-	Block: BlockT<Hash=H256>,
->>>>>>> c837c8d9
 	RA: Send + Sync,
 {
 	type Error = Error;
@@ -1475,43 +1371,16 @@
 		C: CoreApi<Block, Error = Error>,
 	>(
 		&self,
-<<<<<<< HEAD
 		params: CallApiAtParams<'a, Block, C, NC, B::State>,
-	) -> error::Result<NativeOrEncoded<R>> {
-		let strategy = match params.context {
-			ExecutionContext::BlockConstruction => &self.execution_strategies.block_construction,
-			ExecutionContext::Syncing => &self.execution_strategies.syncing,
-			ExecutionContext::Importing => &self.execution_strategies.importing,
-			ExecutionContext::OffchainCall(Some((_, capabilities))) if capabilities.has_all() =>
-				&self.execution_strategies.offchain_worker,
-			ExecutionContext::OffchainCall(_) => &self.execution_strategies.other,
-		};
-
-		let manager = strategy.get_manager();
-
-		let capabilities = params.context.capabilities();
-		let offchain_extensions = if let ExecutionContext::OffchainCall(Some(ext)) = params.context {
-			Some(OffchainExt::new(offchain::LimitedExternalities::new(capabilities, ext.0)))
-		} else {
-			None
-		};
-
+	) -> sp_blockchain::Result<NativeOrEncoded<R>> {
 		let core_api = params.core_api;
 		let at = params.at;
 
-=======
-		core_api: &C,
-		at: &BlockId<Block>,
-		function: &'static str,
-		args: Vec<u8>,
-		changes: &RefCell<OverlayedChanges>,
-		initialize_block: InitializeBlock<'a, Block>,
-		native_call: Option<NC>,
-		context: ExecutionContext,
-		recorder: &Option<ProofRecorder<Block>>,
-	) -> sp_blockchain::Result<NativeOrEncoded<R>> {
-		let (manager, extensions) = self.execution_extensions.manager_and_extensions(at, context);
->>>>>>> c837c8d9
+		let (manager, extensions) = self.execution_extensions.manager_and_extensions(
+			at,
+			params.context,
+		);
+
 		self.executor.contextual_call::<_, fn(_,_) -> _,_,_>(
 			|| core_api.initialize_block(at, &self.prepare_environment_block(at)?),
 			at,
@@ -1521,16 +1390,9 @@
 			Some(params.storage_transaction_cache),
 			params.initialize_block,
 			manager,
-<<<<<<< HEAD
 			params.native_call,
-			offchain_extensions,
 			params.recorder,
-			capabilities.has(offchain::Capability::Keystore),
-=======
-			native_call,
-			recorder,
 			Some(extensions),
->>>>>>> c837c8d9
 		)
 	}
 
@@ -1671,16 +1533,12 @@
 		)
 	}
 
-<<<<<<< HEAD
 	fn finalize_block(
 		&self,
 		id: BlockId<Block>,
 		justification: Option<Justification>,
 		notify: bool,
-	) -> error::Result<()> {
-=======
-	fn finalize_block(&self, id: BlockId<Block>, justification: Option<Justification>, notify: bool) -> sp_blockchain::Result<()> {
->>>>>>> c837c8d9
+	) -> sp_blockchain::Result<()> {
 		self.lock_import_and_run(|operation| {
 			self.apply_finality(operation, id, justification, notify)
 		})
@@ -1703,16 +1561,12 @@
 		(**self).apply_finality(operation, id, justification, notify)
 	}
 
-<<<<<<< HEAD
 	fn finalize_block(
 		&self,
 		id: BlockId<Block>,
 		justification: Option<Justification>,
 		notify: bool,
-	) -> error::Result<()> {
-=======
-	fn finalize_block(&self, id: BlockId<Block>, justification: Option<Justification>, notify: bool) -> sp_blockchain::Result<()> {
->>>>>>> c837c8d9
+	) -> sp_blockchain::Result<()> {
 		(**self).finalize_block(id, justification, notify)
 	}
 }
@@ -1825,14 +1679,10 @@
 		E: CallExecutor<Block>,
 		Block: BlockT,
 {
-<<<<<<< HEAD
 	fn block_body(
 		&self,
 		id: &BlockId<Block>,
-	) -> error::Result<Option<Vec<<Block as BlockT>::Extrinsic>>> {
-=======
-	fn block_body(&self, id: &BlockId<Block>) -> sp_blockchain::Result<Option<Vec<<Block as BlockT>::Extrinsic>>> {
->>>>>>> c837c8d9
+	) -> sp_blockchain::Result<Option<Vec<<Block as BlockT>::Extrinsic>>> {
 		self.body(id)
 	}
 }
@@ -1895,13 +1745,8 @@
 pub fn apply_aux<'a, 'b: 'a, 'c: 'a, B, Block, D, I>(
 	operation: &mut ClientImportOperation<Block, B>,
 	insert: I,
-<<<<<<< HEAD
 	delete: D,
-) -> error::Result<()>
-=======
-	delete: D
 ) -> sp_blockchain::Result<()>
->>>>>>> c837c8d9
 where
 	Block: BlockT,
 	B: backend::Backend<Block>,
@@ -1916,16 +1761,9 @@
 }
 
 impl<BE, E, B, RA> consensus::block_validation::Chain<B> for Client<BE, E, B, RA>
-<<<<<<< HEAD
 	where BE: backend::Backend<B>,
 		  E: CallExecutor<B>,
 		  B: BlockT
-=======
-	where
-		BE: backend::Backend<B, Blake2Hasher>,
-		E: CallExecutor<B, Blake2Hasher>,
-		B: BlockT<Hash = H256>
->>>>>>> c837c8d9
 {
 	fn block_status(
 		&self,
@@ -1939,13 +1777,8 @@
 pub(crate) mod tests {
 	use std::collections::HashMap;
 	use super::*;
-<<<<<<< HEAD
 	use primitives::{blake2_256, H256};
-	use sr_primitives::DigestItem;
-=======
-	use primitives::blake2_256;
 	use sp_runtime::DigestItem;
->>>>>>> c837c8d9
 	use consensus::{BlockOrigin, SelectChain, BlockImport};
 	use test_client::{
 		prelude::*,
