// Copyright 2017-2019 Parity Technologies (UK) Ltd.
// This file is part of Substrate.

// Substrate is free software: you can redistribute it and/or modify
// it under the terms of the GNU General Public License as published by
// the Free Software Foundation, either version 3 of the License, or
// (at your option) any later version.

// Substrate is distributed in the hope that it will be useful,
// but WITHOUT ANY WARRANTY; without even the implied warranty of
// MERCHANTABILITY or FITNESS FOR A PARTICULAR PURPOSE.  See the
// GNU General Public License for more details.

// You should have received a copy of the GNU General Public License
// along with Substrate.  If not, see <http://www.gnu.org/licenses/>.

use std::{sync::Arc, panic::UnwindSafe, result, cell::RefCell};
use codec::{Encode, Decode};
use sr_primitives::{
	generic::BlockId, traits::Block as BlockT, traits::NumberFor,
};
use state_machine::{
	self, OverlayedChanges, Ext, ExecutionManager, StateMachine, ExecutionStrategy,
	backend::Backend as _, ChangesTrieTransaction, StorageProof,
};
use executor::{RuntimeVersion, RuntimeInfo, NativeVersion};
use externalities::Extensions;
use hash_db::Hasher;
use primitives::{
	H256, Blake2Hasher, NativeOrEncoded, NeverNativeValue,
	traits::CodeExecutor,
};
use sr_api::{ProofRecorder, InitializeBlock};
use client_api::{backend, call_executor::CallExecutor};

/// Call executor that executes methods locally, querying all required
/// data from local backend.
pub struct LocalCallExecutor<B, E> {
	backend: Arc<B>,
	executor: E,
}

impl<B, E> LocalCallExecutor<B, E> {
	/// Creates new instance of local call executor.
	pub fn new(
		backend: Arc<B>,
		executor: E,
	) -> Self {
		LocalCallExecutor {
			backend,
			executor,
		}
	}
}

impl<B, E> Clone for LocalCallExecutor<B, E> where E: Clone {
	fn clone(&self) -> Self {
		LocalCallExecutor {
			backend: self.backend.clone(),
			executor: self.executor.clone(),
		}
	}
}

impl<B, E, Block> CallExecutor<Block, Blake2Hasher> for LocalCallExecutor<B, E>
where
	B: backend::Backend<Block, Blake2Hasher>,
	E: CodeExecutor + RuntimeInfo,
	Block: BlockT<Hash=H256>,
{
	type Error = E::Error;

	fn call(
		&self,
		id: &BlockId<Block>,
		method: &str,
		call_data: &[u8],
		strategy: ExecutionStrategy,
<<<<<<< HEAD
		side_effects_handler: Option<OffchainExt>,
	) -> sp_blockchain::Result<Vec<u8>> {
=======
		extensions: Option<Extensions>,
	) -> error::Result<Vec<u8>> {
>>>>>>> 1078691b
		let mut changes = OverlayedChanges::default();
		let state = self.backend.state_at(*id)?;
		let return_data = StateMachine::new(
			&state,
			self.backend.changes_trie_storage(),
			&mut changes,
			&self.executor,
			method,
			call_data,
			extensions.unwrap_or_default(),
		).execute_using_consensus_failure_handler::<_, NeverNativeValue, fn() -> _>(
			strategy.get_manager(),
			false,
			None,
		)
		.map(|(result, _, _)| result)?;
		self.backend.destroy_state(state)?;
		Ok(return_data.into_encoded())
	}

	fn contextual_call<
		'a,
		IB: Fn() -> sp_blockchain::Result<()>,
		EM: Fn(
			Result<NativeOrEncoded<R>, Self::Error>,
			Result<NativeOrEncoded<R>, Self::Error>
		) -> Result<NativeOrEncoded<R>, Self::Error>,
		R: Encode + Decode + PartialEq,
		NC: FnOnce() -> result::Result<R, String> + UnwindSafe,
	>(
		&self,
		initialize_block_fn: IB,
		at: &BlockId<Block>,
		method: &str,
		call_data: &[u8],
		changes: &RefCell<OverlayedChanges>,
		initialize_block: InitializeBlock<'a, Block>,
		execution_manager: ExecutionManager<EM>,
		native_call: Option<NC>,
		recorder: &Option<ProofRecorder<Block>>,
<<<<<<< HEAD
		enable_keystore: bool,
	) -> Result<NativeOrEncoded<R>, sp_blockchain::Error> where ExecutionManager<EM>: Clone {
=======
		extensions: Option<Extensions>,
	) -> Result<NativeOrEncoded<R>, error::Error> where ExecutionManager<EM>: Clone {
>>>>>>> 1078691b
		match initialize_block {
			InitializeBlock::Do(ref init_block)
				if init_block.borrow().as_ref().map(|id| id != at).unwrap_or(true) => {
				initialize_block_fn()?;
			},
			// We don't need to initialize the runtime at a block.
			_ => {},
		}

		let mut state = self.backend.state_at(*at)?;

		let result = match recorder {
			Some(recorder) => {
				let trie_state = state.as_trie_backend()
					.ok_or_else(||
						Box::new(state_machine::ExecutionError::UnableToGenerateProof)
							as Box<dyn state_machine::Error>
					)?;

				let backend = state_machine::ProvingBackend::new_with_recorder(
					trie_state,
					recorder.clone()
				);

				StateMachine::new(
					&backend,
					self.backend.changes_trie_storage(),
					&mut *changes.borrow_mut(),
					&self.executor,
					method,
					call_data,
					extensions.unwrap_or_default(),
				)
				.execute_using_consensus_failure_handler(
					execution_manager,
					false,
					native_call,
				)
				.map(|(result, _, _)| result)
				.map_err(Into::into)
			}
			None => StateMachine::new(
				&state,
				self.backend.changes_trie_storage(),
				&mut *changes.borrow_mut(),
				&self.executor,
				method,
				call_data,
				extensions.unwrap_or_default(),
			)
			.execute_using_consensus_failure_handler(
				execution_manager,
				false,
				native_call,
			)
			.map(|(result, _, _)| result)
		}?;
		self.backend.destroy_state(state)?;
		Ok(result)
	}

	fn runtime_version(&self, id: &BlockId<Block>) -> sp_blockchain::Result<RuntimeVersion> {
		let mut overlay = OverlayedChanges::default();
		let state = self.backend.state_at(*id)?;

		let mut ext = Ext::new(
			&mut overlay,
			&state,
			self.backend.changes_trie_storage(),
			None,
		);
		let version = self.executor.runtime_version(&mut ext);
		self.backend.destroy_state(state)?;
		version.ok_or(sp_blockchain::Error::VersionInvalid.into())
	}

	fn call_at_state<
		S: state_machine::Backend<Blake2Hasher>,
		F: FnOnce(
			Result<NativeOrEncoded<R>, Self::Error>,
			Result<NativeOrEncoded<R>, Self::Error>,
		) -> Result<NativeOrEncoded<R>, Self::Error>,
		R: Encode + Decode + PartialEq,
		NC: FnOnce() -> result::Result<R, String> + UnwindSafe,
	>(&self,
		state: &S,
		changes: &mut OverlayedChanges,
		method: &str,
		call_data: &[u8],
		manager: ExecutionManager<F>,
		native_call: Option<NC>,
<<<<<<< HEAD
		side_effects_handler: Option<OffchainExt>,
	) -> sp_blockchain::Result<(
=======
		extensions: Option<Extensions>,
	) -> error::Result<(
>>>>>>> 1078691b
		NativeOrEncoded<R>,
		(S::Transaction, <Blake2Hasher as Hasher>::Out),
		Option<ChangesTrieTransaction<Blake2Hasher, NumberFor<Block>>>,
	)> {
		StateMachine::new(
			state,
			self.backend.changes_trie_storage(),
			changes,
			&self.executor,
			method,
			call_data,
			extensions.unwrap_or_default(),
		).execute_using_consensus_failure_handler(
			manager,
			true,
			native_call,
		)
		.map(|(result, storage_tx, changes_tx)| (
			result,
			storage_tx.expect("storage_tx is always computed when compute_tx is true; qed"),
			changes_tx,
		))
		.map_err(Into::into)
	}

	fn prove_at_trie_state<S: state_machine::TrieBackendStorage<Blake2Hasher>>(
		&self,
		trie_state: &state_machine::TrieBackend<S, Blake2Hasher>,
		overlay: &mut OverlayedChanges,
		method: &str,
		call_data: &[u8]
	) -> Result<(Vec<u8>, StorageProof), sp_blockchain::Error> {
		state_machine::prove_execution_on_trie_backend(
			trie_state,
			overlay,
			&self.executor,
			method,
			call_data,
			// Passing `None` here, since we don't really want to prove anything
			// about our local keys.
			None,
		)
		.map_err(Into::into)
	}

	fn native_runtime_version(&self) -> Option<&NativeVersion> {
		Some(self.executor.native_version())
	}
}<|MERGE_RESOLUTION|>--- conflicted
+++ resolved
@@ -76,13 +76,8 @@
 		method: &str,
 		call_data: &[u8],
 		strategy: ExecutionStrategy,
-<<<<<<< HEAD
-		side_effects_handler: Option<OffchainExt>,
+		extensions: Option<Extensions>,
 	) -> sp_blockchain::Result<Vec<u8>> {
-=======
-		extensions: Option<Extensions>,
-	) -> error::Result<Vec<u8>> {
->>>>>>> 1078691b
 		let mut changes = OverlayedChanges::default();
 		let state = self.backend.state_at(*id)?;
 		let return_data = StateMachine::new(
@@ -123,13 +118,8 @@
 		execution_manager: ExecutionManager<EM>,
 		native_call: Option<NC>,
 		recorder: &Option<ProofRecorder<Block>>,
-<<<<<<< HEAD
-		enable_keystore: bool,
+		extensions: Option<Extensions>,
 	) -> Result<NativeOrEncoded<R>, sp_blockchain::Error> where ExecutionManager<EM>: Clone {
-=======
-		extensions: Option<Extensions>,
-	) -> Result<NativeOrEncoded<R>, error::Error> where ExecutionManager<EM>: Clone {
->>>>>>> 1078691b
 		match initialize_block {
 			InitializeBlock::Do(ref init_block)
 				if init_block.borrow().as_ref().map(|id| id != at).unwrap_or(true) => {
@@ -221,13 +211,8 @@
 		call_data: &[u8],
 		manager: ExecutionManager<F>,
 		native_call: Option<NC>,
-<<<<<<< HEAD
-		side_effects_handler: Option<OffchainExt>,
+		extensions: Option<Extensions>,
 	) -> sp_blockchain::Result<(
-=======
-		extensions: Option<Extensions>,
-	) -> error::Result<(
->>>>>>> 1078691b
 		NativeOrEncoded<R>,
 		(S::Transaction, <Blake2Hasher as Hasher>::Out),
 		Option<ChangesTrieTransaction<Blake2Hasher, NumberFor<Block>>>,
