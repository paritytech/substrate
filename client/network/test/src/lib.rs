// This file is part of Substrate.

// Copyright (C) 2017-2022 Parity Technologies (UK) Ltd.
// SPDX-License-Identifier: GPL-3.0-or-later WITH Classpath-exception-2.0

// This program is free software: you can redistribute it and/or modify
// it under the terms of the GNU General Public License as published by
// the Free Software Foundation, either version 3 of the License, or
// (at your option) any later version.

// This program is distributed in the hope that it will be useful,
// but WITHOUT ANY WARRANTY; without even the implied warranty of
// MERCHANTABILITY or FITNESS FOR A PARTICULAR PURPOSE. See the
// GNU General Public License for more details.

// You should have received a copy of the GNU General Public License
// along with this program. If not, see <https://www.gnu.org/licenses/>.
#![allow(missing_docs)]

#[cfg(test)]
mod block_import;
#[cfg(test)]
mod sync;

use std::{
	collections::HashMap,
	marker::PhantomData,
	pin::Pin,
	sync::Arc,
	task::{Context as FutureContext, Poll},
	time::Duration,
};

use futures::{future::BoxFuture, prelude::*};
use libp2p::{build_multiaddr, PeerId};
use log::trace;
use parking_lot::Mutex;
use sc_block_builder::{BlockBuilder, BlockBuilderProvider};
use sc_client_api::{
	backend::{AuxStore, Backend, Finalizer, TransactionFor},
	BlockBackend, BlockImportNotification, BlockchainEvents, FinalityNotification,
	FinalityNotifications, ImportNotifications,
};
use sc_consensus::{
	BasicQueue, BlockCheckParams, BlockImport, BlockImportParams, BoxJustificationImport,
	ForkChoiceStrategy, ImportQueue, ImportResult, JustificationImport, JustificationSyncLink,
	LongestChain, Verifier,
<<<<<<< HEAD
=======
};
use sc_network::{
	config::{NetworkConfiguration, RequestResponseConfig, Role, SyncMode},
	Multiaddr, NetworkService, NetworkWorker,
>>>>>>> 9772209e
};
use sc_network::{Multiaddr, NetworkService, NetworkWorker};
use sc_network_common::{
	config::{
		MultiaddrWithPeerId, NetworkConfiguration, NonDefaultSetConfig, NonReservedPeerMode,
		ProtocolId, RequestResponseConfig, Role, SyncMode, TransportConfig,
	},
	protocol::{role::Roles, ProtocolName},
	service::{NetworkBlock, NetworkEventStream, NetworkStateInfo, NetworkSyncForkRequest},
	sync::warp::{AuthorityList, EncodedProof, SetId, VerificationResult, WarpSyncProvider},
};
use sc_network_light::light_client_requests::handler::LightClientRequestHandler;
use sc_network_sync::{
	block_request_handler::BlockRequestHandler,
	service::{chain_sync::SyncingService, network::NetworkServiceProvider},
	state_request_handler::StateRequestHandler,
	warp_request_handler,
};
use sc_service::client::Client;
use sp_blockchain::{
	well_known_cache_keys::{self, Id as CacheKeyId},
	Backend as BlockchainBackend, HeaderBackend, Info as BlockchainInfo, Result as ClientResult,
};
use sp_consensus::{
	block_validation::{BlockAnnounceValidator, DefaultBlockAnnounceValidator},
	BlockOrigin, Error as ConsensusError, SyncOracle,
};
use sp_core::H256;
use sp_runtime::{
	codec::{Decode, Encode},
	generic::{BlockId, OpaqueDigestItemId},
	traits::{Block as BlockT, Header as HeaderT, NumberFor},
	Justification, Justifications,
};
use substrate_test_runtime_client::AccountKeyring;
pub use substrate_test_runtime_client::{
	runtime::{Block, Extrinsic, Hash, Transfer},
	TestClient, TestClientBuilder, TestClientBuilderExt,
};
use tokio::time::timeout;

type AuthorityId = sp_consensus_babe::AuthorityId;

/// A Verifier that accepts all blocks and passes them on with the configured
/// finality to be imported.
#[derive(Clone)]
pub struct PassThroughVerifier {
	finalized: bool,
}

impl PassThroughVerifier {
	/// Create a new instance.
	///
	/// Every verified block will use `finalized` for the `BlockImportParams`.
	pub fn new(finalized: bool) -> Self {
		Self { finalized }
	}
}

/// This `Verifier` accepts all data as valid.
#[async_trait::async_trait]
impl<B: BlockT> Verifier<B> for PassThroughVerifier {
	async fn verify(
		&mut self,
		mut block: BlockImportParams<B, ()>,
	) -> Result<(BlockImportParams<B, ()>, Option<Vec<(CacheKeyId, Vec<u8>)>>), String> {
		let maybe_keys = block
			.header
			.digest()
			.log(|l| {
				l.try_as_raw(OpaqueDigestItemId::Consensus(b"aura"))
					.or_else(|| l.try_as_raw(OpaqueDigestItemId::Consensus(b"babe")))
			})
			.map(|blob| vec![(well_known_cache_keys::AUTHORITIES, blob.to_vec())]);
		if block.fork_choice.is_none() {
			block.fork_choice = Some(ForkChoiceStrategy::LongestChain);
		};
		block.finalized = self.finalized;
		Ok((block, maybe_keys))
	}
}

pub type PeersFullClient = Client<
	substrate_test_runtime_client::Backend,
	substrate_test_runtime_client::ExecutorDispatch,
	Block,
	substrate_test_runtime_client::runtime::RuntimeApi,
>;

#[derive(Clone)]
pub struct PeersClient {
	client: Arc<PeersFullClient>,
	backend: Arc<substrate_test_runtime_client::Backend>,
}

impl PeersClient {
	pub fn as_client(&self) -> Arc<PeersFullClient> {
		self.client.clone()
	}

	pub fn as_backend(&self) -> Arc<substrate_test_runtime_client::Backend> {
		self.backend.clone()
	}

	pub fn as_block_import(&self) -> BlockImportAdapter<Self> {
		BlockImportAdapter::new(self.clone())
	}

	pub fn get_aux(&self, key: &[u8]) -> ClientResult<Option<Vec<u8>>> {
		self.client.get_aux(key)
	}

	pub fn info(&self) -> BlockchainInfo<Block> {
		self.client.info()
	}

	pub fn header(
		&self,
		block: &BlockId<Block>,
	) -> ClientResult<Option<<Block as BlockT>::Header>> {
		self.client.header(block)
	}

	pub fn has_state_at(&self, block: &BlockId<Block>) -> bool {
		let header = match self.header(block).unwrap() {
			Some(header) => header,
			None => return false,
		};
		self.backend.have_state_at(header.hash(), *header.number())
	}

	pub fn justifications(
		&self,
		hash: <Block as BlockT>::Hash,
	) -> ClientResult<Option<Justifications>> {
		self.client.justifications(hash)
	}

	pub fn finality_notification_stream(&self) -> FinalityNotifications<Block> {
		self.client.finality_notification_stream()
	}

	pub fn import_notification_stream(&self) -> ImportNotifications<Block> {
		self.client.import_notification_stream()
	}

	pub fn finalize_block(
		&self,
		hash: <Block as BlockT>::Hash,
		justification: Option<Justification>,
		notify: bool,
	) -> ClientResult<()> {
		self.client.finalize_block(hash, justification, notify)
	}
}

#[async_trait::async_trait]
impl BlockImport<Block> for PeersClient {
	type Error = ConsensusError;
	type Transaction = ();

	async fn check_block(
		&mut self,
		block: BlockCheckParams<Block>,
	) -> Result<ImportResult, Self::Error> {
		self.client.check_block(block).await
	}

	async fn import_block(
		&mut self,
		block: BlockImportParams<Block, ()>,
		cache: HashMap<well_known_cache_keys::Id, Vec<u8>>,
	) -> Result<ImportResult, Self::Error> {
		self.client.import_block(block.clear_storage_changes_and_mutate(), cache).await
	}
}

pub struct Peer<D, BlockImport> {
	pub data: D,
	client: PeersClient,
	/// We keep a copy of the verifier so that we can invoke it for locally-generated blocks,
	/// instead of going through the import queue.
	verifier: VerifierAdapter<Block>,
	/// We keep a copy of the block_import so that we can invoke it for locally-generated blocks,
	/// instead of going through the import queue.
	block_import: BlockImportAdapter<BlockImport>,
	select_chain: Option<LongestChain<substrate_test_runtime_client::Backend, Block>>,
	backend: Option<Arc<substrate_test_runtime_client::Backend>>,
	network: NetworkWorker<Block, <Block as BlockT>::Hash, PeersFullClient>,
	sync_service: Arc<SyncingService<Block>>,
	imported_blocks_stream: Pin<Box<dyn Stream<Item = BlockImportNotification<Block>> + Send>>,
	finality_notification_stream: Pin<Box<dyn Stream<Item = FinalityNotification<Block>> + Send>>,
	listen_addr: Multiaddr,
}

impl<D, B> Peer<D, B>
where
	B: BlockImport<Block, Error = ConsensusError> + Send + Sync,
	B::Transaction: Send,
{
	/// Get this peer ID.
	pub fn id(&self) -> PeerId {
		self.network.service().local_peer_id()
	}

	/// Returns true if we're major syncing.
	pub fn is_major_syncing(&self) -> bool {
		self.sync_service.is_major_syncing()
	}

	// Returns a clone of the local SelectChain, only available on full nodes
	pub fn select_chain(
		&self,
	) -> Option<LongestChain<substrate_test_runtime_client::Backend, Block>> {
		self.select_chain.clone()
	}

	/// Returns the number of peers we're connected to.
	pub fn num_peers(&self) -> usize {
		self.network.num_connected_peers()
	}

	/// Returns the number of downloaded blocks.
	pub async fn num_downloaded_blocks(&self) -> usize {
		self.sync_service.num_downloaded_blocks().await.unwrap()
	}

	/// Returns true if we have no peer.
	pub fn is_offline(&self) -> bool {
		self.sync_service.is_offline()
	}

	/// Request a justification for the given block.
	pub fn request_justification(&self, hash: &<Block as BlockT>::Hash, number: NumberFor<Block>) {
		self.sync_service.request_justification(hash, number);
	}

	/// Announces an important block on the network.
	pub fn announce_block(&self, hash: <Block as BlockT>::Hash, data: Option<Vec<u8>>) {
		self.sync_service.announce_block(hash, data);
	}

	/// Request explicit fork sync.
	pub fn set_sync_fork_request(
		&self,
		peers: Vec<PeerId>,
		hash: <Block as BlockT>::Hash,
		number: NumberFor<Block>,
	) {
		self.sync_service.set_sync_fork_request(peers, hash, number);
	}

	/// Add blocks to the peer -- edit the block before adding
	pub fn generate_blocks<F>(&mut self, count: usize, origin: BlockOrigin, edit_block: F) -> H256
	where
		F: FnMut(
			BlockBuilder<Block, PeersFullClient, substrate_test_runtime_client::Backend>,
		) -> Block,
	{
		let best_hash = self.client.info().best_hash;
		self.generate_blocks_at(
			BlockId::Hash(best_hash),
			count,
			origin,
			edit_block,
			false,
			true,
			true,
			ForkChoiceStrategy::LongestChain,
		)
	}

	/// Add blocks to the peer -- edit the block before adding and use custom fork choice rule.
	pub fn generate_blocks_with_fork_choice<F>(
		&mut self,
		count: usize,
		origin: BlockOrigin,
		edit_block: F,
		fork_choice: ForkChoiceStrategy,
	) -> H256
	where
		F: FnMut(
			BlockBuilder<Block, PeersFullClient, substrate_test_runtime_client::Backend>,
		) -> Block,
	{
		let best_hash = self.client.info().best_hash;
		self.generate_blocks_at(
			BlockId::Hash(best_hash),
			count,
			origin,
			edit_block,
			false,
			true,
			true,
			fork_choice,
		)
	}

	/// Add blocks to the peer -- edit the block before adding. The chain will
	/// start at the given block iD.
	pub fn generate_blocks_at<F>(
		&mut self,
		at: BlockId<Block>,
		count: usize,
		origin: BlockOrigin,
		mut edit_block: F,
		headers_only: bool,
		inform_sync_about_new_best_block: bool,
		announce_block: bool,
		fork_choice: ForkChoiceStrategy,
	) -> H256
	where
		F: FnMut(
			BlockBuilder<Block, PeersFullClient, substrate_test_runtime_client::Backend>,
		) -> Block,
	{
		let full_client = self.client.as_client();
		let mut at = full_client.header(&at).unwrap().unwrap().hash();
		for _ in 0..count {
			let builder =
				full_client.new_block_at(&BlockId::Hash(at), Default::default(), false).unwrap();
			let block = edit_block(builder);
			let hash = block.header.hash();
			trace!(
				target: "test_network",
				"Generating {}, (#{}, parent={})",
				hash,
				block.header.number,
				block.header.parent_hash,
			);
			let header = block.header.clone();
			let mut import_block = BlockImportParams::new(origin, header.clone());
			import_block.body = if headers_only { None } else { Some(block.extrinsics) };
			import_block.fork_choice = Some(fork_choice);
			let (import_block, cache) =
				futures::executor::block_on(self.verifier.verify(import_block)).unwrap();
			let cache = if let Some(cache) = cache {
				cache.into_iter().collect()
			} else {
				Default::default()
			};

			futures::executor::block_on(self.block_import.import_block(import_block, cache))
				.expect("block_import failed");
			if announce_block {
				self.sync_service.announce_block(hash, None);
			}
			at = hash;
		}

		if inform_sync_about_new_best_block {
			self.sync_service.new_best_block_imported(
				at,
				*full_client.header(&BlockId::Hash(at)).ok().flatten().unwrap().number(),
			);
		}
		at
	}

	/// Push blocks to the peer (simplified: with or without a TX)
	pub fn push_blocks(&mut self, count: usize, with_tx: bool) -> H256 {
		let best_hash = self.client.info().best_hash;
		self.push_blocks_at(BlockId::Hash(best_hash), count, with_tx)
	}

	/// Push blocks to the peer (simplified: with or without a TX)
	pub fn push_headers(&mut self, count: usize) -> H256 {
		let best_hash = self.client.info().best_hash;
		self.generate_tx_blocks_at(BlockId::Hash(best_hash), count, false, true, true, true)
	}

	/// Push blocks to the peer (simplified: with or without a TX) starting from
	/// given hash.
	pub fn push_blocks_at(&mut self, at: BlockId<Block>, count: usize, with_tx: bool) -> H256 {
		self.generate_tx_blocks_at(at, count, with_tx, false, true, true)
	}

	/// Push blocks to the peer (simplified: with or without a TX) starting from
	/// given hash without informing the sync protocol about the new best block.
	pub fn push_blocks_at_without_informing_sync(
		&mut self,
		at: BlockId<Block>,
		count: usize,
		with_tx: bool,
		announce_block: bool,
	) -> H256 {
		self.generate_tx_blocks_at(at, count, with_tx, false, false, announce_block)
	}

	/// Push blocks to the peer (simplified: with or without a TX) starting from
	/// given hash without announcing the block.
	pub fn push_blocks_at_without_announcing(
		&mut self,
		at: BlockId<Block>,
		count: usize,
		with_tx: bool,
	) -> H256 {
		self.generate_tx_blocks_at(at, count, with_tx, false, true, false)
	}

	/// Push blocks/headers to the peer (simplified: with or without a TX) starting from
	/// given hash.
	fn generate_tx_blocks_at(
		&mut self,
		at: BlockId<Block>,
		count: usize,
		with_tx: bool,
		headers_only: bool,
		inform_sync_about_new_best_block: bool,
		announce_block: bool,
	) -> H256 {
		let mut nonce = 0;
		if with_tx {
			self.generate_blocks_at(
				at,
				count,
				BlockOrigin::File,
				|mut builder| {
					let transfer = Transfer {
						from: AccountKeyring::Alice.into(),
						to: AccountKeyring::Alice.into(),
						amount: 1,
						nonce,
					};
					builder.push(transfer.into_signed_tx()).unwrap();
					nonce += 1;
					builder.build().unwrap().block
				},
				headers_only,
				inform_sync_about_new_best_block,
				announce_block,
				ForkChoiceStrategy::LongestChain,
			)
		} else {
			self.generate_blocks_at(
				at,
				count,
				BlockOrigin::File,
				|builder| builder.build().unwrap().block,
				headers_only,
				inform_sync_about_new_best_block,
				announce_block,
				ForkChoiceStrategy::LongestChain,
			)
		}
	}

	pub fn push_authorities_change_block(&mut self, new_authorities: Vec<AuthorityId>) -> H256 {
		self.generate_blocks(1, BlockOrigin::File, |mut builder| {
			builder.push(Extrinsic::AuthoritiesChange(new_authorities.clone())).unwrap();
			builder.build().unwrap().block
		})
	}

	/// Get a reference to the client.
	pub fn client(&self) -> &PeersClient {
		&self.client
	}

	/// Get a reference to the network service.
	pub fn network_service(&self) -> &Arc<NetworkService<Block, <Block as BlockT>::Hash>> {
		self.network.service()
	}

	pub fn sync_service(&self) -> &Arc<SyncingService<Block>> {
		&self.sync_service
	}

	/// Get a reference to the network worker.
	pub fn network(&self) -> &NetworkWorker<Block, <Block as BlockT>::Hash, PeersFullClient> {
		&self.network
	}

	/// Test helper to compare the blockchain state of multiple (networked)
	/// clients.
	pub fn blockchain_canon_equals(&self, other: &Self) -> bool {
		if let (Some(mine), Some(others)) = (self.backend.clone(), other.backend.clone()) {
			mine.blockchain().info().best_hash == others.blockchain().info().best_hash
		} else {
			false
		}
	}

	/// Count the total number of imported blocks.
	pub fn blocks_count(&self) -> u64 {
		self.backend
			.as_ref()
			.map(|backend| backend.blockchain().info().best_number)
			.unwrap_or(0)
	}

	/// Return a collection of block hashes that failed verification
	pub fn failed_verifications(&self) -> HashMap<<Block as BlockT>::Hash, String> {
		self.verifier.failed_verifications.lock().clone()
	}

	pub fn has_block(&self, hash: H256) -> bool {
		self.backend
			.as_ref()
			.map(|backend| backend.blockchain().header(BlockId::hash(hash)).unwrap().is_some())
			.unwrap_or(false)
	}

	pub fn has_body(&self, hash: H256) -> bool {
		self.backend
			.as_ref()
			.map(|backend| backend.blockchain().body(hash).unwrap().is_some())
			.unwrap_or(false)
	}
}

pub trait BlockImportAdapterFull:
	BlockImport<
		Block,
		Transaction = TransactionFor<substrate_test_runtime_client::Backend, Block>,
		Error = ConsensusError,
	> + Send
	+ Sync
	+ Clone
{
}

impl<T> BlockImportAdapterFull for T where
	T: BlockImport<
			Block,
			Transaction = TransactionFor<substrate_test_runtime_client::Backend, Block>,
			Error = ConsensusError,
		> + Send
		+ Sync
		+ Clone
{
}

/// Implements `BlockImport` for any `Transaction`. Internally the transaction is
/// "converted", aka the field is set to `None`.
///
/// This is required as the `TestNetFactory` trait does not distinguish between
/// full and light nodes.
#[derive(Clone)]
pub struct BlockImportAdapter<I, Transaction = ()> {
	inner: I,
	_phantom: PhantomData<Transaction>,
}

impl<I, Transaction> BlockImportAdapter<I, Transaction> {
	/// Create a new instance of `Self::Full`.
	pub fn new(inner: I) -> Self {
		Self { inner, _phantom: PhantomData }
	}
}

#[async_trait::async_trait]
impl<I, Transaction> BlockImport<Block> for BlockImportAdapter<I, Transaction>
where
	I: BlockImport<Block, Error = ConsensusError> + Send + Sync,
	I::Transaction: Send,
	Transaction: Send + 'static,
{
	type Error = ConsensusError;
	type Transaction = Transaction;

	async fn check_block(
		&mut self,
		block: BlockCheckParams<Block>,
	) -> Result<ImportResult, Self::Error> {
		self.inner.check_block(block).await
	}

	async fn import_block(
		&mut self,
		block: BlockImportParams<Block, Self::Transaction>,
		cache: HashMap<well_known_cache_keys::Id, Vec<u8>>,
	) -> Result<ImportResult, Self::Error> {
		self.inner.import_block(block.clear_storage_changes_and_mutate(), cache).await
	}
}

/// Implements `Verifier` and keeps track of failed verifications.
struct VerifierAdapter<B: BlockT> {
	verifier: Arc<futures::lock::Mutex<Box<dyn Verifier<B>>>>,
	failed_verifications: Arc<Mutex<HashMap<B::Hash, String>>>,
}

#[async_trait::async_trait]
impl<B: BlockT> Verifier<B> for VerifierAdapter<B> {
	async fn verify(
		&mut self,
		block: BlockImportParams<B, ()>,
	) -> Result<(BlockImportParams<B, ()>, Option<Vec<(CacheKeyId, Vec<u8>)>>), String> {
		let hash = block.header.hash();
		self.verifier.lock().await.verify(block).await.map_err(|e| {
			self.failed_verifications.lock().insert(hash, e.clone());
			e
		})
	}
}

impl<B: BlockT> Clone for VerifierAdapter<B> {
	fn clone(&self) -> Self {
		Self {
			verifier: self.verifier.clone(),
			failed_verifications: self.failed_verifications.clone(),
		}
	}
}

impl<B: BlockT> VerifierAdapter<B> {
	fn new(verifier: impl Verifier<B> + 'static) -> Self {
		VerifierAdapter {
			verifier: Arc::new(futures::lock::Mutex::new(Box::new(verifier))),
			failed_verifications: Default::default(),
		}
	}
}

struct TestWarpSyncProvider<B: BlockT>(Arc<dyn HeaderBackend<B>>);

impl<B: BlockT> WarpSyncProvider<B> for TestWarpSyncProvider<B> {
	fn generate(
		&self,
		_start: B::Hash,
	) -> Result<EncodedProof, Box<dyn std::error::Error + Send + Sync>> {
		let info = self.0.info();
		let best_header = self.0.header(BlockId::hash(info.best_hash)).unwrap().unwrap();
		Ok(EncodedProof(best_header.encode()))
	}
	fn verify(
		&self,
		proof: &EncodedProof,
		_set_id: SetId,
		_authorities: AuthorityList,
	) -> Result<VerificationResult<B>, Box<dyn std::error::Error + Send + Sync>> {
		let EncodedProof(encoded) = proof;
		let header = B::Header::decode(&mut encoded.as_slice()).unwrap();
		Ok(VerificationResult::Complete(0, Default::default(), header))
	}
	fn current_authorities(&self) -> AuthorityList {
		Default::default()
	}
}

/// Configuration for a full peer.
#[derive(Default)]
pub struct FullPeerConfig {
	/// Pruning window size.
	///
	/// NOTE: only finalized blocks are subject for removal!
	pub blocks_pruning: Option<u32>,
	/// Block announce validator.
	pub block_announce_validator: Option<Box<dyn BlockAnnounceValidator<Block> + Send + Sync>>,
	/// List of notification protocols that the network must support.
	pub notifications_protocols: Vec<ProtocolName>,
	/// List of request-response protocols that the network must support.
	pub request_response_protocols: Vec<RequestResponseConfig>,
	/// The indices of the peers the peer should be connected to.
	///
	/// If `None`, it will be connected to all other peers.
	pub connect_to_peers: Option<Vec<usize>>,
	/// Whether the full peer should have the authority role.
	pub is_authority: bool,
	/// Syncing mode
	pub sync_mode: SyncMode,
	/// Extra genesis storage.
	pub extra_storage: Option<sp_core::storage::Storage>,
	/// Enable transaction indexing.
	pub storage_chain: bool,
}

<<<<<<< HEAD
#[async_trait::async_trait]
pub trait TestNetFactory: Default + Sized + Send
=======
/// Trait for text fixtures with tokio runtime.
pub trait WithRuntime {
	/// Construct with runtime handle.
	fn with_runtime(rt_handle: tokio::runtime::Handle) -> Self;
	/// Get runtime handle.
	fn rt_handle(&self) -> &tokio::runtime::Handle;
}

#[async_trait::async_trait]
pub trait TestNetFactory: WithRuntime + Sized
>>>>>>> 9772209e
where
	<Self::BlockImport as BlockImport<Block>>::Transaction: Send,
{
	type Verifier: 'static + Verifier<Block>;
	type BlockImport: BlockImport<Block, Error = ConsensusError> + Clone + Send + Sync + 'static;
	type PeerData: Default + Send;

	/// This one needs to be implemented!
	fn make_verifier(&self, client: PeersClient, peer_data: &Self::PeerData) -> Self::Verifier;

	/// Get reference to peer.
	fn peer(&mut self, i: usize) -> &mut Peer<Self::PeerData, Self::BlockImport>;
	fn peers(&self) -> &Vec<Peer<Self::PeerData, Self::BlockImport>>;
	fn peers_mut(&mut self) -> &mut Vec<Peer<Self::PeerData, Self::BlockImport>>;
	fn mut_peers<F: FnOnce(&mut Vec<Peer<Self::PeerData, Self::BlockImport>>)>(
		&mut self,
		closure: F,
	);

	/// Get custom block import handle for fresh client, along with peer data.
	fn make_block_import(
		&self,
		client: PeersClient,
	) -> (
		BlockImportAdapter<Self::BlockImport>,
		Option<BoxJustificationImport<Block>>,
		Self::PeerData,
	);

	/// Create new test network with this many peers.
	fn new(rt_handle: tokio::runtime::Handle, n: usize) -> Self {
		trace!(target: "test_network", "Creating test network");
		let mut net = Self::with_runtime(rt_handle);

		for i in 0..n {
			trace!(target: "test_network", "Adding peer {}", i);
			net.add_full_peer();
		}
		net
	}

	fn add_full_peer(&mut self) {
		self.add_full_peer_with_config(Default::default())
	}

	/// Add a full peer.
	fn add_full_peer_with_config(&mut self, config: FullPeerConfig) {
		let mut test_client_builder = match (config.blocks_pruning, config.storage_chain) {
			(Some(blocks_pruning), true) => TestClientBuilder::with_tx_storage(blocks_pruning),
			(None, true) => TestClientBuilder::with_tx_storage(u32::MAX),
			(Some(blocks_pruning), false) => TestClientBuilder::with_pruning_window(blocks_pruning),
			(None, false) => TestClientBuilder::with_default_backend(),
		};
		if let Some(storage) = config.extra_storage {
			let genesis_extra_storage = test_client_builder.genesis_init_mut().extra_storage();
			*genesis_extra_storage = storage;
		}

		if matches!(config.sync_mode, SyncMode::Fast { .. } | SyncMode::Warp) {
			test_client_builder = test_client_builder.set_no_genesis();
		}
		let backend = test_client_builder.backend();
		let (c, longest_chain) = test_client_builder.build_with_longest_chain();
		let client = Arc::new(c);

		let (block_import, justification_import, data) = self
			.make_block_import(PeersClient { client: client.clone(), backend: backend.clone() });

		let verifier = self
			.make_verifier(PeersClient { client: client.clone(), backend: backend.clone() }, &data);
		let verifier = VerifierAdapter::new(verifier);

		let import_queue = Box::new(BasicQueue::new(
			verifier.clone(),
			Box::new(block_import.clone()),
			justification_import,
			&sp_core::testing::TaskExecutor::new(),
			None,
		));

		let listen_addr = build_multiaddr![Memory(rand::random::<u64>())];

		let mut network_config =
			NetworkConfiguration::new("test-node", "test-client", Default::default(), None);
		network_config.sync_mode = config.sync_mode;
		network_config.transport = TransportConfig::MemoryOnly;
		network_config.listen_addresses = vec![listen_addr.clone()];
		network_config.allow_non_globals_in_dht = true;
		network_config
			.request_response_protocols
			.extend(config.request_response_protocols);
		network_config.extra_sets = config
			.notifications_protocols
			.into_iter()
			.map(|p| NonDefaultSetConfig {
				notifications_protocol: p,
				fallback_names: Vec::new(),
				max_notification_size: 1024 * 1024,
				handshake: None,
				set_config: Default::default(),
			})
			.collect();
		if let Some(connect_to) = config.connect_to_peers {
			let addrs = connect_to
				.iter()
				.map(|v| {
					let peer_id = self.peer(*v).network_service().local_peer_id();
					let multiaddr = self.peer(*v).listen_addr.clone();
					MultiaddrWithPeerId { peer_id, multiaddr }
				})
				.collect();
			network_config.default_peers_set.reserved_nodes = addrs;
			network_config.default_peers_set.non_reserved_mode = NonReservedPeerMode::Deny;
		}

		let protocol_id = ProtocolId::from("test-protocol-name");

		let fork_id = Some(String::from("test-fork-id"));

		let block_request_protocol_config = {
			let (handler, protocol_config) =
				BlockRequestHandler::new(&protocol_id, None, client.clone(), 50);
			self.spawn_task(handler.run().boxed());
			protocol_config
		};

		let state_request_protocol_config = {
			let (handler, protocol_config) =
				StateRequestHandler::new(&protocol_id, None, client.clone(), 50);
			self.spawn_task(handler.run().boxed());
			protocol_config
		};

		let light_client_request_protocol_config = {
			let (handler, protocol_config) =
				LightClientRequestHandler::new(&protocol_id, None, client.clone());
			self.spawn_task(handler.run().boxed());
			protocol_config
		};

		let warp_sync = Arc::new(TestWarpSyncProvider(client.clone()));

		let warp_protocol_config = {
			let (handler, protocol_config) = warp_request_handler::RequestHandler::new(
				protocol_id.clone(),
				client
					.block_hash(0u32.into())
					.ok()
					.flatten()
					.expect("Genesis block exists; qed"),
				None,
				warp_sync.clone(),
			);
			self.spawn_task(handler.run().boxed());
			protocol_config
		};

		let block_announce_validator = config
			.block_announce_validator
			.unwrap_or_else(|| Box::new(DefaultBlockAnnounceValidator));
		let (chain_sync_network_provider, chain_sync_network_handle) =
			NetworkServiceProvider::new();
<<<<<<< HEAD

		let (engine, sync_service, block_announce_config) =
			sc_network_sync::engine::SyncingEngine::new(
				Roles::from(if config.is_authority { &Role::Authority } else { &Role::Full }),
				client.clone(),
				None,
				&network_config,
				protocol_id.clone(),
				&fork_id,
				block_announce_validator,
				Some(warp_sync),
				chain_sync_network_handle,
				import_queue.service(),
				block_request_protocol_config.name.clone(),
				state_request_protocol_config.name.clone(),
				Some(warp_protocol_config.name.clone()),
			)
			.unwrap();
		let sync_service_import_queue = Box::new(sync_service.clone());
		let sync_service = Arc::new(sync_service.clone());
=======
		let (chain_sync, chain_sync_service, block_announce_config) = ChainSync::new(
			match network_config.sync_mode {
				SyncMode::Full => sc_network_common::sync::SyncMode::Full,
				SyncMode::Fast { skip_proofs, storage_chain_mode } =>
					sc_network_common::sync::SyncMode::LightState {
						skip_proofs,
						storage_chain_mode,
					},
				SyncMode::Warp => sc_network_common::sync::SyncMode::Warp,
			},
			client.clone(),
			protocol_id.clone(),
			&fork_id,
			Roles::from(if config.is_authority { &Role::Authority } else { &Role::Full }),
			block_announce_validator,
			network_config.max_parallel_downloads,
			Some(warp_sync),
			None,
			chain_sync_network_handle,
			import_queue.service(),
			block_request_protocol_config.name.clone(),
			state_request_protocol_config.name.clone(),
			Some(warp_protocol_config.name.clone()),
		)
		.unwrap();
>>>>>>> 9772209e

		let handle = self.rt_handle().clone();
		let executor = move |f| {
			handle.spawn(f);
		};

		let network = NetworkWorker::new(sc_network::config::Params {
			role: if config.is_authority { Role::Authority } else { Role::Full },
			executor: Box::new(executor),
			network_config,
			chain: client.clone(),
			protocol_id,
			fork_id,
<<<<<<< HEAD
=======
			chain_sync: Box::new(chain_sync),
			chain_sync_service: Box::new(chain_sync_service.clone()),
>>>>>>> 9772209e
			metrics_registry: None,
			block_announce_config,
			request_response_protocol_configs: [
				block_request_protocol_config,
				state_request_protocol_config,
				light_client_request_protocol_config,
				warp_protocol_config,
			]
			.to_vec(),
		})
		.unwrap();

		trace!(target: "test_network", "Peer identifier: {}", network.service().local_peer_id());

		let service = network.service().clone();
		self.rt_handle().spawn(async move {
			chain_sync_network_provider.run(service).await;
		});
<<<<<<< HEAD
		async_std::task::spawn(async move {
			import_queue.run(sync_service_import_queue).await;
		});
		let service = network.service().clone();
		async_std::task::spawn(async move {
			engine.run(service.event_stream("syncing")).await;
=======
		self.rt_handle().spawn(async move {
			import_queue.run(Box::new(chain_sync_service)).await;
>>>>>>> 9772209e
		});

		self.mut_peers(move |peers| {
			for peer in peers.iter_mut() {
				peer.network
					.add_known_address(network.service().local_peer_id(), listen_addr.clone());
			}

			let imported_blocks_stream = Box::pin(client.import_notification_stream().fuse());
			let finality_notification_stream =
				Box::pin(client.finality_notification_stream().fuse());

			peers.push(Peer {
				data,
				client: PeersClient { client: client.clone(), backend: backend.clone() },
				select_chain: Some(longest_chain),
				backend: Some(backend),
				imported_blocks_stream,
				finality_notification_stream,
				block_import,
				verifier,
				network,
				sync_service,
				listen_addr,
			});
		});
	}

	/// Used to spawn background tasks, e.g. the block request protocol handler.
	fn spawn_task(&self, f: BoxFuture<'static, ()>) {
		self.rt_handle().spawn(f);
	}

	/// Polls the testnet until all peers are connected to each other.
	///
	/// Must be executed in a task context.
	fn poll_until_connected(&mut self, cx: &mut FutureContext) -> Poll<()> {
		self.poll(cx);

		let num_peers = self.peers().len();
		if self.peers().iter().all(|p| p.num_peers() == num_peers - 1) {
			return Poll::Ready(())
		}

		Poll::Pending
	}

	async fn is_in_sync(&mut self) -> bool {
		let mut highest = None;
		let peers = self.peers_mut();

		for peer in peers {
			if peer.sync_service.is_major_syncing() ||
				peer.sync_service.num_queued_blocks().await.unwrap() != 0
			{
				return false
			}
			if peer.sync_service.num_sync_requests().await.unwrap() != 0 {
				return false
			}
			match (highest, peer.client.info().best_hash) {
				(None, b) => highest = Some(b),
				(Some(ref a), ref b) if a == b => {},
				(Some(_), _) => return false,
			}
		}

		true
	}

	async fn is_idle(&mut self) -> bool {
		let peers = self.peers_mut();
		for peer in peers {
			if peer.sync_service.num_queued_blocks().await.unwrap() != 0 {
				return false
			}
			if peer.sync_service.num_sync_requests().await.unwrap() != 0 {
				return false
			}
		}

		true
	}

	/// Wait until we are sync'ed.
	///
	/// Calls `poll_until_sync` repeatedly.
	/// (If we've not synced within 10 mins then panic rather than hang.)
<<<<<<< HEAD
	fn block_until_sync(&mut self) {
		futures::executor::block_on(timeout(Duration::from_secs(10 * 60), async move {
			loop {
				futures::future::poll_fn::<(), _>(|cx| {
					self.poll(cx);
					Poll::Ready(())
				})
				.await;

				if self.is_in_sync().await {
					break
				}
			}
		}))
=======
	async fn wait_until_sync(&mut self) {
		timeout(
			Duration::from_secs(10 * 60),
			futures::future::poll_fn::<(), _>(|cx| self.poll_until_sync(cx)),
		)
		.await
>>>>>>> 9772209e
		.expect("sync didn't happen within 10 mins");
	}

	/// Wait until there are no pending packets.
	///
	/// Calls `poll_until_idle` repeatedly with the runtime passed as parameter.
<<<<<<< HEAD
	fn block_until_idle(&mut self) {
		futures::executor::block_on(async move {
			loop {
				futures::future::poll_fn::<(), _>(|cx| {
					self.poll(cx);
					Poll::Ready(())
				})
				.await;

				if self.is_idle().await {
					break
				}
			}
		});
=======
	async fn wait_until_idle(&mut self) {
		futures::future::poll_fn::<(), _>(|cx| self.poll_until_idle(cx)).await;
>>>>>>> 9772209e
	}

	/// Wait until all peers are connected to each other.
	///
	/// Calls `poll_until_connected` repeatedly with the runtime passed as parameter.
	async fn wait_until_connected(&mut self) {
		futures::future::poll_fn::<(), _>(|cx| self.poll_until_connected(cx)).await;
	}

	/// Polls the testnet. Processes all the pending actions.
	fn poll(&mut self, cx: &mut FutureContext) {
		self.mut_peers(|peers| {
			for (i, peer) in peers.iter_mut().enumerate() {
				trace!(target: "sync", "-- Polling {}: {}", i, peer.id());
				if let Poll::Ready(()) = peer.network.poll_unpin(cx) {
					panic!("NetworkWorker has terminated unexpectedly.")
				}
				trace!(target: "sync", "-- Polling complete {}: {}", i, peer.id());

				// We poll `imported_blocks_stream`.
				while let Poll::Ready(Some(notification)) =
					peer.imported_blocks_stream.as_mut().poll_next(cx)
				{
					peer.sync_service.announce_block(notification.hash, None);
				}

				// We poll `finality_notification_stream`.
				while let Poll::Ready(Some(notification)) =
					peer.finality_notification_stream.as_mut().poll_next(cx)
				{
					peer.sync_service.on_block_finalized(notification.hash, notification.header);
				}
			}
		});
	}
}

pub struct TestNet {
	rt_handle: tokio::runtime::Handle,
	peers: Vec<Peer<(), PeersClient>>,
}

impl WithRuntime for TestNet {
	fn with_runtime(rt_handle: tokio::runtime::Handle) -> Self {
		TestNet { rt_handle, peers: Vec::new() }
	}
	fn rt_handle(&self) -> &tokio::runtime::Handle {
		&self.rt_handle
	}
}

impl TestNetFactory for TestNet {
	type Verifier = PassThroughVerifier;
	type PeerData = ();
	type BlockImport = PeersClient;

	fn make_verifier(&self, _client: PeersClient, _peer_data: &()) -> Self::Verifier {
		PassThroughVerifier::new(false)
	}

	fn make_block_import(
		&self,
		client: PeersClient,
	) -> (
		BlockImportAdapter<Self::BlockImport>,
		Option<BoxJustificationImport<Block>>,
		Self::PeerData,
	) {
		(client.as_block_import(), None, ())
	}

	fn peer(&mut self, i: usize) -> &mut Peer<(), Self::BlockImport> {
		&mut self.peers[i]
	}

	fn peers(&self) -> &Vec<Peer<(), Self::BlockImport>> {
		&self.peers
	}

	fn peers_mut(&mut self) -> &mut Vec<Peer<(), Self::BlockImport>> {
		&mut self.peers
	}

	fn mut_peers<F: FnOnce(&mut Vec<Peer<(), Self::BlockImport>>)>(&mut self, closure: F) {
		closure(&mut self.peers);
	}
}

pub struct ForceFinalized(PeersClient);

#[async_trait::async_trait]
impl JustificationImport<Block> for ForceFinalized {
	type Error = ConsensusError;

	async fn on_start(&mut self) -> Vec<(H256, NumberFor<Block>)> {
		Vec::new()
	}

	async fn import_justification(
		&mut self,
		hash: H256,
		_number: NumberFor<Block>,
		justification: Justification,
	) -> Result<(), Self::Error> {
		self.0
			.finalize_block(hash, Some(justification), true)
			.map_err(|_| ConsensusError::InvalidJustification)
	}
}
pub struct JustificationTestNet(TestNet);

impl WithRuntime for JustificationTestNet {
	fn with_runtime(rt_handle: tokio::runtime::Handle) -> Self {
		JustificationTestNet(TestNet::with_runtime(rt_handle))
	}
	fn rt_handle(&self) -> &tokio::runtime::Handle {
		&self.0.rt_handle()
	}
}

impl TestNetFactory for JustificationTestNet {
	type Verifier = PassThroughVerifier;
	type PeerData = ();
	type BlockImport = PeersClient;

	fn make_verifier(&self, client: PeersClient, peer_data: &()) -> Self::Verifier {
		self.0.make_verifier(client, peer_data)
	}

	fn peer(&mut self, i: usize) -> &mut Peer<Self::PeerData, Self::BlockImport> {
		self.0.peer(i)
	}

	fn peers(&self) -> &Vec<Peer<Self::PeerData, Self::BlockImport>> {
		self.0.peers()
	}

	fn peers_mut(&mut self) -> &mut Vec<Peer<Self::PeerData, Self::BlockImport>> {
		self.0.peers_mut()
	}

	fn mut_peers<F: FnOnce(&mut Vec<Peer<Self::PeerData, Self::BlockImport>>)>(
		&mut self,
		closure: F,
	) {
		self.0.mut_peers(closure)
	}

	fn make_block_import(
		&self,
		client: PeersClient,
	) -> (
		BlockImportAdapter<Self::BlockImport>,
		Option<BoxJustificationImport<Block>>,
		Self::PeerData,
	) {
		(client.as_block_import(), Some(Box::new(ForceFinalized(client))), Default::default())
	}
}<|MERGE_RESOLUTION|>--- conflicted
+++ resolved
@@ -45,13 +45,6 @@
 	BasicQueue, BlockCheckParams, BlockImport, BlockImportParams, BoxJustificationImport,
 	ForkChoiceStrategy, ImportQueue, ImportResult, JustificationImport, JustificationSyncLink,
 	LongestChain, Verifier,
-<<<<<<< HEAD
-=======
-};
-use sc_network::{
-	config::{NetworkConfiguration, RequestResponseConfig, Role, SyncMode},
-	Multiaddr, NetworkService, NetworkWorker,
->>>>>>> 9772209e
 };
 use sc_network::{Multiaddr, NetworkService, NetworkWorker};
 use sc_network_common::{
@@ -720,10 +713,6 @@
 	pub storage_chain: bool,
 }
 
-<<<<<<< HEAD
-#[async_trait::async_trait]
-pub trait TestNetFactory: Default + Sized + Send
-=======
 /// Trait for text fixtures with tokio runtime.
 pub trait WithRuntime {
 	/// Construct with runtime handle.
@@ -733,8 +722,7 @@
 }
 
 #[async_trait::async_trait]
-pub trait TestNetFactory: WithRuntime + Sized
->>>>>>> 9772209e
+pub trait TestNetFactory: WithRuntime + Sized + Send
 where
 	<Self::BlockImport as BlockImport<Block>>::Transaction: Send,
 {
@@ -897,7 +885,6 @@
 			.unwrap_or_else(|| Box::new(DefaultBlockAnnounceValidator));
 		let (chain_sync_network_provider, chain_sync_network_handle) =
 			NetworkServiceProvider::new();
-<<<<<<< HEAD
 
 		let (engine, sync_service, block_announce_config) =
 			sc_network_sync::engine::SyncingEngine::new(
@@ -918,33 +905,6 @@
 			.unwrap();
 		let sync_service_import_queue = Box::new(sync_service.clone());
 		let sync_service = Arc::new(sync_service.clone());
-=======
-		let (chain_sync, chain_sync_service, block_announce_config) = ChainSync::new(
-			match network_config.sync_mode {
-				SyncMode::Full => sc_network_common::sync::SyncMode::Full,
-				SyncMode::Fast { skip_proofs, storage_chain_mode } =>
-					sc_network_common::sync::SyncMode::LightState {
-						skip_proofs,
-						storage_chain_mode,
-					},
-				SyncMode::Warp => sc_network_common::sync::SyncMode::Warp,
-			},
-			client.clone(),
-			protocol_id.clone(),
-			&fork_id,
-			Roles::from(if config.is_authority { &Role::Authority } else { &Role::Full }),
-			block_announce_validator,
-			network_config.max_parallel_downloads,
-			Some(warp_sync),
-			None,
-			chain_sync_network_handle,
-			import_queue.service(),
-			block_request_protocol_config.name.clone(),
-			state_request_protocol_config.name.clone(),
-			Some(warp_protocol_config.name.clone()),
-		)
-		.unwrap();
->>>>>>> 9772209e
 
 		let handle = self.rt_handle().clone();
 		let executor = move |f| {
@@ -958,11 +918,6 @@
 			chain: client.clone(),
 			protocol_id,
 			fork_id,
-<<<<<<< HEAD
-=======
-			chain_sync: Box::new(chain_sync),
-			chain_sync_service: Box::new(chain_sync_service.clone()),
->>>>>>> 9772209e
 			metrics_registry: None,
 			block_announce_config,
 			request_response_protocol_configs: [
@@ -981,17 +936,12 @@
 		self.rt_handle().spawn(async move {
 			chain_sync_network_provider.run(service).await;
 		});
-<<<<<<< HEAD
-		async_std::task::spawn(async move {
+		self.rt_handle().spawn(async move {
 			import_queue.run(sync_service_import_queue).await;
 		});
 		let service = network.service().clone();
-		async_std::task::spawn(async move {
+		self.rt_handle().spawn(async move {
 			engine.run(service.event_stream("syncing")).await;
-=======
-		self.rt_handle().spawn(async move {
-			import_queue.run(Box::new(chain_sync_service)).await;
->>>>>>> 9772209e
 		});
 
 		self.mut_peers(move |peers| {
@@ -1076,13 +1026,11 @@
 		true
 	}
 
-	/// Wait until we are sync'ed.
+	/// Blocks the current thread until we are sync'ed.
 	///
-	/// Calls `poll_until_sync` repeatedly.
 	/// (If we've not synced within 10 mins then panic rather than hang.)
-<<<<<<< HEAD
-	fn block_until_sync(&mut self) {
-		futures::executor::block_on(timeout(Duration::from_secs(10 * 60), async move {
+	async fn wait_until_sync(&mut self) {
+		timeout(Duration::from_secs(10 * 60), async {
 			loop {
 				futures::future::poll_fn::<(), _>(|cx| {
 					self.poll(cx);
@@ -1094,40 +1042,24 @@
 					break
 				}
 			}
-		}))
-=======
-	async fn wait_until_sync(&mut self) {
-		timeout(
-			Duration::from_secs(10 * 60),
-			futures::future::poll_fn::<(), _>(|cx| self.poll_until_sync(cx)),
-		)
+		})
 		.await
->>>>>>> 9772209e
 		.expect("sync didn't happen within 10 mins");
 	}
 
 	/// Wait until there are no pending packets.
-	///
-	/// Calls `poll_until_idle` repeatedly with the runtime passed as parameter.
-<<<<<<< HEAD
-	fn block_until_idle(&mut self) {
-		futures::executor::block_on(async move {
-			loop {
-				futures::future::poll_fn::<(), _>(|cx| {
-					self.poll(cx);
-					Poll::Ready(())
-				})
-				.await;
-
-				if self.is_idle().await {
-					break
-				}
+	async fn wait_until_idle(&mut self) {
+		loop {
+			futures::future::poll_fn::<(), _>(|cx| {
+				self.poll(cx);
+				Poll::Ready(())
+			})
+			.await;
+
+			if self.is_idle().await {
+				break
 			}
-		});
-=======
-	async fn wait_until_idle(&mut self) {
-		futures::future::poll_fn::<(), _>(|cx| self.poll_until_idle(cx)).await;
->>>>>>> 9772209e
+		}
 	}
 
 	/// Wait until all peers are connected to each other.
