// Copyright 2017-2020 Parity Technologies (UK) Ltd.
// This file is part of Substrate.

// Substrate is free software: you can redistribute it and/or modify
// it under the terms of the GNU General Public License as published by
// the Free Software Foundation, either version 3 of the License, or
// (at your option) any later version.

// Substrate is distributed in the hope that it will be useful,
// but WITHOUT ANY WARRANTY; without even the implied warranty of
// MERCHANTABILITY or FITNESS FOR A PARTICULAR PURPOSE.  See the
// GNU General Public License for more details.

// You should have received a copy of the GNU General Public License
// along with Substrate.  If not, see <http://www.gnu.org/licenses/>.

#![allow(missing_docs)]

#[cfg(test)]
mod block_import;
#[cfg(test)]
mod sync;

use std::{collections::HashMap, pin::Pin, sync::Arc, marker::PhantomData};

use libp2p::build_multiaddr;
use log::trace;
use sc_network::FinalityProofProvider;
use sp_blockchain::{
	Result as ClientResult, well_known_cache_keys::{self, Id as CacheKeyId}, Info as BlockchainInfo,
};
use sc_client_api::{
	BlockchainEvents, BlockImportNotification,
	FinalityNotifications, ImportNotifications,
	FinalityNotification,
	backend::{TransactionFor, AuxStore, Backend, Finalizer},
};
use sc_block_builder::BlockBuilder;
use sc_client::LongestChain;
use sc_network::config::Roles;
use sp_consensus::block_validation::DefaultBlockAnnounceValidator;
use sp_consensus::import_queue::{
	BasicQueue, BoxJustificationImport, Verifier, BoxFinalityProofImport,
};
use sp_consensus::block_import::{BlockImport, ImportResult};
use sp_consensus::Error as ConsensusError;
use sp_consensus::{BlockOrigin, ForkChoiceStrategy, BlockImportParams, BlockCheckParams, JustificationImport};
use futures::prelude::*;
use futures03::{Future as _, FutureExt as _, TryFutureExt as _, StreamExt as _, TryStreamExt as _};
use sc_network::{NetworkWorker, NetworkStateInfo, NetworkService, ReportHandle, config::ProtocolId};
use sc_network::config::{NetworkConfiguration, TransportConfig, BoxFinalityProofRequestBuilder};
use libp2p::PeerId;
use parking_lot::Mutex;
use sp_core::H256;
use sc_network::ProtocolConfig;
use sp_runtime::generic::{BlockId, OpaqueDigestItemId};
use sp_runtime::traits::{Block as BlockT, Header as HeaderT, NumberFor};
use sp_runtime::Justification;
use sc_network::TransactionPool;
use sc_network::specialization::NetworkSpecialization;
use substrate_test_runtime_client::{self, AccountKeyring};

pub use substrate_test_runtime_client::runtime::{Block, Extrinsic, Hash, Transfer};
pub use substrate_test_runtime_client::{TestClient, TestClientBuilder, TestClientBuilderExt};
pub use sc_network::specialization::DummySpecialization;

type AuthorityId = sp_consensus_babe::AuthorityId;

/// A Verifier that accepts all blocks and passes them on with the configured
/// finality to be imported.
#[derive(Clone)]
pub struct PassThroughVerifier(pub bool);

/// This `Verifier` accepts all data as valid.
impl<B: BlockT> Verifier<B> for PassThroughVerifier {
	fn verify(
		&mut self,
		origin: BlockOrigin,
		header: B::Header,
		justification: Option<Justification>,
		body: Option<Vec<B::Extrinsic>>
	) -> Result<(BlockImportParams<B, ()>, Option<Vec<(CacheKeyId, Vec<u8>)>>), String> {
		let maybe_keys = header.digest()
			.log(|l| l.try_as_raw(OpaqueDigestItemId::Consensus(b"aura"))
				.or_else(|| l.try_as_raw(OpaqueDigestItemId::Consensus(b"babe")))
			)
			.map(|blob| vec![(well_known_cache_keys::AUTHORITIES, blob.to_vec())]);

		Ok((BlockImportParams {
			origin,
			header,
			body,
			storage_changes: None,
			finalized: self.0,
			justification,
			post_digests: vec![],
			auxiliary: Vec::new(),
			intermediates: Default::default(),
			fork_choice: Some(ForkChoiceStrategy::LongestChain),
			allow_missing_state: false,
			import_existing: false,
		}, maybe_keys))
	}
}

pub type PeersFullClient =
	sc_client::Client<substrate_test_runtime_client::Backend, substrate_test_runtime_client::Executor, Block, substrate_test_runtime_client::runtime::RuntimeApi>;
pub type PeersLightClient =
	sc_client::Client<substrate_test_runtime_client::LightBackend, substrate_test_runtime_client::LightExecutor, Block, substrate_test_runtime_client::runtime::RuntimeApi>;

#[derive(Clone)]
pub enum PeersClient {
	Full(Arc<PeersFullClient>, Arc<substrate_test_runtime_client::Backend>),
	Light(Arc<PeersLightClient>, Arc<substrate_test_runtime_client::LightBackend>),
}

impl PeersClient {
	pub fn as_full(&self) -> Option<Arc<PeersFullClient>> {
		match *self {
			PeersClient::Full(ref client, ref _backend) => Some(client.clone()),
			_ => None,
		}
	}

	pub fn as_block_import<Transaction>(&self) -> BlockImportAdapter<Transaction> {
		match *self {
			PeersClient::Full(ref client, ref _backend) =>
				BlockImportAdapter::new_full(client.clone()),
			PeersClient::Light(ref client, ref _backend) =>
				BlockImportAdapter::Light(Arc::new(Mutex::new(client.clone())), PhantomData),
		}
	}

	pub fn get_aux(&self, key: &[u8]) -> ClientResult<Option<Vec<u8>>> {
		match *self {
			PeersClient::Full(ref client, ref _backend) => client.get_aux(key),
			PeersClient::Light(ref client, ref _backend) => client.get_aux(key),
		}
	}

	pub fn info(&self) -> BlockchainInfo<Block> {
		match *self {
			PeersClient::Full(ref client, ref _backend) => client.chain_info(),
			PeersClient::Light(ref client, ref _backend) => client.chain_info(),
		}
	}

	pub fn header(&self, block: &BlockId<Block>) -> ClientResult<Option<<Block as BlockT>::Header>> {
		match *self {
			PeersClient::Full(ref client, ref _backend) => client.header(block),
			PeersClient::Light(ref client, ref _backend) => client.header(block),
		}
	}

	pub fn justification(&self, block: &BlockId<Block>) -> ClientResult<Option<Justification>> {
		match *self {
			PeersClient::Full(ref client, ref _backend) => client.justification(block),
			PeersClient::Light(ref client, ref _backend) => client.justification(block),
		}
	}

	pub fn finality_notification_stream(&self) -> FinalityNotifications<Block> {
		match *self {
			PeersClient::Full(ref client, ref _backend) => client.finality_notification_stream(),
			PeersClient::Light(ref client, ref _backend) => client.finality_notification_stream(),
		}
	}

	pub fn import_notification_stream(&self) -> ImportNotifications<Block>{
		match *self {
			PeersClient::Full(ref client, ref _backend) => client.import_notification_stream(),
			PeersClient::Light(ref client, ref _backend) => client.import_notification_stream(),
		}
	}

	pub fn finalize_block(
		&self,
		id: BlockId<Block>,
		justification: Option<Justification>,
		notify: bool
	) -> ClientResult<()> {
		match *self {
			PeersClient::Full(ref client, ref _backend) => client.finalize_block(id, justification, notify),
			PeersClient::Light(ref client, ref _backend) => client.finalize_block(id, justification, notify),
		}
	}
}

pub struct Peer<D, S: NetworkSpecialization<Block>> {
	pub data: D,
	client: PeersClient,
	/// We keep a copy of the verifier so that we can invoke it for locally-generated blocks,
	/// instead of going through the import queue.
	verifier: VerifierAdapter<dyn Verifier<Block>>,
	/// We keep a copy of the block_import so that we can invoke it for locally-generated blocks,
	/// instead of going through the import queue.
	block_import: BlockImportAdapter<()>,
	select_chain: Option<LongestChain<substrate_test_runtime_client::Backend, Block>>,
	backend: Option<Arc<substrate_test_runtime_client::Backend>>,
	network: NetworkWorker<Block, S, <Block as BlockT>::Hash>,
	imported_blocks_stream: Box<dyn Stream<Item = BlockImportNotification<Block>, Error = ()> + Send>,
	finality_notification_stream: Box<dyn Stream<Item = FinalityNotification<Block>, Error = ()> + Send>,
}

impl<D, S: NetworkSpecialization<Block>> Peer<D, S> {
	/// Get this peer ID.
	pub fn id(&self) -> PeerId {
		self.network.service().local_peer_id()
	}

	/// Returns true if we're major syncing.
	pub fn is_major_syncing(&self) -> bool {
		self.network.service().is_major_syncing()
	}

	// Returns a clone of the local SelectChain, only available on full nodes
	pub fn select_chain(&self) -> Option<LongestChain<substrate_test_runtime_client::Backend, Block>> {
		self.select_chain.clone()
	}

	/// Returns the number of peers we're connected to.
	pub fn num_peers(&self) -> usize {
		self.network.num_connected_peers()
	}

	/// Returns true if we have no peer.
	pub fn is_offline(&self) -> bool {
		self.num_peers() == 0
	}

	/// Request a justification for the given block.
	pub fn request_justification(&self, hash: &<Block as BlockT>::Hash, number: NumberFor<Block>) {
		self.network.service().request_justification(hash, number);
	}

	/// Announces an important block on the network.
	pub fn announce_block(&self, hash: <Block as BlockT>::Hash, data: Vec<u8>) {
		self.network.service().announce_block(hash, data);
	}

	/// Request explicit fork sync.
	pub fn set_sync_fork_request(&self, peers: Vec<PeerId>, hash: <Block as BlockT>::Hash, number: NumberFor<Block>) {
		self.network.service().set_sync_fork_request(peers, hash, number);
	}

	/// Add blocks to the peer -- edit the block before adding
	pub fn generate_blocks<F>(&mut self, count: usize, origin: BlockOrigin, edit_block: F) -> H256
		where F: FnMut(BlockBuilder<Block, PeersFullClient, substrate_test_runtime_client::Backend>) -> Block
	{
		let best_hash = self.client.info().best_hash;
		self.generate_blocks_at(BlockId::Hash(best_hash), count, origin, edit_block)
	}

	/// Add blocks to the peer -- edit the block before adding. The chain will
	/// start at the given block iD.
	fn generate_blocks_at<F>(
		&mut self,
		at: BlockId<Block>,
		count: usize,
		origin: BlockOrigin,
		mut edit_block: F
	) -> H256 where F: FnMut(BlockBuilder<Block, PeersFullClient, substrate_test_runtime_client::Backend>) -> Block {
		let full_client = self.client.as_full()
			.expect("blocks could only be generated by full clients");
		let mut at = full_client.header(&at).unwrap().unwrap().hash();
		for _  in 0..count {
			let builder = full_client.new_block_at(
				&BlockId::Hash(at),
				Default::default(),
				false,
			).unwrap();
			let block = edit_block(builder);
			let hash = block.header.hash();
			trace!(
				target: "test_network",
				"Generating {}, (#{}, parent={})",
				hash,
				block.header.number,
				block.header.parent_hash,
			);
			let header = block.header.clone();
			let (import_block, cache) = self.verifier.verify(
				origin,
				header.clone(),
				None,
				Some(block.extrinsics)
			).unwrap();
			let cache = if let Some(cache) = cache {
				cache.into_iter().collect()
			} else {
				Default::default()
			};
			self.block_import.import_block(import_block, cache).expect("block_import failed");
			self.network.on_block_imported(hash, header, Vec::new(), true);
			at = hash;
		}

		self.network.service().announce_block(at.clone(), Vec::new());
		at
	}

	/// Push blocks to the peer (simplified: with or without a TX)
	pub fn push_blocks(&mut self, count: usize, with_tx: bool) -> H256 {
		let best_hash = self.client.info().best_hash;
		self.push_blocks_at(BlockId::Hash(best_hash), count, with_tx)
	}

	/// Push blocks to the peer (simplified: with or without a TX) starting from
	/// given hash.
	pub fn push_blocks_at(&mut self, at: BlockId<Block>, count: usize, with_tx: bool) -> H256 {
		let mut nonce = 0;
		if with_tx {
			self.generate_blocks_at(at, count, BlockOrigin::File, |mut builder| {
				let transfer = Transfer {
					from: AccountKeyring::Alice.into(),
					to: AccountKeyring::Alice.into(),
					amount: 1,
					nonce,
				};
				builder.push(transfer.into_signed_tx()).unwrap();
				nonce = nonce + 1;
				builder.build().unwrap().block
			})
		} else {
			self.generate_blocks_at(
				at,
				count,
				BlockOrigin::File,
				|builder| builder.build().unwrap().block,
			)
		}
	}

	pub fn push_authorities_change_block(&mut self, new_authorities: Vec<AuthorityId>) -> H256 {
		self.generate_blocks(1, BlockOrigin::File, |mut builder| {
			builder.push(Extrinsic::AuthoritiesChange(new_authorities.clone())).unwrap();
			builder.build().unwrap().block
		})
	}

	/// Get a reference to the client.
	pub fn client(&self) -> &PeersClient {
		&self.client
	}

	/// Get a reference to the network service.
	pub fn network_service(&self) -> &Arc<NetworkService<Block, S, <Block as BlockT>::Hash>> {
		&self.network.service()
	}

	/// Test helper to compare the blockchain state of multiple (networked)
	/// clients.
	/// Potentially costly, as it creates in-memory copies of both blockchains in order
	/// to compare them. If you have easier/softer checks that are sufficient, e.g.
	/// by using .info(), you should probably use it instead of this.
	pub fn blockchain_canon_equals(&self, other: &Self) -> bool {
		if let (Some(mine), Some(others)) = (self.backend.clone(), other.backend.clone()) {
			mine.as_in_memory().blockchain()
				.canon_equals_to(others.as_in_memory().blockchain())
		} else {
			false
		}
	}

	/// Count the total number of imported blocks.
	pub fn blocks_count(&self) -> u64 {
		self.backend.as_ref().map(
			|backend| backend.blocks_count()
		).unwrap_or(0)
	}
}

pub struct EmptyTransactionPool;

impl TransactionPool<Hash, Block> for EmptyTransactionPool {
	fn transactions(&self) -> Vec<(Hash, Extrinsic)> {
		Vec::new()
	}

	fn hash_of(&self, _transaction: &Extrinsic) -> Hash {
		Hash::default()
	}

	fn import(
		&self,
		_report_handle: ReportHandle,
		_who: PeerId,
		_rep_change_good: sc_network::ReputationChange,
		_rep_change_bad: sc_network::ReputationChange,
		_transaction: Extrinsic
	) {}

	fn on_broadcasted(&self, _: HashMap<Hash, Vec<String>>) {}

<<<<<<< HEAD
	fn transaction(&self, _: &Hash) -> Option<Extrinsic> { None }
=======
	fn transaction(&self, _h: &Hash) -> Option<Extrinsic> { None }
>>>>>>> 8d11d1d2
}

pub trait SpecializationFactory {
	fn create() -> Self;
}

impl SpecializationFactory for DummySpecialization {
	fn create() -> DummySpecialization {
		DummySpecialization
	}
}

/// Implements `BlockImport` for any `Transaction`. Internally the transaction is
/// "converted", aka the field is set to `None`.
///
/// This is required as the `TestNetFactory` trait does not distinguish between
/// full and light nodes.
pub enum BlockImportAdapter<Transaction> {
	Full(
		Arc<Mutex<dyn BlockImport<
			Block,
			Transaction = TransactionFor<substrate_test_runtime_client::Backend, Block>,
			Error = ConsensusError
		> + Send>>,
		PhantomData<Transaction>,
	),
	Light(
		Arc<Mutex<dyn BlockImport<
			Block,
			Transaction = TransactionFor<substrate_test_runtime_client::LightBackend, Block>,
			Error = ConsensusError
		> + Send>>,
		PhantomData<Transaction>,
	),
}

impl<Transaction> BlockImportAdapter<Transaction> {
	/// Create a new instance of `Self::Full`.
	pub fn new_full(
		full: impl BlockImport<
			Block,
			Transaction = TransactionFor<substrate_test_runtime_client::Backend, Block>,
			Error = ConsensusError
		>
		+ 'static
		+ Send
	) -> Self {
		Self::Full(Arc::new(Mutex::new(full)), PhantomData)
	}

	/// Create a new instance of `Self::Light`.
	pub fn new_light(
		light: impl BlockImport<
			Block,
			Transaction = TransactionFor<substrate_test_runtime_client::LightBackend, Block>,
			Error = ConsensusError
		>
		+ 'static
		+ Send
	) -> Self {
		Self::Light(Arc::new(Mutex::new(light)), PhantomData)
	}
}

impl<Transaction> Clone for BlockImportAdapter<Transaction> {
	fn clone(&self) -> Self {
		match self {
			Self::Full(full, _) => Self::Full(full.clone(), PhantomData),
			Self::Light(light, _) => Self::Light(light.clone(), PhantomData),
		}
	}
}

impl<Transaction> BlockImport<Block> for BlockImportAdapter<Transaction> {
	type Error = ConsensusError;
	type Transaction = Transaction;

	fn check_block(
		&mut self,
		block: BlockCheckParams<Block>,
	) -> Result<ImportResult, Self::Error> {
		match self {
			Self::Full(full, _) => full.lock().check_block(block),
			Self::Light(light, _) => light.lock().check_block(block),
		}
	}

	fn import_block(
		&mut self,
		block: BlockImportParams<Block, Transaction>,
		cache: HashMap<well_known_cache_keys::Id, Vec<u8>>,
	) -> Result<ImportResult, Self::Error> {
		match self {
			Self::Full(full, _) => full.lock().import_block(block.convert_transaction(), cache),
			Self::Light(light, _) => light.lock().import_block(block.convert_transaction(), cache),
		}
	}
}

/// Implements `Verifier` on an `Arc<Mutex<impl Verifier>>`. Used internally.
struct VerifierAdapter<T: ?Sized>(Arc<Mutex<Box<T>>>);

impl<T: ?Sized> Clone for VerifierAdapter<T> {
	fn clone(&self) -> Self {
		VerifierAdapter(self.0.clone())
	}
}

impl<B: BlockT, T: ?Sized + Verifier<B>> Verifier<B> for VerifierAdapter<T> {
	fn verify(
		&mut self,
		origin: BlockOrigin,
		header: B::Header,
		justification: Option<Justification>,
		body: Option<Vec<B::Extrinsic>>
	) -> Result<(BlockImportParams<B, ()>, Option<Vec<(CacheKeyId, Vec<u8>)>>), String> {
		self.0.lock().verify(origin, header, justification, body)
	}
}

pub trait TestNetFactory: Sized {
	type Specialization: NetworkSpecialization<Block> + SpecializationFactory;
	type Verifier: 'static + Verifier<Block>;
	type PeerData: Default;

	/// These two need to be implemented!
	fn from_config(config: &ProtocolConfig) -> Self;
	fn make_verifier(
		&self,
		client: PeersClient,
		config: &ProtocolConfig,
		peer_data: &Self::PeerData,
	) -> Self::Verifier;

	/// Get reference to peer.
	fn peer(&mut self, i: usize) -> &mut Peer<Self::PeerData, Self::Specialization>;
	fn peers(&self) -> &Vec<Peer<Self::PeerData, Self::Specialization>>;
	fn mut_peers<F: FnOnce(&mut Vec<Peer<Self::PeerData, Self::Specialization>>)>(
		&mut self,
		closure: F,
	);

	/// Get custom block import handle for fresh client, along with peer data.
	fn make_block_import<Transaction>(&self, client: PeersClient)
		-> (
			BlockImportAdapter<Transaction>,
			Option<BoxJustificationImport<Block>>,
			Option<BoxFinalityProofImport<Block>>,
			Option<BoxFinalityProofRequestBuilder<Block>>,
			Self::PeerData,
		)
	{
		(client.as_block_import(), None, None, None, Default::default())
	}

	/// Get finality proof provider (if supported).
	fn make_finality_proof_provider(
		&self,
		_client: PeersClient,
	) -> Option<Arc<dyn FinalityProofProvider<Block>>> {
		None
	}

	fn default_config() -> ProtocolConfig {
		ProtocolConfig::default()
	}

	/// Create new test network with this many peers.
	fn new(n: usize) -> Self {
		trace!(target: "test_network", "Creating test network");
		let config = Self::default_config();
		let mut net = Self::from_config(&config);

		for i in 0..n {
			trace!(target: "test_network", "Adding peer {}", i);
			net.add_full_peer(&config);
		}
		net
	}

	fn add_full_peer(&mut self, config: &ProtocolConfig) {
		self.add_full_peer_with_states(config, None)
	}

	/// Add a full peer.
	fn add_full_peer_with_states(&mut self, config: &ProtocolConfig, keep_blocks: Option<u32>) {
		let test_client_builder = match keep_blocks {
			Some(keep_blocks) => TestClientBuilder::with_pruning_window(keep_blocks),
			None => TestClientBuilder::with_default_backend(),
		};
		let backend = test_client_builder.backend();
		let (c, longest_chain) = test_client_builder.build_with_longest_chain();
		let client = Arc::new(c);

		let (
			block_import,
			justification_import,
			finality_proof_import,
			finality_proof_request_builder,
			data,
		) = self.make_block_import(PeersClient::Full(client.clone(), backend.clone()));

		let verifier = self.make_verifier(
			PeersClient::Full(client.clone(), backend.clone()),
			config,
			&data,
		);
		let verifier = VerifierAdapter(Arc::new(Mutex::new(Box::new(verifier) as Box<_>)));

		let import_queue = Box::new(BasicQueue::new(
			verifier.clone(),
			Box::new(block_import.clone()),
			justification_import,
			finality_proof_import,
		));

		let listen_addr = build_multiaddr![Memory(rand::random::<u64>())];

		let network = NetworkWorker::new(sc_network::config::Params {
			roles: config.roles,
			executor: None,
			network_config: NetworkConfiguration {
				listen_addresses: vec![listen_addr.clone()],
				transport: TransportConfig::MemoryOnly,
				..NetworkConfiguration::default()
			},
			chain: client.clone(),
			finality_proof_provider: self.make_finality_proof_provider(
				PeersClient::Full(client.clone(), backend.clone()),
			),
			finality_proof_request_builder,
			on_demand: None,
			transaction_pool: Arc::new(EmptyTransactionPool),
			protocol_id: ProtocolId::from(&b"test-protocol-name"[..]),
			import_queue,
			specialization: self::SpecializationFactory::create(),
			block_announce_validator: Box::new(DefaultBlockAnnounceValidator::new(client.clone()))
		}).unwrap();

		self.mut_peers(|peers| {
			for peer in peers.iter_mut() {
				peer.network.add_known_address(network.service().local_peer_id(), listen_addr.clone());
			}

			let imported_blocks_stream = Box::new(client.import_notification_stream()
				.map(|v| Ok::<_, ()>(v)).compat().fuse());
			let finality_notification_stream = Box::new(client.finality_notification_stream()
				.map(|v| Ok::<_, ()>(v)).compat().fuse());

			peers.push(Peer {
				data,
				client: PeersClient::Full(client, backend.clone()),
				select_chain: Some(longest_chain),
				backend: Some(backend),
				imported_blocks_stream,
				finality_notification_stream,
				block_import,
				verifier,
				network,
			});
		});
	}

	/// Add a light peer.
	fn add_light_peer(&mut self, config: &ProtocolConfig) {
		let mut config = config.clone();
		config.roles = Roles::LIGHT;

		let (c, backend) = substrate_test_runtime_client::new_light();
		let client = Arc::new(c);
		let (
			block_import,
			justification_import,
			finality_proof_import,
			finality_proof_request_builder,
			data,
		) = self.make_block_import(PeersClient::Light(client.clone(), backend.clone()));

		let verifier = self.make_verifier(
			PeersClient::Light(client.clone(), backend.clone()),
			&config,
			&data,
		);
		let verifier = VerifierAdapter(Arc::new(Mutex::new(Box::new(verifier) as Box<_>)));

		let import_queue = Box::new(BasicQueue::new(
			verifier.clone(),
			Box::new(block_import.clone()),
			justification_import,
			finality_proof_import,
		));

		let listen_addr = build_multiaddr![Memory(rand::random::<u64>())];

		let network = NetworkWorker::new(sc_network::config::Params {
			roles: config.roles,
			executor: None,
			network_config: NetworkConfiguration {
				listen_addresses: vec![listen_addr.clone()],
				transport: TransportConfig::MemoryOnly,
				..NetworkConfiguration::default()
			},
			chain: client.clone(),
			finality_proof_provider: self.make_finality_proof_provider(
				PeersClient::Light(client.clone(), backend.clone())
			),
			finality_proof_request_builder,
			on_demand: None,
			transaction_pool: Arc::new(EmptyTransactionPool),
			protocol_id: ProtocolId::from(&b"test-protocol-name"[..]),
			import_queue,
			specialization: self::SpecializationFactory::create(),
			block_announce_validator: Box::new(DefaultBlockAnnounceValidator::new(client.clone()))
		}).unwrap();

		self.mut_peers(|peers| {
			for peer in peers.iter_mut() {
				peer.network.add_known_address(network.service().local_peer_id(), listen_addr.clone());
			}

			let imported_blocks_stream = Box::new(client.import_notification_stream()
				.map(|v| Ok::<_, ()>(v)).compat().fuse());
			let finality_notification_stream = Box::new(client.finality_notification_stream()
				.map(|v| Ok::<_, ()>(v)).compat().fuse());

			peers.push(Peer {
				data,
				verifier,
				select_chain: None,
				backend: None,
				block_import,
				client: PeersClient::Light(client, backend),
				imported_blocks_stream,
				finality_notification_stream,
				network,
			});
		});
	}

	/// Polls the testnet until all nodes are in sync.
	///
	/// Must be executed in a task context.
	fn poll_until_sync(&mut self) -> Async<()> {
		self.poll();

		// Return `NotReady` if there's a mismatch in the highest block number.
		let mut highest = None;
		for peer in self.peers().iter() {
			if peer.is_major_syncing() || peer.network.num_queued_blocks() != 0 {
				return Async::NotReady
			}
			if peer.network.num_sync_requests() != 0 {
				return Async::NotReady
			}
			match (highest, peer.client.info().best_hash) {
				(None, b) => highest = Some(b),
				(Some(ref a), ref b) if a == b => {},
				(Some(_), _) => return Async::NotReady,
			}
		}
		Async::Ready(())
	}

	/// Blocks the current thread until we are sync'ed.
	///
	/// Calls `poll_until_sync` repeatidely with the runtime passed as parameter.
	fn block_until_sync(&mut self, runtime: &mut tokio::runtime::current_thread::Runtime) {
		runtime.block_on(futures::future::poll_fn::<(), (), _>(|| Ok(self.poll_until_sync()))).unwrap();
	}

	/// Polls the testnet. Processes all the pending actions and returns `NotReady`.
	fn poll(&mut self) {
		self.mut_peers(|peers| {
			for peer in peers {
				trace!(target: "sync", "-- Polling {}", peer.id());
				futures03::future::poll_fn(|cx| Pin::new(&mut peer.network).poll(cx))
					.map(|item| Ok::<_, ()>(item))
					.compat().poll().unwrap();
				trace!(target: "sync", "-- Polling complete {}", peer.id());

				// We poll `imported_blocks_stream`.
				while let Ok(Async::Ready(Some(notification))) = peer.imported_blocks_stream.poll() {
					peer.network.on_block_imported(
						notification.hash,
						notification.header,
						Vec::new(),
						true,
					);
				}

				// We poll `finality_notification_stream`, but we only take the last event.
				let mut last = None;
				while let Ok(Async::Ready(Some(item))) = peer.finality_notification_stream.poll() {
					last = Some(item);
				}
				if let Some(notification) = last {
					peer.network.on_block_finalized(notification.hash, notification.header);
				}
			}
		});
	}
}

pub struct TestNet {
	peers: Vec<Peer<(), DummySpecialization>>,
}

impl TestNetFactory for TestNet {
	type Specialization = DummySpecialization;
	type Verifier = PassThroughVerifier;
	type PeerData = ();

	/// Create new test network with peers and given config.
	fn from_config(_config: &ProtocolConfig) -> Self {
		TestNet {
			peers: Vec::new(),
		}
	}

	fn make_verifier(&self, _client: PeersClient, _config: &ProtocolConfig, _peer_data: &())
		-> Self::Verifier
	{
		PassThroughVerifier(false)
	}

	fn peer(&mut self, i: usize) -> &mut Peer<(), Self::Specialization> {
		&mut self.peers[i]
	}

	fn peers(&self) -> &Vec<Peer<(), Self::Specialization>> {
		&self.peers
	}

	fn mut_peers<F: FnOnce(&mut Vec<Peer<(), Self::Specialization>>)>(&mut self, closure: F) {
		closure(&mut self.peers);
	}
}

pub struct ForceFinalized(PeersClient);

impl JustificationImport<Block> for ForceFinalized {
	type Error = ConsensusError;

	fn import_justification(
		&mut self,
		hash: H256,
		_number: NumberFor<Block>,
		justification: Justification,
	) -> Result<(), Self::Error> {
		self.0.finalize_block(BlockId::Hash(hash), Some(justification), true)
			.map_err(|_| ConsensusError::InvalidJustification.into())
	}
}

pub struct JustificationTestNet(TestNet);

impl TestNetFactory for JustificationTestNet {
	type Specialization = DummySpecialization;
	type Verifier = PassThroughVerifier;
	type PeerData = ();

	fn from_config(config: &ProtocolConfig) -> Self {
		JustificationTestNet(TestNet::from_config(config))
	}

	fn make_verifier(&self, client: PeersClient, config: &ProtocolConfig, peer_data: &()) -> Self::Verifier {
		self.0.make_verifier(client, config, peer_data)
	}

	fn peer(&mut self, i: usize) -> &mut Peer<Self::PeerData, Self::Specialization> {
		self.0.peer(i)
	}

	fn peers(&self) -> &Vec<Peer<Self::PeerData, Self::Specialization>> {
		self.0.peers()
	}

	fn mut_peers<F: FnOnce(
		&mut Vec<Peer<Self::PeerData,
		Self::Specialization>>,
	)>(&mut self, closure: F) {
		self.0.mut_peers(closure)
	}

	fn make_block_import<Transaction>(&self, client: PeersClient)
		-> (
			BlockImportAdapter<Transaction>,
			Option<BoxJustificationImport<Block>>,
			Option<BoxFinalityProofImport<Block>>,
			Option<BoxFinalityProofRequestBuilder<Block>>,
			Self::PeerData,
		)
	{
		(
			client.as_block_import(),
			Some(Box::new(ForceFinalized(client))),
			None,
			None,
			Default::default(),
		)
	}
}<|MERGE_RESOLUTION|>--- conflicted
+++ resolved
@@ -392,11 +392,7 @@
 
 	fn on_broadcasted(&self, _: HashMap<Hash, Vec<String>>) {}
 
-<<<<<<< HEAD
-	fn transaction(&self, _: &Hash) -> Option<Extrinsic> { None }
-=======
 	fn transaction(&self, _h: &Hash) -> Option<Extrinsic> { None }
->>>>>>> 8d11d1d2
 }
 
 pub trait SpecializationFactory {
