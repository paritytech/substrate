--- conflicted
+++ resolved
@@ -684,13 +684,10 @@
 	pub is_authority: bool,
 	/// Syncing mode
 	pub sync_mode: SyncMode,
-<<<<<<< HEAD
 	/// Extra genesis storage.
 	pub extra_storage: Option<sp_core::storage::Storage>,
-=======
 	/// Enable transaction indexing.
 	pub storage_chain: bool,
->>>>>>> 7dcc77b9
 }
 
 pub trait TestNetFactory: Sized
@@ -757,16 +754,12 @@
 			(Some(keep_blocks), false) => TestClientBuilder::with_pruning_window(keep_blocks),
 			(None, false) => TestClientBuilder::with_default_backend(),
 		};
-<<<<<<< HEAD
 		if let Some(storage) = config.extra_storage {
 			let genesis_extra_storage = test_client_builder.genesis_init_mut().extra_storage();
 			*genesis_extra_storage = storage;
 		}
 
 		if matches!(config.sync_mode, SyncMode::Fast{..}) {
-=======
-		if matches!(config.sync_mode, SyncMode::Fast { .. }) {
->>>>>>> 7dcc77b9
 			test_client_builder = test_client_builder.set_no_genesis();
 		}
 		let backend = test_client_builder.backend();
