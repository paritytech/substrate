// This file is part of Substrate.

// Copyright (C) Parity Technologies (UK) Ltd.
// SPDX-License-Identifier: GPL-3.0-or-later WITH Classpath-exception-2.0

// This program is free software: you can redistribute it and/or modify
// it under the terms of the GNU General Public License as published by
// the Free Software Foundation, either version 3 of the License, or
// (at your option) any later version.

// This program is distributed in the hope that it will be useful,
// but WITHOUT ANY WARRANTY; without even the implied warranty of
// MERCHANTABILITY or FITNESS FOR A PARTICULAR PURPOSE. See the
// GNU General Public License for more details.

// You should have received a copy of the GNU General Public License
// along with this program. If not, see <https://www.gnu.org/licenses/>.
#![allow(missing_docs)]

#[cfg(test)]
mod block_import;
#[cfg(test)]
mod service;
#[cfg(test)]
mod sync;

use std::{
	collections::HashMap,
	marker::PhantomData,
	pin::Pin,
	sync::Arc,
	task::{Context as FutureContext, Poll},
	time::Duration,
};

use futures::{channel::oneshot, future::BoxFuture, pin_mut, prelude::*};
use libp2p::{build_multiaddr, PeerId};
use log::trace;
use parking_lot::Mutex;
use sc_block_builder::{BlockBuilder, BlockBuilderProvider};
use sc_client_api::{
	backend::{AuxStore, Backend, Finalizer, TransactionFor},
	BlockBackend, BlockImportNotification, BlockchainEvents, FinalityNotification,
	FinalityNotifications, ImportNotifications,
};
use sc_consensus::{
	BasicQueue, BlockCheckParams, BlockImport, BlockImportParams, BoxJustificationImport,
	ForkChoiceStrategy, ImportQueue, ImportResult, JustificationImport, JustificationSyncLink,
	LongestChain, Verifier,
};
use sc_network::{
	config::{
		FullNetworkConfiguration, MultiaddrWithPeerId, NetworkConfiguration, NonDefaultSetConfig,
		NonReservedPeerMode, ProtocolId, Role, SyncMode, TransportConfig,
	},
	request_responses::ProtocolConfig as RequestResponseConfig,
	types::ProtocolName,
	Multiaddr, NetworkBlock, NetworkService, NetworkStateInfo, NetworkSyncForkRequest,
	NetworkWorker,
};
use sc_network_common::{
	role::Roles,
	sync::warp::{
		AuthorityList, EncodedProof, SetId, VerificationResult, WarpSyncParams, WarpSyncProvider,
	},
};
use sc_network_light::light_client_requests::handler::LightClientRequestHandler;
use sc_network_sync::{
	block_request_handler::BlockRequestHandler,
	service::{chain_sync::SyncingService, network::NetworkServiceProvider},
	state_request_handler::StateRequestHandler,
	warp_request_handler,
};
use sc_service::client::Client;
use sp_blockchain::{
	Backend as BlockchainBackend, HeaderBackend, Info as BlockchainInfo, Result as ClientResult,
};
use sp_consensus::{
	block_validation::{BlockAnnounceValidator, DefaultBlockAnnounceValidator},
	BlockOrigin, Error as ConsensusError, SyncOracle,
};
use sp_core::H256;
use sp_runtime::{
	codec::{Decode, Encode},
	generic::BlockId,
	traits::{Block as BlockT, Header as HeaderT, NumberFor, Zero},
	Justification, Justifications,
};
use substrate_test_runtime_client::AccountKeyring;
pub use substrate_test_runtime_client::{
	runtime::{Block, ExtrinsicBuilder, Hash, Header, Transfer},
	TestClient, TestClientBuilder, TestClientBuilderExt,
};
use tokio::time::timeout;

/// A Verifier that accepts all blocks and passes them on with the configured
/// finality to be imported.
#[derive(Clone)]
pub struct PassThroughVerifier {
	finalized: bool,
}

impl PassThroughVerifier {
	/// Create a new instance.
	///
	/// Every verified block will use `finalized` for the `BlockImportParams`.
	pub fn new(finalized: bool) -> Self {
		Self { finalized }
	}
}

/// This `Verifier` accepts all data as valid.
#[async_trait::async_trait]
impl<B: BlockT> Verifier<B> for PassThroughVerifier {
	async fn verify(
		&mut self,
		mut block: BlockImportParams<B, ()>,
	) -> Result<BlockImportParams<B, ()>, String> {
		if block.fork_choice.is_none() {
			block.fork_choice = Some(ForkChoiceStrategy::LongestChain);
		};
		block.finalized = self.finalized;
		Ok(block)
	}
}

pub type PeersFullClient = Client<
	substrate_test_runtime_client::Backend,
	substrate_test_runtime_client::ExecutorDispatch,
	Block,
	substrate_test_runtime_client::runtime::RuntimeApi,
>;

#[derive(Clone)]
pub struct PeersClient {
	client: Arc<PeersFullClient>,
	backend: Arc<substrate_test_runtime_client::Backend>,
}

impl PeersClient {
	pub fn as_client(&self) -> Arc<PeersFullClient> {
		self.client.clone()
	}

	pub fn as_backend(&self) -> Arc<substrate_test_runtime_client::Backend> {
		self.backend.clone()
	}

	pub fn as_block_import(&self) -> BlockImportAdapter<Self> {
		BlockImportAdapter::new(self.clone())
	}

	pub fn get_aux(&self, key: &[u8]) -> ClientResult<Option<Vec<u8>>> {
		self.client.get_aux(key)
	}

	pub fn info(&self) -> BlockchainInfo<Block> {
		self.client.info()
	}

	pub fn header(
		&self,
		hash: <Block as BlockT>::Hash,
	) -> ClientResult<Option<<Block as BlockT>::Header>> {
		self.client.header(hash)
	}

	pub fn has_state_at(&self, block: &BlockId<Block>) -> bool {
		let (number, hash) = match *block {
			BlockId::Hash(h) => match self.as_client().number(h) {
				Ok(Some(n)) => (n, h),
				_ => return false,
			},
			BlockId::Number(n) => match self.as_client().hash(n) {
				Ok(Some(h)) => (n, h),
				_ => return false,
			},
		};
		self.backend.have_state_at(hash, number)
	}

	pub fn justifications(
		&self,
		hash: <Block as BlockT>::Hash,
	) -> ClientResult<Option<Justifications>> {
		self.client.justifications(hash)
	}

	pub fn finality_notification_stream(&self) -> FinalityNotifications<Block> {
		self.client.finality_notification_stream()
	}

	pub fn import_notification_stream(&self) -> ImportNotifications<Block> {
		self.client.import_notification_stream()
	}

	pub fn finalize_block(
		&self,
		hash: <Block as BlockT>::Hash,
		justification: Option<Justification>,
		notify: bool,
	) -> ClientResult<()> {
		self.client.finalize_block(hash, justification, notify)
	}
}

#[async_trait::async_trait]
impl BlockImport<Block> for PeersClient {
	type Error = ConsensusError;
	type Transaction = ();

	async fn check_block(
		&mut self,
		block: BlockCheckParams<Block>,
	) -> Result<ImportResult, Self::Error> {
		self.client.check_block(block).await
	}

	async fn import_block(
		&mut self,
		block: BlockImportParams<Block, ()>,
	) -> Result<ImportResult, Self::Error> {
		self.client.import_block(block.clear_storage_changes_and_mutate()).await
	}
}

pub struct Peer<D, BlockImport> {
	pub data: D,
	client: PeersClient,
	/// We keep a copy of the verifier so that we can invoke it for locally-generated blocks,
	/// instead of going through the import queue.
	verifier: VerifierAdapter<Block>,
	/// We keep a copy of the block_import so that we can invoke it for locally-generated blocks,
	/// instead of going through the import queue.
	block_import: BlockImportAdapter<BlockImport>,
	select_chain: Option<LongestChain<substrate_test_runtime_client::Backend, Block>>,
	backend: Option<Arc<substrate_test_runtime_client::Backend>>,
	network: NetworkWorker<Block, <Block as BlockT>::Hash>,
	sync_service: Arc<SyncingService<Block>>,
	imported_blocks_stream: Pin<Box<dyn Stream<Item = BlockImportNotification<Block>> + Send>>,
	finality_notification_stream: Pin<Box<dyn Stream<Item = FinalityNotification<Block>> + Send>>,
	listen_addr: Multiaddr,
}

impl<D, B> Peer<D, B>
where
	B: BlockImport<Block, Error = ConsensusError> + Send + Sync,
	B::Transaction: Send,
{
	/// Get this peer ID.
	pub fn id(&self) -> PeerId {
		self.network.service().local_peer_id()
	}

	/// Returns true if we're major syncing.
	pub fn is_major_syncing(&self) -> bool {
		self.sync_service.is_major_syncing()
	}

	// Returns a clone of the local SelectChain, only available on full nodes
	pub fn select_chain(
		&self,
	) -> Option<LongestChain<substrate_test_runtime_client::Backend, Block>> {
		self.select_chain.clone()
	}

	/// Returns the number of peers we're connected to.
	pub fn num_peers(&self) -> usize {
		self.network.num_connected_peers()
	}

	/// Returns the number of downloaded blocks.
	pub async fn num_downloaded_blocks(&self) -> usize {
		self.sync_service.num_downloaded_blocks().await.unwrap()
	}

	/// Returns true if we have no peer.
	pub fn is_offline(&self) -> bool {
		self.sync_service.is_offline()
	}

	/// Request a justification for the given block.
	pub fn request_justification(&self, hash: &<Block as BlockT>::Hash, number: NumberFor<Block>) {
		self.sync_service.request_justification(hash, number);
	}

	/// Announces an important block on the network.
	pub fn announce_block(&self, hash: <Block as BlockT>::Hash, data: Option<Vec<u8>>) {
		self.sync_service.announce_block(hash, data);
	}

	/// Request explicit fork sync.
	pub fn set_sync_fork_request(
		&self,
		peers: Vec<PeerId>,
		hash: <Block as BlockT>::Hash,
		number: NumberFor<Block>,
	) {
		self.sync_service.set_sync_fork_request(peers, hash, number);
	}

	/// Add blocks to the peer -- edit the block before adding
	pub fn generate_blocks<F>(
		&mut self,
		count: usize,
		origin: BlockOrigin,
		edit_block: F,
	) -> Vec<H256>
	where
		F: FnMut(
			BlockBuilder<Block, PeersFullClient, substrate_test_runtime_client::Backend>,
		) -> Block,
	{
		let best_hash = self.client.info().best_hash;
		self.generate_blocks_at(
			BlockId::Hash(best_hash),
			count,
			origin,
			edit_block,
			false,
			true,
			true,
			ForkChoiceStrategy::LongestChain,
		)
	}

	/// Add blocks to the peer -- edit the block before adding and use custom fork choice rule.
	pub fn generate_blocks_with_fork_choice<F>(
		&mut self,
		count: usize,
		origin: BlockOrigin,
		edit_block: F,
		fork_choice: ForkChoiceStrategy,
	) -> Vec<H256>
	where
		F: FnMut(
			BlockBuilder<Block, PeersFullClient, substrate_test_runtime_client::Backend>,
		) -> Block,
	{
		let best_hash = self.client.info().best_hash;
		self.generate_blocks_at(
			BlockId::Hash(best_hash),
			count,
			origin,
			edit_block,
			false,
			true,
			true,
			fork_choice,
		)
	}

	/// Add blocks to the peer -- edit the block before adding. The chain will
	/// start at the given block iD.
	pub fn generate_blocks_at<F>(
		&mut self,
		at: BlockId<Block>,
		count: usize,
		origin: BlockOrigin,
		mut edit_block: F,
		headers_only: bool,
		inform_sync_about_new_best_block: bool,
		announce_block: bool,
		fork_choice: ForkChoiceStrategy,
	) -> Vec<H256>
	where
		F: FnMut(
			BlockBuilder<Block, PeersFullClient, substrate_test_runtime_client::Backend>,
		) -> Block,
	{
		let mut hashes = Vec::with_capacity(count);
		let full_client = self.client.as_client();
		let mut at = full_client.block_hash_from_id(&at).unwrap().unwrap();
		for _ in 0..count {
			let builder = full_client.new_block_at(at, Default::default(), false).unwrap();
			let block = edit_block(builder);
			let hash = block.header.hash();
			trace!(
				target: "test_network",
				"Generating {}, (#{}, parent={})",
				hash,
				block.header.number,
				block.header.parent_hash,
			);
			let header = block.header.clone();
			let mut import_block = BlockImportParams::new(origin, header.clone());
			import_block.body = if headers_only { None } else { Some(block.extrinsics) };
			import_block.fork_choice = Some(fork_choice);
			let import_block =
				futures::executor::block_on(self.verifier.verify(import_block)).unwrap();

			futures::executor::block_on(self.block_import.import_block(import_block))
				.expect("block_import failed");
			if announce_block {
				self.sync_service.announce_block(hash, None);
			}
			hashes.push(hash);
			at = hash;
		}

		if inform_sync_about_new_best_block {
			self.sync_service.new_best_block_imported(
				at,
				*full_client.header(at).ok().flatten().unwrap().number(),
			);
		}
		hashes
	}

	/// Push blocks to the peer (simplified: with or without a TX)
	pub fn push_blocks(&mut self, count: usize, with_tx: bool) -> Vec<H256> {
		let best_hash = self.client.info().best_hash;
		self.push_blocks_at(BlockId::Hash(best_hash), count, with_tx)
	}

	/// Push blocks to the peer (simplified: with or without a TX)
	pub fn push_headers(&mut self, count: usize) -> Vec<H256> {
		let best_hash = self.client.info().best_hash;
		self.generate_tx_blocks_at(BlockId::Hash(best_hash), count, false, true, true, true)
	}

	/// Push blocks to the peer (simplified: with or without a TX) starting from
	/// given hash.
	pub fn push_blocks_at(&mut self, at: BlockId<Block>, count: usize, with_tx: bool) -> Vec<H256> {
		self.generate_tx_blocks_at(at, count, with_tx, false, true, true)
	}

	/// Push blocks to the peer (simplified: with or without a TX) starting from
	/// given hash without informing the sync protocol about the new best block.
	pub fn push_blocks_at_without_informing_sync(
		&mut self,
		at: BlockId<Block>,
		count: usize,
		with_tx: bool,
		announce_block: bool,
	) -> Vec<H256> {
		self.generate_tx_blocks_at(at, count, with_tx, false, false, announce_block)
	}

	/// Push blocks to the peer (simplified: with or without a TX) starting from
	/// given hash without announcing the block.
	pub fn push_blocks_at_without_announcing(
		&mut self,
		at: BlockId<Block>,
		count: usize,
		with_tx: bool,
	) -> Vec<H256> {
		self.generate_tx_blocks_at(at, count, with_tx, false, true, false)
	}

	/// Push blocks/headers to the peer (simplified: with or without a TX) starting from
	/// given hash.
	fn generate_tx_blocks_at(
		&mut self,
		at: BlockId<Block>,
		count: usize,
		with_tx: bool,
		headers_only: bool,
		inform_sync_about_new_best_block: bool,
		announce_block: bool,
	) -> Vec<H256> {
		let mut nonce = 0;
		if with_tx {
			self.generate_blocks_at(
				at,
				count,
				BlockOrigin::File,
				|mut builder| {
					let transfer = Transfer {
						from: AccountKeyring::Alice.into(),
						to: AccountKeyring::Alice.into(),
						amount: 1,
						nonce,
					};
					builder.push(transfer.into_unchecked_extrinsic()).unwrap();
					nonce += 1;
					builder.build().unwrap().block
				},
				headers_only,
				inform_sync_about_new_best_block,
				announce_block,
				ForkChoiceStrategy::LongestChain,
			)
		} else {
			self.generate_blocks_at(
				at,
				count,
				BlockOrigin::File,
				|builder| builder.build().unwrap().block,
				headers_only,
				inform_sync_about_new_best_block,
				announce_block,
				ForkChoiceStrategy::LongestChain,
			)
		}
	}

	/// Get a reference to the client.
	pub fn client(&self) -> &PeersClient {
		&self.client
	}

	/// Get a reference to the network service.
	pub fn network_service(&self) -> &Arc<NetworkService<Block, <Block as BlockT>::Hash>> {
		self.network.service()
	}

	pub fn sync_service(&self) -> &Arc<SyncingService<Block>> {
		&self.sync_service
	}

	/// Get a reference to the network worker.
	pub fn network(&self) -> &NetworkWorker<Block, <Block as BlockT>::Hash> {
		&self.network
	}

	/// Test helper to compare the blockchain state of multiple (networked)
	/// clients.
	pub fn blockchain_canon_equals(&self, other: &Self) -> bool {
		if let (Some(mine), Some(others)) = (self.backend.clone(), other.backend.clone()) {
			mine.blockchain().info().best_hash == others.blockchain().info().best_hash
		} else {
			false
		}
	}

	/// Count the total number of imported blocks.
	pub fn blocks_count(&self) -> u64 {
		self.backend
			.as_ref()
			.map(|backend| backend.blockchain().info().best_number)
			.unwrap_or(0)
	}

	/// Return a collection of block hashes that failed verification
	pub fn failed_verifications(&self) -> HashMap<<Block as BlockT>::Hash, String> {
		self.verifier.failed_verifications.lock().clone()
	}

	pub fn has_block(&self, hash: H256) -> bool {
		self.backend
			.as_ref()
			.map(|backend| backend.blockchain().header(hash).unwrap().is_some())
			.unwrap_or(false)
	}

	pub fn has_body(&self, hash: H256) -> bool {
		self.backend
			.as_ref()
			.map(|backend| backend.blockchain().body(hash).unwrap().is_some())
			.unwrap_or(false)
	}
}

pub trait BlockImportAdapterFull:
	BlockImport<
		Block,
		Transaction = TransactionFor<substrate_test_runtime_client::Backend, Block>,
		Error = ConsensusError,
	> + Send
	+ Sync
	+ Clone
{
}

impl<T> BlockImportAdapterFull for T where
	T: BlockImport<
			Block,
			Transaction = TransactionFor<substrate_test_runtime_client::Backend, Block>,
			Error = ConsensusError,
		> + Send
		+ Sync
		+ Clone
{
}

/// Implements `BlockImport` for any `Transaction`. Internally the transaction is
/// "converted", aka the field is set to `None`.
///
/// This is required as the `TestNetFactory` trait does not distinguish between
/// full and light nodes.
#[derive(Clone)]
pub struct BlockImportAdapter<I, Transaction = ()> {
	inner: I,
	_phantom: PhantomData<Transaction>,
}

impl<I, Transaction> BlockImportAdapter<I, Transaction> {
	/// Create a new instance of `Self::Full`.
	pub fn new(inner: I) -> Self {
		Self { inner, _phantom: PhantomData }
	}
}

#[async_trait::async_trait]
impl<I, Transaction> BlockImport<Block> for BlockImportAdapter<I, Transaction>
where
	I: BlockImport<Block, Error = ConsensusError> + Send + Sync,
	I::Transaction: Send,
	Transaction: Send + 'static,
{
	type Error = ConsensusError;
	type Transaction = Transaction;

	async fn check_block(
		&mut self,
		block: BlockCheckParams<Block>,
	) -> Result<ImportResult, Self::Error> {
		self.inner.check_block(block).await
	}

	async fn import_block(
		&mut self,
		block: BlockImportParams<Block, Self::Transaction>,
	) -> Result<ImportResult, Self::Error> {
		self.inner.import_block(block.clear_storage_changes_and_mutate()).await
	}
}

/// Implements `Verifier` and keeps track of failed verifications.
struct VerifierAdapter<B: BlockT> {
	verifier: Arc<futures::lock::Mutex<Box<dyn Verifier<B>>>>,
	failed_verifications: Arc<Mutex<HashMap<B::Hash, String>>>,
}

#[async_trait::async_trait]
impl<B: BlockT> Verifier<B> for VerifierAdapter<B> {
	async fn verify(
		&mut self,
		block: BlockImportParams<B, ()>,
	) -> Result<BlockImportParams<B, ()>, String> {
		let hash = block.header.hash();
		self.verifier.lock().await.verify(block).await.map_err(|e| {
			self.failed_verifications.lock().insert(hash, e.clone());
			e
		})
	}
}

impl<B: BlockT> Clone for VerifierAdapter<B> {
	fn clone(&self) -> Self {
		Self {
			verifier: self.verifier.clone(),
			failed_verifications: self.failed_verifications.clone(),
		}
	}
}

impl<B: BlockT> VerifierAdapter<B> {
	fn new(verifier: impl Verifier<B> + 'static) -> Self {
		VerifierAdapter {
			verifier: Arc::new(futures::lock::Mutex::new(Box::new(verifier))),
			failed_verifications: Default::default(),
		}
	}
}

struct TestWarpSyncProvider<B: BlockT>(Arc<dyn HeaderBackend<B>>);

impl<B: BlockT> WarpSyncProvider<B> for TestWarpSyncProvider<B> {
	fn generate(
		&self,
		_start: B::Hash,
	) -> Result<EncodedProof, Box<dyn std::error::Error + Send + Sync>> {
		let info = self.0.info();
		let best_header = self.0.header(info.best_hash).unwrap().unwrap();
		Ok(EncodedProof(best_header.encode()))
	}
	fn verify(
		&self,
		proof: &EncodedProof,
		_set_id: SetId,
		_authorities: AuthorityList,
	) -> Result<VerificationResult<B>, Box<dyn std::error::Error + Send + Sync>> {
		let EncodedProof(encoded) = proof;
		let header = B::Header::decode(&mut encoded.as_slice()).unwrap();
		Ok(VerificationResult::Complete(0, Default::default(), header))
	}
	fn current_authorities(&self) -> AuthorityList {
		Default::default()
	}
}

/// Configuration for a full peer.
#[derive(Default)]
pub struct FullPeerConfig {
	/// Pruning window size.
	///
	/// NOTE: only finalized blocks are subject for removal!
	pub blocks_pruning: Option<u32>,
	/// Block announce validator.
	pub block_announce_validator: Option<Box<dyn BlockAnnounceValidator<Block> + Send + Sync>>,
	/// List of notification protocols that the network must support.
	pub notifications_protocols: Vec<ProtocolName>,
	/// List of request-response protocols that the network must support.
	pub request_response_protocols: Vec<RequestResponseConfig>,
	/// The indices of the peers the peer should be connected to.
	///
	/// If `None`, it will be connected to all other peers.
	pub connect_to_peers: Option<Vec<usize>>,
	/// Whether the full peer should have the authority role.
	pub is_authority: bool,
	/// Syncing mode
	pub sync_mode: SyncMode,
	/// Extra genesis storage.
	pub extra_storage: Option<sp_core::storage::Storage>,
	/// Enable transaction indexing.
	pub storage_chain: bool,
	/// Optional target block header to sync to
	pub target_block: Option<<Block as BlockT>::Header>,
}

#[async_trait::async_trait]
pub trait TestNetFactory: Default + Sized + Send
where
	<Self::BlockImport as BlockImport<Block>>::Transaction: Send,
{
	type Verifier: 'static + Verifier<Block>;
	type BlockImport: BlockImport<Block, Error = ConsensusError> + Clone + Send + Sync + 'static;
	type PeerData: Default + Send;

	/// This one needs to be implemented!
	fn make_verifier(&self, client: PeersClient, peer_data: &Self::PeerData) -> Self::Verifier;

	/// Get reference to peer.
	fn peer(&mut self, i: usize) -> &mut Peer<Self::PeerData, Self::BlockImport>;
	fn peers(&self) -> &Vec<Peer<Self::PeerData, Self::BlockImport>>;
	fn peers_mut(&mut self) -> &mut Vec<Peer<Self::PeerData, Self::BlockImport>>;
	fn mut_peers<F: FnOnce(&mut Vec<Peer<Self::PeerData, Self::BlockImport>>)>(
		&mut self,
		closure: F,
	);

	/// Get custom block import handle for fresh client, along with peer data.
	fn make_block_import(
		&self,
		client: PeersClient,
	) -> (
		BlockImportAdapter<Self::BlockImport>,
		Option<BoxJustificationImport<Block>>,
		Self::PeerData,
	);

	/// Create new test network with this many peers.
	fn new(n: usize) -> Self {
		trace!(target: "test_network", "Creating test network");
		let mut net = Self::default();

		for i in 0..n {
			trace!(target: "test_network", "Adding peer {}", i);
			net.add_full_peer();
		}
		net
	}

	fn add_full_peer(&mut self) {
		self.add_full_peer_with_config(Default::default())
	}

	/// Add a full peer.
	fn add_full_peer_with_config(&mut self, config: FullPeerConfig) {
		let mut test_client_builder = match (config.blocks_pruning, config.storage_chain) {
			(Some(blocks_pruning), true) => TestClientBuilder::with_tx_storage(blocks_pruning),
			(None, true) => TestClientBuilder::with_tx_storage(u32::MAX),
			(Some(blocks_pruning), false) => TestClientBuilder::with_pruning_window(blocks_pruning),
			(None, false) => TestClientBuilder::with_default_backend(),
		};
		if let Some(storage) = config.extra_storage {
			let genesis_extra_storage = test_client_builder.genesis_init_mut().extra_storage();
			*genesis_extra_storage = storage;
		}

		if matches!(config.sync_mode, SyncMode::Fast { .. } | SyncMode::Warp) {
			test_client_builder = test_client_builder.set_no_genesis();
		}
		let backend = test_client_builder.backend();
		let (c, longest_chain) = test_client_builder.build_with_longest_chain();
		let client = Arc::new(c);

		let (block_import, justification_import, data) = self
			.make_block_import(PeersClient { client: client.clone(), backend: backend.clone() });

		let verifier = self
			.make_verifier(PeersClient { client: client.clone(), backend: backend.clone() }, &data);
		let verifier = VerifierAdapter::new(verifier);

		let import_queue = Box::new(BasicQueue::new(
			verifier.clone(),
			Box::new(block_import.clone()),
			justification_import,
			&sp_core::testing::TaskExecutor::new(),
			None,
		));

		let listen_addr = build_multiaddr![Memory(rand::random::<u64>())];

		let mut network_config =
			NetworkConfiguration::new("test-node", "test-client", Default::default(), None);
		network_config.sync_mode = config.sync_mode;
		network_config.transport = TransportConfig::MemoryOnly;
		network_config.listen_addresses = vec![listen_addr.clone()];
		network_config.allow_non_globals_in_dht = true;
		if let Some(connect_to) = config.connect_to_peers {
			let addrs = connect_to
				.iter()
				.map(|v| {
					let peer_id = self.peer(*v).network_service().local_peer_id();
					let multiaddr = self.peer(*v).listen_addr.clone();
					MultiaddrWithPeerId { peer_id, multiaddr }
				})
				.collect();
			network_config.default_peers_set.reserved_nodes = addrs;
			network_config.default_peers_set.non_reserved_mode = NonReservedPeerMode::Deny;
		}
		let mut full_net_config = FullNetworkConfiguration::new(&network_config);

		let protocol_id = ProtocolId::from("test-protocol-name");

		let fork_id = Some(String::from("test-fork-id"));

		let (chain_sync_network_provider, chain_sync_network_handle) =
			NetworkServiceProvider::new();
		let mut block_relay_params = BlockRequestHandler::new(
			chain_sync_network_handle.clone(),
			&protocol_id,
			None,
			client.clone(),
			50,
		);
		self.spawn_task(Box::pin(async move {
			block_relay_params.server.run().await;
		}));

		let state_request_protocol_config = {
			let (handler, protocol_config) =
				StateRequestHandler::new(&protocol_id, None, client.clone(), 50);
			self.spawn_task(handler.run().boxed());
			protocol_config
		};

		let light_client_request_protocol_config = {
			let (handler, protocol_config) =
				LightClientRequestHandler::new(&protocol_id, None, client.clone());
			self.spawn_task(handler.run().boxed());
			protocol_config
		};

		let warp_sync = Arc::new(TestWarpSyncProvider(client.clone()));

		let warp_sync_params = match config.target_block {
			Some(target_block) => {
				let (sender, receiver) = oneshot::channel::<<Block as BlockT>::Header>();
				let _ = sender.send(target_block);
				WarpSyncParams::WaitForTarget(receiver)
			},
			_ => WarpSyncParams::WithProvider(warp_sync.clone()),
		};

		let warp_protocol_config = {
			let (handler, protocol_config) = warp_request_handler::RequestHandler::new(
				protocol_id.clone(),
				client
					.block_hash(0u32.into())
					.ok()
					.flatten()
					.expect("Genesis block exists; qed"),
				None,
				warp_sync.clone(),
			);
			self.spawn_task(handler.run().boxed());
			protocol_config
		};

		let block_announce_validator = config
			.block_announce_validator
			.unwrap_or_else(|| Box::new(DefaultBlockAnnounceValidator));

		let (tx, rx) = sc_utils::mpsc::tracing_unbounded("mpsc_syncing_engine_protocol", 100_000);
		let (engine, sync_service, block_announce_config) =
			sc_network_sync::engine::SyncingEngine::new(
				Roles::from(if config.is_authority { &Role::Authority } else { &Role::Full }),
				client.clone(),
				None,
				&full_net_config,
				protocol_id.clone(),
				&fork_id,
				block_announce_validator,
				Some(warp_sync_params),
				chain_sync_network_handle,
				import_queue.service(),
				block_relay_params.downloader,
				state_request_protocol_config.name.clone(),
				Some(warp_protocol_config.name.clone()),
				rx,
			)
			.unwrap();
		let sync_service_import_queue = Box::new(sync_service.clone());
		let sync_service = Arc::new(sync_service.clone());

		for config in config.request_response_protocols {
			full_net_config.add_request_response_protocol(config);
		}
		for config in [
			block_request_protocol_config,
			state_request_protocol_config,
			light_client_request_protocol_config,
			warp_protocol_config,
		] {
			full_net_config.add_request_response_protocol(config);
		}

		for protocol in config.notifications_protocols {
			full_net_config.add_notification_protocol(NonDefaultSetConfig {
				notifications_protocol: protocol,
				fallback_names: Vec::new(),
				max_notification_size: 1024 * 1024,
				handshake: None,
				set_config: Default::default(),
			});
		}

		let genesis_hash =
			client.hash(Zero::zero()).ok().flatten().expect("Genesis block exists; qed");
		let network = NetworkWorker::new(sc_network::config::Params {
			role: if config.is_authority { Role::Authority } else { Role::Full },
			executor: Box::new(|f| {
				tokio::spawn(f);
			}),
			network_config: full_net_config,
			genesis_hash,
			protocol_id,
			fork_id,
			metrics_registry: None,
			block_announce_config,
			tx,
<<<<<<< HEAD
			request_response_protocol_configs: [
				block_relay_params.request_response_config,
				state_request_protocol_config,
				light_client_request_protocol_config,
				warp_protocol_config,
			]
			.to_vec(),
=======
>>>>>>> 8423d2f5
		})
		.unwrap();

		trace!(target: "test_network", "Peer identifier: {}", network.service().local_peer_id());

		let service = network.service().clone();
		tokio::spawn(async move {
			chain_sync_network_provider.run(service).await;
		});

		tokio::spawn(async move {
			import_queue.run(sync_service_import_queue).await;
		});

		tokio::spawn(async move {
			engine.run().await;
		});

		self.mut_peers(move |peers| {
			for peer in peers.iter_mut() {
				peer.network
					.add_known_address(network.service().local_peer_id(), listen_addr.clone());
			}

			let imported_blocks_stream = Box::pin(client.import_notification_stream().fuse());
			let finality_notification_stream =
				Box::pin(client.finality_notification_stream().fuse());

			peers.push(Peer {
				data,
				client: PeersClient { client: client.clone(), backend: backend.clone() },
				select_chain: Some(longest_chain),
				backend: Some(backend),
				imported_blocks_stream,
				finality_notification_stream,
				block_import,
				verifier,
				network,
				sync_service,
				listen_addr,
			});
		});
	}

	/// Used to spawn background tasks, e.g. the block request protocol handler.
	fn spawn_task(&self, f: BoxFuture<'static, ()>) {
		tokio::spawn(f);
	}

	/// Polls the testnet until all peers are connected to each other.
	///
	/// Must be executed in a task context.
	fn poll_until_connected(&mut self, cx: &mut FutureContext) -> Poll<()> {
		self.poll(cx);

		let num_peers = self.peers().len();
		if self.peers().iter().all(|p| p.num_peers() == num_peers - 1) {
			return Poll::Ready(())
		}

		Poll::Pending
	}

	async fn is_in_sync(&mut self) -> bool {
		let mut highest = None;
		let peers = self.peers_mut();

		for peer in peers {
			if peer.sync_service.is_major_syncing() ||
				peer.sync_service.num_queued_blocks().await.unwrap() != 0
			{
				return false
			}
			if peer.sync_service.num_sync_requests().await.unwrap() != 0 {
				return false
			}
			match (highest, peer.client.info().best_hash) {
				(None, b) => highest = Some(b),
				(Some(ref a), ref b) if a == b => {},
				(Some(_), _) => return false,
			}
		}

		true
	}

	async fn is_idle(&mut self) -> bool {
		let peers = self.peers_mut();
		for peer in peers {
			if peer.sync_service.num_queued_blocks().await.unwrap() != 0 {
				return false
			}
			if peer.sync_service.num_sync_requests().await.unwrap() != 0 {
				return false
			}
		}

		true
	}

	/// Blocks the current thread until we are sync'ed.
	/// Wait until we are sync'ed.
	///
	/// (If we've not synced within 10 mins then panic rather than hang.)
	async fn run_until_sync(&mut self) {
		timeout(Duration::from_secs(10 * 60), async {
			loop {
				futures::future::poll_fn::<(), _>(|cx| {
					self.poll(cx);
					Poll::Ready(())
				})
				.await;

				if self.is_in_sync().await {
					break
				}
			}
		})
		.await
		.expect("sync didn't happen within 10 mins");
	}

	/// Run the network until there are no pending packets.
	///
	/// Calls `poll_until_idle` repeatedly with the runtime passed as parameter.
	async fn run_until_idle(&mut self) {
		loop {
			futures::future::poll_fn::<(), _>(|cx| {
				self.poll(cx);
				Poll::Ready(())
			})
			.await;

			if self.is_idle().await {
				break
			}
		}
	}

	/// Run the network until all peers are connected to each other.
	///
	/// Calls `poll_until_connected` repeatedly with the runtime passed as parameter.
	async fn run_until_connected(&mut self) {
		futures::future::poll_fn::<(), _>(|cx| self.poll_until_connected(cx)).await;
	}

	/// Polls the testnet. Processes all the pending actions.
	fn poll(&mut self, cx: &mut FutureContext) {
		self.mut_peers(|peers| {
			for (i, peer) in peers.iter_mut().enumerate() {
				trace!(target: "sync", "-- Polling {}: {}", i, peer.id());
				loop {
					// The code below is not quite correct, because we are polling a different
					// instance of the future every time. But as long as
					// `NetworkWorker::next_action()` contains just streams polling not interleaved
					// with other `.await`s, dropping the future and recreating it works the same as
					// polling a single instance.
					let net_poll_future = peer.network.next_action();
					pin_mut!(net_poll_future);
					if let Poll::Pending = net_poll_future.poll(cx) {
						break
					}
				}
				trace!(target: "sync", "-- Polling complete {}: {}", i, peer.id());

				// We poll `imported_blocks_stream`.
				while let Poll::Ready(Some(notification)) =
					peer.imported_blocks_stream.as_mut().poll_next(cx)
				{
					peer.sync_service.announce_block(notification.hash, None);
				}

				// We poll `finality_notification_stream`.
				while let Poll::Ready(Some(notification)) =
					peer.finality_notification_stream.as_mut().poll_next(cx)
				{
					peer.sync_service.on_block_finalized(notification.hash, notification.header);
				}
			}
		});
	}
}

#[derive(Default)]
pub struct TestNet {
	peers: Vec<Peer<(), PeersClient>>,
}

impl TestNetFactory for TestNet {
	type Verifier = PassThroughVerifier;
	type PeerData = ();
	type BlockImport = PeersClient;

	fn make_verifier(&self, _client: PeersClient, _peer_data: &()) -> Self::Verifier {
		PassThroughVerifier::new(false)
	}

	fn make_block_import(
		&self,
		client: PeersClient,
	) -> (
		BlockImportAdapter<Self::BlockImport>,
		Option<BoxJustificationImport<Block>>,
		Self::PeerData,
	) {
		(client.as_block_import(), None, ())
	}

	fn peer(&mut self, i: usize) -> &mut Peer<(), Self::BlockImport> {
		&mut self.peers[i]
	}

	fn peers(&self) -> &Vec<Peer<(), Self::BlockImport>> {
		&self.peers
	}

	fn peers_mut(&mut self) -> &mut Vec<Peer<(), Self::BlockImport>> {
		&mut self.peers
	}

	fn mut_peers<F: FnOnce(&mut Vec<Peer<(), Self::BlockImport>>)>(&mut self, closure: F) {
		closure(&mut self.peers);
	}
}

pub struct ForceFinalized(PeersClient);

#[async_trait::async_trait]
impl JustificationImport<Block> for ForceFinalized {
	type Error = ConsensusError;

	async fn on_start(&mut self) -> Vec<(H256, NumberFor<Block>)> {
		Vec::new()
	}

	async fn import_justification(
		&mut self,
		hash: H256,
		_number: NumberFor<Block>,
		justification: Justification,
	) -> Result<(), Self::Error> {
		self.0
			.finalize_block(hash, Some(justification), true)
			.map_err(|_| ConsensusError::InvalidJustification)
	}
}

#[derive(Default)]
pub struct JustificationTestNet(TestNet);

impl TestNetFactory for JustificationTestNet {
	type Verifier = PassThroughVerifier;
	type PeerData = ();
	type BlockImport = PeersClient;

	fn make_verifier(&self, client: PeersClient, peer_data: &()) -> Self::Verifier {
		self.0.make_verifier(client, peer_data)
	}

	fn peer(&mut self, i: usize) -> &mut Peer<Self::PeerData, Self::BlockImport> {
		self.0.peer(i)
	}

	fn peers(&self) -> &Vec<Peer<Self::PeerData, Self::BlockImport>> {
		self.0.peers()
	}

	fn peers_mut(&mut self) -> &mut Vec<Peer<Self::PeerData, Self::BlockImport>> {
		self.0.peers_mut()
	}

	fn mut_peers<F: FnOnce(&mut Vec<Peer<Self::PeerData, Self::BlockImport>>)>(
		&mut self,
		closure: F,
	) {
		self.0.mut_peers(closure)
	}

	fn make_block_import(
		&self,
		client: PeersClient,
	) -> (
		BlockImportAdapter<Self::BlockImport>,
		Option<BoxJustificationImport<Block>>,
		Self::PeerData,
	) {
		(client.as_block_import(), Some(Box::new(ForceFinalized(client))), Default::default())
	}
}<|MERGE_RESOLUTION|>--- conflicted
+++ resolved
@@ -901,7 +901,7 @@
 			full_net_config.add_request_response_protocol(config);
 		}
 		for config in [
-			block_request_protocol_config,
+			block_relay_params.request_response_config,
 			state_request_protocol_config,
 			light_client_request_protocol_config,
 			warp_protocol_config,
@@ -933,16 +933,6 @@
 			metrics_registry: None,
 			block_announce_config,
 			tx,
-<<<<<<< HEAD
-			request_response_protocol_configs: [
-				block_relay_params.request_response_config,
-				state_request_protocol_config,
-				light_client_request_protocol_config,
-				warp_protocol_config,
-			]
-			.to_vec(),
-=======
->>>>>>> 8423d2f5
 		})
 		.unwrap();
 
