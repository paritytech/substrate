--- conflicted
+++ resolved
@@ -49,13 +49,8 @@
 use sp_consensus::Error as ConsensusError;
 use sp_consensus::{BlockOrigin, ForkChoiceStrategy, BlockImportParams, BlockCheckParams, JustificationImport};
 use futures::prelude::*;
-<<<<<<< HEAD
-use futures03::{Stream as _, StreamExt as _, TryStreamExt as _};
-use sc_network::{NetworkWorker, NetworkService, ReportHandle, config::ProtocolId};
-=======
-use futures03::{StreamExt as _, TryStreamExt as _};
+use futures03::{Future as _, FutureExt as _, TryFutureExt as _, StreamExt as _, TryStreamExt as _};
 use sc_network::{NetworkWorker, NetworkStateInfo, NetworkService, ReportHandle, config::ProtocolId};
->>>>>>> b94464fb
 use sc_network::config::{NetworkConfiguration, TransportConfig, BoxFinalityProofRequestBuilder};
 use libp2p::PeerId;
 use parking_lot::Mutex;
@@ -716,7 +711,7 @@
 		self.mut_peers(|peers| {
 			for peer in peers {
 				trace!(target: "sync", "-- Polling {}", peer.id());
-				futures03::stream::poll_fn(|cx| Pin::new(&mut peer.network).poll_next(cx))
+				futures03::future::poll_fn(|cx| Pin::new(&mut peer.network).poll(cx))
 					.map(|item| Ok::<_, ()>(item))
 					.compat().poll().unwrap();
 				trace!(target: "sync", "-- Polling complete {}", peer.id());
