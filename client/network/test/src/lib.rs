// This file is part of Substrate.

// Copyright (C) 2017-2022 Parity Technologies (UK) Ltd.
// SPDX-License-Identifier: GPL-3.0-or-later WITH Classpath-exception-2.0

// This program is free software: you can redistribute it and/or modify
// it under the terms of the GNU General Public License as published by
// the Free Software Foundation, either version 3 of the License, or
// (at your option) any later version.

// This program is distributed in the hope that it will be useful,
// but WITHOUT ANY WARRANTY; without even the implied warranty of
// MERCHANTABILITY or FITNESS FOR A PARTICULAR PURPOSE. See the
// GNU General Public License for more details.

// You should have received a copy of the GNU General Public License
// along with this program. If not, see <https://www.gnu.org/licenses/>.
#![allow(missing_docs)]

#[cfg(test)]
mod block_import;
#[cfg(test)]
mod sync;

use std::{
	collections::HashMap,
	marker::PhantomData,
	pin::Pin,
	sync::Arc,
	task::{Context as FutureContext, Poll},
	time::Duration,
};

use futures::{channel::oneshot, future::BoxFuture, prelude::*};
use libp2p::{build_multiaddr, PeerId};
use log::trace;
use parking_lot::Mutex;
use sc_block_builder::{BlockBuilder, BlockBuilderProvider};
use sc_client_api::{
	backend::{AuxStore, Backend, Finalizer, TransactionFor},
	BlockBackend, BlockImportNotification, BlockchainEvents, FinalityNotification,
	FinalityNotifications, ImportNotifications,
};
use sc_consensus::{
	BasicQueue, BlockCheckParams, BlockImport, BlockImportParams, BoxJustificationImport,
	ForkChoiceStrategy, ImportQueue, ImportResult, JustificationImport, JustificationSyncLink,
	LongestChain, Verifier,
};
use sc_network::{Multiaddr, NetworkService, NetworkWorker};
use sc_network_common::{
	config::{
		MultiaddrWithPeerId, NetworkConfiguration, NonDefaultSetConfig, NonReservedPeerMode,
		ProtocolId, RequestResponseConfig, Role, SyncMode, TransportConfig,
	},
	protocol::{role::Roles, ProtocolName},
<<<<<<< HEAD
	service::{NetworkBlock, NetworkEventStream, NetworkStateInfo, NetworkSyncForkRequest},
	sync::warp::{AuthorityList, EncodedProof, SetId, VerificationResult, WarpSyncProvider},
=======
	service::{NetworkBlock, NetworkStateInfo, NetworkSyncForkRequest},
	sync::warp::{
		AuthorityList, EncodedProof, SetId, VerificationResult, WarpSyncParams, WarpSyncProvider,
	},
>>>>>>> 63a24581
};
use sc_network_light::light_client_requests::handler::LightClientRequestHandler;
use sc_network_sync::{
	block_request_handler::BlockRequestHandler,
	service::{chain_sync::SyncingService, network::NetworkServiceProvider},
	state_request_handler::StateRequestHandler,
	warp_request_handler,
};
use sc_service::client::Client;
use sp_blockchain::{
	well_known_cache_keys::{self, Id as CacheKeyId},
	Backend as BlockchainBackend, HeaderBackend, Info as BlockchainInfo, Result as ClientResult,
};
use sp_consensus::{
	block_validation::{BlockAnnounceValidator, DefaultBlockAnnounceValidator},
	BlockOrigin, Error as ConsensusError, SyncOracle,
};
use sp_core::H256;
use sp_runtime::{
	codec::{Decode, Encode},
	generic::{BlockId, OpaqueDigestItemId},
	traits::{Block as BlockT, Header as HeaderT, NumberFor},
	Justification, Justifications,
};
use substrate_test_runtime_client::AccountKeyring;
pub use substrate_test_runtime_client::{
	runtime::{Block, Extrinsic, Hash, Transfer},
	TestClient, TestClientBuilder, TestClientBuilderExt,
};
use tokio::time::timeout;

type AuthorityId = sp_consensus_babe::AuthorityId;

/// A Verifier that accepts all blocks and passes them on with the configured
/// finality to be imported.
#[derive(Clone)]
pub struct PassThroughVerifier {
	finalized: bool,
}

impl PassThroughVerifier {
	/// Create a new instance.
	///
	/// Every verified block will use `finalized` for the `BlockImportParams`.
	pub fn new(finalized: bool) -> Self {
		Self { finalized }
	}
}

/// This `Verifier` accepts all data as valid.
#[async_trait::async_trait]
impl<B: BlockT> Verifier<B> for PassThroughVerifier {
	async fn verify(
		&mut self,
		mut block: BlockImportParams<B, ()>,
	) -> Result<(BlockImportParams<B, ()>, Option<Vec<(CacheKeyId, Vec<u8>)>>), String> {
		let maybe_keys = block
			.header
			.digest()
			.log(|l| {
				l.try_as_raw(OpaqueDigestItemId::Consensus(b"aura"))
					.or_else(|| l.try_as_raw(OpaqueDigestItemId::Consensus(b"babe")))
			})
			.map(|blob| vec![(well_known_cache_keys::AUTHORITIES, blob.to_vec())]);
		if block.fork_choice.is_none() {
			block.fork_choice = Some(ForkChoiceStrategy::LongestChain);
		};
		block.finalized = self.finalized;
		Ok((block, maybe_keys))
	}
}

pub type PeersFullClient = Client<
	substrate_test_runtime_client::Backend,
	substrate_test_runtime_client::ExecutorDispatch,
	Block,
	substrate_test_runtime_client::runtime::RuntimeApi,
>;

#[derive(Clone)]
pub struct PeersClient {
	client: Arc<PeersFullClient>,
	backend: Arc<substrate_test_runtime_client::Backend>,
}

impl PeersClient {
	pub fn as_client(&self) -> Arc<PeersFullClient> {
		self.client.clone()
	}

	pub fn as_backend(&self) -> Arc<substrate_test_runtime_client::Backend> {
		self.backend.clone()
	}

	pub fn as_block_import(&self) -> BlockImportAdapter<Self> {
		BlockImportAdapter::new(self.clone())
	}

	pub fn get_aux(&self, key: &[u8]) -> ClientResult<Option<Vec<u8>>> {
		self.client.get_aux(key)
	}

	pub fn info(&self) -> BlockchainInfo<Block> {
		self.client.info()
	}

	pub fn header(
		&self,
		hash: <Block as BlockT>::Hash,
	) -> ClientResult<Option<<Block as BlockT>::Header>> {
		self.client.header(hash)
	}

	pub fn has_state_at(&self, block: &BlockId<Block>) -> bool {
		let (number, hash) = match *block {
			BlockId::Hash(h) => match self.as_client().number(h) {
				Ok(Some(n)) => (n, h),
				_ => return false,
			},
			BlockId::Number(n) => match self.as_client().hash(n) {
				Ok(Some(h)) => (n, h),
				_ => return false,
			},
		};
		self.backend.have_state_at(hash, number)
	}

	pub fn justifications(
		&self,
		hash: <Block as BlockT>::Hash,
	) -> ClientResult<Option<Justifications>> {
		self.client.justifications(hash)
	}

	pub fn finality_notification_stream(&self) -> FinalityNotifications<Block> {
		self.client.finality_notification_stream()
	}

	pub fn import_notification_stream(&self) -> ImportNotifications<Block> {
		self.client.import_notification_stream()
	}

	pub fn finalize_block(
		&self,
		hash: <Block as BlockT>::Hash,
		justification: Option<Justification>,
		notify: bool,
	) -> ClientResult<()> {
		self.client.finalize_block(hash, justification, notify)
	}
}

#[async_trait::async_trait]
impl BlockImport<Block> for PeersClient {
	type Error = ConsensusError;
	type Transaction = ();

	async fn check_block(
		&mut self,
		block: BlockCheckParams<Block>,
	) -> Result<ImportResult, Self::Error> {
		self.client.check_block(block).await
	}

	async fn import_block(
		&mut self,
		block: BlockImportParams<Block, ()>,
		cache: HashMap<well_known_cache_keys::Id, Vec<u8>>,
	) -> Result<ImportResult, Self::Error> {
		self.client.import_block(block.clear_storage_changes_and_mutate(), cache).await
	}
}

pub struct Peer<D, BlockImport> {
	pub data: D,
	client: PeersClient,
	/// We keep a copy of the verifier so that we can invoke it for locally-generated blocks,
	/// instead of going through the import queue.
	verifier: VerifierAdapter<Block>,
	/// We keep a copy of the block_import so that we can invoke it for locally-generated blocks,
	/// instead of going through the import queue.
	block_import: BlockImportAdapter<BlockImport>,
	select_chain: Option<LongestChain<substrate_test_runtime_client::Backend, Block>>,
	backend: Option<Arc<substrate_test_runtime_client::Backend>>,
	network: NetworkWorker<Block, <Block as BlockT>::Hash, PeersFullClient>,
	sync_service: Arc<SyncingService<Block>>,
	imported_blocks_stream: Pin<Box<dyn Stream<Item = BlockImportNotification<Block>> + Send>>,
	finality_notification_stream: Pin<Box<dyn Stream<Item = FinalityNotification<Block>> + Send>>,
	listen_addr: Multiaddr,
}

impl<D, B> Peer<D, B>
where
	B: BlockImport<Block, Error = ConsensusError> + Send + Sync,
	B::Transaction: Send,
{
	/// Get this peer ID.
	pub fn id(&self) -> PeerId {
		self.network.service().local_peer_id()
	}

	/// Returns true if we're major syncing.
	pub fn is_major_syncing(&self) -> bool {
		self.sync_service.is_major_syncing()
	}

	// Returns a clone of the local SelectChain, only available on full nodes
	pub fn select_chain(
		&self,
	) -> Option<LongestChain<substrate_test_runtime_client::Backend, Block>> {
		self.select_chain.clone()
	}

	/// Returns the number of peers we're connected to.
	pub fn num_peers(&self) -> usize {
		self.network.num_connected_peers()
	}

	/// Returns the number of downloaded blocks.
	pub async fn num_downloaded_blocks(&self) -> usize {
		self.sync_service.num_downloaded_blocks().await.unwrap()
	}

	/// Returns true if we have no peer.
	pub fn is_offline(&self) -> bool {
		self.sync_service.is_offline()
	}

	/// Request a justification for the given block.
	pub fn request_justification(&self, hash: &<Block as BlockT>::Hash, number: NumberFor<Block>) {
		self.sync_service.request_justification(hash, number);
	}

	/// Announces an important block on the network.
	pub fn announce_block(&self, hash: <Block as BlockT>::Hash, data: Option<Vec<u8>>) {
		self.sync_service.announce_block(hash, data);
	}

	/// Request explicit fork sync.
	pub fn set_sync_fork_request(
		&self,
		peers: Vec<PeerId>,
		hash: <Block as BlockT>::Hash,
		number: NumberFor<Block>,
	) {
		self.sync_service.set_sync_fork_request(peers, hash, number);
	}

	/// Add blocks to the peer -- edit the block before adding
	pub fn generate_blocks<F>(
		&mut self,
		count: usize,
		origin: BlockOrigin,
		edit_block: F,
	) -> Vec<H256>
	where
		F: FnMut(
			BlockBuilder<Block, PeersFullClient, substrate_test_runtime_client::Backend>,
		) -> Block,
	{
		let best_hash = self.client.info().best_hash;
		self.generate_blocks_at(
			BlockId::Hash(best_hash),
			count,
			origin,
			edit_block,
			false,
			true,
			true,
			ForkChoiceStrategy::LongestChain,
		)
	}

	/// Add blocks to the peer -- edit the block before adding and use custom fork choice rule.
	pub fn generate_blocks_with_fork_choice<F>(
		&mut self,
		count: usize,
		origin: BlockOrigin,
		edit_block: F,
		fork_choice: ForkChoiceStrategy,
	) -> Vec<H256>
	where
		F: FnMut(
			BlockBuilder<Block, PeersFullClient, substrate_test_runtime_client::Backend>,
		) -> Block,
	{
		let best_hash = self.client.info().best_hash;
		self.generate_blocks_at(
			BlockId::Hash(best_hash),
			count,
			origin,
			edit_block,
			false,
			true,
			true,
			fork_choice,
		)
	}

	/// Add blocks to the peer -- edit the block before adding. The chain will
	/// start at the given block iD.
	pub fn generate_blocks_at<F>(
		&mut self,
		at: BlockId<Block>,
		count: usize,
		origin: BlockOrigin,
		mut edit_block: F,
		headers_only: bool,
		inform_sync_about_new_best_block: bool,
		announce_block: bool,
		fork_choice: ForkChoiceStrategy,
	) -> Vec<H256>
	where
		F: FnMut(
			BlockBuilder<Block, PeersFullClient, substrate_test_runtime_client::Backend>,
		) -> Block,
	{
		let mut hashes = Vec::with_capacity(count);
		let full_client = self.client.as_client();
		let mut at = full_client.block_hash_from_id(&at).unwrap().unwrap();
		for _ in 0..count {
			let builder =
				full_client.new_block_at(&BlockId::Hash(at), Default::default(), false).unwrap();
			let block = edit_block(builder);
			let hash = block.header.hash();
			trace!(
				target: "test_network",
				"Generating {}, (#{}, parent={})",
				hash,
				block.header.number,
				block.header.parent_hash,
			);
			let header = block.header.clone();
			let mut import_block = BlockImportParams::new(origin, header.clone());
			import_block.body = if headers_only { None } else { Some(block.extrinsics) };
			import_block.fork_choice = Some(fork_choice);
			let (import_block, cache) =
				futures::executor::block_on(self.verifier.verify(import_block)).unwrap();
			let cache = if let Some(cache) = cache {
				cache.into_iter().collect()
			} else {
				Default::default()
			};

			futures::executor::block_on(self.block_import.import_block(import_block, cache))
				.expect("block_import failed");
			if announce_block {
				self.sync_service.announce_block(hash, None);
			}
			hashes.push(hash);
			at = hash;
		}

		if inform_sync_about_new_best_block {
			self.sync_service.new_best_block_imported(
				at,
				*full_client.header(at).ok().flatten().unwrap().number(),
			);
		}
		hashes
	}

	/// Push blocks to the peer (simplified: with or without a TX)
	pub fn push_blocks(&mut self, count: usize, with_tx: bool) -> Vec<H256> {
		let best_hash = self.client.info().best_hash;
		self.push_blocks_at(BlockId::Hash(best_hash), count, with_tx)
	}

	/// Push blocks to the peer (simplified: with or without a TX)
	pub fn push_headers(&mut self, count: usize) -> Vec<H256> {
		let best_hash = self.client.info().best_hash;
		self.generate_tx_blocks_at(BlockId::Hash(best_hash), count, false, true, true, true)
	}

	/// Push blocks to the peer (simplified: with or without a TX) starting from
	/// given hash.
	pub fn push_blocks_at(&mut self, at: BlockId<Block>, count: usize, with_tx: bool) -> Vec<H256> {
		self.generate_tx_blocks_at(at, count, with_tx, false, true, true)
	}

	/// Push blocks to the peer (simplified: with or without a TX) starting from
	/// given hash without informing the sync protocol about the new best block.
	pub fn push_blocks_at_without_informing_sync(
		&mut self,
		at: BlockId<Block>,
		count: usize,
		with_tx: bool,
		announce_block: bool,
	) -> Vec<H256> {
		self.generate_tx_blocks_at(at, count, with_tx, false, false, announce_block)
	}

	/// Push blocks to the peer (simplified: with or without a TX) starting from
	/// given hash without announcing the block.
	pub fn push_blocks_at_without_announcing(
		&mut self,
		at: BlockId<Block>,
		count: usize,
		with_tx: bool,
	) -> Vec<H256> {
		self.generate_tx_blocks_at(at, count, with_tx, false, true, false)
	}

	/// Push blocks/headers to the peer (simplified: with or without a TX) starting from
	/// given hash.
	fn generate_tx_blocks_at(
		&mut self,
		at: BlockId<Block>,
		count: usize,
		with_tx: bool,
		headers_only: bool,
		inform_sync_about_new_best_block: bool,
		announce_block: bool,
	) -> Vec<H256> {
		let mut nonce = 0;
		if with_tx {
			self.generate_blocks_at(
				at,
				count,
				BlockOrigin::File,
				|mut builder| {
					let transfer = Transfer {
						from: AccountKeyring::Alice.into(),
						to: AccountKeyring::Alice.into(),
						amount: 1,
						nonce,
					};
					builder.push(transfer.into_signed_tx()).unwrap();
					nonce += 1;
					builder.build().unwrap().block
				},
				headers_only,
				inform_sync_about_new_best_block,
				announce_block,
				ForkChoiceStrategy::LongestChain,
			)
		} else {
			self.generate_blocks_at(
				at,
				count,
				BlockOrigin::File,
				|builder| builder.build().unwrap().block,
				headers_only,
				inform_sync_about_new_best_block,
				announce_block,
				ForkChoiceStrategy::LongestChain,
			)
		}
	}

	pub fn push_authorities_change_block(
		&mut self,
		new_authorities: Vec<AuthorityId>,
	) -> Vec<H256> {
		self.generate_blocks(1, BlockOrigin::File, |mut builder| {
			builder.push(Extrinsic::AuthoritiesChange(new_authorities.clone())).unwrap();
			builder.build().unwrap().block
		})
	}

	/// Get a reference to the client.
	pub fn client(&self) -> &PeersClient {
		&self.client
	}

	/// Get a reference to the network service.
	pub fn network_service(&self) -> &Arc<NetworkService<Block, <Block as BlockT>::Hash>> {
		self.network.service()
	}

	pub fn sync_service(&self) -> &Arc<SyncingService<Block>> {
		&self.sync_service
	}

	/// Get a reference to the network worker.
	pub fn network(&self) -> &NetworkWorker<Block, <Block as BlockT>::Hash, PeersFullClient> {
		&self.network
	}

	/// Test helper to compare the blockchain state of multiple (networked)
	/// clients.
	pub fn blockchain_canon_equals(&self, other: &Self) -> bool {
		if let (Some(mine), Some(others)) = (self.backend.clone(), other.backend.clone()) {
			mine.blockchain().info().best_hash == others.blockchain().info().best_hash
		} else {
			false
		}
	}

	/// Count the total number of imported blocks.
	pub fn blocks_count(&self) -> u64 {
		self.backend
			.as_ref()
			.map(|backend| backend.blockchain().info().best_number)
			.unwrap_or(0)
	}

	/// Return a collection of block hashes that failed verification
	pub fn failed_verifications(&self) -> HashMap<<Block as BlockT>::Hash, String> {
		self.verifier.failed_verifications.lock().clone()
	}

	pub fn has_block(&self, hash: H256) -> bool {
		self.backend
			.as_ref()
			.map(|backend| backend.blockchain().header(hash).unwrap().is_some())
			.unwrap_or(false)
	}

	pub fn has_body(&self, hash: H256) -> bool {
		self.backend
			.as_ref()
			.map(|backend| backend.blockchain().body(hash).unwrap().is_some())
			.unwrap_or(false)
	}
}

pub trait BlockImportAdapterFull:
	BlockImport<
		Block,
		Transaction = TransactionFor<substrate_test_runtime_client::Backend, Block>,
		Error = ConsensusError,
	> + Send
	+ Sync
	+ Clone
{
}

impl<T> BlockImportAdapterFull for T where
	T: BlockImport<
			Block,
			Transaction = TransactionFor<substrate_test_runtime_client::Backend, Block>,
			Error = ConsensusError,
		> + Send
		+ Sync
		+ Clone
{
}

/// Implements `BlockImport` for any `Transaction`. Internally the transaction is
/// "converted", aka the field is set to `None`.
///
/// This is required as the `TestNetFactory` trait does not distinguish between
/// full and light nodes.
#[derive(Clone)]
pub struct BlockImportAdapter<I, Transaction = ()> {
	inner: I,
	_phantom: PhantomData<Transaction>,
}

impl<I, Transaction> BlockImportAdapter<I, Transaction> {
	/// Create a new instance of `Self::Full`.
	pub fn new(inner: I) -> Self {
		Self { inner, _phantom: PhantomData }
	}
}

#[async_trait::async_trait]
impl<I, Transaction> BlockImport<Block> for BlockImportAdapter<I, Transaction>
where
	I: BlockImport<Block, Error = ConsensusError> + Send + Sync,
	I::Transaction: Send,
	Transaction: Send + 'static,
{
	type Error = ConsensusError;
	type Transaction = Transaction;

	async fn check_block(
		&mut self,
		block: BlockCheckParams<Block>,
	) -> Result<ImportResult, Self::Error> {
		self.inner.check_block(block).await
	}

	async fn import_block(
		&mut self,
		block: BlockImportParams<Block, Self::Transaction>,
		cache: HashMap<well_known_cache_keys::Id, Vec<u8>>,
	) -> Result<ImportResult, Self::Error> {
		self.inner.import_block(block.clear_storage_changes_and_mutate(), cache).await
	}
}

/// Implements `Verifier` and keeps track of failed verifications.
struct VerifierAdapter<B: BlockT> {
	verifier: Arc<futures::lock::Mutex<Box<dyn Verifier<B>>>>,
	failed_verifications: Arc<Mutex<HashMap<B::Hash, String>>>,
}

#[async_trait::async_trait]
impl<B: BlockT> Verifier<B> for VerifierAdapter<B> {
	async fn verify(
		&mut self,
		block: BlockImportParams<B, ()>,
	) -> Result<(BlockImportParams<B, ()>, Option<Vec<(CacheKeyId, Vec<u8>)>>), String> {
		let hash = block.header.hash();
		self.verifier.lock().await.verify(block).await.map_err(|e| {
			self.failed_verifications.lock().insert(hash, e.clone());
			e
		})
	}
}

impl<B: BlockT> Clone for VerifierAdapter<B> {
	fn clone(&self) -> Self {
		Self {
			verifier: self.verifier.clone(),
			failed_verifications: self.failed_verifications.clone(),
		}
	}
}

impl<B: BlockT> VerifierAdapter<B> {
	fn new(verifier: impl Verifier<B> + 'static) -> Self {
		VerifierAdapter {
			verifier: Arc::new(futures::lock::Mutex::new(Box::new(verifier))),
			failed_verifications: Default::default(),
		}
	}
}

struct TestWarpSyncProvider<B: BlockT>(Arc<dyn HeaderBackend<B>>);

impl<B: BlockT> WarpSyncProvider<B> for TestWarpSyncProvider<B> {
	fn generate(
		&self,
		_start: B::Hash,
	) -> Result<EncodedProof, Box<dyn std::error::Error + Send + Sync>> {
		let info = self.0.info();
		let best_header = self.0.header(info.best_hash).unwrap().unwrap();
		Ok(EncodedProof(best_header.encode()))
	}
	fn verify(
		&self,
		proof: &EncodedProof,
		_set_id: SetId,
		_authorities: AuthorityList,
	) -> Result<VerificationResult<B>, Box<dyn std::error::Error + Send + Sync>> {
		let EncodedProof(encoded) = proof;
		let header = B::Header::decode(&mut encoded.as_slice()).unwrap();
		Ok(VerificationResult::Complete(0, Default::default(), header))
	}
	fn current_authorities(&self) -> AuthorityList {
		Default::default()
	}
}

/// Configuration for a full peer.
#[derive(Default)]
pub struct FullPeerConfig {
	/// Pruning window size.
	///
	/// NOTE: only finalized blocks are subject for removal!
	pub blocks_pruning: Option<u32>,
	/// Block announce validator.
	pub block_announce_validator: Option<Box<dyn BlockAnnounceValidator<Block> + Send + Sync>>,
	/// List of notification protocols that the network must support.
	pub notifications_protocols: Vec<ProtocolName>,
	/// List of request-response protocols that the network must support.
	pub request_response_protocols: Vec<RequestResponseConfig>,
	/// The indices of the peers the peer should be connected to.
	///
	/// If `None`, it will be connected to all other peers.
	pub connect_to_peers: Option<Vec<usize>>,
	/// Whether the full peer should have the authority role.
	pub is_authority: bool,
	/// Syncing mode
	pub sync_mode: SyncMode,
	/// Extra genesis storage.
	pub extra_storage: Option<sp_core::storage::Storage>,
	/// Enable transaction indexing.
	pub storage_chain: bool,
	/// Optional target block header to sync to
	pub target_block: Option<<Block as BlockT>::Header>,
}

#[async_trait::async_trait]
pub trait TestNetFactory: Default + Sized + Send
where
	<Self::BlockImport as BlockImport<Block>>::Transaction: Send,
{
	type Verifier: 'static + Verifier<Block>;
	type BlockImport: BlockImport<Block, Error = ConsensusError> + Clone + Send + Sync + 'static;
	type PeerData: Default + Send;

	/// This one needs to be implemented!
	fn make_verifier(&self, client: PeersClient, peer_data: &Self::PeerData) -> Self::Verifier;

	/// Get reference to peer.
	fn peer(&mut self, i: usize) -> &mut Peer<Self::PeerData, Self::BlockImport>;
	fn peers(&self) -> &Vec<Peer<Self::PeerData, Self::BlockImport>>;
	fn peers_mut(&mut self) -> &mut Vec<Peer<Self::PeerData, Self::BlockImport>>;
	fn mut_peers<F: FnOnce(&mut Vec<Peer<Self::PeerData, Self::BlockImport>>)>(
		&mut self,
		closure: F,
	);

	/// Get custom block import handle for fresh client, along with peer data.
	fn make_block_import(
		&self,
		client: PeersClient,
	) -> (
		BlockImportAdapter<Self::BlockImport>,
		Option<BoxJustificationImport<Block>>,
		Self::PeerData,
	);

	/// Create new test network with this many peers.
	fn new(n: usize) -> Self {
		trace!(target: "test_network", "Creating test network");
		let mut net = Self::default();

		for i in 0..n {
			trace!(target: "test_network", "Adding peer {}", i);
			net.add_full_peer();
		}
		net
	}

	fn add_full_peer(&mut self) {
		self.add_full_peer_with_config(Default::default())
	}

	/// Add a full peer.
	fn add_full_peer_with_config(&mut self, config: FullPeerConfig) {
		let mut test_client_builder = match (config.blocks_pruning, config.storage_chain) {
			(Some(blocks_pruning), true) => TestClientBuilder::with_tx_storage(blocks_pruning),
			(None, true) => TestClientBuilder::with_tx_storage(u32::MAX),
			(Some(blocks_pruning), false) => TestClientBuilder::with_pruning_window(blocks_pruning),
			(None, false) => TestClientBuilder::with_default_backend(),
		};
		if let Some(storage) = config.extra_storage {
			let genesis_extra_storage = test_client_builder.genesis_init_mut().extra_storage();
			*genesis_extra_storage = storage;
		}

		if matches!(config.sync_mode, SyncMode::Fast { .. } | SyncMode::Warp) {
			test_client_builder = test_client_builder.set_no_genesis();
		}
		let backend = test_client_builder.backend();
		let (c, longest_chain) = test_client_builder.build_with_longest_chain();
		let client = Arc::new(c);

		let (block_import, justification_import, data) = self
			.make_block_import(PeersClient { client: client.clone(), backend: backend.clone() });

		let verifier = self
			.make_verifier(PeersClient { client: client.clone(), backend: backend.clone() }, &data);
		let verifier = VerifierAdapter::new(verifier);

		let import_queue = Box::new(BasicQueue::new(
			verifier.clone(),
			Box::new(block_import.clone()),
			justification_import,
			&sp_core::testing::TaskExecutor::new(),
			None,
		));

		let listen_addr = build_multiaddr![Memory(rand::random::<u64>())];

		let mut network_config =
			NetworkConfiguration::new("test-node", "test-client", Default::default(), None);
		network_config.sync_mode = config.sync_mode;
		network_config.transport = TransportConfig::MemoryOnly;
		network_config.listen_addresses = vec![listen_addr.clone()];
		network_config.allow_non_globals_in_dht = true;
		network_config
			.request_response_protocols
			.extend(config.request_response_protocols);
		network_config.extra_sets = config
			.notifications_protocols
			.into_iter()
			.map(|p| NonDefaultSetConfig {
				notifications_protocol: p,
				fallback_names: Vec::new(),
				max_notification_size: 1024 * 1024,
				handshake: None,
				set_config: Default::default(),
			})
			.collect();
		if let Some(connect_to) = config.connect_to_peers {
			let addrs = connect_to
				.iter()
				.map(|v| {
					let peer_id = self.peer(*v).network_service().local_peer_id();
					let multiaddr = self.peer(*v).listen_addr.clone();
					MultiaddrWithPeerId { peer_id, multiaddr }
				})
				.collect();
			network_config.default_peers_set.reserved_nodes = addrs;
			network_config.default_peers_set.non_reserved_mode = NonReservedPeerMode::Deny;
		}

		let protocol_id = ProtocolId::from("test-protocol-name");

		let fork_id = Some(String::from("test-fork-id"));

		let block_request_protocol_config = {
			let (handler, protocol_config) =
				BlockRequestHandler::new(&protocol_id, None, client.clone(), 50);
			self.spawn_task(handler.run().boxed());
			protocol_config
		};

		let state_request_protocol_config = {
			let (handler, protocol_config) =
				StateRequestHandler::new(&protocol_id, None, client.clone(), 50);
			self.spawn_task(handler.run().boxed());
			protocol_config
		};

		let light_client_request_protocol_config = {
			let (handler, protocol_config) =
				LightClientRequestHandler::new(&protocol_id, None, client.clone());
			self.spawn_task(handler.run().boxed());
			protocol_config
		};

		let warp_sync = Arc::new(TestWarpSyncProvider(client.clone()));

		let warp_sync_params = match config.target_block {
			Some(target_block) => {
				let (sender, receiver) = oneshot::channel::<<Block as BlockT>::Header>();
				let _ = sender.send(target_block);
				WarpSyncParams::WaitForTarget(receiver)
			},
			_ => WarpSyncParams::WithProvider(warp_sync.clone()),
		};

		let warp_protocol_config = {
			let (handler, protocol_config) = warp_request_handler::RequestHandler::new(
				protocol_id.clone(),
				client
					.block_hash(0u32.into())
					.ok()
					.flatten()
					.expect("Genesis block exists; qed"),
				None,
				warp_sync.clone(),
			);
			self.spawn_task(handler.run().boxed());
			protocol_config
		};

		let block_announce_validator = config
			.block_announce_validator
			.unwrap_or_else(|| Box::new(DefaultBlockAnnounceValidator));
		let (chain_sync_network_provider, chain_sync_network_handle) =
			NetworkServiceProvider::new();

<<<<<<< HEAD
		let (engine, sync_service, block_announce_config) =
			sc_network_sync::engine::SyncingEngine::new(
				Roles::from(if config.is_authority { &Role::Authority } else { &Role::Full }),
				client.clone(),
				None,
				&network_config,
				protocol_id.clone(),
				&fork_id,
				block_announce_validator,
				Some(warp_sync),
				chain_sync_network_handle,
				import_queue.service(),
				block_request_protocol_config.name.clone(),
				state_request_protocol_config.name.clone(),
				Some(warp_protocol_config.name.clone()),
			)
			.unwrap();
		let sync_service_import_queue = Box::new(sync_service.clone());
		let sync_service = Arc::new(sync_service.clone());
=======
		let (chain_sync, chain_sync_service, block_announce_config) = ChainSync::new(
			match network_config.sync_mode {
				SyncMode::Full => sc_network_common::sync::SyncMode::Full,
				SyncMode::Fast { skip_proofs, storage_chain_mode } =>
					sc_network_common::sync::SyncMode::LightState {
						skip_proofs,
						storage_chain_mode,
					},
				SyncMode::Warp => sc_network_common::sync::SyncMode::Warp,
			},
			client.clone(),
			protocol_id.clone(),
			&fork_id,
			Roles::from(if config.is_authority { &Role::Authority } else { &Role::Full }),
			block_announce_validator,
			network_config.max_parallel_downloads,
			Some(warp_sync_params),
			None,
			chain_sync_network_handle,
			import_queue.service(),
			block_request_protocol_config.name.clone(),
			state_request_protocol_config.name.clone(),
			Some(warp_protocol_config.name.clone()),
		)
		.unwrap();
>>>>>>> 63a24581

		let network = NetworkWorker::new(sc_network::config::Params {
			role: if config.is_authority { Role::Authority } else { Role::Full },
			executor: Box::new(|f| {
				tokio::spawn(f);
			}),
			network_config,
			chain: client.clone(),
			protocol_id,
			fork_id,
			metrics_registry: None,
			block_announce_config,
			request_response_protocol_configs: [
				block_request_protocol_config,
				state_request_protocol_config,
				light_client_request_protocol_config,
				warp_protocol_config,
			]
			.to_vec(),
		})
		.unwrap();

		trace!(target: "test_network", "Peer identifier: {}", network.service().local_peer_id());

		let service = network.service().clone();
		tokio::spawn(async move {
			chain_sync_network_provider.run(service).await;
		});

		tokio::spawn(async move {
			import_queue.run(sync_service_import_queue).await;
		});

		let service = network.service().clone();
		tokio::spawn(async move {
			engine.run(service.event_stream("syncing")).await;
		});

		self.mut_peers(move |peers| {
			for peer in peers.iter_mut() {
				peer.network
					.add_known_address(network.service().local_peer_id(), listen_addr.clone());
			}

			let imported_blocks_stream = Box::pin(client.import_notification_stream().fuse());
			let finality_notification_stream =
				Box::pin(client.finality_notification_stream().fuse());

			peers.push(Peer {
				data,
				client: PeersClient { client: client.clone(), backend: backend.clone() },
				select_chain: Some(longest_chain),
				backend: Some(backend),
				imported_blocks_stream,
				finality_notification_stream,
				block_import,
				verifier,
				network,
				sync_service,
				listen_addr,
			});
		});
	}

	/// Used to spawn background tasks, e.g. the block request protocol handler.
	fn spawn_task(&self, f: BoxFuture<'static, ()>) {
		tokio::spawn(f);
	}

	/// Polls the testnet until all peers are connected to each other.
	///
	/// Must be executed in a task context.
	fn poll_until_connected(&mut self, cx: &mut FutureContext) -> Poll<()> {
		self.poll(cx);

		let num_peers = self.peers().len();
		if self.peers().iter().all(|p| p.num_peers() == num_peers - 1) {
			return Poll::Ready(())
		}

		Poll::Pending
	}

	async fn is_in_sync(&mut self) -> bool {
		let mut highest = None;
		let peers = self.peers_mut();

		for peer in peers {
			if peer.sync_service.is_major_syncing() ||
				peer.sync_service.num_queued_blocks().await.unwrap() != 0
			{
				return false
			}
			if peer.sync_service.num_sync_requests().await.unwrap() != 0 {
				return false
			}
			match (highest, peer.client.info().best_hash) {
				(None, b) => highest = Some(b),
				(Some(ref a), ref b) if a == b => {},
				(Some(_), _) => return false,
			}
		}

		true
	}

	async fn is_idle(&mut self) -> bool {
		let peers = self.peers_mut();
		for peer in peers {
			if peer.sync_service.num_queued_blocks().await.unwrap() != 0 {
				return false
			}
			if peer.sync_service.num_sync_requests().await.unwrap() != 0 {
				return false
			}
		}

		true
	}

	/// Blocks the current thread until we are sync'ed.
	/// Wait until we are sync'ed.
	///
	/// (If we've not synced within 10 mins then panic rather than hang.)
	async fn run_until_sync(&mut self) {
		timeout(Duration::from_secs(10 * 60), async {
			loop {
				futures::future::poll_fn::<(), _>(|cx| {
					self.poll(cx);
					Poll::Ready(())
				})
				.await;

				if self.is_in_sync().await {
					break
				}
			}
		})
		.await
		.expect("sync didn't happen within 10 mins");
	}

	/// Run the network until there are no pending packets.
	///
	/// Calls `poll_until_idle` repeatedly with the runtime passed as parameter.
	async fn run_until_idle(&mut self) {
		loop {
			futures::future::poll_fn::<(), _>(|cx| {
				self.poll(cx);
				Poll::Ready(())
			})
			.await;

			if self.is_idle().await {
				break
			}
		}
	}

	/// Run the network until all peers are connected to each other.
	///
	/// Calls `poll_until_connected` repeatedly with the runtime passed as parameter.
	async fn run_until_connected(&mut self) {
		futures::future::poll_fn::<(), _>(|cx| self.poll_until_connected(cx)).await;
	}

	/// Polls the testnet. Processes all the pending actions.
	fn poll(&mut self, cx: &mut FutureContext) {
		self.mut_peers(|peers| {
			for (i, peer) in peers.iter_mut().enumerate() {
				trace!(target: "sync", "-- Polling {}: {}", i, peer.id());
				if let Poll::Ready(()) = peer.network.poll_unpin(cx) {
					panic!("NetworkWorker has terminated unexpectedly.")
				}
				trace!(target: "sync", "-- Polling complete {}: {}", i, peer.id());

				// We poll `imported_blocks_stream`.
				while let Poll::Ready(Some(notification)) =
					peer.imported_blocks_stream.as_mut().poll_next(cx)
				{
					peer.sync_service.announce_block(notification.hash, None);
				}

				// We poll `finality_notification_stream`.
				while let Poll::Ready(Some(notification)) =
					peer.finality_notification_stream.as_mut().poll_next(cx)
				{
					peer.sync_service.on_block_finalized(notification.hash, notification.header);
				}
			}
		});
	}
}

#[derive(Default)]
pub struct TestNet {
	peers: Vec<Peer<(), PeersClient>>,
}

impl TestNetFactory for TestNet {
	type Verifier = PassThroughVerifier;
	type PeerData = ();
	type BlockImport = PeersClient;

	fn make_verifier(&self, _client: PeersClient, _peer_data: &()) -> Self::Verifier {
		PassThroughVerifier::new(false)
	}

	fn make_block_import(
		&self,
		client: PeersClient,
	) -> (
		BlockImportAdapter<Self::BlockImport>,
		Option<BoxJustificationImport<Block>>,
		Self::PeerData,
	) {
		(client.as_block_import(), None, ())
	}

	fn peer(&mut self, i: usize) -> &mut Peer<(), Self::BlockImport> {
		&mut self.peers[i]
	}

	fn peers(&self) -> &Vec<Peer<(), Self::BlockImport>> {
		&self.peers
	}

	fn peers_mut(&mut self) -> &mut Vec<Peer<(), Self::BlockImport>> {
		&mut self.peers
	}

	fn mut_peers<F: FnOnce(&mut Vec<Peer<(), Self::BlockImport>>)>(&mut self, closure: F) {
		closure(&mut self.peers);
	}
}

pub struct ForceFinalized(PeersClient);

#[async_trait::async_trait]
impl JustificationImport<Block> for ForceFinalized {
	type Error = ConsensusError;

	async fn on_start(&mut self) -> Vec<(H256, NumberFor<Block>)> {
		Vec::new()
	}

	async fn import_justification(
		&mut self,
		hash: H256,
		_number: NumberFor<Block>,
		justification: Justification,
	) -> Result<(), Self::Error> {
		self.0
			.finalize_block(hash, Some(justification), true)
			.map_err(|_| ConsensusError::InvalidJustification)
	}
}

#[derive(Default)]
pub struct JustificationTestNet(TestNet);

impl TestNetFactory for JustificationTestNet {
	type Verifier = PassThroughVerifier;
	type PeerData = ();
	type BlockImport = PeersClient;

	fn make_verifier(&self, client: PeersClient, peer_data: &()) -> Self::Verifier {
		self.0.make_verifier(client, peer_data)
	}

	fn peer(&mut self, i: usize) -> &mut Peer<Self::PeerData, Self::BlockImport> {
		self.0.peer(i)
	}

	fn peers(&self) -> &Vec<Peer<Self::PeerData, Self::BlockImport>> {
		self.0.peers()
	}

	fn peers_mut(&mut self) -> &mut Vec<Peer<Self::PeerData, Self::BlockImport>> {
		self.0.peers_mut()
	}

	fn mut_peers<F: FnOnce(&mut Vec<Peer<Self::PeerData, Self::BlockImport>>)>(
		&mut self,
		closure: F,
	) {
		self.0.mut_peers(closure)
	}

	fn make_block_import(
		&self,
		client: PeersClient,
	) -> (
		BlockImportAdapter<Self::BlockImport>,
		Option<BoxJustificationImport<Block>>,
		Self::PeerData,
	) {
		(client.as_block_import(), Some(Box::new(ForceFinalized(client))), Default::default())
	}
}<|MERGE_RESOLUTION|>--- conflicted
+++ resolved
@@ -53,15 +53,10 @@
 		ProtocolId, RequestResponseConfig, Role, SyncMode, TransportConfig,
 	},
 	protocol::{role::Roles, ProtocolName},
-<<<<<<< HEAD
 	service::{NetworkBlock, NetworkEventStream, NetworkStateInfo, NetworkSyncForkRequest},
-	sync::warp::{AuthorityList, EncodedProof, SetId, VerificationResult, WarpSyncProvider},
-=======
-	service::{NetworkBlock, NetworkStateInfo, NetworkSyncForkRequest},
 	sync::warp::{
 		AuthorityList, EncodedProof, SetId, VerificationResult, WarpSyncParams, WarpSyncProvider,
 	},
->>>>>>> 63a24581
 };
 use sc_network_light::light_client_requests::handler::LightClientRequestHandler;
 use sc_network_sync::{
@@ -912,7 +907,6 @@
 		let (chain_sync_network_provider, chain_sync_network_handle) =
 			NetworkServiceProvider::new();
 
-<<<<<<< HEAD
 		let (engine, sync_service, block_announce_config) =
 			sc_network_sync::engine::SyncingEngine::new(
 				Roles::from(if config.is_authority { &Role::Authority } else { &Role::Full }),
@@ -922,7 +916,7 @@
 				protocol_id.clone(),
 				&fork_id,
 				block_announce_validator,
-				Some(warp_sync),
+				Some(warp_sync_params),
 				chain_sync_network_handle,
 				import_queue.service(),
 				block_request_protocol_config.name.clone(),
@@ -932,33 +926,6 @@
 			.unwrap();
 		let sync_service_import_queue = Box::new(sync_service.clone());
 		let sync_service = Arc::new(sync_service.clone());
-=======
-		let (chain_sync, chain_sync_service, block_announce_config) = ChainSync::new(
-			match network_config.sync_mode {
-				SyncMode::Full => sc_network_common::sync::SyncMode::Full,
-				SyncMode::Fast { skip_proofs, storage_chain_mode } =>
-					sc_network_common::sync::SyncMode::LightState {
-						skip_proofs,
-						storage_chain_mode,
-					},
-				SyncMode::Warp => sc_network_common::sync::SyncMode::Warp,
-			},
-			client.clone(),
-			protocol_id.clone(),
-			&fork_id,
-			Roles::from(if config.is_authority { &Role::Authority } else { &Role::Full }),
-			block_announce_validator,
-			network_config.max_parallel_downloads,
-			Some(warp_sync_params),
-			None,
-			chain_sync_network_handle,
-			import_queue.service(),
-			block_request_protocol_config.name.clone(),
-			state_request_protocol_config.name.clone(),
-			Some(warp_protocol_config.name.clone()),
-		)
-		.unwrap();
->>>>>>> 63a24581
 
 		let network = NetworkWorker::new(sc_network::config::Params {
 			role: if config.is_authority { Role::Authority } else { Role::Full },
