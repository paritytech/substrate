--- conflicted
+++ resolved
@@ -734,20 +734,12 @@
 	fn add_full_peer_with_config(&mut self, config: FullPeerConfig) {
 		let mut test_client_builder = match (config.keep_blocks, config.storage_chain) {
 			(Some(keep_blocks), true) =>
-<<<<<<< HEAD
-				TestClientBuilder::with_tx_storage(keep_blocks).state_hashed_value(),
-			(None, true) => TestClientBuilder::with_tx_storage(u32::MAX).state_hashed_value(),
-			(Some(keep_blocks), false) =>
-				TestClientBuilder::with_pruning_window(keep_blocks).state_hashed_value(),
-			(None, false) => TestClientBuilder::with_default_backend().state_hashed_value(),
-=======
 				TestClientBuilder::with_tx_storage(keep_blocks, self.state_versions()),
 			(None, true) => TestClientBuilder::with_tx_storage(u32::MAX, self.state_versions()),
 			(Some(keep_blocks), false) =>
 				TestClientBuilder::with_pruning_window(keep_blocks, self.state_versions()),
 			(None, false) =>
 				TestClientBuilder::with_default_backend_and_state_versions(self.state_versions()),
->>>>>>> c09ee878
 		};
 		if matches!(config.sync_mode, SyncMode::Fast { .. }) {
 			test_client_builder = test_client_builder.set_no_genesis();
@@ -882,7 +874,7 @@
 
 	/// Add a light peer.
 	fn add_light_peer(&mut self) {
-		let (c, backend) = substrate_test_runtime_client::new_light(true);
+		let (c, backend) = substrate_test_runtime_client::new_light();
 		let client = Arc::new(c);
 		let (block_import, justification_import, data) =
 			self.make_block_import(PeersClient::Light(client.clone(), backend.clone()));
