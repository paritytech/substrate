--- conflicted
+++ resolved
@@ -18,20 +18,13 @@
 
 //! Testing block import logic.
 
-<<<<<<< HEAD
-use sc_consensus::{
-	ImportedAux, import_single_block, BasicQueue, BlockImportError, BlockImportStatus, IncomingBlock,
-=======
-use super::*;
 use futures::executor::block_on;
 use sc_block_builder::BlockBuilderProvider;
-use sp_consensus::{
-	import_queue::{
-		import_single_block, BasicQueue, BlockImportError, BlockImportResult, IncomingBlock,
-	},
-	ImportedAux,
->>>>>>> 5b55e010
+use sc_consensus::{
+	import_single_block, BasicQueue, BlockImportError, BlockImportStatus, ImportedAux,
+	IncomingBlock,
 };
+use sp_consensus::BlockOrigin;
 use sp_runtime::generic::BlockId;
 use substrate_test_runtime_client::{
 	self,
@@ -81,15 +74,9 @@
 		block,
 		&mut PassThroughVerifier::new(true),
 	)) {
-<<<<<<< HEAD
 		Ok(BlockImportStatus::ImportedUnknown(ref num, ref aux, ref org))
-			if *num == number && *aux == expected_aux && *org == Some(peer_id) => {}
-		r @ _ => panic!("{:?}", r)
-=======
-		Ok(BlockImportResult::ImportedUnknown(ref num, ref aux, ref org))
 			if *num == number && *aux == expected_aux && *org == Some(peer_id) => {},
 		r @ _ => panic!("{:?}", r),
->>>>>>> 5b55e010
 	}
 }
 
@@ -102,13 +89,8 @@
 		block,
 		&mut PassThroughVerifier::new(true),
 	)) {
-<<<<<<< HEAD
-		Ok(BlockImportStatus::ImportedKnown(ref n, _)) if *n == number => {}
-		_ => panic!()
-=======
-		Ok(BlockImportResult::ImportedKnown(ref n, _)) if *n == number => {},
+		Ok(BlockImportStatus::ImportedKnown(ref n, _)) if *n == number => {},
 		_ => panic!(),
->>>>>>> 5b55e010
 	}
 }
 
