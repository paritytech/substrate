--- conflicted
+++ resolved
@@ -841,8 +841,6 @@
 	while !net.peer(2).has_block(&block_hash) && !net.peer(1).has_block(&block_hash) {
 		net.block_until_idle();
 	}
-<<<<<<< HEAD
-=======
 }
 
 /// Ensures that when we receive a block announcement with some data attached, that we propagate
@@ -936,5 +934,4 @@
 
 	net.block_until_sync();
 	assert!(net.peer(1).has_block(&block_hash));
->>>>>>> 466ac62e
 }