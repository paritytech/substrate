--- conflicted
+++ resolved
@@ -1184,9 +1184,6 @@
 		.is_none());
 
 	net.block_until_sync();
-<<<<<<< HEAD
-	assert!(net.peer(1).client().as_full().unwrap().indexed_transaction(&indexed_key).unwrap().is_some());
-=======
 	assert!(net
 		.peer(1)
 		.client()
@@ -1195,5 +1192,4 @@
 		.indexed_transaction(&indexed_key)
 		.unwrap()
 		.is_some());
->>>>>>> 5b55e010
 }