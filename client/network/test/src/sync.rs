// This file is part of Substrate.

// Copyright (C) 2017-2021 Parity Technologies (UK) Ltd.
// SPDX-License-Identifier: GPL-3.0-or-later WITH Classpath-exception-2.0

// This program is free software: you can redistribute it and/or modify
// it under the terms of the GNU General Public License as published by
// the Free Software Foundation, either version 3 of the License, or
// (at your option) any later version.

// This program is distributed in the hope that it will be useful,
// but WITHOUT ANY WARRANTY; without even the implied warranty of
// MERCHANTABILITY or FITNESS FOR A PARTICULAR PURPOSE. See the
// GNU General Public License for more details.

// You should have received a copy of the GNU General Public License
// along with this program. If not, see <https://www.gnu.org/licenses/>.

use super::*;
use futures::{executor::block_on, Future};
use sp_consensus::{block_validation::Validation, BlockOrigin};
use sp_runtime::Justifications;
use std::time::Duration;
use substrate_test_runtime::Header;

fn test_ancestor_search_when_common_is(n: usize) {
	sp_tracing::try_init_simple();
	let mut net = TestNet::new(3);

	net.peer(0).push_blocks(n, false);
	net.peer(1).push_blocks(n, false);
	net.peer(2).push_blocks(n, false);

	net.peer(0).push_blocks(10, true);
	net.peer(1).push_blocks(100, false);
	net.peer(2).push_blocks(100, false);

	net.block_until_sync();
	let peer1 = &net.peers()[1];
	assert!(net.peers()[0].blockchain_canon_equals(peer1));
}

#[test]
fn sync_peers_works() {
	sp_tracing::try_init_simple();
	let mut net = TestNet::new(3);

	block_on(futures::future::poll_fn::<(), _>(|cx| {
		net.poll(cx);
		for peer in 0..3 {
			if net.peer(peer).num_peers() != 2 {
				return Poll::Pending
			}
		}
		Poll::Ready(())
	}));
}

#[test]
fn sync_cycle_from_offline_to_syncing_to_offline() {
	sp_tracing::try_init_simple();
	let mut net = TestNet::new(3);
	for peer in 0..3 {
		// Offline, and not major syncing.
		assert!(net.peer(peer).is_offline());
		assert!(!net.peer(peer).is_major_syncing());
	}

	// Generate blocks.
	net.peer(2).push_blocks(100, false);

	// Block until all nodes are online and nodes 0 and 1 and major syncing.
	block_on(futures::future::poll_fn::<(), _>(|cx| {
		net.poll(cx);
		for peer in 0..3 {
			// Online
			if net.peer(peer).is_offline() {
				return Poll::Pending
			}
			if peer < 2 {
				// Major syncing.
				if net.peer(peer).blocks_count() < 100 && !net.peer(peer).is_major_syncing() {
					return Poll::Pending
				}
			}
		}
		Poll::Ready(())
	}));

	// Block until all nodes are done syncing.
	block_on(futures::future::poll_fn::<(), _>(|cx| {
		net.poll(cx);
		for peer in 0..3 {
			if net.peer(peer).is_major_syncing() {
				return Poll::Pending
			}
		}
		Poll::Ready(())
	}));

	// Now drop nodes 1 and 2, and check that node 0 is offline.
	net.peers.remove(2);
	net.peers.remove(1);
	block_on(futures::future::poll_fn::<(), _>(|cx| {
		net.poll(cx);
		if !net.peer(0).is_offline() {
			Poll::Pending
		} else {
			Poll::Ready(())
		}
	}));
}

#[test]
fn syncing_node_not_major_syncing_when_disconnected() {
	sp_tracing::try_init_simple();
	let mut net = TestNet::new(3);

	// Generate blocks.
	net.peer(2).push_blocks(100, false);

	// Check that we're not major syncing when disconnected.
	assert!(!net.peer(1).is_major_syncing());

	// Check that we switch to major syncing.
	block_on(futures::future::poll_fn::<(), _>(|cx| {
		net.poll(cx);
		if !net.peer(1).is_major_syncing() {
			Poll::Pending
		} else {
			Poll::Ready(())
		}
	}));

	// Destroy two nodes, and check that we switch to non-major syncing.
	net.peers.remove(2);
	net.peers.remove(0);
	block_on(futures::future::poll_fn::<(), _>(|cx| {
		net.poll(cx);
		if net.peer(0).is_major_syncing() {
			Poll::Pending
		} else {
			Poll::Ready(())
		}
	}));
}

#[test]
fn sync_from_two_peers_works() {
	sp_tracing::try_init_simple();
	let mut net = TestNet::new(3);
	net.peer(1).push_blocks(100, false);
	net.peer(2).push_blocks(100, false);
	net.block_until_sync();
	let peer1 = &net.peers()[1];
	assert!(net.peers()[0].blockchain_canon_equals(peer1));
	assert!(!net.peer(0).is_major_syncing());
}

#[test]
fn sync_from_two_peers_with_ancestry_search_works() {
	sp_tracing::try_init_simple();
	let mut net = TestNet::new(3);
	net.peer(0).push_blocks(10, true);
	net.peer(1).push_blocks(100, false);
	net.peer(2).push_blocks(100, false);
	net.block_until_sync();
	let peer1 = &net.peers()[1];
	assert!(net.peers()[0].blockchain_canon_equals(peer1));
}

#[test]
fn ancestry_search_works_when_backoff_is_one() {
	sp_tracing::try_init_simple();
	let mut net = TestNet::new(3);

	net.peer(0).push_blocks(1, false);
	net.peer(1).push_blocks(2, false);
	net.peer(2).push_blocks(2, false);

	net.block_until_sync();
	let peer1 = &net.peers()[1];
	assert!(net.peers()[0].blockchain_canon_equals(peer1));
}

#[test]
fn ancestry_search_works_when_ancestor_is_genesis() {
	sp_tracing::try_init_simple();
	let mut net = TestNet::new(3);

	net.peer(0).push_blocks(13, true);
	net.peer(1).push_blocks(100, false);
	net.peer(2).push_blocks(100, false);

	net.block_until_sync();
	let peer1 = &net.peers()[1];
	assert!(net.peers()[0].blockchain_canon_equals(peer1));
}

#[test]
fn ancestry_search_works_when_common_is_one() {
	test_ancestor_search_when_common_is(1);
}

#[test]
fn ancestry_search_works_when_common_is_two() {
	test_ancestor_search_when_common_is(2);
}

#[test]
fn ancestry_search_works_when_common_is_hundred() {
	test_ancestor_search_when_common_is(100);
}

#[test]
fn sync_long_chain_works() {
	sp_tracing::try_init_simple();
	let mut net = TestNet::new(2);
	net.peer(1).push_blocks(500, false);
	net.block_until_sync();
	let peer1 = &net.peers()[1];
	assert!(net.peers()[0].blockchain_canon_equals(peer1));
}

#[test]
fn sync_no_common_longer_chain_fails() {
	sp_tracing::try_init_simple();
	let mut net = TestNet::new(3);
	net.peer(0).push_blocks(20, true);
	net.peer(1).push_blocks(20, false);
	block_on(futures::future::poll_fn::<(), _>(|cx| {
		net.poll(cx);
		if net.peer(0).is_major_syncing() {
			Poll::Pending
		} else {
			Poll::Ready(())
		}
	}));
	let peer1 = &net.peers()[1];
	assert!(!net.peers()[0].blockchain_canon_equals(peer1));
}

#[test]
fn sync_justifications() {
	sp_tracing::try_init_simple();
	let mut net = JustificationTestNet::new(3);
	net.peer(0).push_blocks(20, false);
	net.block_until_sync();

	// there's currently no justification for block #10
	assert_eq!(net.peer(0).client().justifications(&BlockId::Number(10)).unwrap(), None);
	assert_eq!(net.peer(1).client().justifications(&BlockId::Number(10)).unwrap(), None);

	// we finalize block #10, #15 and #20 for peer 0 with a justification
	let just = (*b"FRNK", Vec::new());
	net.peer(0)
		.client()
		.finalize_block(BlockId::Number(10), Some(just.clone()), true)
		.unwrap();
	net.peer(0)
		.client()
		.finalize_block(BlockId::Number(15), Some(just.clone()), true)
		.unwrap();
	net.peer(0)
		.client()
		.finalize_block(BlockId::Number(20), Some(just.clone()), true)
		.unwrap();

	let h1 = net.peer(1).client().header(&BlockId::Number(10)).unwrap().unwrap();
	let h2 = net.peer(1).client().header(&BlockId::Number(15)).unwrap().unwrap();
	let h3 = net.peer(1).client().header(&BlockId::Number(20)).unwrap().unwrap();

	// peer 1 should get the justifications from the network
	net.peer(1).request_justification(&h1.hash().into(), 10);
	net.peer(1).request_justification(&h2.hash().into(), 15);
	net.peer(1).request_justification(&h3.hash().into(), 20);

	block_on(futures::future::poll_fn::<(), _>(|cx| {
		net.poll(cx);

		for height in (10..21).step_by(5) {
			if net.peer(0).client().justifications(&BlockId::Number(height)).unwrap() !=
				Some(Justifications::from((*b"FRNK", Vec::new())))
			{
				return Poll::Pending
			}
			if net.peer(1).client().justifications(&BlockId::Number(height)).unwrap() !=
				Some(Justifications::from((*b"FRNK", Vec::new())))
			{
				return Poll::Pending
			}
		}

		Poll::Ready(())
	}));
}

#[test]
fn sync_justifications_across_forks() {
	sp_tracing::try_init_simple();
	let mut net = JustificationTestNet::new(3);
	// we push 5 blocks
	net.peer(0).push_blocks(5, false);
	// and then two forks 5 and 6 blocks long
	let f1_best = net.peer(0).push_blocks_at(BlockId::Number(5), 5, false);
	let f2_best = net.peer(0).push_blocks_at(BlockId::Number(5), 6, false);

	// peer 1 will only see the longer fork. but we'll request justifications
	// for both and finalize the small fork instead.
	net.block_until_sync();

	let just = (*b"FRNK", Vec::new());
	net.peer(0)
		.client()
		.finalize_block(BlockId::Hash(f1_best), Some(just), true)
		.unwrap();

	net.peer(1).request_justification(&f1_best, 10);
	net.peer(1).request_justification(&f2_best, 11);

	block_on(futures::future::poll_fn::<(), _>(|cx| {
		net.poll(cx);

		if net.peer(0).client().justifications(&BlockId::Number(10)).unwrap() ==
			Some(Justifications::from((*b"FRNK", Vec::new()))) &&
			net.peer(1).client().justifications(&BlockId::Number(10)).unwrap() ==
				Some(Justifications::from((*b"FRNK", Vec::new())))
		{
			Poll::Ready(())
		} else {
			Poll::Pending
		}
	}));
}

#[test]
fn sync_after_fork_works() {
	sp_tracing::try_init_simple();
	let mut net = TestNet::new(3);
	net.peer(0).push_blocks(30, false);
	net.peer(1).push_blocks(30, false);
	net.peer(2).push_blocks(30, false);

	net.peer(0).push_blocks(10, true);
	net.peer(1).push_blocks(20, false);
	net.peer(2).push_blocks(20, false);

	net.peer(1).push_blocks(10, true);
	net.peer(2).push_blocks(1, false);

	// peer 1 has the best chain
	net.block_until_sync();
	let peer1 = &net.peers()[1];
	assert!(net.peers()[0].blockchain_canon_equals(peer1));
	(net.peers()[1].blockchain_canon_equals(peer1));
	(net.peers()[2].blockchain_canon_equals(peer1));
}

#[test]
fn syncs_all_forks() {
	sp_tracing::try_init_simple();
	let mut net = TestNet::new(4);
	net.peer(0).push_blocks(2, false);
	net.peer(1).push_blocks(2, false);

	let b1 = net.peer(0).push_blocks(2, true);
	let b2 = net.peer(1).push_blocks(4, false);

	net.block_until_sync();
	// Check that all peers have all of the branches.
	assert!(net.peer(0).has_block(&b1));
	assert!(net.peer(0).has_block(&b2));
	assert!(net.peer(1).has_block(&b1));
	assert!(net.peer(1).has_block(&b2));
}

#[test]
fn own_blocks_are_announced() {
	sp_tracing::try_init_simple();
	let mut net = TestNet::new(3);
	net.block_until_sync(); // connect'em
	net.peer(0)
		.generate_blocks(1, BlockOrigin::Own, |builder| builder.build().unwrap().block);

	net.block_until_sync();

	assert_eq!(net.peer(0).client.info().best_number, 1);
	assert_eq!(net.peer(1).client.info().best_number, 1);
	let peer0 = &net.peers()[0];
	assert!(net.peers()[1].blockchain_canon_equals(peer0));
	(net.peers()[2].blockchain_canon_equals(peer0));
}

#[test]
fn blocks_are_not_announced_by_light_nodes() {
	sp_tracing::try_init_simple();
	let mut net = TestNet::new(0);

	// full peer0 is connected to light peer
	// light peer1 is connected to full peer2
	net.add_full_peer();
	net.add_light_peer();

	// Sync between 0 and 1.
	net.peer(0).push_blocks(1, false);
	assert_eq!(net.peer(0).client.info().best_number, 1);
	net.block_until_sync();
	assert_eq!(net.peer(1).client.info().best_number, 1);

	// Add another node and remove node 0.
	net.add_full_peer();
	net.peers.remove(0);

	// Poll for a few seconds and make sure 1 and 2 (now 0 and 1) don't sync together.
	let mut delay = futures_timer::Delay::new(Duration::from_secs(5));
	block_on(futures::future::poll_fn::<(), _>(|cx| {
		net.poll(cx);
		Pin::new(&mut delay).poll(cx)
	}));
	assert_eq!(net.peer(1).client.info().best_number, 0);
}

#[test]
fn can_sync_small_non_best_forks() {
	sp_tracing::try_init_simple();
	let mut net = TestNet::new(2);
	net.peer(0).push_blocks(30, false);
	net.peer(1).push_blocks(30, false);

	// small fork + reorg on peer 1.
	net.peer(0).push_blocks_at(BlockId::Number(30), 2, true);
	let small_hash = net.peer(0).client().info().best_hash;
	net.peer(0).push_blocks_at(BlockId::Number(30), 10, false);
	assert_eq!(net.peer(0).client().info().best_number, 40);

	// peer 1 only ever had the long fork.
	net.peer(1).push_blocks(10, false);
	assert_eq!(net.peer(1).client().info().best_number, 40);

	assert!(net.peer(0).client().header(&BlockId::Hash(small_hash)).unwrap().is_some());
	assert!(net.peer(1).client().header(&BlockId::Hash(small_hash)).unwrap().is_none());

	// poll until the two nodes connect, otherwise announcing the block will not work
	block_on(futures::future::poll_fn::<(), _>(|cx| {
		net.poll(cx);
		if net.peer(0).num_peers() == 0 {
			Poll::Pending
		} else {
			Poll::Ready(())
		}
	}));

	// synchronization: 0 synced to longer chain and 1 didn't sync to small chain.

	assert_eq!(net.peer(0).client().info().best_number, 40);

	assert!(net.peer(0).client().header(&BlockId::Hash(small_hash)).unwrap().is_some());
	assert!(!net.peer(1).client().header(&BlockId::Hash(small_hash)).unwrap().is_some());

	net.peer(0).announce_block(small_hash, None);

	// after announcing, peer 1 downloads the block.

	block_on(futures::future::poll_fn::<(), _>(|cx| {
		net.poll(cx);

		assert!(net.peer(0).client().header(&BlockId::Hash(small_hash)).unwrap().is_some());
		if net.peer(1).client().header(&BlockId::Hash(small_hash)).unwrap().is_none() {
			return Poll::Pending
		}
		Poll::Ready(())
	}));
	net.block_until_sync();

	let another_fork = net.peer(0).push_blocks_at(BlockId::Number(35), 2, true);
	net.peer(0).announce_block(another_fork, None);
	block_on(futures::future::poll_fn::<(), _>(|cx| {
		net.poll(cx);
		if net.peer(1).client().header(&BlockId::Hash(another_fork)).unwrap().is_none() {
			return Poll::Pending
		}
		Poll::Ready(())
	}));
}

#[test]
fn can_not_sync_from_light_peer() {
	sp_tracing::try_init_simple();

	// given the network with 1 full nodes (#0) and 1 light node (#1)
	let mut net = TestNet::new(1);
	net.add_light_peer();

	// generate some blocks on #0
	net.peer(0).push_blocks(1, false);

	// and let the light client sync from this node
	net.block_until_sync();

	// ensure #0 && #1 have the same best block
	let full0_info = net.peer(0).client.info();
	let light_info = net.peer(1).client.info();
	assert_eq!(full0_info.best_number, 1);
	assert_eq!(light_info.best_number, 1);
	assert_eq!(light_info.best_hash, full0_info.best_hash);

	// add new full client (#2) && remove #0
	net.add_full_peer();
	net.peers.remove(0);

	// ensure that the #2 (now #1) fails to sync block #1 even after 5 seconds
	let mut test_finished = futures_timer::Delay::new(Duration::from_secs(5));
	block_on(futures::future::poll_fn::<(), _>(|cx| {
		net.poll(cx);
		Pin::new(&mut test_finished).poll(cx)
	}));
}

#[test]
fn light_peer_imports_header_from_announce() {
	sp_tracing::try_init_simple();

	fn import_with_announce(net: &mut TestNet, hash: H256) {
		net.peer(0).announce_block(hash, None);

		block_on(futures::future::poll_fn::<(), _>(|cx| {
			net.poll(cx);
			if net.peer(1).client().header(&BlockId::Hash(hash)).unwrap().is_some() {
				Poll::Ready(())
			} else {
				Poll::Pending
			}
		}));
	}

	// given the network with 1 full nodes (#0) and 1 light node (#1)
	let mut net = TestNet::new(1);
	net.add_light_peer();

	// let them connect to each other
	net.block_until_sync();

	// check that NEW block is imported from announce message
	let new_hash = net.peer(0).push_blocks(1, false);
	import_with_announce(&mut net, new_hash);

	// check that KNOWN STALE block is imported from announce message
	let known_stale_hash = net.peer(0).push_blocks_at(BlockId::Number(0), 1, true);
	import_with_announce(&mut net, known_stale_hash);
}

#[test]
fn can_sync_explicit_forks() {
	sp_tracing::try_init_simple();
	let mut net = TestNet::new(2);
	net.peer(0).push_blocks(30, false);
	net.peer(1).push_blocks(30, false);

	// small fork + reorg on peer 1.
	net.peer(0).push_blocks_at(BlockId::Number(30), 2, true);
	let small_hash = net.peer(0).client().info().best_hash;
	let small_number = net.peer(0).client().info().best_number;
	net.peer(0).push_blocks_at(BlockId::Number(30), 10, false);
	assert_eq!(net.peer(0).client().info().best_number, 40);

	// peer 1 only ever had the long fork.
	net.peer(1).push_blocks(10, false);
	assert_eq!(net.peer(1).client().info().best_number, 40);

	assert!(net.peer(0).client().header(&BlockId::Hash(small_hash)).unwrap().is_some());
	assert!(net.peer(1).client().header(&BlockId::Hash(small_hash)).unwrap().is_none());

	// poll until the two nodes connect, otherwise announcing the block will not work
	block_on(futures::future::poll_fn::<(), _>(|cx| {
		net.poll(cx);
		if net.peer(0).num_peers() == 0 || net.peer(1).num_peers() == 0 {
			Poll::Pending
		} else {
			Poll::Ready(())
		}
	}));

	// synchronization: 0 synced to longer chain and 1 didn't sync to small chain.

	assert_eq!(net.peer(0).client().info().best_number, 40);

	assert!(net.peer(0).client().header(&BlockId::Hash(small_hash)).unwrap().is_some());
	assert!(!net.peer(1).client().header(&BlockId::Hash(small_hash)).unwrap().is_some());

	// request explicit sync
	let first_peer_id = net.peer(0).id();
	net.peer(1).set_sync_fork_request(vec![first_peer_id], small_hash, small_number);

	// peer 1 downloads the block.
	block_on(futures::future::poll_fn::<(), _>(|cx| {
		net.poll(cx);

		assert!(net.peer(0).client().header(&BlockId::Hash(small_hash)).unwrap().is_some());
		if net.peer(1).client().header(&BlockId::Hash(small_hash)).unwrap().is_none() {
			return Poll::Pending
		}
		Poll::Ready(())
	}));
}

#[test]
fn syncs_header_only_forks() {
	sp_tracing::try_init_simple();
	let mut net = TestNet::new(0);
	net.add_full_peer_with_config(Default::default());
	net.add_full_peer_with_config(FullPeerConfig { keep_blocks: Some(3), ..Default::default() });
	net.peer(0).push_blocks(2, false);
	net.peer(1).push_blocks(2, false);

	net.peer(0).push_blocks(2, true);
	let small_hash = net.peer(0).client().info().best_hash;
	net.peer(1).push_blocks(4, false);

	// Peer 1 will sync the small fork even though common block state is missing
	while !net.peer(1).has_block(&small_hash) {
		net.block_until_idle();
	}
}

#[test]
fn does_not_sync_announced_old_best_block() {
	sp_tracing::try_init_simple();
	let mut net = TestNet::new(3);

	let old_hash = net.peer(0).push_blocks(1, false);
	let old_hash_with_parent = net.peer(0).push_blocks(1, false);
	net.peer(0).push_blocks(18, true);
	net.peer(1).push_blocks(20, true);

	net.peer(0).announce_block(old_hash, None);
	block_on(futures::future::poll_fn::<(), _>(|cx| {
		// poll once to import announcement
		net.poll(cx);
		Poll::Ready(())
	}));
	assert!(!net.peer(1).is_major_syncing());

	net.peer(0).announce_block(old_hash_with_parent, None);
	block_on(futures::future::poll_fn::<(), _>(|cx| {
		// poll once to import announcement
		net.poll(cx);
		Poll::Ready(())
	}));
	assert!(!net.peer(1).is_major_syncing());
}

#[test]
fn full_sync_requires_block_body() {
	// Check that we don't sync headers-only in full mode.
	sp_tracing::try_init_simple();
	let mut net = TestNet::new(2);

	net.peer(0).push_headers(1);
	// Wait for nodes to connect
	block_on(futures::future::poll_fn::<(), _>(|cx| {
		net.poll(cx);
		if net.peer(0).num_peers() == 0 || net.peer(1).num_peers() == 0 {
			Poll::Pending
		} else {
			Poll::Ready(())
		}
	}));
	net.block_until_idle();
	assert_eq!(net.peer(1).client.info().best_number, 0);
}

#[test]
fn imports_stale_once() {
	sp_tracing::try_init_simple();

	fn import_with_announce(net: &mut TestNet, hash: H256) {
		// Announce twice
		net.peer(0).announce_block(hash, None);
		net.peer(0).announce_block(hash, None);

		block_on(futures::future::poll_fn::<(), _>(|cx| {
			net.poll(cx);
			if net.peer(1).client().header(&BlockId::Hash(hash)).unwrap().is_some() {
				Poll::Ready(())
			} else {
				Poll::Pending
			}
		}));
	}

	// given the network with 2 full nodes
	let mut net = TestNet::new(2);

	// let them connect to each other
	net.block_until_sync();

	// check that NEW block is imported from announce message
	let new_hash = net.peer(0).push_blocks(1, false);
	import_with_announce(&mut net, new_hash);
	assert_eq!(net.peer(1).num_downloaded_blocks(), 1);

	// check that KNOWN STALE block is imported from announce message
	let known_stale_hash = net.peer(0).push_blocks_at(BlockId::Number(0), 1, true);
	import_with_announce(&mut net, known_stale_hash);
	assert_eq!(net.peer(1).num_downloaded_blocks(), 2);
}

#[test]
fn can_sync_to_peers_with_wrong_common_block() {
	sp_tracing::try_init_simple();
	let mut net = TestNet::new(2);

	net.peer(0).push_blocks(2, true);
	net.peer(1).push_blocks(2, true);
	let fork_hash = net.peer(0).push_blocks_at(BlockId::Number(0), 2, false);
	net.peer(1).push_blocks_at(BlockId::Number(0), 2, false);
	// wait for connection
	net.block_until_connected();

	// both peers re-org to the same fork without notifying each other
	let just = Some((*b"FRNK", Vec::new()));
	net.peer(0)
		.client()
		.finalize_block(BlockId::Hash(fork_hash), just.clone(), true)
		.unwrap();
	net.peer(1)
		.client()
		.finalize_block(BlockId::Hash(fork_hash), just, true)
		.unwrap();
	let final_hash = net.peer(0).push_blocks(1, false);

	net.block_until_sync();

	assert!(net.peer(1).has_block(&final_hash));
}

/// Returns `is_new_best = true` for each validated announcement.
struct NewBestBlockAnnounceValidator;

impl BlockAnnounceValidator<Block> for NewBestBlockAnnounceValidator {
	fn validate(
		&mut self,
		_: &Header,
		_: &[u8],
	) -> Pin<Box<dyn Future<Output = Result<Validation, Box<dyn std::error::Error + Send>>> + Send>>
	{
		async { Ok(Validation::Success { is_new_best: true }) }.boxed()
	}
}

/// Returns `Validation::Failure` for specified block number
struct FailingBlockAnnounceValidator(u64);

impl BlockAnnounceValidator<Block> for FailingBlockAnnounceValidator {
	fn validate(
		&mut self,
		header: &Header,
		_: &[u8],
	) -> Pin<Box<dyn Future<Output = Result<Validation, Box<dyn std::error::Error + Send>>> + Send>>
	{
		let number = *header.number();
		let target_number = self.0;
		async move {
			Ok(if number == target_number {
				Validation::Failure { disconnect: false }
			} else {
				Validation::Success { is_new_best: true }
			})
		}
		.boxed()
	}
}

#[test]
fn sync_blocks_when_block_announce_validator_says_it_is_new_best() {
	sp_tracing::try_init_simple();
	let mut net = TestNet::with_fork_choice(ForkChoiceStrategy::Custom(false));
	net.add_full_peer_with_config(Default::default());
	net.add_full_peer_with_config(Default::default());
	net.add_full_peer_with_config(FullPeerConfig {
		block_announce_validator: Some(Box::new(NewBestBlockAnnounceValidator)),
		..Default::default()
	});

	net.block_until_connected();

	let block_hash = net.peer(0).push_blocks(1, false);

	while !net.peer(2).has_block(&block_hash) {
		net.block_until_idle();
	}

	// Peer1 should not have the block, because peer 0 did not reported the block
	// as new best. However, peer2 has a special block announcement validator
	// that flags all blocks as `is_new_best` and thus, it should have synced the blocks.
	assert!(!net.peer(1).has_block(&block_hash));
}

/// Waits for some time until the validation is successfull.
struct DeferredBlockAnnounceValidator;

impl BlockAnnounceValidator<Block> for DeferredBlockAnnounceValidator {
	fn validate(
		&mut self,
		_: &Header,
		_: &[u8],
	) -> Pin<Box<dyn Future<Output = Result<Validation, Box<dyn std::error::Error + Send>>> + Send>>
	{
		async {
			futures_timer::Delay::new(std::time::Duration::from_millis(500)).await;
			Ok(Validation::Success { is_new_best: false })
		}
		.boxed()
	}
}

#[test]
fn wait_until_deferred_block_announce_validation_is_ready() {
	sp_tracing::try_init_simple();
	let mut net = TestNet::with_fork_choice(ForkChoiceStrategy::Custom(false));
	net.add_full_peer_with_config(Default::default());
	net.add_full_peer_with_config(FullPeerConfig {
		block_announce_validator: Some(Box::new(NewBestBlockAnnounceValidator)),
		..Default::default()
	});

	net.block_until_connected();

	let block_hash = net.peer(0).push_blocks(1, true);

	while !net.peer(1).has_block(&block_hash) {
		net.block_until_idle();
	}
}

/// When we don't inform the sync protocol about the best block, a node will not sync from us as the
/// handshake is not does not contain our best block.
#[test]
fn sync_to_tip_requires_that_sync_protocol_is_informed_about_best_block() {
	sp_tracing::try_init_simple();
	let mut net = TestNet::new(1);

	// Produce some blocks
	let block_hash = net.peer(0).push_blocks_at_without_informing_sync(BlockId::Number(0), 3, true);

	// Add a node and wait until they are connected
	net.add_full_peer_with_config(Default::default());
	net.block_until_connected();
	net.block_until_idle();

	// The peer should not have synced the block.
	assert!(!net.peer(1).has_block(&block_hash));

	// Make sync protocol aware of the best block
	net.peer(0).network_service().new_best_block_imported(block_hash, 3);
	net.block_until_idle();

	// Connect another node that should now sync to the tip
	net.add_full_peer_with_config(FullPeerConfig {
		connect_to_peers: Some(vec![0]),
		..Default::default()
	});

	block_on(futures::future::poll_fn::<(), _>(|cx| {
		net.poll(cx);
		if net.peer(2).has_block(&block_hash) {
			Poll::Ready(())
		} else {
			Poll::Pending
		}
	}));

	// However peer 1 should still not have the block.
	assert!(!net.peer(1).has_block(&block_hash));
}

/// Ensures that if we as a syncing node sync to the tip while we are connected to another peer
/// that is currently also doing a major sync.
#[test]
fn sync_to_tip_when_we_sync_together_with_multiple_peers() {
	sp_tracing::try_init_simple();

	let mut net = TestNet::new(3);

	let block_hash =
		net.peer(0)
			.push_blocks_at_without_informing_sync(BlockId::Number(0), 10_000, false);

	net.peer(1)
		.push_blocks_at_without_informing_sync(BlockId::Number(0), 5_000, false);

	net.block_until_connected();
	net.block_until_idle();

	assert!(!net.peer(2).has_block(&block_hash));

	net.peer(0).network_service().new_best_block_imported(block_hash, 10_000);
	while !net.peer(2).has_block(&block_hash) && !net.peer(1).has_block(&block_hash) {
		net.block_until_idle();
	}
}

/// Ensures that when we receive a block announcement with some data attached, that we propagate
/// this data when reannouncing the block.
#[test]
fn block_announce_data_is_propagated() {
	struct TestBlockAnnounceValidator;

	impl BlockAnnounceValidator<Block> for TestBlockAnnounceValidator {
		fn validate(
			&mut self,
			_: &Header,
			data: &[u8],
		) -> Pin<
			Box<dyn Future<Output = Result<Validation, Box<dyn std::error::Error + Send>>> + Send>,
		> {
			let correct = data.get(0) == Some(&137);
			async move {
				if correct {
					Ok(Validation::Success { is_new_best: true })
				} else {
					Ok(Validation::Failure { disconnect: false })
				}
			}
			.boxed()
		}
	}

	sp_tracing::try_init_simple();
	let mut net = TestNet::new(1);

	net.add_full_peer_with_config(FullPeerConfig {
		block_announce_validator: Some(Box::new(TestBlockAnnounceValidator)),
		..Default::default()
	});

	net.add_full_peer_with_config(FullPeerConfig {
		block_announce_validator: Some(Box::new(TestBlockAnnounceValidator)),
		connect_to_peers: Some(vec![1]),
		..Default::default()
	});

	// Wait until peer 1 is connected to both nodes.
	block_on(futures::future::poll_fn::<(), _>(|cx| {
		net.poll(cx);
		if net.peer(1).num_peers() == 2 {
			Poll::Ready(())
		} else {
			Poll::Pending
		}
	}));

	let block_hash = net.peer(0).push_blocks_at_without_announcing(BlockId::Number(0), 1, true);
	net.peer(0).announce_block(block_hash, Some(vec![137]));

	while !net.peer(1).has_block(&block_hash) || !net.peer(2).has_block(&block_hash) {
		net.block_until_idle();
	}
}

#[test]
fn continue_to_sync_after_some_block_announcement_verifications_failed() {
	struct TestBlockAnnounceValidator;

	impl BlockAnnounceValidator<Block> for TestBlockAnnounceValidator {
		fn validate(
			&mut self,
			header: &Header,
			_: &[u8],
		) -> Pin<
			Box<dyn Future<Output = Result<Validation, Box<dyn std::error::Error + Send>>> + Send>,
		> {
			let number = *header.number();
			async move {
				if number < 100 {
					Err(Box::<dyn std::error::Error + Send + Sync>::from(String::from("error"))
						as Box<_>)
				} else {
					Ok(Validation::Success { is_new_best: false })
				}
			}
			.boxed()
		}
	}

	sp_tracing::try_init_simple();
	let mut net = TestNet::new(1);

	net.add_full_peer_with_config(FullPeerConfig {
		block_announce_validator: Some(Box::new(TestBlockAnnounceValidator)),
		..Default::default()
	});

	net.block_until_connected();
	net.block_until_idle();

	let block_hash = net.peer(0).push_blocks(500, true);

	net.block_until_sync();
	assert!(net.peer(1).has_block(&block_hash));
}

/// When being spammed by the same request of a peer, we ban this peer. However, we should only ban
/// this peer if the request was successful. In the case of a justification request for example,
/// we ask our peers multiple times until we got the requested justification. This test ensures that
/// asking for the same justification multiple times doesn't ban a peer.
#[test]
fn multiple_requests_are_accepted_as_long_as_they_are_not_fulfilled() {
	sp_tracing::try_init_simple();
	let mut net = JustificationTestNet::new(2);
	net.peer(0).push_blocks(10, false);
	net.block_until_sync();

	// there's currently no justification for block #10
	assert_eq!(net.peer(0).client().justifications(&BlockId::Number(10)).unwrap(), None);
	assert_eq!(net.peer(1).client().justifications(&BlockId::Number(10)).unwrap(), None);

	let h1 = net.peer(1).client().header(&BlockId::Number(10)).unwrap().unwrap();

	// Let's assume block 10 was finalized, but we still need the justification from the network.
	net.peer(1).request_justification(&h1.hash().into(), 10);

	// Let's build some more blocks and wait always for the network to have synced them
	for _ in 0..5 {
		// We need to sleep 10 seconds as this is the time we wait between sending a new
		// justification request.
		std::thread::sleep(std::time::Duration::from_secs(10));
		net.peer(0).push_blocks(1, false);
		net.block_until_sync();
		assert_eq!(1, net.peer(0).num_peers());
	}

	// Finalize the block and make the justification available.
	net.peer(0)
		.client()
		.finalize_block(BlockId::Number(10), Some((*b"FRNK", Vec::new())), true)
		.unwrap();

	block_on(futures::future::poll_fn::<(), _>(|cx| {
		net.poll(cx);

		if net.peer(1).client().justifications(&BlockId::Number(10)).unwrap() !=
			Some(Justifications::from((*b"FRNK", Vec::new())))
		{
			return Poll::Pending
		}

		Poll::Ready(())
	}));
}

#[test]
fn syncs_all_forks_from_single_peer() {
	sp_tracing::try_init_simple();
	let mut net = TestNet::new(2);
	net.peer(0).push_blocks(10, false);
	net.peer(1).push_blocks(10, false);

	// poll until the two nodes connect, otherwise announcing the block will not work
	net.block_until_connected();

	// Peer 0 produces new blocks and announces.
	let branch1 = net.peer(0).push_blocks_at(BlockId::Number(10), 2, true);

	// Wait till peer 1 starts downloading
	block_on(futures::future::poll_fn::<(), _>(|cx| {
		net.poll(cx);
		if net.peer(1).network().best_seen_block() != Some(12) {
			return Poll::Pending
		}
		Poll::Ready(())
	}));

	// Peer 0 produces and announces another fork
	let branch2 = net.peer(0).push_blocks_at(BlockId::Number(10), 2, false);

	net.block_until_sync();

	// Peer 1 should have both branches,
	assert!(net.peer(1).client().header(&BlockId::Hash(branch1)).unwrap().is_some());
	assert!(net.peer(1).client().header(&BlockId::Hash(branch2)).unwrap().is_some());
}

#[test]
fn syncs_after_missing_announcement() {
	sp_tracing::try_init_simple();
	let mut net = TestNet::new(0);
	net.add_full_peer_with_config(Default::default());
	// Set peer 1 to ignore announcement
	net.add_full_peer_with_config(FullPeerConfig {
		block_announce_validator: Some(Box::new(FailingBlockAnnounceValidator(11))),
		..Default::default()
	});
	net.peer(0).push_blocks(10, false);
	net.peer(1).push_blocks(10, false);

	net.block_until_connected();

	// Peer 0 produces a new block and announces. Peer 1 ignores announcement.
	net.peer(0).push_blocks_at(BlockId::Number(10), 1, false);
	// Peer 0 produces another block and announces.
	let final_block = net.peer(0).push_blocks_at(BlockId::Number(11), 1, false);
	net.peer(1).push_blocks_at(BlockId::Number(10), 1, true);
	net.block_until_sync();
	assert!(net.peer(1).client().header(&BlockId::Hash(final_block)).unwrap().is_some());
}

#[test]
fn syncs_state() {
	sp_tracing::try_init_simple();
	for skip_proofs in &[false, true] {
		let mut net = TestNet::new(0);
		net.add_full_peer_with_config(Default::default());
		net.add_full_peer_with_config(FullPeerConfig {
			sync_mode: SyncMode::Fast { skip_proofs: *skip_proofs, storage_chain_mode: false },
			..Default::default()
		});
		net.peer(0).push_blocks(64, false);
		// Wait for peer 1 to sync header chain.
		net.block_until_sync();
		assert!(!net.peer(1).client().has_state_at(&BlockId::Number(64)));

		let just = (*b"FRNK", Vec::new());
		net.peer(1)
			.client()
			.finalize_block(BlockId::Number(60), Some(just), true)
			.unwrap();
		// Wait for state sync.
		block_on(futures::future::poll_fn::<(), _>(|cx| {
			net.poll(cx);
			if net.peer(1).client.info().finalized_state.is_some() {
				Poll::Ready(())
			} else {
				Poll::Pending
			}
		}));
		assert!(!net.peer(1).client().has_state_at(&BlockId::Number(64)));
		// Wait for the rest of the states to be imported.
		block_on(futures::future::poll_fn::<(), _>(|cx| {
			net.poll(cx);
			if net.peer(1).client().has_state_at(&BlockId::Number(64)) {
				Poll::Ready(())
			} else {
				Poll::Pending
			}
		}));
	}
}

#[test]
fn syncs_indexed_blocks() {
	use sp_runtime::traits::Hash;
	sp_tracing::try_init_simple();
	let mut net = TestNet::new(0);
	let mut n: u64 = 0;
	net.add_full_peer_with_config(FullPeerConfig { storage_chain: true, ..Default::default() });
	net.add_full_peer_with_config(FullPeerConfig {
		storage_chain: true,
		sync_mode: SyncMode::Fast { skip_proofs: false, storage_chain_mode: true },
		..Default::default()
	});
	net.peer(0).generate_blocks_at(
		BlockId::number(0),
		64,
		BlockOrigin::Own,
		|mut builder| {
			let ex = Extrinsic::Store(n.to_le_bytes().to_vec());
			n += 1;
			builder.push(ex).unwrap();
			builder.build().unwrap().block
		},
		false,
		true,
		true,
	);
	let indexed_key = sp_runtime::traits::BlakeTwo256::hash(&42u64.to_le_bytes());
	assert!(net
		.peer(0)
		.client()
		.as_full()
		.unwrap()
		.indexed_transaction(&indexed_key)
		.unwrap()
		.is_some());
	assert!(net
		.peer(1)
		.client()
		.as_full()
		.unwrap()
		.indexed_transaction(&indexed_key)
		.unwrap()
		.is_none());

	net.block_until_sync();
	assert!(net
		.peer(1)
		.client()
		.as_full()
		.unwrap()
		.indexed_transaction(&indexed_key)
		.unwrap()
		.is_some());
}

#[test]
<<<<<<< HEAD
fn warp_sync() {
	sp_tracing::try_init_simple();
	let mut net = TestNet::new(0);
	// Create 3 synced peers and 1 peer trying to warp sync.
	net.add_full_peer_with_config(Default::default());
	net.add_full_peer_with_config(Default::default());
	net.add_full_peer_with_config(Default::default());
	net.add_full_peer_with_config(FullPeerConfig {
		sync_mode: SyncMode::Warp,
		..Default::default()
	});
	let gap_end = net.peer(0).push_blocks(63, false);
	net.peer(0).push_blocks(1, false);
	net.peer(1).push_blocks(64, false);
	net.peer(2).push_blocks(64, false);
	// Wait for peer 1 to sync state.
	net.block_until_sync();
	assert!(!net.peer(3).client().has_state_at(&BlockId::Number(1)));
	assert!(net.peer(3).client().has_state_at(&BlockId::Number(64)));

	// Wait for peer 1 download block history
	block_on(futures::future::poll_fn::<(), _>(|cx| {
		net.poll(cx);
		if net.peer(3).has_block(&gap_end) {
			Poll::Ready(())
		} else {
			Poll::Pending
		}
	}));
=======
fn syncs_huge_blocks() {
	use sp_core::storage::well_known_keys::HEAP_PAGES;
	use sp_runtime::codec::Encode;
	use substrate_test_runtime_client::BlockBuilderExt;

	sp_tracing::try_init_simple();
	let mut net = TestNet::new(2);

	// Increase heap space for bigger blocks.
	net.peer(0).generate_blocks(1, BlockOrigin::Own, |mut builder| {
		builder.push_storage_change(HEAP_PAGES.to_vec(), Some(256u64.encode())).unwrap();
		builder.build().unwrap().block
	});

	net.peer(0).generate_blocks(32, BlockOrigin::Own, |mut builder| {
		// Add 32 extrinsics 32k each = 1MiB total
		for _ in 0..32 {
			let ex = Extrinsic::IncludeData([42u8; 32 * 1024].to_vec());
			builder.push(ex).unwrap();
		}
		builder.build().unwrap().block
	});

	net.block_until_sync();
	assert_eq!(net.peer(0).client.info().best_number, 33);
	assert_eq!(net.peer(1).client.info().best_number, 33);
>>>>>>> 2a6e8265
}<|MERGE_RESOLUTION|>--- conflicted
+++ resolved
@@ -1203,7 +1203,6 @@
 }
 
 #[test]
-<<<<<<< HEAD
 fn warp_sync() {
 	sp_tracing::try_init_simple();
 	let mut net = TestNet::new(0);
@@ -1233,7 +1232,9 @@
 			Poll::Pending
 		}
 	}));
-=======
+}
+
+#[test]
 fn syncs_huge_blocks() {
 	use sp_core::storage::well_known_keys::HEAP_PAGES;
 	use sp_runtime::codec::Encode;
@@ -1260,5 +1261,4 @@
 	net.block_until_sync();
 	assert_eq!(net.peer(0).client.info().best_number, 33);
 	assert_eq!(net.peer(1).client.info().best_number, 33);
->>>>>>> 2a6e8265
 }