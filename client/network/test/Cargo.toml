[package]
description = "Integration tests for Substrate network protocol"
name = "sc-network-test"
version = "0.8.0"
license = "GPL-3.0-or-later WITH Classpath-exception-2.0"
authors = ["Parity Technologies <admin@parity.io>"]
edition = "2021"
publish = false
homepage = "https://substrate.io"
repository = "https://github.com/paritytech/substrate/"

[package.metadata.docs.rs]
targets = ["x86_64-unknown-linux-gnu"]

[dependencies]
async-std = "1.10.0"
sc-network = { version = "0.10.0-dev", path = "../" }
log = "0.4.8"
parking_lot = "0.11.1"
futures = "0.3.9"
futures-timer = "3.0.1"
rand = "0.7.2"
libp2p = { version = "0.40.0", default-features = false }
sp-consensus = { version = "0.10.0-dev", path = "../../../primitives/consensus/common" }
sc-consensus = { version = "0.10.0-dev", path = "../../consensus/common" }
sc-client-api = { version = "4.0.0-dev", path = "../../api" }
sp-blockchain = { version = "4.0.0-dev", path = "../../../primitives/blockchain" }
<<<<<<< HEAD
sp-runtime = { version = "4.0.0", path = "../../../primitives/runtime" }
sp-core = { version = "4.0.0", path = "../../../primitives/core" }
=======
sp-runtime = { version = "4.0.0-dev", path = "../../../primitives/runtime" }
sp-core = { version = "4.1.0-dev", path = "../../../primitives/core" }
>>>>>>> b9cafba3
sc-block-builder = { version = "0.10.0-dev", path = "../../block-builder" }
sp-consensus-babe = { version = "0.10.0-dev", path = "../../../primitives/consensus/babe" }
substrate-test-runtime-client = { version = "2.0.0", path = "../../../test-utils/runtime/client" }
substrate-test-runtime = { version = "2.0.0", path = "../../../test-utils/runtime" }
sp-tracing = { version = "4.0.0", path = "../../../primitives/tracing" }
sc-service = { version = "0.10.0-dev", default-features = false, features = ["test-helpers"],  path = "../../service" }
async-trait = "0.1.50"<|MERGE_RESOLUTION|>--- conflicted
+++ resolved
@@ -25,13 +25,8 @@
 sc-consensus = { version = "0.10.0-dev", path = "../../consensus/common" }
 sc-client-api = { version = "4.0.0-dev", path = "../../api" }
 sp-blockchain = { version = "4.0.0-dev", path = "../../../primitives/blockchain" }
-<<<<<<< HEAD
 sp-runtime = { version = "4.0.0", path = "../../../primitives/runtime" }
-sp-core = { version = "4.0.0", path = "../../../primitives/core" }
-=======
-sp-runtime = { version = "4.0.0-dev", path = "../../../primitives/runtime" }
 sp-core = { version = "4.1.0-dev", path = "../../../primitives/core" }
->>>>>>> b9cafba3
 sc-block-builder = { version = "0.10.0-dev", path = "../../block-builder" }
 sp-consensus-babe = { version = "0.10.0-dev", path = "../../../primitives/consensus/babe" }
 substrate-test-runtime-client = { version = "2.0.0", path = "../../../test-utils/runtime/client" }
