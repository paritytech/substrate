--- conflicted
+++ resolved
@@ -19,8 +19,7 @@
 futures = "0.3.4"
 futures-timer = "3.0.1"
 rand = "0.7.2"
-<<<<<<< HEAD
-libp2p = { version = "0.21.1", default-features = false }
+libp2p = { version = "0.22.0", default-features = false }
 sp-consensus = { version = "0.8.0-rc5", path = "../../../primitives/consensus/common" }
 sc-consensus = { version = "0.8.0-rc5", path = "../../../client/consensus/common" }
 sc-client-api = { version = "2.0.0-rc5", path = "../../api" }
@@ -29,17 +28,6 @@
 sp-core = { version = "2.0.0-rc5", path = "../../../primitives/core" }
 sc-block-builder = { version = "0.8.0-rc5", path = "../../block-builder" }
 sp-consensus-babe = { version = "0.8.0-rc5", path = "../../../primitives/consensus/babe" }
-=======
-libp2p = { version = "0.22.0", default-features = false }
-sp-consensus = { version = "0.8.0-rc4", path = "../../../primitives/consensus/common" }
-sc-consensus = { version = "0.8.0-rc4", path = "../../../client/consensus/common" }
-sc-client-api = { version = "2.0.0-rc4", path = "../../api" }
-sp-blockchain = { version = "2.0.0-rc4", path = "../../../primitives/blockchain" }
-sp-runtime = { version = "2.0.0-rc4", path = "../../../primitives/runtime" }
-sp-core = { version = "2.0.0-rc4", path = "../../../primitives/core" }
-sc-block-builder = { version = "0.8.0-rc4", path = "../../block-builder" }
-sp-consensus-babe = { version = "0.8.0-rc4", path = "../../../primitives/consensus/babe" }
->>>>>>> 0680db6d
 env_logger = "0.7.0"
 substrate-test-runtime-client = { version = "2.0.0-rc5", path = "../../../test-utils/runtime/client" }
 substrate-test-runtime = { version = "2.0.0-rc5", path = "../../../test-utils/runtime" }
