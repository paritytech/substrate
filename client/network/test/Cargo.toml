--- conflicted
+++ resolved
@@ -13,38 +13,22 @@
 targets = ["x86_64-unknown-linux-gnu"]
 
 [dependencies]
-<<<<<<< HEAD
-sc-network = { version = "0.8.0-alpha.5", path = "../" }
-sc-service = { version = "0.8.0-alpha.5", features = ["test-helpers"], path = "../../service" }
-=======
 sc-network = { version = "0.8.0-dev", path = "../" }
->>>>>>> 3ac409ba
 log = "0.4.8"
 parking_lot = "0.10.0"
 futures = "0.3.4"
 futures-timer = "3.0.1"
 rand = "0.7.2"
-<<<<<<< HEAD
-libp2p = { version = "0.17.0", default-features = false, features = ["libp2p-websocket"] }
-sp-consensus = { version = "0.8.0-alpha.5", path = "../../../primitives/consensus/common" }
-sc-client-api = { version = "2.0.0-alpha.5", path = "../../api" }
-sp-blockchain = { version = "2.0.0-alpha.5", path = "../../../primitives/blockchain" }
-sp-runtime = { version = "2.0.0-alpha.5", path = "../../../primitives/runtime" }
-sp-core = { version = "2.0.0-alpha.5", path = "../../../primitives/core" }
-sc-block-builder = { version = "0.8.0-alpha.5", path = "../../block-builder" }
-sp-consensus-babe = { version = "0.8.0-alpha.5", path = "../../../primitives/consensus/babe" }
-=======
 libp2p = { version = "0.18.1", default-features = false, features = ["libp2p-websocket"] }
 sp-consensus = { version = "0.8.0-dev", path = "../../../primitives/consensus/common" }
-sc-client = { version = "0.8.0-dev", path = "../../" }
 sc-client-api = { version = "2.0.0-dev", path = "../../api" }
 sp-blockchain = { version = "2.0.0-dev", path = "../../../primitives/blockchain" }
 sp-runtime = { version = "2.0.0-dev", path = "../../../primitives/runtime" }
 sp-core = { version = "2.0.0-dev", path = "../../../primitives/core" }
 sc-block-builder = { version = "0.8.0-dev", path = "../../block-builder" }
 sp-consensus-babe = { version = "0.8.0-dev", path = "../../../primitives/consensus/babe" }
->>>>>>> 3ac409ba
 env_logger = "0.7.0"
 substrate-test-runtime-client = { version = "2.0.0-dev", path = "../../../test-utils/runtime/client" }
 substrate-test-runtime = { version = "2.0.0-dev", path = "../../../test-utils/runtime" }
-tempfile = "3.1.0"+tempfile = "3.1.0"
+sc-service = { version = "0.8.0-dev", features = ["test-helpers"],  path = "../../service" }