[package]
description = "Integration tests for Substrate network protocol"
name = "sc-network-test"
version = "0.8.0"
license = "GPL-3.0-or-later WITH Classpath-exception-2.0"
authors = ["Parity Technologies <admin@parity.io>"]
edition = "2021"
publish = false
homepage = "https://substrate.io"
repository = "https://github.com/paritytech/substrate/"

[package.metadata.docs.rs]
targets = ["x86_64-unknown-linux-gnu"]

[dependencies]
async-std = "1.11.0"
async-trait = "0.1.50"
futures = "0.3.21"
futures-timer = "3.0.1"
libp2p = { version = "0.45.1", default-features = false }
log = "0.4.17"
parking_lot = "0.12.0"
rand = "0.7.2"
sc-block-builder = { version = "0.10.0-dev", path = "../../block-builder" }
sc-client-api = { version = "4.0.0-dev", path = "../../api" }
sc-consensus = { version = "0.10.0-dev", path = "../../consensus/common" }
sc-network = { version = "0.10.0-dev", path = "../" }
sc-network-common = { version = "0.10.0-dev", path = "../common" }
sc-service = { version = "0.10.0-dev", default-features = false, features = ["test-helpers"], path = "../../service" }
sp-blockchain = { version = "4.0.0-dev", path = "../../../primitives/blockchain" }
sp-consensus = { version = "0.10.0-dev", path = "../../../primitives/consensus/common" }
sp-consensus-babe = { version = "0.10.0-dev", path = "../../../primitives/consensus/babe" }
sp-core = { version = "6.0.0", path = "../../../primitives/core" }
sp-runtime = { version = "6.0.0", path = "../../../primitives/runtime" }
sp-tracing = { version = "5.0.0", path = "../../../primitives/tracing" }
<<<<<<< HEAD
sc-service = { version = "0.10.0-dev", default-features = false, features = ["test-helpers"],  path = "../../service" }
async-trait = "0.1.50"

[dev-dependencies]
env_logger = "0.9.0"
=======
substrate-test-runtime = { version = "2.0.0", path = "../../../test-utils/runtime" }
substrate-test-runtime-client = { version = "2.0.0", path = "../../../test-utils/runtime/client" }
>>>>>>> 814752f6
<|MERGE_RESOLUTION|>--- conflicted
+++ resolved
@@ -33,13 +33,5 @@
 sp-core = { version = "6.0.0", path = "../../../primitives/core" }
 sp-runtime = { version = "6.0.0", path = "../../../primitives/runtime" }
 sp-tracing = { version = "5.0.0", path = "../../../primitives/tracing" }
-<<<<<<< HEAD
-sc-service = { version = "0.10.0-dev", default-features = false, features = ["test-helpers"],  path = "../../service" }
-async-trait = "0.1.50"
-
-[dev-dependencies]
-env_logger = "0.9.0"
-=======
 substrate-test-runtime = { version = "2.0.0", path = "../../../test-utils/runtime" }
-substrate-test-runtime-client = { version = "2.0.0", path = "../../../test-utils/runtime/client" }
->>>>>>> 814752f6
+substrate-test-runtime-client = { version = "2.0.0", path = "../../../test-utils/runtime/client" }