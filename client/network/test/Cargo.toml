[package]
description = "Integration tests for Substrate network protocol"
name = "sc-network-test"
version = "0.8.0-dev"
license = "GPL-3.0"
authors = ["Parity Technologies <admin@parity.io>"]
edition = "2018"
publish = false
homepage = "https://substrate.dev"
repository = "https://github.com/paritytech/substrate/"

[dependencies]
sc-network = { version = "0.8.0-alpha.2", path = "../" }
log = "0.4.8"
parking_lot = "0.10.0"
futures = "0.3.1"
futures-timer = "3.0.1"
rand = "0.7.2"
libp2p = { version = "0.16.1", default-features = false, features = ["libp2p-websocket"] }
sp-consensus = { version = "0.8.0-alpha.2", path = "../../../primitives/consensus/common" }
sc-client = { version = "0.8.0-alpha.2", path = "../../" }
sc-client-api = { version = "2.0.0-alpha.2", path = "../../api" }
sp-blockchain = { version = "2.0.0-alpha.2", path = "../../../primitives/blockchain" }
sp-runtime = { version = "2.0.0-alpha.2", path = "../../../primitives/runtime" }
sp-core = { version = "2.0.0-alpha.2", path = "../../../primitives/core" }
sc-block-builder = { version = "0.8.0-alpha.2", path = "../../block-builder" }
sp-consensus-babe = { version = "0.8.0-alpha.2", path = "../../../primitives/consensus/babe" }
env_logger = "0.7.0"
<<<<<<< HEAD
substrate-test-runtime-client = { version = "2.0.0", path = "../../../test-utils/runtime/client" }
substrate-test-runtime = { version = "2.0.0", path = "../../../test-utils/runtime" }
tempfile = "3.1.0"
=======
substrate-test-runtime-client = { version = "2.0.0-dev", path = "../../../test-utils/runtime/client" }
substrate-test-runtime = { version = "2.0.0-dev", path = "../../../test-utils/runtime" }
tempfile = "3.1.0"
tokio = "0.1.22"
>>>>>>> f41677d0
<|MERGE_RESOLUTION|>--- conflicted
+++ resolved
@@ -26,13 +26,6 @@
 sc-block-builder = { version = "0.8.0-alpha.2", path = "../../block-builder" }
 sp-consensus-babe = { version = "0.8.0-alpha.2", path = "../../../primitives/consensus/babe" }
 env_logger = "0.7.0"
-<<<<<<< HEAD
-substrate-test-runtime-client = { version = "2.0.0", path = "../../../test-utils/runtime/client" }
-substrate-test-runtime = { version = "2.0.0", path = "../../../test-utils/runtime" }
-tempfile = "3.1.0"
-=======
 substrate-test-runtime-client = { version = "2.0.0-dev", path = "../../../test-utils/runtime/client" }
 substrate-test-runtime = { version = "2.0.0-dev", path = "../../../test-utils/runtime" }
-tempfile = "3.1.0"
-tokio = "0.1.22"
->>>>>>> f41677d0
+tempfile = "3.1.0"