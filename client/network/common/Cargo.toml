--- conflicted
+++ resolved
@@ -25,13 +25,8 @@
 ] }
 futures = "0.3.21"
 futures-timer = "3.0.2"
-<<<<<<< HEAD
 libp2p = { version = "0.51.1", features = ["request-response", "kad"] }
 libp2p-identity = { version = "0.1", features = ["ed25519", "peerid"] }
-linked_hash_set = "0.1.3"
-=======
-libp2p = { version = "0.50.0", features = ["request-response", "kad"] }
->>>>>>> a9e85ae5
 prometheus-endpoint = { package = "substrate-prometheus-endpoint", version = "0.10.0-dev", path = "../../../utils/prometheus" }
 smallvec = "1.8.0"
 sc-consensus = { version = "0.10.0-dev", path = "../../consensus/common" }
