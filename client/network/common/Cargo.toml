--- conflicted
+++ resolved
@@ -22,14 +22,7 @@
 	"derive",
 ] }
 futures = "0.3.21"
-<<<<<<< HEAD
-futures-timer = "3.0.2"
 libp2p-identity = { version = "0.2.0", features = ["peerid"] }
-prometheus-endpoint = { package = "substrate-prometheus-endpoint", version = "0.10.0-dev", path = "../../../utils/prometheus" }
-smallvec = "1.8.0"
-=======
-libp2p-identity = { version = "0.1.2", features = ["peerid"] }
->>>>>>> 6bae274f
 sc-consensus = { version = "0.10.0-dev", path = "../../consensus/common" }
 sp-consensus = { version = "0.10.0-dev", path = "../../../primitives/consensus/common" }
 sp-consensus-grandpa = { version = "4.0.0-dev", path = "../../../primitives/consensus/grandpa" }
