--- conflicted
+++ resolved
@@ -24,14 +24,10 @@
 	"derive",
 ] }
 futures = "0.3.21"
-<<<<<<< HEAD
+futures-timer = "3.0.2"
 libp2p = "0.49.0"
-=======
-futures-timer = "3.0.2"
-libp2p = "0.46.1"
 linked_hash_set = "0.1.3"
 prometheus-endpoint = { package = "substrate-prometheus-endpoint", version = "0.10.0-dev", path = "../../../utils/prometheus" }
->>>>>>> 25795506
 smallvec = "1.8.0"
 sc-consensus = { version = "0.10.0-dev", path = "../../consensus/common" }
 sc-peerset = { version = "4.0.0-dev", path = "../../peerset" }
