--- conflicted
+++ resolved
@@ -16,12 +16,7 @@
 array-bytes = "4.1"
 codec = { package = "parity-scale-codec", version = "3.0.0", features = ["derive"] }
 futures = "0.3.21"
-<<<<<<< HEAD
-hex = "0.4.0"
 libp2p = "0.50.0"
-=======
-libp2p = "0.49.0"
->>>>>>> 9443052a
 log = "0.4.17"
 pin-project = "1.0.12"
 prometheus-endpoint = { package = "substrate-prometheus-endpoint", version = "0.10.0-dev", path = "../../../utils/prometheus" }
