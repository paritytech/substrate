--- conflicted
+++ resolved
@@ -170,16 +170,10 @@
 		sync: S,
 		transaction_pool: Arc<dyn TransactionPool<H, B>>,
 		metrics_registry: Option<&Registry>,
-<<<<<<< HEAD
 	) -> error::Result<(TransactionsHandler<B, H, N, S>, TransactionsHandlerController<H>)> {
 		let net_event_stream = network.event_stream("transactions-handler-net");
 		let sync_event_stream = sync.event_stream("transactions-handler-sync");
-		let (to_handler, from_controller) = mpsc::unbounded();
-=======
-	) -> error::Result<(TransactionsHandler<B, H, S>, TransactionsHandlerController<H>)> {
-		let event_stream = service.event_stream("transactions-handler");
 		let (to_handler, from_controller) = tracing_unbounded("mpsc_transactions_handler", 100_000);
->>>>>>> ed82c874
 
 		let handler = TransactionsHandler {
 			protocol_name: self.protocol_name,
