--- conflicted
+++ resolved
@@ -41,16 +41,8 @@
 	prelude::*,
 };
 use libp2p::{
-<<<<<<< HEAD
 	core::{Endpoint, Multiaddr},
-	request_response::{self, Behaviour, Codec, Config, Message, ProtocolSupport, ResponseChannel},
-=======
-	core::{connection::ConnectionId, Multiaddr, PeerId},
-	request_response::{
-		handler::RequestResponseHandler, ProtocolSupport, RequestResponse, RequestResponseCodec,
-		RequestResponseEvent, RequestResponseMessage, ResponseChannel,
-	},
->>>>>>> a9e85ae5
+	request_response::{self, Behaviour, Codec, Message, ProtocolSupport, ResponseChannel},
 	swarm::{
 		behaviour::{ConnectionClosed, FromSwarm},
 		handler::multi::MultiHandler,
@@ -58,19 +50,10 @@
 		THandler, THandlerInEvent, THandlerOutEvent,
 	},
 };
-<<<<<<< HEAD
 use libp2p_identity::PeerId;
-use sc_network_common::{
-	protocol::ProtocolName,
-	request_responses::{
-		IfDisconnected, IncomingRequest, OutgoingResponse, ProtocolConfig, RequestFailure,
-	},
-};
-=======
 
 use sc_peerset::{PeersetHandle, BANNED_THRESHOLD};
 
->>>>>>> a9e85ae5
 use std::{
 	collections::{hash_map::Entry, HashMap},
 	io, iter,
@@ -79,9 +62,7 @@
 	time::{Duration, Instant},
 };
 
-pub use libp2p::request_response::{
-	InboundFailure, OutboundFailure, RequestId, RequestResponseConfig,
-};
+pub use libp2p::request_response::{Config, InboundFailure, OutboundFailure, RequestId};
 
 /// Error in a request.
 #[derive(Debug, thiserror::Error)]
@@ -520,30 +501,10 @@
 						)
 					}
 				},
-<<<<<<< HEAD
 			FromSwarm::DialFailure(e) =>
 				for (p, _) in self.protocols.values_mut() {
 					NetworkBehaviour::on_swarm_event(p, FromSwarm::DialFailure(e));
 				},
-=======
-			FromSwarm::DialFailure(DialFailure { peer_id, error, handler }) => {
-				for (p_name, p_handler) in handler.into_iter() {
-					if let Some((proto, _)) = self.protocols.get_mut(p_name.as_str()) {
-						proto.on_swarm_event(FromSwarm::DialFailure(DialFailure {
-							peer_id,
-							handler: p_handler,
-							error,
-						}));
-					} else {
-						log::error!(
-						  target: "sub-libp2p",
-						  "on_swarm_event/dial_failure: no request-response instance registered for protocol {:?}",
-						  p_name,
-						)
-					}
-				}
-			},
->>>>>>> a9e85ae5
 			FromSwarm::ListenerClosed(e) =>
 				for (p, _) in self.protocols.values_mut() {
 					NetworkBehaviour::on_swarm_event(p, FromSwarm::ListenerClosed(e));
