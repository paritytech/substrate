// This file is part of Substrate.

// Copyright (C) 2017-2021 Parity Technologies (UK) Ltd.
// SPDX-License-Identifier: GPL-3.0-or-later WITH Classpath-exception-2.0

// This program is free software: you can redistribute it and/or modify
// it under the terms of the GNU General Public License as published by
// the Free Software Foundation, either version 3 of the License, or
// (at your option) any later version.

// This program is distributed in the hope that it will be useful,
// but WITHOUT ANY WARRANTY; without even the implied warranty of
// MERCHANTABILITY or FITNESS FOR A PARTICULAR PURPOSE. See the
// GNU General Public License for more details.

// You should have received a copy of the GNU General Public License
// along with this program. If not, see <https://www.gnu.org/licenses/>.

use crate::{
	ExHashT,
	chain::Client,
	config::{self, ProtocolId, TransactionPool, TransactionImportFuture, TransactionImport},
	error,
	request_responses::RequestFailure,
	utils::{interval, LruHashSet},
};

use bytes::{Bytes, BytesMut};
use codec::{Decode, DecodeAll, Encode};
use futures::{channel::oneshot, prelude::*, stream::FuturesUnordered};
use generic_proto::{GenericProto, GenericProtoOut};
use libp2p::core::{ConnectedPoint, connection::{ConnectionId, ListenerId}};
use libp2p::request_response::OutboundFailure;
use libp2p::swarm::{NetworkBehaviour, NetworkBehaviourAction, PollParameters};
use libp2p::swarm::{ProtocolsHandler, IntoProtocolsHandler};
use libp2p::{Multiaddr, PeerId};
use log::{log, Level, trace, debug, warn, error};
use message::{BlockAnnounce, Message};
use message::generic::{Message as GenericMessage, Roles};
use prometheus_endpoint::{
	Registry, Gauge, Counter, GaugeVec,
	PrometheusError, Opts, register, U64
};
use prost::Message as _;
use sp_consensus::{
	BlockOrigin,
	block_validation::BlockAnnounceValidator,
	import_queue::{BlockImportResult, BlockImportError, IncomingBlock, Origin}
};
use sp_runtime::{generic::BlockId, Justification};
use sp_runtime::traits::{
	Block as BlockT, Header as HeaderT, NumberFor, Zero, CheckedSub
};
use sp_arithmetic::traits::SaturatedConversion;
use sync::{ChainSync, SyncState};
use std::borrow::Cow;
use std::convert::TryFrom as _;
use std::collections::{HashMap, HashSet, VecDeque, hash_map::Entry};
use std::sync::Arc;
use std::{io, iter, num::NonZeroUsize, pin::Pin, task::Poll, time};

mod generic_proto;

pub mod message;
pub mod event;
pub mod sync;

pub use generic_proto::{NotificationsSink, Ready, NotifsHandlerError};

/// Interval at which we perform time based maintenance
const TICK_TIMEOUT: time::Duration = time::Duration::from_millis(1100);
/// Interval at which we propagate transactions;
const PROPAGATE_TIMEOUT: time::Duration = time::Duration::from_millis(2900);

/// Maximum number of known block hashes to keep for a peer.
const MAX_KNOWN_BLOCKS: usize = 1024; // ~32kb per peer + LruHashSet overhead
/// Maximum number of known transaction hashes to keep for a peer.
///
/// This should be approx. 2 blocks full of transactions for the network to function properly.
const MAX_KNOWN_TRANSACTIONS: usize = 10240; // ~300kb per peer + overhead.

/// Maximum allowed size for a block announce.
const MAX_BLOCK_ANNOUNCE_SIZE: u64 = 1024 * 1024;
/// Maximum allowed size for a transactions notification.
const MAX_TRANSACTIONS_SIZE: u64 = 16 * 1024 * 1024;

/// Maximum size used for notifications in the block announce and transaction protocols.
// Must be equal to `max(MAX_BLOCK_ANNOUNCE_SIZE, MAX_TRANSACTIONS_SIZE)`.
pub(crate) const BLOCK_ANNOUNCES_TRANSACTIONS_SUBSTREAM_SIZE: u64 = 16 * 1024 * 1024;

/// Maximum number of transaction validation request we keep at any moment.
const MAX_PENDING_TRANSACTIONS: usize = 8192;

/// Current protocol version.
pub(crate) const CURRENT_VERSION: u32 = 6;
/// Lowest version we support
pub(crate) const MIN_VERSION: u32 = 3;

/// Identifier of the peerset for the block announces protocol.
const HARDCODED_PEERSETS_SYNC: sc_peerset::SetId = sc_peerset::SetId::from(0);
/// Identifier of the peerset for the transactions protocol.
const HARDCODED_PEERSETS_TX: sc_peerset::SetId = sc_peerset::SetId::from(1);
/// Number of hardcoded peersets (the constants right above). Any set whose identifier is equal or
/// superior to this value corresponds to a user-defined protocol.
const NUM_HARDCODED_PEERSETS: usize = 2;

/// When light node connects to the full node and the full node is behind light node
/// for at least `LIGHT_MAXIMAL_BLOCKS_DIFFERENCE` blocks, we consider it not useful
/// and disconnect to free connection slot.
const LIGHT_MAXIMAL_BLOCKS_DIFFERENCE: u64 = 8192;

mod rep {
	use sc_peerset::ReputationChange as Rep;
	/// Reputation change when a peer doesn't respond in time to our messages.
	pub const TIMEOUT: Rep = Rep::new(-(1 << 10), "Request timeout");
	/// Reputation change when a peer refuses a request.
	pub const REFUSED: Rep = Rep::new(-(1 << 10), "Request refused");
	/// Reputation change when we are a light client and a peer is behind us.
	pub const PEER_BEHIND_US_LIGHT: Rep = Rep::new(-(1 << 8), "Useless for a light peer");
	/// Reputation change when a peer sends us any transaction.
	///
	/// This forces node to verify it, thus the negative value here. Once transaction is verified,
	/// reputation change should be refunded with `ANY_TRANSACTION_REFUND`
	pub const ANY_TRANSACTION: Rep = Rep::new(-(1 << 4), "Any transaction");
	/// Reputation change when a peer sends us any transaction that is not invalid.
	pub const ANY_TRANSACTION_REFUND: Rep = Rep::new(1 << 4, "Any transaction (refund)");
	/// Reputation change when a peer sends us an transaction that we didn't know about.
	pub const GOOD_TRANSACTION: Rep = Rep::new(1 << 7, "Good transaction");
	/// Reputation change when a peer sends us a bad transaction.
	pub const BAD_TRANSACTION: Rep = Rep::new(-(1 << 12), "Bad transaction");
	/// We received a message that failed to decode.
	pub const BAD_MESSAGE: Rep = Rep::new(-(1 << 12), "Bad message");
	/// We received an unexpected transaction packet.
	pub const UNEXPECTED_TRANSACTIONS: Rep = Rep::new_fatal("Unexpected transactions packet");
	/// Peer has different genesis.
	pub const GENESIS_MISMATCH: Rep = Rep::new_fatal("Genesis mismatch");
	/// Peer is on unsupported protocol version.
	pub const BAD_PROTOCOL: Rep = Rep::new_fatal("Unsupported protocol");
	/// Peer role does not match (e.g. light peer connecting to another light peer).
	pub const BAD_ROLE: Rep = Rep::new_fatal("Unsupported role");
	/// Peer send us a block announcement that failed at validation.
	pub const BAD_BLOCK_ANNOUNCEMENT: Rep = Rep::new(-(1 << 12), "Bad block announcement");
}

struct Metrics {
	peers: Gauge<U64>,
	queued_blocks: Gauge<U64>,
	fork_targets: Gauge<U64>,
	justifications: GaugeVec<U64>,
	propagated_transactions: Counter<U64>,
}

impl Metrics {
	fn register(r: &Registry) -> Result<Self, PrometheusError> {
		Ok(Metrics {
			peers: {
				let g = Gauge::new("sync_peers", "Number of peers we sync with")?;
				register(g, r)?
			},
			queued_blocks: {
				let g = Gauge::new("sync_queued_blocks", "Number of blocks in import queue")?;
				register(g, r)?
			},
			fork_targets: {
				let g = Gauge::new("sync_fork_targets", "Number of fork sync targets")?;
				register(g, r)?
			},
			justifications: {
				let g = GaugeVec::new(
					Opts::new(
						"sync_extra_justifications",
						"Number of extra justifications requests"
					),
					&["status"],
				)?;
				register(g, r)?
			},
			propagated_transactions: register(Counter::new(
				"sync_propagated_transactions",
				"Number of transactions propagated to at least one peer",
			)?, r)?,
		})
	}
}

#[pin_project::pin_project]
struct PendingTransaction<H> {
	#[pin]
	validation: TransactionImportFuture,
	tx_hash: H,
}

impl<H: ExHashT> Future for PendingTransaction<H> {
	type Output = (H, TransactionImport);

	fn poll(self: Pin<&mut Self>, cx: &mut std::task::Context<'_>) -> Poll<Self::Output> {
		let mut this = self.project();

		if let Poll::Ready(import_result) = Pin::new(&mut this.validation).poll_unpin(cx) {
			return Poll::Ready((this.tx_hash.clone(), import_result));
		}

		Poll::Pending
	}
}

// Lock must always be taken in order declared here.
pub struct Protocol<B: BlockT, H: ExHashT> {
	/// Interval at which we call `tick`.
	tick_timeout: Pin<Box<dyn Stream<Item = ()> + Send>>,
	/// Interval at which we call `propagate_transactions`.
	propagate_timeout: Pin<Box<dyn Stream<Item = ()> + Send>>,
	/// Pending list of messages to return from `poll` as a priority.
	pending_messages: VecDeque<CustomMessageOutcome<B>>,
	/// Pending transactions verification tasks.
	pending_transactions: FuturesUnordered<PendingTransaction<H>>,
	/// As multiple peers can send us the same transaction, we group
	/// these peers using the transaction hash while the transaction is
	/// imported. This prevents that we import the same transaction
	/// multiple times concurrently.
	pending_transactions_peers: HashMap<H, Vec<PeerId>>,
	config: ProtocolConfig,
	genesis_hash: B::Hash,
	sync: ChainSync<B>,
	// All connected peers
	peers: HashMap<PeerId, Peer<B, H>>,
	chain: Arc<dyn Client<B>>,
	/// List of nodes for which we perform additional logging because they are important for the
	/// user.
	important_peers: HashSet<PeerId>,
	/// Used to report reputation changes.
	peerset_handle: sc_peerset::PeersetHandle,
	transaction_pool: Arc<dyn TransactionPool<H, B>>,
	/// Handles opening the unique substream and sending and receiving raw messages.
	behaviour: GenericProto,
	/// List of notifications protocols that have been registered.
	notification_protocols: Vec<Cow<'static, str>>,
	/// Prometheus metrics.
	metrics: Option<Metrics>,
	/// The `PeerId`'s of all boot nodes.
	boot_node_ids: HashSet<PeerId>,
	/// A cache for the data that was associated to a block announcement.
	block_announce_data_cache: lru::LruCache<B::Hash, Vec<u8>>,
}

/// Peer information
#[derive(Debug)]
struct Peer<B: BlockT, H: ExHashT> {
	info: PeerInfo<B>,
	/// Current block request, if any. Started by emitting [`CustomMessageOutcome::BlockRequest`].
	block_request: Option<(
		message::BlockRequest<B>,
		oneshot::Receiver<Result<Vec<u8>, RequestFailure>>,
	)>,
	/// Holds a set of transactions known to this peer.
	known_transactions: LruHashSet<H>,
	/// Holds a set of blocks known to this peer.
	known_blocks: LruHashSet<B::Hash>,
}

/// Info about a peer's known state.
#[derive(Clone, Debug)]
pub struct PeerInfo<B: BlockT> {
	/// Roles
	pub roles: Roles,
	/// Peer best block hash
	pub best_hash: B::Hash,
	/// Peer best block number
	pub best_number: <B::Header as HeaderT>::Number,
}

/// Configuration for the Substrate-specific part of the networking layer.
#[derive(Clone)]
pub struct ProtocolConfig {
	/// Assigned roles.
	pub roles: Roles,
	/// Maximum number of peers to ask the same blocks in parallel.
	pub max_parallel_downloads: u32,
}

impl Default for ProtocolConfig {
	fn default() -> ProtocolConfig {
		ProtocolConfig {
			roles: Roles::FULL,
			max_parallel_downloads: 5,
		}
	}
}

/// Handshake sent when we open a block announces substream.
#[derive(Debug, PartialEq, Eq, Clone, Encode, Decode)]
struct BlockAnnouncesHandshake<B: BlockT> {
	/// Roles of the node.
	roles: Roles,
	/// Best block number.
	best_number: NumberFor<B>,
	/// Best block hash.
	best_hash: B::Hash,
	/// Genesis block hash.
	genesis_hash: B::Hash,
}

impl<B: BlockT> BlockAnnouncesHandshake<B> {
	fn build(
		protocol_config: &ProtocolConfig,
		best_number: NumberFor<B>,
		best_hash: B::Hash,
		genesis_hash: B::Hash,
	) -> Self {
		BlockAnnouncesHandshake {
			genesis_hash,
			roles: protocol_config.roles,
			best_number,
			best_hash,
		}
	}
}

/// Builds a SCALE-encoded "Status" message to send as handshake for the legacy protocol.
fn build_status_message<B: BlockT>(
	protocol_config: &ProtocolConfig,
	best_number: NumberFor<B>,
	best_hash: B::Hash,
	genesis_hash: B::Hash,
) -> Vec<u8> {
	let status = message::generic::Status {
		version: CURRENT_VERSION,
		min_supported_version: MIN_VERSION,
		genesis_hash,
		roles: protocol_config.roles.into(),
		best_number,
		best_hash,
		chain_status: Vec::new(), // TODO: find a way to make this backwards-compatible
	};

	Message::<B>::Status(status).encode()
}

impl<B: BlockT, H: ExHashT> Protocol<B, H> {
	/// Create a new instance.
	pub fn new(
		config: ProtocolConfig,
		chain: Arc<dyn Client<B>>,
		transaction_pool: Arc<dyn TransactionPool<H, B>>,
		protocol_id: ProtocolId,
		config_role: &config::Role,
		network_config: &config::NetworkConfiguration,
		block_announce_validator: Box<dyn BlockAnnounceValidator<B> + Send>,
		metrics_registry: Option<&Registry>,
	) -> error::Result<(Protocol<B, H>, sc_peerset::PeersetHandle, Vec<(PeerId, Multiaddr)>)> {
		let info = chain.info();
		let sync = ChainSync::new(
			config.roles,
			chain.clone(),
			&info,
			block_announce_validator,
			config.max_parallel_downloads,
		);

		let boot_node_ids = {
			let mut list = HashSet::new();
			for node in &network_config.boot_nodes {
				list.insert(node.peer_id.clone());
			}
			list.shrink_to_fit();
			list
		};

		let important_peers = {
			let mut imp_p = HashSet::new();
			for reserved in &network_config.default_peers_set.reserved_nodes {
				imp_p.insert(reserved.peer_id.clone());
			}
			for reserved in network_config.extra_sets.iter().flat_map(|s| s.set_config.reserved_nodes.iter()) {
				imp_p.insert(reserved.peer_id.clone());
			}
			imp_p.shrink_to_fit();
			imp_p
		};

		let mut known_addresses = Vec::new();

		let (peerset, peerset_handle) = {
			let mut sets = Vec::with_capacity(NUM_HARDCODED_PEERSETS + network_config.extra_sets.len());

			let mut default_sets_reserved = HashSet::new();
			match config_role {
				config::Role::Sentry { validators } => {
					for validator in validators {
						default_sets_reserved.insert(validator.peer_id.clone());
						known_addresses.push((validator.peer_id.clone(), validator.multiaddr.clone()));
					}
				}
				config::Role::Authority { sentry_nodes } => {
					for sentry_node in sentry_nodes {
						default_sets_reserved.insert(sentry_node.peer_id.clone());
						known_addresses.push((sentry_node.peer_id.clone(), sentry_node.multiaddr.clone()));
					}
				}
				_ => {}
			};
			for reserved in network_config.default_peers_set.reserved_nodes.iter() {
				default_sets_reserved.insert(reserved.peer_id.clone());
				known_addresses.push((reserved.peer_id.clone(), reserved.multiaddr.clone()));
			}

			let mut bootnodes = Vec::with_capacity(network_config.boot_nodes.len());
			for bootnode in network_config.boot_nodes.iter() {
				bootnodes.push(bootnode.peer_id.clone());
				known_addresses.push((bootnode.peer_id.clone(), bootnode.multiaddr.clone()));
			}

			// Set number 0 is used for block announces.
			sets.push(sc_peerset::SetConfig {
				in_peers: network_config.default_peers_set.in_peers,
				out_peers: network_config.default_peers_set.out_peers,
				bootnodes,
				reserved_nodes: default_sets_reserved.clone(),
				reserved_only: network_config.default_peers_set.non_reserved_mode
					== config::NonReservedPeerMode::Deny,
			});

			// Set number 1 is used for transactions.
			// The `reserved_nodes` of this set are later kept in sync with the peers we connect
			// to through set 0.
			sets.push(sc_peerset::SetConfig {
				in_peers: network_config.default_peers_set.in_peers,
				out_peers: network_config.default_peers_set.out_peers,
				bootnodes: Vec::new(),
				reserved_nodes: default_sets_reserved,
				reserved_only: network_config.default_peers_set.non_reserved_mode
					== config::NonReservedPeerMode::Deny,
			});

			for set_cfg in &network_config.extra_sets {
				let mut reserved_nodes = HashSet::new();
				for reserved in set_cfg.set_config.reserved_nodes.iter() {
					reserved_nodes.insert(reserved.peer_id.clone());
					known_addresses.push((reserved.peer_id.clone(), reserved.multiaddr.clone()));
				}

				let reserved_only =
					set_cfg.set_config.non_reserved_mode == config::NonReservedPeerMode::Deny;

				sets.push(sc_peerset::SetConfig {
					in_peers: set_cfg.set_config.in_peers,
					out_peers: set_cfg.set_config.out_peers,
					bootnodes: Vec::new(),
					reserved_nodes,
					reserved_only,
				});
			}

			sc_peerset::Peerset::from_config(sc_peerset::PeersetConfig {
				sets,
			})
		};

		let transactions_protocol: Cow<'static, str> = Cow::from({
			let mut proto = String::new();
			proto.push_str("/");
			proto.push_str(protocol_id.as_ref());
			proto.push_str("/transactions/1");
			proto
		});

		let block_announces_protocol: Cow<'static, str> = Cow::from({
			let mut proto = String::new();
			proto.push_str("/");
			proto.push_str(protocol_id.as_ref());
			proto.push_str("/block-announces/1");
			proto
		});

		let behaviour = {
			let versions = &((MIN_VERSION as u8)..=(CURRENT_VERSION as u8)).collect::<Vec<u8>>();
<<<<<<< HEAD
=======
			let handshake_message = Roles::from(config_role).encode();
>>>>>>> 466ac62e

			let best_number = info.best_number;
			let best_hash = info.best_hash;
			let genesis_hash = info.genesis_hash;

			let block_announces_handshake = BlockAnnouncesHandshake::<B>::build(
				&config,
				best_number,
				best_hash,
				genesis_hash,
			).encode();
<<<<<<< HEAD
=======

>>>>>>> 466ac62e
			GenericProto::new(
				protocol_id.clone(),
				versions,
				build_status_message::<B>(&config, best_number, best_hash, genesis_hash),
				peerset,
				iter::once((block_announces_protocol, block_announces_handshake, MAX_BLOCK_ANNOUNCE_SIZE))
					.chain(iter::once((transactions_protocol, vec![], MAX_TRANSACTIONS_SIZE)))
					.chain(network_config.extra_sets.iter().map(|s| (
						s.notifications_protocol.clone(),
						handshake_message.clone(),
						s.max_notification_size
					))),
			)
		};

		let block_announce_data_cache = lru::LruCache::new(
			network_config.default_peers_set.in_peers as usize
				+ network_config.default_peers_set.out_peers as usize,
		);

		let protocol = Protocol {
			tick_timeout: Box::pin(interval(TICK_TIMEOUT)),
			propagate_timeout: Box::pin(interval(PROPAGATE_TIMEOUT)),
			pending_messages: VecDeque::new(),
			pending_transactions: FuturesUnordered::new(),
			pending_transactions_peers: HashMap::new(),
			config,
			peers: HashMap::new(),
			chain,
			genesis_hash: info.genesis_hash,
			sync,
			important_peers,
			transaction_pool,
			peerset_handle: peerset_handle.clone(),
			behaviour,
			notification_protocols:
				network_config.extra_sets.iter().map(|s| s.notifications_protocol.clone()).collect(),
			metrics: if let Some(r) = metrics_registry {
				Some(Metrics::register(r)?)
			} else {
				None
			},
			boot_node_ids,
			block_announce_data_cache,
		};

		Ok((protocol, peerset_handle, known_addresses))
	}

	/// Returns the list of all the peers we have an open channel to.
	pub fn open_peers(&self) -> impl Iterator<Item = &PeerId> {
		self.behaviour.open_peers()
	}

	/// Returns the list of all the peers that the peerset currently requests us to be connected
	/// to on the default set.
	pub fn requested_peers(&self) -> impl Iterator<Item = &PeerId> {
		self.behaviour.requested_peers(HARDCODED_PEERSETS_SYNC)
	}

	/// Returns the number of discovered nodes that we keep in memory.
	pub fn num_discovered_peers(&self) -> usize {
		self.behaviour.num_discovered_peers()
	}

	/// Disconnects the given peer if we are connected to it.
	pub fn disconnect_peer(&mut self, peer_id: &PeerId, protocol_name: &str) {
		if let Some(position) = self.notification_protocols.iter().position(|p| *p == protocol_name) {
			self.behaviour.disconnect_peer(peer_id, sc_peerset::SetId::from(position + NUM_HARDCODED_PEERSETS));
		} else {
			log::warn!(target: "sub-libp2p", "disconnect_peer() with invalid protocol name")
		}
	}

	/// Returns the state of the peerset manager, for debugging purposes.
	pub fn peerset_debug_info(&mut self) -> serde_json::Value {
		self.behaviour.peerset_debug_info()
	}

	/// Returns the number of peers we're connected to.
	pub fn num_connected_peers(&self) -> usize {
		self.peers.values().count()
	}

	/// Returns the number of peers we're connected to and that are being queried.
	pub fn num_active_peers(&self) -> usize {
		self.peers
			.values()
			.filter(|p| p.block_request.is_some())
			.count()
	}

	/// Current global sync state.
	pub fn sync_state(&self) -> SyncState {
		self.sync.status().state
	}

	/// Target sync block number.
	pub fn best_seen_block(&self) -> Option<NumberFor<B>> {
		self.sync.status().best_seen_block
	}

	/// Number of peers participating in syncing.
	pub fn num_sync_peers(&self) -> u32 {
		self.sync.status().num_peers
	}

	/// Number of blocks in the import queue.
	pub fn num_queued_blocks(&self) -> u32 {
		self.sync.status().queued_blocks
	}

	/// Number of downloaded blocks.
	pub fn num_downloaded_blocks(&self) -> usize {
		self.sync.num_downloaded_blocks()
	}

	/// Number of active sync requests.
	pub fn num_sync_requests(&self) -> usize {
		self.sync.num_sync_requests()
	}

	/// Inform sync about new best imported block.
	pub fn new_best_block_imported(&mut self, hash: B::Hash, number: NumberFor<B>) {
		trace!(target: "sync", "New best block imported {:?}/#{}", hash, number);

		self.sync.update_chain_info(&hash, number);

		self.behaviour.set_legacy_handshake_message(
			build_status_message::<B>(&self.config, number, hash, self.genesis_hash),
		);
		self.behaviour.set_notif_protocol_handshake(
<<<<<<< HEAD
			&self.block_announces_protocol,
=======
			HARDCODED_PEERSETS_SYNC,
>>>>>>> 466ac62e
			BlockAnnouncesHandshake::<B>::build(
				&self.config,
				number,
				hash,
				self.genesis_hash,
			).encode()
		);
	}

	fn update_peer_info(&mut self, who: &PeerId) {
		if let Some(info) = self.sync.peer_info(who) {
			if let Some(ref mut peer) = self.peers.get_mut(who) {
				peer.info.best_hash = info.best_hash;
				peer.info.best_number = info.best_number;
			}
		}
	}

	/// Returns information about all the peers we are connected to after the handshake message.
	pub fn peers_info(&self) -> impl Iterator<Item = (&PeerId, &PeerInfo<B>)> {
		self.peers.iter().map(|(id, peer)| (id, &peer.info))
	}

	fn on_custom_message(
		&mut self,
		who: PeerId,
		data: BytesMut,
	) -> CustomMessageOutcome<B> {
		let message = match <Message<B> as Decode>::decode(&mut &data[..]) {
			Ok(message) => message,
			Err(err) => {
				debug!(
					target: "sync",
					"Couldn't decode packet sent by {}: {:?}: {}",
					who,
					data,
					err.what(),
				);
				self.peerset_handle.report_peer(who, rep::BAD_MESSAGE);
				return CustomMessageOutcome::None;
			}
		};

		match message {
			GenericMessage::Status(_) =>
				debug!(target: "sub-libp2p", "Received unexpected Status"),
			GenericMessage::BlockAnnounce(announce) =>
				self.push_block_announce_validation(who.clone(), announce),
			GenericMessage::Transactions(m) =>
				self.on_transactions(who, m),
			GenericMessage::BlockResponse(_) =>
				warn!(target: "sub-libp2p", "Received unexpected BlockResponse"),
			GenericMessage::RemoteCallResponse(_) =>
				warn!(target: "sub-libp2p", "Received unexpected RemoteCallResponse"),
			GenericMessage::RemoteReadResponse(_) =>
				warn!(target: "sub-libp2p", "Received unexpected RemoteReadResponse"),
			GenericMessage::RemoteHeaderResponse(_) =>
				warn!(target: "sub-libp2p", "Received unexpected RemoteHeaderResponse"),
			GenericMessage::RemoteChangesResponse(_) =>
				warn!(target: "sub-libp2p", "Received unexpected RemoteChangesResponse"),
			GenericMessage::BlockRequest(_) |
			GenericMessage::RemoteReadChildRequest(_) |
			GenericMessage::RemoteCallRequest(_) |
			GenericMessage::RemoteReadRequest(_) |
			GenericMessage::RemoteHeaderRequest(_) |
			GenericMessage::RemoteChangesRequest(_) |
			GenericMessage::Consensus(_) |
			GenericMessage::ConsensusBatch(_) => {
				debug!(
					target: "sub-libp2p",
					"Received no longer supported legacy request from {:?}",
					who
				);
				self.behaviour.disconnect_peer(&who, HARDCODED_PEERSETS_SYNC);
				self.peerset_handle.report_peer(who, rep::BAD_PROTOCOL);
			},
		}

		CustomMessageOutcome::None
	}

	fn prepare_block_request(
		&mut self,
		who: PeerId,
		request: message::BlockRequest<B>,
	) -> CustomMessageOutcome<B> {
		prepare_block_request::<B, H>(&mut self.peers, who, request)
	}

	/// Called by peer when it is disconnecting.
	///
	/// Returns a result if the handshake of this peer was indeed accepted.
	pub fn on_sync_peer_disconnected(&mut self, peer: PeerId) -> Result<(), ()> {
		if self.important_peers.contains(&peer) {
			warn!(target: "sync", "Reserved peer {} disconnected", peer);
		} else {
			trace!(target: "sync", "{} disconnected", peer);
		}

		if let Some(_peer_data) = self.peers.remove(&peer) {
			self.sync.peer_disconnected(&peer);
			Ok(())
		} else {
			Err(())
		}
	}

	/// Adjusts the reputation of a node.
	pub fn report_peer(&self, who: PeerId, reputation: sc_peerset::ReputationChange) {
		self.peerset_handle.report_peer(who, reputation)
	}

	/// Must be called in response to a [`CustomMessageOutcome::BlockRequest`] being emitted.
	/// Must contain the same `PeerId` and request that have been emitted.
	pub fn on_block_response(
		&mut self,
		peer_id: PeerId,
		request: message::BlockRequest<B>,
		response: crate::schema::v1::BlockResponse,
	) -> CustomMessageOutcome<B> {
		let blocks = response.blocks.into_iter().map(|block_data| {
			Ok(message::BlockData::<B> {
				hash: Decode::decode(&mut block_data.hash.as_ref())?,
				header: if !block_data.header.is_empty() {
					Some(Decode::decode(&mut block_data.header.as_ref())?)
				} else {
					None
				},
				body: if request.fields.contains(message::BlockAttributes::BODY) {
					Some(block_data.body.iter().map(|body| {
						Decode::decode(&mut body.as_ref())
					}).collect::<Result<Vec<_>, _>>()?)
				} else {
					None
				},
				receipt: if !block_data.message_queue.is_empty() {
					Some(block_data.receipt)
				} else {
					None
				},
				message_queue: if !block_data.message_queue.is_empty() {
					Some(block_data.message_queue)
				} else {
					None
				},
				justification: if !block_data.justification.is_empty() {
					Some(block_data.justification)
				} else if block_data.is_empty_justification {
					Some(Vec::new())
				} else {
					None
				},
			})
		}).collect::<Result<Vec<_>, codec::Error>>();

		let blocks = match blocks {
			Ok(blocks) => blocks,
			Err(err) => {
				debug!(target: "sync", "Failed to decode block response from {}: {}", peer_id, err);
				self.peerset_handle.report_peer(peer_id, rep::BAD_MESSAGE);
				return CustomMessageOutcome::None;
			}
		};

		let block_response = message::BlockResponse::<B> {
			id: request.id,
			blocks,
		};

		let blocks_range = || match (
			block_response.blocks.first().and_then(|b| b.header.as_ref().map(|h| h.number())),
			block_response.blocks.last().and_then(|b| b.header.as_ref().map(|h| h.number())),
		) {
			(Some(first), Some(last)) if first != last => format!(" ({}..{})", first, last),
			(Some(first), Some(_)) => format!(" ({})", first),
			_ => Default::default(),
		};
		trace!(target: "sync", "BlockResponse {} from {} with {} blocks {}",
			block_response.id,
			peer_id,
			block_response.blocks.len(),
			blocks_range(),
		);

		if request.fields == message::BlockAttributes::JUSTIFICATION {
			match self.sync.on_block_justification(peer_id, block_response) {
				Ok(sync::OnBlockJustification::Nothing) => CustomMessageOutcome::None,
				Ok(sync::OnBlockJustification::Import { peer, hash, number, justification }) =>
					CustomMessageOutcome::JustificationImport(peer, hash, number, justification),
				Err(sync::BadPeer(id, repu)) => {
					self.behaviour.disconnect_peer(&id, HARDCODED_PEERSETS_SYNC);
					self.peerset_handle.report_peer(id, repu);
					CustomMessageOutcome::None
				}
			}
		} else {
			match self.sync.on_block_data(&peer_id, Some(request), block_response) {
				Ok(sync::OnBlockData::Import(origin, blocks)) =>
					CustomMessageOutcome::BlockImport(origin, blocks),
				Ok(sync::OnBlockData::Request(peer, req)) => {
					self.prepare_block_request(peer, req)
				}
				Err(sync::BadPeer(id, repu)) => {
					self.behaviour.disconnect_peer(&id, HARDCODED_PEERSETS_SYNC);
					self.peerset_handle.report_peer(id, repu);
					CustomMessageOutcome::None
				}
			}
		}
	}

	/// Perform time based maintenance.
	///
	/// > **Note**: This method normally doesn't have to be called except for testing purposes.
	pub fn tick(&mut self) {
		self.report_metrics()
	}

	/// Called on the first connection between two peers on the default set, after their exchange
	/// of handshake.
	///
	/// Returns `Ok` if the handshake is accepted and the peer added to the list of peers we sync
	/// from.
	fn on_sync_peer_connected(
		&mut self,
		who: PeerId,
		status: BlockAnnouncesHandshake<B>,
	) -> Result<(), ()> {
		trace!(target: "sync", "New peer {} {:?}", who, status);

		if self.peers.contains_key(&who) {
			log::error!(target: "sync", "Called on_sync_peer_connected with already connected peer {}", who);
			debug_assert!(false);
			return Err(());
		}

		if status.genesis_hash != self.genesis_hash {
			log!(
				target: "sync",
				if self.important_peers.contains(&who) { Level::Warn } else { Level::Trace },
				"Peer is on different chain (our genesis: {} theirs: {})",
				self.genesis_hash, status.genesis_hash
			);
			self.peerset_handle.report_peer(who.clone(), rep::GENESIS_MISMATCH);
			self.behaviour.disconnect_peer(&who, HARDCODED_PEERSETS_SYNC);

			if self.boot_node_ids.contains(&who) {
				error!(
					target: "sync",
					"Bootnode with peer id `{}` is on a different chain (our genesis: {} theirs: {})",
					who,
					self.genesis_hash,
					status.genesis_hash,
				);
			}

			return Err(());
		}

		if self.config.roles.is_light() {
			// we're not interested in light peers
			if status.roles.is_light() {
				debug!(target: "sync", "Peer {} is unable to serve light requests", who);
				self.peerset_handle.report_peer(who.clone(), rep::BAD_ROLE);
				self.behaviour.disconnect_peer(&who, HARDCODED_PEERSETS_SYNC);
				return Err(());
			}

			// we don't interested in peers that are far behind us
			let self_best_block = self
				.chain
				.info()
				.best_number;
			let blocks_difference = self_best_block
				.checked_sub(&status.best_number)
				.unwrap_or_else(Zero::zero)
				.saturated_into::<u64>();
			if blocks_difference > LIGHT_MAXIMAL_BLOCKS_DIFFERENCE {
				debug!(target: "sync", "Peer {} is far behind us and will unable to serve light requests", who);
				self.peerset_handle.report_peer(who.clone(), rep::PEER_BEHIND_US_LIGHT);
				self.behaviour.disconnect_peer(&who, HARDCODED_PEERSETS_SYNC);
				return Err(());
			}
		}

		let peer = Peer {
			info: PeerInfo {
				roles: status.roles,
				best_hash: status.best_hash,
				best_number: status.best_number
			},
			block_request: None,
			known_transactions: LruHashSet::new(NonZeroUsize::new(MAX_KNOWN_TRANSACTIONS)
				.expect("Constant is nonzero")),
			known_blocks: LruHashSet::new(NonZeroUsize::new(MAX_KNOWN_BLOCKS)
				.expect("Constant is nonzero")),
		};

		let req = if peer.info.roles.is_full() {
			match self.sync.new_peer(who.clone(), peer.info.best_hash, peer.info.best_number) {
				Ok(req) => req,
				Err(sync::BadPeer(id, repu)) => {
					self.behaviour.disconnect_peer(&id, HARDCODED_PEERSETS_SYNC);
					self.peerset_handle.report_peer(id, repu);
					return Err(())
				}
			}
		} else {
			None
		};

		debug!(target: "sync", "Connected {}", who);

		self.peers.insert(who.clone(), peer);
		self.pending_messages.push_back(CustomMessageOutcome::PeerNewBest(who.clone(), status.best_number));

		if let Some(req) = req {
			let event = self.prepare_block_request(who.clone(), req);
			self.pending_messages.push_back(event);
		}

		Ok(())
	}

	/// Called when peer sends us new transactions
	fn on_transactions(
		&mut self,
		who: PeerId,
		transactions: message::Transactions<B::Extrinsic>,
	) {
		// sending transaction to light node is considered a bad behavior
		if !self.config.roles.is_full() {
			trace!(target: "sync", "Peer {} is trying to send transactions to the light node", who);
			self.behaviour.disconnect_peer(&who, HARDCODED_PEERSETS_TX);
			self.peerset_handle.report_peer(who, rep::UNEXPECTED_TRANSACTIONS);
			return;
		}

		// Accept transactions only when fully synced
		if self.sync.status().state != SyncState::Idle {
			trace!(target: "sync", "{} Ignoring transactions while syncing", who);
			return;
		}

		trace!(target: "sync", "Received {} transactions from {}", transactions.len(), who);
		if let Some(ref mut peer) = self.peers.get_mut(&who) {
			for t in transactions {
				if self.pending_transactions.len() > MAX_PENDING_TRANSACTIONS {
					debug!(
						target: "sync",
						"Ignoring any further transactions that exceed `MAX_PENDING_TRANSACTIONS`({}) limit",
						MAX_PENDING_TRANSACTIONS,
					);
					break;
				}

				let hash = self.transaction_pool.hash_of(&t);
				peer.known_transactions.insert(hash.clone());

				self.peerset_handle.report_peer(who.clone(), rep::ANY_TRANSACTION);

				match self.pending_transactions_peers.entry(hash.clone()) {
					Entry::Vacant(entry) => {
						self.pending_transactions.push(PendingTransaction {
							validation: self.transaction_pool.import(t),
							tx_hash: hash,
						});
						entry.insert(vec![who.clone()]);
					},
					Entry::Occupied(mut entry) => {
						entry.get_mut().push(who.clone());
					}
				}
			}
		}
	}

	fn on_handle_transaction_import(&mut self, who: PeerId, import: TransactionImport) {
		match import {
			TransactionImport::KnownGood => self.peerset_handle.report_peer(who, rep::ANY_TRANSACTION_REFUND),
			TransactionImport::NewGood => self.peerset_handle.report_peer(who, rep::GOOD_TRANSACTION),
			TransactionImport::Bad => self.peerset_handle.report_peer(who, rep::BAD_TRANSACTION),
			TransactionImport::None => {},
		}
	}

	/// Propagate one transaction.
	pub fn propagate_transaction(
		&mut self,
		hash: &H,
	) {
		debug!(target: "sync", "Propagating transaction [{:?}]", hash);
		// Accept transactions only when fully synced
		if self.sync.status().state != SyncState::Idle {
			return;
		}
		if let Some(transaction) = self.transaction_pool.transaction(hash) {
			let propagated_to = self.do_propagate_transactions(&[(hash.clone(), transaction)]);
			self.transaction_pool.on_broadcasted(propagated_to);
		}
	}

	fn do_propagate_transactions(
		&mut self,
		transactions: &[(H, B::Extrinsic)],
	) -> HashMap<H, Vec<String>> {
		let mut propagated_to = HashMap::<_, Vec<_>>::new();
		let mut propagated_transactions = 0;

		for (who, peer) in self.peers.iter_mut() {
			// never send transactions to the light node
			if !peer.info.roles.is_full() {
				continue;
			}

			if !self.behaviour.is_open(who, HARDCODED_PEERSETS_TX) {
				continue;
			}

			let (hashes, to_send): (Vec<_>, Vec<_>) = transactions
				.iter()
				.filter(|&(ref hash, _)| peer.known_transactions.insert(hash.clone()))
				.cloned()
				.unzip();

			propagated_transactions += hashes.len();

			if !to_send.is_empty() {
				for hash in hashes {
					propagated_to
						.entry(hash)
						.or_default()
						.push(who.to_base58());
				}
				trace!(target: "sync", "Sending {} transactions to {}", to_send.len(), who);
				self.behaviour.write_notification(
					who,
					HARDCODED_PEERSETS_TX,
					to_send.encode()
				);
			}
		}

		if let Some(ref metrics) = self.metrics {
			metrics.propagated_transactions.inc_by(propagated_transactions as _)
		}

		propagated_to
	}

	/// Call when we must propagate ready transactions to peers.
	pub fn propagate_transactions(&mut self) {
		debug!(target: "sync", "Propagating transactions");
		// Accept transactions only when fully synced
		if self.sync.status().state != SyncState::Idle {
			return;
		}
		let transactions = self.transaction_pool.transactions();
		let propagated_to = self.do_propagate_transactions(&transactions);
		self.transaction_pool.on_broadcasted(propagated_to);
	}

	/// Make sure an important block is propagated to peers.
	///
	/// In chain-based consensus, we often need to make sure non-best forks are
	/// at least temporarily synced.
	pub fn announce_block(&mut self, hash: B::Hash, data: Option<Vec<u8>>) {
		let header = match self.chain.header(BlockId::Hash(hash)) {
			Ok(Some(header)) => header,
			Ok(None) => {
				warn!("Trying to announce unknown block: {}", hash);
				return;
			}
			Err(e) => {
				warn!("Error reading block header {}: {:?}", hash, e);
				return;
			}
		};

		// don't announce genesis block since it will be ignored
		if header.number().is_zero() {
			return;
		}

		let is_best = self.chain.info().best_hash == hash;
		debug!(target: "sync", "Reannouncing block {:?} is_best: {}", hash, is_best);

		let data = data.or_else(|| self.block_announce_data_cache.get(&hash).cloned()).unwrap_or_default();

		for (who, ref mut peer) in self.peers.iter_mut() {
			let inserted = peer.known_blocks.insert(hash);
			if inserted {
				trace!(target: "sync", "Announcing block {:?} to {}", hash, who);
				let message = message::BlockAnnounce {
					header: header.clone(),
					state: if is_best {
						Some(message::BlockState::Best)
					} else {
						Some(message::BlockState::Normal)
					},
					data: Some(data.clone()),
				};

				self.behaviour.write_notification(
					who,
					HARDCODED_PEERSETS_SYNC,
					message.encode()
				);
			}
		}
	}

	/// Push a block announce validation.
	///
	/// It is required that [`ChainSync::poll_block_announce_validation`] is
	/// called later to check for finished validations. The result of the validation
	/// needs to be passed to [`Protocol::process_block_announce_validation_result`]
	/// to finish the processing.
	///
	/// # Note
	///
	/// This will internally create a future, but this future will not be registered
	/// in the task before being polled once. So, it is required to call
	/// [`ChainSync::poll_block_announce_validation`] to ensure that the future is
	/// registered properly and will wake up the task when being ready.
	fn push_block_announce_validation(
		&mut self,
		who: PeerId,
		announce: BlockAnnounce<B::Header>,
	) {
		let hash = announce.header.hash();

		let peer = match self.peers.get_mut(&who) {
			Some(p) => p,
			None => {
				log::error!(target: "sync", "Received block announce from disconnected peer {}", who);
				debug_assert!(false);
				return;
			}
		};

		peer.known_blocks.insert(hash.clone());

		let is_best = match announce.state.unwrap_or(message::BlockState::Best) {
			message::BlockState::Best => true,
			message::BlockState::Normal => false,
		};

		if peer.info.roles.is_full() {
			self.sync.push_block_announce_validation(who, hash, announce, is_best);
		}
	}

	/// Process the result of the block announce validation.
	fn process_block_announce_validation_result(
		&mut self,
		validation_result: sync::PollBlockAnnounceValidation<B::Header>,
	) -> CustomMessageOutcome<B> {
		let (header, is_best, who) = match validation_result {
			sync::PollBlockAnnounceValidation::Skip =>
				return CustomMessageOutcome::None,
			sync::PollBlockAnnounceValidation::Nothing { is_best, who, announce } => {
				self.update_peer_info(&who);

				if let Some(data) = announce.data {
					if !data.is_empty() {
						self.block_announce_data_cache.put(announce.header.hash(), data);
					}
				}

				// `on_block_announce` returns `OnBlockAnnounce::ImportHeader`
				// when we have all data required to import the block
				// in the BlockAnnounce message. This is only when:
				// 1) we're on light client;
				// AND
				// 2) parent block is already imported and not pruned.
				if is_best {
					return CustomMessageOutcome::PeerNewBest(who, *announce.header.number())
				} else {
					return CustomMessageOutcome::None
				}
			}
			sync::PollBlockAnnounceValidation::ImportHeader { announce, is_best, who } => {
				self.update_peer_info(&who);

				if let Some(data) = announce.data {
					if !data.is_empty() {
						self.block_announce_data_cache.put(announce.header.hash(), data);
					}
				}

				(announce.header, is_best, who)
			}
			sync::PollBlockAnnounceValidation::Failure { who, disconnect } => {
				if disconnect {
					self.behaviour.disconnect_peer(&who, HARDCODED_PEERSETS_SYNC);
				}

				self.report_peer(who, rep::BAD_BLOCK_ANNOUNCEMENT);
				return CustomMessageOutcome::None
			}
		};

		let number = *header.number();

		// to import header from announced block let's construct response to request that normally
		// would have been sent over network (but it is not in our case)
		let blocks_to_import = self.sync.on_block_data(
			&who,
			None,
			message::generic::BlockResponse {
				id: 0,
				blocks: vec![
					message::generic::BlockData {
						hash: header.hash(),
						header: Some(header),
						body: None,
						receipt: None,
						message_queue: None,
						justification: None,
					},
				],
			},
		);

		if is_best {
			self.pending_messages.push_back(
				CustomMessageOutcome::PeerNewBest(who, number),
			);
		}

		match blocks_to_import {
			Ok(sync::OnBlockData::Import(origin, blocks)) => {
				CustomMessageOutcome::BlockImport(origin, blocks)
			},
			Ok(sync::OnBlockData::Request(peer, req)) => {
				self.prepare_block_request(peer, req)
			}
			Err(sync::BadPeer(id, repu)) => {
				self.behaviour.disconnect_peer(&id, HARDCODED_PEERSETS_SYNC);
				self.peerset_handle.report_peer(id, repu);
				CustomMessageOutcome::None
			}
		}
	}

	/// Call this when a block has been finalized. The sync layer may have some additional
	/// requesting to perform.
	pub fn on_block_finalized(&mut self, hash: B::Hash, header: &B::Header) {
		self.sync.on_block_finalized(&hash, *header.number())
	}

	/// Request a justification for the given block.
	///
	/// Uses `protocol` to queue a new justification request and tries to dispatch all pending
	/// requests.
	pub fn request_justification(&mut self, hash: &B::Hash, number: NumberFor<B>) {
		self.sync.request_justification(&hash, number)
	}

	/// Request syncing for the given block from given set of peers.
	/// Uses `protocol` to queue a new block download request and tries to dispatch all pending
	/// requests.
	pub fn set_sync_fork_request(&mut self, peers: Vec<PeerId>, hash: &B::Hash, number: NumberFor<B>) {
		self.sync.set_sync_fork_request(peers, hash, number)
	}

	/// A batch of blocks have been processed, with or without errors.
	/// Call this when a batch of blocks have been processed by the importqueue, with or without
	/// errors.
	pub fn on_blocks_processed(
		&mut self,
		imported: usize,
		count: usize,
		results: Vec<(Result<BlockImportResult<NumberFor<B>>, BlockImportError>, B::Hash)>
	) {
		let results = self.sync.on_blocks_processed(
			imported,
			count,
			results,
		);
		for result in results {
			match result {
				Ok((id, req)) => {
					self.pending_messages.push_back(
						prepare_block_request(&mut self.peers, id, req)
					);
				}
				Err(sync::BadPeer(id, repu)) => {
					self.behaviour.disconnect_peer(&id, HARDCODED_PEERSETS_SYNC);
					self.peerset_handle.report_peer(id, repu)
				}
			}
		}
	}

	/// Call this when a justification has been processed by the import queue, with or without
	/// errors.
	pub fn justification_import_result(&mut self, who: PeerId, hash: B::Hash, number: NumberFor<B>, success: bool) {
		self.sync.on_justification_import(hash, number, success);
		if !success {
			log::info!("💔 Invalid justification provided by {} for #{}", who, hash);
			self.behaviour.disconnect_peer(&who, HARDCODED_PEERSETS_SYNC);
			self.peerset_handle.report_peer(
				who,
				sc_peerset::ReputationChange::new_fatal("Invalid justification")
			);
		}
	}

	/// Set whether the syncing peers set is in reserved-only mode.
	pub fn set_reserved_only(&self, reserved_only: bool) {
		self.peerset_handle.set_reserved_only(HARDCODED_PEERSETS_SYNC, reserved_only);
		self.peerset_handle.set_reserved_only(HARDCODED_PEERSETS_TX, reserved_only);
	}

	/// Removes a `PeerId` from the list of reserved peers for syncing purposes.
	pub fn remove_reserved_peer(&self, peer: PeerId) {
		self.peerset_handle.remove_reserved_peer(HARDCODED_PEERSETS_SYNC, peer.clone());
		self.peerset_handle.remove_reserved_peer(HARDCODED_PEERSETS_TX, peer);
	}

	/// Adds a `PeerId` to the list of reserved peers for syncing purposes.
	pub fn add_reserved_peer(&self, peer: PeerId) {
		self.peerset_handle.add_reserved_peer(HARDCODED_PEERSETS_SYNC, peer.clone());
		self.peerset_handle.add_reserved_peer(HARDCODED_PEERSETS_TX, peer);
	}

	/// Sets the list of reserved peers for syncing purposes.
	pub fn set_reserved_peers(&self, peers: HashSet<PeerId>) {
		self.peerset_handle.set_reserved_peers(HARDCODED_PEERSETS_SYNC, peers.clone());
		self.peerset_handle.set_reserved_peers(HARDCODED_PEERSETS_TX, peers);
	}

	/// Removes a `PeerId` from the list of reserved peers.
	pub fn remove_set_reserved_peer(&self, protocol: Cow<'static, str>, peer: PeerId) {
		if let Some(index) = self.notification_protocols.iter().position(|p| *p == protocol) {
			self.peerset_handle.remove_reserved_peer(sc_peerset::SetId::from(index + NUM_HARDCODED_PEERSETS), peer);
		} else {
			log::error!(
				target: "sub-libp2p",
				"remove_set_reserved_peer with unknown protocol: {}",
				protocol
			);
		}
	}

	/// Adds a `PeerId` to the list of reserved peers.
	pub fn add_set_reserved_peer(&self, protocol: Cow<'static, str>, peer: PeerId) {
		if let Some(index) = self.notification_protocols.iter().position(|p| *p == protocol) {
			self.peerset_handle.add_reserved_peer(sc_peerset::SetId::from(index + NUM_HARDCODED_PEERSETS), peer);
		} else {
			log::error!(
				target: "sub-libp2p",
				"add_set_reserved_peer with unknown protocol: {}",
				protocol
			);
		}
	}

	/// Notify the protocol that we have learned about the existence of nodes on the default set.
	///
	/// Can be called multiple times with the same `PeerId`s.
	pub fn add_default_set_discovered_nodes(&mut self, peer_ids: impl Iterator<Item = PeerId>) {
		for peer_id in peer_ids {
			self.peerset_handle.add_to_peers_set(HARDCODED_PEERSETS_SYNC, peer_id);
		}
	}

	/// Add a peer to a peers set.
	pub fn add_to_peers_set(&self, protocol: Cow<'static, str>, peer: PeerId) {
		if let Some(index) = self.notification_protocols.iter().position(|p| *p == protocol) {
			self.peerset_handle.add_to_peers_set(sc_peerset::SetId::from(index + NUM_HARDCODED_PEERSETS), peer);
		} else {
			log::error!(
				target: "sub-libp2p",
				"add_to_peers_set with unknown protocol: {}",
				protocol
			);
		}
	}

	/// Remove a peer from a peers set.
	pub fn remove_from_peers_set(&self, protocol: Cow<'static, str>, peer: PeerId) {
		if let Some(index) = self.notification_protocols.iter().position(|p| *p == protocol) {
			self.peerset_handle.remove_from_peers_set(sc_peerset::SetId::from(index + NUM_HARDCODED_PEERSETS), peer);
		} else {
			log::error!(
				target: "sub-libp2p",
				"remove_from_peers_set with unknown protocol: {}",
				protocol
			);
		}
	}

	fn report_metrics(&self) {
		if let Some(metrics) = &self.metrics {
			let n = u64::try_from(self.peers.len()).unwrap_or(std::u64::MAX);
			metrics.peers.set(n);

			let m = self.sync.metrics();

			metrics.fork_targets.set(m.fork_targets.into());
			metrics.queued_blocks.set(m.queued_blocks.into());

			metrics.justifications.with_label_values(&["pending"])
				.set(m.justifications.pending_requests.into());
			metrics.justifications.with_label_values(&["active"])
				.set(m.justifications.active_requests.into());
			metrics.justifications.with_label_values(&["failed"])
				.set(m.justifications.failed_requests.into());
			metrics.justifications.with_label_values(&["importing"])
				.set(m.justifications.importing_requests.into());
		}
	}
}

fn prepare_block_request<B: BlockT, H: ExHashT>(
	peers: &mut HashMap<PeerId, Peer<B, H>>,
	who: PeerId,
	request: message::BlockRequest<B>,
) -> CustomMessageOutcome<B> {
	let (tx, rx) = oneshot::channel();

	if let Some(ref mut peer) = peers.get_mut(&who) {
		peer.block_request = Some((request.clone(), rx));
	}

	let request = crate::schema::v1::BlockRequest {
		fields: request.fields.to_be_u32(),
		from_block: match request.from {
			message::FromBlock::Hash(h) =>
				Some(crate::schema::v1::block_request::FromBlock::Hash(h.encode())),
			message::FromBlock::Number(n) =>
				Some(crate::schema::v1::block_request::FromBlock::Number(n.encode())),
		},
		to_block: request.to.map(|h| h.encode()).unwrap_or_default(),
		direction: request.direction as i32,
		max_blocks: request.max.unwrap_or(0),
	};

	CustomMessageOutcome::BlockRequest {
		target: who,
		request: request,
		pending_response: tx,
	}
}

/// Outcome of an incoming custom message.
#[derive(Debug)]
#[must_use]
pub enum CustomMessageOutcome<B: BlockT> {
	BlockImport(BlockOrigin, Vec<IncomingBlock<B>>),
	JustificationImport(Origin, B::Hash, NumberFor<B>, Justification),
	/// Notification protocols have been opened with a remote.
	NotificationStreamOpened {
		remote: PeerId,
		protocol: Cow<'static, str>,
		roles: Roles,
		notifications_sink: NotificationsSink
	},
	/// The [`NotificationsSink`] of some notification protocols need an update.
	NotificationStreamReplaced {
		remote: PeerId,
		protocol: Cow<'static, str>,
		notifications_sink: NotificationsSink,
	},
	/// Notification protocols have been closed with a remote.
	NotificationStreamClosed { remote: PeerId, protocol: Cow<'static, str> },
	/// Messages have been received on one or more notifications protocols.
	NotificationsReceived { remote: PeerId, messages: Vec<(Cow<'static, str>, Bytes)> },
	/// A new block request must be emitted.
	BlockRequest {
		target: PeerId,
		request: crate::schema::v1::BlockRequest,
		pending_response: oneshot::Sender<Result<Vec<u8>, RequestFailure>>,
	},
	/// Peer has a reported a new head of chain.
	PeerNewBest(PeerId, NumberFor<B>),
	/// Now connected to a new peer for syncing purposes.
	SyncConnected(PeerId),
	/// No longer connected to a peer for syncing purposes.
	SyncDisconnected(PeerId),
	None,
}

impl<B: BlockT, H: ExHashT> NetworkBehaviour for Protocol<B, H> {
	type ProtocolsHandler = <GenericProto as NetworkBehaviour>::ProtocolsHandler;
	type OutEvent = CustomMessageOutcome<B>;

	fn new_handler(&mut self) -> Self::ProtocolsHandler {
		self.behaviour.new_handler()
	}

	fn addresses_of_peer(&mut self, peer_id: &PeerId) -> Vec<Multiaddr> {
		self.behaviour.addresses_of_peer(peer_id)
	}

	fn inject_connection_established(&mut self, peer_id: &PeerId, conn: &ConnectionId, endpoint: &ConnectedPoint) {
		self.behaviour.inject_connection_established(peer_id, conn, endpoint)
	}

	fn inject_connection_closed(&mut self, peer_id: &PeerId, conn: &ConnectionId, endpoint: &ConnectedPoint) {
		self.behaviour.inject_connection_closed(peer_id, conn, endpoint)
	}

	fn inject_connected(&mut self, peer_id: &PeerId) {
		self.behaviour.inject_connected(peer_id)
	}

	fn inject_disconnected(&mut self, peer_id: &PeerId) {
		self.behaviour.inject_disconnected(peer_id)
	}

	fn inject_event(
		&mut self,
		peer_id: PeerId,
		connection: ConnectionId,
		event: <<Self::ProtocolsHandler as IntoProtocolsHandler>::Handler as ProtocolsHandler>::OutEvent,
	) {
		self.behaviour.inject_event(peer_id, connection, event)
	}

	fn poll(
		&mut self,
		cx: &mut std::task::Context,
		params: &mut impl PollParameters,
	) -> Poll<
		NetworkBehaviourAction<
			<<Self::ProtocolsHandler as IntoProtocolsHandler>::Handler as ProtocolsHandler>::InEvent,
			Self::OutEvent
		>
	> {
		if let Some(message) = self.pending_messages.pop_front() {
			return Poll::Ready(NetworkBehaviourAction::GenerateEvent(message));
		}

		// Check for finished outgoing requests.
		let mut finished_block_requests = Vec::new();
		for (id, peer) in self.peers.iter_mut() {
			if let Peer { block_request: Some((_, pending_response)), .. } = peer {
				match pending_response.poll_unpin(cx) {
					Poll::Ready(Ok(Ok(resp))) => {
						let (req, _) = peer.block_request.take().unwrap();

						let protobuf_response = match crate::schema::v1::BlockResponse::decode(&resp[..]) {
							Ok(proto) => proto,
							Err(e) => {
								trace!(target: "sync", "Failed to decode block request to peer {:?}: {:?}.", id, e);
								self.peerset_handle.report_peer(id.clone(), rep::BAD_MESSAGE);
								self.behaviour.disconnect_peer(id, HARDCODED_PEERSETS_SYNC);
								continue;
							}
						};

						finished_block_requests.push((id.clone(), req, protobuf_response));
					},
					Poll::Ready(Ok(Err(e))) => {
						peer.block_request.take();
						trace!(target: "sync", "Block request to peer {:?} failed: {:?}.", id, e);

						match e {
							RequestFailure::Network(OutboundFailure::Timeout) => {
								self.peerset_handle.report_peer(id.clone(), rep::TIMEOUT);
								self.behaviour.disconnect_peer(id, HARDCODED_PEERSETS_SYNC);
							}
							RequestFailure::Network(OutboundFailure::UnsupportedProtocols) => {
								self.peerset_handle.report_peer(id.clone(), rep::BAD_PROTOCOL);
								self.behaviour.disconnect_peer(id, HARDCODED_PEERSETS_SYNC);
							}
							RequestFailure::Network(OutboundFailure::DialFailure) => {
								self.behaviour.disconnect_peer(id, HARDCODED_PEERSETS_SYNC);
							}
							RequestFailure::Refused => {
								self.peerset_handle.report_peer(id.clone(), rep::REFUSED);
								self.behaviour.disconnect_peer(id, HARDCODED_PEERSETS_SYNC);
							}
							RequestFailure::Network(OutboundFailure::ConnectionClosed)
							| RequestFailure::NotConnected => {
								self.behaviour.disconnect_peer(id, HARDCODED_PEERSETS_SYNC);
							},
							RequestFailure::UnknownProtocol => {
								debug_assert!(false, "Block request protocol should always be known.");
							}
							RequestFailure::Obsolete => {
								debug_assert!(
									false,
									"Can not receive `RequestFailure::Obsolete` after dropping the \
									 response receiver.",
								);
							}
						}
					},
					Poll::Ready(Err(oneshot::Canceled)) => {
						peer.block_request.take();
						trace!(
							target: "sync",
							"Block request to peer {:?} failed due to oneshot being canceled.",
							id,
						);
						self.behaviour.disconnect_peer(id, HARDCODED_PEERSETS_SYNC);
					},
					Poll::Pending => {},
				}
			}
		}
		for (id, req, protobuf_response) in finished_block_requests {
			let ev = self.on_block_response(id, req, protobuf_response);
			self.pending_messages.push_back(ev);
		}

		while let Poll::Ready(Some(())) = self.tick_timeout.poll_next_unpin(cx) {
			self.tick();
		}

		while let Poll::Ready(Some(())) = self.propagate_timeout.poll_next_unpin(cx) {
			self.propagate_transactions();
		}

		for (id, request) in self.sync.block_requests() {
			let event = prepare_block_request(&mut self.peers, id.clone(), request);
			self.pending_messages.push_back(event);
		}
		for (id, request) in self.sync.justification_requests() {
			let event = prepare_block_request(&mut self.peers, id, request);
			self.pending_messages.push_back(event);
		}
		if let Poll::Ready(Some((tx_hash, result))) = self.pending_transactions.poll_next_unpin(cx) {
			if let Some(peers) = self.pending_transactions_peers.remove(&tx_hash) {
				peers.into_iter().for_each(|p| self.on_handle_transaction_import(p, result));
			} else {
				warn!(target: "sub-libp2p", "Inconsistent state, no peers for pending transaction!");
			}
		}

		// Check if there is any block announcement validation finished.
		while let Poll::Ready(result) = self.sync.poll_block_announce_validation(cx) {
			match self.process_block_announce_validation_result(result) {
				CustomMessageOutcome::None => {},
				outcome => self.pending_messages.push_back(outcome),
			}
		}

		if let Some(message) = self.pending_messages.pop_front() {
			return Poll::Ready(NetworkBehaviourAction::GenerateEvent(message));
		}

		let event = match self.behaviour.poll(cx, params) {
			Poll::Pending => return Poll::Pending,
			Poll::Ready(NetworkBehaviourAction::GenerateEvent(ev)) => ev,
			Poll::Ready(NetworkBehaviourAction::DialAddress { address }) =>
				return Poll::Ready(NetworkBehaviourAction::DialAddress { address }),
			Poll::Ready(NetworkBehaviourAction::DialPeer { peer_id, condition }) =>
				return Poll::Ready(NetworkBehaviourAction::DialPeer { peer_id, condition }),
			Poll::Ready(NetworkBehaviourAction::NotifyHandler { peer_id, handler, event }) =>
				return Poll::Ready(NetworkBehaviourAction::NotifyHandler { peer_id, handler, event }),
			Poll::Ready(NetworkBehaviourAction::ReportObservedAddr { address, score }) =>
				return Poll::Ready(NetworkBehaviourAction::ReportObservedAddr { address, score }),
		};

		let outcome = match event {
			GenericProtoOut::CustomProtocolOpen { peer_id, set_id, received_handshake, notifications_sink, .. } => {
				// Set number 0 is hardcoded the default set of peers we sync from.
				if set_id == HARDCODED_PEERSETS_SYNC {
					// `received_handshake` can be either a `Status` message if received from the
					// legacy substream ,or a `BlockAnnouncesHandshake` if received from the block
					// announces substream.
					match <Message<B> as DecodeAll>::decode_all(&mut &received_handshake[..]) {
						Ok(GenericMessage::Status(handshake)) => {
							let handshake = BlockAnnouncesHandshake {
								roles: handshake.roles,
								best_number: handshake.best_number,
								best_hash: handshake.best_hash,
								genesis_hash: handshake.genesis_hash,
							};

							if self.on_sync_peer_connected(peer_id.clone(), handshake).is_ok() {
								// Set 1 is kept in sync with the connected peers of set 0.
								self.peerset_handle.add_reserved_peer(
									HARDCODED_PEERSETS_TX,
									peer_id.clone()
								);
								CustomMessageOutcome::SyncConnected(peer_id)
							} else {
								CustomMessageOutcome::None
							}
						},
						Ok(msg) => {
							debug!(
								target: "sync",
								"Expected Status message from {}, but got {:?}",
								peer_id,
								msg,
							);
							self.peerset_handle.report_peer(peer_id, rep::BAD_MESSAGE);
							CustomMessageOutcome::None
						}
						Err(err) => {
							match <BlockAnnouncesHandshake<B> as DecodeAll>::decode_all(&mut &received_handshake[..]) {
								Ok(handshake) => {
									if self.on_sync_peer_connected(peer_id.clone(), handshake).is_ok() {
										// Set 1 is kept in sync with the connected peers of set 0.
										self.peerset_handle.add_reserved_peer(
											HARDCODED_PEERSETS_TX,
											peer_id.clone()
										);
										CustomMessageOutcome::SyncConnected(peer_id)
									} else {
										CustomMessageOutcome::None
									}
								}
								Err(err2) => {
									debug!(
										target: "sync",
										"Couldn't decode handshake sent by {}: {:?}: {} & {}",
										peer_id,
										received_handshake,
										err.what(),
										err2,
									);
									self.peerset_handle.report_peer(peer_id, rep::BAD_MESSAGE);
									CustomMessageOutcome::None
								}
							}
						}
					}

				} else if set_id == HARDCODED_PEERSETS_TX {
					// Nothing to do.
					CustomMessageOutcome::None
				} else {
					match message::Roles::decode_all(&received_handshake[..]) {
						Ok(roles) =>
							CustomMessageOutcome::NotificationStreamOpened {
								remote: peer_id,
								protocol: self.notification_protocols[usize::from(set_id) - NUM_HARDCODED_PEERSETS].clone(),
								roles,
								notifications_sink,
							},
						Err(err) => {
							debug!(target: "sync", "Failed to parse remote handshake: {}", err);
							self.behaviour.disconnect_peer(&peer_id, set_id);
							self.peerset_handle.report_peer(peer_id, rep::BAD_MESSAGE);
							CustomMessageOutcome::None
						}
					}
				}
			}
			GenericProtoOut::CustomProtocolReplaced { peer_id, notifications_sink, set_id } => {
				if set_id == HARDCODED_PEERSETS_SYNC || set_id == HARDCODED_PEERSETS_TX {
					CustomMessageOutcome::None
				} else {
					CustomMessageOutcome::NotificationStreamReplaced {
						remote: peer_id,
						protocol: self.notification_protocols[usize::from(set_id) - NUM_HARDCODED_PEERSETS].clone(),
						notifications_sink,
					}
				}
			},
			GenericProtoOut::CustomProtocolClosed { peer_id, set_id } => {
				// Set number 0 is hardcoded the default set of peers we sync from.
				if set_id == HARDCODED_PEERSETS_SYNC {
					if self.on_sync_peer_disconnected(peer_id.clone()).is_ok() {
						// Set 1 is kept in sync with the connected peers of set 0.
						self.peerset_handle.remove_reserved_peer(
							HARDCODED_PEERSETS_TX,
							peer_id.clone()
						);
						CustomMessageOutcome::SyncDisconnected(peer_id)
					} else {
						log::debug!(
							target: "sync",
							"Disconnected peer which had earlier been refused by on_sync_peer_connected {}",
							peer_id
						);
						CustomMessageOutcome::None
					}
				} else if set_id == HARDCODED_PEERSETS_TX {
					CustomMessageOutcome::None
				} else {
					CustomMessageOutcome::NotificationStreamClosed {
						remote: peer_id,
						protocol: self.notification_protocols[usize::from(set_id) - NUM_HARDCODED_PEERSETS].clone(),
					}
				}
			},
			GenericProtoOut::LegacyMessage { peer_id, message } => {
				if self.peers.contains_key(&peer_id) {
					self.on_custom_message(peer_id, message)
				} else {
					CustomMessageOutcome::None
				}
			},
			GenericProtoOut::Notification { peer_id, set_id, message } =>
				match set_id {
					HARDCODED_PEERSETS_SYNC if self.peers.contains_key(&peer_id) => {
						if let Ok(announce) = message::BlockAnnounce::decode(&mut message.as_ref()) {
							self.push_block_announce_validation(peer_id, announce);

							// Make sure that the newly added block announce validation future was
							// polled once to be registered in the task.
							if let Poll::Ready(res) = self.sync.poll_block_announce_validation(cx) {
								self.process_block_announce_validation_result(res)
							} else {
								CustomMessageOutcome::None
							}
						} else {
							warn!(target: "sub-libp2p", "Failed to decode block announce");
							CustomMessageOutcome::None
						}
					}
					HARDCODED_PEERSETS_TX if self.peers.contains_key(&peer_id) => {
						if let Ok(m) = <message::Transactions<B::Extrinsic> as Decode>::decode(
							&mut message.as_ref(),
						) {
							self.on_transactions(peer_id, m);
						} else {
							warn!(target: "sub-libp2p", "Failed to decode transactions list");
						}
						CustomMessageOutcome::None
					}
					HARDCODED_PEERSETS_SYNC | HARDCODED_PEERSETS_TX => {
						debug!(
							target: "sync",
							"Received sync or transaction for peer earlier refused by sync layer: {}",
							peer_id
						);
						CustomMessageOutcome::None
					}
					_ => {
						let protocol_name = self.notification_protocols[usize::from(set_id) - NUM_HARDCODED_PEERSETS].clone();
						CustomMessageOutcome::NotificationsReceived {
							remote: peer_id,
							messages: vec![(protocol_name, message.freeze())],
						}
					}
				}
		};

		if !matches!(outcome, CustomMessageOutcome::<B>::None) {
			return Poll::Ready(NetworkBehaviourAction::GenerateEvent(outcome));
		}

		if let Some(message) = self.pending_messages.pop_front() {
			return Poll::Ready(NetworkBehaviourAction::GenerateEvent(message));
		}

		// This block can only be reached if an event was pulled from the behaviour and that
		// resulted in `CustomMessageOutcome::None`. Since there might be another pending
		// message from the behaviour, the task is scheduled again.
		cx.waker().wake_by_ref();
		Poll::Pending
	}

	fn inject_addr_reach_failure(
		&mut self,
		peer_id: Option<&PeerId>,
		addr: &Multiaddr,
		error: &dyn std::error::Error
	) {
		self.behaviour.inject_addr_reach_failure(peer_id, addr, error)
	}

	fn inject_dial_failure(&mut self, peer_id: &PeerId) {
		self.behaviour.inject_dial_failure(peer_id)
	}

	fn inject_new_listen_addr(&mut self, addr: &Multiaddr) {
		self.behaviour.inject_new_listen_addr(addr)
	}

	fn inject_expired_listen_addr(&mut self, addr: &Multiaddr) {
		self.behaviour.inject_expired_listen_addr(addr)
	}

	fn inject_new_external_addr(&mut self, addr: &Multiaddr) {
		self.behaviour.inject_new_external_addr(addr)
	}

	fn inject_listener_error(&mut self, id: ListenerId, err: &(dyn std::error::Error + 'static)) {
		self.behaviour.inject_listener_error(id, err);
	}

	fn inject_listener_closed(&mut self, id: ListenerId, reason: Result<(), &io::Error>) {
		self.behaviour.inject_listener_closed(id, reason);
	}
}<|MERGE_RESOLUTION|>--- conflicted
+++ resolved
@@ -474,10 +474,7 @@
 
 		let behaviour = {
 			let versions = &((MIN_VERSION as u8)..=(CURRENT_VERSION as u8)).collect::<Vec<u8>>();
-<<<<<<< HEAD
-=======
 			let handshake_message = Roles::from(config_role).encode();
->>>>>>> 466ac62e
 
 			let best_number = info.best_number;
 			let best_hash = info.best_hash;
@@ -489,10 +486,7 @@
 				best_hash,
 				genesis_hash,
 			).encode();
-<<<<<<< HEAD
-=======
-
->>>>>>> 466ac62e
+
 			GenericProto::new(
 				protocol_id.clone(),
 				versions,
@@ -625,11 +619,7 @@
 			build_status_message::<B>(&self.config, number, hash, self.genesis_hash),
 		);
 		self.behaviour.set_notif_protocol_handshake(
-<<<<<<< HEAD
-			&self.block_announces_protocol,
-=======
 			HARDCODED_PEERSETS_SYNC,
->>>>>>> 466ac62e
 			BlockAnnouncesHandshake::<B>::build(
 				&self.config,
 				number,
