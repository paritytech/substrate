--- conflicted
+++ resolved
@@ -1645,7 +1645,6 @@
 
 		trace!(target: "sync", "Remote read child request {} from {} ({} {} at {})",
 			request.id, who, request.storage_key.to_hex::<String>(), keys_str(), request.block);
-<<<<<<< HEAD
 		let child_info = match ChildType::from_prefixed_key(&request.storage_key) {
 			Some((ChildType::ParentKeyId, storage_key)) => Ok(ChildInfo::new_default(storage_key)),
 			None => Err("Invalid child storage key".into()),
@@ -1653,7 +1652,7 @@
 		let proof = match child_info.and_then(|child_info| self.context_data.chain.read_child_proof(
 			&request.block,
 			&child_info,
-			&request.keys,
+			&mut request.keys.iter().map(AsRef::as_ref),
 		)) {
 			Ok(proof) => proof,
 			Err(error) => {
@@ -1666,27 +1665,6 @@
 					error
 				);
 				StorageProof::empty()
-=======
-		let proof = if let Some(child_info) = ChildInfo::resolve_child_info(request.child_type, &request.child_info[..]) {
-			match self.context_data.chain.read_child_proof(
-				&request.block,
-				&request.storage_key,
-				child_info,
-				&mut request.keys.iter().map(AsRef::as_ref),
-			) {
-				Ok(proof) => proof,
-				Err(error) => {
-					trace!(target: "sync", "Remote read child request {} from {} ({} {} at {}) failed with: {}",
-						request.id,
-						who,
-						request.storage_key.to_hex::<String>(),
-						keys_str(),
-						request.block,
-						error
-					);
-					StorageProof::empty()
-				}
->>>>>>> b82f2631
 			}
 		};
 		self.send_message(
