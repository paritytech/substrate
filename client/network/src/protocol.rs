--- conflicted
+++ resolved
@@ -436,12 +436,7 @@
 		&mut self,
 		cx: &mut std::task::Context,
 		params: &mut impl PollParameters,
-<<<<<<< HEAD
 	) -> Poll<ToSwarm<Self::OutEvent, THandlerInEvent<Self>>> {
-		if let Some(message) = self.pending_messages.pop_front() {
-			return Poll::Ready(ToSwarm::GenerateEvent(message))
-=======
-	) -> Poll<NetworkBehaviourAction<Self::OutEvent, Self::ConnectionHandler>> {
 		while let Poll::Ready(Some(validation_result)) =
 			self.sync_substream_validations.poll_next_unpin(cx)
 		{
@@ -457,7 +452,6 @@
 					self.behaviour.disconnect_peer(&peer, HARDCODED_PEERSETS_SYNC);
 				},
 			}
->>>>>>> 89045122
 		}
 
 		let event = match self.behaviour.poll(cx, params) {
@@ -668,13 +662,6 @@
 			return Poll::Ready(ToSwarm::GenerateEvent(outcome))
 		}
 
-<<<<<<< HEAD
-		if let Some(message) = self.pending_messages.pop_front() {
-			return Poll::Ready(ToSwarm::GenerateEvent(message))
-		}
-
-=======
->>>>>>> 89045122
 		// This block can only be reached if an event was pulled from the behaviour and that
 		// resulted in `CustomMessageOutcome::None`. Since there might be another pending
 		// message from the behaviour, the task is scheduled again.
