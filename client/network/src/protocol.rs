// This file is part of Substrate.

// Copyright (C) Parity Technologies (UK) Ltd.
// SPDX-License-Identifier: GPL-3.0-or-later WITH Classpath-exception-2.0

// This program is free software: you can redistribute it and/or modify
// it under the terms of the GNU General Public License as published by
// the Free Software Foundation, either version 3 of the License, or
// (at your option) any later version.

// This program is distributed in the hope that it will be useful,
// but WITHOUT ANY WARRANTY; without even the implied warranty of
// MERCHANTABILITY or FITNESS FOR A PARTICULAR PURPOSE. See the
// GNU General Public License for more details.

// You should have received a copy of the GNU General Public License
// along with this program. If not, see <https://www.gnu.org/licenses/>.

use crate::{
	config::{self, NonReservedPeerMode},
	error,
	types::ProtocolName,
};

use bytes::Bytes;
use codec::{DecodeAll, Encode};
use futures::{channel::oneshot, stream::FuturesUnordered, StreamExt};
use libp2p::{
	core::connection::ConnectionId,
	swarm::{
		behaviour::FromSwarm, ConnectionHandler, IntoConnectionHandler, NetworkBehaviour,
		NetworkBehaviourAction, PollParameters,
	},
	Multiaddr, PeerId,
};
use log::{debug, error, warn};

use sc_network_common::{role::Roles, sync::message::BlockAnnouncesHandshake};
use sc_utils::mpsc::TracingUnboundedSender;
use sp_runtime::traits::Block as BlockT;

use std::{
<<<<<<< HEAD
	collections::{HashMap, HashSet, VecDeque},
=======
	collections::{HashMap, HashSet},
>>>>>>> c7d26dcf
	future::Future,
	iter,
	pin::Pin,
	task::Poll,
};

use message::{generic::Message as GenericMessage, Message};
use notifications::{Notifications, NotificationsOut};

pub use notifications::{NotificationsSink, NotifsHandlerError, Ready};

mod notifications;

pub mod message;

/// Maximum size used for notifications in the block announce and transaction protocols.
// Must be equal to `max(MAX_BLOCK_ANNOUNCE_SIZE, MAX_TRANSACTIONS_SIZE)`.
pub(crate) const BLOCK_ANNOUNCES_TRANSACTIONS_SUBSTREAM_SIZE: u64 = 16 * 1024 * 1024;

/// Identifier of the peerset for the block announces protocol.
const HARDCODED_PEERSETS_SYNC: sc_peerset::SetId = sc_peerset::SetId::from(0);
/// Number of hardcoded peersets (the constants right above). Any set whose identifier is equal or
/// superior to this value corresponds to a user-defined protocol.
const NUM_HARDCODED_PEERSETS: usize = 1;

mod rep {
	use sc_peerset::ReputationChange as Rep;
	/// We received a message that failed to decode.
	pub const BAD_MESSAGE: Rep = Rep::new(-(1 << 12), "Bad message");
}

type PendingSyncSubstreamValidation =
	Pin<Box<dyn Future<Output = Result<(PeerId, Roles), PeerId>> + Send>>;

// Lock must always be taken in order declared here.
pub struct Protocol<B: BlockT> {
	/// Used to report reputation changes.
	peerset_handle: sc_peerset::PeersetHandle,
	/// Handles opening the unique substream and sending and receiving raw messages.
	behaviour: Notifications,
	/// List of notifications protocols that have been registered.
	notification_protocols: Vec<ProtocolName>,
	/// If we receive a new "substream open" event that contains an invalid handshake, we ask the
	/// inner layer to force-close the substream. Force-closing the substream will generate a
	/// "substream closed" event. This is a problem: since we can't propagate the "substream open"
	/// event to the outer layers, we also shouldn't propagate this "substream closed" event. To
	/// solve this, an entry is added to this map whenever an invalid handshake is received.
	/// Entries are removed when the corresponding "substream closed" is later received.
	bad_handshake_substreams: HashSet<(PeerId, sc_peerset::SetId)>,
	/// Connected peers.
	peers: HashMap<PeerId, Roles>,
	sync_substream_validations: FuturesUnordered<PendingSyncSubstreamValidation>,
	tx: TracingUnboundedSender<crate::event::SyncEvent<B>>,
	_marker: std::marker::PhantomData<B>,
}

impl<B: BlockT> Protocol<B> {
	/// Create a new instance.
	pub fn new(
		roles: Roles,
		network_config: &config::NetworkConfiguration,
		block_announces_protocol: config::NonDefaultSetConfig,
		tx: TracingUnboundedSender<crate::event::SyncEvent<B>>,
	) -> error::Result<(Self, sc_peerset::PeersetHandle, Vec<(PeerId, Multiaddr)>)> {
		let mut known_addresses = Vec::new();

		let (peerset, peerset_handle) = {
			let mut sets =
				Vec::with_capacity(NUM_HARDCODED_PEERSETS + network_config.extra_sets.len());

			let mut default_sets_reserved = HashSet::new();
			for reserved in network_config.default_peers_set.reserved_nodes.iter() {
				default_sets_reserved.insert(reserved.peer_id);

				if !reserved.multiaddr.is_empty() {
					known_addresses.push((reserved.peer_id, reserved.multiaddr.clone()));
				}
			}

			let mut bootnodes = Vec::with_capacity(network_config.boot_nodes.len());
			for bootnode in network_config.boot_nodes.iter() {
				bootnodes.push(bootnode.peer_id);
			}

			// Set number 0 is used for block announces.
			sets.push(sc_peerset::SetConfig {
				in_peers: network_config.default_peers_set.in_peers,
				out_peers: network_config.default_peers_set.out_peers,
				bootnodes,
				reserved_nodes: default_sets_reserved.clone(),
				reserved_only: network_config.default_peers_set.non_reserved_mode ==
					NonReservedPeerMode::Deny,
			});

			for set_cfg in &network_config.extra_sets {
				let mut reserved_nodes = HashSet::new();
				for reserved in set_cfg.set_config.reserved_nodes.iter() {
					reserved_nodes.insert(reserved.peer_id);
					known_addresses.push((reserved.peer_id, reserved.multiaddr.clone()));
				}

				let reserved_only =
					set_cfg.set_config.non_reserved_mode == NonReservedPeerMode::Deny;

				sets.push(sc_peerset::SetConfig {
					in_peers: set_cfg.set_config.in_peers,
					out_peers: set_cfg.set_config.out_peers,
					bootnodes: Vec::new(),
					reserved_nodes,
					reserved_only,
				});
			}

			sc_peerset::Peerset::from_config(sc_peerset::PeersetConfig { sets })
		};

		let behaviour = {
			Notifications::new(
				peerset,
				// NOTE: Block announcement protocol is still very much hardcoded into `Protocol`.
				// 	This protocol must be the first notification protocol given to
				// `Notifications`
				iter::once(notifications::ProtocolConfig {
					name: block_announces_protocol.notifications_protocol.clone(),
					fallback_names: block_announces_protocol.fallback_names.clone(),
					handshake: block_announces_protocol.handshake.as_ref().unwrap().to_vec(),
					max_notification_size: block_announces_protocol.max_notification_size,
				})
				.chain(network_config.extra_sets.iter().map(|s| notifications::ProtocolConfig {
					name: s.notifications_protocol.clone(),
					fallback_names: s.fallback_names.clone(),
					handshake: s.handshake.as_ref().map_or(roles.encode(), |h| (*h).to_vec()),
					max_notification_size: s.max_notification_size,
				})),
			)
		};

		let protocol = Self {
			peerset_handle: peerset_handle.clone(),
			behaviour,
			notification_protocols: iter::once(block_announces_protocol.notifications_protocol)
				.chain(network_config.extra_sets.iter().map(|s| s.notifications_protocol.clone()))
				.collect(),
			bad_handshake_substreams: Default::default(),
			peers: HashMap::new(),
			sync_substream_validations: FuturesUnordered::new(),
			tx,
			// TODO: remove when `BlockAnnouncesHandshake` is moved away from `Protocol`
			_marker: Default::default(),
		};

		Ok((protocol, peerset_handle, known_addresses))
	}

	/// Returns the list of all the peers we have an open channel to.
	pub fn open_peers(&self) -> impl Iterator<Item = &PeerId> {
		self.behaviour.open_peers()
	}

	/// Returns the number of discovered nodes that we keep in memory.
	pub fn num_discovered_peers(&self) -> usize {
		self.behaviour.num_discovered_peers()
	}

	/// Disconnects the given peer if we are connected to it.
	pub fn disconnect_peer(&mut self, peer_id: &PeerId, protocol_name: ProtocolName) {
		if let Some(position) = self.notification_protocols.iter().position(|p| *p == protocol_name)
		{
			self.behaviour.disconnect_peer(peer_id, sc_peerset::SetId::from(position));
			self.peers.remove(peer_id);
		} else {
			warn!(target: "sub-libp2p", "disconnect_peer() with invalid protocol name")
		}
	}

	/// Returns the state of the peerset manager, for debugging purposes.
	pub fn peerset_debug_info(&mut self) -> serde_json::Value {
		self.behaviour.peerset_debug_info()
	}

	/// Returns the number of peers we're connected to.
	pub fn num_connected_peers(&self) -> usize {
		self.peers.len()
	}

	/// Adjusts the reputation of a node.
	pub fn report_peer(&self, who: PeerId, reputation: sc_peerset::ReputationChange) {
		self.peerset_handle.report_peer(who, reputation)
	}

	/// Set handshake for the notification protocol.
	pub fn set_notification_handshake(&mut self, protocol: ProtocolName, handshake: Vec<u8>) {
		if let Some(index) = self.notification_protocols.iter().position(|p| *p == protocol) {
			self.behaviour
				.set_notif_protocol_handshake(sc_peerset::SetId::from(index), handshake);
		} else {
			error!(
				target: "sub-libp2p",
				"set_notification_handshake with unknown protocol: {}",
				protocol
			);
		}
	}

	/// Set whether the syncing peers set is in reserved-only mode.
	pub fn set_reserved_only(&self, reserved_only: bool) {
		self.peerset_handle.set_reserved_only(HARDCODED_PEERSETS_SYNC, reserved_only);
	}

	/// Removes a `PeerId` from the list of reserved peers for syncing purposes.
	pub fn remove_reserved_peer(&self, peer: PeerId) {
		self.peerset_handle.remove_reserved_peer(HARDCODED_PEERSETS_SYNC, peer);
	}

	/// Returns the list of reserved peers.
	pub fn reserved_peers(&self) -> impl Iterator<Item = &PeerId> {
		self.behaviour.reserved_peers(HARDCODED_PEERSETS_SYNC)
	}

	/// Adds a `PeerId` to the list of reserved peers for syncing purposes.
	pub fn add_reserved_peer(&self, peer: PeerId) {
		self.peerset_handle.add_reserved_peer(HARDCODED_PEERSETS_SYNC, peer);
	}

	/// Sets the list of reserved peers for syncing purposes.
	pub fn set_reserved_peers(&self, peers: HashSet<PeerId>) {
		self.peerset_handle.set_reserved_peers(HARDCODED_PEERSETS_SYNC, peers);
	}

	/// Sets the list of reserved peers for the given protocol/peerset.
	pub fn set_reserved_peerset_peers(&self, protocol: ProtocolName, peers: HashSet<PeerId>) {
		if let Some(index) = self.notification_protocols.iter().position(|p| *p == protocol) {
			self.peerset_handle.set_reserved_peers(sc_peerset::SetId::from(index), peers);
		} else {
			error!(
				target: "sub-libp2p",
				"set_reserved_peerset_peers with unknown protocol: {}",
				protocol
			);
		}
	}

	/// Removes a `PeerId` from the list of reserved peers.
	pub fn remove_set_reserved_peer(&self, protocol: ProtocolName, peer: PeerId) {
		if let Some(index) = self.notification_protocols.iter().position(|p| *p == protocol) {
			self.peerset_handle.remove_reserved_peer(sc_peerset::SetId::from(index), peer);
		} else {
			error!(
				target: "sub-libp2p",
				"remove_set_reserved_peer with unknown protocol: {}",
				protocol
			);
		}
	}

	/// Adds a `PeerId` to the list of reserved peers.
	pub fn add_set_reserved_peer(&self, protocol: ProtocolName, peer: PeerId) {
		if let Some(index) = self.notification_protocols.iter().position(|p| *p == protocol) {
			self.peerset_handle.add_reserved_peer(sc_peerset::SetId::from(index), peer);
		} else {
			error!(
				target: "sub-libp2p",
				"add_set_reserved_peer with unknown protocol: {}",
				protocol
			);
		}
	}

	/// Notify the protocol that we have learned about the existence of nodes on the default set.
	///
	/// Can be called multiple times with the same `PeerId`s.
	pub fn add_default_set_discovered_nodes(&mut self, peer_ids: impl Iterator<Item = PeerId>) {
		for peer_id in peer_ids {
			self.peerset_handle.add_to_peers_set(HARDCODED_PEERSETS_SYNC, peer_id);
		}
	}

	/// Add a peer to a peers set.
	pub fn add_to_peers_set(&self, protocol: ProtocolName, peer: PeerId) {
		if let Some(index) = self.notification_protocols.iter().position(|p| *p == protocol) {
			self.peerset_handle.add_to_peers_set(sc_peerset::SetId::from(index), peer);
		} else {
			error!(
				target: "sub-libp2p",
				"add_to_peers_set with unknown protocol: {}",
				protocol
			);
		}
	}

	/// Remove a peer from a peers set.
	pub fn remove_from_peers_set(&self, protocol: ProtocolName, peer: PeerId) {
		if let Some(index) = self.notification_protocols.iter().position(|p| *p == protocol) {
			self.peerset_handle.remove_from_peers_set(sc_peerset::SetId::from(index), peer);
		} else {
			error!(
				target: "sub-libp2p",
				"remove_from_peers_set with unknown protocol: {}",
				protocol
			);
		}
	}
}

/// Outcome of an incoming custom message.
#[derive(Debug)]
#[must_use]
pub enum CustomMessageOutcome {
	/// Notification protocols have been opened with a remote.
	NotificationStreamOpened {
		remote: PeerId,
		protocol: ProtocolName,
		/// See [`crate::Event::NotificationStreamOpened::negotiated_fallback`].
		negotiated_fallback: Option<ProtocolName>,
		roles: Roles,
		received_handshake: Vec<u8>,
		notifications_sink: NotificationsSink,
	},
	/// The [`NotificationsSink`] of some notification protocols need an update.
	NotificationStreamReplaced {
		remote: PeerId,
		protocol: ProtocolName,
		notifications_sink: NotificationsSink,
	},
	/// Notification protocols have been closed with a remote.
	NotificationStreamClosed { remote: PeerId, protocol: ProtocolName },
	/// Messages have been received on one or more notifications protocols.
	NotificationsReceived { remote: PeerId, messages: Vec<(ProtocolName, Bytes)> },
	/// Now connected to a new peer for syncing purposes.
	None,
}

impl<B: BlockT> NetworkBehaviour for Protocol<B> {
	type ConnectionHandler = <Notifications as NetworkBehaviour>::ConnectionHandler;
	type OutEvent = CustomMessageOutcome;

	fn new_handler(&mut self) -> Self::ConnectionHandler {
		self.behaviour.new_handler()
	}

	fn addresses_of_peer(&mut self, _: &PeerId) -> Vec<Multiaddr> {
		// Only `Discovery::addresses_of_peer` must be returning addresses to ensure that we
		// don't return unwanted addresses.
		Vec::new()
	}

	fn on_swarm_event(&mut self, event: FromSwarm<Self::ConnectionHandler>) {
		self.behaviour.on_swarm_event(event);
	}

	fn on_connection_handler_event(
		&mut self,
		peer_id: PeerId,
		connection_id: ConnectionId,
		event: <<Self::ConnectionHandler as IntoConnectionHandler>::Handler as
		ConnectionHandler>::OutEvent,
	) {
		self.behaviour.on_connection_handler_event(peer_id, connection_id, event);
	}

	fn poll(
		&mut self,
		cx: &mut std::task::Context,
		params: &mut impl PollParameters,
	) -> Poll<NetworkBehaviourAction<Self::OutEvent, Self::ConnectionHandler>> {
		while let Poll::Ready(Some(validation_result)) =
			self.sync_substream_validations.poll_next_unpin(cx)
		{
			match validation_result {
				Ok((peer, roles)) => {
					self.peers.insert(peer, roles);
				},
				Err(peer) => {
					log::debug!(
						target: "sub-libp2p",
						"`SyncingEngine` rejected stream"
					);
					self.behaviour.disconnect_peer(&peer, HARDCODED_PEERSETS_SYNC);
				},
			}
		}

		let event = match self.behaviour.poll(cx, params) {
			Poll::Pending => return Poll::Pending,
			Poll::Ready(NetworkBehaviourAction::GenerateEvent(ev)) => ev,
			Poll::Ready(NetworkBehaviourAction::Dial { opts, handler }) =>
				return Poll::Ready(NetworkBehaviourAction::Dial { opts, handler }),
			Poll::Ready(NetworkBehaviourAction::NotifyHandler { peer_id, handler, event }) =>
				return Poll::Ready(NetworkBehaviourAction::NotifyHandler {
					peer_id,
					handler,
					event,
				}),
			Poll::Ready(NetworkBehaviourAction::ReportObservedAddr { address, score }) =>
				return Poll::Ready(NetworkBehaviourAction::ReportObservedAddr { address, score }),
			Poll::Ready(NetworkBehaviourAction::CloseConnection { peer_id, connection }) =>
				return Poll::Ready(NetworkBehaviourAction::CloseConnection { peer_id, connection }),
		};

		while let Poll::Ready(Some(validation_result)) =
			self.sync_substream_validations.poll_next_unpin(cx)
		{
			match validation_result {
				Ok((peer, roles)) => {
					self.peers.insert(peer, roles);
				},
				Err(peer) => {
					log::debug!(
						target: "sub-libp2p",
						"`SyncingEngine` rejected stream"
					);
					self.behaviour.disconnect_peer(&peer, HARDCODED_PEERSETS_SYNC);
				},
			}
		}

		let outcome = match event {
			NotificationsOut::CustomProtocolOpen {
				peer_id,
				set_id,
				received_handshake,
				notifications_sink,
				negotiated_fallback,
			} => {
				// Set number 0 is hardcoded the default set of peers we sync from.
				if set_id == HARDCODED_PEERSETS_SYNC {
					// `received_handshake` can be either a `Status` message if received from the
					// legacy substream ,or a `BlockAnnouncesHandshake` if received from the block
					// announces substream.
					match <Message<B> as DecodeAll>::decode_all(&mut &received_handshake[..]) {
						Ok(GenericMessage::Status(handshake)) => {
							let roles = handshake.roles;
							let handshake = BlockAnnouncesHandshake::<B> {
								roles: handshake.roles,
								best_number: handshake.best_number,
								best_hash: handshake.best_hash,
								genesis_hash: handshake.genesis_hash,
							};

							let (tx, rx) = oneshot::channel();
							let _ = self.tx.unbounded_send(
								crate::SyncEvent::NotificationStreamOpened {
									remote: peer_id,
									received_handshake: handshake,
									sink: notifications_sink,
									tx,
								},
							);
							self.sync_substream_validations.push(Box::pin(async move {
								match rx.await {
									Ok(accepted) =>
										if accepted {
											Ok((peer_id, roles))
										} else {
											Err(peer_id)
										},
									Err(_) => Err(peer_id),
								}
							}));

							CustomMessageOutcome::None
						},
						Ok(msg) => {
							debug!(
								target: "sync",
								"Expected Status message from {}, but got {:?}",
								peer_id,
								msg,
							);
							self.peerset_handle.report_peer(peer_id, rep::BAD_MESSAGE);
							CustomMessageOutcome::None
						},
						Err(err) => {
							match <BlockAnnouncesHandshake<B> as DecodeAll>::decode_all(
								&mut &received_handshake[..],
							) {
								Ok(handshake) => {
									let roles = handshake.roles;

									let (tx, rx) = oneshot::channel();
									let _ = self.tx.unbounded_send(
										crate::SyncEvent::NotificationStreamOpened {
											remote: peer_id,
											received_handshake: handshake,
											sink: notifications_sink,
											tx,
										},
									);
									self.sync_substream_validations.push(Box::pin(async move {
										match rx.await {
											Ok(accepted) =>
												if accepted {
													Ok((peer_id, roles))
												} else {
													Err(peer_id)
												},
											Err(_) => Err(peer_id),
										}
									}));
									CustomMessageOutcome::None
								},
								Err(err2) => {
									log::debug!(
										target: "sync",
										"Couldn't decode handshake sent by {}: {:?}: {} & {}",
										peer_id,
										received_handshake,
										err,
										err2,
									);
									self.peerset_handle.report_peer(peer_id, rep::BAD_MESSAGE);
									CustomMessageOutcome::None
								},
							}
						},
					}
				} else {
					match (
						Roles::decode_all(&mut &received_handshake[..]),
						self.peers.get(&peer_id),
					) {
						(Ok(roles), _) => CustomMessageOutcome::NotificationStreamOpened {
							remote: peer_id,
							protocol: self.notification_protocols[usize::from(set_id)].clone(),
							negotiated_fallback,
							roles,
							received_handshake,
							notifications_sink,
						},
						(Err(_), Some(roles)) if received_handshake.is_empty() => {
							// As a convenience, we allow opening substreams for "external"
							// notification protocols with an empty handshake. This fetches the
							// roles from the locally-known roles.
							// TODO: remove this after https://github.com/paritytech/substrate/issues/5685
							CustomMessageOutcome::NotificationStreamOpened {
								remote: peer_id,
								protocol: self.notification_protocols[usize::from(set_id)].clone(),
								negotiated_fallback,
								roles: *roles,
								received_handshake,
								notifications_sink,
							}
						},
						(Err(err), _) => {
							debug!(target: "sync", "Failed to parse remote handshake: {}", err);
							self.bad_handshake_substreams.insert((peer_id, set_id));
							self.behaviour.disconnect_peer(&peer_id, set_id);
							self.peerset_handle.report_peer(peer_id, rep::BAD_MESSAGE);
							self.peers.remove(&peer_id);
							CustomMessageOutcome::None
						},
					}
				}
			},
			NotificationsOut::CustomProtocolReplaced { peer_id, notifications_sink, set_id } =>
				if self.bad_handshake_substreams.contains(&(peer_id, set_id)) {
					CustomMessageOutcome::None
				} else if set_id == HARDCODED_PEERSETS_SYNC {
					let _ = self.tx.unbounded_send(crate::SyncEvent::NotificationSinkReplaced {
						remote: peer_id,
						sink: notifications_sink,
					});
					CustomMessageOutcome::None
				} else {
					CustomMessageOutcome::NotificationStreamReplaced {
						remote: peer_id,
						protocol: self.notification_protocols[usize::from(set_id)].clone(),
						notifications_sink,
					}
				},
			NotificationsOut::CustomProtocolClosed { peer_id, set_id } => {
				if self.bad_handshake_substreams.remove(&(peer_id, set_id)) {
					// The substream that has just been closed had been opened with a bad
					// handshake. The outer layers have never received an opening event about this
					// substream, and consequently shouldn't receive a closing event either.
					CustomMessageOutcome::None
				} else if set_id == HARDCODED_PEERSETS_SYNC {
					let _ = self.tx.unbounded_send(crate::SyncEvent::NotificationStreamClosed {
						remote: peer_id,
					});
					self.peers.remove(&peer_id);
					CustomMessageOutcome::None
				} else {
					CustomMessageOutcome::NotificationStreamClosed {
						remote: peer_id,
						protocol: self.notification_protocols[usize::from(set_id)].clone(),
					}
				}
			},
			NotificationsOut::Notification { peer_id, set_id, message } => {
				if self.bad_handshake_substreams.contains(&(peer_id, set_id)) {
					CustomMessageOutcome::None
				} else if set_id == HARDCODED_PEERSETS_SYNC {
					let _ = self.tx.unbounded_send(crate::SyncEvent::NotificationsReceived {
						remote: peer_id,
						messages: vec![message.freeze()],
					});
					CustomMessageOutcome::None
				} else {
					let protocol_name = self.notification_protocols[usize::from(set_id)].clone();
					CustomMessageOutcome::NotificationsReceived {
						remote: peer_id,
						messages: vec![(protocol_name, message.freeze())],
					}
				}
			},
		};

		if !matches!(outcome, CustomMessageOutcome::None) {
			return Poll::Ready(NetworkBehaviourAction::GenerateEvent(outcome))
		}

		// This block can only be reached if an event was pulled from the behaviour and that
		// resulted in `CustomMessageOutcome::None`. Since there might be another pending
		// message from the behaviour, the task is scheduled again.
		cx.waker().wake_by_ref();
		Poll::Pending
	}
}<|MERGE_RESOLUTION|>--- conflicted
+++ resolved
@@ -40,11 +40,7 @@
 use sp_runtime::traits::Block as BlockT;
 
 use std::{
-<<<<<<< HEAD
-	collections::{HashMap, HashSet, VecDeque},
-=======
 	collections::{HashMap, HashSet},
->>>>>>> c7d26dcf
 	future::Future,
 	iter,
 	pin::Pin,
