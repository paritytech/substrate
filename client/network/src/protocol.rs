// This file is part of Substrate.

// Copyright (C) 2017-2022 Parity Technologies (UK) Ltd.
// SPDX-License-Identifier: GPL-3.0-or-later WITH Classpath-exception-2.0

// This program is free software: you can redistribute it and/or modify
// it under the terms of the GNU General Public License as published by
// the Free Software Foundation, either version 3 of the License, or
// (at your option) any later version.

// This program is distributed in the hope that it will be useful,
// but WITHOUT ANY WARRANTY; without even the implied warranty of
// MERCHANTABILITY or FITNESS FOR A PARTICULAR PURPOSE. See the
// GNU General Public License for more details.

// You should have received a copy of the GNU General Public License
// along with this program. If not, see <https://www.gnu.org/licenses/>.

use crate::config;

use bytes::Bytes;
use codec::{DecodeAll, Encode};
use libp2p::{
	core::{connection::ConnectionId, transport::ListenerId, ConnectedPoint},
	swarm::{
		ConnectionHandler, IntoConnectionHandler, NetworkBehaviour, NetworkBehaviourAction,
		PollParameters,
	},
	Multiaddr, PeerId,
};
use log::{debug, error, warn};
use message::{generic::Message as GenericMessage, Message};
use notifications::{Notifications, NotificationsOut};
use sc_client_api::HeaderBackend;
use sc_network_common::{
	config::NonReservedPeerMode,
	error,
	protocol::{role::Roles, ProtocolName},
<<<<<<< HEAD
	sync::message::BlockAnnouncesHandshake,
};
use sp_runtime::traits::{Block as BlockT, NumberFor};
=======
	sync::{
		message::{BlockAnnounce, BlockAnnouncesHandshake, BlockData, BlockResponse, BlockState},
		BadPeer, ChainSync, PollBlockAnnounceValidation, SyncStatus,
	},
	utils::{interval, LruHashSet},
};
use sp_arithmetic::traits::SaturatedConversion;
use sp_runtime::traits::{Block as BlockT, CheckedSub, Header as HeaderT, NumberFor, Zero};
>>>>>>> ed82c874
use std::{
	collections::{HashMap, HashSet, VecDeque},
	io, iter,
	task::Poll,
};

mod notifications;

pub mod message;

pub use notifications::{NotificationsSink, NotifsHandlerError, Ready};

/// Maximum size used for notifications in the block announce and transaction protocols.
// Must be equal to `max(MAX_BLOCK_ANNOUNCE_SIZE, MAX_TRANSACTIONS_SIZE)`.
pub(crate) const BLOCK_ANNOUNCES_TRANSACTIONS_SUBSTREAM_SIZE: u64 = 16 * 1024 * 1024;

/// Identifier of the peerset for the block announces protocol.
const HARDCODED_PEERSETS_SYNC: sc_peerset::SetId = sc_peerset::SetId::from(0);
/// Number of hardcoded peersets (the constants right above). Any set whose identifier is equal or
/// superior to this value corresponds to a user-defined protocol.
const NUM_HARDCODED_PEERSETS: usize = 1;

mod rep {
	use sc_peerset::ReputationChange as Rep;
	/// We received a message that failed to decode.
	pub const BAD_MESSAGE: Rep = Rep::new(-(1 << 12), "Bad message");
}

// Lock must always be taken in order declared here.
pub struct Protocol<B: BlockT, Client> {
	/// Pending list of messages to return from `poll` as a priority.
	pending_messages: VecDeque<CustomMessageOutcome<B>>,
	/// Used to report reputation changes.
	peerset_handle: sc_peerset::PeersetHandle,
	/// Handles opening the unique substream and sending and receiving raw messages.
	behaviour: Notifications,
	/// List of notifications protocols that have been registered.
	notification_protocols: Vec<ProtocolName>,
	/// If we receive a new "substream open" event that contains an invalid handshake, we ask the
	/// inner layer to force-close the substream. Force-closing the substream will generate a
	/// "substream closed" event. This is a problem: since we can't propagate the "substream open"
	/// event to the outer layers, we also shouldn't propagate this "substream closed" event. To
	/// solve this, an entry is added to this map whenever an invalid handshake is received.
	/// Entries are removed when the corresponding "substream closed" is later received.
	bad_handshake_substreams: HashSet<(PeerId, sc_peerset::SetId)>,
	peers: HashMap<PeerId, Roles>,
	_marker: std::marker::PhantomData<Client>,
}

impl<B, Client> Protocol<B, Client>
where
	B: BlockT,
	Client: HeaderBackend<B> + 'static,
{
	/// Create a new instance.
	pub fn new(
		roles: Roles,
		network_config: &config::NetworkConfiguration,
		block_announces_protocol: sc_network_common::config::NonDefaultSetConfig,
	) -> error::Result<(Self, sc_peerset::PeersetHandle, Vec<(PeerId, Multiaddr)>)> {
		let mut known_addresses = Vec::new();

		let (peerset, peerset_handle) = {
			let mut sets =
				Vec::with_capacity(NUM_HARDCODED_PEERSETS + network_config.extra_sets.len());

			let mut default_sets_reserved = HashSet::new();
			for reserved in network_config.default_peers_set.reserved_nodes.iter() {
				default_sets_reserved.insert(reserved.peer_id);

				if !reserved.multiaddr.is_empty() {
					known_addresses.push((reserved.peer_id, reserved.multiaddr.clone()));
				}
			}

			let mut bootnodes = Vec::with_capacity(network_config.boot_nodes.len());
			for bootnode in network_config.boot_nodes.iter() {
				bootnodes.push(bootnode.peer_id);
			}

			// Set number 0 is used for block announces.
			sets.push(sc_peerset::SetConfig {
				in_peers: network_config.default_peers_set.in_peers,
				out_peers: network_config.default_peers_set.out_peers,
				bootnodes,
				reserved_nodes: default_sets_reserved.clone(),
				reserved_only: network_config.default_peers_set.non_reserved_mode ==
					NonReservedPeerMode::Deny,
			});

			for set_cfg in &network_config.extra_sets {
				let mut reserved_nodes = HashSet::new();
				for reserved in set_cfg.set_config.reserved_nodes.iter() {
					reserved_nodes.insert(reserved.peer_id);
					known_addresses.push((reserved.peer_id, reserved.multiaddr.clone()));
				}

				let reserved_only =
					set_cfg.set_config.non_reserved_mode == NonReservedPeerMode::Deny;

				sets.push(sc_peerset::SetConfig {
					in_peers: set_cfg.set_config.in_peers,
					out_peers: set_cfg.set_config.out_peers,
					bootnodes: Vec::new(),
					reserved_nodes,
					reserved_only,
				});
			}

			sc_peerset::Peerset::from_config(sc_peerset::PeersetConfig { sets })
		};

		let behaviour = {
			Notifications::new(
				peerset,
				// NOTE: Block announcement protocol is still very much hardcoded into `Protocol`.
				// 	This protocol must be the first notification protocol given to
				// `Notifications`
				iter::once(notifications::ProtocolConfig {
					name: block_announces_protocol.notifications_protocol.clone(),
					fallback_names: block_announces_protocol.fallback_names.clone(),
					handshake: block_announces_protocol.handshake.as_ref().unwrap().to_vec(),
					max_notification_size: block_announces_protocol.max_notification_size,
				})
				.chain(network_config.extra_sets.iter().map(|s| notifications::ProtocolConfig {
					name: s.notifications_protocol.clone(),
					fallback_names: s.fallback_names.clone(),
					handshake: s.handshake.as_ref().map_or(roles.encode(), |h| (*h).to_vec()),
					max_notification_size: s.max_notification_size,
				})),
			)
		};

		let protocol = Self {
			pending_messages: VecDeque::new(),
			peerset_handle: peerset_handle.clone(),
			behaviour,
			notification_protocols: iter::once(block_announces_protocol.notifications_protocol)
				.chain(network_config.extra_sets.iter().map(|s| s.notifications_protocol.clone()))
				.collect(),
			bad_handshake_substreams: Default::default(),
			_marker: Default::default(),
			peers: HashMap::new(),
		};

		Ok((protocol, peerset_handle, known_addresses))
	}

	/// Returns the list of all the peers we have an open channel to.
	pub fn open_peers(&self) -> impl Iterator<Item = &PeerId> {
		self.behaviour.open_peers()
	}

	/// Returns the number of discovered nodes that we keep in memory.
	pub fn num_discovered_peers(&self) -> usize {
		self.behaviour.num_discovered_peers()
	}

	/// Disconnects the given peer if we are connected to it.
	pub fn disconnect_peer(&mut self, peer_id: &PeerId, protocol_name: ProtocolName) {
		if let Some(position) = self.notification_protocols.iter().position(|p| *p == protocol_name)
		{
			self.behaviour.disconnect_peer(peer_id, sc_peerset::SetId::from(position));
			self.peers.remove(peer_id);
		} else {
			warn!(target: "sub-libp2p", "disconnect_peer() with invalid protocol name")
		}
	}

	/// Returns the state of the peerset manager, for debugging purposes.
	pub fn peerset_debug_info(&mut self) -> serde_json::Value {
		self.behaviour.peerset_debug_info()
	}

	/// Returns the number of peers we're connected to.
	pub fn num_connected_peers(&self) -> usize {
		self.peers.len()
	}

	/// Adjusts the reputation of a node.
	pub fn report_peer(&self, who: PeerId, reputation: sc_peerset::ReputationChange) {
		self.peerset_handle.report_peer(who, reputation)
	}

	/// Set handshake for the notification protocol.
	pub fn set_notification_handshake(&mut self, protocol: ProtocolName, handshake: Vec<u8>) {
		if let Some(index) = self.notification_protocols.iter().position(|p| *p == protocol) {
			self.behaviour
				.set_notif_protocol_handshake(sc_peerset::SetId::from(index), handshake);
		} else {
<<<<<<< HEAD
			error!(
				target: "sub-libp2p",
				"set_notification_handshake with unknown protocol: {}",
				protocol
			);
=======
			None
		};

		debug!(target: "sync", "Connected {}", who);

		self.peers.insert(who, peer);
		if no_slot_peer {
			self.default_peers_set_no_slot_connected_peers.insert(who);
		}
		self.pending_messages
			.push_back(CustomMessageOutcome::PeerNewBest(who, status.best_number));

		if let Some(req) = req {
			self.chain_sync.send_block_request(who, req);
		}

		Ok(())
	}

	/// Make sure an important block is propagated to peers.
	///
	/// In chain-based consensus, we often need to make sure non-best forks are
	/// at least temporarily synced.
	pub fn announce_block(&mut self, hash: B::Hash, data: Option<Vec<u8>>) {
		let header = match self.chain.header(hash) {
			Ok(Some(header)) => header,
			Ok(None) => {
				warn!("Trying to announce unknown block: {}", hash);
				return
			},
			Err(e) => {
				warn!("Error reading block header {}: {}", hash, e);
				return
			},
		};

		// don't announce genesis block since it will be ignored
		if header.number().is_zero() {
			return
		}

		let is_best = self.chain.info().best_hash == hash;
		debug!(target: "sync", "Reannouncing block {:?} is_best: {}", hash, is_best);

		let data = data
			.or_else(|| self.block_announce_data_cache.get(&hash).cloned())
			.unwrap_or_default();

		for (who, ref mut peer) in self.peers.iter_mut() {
			let inserted = peer.known_blocks.insert(hash);
			if inserted {
				trace!(target: "sync", "Announcing block {:?} to {}", hash, who);
				let message = BlockAnnounce {
					header: header.clone(),
					state: if is_best { Some(BlockState::Best) } else { Some(BlockState::Normal) },
					data: Some(data.clone()),
				};

				self.behaviour
					.write_notification(who, HARDCODED_PEERSETS_SYNC, message.encode());
			}
		}
	}

	/// Push a block announce validation.
	///
	/// It is required that [`ChainSync::poll_block_announce_validation`] is
	/// called later to check for finished validations. The result of the validation
	/// needs to be passed to [`Protocol::process_block_announce_validation_result`]
	/// to finish the processing.
	///
	/// # Note
	///
	/// This will internally create a future, but this future will not be registered
	/// in the task before being polled once. So, it is required to call
	/// [`ChainSync::poll_block_announce_validation`] to ensure that the future is
	/// registered properly and will wake up the task when being ready.
	fn push_block_announce_validation(&mut self, who: PeerId, announce: BlockAnnounce<B::Header>) {
		let hash = announce.header.hash();

		let peer = match self.peers.get_mut(&who) {
			Some(p) => p,
			None => {
				log::error!(target: "sync", "Received block announce from disconnected peer {}", who);
				debug_assert!(false);
				return
			},
		};

		peer.known_blocks.insert(hash);

		let is_best = match announce.state.unwrap_or(BlockState::Best) {
			BlockState::Best => true,
			BlockState::Normal => false,
		};

		if peer.info.roles.is_full() {
			self.chain_sync.push_block_announce_validation(who, hash, announce, is_best);
		}
	}

	/// Process the result of the block announce validation.
	fn process_block_announce_validation_result(
		&mut self,
		validation_result: PollBlockAnnounceValidation<B::Header>,
	) -> CustomMessageOutcome<B> {
		let (header, is_best, who) = match validation_result {
			PollBlockAnnounceValidation::Skip => return CustomMessageOutcome::None,
			PollBlockAnnounceValidation::Nothing { is_best, who, announce } => {
				self.update_peer_info(&who);

				if let Some(data) = announce.data {
					if !data.is_empty() {
						self.block_announce_data_cache.put(announce.header.hash(), data);
					}
				}

				// `on_block_announce` returns `OnBlockAnnounce::ImportHeader`
				// when we have all data required to import the block
				// in the BlockAnnounce message. This is only when:
				// 1) we're on light client;
				// AND
				// 2) parent block is already imported and not pruned.
				if is_best {
					return CustomMessageOutcome::PeerNewBest(who, *announce.header.number())
				} else {
					return CustomMessageOutcome::None
				}
			},
			PollBlockAnnounceValidation::ImportHeader { announce, is_best, who } => {
				self.update_peer_info(&who);

				if let Some(data) = announce.data {
					if !data.is_empty() {
						self.block_announce_data_cache.put(announce.header.hash(), data);
					}
				}

				(announce.header, is_best, who)
			},
			PollBlockAnnounceValidation::Failure { who, disconnect } => {
				if disconnect {
					self.behaviour.disconnect_peer(&who, HARDCODED_PEERSETS_SYNC);
				}

				self.report_peer(who, rep::BAD_BLOCK_ANNOUNCEMENT);
				return CustomMessageOutcome::None
			},
		};

		let number = *header.number();

		// to import header from announced block let's construct response to request that normally
		// would have been sent over network (but it is not in our case)
		let blocks_to_import = self.chain_sync.on_block_data(
			&who,
			None,
			BlockResponse::<B> {
				id: 0,
				blocks: vec![BlockData::<B> {
					hash: header.hash(),
					header: Some(header),
					body: None,
					indexed_body: None,
					receipt: None,
					message_queue: None,
					justification: None,
					justifications: None,
				}],
			},
		);
		self.chain_sync.process_block_response_data(blocks_to_import);

		if is_best {
			self.pending_messages.push_back(CustomMessageOutcome::PeerNewBest(who, number));
>>>>>>> ed82c874
		}
	}

	/// Set whether the syncing peers set is in reserved-only mode.
	pub fn set_reserved_only(&self, reserved_only: bool) {
		self.peerset_handle.set_reserved_only(HARDCODED_PEERSETS_SYNC, reserved_only);
	}

	/// Removes a `PeerId` from the list of reserved peers for syncing purposes.
	pub fn remove_reserved_peer(&self, peer: PeerId) {
		self.peerset_handle.remove_reserved_peer(HARDCODED_PEERSETS_SYNC, peer);
	}

	/// Returns the list of reserved peers.
	pub fn reserved_peers(&self) -> impl Iterator<Item = &PeerId> {
		self.behaviour.reserved_peers(HARDCODED_PEERSETS_SYNC)
	}

	/// Adds a `PeerId` to the list of reserved peers for syncing purposes.
	pub fn add_reserved_peer(&self, peer: PeerId) {
		self.peerset_handle.add_reserved_peer(HARDCODED_PEERSETS_SYNC, peer);
	}

	/// Sets the list of reserved peers for syncing purposes.
	pub fn set_reserved_peers(&self, peers: HashSet<PeerId>) {
		self.peerset_handle.set_reserved_peers(HARDCODED_PEERSETS_SYNC, peers);
	}

	/// Sets the list of reserved peers for the given protocol/peerset.
	pub fn set_reserved_peerset_peers(&self, protocol: ProtocolName, peers: HashSet<PeerId>) {
		if let Some(index) = self.notification_protocols.iter().position(|p| *p == protocol) {
			self.peerset_handle.set_reserved_peers(sc_peerset::SetId::from(index), peers);
		} else {
			error!(
				target: "sub-libp2p",
				"set_reserved_peerset_peers with unknown protocol: {}",
				protocol
			);
		}
	}

	/// Removes a `PeerId` from the list of reserved peers.
	pub fn remove_set_reserved_peer(&self, protocol: ProtocolName, peer: PeerId) {
		if let Some(index) = self.notification_protocols.iter().position(|p| *p == protocol) {
			self.peerset_handle.remove_reserved_peer(sc_peerset::SetId::from(index), peer);
		} else {
			error!(
				target: "sub-libp2p",
				"remove_set_reserved_peer with unknown protocol: {}",
				protocol
			);
		}
	}

	/// Adds a `PeerId` to the list of reserved peers.
	pub fn add_set_reserved_peer(&self, protocol: ProtocolName, peer: PeerId) {
		if let Some(index) = self.notification_protocols.iter().position(|p| *p == protocol) {
			self.peerset_handle.add_reserved_peer(sc_peerset::SetId::from(index), peer);
		} else {
			error!(
				target: "sub-libp2p",
				"add_set_reserved_peer with unknown protocol: {}",
				protocol
			);
		}
	}

	/// Notify the protocol that we have learned about the existence of nodes on the default set.
	///
	/// Can be called multiple times with the same `PeerId`s.
	pub fn add_default_set_discovered_nodes(&mut self, peer_ids: impl Iterator<Item = PeerId>) {
		for peer_id in peer_ids {
			self.peerset_handle.add_to_peers_set(HARDCODED_PEERSETS_SYNC, peer_id);
		}
	}

	/// Add a peer to a peers set.
	pub fn add_to_peers_set(&self, protocol: ProtocolName, peer: PeerId) {
		if let Some(index) = self.notification_protocols.iter().position(|p| *p == protocol) {
			self.peerset_handle.add_to_peers_set(sc_peerset::SetId::from(index), peer);
		} else {
			error!(
				target: "sub-libp2p",
				"add_to_peers_set with unknown protocol: {}",
				protocol
			);
		}
	}

	/// Remove a peer from a peers set.
	pub fn remove_from_peers_set(&self, protocol: ProtocolName, peer: PeerId) {
		if let Some(index) = self.notification_protocols.iter().position(|p| *p == protocol) {
			self.peerset_handle.remove_from_peers_set(sc_peerset::SetId::from(index), peer);
		} else {
			error!(
				target: "sub-libp2p",
				"remove_from_peers_set with unknown protocol: {}",
				protocol
			);
		}
	}
}

/// Outcome of an incoming custom message.
#[derive(Debug)]
#[must_use]
pub enum CustomMessageOutcome<B: BlockT> {
	/// Notification protocols have been opened with a remote.
	NotificationStreamOpened {
		remote: PeerId,
		protocol: ProtocolName,
		/// See [`crate::Event::NotificationStreamOpened::negotiated_fallback`].
		negotiated_fallback: Option<ProtocolName>,
		roles: Roles,
		received_handshake: Vec<u8>,
		notifications_sink: NotificationsSink,
	},
	/// The [`NotificationsSink`] of some notification protocols need an update.
	NotificationStreamReplaced {
		remote: PeerId,
		protocol: ProtocolName,
		notifications_sink: NotificationsSink,
	},
	/// Notification protocols have been closed with a remote.
	NotificationStreamClosed { remote: PeerId, protocol: ProtocolName },
	/// Messages have been received on one or more notifications protocols.
	NotificationsReceived { remote: PeerId, messages: Vec<(ProtocolName, Bytes)> },
	/// Peer has a reported a new head of chain.
	_PeerNewBest(PeerId, NumberFor<B>),
	/// Now connected to a new peer for syncing purposes.
	None,
}

impl<B, Client> NetworkBehaviour for Protocol<B, Client>
where
	B: BlockT,
	Client: HeaderBackend<B> + 'static,
{
	type ConnectionHandler = <Notifications as NetworkBehaviour>::ConnectionHandler;
	type OutEvent = CustomMessageOutcome<B>;

	fn new_handler(&mut self) -> Self::ConnectionHandler {
		self.behaviour.new_handler()
	}

	fn addresses_of_peer(&mut self, peer_id: &PeerId) -> Vec<Multiaddr> {
		self.behaviour.addresses_of_peer(peer_id)
	}

	fn inject_connection_established(
		&mut self,
		peer_id: &PeerId,
		conn: &ConnectionId,
		endpoint: &ConnectedPoint,
		failed_addresses: Option<&Vec<Multiaddr>>,
		other_established: usize,
	) {
		self.behaviour.inject_connection_established(
			peer_id,
			conn,
			endpoint,
			failed_addresses,
			other_established,
		)
	}

	fn inject_connection_closed(
		&mut self,
		peer_id: &PeerId,
		conn: &ConnectionId,
		endpoint: &ConnectedPoint,
		handler: <Self::ConnectionHandler as IntoConnectionHandler>::Handler,
		remaining_established: usize,
	) {
		self.behaviour.inject_connection_closed(
			peer_id,
			conn,
			endpoint,
			handler,
			remaining_established,
		)
	}

	fn inject_event(
		&mut self,
		peer_id: PeerId,
		connection: ConnectionId,
		event: <<Self::ConnectionHandler as IntoConnectionHandler>::Handler as ConnectionHandler>::OutEvent,
	) {
		self.behaviour.inject_event(peer_id, connection, event)
	}

	fn poll(
		&mut self,
		cx: &mut std::task::Context,
		params: &mut impl PollParameters,
	) -> Poll<NetworkBehaviourAction<Self::OutEvent, Self::ConnectionHandler>> {
		if let Some(message) = self.pending_messages.pop_front() {
			return Poll::Ready(NetworkBehaviourAction::GenerateEvent(message))
		}

		let event = match self.behaviour.poll(cx, params) {
			Poll::Pending => return Poll::Pending,
			Poll::Ready(NetworkBehaviourAction::GenerateEvent(ev)) => ev,
			Poll::Ready(NetworkBehaviourAction::Dial { opts, handler }) =>
				return Poll::Ready(NetworkBehaviourAction::Dial { opts, handler }),
			Poll::Ready(NetworkBehaviourAction::NotifyHandler { peer_id, handler, event }) =>
				return Poll::Ready(NetworkBehaviourAction::NotifyHandler {
					peer_id,
					handler,
					event,
				}),
			Poll::Ready(NetworkBehaviourAction::ReportObservedAddr { address, score }) =>
				return Poll::Ready(NetworkBehaviourAction::ReportObservedAddr { address, score }),
			Poll::Ready(NetworkBehaviourAction::CloseConnection { peer_id, connection }) =>
				return Poll::Ready(NetworkBehaviourAction::CloseConnection { peer_id, connection }),
		};

		let outcome = match event {
			NotificationsOut::CustomProtocolOpen {
				peer_id,
				set_id,
				received_handshake,
				notifications_sink,
				negotiated_fallback,
			} => {
				// Set number 0 is hardcoded the default set of peers we sync from.
				if set_id == HARDCODED_PEERSETS_SYNC {
					// `received_handshake` can be either a `Status` message if received from the
					// legacy substream ,or a `BlockAnnouncesHandshake` if received from the block
					// announces substream.
					match <Message<B> as DecodeAll>::decode_all(&mut &received_handshake[..]) {
						Ok(GenericMessage::Status(handshake)) => {
							let roles = handshake.roles;
							let handshake = BlockAnnouncesHandshake::<B> {
								roles: handshake.roles,
								best_number: handshake.best_number,
								best_hash: handshake.best_hash,
								genesis_hash: handshake.genesis_hash,
							};
							self.peers.insert(peer_id, roles);

							CustomMessageOutcome::NotificationStreamOpened {
								remote: peer_id,
								protocol: self.notification_protocols[usize::from(set_id)].clone(),
								negotiated_fallback,
								received_handshake: handshake.encode(),
								roles,
								notifications_sink,
							}
						},
						Ok(msg) => {
							debug!(
								target: "sync",
								"Expected Status message from {}, but got {:?}",
								peer_id,
								msg,
							);
							self.peerset_handle.report_peer(peer_id, rep::BAD_MESSAGE);
							CustomMessageOutcome::None
						},
						Err(_err) => {
							match <BlockAnnouncesHandshake<B> as DecodeAll>::decode_all(
								&mut &received_handshake[..],
							) {
								Ok(handshake) => {
									let roles = handshake.roles;
									self.peers.insert(peer_id, roles);

									CustomMessageOutcome::NotificationStreamOpened {
										remote: peer_id,
										protocol: self.notification_protocols[usize::from(set_id)]
											.clone(),
										negotiated_fallback,
										received_handshake,
										roles,
										notifications_sink,
									}
								},
								Err(err) => {
									log::debug!(
										target: "sync",
										"Couldn't decode handshake sent by {}: {:?}: {}",
										peer_id,
										received_handshake,
										err,
									);
									self.peerset_handle.report_peer(peer_id, rep::BAD_MESSAGE);
									CustomMessageOutcome::None
								},
							}
						},
					}
				} else {
					match (
						Roles::decode_all(&mut &received_handshake[..]),
						self.peers.get(&peer_id),
					) {
						(Ok(roles), _) => CustomMessageOutcome::NotificationStreamOpened {
							remote: peer_id,
							protocol: self.notification_protocols[usize::from(set_id)].clone(),
							negotiated_fallback,
							roles,
							received_handshake,
							notifications_sink,
						},
						(Err(_), Some(roles)) if received_handshake.is_empty() => {
							// As a convenience, we allow opening substreams for "external"
							// notification protocols with an empty handshake. This fetches the
							// roles from the locally-known roles.
							// TODO: remove this after https://github.com/paritytech/substrate/issues/5685
							CustomMessageOutcome::NotificationStreamOpened {
								remote: peer_id,
								protocol: self.notification_protocols[usize::from(set_id)].clone(),
								negotiated_fallback,
								roles: *roles,
								received_handshake,
								notifications_sink,
							}
						},
						(Err(err), _) => {
							debug!(target: "sync", "Failed to parse remote handshake: {}", err);
							self.bad_handshake_substreams.insert((peer_id, set_id));
							self.behaviour.disconnect_peer(&peer_id, set_id);
							self.peerset_handle.report_peer(peer_id, rep::BAD_MESSAGE);
							self.peers.remove(&peer_id);
							CustomMessageOutcome::None
						},
					}
				}
			},
			NotificationsOut::CustomProtocolReplaced { peer_id, notifications_sink, set_id } =>
				if self.bad_handshake_substreams.contains(&(peer_id, set_id)) {
					CustomMessageOutcome::None
				} else {
					CustomMessageOutcome::NotificationStreamReplaced {
						remote: peer_id,
						protocol: self.notification_protocols[usize::from(set_id)].clone(),
						notifications_sink,
					}
				},
			NotificationsOut::CustomProtocolClosed { peer_id, set_id } => {
				if self.bad_handshake_substreams.remove(&(peer_id, set_id)) {
					// The substream that has just been closed had been opened with a bad
					// handshake. The outer layers have never received an opening event about this
					// substream, and consequently shouldn't receive a closing event either.
					CustomMessageOutcome::None
				} else {
					CustomMessageOutcome::NotificationStreamClosed {
						remote: peer_id,
						protocol: self.notification_protocols[usize::from(set_id)].clone(),
					}
				}
			},
			NotificationsOut::Notification { peer_id, set_id, message } => {
				if self.bad_handshake_substreams.contains(&(peer_id, set_id)) {
					CustomMessageOutcome::None
				} else {
					let protocol_name = self.notification_protocols[usize::from(set_id)].clone();
					CustomMessageOutcome::NotificationsReceived {
						remote: peer_id,
						messages: vec![(protocol_name, message.freeze())],
					}
				}
			},
		};

		if !matches!(outcome, CustomMessageOutcome::<B>::None) {
			return Poll::Ready(NetworkBehaviourAction::GenerateEvent(outcome))
		}

		if let Some(message) = self.pending_messages.pop_front() {
			return Poll::Ready(NetworkBehaviourAction::GenerateEvent(message))
		}

		// This block can only be reached if an event was pulled from the behaviour and that
		// resulted in `CustomMessageOutcome::None`. Since there might be another pending
		// message from the behaviour, the task is scheduled again.
		cx.waker().wake_by_ref();
		Poll::Pending
	}

	fn inject_dial_failure(
		&mut self,
		peer_id: Option<PeerId>,
		handler: Self::ConnectionHandler,
		error: &libp2p::swarm::DialError,
	) {
		self.behaviour.inject_dial_failure(peer_id, handler, error);
	}

	fn inject_new_listener(&mut self, id: ListenerId) {
		self.behaviour.inject_new_listener(id)
	}

	fn inject_new_listen_addr(&mut self, id: ListenerId, addr: &Multiaddr) {
		self.behaviour.inject_new_listen_addr(id, addr)
	}

	fn inject_expired_listen_addr(&mut self, id: ListenerId, addr: &Multiaddr) {
		self.behaviour.inject_expired_listen_addr(id, addr)
	}

	fn inject_new_external_addr(&mut self, addr: &Multiaddr) {
		self.behaviour.inject_new_external_addr(addr)
	}

	fn inject_expired_external_addr(&mut self, addr: &Multiaddr) {
		self.behaviour.inject_expired_external_addr(addr)
	}

	fn inject_listener_error(&mut self, id: ListenerId, err: &(dyn std::error::Error + 'static)) {
		self.behaviour.inject_listener_error(id, err);
	}

	fn inject_listener_closed(&mut self, id: ListenerId, reason: Result<(), &io::Error>) {
		self.behaviour.inject_listener_closed(id, reason);
	}
}<|MERGE_RESOLUTION|>--- conflicted
+++ resolved
@@ -36,20 +36,31 @@
 	config::NonReservedPeerMode,
 	error,
 	protocol::{role::Roles, ProtocolName},
-<<<<<<< HEAD
 	sync::message::BlockAnnouncesHandshake,
 };
 use sp_runtime::traits::{Block as BlockT, NumberFor};
-=======
-	sync::{
-		message::{BlockAnnounce, BlockAnnouncesHandshake, BlockData, BlockResponse, BlockState},
-		BadPeer, ChainSync, PollBlockAnnounceValidation, SyncStatus,
-	},
-	utils::{interval, LruHashSet},
-};
-use sp_arithmetic::traits::SaturatedConversion;
-use sp_runtime::traits::{Block as BlockT, CheckedSub, Header as HeaderT, NumberFor, Zero};
->>>>>>> ed82c874
+// ||||||| 9772209ee9
+// 	sync::{
+// 		message::{BlockAnnounce, BlockAnnouncesHandshake, BlockData, BlockResponse, BlockState},
+// 		BadPeer, ChainSync, PollBlockAnnounceValidation, SyncStatus,
+// 	},
+// 	utils::{interval, LruHashSet},
+// };
+// use sp_arithmetic::traits::SaturatedConversion;
+// use sp_runtime::{
+// 	generic::BlockId,
+// 	traits::{Block as BlockT, CheckedSub, Header as HeaderT, NumberFor, Zero},
+// };
+// =======
+// 	sync::{
+// 		message::{BlockAnnounce, BlockAnnouncesHandshake, BlockData, BlockResponse, BlockState},
+// 		BadPeer, ChainSync, PollBlockAnnounceValidation, SyncStatus,
+// 	},
+// 	utils::{interval, LruHashSet},
+// };
+// use sp_arithmetic::traits::SaturatedConversion;
+// use sp_runtime::traits::{Block as BlockT, CheckedSub, Header as HeaderT, NumberFor, Zero};
+// >>>>>>> origin/master
 use std::{
 	collections::{HashMap, HashSet, VecDeque},
 	io, iter,
@@ -240,189 +251,11 @@
 			self.behaviour
 				.set_notif_protocol_handshake(sc_peerset::SetId::from(index), handshake);
 		} else {
-<<<<<<< HEAD
 			error!(
 				target: "sub-libp2p",
 				"set_notification_handshake with unknown protocol: {}",
 				protocol
 			);
-=======
-			None
-		};
-
-		debug!(target: "sync", "Connected {}", who);
-
-		self.peers.insert(who, peer);
-		if no_slot_peer {
-			self.default_peers_set_no_slot_connected_peers.insert(who);
-		}
-		self.pending_messages
-			.push_back(CustomMessageOutcome::PeerNewBest(who, status.best_number));
-
-		if let Some(req) = req {
-			self.chain_sync.send_block_request(who, req);
-		}
-
-		Ok(())
-	}
-
-	/// Make sure an important block is propagated to peers.
-	///
-	/// In chain-based consensus, we often need to make sure non-best forks are
-	/// at least temporarily synced.
-	pub fn announce_block(&mut self, hash: B::Hash, data: Option<Vec<u8>>) {
-		let header = match self.chain.header(hash) {
-			Ok(Some(header)) => header,
-			Ok(None) => {
-				warn!("Trying to announce unknown block: {}", hash);
-				return
-			},
-			Err(e) => {
-				warn!("Error reading block header {}: {}", hash, e);
-				return
-			},
-		};
-
-		// don't announce genesis block since it will be ignored
-		if header.number().is_zero() {
-			return
-		}
-
-		let is_best = self.chain.info().best_hash == hash;
-		debug!(target: "sync", "Reannouncing block {:?} is_best: {}", hash, is_best);
-
-		let data = data
-			.or_else(|| self.block_announce_data_cache.get(&hash).cloned())
-			.unwrap_or_default();
-
-		for (who, ref mut peer) in self.peers.iter_mut() {
-			let inserted = peer.known_blocks.insert(hash);
-			if inserted {
-				trace!(target: "sync", "Announcing block {:?} to {}", hash, who);
-				let message = BlockAnnounce {
-					header: header.clone(),
-					state: if is_best { Some(BlockState::Best) } else { Some(BlockState::Normal) },
-					data: Some(data.clone()),
-				};
-
-				self.behaviour
-					.write_notification(who, HARDCODED_PEERSETS_SYNC, message.encode());
-			}
-		}
-	}
-
-	/// Push a block announce validation.
-	///
-	/// It is required that [`ChainSync::poll_block_announce_validation`] is
-	/// called later to check for finished validations. The result of the validation
-	/// needs to be passed to [`Protocol::process_block_announce_validation_result`]
-	/// to finish the processing.
-	///
-	/// # Note
-	///
-	/// This will internally create a future, but this future will not be registered
-	/// in the task before being polled once. So, it is required to call
-	/// [`ChainSync::poll_block_announce_validation`] to ensure that the future is
-	/// registered properly and will wake up the task when being ready.
-	fn push_block_announce_validation(&mut self, who: PeerId, announce: BlockAnnounce<B::Header>) {
-		let hash = announce.header.hash();
-
-		let peer = match self.peers.get_mut(&who) {
-			Some(p) => p,
-			None => {
-				log::error!(target: "sync", "Received block announce from disconnected peer {}", who);
-				debug_assert!(false);
-				return
-			},
-		};
-
-		peer.known_blocks.insert(hash);
-
-		let is_best = match announce.state.unwrap_or(BlockState::Best) {
-			BlockState::Best => true,
-			BlockState::Normal => false,
-		};
-
-		if peer.info.roles.is_full() {
-			self.chain_sync.push_block_announce_validation(who, hash, announce, is_best);
-		}
-	}
-
-	/// Process the result of the block announce validation.
-	fn process_block_announce_validation_result(
-		&mut self,
-		validation_result: PollBlockAnnounceValidation<B::Header>,
-	) -> CustomMessageOutcome<B> {
-		let (header, is_best, who) = match validation_result {
-			PollBlockAnnounceValidation::Skip => return CustomMessageOutcome::None,
-			PollBlockAnnounceValidation::Nothing { is_best, who, announce } => {
-				self.update_peer_info(&who);
-
-				if let Some(data) = announce.data {
-					if !data.is_empty() {
-						self.block_announce_data_cache.put(announce.header.hash(), data);
-					}
-				}
-
-				// `on_block_announce` returns `OnBlockAnnounce::ImportHeader`
-				// when we have all data required to import the block
-				// in the BlockAnnounce message. This is only when:
-				// 1) we're on light client;
-				// AND
-				// 2) parent block is already imported and not pruned.
-				if is_best {
-					return CustomMessageOutcome::PeerNewBest(who, *announce.header.number())
-				} else {
-					return CustomMessageOutcome::None
-				}
-			},
-			PollBlockAnnounceValidation::ImportHeader { announce, is_best, who } => {
-				self.update_peer_info(&who);
-
-				if let Some(data) = announce.data {
-					if !data.is_empty() {
-						self.block_announce_data_cache.put(announce.header.hash(), data);
-					}
-				}
-
-				(announce.header, is_best, who)
-			},
-			PollBlockAnnounceValidation::Failure { who, disconnect } => {
-				if disconnect {
-					self.behaviour.disconnect_peer(&who, HARDCODED_PEERSETS_SYNC);
-				}
-
-				self.report_peer(who, rep::BAD_BLOCK_ANNOUNCEMENT);
-				return CustomMessageOutcome::None
-			},
-		};
-
-		let number = *header.number();
-
-		// to import header from announced block let's construct response to request that normally
-		// would have been sent over network (but it is not in our case)
-		let blocks_to_import = self.chain_sync.on_block_data(
-			&who,
-			None,
-			BlockResponse::<B> {
-				id: 0,
-				blocks: vec![BlockData::<B> {
-					hash: header.hash(),
-					header: Some(header),
-					body: None,
-					indexed_body: None,
-					receipt: None,
-					message_queue: None,
-					justification: None,
-					justifications: None,
-				}],
-			},
-		);
-		self.chain_sync.process_block_response_data(blocks_to_import);
-
-		if is_best {
-			self.pending_messages.push_back(CustomMessageOutcome::PeerNewBest(who, number));
->>>>>>> ed82c874
 		}
 	}
 
