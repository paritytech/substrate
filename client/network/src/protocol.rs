// This file is part of Substrate.

// Copyright (C) 2017-2021 Parity Technologies (UK) Ltd.
// SPDX-License-Identifier: GPL-3.0-or-later WITH Classpath-exception-2.0

// This program is free software: you can redistribute it and/or modify
// it under the terms of the GNU General Public License as published by
// the Free Software Foundation, either version 3 of the License, or
// (at your option) any later version.

// This program is distributed in the hope that it will be useful,
// but WITHOUT ANY WARRANTY; without even the implied warranty of
// MERCHANTABILITY or FITNESS FOR A PARTICULAR PURPOSE. See the
// GNU General Public License for more details.

// You should have received a copy of the GNU General Public License
// along with this program. If not, see <https://www.gnu.org/licenses/>.

use crate::{
	chain::Client,
	config::{self, ProtocolId},
	error,
	request_responses::RequestFailure,
	utils::{interval, LruHashSet},
};

use bytes::{Bytes, BytesMut};
use codec::{Decode, DecodeAll, Encode};
use futures::{channel::oneshot, prelude::*};
use generic_proto::{GenericProto, GenericProtoOut};
use libp2p::core::{ConnectedPoint, connection::{ConnectionId, ListenerId}};
use libp2p::request_response::OutboundFailure;
use libp2p::swarm::{NetworkBehaviour, NetworkBehaviourAction, PollParameters};
use libp2p::swarm::{ProtocolsHandler, IntoProtocolsHandler};
use libp2p::{Multiaddr, PeerId};
use log::{log, Level, trace, debug, warn, error};
use message::{BlockAnnounce, Message};
use message::generic::{Message as GenericMessage, Roles};
use prometheus_endpoint::{Registry, Gauge, GaugeVec, PrometheusError, Opts, register, U64};
use prost::Message as _;
use sp_consensus::{
	BlockOrigin,
	block_validation::BlockAnnounceValidator,
	import_queue::{BlockImportResult, BlockImportError, IncomingBlock, Origin}
};
use sp_runtime::{generic::BlockId, Justification};
use sp_runtime::traits::{
	Block as BlockT, Header as HeaderT, NumberFor, Zero, CheckedSub
};
use sp_arithmetic::traits::SaturatedConversion;
use sync::{ChainSync, SyncState};
use std::borrow::Cow;
use std::convert::TryFrom as _;
use std::collections::{HashMap, HashSet, VecDeque};
use std::sync::Arc;
use std::{io, iter, num::NonZeroUsize, pin::Pin, task::Poll, time};

mod generic_proto;

pub mod message;
pub mod event;
pub mod sync;

pub use generic_proto::{NotificationsSink, Ready, NotifsHandlerError};

/// Interval at which we perform time based maintenance
const TICK_TIMEOUT: time::Duration = time::Duration::from_millis(1100);

/// Maximum number of known block hashes to keep for a peer.
const MAX_KNOWN_BLOCKS: usize = 1024; // ~32kb per peer + LruHashSet overhead
/// Maximum allowed size for a block announce.
const MAX_BLOCK_ANNOUNCE_SIZE: u64 = 1024 * 1024;

/// Maximum size used for notifications in the block announce and transaction protocols.
// Must be equal to `max(MAX_BLOCK_ANNOUNCE_SIZE, MAX_TRANSACTIONS_SIZE)`.
pub(crate) const BLOCK_ANNOUNCES_TRANSACTIONS_SUBSTREAM_SIZE: u64 = 16 * 1024 * 1024;

/// Current protocol version.
pub(crate) const CURRENT_VERSION: u32 = 6;
/// Lowest version we support
pub(crate) const MIN_VERSION: u32 = 3;

/// Identifier of the peerset for the block announces protocol.
const HARDCODED_PEERSETS_SYNC: sc_peerset::SetId = sc_peerset::SetId::from(0);
/// Number of hardcoded peersets (the constants right above). Any set whose identifier is equal or
/// superior to this value corresponds to a user-defined protocol.
const NUM_HARDCODED_PEERSETS: usize = 1;

/// When light node connects to the full node and the full node is behind light node
/// for at least `LIGHT_MAXIMAL_BLOCKS_DIFFERENCE` blocks, we consider it not useful
/// and disconnect to free connection slot.
const LIGHT_MAXIMAL_BLOCKS_DIFFERENCE: u64 = 8192;

mod rep {
	use sc_peerset::ReputationChange as Rep;
	/// Reputation change when a peer doesn't respond in time to our messages.
	pub const TIMEOUT: Rep = Rep::new(-(1 << 10), "Request timeout");
	/// Reputation change when a peer refuses a request.
	pub const REFUSED: Rep = Rep::new(-(1 << 10), "Request refused");
	/// Reputation change when we are a light client and a peer is behind us.
	pub const PEER_BEHIND_US_LIGHT: Rep = Rep::new(-(1 << 8), "Useless for a light peer");
	/// We received a message that failed to decode.
	pub const BAD_MESSAGE: Rep = Rep::new(-(1 << 12), "Bad message");
	/// Peer has different genesis.
	pub const GENESIS_MISMATCH: Rep = Rep::new_fatal("Genesis mismatch");
	/// Peer is on unsupported protocol version.
	pub const BAD_PROTOCOL: Rep = Rep::new_fatal("Unsupported protocol");
	/// Peer role does not match (e.g. light peer connecting to another light peer).
	pub const BAD_ROLE: Rep = Rep::new_fatal("Unsupported role");
	/// Peer send us a block announcement that failed at validation.
	pub const BAD_BLOCK_ANNOUNCEMENT: Rep = Rep::new(-(1 << 12), "Bad block announcement");
}

struct Metrics {
	peers: Gauge<U64>,
	queued_blocks: Gauge<U64>,
	fork_targets: Gauge<U64>,
	justifications: GaugeVec<U64>,
}

impl Metrics {
	fn register(r: &Registry) -> Result<Self, PrometheusError> {
		Ok(Metrics {
			peers: {
				let g = Gauge::new("sync_peers", "Number of peers we sync with")?;
				register(g, r)?
			},
			queued_blocks: {
				let g = Gauge::new("sync_queued_blocks", "Number of blocks in import queue")?;
				register(g, r)?
			},
			fork_targets: {
				let g = Gauge::new("sync_fork_targets", "Number of fork sync targets")?;
				register(g, r)?
			},
			justifications: {
				let g = GaugeVec::new(
					Opts::new(
						"sync_extra_justifications",
						"Number of extra justifications requests"
					),
					&["status"],
				)?;
				register(g, r)?
			},
		})
	}
}

// Lock must always be taken in order declared here.
pub struct Protocol<B: BlockT> {
	/// Interval at which we call `tick`.
	tick_timeout: Pin<Box<dyn Stream<Item = ()> + Send>>,
	/// Pending list of messages to return from `poll` as a priority.
	pending_messages: VecDeque<CustomMessageOutcome<B>>,
	config: ProtocolConfig,
	genesis_hash: B::Hash,
	sync: ChainSync<B>,
	// All connected peers
	peers: HashMap<PeerId, Peer<B>>,
	chain: Arc<dyn Client<B>>,
	/// List of nodes for which we perform additional logging because they are important for the
	/// user.
	important_peers: HashSet<PeerId>,
	/// Used to report reputation changes.
	peerset_handle: sc_peerset::PeersetHandle,
	/// Handles opening the unique substream and sending and receiving raw messages.
	behaviour: GenericProto,
	/// List of notifications protocols that have been registered.
	notification_protocols: Vec<Cow<'static, str>>,
	/// Prometheus metrics.
	metrics: Option<Metrics>,
	/// The `PeerId`'s of all boot nodes.
	boot_node_ids: HashSet<PeerId>,
	/// A cache for the data that was associated to a block announcement.
	block_announce_data_cache: lru::LruCache<B::Hash, Vec<u8>>,
}

/// Peer information
#[derive(Debug)]
struct Peer<B: BlockT> {
	info: PeerInfo<B>,
	/// Current block request, if any. Started by emitting [`CustomMessageOutcome::BlockRequest`].
	block_request: Option<(
		message::BlockRequest<B>,
		oneshot::Receiver<Result<Vec<u8>, RequestFailure>>,
	)>,
	/// Holds a set of blocks known to this peer.
	known_blocks: LruHashSet<B::Hash>,
}

/// Info about a peer's known state.
#[derive(Clone, Debug)]
pub struct PeerInfo<B: BlockT> {
	/// Roles
	pub roles: Roles,
	/// Peer best block hash
	pub best_hash: B::Hash,
	/// Peer best block number
	pub best_number: <B::Header as HeaderT>::Number,
}

/// Configuration for the Substrate-specific part of the networking layer.
#[derive(Clone)]
pub struct ProtocolConfig {
	/// Assigned roles.
	pub roles: Roles,
	/// Maximum number of peers to ask the same blocks in parallel.
	pub max_parallel_downloads: u32,
}

impl Default for ProtocolConfig {
	fn default() -> ProtocolConfig {
		ProtocolConfig {
			roles: Roles::FULL,
			max_parallel_downloads: 5,
		}
	}
}

/// Handshake sent when we open a block announces substream.
#[derive(Debug, PartialEq, Eq, Clone, Encode, Decode)]
struct BlockAnnouncesHandshake<B: BlockT> {
	/// Roles of the node.
	roles: Roles,
	/// Best block number.
	best_number: NumberFor<B>,
	/// Best block hash.
	best_hash: B::Hash,
	/// Genesis block hash.
	genesis_hash: B::Hash,
}

impl<B: BlockT> BlockAnnouncesHandshake<B> {
	fn build(
		protocol_config: &ProtocolConfig,
		best_number: NumberFor<B>,
		best_hash: B::Hash,
		genesis_hash: B::Hash,
	) -> Self {
		BlockAnnouncesHandshake {
			genesis_hash,
			roles: protocol_config.roles,
			best_number,
			best_hash,
		}
	}
}

/// Builds a SCALE-encoded "Status" message to send as handshake for the legacy protocol.
fn build_status_message<B: BlockT>(
	protocol_config: &ProtocolConfig,
	best_number: NumberFor<B>,
	best_hash: B::Hash,
	genesis_hash: B::Hash,
) -> Vec<u8> {
	let status = message::generic::Status {
		version: CURRENT_VERSION,
		min_supported_version: MIN_VERSION,
		genesis_hash,
		roles: protocol_config.roles.into(),
		best_number,
		best_hash,
		chain_status: Vec::new(), // TODO: find a way to make this backwards-compatible
	};

	Message::<B>::Status(status).encode()
}

impl<B: BlockT> Protocol<B> {
	/// Create a new instance.
	pub fn new(
		config: ProtocolConfig,
		chain: Arc<dyn Client<B>>,
		protocol_id: ProtocolId,
		network_config: &config::NetworkConfiguration,
		notifications_protocols_handshakes: Vec<Vec<u8>>,
		block_announce_validator: Box<dyn BlockAnnounceValidator<B> + Send>,
		metrics_registry: Option<&Registry>,
	) -> error::Result<(Protocol<B>, sc_peerset::PeersetHandle, Vec<(PeerId, Multiaddr)>)> {
		let info = chain.info();
		let sync = ChainSync::new(
			config.roles,
			chain.clone(),
			&info,
			block_announce_validator,
			config.max_parallel_downloads,
		);

		let boot_node_ids = {
			let mut list = HashSet::new();
			for node in &network_config.boot_nodes {
				list.insert(node.peer_id.clone());
			}
			list.shrink_to_fit();
			list
		};

		let important_peers = {
			let mut imp_p = HashSet::new();
			for reserved in &network_config.default_peers_set.reserved_nodes {
				imp_p.insert(reserved.peer_id.clone());
			}
			for reserved in network_config.extra_sets.iter().flat_map(|s| s.set_config.reserved_nodes.iter()) {
				imp_p.insert(reserved.peer_id.clone());
			}
			imp_p.shrink_to_fit();
			imp_p
		};

		let mut known_addresses = Vec::new();

		let (peerset, peerset_handle) = {
			let mut sets = Vec::with_capacity(NUM_HARDCODED_PEERSETS + network_config.extra_sets.len());

			let mut default_sets_reserved = HashSet::new();
			for reserved in network_config.default_peers_set.reserved_nodes.iter() {
				default_sets_reserved.insert(reserved.peer_id.clone());
				known_addresses.push((reserved.peer_id.clone(), reserved.multiaddr.clone()));
			}

			let mut bootnodes = Vec::with_capacity(network_config.boot_nodes.len());
			for bootnode in network_config.boot_nodes.iter() {
				bootnodes.push(bootnode.peer_id.clone());
				known_addresses.push((bootnode.peer_id.clone(), bootnode.multiaddr.clone()));
			}

			// Set number 0 is used for block announces.
			sets.push(sc_peerset::SetConfig {
				in_peers: network_config.default_peers_set.in_peers,
				out_peers: network_config.default_peers_set.out_peers,
				bootnodes,
				reserved_nodes: default_sets_reserved.clone(),
				reserved_only: network_config.default_peers_set.non_reserved_mode
					== config::NonReservedPeerMode::Deny,
			});

			for set_cfg in &network_config.extra_sets {
				let mut reserved_nodes = HashSet::new();
				for reserved in set_cfg.set_config.reserved_nodes.iter() {
					reserved_nodes.insert(reserved.peer_id.clone());
					known_addresses.push((reserved.peer_id.clone(), reserved.multiaddr.clone()));
				}

				let reserved_only =
					set_cfg.set_config.non_reserved_mode == config::NonReservedPeerMode::Deny;

				sets.push(sc_peerset::SetConfig {
					in_peers: set_cfg.set_config.in_peers,
					out_peers: set_cfg.set_config.out_peers,
					bootnodes: Vec::new(),
					reserved_nodes,
					reserved_only,
				});
			}

			sc_peerset::Peerset::from_config(sc_peerset::PeersetConfig {
				sets,
			})
		};

		let block_announces_protocol: Cow<'static, str> = Cow::from({
			let mut proto = String::new();
			proto.push_str("/");
			proto.push_str(protocol_id.as_ref());
			proto.push_str("/block-announces/1");
			proto
		});

		let behaviour = {
			let versions = &((MIN_VERSION as u8)..=(CURRENT_VERSION as u8)).collect::<Vec<u8>>();

			let best_number = info.best_number;
			let best_hash = info.best_hash;
			let genesis_hash = info.genesis_hash;

			let block_announces_handshake = BlockAnnouncesHandshake::<B>::build(
				&config,
				best_number,
				best_hash,
				genesis_hash,
			).encode();

			GenericProto::new(
				protocol_id.clone(),
				versions,
				build_status_message::<B>(&config, best_number, best_hash, genesis_hash),
				peerset,
				iter::once((block_announces_protocol, block_announces_handshake, MAX_BLOCK_ANNOUNCE_SIZE))
					.chain(network_config.extra_sets.iter()
						.zip(notifications_protocols_handshakes)
						.map(|(s, hs)| (s.notifications_protocol.clone(), hs, s.max_notification_size))
					),
			)
		};

		let block_announce_data_cache = lru::LruCache::new(
			network_config.default_peers_set.in_peers as usize
				+ network_config.default_peers_set.out_peers as usize,
		);

		let protocol = Protocol {
			tick_timeout: Box::pin(interval(TICK_TIMEOUT)),
			pending_messages: VecDeque::new(),
			config,
			peers: HashMap::new(),
			chain,
			genesis_hash: info.genesis_hash,
			sync,
			important_peers,
			peerset_handle: peerset_handle.clone(),
			behaviour,
			notification_protocols:
				network_config.extra_sets.iter().map(|s| s.notifications_protocol.clone()).collect(),
			metrics: if let Some(r) = metrics_registry {
				Some(Metrics::register(r)?)
			} else {
				None
			},
			boot_node_ids,
			block_announce_data_cache,
		};

		Ok((protocol, peerset_handle, known_addresses))
	}

	/// Returns the list of all the peers we have an open channel to.
	pub fn open_peers(&self) -> impl Iterator<Item = &PeerId> {
		self.behaviour.open_peers()
	}

	/// Returns the list of all the peers that the peerset currently requests us to be connected
	/// to on the default set.
	pub fn requested_peers(&self) -> impl Iterator<Item = &PeerId> {
		self.behaviour.requested_peers(HARDCODED_PEERSETS_SYNC)
	}

	/// Returns the number of discovered nodes that we keep in memory.
	pub fn num_discovered_peers(&self) -> usize {
		self.behaviour.num_discovered_peers()
	}

	/// Disconnects the given peer if we are connected to it.
	pub fn disconnect_peer(&mut self, peer_id: &PeerId, protocol_name: &str) {
		if let Some(position) = self.notification_protocols.iter().position(|p| *p == protocol_name) {
			self.behaviour.disconnect_peer(peer_id, sc_peerset::SetId::from(position + NUM_HARDCODED_PEERSETS));
		} else {
			log::warn!(target: "sub-libp2p", "disconnect_peer() with invalid protocol name")
		}
	}

	/// Returns the state of the peerset manager, for debugging purposes.
	pub fn peerset_debug_info(&mut self) -> serde_json::Value {
		self.behaviour.peerset_debug_info()
	}

	/// Returns the number of peers we're connected to.
	pub fn num_connected_peers(&self) -> usize {
		self.peers.values().count()
	}

	/// Returns the number of peers we're connected to and that are being queried.
	pub fn num_active_peers(&self) -> usize {
		self.peers
			.values()
			.filter(|p| p.block_request.is_some())
			.count()
	}

	/// Current global sync state.
	pub fn sync_state(&self) -> SyncState {
		self.sync.status().state
	}

	/// Target sync block number.
	pub fn best_seen_block(&self) -> Option<NumberFor<B>> {
		self.sync.status().best_seen_block
	}

	/// Number of peers participating in syncing.
	pub fn num_sync_peers(&self) -> u32 {
		self.sync.status().num_peers
	}

	/// Number of blocks in the import queue.
	pub fn num_queued_blocks(&self) -> u32 {
		self.sync.status().queued_blocks
	}

	/// Number of downloaded blocks.
	pub fn num_downloaded_blocks(&self) -> usize {
		self.sync.num_downloaded_blocks()
	}

	/// Number of active sync requests.
	pub fn num_sync_requests(&self) -> usize {
		self.sync.num_sync_requests()
	}

	/// Inform sync about new best imported block.
	pub fn new_best_block_imported(&mut self, hash: B::Hash, number: NumberFor<B>) {
		trace!(target: "sync", "New best block imported {:?}/#{}", hash, number);

		self.sync.update_chain_info(&hash, number);

		self.behaviour.set_legacy_handshake_message(
			build_status_message::<B>(&self.config, number, hash, self.genesis_hash),
		);
		self.behaviour.set_notif_protocol_handshake(
			HARDCODED_PEERSETS_SYNC,
			BlockAnnouncesHandshake::<B>::build(
				&self.config,
				number,
				hash,
				self.genesis_hash,
			).encode()
		);
	}

	fn update_peer_info(&mut self, who: &PeerId) {
		if let Some(info) = self.sync.peer_info(who) {
			if let Some(ref mut peer) = self.peers.get_mut(who) {
				peer.info.best_hash = info.best_hash;
				peer.info.best_number = info.best_number;
			}
		}
	}

	/// Returns information about all the peers we are connected to after the handshake message.
	pub fn peers_info(&self) -> impl Iterator<Item = (&PeerId, &PeerInfo<B>)> {
		self.peers.iter().map(|(id, peer)| (id, &peer.info))
	}

	fn on_custom_message(
		&mut self,
		who: PeerId,
		data: BytesMut,
	) -> CustomMessageOutcome<B> {
		let message = match <Message<B> as Decode>::decode(&mut &data[..]) {
			Ok(message) => message,
			Err(err) => {
				debug!(
					target: "sync",
					"Couldn't decode packet sent by {}: {:?}: {}",
					who,
					data,
					err,
				);
				self.peerset_handle.report_peer(who, rep::BAD_MESSAGE);
				return CustomMessageOutcome::None;
			}
		};

		match message {
			GenericMessage::Status(_) =>
				debug!(target: "sub-libp2p", "Received unexpected Status"),
			GenericMessage::BlockAnnounce(announce) =>
				self.push_block_announce_validation(who.clone(), announce),
			GenericMessage::Transactions(_) =>
				warn!(target: "sub-libp2p", "Received unexpected Transactions"),
			GenericMessage::BlockResponse(_) =>
				warn!(target: "sub-libp2p", "Received unexpected BlockResponse"),
			GenericMessage::RemoteCallResponse(_) =>
				warn!(target: "sub-libp2p", "Received unexpected RemoteCallResponse"),
			GenericMessage::RemoteReadResponse(_) =>
				warn!(target: "sub-libp2p", "Received unexpected RemoteReadResponse"),
			GenericMessage::RemoteHeaderResponse(_) =>
				warn!(target: "sub-libp2p", "Received unexpected RemoteHeaderResponse"),
			GenericMessage::RemoteChangesResponse(_) =>
				warn!(target: "sub-libp2p", "Received unexpected RemoteChangesResponse"),
			GenericMessage::BlockRequest(_) |
			GenericMessage::RemoteReadChildRequest(_) |
			GenericMessage::RemoteCallRequest(_) |
			GenericMessage::RemoteReadRequest(_) |
			GenericMessage::RemoteHeaderRequest(_) |
			GenericMessage::RemoteChangesRequest(_) |
			GenericMessage::Consensus(_) |
			GenericMessage::ConsensusBatch(_) => {
				debug!(
					target: "sub-libp2p",
					"Received no longer supported legacy request from {:?}",
					who
				);
				self.behaviour.disconnect_peer(&who, HARDCODED_PEERSETS_SYNC);
				self.peerset_handle.report_peer(who, rep::BAD_PROTOCOL);
			},
		}

		CustomMessageOutcome::None
	}

	fn prepare_block_request(
		&mut self,
		who: PeerId,
		request: message::BlockRequest<B>,
	) -> CustomMessageOutcome<B> {
		prepare_block_request::<B>(&mut self.peers, who, request)
	}

	/// Called by peer when it is disconnecting.
	///
	/// Returns a result if the handshake of this peer was indeed accepted.
	pub fn on_sync_peer_disconnected(&mut self, peer: PeerId) -> Result<(), ()> {
		if self.important_peers.contains(&peer) {
			warn!(target: "sync", "Reserved peer {} disconnected", peer);
		} else {
			trace!(target: "sync", "{} disconnected", peer);
		}

		if let Some(_peer_data) = self.peers.remove(&peer) {
			self.sync.peer_disconnected(&peer);
			Ok(())
		} else {
			Err(())
		}
	}

	/// Adjusts the reputation of a node.
	pub fn report_peer(&self, who: PeerId, reputation: sc_peerset::ReputationChange) {
		self.peerset_handle.report_peer(who, reputation)
	}

	/// Must be called in response to a [`CustomMessageOutcome::BlockRequest`] being emitted.
	/// Must contain the same `PeerId` and request that have been emitted.
	pub fn on_block_response(
		&mut self,
		peer_id: PeerId,
		request: message::BlockRequest<B>,
		response: crate::schema::v1::BlockResponse,
	) -> CustomMessageOutcome<B> {
		let blocks = response.blocks.into_iter().map(|block_data| {
			Ok(message::BlockData::<B> {
				hash: Decode::decode(&mut block_data.hash.as_ref())?,
				header: if !block_data.header.is_empty() {
					Some(Decode::decode(&mut block_data.header.as_ref())?)
				} else {
					None
				},
				body: if request.fields.contains(message::BlockAttributes::BODY) {
					Some(block_data.body.iter().map(|body| {
						Decode::decode(&mut body.as_ref())
					}).collect::<Result<Vec<_>, _>>()?)
				} else {
					None
				},
				receipt: if !block_data.message_queue.is_empty() {
					Some(block_data.receipt)
				} else {
					None
				},
				message_queue: if !block_data.message_queue.is_empty() {
					Some(block_data.message_queue)
				} else {
					None
				},
				justification: if !block_data.justification.is_empty() {
					Some(block_data.justification)
				} else if block_data.is_empty_justification {
					Some(Vec::new())
				} else {
					None
				},
			})
		}).collect::<Result<Vec<_>, codec::Error>>();

		let blocks = match blocks {
			Ok(blocks) => blocks,
			Err(err) => {
				debug!(target: "sync", "Failed to decode block response from {}: {}", peer_id, err);
				self.peerset_handle.report_peer(peer_id, rep::BAD_MESSAGE);
				return CustomMessageOutcome::None;
			}
		};

		let block_response = message::BlockResponse::<B> {
			id: request.id,
			blocks,
		};

		let blocks_range = || match (
			block_response.blocks.first().and_then(|b| b.header.as_ref().map(|h| h.number())),
			block_response.blocks.last().and_then(|b| b.header.as_ref().map(|h| h.number())),
		) {
			(Some(first), Some(last)) if first != last => format!(" ({}..{})", first, last),
			(Some(first), Some(_)) => format!(" ({})", first),
			_ => Default::default(),
		};
		trace!(target: "sync", "BlockResponse {} from {} with {} blocks {}",
			block_response.id,
			peer_id,
			block_response.blocks.len(),
			blocks_range(),
		);

		if request.fields == message::BlockAttributes::JUSTIFICATION {
			match self.sync.on_block_justification(peer_id, block_response) {
				Ok(sync::OnBlockJustification::Nothing) => CustomMessageOutcome::None,
				Ok(sync::OnBlockJustification::Import { peer, hash, number, justification }) =>
					CustomMessageOutcome::JustificationImport(peer, hash, number, justification),
				Err(sync::BadPeer(id, repu)) => {
					self.behaviour.disconnect_peer(&id, HARDCODED_PEERSETS_SYNC);
					self.peerset_handle.report_peer(id, repu);
					CustomMessageOutcome::None
				}
			}
		} else {
			match self.sync.on_block_data(&peer_id, Some(request), block_response) {
				Ok(sync::OnBlockData::Import(origin, blocks)) =>
					CustomMessageOutcome::BlockImport(origin, blocks),
				Ok(sync::OnBlockData::Request(peer, req)) => {
					self.prepare_block_request(peer, req)
				}
				Err(sync::BadPeer(id, repu)) => {
					self.behaviour.disconnect_peer(&id, HARDCODED_PEERSETS_SYNC);
					self.peerset_handle.report_peer(id, repu);
					CustomMessageOutcome::None
				}
			}
		}
	}

	/// Perform time based maintenance.
	///
	/// > **Note**: This method normally doesn't have to be called except for testing purposes.
	pub fn tick(&mut self) {
		self.report_metrics()
	}

	/// Called on the first connection between two peers on the default set, after their exchange
	/// of handshake.
	///
	/// Returns `Ok` if the handshake is accepted and the peer added to the list of peers we sync
	/// from.
	fn on_sync_peer_connected(
		&mut self,
		who: PeerId,
		status: BlockAnnouncesHandshake<B>,
	) -> Result<(), ()> {
		trace!(target: "sync", "New peer {} {:?}", who, status);

		if self.peers.contains_key(&who) {
			log::error!(target: "sync", "Called on_sync_peer_connected with already connected peer {}", who);
			debug_assert!(false);
			return Err(());
		}

		if status.genesis_hash != self.genesis_hash {
			log!(
				target: "sync",
				if self.important_peers.contains(&who) { Level::Warn } else { Level::Trace },
				"Peer is on different chain (our genesis: {} theirs: {})",
				self.genesis_hash, status.genesis_hash
			);
			self.peerset_handle.report_peer(who.clone(), rep::GENESIS_MISMATCH);
			self.behaviour.disconnect_peer(&who, HARDCODED_PEERSETS_SYNC);

			if self.boot_node_ids.contains(&who) {
				error!(
					target: "sync",
					"Bootnode with peer id `{}` is on a different chain (our genesis: {} theirs: {})",
					who,
					self.genesis_hash,
					status.genesis_hash,
				);
			}

			return Err(());
		}

		if self.config.roles.is_light() {
			// we're not interested in light peers
			if status.roles.is_light() {
				debug!(target: "sync", "Peer {} is unable to serve light requests", who);
				self.peerset_handle.report_peer(who.clone(), rep::BAD_ROLE);
				self.behaviour.disconnect_peer(&who, HARDCODED_PEERSETS_SYNC);
				return Err(());
			}

			// we don't interested in peers that are far behind us
			let self_best_block = self
				.chain
				.info()
				.best_number;
			let blocks_difference = self_best_block
				.checked_sub(&status.best_number)
				.unwrap_or_else(Zero::zero)
				.saturated_into::<u64>();
			if blocks_difference > LIGHT_MAXIMAL_BLOCKS_DIFFERENCE {
				debug!(target: "sync", "Peer {} is far behind us and will unable to serve light requests", who);
				self.peerset_handle.report_peer(who.clone(), rep::PEER_BEHIND_US_LIGHT);
				self.behaviour.disconnect_peer(&who, HARDCODED_PEERSETS_SYNC);
				return Err(());
			}
		}

		let peer = Peer {
			info: PeerInfo {
				roles: status.roles,
				best_hash: status.best_hash,
				best_number: status.best_number
			},
			block_request: None,
			known_blocks: LruHashSet::new(NonZeroUsize::new(MAX_KNOWN_BLOCKS)
				.expect("Constant is nonzero")),
		};

		let req = if peer.info.roles.is_full() {
			match self.sync.new_peer(who.clone(), peer.info.best_hash, peer.info.best_number) {
				Ok(req) => req,
				Err(sync::BadPeer(id, repu)) => {
					self.behaviour.disconnect_peer(&id, HARDCODED_PEERSETS_SYNC);
					self.peerset_handle.report_peer(id, repu);
					return Err(())
				}
			}
		} else {
			None
		};

		debug!(target: "sync", "Connected {}", who);

		self.peers.insert(who.clone(), peer);
		self.pending_messages.push_back(CustomMessageOutcome::PeerNewBest(who.clone(), status.best_number));

		if let Some(req) = req {
			let event = self.prepare_block_request(who.clone(), req);
			self.pending_messages.push_back(event);
		}

		Ok(())
	}

	/// Make sure an important block is propagated to peers.
	///
	/// In chain-based consensus, we often need to make sure non-best forks are
	/// at least temporarily synced.
	pub fn announce_block(&mut self, hash: B::Hash, data: Option<Vec<u8>>) {
		let header = match self.chain.header(BlockId::Hash(hash)) {
			Ok(Some(header)) => header,
			Ok(None) => {
				warn!("Trying to announce unknown block: {}", hash);
				return;
			}
			Err(e) => {
				warn!("Error reading block header {}: {:?}", hash, e);
				return;
			}
		};

		// don't announce genesis block since it will be ignored
		if header.number().is_zero() {
			return;
		}

		let is_best = self.chain.info().best_hash == hash;
		debug!(target: "sync", "Reannouncing block {:?} is_best: {}", hash, is_best);

		let data = data.or_else(|| self.block_announce_data_cache.get(&hash).cloned()).unwrap_or_default();

		for (who, ref mut peer) in self.peers.iter_mut() {
			let inserted = peer.known_blocks.insert(hash);
			if inserted {
				trace!(target: "sync", "Announcing block {:?} to {}", hash, who);
				let message = message::BlockAnnounce {
					header: header.clone(),
					state: if is_best {
						Some(message::BlockState::Best)
					} else {
						Some(message::BlockState::Normal)
					},
					data: Some(data.clone()),
				};

				self.behaviour.write_notification(
					who,
					HARDCODED_PEERSETS_SYNC,
					message.encode()
				);
			}
		}
	}

	/// Push a block announce validation.
	///
	/// It is required that [`ChainSync::poll_block_announce_validation`] is
	/// called later to check for finished validations. The result of the validation
	/// needs to be passed to [`Protocol::process_block_announce_validation_result`]
	/// to finish the processing.
	///
	/// # Note
	///
	/// This will internally create a future, but this future will not be registered
	/// in the task before being polled once. So, it is required to call
	/// [`ChainSync::poll_block_announce_validation`] to ensure that the future is
	/// registered properly and will wake up the task when being ready.
	fn push_block_announce_validation(
		&mut self,
		who: PeerId,
		announce: BlockAnnounce<B::Header>,
	) {
		let hash = announce.header.hash();

		let peer = match self.peers.get_mut(&who) {
			Some(p) => p,
			None => {
				log::error!(target: "sync", "Received block announce from disconnected peer {}", who);
				debug_assert!(false);
				return;
			}
		};

		peer.known_blocks.insert(hash.clone());

		let is_best = match announce.state.unwrap_or(message::BlockState::Best) {
			message::BlockState::Best => true,
			message::BlockState::Normal => false,
		};

		if peer.info.roles.is_full() {
			self.sync.push_block_announce_validation(who, hash, announce, is_best);
		}
	}

	/// Process the result of the block announce validation.
	fn process_block_announce_validation_result(
		&mut self,
		validation_result: sync::PollBlockAnnounceValidation<B::Header>,
	) -> CustomMessageOutcome<B> {
		let (header, is_best, who) = match validation_result {
			sync::PollBlockAnnounceValidation::Skip =>
				return CustomMessageOutcome::None,
			sync::PollBlockAnnounceValidation::Nothing { is_best, who, announce } => {
				self.update_peer_info(&who);

				if let Some(data) = announce.data {
					if !data.is_empty() {
						self.block_announce_data_cache.put(announce.header.hash(), data);
					}
				}

				// `on_block_announce` returns `OnBlockAnnounce::ImportHeader`
				// when we have all data required to import the block
				// in the BlockAnnounce message. This is only when:
				// 1) we're on light client;
				// AND
				// 2) parent block is already imported and not pruned.
				if is_best {
					return CustomMessageOutcome::PeerNewBest(who, *announce.header.number())
				} else {
					return CustomMessageOutcome::None
				}
			}
			sync::PollBlockAnnounceValidation::ImportHeader { announce, is_best, who } => {
				self.update_peer_info(&who);

				if let Some(data) = announce.data {
					if !data.is_empty() {
						self.block_announce_data_cache.put(announce.header.hash(), data);
					}
				}

				(announce.header, is_best, who)
			}
			sync::PollBlockAnnounceValidation::Failure { who, disconnect } => {
				if disconnect {
					self.behaviour.disconnect_peer(&who, HARDCODED_PEERSETS_SYNC);
				}

				self.report_peer(who, rep::BAD_BLOCK_ANNOUNCEMENT);
				return CustomMessageOutcome::None
			}
		};

		let number = *header.number();

		// to import header from announced block let's construct response to request that normally
		// would have been sent over network (but it is not in our case)
		let blocks_to_import = self.sync.on_block_data(
			&who,
			None,
			message::generic::BlockResponse {
				id: 0,
				blocks: vec![
					message::generic::BlockData {
						hash: header.hash(),
						header: Some(header),
						body: None,
						receipt: None,
						message_queue: None,
						justification: None,
					},
				],
			},
		);

		if is_best {
			self.pending_messages.push_back(
				CustomMessageOutcome::PeerNewBest(who, number),
			);
		}

		match blocks_to_import {
			Ok(sync::OnBlockData::Import(origin, blocks)) => {
				CustomMessageOutcome::BlockImport(origin, blocks)
			},
			Ok(sync::OnBlockData::Request(peer, req)) => {
				self.prepare_block_request(peer, req)
			}
			Err(sync::BadPeer(id, repu)) => {
				self.behaviour.disconnect_peer(&id, HARDCODED_PEERSETS_SYNC);
				self.peerset_handle.report_peer(id, repu);
				CustomMessageOutcome::None
			}
		}
	}

	/// Call this when a block has been finalized. The sync layer may have some additional
	/// requesting to perform.
	pub fn on_block_finalized(&mut self, hash: B::Hash, header: &B::Header) {
		self.sync.on_block_finalized(&hash, *header.number())
	}

	/// Request a justification for the given block.
	///
	/// Uses `protocol` to queue a new justification request and tries to dispatch all pending
	/// requests.
	pub fn request_justification(&mut self, hash: &B::Hash, number: NumberFor<B>) {
		self.sync.request_justification(&hash, number)
	}

	/// Request syncing for the given block from given set of peers.
	/// Uses `protocol` to queue a new block download request and tries to dispatch all pending
	/// requests.
	pub fn set_sync_fork_request(&mut self, peers: Vec<PeerId>, hash: &B::Hash, number: NumberFor<B>) {
		self.sync.set_sync_fork_request(peers, hash, number)
	}

	/// A batch of blocks have been processed, with or without errors.
	/// Call this when a batch of blocks have been processed by the importqueue, with or without
	/// errors.
	pub fn on_blocks_processed(
		&mut self,
		imported: usize,
		count: usize,
		results: Vec<(Result<BlockImportResult<NumberFor<B>>, BlockImportError>, B::Hash)>
	) {
		let results = self.sync.on_blocks_processed(
			imported,
			count,
			results,
		);
		for result in results {
			match result {
				Ok((id, req)) => {
					self.pending_messages.push_back(
						prepare_block_request(&mut self.peers, id, req)
					);
				}
				Err(sync::BadPeer(id, repu)) => {
					self.behaviour.disconnect_peer(&id, HARDCODED_PEERSETS_SYNC);
					self.peerset_handle.report_peer(id, repu)
				}
			}
		}
	}

	/// Call this when a justification has been processed by the import queue, with or without
	/// errors.
	pub fn justification_import_result(&mut self, who: PeerId, hash: B::Hash, number: NumberFor<B>, success: bool) {
		self.sync.on_justification_import(hash, number, success);
		if !success {
			log::info!("💔 Invalid justification provided by {} for #{}", who, hash);
			self.behaviour.disconnect_peer(&who, HARDCODED_PEERSETS_SYNC);
			self.peerset_handle.report_peer(
				who,
				sc_peerset::ReputationChange::new_fatal("Invalid justification")
			);
		}
	}

	/// Set whether the syncing peers set is in reserved-only mode.
	pub fn set_reserved_only(&self, reserved_only: bool) {
		self.peerset_handle.set_reserved_only(HARDCODED_PEERSETS_SYNC, reserved_only);
	}

	/// Removes a `PeerId` from the list of reserved peers for syncing purposes.
	pub fn remove_reserved_peer(&self, peer: PeerId) {
		self.peerset_handle.remove_reserved_peer(HARDCODED_PEERSETS_SYNC, peer.clone());
	}

	/// Adds a `PeerId` to the list of reserved peers for syncing purposes.
	pub fn add_reserved_peer(&self, peer: PeerId) {
		self.peerset_handle.add_reserved_peer(HARDCODED_PEERSETS_SYNC, peer.clone());
	}

	/// Sets the list of reserved peers for syncing purposes.
	pub fn set_reserved_peers(&self, peers: HashSet<PeerId>) {
		self.peerset_handle.set_reserved_peers(HARDCODED_PEERSETS_SYNC, peers.clone());
	}

	/// Removes a `PeerId` from the list of reserved peers.
	pub fn remove_set_reserved_peer(&self, protocol: Cow<'static, str>, peer: PeerId) {
		if let Some(index) = self.notification_protocols.iter().position(|p| *p == protocol) {
			self.peerset_handle.remove_reserved_peer(sc_peerset::SetId::from(index + NUM_HARDCODED_PEERSETS), peer);
		} else {
			log::error!(
				target: "sub-libp2p",
				"remove_set_reserved_peer with unknown protocol: {}",
				protocol
			);
		}
	}

	/// Adds a `PeerId` to the list of reserved peers.
	pub fn add_set_reserved_peer(&self, protocol: Cow<'static, str>, peer: PeerId) {
		if let Some(index) = self.notification_protocols.iter().position(|p| *p == protocol) {
			self.peerset_handle.add_reserved_peer(sc_peerset::SetId::from(index + NUM_HARDCODED_PEERSETS), peer);
		} else {
			log::error!(
				target: "sub-libp2p",
				"add_set_reserved_peer with unknown protocol: {}",
				protocol
			);
		}
	}

	/// Notify the protocol that we have learned about the existence of nodes on the default set.
	///
	/// Can be called multiple times with the same `PeerId`s.
	pub fn add_default_set_discovered_nodes(&mut self, peer_ids: impl Iterator<Item = PeerId>) {
		for peer_id in peer_ids {
			self.peerset_handle.add_to_peers_set(HARDCODED_PEERSETS_SYNC, peer_id);
		}
	}

	/// Add a peer to a peers set.
	pub fn add_to_peers_set(&self, protocol: Cow<'static, str>, peer: PeerId) {
		if let Some(index) = self.notification_protocols.iter().position(|p| *p == protocol) {
			self.peerset_handle.add_to_peers_set(sc_peerset::SetId::from(index + NUM_HARDCODED_PEERSETS), peer);
		} else {
			log::error!(
				target: "sub-libp2p",
				"add_to_peers_set with unknown protocol: {}",
				protocol
			);
		}
	}

	/// Remove a peer from a peers set.
	pub fn remove_from_peers_set(&self, protocol: Cow<'static, str>, peer: PeerId) {
		if let Some(index) = self.notification_protocols.iter().position(|p| *p == protocol) {
			self.peerset_handle.remove_from_peers_set(sc_peerset::SetId::from(index + NUM_HARDCODED_PEERSETS), peer);
		} else {
			log::error!(
				target: "sub-libp2p",
				"remove_from_peers_set with unknown protocol: {}",
				protocol
			);
		}
	}

	fn report_metrics(&self) {
		if let Some(metrics) = &self.metrics {
			let n = u64::try_from(self.peers.len()).unwrap_or(std::u64::MAX);
			metrics.peers.set(n);

			let m = self.sync.metrics();

			metrics.fork_targets.set(m.fork_targets.into());
			metrics.queued_blocks.set(m.queued_blocks.into());

			metrics.justifications.with_label_values(&["pending"])
				.set(m.justifications.pending_requests.into());
			metrics.justifications.with_label_values(&["active"])
				.set(m.justifications.active_requests.into());
			metrics.justifications.with_label_values(&["failed"])
				.set(m.justifications.failed_requests.into());
			metrics.justifications.with_label_values(&["importing"])
				.set(m.justifications.importing_requests.into());
		}
	}
}

fn prepare_block_request<B: BlockT>(
	peers: &mut HashMap<PeerId, Peer<B>>,
	who: PeerId,
	request: message::BlockRequest<B>,
) -> CustomMessageOutcome<B> {
	let (tx, rx) = oneshot::channel();

	if let Some(ref mut peer) = peers.get_mut(&who) {
		peer.block_request = Some((request.clone(), rx));
	}

	let request = crate::schema::v1::BlockRequest {
		fields: request.fields.to_be_u32(),
		from_block: match request.from {
			message::FromBlock::Hash(h) =>
				Some(crate::schema::v1::block_request::FromBlock::Hash(h.encode())),
			message::FromBlock::Number(n) =>
				Some(crate::schema::v1::block_request::FromBlock::Number(n.encode())),
		},
		to_block: request.to.map(|h| h.encode()).unwrap_or_default(),
		direction: request.direction as i32,
		max_blocks: request.max.unwrap_or(0),
	};

	CustomMessageOutcome::BlockRequest {
		target: who,
		request: request,
		pending_response: tx,
	}
}

/// Outcome of an incoming custom message.
#[derive(Debug)]
#[must_use]
pub enum CustomMessageOutcome<B: BlockT> {
	BlockImport(BlockOrigin, Vec<IncomingBlock<B>>),
	JustificationImport(Origin, B::Hash, NumberFor<B>, Justification),
	/// Notification protocols have been opened with a remote.
	NotificationStreamOpened {
		remote: PeerId,
		protocol: Cow<'static, str>,
		roles: Roles,
		notifications_sink: NotificationsSink
	},
	/// The [`NotificationsSink`] of some notification protocols need an update.
	NotificationStreamReplaced {
		remote: PeerId,
		protocol: Cow<'static, str>,
		notifications_sink: NotificationsSink,
	},
	/// Notification protocols have been closed with a remote.
	NotificationStreamClosed { remote: PeerId, protocol: Cow<'static, str> },
	/// Messages have been received on one or more notifications protocols.
	NotificationsReceived { remote: PeerId, messages: Vec<(Cow<'static, str>, Bytes)> },
	/// A new block request must be emitted.
	BlockRequest {
		target: PeerId,
		request: crate::schema::v1::BlockRequest,
		pending_response: oneshot::Sender<Result<Vec<u8>, RequestFailure>>,
	},
	/// Peer has a reported a new head of chain.
	PeerNewBest(PeerId, NumberFor<B>),
	/// Now connected to a new peer for syncing purposes.
	SyncConnected(PeerId),
	/// No longer connected to a peer for syncing purposes.
	SyncDisconnected(PeerId),
	None,
}

impl<B: BlockT> NetworkBehaviour for Protocol<B> {
	type ProtocolsHandler = <GenericProto as NetworkBehaviour>::ProtocolsHandler;
	type OutEvent = CustomMessageOutcome<B>;

	fn new_handler(&mut self) -> Self::ProtocolsHandler {
		self.behaviour.new_handler()
	}

	fn addresses_of_peer(&mut self, peer_id: &PeerId) -> Vec<Multiaddr> {
		self.behaviour.addresses_of_peer(peer_id)
	}

	fn inject_connection_established(&mut self, peer_id: &PeerId, conn: &ConnectionId, endpoint: &ConnectedPoint) {
		self.behaviour.inject_connection_established(peer_id, conn, endpoint)
	}

	fn inject_connection_closed(&mut self, peer_id: &PeerId, conn: &ConnectionId, endpoint: &ConnectedPoint) {
		self.behaviour.inject_connection_closed(peer_id, conn, endpoint)
	}

	fn inject_connected(&mut self, peer_id: &PeerId) {
		self.behaviour.inject_connected(peer_id)
	}

	fn inject_disconnected(&mut self, peer_id: &PeerId) {
		self.behaviour.inject_disconnected(peer_id)
	}

	fn inject_event(
		&mut self,
		peer_id: PeerId,
		connection: ConnectionId,
		event: <<Self::ProtocolsHandler as IntoProtocolsHandler>::Handler as ProtocolsHandler>::OutEvent,
	) {
		self.behaviour.inject_event(peer_id, connection, event)
	}

	fn poll(
		&mut self,
		cx: &mut std::task::Context,
		params: &mut impl PollParameters,
	) -> Poll<
		NetworkBehaviourAction<
			<<Self::ProtocolsHandler as IntoProtocolsHandler>::Handler as ProtocolsHandler>::InEvent,
			Self::OutEvent
		>
	> {
		if let Some(message) = self.pending_messages.pop_front() {
			return Poll::Ready(NetworkBehaviourAction::GenerateEvent(message));
		}

		// Check for finished outgoing requests.
		let mut finished_block_requests = Vec::new();
		for (id, peer) in self.peers.iter_mut() {
			if let Peer { block_request: Some((_, pending_response)), .. } = peer {
				match pending_response.poll_unpin(cx) {
					Poll::Ready(Ok(Ok(resp))) => {
						let (req, _) = peer.block_request.take().unwrap();

						let protobuf_response = match crate::schema::v1::BlockResponse::decode(&resp[..]) {
							Ok(proto) => proto,
							Err(e) => {
								trace!(target: "sync", "Failed to decode block request to peer {:?}: {:?}.", id, e);
								self.peerset_handle.report_peer(id.clone(), rep::BAD_MESSAGE);
								self.behaviour.disconnect_peer(id, HARDCODED_PEERSETS_SYNC);
								continue;
							}
						};

						finished_block_requests.push((id.clone(), req, protobuf_response));
					},
					Poll::Ready(Ok(Err(e))) => {
						peer.block_request.take();
						trace!(target: "sync", "Block request to peer {:?} failed: {:?}.", id, e);

						match e {
							RequestFailure::Network(OutboundFailure::Timeout) => {
								self.peerset_handle.report_peer(id.clone(), rep::TIMEOUT);
								self.behaviour.disconnect_peer(id, HARDCODED_PEERSETS_SYNC);
							}
							RequestFailure::Network(OutboundFailure::UnsupportedProtocols) => {
								self.peerset_handle.report_peer(id.clone(), rep::BAD_PROTOCOL);
								self.behaviour.disconnect_peer(id, HARDCODED_PEERSETS_SYNC);
							}
							RequestFailure::Network(OutboundFailure::DialFailure) => {
								self.behaviour.disconnect_peer(id, HARDCODED_PEERSETS_SYNC);
							}
							RequestFailure::Refused => {
								self.peerset_handle.report_peer(id.clone(), rep::REFUSED);
								self.behaviour.disconnect_peer(id, HARDCODED_PEERSETS_SYNC);
							}
							RequestFailure::Network(OutboundFailure::ConnectionClosed)
							| RequestFailure::NotConnected => {
								self.behaviour.disconnect_peer(id, HARDCODED_PEERSETS_SYNC);
							},
							RequestFailure::UnknownProtocol => {
								debug_assert!(false, "Block request protocol should always be known.");
							}
							RequestFailure::Obsolete => {
								debug_assert!(
									false,
									"Can not receive `RequestFailure::Obsolete` after dropping the \
									 response receiver.",
								);
							}
						}
					},
					Poll::Ready(Err(oneshot::Canceled)) => {
						peer.block_request.take();
						trace!(
							target: "sync",
							"Block request to peer {:?} failed due to oneshot being canceled.",
							id,
						);
						self.behaviour.disconnect_peer(id, HARDCODED_PEERSETS_SYNC);
					},
					Poll::Pending => {},
				}
			}
		}
		for (id, req, protobuf_response) in finished_block_requests {
			let ev = self.on_block_response(id, req, protobuf_response);
			self.pending_messages.push_back(ev);
		}

		while let Poll::Ready(Some(())) = self.tick_timeout.poll_next_unpin(cx) {
			self.tick();
		}

		for (id, request) in self.sync.block_requests() {
			let event = prepare_block_request(&mut self.peers, id.clone(), request);
			self.pending_messages.push_back(event);
		}
		for (id, request) in self.sync.justification_requests() {
			let event = prepare_block_request(&mut self.peers, id, request);
			self.pending_messages.push_back(event);
		}

		// Check if there is any block announcement validation finished.
		while let Poll::Ready(result) = self.sync.poll_block_announce_validation(cx) {
			match self.process_block_announce_validation_result(result) {
				CustomMessageOutcome::None => {},
				outcome => self.pending_messages.push_back(outcome),
			}
		}

		if let Some(message) = self.pending_messages.pop_front() {
			return Poll::Ready(NetworkBehaviourAction::GenerateEvent(message));
		}

		let event = match self.behaviour.poll(cx, params) {
			Poll::Pending => return Poll::Pending,
			Poll::Ready(NetworkBehaviourAction::GenerateEvent(ev)) => ev,
			Poll::Ready(NetworkBehaviourAction::DialAddress { address }) =>
				return Poll::Ready(NetworkBehaviourAction::DialAddress { address }),
			Poll::Ready(NetworkBehaviourAction::DialPeer { peer_id, condition }) =>
				return Poll::Ready(NetworkBehaviourAction::DialPeer { peer_id, condition }),
			Poll::Ready(NetworkBehaviourAction::NotifyHandler { peer_id, handler, event }) =>
				return Poll::Ready(NetworkBehaviourAction::NotifyHandler { peer_id, handler, event }),
			Poll::Ready(NetworkBehaviourAction::ReportObservedAddr { address, score }) =>
				return Poll::Ready(NetworkBehaviourAction::ReportObservedAddr { address, score }),
		};

		let outcome = match event {
			GenericProtoOut::CustomProtocolOpen { peer_id, set_id, received_handshake, notifications_sink, .. } => {
				// Set number 0 is hardcoded the default set of peers we sync from.
				if set_id == HARDCODED_PEERSETS_SYNC {
					// `received_handshake` can be either a `Status` message if received from the
					// legacy substream ,or a `BlockAnnouncesHandshake` if received from the block
					// announces substream.
					match <Message<B> as DecodeAll>::decode_all(&mut &received_handshake[..]) {
						Ok(GenericMessage::Status(handshake)) => {
							let handshake = BlockAnnouncesHandshake {
								roles: handshake.roles,
								best_number: handshake.best_number,
								best_hash: handshake.best_hash,
								genesis_hash: handshake.genesis_hash,
							};

							if self.on_sync_peer_connected(peer_id.clone(), handshake).is_ok() {
<<<<<<< HEAD
								// Set 1 is kept in sync with the connected peers of set 0.
								self.peerset_handle.add_reserved_peer(
									HARDCODED_PEERSETS_TX,
									peer_id.clone()
								);
=======
>>>>>>> 61b1eb84
								CustomMessageOutcome::SyncConnected(peer_id)
							} else {
								CustomMessageOutcome::None
							}
						},
						Ok(msg) => {
							debug!(
								target: "sync",
								"Expected Status message from {}, but got {:?}",
								peer_id,
								msg,
							);
							self.peerset_handle.report_peer(peer_id, rep::BAD_MESSAGE);
							CustomMessageOutcome::None
						}
						Err(err) => {
							match <BlockAnnouncesHandshake<B> as DecodeAll>::decode_all(&mut &received_handshake[..]) {
								Ok(handshake) => {
									if self.on_sync_peer_connected(peer_id.clone(), handshake).is_ok() {
<<<<<<< HEAD
										// Set 1 is kept in sync with the connected peers of set 0.
										self.peerset_handle.add_reserved_peer(
											HARDCODED_PEERSETS_TX,
											peer_id.clone()
										);
=======
>>>>>>> 61b1eb84
										CustomMessageOutcome::SyncConnected(peer_id)
									} else {
										CustomMessageOutcome::None
									}
								}
								Err(err2) => {
									debug!(
										target: "sync",
										"Couldn't decode handshake sent by {}: {:?}: {} & {}",
										peer_id,
										received_handshake,
										err,
										err2,
									);
									self.peerset_handle.report_peer(peer_id, rep::BAD_MESSAGE);
									CustomMessageOutcome::None
								}
							}
						}
					}

				} else {
					match (message::Roles::decode_all(&received_handshake[..]), self.peers.get(&peer_id)) {
						(Ok(roles), _) =>
							CustomMessageOutcome::NotificationStreamOpened {
								remote: peer_id,
								protocol: self.notification_protocols[usize::from(set_id) - NUM_HARDCODED_PEERSETS].clone(),
								roles,
								notifications_sink,
							},
						(Err(_), Some(peer)) if received_handshake.is_empty() => {
							// As a convenience, we allow opening substreams for "external"
							// notification protocols with an empty handshake. This fetches the
							// roles from the locally-known roles.
							// TODO: remove this after https://github.com/paritytech/substrate/issues/5685
							CustomMessageOutcome::NotificationStreamOpened {
								remote: peer_id,
								protocol: self.notification_protocols[usize::from(set_id) - NUM_HARDCODED_PEERSETS].clone(),
								roles: peer.info.roles,
								notifications_sink,
							}
						},
						(Err(err), _) => {
							debug!(target: "sync", "Failed to parse remote handshake: {}", err);
							self.behaviour.disconnect_peer(&peer_id, set_id);
							self.peerset_handle.report_peer(peer_id, rep::BAD_MESSAGE);
							CustomMessageOutcome::None
						}
					}
				}
			}
			GenericProtoOut::CustomProtocolReplaced { peer_id, notifications_sink, set_id } => {
				if set_id == HARDCODED_PEERSETS_SYNC {
					CustomMessageOutcome::None
				} else {
					CustomMessageOutcome::NotificationStreamReplaced {
						remote: peer_id,
						protocol: self.notification_protocols[usize::from(set_id) - NUM_HARDCODED_PEERSETS].clone(),
						notifications_sink,
					}
				}
			},
			GenericProtoOut::CustomProtocolClosed { peer_id, set_id } => {
				// Set number 0 is hardcoded the default set of peers we sync from.
				if set_id == HARDCODED_PEERSETS_SYNC {
					if self.on_sync_peer_disconnected(peer_id.clone()).is_ok() {
						CustomMessageOutcome::SyncDisconnected(peer_id)
					} else {
						log::debug!(
							target: "sync",
							"Disconnected peer which had earlier been refused by on_sync_peer_connected {}",
							peer_id
						);
						CustomMessageOutcome::None
					}
				} else {
					CustomMessageOutcome::NotificationStreamClosed {
						remote: peer_id,
						protocol: self.notification_protocols[usize::from(set_id) - NUM_HARDCODED_PEERSETS].clone(),
					}
				}
			},
			GenericProtoOut::LegacyMessage { peer_id, message } => {
				if self.peers.contains_key(&peer_id) {
					self.on_custom_message(peer_id, message)
				} else {
					CustomMessageOutcome::None
				}
			},
			GenericProtoOut::Notification { peer_id, set_id, message } =>
				match set_id {
					HARDCODED_PEERSETS_SYNC if self.peers.contains_key(&peer_id) => {
						if let Ok(announce) = message::BlockAnnounce::decode(&mut message.as_ref()) {
							self.push_block_announce_validation(peer_id, announce);

							// Make sure that the newly added block announce validation future was
							// polled once to be registered in the task.
							if let Poll::Ready(res) = self.sync.poll_block_announce_validation(cx) {
								self.process_block_announce_validation_result(res)
							} else {
								CustomMessageOutcome::None
							}
						} else {
							warn!(target: "sub-libp2p", "Failed to decode block announce");
							CustomMessageOutcome::None
						}
					}
					HARDCODED_PEERSETS_SYNC => {
						debug!(
							target: "sync",
							"Received sync for peer earlier refused by sync layer: {}",
							peer_id
						);
						CustomMessageOutcome::None
					}
					_ => {
						let protocol_name = self.notification_protocols[usize::from(set_id) - NUM_HARDCODED_PEERSETS].clone();
						CustomMessageOutcome::NotificationsReceived {
							remote: peer_id,
							messages: vec![(protocol_name, message.freeze())],
						}
					}
				}
		};

		if !matches!(outcome, CustomMessageOutcome::<B>::None) {
			return Poll::Ready(NetworkBehaviourAction::GenerateEvent(outcome));
		}

		if let Some(message) = self.pending_messages.pop_front() {
			return Poll::Ready(NetworkBehaviourAction::GenerateEvent(message));
		}

		// This block can only be reached if an event was pulled from the behaviour and that
		// resulted in `CustomMessageOutcome::None`. Since there might be another pending
		// message from the behaviour, the task is scheduled again.
		cx.waker().wake_by_ref();
		Poll::Pending
	}

	fn inject_addr_reach_failure(
		&mut self,
		peer_id: Option<&PeerId>,
		addr: &Multiaddr,
		error: &dyn std::error::Error
	) {
		self.behaviour.inject_addr_reach_failure(peer_id, addr, error)
	}

	fn inject_dial_failure(&mut self, peer_id: &PeerId) {
		self.behaviour.inject_dial_failure(peer_id)
	}

	fn inject_new_listen_addr(&mut self, addr: &Multiaddr) {
		self.behaviour.inject_new_listen_addr(addr)
	}

	fn inject_expired_listen_addr(&mut self, addr: &Multiaddr) {
		self.behaviour.inject_expired_listen_addr(addr)
	}

	fn inject_new_external_addr(&mut self, addr: &Multiaddr) {
		self.behaviour.inject_new_external_addr(addr)
	}

	fn inject_listener_error(&mut self, id: ListenerId, err: &(dyn std::error::Error + 'static)) {
		self.behaviour.inject_listener_error(id, err);
	}

	fn inject_listener_closed(&mut self, id: ListenerId, reason: Result<(), &io::Error>) {
		self.behaviour.inject_listener_closed(id, reason);
	}
}<|MERGE_RESOLUTION|>--- conflicted
+++ resolved
@@ -1430,14 +1430,6 @@
 							};
 
 							if self.on_sync_peer_connected(peer_id.clone(), handshake).is_ok() {
-<<<<<<< HEAD
-								// Set 1 is kept in sync with the connected peers of set 0.
-								self.peerset_handle.add_reserved_peer(
-									HARDCODED_PEERSETS_TX,
-									peer_id.clone()
-								);
-=======
->>>>>>> 61b1eb84
 								CustomMessageOutcome::SyncConnected(peer_id)
 							} else {
 								CustomMessageOutcome::None
@@ -1457,14 +1449,6 @@
 							match <BlockAnnouncesHandshake<B> as DecodeAll>::decode_all(&mut &received_handshake[..]) {
 								Ok(handshake) => {
 									if self.on_sync_peer_connected(peer_id.clone(), handshake).is_ok() {
-<<<<<<< HEAD
-										// Set 1 is kept in sync with the connected peers of set 0.
-										self.peerset_handle.add_reserved_peer(
-											HARDCODED_PEERSETS_TX,
-											peer_id.clone()
-										);
-=======
->>>>>>> 61b1eb84
 										CustomMessageOutcome::SyncConnected(peer_id)
 									} else {
 										CustomMessageOutcome::None
