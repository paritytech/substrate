--- conflicted
+++ resolved
@@ -1377,7 +1377,6 @@
 	None,
 }
 
-<<<<<<< HEAD
 impl<B, Client> NetworkBehaviour for Protocol<B, Client>
 where
 	B: BlockT,
@@ -1389,11 +1388,7 @@
 		+ Sync
 		+ 'static,
 {
-	type ProtocolsHandler = <Notifications as NetworkBehaviour>::ProtocolsHandler;
-=======
-impl<B: BlockT> NetworkBehaviour for Protocol<B> {
 	type ConnectionHandler = <Notifications as NetworkBehaviour>::ConnectionHandler;
->>>>>>> 95067ccc
 	type OutEvent = CustomMessageOutcome<B>;
 
 	fn new_handler(&mut self) -> Self::ConnectionHandler {
