--- conflicted
+++ resolved
@@ -25,7 +25,7 @@
 
 use bytes::Bytes;
 use codec::{DecodeAll, Encode};
-use futures::{channel::oneshot, stream::FuturesUnordered, StreamExt};
+use futures::{stream::FuturesUnordered, StreamExt};
 use libp2p::{
 	core::Endpoint,
 	swarm::{
@@ -36,14 +36,9 @@
 };
 use log::{debug, error, warn};
 
-<<<<<<< HEAD
 use prometheus_endpoint::Registry;
 use sc_network_common::role::Roles;
-use sc_utils::mpsc::TracingUnboundedSender;
-=======
-use sc_network_common::{role::Roles, sync::message::BlockAnnouncesHandshake};
 use sc_utils::mpsc::{TracingUnboundedReceiver, TracingUnboundedSender};
->>>>>>> f7e81b9b
 use sp_runtime::traits::Block as BlockT;
 
 use std::{
@@ -105,65 +100,15 @@
 	/// Create a new instance.
 	pub fn new(
 		roles: Roles,
-<<<<<<< HEAD
 		network_config: &config::NetworkConfiguration,
 		registry: &Option<Registry>,
 		notification_protocols: Vec<config::NonDefaultSetConfig>,
 		block_announces_protocol: config::NonDefaultSetConfig,
-		_tx: TracingUnboundedSender<crate::event::SyncEvent<B>>,
-	) -> error::Result<(Self, crate::peerset::PeersetHandle, Vec<(PeerId, Multiaddr)>)> {
-		let mut known_addresses = Vec::new();
-
-		let (peerset, peerset_handle) = {
-			let mut sets =
-				Vec::with_capacity(NUM_HARDCODED_PEERSETS + notification_protocols.len());
-
-			let mut default_sets_reserved = HashSet::new();
-			for reserved in network_config.default_peers_set.reserved_nodes.iter() {
-				default_sets_reserved.insert(reserved.peer_id);
-
-				if !reserved.multiaddr.is_empty() {
-					known_addresses.push((reserved.peer_id, reserved.multiaddr.clone()));
-				}
-			}
-
-			let mut bootnodes = Vec::with_capacity(network_config.boot_nodes.len());
-			for bootnode in network_config.boot_nodes.iter() {
-				bootnodes.push(bootnode.peer_id);
-			}
-
-			// Set number 0 is used for block announces.
-			sets.push(crate::peerset::SetConfig {
-				in_peers: network_config.default_peers_set.in_peers,
-				out_peers: network_config.default_peers_set.out_peers,
-				bootnodes,
-				reserved_nodes: default_sets_reserved.clone(),
-				reserved_only: network_config.default_peers_set.non_reserved_mode ==
-					NonReservedPeerMode::Deny,
-			});
-
-			for set_cfg in &notification_protocols {
-				let mut reserved_nodes = HashSet::new();
-				for reserved in set_cfg.set_config().reserved_nodes.iter() {
-					reserved_nodes.insert(reserved.peer_id);
-					known_addresses.push((reserved.peer_id, reserved.multiaddr.clone()));
-				}
-
-				let reserved_only =
-					set_cfg.set_config().non_reserved_mode == NonReservedPeerMode::Deny;
-
-				sets.push(crate::peerset::SetConfig {
-					in_peers: set_cfg.set_config().in_peers,
-					out_peers: set_cfg.set_config().out_peers,
-					bootnodes: Vec::new(),
-					reserved_nodes,
-					reserved_only,
-				});
-			}
-
-			crate::peerset::Peerset::from_config(crate::peerset::PeersetConfig { sets })
-		};
-
+		peer_store_handle: PeerStoreHandle,
+		protocol_controller_handles: Vec<protocol_controller::ProtocolHandle>,
+		from_protocol_controllers: TracingUnboundedReceiver<protocol_controller::Message>,
+		tx: TracingUnboundedSender<crate::event::SyncEvent<B>>,
+	) -> error::Result<Self> {
 		let (behaviour, notification_protocols) = {
 			let installed_protocols = iter::once(block_announces_protocol.protocol_name().clone())
 				.chain(notification_protocols.iter().map(|p| p.protocol_name().clone()))
@@ -171,7 +116,8 @@
 
 			(
 				Notifications::new(
-					peerset,
+					protocol_controller_handles,
+					from_protocol_controllers,
 					registry,
 					// NOTE: Block announcement protocol is still very much hardcoded into
 					// `Protocol`. 	This protocol must be the first notification protocol given to
@@ -208,34 +154,6 @@
 					})),
 				),
 				installed_protocols,
-=======
-		notification_protocols: Vec<config::NonDefaultSetConfig>,
-		block_announces_protocol: config::NonDefaultSetConfig,
-		peer_store_handle: PeerStoreHandle,
-		protocol_controller_handles: Vec<protocol_controller::ProtocolHandle>,
-		from_protocol_controllers: TracingUnboundedReceiver<protocol_controller::Message>,
-		tx: TracingUnboundedSender<crate::event::SyncEvent<B>>,
-	) -> error::Result<Self> {
-		let behaviour = {
-			Notifications::new(
-				protocol_controller_handles,
-				from_protocol_controllers,
-				// NOTE: Block announcement protocol is still very much hardcoded into `Protocol`.
-				// 	This protocol must be the first notification protocol given to
-				// `Notifications`
-				iter::once(notifications::ProtocolConfig {
-					name: block_announces_protocol.notifications_protocol.clone(),
-					fallback_names: block_announces_protocol.fallback_names.clone(),
-					handshake: block_announces_protocol.handshake.as_ref().unwrap().to_vec(),
-					max_notification_size: block_announces_protocol.max_notification_size,
-				})
-				.chain(notification_protocols.iter().map(|s| notifications::ProtocolConfig {
-					name: s.notifications_protocol.clone(),
-					fallback_names: s.fallback_names.clone(),
-					handshake: s.handshake.as_ref().map_or(roles.encode(), |h| (*h).to_vec()),
-					max_notification_size: s.max_notification_size,
-				})),
->>>>>>> f7e81b9b
 			)
 		};
 
@@ -428,105 +346,7 @@
 				negotiated_fallback,
 				..
 			} => {
-<<<<<<< HEAD
 				if set_id != HARDCODED_PEERSETS_SYNC {
-=======
-				// Set number 0 is hardcoded the default set of peers we sync from.
-				if set_id == HARDCODED_PEERSETS_SYNC {
-					// `received_handshake` can be either a `Status` message if received from the
-					// legacy substream ,or a `BlockAnnouncesHandshake` if received from the block
-					// announces substream.
-					match <Message<B> as DecodeAll>::decode_all(&mut &received_handshake[..]) {
-						Ok(GenericMessage::Status(handshake)) => {
-							let roles = handshake.roles;
-							let handshake = BlockAnnouncesHandshake::<B> {
-								roles: handshake.roles,
-								best_number: handshake.best_number,
-								best_hash: handshake.best_hash,
-								genesis_hash: handshake.genesis_hash,
-							};
-
-							let (tx, rx) = oneshot::channel();
-							let _ = self.tx.unbounded_send(
-								crate::SyncEvent::NotificationStreamOpened {
-									inbound,
-									remote: peer_id,
-									received_handshake: handshake,
-									sink: notifications_sink,
-									tx,
-								},
-							);
-							self.sync_substream_validations.push(Box::pin(async move {
-								match rx.await {
-									Ok(accepted) =>
-										if accepted {
-											Ok((peer_id, roles))
-										} else {
-											Err(peer_id)
-										},
-									Err(_) => Err(peer_id),
-								}
-							}));
-
-							CustomMessageOutcome::None
-						},
-						Ok(msg) => {
-							debug!(
-								target: "sync",
-								"Expected Status message from {}, but got {:?}",
-								peer_id,
-								msg,
-							);
-							self.peer_store_handle.report_peer(peer_id, rep::BAD_MESSAGE);
-							CustomMessageOutcome::None
-						},
-						Err(err) => {
-							match <BlockAnnouncesHandshake<B> as DecodeAll>::decode_all(
-								&mut &received_handshake[..],
-							) {
-								Ok(handshake) => {
-									let roles = handshake.roles;
-
-									let (tx, rx) = oneshot::channel();
-									let _ = self.tx.unbounded_send(
-										crate::SyncEvent::NotificationStreamOpened {
-											inbound,
-											remote: peer_id,
-											received_handshake: handshake,
-											sink: notifications_sink,
-											tx,
-										},
-									);
-									self.sync_substream_validations.push(Box::pin(async move {
-										match rx.await {
-											Ok(accepted) =>
-												if accepted {
-													Ok((peer_id, roles))
-												} else {
-													Err(peer_id)
-												},
-											Err(_) => Err(peer_id),
-										}
-									}));
-									CustomMessageOutcome::None
-								},
-								Err(err2) => {
-									log::debug!(
-										target: "sync",
-										"Couldn't decode handshake sent by {}: {:?}: {} & {}",
-										peer_id,
-										received_handshake,
-										err,
-										err2,
-									);
-									self.peer_store_handle.report_peer(peer_id, rep::BAD_MESSAGE);
-									CustomMessageOutcome::None
-								},
-							}
-						},
-					}
-				} else {
->>>>>>> f7e81b9b
 					match (
 						Roles::decode_all(&mut &received_handshake[..]),
 						self.peers.get(&peer_id),
