// This file is part of Substrate.

// Copyright (C) 2017-2022 Parity Technologies (UK) Ltd.
// SPDX-License-Identifier: GPL-3.0-or-later WITH Classpath-exception-2.0

// This program is free software: you can redistribute it and/or modify
// it under the terms of the GNU General Public License as published by
// the Free Software Foundation, either version 3 of the License, or
// (at your option) any later version.

// This program is distributed in the hope that it will be useful,
// but WITHOUT ANY WARRANTY; without even the implied warranty of
// MERCHANTABILITY or FITNESS FOR A PARTICULAR PURPOSE. See the
// GNU General Public License for more details.

// You should have received a copy of the GNU General Public License
// along with this program. If not, see <https://www.gnu.org/licenses/>.

use crate::{config, service::tests::TestNetworkBuilder, NetworkService};

use futures::prelude::*;
use libp2p::PeerId;
use sc_network_common::{
	config::{MultiaddrWithPeerId, NonDefaultSetConfig, SetConfig, TransportConfig},
	protocol::event::Event,
	service::{NetworkNotification, NetworkPeers, NetworkStateInfo},
};
use std::{sync::Arc, time::Duration};

type TestNetworkService = NetworkService<
	substrate_test_runtime_client::runtime::Block,
	substrate_test_runtime_client::runtime::Hash,
>;

const PROTOCOL_NAME: &str = "/foo";

/// Builds two nodes and their associated events stream.
/// The nodes are connected together and have the `PROTOCOL_NAME` protocol registered.
fn build_nodes_one_proto() -> (
	Arc<TestNetworkService>,
	impl Stream<Item = Event>,
	Arc<TestNetworkService>,
	impl Stream<Item = Event>,
) {
	let listen_addr = config::build_multiaddr![Memory(rand::random::<u64>())];

	let (node1, events_stream1) = TestNetworkBuilder::new()
		.with_listen_addresses(vec![listen_addr.clone()])
		.build()
		.start_network();

	let (node2, events_stream2) = TestNetworkBuilder::new()
		.with_set_config(SetConfig {
			reserved_nodes: vec![MultiaddrWithPeerId {
				multiaddr: listen_addr,
				peer_id: node1.local_peer_id(),
			}],
			..Default::default()
		})
		.build()
		.start_network();

	(node1, events_stream1, node2, events_stream2)
}

#[tokio::test]
async fn notifications_state_consistent() {
	// Runs two nodes and ensures that events are propagated out of the API in a consistent
	// correct order, which means no notification received on a closed substream.

	let (node1, mut events_stream1, node2, mut events_stream2) = build_nodes_one_proto();

	// Write some initial notifications that shouldn't get through.
	for _ in 0..(rand::random::<u8>() % 5) {
		node1.write_notification(
			node2.local_peer_id(),
			PROTOCOL_NAME.into(),
			b"hello world".to_vec(),
		);
	}
	for _ in 0..(rand::random::<u8>() % 5) {
		node2.write_notification(
			node1.local_peer_id(),
			PROTOCOL_NAME.into(),
			b"hello world".to_vec(),
		);
	}

	// True if we have an active substream from node1 to node2.
	let mut node1_to_node2_open = false;
	// True if we have an active substream from node2 to node1.
	let mut node2_to_node1_open = false;
	// We stop the test after a certain number of iterations.
	let mut iterations = 0;
	// Safe guard because we don't want the test to pass if no substream has been open.
	let mut something_happened = false;

	loop {
		iterations += 1;
		if iterations >= 1_000 {
			assert!(something_happened);
			break
		}

		// Start by sending a notification from node1 to node2 and vice-versa. Part of the
		// test consists in ensuring that notifications get ignored if the stream isn't open.
		if rand::random::<u8>() % 5 >= 3 {
			node1.write_notification(
				node2.local_peer_id(),
				PROTOCOL_NAME.into(),
				b"hello world".to_vec(),
			);
		}
		if rand::random::<u8>() % 5 >= 3 {
			node2.write_notification(
				node1.local_peer_id(),
				PROTOCOL_NAME.into(),
				b"hello world".to_vec(),
			);
		}

		// Also randomly disconnect the two nodes from time to time.
		if rand::random::<u8>() % 20 == 0 {
			node1.disconnect_peer(node2.local_peer_id(), PROTOCOL_NAME.into());
		}
		if rand::random::<u8>() % 20 == 0 {
			node2.disconnect_peer(node1.local_peer_id(), PROTOCOL_NAME.into());
		}

		// Grab next event from either `events_stream1` or `events_stream2`.
		let next_event = {
			let next1 = events_stream1.next();
			let next2 = events_stream2.next();
			// We also await on a small timer, otherwise it is possible for the test to wait
			// forever while nothing at all happens on the network.
			let continue_test = futures_timer::Delay::new(Duration::from_millis(20));
			match future::select(future::select(next1, next2), continue_test).await {
				future::Either::Left((future::Either::Left((Some(ev), _)), _)) =>
					future::Either::Left(ev),
				future::Either::Left((future::Either::Right((Some(ev), _)), _)) =>
					future::Either::Right(ev),
				future::Either::Right(_) => continue,
				_ => break,
			}
		};

		match next_event {
			future::Either::Left(Event::NotificationStreamOpened { remote, protocol, .. }) =>
				if protocol == PROTOCOL_NAME.into() {
					something_happened = true;
					assert!(!node1_to_node2_open);
					node1_to_node2_open = true;
					assert_eq!(remote, node2.local_peer_id());
				},
			future::Either::Right(Event::NotificationStreamOpened { remote, protocol, .. }) =>
				if protocol == PROTOCOL_NAME.into() {
					something_happened = true;
					assert!(!node2_to_node1_open);
					node2_to_node1_open = true;
					assert_eq!(remote, node1.local_peer_id());
				},
			future::Either::Left(Event::NotificationStreamClosed { remote, protocol, .. }) =>
				if protocol == PROTOCOL_NAME.into() {
					assert!(node1_to_node2_open);
					node1_to_node2_open = false;
					assert_eq!(remote, node2.local_peer_id());
				},
			future::Either::Right(Event::NotificationStreamClosed { remote, protocol, .. }) =>
				if protocol == PROTOCOL_NAME.into() {
					assert!(node2_to_node1_open);
					node2_to_node1_open = false;
					assert_eq!(remote, node1.local_peer_id());
				},
			future::Either::Left(Event::NotificationsReceived { remote, .. }) => {
				assert!(node1_to_node2_open);
				assert_eq!(remote, node2.local_peer_id());
				if rand::random::<u8>() % 5 >= 4 {
					node1.write_notification(
						node2.local_peer_id(),
						PROTOCOL_NAME.into(),
						b"hello world".to_vec(),
					);
				}
			},
			future::Either::Right(Event::NotificationsReceived { remote, .. }) => {
				assert!(node2_to_node1_open);
				assert_eq!(remote, node1.local_peer_id());
				if rand::random::<u8>() % 5 >= 4 {
					node2.write_notification(
						node1.local_peer_id(),
						PROTOCOL_NAME.into(),
						b"hello world".to_vec(),
					);
				}
			},

<<<<<<< HEAD
				// Add new events here.
				future::Either::Left(Event::Dht(_)) => {},
				future::Either::Right(Event::Dht(_)) => {},
			};
		}
	});
=======
			// Add new events here.
			future::Either::Left(Event::SyncConnected { .. }) => {},
			future::Either::Right(Event::SyncConnected { .. }) => {},
			future::Either::Left(Event::SyncDisconnected { .. }) => {},
			future::Either::Right(Event::SyncDisconnected { .. }) => {},
			future::Either::Left(Event::Dht(_)) => {},
			future::Either::Right(Event::Dht(_)) => {},
		};
	}
>>>>>>> ed82c874
}

#[tokio::test]
async fn lots_of_incoming_peers_works() {
	sp_tracing::try_init_simple();
	let listen_addr = config::build_multiaddr![Memory(rand::random::<u64>())];

	let (main_node, _) = TestNetworkBuilder::new()
		.with_listen_addresses(vec![listen_addr.clone()])
		.with_set_config(SetConfig { in_peers: u32::MAX, ..Default::default() })
		.build()
		.start_network();

	let main_node_peer_id = main_node.local_peer_id();

	// We spawn background tasks and push them in this `Vec`. They will all be waited upon before
	// this test ends.
	let mut background_tasks_to_wait = Vec::new();

	for _ in 0..32 {
		let (_dialing_node, event_stream) = TestNetworkBuilder::new()
			.with_set_config(SetConfig {
				reserved_nodes: vec![MultiaddrWithPeerId {
					multiaddr: listen_addr.clone(),
					peer_id: main_node_peer_id,
				}],
				..Default::default()
			})
			.build()
			.start_network();

		background_tasks_to_wait.push(tokio::spawn(async move {
			// Create a dummy timer that will "never" fire, and that will be overwritten when we
			// actually need the timer. Using an Option would be technically cleaner, but it would
			// make the code below way more complicated.
			let mut timer = futures_timer::Delay::new(Duration::from_secs(3600 * 24 * 7)).fuse();

			let mut event_stream = event_stream.fuse();
			let mut sync_protocol_name = None;
			loop {
				futures::select! {
					_ = timer => {
						// Test succeeds when timer fires.
						return;
					}
					ev = event_stream.next() => {
						match ev.unwrap() {
							Event::NotificationStreamOpened { protocol, remote, .. } => {
								if let None = sync_protocol_name {
									sync_protocol_name = Some(protocol.clone());
								}

								assert_eq!(remote, main_node_peer_id);
								// Test succeeds after 5 seconds. This timer is here in order to
								// detect a potential problem after opening.
								timer = futures_timer::Delay::new(Duration::from_secs(5)).fuse();
							}
							Event::NotificationStreamClosed { protocol, .. } => {
								if Some(protocol) != sync_protocol_name {
									// Test failed.
									panic!();
								}
							}
							_ => {}
						}
					}
				}
			}
		}));
	}

	future::join_all(background_tasks_to_wait).await;
}

#[tokio::test]
async fn notifications_back_pressure() {
	// Node 1 floods node 2 with notifications. Random sleeps are done on node 2 to simulate the
	// node being busy. We make sure that all notifications are received.

	const TOTAL_NOTIFS: usize = 10_000;

	let (node1, mut events_stream1, node2, mut events_stream2) = build_nodes_one_proto();
	let node2_id = node2.local_peer_id();

	let receiver = tokio::spawn(async move {
		let mut received_notifications = 0;
		let mut sync_protocol_name = None;

		while received_notifications < TOTAL_NOTIFS {
			match events_stream2.next().await.unwrap() {
				Event::NotificationStreamOpened { protocol, .. } =>
					if let None = sync_protocol_name {
						sync_protocol_name = Some(protocol);
					},
				Event::NotificationStreamClosed { protocol, .. } => {
					if Some(&protocol) != sync_protocol_name.as_ref() {
						panic!()
					}
				},
				Event::NotificationsReceived { messages, .. } =>
					for message in messages {
						assert_eq!(message.0, PROTOCOL_NAME.into());
						assert_eq!(message.1, format!("hello #{}", received_notifications));
						received_notifications += 1;
					},
				_ => {},
			};

			if rand::random::<u8>() < 2 {
				tokio::time::sleep(Duration::from_millis(rand::random::<u64>() % 750)).await;
			}
		}
	});

	// Wait for the `NotificationStreamOpened`.
	loop {
		match events_stream1.next().await.unwrap() {
			Event::NotificationStreamOpened { .. } => break,
			_ => {},
		};
	}

	// Sending!
	for num in 0..TOTAL_NOTIFS {
		let notif = node1.notification_sender(node2_id, PROTOCOL_NAME.into()).unwrap();
		notif
			.ready()
			.await
			.unwrap()
			.send(format!("hello #{}", num).into_bytes())
			.unwrap();
	}

	receiver.await.unwrap();
}

#[tokio::test]
async fn fallback_name_working() {
	// Node 1 supports the protocols "new" and "old". Node 2 only supports "old". Checks whether
	// they can connect.
	const NEW_PROTOCOL_NAME: &str = "/new-shiny-protocol-that-isnt-PROTOCOL_NAME";

	let listen_addr = config::build_multiaddr![Memory(rand::random::<u64>())];
	let (node1, mut events_stream1) = TestNetworkBuilder::new()
		.with_config(config::NetworkConfiguration {
			extra_sets: vec![NonDefaultSetConfig {
				notifications_protocol: NEW_PROTOCOL_NAME.into(),
				fallback_names: vec![PROTOCOL_NAME.into()],
				max_notification_size: 1024 * 1024,
				handshake: None,
				set_config: Default::default(),
			}],
			listen_addresses: vec![listen_addr.clone()],
			transport: TransportConfig::MemoryOnly,
			..config::NetworkConfiguration::new_local()
		})
		.build()
		.start_network();

	let (_, mut events_stream2) = TestNetworkBuilder::new()
		.with_set_config(SetConfig {
			reserved_nodes: vec![MultiaddrWithPeerId {
				multiaddr: listen_addr,
				peer_id: node1.local_peer_id(),
			}],
			..Default::default()
		})
		.build()
		.start_network();

	let receiver = tokio::spawn(async move {
		// Wait for the `NotificationStreamOpened`.
		loop {
			match events_stream2.next().await.unwrap() {
				Event::NotificationStreamOpened { protocol, negotiated_fallback, .. } => {
					assert_eq!(protocol, PROTOCOL_NAME.into());
					assert_eq!(negotiated_fallback, None);
					break
				},
				_ => {},
			};
		}
	});

	// Wait for the `NotificationStreamOpened`.
	loop {
		match events_stream1.next().await.unwrap() {
			Event::NotificationStreamOpened { protocol, negotiated_fallback, .. }
				if protocol == NEW_PROTOCOL_NAME.into() =>
			{
				assert_eq!(negotiated_fallback, Some(PROTOCOL_NAME.into()));
				break
			},
			_ => {},
		};
	}

	receiver.await.unwrap();
}

<<<<<<< HEAD
=======
// Disconnect peer by calling `Protocol::disconnect_peer()` with the supplied block announcement
// protocol name and verify that `SyncDisconnected` event is emitted
#[tokio::test]
async fn disconnect_sync_peer_using_block_announcement_protocol_name() {
	let (node1, mut events_stream1, node2, mut events_stream2) = build_nodes_one_proto();

	async fn wait_for_events(stream: &mut (impl Stream<Item = Event> + std::marker::Unpin)) {
		let mut notif_received = false;
		let mut sync_received = false;

		while !notif_received || !sync_received {
			match stream.next().await.unwrap() {
				Event::NotificationStreamOpened { .. } => notif_received = true,
				Event::SyncConnected { .. } => sync_received = true,
				_ => {},
			};
		}
	}

	wait_for_events(&mut events_stream1).await;
	wait_for_events(&mut events_stream2).await;

	// disconnect peer using `PROTOCOL_NAME`, verify `NotificationStreamClosed` event is emitted
	node2.disconnect_peer(node1.local_peer_id(), PROTOCOL_NAME.into());
	assert!(std::matches!(
		events_stream2.next().await,
		Some(Event::NotificationStreamClosed { .. })
	));
	let _ = events_stream2.next().await; // ignore the reopen event

	// now disconnect using `BLOCK_ANNOUNCE_PROTO_NAME`, verify that `SyncDisconnected` is
	// emitted
	node2.disconnect_peer(node1.local_peer_id(), BLOCK_ANNOUNCE_PROTO_NAME.into());
	assert!(std::matches!(events_stream2.next().await, Some(Event::SyncDisconnected { .. })));
}

>>>>>>> ed82c874
#[tokio::test]
#[should_panic(expected = "don't match the transport")]
async fn ensure_listen_addresses_consistent_with_transport_memory() {
	let listen_addr = config::build_multiaddr![Ip4([127, 0, 0, 1]), Tcp(0_u16)];

	let _ = TestNetworkBuilder::new()
		.with_config(config::NetworkConfiguration {
			listen_addresses: vec![listen_addr.clone()],
			transport: TransportConfig::MemoryOnly,
			..config::NetworkConfiguration::new(
				"test-node",
				"test-client",
				Default::default(),
				None,
			)
		})
		.build()
		.start_network();
}

#[tokio::test]
#[should_panic(expected = "don't match the transport")]
async fn ensure_listen_addresses_consistent_with_transport_not_memory() {
	let listen_addr = config::build_multiaddr![Memory(rand::random::<u64>())];

	let _ = TestNetworkBuilder::new()
		.with_config(config::NetworkConfiguration {
			listen_addresses: vec![listen_addr.clone()],
			..config::NetworkConfiguration::new(
				"test-node",
				"test-client",
				Default::default(),
				None,
			)
		})
		.build()
		.start_network();
}

#[tokio::test]
#[should_panic(expected = "don't match the transport")]
async fn ensure_boot_node_addresses_consistent_with_transport_memory() {
	let listen_addr = config::build_multiaddr![Memory(rand::random::<u64>())];
	let boot_node = MultiaddrWithPeerId {
		multiaddr: config::build_multiaddr![Ip4([127, 0, 0, 1]), Tcp(0_u16)],
		peer_id: PeerId::random(),
	};

	let _ = TestNetworkBuilder::new()
		.with_config(config::NetworkConfiguration {
			listen_addresses: vec![listen_addr.clone()],
			transport: TransportConfig::MemoryOnly,
			boot_nodes: vec![boot_node],
			..config::NetworkConfiguration::new(
				"test-node",
				"test-client",
				Default::default(),
				None,
			)
		})
		.build()
		.start_network();
}

#[tokio::test]
#[should_panic(expected = "don't match the transport")]
async fn ensure_boot_node_addresses_consistent_with_transport_not_memory() {
	let listen_addr = config::build_multiaddr![Ip4([127, 0, 0, 1]), Tcp(0_u16)];
	let boot_node = MultiaddrWithPeerId {
		multiaddr: config::build_multiaddr![Memory(rand::random::<u64>())],
		peer_id: PeerId::random(),
	};

	let _ = TestNetworkBuilder::new()
		.with_config(config::NetworkConfiguration {
			listen_addresses: vec![listen_addr.clone()],
			boot_nodes: vec![boot_node],
			..config::NetworkConfiguration::new(
				"test-node",
				"test-client",
				Default::default(),
				None,
			)
		})
		.build()
		.start_network();
}

#[tokio::test]
#[should_panic(expected = "don't match the transport")]
async fn ensure_reserved_node_addresses_consistent_with_transport_memory() {
	let listen_addr = config::build_multiaddr![Memory(rand::random::<u64>())];
	let reserved_node = MultiaddrWithPeerId {
		multiaddr: config::build_multiaddr![Ip4([127, 0, 0, 1]), Tcp(0_u16)],
		peer_id: PeerId::random(),
	};

	let _ = TestNetworkBuilder::new()
		.with_config(config::NetworkConfiguration {
			listen_addresses: vec![listen_addr.clone()],
			transport: TransportConfig::MemoryOnly,
			default_peers_set: SetConfig {
				reserved_nodes: vec![reserved_node],
				..Default::default()
			},
			..config::NetworkConfiguration::new(
				"test-node",
				"test-client",
				Default::default(),
				None,
			)
		})
		.build()
		.start_network();
}

#[tokio::test]
#[should_panic(expected = "don't match the transport")]
async fn ensure_reserved_node_addresses_consistent_with_transport_not_memory() {
	let listen_addr = config::build_multiaddr![Ip4([127, 0, 0, 1]), Tcp(0_u16)];
	let reserved_node = MultiaddrWithPeerId {
		multiaddr: config::build_multiaddr![Memory(rand::random::<u64>())],
		peer_id: PeerId::random(),
	};

	let _ = TestNetworkBuilder::new()
		.with_config(config::NetworkConfiguration {
			listen_addresses: vec![listen_addr.clone()],
			default_peers_set: SetConfig {
				reserved_nodes: vec![reserved_node],
				..Default::default()
			},
			..config::NetworkConfiguration::new(
				"test-node",
				"test-client",
				Default::default(),
				None,
			)
		})
		.build()
		.start_network();
}

#[tokio::test]
#[should_panic(expected = "don't match the transport")]
async fn ensure_public_addresses_consistent_with_transport_memory() {
	let listen_addr = config::build_multiaddr![Memory(rand::random::<u64>())];
	let public_address = config::build_multiaddr![Ip4([127, 0, 0, 1]), Tcp(0_u16)];

	let _ = TestNetworkBuilder::new()
		.with_config(config::NetworkConfiguration {
			listen_addresses: vec![listen_addr.clone()],
			transport: TransportConfig::MemoryOnly,
			public_addresses: vec![public_address],
			..config::NetworkConfiguration::new(
				"test-node",
				"test-client",
				Default::default(),
				None,
			)
		})
		.build()
		.start_network();
}

#[tokio::test]
#[should_panic(expected = "don't match the transport")]
async fn ensure_public_addresses_consistent_with_transport_not_memory() {
	let listen_addr = config::build_multiaddr![Ip4([127, 0, 0, 1]), Tcp(0_u16)];
	let public_address = config::build_multiaddr![Memory(rand::random::<u64>())];

	let _ = TestNetworkBuilder::new()
		.with_config(config::NetworkConfiguration {
			listen_addresses: vec![listen_addr.clone()],
			public_addresses: vec![public_address],
			..config::NetworkConfiguration::new(
				"test-node",
				"test-client",
				Default::default(),
				None,
			)
		})
		.build()
		.start_network();
}<|MERGE_RESOLUTION|>--- conflicted
+++ resolved
@@ -194,24 +194,11 @@
 				}
 			},
 
-<<<<<<< HEAD
-				// Add new events here.
-				future::Either::Left(Event::Dht(_)) => {},
-				future::Either::Right(Event::Dht(_)) => {},
-			};
-		}
-	});
-=======
 			// Add new events here.
-			future::Either::Left(Event::SyncConnected { .. }) => {},
-			future::Either::Right(Event::SyncConnected { .. }) => {},
-			future::Either::Left(Event::SyncDisconnected { .. }) => {},
-			future::Either::Right(Event::SyncDisconnected { .. }) => {},
 			future::Either::Left(Event::Dht(_)) => {},
 			future::Either::Right(Event::Dht(_)) => {},
 		};
 	}
->>>>>>> ed82c874
 }
 
 #[tokio::test]
@@ -412,45 +399,6 @@
 	receiver.await.unwrap();
 }
 
-<<<<<<< HEAD
-=======
-// Disconnect peer by calling `Protocol::disconnect_peer()` with the supplied block announcement
-// protocol name and verify that `SyncDisconnected` event is emitted
-#[tokio::test]
-async fn disconnect_sync_peer_using_block_announcement_protocol_name() {
-	let (node1, mut events_stream1, node2, mut events_stream2) = build_nodes_one_proto();
-
-	async fn wait_for_events(stream: &mut (impl Stream<Item = Event> + std::marker::Unpin)) {
-		let mut notif_received = false;
-		let mut sync_received = false;
-
-		while !notif_received || !sync_received {
-			match stream.next().await.unwrap() {
-				Event::NotificationStreamOpened { .. } => notif_received = true,
-				Event::SyncConnected { .. } => sync_received = true,
-				_ => {},
-			};
-		}
-	}
-
-	wait_for_events(&mut events_stream1).await;
-	wait_for_events(&mut events_stream2).await;
-
-	// disconnect peer using `PROTOCOL_NAME`, verify `NotificationStreamClosed` event is emitted
-	node2.disconnect_peer(node1.local_peer_id(), PROTOCOL_NAME.into());
-	assert!(std::matches!(
-		events_stream2.next().await,
-		Some(Event::NotificationStreamClosed { .. })
-	));
-	let _ = events_stream2.next().await; // ignore the reopen event
-
-	// now disconnect using `BLOCK_ANNOUNCE_PROTO_NAME`, verify that `SyncDisconnected` is
-	// emitted
-	node2.disconnect_peer(node1.local_peer_id(), BLOCK_ANNOUNCE_PROTO_NAME.into());
-	assert!(std::matches!(events_stream2.next().await, Some(Event::SyncDisconnected { .. })));
-}
-
->>>>>>> ed82c874
 #[tokio::test]
 #[should_panic(expected = "don't match the transport")]
 async fn ensure_listen_addresses_consistent_with_transport_memory() {
