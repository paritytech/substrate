--- conflicted
+++ resolved
@@ -278,15 +278,6 @@
 			Event::Dht(_) => {
 				self.events_total.with_label_values(&["dht", "sent", name]).inc();
 			},
-<<<<<<< HEAD
-=======
-			Event::SyncConnected { .. } => {
-				self.events_total.with_label_values(&["sync-connected", "sent", name]).inc();
-			},
-			Event::SyncDisconnected { .. } => {
-				self.events_total.with_label_values(&["sync-disconnected", "sent", name]).inc();
-			},
->>>>>>> ed82c874
 			Event::NotificationStreamOpened { protocol, .. } => {
 				format_label("notif-open-", protocol, |protocol_label| {
 					self.events_total.with_label_values(&[protocol_label, "sent", name]).inc();
