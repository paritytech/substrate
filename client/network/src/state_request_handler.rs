// Copyright 2020 Parity Technologies (UK) Ltd.
// This file is part of Substrate.

// Substrate is free software: you can redistribute it and/or modify
// it under the terms of the GNU General Public License as published by
// the Free Software Foundation, either version 3 of the License, or
// (at your option) any later version.

// Substrate is distributed in the hope that it will be useful,
// but WITHOUT ANY WARRANTY; without even the implied warranty of
// MERCHANTABILITY or FITNESS FOR A PARTICULAR PURPOSE.  See the
// GNU General Public License for more details.

// You should have received a copy of the GNU General Public License
// along with Substrate.  If not, see <http://www.gnu.org/licenses/>.

//! Helper for handling (i.e. answering) state requests from a remote peer via the
//! [`crate::request_responses::RequestResponsesBehaviour`].

<<<<<<< HEAD
use codec::{Encode, Decode};
use crate::chain::Client;
use crate::config::ProtocolId;
use crate::request_responses::{IncomingRequest, OutgoingResponse, ProtocolConfig};
use crate::schema::v1::{StateResponse, StateRequest, StateEntry, KeyValueStateEntry};
use crate::{PeerId, ReputationChange};
use futures::channel::{mpsc, oneshot};
use futures::stream::StreamExt;
=======
use crate::{
	chain::Client,
	config::ProtocolId,
	request_responses::{IncomingRequest, OutgoingResponse, ProtocolConfig},
	schema::v1::{StateEntry, StateRequest, StateResponse},
	PeerId, ReputationChange,
};
use codec::{Decode, Encode};
use futures::{
	channel::{mpsc, oneshot},
	stream::StreamExt,
};
>>>>>>> 7dcc77b9
use log::debug;
use lru::LruCache;
use prost::Message;
use sp_runtime::{generic::BlockId, traits::Block as BlockT};
use std::{
	hash::{Hash, Hasher},
	sync::Arc,
	time::Duration,
};

const LOG_TARGET: &str = "sync";
const MAX_RESPONSE_BYTES: usize = 2 * 1024 * 1024; // Actual reponse may be bigger.
const MAX_NUMBER_OF_SAME_REQUESTS_PER_PEER: usize = 2;

mod rep {
	use super::ReputationChange as Rep;

	/// Reputation change when a peer sent us the same request multiple times.
	pub const SAME_REQUEST: Rep = Rep::new(i32::MIN, "Same state request multiple times");
}

/// Generates a [`ProtocolConfig`] for the block request protocol, refusing incoming requests.
pub fn generate_protocol_config(protocol_id: &ProtocolId) -> ProtocolConfig {
	ProtocolConfig {
		name: generate_protocol_name(protocol_id).into(),
		max_request_size: 1024 * 1024,
		max_response_size: 16 * 1024 * 1024,
		request_timeout: Duration::from_secs(40),
		inbound_queue: None,
	}
}

/// Generate the state protocol name from chain specific protocol identifier.
fn generate_protocol_name(protocol_id: &ProtocolId) -> String {
	let mut s = String::new();
	s.push_str("/");
	s.push_str(protocol_id.as_ref());
	s.push_str("/state/1");
	s
}

/// The key of [`BlockRequestHandler::seen_requests`].
#[derive(Eq, PartialEq, Clone)]
struct SeenRequestsKey<B: BlockT> {
	peer: PeerId,
	block: B::Hash,
	start: Vec<Vec<u8>>,
}

impl<B: BlockT> Hash for SeenRequestsKey<B> {
	fn hash<H: Hasher>(&self, state: &mut H) {
		self.peer.hash(state);
		self.block.hash(state);
		self.start.hash(state);
	}
}

/// The value of [`StateRequestHandler::seen_requests`].
enum SeenRequestsValue {
	/// First time we have seen the request.
	First,
	/// We have fulfilled the request `n` times.
	Fulfilled(usize),
}

/// Handler for incoming block requests from a remote peer.
pub struct StateRequestHandler<B: BlockT> {
	client: Arc<dyn Client<B>>,
	request_receiver: mpsc::Receiver<IncomingRequest>,
	/// Maps from request to number of times we have seen this request.
	///
	/// This is used to check if a peer is spamming us with the same request.
	seen_requests: LruCache<SeenRequestsKey<B>, SeenRequestsValue>,
}

impl<B: BlockT> StateRequestHandler<B> {
	/// Create a new [`StateRequestHandler`].
	pub fn new(
		protocol_id: &ProtocolId,
		client: Arc<dyn Client<B>>,
		num_peer_hint: usize,
	) -> (Self, ProtocolConfig) {
		// Reserve enough request slots for one request per peer when we are at the maximum
		// number of peers.
		let (tx, request_receiver) = mpsc::channel(num_peer_hint);

		let mut protocol_config = generate_protocol_config(protocol_id);
		protocol_config.inbound_queue = Some(tx);

		let seen_requests = LruCache::new(num_peer_hint * 2);

		(Self { client, request_receiver, seen_requests }, protocol_config)
	}

	/// Run [`StateRequestHandler`].
	pub async fn run(mut self) {
		while let Some(request) = self.request_receiver.next().await {
			let IncomingRequest { peer, payload, pending_response } = request;

			match self.handle_request(payload, pending_response, &peer) {
				Ok(()) => debug!(target: LOG_TARGET, "Handled block request from {}.", peer),
				Err(e) => debug!(
					target: LOG_TARGET,
					"Failed to handle state request from {}: {}", peer, e,
				),
			}
		}
	}

	fn handle_request(
		&mut self,
		payload: Vec<u8>,
		pending_response: oneshot::Sender<OutgoingResponse>,
		peer: &PeerId,
	) -> Result<(), HandleRequestError> {
		let request = StateRequest::decode(&payload[..])?;
		let block: B::Hash = Decode::decode(&mut request.block.as_ref())?;

		let key =
			SeenRequestsKey { peer: *peer, block: block.clone(), start: request.start.clone() };

		let mut reputation_changes = Vec::new();

		match self.seen_requests.get_mut(&key) {
			Some(SeenRequestsValue::First) => {},
			Some(SeenRequestsValue::Fulfilled(ref mut requests)) => {
				*requests = requests.saturating_add(1);

				if *requests > MAX_NUMBER_OF_SAME_REQUESTS_PER_PEER {
					reputation_changes.push(rep::SAME_REQUEST);
				}
			},
			None => {
				self.seen_requests.put(key.clone(), SeenRequestsValue::First);
			},
		}

		log::trace!(
			target: LOG_TARGET,
			"Handling state request from {}: Block {:?}, Starting at {:x?}, no_proof={}",
			peer,
			request.block,
			&request.start,
			request.no_proof,
		);

		let result = if reputation_changes.is_empty() {
			let mut response = StateResponse::default();

			if !request.no_proof {
				let (proof, _count) = self.client.read_proof_collection(
					&BlockId::hash(block),
					request.start.as_slice(),
					MAX_RESPONSE_BYTES,
				)?;
				response.proof = proof.encode();
			} else {
				let entries = self.client.storage_collection(
					&BlockId::hash(block),
					request.start.as_slice(),
					MAX_RESPONSE_BYTES,
				)?;
<<<<<<< HEAD
				response.entries = entries.into_iter().map(|(state, complete)| {
					KeyValueStateEntry {
						state_root: state.state_root,
						entries: state.key_values.into_iter()
							.map(|(key, value)| StateEntry { key, value }).collect(),
						complete,
					}
				}).collect();
=======
				response.entries =
					entries.into_iter().map(|(key, value)| StateEntry { key, value }).collect();
				if response.entries.is_empty() {
					response.complete = true;
				}
>>>>>>> 7dcc77b9
			}

			log::trace!(
				target: LOG_TARGET,
				"StateResponse contains {} keys, {}, proof nodes, from {:?} to {:?}",
				response.entries.len(),
				response.proof.len(),
				response.entries.get(0).and_then(|top| top.entries.first()
					.map(|e| sp_core::hexdisplay::HexDisplay::from(&e.key))),
				response.entries.get(0).and_then(|top| top.entries.last()
					.map(|e| sp_core::hexdisplay::HexDisplay::from(&e.key))),
			);
			if let Some(value) = self.seen_requests.get_mut(&key) {
				// If this is the first time we have processed this request, we need to change
				// it to `Fulfilled`.
				if let SeenRequestsValue::First = value {
					*value = SeenRequestsValue::Fulfilled(1);
				}
			}

			let mut data = Vec::with_capacity(response.encoded_len());
			response.encode(&mut data)?;
			Ok(data)
		} else {
			Err(())
		};

		pending_response
			.send(OutgoingResponse { result, reputation_changes, sent_feedback: None })
			.map_err(|_| HandleRequestError::SendResponse)
	}
}

#[derive(derive_more::Display, derive_more::From)]
enum HandleRequestError {
	#[display(fmt = "Failed to decode request: {}.", _0)]
	DecodeProto(prost::DecodeError),
	#[display(fmt = "Failed to encode response: {}.", _0)]
	EncodeProto(prost::EncodeError),
	#[display(fmt = "Failed to decode block hash: {}.", _0)]
	InvalidHash(codec::Error),
	Client(sp_blockchain::Error),
	#[display(fmt = "Failed to send response.")]
	SendResponse,
}<|MERGE_RESOLUTION|>--- conflicted
+++ resolved
@@ -17,21 +17,11 @@
 //! Helper for handling (i.e. answering) state requests from a remote peer via the
 //! [`crate::request_responses::RequestResponsesBehaviour`].
 
-<<<<<<< HEAD
-use codec::{Encode, Decode};
-use crate::chain::Client;
-use crate::config::ProtocolId;
-use crate::request_responses::{IncomingRequest, OutgoingResponse, ProtocolConfig};
 use crate::schema::v1::{StateResponse, StateRequest, StateEntry, KeyValueStateEntry};
-use crate::{PeerId, ReputationChange};
-use futures::channel::{mpsc, oneshot};
-use futures::stream::StreamExt;
-=======
 use crate::{
 	chain::Client,
 	config::ProtocolId,
 	request_responses::{IncomingRequest, OutgoingResponse, ProtocolConfig},
-	schema::v1::{StateEntry, StateRequest, StateResponse},
 	PeerId, ReputationChange,
 };
 use codec::{Decode, Encode};
@@ -39,7 +29,6 @@
 	channel::{mpsc, oneshot},
 	stream::StreamExt,
 };
->>>>>>> 7dcc77b9
 use log::debug;
 use lru::LruCache;
 use prost::Message;
@@ -202,7 +191,6 @@
 					request.start.as_slice(),
 					MAX_RESPONSE_BYTES,
 				)?;
-<<<<<<< HEAD
 				response.entries = entries.into_iter().map(|(state, complete)| {
 					KeyValueStateEntry {
 						state_root: state.state_root,
@@ -211,13 +199,6 @@
 						complete,
 					}
 				}).collect();
-=======
-				response.entries =
-					entries.into_iter().map(|(key, value)| StateEntry { key, value }).collect();
-				if response.entries.is_empty() {
-					response.complete = true;
-				}
->>>>>>> 7dcc77b9
 			}
 
 			log::trace!(
