// This file is part of Substrate.

// Copyright (C) 2017-2020 Parity Technologies (UK) Ltd.
// SPDX-License-Identifier: GPL-3.0-or-later WITH Classpath-exception-2.0

// This program is free software: you can redistribute it and/or modify
// it under the terms of the GNU General Public License as published by
// the Free Software Foundation, either version 3 of the License, or
// (at your option) any later version.

// This program is distributed in the hope that it will be useful,
// but WITHOUT ANY WARRANTY; without even the implied warranty of
// MERCHANTABILITY or FITNESS FOR A PARTICULAR PURPOSE. See the
// GNU General Public License for more details.

// You should have received a copy of the GNU General Public License
// along with this program. If not, see <https://www.gnu.org/licenses/>.

//! Main entry point of the sc-network crate.
//!
//! There are two main structs in this module: [`NetworkWorker`] and [`NetworkService`].
//! The [`NetworkWorker`] *is* the network and implements the `Future` trait. It must be polled in
//! order for the network to advance.
//! The [`NetworkService`] is merely a shared version of the [`NetworkWorker`]. You can obtain an
//! `Arc<NetworkService>` by calling [`NetworkWorker::service`].
//!
//! The methods of the [`NetworkService`] are implemented by sending a message over a channel,
//! which is then processed by [`NetworkWorker::poll`].

use crate::{
	ExHashT, NetworkStateInfo, NetworkStatus,
	behaviour::{self, Behaviour, BehaviourOut},
	config::{parse_str_addr, NonReservedPeerMode, Params, Role, TransportConfig},
	DhtEvent,
	discovery::DiscoveryConfig,
	error::Error,
	network_state::{
		NetworkState, NotConnectedPeer as NetworkStateNotConnectedPeer, Peer as NetworkStatePeer,
	},
	on_demand_layer::AlwaysBadChecker,
	light_client_handler, block_requests, finality_requests,
	protocol::{self, event::Event, NotifsHandlerError, LegacyConnectionKillError, NotificationsSink, Ready, sync::SyncState, PeerInfo, Protocol},
	transport, ReputationChange,
};
use futures::{channel::oneshot, prelude::*};
use libp2p::{PeerId, multiaddr, Multiaddr};
use libp2p::core::{ConnectedPoint, Executor, connection::{ConnectionError, PendingConnectionError}, either::EitherError};
use libp2p::kad::record;
use libp2p::ping::handler::PingFailure;
use libp2p::swarm::{NetworkBehaviour, SwarmBuilder, SwarmEvent, protocols_handler::NodeHandlerWrapperError};
use log::{error, info, trace, warn};
use metrics::{Metrics, MetricSources, Histogram, HistogramVec};
use parking_lot::Mutex;
use sc_peerset::PeersetHandle;
use sp_consensus::import_queue::{BlockImportError, BlockImportResult, ImportQueue, Link};
use sp_runtime::{
	traits::{Block as BlockT, NumberFor},
	ConsensusEngineId,
};
use sp_utils::mpsc::{tracing_unbounded, TracingUnboundedReceiver, TracingUnboundedSender};
use std::{
	borrow::Cow,
	collections::{HashMap, HashSet},
	fs,
	marker::PhantomData,
	num:: NonZeroUsize,
	pin::Pin,
	str,
	sync::{
		atomic::{AtomicBool, AtomicUsize, Ordering},
		Arc,
	},
	task::Poll,
};
use wasm_timer::Instant;

pub use behaviour::{ResponseFailure, InboundFailure, RequestFailure, OutboundFailure};

mod metrics;
mod out_events;
#[cfg(test)]
mod tests;

/// Substrate network service. Handles network IO and manages connectivity.
pub struct NetworkService<B: BlockT + 'static, H: ExHashT> {
	/// Number of peers we're connected to.
	num_connected: Arc<AtomicUsize>,
	/// The local external addresses.
	external_addresses: Arc<Mutex<Vec<Multiaddr>>>,
	/// Are we actively catching up with the chain?
	is_major_syncing: Arc<AtomicBool>,
	/// Local copy of the `PeerId` of the local node.
	local_peer_id: PeerId,
	/// Bandwidth logging system. Can be queried to know the average bandwidth consumed.
	bandwidth: Arc<transport::BandwidthSinks>,
	/// Peerset manager (PSM); manages the reputation of nodes and indicates the network which
	/// nodes it should be connected to or not.
	peerset: PeersetHandle,
	/// Channel that sends messages to the actual worker.
	to_worker: TracingUnboundedSender<ServiceToWorkerMsg<B, H>>,
	/// For each peer and protocol combination, an object that allows sending notifications to
	/// that peer. Updated by the [`NetworkWorker`].
	peers_notifications_sinks: Arc<Mutex<HashMap<(PeerId, ConsensusEngineId), NotificationsSink>>>,
	/// For each legacy gossiping engine ID, the corresponding new protocol name.
	protocol_name_by_engine: Mutex<HashMap<ConsensusEngineId, Cow<'static, str>>>,
	/// Field extracted from the [`Metrics`] struct and necessary to report the
	/// notifications-related metrics.
	notifications_sizes_metric: Option<HistogramVec>,
	/// Marker to pin the `H` generic. Serves no purpose except to not break backwards
	/// compatibility.
	_marker: PhantomData<H>,
}

impl<B: BlockT + 'static, H: ExHashT> NetworkWorker<B, H> {
	/// Creates the network service.
	///
	/// Returns a `NetworkWorker` that implements `Future` and must be regularly polled in order
	/// for the network processing to advance. From it, you can extract a `NetworkService` using
	/// `worker.service()`. The `NetworkService` can be shared through the codebase.
	pub fn new(params: Params<B, H>) -> Result<NetworkWorker<B, H>, Error> {
		// Ensure the listen addresses are consistent with the transport.
		ensure_addresses_consistent_with_transport(
			params.network_config.listen_addresses.iter(),
			&params.network_config.transport,
		)?;
		ensure_addresses_consistent_with_transport(
			params.network_config.boot_nodes.iter().map(|x| &x.multiaddr),
			&params.network_config.transport,
		)?;
		ensure_addresses_consistent_with_transport(
			params.network_config.reserved_nodes.iter().map(|x| &x.multiaddr),
			&params.network_config.transport,
		)?;
		ensure_addresses_consistent_with_transport(
			params.network_config.public_addresses.iter(),
			&params.network_config.transport,
		)?;

		let (to_worker, from_service) = tracing_unbounded("mpsc_network_worker");

		if let Some(path) = params.network_config.net_config_path {
			fs::create_dir_all(&path)?;
		}

		// List of multiaddresses that we know in the network.
		let mut known_addresses = Vec::new();
		let mut bootnodes = Vec::new();
		let mut boot_node_ids = HashSet::new();

		// Process the bootnodes.
		for bootnode in params.network_config.boot_nodes.iter() {
			bootnodes.push(bootnode.peer_id.clone());
			boot_node_ids.insert(bootnode.peer_id.clone());
			known_addresses.push((bootnode.peer_id.clone(), bootnode.multiaddr.clone()));
		}

		let boot_node_ids = Arc::new(boot_node_ids);

		// Check for duplicate bootnodes.
		known_addresses.iter()
			.try_for_each(|(peer_id, addr)|
				if let Some(other) = known_addresses
					.iter()
					.find(|o| o.1 == *addr && o.0 != *peer_id)
				{
					Err(Error::DuplicateBootnode {
						address: addr.clone(),
						first_id: peer_id.clone(),
						second_id: other.0.clone(),
					})
				} else {
					Ok(())
				}
			)?;

		// Initialize the peers we should always be connected to.
		let priority_groups = {
			let mut reserved_nodes = HashSet::new();
			for reserved in params.network_config.reserved_nodes.iter() {
				reserved_nodes.insert(reserved.peer_id.clone());
				known_addresses.push((reserved.peer_id.clone(), reserved.multiaddr.clone()));
			}

			let print_deprecated_message = match &params.role {
				Role::Sentry { .. } => true,
				Role::Authority { sentry_nodes } if !sentry_nodes.is_empty() => true,
				_ => false,
			};
			if print_deprecated_message {
				log::warn!(
					"🙇 Sentry nodes are deprecated, and the `--sentry` and  `--sentry-nodes` \
					CLI options will eventually be removed in a future version. The Substrate \
					and Polkadot networking protocol require validators to be \
					publicly-accessible. Please do not block access to your validator nodes. \
					For details, see https://github.com/paritytech/substrate/issues/6845."
				);
			}

			let mut sentries_and_validators = HashSet::new();
			match &params.role {
				Role::Sentry { validators } => {
					for validator in validators {
						sentries_and_validators.insert(validator.peer_id.clone());
						reserved_nodes.insert(validator.peer_id.clone());
						known_addresses.push((validator.peer_id.clone(), validator.multiaddr.clone()));
					}
				}
				Role::Authority { sentry_nodes } => {
					for sentry_node in sentry_nodes {
						sentries_and_validators.insert(sentry_node.peer_id.clone());
						reserved_nodes.insert(sentry_node.peer_id.clone());
						known_addresses.push((sentry_node.peer_id.clone(), sentry_node.multiaddr.clone()));
					}
				}
				_ => {}
			}

			vec![
				("reserved".to_owned(), reserved_nodes),
				("sentries_and_validators".to_owned(), sentries_and_validators),
			]
		};

		let peerset_config = sc_peerset::PeersetConfig {
			in_peers: params.network_config.in_peers,
			out_peers: params.network_config.out_peers,
			bootnodes,
			reserved_only: params.network_config.non_reserved_mode == NonReservedPeerMode::Deny,
			priority_groups,
		};

		// Private and public keys configuration.
		let local_identity = params.network_config.node_key.clone().into_keypair()?;
		let local_public = local_identity.public();
		let local_peer_id = local_public.clone().into_peer_id();
		info!(
			target: "sub-libp2p",
			"🏷 Local node identity is: {}",
			local_peer_id.to_base58(),
		);

		let checker = params.on_demand.as_ref()
			.map(|od| od.checker().clone())
			.unwrap_or_else(|| Arc::new(AlwaysBadChecker));

		let num_connected = Arc::new(AtomicUsize::new(0));
		let is_major_syncing = Arc::new(AtomicBool::new(false));
		let (protocol, peerset_handle) = Protocol::new(
			protocol::ProtocolConfig {
				roles: From::from(&params.role),
				max_parallel_downloads: params.network_config.max_parallel_downloads,
			},
			local_peer_id.clone(),
			params.chain.clone(),
			params.transaction_pool,
			params.finality_proof_request_builder,
			params.protocol_id.clone(),
			peerset_config,
			params.block_announce_validator,
			params.metrics_registry.as_ref(),
			boot_node_ids.clone(),
		)?;

		// Build the swarm.
		let (mut swarm, bandwidth): (Swarm<B, H>, _) = {
			let user_agent = format!(
				"{} ({})",
				params.network_config.client_version,
				params.network_config.node_name
			);
			let block_requests = {
				let config = block_requests::Config::new(&params.protocol_id);
				block_requests::BlockRequests::new(config, params.chain.clone())
			};
			let finality_proof_requests = {
				let config = finality_requests::Config::new(&params.protocol_id);
				finality_requests::FinalityProofRequests::new(config, params.finality_proof_provider.clone())
			};
			let light_client_handler = {
				let config = light_client_handler::Config::new(&params.protocol_id);
				light_client_handler::LightClientHandler::new(
					config,
					params.chain,
					checker,
					peerset_handle.clone(),
				)
			};

			let discovery_config = {
				let mut config = DiscoveryConfig::new(local_public.clone());
				config.with_user_defined(known_addresses);
				config.discovery_limit(u64::from(params.network_config.out_peers) + 15);
				config.add_protocol(params.protocol_id.clone());
				config.allow_non_globals_in_dht(params.network_config.allow_non_globals_in_dht);

				match params.network_config.transport {
					TransportConfig::MemoryOnly => {
						config.with_mdns(false);
						config.allow_private_ipv4(false);
					}
					TransportConfig::Normal { enable_mdns, allow_private_ipv4, .. } => {
						config.with_mdns(enable_mdns);
						config.allow_private_ipv4(allow_private_ipv4);
					}
				}

				config
			};

			let mut behaviour = {
				let result = Behaviour::new(
					protocol,
					params.role,
					user_agent,
					local_public,
					block_requests,
					finality_proof_requests,
					light_client_handler,
					discovery_config,
					params.network_config.request_response_protocols,
				);

				match result {
					Ok(b) => b,
					Err(crate::request_responses::RegisterError::DuplicateProtocol(proto)) => {
						return Err(Error::DuplicateRequestResponseProtocol {
							protocol: proto,
						})
					},
				}
			};

			for (engine_id, protocol_name) in &params.network_config.notifications_protocols {
				behaviour.register_notifications_protocol(*engine_id, protocol_name.clone());
			}
			let (transport, bandwidth) = {
				let (config_mem, config_wasm, flowctrl) = match params.network_config.transport {
					TransportConfig::MemoryOnly => (true, None, false),
					TransportConfig::Normal { wasm_external_transport, use_yamux_flow_control, .. } =>
						(false, wasm_external_transport, use_yamux_flow_control)
				};
				transport::build_transport(local_identity, config_mem, config_wasm, flowctrl)
			};
			let mut builder = SwarmBuilder::new(transport, behaviour, local_peer_id.clone())
				.peer_connection_limit(crate::MAX_CONNECTIONS_PER_PEER)
				.notify_handler_buffer_size(NonZeroUsize::new(32).expect("32 != 0; qed"))
				.connection_event_buffer_size(1024);
			if let Some(spawner) = params.executor {
				struct SpawnImpl<F>(F);
				impl<F: Fn(Pin<Box<dyn Future<Output = ()> + Send>>)> Executor for SpawnImpl<F> {
					fn exec(&self, f: Pin<Box<dyn Future<Output = ()> + Send>>) {
						(self.0)(f)
					}
				}
				builder = builder.executor(Box::new(SpawnImpl(spawner)));
			}
			(builder.build(), bandwidth)
		};

		// Initialize the metrics.
		let metrics = match &params.metrics_registry {
			Some(registry) => {
				Some(metrics::register(registry, MetricSources {
					bandwidth: bandwidth.clone(),
					major_syncing: is_major_syncing.clone(),
					connected_peers: num_connected.clone(),
				})?)
			}
			None => None
		};

		// Listen on multiaddresses.
		for addr in &params.network_config.listen_addresses {
			if let Err(err) = Swarm::<B, H>::listen_on(&mut swarm, addr.clone()) {
				warn!(target: "sub-libp2p", "Can't listen on {} because: {:?}", addr, err)
			}
		}

		// Add external addresses.
		for addr in &params.network_config.public_addresses {
			Swarm::<B, H>::add_external_address(&mut swarm, addr.clone());
		}

		let external_addresses = Arc::new(Mutex::new(Vec::new()));
		let peers_notifications_sinks = Arc::new(Mutex::new(HashMap::new()));
		let protocol_name_by_engine = Mutex::new({
			params.network_config.notifications_protocols.iter().cloned().collect()
		});

		let service = Arc::new(NetworkService {
			bandwidth,
			external_addresses: external_addresses.clone(),
			num_connected: num_connected.clone(),
			is_major_syncing: is_major_syncing.clone(),
			peerset: peerset_handle,
			local_peer_id,
			to_worker,
			peers_notifications_sinks: peers_notifications_sinks.clone(),
			protocol_name_by_engine,
			notifications_sizes_metric:
				metrics.as_ref().map(|metrics| metrics.notifications_sizes.clone()),
			_marker: PhantomData,
		});

		Ok(NetworkWorker {
			external_addresses,
			num_connected,
			is_major_syncing,
			network_service: swarm,
			service,
			import_queue: params.import_queue,
			from_service,
			light_client_rqs: params.on_demand.and_then(|od| od.extract_receiver()),
			event_streams: out_events::OutChannels::new(params.metrics_registry.as_ref())?,
			peers_notifications_sinks,
			metrics,
			boot_node_ids,
			pending_requests: HashMap::with_capacity(128),
		})
	}

	/// High-level network status information.
	pub fn status(&self) -> NetworkStatus<B> {
		NetworkStatus {
			sync_state: self.sync_state(),
			best_seen_block: self.best_seen_block(),
			num_sync_peers: self.num_sync_peers(),
			num_connected_peers: self.num_connected_peers(),
			num_active_peers: self.num_active_peers(),
			total_bytes_inbound: self.total_bytes_inbound(),
			total_bytes_outbound: self.total_bytes_outbound(),
		}
	}

	/// Returns the total number of bytes received so far.
	pub fn total_bytes_inbound(&self) -> u64 {
		self.service.bandwidth.total_inbound()
	}

	/// Returns the total number of bytes sent so far.
	pub fn total_bytes_outbound(&self) -> u64 {
		self.service.bandwidth.total_outbound()
	}

	/// Returns the number of peers we're connected to.
	pub fn num_connected_peers(&self) -> usize {
		self.network_service.user_protocol().num_connected_peers()
	}

	/// Returns the number of peers we're connected to and that are being queried.
	pub fn num_active_peers(&self) -> usize {
		self.network_service.user_protocol().num_active_peers()
	}

	/// Current global sync state.
	pub fn sync_state(&self) -> SyncState {
		self.network_service.user_protocol().sync_state()
	}

	/// Target sync block number.
	pub fn best_seen_block(&self) -> Option<NumberFor<B>> {
		self.network_service.user_protocol().best_seen_block()
	}

	/// Number of peers participating in syncing.
	pub fn num_sync_peers(&self) -> u32 {
		self.network_service.user_protocol().num_sync_peers()
	}

	/// Number of blocks in the import queue.
	pub fn num_queued_blocks(&self) -> u32 {
		self.network_service.user_protocol().num_queued_blocks()
	}

	/// Returns the number of downloaded blocks.
	pub fn num_downloaded_blocks(&self) -> usize {
		self.network_service.user_protocol().num_downloaded_blocks()
	}

	/// Number of active sync requests.
	pub fn num_sync_requests(&self) -> usize {
		self.network_service.user_protocol().num_sync_requests()
	}

	/// Adds an address for a node.
	pub fn add_known_address(&mut self, peer_id: PeerId, addr: Multiaddr) {
		self.network_service.add_known_address(peer_id, addr);
	}

	/// Return a `NetworkService` that can be shared through the code base and can be used to
	/// manipulate the worker.
	pub fn service(&self) -> &Arc<NetworkService<B, H>> {
		&self.service
	}

	/// You must call this when a new block is finalized by the client.
	pub fn on_block_finalized(&mut self, hash: B::Hash, header: B::Header) {
		self.network_service.user_protocol_mut().on_block_finalized(hash, &header);
	}

	/// This should be called when blocks are added to the
	/// chain by something other than the import queue.
	/// Currently this is only useful for tests.
	pub fn update_chain(&mut self) {
		self.network_service.user_protocol_mut().update_chain();
	}

	/// Returns the local `PeerId`.
	pub fn local_peer_id(&self) -> &PeerId {
		Swarm::<B, H>::local_peer_id(&self.network_service)
	}

	/// Returns the list of addresses we are listening on.
	///
	/// Does **NOT** include a trailing `/p2p/` with our `PeerId`.
	pub fn listen_addresses(&self) -> impl Iterator<Item = &Multiaddr> {
		Swarm::<B, H>::listeners(&self.network_service)
	}

	/// Get network state.
	///
	/// **Note**: Use this only for debugging. This API is unstable. There are warnings literally
	/// everywhere about this. Please don't use this function to retrieve actual information.
	pub fn network_state(&mut self) -> NetworkState {
		let swarm = &mut self.network_service;
		let open = swarm.user_protocol().open_peers().cloned().collect::<Vec<_>>();

		let connected_peers = {
			let swarm = &mut *swarm;
			open.iter().filter_map(move |peer_id| {
				let known_addresses = NetworkBehaviour::addresses_of_peer(&mut **swarm, peer_id)
					.into_iter().collect();

				let endpoint = if let Some(e) = swarm.node(peer_id).map(|i| i.endpoint()) {
					e.clone().into()
				} else {
					error!(target: "sub-libp2p", "Found state inconsistency between custom protocol \
						and debug information about {:?}", peer_id);
					return None
				};

				Some((peer_id.to_base58(), NetworkStatePeer {
					endpoint,
					version_string: swarm.node(peer_id)
						.and_then(|i| i.client_version().map(|s| s.to_owned())),
					latest_ping_time: swarm.node(peer_id).and_then(|i| i.latest_ping()),
					enabled: swarm.user_protocol().is_enabled(&peer_id),
					open: swarm.user_protocol().is_open(&peer_id),
					known_addresses,
				}))
			}).collect()
		};

		let not_connected_peers = {
			let swarm = &mut *swarm;
			swarm.known_peers().into_iter()
				.filter(|p| open.iter().all(|n| n != p))
				.map(move |peer_id| {
					(peer_id.to_base58(), NetworkStateNotConnectedPeer {
						version_string: swarm.node(&peer_id)
							.and_then(|i| i.client_version().map(|s| s.to_owned())),
						latest_ping_time: swarm.node(&peer_id).and_then(|i| i.latest_ping()),
						known_addresses: NetworkBehaviour::addresses_of_peer(&mut **swarm, &peer_id)
							.into_iter().collect(),
					})
				})
				.collect()
		};

		NetworkState {
			peer_id: Swarm::<B, H>::local_peer_id(&swarm).to_base58(),
			listened_addresses: Swarm::<B, H>::listeners(&swarm).cloned().collect(),
			external_addresses: Swarm::<B, H>::external_addresses(&swarm).cloned().collect(),
			connected_peers,
			not_connected_peers,
			peerset: swarm.user_protocol_mut().peerset_debug_info(),
		}
	}

	/// Get currently connected peers.
	pub fn peers_debug_info(&mut self) -> Vec<(PeerId, PeerInfo<B>)> {
		self.network_service.user_protocol_mut()
			.peers_info()
			.map(|(id, info)| (id.clone(), info.clone()))
			.collect()
	}

	/// Removes a `PeerId` from the list of reserved peers.
	pub fn remove_reserved_peer(&self, peer: PeerId) {
		self.service.remove_reserved_peer(peer);
	}

	/// Adds a `PeerId` and its address as reserved. The string should encode the address
	/// and peer ID of the remote node.
	pub fn add_reserved_peer(&self, peer: String) -> Result<(), String> {
		self.service.add_reserved_peer(peer)
	}
}

impl<B: BlockT + 'static, H: ExHashT> NetworkService<B, H> {
	/// Returns the local `PeerId`.
	pub fn local_peer_id(&self) -> &PeerId {
		&self.local_peer_id
	}

	/// Set authorized peers.
	///
	/// Need a better solution to manage authorized peers, but now just use reserved peers for
	/// prototyping.
	pub fn set_authorized_peers(&self, peers: HashSet<PeerId>) {
		self.peerset.set_reserved_peers(peers)
	}

	/// Set authorized_only flag.
	///
	/// Need a better solution to decide authorized_only, but now just use reserved_only flag for
	/// prototyping.
	pub fn set_authorized_only(&self, reserved_only: bool) {
		self.peerset.set_reserved_only(reserved_only)
	}

	/// Appends a notification to the buffer of pending outgoing notifications with the given peer.
	/// Has no effect if the notifications channel with this protocol name is not open.
	///
	/// If the buffer of pending outgoing notifications with that peer is full, the notification
	/// is silently dropped and the connection to the remote will start being shut down. This
	/// happens if you call this method at a higher rate than the rate at which the peer processes
	/// these notifications, or if the available network bandwidth is too low.
	///
	/// For this reason, this method is considered soft-deprecated. You are encouraged to use
	/// [`NetworkService::notification_sender`] instead.
	///
	/// > **Note**: The reason why this is a no-op in the situation where we have no channel is
	/// >			that we don't guarantee message delivery anyway. Networking issues can cause
	/// >			connections to drop at any time, and higher-level logic shouldn't differentiate
	/// >			between the remote voluntarily closing a substream or a network error
	/// >			preventing the message from being delivered.
	///
	/// The protocol must have been registered with `register_notifications_protocol` or
	/// [`NetworkConfiguration::notifications_protocols`](crate::config::NetworkConfiguration::notifications_protocols).
	///
	pub fn write_notification(&self, target: PeerId, engine_id: ConsensusEngineId, message: Vec<u8>) {
		// We clone the `NotificationsSink` in order to be able to unlock the network-wide
		// `peers_notifications_sinks` mutex as soon as possible.
		let sink = {
			let peers_notifications_sinks = self.peers_notifications_sinks.lock();
			if let Some(sink) = peers_notifications_sinks.get(&(target, engine_id)) {
				sink.clone()
			} else {
				// Notification silently discarded, as documented.
				return;
			}
		};

		// Used later for the metrics report.
		let message_len = message.len();

		// Determine the wire protocol name corresponding to this `engine_id`.
		let protocol_name = self.protocol_name_by_engine.lock().get(&engine_id).cloned();
		if let Some(protocol_name) = protocol_name {
			sink.send_sync_notification(protocol_name, message);
		} else {
			return;
		}

		if let Some(notifications_sizes_metric) = self.notifications_sizes_metric.as_ref() {
			notifications_sizes_metric
				.with_label_values(&["out", &maybe_utf8_bytes_to_string(&engine_id)])
				.observe(message_len as f64);
		}
	}

	/// Obtains a [`NotificationSender`] for a connected peer, if it exists.
	///
	/// A `NotificationSender` is scoped to a particular connection to the peer that holds
	/// a receiver. With a `NotificationSender` at hand, sending a notification is done in two steps:
	///
	/// 1.  [`NotificationSender::ready`] is used to wait for the sender to become ready
	/// for another notification, yielding a [`NotificationSenderReady`] token.
	/// 2.  [`NotificationSenderReady::send`] enqueues the notification for sending. This operation
	/// can only fail if the underlying notification substream or connection has suddenly closed.
	///
	/// An error is returned by [`NotificationSenderReady::send`] if there exists no open
	/// notifications substream with that combination of peer and protocol, or if the remote
	/// has asked to close the notifications substream. If that happens, it is guaranteed that an
	/// [`Event::NotificationStreamClosed`] has been generated on the stream returned by
	/// [`NetworkService::event_stream`].
	///
	/// If the remote requests to close the notifications substream, all notifications successfully
	/// enqueued using [`NotificationSenderReady::send`] will finish being sent out before the
	/// substream actually gets closed, but attempting to enqueue more notifications will now
	/// return an error. It is however possible for the entire connection to be abruptly closed,
	/// in which case enqueued notifications will be lost.
	///
	/// The protocol must have been registered with `register_notifications_protocol` or
	/// [`NetworkConfiguration::notifications_protocols`](crate::config::NetworkConfiguration::notifications_protocols).
	///
	/// # Usage
	///
	/// This method returns a struct that allows waiting until there is space available in the
	/// buffer of messages towards the given peer. If the peer processes notifications at a slower
	/// rate than we send them, this buffer will quickly fill up.
	///
	/// As such, you should never do something like this:
	///
	/// ```ignore
	/// // Do NOT do this
	/// for peer in peers {
	/// 	if let Ok(n) = network.notification_sender(peer, ...) {
	///			if let Ok(s) = n.ready().await {
	///				let _ = s.send(...);
	///			}
	/// 	}
	/// }
	/// ```
	///
	/// Doing so would slow down all peers to the rate of the slowest one. A malicious or
	/// malfunctioning peer could intentionally process notifications at a very slow rate.
	///
	/// Instead, you are encouraged to maintain your own buffer of notifications on top of the one
	/// maintained by `sc-network`, and use `notification_sender` to progressively send out
	/// elements from your buffer. If this additional buffer is full (which will happen at some
	/// point if the peer is too slow to process notifications), appropriate measures can be taken,
	/// such as removing non-critical notifications from the buffer or disconnecting the peer
	/// using [`NetworkService::disconnect_peer`].
	///
	///
	/// Notifications              Per-peer buffer
	///   broadcast    +------->   of notifications   +-->  `notification_sender`  +-->  Internet
	///                    ^       (not covered by
	///                    |         sc-network)
	///                    +
	///      Notifications should be dropped
	///             if buffer is full
	///
	///
	/// See also the [`gossip`](crate::gossip) module for a higher-level way to send
	/// notifications.
	///
	pub fn notification_sender(
		&self,
		target: PeerId,
		engine_id: ConsensusEngineId,
	) -> Result<NotificationSender, NotificationSenderError> {
		// We clone the `NotificationsSink` in order to be able to unlock the network-wide
		// `peers_notifications_sinks` mutex as soon as possible.
		let sink = {
			let peers_notifications_sinks = self.peers_notifications_sinks.lock();
			if let Some(sink) = peers_notifications_sinks.get(&(target, engine_id)) {
				sink.clone()
			} else {
				return Err(NotificationSenderError::Closed);
			}
		};

		// Determine the wire protocol name corresponding to this `engine_id`.
		let protocol_name = match self.protocol_name_by_engine.lock().get(&engine_id).cloned() {
			Some(p) => p,
			None => return Err(NotificationSenderError::BadProtocol),
		};

		Ok(NotificationSender {
			sink,
			protocol_name,
			notification_size_metric: self.notifications_sizes_metric.as_ref().map(|histogram| {
				histogram.with_label_values(&["out", &maybe_utf8_bytes_to_string(&engine_id)])
			}),
		})
	}

	/// Returns a stream containing the events that happen on the network.
	///
	/// If this method is called multiple times, the events are duplicated.
	///
	/// The stream never ends (unless the `NetworkWorker` gets shut down).
	///
	/// The name passed is used to identify the channel in the Prometheus metrics. Note that the
	/// parameter is a `&'static str`, and not a `String`, in order to avoid accidentally having
	/// an unbounded set of Prometheus metrics, which would be quite bad in terms of memory
	pub fn event_stream(&self, name: &'static str) -> impl Stream<Item = Event> {
		let (tx, rx) = out_events::channel(name);
		let _ = self.to_worker.unbounded_send(ServiceToWorkerMsg::EventStream(tx));
		rx
	}

	/// Sends a single targeted request to a specific peer. On success, returns the response of
	/// the peer.
	///
	/// Request-response protocols are a way to complement notifications protocols, but
	/// notifications should remain the default ways of communicating information. For example, a
	/// peer can announce something through a notification, after which the recipient can obtain
	/// more information by performing a request.
	/// As such, this function is meant to be called only with peers we are already connected to.
	/// Calling this method with a `target` we are not connected to will *not* attempt to connect
	/// to said peer.
	///
	/// No limit or throttling of concurrent outbound requests per peer and protocol are enforced.
	/// Such restrictions, if desired, need to be enforced at the call site(s).
	///
	/// The protocol must have been registered through
	/// [`NetworkConfiguration::request_response_protocols`](
	/// crate::config::NetworkConfiguration::request_response_protocols).
	pub async fn request(
		&self,
		target: PeerId,
		protocol: impl Into<Cow<'static, str>>,
		request: Vec<u8>
	) -> Result<Vec<u8>, RequestFailure> {
		let (tx, rx) = oneshot::channel();
		let _ = self.to_worker.unbounded_send(ServiceToWorkerMsg::Request {
			target,
			protocol: protocol.into(),
			request,
			pending_response: tx
		});

		match rx.await {
			Ok(v) => v,
			// The channel can only be closed if the network worker no longer exists. If the
			// network worker no longer exists, then all connections to `target` are necessarily
			// closed, and we legitimately report this situation as a "ConnectionClosed".
			Err(_) => Err(RequestFailure::Network(OutboundFailure::ConnectionClosed)),
		}
	}

	/// Registers a new notifications protocol.
	///
	/// After a protocol has been registered, you can call `write_notifications`.
	///
	/// **Important**: This method is a work-around, and you are instead strongly encouraged to
	/// pass the protocol in the `NetworkConfiguration::notifications_protocols` list instead.
	/// If you have no other choice but to use this method, you are very strongly encouraged to
	/// call it very early on. Any connection open will retain the protocols that were registered
	/// then, and not any new one.
	///
	/// Please call `event_stream` before registering a protocol, otherwise you may miss events
	/// about the protocol that you have registered.
	// TODO: remove this method after https://github.com/paritytech/substrate/issues/4587
	pub fn register_notifications_protocol(
		&self,
		engine_id: ConsensusEngineId,
		protocol_name: impl Into<Cow<'static, str>>,
	) {
		let protocol_name = protocol_name.into();
		self.protocol_name_by_engine.lock().insert(engine_id, protocol_name.clone());
		let _ = self.to_worker.unbounded_send(ServiceToWorkerMsg::RegisterNotifProtocol {
			engine_id,
			protocol_name,
		});
	}

	/// You may call this when new transactons are imported by the transaction pool.
	///
	/// All transactions will be fetched from the `TransactionPool` that was passed at
	/// initialization as part of the configuration and propagated to peers.
	pub fn trigger_repropagate(&self) {
		let _ = self.to_worker.unbounded_send(ServiceToWorkerMsg::PropagateTransactions);
	}

	/// You must call when new transaction is imported by the transaction pool.
	///
	/// This transaction will be fetched from the `TransactionPool` that was passed at
	/// initialization as part of the configuration and propagated to peers.
	pub fn propagate_transaction(&self, hash: H) {
		let _ = self.to_worker.unbounded_send(ServiceToWorkerMsg::PropagateTransaction(hash));
	}

	/// Make sure an important block is propagated to peers.
	///
	/// In chain-based consensus, we often need to make sure non-best forks are
	/// at least temporarily synced. This function forces such an announcement.
	pub fn announce_block(&self, hash: B::Hash, data: Vec<u8>) {
		let _ = self.to_worker.unbounded_send(ServiceToWorkerMsg::AnnounceBlock(hash, data));
	}

	/// Report a given peer as either beneficial (+) or costly (-) according to the
	/// given scalar.
	pub fn report_peer(&self, who: PeerId, cost_benefit: ReputationChange) {
		self.peerset.report_peer(who, cost_benefit);
	}

	/// Disconnect from a node as soon as possible.
	///
	/// This triggers the same effects as if the connection had closed itself spontaneously.
	pub fn disconnect_peer(&self, who: PeerId) {
		let _ = self.to_worker.unbounded_send(ServiceToWorkerMsg::DisconnectPeer(who));
	}

	/// Request a justification for the given block from the network.
	///
	/// On success, the justification will be passed to the import queue that was part at
	/// initialization as part of the configuration.
	pub fn request_justification(&self, hash: &B::Hash, number: NumberFor<B>) {
		let _ = self
			.to_worker
			.unbounded_send(ServiceToWorkerMsg::RequestJustification(*hash, number));
	}

	/// Are we in the process of downloading the chain?
	pub fn is_major_syncing(&self) -> bool {
		self.is_major_syncing.load(Ordering::Relaxed)
	}

	/// Start getting a value from the DHT.
	///
	/// This will generate either a `ValueFound` or a `ValueNotFound` event and pass it as an
	/// item on the [`NetworkWorker`] stream.
	pub fn get_value(&self, key: &record::Key) {
		let _ = self
			.to_worker
			.unbounded_send(ServiceToWorkerMsg::GetValue(key.clone()));
	}

	/// Start putting a value in the DHT.
	///
	/// This will generate either a `ValuePut` or a `ValuePutFailed` event and pass it as an
	/// item on the [`NetworkWorker`] stream.
	pub fn put_value(&self, key: record::Key, value: Vec<u8>) {
		let _ = self
			.to_worker
			.unbounded_send(ServiceToWorkerMsg::PutValue(key, value));
	}

	/// Connect to unreserved peers and allow unreserved peers to connect.
	pub fn accept_unreserved_peers(&self) {
		self.peerset.set_reserved_only(false);
	}

	/// Disconnect from unreserved peers and deny new unreserved peers to connect.
	pub fn deny_unreserved_peers(&self) {
		self.peerset.set_reserved_only(true);
	}

	/// Removes a `PeerId` from the list of reserved peers.
	pub fn remove_reserved_peer(&self, peer: PeerId) {
		self.peerset.remove_reserved_peer(peer);
	}

	/// Adds a `PeerId` and its address as reserved. The string should encode the address
	/// and peer ID of the remote node.
	///
	/// Returns an `Err` if the given string is not a valid multiaddress
	/// or contains an invalid peer ID (which includes the local peer ID).
	pub fn add_reserved_peer(&self, peer: String) -> Result<(), String> {
		let (peer_id, addr) = parse_str_addr(&peer).map_err(|e| format!("{:?}", e))?;
		// Make sure the local peer ID is never added to the PSM.
		if peer_id == self.local_peer_id {
			return Err("Local peer ID cannot be added as a reserved peer.".to_string())
		}
		self.peerset.add_reserved_peer(peer_id.clone());
		let _ = self
			.to_worker
			.unbounded_send(ServiceToWorkerMsg::AddKnownAddress(peer_id, addr));
		Ok(())
	}

	/// Configure an explicit fork sync request.
	/// Note that this function should not be used for recent blocks.
	/// Sync should be able to download all the recent forks normally.
	/// `set_sync_fork_request` should only be used if external code detects that there's
	/// a stale fork missing.
	/// Passing empty `peers` set effectively removes the sync request.
	pub fn set_sync_fork_request(&self, peers: Vec<PeerId>, hash: B::Hash, number: NumberFor<B>) {
		let _ = self
			.to_worker
			.unbounded_send(ServiceToWorkerMsg::SyncFork(peers, hash, number));
	}

	/// Modify a peerset priority group.
	///
	/// Each `Multiaddr` must end with a `/p2p/` component containing the `PeerId`.
	///
	/// Returns an `Err` if one of the given addresses is invalid or contains an
	/// invalid peer ID (which includes the local peer ID).
	pub fn set_priority_group(&self, group_id: String, peers: HashSet<Multiaddr>) -> Result<(), String> {
		let peers = self.split_multiaddr_and_peer_id(peers)?;

		let peer_ids = peers.iter().map(|(peer_id, _addr)| peer_id.clone()).collect();

		self.peerset.set_priority_group(group_id, peer_ids);

		for (peer_id, addr) in peers.into_iter() {
			let _ = self
				.to_worker
				.unbounded_send(ServiceToWorkerMsg::AddKnownAddress(peer_id, addr));
		}

		Ok(())
	}

	/// Add peers to a peerset priority group.
	///
	/// Each `Multiaddr` must end with a `/p2p/` component containing the `PeerId`.
	///
	/// Returns an `Err` if one of the given addresses is invalid or contains an
	/// invalid peer ID (which includes the local peer ID).
	pub fn add_to_priority_group(&self, group_id: String, peers: HashSet<Multiaddr>) -> Result<(), String> {
		let peers = self.split_multiaddr_and_peer_id(peers)?;

		for (peer_id, addr) in peers.into_iter() {
			self.peerset.add_to_priority_group(group_id.clone(), peer_id.clone());

			let _ = self
				.to_worker
				.unbounded_send(ServiceToWorkerMsg::AddKnownAddress(peer_id, addr));
		}

		Ok(())
	}

	/// Remove peers from a peerset priority group.
	///
	/// Each `Multiaddr` must end with a `/p2p/` component containing the `PeerId`.
	///
	/// Returns an `Err` if one of the given addresses is invalid or contains an
	/// invalid peer ID (which includes the local peer ID).
	pub fn remove_from_priority_group(&self, group_id: String, peers: HashSet<Multiaddr>) -> Result<(), String> {
		let peers = self.split_multiaddr_and_peer_id(peers)?;
		for (peer_id, _) in peers.into_iter() {
			self.peerset.remove_from_priority_group(group_id.clone(), peer_id);
		}
		Ok(())
	}

	/// Returns the number of peers we're connected to.
	pub fn num_connected(&self) -> usize {
		self.num_connected.load(Ordering::Relaxed)
	}

	/// This function should be called when blocks are added to the chain by something other
	/// than the import queue.
	///
	/// > **Important**: This function is a hack and can be removed at any time. Do **not** use it.
	pub fn update_chain(&self) {
		let _ = self
			.to_worker
			.unbounded_send(ServiceToWorkerMsg::UpdateChain);
	}

	/// Inform the network service about an own imported block.
	pub fn own_block_imported(&self, hash: B::Hash, number: NumberFor<B>) {
		let _ = self
			.to_worker
			.unbounded_send(ServiceToWorkerMsg::OwnBlockImported(hash, number));
	}

<<<<<<< HEAD
	// Utility function to extract `PeerId` from each `Multiaddr` for priority group updates.
	fn split_multiaddr_and_peer_id(&self, peers: HashSet<Multiaddr>) -> Result<Vec<(PeerId, Multiaddr)>, String> {
=======
	/// Utility function to extract `PeerId` from each `Multiaddr` for priority group updates.
	///
	/// Returns an `Err` if one of the given addresses is invalid or contains an
	/// invalid peer ID (which includes the local peer ID).
	fn parse_multiaddr(&self, peers: HashSet<Multiaddr>) -> Result<Vec<(PeerId, Multiaddr)>, String> {
>>>>>>> c751e29c
		peers.into_iter()
			.map(|mut addr| {
				let peer = match addr.pop() {
					Some(multiaddr::Protocol::P2p(key)) => PeerId::from_multihash(key)
						.map_err(|_| "Invalid PeerId format".to_string())?,
					_ => return Err("Missing PeerId from address".to_string()),
				};

				// Make sure the local peer ID is never added to the PSM
				// or added as a "known address", even if given.
				if peer == self.local_peer_id {
					Err("Local peer ID in priority group.".to_string())
				} else {
					Ok((peer, addr))
				}
			})
			.collect::<Result<Vec<(PeerId, Multiaddr)>, String>>()
	}
}

impl<B: BlockT + 'static, H: ExHashT> sp_consensus::SyncOracle
	for NetworkService<B, H>
{
	fn is_major_syncing(&mut self) -> bool {
		NetworkService::is_major_syncing(self)
	}

	fn is_offline(&mut self) -> bool {
		self.num_connected.load(Ordering::Relaxed) == 0
	}
}

impl<'a, B: BlockT + 'static, H: ExHashT> sp_consensus::SyncOracle
	for &'a NetworkService<B, H>
{
	fn is_major_syncing(&mut self) -> bool {
		NetworkService::is_major_syncing(self)
	}

	fn is_offline(&mut self) -> bool {
		self.num_connected.load(Ordering::Relaxed) == 0
	}
}

impl<B, H> NetworkStateInfo for NetworkService<B, H>
	where
		B: sp_runtime::traits::Block,
		H: ExHashT,
{
	/// Returns the local external addresses.
	fn external_addresses(&self) -> Vec<Multiaddr> {
		self.external_addresses.lock().clone()
	}

	/// Returns the local Peer ID.
	fn local_peer_id(&self) -> PeerId {
		self.local_peer_id.clone()
	}
}

/// A `NotificationSender` allows for sending notifications to a peer with a chosen protocol.
#[must_use]
pub struct NotificationSender {
	sink: NotificationsSink,

	/// Name of the protocol on the wire.
	protocol_name: Cow<'static, str>,

	/// Field extracted from the [`Metrics`] struct and necessary to report the
	/// notifications-related metrics.
	notification_size_metric: Option<Histogram>,
}

impl NotificationSender {
	/// Returns a future that resolves when the `NotificationSender` is ready to send a notification.
	pub async fn ready<'a>(&'a self) -> Result<NotificationSenderReady<'a>, NotificationSenderError> {
		Ok(NotificationSenderReady {
			ready: match self.sink.reserve_notification(self.protocol_name.clone()).await {
				Ok(r) => r,
				Err(()) => return Err(NotificationSenderError::Closed),
			},
			notification_size_metric: self.notification_size_metric.clone(),
		})
	}
}

/// Reserved slot in the notifications buffer, ready to accept data.
#[must_use]
pub struct NotificationSenderReady<'a> {
	ready: Ready<'a>,

	/// Field extracted from the [`Metrics`] struct and necessary to report the
	/// notifications-related metrics.
	notification_size_metric: Option<Histogram>,
}

impl<'a> NotificationSenderReady<'a> {
	/// Consumes this slots reservation and actually queues the notification.
	pub fn send(self, notification: impl Into<Vec<u8>>) -> Result<(), NotificationSenderError> {
		let notification = notification.into();

		if let Some(notification_size_metric) = &self.notification_size_metric {
			notification_size_metric.observe(notification.len() as f64);
		}

		self.ready
			.send(notification)
			.map_err(|()| NotificationSenderError::Closed)
	}
}

/// Error returned by [`NetworkService::send_notification`].
#[derive(Debug, derive_more::Display, derive_more::Error)]
pub enum NotificationSenderError {
	/// The notification receiver has been closed, usually because the underlying connection closed.
	///
	/// Some of the notifications most recently sent may not have been received. However,
	/// the peer may still be connected and a new `NotificationSender` for the same
	/// protocol obtained from [`NetworkService::notification_sender`].
	Closed,
	/// Protocol name hasn't been registered.
	BadProtocol,
}

/// Messages sent from the `NetworkService` to the `NetworkWorker`.
///
/// Each entry corresponds to a method of `NetworkService`.
enum ServiceToWorkerMsg<B: BlockT, H: ExHashT> {
	PropagateTransaction(H),
	PropagateTransactions,
	RequestJustification(B::Hash, NumberFor<B>),
	AnnounceBlock(B::Hash, Vec<u8>),
	GetValue(record::Key),
	PutValue(record::Key, Vec<u8>),
	AddKnownAddress(PeerId, Multiaddr),
	SyncFork(Vec<PeerId>, B::Hash, NumberFor<B>),
	EventStream(out_events::Sender),
	Request {
		target: PeerId,
		protocol: Cow<'static, str>,
		request: Vec<u8>,
		pending_response: oneshot::Sender<Result<Vec<u8>, RequestFailure>>,
	},
	RegisterNotifProtocol {
		engine_id: ConsensusEngineId,
		protocol_name: Cow<'static, str>,
	},
	DisconnectPeer(PeerId),
	UpdateChain,
	OwnBlockImported(B::Hash, NumberFor<B>),
}

/// Main network worker. Must be polled in order for the network to advance.
///
/// You are encouraged to poll this in a separate background thread or task.
#[must_use = "The NetworkWorker must be polled in order for the network to advance"]
pub struct NetworkWorker<B: BlockT + 'static, H: ExHashT> {
	/// Updated by the `NetworkWorker` and loaded by the `NetworkService`.
	external_addresses: Arc<Mutex<Vec<Multiaddr>>>,
	/// Updated by the `NetworkWorker` and loaded by the `NetworkService`.
	num_connected: Arc<AtomicUsize>,
	/// Updated by the `NetworkWorker` and loaded by the `NetworkService`.
	is_major_syncing: Arc<AtomicBool>,
	/// The network service that can be extracted and shared through the codebase.
	service: Arc<NetworkService<B, H>>,
	/// The *actual* network.
	network_service: Swarm<B, H>,
	/// The import queue that was passed at initialization.
	import_queue: Box<dyn ImportQueue<B>>,
	/// Messages from the [`NetworkService`] that must be processed.
	from_service: TracingUnboundedReceiver<ServiceToWorkerMsg<B, H>>,
	/// Receiver for queries from the light client that must be processed.
	light_client_rqs: Option<TracingUnboundedReceiver<light_client_handler::Request<B>>>,
	/// Senders for events that happen on the network.
	event_streams: out_events::OutChannels,
	/// Prometheus network metrics.
	metrics: Option<Metrics>,
	/// The `PeerId`'s of all boot nodes.
	boot_node_ids: Arc<HashSet<PeerId>>,
	/// Requests started using [`NetworkService::request`]. Includes the channel to send back the
	/// response, when the request has started, and the name of the protocol for diagnostic
	/// purposes.
	pending_requests: HashMap<
		behaviour::RequestId,
		(oneshot::Sender<Result<Vec<u8>, RequestFailure>>, Instant, String)
	>,
	/// For each peer and protocol combination, an object that allows sending notifications to
	/// that peer. Shared with the [`NetworkService`].
	peers_notifications_sinks: Arc<Mutex<HashMap<(PeerId, ConsensusEngineId), NotificationsSink>>>,
}

impl<B: BlockT + 'static, H: ExHashT> Future for NetworkWorker<B, H> {
	type Output = ();

	fn poll(mut self: Pin<&mut Self>, cx: &mut std::task::Context) -> Poll<Self::Output> {
		let this = &mut *self;

		// Poll the import queue for actions to perform.
		this.import_queue.poll_actions(cx, &mut NetworkLink {
			protocol: &mut this.network_service,
		});

		// Check for new incoming light client requests.
		if let Some(light_client_rqs) = this.light_client_rqs.as_mut() {
			while let Poll::Ready(Some(rq)) = light_client_rqs.poll_next_unpin(cx) {
				// This can error if there are too many queued requests already.
				if this.network_service.light_client_request(rq).is_err() {
					log::warn!("Couldn't start light client request: too many pending requests");
				}
				if let Some(metrics) = this.metrics.as_ref() {
					metrics.issued_light_requests.inc();
				}
			}
		}

		// At the time of writing of this comment, due to a high volume of messages, the network
		// worker sometimes takes a long time to process the loop below. When that happens, the
		// rest of the polling is frozen. In order to avoid negative side-effects caused by this
		// freeze, a limit to the number of iterations is enforced below. If the limit is reached,
		// the task is interrupted then scheduled again.
		//
		// This allows for a more even distribution in the time taken by each sub-part of the
		// polling.
		let mut num_iterations = 0;
		loop {
			num_iterations += 1;
			if num_iterations >= 100 {
				cx.waker().wake_by_ref();
				break;
			}

			// Process the next message coming from the `NetworkService`.
			let msg = match this.from_service.poll_next_unpin(cx) {
				Poll::Ready(Some(msg)) => msg,
				Poll::Ready(None) => return Poll::Ready(()),
				Poll::Pending => break,
			};

			match msg {
				ServiceToWorkerMsg::AnnounceBlock(hash, data) =>
					this.network_service.user_protocol_mut().announce_block(hash, data),
				ServiceToWorkerMsg::RequestJustification(hash, number) =>
					this.network_service.user_protocol_mut().request_justification(&hash, number),
				ServiceToWorkerMsg::PropagateTransaction(hash) =>
					this.network_service.user_protocol_mut().propagate_transaction(&hash),
				ServiceToWorkerMsg::PropagateTransactions =>
					this.network_service.user_protocol_mut().propagate_transactions(),
				ServiceToWorkerMsg::GetValue(key) =>
					this.network_service.get_value(&key),
				ServiceToWorkerMsg::PutValue(key, value) =>
					this.network_service.put_value(key, value),
				ServiceToWorkerMsg::AddKnownAddress(peer_id, addr) =>
					this.network_service.add_known_address(peer_id, addr),
				ServiceToWorkerMsg::SyncFork(peer_ids, hash, number) =>
					this.network_service.user_protocol_mut().set_sync_fork_request(peer_ids, &hash, number),
				ServiceToWorkerMsg::EventStream(sender) =>
					this.event_streams.push(sender),
				ServiceToWorkerMsg::Request { target, protocol, request, pending_response } => {
					// Calling `send_request` can fail immediately in some circumstances.
					// This is handled by sending back an error on the channel.
					match this.network_service.send_request(&target, &protocol, request) {
						Ok(request_id) => {
							if let Some(metrics) = this.metrics.as_ref() {
								metrics.requests_out_started_total
									.with_label_values(&[&protocol])
									.inc();
							}
							this.pending_requests.insert(
								request_id,
								(pending_response, Instant::now(), protocol.to_string())
							);
						},
						Err(behaviour::SendRequestError::NotConnected) => {
							let err = RequestFailure::Network(OutboundFailure::ConnectionClosed);
							let _ = pending_response.send(Err(err));
						},
						Err(behaviour::SendRequestError::UnknownProtocol) => {
							let err = RequestFailure::Network(OutboundFailure::UnsupportedProtocols);
							let _ = pending_response.send(Err(err));
						},
					}
				},
				ServiceToWorkerMsg::RegisterNotifProtocol { engine_id, protocol_name } => {
					this.network_service
						.register_notifications_protocol(engine_id, protocol_name);
				},
				ServiceToWorkerMsg::DisconnectPeer(who) =>
					this.network_service.user_protocol_mut().disconnect_peer(&who),
				ServiceToWorkerMsg::UpdateChain =>
					this.network_service.user_protocol_mut().update_chain(),
				ServiceToWorkerMsg::OwnBlockImported(hash, number) =>
					this.network_service.user_protocol_mut().own_block_imported(hash, number),
			}
		}

		// `num_iterations` serves the same purpose as in the previous loop.
		// See the previous loop for explanations.
		let mut num_iterations = 0;
		loop {
			num_iterations += 1;
			if num_iterations >= 1000 {
				cx.waker().wake_by_ref();
				break;
			}

			// Process the next action coming from the network.
			let next_event = this.network_service.next_event();
			futures::pin_mut!(next_event);
			let poll_value = next_event.poll_unpin(cx);

			match poll_value {
				Poll::Pending => break,
				Poll::Ready(SwarmEvent::Behaviour(BehaviourOut::BlockImport(origin, blocks))) => {
					if let Some(metrics) = this.metrics.as_ref() {
						metrics.import_queue_blocks_submitted.inc();
					}
					this.import_queue.import_blocks(origin, blocks);
				},
				Poll::Ready(SwarmEvent::Behaviour(BehaviourOut::JustificationImport(origin, hash, nb, justification))) => {
					if let Some(metrics) = this.metrics.as_ref() {
						metrics.import_queue_justifications_submitted.inc();
					}
					this.import_queue.import_justification(origin, hash, nb, justification);
				},
				Poll::Ready(SwarmEvent::Behaviour(BehaviourOut::FinalityProofImport(origin, hash, nb, proof))) => {
					if let Some(metrics) = this.metrics.as_ref() {
						metrics.import_queue_finality_proofs_submitted.inc();
					}
					this.import_queue.import_finality_proof(origin, hash, nb, proof);
				},
				Poll::Ready(SwarmEvent::Behaviour(BehaviourOut::InboundRequest { protocol, result, .. })) => {
					if let Some(metrics) = this.metrics.as_ref() {
						match result {
							Ok(serve_time) => {
								metrics.requests_in_success_total
									.with_label_values(&[&protocol])
									.observe(serve_time.as_secs_f64());
							}
							Err(err) => {
								let reason = match err {
									ResponseFailure::Busy => "busy",
									ResponseFailure::Network(InboundFailure::Timeout) => "timeout",
									ResponseFailure::Network(InboundFailure::UnsupportedProtocols) =>
										"unsupported",
									ResponseFailure::Network(InboundFailure::ConnectionClosed) =>
										"connection-closed",
								};

								metrics.requests_in_failure_total
									.with_label_values(&[&protocol, reason])
									.inc();
							}
						}
					}
				},
				Poll::Ready(SwarmEvent::Behaviour(BehaviourOut::RequestFinished { request_id, result })) => {
					if let Some((send_back, started, protocol)) = this.pending_requests.remove(&request_id) {
						if let Some(metrics) = this.metrics.as_ref() {
							match &result {
								Ok(_) => {
									metrics.requests_out_success_total
										.with_label_values(&[&protocol])
										.observe(started.elapsed().as_secs_f64());
								}
								Err(err) => {
									let reason = match err {
										RequestFailure::Refused => "refused",
										RequestFailure::Network(OutboundFailure::DialFailure) =>
											"dial-failure",
										RequestFailure::Network(OutboundFailure::Timeout) =>
											"timeout",
										RequestFailure::Network(OutboundFailure::ConnectionClosed) =>
											"connection-closed",
										RequestFailure::Network(OutboundFailure::UnsupportedProtocols) =>
											"unsupported",
									};

									metrics.requests_out_failure_total
										.with_label_values(&[&protocol, reason])
										.inc();
								}
							}
						}
						let _ = send_back.send(result);
					} else {
						error!("Request not in pending_requests");
					}
				},
				Poll::Ready(SwarmEvent::Behaviour(BehaviourOut::OpaqueRequestStarted { protocol, .. })) => {
					if let Some(metrics) = this.metrics.as_ref() {
						metrics.requests_out_started_total
							.with_label_values(&[&protocol])
							.inc();
					}
				},
				Poll::Ready(SwarmEvent::Behaviour(BehaviourOut::OpaqueRequestFinished { protocol, request_duration, .. })) => {
					if let Some(metrics) = this.metrics.as_ref() {
						metrics.requests_out_success_total
							.with_label_values(&[&protocol])
							.observe(request_duration.as_secs_f64());
					}
				},
				Poll::Ready(SwarmEvent::Behaviour(BehaviourOut::RandomKademliaStarted(protocol))) => {
					if let Some(metrics) = this.metrics.as_ref() {
						metrics.kademlia_random_queries_total
							.with_label_values(&[&protocol.as_ref()])
							.inc();
					}
				},
				Poll::Ready(SwarmEvent::Behaviour(BehaviourOut::NotificationStreamOpened { remote, engine_id, notifications_sink, role })) => {
					if let Some(metrics) = this.metrics.as_ref() {
						metrics.notifications_streams_opened_total
							.with_label_values(&[&maybe_utf8_bytes_to_string(&engine_id)]).inc();
					}
					{
						let mut peers_notifications_sinks = this.peers_notifications_sinks.lock();
						peers_notifications_sinks.insert((remote.clone(), engine_id), notifications_sink);
					}
					this.event_streams.send(Event::NotificationStreamOpened {
						remote,
						engine_id,
						role,
					});
				},
				Poll::Ready(SwarmEvent::Behaviour(BehaviourOut::NotificationStreamReplaced { remote, engine_id, notifications_sink })) => {
					let mut peers_notifications_sinks = this.peers_notifications_sinks.lock();
					if let Some(s) = peers_notifications_sinks.get_mut(&(remote, engine_id)) {
						*s = notifications_sink;
					} else {
						log::error!(
							target: "sub-libp2p",
							"NotificationStreamReplaced for non-existing substream"
						);
					}

					// TODO: Notifications might have been lost as a result of the previous
					// connection being dropped, and as a result it would be preferable to notify
					// the users of this fact by simulating the substream being closed then
					// reopened.
					// The code below doesn't compile because `role` is unknown. Propagating the
					// handshake of the secondary connections is quite an invasive change and
					// would conflict with https://github.com/paritytech/substrate/issues/6403.
					// Considering that dropping notifications is generally regarded as
					// acceptable, this bug is at the moment intentionally left there and is
					// intended to be fixed at the same time as
					// https://github.com/paritytech/substrate/issues/6403.
					/*this.event_streams.send(Event::NotificationStreamClosed {
						remote,
						engine_id,
					});
					this.event_streams.send(Event::NotificationStreamOpened {
						remote,
						engine_id,
						role,
					});*/
				},
				Poll::Ready(SwarmEvent::Behaviour(BehaviourOut::NotificationStreamClosed { remote, engine_id })) => {
					if let Some(metrics) = this.metrics.as_ref() {
						metrics.notifications_streams_closed_total
							.with_label_values(&[&maybe_utf8_bytes_to_string(&engine_id[..])]).inc();
					}
					this.event_streams.send(Event::NotificationStreamClosed {
						remote: remote.clone(),
						engine_id,
					});
					{
						let mut peers_notifications_sinks = this.peers_notifications_sinks.lock();
						peers_notifications_sinks.remove(&(remote.clone(), engine_id));
					}
				},
				Poll::Ready(SwarmEvent::Behaviour(BehaviourOut::NotificationsReceived { remote, messages })) => {
					if let Some(metrics) = this.metrics.as_ref() {
						for (engine_id, message) in &messages {
							metrics.notifications_sizes
								.with_label_values(&["in", &maybe_utf8_bytes_to_string(engine_id)])
								.observe(message.len() as f64);
						}
					}
					this.event_streams.send(Event::NotificationsReceived {
						remote,
						messages,
					});
				},
				Poll::Ready(SwarmEvent::Behaviour(BehaviourOut::Dht(event, duration))) => {
					if let Some(metrics) = this.metrics.as_ref() {
						let query_type = match event {
							DhtEvent::ValueFound(_) => "value-found",
							DhtEvent::ValueNotFound(_) => "value-not-found",
							DhtEvent::ValuePut(_) => "value-put",
							DhtEvent::ValuePutFailed(_) => "value-put-failed",
						};
						metrics.kademlia_query_duration.with_label_values(&[query_type])
							.observe(duration.as_secs_f64());
					}

					this.event_streams.send(Event::Dht(event));
				},
				Poll::Ready(SwarmEvent::ConnectionEstablished { peer_id, endpoint, num_established }) => {
					trace!(target: "sub-libp2p", "Libp2p => Connected({:?})", peer_id);

					if let Some(metrics) = this.metrics.as_ref() {
						let direction = match endpoint {
							ConnectedPoint::Dialer { .. } => "out",
							ConnectedPoint::Listener { .. } => "in",
						};
						metrics.connections_opened_total.with_label_values(&[direction]).inc();

						if num_established.get() == 1 {
							metrics.distinct_peers_connections_opened_total.inc();
						}
					}
				},
				Poll::Ready(SwarmEvent::ConnectionClosed { peer_id, cause, endpoint, num_established }) => {
					trace!(target: "sub-libp2p", "Libp2p => Disconnected({:?}, {:?})", peer_id, cause);
					if let Some(metrics) = this.metrics.as_ref() {
						let direction = match endpoint {
							ConnectedPoint::Dialer { .. } => "out",
							ConnectedPoint::Listener { .. } => "in",
						};
						let reason = match cause {
							Some(ConnectionError::IO(_)) => "transport-error",
							Some(ConnectionError::Handler(NodeHandlerWrapperError::Handler(EitherError::A(EitherError::A(
								EitherError::A(EitherError::A(EitherError::A(EitherError::B(
								EitherError::A(PingFailure::Timeout)))))))))) => "ping-timeout",
							Some(ConnectionError::Handler(NodeHandlerWrapperError::Handler(EitherError::A(EitherError::A(
								EitherError::A(EitherError::A(EitherError::A(EitherError::A(
								NotifsHandlerError::Legacy(LegacyConnectionKillError)))))))))) => "force-closed",
							Some(ConnectionError::Handler(NodeHandlerWrapperError::Handler(EitherError::A(EitherError::A(
								EitherError::A(EitherError::A(EitherError::A(EitherError::A(
								NotifsHandlerError::SyncNotificationsClogged))))))))) => "sync-notifications-clogged",
							Some(ConnectionError::Handler(NodeHandlerWrapperError::Handler(_))) => "protocol-error",
							Some(ConnectionError::Handler(NodeHandlerWrapperError::KeepAliveTimeout)) => "keep-alive-timeout",
							None => "actively-closed",
						};
						metrics.connections_closed_total.with_label_values(&[direction, reason]).inc();

						// `num_established` represents the number of *remaining* connections.
						if num_established == 0 {
							metrics.distinct_peers_connections_closed_total.inc();
						}
					}
				},
				Poll::Ready(SwarmEvent::NewListenAddr(addr)) => {
					trace!(target: "sub-libp2p", "Libp2p => NewListenAddr({})", addr);
					if let Some(metrics) = this.metrics.as_ref() {
						metrics.listeners_local_addresses.inc();
					}
				},
				Poll::Ready(SwarmEvent::ExpiredListenAddr(addr)) => {
					info!(target: "sub-libp2p", "📪 No longer listening on {}", addr);
					if let Some(metrics) = this.metrics.as_ref() {
						metrics.listeners_local_addresses.dec();
					}
				},
				Poll::Ready(SwarmEvent::UnreachableAddr { peer_id, address, error, .. }) => {
					trace!(
						target: "sub-libp2p", "Libp2p => Failed to reach {:?} through {:?}: {}",
						peer_id,
						address,
						error,
					);

					if this.boot_node_ids.contains(&peer_id) {
						if let PendingConnectionError::InvalidPeerId = error {
							error!(
								"💔 The bootnode you want to connect to at `{}` provided a different peer ID than the one you expect: `{}`.",
								address,
								peer_id,
							);
						}
					}

					if let Some(metrics) = this.metrics.as_ref() {
						match error {
							PendingConnectionError::ConnectionLimit(_) =>
								metrics.pending_connections_errors_total.with_label_values(&["limit-reached"]).inc(),
							PendingConnectionError::InvalidPeerId =>
								metrics.pending_connections_errors_total.with_label_values(&["invalid-peer-id"]).inc(),
							PendingConnectionError::Transport(_) | PendingConnectionError::IO(_) =>
								metrics.pending_connections_errors_total.with_label_values(&["transport-error"]).inc(),
						}
					}
				}
				Poll::Ready(SwarmEvent::Dialing(peer_id)) =>
					trace!(target: "sub-libp2p", "Libp2p => Dialing({:?})", peer_id),
				Poll::Ready(SwarmEvent::IncomingConnection { local_addr, send_back_addr }) => {
					trace!(target: "sub-libp2p", "Libp2p => IncomingConnection({},{}))",
						local_addr, send_back_addr);
					if let Some(metrics) = this.metrics.as_ref() {
						metrics.incoming_connections_total.inc();
					}
				},
				Poll::Ready(SwarmEvent::IncomingConnectionError { local_addr, send_back_addr, error }) => {
					trace!(target: "sub-libp2p", "Libp2p => IncomingConnectionError({},{}): {}",
						local_addr, send_back_addr, error);
					if let Some(metrics) = this.metrics.as_ref() {
						let reason = match error {
							PendingConnectionError::ConnectionLimit(_) => "limit-reached",
							PendingConnectionError::InvalidPeerId => "invalid-peer-id",
							PendingConnectionError::Transport(_) |
							PendingConnectionError::IO(_) => "transport-error",
						};

						metrics.incoming_connections_errors_total.with_label_values(&[reason]).inc();
					}
				},
				Poll::Ready(SwarmEvent::BannedPeer { peer_id, endpoint }) => {
					trace!(target: "sub-libp2p", "Libp2p => BannedPeer({}). Connected via {:?}.",
						peer_id, endpoint);
					if let Some(metrics) = this.metrics.as_ref() {
						metrics.incoming_connections_errors_total.with_label_values(&["banned"]).inc();
					}
				},
				Poll::Ready(SwarmEvent::UnknownPeerUnreachableAddr { address, error }) =>
					trace!(target: "sub-libp2p", "Libp2p => UnknownPeerUnreachableAddr({}): {}",
						address, error),
				Poll::Ready(SwarmEvent::ListenerClosed { reason, addresses }) => {
					if let Some(metrics) = this.metrics.as_ref() {
						metrics.listeners_local_addresses.sub(addresses.len() as u64);
					}
					let addrs = addresses.into_iter().map(|a| a.to_string())
						.collect::<Vec<_>>().join(", ");
					match reason {
						Ok(()) => error!(
							target: "sub-libp2p",
							"📪 Libp2p listener ({}) closed gracefully",
							addrs
						),
						Err(e) => error!(
							target: "sub-libp2p",
							"📪 Libp2p listener ({}) closed: {}",
							addrs, e
						),
					}
				},
				Poll::Ready(SwarmEvent::ListenerError { error }) => {
					trace!(target: "sub-libp2p", "Libp2p => ListenerError: {}", error);
					if let Some(metrics) = this.metrics.as_ref() {
						metrics.listeners_errors_total.inc();
					}
				},
			};
		}

		let num_connected_peers = this.network_service.user_protocol_mut().num_connected_peers();

		// Update the variables shared with the `NetworkService`.
		this.num_connected.store(num_connected_peers, Ordering::Relaxed);
		{
			let external_addresses = Swarm::<B, H>::external_addresses(&this.network_service).cloned().collect();
			*this.external_addresses.lock() = external_addresses;
		}

		let is_major_syncing = match this.network_service.user_protocol_mut().sync_state() {
			SyncState::Idle => false,
			SyncState::Downloading => true,
		};

		this.is_major_syncing.store(is_major_syncing, Ordering::Relaxed);

		if let Some(metrics) = this.metrics.as_ref() {
			for (proto, buckets) in this.network_service.num_entries_per_kbucket() {
				for (lower_ilog2_bucket_bound, num_entries) in buckets {
					metrics.kbuckets_num_nodes
						.with_label_values(&[&proto.as_ref(), &lower_ilog2_bucket_bound.to_string()])
						.set(num_entries as u64);
				}
			}
			for (proto, num_entries) in this.network_service.num_kademlia_records() {
				metrics.kademlia_records_count.with_label_values(&[&proto.as_ref()]).set(num_entries as u64);
			}
			for (proto, num_entries) in this.network_service.kademlia_records_total_size() {
				metrics.kademlia_records_sizes_total.with_label_values(&[&proto.as_ref()]).set(num_entries as u64);
			}
			metrics.peerset_num_discovered.set(this.network_service.user_protocol().num_discovered_peers() as u64);
			metrics.peerset_num_requested.set(this.network_service.user_protocol().requested_peers().count() as u64);
			metrics.pending_connections.set(Swarm::network_info(&this.network_service).num_connections_pending as u64);
		}

		Poll::Pending
	}
}

impl<B: BlockT + 'static, H: ExHashT> Unpin for NetworkWorker<B, H> {
}

/// Turns bytes that are potentially UTF-8 into a reasonable representable string.
///
/// Meant to be used only for debugging or metrics-reporting purposes.
pub(crate) fn maybe_utf8_bytes_to_string(id: &[u8]) -> Cow<str> {
	if let Ok(s) = std::str::from_utf8(&id[..]) {
		Cow::Borrowed(s)
	} else {
		Cow::Owned(format!("{:?}", id))
	}
}

/// The libp2p swarm, customized for our needs.
type Swarm<B, H> = libp2p::swarm::Swarm<Behaviour<B, H>>;

// Implementation of `import_queue::Link` trait using the available local variables.
struct NetworkLink<'a, B: BlockT, H: ExHashT> {
	protocol: &'a mut Swarm<B, H>,
}

impl<'a, B: BlockT, H: ExHashT> Link<B> for NetworkLink<'a, B, H> {
	fn blocks_processed(
		&mut self,
		imported: usize,
		count: usize,
		results: Vec<(Result<BlockImportResult<NumberFor<B>>, BlockImportError>, B::Hash)>
	) {
		self.protocol.user_protocol_mut().on_blocks_processed(imported, count, results)
	}
	fn justification_imported(&mut self, who: PeerId, hash: &B::Hash, number: NumberFor<B>, success: bool) {
		self.protocol.user_protocol_mut().justification_import_result(hash.clone(), number, success);
		if !success {
			info!("💔 Invalid justification provided by {} for #{}", who, hash);
			self.protocol.user_protocol_mut().disconnect_peer(&who);
			self.protocol.user_protocol_mut().report_peer(who, ReputationChange::new_fatal("Invalid justification"));
		}
	}
	fn request_justification(&mut self, hash: &B::Hash, number: NumberFor<B>) {
		self.protocol.user_protocol_mut().request_justification(hash, number)
	}
	fn request_finality_proof(&mut self, hash: &B::Hash, number: NumberFor<B>) {
		self.protocol.user_protocol_mut().request_finality_proof(hash, number)
	}
	fn finality_proof_imported(
		&mut self,
		who: PeerId,
		request_block: (B::Hash, NumberFor<B>),
		finalization_result: Result<(B::Hash, NumberFor<B>), ()>,
	) {
		let success = finalization_result.is_ok();
		self.protocol.user_protocol_mut().finality_proof_import_result(request_block, finalization_result);
		if !success {
			info!("💔 Invalid finality proof provided by {} for #{}", who, request_block.0);
			self.protocol.user_protocol_mut().disconnect_peer(&who);
			self.protocol.user_protocol_mut().report_peer(who, ReputationChange::new_fatal("Invalid finality proof"));
		}
	}
}

fn ensure_addresses_consistent_with_transport<'a>(
	addresses: impl Iterator<Item = &'a Multiaddr>,
	transport: &TransportConfig,
) -> Result<(), Error> {
	if matches!(transport, TransportConfig::MemoryOnly) {
		let addresses: Vec<_> = addresses
			.filter(|x| x.iter()
				.any(|y| !matches!(y, libp2p::core::multiaddr::Protocol::Memory(_)))
			)
			.cloned()
			.collect();

		if !addresses.is_empty() {
			return Err(Error::AddressesForAnotherTransport {
				transport: transport.clone(),
				addresses,
			});
		}
	} else {
		let addresses: Vec<_> = addresses
			.filter(|x| x.iter()
				.any(|y| matches!(y, libp2p::core::multiaddr::Protocol::Memory(_)))
			)
			.cloned()
			.collect();

		if !addresses.is_empty() {
			return Err(Error::AddressesForAnotherTransport {
				transport: transport.clone(),
				addresses,
			});
		}
	}

	Ok(())
}<|MERGE_RESOLUTION|>--- conflicted
+++ resolved
@@ -1044,16 +1044,11 @@
 			.unbounded_send(ServiceToWorkerMsg::OwnBlockImported(hash, number));
 	}
 
-<<<<<<< HEAD
-	// Utility function to extract `PeerId` from each `Multiaddr` for priority group updates.
-	fn split_multiaddr_and_peer_id(&self, peers: HashSet<Multiaddr>) -> Result<Vec<(PeerId, Multiaddr)>, String> {
-=======
 	/// Utility function to extract `PeerId` from each `Multiaddr` for priority group updates.
 	///
 	/// Returns an `Err` if one of the given addresses is invalid or contains an
 	/// invalid peer ID (which includes the local peer ID).
-	fn parse_multiaddr(&self, peers: HashSet<Multiaddr>) -> Result<Vec<(PeerId, Multiaddr)>, String> {
->>>>>>> c751e29c
+	fn split_multiaddr_and_peer_id(&self, peers: HashSet<Multiaddr>) -> Result<Vec<(PeerId, Multiaddr)>, String> {
 		peers.into_iter()
 			.map(|mut addr| {
 				let peer = match addr.pop() {
