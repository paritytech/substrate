// This file is part of Substrate.

// Copyright (C) 2017-2021 Parity Technologies (UK) Ltd.
// SPDX-License-Identifier: GPL-3.0-or-later WITH Classpath-exception-2.0

// This program is free software: you can redistribute it and/or modify
// it under the terms of the GNU General Public License as published by
// the Free Software Foundation, either version 3 of the License, or
// (at your option) any later version.

// This program is distributed in the hope that it will be useful,
// but WITHOUT ANY WARRANTY; without even the implied warranty of
// MERCHANTABILITY or FITNESS FOR A PARTICULAR PURPOSE. See the
// GNU General Public License for more details.

// You should have received a copy of the GNU General Public License
// along with this program. If not, see <https://www.gnu.org/licenses/>.

//! Main entry point of the sc-network crate.
//!
//! There are two main structs in this module: [`NetworkWorker`] and [`NetworkService`].
//! The [`NetworkWorker`] *is* the network and implements the `Future` trait. It must be polled in
//! order for the network to advance.
//! The [`NetworkService`] is merely a shared version of the [`NetworkWorker`]. You can obtain an
//! `Arc<NetworkService>` by calling [`NetworkWorker::service`].
//!
//! The methods of the [`NetworkService`] are implemented by sending a message over a channel,
//! which is then processed by [`NetworkWorker::poll`].

use crate::{
	behaviour::{self, Behaviour, BehaviourOut},
	bitswap::Bitswap,
	config::{parse_str_addr, Params, TransportConfig},
	discovery::DiscoveryConfig,
	error::Error,
	light_client_requests,
	network_state::{
		NetworkState, NotConnectedPeer as NetworkStateNotConnectedPeer, Peer as NetworkStatePeer,
	},
	on_demand_layer::AlwaysBadChecker,
	protocol::{
		self,
		event::Event,
		message::generic::Roles,
		sync::{Status as SyncStatus, SyncState},
		NotificationsSink, NotifsHandlerError, PeerInfo, Protocol, Ready,
	},
	transactions, transport, DhtEvent, ExHashT, NetworkStateInfo, NetworkStatus, ReputationChange,
};

use codec::Encode as _;
use futures::{channel::oneshot, prelude::*};
use libp2p::{
	core::{
		connection::{ConnectionError, ConnectionLimits, PendingConnectionError},
		either::EitherError,
		upgrade, ConnectedPoint, Executor,
	},
	kad::record,
	multiaddr,
	ping::handler::PingFailure,
	swarm::{
		protocols_handler::NodeHandlerWrapperError, AddressScore, NetworkBehaviour, SwarmBuilder,
		SwarmEvent,
	},
	Multiaddr, PeerId,
};
use log::{debug, error, info, trace, warn};
use metrics::{Histogram, HistogramVec, MetricSources, Metrics};
use parking_lot::Mutex;
use sc_consensus::{BlockImportError, BlockImportStatus, ImportQueue, Link};
use sc_peerset::PeersetHandle;
use sc_utils::mpsc::{tracing_unbounded, TracingUnboundedReceiver, TracingUnboundedSender};
use sp_runtime::traits::{Block as BlockT, NumberFor};
use std::{
	borrow::Cow,
	cmp,
	collections::{HashMap, HashSet},
	convert::TryFrom as _,
	fs, iter,
	marker::PhantomData,
	num::NonZeroUsize,
	pin::Pin,
	str,
	sync::{
		atomic::{AtomicBool, AtomicUsize, Ordering},
		Arc,
	},
	task::Poll,
};

pub use behaviour::{
	IfDisconnected, InboundFailure, OutboundFailure, RequestFailure, ResponseFailure,
};

mod metrics;
mod out_events;
#[cfg(test)]
mod tests;

/// Substrate network service. Handles network IO and manages connectivity.
pub struct NetworkService<B: BlockT + 'static, H: ExHashT> {
	/// Number of peers we're connected to.
	num_connected: Arc<AtomicUsize>,
	/// The local external addresses.
	external_addresses: Arc<Mutex<Vec<Multiaddr>>>,
	/// Are we actively catching up with the chain?
	is_major_syncing: Arc<AtomicBool>,
	/// Local copy of the `PeerId` of the local node.
	local_peer_id: PeerId,
	/// Bandwidth logging system. Can be queried to know the average bandwidth consumed.
	bandwidth: Arc<transport::BandwidthSinks>,
	/// Peerset manager (PSM); manages the reputation of nodes and indicates the network which
	/// nodes it should be connected to or not.
	peerset: PeersetHandle,
	/// Channel that sends messages to the actual worker.
	to_worker: TracingUnboundedSender<ServiceToWorkerMsg<B, H>>,
	/// For each peer and protocol combination, an object that allows sending notifications to
	/// that peer. Updated by the [`NetworkWorker`].
	peers_notifications_sinks: Arc<Mutex<HashMap<(PeerId, Cow<'static, str>), NotificationsSink>>>,
	/// Field extracted from the [`Metrics`] struct and necessary to report the
	/// notifications-related metrics.
	notifications_sizes_metric: Option<HistogramVec>,
	/// Marker to pin the `H` generic. Serves no purpose except to not break backwards
	/// compatibility.
	_marker: PhantomData<H>,
}

impl<B: BlockT + 'static, H: ExHashT> NetworkWorker<B, H> {
	/// Creates the network service.
	///
	/// Returns a `NetworkWorker` that implements `Future` and must be regularly polled in order
	/// for the network processing to advance. From it, you can extract a `NetworkService` using
	/// `worker.service()`. The `NetworkService` can be shared through the codebase.
	pub fn new(mut params: Params<B, H>) -> Result<NetworkWorker<B, H>, Error> {
		// Ensure the listen addresses are consistent with the transport.
		ensure_addresses_consistent_with_transport(
			params.network_config.listen_addresses.iter(),
			&params.network_config.transport,
		)?;
		ensure_addresses_consistent_with_transport(
			params.network_config.boot_nodes.iter().map(|x| &x.multiaddr),
			&params.network_config.transport,
		)?;
		ensure_addresses_consistent_with_transport(
			params
				.network_config
				.default_peers_set
				.reserved_nodes
				.iter()
				.map(|x| &x.multiaddr),
			&params.network_config.transport,
		)?;
		for extra_set in &params.network_config.extra_sets {
			ensure_addresses_consistent_with_transport(
				extra_set.set_config.reserved_nodes.iter().map(|x| &x.multiaddr),
				&params.network_config.transport,
			)?;
		}
		ensure_addresses_consistent_with_transport(
			params.network_config.public_addresses.iter(),
			&params.network_config.transport,
		)?;

		let (to_worker, from_service) = tracing_unbounded("mpsc_network_worker");

		if let Some(path) = &params.network_config.net_config_path {
			fs::create_dir_all(path)?;
		}

		let transactions_handler_proto =
			transactions::TransactionsHandlerPrototype::new(params.protocol_id.clone());
		params
			.network_config
			.extra_sets
			.insert(0, transactions_handler_proto.set_config());

		// Private and public keys configuration.
		let local_identity = params.network_config.node_key.clone().into_keypair()?;
		let local_public = local_identity.public();
		let local_peer_id = local_public.clone().into_peer_id();
		info!(
			target: "sub-libp2p",
			"🏷 Local node identity is: {}",
			local_peer_id.to_base58(),
		);

		let default_notif_handshake_message = Roles::from(&params.role).encode();

		let (warp_sync_provider, warp_sync_protocol_config) = match params.warp_sync {
			Some((p, c)) => (Some(p), Some(c)),
			None => (None, None),
		};

		let (protocol, peerset_handle, mut known_addresses) = Protocol::new(
			protocol::ProtocolConfig {
				roles: From::from(&params.role),
				max_parallel_downloads: params.network_config.max_parallel_downloads,
				sync_mode: params.network_config.sync_mode.clone(),
			},
			params.chain.clone(),
			params.protocol_id.clone(),
			&params.network_config,
			iter::once(Vec::new())
				.chain(
					(0..params.network_config.extra_sets.len() - 1)
						.map(|_| default_notif_handshake_message.clone()),
				)
				.collect(),
			params.block_announce_validator,
			params.metrics_registry.as_ref(),
			warp_sync_provider,
		)?;

		// List of multiaddresses that we know in the network.
		let mut bootnodes = Vec::new();
		let mut boot_node_ids = HashSet::new();

		// Process the bootnodes.
		for bootnode in params.network_config.boot_nodes.iter() {
			bootnodes.push(bootnode.peer_id.clone());
			boot_node_ids.insert(bootnode.peer_id.clone());
			known_addresses.push((bootnode.peer_id.clone(), bootnode.multiaddr.clone()));
		}

		let boot_node_ids = Arc::new(boot_node_ids);

		// Check for duplicate bootnodes.
		known_addresses.iter().try_for_each(|(peer_id, addr)| {
			if let Some(other) = known_addresses.iter().find(|o| o.1 == *addr && o.0 != *peer_id) {
				Err(Error::DuplicateBootnode {
					address: addr.clone(),
					first_id: peer_id.clone(),
					second_id: other.0.clone(),
				})
			} else {
				Ok(())
			}
		})?;

		let checker = params
			.on_demand
			.as_ref()
			.map(|od| od.checker().clone())
			.unwrap_or_else(|| Arc::new(AlwaysBadChecker));

		let num_connected = Arc::new(AtomicUsize::new(0));
		let is_major_syncing = Arc::new(AtomicBool::new(false));

		// Build the swarm.
		let client = params.chain.clone();
		let (mut swarm, bandwidth): (Swarm<B>, _) = {
			let user_agent = format!(
				"{} ({})",
				params.network_config.client_version, params.network_config.node_name
			);

			let light_client_request_sender = {
				light_client_requests::sender::LightClientRequestSender::new(
					&params.protocol_id,
					checker,
					peerset_handle.clone(),
				)
			};

			let discovery_config = {
				let mut config = DiscoveryConfig::new(local_public.clone());
<<<<<<< HEAD
				config.with_permanent_addresses(known_addresses);
				config.discovery_limit(u64::from(params.network_config.default_peers_set.out_peers) + 15);
=======
				config.with_user_defined(known_addresses);
				config.discovery_limit(
					u64::from(params.network_config.default_peers_set.out_peers) + 15,
				);
>>>>>>> 88c64e06
				config.add_protocol(params.protocol_id.clone());
				config.with_dht_random_walk(params.network_config.enable_dht_random_walk);
				config.allow_non_globals_in_dht(params.network_config.allow_non_globals_in_dht);
				config.use_kademlia_disjoint_query_paths(
					params.network_config.kademlia_disjoint_query_paths,
				);

				match params.network_config.transport {
					TransportConfig::MemoryOnly => {
						config.with_mdns(false);
						config.allow_private_ipv4(false);
					},
					TransportConfig::Normal { enable_mdns, allow_private_ipv4, .. } => {
						config.with_mdns(enable_mdns);
						config.allow_private_ipv4(allow_private_ipv4);
					},
				}

				config
			};

			let (transport, bandwidth) = {
				let config_mem = match params.network_config.transport {
					TransportConfig::MemoryOnly => true,
					TransportConfig::Normal { .. } => false,
				};

				// The yamux buffer size limit is configured to be equal to the maximum frame size
				// of all protocols. 10 bytes are added to each limit for the length prefix that
				// is not included in the upper layer protocols limit but is still present in the
				// yamux buffer. These 10 bytes correspond to the maximum size required to encode
				// a variable-length-encoding 64bits number. In other words, we make the
				// assumption that no notification larger than 2^64 will ever be sent.
				let yamux_maximum_buffer_size = {
					let requests_max = params
						.network_config
						.request_response_protocols
						.iter()
						.map(|cfg| usize::try_from(cfg.max_request_size).unwrap_or(usize::MAX));
					let responses_max =
						params.network_config.request_response_protocols.iter().map(|cfg| {
							usize::try_from(cfg.max_response_size).unwrap_or(usize::MAX)
						});
					let notifs_max = params.network_config.extra_sets.iter().map(|cfg| {
						usize::try_from(cfg.max_notification_size).unwrap_or(usize::MAX)
					});

					// A "default" max is added to cover all the other protocols: ping, identify,
					// kademlia, block announces, and transactions.
					let default_max = cmp::max(
						1024 * 1024,
						usize::try_from(protocol::BLOCK_ANNOUNCES_TRANSACTIONS_SUBSTREAM_SIZE)
							.unwrap_or(usize::MAX),
					);

					iter::once(default_max)
						.chain(requests_max)
						.chain(responses_max)
						.chain(notifs_max)
						.max()
						.expect("iterator known to always yield at least one element; qed")
						.saturating_add(10)
				};

				transport::build_transport(
					local_identity,
					config_mem,
					params.network_config.yamux_window_size,
					yamux_maximum_buffer_size,
				)
			};

			let behaviour = {
				let bitswap = params.network_config.ipfs_server.then(|| Bitswap::new(client));
				let result = Behaviour::new(
					protocol,
					user_agent,
					local_public,
					light_client_request_sender,
					discovery_config,
					params.block_request_protocol_config,
					params.state_request_protocol_config,
					warp_sync_protocol_config,
					bitswap,
					params.light_client_request_protocol_config,
					params.network_config.request_response_protocols,
				);

				match result {
					Ok(b) => b,
					Err(crate::request_responses::RegisterError::DuplicateProtocol(proto)) =>
						return Err(Error::DuplicateRequestResponseProtocol { protocol: proto }),
				}
			};

			let mut builder = SwarmBuilder::new(transport, behaviour, local_peer_id.clone())
				.connection_limits(
					ConnectionLimits::default()
						.with_max_established_per_peer(Some(crate::MAX_CONNECTIONS_PER_PEER as u32))
						.with_max_established_incoming(Some(
							crate::MAX_CONNECTIONS_ESTABLISHED_INCOMING,
						)),
				)
				.substream_upgrade_protocol_override(upgrade::Version::V1Lazy)
				.notify_handler_buffer_size(NonZeroUsize::new(32).expect("32 != 0; qed"))
				.connection_event_buffer_size(1024);
			if let Some(spawner) = params.executor {
				struct SpawnImpl<F>(F);
				impl<F: Fn(Pin<Box<dyn Future<Output = ()> + Send>>)> Executor for SpawnImpl<F> {
					fn exec(&self, f: Pin<Box<dyn Future<Output = ()> + Send>>) {
						(self.0)(f)
					}
				}
				builder = builder.executor(Box::new(SpawnImpl(spawner)));
			}
			(builder.build(), bandwidth)
		};

		// Initialize the metrics.
		let metrics = match &params.metrics_registry {
			Some(registry) => Some(metrics::register(
				registry,
				MetricSources {
					bandwidth: bandwidth.clone(),
					major_syncing: is_major_syncing.clone(),
					connected_peers: num_connected.clone(),
				},
			)?),
			None => None,
		};

		// Listen on multiaddresses.
		for addr in &params.network_config.listen_addresses {
			if let Err(err) = Swarm::<B>::listen_on(&mut swarm, addr.clone()) {
				warn!(target: "sub-libp2p", "Can't listen on {} because: {:?}", addr, err)
			}
		}

		// Add external addresses.
		for addr in &params.network_config.public_addresses {
			Swarm::<B>::add_external_address(&mut swarm, addr.clone(), AddressScore::Infinite);
		}

		let external_addresses = Arc::new(Mutex::new(Vec::new()));
		let peers_notifications_sinks = Arc::new(Mutex::new(HashMap::new()));

		let service = Arc::new(NetworkService {
			bandwidth,
			external_addresses: external_addresses.clone(),
			num_connected: num_connected.clone(),
			is_major_syncing: is_major_syncing.clone(),
			peerset: peerset_handle,
			local_peer_id,
			to_worker,
			peers_notifications_sinks: peers_notifications_sinks.clone(),
			notifications_sizes_metric: metrics
				.as_ref()
				.map(|metrics| metrics.notifications_sizes.clone()),
			_marker: PhantomData,
		});

		let (tx_handler, tx_handler_controller) = transactions_handler_proto.build(
			service.clone(),
			params.role,
			params.transaction_pool,
			params.metrics_registry.as_ref(),
		)?;
		(params.transactions_handler_executor)(tx_handler.run().boxed());

		Ok(NetworkWorker {
			external_addresses,
			num_connected,
			is_major_syncing,
			network_service: swarm,
			service,
			import_queue: params.import_queue,
			from_service,
			light_client_rqs: params.on_demand.and_then(|od| od.extract_receiver()),
			event_streams: out_events::OutChannels::new(params.metrics_registry.as_ref())?,
			peers_notifications_sinks,
			tx_handler_controller,
			metrics,
			boot_node_ids,
		})
	}

	/// High-level network status information.
	pub fn status(&self) -> NetworkStatus<B> {
		let status = self.sync_state();
		NetworkStatus {
			sync_state: status.state,
			best_seen_block: self.best_seen_block(),
			num_sync_peers: self.num_sync_peers(),
			num_connected_peers: self.num_connected_peers(),
			num_active_peers: self.num_active_peers(),
			total_bytes_inbound: self.total_bytes_inbound(),
			total_bytes_outbound: self.total_bytes_outbound(),
			state_sync: status.state_sync,
			warp_sync: status.warp_sync,
		}
	}

	/// Returns the total number of bytes received so far.
	pub fn total_bytes_inbound(&self) -> u64 {
		self.service.bandwidth.total_inbound()
	}

	/// Returns the total number of bytes sent so far.
	pub fn total_bytes_outbound(&self) -> u64 {
		self.service.bandwidth.total_outbound()
	}

	/// Returns the number of peers we're connected to.
	pub fn num_connected_peers(&self) -> usize {
		self.network_service.behaviour().user_protocol().num_connected_peers()
	}

	/// Returns the number of peers we're connected to and that are being queried.
	pub fn num_active_peers(&self) -> usize {
		self.network_service.behaviour().user_protocol().num_active_peers()
	}

	/// Current global sync state.
	pub fn sync_state(&self) -> SyncStatus<B> {
		self.network_service.behaviour().user_protocol().sync_state()
	}

	/// Target sync block number.
	pub fn best_seen_block(&self) -> Option<NumberFor<B>> {
		self.network_service.behaviour().user_protocol().best_seen_block()
	}

	/// Number of peers participating in syncing.
	pub fn num_sync_peers(&self) -> u32 {
		self.network_service.behaviour().user_protocol().num_sync_peers()
	}

	/// Number of blocks in the import queue.
	pub fn num_queued_blocks(&self) -> u32 {
		self.network_service.behaviour().user_protocol().num_queued_blocks()
	}

	/// Returns the number of downloaded blocks.
	pub fn num_downloaded_blocks(&self) -> usize {
		self.network_service.behaviour().user_protocol().num_downloaded_blocks()
	}

	/// Number of active sync requests.
	pub fn num_sync_requests(&self) -> usize {
		self.network_service.behaviour().user_protocol().num_sync_requests()
	}

	/// Adds an address for a node.
	pub fn add_known_address(&mut self, peer_id: PeerId, addr: Multiaddr) {
		self.network_service.behaviour_mut().add_known_address(peer_id, addr);
	}

	/// Return a `NetworkService` that can be shared through the code base and can be used to
	/// manipulate the worker.
	pub fn service(&self) -> &Arc<NetworkService<B, H>> {
		&self.service
	}

	/// You must call this when a new block is finalized by the client.
	pub fn on_block_finalized(&mut self, hash: B::Hash, header: B::Header) {
		self.network_service
			.behaviour_mut()
			.user_protocol_mut()
			.on_block_finalized(hash, &header);
	}

	/// Inform the network service about new best imported block.
	pub fn new_best_block_imported(&mut self, hash: B::Hash, number: NumberFor<B>) {
		self.network_service
			.behaviour_mut()
			.user_protocol_mut()
			.new_best_block_imported(hash, number);
	}

	/// Returns the local `PeerId`.
	pub fn local_peer_id(&self) -> &PeerId {
		Swarm::<B>::local_peer_id(&self.network_service)
	}

	/// Returns the list of addresses we are listening on.
	///
	/// Does **NOT** include a trailing `/p2p/` with our `PeerId`.
	pub fn listen_addresses(&self) -> impl Iterator<Item = &Multiaddr> {
		Swarm::<B>::listeners(&self.network_service)
	}

	/// Get network state.
	///
	/// **Note**: Use this only for debugging. This API is unstable. There are warnings literally
	/// everywhere about this. Please don't use this function to retrieve actual information.
	pub fn network_state(&mut self) -> NetworkState {
		let swarm = &mut self.network_service;
		let open = swarm.behaviour_mut().user_protocol().open_peers().cloned().collect::<Vec<_>>();

		let connected_peers = {
			let swarm = &mut *swarm;
			open.iter()
				.filter_map(move |peer_id| {
					let known_addresses =
						NetworkBehaviour::addresses_of_peer(swarm.behaviour_mut(), peer_id)
							.into_iter()
							.collect();

					let endpoint = if let Some(e) =
						swarm.behaviour_mut().node(peer_id).map(|i| i.endpoint()).flatten()
					{
						e.clone().into()
					} else {
						error!(target: "sub-libp2p", "Found state inconsistency between custom protocol \
						and debug information about {:?}", peer_id);
						return None
					};

					Some((
						peer_id.to_base58(),
						NetworkStatePeer {
							endpoint,
							version_string: swarm
								.behaviour_mut()
								.node(peer_id)
								.and_then(|i| i.client_version().map(|s| s.to_owned())),
							latest_ping_time: swarm
								.behaviour_mut()
								.node(peer_id)
								.and_then(|i| i.latest_ping()),
							known_addresses,
						},
					))
				})
				.collect()
		};

		let not_connected_peers = {
			let swarm = &mut *swarm;
			swarm
				.behaviour_mut()
				.known_peers()
				.into_iter()
				.filter(|p| open.iter().all(|n| n != p))
				.map(move |peer_id| {
					(
						peer_id.to_base58(),
						NetworkStateNotConnectedPeer {
							version_string: swarm
								.behaviour_mut()
								.node(&peer_id)
								.and_then(|i| i.client_version().map(|s| s.to_owned())),
							latest_ping_time: swarm
								.behaviour_mut()
								.node(&peer_id)
								.and_then(|i| i.latest_ping()),
							known_addresses: NetworkBehaviour::addresses_of_peer(
								swarm.behaviour_mut(),
								&peer_id,
							)
							.into_iter()
							.collect(),
						},
					)
				})
				.collect()
		};

		let peer_id = Swarm::<B>::local_peer_id(&swarm).to_base58();
		let listened_addresses = swarm.listeners().cloned().collect();
		let external_addresses = swarm.external_addresses().map(|r| &r.addr).cloned().collect();

		NetworkState {
			peer_id,
			listened_addresses,
			external_addresses,
			connected_peers,
			not_connected_peers,
			peerset: swarm.behaviour_mut().user_protocol_mut().peerset_debug_info(),
		}
	}

	/// Get currently connected peers.
	pub fn peers_debug_info(&mut self) -> Vec<(PeerId, PeerInfo<B>)> {
		self.network_service
			.behaviour_mut()
			.user_protocol_mut()
			.peers_info()
			.map(|(id, info)| (id.clone(), info.clone()))
			.collect()
	}

	/// Removes a `PeerId` from the list of reserved peers.
	pub fn remove_reserved_peer(&self, peer: PeerId) {
		self.service.remove_reserved_peer(peer);
	}

	/// Adds a `PeerId` and its address as reserved. The string should encode the address
	/// and peer ID of the remote node.
	pub fn add_reserved_peer(&self, peer: String) -> Result<(), String> {
		self.service.add_reserved_peer(peer)
	}

	/// Returns the list of reserved peers.
	pub fn reserved_peers(&self) -> impl Iterator<Item = &PeerId> {
		self.network_service.behaviour().user_protocol().reserved_peers()
	}
}

impl<B: BlockT + 'static, H: ExHashT> NetworkService<B, H> {
	/// Returns the local `PeerId`.
	pub fn local_peer_id(&self) -> &PeerId {
		&self.local_peer_id
	}

	/// Set authorized peers.
	///
	/// Need a better solution to manage authorized peers, but now just use reserved peers for
	/// prototyping.
	pub fn set_authorized_peers(&self, peers: HashSet<PeerId>) {
		let _ = self.to_worker.unbounded_send(ServiceToWorkerMsg::SetReserved(peers));
	}

	/// Set authorized_only flag.
	///
	/// Need a better solution to decide authorized_only, but now just use reserved_only flag for
	/// prototyping.
	pub fn set_authorized_only(&self, reserved_only: bool) {
		let _ = self
			.to_worker
			.unbounded_send(ServiceToWorkerMsg::SetReservedOnly(reserved_only));
	}

	/// Adds an address known to a node.
	pub fn add_known_address(&self, peer_id: PeerId, addr: Multiaddr) {
		let _ = self
			.to_worker
			.unbounded_send(ServiceToWorkerMsg::AddKnownAddress(peer_id, addr));
	}

	/// Appends a notification to the buffer of pending outgoing notifications with the given peer.
	/// Has no effect if the notifications channel with this protocol name is not open.
	///
	/// If the buffer of pending outgoing notifications with that peer is full, the notification
	/// is silently dropped and the connection to the remote will start being shut down. This
	/// happens if you call this method at a higher rate than the rate at which the peer processes
	/// these notifications, or if the available network bandwidth is too low.
	///
	/// For this reason, this method is considered soft-deprecated. You are encouraged to use
	/// [`NetworkService::notification_sender`] instead.
	///
	/// > **Note**: The reason why this is a no-op in the situation where we have no channel is
	/// >			that we don't guarantee message delivery anyway. Networking issues can cause
	/// >			connections to drop at any time, and higher-level logic shouldn't differentiate
	/// >			between the remote voluntarily closing a substream or a network error
	/// >			preventing the message from being delivered.
	///
	/// The protocol must have been registered with
	/// [`NetworkConfiguration::notifications_protocols`](crate::config::NetworkConfiguration::
	/// notifications_protocols).
	pub fn write_notification(
		&self,
		target: PeerId,
		protocol: Cow<'static, str>,
		message: Vec<u8>,
	) {
		// We clone the `NotificationsSink` in order to be able to unlock the network-wide
		// `peers_notifications_sinks` mutex as soon as possible.
		let sink = {
			let peers_notifications_sinks = self.peers_notifications_sinks.lock();
			if let Some(sink) = peers_notifications_sinks.get(&(target.clone(), protocol.clone())) {
				sink.clone()
			} else {
				// Notification silently discarded, as documented.
				log::debug!(
					target: "sub-libp2p",
					"Attempted to send notification on missing or closed substream: {}, {:?}",
					target, protocol,
				);
				return
			}
		};

		if let Some(notifications_sizes_metric) = self.notifications_sizes_metric.as_ref() {
			notifications_sizes_metric
				.with_label_values(&["out", &protocol])
				.observe(message.len() as f64);
		}

		// Sending is communicated to the `NotificationsSink`.
		trace!(
			target: "sub-libp2p",
			"External API => Notification({:?}, {:?}, {} bytes)",
			target,
			protocol,
			message.len()
		);
		trace!(target: "sub-libp2p", "Handler({:?}) <= Sync notification", target);
		sink.send_sync_notification(message);
	}

	/// Obtains a [`NotificationSender`] for a connected peer, if it exists.
	///
	/// A `NotificationSender` is scoped to a particular connection to the peer that holds
	/// a receiver. With a `NotificationSender` at hand, sending a notification is done in two
	/// steps:
	///
	/// 1.  [`NotificationSender::ready`] is used to wait for the sender to become ready
	/// for another notification, yielding a [`NotificationSenderReady`] token.
	/// 2.  [`NotificationSenderReady::send`] enqueues the notification for sending. This operation
	/// can only fail if the underlying notification substream or connection has suddenly closed.
	///
	/// An error is returned by [`NotificationSenderReady::send`] if there exists no open
	/// notifications substream with that combination of peer and protocol, or if the remote
	/// has asked to close the notifications substream. If that happens, it is guaranteed that an
	/// [`Event::NotificationStreamClosed`] has been generated on the stream returned by
	/// [`NetworkService::event_stream`].
	///
	/// If the remote requests to close the notifications substream, all notifications successfully
	/// enqueued using [`NotificationSenderReady::send`] will finish being sent out before the
	/// substream actually gets closed, but attempting to enqueue more notifications will now
	/// return an error. It is however possible for the entire connection to be abruptly closed,
	/// in which case enqueued notifications will be lost.
	///
	/// The protocol must have been registered with
	/// [`NetworkConfiguration::notifications_protocols`](crate::config::NetworkConfiguration::
	/// notifications_protocols).
	///
	/// # Usage
	///
	/// This method returns a struct that allows waiting until there is space available in the
	/// buffer of messages towards the given peer. If the peer processes notifications at a slower
	/// rate than we send them, this buffer will quickly fill up.
	///
	/// As such, you should never do something like this:
	///
	/// ```ignore
	/// // Do NOT do this
	/// for peer in peers {
	/// 	if let Ok(n) = network.notification_sender(peer, ...) {
	/// 			if let Ok(s) = n.ready().await {
	/// 				let _ = s.send(...);
	/// 			}
	/// 	}
	/// }
	/// ```
	///
	/// Doing so would slow down all peers to the rate of the slowest one. A malicious or
	/// malfunctioning peer could intentionally process notifications at a very slow rate.
	///
	/// Instead, you are encouraged to maintain your own buffer of notifications on top of the one
	/// maintained by `sc-network`, and use `notification_sender` to progressively send out
	/// elements from your buffer. If this additional buffer is full (which will happen at some
	/// point if the peer is too slow to process notifications), appropriate measures can be taken,
	/// such as removing non-critical notifications from the buffer or disconnecting the peer
	/// using [`NetworkService::disconnect_peer`].
	///
	///
	/// Notifications              Per-peer buffer
	///   broadcast    +------->   of notifications   +-->  `notification_sender`  +-->  Internet
	///                    ^       (not covered by
	///                    |         sc-network)
	///                    +
	///      Notifications should be dropped
	///             if buffer is full
	///
	///
	/// See also the [`gossip`](crate::gossip) module for a higher-level way to send
	/// notifications.
	pub fn notification_sender(
		&self,
		target: PeerId,
		protocol: Cow<'static, str>,
	) -> Result<NotificationSender, NotificationSenderError> {
		// We clone the `NotificationsSink` in order to be able to unlock the network-wide
		// `peers_notifications_sinks` mutex as soon as possible.
		let sink = {
			let peers_notifications_sinks = self.peers_notifications_sinks.lock();
			if let Some(sink) = peers_notifications_sinks.get(&(target, protocol.clone())) {
				sink.clone()
			} else {
				return Err(NotificationSenderError::Closed)
			}
		};

		let notification_size_metric = self
			.notifications_sizes_metric
			.as_ref()
			.map(|histogram| histogram.with_label_values(&["out", &protocol]));

		Ok(NotificationSender { sink, protocol_name: protocol, notification_size_metric })
	}

	/// Returns a stream containing the events that happen on the network.
	///
	/// If this method is called multiple times, the events are duplicated.
	///
	/// The stream never ends (unless the `NetworkWorker` gets shut down).
	///
	/// The name passed is used to identify the channel in the Prometheus metrics. Note that the
	/// parameter is a `&'static str`, and not a `String`, in order to avoid accidentally having
	/// an unbounded set of Prometheus metrics, which would be quite bad in terms of memory
	pub fn event_stream(&self, name: &'static str) -> impl Stream<Item = Event> {
		let (tx, rx) = out_events::channel(name);
		let _ = self.to_worker.unbounded_send(ServiceToWorkerMsg::EventStream(tx));
		rx
	}

	/// Sends a single targeted request to a specific peer. On success, returns the response of
	/// the peer.
	///
	/// Request-response protocols are a way to complement notifications protocols, but
	/// notifications should remain the default ways of communicating information. For example, a
	/// peer can announce something through a notification, after which the recipient can obtain
	/// more information by performing a request.
	/// As such, call this function with `IfDisconnected::ImmediateError` for `connect`. This way
	/// you will get an error immediately for disconnected peers, instead of waiting for a
	/// potentially very long connection attempt, which would suggest that something is wrong
	/// anyway, as you are supposed to be connected because of the notification protocol.
	///
	/// No limit or throttling of concurrent outbound requests per peer and protocol are enforced.
	/// Such restrictions, if desired, need to be enforced at the call site(s).
	///
	/// The protocol must have been registered through
	/// [`NetworkConfiguration::request_response_protocols`](
	/// crate::config::NetworkConfiguration::request_response_protocols).
	pub async fn request(
		&self,
		target: PeerId,
		protocol: impl Into<Cow<'static, str>>,
		request: Vec<u8>,
		connect: IfDisconnected,
	) -> Result<Vec<u8>, RequestFailure> {
		let (tx, rx) = oneshot::channel();

		self.start_request(target, protocol, request, tx, connect);

		match rx.await {
			Ok(v) => v,
			// The channel can only be closed if the network worker no longer exists. If the
			// network worker no longer exists, then all connections to `target` are necessarily
			// closed, and we legitimately report this situation as a "ConnectionClosed".
			Err(_) => Err(RequestFailure::Network(OutboundFailure::ConnectionClosed)),
		}
	}

	/// Variation of `request` which starts a request whose response is delivered on a provided
	/// channel.
	///
	/// Instead of blocking and waiting for a reply, this function returns immediately, sending
	/// responses via the passed in sender. This alternative API exists to make it easier to
	/// integrate with message passing APIs.
	///
	/// Keep in mind that the connected receiver might receive a `Canceled` event in case of a
	/// closing connection. This is expected behaviour. With `request` you would get a
	/// `RequestFailure::Network(OutboundFailure::ConnectionClosed)` in that case.
	pub fn start_request(
		&self,
		target: PeerId,
		protocol: impl Into<Cow<'static, str>>,
		request: Vec<u8>,
		tx: oneshot::Sender<Result<Vec<u8>, RequestFailure>>,
		connect: IfDisconnected,
	) {
		let _ = self.to_worker.unbounded_send(ServiceToWorkerMsg::Request {
			target,
			protocol: protocol.into(),
			request,
			pending_response: tx,
			connect,
		});
	}

	/// High-level network status information.
	///
	/// Returns an error if the `NetworkWorker` is no longer running.
	pub async fn status(&self) -> Result<NetworkStatus<B>, ()> {
		let (tx, rx) = oneshot::channel();

		let _ = self
			.to_worker
			.unbounded_send(ServiceToWorkerMsg::NetworkStatus { pending_response: tx });

		match rx.await {
			Ok(v) => v.map_err(|_| ()),
			// The channel can only be closed if the network worker no longer exists.
			Err(_) => Err(()),
		}
	}

	/// Get network state.
	///
	/// **Note**: Use this only for debugging. This API is unstable. There are warnings literally
	/// everywhere about this. Please don't use this function to retrieve actual information.
	///
	/// Returns an error if the `NetworkWorker` is no longer running.
	pub async fn network_state(&self) -> Result<NetworkState, ()> {
		let (tx, rx) = oneshot::channel();

		let _ = self
			.to_worker
			.unbounded_send(ServiceToWorkerMsg::NetworkState { pending_response: tx });

		match rx.await {
			Ok(v) => v.map_err(|_| ()),
			// The channel can only be closed if the network worker no longer exists.
			Err(_) => Err(()),
		}
	}

	/// You may call this when new transactions are imported by the transaction pool.
	///
	/// All transactions will be fetched from the `TransactionPool` that was passed at
	/// initialization as part of the configuration and propagated to peers.
	pub fn trigger_repropagate(&self) {
		let _ = self.to_worker.unbounded_send(ServiceToWorkerMsg::PropagateTransactions);
	}

	/// You must call when new transaction is imported by the transaction pool.
	///
	/// This transaction will be fetched from the `TransactionPool` that was passed at
	/// initialization as part of the configuration and propagated to peers.
	pub fn propagate_transaction(&self, hash: H) {
		let _ = self.to_worker.unbounded_send(ServiceToWorkerMsg::PropagateTransaction(hash));
	}

	/// Make sure an important block is propagated to peers.
	///
	/// In chain-based consensus, we often need to make sure non-best forks are
	/// at least temporarily synced. This function forces such an announcement.
	pub fn announce_block(&self, hash: B::Hash, data: Option<Vec<u8>>) {
		let _ = self.to_worker.unbounded_send(ServiceToWorkerMsg::AnnounceBlock(hash, data));
	}

	/// Report a given peer as either beneficial (+) or costly (-) according to the
	/// given scalar.
	pub fn report_peer(&self, who: PeerId, cost_benefit: ReputationChange) {
		self.peerset.report_peer(who, cost_benefit);
	}

	/// Disconnect from a node as soon as possible.
	///
	/// This triggers the same effects as if the connection had closed itself spontaneously.
	///
	/// See also [`NetworkService::remove_from_peers_set`], which has the same effect but also
	/// prevents the local node from re-establishing an outgoing substream to this peer until it
	/// is added again.
	pub fn disconnect_peer(&self, who: PeerId, protocol: impl Into<Cow<'static, str>>) {
		let _ = self
			.to_worker
			.unbounded_send(ServiceToWorkerMsg::DisconnectPeer(who, protocol.into()));
	}

	/// Request a justification for the given block from the network.
	///
	/// On success, the justification will be passed to the import queue that was part at
	/// initialization as part of the configuration.
	pub fn request_justification(&self, hash: &B::Hash, number: NumberFor<B>) {
		let _ = self
			.to_worker
			.unbounded_send(ServiceToWorkerMsg::RequestJustification(*hash, number));
	}

	/// Clear all pending justification requests.
	pub fn clear_justification_requests(&self) {
		let _ = self.to_worker.unbounded_send(ServiceToWorkerMsg::ClearJustificationRequests);
	}

	/// Are we in the process of downloading the chain?
	pub fn is_major_syncing(&self) -> bool {
		self.is_major_syncing.load(Ordering::Relaxed)
	}

	/// Start getting a value from the DHT.
	///
	/// This will generate either a `ValueFound` or a `ValueNotFound` event and pass it as an
	/// item on the [`NetworkWorker`] stream.
	pub fn get_value(&self, key: &record::Key) {
		let _ = self.to_worker.unbounded_send(ServiceToWorkerMsg::GetValue(key.clone()));
	}

	/// Start putting a value in the DHT.
	///
	/// This will generate either a `ValuePut` or a `ValuePutFailed` event and pass it as an
	/// item on the [`NetworkWorker`] stream.
	pub fn put_value(&self, key: record::Key, value: Vec<u8>) {
		let _ = self.to_worker.unbounded_send(ServiceToWorkerMsg::PutValue(key, value));
	}

	/// Connect to unreserved peers and allow unreserved peers to connect for syncing purposes.
	pub fn accept_unreserved_peers(&self) {
		let _ = self.to_worker.unbounded_send(ServiceToWorkerMsg::SetReservedOnly(false));
	}

	/// Disconnect from unreserved peers and deny new unreserved peers to connect for syncing
	/// purposes.
	pub fn deny_unreserved_peers(&self) {
		let _ = self.to_worker.unbounded_send(ServiceToWorkerMsg::SetReservedOnly(true));
	}

	/// Adds a `PeerId` and its address as reserved. The string should encode the address
	/// and peer ID of the remote node.
	///
	/// Returns an `Err` if the given string is not a valid multiaddress
	/// or contains an invalid peer ID (which includes the local peer ID).
	pub fn add_reserved_peer(&self, peer: String) -> Result<(), String> {
		let (peer_id, addr) = parse_str_addr(&peer).map_err(|e| format!("{:?}", e))?;
		// Make sure the local peer ID is never added to the PSM.
		if peer_id == self.local_peer_id {
			return Err("Local peer ID cannot be added as a reserved peer.".to_string())
		}

		let _ = self
			.to_worker
			.unbounded_send(ServiceToWorkerMsg::AddKnownAddress(peer_id.clone(), addr));
		let _ = self.to_worker.unbounded_send(ServiceToWorkerMsg::AddReserved(peer_id));
		Ok(())
	}

	/// Removes a `PeerId` from the list of reserved peers.
	pub fn remove_reserved_peer(&self, peer_id: PeerId) {
		let _ = self.to_worker.unbounded_send(ServiceToWorkerMsg::RemoveReserved(peer_id));
	}

	/// Add peers to a peer set.
	///
	/// Each `Multiaddr` must end with a `/p2p/` component containing the `PeerId`. It can also
	/// consist of only `/p2p/<peerid>`.
	///
	/// Returns an `Err` if one of the given addresses is invalid or contains an
	/// invalid peer ID (which includes the local peer ID).
	pub fn add_peers_to_reserved_set(
		&self,
		protocol: Cow<'static, str>,
		peers: HashSet<Multiaddr>,
	) -> Result<(), String> {
		let peers = self.split_multiaddr_and_peer_id(peers)?;

		for (peer_id, addr) in peers.into_iter() {
			// Make sure the local peer ID is never added to the PSM.
			if peer_id == self.local_peer_id {
				return Err("Local peer ID cannot be added as a reserved peer.".to_string())
			}

			if !addr.is_empty() {
				let _ = self
					.to_worker
					.unbounded_send(ServiceToWorkerMsg::AddKnownAddress(peer_id.clone(), addr));
			}
			let _ = self
				.to_worker
				.unbounded_send(ServiceToWorkerMsg::AddSetReserved(protocol.clone(), peer_id));
		}

		Ok(())
	}

	/// Remove peers from a peer set.
	///
	/// Each `Multiaddr` must end with a `/p2p/` component containing the `PeerId`.
	///
	/// Returns an `Err` if one of the given addresses is invalid or contains an
	/// invalid peer ID (which includes the local peer ID).
	// NOTE: technically, this function only needs `Vec<PeerId>`, but we use `Multiaddr` here for
	// convenience.
	pub fn remove_peers_from_reserved_set(
		&self,
		protocol: Cow<'static, str>,
		peers: HashSet<Multiaddr>,
	) -> Result<(), String> {
		let peers = self.split_multiaddr_and_peer_id(peers)?;
		for (peer_id, _) in peers.into_iter() {
			let _ = self
				.to_worker
				.unbounded_send(ServiceToWorkerMsg::RemoveSetReserved(protocol.clone(), peer_id));
		}
		Ok(())
	}

	/// Configure an explicit fork sync request.
	/// Note that this function should not be used for recent blocks.
	/// Sync should be able to download all the recent forks normally.
	/// `set_sync_fork_request` should only be used if external code detects that there's
	/// a stale fork missing.
	/// Passing empty `peers` set effectively removes the sync request.
	pub fn set_sync_fork_request(&self, peers: Vec<PeerId>, hash: B::Hash, number: NumberFor<B>) {
		let _ = self.to_worker.unbounded_send(ServiceToWorkerMsg::SyncFork(peers, hash, number));
	}

	/// Add a peer to a set of peers.
	///
	/// If the set has slots available, it will try to open a substream with this peer.
	///
	/// Each `Multiaddr` must end with a `/p2p/` component containing the `PeerId`. It can also
	/// consist of only `/p2p/<peerid>`.
	///
	/// Returns an `Err` if one of the given addresses is invalid or contains an
	/// invalid peer ID (which includes the local peer ID).
	pub fn add_to_peers_set(
		&self,
		protocol: Cow<'static, str>,
		peers: HashSet<Multiaddr>,
	) -> Result<(), String> {
		let peers = self.split_multiaddr_and_peer_id(peers)?;

		for (peer_id, addr) in peers.into_iter() {
			// Make sure the local peer ID is never added to the PSM.
			if peer_id == self.local_peer_id {
				return Err("Local peer ID cannot be added as a reserved peer.".to_string())
			}

			if !addr.is_empty() {
				let _ = self
					.to_worker
					.unbounded_send(ServiceToWorkerMsg::AddKnownAddress(peer_id.clone(), addr));
			}
			let _ = self
				.to_worker
				.unbounded_send(ServiceToWorkerMsg::AddToPeersSet(protocol.clone(), peer_id));
		}

		Ok(())
	}

	/// Remove peers from a peer set.
	///
	/// If we currently have an open substream with this peer, it will soon be closed.
	///
	/// Each `Multiaddr` must end with a `/p2p/` component containing the `PeerId`.
	///
	/// Returns an `Err` if one of the given addresses is invalid or contains an
	/// invalid peer ID (which includes the local peer ID).
	// NOTE: technically, this function only needs `Vec<PeerId>`, but we use `Multiaddr` here for
	// convenience.
	pub fn remove_from_peers_set(
		&self,
		protocol: Cow<'static, str>,
		peers: HashSet<Multiaddr>,
	) -> Result<(), String> {
		let peers = self.split_multiaddr_and_peer_id(peers)?;
		for (peer_id, _) in peers.into_iter() {
			let _ = self
				.to_worker
				.unbounded_send(ServiceToWorkerMsg::RemoveFromPeersSet(protocol.clone(), peer_id));
		}
		Ok(())
	}

	/// Returns the number of peers we're connected to.
	pub fn num_connected(&self) -> usize {
		self.num_connected.load(Ordering::Relaxed)
	}

	/// Inform the network service about new best imported block.
	pub fn new_best_block_imported(&self, hash: B::Hash, number: NumberFor<B>) {
		let _ = self
			.to_worker
			.unbounded_send(ServiceToWorkerMsg::NewBestBlockImported(hash, number));
	}

	/// Utility function to extract `PeerId` from each `Multiaddr` for peer set updates.
	///
	/// Returns an `Err` if one of the given addresses is invalid or contains an
	/// invalid peer ID (which includes the local peer ID).
	fn split_multiaddr_and_peer_id(
		&self,
		peers: HashSet<Multiaddr>,
	) -> Result<Vec<(PeerId, Multiaddr)>, String> {
		peers
			.into_iter()
			.map(|mut addr| {
				let peer = match addr.pop() {
					Some(multiaddr::Protocol::P2p(key)) => PeerId::from_multihash(key)
						.map_err(|_| "Invalid PeerId format".to_string())?,
					_ => return Err("Missing PeerId from address".to_string()),
				};

				// Make sure the local peer ID is never added to the PSM
				// or added as a "known address", even if given.
				if peer == self.local_peer_id {
					Err("Local peer ID in peer set.".to_string())
				} else {
					Ok((peer, addr))
				}
			})
			.collect::<Result<Vec<(PeerId, Multiaddr)>, String>>()
	}
}

impl<B: BlockT + 'static, H: ExHashT> sp_consensus::SyncOracle for NetworkService<B, H> {
	fn is_major_syncing(&mut self) -> bool {
		NetworkService::is_major_syncing(self)
	}

	fn is_offline(&mut self) -> bool {
		self.num_connected.load(Ordering::Relaxed) == 0
	}
}

impl<'a, B: BlockT + 'static, H: ExHashT> sp_consensus::SyncOracle for &'a NetworkService<B, H> {
	fn is_major_syncing(&mut self) -> bool {
		NetworkService::is_major_syncing(self)
	}

	fn is_offline(&mut self) -> bool {
		self.num_connected.load(Ordering::Relaxed) == 0
	}
}

impl<B: BlockT, H: ExHashT> sc_consensus::JustificationSyncLink<B> for NetworkService<B, H> {
	fn request_justification(&self, hash: &B::Hash, number: NumberFor<B>) {
		NetworkService::request_justification(self, hash, number);
	}

	fn clear_justification_requests(&self) {
		NetworkService::clear_justification_requests(self);
	}
}

impl<B, H> NetworkStateInfo for NetworkService<B, H>
where
	B: sp_runtime::traits::Block,
	H: ExHashT,
{
	/// Returns the local external addresses.
	fn external_addresses(&self) -> Vec<Multiaddr> {
		self.external_addresses.lock().clone()
	}

	/// Returns the local Peer ID.
	fn local_peer_id(&self) -> PeerId {
		self.local_peer_id.clone()
	}
}

/// A `NotificationSender` allows for sending notifications to a peer with a chosen protocol.
#[must_use]
pub struct NotificationSender {
	sink: NotificationsSink,

	/// Name of the protocol on the wire.
	protocol_name: Cow<'static, str>,

	/// Field extracted from the [`Metrics`] struct and necessary to report the
	/// notifications-related metrics.
	notification_size_metric: Option<Histogram>,
}

impl NotificationSender {
	/// Returns a future that resolves when the `NotificationSender` is ready to send a
	/// notification.
	pub async fn ready<'a>(
		&'a self,
	) -> Result<NotificationSenderReady<'a>, NotificationSenderError> {
		Ok(NotificationSenderReady {
			ready: match self.sink.reserve_notification().await {
				Ok(r) => r,
				Err(()) => return Err(NotificationSenderError::Closed),
			},
			peer_id: self.sink.peer_id(),
			protocol_name: &self.protocol_name,
			notification_size_metric: self.notification_size_metric.clone(),
		})
	}
}

/// Reserved slot in the notifications buffer, ready to accept data.
#[must_use]
pub struct NotificationSenderReady<'a> {
	ready: Ready<'a>,

	/// Target of the notification.
	peer_id: &'a PeerId,

	/// Name of the protocol on the wire.
	protocol_name: &'a Cow<'static, str>,

	/// Field extracted from the [`Metrics`] struct and necessary to report the
	/// notifications-related metrics.
	notification_size_metric: Option<Histogram>,
}

impl<'a> NotificationSenderReady<'a> {
	/// Consumes this slots reservation and actually queues the notification.
	pub fn send(self, notification: impl Into<Vec<u8>>) -> Result<(), NotificationSenderError> {
		let notification = notification.into();

		if let Some(notification_size_metric) = &self.notification_size_metric {
			notification_size_metric.observe(notification.len() as f64);
		}

		trace!(
			target: "sub-libp2p",
			"External API => Notification({:?}, {}, {} bytes)",
			self.peer_id,
			self.protocol_name,
			notification.len()
		);
		trace!(target: "sub-libp2p", "Handler({:?}) <= Async notification", self.peer_id);

		self.ready.send(notification).map_err(|()| NotificationSenderError::Closed)
	}
}

/// Error returned by [`NetworkService::send_notification`].
#[derive(Debug, derive_more::Display, derive_more::Error)]
pub enum NotificationSenderError {
	/// The notification receiver has been closed, usually because the underlying connection
	/// closed.
	///
	/// Some of the notifications most recently sent may not have been received. However,
	/// the peer may still be connected and a new `NotificationSender` for the same
	/// protocol obtained from [`NetworkService::notification_sender`].
	Closed,
	/// Protocol name hasn't been registered.
	BadProtocol,
}

/// Messages sent from the `NetworkService` to the `NetworkWorker`.
///
/// Each entry corresponds to a method of `NetworkService`.
enum ServiceToWorkerMsg<B: BlockT, H: ExHashT> {
	PropagateTransaction(H),
	PropagateTransactions,
	RequestJustification(B::Hash, NumberFor<B>),
	ClearJustificationRequests,
	AnnounceBlock(B::Hash, Option<Vec<u8>>),
	GetValue(record::Key),
	PutValue(record::Key, Vec<u8>),
	AddKnownAddress(PeerId, Multiaddr),
	SetReservedOnly(bool),
	AddReserved(PeerId),
	RemoveReserved(PeerId),
	SetReserved(HashSet<PeerId>),
	AddSetReserved(Cow<'static, str>, PeerId),
	RemoveSetReserved(Cow<'static, str>, PeerId),
	AddToPeersSet(Cow<'static, str>, PeerId),
	RemoveFromPeersSet(Cow<'static, str>, PeerId),
	SyncFork(Vec<PeerId>, B::Hash, NumberFor<B>),
	EventStream(out_events::Sender),
	Request {
		target: PeerId,
		protocol: Cow<'static, str>,
		request: Vec<u8>,
		pending_response: oneshot::Sender<Result<Vec<u8>, RequestFailure>>,
		connect: IfDisconnected,
	},
	NetworkStatus {
		pending_response: oneshot::Sender<Result<NetworkStatus<B>, RequestFailure>>,
	},
	NetworkState {
		pending_response: oneshot::Sender<Result<NetworkState, RequestFailure>>,
	},
	DisconnectPeer(PeerId, Cow<'static, str>),
	NewBestBlockImported(B::Hash, NumberFor<B>),
}

/// Main network worker. Must be polled in order for the network to advance.
///
/// You are encouraged to poll this in a separate background thread or task.
#[must_use = "The NetworkWorker must be polled in order for the network to advance"]
pub struct NetworkWorker<B: BlockT + 'static, H: ExHashT> {
	/// Updated by the `NetworkWorker` and loaded by the `NetworkService`.
	external_addresses: Arc<Mutex<Vec<Multiaddr>>>,
	/// Updated by the `NetworkWorker` and loaded by the `NetworkService`.
	num_connected: Arc<AtomicUsize>,
	/// Updated by the `NetworkWorker` and loaded by the `NetworkService`.
	is_major_syncing: Arc<AtomicBool>,
	/// The network service that can be extracted and shared through the codebase.
	service: Arc<NetworkService<B, H>>,
	/// The *actual* network.
	network_service: Swarm<B>,
	/// The import queue that was passed at initialization.
	import_queue: Box<dyn ImportQueue<B>>,
	/// Messages from the [`NetworkService`] that must be processed.
	from_service: TracingUnboundedReceiver<ServiceToWorkerMsg<B, H>>,
	/// Receiver for queries from the light client that must be processed.
	light_client_rqs: Option<TracingUnboundedReceiver<light_client_requests::sender::Request<B>>>,
	/// Senders for events that happen on the network.
	event_streams: out_events::OutChannels,
	/// Prometheus network metrics.
	metrics: Option<Metrics>,
	/// The `PeerId`'s of all boot nodes.
	boot_node_ids: Arc<HashSet<PeerId>>,
	/// For each peer and protocol combination, an object that allows sending notifications to
	/// that peer. Shared with the [`NetworkService`].
	peers_notifications_sinks: Arc<Mutex<HashMap<(PeerId, Cow<'static, str>), NotificationsSink>>>,
	/// Controller for the handler of incoming and outgoing transactions.
	tx_handler_controller: transactions::TransactionsHandlerController<H>,
}

impl<B: BlockT + 'static, H: ExHashT> Future for NetworkWorker<B, H> {
	type Output = ();

	fn poll(mut self: Pin<&mut Self>, cx: &mut std::task::Context) -> Poll<Self::Output> {
		let this = &mut *self;

		// Poll the import queue for actions to perform.
		this.import_queue
			.poll_actions(cx, &mut NetworkLink { protocol: &mut this.network_service });

		// Check for new incoming light client requests.
		if let Some(light_client_rqs) = this.light_client_rqs.as_mut() {
			while let Poll::Ready(Some(rq)) = light_client_rqs.poll_next_unpin(cx) {
				let result = this.network_service.behaviour_mut().light_client_request(rq);
				match result {
					Ok(()) => {},
					Err(light_client_requests::sender::SendRequestError::TooManyRequests) => {
						log::warn!(
							"Couldn't start light client request: too many pending requests"
						);
					},
				}

				if let Some(metrics) = this.metrics.as_ref() {
					metrics.issued_light_requests.inc();
				}
			}
		}

		// At the time of writing of this comment, due to a high volume of messages, the network
		// worker sometimes takes a long time to process the loop below. When that happens, the
		// rest of the polling is frozen. In order to avoid negative side-effects caused by this
		// freeze, a limit to the number of iterations is enforced below. If the limit is reached,
		// the task is interrupted then scheduled again.
		//
		// This allows for a more even distribution in the time taken by each sub-part of the
		// polling.
		let mut num_iterations = 0;
		loop {
			num_iterations += 1;
			if num_iterations >= 100 {
				cx.waker().wake_by_ref();
				break
			}

			// Process the next message coming from the `NetworkService`.
			let msg = match this.from_service.poll_next_unpin(cx) {
				Poll::Ready(Some(msg)) => msg,
				Poll::Ready(None) => return Poll::Ready(()),
				Poll::Pending => break,
			};

			match msg {
				ServiceToWorkerMsg::AnnounceBlock(hash, data) => this
					.network_service
					.behaviour_mut()
					.user_protocol_mut()
					.announce_block(hash, data),
				ServiceToWorkerMsg::RequestJustification(hash, number) => this
					.network_service
					.behaviour_mut()
					.user_protocol_mut()
					.request_justification(&hash, number),
				ServiceToWorkerMsg::ClearJustificationRequests => this
					.network_service
					.behaviour_mut()
					.user_protocol_mut()
					.clear_justification_requests(),
				ServiceToWorkerMsg::PropagateTransaction(hash) =>
					this.tx_handler_controller.propagate_transaction(hash),
				ServiceToWorkerMsg::PropagateTransactions =>
					this.tx_handler_controller.propagate_transactions(),
				ServiceToWorkerMsg::GetValue(key) =>
					this.network_service.behaviour_mut().get_value(&key),
				ServiceToWorkerMsg::PutValue(key, value) =>
					this.network_service.behaviour_mut().put_value(key, value),
				ServiceToWorkerMsg::SetReservedOnly(reserved_only) => this
					.network_service
					.behaviour_mut()
					.user_protocol_mut()
					.set_reserved_only(reserved_only),
				ServiceToWorkerMsg::SetReserved(peers) => this
					.network_service
					.behaviour_mut()
					.user_protocol_mut()
					.set_reserved_peers(peers),
				ServiceToWorkerMsg::AddReserved(peer_id) => this
					.network_service
					.behaviour_mut()
					.user_protocol_mut()
					.add_reserved_peer(peer_id),
				ServiceToWorkerMsg::RemoveReserved(peer_id) => this
					.network_service
					.behaviour_mut()
					.user_protocol_mut()
					.remove_reserved_peer(peer_id),
				ServiceToWorkerMsg::AddSetReserved(protocol, peer_id) => this
					.network_service
					.behaviour_mut()
					.user_protocol_mut()
					.add_set_reserved_peer(protocol, peer_id),
				ServiceToWorkerMsg::RemoveSetReserved(protocol, peer_id) => this
					.network_service
					.behaviour_mut()
					.user_protocol_mut()
					.remove_set_reserved_peer(protocol, peer_id),
				ServiceToWorkerMsg::AddKnownAddress(peer_id, addr) =>
					this.network_service.behaviour_mut().add_known_address(peer_id, addr),
				ServiceToWorkerMsg::AddToPeersSet(protocol, peer_id) => this
					.network_service
					.behaviour_mut()
					.user_protocol_mut()
					.add_to_peers_set(protocol, peer_id),
				ServiceToWorkerMsg::RemoveFromPeersSet(protocol, peer_id) => this
					.network_service
					.behaviour_mut()
					.user_protocol_mut()
					.remove_from_peers_set(protocol, peer_id),
				ServiceToWorkerMsg::SyncFork(peer_ids, hash, number) => this
					.network_service
					.behaviour_mut()
					.user_protocol_mut()
					.set_sync_fork_request(peer_ids, &hash, number),
				ServiceToWorkerMsg::EventStream(sender) => this.event_streams.push(sender),
				ServiceToWorkerMsg::Request {
					target,
					protocol,
					request,
					pending_response,
					connect,
				} => {
					this.network_service.behaviour_mut().send_request(
						&target,
						&protocol,
						request,
						pending_response,
						connect,
					);
				},
				ServiceToWorkerMsg::NetworkStatus { pending_response } => {
					let _ = pending_response.send(Ok(this.status()));
				},
				ServiceToWorkerMsg::NetworkState { pending_response } => {
					let _ = pending_response.send(Ok(this.network_state()));
				},
				ServiceToWorkerMsg::DisconnectPeer(who, protocol_name) => this
					.network_service
					.behaviour_mut()
					.user_protocol_mut()
					.disconnect_peer(&who, &protocol_name),
				ServiceToWorkerMsg::NewBestBlockImported(hash, number) => this
					.network_service
					.behaviour_mut()
					.user_protocol_mut()
					.new_best_block_imported(hash, number),
			}
		}

		// `num_iterations` serves the same purpose as in the previous loop.
		// See the previous loop for explanations.
		let mut num_iterations = 0;
		loop {
			num_iterations += 1;
			if num_iterations >= 1000 {
				cx.waker().wake_by_ref();
				break
			}

			// Process the next action coming from the network.
			let next_event = this.network_service.select_next_some();
			futures::pin_mut!(next_event);
			let poll_value = next_event.poll_unpin(cx);

			match poll_value {
				Poll::Pending => break,
				Poll::Ready(SwarmEvent::Behaviour(BehaviourOut::BlockImport(origin, blocks))) => {
					if let Some(metrics) = this.metrics.as_ref() {
						metrics.import_queue_blocks_submitted.inc();
					}
					this.import_queue.import_blocks(origin, blocks);
				},
				Poll::Ready(SwarmEvent::Behaviour(BehaviourOut::JustificationImport(
					origin,
					hash,
					nb,
					justifications,
				))) => {
					if let Some(metrics) = this.metrics.as_ref() {
						metrics.import_queue_justifications_submitted.inc();
					}
					this.import_queue.import_justifications(origin, hash, nb, justifications);
				},
				Poll::Ready(SwarmEvent::Behaviour(BehaviourOut::InboundRequest {
					protocol,
					result,
					..
				})) => {
					if let Some(metrics) = this.metrics.as_ref() {
						match result {
							Ok(serve_time) => {
								metrics
									.requests_in_success_total
									.with_label_values(&[&protocol])
									.observe(serve_time.as_secs_f64());
							},
							Err(err) => {
								let reason = match err {
									ResponseFailure::Network(InboundFailure::Timeout) => "timeout",
									ResponseFailure::Network(
										InboundFailure::UnsupportedProtocols,
									) =>
									// `UnsupportedProtocols` is reported for every single
									// inbound request whenever a request with an unsupported
									// protocol is received. This is not reported in order to
									// avoid confusions.
										continue,
									ResponseFailure::Network(InboundFailure::ResponseOmission) =>
										"busy-omitted",
									ResponseFailure::Network(InboundFailure::ConnectionClosed) =>
										"connection-closed",
								};

								metrics
									.requests_in_failure_total
									.with_label_values(&[&protocol, reason])
									.inc();
							},
						}
					}
				},
				Poll::Ready(SwarmEvent::Behaviour(BehaviourOut::RequestFinished {
					protocol,
					duration,
					result,
					..
				})) =>
					if let Some(metrics) = this.metrics.as_ref() {
						match result {
							Ok(_) => {
								metrics
									.requests_out_success_total
									.with_label_values(&[&protocol])
									.observe(duration.as_secs_f64());
							},
							Err(err) => {
								let reason = match err {
									RequestFailure::NotConnected => "not-connected",
									RequestFailure::UnknownProtocol => "unknown-protocol",
									RequestFailure::Refused => "refused",
									RequestFailure::Obsolete => "obsolete",
									RequestFailure::Network(OutboundFailure::DialFailure) =>
										"dial-failure",
									RequestFailure::Network(OutboundFailure::Timeout) => "timeout",
									RequestFailure::Network(OutboundFailure::ConnectionClosed) =>
										"connection-closed",
									RequestFailure::Network(
										OutboundFailure::UnsupportedProtocols,
									) => "unsupported",
								};

								metrics
									.requests_out_failure_total
									.with_label_values(&[&protocol, reason])
									.inc();
							},
						}
					},
				Poll::Ready(SwarmEvent::Behaviour(BehaviourOut::RandomKademliaStarted(
					protocol,
				))) =>
					if let Some(metrics) = this.metrics.as_ref() {
						metrics
							.kademlia_random_queries_total
							.with_label_values(&[&protocol.as_ref()])
							.inc();
					},
				Poll::Ready(SwarmEvent::Behaviour(BehaviourOut::NotificationStreamOpened {
					remote,
					protocol,
					negotiated_fallback,
					notifications_sink,
					role,
				})) => {
					if let Some(metrics) = this.metrics.as_ref() {
						metrics
							.notifications_streams_opened_total
							.with_label_values(&[&protocol])
							.inc();
					}
					{
						let mut peers_notifications_sinks = this.peers_notifications_sinks.lock();
						let _previous_value = peers_notifications_sinks
							.insert((remote.clone(), protocol.clone()), notifications_sink);
						debug_assert!(_previous_value.is_none());
					}
					this.event_streams.send(Event::NotificationStreamOpened {
						remote,
						protocol,
						negotiated_fallback,
						role,
					});
				},
				Poll::Ready(SwarmEvent::Behaviour(BehaviourOut::NotificationStreamReplaced {
					remote,
					protocol,
					notifications_sink,
				})) => {
					let mut peers_notifications_sinks = this.peers_notifications_sinks.lock();
					if let Some(s) = peers_notifications_sinks.get_mut(&(remote, protocol)) {
						*s = notifications_sink;
					} else {
						log::error!(
							target: "sub-libp2p",
							"NotificationStreamReplaced for non-existing substream"
						);
						debug_assert!(false);
					}

					// TODO: Notifications might have been lost as a result of the previous
					// connection being dropped, and as a result it would be preferable to notify
					// the users of this fact by simulating the substream being closed then
					// reopened.
					// The code below doesn't compile because `role` is unknown. Propagating the
					// handshake of the secondary connections is quite an invasive change and
					// would conflict with https://github.com/paritytech/substrate/issues/6403.
					// Considering that dropping notifications is generally regarded as
					// acceptable, this bug is at the moment intentionally left there and is
					// intended to be fixed at the same time as
					// https://github.com/paritytech/substrate/issues/6403.
					// this.event_streams.send(Event::NotificationStreamClosed {
					// remote,
					// protocol,
					// });
					// this.event_streams.send(Event::NotificationStreamOpened {
					// remote,
					// protocol,
					// role,
					// });
				},
				Poll::Ready(SwarmEvent::Behaviour(BehaviourOut::NotificationStreamClosed {
					remote,
					protocol,
				})) => {
					if let Some(metrics) = this.metrics.as_ref() {
						metrics
							.notifications_streams_closed_total
							.with_label_values(&[&protocol[..]])
							.inc();
					}
					this.event_streams.send(Event::NotificationStreamClosed {
						remote: remote.clone(),
						protocol: protocol.clone(),
					});
					{
						let mut peers_notifications_sinks = this.peers_notifications_sinks.lock();
						let _previous_value =
							peers_notifications_sinks.remove(&(remote.clone(), protocol));
						debug_assert!(_previous_value.is_some());
					}
				},
				Poll::Ready(SwarmEvent::Behaviour(BehaviourOut::NotificationsReceived {
					remote,
					messages,
				})) => {
					if let Some(metrics) = this.metrics.as_ref() {
						for (protocol, message) in &messages {
							metrics
								.notifications_sizes
								.with_label_values(&["in", protocol])
								.observe(message.len() as f64);
						}
					}
					this.event_streams.send(Event::NotificationsReceived { remote, messages });
				},
				Poll::Ready(SwarmEvent::Behaviour(BehaviourOut::SyncConnected(remote))) => {
					this.event_streams.send(Event::SyncConnected { remote });
				},
				Poll::Ready(SwarmEvent::Behaviour(BehaviourOut::SyncDisconnected(remote))) => {
					this.event_streams.send(Event::SyncDisconnected { remote });
				},
				Poll::Ready(SwarmEvent::Behaviour(BehaviourOut::Dht(event, duration))) => {
					if let Some(metrics) = this.metrics.as_ref() {
						let query_type = match event {
							DhtEvent::ValueFound(_) => "value-found",
							DhtEvent::ValueNotFound(_) => "value-not-found",
							DhtEvent::ValuePut(_) => "value-put",
							DhtEvent::ValuePutFailed(_) => "value-put-failed",
						};
						metrics
							.kademlia_query_duration
							.with_label_values(&[query_type])
							.observe(duration.as_secs_f64());
					}

					this.event_streams.send(Event::Dht(event));
				},
				Poll::Ready(SwarmEvent::ConnectionEstablished {
					peer_id,
					endpoint,
					num_established,
				}) => {
					debug!(target: "sub-libp2p", "Libp2p => Connected({:?})", peer_id);

					if let Some(metrics) = this.metrics.as_ref() {
						let direction = match endpoint {
							ConnectedPoint::Dialer { .. } => "out",
							ConnectedPoint::Listener { .. } => "in",
						};
						metrics.connections_opened_total.with_label_values(&[direction]).inc();

						if num_established.get() == 1 {
							metrics.distinct_peers_connections_opened_total.inc();
						}
					}
				},
				Poll::Ready(SwarmEvent::ConnectionClosed {
					peer_id,
					cause,
					endpoint,
					num_established,
				}) => {
					debug!(target: "sub-libp2p", "Libp2p => Disconnected({:?}, {:?})", peer_id, cause);
					if let Some(metrics) = this.metrics.as_ref() {
						let direction = match endpoint {
							ConnectedPoint::Dialer { .. } => "out",
							ConnectedPoint::Listener { .. } => "in",
						};
						let reason = match cause {
							Some(ConnectionError::IO(_)) => "transport-error",
							Some(ConnectionError::Handler(NodeHandlerWrapperError::Handler(
								EitherError::A(EitherError::A(EitherError::A(EitherError::B(
									EitherError::A(PingFailure::Timeout),
								)))),
							))) => "ping-timeout",
							Some(ConnectionError::Handler(NodeHandlerWrapperError::Handler(
								EitherError::A(EitherError::A(EitherError::A(EitherError::A(
									NotifsHandlerError::SyncNotificationsClogged,
								)))),
							))) => "sync-notifications-clogged",
							Some(ConnectionError::Handler(NodeHandlerWrapperError::Handler(_))) =>
								"protocol-error",
							Some(ConnectionError::Handler(
								NodeHandlerWrapperError::KeepAliveTimeout,
							)) => "keep-alive-timeout",
							None => "actively-closed",
						};
						metrics
							.connections_closed_total
							.with_label_values(&[direction, reason])
							.inc();

						// `num_established` represents the number of *remaining* connections.
						if num_established == 0 {
							metrics.distinct_peers_connections_closed_total.inc();
						}
					}
				},
				Poll::Ready(SwarmEvent::NewListenAddr { address, .. }) => {
					trace!(target: "sub-libp2p", "Libp2p => NewListenAddr({})", address);
					if let Some(metrics) = this.metrics.as_ref() {
						metrics.listeners_local_addresses.inc();
					}
				},
				Poll::Ready(SwarmEvent::ExpiredListenAddr { address, .. }) => {
					info!(target: "sub-libp2p", "📪 No longer listening on {}", address);
					if let Some(metrics) = this.metrics.as_ref() {
						metrics.listeners_local_addresses.dec();
					}
				},
				Poll::Ready(SwarmEvent::UnreachableAddr { peer_id, address, error, .. }) => {
					trace!(
						target: "sub-libp2p", "Libp2p => Failed to reach {:?} through {:?}: {}",
						peer_id,
						address,
						error,
					);

					if this.boot_node_ids.contains(&peer_id) {
						if let PendingConnectionError::InvalidPeerId = error {
							error!(
								"💔 The bootnode you want to connect to at `{}` provided a different peer ID than the one you expect: `{}`.",
								address,
								peer_id,
							);
						}
					}

					if let Some(metrics) = this.metrics.as_ref() {
						match error {
							PendingConnectionError::ConnectionLimit(_) => metrics
								.pending_connections_errors_total
								.with_label_values(&["limit-reached"])
								.inc(),
							PendingConnectionError::InvalidPeerId => metrics
								.pending_connections_errors_total
								.with_label_values(&["invalid-peer-id"])
								.inc(),
							PendingConnectionError::Transport(_) |
							PendingConnectionError::IO(_) => metrics
								.pending_connections_errors_total
								.with_label_values(&["transport-error"])
								.inc(),
						}
					}
				},
				Poll::Ready(SwarmEvent::Dialing(peer_id)) => {
					trace!(target: "sub-libp2p", "Libp2p => Dialing({:?})", peer_id)
				},
				Poll::Ready(SwarmEvent::IncomingConnection { local_addr, send_back_addr }) => {
					trace!(target: "sub-libp2p", "Libp2p => IncomingConnection({},{}))",
						local_addr, send_back_addr);
					if let Some(metrics) = this.metrics.as_ref() {
						metrics.incoming_connections_total.inc();
					}
				},
				Poll::Ready(SwarmEvent::IncomingConnectionError {
					local_addr,
					send_back_addr,
					error,
				}) => {
					debug!(target: "sub-libp2p", "Libp2p => IncomingConnectionError({},{}): {}",
						local_addr, send_back_addr, error);
					if let Some(metrics) = this.metrics.as_ref() {
						let reason = match error {
							PendingConnectionError::ConnectionLimit(_) => "limit-reached",
							PendingConnectionError::InvalidPeerId => "invalid-peer-id",
							PendingConnectionError::Transport(_) |
							PendingConnectionError::IO(_) => "transport-error",
						};

						metrics
							.incoming_connections_errors_total
							.with_label_values(&[reason])
							.inc();
					}
				},
				Poll::Ready(SwarmEvent::BannedPeer { peer_id, endpoint }) => {
					debug!(target: "sub-libp2p", "Libp2p => BannedPeer({}). Connected via {:?}.",
						peer_id, endpoint);
					if let Some(metrics) = this.metrics.as_ref() {
						metrics
							.incoming_connections_errors_total
							.with_label_values(&["banned"])
							.inc();
					}
				},
				Poll::Ready(SwarmEvent::UnknownPeerUnreachableAddr { address, error }) =>
					trace!(target: "sub-libp2p", "Libp2p => UnknownPeerUnreachableAddr({}): {}", address, error),
				Poll::Ready(SwarmEvent::ListenerClosed { reason, addresses, .. }) => {
					if let Some(metrics) = this.metrics.as_ref() {
						metrics.listeners_local_addresses.sub(addresses.len() as u64);
					}
					let addrs =
						addresses.into_iter().map(|a| a.to_string()).collect::<Vec<_>>().join(", ");
					match reason {
						Ok(()) => error!(
							target: "sub-libp2p",
							"📪 Libp2p listener ({}) closed gracefully",
							addrs
						),
						Err(e) => error!(
							target: "sub-libp2p",
							"📪 Libp2p listener ({}) closed: {}",
							addrs, e
						),
					}
				},
				Poll::Ready(SwarmEvent::ListenerError { error, .. }) => {
					debug!(target: "sub-libp2p", "Libp2p => ListenerError: {}", error);
					if let Some(metrics) = this.metrics.as_ref() {
						metrics.listeners_errors_total.inc();
					}
				},
			};
		}

		let num_connected_peers =
			this.network_service.behaviour_mut().user_protocol_mut().num_connected_peers();

		// Update the variables shared with the `NetworkService`.
		this.num_connected.store(num_connected_peers, Ordering::Relaxed);
		{
			let external_addresses = Swarm::<B>::external_addresses(&this.network_service)
				.map(|r| &r.addr)
				.cloned()
				.collect();
			*this.external_addresses.lock() = external_addresses;
		}

		let is_major_syncing =
			match this.network_service.behaviour_mut().user_protocol_mut().sync_state().state {
				SyncState::Idle => false,
				SyncState::Downloading => true,
			};

		this.tx_handler_controller.set_gossip_enabled(!is_major_syncing);

		this.is_major_syncing.store(is_major_syncing, Ordering::Relaxed);

		if let Some(metrics) = this.metrics.as_ref() {
			for (proto, buckets) in this.network_service.behaviour_mut().num_entries_per_kbucket() {
				for (lower_ilog2_bucket_bound, num_entries) in buckets {
					metrics
						.kbuckets_num_nodes
						.with_label_values(&[
							&proto.as_ref(),
							&lower_ilog2_bucket_bound.to_string(),
						])
						.set(num_entries as u64);
				}
			}
			for (proto, num_entries) in this.network_service.behaviour_mut().num_kademlia_records()
			{
				metrics
					.kademlia_records_count
					.with_label_values(&[&proto.as_ref()])
					.set(num_entries as u64);
			}
			for (proto, num_entries) in
				this.network_service.behaviour_mut().kademlia_records_total_size()
			{
				metrics
					.kademlia_records_sizes_total
					.with_label_values(&[&proto.as_ref()])
					.set(num_entries as u64);
			}
			metrics
				.peerset_num_discovered
				.set(this.network_service.behaviour_mut().user_protocol().num_discovered_peers()
					as u64);
			metrics.peerset_num_requested.set(
				this.network_service.behaviour_mut().user_protocol().requested_peers().count()
					as u64,
			);
			metrics.pending_connections.set(
				Swarm::network_info(&this.network_service).connection_counters().num_pending()
					as u64,
			);
		}

		Poll::Pending
	}
}

impl<B: BlockT + 'static, H: ExHashT> Unpin for NetworkWorker<B, H> {}

/// The libp2p swarm, customized for our needs.
type Swarm<B> = libp2p::swarm::Swarm<Behaviour<B>>;

// Implementation of `import_queue::Link` trait using the available local variables.
struct NetworkLink<'a, B: BlockT> {
	protocol: &'a mut Swarm<B>,
}

impl<'a, B: BlockT> Link<B> for NetworkLink<'a, B> {
	fn blocks_processed(
		&mut self,
		imported: usize,
		count: usize,
		results: Vec<(Result<BlockImportStatus<NumberFor<B>>, BlockImportError>, B::Hash)>,
	) {
		self.protocol
			.behaviour_mut()
			.user_protocol_mut()
			.on_blocks_processed(imported, count, results)
	}
	fn justification_imported(
		&mut self,
		who: PeerId,
		hash: &B::Hash,
		number: NumberFor<B>,
		success: bool,
	) {
		self.protocol.behaviour_mut().user_protocol_mut().justification_import_result(
			who,
			hash.clone(),
			number,
			success,
		);
	}
	fn request_justification(&mut self, hash: &B::Hash, number: NumberFor<B>) {
		self.protocol
			.behaviour_mut()
			.user_protocol_mut()
			.request_justification(hash, number)
	}
}

fn ensure_addresses_consistent_with_transport<'a>(
	addresses: impl Iterator<Item = &'a Multiaddr>,
	transport: &TransportConfig,
) -> Result<(), Error> {
	if matches!(transport, TransportConfig::MemoryOnly) {
		let addresses: Vec<_> = addresses
			.filter(|x| {
				x.iter().any(|y| !matches!(y, libp2p::core::multiaddr::Protocol::Memory(_)))
			})
			.cloned()
			.collect();

		if !addresses.is_empty() {
			return Err(Error::AddressesForAnotherTransport {
				transport: transport.clone(),
				addresses,
			})
		}
	} else {
		let addresses: Vec<_> = addresses
			.filter(|x| x.iter().any(|y| matches!(y, libp2p::core::multiaddr::Protocol::Memory(_))))
			.cloned()
			.collect();

		if !addresses.is_empty() {
			return Err(Error::AddressesForAnotherTransport {
				transport: transport.clone(),
				addresses,
			})
		}
	}

	Ok(())
}<|MERGE_RESOLUTION|>--- conflicted
+++ resolved
@@ -265,15 +265,10 @@
 
 			let discovery_config = {
 				let mut config = DiscoveryConfig::new(local_public.clone());
-<<<<<<< HEAD
 				config.with_permanent_addresses(known_addresses);
-				config.discovery_limit(u64::from(params.network_config.default_peers_set.out_peers) + 15);
-=======
-				config.with_user_defined(known_addresses);
 				config.discovery_limit(
 					u64::from(params.network_config.default_peers_set.out_peers) + 15,
 				);
->>>>>>> 88c64e06
 				config.add_protocol(params.protocol_id.clone());
 				config.with_dht_random_walk(params.network_config.enable_dht_random_walk);
 				config.allow_non_globals_in_dht(params.network_config.allow_non_globals_in_dht);
