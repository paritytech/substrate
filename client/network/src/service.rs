// This file is part of Substrate.

// Copyright (C) 2017-2020 Parity Technologies (UK) Ltd.
// SPDX-License-Identifier: GPL-3.0-or-later WITH Classpath-exception-2.0

// This program is free software: you can redistribute it and/or modify
// it under the terms of the GNU General Public License as published by
// the Free Software Foundation, either version 3 of the License, or
// (at your option) any later version.

// This program is distributed in the hope that it will be useful,
// but WITHOUT ANY WARRANTY; without even the implied warranty of
// MERCHANTABILITY or FITNESS FOR A PARTICULAR PURPOSE. See the
// GNU General Public License for more details.

// You should have received a copy of the GNU General Public License
// along with this program. If not, see <https://www.gnu.org/licenses/>.

//! Main entry point of the sc-network crate.
//!
//! There are two main structs in this module: [`NetworkWorker`] and [`NetworkService`].
//! The [`NetworkWorker`] *is* the network and implements the `Future` trait. It must be polled in
//! order fo the network to advance.
//! The [`NetworkService`] is merely a shared version of the [`NetworkWorker`]. You can obtain an
//! `Arc<NetworkService>` by calling [`NetworkWorker::service`].
//!
//! The methods of the [`NetworkService`] are implemented by sending a message over a channel,
//! which is then processed by [`NetworkWorker::poll`].

use crate::{
	ExHashT, NetworkStateInfo,
	behaviour::{self, Behaviour, BehaviourOut},
	config::{parse_addr, parse_str_addr, NonReservedPeerMode, Params, Role, TransportConfig},
	discovery::DiscoveryConfig,
	error::Error,
	network_state::{
		NetworkState, NotConnectedPeer as NetworkStateNotConnectedPeer, Peer as NetworkStatePeer,
	},
	on_demand_layer::AlwaysBadChecker,
	light_client_handler, block_requests, finality_requests,
	protocol::{self, event::Event, NotifsHandlerError, LegacyConnectionKillError, NotificationsSink, Ready, sync::SyncState, PeerInfo, Protocol},
	transport, ReputationChange,
};
use futures::{channel::oneshot, prelude::*};
use libp2p::{PeerId, Multiaddr};
use libp2p::core::{ConnectedPoint, Executor, connection::{ConnectionError, PendingConnectionError}, either::EitherError};
use libp2p::kad::record;
use libp2p::ping::handler::PingFailure;
use libp2p::swarm::{NetworkBehaviour, SwarmBuilder, SwarmEvent, protocols_handler::NodeHandlerWrapperError};
use log::{error, info, trace, warn};
use parking_lot::Mutex;
use prometheus_endpoint::{
	register, Counter, CounterVec, Gauge, GaugeVec, Histogram, HistogramOpts, HistogramVec, Opts,
	PrometheusError, Registry, U64,
};
use sc_peerset::PeersetHandle;
use sp_consensus::import_queue::{BlockImportError, BlockImportResult, ImportQueue, Link};
use sp_runtime::{
	traits::{Block as BlockT, NumberFor},
	ConsensusEngineId,
};
use sp_utils::mpsc::{tracing_unbounded, TracingUnboundedReceiver, TracingUnboundedSender};
use std::{
	borrow::{Borrow, Cow},
	collections::{HashMap, HashSet},
	fs,
	marker::PhantomData,
	num:: NonZeroUsize,
	pin::Pin,
	str,
	sync::{
		atomic::{AtomicBool, AtomicUsize, Ordering},
		Arc,
	},
	task::Poll,
};
use wasm_timer::Instant;

pub use behaviour::{ResponseFailure, InboundFailure, RequestFailure, OutboundFailure};

mod out_events;
#[cfg(test)]
mod tests;

/// Substrate network service. Handles network IO and manages connectivity.
pub struct NetworkService<B: BlockT + 'static, H: ExHashT> {
	/// Number of peers we're connected to.
	num_connected: Arc<AtomicUsize>,
	/// The local external addresses.
	external_addresses: Arc<Mutex<Vec<Multiaddr>>>,
	/// Are we actively catching up with the chain?
	is_major_syncing: Arc<AtomicBool>,
	/// Local copy of the `PeerId` of the local node.
	local_peer_id: PeerId,
	/// Bandwidth logging system. Can be queried to know the average bandwidth consumed.
	bandwidth: Arc<transport::BandwidthSinks>,
	/// Peerset manager (PSM); manages the reputation of nodes and indicates the network which
	/// nodes it should be connected to or not.
	peerset: PeersetHandle,
	/// Channel that sends messages to the actual worker.
	to_worker: TracingUnboundedSender<ServiceToWorkerMsg<B, H>>,
	/// For each peer and protocol combination, an object that allows sending notifications to
	/// that peer. Updated by the [`NetworkWorker`].
	peers_notifications_sinks: Arc<Mutex<HashMap<(PeerId, ConsensusEngineId), NotificationsSink>>>,
	/// For each legacy gossiping engine ID, the corresponding new protocol name.
	protocol_name_by_engine: Mutex<HashMap<ConsensusEngineId, Cow<'static, [u8]>>>,
	/// Field extracted from the [`Metrics`] struct and necessary to report the
	/// notifications-related metrics.
	notifications_sizes_metric: Option<HistogramVec>,
	/// Marker to pin the `H` generic. Serves no purpose except to not break backwards
	/// compatibility.
	_marker: PhantomData<H>,
}

impl<B: BlockT + 'static, H: ExHashT> NetworkWorker<B, H> {
	/// Creates the network service.
	///
	/// Returns a `NetworkWorker` that implements `Future` and must be regularly polled in order
	/// for the network processing to advance. From it, you can extract a `NetworkService` using
	/// `worker.service()`. The `NetworkService` can be shared through the codebase.
	pub fn new(params: Params<B, H>) -> Result<NetworkWorker<B, H>, Error> {
		// Ensure the listen addresses are consistent with the transport.
		ensure_addresses_consistent_with_transport(
			params.network_config.listen_addresses.iter(),
			&params.network_config.transport,
		)?;
		ensure_addresses_consistent_with_transport(
			params.network_config.boot_nodes.iter().map(|x| &x.multiaddr),
			&params.network_config.transport,
		)?;
		ensure_addresses_consistent_with_transport(
			params.network_config.reserved_nodes.iter().map(|x| &x.multiaddr),
			&params.network_config.transport,
		)?;
		ensure_addresses_consistent_with_transport(
			params.network_config.public_addresses.iter(),
			&params.network_config.transport,
		)?;

		let (to_worker, from_service) = tracing_unbounded("mpsc_network_worker");

		if let Some(path) = params.network_config.net_config_path {
			fs::create_dir_all(&path)?;
		}

		// List of multiaddresses that we know in the network.
		let mut known_addresses = Vec::new();
		let mut bootnodes = Vec::new();
		let mut boot_node_ids = HashSet::new();

		// Process the bootnodes.
		for bootnode in params.network_config.boot_nodes.iter() {
			bootnodes.push(bootnode.peer_id.clone());
			boot_node_ids.insert(bootnode.peer_id.clone());
			known_addresses.push((bootnode.peer_id.clone(), bootnode.multiaddr.clone()));
		}

		let boot_node_ids = Arc::new(boot_node_ids);

		// Check for duplicate bootnodes.
		known_addresses.iter()
			.try_for_each(|(peer_id, addr)|
				if let Some(other) = known_addresses
					.iter()
					.find(|o| o.1 == *addr && o.0 != *peer_id)
				{
					Err(Error::DuplicateBootnode {
						address: addr.clone(),
						first_id: peer_id.clone(),
						second_id: other.0.clone(),
					})
				} else {
					Ok(())
				}
			)?;

		// Initialize the peers we should always be connected to.
		let priority_groups = {
			let mut reserved_nodes = HashSet::new();
			for reserved in params.network_config.reserved_nodes.iter() {
				reserved_nodes.insert(reserved.peer_id.clone());
				known_addresses.push((reserved.peer_id.clone(), reserved.multiaddr.clone()));
			}

			let mut sentries_and_validators = HashSet::new();
			match &params.role {
				Role::Sentry { validators } => {
					for validator in validators {
						sentries_and_validators.insert(validator.peer_id.clone());
						reserved_nodes.insert(validator.peer_id.clone());
						known_addresses.push((validator.peer_id.clone(), validator.multiaddr.clone()));
					}
				}
				Role::Authority { sentry_nodes } => {
					for sentry_node in sentry_nodes {
						sentries_and_validators.insert(sentry_node.peer_id.clone());
						reserved_nodes.insert(sentry_node.peer_id.clone());
						known_addresses.push((sentry_node.peer_id.clone(), sentry_node.multiaddr.clone()));
					}
				}
				_ => {}
			}

			vec![
				("reserved".to_owned(), reserved_nodes),
				("sentries_and_validators".to_owned(), sentries_and_validators),
			]
		};

		let peerset_config = sc_peerset::PeersetConfig {
			in_peers: params.network_config.in_peers,
			out_peers: params.network_config.out_peers,
			bootnodes,
			reserved_only: params.network_config.non_reserved_mode == NonReservedPeerMode::Deny,
			priority_groups,
		};

		// Private and public keys configuration.
		let local_identity = params.network_config.node_key.clone().into_keypair()?;
		let local_public = local_identity.public();
		let local_peer_id = local_public.clone().into_peer_id();
		let local_peer_id_legacy = bs58::encode(Borrow::<[u8]>::borrow(&local_peer_id)).into_string();
		info!(
			target: "sub-libp2p",
			"🏷  Local node identity is: {} (legacy representation: {})",
			local_peer_id.to_base58(),
			local_peer_id_legacy
		);

		// Initialize the metrics.
		let metrics = match &params.metrics_registry {
			Some(registry) => Some(Metrics::register(&registry)?),
			None => None
		};

		let checker = params.on_demand.as_ref()
			.map(|od| od.checker().clone())
			.unwrap_or_else(|| Arc::new(AlwaysBadChecker));

		let num_connected = Arc::new(AtomicUsize::new(0));
		let is_major_syncing = Arc::new(AtomicBool::new(false));
		let (protocol, peerset_handle) = Protocol::new(
			protocol::ProtocolConfig {
				roles: From::from(&params.role),
				max_parallel_downloads: params.network_config.max_parallel_downloads,
			},
			local_peer_id.clone(),
			params.chain.clone(),
			params.transaction_pool,
			params.finality_proof_provider.clone(),
			params.finality_proof_request_builder,
			params.protocol_id.clone(),
			peerset_config,
			params.block_announce_validator,
			params.metrics_registry.as_ref(),
			boot_node_ids.clone(),
		)?;

		// Build the swarm.
		let (mut swarm, bandwidth): (Swarm<B, H>, _) = {
			let user_agent = format!(
				"{} ({})",
				params.network_config.client_version,
				params.network_config.node_name
			);
			let block_requests = {
				let config = block_requests::Config::new(&params.protocol_id);
				block_requests::BlockRequests::new(config, params.chain.clone())
			};
			let finality_proof_requests = {
				let config = finality_requests::Config::new(&params.protocol_id);
				finality_requests::FinalityProofRequests::new(config, params.finality_proof_provider.clone())
			};
			let light_client_handler = {
				let config = light_client_handler::Config::new(&params.protocol_id);
				light_client_handler::LightClientHandler::new(
					config,
					params.chain,
					checker,
					peerset_handle.clone(),
				)
			};

			let discovery_config = {
				let mut config = DiscoveryConfig::new(local_public.clone());
				config.with_user_defined(known_addresses);
				config.discovery_limit(u64::from(params.network_config.out_peers) + 15);
				config.add_protocol(params.protocol_id.clone());
				config.allow_non_globals_in_dht(params.network_config.allow_non_globals_in_dht);

				match params.network_config.transport {
					TransportConfig::MemoryOnly => {
						config.with_mdns(false);
						config.allow_private_ipv4(false);
					}
					TransportConfig::Normal { enable_mdns, allow_private_ipv4, .. } => {
						config.with_mdns(enable_mdns);
						config.allow_private_ipv4(allow_private_ipv4);
					}
				}

				config
			};

			let mut behaviour = {
				let result = Behaviour::new(
					protocol,
					params.role,
					user_agent,
					local_public,
					block_requests,
					finality_proof_requests,
					light_client_handler,
					discovery_config,
					params.network_config.request_response_protocols,
				);

				match result {
					Ok(b) => b,
					Err(crate::request_responses::RegisterError::DuplicateProtocol(proto)) => {
						return Err(Error::DuplicateRequestResponseProtocol {
							protocol: proto,
						})
					},
				}
			};

			for (engine_id, protocol_name) in &params.network_config.notifications_protocols {
				behaviour.register_notifications_protocol(*engine_id, protocol_name.clone());
			}
			let (transport, bandwidth) = {
				let (config_mem, config_wasm, flowctrl) = match params.network_config.transport {
					TransportConfig::MemoryOnly => (true, None, false),
					TransportConfig::Normal { wasm_external_transport, use_yamux_flow_control, .. } =>
						(false, wasm_external_transport, use_yamux_flow_control)
				};
				transport::build_transport(local_identity, config_mem, config_wasm, flowctrl)
			};
			let mut builder = SwarmBuilder::new(transport, behaviour, local_peer_id.clone())
				.peer_connection_limit(crate::MAX_CONNECTIONS_PER_PEER)
				.notify_handler_buffer_size(NonZeroUsize::new(32).expect("32 != 0; qed"))
				.connection_event_buffer_size(1024);
			if let Some(spawner) = params.executor {
				struct SpawnImpl<F>(F);
				impl<F: Fn(Pin<Box<dyn Future<Output = ()> + Send>>)> Executor for SpawnImpl<F> {
					fn exec(&self, f: Pin<Box<dyn Future<Output = ()> + Send>>) {
						(self.0)(f)
					}
				}
				builder = builder.executor(Box::new(SpawnImpl(spawner)));
			}
			(builder.build(), bandwidth)
		};

		// Listen on multiaddresses.
		for addr in &params.network_config.listen_addresses {
			if let Err(err) = Swarm::<B, H>::listen_on(&mut swarm, addr.clone()) {
				warn!(target: "sub-libp2p", "Can't listen on {} because: {:?}", addr, err)
			}
		}

		// Add external addresses.
		for addr in &params.network_config.public_addresses {
			Swarm::<B, H>::add_external_address(&mut swarm, addr.clone());
		}

		let external_addresses = Arc::new(Mutex::new(Vec::new()));
		let peers_notifications_sinks = Arc::new(Mutex::new(HashMap::new()));
		let protocol_name_by_engine = Mutex::new({
			params.network_config.notifications_protocols.iter().cloned().collect()
		});

		let service = Arc::new(NetworkService {
			bandwidth,
			external_addresses: external_addresses.clone(),
			num_connected: num_connected.clone(),
			is_major_syncing: is_major_syncing.clone(),
			peerset: peerset_handle,
			local_peer_id,
			to_worker,
			peers_notifications_sinks: peers_notifications_sinks.clone(),
			protocol_name_by_engine,
			notifications_sizes_metric:
				metrics.as_ref().map(|metrics| metrics.notifications_sizes.clone()),
			_marker: PhantomData,
		});

		Ok(NetworkWorker {
			external_addresses,
			num_connected,
			is_major_syncing,
			network_service: swarm,
			service,
			import_queue: params.import_queue,
			from_service,
			light_client_rqs: params.on_demand.and_then(|od| od.extract_receiver()),
			event_streams: out_events::OutChannels::new(params.metrics_registry.as_ref())?,
			peers_notifications_sinks,
			metrics,
			boot_node_ids,
			pending_requests: HashMap::with_capacity(128),
		})
	}

	/// Returns the downloaded bytes per second averaged over the past few seconds.
	pub fn average_download_per_sec(&self) -> u64 {
		self.service.bandwidth.average_download_per_sec()
	}

	/// Returns the uploaded bytes per second averaged over the past few seconds.
	pub fn average_upload_per_sec(&self) -> u64 {
		self.service.bandwidth.average_upload_per_sec()
	}

	/// Returns the number of peers we're connected to.
	pub fn num_connected_peers(&self) -> usize {
		self.network_service.user_protocol().num_connected_peers()
	}

	/// Returns the number of peers we're connected to and that are being queried.
	pub fn num_active_peers(&self) -> usize {
		self.network_service.user_protocol().num_active_peers()
	}

	/// Current global sync state.
	pub fn sync_state(&self) -> SyncState {
		self.network_service.user_protocol().sync_state()
	}

	/// Target sync block number.
	pub fn best_seen_block(&self) -> Option<NumberFor<B>> {
		self.network_service.user_protocol().best_seen_block()
	}

	/// Number of peers participating in syncing.
	pub fn num_sync_peers(&self) -> u32 {
		self.network_service.user_protocol().num_sync_peers()
	}

	/// Number of blocks in the import queue.
	pub fn num_queued_blocks(&self) -> u32 {
		self.network_service.user_protocol().num_queued_blocks()
	}

	/// Returns the number of downloaded blocks.
	pub fn num_downloaded_blocks(&self) -> usize {
		self.network_service.user_protocol().num_downloaded_blocks()
	}

	/// Number of active sync requests.
	pub fn num_sync_requests(&self) -> usize {
		self.network_service.user_protocol().num_sync_requests()
	}

	/// Adds an address for a node.
	pub fn add_known_address(&mut self, peer_id: PeerId, addr: Multiaddr) {
		self.network_service.add_known_address(peer_id, addr);
	}

	/// Return a `NetworkService` that can be shared through the code base and can be used to
	/// manipulate the worker.
	pub fn service(&self) -> &Arc<NetworkService<B, H>> {
		&self.service
	}

	/// You must call this when a new block is finalized by the client.
	pub fn on_block_finalized(&mut self, hash: B::Hash, header: B::Header) {
		self.network_service.user_protocol_mut().on_block_finalized(hash, &header);
	}

	/// This should be called when blocks are added to the
	/// chain by something other than the import queue.
	/// Currently this is only useful for tests.
	pub fn update_chain(&mut self) {
		self.network_service.user_protocol_mut().update_chain();
	}

	/// Returns the local `PeerId`.
	pub fn local_peer_id(&self) -> &PeerId {
		Swarm::<B, H>::local_peer_id(&self.network_service)
	}

	/// Returns the list of addresses we are listening on.
	///
	/// Does **NOT** include a trailing `/p2p/` with our `PeerId`.
	pub fn listen_addresses(&self) -> impl Iterator<Item = &Multiaddr> {
		Swarm::<B, H>::listeners(&self.network_service)
	}

	/// Get network state.
	///
	/// **Note**: Use this only for debugging. This API is unstable. There are warnings literally
	/// everywhere about this. Please don't use this function to retrieve actual information.
	pub fn network_state(&mut self) -> NetworkState {
		let swarm = &mut self.network_service;
		let open = swarm.user_protocol().open_peers().cloned().collect::<Vec<_>>();

		let connected_peers = {
			let swarm = &mut *swarm;
			open.iter().filter_map(move |peer_id| {
				let known_addresses = NetworkBehaviour::addresses_of_peer(&mut **swarm, peer_id)
					.into_iter().collect();

				let endpoint = if let Some(e) = swarm.node(peer_id).map(|i| i.endpoint()) {
					e.clone().into()
				} else {
					error!(target: "sub-libp2p", "Found state inconsistency between custom protocol \
						and debug information about {:?}", peer_id);
					return None
				};

				Some((peer_id.to_base58(), NetworkStatePeer {
					endpoint,
					version_string: swarm.node(peer_id)
						.and_then(|i| i.client_version().map(|s| s.to_owned())),
					latest_ping_time: swarm.node(peer_id).and_then(|i| i.latest_ping()),
					enabled: swarm.user_protocol().is_enabled(&peer_id),
					open: swarm.user_protocol().is_open(&peer_id),
					known_addresses,
				}))
			}).collect()
		};

		let not_connected_peers = {
			let swarm = &mut *swarm;
			swarm.known_peers().into_iter()
				.filter(|p| open.iter().all(|n| n != p))
				.map(move |peer_id| {
					(peer_id.to_base58(), NetworkStateNotConnectedPeer {
						version_string: swarm.node(&peer_id)
							.and_then(|i| i.client_version().map(|s| s.to_owned())),
						latest_ping_time: swarm.node(&peer_id).and_then(|i| i.latest_ping()),
						known_addresses: NetworkBehaviour::addresses_of_peer(&mut **swarm, &peer_id)
							.into_iter().collect(),
					})
				})
				.collect()
		};

		NetworkState {
			peer_id: Swarm::<B, H>::local_peer_id(&swarm).to_base58(),
			listened_addresses: Swarm::<B, H>::listeners(&swarm).cloned().collect(),
			external_addresses: Swarm::<B, H>::external_addresses(&swarm).cloned().collect(),
			average_download_per_sec: self.service.bandwidth.average_download_per_sec(),
			average_upload_per_sec: self.service.bandwidth.average_upload_per_sec(),
			connected_peers,
			not_connected_peers,
			peerset: swarm.user_protocol_mut().peerset_debug_info(),
		}
	}

	/// Get currently connected peers.
	pub fn peers_debug_info(&mut self) -> Vec<(PeerId, PeerInfo<B>)> {
		self.network_service.user_protocol_mut()
			.peers_info()
			.map(|(id, info)| (id.clone(), info.clone()))
			.collect()
	}

	/// Removes a `PeerId` from the list of reserved peers.
	pub fn remove_reserved_peer(&self, peer: PeerId) {
		self.service.remove_reserved_peer(peer);
	}

	/// Adds a `PeerId` and its address as reserved. The string should encode the address
	/// and peer ID of the remote node.
	pub fn add_reserved_peer(&self, peer: String) -> Result<(), String> {
		self.service.add_reserved_peer(peer)
	}
}

impl<B: BlockT + 'static, H: ExHashT> NetworkService<B, H> {
	/// Returns the local `PeerId`.
	pub fn local_peer_id(&self) -> &PeerId {
		&self.local_peer_id
	}

	/// Appends a notification to the buffer of pending outgoing notifications with the given peer.
	/// Has no effect if the notifications channel with this protocol name is not open.
	///
	/// If the buffer of pending outgoing notifications with that peer is full, the notification
	/// is silently dropped and the connection to the remote will start being shut down. This
	/// happens if you call this method at a higher rate than the rate at which the peer processes
	/// these notifications, or if the available network bandwidth is too low.
	///
	/// For this reason, this method is considered soft-deprecated. You are encouraged to use
	/// [`NetworkService::notification_sender`] instead.
	///
	/// > **Note**: The reason why this is a no-op in the situation where we have no channel is
	/// >			that we don't guarantee message delivery anyway. Networking issues can cause
	/// >			connections to drop at any time, and higher-level logic shouldn't differentiate
	/// >			between the remote voluntarily closing a substream or a network error
	/// >			preventing the message from being delivered.
	///
	/// The protocol must have been registered with `register_notifications_protocol` or
	/// `NetworkConfiguration::notifications_protocols`.
	///
	pub fn write_notification(&self, target: PeerId, engine_id: ConsensusEngineId, message: Vec<u8>) {
		// We clone the `NotificationsSink` in order to be able to unlock the network-wide
		// `peers_notifications_sinks` mutex as soon as possible.
		let sink = {
			let peers_notifications_sinks = self.peers_notifications_sinks.lock();
			if let Some(sink) = peers_notifications_sinks.get(&(target, engine_id)) {
				sink.clone()
			} else {
				// Notification silently discarded, as documented.
				return;
			}
		};

		// Used later for the metrics report.
		let message_len = message.len();

		// Determine the wire protocol name corresponding to this `engine_id`.
		let protocol_name = self.protocol_name_by_engine.lock().get(&engine_id).cloned();
		if let Some(protocol_name) = protocol_name {
			// For backwards-compatibility reason, we have to duplicate the message and pass it
			// in the situation where the remote still uses the legacy substream.
			let fallback = codec::Encode::encode(&{
				protocol::message::generic::Message::<(), (), (), ()>::Consensus({
					protocol::message::generic::ConsensusMessage {
						engine_id,
						data: message.clone(),
					}
				})
			});

			sink.send_sync_notification(&protocol_name, fallback, message);
		} else {
			return;
		}

		if let Some(notifications_sizes_metric) = self.notifications_sizes_metric.as_ref() {
			notifications_sizes_metric
				.with_label_values(&["out", &maybe_utf8_bytes_to_string(&engine_id)])
				.observe(message_len as f64);
		}
	}

	/// Obtains a [`NotificationSender`] for a connected peer, if it exists.
	///
	/// A `NotificationSender` is scoped to a particular connection to the peer that holds
	/// a receiver. With a `NotificationSender` at hand, sending a notification is done in two steps:
	///
	/// 1.  [`NotificationSender::ready`] is used to wait for the sender to become ready
	/// for another notification, yielding a [`NotificationSenderReady`] token.
	/// 2.  [`NotificationSenderReady::send`] enqueues the notification for sending. This operation
	/// can only fail if the underlying notification substream or connection has suddenly closed.
	///
	/// An error is returned either by `notification_sender`, by [`NotificationSender::wait`],
	/// or by [`NotificationSenderReady::send`] if there exists no open notifications substream
	/// with that combination of peer and protocol, or if the remote has asked to close the
	/// notifications substream. If that happens, it is guaranteed that an
	/// [`Event::NotificationStreamClosed`] has been generated on the stream returned by
	/// [`NetworkService::event_stream`].
	///
	/// If the remote requests to close the notifications substream, all notifications successfully
	/// enqueued using [`NotificationSenderReady::send`] will finish being sent out before the
	/// substream actually gets closed, but attempting to enqueue more notifications will now
	/// return an error. It is however possible for the entire connection to be abruptly closed,
	/// in which case enqueued notifications will be lost.
	///
	/// The protocol must have been registered with `register_notifications_protocol` or
	/// `NetworkConfiguration::notifications_protocols`.
	///
	/// # Usage
	///
	/// This method returns a struct that allows waiting until there is space available in the
	/// buffer of messages towards the given peer. If the peer processes notifications at a slower
	/// rate than we send them, this buffer will quickly fill up.
	///
	/// As such, you should never do something like this:
	///
	/// ```ignore
	/// // Do NOT do this
	/// for peer in peers {
	/// 	if let Ok(n) = network.notification_sender(peer, ...) {
	///			if let Ok(s) = n.ready().await {
	///				let _ = s.send(...);
	///			}
	/// 	}
	/// }
	/// ```
	///
	/// Doing so would slow down all peers to the rate of the slowest one. A malicious or
	/// malfunctioning peer could intentionally process notifications at a very slow rate.
	///
	/// Instead, you are encouraged to maintain your own buffer of notifications on top of the one
	/// maintained by `sc-network`, and use `notification_sender` to progressively send out
	/// elements from your buffer. If this additional buffer is full (which will happen at some
	/// point if the peer is too slow to process notifications), appropriate measures can be taken,
	/// such as removing non-critical notifications from the buffer or disconnecting the peer
	/// using [`NetworkService::disconnect_peer`].
	///
	///
	/// Notifications              Per-peer buffer
	///   broadcast    +------->   of notifications   +-->  `notification_sender`  +-->  Internet
	///                    ^       (not covered by
	///                    |         sc-network)
	///                    +
	///      Notifications should be dropped
	///             if buffer is full
	///
	pub fn notification_sender(
		&self,
		target: PeerId,
		engine_id: ConsensusEngineId,
	) -> Result<NotificationSender, NotificationSenderError> {
		// We clone the `NotificationsSink` in order to be able to unlock the network-wide
		// `peers_notifications_sinks` mutex as soon as possible.
		let sink = {
			let peers_notifications_sinks = self.peers_notifications_sinks.lock();
			if let Some(sink) = peers_notifications_sinks.get(&(target, engine_id)) {
				sink.clone()
			} else {
				return Err(NotificationSenderError::Closed);
			}
		};

		// Determine the wire protocol name corresponding to this `engine_id`.
		let protocol_name = match self.protocol_name_by_engine.lock().get(&engine_id).cloned() {
			Some(p) => p,
			None => return Err(NotificationSenderError::BadProtocol),
		};

		Ok(NotificationSender {
			sink,
			protocol_name,
			engine_id,
			notification_size_metric: self.notifications_sizes_metric.as_ref().map(|histogram| {
				histogram.with_label_values(&["out", &maybe_utf8_bytes_to_string(&engine_id)])
			}),
		})
	}

	/// Returns a stream containing the events that happen on the network.
	///
	/// If this method is called multiple times, the events are duplicated.
	///
	/// The stream never ends (unless the `NetworkWorker` gets shut down).
	///
	/// The name passed is used to identify the channel in the Prometheus metrics. Note that the
	/// parameter is a `&'static str`, and not a `String`, in order to avoid accidentally having
	/// an unbounded set of Prometheus metrics, which would be quite bad in terms of memory
	pub fn event_stream(&self, name: &'static str) -> impl Stream<Item = Event> {
		let (tx, rx) = out_events::channel(name);
		let _ = self.to_worker.unbounded_send(ServiceToWorkerMsg::EventStream(tx));
		rx
	}

	/// Sends a single targeted request to a specific peer. On success, returns the response of
	/// the peer.
	///
	/// Request-response protocols are a way to complement notifications protocols, but
	/// notifications should remain the default ways of communicating information. For example, a
	/// peer can announce something through a notification, after which the recipient can obtain
	/// more information by performing a request.
	/// As such, this function is meant to be called only with peers we are already connected to.
	/// Calling this method with a `target` we are not connected to will *not* attempt to connect
	/// to said peer.
	///
	/// No limit or throttling of concurrent outbound requests per peer and protocol are enforced.
	/// Such restrictions, if desired, need to be enforced at the call site(s).
	///
	/// The protocol must have been registered through
	/// [`NetworkConfiguration::request_response_protocols`].
	pub async fn request(
		&self,
		target: PeerId,
		protocol: impl Into<Cow<'static, str>>,
		request: Vec<u8>
	) -> Result<Vec<u8>, RequestFailure> {
		let (tx, rx) = oneshot::channel();
		let _ = self.to_worker.unbounded_send(ServiceToWorkerMsg::Request {
			target,
			protocol: protocol.into(),
			request,
			pending_response: tx
		});

		match rx.await {
			Ok(v) => v,
			// The channel can only be closed if the network worker no longer exists. If the
			// network worker no longer exists, then all connections to `target` are necessarily
			// closed, and we legitimately report this situation as a "ConnectionClosed".
			Err(_) => Err(RequestFailure::Network(OutboundFailure::ConnectionClosed)),
		}
	}

	/// Registers a new notifications protocol.
	///
	/// After a protocol has been registered, you can call `write_notifications`.
	///
	/// **Important**: This method is a work-around, and you are instead strongly encouraged to
	/// pass the protocol in the `NetworkConfiguration::notifications_protocols` list instead.
	/// If you have no other choice but to use this method, you are very strongly encouraged to
	/// call it very early on. Any connection open will retain the protocols that were registered
	/// then, and not any new one.
	///
	/// Please call `event_stream` before registering a protocol, otherwise you may miss events
	/// about the protocol that you have registered.
	// TODO: remove this method after https://github.com/paritytech/substrate/issues/4587
	pub fn register_notifications_protocol(
		&self,
		engine_id: ConsensusEngineId,
		protocol_name: impl Into<Cow<'static, [u8]>>,
	) {
		let protocol_name = protocol_name.into();
		self.protocol_name_by_engine.lock().insert(engine_id, protocol_name.clone());
		let _ = self.to_worker.unbounded_send(ServiceToWorkerMsg::RegisterNotifProtocol {
			engine_id,
			protocol_name,
		});
	}

	/// You may call this when new transactons are imported by the transaction pool.
	///
	/// All transactions will be fetched from the `TransactionPool` that was passed at
	/// initialization as part of the configuration and propagated to peers.
	pub fn trigger_repropagate(&self) {
		let _ = self.to_worker.unbounded_send(ServiceToWorkerMsg::PropagateTransactions);
	}

	/// You must call when new transaction is imported by the transaction pool.
	///
	/// This transaction will be fetched from the `TransactionPool` that was passed at
	/// initialization as part of the configuration and propagated to peers.
	pub fn propagate_transaction(&self, hash: H) {
		let _ = self.to_worker.unbounded_send(ServiceToWorkerMsg::PropagateTransaction(hash));
	}

	/// Make sure an important block is propagated to peers.
	///
	/// In chain-based consensus, we often need to make sure non-best forks are
	/// at least temporarily synced. This function forces such an announcement.
	pub fn announce_block(&self, hash: B::Hash, data: Vec<u8>) {
		let _ = self.to_worker.unbounded_send(ServiceToWorkerMsg::AnnounceBlock(hash, data));
	}

	/// Report a given peer as either beneficial (+) or costly (-) according to the
	/// given scalar.
	pub fn report_peer(&self, who: PeerId, cost_benefit: ReputationChange) {
		self.peerset.report_peer(who, cost_benefit);
	}

	/// Disconnect from a node as soon as possible.
	///
	/// This triggers the same effects as if the connection had closed itself spontaneously.
	pub fn disconnect_peer(&self, who: PeerId) {
		let _ = self.to_worker.unbounded_send(ServiceToWorkerMsg::DisconnectPeer(who));
	}

	/// Request a justification for the given block from the network.
	///
	/// On success, the justification will be passed to the import queue that was part at
	/// initialization as part of the configuration.
	pub fn request_justification(&self, hash: &B::Hash, number: NumberFor<B>) {
		let _ = self
			.to_worker
			.unbounded_send(ServiceToWorkerMsg::RequestJustification(*hash, number));
	}

	/// Are we in the process of downloading the chain?
	pub fn is_major_syncing(&self) -> bool {
		self.is_major_syncing.load(Ordering::Relaxed)
	}

	/// Start getting a value from the DHT.
	///
	/// This will generate either a `ValueFound` or a `ValueNotFound` event and pass it as an
	/// item on the [`NetworkWorker`] stream.
	pub fn get_value(&self, key: &record::Key) {
		let _ = self
			.to_worker
			.unbounded_send(ServiceToWorkerMsg::GetValue(key.clone()));
	}

	/// Start putting a value in the DHT.
	///
	/// This will generate either a `ValuePut` or a `ValuePutFailed` event and pass it as an
	/// item on the [`NetworkWorker`] stream.
	pub fn put_value(&self, key: record::Key, value: Vec<u8>) {
		let _ = self
			.to_worker
			.unbounded_send(ServiceToWorkerMsg::PutValue(key, value));
	}

	/// Connect to unreserved peers and allow unreserved peers to connect.
	pub fn accept_unreserved_peers(&self) {
		self.peerset.set_reserved_only(false);
	}

	/// Disconnect from unreserved peers and deny new unreserved peers to connect.
	pub fn deny_unreserved_peers(&self) {
		self.peerset.set_reserved_only(true);
	}

	/// Removes a `PeerId` from the list of reserved peers.
	pub fn remove_reserved_peer(&self, peer: PeerId) {
		self.peerset.remove_reserved_peer(peer);
	}

	/// Adds a `PeerId` and its address as reserved. The string should encode the address
	/// and peer ID of the remote node.
	///
	/// Returns an `Err` if the given string is not a valid multiaddress
	/// or contains an invalid peer ID (which includes the local peer ID).
	pub fn add_reserved_peer(&self, peer: String) -> Result<(), String> {
		let (peer_id, addr) = parse_str_addr(&peer).map_err(|e| format!("{:?}", e))?;
		// Make sure the local peer ID is never added to the PSM.
		if peer_id == self.local_peer_id {
			return Err("Local peer ID cannot be added as a reserved peer.".to_string())
		}
		self.peerset.add_reserved_peer(peer_id.clone());
		let _ = self
			.to_worker
			.unbounded_send(ServiceToWorkerMsg::AddKnownAddress(peer_id, addr));
		Ok(())
	}

	/// Configure an explicit fork sync request.
	/// Note that this function should not be used for recent blocks.
	/// Sync should be able to download all the recent forks normally.
	/// `set_sync_fork_request` should only be used if external code detects that there's
	/// a stale fork missing.
	/// Passing empty `peers` set effectively removes the sync request.
	pub fn set_sync_fork_request(&self, peers: Vec<PeerId>, hash: B::Hash, number: NumberFor<B>) {
		let _ = self
			.to_worker
			.unbounded_send(ServiceToWorkerMsg::SyncFork(peers, hash, number));
	}

	/// Modify a peerset priority group.
	///
	/// Returns an `Err` if one of the given addresses contains an invalid
	/// peer ID (which includes the local peer ID).
	pub fn set_priority_group(&self, group_id: String, peers: HashSet<Multiaddr>) -> Result<(), String> {
		let peers = peers.into_iter()
			.map(|p| match parse_addr(p) {
				Err(e) => Err(format!("{:?}", e)),
				Ok((peer, addr)) =>
					// Make sure the local peer ID is never added to the PSM
					// or added as a "known address", even if given.
					if peer == self.local_peer_id {
						Err("Local peer ID in priority group.".to_string())
					} else {
						Ok((peer, addr))
					}
				})
			.collect::<Result<Vec<(PeerId, Multiaddr)>, String>>()?;

		let peer_ids = peers.iter().map(|(peer_id, _addr)| peer_id.clone()).collect();

		self.peerset.set_priority_group(group_id, peer_ids);

		for (peer_id, addr) in peers.into_iter() {
			let _ = self
				.to_worker
				.unbounded_send(ServiceToWorkerMsg::AddKnownAddress(peer_id, addr));
		}

		Ok(())
	}

	/// Returns the number of peers we're connected to.
	pub fn num_connected(&self) -> usize {
		self.num_connected.load(Ordering::Relaxed)
	}

	/// This function should be called when blocks are added to the chain by something other
	/// than the import queue.
	///
	/// > **Important**: This function is a hack and can be removed at any time. Do **not** use it.
	pub fn update_chain(&self) {
		let _ = self
			.to_worker
			.unbounded_send(ServiceToWorkerMsg::UpdateChain);
	}

	/// Inform the network service about an own imported block.
	pub fn own_block_imported(&self, hash: B::Hash, number: NumberFor<B>) {
		let _ = self
			.to_worker
			.unbounded_send(ServiceToWorkerMsg::OwnBlockImported(hash, number));
	}
}

impl<B: BlockT + 'static, H: ExHashT> sp_consensus::SyncOracle
	for NetworkService<B, H>
{
	fn is_major_syncing(&mut self) -> bool {
		NetworkService::is_major_syncing(self)
	}

	fn is_offline(&mut self) -> bool {
		self.num_connected.load(Ordering::Relaxed) == 0
	}
}

impl<'a, B: BlockT + 'static, H: ExHashT> sp_consensus::SyncOracle
	for &'a NetworkService<B, H>
{
	fn is_major_syncing(&mut self) -> bool {
		NetworkService::is_major_syncing(self)
	}

	fn is_offline(&mut self) -> bool {
		self.num_connected.load(Ordering::Relaxed) == 0
	}
}

impl<B, H> NetworkStateInfo for NetworkService<B, H>
	where
		B: sp_runtime::traits::Block,
		H: ExHashT,
{
	/// Returns the local external addresses.
	fn external_addresses(&self) -> Vec<Multiaddr> {
		self.external_addresses.lock().clone()
	}

	/// Returns the local Peer ID.
	fn local_peer_id(&self) -> PeerId {
		self.local_peer_id.clone()
	}
}

/// A `NotificationSender` allows for sending notifications to a peer with a chosen protocol.
#[must_use]
pub struct NotificationSender {
	sink: NotificationsSink,

	/// Name of the protocol on the wire.
	protocol_name: Cow<'static, [u8]>,

	/// Engine ID used for the fallback message.
	engine_id: ConsensusEngineId,

	/// Field extracted from the [`Metrics`] struct and necessary to report the
	/// notifications-related metrics.
	notification_size_metric: Option<Histogram>,
}

impl NotificationSender {
	/// Returns a future that resolves when the `NotificationSender` is ready to send a notification.
	pub async fn ready<'a>(&'a self) -> Result<NotificationSenderReady<'a>, NotificationSenderError> {
		Ok(NotificationSenderReady {
			ready: match self.sink.reserve_notification(&self.protocol_name).await {
				Ok(r) => r,
				Err(()) => return Err(NotificationSenderError::Closed),
			},
			engine_id: self.engine_id,
			notification_size_metric: self.notification_size_metric.clone(),
		})
	}
}

/// Reserved slot in the notifications buffer, ready to accept data.
#[must_use]
pub struct NotificationSenderReady<'a> {
	ready: Ready<'a>,

	/// Engine ID used for the fallback message.
	engine_id: ConsensusEngineId,

	/// Field extracted from the [`Metrics`] struct and necessary to report the
	/// notifications-related metrics.
	notification_size_metric: Option<Histogram>,
}

impl<'a> NotificationSenderReady<'a> {
	/// Consumes this slots reservation and actually queues the notification.
	pub fn send(self, notification: impl Into<Vec<u8>>) -> Result<(), NotificationSenderError> {
		let notification = notification.into();

		if let Some(notification_size_metric) = &self.notification_size_metric {
			notification_size_metric.observe(notification.len() as f64);
		}

		// For backwards-compatibility reason, we have to duplicate the message and pass it
		// in the situation where the remote still uses the legacy substream.
		let fallback = codec::Encode::encode(&{
			protocol::message::generic::Message::<(), (), (), ()>::Consensus({
				protocol::message::generic::ConsensusMessage {
					engine_id: self.engine_id,
					data: notification.clone(),
				}
			})
		});

		self.ready.send(fallback, notification)
			.map_err(|()| NotificationSenderError::Closed)
	}
}

/// Error returned by [`NetworkService::send_notification`].
#[derive(Debug, derive_more::Display, derive_more::Error)]
pub enum NotificationSenderError {
	/// The notification receiver has been closed, usually because the underlying connection closed.
	///
	/// Some of the notifications most recently sent may not have been received. However,
	/// the peer may still be connected and a new `NotificationSender` for the same
	/// protocol obtained from [`NetworkService::notification_sender`].
	Closed,
	/// Protocol name hasn't been registered.
	BadProtocol,
}

/// Messages sent from the `NetworkService` to the `NetworkWorker`.
///
/// Each entry corresponds to a method of `NetworkService`.
enum ServiceToWorkerMsg<B: BlockT, H: ExHashT> {
	PropagateTransaction(H),
	PropagateTransactions,
	RequestJustification(B::Hash, NumberFor<B>),
	AnnounceBlock(B::Hash, Vec<u8>),
	GetValue(record::Key),
	PutValue(record::Key, Vec<u8>),
	AddKnownAddress(PeerId, Multiaddr),
	SyncFork(Vec<PeerId>, B::Hash, NumberFor<B>),
	EventStream(out_events::Sender),
<<<<<<< HEAD
	WriteNotification {
		message: Vec<u8>,
		engine_id: ConsensusEngineId,
		target: PeerId,
	},
	Request {
		target: PeerId,
		protocol: Cow<'static, str>,
		request: Vec<u8>,
		pending_response: oneshot::Sender<Result<Vec<u8>, RequestFailure>>,
	},
=======
>>>>>>> 826feeb8
	RegisterNotifProtocol {
		engine_id: ConsensusEngineId,
		protocol_name: Cow<'static, [u8]>,
	},
	DisconnectPeer(PeerId),
	UpdateChain,
	OwnBlockImported(B::Hash, NumberFor<B>),
}

/// Main network worker. Must be polled in order for the network to advance.
///
/// You are encouraged to poll this in a separate background thread or task.
#[must_use = "The NetworkWorker must be polled in order for the network to advance"]
pub struct NetworkWorker<B: BlockT + 'static, H: ExHashT> {
	/// Updated by the `NetworkWorker` and loaded by the `NetworkService`.
	external_addresses: Arc<Mutex<Vec<Multiaddr>>>,
	/// Updated by the `NetworkWorker` and loaded by the `NetworkService`.
	num_connected: Arc<AtomicUsize>,
	/// Updated by the `NetworkWorker` and loaded by the `NetworkService`.
	is_major_syncing: Arc<AtomicBool>,
	/// The network service that can be extracted and shared through the codebase.
	service: Arc<NetworkService<B, H>>,
	/// The *actual* network.
	network_service: Swarm<B, H>,
	/// The import queue that was passed at initialization.
	import_queue: Box<dyn ImportQueue<B>>,
	/// Messages from the [`NetworkService`] that must be processed.
	from_service: TracingUnboundedReceiver<ServiceToWorkerMsg<B, H>>,
	/// Receiver for queries from the light client that must be processed.
	light_client_rqs: Option<TracingUnboundedReceiver<light_client_handler::Request<B>>>,
	/// Senders for events that happen on the network.
	event_streams: out_events::OutChannels,
	/// Prometheus network metrics.
	metrics: Option<Metrics>,
	/// The `PeerId`'s of all boot nodes.
	boot_node_ids: Arc<HashSet<PeerId>>,
<<<<<<< HEAD
	/// Requests started using [`NetworkService::request`]. Includes the channel to send back the
	/// response, when the request has started, and the name of the protocol for diagnostic
	/// purposes.
	pending_requests: HashMap<
		behaviour::RequestId,
		(oneshot::Sender<Result<Vec<u8>, RequestFailure>>, Instant, String)
	>,
=======
	/// For each peer and protocol combination, an object that allows sending notifications to
	/// that peer. Shared with the [`NetworkService`].
	peers_notifications_sinks: Arc<Mutex<HashMap<(PeerId, ConsensusEngineId), NotificationsSink>>>,
>>>>>>> 826feeb8
}

struct Metrics {
	// This list is ordered alphabetically
	connections_closed_total: CounterVec<U64>,
	connections_opened_total: CounterVec<U64>,
	distinct_peers_connections_closed_total: Counter<U64>,
	distinct_peers_connections_opened_total: Counter<U64>,
	import_queue_blocks_submitted: Counter<U64>,
	import_queue_finality_proofs_submitted: Counter<U64>,
	import_queue_justifications_submitted: Counter<U64>,
	incoming_connections_errors_total: CounterVec<U64>,
	incoming_connections_total: Counter<U64>,
	is_major_syncing: Gauge<U64>,
	issued_light_requests: Counter<U64>,
	kademlia_random_queries_total: CounterVec<U64>,
	kademlia_records_count: GaugeVec<U64>,
	kademlia_records_sizes_total: GaugeVec<U64>,
	kbuckets_num_nodes: GaugeVec<U64>,
	listeners_local_addresses: Gauge<U64>,
	listeners_errors_total: Counter<U64>,
	network_per_sec_bytes: GaugeVec<U64>,
	notifications_sizes: HistogramVec,
	notifications_streams_closed_total: CounterVec<U64>,
	notifications_streams_opened_total: CounterVec<U64>,
	peers_count: Gauge<U64>,
	peerset_num_discovered: Gauge<U64>,
	peerset_num_requested: Gauge<U64>,
	pending_connections: Gauge<U64>,
	pending_connections_errors_total: CounterVec<U64>,
	requests_in_failure_total: CounterVec<U64>,
	requests_in_success_total: HistogramVec,
	requests_out_failure_total: CounterVec<U64>,
	requests_out_success_total: HistogramVec,
	requests_out_started_total: CounterVec<U64>,
}

impl Metrics {
	fn register(registry: &Registry) -> Result<Self, PrometheusError> {
		Ok(Self {
			// This list is ordered alphabetically
			connections_closed_total: register(CounterVec::new(
				Opts::new(
					"sub_libp2p_connections_closed_total",
					"Total number of connections closed, by direction and reason"
				),
				&["direction", "reason"]
			)?, registry)?,
			connections_opened_total: register(CounterVec::new(
				Opts::new(
					"sub_libp2p_connections_opened_total",
					"Total number of connections opened by direction"
				),
				&["direction"]
			)?, registry)?,
			distinct_peers_connections_closed_total: register(Counter::new(
					"sub_libp2p_distinct_peers_connections_closed_total",
					"Total number of connections closed with distinct peers"
			)?, registry)?,
			distinct_peers_connections_opened_total: register(Counter::new(
					"sub_libp2p_distinct_peers_connections_opened_total",
					"Total number of connections opened with distinct peers"
			)?, registry)?,
			import_queue_blocks_submitted: register(Counter::new(
				"import_queue_blocks_submitted",
				"Number of blocks submitted to the import queue.",
			)?, registry)?,
			import_queue_finality_proofs_submitted: register(Counter::new(
				"import_queue_finality_proofs_submitted",
				"Number of finality proofs submitted to the import queue.",
			)?, registry)?,
			import_queue_justifications_submitted: register(Counter::new(
				"import_queue_justifications_submitted",
				"Number of justifications submitted to the import queue.",
			)?, registry)?,
			incoming_connections_errors_total: register(CounterVec::new(
				Opts::new(
					"sub_libp2p_incoming_connections_handshake_errors_total",
					"Total number of incoming connections that have failed during the \
					initial handshake"
				),
				&["reason"]
			)?, registry)?,
			incoming_connections_total: register(Counter::new(
				"sub_libp2p_incoming_connections_total",
				"Total number of incoming connections on the listening sockets"
			)?, registry)?,
			is_major_syncing: register(Gauge::new(
				"sub_libp2p_is_major_syncing", "Whether the node is performing a major sync or not.",
			)?, registry)?,
			issued_light_requests: register(Counter::new(
				"issued_light_requests",
				"Number of light client requests that our node has issued.",
			)?, registry)?,
			kademlia_random_queries_total: register(CounterVec::new(
				Opts::new(
					"sub_libp2p_kademlia_random_queries_total",
					"Number of random Kademlia queries started"
				),
				&["protocol"]
			)?, registry)?,
			kademlia_records_count: register(GaugeVec::new(
				Opts::new(
					"sub_libp2p_kademlia_records_count",
					"Number of records in the Kademlia records store"
				),
				&["protocol"]
			)?, registry)?,
			kademlia_records_sizes_total: register(GaugeVec::new(
				Opts::new(
					"sub_libp2p_kademlia_records_sizes_total",
					"Total size of all the records in the Kademlia records store"
				),
				&["protocol"]
			)?, registry)?,
			kbuckets_num_nodes: register(GaugeVec::new(
				Opts::new(
					"sub_libp2p_kbuckets_num_nodes",
					"Number of nodes in the Kademlia k-buckets"
				),
				&["protocol"]
			)?, registry)?,
			listeners_local_addresses: register(Gauge::new(
				"sub_libp2p_listeners_local_addresses", "Number of local addresses we're listening on"
			)?, registry)?,
			listeners_errors_total: register(Counter::new(
				"sub_libp2p_listeners_errors_total",
				"Total number of non-fatal errors reported by a listener"
			)?, registry)?,
			network_per_sec_bytes: register(GaugeVec::new(
				Opts::new(
					"sub_libp2p_network_per_sec_bytes",
					"Average bandwidth usage per second"
				),
				&["direction"]
			)?, registry)?,
			notifications_sizes: register(HistogramVec::new(
				HistogramOpts {
					common_opts: Opts::new(
						"sub_libp2p_notifications_sizes",
						"Sizes of the notifications send to and received from all nodes"
					),
					buckets: prometheus_endpoint::exponential_buckets(64.0, 4.0, 8)
						.expect("parameters are always valid values; qed"),
				},
				&["direction", "protocol"]
			)?, registry)?,
			notifications_streams_closed_total: register(CounterVec::new(
				Opts::new(
					"sub_libp2p_notifications_streams_closed_total",
					"Total number of notification substreams that have been closed"
				),
				&["protocol"]
			)?, registry)?,
			notifications_streams_opened_total: register(CounterVec::new(
				Opts::new(
					"sub_libp2p_notifications_streams_opened_total",
					"Total number of notification substreams that have been opened"
				),
				&["protocol"]
			)?, registry)?,
			peers_count: register(Gauge::new(
				"sub_libp2p_peers_count", "Number of network gossip peers",
			)?, registry)?,
			peerset_num_discovered: register(Gauge::new(
				"sub_libp2p_peerset_num_discovered", "Number of nodes stored in the peerset manager",
			)?, registry)?,
			peerset_num_requested: register(Gauge::new(
				"sub_libp2p_peerset_num_requested", "Number of nodes that the peerset manager wants us to be connected to",
			)?, registry)?,
			pending_connections: register(Gauge::new(
				"sub_libp2p_pending_connections",
				"Number of connections in the process of being established",
			)?, registry)?,
			pending_connections_errors_total: register(CounterVec::new(
				Opts::new(
					"sub_libp2p_pending_connections_errors_total",
					"Total number of pending connection errors"
				),
				&["reason"]
			)?, registry)?,
			requests_in_failure_total: register(CounterVec::new(
				Opts::new(
					"sub_libp2p_requests_in_failure_total",
					"Total number of incoming requests that the node has failed to answer"
				),
				&["protocol", "reason"]
			)?, registry)?,
			requests_in_success_total: register(HistogramVec::new(
				HistogramOpts {
					common_opts: Opts::new(
						"sub_libp2p_requests_in_success_total",
						"Total number of requests received and answered"
					),
					buckets: prometheus_endpoint::exponential_buckets(0.001, 2.0, 16)
						.expect("parameters are always valid values; qed"),
				},
				&["protocol"]
			)?, registry)?,
			requests_out_failure_total: register(CounterVec::new(
				Opts::new(
					"sub_libp2p_requests_out_failure_total",
					"Total number of requests that have failed"
				),
				&["protocol", "reason"]
			)?, registry)?,
			requests_out_success_total: register(HistogramVec::new(
				HistogramOpts {
					common_opts: Opts::new(
						"sub_libp2p_requests_out_success_total",
						"For successful requests, time between a request's start and finish"
					),
					buckets: prometheus_endpoint::exponential_buckets(0.001, 2.0, 16)
						.expect("parameters are always valid values; qed"),
				},
				&["protocol"]
			)?, registry)?,
			requests_out_started_total: register(CounterVec::new(
				Opts::new(
					"sub_libp2p_requests_out_started_total",
					"Total number of requests emitted"
				),
				&["protocol"]
			)?, registry)?,
		})
	}
}

impl<B: BlockT + 'static, H: ExHashT> Future for NetworkWorker<B, H> {
	type Output = ();

	fn poll(mut self: Pin<&mut Self>, cx: &mut std::task::Context) -> Poll<Self::Output> {
		let this = &mut *self;

		// Poll the import queue for actions to perform.
		this.import_queue.poll_actions(cx, &mut NetworkLink {
			protocol: &mut this.network_service,
		});

		// Check for new incoming light client requests.
		if let Some(light_client_rqs) = this.light_client_rqs.as_mut() {
			while let Poll::Ready(Some(rq)) = light_client_rqs.poll_next_unpin(cx) {
				// This can error if there are too many queued requests already.
				if this.network_service.light_client_request(rq).is_err() {
					log::warn!("Couldn't start light client request: too many pending requests");
				}
				if let Some(metrics) = this.metrics.as_ref() {
					metrics.issued_light_requests.inc();
				}
			}
		}

		loop {
			// Process the next message coming from the `NetworkService`.
			let msg = match this.from_service.poll_next_unpin(cx) {
				Poll::Ready(Some(msg)) => msg,
				Poll::Ready(None) => return Poll::Ready(()),
				Poll::Pending => break,
			};

			match msg {
				ServiceToWorkerMsg::AnnounceBlock(hash, data) =>
					this.network_service.user_protocol_mut().announce_block(hash, data),
				ServiceToWorkerMsg::RequestJustification(hash, number) =>
					this.network_service.user_protocol_mut().request_justification(&hash, number),
				ServiceToWorkerMsg::PropagateTransaction(hash) =>
					this.network_service.user_protocol_mut().propagate_transaction(&hash),
				ServiceToWorkerMsg::PropagateTransactions =>
					this.network_service.user_protocol_mut().propagate_transactions(),
				ServiceToWorkerMsg::GetValue(key) =>
					this.network_service.get_value(&key),
				ServiceToWorkerMsg::PutValue(key, value) =>
					this.network_service.put_value(key, value),
				ServiceToWorkerMsg::AddKnownAddress(peer_id, addr) =>
					this.network_service.add_known_address(peer_id, addr),
				ServiceToWorkerMsg::SyncFork(peer_ids, hash, number) =>
					this.network_service.user_protocol_mut().set_sync_fork_request(peer_ids, &hash, number),
				ServiceToWorkerMsg::EventStream(sender) =>
					this.event_streams.push(sender),
<<<<<<< HEAD
				ServiceToWorkerMsg::WriteNotification { message, engine_id, target } => {
					if let Some(metrics) = this.metrics.as_ref() {
						metrics.notifications_sizes
							.with_label_values(&["out", &maybe_utf8_bytes_to_string(&engine_id)])
							.observe(message.len() as f64);
					}
					this.network_service.user_protocol_mut()
						.write_notification(target, engine_id, message);
				},
				ServiceToWorkerMsg::Request { target, protocol, request, pending_response } => {
					// Calling `send_request` can fail immediately in some circumstances.
					// This is handled by sending back an error on the channel.
					match this.network_service.send_request(&target, &protocol, request) {
						Ok(request_id) => {
							if let Some(metrics) = this.metrics.as_ref() {
								metrics.requests_out_started_total
									.with_label_values(&[&protocol])
									.inc();
							}
							this.pending_requests.insert(
								request_id,
								(pending_response, Instant::now(), protocol.to_string())
							);
						},
						Err(behaviour::SendRequestError::NotConnected) => {
							let err = RequestFailure::Network(OutboundFailure::ConnectionClosed);
							let _ = pending_response.send(Err(err));
						},
						Err(behaviour::SendRequestError::UnknownProtocol) => {
							let err = RequestFailure::Network(OutboundFailure::UnsupportedProtocols);
							let _ = pending_response.send(Err(err));
						},
					}
				},
=======
>>>>>>> 826feeb8
				ServiceToWorkerMsg::RegisterNotifProtocol { engine_id, protocol_name } => {
					this.network_service
						.register_notifications_protocol(engine_id, protocol_name);
				},
				ServiceToWorkerMsg::DisconnectPeer(who) =>
					this.network_service.user_protocol_mut().disconnect_peer(&who),
				ServiceToWorkerMsg::UpdateChain =>
					this.network_service.user_protocol_mut().update_chain(),
				ServiceToWorkerMsg::OwnBlockImported(hash, number) =>
					this.network_service.user_protocol_mut().own_block_imported(hash, number),
			}
		}

		loop {
			// Process the next action coming from the network.
			let next_event = this.network_service.next_event();
			futures::pin_mut!(next_event);
			let poll_value = next_event.poll_unpin(cx);

			match poll_value {
				Poll::Pending => break,
				Poll::Ready(SwarmEvent::Behaviour(BehaviourOut::BlockImport(origin, blocks))) => {
					if let Some(metrics) = this.metrics.as_ref() {
						metrics.import_queue_blocks_submitted.inc();
					}
					this.import_queue.import_blocks(origin, blocks);
				},
				Poll::Ready(SwarmEvent::Behaviour(BehaviourOut::JustificationImport(origin, hash, nb, justification))) => {
					if let Some(metrics) = this.metrics.as_ref() {
						metrics.import_queue_justifications_submitted.inc();
					}
					this.import_queue.import_justification(origin, hash, nb, justification);
				},
				Poll::Ready(SwarmEvent::Behaviour(BehaviourOut::FinalityProofImport(origin, hash, nb, proof))) => {
					if let Some(metrics) = this.metrics.as_ref() {
						metrics.import_queue_finality_proofs_submitted.inc();
					}
					this.import_queue.import_finality_proof(origin, hash, nb, proof);
				},
				Poll::Ready(SwarmEvent::Behaviour(BehaviourOut::InboundRequest { protocol, result, .. })) => {
					if let Some(metrics) = this.metrics.as_ref() {
						match result {
							Ok(serve_time) => {
								metrics.requests_in_success_total
									.with_label_values(&[&protocol])
									.observe(serve_time.as_secs_f64());
							}
							Err(err) => {
								let reason = match err {
									ResponseFailure::Busy => "busy",
									ResponseFailure::Network(InboundFailure::Timeout) => "timeout",
									ResponseFailure::Network(InboundFailure::UnsupportedProtocols) =>
										"unsupported",
								};

								metrics.requests_in_failure_total
									.with_label_values(&[&protocol, reason])
									.inc();
							}
						}
					}
				},
				Poll::Ready(SwarmEvent::Behaviour(BehaviourOut::RequestFinished { request_id, result })) => {
					if let Some((send_back, started, protocol)) = this.pending_requests.remove(&request_id) {
						if let Some(metrics) = this.metrics.as_ref() {
							match &result {
								Ok(_) => {
									metrics.requests_out_success_total
										.with_label_values(&[&protocol])
										.observe(started.elapsed().as_secs_f64());
								}
								Err(err) => {
									let reason = match err {
										RequestFailure::Refused => "refused",
										RequestFailure::Network(OutboundFailure::DialFailure) =>
											"dial-failure",
										RequestFailure::Network(OutboundFailure::Timeout) =>
											"timeout",
										RequestFailure::Network(OutboundFailure::ConnectionClosed) =>
											"connection-closed",
										RequestFailure::Network(OutboundFailure::UnsupportedProtocols) =>
											"unsupported",
									};

									metrics.requests_out_failure_total
										.with_label_values(&[&protocol, reason])
										.inc();
								}
							}
						}
						let _ = send_back.send(result);
					} else {
						error!("Request not in pending_requests");
					}
				},
				Poll::Ready(SwarmEvent::Behaviour(BehaviourOut::OpaqueRequestStarted { protocol, .. })) => {
					if let Some(metrics) = this.metrics.as_ref() {
						metrics.requests_out_started_total
							.with_label_values(&[&maybe_utf8_bytes_to_string(&protocol)])
							.inc();
					}
				},
				Poll::Ready(SwarmEvent::Behaviour(BehaviourOut::OpaqueRequestFinished { protocol, request_duration, .. })) => {
					if let Some(metrics) = this.metrics.as_ref() {
						metrics.requests_out_success_total
							.with_label_values(&[&maybe_utf8_bytes_to_string(&protocol)])
							.observe(request_duration.as_secs_f64());
					}
				},
				Poll::Ready(SwarmEvent::Behaviour(BehaviourOut::RandomKademliaStarted(protocol))) => {
					if let Some(metrics) = this.metrics.as_ref() {
						metrics.kademlia_random_queries_total
							.with_label_values(&[&maybe_utf8_bytes_to_string(protocol.as_bytes())])
							.inc();
					}
				},
				Poll::Ready(SwarmEvent::Behaviour(BehaviourOut::NotificationStreamOpened { remote, engine_id, notifications_sink, role })) => {
					if let Some(metrics) = this.metrics.as_ref() {
						metrics.notifications_streams_opened_total
							.with_label_values(&[&maybe_utf8_bytes_to_string(&engine_id)]).inc();
					}
					{
						let mut peers_notifications_sinks = this.peers_notifications_sinks.lock();
						peers_notifications_sinks.insert((remote.clone(), engine_id), notifications_sink);
					}
					this.event_streams.send(Event::NotificationStreamOpened {
						remote,
						engine_id,
						role,
					});
				},
				Poll::Ready(SwarmEvent::Behaviour(BehaviourOut::NotificationStreamReplaced { remote, engine_id, notifications_sink })) => {
					let mut peers_notifications_sinks = this.peers_notifications_sinks.lock();
					if let Some(s) = peers_notifications_sinks.get_mut(&(remote, engine_id)) {
						*s = notifications_sink;
					} else {
						log::error!(
							target: "sub-libp2p",
							"NotificationStreamReplaced for non-existing substream"
						);
					}

					// TODO: Notifications might have been lost as a result of the previous
					// connection being dropped, and as a result it would be preferable to notify
					// the users of this fact by simulating the substream being closed then
					// reopened.
					// The code below doesn't compile because `role` is unknown. Propagating the
					// handshake of the secondary connections is quite an invasive change and
					// would conflict with https://github.com/paritytech/substrate/issues/6403.
					// Considering that dropping notifications is generally regarded as
					// acceptable, this bug is at the moment intentionally left there and is
					// intended to be fixed at the same time as
					// https://github.com/paritytech/substrate/issues/6403.
					/*this.event_streams.send(Event::NotificationStreamClosed {
						remote,
						engine_id,
					});
					this.event_streams.send(Event::NotificationStreamOpened {
						remote,
						engine_id,
						role,
					});*/
				},
				Poll::Ready(SwarmEvent::Behaviour(BehaviourOut::NotificationStreamClosed { remote, engine_id })) => {
					if let Some(metrics) = this.metrics.as_ref() {
						metrics.notifications_streams_closed_total
							.with_label_values(&[&maybe_utf8_bytes_to_string(&engine_id[..])]).inc();
					}
					this.event_streams.send(Event::NotificationStreamClosed {
						remote: remote.clone(),
						engine_id,
					});
					{
						let mut peers_notifications_sinks = this.peers_notifications_sinks.lock();
						peers_notifications_sinks.remove(&(remote.clone(), engine_id));
					}
				},
				Poll::Ready(SwarmEvent::Behaviour(BehaviourOut::NotificationsReceived { remote, messages })) => {
					if let Some(metrics) = this.metrics.as_ref() {
						for (engine_id, message) in &messages {
							metrics.notifications_sizes
								.with_label_values(&["in", &maybe_utf8_bytes_to_string(engine_id)])
								.observe(message.len() as f64);
						}
					}
					this.event_streams.send(Event::NotificationsReceived {
						remote,
						messages,
					});
				},
				Poll::Ready(SwarmEvent::Behaviour(BehaviourOut::Dht(ev))) => {
					this.event_streams.send(Event::Dht(ev));
				},
				Poll::Ready(SwarmEvent::ConnectionEstablished { peer_id, endpoint, num_established }) => {
					trace!(target: "sub-libp2p", "Libp2p => Connected({:?})", peer_id);

					if let Some(metrics) = this.metrics.as_ref() {
						let direction = match endpoint {
							ConnectedPoint::Dialer { .. } => "out",
							ConnectedPoint::Listener { .. } => "in",
						};
						metrics.connections_opened_total.with_label_values(&[direction]).inc();

						if num_established.get() == 1 {
							metrics.distinct_peers_connections_opened_total.inc();
						}
					}
				},
				Poll::Ready(SwarmEvent::ConnectionClosed { peer_id, cause, endpoint, num_established }) => {
					trace!(target: "sub-libp2p", "Libp2p => Disconnected({:?}, {:?})", peer_id, cause);
					if let Some(metrics) = this.metrics.as_ref() {
						let direction = match endpoint {
							ConnectedPoint::Dialer { .. } => "out",
							ConnectedPoint::Listener { .. } => "in",
						};
						let reason = match cause {
							ConnectionError::IO(_) => "transport-error",
							ConnectionError::Handler(NodeHandlerWrapperError::Handler(EitherError::A(EitherError::A(
								EitherError::A(EitherError::A(EitherError::A(EitherError::B(
								EitherError::A(PingFailure::Timeout))))))))) => "ping-timeout",
							ConnectionError::Handler(NodeHandlerWrapperError::Handler(EitherError::A(EitherError::A(
<<<<<<< HEAD
								EitherError::A(EitherError::A(EitherError::A(EitherError::A(
								EitherError::B(LegacyConnectionKillError))))))))) => "force-closed",
=======
								EitherError::A(EitherError::A(EitherError::A(
								NotifsHandlerError::Legacy(LegacyConnectionKillError)))))))) =>	"force-closed",
							ConnectionError::Handler(NodeHandlerWrapperError::Handler(EitherError::A(EitherError::A(
								EitherError::A(EitherError::A(EitherError::A(
								NotifsHandlerError::SyncNotificationsClogged))))))) => "sync-notifications-clogged",
>>>>>>> 826feeb8
							ConnectionError::Handler(NodeHandlerWrapperError::Handler(_)) => "protocol-error",
							ConnectionError::Handler(NodeHandlerWrapperError::KeepAliveTimeout) => "keep-alive-timeout",
						};
						metrics.connections_closed_total.with_label_values(&[direction, reason]).inc();

						// `num_established` represents the number of *remaining* connections.
						if num_established == 0 {
							metrics.distinct_peers_connections_closed_total.inc();
						}
					}
				},
				Poll::Ready(SwarmEvent::NewListenAddr(addr)) => {
					trace!(target: "sub-libp2p", "Libp2p => NewListenAddr({})", addr);
					if let Some(metrics) = this.metrics.as_ref() {
						metrics.listeners_local_addresses.inc();
					}
				},
				Poll::Ready(SwarmEvent::ExpiredListenAddr(addr)) => {
					info!(target: "sub-libp2p", "📪 No longer listening on {}", addr);
					if let Some(metrics) = this.metrics.as_ref() {
						metrics.listeners_local_addresses.dec();
					}
				},
				Poll::Ready(SwarmEvent::UnreachableAddr { peer_id, address, error, .. }) => {
					trace!(
						target: "sub-libp2p", "Libp2p => Failed to reach {:?} through {:?}: {}",
						peer_id,
						address,
						error,
					);

					if this.boot_node_ids.contains(&peer_id) {
						if let PendingConnectionError::InvalidPeerId = error {
							error!(
								"💔 The bootnode you want to connect to at `{}` provided a different peer ID than the one you expect: `{}`.",
								address,
								peer_id,
							);
						}
					}

					if let Some(metrics) = this.metrics.as_ref() {
						match error {
							PendingConnectionError::ConnectionLimit(_) =>
								metrics.pending_connections_errors_total.with_label_values(&["limit-reached"]).inc(),
							PendingConnectionError::InvalidPeerId =>
								metrics.pending_connections_errors_total.with_label_values(&["invalid-peer-id"]).inc(),
							PendingConnectionError::Transport(_) | PendingConnectionError::IO(_) =>
								metrics.pending_connections_errors_total.with_label_values(&["transport-error"]).inc(),
						}
					}
				}
				Poll::Ready(SwarmEvent::Dialing(peer_id)) =>
					trace!(target: "sub-libp2p", "Libp2p => Dialing({:?})", peer_id),
				Poll::Ready(SwarmEvent::IncomingConnection { local_addr, send_back_addr }) => {
					trace!(target: "sub-libp2p", "Libp2p => IncomingConnection({},{}))",
						local_addr, send_back_addr);
					if let Some(metrics) = this.metrics.as_ref() {
						metrics.incoming_connections_total.inc();
					}
				},
				Poll::Ready(SwarmEvent::IncomingConnectionError { local_addr, send_back_addr, error }) => {
					trace!(target: "sub-libp2p", "Libp2p => IncomingConnectionError({},{}): {}",
						local_addr, send_back_addr, error);
					if let Some(metrics) = this.metrics.as_ref() {
						let reason = match error {
							PendingConnectionError::ConnectionLimit(_) => "limit-reached",
							PendingConnectionError::InvalidPeerId => "invalid-peer-id",
							PendingConnectionError::Transport(_) |
							PendingConnectionError::IO(_) => "transport-error",
						};

						metrics.incoming_connections_errors_total.with_label_values(&[reason]).inc();
					}
				},
				Poll::Ready(SwarmEvent::BannedPeer { peer_id, endpoint }) => {
					trace!(target: "sub-libp2p", "Libp2p => BannedPeer({}). Connected via {:?}.",
						peer_id, endpoint);
					if let Some(metrics) = this.metrics.as_ref() {
						metrics.incoming_connections_errors_total.with_label_values(&["banned"]).inc();
					}
				},
				Poll::Ready(SwarmEvent::UnknownPeerUnreachableAddr { address, error }) =>
					trace!(target: "sub-libp2p", "Libp2p => UnknownPeerUnreachableAddr({}): {}",
						address, error),
				Poll::Ready(SwarmEvent::ListenerClosed { reason, addresses }) => {
					if let Some(metrics) = this.metrics.as_ref() {
						metrics.listeners_local_addresses.sub(addresses.len() as u64);
					}
					let addrs = addresses.into_iter().map(|a| a.to_string())
						.collect::<Vec<_>>().join(", ");
					match reason {
						Ok(()) => error!(
							target: "sub-libp2p",
							"📪 Libp2p listener ({}) closed gracefully",
							addrs
						),
						Err(e) => error!(
							target: "sub-libp2p",
							"📪 Libp2p listener ({}) closed: {}",
							addrs, e
						),
					}
				},
				Poll::Ready(SwarmEvent::ListenerError { error }) => {
					trace!(target: "sub-libp2p", "Libp2p => ListenerError: {}", error);
					if let Some(metrics) = this.metrics.as_ref() {
						metrics.listeners_errors_total.inc();
					}
				},
			};
		}

		let num_connected_peers = this.network_service.user_protocol_mut().num_connected_peers();

		// Update the variables shared with the `NetworkService`.
		this.num_connected.store(num_connected_peers, Ordering::Relaxed);
		{
			let external_addresses = Swarm::<B, H>::external_addresses(&this.network_service).cloned().collect();
			*this.external_addresses.lock() = external_addresses;
		}

		let is_major_syncing = match this.network_service.user_protocol_mut().sync_state() {
			SyncState::Idle => false,
			SyncState::Downloading => true,
		};

		this.is_major_syncing.store(is_major_syncing, Ordering::Relaxed);

		if let Some(metrics) = this.metrics.as_ref() {
			metrics.network_per_sec_bytes.with_label_values(&["in"]).set(this.service.bandwidth.average_download_per_sec());
			metrics.network_per_sec_bytes.with_label_values(&["out"]).set(this.service.bandwidth.average_upload_per_sec());
			metrics.is_major_syncing.set(is_major_syncing as u64);
			for (proto, num_entries) in this.network_service.num_kbuckets_entries() {
				let proto = maybe_utf8_bytes_to_string(proto.as_bytes());
				metrics.kbuckets_num_nodes.with_label_values(&[&proto]).set(num_entries as u64);
			}
			for (proto, num_entries) in this.network_service.num_kademlia_records() {
				let proto = maybe_utf8_bytes_to_string(proto.as_bytes());
				metrics.kademlia_records_count.with_label_values(&[&proto]).set(num_entries as u64);
			}
			for (proto, num_entries) in this.network_service.kademlia_records_total_size() {
				let proto = maybe_utf8_bytes_to_string(proto.as_bytes());
				metrics.kademlia_records_sizes_total.with_label_values(&[&proto]).set(num_entries as u64);
			}
			metrics.peers_count.set(num_connected_peers as u64);
			metrics.peerset_num_discovered.set(this.network_service.user_protocol().num_discovered_peers() as u64);
			metrics.peerset_num_requested.set(this.network_service.user_protocol().requested_peers().count() as u64);
			metrics.pending_connections.set(Swarm::network_info(&this.network_service).num_connections_pending as u64);
		}

		Poll::Pending
	}
}

impl<B: BlockT + 'static, H: ExHashT> Unpin for NetworkWorker<B, H> {
}

/// Turns bytes that are potentially UTF-8 into a reasonable representable string.
///
/// Meant to be used only for debugging or metrics-reporting purposes.
pub(crate) fn maybe_utf8_bytes_to_string(id: &[u8]) -> Cow<str> {
	if let Ok(s) = std::str::from_utf8(&id[..]) {
		Cow::Borrowed(s)
	} else {
		Cow::Owned(format!("{:?}", id))
	}
}

/// The libp2p swarm, customized for our needs.
type Swarm<B, H> = libp2p::swarm::Swarm<Behaviour<B, H>>;

// Implementation of `import_queue::Link` trait using the available local variables.
struct NetworkLink<'a, B: BlockT, H: ExHashT> {
	protocol: &'a mut Swarm<B, H>,
}

impl<'a, B: BlockT, H: ExHashT> Link<B> for NetworkLink<'a, B, H> {
	fn blocks_processed(
		&mut self,
		imported: usize,
		count: usize,
		results: Vec<(Result<BlockImportResult<NumberFor<B>>, BlockImportError>, B::Hash)>
	) {
		self.protocol.user_protocol_mut().on_blocks_processed(imported, count, results)
	}
	fn justification_imported(&mut self, who: PeerId, hash: &B::Hash, number: NumberFor<B>, success: bool) {
		self.protocol.user_protocol_mut().justification_import_result(hash.clone(), number, success);
		if !success {
			info!("💔 Invalid justification provided by {} for #{}", who, hash);
			self.protocol.user_protocol_mut().disconnect_peer(&who);
			self.protocol.user_protocol_mut().report_peer(who, ReputationChange::new_fatal("Invalid justification"));
		}
	}
	fn request_justification(&mut self, hash: &B::Hash, number: NumberFor<B>) {
		self.protocol.user_protocol_mut().request_justification(hash, number)
	}
	fn request_finality_proof(&mut self, hash: &B::Hash, number: NumberFor<B>) {
		self.protocol.user_protocol_mut().request_finality_proof(hash, number)
	}
	fn finality_proof_imported(
		&mut self,
		who: PeerId,
		request_block: (B::Hash, NumberFor<B>),
		finalization_result: Result<(B::Hash, NumberFor<B>), ()>,
	) {
		let success = finalization_result.is_ok();
		self.protocol.user_protocol_mut().finality_proof_import_result(request_block, finalization_result);
		if !success {
			info!("💔 Invalid finality proof provided by {} for #{}", who, request_block.0);
			self.protocol.user_protocol_mut().disconnect_peer(&who);
			self.protocol.user_protocol_mut().report_peer(who, ReputationChange::new_fatal("Invalid finality proof"));
		}
	}
}

fn ensure_addresses_consistent_with_transport<'a>(
	addresses: impl Iterator<Item = &'a Multiaddr>,
	transport: &TransportConfig,
) -> Result<(), Error> {
	if matches!(transport, TransportConfig::MemoryOnly) {
		let addresses: Vec<_> = addresses
			.filter(|x| x.iter()
				.any(|y| !matches!(y, libp2p::core::multiaddr::Protocol::Memory(_)))
			)
			.cloned()
			.collect();

		if !addresses.is_empty() {
			return Err(Error::AddressesForAnotherTransport {
				transport: transport.clone(),
				addresses,
			});
		}
	} else {
		let addresses: Vec<_> = addresses
			.filter(|x| x.iter()
				.any(|y| matches!(y, libp2p::core::multiaddr::Protocol::Memory(_)))
			)
			.cloned()
			.collect();

		if !addresses.is_empty() {
			return Err(Error::AddressesForAnotherTransport {
				transport: transport.clone(),
				addresses,
			});
		}
	}

	Ok(())
}<|MERGE_RESOLUTION|>--- conflicted
+++ resolved
@@ -1119,20 +1119,12 @@
 	AddKnownAddress(PeerId, Multiaddr),
 	SyncFork(Vec<PeerId>, B::Hash, NumberFor<B>),
 	EventStream(out_events::Sender),
-<<<<<<< HEAD
-	WriteNotification {
-		message: Vec<u8>,
-		engine_id: ConsensusEngineId,
-		target: PeerId,
-	},
 	Request {
 		target: PeerId,
 		protocol: Cow<'static, str>,
 		request: Vec<u8>,
 		pending_response: oneshot::Sender<Result<Vec<u8>, RequestFailure>>,
 	},
-=======
->>>>>>> 826feeb8
 	RegisterNotifProtocol {
 		engine_id: ConsensusEngineId,
 		protocol_name: Cow<'static, [u8]>,
@@ -1169,7 +1161,6 @@
 	metrics: Option<Metrics>,
 	/// The `PeerId`'s of all boot nodes.
 	boot_node_ids: Arc<HashSet<PeerId>>,
-<<<<<<< HEAD
 	/// Requests started using [`NetworkService::request`]. Includes the channel to send back the
 	/// response, when the request has started, and the name of the protocol for diagnostic
 	/// purposes.
@@ -1177,11 +1168,9 @@
 		behaviour::RequestId,
 		(oneshot::Sender<Result<Vec<u8>, RequestFailure>>, Instant, String)
 	>,
-=======
 	/// For each peer and protocol combination, an object that allows sending notifications to
 	/// that peer. Shared with the [`NetworkService`].
 	peers_notifications_sinks: Arc<Mutex<HashMap<(PeerId, ConsensusEngineId), NotificationsSink>>>,
->>>>>>> 826feeb8
 }
 
 struct Metrics {
@@ -1461,16 +1450,6 @@
 					this.network_service.user_protocol_mut().set_sync_fork_request(peer_ids, &hash, number),
 				ServiceToWorkerMsg::EventStream(sender) =>
 					this.event_streams.push(sender),
-<<<<<<< HEAD
-				ServiceToWorkerMsg::WriteNotification { message, engine_id, target } => {
-					if let Some(metrics) = this.metrics.as_ref() {
-						metrics.notifications_sizes
-							.with_label_values(&["out", &maybe_utf8_bytes_to_string(&engine_id)])
-							.observe(message.len() as f64);
-					}
-					this.network_service.user_protocol_mut()
-						.write_notification(target, engine_id, message);
-				},
 				ServiceToWorkerMsg::Request { target, protocol, request, pending_response } => {
 					// Calling `send_request` can fail immediately in some circumstances.
 					// This is handled by sending back an error on the channel.
@@ -1496,8 +1475,6 @@
 						},
 					}
 				},
-=======
->>>>>>> 826feeb8
 				ServiceToWorkerMsg::RegisterNotifProtocol { engine_id, protocol_name } => {
 					this.network_service
 						.register_notifications_protocol(engine_id, protocol_name);
@@ -1719,16 +1696,11 @@
 								EitherError::A(EitherError::A(EitherError::A(EitherError::B(
 								EitherError::A(PingFailure::Timeout))))))))) => "ping-timeout",
 							ConnectionError::Handler(NodeHandlerWrapperError::Handler(EitherError::A(EitherError::A(
-<<<<<<< HEAD
 								EitherError::A(EitherError::A(EitherError::A(EitherError::A(
-								EitherError::B(LegacyConnectionKillError))))))))) => "force-closed",
-=======
-								EitherError::A(EitherError::A(EitherError::A(
-								NotifsHandlerError::Legacy(LegacyConnectionKillError)))))))) =>	"force-closed",
+								NotifsHandlerError::Legacy(LegacyConnectionKillError))))))))) => "force-closed",
 							ConnectionError::Handler(NodeHandlerWrapperError::Handler(EitherError::A(EitherError::A(
-								EitherError::A(EitherError::A(EitherError::A(
-								NotifsHandlerError::SyncNotificationsClogged))))))) => "sync-notifications-clogged",
->>>>>>> 826feeb8
+								EitherError::A(EitherError::A(EitherError::A(EitherError::A(
+								NotifsHandlerError::SyncNotificationsClogged)))))))) => "sync-notifications-clogged",
 							ConnectionError::Handler(NodeHandlerWrapperError::Handler(_)) => "protocol-error",
 							ConnectionError::Handler(NodeHandlerWrapperError::KeepAliveTimeout) => "keep-alive-timeout",
 						};
