// This file is part of Substrate.

// Copyright (C) Parity Technologies (UK) Ltd.
// SPDX-License-Identifier: GPL-3.0-or-later WITH Classpath-exception-2.0

// This program is free software: you can redistribute it and/or modify
// it under the terms of the GNU General Public License as published by
// the Free Software Foundation, either version 3 of the License, or
// (at your option) any later version.

// This program is distributed in the hope that it will be useful,
// but WITHOUT ANY WARRANTY; without even the implied warranty of
// MERCHANTABILITY or FITNESS FOR A PARTICULAR PURPOSE. See the
// GNU General Public License for more details.

// You should have received a copy of the GNU General Public License
// along with this program. If not, see <https://www.gnu.org/licenses/>.

//! Main entry point of the sc-network crate.
//!
//! There are two main structs in this module: [`NetworkWorker`] and [`NetworkService`].
//! The [`NetworkWorker`] *is* the network. Network is driven by [`NetworkWorker::run`] future that
//! terminates only when all instances of the control handles [`NetworkService`] were dropped.
//! The [`NetworkService`] is merely a shared version of the [`NetworkWorker`]. You can obtain an
//! `Arc<NetworkService>` by calling [`NetworkWorker::service`].
//!
//! The methods of the [`NetworkService`] are implemented by sending a message over a channel,
//! which is then processed by [`NetworkWorker::next_action`].

use crate::{
	behaviour::{self, Behaviour, BehaviourOut},
	config::{parse_addr, FullNetworkConfiguration, MultiaddrWithPeerId, Params, TransportConfig},
	discovery::DiscoveryConfig,
	error::Error,
	event::{DhtEvent, Event},
	network_state::{
		NetworkState, NotConnectedPeer as NetworkStateNotConnectedPeer, Peer as NetworkStatePeer,
	},
	peer_store::{PeerStoreHandle, PeerStoreProvider},
	protocol::{self, NotifsHandlerError, Protocol, Ready},
	protocol_controller::{self, ProtoSetConfig, ProtocolController, SetId},
	request_responses::{IfDisconnected, RequestFailure},
	service::{
		signature::{Signature, SigningError},
		traits::{
			NetworkDHTProvider, NetworkEventStream, NetworkNotification, NetworkPeers,
			NetworkRequest, NetworkSigner, NetworkStateInfo, NetworkStatus, NetworkStatusProvider,
			NotificationSender as NotificationSenderT, NotificationSenderError,
			NotificationSenderReady as NotificationSenderReadyT,
		},
	},
	transport,
	types::ProtocolName,
	ReputationChange,
};

use either::Either;
use futures::{channel::oneshot, prelude::*};
use libp2p::{
	connection_limits::{ConnectionLimits, Exceeded},
	core::{upgrade, ConnectedPoint, Endpoint},
	identify::Info as IdentifyInfo,
	kad::record::Key as KademliaKey,
	multiaddr,
	swarm::{
		ConnectionError, ConnectionId, DialError, Executor, ListenError, NetworkBehaviour, Swarm,
		SwarmBuilder, SwarmEvent, THandlerErr,
	},
	Multiaddr, PeerId,
};
use log::{debug, error, info, trace, warn};
use metrics::{Histogram, HistogramVec, MetricSources, Metrics};
use parking_lot::Mutex;

use sc_network_common::ExHashT;
use sc_utils::mpsc::{tracing_unbounded, TracingUnboundedReceiver, TracingUnboundedSender};
use sp_runtime::traits::Block as BlockT;

use std::{
	cmp,
	collections::{HashMap, HashSet},
	fs, iter,
	marker::PhantomData,
	num::NonZeroUsize,
	pin::Pin,
	str,
	sync::{
		atomic::{AtomicUsize, Ordering},
		Arc,
	},
};

pub use behaviour::{InboundFailure, OutboundFailure, ResponseFailure};
pub use libp2p::identity::{DecodingError, Keypair, PublicKey};
pub use protocol::NotificationsSink;

mod metrics;
mod out_events;

pub mod signature;
pub mod traits;

/// Substrate network service. Handles network IO and manages connectivity.
pub struct NetworkService<B: BlockT + 'static, H: ExHashT> {
	/// Number of peers we're connected to.
	num_connected: Arc<AtomicUsize>,
	/// The local external addresses.
	external_addresses: Arc<Mutex<HashSet<Multiaddr>>>,
	/// Listen addresses. Do **NOT** include a trailing `/p2p/` with our `PeerId`.
	listen_addresses: Arc<Mutex<HashSet<Multiaddr>>>,
	/// Local copy of the `PeerId` of the local node.
	local_peer_id: PeerId,
	/// The `KeyPair` that defines the `PeerId` of the local node.
	local_identity: Keypair,
	/// Bandwidth logging system. Can be queried to know the average bandwidth consumed.
	bandwidth: Arc<transport::BandwidthSinks>,
	/// Channel that sends messages to the actual worker.
	to_worker: TracingUnboundedSender<ServiceToWorkerMsg>,
	/// For each peer and protocol combination, an object that allows sending notifications to
	/// that peer. Updated by the [`NetworkWorker`].
	peers_notifications_sinks: Arc<Mutex<HashMap<(PeerId, ProtocolName), NotificationsSink>>>,
	/// Field extracted from the [`Metrics`] struct and necessary to report the
	/// notifications-related metrics.
	notifications_sizes_metric: Option<HistogramVec>,
	/// Protocol name -> `SetId` mapping for notification protocols. The map never changes after
	/// initialization.
	notification_protocol_ids: HashMap<ProtocolName, SetId>,
	/// Handles to manage peer connections on notification protocols. The vector never changes
	/// after initialization.
	protocol_handles: Vec<protocol_controller::ProtocolHandle>,
	/// Shortcut to sync protocol handle (`protocol_handles[0]`).
	sync_protocol_handle: protocol_controller::ProtocolHandle,
	/// Marker to pin the `H` generic. Serves no purpose except to not break backwards
	/// compatibility.
	_marker: PhantomData<H>,
	/// Marker for block type
	_block: PhantomData<B>,
}

impl<B, H> NetworkWorker<B, H>
where
	B: BlockT + 'static,
	H: ExHashT,
{
	/// Creates the network service.
	///
	/// Returns a `NetworkWorker` that implements `Future` and must be regularly polled in order
	/// for the network processing to advance. From it, you can extract a `NetworkService` using
	/// `worker.service()`. The `NetworkService` can be shared through the codebase.
	pub fn new(params: Params<B>) -> Result<Self, Error> {
		let FullNetworkConfiguration {
			notification_protocols,
			request_response_protocols,
			mut network_config,
		} = params.network_config;

		// Private and public keys configuration.
		let local_identity = network_config.node_key.clone().into_keypair()?;
		let local_public = local_identity.public();
		let local_peer_id = local_public.to_peer_id();

		network_config.boot_nodes = network_config
			.boot_nodes
			.into_iter()
			.filter(|boot_node| boot_node.peer_id != local_peer_id)
			.collect();
		network_config.default_peers_set.reserved_nodes = network_config
			.default_peers_set
			.reserved_nodes
			.into_iter()
			.filter(|reserved_node| {
				if reserved_node.peer_id == local_peer_id {
					warn!(
						target: "sub-libp2p",
						"Local peer ID used in reserved node, ignoring: {}",
						reserved_node,
					);
					false
				} else {
					true
				}
			})
			.collect();

		// Ensure the listen addresses are consistent with the transport.
		ensure_addresses_consistent_with_transport(
			network_config.listen_addresses.iter(),
			&network_config.transport,
		)?;
		ensure_addresses_consistent_with_transport(
			network_config.boot_nodes.iter().map(|x| &x.multiaddr),
			&network_config.transport,
		)?;
		ensure_addresses_consistent_with_transport(
			network_config.default_peers_set.reserved_nodes.iter().map(|x| &x.multiaddr),
			&network_config.transport,
		)?;
		for notification_protocol in &notification_protocols {
			ensure_addresses_consistent_with_transport(
				notification_protocol.set_config().reserved_nodes.iter().map(|x| &x.multiaddr),
				&network_config.transport,
			)?;
		}
		ensure_addresses_consistent_with_transport(
			network_config.public_addresses.iter(),
			&network_config.transport,
		)?;

		let (to_worker, from_service) = tracing_unbounded("mpsc_network_worker", 100_000);

		if let Some(path) = &network_config.net_config_path {
			fs::create_dir_all(path)?;
		}

		info!(
			target: "sub-libp2p",
			"🏷  Local node identity is: {}",
			local_peer_id.to_base58(),
		);

		let (transport, bandwidth) = {
			let config_mem = match network_config.transport {
				TransportConfig::MemoryOnly => true,
				TransportConfig::Normal { .. } => false,
			};

			// The yamux buffer size limit is configured to be equal to the maximum frame size
			// of all protocols. 10 bytes are added to each limit for the length prefix that
			// is not included in the upper layer protocols limit but is still present in the
			// yamux buffer. These 10 bytes correspond to the maximum size required to encode
			// a variable-length-encoding 64bits number. In other words, we make the
			// assumption that no notification larger than 2^64 will ever be sent.
			let yamux_maximum_buffer_size = {
				let requests_max = request_response_protocols
					.iter()
					.map(|cfg| usize::try_from(cfg.max_request_size).unwrap_or(usize::MAX));
				let responses_max = request_response_protocols
					.iter()
					.map(|cfg| usize::try_from(cfg.max_response_size).unwrap_or(usize::MAX));
				let notifs_max = notification_protocols
					.iter()
					.map(|cfg| usize::try_from(cfg.max_notification_size()).unwrap_or(usize::MAX));

				// A "default" max is added to cover all the other protocols: ping, identify,
				// kademlia, block announces, and transactions.
				let default_max = cmp::max(
					1024 * 1024,
					usize::try_from(protocol::BLOCK_ANNOUNCES_TRANSACTIONS_SUBSTREAM_SIZE)
						.unwrap_or(usize::MAX),
				);

				iter::once(default_max)
					.chain(requests_max)
					.chain(responses_max)
					.chain(notifs_max)
					.max()
					.expect("iterator known to always yield at least one element; qed")
					.saturating_add(10)
			};

			transport::build_transport(
				local_identity.clone(),
				config_mem,
				network_config.yamux_window_size,
				yamux_maximum_buffer_size,
			)
		};

		let (to_notifications, from_protocol_controllers) =
			tracing_unbounded("mpsc_protocol_controllers_to_notifications", 10_000);

		// We must prepend a hardcoded default peer set to notification protocols.
		let all_peer_sets_iter = iter::once(&network_config.default_peers_set)
			.chain(notification_protocols.iter().map(|protocol| &protocol.set_config));

		let (protocol_handles, protocol_controllers): (Vec<_>, Vec<_>) = all_peer_sets_iter
			.enumerate()
			.map(|(set_id, set_config)| {
				let proto_set_config = ProtoSetConfig {
					in_peers: set_config.in_peers,
					out_peers: set_config.out_peers,
					reserved_nodes: set_config
						.reserved_nodes
						.iter()
						.map(|node| node.peer_id)
						.collect(),
					reserved_only: set_config.non_reserved_mode.is_reserved_only(),
				};

				ProtocolController::new(
					SetId::from(set_id),
					proto_set_config,
					to_notifications.clone(),
					Box::new(params.peer_store.clone()),
				)
			})
			.unzip();

		// Shortcut to default (sync) peer set protocol handle.
		let sync_protocol_handle = protocol_handles[0].clone();

		// Spawn `ProtocolController` runners.
		protocol_controllers
			.into_iter()
			.for_each(|controller| (params.executor)(controller.run().boxed()));

		// Protocol name to protocol id mapping. The first protocol is always block announce (sync)
		// protocol, aka default (hardcoded) peer set.
		let notification_protocol_ids: HashMap<ProtocolName, SetId> =
			iter::once(&params.block_announce_config)
				.chain(notification_protocols.iter())
				.enumerate()
				.map(|(index, protocol)| {
					(protocol.notifications_protocol.clone(), SetId::from(index))
				})
				.collect();

		let protocol = Protocol::new(
			From::from(&params.role),
<<<<<<< HEAD
			&network_config,
			&params.metrics_registry,
			notification_protocols,
=======
			notification_protocols.clone(),
>>>>>>> f7e81b9b
			params.block_announce_config,
			params.peer_store.clone(),
			protocol_handles.clone(),
			from_protocol_controllers,
			params.tx,
		)?;

		let known_addresses = {
			// Collect all reserved nodes and bootnodes addresses.
			let mut addresses: Vec<_> = network_config
				.default_peers_set
				.reserved_nodes
				.iter()
				.map(|reserved| (reserved.peer_id, reserved.multiaddr.clone()))
				.chain(notification_protocols.iter().flat_map(|protocol| {
					protocol
						.set_config
						.reserved_nodes
						.iter()
						.map(|reserved| (reserved.peer_id, reserved.multiaddr.clone()))
				}))
				.chain(
					network_config
						.boot_nodes
						.iter()
						.map(|bootnode| (bootnode.peer_id, bootnode.multiaddr.clone())),
				)
				.collect();

			// Remove possible duplicates.
			addresses.sort();
			addresses.dedup();

			addresses
		};

		// Check for duplicate bootnodes.
		network_config.boot_nodes.iter().try_for_each(|bootnode| {
			if let Some(other) = network_config
				.boot_nodes
				.iter()
				.filter(|o| o.multiaddr == bootnode.multiaddr)
				.find(|o| o.peer_id != bootnode.peer_id)
			{
				Err(Error::DuplicateBootnode {
					address: bootnode.multiaddr.clone(),
					first_id: bootnode.peer_id,
					second_id: other.peer_id,
				})
			} else {
				Ok(())
			}
		})?;

		// List of bootnode multiaddresses.
		let mut boot_node_ids = HashMap::<PeerId, Vec<Multiaddr>>::new();

		for bootnode in network_config.boot_nodes.iter() {
			boot_node_ids
				.entry(bootnode.peer_id)
				.or_default()
				.push(bootnode.multiaddr.clone());
		}

		let boot_node_ids = Arc::new(boot_node_ids);

		let num_connected = Arc::new(AtomicUsize::new(0));
		let external_addresses = Arc::new(Mutex::new(HashSet::new()));

		// Build the swarm.
		let (mut swarm, bandwidth): (Swarm<Behaviour<B>>, _) = {
			let user_agent =
				format!("{} ({})", network_config.client_version, network_config.node_name);

			let discovery_config = {
				let mut config = DiscoveryConfig::new(local_public.to_peer_id());
				config.with_permanent_addresses(known_addresses);
				config.discovery_limit(u64::from(network_config.default_peers_set.out_peers) + 15);
				config.with_kademlia(
					params.genesis_hash,
					params.fork_id.as_deref(),
					&params.protocol_id,
				);
				config.with_dht_random_walk(network_config.enable_dht_random_walk);
				config.allow_non_globals_in_dht(network_config.allow_non_globals_in_dht);
				config.use_kademlia_disjoint_query_paths(
					network_config.kademlia_disjoint_query_paths,
				);
				config.with_kademlia_replication_factor(network_config.kademlia_replication_factor);

				match network_config.transport {
					TransportConfig::MemoryOnly => {
						config.with_mdns(false);
						config.allow_private_ip(false);
					},
					TransportConfig::Normal {
						enable_mdns,
						allow_private_ip: allow_private_ipv4,
						..
					} => {
						config.with_mdns(enable_mdns);
						config.allow_private_ip(allow_private_ipv4);
					},
				}

				config
			};

			let behaviour = {
				let result = Behaviour::new(
					protocol,
					user_agent,
					local_public,
					discovery_config,
					request_response_protocols,
					params.peer_store.clone(),
					ConnectionLimits::default()
						.with_max_established_per_peer(Some(crate::MAX_CONNECTIONS_PER_PEER as u32))
						.with_max_established_incoming(Some(
							crate::MAX_CONNECTIONS_ESTABLISHED_INCOMING,
						)),
					external_addresses.clone(),
				);

				match result {
					Ok(b) => b,
					Err(crate::request_responses::RegisterError::DuplicateProtocol(proto)) =>
						return Err(Error::DuplicateRequestResponseProtocol { protocol: proto }),
				}
			};

			let builder = {
				struct SpawnImpl<F>(F);
				impl<F: Fn(Pin<Box<dyn Future<Output = ()> + Send>>)> Executor for SpawnImpl<F> {
					fn exec(&self, f: Pin<Box<dyn Future<Output = ()> + Send>>) {
						(self.0)(f)
					}
				}
				SwarmBuilder::with_executor(
					transport,
					behaviour,
					local_peer_id,
					SpawnImpl(params.executor),
				)
			};
			let builder = builder
				.substream_upgrade_protocol_override(upgrade::Version::V1Lazy)
				.notify_handler_buffer_size(NonZeroUsize::new(32).expect("32 != 0; qed"))
				// NOTE: 24 is somewhat arbitrary and should be tuned in the future if necessary.
				// See <https://github.com/paritytech/substrate/pull/6080>
				.per_connection_event_buffer_size(24)
				.max_negotiating_inbound_streams(2048);

			(builder.build(), bandwidth)
		};

		// Initialize the metrics.
		let metrics = match &params.metrics_registry {
			Some(registry) => Some(metrics::register(
				registry,
				MetricSources {
					bandwidth: bandwidth.clone(),
					connected_peers: num_connected.clone(),
				},
			)?),
			None => None,
		};

		// Listen on multiaddresses.
		for addr in &network_config.listen_addresses {
			if let Err(err) = Swarm::<Behaviour<B>>::listen_on(&mut swarm, addr.clone()) {
				warn!(target: "sub-libp2p", "Can't listen on {} because: {:?}", addr, err)
			}
		}

		// Add external addresses.
		for addr in &network_config.public_addresses {
			Swarm::<Behaviour<B>>::add_external_address(&mut swarm, addr.clone());
		}

		let listen_addresses = Arc::new(Mutex::new(HashSet::new()));
		let peers_notifications_sinks = Arc::new(Mutex::new(HashMap::new()));

		let service = Arc::new(NetworkService {
			bandwidth,
			external_addresses,
			listen_addresses: listen_addresses.clone(),
			num_connected: num_connected.clone(),
			local_peer_id,
			local_identity,
			to_worker,
			peers_notifications_sinks: peers_notifications_sinks.clone(),
			notifications_sizes_metric: metrics
				.as_ref()
				.map(|metrics| metrics.notifications_sizes.clone()),
			notification_protocol_ids,
			protocol_handles,
			sync_protocol_handle,
			_marker: PhantomData,
			_block: Default::default(),
		});

		Ok(NetworkWorker {
			listen_addresses,
			num_connected,
			network_service: swarm,
			service,
			from_service,
			event_streams: out_events::OutChannels::new(params.metrics_registry.as_ref())?,
			metrics,
			boot_node_ids,
			reported_invalid_boot_nodes: Default::default(),
			peers_notifications_sinks,
			peer_store_handle: params.peer_store,
			_marker: Default::default(),
			_block: Default::default(),
		})
	}

	/// High-level network status information.
	pub fn status(&self) -> NetworkStatus {
		NetworkStatus {
			num_connected_peers: self.num_connected_peers(),
			total_bytes_inbound: self.total_bytes_inbound(),
			total_bytes_outbound: self.total_bytes_outbound(),
		}
	}

	/// Returns the total number of bytes received so far.
	pub fn total_bytes_inbound(&self) -> u64 {
		self.service.bandwidth.total_inbound()
	}

	/// Returns the total number of bytes sent so far.
	pub fn total_bytes_outbound(&self) -> u64 {
		self.service.bandwidth.total_outbound()
	}

	/// Returns the number of peers we're connected to.
	pub fn num_connected_peers(&self) -> usize {
		self.network_service.behaviour().user_protocol().num_connected_peers()
	}

	/// Adds an address for a node.
	pub fn add_known_address(&mut self, peer_id: PeerId, addr: Multiaddr) {
		self.network_service.behaviour_mut().add_known_address(peer_id, addr);
	}

	/// Return a `NetworkService` that can be shared through the code base and can be used to
	/// manipulate the worker.
	pub fn service(&self) -> &Arc<NetworkService<B, H>> {
		&self.service
	}

	/// Returns the local `PeerId`.
	pub fn local_peer_id(&self) -> &PeerId {
		Swarm::<Behaviour<B>>::local_peer_id(&self.network_service)
	}

	/// Returns the list of addresses we are listening on.
	///
	/// Does **NOT** include a trailing `/p2p/` with our `PeerId`.
	pub fn listen_addresses(&self) -> impl Iterator<Item = &Multiaddr> {
		Swarm::<Behaviour<B>>::listeners(&self.network_service)
	}

	/// Get network state.
	///
	/// **Note**: Use this only for debugging. This API is unstable. There are warnings literally
	/// everywhere about this. Please don't use this function to retrieve actual information.
	pub fn network_state(&mut self) -> NetworkState {
		let swarm = &mut self.network_service;
		let open = swarm.behaviour_mut().user_protocol().open_peers().cloned().collect::<Vec<_>>();
		let connected_peers = {
			let swarm = &mut *swarm;
			open.iter()
				.filter_map(move |peer_id| {
					let known_addresses = if let Ok(addrs) =
						NetworkBehaviour::handle_pending_outbound_connection(
							swarm.behaviour_mut(),
							ConnectionId::new_unchecked(0), // dummy value
							Some(*peer_id),
							&vec![],
							Endpoint::Listener,
						) {
						addrs.into_iter().collect()
					} else {
						error!(target: "sub-libp2p", "Was not able to get known addresses for {:?}", peer_id);
						return None
					};

					let endpoint = if let Some(e) =
						swarm.behaviour_mut().node(peer_id).and_then(|i| i.endpoint())
					{
						e.clone().into()
					} else {
						error!(target: "sub-libp2p", "Found state inconsistency between custom protocol \
						and debug information about {:?}", peer_id);
						return None
					};

					Some((
						peer_id.to_base58(),
						NetworkStatePeer {
							endpoint,
							version_string: swarm
								.behaviour_mut()
								.node(peer_id)
								.and_then(|i| i.client_version().map(|s| s.to_owned())),
							latest_ping_time: swarm
								.behaviour_mut()
								.node(peer_id)
								.and_then(|i| i.latest_ping()),
							known_addresses,
						},
					))
				})
				.collect()
		};

		let not_connected_peers = {
			let swarm = &mut *swarm;
			swarm
				.behaviour_mut()
				.known_peers()
				.into_iter()
				.filter(|p| open.iter().all(|n| n != p))
				.map(move |peer_id| {
					let known_addresses = if let Ok(addrs) =
						NetworkBehaviour::handle_pending_outbound_connection(
							swarm.behaviour_mut(),
							ConnectionId::new_unchecked(0), // dummy value
							Some(peer_id),
							&vec![],
							Endpoint::Listener,
						) {
						addrs.into_iter().collect()
					} else {
						error!(target: "sub-libp2p", "Was not able to get known addresses for {:?}", peer_id);
						Default::default()
					};

					(
						peer_id.to_base58(),
						NetworkStateNotConnectedPeer {
							version_string: swarm
								.behaviour_mut()
								.node(&peer_id)
								.and_then(|i| i.client_version().map(|s| s.to_owned())),
							latest_ping_time: swarm
								.behaviour_mut()
								.node(&peer_id)
								.and_then(|i| i.latest_ping()),
							known_addresses,
						},
					)
				})
				.collect()
		};

		let peer_id = Swarm::<Behaviour<B>>::local_peer_id(swarm).to_base58();
		let listened_addresses = swarm.listeners().cloned().collect();
		let external_addresses = swarm.external_addresses().cloned().collect();

		NetworkState {
			peer_id,
			listened_addresses,
			external_addresses,
			connected_peers,
			not_connected_peers,
			// TODO: Check what info we can include here.
			//       Issue reference: https://github.com/paritytech/substrate/issues/14160.
			peerset: serde_json::json!(
				"Unimplemented. See https://github.com/paritytech/substrate/issues/14160."
			),
		}
	}

	/// Removes a `PeerId` from the list of reserved peers.
	pub fn remove_reserved_peer(&self, peer: PeerId) {
		self.service.remove_reserved_peer(peer);
	}

	/// Adds a `PeerId` and its `Multiaddr` as reserved.
	pub fn add_reserved_peer(&self, peer: MultiaddrWithPeerId) -> Result<(), String> {
		self.service.add_reserved_peer(peer)
	}
}

impl<B: BlockT + 'static, H: ExHashT> NetworkService<B, H> {
	/// Get network state.
	///
	/// **Note**: Use this only for debugging. This API is unstable. There are warnings literally
	/// everywhere about this. Please don't use this function to retrieve actual information.
	///
	/// Returns an error if the `NetworkWorker` is no longer running.
	pub async fn network_state(&self) -> Result<NetworkState, ()> {
		let (tx, rx) = oneshot::channel();

		let _ = self
			.to_worker
			.unbounded_send(ServiceToWorkerMsg::NetworkState { pending_response: tx });

		match rx.await {
			Ok(v) => v.map_err(|_| ()),
			// The channel can only be closed if the network worker no longer exists.
			Err(_) => Err(()),
		}
	}

	/// Get the list of reserved peers.
	///
	/// Returns an error if the `NetworkWorker` is no longer running.
	pub async fn reserved_peers(&self) -> Result<Vec<PeerId>, ()> {
		let (tx, rx) = oneshot::channel();

		self.sync_protocol_handle.reserved_peers(tx);

		// The channel can only be closed if `ProtocolController` no longer exists.
		rx.await.map_err(|_| ())
	}

	/// Utility function to extract `PeerId` from each `Multiaddr` for peer set updates.
	///
	/// Returns an `Err` if one of the given addresses is invalid or contains an
	/// invalid peer ID (which includes the local peer ID).
	fn split_multiaddr_and_peer_id(
		&self,
		peers: HashSet<Multiaddr>,
	) -> Result<Vec<(PeerId, Multiaddr)>, String> {
		peers
			.into_iter()
			.map(|mut addr| {
				let peer = match addr.pop() {
					Some(multiaddr::Protocol::P2p(peer_id)) => peer_id,
					_ => return Err("Missing PeerId from address".to_string()),
				};

				// Make sure the local peer ID is never added to the PSM
				// or added as a "known address", even if given.
				if peer == self.local_peer_id {
					Err("Local peer ID in peer set.".to_string())
				} else {
					Ok((peer, addr))
				}
			})
			.collect::<Result<Vec<(PeerId, Multiaddr)>, String>>()
	}
}

impl<B, H> NetworkStateInfo for NetworkService<B, H>
where
	B: sp_runtime::traits::Block,
	H: ExHashT,
{
	/// Returns the local external addresses.
	fn external_addresses(&self) -> Vec<Multiaddr> {
		self.external_addresses.lock().iter().cloned().collect()
	}

	/// Returns the listener addresses (without trailing `/p2p/` with our `PeerId`).
	fn listen_addresses(&self) -> Vec<Multiaddr> {
		self.listen_addresses.lock().iter().cloned().collect()
	}

	/// Returns the local Peer ID.
	fn local_peer_id(&self) -> PeerId {
		self.local_peer_id
	}
}

impl<B, H> NetworkSigner for NetworkService<B, H>
where
	B: sp_runtime::traits::Block,
	H: ExHashT,
{
	fn sign_with_local_identity(&self, msg: impl AsRef<[u8]>) -> Result<Signature, SigningError> {
		Signature::sign_message(msg.as_ref(), &self.local_identity)
	}
}

impl<B, H> NetworkDHTProvider for NetworkService<B, H>
where
	B: BlockT + 'static,
	H: ExHashT,
{
	/// Start getting a value from the DHT.
	///
	/// This will generate either a `ValueFound` or a `ValueNotFound` event and pass it as an
	/// item on the [`NetworkWorker`] stream.
	fn get_value(&self, key: &KademliaKey) {
		let _ = self.to_worker.unbounded_send(ServiceToWorkerMsg::GetValue(key.clone()));
	}

	/// Start putting a value in the DHT.
	///
	/// This will generate either a `ValuePut` or a `ValuePutFailed` event and pass it as an
	/// item on the [`NetworkWorker`] stream.
	fn put_value(&self, key: KademliaKey, value: Vec<u8>) {
		let _ = self.to_worker.unbounded_send(ServiceToWorkerMsg::PutValue(key, value));
	}
}

#[async_trait::async_trait]
impl<B, H> NetworkStatusProvider for NetworkService<B, H>
where
	B: BlockT + 'static,
	H: ExHashT,
{
	async fn status(&self) -> Result<NetworkStatus, ()> {
		let (tx, rx) = oneshot::channel();

		let _ = self
			.to_worker
			.unbounded_send(ServiceToWorkerMsg::NetworkStatus { pending_response: tx });

		match rx.await {
			Ok(v) => v.map_err(|_| ()),
			// The channel can only be closed if the network worker no longer exists.
			Err(_) => Err(()),
		}
	}
}

impl<B, H> NetworkPeers for NetworkService<B, H>
where
	B: BlockT + 'static,
	H: ExHashT,
{
	fn set_authorized_peers(&self, peers: HashSet<PeerId>) {
		self.sync_protocol_handle.set_reserved_peers(peers);
	}

	fn set_authorized_only(&self, reserved_only: bool) {
		self.sync_protocol_handle.set_reserved_only(reserved_only);
	}

	fn add_known_address(&self, peer_id: PeerId, addr: Multiaddr) {
		let _ = self
			.to_worker
			.unbounded_send(ServiceToWorkerMsg::AddKnownAddress(peer_id, addr));
	}

	fn report_peer(&self, who: PeerId, cost_benefit: ReputationChange) {
		let _ = self.to_worker.unbounded_send(ServiceToWorkerMsg::ReportPeer(who, cost_benefit));
	}

	fn disconnect_peer(&self, who: PeerId, protocol: ProtocolName) {
		let _ = self.to_worker.unbounded_send(ServiceToWorkerMsg::DisconnectPeer(who, protocol));
	}

	fn accept_unreserved_peers(&self) {
		self.sync_protocol_handle.set_reserved_only(false);
	}

	fn deny_unreserved_peers(&self) {
		self.sync_protocol_handle.set_reserved_only(true);
	}

	fn add_reserved_peer(&self, peer: MultiaddrWithPeerId) -> Result<(), String> {
		// Make sure the local peer ID is never added as a reserved peer.
		if peer.peer_id == self.local_peer_id {
			return Err("Local peer ID cannot be added as a reserved peer.".to_string())
		}

		let _ = self
			.to_worker
			.unbounded_send(ServiceToWorkerMsg::AddKnownAddress(peer.peer_id, peer.multiaddr));
		self.sync_protocol_handle.add_reserved_peer(peer.peer_id);
		Ok(())
	}

	fn remove_reserved_peer(&self, peer_id: PeerId) {
		self.sync_protocol_handle.remove_reserved_peer(peer_id);
	}

	fn set_reserved_peers(
		&self,
		protocol: ProtocolName,
		peers: HashSet<Multiaddr>,
	) -> Result<(), String> {
		let Some(set_id) = self.notification_protocol_ids.get(&protocol) else {
			return Err(format!("Cannot set reserved peers for unknown protocol: {}", protocol))
		};

		let peers_addrs = self.split_multiaddr_and_peer_id(peers)?;

		let mut peers: HashSet<PeerId> = HashSet::with_capacity(peers_addrs.len());

		for (peer_id, addr) in peers_addrs.into_iter() {
			// Make sure the local peer ID is never added to the PSM.
			if peer_id == self.local_peer_id {
				return Err("Local peer ID cannot be added as a reserved peer.".to_string())
			}

			peers.insert(peer_id);

			if !addr.is_empty() {
				let _ = self
					.to_worker
					.unbounded_send(ServiceToWorkerMsg::AddKnownAddress(peer_id, addr));
			}
		}

		self.protocol_handles[usize::from(*set_id)].set_reserved_peers(peers);

		Ok(())
	}

	fn add_peers_to_reserved_set(
		&self,
		protocol: ProtocolName,
		peers: HashSet<Multiaddr>,
	) -> Result<(), String> {
		let Some(set_id) = self.notification_protocol_ids.get(&protocol) else {
			return Err(
				format!("Cannot add peers to reserved set of unknown protocol: {}", protocol)
			)
		};

		let peers = self.split_multiaddr_and_peer_id(peers)?;

		for (peer_id, addr) in peers.into_iter() {
			// Make sure the local peer ID is never added to the PSM.
			if peer_id == self.local_peer_id {
				return Err("Local peer ID cannot be added as a reserved peer.".to_string())
			}

			if !addr.is_empty() {
				let _ = self
					.to_worker
					.unbounded_send(ServiceToWorkerMsg::AddKnownAddress(peer_id, addr));
			}

			self.protocol_handles[usize::from(*set_id)].add_reserved_peer(peer_id);
		}

		Ok(())
	}

	fn remove_peers_from_reserved_set(
		&self,
		protocol: ProtocolName,
		peers: Vec<PeerId>,
	) -> Result<(), String> {
		let Some(set_id) = self.notification_protocol_ids.get(&protocol) else {
			return Err(
				format!("Cannot remove peers from reserved set of unknown protocol: {}", protocol)
			)
		};

		for peer_id in peers.into_iter() {
			self.protocol_handles[usize::from(*set_id)].remove_reserved_peer(peer_id);
		}

		Ok(())
	}

	fn sync_num_connected(&self) -> usize {
		self.num_connected.load(Ordering::Relaxed)
	}
}

impl<B, H> NetworkEventStream for NetworkService<B, H>
where
	B: BlockT + 'static,
	H: ExHashT,
{
	fn event_stream(&self, name: &'static str) -> Pin<Box<dyn Stream<Item = Event> + Send>> {
		let (tx, rx) = out_events::channel(name, 100_000);
		let _ = self.to_worker.unbounded_send(ServiceToWorkerMsg::EventStream(tx));
		Box::pin(rx)
	}
}

impl<B, H> NetworkNotification for NetworkService<B, H>
where
	B: BlockT + 'static,
	H: ExHashT,
{
	fn write_notification(&self, target: PeerId, protocol: ProtocolName, message: Vec<u8>) {
		// We clone the `NotificationsSink` in order to be able to unlock the network-wide
		// `peers_notifications_sinks` mutex as soon as possible.
		let sink = {
			let peers_notifications_sinks = self.peers_notifications_sinks.lock();
			if let Some(sink) = peers_notifications_sinks.get(&(target, protocol.clone())) {
				sink.clone()
			} else {
				// Notification silently discarded, as documented.
				debug!(
					target: "sub-libp2p",
					"Attempted to send notification on missing or closed substream: {}, {:?}",
					target, protocol,
				);
				return
			}
		};

		if let Some(notifications_sizes_metric) = self.notifications_sizes_metric.as_ref() {
			notifications_sizes_metric
				.with_label_values(&["out", &protocol])
				.observe(message.len() as f64);
		}

		// Sending is communicated to the `NotificationsSink`.
		trace!(
			target: "sub-libp2p",
			"External API => Notification({:?}, {:?}, {} bytes)",
			target, protocol, message.len()
		);
		trace!(target: "sub-libp2p", "Handler({:?}) <= Sync notification", target);
		sink.send_sync_notification(message);
	}

	fn notification_sender(
		&self,
		target: PeerId,
		protocol: ProtocolName,
	) -> Result<Box<dyn NotificationSenderT>, NotificationSenderError> {
		// We clone the `NotificationsSink` in order to be able to unlock the network-wide
		// `peers_notifications_sinks` mutex as soon as possible.
		let sink = {
			let peers_notifications_sinks = self.peers_notifications_sinks.lock();
			if let Some(sink) = peers_notifications_sinks.get(&(target, protocol.clone())) {
				sink.clone()
			} else {
				return Err(NotificationSenderError::Closed)
			}
		};

		let notification_size_metric = self
			.notifications_sizes_metric
			.as_ref()
			.map(|histogram| histogram.with_label_values(&["out", &protocol]));

		Ok(Box::new(NotificationSender { sink, protocol_name: protocol, notification_size_metric }))
	}

	fn set_notification_handshake(&self, protocol: ProtocolName, handshake: Vec<u8>) {
		let _ = self
			.to_worker
			.unbounded_send(ServiceToWorkerMsg::SetNotificationHandshake(protocol, handshake));
	}
}

#[async_trait::async_trait]
impl<B, H> NetworkRequest for NetworkService<B, H>
where
	B: BlockT + 'static,
	H: ExHashT,
{
	async fn request(
		&self,
		target: PeerId,
		protocol: ProtocolName,
		request: Vec<u8>,
		connect: IfDisconnected,
	) -> Result<Vec<u8>, RequestFailure> {
		let (tx, rx) = oneshot::channel();

		self.start_request(target, protocol, request, tx, connect);

		match rx.await {
			Ok(v) => v,
			// The channel can only be closed if the network worker no longer exists. If the
			// network worker no longer exists, then all connections to `target` are necessarily
			// closed, and we legitimately report this situation as a "ConnectionClosed".
			Err(_) => Err(RequestFailure::Network(OutboundFailure::ConnectionClosed)),
		}
	}

	fn start_request(
		&self,
		target: PeerId,
		protocol: ProtocolName,
		request: Vec<u8>,
		tx: oneshot::Sender<Result<Vec<u8>, RequestFailure>>,
		connect: IfDisconnected,
	) {
		let _ = self.to_worker.unbounded_send(ServiceToWorkerMsg::Request {
			target,
			protocol: protocol.into(),
			request,
			pending_response: tx,
			connect,
		});
	}
}

/// A `NotificationSender` allows for sending notifications to a peer with a chosen protocol.
#[must_use]
pub struct NotificationSender {
	sink: NotificationsSink,

	/// Name of the protocol on the wire.
	protocol_name: ProtocolName,

	/// Field extracted from the [`Metrics`] struct and necessary to report the
	/// notifications-related metrics.
	notification_size_metric: Option<Histogram>,
}

#[async_trait::async_trait]
impl NotificationSenderT for NotificationSender {
	async fn ready(
		&self,
	) -> Result<Box<dyn NotificationSenderReadyT + '_>, NotificationSenderError> {
		Ok(Box::new(NotificationSenderReady {
			ready: match self.sink.reserve_notification().await {
				Ok(r) => Some(r),
				Err(()) => return Err(NotificationSenderError::Closed),
			},
			peer_id: self.sink.peer_id(),
			protocol_name: &self.protocol_name,
			notification_size_metric: self.notification_size_metric.clone(),
		}))
	}
}

/// Reserved slot in the notifications buffer, ready to accept data.
#[must_use]
pub struct NotificationSenderReady<'a> {
	ready: Option<Ready<'a>>,

	/// Target of the notification.
	peer_id: &'a PeerId,

	/// Name of the protocol on the wire.
	protocol_name: &'a ProtocolName,

	/// Field extracted from the [`Metrics`] struct and necessary to report the
	/// notifications-related metrics.
	notification_size_metric: Option<Histogram>,
}

impl<'a> NotificationSenderReadyT for NotificationSenderReady<'a> {
	fn send(&mut self, notification: Vec<u8>) -> Result<(), NotificationSenderError> {
		if let Some(notification_size_metric) = &self.notification_size_metric {
			notification_size_metric.observe(notification.len() as f64);
		}

		trace!(
			target: "sub-libp2p",
			"External API => Notification({:?}, {}, {} bytes)",
			self.peer_id, self.protocol_name, notification.len(),
		);
		trace!(target: "sub-libp2p", "Handler({:?}) <= Async notification", self.peer_id);

		self.ready
			.take()
			.ok_or(NotificationSenderError::Closed)?
			.send(notification)
			.map_err(|()| NotificationSenderError::Closed)
	}
}

/// Messages sent from the `NetworkService` to the `NetworkWorker`.
///
/// Each entry corresponds to a method of `NetworkService`.
enum ServiceToWorkerMsg {
	GetValue(KademliaKey),
	PutValue(KademliaKey, Vec<u8>),
	AddKnownAddress(PeerId, Multiaddr),
	ReportPeer(PeerId, ReputationChange),
	EventStream(out_events::Sender),
	Request {
		target: PeerId,
		protocol: ProtocolName,
		request: Vec<u8>,
		pending_response: oneshot::Sender<Result<Vec<u8>, RequestFailure>>,
		connect: IfDisconnected,
	},
	NetworkStatus {
		pending_response: oneshot::Sender<Result<NetworkStatus, RequestFailure>>,
	},
	NetworkState {
		pending_response: oneshot::Sender<Result<NetworkState, RequestFailure>>,
	},
	DisconnectPeer(PeerId, ProtocolName),
	SetNotificationHandshake(ProtocolName, Vec<u8>),
}

/// Main network worker. Must be polled in order for the network to advance.
///
/// You are encouraged to poll this in a separate background thread or task.
#[must_use = "The NetworkWorker must be polled in order for the network to advance"]
pub struct NetworkWorker<B, H>
where
	B: BlockT + 'static,
	H: ExHashT,
{
	/// Updated by the `NetworkWorker` and loaded by the `NetworkService`.
	listen_addresses: Arc<Mutex<HashSet<Multiaddr>>>,
	/// Updated by the `NetworkWorker` and loaded by the `NetworkService`.
	num_connected: Arc<AtomicUsize>,
	/// The network service that can be extracted and shared through the codebase.
	service: Arc<NetworkService<B, H>>,
	/// The *actual* network.
	network_service: Swarm<Behaviour<B>>,
	/// Messages from the [`NetworkService`] that must be processed.
	from_service: TracingUnboundedReceiver<ServiceToWorkerMsg>,
	/// Senders for events that happen on the network.
	event_streams: out_events::OutChannels,
	/// Prometheus network metrics.
	metrics: Option<Metrics>,
	/// The `PeerId`'s of all boot nodes mapped to the registered addresses.
	boot_node_ids: Arc<HashMap<PeerId, Vec<Multiaddr>>>,
	/// Boot nodes that we already have reported as invalid.
	reported_invalid_boot_nodes: HashSet<PeerId>,
	/// For each peer and protocol combination, an object that allows sending notifications to
	/// that peer. Shared with the [`NetworkService`].
	peers_notifications_sinks: Arc<Mutex<HashMap<(PeerId, ProtocolName), NotificationsSink>>>,
	/// Peer reputation store handle.
	peer_store_handle: PeerStoreHandle,
	/// Marker to pin the `H` generic. Serves no purpose except to not break backwards
	/// compatibility.
	_marker: PhantomData<H>,
	/// Marker for block type
	_block: PhantomData<B>,
}

impl<B, H> NetworkWorker<B, H>
where
	B: BlockT + 'static,
	H: ExHashT,
{
	/// Run the network.
	pub async fn run(mut self) {
		while self.next_action().await {}
	}

	/// Perform one action on the network.
	///
	/// Returns `false` when the worker should be shutdown.
	/// Use in tests only.
	pub async fn next_action(&mut self) -> bool {
		futures::select! {
			// Next message from the service.
			msg = self.from_service.next() => {
				if let Some(msg) = msg {
					self.handle_worker_message(msg);
				} else {
					return false
				}
			},
			// Next event from `Swarm` (the stream guaranteed to never terminate).
			event = self.network_service.select_next_some() => {
				self.handle_swarm_event(event);
			},
		};

		// Update the `num_connected` count shared with the `NetworkService`.
		let num_connected_peers =
			self.network_service.behaviour_mut().user_protocol_mut().num_connected_peers();
		self.num_connected.store(num_connected_peers, Ordering::Relaxed);

		if let Some(metrics) = self.metrics.as_ref() {
			if let Some(buckets) = self.network_service.behaviour_mut().num_entries_per_kbucket() {
				for (lower_ilog2_bucket_bound, num_entries) in buckets {
					metrics
						.kbuckets_num_nodes
						.with_label_values(&[&lower_ilog2_bucket_bound.to_string()])
						.set(num_entries as u64);
				}
			}
			if let Some(num_entries) = self.network_service.behaviour_mut().num_kademlia_records() {
				metrics.kademlia_records_count.set(num_entries as u64);
			}
			if let Some(num_entries) =
				self.network_service.behaviour_mut().kademlia_records_total_size()
			{
				metrics.kademlia_records_sizes_total.set(num_entries as u64);
			}
			metrics
				.peerset_num_discovered
				.set(self.peer_store_handle.num_known_peers() as u64);
			metrics.pending_connections.set(
				Swarm::network_info(&self.network_service).connection_counters().num_pending()
					as u64,
			);
		}

		true
	}

	/// Process the next message coming from the `NetworkService`.
	fn handle_worker_message(&mut self, msg: ServiceToWorkerMsg) {
		match msg {
			ServiceToWorkerMsg::GetValue(key) =>
				self.network_service.behaviour_mut().get_value(key),
			ServiceToWorkerMsg::PutValue(key, value) =>
				self.network_service.behaviour_mut().put_value(key, value),
			ServiceToWorkerMsg::AddKnownAddress(peer_id, addr) =>
				self.network_service.behaviour_mut().add_known_address(peer_id, addr),
			ServiceToWorkerMsg::ReportPeer(peer_id, reputation_change) =>
				self.peer_store_handle.report_peer(peer_id, reputation_change),
			ServiceToWorkerMsg::EventStream(sender) => self.event_streams.push(sender),
			ServiceToWorkerMsg::Request {
				target,
				protocol,
				request,
				pending_response,
				connect,
			} => {
				self.network_service.behaviour_mut().send_request(
					&target,
					&protocol,
					request,
					pending_response,
					connect,
				);
			},
			ServiceToWorkerMsg::NetworkStatus { pending_response } => {
				let _ = pending_response.send(Ok(self.status()));
			},
			ServiceToWorkerMsg::NetworkState { pending_response } => {
				let _ = pending_response.send(Ok(self.network_state()));
			},
			ServiceToWorkerMsg::DisconnectPeer(who, protocol_name) => self
				.network_service
				.behaviour_mut()
				.user_protocol_mut()
				.disconnect_peer(&who, protocol_name),
			ServiceToWorkerMsg::SetNotificationHandshake(protocol, handshake) => self
				.network_service
				.behaviour_mut()
				.user_protocol_mut()
				.set_notification_handshake(protocol, handshake),
		}
	}

	/// Process the next event coming from `Swarm`.
	fn handle_swarm_event(&mut self, event: SwarmEvent<BehaviourOut, THandlerErr<Behaviour<B>>>) {
		match event {
			SwarmEvent::Behaviour(BehaviourOut::InboundRequest { protocol, result, .. }) => {
				if let Some(metrics) = self.metrics.as_ref() {
					match result {
						Ok(serve_time) => {
							metrics
								.requests_in_success_total
								.with_label_values(&[&protocol])
								.observe(serve_time.as_secs_f64());
						},
						Err(err) => {
							let reason = match err {
								ResponseFailure::Network(InboundFailure::Timeout) =>
									Some("timeout"),
								ResponseFailure::Network(InboundFailure::UnsupportedProtocols) =>
								// `UnsupportedProtocols` is reported for every single
								// inbound request whenever a request with an unsupported
								// protocol is received. This is not reported in order to
								// avoid confusions.
									None,
								ResponseFailure::Network(InboundFailure::ResponseOmission) =>
									Some("busy-omitted"),
								ResponseFailure::Network(InboundFailure::ConnectionClosed) =>
									Some("connection-closed"),
							};

							if let Some(reason) = reason {
								metrics
									.requests_in_failure_total
									.with_label_values(&[&protocol, reason])
									.inc();
							}
						},
					}
				}
			},
			SwarmEvent::Behaviour(BehaviourOut::RequestFinished {
				protocol,
				duration,
				result,
				..
			}) =>
				if let Some(metrics) = self.metrics.as_ref() {
					match result {
						Ok(_) => {
							metrics
								.requests_out_success_total
								.with_label_values(&[&protocol])
								.observe(duration.as_secs_f64());
						},
						Err(err) => {
							let reason = match err {
								RequestFailure::NotConnected => "not-connected",
								RequestFailure::UnknownProtocol => "unknown-protocol",
								RequestFailure::Refused => "refused",
								RequestFailure::Obsolete => "obsolete",
								RequestFailure::Network(OutboundFailure::DialFailure) =>
									"dial-failure",
								RequestFailure::Network(OutboundFailure::Timeout) => "timeout",
								RequestFailure::Network(OutboundFailure::ConnectionClosed) =>
									"connection-closed",
								RequestFailure::Network(OutboundFailure::UnsupportedProtocols) =>
									"unsupported",
							};

							metrics
								.requests_out_failure_total
								.with_label_values(&[&protocol, reason])
								.inc();
						},
					}
				},
			SwarmEvent::Behaviour(BehaviourOut::ReputationChanges { peer, changes }) => {
				for change in changes {
					self.peer_store_handle.report_peer(peer, change);
				}
			},
			SwarmEvent::Behaviour(BehaviourOut::PeerIdentify {
				peer_id,
				info:
					IdentifyInfo {
						protocol_version,
						agent_version,
						mut listen_addrs,
						protocols,
						observed_addr,
						..
					},
			}) => {
				if listen_addrs.len() > 30 {
					debug!(
						target: "sub-libp2p",
						"Node {:?} has reported more than 30 addresses; it is identified by {:?} and {:?}",
						peer_id, protocol_version, agent_version
					);
					listen_addrs.truncate(30);
				}
				for addr in listen_addrs {
					self.network_service.behaviour_mut().add_self_reported_address_to_dht(
						&peer_id,
						&protocols,
						addr.clone(),
					);
				}
				self.peer_store_handle.add_known_peer(peer_id);
				// Confirm the observed address manually since they are no longer trusted by
				// default (libp2p >= 0.52)
				// TODO: remove this when/if AutoNAT is implemented.
				self.network_service.add_external_address(observed_addr);
			},
			SwarmEvent::Behaviour(BehaviourOut::Discovered(peer_id)) => {
				self.peer_store_handle.add_known_peer(peer_id);
			},
			SwarmEvent::Behaviour(BehaviourOut::RandomKademliaStarted) => {
				if let Some(metrics) = self.metrics.as_ref() {
					metrics.kademlia_random_queries_total.inc();
				}
			},
			SwarmEvent::Behaviour(BehaviourOut::NotificationStreamOpened {
				remote,
				protocol,
				negotiated_fallback,
				notifications_sink,
				role,
				received_handshake,
			}) => {
				if let Some(metrics) = self.metrics.as_ref() {
					metrics
						.notifications_streams_opened_total
						.with_label_values(&[&protocol])
						.inc();
				}
				{
					let mut peers_notifications_sinks = self.peers_notifications_sinks.lock();
					let _previous_value = peers_notifications_sinks
						.insert((remote, protocol.clone()), notifications_sink);
					debug_assert!(_previous_value.is_none());
				}
				self.event_streams.send(Event::NotificationStreamOpened {
					remote,
					protocol,
					negotiated_fallback,
					role,
					received_handshake,
				});
			},
			SwarmEvent::Behaviour(BehaviourOut::NotificationStreamReplaced {
				remote,
				protocol,
				notifications_sink,
			}) => {
				let mut peers_notifications_sinks = self.peers_notifications_sinks.lock();
				if let Some(s) = peers_notifications_sinks.get_mut(&(remote, protocol)) {
					*s = notifications_sink;
				} else {
					error!(
						target: "sub-libp2p",
						"NotificationStreamReplaced for non-existing substream"
					);
					debug_assert!(false);
				}

				// TODO: Notifications might have been lost as a result of the previous
				// connection being dropped, and as a result it would be preferable to notify
				// the users of this fact by simulating the substream being closed then
				// reopened.
				// The code below doesn't compile because `role` is unknown. Propagating the
				// handshake of the secondary connections is quite an invasive change and
				// would conflict with https://github.com/paritytech/substrate/issues/6403.
				// Considering that dropping notifications is generally regarded as
				// acceptable, this bug is at the moment intentionally left there and is
				// intended to be fixed at the same time as
				// https://github.com/paritytech/substrate/issues/6403.
				// self.event_streams.send(Event::NotificationStreamClosed {
				// remote,
				// protocol,
				// });
				// self.event_streams.send(Event::NotificationStreamOpened {
				// remote,
				// protocol,
				// role,
				// });
			},
			SwarmEvent::Behaviour(BehaviourOut::NotificationStreamClosed { remote, protocol }) => {
				if let Some(metrics) = self.metrics.as_ref() {
					metrics
						.notifications_streams_closed_total
						.with_label_values(&[&protocol[..]])
						.inc();
				}
				self.event_streams
					.send(Event::NotificationStreamClosed { remote, protocol: protocol.clone() });
				{
					let mut peers_notifications_sinks = self.peers_notifications_sinks.lock();
					let _previous_value = peers_notifications_sinks.remove(&(remote, protocol));
					debug_assert!(_previous_value.is_some());
				}
			},
			SwarmEvent::Behaviour(BehaviourOut::NotificationsReceived { remote, messages }) => {
				if let Some(metrics) = self.metrics.as_ref() {
					for (protocol, message) in &messages {
						metrics
							.notifications_sizes
							.with_label_values(&["in", protocol])
							.observe(message.len() as f64);
					}
				}
				self.event_streams.send(Event::NotificationsReceived { remote, messages });
			},
			SwarmEvent::Behaviour(BehaviourOut::Dht(event, duration)) => {
				if let Some(metrics) = self.metrics.as_ref() {
					let query_type = match event {
						DhtEvent::ValueFound(_) => "value-found",
						DhtEvent::ValueNotFound(_) => "value-not-found",
						DhtEvent::ValuePut(_) => "value-put",
						DhtEvent::ValuePutFailed(_) => "value-put-failed",
					};
					metrics
						.kademlia_query_duration
						.with_label_values(&[query_type])
						.observe(duration.as_secs_f64());
				}

				self.event_streams.send(Event::Dht(event));
			},
			SwarmEvent::Behaviour(BehaviourOut::None) => {
				// Ignored event from lower layers.
			},
			SwarmEvent::ConnectionEstablished {
				peer_id,
				endpoint,
				num_established,
				concurrent_dial_errors,
				..
			} => {
				if let Some(errors) = concurrent_dial_errors {
					debug!(target: "sub-libp2p", "Libp2p => Connected({:?}) with errors: {:?}", peer_id, errors);
				} else {
					debug!(target: "sub-libp2p", "Libp2p => Connected({:?})", peer_id);
				}

				if let Some(metrics) = self.metrics.as_ref() {
					let direction = match endpoint {
						ConnectedPoint::Dialer { .. } => "out",
						ConnectedPoint::Listener { .. } => "in",
					};
					metrics.connections_opened_total.with_label_values(&[direction]).inc();

					if num_established.get() == 1 {
						metrics.distinct_peers_connections_opened_total.inc();
					}
				}
			},
			SwarmEvent::ConnectionClosed {
				connection_id,
				peer_id,
				cause,
				endpoint,
				num_established,
			} => {
				debug!(target: "sub-libp2p", "Libp2p => Disconnected({:?} via {:?}: {:?})", peer_id, connection_id, cause);
				if let Some(metrics) = self.metrics.as_ref() {
					let direction = match endpoint {
						ConnectedPoint::Dialer { .. } => "out",
						ConnectedPoint::Listener { .. } => "in",
					};
					let reason = match cause {
						Some(ConnectionError::IO(_)) => "transport-error",
						Some(ConnectionError::Handler(Either::Left(Either::Left(
							Either::Left(Either::Right(_)),
						)))) => "ping-timeout",
						Some(ConnectionError::Handler(Either::Left(Either::Left(
							Either::Left(Either::Left(
								NotifsHandlerError::SyncNotificationsClogged,
							)),
						)))) => "sync-notifications-clogged",
						Some(ConnectionError::Handler(_)) => "protocol-error",
						Some(ConnectionError::KeepAliveTimeout) => "keep-alive-timeout",
						None => "actively-closed",
					};
					metrics.connections_closed_total.with_label_values(&[direction, reason]).inc();

					// `num_established` represents the number of *remaining* connections.
					if num_established == 0 {
						metrics.distinct_peers_connections_closed_total.inc();
					}
				}
			},
			SwarmEvent::NewListenAddr { address, .. } => {
				trace!(target: "sub-libp2p", "Libp2p => NewListenAddr({})", address);
				if let Some(metrics) = self.metrics.as_ref() {
					metrics.listeners_local_addresses.inc();
				}
				self.listen_addresses.lock().insert(address.clone());
			},
			SwarmEvent::ExpiredListenAddr { address, .. } => {
				info!(target: "sub-libp2p", "📪 No longer listening on {}", address);
				if let Some(metrics) = self.metrics.as_ref() {
					metrics.listeners_local_addresses.dec();
				}
				self.listen_addresses.lock().remove(&address);
			},
			SwarmEvent::OutgoingConnectionError { connection_id, peer_id, error } => {
				if let Some(peer_id) = peer_id {
					trace!(
						target: "sub-libp2p",
						"Libp2p => Failed to reach {:?} via {:?}: {}",
						peer_id, connection_id, error,
					);

					let not_reported = !self.reported_invalid_boot_nodes.contains(&peer_id);

					if let Some(addresses) =
						not_reported.then(|| self.boot_node_ids.get(&peer_id)).flatten()
					{
						if let DialError::WrongPeerId { obtained, endpoint } = &error {
							if let ConnectedPoint::Dialer { address, role_override: _ } = endpoint {
								let address_without_peer_id = parse_addr(address.clone())
									.map_or_else(|_| address.clone(), |r| r.1);

								// Only report for address of boot node that was added at startup of
								// the node and not for any address that the node learned of the
								// boot node.
								if addresses.iter().any(|a| address_without_peer_id == *a) {
									warn!(
										"💔 The bootnode you want to connect to at `{address}` provided a \
										 different peer ID `{obtained}` than the one you expect `{peer_id}`.",
									);

									self.reported_invalid_boot_nodes.insert(peer_id);
								}
							}
						}
					}
				}

				if let Some(metrics) = self.metrics.as_ref() {
					#[allow(deprecated)]
					let reason = match error {
						DialError::Denied { cause } =>
							if cause.downcast::<Exceeded>().is_ok() {
								Some("limit-reached")
							} else {
								None
							},
						DialError::WrongPeerId { .. } | DialError::LocalPeerId { .. } =>
							Some("invalid-peer-id"),
						DialError::Transport(_) => Some("transport-error"),
						DialError::NoAddresses |
						DialError::DialPeerConditionFalse(_) |
						DialError::Aborted => None, // ignore them
					};
					if let Some(reason) = reason {
						metrics.pending_connections_errors_total.with_label_values(&[reason]).inc();
					}
				}
			},
			SwarmEvent::Dialing { peer_id, connection_id } => {
				trace!(target: "sub-libp2p", "Libp2p => Dialing({:?} via {:?})", peer_id, connection_id)
			},
			SwarmEvent::IncomingConnection { connection_id, local_addr, send_back_addr } => {
				trace!(target: "sub-libp2p", "Libp2p => IncomingConnection({},{} via {:?}))",
					local_addr, send_back_addr, connection_id);
				if let Some(metrics) = self.metrics.as_ref() {
					metrics.incoming_connections_total.inc();
				}
			},
			SwarmEvent::IncomingConnectionError {
				connection_id,
				local_addr,
				send_back_addr,
				error,
			} => {
				debug!(
					target: "sub-libp2p",
					"Libp2p => IncomingConnectionError({},{} via {:?}): {}",
					local_addr, send_back_addr, connection_id, error,
				);
				if let Some(metrics) = self.metrics.as_ref() {
					#[allow(deprecated)]
					let reason = match error {
						ListenError::Denied { cause } =>
							if cause.downcast::<Exceeded>().is_ok() {
								Some("limit-reached")
							} else {
								None
							},
						ListenError::WrongPeerId { .. } | ListenError::LocalPeerId { .. } =>
							Some("invalid-peer-id"),
						ListenError::Transport(_) => Some("transport-error"),
						ListenError::Aborted => None, // ignore it
					};

					if let Some(reason) = reason {
						metrics
							.incoming_connections_errors_total
							.with_label_values(&[reason])
							.inc();
					}
				}
			},
			SwarmEvent::ListenerClosed { reason, addresses, .. } => {
				if let Some(metrics) = self.metrics.as_ref() {
					metrics.listeners_local_addresses.sub(addresses.len() as u64);
				}
				let mut listen_addresses = self.listen_addresses.lock();
				for addr in &addresses {
					listen_addresses.remove(addr);
				}
				drop(listen_addresses);

				let addrs =
					addresses.into_iter().map(|a| a.to_string()).collect::<Vec<_>>().join(", ");
				match reason {
					Ok(()) => error!(
						target: "sub-libp2p",
						"📪 Libp2p listener ({}) closed gracefully",
						addrs
					),
					Err(e) => error!(
						target: "sub-libp2p",
						"📪 Libp2p listener ({}) closed: {}",
						addrs, e
					),
				}
			},
			SwarmEvent::ListenerError { error, .. } => {
				debug!(target: "sub-libp2p", "Libp2p => ListenerError: {}", error);
				if let Some(metrics) = self.metrics.as_ref() {
					metrics.listeners_errors_total.inc();
				}
			},
		}
	}
}

impl<B, H> Unpin for NetworkWorker<B, H>
where
	B: BlockT + 'static,
	H: ExHashT,
{
}

fn ensure_addresses_consistent_with_transport<'a>(
	addresses: impl Iterator<Item = &'a Multiaddr>,
	transport: &TransportConfig,
) -> Result<(), Error> {
	if matches!(transport, TransportConfig::MemoryOnly) {
		let addresses: Vec<_> = addresses
			.filter(|x| {
				x.iter().any(|y| !matches!(y, libp2p::core::multiaddr::Protocol::Memory(_)))
			})
			.cloned()
			.collect();

		if !addresses.is_empty() {
			return Err(Error::AddressesForAnotherTransport {
				transport: transport.clone(),
				addresses,
			})
		}
	} else {
		let addresses: Vec<_> = addresses
			.filter(|x| x.iter().any(|y| matches!(y, libp2p::core::multiaddr::Protocol::Memory(_))))
			.cloned()
			.collect();

		if !addresses.is_empty() {
			return Err(Error::AddressesForAnotherTransport {
				transport: transport.clone(),
				addresses,
			})
		}
	}

	Ok(())
}<|MERGE_RESOLUTION|>--- conflicted
+++ resolved
@@ -271,7 +271,7 @@
 
 		// We must prepend a hardcoded default peer set to notification protocols.
 		let all_peer_sets_iter = iter::once(&network_config.default_peers_set)
-			.chain(notification_protocols.iter().map(|protocol| &protocol.set_config));
+			.chain(notification_protocols.iter().map(|protocol| protocol.set_config()));
 
 		let (protocol_handles, protocol_controllers): (Vec<_>, Vec<_>) = all_peer_sets_iter
 			.enumerate()
@@ -310,26 +310,8 @@
 			iter::once(&params.block_announce_config)
 				.chain(notification_protocols.iter())
 				.enumerate()
-				.map(|(index, protocol)| {
-					(protocol.notifications_protocol.clone(), SetId::from(index))
-				})
+				.map(|(index, protocol)| (protocol.protocol_name().clone(), SetId::from(index)))
 				.collect();
-
-		let protocol = Protocol::new(
-			From::from(&params.role),
-<<<<<<< HEAD
-			&network_config,
-			&params.metrics_registry,
-			notification_protocols,
-=======
-			notification_protocols.clone(),
->>>>>>> f7e81b9b
-			params.block_announce_config,
-			params.peer_store.clone(),
-			protocol_handles.clone(),
-			from_protocol_controllers,
-			params.tx,
-		)?;
 
 		let known_addresses = {
 			// Collect all reserved nodes and bootnodes addresses.
@@ -340,7 +322,7 @@
 				.map(|reserved| (reserved.peer_id, reserved.multiaddr.clone()))
 				.chain(notification_protocols.iter().flat_map(|protocol| {
 					protocol
-						.set_config
+						.set_config()
 						.reserved_nodes
 						.iter()
 						.map(|reserved| (reserved.peer_id, reserved.multiaddr.clone()))
@@ -392,6 +374,18 @@
 
 		let num_connected = Arc::new(AtomicUsize::new(0));
 		let external_addresses = Arc::new(Mutex::new(HashSet::new()));
+
+		let protocol = Protocol::new(
+			From::from(&params.role),
+			&network_config,
+			&params.metrics_registry,
+			notification_protocols,
+			params.block_announce_config,
+			params.peer_store.clone(),
+			protocol_handles.clone(),
+			from_protocol_controllers,
+			params.tx,
+		)?;
 
 		// Build the swarm.
 		let (mut swarm, bandwidth): (Swarm<Behaviour<B>>, _) = {
