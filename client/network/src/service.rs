// This file is part of Substrate.

// Copyright (C) 2017-2022 Parity Technologies (UK) Ltd.
// SPDX-License-Identifier: GPL-3.0-or-later WITH Classpath-exception-2.0

// This program is free software: you can redistribute it and/or modify
// it under the terms of the GNU General Public License as published by
// the Free Software Foundation, either version 3 of the License, or
// (at your option) any later version.

// This program is distributed in the hope that it will be useful,
// but WITHOUT ANY WARRANTY; without even the implied warranty of
// MERCHANTABILITY or FITNESS FOR A PARTICULAR PURPOSE. See the
// GNU General Public License for more details.

// You should have received a copy of the GNU General Public License
// along with this program. If not, see <https://www.gnu.org/licenses/>.

//! Main entry point of the sc-network crate.
//!
//! There are two main structs in this module: [`NetworkWorker`] and [`NetworkService`].
//! The [`NetworkWorker`] *is* the network and implements the `Future` trait. It must be polled in
//! order for the network to advance.
//! The [`NetworkService`] is merely a shared version of the [`NetworkWorker`]. You can obtain an
//! `Arc<NetworkService>` by calling [`NetworkWorker::service`].
//!
//! The methods of the [`NetworkService`] are implemented by sending a message over a channel,
//! which is then processed by [`NetworkWorker::poll`].

use crate::{
	behaviour::{self, Behaviour, BehaviourOut},
	bitswap::Bitswap,
	config::{parse_str_addr, Params, TransportConfig},
	discovery::DiscoveryConfig,
	error::Error,
	network_state::{
		NetworkState, NotConnectedPeer as NetworkStateNotConnectedPeer, Peer as NetworkStatePeer,
	},
	protocol::{
		self,
		event::Event,
		message::generic::Roles,
		sync::{Status as SyncStatus, SyncState},
		NotificationsSink, NotifsHandlerError, PeerInfo, Protocol, Ready,
	},
	transactions, transport, DhtEvent, ExHashT, NetworkStateInfo, NetworkStatus, ReputationChange,
};

use codec::Encode as _;
use futures::{channel::oneshot, prelude::*};
use libp2p::{
	core::{either::EitherError, upgrade, ConnectedPoint, Executor},
	multiaddr,
	ping::Failure as PingFailure,
	swarm::{
		AddressScore, ConnectionError, ConnectionLimits, DialError, NetworkBehaviour,
		PendingConnectionError, Swarm, SwarmBuilder, SwarmEvent,
	},
	Multiaddr, PeerId,
};
use log::{debug, error, info, trace, warn};
use metrics::{Histogram, HistogramVec, MetricSources, Metrics};
use parking_lot::Mutex;
use sc_client_api::{BlockBackend, ProofProvider};
use sc_consensus::{BlockImportError, BlockImportStatus, ImportQueue, Link};
use sc_peerset::PeersetHandle;
use sc_utils::mpsc::{tracing_unbounded, TracingUnboundedReceiver, TracingUnboundedSender};
use sp_blockchain::{HeaderBackend, HeaderMetadata};
use sp_runtime::traits::{Block as BlockT, NumberFor};
use std::{
	borrow::Cow,
	cmp,
	collections::{HashMap, HashSet},
	fs, iter,
	marker::PhantomData,
	num::NonZeroUsize,
	pin::Pin,
	str,
	sync::{
		atomic::{AtomicBool, AtomicUsize, Ordering},
		Arc,
	},
	task::Poll,
};

pub use behaviour::{
	IfDisconnected, InboundFailure, OutboundFailure, RequestFailure, ResponseFailure,
};

mod metrics;
mod out_events;
mod signature;
#[cfg(test)]
mod tests;

pub use libp2p::{
	identity::{
		error::{DecodingError, SigningError},
		Keypair, PublicKey,
	},
	kad::record::Key as KademliaKey,
};
pub use signature::Signature;

/// Substrate network service. Handles network IO and manages connectivity.
pub struct NetworkService<B: BlockT + 'static, H: ExHashT> {
	/// Number of peers we're connected to.
	num_connected: Arc<AtomicUsize>,
	/// The local external addresses.
	external_addresses: Arc<Mutex<Vec<Multiaddr>>>,
	/// Are we actively catching up with the chain?
	is_major_syncing: Arc<AtomicBool>,
	/// Local copy of the `PeerId` of the local node.
	local_peer_id: PeerId,
	/// The `KeyPair` that defines the `PeerId` of the local node.
	local_identity: Keypair,
	/// Bandwidth logging system. Can be queried to know the average bandwidth consumed.
	bandwidth: Arc<transport::BandwidthSinks>,
	/// Peerset manager (PSM); manages the reputation of nodes and indicates the network which
	/// nodes it should be connected to or not.
	peerset: PeersetHandle,
	/// Channel that sends messages to the actual worker.
	to_worker: TracingUnboundedSender<ServiceToWorkerMsg<B, H>>,
	/// For each peer and protocol combination, an object that allows sending notifications to
	/// that peer. Updated by the [`NetworkWorker`].
	peers_notifications_sinks: Arc<Mutex<HashMap<(PeerId, Cow<'static, str>), NotificationsSink>>>,
	/// Field extracted from the [`Metrics`] struct and necessary to report the
	/// notifications-related metrics.
	notifications_sizes_metric: Option<HistogramVec>,
	/// Marker to pin the `H` generic. Serves no purpose except to not break backwards
	/// compatibility.
	_marker: PhantomData<H>,
}

impl<B, H, Client> NetworkWorker<B, H, Client>
where
	B: BlockT + 'static,
	H: ExHashT,
	Client: HeaderBackend<B>
		+ BlockBackend<B>
		+ HeaderMetadata<B, Error = sp_blockchain::Error>
		+ ProofProvider<B>
		+ Send
		+ Sync
		+ 'static,
{
	/// Creates the network service.
	///
	/// Returns a `NetworkWorker` that implements `Future` and must be regularly polled in order
	/// for the network processing to advance. From it, you can extract a `NetworkService` using
	/// `worker.service()`. The `NetworkService` can be shared through the codebase.
	pub fn new(mut params: Params<B, H, Client>) -> Result<Self, Error> {
		// Ensure the listen addresses are consistent with the transport.
		ensure_addresses_consistent_with_transport(
			params.network_config.listen_addresses.iter(),
			&params.network_config.transport,
		)?;
		ensure_addresses_consistent_with_transport(
			params.network_config.boot_nodes.iter().map(|x| &x.multiaddr),
			&params.network_config.transport,
		)?;
		ensure_addresses_consistent_with_transport(
			params
				.network_config
				.default_peers_set
				.reserved_nodes
				.iter()
				.map(|x| &x.multiaddr),
			&params.network_config.transport,
		)?;
		for extra_set in &params.network_config.extra_sets {
			ensure_addresses_consistent_with_transport(
				extra_set.set_config.reserved_nodes.iter().map(|x| &x.multiaddr),
				&params.network_config.transport,
			)?;
		}
		ensure_addresses_consistent_with_transport(
			params.network_config.public_addresses.iter(),
			&params.network_config.transport,
		)?;

		let (to_worker, from_service) = tracing_unbounded("mpsc_network_worker");

		if let Some(path) = &params.network_config.net_config_path {
			fs::create_dir_all(path)?;
		}

		let transactions_handler_proto =
			transactions::TransactionsHandlerPrototype::new(params.protocol_id.clone());
		params
			.network_config
			.extra_sets
			.insert(0, transactions_handler_proto.set_config());

		// Private and public keys configuration.
		let local_identity = params.network_config.node_key.clone().into_keypair()?;
		let local_public = local_identity.public();
		let local_peer_id = local_public.to_peer_id();
		info!(
			target: "sub-libp2p",
			"🏷  Local node identity is: {}",
			local_peer_id.to_base58(),
		);

		let default_notif_handshake_message = Roles::from(&params.role).encode();

		let (warp_sync_provider, warp_sync_protocol_config) = match params.warp_sync {
			Some((p, c)) => (Some(p), Some(c)),
			None => (None, None),
		};

		let (protocol, peerset_handle, mut known_addresses) = Protocol::new(
			protocol::ProtocolConfig {
				roles: From::from(&params.role),
				max_parallel_downloads: params.network_config.max_parallel_downloads,
				sync_mode: params.network_config.sync_mode.clone(),
			},
			params.chain.clone(),
			params.protocol_id.clone(),
			&params.network_config,
			iter::once(Vec::new())
				.chain(
					(0..params.network_config.extra_sets.len() - 1)
						.map(|_| default_notif_handshake_message.clone()),
				)
				.collect(),
			params.block_announce_validator,
			params.metrics_registry.as_ref(),
			warp_sync_provider,
		)?;

		// List of multiaddresses that we know in the network.
		let mut bootnodes = Vec::new();
		let mut boot_node_ids = HashSet::new();

		// Process the bootnodes.
		for bootnode in params.network_config.boot_nodes.iter() {
			bootnodes.push(bootnode.peer_id);
			boot_node_ids.insert(bootnode.peer_id);
			known_addresses.push((bootnode.peer_id, bootnode.multiaddr.clone()));
		}

		let boot_node_ids = Arc::new(boot_node_ids);

		// Check for duplicate bootnodes.
		known_addresses.iter().try_for_each(|(peer_id, addr)| {
			if let Some(other) = known_addresses.iter().find(|o| o.1 == *addr && o.0 != *peer_id) {
				Err(Error::DuplicateBootnode {
					address: addr.clone(),
					first_id: *peer_id,
					second_id: other.0,
				})
			} else {
				Ok(())
			}
		})?;

		let num_connected = Arc::new(AtomicUsize::new(0));
		let is_major_syncing = Arc::new(AtomicBool::new(false));

		// Build the swarm.
		let client = params.chain.clone();
		let (mut swarm, bandwidth): (Swarm<Behaviour<B, Client>>, _) = {
			let user_agent = format!(
				"{} ({})",
				params.network_config.client_version, params.network_config.node_name
			);

			let discovery_config = {
				let mut config = DiscoveryConfig::new(local_public.clone());
				config.with_permanent_addresses(known_addresses);
				config.discovery_limit(
					u64::from(params.network_config.default_peers_set.out_peers) + 15,
				);
				config.add_protocol(params.protocol_id.clone());
				config.with_dht_random_walk(params.network_config.enable_dht_random_walk);
				config.allow_non_globals_in_dht(params.network_config.allow_non_globals_in_dht);
				config.use_kademlia_disjoint_query_paths(
					params.network_config.kademlia_disjoint_query_paths,
				);

				match params.network_config.transport {
					TransportConfig::MemoryOnly => {
						config.with_mdns(false);
						config.allow_private_ipv4(false);
					},
					TransportConfig::Normal { enable_mdns, allow_private_ipv4, .. } => {
						config.with_mdns(enable_mdns);
						config.allow_private_ipv4(allow_private_ipv4);
					},
				}

				config
			};

			let (transport, bandwidth) = {
				let config_mem = match params.network_config.transport {
					TransportConfig::MemoryOnly => true,
					TransportConfig::Normal { .. } => false,
				};

				// The yamux buffer size limit is configured to be equal to the maximum frame size
				// of all protocols. 10 bytes are added to each limit for the length prefix that
				// is not included in the upper layer protocols limit but is still present in the
				// yamux buffer. These 10 bytes correspond to the maximum size required to encode
				// a variable-length-encoding 64bits number. In other words, we make the
				// assumption that no notification larger than 2^64 will ever be sent.
				let yamux_maximum_buffer_size = {
					let requests_max = params
						.network_config
						.request_response_protocols
						.iter()
						.map(|cfg| usize::try_from(cfg.max_request_size).unwrap_or(usize::MAX));
					let responses_max =
						params.network_config.request_response_protocols.iter().map(|cfg| {
							usize::try_from(cfg.max_response_size).unwrap_or(usize::MAX)
						});
					let notifs_max = params.network_config.extra_sets.iter().map(|cfg| {
						usize::try_from(cfg.max_notification_size).unwrap_or(usize::MAX)
					});

					// A "default" max is added to cover all the other protocols: ping, identify,
					// kademlia, block announces, and transactions.
					let default_max = cmp::max(
						1024 * 1024,
						usize::try_from(protocol::BLOCK_ANNOUNCES_TRANSACTIONS_SUBSTREAM_SIZE)
							.unwrap_or(usize::MAX),
					);

					iter::once(default_max)
						.chain(requests_max)
						.chain(responses_max)
						.chain(notifs_max)
						.max()
						.expect("iterator known to always yield at least one element; qed")
						.saturating_add(10)
				};

				transport::build_transport(
					local_identity.clone(),
					config_mem,
					params.network_config.yamux_window_size,
					yamux_maximum_buffer_size,
				)
			};

			let behaviour = {
				let bitswap = params.network_config.ipfs_server.then(|| Bitswap::new(client));
				let result = Behaviour::new(
					protocol,
					user_agent,
					local_public,
					discovery_config,
					params.block_request_protocol_config,
					params.state_request_protocol_config,
					warp_sync_protocol_config,
					bitswap,
					params.light_client_request_protocol_config,
					params.network_config.request_response_protocols,
					peerset_handle.clone(),
				);

				match result {
					Ok(b) => b,
					Err(crate::request_responses::RegisterError::DuplicateProtocol(proto)) =>
						return Err(Error::DuplicateRequestResponseProtocol { protocol: proto }),
				}
			};

			let mut builder = SwarmBuilder::new(transport, behaviour, local_peer_id)
				.connection_limits(
					ConnectionLimits::default()
						.with_max_established_per_peer(Some(crate::MAX_CONNECTIONS_PER_PEER as u32))
						.with_max_established_incoming(Some(
							crate::MAX_CONNECTIONS_ESTABLISHED_INCOMING,
						)),
				)
				.substream_upgrade_protocol_override(upgrade::Version::V1Lazy)
				.notify_handler_buffer_size(NonZeroUsize::new(32).expect("32 != 0; qed"))
				.connection_event_buffer_size(1024);
			if let Some(spawner) = params.executor {
				struct SpawnImpl<F>(F);
				impl<F: Fn(Pin<Box<dyn Future<Output = ()> + Send>>)> Executor for SpawnImpl<F> {
					fn exec(&self, f: Pin<Box<dyn Future<Output = ()> + Send>>) {
						(self.0)(f)
					}
				}
				builder = builder.executor(Box::new(SpawnImpl(spawner)));
			}
			(builder.build(), bandwidth)
		};

		// Initialize the metrics.
		let metrics = match &params.metrics_registry {
			Some(registry) => Some(metrics::register(
				registry,
				MetricSources {
					bandwidth: bandwidth.clone(),
					major_syncing: is_major_syncing.clone(),
					connected_peers: num_connected.clone(),
				},
			)?),
			None => None,
		};

		// Listen on multiaddresses.
		for addr in &params.network_config.listen_addresses {
			if let Err(err) = Swarm::<Behaviour<B, Client>>::listen_on(&mut swarm, addr.clone()) {
				warn!(target: "sub-libp2p", "Can't listen on {} because: {:?}", addr, err)
			}
		}

		// Add external addresses.
		for addr in &params.network_config.public_addresses {
			Swarm::<Behaviour<B, Client>>::add_external_address(
				&mut swarm,
				addr.clone(),
				AddressScore::Infinite,
			);
		}

		let external_addresses = Arc::new(Mutex::new(Vec::new()));
		let peers_notifications_sinks = Arc::new(Mutex::new(HashMap::new()));

		let service = Arc::new(NetworkService {
			bandwidth,
			external_addresses: external_addresses.clone(),
			num_connected: num_connected.clone(),
			is_major_syncing: is_major_syncing.clone(),
			peerset: peerset_handle,
			local_peer_id,
			local_identity,
			to_worker,
			peers_notifications_sinks: peers_notifications_sinks.clone(),
			notifications_sizes_metric: metrics
				.as_ref()
				.map(|metrics| metrics.notifications_sizes.clone()),
			_marker: PhantomData,
		});

		let (tx_handler, tx_handler_controller) = transactions_handler_proto.build(
			service.clone(),
			params.role,
			params.transaction_pool,
			params.metrics_registry.as_ref(),
		)?;
		(params.transactions_handler_executor)(tx_handler.run().boxed());

		Ok(NetworkWorker {
			external_addresses,
			num_connected,
			is_major_syncing,
			network_service: swarm,
			service,
			import_queue: params.import_queue,
			from_service,
			event_streams: out_events::OutChannels::new(params.metrics_registry.as_ref())?,
			peers_notifications_sinks,
			tx_handler_controller,
			metrics,
			boot_node_ids,
		})
	}

	/// High-level network status information.
	pub fn status(&self) -> NetworkStatus<B> {
		let status = self.sync_state();
		NetworkStatus {
			sync_state: status.state,
			best_seen_block: self.best_seen_block(),
			num_sync_peers: self.num_sync_peers(),
			num_connected_peers: self.num_connected_peers(),
			num_active_peers: self.num_active_peers(),
			total_bytes_inbound: self.total_bytes_inbound(),
			total_bytes_outbound: self.total_bytes_outbound(),
			state_sync: status.state_sync,
			warp_sync: status.warp_sync,
		}
	}

	/// Returns the total number of bytes received so far.
	pub fn total_bytes_inbound(&self) -> u64 {
		self.service.bandwidth.total_inbound()
	}

	/// Returns the total number of bytes sent so far.
	pub fn total_bytes_outbound(&self) -> u64 {
		self.service.bandwidth.total_outbound()
	}

	/// Returns the number of peers we're connected to.
	pub fn num_connected_peers(&self) -> usize {
		self.network_service.behaviour().user_protocol().num_connected_peers()
	}

	/// Returns the number of peers we're connected to and that are being queried.
	pub fn num_active_peers(&self) -> usize {
		self.network_service.behaviour().user_protocol().num_active_peers()
	}

	/// Current global sync state.
	pub fn sync_state(&self) -> SyncStatus<B> {
		self.network_service.behaviour().user_protocol().sync_state()
	}

	/// Target sync block number.
	pub fn best_seen_block(&self) -> Option<NumberFor<B>> {
		self.network_service.behaviour().user_protocol().best_seen_block()
	}

	/// Number of peers participating in syncing.
	pub fn num_sync_peers(&self) -> u32 {
		self.network_service.behaviour().user_protocol().num_sync_peers()
	}

	/// Number of blocks in the import queue.
	pub fn num_queued_blocks(&self) -> u32 {
		self.network_service.behaviour().user_protocol().num_queued_blocks()
	}

	/// Returns the number of downloaded blocks.
	pub fn num_downloaded_blocks(&self) -> usize {
		self.network_service.behaviour().user_protocol().num_downloaded_blocks()
	}

	/// Number of active sync requests.
	pub fn num_sync_requests(&self) -> usize {
		self.network_service.behaviour().user_protocol().num_sync_requests()
	}

	/// Adds an address for a node.
	pub fn add_known_address(&mut self, peer_id: PeerId, addr: Multiaddr) {
		self.network_service.behaviour_mut().add_known_address(peer_id, addr);
	}

	/// Return a `NetworkService` that can be shared through the code base and can be used to
	/// manipulate the worker.
	pub fn service(&self) -> &Arc<NetworkService<B, H>> {
		&self.service
	}

	/// You must call this when a new block is finalized by the client.
	pub fn on_block_finalized(&mut self, hash: B::Hash, header: B::Header) {
		self.network_service
			.behaviour_mut()
			.user_protocol_mut()
			.on_block_finalized(hash, &header);
	}

	/// Inform the network service about new best imported block.
	pub fn new_best_block_imported(&mut self, hash: B::Hash, number: NumberFor<B>) {
		self.network_service
			.behaviour_mut()
			.user_protocol_mut()
			.new_best_block_imported(hash, number);
	}

	/// Returns the local `PeerId`.
	pub fn local_peer_id(&self) -> &PeerId {
		Swarm::<Behaviour<B, Client>>::local_peer_id(&self.network_service)
	}

	/// Returns the list of addresses we are listening on.
	///
	/// Does **NOT** include a trailing `/p2p/` with our `PeerId`.
	pub fn listen_addresses(&self) -> impl Iterator<Item = &Multiaddr> {
		Swarm::<Behaviour<B, Client>>::listeners(&self.network_service)
	}

	/// Get network state.
	///
	/// **Note**: Use this only for debugging. This API is unstable. There are warnings literally
	/// everywhere about this. Please don't use this function to retrieve actual information.
	pub fn network_state(&mut self) -> NetworkState {
		let swarm = &mut self.network_service;
		let open = swarm.behaviour_mut().user_protocol().open_peers().cloned().collect::<Vec<_>>();

		let connected_peers = {
			let swarm = &mut *swarm;
			open.iter()
				.filter_map(move |peer_id| {
					let known_addresses =
						NetworkBehaviour::addresses_of_peer(swarm.behaviour_mut(), peer_id)
							.into_iter()
							.collect();

					let endpoint = if let Some(e) =
						swarm.behaviour_mut().node(peer_id).and_then(|i| i.endpoint())
					{
						e.clone().into()
					} else {
						error!(target: "sub-libp2p", "Found state inconsistency between custom protocol \
						and debug information about {:?}", peer_id);
						return None
					};

					Some((
						peer_id.to_base58(),
						NetworkStatePeer {
							endpoint,
							version_string: swarm
								.behaviour_mut()
								.node(peer_id)
								.and_then(|i| i.client_version().map(|s| s.to_owned())),
							latest_ping_time: swarm
								.behaviour_mut()
								.node(peer_id)
								.and_then(|i| i.latest_ping()),
							known_addresses,
						},
					))
				})
				.collect()
		};

		let not_connected_peers = {
			let swarm = &mut *swarm;
			swarm
				.behaviour_mut()
				.known_peers()
				.into_iter()
				.filter(|p| open.iter().all(|n| n != p))
				.map(move |peer_id| {
					(
						peer_id.to_base58(),
						NetworkStateNotConnectedPeer {
							version_string: swarm
								.behaviour_mut()
								.node(&peer_id)
								.and_then(|i| i.client_version().map(|s| s.to_owned())),
							latest_ping_time: swarm
								.behaviour_mut()
								.node(&peer_id)
								.and_then(|i| i.latest_ping()),
							known_addresses: NetworkBehaviour::addresses_of_peer(
								swarm.behaviour_mut(),
								&peer_id,
							)
							.into_iter()
							.collect(),
						},
					)
				})
				.collect()
		};

<<<<<<< HEAD
		let peer_id = Swarm::<B>::local_peer_id(swarm).to_base58();
=======
		let peer_id = Swarm::<Behaviour<B, Client>>::local_peer_id(&swarm).to_base58();
>>>>>>> c5a7fdd8
		let listened_addresses = swarm.listeners().cloned().collect();
		let external_addresses = swarm.external_addresses().map(|r| &r.addr).cloned().collect();

		NetworkState {
			peer_id,
			listened_addresses,
			external_addresses,
			connected_peers,
			not_connected_peers,
			peerset: swarm.behaviour_mut().user_protocol_mut().peerset_debug_info(),
		}
	}

	/// Get currently connected peers.
	pub fn peers_debug_info(&mut self) -> Vec<(PeerId, PeerInfo<B>)> {
		self.network_service
			.behaviour_mut()
			.user_protocol_mut()
			.peers_info()
			.map(|(id, info)| (*id, info.clone()))
			.collect()
	}

	/// Removes a `PeerId` from the list of reserved peers.
	pub fn remove_reserved_peer(&self, peer: PeerId) {
		self.service.remove_reserved_peer(peer);
	}

	/// Adds a `PeerId` and its address as reserved. The string should encode the address
	/// and peer ID of the remote node.
	pub fn add_reserved_peer(&self, peer: String) -> Result<(), String> {
		self.service.add_reserved_peer(peer)
	}

	/// Returns the list of reserved peers.
	pub fn reserved_peers(&self) -> impl Iterator<Item = &PeerId> {
		self.network_service.behaviour().user_protocol().reserved_peers()
	}
}

impl<B: BlockT + 'static, H: ExHashT> NetworkService<B, H> {
	/// Returns the local `PeerId`.
	pub fn local_peer_id(&self) -> &PeerId {
		&self.local_peer_id
	}

	/// Signs the message with the `KeyPair` that defined the local `PeerId`.
	pub fn sign_with_local_identity(
		&self,
		msg: impl AsRef<[u8]>,
	) -> Result<Signature, SigningError> {
		Signature::sign_message(msg.as_ref(), &self.local_identity)
	}

	/// Set authorized peers.
	///
	/// Need a better solution to manage authorized peers, but now just use reserved peers for
	/// prototyping.
	pub fn set_authorized_peers(&self, peers: HashSet<PeerId>) {
		let _ = self.to_worker.unbounded_send(ServiceToWorkerMsg::SetReserved(peers));
	}

	/// Set authorized_only flag.
	///
	/// Need a better solution to decide authorized_only, but now just use reserved_only flag for
	/// prototyping.
	pub fn set_authorized_only(&self, reserved_only: bool) {
		let _ = self
			.to_worker
			.unbounded_send(ServiceToWorkerMsg::SetReservedOnly(reserved_only));
	}

	/// Adds an address known to a node.
	pub fn add_known_address(&self, peer_id: PeerId, addr: Multiaddr) {
		let _ = self
			.to_worker
			.unbounded_send(ServiceToWorkerMsg::AddKnownAddress(peer_id, addr));
	}

	/// Appends a notification to the buffer of pending outgoing notifications with the given peer.
	/// Has no effect if the notifications channel with this protocol name is not open.
	///
	/// If the buffer of pending outgoing notifications with that peer is full, the notification
	/// is silently dropped and the connection to the remote will start being shut down. This
	/// happens if you call this method at a higher rate than the rate at which the peer processes
	/// these notifications, or if the available network bandwidth is too low.
	///
	/// For this reason, this method is considered soft-deprecated. You are encouraged to use
	/// [`NetworkService::notification_sender`] instead.
	///
	/// > **Note**: The reason why this is a no-op in the situation where we have no channel is
	/// >			that we don't guarantee message delivery anyway. Networking issues can cause
	/// >			connections to drop at any time, and higher-level logic shouldn't differentiate
	/// >			between the remote voluntarily closing a substream or a network error
	/// >			preventing the message from being delivered.
	///
	/// The protocol must have been registered with
	/// `crate::config::NetworkConfiguration::notifications_protocols`.
	pub fn write_notification(
		&self,
		target: PeerId,
		protocol: Cow<'static, str>,
		message: Vec<u8>,
	) {
		// We clone the `NotificationsSink` in order to be able to unlock the network-wide
		// `peers_notifications_sinks` mutex as soon as possible.
		let sink = {
			let peers_notifications_sinks = self.peers_notifications_sinks.lock();
			if let Some(sink) = peers_notifications_sinks.get(&(target, protocol.clone())) {
				sink.clone()
			} else {
				// Notification silently discarded, as documented.
				debug!(
					target: "sub-libp2p",
					"Attempted to send notification on missing or closed substream: {}, {:?}",
					target, protocol,
				);
				return
			}
		};

		if let Some(notifications_sizes_metric) = self.notifications_sizes_metric.as_ref() {
			notifications_sizes_metric
				.with_label_values(&["out", &protocol])
				.observe(message.len() as f64);
		}

		// Sending is communicated to the `NotificationsSink`.
		trace!(
			target: "sub-libp2p",
			"External API => Notification({:?}, {:?}, {} bytes)",
			target, protocol, message.len()
		);
		trace!(target: "sub-libp2p", "Handler({:?}) <= Sync notification", target);
		sink.send_sync_notification(message);
	}

	/// Obtains a [`NotificationSender`] for a connected peer, if it exists.
	///
	/// A `NotificationSender` is scoped to a particular connection to the peer that holds
	/// a receiver. With a `NotificationSender` at hand, sending a notification is done in two
	/// steps:
	///
	/// 1.  [`NotificationSender::ready`] is used to wait for the sender to become ready
	/// for another notification, yielding a [`NotificationSenderReady`] token.
	/// 2.  [`NotificationSenderReady::send`] enqueues the notification for sending. This operation
	/// can only fail if the underlying notification substream or connection has suddenly closed.
	///
	/// An error is returned by [`NotificationSenderReady::send`] if there exists no open
	/// notifications substream with that combination of peer and protocol, or if the remote
	/// has asked to close the notifications substream. If that happens, it is guaranteed that an
	/// [`Event::NotificationStreamClosed`] has been generated on the stream returned by
	/// [`NetworkService::event_stream`].
	///
	/// If the remote requests to close the notifications substream, all notifications successfully
	/// enqueued using [`NotificationSenderReady::send`] will finish being sent out before the
	/// substream actually gets closed, but attempting to enqueue more notifications will now
	/// return an error. It is however possible for the entire connection to be abruptly closed,
	/// in which case enqueued notifications will be lost.
	///
	/// The protocol must have been registered with
	/// `crate::config::NetworkConfiguration::notifications_protocols`.
	///
	/// # Usage
	///
	/// This method returns a struct that allows waiting until there is space available in the
	/// buffer of messages towards the given peer. If the peer processes notifications at a slower
	/// rate than we send them, this buffer will quickly fill up.
	///
	/// As such, you should never do something like this:
	///
	/// ```ignore
	/// // Do NOT do this
	/// for peer in peers {
	/// 	if let Ok(n) = network.notification_sender(peer, ...) {
	/// 			if let Ok(s) = n.ready().await {
	/// 				let _ = s.send(...);
	/// 			}
	/// 	}
	/// }
	/// ```
	///
	/// Doing so would slow down all peers to the rate of the slowest one. A malicious or
	/// malfunctioning peer could intentionally process notifications at a very slow rate.
	///
	/// Instead, you are encouraged to maintain your own buffer of notifications on top of the one
	/// maintained by `sc-network`, and use `notification_sender` to progressively send out
	/// elements from your buffer. If this additional buffer is full (which will happen at some
	/// point if the peer is too slow to process notifications), appropriate measures can be taken,
	/// such as removing non-critical notifications from the buffer or disconnecting the peer
	/// using [`NetworkService::disconnect_peer`].
	///
	///
	/// Notifications              Per-peer buffer
	///   broadcast    +------->   of notifications   +-->  `notification_sender`  +-->  Internet
	///                    ^       (not covered by
	///                    |         sc-network)
	///                    +
	///      Notifications should be dropped
	///             if buffer is full
	///
	///
	/// See also the `sc-network-gossip` crate for a higher-level way to send notifications.
	pub fn notification_sender(
		&self,
		target: PeerId,
		protocol: Cow<'static, str>,
	) -> Result<NotificationSender, NotificationSenderError> {
		// We clone the `NotificationsSink` in order to be able to unlock the network-wide
		// `peers_notifications_sinks` mutex as soon as possible.
		let sink = {
			let peers_notifications_sinks = self.peers_notifications_sinks.lock();
			if let Some(sink) = peers_notifications_sinks.get(&(target, protocol.clone())) {
				sink.clone()
			} else {
				return Err(NotificationSenderError::Closed)
			}
		};

		let notification_size_metric = self
			.notifications_sizes_metric
			.as_ref()
			.map(|histogram| histogram.with_label_values(&["out", &protocol]));

		Ok(NotificationSender { sink, protocol_name: protocol, notification_size_metric })
	}

	/// Returns a stream containing the events that happen on the network.
	///
	/// If this method is called multiple times, the events are duplicated.
	///
	/// The stream never ends (unless the `NetworkWorker` gets shut down).
	///
	/// The name passed is used to identify the channel in the Prometheus metrics. Note that the
	/// parameter is a `&'static str`, and not a `String`, in order to avoid accidentally having
	/// an unbounded set of Prometheus metrics, which would be quite bad in terms of memory
	pub fn event_stream(&self, name: &'static str) -> impl Stream<Item = Event> {
		let (tx, rx) = out_events::channel(name);
		let _ = self.to_worker.unbounded_send(ServiceToWorkerMsg::EventStream(tx));
		rx
	}

	/// Sends a single targeted request to a specific peer. On success, returns the response of
	/// the peer.
	///
	/// Request-response protocols are a way to complement notifications protocols, but
	/// notifications should remain the default ways of communicating information. For example, a
	/// peer can announce something through a notification, after which the recipient can obtain
	/// more information by performing a request.
	/// As such, call this function with `IfDisconnected::ImmediateError` for `connect`. This way
	/// you will get an error immediately for disconnected peers, instead of waiting for a
	/// potentially very long connection attempt, which would suggest that something is wrong
	/// anyway, as you are supposed to be connected because of the notification protocol.
	///
	/// No limit or throttling of concurrent outbound requests per peer and protocol are enforced.
	/// Such restrictions, if desired, need to be enforced at the call site(s).
	///
	/// The protocol must have been registered through
	/// [`NetworkConfiguration::request_response_protocols`](
	/// crate::config::NetworkConfiguration::request_response_protocols).
	pub async fn request(
		&self,
		target: PeerId,
		protocol: impl Into<Cow<'static, str>>,
		request: Vec<u8>,
		connect: IfDisconnected,
	) -> Result<Vec<u8>, RequestFailure> {
		let (tx, rx) = oneshot::channel();

		self.start_request(target, protocol, request, tx, connect);

		match rx.await {
			Ok(v) => v,
			// The channel can only be closed if the network worker no longer exists. If the
			// network worker no longer exists, then all connections to `target` are necessarily
			// closed, and we legitimately report this situation as a "ConnectionClosed".
			Err(_) => Err(RequestFailure::Network(OutboundFailure::ConnectionClosed)),
		}
	}

	/// Variation of `request` which starts a request whose response is delivered on a provided
	/// channel.
	///
	/// Instead of blocking and waiting for a reply, this function returns immediately, sending
	/// responses via the passed in sender. This alternative API exists to make it easier to
	/// integrate with message passing APIs.
	///
	/// Keep in mind that the connected receiver might receive a `Canceled` event in case of a
	/// closing connection. This is expected behaviour. With `request` you would get a
	/// `RequestFailure::Network(OutboundFailure::ConnectionClosed)` in that case.
	pub fn start_request(
		&self,
		target: PeerId,
		protocol: impl Into<Cow<'static, str>>,
		request: Vec<u8>,
		tx: oneshot::Sender<Result<Vec<u8>, RequestFailure>>,
		connect: IfDisconnected,
	) {
		let _ = self.to_worker.unbounded_send(ServiceToWorkerMsg::Request {
			target,
			protocol: protocol.into(),
			request,
			pending_response: tx,
			connect,
		});
	}

	/// High-level network status information.
	///
	/// Returns an error if the `NetworkWorker` is no longer running.
	pub async fn status(&self) -> Result<NetworkStatus<B>, ()> {
		let (tx, rx) = oneshot::channel();

		let _ = self
			.to_worker
			.unbounded_send(ServiceToWorkerMsg::NetworkStatus { pending_response: tx });

		match rx.await {
			Ok(v) => v.map_err(|_| ()),
			// The channel can only be closed if the network worker no longer exists.
			Err(_) => Err(()),
		}
	}

	/// Get network state.
	///
	/// **Note**: Use this only for debugging. This API is unstable. There are warnings literally
	/// everywhere about this. Please don't use this function to retrieve actual information.
	///
	/// Returns an error if the `NetworkWorker` is no longer running.
	pub async fn network_state(&self) -> Result<NetworkState, ()> {
		let (tx, rx) = oneshot::channel();

		let _ = self
			.to_worker
			.unbounded_send(ServiceToWorkerMsg::NetworkState { pending_response: tx });

		match rx.await {
			Ok(v) => v.map_err(|_| ()),
			// The channel can only be closed if the network worker no longer exists.
			Err(_) => Err(()),
		}
	}

	/// You may call this when new transactions are imported by the transaction pool.
	///
	/// All transactions will be fetched from the `TransactionPool` that was passed at
	/// initialization as part of the configuration and propagated to peers.
	pub fn trigger_repropagate(&self) {
		let _ = self.to_worker.unbounded_send(ServiceToWorkerMsg::PropagateTransactions);
	}

	/// You must call when new transaction is imported by the transaction pool.
	///
	/// This transaction will be fetched from the `TransactionPool` that was passed at
	/// initialization as part of the configuration and propagated to peers.
	pub fn propagate_transaction(&self, hash: H) {
		let _ = self.to_worker.unbounded_send(ServiceToWorkerMsg::PropagateTransaction(hash));
	}

	/// Make sure an important block is propagated to peers.
	///
	/// In chain-based consensus, we often need to make sure non-best forks are
	/// at least temporarily synced. This function forces such an announcement.
	pub fn announce_block(&self, hash: B::Hash, data: Option<Vec<u8>>) {
		let _ = self.to_worker.unbounded_send(ServiceToWorkerMsg::AnnounceBlock(hash, data));
	}

	/// Report a given peer as either beneficial (+) or costly (-) according to the
	/// given scalar.
	pub fn report_peer(&self, who: PeerId, cost_benefit: ReputationChange) {
		self.peerset.report_peer(who, cost_benefit);
	}

	/// Disconnect from a node as soon as possible.
	///
	/// This triggers the same effects as if the connection had closed itself spontaneously.
	///
	/// See also [`NetworkService::remove_from_peers_set`], which has the same effect but also
	/// prevents the local node from re-establishing an outgoing substream to this peer until it
	/// is added again.
	pub fn disconnect_peer(&self, who: PeerId, protocol: impl Into<Cow<'static, str>>) {
		let _ = self
			.to_worker
			.unbounded_send(ServiceToWorkerMsg::DisconnectPeer(who, protocol.into()));
	}

	/// Request a justification for the given block from the network.
	///
	/// On success, the justification will be passed to the import queue that was part at
	/// initialization as part of the configuration.
	pub fn request_justification(&self, hash: &B::Hash, number: NumberFor<B>) {
		let _ = self
			.to_worker
			.unbounded_send(ServiceToWorkerMsg::RequestJustification(*hash, number));
	}

	/// Clear all pending justification requests.
	pub fn clear_justification_requests(&self) {
		let _ = self.to_worker.unbounded_send(ServiceToWorkerMsg::ClearJustificationRequests);
	}

	/// Are we in the process of downloading the chain?
	pub fn is_major_syncing(&self) -> bool {
		self.is_major_syncing.load(Ordering::Relaxed)
	}

	/// Start getting a value from the DHT.
	///
	/// This will generate either a `ValueFound` or a `ValueNotFound` event and pass it as an
	/// item on the [`NetworkWorker`] stream.
	pub fn get_value(&self, key: &KademliaKey) {
		let _ = self.to_worker.unbounded_send(ServiceToWorkerMsg::GetValue(key.clone()));
	}

	/// Start putting a value in the DHT.
	///
	/// This will generate either a `ValuePut` or a `ValuePutFailed` event and pass it as an
	/// item on the [`NetworkWorker`] stream.
	pub fn put_value(&self, key: KademliaKey, value: Vec<u8>) {
		let _ = self.to_worker.unbounded_send(ServiceToWorkerMsg::PutValue(key, value));
	}

	/// Connect to unreserved peers and allow unreserved peers to connect for syncing purposes.
	pub fn accept_unreserved_peers(&self) {
		let _ = self.to_worker.unbounded_send(ServiceToWorkerMsg::SetReservedOnly(false));
	}

	/// Disconnect from unreserved peers and deny new unreserved peers to connect for syncing
	/// purposes.
	pub fn deny_unreserved_peers(&self) {
		let _ = self.to_worker.unbounded_send(ServiceToWorkerMsg::SetReservedOnly(true));
	}

	/// Adds a `PeerId` and its address as reserved. The string should encode the address
	/// and peer ID of the remote node.
	///
	/// Returns an `Err` if the given string is not a valid multiaddress
	/// or contains an invalid peer ID (which includes the local peer ID).
	pub fn add_reserved_peer(&self, peer: String) -> Result<(), String> {
		let (peer_id, addr) = parse_str_addr(&peer).map_err(|e| format!("{:?}", e))?;
		// Make sure the local peer ID is never added to the PSM.
		if peer_id == self.local_peer_id {
			return Err("Local peer ID cannot be added as a reserved peer.".to_string())
		}

		let _ = self
			.to_worker
			.unbounded_send(ServiceToWorkerMsg::AddKnownAddress(peer_id, addr));
		let _ = self.to_worker.unbounded_send(ServiceToWorkerMsg::AddReserved(peer_id));
		Ok(())
	}

	/// Removes a `PeerId` from the list of reserved peers.
	pub fn remove_reserved_peer(&self, peer_id: PeerId) {
		let _ = self.to_worker.unbounded_send(ServiceToWorkerMsg::RemoveReserved(peer_id));
	}

	/// Sets the reserved set of a protocol to the given set of peers.
	///
	/// Each `Multiaddr` must end with a `/p2p/` component containing the `PeerId`. It can also
	/// consist of only `/p2p/<peerid>`.
	///
	/// The node will start establishing/accepting connections and substreams to/from peers in this
	/// set, if it doesn't have any substream open with them yet.
	///
	/// Note however, if a call to this function results in less peers on the reserved set, they
	/// will not necessarily get disconnected (depending on available free slots in the peer set).
	/// If you want to also disconnect those removed peers, you will have to call
	/// `remove_from_peers_set` on those in addition to updating the reserved set. You can omit
	/// this step if the peer set is in reserved only mode.
	///
	/// Returns an `Err` if one of the given addresses is invalid or contains an
	/// invalid peer ID (which includes the local peer ID).
	pub fn set_reserved_peers(
		&self,
		protocol: Cow<'static, str>,
		peers: HashSet<Multiaddr>,
	) -> Result<(), String> {
		let peers_addrs = self.split_multiaddr_and_peer_id(peers)?;

		let mut peers: HashSet<PeerId> = HashSet::with_capacity(peers_addrs.len());

		for (peer_id, addr) in peers_addrs.into_iter() {
			// Make sure the local peer ID is never added to the PSM.
			if peer_id == self.local_peer_id {
				return Err("Local peer ID cannot be added as a reserved peer.".to_string())
			}

			peers.insert(peer_id);

			if !addr.is_empty() {
				let _ = self
					.to_worker
					.unbounded_send(ServiceToWorkerMsg::AddKnownAddress(peer_id, addr));
			}
		}

		let _ = self
			.to_worker
			.unbounded_send(ServiceToWorkerMsg::SetPeersetReserved(protocol, peers));

		Ok(())
	}

	/// Add peers to a peer set.
	///
	/// Each `Multiaddr` must end with a `/p2p/` component containing the `PeerId`. It can also
	/// consist of only `/p2p/<peerid>`.
	///
	/// Returns an `Err` if one of the given addresses is invalid or contains an
	/// invalid peer ID (which includes the local peer ID).
	pub fn add_peers_to_reserved_set(
		&self,
		protocol: Cow<'static, str>,
		peers: HashSet<Multiaddr>,
	) -> Result<(), String> {
		let peers = self.split_multiaddr_and_peer_id(peers)?;

		for (peer_id, addr) in peers.into_iter() {
			// Make sure the local peer ID is never added to the PSM.
			if peer_id == self.local_peer_id {
				return Err("Local peer ID cannot be added as a reserved peer.".to_string())
			}

			if !addr.is_empty() {
				let _ = self
					.to_worker
					.unbounded_send(ServiceToWorkerMsg::AddKnownAddress(peer_id, addr));
			}
			let _ = self
				.to_worker
				.unbounded_send(ServiceToWorkerMsg::AddSetReserved(protocol.clone(), peer_id));
		}

		Ok(())
	}

	/// Remove peers from a peer set.
	pub fn remove_peers_from_reserved_set(&self, protocol: Cow<'static, str>, peers: Vec<PeerId>) {
		for peer_id in peers.into_iter() {
			let _ = self
				.to_worker
				.unbounded_send(ServiceToWorkerMsg::RemoveSetReserved(protocol.clone(), peer_id));
		}
	}

	/// Configure an explicit fork sync request.
	/// Note that this function should not be used for recent blocks.
	/// Sync should be able to download all the recent forks normally.
	/// `set_sync_fork_request` should only be used if external code detects that there's
	/// a stale fork missing.
	/// Passing empty `peers` set effectively removes the sync request.
	pub fn set_sync_fork_request(&self, peers: Vec<PeerId>, hash: B::Hash, number: NumberFor<B>) {
		let _ = self.to_worker.unbounded_send(ServiceToWorkerMsg::SyncFork(peers, hash, number));
	}

	/// Add a peer to a set of peers.
	///
	/// If the set has slots available, it will try to open a substream with this peer.
	///
	/// Each `Multiaddr` must end with a `/p2p/` component containing the `PeerId`. It can also
	/// consist of only `/p2p/<peerid>`.
	///
	/// Returns an `Err` if one of the given addresses is invalid or contains an
	/// invalid peer ID (which includes the local peer ID).
	pub fn add_to_peers_set(
		&self,
		protocol: Cow<'static, str>,
		peers: HashSet<Multiaddr>,
	) -> Result<(), String> {
		let peers = self.split_multiaddr_and_peer_id(peers)?;

		for (peer_id, addr) in peers.into_iter() {
			// Make sure the local peer ID is never added to the PSM.
			if peer_id == self.local_peer_id {
				return Err("Local peer ID cannot be added as a reserved peer.".to_string())
			}

			if !addr.is_empty() {
				let _ = self
					.to_worker
					.unbounded_send(ServiceToWorkerMsg::AddKnownAddress(peer_id, addr));
			}
			let _ = self
				.to_worker
				.unbounded_send(ServiceToWorkerMsg::AddToPeersSet(protocol.clone(), peer_id));
		}

		Ok(())
	}

	/// Remove peers from a peer set.
	///
	/// If we currently have an open substream with this peer, it will soon be closed.
	pub fn remove_from_peers_set(&self, protocol: Cow<'static, str>, peers: Vec<PeerId>) {
		for peer_id in peers.into_iter() {
			let _ = self
				.to_worker
				.unbounded_send(ServiceToWorkerMsg::RemoveFromPeersSet(protocol.clone(), peer_id));
		}
	}

	/// Returns the number of peers we're connected to.
	pub fn num_connected(&self) -> usize {
		self.num_connected.load(Ordering::Relaxed)
	}

	/// Inform the network service about new best imported block.
	pub fn new_best_block_imported(&self, hash: B::Hash, number: NumberFor<B>) {
		let _ = self
			.to_worker
			.unbounded_send(ServiceToWorkerMsg::NewBestBlockImported(hash, number));
	}

	/// Utility function to extract `PeerId` from each `Multiaddr` for peer set updates.
	///
	/// Returns an `Err` if one of the given addresses is invalid or contains an
	/// invalid peer ID (which includes the local peer ID).
	fn split_multiaddr_and_peer_id(
		&self,
		peers: HashSet<Multiaddr>,
	) -> Result<Vec<(PeerId, Multiaddr)>, String> {
		peers
			.into_iter()
			.map(|mut addr| {
				let peer = match addr.pop() {
					Some(multiaddr::Protocol::P2p(key)) => PeerId::from_multihash(key)
						.map_err(|_| "Invalid PeerId format".to_string())?,
					_ => return Err("Missing PeerId from address".to_string()),
				};

				// Make sure the local peer ID is never added to the PSM
				// or added as a "known address", even if given.
				if peer == self.local_peer_id {
					Err("Local peer ID in peer set.".to_string())
				} else {
					Ok((peer, addr))
				}
			})
			.collect::<Result<Vec<(PeerId, Multiaddr)>, String>>()
	}
}

impl<B: BlockT + 'static, H: ExHashT> sp_consensus::SyncOracle for NetworkService<B, H> {
	fn is_major_syncing(&mut self) -> bool {
		Self::is_major_syncing(self)
	}

	fn is_offline(&mut self) -> bool {
		self.num_connected.load(Ordering::Relaxed) == 0
	}
}

impl<'a, B: BlockT + 'static, H: ExHashT> sp_consensus::SyncOracle for &'a NetworkService<B, H> {
	fn is_major_syncing(&mut self) -> bool {
		NetworkService::is_major_syncing(self)
	}

	fn is_offline(&mut self) -> bool {
		self.num_connected.load(Ordering::Relaxed) == 0
	}
}

impl<B: BlockT, H: ExHashT> sc_consensus::JustificationSyncLink<B> for NetworkService<B, H> {
	fn request_justification(&self, hash: &B::Hash, number: NumberFor<B>) {
		Self::request_justification(self, hash, number);
	}

	fn clear_justification_requests(&self) {
		Self::clear_justification_requests(self);
	}
}

impl<B, H> NetworkStateInfo for NetworkService<B, H>
where
	B: sp_runtime::traits::Block,
	H: ExHashT,
{
	/// Returns the local external addresses.
	fn external_addresses(&self) -> Vec<Multiaddr> {
		self.external_addresses.lock().clone()
	}

	/// Returns the local Peer ID.
	fn local_peer_id(&self) -> PeerId {
		self.local_peer_id
	}
}

/// A `NotificationSender` allows for sending notifications to a peer with a chosen protocol.
#[must_use]
pub struct NotificationSender {
	sink: NotificationsSink,

	/// Name of the protocol on the wire.
	protocol_name: Cow<'static, str>,

	/// Field extracted from the [`Metrics`] struct and necessary to report the
	/// notifications-related metrics.
	notification_size_metric: Option<Histogram>,
}

impl NotificationSender {
	/// Returns a future that resolves when the `NotificationSender` is ready to send a
	/// notification.
	pub async fn ready(&self) -> Result<NotificationSenderReady<'_>, NotificationSenderError> {
		Ok(NotificationSenderReady {
			ready: match self.sink.reserve_notification().await {
				Ok(r) => r,
				Err(()) => return Err(NotificationSenderError::Closed),
			},
			peer_id: self.sink.peer_id(),
			protocol_name: &self.protocol_name,
			notification_size_metric: self.notification_size_metric.clone(),
		})
	}
}

/// Reserved slot in the notifications buffer, ready to accept data.
#[must_use]
pub struct NotificationSenderReady<'a> {
	ready: Ready<'a>,

	/// Target of the notification.
	peer_id: &'a PeerId,

	/// Name of the protocol on the wire.
	protocol_name: &'a Cow<'static, str>,

	/// Field extracted from the [`Metrics`] struct and necessary to report the
	/// notifications-related metrics.
	notification_size_metric: Option<Histogram>,
}

impl<'a> NotificationSenderReady<'a> {
	/// Consumes this slots reservation and actually queues the notification.
	pub fn send(self, notification: impl Into<Vec<u8>>) -> Result<(), NotificationSenderError> {
		let notification = notification.into();

		if let Some(notification_size_metric) = &self.notification_size_metric {
			notification_size_metric.observe(notification.len() as f64);
		}

		trace!(
			target: "sub-libp2p",
			"External API => Notification({:?}, {}, {} bytes)",
			self.peer_id, self.protocol_name, notification.len(),
		);
		trace!(target: "sub-libp2p", "Handler({:?}) <= Async notification", self.peer_id);

		self.ready.send(notification).map_err(|()| NotificationSenderError::Closed)
	}
}

/// Error returned by [`NetworkService::send_notification`].
#[derive(Debug, thiserror::Error)]
pub enum NotificationSenderError {
	/// The notification receiver has been closed, usually because the underlying connection
	/// closed.
	///
	/// Some of the notifications most recently sent may not have been received. However,
	/// the peer may still be connected and a new `NotificationSender` for the same
	/// protocol obtained from [`NetworkService::notification_sender`].
	#[error("The notification receiver has been closed")]
	Closed,
	/// Protocol name hasn't been registered.
	#[error("Protocol name hasn't been registered")]
	BadProtocol,
}

/// Messages sent from the `NetworkService` to the `NetworkWorker`.
///
/// Each entry corresponds to a method of `NetworkService`.
enum ServiceToWorkerMsg<B: BlockT, H: ExHashT> {
	PropagateTransaction(H),
	PropagateTransactions,
	RequestJustification(B::Hash, NumberFor<B>),
	ClearJustificationRequests,
	AnnounceBlock(B::Hash, Option<Vec<u8>>),
	GetValue(KademliaKey),
	PutValue(KademliaKey, Vec<u8>),
	AddKnownAddress(PeerId, Multiaddr),
	SetReservedOnly(bool),
	AddReserved(PeerId),
	RemoveReserved(PeerId),
	SetReserved(HashSet<PeerId>),
	SetPeersetReserved(Cow<'static, str>, HashSet<PeerId>),
	AddSetReserved(Cow<'static, str>, PeerId),
	RemoveSetReserved(Cow<'static, str>, PeerId),
	AddToPeersSet(Cow<'static, str>, PeerId),
	RemoveFromPeersSet(Cow<'static, str>, PeerId),
	SyncFork(Vec<PeerId>, B::Hash, NumberFor<B>),
	EventStream(out_events::Sender),
	Request {
		target: PeerId,
		protocol: Cow<'static, str>,
		request: Vec<u8>,
		pending_response: oneshot::Sender<Result<Vec<u8>, RequestFailure>>,
		connect: IfDisconnected,
	},
	NetworkStatus {
		pending_response: oneshot::Sender<Result<NetworkStatus<B>, RequestFailure>>,
	},
	NetworkState {
		pending_response: oneshot::Sender<Result<NetworkState, RequestFailure>>,
	},
	DisconnectPeer(PeerId, Cow<'static, str>),
	NewBestBlockImported(B::Hash, NumberFor<B>),
}

/// Main network worker. Must be polled in order for the network to advance.
///
/// You are encouraged to poll this in a separate background thread or task.
#[must_use = "The NetworkWorker must be polled in order for the network to advance"]
pub struct NetworkWorker<B, H, Client>
where
	B: BlockT + 'static,
	H: ExHashT,
	Client: HeaderBackend<B>
		+ BlockBackend<B>
		+ HeaderMetadata<B, Error = sp_blockchain::Error>
		+ ProofProvider<B>
		+ Send
		+ Sync
		+ 'static,
{
	/// Updated by the `NetworkWorker` and loaded by the `NetworkService`.
	external_addresses: Arc<Mutex<Vec<Multiaddr>>>,
	/// Updated by the `NetworkWorker` and loaded by the `NetworkService`.
	num_connected: Arc<AtomicUsize>,
	/// Updated by the `NetworkWorker` and loaded by the `NetworkService`.
	is_major_syncing: Arc<AtomicBool>,
	/// The network service that can be extracted and shared through the codebase.
	service: Arc<NetworkService<B, H>>,
	/// The *actual* network.
	network_service: Swarm<Behaviour<B, Client>>,
	/// The import queue that was passed at initialization.
	import_queue: Box<dyn ImportQueue<B>>,
	/// Messages from the [`NetworkService`] that must be processed.
	from_service: TracingUnboundedReceiver<ServiceToWorkerMsg<B, H>>,
	/// Senders for events that happen on the network.
	event_streams: out_events::OutChannels,
	/// Prometheus network metrics.
	metrics: Option<Metrics>,
	/// The `PeerId`'s of all boot nodes.
	boot_node_ids: Arc<HashSet<PeerId>>,
	/// For each peer and protocol combination, an object that allows sending notifications to
	/// that peer. Shared with the [`NetworkService`].
	peers_notifications_sinks: Arc<Mutex<HashMap<(PeerId, Cow<'static, str>), NotificationsSink>>>,
	/// Controller for the handler of incoming and outgoing transactions.
	tx_handler_controller: transactions::TransactionsHandlerController<H>,
}

impl<B, H, Client> Future for NetworkWorker<B, H, Client>
where
	B: BlockT + 'static,
	H: ExHashT,
	Client: HeaderBackend<B>
		+ BlockBackend<B>
		+ HeaderMetadata<B, Error = sp_blockchain::Error>
		+ ProofProvider<B>
		+ Send
		+ Sync
		+ 'static,
{
	type Output = ();

	fn poll(mut self: Pin<&mut Self>, cx: &mut std::task::Context) -> Poll<Self::Output> {
		let this = &mut *self;

		// Poll the import queue for actions to perform.
		this.import_queue
			.poll_actions(cx, &mut NetworkLink { protocol: &mut this.network_service });

		// At the time of writing of this comment, due to a high volume of messages, the network
		// worker sometimes takes a long time to process the loop below. When that happens, the
		// rest of the polling is frozen. In order to avoid negative side-effects caused by this
		// freeze, a limit to the number of iterations is enforced below. If the limit is reached,
		// the task is interrupted then scheduled again.
		//
		// This allows for a more even distribution in the time taken by each sub-part of the
		// polling.
		let mut num_iterations = 0;
		loop {
			num_iterations += 1;
			if num_iterations >= 100 {
				cx.waker().wake_by_ref();
				break
			}

			// Process the next message coming from the `NetworkService`.
			let msg = match this.from_service.poll_next_unpin(cx) {
				Poll::Ready(Some(msg)) => msg,
				Poll::Ready(None) => return Poll::Ready(()),
				Poll::Pending => break,
			};

			match msg {
				ServiceToWorkerMsg::AnnounceBlock(hash, data) => this
					.network_service
					.behaviour_mut()
					.user_protocol_mut()
					.announce_block(hash, data),
				ServiceToWorkerMsg::RequestJustification(hash, number) => this
					.network_service
					.behaviour_mut()
					.user_protocol_mut()
					.request_justification(&hash, number),
				ServiceToWorkerMsg::ClearJustificationRequests => this
					.network_service
					.behaviour_mut()
					.user_protocol_mut()
					.clear_justification_requests(),
				ServiceToWorkerMsg::PropagateTransaction(hash) =>
					this.tx_handler_controller.propagate_transaction(hash),
				ServiceToWorkerMsg::PropagateTransactions =>
					this.tx_handler_controller.propagate_transactions(),
				ServiceToWorkerMsg::GetValue(key) =>
					this.network_service.behaviour_mut().get_value(key),
				ServiceToWorkerMsg::PutValue(key, value) =>
					this.network_service.behaviour_mut().put_value(key, value),
				ServiceToWorkerMsg::SetReservedOnly(reserved_only) => this
					.network_service
					.behaviour_mut()
					.user_protocol_mut()
					.set_reserved_only(reserved_only),
				ServiceToWorkerMsg::SetReserved(peers) => this
					.network_service
					.behaviour_mut()
					.user_protocol_mut()
					.set_reserved_peers(peers),
				ServiceToWorkerMsg::SetPeersetReserved(protocol, peers) => this
					.network_service
					.behaviour_mut()
					.user_protocol_mut()
					.set_reserved_peerset_peers(protocol, peers),
				ServiceToWorkerMsg::AddReserved(peer_id) => this
					.network_service
					.behaviour_mut()
					.user_protocol_mut()
					.add_reserved_peer(peer_id),
				ServiceToWorkerMsg::RemoveReserved(peer_id) => this
					.network_service
					.behaviour_mut()
					.user_protocol_mut()
					.remove_reserved_peer(peer_id),
				ServiceToWorkerMsg::AddSetReserved(protocol, peer_id) => this
					.network_service
					.behaviour_mut()
					.user_protocol_mut()
					.add_set_reserved_peer(protocol, peer_id),
				ServiceToWorkerMsg::RemoveSetReserved(protocol, peer_id) => this
					.network_service
					.behaviour_mut()
					.user_protocol_mut()
					.remove_set_reserved_peer(protocol, peer_id),
				ServiceToWorkerMsg::AddKnownAddress(peer_id, addr) =>
					this.network_service.behaviour_mut().add_known_address(peer_id, addr),
				ServiceToWorkerMsg::AddToPeersSet(protocol, peer_id) => this
					.network_service
					.behaviour_mut()
					.user_protocol_mut()
					.add_to_peers_set(protocol, peer_id),
				ServiceToWorkerMsg::RemoveFromPeersSet(protocol, peer_id) => this
					.network_service
					.behaviour_mut()
					.user_protocol_mut()
					.remove_from_peers_set(protocol, peer_id),
				ServiceToWorkerMsg::SyncFork(peer_ids, hash, number) => this
					.network_service
					.behaviour_mut()
					.user_protocol_mut()
					.set_sync_fork_request(peer_ids, &hash, number),
				ServiceToWorkerMsg::EventStream(sender) => this.event_streams.push(sender),
				ServiceToWorkerMsg::Request {
					target,
					protocol,
					request,
					pending_response,
					connect,
				} => {
					this.network_service.behaviour_mut().send_request(
						&target,
						&protocol,
						request,
						pending_response,
						connect,
					);
				},
				ServiceToWorkerMsg::NetworkStatus { pending_response } => {
					let _ = pending_response.send(Ok(this.status()));
				},
				ServiceToWorkerMsg::NetworkState { pending_response } => {
					let _ = pending_response.send(Ok(this.network_state()));
				},
				ServiceToWorkerMsg::DisconnectPeer(who, protocol_name) => this
					.network_service
					.behaviour_mut()
					.user_protocol_mut()
					.disconnect_peer(&who, &protocol_name),
				ServiceToWorkerMsg::NewBestBlockImported(hash, number) => this
					.network_service
					.behaviour_mut()
					.user_protocol_mut()
					.new_best_block_imported(hash, number),
			}
		}

		// `num_iterations` serves the same purpose as in the previous loop.
		// See the previous loop for explanations.
		let mut num_iterations = 0;
		loop {
			num_iterations += 1;
			if num_iterations >= 1000 {
				cx.waker().wake_by_ref();
				break
			}

			// Process the next action coming from the network.
			let next_event = this.network_service.select_next_some();
			futures::pin_mut!(next_event);
			let poll_value = next_event.poll_unpin(cx);

			match poll_value {
				Poll::Pending => break,
				Poll::Ready(SwarmEvent::Behaviour(BehaviourOut::BlockImport(origin, blocks))) => {
					if let Some(metrics) = this.metrics.as_ref() {
						metrics.import_queue_blocks_submitted.inc();
					}
					this.import_queue.import_blocks(origin, blocks);
				},
				Poll::Ready(SwarmEvent::Behaviour(BehaviourOut::JustificationImport(
					origin,
					hash,
					nb,
					justifications,
				))) => {
					if let Some(metrics) = this.metrics.as_ref() {
						metrics.import_queue_justifications_submitted.inc();
					}
					this.import_queue.import_justifications(origin, hash, nb, justifications);
				},
				Poll::Ready(SwarmEvent::Behaviour(BehaviourOut::InboundRequest {
					protocol,
					result,
					..
				})) => {
					if let Some(metrics) = this.metrics.as_ref() {
						match result {
							Ok(serve_time) => {
								metrics
									.requests_in_success_total
									.with_label_values(&[&protocol])
									.observe(serve_time.as_secs_f64());
							},
							Err(err) => {
								let reason = match err {
									ResponseFailure::Network(InboundFailure::Timeout) => "timeout",
									ResponseFailure::Network(
										InboundFailure::UnsupportedProtocols,
									) =>
									// `UnsupportedProtocols` is reported for every single
									// inbound request whenever a request with an unsupported
									// protocol is received. This is not reported in order to
									// avoid confusions.
										continue,
									ResponseFailure::Network(InboundFailure::ResponseOmission) =>
										"busy-omitted",
									ResponseFailure::Network(InboundFailure::ConnectionClosed) =>
										"connection-closed",
								};

								metrics
									.requests_in_failure_total
									.with_label_values(&[&protocol, reason])
									.inc();
							},
						}
					}
				},
				Poll::Ready(SwarmEvent::Behaviour(BehaviourOut::RequestFinished {
					protocol,
					duration,
					result,
					..
				})) =>
					if let Some(metrics) = this.metrics.as_ref() {
						match result {
							Ok(_) => {
								metrics
									.requests_out_success_total
									.with_label_values(&[&protocol])
									.observe(duration.as_secs_f64());
							},
							Err(err) => {
								let reason = match err {
									RequestFailure::NotConnected => "not-connected",
									RequestFailure::UnknownProtocol => "unknown-protocol",
									RequestFailure::Refused => "refused",
									RequestFailure::Obsolete => "obsolete",
									RequestFailure::Network(OutboundFailure::DialFailure) =>
										"dial-failure",
									RequestFailure::Network(OutboundFailure::Timeout) => "timeout",
									RequestFailure::Network(OutboundFailure::ConnectionClosed) =>
										"connection-closed",
									RequestFailure::Network(
										OutboundFailure::UnsupportedProtocols,
									) => "unsupported",
								};

								metrics
									.requests_out_failure_total
									.with_label_values(&[&protocol, reason])
									.inc();
							},
						}
					},
				Poll::Ready(SwarmEvent::Behaviour(BehaviourOut::RandomKademliaStarted(
					protocol,
				))) =>
					if let Some(metrics) = this.metrics.as_ref() {
						metrics
							.kademlia_random_queries_total
							.with_label_values(&[protocol.as_ref()])
							.inc();
					},
				Poll::Ready(SwarmEvent::Behaviour(BehaviourOut::NotificationStreamOpened {
					remote,
					protocol,
					negotiated_fallback,
					notifications_sink,
					role,
				})) => {
					if let Some(metrics) = this.metrics.as_ref() {
						metrics
							.notifications_streams_opened_total
							.with_label_values(&[&protocol])
							.inc();
					}
					{
						let mut peers_notifications_sinks = this.peers_notifications_sinks.lock();
						let _previous_value = peers_notifications_sinks
							.insert((remote, protocol.clone()), notifications_sink);
						debug_assert!(_previous_value.is_none());
					}
					this.event_streams.send(Event::NotificationStreamOpened {
						remote,
						protocol,
						negotiated_fallback,
						role,
					});
				},
				Poll::Ready(SwarmEvent::Behaviour(BehaviourOut::NotificationStreamReplaced {
					remote,
					protocol,
					notifications_sink,
				})) => {
					let mut peers_notifications_sinks = this.peers_notifications_sinks.lock();
					if let Some(s) = peers_notifications_sinks.get_mut(&(remote, protocol)) {
						*s = notifications_sink;
					} else {
						error!(
							target: "sub-libp2p",
							"NotificationStreamReplaced for non-existing substream"
						);
						debug_assert!(false);
					}

					// TODO: Notifications might have been lost as a result of the previous
					// connection being dropped, and as a result it would be preferable to notify
					// the users of this fact by simulating the substream being closed then
					// reopened.
					// The code below doesn't compile because `role` is unknown. Propagating the
					// handshake of the secondary connections is quite an invasive change and
					// would conflict with https://github.com/paritytech/substrate/issues/6403.
					// Considering that dropping notifications is generally regarded as
					// acceptable, this bug is at the moment intentionally left there and is
					// intended to be fixed at the same time as
					// https://github.com/paritytech/substrate/issues/6403.
					// this.event_streams.send(Event::NotificationStreamClosed {
					// remote,
					// protocol,
					// });
					// this.event_streams.send(Event::NotificationStreamOpened {
					// remote,
					// protocol,
					// role,
					// });
				},
				Poll::Ready(SwarmEvent::Behaviour(BehaviourOut::NotificationStreamClosed {
					remote,
					protocol,
				})) => {
					if let Some(metrics) = this.metrics.as_ref() {
						metrics
							.notifications_streams_closed_total
							.with_label_values(&[&protocol[..]])
							.inc();
					}
					this.event_streams.send(Event::NotificationStreamClosed {
						remote,
						protocol: protocol.clone(),
					});
					{
						let mut peers_notifications_sinks = this.peers_notifications_sinks.lock();
						let _previous_value = peers_notifications_sinks.remove(&(remote, protocol));
						debug_assert!(_previous_value.is_some());
					}
				},
				Poll::Ready(SwarmEvent::Behaviour(BehaviourOut::NotificationsReceived {
					remote,
					messages,
				})) => {
					if let Some(metrics) = this.metrics.as_ref() {
						for (protocol, message) in &messages {
							metrics
								.notifications_sizes
								.with_label_values(&["in", protocol])
								.observe(message.len() as f64);
						}
					}
					this.event_streams.send(Event::NotificationsReceived { remote, messages });
				},
				Poll::Ready(SwarmEvent::Behaviour(BehaviourOut::SyncConnected(remote))) => {
					this.event_streams.send(Event::SyncConnected { remote });
				},
				Poll::Ready(SwarmEvent::Behaviour(BehaviourOut::SyncDisconnected(remote))) => {
					this.event_streams.send(Event::SyncDisconnected { remote });
				},
				Poll::Ready(SwarmEvent::Behaviour(BehaviourOut::Dht(event, duration))) => {
					if let Some(metrics) = this.metrics.as_ref() {
						let query_type = match event {
							DhtEvent::ValueFound(_) => "value-found",
							DhtEvent::ValueNotFound(_) => "value-not-found",
							DhtEvent::ValuePut(_) => "value-put",
							DhtEvent::ValuePutFailed(_) => "value-put-failed",
						};
						metrics
							.kademlia_query_duration
							.with_label_values(&[query_type])
							.observe(duration.as_secs_f64());
					}

					this.event_streams.send(Event::Dht(event));
				},
				Poll::Ready(SwarmEvent::ConnectionEstablished {
					peer_id,
					endpoint,
					num_established,
					concurrent_dial_errors,
				}) => {
					if let Some(errors) = concurrent_dial_errors {
						debug!(target: "sub-libp2p", "Libp2p => Connected({:?}) with errors: {:?}", peer_id, errors);
					} else {
						debug!(target: "sub-libp2p", "Libp2p => Connected({:?})", peer_id);
					}

					if let Some(metrics) = this.metrics.as_ref() {
						let direction = match endpoint {
							ConnectedPoint::Dialer { .. } => "out",
							ConnectedPoint::Listener { .. } => "in",
						};
						metrics.connections_opened_total.with_label_values(&[direction]).inc();

						if num_established.get() == 1 {
							metrics.distinct_peers_connections_opened_total.inc();
						}
					}
				},
				Poll::Ready(SwarmEvent::ConnectionClosed {
					peer_id,
					cause,
					endpoint,
					num_established,
				}) => {
					debug!(target: "sub-libp2p", "Libp2p => Disconnected({:?}, {:?})", peer_id, cause);
					if let Some(metrics) = this.metrics.as_ref() {
						let direction = match endpoint {
							ConnectedPoint::Dialer { .. } => "out",
							ConnectedPoint::Listener { .. } => "in",
						};
						let reason = match cause {
							Some(ConnectionError::IO(_)) => "transport-error",
							Some(ConnectionError::Handler(EitherError::A(EitherError::A(
								EitherError::A(EitherError::B(EitherError::A(
									PingFailure::Timeout,
								))),
							)))) => "ping-timeout",
							Some(ConnectionError::Handler(EitherError::A(EitherError::A(
								EitherError::A(EitherError::A(
									NotifsHandlerError::SyncNotificationsClogged,
								)),
							)))) => "sync-notifications-clogged",
							Some(ConnectionError::Handler(_)) => "protocol-error",
							Some(ConnectionError::KeepAliveTimeout) => "keep-alive-timeout",
							None => "actively-closed",
						};
						metrics
							.connections_closed_total
							.with_label_values(&[direction, reason])
							.inc();

						// `num_established` represents the number of *remaining* connections.
						if num_established == 0 {
							metrics.distinct_peers_connections_closed_total.inc();
						}
					}
				},
				Poll::Ready(SwarmEvent::NewListenAddr { address, .. }) => {
					trace!(target: "sub-libp2p", "Libp2p => NewListenAddr({})", address);
					if let Some(metrics) = this.metrics.as_ref() {
						metrics.listeners_local_addresses.inc();
					}
				},
				Poll::Ready(SwarmEvent::ExpiredListenAddr { address, .. }) => {
					info!(target: "sub-libp2p", "📪 No longer listening on {}", address);
					if let Some(metrics) = this.metrics.as_ref() {
						metrics.listeners_local_addresses.dec();
					}
				},
				Poll::Ready(SwarmEvent::OutgoingConnectionError { peer_id, error }) => {
					if let Some(peer_id) = peer_id {
						trace!(
							target: "sub-libp2p",
							"Libp2p => Failed to reach {:?}: {}",
							peer_id, error,
						);

						if this.boot_node_ids.contains(&peer_id) {
							if let DialError::WrongPeerId { obtained, endpoint } = &error {
								error!(
									"💔 The bootnode you want to connect provided a different peer ID than the one you expect: `{}` with `{}`:`{:?}`.",
									peer_id,
									obtained,
									endpoint,
								);
							}
						}
					}

					if let Some(metrics) = this.metrics.as_ref() {
						let reason = match error {
							DialError::ConnectionLimit(_) => Some("limit-reached"),
							DialError::InvalidPeerId(_) => Some("invalid-peer-id"),
							DialError::Transport(_) | DialError::ConnectionIo(_) =>
								Some("transport-error"),
							DialError::Banned |
							DialError::LocalPeerId |
							DialError::NoAddresses |
							DialError::DialPeerConditionFalse(_) |
							DialError::WrongPeerId { .. } |
							DialError::Aborted => None, // ignore them
						};
						if let Some(reason) = reason {
							metrics
								.pending_connections_errors_total
								.with_label_values(&[reason])
								.inc();
						}
					}
				},
				Poll::Ready(SwarmEvent::Dialing(peer_id)) => {
					trace!(target: "sub-libp2p", "Libp2p => Dialing({:?})", peer_id)
				},
				Poll::Ready(SwarmEvent::IncomingConnection { local_addr, send_back_addr }) => {
					trace!(target: "sub-libp2p", "Libp2p => IncomingConnection({},{}))",
						local_addr, send_back_addr);
					if let Some(metrics) = this.metrics.as_ref() {
						metrics.incoming_connections_total.inc();
					}
				},
				Poll::Ready(SwarmEvent::IncomingConnectionError {
					local_addr,
					send_back_addr,
					error,
				}) => {
					debug!(
						target: "sub-libp2p",
						"Libp2p => IncomingConnectionError({},{}): {}",
						local_addr, send_back_addr, error,
					);
					if let Some(metrics) = this.metrics.as_ref() {
						let reason = match error {
							PendingConnectionError::ConnectionLimit(_) => Some("limit-reached"),
							PendingConnectionError::WrongPeerId { .. } => Some("invalid-peer-id"),
							PendingConnectionError::Transport(_) |
							PendingConnectionError::IO(_) => Some("transport-error"),
							PendingConnectionError::Aborted => None, // ignore it
						};

						if let Some(reason) = reason {
							metrics
								.incoming_connections_errors_total
								.with_label_values(&[reason])
								.inc();
						}
					}
				},
				Poll::Ready(SwarmEvent::BannedPeer { peer_id, endpoint }) => {
					debug!(
						target: "sub-libp2p",
						"Libp2p => BannedPeer({}). Connected via {:?}.",
						peer_id, endpoint,
					);
					if let Some(metrics) = this.metrics.as_ref() {
						metrics
							.incoming_connections_errors_total
							.with_label_values(&["banned"])
							.inc();
					}
				},
				Poll::Ready(SwarmEvent::ListenerClosed { reason, addresses, .. }) => {
					if let Some(metrics) = this.metrics.as_ref() {
						metrics.listeners_local_addresses.sub(addresses.len() as u64);
					}
					let addrs =
						addresses.into_iter().map(|a| a.to_string()).collect::<Vec<_>>().join(", ");
					match reason {
						Ok(()) => error!(
							target: "sub-libp2p",
							"📪 Libp2p listener ({}) closed gracefully",
							addrs
						),
						Err(e) => error!(
							target: "sub-libp2p",
							"📪 Libp2p listener ({}) closed: {}",
							addrs, e
						),
					}
				},
				Poll::Ready(SwarmEvent::ListenerError { error, .. }) => {
					debug!(target: "sub-libp2p", "Libp2p => ListenerError: {}", error);
					if let Some(metrics) = this.metrics.as_ref() {
						metrics.listeners_errors_total.inc();
					}
				},
			};
		}

		let num_connected_peers =
			this.network_service.behaviour_mut().user_protocol_mut().num_connected_peers();

		// Update the variables shared with the `NetworkService`.
		this.num_connected.store(num_connected_peers, Ordering::Relaxed);
		{
			let external_addresses =
				Swarm::<Behaviour<B, Client>>::external_addresses(&this.network_service)
					.map(|r| &r.addr)
					.cloned()
					.collect();
			*this.external_addresses.lock() = external_addresses;
		}

		let is_major_syncing =
			match this.network_service.behaviour_mut().user_protocol_mut().sync_state().state {
				SyncState::Idle => false,
				SyncState::Downloading => true,
			};

		this.tx_handler_controller.set_gossip_enabled(!is_major_syncing);

		this.is_major_syncing.store(is_major_syncing, Ordering::Relaxed);

		if let Some(metrics) = this.metrics.as_ref() {
			for (proto, buckets) in this.network_service.behaviour_mut().num_entries_per_kbucket() {
				for (lower_ilog2_bucket_bound, num_entries) in buckets {
					metrics
						.kbuckets_num_nodes
						.with_label_values(&[proto.as_ref(), &lower_ilog2_bucket_bound.to_string()])
						.set(num_entries as u64);
				}
			}
			for (proto, num_entries) in this.network_service.behaviour_mut().num_kademlia_records()
			{
				metrics
					.kademlia_records_count
					.with_label_values(&[proto.as_ref()])
					.set(num_entries as u64);
			}
			for (proto, num_entries) in
				this.network_service.behaviour_mut().kademlia_records_total_size()
			{
				metrics
					.kademlia_records_sizes_total
					.with_label_values(&[proto.as_ref()])
					.set(num_entries as u64);
			}
			metrics
				.peerset_num_discovered
				.set(this.network_service.behaviour_mut().user_protocol().num_discovered_peers()
					as u64);
			metrics.pending_connections.set(
				Swarm::network_info(&this.network_service).connection_counters().num_pending()
					as u64,
			);
		}

		Poll::Pending
	}
}

impl<B, H, Client> Unpin for NetworkWorker<B, H, Client>
where
	B: BlockT + 'static,
	H: ExHashT,
	Client: HeaderBackend<B>
		+ BlockBackend<B>
		+ HeaderMetadata<B, Error = sp_blockchain::Error>
		+ ProofProvider<B>
		+ Send
		+ Sync
		+ 'static,
{
}

// Implementation of `import_queue::Link` trait using the available local variables.
struct NetworkLink<'a, B, Client>
where
	B: BlockT,
	Client: HeaderBackend<B>
		+ BlockBackend<B>
		+ HeaderMetadata<B, Error = sp_blockchain::Error>
		+ ProofProvider<B>
		+ Send
		+ Sync
		+ 'static,
{
	protocol: &'a mut Swarm<Behaviour<B, Client>>,
}

impl<'a, B, Client> Link<B> for NetworkLink<'a, B, Client>
where
	B: BlockT,
	Client: HeaderBackend<B>
		+ BlockBackend<B>
		+ HeaderMetadata<B, Error = sp_blockchain::Error>
		+ ProofProvider<B>
		+ Send
		+ Sync
		+ 'static,
{
	fn blocks_processed(
		&mut self,
		imported: usize,
		count: usize,
		results: Vec<(Result<BlockImportStatus<NumberFor<B>>, BlockImportError>, B::Hash)>,
	) {
		self.protocol
			.behaviour_mut()
			.user_protocol_mut()
			.on_blocks_processed(imported, count, results)
	}
	fn justification_imported(
		&mut self,
		who: PeerId,
		hash: &B::Hash,
		number: NumberFor<B>,
		success: bool,
	) {
		self.protocol
			.behaviour_mut()
			.user_protocol_mut()
			.justification_import_result(who, *hash, number, success);
	}
	fn request_justification(&mut self, hash: &B::Hash, number: NumberFor<B>) {
		self.protocol
			.behaviour_mut()
			.user_protocol_mut()
			.request_justification(hash, number)
	}
}

fn ensure_addresses_consistent_with_transport<'a>(
	addresses: impl Iterator<Item = &'a Multiaddr>,
	transport: &TransportConfig,
) -> Result<(), Error> {
	if matches!(transport, TransportConfig::MemoryOnly) {
		let addresses: Vec<_> = addresses
			.filter(|x| {
				x.iter().any(|y| !matches!(y, libp2p::core::multiaddr::Protocol::Memory(_)))
			})
			.cloned()
			.collect();

		if !addresses.is_empty() {
			return Err(Error::AddressesForAnotherTransport {
				transport: transport.clone(),
				addresses,
			})
		}
	} else {
		let addresses: Vec<_> = addresses
			.filter(|x| x.iter().any(|y| matches!(y, libp2p::core::multiaddr::Protocol::Memory(_))))
			.cloned()
			.collect();

		if !addresses.is_empty() {
			return Err(Error::AddressesForAnotherTransport {
				transport: transport.clone(),
				addresses,
			})
		}
	}

	Ok(())
}<|MERGE_RESOLUTION|>--- conflicted
+++ resolved
@@ -644,11 +644,7 @@
 				.collect()
 		};
 
-<<<<<<< HEAD
-		let peer_id = Swarm::<B>::local_peer_id(swarm).to_base58();
-=======
-		let peer_id = Swarm::<Behaviour<B, Client>>::local_peer_id(&swarm).to_base58();
->>>>>>> c5a7fdd8
+		let peer_id = Swarm::<Behaviour<B, Client>>::local_peer_id(swarm).to_base58();
 		let listened_addresses = swarm.listeners().cloned().collect();
 		let external_addresses = swarm.external_addresses().map(|r| &r.addr).cloned().collect();
 
