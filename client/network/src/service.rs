--- conflicted
+++ resolved
@@ -53,13 +53,8 @@
 	multiaddr,
 	ping::Failure as PingFailure,
 	swarm::{
-<<<<<<< HEAD
-		protocols_handler::NodeHandlerWrapperError, AddressScore, DialError, NetworkBehaviour,
-		Swarm, SwarmBuilder, SwarmEvent,
-=======
 		AddressScore, ConnectionError, ConnectionLimits, DialError, NetworkBehaviour,
-		PendingConnectionError, SwarmBuilder, SwarmEvent,
->>>>>>> 95067ccc
+		PendingConnectionError, Swarm, SwarmBuilder, SwarmEvent,
 	},
 	Multiaddr, PeerId,
 };
