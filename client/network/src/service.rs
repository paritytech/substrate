// This file is part of Substrate.

// Copyright (C) Parity Technologies (UK) Ltd.
// SPDX-License-Identifier: GPL-3.0-or-later WITH Classpath-exception-2.0

// This program is free software: you can redistribute it and/or modify
// it under the terms of the GNU General Public License as published by
// the Free Software Foundation, either version 3 of the License, or
// (at your option) any later version.

// This program is distributed in the hope that it will be useful,
// but WITHOUT ANY WARRANTY; without even the implied warranty of
// MERCHANTABILITY or FITNESS FOR A PARTICULAR PURPOSE. See the
// GNU General Public License for more details.

// You should have received a copy of the GNU General Public License
// along with this program. If not, see <https://www.gnu.org/licenses/>.

//! Main entry point of the sc-network crate.
//!
//! There are two main structs in this module: [`NetworkWorker`] and [`NetworkService`].
//! The [`NetworkWorker`] *is* the network. Network is driven by [`NetworkWorker::run`] future that
//! terminates only when all instances of the control handles [`NetworkService`] were dropped.
//! The [`NetworkService`] is merely a shared version of the [`NetworkWorker`]. You can obtain an
//! `Arc<NetworkService>` by calling [`NetworkWorker::service`].
//!
//! The methods of the [`NetworkService`] are implemented by sending a message over a channel,
//! which is then processed by [`NetworkWorker::next_action`].

use crate::{
	behaviour::{self, Behaviour, BehaviourOut},
	config::{parse_addr, FullNetworkConfiguration, MultiaddrWithPeerId, Params, TransportConfig},
	discovery::DiscoveryConfig,
	error::Error,
	event::{DhtEvent, Event},
	network_state::{
		NetworkState, NotConnectedPeer as NetworkStateNotConnectedPeer, Peer as NetworkStatePeer,
	},
	peer_store::{PeerStoreHandle, PeerStoreProvider},
	protocol::{self, NotifsHandlerError, Protocol, Ready},
	protocol_controller::{self, ProtoSetConfig, ProtocolController, SetId},
	request_responses::{IfDisconnected, RequestFailure},
	service::{
		signature::{Signature, SigningError},
		traits::{
			NetworkDHTProvider, NetworkEventStream, NetworkNotification, NetworkPeers,
			NetworkRequest, NetworkSigner, NetworkStateInfo, NetworkStatus, NetworkStatusProvider,
			NotificationSender as NotificationSenderT, NotificationSenderError,
			NotificationSenderReady as NotificationSenderReadyT,
		},
	},
	transport,
	types::ProtocolName,
	ReputationChange,
};

use either::Either;
use futures::{channel::oneshot, prelude::*};
use libp2p::{
	connection_limits::{ConnectionLimits, Exceeded},
	core::{upgrade, ConnectedPoint, Endpoint},
	identify::Info as IdentifyInfo,
	kad::record::Key as KademliaKey,
	multiaddr,
	swarm::{
		ConnectionError, ConnectionId, DialError, Executor, ListenError, NetworkBehaviour, Swarm,
		SwarmBuilder, SwarmEvent, THandlerErr,
	},
	Multiaddr, PeerId,
};
use log::{debug, error, info, trace, warn};
use metrics::{Histogram, HistogramVec, MetricSources, Metrics};
use parking_lot::Mutex;

use sc_network_common::ExHashT;
use sc_utils::mpsc::{tracing_unbounded, TracingUnboundedReceiver, TracingUnboundedSender};
use sp_runtime::traits::Block as BlockT;

use std::{
	cmp,
	collections::{HashMap, HashSet},
	fs, iter,
	marker::PhantomData,
	num::NonZeroUsize,
	pin::Pin,
	str,
	sync::{
		atomic::{AtomicUsize, Ordering},
		Arc,
	},
};

pub use behaviour::{InboundFailure, OutboundFailure, ResponseFailure};
pub use libp2p::identity::{DecodingError, Keypair, PublicKey};
pub use protocol::NotificationsSink;

mod metrics;
mod out_events;

pub mod signature;
pub mod traits;

/// Substrate network service. Handles network IO and manages connectivity.
pub struct NetworkService<B: BlockT + 'static, H: ExHashT> {
	/// Number of peers we're connected to.
	num_connected: Arc<AtomicUsize>,
	/// The local external addresses.
	external_addresses: Arc<Mutex<Vec<Multiaddr>>>,
	/// Listen addresses. Do **NOT** include a trailing `/p2p/` with our `PeerId`.
	listen_addresses: Arc<Mutex<Vec<Multiaddr>>>,
	/// Local copy of the `PeerId` of the local node.
	local_peer_id: PeerId,
	/// The `KeyPair` that defines the `PeerId` of the local node.
	local_identity: Keypair,
	/// Bandwidth logging system. Can be queried to know the average bandwidth consumed.
	bandwidth: Arc<transport::BandwidthSinks>,
	/// Channel that sends messages to the actual worker.
	to_worker: TracingUnboundedSender<ServiceToWorkerMsg>,
	/// For each peer and protocol combination, an object that allows sending notifications to
	/// that peer. Updated by the [`NetworkWorker`].
	peers_notifications_sinks: Arc<Mutex<HashMap<(PeerId, ProtocolName), NotificationsSink>>>,
	/// Field extracted from the [`Metrics`] struct and necessary to report the
	/// notifications-related metrics.
	notifications_sizes_metric: Option<HistogramVec>,
	/// Protocol name -> `SetId` mapping for notification protocols. The map never changes after
	/// initialization.
	notification_protocol_ids: HashMap<ProtocolName, SetId>,
	/// Handles to manage peer connections on notification protocols. The vector never changes
	/// after initialization.
	protocol_handles: Vec<protocol_controller::ProtocolHandle>,
	/// Shortcut to sync protocol handle (`protocol_handles[0]`).
	sync_protocol_handle: protocol_controller::ProtocolHandle,
	/// Marker to pin the `H` generic. Serves no purpose except to not break backwards
	/// compatibility.
	_marker: PhantomData<H>,
	/// Marker for block type
	_block: PhantomData<B>,
}

impl<B, H> NetworkWorker<B, H>
where
	B: BlockT + 'static,
	H: ExHashT,
{
	/// Creates the network service.
	///
	/// Returns a `NetworkWorker` that implements `Future` and must be regularly polled in order
	/// for the network processing to advance. From it, you can extract a `NetworkService` using
	/// `worker.service()`. The `NetworkService` can be shared through the codebase.
	pub fn new(params: Params<B>) -> Result<Self, Error> {
		let FullNetworkConfiguration {
			notification_protocols,
			request_response_protocols,
			mut network_config,
		} = params.network_config;

		// Private and public keys configuration.
		let local_identity = network_config.node_key.clone().into_keypair()?;
		let local_public = local_identity.public();
		let local_peer_id = local_public.to_peer_id();

		network_config.boot_nodes = network_config
			.boot_nodes
			.into_iter()
			.filter(|boot_node| boot_node.peer_id != local_peer_id)
			.collect();
		network_config.default_peers_set.reserved_nodes = network_config
			.default_peers_set
			.reserved_nodes
			.into_iter()
			.filter(|reserved_node| {
				if reserved_node.peer_id == local_peer_id {
					warn!(
						target: "sub-libp2p",
						"Local peer ID used in reserved node, ignoring: {}",
						reserved_node,
					);
					false
				} else {
					true
				}
			})
			.collect();

		// Ensure the listen addresses are consistent with the transport.
		ensure_addresses_consistent_with_transport(
			network_config.listen_addresses.iter(),
			&network_config.transport,
		)?;
		ensure_addresses_consistent_with_transport(
			network_config.boot_nodes.iter().map(|x| &x.multiaddr),
			&network_config.transport,
		)?;
		ensure_addresses_consistent_with_transport(
			network_config.default_peers_set.reserved_nodes.iter().map(|x| &x.multiaddr),
			&network_config.transport,
		)?;
		for notification_protocol in &notification_protocols {
			ensure_addresses_consistent_with_transport(
				notification_protocol.set_config.reserved_nodes.iter().map(|x| &x.multiaddr),
				&network_config.transport,
			)?;
		}
		ensure_addresses_consistent_with_transport(
			network_config.public_addresses.iter(),
			&network_config.transport,
		)?;

		let (to_worker, from_service) = tracing_unbounded("mpsc_network_worker", 100_000);

		if let Some(path) = &network_config.net_config_path {
			fs::create_dir_all(path)?;
		}

		info!(
			target: "sub-libp2p",
			"🏷  Local node identity is: {}",
			local_peer_id.to_base58(),
		);

		let (transport, bandwidth) = {
			let config_mem = match network_config.transport {
				TransportConfig::MemoryOnly => true,
				TransportConfig::Normal { .. } => false,
			};

			// The yamux buffer size limit is configured to be equal to the maximum frame size
			// of all protocols. 10 bytes are added to each limit for the length prefix that
			// is not included in the upper layer protocols limit but is still present in the
			// yamux buffer. These 10 bytes correspond to the maximum size required to encode
			// a variable-length-encoding 64bits number. In other words, we make the
			// assumption that no notification larger than 2^64 will ever be sent.
			let yamux_maximum_buffer_size = {
				let requests_max = request_response_protocols
					.iter()
					.map(|cfg| usize::try_from(cfg.max_request_size).unwrap_or(usize::MAX));
				let responses_max = request_response_protocols
					.iter()
					.map(|cfg| usize::try_from(cfg.max_response_size).unwrap_or(usize::MAX));
				let notifs_max = notification_protocols
					.iter()
					.map(|cfg| usize::try_from(cfg.max_notification_size).unwrap_or(usize::MAX));

				// A "default" max is added to cover all the other protocols: ping, identify,
				// kademlia, block announces, and transactions.
				let default_max = cmp::max(
					1024 * 1024,
					usize::try_from(protocol::BLOCK_ANNOUNCES_TRANSACTIONS_SUBSTREAM_SIZE)
						.unwrap_or(usize::MAX),
				);

				iter::once(default_max)
					.chain(requests_max)
					.chain(responses_max)
					.chain(notifs_max)
					.max()
					.expect("iterator known to always yield at least one element; qed")
					.saturating_add(10)
			};

			transport::build_transport(
				local_identity.clone(),
				config_mem,
				network_config.yamux_window_size,
				yamux_maximum_buffer_size,
			)
		};

		let (to_notifications, from_protocol_controllers) =
			tracing_unbounded("mpsc_protocol_controllers_to_notifications", 10_000);

		// We must prepend a hardcoded default peer set to notification protocols.
		let all_peer_sets_iter = iter::once(&network_config.default_peers_set)
			.chain(notification_protocols.iter().map(|protocol| &protocol.set_config));

		let (protocol_handles, protocol_controllers): (Vec<_>, Vec<_>) = all_peer_sets_iter
			.enumerate()
			.map(|(set_id, set_config)| {
				let proto_set_config = ProtoSetConfig {
					in_peers: set_config.in_peers,
					out_peers: set_config.out_peers,
					reserved_nodes: set_config
						.reserved_nodes
						.iter()
						.map(|node| node.peer_id)
						.collect(),
					reserved_only: set_config.non_reserved_mode.is_reserved_only(),
				};

				ProtocolController::new(
					SetId::from(set_id),
					proto_set_config,
					to_notifications.clone(),
					Box::new(params.peer_store.clone()),
				)
			})
			.unzip();

		// Shortcut to default (sync) peer set protocol handle.
		let sync_protocol_handle = protocol_handles[0].clone();

		// Spawn `ProtocolController` runners.
		protocol_controllers
			.into_iter()
			.for_each(|controller| (params.executor)(controller.run().boxed()));

		// Protocol name to protocol id mapping. The first protocol is always block announce (sync)
		// protocol, aka default (hardcoded) peer set.
		let notification_protocol_ids: HashMap<ProtocolName, SetId> =
			iter::once(&params.block_announce_config)
				.chain(notification_protocols.iter())
				.enumerate()
				.map(|(index, protocol)| {
					(protocol.notifications_protocol.clone(), SetId::from(index))
				})
				.collect();

		let protocol = Protocol::new(
			From::from(&params.role),
			notification_protocols.clone(),
			params.block_announce_config,
			params.peer_store.clone(),
			protocol_handles.clone(),
			from_protocol_controllers,
			params.tx,
		)?;

		let known_addresses = {
			// Collect all reserved nodes and bootnodes addresses.
			let mut addresses: Vec<_> = network_config
				.default_peers_set
				.reserved_nodes
				.iter()
				.map(|reserved| (reserved.peer_id, reserved.multiaddr.clone()))
				.chain(notification_protocols.iter().flat_map(|protocol| {
					protocol
						.set_config
						.reserved_nodes
						.iter()
						.map(|reserved| (reserved.peer_id, reserved.multiaddr.clone()))
				}))
				.chain(
					network_config
						.boot_nodes
						.iter()
						.map(|bootnode| (bootnode.peer_id, bootnode.multiaddr.clone())),
				)
				.collect();

			// Remove possible duplicates.
			addresses.sort();
			addresses.dedup();

			addresses
		};

		// Check for duplicate bootnodes.
		network_config.boot_nodes.iter().try_for_each(|bootnode| {
			if let Some(other) = network_config
				.boot_nodes
				.iter()
				.filter(|o| o.multiaddr == bootnode.multiaddr)
				.find(|o| o.peer_id != bootnode.peer_id)
			{
				Err(Error::DuplicateBootnode {
					address: bootnode.multiaddr.clone(),
					first_id: bootnode.peer_id,
					second_id: other.peer_id,
				})
			} else {
				Ok(())
			}
		})?;

		// List of bootnode multiaddresses.
		let mut boot_node_ids = HashMap::<PeerId, Vec<Multiaddr>>::new();

		for bootnode in network_config.boot_nodes.iter() {
			boot_node_ids
				.entry(bootnode.peer_id)
				.or_default()
				.push(bootnode.multiaddr.clone());
		}

		let boot_node_ids = Arc::new(boot_node_ids);

		let num_connected = Arc::new(AtomicUsize::new(0));

		// Build the swarm.
		let (mut swarm, bandwidth): (Swarm<Behaviour<B>>, _) = {
			let user_agent =
				format!("{} ({})", network_config.client_version, network_config.node_name);

			let discovery_config = {
				let mut config = DiscoveryConfig::new(local_public.to_peer_id());
				config.with_permanent_addresses(known_addresses);
				config.discovery_limit(u64::from(network_config.default_peers_set.out_peers) + 15);
				config.with_kademlia(
					params.genesis_hash,
					params.fork_id.as_deref(),
					&params.protocol_id,
				);
				config.with_dht_random_walk(network_config.enable_dht_random_walk);
				config.allow_non_globals_in_dht(network_config.allow_non_globals_in_dht);
				config.use_kademlia_disjoint_query_paths(
					network_config.kademlia_disjoint_query_paths,
				);
				config.with_kademlia_replication_factor(network_config.kademlia_replication_factor);

				match network_config.transport {
					TransportConfig::MemoryOnly => {
						config.with_mdns(false);
						config.allow_private_ip(false);
					},
					TransportConfig::Normal {
						enable_mdns,
						allow_private_ip: allow_private_ipv4,
						..
					} => {
						config.with_mdns(enable_mdns);
						config.allow_private_ip(allow_private_ipv4);
					},
				}

				config
			};

			let behaviour = {
				let result = Behaviour::new(
					protocol,
					user_agent,
					local_public,
					discovery_config,
					request_response_protocols,
<<<<<<< HEAD
					params.peer_store.clone(),
=======
					peerset_handle.clone(),
					ConnectionLimits::default()
						.with_max_established_per_peer(Some(crate::MAX_CONNECTIONS_PER_PEER as u32))
						.with_max_established_incoming(Some(
							crate::MAX_CONNECTIONS_ESTABLISHED_INCOMING,
						)),
>>>>>>> 96f8c97d
				);

				match result {
					Ok(b) => b,
					Err(crate::request_responses::RegisterError::DuplicateProtocol(proto)) =>
						return Err(Error::DuplicateRequestResponseProtocol { protocol: proto }),
				}
			};

			let builder = {
				struct SpawnImpl<F>(F);
				impl<F: Fn(Pin<Box<dyn Future<Output = ()> + Send>>)> Executor for SpawnImpl<F> {
					fn exec(&self, f: Pin<Box<dyn Future<Output = ()> + Send>>) {
						(self.0)(f)
					}
				}
				SwarmBuilder::with_executor(
					transport,
					behaviour,
					local_peer_id,
					SpawnImpl(params.executor),
				)
			};
			let builder = builder
				.substream_upgrade_protocol_override(upgrade::Version::V1Lazy)
				.notify_handler_buffer_size(NonZeroUsize::new(32).expect("32 != 0; qed"))
				// NOTE: 24 is somewhat arbitrary and should be tuned in the future if necessary.
				// See <https://github.com/paritytech/substrate/pull/6080>
				.per_connection_event_buffer_size(24)
				.max_negotiating_inbound_streams(2048);

			(builder.build(), bandwidth)
		};

		// Initialize the metrics.
		let metrics = match &params.metrics_registry {
			Some(registry) => Some(metrics::register(
				registry,
				MetricSources {
					bandwidth: bandwidth.clone(),
					connected_peers: num_connected.clone(),
				},
			)?),
			None => None,
		};

		// Listen on multiaddresses.
		for addr in &network_config.listen_addresses {
			if let Err(err) = Swarm::<Behaviour<B>>::listen_on(&mut swarm, addr.clone()) {
				warn!(target: "sub-libp2p", "Can't listen on {} because: {:?}", addr, err)
			}
		}

		// Add external addresses.
		for addr in &network_config.public_addresses {
			Swarm::<Behaviour<B>>::add_external_address(&mut swarm, addr.clone());
		}

		let external_addresses = Arc::new(Mutex::new(Vec::new()));
		let listen_addresses = Arc::new(Mutex::new(Vec::new()));
		let peers_notifications_sinks = Arc::new(Mutex::new(HashMap::new()));

		let service = Arc::new(NetworkService {
			bandwidth,
			external_addresses: external_addresses.clone(),
			listen_addresses: listen_addresses.clone(),
			num_connected: num_connected.clone(),
			local_peer_id,
			local_identity,
			to_worker,
			peers_notifications_sinks: peers_notifications_sinks.clone(),
			notifications_sizes_metric: metrics
				.as_ref()
				.map(|metrics| metrics.notifications_sizes.clone()),
			notification_protocol_ids,
			protocol_handles,
			sync_protocol_handle,
			_marker: PhantomData,
			_block: Default::default(),
		});

		Ok(NetworkWorker {
			external_addresses,
			listen_addresses,
			num_connected,
			network_service: swarm,
			service,
			from_service,
			event_streams: out_events::OutChannels::new(params.metrics_registry.as_ref())?,
			metrics,
			boot_node_ids,
			reported_invalid_boot_nodes: Default::default(),
			peers_notifications_sinks,
			peer_store_handle: params.peer_store,
			_marker: Default::default(),
			_block: Default::default(),
		})
	}

	/// High-level network status information.
	pub fn status(&self) -> NetworkStatus {
		NetworkStatus {
			num_connected_peers: self.num_connected_peers(),
			total_bytes_inbound: self.total_bytes_inbound(),
			total_bytes_outbound: self.total_bytes_outbound(),
		}
	}

	/// Returns the total number of bytes received so far.
	pub fn total_bytes_inbound(&self) -> u64 {
		self.service.bandwidth.total_inbound()
	}

	/// Returns the total number of bytes sent so far.
	pub fn total_bytes_outbound(&self) -> u64 {
		self.service.bandwidth.total_outbound()
	}

	/// Returns the number of peers we're connected to.
	pub fn num_connected_peers(&self) -> usize {
		self.network_service.behaviour().user_protocol().num_connected_peers()
	}

	/// Adds an address for a node.
	pub fn add_known_address(&mut self, peer_id: PeerId, addr: Multiaddr) {
		self.network_service.behaviour_mut().add_known_address(peer_id, addr);
	}

	/// Return a `NetworkService` that can be shared through the code base and can be used to
	/// manipulate the worker.
	pub fn service(&self) -> &Arc<NetworkService<B, H>> {
		&self.service
	}

	/// Returns the local `PeerId`.
	pub fn local_peer_id(&self) -> &PeerId {
		Swarm::<Behaviour<B>>::local_peer_id(&self.network_service)
	}

	/// Returns the list of addresses we are listening on.
	///
	/// Does **NOT** include a trailing `/p2p/` with our `PeerId`.
	pub fn listen_addresses(&self) -> impl Iterator<Item = &Multiaddr> {
		Swarm::<Behaviour<B>>::listeners(&self.network_service)
	}

	/// Get network state.
	///
	/// **Note**: Use this only for debugging. This API is unstable. There are warnings literally
	/// everywhere about this. Please don't use this function to retrieve actual information.
	pub fn network_state(&mut self) -> NetworkState {
		let swarm = &mut self.network_service;
		let open = swarm.behaviour_mut().user_protocol().open_peers().cloned().collect::<Vec<_>>();
		let connected_peers = {
			let swarm = &mut *swarm;
			open.iter()
				.filter_map(move |peer_id| {
					let known_addresses = if let Ok(addrs) =
						NetworkBehaviour::handle_pending_outbound_connection(
							swarm.behaviour_mut(),
							ConnectionId::new_unchecked(0), // dummy value
							Some(*peer_id),
							&vec![],
							Endpoint::Listener,
						) {
						addrs.into_iter().collect()
					} else {
						error!(target: "sub-libp2p", "Was not able to get known addresses for {:?}", peer_id);
						return None
					};

					let endpoint = if let Some(e) =
						swarm.behaviour_mut().node(peer_id).and_then(|i| i.endpoint())
					{
						e.clone().into()
					} else {
						error!(target: "sub-libp2p", "Found state inconsistency between custom protocol \
						and debug information about {:?}", peer_id);
						return None
					};

					Some((
						peer_id.to_base58(),
						NetworkStatePeer {
							endpoint,
							version_string: swarm
								.behaviour_mut()
								.node(peer_id)
								.and_then(|i| i.client_version().map(|s| s.to_owned())),
							latest_ping_time: swarm
								.behaviour_mut()
								.node(peer_id)
								.and_then(|i| i.latest_ping()),
							known_addresses,
						},
					))
				})
				.collect()
		};

		let not_connected_peers = {
			let swarm = &mut *swarm;
			swarm
				.behaviour_mut()
				.known_peers()
				.into_iter()
				.filter(|p| open.iter().all(|n| n != p))
				.map(move |peer_id| {
					let known_addresses = if let Ok(addrs) =
						NetworkBehaviour::handle_pending_outbound_connection(
							swarm.behaviour_mut(),
							ConnectionId::new_unchecked(0), // dummy value
							Some(peer_id),
							&vec![],
							Endpoint::Listener,
						) {
						addrs.into_iter().collect()
					} else {
						error!(target: "sub-libp2p", "Was not able to get known addresses for {:?}", peer_id);
						Default::default()
					};

					(
						peer_id.to_base58(),
						NetworkStateNotConnectedPeer {
							version_string: swarm
								.behaviour_mut()
								.node(&peer_id)
								.and_then(|i| i.client_version().map(|s| s.to_owned())),
							latest_ping_time: swarm
								.behaviour_mut()
								.node(&peer_id)
								.and_then(|i| i.latest_ping()),
							known_addresses,
						},
					)
				})
				.collect()
		};

		let peer_id = Swarm::<Behaviour<B>>::local_peer_id(swarm).to_base58();
		let listened_addresses = swarm.listeners().cloned().collect();
		let external_addresses = swarm.external_addresses().cloned().collect();

		NetworkState {
			peer_id,
			listened_addresses,
			external_addresses,
			connected_peers,
			not_connected_peers,
			// TODO: Check what info we can include here.
			//       Issue reference: https://github.com/paritytech/substrate/issues/14160.
			peerset: serde_json::json!(
				"Unimplemented. See https://github.com/paritytech/substrate/issues/14160."
			),
		}
	}

	/// Removes a `PeerId` from the list of reserved peers.
	pub fn remove_reserved_peer(&self, peer: PeerId) {
		self.service.remove_reserved_peer(peer);
	}

	/// Adds a `PeerId` and its `Multiaddr` as reserved.
	pub fn add_reserved_peer(&self, peer: MultiaddrWithPeerId) -> Result<(), String> {
		self.service.add_reserved_peer(peer)
	}
}

impl<B: BlockT + 'static, H: ExHashT> NetworkService<B, H> {
	/// Get network state.
	///
	/// **Note**: Use this only for debugging. This API is unstable. There are warnings literally
	/// everywhere about this. Please don't use this function to retrieve actual information.
	///
	/// Returns an error if the `NetworkWorker` is no longer running.
	pub async fn network_state(&self) -> Result<NetworkState, ()> {
		let (tx, rx) = oneshot::channel();

		let _ = self
			.to_worker
			.unbounded_send(ServiceToWorkerMsg::NetworkState { pending_response: tx });

		match rx.await {
			Ok(v) => v.map_err(|_| ()),
			// The channel can only be closed if the network worker no longer exists.
			Err(_) => Err(()),
		}
	}

	/// Get the list of reserved peers.
	///
	/// Returns an error if the `NetworkWorker` is no longer running.
	pub async fn reserved_peers(&self) -> Result<Vec<PeerId>, ()> {
		let (tx, rx) = oneshot::channel();

		self.sync_protocol_handle.reserved_peers(tx);

		// The channel can only be closed if `ProtocolController` no longer exists.
		rx.await.map_err(|_| ())
	}

	/// Utility function to extract `PeerId` from each `Multiaddr` for peer set updates.
	///
	/// Returns an `Err` if one of the given addresses is invalid or contains an
	/// invalid peer ID (which includes the local peer ID).
	fn split_multiaddr_and_peer_id(
		&self,
		peers: HashSet<Multiaddr>,
	) -> Result<Vec<(PeerId, Multiaddr)>, String> {
		peers
			.into_iter()
			.map(|mut addr| {
				let peer = match addr.pop() {
					Some(multiaddr::Protocol::P2p(peer_id)) => peer_id,
					_ => return Err("Missing PeerId from address".to_string()),
				};

				// Make sure the local peer ID is never added to the PSM
				// or added as a "known address", even if given.
				if peer == self.local_peer_id {
					Err("Local peer ID in peer set.".to_string())
				} else {
					Ok((peer, addr))
				}
			})
			.collect::<Result<Vec<(PeerId, Multiaddr)>, String>>()
	}
}

impl<B, H> NetworkStateInfo for NetworkService<B, H>
where
	B: sp_runtime::traits::Block,
	H: ExHashT,
{
	/// Returns the local external addresses.
	fn external_addresses(&self) -> Vec<Multiaddr> {
		self.external_addresses.lock().clone()
	}

	/// Returns the listener addresses (without trailing `/p2p/` with our `PeerId`).
	fn listen_addresses(&self) -> Vec<Multiaddr> {
		self.listen_addresses.lock().clone()
	}

	/// Returns the local Peer ID.
	fn local_peer_id(&self) -> PeerId {
		self.local_peer_id
	}
}

impl<B, H> NetworkSigner for NetworkService<B, H>
where
	B: sp_runtime::traits::Block,
	H: ExHashT,
{
	fn sign_with_local_identity(&self, msg: impl AsRef<[u8]>) -> Result<Signature, SigningError> {
		Signature::sign_message(msg.as_ref(), &self.local_identity)
	}
}

impl<B, H> NetworkDHTProvider for NetworkService<B, H>
where
	B: BlockT + 'static,
	H: ExHashT,
{
	/// Start getting a value from the DHT.
	///
	/// This will generate either a `ValueFound` or a `ValueNotFound` event and pass it as an
	/// item on the [`NetworkWorker`] stream.
	fn get_value(&self, key: &KademliaKey) {
		let _ = self.to_worker.unbounded_send(ServiceToWorkerMsg::GetValue(key.clone()));
	}

	/// Start putting a value in the DHT.
	///
	/// This will generate either a `ValuePut` or a `ValuePutFailed` event and pass it as an
	/// item on the [`NetworkWorker`] stream.
	fn put_value(&self, key: KademliaKey, value: Vec<u8>) {
		let _ = self.to_worker.unbounded_send(ServiceToWorkerMsg::PutValue(key, value));
	}
}

#[async_trait::async_trait]
impl<B, H> NetworkStatusProvider for NetworkService<B, H>
where
	B: BlockT + 'static,
	H: ExHashT,
{
	async fn status(&self) -> Result<NetworkStatus, ()> {
		let (tx, rx) = oneshot::channel();

		let _ = self
			.to_worker
			.unbounded_send(ServiceToWorkerMsg::NetworkStatus { pending_response: tx });

		match rx.await {
			Ok(v) => v.map_err(|_| ()),
			// The channel can only be closed if the network worker no longer exists.
			Err(_) => Err(()),
		}
	}
}

impl<B, H> NetworkPeers for NetworkService<B, H>
where
	B: BlockT + 'static,
	H: ExHashT,
{
	fn set_authorized_peers(&self, peers: HashSet<PeerId>) {
		self.sync_protocol_handle.set_reserved_peers(peers);
	}

	fn set_authorized_only(&self, reserved_only: bool) {
		self.sync_protocol_handle.set_reserved_only(reserved_only);
	}

	fn add_known_address(&self, peer_id: PeerId, addr: Multiaddr) {
		let _ = self
			.to_worker
			.unbounded_send(ServiceToWorkerMsg::AddKnownAddress(peer_id, addr));
	}

	fn report_peer(&self, who: PeerId, cost_benefit: ReputationChange) {
		let _ = self.to_worker.unbounded_send(ServiceToWorkerMsg::ReportPeer(who, cost_benefit));
	}

	fn disconnect_peer(&self, who: PeerId, protocol: ProtocolName) {
		let _ = self.to_worker.unbounded_send(ServiceToWorkerMsg::DisconnectPeer(who, protocol));
	}

	fn accept_unreserved_peers(&self) {
		self.sync_protocol_handle.set_reserved_only(false);
	}

	fn deny_unreserved_peers(&self) {
		self.sync_protocol_handle.set_reserved_only(true);
	}

	fn add_reserved_peer(&self, peer: MultiaddrWithPeerId) -> Result<(), String> {
		// Make sure the local peer ID is never added as a reserved peer.
		if peer.peer_id == self.local_peer_id {
			return Err("Local peer ID cannot be added as a reserved peer.".to_string())
		}

		let _ = self
			.to_worker
			.unbounded_send(ServiceToWorkerMsg::AddKnownAddress(peer.peer_id, peer.multiaddr));
		self.sync_protocol_handle.add_reserved_peer(peer.peer_id);
		Ok(())
	}

	fn remove_reserved_peer(&self, peer_id: PeerId) {
		self.sync_protocol_handle.remove_reserved_peer(peer_id);
	}

	fn set_reserved_peers(
		&self,
		protocol: ProtocolName,
		peers: HashSet<Multiaddr>,
	) -> Result<(), String> {
		let Some(set_id) = self.notification_protocol_ids.get(&protocol) else {
			return Err(format!("Cannot set reserved peers for unknown protocol: {}", protocol))
		};

		let peers_addrs = self.split_multiaddr_and_peer_id(peers)?;

		let mut peers: HashSet<PeerId> = HashSet::with_capacity(peers_addrs.len());

		for (peer_id, addr) in peers_addrs.into_iter() {
			// Make sure the local peer ID is never added to the PSM.
			if peer_id == self.local_peer_id {
				return Err("Local peer ID cannot be added as a reserved peer.".to_string())
			}

			peers.insert(peer_id);

			if !addr.is_empty() {
				let _ = self
					.to_worker
					.unbounded_send(ServiceToWorkerMsg::AddKnownAddress(peer_id, addr));
			}
		}

		self.protocol_handles[usize::from(*set_id)].set_reserved_peers(peers);

		Ok(())
	}

	fn add_peers_to_reserved_set(
		&self,
		protocol: ProtocolName,
		peers: HashSet<Multiaddr>,
	) -> Result<(), String> {
		let Some(set_id) = self.notification_protocol_ids.get(&protocol) else {
			return Err(
				format!("Cannot add peers to reserved set of unknown protocol: {}", protocol)
			)
		};

		let peers = self.split_multiaddr_and_peer_id(peers)?;

		for (peer_id, addr) in peers.into_iter() {
			// Make sure the local peer ID is never added to the PSM.
			if peer_id == self.local_peer_id {
				return Err("Local peer ID cannot be added as a reserved peer.".to_string())
			}

			if !addr.is_empty() {
				let _ = self
					.to_worker
					.unbounded_send(ServiceToWorkerMsg::AddKnownAddress(peer_id, addr));
			}

			self.protocol_handles[usize::from(*set_id)].add_reserved_peer(peer_id);
		}

		Ok(())
	}

	fn remove_peers_from_reserved_set(
		&self,
		protocol: ProtocolName,
		peers: Vec<PeerId>,
	) -> Result<(), String> {
		let Some(set_id) = self.notification_protocol_ids.get(&protocol) else {
			return Err(
				format!("Cannot remove peers from reserved set of unknown protocol: {}", protocol)
			)
		};

		for peer_id in peers.into_iter() {
			self.protocol_handles[usize::from(*set_id)].remove_reserved_peer(peer_id);
		}

		Ok(())
	}

	fn sync_num_connected(&self) -> usize {
		self.num_connected.load(Ordering::Relaxed)
	}
}

impl<B, H> NetworkEventStream for NetworkService<B, H>
where
	B: BlockT + 'static,
	H: ExHashT,
{
	fn event_stream(&self, name: &'static str) -> Pin<Box<dyn Stream<Item = Event> + Send>> {
		let (tx, rx) = out_events::channel(name, 100_000);
		let _ = self.to_worker.unbounded_send(ServiceToWorkerMsg::EventStream(tx));
		Box::pin(rx)
	}
}

impl<B, H> NetworkNotification for NetworkService<B, H>
where
	B: BlockT + 'static,
	H: ExHashT,
{
	fn write_notification(&self, target: PeerId, protocol: ProtocolName, message: Vec<u8>) {
		// We clone the `NotificationsSink` in order to be able to unlock the network-wide
		// `peers_notifications_sinks` mutex as soon as possible.
		let sink = {
			let peers_notifications_sinks = self.peers_notifications_sinks.lock();
			if let Some(sink) = peers_notifications_sinks.get(&(target, protocol.clone())) {
				sink.clone()
			} else {
				// Notification silently discarded, as documented.
				debug!(
					target: "sub-libp2p",
					"Attempted to send notification on missing or closed substream: {}, {:?}",
					target, protocol,
				);
				return
			}
		};

		if let Some(notifications_sizes_metric) = self.notifications_sizes_metric.as_ref() {
			notifications_sizes_metric
				.with_label_values(&["out", &protocol])
				.observe(message.len() as f64);
		}

		// Sending is communicated to the `NotificationsSink`.
		trace!(
			target: "sub-libp2p",
			"External API => Notification({:?}, {:?}, {} bytes)",
			target, protocol, message.len()
		);
		trace!(target: "sub-libp2p", "Handler({:?}) <= Sync notification", target);
		sink.send_sync_notification(message);
	}

	fn notification_sender(
		&self,
		target: PeerId,
		protocol: ProtocolName,
	) -> Result<Box<dyn NotificationSenderT>, NotificationSenderError> {
		// We clone the `NotificationsSink` in order to be able to unlock the network-wide
		// `peers_notifications_sinks` mutex as soon as possible.
		let sink = {
			let peers_notifications_sinks = self.peers_notifications_sinks.lock();
			if let Some(sink) = peers_notifications_sinks.get(&(target, protocol.clone())) {
				sink.clone()
			} else {
				return Err(NotificationSenderError::Closed)
			}
		};

		let notification_size_metric = self
			.notifications_sizes_metric
			.as_ref()
			.map(|histogram| histogram.with_label_values(&["out", &protocol]));

		Ok(Box::new(NotificationSender { sink, protocol_name: protocol, notification_size_metric }))
	}

	fn set_notification_handshake(&self, protocol: ProtocolName, handshake: Vec<u8>) {
		let _ = self
			.to_worker
			.unbounded_send(ServiceToWorkerMsg::SetNotificationHandshake(protocol, handshake));
	}
}

#[async_trait::async_trait]
impl<B, H> NetworkRequest for NetworkService<B, H>
where
	B: BlockT + 'static,
	H: ExHashT,
{
	async fn request(
		&self,
		target: PeerId,
		protocol: ProtocolName,
		request: Vec<u8>,
		connect: IfDisconnected,
	) -> Result<Vec<u8>, RequestFailure> {
		let (tx, rx) = oneshot::channel();

		self.start_request(target, protocol, request, tx, connect);

		match rx.await {
			Ok(v) => v,
			// The channel can only be closed if the network worker no longer exists. If the
			// network worker no longer exists, then all connections to `target` are necessarily
			// closed, and we legitimately report this situation as a "ConnectionClosed".
			Err(_) => Err(RequestFailure::Network(OutboundFailure::ConnectionClosed)),
		}
	}

	fn start_request(
		&self,
		target: PeerId,
		protocol: ProtocolName,
		request: Vec<u8>,
		tx: oneshot::Sender<Result<Vec<u8>, RequestFailure>>,
		connect: IfDisconnected,
	) {
		let _ = self.to_worker.unbounded_send(ServiceToWorkerMsg::Request {
			target,
			protocol: protocol.into(),
			request,
			pending_response: tx,
			connect,
		});
	}
}

/// A `NotificationSender` allows for sending notifications to a peer with a chosen protocol.
#[must_use]
pub struct NotificationSender {
	sink: NotificationsSink,

	/// Name of the protocol on the wire.
	protocol_name: ProtocolName,

	/// Field extracted from the [`Metrics`] struct and necessary to report the
	/// notifications-related metrics.
	notification_size_metric: Option<Histogram>,
}

#[async_trait::async_trait]
impl NotificationSenderT for NotificationSender {
	async fn ready(
		&self,
	) -> Result<Box<dyn NotificationSenderReadyT + '_>, NotificationSenderError> {
		Ok(Box::new(NotificationSenderReady {
			ready: match self.sink.reserve_notification().await {
				Ok(r) => Some(r),
				Err(()) => return Err(NotificationSenderError::Closed),
			},
			peer_id: self.sink.peer_id(),
			protocol_name: &self.protocol_name,
			notification_size_metric: self.notification_size_metric.clone(),
		}))
	}
}

/// Reserved slot in the notifications buffer, ready to accept data.
#[must_use]
pub struct NotificationSenderReady<'a> {
	ready: Option<Ready<'a>>,

	/// Target of the notification.
	peer_id: &'a PeerId,

	/// Name of the protocol on the wire.
	protocol_name: &'a ProtocolName,

	/// Field extracted from the [`Metrics`] struct and necessary to report the
	/// notifications-related metrics.
	notification_size_metric: Option<Histogram>,
}

impl<'a> NotificationSenderReadyT for NotificationSenderReady<'a> {
	fn send(&mut self, notification: Vec<u8>) -> Result<(), NotificationSenderError> {
		if let Some(notification_size_metric) = &self.notification_size_metric {
			notification_size_metric.observe(notification.len() as f64);
		}

		trace!(
			target: "sub-libp2p",
			"External API => Notification({:?}, {}, {} bytes)",
			self.peer_id, self.protocol_name, notification.len(),
		);
		trace!(target: "sub-libp2p", "Handler({:?}) <= Async notification", self.peer_id);

		self.ready
			.take()
			.ok_or(NotificationSenderError::Closed)?
			.send(notification)
			.map_err(|()| NotificationSenderError::Closed)
	}
}

/// Messages sent from the `NetworkService` to the `NetworkWorker`.
///
/// Each entry corresponds to a method of `NetworkService`.
enum ServiceToWorkerMsg {
	GetValue(KademliaKey),
	PutValue(KademliaKey, Vec<u8>),
	AddKnownAddress(PeerId, Multiaddr),
	ReportPeer(PeerId, ReputationChange),
	EventStream(out_events::Sender),
	Request {
		target: PeerId,
		protocol: ProtocolName,
		request: Vec<u8>,
		pending_response: oneshot::Sender<Result<Vec<u8>, RequestFailure>>,
		connect: IfDisconnected,
	},
	NetworkStatus {
		pending_response: oneshot::Sender<Result<NetworkStatus, RequestFailure>>,
	},
	NetworkState {
		pending_response: oneshot::Sender<Result<NetworkState, RequestFailure>>,
	},
	DisconnectPeer(PeerId, ProtocolName),
	SetNotificationHandshake(ProtocolName, Vec<u8>),
}

/// Main network worker. Must be polled in order for the network to advance.
///
/// You are encouraged to poll this in a separate background thread or task.
#[must_use = "The NetworkWorker must be polled in order for the network to advance"]
pub struct NetworkWorker<B, H>
where
	B: BlockT + 'static,
	H: ExHashT,
{
	/// Updated by the `NetworkWorker` and loaded by the `NetworkService`.
	external_addresses: Arc<Mutex<Vec<Multiaddr>>>,
	/// Updated by the `NetworkWorker` and loaded by the `NetworkService`.
	listen_addresses: Arc<Mutex<Vec<Multiaddr>>>,
	/// Updated by the `NetworkWorker` and loaded by the `NetworkService`.
	num_connected: Arc<AtomicUsize>,
	/// The network service that can be extracted and shared through the codebase.
	service: Arc<NetworkService<B, H>>,
	/// The *actual* network.
	network_service: Swarm<Behaviour<B>>,
	/// Messages from the [`NetworkService`] that must be processed.
	from_service: TracingUnboundedReceiver<ServiceToWorkerMsg>,
	/// Senders for events that happen on the network.
	event_streams: out_events::OutChannels,
	/// Prometheus network metrics.
	metrics: Option<Metrics>,
	/// The `PeerId`'s of all boot nodes mapped to the registered addresses.
	boot_node_ids: Arc<HashMap<PeerId, Vec<Multiaddr>>>,
	/// Boot nodes that we already have reported as invalid.
	reported_invalid_boot_nodes: HashSet<PeerId>,
	/// For each peer and protocol combination, an object that allows sending notifications to
	/// that peer. Shared with the [`NetworkService`].
	peers_notifications_sinks: Arc<Mutex<HashMap<(PeerId, ProtocolName), NotificationsSink>>>,
	/// Peer reputation store handle.
	peer_store_handle: PeerStoreHandle,
	/// Marker to pin the `H` generic. Serves no purpose except to not break backwards
	/// compatibility.
	_marker: PhantomData<H>,
	/// Marker for block type
	_block: PhantomData<B>,
}

impl<B, H> NetworkWorker<B, H>
where
	B: BlockT + 'static,
	H: ExHashT,
{
	/// Run the network.
	pub async fn run(mut self) {
		while self.next_action().await {}
	}

	/// Perform one action on the network.
	///
	/// Returns `false` when the worker should be shutdown.
	/// Use in tests only.
	pub async fn next_action(&mut self) -> bool {
		futures::select! {
			// Next message from the service.
			msg = self.from_service.next() => {
				if let Some(msg) = msg {
					self.handle_worker_message(msg);
				} else {
					return false
				}
			},
			// Next event from `Swarm` (the stream guaranteed to never terminate).
			event = self.network_service.select_next_some() => {
				self.handle_swarm_event(event);
			},
		};

		// Update the variables shared with the `NetworkService`.
		let num_connected_peers =
			self.network_service.behaviour_mut().user_protocol_mut().num_connected_peers();
		self.num_connected.store(num_connected_peers, Ordering::Relaxed);
		{
			let external_addresses = self.network_service.external_addresses().cloned().collect();
			*self.external_addresses.lock() = external_addresses;

			let listen_addresses =
				self.network_service.listeners().map(ToOwned::to_owned).collect();
			*self.listen_addresses.lock() = listen_addresses;
		}

		if let Some(metrics) = self.metrics.as_ref() {
			if let Some(buckets) = self.network_service.behaviour_mut().num_entries_per_kbucket() {
				for (lower_ilog2_bucket_bound, num_entries) in buckets {
					metrics
						.kbuckets_num_nodes
						.with_label_values(&[&lower_ilog2_bucket_bound.to_string()])
						.set(num_entries as u64);
				}
			}
			if let Some(num_entries) = self.network_service.behaviour_mut().num_kademlia_records() {
				metrics.kademlia_records_count.set(num_entries as u64);
			}
			if let Some(num_entries) =
				self.network_service.behaviour_mut().kademlia_records_total_size()
			{
				metrics.kademlia_records_sizes_total.set(num_entries as u64);
			}
			metrics
				.peerset_num_discovered
				.set(self.peer_store_handle.num_known_peers() as u64);
			metrics.pending_connections.set(
				Swarm::network_info(&self.network_service).connection_counters().num_pending()
					as u64,
			);
		}

		true
	}

	/// Process the next message coming from the `NetworkService`.
	fn handle_worker_message(&mut self, msg: ServiceToWorkerMsg) {
		match msg {
			ServiceToWorkerMsg::GetValue(key) =>
				self.network_service.behaviour_mut().get_value(key),
			ServiceToWorkerMsg::PutValue(key, value) =>
				self.network_service.behaviour_mut().put_value(key, value),
			ServiceToWorkerMsg::AddKnownAddress(peer_id, addr) =>
				self.network_service.behaviour_mut().add_known_address(peer_id, addr),
			ServiceToWorkerMsg::ReportPeer(peer_id, reputation_change) =>
				self.peer_store_handle.report_peer(peer_id, reputation_change),
			ServiceToWorkerMsg::EventStream(sender) => self.event_streams.push(sender),
			ServiceToWorkerMsg::Request {
				target,
				protocol,
				request,
				pending_response,
				connect,
			} => {
				self.network_service.behaviour_mut().send_request(
					&target,
					&protocol,
					request,
					pending_response,
					connect,
				);
			},
			ServiceToWorkerMsg::NetworkStatus { pending_response } => {
				let _ = pending_response.send(Ok(self.status()));
			},
			ServiceToWorkerMsg::NetworkState { pending_response } => {
				let _ = pending_response.send(Ok(self.network_state()));
			},
			ServiceToWorkerMsg::DisconnectPeer(who, protocol_name) => self
				.network_service
				.behaviour_mut()
				.user_protocol_mut()
				.disconnect_peer(&who, protocol_name),
			ServiceToWorkerMsg::SetNotificationHandshake(protocol, handshake) => self
				.network_service
				.behaviour_mut()
				.user_protocol_mut()
				.set_notification_handshake(protocol, handshake),
		}
	}

	/// Process the next event coming from `Swarm`.
	fn handle_swarm_event(&mut self, event: SwarmEvent<BehaviourOut, THandlerErr<Behaviour<B>>>) {
		match event {
			SwarmEvent::Behaviour(BehaviourOut::InboundRequest { protocol, result, .. }) => {
				if let Some(metrics) = self.metrics.as_ref() {
					match result {
						Ok(serve_time) => {
							metrics
								.requests_in_success_total
								.with_label_values(&[&protocol])
								.observe(serve_time.as_secs_f64());
						},
						Err(err) => {
							let reason = match err {
								ResponseFailure::Network(InboundFailure::Timeout) =>
									Some("timeout"),
								ResponseFailure::Network(InboundFailure::UnsupportedProtocols) =>
								// `UnsupportedProtocols` is reported for every single
								// inbound request whenever a request with an unsupported
								// protocol is received. This is not reported in order to
								// avoid confusions.
									None,
								ResponseFailure::Network(InboundFailure::ResponseOmission) =>
									Some("busy-omitted"),
								ResponseFailure::Network(InboundFailure::ConnectionClosed) =>
									Some("connection-closed"),
							};

							if let Some(reason) = reason {
								metrics
									.requests_in_failure_total
									.with_label_values(&[&protocol, reason])
									.inc();
							}
						},
					}
				}
			},
			SwarmEvent::Behaviour(BehaviourOut::RequestFinished {
				protocol,
				duration,
				result,
				..
			}) =>
				if let Some(metrics) = self.metrics.as_ref() {
					match result {
						Ok(_) => {
							metrics
								.requests_out_success_total
								.with_label_values(&[&protocol])
								.observe(duration.as_secs_f64());
						},
						Err(err) => {
							let reason = match err {
								RequestFailure::NotConnected => "not-connected",
								RequestFailure::UnknownProtocol => "unknown-protocol",
								RequestFailure::Refused => "refused",
								RequestFailure::Obsolete => "obsolete",
								RequestFailure::Network(OutboundFailure::DialFailure) =>
									"dial-failure",
								RequestFailure::Network(OutboundFailure::Timeout) => "timeout",
								RequestFailure::Network(OutboundFailure::ConnectionClosed) =>
									"connection-closed",
								RequestFailure::Network(OutboundFailure::UnsupportedProtocols) =>
									"unsupported",
							};

							metrics
								.requests_out_failure_total
								.with_label_values(&[&protocol, reason])
								.inc();
						},
					}
				},
			SwarmEvent::Behaviour(BehaviourOut::ReputationChanges { peer, changes }) => {
				for change in changes {
					self.peer_store_handle.report_peer(peer, change);
				}
			},
			SwarmEvent::Behaviour(BehaviourOut::PeerIdentify {
				peer_id,
				info:
					IdentifyInfo {
						protocol_version,
						agent_version,
						mut listen_addrs,
						protocols,
						observed_addr,
						..
					},
			}) => {
				if listen_addrs.len() > 30 {
					debug!(
						target: "sub-libp2p",
						"Node {:?} has reported more than 30 addresses; it is identified by {:?} and {:?}",
						peer_id, protocol_version, agent_version
					);
					listen_addrs.truncate(30);
				}
				for addr in listen_addrs {
					self.network_service.behaviour_mut().add_self_reported_address_to_dht(
						&peer_id,
						&protocols,
						addr.clone(),
					);
				}
<<<<<<< HEAD
				self.peer_store_handle.add_known_peer(peer_id);
=======
				self.network_service.behaviour_mut().user_protocol_mut().add_known_peer(peer_id);
				// Confirm the observed address manually since they are no longer trusted by
				// default (libp2p >= 0.52)
				// TODO: remove this when/if AutoNAT is implemented.
				self.network_service.add_external_address(observed_addr);
>>>>>>> 96f8c97d
			},
			SwarmEvent::Behaviour(BehaviourOut::Discovered(peer_id)) => {
				self.peer_store_handle.add_known_peer(peer_id);
			},
			SwarmEvent::Behaviour(BehaviourOut::RandomKademliaStarted) => {
				if let Some(metrics) = self.metrics.as_ref() {
					metrics.kademlia_random_queries_total.inc();
				}
			},
			SwarmEvent::Behaviour(BehaviourOut::NotificationStreamOpened {
				remote,
				protocol,
				negotiated_fallback,
				notifications_sink,
				role,
				received_handshake,
			}) => {
				if let Some(metrics) = self.metrics.as_ref() {
					metrics
						.notifications_streams_opened_total
						.with_label_values(&[&protocol])
						.inc();
				}
				{
					let mut peers_notifications_sinks = self.peers_notifications_sinks.lock();
					let _previous_value = peers_notifications_sinks
						.insert((remote, protocol.clone()), notifications_sink);
					debug_assert!(_previous_value.is_none());
				}
				self.event_streams.send(Event::NotificationStreamOpened {
					remote,
					protocol,
					negotiated_fallback,
					role,
					received_handshake,
				});
			},
			SwarmEvent::Behaviour(BehaviourOut::NotificationStreamReplaced {
				remote,
				protocol,
				notifications_sink,
			}) => {
				let mut peers_notifications_sinks = self.peers_notifications_sinks.lock();
				if let Some(s) = peers_notifications_sinks.get_mut(&(remote, protocol)) {
					*s = notifications_sink;
				} else {
					error!(
						target: "sub-libp2p",
						"NotificationStreamReplaced for non-existing substream"
					);
					debug_assert!(false);
				}

				// TODO: Notifications might have been lost as a result of the previous
				// connection being dropped, and as a result it would be preferable to notify
				// the users of this fact by simulating the substream being closed then
				// reopened.
				// The code below doesn't compile because `role` is unknown. Propagating the
				// handshake of the secondary connections is quite an invasive change and
				// would conflict with https://github.com/paritytech/substrate/issues/6403.
				// Considering that dropping notifications is generally regarded as
				// acceptable, this bug is at the moment intentionally left there and is
				// intended to be fixed at the same time as
				// https://github.com/paritytech/substrate/issues/6403.
				// self.event_streams.send(Event::NotificationStreamClosed {
				// remote,
				// protocol,
				// });
				// self.event_streams.send(Event::NotificationStreamOpened {
				// remote,
				// protocol,
				// role,
				// });
			},
			SwarmEvent::Behaviour(BehaviourOut::NotificationStreamClosed { remote, protocol }) => {
				if let Some(metrics) = self.metrics.as_ref() {
					metrics
						.notifications_streams_closed_total
						.with_label_values(&[&protocol[..]])
						.inc();
				}
				self.event_streams
					.send(Event::NotificationStreamClosed { remote, protocol: protocol.clone() });
				{
					let mut peers_notifications_sinks = self.peers_notifications_sinks.lock();
					let _previous_value = peers_notifications_sinks.remove(&(remote, protocol));
					debug_assert!(_previous_value.is_some());
				}
			},
			SwarmEvent::Behaviour(BehaviourOut::NotificationsReceived { remote, messages }) => {
				if let Some(metrics) = self.metrics.as_ref() {
					for (protocol, message) in &messages {
						metrics
							.notifications_sizes
							.with_label_values(&["in", protocol])
							.observe(message.len() as f64);
					}
				}
				self.event_streams.send(Event::NotificationsReceived { remote, messages });
			},
			SwarmEvent::Behaviour(BehaviourOut::Dht(event, duration)) => {
				if let Some(metrics) = self.metrics.as_ref() {
					let query_type = match event {
						DhtEvent::ValueFound(_) => "value-found",
						DhtEvent::ValueNotFound(_) => "value-not-found",
						DhtEvent::ValuePut(_) => "value-put",
						DhtEvent::ValuePutFailed(_) => "value-put-failed",
					};
					metrics
						.kademlia_query_duration
						.with_label_values(&[query_type])
						.observe(duration.as_secs_f64());
				}

				self.event_streams.send(Event::Dht(event));
			},
			SwarmEvent::Behaviour(BehaviourOut::None) => {
				// Ignored event from lower layers.
			},
			SwarmEvent::ConnectionEstablished {
				peer_id,
				endpoint,
				num_established,
				concurrent_dial_errors,
				..
			} => {
				if let Some(errors) = concurrent_dial_errors {
					debug!(target: "sub-libp2p", "Libp2p => Connected({:?}) with errors: {:?}", peer_id, errors);
				} else {
					debug!(target: "sub-libp2p", "Libp2p => Connected({:?})", peer_id);
				}

				if let Some(metrics) = self.metrics.as_ref() {
					let direction = match endpoint {
						ConnectedPoint::Dialer { .. } => "out",
						ConnectedPoint::Listener { .. } => "in",
					};
					metrics.connections_opened_total.with_label_values(&[direction]).inc();

					if num_established.get() == 1 {
						metrics.distinct_peers_connections_opened_total.inc();
					}
				}
			},
			SwarmEvent::ConnectionClosed {
				connection_id,
				peer_id,
				cause,
				endpoint,
				num_established,
			} => {
				debug!(target: "sub-libp2p", "Libp2p => Disconnected({:?} via {:?}: {:?})", peer_id, connection_id, cause);
				if let Some(metrics) = self.metrics.as_ref() {
					let direction = match endpoint {
						ConnectedPoint::Dialer { .. } => "out",
						ConnectedPoint::Listener { .. } => "in",
					};
					let reason = match cause {
						Some(ConnectionError::IO(_)) => "transport-error",
						Some(ConnectionError::Handler(Either::Left(Either::Left(
							Either::Left(Either::Right(_)),
						)))) => "ping-timeout",
						Some(ConnectionError::Handler(Either::Left(Either::Left(
							Either::Left(Either::Left(
								NotifsHandlerError::SyncNotificationsClogged,
							)),
						)))) => "sync-notifications-clogged",
						Some(ConnectionError::Handler(_)) => "protocol-error",
						Some(ConnectionError::KeepAliveTimeout) => "keep-alive-timeout",
						None => "actively-closed",
					};
					metrics.connections_closed_total.with_label_values(&[direction, reason]).inc();

					// `num_established` represents the number of *remaining* connections.
					if num_established == 0 {
						metrics.distinct_peers_connections_closed_total.inc();
					}
				}
			},
			SwarmEvent::NewListenAddr { address, .. } => {
				trace!(target: "sub-libp2p", "Libp2p => NewListenAddr({})", address);
				if let Some(metrics) = self.metrics.as_ref() {
					metrics.listeners_local_addresses.inc();
				}
			},
			SwarmEvent::ExpiredListenAddr { address, .. } => {
				info!(target: "sub-libp2p", "📪 No longer listening on {}", address);
				if let Some(metrics) = self.metrics.as_ref() {
					metrics.listeners_local_addresses.dec();
				}
			},
			SwarmEvent::OutgoingConnectionError { connection_id, peer_id, error } => {
				if let Some(peer_id) = peer_id {
					trace!(
						target: "sub-libp2p",
						"Libp2p => Failed to reach {:?} via {:?}: {}",
						peer_id, connection_id, error,
					);

					let not_reported = !self.reported_invalid_boot_nodes.contains(&peer_id);

					if let Some(addresses) =
						not_reported.then(|| self.boot_node_ids.get(&peer_id)).flatten()
					{
						if let DialError::WrongPeerId { obtained, endpoint } = &error {
							if let ConnectedPoint::Dialer { address, role_override: _ } = endpoint {
								let address_without_peer_id = parse_addr(address.clone())
									.map_or_else(|_| address.clone(), |r| r.1);

								// Only report for address of boot node that was added at startup of
								// the node and not for any address that the node learned of the
								// boot node.
								if addresses.iter().any(|a| address_without_peer_id == *a) {
									warn!(
										"💔 The bootnode you want to connect to at `{address}` provided a \
										 different peer ID `{obtained}` than the one you expect `{peer_id}`.",
									);

									self.reported_invalid_boot_nodes.insert(peer_id);
								}
							}
						}
					}
				}

				if let Some(metrics) = self.metrics.as_ref() {
					#[allow(deprecated)]
					let reason = match error {
						DialError::Denied { cause } =>
							if cause.downcast::<Exceeded>().is_ok() {
								Some("limit-reached")
							} else {
								None
							},
						DialError::WrongPeerId { .. } | DialError::LocalPeerId { .. } =>
							Some("invalid-peer-id"),
						DialError::Transport(_) => Some("transport-error"),
						DialError::NoAddresses |
						DialError::DialPeerConditionFalse(_) |
						DialError::Aborted => None, // ignore them
					};
					if let Some(reason) = reason {
						metrics.pending_connections_errors_total.with_label_values(&[reason]).inc();
					}
				}
			},
			SwarmEvent::Dialing { peer_id, connection_id } => {
				trace!(target: "sub-libp2p", "Libp2p => Dialing({:?} via {:?})", peer_id, connection_id)
			},
			SwarmEvent::IncomingConnection { connection_id, local_addr, send_back_addr } => {
				trace!(target: "sub-libp2p", "Libp2p => IncomingConnection({},{} via {:?}))",
					local_addr, send_back_addr, connection_id);
				if let Some(metrics) = self.metrics.as_ref() {
					metrics.incoming_connections_total.inc();
				}
			},
			SwarmEvent::IncomingConnectionError {
				connection_id,
				local_addr,
				send_back_addr,
				error,
			} => {
				debug!(
					target: "sub-libp2p",
					"Libp2p => IncomingConnectionError({},{} via {:?}): {}",
					local_addr, send_back_addr, connection_id, error,
				);
				if let Some(metrics) = self.metrics.as_ref() {
					#[allow(deprecated)]
					let reason = match error {
						ListenError::Denied { cause } =>
							if cause.downcast::<Exceeded>().is_ok() {
								Some("limit-reached")
							} else {
								None
							},
						ListenError::WrongPeerId { .. } | ListenError::LocalPeerId { .. } =>
							Some("invalid-peer-id"),
						ListenError::Transport(_) => Some("transport-error"),
						ListenError::Aborted => None, // ignore it
					};

					if let Some(reason) = reason {
						metrics
							.incoming_connections_errors_total
							.with_label_values(&[reason])
							.inc();
					}
				}
			},
			SwarmEvent::ListenerClosed { reason, addresses, .. } => {
				if let Some(metrics) = self.metrics.as_ref() {
					metrics.listeners_local_addresses.sub(addresses.len() as u64);
				}
				let addrs =
					addresses.into_iter().map(|a| a.to_string()).collect::<Vec<_>>().join(", ");
				match reason {
					Ok(()) => error!(
						target: "sub-libp2p",
						"📪 Libp2p listener ({}) closed gracefully",
						addrs
					),
					Err(e) => error!(
						target: "sub-libp2p",
						"📪 Libp2p listener ({}) closed: {}",
						addrs, e
					),
				}
			},
			SwarmEvent::ListenerError { error, .. } => {
				debug!(target: "sub-libp2p", "Libp2p => ListenerError: {}", error);
				if let Some(metrics) = self.metrics.as_ref() {
					metrics.listeners_errors_total.inc();
				}
			},
		}
	}
}

impl<B, H> Unpin for NetworkWorker<B, H>
where
	B: BlockT + 'static,
	H: ExHashT,
{
}

fn ensure_addresses_consistent_with_transport<'a>(
	addresses: impl Iterator<Item = &'a Multiaddr>,
	transport: &TransportConfig,
) -> Result<(), Error> {
	if matches!(transport, TransportConfig::MemoryOnly) {
		let addresses: Vec<_> = addresses
			.filter(|x| {
				x.iter().any(|y| !matches!(y, libp2p::core::multiaddr::Protocol::Memory(_)))
			})
			.cloned()
			.collect();

		if !addresses.is_empty() {
			return Err(Error::AddressesForAnotherTransport {
				transport: transport.clone(),
				addresses,
			})
		}
	} else {
		let addresses: Vec<_> = addresses
			.filter(|x| x.iter().any(|y| matches!(y, libp2p::core::multiaddr::Protocol::Memory(_))))
			.cloned()
			.collect();

		if !addresses.is_empty() {
			return Err(Error::AddressesForAnotherTransport {
				transport: transport.clone(),
				addresses,
			})
		}
	}

	Ok(())
}<|MERGE_RESOLUTION|>--- conflicted
+++ resolved
@@ -432,16 +432,12 @@
 					local_public,
 					discovery_config,
 					request_response_protocols,
-<<<<<<< HEAD
 					params.peer_store.clone(),
-=======
-					peerset_handle.clone(),
 					ConnectionLimits::default()
 						.with_max_established_per_peer(Some(crate::MAX_CONNECTIONS_PER_PEER as u32))
 						.with_max_established_incoming(Some(
 							crate::MAX_CONNECTIONS_ESTABLISHED_INCOMING,
 						)),
->>>>>>> 96f8c97d
 				);
 
 				match result {
@@ -1469,15 +1465,11 @@
 						addr.clone(),
 					);
 				}
-<<<<<<< HEAD
 				self.peer_store_handle.add_known_peer(peer_id);
-=======
-				self.network_service.behaviour_mut().user_protocol_mut().add_known_peer(peer_id);
 				// Confirm the observed address manually since they are no longer trusted by
 				// default (libp2p >= 0.52)
 				// TODO: remove this when/if AutoNAT is implemented.
 				self.network_service.add_external_address(observed_addr);
->>>>>>> 96f8c97d
 			},
 			SwarmEvent::Behaviour(BehaviourOut::Discovered(peer_id)) => {
 				self.peer_store_handle.add_known_peer(peer_id);
