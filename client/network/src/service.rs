--- conflicted
+++ resolved
@@ -29,13 +29,8 @@
 
 use crate::{
 	ExHashT, NetworkStateInfo,
-<<<<<<< HEAD
 	behaviour::{self, Behaviour, BehaviourOut},
-	config::{parse_addr, parse_str_addr, NonReservedPeerMode, Params, Role, TransportConfig},
-=======
-	behaviour::{Behaviour, BehaviourOut},
 	config::{parse_str_addr, NonReservedPeerMode, Params, Role, TransportConfig},
->>>>>>> 28c6c401
 	DhtEvent,
 	discovery::DiscoveryConfig,
 	error::Error,
@@ -47,13 +42,8 @@
 	protocol::{self, event::Event, NotifsHandlerError, LegacyConnectionKillError, NotificationsSink, Ready, sync::SyncState, PeerInfo, Protocol},
 	transport, ReputationChange,
 };
-<<<<<<< HEAD
 use futures::{channel::oneshot, prelude::*};
-use libp2p::{PeerId, Multiaddr};
-=======
-use futures::prelude::*;
 use libp2p::{PeerId, multiaddr, Multiaddr};
->>>>>>> 28c6c401
 use libp2p::core::{ConnectedPoint, Executor, connection::{ConnectionError, PendingConnectionError}, either::EitherError};
 use libp2p::kad::record;
 use libp2p::ping::handler::PingFailure;
@@ -1800,34 +1790,19 @@
 							ConnectedPoint::Listener { .. } => "in",
 						};
 						let reason = match cause {
-<<<<<<< HEAD
-							ConnectionError::IO(_) => "transport-error",
-							ConnectionError::Handler(NodeHandlerWrapperError::Handler(EitherError::A(EitherError::A(
-								EitherError::A(EitherError::A(EitherError::A(EitherError::B(
-								EitherError::A(PingFailure::Timeout))))))))) => "ping-timeout",
-							ConnectionError::Handler(NodeHandlerWrapperError::Handler(EitherError::A(EitherError::A(
-								EitherError::A(EitherError::A(EitherError::A(EitherError::A(
-								NotifsHandlerError::Legacy(LegacyConnectionKillError))))))))) => "force-closed",
-							ConnectionError::Handler(NodeHandlerWrapperError::Handler(EitherError::A(EitherError::A(
-								EitherError::A(EitherError::A(EitherError::A(EitherError::A(
-								NotifsHandlerError::SyncNotificationsClogged)))))))) => "sync-notifications-clogged",
-							ConnectionError::Handler(NodeHandlerWrapperError::Handler(_)) => "protocol-error",
-							ConnectionError::Handler(NodeHandlerWrapperError::KeepAliveTimeout) => "keep-alive-timeout",
-=======
 							Some(ConnectionError::IO(_)) => "transport-error",
 							Some(ConnectionError::Handler(NodeHandlerWrapperError::Handler(EitherError::A(EitherError::A(
-								EitherError::A(EitherError::A(EitherError::B(
-								EitherError::A(PingFailure::Timeout))))))))) => "ping-timeout",
+								EitherError::A(EitherError::A(EitherError::A(EitherError::B(
+								EitherError::A(PingFailure::Timeout)))))))))) => "ping-timeout",
 							Some(ConnectionError::Handler(NodeHandlerWrapperError::Handler(EitherError::A(EitherError::A(
-								EitherError::A(EitherError::A(EitherError::A(
-								NotifsHandlerError::Legacy(LegacyConnectionKillError))))))))) =>	"force-closed",
+								EitherError::A(EitherError::A(EitherError::A(EitherError::A(
+								NotifsHandlerError::Legacy(LegacyConnectionKillError)))))))))) => "force-closed",
 							Some(ConnectionError::Handler(NodeHandlerWrapperError::Handler(EitherError::A(EitherError::A(
-								EitherError::A(EitherError::A(EitherError::A(
-								NotifsHandlerError::SyncNotificationsClogged)))))))) => "sync-notifications-clogged",
+								EitherError::A(EitherError::A(EitherError::A(EitherError::A(
+								NotifsHandlerError::SyncNotificationsClogged))))))))) => "sync-notifications-clogged",
 							Some(ConnectionError::Handler(NodeHandlerWrapperError::Handler(_))) => "protocol-error",
 							Some(ConnectionError::Handler(NodeHandlerWrapperError::KeepAliveTimeout)) => "keep-alive-timeout",
 							None => "actively-closed",
->>>>>>> 28c6c401
 						};
 						metrics.connections_closed_total.with_label_values(&[direction, reason]).inc();
 
