// This file is part of Substrate.

// Copyright (C) Parity Technologies (UK) Ltd.
// SPDX-License-Identifier: GPL-3.0-or-later WITH Classpath-exception-2.0

// This program is free software: you can redistribute it and/or modify
// it under the terms of the GNU General Public License as published by
// the Free Software Foundation, either version 3 of the License, or
// (at your option) any later version.

// This program is distributed in the hope that it will be useful,
// but WITHOUT ANY WARRANTY; without even the implied warranty of
// MERCHANTABILITY or FITNESS FOR A PARTICULAR PURPOSE. See the
// GNU General Public License for more details.

// You should have received a copy of the GNU General Public License
// along with this program. If not, see <https://www.gnu.org/licenses/>.

//! Transport that serves as a common ground for all connections.

use either::Either;
use libp2p::{
	core::{
<<<<<<< HEAD
		self,
		either::{EitherOutput, EitherTransport},
=======
>>>>>>> 297b3948
		muxing::StreamMuxerBox,
		transport::{Boxed, OptionalTransport, OrTransport},
		upgrade,
	},
<<<<<<< HEAD
	dns, identity, mplex, noise,
	quic::{self, Config as QuicConfig, GenTransport as QuicTransport},
	tcp, websocket, PeerId, Transport,
=======
	dns, identity, noise, tcp, websocket, PeerId, Transport, TransportExt,
>>>>>>> 297b3948
};
use std::{sync::Arc, time::Duration};

pub use libp2p::bandwidth::BandwidthSinks;

/// Builds the QUIC transport
///
/// Returns None if socket is empty or any error occurred while building the transport.
fn build_quic_transport(
	keypair: &identity::Keypair,
) -> Boxed<(PeerId, quic::Connection)> {
	let config = QuicConfig::new(&keypair);
	let transport = QuicTransport::<quic::tokio::Provider>::new(config)
		.boxed();

	transport
}

/// Builds the transport that serves as a common ground for all connections.
///
/// If `memory_only` is true, then only communication within the same process are allowed. Only
/// addresses with the format `/memory/...` are allowed.
///
/// `yamux_window_size` is the maximum size of the Yamux receive windows. `None` to leave the
/// default (256kiB).
///
/// `yamux_maximum_buffer_size` is the maximum allowed size of the Yamux buffer. This should be
/// set either to the maximum of all the maximum allowed sizes of messages frames of all
/// high-level protocols combined, or to some generously high value if you are sure that a maximum
/// size is enforced on all high-level protocols.
///
/// Returns a `BandwidthSinks` object that allows querying the average bandwidth produced by all
/// the connections spawned with this transport.
pub fn build_transport(
	keypair: identity::Keypair,
	memory_only: bool,
	yamux_window_size: Option<u32>,
	yamux_maximum_buffer_size: usize,
	enable_quic: bool,
) -> (Boxed<(PeerId, StreamMuxerBox)>, Arc<BandwidthSinks>) {
	// Build the base layer of the transport.
	let transport = if !memory_only {
		// Main transport: DNS(TCP)
		let tcp_config = tcp::Config::new().nodelay(true);
		let tcp_trans = tcp::tokio::Transport::new(tcp_config.clone());
		let dns_init = dns::TokioDnsConfig::system(tcp_trans);

		Either::Left(if let Ok(dns) = dns_init {
			// WS + WSS transport
			//
			// Main transport can't be used for `/wss` addresses because WSS transport needs
			// unresolved addresses (BUT WSS transport itself needs an instance of DNS transport to
			// resolve and dial addresses).
			let tcp_trans = tcp::tokio::Transport::new(tcp_config);
			let dns_for_wss = dns::TokioDnsConfig::system(tcp_trans)
				.expect("same system_conf & resolver to work");
			Either::Left(websocket::WsConfig::new(dns_for_wss).or_transport(dns))
		} else {
			// In case DNS can't be constructed, fallback to TCP + WS (WSS won't work)
			let tcp_trans = tcp::tokio::Transport::new(tcp_config.clone());
			let desktop_trans = websocket::WsConfig::new(tcp_trans)
				.or_transport(tcp::tokio::Transport::new(tcp_config));
			Either::Right(desktop_trans)
		})
	} else {
		Either::Right(OptionalTransport::some(libp2p::core::transport::MemoryTransport::default()))
	};

	let authentication_config = noise::Config::new(&keypair).expect("Can create noise config. qed");
	let multiplexing_config = {
		let mut yamux_config = libp2p::yamux::Config::default();
		// Enable proper flow-control: window updates are only sent when
		// buffered data has been consumed.
		yamux_config.set_window_update_mode(libp2p::yamux::WindowUpdateMode::on_read());
		yamux_config.set_max_buffer_size(yamux_maximum_buffer_size);

		if let Some(yamux_window_size) = yamux_window_size {
			yamux_config.set_receive_window_size(yamux_window_size);
		}

		yamux_config
	};

	let tcp_transport = transport
		.upgrade(upgrade::Version::V1Lazy)
		.authenticate(authentication_config)
		.multiplex(multiplexing_config)
		.timeout(Duration::from_secs(20));

	let quic_transport = if enable_quic {
		OptionalTransport::some(build_quic_transport(&keypair))
	} else {
		OptionalTransport::none()
	};

	let transport = OrTransport::new(tcp_transport, quic_transport)
		.map(|either_output, _| match either_output {
			EitherOutput::First((peer_id, muxer)) => (peer_id, StreamMuxerBox::new(muxer)),
			EitherOutput::Second((peer_id, muxer)) => (peer_id, StreamMuxerBox::new(muxer)),
		})
		.boxed();

	transport.with_bandwidth_logging()
}<|MERGE_RESOLUTION|>--- conflicted
+++ resolved
@@ -19,38 +19,24 @@
 //! Transport that serves as a common ground for all connections.
 
 use either::Either;
+use futures::future::Either as FutureEither;
 use libp2p::{
 	core::{
-<<<<<<< HEAD
-		self,
-		either::{EitherOutput, EitherTransport},
-=======
->>>>>>> 297b3948
 		muxing::StreamMuxerBox,
-		transport::{Boxed, OptionalTransport, OrTransport},
+		transport::{Boxed, OptionalTransport},
 		upgrade,
 	},
-<<<<<<< HEAD
-	dns, identity, mplex, noise,
-	quic::{self, Config as QuicConfig, GenTransport as QuicTransport},
-	tcp, websocket, PeerId, Transport,
-=======
 	dns, identity, noise, tcp, websocket, PeerId, Transport, TransportExt,
->>>>>>> 297b3948
 };
+use libp2p_quic::{self as quic, Config as QuicConfig, GenTransport as QuicTransport};
 use std::{sync::Arc, time::Duration};
 
 pub use libp2p::bandwidth::BandwidthSinks;
 
 /// Builds the QUIC transport
-///
-/// Returns None if socket is empty or any error occurred while building the transport.
-fn build_quic_transport(
-	keypair: &identity::Keypair,
-) -> Boxed<(PeerId, quic::Connection)> {
+fn build_quic_transport(keypair: &identity::Keypair) -> Boxed<(PeerId, quic::Connection)> {
 	let config = QuicConfig::new(&keypair);
-	let transport = QuicTransport::<quic::tokio::Provider>::new(config)
-		.boxed();
+	let transport = QuicTransport::<quic::tokio::Provider>::new(config).boxed();
 
 	transport
 }
@@ -132,10 +118,12 @@
 		OptionalTransport::none()
 	};
 
-	let transport = OrTransport::new(tcp_transport, quic_transport)
+	let transport = tcp_transport.or_transport(quic_transport);
+
+	let transport = transport
 		.map(|either_output, _| match either_output {
-			EitherOutput::First((peer_id, muxer)) => (peer_id, StreamMuxerBox::new(muxer)),
-			EitherOutput::Second((peer_id, muxer)) => (peer_id, StreamMuxerBox::new(muxer)),
+			FutureEither::Left((peer_id, muxer)) => (peer_id, StreamMuxerBox::new(muxer)),
+			FutureEither::Right((peer_id, muxer)) => (peer_id, StreamMuxerBox::new(muxer)),
 		})
 		.boxed();
 
