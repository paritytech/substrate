--- conflicted
+++ resolved
@@ -40,7 +40,7 @@
 	keypair: &identity::Keypair,
 ) -> Boxed<(PeerId, StreamMuxerBox)> {
 	let config = QuicConfig::new(&keypair);
-	let transport = QuicTransport::<quic::async_std::Provider>::new(config)
+	let transport = QuicTransport::<quic::tokio::Provider>::new(config)
 		.map(|(p, c), _| (p, StreamMuxerBox::new(c)))
 		.boxed();
 
@@ -71,19 +71,11 @@
 ) -> (Boxed<(PeerId, StreamMuxerBox)>, Arc<BandwidthSinks>) {
 	// Build the base layer of the transport.
 	let transport = if !memory_only {
-<<<<<<< HEAD
-		let tcp_config = tcp::Config::new().nodelay(true);
-		let desktop_trans = tcp::async_io::Transport::new(tcp_config.clone());
-		let desktop_trans = websocket::WsConfig::new(desktop_trans)
-			.or_transport(tcp::async_io::Transport::new(tcp_config.clone()));
-		let dns_init = futures::executor::block_on(dns::DnsConfig::system(desktop_trans));
-=======
 		// Main transport: DNS(TCP)
 		let tcp_config = tcp::Config::new().nodelay(true);
 		let tcp_trans = tcp::tokio::Transport::new(tcp_config.clone());
 		let dns_init = dns::TokioDnsConfig::system(tcp_trans);
 
->>>>>>> 129fee77
 		EitherTransport::Left(if let Ok(dns) = dns_init {
 			// WS + WSS transport
 			//
@@ -95,18 +87,11 @@
 				.expect("same system_conf & resolver to work");
 			EitherTransport::Left(websocket::WsConfig::new(dns_for_wss).or_transport(dns))
 		} else {
-<<<<<<< HEAD
-			let desktop_trans = tcp::async_io::Transport::new(tcp_config.clone());
-			let desktop_trans = websocket::WsConfig::new(desktop_trans)
-				.or_transport(tcp::async_io::Transport::new(tcp_config));
-			EitherTransport::Right(desktop_trans.map_err(dns::DnsErr::Transport))
-=======
 			// In case DNS can't be constructed, fallback to TCP + WS (WSS won't work)
 			let tcp_trans = tcp::tokio::Transport::new(tcp_config.clone());
 			let desktop_trans = websocket::WsConfig::new(tcp_trans)
 				.or_transport(tcp::tokio::Transport::new(tcp_config));
 			EitherTransport::Right(desktop_trans)
->>>>>>> 129fee77
 		})
 	} else {
 		EitherTransport::Right(OptionalTransport::some(
