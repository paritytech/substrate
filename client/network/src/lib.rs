// Copyright 2017-2020 Parity Technologies (UK) Ltd.
// This file is part of Substrate.

// Substrate is free software: you can redistribute it and/or modify
// it under the terms of the GNU General Public License as published by
// the Free Software Foundation, either version 3 of the License, or
// (at your option) any later version.

// Substrate is distributed in the hope that it will be useful,
// but WITHOUT ANY WARRANTY; without even the implied warranty of
// MERCHANTABILITY or FITNESS FOR A PARTICULAR PURPOSE.  See the
// GNU General Public License for more details.

// You should have received a copy of the GNU General Public License
// along with Substrate.  If not, see <http://www.gnu.org/licenses/>.

#![warn(unused_extern_crates)]
#![warn(missing_docs)]

//! Substrate-specific P2P networking.
//!
//! **Important**: This crate is unstable and the API and usage may change.
//!
//! # Node identities and addresses
//!
//! In a decentralized network, each node possesses a network private key and a network public key.
//! In Substrate, the keys are based on the ed25519 curve.
//!
//! From a node's public key, we can derive its *identity*. In Substrate and libp2p, a node's
//! identity is represented with the [`PeerId`] struct. All network communications between nodes on
//! the network use encryption derived from both sides's keys, which means that **identities cannot
//! be faked**.
//!
//! A node's identity uniquely identifies a machine on the network. If you start two or more
//! clients using the same network key, large interferences will happen.
//!
//! # Substrate's network protocol
//!
//! Substrate's networking protocol is based upon libp2p. It is at the moment not possible and not
//! planned to permit using something else than the libp2p network stack and the rust-libp2p
//! library. However the libp2p framework is very flexible and the rust-libp2p library could be
//! extended to support a wider range of protocols than what is offered by libp2p.
//!
//! ## Discovery mechanisms
//!
//! In order for our node to join a peer-to-peer network, it has to know a list of nodes that are
//! part of said network. This includes nodes identities and their address (how to reach them).
//! Building such a list is called the **discovery** mechanism. There are three mechanisms that
//! Substrate uses:
//!
//! - Bootstrap nodes. These are hard-coded node identities and addresses passed alongside with
//! the network configuration.
//! - mDNS. We perform a UDP broadcast on the local network. Nodes that listen may respond with
//! their identity. More info [here](https://github.com/libp2p/specs/blob/master/discovery/mdns.md).
//! mDNS can be disabled in the network configuration.
//! - Kademlia random walk. Once connected, we perform random Kademlia `FIND_NODE` requests in
//! order for nodes to propagate to us their view of the network. More information about Kademlia
//! can be found [on Wikipedia](https://en.wikipedia.org/wiki/Kademlia).
//!
//! ## Connection establishment
//!
//! When node Alice knows node Bob's identity and address, it can establish a connection with Bob.
//! All connections must always use encryption and multiplexing. While some node addresses (eg.
//! addresses using `/quic`) already imply which encryption and/or multiplexing to use, for others
//! the **multistream-select** protocol is used in order to negotiate an encryption layer and/or a
//! multiplexing layer.
//!
//! The connection establishment mechanism is called the **transport**.
//!
//! As of the writing of this documentation, the following base-layer protocols are supported by
//! Substrate:
//!
//! - TCP/IP for addresses of the form `/ip4/1.2.3.4/tcp/5`. Once the TCP connection is open, an
//! encryption and a multiplexing layer are negotiated on top.
//! - WebSockets for addresses of the form `/ip4/1.2.3.4/tcp/5/ws`. A TCP/IP connection is open and
//! the WebSockets protocol is negotiated on top. Communications then happen inside WebSockets data
//! frames. Encryption and multiplexing are additionally negotiated again inside this channel.
//! - DNS for addresses of the form `/dns4/example.com/tcp/5` or `/dns4/example.com/tcp/5/ws`. A
//! node's address can contain a domain name.
//!
//! On top of the base-layer protocol, the [Noise](https://noiseprotocol.org/) protocol is
//! negotiated and applied. The exact handshake protocol is experimental and is subject to change.
//!
//! The following multiplexing protocols are supported:
//!
//! - [Mplex](https://github.com/libp2p/specs/tree/master/mplex). Support for mplex will likely
//! be deprecated in the future.
//! - [Yamux](https://github.com/hashicorp/yamux/blob/master/spec.md).
//!
//! ## Substreams
//!
//! Once a connection has been established and uses multiplexing, substreams can be opened. When
//! a substream is open, the **multistream-select** protocol is used to negotiate which protocol to
//! use on that given substream. In practice, Substrate opens the following substreams:
//!
//! - We periodically open an ephemeral substream in order to ping the remote and check whether the
//! connection is still alive. Failure for the remote to reply leads to a disconnection. This uses
//! the libp2p ping protocol.
//! - We periodically open an ephemeral substream in order to ask information from the remote. This
//! is called [the `identify` protocol](https://github.com/libp2p/specs/tree/master/identify).
//! - We periodically open ephemeral substreams for Kademlia random walk queries. Each Kademlia
//! query is done in a new separate substream. This uses the
//! [standard libp2p Kademlia protocol](https://github.com/libp2p/specs/pull/108).
//! - We optionally keep a substream alive for all Substrate-based communications. The name of the
//! protocol negotiated is based on the *protocol ID* passed as part of the network configuration.
//! This protocol ID should be unique for each chain and prevents nodes from different chains from
//! connecting to each other. More information below.
//!
//! ## The Substrate substream
//!
//! Substrate uses a component named the **peerset manager (PSM)**. Through the discovery
//! mechanism, the PSM is aware of the nodes that are part of the network and decides which nodes
//! we should perform Substrate-based communications with. For these nodes, we open a connection
//! if necessary and open a unique substream for Substrate-based communications. If the PSM decides
//! that we should disconnect a node, then that substream is closed.
//!
//! For more information about the PSM, see the *sc-peerset* crate.
//!
//! Note that at the moment there is no mechanism in place to solve the issues that arise where the
//! two sides of a connection open the unique substream simultaneously. In order to not run into
//! issues, only the dialer of a connection is allowed to open the unique substream. When the
//! substream is closed, the entire connection is closed as well. This is a bug, and should be
//! fixed by improving the protocol.
//!
//! Within the unique Substrate substream, messages encoded using
//! [*parity-scale-codec*](https://github.com/paritytech/parity-scale-codec) are exchanged.
//! The detail of theses messages is not totally in place, but they can be found in the
//! `message.rs` file.
//!
//! Once the substream is open, the first step is an exchange of a *status* message from both
//! sides, containing information such as the chain root hash, head of chain, and so on.
//!
//! Communications within this substream include:
//!
//! - Syncing. Blocks are announced and requested from other nodes.
//! - Light-client requests. When a light client requires information, a random node we have a
//! substream open with is chosen, and the information is requested from it.
//! - Gossiping. Used for example by grandpa.
//!
//! It is intended that in the future each of these components gets more isolated, so that they
//! are free to open and close their own substreams, and so that syncing and light client requests
//! are able to communicate with nodes outside of the range of the PSM.
//!
//! # Usage
//!
//! Using the `sc-network` crate is done through the [`NetworkWorker`] struct. Create this
//! struct by passing a [`config::Params`], then poll it as if it was a `Future`. You can extract an
//! `Arc<NetworkService>` from the `NetworkWorker`, which can be shared amongst multiple places
//! in order to give orders to the networking.
//!
//! See the [`config`] module for more information about how to configure the networking.
//!
//! After the `NetworkWorker` has been created, the important things to do are:
//!
//! - Calling `NetworkWorker::poll` in order to advance the network. This can be done by
//! dispatching a background task with the [`NetworkWorker`].
//! - Calling `on_block_import` whenever a block is added to the client.
//! - Calling `on_block_finalized` whenever a block is finalized.
//! - Calling `trigger_repropagate` when a transaction is added to the pool.
//!
//! More precise usage details are still being worked on and will likely change in the future.
//!

mod behaviour;
mod chain;
mod debug_info;
mod discovery;
mod on_demand_layer;
mod protocol;
mod service;
mod transport;
mod utils;

pub mod config;
pub mod error;
pub mod network_state;

<<<<<<< HEAD
pub use chain::{Client as ClientHandle, FinalityProofProvider};
pub use service::{
	NetworkService, NetworkWorker, TransactionPool, ExHashT, ReportHandle,
	NetworkStateInfo,
};
pub use protocol::{PeerInfo, ProtocolConfig, message};
=======
pub use service::{NetworkService, NetworkStateInfo, NetworkWorker, ExHashT, ReportHandle};
pub use protocol::{PeerInfo, Context, specialization};
>>>>>>> 0fb8e84c
pub use protocol::event::{Event, DhtEvent};
pub use protocol::sync::SyncState;
pub use libp2p::{Multiaddr, PeerId};
#[doc(inline)]
pub use libp2p::multiaddr;

// Note: these re-exports shouldn't be part of the public API of the crate and will be removed in
// the future.
#[doc(hidden)]
pub use protocol::message;
#[doc(hidden)]
pub use protocol::message::Status as StatusMessage;

pub use sc_peerset::ReputationChange;

<<<<<<< HEAD
use libp2p::core::ConnectedPoint;
use serde::{Deserialize, Serialize};
use slog_derive::SerdeValue;
use std::{collections::{HashMap, HashSet}, time::Duration};
=======
// Used by the `construct_simple_protocol!` macro.
#[doc(hidden)]
pub use sp_runtime::traits::Block as BlockT;
>>>>>>> 0fb8e84c

/// Extension trait for `NetworkBehaviour` that also accepts discovering nodes.
trait DiscoveryNetBehaviour {
	/// Notify the protocol that we have learned about the existence of nodes.
	///
	/// Can (or most likely will) be called multiple times with the same `PeerId`s.
	///
	/// Also note that there is no notification for expired nodes. The implementer must add a TTL
	/// system, or remove nodes that will fail to reach.
	fn add_discovered_nodes(&mut self, nodes: impl Iterator<Item = PeerId>);
}<|MERGE_RESOLUTION|>--- conflicted
+++ resolved
@@ -175,17 +175,8 @@
 pub mod error;
 pub mod network_state;
 
-<<<<<<< HEAD
-pub use chain::{Client as ClientHandle, FinalityProofProvider};
-pub use service::{
-	NetworkService, NetworkWorker, TransactionPool, ExHashT, ReportHandle,
-	NetworkStateInfo,
-};
-pub use protocol::{PeerInfo, ProtocolConfig, message};
-=======
 pub use service::{NetworkService, NetworkStateInfo, NetworkWorker, ExHashT, ReportHandle};
-pub use protocol::{PeerInfo, Context, specialization};
->>>>>>> 0fb8e84c
+pub use protocol::PeerInfo;
 pub use protocol::event::{Event, DhtEvent};
 pub use protocol::sync::SyncState;
 pub use libp2p::{Multiaddr, PeerId};
@@ -200,17 +191,6 @@
 pub use protocol::message::Status as StatusMessage;
 
 pub use sc_peerset::ReputationChange;
-
-<<<<<<< HEAD
-use libp2p::core::ConnectedPoint;
-use serde::{Deserialize, Serialize};
-use slog_derive::SerdeValue;
-use std::{collections::{HashMap, HashSet}, time::Duration};
-=======
-// Used by the `construct_simple_protocol!` macro.
-#[doc(hidden)]
-pub use sp_runtime::traits::Block as BlockT;
->>>>>>> 0fb8e84c
 
 /// Extension trait for `NetworkBehaviour` that also accepts discovering nodes.
 trait DiscoveryNetBehaviour {
