--- conflicted
+++ resolved
@@ -54,14 +54,10 @@
 use sc_client::light::fetcher;
 use sc_client_api::StorageProof;
 use sc_peerset::ReputationChange;
-<<<<<<< HEAD
-use sp_core::storage::{ChildInfo, ChildType, StorageKey, PrefixedStorageKey};
-=======
 use sp_core::{
-	storage::{ChildInfo, StorageKey},
+	storage::{ChildInfo, ChildType,StorageKey, PrefixedStorageKey},
 	hexdisplay::HexDisplay,
 };
->>>>>>> 4e196982
 use sp_blockchain::{Error as ClientError};
 use sp_runtime::{
 	traits::{Block, Header, NumberFor, Zero},
@@ -516,7 +512,6 @@
 
 		let block = Decode::decode(&mut request.block.as_ref())?;
 
-<<<<<<< HEAD
 		let prefixed_key = PrefixedStorageKey::new_ref(&request.storage_key);
 		let child_info = match prefixed_key.and_then(|key| ChildType::from_prefixed_key(key)) {
 			Some((ChildType::ParentKeyId, storage_key)) => Ok(ChildInfo::new_default(storage_key)),
@@ -529,28 +524,6 @@
 		)) {
 			Ok(proof) => proof,
 			Err(error) => {
-=======
-		let proof =
-			if let Some(info) = ChildInfo::resolve_child_info(request.child_type, &request.child_info[..]) {
-				match self.chain.read_child_proof(
-					&BlockId::Hash(block),
-					&request.storage_key,
-					info,
-					&mut request.keys.iter().map(AsRef::as_ref)
-				) {
-					Ok(proof) => proof,
-					Err(error) => {
-						log::trace!("remote read child request from {} ({} {} at {:?}) failed with: {}",
-							peer,
-							HexDisplay::from(&request.storage_key),
-							fmt_keys(request.keys.first(), request.keys.last()),
-							request.block,
-							error);
-						StorageProof::empty()
-					}
-				}
-			} else {
->>>>>>> 4e196982
 				log::trace!("remote read child request from {} ({} {} at {:?}) failed with: {}",
 					peer,
 					HexDisplay::from(&request.storage_key),
@@ -635,16 +608,7 @@
 			Err(error) => {
 				log::trace!("remote changes proof request from {} for key {} ({:?}..{:?}) failed with: {}",
 					peer,
-<<<<<<< HEAD
-					if !request.storage_key.is_empty() {
-						format!("{} : {}", request.storage_key.to_hex::<String>(), key.0.to_hex::<String>())
-=======
-					if let Some(sk) = storage_key {
-						format!("{} : {}", HexDisplay::from(&sk.0), HexDisplay::from(&key.0))
->>>>>>> 4e196982
-					} else {
-						HexDisplay::from(&key.0).to_string()
-					},
+					format!("{} : {}", HexDisplay::from(&request.storage_key), HexDisplay::from(&key.0)),
 					request.first,
 					request.last,
 					error);
