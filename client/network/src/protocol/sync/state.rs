// This file is part of Substrate.

// Copyright (C) 2017-2021 Parity Technologies (UK) Ltd.
// SPDX-License-Identifier: GPL-3.0-or-later WITH Classpath-exception-2.0

// This program is free software: you can redistribute it and/or modify
// it under the terms of the GNU General Public License as published by
// the Free Software Foundation, either version 3 of the License, or
// (at your option) any later version.

// This program is distributed in the hope that it will be useful,
// but WITHOUT ANY WARRANTY; without even the implied warranty of
// MERCHANTABILITY or FITNESS FOR A PARTICULAR PURPOSE. See the
// GNU General Public License for more details.

// You should have received a copy of the GNU General Public License
// along with this program. If not, see <https://www.gnu.org/licenses/>.

<<<<<<< HEAD
use std::sync::Arc;
use codec::{Encode, Decode};
use sp_runtime::traits::{Block as BlockT, Header, NumberFor};
use sc_client_api::CompactProof;
use crate::schema::v1::{StateRequest, StateResponse, StateEntry};
use crate::chain::{Client, ImportedState};
use smallvec::SmallVec;
use std::collections::HashMap;
use sp_core::storage::well_known_keys;
=======
>>>>>>> 7dcc77b9
use super::StateDownloadProgress;
use crate::{
	chain::{Client, ImportedState},
	schema::v1::{StateEntry, StateRequest, StateResponse},
};
use codec::{Decode, Encode};
use sc_client_api::StorageProof;
use sp_runtime::traits::{Block as BlockT, Header, NumberFor};
use std::sync::Arc;

/// State sync support.

/// State sync state machine. Accumulates partial state data until it
/// is ready to be imported.
pub struct StateSync<B: BlockT> {
	target_block: B::Hash,
	target_header: B::Header,
	target_root: B::Hash,
	last_key: SmallVec<[Vec<u8>; 2]>,
	state: HashMap<Vec<u8>, (Vec<(Vec<u8>, Vec<u8>)>, Vec<Vec<u8>>)>,
	complete: bool,
	client: Arc<dyn Client<B>>,
	imported_bytes: u64,
	skip_proof: bool,
}

/// Import state chunk result.
pub enum ImportResult<B: BlockT> {
	/// State is complete and ready for import.
	Import(B::Hash, B::Header, ImportedState<B>),
	/// Continue dowloading.
	Continue(StateRequest),
	/// Bad state chunk.
	BadResponse,
}

impl<B: BlockT> StateSync<B> {
	///  Create a new instance.
	pub fn new(client: Arc<dyn Client<B>>, target: B::Header, skip_proof: bool) -> Self {
		StateSync {
			client,
			target_block: target.hash(),
			target_root: target.state_root().clone(),
			target_header: target,
			last_key: SmallVec::default(),
			state: HashMap::default(),
			complete: false,
			imported_bytes: 0,
			skip_proof,
		}
	}

	///  Validate and import a state reponse.
	pub fn import(&mut self, response: StateResponse) -> ImportResult<B> {
		if response.entries.is_empty() && response.proof.is_empty() {
			log::debug!(
				target: "sync",
				"Bad state response",
			);
			return ImportResult::BadResponse
		}
		if !self.skip_proof && response.proof.is_empty() {
			log::debug!(
				target: "sync",
				"Missing proof",
			);
			return ImportResult::BadResponse
		}
		let complete = if !self.skip_proof {
			log::debug!(
				target: "sync",
				"Importing state from {} trie nodes",
				response.proof.len(),
			);
			let proof_size = response.proof.len() as u64;
			let proof = match CompactProof::decode(&mut response.proof.as_ref()) {
				Ok(proof) => proof,
				Err(e) => {
					log::debug!(target: "sync", "Error decoding proof: {:?}", e);
<<<<<<< HEAD
					return ImportResult::BadResponse;
				}
			};
			let (values, completed) = match self.client.verify_range_proof(
				self.target_root,
				proof,
				self.last_key.as_slice(),
			) {
				Err(e) => {
					log::debug!(
						target: "sync",
						"StateResponse failed proof verification: {:?}",
						e,
					);
					return ImportResult::BadResponse;
=======
					return ImportResult::BadResponse
>>>>>>> 7dcc77b9
				},
			};
			let (values, complete) =
				match self.client.verify_range_proof(self.target_root, proof, &self.last_key) {
					Err(e) => {
						log::debug!(
							target: "sync",
							"StateResponse failed proof verification: {:?}",
							e,
						);
						return ImportResult::BadResponse
					},
					Ok(values) => values,
				};
			log::debug!(target: "sync", "Imported with {} keys", values.len());

<<<<<<< HEAD
			let complete = completed == 0;
			if !complete && !values.update_last_key(completed, &mut self.last_key) {
				log::debug!(target: "sync", "Error updating key cursor, depth: {}", completed);
			};

			for values in values.0 {
				let key_values = if values.state_root.is_empty() {
					// Read child trie roots.
					values.key_values.into_iter()
						.filter(|key_value| if well_known_keys::is_child_storage_key(key_value.0.as_slice()) {
								self.state.entry(key_value.1.clone())
									.or_default().1
									.push(key_value.0.clone());
								false
							} else {
								true
							})
						.collect()
				} else {
					values.key_values
				};
				let mut entry = self.state.entry(values.state_root).or_default();
				if entry.0.len() > 0 && entry.1.len() > 1 {
					// Already imported child_trie with same root.
					// Warning this will not work with parallel download.
				} else {
					if entry.0.is_empty() {
						for (key, _value) in key_values.iter() {
							self.imported_bytes += key.len() as u64;
						}

						entry.0 = key_values;
					} else {
						for (key, value) in key_values {
							self.imported_bytes += key.len() as u64;
							entry.0.push((key, value))
						}
					}
				}
=======
			if let Some(last) = values.last().map(|(k, _)| k) {
				self.last_key = last.clone();
			}

			for (key, value) in values {
				self.imported_bytes += key.len() as u64;
				self.state.push((key, value))
>>>>>>> 7dcc77b9
			}
			self.imported_bytes += proof_size;
			complete
		} else {
			let mut complete = true;
			// if the trie is a child trie and one of its parent trie is empty,
			// the parent cursor stays valid.
			// Empty parent trie content only happens when all the response content
			// is part of a single child trie.
			if self.last_key.len() == 2 && response.entries[0].entries.len() == 0 {
				// Do not remove the parent trie position.
				self.last_key.pop();
			} else {
				self.last_key.clear();
			}
			for state in response.entries {
				log::debug!(
					target: "sync",
					"Importing state from {:?} to {:?}",
					state.entries.last().map(|e| sp_core::hexdisplay::HexDisplay::from(&e.key)),
					state.entries.first().map(|e| sp_core::hexdisplay::HexDisplay::from(&e.key)),
				);

				if !state.complete {
					if let Some(e) = state.entries.last() {
						self.last_key.push(e.key.clone());
					}
					complete = false;
				}
				let is_top = state.state_root.is_empty();
				let entry = self.state.entry(state.state_root).or_default();
				if entry.0.len() > 0 && entry.1.len() > 1 {
					// Already imported child trie with same root.
				} else {
					let mut child_roots = Vec::new();
					for StateEntry { key, value } in state.entries {
						// Skip all child key root (will be recalculated on import).
						if is_top && well_known_keys::is_child_storage_key(key.as_slice()) {
							child_roots.push((value, key));
						} else {
							self.imported_bytes += key.len() as u64;
							entry.0.push((key, value))
						}
					}
					for (root, storage_key) in child_roots {
						self.state.entry(root)
							.or_default().1
							.push(storage_key);
					}
				}
			}
			complete
		};
		if complete {
			self.complete = true;
<<<<<<< HEAD
			ImportResult::Import(self.target_block.clone(), self.target_header.clone(), ImportedState {
				block: self.target_block.clone(),
				state: std::mem::take(&mut self.state).into(),
			})
=======
			ImportResult::Import(
				self.target_block.clone(),
				self.target_header.clone(),
				ImportedState {
					block: self.target_block.clone(),
					state: std::mem::take(&mut self.state),
				},
			)
>>>>>>> 7dcc77b9
		} else {
			ImportResult::Continue(self.next_request())
		}
	}

	/// Produce next state request.
	pub fn next_request(&self) -> StateRequest {
		StateRequest {
			block: self.target_block.encode(),
			start: self.last_key.clone().into_vec(),
			no_proof: self.skip_proof,
		}
	}

	/// Check if the state is complete.
	pub fn is_complete(&self) -> bool {
		self.complete
	}

	/// Returns target block number.
	pub fn target_block_num(&self) -> NumberFor<B> {
		self.target_header.number().clone()
	}

	/// Returns target block hash.
	pub fn target(&self) -> B::Hash {
		self.target_block.clone()
	}

	/// Returns state sync estimated progress.
	pub fn progress(&self) -> StateDownloadProgress {
<<<<<<< HEAD
		let cursor = *self.last_key.get(0).and_then(|last| last.get(0)).unwrap_or(&0u8);
		let percent_done =  cursor as u32 * 100 / 256;
		StateDownloadProgress {
			percentage: percent_done,
			size: self.imported_bytes,
		}
=======
		let percent_done = (*self.last_key.get(0).unwrap_or(&0u8) as u32) * 100 / 256;
		StateDownloadProgress { percentage: percent_done, size: self.imported_bytes }
>>>>>>> 7dcc77b9
	}
}<|MERGE_RESOLUTION|>--- conflicted
+++ resolved
@@ -16,27 +16,18 @@
 // You should have received a copy of the GNU General Public License
 // along with this program. If not, see <https://www.gnu.org/licenses/>.
 
-<<<<<<< HEAD
 use std::sync::Arc;
-use codec::{Encode, Decode};
-use sp_runtime::traits::{Block as BlockT, Header, NumberFor};
 use sc_client_api::CompactProof;
-use crate::schema::v1::{StateRequest, StateResponse, StateEntry};
-use crate::chain::{Client, ImportedState};
 use smallvec::SmallVec;
 use std::collections::HashMap;
 use sp_core::storage::well_known_keys;
-=======
->>>>>>> 7dcc77b9
 use super::StateDownloadProgress;
 use crate::{
 	chain::{Client, ImportedState},
 	schema::v1::{StateEntry, StateRequest, StateResponse},
 };
 use codec::{Decode, Encode};
-use sc_client_api::StorageProof;
 use sp_runtime::traits::{Block as BlockT, Header, NumberFor};
-use std::sync::Arc;
 
 /// State sync support.
 
@@ -107,7 +98,6 @@
 				Ok(proof) => proof,
 				Err(e) => {
 					log::debug!(target: "sync", "Error decoding proof: {:?}", e);
-<<<<<<< HEAD
 					return ImportResult::BadResponse;
 				}
 			};
@@ -123,26 +113,11 @@
 						e,
 					);
 					return ImportResult::BadResponse;
-=======
-					return ImportResult::BadResponse
->>>>>>> 7dcc77b9
 				},
+				Ok(values) => values,
 			};
-			let (values, complete) =
-				match self.client.verify_range_proof(self.target_root, proof, &self.last_key) {
-					Err(e) => {
-						log::debug!(
-							target: "sync",
-							"StateResponse failed proof verification: {:?}",
-							e,
-						);
-						return ImportResult::BadResponse
-					},
-					Ok(values) => values,
-				};
 			log::debug!(target: "sync", "Imported with {} keys", values.len());
 
-<<<<<<< HEAD
 			let complete = completed == 0;
 			if !complete && !values.update_last_key(completed, &mut self.last_key) {
 				log::debug!(target: "sync", "Error updating key cursor, depth: {}", completed);
@@ -182,15 +157,6 @@
 						}
 					}
 				}
-=======
-			if let Some(last) = values.last().map(|(k, _)| k) {
-				self.last_key = last.clone();
-			}
-
-			for (key, value) in values {
-				self.imported_bytes += key.len() as u64;
-				self.state.push((key, value))
->>>>>>> 7dcc77b9
 			}
 			self.imported_bytes += proof_size;
 			complete
@@ -246,21 +212,10 @@
 		};
 		if complete {
 			self.complete = true;
-<<<<<<< HEAD
 			ImportResult::Import(self.target_block.clone(), self.target_header.clone(), ImportedState {
 				block: self.target_block.clone(),
 				state: std::mem::take(&mut self.state).into(),
 			})
-=======
-			ImportResult::Import(
-				self.target_block.clone(),
-				self.target_header.clone(),
-				ImportedState {
-					block: self.target_block.clone(),
-					state: std::mem::take(&mut self.state),
-				},
-			)
->>>>>>> 7dcc77b9
 		} else {
 			ImportResult::Continue(self.next_request())
 		}
@@ -292,16 +247,11 @@
 
 	/// Returns state sync estimated progress.
 	pub fn progress(&self) -> StateDownloadProgress {
-<<<<<<< HEAD
 		let cursor = *self.last_key.get(0).and_then(|last| last.get(0)).unwrap_or(&0u8);
 		let percent_done =  cursor as u32 * 100 / 256;
 		StateDownloadProgress {
 			percentage: percent_done,
 			size: self.imported_bytes,
 		}
-=======
-		let percent_done = (*self.last_key.get(0).unwrap_or(&0u8) as u32) * 100 / 256;
-		StateDownloadProgress { percentage: percent_done, size: self.imported_bytes }
->>>>>>> 7dcc77b9
 	}
 }