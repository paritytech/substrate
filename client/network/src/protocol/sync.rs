--- conflicted
+++ resolved
@@ -1459,11 +1459,7 @@
 
 		if let PeerSyncState::AncestorSearch {..} = peer.state {
 			trace!(target: "sync", "Peer state is ancestor search.");
-<<<<<<< HEAD
-			return PollBlockAnnounceValidation::Nothing { is_best, who, header }
-=======
 			return PollBlockAnnounceValidation::Nothing { is_best, who, announce }
->>>>>>> 466ac62e
 		}
 
 		// If the announced block is the best they have and is not ahead of us, our common number
@@ -1471,11 +1467,7 @@
 		if is_best {
 			if known && self.best_queued_number >= number {
 				peer.update_common_number(number);
-<<<<<<< HEAD
-			} else if header.parent_hash() == &self.best_queued_hash
-=======
 			} else if announce.header.parent_hash() == &self.best_queued_hash
->>>>>>> 466ac62e
 				|| known_parent && self.best_queued_number >= number
 			{
 				peer.update_common_number(number - One::one());
@@ -1534,11 +1526,7 @@
 		}
 
 		trace!(target: "sync", "Announce validation result is nothing");
-<<<<<<< HEAD
-		PollBlockAnnounceValidation::Nothing { is_best, who, header }
-=======
 		PollBlockAnnounceValidation::Nothing { is_best, who, announce }
->>>>>>> 466ac62e
 	}
 
 	/// Call when a peer has disconnected.
@@ -1722,17 +1710,10 @@
 		max_parallel_downloads,
 		MAX_DOWNLOAD_AHEAD,
 	)?;
-<<<<<<< HEAD
 
 	// The end is not part of the range.
 	let last = range.end.saturating_sub(One::one());
 
-=======
-
-	// The end is not part of the range.
-	let last = range.end.saturating_sub(One::one());
-
->>>>>>> 466ac62e
 	let from = if peer.best_number == last {
 		message::FromBlock::Hash(peer.best_hash)
 	} else {
