--- conflicted
+++ resolved
@@ -352,18 +352,11 @@
 impl<B: BlockT> fmt::Display for WarpSyncPhase<B> {
 	fn fmt(&self, f: &mut fmt::Formatter) -> fmt::Result {
 		match self {
-<<<<<<< HEAD
-			WarpSyncPhase::AwaitingPeers => write!(f, "Waiting for peers"),
-			WarpSyncPhase::DownloadingWarpProofs => write!(f, "Downloading finality proofs"),
-			WarpSyncPhase::DownloadingState => write!(f, "Downloading state"),
-			WarpSyncPhase::ImportingState => write!(f, "Importing state"),
-			WarpSyncPhase::DownloadingBlocks(n) => write!(f, "Downloading block history (#{})", n),
-=======
 			Self::AwaitingPeers => write!(f, "Waiting for peers"),
 			Self::DownloadingWarpProofs => write!(f, "Downloading finality proofs"),
 			Self::DownloadingState => write!(f, "Downloading state"),
 			Self::ImportingState => write!(f, "Importing state"),
->>>>>>> 2a6e8265
+			Self::DownloadingBlocks(n) => write!(f, "Downloading block history (#{})", n),
 		}
 	}
 }
@@ -1008,12 +1001,8 @@
 				if peer.state.is_available() && peer.common_number >= sync.target_block_num() {
 					peer.state = PeerSyncState::DownloadingState;
 					let request = sync.next_request();
-<<<<<<< HEAD
 					trace!(target: "sync", "New StateRequest for {}: {:?}", id, request);
-					return Some((id.clone(), request))
-=======
 					return Some((*id, request))
->>>>>>> 2a6e8265
 				}
 			}
 		}
@@ -1386,14 +1375,7 @@
 		};
 
 		match import_result {
-<<<<<<< HEAD
 			warp::WarpProofImportResult::Success => Ok(()),
-=======
-			warp::WarpProofImportResult::StateRequest(request) =>
-				Ok(OnWarpSyncData::StateRequest(*who, request)),
-			warp::WarpProofImportResult::WarpProofRequest(request) =>
-				Ok(OnWarpSyncData::WarpProofRequest(*who, request)),
->>>>>>> 2a6e8265
 			warp::WarpProofImportResult::BadResponse => {
 				debug!(target: "sync", "Bad proof data received from {}", who);
 				Err(BadPeer(*who, rep::BAD_BLOCK))
@@ -2156,19 +2138,15 @@
 				}
 			}
 		}
-<<<<<<< HEAD
 		if let Some((start, end)) = info.block_gap {
-			log::debug!(target: "sync", "Starting gap sync #{} - #{}", start, end);
+			debug!(target: "sync", "Starting gap sync #{} - #{}", start, end);
 			self.gap_sync = Some(GapSync {
 				best_queued_number: start - One::one(),
 				target: end,
 				blocks: BlockCollection::new(),
 			});
 		}
-		log::trace!(target: "sync", "Restarted sync at #{} ({:?})", self.best_queued_number, self.best_queued_hash);
-=======
 		trace!(target: "sync", "Restarted sync at #{} ({:?})", self.best_queued_number, self.best_queued_hash);
->>>>>>> 2a6e8265
 		Ok(())
 	}
 
