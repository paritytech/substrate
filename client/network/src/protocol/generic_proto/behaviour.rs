--- conflicted
+++ resolved
@@ -479,13 +479,8 @@
 				timer: _
 			} => {
 				debug!(target: "sub-libp2p", "PSM <= Dropped({:?})", peer_id);
-<<<<<<< HEAD
 				self.peerset.dropped("main", peer_id.clone());
-				let banned_until = Some(if let Some(ban) = ban {
-=======
-				self.peerset.dropped(peer_id.clone());
 				let backoff_until = Some(if let Some(ban) = ban {
->>>>>>> 99602cda
 					cmp::max(timer_deadline, Instant::now() + ban)
 				} else {
 					timer_deadline
@@ -501,17 +496,7 @@
 			// If relevant, the external API is instantly notified.
 			PeerState::Enabled { mut connections } => {
 				debug!(target: "sub-libp2p", "PSM <= Dropped({:?})", peer_id);
-<<<<<<< HEAD
 				self.peerset.dropped("main", peer_id.clone());
-				debug!(target: "sub-libp2p", "Handler({:?}) <= Disable", peer_id);
-				self.events.push_back(NetworkBehaviourAction::NotifyHandler {
-					peer_id: peer_id.clone(),
-					handler: NotifyHandler::All,
-					event: NotifsHandlerIn::Disable,
-				});
-				let banned_until = ban.map(|dur| Instant::now() + dur);
-=======
-				self.peerset.dropped(peer_id.clone());
 
 				if connections.iter().any(|(_, s)| matches!(s, ConnectionState::Open(_))) {
 					debug!(target: "sub-libp2p", "External API <= Closed({})", peer_id);
@@ -549,7 +534,6 @@
 				debug_assert!(!connections.iter().any(|(_, s)| matches!(s, ConnectionState::Opening)));
 
 				let backoff_until = ban.map(|dur| Instant::now() + dur);
->>>>>>> 99602cda
 				*entry.into_mut() = PeerState::Disabled {
 					connections,
 					backoff_until
@@ -977,12 +961,6 @@
 		};
 
 		if !incoming.alive {
-<<<<<<< HEAD
-			debug!(target: "sub-libp2p", "PSM => Accept({:?}, {:?}): Obsolete incoming,
-				sending back dropped", index, incoming.peer_id);
-			debug!(target: "sub-libp2p", "PSM <= Dropped({:?})", incoming.peer_id);
-			self.peerset.dropped("main", incoming.peer_id);
-=======
 			debug!(target: "sub-libp2p", "PSM => Accept({:?}, {:?}): Obsolete incoming",
 				index, incoming.peer_id);
 			match self.peers.get_mut(&incoming.peer_id) {
@@ -990,10 +968,9 @@
 				Some(PeerState::Enabled { .. }) => {}
 				_ => {
 					debug!(target: "sub-libp2p", "PSM <= Dropped({:?})", incoming.peer_id);
-					self.peerset.dropped(incoming.peer_id);
+					self.peerset.dropped("main", incoming.peer_id);
 				},
 			}
->>>>>>> 99602cda
 			return
 		}
 
@@ -1122,36 +1099,9 @@
 					event: NotifsHandlerIn::Open
 				});
 
-<<<<<<< HEAD
-			// Note: it may seem weird that "Banned" peers get treated as if they were absent.
-			// This is because the word "Banned" means "temporarily prevent outgoing connections to
-			// this peer", and not "banned" in the sense that we would refuse the peer altogether.
-			(st @ &mut PeerState::Poisoned, endpoint @ ConnectedPoint::Listener { .. }) |
-			(st @ &mut PeerState::Banned { .. }, endpoint @ ConnectedPoint::Listener { .. }) => {
-				let incoming_id = self.next_incoming_index;
-				self.next_incoming_index.0 = match self.next_incoming_index.0.checked_add(1) {
-					Some(v) => v,
-					None => {
-						error!(target: "sub-libp2p", "Overflow in next_incoming_index");
-						return
-					}
-				};
-				debug!(target: "sub-libp2p", "Libp2p => Connected({}, {:?}): Incoming connection",
-					peer_id, endpoint);
-				debug!(target: "sub-libp2p", "PSM <= Incoming({}, {:?}).",
-					peer_id, incoming_id);
-				self.peerset.incoming("main", peer_id.clone(), incoming_id);
-				self.incoming.push(IncomingPeer {
-					peer_id: peer_id.clone(),
-					alive: true,
-					incoming_id,
-				});
-				*st = PeerState::Incoming { };
-=======
 				let mut connections = SmallVec::new();
 				connections.push((*conn, ConnectionState::Opening));
 				*st = PeerState::Enabled { connections };
->>>>>>> 99602cda
 			}
 
 			// Poisoned gets inserted above if the entry was missing.
@@ -1254,7 +1204,7 @@
 
 				if connections.is_empty() {
 					debug!(target: "sub-libp2p", "PSM <= Dropped({})", peer_id);
-					self.peerset.dropped(peer_id.clone());
+					self.peerset.dropped("main", peer_id.clone());
 					*entry.get_mut() = PeerState::Backoff { timer, timer_deadline };
 
 				} else {
@@ -1332,15 +1282,6 @@
 				} else {
 					*entry.get_mut() = PeerState::Incoming { connections, backoff_until };
 				}
-<<<<<<< HEAD
-				debug!(target: "sub-libp2p",
-					"Libp2p => Disconnected({}): Was disabled but pending enable.",
-					peer_id);
-				debug!(target: "sub-libp2p", "PSM <= Dropped({})", peer_id);
-				self.peerset.dropped("main", peer_id.clone());
-				self.peers.insert(peer_id.clone(), PeerState::Banned { until: timer_deadline });
-=======
->>>>>>> 99602cda
 			}
 
 			// Enabled => Enabled | Backoff
@@ -1391,21 +1332,10 @@
 						"inject_connection_closed: State mismatch in the custom protos handler");
 					debug_assert!(false);
 				}
-<<<<<<< HEAD
-				debug!(target: "sub-libp2p", "Libp2p => Disconnected({}): Was enabled.", peer_id);
-				debug!(target: "sub-libp2p", "PSM <= Dropped({})", peer_id);
-				self.peerset.dropped("main", peer_id.clone());
-				let ban_dur = Uniform::new(5, 10).sample(&mut rand::thread_rng());
-				self.peers.insert(peer_id.clone(), PeerState::Banned {
-					until: Instant::now() + Duration::from_secs(ban_dur)
-				});
-			}
-=======
->>>>>>> 99602cda
 
 				if connections.is_empty() {
 					debug!(target: "sub-libp2p", "PSM <= Dropped({})", peer_id);
-					self.peerset.dropped(peer_id.clone());
+					self.peerset.dropped("main", peer_id.clone());
 					let ban_dur = Uniform::new(5, 10).sample(&mut rand::thread_rng());
 
 					let delay_id = self.next_delay_id;
@@ -1426,7 +1356,7 @@
 					matches!(s, ConnectionState::Opening | ConnectionState::Open(_)))
 				{
 					debug!(target: "sub-libp2p", "PSM <= Dropped({:?})", peer_id);
-					self.peerset.dropped(peer_id.clone());
+					self.peerset.dropped("main", peer_id.clone());
 
 					*entry.get_mut() = PeerState::Disabled {
 						connections,
@@ -1476,10 +1406,7 @@
 					debug!(target: "sub-libp2p", "Libp2p => Dial failure for {:?}", peer_id);
 
 					debug!(target: "sub-libp2p", "PSM <= Dropped({:?})", peer_id);
-<<<<<<< HEAD
-					self.peerset.dropped("main", peer_id.clone())
-=======
-					self.peerset.dropped(peer_id.clone());
+					self.peerset.dropped("main", peer_id.clone());
 
 					let now = Instant::now();
 					let ban_duration = match st {
@@ -1501,7 +1428,6 @@
 						timer: delay_id,
 						timer_deadline: now + ban_duration,
 					};
->>>>>>> 99602cda
 				},
 
 				// We can still get dial failures even if we are already connected to the peer,
@@ -1570,23 +1496,8 @@
 							debug_assert!(false);
 						}
 
-<<<<<<< HEAD
-						// TODO: We switch the entire peer state to "disabled" because of possible
-						// race conditions involving the legacy substream.
-						// Once https://github.com/paritytech/substrate/issues/5670 is done, this
-						// should be changed to stay in the `Enabled` state.
-						debug!(target: "sub-libp2p", "Handler({:?}) <= Disable", source);
-						debug!(target: "sub-libp2p", "PSM <= Dropped({:?})", source);
-						self.peerset.dropped("main", source.clone());
-						self.events.push_back(NetworkBehaviourAction::NotifyHandler {
-							peer_id: source.clone(),
-							handler: NotifyHandler::All,
-							event: NotifsHandlerIn::Disable,
-						});
-=======
 						*entry.into_mut() = PeerState::Incoming { connections, backoff_until };
 					},
->>>>>>> 99602cda
 
 					PeerState::Enabled { mut connections } => {
 						debug_assert!(connections.iter().any(|(_, s)|
@@ -1633,7 +1544,7 @@
 
 								debug!(target: "sub-libp2p", "PSM <= Incoming({}, {:?}).",
 									source, incoming_id);
-								self.peerset.incoming(source.clone(), incoming_id);
+								self.peerset.incoming("main", source.clone(), incoming_id);
 								self.incoming.push(IncomingPeer {
 									peer_id: source.clone(),
 									alive: true,
@@ -1677,7 +1588,7 @@
 
 								debug!(target: "sub-libp2p", "PSM <= Incoming({}, {:?}).",
 									source, incoming_id);
-								self.peerset.incoming(source.clone(), incoming_id);
+								self.peerset.incoming("main", source.clone(), incoming_id);
 								self.incoming.push(IncomingPeer {
 									peer_id: source.clone(),
 									alive: true,
@@ -1789,7 +1700,7 @@
 							// List of open connections wasn't empty before but now it is.
 							if !connections.iter().any(|(_, s)| matches!(s, ConnectionState::Opening)) {
 								debug!(target: "sub-libp2p", "PSM <= Dropped({:?})", source);
-								self.peerset.dropped(source.clone());
+								self.peerset.dropped("main", source.clone());
 								*entry.into_mut() = PeerState::Disabled {
 									connections, backoff_until: None
 								};
@@ -1947,7 +1858,7 @@
 							matches!(s, ConnectionState::Opening | ConnectionState::Open(_)))
 						{
 							debug!(target: "sub-libp2p", "PSM <= Dropped({:?})", source);
-							self.peerset.dropped(source.clone());
+							self.peerset.dropped("main", source.clone());
 
 							*entry.into_mut() = PeerState::Disabled {
 								connections,
