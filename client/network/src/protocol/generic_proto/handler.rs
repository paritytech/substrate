--- conflicted
+++ resolved
@@ -683,7 +683,6 @@
 				}
 			},
 
-<<<<<<< HEAD
 			NotifsHandlerIn::Close { protocol } => {
 				let num = match self.protocols.iter().position(|p| p.name == protocol) {
 					Some(n) => n,
@@ -694,11 +693,7 @@
 					}
 				};
 
-				for mut substream in self.legacy_substreams.drain() {
-=======
-			NotifsHandlerIn::Close => {
 				for mut substream in self.legacy_substreams.drain(..) {
->>>>>>> 07a87405
 					substream.shutdown();
 					self.legacy_shutdown.push(substream);
 				}
