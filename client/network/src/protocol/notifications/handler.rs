// This file is part of Substrate.

// Copyright (C) Parity Technologies (UK) Ltd.
// SPDX-License-Identifier: GPL-3.0-or-later WITH Classpath-exception-2.0

// This program is free software: you can redistribute it and/or modify
// it under the terms of the GNU General Public License as published by
// the Free Software Foundation, either version 3 of the License, or
// (at your option) any later version.

// This program is distributed in the hope that it will be useful,
// but WITHOUT ANY WARRANTY; without even the implied warranty of
// MERCHANTABILITY or FITNESS FOR A PARTICULAR PURPOSE. See the
// GNU General Public License for more details.

// You should have received a copy of the GNU General Public License
// along with this program. If not, see <https://www.gnu.org/licenses/>.

//! Implementations of the `IntoConnectionHandler` and `ConnectionHandler` traits for both incoming
//! and outgoing substreams for all gossiping protocols.
//!
//! This is the main implementation of `ConnectionHandler` in this crate, that handles all the
//! gossiping protocols that are Substrate-related and outside of the scope of libp2p.
//!
//! # Usage
//!
//! From an API perspective, for each of its protocols, the [`NotifsHandler`] is always in one of
//! the following state (see [`State`]):
//!
//! - Closed substream. This is the initial state.
//! - Closed substream, but remote desires them to be open.
//! - Open substream.
//! - Open substream, but remote desires them to be closed.
//!
//! Each protocol in the [`NotifsHandler`] can spontaneously switch between these states:
//!
//! - "Closed substream" to "Closed substream but open desired". When that happens, a
//! [`NotifsHandlerOut::OpenDesiredByRemote`] is emitted.
//! - "Closed substream but open desired" to "Closed substream" (i.e. the remote has cancelled
//! their request). When that happens, a [`NotifsHandlerOut::CloseDesired`] is emitted.
//! - "Open substream" to "Open substream but close desired". When that happens, a
//! [`NotifsHandlerOut::CloseDesired`] is emitted.
//!
//! The user can instruct a protocol in the `NotifsHandler` to switch from "closed" to "open" or
//! vice-versa by sending either a [`NotifsHandlerIn::Open`] or a [`NotifsHandlerIn::Close`]. The
//! `NotifsHandler` must answer with [`NotifsHandlerOut::OpenResultOk`] or
//! [`NotifsHandlerOut::OpenResultErr`], or with [`NotifsHandlerOut::CloseResult`].
//!
//! When a [`NotifsHandlerOut::OpenResultOk`] is emitted, the substream is now in the open state.
//! When a [`NotifsHandlerOut::OpenResultErr`] or [`NotifsHandlerOut::CloseResult`] is emitted,
//! the `NotifsHandler` is now (or remains) in the closed state.
//!
//! When a [`NotifsHandlerOut::OpenDesiredByRemote`] is emitted, the user should always send back
//! either a [`NotifsHandlerIn::Open`] or a [`NotifsHandlerIn::Close`].If this isn't done, the
//! remote will be left in a pending state.
//!
//! It is illegal to send a [`NotifsHandlerIn::Open`] before a previously-emitted
//! [`NotifsHandlerIn::Open`] has gotten an answer.

use crate::{
	protocol::notifications::upgrade::{
		NotificationsIn, NotificationsInSubstream, NotificationsOut, NotificationsOutSubstream,
		UpgradeCollec,
	},
	types::ProtocolName,
};

use bytes::BytesMut;
use futures::{
	channel::mpsc,
	lock::{Mutex as FuturesMutex, MutexGuard as FuturesMutexGuard},
	prelude::*,
};
use libp2p::{
	core::ConnectedPoint,
	swarm::{
		handler::ConnectionEvent, ConnectionHandler, ConnectionHandlerEvent, KeepAlive, Stream,
		SubstreamProtocol,
	},
	PeerId,
};
use log::error;
use parking_lot::{Mutex, RwLock};
use std::{
	collections::VecDeque,
	mem,
	pin::Pin,
	sync::Arc,
	task::{Context, Poll},
	time::{Duration, Instant},
};

/// Number of pending notifications in asynchronous contexts.
/// See [`NotificationsSink::reserve_notification`] for context.
pub(crate) const ASYNC_NOTIFICATIONS_BUFFER_SIZE: usize = 8;

/// Number of pending notifications in synchronous contexts.
const SYNC_NOTIFICATIONS_BUFFER_SIZE: usize = 2048;

/// Maximum duration to open a substream and receive the handshake message. After that, we
/// consider that we failed to open the substream.
const OPEN_TIMEOUT: Duration = Duration::from_secs(10);

/// After successfully establishing a connection with the remote, we keep the connection open for
/// at least this amount of time in order to give the rest of the code the chance to notify us to
/// open substreams.
const INITIAL_KEEPALIVE_TIME: Duration = Duration::from_secs(5);

/// The actual handler once the connection has been established.
///
/// See the documentation at the module level for more information.
pub struct NotifsHandler {
	/// List of notification protocols, specified by the user at initialization.
	protocols: Vec<Protocol>,

	/// When the connection with the remote has been successfully established.
	when_connection_open: Instant,

	/// Whether we are the connection dialer or listener.
	endpoint: ConnectedPoint,

	/// Remote we are connected to.
	peer_id: PeerId,

	/// Events to return in priority from `poll`.
	events_queue: VecDeque<
		ConnectionHandlerEvent<NotificationsOut, usize, NotifsHandlerOut, NotifsHandlerError>,
	>,
}

impl NotifsHandler {
	/// Creates new [`NotifsHandler`].
	pub fn new(peer_id: PeerId, endpoint: ConnectedPoint, protocols: Vec<ProtocolConfig>) -> Self {
		Self {
			protocols: protocols
				.into_iter()
				.map(|config| {
					let in_upgrade = NotificationsIn::new(
						config.name.clone(),
						config.fallback_names.clone(),
						config.max_notification_size,
					);

					Protocol { config, in_upgrade, state: State::Closed { pending_opening: false } }
				})
				.collect(),
			peer_id,
			endpoint,
			when_connection_open: Instant::now(),
			events_queue: VecDeque::with_capacity(16),
		}
	}
}

/// Configuration for a notifications protocol.
#[derive(Debug, Clone)]
pub struct ProtocolConfig {
	/// Name of the protocol.
	pub name: ProtocolName,
	/// Names of the protocol to use if the main one isn't available.
	pub fallback_names: Vec<ProtocolName>,
	/// Handshake of the protocol. The `RwLock` is locked every time a new substream is opened.
	pub handshake: Arc<RwLock<Vec<u8>>>,
	/// Maximum allowed size for a notification.
	pub max_notification_size: u64,
}

/// Fields specific for each individual protocol.
struct Protocol {
	/// Other fields.
	config: ProtocolConfig,

	/// Prototype for the inbound upgrade.
	in_upgrade: NotificationsIn,

	/// Current state of the substreams for this protocol.
	state: State,
}

/// See the module-level documentation to learn about the meaning of these variants.
enum State {
	/// Protocol is in the "Closed" state.
	Closed {
		/// True if an outgoing substream is still in the process of being opened.
		pending_opening: bool,
	},

	/// Protocol is in the "Closed" state. A [`NotifsHandlerOut::OpenDesiredByRemote`] has been
	/// emitted.
	OpenDesiredByRemote {
		/// Substream opened by the remote and that hasn't been accepted/rejected yet.
		in_substream: NotificationsInSubstream<Stream>,

		/// See [`State::Closed::pending_opening`].
		pending_opening: bool,
	},

	/// Protocol is in the "Closed" state, but has received a [`NotifsHandlerIn::Open`] and is
	/// consequently trying to open the various notifications substreams.
	///
	/// A [`NotifsHandlerOut::OpenResultOk`] or a [`NotifsHandlerOut::OpenResultErr`] event must
	/// be emitted when transitionning to respectively [`State::Open`] or [`State::Closed`].
	Opening {
		/// Substream opened by the remote. If `Some`, has been accepted.
		in_substream: Option<NotificationsInSubstream<Stream>>,
		/// Is the connection inbound.
		inbound: bool,
	},

	/// Protocol is in the "Open" state.
	Open {
		/// Contains the two `Receiver`s connected to the [`NotificationsSink`] that has been
		/// sent out. The notifications to send out can be pulled from this receivers.
		/// We use two different channels in order to have two different channel sizes, but from
		/// the receiving point of view, the two channels are the same.
		/// The receivers are fused in case the user drops the [`NotificationsSink`] entirely.
		notifications_sink_rx: stream::Peekable<
			stream::Select<
				stream::Fuse<mpsc::Receiver<NotificationsSinkMessage>>,
				stream::Fuse<mpsc::Receiver<NotificationsSinkMessage>>,
			>,
		>,

		/// Outbound substream that has been accepted by the remote.
		///
		/// Always `Some` on transition to [`State::Open`]. Switched to `None` only if the remote
		/// closed the substream. If `None`, a [`NotifsHandlerOut::CloseDesired`] event has been
		/// emitted.
		out_substream: Option<NotificationsOutSubstream<Stream>>,

		/// Substream opened by the remote.
		///
		/// Contrary to the `out_substream` field, operations continue as normal even if the
		/// substream has been closed by the remote. A `None` is treated the same way as if there
		/// was an idle substream.
		in_substream: Option<NotificationsInSubstream<Stream>>,
	},
}

/// Event that can be received by a `NotifsHandler`.
#[derive(Debug, Clone)]
pub enum NotifsHandlerIn {
	/// Instruct the handler to open the notification substreams.
	///
	/// Must always be answered by a [`NotifsHandlerOut::OpenResultOk`] or a
	/// [`NotifsHandlerOut::OpenResultErr`] event.
	///
	/// Importantly, it is forbidden to send a [`NotifsHandlerIn::Open`] while a previous one is
	/// already in the fly. It is however possible if a `Close` is still in the fly.
	Open {
		/// Index of the protocol in the list of protocols passed at initialization.
		protocol_index: usize,
	},

	/// Instruct the handler to close the notification substreams, or reject any pending incoming
	/// substream request.
	///
	/// Must always be answered by a [`NotifsHandlerOut::CloseResult`] event.
	Close {
		/// Index of the protocol in the list of protocols passed at initialization.
		protocol_index: usize,
	},
}

/// Event that can be emitted by a `NotifsHandler`.
#[derive(Debug)]
pub enum NotifsHandlerOut {
	/// Acknowledges a [`NotifsHandlerIn::Open`].
	OpenResultOk {
		/// Index of the protocol in the list of protocols passed at initialization.
		protocol_index: usize,
		/// Name of the protocol that was actually negotiated, if the default one wasn't available.
		negotiated_fallback: Option<ProtocolName>,
		/// The endpoint of the connection that is open for custom protocols.
		endpoint: ConnectedPoint,
		/// Handshake that was sent to us.
		/// This is normally a "Status" message, but this out of the concern of this code.
		received_handshake: Vec<u8>,
		/// How notifications can be sent to this node.
		notifications_sink: NotificationsSink,
		/// Is the connection inbound.
		inbound: bool,
	},

	/// Acknowledges a [`NotifsHandlerIn::Open`]. The remote has refused the attempt to open
	/// notification substreams.
	OpenResultErr {
		/// Index of the protocol in the list of protocols passed at initialization.
		protocol_index: usize,
	},

	/// Acknowledges a [`NotifsHandlerIn::Close`].
	CloseResult {
		/// Index of the protocol in the list of protocols passed at initialization.
		protocol_index: usize,
	},

	/// The remote would like the substreams to be open. Send a [`NotifsHandlerIn::Open`] or a
	/// [`NotifsHandlerIn::Close`] in order to either accept or deny this request. If a
	/// [`NotifsHandlerIn::Open`] or [`NotifsHandlerIn::Close`] has been sent before and has not
	/// yet been acknowledged by a matching [`NotifsHandlerOut`], then you don't need to a send
	/// another [`NotifsHandlerIn`].
	OpenDesiredByRemote {
		/// Index of the protocol in the list of protocols passed at initialization.
		protocol_index: usize,
		/// Received handshake.
		handshake: Vec<u8>,
	},

	/// The remote would like the substreams to be closed. Send a [`NotifsHandlerIn::Close`] in
	/// order to close them. If a [`NotifsHandlerIn::Close`] has been sent before and has not yet
	/// been acknowledged by a [`NotifsHandlerOut::CloseResult`], then you don't need to a send
	/// another one.
	CloseDesired {
		/// Index of the protocol in the list of protocols passed at initialization.
		protocol_index: usize,
	},

	/// Received a message on a custom protocol substream.
	///
	/// Can only happen when the handler is in the open state.
	Notification {
		/// Index of the protocol in the list of protocols passed at initialization.
		protocol_index: usize,
		/// Message that has been received.
		message: BytesMut,
	},
}

/// Sink connected directly to the node background task. Allows sending notifications to the peer.
///
/// Can be cloned in order to obtain multiple references to the substream of the same peer.
#[derive(Debug, Clone)]
pub struct NotificationsSink {
	inner: Arc<NotificationsSinkInner>,
}

#[cfg(test)]
impl NotificationsSink {
	/// Create new
	pub fn new(
		peer_id: PeerId,
	) -> (Self, mpsc::Receiver<NotificationsSinkMessage>, mpsc::Receiver<NotificationsSinkMessage>)
	{
		let (async_tx, async_rx) = mpsc::channel(ASYNC_NOTIFICATIONS_BUFFER_SIZE);
		let (sync_tx, sync_rx) = mpsc::channel(SYNC_NOTIFICATIONS_BUFFER_SIZE);
		(
			NotificationsSink {
				inner: Arc::new(NotificationsSinkInner {
					peer_id,
					async_channel: FuturesMutex::new(async_tx),
					sync_channel: Mutex::new(Some(sync_tx)),
				}),
			},
			async_rx,
			sync_rx,
		)
	}
}

#[derive(Debug)]
struct NotificationsSinkInner {
	/// Target of the sink.
	peer_id: PeerId,
	/// Sender to use in asynchronous contexts. Uses an asynchronous mutex.
	async_channel: FuturesMutex<mpsc::Sender<NotificationsSinkMessage>>,
	/// Sender to use in synchronous contexts. Uses a synchronous mutex.
	/// Contains `None` if the channel was full at some point, in which case the channel will
	/// be closed in the near future anyway.
	/// This channel has a large capacity and is meant to be used in contexts where
	/// back-pressure cannot be properly exerted.
	/// It will be removed in a future version.
	sync_channel: Mutex<Option<mpsc::Sender<NotificationsSinkMessage>>>,
}

/// Message emitted through the [`NotificationsSink`] and processed by the background task
/// dedicated to the peer.
#[derive(Debug, PartialEq, Eq)]
pub enum NotificationsSinkMessage {
	/// Message emitted by [`NotificationsSink::reserve_notification`] and
	/// [`NotificationsSink::write_notification_now`].
	Notification { message: Vec<u8> },

	/// Must close the connection.
	ForceClose,
}

impl NotificationsSink {
	/// Returns the [`PeerId`] the sink is connected to.
	pub fn peer_id(&self) -> &PeerId {
		&self.inner.peer_id
	}

	/// Sends a notification to the peer.
	///
	/// If too many messages are already buffered, the notification is silently discarded and the
	/// connection to the peer will be closed shortly after.
	///
	/// The protocol name is expected to be checked ahead of calling this method. It is a logic
	/// error to send a notification using an unknown protocol.
	///
	/// This method will be removed in a future version.
	pub fn send_sync_notification(&self, message: impl Into<Vec<u8>>) {
		let mut lock = self.inner.sync_channel.lock();

		if let Some(tx) = lock.as_mut() {
			let result =
				tx.try_send(NotificationsSinkMessage::Notification { message: message.into() });

			if result.is_err() {
				// Cloning the `mpsc::Sender` guarantees the allocation of an extra spot in the
				// buffer, and therefore `try_send` will succeed.
				let _result2 = tx.clone().try_send(NotificationsSinkMessage::ForceClose);
				debug_assert!(_result2.map(|()| true).unwrap_or_else(|err| err.is_disconnected()));

				// Destroy the sender in order to not send more `ForceClose` messages.
				*lock = None;
			}
		}
	}

	/// Wait until the remote is ready to accept a notification.
	///
	/// Returns an error in the case where the connection is closed.
	///
	/// The protocol name is expected to be checked ahead of calling this method. It is a logic
	/// error to send a notification using an unknown protocol.
	pub async fn reserve_notification(&self) -> Result<Ready<'_>, ()> {
		let mut lock = self.inner.async_channel.lock().await;

		let poll_ready = future::poll_fn(|cx| lock.poll_ready(cx)).await;
		if poll_ready.is_ok() {
			Ok(Ready { lock })
		} else {
			Err(())
		}
	}
}

/// Notification slot is reserved and the notification can actually be sent.
#[must_use]
#[derive(Debug)]
pub struct Ready<'a> {
	/// Guarded channel. The channel inside is guaranteed to not be full.
	lock: FuturesMutexGuard<'a, mpsc::Sender<NotificationsSinkMessage>>,
}

impl<'a> Ready<'a> {
	/// Consumes this slots reservation and actually queues the notification.
	///
	/// Returns an error if the substream has been closed.
	pub fn send(mut self, notification: impl Into<Vec<u8>>) -> Result<(), ()> {
		self.lock
			.start_send(NotificationsSinkMessage::Notification { message: notification.into() })
			.map_err(|_| ())
	}
}

/// Error specific to the collection of protocols.
#[derive(Debug, thiserror::Error)]
pub enum NotifsHandlerError {
	#[error("Channel of synchronous notifications is full.")]
	SyncNotificationsClogged,
}

impl ConnectionHandler for NotifsHandler {
	type FromBehaviour = NotifsHandlerIn;
	type ToBehaviour = NotifsHandlerOut;
	type Error = NotifsHandlerError;
	type InboundProtocol = UpgradeCollec<NotificationsIn>;
	type OutboundProtocol = NotificationsOut;
	// Index within the `out_protocols`.
	type OutboundOpenInfo = usize;
	type InboundOpenInfo = ();

	fn listen_protocol(&self) -> SubstreamProtocol<Self::InboundProtocol, ()> {
		let protocols = self
			.protocols
			.iter()
			.map(|p| p.in_upgrade.clone())
			.collect::<UpgradeCollec<_>>();

		SubstreamProtocol::new(protocols, ())
	}

	fn on_connection_event(
		&mut self,
		event: ConnectionEvent<
			'_,
			Self::InboundProtocol,
			Self::OutboundProtocol,
			Self::InboundOpenInfo,
			Self::OutboundOpenInfo,
		>,
	) {
		match event {
			ConnectionEvent::FullyNegotiatedInbound(inbound) => {
				let (mut in_substream_open, protocol_index) = inbound.protocol;
				let protocol_info = &mut self.protocols[protocol_index];

				match protocol_info.state {
					State::Closed { pending_opening } => {
<<<<<<< HEAD
						self.events_queue.push_back(ConnectionHandlerEvent::Custom(
							NotifsHandlerOut::OpenDesiredByRemote {
								protocol_index,
								handshake: in_substream_open.handshake,
							},
=======
						self.events_queue.push_back(ConnectionHandlerEvent::NotifyBehaviour(
							NotifsHandlerOut::OpenDesiredByRemote { protocol_index },
>>>>>>> f7e81b9b
						));

						protocol_info.state = State::OpenDesiredByRemote {
							in_substream: in_substream_open.substream,
							pending_opening,
						};
					},
					State::OpenDesiredByRemote { .. } => {
						// If a substream already exists, silently drop the new one.
						// Note that we drop the substream, which will send an equivalent to a
						// TCP "RST" to the remote and force-close the substream. It might
						// seem like an unclean way to get rid of a substream. However, keep
						// in mind that it is invalid for the remote to open multiple such
						// substreams, and therefore sending a "RST" is the most correct thing
						// to do.
						return
					},
					State::Opening { ref mut in_substream, .. } |
					State::Open { ref mut in_substream, .. } => {
						if in_substream.is_some() {
							// Same remark as above.
							return
						}

						// Create `handshake_message` on a separate line to be sure that the
						// lock is released as soon as possible.
						let handshake_message = protocol_info.config.handshake.read().clone();
						in_substream_open.substream.send_handshake(handshake_message);
						*in_substream = Some(in_substream_open.substream);
					},
				}
			},
			ConnectionEvent::FullyNegotiatedOutbound(outbound) => {
				let (new_open, protocol_index) = (outbound.protocol, outbound.info);

				match self.protocols[protocol_index].state {
					State::Closed { ref mut pending_opening } |
					State::OpenDesiredByRemote { ref mut pending_opening, .. } => {
						debug_assert!(*pending_opening);
						*pending_opening = false;
					},
					State::Open { .. } => {
						error!(target: "sub-libp2p", "☎️ State mismatch in notifications handler");
						debug_assert!(false);
					},
					State::Opening { ref mut in_substream, inbound } => {
						let (async_tx, async_rx) = mpsc::channel(ASYNC_NOTIFICATIONS_BUFFER_SIZE);
						let (sync_tx, sync_rx) = mpsc::channel(SYNC_NOTIFICATIONS_BUFFER_SIZE);
						let notifications_sink = NotificationsSink {
							inner: Arc::new(NotificationsSinkInner {
								peer_id: self.peer_id,
								async_channel: FuturesMutex::new(async_tx),
								sync_channel: Mutex::new(Some(sync_tx)),
							}),
						};

						self.protocols[protocol_index].state = State::Open {
							notifications_sink_rx: stream::select(async_rx.fuse(), sync_rx.fuse())
								.peekable(),
							out_substream: Some(new_open.substream),
							in_substream: in_substream.take(),
						};

						self.events_queue.push_back(ConnectionHandlerEvent::NotifyBehaviour(
							NotifsHandlerOut::OpenResultOk {
								protocol_index,
								negotiated_fallback: new_open.negotiated_fallback,
								endpoint: self.endpoint.clone(),
								received_handshake: new_open.handshake,
								notifications_sink,
								inbound,
							},
						));
					},
				}
			},
			ConnectionEvent::AddressChange(_address_change) => {},
			ConnectionEvent::LocalProtocolsChange(_protocols_change) => {},
			ConnectionEvent::RemoteProtocolsChange(_protocols_change) => {},
			ConnectionEvent::DialUpgradeError(dial_upgrade_error) => match self.protocols
				[dial_upgrade_error.info]
				.state
			{
				State::Closed { ref mut pending_opening } |
				State::OpenDesiredByRemote { ref mut pending_opening, .. } => {
					debug_assert!(*pending_opening);
					*pending_opening = false;
				},

				State::Opening { .. } => {
					self.protocols[dial_upgrade_error.info].state =
						State::Closed { pending_opening: false };

					self.events_queue.push_back(ConnectionHandlerEvent::NotifyBehaviour(
						NotifsHandlerOut::OpenResultErr { protocol_index: dial_upgrade_error.info },
					));
				},

				// No substream is being open when already `Open`.
				State::Open { .. } => debug_assert!(false),
			},
			ConnectionEvent::ListenUpgradeError(_listen_upgrade_error) => {},
		}
	}

	fn on_behaviour_event(&mut self, message: NotifsHandlerIn) {
		match message {
			NotifsHandlerIn::Open { protocol_index } => {
				let protocol_info = &mut self.protocols[protocol_index];
				match &mut protocol_info.state {
					State::Closed { pending_opening } => {
						if !*pending_opening {
							let proto = NotificationsOut::new(
								protocol_info.config.name.clone(),
								protocol_info.config.fallback_names.clone(),
								protocol_info.config.handshake.read().clone(),
								protocol_info.config.max_notification_size,
							);

							self.events_queue.push_back(
								ConnectionHandlerEvent::OutboundSubstreamRequest {
									protocol: SubstreamProtocol::new(proto, protocol_index)
										.with_timeout(OPEN_TIMEOUT),
								},
							);
						}

						protocol_info.state = State::Opening { in_substream: None, inbound: false };
					},
					State::OpenDesiredByRemote { pending_opening, in_substream } => {
						let handshake_message = protocol_info.config.handshake.read().clone();

						if !*pending_opening {
							let proto = NotificationsOut::new(
								protocol_info.config.name.clone(),
								protocol_info.config.fallback_names.clone(),
								handshake_message.clone(),
								protocol_info.config.max_notification_size,
							);

							self.events_queue.push_back(
								ConnectionHandlerEvent::OutboundSubstreamRequest {
									protocol: SubstreamProtocol::new(proto, protocol_index)
										.with_timeout(OPEN_TIMEOUT),
								},
							);
						}

						in_substream.send_handshake(handshake_message);

						// The state change is done in two steps because of borrowing issues.
						let in_substream = match mem::replace(
							&mut protocol_info.state,
							State::Opening { in_substream: None, inbound: false },
						) {
							State::OpenDesiredByRemote { in_substream, .. } => in_substream,
							_ => unreachable!(),
						};
						protocol_info.state =
							State::Opening { in_substream: Some(in_substream), inbound: true };
					},
					State::Opening { .. } | State::Open { .. } => {
						// As documented, it is forbidden to send an `Open` while there is already
						// one in the fly.
						error!(target: "sub-libp2p", "opening already-opened handler");
						debug_assert!(false);
					},
				}
			},

			NotifsHandlerIn::Close { protocol_index } => {
				match self.protocols[protocol_index].state {
					State::Open { .. } => {
						self.protocols[protocol_index].state =
							State::Closed { pending_opening: false };
					},
					State::Opening { .. } => {
						self.protocols[protocol_index].state =
							State::Closed { pending_opening: true };

						self.events_queue.push_back(ConnectionHandlerEvent::NotifyBehaviour(
							NotifsHandlerOut::OpenResultErr { protocol_index },
						));
					},
					State::OpenDesiredByRemote { pending_opening, .. } => {
						self.protocols[protocol_index].state = State::Closed { pending_opening };
					},
					State::Closed { .. } => {},
				}

				self.events_queue.push_back(ConnectionHandlerEvent::NotifyBehaviour(
					NotifsHandlerOut::CloseResult { protocol_index },
				));
			},
		}
	}

	fn connection_keep_alive(&self) -> KeepAlive {
		// `Yes` if any protocol has some activity.
		if self.protocols.iter().any(|p| !matches!(p.state, State::Closed { .. })) {
			return KeepAlive::Yes
		}

		// A grace period of `INITIAL_KEEPALIVE_TIME` must be given to leave time for the remote
		// to express desire to open substreams.
		KeepAlive::Until(self.when_connection_open + INITIAL_KEEPALIVE_TIME)
	}

	fn poll(
		&mut self,
		cx: &mut Context,
	) -> Poll<
		ConnectionHandlerEvent<
			Self::OutboundProtocol,
			Self::OutboundOpenInfo,
			Self::ToBehaviour,
			Self::Error,
		>,
	> {
		if let Some(ev) = self.events_queue.pop_front() {
			return Poll::Ready(ev)
		}

		// For each open substream, try send messages from `notifications_sink_rx` to the
		// substream.
		for protocol_index in 0..self.protocols.len() {
			if let State::Open {
				notifications_sink_rx, out_substream: Some(out_substream), ..
			} = &mut self.protocols[protocol_index].state
			{
				loop {
					// Only proceed with `out_substream.poll_ready_unpin` if there is an element
					// available in `notifications_sink_rx`. This avoids waking up the task when
					// a substream is ready to send if there isn't actually something to send.
					match Pin::new(&mut *notifications_sink_rx).as_mut().poll_peek(cx) {
						Poll::Ready(Some(&NotificationsSinkMessage::ForceClose)) =>
							return Poll::Ready(ConnectionHandlerEvent::Close(
								NotifsHandlerError::SyncNotificationsClogged,
							)),
						Poll::Ready(Some(&NotificationsSinkMessage::Notification { .. })) => {},
						Poll::Ready(None) | Poll::Pending => break,
					}

					// Before we extract the element from `notifications_sink_rx`, check that the
					// substream is ready to accept a message.
					match out_substream.poll_ready_unpin(cx) {
						Poll::Ready(_) => {},
						Poll::Pending => break,
					}

					// Now that the substream is ready for a message, grab what to send.
					let message = match notifications_sink_rx.poll_next_unpin(cx) {
						Poll::Ready(Some(NotificationsSinkMessage::Notification { message })) =>
							message,
						Poll::Ready(Some(NotificationsSinkMessage::ForceClose)) |
						Poll::Ready(None) |
						Poll::Pending => {
							// Should never be reached, as per `poll_peek` above.
							debug_assert!(false);
							break
						},
					};

					let _ = out_substream.start_send_unpin(message);
					// Note that flushing is performed later down this function.
				}
			}
		}

		// Flush all outbound substreams.
		// When `poll` returns `Poll::Ready`, the libp2p `Swarm` may decide to no longer call
		// `poll` again before it is ready to accept more events.
		// In order to make sure that substreams are flushed as soon as possible, the flush is
		// performed before the code paths that can produce `Ready` (with some rare exceptions).
		// Importantly, however, the flush is performed *after* notifications are queued with
		// `Sink::start_send`.
		for protocol_index in 0..self.protocols.len() {
			match &mut self.protocols[protocol_index].state {
				State::Open { out_substream: out_substream @ Some(_), .. } => {
					match Sink::poll_flush(Pin::new(out_substream.as_mut().unwrap()), cx) {
						Poll::Pending | Poll::Ready(Ok(())) => {},
						Poll::Ready(Err(_)) => {
							*out_substream = None;
							let event = NotifsHandlerOut::CloseDesired { protocol_index };
							return Poll::Ready(ConnectionHandlerEvent::NotifyBehaviour(event))
						},
					};
				},

				State::Closed { .. } |
				State::Opening { .. } |
				State::Open { out_substream: None, .. } |
				State::OpenDesiredByRemote { .. } => {},
			}
		}

		// Poll inbound substreams.
		for protocol_index in 0..self.protocols.len() {
			// Inbound substreams being closed is always tolerated, except for the
			// `OpenDesiredByRemote` state which might need to be switched back to `Closed`.
			match &mut self.protocols[protocol_index].state {
				State::Closed { .. } |
				State::Open { in_substream: None, .. } |
				State::Opening { in_substream: None, .. } => {},

				State::Open { in_substream: in_substream @ Some(_), .. } =>
					match futures::prelude::Stream::poll_next(
						Pin::new(in_substream.as_mut().unwrap()),
						cx,
					) {
						Poll::Pending => {},
						Poll::Ready(Some(Ok(message))) => {
							let event = NotifsHandlerOut::Notification { protocol_index, message };
							return Poll::Ready(ConnectionHandlerEvent::NotifyBehaviour(event))
						},
						Poll::Ready(None) | Poll::Ready(Some(Err(_))) => *in_substream = None,
					},

				State::OpenDesiredByRemote { in_substream, pending_opening } =>
					match NotificationsInSubstream::poll_process(Pin::new(in_substream), cx) {
						Poll::Pending => {},
						Poll::Ready(Ok(void)) => match void {},
						Poll::Ready(Err(_)) => {
							self.protocols[protocol_index].state =
								State::Closed { pending_opening: *pending_opening };
							return Poll::Ready(ConnectionHandlerEvent::NotifyBehaviour(
								NotifsHandlerOut::CloseDesired { protocol_index },
							))
						},
					},

				State::Opening { in_substream: in_substream @ Some(_), .. } =>
					match NotificationsInSubstream::poll_process(
						Pin::new(in_substream.as_mut().unwrap()),
						cx,
					) {
						Poll::Pending => {},
						Poll::Ready(Ok(void)) => match void {},
						Poll::Ready(Err(_)) => *in_substream = None,
					},
			}
		}

		// This is the only place in this method that can return `Pending`.
		// By putting it at the very bottom, we are guaranteed that everything has been properly
		// polled.
		Poll::Pending
	}
}

#[cfg(test)]
pub mod tests {
	use super::*;
	// use crate::protocol::notifications::upgrade::{
	// 	NotificationsInOpen, NotificationsInSubstreamHandshake, NotificationsOutOpen,
	// };
	// use asynchronous_codec::Framed;
	// use libp2p::Multiaddr;
	// use multistream_select::{dialer_select_proto, listener_select_proto, Negotiated, Version};
	use std::{
		collections::HashMap,
		io::{Error, IoSlice, IoSliceMut},
	};
	use tokio::sync::mpsc;
	// use unsigned_varint::codec::UviBytes;

	struct OpenSubstream {
		notifications: stream::Peekable<
			stream::Select<
				stream::Fuse<futures::channel::mpsc::Receiver<NotificationsSinkMessage>>,
				stream::Fuse<futures::channel::mpsc::Receiver<NotificationsSinkMessage>>,
			>,
		>,
		_in_substream: MockSubstream,
		_out_substream: MockSubstream,
	}

	pub struct ConnectionYielder {
		connections: HashMap<(PeerId, usize), OpenSubstream>,
	}

	impl ConnectionYielder {
		/// Create new [`ConnectionYielder`].
		pub fn new() -> Self {
			Self { connections: HashMap::new() }
		}

		/// Open a new substream for peer.
		pub fn open_substream(
			&mut self,
			peer: PeerId,
			protocol_index: usize,
			endpoint: ConnectedPoint,
			received_handshake: Vec<u8>,
		) -> NotifsHandlerOut {
			let (async_tx, async_rx) =
				futures::channel::mpsc::channel(ASYNC_NOTIFICATIONS_BUFFER_SIZE);
			let (sync_tx, sync_rx) =
				futures::channel::mpsc::channel(SYNC_NOTIFICATIONS_BUFFER_SIZE);
			let notifications_sink = NotificationsSink {
				inner: Arc::new(NotificationsSinkInner {
					peer_id: peer,
					async_channel: FuturesMutex::new(async_tx),
					sync_channel: Mutex::new(Some(sync_tx)),
				}),
			};
			let (in_substream, out_substream) = MockSubstream::new();

			self.connections.insert(
				(peer, protocol_index),
				OpenSubstream {
					notifications: stream::select(async_rx.fuse(), sync_rx.fuse()).peekable(),
					_in_substream: in_substream,
					_out_substream: out_substream,
				},
			);

			NotifsHandlerOut::OpenResultOk {
				protocol_index,
				negotiated_fallback: None,
				endpoint,
				received_handshake,
				notifications_sink,
				inbound: false,
			}
		}

		/// Attempt to get next pending event from one of the notification sinks.
		pub async fn get_next_event(&mut self, peer: PeerId, set: usize) -> Option<Vec<u8>> {
			let substream = if let Some(info) = self.connections.get_mut(&(peer, set)) {
				info
			} else {
				return None
			};

			futures::future::poll_fn(|cx| match substream.notifications.poll_next_unpin(cx) {
				Poll::Ready(Some(NotificationsSinkMessage::Notification { message })) =>
					Poll::Ready(Some(message)),
				Poll::Pending => Poll::Ready(None),
				Poll::Ready(Some(NotificationsSinkMessage::ForceClose)) | Poll::Ready(None) => {
					panic!("sink closed")
				},
			})
			.await
		}
	}
	struct MockSubstream {
		pub rx: mpsc::Receiver<Vec<u8>>,
		pub tx: mpsc::Sender<Vec<u8>>,
		rx_buffer: BytesMut,
	}

	impl MockSubstream {
		/// Create new substream pair.
		pub fn new() -> (Self, Self) {
			let (tx1, rx1) = mpsc::channel(32);
			let (tx2, rx2) = mpsc::channel(32);

			(
				Self { rx: rx1, tx: tx2, rx_buffer: BytesMut::with_capacity(512) },
				Self { rx: rx2, tx: tx1, rx_buffer: BytesMut::with_capacity(512) },
			)
		}

		// /// Create new negotiated substream pair.
		// pub async fn negotiated() -> (Negotiated<SubstreamBox>, Negotiated<SubstreamBox>) {
		// 	let (socket1, socket2) = Self::new();
		// 	let socket1 = SubstreamBox::new(socket1);
		// 	let socket2 = SubstreamBox::new(socket2);

		// 	let protos = vec![b"/echo/1.0.0", b"/echo/2.5.0"];
		// 	let (res1, res2) = tokio::join!(
		// 		dialer_select_proto(socket1, protos.clone(), Version::V1),
		// 		listener_select_proto(socket2, protos),
		// 	);

		// 	(res1.unwrap().1, res2.unwrap().1)
		// }
	}

	impl AsyncWrite for MockSubstream {
		fn poll_write<'a>(
			self: Pin<&mut Self>,
			_cx: &mut Context<'a>,
			buf: &[u8],
		) -> Poll<Result<usize, Error>> {
			match self.tx.try_send(buf.to_vec()) {
				Ok(_) => Poll::Ready(Ok(buf.len())),
				Err(_) => Poll::Ready(Err(std::io::ErrorKind::UnexpectedEof.into())),
			}
		}

		fn poll_flush<'a>(self: Pin<&mut Self>, _cx: &mut Context<'a>) -> Poll<Result<(), Error>> {
			Poll::Ready(Ok(()))
		}

		fn poll_close<'a>(self: Pin<&mut Self>, _cx: &mut Context<'a>) -> Poll<Result<(), Error>> {
			Poll::Ready(Ok(()))
		}

		fn poll_write_vectored<'a, 'b>(
			self: Pin<&mut Self>,
			_cx: &mut Context<'a>,
			_bufs: &[IoSlice<'b>],
		) -> Poll<Result<usize, Error>> {
			unimplemented!();
		}
	}

	impl AsyncRead for MockSubstream {
		fn poll_read<'a>(
			mut self: Pin<&mut Self>,
			cx: &mut Context<'a>,
			buf: &mut [u8],
		) -> Poll<Result<usize, Error>> {
			match self.rx.poll_recv(cx) {
				Poll::Ready(Some(data)) => self.rx_buffer.extend_from_slice(&data),
				Poll::Ready(None) =>
					return Poll::Ready(Err(std::io::ErrorKind::UnexpectedEof.into())),
				_ => {},
			}

			let nsize = std::cmp::min(self.rx_buffer.len(), buf.len());
			let data = self.rx_buffer.split_to(nsize);
			buf[..nsize].copy_from_slice(&data[..]);

			if nsize > 0 {
				return Poll::Ready(Ok(nsize))
			}

			Poll::Pending
		}

		fn poll_read_vectored<'a, 'b>(
			self: Pin<&mut Self>,
			_cx: &mut Context<'a>,
			_bufs: &mut [IoSliceMut<'b>],
		) -> Poll<Result<usize, Error>> {
			unimplemented!();
		}
	}

<<<<<<< HEAD
	/// Create new [`NotifsHandler`].
	fn notifs_handler() -> NotifsHandler {
		let proto = Protocol {
			config: ProtocolConfig {
				name: "/foo".into(),
				fallback_names: vec![],
				handshake: Arc::new(RwLock::new(b"hello, world".to_vec())),
				max_notification_size: u64::MAX,
			},
			in_upgrade: NotificationsIn::new("/foo", Vec::new(), u64::MAX),
			state: State::Closed { pending_opening: false },
		};

		NotifsHandler {
			protocols: vec![proto],
			when_connection_open: Instant::now(),
			endpoint: ConnectedPoint::Listener {
				local_addr: Multiaddr::empty(),
				send_back_addr: Multiaddr::empty(),
			},
			peer_id: PeerId::random(),
			events_queue: VecDeque::new(),
		}
	}

	// verify that if another substream is attempted to be opened by remote while an inbound
	// substream already exists, the new inbound stream is rejected and closed by the local node.
	#[tokio::test]
	async fn second_open_desired_by_remote_rejected() {
		let mut handler = notifs_handler();
		let (io, mut io2) = MockSubstream::negotiated().await;
		let mut codec = UviBytes::default();
		codec.set_max_len(usize::MAX);

		let notif_in = NotificationsInOpen {
			handshake: b"hello, world".to_vec(),
			negotiated_fallback: None,
			substream: NotificationsInSubstream::new(
				Framed::new(io, codec),
				NotificationsInSubstreamHandshake::NotSent,
			),
		};

		handler.on_connection_event(handler::ConnectionEvent::FullyNegotiatedInbound(
			handler::FullyNegotiatedInbound { protocol: (notif_in, 0), info: () },
		));

		// verify that the substream is in (partly) opened state
		assert!(std::matches!(handler.protocols[0].state, State::OpenDesiredByRemote { .. }));
		futures::future::poll_fn(|cx| {
			let mut buf = Vec::with_capacity(512);
			assert!(std::matches!(Pin::new(&mut io2).poll_read(cx, &mut buf), Poll::Pending));
			Poll::Ready(())
		})
		.await;

		// attempt to open another inbound substream and verify that it is rejected
		let (io, mut io2) = MockSubstream::negotiated().await;
		let mut codec = UviBytes::default();
		codec.set_max_len(usize::MAX);

		let notif_in = NotificationsInOpen {
			handshake: b"hello, world".to_vec(),
			negotiated_fallback: None,
			substream: NotificationsInSubstream::new(
				Framed::new(io, codec),
				NotificationsInSubstreamHandshake::NotSent,
			),
		};

		handler.on_connection_event(handler::ConnectionEvent::FullyNegotiatedInbound(
			handler::FullyNegotiatedInbound { protocol: (notif_in, 0), info: () },
		));

		// verify that the new substream is rejected and closed
		futures::future::poll_fn(|cx| {
			let mut buf = Vec::with_capacity(512);

			if let Poll::Ready(Err(err)) = Pin::new(&mut io2).poll_read(cx, &mut buf) {
				assert_eq!(err.kind(), std::io::ErrorKind::UnexpectedEof,);
			}

			Poll::Ready(())
		})
		.await;
	}

	#[tokio::test]
	async fn open_rejected_if_substream_is_opening() {
		let mut handler = notifs_handler();
		let (io, mut io2) = MockSubstream::negotiated().await;
		let mut codec = UviBytes::default();
		codec.set_max_len(usize::MAX);

		let notif_in = NotificationsInOpen {
			handshake: b"hello, world".to_vec(),
			negotiated_fallback: None,
			substream: NotificationsInSubstream::new(
				Framed::new(io, codec),
				NotificationsInSubstreamHandshake::NotSent,
			),
		};

		handler.on_connection_event(handler::ConnectionEvent::FullyNegotiatedInbound(
			handler::FullyNegotiatedInbound { protocol: (notif_in, 0), info: () },
		));

		// verify that the substream is in (partly) opened state
		assert!(std::matches!(handler.protocols[0].state, State::OpenDesiredByRemote { .. }));
		futures::future::poll_fn(|cx| {
			let mut buf = Vec::with_capacity(512);
			assert!(std::matches!(Pin::new(&mut io2).poll_read(cx, &mut buf), Poll::Pending));
			Poll::Ready(())
		})
		.await;

		// move the handler state to 'Opening'
		handler.on_behaviour_event(NotifsHandlerIn::Open { protocol_index: 0 });
		assert!(std::matches!(
			handler.protocols[0].state,
			State::Opening { in_substream: Some(_), .. }
		));

		// remote now tries to open another substream, verify that it is rejected and closed
		let (io, mut io2) = MockSubstream::negotiated().await;
		let mut codec = UviBytes::default();
		codec.set_max_len(usize::MAX);

		let notif_in = NotificationsInOpen {
			handshake: b"hello, world".to_vec(),
			negotiated_fallback: None,
			substream: NotificationsInSubstream::new(
				Framed::new(io, codec),
				NotificationsInSubstreamHandshake::NotSent,
			),
		};

		handler.on_connection_event(handler::ConnectionEvent::FullyNegotiatedInbound(
			handler::FullyNegotiatedInbound { protocol: (notif_in, 0), info: () },
		));

		// verify that the new substream is rejected and closed but that the first substream is
		// still in correct state
		futures::future::poll_fn(|cx| {
			let mut buf = Vec::with_capacity(512);

			if let Poll::Ready(Err(err)) = Pin::new(&mut io2).poll_read(cx, &mut buf) {
				assert_eq!(err.kind(), std::io::ErrorKind::UnexpectedEof,);
			} else {
				panic!("unexpected result");
			}

			Poll::Ready(())
		})
		.await;
		assert!(std::matches!(
			handler.protocols[0].state,
			State::Opening { in_substream: Some(_), .. }
		));
	}

	#[tokio::test]
	async fn open_rejected_if_substream_already_open() {
		let mut handler = notifs_handler();
		let (io, mut io2) = MockSubstream::negotiated().await;
		let mut codec = UviBytes::default();
		codec.set_max_len(usize::MAX);

		let notif_in = NotificationsInOpen {
			handshake: b"hello, world".to_vec(),
			negotiated_fallback: None,
			substream: NotificationsInSubstream::new(
				Framed::new(io, codec),
				NotificationsInSubstreamHandshake::NotSent,
			),
		};
		handler.on_connection_event(handler::ConnectionEvent::FullyNegotiatedInbound(
			handler::FullyNegotiatedInbound { protocol: (notif_in, 0), info: () },
		));

		// verify that the substream is in (partly) opened state
		assert!(std::matches!(handler.protocols[0].state, State::OpenDesiredByRemote { .. }));
		futures::future::poll_fn(|cx| {
			let mut buf = Vec::with_capacity(512);
			assert!(std::matches!(Pin::new(&mut io2).poll_read(cx, &mut buf), Poll::Pending));
			Poll::Ready(())
		})
		.await;

		// move the handler state to 'Opening'
		handler.on_behaviour_event(NotifsHandlerIn::Open { protocol_index: 0 });
		assert!(std::matches!(
			handler.protocols[0].state,
			State::Opening { in_substream: Some(_), .. }
		));

		// accept the substream and move its state to `Open`
		let (io, _io2) = MockSubstream::negotiated().await;
		let mut codec = UviBytes::default();
		codec.set_max_len(usize::MAX);

		let notif_out = NotificationsOutOpen {
			handshake: b"hello, world".to_vec(),
			negotiated_fallback: None,
			substream: NotificationsOutSubstream::new(Framed::new(io, codec)),
		};
		handler.on_connection_event(handler::ConnectionEvent::FullyNegotiatedOutbound(
			handler::FullyNegotiatedOutbound { protocol: notif_out, info: 0 },
		));

		assert!(std::matches!(
			handler.protocols[0].state,
			State::Open { in_substream: Some(_), .. }
		));

		// remote now tries to open another substream, verify that it is rejected and closed
		let (io, mut io2) = MockSubstream::negotiated().await;
		let mut codec = UviBytes::default();
		codec.set_max_len(usize::MAX);
		let notif_in = NotificationsInOpen {
			handshake: b"hello, world".to_vec(),
			negotiated_fallback: None,
			substream: NotificationsInSubstream::new(
				Framed::new(io, codec),
				NotificationsInSubstreamHandshake::NotSent,
			),
		};
		handler.on_connection_event(handler::ConnectionEvent::FullyNegotiatedInbound(
			handler::FullyNegotiatedInbound { protocol: (notif_in, 0), info: () },
		));

		// verify that the new substream is rejected and closed but that the first substream is
		// still in correct state
		futures::future::poll_fn(|cx| {
			let mut buf = Vec::with_capacity(512);

			if let Poll::Ready(Err(err)) = Pin::new(&mut io2).poll_read(cx, &mut buf) {
				assert_eq!(err.kind(), std::io::ErrorKind::UnexpectedEof);
			} else {
				panic!("unexpected result");
			}

			Poll::Ready(())
		})
		.await;
		assert!(std::matches!(
			handler.protocols[0].state,
			State::Open { in_substream: Some(_), .. }
		));
	}

	#[tokio::test]
	async fn fully_negotiated_resets_state_for_closed_substream() {
		let mut handler = notifs_handler();
		let (io, mut io2) = MockSubstream::negotiated().await;
		let mut codec = UviBytes::default();
		codec.set_max_len(usize::MAX);

		let notif_in = NotificationsInOpen {
			handshake: b"hello, world".to_vec(),
			negotiated_fallback: None,
			substream: NotificationsInSubstream::new(
				Framed::new(io, codec),
				NotificationsInSubstreamHandshake::NotSent,
			),
		};
		handler.on_connection_event(handler::ConnectionEvent::FullyNegotiatedInbound(
			handler::FullyNegotiatedInbound { protocol: (notif_in, 0), info: () },
		));

		// verify that the substream is in (partly) opened state
		assert!(std::matches!(handler.protocols[0].state, State::OpenDesiredByRemote { .. }));
		futures::future::poll_fn(|cx| {
			let mut buf = Vec::with_capacity(512);
			assert!(std::matches!(Pin::new(&mut io2).poll_read(cx, &mut buf), Poll::Pending));
			Poll::Ready(())
		})
		.await;

		// first instruct the handler to open a connection and then close it right after
		// so the handler is in state `Closed { pending_opening: true }`
		handler.on_behaviour_event(NotifsHandlerIn::Open { protocol_index: 0 });
		assert!(std::matches!(
			handler.protocols[0].state,
			State::Opening { in_substream: Some(_), .. }
		));

		handler.on_behaviour_event(NotifsHandlerIn::Close { protocol_index: 0 });
		assert!(std::matches!(handler.protocols[0].state, State::Closed { pending_opening: true }));

		// verify that if the the outbound substream is successfully negotiated, the state is not
		// changed as the substream was commanded to be closed by the handler.
		let (io, _io2) = MockSubstream::negotiated().await;
		let mut codec = UviBytes::default();
		codec.set_max_len(usize::MAX);

		let notif_out = NotificationsOutOpen {
			handshake: b"hello, world".to_vec(),
			negotiated_fallback: None,
			substream: NotificationsOutSubstream::new(Framed::new(io, codec)),
		};
		handler.on_connection_event(handler::ConnectionEvent::FullyNegotiatedOutbound(
			handler::FullyNegotiatedOutbound { protocol: notif_out, info: 0 },
		));

		assert!(std::matches!(
			handler.protocols[0].state,
			State::Closed { pending_opening: false }
		));
	}

	#[tokio::test]
	async fn fully_negotiated_resets_state_for_open_desired_substream() {
		let mut handler = notifs_handler();
		let (io, mut io2) = MockSubstream::negotiated().await;
		let mut codec = UviBytes::default();
		codec.set_max_len(usize::MAX);

		let notif_in = NotificationsInOpen {
			handshake: b"hello, world".to_vec(),
			negotiated_fallback: None,
			substream: NotificationsInSubstream::new(
				Framed::new(io, codec),
				NotificationsInSubstreamHandshake::NotSent,
			),
		};
		handler.on_connection_event(handler::ConnectionEvent::FullyNegotiatedInbound(
			handler::FullyNegotiatedInbound { protocol: (notif_in, 0), info: () },
		));

		// verify that the substream is in (partly) opened state
		assert!(std::matches!(handler.protocols[0].state, State::OpenDesiredByRemote { .. }));
		futures::future::poll_fn(|cx| {
			let mut buf = Vec::with_capacity(512);
			assert!(std::matches!(Pin::new(&mut io2).poll_read(cx, &mut buf), Poll::Pending));
			Poll::Ready(())
		})
		.await;

		// first instruct the handler to open a connection and then close it right after
		// so the handler is in state `Closed { pending_opening: true }`
		handler.on_behaviour_event(NotifsHandlerIn::Open { protocol_index: 0 });
		assert!(std::matches!(
			handler.protocols[0].state,
			State::Opening { in_substream: Some(_), .. }
		));

		handler.on_behaviour_event(NotifsHandlerIn::Close { protocol_index: 0 });
		assert!(std::matches!(handler.protocols[0].state, State::Closed { pending_opening: true }));

		// attempt to open another inbound substream and verify that it is rejected
		let (io, _io2) = MockSubstream::negotiated().await;
		let mut codec = UviBytes::default();
		codec.set_max_len(usize::MAX);

		let notif_in = NotificationsInOpen {
			handshake: b"hello, world".to_vec(),
			negotiated_fallback: None,
			substream: NotificationsInSubstream::new(
				Framed::new(io, codec),
				NotificationsInSubstreamHandshake::NotSent,
			),
		};
		handler.on_connection_event(handler::ConnectionEvent::FullyNegotiatedInbound(
			handler::FullyNegotiatedInbound { protocol: (notif_in, 0), info: () },
		));

		assert!(std::matches!(
			handler.protocols[0].state,
			State::OpenDesiredByRemote { pending_opening: true, .. }
		));

		// verify that if the the outbound substream is successfully negotiated, the state is not
		// changed as the substream was commanded to be closed by the handler.
		let (io, _io2) = MockSubstream::negotiated().await;
		let mut codec = UviBytes::default();
		codec.set_max_len(usize::MAX);

		let notif_out = NotificationsOutOpen {
			handshake: b"hello, world".to_vec(),
			negotiated_fallback: None,
			substream: NotificationsOutSubstream::new(Framed::new(io, codec)),
		};

		handler.on_connection_event(handler::ConnectionEvent::FullyNegotiatedOutbound(
			handler::FullyNegotiatedOutbound { protocol: notif_out, info: 0 },
		));

		assert!(std::matches!(
			handler.protocols[0].state,
			State::OpenDesiredByRemote { pending_opening: false, .. }
		));
	}

	#[tokio::test]
	async fn dial_upgrade_error_resets_closed_outbound_state() {
		let mut handler = notifs_handler();
		let (io, mut io2) = MockSubstream::negotiated().await;
		let mut codec = UviBytes::default();
		codec.set_max_len(usize::MAX);

		let notif_in = NotificationsInOpen {
			handshake: b"hello, world".to_vec(),
			negotiated_fallback: None,
			substream: NotificationsInSubstream::new(
				Framed::new(io, codec),
				NotificationsInSubstreamHandshake::NotSent,
			),
		};
		handler.on_connection_event(handler::ConnectionEvent::FullyNegotiatedInbound(
			handler::FullyNegotiatedInbound { protocol: (notif_in, 0), info: () },
		));

		// verify that the substream is in (partly) opened state
		assert!(std::matches!(handler.protocols[0].state, State::OpenDesiredByRemote { .. }));
		futures::future::poll_fn(|cx| {
			let mut buf = Vec::with_capacity(512);
			assert!(std::matches!(Pin::new(&mut io2).poll_read(cx, &mut buf), Poll::Pending));
			Poll::Ready(())
		})
		.await;

		// first instruct the handler to open a connection and then close it right after
		// so the handler is in state `Closed { pending_opening: true }`
		handler.on_behaviour_event(NotifsHandlerIn::Open { protocol_index: 0 });
		assert!(std::matches!(
			handler.protocols[0].state,
			State::Opening { in_substream: Some(_), .. }
		));

		handler.on_behaviour_event(NotifsHandlerIn::Close { protocol_index: 0 });
		assert!(std::matches!(handler.protocols[0].state, State::Closed { pending_opening: true }));

		// inject dial failure to an already closed substream and verify outbound state is reset
		handler.on_connection_event(handler::ConnectionEvent::DialUpgradeError(
			handler::DialUpgradeError { info: 0, error: ConnectionHandlerUpgrErr::Timeout },
		));
		assert!(std::matches!(
			handler.protocols[0].state,
			State::Closed { pending_opening: false }
		));
	}

	#[tokio::test]
	async fn dial_upgrade_error_resets_open_desired_state() {
		let mut handler = notifs_handler();
		let (io, mut io2) = MockSubstream::negotiated().await;
		let mut codec = UviBytes::default();
		codec.set_max_len(usize::MAX);

		let notif_in = NotificationsInOpen {
			handshake: b"hello, world".to_vec(),
			negotiated_fallback: None,
			substream: NotificationsInSubstream::new(
				Framed::new(io, codec),
				NotificationsInSubstreamHandshake::NotSent,
			),
		};
		handler.on_connection_event(handler::ConnectionEvent::FullyNegotiatedInbound(
			handler::FullyNegotiatedInbound { protocol: (notif_in, 0), info: () },
		));

		// verify that the substream is in (partly) opened state
		assert!(std::matches!(handler.protocols[0].state, State::OpenDesiredByRemote { .. }));
		futures::future::poll_fn(|cx| {
			let mut buf = Vec::with_capacity(512);
			assert!(std::matches!(Pin::new(&mut io2).poll_read(cx, &mut buf), Poll::Pending));
			Poll::Ready(())
		})
		.await;

		// first instruct the handler to open a connection and then close it right after
		// so the handler is in state `Closed { pending_opening: true }`
		handler.on_behaviour_event(NotifsHandlerIn::Open { protocol_index: 0 });
		assert!(std::matches!(
			handler.protocols[0].state,
			State::Opening { in_substream: Some(_), .. }
		));

		handler.on_behaviour_event(NotifsHandlerIn::Close { protocol_index: 0 });
		assert!(std::matches!(handler.protocols[0].state, State::Closed { pending_opening: true }));

		let (io, _io2) = MockSubstream::negotiated().await;
		let mut codec = UviBytes::default();
		codec.set_max_len(usize::MAX);

		let notif_in = NotificationsInOpen {
			handshake: b"hello, world".to_vec(),
			negotiated_fallback: None,
			substream: NotificationsInSubstream::new(
				Framed::new(io, codec),
				NotificationsInSubstreamHandshake::NotSent,
			),
		};
		handler.on_connection_event(handler::ConnectionEvent::FullyNegotiatedInbound(
			handler::FullyNegotiatedInbound { protocol: (notif_in, 0), info: () },
		));

		assert!(std::matches!(
			handler.protocols[0].state,
			State::OpenDesiredByRemote { pending_opening: true, .. }
		));

		// inject dial failure to an already closed substream and verify outbound state is reset
		handler.on_connection_event(handler::ConnectionEvent::DialUpgradeError(
			handler::DialUpgradeError { info: 0, error: ConnectionHandlerUpgrErr::Timeout },
		));
		assert!(std::matches!(
			handler.protocols[0].state,
			State::OpenDesiredByRemote { pending_opening: false, .. }
		));
	}

	#[tokio::test]
	async fn sync_notifications_clogged() {
		let mut handler = notifs_handler();
		let (io, _) = MockSubstream::negotiated().await;
		let codec = UviBytes::default();

		let (async_tx, async_rx) = futures::channel::mpsc::channel(ASYNC_NOTIFICATIONS_BUFFER_SIZE);
		let (sync_tx, sync_rx) = futures::channel::mpsc::channel(1);
		let notifications_sink = NotificationsSink {
			inner: Arc::new(NotificationsSinkInner {
				peer_id: PeerId::random(),
				async_channel: FuturesMutex::new(async_tx),
				sync_channel: Mutex::new(Some(sync_tx)),
			}),
		};

		handler.protocols[0].state = State::Open {
			notifications_sink_rx: stream::select(async_rx.fuse(), sync_rx.fuse()).peekable(),
			out_substream: Some(NotificationsOutSubstream::new(Framed::new(io, codec))),
			in_substream: None,
		};

		notifications_sink.send_sync_notification(vec![1, 3, 3, 7]);
		notifications_sink.send_sync_notification(vec![1, 3, 3, 8]);
		notifications_sink.send_sync_notification(vec![1, 3, 3, 9]);
		notifications_sink.send_sync_notification(vec![1, 3, 4, 0]);

		futures::future::poll_fn(|cx| {
			assert!(std::matches!(
				handler.poll(cx),
				Poll::Ready(ConnectionHandlerEvent::Close(
					NotifsHandlerError::SyncNotificationsClogged,
				))
			));
			Poll::Ready(())
		})
		.await;
	}

	#[tokio::test]
	async fn close_desired_by_remote() {
		let mut handler = notifs_handler();
		let (io, io2) = MockSubstream::negotiated().await;
		let mut codec = UviBytes::default();
		codec.set_max_len(usize::MAX);

		let notif_in = NotificationsInOpen {
			handshake: b"hello, world".to_vec(),
			negotiated_fallback: None,
			substream: NotificationsInSubstream::new(
				Framed::new(io, codec),
				NotificationsInSubstreamHandshake::PendingSend(vec![1, 2, 3, 4]),
			),
		};

		// add new inbound substream but close it immediately and verify that correct events are
		// emitted
		handler.on_connection_event(handler::ConnectionEvent::FullyNegotiatedInbound(
			handler::FullyNegotiatedInbound { protocol: (notif_in, 0), info: () },
		));
		drop(io2);

		futures::future::poll_fn(|cx| {
			if let Poll::Ready(ConnectionHandlerEvent::Custom(
				NotifsHandlerOut::OpenDesiredByRemote { protocol_index, handshake },
			)) = handler.poll(cx)
			{
				assert_eq!(protocol_index, 0);
				assert_eq!(handshake, b"hello, world");
			} else {
				panic!("invalid event received");
			}

			if let Poll::Ready(ConnectionHandlerEvent::Custom(NotifsHandlerOut::CloseDesired {
				protocol_index,
			})) = handler.poll(cx)
			{
				assert_eq!(protocol_index, 0);
			} else {
				panic!("invalid event received");
			}

			Poll::Ready(())
		})
		.await;
	}
=======
	// /// Create new [`NotifsHandler`].
	// fn notifs_handler() -> NotifsHandler {
	// 	let proto = Protocol {
	// 		config: ProtocolConfig {
	// 			name: "/foo".into(),
	// 			fallback_names: vec![],
	// 			handshake: Arc::new(RwLock::new(b"hello, world".to_vec())),
	// 			max_notification_size: u64::MAX,
	// 		},
	// 		in_upgrade: NotificationsIn::new("/foo", Vec::new(), u64::MAX),
	// 		state: State::Closed { pending_opening: false },
	// 	};

	// 	NotifsHandler {
	// 		protocols: vec![proto],
	// 		when_connection_open: Instant::now(),
	// 		endpoint: ConnectedPoint::Listener {
	// 			local_addr: Multiaddr::empty(),
	// 			send_back_addr: Multiaddr::empty(),
	// 		},
	// 		peer_id: PeerId::random(),
	// 		events_queue: VecDeque::new(),
	// 	}
	// }

	// // verify that if another substream is attempted to be opened by remote while an inbound
	// // substream already exists, the new inbound stream is rejected and closed by the local node.
	// #[tokio::test]
	// async fn second_open_desired_by_remote_rejected() {
	// 	let mut handler = notifs_handler();
	// 	let (io, mut io2) = MockSubstream::negotiated().await;
	// 	let mut codec = UviBytes::default();
	// 	codec.set_max_len(usize::MAX);

	// 	let notif_in = NotificationsInOpen {
	// 		handshake: b"hello, world".to_vec(),
	// 		negotiated_fallback: None,
	// 		substream: NotificationsInSubstream::new(
	// 			Framed::new(io, codec),
	// 			NotificationsInSubstreamHandshake::NotSent,
	// 		),
	// 	};

	// 	handler.on_connection_event(handler::ConnectionEvent::FullyNegotiatedInbound(
	// 		handler::FullyNegotiatedInbound { protocol: (notif_in, 0), info: () },
	// 	));

	// 	// verify that the substream is in (partly) opened state
	// 	assert!(std::matches!(handler.protocols[0].state, State::OpenDesiredByRemote { .. }));
	// 	futures::future::poll_fn(|cx| {
	// 		let mut buf = Vec::with_capacity(512);
	// 		assert!(std::matches!(Pin::new(&mut io2).poll_read(cx, &mut buf), Poll::Pending));
	// 		Poll::Ready(())
	// 	})
	// 	.await;

	// 	// attempt to open another inbound substream and verify that it is rejected
	// 	let (io, mut io2) = MockSubstream::negotiated().await;
	// 	let mut codec = UviBytes::default();
	// 	codec.set_max_len(usize::MAX);

	// 	let notif_in = NotificationsInOpen {
	// 		handshake: b"hello, world".to_vec(),
	// 		negotiated_fallback: None,
	// 		substream: NotificationsInSubstream::new(
	// 			Framed::new(io, codec),
	// 			NotificationsInSubstreamHandshake::NotSent,
	// 		),
	// 	};

	// 	handler.on_connection_event(handler::ConnectionEvent::FullyNegotiatedInbound(
	// 		handler::FullyNegotiatedInbound { protocol: (notif_in, 0), info: () },
	// 	));

	// 	// verify that the new substream is rejected and closed
	// 	futures::future::poll_fn(|cx| {
	// 		let mut buf = Vec::with_capacity(512);

	// 		if let Poll::Ready(Err(err)) = Pin::new(&mut io2).poll_read(cx, &mut buf) {
	// 			assert_eq!(err.kind(), std::io::ErrorKind::UnexpectedEof,);
	// 		}

	// 		Poll::Ready(())
	// 	})
	// 	.await;
	// }

	// #[tokio::test]
	// async fn open_rejected_if_substream_is_opening() {
	// 	let mut handler = notifs_handler();
	// 	let (io, mut io2) = MockSubstream::negotiated().await;
	// 	let mut codec = UviBytes::default();
	// 	codec.set_max_len(usize::MAX);

	// 	let notif_in = NotificationsInOpen {
	// 		handshake: b"hello, world".to_vec(),
	// 		negotiated_fallback: None,
	// 		substream: NotificationsInSubstream::new(
	// 			Framed::new(io, codec),
	// 			NotificationsInSubstreamHandshake::NotSent,
	// 		),
	// 	};

	// 	handler.on_connection_event(handler::ConnectionEvent::FullyNegotiatedInbound(
	// 		handler::FullyNegotiatedInbound { protocol: (notif_in, 0), info: () },
	// 	));

	// 	// verify that the substream is in (partly) opened state
	// 	assert!(std::matches!(handler.protocols[0].state, State::OpenDesiredByRemote { .. }));
	// 	futures::future::poll_fn(|cx| {
	// 		let mut buf = Vec::with_capacity(512);
	// 		assert!(std::matches!(Pin::new(&mut io2).poll_read(cx, &mut buf), Poll::Pending));
	// 		Poll::Ready(())
	// 	})
	// 	.await;

	// 	// move the handler state to 'Opening'
	// 	handler.on_behaviour_event(NotifsHandlerIn::Open { protocol_index: 0 });
	// 	assert!(std::matches!(
	// 		handler.protocols[0].state,
	// 		State::Opening { in_substream: Some(_), .. }
	// 	));

	// 	// remote now tries to open another substream, verify that it is rejected and closed
	// 	let (io, mut io2) = MockSubstream::negotiated().await;
	// 	let mut codec = UviBytes::default();
	// 	codec.set_max_len(usize::MAX);

	// 	let notif_in = NotificationsInOpen {
	// 		handshake: b"hello, world".to_vec(),
	// 		negotiated_fallback: None,
	// 		substream: NotificationsInSubstream::new(
	// 			Framed::new(io, codec),
	// 			NotificationsInSubstreamHandshake::NotSent,
	// 		),
	// 	};

	// 	handler.on_connection_event(handler::ConnectionEvent::FullyNegotiatedInbound(
	// 		handler::FullyNegotiatedInbound { protocol: (notif_in, 0), info: () },
	// 	));

	// 	// verify that the new substream is rejected and closed but that the first substream is
	// 	// still in correct state
	// 	futures::future::poll_fn(|cx| {
	// 		let mut buf = Vec::with_capacity(512);

	// 		if let Poll::Ready(Err(err)) = Pin::new(&mut io2).poll_read(cx, &mut buf) {
	// 			assert_eq!(err.kind(), std::io::ErrorKind::UnexpectedEof,);
	// 		} else {
	// 			panic!("unexpected result");
	// 		}

	// 		Poll::Ready(())
	// 	})
	// 	.await;
	// 	assert!(std::matches!(
	// 		handler.protocols[0].state,
	// 		State::Opening { in_substream: Some(_), .. }
	// 	));
	// }

	// #[tokio::test]
	// async fn open_rejected_if_substream_already_open() {
	// 	let mut handler = notifs_handler();
	// 	let (io, mut io2) = MockSubstream::negotiated().await;
	// 	let mut codec = UviBytes::default();
	// 	codec.set_max_len(usize::MAX);

	// 	let notif_in = NotificationsInOpen {
	// 		handshake: b"hello, world".to_vec(),
	// 		negotiated_fallback: None,
	// 		substream: NotificationsInSubstream::new(
	// 			Framed::new(io, codec),
	// 			NotificationsInSubstreamHandshake::NotSent,
	// 		),
	// 	};
	// 	handler.on_connection_event(handler::ConnectionEvent::FullyNegotiatedInbound(
	// 		handler::FullyNegotiatedInbound { protocol: (notif_in, 0), info: () },
	// 	));

	// 	// verify that the substream is in (partly) opened state
	// 	assert!(std::matches!(handler.protocols[0].state, State::OpenDesiredByRemote { .. }));
	// 	futures::future::poll_fn(|cx| {
	// 		let mut buf = Vec::with_capacity(512);
	// 		assert!(std::matches!(Pin::new(&mut io2).poll_read(cx, &mut buf), Poll::Pending));
	// 		Poll::Ready(())
	// 	})
	// 	.await;

	// 	// move the handler state to 'Opening'
	// 	handler.on_behaviour_event(NotifsHandlerIn::Open { protocol_index: 0 });
	// 	assert!(std::matches!(
	// 		handler.protocols[0].state,
	// 		State::Opening { in_substream: Some(_), .. }
	// 	));

	// 	// accept the substream and move its state to `Open`
	// 	let (io, _io2) = MockSubstream::negotiated().await;
	// 	let mut codec = UviBytes::default();
	// 	codec.set_max_len(usize::MAX);

	// 	let notif_out = NotificationsOutOpen {
	// 		handshake: b"hello, world".to_vec(),
	// 		negotiated_fallback: None,
	// 		substream: NotificationsOutSubstream::new(Framed::new(io, codec)),
	// 	};
	// 	handler.on_connection_event(handler::ConnectionEvent::FullyNegotiatedOutbound(
	// 		handler::FullyNegotiatedOutbound { protocol: notif_out, info: 0 },
	// 	));

	// 	assert!(std::matches!(
	// 		handler.protocols[0].state,
	// 		State::Open { in_substream: Some(_), .. }
	// 	));

	// 	// remote now tries to open another substream, verify that it is rejected and closed
	// 	let (io, mut io2) = MockSubstream::negotiated().await;
	// 	let mut codec = UviBytes::default();
	// 	codec.set_max_len(usize::MAX);
	// 	let notif_in = NotificationsInOpen {
	// 		handshake: b"hello, world".to_vec(),
	// 		negotiated_fallback: None,
	// 		substream: NotificationsInSubstream::new(
	// 			Framed::new(io, codec),
	// 			NotificationsInSubstreamHandshake::NotSent,
	// 		),
	// 	};
	// 	handler.on_connection_event(handler::ConnectionEvent::FullyNegotiatedInbound(
	// 		handler::FullyNegotiatedInbound { protocol: (notif_in, 0), info: () },
	// 	));

	// 	// verify that the new substream is rejected and closed but that the first substream is
	// 	// still in correct state
	// 	futures::future::poll_fn(|cx| {
	// 		let mut buf = Vec::with_capacity(512);

	// 		if let Poll::Ready(Err(err)) = Pin::new(&mut io2).poll_read(cx, &mut buf) {
	// 			assert_eq!(err.kind(), std::io::ErrorKind::UnexpectedEof);
	// 		} else {
	// 			panic!("unexpected result");
	// 		}

	// 		Poll::Ready(())
	// 	})
	// 	.await;
	// 	assert!(std::matches!(
	// 		handler.protocols[0].state,
	// 		State::Open { in_substream: Some(_), .. }
	// 	));
	// }

	// #[tokio::test]
	// async fn fully_negotiated_resets_state_for_closed_substream() {
	// 	let mut handler = notifs_handler();
	// 	let (io, mut io2) = MockSubstream::negotiated().await;
	// 	let mut codec = UviBytes::default();
	// 	codec.set_max_len(usize::MAX);

	// 	let notif_in = NotificationsInOpen {
	// 		handshake: b"hello, world".to_vec(),
	// 		negotiated_fallback: None,
	// 		substream: NotificationsInSubstream::new(
	// 			Framed::new(io, codec),
	// 			NotificationsInSubstreamHandshake::NotSent,
	// 		),
	// 	};
	// 	handler.on_connection_event(handler::ConnectionEvent::FullyNegotiatedInbound(
	// 		handler::FullyNegotiatedInbound { protocol: (notif_in, 0), info: () },
	// 	));

	// 	// verify that the substream is in (partly) opened state
	// 	assert!(std::matches!(handler.protocols[0].state, State::OpenDesiredByRemote { .. }));
	// 	futures::future::poll_fn(|cx| {
	// 		let mut buf = Vec::with_capacity(512);
	// 		assert!(std::matches!(Pin::new(&mut io2).poll_read(cx, &mut buf), Poll::Pending));
	// 		Poll::Ready(())
	// 	})
	// 	.await;

	// 	// first instruct the handler to open a connection and then close it right after
	// 	// so the handler is in state `Closed { pending_opening: true }`
	// 	handler.on_behaviour_event(NotifsHandlerIn::Open { protocol_index: 0 });
	// 	assert!(std::matches!(
	// 		handler.protocols[0].state,
	// 		State::Opening { in_substream: Some(_), .. }
	// 	));

	// 	handler.on_behaviour_event(NotifsHandlerIn::Close { protocol_index: 0 });
	// 	assert!(std::matches!(handler.protocols[0].state, State::Closed { pending_opening: true }));

	// 	// verify that if the the outbound substream is successfully negotiated, the state is not
	// 	// changed as the substream was commanded to be closed by the handler.
	// 	let (io, _io2) = MockSubstream::negotiated().await;
	// 	let mut codec = UviBytes::default();
	// 	codec.set_max_len(usize::MAX);

	// 	let notif_out = NotificationsOutOpen {
	// 		handshake: b"hello, world".to_vec(),
	// 		negotiated_fallback: None,
	// 		substream: NotificationsOutSubstream::new(Framed::new(io, codec)),
	// 	};
	// 	handler.on_connection_event(handler::ConnectionEvent::FullyNegotiatedOutbound(
	// 		handler::FullyNegotiatedOutbound { protocol: notif_out, info: 0 },
	// 	));

	// 	assert!(std::matches!(
	// 		handler.protocols[0].state,
	// 		State::Closed { pending_opening: false }
	// 	));
	// }

	// #[tokio::test]
	// async fn fully_negotiated_resets_state_for_open_desired_substream() {
	// 	let mut handler = notifs_handler();
	// 	let (io, mut io2) = MockSubstream::negotiated().await;
	// 	let mut codec = UviBytes::default();
	// 	codec.set_max_len(usize::MAX);

	// 	let notif_in = NotificationsInOpen {
	// 		handshake: b"hello, world".to_vec(),
	// 		negotiated_fallback: None,
	// 		substream: NotificationsInSubstream::new(
	// 			Framed::new(io, codec),
	// 			NotificationsInSubstreamHandshake::NotSent,
	// 		),
	// 	};
	// 	handler.on_connection_event(handler::ConnectionEvent::FullyNegotiatedInbound(
	// 		handler::FullyNegotiatedInbound { protocol: (notif_in, 0), info: () },
	// 	));

	// 	// verify that the substream is in (partly) opened state
	// 	assert!(std::matches!(handler.protocols[0].state, State::OpenDesiredByRemote { .. }));
	// 	futures::future::poll_fn(|cx| {
	// 		let mut buf = Vec::with_capacity(512);
	// 		assert!(std::matches!(Pin::new(&mut io2).poll_read(cx, &mut buf), Poll::Pending));
	// 		Poll::Ready(())
	// 	})
	// 	.await;

	// 	// first instruct the handler to open a connection and then close it right after
	// 	// so the handler is in state `Closed { pending_opening: true }`
	// 	handler.on_behaviour_event(NotifsHandlerIn::Open { protocol_index: 0 });
	// 	assert!(std::matches!(
	// 		handler.protocols[0].state,
	// 		State::Opening { in_substream: Some(_), .. }
	// 	));

	// 	handler.on_behaviour_event(NotifsHandlerIn::Close { protocol_index: 0 });
	// 	assert!(std::matches!(handler.protocols[0].state, State::Closed { pending_opening: true }));

	// 	// attempt to open another inbound substream and verify that it is rejected
	// 	let (io, _io2) = MockSubstream::negotiated().await;
	// 	let mut codec = UviBytes::default();
	// 	codec.set_max_len(usize::MAX);

	// 	let notif_in = NotificationsInOpen {
	// 		handshake: b"hello, world".to_vec(),
	// 		negotiated_fallback: None,
	// 		substream: NotificationsInSubstream::new(
	// 			Framed::new(io, codec),
	// 			NotificationsInSubstreamHandshake::NotSent,
	// 		),
	// 	};
	// 	handler.on_connection_event(handler::ConnectionEvent::FullyNegotiatedInbound(
	// 		handler::FullyNegotiatedInbound { protocol: (notif_in, 0), info: () },
	// 	));

	// 	assert!(std::matches!(
	// 		handler.protocols[0].state,
	// 		State::OpenDesiredByRemote { pending_opening: true, .. }
	// 	));

	// 	// verify that if the the outbound substream is successfully negotiated, the state is not
	// 	// changed as the substream was commanded to be closed by the handler.
	// 	let (io, _io2) = MockSubstream::negotiated().await;
	// 	let mut codec = UviBytes::default();
	// 	codec.set_max_len(usize::MAX);

	// 	let notif_out = NotificationsOutOpen {
	// 		handshake: b"hello, world".to_vec(),
	// 		negotiated_fallback: None,
	// 		substream: NotificationsOutSubstream::new(Framed::new(io, codec)),
	// 	};

	// 	handler.on_connection_event(handler::ConnectionEvent::FullyNegotiatedOutbound(
	// 		handler::FullyNegotiatedOutbound { protocol: notif_out, info: 0 },
	// 	));

	// 	assert!(std::matches!(
	// 		handler.protocols[0].state,
	// 		State::OpenDesiredByRemote { pending_opening: false, .. }
	// 	));
	// }

	// #[tokio::test]
	// async fn dial_upgrade_error_resets_closed_outbound_state() {
	// 	let mut handler = notifs_handler();
	// 	let (io, mut io2) = MockSubstream::negotiated().await;
	// 	let mut codec = UviBytes::default();
	// 	codec.set_max_len(usize::MAX);

	// 	let notif_in = NotificationsInOpen {
	// 		handshake: b"hello, world".to_vec(),
	// 		negotiated_fallback: None,
	// 		substream: NotificationsInSubstream::new(
	// 			Framed::new(io, codec),
	// 			NotificationsInSubstreamHandshake::NotSent,
	// 		),
	// 	};
	// 	handler.on_connection_event(handler::ConnectionEvent::FullyNegotiatedInbound(
	// 		handler::FullyNegotiatedInbound { protocol: (notif_in, 0), info: () },
	// 	));

	// 	// verify that the substream is in (partly) opened state
	// 	assert!(std::matches!(handler.protocols[0].state, State::OpenDesiredByRemote { .. }));
	// 	futures::future::poll_fn(|cx| {
	// 		let mut buf = Vec::with_capacity(512);
	// 		assert!(std::matches!(Pin::new(&mut io2).poll_read(cx, &mut buf), Poll::Pending));
	// 		Poll::Ready(())
	// 	})
	// 	.await;

	// 	// first instruct the handler to open a connection and then close it right after
	// 	// so the handler is in state `Closed { pending_opening: true }`
	// 	handler.on_behaviour_event(NotifsHandlerIn::Open { protocol_index: 0 });
	// 	assert!(std::matches!(
	// 		handler.protocols[0].state,
	// 		State::Opening { in_substream: Some(_), .. }
	// 	));

	// 	handler.on_behaviour_event(NotifsHandlerIn::Close { protocol_index: 0 });
	// 	assert!(std::matches!(handler.protocols[0].state, State::Closed { pending_opening: true }));

	// 	// inject dial failure to an already closed substream and verify outbound state is reset
	// 	handler.on_connection_event(handler::ConnectionEvent::DialUpgradeError(
	// 		handler::DialUpgradeError { info: 0, error: ConnectionHandlerUpgrErr::Timeout },
	// 	));
	// 	assert!(std::matches!(
	// 		handler.protocols[0].state,
	// 		State::Closed { pending_opening: false }
	// 	));
	// }

	// #[tokio::test]
	// async fn dial_upgrade_error_resets_open_desired_state() {
	// 	let mut handler = notifs_handler();
	// 	let (io, mut io2) = MockSubstream::negotiated().await;
	// 	let mut codec = UviBytes::default();
	// 	codec.set_max_len(usize::MAX);

	// 	let notif_in = NotificationsInOpen {
	// 		handshake: b"hello, world".to_vec(),
	// 		negotiated_fallback: None,
	// 		substream: NotificationsInSubstream::new(
	// 			Framed::new(io, codec),
	// 			NotificationsInSubstreamHandshake::NotSent,
	// 		),
	// 	};
	// 	handler.on_connection_event(handler::ConnectionEvent::FullyNegotiatedInbound(
	// 		handler::FullyNegotiatedInbound { protocol: (notif_in, 0), info: () },
	// 	));

	// 	// verify that the substream is in (partly) opened state
	// 	assert!(std::matches!(handler.protocols[0].state, State::OpenDesiredByRemote { .. }));
	// 	futures::future::poll_fn(|cx| {
	// 		let mut buf = Vec::with_capacity(512);
	// 		assert!(std::matches!(Pin::new(&mut io2).poll_read(cx, &mut buf), Poll::Pending));
	// 		Poll::Ready(())
	// 	})
	// 	.await;

	// 	// first instruct the handler to open a connection and then close it right after
	// 	// so the handler is in state `Closed { pending_opening: true }`
	// 	handler.on_behaviour_event(NotifsHandlerIn::Open { protocol_index: 0 });
	// 	assert!(std::matches!(
	// 		handler.protocols[0].state,
	// 		State::Opening { in_substream: Some(_), .. }
	// 	));

	// 	handler.on_behaviour_event(NotifsHandlerIn::Close { protocol_index: 0 });
	// 	assert!(std::matches!(handler.protocols[0].state, State::Closed { pending_opening: true }));

	// 	let (io, _io2) = MockSubstream::negotiated().await;
	// 	let mut codec = UviBytes::default();
	// 	codec.set_max_len(usize::MAX);

	// 	let notif_in = NotificationsInOpen {
	// 		handshake: b"hello, world".to_vec(),
	// 		negotiated_fallback: None,
	// 		substream: NotificationsInSubstream::new(
	// 			Framed::new(io, codec),
	// 			NotificationsInSubstreamHandshake::NotSent,
	// 		),
	// 	};
	// 	handler.on_connection_event(handler::ConnectionEvent::FullyNegotiatedInbound(
	// 		handler::FullyNegotiatedInbound { protocol: (notif_in, 0), info: () },
	// 	));

	// 	assert!(std::matches!(
	// 		handler.protocols[0].state,
	// 		State::OpenDesiredByRemote { pending_opening: true, .. }
	// 	));

	// 	// inject dial failure to an already closed substream and verify outbound state is reset
	// 	handler.on_connection_event(handler::ConnectionEvent::DialUpgradeError(
	// 		handler::DialUpgradeError { info: 0, error: ConnectionHandlerUpgrErr::Timeout },
	// 	));
	// 	assert!(std::matches!(
	// 		handler.protocols[0].state,
	// 		State::OpenDesiredByRemote { pending_opening: false, .. }
	// 	));
	// }

	// #[tokio::test]
	// async fn sync_notifications_clogged() {
	// 	let mut handler = notifs_handler();
	// 	let (io, _) = MockSubstream::negotiated().await;
	// 	let codec = UviBytes::default();

	// 	let (async_tx, async_rx) = futures::channel::mpsc::channel(ASYNC_NOTIFICATIONS_BUFFER_SIZE);
	// 	let (sync_tx, sync_rx) = futures::channel::mpsc::channel(1);
	// 	let notifications_sink = NotificationsSink {
	// 		inner: Arc::new(NotificationsSinkInner {
	// 			peer_id: PeerId::random(),
	// 			async_channel: FuturesMutex::new(async_tx),
	// 			sync_channel: Mutex::new(Some(sync_tx)),
	// 		}),
	// 	};

	// 	handler.protocols[0].state = State::Open {
	// 		notifications_sink_rx: stream::select(async_rx.fuse(), sync_rx.fuse()).peekable(),
	// 		out_substream: Some(NotificationsOutSubstream::new(Framed::new(io, codec))),
	// 		in_substream: None,
	// 	};

	// 	notifications_sink.send_sync_notification(vec![1, 3, 3, 7]);
	// 	notifications_sink.send_sync_notification(vec![1, 3, 3, 8]);
	// 	notifications_sink.send_sync_notification(vec![1, 3, 3, 9]);
	// 	notifications_sink.send_sync_notification(vec![1, 3, 4, 0]);

	// 	futures::future::poll_fn(|cx| {
	// 		assert!(std::matches!(
	// 			handler.poll(cx),
	// 			Poll::Ready(ConnectionHandlerEvent::Close(
	// 				NotifsHandlerError::SyncNotificationsClogged,
	// 			))
	// 		));
	// 		Poll::Ready(())
	// 	})
	// 	.await;
	// }

	// #[tokio::test]
	// async fn close_desired_by_remote() {
	// 	let mut handler = notifs_handler();
	// 	let (io, io2) = MockSubstream::negotiated().await;
	// 	let mut codec = UviBytes::default();
	// 	codec.set_max_len(usize::MAX);

	// 	let notif_in = NotificationsInOpen {
	// 		handshake: b"hello, world".to_vec(),
	// 		negotiated_fallback: None,
	// 		substream: NotificationsInSubstream::new(
	// 			Framed::new(io, codec),
	// 			NotificationsInSubstreamHandshake::PendingSend(vec![1, 2, 3, 4]),
	// 		),
	// 	};

	// 	// add new inbound substream but close it immediately and verify that correct events are
	// 	// emitted
	// 	handler.on_connection_event(handler::ConnectionEvent::FullyNegotiatedInbound(
	// 		handler::FullyNegotiatedInbound { protocol: (notif_in, 0), info: () },
	// 	));
	// 	drop(io2);

	// 	futures::future::poll_fn(|cx| {
	// 		assert!(std::matches!(
	// 			handler.poll(cx),
	// 			Poll::Ready(ConnectionHandlerEvent::Custom(
	// 				NotifsHandlerOut::OpenDesiredByRemote { protocol_index: 0 },
	// 			))
	// 		));
	// 		assert!(std::matches!(
	// 			handler.poll(cx),
	// 			Poll::Ready(ConnectionHandlerEvent::Custom(NotifsHandlerOut::CloseDesired {
	// 				protocol_index: 0
	// 			},))
	// 		));
	// 		Poll::Ready(())
	// 	})
	// 	.await;
	// }
>>>>>>> f7e81b9b
}<|MERGE_RESOLUTION|>--- conflicted
+++ resolved
@@ -500,16 +500,11 @@
 
 				match protocol_info.state {
 					State::Closed { pending_opening } => {
-<<<<<<< HEAD
-						self.events_queue.push_back(ConnectionHandlerEvent::Custom(
+						self.events_queue.push_back(ConnectionHandlerEvent::NotifyBehaviour(
 							NotifsHandlerOut::OpenDesiredByRemote {
 								protocol_index,
 								handshake: in_substream_open.handshake,
 							},
-=======
-						self.events_queue.push_back(ConnectionHandlerEvent::NotifyBehaviour(
-							NotifsHandlerOut::OpenDesiredByRemote { protocol_index },
->>>>>>> f7e81b9b
 						));
 
 						protocol_info.state = State::OpenDesiredByRemote {
@@ -1052,607 +1047,6 @@
 		}
 	}
 
-<<<<<<< HEAD
-	/// Create new [`NotifsHandler`].
-	fn notifs_handler() -> NotifsHandler {
-		let proto = Protocol {
-			config: ProtocolConfig {
-				name: "/foo".into(),
-				fallback_names: vec![],
-				handshake: Arc::new(RwLock::new(b"hello, world".to_vec())),
-				max_notification_size: u64::MAX,
-			},
-			in_upgrade: NotificationsIn::new("/foo", Vec::new(), u64::MAX),
-			state: State::Closed { pending_opening: false },
-		};
-
-		NotifsHandler {
-			protocols: vec![proto],
-			when_connection_open: Instant::now(),
-			endpoint: ConnectedPoint::Listener {
-				local_addr: Multiaddr::empty(),
-				send_back_addr: Multiaddr::empty(),
-			},
-			peer_id: PeerId::random(),
-			events_queue: VecDeque::new(),
-		}
-	}
-
-	// verify that if another substream is attempted to be opened by remote while an inbound
-	// substream already exists, the new inbound stream is rejected and closed by the local node.
-	#[tokio::test]
-	async fn second_open_desired_by_remote_rejected() {
-		let mut handler = notifs_handler();
-		let (io, mut io2) = MockSubstream::negotiated().await;
-		let mut codec = UviBytes::default();
-		codec.set_max_len(usize::MAX);
-
-		let notif_in = NotificationsInOpen {
-			handshake: b"hello, world".to_vec(),
-			negotiated_fallback: None,
-			substream: NotificationsInSubstream::new(
-				Framed::new(io, codec),
-				NotificationsInSubstreamHandshake::NotSent,
-			),
-		};
-
-		handler.on_connection_event(handler::ConnectionEvent::FullyNegotiatedInbound(
-			handler::FullyNegotiatedInbound { protocol: (notif_in, 0), info: () },
-		));
-
-		// verify that the substream is in (partly) opened state
-		assert!(std::matches!(handler.protocols[0].state, State::OpenDesiredByRemote { .. }));
-		futures::future::poll_fn(|cx| {
-			let mut buf = Vec::with_capacity(512);
-			assert!(std::matches!(Pin::new(&mut io2).poll_read(cx, &mut buf), Poll::Pending));
-			Poll::Ready(())
-		})
-		.await;
-
-		// attempt to open another inbound substream and verify that it is rejected
-		let (io, mut io2) = MockSubstream::negotiated().await;
-		let mut codec = UviBytes::default();
-		codec.set_max_len(usize::MAX);
-
-		let notif_in = NotificationsInOpen {
-			handshake: b"hello, world".to_vec(),
-			negotiated_fallback: None,
-			substream: NotificationsInSubstream::new(
-				Framed::new(io, codec),
-				NotificationsInSubstreamHandshake::NotSent,
-			),
-		};
-
-		handler.on_connection_event(handler::ConnectionEvent::FullyNegotiatedInbound(
-			handler::FullyNegotiatedInbound { protocol: (notif_in, 0), info: () },
-		));
-
-		// verify that the new substream is rejected and closed
-		futures::future::poll_fn(|cx| {
-			let mut buf = Vec::with_capacity(512);
-
-			if let Poll::Ready(Err(err)) = Pin::new(&mut io2).poll_read(cx, &mut buf) {
-				assert_eq!(err.kind(), std::io::ErrorKind::UnexpectedEof,);
-			}
-
-			Poll::Ready(())
-		})
-		.await;
-	}
-
-	#[tokio::test]
-	async fn open_rejected_if_substream_is_opening() {
-		let mut handler = notifs_handler();
-		let (io, mut io2) = MockSubstream::negotiated().await;
-		let mut codec = UviBytes::default();
-		codec.set_max_len(usize::MAX);
-
-		let notif_in = NotificationsInOpen {
-			handshake: b"hello, world".to_vec(),
-			negotiated_fallback: None,
-			substream: NotificationsInSubstream::new(
-				Framed::new(io, codec),
-				NotificationsInSubstreamHandshake::NotSent,
-			),
-		};
-
-		handler.on_connection_event(handler::ConnectionEvent::FullyNegotiatedInbound(
-			handler::FullyNegotiatedInbound { protocol: (notif_in, 0), info: () },
-		));
-
-		// verify that the substream is in (partly) opened state
-		assert!(std::matches!(handler.protocols[0].state, State::OpenDesiredByRemote { .. }));
-		futures::future::poll_fn(|cx| {
-			let mut buf = Vec::with_capacity(512);
-			assert!(std::matches!(Pin::new(&mut io2).poll_read(cx, &mut buf), Poll::Pending));
-			Poll::Ready(())
-		})
-		.await;
-
-		// move the handler state to 'Opening'
-		handler.on_behaviour_event(NotifsHandlerIn::Open { protocol_index: 0 });
-		assert!(std::matches!(
-			handler.protocols[0].state,
-			State::Opening { in_substream: Some(_), .. }
-		));
-
-		// remote now tries to open another substream, verify that it is rejected and closed
-		let (io, mut io2) = MockSubstream::negotiated().await;
-		let mut codec = UviBytes::default();
-		codec.set_max_len(usize::MAX);
-
-		let notif_in = NotificationsInOpen {
-			handshake: b"hello, world".to_vec(),
-			negotiated_fallback: None,
-			substream: NotificationsInSubstream::new(
-				Framed::new(io, codec),
-				NotificationsInSubstreamHandshake::NotSent,
-			),
-		};
-
-		handler.on_connection_event(handler::ConnectionEvent::FullyNegotiatedInbound(
-			handler::FullyNegotiatedInbound { protocol: (notif_in, 0), info: () },
-		));
-
-		// verify that the new substream is rejected and closed but that the first substream is
-		// still in correct state
-		futures::future::poll_fn(|cx| {
-			let mut buf = Vec::with_capacity(512);
-
-			if let Poll::Ready(Err(err)) = Pin::new(&mut io2).poll_read(cx, &mut buf) {
-				assert_eq!(err.kind(), std::io::ErrorKind::UnexpectedEof,);
-			} else {
-				panic!("unexpected result");
-			}
-
-			Poll::Ready(())
-		})
-		.await;
-		assert!(std::matches!(
-			handler.protocols[0].state,
-			State::Opening { in_substream: Some(_), .. }
-		));
-	}
-
-	#[tokio::test]
-	async fn open_rejected_if_substream_already_open() {
-		let mut handler = notifs_handler();
-		let (io, mut io2) = MockSubstream::negotiated().await;
-		let mut codec = UviBytes::default();
-		codec.set_max_len(usize::MAX);
-
-		let notif_in = NotificationsInOpen {
-			handshake: b"hello, world".to_vec(),
-			negotiated_fallback: None,
-			substream: NotificationsInSubstream::new(
-				Framed::new(io, codec),
-				NotificationsInSubstreamHandshake::NotSent,
-			),
-		};
-		handler.on_connection_event(handler::ConnectionEvent::FullyNegotiatedInbound(
-			handler::FullyNegotiatedInbound { protocol: (notif_in, 0), info: () },
-		));
-
-		// verify that the substream is in (partly) opened state
-		assert!(std::matches!(handler.protocols[0].state, State::OpenDesiredByRemote { .. }));
-		futures::future::poll_fn(|cx| {
-			let mut buf = Vec::with_capacity(512);
-			assert!(std::matches!(Pin::new(&mut io2).poll_read(cx, &mut buf), Poll::Pending));
-			Poll::Ready(())
-		})
-		.await;
-
-		// move the handler state to 'Opening'
-		handler.on_behaviour_event(NotifsHandlerIn::Open { protocol_index: 0 });
-		assert!(std::matches!(
-			handler.protocols[0].state,
-			State::Opening { in_substream: Some(_), .. }
-		));
-
-		// accept the substream and move its state to `Open`
-		let (io, _io2) = MockSubstream::negotiated().await;
-		let mut codec = UviBytes::default();
-		codec.set_max_len(usize::MAX);
-
-		let notif_out = NotificationsOutOpen {
-			handshake: b"hello, world".to_vec(),
-			negotiated_fallback: None,
-			substream: NotificationsOutSubstream::new(Framed::new(io, codec)),
-		};
-		handler.on_connection_event(handler::ConnectionEvent::FullyNegotiatedOutbound(
-			handler::FullyNegotiatedOutbound { protocol: notif_out, info: 0 },
-		));
-
-		assert!(std::matches!(
-			handler.protocols[0].state,
-			State::Open { in_substream: Some(_), .. }
-		));
-
-		// remote now tries to open another substream, verify that it is rejected and closed
-		let (io, mut io2) = MockSubstream::negotiated().await;
-		let mut codec = UviBytes::default();
-		codec.set_max_len(usize::MAX);
-		let notif_in = NotificationsInOpen {
-			handshake: b"hello, world".to_vec(),
-			negotiated_fallback: None,
-			substream: NotificationsInSubstream::new(
-				Framed::new(io, codec),
-				NotificationsInSubstreamHandshake::NotSent,
-			),
-		};
-		handler.on_connection_event(handler::ConnectionEvent::FullyNegotiatedInbound(
-			handler::FullyNegotiatedInbound { protocol: (notif_in, 0), info: () },
-		));
-
-		// verify that the new substream is rejected and closed but that the first substream is
-		// still in correct state
-		futures::future::poll_fn(|cx| {
-			let mut buf = Vec::with_capacity(512);
-
-			if let Poll::Ready(Err(err)) = Pin::new(&mut io2).poll_read(cx, &mut buf) {
-				assert_eq!(err.kind(), std::io::ErrorKind::UnexpectedEof);
-			} else {
-				panic!("unexpected result");
-			}
-
-			Poll::Ready(())
-		})
-		.await;
-		assert!(std::matches!(
-			handler.protocols[0].state,
-			State::Open { in_substream: Some(_), .. }
-		));
-	}
-
-	#[tokio::test]
-	async fn fully_negotiated_resets_state_for_closed_substream() {
-		let mut handler = notifs_handler();
-		let (io, mut io2) = MockSubstream::negotiated().await;
-		let mut codec = UviBytes::default();
-		codec.set_max_len(usize::MAX);
-
-		let notif_in = NotificationsInOpen {
-			handshake: b"hello, world".to_vec(),
-			negotiated_fallback: None,
-			substream: NotificationsInSubstream::new(
-				Framed::new(io, codec),
-				NotificationsInSubstreamHandshake::NotSent,
-			),
-		};
-		handler.on_connection_event(handler::ConnectionEvent::FullyNegotiatedInbound(
-			handler::FullyNegotiatedInbound { protocol: (notif_in, 0), info: () },
-		));
-
-		// verify that the substream is in (partly) opened state
-		assert!(std::matches!(handler.protocols[0].state, State::OpenDesiredByRemote { .. }));
-		futures::future::poll_fn(|cx| {
-			let mut buf = Vec::with_capacity(512);
-			assert!(std::matches!(Pin::new(&mut io2).poll_read(cx, &mut buf), Poll::Pending));
-			Poll::Ready(())
-		})
-		.await;
-
-		// first instruct the handler to open a connection and then close it right after
-		// so the handler is in state `Closed { pending_opening: true }`
-		handler.on_behaviour_event(NotifsHandlerIn::Open { protocol_index: 0 });
-		assert!(std::matches!(
-			handler.protocols[0].state,
-			State::Opening { in_substream: Some(_), .. }
-		));
-
-		handler.on_behaviour_event(NotifsHandlerIn::Close { protocol_index: 0 });
-		assert!(std::matches!(handler.protocols[0].state, State::Closed { pending_opening: true }));
-
-		// verify that if the the outbound substream is successfully negotiated, the state is not
-		// changed as the substream was commanded to be closed by the handler.
-		let (io, _io2) = MockSubstream::negotiated().await;
-		let mut codec = UviBytes::default();
-		codec.set_max_len(usize::MAX);
-
-		let notif_out = NotificationsOutOpen {
-			handshake: b"hello, world".to_vec(),
-			negotiated_fallback: None,
-			substream: NotificationsOutSubstream::new(Framed::new(io, codec)),
-		};
-		handler.on_connection_event(handler::ConnectionEvent::FullyNegotiatedOutbound(
-			handler::FullyNegotiatedOutbound { protocol: notif_out, info: 0 },
-		));
-
-		assert!(std::matches!(
-			handler.protocols[0].state,
-			State::Closed { pending_opening: false }
-		));
-	}
-
-	#[tokio::test]
-	async fn fully_negotiated_resets_state_for_open_desired_substream() {
-		let mut handler = notifs_handler();
-		let (io, mut io2) = MockSubstream::negotiated().await;
-		let mut codec = UviBytes::default();
-		codec.set_max_len(usize::MAX);
-
-		let notif_in = NotificationsInOpen {
-			handshake: b"hello, world".to_vec(),
-			negotiated_fallback: None,
-			substream: NotificationsInSubstream::new(
-				Framed::new(io, codec),
-				NotificationsInSubstreamHandshake::NotSent,
-			),
-		};
-		handler.on_connection_event(handler::ConnectionEvent::FullyNegotiatedInbound(
-			handler::FullyNegotiatedInbound { protocol: (notif_in, 0), info: () },
-		));
-
-		// verify that the substream is in (partly) opened state
-		assert!(std::matches!(handler.protocols[0].state, State::OpenDesiredByRemote { .. }));
-		futures::future::poll_fn(|cx| {
-			let mut buf = Vec::with_capacity(512);
-			assert!(std::matches!(Pin::new(&mut io2).poll_read(cx, &mut buf), Poll::Pending));
-			Poll::Ready(())
-		})
-		.await;
-
-		// first instruct the handler to open a connection and then close it right after
-		// so the handler is in state `Closed { pending_opening: true }`
-		handler.on_behaviour_event(NotifsHandlerIn::Open { protocol_index: 0 });
-		assert!(std::matches!(
-			handler.protocols[0].state,
-			State::Opening { in_substream: Some(_), .. }
-		));
-
-		handler.on_behaviour_event(NotifsHandlerIn::Close { protocol_index: 0 });
-		assert!(std::matches!(handler.protocols[0].state, State::Closed { pending_opening: true }));
-
-		// attempt to open another inbound substream and verify that it is rejected
-		let (io, _io2) = MockSubstream::negotiated().await;
-		let mut codec = UviBytes::default();
-		codec.set_max_len(usize::MAX);
-
-		let notif_in = NotificationsInOpen {
-			handshake: b"hello, world".to_vec(),
-			negotiated_fallback: None,
-			substream: NotificationsInSubstream::new(
-				Framed::new(io, codec),
-				NotificationsInSubstreamHandshake::NotSent,
-			),
-		};
-		handler.on_connection_event(handler::ConnectionEvent::FullyNegotiatedInbound(
-			handler::FullyNegotiatedInbound { protocol: (notif_in, 0), info: () },
-		));
-
-		assert!(std::matches!(
-			handler.protocols[0].state,
-			State::OpenDesiredByRemote { pending_opening: true, .. }
-		));
-
-		// verify that if the the outbound substream is successfully negotiated, the state is not
-		// changed as the substream was commanded to be closed by the handler.
-		let (io, _io2) = MockSubstream::negotiated().await;
-		let mut codec = UviBytes::default();
-		codec.set_max_len(usize::MAX);
-
-		let notif_out = NotificationsOutOpen {
-			handshake: b"hello, world".to_vec(),
-			negotiated_fallback: None,
-			substream: NotificationsOutSubstream::new(Framed::new(io, codec)),
-		};
-
-		handler.on_connection_event(handler::ConnectionEvent::FullyNegotiatedOutbound(
-			handler::FullyNegotiatedOutbound { protocol: notif_out, info: 0 },
-		));
-
-		assert!(std::matches!(
-			handler.protocols[0].state,
-			State::OpenDesiredByRemote { pending_opening: false, .. }
-		));
-	}
-
-	#[tokio::test]
-	async fn dial_upgrade_error_resets_closed_outbound_state() {
-		let mut handler = notifs_handler();
-		let (io, mut io2) = MockSubstream::negotiated().await;
-		let mut codec = UviBytes::default();
-		codec.set_max_len(usize::MAX);
-
-		let notif_in = NotificationsInOpen {
-			handshake: b"hello, world".to_vec(),
-			negotiated_fallback: None,
-			substream: NotificationsInSubstream::new(
-				Framed::new(io, codec),
-				NotificationsInSubstreamHandshake::NotSent,
-			),
-		};
-		handler.on_connection_event(handler::ConnectionEvent::FullyNegotiatedInbound(
-			handler::FullyNegotiatedInbound { protocol: (notif_in, 0), info: () },
-		));
-
-		// verify that the substream is in (partly) opened state
-		assert!(std::matches!(handler.protocols[0].state, State::OpenDesiredByRemote { .. }));
-		futures::future::poll_fn(|cx| {
-			let mut buf = Vec::with_capacity(512);
-			assert!(std::matches!(Pin::new(&mut io2).poll_read(cx, &mut buf), Poll::Pending));
-			Poll::Ready(())
-		})
-		.await;
-
-		// first instruct the handler to open a connection and then close it right after
-		// so the handler is in state `Closed { pending_opening: true }`
-		handler.on_behaviour_event(NotifsHandlerIn::Open { protocol_index: 0 });
-		assert!(std::matches!(
-			handler.protocols[0].state,
-			State::Opening { in_substream: Some(_), .. }
-		));
-
-		handler.on_behaviour_event(NotifsHandlerIn::Close { protocol_index: 0 });
-		assert!(std::matches!(handler.protocols[0].state, State::Closed { pending_opening: true }));
-
-		// inject dial failure to an already closed substream and verify outbound state is reset
-		handler.on_connection_event(handler::ConnectionEvent::DialUpgradeError(
-			handler::DialUpgradeError { info: 0, error: ConnectionHandlerUpgrErr::Timeout },
-		));
-		assert!(std::matches!(
-			handler.protocols[0].state,
-			State::Closed { pending_opening: false }
-		));
-	}
-
-	#[tokio::test]
-	async fn dial_upgrade_error_resets_open_desired_state() {
-		let mut handler = notifs_handler();
-		let (io, mut io2) = MockSubstream::negotiated().await;
-		let mut codec = UviBytes::default();
-		codec.set_max_len(usize::MAX);
-
-		let notif_in = NotificationsInOpen {
-			handshake: b"hello, world".to_vec(),
-			negotiated_fallback: None,
-			substream: NotificationsInSubstream::new(
-				Framed::new(io, codec),
-				NotificationsInSubstreamHandshake::NotSent,
-			),
-		};
-		handler.on_connection_event(handler::ConnectionEvent::FullyNegotiatedInbound(
-			handler::FullyNegotiatedInbound { protocol: (notif_in, 0), info: () },
-		));
-
-		// verify that the substream is in (partly) opened state
-		assert!(std::matches!(handler.protocols[0].state, State::OpenDesiredByRemote { .. }));
-		futures::future::poll_fn(|cx| {
-			let mut buf = Vec::with_capacity(512);
-			assert!(std::matches!(Pin::new(&mut io2).poll_read(cx, &mut buf), Poll::Pending));
-			Poll::Ready(())
-		})
-		.await;
-
-		// first instruct the handler to open a connection and then close it right after
-		// so the handler is in state `Closed { pending_opening: true }`
-		handler.on_behaviour_event(NotifsHandlerIn::Open { protocol_index: 0 });
-		assert!(std::matches!(
-			handler.protocols[0].state,
-			State::Opening { in_substream: Some(_), .. }
-		));
-
-		handler.on_behaviour_event(NotifsHandlerIn::Close { protocol_index: 0 });
-		assert!(std::matches!(handler.protocols[0].state, State::Closed { pending_opening: true }));
-
-		let (io, _io2) = MockSubstream::negotiated().await;
-		let mut codec = UviBytes::default();
-		codec.set_max_len(usize::MAX);
-
-		let notif_in = NotificationsInOpen {
-			handshake: b"hello, world".to_vec(),
-			negotiated_fallback: None,
-			substream: NotificationsInSubstream::new(
-				Framed::new(io, codec),
-				NotificationsInSubstreamHandshake::NotSent,
-			),
-		};
-		handler.on_connection_event(handler::ConnectionEvent::FullyNegotiatedInbound(
-			handler::FullyNegotiatedInbound { protocol: (notif_in, 0), info: () },
-		));
-
-		assert!(std::matches!(
-			handler.protocols[0].state,
-			State::OpenDesiredByRemote { pending_opening: true, .. }
-		));
-
-		// inject dial failure to an already closed substream and verify outbound state is reset
-		handler.on_connection_event(handler::ConnectionEvent::DialUpgradeError(
-			handler::DialUpgradeError { info: 0, error: ConnectionHandlerUpgrErr::Timeout },
-		));
-		assert!(std::matches!(
-			handler.protocols[0].state,
-			State::OpenDesiredByRemote { pending_opening: false, .. }
-		));
-	}
-
-	#[tokio::test]
-	async fn sync_notifications_clogged() {
-		let mut handler = notifs_handler();
-		let (io, _) = MockSubstream::negotiated().await;
-		let codec = UviBytes::default();
-
-		let (async_tx, async_rx) = futures::channel::mpsc::channel(ASYNC_NOTIFICATIONS_BUFFER_SIZE);
-		let (sync_tx, sync_rx) = futures::channel::mpsc::channel(1);
-		let notifications_sink = NotificationsSink {
-			inner: Arc::new(NotificationsSinkInner {
-				peer_id: PeerId::random(),
-				async_channel: FuturesMutex::new(async_tx),
-				sync_channel: Mutex::new(Some(sync_tx)),
-			}),
-		};
-
-		handler.protocols[0].state = State::Open {
-			notifications_sink_rx: stream::select(async_rx.fuse(), sync_rx.fuse()).peekable(),
-			out_substream: Some(NotificationsOutSubstream::new(Framed::new(io, codec))),
-			in_substream: None,
-		};
-
-		notifications_sink.send_sync_notification(vec![1, 3, 3, 7]);
-		notifications_sink.send_sync_notification(vec![1, 3, 3, 8]);
-		notifications_sink.send_sync_notification(vec![1, 3, 3, 9]);
-		notifications_sink.send_sync_notification(vec![1, 3, 4, 0]);
-
-		futures::future::poll_fn(|cx| {
-			assert!(std::matches!(
-				handler.poll(cx),
-				Poll::Ready(ConnectionHandlerEvent::Close(
-					NotifsHandlerError::SyncNotificationsClogged,
-				))
-			));
-			Poll::Ready(())
-		})
-		.await;
-	}
-
-	#[tokio::test]
-	async fn close_desired_by_remote() {
-		let mut handler = notifs_handler();
-		let (io, io2) = MockSubstream::negotiated().await;
-		let mut codec = UviBytes::default();
-		codec.set_max_len(usize::MAX);
-
-		let notif_in = NotificationsInOpen {
-			handshake: b"hello, world".to_vec(),
-			negotiated_fallback: None,
-			substream: NotificationsInSubstream::new(
-				Framed::new(io, codec),
-				NotificationsInSubstreamHandshake::PendingSend(vec![1, 2, 3, 4]),
-			),
-		};
-
-		// add new inbound substream but close it immediately and verify that correct events are
-		// emitted
-		handler.on_connection_event(handler::ConnectionEvent::FullyNegotiatedInbound(
-			handler::FullyNegotiatedInbound { protocol: (notif_in, 0), info: () },
-		));
-		drop(io2);
-
-		futures::future::poll_fn(|cx| {
-			if let Poll::Ready(ConnectionHandlerEvent::Custom(
-				NotifsHandlerOut::OpenDesiredByRemote { protocol_index, handshake },
-			)) = handler.poll(cx)
-			{
-				assert_eq!(protocol_index, 0);
-				assert_eq!(handshake, b"hello, world");
-			} else {
-				panic!("invalid event received");
-			}
-
-			if let Poll::Ready(ConnectionHandlerEvent::Custom(NotifsHandlerOut::CloseDesired {
-				protocol_index,
-			})) = handler.poll(cx)
-			{
-				assert_eq!(protocol_index, 0);
-			} else {
-				panic!("invalid event received");
-			}
-
-			Poll::Ready(())
-		})
-		.await;
-	}
-=======
 	// /// Create new [`NotifsHandler`].
 	// fn notifs_handler() -> NotifsHandler {
 	// 	let proto = Protocol {
@@ -2245,5 +1639,4 @@
 	// 	})
 	// 	.await;
 	// }
->>>>>>> f7e81b9b
 }