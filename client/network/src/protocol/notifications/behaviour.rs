--- conflicted
+++ resolved
@@ -1580,16 +1580,10 @@
 								let incoming_id = self.next_incoming_index;
 								self.next_incoming_index.0 += 1;
 
-<<<<<<< HEAD
-								trace!(target: "sub-libp2p", "PSM <= Incoming({}, {:?}).",
-									peer_id, incoming_id);
+								trace!(target: "sub-libp2p", "PSM <= Incoming({}, {:?}, {:?}).",
+									peer_id, set_id, incoming_id);
 								self.protocol_controller_handles[usize::from(set_id)]
 									.incoming_connection(peer_id, incoming_id);
-=======
-								trace!(target: "sub-libp2p", "PSM <= Incoming({}, {:?}, {:?}).",
-									peer_id, set_id, incoming_id);
-								self.peerset.incoming(set_id, peer_id, incoming_id);
->>>>>>> ae1a608c
 								self.incoming.push(IncomingPeer {
 									peer_id,
 									set_id,
@@ -1919,13 +1913,8 @@
 						if !connections.iter().any(|(_, s)| {
 							matches!(s, ConnectionState::Opening | ConnectionState::Open(_))
 						}) {
-<<<<<<< HEAD
-							trace!(target: "sub-libp2p", "PSM <= Dropped({:?})", peer_id);
+							trace!(target: "sub-libp2p", "PSM <= Dropped({:?}, {:?})", peer_id, set_id);
 							self.protocol_controller_handles[usize::from(set_id)].dropped(peer_id);
-=======
-							trace!(target: "sub-libp2p", "PSM <= Dropped({:?}, {:?})", peer_id, set_id);
-							self.peerset.dropped(set_id, peer_id, DropReason::Refused);
->>>>>>> ae1a608c
 
 							let ban_dur = Uniform::new(5, 10).sample(&mut rand::thread_rng());
 							*entry.into_mut() = PeerState::Disabled {
