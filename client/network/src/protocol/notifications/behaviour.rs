--- conflicted
+++ resolved
@@ -28,11 +28,7 @@
 
 use bytes::BytesMut;
 use fnv::FnvHashMap;
-<<<<<<< HEAD
-use futures::{future::BoxFuture, prelude::*, stream::FuturesUnordered};
-=======
-use futures::{channel::oneshot, prelude::*};
->>>>>>> 79d37ef4
+use futures::{channel::oneshot, future::BoxFuture, prelude::*, stream::FuturesUnordered};
 use libp2p::{
 	core::{ConnectedPoint, Endpoint, Multiaddr},
 	swarm::{
@@ -265,13 +261,11 @@
 		/// If `Some`, any dial attempts to this peer are delayed until the given `Instant`.
 		backoff_until: Option<Instant>,
 
-<<<<<<< HEAD
 		/// Whether the substream has been accepted by `Peerset`.
 		accepted: bool,
-=======
+
 		/// Incoming index tracking this connection.
 		incoming_index: sc_peerset::IncomingIndex,
->>>>>>> 79d37ef4
 
 		/// List of connections with this peer, and their state.
 		connections: SmallVec<[(ConnectionId, ConnectionState); crate::MAX_CONNECTIONS_PER_PEER]>,
@@ -949,24 +943,6 @@
 
 		match mem::replace(state, PeerState::Poisoned) {
 			// Incoming => Enabled
-<<<<<<< HEAD
-			PeerState::Incoming { mut connections, accepted, .. } => {
-				trace!(
-					target: LOG_TARGET,
-					"Protocol => Accept({:?}, {}, {:?}): Accepting connections.",
-					index,
-					incoming.peer_id,
-					incoming.set_id
-				);
-
-				if !accepted {
-					log::error!(
-						target: LOG_TARGET,
-						"protocol accepted stream but it had not been accepted by the peerset"
-					);
-					debug_assert!(false);
-				}
-=======
 			PeerState::Incoming { mut connections, incoming_index, .. } => {
 				if index < incoming_index {
 					warn!(
@@ -987,7 +963,6 @@
 
 				trace!(target: "sub-libp2p", "PSM => Accept({:?}, {}, {:?}): Enabling connections.",
 					index, incoming.peer_id, incoming.set_id);
->>>>>>> 79d37ef4
 
 				debug_assert!(connections
 					.iter()
@@ -1140,10 +1115,7 @@
 
 		match mem::replace(state, PeerState::Poisoned) {
 			// Incoming => Disabled
-<<<<<<< HEAD
-			PeerState::Incoming { mut connections, backoff_until, .. } => {
-=======
-			PeerState::Incoming { mut connections, backoff_until, incoming_index } => {
+			PeerState::Incoming { mut connections, backoff_until, incoming_index, .. } => {
 				if index < incoming_index {
 					warn!(
 						target: "sub-libp2p",
@@ -1161,7 +1133,6 @@
 					return
 				}
 
->>>>>>> 79d37ef4
 				trace!(target: "sub-libp2p", "PSM => Reject({:?}, {}, {:?}): Rejecting connections.",
 					index, incoming.peer_id, incoming.set_id);
 
@@ -1401,11 +1372,12 @@
 						},
 
 						// Incoming => Incoming | Disabled | Backoff | Ø
-<<<<<<< HEAD
-						PeerState::Incoming { mut connections, backoff_until, .. } => {
-=======
-						PeerState::Incoming { mut connections, backoff_until, incoming_index } => {
->>>>>>> 79d37ef4
+						PeerState::Incoming {
+							mut connections,
+							backoff_until,
+							incoming_index,
+							..
+						} => {
 							trace!(
 								target: "sub-libp2p",
 								"Libp2p => Disconnected({}, {:?}, {:?}): OpenDesiredByRemote.",
@@ -1482,11 +1454,8 @@
 								*entry.get_mut() = PeerState::Incoming {
 									connections,
 									backoff_until,
-<<<<<<< HEAD
+									incoming_index,
 									accepted: false,
-=======
-									incoming_index,
->>>>>>> 79d37ef4
 								};
 							}
 						},
@@ -1709,11 +1678,12 @@
 
 				match mem::replace(entry.get_mut(), PeerState::Poisoned) {
 					// Incoming => Incoming
-<<<<<<< HEAD
-					PeerState::Incoming { mut connections, backoff_until, accepted } => {
-=======
-					PeerState::Incoming { mut connections, backoff_until, incoming_index } => {
->>>>>>> 79d37ef4
+					PeerState::Incoming {
+						mut connections,
+						backoff_until,
+						incoming_index,
+						accepeted,
+					} => {
 						debug_assert!(connections
 							.iter()
 							.any(|(_, s)| matches!(s, ConnectionState::OpenDesiredByRemote)));
@@ -1741,12 +1711,12 @@
 							debug_assert!(false);
 						}
 
-						*entry.into_mut() =
-<<<<<<< HEAD
-							PeerState::Incoming { connections, backoff_until, accepted };
-=======
-							PeerState::Incoming { connections, backoff_until, incoming_index };
->>>>>>> 79d37ef4
+						*entry.into_mut() = PeerState::Incoming {
+							connections,
+							backoff_until,
+							incoming_index,
+							accepted,
+						};
 					},
 
 					PeerState::Enabled { mut connections } => {
@@ -1815,11 +1785,8 @@
 								*entry.into_mut() = PeerState::Incoming {
 									connections,
 									backoff_until,
-<<<<<<< HEAD
+									incoming_index: incoming_id,
 									accepted: false,
-=======
-									incoming_index: incoming_id,
->>>>>>> 79d37ef4
 								};
 							} else {
 								// Connections in `OpeningThenClosing` and `Closing` state can be
@@ -2585,12 +2552,9 @@
 			},
 		);
 
-<<<<<<< HEAD
-		if let Some(&PeerState::Incoming { ref connections, backoff_until: None, accepted }) =
-=======
-		if let Some(&PeerState::Incoming { ref connections, backoff_until: None, .. }) =
->>>>>>> 79d37ef4
-			notif.peers.get(&(peer, 0.into()))
+		if let Some(&PeerState::Incoming {
+			ref connections, backoff_until: None, accepted, ..
+		}) = notif.peers.get(&(peer, 0.into()))
 		{
 			assert_eq!(connections.len(), 1);
 			assert_eq!(accepted, false);
@@ -4320,13 +4284,43 @@
 
 	#[test]
 	#[cfg(debug_assertions)]
-<<<<<<< HEAD
-	fn peerset_report_disconnect_with_incoming_peer() {
-		let (mut notif, _peerset, _notif_service) = development_notifs();
-=======
 	fn peerset_report_connect_with_incoming_peer() {
 		let (mut notif, _peerset) = development_notifs();
->>>>>>> 79d37ef4
+		let peer = PeerId::random();
+		let set_id = sc_peerset::SetId::from(0);
+		let conn = ConnectionId::new_unchecked(0);
+		let connected = ConnectedPoint::Listener {
+			local_addr: Multiaddr::empty(),
+			send_back_addr: Multiaddr::empty(),
+		};
+
+		notif.on_swarm_event(FromSwarm::ConnectionEstablished(
+			libp2p::swarm::behaviour::ConnectionEstablished {
+				peer_id: peer,
+				connection_id: conn,
+				endpoint: &connected,
+				failed_addresses: &[],
+				other_established: 0usize,
+			},
+		));
+		assert!(std::matches!(notif.peers.get(&(peer, set_id)), Some(&PeerState::Disabled { .. })));
+
+		// remote opens a substream, verify that peer state is updated to `Incoming`
+		notif.on_connection_handler_event(
+			peer,
+			conn,
+			NotifsHandlerOut::OpenDesiredByRemote { protocol_index: 0 },
+		);
+		assert!(std::matches!(notif.peers.get(&(peer, set_id)), Some(&PeerState::Incoming { .. })));
+
+		notif.peerset_report_connect(peer, set_id);
+		assert!(std::matches!(notif.peers.get(&(peer, set_id)), Some(&PeerState::Incoming { .. })));
+	}
+
+	#[test]
+	#[cfg(debug_assertions)]
+	fn peerset_report_disconnect_with_incoming_peer() {
+		let (mut notif, _peerset, _notif_service) = development_notifs();
 		let peer = PeerId::random();
 		let set_id = sc_peerset::SetId::from(0);
 		let conn = ConnectionId::new_unchecked(0);
@@ -4357,41 +4351,6 @@
 		);
 		assert!(std::matches!(notif.peers.get(&(peer, set_id)), Some(&PeerState::Incoming { .. })));
 
-		notif.peerset_report_connect(peer, set_id);
-		assert!(std::matches!(notif.peers.get(&(peer, set_id)), Some(&PeerState::Incoming { .. })));
-	}
-
-	#[test]
-	#[cfg(debug_assertions)]
-	fn peerset_report_disconnect_with_incoming_peer() {
-		let (mut notif, _peerset) = development_notifs();
-		let peer = PeerId::random();
-		let set_id = sc_peerset::SetId::from(0);
-		let conn = ConnectionId::new_unchecked(0);
-		let connected = ConnectedPoint::Listener {
-			local_addr: Multiaddr::empty(),
-			send_back_addr: Multiaddr::empty(),
-		};
-
-		notif.on_swarm_event(FromSwarm::ConnectionEstablished(
-			libp2p::swarm::behaviour::ConnectionEstablished {
-				peer_id: peer,
-				connection_id: conn,
-				endpoint: &connected,
-				failed_addresses: &[],
-				other_established: 0usize,
-			},
-		));
-		assert!(std::matches!(notif.peers.get(&(peer, set_id)), Some(&PeerState::Disabled { .. })));
-
-		// remote opens a substream, verify that peer state is updated to `Incoming`
-		notif.on_connection_handler_event(
-			peer,
-			conn,
-			NotifsHandlerOut::OpenDesiredByRemote { protocol_index: 0 },
-		);
-		assert!(std::matches!(notif.peers.get(&(peer, set_id)), Some(&PeerState::Incoming { .. })));
-
 		notif.peerset_report_disconnect(peer, set_id);
 		assert!(std::matches!(notif.peers.get(&(peer, set_id)), Some(&PeerState::Incoming { .. })));
 	}
