// This file is part of Substrate.

// Copyright (C) 2019-2022 Parity Technologies (UK) Ltd.
// SPDX-License-Identifier: GPL-3.0-or-later WITH Classpath-exception-2.0

// This program is free software: you can redistribute it and/or modify
// it under the terms of the GNU General Public License as published by
// the Free Software Foundation, either version 3 of the License, or
// (at your option) any later version.

// This program is distributed in the hope that it will be useful,
// but WITHOUT ANY WARRANTY; without even the implied warranty of
// MERCHANTABILITY or FITNESS FOR A PARTICULAR PURPOSE. See the
// GNU General Public License for more details.

// You should have received a copy of the GNU General Public License
// along with this program. If not, see <https://www.gnu.org/licenses/>.

//! Discovery mechanisms of Substrate.
//!
//! The `DiscoveryBehaviour` struct implements the `NetworkBehaviour` trait of libp2p and is
//! responsible for discovering other nodes that are part of the network.
//!
//! Substrate uses the following mechanisms in order to discover nodes that are part of the network:
//!
//! - Bootstrap nodes. These are hard-coded node identities and addresses passed in the constructor
//! of the `DiscoveryBehaviour`. You can also call `add_known_address` later to add an entry.
//!
//! - mDNS. Discovers nodes on the local network by broadcasting UDP packets.
//!
//! - Kademlia random walk. Once connected, we perform random Kademlia `FIND_NODE` requests on the
//! configured Kademlia DHTs in order for nodes to propagate to us their view of the network. This
//! is performed automatically by the `DiscoveryBehaviour`.
//!
//! Additionally, the `DiscoveryBehaviour` is also capable of storing and loading value in the
//! configured DHTs.
//!
//! ## Usage
//!
//! The `DiscoveryBehaviour` generates events of type `DiscoveryOut`, most notably
//! `DiscoveryOut::Discovered` that is generated whenever we discover a node.
//! Only the identity of the node is returned. The node's addresses are stored within the
//! `DiscoveryBehaviour` and can be queried through the `NetworkBehaviour` trait.
//!
//! **Important**: In order for the discovery mechanism to work properly, there needs to be an
//! active mechanism that asks nodes for the addresses they are listening on. Whenever we learn
//! of a node's address, you must call `add_self_reported_address`.

<<<<<<< HEAD
use crate::utils::LruHashSet;
use bytes::Bytes;
=======
>>>>>>> 25795506
use futures::prelude::*;
use futures_timer::Delay;
use ip_network::IpNetwork;
use libp2p::{
	core::{
		connection::ConnectionId, transport::ListenerId, ConnectedPoint, Multiaddr, PeerId,
		PublicKey,
	},
	kad::{
		handler::KademliaHandlerProto,
		record::{
			self,
			store::{MemoryStore, RecordStore},
		},
		GetClosestPeersError, Kademlia, KademliaBucketInserts, KademliaConfig, KademliaEvent,
		QueryId, QueryResult, Quorum, Record,
	},
	mdns::{Mdns, MdnsConfig, MdnsEvent},
	multiaddr::Protocol,
	swarm::{
		handler::multi::IntoMultiHandler, ConnectionHandler, DialError, IntoConnectionHandler,
		NetworkBehaviour, NetworkBehaviourAction, PollParameters,
	},
};
use log::{debug, error, info, trace, warn};
use sc_network_common::{config::ProtocolId, utils::LruHashSet};
use sp_core::hexdisplay::HexDisplay;
use std::{
	cmp,
	collections::{HashMap, HashSet, VecDeque},
	io,
	num::NonZeroUsize,
	task::{Context, Poll},
	time::Duration,
};

/// Maximum number of known external addresses that we will cache.
/// This only affects whether we will log whenever we (re-)discover
/// a given address.
const MAX_KNOWN_EXTERNAL_ADDRESSES: usize = 32;

/// `DiscoveryBehaviour` configuration.
///
/// Note: In order to discover nodes or load and store values via Kademlia one has to add at least
///       one protocol via [`DiscoveryConfig::add_protocol`].
pub struct DiscoveryConfig {
	local_peer_id: PeerId,
	permanent_addresses: Vec<(PeerId, Multiaddr)>,
	dht_random_walk: bool,
	allow_private_ipv4: bool,
	allow_non_globals_in_dht: bool,
	discovery_only_if_under_num: u64,
	enable_mdns: bool,
	kademlia_disjoint_query_paths: bool,
	protocol_ids: HashSet<ProtocolId>,
}

impl DiscoveryConfig {
	/// Create a default configuration with the given public key.
	pub fn new(local_public_key: PublicKey) -> Self {
		Self {
			local_peer_id: local_public_key.to_peer_id(),
			permanent_addresses: Vec::new(),
			dht_random_walk: true,
			allow_private_ipv4: true,
			allow_non_globals_in_dht: false,
			discovery_only_if_under_num: std::u64::MAX,
			enable_mdns: false,
			kademlia_disjoint_query_paths: false,
			protocol_ids: HashSet::new(),
		}
	}

	/// Set the number of active connections at which we pause discovery.
	pub fn discovery_limit(&mut self, limit: u64) -> &mut Self {
		self.discovery_only_if_under_num = limit;
		self
	}

	/// Set custom nodes which never expire, e.g. bootstrap or reserved nodes.
	pub fn with_permanent_addresses<I>(&mut self, permanent_addresses: I) -> &mut Self
	where
		I: IntoIterator<Item = (PeerId, Multiaddr)>,
	{
		self.permanent_addresses.extend(permanent_addresses);
		self
	}

	/// Whether the discovery behaviour should periodically perform a random
	/// walk on the DHT to discover peers.
	pub fn with_dht_random_walk(&mut self, value: bool) -> &mut Self {
		self.dht_random_walk = value;
		self
	}

	/// Should private IPv4 addresses be reported?
	pub fn allow_private_ipv4(&mut self, value: bool) -> &mut Self {
		self.allow_private_ipv4 = value;
		self
	}

	/// Should non-global addresses be inserted to the DHT?
	pub fn allow_non_globals_in_dht(&mut self, value: bool) -> &mut Self {
		self.allow_non_globals_in_dht = value;
		self
	}

	/// Should MDNS discovery be supported?
	pub fn with_mdns(&mut self, value: bool) -> &mut Self {
		self.enable_mdns = value;
		self
	}

	/// Add discovery via Kademlia for the given protocol.
	pub fn add_protocol(&mut self, id: ProtocolId) -> &mut Self {
		if self.protocol_ids.contains(&id) {
			warn!(target: "sub-libp2p", "Discovery already registered for protocol {:?}", id);
			return self
		}

		self.protocol_ids.insert(id);

		self
	}

	/// Require iterative Kademlia DHT queries to use disjoint paths for increased resiliency in the
	/// presence of potentially adversarial nodes.
	pub fn use_kademlia_disjoint_query_paths(&mut self, value: bool) -> &mut Self {
		self.kademlia_disjoint_query_paths = value;
		self
	}

	/// Create a `DiscoveryBehaviour` from this config.
	pub fn finish(self) -> DiscoveryBehaviour {
		let Self {
			local_peer_id,
			permanent_addresses,
			dht_random_walk,
			allow_private_ipv4,
			allow_non_globals_in_dht,
			discovery_only_if_under_num,
			enable_mdns,
			kademlia_disjoint_query_paths,
			protocol_ids,
		} = self;

		let kademlias = protocol_ids
			.into_iter()
			.map(|protocol_id| {
				let proto_name = protocol_name_from_protocol_id(&protocol_id);

				let mut config = KademliaConfig::default();
				config.set_protocol_names(std::iter::once(proto_name.into()).collect());
				// By default Kademlia attempts to insert all peers into its routing table once a
				// dialing attempt succeeds. In order to control which peer is added, disable the
				// auto-insertion and instead add peers manually.
				config.set_kbucket_inserts(KademliaBucketInserts::Manual);
				config.disjoint_query_paths(kademlia_disjoint_query_paths);

				let store = MemoryStore::new(local_peer_id);
				let mut kad = Kademlia::with_config(local_peer_id, store, config);

				for (peer_id, addr) in &permanent_addresses {
					kad.add_address(peer_id, addr.clone());
				}

				(protocol_id, kad)
			})
			.collect();

		DiscoveryBehaviour {
			permanent_addresses,
			ephemeral_addresses: HashMap::new(),
			kademlias,
			next_kad_random_query: if dht_random_walk {
				Some(Delay::new(Duration::new(0, 0)))
			} else {
				None
			},
			duration_to_next_kad: Duration::from_secs(1),
			pending_events: VecDeque::new(),
			local_peer_id,
			num_connections: 0,
			allow_private_ipv4,
			discovery_only_if_under_num,
			mdns: if enable_mdns {
				MdnsWrapper::Instantiating(Mdns::new(MdnsConfig::default()).boxed())
			} else {
				MdnsWrapper::Disabled
			},
			allow_non_globals_in_dht,
			known_external_addresses: LruHashSet::new(
				NonZeroUsize::new(MAX_KNOWN_EXTERNAL_ADDRESSES)
					.expect("value is a constant; constant is non-zero; qed."),
			),
		}
	}
}

/// Implementation of `NetworkBehaviour` that discovers the nodes on the network.
pub struct DiscoveryBehaviour {
	/// User-defined list of nodes and their addresses. Typically includes bootstrap nodes and
	/// reserved nodes.
	permanent_addresses: Vec<(PeerId, Multiaddr)>,
	/// Same as `permanent_addresses`, except that addresses that fail to reach a peer are
	/// removed.
	ephemeral_addresses: HashMap<PeerId, Vec<Multiaddr>>,
	/// Kademlia requests and answers.
	kademlias: HashMap<ProtocolId, Kademlia<MemoryStore>>,
	/// Discovers nodes on the local network.
	mdns: MdnsWrapper,
	/// Stream that fires when we need to perform the next random Kademlia query. `None` if
	/// random walking is disabled.
	next_kad_random_query: Option<Delay>,
	/// After `next_kad_random_query` triggers, the next one triggers after this duration.
	duration_to_next_kad: Duration,
	/// Events to return in priority when polled.
	pending_events: VecDeque<DiscoveryOut>,
	/// Identity of our local node.
	local_peer_id: PeerId,
	/// Number of nodes we're currently connected to.
	num_connections: u64,
	/// If false, `addresses_of_peer` won't return any private IPv4 address, except for the ones
	/// stored in `permanent_addresses` or `ephemeral_addresses`.
	allow_private_ipv4: bool,
	/// Number of active connections over which we interrupt the discovery process.
	discovery_only_if_under_num: u64,
	/// Should non-global addresses be added to the DHT?
	allow_non_globals_in_dht: bool,
	/// A cache of discovered external addresses. Only used for logging purposes.
	known_external_addresses: LruHashSet<Multiaddr>,
}

impl DiscoveryBehaviour {
	/// Returns the list of nodes that we know exist in the network.
	pub fn known_peers(&mut self) -> HashSet<PeerId> {
		let mut peers = HashSet::new();
		for k in self.kademlias.values_mut() {
			for b in k.kbuckets() {
				for e in b.iter() {
					if !peers.contains(e.node.key.preimage()) {
						peers.insert(*e.node.key.preimage());
					}
				}
			}
		}
		peers
	}

	/// Adds a hard-coded address for the given peer, that never expires.
	///
	/// This adds an entry to the parameter that was passed to `new`.
	///
	/// If we didn't know this address before, also generates a `Discovered` event.
	pub fn add_known_address(&mut self, peer_id: PeerId, addr: Multiaddr) {
		let addrs_list = self.ephemeral_addresses.entry(peer_id).or_default();
		if !addrs_list.iter().any(|a| *a == addr) {
			for k in self.kademlias.values_mut() {
				k.add_address(&peer_id, addr.clone());
			}

			self.pending_events.push_back(DiscoveryOut::Discovered(peer_id));
			addrs_list.push(addr);
		}
	}

	/// Add a self-reported address of a remote peer to the k-buckets of the supported
	/// DHTs (`supported_protocols`).
	///
	/// **Note**: It is important that you call this method. The discovery mechanism will not
	/// automatically add connecting peers to the Kademlia k-buckets.
	pub fn add_self_reported_address(
		&mut self,
		peer_id: &PeerId,
		supported_protocols: &[impl AsRef<[u8]>],
		addr: Multiaddr,
	) {
		if !self.allow_non_globals_in_dht && !self.can_add_to_dht(&addr) {
			trace!(target: "sub-libp2p", "Ignoring self-reported non-global address {} from {}.", addr, peer_id);
			return
		}

		let mut added = false;
		for kademlia in self.kademlias.values_mut() {
			let kad_protocols: Vec<_> = kademlia
				.protocol_names()
				.iter()
				.map(AsRef::as_ref)
				.map(Bytes::copy_from_slice)
				.collect();
			'outer: for kad_protocol in kad_protocols {
				for supported_protocol in supported_protocols {
					if supported_protocol.as_ref() == kad_protocol {
						trace!(
							target: "sub-libp2p",
							"Adding self-reported address {} from {} to Kademlia DHT {}.",
							addr, peer_id, String::from_utf8_lossy(&kad_protocol),
						);
						kademlia.add_address(peer_id, addr.clone());
						added = true;
						break 'outer
					}
				}
			}
		}

		if !added {
			trace!(
				target: "sub-libp2p",
				"Ignoring self-reported address {} from {} as remote node is not part of any \
				 Kademlia DHTs supported by the local node.", addr, peer_id,
			);
		}
	}

	/// Start fetching a record from the DHT.
	///
	/// A corresponding `ValueFound` or `ValueNotFound` event will later be generated.
	pub fn get_value(&mut self, key: record::Key) {
		for k in self.kademlias.values_mut() {
			k.get_record(key.clone(), Quorum::One);
		}
	}

	/// Start putting a record into the DHT. Other nodes can later fetch that value with
	/// `get_value`.
	///
	/// A corresponding `ValuePut` or `ValuePutFailed` event will later be generated.
	pub fn put_value(&mut self, key: record::Key, value: Vec<u8>) {
		for k in self.kademlias.values_mut() {
			if let Err(e) = k.put_record(Record::new(key.clone(), value.clone()), Quorum::All) {
				warn!(target: "sub-libp2p", "Libp2p => Failed to put record: {:?}", e);
				self.pending_events
					.push_back(DiscoveryOut::ValuePutFailed(key.clone(), Duration::from_secs(0)));
			}
		}
	}

	/// Returns the number of nodes in each Kademlia kbucket for each Kademlia instance.
	///
	/// Identifies Kademlia instances by their [`ProtocolId`] and kbuckets by the base 2 logarithm
	/// of their lower bound.
	pub fn num_entries_per_kbucket(
		&mut self,
	) -> impl ExactSizeIterator<Item = (&ProtocolId, Vec<(u32, usize)>)> {
		self.kademlias.iter_mut().map(|(id, kad)| {
			let buckets = kad
				.kbuckets()
				.map(|bucket| (bucket.range().0.ilog2().unwrap_or(0), bucket.iter().count()))
				.collect();
			(id, buckets)
		})
	}

	/// Returns the number of records in the Kademlia record stores.
	pub fn num_kademlia_records(&mut self) -> impl ExactSizeIterator<Item = (&ProtocolId, usize)> {
		// Note that this code is ok only because we use a `MemoryStore`.
		self.kademlias.iter_mut().map(|(id, kad)| {
			let num = kad.store_mut().records().count();
			(id, num)
		})
	}

	/// Returns the total size in bytes of all the records in the Kademlia record stores.
	pub fn kademlia_records_total_size(
		&mut self,
	) -> impl ExactSizeIterator<Item = (&ProtocolId, usize)> {
		// Note that this code is ok only because we use a `MemoryStore`. If the records were
		// for example stored on disk, this would load every single one of them every single time.
		self.kademlias.iter_mut().map(|(id, kad)| {
			let size = kad.store_mut().records().fold(0, |tot, rec| tot + rec.value.len());
			(id, size)
		})
	}

	/// Can the given `Multiaddr` be put into the DHT?
	///
	/// This test is successful only for global IP addresses and DNS names.
	// NB: Currently all DNS names are allowed and no check for TLD suffixes is done
	// because the set of valid domains is highly dynamic and would require frequent
	// updates, for example by utilising publicsuffix.org or IANA.
	pub fn can_add_to_dht(&self, addr: &Multiaddr) -> bool {
		let ip = match addr.iter().next() {
			Some(Protocol::Ip4(ip)) => IpNetwork::from(ip),
			Some(Protocol::Ip6(ip)) => IpNetwork::from(ip),
			Some(Protocol::Dns(_)) | Some(Protocol::Dns4(_)) | Some(Protocol::Dns6(_)) =>
				return true,
			_ => return false,
		};
		ip.is_global()
	}

	fn new_handler_with_replacement(
		&mut self,
		pid: ProtocolId,
		handler: KademliaHandlerProto<QueryId>,
	) -> <DiscoveryBehaviour as NetworkBehaviour>::ConnectionHandler {
		let mut handlers: HashMap<_, _> = self
			.kademlias
			.iter_mut()
			.map(|(p, k)| (p.clone(), NetworkBehaviour::new_handler(k)))
			.collect();

		if let Some(h) = handlers.get_mut(&pid) {
			*h = handler
		}

		IntoMultiHandler::try_from_iter(handlers).expect(
			"There can be at most one handler per `ProtocolId` and protocol names contain the \
			 `ProtocolId` so no two protocol names in `self.kademlias` can be equal which is the \
			 only error `try_from_iter` can return, therefore this call is guaranteed to succeed; \
			 qed",
		)
	}
}

/// Event generated by the `DiscoveryBehaviour`.
#[derive(Debug)]
pub enum DiscoveryOut {
	/// A connection to a peer has been established but the peer has not been
	/// added to the routing table because [`KademliaBucketInserts::Manual`] is
	/// configured. If the peer is to be included in the routing table, it must
	/// be explicitly added via
	/// [`DiscoveryBehaviour::add_self_reported_address`].
	Discovered(PeerId),

	/// A peer connected to this node for whom no listen address is known.
	///
	/// In order for the peer to be added to the Kademlia routing table, a known
	/// listen address must be added via
	/// [`DiscoveryBehaviour::add_self_reported_address`], e.g. obtained through
	/// the `identify` protocol.
	UnroutablePeer(PeerId),

	/// The DHT yielded results for the record request.
	///
	/// Returning the result grouped in (key, value) pairs as well as the request duration..
	ValueFound(Vec<(record::Key, Vec<u8>)>, Duration),

	/// The record requested was not found in the DHT.
	///
	/// Returning the corresponding key as well as the request duration.
	ValueNotFound(record::Key, Duration),

	/// The record with a given key was successfully inserted into the DHT.
	///
	/// Returning the corresponding key as well as the request duration.
	ValuePut(record::Key, Duration),

	/// Inserting a value into the DHT failed.
	///
	/// Returning the corresponding key as well as the request duration.
	ValuePutFailed(record::Key, Duration),

	/// Started a random Kademlia query for each DHT identified by the given `ProtocolId`s.
	///
	/// Only happens if [`DiscoveryConfig::with_dht_random_walk`] has been configured to `true`.
	RandomKademliaStarted(Vec<ProtocolId>),
}

impl NetworkBehaviour for DiscoveryBehaviour {
	type ConnectionHandler = IntoMultiHandler<ProtocolId, KademliaHandlerProto<QueryId>>;
	type OutEvent = DiscoveryOut;

	fn new_handler(&mut self) -> Self::ConnectionHandler {
		let iter = self
			.kademlias
			.iter_mut()
			.map(|(p, k)| (p.clone(), NetworkBehaviour::new_handler(k)));

		IntoMultiHandler::try_from_iter(iter).expect(
			"There can be at most one handler per `ProtocolId` and protocol names contain the \
			 `ProtocolId` so no two protocol names in `self.kademlias` can be equal which is the \
			 only error `try_from_iter` can return, therefore this call is guaranteed to succeed; \
			 qed",
		)
	}

	fn addresses_of_peer(&mut self, peer_id: &PeerId) -> Vec<Multiaddr> {
		let mut list = self
			.permanent_addresses
			.iter()
			.filter_map(|(p, a)| if p == peer_id { Some(a.clone()) } else { None })
			.collect::<Vec<_>>();

		if let Some(ephemeral_addresses) = self.ephemeral_addresses.get(peer_id) {
			list.extend(ephemeral_addresses.clone());
		}

		{
			let mut list_to_filter = Vec::new();
			for k in self.kademlias.values_mut() {
				list_to_filter.extend(k.addresses_of_peer(peer_id))
			}

			list_to_filter.extend(self.mdns.addresses_of_peer(peer_id));

			if !self.allow_private_ipv4 {
				list_to_filter.retain(|addr| match addr.iter().next() {
					Some(Protocol::Ip4(addr)) if !IpNetwork::from(addr).is_global() => false,
					Some(Protocol::Ip6(addr)) if !IpNetwork::from(addr).is_global() => false,
					_ => true,
				});
			}

			list.extend(list_to_filter);
		}

		trace!(target: "sub-libp2p", "Addresses of {:?}: {:?}", peer_id, list);

		list
	}

	fn inject_address_change(
		&mut self,
		peer_id: &PeerId,
		connection_id: &ConnectionId,
		old: &ConnectedPoint,
		new: &ConnectedPoint,
	) {
		for k in self.kademlias.values_mut() {
			NetworkBehaviour::inject_address_change(k, peer_id, connection_id, old, new);
		}
	}

	fn inject_connection_established(
		&mut self,
		peer_id: &PeerId,
		conn: &ConnectionId,
		endpoint: &ConnectedPoint,
		failed_addresses: Option<&Vec<Multiaddr>>,
		other_established: usize,
	) {
		self.num_connections += 1;
		for k in self.kademlias.values_mut() {
			NetworkBehaviour::inject_connection_established(
				k,
				peer_id,
				conn,
				endpoint,
				failed_addresses,
				other_established,
			)
		}
	}

	fn inject_connection_closed(
		&mut self,
		peer_id: &PeerId,
		conn: &ConnectionId,
		endpoint: &ConnectedPoint,
		handler: <Self::ConnectionHandler as IntoConnectionHandler>::Handler,
		remaining_established: usize,
	) {
		self.num_connections -= 1;
		for (pid, event) in handler.into_iter() {
			if let Some(kad) = self.kademlias.get_mut(&pid) {
				kad.inject_connection_closed(peer_id, conn, endpoint, event, remaining_established)
			} else {
				error!(
					target: "sub-libp2p",
					"inject_connection_closed: no kademlia instance registered for protocol {:?}",
					pid,
				)
			}
		}
	}

	fn inject_dial_failure(
		&mut self,
		peer_id: Option<PeerId>,
		_: Self::ConnectionHandler,
		error: &DialError,
	) {
		if let Some(peer_id) = peer_id {
			if let DialError::Transport(errors) = error {
				if let Some(list) = self.ephemeral_addresses.get_mut(&peer_id) {
					for (addr, _error) in errors {
						list.retain(|a| a != addr);
					}
				}
			}
		}

		for k in self.kademlias.values_mut() {
			let handler = k.new_handler();
			NetworkBehaviour::inject_dial_failure(k, peer_id, handler, error);
		}
	}

	fn inject_event(
		&mut self,
		peer_id: PeerId,
		connection: ConnectionId,
		(pid, event): <<Self::ConnectionHandler as IntoConnectionHandler>::Handler as ConnectionHandler>::OutEvent,
	) {
		if let Some(kad) = self.kademlias.get_mut(&pid) {
			return kad.inject_event(peer_id, connection, event)
		}
		error!(
			target: "sub-libp2p",
			"inject_node_event: no kademlia instance registered for protocol {:?}",
			pid,
		)
	}

	fn inject_new_external_addr(&mut self, addr: &Multiaddr) {
		let new_addr = addr.clone().with(Protocol::P2p(self.local_peer_id.into()));

		if self.can_add_to_dht(addr) {
			// NOTE: we might re-discover the same address multiple times
			// in which case we just want to refrain from logging.
			if self.known_external_addresses.insert(new_addr.clone()) {
				info!(
					target: "sub-libp2p",
					"🔍 Discovered new external address for our node: {}",
					new_addr,
				);
			}
		}

		for k in self.kademlias.values_mut() {
			NetworkBehaviour::inject_new_external_addr(k, addr)
		}
	}

	fn inject_expired_external_addr(&mut self, addr: &Multiaddr) {
		// We intentionally don't remove the element from `known_external_addresses` in order
		// to not print the log line again.

		for k in self.kademlias.values_mut() {
			NetworkBehaviour::inject_expired_external_addr(k, addr)
		}
	}

	fn inject_expired_listen_addr(&mut self, id: ListenerId, addr: &Multiaddr) {
		for k in self.kademlias.values_mut() {
			NetworkBehaviour::inject_expired_listen_addr(k, id, addr)
		}
	}

	fn inject_new_listener(&mut self, id: ListenerId) {
		for k in self.kademlias.values_mut() {
			NetworkBehaviour::inject_new_listener(k, id)
		}
	}

	fn inject_new_listen_addr(&mut self, id: ListenerId, addr: &Multiaddr) {
		for k in self.kademlias.values_mut() {
			NetworkBehaviour::inject_new_listen_addr(k, id, addr)
		}
	}

	fn inject_listen_failure(&mut self, _: &Multiaddr, _: &Multiaddr, _: Self::ConnectionHandler) {
		// NetworkBehaviour::inject_listen_failure on Kademlia<MemoryStore> does nothing.
	}

	fn inject_listener_error(&mut self, id: ListenerId, err: &(dyn std::error::Error + 'static)) {
		for k in self.kademlias.values_mut() {
			NetworkBehaviour::inject_listener_error(k, id, err)
		}
	}

	fn inject_listener_closed(&mut self, id: ListenerId, reason: Result<(), &io::Error>) {
		for k in self.kademlias.values_mut() {
			NetworkBehaviour::inject_listener_closed(k, id, reason)
		}
	}

	fn poll(
		&mut self,
		cx: &mut Context,
		params: &mut impl PollParameters,
	) -> Poll<NetworkBehaviourAction<Self::OutEvent, Self::ConnectionHandler>> {
		// Immediately process the content of `discovered`.
		if let Some(ev) = self.pending_events.pop_front() {
			return Poll::Ready(NetworkBehaviourAction::GenerateEvent(ev))
		}

		// Poll the stream that fires when we need to start a random Kademlia query.
		if let Some(next_kad_random_query) = self.next_kad_random_query.as_mut() {
			while next_kad_random_query.poll_unpin(cx).is_ready() {
				let actually_started = if self.num_connections < self.discovery_only_if_under_num {
					let random_peer_id = PeerId::random();
					debug!(
						target: "sub-libp2p",
						"Libp2p <= Starting random Kademlia request for {:?}",
						random_peer_id,
					);
					for k in self.kademlias.values_mut() {
						k.get_closest_peers(random_peer_id);
					}
					true
				} else {
					debug!(
						target: "sub-libp2p",
						"Kademlia paused due to high number of connections ({})",
						self.num_connections
					);
					false
				};

				// Schedule the next random query with exponentially increasing delay,
				// capped at 60 seconds.
				*next_kad_random_query = Delay::new(self.duration_to_next_kad);
				self.duration_to_next_kad =
					cmp::min(self.duration_to_next_kad * 2, Duration::from_secs(60));

				if actually_started {
					let ev = DiscoveryOut::RandomKademliaStarted(
						self.kademlias.keys().cloned().collect(),
					);
					return Poll::Ready(NetworkBehaviourAction::GenerateEvent(ev))
				}
			}
		}

		// Poll Kademlias.
		for (pid, kademlia) in &mut self.kademlias {
			while let Poll::Ready(ev) = kademlia.poll(cx, params) {
				match ev {
					NetworkBehaviourAction::GenerateEvent(ev) => match ev {
						KademliaEvent::RoutingUpdated { peer, .. } => {
							let ev = DiscoveryOut::Discovered(peer);
							return Poll::Ready(NetworkBehaviourAction::GenerateEvent(ev))
						},
						KademliaEvent::UnroutablePeer { peer, .. } => {
							let ev = DiscoveryOut::UnroutablePeer(peer);
							return Poll::Ready(NetworkBehaviourAction::GenerateEvent(ev))
						},
						KademliaEvent::RoutablePeer { peer, .. } => {
							let ev = DiscoveryOut::Discovered(peer);
							return Poll::Ready(NetworkBehaviourAction::GenerateEvent(ev))
						},
						KademliaEvent::PendingRoutablePeer { .. } |
						KademliaEvent::InboundRequest { .. } => {
							// We are not interested in this event at the moment.
						},
						KademliaEvent::OutboundQueryCompleted {
							result: QueryResult::GetClosestPeers(res),
							..
						} => match res {
							Err(GetClosestPeersError::Timeout { key, peers }) => {
								debug!(
									target: "sub-libp2p",
									"Libp2p => Query for {:?} timed out with {} results",
									HexDisplay::from(&key), peers.len(),
								);
							},
							Ok(ok) => {
								trace!(
									target: "sub-libp2p",
									"Libp2p => Query for {:?} yielded {:?} results",
									HexDisplay::from(&ok.key), ok.peers.len(),
								);
								if ok.peers.is_empty() && self.num_connections != 0 {
									debug!(
										target: "sub-libp2p",
										"Libp2p => Random Kademlia query has yielded empty results",
									);
								}
							},
						},
						KademliaEvent::OutboundQueryCompleted {
							result: QueryResult::GetRecord(res),
							stats,
							..
						} => {
							let ev = match res {
								Ok(ok) => {
									let results = ok
										.records
										.into_iter()
										.map(|r| (r.record.key, r.record.value))
										.collect();

									DiscoveryOut::ValueFound(
										results,
										stats.duration().unwrap_or_default(),
									)
								},
								Err(e @ libp2p::kad::GetRecordError::NotFound { .. }) => {
									trace!(
										target: "sub-libp2p",
										"Libp2p => Failed to get record: {:?}",
										e,
									);
									DiscoveryOut::ValueNotFound(
										e.into_key(),
										stats.duration().unwrap_or_default(),
									)
								},
								Err(e) => {
									debug!(
										target: "sub-libp2p",
										"Libp2p => Failed to get record: {:?}",
										e,
									);
									DiscoveryOut::ValueNotFound(
										e.into_key(),
										stats.duration().unwrap_or_default(),
									)
								},
							};
							return Poll::Ready(NetworkBehaviourAction::GenerateEvent(ev))
						},
						KademliaEvent::OutboundQueryCompleted {
							result: QueryResult::PutRecord(res),
							stats,
							..
						} => {
							let ev = match res {
								Ok(ok) => DiscoveryOut::ValuePut(
									ok.key,
									stats.duration().unwrap_or_default(),
								),
								Err(e) => {
									debug!(
										target: "sub-libp2p",
										"Libp2p => Failed to put record: {:?}",
										e,
									);
									DiscoveryOut::ValuePutFailed(
										e.into_key(),
										stats.duration().unwrap_or_default(),
									)
								},
							};
							return Poll::Ready(NetworkBehaviourAction::GenerateEvent(ev))
						},
						KademliaEvent::OutboundQueryCompleted {
							result: QueryResult::RepublishRecord(res),
							..
						} => match res {
							Ok(ok) => debug!(
								target: "sub-libp2p",
								"Libp2p => Record republished: {:?}",
								ok.key,
							),
							Err(e) => debug!(
								target: "sub-libp2p",
								"Libp2p => Republishing of record {:?} failed with: {:?}",
								e.key(), e,
							),
						},
						// We never start any other type of query.
						KademliaEvent::OutboundQueryCompleted { result: e, .. } => {
							warn!(target: "sub-libp2p", "Libp2p => Unhandled Kademlia event: {:?}", e)
						},
					},
					NetworkBehaviourAction::Dial { opts, handler } => {
						let pid = pid.clone();
						let handler = self.new_handler_with_replacement(pid, handler);
						return Poll::Ready(NetworkBehaviourAction::Dial { opts, handler })
					},
					NetworkBehaviourAction::NotifyHandler { peer_id, handler, event } =>
						return Poll::Ready(NetworkBehaviourAction::NotifyHandler {
							peer_id,
							handler,
							event: (pid.clone(), event),
						}),
					NetworkBehaviourAction::ReportObservedAddr { address, score } =>
						return Poll::Ready(NetworkBehaviourAction::ReportObservedAddr {
							address,
							score,
						}),
					NetworkBehaviourAction::CloseConnection { peer_id, connection } =>
						return Poll::Ready(NetworkBehaviourAction::CloseConnection {
							peer_id,
							connection,
						}),
				}
			}
		}

		// Poll mDNS.
		while let Poll::Ready(ev) = self.mdns.poll(cx, params) {
			match ev {
				NetworkBehaviourAction::GenerateEvent(event) => match event {
					MdnsEvent::Discovered(list) => {
						if self.num_connections >= self.discovery_only_if_under_num {
							continue
						}

						self.pending_events
							.extend(list.map(|(peer_id, _)| DiscoveryOut::Discovered(peer_id)));
						if let Some(ev) = self.pending_events.pop_front() {
							return Poll::Ready(NetworkBehaviourAction::GenerateEvent(ev))
						}
					},
					MdnsEvent::Expired(_) => {},
				},
				NetworkBehaviourAction::Dial { .. } => {
					unreachable!("mDNS never dials!");
				},
				NetworkBehaviourAction::NotifyHandler { event, .. } => match event {}, /* `event` is an enum with no variant */
				NetworkBehaviourAction::ReportObservedAddr { address, score } =>
					return Poll::Ready(NetworkBehaviourAction::ReportObservedAddr {
						address,
						score,
					}),
				NetworkBehaviourAction::CloseConnection { peer_id, connection } =>
					return Poll::Ready(NetworkBehaviourAction::CloseConnection {
						peer_id,
						connection,
					}),
			}
		}

		Poll::Pending
	}
}

// NB: If this protocol name derivation is changed, check if
// `DiscoveryBehaviour::new_handler` is still correct.
fn protocol_name_from_protocol_id(id: &ProtocolId) -> Vec<u8> {
	let mut v = vec![b'/'];
	v.extend_from_slice(id.as_ref().as_bytes());
	v.extend_from_slice(b"/kad");
	v
}

/// [`Mdns::new`] returns a future. Instead of forcing [`DiscoveryConfig::finish`] and all its
/// callers to be async, lazily instantiate [`Mdns`].
enum MdnsWrapper {
	Instantiating(futures::future::BoxFuture<'static, std::io::Result<Mdns>>),
	Ready(Mdns),
	Disabled,
}

impl MdnsWrapper {
	fn addresses_of_peer(&mut self, peer_id: &PeerId) -> Vec<Multiaddr> {
		match self {
			Self::Instantiating(_) => Vec::new(),
			Self::Ready(mdns) => mdns.addresses_of_peer(peer_id),
			Self::Disabled => Vec::new(),
		}
	}

	fn poll(
		&mut self,
		cx: &mut Context<'_>,
		params: &mut impl PollParameters,
	) -> Poll<NetworkBehaviourAction<MdnsEvent, <Mdns as NetworkBehaviour>::ConnectionHandler>> {
		loop {
			match self {
				Self::Instantiating(fut) =>
					*self = match futures::ready!(fut.as_mut().poll(cx)) {
						Ok(mdns) => Self::Ready(mdns),
						Err(err) => {
							warn!(target: "sub-libp2p", "Failed to initialize mDNS: {:?}", err);
							Self::Disabled
						},
					},
				Self::Ready(mdns) => return mdns.poll(cx, params),
				Self::Disabled => return Poll::Pending,
			}
		}
	}
}

#[cfg(test)]
mod tests {
	use super::{protocol_name_from_protocol_id, DiscoveryConfig, DiscoveryOut};
	use futures::prelude::*;
	use libp2p::{
		core::{
			transport::{MemoryTransport, Transport},
			upgrade,
		},
		identity::Keypair,
		noise,
		swarm::{Swarm, SwarmEvent},
		yamux, Multiaddr, PeerId,
	};
	use sc_network_common::config::ProtocolId;
	use std::{collections::HashSet, task::Poll};

	#[test]
	fn discovery_working() {
		let mut first_swarm_peer_id_and_addr = None;
		let protocol_id = ProtocolId::from("dot");

		// Build swarms whose behaviour is `DiscoveryBehaviour`, each aware of
		// the first swarm via `with_permanent_addresses`.
		let mut swarms = (0..25)
			.map(|i| {
				let keypair = Keypair::generate_ed25519();

				let noise_keys =
					noise::Keypair::<noise::X25519Spec>::new().into_authentic(&keypair).unwrap();

				let transport = MemoryTransport::new()
					.upgrade(upgrade::Version::V1)
					.authenticate(noise::NoiseConfig::xx(noise_keys).into_authenticated())
					.multiplex(yamux::YamuxConfig::default())
					.boxed();

				let behaviour = {
					let mut config = DiscoveryConfig::new(keypair.public());
					config
						.with_permanent_addresses(first_swarm_peer_id_and_addr.clone())
						.allow_private_ipv4(true)
						.allow_non_globals_in_dht(true)
						.discovery_limit(50)
						.add_protocol(protocol_id.clone());

					config.finish()
				};

				let mut swarm = Swarm::new(transport, behaviour, keypair.public().to_peer_id());
				let listen_addr: Multiaddr =
					format!("/memory/{}", rand::random::<u64>()).parse().unwrap();

				if i == 0 {
					first_swarm_peer_id_and_addr =
						Some((keypair.public().to_peer_id(), listen_addr.clone()))
				}

				swarm.listen_on(listen_addr.clone()).unwrap();
				(swarm, listen_addr)
			})
			.collect::<Vec<_>>();

		// Build a `Vec<HashSet<PeerId>>` with the list of nodes remaining to be discovered.
		let mut to_discover = (0..swarms.len())
			.map(|n| {
				(0..swarms.len())
					// Skip the first swarm as all other swarms already know it.
					.skip(1)
					.filter(|p| *p != n)
					.map(|p| *Swarm::local_peer_id(&swarms[p].0))
					.collect::<HashSet<_>>()
			})
			.collect::<Vec<_>>();

		let fut = futures::future::poll_fn(move |cx| {
			'polling: loop {
				for swarm_n in 0..swarms.len() {
					match swarms[swarm_n].0.poll_next_unpin(cx) {
						Poll::Ready(Some(e)) => {
							match e {
								SwarmEvent::Behaviour(behavior) => {
									match behavior {
										DiscoveryOut::UnroutablePeer(other) |
										DiscoveryOut::Discovered(other) => {
											// Call `add_self_reported_address` to simulate identify
											// happening.
											let addr = swarms
												.iter()
												.find_map(|(s, a)| {
													if s.behaviour().local_peer_id == other {
														Some(a.clone())
													} else {
														None
													}
												})
												.unwrap();
											swarms[swarm_n]
												.0
												.behaviour_mut()
												.add_self_reported_address(
													&other,
													&[protocol_name_from_protocol_id(&protocol_id)],
													addr,
												);

											to_discover[swarm_n].remove(&other);
										},
										DiscoveryOut::RandomKademliaStarted(_) => {},
										e => {
											panic!("Unexpected event: {:?}", e)
										},
									}
								},
								// ignore non Behaviour events
								_ => {},
							}
							continue 'polling
						},
						_ => {},
					}
				}
				break
			}

			if to_discover.iter().all(|l| l.is_empty()) {
				Poll::Ready(())
			} else {
				Poll::Pending
			}
		});

		futures::executor::block_on(fut);
	}

	#[test]
	fn discovery_ignores_peers_with_unknown_protocols() {
		let supported_protocol_id = ProtocolId::from("a");
		let unsupported_protocol_id = ProtocolId::from("b");

		let mut discovery = {
			let keypair = Keypair::generate_ed25519();
			let mut config = DiscoveryConfig::new(keypair.public());
			config
				.allow_private_ipv4(true)
				.allow_non_globals_in_dht(true)
				.discovery_limit(50)
				.add_protocol(supported_protocol_id.clone());
			config.finish()
		};

		let remote_peer_id = PeerId::random();
		let remote_addr: Multiaddr = format!("/memory/{}", rand::random::<u64>()).parse().unwrap();

		// Add remote peer with unsupported protocol.
		discovery.add_self_reported_address(
			&remote_peer_id,
			&[protocol_name_from_protocol_id(&unsupported_protocol_id)],
			remote_addr.clone(),
		);

		for kademlia in discovery.kademlias.values_mut() {
			assert!(
				kademlia
					.kbucket(remote_peer_id)
					.expect("Remote peer id not to be equal to local peer id.")
					.is_empty(),
				"Expect peer with unsupported protocol not to be added."
			);
		}

		// Add remote peer with supported protocol.
		discovery.add_self_reported_address(
			&remote_peer_id,
			&[protocol_name_from_protocol_id(&supported_protocol_id)],
			remote_addr.clone(),
		);

		for kademlia in discovery.kademlias.values_mut() {
			assert_eq!(
				1,
				kademlia
					.kbucket(remote_peer_id)
					.expect("Remote peer id not to be equal to local peer id.")
					.num_entries(),
				"Expect peer with supported protocol to be added."
			);
		}
	}

	#[test]
	fn discovery_adds_peer_to_kademlia_of_same_protocol_only() {
		let protocol_a = ProtocolId::from("a");
		let protocol_b = ProtocolId::from("b");

		let mut discovery = {
			let keypair = Keypair::generate_ed25519();
			let mut config = DiscoveryConfig::new(keypair.public());
			config
				.allow_private_ipv4(true)
				.allow_non_globals_in_dht(true)
				.discovery_limit(50)
				.add_protocol(protocol_a.clone())
				.add_protocol(protocol_b.clone());
			config.finish()
		};

		let remote_peer_id = PeerId::random();
		let remote_addr: Multiaddr = format!("/memory/{}", rand::random::<u64>()).parse().unwrap();

		// Add remote peer with `protocol_a` only.
		discovery.add_self_reported_address(
			&remote_peer_id,
			&[protocol_name_from_protocol_id(&protocol_a)],
			remote_addr.clone(),
		);

		assert_eq!(
			1,
			discovery
				.kademlias
				.get_mut(&protocol_a)
				.expect("Kademlia instance to exist.")
				.kbucket(remote_peer_id)
				.expect("Remote peer id not to be equal to local peer id.")
				.num_entries(),
			"Expected remote peer to be added to `protocol_a` Kademlia instance.",
		);

		assert!(
			discovery
				.kademlias
				.get_mut(&protocol_b)
				.expect("Kademlia instance to exist.")
				.kbucket(remote_peer_id)
				.expect("Remote peer id not to be equal to local peer id.")
				.is_empty(),
			"Expected remote peer not to be added to `protocol_b` Kademlia instance.",
		);
	}
}<|MERGE_RESOLUTION|>--- conflicted
+++ resolved
@@ -46,11 +46,7 @@
 //! active mechanism that asks nodes for the addresses they are listening on. Whenever we learn
 //! of a node's address, you must call `add_self_reported_address`.
 
-<<<<<<< HEAD
-use crate::utils::LruHashSet;
 use bytes::Bytes;
-=======
->>>>>>> 25795506
 use futures::prelude::*;
 use futures_timer::Delay;
 use ip_network::IpNetwork;
