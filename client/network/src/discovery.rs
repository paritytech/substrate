--- conflicted
+++ resolved
@@ -552,13 +552,7 @@
 		addresses: &[Multiaddr],
 		effective_role: Endpoint,
 	) -> Result<Vec<Multiaddr>, ConnectionDenied> {
-<<<<<<< HEAD
-		let Some(peer_id) = maybe_peer else {
-			return Ok(Vec::new())
-		};
-=======
 		let Some(peer_id) = maybe_peer else { return Ok(Vec::new()) };
->>>>>>> 57d2e53b
 
 		let mut list = self
 			.permanent_addresses
