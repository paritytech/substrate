// This file is part of Substrate.

// Copyright (C) 2019-2022 Parity Technologies (UK) Ltd.
// SPDX-License-Identifier: GPL-3.0-or-later WITH Classpath-exception-2.0

// This program is free software: you can redistribute it and/or modify
// it under the terms of the GNU General Public License as published by
// the Free Software Foundation, either version 3 of the License, or
// (at your option) any later version.

// This program is distributed in the hope that it will be useful,
// but WITHOUT ANY WARRANTY; without even the implied warranty of
// MERCHANTABILITY or FITNESS FOR A PARTICULAR PURPOSE. See the
// GNU General Public License for more details.

// You should have received a copy of the GNU General Public License
// along with this program. If not, see <https://www.gnu.org/licenses/>.

//! Discovery mechanisms of Substrate.
//!
//! The `DiscoveryBehaviour` struct implements the `NetworkBehaviour` trait of libp2p and is
//! responsible for discovering other nodes that are part of the network.
//!
//! Substrate uses the following mechanisms in order to discover nodes that are part of the network:
//!
//! - Bootstrap nodes. These are hard-coded node identities and addresses passed in the constructor
//! of the `DiscoveryBehaviour`. You can also call `add_known_address` later to add an entry.
//!
//! - mDNS. Discovers nodes on the local network by broadcasting UDP packets.
//!
//! - Kademlia random walk. Once connected, we perform random Kademlia `FIND_NODE` requests on the
//! configured Kademlia DHTs in order for nodes to propagate to us their view of the network. This
//! is performed automatically by the `DiscoveryBehaviour`.
//!
//! Additionally, the `DiscoveryBehaviour` is also capable of storing and loading value in the
//! configured DHTs.
//!
//! ## Usage
//!
//! The `DiscoveryBehaviour` generates events of type `DiscoveryOut`, most notably
//! `DiscoveryOut::Discovered` that is generated whenever we discover a node.
//! Only the identity of the node is returned. The node's addresses are stored within the
//! `DiscoveryBehaviour` and can be queried through the `NetworkBehaviour` trait.
//!
//! **Important**: In order for the discovery mechanism to work properly, there needs to be an
//! active mechanism that asks nodes for the addresses they are listening on. Whenever we learn
//! of a node's address, you must call `add_self_reported_address`.

use array_bytes::bytes2hex;
use futures::prelude::*;
use futures_timer::Delay;
use ip_network::IpNetwork;
use libp2p::{
	core::{connection::ConnectionId, Multiaddr, PeerId, PublicKey},
	kad::{
		handler::KademliaHandlerProto,
		record::{
			self,
			store::{MemoryStore, RecordStore},
		},
		GetClosestPeersError, GetRecordOk, Kademlia, KademliaBucketInserts, KademliaConfig,
		KademliaEvent, QueryId, QueryResult, Quorum, Record,
	},
<<<<<<< HEAD
	mdns::{async_io::Behaviour as Mdns, Config as MdnsConfig, Event as MdnsEvent},
=======
	mdns::{MdnsConfig, MdnsEvent, TokioMdns},
>>>>>>> 2bde8c1a
	multiaddr::Protocol,
	swarm::{
		behaviour::{
			toggle::{Toggle, ToggleIntoConnectionHandler},
			DialFailure, FromSwarm, NewExternalAddr,
		},
		ConnectionHandler, DialError, IntoConnectionHandler, NetworkBehaviour,
		NetworkBehaviourAction, PollParameters,
	},
};
use log::{debug, info, trace, warn};
use sc_network_common::{config::ProtocolId, utils::LruHashSet};
use sp_core::hexdisplay::HexDisplay;
use std::{
	cmp,
	collections::{HashMap, HashSet, VecDeque},
	num::NonZeroUsize,
	task::{Context, Poll},
	time::Duration,
};

/// Maximum number of known external addresses that we will cache.
/// This only affects whether we will log whenever we (re-)discover
/// a given address.
const MAX_KNOWN_EXTERNAL_ADDRESSES: usize = 32;

/// `DiscoveryBehaviour` configuration.
///
/// Note: In order to discover nodes or load and store values via Kademlia one has to add
///       Kademlia protocol via [`DiscoveryConfig::with_kademlia`].
pub struct DiscoveryConfig {
	local_peer_id: PeerId,
	permanent_addresses: Vec<(PeerId, Multiaddr)>,
	dht_random_walk: bool,
	allow_private_ipv4: bool,
	allow_non_globals_in_dht: bool,
	discovery_only_if_under_num: u64,
	enable_mdns: bool,
	kademlia_disjoint_query_paths: bool,
	kademlia_protocols: Vec<Vec<u8>>,
}

impl DiscoveryConfig {
	/// Create a default configuration with the given public key.
	pub fn new(local_public_key: PublicKey) -> Self {
		Self {
			local_peer_id: local_public_key.to_peer_id(),
			permanent_addresses: Vec::new(),
			dht_random_walk: true,
			allow_private_ipv4: true,
			allow_non_globals_in_dht: false,
			discovery_only_if_under_num: std::u64::MAX,
			enable_mdns: false,
			kademlia_disjoint_query_paths: false,
			kademlia_protocols: Vec::new(),
		}
	}

	/// Set the number of active connections at which we pause discovery.
	pub fn discovery_limit(&mut self, limit: u64) -> &mut Self {
		self.discovery_only_if_under_num = limit;
		self
	}

	/// Set custom nodes which never expire, e.g. bootstrap or reserved nodes.
	pub fn with_permanent_addresses<I>(&mut self, permanent_addresses: I) -> &mut Self
	where
		I: IntoIterator<Item = (PeerId, Multiaddr)>,
	{
		self.permanent_addresses.extend(permanent_addresses);
		self
	}

	/// Whether the discovery behaviour should periodically perform a random
	/// walk on the DHT to discover peers.
	pub fn with_dht_random_walk(&mut self, value: bool) -> &mut Self {
		self.dht_random_walk = value;
		self
	}

	/// Should private IPv4 addresses be reported?
	pub fn allow_private_ipv4(&mut self, value: bool) -> &mut Self {
		self.allow_private_ipv4 = value;
		self
	}

	/// Should non-global addresses be inserted to the DHT?
	pub fn allow_non_globals_in_dht(&mut self, value: bool) -> &mut Self {
		self.allow_non_globals_in_dht = value;
		self
	}

	/// Should MDNS discovery be supported?
	pub fn with_mdns(&mut self, value: bool) -> &mut Self {
		self.enable_mdns = value;
		self
	}

	/// Add discovery via Kademlia for the given protocol.
	///
	/// Currently accepts `protocol_id`. This should be removed once all the nodes
	/// are upgraded to genesis hash- and fork ID-based Kademlia protocol name.
	pub fn with_kademlia<Hash: AsRef<[u8]>>(
		&mut self,
		genesis_hash: Hash,
		fork_id: Option<&str>,
		protocol_id: &ProtocolId,
	) -> &mut Self {
		self.kademlia_protocols = Vec::new();
		self.kademlia_protocols.push(kademlia_protocol_name(genesis_hash, fork_id));
		self.kademlia_protocols.push(legacy_kademlia_protocol_name(protocol_id));
		self
	}

	/// Require iterative Kademlia DHT queries to use disjoint paths for increased resiliency in the
	/// presence of potentially adversarial nodes.
	pub fn use_kademlia_disjoint_query_paths(&mut self, value: bool) -> &mut Self {
		self.kademlia_disjoint_query_paths = value;
		self
	}

	/// Create a `DiscoveryBehaviour` from this config.
	pub fn finish(self) -> DiscoveryBehaviour {
		let Self {
			local_peer_id,
			permanent_addresses,
			dht_random_walk,
			allow_private_ipv4,
			allow_non_globals_in_dht,
			discovery_only_if_under_num,
			enable_mdns,
			kademlia_disjoint_query_paths,
			kademlia_protocols,
		} = self;

		let kademlia = if !kademlia_protocols.is_empty() {
			let mut config = KademliaConfig::default();
			config.set_protocol_names(kademlia_protocols.into_iter().map(Into::into).collect());
			// By default Kademlia attempts to insert all peers into its routing table once a
			// dialing attempt succeeds. In order to control which peer is added, disable the
			// auto-insertion and instead add peers manually.
			config.set_kbucket_inserts(KademliaBucketInserts::Manual);
			config.disjoint_query_paths(kademlia_disjoint_query_paths);

			let store = MemoryStore::new(local_peer_id);
			let mut kad = Kademlia::with_config(local_peer_id, store, config);

			for (peer_id, addr) in &permanent_addresses {
				kad.add_address(peer_id, addr.clone());
			}

			Some(kad)
		} else {
			None
		};

		DiscoveryBehaviour {
			permanent_addresses,
			ephemeral_addresses: HashMap::new(),
			kademlia: Toggle::from(kademlia),
			next_kad_random_query: if dht_random_walk {
				Some(Delay::new(Duration::new(0, 0)))
			} else {
				None
			},
			duration_to_next_kad: Duration::from_secs(1),
			pending_events: VecDeque::new(),
			local_peer_id,
			num_connections: 0,
			allow_private_ipv4,
			discovery_only_if_under_num,
			mdns: if enable_mdns {
				match TokioMdns::new(MdnsConfig::default()) {
					Ok(mdns) => Some(mdns),
					Err(err) => {
						warn!(target: "sub-libp2p", "Failed to initialize mDNS: {:?}", err);
						None
					},
				}
			} else {
				None
			},
			allow_non_globals_in_dht,
			known_external_addresses: LruHashSet::new(
				NonZeroUsize::new(MAX_KNOWN_EXTERNAL_ADDRESSES)
					.expect("value is a constant; constant is non-zero; qed."),
			),
			outbound_query_records: Vec::new(),
		}
	}
}

/// Implementation of `NetworkBehaviour` that discovers the nodes on the network.
pub struct DiscoveryBehaviour {
	/// User-defined list of nodes and their addresses. Typically includes bootstrap nodes and
	/// reserved nodes.
	permanent_addresses: Vec<(PeerId, Multiaddr)>,
	/// Same as `permanent_addresses`, except that addresses that fail to reach a peer are
	/// removed.
	ephemeral_addresses: HashMap<PeerId, Vec<Multiaddr>>,
	/// Kademlia requests and answers. Even though it's wrapped in `Toggle`, currently
	/// it's always enabled in `NetworkWorker::new()`.
	kademlia: Toggle<Kademlia<MemoryStore>>,
	/// Discovers nodes on the local network.
	mdns: Option<TokioMdns>,
	/// Stream that fires when we need to perform the next random Kademlia query. `None` if
	/// random walking is disabled.
	next_kad_random_query: Option<Delay>,
	/// After `next_kad_random_query` triggers, the next one triggers after this duration.
	duration_to_next_kad: Duration,
	/// Events to return in priority when polled.
	pending_events: VecDeque<DiscoveryOut>,
	/// Identity of our local node.
	local_peer_id: PeerId,
	/// Number of nodes we're currently connected to.
	num_connections: u64,
	/// If false, `addresses_of_peer` won't return any private IPv4 address, except for the ones
	/// stored in `permanent_addresses` or `ephemeral_addresses`.
	allow_private_ipv4: bool,
	/// Number of active connections over which we interrupt the discovery process.
	discovery_only_if_under_num: u64,
	/// Should non-global addresses be added to the DHT?
	allow_non_globals_in_dht: bool,
	/// A cache of discovered external addresses. Only used for logging purposes.
	known_external_addresses: LruHashSet<Multiaddr>,
	/// A cache of outbound query records.
	outbound_query_records: Vec<(record::Key, Vec<u8>)>,
}

impl DiscoveryBehaviour {
	/// Returns the list of nodes that we know exist in the network.
	pub fn known_peers(&mut self) -> HashSet<PeerId> {
		let mut peers = HashSet::new();
		if let Some(k) = self.kademlia.as_mut() {
			for b in k.kbuckets() {
				for e in b.iter() {
					if !peers.contains(e.node.key.preimage()) {
						peers.insert(*e.node.key.preimage());
					}
				}
			}
		}
		peers
	}

	/// Adds a hard-coded address for the given peer, that never expires.
	///
	/// This adds an entry to the parameter that was passed to `new`.
	///
	/// If we didn't know this address before, also generates a `Discovered` event.
	pub fn add_known_address(&mut self, peer_id: PeerId, addr: Multiaddr) {
		let addrs_list = self.ephemeral_addresses.entry(peer_id).or_default();
		if !addrs_list.iter().any(|a| *a == addr) {
			if let Some(k) = self.kademlia.as_mut() {
				k.add_address(&peer_id, addr.clone());
			}

			self.pending_events.push_back(DiscoveryOut::Discovered(peer_id));
			addrs_list.push(addr);
		}
	}

	/// Add a self-reported address of a remote peer to the k-buckets of the DHT
	/// if it has compatible `supported_protocols`.
	///
	/// **Note**: It is important that you call this method. The discovery mechanism will not
	/// automatically add connecting peers to the Kademlia k-buckets.
	pub fn add_self_reported_address(
		&mut self,
		peer_id: &PeerId,
		supported_protocols: &[impl AsRef<[u8]>],
		addr: Multiaddr,
	) {
		if let Some(kademlia) = self.kademlia.as_mut() {
			if !self.allow_non_globals_in_dht && !Self::can_add_to_dht(&addr) {
				trace!(
					target: "sub-libp2p",
					"Ignoring self-reported non-global address {} from {}.", addr, peer_id
				);
				return
			}

			if let Some(matching_protocol) = supported_protocols
				.iter()
				.find(|p| kademlia.protocol_names().iter().any(|k| k.as_ref() == p.as_ref()))
			{
				trace!(
					target: "sub-libp2p",
					"Adding self-reported address {} from {} to Kademlia DHT {}.",
					addr, peer_id, String::from_utf8_lossy(matching_protocol.as_ref()),
				);
				kademlia.add_address(peer_id, addr.clone());
			} else {
				trace!(
					target: "sub-libp2p",
					"Ignoring self-reported address {} from {} as remote node is not part of the \
					 Kademlia DHT supported by the local node.", addr, peer_id,
				);
			}
		}
	}

	/// Start fetching a record from the DHT.
	///
	/// A corresponding `ValueFound` or `ValueNotFound` event will later be generated.
	pub fn get_value(&mut self, key: record::Key) {
		if let Some(k) = self.kademlia.as_mut() {
			k.get_record(key.clone());
		}
	}

	/// Start putting a record into the DHT. Other nodes can later fetch that value with
	/// `get_value`.
	///
	/// A corresponding `ValuePut` or `ValuePutFailed` event will later be generated.
	pub fn put_value(&mut self, key: record::Key, value: Vec<u8>) {
		if let Some(k) = self.kademlia.as_mut() {
			if let Err(e) = k.put_record(Record::new(key.clone(), value.clone()), Quorum::All) {
				warn!(target: "sub-libp2p", "Libp2p => Failed to put record: {:?}", e);
				self.pending_events
					.push_back(DiscoveryOut::ValuePutFailed(key.clone(), Duration::from_secs(0)));
			}
		}
	}

	/// Returns the number of nodes in each Kademlia kbucket for each Kademlia instance.
	///
	/// Identifies Kademlia instances by their [`ProtocolId`] and kbuckets by the base 2 logarithm
	/// of their lower bound.
	pub fn num_entries_per_kbucket(&mut self) -> Option<Vec<(u32, usize)>> {
		self.kademlia.as_mut().map(|kad| {
			kad.kbuckets()
				.map(|bucket| (bucket.range().0.ilog2().unwrap_or(0), bucket.iter().count()))
				.collect()
		})
	}

	/// Returns the number of records in the Kademlia record stores.
	pub fn num_kademlia_records(&mut self) -> Option<usize> {
		// Note that this code is ok only because we use a `MemoryStore`.
		self.kademlia.as_mut().map(|kad| kad.store_mut().records().count())
	}

	/// Returns the total size in bytes of all the records in the Kademlia record stores.
	pub fn kademlia_records_total_size(&mut self) -> Option<usize> {
		// Note that this code is ok only because we use a `MemoryStore`. If the records were
		// for example stored on disk, this would load every single one of them every single time.
		self.kademlia
			.as_mut()
			.map(|kad| kad.store_mut().records().fold(0, |tot, rec| tot + rec.value.len()))
	}

	/// Can the given `Multiaddr` be put into the DHT?
	///
	/// This test is successful only for global IP addresses and DNS names.
	// NB: Currently all DNS names are allowed and no check for TLD suffixes is done
	// because the set of valid domains is highly dynamic and would require frequent
	// updates, for example by utilising publicsuffix.org or IANA.
	pub fn can_add_to_dht(addr: &Multiaddr) -> bool {
		let ip = match addr.iter().next() {
			Some(Protocol::Ip4(ip)) => IpNetwork::from(ip),
			Some(Protocol::Ip6(ip)) => IpNetwork::from(ip),
			Some(Protocol::Dns(_)) | Some(Protocol::Dns4(_)) | Some(Protocol::Dns6(_)) =>
				return true,
			_ => return false,
		};
		ip.is_global()
	}
}

/// Event generated by the `DiscoveryBehaviour`.
#[derive(Debug)]
pub enum DiscoveryOut {
	/// A connection to a peer has been established but the peer has not been
	/// added to the routing table because [`KademliaBucketInserts::Manual`] is
	/// configured. If the peer is to be included in the routing table, it must
	/// be explicitly added via
	/// [`DiscoveryBehaviour::add_self_reported_address`].
	Discovered(PeerId),

	/// A peer connected to this node for whom no listen address is known.
	///
	/// In order for the peer to be added to the Kademlia routing table, a known
	/// listen address must be added via
	/// [`DiscoveryBehaviour::add_self_reported_address`], e.g. obtained through
	/// the `identify` protocol.
	UnroutablePeer(PeerId),

	/// The DHT yielded results for the record request.
	///
	/// Returning the result grouped in (key, value) pairs as well as the request duration..
	ValueFound(Vec<(record::Key, Vec<u8>)>, Duration),

	/// The record requested was not found in the DHT.
	///
	/// Returning the corresponding key as well as the request duration.
	ValueNotFound(record::Key, Duration),

	/// The record with a given key was successfully inserted into the DHT.
	///
	/// Returning the corresponding key as well as the request duration.
	ValuePut(record::Key, Duration),

	/// Inserting a value into the DHT failed.
	///
	/// Returning the corresponding key as well as the request duration.
	ValuePutFailed(record::Key, Duration),

	/// Started a random Kademlia query.
	///
	/// Only happens if [`DiscoveryConfig::with_dht_random_walk`] has been configured to `true`.
	RandomKademliaStarted,
}

impl NetworkBehaviour for DiscoveryBehaviour {
	type ConnectionHandler = ToggleIntoConnectionHandler<KademliaHandlerProto<QueryId>>;
	type OutEvent = DiscoveryOut;

	fn new_handler(&mut self) -> Self::ConnectionHandler {
		self.kademlia.new_handler()
	}

	fn addresses_of_peer(&mut self, peer_id: &PeerId) -> Vec<Multiaddr> {
		let mut list = self
			.permanent_addresses
			.iter()
			.filter_map(|(p, a)| if p == peer_id { Some(a.clone()) } else { None })
			.collect::<Vec<_>>();

		if let Some(ephemeral_addresses) = self.ephemeral_addresses.get(peer_id) {
			list.extend(ephemeral_addresses.clone());
		}

		{
			let mut list_to_filter = self.kademlia.addresses_of_peer(peer_id);

			if let Some(ref mut mdns) = self.mdns {
				list_to_filter.extend(mdns.addresses_of_peer(peer_id));
			}

			if !self.allow_private_ipv4 {
				list_to_filter.retain(|addr| match addr.iter().next() {
					Some(Protocol::Ip4(addr)) if !IpNetwork::from(addr).is_global() => false,
					Some(Protocol::Ip6(addr)) if !IpNetwork::from(addr).is_global() => false,
					_ => true,
				});
			}

			list.extend(list_to_filter);
		}

		trace!(target: "sub-libp2p", "Addresses of {:?}: {:?}", peer_id, list);

		list
	}

	fn on_swarm_event(&mut self, event: FromSwarm<Self::ConnectionHandler>) {
		match event {
			FromSwarm::ConnectionEstablished(e) => {
				self.num_connections += 1;
				self.kademlia.on_swarm_event(FromSwarm::ConnectionEstablished(e));
			},
			FromSwarm::ConnectionClosed(e) => {
				self.num_connections -= 1;
				self.kademlia.on_swarm_event(FromSwarm::ConnectionClosed(e));
			},
			FromSwarm::DialFailure(e @ DialFailure { peer_id, error, .. }) => {
				if let Some(peer_id) = peer_id {
					if let DialError::Transport(errors) = error {
						if let Some(list) = self.ephemeral_addresses.get_mut(&peer_id) {
							for (addr, _error) in errors {
								list.retain(|a| a != addr);
							}
						}
					}
				}

				self.kademlia.on_swarm_event(FromSwarm::DialFailure(e));
			},
			FromSwarm::ListenerClosed(e) => {
				self.kademlia.on_swarm_event(FromSwarm::ListenerClosed(e));
			},
			FromSwarm::ListenFailure(e) => {
				self.kademlia.on_swarm_event(FromSwarm::ListenFailure(e));
			},
			FromSwarm::ListenerError(e) => {
				self.kademlia.on_swarm_event(FromSwarm::ListenerError(e));
			},
			FromSwarm::ExpiredExternalAddr(e) => {
				// We intentionally don't remove the element from `known_external_addresses` in
				// order to not print the log line again.

				self.kademlia.on_swarm_event(FromSwarm::ExpiredExternalAddr(e));
			},
			FromSwarm::NewListener(e) => {
				self.kademlia.on_swarm_event(FromSwarm::NewListener(e));
			},
			FromSwarm::ExpiredListenAddr(e) => {
				self.kademlia.on_swarm_event(FromSwarm::ExpiredListenAddr(e));
			},
			FromSwarm::NewExternalAddr(e @ NewExternalAddr { addr }) => {
				let new_addr = addr.clone().with(Protocol::P2p(self.local_peer_id.into()));

				if Self::can_add_to_dht(addr) {
					// NOTE: we might re-discover the same address multiple times
					// in which case we just want to refrain from logging.
					if self.known_external_addresses.insert(new_addr.clone()) {
						info!(
						  target: "sub-libp2p",
						  "🔍 Discovered new external address for our node: {}",
						  new_addr,
						);
					}
				}

				self.kademlia.on_swarm_event(FromSwarm::NewExternalAddr(e));
			},
			FromSwarm::AddressChange(e) => {
				self.kademlia.on_swarm_event(FromSwarm::AddressChange(e));
			},
			FromSwarm::NewListenAddr(e) => {
				self.kademlia.on_swarm_event(FromSwarm::NewListenAddr(e));
			},
		}
	}

	fn on_connection_handler_event(
		&mut self,
		peer_id: PeerId,
		connection_id: ConnectionId,
		event: <<Self::ConnectionHandler as IntoConnectionHandler>::Handler as
      ConnectionHandler>::OutEvent,
	) {
		self.kademlia.on_connection_handler_event(peer_id, connection_id, event);
	}

	fn poll(
		&mut self,
		cx: &mut Context,
		params: &mut impl PollParameters,
	) -> Poll<NetworkBehaviourAction<Self::OutEvent, Self::ConnectionHandler>> {
		// Immediately process the content of `discovered`.
		if let Some(ev) = self.pending_events.pop_front() {
			return Poll::Ready(NetworkBehaviourAction::GenerateEvent(ev))
		}

		// Poll the stream that fires when we need to start a random Kademlia query.
		if let Some(kademlia) = self.kademlia.as_mut() {
			if let Some(next_kad_random_query) = self.next_kad_random_query.as_mut() {
				while next_kad_random_query.poll_unpin(cx).is_ready() {
					let actually_started =
						if self.num_connections < self.discovery_only_if_under_num {
							let random_peer_id = PeerId::random();
							debug!(
								target: "sub-libp2p",
								"Libp2p <= Starting random Kademlia request for {:?}",
								random_peer_id,
							);
							kademlia.get_closest_peers(random_peer_id);
							true
						} else {
							debug!(
								target: "sub-libp2p",
								"Kademlia paused due to high number of connections ({})",
								self.num_connections
							);
							false
						};

					// Schedule the next random query with exponentially increasing delay,
					// capped at 60 seconds.
					*next_kad_random_query = Delay::new(self.duration_to_next_kad);
					self.duration_to_next_kad =
						cmp::min(self.duration_to_next_kad * 2, Duration::from_secs(60));

					if actually_started {
						let ev = DiscoveryOut::RandomKademliaStarted;
						return Poll::Ready(NetworkBehaviourAction::GenerateEvent(ev))
					}
				}
			}
		}

		while let Poll::Ready(ev) = self.kademlia.poll(cx, params) {
			match ev {
				NetworkBehaviourAction::GenerateEvent(ev) => match ev {
					KademliaEvent::RoutingUpdated { peer, .. } => {
						let ev = DiscoveryOut::Discovered(peer);
						return Poll::Ready(NetworkBehaviourAction::GenerateEvent(ev))
					},
					KademliaEvent::UnroutablePeer { peer, .. } => {
						let ev = DiscoveryOut::UnroutablePeer(peer);
						return Poll::Ready(NetworkBehaviourAction::GenerateEvent(ev))
					},
					KademliaEvent::RoutablePeer { peer, .. } => {
						let ev = DiscoveryOut::Discovered(peer);
						return Poll::Ready(NetworkBehaviourAction::GenerateEvent(ev))
					},
					KademliaEvent::PendingRoutablePeer { .. } |
					KademliaEvent::InboundRequest { .. } => {
						// We are not interested in this event at the moment.
					},
					KademliaEvent::OutboundQueryProgressed {
						result: QueryResult::GetClosestPeers(res),
						..
					} => match res {
						Err(GetClosestPeersError::Timeout { key, peers }) => {
							debug!(
								target: "sub-libp2p",
								"Libp2p => Query for {:?} timed out with {} results",
								HexDisplay::from(&key), peers.len(),
							);
						},
						Ok(ok) => {
							trace!(
								target: "sub-libp2p",
								"Libp2p => Query for {:?} yielded {:?} results",
								HexDisplay::from(&ok.key), ok.peers.len(),
							);
							if ok.peers.is_empty() && self.num_connections != 0 {
								debug!(
									target: "sub-libp2p",
									"Libp2p => Random Kademlia query has yielded empty results",
								);
							}
						},
					},
					KademliaEvent::OutboundQueryProgressed {
						result: QueryResult::GetRecord(res),
						stats,
						step,
						..
					} => {
						let ev = match res {
							Ok(ok) =>
								if let GetRecordOk::FoundRecord(r) = ok {
									self.outbound_query_records
										.push((r.record.key, r.record.value));
									continue
								} else {
									debug!(
										target: "sub-libp2p",
										"Libp2p => Query progressed to {:?} step (last: {:?})",
										step.count,
										step.last,
									);
									if step.last {
										let records =
											self.outbound_query_records.drain(..).collect();
										DiscoveryOut::ValueFound(
											records,
											stats.duration().unwrap_or_default(),
										)
									} else {
										continue
									}
								},
							Err(e @ libp2p::kad::GetRecordError::NotFound { .. }) => {
								trace!(
									target: "sub-libp2p",
									"Libp2p => Failed to get record: {:?}",
									e,
								);
								DiscoveryOut::ValueNotFound(
									e.into_key(),
									stats.duration().unwrap_or_default(),
								)
							},
							Err(e) => {
								debug!(
									target: "sub-libp2p",
									"Libp2p => Failed to get record: {:?}",
									e,
								);
								DiscoveryOut::ValueNotFound(
									e.into_key(),
									stats.duration().unwrap_or_default(),
								)
							},
						};
						return Poll::Ready(NetworkBehaviourAction::GenerateEvent(ev))
					},
					KademliaEvent::OutboundQueryProgressed {
						result: QueryResult::PutRecord(res),
						stats,
						..
					} => {
						let ev = match res {
							Ok(ok) =>
								DiscoveryOut::ValuePut(ok.key, stats.duration().unwrap_or_default()),
							Err(e) => {
								debug!(
									target: "sub-libp2p",
									"Libp2p => Failed to put record: {:?}",
									e,
								);
								DiscoveryOut::ValuePutFailed(
									e.into_key(),
									stats.duration().unwrap_or_default(),
								)
							},
						};
						return Poll::Ready(NetworkBehaviourAction::GenerateEvent(ev))
					},
					KademliaEvent::OutboundQueryProgressed {
						result: QueryResult::RepublishRecord(res),
						..
					} => match res {
						Ok(ok) => debug!(
							target: "sub-libp2p",
							"Libp2p => Record republished: {:?}",
							ok.key,
						),
						Err(e) => debug!(
							target: "sub-libp2p",
							"Libp2p => Republishing of record {:?} failed with: {:?}",
							e.key(), e,
						),
					},
					// We never start any other type of query.
					KademliaEvent::OutboundQueryProgressed { result: e, .. } => {
						warn!(target: "sub-libp2p", "Libp2p => Unhandled Kademlia event: {:?}", e)
					},
				},
				NetworkBehaviourAction::Dial { opts, handler } =>
					return Poll::Ready(NetworkBehaviourAction::Dial { opts, handler }),
				NetworkBehaviourAction::NotifyHandler { peer_id, handler, event } =>
					return Poll::Ready(NetworkBehaviourAction::NotifyHandler {
						peer_id,
						handler,
						event,
					}),
				NetworkBehaviourAction::ReportObservedAddr { address, score } =>
					return Poll::Ready(NetworkBehaviourAction::ReportObservedAddr {
						address,
						score,
					}),
				NetworkBehaviourAction::CloseConnection { peer_id, connection } =>
					return Poll::Ready(NetworkBehaviourAction::CloseConnection {
						peer_id,
						connection,
					}),
			}
		}

		// Poll mDNS.
		if let Some(ref mut mdns) = self.mdns {
			while let Poll::Ready(ev) = mdns.poll(cx, params) {
				match ev {
					NetworkBehaviourAction::GenerateEvent(event) => match event {
						MdnsEvent::Discovered(list) => {
							if self.num_connections >= self.discovery_only_if_under_num {
								continue
							}

							self.pending_events
								.extend(list.map(|(peer_id, _)| DiscoveryOut::Discovered(peer_id)));
							if let Some(ev) = self.pending_events.pop_front() {
								return Poll::Ready(NetworkBehaviourAction::GenerateEvent(ev))
							}
						},
						MdnsEvent::Expired(_) => {},
					},
					NetworkBehaviourAction::Dial { .. } => {
						unreachable!("mDNS never dials!");
					},
					NetworkBehaviourAction::NotifyHandler { event, .. } => match event {}, /* `event` is an enum with no variant */
					NetworkBehaviourAction::ReportObservedAddr { address, score } =>
						return Poll::Ready(NetworkBehaviourAction::ReportObservedAddr {
							address,
							score,
						}),
					NetworkBehaviourAction::CloseConnection { peer_id, connection } =>
						return Poll::Ready(NetworkBehaviourAction::CloseConnection {
							peer_id,
							connection,
						}),
				}
			}
		}

		Poll::Pending
	}
}

/// Legacy (fallback) Kademlia protocol name based on `protocol_id`.
fn legacy_kademlia_protocol_name(id: &ProtocolId) -> Vec<u8> {
	let mut v = vec![b'/'];
	v.extend_from_slice(id.as_ref().as_bytes());
	v.extend_from_slice(b"/kad");
	v
}

/// Kademlia protocol name based on `genesis_hash` and `fork_id`.
fn kademlia_protocol_name<Hash: AsRef<[u8]>>(genesis_hash: Hash, fork_id: Option<&str>) -> Vec<u8> {
	let genesis_hash_hex = bytes2hex("", genesis_hash.as_ref());
	if let Some(fork_id) = fork_id {
		format!("/{}/{}/kad", genesis_hash_hex, fork_id).as_bytes().into()
	} else {
		format!("/{}/kad", genesis_hash_hex).as_bytes().into()
	}
}

#[cfg(test)]
mod tests {
	use super::{
		kademlia_protocol_name, legacy_kademlia_protocol_name, DiscoveryConfig, DiscoveryOut,
	};
	use futures::prelude::*;
	use libp2p::{
		core::{
			transport::{MemoryTransport, Transport},
			upgrade,
		},
		identity::{ed25519, Keypair},
		noise,
		swarm::{Swarm, SwarmEvent},
		yamux, Multiaddr,
	};
	use sc_network_common::config::ProtocolId;
	use sp_core::hash::H256;
	use std::{collections::HashSet, task::Poll};

	#[test]
	fn discovery_working() {
		let mut first_swarm_peer_id_and_addr = None;

		let genesis_hash = H256::from_low_u64_be(1);
		let fork_id = Some("test-fork-id");
		let protocol_id = ProtocolId::from("dot");

		// Build swarms whose behaviour is `DiscoveryBehaviour`, each aware of
		// the first swarm via `with_permanent_addresses`.
		let mut swarms = (0..25)
			.map(|i| {
				let keypair = Keypair::generate_ed25519();

				let noise_keys =
					noise::Keypair::<noise::X25519Spec>::new().into_authentic(&keypair).unwrap();

				let transport = MemoryTransport::new()
					.upgrade(upgrade::Version::V1)
					.authenticate(noise::NoiseConfig::xx(noise_keys).into_authenticated())
					.multiplex(yamux::YamuxConfig::default())
					.boxed();

				let behaviour = {
					let mut config = DiscoveryConfig::new(keypair.public());
					config
						.with_permanent_addresses(first_swarm_peer_id_and_addr.clone())
						.allow_private_ipv4(true)
						.allow_non_globals_in_dht(true)
						.discovery_limit(50)
						.with_kademlia(genesis_hash, fork_id, &protocol_id);

					config.finish()
				};

				let mut swarm = Swarm::with_threadpool_executor(
					transport,
					behaviour,
					keypair.public().to_peer_id(),
				);
				let listen_addr: Multiaddr =
					format!("/memory/{}", rand::random::<u64>()).parse().unwrap();

				if i == 0 {
					first_swarm_peer_id_and_addr =
						Some((keypair.public().to_peer_id(), listen_addr.clone()))
				}

				swarm.listen_on(listen_addr.clone()).unwrap();
				(swarm, listen_addr)
			})
			.collect::<Vec<_>>();

		// Build a `Vec<HashSet<PeerId>>` with the list of nodes remaining to be discovered.
		let mut to_discover = (0..swarms.len())
			.map(|n| {
				(0..swarms.len())
					// Skip the first swarm as all other swarms already know it.
					.skip(1)
					.filter(|p| *p != n)
					.map(|p| *Swarm::local_peer_id(&swarms[p].0))
					.collect::<HashSet<_>>()
			})
			.collect::<Vec<_>>();

		let fut = futures::future::poll_fn(move |cx| {
			'polling: loop {
				for swarm_n in 0..swarms.len() {
					match swarms[swarm_n].0.poll_next_unpin(cx) {
						Poll::Ready(Some(e)) => {
							match e {
								SwarmEvent::Behaviour(behavior) => {
									match behavior {
										DiscoveryOut::UnroutablePeer(other) |
										DiscoveryOut::Discovered(other) => {
											// Call `add_self_reported_address` to simulate identify
											// happening.
											let addr = swarms
												.iter()
												.find_map(|(s, a)| {
													if s.behaviour().local_peer_id == other {
														Some(a.clone())
													} else {
														None
													}
												})
												.unwrap();
											// Test both genesis hash-based and legacy
											// protocol names.
											let protocol_name = if swarm_n % 2 == 0 {
												kademlia_protocol_name(genesis_hash, fork_id)
											} else {
												legacy_kademlia_protocol_name(&protocol_id)
											};
											swarms[swarm_n]
												.0
												.behaviour_mut()
												.add_self_reported_address(
													&other,
													&[protocol_name],
													addr,
												);

											to_discover[swarm_n].remove(&other);
										},
										DiscoveryOut::RandomKademliaStarted => {},
										e => {
											panic!("Unexpected event: {:?}", e)
										},
									}
								},
								// ignore non Behaviour events
								_ => {},
							}
							continue 'polling
						},
						_ => {},
					}
				}
				break
			}

			if to_discover.iter().all(|l| l.is_empty()) {
				Poll::Ready(())
			} else {
				Poll::Pending
			}
		});

		futures::executor::block_on(fut);
	}

	#[test]
	fn discovery_ignores_peers_with_unknown_protocols() {
		let supported_genesis_hash = H256::from_low_u64_be(1);
		let unsupported_genesis_hash = H256::from_low_u64_be(2);
		let supported_protocol_id = ProtocolId::from("a");
		let unsupported_protocol_id = ProtocolId::from("b");

		let mut discovery = {
			let keypair = Keypair::generate_ed25519();
			let mut config = DiscoveryConfig::new(keypair.public());
			config
				.allow_private_ipv4(true)
				.allow_non_globals_in_dht(true)
				.discovery_limit(50)
				.with_kademlia(supported_genesis_hash, None, &supported_protocol_id);
			config.finish()
		};

		let predictable_peer_id = |bytes: &[u8; 32]| {
			Keypair::Ed25519(ed25519::Keypair::from(
				ed25519::SecretKey::from_bytes(bytes.to_owned()).unwrap(),
			))
			.public()
			.to_peer_id()
		};

		let remote_peer_id = predictable_peer_id(b"00000000000000000000000000000001");
		let remote_addr: Multiaddr = "/memory/1".parse().unwrap();
		let another_peer_id = predictable_peer_id(b"00000000000000000000000000000002");
		let another_addr: Multiaddr = "/memory/2".parse().unwrap();

		// Try adding remote peers with unsupported protocols.
		discovery.add_self_reported_address(
			&remote_peer_id,
			&[kademlia_protocol_name(unsupported_genesis_hash, None)],
			remote_addr.clone(),
		);
		discovery.add_self_reported_address(
			&another_peer_id,
			&[legacy_kademlia_protocol_name(&unsupported_protocol_id)],
			another_addr.clone(),
		);

		{
			let kademlia = discovery.kademlia.as_mut().unwrap();
			assert!(
				kademlia
					.kbucket(remote_peer_id)
					.expect("Remote peer id not to be equal to local peer id.")
					.is_empty(),
				"Expect peer with unsupported protocol not to be added."
			);
			assert!(
				kademlia
					.kbucket(another_peer_id)
					.expect("Remote peer id not to be equal to local peer id.")
					.is_empty(),
				"Expect peer with unsupported protocol not to be added."
			);
		}

		// Add remote peers with supported protocols.
		discovery.add_self_reported_address(
			&remote_peer_id,
			&[kademlia_protocol_name(supported_genesis_hash, None)],
			remote_addr.clone(),
		);
		discovery.add_self_reported_address(
			&another_peer_id,
			&[legacy_kademlia_protocol_name(&supported_protocol_id)],
			another_addr.clone(),
		);

		{
			let kademlia = discovery.kademlia.as_mut().unwrap();
			assert_eq!(
				2,
				kademlia.kbuckets().fold(0, |acc, bucket| acc + bucket.num_entries()),
				"Expect peers with supported protocol to be added."
			);
		}
	}
}<|MERGE_RESOLUTION|>--- conflicted
+++ resolved
@@ -61,11 +61,7 @@
 		GetClosestPeersError, GetRecordOk, Kademlia, KademliaBucketInserts, KademliaConfig,
 		KademliaEvent, QueryId, QueryResult, Quorum, Record,
 	},
-<<<<<<< HEAD
-	mdns::{async_io::Behaviour as Mdns, Config as MdnsConfig, Event as MdnsEvent},
-=======
-	mdns::{MdnsConfig, MdnsEvent, TokioMdns},
->>>>>>> 2bde8c1a
+	mdns::{self, tokio::Behaviour as TokioMdns},
 	multiaddr::Protocol,
 	swarm::{
 		behaviour::{
@@ -238,7 +234,7 @@
 			allow_private_ipv4,
 			discovery_only_if_under_num,
 			mdns: if enable_mdns {
-				match TokioMdns::new(MdnsConfig::default()) {
+				match TokioMdns::new(mdns::Config::default()) {
 					Ok(mdns) => Some(mdns),
 					Err(err) => {
 						warn!(target: "sub-libp2p", "Failed to initialize mDNS: {:?}", err);
@@ -816,7 +812,7 @@
 			while let Poll::Ready(ev) = mdns.poll(cx, params) {
 				match ev {
 					NetworkBehaviourAction::GenerateEvent(event) => match event {
-						MdnsEvent::Discovered(list) => {
+						mdns::Event::Discovered(list) => {
 							if self.num_connections >= self.discovery_only_if_under_num {
 								continue
 							}
@@ -827,7 +823,7 @@
 								return Poll::Ready(NetworkBehaviourAction::GenerateEvent(ev))
 							}
 						},
-						MdnsEvent::Expired(_) => {},
+						mdns::Event::Expired(_) => {},
 					},
 					NetworkBehaviourAction::Dial { .. } => {
 						unreachable!("mDNS never dials!");
@@ -924,11 +920,8 @@
 					config.finish()
 				};
 
-				let mut swarm = Swarm::with_threadpool_executor(
-					transport,
-					behaviour,
-					keypair.public().to_peer_id(),
-				);
+				let mut swarm =
+					Swarm::with_threadpool_executor(transport, behaviour, keypair.public().to_peer_id());
 				let listen_addr: Multiaddr =
 					format!("/memory/{}", rand::random::<u64>()).parse().unwrap();
 
