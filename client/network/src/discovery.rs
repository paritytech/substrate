// This file is part of Substrate.

// Copyright (C) 2019-2021 Parity Technologies (UK) Ltd.
// SPDX-License-Identifier: GPL-3.0-or-later WITH Classpath-exception-2.0

// This program is free software: you can redistribute it and/or modify
// it under the terms of the GNU General Public License as published by
// the Free Software Foundation, either version 3 of the License, or
// (at your option) any later version.

// This program is distributed in the hope that it will be useful,
// but WITHOUT ANY WARRANTY; without even the implied warranty of
// MERCHANTABILITY or FITNESS FOR A PARTICULAR PURPOSE. See the
// GNU General Public License for more details.

// You should have received a copy of the GNU General Public License
// along with this program. If not, see <https://www.gnu.org/licenses/>.

//! Discovery mechanisms of Substrate.
//!
//! The `DiscoveryBehaviour` struct implements the `NetworkBehaviour` trait of libp2p and is
//! responsible for discovering other nodes that are part of the network.
//!
//! Substrate uses the following mechanisms in order to discover nodes that are part of the network:
//!
//! - Bootstrap nodes. These are hard-coded node identities and addresses passed in the constructor
//! of the `DiscoveryBehaviour`. You can also call `add_known_address` later to add an entry.
//!
//! - mDNS. Discovers nodes on the local network by broadcasting UDP packets.
//!
//! - Kademlia random walk. Once connected, we perform random Kademlia `FIND_NODE` requests on the
//! configured Kademlia DHTs in order for nodes to propagate to us their view of the network. This
//! is performed automatically by the `DiscoveryBehaviour`.
//!
//! Additionally, the `DiscoveryBehaviour` is also capable of storing and loading value in the
//! configured DHTs.
//!
//! ## Usage
//!
//! The `DiscoveryBehaviour` generates events of type `DiscoveryOut`, most notably
//! `DiscoveryOut::Discovered` that is generated whenever we discover a node.
//! Only the identity of the node is returned. The node's addresses are stored within the
//! `DiscoveryBehaviour` and can be queried through the `NetworkBehaviour` trait.
//!
//! **Important**: In order for the discovery mechanism to work properly, there needs to be an
//! active mechanism that asks nodes for the addresses they are listening on. Whenever we learn
//! of a node's address, you must call `add_self_reported_address`.

use crate::{config::ProtocolId, utils::LruHashSet};
use futures::prelude::*;
use futures_timer::Delay;
use ip_network::IpNetwork;
use libp2p::{
	core::{
		connection::{ConnectionId, ListenerId},
		ConnectedPoint, Multiaddr, PeerId, PublicKey,
	},
	kad::{
		handler::KademliaHandlerProto,
		record::{
			self,
			store::{MemoryStore, RecordStore},
		},
		GetClosestPeersError, Kademlia, KademliaBucketInserts, KademliaConfig, KademliaEvent,
		QueryId, QueryResult, Quorum, Record,
	},
	mdns::{Mdns, MdnsConfig, MdnsEvent},
	multiaddr::Protocol,
	swarm::{
		protocols_handler::multi::IntoMultiHandler, IntoProtocolsHandler, NetworkBehaviour,
		NetworkBehaviourAction, PollParameters, ProtocolsHandler,
	},
};
use log::{debug, error, info, trace, warn};
use sp_core::hexdisplay::HexDisplay;
use std::{
	cmp,
	collections::{HashMap, HashSet, VecDeque},
	io,
	num::NonZeroUsize,
	task::{Context, Poll},
	time::Duration,
};

/// Maximum number of known external addresses that we will cache.
/// This only affects whether we will log whenever we (re-)discover
/// a given address.
const MAX_KNOWN_EXTERNAL_ADDRESSES: usize = 32;

/// `DiscoveryBehaviour` configuration.
///
/// Note: In order to discover nodes or load and store values via Kademlia one has to add at least
///       one protocol via [`DiscoveryConfig::add_protocol`].
pub struct DiscoveryConfig {
	local_peer_id: PeerId,
	permanent_addresses: Vec<(PeerId, Multiaddr)>,
	dht_random_walk: bool,
	allow_private_ipv4: bool,
	allow_non_globals_in_dht: bool,
	discovery_only_if_under_num: u64,
	enable_mdns: bool,
	kademlia_disjoint_query_paths: bool,
	protocol_ids: HashSet<ProtocolId>,
}

impl DiscoveryConfig {
	/// Create a default configuration with the given public key.
	pub fn new(local_public_key: PublicKey) -> Self {
		Self {
			local_peer_id: local_public_key.into_peer_id(),
			permanent_addresses: Vec::new(),
			dht_random_walk: true,
			allow_private_ipv4: true,
			allow_non_globals_in_dht: false,
			discovery_only_if_under_num: std::u64::MAX,
			enable_mdns: false,
			kademlia_disjoint_query_paths: false,
			protocol_ids: HashSet::new(),
		}
	}

	/// Set the number of active connections at which we pause discovery.
	pub fn discovery_limit(&mut self, limit: u64) -> &mut Self {
		self.discovery_only_if_under_num = limit;
		self
	}

	/// Set custom nodes which never expire, e.g. bootstrap or reserved nodes.
	pub fn with_permanent_addresses<I>(&mut self, permanent_addresses: I) -> &mut Self
	where
		I: IntoIterator<Item = (PeerId, Multiaddr)>,
	{
		self.permanent_addresses.extend(permanent_addresses);
		self
	}

	/// Whether the discovery behaviour should periodically perform a random
	/// walk on the DHT to discover peers.
	pub fn with_dht_random_walk(&mut self, value: bool) -> &mut Self {
		self.dht_random_walk = value;
		self
	}

	/// Should private IPv4 addresses be reported?
	pub fn allow_private_ipv4(&mut self, value: bool) -> &mut Self {
		self.allow_private_ipv4 = value;
		self
	}

	/// Should non-global addresses be inserted to the DHT?
	pub fn allow_non_globals_in_dht(&mut self, value: bool) -> &mut Self {
		self.allow_non_globals_in_dht = value;
		self
	}

	/// Should MDNS discovery be supported?
	pub fn with_mdns(&mut self, value: bool) -> &mut Self {
		self.enable_mdns = value;
		self
	}

	/// Add discovery via Kademlia for the given protocol.
	pub fn add_protocol(&mut self, id: ProtocolId) -> &mut Self {
		if self.protocol_ids.contains(&id) {
			warn!(target: "sub-libp2p", "Discovery already registered for protocol {:?}", id);
			return self
		}

		self.protocol_ids.insert(id);

		self
	}

	/// Require iterative Kademlia DHT queries to use disjoint paths for increased resiliency in the
	/// presence of potentially adversarial nodes.
	pub fn use_kademlia_disjoint_query_paths(&mut self, value: bool) -> &mut Self {
		self.kademlia_disjoint_query_paths = value;
		self
	}

	/// Create a `DiscoveryBehaviour` from this config.
	pub fn finish(self) -> DiscoveryBehaviour {
		let Self {
			local_peer_id,
			permanent_addresses,
			dht_random_walk,
			allow_private_ipv4,
			allow_non_globals_in_dht,
			discovery_only_if_under_num,
			enable_mdns,
			kademlia_disjoint_query_paths,
			protocol_ids,
		} = self;

		let kademlias = protocol_ids
			.into_iter()
			.map(|protocol_id| {
				let proto_name = protocol_name_from_protocol_id(&protocol_id);

				let mut config = KademliaConfig::default();
				config.set_protocol_name(proto_name);
				// By default Kademlia attempts to insert all peers into its routing table once a
				// dialing attempt succeeds. In order to control which peer is added, disable the
				// auto-insertion and instead add peers manually.
				config.set_kbucket_inserts(KademliaBucketInserts::Manual);
				config.disjoint_query_paths(kademlia_disjoint_query_paths);

				let store = MemoryStore::new(local_peer_id);
				let mut kad = Kademlia::with_config(local_peer_id, store, config);

				for (peer_id, addr) in &permanent_addresses {
					kad.add_address(peer_id, addr.clone());
				}

				(protocol_id, kad)
			})
			.collect();

		DiscoveryBehaviour {
			permanent_addresses,
			ephemeral_addresses: HashMap::new(),
			kademlias,
			next_kad_random_query: if dht_random_walk {
				Some(Delay::new(Duration::new(0, 0)))
			} else {
				None
			},
			duration_to_next_kad: Duration::from_secs(1),
			pending_events: VecDeque::new(),
			local_peer_id,
			num_connections: 0,
			allow_private_ipv4,
			discovery_only_if_under_num,
			mdns: if enable_mdns {
				MdnsWrapper::Instantiating(Mdns::new(MdnsConfig::default()).boxed())
			} else {
				MdnsWrapper::Disabled
			},
			allow_non_globals_in_dht,
			known_external_addresses: LruHashSet::new(
				NonZeroUsize::new(MAX_KNOWN_EXTERNAL_ADDRESSES)
					.expect("value is a constant; constant is non-zero; qed."),
			),
		}
	}
}

/// Implementation of `NetworkBehaviour` that discovers the nodes on the network.
pub struct DiscoveryBehaviour {
	/// User-defined list of nodes and their addresses. Typically includes bootstrap nodes and
	/// reserved nodes.
	permanent_addresses: Vec<(PeerId, Multiaddr)>,
	/// Same as `permanent_addresses`, except that addresses that fail to reach a peer are
	/// removed.
	ephemeral_addresses: HashMap<PeerId, Vec<Multiaddr>>,
	/// Kademlia requests and answers.
	kademlias: HashMap<ProtocolId, Kademlia<MemoryStore>>,
	/// Discovers nodes on the local network.
	mdns: MdnsWrapper,
	/// Stream that fires when we need to perform the next random Kademlia query. `None` if
	/// random walking is disabled.
	next_kad_random_query: Option<Delay>,
	/// After `next_kad_random_query` triggers, the next one triggers after this duration.
	duration_to_next_kad: Duration,
	/// Events to return in priority when polled.
	pending_events: VecDeque<DiscoveryOut>,
	/// Identity of our local node.
	local_peer_id: PeerId,
	/// Number of nodes we're currently connected to.
	num_connections: u64,
	/// If false, `addresses_of_peer` won't return any private IPv4 address, except for the ones
	/// stored in `permanent_addresses` or `ephemeral_addresses`.
	allow_private_ipv4: bool,
	/// Number of active connections over which we interrupt the discovery process.
	discovery_only_if_under_num: u64,
	/// Should non-global addresses be added to the DHT?
	allow_non_globals_in_dht: bool,
	/// A cache of discovered external addresses. Only used for logging purposes.
	known_external_addresses: LruHashSet<Multiaddr>,
}

impl DiscoveryBehaviour {
	/// Returns the list of nodes that we know exist in the network.
	pub fn known_peers(&mut self) -> HashSet<PeerId> {
		let mut peers = HashSet::new();
		for k in self.kademlias.values_mut() {
			for b in k.kbuckets() {
				for e in b.iter() {
					if !peers.contains(e.node.key.preimage()) {
						peers.insert(e.node.key.preimage().clone());
					}
				}
			}
		}
		peers
	}

	/// Adds a hard-coded address for the given peer, that never expires.
	///
	/// This adds an entry to the parameter that was passed to `new`.
	///
	/// If we didn't know this address before, also generates a `Discovered` event.
	pub fn add_known_address(&mut self, peer_id: PeerId, addr: Multiaddr) {
		let addrs_list = self.ephemeral_addresses.entry(peer_id).or_default();
		if !addrs_list.iter().any(|a| *a == addr) {
			for k in self.kademlias.values_mut() {
				k.add_address(&peer_id, addr.clone());
			}

			self.pending_events.push_back(DiscoveryOut::Discovered(peer_id.clone()));
			addrs_list.push(addr);
		}
	}

	/// Add a self-reported address of a remote peer to the k-buckets of the supported
	/// DHTs (`supported_protocols`).
	///
	/// **Note**: It is important that you call this method. The discovery mechanism will not
	/// automatically add connecting peers to the Kademlia k-buckets.
	pub fn add_self_reported_address(
		&mut self,
		peer_id: &PeerId,
		supported_protocols: impl Iterator<Item = impl AsRef<[u8]>>,
		addr: Multiaddr,
	) {
		if !self.allow_non_globals_in_dht && !self.can_add_to_dht(&addr) {
			trace!(target: "sub-libp2p", "Ignoring self-reported non-global address {} from {}.", addr, peer_id);
			return
		}

		let mut added = false;
		for protocol in supported_protocols {
			for kademlia in self.kademlias.values_mut() {
				if protocol.as_ref() == kademlia.protocol_name() {
					trace!(
						target: "sub-libp2p",
						"Adding self-reported address {} from {} to Kademlia DHT {}.",
						addr, peer_id, String::from_utf8_lossy(kademlia.protocol_name()),
					);
					kademlia.add_address(peer_id, addr.clone());
					added = true;
				}
			}
		}

		if !added {
			trace!(
				target: "sub-libp2p",
				"Ignoring self-reported address {} from {} as remote node is not part of any \
				 Kademlia DHTs supported by the local node.", addr, peer_id,
			);
		}
	}

	/// Start fetching a record from the DHT.
	///
	/// A corresponding `ValueFound` or `ValueNotFound` event will later be generated.
	pub fn get_value(&mut self, key: &record::Key) {
		for k in self.kademlias.values_mut() {
			k.get_record(key, Quorum::One);
		}
	}

	/// Start putting a record into the DHT. Other nodes can later fetch that value with
	/// `get_value`.
	///
	/// A corresponding `ValuePut` or `ValuePutFailed` event will later be generated.
	pub fn put_value(&mut self, key: record::Key, value: Vec<u8>) {
		for k in self.kademlias.values_mut() {
			if let Err(e) = k.put_record(Record::new(key.clone(), value.clone()), Quorum::All) {
				warn!(target: "sub-libp2p", "Libp2p => Failed to put record: {:?}", e);
				self.pending_events
					.push_back(DiscoveryOut::ValuePutFailed(key.clone(), Duration::from_secs(0)));
			}
		}
	}

	/// Returns the number of nodes in each Kademlia kbucket for each Kademlia instance.
	///
	/// Identifies Kademlia instances by their [`ProtocolId`] and kbuckets by the base 2 logarithm
	/// of their lower bound.
	pub fn num_entries_per_kbucket(
		&mut self,
	) -> impl ExactSizeIterator<Item = (&ProtocolId, Vec<(u32, usize)>)> {
		self.kademlias.iter_mut().map(|(id, kad)| {
			let buckets = kad
				.kbuckets()
				.map(|bucket| (bucket.range().0.ilog2().unwrap_or(0), bucket.iter().count()))
				.collect();
			(id, buckets)
		})
	}

	/// Returns the number of records in the Kademlia record stores.
	pub fn num_kademlia_records(&mut self) -> impl ExactSizeIterator<Item = (&ProtocolId, usize)> {
		// Note that this code is ok only because we use a `MemoryStore`.
		self.kademlias.iter_mut().map(|(id, kad)| {
			let num = kad.store_mut().records().count();
			(id, num)
		})
	}

	/// Returns the total size in bytes of all the records in the Kademlia record stores.
	pub fn kademlia_records_total_size(
		&mut self,
	) -> impl ExactSizeIterator<Item = (&ProtocolId, usize)> {
		// Note that this code is ok only because we use a `MemoryStore`. If the records were
		// for example stored on disk, this would load every single one of them every single time.
		self.kademlias.iter_mut().map(|(id, kad)| {
			let size = kad.store_mut().records().fold(0, |tot, rec| tot + rec.value.len());
			(id, size)
		})
	}

	/// Can the given `Multiaddr` be put into the DHT?
	///
	/// This test is successful only for global IP addresses and DNS names.
	// NB: Currently all DNS names are allowed and no check for TLD suffixes is done
	// because the set of valid domains is highly dynamic and would require frequent
	// updates, for example by utilising publicsuffix.org or IANA.
	pub fn can_add_to_dht(&self, addr: &Multiaddr) -> bool {
		let ip = match addr.iter().next() {
			Some(Protocol::Ip4(ip)) => IpNetwork::from(ip),
			Some(Protocol::Ip6(ip)) => IpNetwork::from(ip),
			Some(Protocol::Dns(_)) | Some(Protocol::Dns4(_)) | Some(Protocol::Dns6(_)) =>
				return true,
			_ => return false,
		};
		ip.is_global()
	}
}

/// Event generated by the `DiscoveryBehaviour`.
#[derive(Debug)]
pub enum DiscoveryOut {
	/// A connection to a peer has been established but the peer has not been
	/// added to the routing table because [`KademliaBucketInserts::Manual`] is
	/// configured. If the peer is to be included in the routing table, it must
	/// be explicitly added via
	/// [`DiscoveryBehaviour::add_self_reported_address`].
	Discovered(PeerId),

	/// A peer connected to this node for whom no listen address is known.
	///
	/// In order for the peer to be added to the Kademlia routing table, a known
	/// listen address must be added via
	/// [`DiscoveryBehaviour::add_self_reported_address`], e.g. obtained through
	/// the `identify` protocol.
	UnroutablePeer(PeerId),

	/// The DHT yielded results for the record request.
	///
	/// Returning the result grouped in (key, value) pairs as well as the request duration..
	ValueFound(Vec<(record::Key, Vec<u8>)>, Duration),

	/// The record requested was not found in the DHT.
	///
	/// Returning the corresponding key as well as the request duration.
	ValueNotFound(record::Key, Duration),

	/// The record with a given key was successfully inserted into the DHT.
	///
	/// Returning the corresponding key as well as the request duration.
	ValuePut(record::Key, Duration),

	/// Inserting a value into the DHT failed.
	///
	/// Returning the corresponding key as well as the request duration.
	ValuePutFailed(record::Key, Duration),

	/// Started a random Kademlia query for each DHT identified by the given `ProtocolId`s.
	///
	/// Only happens if [`DiscoveryConfig::with_dht_random_walk`] has been configured to `true`.
	RandomKademliaStarted(Vec<ProtocolId>),
}

impl NetworkBehaviour for DiscoveryBehaviour {
	type ProtocolsHandler = IntoMultiHandler<ProtocolId, KademliaHandlerProto<QueryId>>;
	type OutEvent = DiscoveryOut;

	fn new_handler(&mut self) -> Self::ProtocolsHandler {
		let iter = self
			.kademlias
			.iter_mut()
			.map(|(p, k)| (p.clone(), NetworkBehaviour::new_handler(k)));

		IntoMultiHandler::try_from_iter(iter).expect(
			"There can be at most one handler per `ProtocolId` and protocol names contain the \
			 `ProtocolId` so no two protocol names in `self.kademlias` can be equal which is the \
			 only error `try_from_iter` can return, therefore this call is guaranteed to succeed; \
			 qed",
		)
	}

	fn addresses_of_peer(&mut self, peer_id: &PeerId) -> Vec<Multiaddr> {
		let mut list = self
			.permanent_addresses
			.iter()
			.filter_map(|(p, a)| if p == peer_id { Some(a.clone()) } else { None })
			.collect::<Vec<_>>();

		if let Some(ephemeral_addresses) = self.ephemeral_addresses.get(peer_id) {
			list.extend(ephemeral_addresses.clone());
		}

		{
			let mut list_to_filter = Vec::new();
			for k in self.kademlias.values_mut() {
				list_to_filter.extend(k.addresses_of_peer(peer_id))
			}

			list_to_filter.extend(self.mdns.addresses_of_peer(peer_id));

			if !self.allow_private_ipv4 {
				list_to_filter.retain(|addr| {
					if let Some(Protocol::Ip4(addr)) = addr.iter().next() {
						if addr.is_private() {
							return false
						}
					}

					true
				});
			}

			list.extend(list_to_filter);
		}

		trace!(target: "sub-libp2p", "Addresses of {:?}: {:?}", peer_id, list);

		list
	}

	fn inject_connection_established(
		&mut self,
		peer_id: &PeerId,
		conn: &ConnectionId,
		endpoint: &ConnectedPoint,
	) {
		self.num_connections += 1;
		for k in self.kademlias.values_mut() {
			NetworkBehaviour::inject_connection_established(k, peer_id, conn, endpoint)
		}
	}

	fn inject_connected(&mut self, peer_id: &PeerId) {
		for k in self.kademlias.values_mut() {
			NetworkBehaviour::inject_connected(k, peer_id)
		}
	}

	fn inject_connection_closed(
		&mut self,
		peer_id: &PeerId,
		conn: &ConnectionId,
		endpoint: &ConnectedPoint,
	) {
		self.num_connections -= 1;
		for k in self.kademlias.values_mut() {
			NetworkBehaviour::inject_connection_closed(k, peer_id, conn, endpoint)
		}
	}

	fn inject_disconnected(&mut self, peer_id: &PeerId) {
		for k in self.kademlias.values_mut() {
			NetworkBehaviour::inject_disconnected(k, peer_id)
		}
	}

	fn inject_addr_reach_failure(
		&mut self,
		peer_id: Option<&PeerId>,
		addr: &Multiaddr,
		error: &dyn std::error::Error,
	) {
		if let Some(peer_id) = peer_id {
			if let Some(list) = self.ephemeral_addresses.get_mut(peer_id) {
				list.retain(|a| a != addr);
			}
		}

		for k in self.kademlias.values_mut() {
			NetworkBehaviour::inject_addr_reach_failure(k, peer_id, addr, error)
		}
	}

	fn inject_event(
		&mut self,
		peer_id: PeerId,
		connection: ConnectionId,
		(pid, event): <<Self::ProtocolsHandler as IntoProtocolsHandler>::Handler as ProtocolsHandler>::OutEvent,
	) {
		if let Some(kad) = self.kademlias.get_mut(&pid) {
			return kad.inject_event(peer_id, connection, event)
		}
		error!(
			target: "sub-libp2p",
			"inject_node_event: no kademlia instance registered for protocol {:?}",
			pid,
		)
	}

	fn inject_new_external_addr(&mut self, addr: &Multiaddr) {
		let new_addr = addr.clone().with(Protocol::P2p(self.local_peer_id.into()));

		// NOTE: we might re-discover the same address multiple times
		// in which case we just want to refrain from logging.
		if self.known_external_addresses.insert(new_addr.clone()) {
			info!(
				target: "sub-libp2p",
				"🔍 Discovered new external address for our node: {}",
				new_addr,
			);
		}

		for k in self.kademlias.values_mut() {
			NetworkBehaviour::inject_new_external_addr(k, addr)
		}
	}

	fn inject_expired_external_addr(&mut self, addr: &Multiaddr) {
		// We intentionally don't remove the element from `known_external_addresses` in order
		// to not print the log line again.

		for k in self.kademlias.values_mut() {
			NetworkBehaviour::inject_expired_external_addr(k, addr)
		}
	}

	fn inject_expired_listen_addr(&mut self, id: ListenerId, addr: &Multiaddr) {
		for k in self.kademlias.values_mut() {
			NetworkBehaviour::inject_expired_listen_addr(k, id, addr)
		}
	}

	fn inject_dial_failure(&mut self, peer_id: &PeerId) {
		for k in self.kademlias.values_mut() {
			NetworkBehaviour::inject_dial_failure(k, peer_id)
		}
	}

	fn inject_new_listener(&mut self, id: ListenerId) {
		for k in self.kademlias.values_mut() {
			NetworkBehaviour::inject_new_listener(k, id)
		}
	}

	fn inject_new_listen_addr(&mut self, id: ListenerId, addr: &Multiaddr) {
		for k in self.kademlias.values_mut() {
			NetworkBehaviour::inject_new_listen_addr(k, id, addr)
		}
	}

	fn inject_listener_error(&mut self, id: ListenerId, err: &(dyn std::error::Error + 'static)) {
		for k in self.kademlias.values_mut() {
			NetworkBehaviour::inject_listener_error(k, id, err)
		}
	}

	fn inject_listener_closed(&mut self, id: ListenerId, reason: Result<(), &io::Error>) {
		for k in self.kademlias.values_mut() {
			NetworkBehaviour::inject_listener_closed(k, id, reason)
		}
	}

	fn poll(
		&mut self,
		cx: &mut Context,
		params: &mut impl PollParameters,
	) -> Poll<
		NetworkBehaviourAction<
			<<Self::ProtocolsHandler as IntoProtocolsHandler>::Handler as ProtocolsHandler>::InEvent,
			Self::OutEvent,
		>,
	>{
		// Immediately process the content of `discovered`.
		if let Some(ev) = self.pending_events.pop_front() {
			return Poll::Ready(NetworkBehaviourAction::GenerateEvent(ev))
		}

		// Poll the stream that fires when we need to start a random Kademlia query.
		if let Some(next_kad_random_query) = self.next_kad_random_query.as_mut() {
			while let Poll::Ready(_) = next_kad_random_query.poll_unpin(cx) {
				let actually_started = if self.num_connections < self.discovery_only_if_under_num {
					let random_peer_id = PeerId::random();
					debug!(
						target: "sub-libp2p",
						"Libp2p <= Starting random Kademlia request for {:?}",
						random_peer_id,
					);
					for k in self.kademlias.values_mut() {
						k.get_closest_peers(random_peer_id);
					}
					true
				} else {
					debug!(
						target: "sub-libp2p",
						"Kademlia paused due to high number of connections ({})",
						self.num_connections
					);
					false
				};

				// Schedule the next random query with exponentially increasing delay,
				// capped at 60 seconds.
				*next_kad_random_query = Delay::new(self.duration_to_next_kad);
				self.duration_to_next_kad =
					cmp::min(self.duration_to_next_kad * 2, Duration::from_secs(60));

				if actually_started {
					let ev = DiscoveryOut::RandomKademliaStarted(
						self.kademlias.keys().cloned().collect(),
					);
					return Poll::Ready(NetworkBehaviourAction::GenerateEvent(ev))
				}
			}
		}

		// Poll Kademlias.
		for (pid, kademlia) in &mut self.kademlias {
			while let Poll::Ready(ev) = kademlia.poll(cx, params) {
				match ev {
					NetworkBehaviourAction::GenerateEvent(ev) => match ev {
						KademliaEvent::RoutingUpdated { peer, .. } => {
							let ev = DiscoveryOut::Discovered(peer);
							return Poll::Ready(NetworkBehaviourAction::GenerateEvent(ev))
						},
						KademliaEvent::UnroutablePeer { peer, .. } => {
							let ev = DiscoveryOut::UnroutablePeer(peer);
							return Poll::Ready(NetworkBehaviourAction::GenerateEvent(ev))
						},
						KademliaEvent::RoutablePeer { peer, .. } => {
							let ev = DiscoveryOut::Discovered(peer);
							return Poll::Ready(NetworkBehaviourAction::GenerateEvent(ev))
						},
						KademliaEvent::PendingRoutablePeer { .. } |
						KademliaEvent::InboundRequestServed { .. } => {
							// We are not interested in this event at the moment.
						},
						KademliaEvent::OutboundQueryCompleted {
							result: QueryResult::GetClosestPeers(res),
							..
						} => match res {
							Err(GetClosestPeersError::Timeout { key, peers }) => {
								debug!(
									target: "sub-libp2p",
									"Libp2p => Query for {:?} timed out with {} results",
									HexDisplay::from(&key), peers.len(),
								);
							},
							Ok(ok) => {
								trace!(
									target: "sub-libp2p",
									"Libp2p => Query for {:?} yielded {:?} results",
									HexDisplay::from(&ok.key), ok.peers.len(),
								);
								if ok.peers.is_empty() && self.num_connections != 0 {
									debug!(
										target: "sub-libp2p",
										"Libp2p => Random Kademlia query has yielded empty results",
									);
								}
							},
						},
						KademliaEvent::OutboundQueryCompleted {
							result: QueryResult::GetRecord(res),
							stats,
							..
						} => {
							let ev = match res {
								Ok(ok) => {
									let results = ok
										.records
										.into_iter()
										.map(|r| (r.record.key, r.record.value))
										.collect();

									DiscoveryOut::ValueFound(
										results,
										stats.duration().unwrap_or_else(Default::default),
									)
								},
								Err(e @ libp2p::kad::GetRecordError::NotFound { .. }) => {
									trace!(
										target: "sub-libp2p",
										"Libp2p => Failed to get record: {:?}",
										e,
									);
									DiscoveryOut::ValueNotFound(
										e.into_key(),
										stats.duration().unwrap_or_else(Default::default),
									)
								},
								Err(e) => {
									debug!(
										target: "sub-libp2p",
										"Libp2p => Failed to get record: {:?}",
										e,
									);
									DiscoveryOut::ValueNotFound(
										e.into_key(),
										stats.duration().unwrap_or_else(Default::default),
									)
								},
							};
							return Poll::Ready(NetworkBehaviourAction::GenerateEvent(ev))
						},
						KademliaEvent::OutboundQueryCompleted {
							result: QueryResult::PutRecord(res),
							stats,
							..
						} => {
							let ev = match res {
								Ok(ok) => DiscoveryOut::ValuePut(
									ok.key,
									stats.duration().unwrap_or_else(Default::default),
								),
								Err(e) => {
									debug!(
										target: "sub-libp2p",
										"Libp2p => Failed to put record: {:?}",
										e,
									);
									DiscoveryOut::ValuePutFailed(
										e.into_key(),
										stats.duration().unwrap_or_else(Default::default),
									)
								},
							};
							return Poll::Ready(NetworkBehaviourAction::GenerateEvent(ev))
						},
						KademliaEvent::OutboundQueryCompleted {
							result: QueryResult::RepublishRecord(res),
							..
						} => match res {
							Ok(ok) => debug!(
								target: "sub-libp2p",
								"Libp2p => Record republished: {:?}",
								ok.key,
							),
							Err(e) => debug!(
								target: "sub-libp2p",
								"Libp2p => Republishing of record {:?} failed with: {:?}",
								e.key(), e,
							),
						},
						// We never start any other type of query.
<<<<<<< HEAD
						e => {
							debug!(target: "sub-libp2p", "Libp2p => Unhandled Kademlia event: {:?}", e)
=======
						KademliaEvent::OutboundQueryCompleted { result: e, .. } => {
							warn!(target: "sub-libp2p", "Libp2p => Unhandled Kademlia event: {:?}", e)
>>>>>>> 57346f6b
						},
					},
					NetworkBehaviourAction::DialAddress { address } =>
						return Poll::Ready(NetworkBehaviourAction::DialAddress { address }),
					NetworkBehaviourAction::DialPeer { peer_id, condition } =>
						return Poll::Ready(NetworkBehaviourAction::DialPeer { peer_id, condition }),
					NetworkBehaviourAction::NotifyHandler { peer_id, handler, event } =>
						return Poll::Ready(NetworkBehaviourAction::NotifyHandler {
							peer_id,
							handler,
							event: (pid.clone(), event),
						}),
					NetworkBehaviourAction::ReportObservedAddr { address, score } =>
						return Poll::Ready(NetworkBehaviourAction::ReportObservedAddr {
							address,
							score,
						}),
					NetworkBehaviourAction::CloseConnection { peer_id, connection } =>
						return Poll::Ready(NetworkBehaviourAction::CloseConnection {
							peer_id,
							connection,
						}),
				}
			}
		}

		// Poll mDNS.
		while let Poll::Ready(ev) = self.mdns.poll(cx, params) {
			match ev {
				NetworkBehaviourAction::GenerateEvent(event) => match event {
					MdnsEvent::Discovered(list) => {
						if self.num_connections >= self.discovery_only_if_under_num {
							continue
						}

						self.pending_events
							.extend(list.map(|(peer_id, _)| DiscoveryOut::Discovered(peer_id)));
						if let Some(ev) = self.pending_events.pop_front() {
							return Poll::Ready(NetworkBehaviourAction::GenerateEvent(ev))
						}
					},
					MdnsEvent::Expired(_) => {},
				},
				NetworkBehaviourAction::DialAddress { address } =>
					return Poll::Ready(NetworkBehaviourAction::DialAddress { address }),
				NetworkBehaviourAction::DialPeer { peer_id, condition } =>
					return Poll::Ready(NetworkBehaviourAction::DialPeer { peer_id, condition }),
				NetworkBehaviourAction::NotifyHandler { event, .. } => match event {}, /* `event` is an enum with no variant */
				NetworkBehaviourAction::ReportObservedAddr { address, score } =>
					return Poll::Ready(NetworkBehaviourAction::ReportObservedAddr {
						address,
						score,
					}),
				NetworkBehaviourAction::CloseConnection { peer_id, connection } =>
					return Poll::Ready(NetworkBehaviourAction::CloseConnection {
						peer_id,
						connection,
					}),
			}
		}

		Poll::Pending
	}
}

// NB: If this protocol name derivation is changed, check if
// `DiscoveryBehaviour::new_handler` is still correct.
fn protocol_name_from_protocol_id(id: &ProtocolId) -> Vec<u8> {
	let mut v = vec![b'/'];
	v.extend_from_slice(id.as_ref().as_bytes());
	v.extend_from_slice(b"/kad");
	v
}

/// [`Mdns::new`] returns a future. Instead of forcing [`DiscoveryConfig::finish`] and all its
/// callers to be async, lazily instantiate [`Mdns`].
enum MdnsWrapper {
	Instantiating(futures::future::BoxFuture<'static, std::io::Result<Mdns>>),
	Ready(Mdns),
	Disabled,
}

impl MdnsWrapper {
	fn addresses_of_peer(&mut self, peer_id: &PeerId) -> Vec<Multiaddr> {
		match self {
			Self::Instantiating(_) => Vec::new(),
			Self::Ready(mdns) => mdns.addresses_of_peer(peer_id),
			Self::Disabled => Vec::new(),
		}
	}

	fn poll(
		&mut self,
		cx: &mut Context<'_>,
		params: &mut impl PollParameters,
	) -> Poll<NetworkBehaviourAction<void::Void, MdnsEvent>> {
		loop {
			match self {
				Self::Instantiating(fut) =>
					*self = match futures::ready!(fut.as_mut().poll(cx)) {
						Ok(mdns) => Self::Ready(mdns),
						Err(err) => {
							warn!(target: "sub-libp2p", "Failed to initialize mDNS: {:?}", err);
							Self::Disabled
						},
					},
				Self::Ready(mdns) => return mdns.poll(cx, params),
				Self::Disabled => return Poll::Pending,
			}
		}
	}
}

#[cfg(test)]
mod tests {
	use super::{protocol_name_from_protocol_id, DiscoveryConfig, DiscoveryOut};
	use crate::config::ProtocolId;
	use futures::prelude::*;
	use libp2p::{
		core::{
			transport::{MemoryTransport, Transport},
			upgrade,
		},
		identity::Keypair,
		noise,
		swarm::{Swarm, SwarmEvent},
		yamux, Multiaddr, PeerId,
	};
	use std::{collections::HashSet, task::Poll};

	#[test]
	fn discovery_working() {
		let mut first_swarm_peer_id_and_addr = None;
		let protocol_id = ProtocolId::from("dot");

		// Build swarms whose behaviour is `DiscoveryBehaviour`, each aware of
		// the first swarm via `with_permanent_addresses`.
		let mut swarms = (0..25)
			.map(|i| {
				let keypair = Keypair::generate_ed25519();

				let noise_keys =
					noise::Keypair::<noise::X25519Spec>::new().into_authentic(&keypair).unwrap();

				let transport = MemoryTransport
					.upgrade(upgrade::Version::V1)
					.authenticate(noise::NoiseConfig::xx(noise_keys).into_authenticated())
					.multiplex(yamux::YamuxConfig::default())
					.boxed();

				let behaviour = {
					let mut config = DiscoveryConfig::new(keypair.public());
					config
						.with_permanent_addresses(first_swarm_peer_id_and_addr.clone())
						.allow_private_ipv4(true)
						.allow_non_globals_in_dht(true)
						.discovery_limit(50)
						.add_protocol(protocol_id.clone());

					config.finish()
				};

				let mut swarm = Swarm::new(transport, behaviour, keypair.public().into_peer_id());
				let listen_addr: Multiaddr =
					format!("/memory/{}", rand::random::<u64>()).parse().unwrap();

				if i == 0 {
					first_swarm_peer_id_and_addr =
						Some((keypair.public().into_peer_id(), listen_addr.clone()))
				}

				swarm.listen_on(listen_addr.clone()).unwrap();
				(swarm, listen_addr)
			})
			.collect::<Vec<_>>();

		// Build a `Vec<HashSet<PeerId>>` with the list of nodes remaining to be discovered.
		let mut to_discover = (0..swarms.len())
			.map(|n| {
				(0..swarms.len())
					// Skip the first swarm as all other swarms already know it.
					.skip(1)
					.filter(|p| *p != n)
					.map(|p| Swarm::local_peer_id(&swarms[p].0).clone())
					.collect::<HashSet<_>>()
			})
			.collect::<Vec<_>>();

		let fut = futures::future::poll_fn(move |cx| {
			'polling: loop {
				for swarm_n in 0..swarms.len() {
					match swarms[swarm_n].0.poll_next_unpin(cx) {
						Poll::Ready(Some(e)) => {
							match e {
								SwarmEvent::Behaviour(behavior) => {
									match behavior {
										DiscoveryOut::UnroutablePeer(other) |
										DiscoveryOut::Discovered(other) => {
											// Call `add_self_reported_address` to simulate identify
											// happening.
											let addr = swarms
												.iter()
												.find_map(|(s, a)| {
													if s.behaviour().local_peer_id == other {
														Some(a.clone())
													} else {
														None
													}
												})
												.unwrap();
											swarms[swarm_n]
												.0
												.behaviour_mut()
												.add_self_reported_address(
													&other,
													[protocol_name_from_protocol_id(&protocol_id)]
														.iter(),
													addr,
												);

											to_discover[swarm_n].remove(&other);
										},
										DiscoveryOut::RandomKademliaStarted(_) => {},
										e => {
											panic!("Unexpected event: {:?}", e)
										},
									}
								},
								// ignore non Behaviour events
								_ => {},
							}
							continue 'polling
						},
						_ => {},
					}
				}
				break
			}

			if to_discover.iter().all(|l| l.is_empty()) {
				Poll::Ready(())
			} else {
				Poll::Pending
			}
		});

		futures::executor::block_on(fut);
	}

	#[test]
	fn discovery_ignores_peers_with_unknown_protocols() {
		let supported_protocol_id = ProtocolId::from("a");
		let unsupported_protocol_id = ProtocolId::from("b");

		let mut discovery = {
			let keypair = Keypair::generate_ed25519();
			let mut config = DiscoveryConfig::new(keypair.public());
			config
				.allow_private_ipv4(true)
				.allow_non_globals_in_dht(true)
				.discovery_limit(50)
				.add_protocol(supported_protocol_id.clone());
			config.finish()
		};

		let remote_peer_id = PeerId::random();
		let remote_addr: Multiaddr = format!("/memory/{}", rand::random::<u64>()).parse().unwrap();

		// Add remote peer with unsupported protocol.
		discovery.add_self_reported_address(
			&remote_peer_id,
			[protocol_name_from_protocol_id(&unsupported_protocol_id)].iter(),
			remote_addr.clone(),
		);

		for kademlia in discovery.kademlias.values_mut() {
			assert!(
				kademlia
					.kbucket(remote_peer_id)
					.expect("Remote peer id not to be equal to local peer id.")
					.is_empty(),
				"Expect peer with unsupported protocol not to be added."
			);
		}

		// Add remote peer with supported protocol.
		discovery.add_self_reported_address(
			&remote_peer_id,
			[protocol_name_from_protocol_id(&supported_protocol_id)].iter(),
			remote_addr.clone(),
		);

		for kademlia in discovery.kademlias.values_mut() {
			assert_eq!(
				1,
				kademlia
					.kbucket(remote_peer_id)
					.expect("Remote peer id not to be equal to local peer id.")
					.num_entries(),
				"Expect peer with supported protocol to be added."
			);
		}
	}

	#[test]
	fn discovery_adds_peer_to_kademlia_of_same_protocol_only() {
		let protocol_a = ProtocolId::from("a");
		let protocol_b = ProtocolId::from("b");

		let mut discovery = {
			let keypair = Keypair::generate_ed25519();
			let mut config = DiscoveryConfig::new(keypair.public());
			config
				.allow_private_ipv4(true)
				.allow_non_globals_in_dht(true)
				.discovery_limit(50)
				.add_protocol(protocol_a.clone())
				.add_protocol(protocol_b.clone());
			config.finish()
		};

		let remote_peer_id = PeerId::random();
		let remote_addr: Multiaddr = format!("/memory/{}", rand::random::<u64>()).parse().unwrap();

		// Add remote peer with `protocol_a` only.
		discovery.add_self_reported_address(
			&remote_peer_id,
			[protocol_name_from_protocol_id(&protocol_a)].iter(),
			remote_addr.clone(),
		);

		assert_eq!(
			1,
			discovery
				.kademlias
				.get_mut(&protocol_a)
				.expect("Kademlia instance to exist.")
				.kbucket(remote_peer_id)
				.expect("Remote peer id not to be equal to local peer id.")
				.num_entries(),
			"Expected remote peer to be added to `protocol_a` Kademlia instance.",
		);

		assert!(
			discovery
				.kademlias
				.get_mut(&protocol_b)
				.expect("Kademlia instance to exist.")
				.kbucket(remote_peer_id)
				.expect("Remote peer id not to be equal to local peer id.")
				.is_empty(),
			"Expected remote peer not to be added to `protocol_b` Kademlia instance.",
		);
	}
}<|MERGE_RESOLUTION|>--- conflicted
+++ resolved
@@ -845,13 +845,8 @@
 							),
 						},
 						// We never start any other type of query.
-<<<<<<< HEAD
-						e => {
-							debug!(target: "sub-libp2p", "Libp2p => Unhandled Kademlia event: {:?}", e)
-=======
 						KademliaEvent::OutboundQueryCompleted { result: e, .. } => {
 							warn!(target: "sub-libp2p", "Libp2p => Unhandled Kademlia event: {:?}", e)
->>>>>>> 57346f6b
 						},
 					},
 					NetworkBehaviourAction::DialAddress { address } =>
