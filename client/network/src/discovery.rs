--- conflicted
+++ resolved
@@ -649,6 +649,11 @@
 			},
 			FromSwarm::NewListenAddr(e) => {
 				self.kademlia.on_swarm_event(FromSwarm::NewListenAddr(e));
+
+				if let Some(ref mut mdns) = self.mdns {
+					mdns.on_swarm_event(FromSwarm::NewListenAddr(e));
+				}
+
 			},
 			FromSwarm::ExternalAddrConfirmed(e @ ExternalAddrConfirmed { addr }) => {
 				let new_addr = addr.clone().with(Protocol::P2p(self.local_peer_id));
@@ -665,21 +670,7 @@
 					}
 				}
 
-<<<<<<< HEAD
 				self.kademlia.on_swarm_event(FromSwarm::ExternalAddrConfirmed(e));
-=======
-				self.kademlia.on_swarm_event(FromSwarm::NewExternalAddr(e));
-			},
-			FromSwarm::AddressChange(e) => {
-				self.kademlia.on_swarm_event(FromSwarm::AddressChange(e));
-			},
-			FromSwarm::NewListenAddr(e) => {
-				self.kademlia.on_swarm_event(FromSwarm::NewListenAddr(e));
-
-				if let Some(ref mut mdns) = self.mdns {
-					mdns.on_swarm_event(FromSwarm::NewListenAddr(e));
-				}
->>>>>>> dfd82860
 			},
 		}
 	}
