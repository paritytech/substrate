--- conflicted
+++ resolved
@@ -28,14 +28,10 @@
 	types::ProtocolName,
 };
 
-<<<<<<< HEAD
-pub use libp2p::{build_multiaddr, identity};
-pub use libp2p_identity::PublicKey;
-
-=======
+pub use libp2p::{multiaddr, Multiaddr};
+pub use libp2p_identity::{Keypair, PeerId};
+
 use codec::Encode;
-use libp2p::{identity::Keypair, multiaddr, Multiaddr, PeerId};
->>>>>>> a9e85ae5
 use prometheus_endpoint::Registry;
 pub use sc_network_common::{role::Role, sync::warp::WarpSyncProvider, ExHashT};
 use zeroize::Zeroize;
@@ -366,7 +362,7 @@
 		match self {
 			Ed25519(Secret::New) => Ok(Keypair::generate_ed25519()),
 
-			Ed25519(Secret::Input(k)) => Ok(Keypair::Ed25519(k.into())),
+			Ed25519(Secret::Input(k)) => Ok(ed25519::Keypair::from(k).into()),
 
 			Ed25519(Secret::File(f)) => get_secret(
 				f,
@@ -384,7 +380,7 @@
 				|b| b.as_ref().to_vec(),
 			)
 			.map(ed25519::Keypair::from)
-			.map(Keypair::Ed25519),
+			.map(Keypair::from),
 		}
 	}
 }
@@ -733,9 +729,14 @@
 		tempfile::Builder::new().prefix(prefix).tempdir().unwrap()
 	}
 
-	fn secret_bytes(kp: &Keypair) -> Vec<u8> {
-		let Keypair::Ed25519(p) = kp;
-		p.secret().as_ref().iter().cloned().collect()
+	fn secret_bytes(kp: Keypair) -> Vec<u8> {
+		kp.into_ed25519()
+			.expect("ed25519 keypair")
+			.secret()
+			.as_ref()
+			.iter()
+			.cloned()
+			.collect()
 	}
 
 	#[test]
@@ -745,7 +746,7 @@
 		let file = tmp.path().join("x").to_path_buf();
 		let kp1 = NodeKeyConfig::Ed25519(Secret::File(file.clone())).into_keypair().unwrap();
 		let kp2 = NodeKeyConfig::Ed25519(Secret::File(file.clone())).into_keypair().unwrap();
-		assert!(file.is_file() && secret_bytes(&kp1) == secret_bytes(&kp2))
+		assert!(file.is_file() && secret_bytes(kp1) == secret_bytes(kp2))
 	}
 
 	#[test]
@@ -753,13 +754,13 @@
 		let sk = ed25519::SecretKey::generate();
 		let kp1 = NodeKeyConfig::Ed25519(Secret::Input(sk.clone())).into_keypair().unwrap();
 		let kp2 = NodeKeyConfig::Ed25519(Secret::Input(sk)).into_keypair().unwrap();
-		assert!(secret_bytes(&kp1) == secret_bytes(&kp2));
+		assert!(secret_bytes(kp1) == secret_bytes(kp2));
 	}
 
 	#[test]
 	fn test_secret_new() {
 		let kp1 = NodeKeyConfig::Ed25519(Secret::New).into_keypair().unwrap();
 		let kp2 = NodeKeyConfig::Ed25519(Secret::New).into_keypair().unwrap();
-		assert!(secret_bytes(&kp1) != secret_bytes(&kp2));
+		assert!(secret_bytes(kp1) != secret_bytes(kp2));
 	}
 }