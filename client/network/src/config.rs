// This file is part of Substrate.

// Copyright (C) Parity Technologies (UK) Ltd.
// SPDX-License-Identifier: GPL-3.0-or-later WITH Classpath-exception-2.0

// This program is free software: you can redistribute it and/or modify
// it under the terms of the GNU General Public License as published by
// the Free Software Foundation, either version 3 of the License, or
// (at your option) any later version.

// This program is distributed in the hope that it will be useful,
// but WITHOUT ANY WARRANTY; without even the implied warranty of
// MERCHANTABILITY or FITNESS FOR A PARTICULAR PURPOSE. See the
// GNU General Public License for more details.

// You should have received a copy of the GNU General Public License
// along with this program. If not, see <https://www.gnu.org/licenses/>.

//! Configuration of the networking layer.
//!
//! The [`Params`] struct is the struct that must be passed in order to initialize the networking.
//! See the documentation of [`Params`].

pub use crate::{
	protocol::NotificationsSink,
	request_responses::{
		IncomingRequest, OutgoingResponse, ProtocolConfig as RequestResponseConfig,
	},
	types::ProtocolName,
};

pub use libp2p::{identity::Keypair, multiaddr, Multiaddr, PeerId};

use codec::Encode;
<<<<<<< HEAD
use libp2p::{
	identity::Keypair, multiaddr, webrtc::tokio::certificate::Certificate as WebRTCCertificate,
	Multiaddr, PeerId,
};
=======
>>>>>>> f47a84a3
use prometheus_endpoint::Registry;
use zeroize::Zeroize;

pub use sc_network_common::{
	role::{Role, Roles},
	sync::warp::WarpSyncProvider,
	ExHashT,
};
use sc_utils::mpsc::TracingUnboundedSender;
use sp_runtime::traits::Block as BlockT;

use std::{
	error::Error,
	fmt, fs,
	future::Future,
	io::{self, Write},
	iter,
	net::Ipv4Addr,
	path::{Path, PathBuf},
	pin::Pin,
	str::{self, FromStr},
};

pub use libp2p::{
	build_multiaddr,
	identity::{self, ed25519},
};

/// Protocol name prefix, transmitted on the wire for legacy protocol names.
/// I.e., `dot` in `/dot/sync/2`. Should be unique for each chain. Always UTF-8.
/// Deprecated in favour of genesis hash & fork ID based protocol names.
#[derive(Clone, PartialEq, Eq, Hash)]
pub struct ProtocolId(smallvec::SmallVec<[u8; 6]>);

impl<'a> From<&'a str> for ProtocolId {
	fn from(bytes: &'a str) -> ProtocolId {
		Self(bytes.as_bytes().into())
	}
}

impl AsRef<str> for ProtocolId {
	fn as_ref(&self) -> &str {
		str::from_utf8(&self.0[..])
			.expect("the only way to build a ProtocolId is through a UTF-8 String; qed")
	}
}

impl fmt::Debug for ProtocolId {
	fn fmt(&self, f: &mut fmt::Formatter) -> fmt::Result {
		fmt::Debug::fmt(self.as_ref(), f)
	}
}

/// Parses a string address and splits it into Multiaddress and PeerId, if
/// valid.
///
/// # Example
///
/// ```
/// # use libp2p::{Multiaddr, PeerId};
/// use sc_network::config::parse_str_addr;
/// let (peer_id, addr) = parse_str_addr(
/// 	"/ip4/198.51.100.19/tcp/30333/p2p/QmSk5HQbn6LhUwDiNMseVUjuRYhEtYj4aUZ6WfWoGURpdV"
/// ).unwrap();
/// assert_eq!(peer_id, "QmSk5HQbn6LhUwDiNMseVUjuRYhEtYj4aUZ6WfWoGURpdV".parse::<PeerId>().unwrap());
/// assert_eq!(addr, "/ip4/198.51.100.19/tcp/30333".parse::<Multiaddr>().unwrap());
/// ```
pub fn parse_str_addr(addr_str: &str) -> Result<(PeerId, Multiaddr), ParseErr> {
	let addr: Multiaddr = addr_str.parse()?;
	parse_addr(addr)
}

/// Splits a Multiaddress into a Multiaddress and PeerId.
pub fn parse_addr(mut addr: Multiaddr) -> Result<(PeerId, Multiaddr), ParseErr> {
	let who = match addr.pop() {
		Some(multiaddr::Protocol::P2p(key)) =>
			PeerId::from_multihash(key).map_err(|_| ParseErr::InvalidPeerId)?,
		_ => return Err(ParseErr::PeerIdMissing),
	};

	Ok((who, addr))
}

/// Address of a node, including its identity.
///
/// This struct represents a decoded version of a multiaddress that ends with `/p2p/<peerid>`.
///
/// # Example
///
/// ```
/// # use libp2p::{Multiaddr, PeerId};
/// use sc_network::config::MultiaddrWithPeerId;
/// let addr: MultiaddrWithPeerId =
/// 	"/ip4/198.51.100.19/tcp/30333/p2p/QmSk5HQbn6LhUwDiNMseVUjuRYhEtYj4aUZ6WfWoGURpdV".parse().unwrap();
/// assert_eq!(addr.peer_id.to_base58(), "QmSk5HQbn6LhUwDiNMseVUjuRYhEtYj4aUZ6WfWoGURpdV");
/// assert_eq!(addr.multiaddr.to_string(), "/ip4/198.51.100.19/tcp/30333");
/// ```
#[derive(Debug, Clone, serde::Serialize, serde::Deserialize, PartialEq)]
#[serde(try_from = "String", into = "String")]
pub struct MultiaddrWithPeerId {
	/// Address of the node.
	pub multiaddr: Multiaddr,
	/// Its identity.
	pub peer_id: PeerId,
}

impl MultiaddrWithPeerId {
	/// Concatenates the multiaddress and peer ID into one multiaddress containing both.
	pub fn concat(&self) -> Multiaddr {
		let proto = multiaddr::Protocol::P2p(From::from(self.peer_id));
		self.multiaddr.clone().with(proto)
	}
}

impl fmt::Display for MultiaddrWithPeerId {
	fn fmt(&self, f: &mut fmt::Formatter) -> fmt::Result {
		fmt::Display::fmt(&self.concat(), f)
	}
}

impl FromStr for MultiaddrWithPeerId {
	type Err = ParseErr;

	fn from_str(s: &str) -> Result<Self, Self::Err> {
		let (peer_id, multiaddr) = parse_str_addr(s)?;
		Ok(Self { peer_id, multiaddr })
	}
}

impl From<MultiaddrWithPeerId> for String {
	fn from(ma: MultiaddrWithPeerId) -> String {
		format!("{}", ma)
	}
}

impl TryFrom<String> for MultiaddrWithPeerId {
	type Error = ParseErr;
	fn try_from(string: String) -> Result<Self, Self::Error> {
		string.parse()
	}
}

/// Error that can be generated by `parse_str_addr`.
#[derive(Debug)]
pub enum ParseErr {
	/// Error while parsing the multiaddress.
	MultiaddrParse(multiaddr::Error),
	/// Multihash of the peer ID is invalid.
	InvalidPeerId,
	/// The peer ID is missing from the address.
	PeerIdMissing,
}

impl fmt::Display for ParseErr {
	fn fmt(&self, f: &mut fmt::Formatter<'_>) -> fmt::Result {
		match self {
			Self::MultiaddrParse(err) => write!(f, "{}", err),
			Self::InvalidPeerId => write!(f, "Peer id at the end of the address is invalid"),
			Self::PeerIdMissing => write!(f, "Peer id is missing from the address"),
		}
	}
}

impl std::error::Error for ParseErr {
	fn source(&self) -> Option<&(dyn std::error::Error + 'static)> {
		match self {
			Self::MultiaddrParse(err) => Some(err),
			Self::InvalidPeerId => None,
			Self::PeerIdMissing => None,
		}
	}
}

impl From<multiaddr::Error> for ParseErr {
	fn from(err: multiaddr::Error) -> ParseErr {
		Self::MultiaddrParse(err)
	}
}

/// Custom handshake for the notification protocol
#[derive(Debug, Clone)]
pub struct NotificationHandshake(Vec<u8>);

impl NotificationHandshake {
	/// Create new `NotificationHandshake` from an object that implements `Encode`
	pub fn new<H: Encode>(handshake: H) -> Self {
		Self(handshake.encode())
	}

	/// Create new `NotificationHandshake` from raw bytes
	pub fn from_bytes(bytes: Vec<u8>) -> Self {
		Self(bytes)
	}
}

impl std::ops::Deref for NotificationHandshake {
	type Target = Vec<u8>;

	fn deref(&self) -> &Self::Target {
		&self.0
	}
}

/// Configuration for the transport layer.
#[derive(Clone, Debug)]
pub enum TransportConfig {
	/// Normal transport mode.
	Normal {
		/// If true, the network will use mDNS to discover other libp2p nodes on the local network
		/// and connect to them if they support the same chain.
		enable_mdns: bool,

		/// If true, allow connecting to private IPv4/IPv6 addresses (as defined in
		/// [RFC1918](https://tools.ietf.org/html/rfc1918)). Irrelevant for addresses that have
		/// been passed in `::sc_network::config::NetworkConfiguration::boot_nodes`.
		allow_private_ip: bool,
	},

	/// Only allow connections within the same process.
	/// Only addresses of the form `/memory/...` will be supported.
	MemoryOnly,
}

/// The policy for connections to non-reserved peers.
#[derive(Clone, Debug, PartialEq, Eq)]
pub enum NonReservedPeerMode {
	/// Accept them. This is the default.
	Accept,
	/// Deny them.
	Deny,
}

impl NonReservedPeerMode {
	/// Attempt to parse the peer mode from a string.
	pub fn parse(s: &str) -> Option<Self> {
		match s {
			"accept" => Some(Self::Accept),
			"deny" => Some(Self::Deny),
			_ => None,
		}
	}
}

/// Sync operation mode.
#[derive(Copy, Clone, Debug, Eq, PartialEq)]
pub enum SyncMode {
	/// Full block download and verification.
	Full,
	/// Download blocks and the latest state.
	Fast {
		/// Skip state proof download and verification.
		skip_proofs: bool,
		/// Download indexed transactions for recent blocks.
		storage_chain_mode: bool,
	},
	/// Warp sync - verify authority set transitions and the latest state.
	Warp,
}

impl SyncMode {
	/// Returns if `self` is [`Self::Warp`].
	pub fn is_warp(&self) -> bool {
		matches!(self, Self::Warp)
	}

	/// Returns if `self` is [`Self::Fast`].
	pub fn is_fast(&self) -> bool {
		matches!(self, Self::Fast { .. })
	}
}

impl Default for SyncMode {
	fn default() -> Self {
		Self::Full
	}
}

/// The configuration of a node's secret key, describing the type of key
/// and how it is obtained. A node's identity keypair is the result of
/// the evaluation of the node key configuration.
#[derive(Clone, Debug)]
pub enum NodeKeyConfig {
	/// A Ed25519 secret key configuration.
	Ed25519(Secret<ed25519::SecretKey>),
}

impl Default for NodeKeyConfig {
	fn default() -> NodeKeyConfig {
		Self::Ed25519(Secret::New)
	}
}

/// The configuration of a node's WebRTC certificate, describing how it is obtained.
#[derive(Clone, Debug)]
pub enum WebRTCConfig {
	/// Certificate stored on disk.
	///
	/// A new certificate is randomly generated and written there if the file doesn't exist.
	File(PathBuf),

	/// A new certifiticate is randomly generated each time you start the node.
	Ephemeral,

	/// Raw certificate's ASCII PEM string.
	Raw(String),
}

impl WebRTCConfig {
	/// Evaluate a `WebRTCConfig` to obtain a [`WebRTCCertificate`]:
	///
	///  * If the certificate is configured as a file, it is read from that file, if it exists.
	///    Otherwise a new certificate is generated and stored.
	///  * If the certificate is configured as ephemeral, it is generated.
	pub fn into_certificate(self) -> io::Result<WebRTCCertificate> {
		use rand::thread_rng;
		use std::os::unix::fs::OpenOptionsExt;

		fn generate() -> io::Result<WebRTCCertificate> {
			WebRTCCertificate::generate(&mut thread_rng())
				.map_err(|e| io::Error::new(io::ErrorKind::Other, e.to_string()))
		}

		use WebRTCConfig::*;
		match self {
			File(filepath) => {
				let f = std::fs::read(&filepath).or_else(|e| {
					if e.kind() == io::ErrorKind::NotFound {
						<PathBuf as AsRef<Path>>::as_ref(&filepath)
							.parent()
							.map_or(Ok(()), fs::create_dir_all)?;

						let cert = generate()?;
						let bytes = cert.serialize_pem().into_bytes();

						let mut new_file = fs::OpenOptions::new()
							.write(true)
							.create_new(true)
							.mode(0o600)
							.open(filepath)?;
						new_file.write_all(&bytes)?;

						Ok(bytes)
					} else {
						Err(e)
					}
				})?;
				let pem = String::from_utf8(f)
					.map_err(|e| io::Error::new(io::ErrorKind::Other, e.to_string()))?;
				WebRTCCertificate::from_pem(&pem)
					.map_err(|e| io::Error::new(io::ErrorKind::Other, e.to_string()))
			},
			Ephemeral => generate(),
			Raw(pem) => WebRTCCertificate::from_pem(&pem)
				.map_err(|e| io::Error::new(io::ErrorKind::Other, e.to_string())),
		}
	}
}

/// The options for obtaining a Ed25519 secret key.
pub type Ed25519Secret = Secret<ed25519::SecretKey>;

/// The configuration options for obtaining a secret key `K`.
#[derive(Clone)]
pub enum Secret<K> {
	/// Use the given secret key `K`.
	Input(K),
	/// Read the secret key from a file. If the file does not exist,
	/// it is created with a newly generated secret key `K`. The format
	/// of the file is determined by `K`:
	///
	///   * `ed25519::SecretKey`: An unencoded 32 bytes Ed25519 secret key.
	File(PathBuf),
	/// Always generate a new secret key `K`.
	New,
}

impl<K> fmt::Debug for Secret<K> {
	fn fmt(&self, f: &mut fmt::Formatter) -> fmt::Result {
		match self {
			Self::Input(_) => f.debug_tuple("Secret::Input").finish(),
			Self::File(path) => f.debug_tuple("Secret::File").field(path).finish(),
			Self::New => f.debug_tuple("Secret::New").finish(),
		}
	}
}

impl NodeKeyConfig {
	/// Evaluate a `NodeKeyConfig` to obtain an identity `Keypair`:
	///
	///  * If the secret is configured as input, the corresponding keypair is returned.
	///
	///  * If the secret is configured as a file, it is read from that file, if it exists. Otherwise
	///    a new secret is generated and stored. In either case, the keypair obtained from the
	///    secret is returned.
	///
	///  * If the secret is configured to be new, it is generated and the corresponding keypair is
	///    returned.
	pub fn into_keypair(self) -> io::Result<Keypair> {
		use NodeKeyConfig::*;
		match self {
			Ed25519(Secret::New) => Ok(Keypair::generate_ed25519()),

			Ed25519(Secret::Input(k)) => Ok(ed25519::Keypair::from(k).into()),

			Ed25519(Secret::File(f)) => get_secret(
				f,
				|mut b| match String::from_utf8(b.to_vec()).ok().and_then(|s| {
					if s.len() == 64 {
						array_bytes::hex2bytes(&s).ok()
					} else {
						None
					}
				}) {
					Some(s) => ed25519::SecretKey::try_from_bytes(s),
					_ => ed25519::SecretKey::try_from_bytes(&mut b),
				},
				ed25519::SecretKey::generate,
				|b| b.as_ref().to_vec(),
			)
			.map(ed25519::Keypair::from)
			.map(Keypair::from),
		}
	}
}

/// Load a secret key from a file, if it exists, or generate a
/// new secret key and write it to that file. In either case,
/// the secret key is returned.
fn get_secret<P, F, G, E, W, K>(file: P, parse: F, generate: G, serialize: W) -> io::Result<K>
where
	P: AsRef<Path>,
	F: for<'r> FnOnce(&'r mut [u8]) -> Result<K, E>,
	G: FnOnce() -> K,
	E: Error + Send + Sync + 'static,
	W: Fn(&K) -> Vec<u8>,
{
	std::fs::read(&file)
		.and_then(|mut sk_bytes| {
			parse(&mut sk_bytes).map_err(|e| io::Error::new(io::ErrorKind::InvalidData, e))
		})
		.or_else(|e| {
			if e.kind() == io::ErrorKind::NotFound {
				file.as_ref().parent().map_or(Ok(()), fs::create_dir_all)?;
				let sk = generate();
				let mut sk_vec = serialize(&sk);
				write_secret_file(file, &sk_vec)?;
				sk_vec.zeroize();
				Ok(sk)
			} else {
				Err(e)
			}
		})
}

/// Write secret bytes to a file.
fn write_secret_file<P>(path: P, sk_bytes: &[u8]) -> io::Result<()>
where
	P: AsRef<Path>,
{
	let mut file = open_secret_file(&path)?;
	file.write_all(sk_bytes)
}

/// Opens a file containing a secret key in write mode.
#[cfg(unix)]
fn open_secret_file<P>(path: P) -> io::Result<fs::File>
where
	P: AsRef<Path>,
{
	use std::os::unix::fs::OpenOptionsExt;
	fs::OpenOptions::new().write(true).create_new(true).mode(0o600).open(path)
}

/// Opens a file containing a secret key in write mode.
#[cfg(not(unix))]
fn open_secret_file<P>(path: P) -> Result<fs::File, io::Error>
where
	P: AsRef<Path>,
{
	fs::OpenOptions::new().write(true).create_new(true).open(path)
}

/// Configuration for a set of nodes.
#[derive(Clone, Debug)]
pub struct SetConfig {
	/// Maximum allowed number of incoming substreams related to this set.
	pub in_peers: u32,

	/// Number of outgoing substreams related to this set that we're trying to maintain.
	pub out_peers: u32,

	/// List of reserved node addresses.
	pub reserved_nodes: Vec<MultiaddrWithPeerId>,

	/// Whether nodes that aren't in [`SetConfig::reserved_nodes`] are accepted or automatically
	/// refused.
	pub non_reserved_mode: NonReservedPeerMode,
}

impl Default for SetConfig {
	fn default() -> Self {
		Self {
			in_peers: 25,
			out_peers: 75,
			reserved_nodes: Vec::new(),
			non_reserved_mode: NonReservedPeerMode::Accept,
		}
	}
}

/// Extension to [`SetConfig`] for sets that aren't the default set.
///
/// > **Note**: As new fields might be added in the future, please consider using the `new` method
/// >			and modifiers instead of creating this struct manually.
#[derive(Clone, Debug)]
pub struct NonDefaultSetConfig {
	/// Name of the notifications protocols of this set. A substream on this set will be
	/// considered established once this protocol is open.
	///
	/// > **Note**: This field isn't present for the default set, as this is handled internally
	/// > by the networking code.
	pub notifications_protocol: ProtocolName,

	/// If the remote reports that it doesn't support the protocol indicated in the
	/// `notifications_protocol` field, then each of these fallback names will be tried one by
	/// one.
	///
	/// If a fallback is used, it will be reported in
	/// `sc_network::protocol::event::Event::NotificationStreamOpened::negotiated_fallback`
	pub fallback_names: Vec<ProtocolName>,

	/// Handshake of the protocol
	///
	/// NOTE: Currently custom handshakes are not fully supported. See issue #5685 for more
	/// details. This field is temporarily used to allow moving the hardcoded block announcement
	/// protocol out of `protocol.rs`.
	pub handshake: Option<NotificationHandshake>,

	/// Maximum allowed size of single notifications.
	pub max_notification_size: u64,

	/// Base configuration.
	pub set_config: SetConfig,
}

impl NonDefaultSetConfig {
	/// Creates a new [`NonDefaultSetConfig`]. Zero slots and accepts only reserved nodes.
	pub fn new(notifications_protocol: ProtocolName, max_notification_size: u64) -> Self {
		Self {
			notifications_protocol,
			max_notification_size,
			fallback_names: Vec::new(),
			handshake: None,
			set_config: SetConfig {
				in_peers: 0,
				out_peers: 0,
				reserved_nodes: Vec::new(),
				non_reserved_mode: NonReservedPeerMode::Deny,
			},
		}
	}

	/// Modifies the configuration to allow non-reserved nodes.
	pub fn allow_non_reserved(&mut self, in_peers: u32, out_peers: u32) {
		self.set_config.in_peers = in_peers;
		self.set_config.out_peers = out_peers;
		self.set_config.non_reserved_mode = NonReservedPeerMode::Accept;
	}

	/// Add a node to the list of reserved nodes.
	pub fn add_reserved(&mut self, peer: MultiaddrWithPeerId) {
		self.set_config.reserved_nodes.push(peer);
	}

	/// Add a list of protocol names used for backward compatibility.
	///
	/// See the explanations in [`NonDefaultSetConfig::fallback_names`].
	pub fn add_fallback_names(&mut self, fallback_names: Vec<ProtocolName>) {
		self.fallback_names.extend(fallback_names);
	}
}

/// Network service configuration.
#[derive(Clone, Debug)]
pub struct NetworkConfiguration {
	/// Directory path to store network-specific configuration. None means nothing will be saved.
	pub net_config_path: Option<PathBuf>,

	/// Multiaddresses to listen for incoming connections.
	pub listen_addresses: Vec<Multiaddr>,

	/// Multiaddresses to advertise. Detected automatically if empty.
	pub public_addresses: Vec<Multiaddr>,

	/// List of initial node addresses
	pub boot_nodes: Vec<MultiaddrWithPeerId>,

	/// The node key configuration, which determines the node's network identity keypair.
	pub node_key: NodeKeyConfig,

<<<<<<< HEAD
	/// The WebRTC configuration, which determines the node's WebRTC network identity.
	pub webrtc: WebRTCConfig,

	/// List of request-response protocols that the node supports.
	pub request_response_protocols: Vec<RequestResponseConfig>,
=======
>>>>>>> f47a84a3
	/// Configuration for the default set of nodes used for block syncing and transactions.
	pub default_peers_set: SetConfig,

	/// Number of substreams to reserve for full nodes for block syncing and transactions.
	/// Any other slot will be dedicated to light nodes.
	///
	/// This value is implicitly capped to `default_set.out_peers + default_set.in_peers`.
	pub default_peers_set_num_full: u32,

	/// Client identifier. Sent over the wire for debugging purposes.
	pub client_version: String,

	/// Name of the node. Sent over the wire for debugging purposes.
	pub node_name: String,

	/// Configuration for the transport layer.
	pub transport: TransportConfig,

	/// Maximum number of peers to ask the same blocks in parallel.
	pub max_parallel_downloads: u32,

	/// Maximum number of blocks per request.
	pub max_blocks_per_request: u32,

	/// Initial syncing mode.
	pub sync_mode: SyncMode,

	/// True if Kademlia random discovery should be enabled.
	///
	/// If true, the node will automatically randomly walk the DHT in order to find new peers.
	pub enable_dht_random_walk: bool,

	/// Should we insert non-global addresses into the DHT?
	pub allow_non_globals_in_dht: bool,

	/// Require iterative Kademlia DHT queries to use disjoint paths for increased resiliency in
	/// the presence of potentially adversarial nodes.
	pub kademlia_disjoint_query_paths: bool,

	/// Enable serving block data over IPFS bitswap.
	pub ipfs_server: bool,

	/// Size of Yamux receive window of all substreams. `None` for the default (256kiB).
	/// Any value less than 256kiB is invalid.
	///
	/// # Context
	///
	/// By design, notifications substreams on top of Yamux connections only allow up to `N` bytes
	/// to be transferred at a time, where `N` is the Yamux receive window size configurable here.
	/// This means, in practice, that every `N` bytes must be acknowledged by the receiver before
	/// the sender can send more data. The maximum bandwidth of each notifications substream is
	/// therefore `N / round_trip_time`.
	///
	/// It is recommended to leave this to `None`, and use a request-response protocol instead if
	/// a large amount of data must be transferred. The reason why the value is configurable is
	/// that some Substrate users mis-use notification protocols to send large amounts of data.
	/// As such, this option isn't designed to stay and will likely get removed in the future.
	///
	/// Note that configuring a value here isn't a modification of the Yamux protocol, but rather
	/// a modification of the way the implementation works. Different nodes with different
	/// configured values remain compatible with each other.
	pub yamux_window_size: Option<u32>,
}

impl NetworkConfiguration {
	/// Create new default configuration
	pub fn new<SN: Into<String>, SV: Into<String>>(
		node_name: SN,
		client_version: SV,
		node_key: NodeKeyConfig,
		webrtc: WebRTCConfig,
		net_config_path: Option<PathBuf>,
	) -> Self {
		let default_peers_set = SetConfig::default();
		Self {
			net_config_path,
			listen_addresses: Vec::new(),
			public_addresses: Vec::new(),
			boot_nodes: Vec::new(),
			node_key,
<<<<<<< HEAD
			webrtc,
			request_response_protocols: Vec::new(),
=======
>>>>>>> f47a84a3
			default_peers_set_num_full: default_peers_set.in_peers + default_peers_set.out_peers,
			default_peers_set,
			client_version: client_version.into(),
			node_name: node_name.into(),
			transport: TransportConfig::Normal { enable_mdns: false, allow_private_ip: true },
			max_parallel_downloads: 5,
			max_blocks_per_request: 64,
			sync_mode: SyncMode::Full,
			enable_dht_random_walk: true,
			allow_non_globals_in_dht: false,
			kademlia_disjoint_query_paths: false,
			yamux_window_size: None,
			ipfs_server: false,
		}
	}

	/// Create new default configuration for localhost-only connection with random port (useful for
	/// testing)
	pub fn new_local() -> NetworkConfiguration {
		let mut config = NetworkConfiguration::new(
			"test-node",
			"test-client",
			Default::default(),
			WebRTCConfig::Ephemeral,
			None,
		);

		config.listen_addresses =
			vec![iter::once(multiaddr::Protocol::Ip4(Ipv4Addr::new(127, 0, 0, 1)))
				.chain(iter::once(multiaddr::Protocol::Tcp(0)))
				.collect()];

		config.allow_non_globals_in_dht = true;
		config
	}

	/// Create new default configuration for localhost-only connection with random port (useful for
	/// testing)
	pub fn new_memory() -> NetworkConfiguration {
		let mut config = NetworkConfiguration::new(
			"test-node",
			"test-client",
			Default::default(),
			WebRTCConfig::Ephemeral,
			None,
		);

		config.listen_addresses =
			vec![iter::once(multiaddr::Protocol::Ip4(Ipv4Addr::new(127, 0, 0, 1)))
				.chain(iter::once(multiaddr::Protocol::Tcp(0)))
				.collect()];

		config.allow_non_globals_in_dht = true;
		config
	}
}

/// Network initialization parameters.
pub struct Params<Block: BlockT> {
	/// Assigned role for our node (full, light, ...).
	pub role: Role,

	/// How to spawn background tasks.
	pub executor: Box<dyn Fn(Pin<Box<dyn Future<Output = ()> + Send>>) + Send>,

	/// Network layer configuration.
	pub network_config: FullNetworkConfiguration,

	/// Legacy name of the protocol to use on the wire. Should be different for each chain.
	pub protocol_id: ProtocolId,

	/// Genesis hash of the chain
	pub genesis_hash: Block::Hash,

	/// Fork ID to distinguish protocols of different hard forks. Part of the standard protocol
	/// name on the wire.
	pub fork_id: Option<String>,

	/// Registry for recording prometheus metrics to.
	pub metrics_registry: Option<Registry>,

	/// Block announce protocol configuration
	pub block_announce_config: NonDefaultSetConfig,

	/// TX channel for direct communication with `SyncingEngine` and `Protocol`.
	pub tx: TracingUnboundedSender<crate::event::SyncEvent<Block>>,
}

/// Full network configuration.
pub struct FullNetworkConfiguration {
	/// Installed notification protocols.
	pub(crate) notification_protocols: Vec<NonDefaultSetConfig>,

	/// List of request-response protocols that the node supports.
	pub(crate) request_response_protocols: Vec<RequestResponseConfig>,

	/// Network configuration.
	pub network_config: NetworkConfiguration,
}

impl FullNetworkConfiguration {
	/// Create new [`FullNetworkConfiguration`].
	pub fn new(network_config: &NetworkConfiguration) -> Self {
		Self {
			notification_protocols: Vec::new(),
			request_response_protocols: Vec::new(),
			network_config: network_config.clone(),
		}
	}

	/// Add a notification protocol.
	pub fn add_notification_protocol(&mut self, config: NonDefaultSetConfig) {
		self.notification_protocols.push(config);
	}

	/// Get reference to installed notification protocols.
	pub fn notification_protocols(&self) -> &Vec<NonDefaultSetConfig> {
		&self.notification_protocols
	}

	/// Add a request-response protocol.
	pub fn add_request_response_protocol(&mut self, config: RequestResponseConfig) {
		self.request_response_protocols.push(config);
	}
}

#[cfg(test)]
mod tests {
	use super::*;
	use tempfile::TempDir;

	fn tempdir_with_prefix(prefix: &str) -> TempDir {
		tempfile::Builder::new().prefix(prefix).tempdir().unwrap()
	}

	fn secret_bytes(kp: Keypair) -> Vec<u8> {
		kp.try_into_ed25519()
			.expect("ed25519 keypair")
			.secret()
			.as_ref()
			.iter()
			.cloned()
			.collect()
	}

	#[test]
	fn test_secret_file() {
		let tmp = tempdir_with_prefix("x");
		std::fs::remove_dir(tmp.path()).unwrap(); // should be recreated
		let file = tmp.path().join("x").to_path_buf();
		let kp1 = NodeKeyConfig::Ed25519(Secret::File(file.clone())).into_keypair().unwrap();
		let kp2 = NodeKeyConfig::Ed25519(Secret::File(file.clone())).into_keypair().unwrap();
		assert!(file.is_file() && secret_bytes(kp1) == secret_bytes(kp2))
	}

	#[test]
	fn test_secret_input() {
		let sk = ed25519::SecretKey::generate();
		let kp1 = NodeKeyConfig::Ed25519(Secret::Input(sk.clone())).into_keypair().unwrap();
		let kp2 = NodeKeyConfig::Ed25519(Secret::Input(sk)).into_keypair().unwrap();
		assert!(secret_bytes(kp1) == secret_bytes(kp2));
	}

	#[test]
	fn test_secret_new() {
		let kp1 = NodeKeyConfig::Ed25519(Secret::New).into_keypair().unwrap();
		let kp2 = NodeKeyConfig::Ed25519(Secret::New).into_keypair().unwrap();
		assert!(secret_bytes(kp1) != secret_bytes(kp2));
	}

	#[test]
	fn test_webrtc_certificate() {
		// FILE
		let tmp = tempdir_with_prefix("x");
		std::fs::remove_dir(tmp.path()).unwrap(); // should be recreated
		let file = tmp.path().join("x").to_path_buf();
		let kp1 = WebRTCConfig::File(file.clone()).into_certificate().unwrap();
		let kp2 = WebRTCConfig::File(file.clone()).into_certificate().unwrap();
		assert!(file.is_file() && kp1 == kp2);

		// RAW
		let kp3 = WebRTCConfig::Raw(
			r###"-----BEGIN EXPIRES-----
APfhng8AAAA=
-----END EXPIRES-----

-----BEGIN PRIVATE_KEY-----
MIGHAgEAMBMGByqGSM49AgEGCCqGSM49AwEHBG0wawIBAQQgAHN+P9h0e5/x1BCI
tjdkcOdtE11W75ofH/TPsF2YZFqhRANCAARgOEae+O4ipT4YRRXCHmcPCAIAy1Mb
bc6Uma8Jh84l8tOpLXjou7yNCWikYJm5ivsp/Xk7QJihHRy7RZ8gRm3w
-----END PRIVATE_KEY-----

-----BEGIN CERTIFICATE-----
MIIBWDCB/6ADAgECAggJoEeRUy4SuTAKBggqhkjOPQQDAjAhMR8wHQYDVQQDDBZy
Y2dlbiBzZWxmIHNpZ25lZCBjZXJ0MCAXDTc1MDEwMTAwMDAwMFoYDzQwOTYwMTAx
MDAwMDAwWjAhMR8wHQYDVQQDDBZyY2dlbiBzZWxmIHNpZ25lZCBjZXJ0MFkwEwYH
KoZIzj0CAQYIKoZIzj0DAQcDQgAEYDhGnvjuIqU+GEUVwh5nDwgCAMtTG23OlJmv
CYfOJfLTqS146Lu8jQlopGCZuYr7Kf15O0CYoR0cu0WfIEZt8KMfMB0wGwYDVR0R
BBQwEoIQZ253OENrdzNUQldYd0hpeTAKBggqhkjOPQQDAgNIADBFAiEA6V9CVtrY
wTRg0MLgEsoa1XbaFl19LHF1+ntC6qMMuhQCIHmPielTT43H+0PbhZ45rkp3BwH/
gLpdut2sEugx/NhJ
-----END CERTIFICATE-----
"###
			.to_string(),
		)
		.into_certificate()
		.unwrap();
		let kp4 = WebRTCConfig::Raw(
			r###"-----BEGIN EXPIRES-----
APfhng8AAAA=
-----END EXPIRES-----

-----BEGIN PRIVATE_KEY-----
MIGHAgEAMBMGByqGSM49AgEGCCqGSM49AwEHBG0wawIBAQQgAHN+P9h0e5/x1BCI
tjdkcOdtE11W75ofH/TPsF2YZFqhRANCAARgOEae+O4ipT4YRRXCHmcPCAIAy1Mb
bc6Uma8Jh84l8tOpLXjou7yNCWikYJm5ivsp/Xk7QJihHRy7RZ8gRm3w
-----END PRIVATE_KEY-----

-----BEGIN CERTIFICATE-----
MIIBWDCB/6ADAgECAggJoEeRUy4SuTAKBggqhkjOPQQDAjAhMR8wHQYDVQQDDBZy
Y2dlbiBzZWxmIHNpZ25lZCBjZXJ0MCAXDTc1MDEwMTAwMDAwMFoYDzQwOTYwMTAx
MDAwMDAwWjAhMR8wHQYDVQQDDBZyY2dlbiBzZWxmIHNpZ25lZCBjZXJ0MFkwEwYH
KoZIzj0CAQYIKoZIzj0DAQcDQgAEYDhGnvjuIqU+GEUVwh5nDwgCAMtTG23OlJmv
CYfOJfLTqS146Lu8jQlopGCZuYr7Kf15O0CYoR0cu0WfIEZt8KMfMB0wGwYDVR0R
BBQwEoIQZ253OENrdzNUQldYd0hpeTAKBggqhkjOPQQDAgNIADBFAiEA6V9CVtrY
wTRg0MLgEsoa1XbaFl19LHF1+ntC6qMMuhQCIHmPielTT43H+0PbhZ45rkp3BwH/
gLpdut2sEugx/NhJ
-----END CERTIFICATE-----
"###
			.to_string(),
		)
		.into_certificate()
		.unwrap();
		assert!(kp3 == kp4);

		// EPHEMERAL
		let kp5 = WebRTCConfig::Ephemeral.into_certificate().unwrap();
		let kp6 = WebRTCConfig::Ephemeral.into_certificate().unwrap();
		assert!(kp5 != kp6);
	}
}<|MERGE_RESOLUTION|>--- conflicted
+++ resolved
@@ -29,16 +29,12 @@
 	types::ProtocolName,
 };
 
-pub use libp2p::{identity::Keypair, multiaddr, Multiaddr, PeerId};
-
-use codec::Encode;
-<<<<<<< HEAD
-use libp2p::{
+pub use libp2p::{
 	identity::Keypair, multiaddr, webrtc::tokio::certificate::Certificate as WebRTCCertificate,
 	Multiaddr, PeerId,
 };
-=======
->>>>>>> f47a84a3
+
+use codec::Encode;
 use prometheus_endpoint::Registry;
 use zeroize::Zeroize;
 
@@ -639,14 +635,9 @@
 	/// The node key configuration, which determines the node's network identity keypair.
 	pub node_key: NodeKeyConfig,
 
-<<<<<<< HEAD
 	/// The WebRTC configuration, which determines the node's WebRTC network identity.
 	pub webrtc: WebRTCConfig,
 
-	/// List of request-response protocols that the node supports.
-	pub request_response_protocols: Vec<RequestResponseConfig>,
-=======
->>>>>>> f47a84a3
 	/// Configuration for the default set of nodes used for block syncing and transactions.
 	pub default_peers_set: SetConfig,
 
@@ -727,11 +718,7 @@
 			public_addresses: Vec::new(),
 			boot_nodes: Vec::new(),
 			node_key,
-<<<<<<< HEAD
 			webrtc,
-			request_response_protocols: Vec::new(),
-=======
->>>>>>> f47a84a3
 			default_peers_set_num_full: default_peers_set.in_peers + default_peers_set.out_peers,
 			default_peers_set,
 			client_version: client_version.into(),
