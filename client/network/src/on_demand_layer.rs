--- conflicted
+++ resolved
@@ -16,25 +16,16 @@
 
 //! On-demand requests service.
 
-<<<<<<< HEAD
-use crate::protocol::light_dispatch::RequestData;
-use std::{collections::HashMap, pin::Pin, sync::Arc, task::Context, task::Poll};
-use futures::{prelude::*, channel::oneshot};
-=======
 use crate::protocol::light_client_handler;
 
-use futures::{channel::mpsc, channel::oneshot, prelude::*};
->>>>>>> 41ded051
+use futures::{channel::oneshot, prelude::*};
 use parking_lot::Mutex;
 use sc_client_api::{
 	FetchChecker, Fetcher, RemoteBodyRequest, RemoteCallRequest, RemoteChangesRequest,
 	RemoteHeaderRequest, RemoteReadChildRequest, RemoteReadRequest, StorageProof, ChangesProof,
 };
-<<<<<<< HEAD
 use sp_utils::mpsc::{tracing_unbounded, TracingUnboundedReceiver, TracingUnboundedSender};
-=======
 use sp_blockchain::Error as ClientError;
->>>>>>> 41ded051
 use sp_runtime::traits::{Block as BlockT, Header as HeaderT, NumberFor};
 use std::{collections::HashMap, pin::Pin, sync::Arc, task::Context, task::Poll};
 
@@ -52,16 +43,10 @@
 	/// Note that a better alternative would be to use a MPMC queue here, and add a `poll` method
 	/// from the `OnDemand`. However there exists no popular implementation of MPMC channels in
 	/// asynchronous Rust at the moment
-<<<<<<< HEAD
-	requests_queue: Mutex<Option<TracingUnboundedReceiver<RequestData<B>>>>,
+	requests_queue: Mutex<Option<TracingUnboundedReceiver<light_client_handler::Request<B>>>>,
 
 	/// Sending side of `requests_queue`.
-	requests_send: TracingUnboundedSender<RequestData<B>>,
-=======
-	requests_queue: Mutex<Option<mpsc::UnboundedReceiver<light_client_handler::Request<B>>>>,
-
-	/// Sending side of `requests_queue`.
-	requests_send: mpsc::UnboundedSender<light_client_handler::Request<B>>,
+	requests_send: TracingUnboundedSender<light_client_handler::Request<B>>,
 }
 
 /// Dummy implementation of `FetchChecker` that always assumes that responses are bad.
@@ -120,7 +105,6 @@
 	) -> Result<Vec<Block::Extrinsic>, ClientError> {
 		Err(ClientError::Msg("AlwaysBadChecker".into()))
 	}
->>>>>>> 41ded051
 }
 
 impl<B: BlockT> OnDemand<B>
@@ -151,13 +135,9 @@
 	///
 	/// If this function returns `None`, that means that the receiver has already been extracted in
 	/// the past, and therefore that something already handles the requests.
-<<<<<<< HEAD
-	pub(crate) fn extract_receiver(&self) -> Option<TracingUnboundedReceiver<RequestData<B>>> {
-=======
-	pub(crate) fn extract_receiver(
-		&self,
-	) -> Option<mpsc::UnboundedReceiver<light_client_handler::Request<B>>> {
->>>>>>> 41ded051
+	pub(crate) fn extract_receiver(&self)
+		-> Option<TracingUnboundedReceiver<light_client_handler::Request<B>>>
+	{
 		self.requests_queue.lock().take()
 	}
 }
