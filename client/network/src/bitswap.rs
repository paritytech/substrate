// Copyright 2021 Parity Technologies (UK) Ltd.
// This file is part of Substrate.

// Substrate is free software: you can redistribute it and/or modify
// it under the terms of the GNU General Public License as published by
// the Free Software Foundation, either version 3 of the License, or
// (at your option) any later version.

// Substrate is distributed in the hope that it will be useful,
// but WITHOUT ANY WARRANTY; without even the implied warranty of
// MERCHANTABILITY or FITNESS FOR A PARTICULAR PURPOSE.  See the
// GNU General Public License for more details.

// You should have received a copy of the GNU General Public License
// along with Substrate.  If not, see <http://www.gnu.org/licenses/>.

//! Bitswap server for substrate.
//!
//! Allows querying transactions by hash over standard bitswap protocol
//! Only supports bitswap 1.2.0.
//! CID is expected to reference 256-bit Blake2b transaction hash.

use crate::schema::bitswap::{
	message::{wantlist::WantType, Block as MessageBlock, BlockPresence, BlockPresenceType},
	Message as BitswapMessage,
};
use cid::Version;
use core::pin::Pin;
use futures::{
	io::{AsyncRead, AsyncWrite},
	Future,
};
use libp2p::{
	core::{
		connection::ConnectionId, upgrade, InboundUpgrade, Multiaddr, OutboundUpgrade, PeerId,
		UpgradeInfo,
	},
	swarm::{
		NetworkBehaviour, NetworkBehaviourAction, NotifyHandler, OneShotHandler, PollParameters,
	},
};
use log::{debug, error, trace};
use prost::Message;
use sc_client_api::BlockBackend;
use sp_runtime::traits::Block as BlockT;
use std::{
	collections::VecDeque,
	io,
	marker::PhantomData,
	sync::Arc,
	task::{Context, Poll},
};
use unsigned_varint::encode as varint_encode;

const LOG_TARGET: &str = "bitswap";

// Undocumented, but according to JS the bitswap messages have a max size of 512*1024 bytes
// https://github.com/ipfs/js-ipfs-bitswap/blob/
// d8f80408aadab94c962f6b88f343eb9f39fa0fcc/src/decision-engine/index.js#L16
// We set it to the same value as max substrate protocol message
const MAX_PACKET_SIZE: usize = 16 * 1024 * 1024;

// Max number of queued responses before denying requests.
const MAX_RESPONSE_QUEUE: usize = 20;
// Max number of blocks per wantlist
const MAX_WANTED_BLOCKS: usize = 16;

const PROTOCOL_NAME: &'static [u8] = b"/ipfs/bitswap/1.2.0";

type FutureResult<T, E> = Pin<Box<dyn Future<Output = Result<T, E>> + Send>>;

/// Bitswap protocol config
#[derive(Clone, Copy, Debug, Default)]
pub struct BitswapConfig;

impl UpgradeInfo for BitswapConfig {
	type Info = &'static [u8];
	type InfoIter = std::iter::Once<Self::Info>;

	fn protocol_info(&self) -> Self::InfoIter {
		std::iter::once(PROTOCOL_NAME)
	}
}

impl<TSocket> InboundUpgrade<TSocket> for BitswapConfig
where
	TSocket: AsyncRead + AsyncWrite + Send + Unpin + 'static,
{
	type Output = BitswapMessage;
	type Error = BitswapError;
	type Future = FutureResult<Self::Output, Self::Error>;

	fn upgrade_inbound(self, mut socket: TSocket, _info: Self::Info) -> Self::Future {
		Box::pin(async move {
			let packet = upgrade::read_length_prefixed(&mut socket, MAX_PACKET_SIZE).await?;
			let message: BitswapMessage = Message::decode(packet.as_slice())?;
			Ok(message)
		})
	}
}

impl UpgradeInfo for BitswapMessage {
	type Info = &'static [u8];
	type InfoIter = std::iter::Once<Self::Info>;

	fn protocol_info(&self) -> Self::InfoIter {
		std::iter::once(PROTOCOL_NAME)
	}
}

impl<TSocket> OutboundUpgrade<TSocket> for BitswapMessage
where
	TSocket: AsyncRead + AsyncWrite + Send + Unpin + 'static,
{
	type Output = ();
	type Error = io::Error;
	type Future = FutureResult<Self::Output, Self::Error>;

	fn upgrade_outbound(self, mut socket: TSocket, _info: Self::Info) -> Self::Future {
		Box::pin(async move {
			let mut data = Vec::with_capacity(self.encoded_len());
			self.encode(&mut data)?;
			upgrade::write_length_prefixed(&mut socket, data).await
		})
	}
}

/// Internal protocol handler event.
#[derive(Debug)]
pub enum HandlerEvent {
	/// We received a `BitswapMessage` from a remote.
	Request(BitswapMessage),
	/// We successfully sent a `BitswapMessage`.
	ResponseSent,
}

impl From<BitswapMessage> for HandlerEvent {
	fn from(message: BitswapMessage) -> Self {
		Self::Request(message)
	}
}

impl From<()> for HandlerEvent {
	fn from(_: ()) -> Self {
		Self::ResponseSent
	}
}

/// Prefix represents all metadata of a CID, without the actual content.
#[derive(PartialEq, Eq, Clone, Debug)]
struct Prefix {
	/// The version of CID.
	pub version: Version,
	/// The codec of CID.
	pub codec: u64,
	/// The multihash type of CID.
	pub mh_type: u64,
	/// The multihash length of CID.
	pub mh_len: u8,
}

impl Prefix {
	/// Convert the prefix to encoded bytes.
	pub fn to_bytes(&self) -> Vec<u8> {
		let mut res = Vec::with_capacity(4);
		let mut buf = varint_encode::u64_buffer();
		let version = varint_encode::u64(self.version.into(), &mut buf);
		res.extend_from_slice(version);
		let mut buf = varint_encode::u64_buffer();
		let codec = varint_encode::u64(self.codec.into(), &mut buf);
		res.extend_from_slice(codec);
		let mut buf = varint_encode::u64_buffer();
		let mh_type = varint_encode::u64(self.mh_type.into(), &mut buf);
		res.extend_from_slice(mh_type);
		let mut buf = varint_encode::u64_buffer();
		let mh_len = varint_encode::u64(self.mh_len as u64, &mut buf);
		res.extend_from_slice(mh_len);
		res
	}
}

/// Network behaviour that handles sending and receiving IPFS blocks.
pub struct Bitswap<B, Client> {
	client: Arc<Client>,
	ready_blocks: VecDeque<(PeerId, BitswapMessage)>,
	_block: PhantomData<B>,
}

impl<B, Client> Bitswap<B, Client> {
	/// Create a new instance of the bitswap protocol handler.
	pub fn new(client: Arc<Client>) -> Self {
		Self { client, ready_blocks: Default::default(), _block: PhantomData::default() }
	}
}

<<<<<<< HEAD
impl<B, Client> NetworkBehaviour for Bitswap<B, Client>
where
	B: BlockT,
	Client: BlockBackend<B> + Send + Sync + 'static,
{
	type ProtocolsHandler = OneShotHandler<BitswapConfig, BitswapMessage, HandlerEvent>;
=======
impl<B: BlockT> NetworkBehaviour for Bitswap<B> {
	type ConnectionHandler = OneShotHandler<BitswapConfig, BitswapMessage, HandlerEvent>;
>>>>>>> 95067ccc
	type OutEvent = void::Void;

	fn new_handler(&mut self) -> Self::ConnectionHandler {
		Default::default()
	}

	fn addresses_of_peer(&mut self, _peer: &PeerId) -> Vec<Multiaddr> {
		Vec::new()
	}

	fn inject_event(&mut self, peer: PeerId, _connection: ConnectionId, message: HandlerEvent) {
		let request = match message {
			HandlerEvent::ResponseSent => return,
			HandlerEvent::Request(msg) => msg,
		};
		trace!(target: LOG_TARGET, "Received request: {:?} from {}", request, peer);
		if self.ready_blocks.len() > MAX_RESPONSE_QUEUE {
			debug!(target: LOG_TARGET, "Ignored request: queue is full");
			return
		}
		let mut response = BitswapMessage {
			wantlist: None,
			blocks: Default::default(),
			payload: Default::default(),
			block_presences: Default::default(),
			pending_bytes: 0,
		};
		let wantlist = match request.wantlist {
			Some(wantlist) => wantlist,
			None => {
				debug!(target: LOG_TARGET, "Unexpected bitswap message from {}", peer);
				return
			},
		};
		if wantlist.entries.len() > MAX_WANTED_BLOCKS {
			trace!(target: LOG_TARGET, "Ignored request: too many entries");
			return
		}
		for entry in wantlist.entries {
			let cid = match cid::Cid::read_bytes(entry.block.as_slice()) {
				Ok(cid) => cid,
				Err(e) => {
					trace!(target: LOG_TARGET, "Bad CID {:?}: {:?}", entry.block, e);
					continue
				},
			};
			if cid.version() != cid::Version::V1 ||
				cid.hash().code() != u64::from(cid::multihash::Code::Blake2b256) ||
				cid.hash().size() != 32
			{
				debug!(target: LOG_TARGET, "Ignoring unsupported CID {}: {}", peer, cid);
				continue
			}
			let mut hash = B::Hash::default();
			hash.as_mut().copy_from_slice(&cid.hash().digest()[0..32]);
			let transaction = match self.client.indexed_transaction(&hash) {
				Ok(ex) => ex,
				Err(e) => {
					error!(target: LOG_TARGET, "Error retrieving transaction {}: {}", hash, e);
					None
				},
			};
			match transaction {
				Some(transaction) => {
					trace!(target: LOG_TARGET, "Found CID {:?}, hash {:?}", cid, hash);
					if entry.want_type == WantType::Block as i32 {
						let prefix = Prefix {
							version: cid.version(),
							codec: cid.codec(),
							mh_type: cid.hash().code(),
							mh_len: cid.hash().size(),
						};
						response
							.payload
							.push(MessageBlock { prefix: prefix.to_bytes(), data: transaction });
					} else {
						response.block_presences.push(BlockPresence {
							r#type: BlockPresenceType::Have as i32,
							cid: cid.to_bytes(),
						});
					}
				},
				None => {
					trace!(target: LOG_TARGET, "Missing CID {:?}, hash {:?}", cid, hash);
					if entry.send_dont_have {
						response.block_presences.push(BlockPresence {
							r#type: BlockPresenceType::DontHave as i32,
							cid: cid.to_bytes(),
						});
					}
				},
			}
		}
		trace!(target: LOG_TARGET, "Response: {:?}", response);
		self.ready_blocks.push_back((peer, response));
	}

	fn poll(
		&mut self,
		_ctx: &mut Context,
		_: &mut impl PollParameters,
	) -> Poll<NetworkBehaviourAction<Self::OutEvent, Self::ConnectionHandler>> {
		if let Some((peer_id, message)) = self.ready_blocks.pop_front() {
			return Poll::Ready(NetworkBehaviourAction::NotifyHandler {
				peer_id,
				handler: NotifyHandler::Any,
				event: message,
			})
		}
		Poll::Pending
	}
}

/// Bitswap protocol error.
#[derive(Debug, thiserror::Error)]
pub enum BitswapError {
	/// Protobuf decoding error.
	#[error("Failed to decode request: {0}.")]
	DecodeProto(#[from] prost::DecodeError),

	/// Protobuf encoding error.
	#[error("Failed to encode response: {0}.")]
	EncodeProto(#[from] prost::EncodeError),

	/// Client backend error.
	#[error(transparent)]
	Client(#[from] sp_blockchain::Error),

	/// Error parsing CID
	#[error(transparent)]
	BadCid(#[from] cid::Error),

	/// Packet read error.
	#[error(transparent)]
	Read(#[from] io::Error),

	/// Error sending response.
	#[error("Failed to send response.")]
	SendResponse,
}<|MERGE_RESOLUTION|>--- conflicted
+++ resolved
@@ -193,17 +193,12 @@
 	}
 }
 
-<<<<<<< HEAD
 impl<B, Client> NetworkBehaviour for Bitswap<B, Client>
 where
 	B: BlockT,
 	Client: BlockBackend<B> + Send + Sync + 'static,
 {
-	type ProtocolsHandler = OneShotHandler<BitswapConfig, BitswapMessage, HandlerEvent>;
-=======
-impl<B: BlockT> NetworkBehaviour for Bitswap<B> {
 	type ConnectionHandler = OneShotHandler<BitswapConfig, BitswapMessage, HandlerEvent>;
->>>>>>> 95067ccc
 	type OutEvent = void::Void;
 
 	fn new_handler(&mut self) -> Self::ConnectionHandler {
