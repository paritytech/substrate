[package]
description = "Substrate network protocol"
name = "sc-network"
version = "0.10.0-dev"
license = "GPL-3.0-or-later WITH Classpath-exception-2.0"
authors = ["Parity Technologies <admin@parity.io>"]
edition = "2021"
homepage = "https://substrate.io"
repository = "https://github.com/paritytech/substrate/"
documentation = "https://docs.rs/sc-network"
readme = "README.md"

[package.metadata.docs.rs]
targets = ["x86_64-unknown-linux-gnu"]

[dependencies]
array-bytes = "4.1"
async-channel = "1.8.0"
async-trait = "0.1"
asynchronous-codec = "0.6"
bytes = "1"
codec = { package = "parity-scale-codec", version = "3.2.2", features = ["derive"] }
either = "1.5.3"
fnv = "1.0.6"
futures = "0.3.21"
futures-timer = "3.0.2"
ip_network = "0.4.1"
<<<<<<< HEAD
libp2p = { version = "0.51.1", features = ["dns", "identify", "kad", "macros", "mdns", "mplex", "noise", "ping", "tcp",  "tokio", "yamux", "websocket", "request-response"] }
libp2p-identity = { version = "0.1.0", features = ["ed25519", "peerid"] }
=======
libp2p = { version = "0.50.0", features = ["dns", "identify", "kad", "macros", "mdns", "mplex", "noise", "ping", "tcp",  "tokio", "yamux", "websocket"] }
linked_hash_set = "0.1.3"
>>>>>>> a9e85ae5
log = "0.4.17"
lru = "0.8.1"
mockall = "0.11.3"
parking_lot = "0.12.1"
pin-project = "1.0.12"
rand = "0.8.5"
serde = { version = "1.0.136", features = ["derive"] }
serde_json = "1.0.85"
smallvec = "1.8.0"
thiserror = "1.0"
unsigned-varint = { version = "0.7.1", features = ["futures", "asynchronous_codec"] }
zeroize = "1.4.3"
prometheus-endpoint = { package = "substrate-prometheus-endpoint", version = "0.10.0-dev", path = "../../utils/prometheus" }
sc-block-builder = { version = "0.10.0-dev", path = "../block-builder" }
sc-client-api = { version = "4.0.0-dev", path = "../api" }
sc-consensus = { version = "0.10.0-dev", path = "../consensus/common" }
sc-network-common = { version = "0.10.0-dev", path = "./common" }
sc-peerset = { version = "4.0.0-dev", path = "../peerset" }
sc-utils = { version = "4.0.0-dev", path = "../utils" }
sp-arithmetic = { version = "6.0.0", path = "../../primitives/arithmetic" }
sp-blockchain = { version = "4.0.0-dev", path = "../../primitives/blockchain" }
sp-consensus = { version = "0.10.0-dev", path = "../../primitives/consensus/common" }
sp-core = { version = "7.0.0", path = "../../primitives/core" }
sp-runtime = { version = "7.0.0", path = "../../primitives/runtime" }

[dev-dependencies]
assert_matches = "1.3"
multistream-select = "0.12.1"
rand = "0.8.5"
tempfile = "3.1.0"
tokio = { version = "1.22.0", features = ["macros"] }
tokio-util = { version = "0.7.4", features = ["compat"] }
tokio-test = "0.4.2"
sc-network-light = { version = "0.10.0-dev", path = "./light" }
sc-network-sync = { version = "0.10.0-dev", path = "./sync" }
sp-test-primitives = { version = "2.0.0", path = "../../primitives/test-primitives" }
sp-tracing = { version = "6.0.0", path = "../../primitives/tracing" }
substrate-test-runtime = { version = "2.0.0", path = "../../test-utils/runtime" }
substrate-test-runtime-client = { version = "2.0.0", path = "../../test-utils/runtime/client" }

[features]
default = []<|MERGE_RESOLUTION|>--- conflicted
+++ resolved
@@ -25,13 +25,9 @@
 futures = "0.3.21"
 futures-timer = "3.0.2"
 ip_network = "0.4.1"
-<<<<<<< HEAD
 libp2p = { version = "0.51.1", features = ["dns", "identify", "kad", "macros", "mdns", "mplex", "noise", "ping", "tcp",  "tokio", "yamux", "websocket", "request-response"] }
 libp2p-identity = { version = "0.1.0", features = ["ed25519", "peerid"] }
-=======
-libp2p = { version = "0.50.0", features = ["dns", "identify", "kad", "macros", "mdns", "mplex", "noise", "ping", "tcp",  "tokio", "yamux", "websocket"] }
 linked_hash_set = "0.1.3"
->>>>>>> a9e85ae5
 log = "0.4.17"
 lru = "0.8.1"
 mockall = "0.11.3"
