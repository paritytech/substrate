[package]
description = "Substrate network protocol"
name = "sc-network"
version = "0.8.0"
license = "GPL-3.0"
authors = ["Parity Technologies <admin@parity.io>"]
edition = "2018"

[dependencies]
bitflags = "1.2.0"
bytes = "0.5.0"
codec = { package = "parity-scale-codec", version = "1.0.0", features = ["derive"] }
derive_more = "0.99.2"
either = "1.5.3"
erased-serde = "0.3.9"
fnv = "1.0.6"
fork-tree = { version = "2.0.0", path = "../../utils/fork-tree" }
futures = "0.3.1"
futures_codec = "0.3.3"
<<<<<<< HEAD
futures-timer = "3.0.1"
wasm-timer = "0.2"
=======
futures-timer = "0.4.0"
libp2p = { version = "0.15.0", default-features = false, features = ["libp2p-websocket"] }
>>>>>>> 85b65a38
linked-hash-map = "0.5.2"
linked_hash_set = "0.1.3"
log = "0.4.8"
lru = "0.4.0"
parking_lot = "0.9.0"
rand = "0.7.2"
rustc-hex = "2.0.1"
sc-block-builder = { version = "0.8", path = "../block-builder" }
sc-client = { version = "0.8", path = "../" }
sc-client-api = { version = "2.0.0", path = "../api" }
sc-peerset = { version = "2.0.0", path = "../peerset" }
serde = { version = "1.0.101", features = ["derive"] }
serde_json = "1.0.41"
slog = { version = "2.5.2", features = ["nested-values"] }
slog_derive = "0.2.0"
smallvec = "0.6.10"
sp-arithmetic = { version = "2.0.0", path = "../../primitives/arithmetic" }
sp-blockchain = { version = "2.0.0", path = "../../primitives/blockchain" }
sp-consensus = { version = "0.8", path = "../../primitives/consensus/common" }
sp-consensus-babe = { version = "0.8", path = "../../primitives/consensus/babe" }
sp-core = { version = "2.0.0", path = "../../primitives/core" }
sp-keyring = { version = "2.0.0", optional = true, path = "../../primitives/keyring" }
sp-runtime = { version = "2.0.0", path = "../../primitives/runtime" }
substrate-test-client = { version = "2.0.0", optional = true, path = "../../test-utils/client" }
substrate-test-runtime-client = { version = "2.0.0", optional = true, path = "../../test-utils/runtime/client" }
unsigned-varint = { version = "0.3.0", features = ["codec"] }
void = "1.0.2"
zeroize = "1.0.0"

[dev-dependencies]
env_logger = "0.7.0"
quickcheck = "0.9.0"
rand = "0.7.2"
sp-keyring = { version = "2.0.0", path = "../../primitives/keyring" }
sp-test-primitives = { version = "2.0.0", path = "../../primitives/test-primitives" }
tempfile = "3.1.0"

[features]
default = []
test-helpers = ["sp-keyring", "substrate-test-runtime-client"]<|MERGE_RESOLUTION|>--- conflicted
+++ resolved
@@ -17,13 +17,9 @@
 fork-tree = { version = "2.0.0", path = "../../utils/fork-tree" }
 futures = "0.3.1"
 futures_codec = "0.3.3"
-<<<<<<< HEAD
 futures-timer = "3.0.1"
 wasm-timer = "0.2"
-=======
-futures-timer = "0.4.0"
 libp2p = { version = "0.15.0", default-features = false, features = ["libp2p-websocket"] }
->>>>>>> 85b65a38
 linked-hash-map = "0.5.2"
 linked_hash_set = "0.1.3"
 log = "0.4.8"
