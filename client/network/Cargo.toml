--- conflicted
+++ resolved
@@ -34,10 +34,7 @@
 asynchronous-codec = "0.5"
 hex = "0.4.0"
 ip_network = "0.3.4"
-<<<<<<< HEAD
-=======
 linked-hash-map = "0.5.4"
->>>>>>> 09c016ba
 linked_hash_set = "0.1.3"
 lru = "0.6.5"
 log = "0.4.8"
