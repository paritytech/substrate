[package]
description = "Substrate network protocol"
name = "sc-network"
version = "0.10.0-dev"
license = "GPL-3.0-or-later WITH Classpath-exception-2.0"
authors = ["Parity Technologies <admin@parity.io>"]
edition = "2021"
homepage = "https://substrate.io"
repository = "https://github.com/paritytech/substrate/"
documentation = "https://docs.rs/sc-network"
readme = "README.md"

[package.metadata.docs.rs]
targets = ["x86_64-unknown-linux-gnu"]

[dependencies]
array-bytes = "4.1"
async-trait = "0.1"
<<<<<<< HEAD
asynchronous-codec = "0.6.1"
bitflags = "1.3.2"
=======
asynchronous-codec = "0.6"
backtrace = "0.3.67"
>>>>>>> 911f65be
bytes = "1"
codec = { package = "parity-scale-codec", version = "3.0.0", features = ["derive"] }
either = "1.5.3"
fnv = "1.0.6"
fork-tree = { version = "3.0.0", path = "../../utils/fork-tree" }
futures = "0.3.21"
futures-timer = "3.0.2"
ip_network = "0.4.1"
<<<<<<< HEAD
libp2p = { version = "0.50.0", features = ["async-std", "dns", "identify", "kad", "macros", "mdns", "mplex", "noise", "ping", "tcp", "tokio", "yamux", "webrtc", "websocket"] }
linked-hash-map = "0.5.4"
linked_hash_set = "0.1.3"
=======
libp2p = { version = "0.50.0", features = ["dns", "identify", "kad", "macros", "mdns", "mplex", "noise", "ping", "tcp",  "tokio", "yamux", "websocket"] }
>>>>>>> 911f65be
log = "0.4.17"
lru = "0.8.1"
parking_lot = "0.12.1"
pin-project = "1.0.12"
<<<<<<< HEAD
=======
rand = "0.8.5"
serde = { version = "1.0.136", features = ["derive"] }
serde_json = "1.0.85"
smallvec = "1.8.0"
thiserror = "1.0"
unsigned-varint = { version = "0.7.1", features = ["futures", "asynchronous_codec"] }
zeroize = "1.4.3"
>>>>>>> 911f65be
prometheus-endpoint = { package = "substrate-prometheus-endpoint", version = "0.10.0-dev", path = "../../utils/prometheus" }
prost = "0.11"
rand = "0.8"
sc-block-builder = { version = "0.10.0-dev", path = "../block-builder" }
sc-client-api = { version = "4.0.0-dev", path = "../api" }
sc-consensus = { version = "0.10.0-dev", path = "../consensus/common" }
sc-network-common = { version = "0.10.0-dev", path = "./common" }
sc-peerset = { version = "4.0.0-dev", path = "../peerset" }
sc-utils = { version = "4.0.0-dev", path = "../utils" }
serde = { version = "1.0.136", features = ["derive"] }
serde_json = "1.0.85"
smallvec = "1.8.0"
sp-arithmetic = { version = "6.0.0", path = "../../primitives/arithmetic" }
sp-blockchain = { version = "4.0.0-dev", path = "../../primitives/blockchain" }
sp-consensus = { version = "0.10.0-dev", path = "../../primitives/consensus/common" }
sp-core = { version = "7.0.0", path = "../../primitives/core" }
sp-runtime = { version = "7.0.0", path = "../../primitives/runtime" }
thiserror = "1.0"
unsigned-varint = { version = "0.7.1", features = ["futures", "asynchronous_codec"] }
zeroize = "1.4.3"

[dev-dependencies]
assert_matches = "1.3"
<<<<<<< HEAD
async-std = { version = "1.11.0", features = ["attributes"] }
=======
>>>>>>> 911f65be
tempfile = "3.1.0"
tokio = { version = "1.22.0", features = ["macros"] }
tokio-util = { version = "0.7.4", features = ["compat"] }
sc-network-light = { version = "0.10.0-dev", path = "./light" }
sc-network-sync = { version = "0.10.0-dev", path = "./sync" }
sp-test-primitives = { version = "2.0.0", path = "../../primitives/test-primitives" }
sp-tracing = { version = "6.0.0", path = "../../primitives/tracing" }
substrate-test-runtime = { version = "2.0.0", path = "../../test-utils/runtime" }
substrate-test-runtime-client = { version = "2.0.0", path = "../../test-utils/runtime/client" }

[features]
default = []<|MERGE_RESOLUTION|>--- conflicted
+++ resolved
@@ -16,34 +16,20 @@
 [dependencies]
 array-bytes = "4.1"
 async-trait = "0.1"
-<<<<<<< HEAD
-asynchronous-codec = "0.6.1"
-bitflags = "1.3.2"
-=======
 asynchronous-codec = "0.6"
 backtrace = "0.3.67"
->>>>>>> 911f65be
 bytes = "1"
 codec = { package = "parity-scale-codec", version = "3.0.0", features = ["derive"] }
 either = "1.5.3"
 fnv = "1.0.6"
-fork-tree = { version = "3.0.0", path = "../../utils/fork-tree" }
 futures = "0.3.21"
 futures-timer = "3.0.2"
 ip_network = "0.4.1"
-<<<<<<< HEAD
-libp2p = { version = "0.50.0", features = ["async-std", "dns", "identify", "kad", "macros", "mdns", "mplex", "noise", "ping", "tcp", "tokio", "yamux", "webrtc", "websocket"] }
-linked-hash-map = "0.5.4"
-linked_hash_set = "0.1.3"
-=======
-libp2p = { version = "0.50.0", features = ["dns", "identify", "kad", "macros", "mdns", "mplex", "noise", "ping", "tcp",  "tokio", "yamux", "websocket"] }
->>>>>>> 911f65be
+libp2p = { version = "0.50.0", features = ["dns", "identify", "kad", "macros", "mdns", "mplex", "noise", "ping", "tcp", "tokio", "yamux", "webrtc", "websocket"] }
 log = "0.4.17"
 lru = "0.8.1"
 parking_lot = "0.12.1"
 pin-project = "1.0.12"
-<<<<<<< HEAD
-=======
 rand = "0.8.5"
 serde = { version = "1.0.136", features = ["derive"] }
 serde_json = "1.0.85"
@@ -51,34 +37,21 @@
 thiserror = "1.0"
 unsigned-varint = { version = "0.7.1", features = ["futures", "asynchronous_codec"] }
 zeroize = "1.4.3"
->>>>>>> 911f65be
 prometheus-endpoint = { package = "substrate-prometheus-endpoint", version = "0.10.0-dev", path = "../../utils/prometheus" }
-prost = "0.11"
-rand = "0.8"
 sc-block-builder = { version = "0.10.0-dev", path = "../block-builder" }
 sc-client-api = { version = "4.0.0-dev", path = "../api" }
 sc-consensus = { version = "0.10.0-dev", path = "../consensus/common" }
 sc-network-common = { version = "0.10.0-dev", path = "./common" }
 sc-peerset = { version = "4.0.0-dev", path = "../peerset" }
 sc-utils = { version = "4.0.0-dev", path = "../utils" }
-serde = { version = "1.0.136", features = ["derive"] }
-serde_json = "1.0.85"
-smallvec = "1.8.0"
 sp-arithmetic = { version = "6.0.0", path = "../../primitives/arithmetic" }
 sp-blockchain = { version = "4.0.0-dev", path = "../../primitives/blockchain" }
 sp-consensus = { version = "0.10.0-dev", path = "../../primitives/consensus/common" }
 sp-core = { version = "7.0.0", path = "../../primitives/core" }
 sp-runtime = { version = "7.0.0", path = "../../primitives/runtime" }
-thiserror = "1.0"
-unsigned-varint = { version = "0.7.1", features = ["futures", "asynchronous_codec"] }
-zeroize = "1.4.3"
 
 [dev-dependencies]
 assert_matches = "1.3"
-<<<<<<< HEAD
-async-std = { version = "1.11.0", features = ["attributes"] }
-=======
->>>>>>> 911f65be
 tempfile = "3.1.0"
 tokio = { version = "1.22.0", features = ["macros"] }
 tokio-util = { version = "0.7.4", features = ["compat"] }
