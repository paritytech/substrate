--- conflicted
+++ resolved
@@ -63,22 +63,8 @@
     "asynchronous_codec",
 ] }
 void = "1.0.2"
-<<<<<<< HEAD
-wasm-timer = "0.2"
-zeroize = "1.2.0"
-
-[dependencies.libp2p]
-version = "0.39.1"
-
-[target.'cfg(target_os = "unknown")'.dependencies.libp2p]
-version = "0.39.1"
-default-features = false
-features = ["identify", "kad", "mdns", "mplex", "noise", "ping", "request-response", "tcp-async-io", "websocket", "yamux"]
-
-=======
 zeroize = "1.4.1"
 libp2p = "0.39.1"
->>>>>>> 57346f6b
 
 [dev-dependencies]
 assert_matches = "1.3"
