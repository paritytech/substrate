--- conflicted
+++ resolved
@@ -25,12 +25,8 @@
 futures = "0.3.21"
 futures-timer = "3.0.2"
 ip_network = "0.4.1"
-<<<<<<< HEAD
 libp2p = { version = "0.50.0", features = ["dns", "identify", "kad", "macros", "mdns", "mplex", "noise", "ping", "tcp", "tokio", "yamux", "webrtc", "websocket"] }
-=======
-libp2p = { version = "0.50.0", features = ["dns", "identify", "kad", "macros", "mdns", "mplex", "noise", "ping", "tcp",  "tokio", "yamux", "websocket"] }
-linked_hash_set = "0.1.3"
->>>>>>> aaa9a363
+linked_hash_set = "0.1.4"
 log = "0.4.17"
 lru = "0.8.1"
 mockall = "0.11.3"
