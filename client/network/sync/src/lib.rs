// This file is part of Substrate.

// Copyright (C) Parity Technologies (UK) Ltd.
// SPDX-License-Identifier: GPL-3.0-or-later WITH Classpath-exception-2.0

// This program is free software: you can redistribute it and/or modify
// it under the terms of the GNU General Public License as published by
// the Free Software Foundation, either version 3 of the License, or
// (at your option) any later version.

// This program is distributed in the hope that it will be useful,
// but WITHOUT ANY WARRANTY; without even the implied warranty of
// MERCHANTABILITY or FITNESS FOR A PARTICULAR PURPOSE. See the
// GNU General Public License for more details.

// You should have received a copy of the GNU General Public License
// along with this program. If not, see <https://www.gnu.org/licenses/>.

//! Contains the state of the chain synchronization process
//!
//! At any given point in time, a running node tries as much as possible to be at the head of the
//! chain. This module handles the logic of which blocks to request from remotes, and processing
//! responses. It yields blocks to check and potentially move to the database.
//!
//! # Usage
//!
//! The `ChainSync` struct maintains the state of the block requests. Whenever something happens on
//! the network, or whenever a block has been successfully verified, call the appropriate method in
//! order to update it.

use crate::{
	blocks::BlockCollection,
	schema::v1::{StateRequest, StateResponse},
	state::StateSync,
	warp::{WarpProofImportResult, WarpSync},
};

use codec::{Decode, DecodeAll, Encode};
use extra_requests::ExtraRequests;
use futures::{
	channel::oneshot, stream::FuturesUnordered, task::Poll, Future, FutureExt, StreamExt,
};
use libp2p::{request_response::OutboundFailure, PeerId};
use log::{debug, error, info, trace, warn};
use prost::Message;

use prometheus_endpoint::{register, Counter, PrometheusError, Registry, U64};
use sc_client_api::{BlockBackend, ProofProvider};
use sc_consensus::{
	import_queue::ImportQueueService, BlockImportError, BlockImportStatus, IncomingBlock,
};
use sc_network::{
	config::{
		NonDefaultSetConfig, NonReservedPeerMode, NotificationHandshake, ProtocolId, SetConfig,
	},
	request_responses::{IfDisconnected, RequestFailure},
	types::ProtocolName,
};
use sc_network_common::{
	role::Roles,
	sync::{
		message::{
			BlockAnnounce, BlockAnnouncesHandshake, BlockAttributes, BlockData, BlockRequest,
			BlockResponse, Direction, FromBlock,
		},
		warp::{EncodedProof, WarpProofRequest, WarpSyncParams, WarpSyncPhase, WarpSyncProgress},
		BadPeer, ChainSync as ChainSyncT, ImportResult, Metrics, OnBlockData, OnBlockJustification,
		OnStateData, OpaqueBlockRequest, OpaqueBlockResponse, OpaqueStateRequest,
		OpaqueStateResponse, PeerInfo, PeerRequest, PollBlockAnnounceValidation, SyncMode,
		SyncState, SyncStatus,
	},
};
use sp_arithmetic::traits::Saturating;
use sp_blockchain::{Error as ClientError, HeaderBackend, HeaderMetadata};
use sp_consensus::{
	block_validation::{BlockAnnounceValidator, Validation},
	BlockOrigin, BlockStatus,
};
use sp_runtime::{
	traits::{
		Block as BlockT, CheckedSub, Hash, HashFor, Header as HeaderT, NumberFor, One,
		SaturatedConversion, Zero,
	},
	EncodedJustification, Justifications,
};

use std::{
	collections::{hash_map::Entry, HashMap, HashSet},
	iter,
	ops::Range,
	pin::Pin,
	sync::Arc,
};

pub use service::chain_sync::SyncingService;

mod extra_requests;
mod schema;

pub mod block_request_handler;
pub mod blocks;
pub mod engine;
pub mod mock;
pub mod service;
pub mod state;
pub mod state_request_handler;
pub mod warp;
pub mod warp_request_handler;

<<<<<<< HEAD
/// Maximum blocks to request in a single packet.
const MAX_BLOCKS_TO_REQUEST: usize = 8;

=======
>>>>>>> 4b212829
/// Maximum blocks to store in the import queue.
const MAX_IMPORTING_BLOCKS: usize = 2048;

/// Maximum blocks to download ahead of any gap.
const MAX_DOWNLOAD_AHEAD: u32 = 2048;

/// Maximum blocks to look backwards. The gap is the difference between the highest block and the
/// common block of a node.
const MAX_BLOCKS_TO_LOOK_BACKWARDS: u32 = MAX_DOWNLOAD_AHEAD / 2;

/// Maximum number of concurrent block announce validations.
///
/// If the queue reaches the maximum, we drop any new block
/// announcements.
const MAX_CONCURRENT_BLOCK_ANNOUNCE_VALIDATIONS: usize = 256;

/// Maximum number of concurrent block announce validations per peer.
///
/// See [`MAX_CONCURRENT_BLOCK_ANNOUNCE_VALIDATIONS`] for more information.
const MAX_CONCURRENT_BLOCK_ANNOUNCE_VALIDATIONS_PER_PEER: usize = 4;

/// Pick the state to sync as the latest finalized number minus this.
const STATE_SYNC_FINALITY_THRESHOLD: u32 = 8;

/// We use a heuristic that with a high likelihood, by the time
/// `MAJOR_SYNC_BLOCKS` have been imported we'll be on the same
/// chain as (or at least closer to) the peer so we want to delay
/// the ancestor search to not waste time doing that when we are
/// so far behind.
const MAJOR_SYNC_BLOCKS: u8 = 5;

/// Number of peers that need to be connected before warp sync is started.
const MIN_PEERS_TO_START_WARP_SYNC: usize = 3;

/// Maximum allowed size for a block announce.
const MAX_BLOCK_ANNOUNCE_SIZE: u64 = 1024 * 1024;

/// Maximum blocks per response.
pub(crate) const MAX_BLOCKS_IN_RESPONSE: usize = 128;

mod rep {
	use sc_peerset::ReputationChange as Rep;
	/// Reputation change when a peer sent us a message that led to a
	/// database read error.
	pub const BLOCKCHAIN_READ_ERROR: Rep = Rep::new(-(1 << 16), "DB Error");

	/// Reputation change when a peer sent us a status message with a different
	/// genesis than us.
	pub const GENESIS_MISMATCH: Rep = Rep::new(i32::MIN, "Genesis mismatch");

	/// Reputation change for peers which send us a block with an incomplete header.
	pub const INCOMPLETE_HEADER: Rep = Rep::new(-(1 << 20), "Incomplete header");

	/// Reputation change for peers which send us a block which we fail to verify.
	pub const VERIFICATION_FAIL: Rep = Rep::new(-(1 << 29), "Block verification failed");

	/// Reputation change for peers which send us a known bad block.
	pub const BAD_BLOCK: Rep = Rep::new(-(1 << 29), "Bad block");

	/// Peer did not provide us with advertised block data.
	pub const NO_BLOCK: Rep = Rep::new(-(1 << 29), "No requested block data");

	/// Reputation change for peers which send us non-requested block data.
	pub const NOT_REQUESTED: Rep = Rep::new(-(1 << 29), "Not requested block data");

	/// Reputation change for peers which send us a block with bad justifications.
	pub const BAD_JUSTIFICATION: Rep = Rep::new(-(1 << 16), "Bad justification");

	/// Reputation change when a peer sent us invlid ancestry result.
	pub const UNKNOWN_ANCESTOR: Rep = Rep::new(-(1 << 16), "DB Error");

	/// Peer response data does not have requested bits.
	pub const BAD_RESPONSE: Rep = Rep::new(-(1 << 12), "Incomplete response");

	/// Reputation change when a peer doesn't respond in time to our messages.
	pub const TIMEOUT: Rep = Rep::new(-(1 << 10), "Request timeout");

	/// Peer is on unsupported protocol version.
	pub const BAD_PROTOCOL: Rep = Rep::new_fatal("Unsupported protocol");

	/// Reputation change when a peer refuses a request.
	pub const REFUSED: Rep = Rep::new(-(1 << 10), "Request refused");

	/// We received a message that failed to decode.
	pub const BAD_MESSAGE: Rep = Rep::new(-(1 << 12), "Bad message");
}

enum AllowedRequests {
	Some(HashSet<PeerId>),
	All,
}

impl AllowedRequests {
	fn add(&mut self, id: &PeerId) {
		if let Self::Some(ref mut set) = self {
			set.insert(*id);
		}
	}

	fn take(&mut self) -> Self {
		std::mem::take(self)
	}

	fn set_all(&mut self) {
		*self = Self::All;
	}

	fn contains(&self, id: &PeerId) -> bool {
		match self {
			Self::Some(set) => set.contains(id),
			Self::All => true,
		}
	}

	fn is_empty(&self) -> bool {
		match self {
			Self::Some(set) => set.is_empty(),
			Self::All => false,
		}
	}

	fn clear(&mut self) {
		std::mem::take(self);
	}
}

impl Default for AllowedRequests {
	fn default() -> Self {
		Self::Some(HashSet::default())
	}
}

struct SyncingMetrics {
	pub import_queue_blocks_submitted: Counter<U64>,
	pub import_queue_justifications_submitted: Counter<U64>,
}

impl SyncingMetrics {
	fn register(registry: &Registry) -> Result<Self, PrometheusError> {
		Ok(Self {
			import_queue_blocks_submitted: register(
				Counter::new(
					"substrate_sync_import_queue_blocks_submitted",
					"Number of blocks submitted to the import queue.",
				)?,
				registry,
			)?,
			import_queue_justifications_submitted: register(
				Counter::new(
					"substrate_sync_import_queue_justifications_submitted",
					"Number of justifications submitted to the import queue.",
				)?,
				registry,
			)?,
		})
	}
}

struct GapSync<B: BlockT> {
	blocks: BlockCollection<B>,
	best_queued_number: NumberFor<B>,
	target: NumberFor<B>,
}

type PendingResponse<B> = Pin<
	Box<
		dyn Future<
				Output = (
					PeerId,
					PeerRequest<B>,
					Result<Result<Vec<u8>, RequestFailure>, oneshot::Canceled>,
				),
			> + Send,
	>,
>;

/// The main data structure which contains all the state for a chains
/// active syncing strategy.
pub struct ChainSync<B: BlockT, Client> {
	/// Chain client.
	client: Arc<Client>,
	/// The active peers that we are using to sync and their PeerSync status
	peers: HashMap<PeerId, PeerSync<B>>,
	/// A `BlockCollection` of blocks that are being downloaded from peers
	blocks: BlockCollection<B>,
	/// The best block number in our queue of blocks to import
	best_queued_number: NumberFor<B>,
	/// The best block hash in our queue of blocks to import
	best_queued_hash: B::Hash,
	/// Current mode (full/light)
	mode: SyncMode,
	/// Any extra justification requests.
	extra_justifications: ExtraRequests<B>,
	/// A set of hashes of blocks that are being downloaded or have been
	/// downloaded and are queued for import.
	queue_blocks: HashSet<B::Hash>,
	/// Fork sync targets.
	fork_targets: HashMap<B::Hash, ForkTarget<B>>,
	/// A set of peers for which there might be potential block requests
	allowed_requests: AllowedRequests,
	/// A type to check incoming block announcements.
	block_announce_validator: Box<dyn BlockAnnounceValidator<B> + Send>,
	/// Maximum number of peers to ask the same blocks in parallel.
	max_parallel_downloads: u32,
	/// Maximum blocks per request.
	max_blocks_per_request: u32,
	/// Total number of downloaded blocks.
	downloaded_blocks: usize,
	/// All block announcement that are currently being validated.
	block_announce_validation:
		FuturesUnordered<Pin<Box<dyn Future<Output = PreValidateBlockAnnounce<B::Header>> + Send>>>,
	/// Stats per peer about the number of concurrent block announce validations.
	block_announce_validation_per_peer_stats: HashMap<PeerId, usize>,
	/// State sync in progress, if any.
	state_sync: Option<StateSync<B, Client>>,
	/// Warp sync in progress, if any.
	warp_sync: Option<WarpSync<B, Client>>,
	/// Warp sync params.
	///
	/// Will be `None` after `self.warp_sync` is `Some(_)`.
	warp_sync_params: Option<WarpSyncParams<B>>,
	/// Enable importing existing blocks. This is used used after the state download to
	/// catch up to the latest state while re-importing blocks.
	import_existing: bool,
	/// Gap download process.
	gap_sync: Option<GapSync<B>>,
	/// Handle for communicating with `NetworkService`
	network_service: service::network::NetworkServiceHandle,
	/// Protocol name used for block announcements
	block_announce_protocol_name: ProtocolName,
	/// Protocol name used to send out block requests
	block_request_protocol_name: ProtocolName,
	/// Protocol name used to send out state requests
	state_request_protocol_name: ProtocolName,
	/// Protocol name used to send out warp sync requests
	warp_sync_protocol_name: Option<ProtocolName>,
	/// Pending responses
	pending_responses: FuturesUnordered<PendingResponse<B>>,
	/// Handle to import queue.
	import_queue: Box<dyn ImportQueueService<B>>,
	/// Metrics.
	metrics: Option<SyncingMetrics>,
}

/// All the data we have about a Peer that we are trying to sync with
#[derive(Debug, Clone)]
pub struct PeerSync<B: BlockT> {
	/// Peer id of this peer.
	pub peer_id: PeerId,
	/// The common number is the block number that is a common point of
	/// ancestry for both our chains (as far as we know).
	pub common_number: NumberFor<B>,
	/// The hash of the best block that we've seen for this peer.
	pub best_hash: B::Hash,
	/// The number of the best block that we've seen for this peer.
	pub best_number: NumberFor<B>,
	/// The state of syncing this peer is in for us, generally categories
	/// into `Available` or "busy" with something as defined by `PeerSyncState`.
	pub state: PeerSyncState<B>,
}

impl<B: BlockT> PeerSync<B> {
	/// Update the `common_number` iff `new_common > common_number`.
	fn update_common_number(&mut self, new_common: NumberFor<B>) {
		if self.common_number < new_common {
			trace!(
				target: "sync",
				"Updating peer {} common number from={} => to={}.",
				self.peer_id,
				self.common_number,
				new_common,
			);
			self.common_number = new_common;
		}
	}
}

struct ForkTarget<B: BlockT> {
	number: NumberFor<B>,
	parent_hash: Option<B::Hash>,
	peers: HashSet<PeerId>,
}

/// The state of syncing between a Peer and ourselves.
///
/// Generally two categories, "busy" or `Available`. If busy, the enum
/// defines what we are busy with.
#[derive(Copy, Clone, Eq, PartialEq, Debug)]
pub enum PeerSyncState<B: BlockT> {
	/// Available for sync requests.
	Available,
	/// Searching for ancestors the Peer has in common with us.
	AncestorSearch { start: NumberFor<B>, current: NumberFor<B>, state: AncestorSearchState<B> },
	/// Actively downloading new blocks, starting from the given Number.
	DownloadingNew(NumberFor<B>),
	/// Downloading a stale block with given Hash. Stale means that it is a
	/// block with a number that is lower than our best number. It might be
	/// from a fork and not necessarily already imported.
	DownloadingStale(B::Hash),
	/// Downloading justification for given block hash.
	DownloadingJustification(B::Hash),
	/// Downloading state.
	DownloadingState,
	/// Downloading warp proof.
	DownloadingWarpProof,
	/// Downloading warp sync target block.
	DownloadingWarpTargetBlock,
	/// Actively downloading block history after warp sync.
	DownloadingGap(NumberFor<B>),
}

impl<B: BlockT> PeerSyncState<B> {
	pub fn is_available(&self) -> bool {
		matches!(self, Self::Available)
	}
}

/// Result of [`ChainSync::block_announce_validation`].
#[derive(Debug, Clone, PartialEq, Eq)]
enum PreValidateBlockAnnounce<H> {
	/// The announcement failed at validation.
	///
	/// The peer reputation should be decreased.
	Failure {
		/// Who sent the processed block announcement?
		who: PeerId,
		/// Should the peer be disconnected?
		disconnect: bool,
	},
	/// The pre-validation was sucessful and the announcement should be
	/// further processed.
	Process {
		/// Is this the new best block of the peer?
		is_new_best: bool,
		/// The id of the peer that send us the announcement.
		who: PeerId,
		/// The announcement.
		announce: BlockAnnounce<H>,
	},
	/// The announcement validation returned an error.
	///
	/// An error means that *this* node failed to validate it because some internal error happened.
	/// If the block announcement was invalid, [`Self::Failure`] is the correct variant to express
	/// this.
	Error { who: PeerId },
	/// The block announcement should be skipped.
	///
	/// This should *only* be returned when there wasn't a slot registered
	/// for this block announcement validation.
	Skip,
}

/// Result of [`ChainSync::has_slot_for_block_announce_validation`].
enum HasSlotForBlockAnnounceValidation {
	/// Yes, there is a slot for the block announce validation.
	Yes,
	/// We reached the total maximum number of validation slots.
	TotalMaximumSlotsReached,
	/// We reached the maximum number of validation slots for the given peer.
	MaximumPeerSlotsReached,
}

impl<B, Client> ChainSyncT<B> for ChainSync<B, Client>
where
	B: BlockT,
	Client: HeaderBackend<B>
		+ BlockBackend<B>
		+ HeaderMetadata<B, Error = sp_blockchain::Error>
		+ ProofProvider<B>
		+ Send
		+ Sync
		+ 'static,
{
	fn peer_info(&self, who: &PeerId) -> Option<PeerInfo<B>> {
		self.peers
			.get(who)
			.map(|p| PeerInfo { best_hash: p.best_hash, best_number: p.best_number })
	}

	/// Returns the current sync status.
	fn status(&self) -> SyncStatus<B> {
		let median_seen = self.median_seen();
		let best_seen_block =
			median_seen.and_then(|median| (median > self.best_queued_number).then_some(median));
		let sync_state = if let Some(target) = median_seen {
			// A chain is classified as downloading if the provided best block is
			// more than `MAJOR_SYNC_BLOCKS` behind the best block or as importing
			// if the same can be said about queued blocks.
			let best_block = self.client.info().best_number;
			if target > best_block && target - best_block > MAJOR_SYNC_BLOCKS.into() {
				// If target is not queued, we're downloading, otherwise importing.
				if target > self.best_queued_number {
					SyncState::Downloading { target }
				} else {
					SyncState::Importing { target }
				}
			} else {
				SyncState::Idle
			}
		} else {
			SyncState::Idle
		};

		let warp_sync_progress = match (&self.warp_sync, &self.mode, &self.gap_sync) {
			(_, _, Some(gap_sync)) => Some(WarpSyncProgress {
				phase: WarpSyncPhase::DownloadingBlocks(gap_sync.best_queued_number),
				total_bytes: 0,
			}),
			(None, SyncMode::Warp, _) =>
				Some(WarpSyncProgress { phase: WarpSyncPhase::AwaitingPeers, total_bytes: 0 }),
			(Some(sync), _, _) => Some(sync.progress()),
			_ => None,
		};

		SyncStatus {
			state: sync_state,
			best_seen_block,
			num_peers: self.peers.len() as u32,
			num_connected_peers: 0u32,
			queued_blocks: self.queue_blocks.len() as u32,
			state_sync: self.state_sync.as_ref().map(|s| s.progress()),
			warp_sync: warp_sync_progress,
		}
	}

	fn num_sync_requests(&self) -> usize {
		self.fork_targets
			.values()
			.filter(|f| f.number <= self.best_queued_number)
			.count()
	}

	fn num_downloaded_blocks(&self) -> usize {
		self.downloaded_blocks
	}

	fn num_peers(&self) -> usize {
		self.peers.len()
	}

	fn num_active_peers(&self) -> usize {
		self.pending_responses.len()
	}

	fn new_peer(
		&mut self,
		who: PeerId,
		best_hash: B::Hash,
		best_number: NumberFor<B>,
	) -> Result<Option<BlockRequest<B>>, BadPeer> {
		// There is nothing sync can get from the node that has no blockchain data.
		match self.block_status(&best_hash) {
			Err(e) => {
				debug!(target:"sync", "Error reading blockchain: {}", e);
				Err(BadPeer(who, rep::BLOCKCHAIN_READ_ERROR))
			},
			Ok(BlockStatus::KnownBad) => {
				info!("💔 New peer with known bad best block {} ({}).", best_hash, best_number);
				Err(BadPeer(who, rep::BAD_BLOCK))
			},
			Ok(BlockStatus::Unknown) => {
				if best_number.is_zero() {
					info!("💔 New peer with unknown genesis hash {} ({}).", best_hash, best_number);
					return Err(BadPeer(who, rep::GENESIS_MISMATCH))
				}

				// If there are more than `MAJOR_SYNC_BLOCKS` in the import queue then we have
				// enough to do in the import queue that it's not worth kicking off
				// an ancestor search, which is what we do in the next match case below.
				if self.queue_blocks.len() > MAJOR_SYNC_BLOCKS.into() {
					debug!(
						target:"sync",
						"New peer with unknown best hash {} ({}), assuming common block.",
						self.best_queued_hash,
						self.best_queued_number
					);
					self.peers.insert(
						who,
						PeerSync {
							peer_id: who,
							common_number: self.best_queued_number,
							best_hash,
							best_number,
							state: PeerSyncState::Available,
						},
					);
					return Ok(None)
				}

				// If we are at genesis, just start downloading.
				let (state, req) = if self.best_queued_number.is_zero() {
					debug!(
						target:"sync",
						"New peer with best hash {} ({}).",
						best_hash,
						best_number,
					);

					(PeerSyncState::Available, None)
				} else {
					let common_best = std::cmp::min(self.best_queued_number, best_number);

					debug!(
						target:"sync",
						"New peer with unknown best hash {} ({}), searching for common ancestor.",
						best_hash,
						best_number
					);

					(
						PeerSyncState::AncestorSearch {
							current: common_best,
							start: self.best_queued_number,
							state: AncestorSearchState::ExponentialBackoff(One::one()),
						},
						Some(ancestry_request::<B>(common_best)),
					)
				};

				self.allowed_requests.add(&who);
				self.peers.insert(
					who,
					PeerSync {
						peer_id: who,
						common_number: Zero::zero(),
						best_hash,
						best_number,
						state,
					},
				);

				if let SyncMode::Warp = self.mode {
					if self.peers.len() >= MIN_PEERS_TO_START_WARP_SYNC && self.warp_sync.is_none()
					{
						log::debug!(target: "sync", "Starting warp state sync.");
						if let Some(params) = self.warp_sync_params.take() {
							self.warp_sync = Some(WarpSync::new(self.client.clone(), params));
						}
					}
				}
				Ok(req)
			},
			Ok(BlockStatus::Queued) |
			Ok(BlockStatus::InChainWithState) |
			Ok(BlockStatus::InChainPruned) => {
				debug!(
					target: "sync",
					"New peer with known best hash {} ({}).",
					best_hash,
					best_number,
				);
				self.peers.insert(
					who,
					PeerSync {
						peer_id: who,
						common_number: std::cmp::min(self.best_queued_number, best_number),
						best_hash,
						best_number,
						state: PeerSyncState::Available,
					},
				);
				self.allowed_requests.add(&who);
				Ok(None)
			},
		}
	}

	fn update_chain_info(&mut self, best_hash: &B::Hash, best_number: NumberFor<B>) {
		self.on_block_queued(best_hash, best_number);
	}

	fn request_justification(&mut self, hash: &B::Hash, number: NumberFor<B>) {
		let client = &self.client;
		self.extra_justifications
			.schedule((*hash, number), |base, block| is_descendent_of(&**client, base, block))
	}

	fn clear_justification_requests(&mut self) {
		self.extra_justifications.reset();
	}

	// The implementation is similar to on_block_announce with unknown parent hash.
	fn set_sync_fork_request(
		&mut self,
		mut peers: Vec<PeerId>,
		hash: &B::Hash,
		number: NumberFor<B>,
	) {
		if peers.is_empty() {
			peers = self
				.peers
				.iter()
				// Only request blocks from peers who are ahead or on a par.
				.filter(|(_, peer)| peer.best_number >= number)
				.map(|(id, _)| *id)
				.collect();

			debug!(
				target: "sync",
				"Explicit sync request for block {:?} with no peers specified. \
				Syncing from these peers {:?} instead.",
				hash, peers,
			);
		} else {
			debug!(target: "sync", "Explicit sync request for block {:?} with {:?}", hash, peers);
		}

		if self.is_known(hash) {
			debug!(target: "sync", "Refusing to sync known hash {:?}", hash);
			return
		}

		trace!(target: "sync", "Downloading requested old fork {:?}", hash);
		for peer_id in &peers {
			if let Some(peer) = self.peers.get_mut(peer_id) {
				if let PeerSyncState::AncestorSearch { .. } = peer.state {
					continue
				}

				if number > peer.best_number {
					peer.best_number = number;
					peer.best_hash = *hash;
				}
				self.allowed_requests.add(peer_id);
			}
		}

		self.fork_targets
			.entry(*hash)
			.or_insert_with(|| ForkTarget { number, peers: Default::default(), parent_hash: None })
			.peers
			.extend(peers);
	}

	fn on_block_data(
		&mut self,
		who: &PeerId,
		request: Option<BlockRequest<B>>,
		response: BlockResponse<B>,
	) -> Result<OnBlockData<B>, BadPeer> {
		self.downloaded_blocks += response.blocks.len();
		let mut gap = false;
		let new_blocks: Vec<IncomingBlock<B>> = if let Some(peer) = self.peers.get_mut(who) {
			let mut blocks = response.blocks;
			if request.as_ref().map_or(false, |r| r.direction == Direction::Descending) {
				trace!(target: "sync", "Reversing incoming block list");
				blocks.reverse()
			}
			self.allowed_requests.add(who);
			if let Some(request) = request {
				match &mut peer.state {
					PeerSyncState::DownloadingNew(_) => {
						self.blocks.clear_peer_download(who);
						peer.state = PeerSyncState::Available;
						if let Some(start_block) =
							validate_blocks::<B>(&blocks, who, Some(request))?
						{
							self.blocks.insert(start_block, blocks, *who);
						}
						self.ready_blocks()
					},
					PeerSyncState::DownloadingGap(_) => {
						peer.state = PeerSyncState::Available;
						if let Some(gap_sync) = &mut self.gap_sync {
							gap_sync.blocks.clear_peer_download(who);
							if let Some(start_block) =
								validate_blocks::<B>(&blocks, who, Some(request))?
							{
								gap_sync.blocks.insert(start_block, blocks, *who);
							}
							gap = true;
							let blocks: Vec<_> = gap_sync
								.blocks
								.ready_blocks(gap_sync.best_queued_number + One::one())
								.into_iter()
								.map(|block_data| {
									let justifications =
										block_data.block.justifications.or_else(|| {
											legacy_justification_mapping(
												block_data.block.justification,
											)
										});
									IncomingBlock {
										hash: block_data.block.hash,
										header: block_data.block.header,
										body: block_data.block.body,
										indexed_body: block_data.block.indexed_body,
										justifications,
										origin: block_data.origin,
										allow_missing_state: true,
										import_existing: self.import_existing,
										skip_execution: true,
										state: None,
									}
								})
								.collect();
							debug!(target: "sync", "Drained {} gap blocks from {}", blocks.len(), gap_sync.best_queued_number);
							blocks
						} else {
							debug!(target: "sync", "Unexpected gap block response from {}", who);
							return Err(BadPeer(*who, rep::NO_BLOCK))
						}
					},
					PeerSyncState::DownloadingStale(_) => {
						peer.state = PeerSyncState::Available;
						if blocks.is_empty() {
							debug!(target: "sync", "Empty block response from {}", who);
							return Err(BadPeer(*who, rep::NO_BLOCK))
						}
						validate_blocks::<B>(&blocks, who, Some(request))?;
						blocks
							.into_iter()
							.map(|b| {
								let justifications = b
									.justifications
									.or_else(|| legacy_justification_mapping(b.justification));
								IncomingBlock {
									hash: b.hash,
									header: b.header,
									body: b.body,
									indexed_body: None,
									justifications,
									origin: Some(*who),
									allow_missing_state: true,
									import_existing: self.import_existing,
									skip_execution: self.skip_execution(),
									state: None,
								}
							})
							.collect()
					},
					PeerSyncState::AncestorSearch { current, start, state } => {
						let matching_hash = match (blocks.get(0), self.client.hash(*current)) {
							(Some(block), Ok(maybe_our_block_hash)) => {
								trace!(
									target: "sync",
									"Got ancestry block #{} ({}) from peer {}",
									current,
									block.hash,
									who,
								);
								maybe_our_block_hash.filter(|x| x == &block.hash)
							},
							(None, _) => {
								debug!(
									target: "sync",
									"Invalid response when searching for ancestor from {}",
									who,
								);
								return Err(BadPeer(*who, rep::UNKNOWN_ANCESTOR))
							},
							(_, Err(e)) => {
								info!(
									target: "sync",
									"❌ Error answering legitimate blockchain query: {}",
									e,
								);
								return Err(BadPeer(*who, rep::BLOCKCHAIN_READ_ERROR))
							},
						};
						if matching_hash.is_some() {
							if *start < self.best_queued_number &&
								self.best_queued_number <= peer.best_number
							{
								// We've made progress on this chain since the search was started.
								// Opportunistically set common number to updated number
								// instead of the one that started the search.
								peer.common_number = self.best_queued_number;
							} else if peer.common_number < *current {
								peer.common_number = *current;
							}
						}
						if matching_hash.is_none() && current.is_zero() {
							trace!(target:"sync", "Ancestry search: genesis mismatch for peer {}", who);
							return Err(BadPeer(*who, rep::GENESIS_MISMATCH))
						}
						if let Some((next_state, next_num)) =
							handle_ancestor_search_state(state, *current, matching_hash.is_some())
						{
							peer.state = PeerSyncState::AncestorSearch {
								current: next_num,
								start: *start,
								state: next_state,
							};
							return Ok(OnBlockData::Request(*who, ancestry_request::<B>(next_num)))
						} else {
							// Ancestry search is complete. Check if peer is on a stale fork unknown
							// to us and add it to sync targets if necessary.
							trace!(
								target: "sync",
								"Ancestry search complete. Ours={} ({}), Theirs={} ({}), Common={:?} ({})",
								self.best_queued_hash,
								self.best_queued_number,
								peer.best_hash,
								peer.best_number,
								matching_hash,
								peer.common_number,
							);
							if peer.common_number < peer.best_number &&
								peer.best_number < self.best_queued_number
							{
								trace!(
									target: "sync",
									"Added fork target {} for {}",
									peer.best_hash,
									who,
								);
								self.fork_targets
									.entry(peer.best_hash)
									.or_insert_with(|| ForkTarget {
										number: peer.best_number,
										parent_hash: None,
										peers: Default::default(),
									})
									.peers
									.insert(*who);
							}
							peer.state = PeerSyncState::Available;
							Vec::new()
						}
					},
					PeerSyncState::DownloadingWarpTargetBlock => {
						peer.state = PeerSyncState::Available;
						if let Some(warp_sync) = &mut self.warp_sync {
							if blocks.len() == 1 {
								validate_blocks::<B>(&blocks, who, Some(request))?;
								match warp_sync.import_target_block(
									blocks.pop().expect("`blocks` len checked above."),
								) {
									warp::TargetBlockImportResult::Success =>
										return Ok(OnBlockData::Continue),
									warp::TargetBlockImportResult::BadResponse =>
										return Err(BadPeer(*who, rep::VERIFICATION_FAIL)),
								}
							} else if blocks.is_empty() {
								debug!(target: "sync", "Empty block response from {}", who);
								return Err(BadPeer(*who, rep::NO_BLOCK))
							} else {
								debug!(
									target: "sync",
									"Too many blocks ({}) in warp target block response from {}",
									blocks.len(),
									who,
								);
								return Err(BadPeer(*who, rep::NOT_REQUESTED))
							}
						} else {
							debug!(
								target: "sync",
								"Logic error: we think we are downloading warp target block from {}, but no warp sync is happening.",
								who,
							);
							return Ok(OnBlockData::Continue)
						}
					},
					PeerSyncState::Available |
					PeerSyncState::DownloadingJustification(..) |
					PeerSyncState::DownloadingState |
					PeerSyncState::DownloadingWarpProof => Vec::new(),
				}
			} else {
				// When request.is_none() this is a block announcement. Just accept blocks.
				validate_blocks::<B>(&blocks, who, None)?;
				blocks
					.into_iter()
					.map(|b| {
						let justifications = b
							.justifications
							.or_else(|| legacy_justification_mapping(b.justification));
						IncomingBlock {
							hash: b.hash,
							header: b.header,
							body: b.body,
							indexed_body: None,
							justifications,
							origin: Some(*who),
							allow_missing_state: true,
							import_existing: false,
							skip_execution: true,
							state: None,
						}
					})
					.collect()
			}
		} else {
			// We don't know of this peer, so we also did not request anything from it.
			return Err(BadPeer(*who, rep::NOT_REQUESTED))
		};

		Ok(self.validate_and_queue_blocks(new_blocks, gap))
	}

	fn process_block_response_data(&mut self, blocks_to_import: Result<OnBlockData<B>, BadPeer>) {
		match blocks_to_import {
			Ok(OnBlockData::Import(origin, blocks)) => self.import_blocks(origin, blocks),
			Ok(OnBlockData::Request(peer, req)) => self.send_block_request(peer, req),
			Ok(OnBlockData::Continue) => {},
			Err(BadPeer(id, repu)) => {
				self.network_service
					.disconnect_peer(id, self.block_announce_protocol_name.clone());
				self.network_service.report_peer(id, repu);
			},
		}
	}

	fn on_block_justification(
		&mut self,
		who: PeerId,
		response: BlockResponse<B>,
	) -> Result<OnBlockJustification<B>, BadPeer> {
		let peer = if let Some(peer) = self.peers.get_mut(&who) {
			peer
		} else {
			error!(target: "sync", "💔 Called on_block_justification with a peer ID of an unknown peer");
			return Ok(OnBlockJustification::Nothing)
		};

		self.allowed_requests.add(&who);
		if let PeerSyncState::DownloadingJustification(hash) = peer.state {
			peer.state = PeerSyncState::Available;

			// We only request one justification at a time
			let justification = if let Some(block) = response.blocks.into_iter().next() {
				if hash != block.hash {
					warn!(
						target: "sync",
						"💔 Invalid block justification provided by {}: requested: {:?} got: {:?}",
						who,
						hash,
						block.hash,
					);
					return Err(BadPeer(who, rep::BAD_JUSTIFICATION))
				}

				block
					.justifications
					.or_else(|| legacy_justification_mapping(block.justification))
			} else {
				// we might have asked the peer for a justification on a block that we assumed it
				// had but didn't (regardless of whether it had a justification for it or not).
				trace!(
					target: "sync",
					"Peer {:?} provided empty response for justification request {:?}",
					who,
					hash,
				);

				None
			};

			if let Some((peer, hash, number, j)) =
				self.extra_justifications.on_response(who, justification)
			{
				return Ok(OnBlockJustification::Import { peer, hash, number, justifications: j })
			}
		}

		Ok(OnBlockJustification::Nothing)
	}

	fn on_justification_import(&mut self, hash: B::Hash, number: NumberFor<B>, success: bool) {
		let finalization_result = if success { Ok((hash, number)) } else { Err(()) };
		self.extra_justifications
			.try_finalize_root((hash, number), finalization_result, true);
		self.allowed_requests.set_all();
	}

	fn on_block_finalized(&mut self, hash: &B::Hash, number: NumberFor<B>) {
		let client = &self.client;
		let r = self.extra_justifications.on_block_finalized(hash, number, |base, block| {
			is_descendent_of(&**client, base, block)
		});

		if let SyncMode::LightState { skip_proofs, .. } = &self.mode {
			if self.state_sync.is_none() && !self.peers.is_empty() && self.queue_blocks.is_empty() {
				// Finalized a recent block.
				let mut heads: Vec<_> = self.peers.values().map(|peer| peer.best_number).collect();
				heads.sort();
				let median = heads[heads.len() / 2];
				if number + STATE_SYNC_FINALITY_THRESHOLD.saturated_into() >= median {
					if let Ok(Some(header)) = self.client.header(*hash) {
						log::debug!(
							target: "sync",
							"Starting state sync for #{} ({})",
							number,
							hash,
						);
						self.state_sync = Some(StateSync::new(
							self.client.clone(),
							header,
							None,
							None,
							*skip_proofs,
						));
						self.allowed_requests.set_all();
					}
				}
			}
		}

		if let Err(err) = r {
			warn!(
				target: "sync",
				"💔 Error cleaning up pending extra justification data requests: {}",
				err,
			);
		}
	}

	fn push_block_announce_validation(
		&mut self,
		who: PeerId,
		hash: B::Hash,
		announce: BlockAnnounce<B::Header>,
		is_best: bool,
	) {
		let header = &announce.header;
		let number = *header.number();
		debug!(
			target: "sync",
			"Pre-validating received block announcement {:?} with number {:?} from {}",
			hash,
			number,
			who,
		);

		if number.is_zero() {
			self.block_announce_validation.push(
				async move {
					warn!(
						target: "sync",
						"💔 Ignored genesis block (#0) announcement from {}: {}",
						who,
						hash,
					);
					PreValidateBlockAnnounce::Skip
				}
				.boxed(),
			);
			return
		}

		// Check if there is a slot for this block announce validation.
		match self.has_slot_for_block_announce_validation(&who) {
			HasSlotForBlockAnnounceValidation::Yes => {},
			HasSlotForBlockAnnounceValidation::TotalMaximumSlotsReached => {
				self.block_announce_validation.push(
					async move {
						warn!(
							target: "sync",
							"💔 Ignored block (#{} -- {}) announcement from {} because all validation slots are occupied.",
							number,
							hash,
							who,
						);
						PreValidateBlockAnnounce::Skip
					}
					.boxed(),
				);
				return
			},
			HasSlotForBlockAnnounceValidation::MaximumPeerSlotsReached => {
				self.block_announce_validation.push(async move {
					warn!(
						target: "sync",
						"💔 Ignored block (#{} -- {}) announcement from {} because all validation slots for this peer are occupied.",
						number,
						hash,
						who,
					);
					PreValidateBlockAnnounce::Skip
				}.boxed());
				return
			},
		}

		// Let external validator check the block announcement.
		let assoc_data = announce.data.as_ref().map_or(&[][..], |v| v.as_slice());
		let future = self.block_announce_validator.validate(header, assoc_data);

		self.block_announce_validation.push(
			async move {
				match future.await {
					Ok(Validation::Success { is_new_best }) => PreValidateBlockAnnounce::Process {
						is_new_best: is_new_best || is_best,
						announce,
						who,
					},
					Ok(Validation::Failure { disconnect }) => {
						debug!(
							target: "sync",
							"Block announcement validation of block {:?} from {} failed",
							hash,
							who,
						);
						PreValidateBlockAnnounce::Failure { who, disconnect }
					},
					Err(e) => {
						debug!(
							target: "sync",
							"💔 Block announcement validation of block {:?} errored: {}",
							hash,
							e,
						);
						PreValidateBlockAnnounce::Error { who }
					},
				}
			}
			.boxed(),
		);
	}

	fn poll_block_announce_validation(
		&mut self,
		cx: &mut std::task::Context,
	) -> Poll<PollBlockAnnounceValidation<B::Header>> {
		match self.block_announce_validation.poll_next_unpin(cx) {
			Poll::Ready(Some(res)) => {
				self.peer_block_announce_validation_finished(&res);
				Poll::Ready(self.finish_block_announce_validation(res))
			},
			_ => Poll::Pending,
		}
	}

	fn peer_disconnected(&mut self, who: &PeerId) {
		self.blocks.clear_peer_download(who);
		if let Some(gap_sync) = &mut self.gap_sync {
			gap_sync.blocks.clear_peer_download(who)
		}
		self.peers.remove(who);
		self.extra_justifications.peer_disconnected(who);
		self.allowed_requests.set_all();
		self.fork_targets.retain(|_, target| {
			target.peers.remove(who);
			!target.peers.is_empty()
		});

		let blocks = self.ready_blocks();
		if let Some(OnBlockData::Import(origin, blocks)) =
			(!blocks.is_empty()).then(|| self.validate_and_queue_blocks(blocks, false))
		{
			self.import_blocks(origin, blocks);
		}
	}

	fn metrics(&self) -> Metrics {
		Metrics {
			queued_blocks: self.queue_blocks.len().try_into().unwrap_or(std::u32::MAX),
			fork_targets: self.fork_targets.len().try_into().unwrap_or(std::u32::MAX),
			justifications: self.extra_justifications.metrics(),
		}
	}

	fn block_response_into_blocks(
		&self,
		request: &BlockRequest<B>,
		response: OpaqueBlockResponse,
	) -> Result<Vec<BlockData<B>>, String> {
		let response: Box<schema::v1::BlockResponse> = response.0.downcast().map_err(|_error| {
			"Failed to downcast opaque block response during encoding, this is an \
				implementation bug."
				.to_string()
		})?;

		response
			.blocks
			.into_iter()
			.map(|block_data| {
				Ok(BlockData::<B> {
					hash: Decode::decode(&mut block_data.hash.as_ref())?,
					header: if !block_data.header.is_empty() {
						Some(Decode::decode(&mut block_data.header.as_ref())?)
					} else {
						None
					},
					body: if request.fields.contains(BlockAttributes::BODY) {
						Some(
							block_data
								.body
								.iter()
								.map(|body| Decode::decode(&mut body.as_ref()))
								.collect::<Result<Vec<_>, _>>()?,
						)
					} else {
						None
					},
					indexed_body: if request.fields.contains(BlockAttributes::INDEXED_BODY) {
						Some(block_data.indexed_body)
					} else {
						None
					},
					receipt: if !block_data.receipt.is_empty() {
						Some(block_data.receipt)
					} else {
						None
					},
					message_queue: if !block_data.message_queue.is_empty() {
						Some(block_data.message_queue)
					} else {
						None
					},
					justification: if !block_data.justification.is_empty() {
						Some(block_data.justification)
					} else if block_data.is_empty_justification {
						Some(Vec::new())
					} else {
						None
					},
					justifications: if !block_data.justifications.is_empty() {
						Some(DecodeAll::decode_all(&mut block_data.justifications.as_ref())?)
					} else {
						None
					},
				})
			})
			.collect::<Result<_, _>>()
			.map_err(|error: codec::Error| error.to_string())
	}

	fn poll(
		&mut self,
		cx: &mut std::task::Context,
	) -> Poll<PollBlockAnnounceValidation<B::Header>> {
		// Should be called before `process_outbound_requests` to ensure
		// that a potential target block is directly leading to requests.
		if let Some(warp_sync) = &mut self.warp_sync {
			let _ = warp_sync.poll(cx);
		}

		self.process_outbound_requests();

		while let Poll::Ready(result) = self.poll_pending_responses(cx) {
			match result {
				ImportResult::BlockImport(origin, blocks) => self.import_blocks(origin, blocks),
				ImportResult::JustificationImport(who, hash, number, justifications) =>
					self.import_justifications(who, hash, number, justifications),
			}
		}

		if let Poll::Ready(announce) = self.poll_block_announce_validation(cx) {
			return Poll::Ready(announce)
		}

		Poll::Pending
	}

	fn send_block_request(&mut self, who: PeerId, request: BlockRequest<B>) {
		let (tx, rx) = oneshot::channel();
		let opaque_req = self.create_opaque_block_request(&request);

		if self.peers.contains_key(&who) {
			self.pending_responses
				.push(Box::pin(async move { (who, PeerRequest::Block(request), rx.await) }));
		}

		match self.encode_block_request(&opaque_req) {
			Ok(data) => {
				self.network_service.start_request(
					who,
					self.block_request_protocol_name.clone(),
					data,
					tx,
					IfDisconnected::ImmediateError,
				);
			},
			Err(err) => {
				log::warn!(
					target: "sync",
					"Failed to encode block request {:?}: {:?}",
					opaque_req, err
				);
			},
		}
	}
}

impl<B, Client> ChainSync<B, Client>
where
	Self: ChainSyncT<B>,
	B: BlockT,
	Client: HeaderBackend<B>
		+ BlockBackend<B>
		+ HeaderMetadata<B, Error = sp_blockchain::Error>
		+ ProofProvider<B>
		+ Send
		+ Sync
		+ 'static,
{
	/// Create a new instance.
	pub fn new(
		mode: SyncMode,
		client: Arc<Client>,
		protocol_id: ProtocolId,
		fork_id: &Option<String>,
		roles: Roles,
		block_announce_validator: Box<dyn BlockAnnounceValidator<B> + Send>,
		max_parallel_downloads: u32,
		max_blocks_per_request: u32,
		warp_sync_params: Option<WarpSyncParams<B>>,
		metrics_registry: Option<&Registry>,
		network_service: service::network::NetworkServiceHandle,
		import_queue: Box<dyn ImportQueueService<B>>,
		block_request_protocol_name: ProtocolName,
		state_request_protocol_name: ProtocolName,
		warp_sync_protocol_name: Option<ProtocolName>,
	) -> Result<(Self, NonDefaultSetConfig), ClientError> {
		let block_announce_config = Self::get_block_announce_proto_config(
			protocol_id,
			fork_id,
			roles,
			client.info().best_number,
			client.info().best_hash,
			client
				.block_hash(Zero::zero())
				.ok()
				.flatten()
				.expect("Genesis block exists; qed"),
		);

		let mut sync = Self {
			client,
			peers: HashMap::new(),
			blocks: BlockCollection::new(),
			best_queued_hash: Default::default(),
			best_queued_number: Zero::zero(),
			extra_justifications: ExtraRequests::new("justification"),
			mode,
			queue_blocks: Default::default(),
			fork_targets: Default::default(),
			allowed_requests: Default::default(),
			block_announce_validator,
			max_parallel_downloads,
			max_blocks_per_request,
			downloaded_blocks: 0,
			block_announce_validation: Default::default(),
			block_announce_validation_per_peer_stats: Default::default(),
			state_sync: None,
			warp_sync: None,
			import_existing: false,
			gap_sync: None,
			network_service,
			block_request_protocol_name,
			state_request_protocol_name,
			warp_sync_params,
			warp_sync_protocol_name,
			block_announce_protocol_name: block_announce_config
				.notifications_protocol
				.clone()
				.into(),
			pending_responses: Default::default(),
			import_queue,
			metrics: if let Some(r) = &metrics_registry {
				match SyncingMetrics::register(r) {
					Ok(metrics) => Some(metrics),
					Err(err) => {
						error!(target: "sync", "Failed to register metrics for ChainSync: {err:?}");
						None
					},
				}
			} else {
				None
			},
		};

		sync.reset_sync_start_point()?;
		Ok((sync, block_announce_config))
	}

	/// Returns the median seen block number.
	fn median_seen(&self) -> Option<NumberFor<B>> {
		let mut best_seens = self.peers.values().map(|p| p.best_number).collect::<Vec<_>>();

		if best_seens.is_empty() {
			None
		} else {
			let middle = best_seens.len() / 2;

			// Not the "perfect median" when we have an even number of peers.
			Some(*best_seens.select_nth_unstable(middle).1)
		}
	}

	fn required_block_attributes(&self) -> BlockAttributes {
		match self.mode {
			SyncMode::Full =>
				BlockAttributes::HEADER | BlockAttributes::JUSTIFICATION | BlockAttributes::BODY,
			SyncMode::Light => BlockAttributes::HEADER | BlockAttributes::JUSTIFICATION,
			SyncMode::LightState { storage_chain_mode: false, .. } | SyncMode::Warp =>
				BlockAttributes::HEADER | BlockAttributes::JUSTIFICATION | BlockAttributes::BODY,
			SyncMode::LightState { storage_chain_mode: true, .. } =>
				BlockAttributes::HEADER |
					BlockAttributes::JUSTIFICATION |
					BlockAttributes::INDEXED_BODY,
		}
	}

	fn skip_execution(&self) -> bool {
		match self.mode {
			SyncMode::Full => false,
			SyncMode::Light => true,
			SyncMode::LightState { .. } => true,
			SyncMode::Warp => true,
		}
	}

	fn validate_and_queue_blocks(
		&mut self,
		mut new_blocks: Vec<IncomingBlock<B>>,
		gap: bool,
	) -> OnBlockData<B> {
		let orig_len = new_blocks.len();
		new_blocks.retain(|b| !self.queue_blocks.contains(&b.hash));
		if new_blocks.len() != orig_len {
			debug!(
				target: "sync",
				"Ignoring {} blocks that are already queued",
				orig_len - new_blocks.len(),
			);
		}

		let origin = if !gap && !self.status().state.is_major_syncing() {
			BlockOrigin::NetworkBroadcast
		} else {
			BlockOrigin::NetworkInitialSync
		};

		if let Some((h, n)) = new_blocks
			.last()
			.and_then(|b| b.header.as_ref().map(|h| (&b.hash, *h.number())))
		{
			trace!(
				target:"sync",
				"Accepted {} blocks ({:?}) with origin {:?}",
				new_blocks.len(),
				h,
				origin,
			);
			self.on_block_queued(h, n)
		}
		self.queue_blocks.extend(new_blocks.iter().map(|b| b.hash));
		OnBlockData::Import(origin, new_blocks)
	}

	fn update_peer_common_number(&mut self, peer_id: &PeerId, new_common: NumberFor<B>) {
		if let Some(peer) = self.peers.get_mut(peer_id) {
			peer.update_common_number(new_common);
		}
	}

	/// Called when a block has been queued for import.
	///
	/// Updates our internal state for best queued block and then goes
	/// through all peers to update our view of their state as well.
	fn on_block_queued(&mut self, hash: &B::Hash, number: NumberFor<B>) {
		if self.fork_targets.remove(hash).is_some() {
			trace!(target: "sync", "Completed fork sync {:?}", hash);
		}
		if let Some(gap_sync) = &mut self.gap_sync {
			if number > gap_sync.best_queued_number && number <= gap_sync.target {
				gap_sync.best_queued_number = number;
			}
		}
		if number > self.best_queued_number {
			self.best_queued_number = number;
			self.best_queued_hash = *hash;
			// Update common blocks
			for (n, peer) in self.peers.iter_mut() {
				if let PeerSyncState::AncestorSearch { .. } = peer.state {
					// Wait for ancestry search to complete first.
					continue
				}
				let new_common_number =
					if peer.best_number >= number { number } else { peer.best_number };
				trace!(
					target: "sync",
					"Updating peer {} info, ours={}, common={}->{}, their best={}",
					n,
					number,
					peer.common_number,
					new_common_number,
					peer.best_number,
				);
				peer.common_number = new_common_number;
			}
		}
		self.allowed_requests.set_all();
	}

	/// Checks if there is a slot for a block announce validation.
	///
	/// The total number and the number per peer of concurrent block announce validations
	/// is capped.
	///
	/// Returns [`HasSlotForBlockAnnounceValidation`] to inform about the result.
	///
	/// # Note
	///
	/// It is *required* to call [`Self::peer_block_announce_validation_finished`] when the
	/// validation is finished to clear the slot.
	fn has_slot_for_block_announce_validation(
		&mut self,
		peer: &PeerId,
	) -> HasSlotForBlockAnnounceValidation {
		if self.block_announce_validation.len() >= MAX_CONCURRENT_BLOCK_ANNOUNCE_VALIDATIONS {
			return HasSlotForBlockAnnounceValidation::TotalMaximumSlotsReached
		}

		match self.block_announce_validation_per_peer_stats.entry(*peer) {
			Entry::Vacant(entry) => {
				entry.insert(1);
				HasSlotForBlockAnnounceValidation::Yes
			},
			Entry::Occupied(mut entry) => {
				if *entry.get() < MAX_CONCURRENT_BLOCK_ANNOUNCE_VALIDATIONS_PER_PEER {
					*entry.get_mut() += 1;
					HasSlotForBlockAnnounceValidation::Yes
				} else {
					HasSlotForBlockAnnounceValidation::MaximumPeerSlotsReached
				}
			},
		}
	}

	/// Should be called when a block announce validation is finished, to update the slots
	/// of the peer that send the block announce.
	fn peer_block_announce_validation_finished(
		&mut self,
		res: &PreValidateBlockAnnounce<B::Header>,
	) {
		let peer = match res {
			PreValidateBlockAnnounce::Failure { who, .. } |
			PreValidateBlockAnnounce::Process { who, .. } |
			PreValidateBlockAnnounce::Error { who } => who,
			PreValidateBlockAnnounce::Skip => return,
		};

		match self.block_announce_validation_per_peer_stats.entry(*peer) {
			Entry::Vacant(_) => {
				error!(
					target: "sync",
					"💔 Block announcement validation from peer {} finished for that no slot was allocated!",
					peer,
				);
			},
			Entry::Occupied(mut entry) => {
				*entry.get_mut() = entry.get().saturating_sub(1);
				if *entry.get() == 0 {
					entry.remove();
				}
			},
		}
	}

	/// This will finish processing of the block announcement.
	fn finish_block_announce_validation(
		&mut self,
		pre_validation_result: PreValidateBlockAnnounce<B::Header>,
	) -> PollBlockAnnounceValidation<B::Header> {
		let (announce, is_best, who) = match pre_validation_result {
			PreValidateBlockAnnounce::Failure { who, disconnect } => {
				debug!(
					target: "sync",
					"Failed announce validation: {:?}, disconnect: {}",
					who,
					disconnect,
				);
				return PollBlockAnnounceValidation::Failure { who, disconnect }
			},
			PreValidateBlockAnnounce::Process { announce, is_new_best, who } =>
				(announce, is_new_best, who),
			PreValidateBlockAnnounce::Error { .. } | PreValidateBlockAnnounce::Skip => {
				debug!(
					target: "sync",
					"Ignored announce validation",
				);
				return PollBlockAnnounceValidation::Skip
			},
		};

		trace!(
			target: "sync",
			"Finished block announce validation: from {:?}: {:?}. local_best={}",
			who,
			announce.summary(),
			is_best,
		);

		let number = *announce.header.number();
		let hash = announce.header.hash();
		let parent_status =
			self.block_status(announce.header.parent_hash()).unwrap_or(BlockStatus::Unknown);
		let known_parent = parent_status != BlockStatus::Unknown;
		let ancient_parent = parent_status == BlockStatus::InChainPruned;

		let known = self.is_known(&hash);
		let peer = if let Some(peer) = self.peers.get_mut(&who) {
			peer
		} else {
			error!(target: "sync", "💔 Called on_block_announce with a bad peer ID");
			return PollBlockAnnounceValidation::Nothing { is_best, who, announce }
		};

		if let PeerSyncState::AncestorSearch { .. } = peer.state {
			trace!(target: "sync", "Peer state is ancestor search.");
			return PollBlockAnnounceValidation::Nothing { is_best, who, announce }
		}

		if is_best {
			// update their best block
			peer.best_number = number;
			peer.best_hash = hash;
		}

		// If the announced block is the best they have and is not ahead of us, our common number
		// is either one further ahead or it's the one they just announced, if we know about it.
		if is_best {
			if known && self.best_queued_number >= number {
				self.update_peer_common_number(&who, number);
			} else if announce.header.parent_hash() == &self.best_queued_hash ||
				known_parent && self.best_queued_number >= number
			{
				self.update_peer_common_number(&who, number - One::one());
			}
		}
		self.allowed_requests.add(&who);

		// known block case
		if known || self.is_already_downloading(&hash) {
			trace!(target: "sync", "Known block announce from {}: {}", who, hash);
			if let Some(target) = self.fork_targets.get_mut(&hash) {
				target.peers.insert(who);
			}
			return PollBlockAnnounceValidation::Nothing { is_best, who, announce }
		}

		if ancient_parent {
			trace!(
				target: "sync",
				"Ignored ancient block announced from {}: {} {:?}",
				who,
				hash,
				announce.header,
			);
			return PollBlockAnnounceValidation::Nothing { is_best, who, announce }
		}

		let requires_additional_data = self.mode != SyncMode::Light || !known_parent;
		if !requires_additional_data {
			trace!(
				target: "sync",
				"Importing new header announced from {}: {} {:?}",
				who,
				hash,
				announce.header,
			);
			return PollBlockAnnounceValidation::ImportHeader { is_best, announce, who }
		}

		if self.status().state == SyncState::Idle {
			trace!(
				target: "sync",
				"Added sync target for block announced from {}: {} {:?}",
				who,
				hash,
				announce.summary(),
			);
			self.fork_targets
				.entry(hash)
				.or_insert_with(|| ForkTarget {
					number,
					parent_hash: Some(*announce.header.parent_hash()),
					peers: Default::default(),
				})
				.peers
				.insert(who);
		}

		PollBlockAnnounceValidation::Nothing { is_best, who, announce }
	}

	/// Restart the sync process. This will reset all pending block requests and return an iterator
	/// of new block requests to make to peers. Peers that were downloading finality data (i.e.
	/// their state was `DownloadingJustification`) are unaffected and will stay in the same state.
	fn restart(&mut self) -> impl Iterator<Item = Result<(PeerId, BlockRequest<B>), BadPeer>> + '_ {
		self.blocks.clear();
		if let Err(e) = self.reset_sync_start_point() {
			warn!(target: "sync", "💔  Unable to restart sync: {}", e);
		}
		self.allowed_requests.set_all();
		debug!(target:"sync", "Restarted with {} ({})", self.best_queued_number, self.best_queued_hash);
		let old_peers = std::mem::take(&mut self.peers);

		old_peers.into_iter().filter_map(move |(id, mut p)| {
			// peers that were downloading justifications
			// should be kept in that state.
			if let PeerSyncState::DownloadingJustification(_) = p.state {
				// We make sure our commmon number is at least something we have.
				p.common_number = self.best_queued_number;
				self.peers.insert(id, p);
				return None
			}

			// handle peers that were in other states.
			match self.new_peer(id, p.best_hash, p.best_number) {
				Ok(None) => None,
				Ok(Some(x)) => Some(Ok((id, x))),
				Err(e) => Some(Err(e)),
			}
		})
	}

	/// Find a block to start sync from. If we sync with state, that's the latest block we have
	/// state for.
	fn reset_sync_start_point(&mut self) -> Result<(), ClientError> {
		let info = self.client.info();
		if matches!(self.mode, SyncMode::LightState { .. }) && info.finalized_state.is_some() {
			warn!(
				target: "sync",
				"Can't use fast sync mode with a partially synced database. Reverting to full sync mode."
			);
			self.mode = SyncMode::Full;
		}
		if matches!(self.mode, SyncMode::Warp) && info.finalized_state.is_some() {
			warn!(
				target: "sync",
				"Can't use warp sync mode with a partially synced database. Reverting to full sync mode."
			);
			self.mode = SyncMode::Full;
		}
		self.import_existing = false;
		self.best_queued_hash = info.best_hash;
		self.best_queued_number = info.best_number;

		if self.mode == SyncMode::Full &&
			self.client.block_status(info.best_hash)? != BlockStatus::InChainWithState
		{
			self.import_existing = true;
			// Latest state is missing, start with the last finalized state or genesis instead.
			if let Some((hash, number)) = info.finalized_state {
				debug!(target: "sync", "Starting from finalized state #{}", number);
				self.best_queued_hash = hash;
				self.best_queued_number = number;
			} else {
				debug!(target: "sync", "Restarting from genesis");
				self.best_queued_hash = Default::default();
				self.best_queued_number = Zero::zero();
			}
		}

		if let Some((start, end)) = info.block_gap {
			debug!(target: "sync", "Starting gap sync #{} - #{}", start, end);
			self.gap_sync = Some(GapSync {
				best_queued_number: start - One::one(),
				target: end,
				blocks: BlockCollection::new(),
			});
		}
		trace!(target: "sync", "Restarted sync at #{} ({:?})", self.best_queued_number, self.best_queued_hash);
		Ok(())
	}

	/// What is the status of the block corresponding to the given hash?
	fn block_status(&self, hash: &B::Hash) -> Result<BlockStatus, ClientError> {
		if self.queue_blocks.contains(hash) {
			return Ok(BlockStatus::Queued)
		}
		self.client.block_status(*hash)
	}

	/// Is the block corresponding to the given hash known?
	fn is_known(&self, hash: &B::Hash) -> bool {
		self.block_status(hash).ok().map_or(false, |s| s != BlockStatus::Unknown)
	}

	/// Is any peer downloading the given hash?
	fn is_already_downloading(&self, hash: &B::Hash) -> bool {
		self.peers
			.iter()
			.any(|(_, p)| p.state == PeerSyncState::DownloadingStale(*hash))
	}

	/// Get the set of downloaded blocks that are ready to be queued for import.
	fn ready_blocks(&mut self) -> Vec<IncomingBlock<B>> {
		self.blocks
			.ready_blocks(self.best_queued_number + One::one())
			.into_iter()
			.map(|block_data| {
				let justifications = block_data
					.block
					.justifications
					.or_else(|| legacy_justification_mapping(block_data.block.justification));
				IncomingBlock {
					hash: block_data.block.hash,
					header: block_data.block.header,
					body: block_data.block.body,
					indexed_body: block_data.block.indexed_body,
					justifications,
					origin: block_data.origin,
					allow_missing_state: true,
					import_existing: self.import_existing,
					skip_execution: self.skip_execution(),
					state: None,
				}
			})
			.collect()
	}

	/// Generate block request for downloading of the target block body during warp sync.
	fn warp_target_block_request(&mut self) -> Option<(PeerId, BlockRequest<B>)> {
		let sync = &self.warp_sync.as_ref()?;

		if self.allowed_requests.is_empty() ||
			sync.is_complete() ||
			self.peers
				.iter()
				.any(|(_, peer)| peer.state == PeerSyncState::DownloadingWarpTargetBlock)
		{
			// Only one pending warp target block request is allowed.
			return None
		}

		if let Some((target_number, request)) = sync.next_target_block_request() {
			// Find a random peer that has a block with the target number.
			for (id, peer) in self.peers.iter_mut() {
				if peer.state.is_available() && peer.best_number >= target_number {
					trace!(target: "sync", "New warp target block request for {}", id);
					peer.state = PeerSyncState::DownloadingWarpTargetBlock;
					self.allowed_requests.clear();
					return Some((*id, request))
				}
			}
		}

		None
	}

	/// Get config for the block announcement protocol
	pub fn get_block_announce_proto_config(
		protocol_id: ProtocolId,
		fork_id: &Option<String>,
		roles: Roles,
		best_number: NumberFor<B>,
		best_hash: B::Hash,
		genesis_hash: B::Hash,
	) -> NonDefaultSetConfig {
		let block_announces_protocol = {
			let genesis_hash = genesis_hash.as_ref();
			if let Some(ref fork_id) = fork_id {
				format!(
					"/{}/{}/block-announces/1",
					array_bytes::bytes2hex("", genesis_hash),
					fork_id
				)
			} else {
				format!("/{}/block-announces/1", array_bytes::bytes2hex("", genesis_hash))
			}
		};

		NonDefaultSetConfig {
			notifications_protocol: block_announces_protocol.into(),
			fallback_names: iter::once(
				format!("/{}/block-announces/1", protocol_id.as_ref()).into(),
			)
			.collect(),
			max_notification_size: MAX_BLOCK_ANNOUNCE_SIZE,
			handshake: Some(NotificationHandshake::new(BlockAnnouncesHandshake::<B>::build(
				roles,
				best_number,
				best_hash,
				genesis_hash,
			))),
			// NOTE: `set_config` will be ignored by `protocol.rs` as the block announcement
			// protocol is still hardcoded into the peerset.
			set_config: SetConfig {
				in_peers: 0,
				out_peers: 0,
				reserved_nodes: Vec::new(),
				non_reserved_mode: NonReservedPeerMode::Deny,
			},
		}
	}

	fn decode_block_response(response: &[u8]) -> Result<OpaqueBlockResponse, String> {
		let response = schema::v1::BlockResponse::decode(response)
			.map_err(|error| format!("Failed to decode block response: {error}"))?;

		Ok(OpaqueBlockResponse(Box::new(response)))
	}

	fn decode_state_response(response: &[u8]) -> Result<OpaqueStateResponse, String> {
		let response = StateResponse::decode(response)
			.map_err(|error| format!("Failed to decode state response: {error}"))?;

		Ok(OpaqueStateResponse(Box::new(response)))
	}

	fn send_state_request(&mut self, who: PeerId, request: OpaqueStateRequest) {
		let (tx, rx) = oneshot::channel();

		if self.peers.contains_key(&who) {
			self.pending_responses
				.push(Box::pin(async move { (who, PeerRequest::State, rx.await) }));
		}

		match self.encode_state_request(&request) {
			Ok(data) => {
				self.network_service.start_request(
					who,
					self.state_request_protocol_name.clone(),
					data,
					tx,
					IfDisconnected::ImmediateError,
				);
			},
			Err(err) => {
				log::warn!(
					target: "sync",
					"Failed to encode state request {:?}: {:?}",
					request, err
				);
			},
		}
	}

	fn send_warp_sync_request(&mut self, who: PeerId, request: WarpProofRequest<B>) {
		let (tx, rx) = oneshot::channel();

		if self.peers.contains_key(&who) {
			self.pending_responses
				.push(Box::pin(async move { (who, PeerRequest::WarpProof, rx.await) }));
		}

		match &self.warp_sync_protocol_name {
			Some(name) => self.network_service.start_request(
				who,
				name.clone(),
				request.encode(),
				tx,
				IfDisconnected::ImmediateError,
			),
			None => {
				log::warn!(
					target: "sync",
					"Trying to send warp sync request when no protocol is configured {:?}",
					request,
				);
			},
		}
	}

	fn on_block_response(
		&mut self,
		peer_id: PeerId,
		request: BlockRequest<B>,
		response: OpaqueBlockResponse,
	) -> Option<ImportResult<B>> {
		let blocks = match self.block_response_into_blocks(&request, response) {
			Ok(blocks) => blocks,
			Err(err) => {
				debug!(target: "sync", "Failed to decode block response from {}: {}", peer_id, err);
				self.network_service.report_peer(peer_id, rep::BAD_MESSAGE);
				return None
			},
		};

		let block_response = BlockResponse::<B> { id: request.id, blocks };

		let blocks_range = || match (
			block_response
				.blocks
				.first()
				.and_then(|b| b.header.as_ref().map(|h| h.number())),
			block_response.blocks.last().and_then(|b| b.header.as_ref().map(|h| h.number())),
		) {
			(Some(first), Some(last)) if first != last => format!(" ({}..{})", first, last),
			(Some(first), Some(_)) => format!(" ({})", first),
			_ => Default::default(),
		};
		trace!(
			target: "sync",
			"BlockResponse {} from {} with {} blocks {}",
			block_response.id,
			peer_id,
			block_response.blocks.len(),
			blocks_range(),
		);

		if request.fields == BlockAttributes::JUSTIFICATION {
			match self.on_block_justification(peer_id, block_response) {
				Ok(OnBlockJustification::Nothing) => None,
				Ok(OnBlockJustification::Import { peer, hash, number, justifications }) => {
					self.import_justifications(peer, hash, number, justifications);
					None
				},
				Err(BadPeer(id, repu)) => {
					self.network_service
						.disconnect_peer(id, self.block_announce_protocol_name.clone());
					self.network_service.report_peer(id, repu);
					None
				},
			}
		} else {
			match self.on_block_data(&peer_id, Some(request), block_response) {
				Ok(OnBlockData::Import(origin, blocks)) => {
					self.import_blocks(origin, blocks);
					None
				},
				Ok(OnBlockData::Request(peer, req)) => {
					self.send_block_request(peer, req);
					None
				},
				Ok(OnBlockData::Continue) => None,
				Err(BadPeer(id, repu)) => {
					self.network_service
						.disconnect_peer(id, self.block_announce_protocol_name.clone());
					self.network_service.report_peer(id, repu);
					None
				},
			}
		}
	}

	pub fn on_state_response(
		&mut self,
		peer_id: PeerId,
		response: OpaqueStateResponse,
	) -> Option<ImportResult<B>> {
		match self.on_state_data(&peer_id, response) {
			Ok(OnStateData::Import(origin, block)) =>
				Some(ImportResult::BlockImport(origin, vec![block])),
			Ok(OnStateData::Continue) => None,
			Err(BadPeer(id, repu)) => {
				self.network_service
					.disconnect_peer(id, self.block_announce_protocol_name.clone());
				self.network_service.report_peer(id, repu);
				None
			},
		}
	}

	pub fn on_warp_sync_response(&mut self, peer_id: PeerId, response: EncodedProof) {
		if let Err(BadPeer(id, repu)) = self.on_warp_sync_data(&peer_id, response) {
			self.network_service
				.disconnect_peer(id, self.block_announce_protocol_name.clone());
			self.network_service.report_peer(id, repu);
		}
	}

	fn process_outbound_requests(&mut self) {
		for (id, request) in self.block_requests() {
			self.send_block_request(id, request);
		}

		if let Some((id, request)) = self.state_request() {
			self.send_state_request(id, request);
		}

		for (id, request) in self.justification_requests().collect::<Vec<_>>() {
			self.send_block_request(id, request);
		}

		if let Some((id, request)) = self.warp_sync_request() {
			self.send_warp_sync_request(id, request);
		}
	}

	fn poll_pending_responses(&mut self, cx: &mut std::task::Context) -> Poll<ImportResult<B>> {
		while let Poll::Ready(Some((id, request, response))) =
			self.pending_responses.poll_next_unpin(cx)
		{
			match response {
				Ok(Ok(resp)) => match request {
					PeerRequest::Block(req) => {
						let response = match Self::decode_block_response(&resp[..]) {
							Ok(proto) => proto,
							Err(e) => {
								debug!(
									target: "sync",
									"Failed to decode block response from peer {:?}: {:?}.",
									id,
									e
								);
								self.network_service.report_peer(id, rep::BAD_MESSAGE);
								self.network_service
									.disconnect_peer(id, self.block_announce_protocol_name.clone());
								continue
							},
						};

						if let Some(import) = self.on_block_response(id, req, response) {
							return Poll::Ready(import)
						}
					},
					PeerRequest::State => {
						let response = match Self::decode_state_response(&resp[..]) {
							Ok(proto) => proto,
							Err(e) => {
								debug!(
									target: "sync",
									"Failed to decode state response from peer {:?}: {:?}.",
									id,
									e
								);
								self.network_service.report_peer(id, rep::BAD_MESSAGE);
								self.network_service
									.disconnect_peer(id, self.block_announce_protocol_name.clone());
								continue
							},
						};

						if let Some(import) = self.on_state_response(id, response) {
							return Poll::Ready(import)
						}
					},
					PeerRequest::WarpProof => {
						self.on_warp_sync_response(id, EncodedProof(resp));
					},
				},
				Ok(Err(e)) => {
					debug!(target: "sync", "Request to peer {:?} failed: {:?}.", id, e);

					match e {
						RequestFailure::Network(OutboundFailure::Timeout) => {
							self.network_service.report_peer(id, rep::TIMEOUT);
							self.network_service
								.disconnect_peer(id, self.block_announce_protocol_name.clone());
						},
						RequestFailure::Network(OutboundFailure::UnsupportedProtocols) => {
							self.network_service.report_peer(id, rep::BAD_PROTOCOL);
							self.network_service
								.disconnect_peer(id, self.block_announce_protocol_name.clone());
						},
						RequestFailure::Network(OutboundFailure::DialFailure) => {
							self.network_service
								.disconnect_peer(id, self.block_announce_protocol_name.clone());
						},
						RequestFailure::Refused => {
							self.network_service.report_peer(id, rep::REFUSED);
							self.network_service
								.disconnect_peer(id, self.block_announce_protocol_name.clone());
						},
						RequestFailure::Network(OutboundFailure::ConnectionClosed) |
						RequestFailure::NotConnected => {
							self.network_service
								.disconnect_peer(id, self.block_announce_protocol_name.clone());
						},
						RequestFailure::UnknownProtocol => {
							debug_assert!(false, "Block request protocol should always be known.");
						},
						RequestFailure::Obsolete => {
							debug_assert!(
								false,
								"Can not receive `RequestFailure::Obsolete` after dropping the \
								 response receiver.",
							);
						},
					}
				},
				Err(oneshot::Canceled) => {
					trace!(
						target: "sync",
						"Request to peer {:?} failed due to oneshot being canceled.",
						id,
					);
					self.network_service
						.disconnect_peer(id, self.block_announce_protocol_name.clone());
				},
			}
		}

		Poll::Pending
	}

	/// Create implementation-specific block request.
	fn create_opaque_block_request(&self, request: &BlockRequest<B>) -> OpaqueBlockRequest {
		OpaqueBlockRequest(Box::new(schema::v1::BlockRequest {
			fields: request.fields.to_be_u32(),
			from_block: match request.from {
				FromBlock::Hash(h) => Some(schema::v1::block_request::FromBlock::Hash(h.encode())),
				FromBlock::Number(n) =>
					Some(schema::v1::block_request::FromBlock::Number(n.encode())),
			},
			direction: request.direction as i32,
			max_blocks: request.max.unwrap_or(0),
			support_multiple_justifications: true,
		}))
	}

	fn encode_block_request(&self, request: &OpaqueBlockRequest) -> Result<Vec<u8>, String> {
		let request: &schema::v1::BlockRequest = request.0.downcast_ref().ok_or_else(|| {
			"Failed to downcast opaque block response during encoding, this is an \
				implementation bug."
				.to_string()
		})?;

		Ok(request.encode_to_vec())
	}

	fn encode_state_request(&self, request: &OpaqueStateRequest) -> Result<Vec<u8>, String> {
		let request: &StateRequest = request.0.downcast_ref().ok_or_else(|| {
			"Failed to downcast opaque state response during encoding, this is an \
				implementation bug."
				.to_string()
		})?;

		Ok(request.encode_to_vec())
	}

	fn justification_requests<'a>(
		&'a mut self,
	) -> Box<dyn Iterator<Item = (PeerId, BlockRequest<B>)> + 'a> {
		let peers = &mut self.peers;
		let mut matcher = self.extra_justifications.matcher();
		Box::new(std::iter::from_fn(move || {
			if let Some((peer, request)) = matcher.next(peers) {
				peers
					.get_mut(&peer)
					.expect(
						"`Matcher::next` guarantees the `PeerId` comes from the given peers; qed",
					)
					.state = PeerSyncState::DownloadingJustification(request.0);
				let req = BlockRequest::<B> {
					id: 0,
					fields: BlockAttributes::JUSTIFICATION,
					from: FromBlock::Hash(request.0),
					direction: Direction::Ascending,
					max: Some(1),
				};
				Some((peer, req))
			} else {
				None
			}
		}))
	}

	fn block_requests(&mut self) -> Vec<(PeerId, BlockRequest<B>)> {
		if self.mode == SyncMode::Warp {
			return self
				.warp_target_block_request()
				.map_or_else(|| Vec::new(), |req| Vec::from([req]))
		}

		if self.allowed_requests.is_empty() || self.state_sync.is_some() {
			return Vec::new()
		}

		if self.queue_blocks.len() > MAX_IMPORTING_BLOCKS {
			trace!(target: "sync", "Too many blocks in the queue.");
			return Vec::new()
		}
		let is_major_syncing = self.status().state.is_major_syncing();
		let attrs = self.required_block_attributes();
		let blocks = &mut self.blocks;
		let fork_targets = &mut self.fork_targets;
		let last_finalized =
			std::cmp::min(self.best_queued_number, self.client.info().finalized_number);
		let best_queued = self.best_queued_number;
		let client = &self.client;
		let queue = &self.queue_blocks;
		let allowed_requests = self.allowed_requests.take();
		let max_parallel = if is_major_syncing { 1 } else { self.max_parallel_downloads };
		let max_blocks_per_request = self.max_blocks_per_request;
		let gap_sync = &mut self.gap_sync;
		self.peers
			.iter_mut()
			.filter_map(move |(&id, peer)| {
				if !peer.state.is_available() || !allowed_requests.contains(&id) {
					return None
				}

				// If our best queued is more than `MAX_BLOCKS_TO_LOOK_BACKWARDS` blocks away from
				// the common number, the peer best number is higher than our best queued and the
				// common number is smaller than the last finalized block number, we should do an
				// ancestor search to find a better common block. If the queue is full we wait till
				// all blocks are imported though.
				if best_queued.saturating_sub(peer.common_number) >
					MAX_BLOCKS_TO_LOOK_BACKWARDS.into() &&
					best_queued < peer.best_number &&
					peer.common_number < last_finalized &&
					queue.len() <= MAJOR_SYNC_BLOCKS.into()
				{
					trace!(
						target: "sync",
						"Peer {:?} common block {} too far behind of our best {}. Starting ancestry search.",
						id,
						peer.common_number,
						best_queued,
					);
					let current = std::cmp::min(peer.best_number, best_queued);
					peer.state = PeerSyncState::AncestorSearch {
						current,
						start: best_queued,
						state: AncestorSearchState::ExponentialBackoff(One::one()),
					};
					Some((id, ancestry_request::<B>(current)))
				} else if let Some((range, req)) = peer_block_request(
					&id,
					peer,
					blocks,
					attrs,
					max_parallel,
					max_blocks_per_request,
					last_finalized,
					best_queued,
				) {
					peer.state = PeerSyncState::DownloadingNew(range.start);
					trace!(
						target: "sync",
						"New block request for {}, (best:{}, common:{}) {:?}",
						id,
						peer.best_number,
						peer.common_number,
						req,
					);
					Some((id, req))
				} else if let Some((hash, req)) = fork_sync_request(
					&id,
					fork_targets,
					best_queued,
					last_finalized,
					attrs,
					|hash| {
						if queue.contains(hash) {
							BlockStatus::Queued
						} else {
							client.block_status(*hash).unwrap_or(BlockStatus::Unknown)
						}
					},
					max_blocks_per_request,
				) {
					trace!(target: "sync", "Downloading fork {:?} from {}", hash, id);
					peer.state = PeerSyncState::DownloadingStale(hash);
					Some((id, req))
				} else if let Some((range, req)) = gap_sync.as_mut().and_then(|sync| {
					peer_gap_block_request(
						&id,
						peer,
						&mut sync.blocks,
						attrs,
						sync.target,
						sync.best_queued_number,
						max_blocks_per_request,
					)
				}) {
					peer.state = PeerSyncState::DownloadingGap(range.start);
					trace!(
						target: "sync",
						"New gap block request for {}, (best:{}, common:{}) {:?}",
						id,
						peer.best_number,
						peer.common_number,
						req,
					);
					Some((id, req))
				} else {
					None
				}
			})
			.collect()
		// Box::new(iter)
	}

	fn state_request(&mut self) -> Option<(PeerId, OpaqueStateRequest)> {
		if self.allowed_requests.is_empty() {
			return None
		}
		if (self.state_sync.is_some() || self.warp_sync.is_some()) &&
			self.peers.iter().any(|(_, peer)| peer.state == PeerSyncState::DownloadingState)
		{
			// Only one pending state request is allowed.
			return None
		}
		if let Some(sync) = &self.state_sync {
			if sync.is_complete() {
				return None
			}

			for (id, peer) in self.peers.iter_mut() {
				if peer.state.is_available() && peer.common_number >= sync.target_block_num() {
					peer.state = PeerSyncState::DownloadingState;
					let request = sync.next_request();
					trace!(target: "sync", "New StateRequest for {}: {:?}", id, request);
					self.allowed_requests.clear();
					return Some((*id, OpaqueStateRequest(Box::new(request))))
				}
			}
		}
		if let Some(sync) = &self.warp_sync {
			if sync.is_complete() {
				return None
			}
			if let (Some(request), Some(target)) =
				(sync.next_state_request(), sync.target_block_number())
			{
				for (id, peer) in self.peers.iter_mut() {
					if peer.state.is_available() && peer.best_number >= target {
						trace!(target: "sync", "New StateRequest for {}: {:?}", id, request);
						peer.state = PeerSyncState::DownloadingState;
						self.allowed_requests.clear();
						return Some((*id, OpaqueStateRequest(Box::new(request))))
					}
				}
			}
		}
		None
	}

	fn warp_sync_request(&mut self) -> Option<(PeerId, WarpProofRequest<B>)> {
		if let Some(sync) = &self.warp_sync {
			if self.allowed_requests.is_empty() ||
				sync.is_complete() ||
				self.peers
					.iter()
					.any(|(_, peer)| peer.state == PeerSyncState::DownloadingWarpProof)
			{
				// Only one pending state request is allowed.
				return None
			}
			if let Some(request) = sync.next_warp_proof_request() {
				let mut targets: Vec<_> = self.peers.values().map(|p| p.best_number).collect();
				if !targets.is_empty() {
					targets.sort();
					let median = targets[targets.len() / 2];
					// Find a random peer that is synced as much as peer majority.
					for (id, peer) in self.peers.iter_mut() {
						if peer.state.is_available() && peer.best_number >= median {
							trace!(target: "sync", "New WarpProofRequest for {}", id);
							peer.state = PeerSyncState::DownloadingWarpProof;
							self.allowed_requests.clear();
							return Some((*id, request))
						}
					}
				}
			}
		}
		None
	}

	fn on_state_data(
		&mut self,
		who: &PeerId,
		response: OpaqueStateResponse,
	) -> Result<OnStateData<B>, BadPeer> {
		let response: Box<StateResponse> = response.0.downcast().map_err(|_error| {
			error!(
				target: "sync",
				"Failed to downcast opaque state response, this is an implementation bug."
			);

			BadPeer(*who, rep::BAD_RESPONSE)
		})?;

		if let Some(peer) = self.peers.get_mut(who) {
			if let PeerSyncState::DownloadingState = peer.state {
				peer.state = PeerSyncState::Available;
				self.allowed_requests.set_all();
			}
		}
		let import_result = if let Some(sync) = &mut self.state_sync {
			debug!(
				target: "sync",
				"Importing state data from {} with {} keys, {} proof nodes.",
				who,
				response.entries.len(),
				response.proof.len(),
			);
			sync.import(*response)
		} else if let Some(sync) = &mut self.warp_sync {
			debug!(
				target: "sync",
				"Importing state data from {} with {} keys, {} proof nodes.",
				who,
				response.entries.len(),
				response.proof.len(),
			);
			sync.import_state(*response)
		} else {
			debug!(target: "sync", "Ignored obsolete state response from {}", who);
			return Err(BadPeer(*who, rep::NOT_REQUESTED))
		};

		match import_result {
			state::ImportResult::Import(hash, header, state, body, justifications) => {
				let origin = BlockOrigin::NetworkInitialSync;
				let block = IncomingBlock {
					hash,
					header: Some(header),
					body,
					indexed_body: None,
					justifications,
					origin: None,
					allow_missing_state: true,
					import_existing: true,
					skip_execution: self.skip_execution(),
					state: Some(state),
				};
				debug!(target: "sync", "State download is complete. Import is queued");
				Ok(OnStateData::Import(origin, block))
			},
			state::ImportResult::Continue => Ok(OnStateData::Continue),
			state::ImportResult::BadResponse => {
				debug!(target: "sync", "Bad state data received from {}", who);
				Err(BadPeer(*who, rep::BAD_BLOCK))
			},
		}
	}

	fn on_warp_sync_data(&mut self, who: &PeerId, response: EncodedProof) -> Result<(), BadPeer> {
		if let Some(peer) = self.peers.get_mut(who) {
			if let PeerSyncState::DownloadingWarpProof = peer.state {
				peer.state = PeerSyncState::Available;
				self.allowed_requests.set_all();
			}
		}
		let import_result = if let Some(sync) = &mut self.warp_sync {
			debug!(
				target: "sync",
				"Importing warp proof data from {}, {} bytes.",
				who,
				response.0.len(),
			);
			sync.import_warp_proof(response)
		} else {
			debug!(target: "sync", "Ignored obsolete warp sync response from {}", who);
			return Err(BadPeer(*who, rep::NOT_REQUESTED))
		};

		match import_result {
			WarpProofImportResult::Success => Ok(()),
			WarpProofImportResult::BadResponse => {
				debug!(target: "sync", "Bad proof data received from {}", who);
				Err(BadPeer(*who, rep::BAD_BLOCK))
			},
		}
	}

	fn import_blocks(&mut self, origin: BlockOrigin, blocks: Vec<IncomingBlock<B>>) {
		if let Some(metrics) = &self.metrics {
			metrics.import_queue_blocks_submitted.inc();
		}

		self.import_queue.import_blocks(origin, blocks);
	}

	fn import_justifications(
		&mut self,
		peer: PeerId,
		hash: B::Hash,
		number: NumberFor<B>,
		justifications: Justifications,
	) {
		if let Some(metrics) = &self.metrics {
			metrics.import_queue_justifications_submitted.inc();
		}

		self.import_queue.import_justifications(peer, hash, number, justifications);
	}

	/// A batch of blocks have been processed, with or without errors.
	///
	/// Call this when a batch of blocks have been processed by the import
	/// queue, with or without errors.
	fn on_blocks_processed(
		&mut self,
		imported: usize,
		count: usize,
		results: Vec<(Result<BlockImportStatus<NumberFor<B>>, BlockImportError>, B::Hash)>,
	) -> Box<dyn Iterator<Item = Result<(PeerId, BlockRequest<B>), BadPeer>>> {
		trace!(target: "sync", "Imported {} of {}", imported, count);

		let mut output = Vec::new();

		let mut has_error = false;
		for (_, hash) in &results {
			self.queue_blocks.remove(hash);
			self.blocks.clear_queued(hash);
			if let Some(gap_sync) = &mut self.gap_sync {
				gap_sync.blocks.clear_queued(hash);
			}
		}
		for (result, hash) in results {
			if has_error {
				break
			}

			if result.is_err() {
				has_error = true;
			}

			match result {
				Ok(BlockImportStatus::ImportedKnown(number, who)) =>
					if let Some(peer) = who {
						self.update_peer_common_number(&peer, number);
					},
				Ok(BlockImportStatus::ImportedUnknown(number, aux, who)) => {
					if aux.clear_justification_requests {
						trace!(
							target: "sync",
							"Block imported clears all pending justification requests {}: {:?}",
							number,
							hash,
						);
						self.clear_justification_requests();
					}

					if aux.needs_justification {
						trace!(
							target: "sync",
							"Block imported but requires justification {}: {:?}",
							number,
							hash,
						);
						self.request_justification(&hash, number);
					}

					if aux.bad_justification {
						if let Some(ref peer) = who {
							warn!("💔 Sent block with bad justification to import");
							output.push(Err(BadPeer(*peer, rep::BAD_JUSTIFICATION)));
						}
					}

					if let Some(peer) = who {
						self.update_peer_common_number(&peer, number);
					}
					let state_sync_complete =
						self.state_sync.as_ref().map_or(false, |s| s.target() == hash);
					if state_sync_complete {
						info!(
							target: "sync",
							"State sync is complete ({} MiB), restarting block sync.",
							self.state_sync.as_ref().map_or(0, |s| s.progress().size / (1024 * 1024)),
						);
						self.state_sync = None;
						self.mode = SyncMode::Full;
						output.extend(self.restart());
					}
					let warp_sync_complete = self
						.warp_sync
						.as_ref()
						.map_or(false, |s| s.target_block_hash() == Some(hash));
					if warp_sync_complete {
						info!(
							target: "sync",
							"Warp sync is complete ({} MiB), restarting block sync.",
							self.warp_sync.as_ref().map_or(0, |s| s.progress().total_bytes / (1024 * 1024)),
						);
						self.warp_sync = None;
						self.mode = SyncMode::Full;
						output.extend(self.restart());
					}
					let gap_sync_complete =
						self.gap_sync.as_ref().map_or(false, |s| s.target == number);
					if gap_sync_complete {
						info!(
							target: "sync",
							"Block history download is complete."
						);
						self.gap_sync = None;
					}
				},
				Err(BlockImportError::IncompleteHeader(who)) =>
					if let Some(peer) = who {
						warn!(
							target: "sync",
							"💔 Peer sent block with incomplete header to import",
						);
						output.push(Err(BadPeer(peer, rep::INCOMPLETE_HEADER)));
						output.extend(self.restart());
					},
				Err(BlockImportError::VerificationFailed(who, e)) =>
					if let Some(peer) = who {
						warn!(
							target: "sync",
							"💔 Verification failed for block {:?} received from peer: {}, {:?}",
							hash,
							peer,
							e,
						);
						output.push(Err(BadPeer(peer, rep::VERIFICATION_FAIL)));
						output.extend(self.restart());
					},
				Err(BlockImportError::BadBlock(who)) =>
					if let Some(peer) = who {
						warn!(
							target: "sync",
							"💔 Block {:?} received from peer {} has been blacklisted",
							hash,
							peer,
						);
						output.push(Err(BadPeer(peer, rep::BAD_BLOCK)));
					},
				Err(BlockImportError::MissingState) => {
					// This may happen if the chain we were requesting upon has been discarded
					// in the meantime because other chain has been finalized.
					// Don't mark it as bad as it still may be synced if explicitly requested.
					trace!(target: "sync", "Obsolete block {:?}", hash);
				},
				e @ Err(BlockImportError::UnknownParent) | e @ Err(BlockImportError::Other(_)) => {
					warn!(target: "sync", "💔 Error importing block {:?}: {}", hash, e.unwrap_err());
					self.state_sync = None;
					self.warp_sync = None;
					output.extend(self.restart());
				},
				Err(BlockImportError::Cancelled) => {},
			};
		}

		self.allowed_requests.set_all();
		Box::new(output.into_iter())
	}
}

// This is purely during a backwards compatible transitionary period and should be removed
// once we can assume all nodes can send and receive multiple Justifications
// The ID tag is hardcoded here to avoid depending on the GRANDPA crate.
// See: https://github.com/paritytech/substrate/issues/8172
fn legacy_justification_mapping(
	justification: Option<EncodedJustification>,
) -> Option<Justifications> {
	justification.map(|just| (*b"FRNK", just).into())
}

/// Request the ancestry for a block. Sends a request for header and justification for the given
/// block number. Used during ancestry search.
fn ancestry_request<B: BlockT>(block: NumberFor<B>) -> BlockRequest<B> {
	BlockRequest::<B> {
		id: 0,
		fields: BlockAttributes::HEADER | BlockAttributes::JUSTIFICATION,
		from: FromBlock::Number(block),
		direction: Direction::Ascending,
		max: Some(1),
	}
}

/// The ancestor search state expresses which algorithm, and its stateful parameters, we are using
/// to try to find an ancestor block
#[derive(Copy, Clone, Eq, PartialEq, Debug)]
pub enum AncestorSearchState<B: BlockT> {
	/// Use exponential backoff to find an ancestor, then switch to binary search.
	/// We keep track of the exponent.
	ExponentialBackoff(NumberFor<B>),
	/// Using binary search to find the best ancestor.
	/// We keep track of left and right bounds.
	BinarySearch(NumberFor<B>, NumberFor<B>),
}

/// This function handles the ancestor search strategy used. The goal is to find a common point
/// that both our chains agree on that is as close to the tip as possible.
/// The way this works is we first have an exponential backoff strategy, where we try to step
/// forward until we find a block hash mismatch. The size of the step doubles each step we take.
///
/// When we've found a block hash mismatch we then fall back to a binary search between the two
/// last known points to find the common block closest to the tip.
fn handle_ancestor_search_state<B: BlockT>(
	state: &AncestorSearchState<B>,
	curr_block_num: NumberFor<B>,
	block_hash_match: bool,
) -> Option<(AncestorSearchState<B>, NumberFor<B>)> {
	let two = <NumberFor<B>>::one() + <NumberFor<B>>::one();
	match state {
		AncestorSearchState::ExponentialBackoff(next_distance_to_tip) => {
			let next_distance_to_tip = *next_distance_to_tip;
			if block_hash_match && next_distance_to_tip == One::one() {
				// We found the ancestor in the first step so there is no need to execute binary
				// search.
				return None
			}
			if block_hash_match {
				let left = curr_block_num;
				let right = left + next_distance_to_tip / two;
				let middle = left + (right - left) / two;
				Some((AncestorSearchState::BinarySearch(left, right), middle))
			} else {
				let next_block_num =
					curr_block_num.checked_sub(&next_distance_to_tip).unwrap_or_else(Zero::zero);
				let next_distance_to_tip = next_distance_to_tip * two;
				Some((
					AncestorSearchState::ExponentialBackoff(next_distance_to_tip),
					next_block_num,
				))
			}
		},
		AncestorSearchState::BinarySearch(mut left, mut right) => {
			if left >= curr_block_num {
				return None
			}
			if block_hash_match {
				left = curr_block_num;
			} else {
				right = curr_block_num;
			}
			assert!(right >= left);
			let middle = left + (right - left) / two;
			if middle == curr_block_num {
				None
			} else {
				Some((AncestorSearchState::BinarySearch(left, right), middle))
			}
		},
	}
}

/// Get a new block request for the peer if any.
fn peer_block_request<B: BlockT>(
	id: &PeerId,
	peer: &PeerSync<B>,
	blocks: &mut BlockCollection<B>,
	attrs: BlockAttributes,
	max_parallel_downloads: u32,
	max_blocks_per_request: u32,
	finalized: NumberFor<B>,
	best_num: NumberFor<B>,
) -> Option<(Range<NumberFor<B>>, BlockRequest<B>)> {
	if best_num >= peer.best_number {
		// Will be downloaded as alternative fork instead.
		return None
	} else if peer.common_number < finalized {
		trace!(
			target: "sync",
			"Requesting pre-finalized chain from {:?}, common={}, finalized={}, peer best={}, our best={}",
			id, peer.common_number, finalized, peer.best_number, best_num,
		);
	}
	let range = blocks.needed_blocks(
		*id,
		max_blocks_per_request,
		peer.best_number,
		peer.common_number,
		max_parallel_downloads,
		MAX_DOWNLOAD_AHEAD,
	)?;

	// The end is not part of the range.
	let last = range.end.saturating_sub(One::one());

	let from = if peer.best_number == last {
		FromBlock::Hash(peer.best_hash)
	} else {
		FromBlock::Number(last)
	};

	let request = BlockRequest::<B> {
		id: 0,
		fields: attrs,
		from,
		direction: Direction::Descending,
		max: Some((range.end - range.start).saturated_into::<u32>()),
	};

	Some((range, request))
}

/// Get a new block request for the peer if any.
fn peer_gap_block_request<B: BlockT>(
	id: &PeerId,
	peer: &PeerSync<B>,
	blocks: &mut BlockCollection<B>,
	attrs: BlockAttributes,
	target: NumberFor<B>,
	common_number: NumberFor<B>,
	max_blocks_per_request: u32,
) -> Option<(Range<NumberFor<B>>, BlockRequest<B>)> {
	let range = blocks.needed_blocks(
		*id,
		max_blocks_per_request,
		std::cmp::min(peer.best_number, target),
		common_number,
		1,
		MAX_DOWNLOAD_AHEAD,
	)?;

	// The end is not part of the range.
	let last = range.end.saturating_sub(One::one());
	let from = FromBlock::Number(last);

	let request = BlockRequest::<B> {
		id: 0,
		fields: attrs,
		from,
		direction: Direction::Descending,
		max: Some((range.end - range.start).saturated_into::<u32>()),
	};
	Some((range, request))
}

/// Get pending fork sync targets for a peer.
fn fork_sync_request<B: BlockT>(
	id: &PeerId,
	targets: &mut HashMap<B::Hash, ForkTarget<B>>,
	best_num: NumberFor<B>,
	finalized: NumberFor<B>,
	attributes: BlockAttributes,
	check_block: impl Fn(&B::Hash) -> BlockStatus,
	max_blocks_per_request: u32,
) -> Option<(B::Hash, BlockRequest<B>)> {
	targets.retain(|hash, r| {
		if r.number <= finalized {
			trace!(target: "sync", "Removed expired fork sync request {:?} (#{})", hash, r.number);
			return false
		}
		if check_block(hash) != BlockStatus::Unknown {
			trace!(target: "sync", "Removed obsolete fork sync request {:?} (#{})", hash, r.number);
			return false
		}
		true
	});
	for (hash, r) in targets {
		if !r.peers.contains(&id) {
			continue
		}
		// Download the fork only if it is behind or not too far ahead our tip of the chain
		// Otherwise it should be downloaded in full sync mode.
		if r.number <= best_num ||
			(r.number - best_num).saturated_into::<u32>() < max_blocks_per_request as u32
		{
			let parent_status = r.parent_hash.as_ref().map_or(BlockStatus::Unknown, check_block);
			let count = if parent_status == BlockStatus::Unknown {
				(r.number - finalized).saturated_into::<u32>() // up to the last finalized block
			} else {
				// request only single block
				1
			};
			trace!(target: "sync", "Downloading requested fork {:?} from {}, {} blocks", hash, id, count);
			return Some((
				*hash,
				BlockRequest::<B> {
					id: 0,
					fields: attributes,
					from: FromBlock::Hash(*hash),
					direction: Direction::Descending,
					max: Some(count),
				},
			))
		} else {
			trace!(target: "sync", "Fork too far in the future: {:?} (#{})", hash, r.number);
		}
	}
	None
}

/// Returns `true` if the given `block` is a descendent of `base`.
fn is_descendent_of<Block, T>(
	client: &T,
	base: &Block::Hash,
	block: &Block::Hash,
) -> sp_blockchain::Result<bool>
where
	Block: BlockT,
	T: HeaderMetadata<Block, Error = sp_blockchain::Error> + ?Sized,
{
	if base == block {
		return Ok(false)
	}

	let ancestor = sp_blockchain::lowest_common_ancestor(client, *block, *base)?;

	Ok(ancestor.hash == *base)
}

/// Validate that the given `blocks` are correct.
/// Returns the number of the first block in the sequence.
///
/// It is expected that `blocks` are in ascending order.
fn validate_blocks<Block: BlockT>(
	blocks: &Vec<BlockData<Block>>,
	who: &PeerId,
	request: Option<BlockRequest<Block>>,
) -> Result<Option<NumberFor<Block>>, BadPeer> {
	if let Some(request) = request {
		if Some(blocks.len() as _) > request.max {
			debug!(
				target: "sync",
				"Received more blocks than requested from {}. Expected in maximum {:?}, got {}.",
				who,
				request.max,
				blocks.len(),
			);

			return Err(BadPeer(*who, rep::NOT_REQUESTED))
		}

		let block_header =
			if request.direction == Direction::Descending { blocks.last() } else { blocks.first() }
				.and_then(|b| b.header.as_ref());

		let expected_block = block_header.as_ref().map_or(false, |h| match request.from {
			FromBlock::Hash(hash) => h.hash() == hash,
			FromBlock::Number(n) => h.number() == &n,
		});

		if !expected_block {
			debug!(
				target: "sync",
				"Received block that was not requested. Requested {:?}, got {:?}.",
				request.from,
				block_header,
			);

			return Err(BadPeer(*who, rep::NOT_REQUESTED))
		}

		if request.fields.contains(BlockAttributes::HEADER) &&
			blocks.iter().any(|b| b.header.is_none())
		{
			trace!(
				target: "sync",
				"Missing requested header for a block in response from {}.",
				who,
			);

			return Err(BadPeer(*who, rep::BAD_RESPONSE))
		}

		if request.fields.contains(BlockAttributes::BODY) && blocks.iter().any(|b| b.body.is_none())
		{
			trace!(
				target: "sync",
				"Missing requested body for a block in response from {}.",
				who,
			);

			return Err(BadPeer(*who, rep::BAD_RESPONSE))
		}
	}

	for b in blocks {
		if let Some(header) = &b.header {
			let hash = header.hash();
			if hash != b.hash {
				debug!(
					target:"sync",
					"Bad header received from {}. Expected hash {:?}, got {:?}",
					who,
					b.hash,
					hash,
				);
				return Err(BadPeer(*who, rep::BAD_BLOCK))
			}
		}
		if let (Some(header), Some(body)) = (&b.header, &b.body) {
			let expected = *header.extrinsics_root();
			let got = HashFor::<Block>::ordered_trie_root(
				body.iter().map(Encode::encode).collect(),
				sp_runtime::StateVersion::V0,
			);
			if expected != got {
				debug!(
					target:"sync",
					"Bad extrinsic root for a block {} received from {}. Expected {:?}, got {:?}",
					b.hash,
					who,
					expected,
					got,
				);
				return Err(BadPeer(*who, rep::BAD_BLOCK))
			}
		}
	}

	Ok(blocks.first().and_then(|b| b.header.as_ref()).map(|h| *h.number()))
}

#[cfg(test)]
mod test {
	use super::*;
	use crate::service::network::NetworkServiceProvider;
	use futures::{executor::block_on, future::poll_fn};
	use sc_block_builder::BlockBuilderProvider;
	use sc_network_common::{
		role::Role,
		sync::message::{BlockData, BlockState, FromBlock},
	};
	use sp_blockchain::HeaderBackend;
	use sp_consensus::block_validation::DefaultBlockAnnounceValidator;
	use substrate_test_runtime_client::{
		runtime::{Block, Hash, Header},
		BlockBuilderExt, ClientBlockImportExt, ClientExt, DefaultTestClientBuilderExt, TestClient,
		TestClientBuilder, TestClientBuilderExt,
	};

	#[test]
	fn processes_empty_response_on_justification_request_for_unknown_block() {
		// if we ask for a justification for a given block to a peer that doesn't know that block
		// (different from not having a justification), the peer will reply with an empty response.
		// internally we should process the response as the justification not being available.

		let client = Arc::new(TestClientBuilder::new().build());
		let block_announce_validator = Box::new(DefaultBlockAnnounceValidator);
		let peer_id = PeerId::random();

		let import_queue = Box::new(sc_consensus::import_queue::mock::MockImportQueueHandle::new());
		let (_chain_sync_network_provider, chain_sync_network_handle) =
			NetworkServiceProvider::new();
		let (mut sync, _) = ChainSync::new(
			SyncMode::Full,
			client.clone(),
			ProtocolId::from("test-protocol-name"),
			&Some(String::from("test-fork-id")),
			Roles::from(&Role::Full),
			block_announce_validator,
			1,
			64,
			None,
			None,
			chain_sync_network_handle,
			import_queue,
			ProtocolName::from("block-request"),
			ProtocolName::from("state-request"),
			None,
		)
		.unwrap();

		let (a1_hash, a1_number) = {
			let a1 = client.new_block(Default::default()).unwrap().build().unwrap().block;
			(a1.hash(), *a1.header.number())
		};

		// add a new peer with the same best block
		sync.new_peer(peer_id, a1_hash, a1_number).unwrap();

		// and request a justification for the block
		sync.request_justification(&a1_hash, a1_number);

		// the justification request should be scheduled to that peer
		assert!(sync
			.justification_requests()
			.any(|(who, request)| { who == peer_id && request.from == FromBlock::Hash(a1_hash) }));

		// there are no extra pending requests
		assert_eq!(sync.extra_justifications.pending_requests().count(), 0);

		// there's one in-flight extra request to the expected peer
		assert!(sync.extra_justifications.active_requests().any(|(who, (hash, number))| {
			*who == peer_id && *hash == a1_hash && *number == a1_number
		}));

		// if the peer replies with an empty response (i.e. it doesn't know the block),
		// the active request should be cleared.
		assert_eq!(
			sync.on_block_justification(peer_id, BlockResponse::<Block> { id: 0, blocks: vec![] }),
			Ok(OnBlockJustification::Nothing),
		);

		// there should be no in-flight requests
		assert_eq!(sync.extra_justifications.active_requests().count(), 0);

		// and the request should now be pending again, waiting for reschedule
		assert!(sync
			.extra_justifications
			.pending_requests()
			.any(|(hash, number)| { *hash == a1_hash && *number == a1_number }));
	}

	#[test]
	fn restart_doesnt_affect_peers_downloading_finality_data() {
		let mut client = Arc::new(TestClientBuilder::new().build());
		let import_queue = Box::new(sc_consensus::import_queue::mock::MockImportQueueHandle::new());
		let (_chain_sync_network_provider, chain_sync_network_handle) =
			NetworkServiceProvider::new();

		let (mut sync, _) = ChainSync::new(
			SyncMode::Full,
			client.clone(),
			ProtocolId::from("test-protocol-name"),
			&Some(String::from("test-fork-id")),
			Roles::from(&Role::Full),
			Box::new(DefaultBlockAnnounceValidator),
			1,
			64,
			None,
			None,
			chain_sync_network_handle,
			import_queue,
			ProtocolName::from("block-request"),
			ProtocolName::from("state-request"),
			None,
		)
		.unwrap();

		let peer_id1 = PeerId::random();
		let peer_id2 = PeerId::random();
		let peer_id3 = PeerId::random();

		let mut new_blocks = |n| {
			for _ in 0..n {
				let block = client.new_block(Default::default()).unwrap().build().unwrap().block;
				block_on(client.import(BlockOrigin::Own, block.clone())).unwrap();
			}

			let info = client.info();
			(info.best_hash, info.best_number)
		};

		let (b1_hash, b1_number) = new_blocks(50);

		// add 2 peers at blocks that we don't have locally
		sync.new_peer(peer_id1, Hash::random(), 42).unwrap();
		sync.new_peer(peer_id2, Hash::random(), 10).unwrap();

		// we wil send block requests to these peers
		// for these blocks we don't know about
		assert!(sync
			.block_requests()
			.into_iter()
			.all(|(p, _)| { p == peer_id1 || p == peer_id2 }));

		// add a new peer at a known block
		sync.new_peer(peer_id3, b1_hash, b1_number).unwrap();

		// we request a justification for a block we have locally
		sync.request_justification(&b1_hash, b1_number);

		// the justification request should be scheduled to the
		// new peer which is at the given block
		assert!(sync.justification_requests().any(|(p, r)| {
			p == peer_id3 &&
				r.fields == BlockAttributes::JUSTIFICATION &&
				r.from == FromBlock::Hash(b1_hash)
		}));

		assert_eq!(
			sync.peers.get(&peer_id3).unwrap().state,
			PeerSyncState::DownloadingJustification(b1_hash),
		);

		// we restart the sync state
		let block_requests = sync.restart();

		// which should make us send out block requests to the first two peers
		assert!(block_requests
			.map(|r| r.unwrap())
			.all(|(p, _)| { p == peer_id1 || p == peer_id2 }));

		// peer 3 should be unaffected it was downloading finality data
		assert_eq!(
			sync.peers.get(&peer_id3).unwrap().state,
			PeerSyncState::DownloadingJustification(b1_hash),
		);

		// Set common block to something that we don't have (e.g. failed import)
		sync.peers.get_mut(&peer_id3).unwrap().common_number = 100;
		let _ = sync.restart().count();
		assert_eq!(sync.peers.get(&peer_id3).unwrap().common_number, 50);
	}

	/// Send a block annoucnement for the given `header`.
	fn send_block_announce(
		header: Header,
		peer_id: &PeerId,
		sync: &mut ChainSync<Block, TestClient>,
	) {
		let block_annnounce = BlockAnnounce {
			header: header.clone(),
			state: Some(BlockState::Best),
			data: Some(Vec::new()),
		};

		sync.push_block_announce_validation(*peer_id, header.hash(), block_annnounce, true);

		// Poll until we have procssed the block announcement
		block_on(poll_fn(|cx| loop {
			if sync.poll_block_announce_validation(cx).is_pending() {
				break Poll::Ready(())
			}
		}))
	}

	/// Create a block response from the given `blocks`.
	fn create_block_response(blocks: Vec<Block>) -> BlockResponse<Block> {
		BlockResponse::<Block> {
			id: 0,
			blocks: blocks
				.into_iter()
				.map(|b| BlockData::<Block> {
					hash: b.hash(),
					header: Some(b.header().clone()),
					body: Some(b.deconstruct().1),
					indexed_body: None,
					receipt: None,
					message_queue: None,
					justification: None,
					justifications: None,
				})
				.collect(),
		}
	}

	/// Get a block request from `sync` and check that is matches the expected request.
	fn get_block_request(
		sync: &mut ChainSync<Block, TestClient>,
		from: FromBlock<Hash, u64>,
		max: u32,
		peer: &PeerId,
	) -> BlockRequest<Block> {
		let requests = sync.block_requests();

		log::trace!(target: "sync", "Requests: {:?}", requests);

		assert_eq!(1, requests.len());
		assert_eq!(*peer, requests[0].0);

		let request = requests[0].1.clone();

		assert_eq!(from, request.from);
		assert_eq!(Some(max), request.max);
		request
	}

	/// Build and import a new best block.
	fn build_block(client: &mut Arc<TestClient>, at: Option<Hash>, fork: bool) -> Block {
		let at = at.unwrap_or_else(|| client.info().best_hash);

		let mut block_builder = client.new_block_at(at, Default::default(), false).unwrap();

		if fork {
			block_builder.push_storage_change(vec![1, 2, 3], Some(vec![4, 5, 6])).unwrap();
		}

		let block = block_builder.build().unwrap().block;

		block_on(client.import(BlockOrigin::Own, block.clone())).unwrap();
		block
	}

	/// This test is a regression test as observed on a real network.
	///
	/// The node is connected to multiple peers. Both of these peers are having a best block (1)
	/// that is below our best block (3). Now peer 2 announces a fork of block 3 that we will
	/// request from peer 2. After importing the fork, peer 2 and then peer 1 will announce block 4.
	/// But as peer 1 in our view is still at block 1, we will request block 2 (which we already
	/// have) from it. In the meanwhile peer 2 sends us block 4 and 3 and we send another request
	/// for block 2 to peer 2. Peer 1 answers with block 2 and then peer 2. This will need to
	/// succeed, as we have requested block 2 from both peers.
	#[test]
	fn do_not_report_peer_on_block_response_for_block_request() {
		sp_tracing::try_init_simple();

		let mut client = Arc::new(TestClientBuilder::new().build());
		let import_queue = Box::new(sc_consensus::import_queue::mock::MockImportQueueHandle::new());
		let (_chain_sync_network_provider, chain_sync_network_handle) =
			NetworkServiceProvider::new();

		let (mut sync, _) = ChainSync::new(
			SyncMode::Full,
			client.clone(),
			ProtocolId::from("test-protocol-name"),
			&Some(String::from("test-fork-id")),
			Roles::from(&Role::Full),
			Box::new(DefaultBlockAnnounceValidator),
			5,
			64,
			None,
			None,
			chain_sync_network_handle,
			import_queue,
			ProtocolName::from("block-request"),
			ProtocolName::from("state-request"),
			None,
		)
		.unwrap();

		let peer_id1 = PeerId::random();
		let peer_id2 = PeerId::random();

		let mut client2 = client.clone();
		let mut build_block_at = |at, import| {
			let mut block_builder = client2.new_block_at(at, Default::default(), false).unwrap();
			// Make sure we generate a different block as fork
			block_builder.push_storage_change(vec![1, 2, 3], Some(vec![4, 5, 6])).unwrap();

			let block = block_builder.build().unwrap().block;

			if import {
				block_on(client2.import(BlockOrigin::Own, block.clone())).unwrap();
			}

			block
		};

		let block1 = build_block(&mut client, None, false);
		let block2 = build_block(&mut client, None, false);
		let block3 = build_block(&mut client, None, false);
		let block3_fork = build_block_at(block2.hash(), false);

		// Add two peers which are on block 1.
		sync.new_peer(peer_id1, block1.hash(), 1).unwrap();
		sync.new_peer(peer_id2, block1.hash(), 1).unwrap();

		// Tell sync that our best block is 3.
		sync.update_chain_info(&block3.hash(), 3);

		// There should be no requests.
		assert!(sync.block_requests().is_empty());

		// Let peer2 announce a fork of block 3
		send_block_announce(block3_fork.header().clone(), &peer_id2, &mut sync);

		// Import and tell sync that we now have the fork.
		block_on(client.import(BlockOrigin::Own, block3_fork.clone())).unwrap();
		sync.update_chain_info(&block3_fork.hash(), 3);

		let block4 = build_block_at(block3_fork.hash(), false);

		// Let peer2 announce block 4 and check that sync wants to get the block.
		send_block_announce(block4.header().clone(), &peer_id2, &mut sync);

		let request = get_block_request(&mut sync, FromBlock::Hash(block4.hash()), 2, &peer_id2);

		// Peer1 announces the same block, but as the common block is still `1`, sync will request
		// block 2 again.
		send_block_announce(block4.header().clone(), &peer_id1, &mut sync);

		let request2 = get_block_request(&mut sync, FromBlock::Number(2), 1, &peer_id1);

		let response = create_block_response(vec![block4.clone(), block3_fork.clone()]);
		let res = sync.on_block_data(&peer_id2, Some(request), response).unwrap();

		// We should not yet import the blocks, because there is still an open request for fetching
		// block `2` which blocks the import.
		assert!(matches!(res, OnBlockData::Import(_, blocks) if blocks.is_empty()));

		let request3 = get_block_request(&mut sync, FromBlock::Number(2), 1, &peer_id2);

		let response = create_block_response(vec![block2.clone()]);
		let res = sync.on_block_data(&peer_id1, Some(request2), response).unwrap();
		assert!(matches!(
			res,
			OnBlockData::Import(_, blocks)
				if blocks.iter().all(|b| [2, 3, 4].contains(b.header.as_ref().unwrap().number()))
		));

		let response = create_block_response(vec![block2.clone()]);
		let res = sync.on_block_data(&peer_id2, Some(request3), response).unwrap();
		// Nothing to import
		assert!(matches!(res, OnBlockData::Import(_, blocks) if blocks.is_empty()));
	}

	fn unwrap_from_block_number(from: FromBlock<Hash, u64>) -> u64 {
		if let FromBlock::Number(from) = from {
			from
		} else {
			panic!("Expected a number!");
		}
	}

	/// A regression test for a behavior we have seen on a live network.
	///
	/// The scenario is that the node is doing a full resync and is connected to some node that is
	/// doing a major sync as well. This other node that is doing a major sync will finish before
	/// our node and send a block announcement message, but we don't have seen any block
	/// announcement from this node in its sync process. Meaning our common number didn't change. It
	/// is now expected that we start an ancestor search to find the common number.
	#[test]
	fn do_ancestor_search_when_common_block_to_best_qeued_gap_is_to_big() {
		sp_tracing::try_init_simple();

		let blocks = {
			let mut client = Arc::new(TestClientBuilder::new().build());
			(0..MAX_DOWNLOAD_AHEAD * 2)
				.map(|_| build_block(&mut client, None, false))
				.collect::<Vec<_>>()
		};

		let mut client = Arc::new(TestClientBuilder::new().build());
		let import_queue = Box::new(sc_consensus::import_queue::mock::MockImportQueueHandle::new());
		let (_chain_sync_network_provider, chain_sync_network_handle) =
			NetworkServiceProvider::new();
		let info = client.info();

		let (mut sync, _) = ChainSync::new(
			SyncMode::Full,
			client.clone(),
			ProtocolId::from("test-protocol-name"),
			&Some(String::from("test-fork-id")),
			Roles::from(&Role::Full),
			Box::new(DefaultBlockAnnounceValidator),
			5,
			64,
			None,
			None,
			chain_sync_network_handle,
			import_queue,
			ProtocolName::from("block-request"),
			ProtocolName::from("state-request"),
			None,
		)
		.unwrap();

		let peer_id1 = PeerId::random();
		let peer_id2 = PeerId::random();

		let best_block = blocks.last().unwrap().clone();
		let max_blocks_to_request = sync.max_blocks_per_request;
		// Connect the node we will sync from
		sync.new_peer(peer_id1, best_block.hash(), *best_block.header().number())
			.unwrap();
		sync.new_peer(peer_id2, info.best_hash, 0).unwrap();

		let mut best_block_num = 0;
		while best_block_num < MAX_DOWNLOAD_AHEAD {
			let request = get_block_request(
				&mut sync,
				FromBlock::Number(max_blocks_to_request as u64 + best_block_num as u64),
				max_blocks_to_request as u32,
				&peer_id1,
			);

			let from = unwrap_from_block_number(request.from.clone());

			let mut resp_blocks = blocks[best_block_num as usize..from as usize].to_vec();
			resp_blocks.reverse();

			let response = create_block_response(resp_blocks.clone());

			let res = sync.on_block_data(&peer_id1, Some(request), response).unwrap();
			assert!(matches!(
				res,
				OnBlockData::Import(_, blocks) if blocks.len() == max_blocks_to_request as usize
			),);

			best_block_num += max_blocks_to_request as u32;

			let _ = sync.on_blocks_processed(
				max_blocks_to_request as usize,
				max_blocks_to_request as usize,
				resp_blocks
					.iter()
					.rev()
					.map(|b| {
						(
							Ok(BlockImportStatus::ImportedUnknown(
								*b.header().number(),
								Default::default(),
								Some(peer_id1),
							)),
							b.hash(),
						)
					})
					.collect(),
			);

			resp_blocks
				.into_iter()
				.rev()
				.for_each(|b| block_on(client.import_as_final(BlockOrigin::Own, b)).unwrap());
		}

		// "Wait" for the queue to clear
		sync.queue_blocks.clear();

		// Let peer2 announce that it finished syncing
		send_block_announce(best_block.header().clone(), &peer_id2, &mut sync);

		let (peer1_req, peer2_req) =
			sync.block_requests().into_iter().fold((None, None), |res, req| {
				if req.0 == peer_id1 {
					(Some(req.1), res.1)
				} else if req.0 == peer_id2 {
					(res.0, Some(req.1))
				} else {
					panic!("Unexpected req: {:?}", req)
				}
			});

		// We should now do an ancestor search to find the correct common block.
		let peer2_req = peer2_req.unwrap();
		assert_eq!(Some(1), peer2_req.max);
		assert_eq!(FromBlock::Number(best_block_num as u64), peer2_req.from);

		let response = create_block_response(vec![blocks[(best_block_num - 1) as usize].clone()]);
		let res = sync.on_block_data(&peer_id2, Some(peer2_req), response).unwrap();
		assert!(matches!(
			res,
			OnBlockData::Import(_, blocks) if blocks.is_empty()
		),);

		let peer1_from = unwrap_from_block_number(peer1_req.unwrap().from);

		// As we are on the same chain, we should directly continue with requesting blocks from
		// peer 2 as well.
		get_block_request(
			&mut sync,
			FromBlock::Number(peer1_from + max_blocks_to_request as u64),
			max_blocks_to_request as u32,
			&peer_id2,
		);
	}

	/// A test that ensures that we can sync a huge fork.
	///
	/// The following scenario:
	/// A peer connects to us and we both have the common block 512. The last finalized is 2048.
	/// Our best block is 4096. The peer send us a block announcement with 4097 from a fork.
	///
	/// We will first do an ancestor search to find the common block. After that we start to sync
	/// the fork and finish it ;)
	#[test]
	fn can_sync_huge_fork() {
		sp_tracing::try_init_simple();

		let import_queue = Box::new(sc_consensus::import_queue::mock::MockImportQueueHandle::new());
		let (_chain_sync_network_provider, chain_sync_network_handle) =
			NetworkServiceProvider::new();
		let mut client = Arc::new(TestClientBuilder::new().build());
		let blocks = (0..MAX_BLOCKS_TO_LOOK_BACKWARDS * 4)
			.map(|_| build_block(&mut client, None, false))
			.collect::<Vec<_>>();

		let fork_blocks = {
			let mut client = Arc::new(TestClientBuilder::new().build());
			let fork_blocks = blocks[..MAX_BLOCKS_TO_LOOK_BACKWARDS as usize * 2]
				.into_iter()
				.inspect(|b| block_on(client.import(BlockOrigin::Own, (*b).clone())).unwrap())
				.cloned()
				.collect::<Vec<_>>();

			fork_blocks
				.into_iter()
				.chain(
					(0..MAX_BLOCKS_TO_LOOK_BACKWARDS * 2 + 1)
						.map(|_| build_block(&mut client, None, true)),
				)
				.collect::<Vec<_>>()
		};

		let info = client.info();

		let (mut sync, _) = ChainSync::new(
			SyncMode::Full,
			client.clone(),
			ProtocolId::from("test-protocol-name"),
			&Some(String::from("test-fork-id")),
			Roles::from(&Role::Full),
			Box::new(DefaultBlockAnnounceValidator),
			5,
			64,
			None,
			None,
			chain_sync_network_handle,
			import_queue,
			ProtocolName::from("block-request"),
			ProtocolName::from("state-request"),
			None,
		)
		.unwrap();

		let finalized_block = blocks[MAX_BLOCKS_TO_LOOK_BACKWARDS as usize * 2 - 1].clone();
		let just = (*b"TEST", Vec::new());
		client.finalize_block(finalized_block.hash(), Some(just)).unwrap();
		sync.update_chain_info(&info.best_hash, info.best_number);

		let peer_id1 = PeerId::random();

		let common_block = blocks[MAX_BLOCKS_TO_LOOK_BACKWARDS as usize / 2].clone();
		// Connect the node we will sync from
		sync.new_peer(peer_id1, common_block.hash(), *common_block.header().number())
			.unwrap();

		send_block_announce(fork_blocks.last().unwrap().header().clone(), &peer_id1, &mut sync);

		let mut request =
			get_block_request(&mut sync, FromBlock::Number(info.best_number), 1, &peer_id1);

		// Do the ancestor search
		loop {
			let block = &fork_blocks[unwrap_from_block_number(request.from.clone()) as usize - 1];
			let response = create_block_response(vec![block.clone()]);

			let on_block_data = sync.on_block_data(&peer_id1, Some(request), response).unwrap();
			request = if let OnBlockData::Request(_peer, request) = on_block_data {
				request
			} else {
				// We found the ancenstor
				break
			};

			log::trace!(target: "sync", "Request: {:?}", request);
		}

		// Now request and import the fork.
		let mut best_block_num = *finalized_block.header().number() as u32;
		let max_blocks_to_request = sync.max_blocks_per_request;
		while best_block_num < *fork_blocks.last().unwrap().header().number() as u32 - 1 {
			let request = get_block_request(
				&mut sync,
				FromBlock::Number(max_blocks_to_request as u64 + best_block_num as u64),
				max_blocks_to_request as u32,
				&peer_id1,
			);

			let from = unwrap_from_block_number(request.from.clone());

			let mut resp_blocks = fork_blocks[best_block_num as usize..from as usize].to_vec();
			resp_blocks.reverse();

			let response = create_block_response(resp_blocks.clone());

			let res = sync.on_block_data(&peer_id1, Some(request), response).unwrap();
			assert!(matches!(
				res,
				OnBlockData::Import(_, blocks) if blocks.len() == sync.max_blocks_per_request as usize
			),);

			best_block_num += sync.max_blocks_per_request as u32;

			let _ = sync.on_blocks_processed(
				max_blocks_to_request as usize,
				max_blocks_to_request as usize,
				resp_blocks
					.iter()
					.rev()
					.map(|b| {
						(
							Ok(BlockImportStatus::ImportedUnknown(
								*b.header().number(),
								Default::default(),
								Some(peer_id1),
							)),
							b.hash(),
						)
					})
					.collect(),
			);

			resp_blocks
				.into_iter()
				.rev()
				.for_each(|b| block_on(client.import(BlockOrigin::Own, b)).unwrap());
		}

		// Request the tip
		get_block_request(
			&mut sync,
			FromBlock::Hash(fork_blocks.last().unwrap().hash()),
			1,
			&peer_id1,
		);
	}

	#[test]
	fn syncs_fork_without_duplicate_requests() {
		sp_tracing::try_init_simple();

		let import_queue = Box::new(sc_consensus::import_queue::mock::MockImportQueueHandle::new());
		let (_chain_sync_network_provider, chain_sync_network_handle) =
			NetworkServiceProvider::new();
		let mut client = Arc::new(TestClientBuilder::new().build());
		let blocks = (0..MAX_BLOCKS_TO_LOOK_BACKWARDS * 4)
			.map(|_| build_block(&mut client, None, false))
			.collect::<Vec<_>>();

		let fork_blocks = {
			let mut client = Arc::new(TestClientBuilder::new().build());
			let fork_blocks = blocks[..MAX_BLOCKS_TO_LOOK_BACKWARDS as usize * 2]
				.into_iter()
				.inspect(|b| block_on(client.import(BlockOrigin::Own, (*b).clone())).unwrap())
				.cloned()
				.collect::<Vec<_>>();

			fork_blocks
				.into_iter()
				.chain(
					(0..MAX_BLOCKS_TO_LOOK_BACKWARDS * 2 + 1)
						.map(|_| build_block(&mut client, None, true)),
				)
				.collect::<Vec<_>>()
		};

		let info = client.info();

		let (mut sync, _) = ChainSync::new(
			SyncMode::Full,
			client.clone(),
			ProtocolId::from("test-protocol-name"),
			&Some(String::from("test-fork-id")),
			Roles::from(&Role::Full),
			Box::new(DefaultBlockAnnounceValidator),
			5,
			64,
			None,
			None,
			chain_sync_network_handle,
			import_queue,
			ProtocolName::from("block-request"),
			ProtocolName::from("state-request"),
			None,
		)
		.unwrap();

		let finalized_block = blocks[MAX_BLOCKS_TO_LOOK_BACKWARDS as usize * 2 - 1].clone();
		let just = (*b"TEST", Vec::new());
		client.finalize_block(finalized_block.hash(), Some(just)).unwrap();
		sync.update_chain_info(&info.best_hash, info.best_number);

		let peer_id1 = PeerId::random();

		let common_block = blocks[MAX_BLOCKS_TO_LOOK_BACKWARDS as usize / 2].clone();
		// Connect the node we will sync from
		sync.new_peer(peer_id1, common_block.hash(), *common_block.header().number())
			.unwrap();

		send_block_announce(fork_blocks.last().unwrap().header().clone(), &peer_id1, &mut sync);

		let mut request =
			get_block_request(&mut sync, FromBlock::Number(info.best_number), 1, &peer_id1);

		// Do the ancestor search
		loop {
			let block = &fork_blocks[unwrap_from_block_number(request.from.clone()) as usize - 1];
			let response = create_block_response(vec![block.clone()]);

			let on_block_data = sync.on_block_data(&peer_id1, Some(request), response).unwrap();
			request = if let OnBlockData::Request(_peer, request) = on_block_data {
				request
			} else {
				// We found the ancenstor
				break
			};

			log::trace!(target: "sync", "Request: {:?}", request);
		}

		// Now request and import the fork.
		let mut best_block_num = *finalized_block.header().number() as u32;
		let max_blocks_to_request = sync.max_blocks_per_request;

		let mut request = get_block_request(
			&mut sync,
			FromBlock::Number(max_blocks_to_request as u64 + best_block_num as u64),
			max_blocks_to_request as u32,
			&peer_id1,
		);
		let last_block_num = *fork_blocks.last().unwrap().header().number() as u32 - 1;
		while best_block_num < last_block_num {
			let from = unwrap_from_block_number(request.from.clone());

			let mut resp_blocks = fork_blocks[best_block_num as usize..from as usize].to_vec();
			resp_blocks.reverse();

			let response = create_block_response(resp_blocks.clone());

			let res = sync.on_block_data(&peer_id1, Some(request.clone()), response).unwrap();
			assert!(matches!(
				res,
				OnBlockData::Import(_, blocks) if blocks.len() == max_blocks_to_request as usize
			),);

			best_block_num += max_blocks_to_request as u32;

			if best_block_num < last_block_num {
				// make sure we're not getting a duplicate request in the time before the blocks are
				// processed
				request = get_block_request(
					&mut sync,
					FromBlock::Number(max_blocks_to_request as u64 + best_block_num as u64),
					max_blocks_to_request as u32,
					&peer_id1,
				);
			}

			let mut notify_imported: Vec<_> = resp_blocks
				.iter()
				.rev()
				.map(|b| {
					(
						Ok(BlockImportStatus::ImportedUnknown(
							*b.header().number(),
							Default::default(),
							Some(peer_id1),
						)),
						b.hash(),
					)
				})
				.collect();

			// The import queue may send notifications in batches of varying size. So we simulate
			// this here by splitting the batch into 2 notifications.
			let max_blocks_to_request = sync.max_blocks_per_request;
			let second_batch = notify_imported.split_off(notify_imported.len() / 2);
			let _ = sync.on_blocks_processed(
				max_blocks_to_request as usize,
				max_blocks_to_request as usize,
				notify_imported,
			);

			let _ = sync.on_blocks_processed(
				max_blocks_to_request as usize,
				max_blocks_to_request as usize,
				second_batch,
			);

			resp_blocks
				.into_iter()
				.rev()
				.for_each(|b| block_on(client.import(BlockOrigin::Own, b)).unwrap());
		}

		// Request the tip
		get_block_request(
			&mut sync,
			FromBlock::Hash(fork_blocks.last().unwrap().hash()),
			1,
			&peer_id1,
		);
	}

	#[test]
	fn removes_target_fork_on_disconnect() {
		sp_tracing::try_init_simple();
		let import_queue = Box::new(sc_consensus::import_queue::mock::MockImportQueueHandle::new());
		let (_chain_sync_network_provider, chain_sync_network_handle) =
			NetworkServiceProvider::new();
		let mut client = Arc::new(TestClientBuilder::new().build());
		let blocks = (0..3).map(|_| build_block(&mut client, None, false)).collect::<Vec<_>>();

		let (mut sync, _) = ChainSync::new(
			SyncMode::Full,
			client.clone(),
			ProtocolId::from("test-protocol-name"),
			&Some(String::from("test-fork-id")),
			Roles::from(&Role::Full),
			Box::new(DefaultBlockAnnounceValidator),
			1,
			64,
			None,
			None,
			chain_sync_network_handle,
			import_queue,
			ProtocolName::from("block-request"),
			ProtocolName::from("state-request"),
			None,
		)
		.unwrap();

		let peer_id1 = PeerId::random();
		let common_block = blocks[1].clone();
		// Connect the node we will sync from
		sync.new_peer(peer_id1, common_block.hash(), *common_block.header().number())
			.unwrap();

		// Create a "new" header and announce it
		let mut header = blocks[0].header().clone();
		header.number = 4;
		send_block_announce(header, &peer_id1, &mut sync);
		assert!(sync.fork_targets.len() == 1);

		sync.peer_disconnected(&peer_id1);
		assert!(sync.fork_targets.len() == 0);
	}

	#[test]
	fn can_import_response_with_missing_blocks() {
		sp_tracing::try_init_simple();
		let import_queue = Box::new(sc_consensus::import_queue::mock::MockImportQueueHandle::new());
		let (_chain_sync_network_provider, chain_sync_network_handle) =
			NetworkServiceProvider::new();
		let mut client2 = Arc::new(TestClientBuilder::new().build());
		let blocks = (0..4).map(|_| build_block(&mut client2, None, false)).collect::<Vec<_>>();

		let empty_client = Arc::new(TestClientBuilder::new().build());

		let (mut sync, _) = ChainSync::new(
			SyncMode::Full,
			empty_client.clone(),
			ProtocolId::from("test-protocol-name"),
			&Some(String::from("test-fork-id")),
			Roles::from(&Role::Full),
			Box::new(DefaultBlockAnnounceValidator),
			1,
			64,
			None,
			None,
			chain_sync_network_handle,
			import_queue,
			ProtocolName::from("block-request"),
			ProtocolName::from("state-request"),
			None,
		)
		.unwrap();

		let peer_id1 = PeerId::random();
		let best_block = blocks[3].clone();
		sync.new_peer(peer_id1, best_block.hash(), *best_block.header().number())
			.unwrap();

		sync.peers.get_mut(&peer_id1).unwrap().state = PeerSyncState::Available;
		sync.peers.get_mut(&peer_id1).unwrap().common_number = 0;

		// Request all missing blocks and respond only with some.
		let request =
			get_block_request(&mut sync, FromBlock::Hash(best_block.hash()), 4, &peer_id1);
		let response =
			create_block_response(vec![blocks[3].clone(), blocks[2].clone(), blocks[1].clone()]);
		sync.on_block_data(&peer_id1, Some(request.clone()), response).unwrap();
		assert_eq!(sync.best_queued_number, 0);

		// Request should only contain the missing block.
		let request = get_block_request(&mut sync, FromBlock::Number(1), 1, &peer_id1);
		let response = create_block_response(vec![blocks[0].clone()]);
		sync.on_block_data(&peer_id1, Some(request), response).unwrap();
		assert_eq!(sync.best_queued_number, 4);
	}
	#[test]
	fn ancestor_search_repeat() {
		let state = AncestorSearchState::<Block>::BinarySearch(1, 3);
		assert!(handle_ancestor_search_state(&state, 2, true).is_none());
	}
}<|MERGE_RESOLUTION|>--- conflicted
+++ resolved
@@ -107,12 +107,6 @@
 pub mod warp;
 pub mod warp_request_handler;
 
-<<<<<<< HEAD
-/// Maximum blocks to request in a single packet.
-const MAX_BLOCKS_TO_REQUEST: usize = 8;
-
-=======
->>>>>>> 4b212829
 /// Maximum blocks to store in the import queue.
 const MAX_IMPORTING_BLOCKS: usize = 2048;
 
