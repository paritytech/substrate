--- conflicted
+++ resolved
@@ -244,22 +244,14 @@
 		Ok(Self {
 			import_queue_blocks_submitted: register(
 				Counter::new(
-<<<<<<< HEAD
-					"substrate_import_queue_blocks_submitted",
-=======
 					"substrate_sync_import_queue_blocks_submitted",
->>>>>>> 9772209e
 					"Number of blocks submitted to the import queue.",
 				)?,
 				registry,
 			)?,
 			import_queue_justifications_submitted: register(
 				Counter::new(
-<<<<<<< HEAD
-					"substrate_import_queue_justifications_submitted",
-=======
 					"substrate_sync_import_queue_justifications_submitted",
->>>>>>> 9772209e
 					"Number of justifications submitted to the import queue.",
 				)?,
 				registry,
@@ -1330,49 +1322,9 @@
 		&mut self,
 		cx: &mut std::task::Context,
 	) -> Poll<PollBlockAnnounceValidation<B::Header>> {
-<<<<<<< HEAD
 		self.process_outbound_requests();
 
-		if let Poll::Ready(result) = self.poll_pending_responses(cx) {
-=======
-		while let Poll::Ready(Some(event)) = self.service_rx.poll_next_unpin(cx) {
-			match event {
-				ToServiceCommand::SetSyncForkRequest(peers, hash, number) => {
-					self.set_sync_fork_request(peers, &hash, number);
-				},
-				ToServiceCommand::RequestJustification(hash, number) =>
-					self.request_justification(&hash, number),
-				ToServiceCommand::ClearJustificationRequests => self.clear_justification_requests(),
-				ToServiceCommand::BlocksProcessed(imported, count, results) => {
-					for result in self.on_blocks_processed(imported, count, results) {
-						match result {
-							Ok((id, req)) => self.send_block_request(id, req),
-							Err(BadPeer(id, repu)) => {
-								self.network_service
-									.disconnect_peer(id, self.block_announce_protocol_name.clone());
-								self.network_service.report_peer(id, repu)
-							},
-						}
-					}
-				},
-				ToServiceCommand::JustificationImported(peer, hash, number, success) => {
-					self.on_justification_import(hash, number, success);
-					if !success {
-						info!(target: "sync", "💔 Invalid justification provided by {} for #{}", peer, hash);
-						self.network_service
-							.disconnect_peer(peer, self.block_announce_protocol_name.clone());
-						self.network_service.report_peer(
-							peer,
-							sc_peerset::ReputationChange::new_fatal("Invalid justification"),
-						);
-					}
-				},
-			}
-		}
-		self.process_outbound_requests();
-
 		while let Poll::Ready(result) = self.poll_pending_responses(cx) {
->>>>>>> 9772209e
 			match result {
 				ImportResult::BlockImport(origin, blocks) => self.import_blocks(origin, blocks),
 				ImportResult::JustificationImport(who, hash, number, justifications) =>
@@ -1445,12 +1397,7 @@
 		block_request_protocol_name: ProtocolName,
 		state_request_protocol_name: ProtocolName,
 		warp_sync_protocol_name: Option<ProtocolName>,
-<<<<<<< HEAD
 	) -> Result<(Self, NonDefaultSetConfig), ClientError> {
-=======
-	) -> Result<(Self, ChainSyncInterfaceHandle<B>, NonDefaultSetConfig), ClientError> {
-		let (tx, service_rx) = tracing_unbounded("mpsc_chain_sync");
->>>>>>> 9772209e
 		let block_announce_config = Self::get_block_announce_proto_config(
 			protocol_id,
 			fork_id,
@@ -1509,11 +1456,7 @@
 		};
 
 		sync.reset_sync_start_point()?;
-<<<<<<< HEAD
 		Ok((sync, block_announce_config))
-=======
-		Ok((sync, ChainSyncInterfaceHandle::new(tx), block_announce_config))
->>>>>>> 9772209e
 	}
 
 	/// Returns the median seen block number.
@@ -2704,8 +2647,6 @@
 
 		self.import_queue.import_justifications(peer, hash, number, justifications);
 	}
-<<<<<<< HEAD
-=======
 
 	/// A batch of blocks have been processed, with or without errors.
 	///
@@ -2860,7 +2801,6 @@
 		self.allowed_requests.set_all();
 		Box::new(output.into_iter())
 	}
->>>>>>> 9772209e
 }
 
 // This is purely during a backwards compatible transitionary period and should be removed
