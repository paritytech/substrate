// This file is part of Substrate.

// Copyright (C) 2017-2023 Parity Technologies (UK) Ltd.
// SPDX-License-Identifier: GPL-3.0-or-later WITH Classpath-exception-2.0

// This program is free software: you can redistribute it and/or modify
// it under the terms of the GNU General Public License as published by
// the Free Software Foundation, either version 3 of the License, or
// (at your option) any later version.

// This program is distributed in the hope that it will be useful,
// but WITHOUT ANY WARRANTY; without even the implied warranty of
// MERCHANTABILITY or FITNESS FOR A PARTICULAR PURPOSE. See the
// GNU General Public License for more details.

// You should have received a copy of the GNU General Public License
// along with this program. If not, see <https://www.gnu.org/licenses/>.

//! `SyncingEngine` is the actor responsible for syncing Substrate chain
//! to tip and keep the blockchain up to date with network updates.

use crate::{
	service::{self, chain_sync::ToServiceCommand},
	ChainSync, ClientError, SyncingService,
};

use codec::{Decode, Encode};
use futures::{FutureExt, StreamExt};
use futures_timer::Delay;
use libp2p::PeerId;
use lru::LruCache;
use prometheus_endpoint::{
	register, Gauge, GaugeVec, MetricSource, Opts, PrometheusError, Registry, SourcedGauge, U64,
};

use sc_client_api::{BlockBackend, HeaderBackend, ProofProvider};
use sc_consensus::import_queue::ImportQueueService;
use sc_network::{
	config::{
		NetworkConfiguration, NonDefaultSetConfig, ProtocolId, SyncMode as SyncOperationMode,
	},
	utils::LruHashSet,
	NotificationsSink, ProtocolName,
};
use sc_network_common::{
	role::Roles,
	sync::{
		message::{
			generic::{BlockData, BlockResponse},
			BlockAnnounce, BlockAnnouncesHandshake, BlockState,
		},
		warp::WarpSyncParams,
		BadPeer, ChainSync as ChainSyncT, ExtendedPeerInfo, PollBlockAnnounceValidation, SyncEvent,
		SyncMode,
	},
};
use sc_utils::mpsc::{tracing_unbounded, TracingUnboundedReceiver, TracingUnboundedSender};
use sp_blockchain::HeaderMetadata;
use sp_consensus::block_validation::BlockAnnounceValidator;
use sp_runtime::traits::{Block as BlockT, Header, NumberFor, Zero};

use std::{
	collections::{HashMap, HashSet},
	num::NonZeroUsize,
	sync::{
		atomic::{AtomicBool, AtomicUsize, Ordering},
		Arc,
	},
	task::Poll,
	time::{Duration, Instant},
};

/// Interval at which we perform time based maintenance
const TICK_TIMEOUT: std::time::Duration = std::time::Duration::from_millis(1100);

/// Maximum number of known block hashes to keep for a peer.
const MAX_KNOWN_BLOCKS: usize = 1024; // ~32kb per peer + LruHashSet overhead

/// If the block announces stream to peer has been inactive for two minutes meaning local node
/// has not sent or received block announcements to/from the peer, report the node for inactivity,
/// disconnect it and attempt to establish connection to some other peer.
const INACTIVITY_EVICT_THRESHOLD: Duration = Duration::from_secs(30);

mod rep {
	use sc_peerset::ReputationChange as Rep;
	/// Peer has different genesis.
	pub const GENESIS_MISMATCH: Rep = Rep::new_fatal("Genesis mismatch");
	/// Peer send us a block announcement that failed at validation.
	pub const BAD_BLOCK_ANNOUNCEMENT: Rep = Rep::new(-(1 << 12), "Bad block announcement");
	/// Block announce substream with the peer has been inactive too long
	pub const INACTIVE_SUBSTREAM: Rep = Rep::new(-(1 << 10), "Inactive block announce substream");
}

struct Metrics {
	peers: Gauge<U64>,
	queued_blocks: Gauge<U64>,
	fork_targets: Gauge<U64>,
	justifications: GaugeVec<U64>,
}

impl Metrics {
	fn register(r: &Registry, major_syncing: Arc<AtomicBool>) -> Result<Self, PrometheusError> {
		let _ = MajorSyncingGauge::register(r, major_syncing)?;
		Ok(Self {
			peers: {
				let g = Gauge::new("substrate_sync_peers", "Number of peers we sync with")?;
				register(g, r)?
			},
			queued_blocks: {
				let g =
					Gauge::new("substrate_sync_queued_blocks", "Number of blocks in import queue")?;
				register(g, r)?
			},
			fork_targets: {
				let g = Gauge::new("substrate_sync_fork_targets", "Number of fork sync targets")?;
				register(g, r)?
			},
			justifications: {
				let g = GaugeVec::new(
					Opts::new(
						"substrate_sync_extra_justifications",
						"Number of extra justifications requests",
					),
					&["status"],
				)?;
				register(g, r)?
			},
		})
	}
}

/// The "major syncing" metric.
#[derive(Clone)]
pub struct MajorSyncingGauge(Arc<AtomicBool>);

impl MajorSyncingGauge {
	/// Registers the [`MajorSyncGauge`] metric whose value is
	/// obtained from the given `AtomicBool`.
	fn register(registry: &Registry, value: Arc<AtomicBool>) -> Result<(), PrometheusError> {
		prometheus_endpoint::register(
			SourcedGauge::new(
				&Opts::new(
					"substrate_sub_libp2p_is_major_syncing",
					"Whether the node is performing a major sync or not.",
				),
				MajorSyncingGauge(value),
			)?,
			registry,
		)?;

		Ok(())
	}
}

impl MetricSource for MajorSyncingGauge {
	type N = u64;

	fn collect(&self, mut set: impl FnMut(&[&str], Self::N)) {
		set(&[], self.0.load(Ordering::Relaxed) as u64);
	}
}

/// Peer information
#[derive(Debug)]
pub struct Peer<B: BlockT> {
	pub info: ExtendedPeerInfo<B>,
	/// Holds a set of blocks known to this peer.
	pub known_blocks: LruHashSet<B::Hash>,
	/// Notification sink.
	sink: NotificationsSink,
<<<<<<< HEAD
=======
	/// Instant when the last notification was sent to peer.
	last_notification_sent: Instant,
	/// Instant when the last notification was received from peer.
	last_notification_received: Instant,
>>>>>>> c7d26dcf
}

pub struct SyncingEngine<B: BlockT, Client> {
	/// State machine that handles the list of in-progress requests. Only full node peers are
	/// registered.
	chain_sync: ChainSync<B, Client>,

	/// Blockchain client.
	client: Arc<Client>,

	/// Number of peers we're connected to.
	num_connected: Arc<AtomicUsize>,

	/// Are we actively catching up with the chain?
	is_major_syncing: Arc<AtomicBool>,

	/// Network service.
	network_service: service::network::NetworkServiceHandle,

	/// Channel for receiving service commands
	service_rx: TracingUnboundedReceiver<ToServiceCommand<B>>,

	/// Channel for receiving inbound connections from `Protocol`.
	rx: sc_utils::mpsc::TracingUnboundedReceiver<sc_network::SyncEvent<B>>,

	/// Assigned roles.
	roles: Roles,

	/// Genesis hash.
	genesis_hash: B::Hash,

	/// Set of channels for other protocols that have subscribed to syncing events.
	event_streams: Vec<TracingUnboundedSender<SyncEvent>>,

	/// Interval at which we call `tick`.
	tick_timeout: Delay,

	/// All connected peers. Contains both full and light node peers.
	peers: HashMap<PeerId, Peer<B>>,

	/// Evicted peers
	evicted: HashSet<PeerId>,

	/// List of nodes for which we perform additional logging because they are important for the
	/// user.
	important_peers: HashSet<PeerId>,

	/// Actual list of connected no-slot nodes.
	default_peers_set_no_slot_connected_peers: HashSet<PeerId>,

	/// List of nodes that should never occupy peer slots.
	default_peers_set_no_slot_peers: HashSet<PeerId>,

	/// Value that was passed as part of the configuration. Used to cap the number of full
	/// nodes.
	default_peers_set_num_full: usize,

	/// Number of slots to allocate to light nodes.
	default_peers_set_num_light: usize,

	/// A cache for the data that was associated to a block announcement.
	block_announce_data_cache: LruCache<B::Hash, Vec<u8>>,

	/// The `PeerId`'s of all boot nodes.
	boot_node_ids: HashSet<PeerId>,

	/// Protocol name used for block announcements
	block_announce_protocol_name: ProtocolName,

	/// Prometheus metrics.
	metrics: Option<Metrics>,
}

impl<B: BlockT, Client> SyncingEngine<B, Client>
where
	B: BlockT,
	Client: HeaderBackend<B>
		+ BlockBackend<B>
		+ HeaderMetadata<B, Error = sp_blockchain::Error>
		+ ProofProvider<B>
		+ Send
		+ Sync
		+ 'static,
{
	pub fn new(
		roles: Roles,
		client: Arc<Client>,
		metrics_registry: Option<&Registry>,
		network_config: &NetworkConfiguration,
		protocol_id: ProtocolId,
		fork_id: &Option<String>,
		block_announce_validator: Box<dyn BlockAnnounceValidator<B> + Send>,
		warp_sync_params: Option<WarpSyncParams<B>>,
		network_service: service::network::NetworkServiceHandle,
		import_queue: Box<dyn ImportQueueService<B>>,
		block_request_protocol_name: ProtocolName,
		state_request_protocol_name: ProtocolName,
		warp_sync_protocol_name: Option<ProtocolName>,
		rx: sc_utils::mpsc::TracingUnboundedReceiver<sc_network::SyncEvent<B>>,
	) -> Result<(Self, SyncingService<B>, NonDefaultSetConfig), ClientError> {
		let mode = match network_config.sync_mode {
			SyncOperationMode::Full => SyncMode::Full,
			SyncOperationMode::Fast { skip_proofs, storage_chain_mode } =>
				SyncMode::LightState { skip_proofs, storage_chain_mode },
			SyncOperationMode::Warp => SyncMode::Warp,
		};
		let max_parallel_downloads = network_config.max_parallel_downloads;
		let max_blocks_per_request = if network_config.max_blocks_per_request >
			crate::MAX_BLOCKS_IN_RESPONSE as u32
		{
			log::info!(target: "sync", "clamping maximum blocks per request to {}", crate::MAX_BLOCKS_IN_RESPONSE);
			crate::MAX_BLOCKS_IN_RESPONSE as u32
		} else {
			network_config.max_blocks_per_request
		};
		let cache_capacity = NonZeroUsize::new(
			(network_config.default_peers_set.in_peers as usize +
				network_config.default_peers_set.out_peers as usize)
				.max(1),
		)
		.expect("cache capacity is not zero");
		let important_peers = {
			let mut imp_p = HashSet::new();
			for reserved in &network_config.default_peers_set.reserved_nodes {
				imp_p.insert(reserved.peer_id);
			}
			for reserved in network_config
				.extra_sets
				.iter()
				.flat_map(|s| s.set_config.reserved_nodes.iter())
			{
				imp_p.insert(reserved.peer_id);
			}
			imp_p.shrink_to_fit();
			imp_p
		};
		let boot_node_ids = {
			let mut list = HashSet::new();
			for node in &network_config.boot_nodes {
				list.insert(node.peer_id);
			}
			list.shrink_to_fit();
			list
		};
		let default_peers_set_no_slot_peers = {
			let mut no_slot_p: HashSet<PeerId> = network_config
				.default_peers_set
				.reserved_nodes
				.iter()
				.map(|reserved| reserved.peer_id)
				.collect();
			no_slot_p.shrink_to_fit();
			no_slot_p
		};
		let default_peers_set_num_full = network_config.default_peers_set_num_full as usize;
		let default_peers_set_num_light = {
			let total = network_config.default_peers_set.out_peers +
				network_config.default_peers_set.in_peers;
			total.saturating_sub(network_config.default_peers_set_num_full) as usize
		};

		let (chain_sync, block_announce_config) = ChainSync::new(
			mode,
			client.clone(),
			protocol_id,
			fork_id,
			roles,
			block_announce_validator,
			max_parallel_downloads,
			max_blocks_per_request,
			warp_sync_params,
			metrics_registry,
			network_service.clone(),
			import_queue,
			block_request_protocol_name,
			state_request_protocol_name,
			warp_sync_protocol_name,
		)?;

		let block_announce_protocol_name = block_announce_config.notifications_protocol.clone();
		let (tx, service_rx) = tracing_unbounded("mpsc_chain_sync", 100_000);
		let num_connected = Arc::new(AtomicUsize::new(0));
		let is_major_syncing = Arc::new(AtomicBool::new(false));
		let genesis_hash = client
			.block_hash(0u32.into())
			.ok()
			.flatten()
			.expect("Genesis block exists; qed");

		Ok((
			Self {
				roles,
				client,
				chain_sync,
				network_service,
				peers: HashMap::new(),
				evicted: HashSet::new(),
				block_announce_data_cache: LruCache::new(cache_capacity),
				block_announce_protocol_name,
				num_connected: num_connected.clone(),
				is_major_syncing: is_major_syncing.clone(),
				service_rx,
				rx,
				genesis_hash,
				important_peers,
				default_peers_set_no_slot_connected_peers: HashSet::new(),
				boot_node_ids,
				default_peers_set_no_slot_peers,
				default_peers_set_num_full,
				default_peers_set_num_light,
				event_streams: Vec::new(),
				tick_timeout: Delay::new(TICK_TIMEOUT),
				metrics: if let Some(r) = metrics_registry {
					match Metrics::register(r, is_major_syncing.clone()) {
						Ok(metrics) => Some(metrics),
						Err(err) => {
							log::error!(target: "sync", "Failed to register metrics {err:?}");
							None
						},
					}
				} else {
					None
				},
			},
			SyncingService::new(tx, num_connected, is_major_syncing),
			block_announce_config,
		))
	}

	/// Report Prometheus metrics.
	pub fn report_metrics(&self) {
		if let Some(metrics) = &self.metrics {
			let n = u64::try_from(self.peers.len()).unwrap_or(std::u64::MAX);
			metrics.peers.set(n);

			let m = self.chain_sync.metrics();

			metrics.fork_targets.set(m.fork_targets.into());
			metrics.queued_blocks.set(m.queued_blocks.into());

			metrics
				.justifications
				.with_label_values(&["pending"])
				.set(m.justifications.pending_requests.into());
			metrics
				.justifications
				.with_label_values(&["active"])
				.set(m.justifications.active_requests.into());
			metrics
				.justifications
				.with_label_values(&["failed"])
				.set(m.justifications.failed_requests.into());
			metrics
				.justifications
				.with_label_values(&["importing"])
				.set(m.justifications.importing_requests.into());
		}
	}

	fn update_peer_info(&mut self, who: &PeerId) {
		if let Some(info) = self.chain_sync.peer_info(who) {
			if let Some(ref mut peer) = self.peers.get_mut(who) {
				peer.info.best_hash = info.best_hash;
				peer.info.best_number = info.best_number;
			}
		}
	}

	/// Process the result of the block announce validation.
	pub fn process_block_announce_validation_result(
		&mut self,
		validation_result: PollBlockAnnounceValidation<B::Header>,
	) {
		let (header, _is_best, who) = match validation_result {
			PollBlockAnnounceValidation::Skip => return,
			PollBlockAnnounceValidation::Nothing { is_best: _, who, announce } => {
				self.update_peer_info(&who);

				if let Some(data) = announce.data {
					if !data.is_empty() {
						self.block_announce_data_cache.put(announce.header.hash(), data);
					}
				}

				return
			},
			PollBlockAnnounceValidation::ImportHeader { announce, is_best, who } => {
				self.update_peer_info(&who);

				if let Some(data) = announce.data {
					if !data.is_empty() {
						self.block_announce_data_cache.put(announce.header.hash(), data);
					}
				}

				(announce.header, is_best, who)
			},
			PollBlockAnnounceValidation::Failure { who, disconnect } => {
				if disconnect {
					self.network_service
						.disconnect_peer(who, self.block_announce_protocol_name.clone());
				}

				self.network_service.report_peer(who, rep::BAD_BLOCK_ANNOUNCEMENT);
				return
			},
		};

		// to import header from announced block let's construct response to request that normally
		// would have been sent over network (but it is not in our case)
		let blocks_to_import = self.chain_sync.on_block_data(
			&who,
			None,
			BlockResponse {
				id: 0,
				blocks: vec![BlockData {
					hash: header.hash(),
					header: Some(header),
					body: None,
					indexed_body: None,
					receipt: None,
					message_queue: None,
					justification: None,
					justifications: None,
				}],
			},
		);

		self.chain_sync.process_block_response_data(blocks_to_import);
	}

	/// Push a block announce validation.
	///
	/// It is required that [`ChainSync::poll_block_announce_validation`] is
	/// called later to check for finished validations. The result of the validation
	/// needs to be passed to [`SyncingEngine::process_block_announce_validation_result`]
	/// to finish the processing.
	///
	/// # Note
	///
	/// This will internally create a future, but this future will not be registered
	/// in the task before being polled once. So, it is required to call
	/// [`ChainSync::poll_block_announce_validation`] to ensure that the future is
	/// registered properly and will wake up the task when being ready.
	pub fn push_block_announce_validation(
		&mut self,
		who: PeerId,
		announce: BlockAnnounce<B::Header>,
	) {
		let hash = announce.header.hash();

		let peer = match self.peers.get_mut(&who) {
			Some(p) => p,
			None => {
				log::error!(target: "sync", "Received block announce from disconnected peer {}", who);
				debug_assert!(false);
				return
			},
		};
		peer.known_blocks.insert(hash);
		peer.last_notification_received = Instant::now();

		if peer.info.roles.is_full() {
			let is_best = match announce.state.unwrap_or(BlockState::Best) {
				BlockState::Best => true,
				BlockState::Normal => false,
			};

			self.chain_sync.push_block_announce_validation(who, hash, announce, is_best);
		}
	}

	/// Make sure an important block is propagated to peers.
	///
	/// In chain-based consensus, we often need to make sure non-best forks are
	/// at least temporarily synced.
	pub fn announce_block(&mut self, hash: B::Hash, data: Option<Vec<u8>>) {
		let header = match self.client.header(hash) {
			Ok(Some(header)) => header,
			Ok(None) => {
				log::warn!(target: "sync", "Trying to announce unknown block: {}", hash);
				return
			},
			Err(e) => {
				log::warn!(target: "sync", "Error reading block header {}: {}", hash, e);
				return
			},
		};

		// don't announce genesis block since it will be ignored
		if header.number().is_zero() {
			return
		}

		let is_best = self.client.info().best_hash == hash;
		log::debug!(target: "sync", "Reannouncing block {:?} is_best: {}", hash, is_best);

		let data = data
			.or_else(|| self.block_announce_data_cache.get(&hash).cloned())
			.unwrap_or_default();

		for (who, ref mut peer) in self.peers.iter_mut() {
			let inserted = peer.known_blocks.insert(hash);
			if inserted {
				log::trace!(target: "sync", "Announcing block {:?} to {}", hash, who);
				let message = BlockAnnounce {
					header: header.clone(),
					state: if is_best { Some(BlockState::Best) } else { Some(BlockState::Normal) },
					data: Some(data.clone()),
				};

<<<<<<< HEAD
=======
				peer.last_notification_sent = Instant::now();
>>>>>>> c7d26dcf
				peer.sink.send_sync_notification(message.encode());
			}
		}
	}

	/// Inform sync about new best imported block.
	pub fn new_best_block_imported(&mut self, hash: B::Hash, number: NumberFor<B>) {
		log::debug!(target: "sync", "New best block imported {:?}/#{}", hash, number);

		self.chain_sync.update_chain_info(&hash, number);
		self.network_service.set_notification_handshake(
			self.block_announce_protocol_name.clone(),
			BlockAnnouncesHandshake::<B>::build(self.roles, number, hash, self.genesis_hash)
				.encode(),
		)
	}

	pub async fn run(mut self) {
		loop {
			futures::future::poll_fn(|cx| self.poll(cx)).await;
		}
	}

	pub fn poll(&mut self, cx: &mut std::task::Context) -> Poll<()> {
		self.num_connected.store(self.peers.len(), Ordering::Relaxed);
		self.is_major_syncing
			.store(self.chain_sync.status().state.is_major_syncing(), Ordering::Relaxed);

		while let Poll::Ready(()) = self.tick_timeout.poll_unpin(cx) {
			self.report_metrics();

<<<<<<< HEAD
=======
			// go over all connected peers and check if any of them have been idle for a while. Idle
			// in this case means that we haven't sent or received block announcements to/from this
			// peer. If that is the case, because of #5685, it could be that the block announces
			// substream is not actually open and and this peer is just wasting a slot and is should
			// be replaced with some other node that is willing to send us block announcements.
			for (id, peer) in self.peers.iter() {
				// because of a delay between disconnecting a peer in `SyncingEngine` and getting
				// the response back from `Protocol`, a peer might be reported and disconnect
				// multiple times. To prevent this from happening (until the underlying issue is
				// fixed), keep track of evicted peers and report and disconnect them only once.
				if self.evicted.contains(id) {
					continue
				}

				let last_received_late =
					peer.last_notification_received.elapsed() > INACTIVITY_EVICT_THRESHOLD;
				let last_sent_late =
					peer.last_notification_sent.elapsed() > INACTIVITY_EVICT_THRESHOLD;

				if last_received_late && last_sent_late {
					log::debug!(target: "sync", "evict peer {id} since it has been idling for too long");
					self.network_service.report_peer(*id, rep::INACTIVE_SUBSTREAM);
					self.network_service
						.disconnect_peer(*id, self.block_announce_protocol_name.clone());
					self.evicted.insert(*id);
				}
			}

			self.tick_timeout.reset(TICK_TIMEOUT);
		}

>>>>>>> c7d26dcf
		while let Poll::Ready(Some(event)) = self.service_rx.poll_next_unpin(cx) {
			match event {
				ToServiceCommand::SetSyncForkRequest(peers, hash, number) => {
					self.chain_sync.set_sync_fork_request(peers, &hash, number);
				},
				ToServiceCommand::EventStream(tx) => self.event_streams.push(tx),
				ToServiceCommand::RequestJustification(hash, number) =>
					self.chain_sync.request_justification(&hash, number),
				ToServiceCommand::ClearJustificationRequests =>
					self.chain_sync.clear_justification_requests(),
				ToServiceCommand::BlocksProcessed(imported, count, results) => {
					for result in self.chain_sync.on_blocks_processed(imported, count, results) {
						match result {
							Ok((id, req)) => self.chain_sync.send_block_request(id, req),
							Err(BadPeer(id, repu)) => {
								self.network_service
									.disconnect_peer(id, self.block_announce_protocol_name.clone());
								self.network_service.report_peer(id, repu)
							},
						}
					}
				},
				ToServiceCommand::JustificationImported(peer, hash, number, success) => {
					self.chain_sync.on_justification_import(hash, number, success);
					if !success {
						log::info!(target: "sync", "💔 Invalid justification provided by {} for #{}", peer, hash);
						self.network_service
							.disconnect_peer(peer, self.block_announce_protocol_name.clone());
						self.network_service.report_peer(
							peer,
							sc_peerset::ReputationChange::new_fatal("Invalid justification"),
						);
					}
				},
				ToServiceCommand::AnnounceBlock(hash, data) => self.announce_block(hash, data),
				ToServiceCommand::NewBestBlockImported(hash, number) =>
					self.new_best_block_imported(hash, number),
				ToServiceCommand::Status(tx) => {
					let mut status = self.chain_sync.status();
					status.num_connected_peers = self.peers.len() as u32;
					let _ = tx.send(status);
				},
				ToServiceCommand::NumActivePeers(tx) => {
					let _ = tx.send(self.chain_sync.num_active_peers());
				},
				ToServiceCommand::SyncState(tx) => {
					let _ = tx.send(self.chain_sync.status());
				},
				ToServiceCommand::BestSeenBlock(tx) => {
					let _ = tx.send(self.chain_sync.status().best_seen_block);
				},
				ToServiceCommand::NumSyncPeers(tx) => {
					let _ = tx.send(self.chain_sync.status().num_peers);
				},
				ToServiceCommand::NumQueuedBlocks(tx) => {
					let _ = tx.send(self.chain_sync.status().queued_blocks);
				},
				ToServiceCommand::NumDownloadedBlocks(tx) => {
					let _ = tx.send(self.chain_sync.num_downloaded_blocks());
				},
				ToServiceCommand::NumSyncRequests(tx) => {
					let _ = tx.send(self.chain_sync.num_sync_requests());
				},
				ToServiceCommand::PeersInfo(tx) => {
					let peers_info =
						self.peers.iter().map(|(id, peer)| (*id, peer.info.clone())).collect();
					let _ = tx.send(peers_info);
				},
				ToServiceCommand::OnBlockFinalized(hash, header) =>
					self.chain_sync.on_block_finalized(&hash, *header.number()),
			}
		}

		while let Poll::Ready(Some(event)) = self.rx.poll_next_unpin(cx) {
			match event {
				sc_network::SyncEvent::NotificationStreamOpened {
					remote,
					received_handshake,
					sink,
					tx,
				} => match self.on_sync_peer_connected(remote, &received_handshake, sink) {
					Ok(()) => {
						let _ = tx.send(true);
					},
					Err(()) => {
						log::debug!(
							target: "sync",
							"Failed to register peer {remote:?}: {received_handshake:?}",
						);
						let _ = tx.send(false);
					},
				},
				sc_network::SyncEvent::NotificationStreamClosed { remote } => {
<<<<<<< HEAD
=======
					self.evicted.remove(&remote);
>>>>>>> c7d26dcf
					if self.on_sync_peer_disconnected(remote).is_err() {
						log::trace!(
							target: "sync",
							"Disconnected peer which had earlier been refused by on_sync_peer_connected {}",
							remote
						);
					}
				},
				sc_network::SyncEvent::NotificationsReceived { remote, messages } => {
					for message in messages {
						if self.peers.contains_key(&remote) {
							if let Ok(announce) = BlockAnnounce::decode(&mut message.as_ref()) {
								self.push_block_announce_validation(remote, announce);

								// Make sure that the newly added block announce validation future
								// was polled once to be registered in the task.
								if let Poll::Ready(res) =
									self.chain_sync.poll_block_announce_validation(cx)
								{
									self.process_block_announce_validation_result(res)
								}
							} else {
								log::warn!(target: "sub-libp2p", "Failed to decode block announce");
							}
						} else {
							log::trace!(
								target: "sync",
								"Received sync for peer earlier refused by sync layer: {}",
								remote
							);
						}
					}
				},
				sc_network::SyncEvent::NotificationSinkReplaced { remote, sink } => {
					if let Some(peer) = self.peers.get_mut(&remote) {
						peer.sink = sink;
					}
				},
			}
		}

		// poll `ChainSync` last because of a block announcement was received through the
		// event stream between `SyncingEngine` and `Protocol` and the validation finished
		// right after it as queued, the resulting block request (if any) can be sent right away.
		while let Poll::Ready(result) = self.chain_sync.poll(cx) {
			self.process_block_announce_validation_result(result);
		}

		Poll::Pending
	}

	/// Called by peer when it is disconnecting.
	///
	/// Returns a result if the handshake of this peer was indeed accepted.
	pub fn on_sync_peer_disconnected(&mut self, peer: PeerId) -> Result<(), ()> {
		if self.peers.remove(&peer).is_some() {
			if self.important_peers.contains(&peer) {
				log::warn!(target: "sync", "Reserved peer {} disconnected", peer);
			} else {
				log::debug!(target: "sync", "{} disconnected", peer);
			}

			self.chain_sync.peer_disconnected(&peer);
			self.default_peers_set_no_slot_connected_peers.remove(&peer);
			self.event_streams
				.retain(|stream| stream.unbounded_send(SyncEvent::PeerDisconnected(peer)).is_ok());
			Ok(())
		} else {
			Err(())
		}
	}

	/// Called on the first connection between two peers on the default set, after their exchange
	/// of handshake.
	///
	/// Returns `Ok` if the handshake is accepted and the peer added to the list of peers we sync
	/// from.
	pub fn on_sync_peer_connected(
		&mut self,
		who: PeerId,
		status: &BlockAnnouncesHandshake<B>,
		sink: NotificationsSink,
	) -> Result<(), ()> {
		log::trace!(target: "sync", "New peer {} {:?}", who, status);

		if self.peers.contains_key(&who) {
			log::error!(target: "sync", "Called on_sync_peer_connected with already connected peer {}", who);
			debug_assert!(false);
			return Err(())
		}

		if status.genesis_hash != self.genesis_hash {
			self.network_service.report_peer(who, rep::GENESIS_MISMATCH);

			if self.important_peers.contains(&who) {
				log::error!(
					target: "sync",
					"Reserved peer id `{}` is on a different chain (our genesis: {} theirs: {})",
					who,
					self.genesis_hash,
					status.genesis_hash,
				);
			} else if self.boot_node_ids.contains(&who) {
				log::error!(
					target: "sync",
					"Bootnode with peer id `{}` is on a different chain (our genesis: {} theirs: {})",
					who,
					self.genesis_hash,
					status.genesis_hash,
				);
			} else {
				log::debug!(
					target: "sync",
					"Peer is on different chain (our genesis: {} theirs: {})",
					self.genesis_hash, status.genesis_hash
				);
			}

			return Err(())
		}

		let no_slot_peer = self.default_peers_set_no_slot_peers.contains(&who);
		let this_peer_reserved_slot: usize = if no_slot_peer { 1 } else { 0 };

		if status.roles.is_full() &&
			self.chain_sync.num_peers() >=
				self.default_peers_set_num_full +
					self.default_peers_set_no_slot_connected_peers.len() +
					this_peer_reserved_slot
		{
			log::debug!(target: "sync", "Too many full nodes, rejecting {}", who);
			return Err(())
		}

		if status.roles.is_light() &&
			(self.peers.len() - self.chain_sync.num_peers()) >= self.default_peers_set_num_light
		{
			// Make sure that not all slots are occupied by light clients.
			log::debug!(target: "sync", "Too many light nodes, rejecting {}", who);
			return Err(())
		}

		let peer = Peer {
			info: ExtendedPeerInfo {
				roles: status.roles,
				best_hash: status.best_hash,
				best_number: status.best_number,
			},
			known_blocks: LruHashSet::new(
				NonZeroUsize::new(MAX_KNOWN_BLOCKS).expect("Constant is nonzero"),
			),
			sink,
<<<<<<< HEAD
=======
			last_notification_sent: Instant::now(),
			last_notification_received: Instant::now(),
>>>>>>> c7d26dcf
		};

		let req = if peer.info.roles.is_full() {
			match self.chain_sync.new_peer(who, peer.info.best_hash, peer.info.best_number) {
				Ok(req) => req,
				Err(BadPeer(id, repu)) => {
					self.network_service.report_peer(id, repu);
					return Err(())
				},
			}
		} else {
			None
		};

		log::debug!(target: "sync", "Connected {}", who);

		self.peers.insert(who, peer);
		if no_slot_peer {
			self.default_peers_set_no_slot_connected_peers.insert(who);
		}

		if let Some(req) = req {
			self.chain_sync.send_block_request(who, req);
		}

		self.event_streams
			.retain(|stream| stream.unbounded_send(SyncEvent::PeerConnected(who)).is_ok());

		Ok(())
	}
}<|MERGE_RESOLUTION|>--- conflicted
+++ resolved
@@ -168,13 +168,10 @@
 	pub known_blocks: LruHashSet<B::Hash>,
 	/// Notification sink.
 	sink: NotificationsSink,
-<<<<<<< HEAD
-=======
 	/// Instant when the last notification was sent to peer.
 	last_notification_sent: Instant,
 	/// Instant when the last notification was received from peer.
 	last_notification_received: Instant,
->>>>>>> c7d26dcf
 }
 
 pub struct SyncingEngine<B: BlockT, Client> {
@@ -586,10 +583,7 @@
 					data: Some(data.clone()),
 				};
 
-<<<<<<< HEAD
-=======
 				peer.last_notification_sent = Instant::now();
->>>>>>> c7d26dcf
 				peer.sink.send_sync_notification(message.encode());
 			}
 		}
@@ -621,8 +615,6 @@
 		while let Poll::Ready(()) = self.tick_timeout.poll_unpin(cx) {
 			self.report_metrics();
 
-<<<<<<< HEAD
-=======
 			// go over all connected peers and check if any of them have been idle for a while. Idle
 			// in this case means that we haven't sent or received block announcements to/from this
 			// peer. If that is the case, because of #5685, it could be that the block announces
@@ -654,7 +646,6 @@
 			self.tick_timeout.reset(TICK_TIMEOUT);
 		}
 
->>>>>>> c7d26dcf
 		while let Poll::Ready(Some(event)) = self.service_rx.poll_next_unpin(cx) {
 			match event {
 				ToServiceCommand::SetSyncForkRequest(peers, hash, number) => {
@@ -748,10 +739,7 @@
 					},
 				},
 				sc_network::SyncEvent::NotificationStreamClosed { remote } => {
-<<<<<<< HEAD
-=======
 					self.evicted.remove(&remote);
->>>>>>> c7d26dcf
 					if self.on_sync_peer_disconnected(remote).is_err() {
 						log::trace!(
 							target: "sync",
@@ -904,11 +892,8 @@
 				NonZeroUsize::new(MAX_KNOWN_BLOCKS).expect("Constant is nonzero"),
 			),
 			sink,
-<<<<<<< HEAD
-=======
 			last_notification_sent: Instant::now(),
 			last_notification_received: Instant::now(),
->>>>>>> c7d26dcf
 		};
 
 		let req = if peer.info.roles.is_full() {
