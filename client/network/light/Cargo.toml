[package]
description = "Substrate light network protocol"
name = "sc-network-light"
version = "0.10.0-dev"
license = "GPL-3.0-or-later WITH Classpath-exception-2.0"
authors = ["Parity Technologies <admin@parity.io>"]
edition = "2021"
homepage = "https://substrate.io"
repository = "https://github.com/paritytech/substrate/"
documentation = "https://docs.rs/sc-network-light"
readme = "README.md"

[package.metadata.docs.rs]
targets = ["x86_64-unknown-linux-gnu"]

[build-dependencies]
prost-build = "0.10"

[dependencies]
codec = { package = "parity-scale-codec", version = "3.0.0", features = [
    "derive",
] }
futures = "0.3.21"
<<<<<<< HEAD
libp2p = "0.45.1"
=======
libp2p = "0.46.1"
>>>>>>> e8a7d161
log = "0.4.16"
prost = "0.10"
sp-blockchain = { version = "4.0.0-dev", path = "../../../primitives/blockchain" }
sc-client-api = { version = "4.0.0-dev", path = "../../api" }
sc-network-common = { version = "0.10.0-dev", path = "../common" }
sc-peerset = { version = "4.0.0-dev", path = "../../peerset" }
sp-core = { version = "6.0.0", path = "../../../primitives/core" }
sp-runtime = { version = "6.0.0", path = "../../../primitives/runtime" }
thiserror = "1.0"<|MERGE_RESOLUTION|>--- conflicted
+++ resolved
@@ -21,11 +21,7 @@
     "derive",
 ] }
 futures = "0.3.21"
-<<<<<<< HEAD
-libp2p = "0.45.1"
-=======
 libp2p = "0.46.1"
->>>>>>> e8a7d161
 log = "0.4.16"
 prost = "0.10"
 sp-blockchain = { version = "4.0.0-dev", path = "../../../primitives/blockchain" }
