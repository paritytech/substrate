--- conflicted
+++ resolved
@@ -22,12 +22,7 @@
     "derive",
 ] }
 futures = "0.3.21"
-<<<<<<< HEAD
-hex = "0.4.0"
 libp2p = "0.49.0"
-=======
-libp2p = "0.46.1"
->>>>>>> 25795506
 log = "0.4.16"
 prost = "0.10"
 sp-blockchain = { version = "4.0.0-dev", path = "../../../primitives/blockchain" }
