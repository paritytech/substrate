[package]
description = "Substrate light network protocol"
name = "sc-network-light"
version = "0.10.0-dev"
license = "GPL-3.0-or-later WITH Classpath-exception-2.0"
authors = ["Parity Technologies <admin@parity.io>"]
edition = "2021"
homepage = "https://substrate.io"
repository = "https://github.com/paritytech/substrate/"
documentation = "https://docs.rs/sc-network-light"

[package.metadata.docs.rs]
targets = ["x86_64-unknown-linux-gnu"]

[build-dependencies]
prost-build = "0.11"

[dependencies]
async-channel = "1.8.0"
array-bytes = "4.1"
codec = { package = "parity-scale-codec", version = "3.2.2", features = [
    "derive",
] }
futures = "0.3.21"
libp2p-identity = { version = "0.1.2", features = ["peerid"] }
log = "0.4.16"
prost = "0.11"
sp-blockchain = { version = "4.0.0-dev", path = "../../../primitives/blockchain" }
sc-client-api = { version = "4.0.0-dev", path = "../../api" }
sc-network = { version = "0.10.0-dev", path = "../" }
sc-network-common = { version = "0.10.0-dev", path = "../common" }
<<<<<<< HEAD
sp-core = { version = "7.0.0", path = "../../../primitives/core" }
sp-runtime = { version = "7.0.0", path = "../../../primitives/runtime" }
=======
sc-peerset = { version = "4.0.0-dev", path = "../../peerset" }
sp-core = { version = "8.0.0", path = "../../../primitives/core" }
sp-runtime = { version = "8.0.0", path = "../../../primitives/runtime" }
>>>>>>> 3b1750e5
thiserror = "1.0"<|MERGE_RESOLUTION|>--- conflicted
+++ resolved
@@ -29,12 +29,6 @@
 sc-client-api = { version = "4.0.0-dev", path = "../../api" }
 sc-network = { version = "0.10.0-dev", path = "../" }
 sc-network-common = { version = "0.10.0-dev", path = "../common" }
-<<<<<<< HEAD
-sp-core = { version = "7.0.0", path = "../../../primitives/core" }
-sp-runtime = { version = "7.0.0", path = "../../../primitives/runtime" }
-=======
-sc-peerset = { version = "4.0.0-dev", path = "../../peerset" }
 sp-core = { version = "8.0.0", path = "../../../primitives/core" }
 sp-runtime = { version = "8.0.0", path = "../../../primitives/runtime" }
->>>>>>> 3b1750e5
 thiserror = "1.0"