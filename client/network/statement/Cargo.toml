[package]
description = "Substrate statement protocol"
name = "sc-network-statement"
version = "0.10.0-dev"
license = "GPL-3.0-or-later WITH Classpath-exception-2.0"
authors = ["Parity Technologies <admin@parity.io>"]
edition = "2021"
homepage = "https://substrate.io"
repository = "https://github.com/paritytech/substrate/"
documentation = "https://docs.rs/sc-network-statement"

[package.metadata.docs.rs]
targets = ["x86_64-unknown-linux-gnu"]

[dependencies]
array-bytes = "4.1"
async-channel = "1.8.0"
codec = { package = "parity-scale-codec", version = "3.2.2", features = ["derive"] }
futures = "0.3.21"
libp2p = "0.51.3"
log = "0.4.17"
pin-project = "1.0.12"
prometheus-endpoint = { package = "substrate-prometheus-endpoint", version = "0.10.0-dev", path = "../../../utils/prometheus" }
sc-network-common = { version = "0.10.0-dev", path = "../common" }
sc-network = { version = "0.10.0-dev", path = "../" }
<<<<<<< HEAD
sp-runtime = { version = "7.0.0", path = "../../../primitives/runtime" }
=======
sc-peerset = { version = "4.0.0-dev", path = "../../peerset" }
sp-runtime = { version = "8.0.0", path = "../../../primitives/runtime" }
>>>>>>> 3b1750e5
sp-consensus = { version = "0.10.0-dev", path = "../../../primitives/consensus/common" }
sp-statement-store = { version = "4.0.0-dev", path = "../../../primitives/statement-store" }<|MERGE_RESOLUTION|>--- conflicted
+++ resolved
@@ -23,11 +23,6 @@
 prometheus-endpoint = { package = "substrate-prometheus-endpoint", version = "0.10.0-dev", path = "../../../utils/prometheus" }
 sc-network-common = { version = "0.10.0-dev", path = "../common" }
 sc-network = { version = "0.10.0-dev", path = "../" }
-<<<<<<< HEAD
-sp-runtime = { version = "7.0.0", path = "../../../primitives/runtime" }
-=======
-sc-peerset = { version = "4.0.0-dev", path = "../../peerset" }
 sp-runtime = { version = "8.0.0", path = "../../../primitives/runtime" }
->>>>>>> 3b1750e5
 sp-consensus = { version = "0.10.0-dev", path = "../../../primitives/consensus/common" }
 sp-statement-store = { version = "4.0.0-dev", path = "../../../primitives/statement-store" }