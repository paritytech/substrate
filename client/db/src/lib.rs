// Copyright 2017-2020 Parity Technologies (UK) Ltd.
// This file is part of Substrate.

// Substrate is free software: you can redistribute it and/or modify
// it under the terms of the GNU General Public License as published by
// the Free Software Foundation, either version 3 of the License, or
// (at your option) any later version.

// Substrate is distributed in the hope that it will be useful,
// but WITHOUT ANY WARRANTY; without even the implied warranty of
// MERCHANTABILITY or FITNESS FOR A PARTICULAR PURPOSE.  See the
// GNU General Public License for more details.

// You should have received a copy of the GNU General Public License
// along with Substrate.  If not, see <http://www.gnu.org/licenses/>.

//! Client backend that uses RocksDB database as storage.
//!
//! # Canonicality vs. Finality
//!
//! Finality indicates that a block will not be reverted, according to the consensus algorithm,
//! while canonicality indicates that the block may be reverted, but we will be unable to do so,
//! having discarded heavy state that will allow a chain reorganization.
//!
//! Finality implies canonicality but not vice-versa.

#![warn(missing_docs)]

pub mod light;
pub mod offchain;

mod children;
mod cache;
mod storage_cache;
mod utils;

use std::sync::Arc;
use std::path::PathBuf;
use std::io;
use std::collections::{HashMap, HashSet};

use sc_client_api::{execution_extensions::ExecutionExtensions, ForkBlocks, UsageInfo, MemoryInfo, BadBlocks, IoInfo};
use sc_client_api::backend::NewBlockState;
use sc_client_api::backend::{StorageCollection, ChildStorageCollection};
use sp_blockchain::{
	Result as ClientResult, Error as ClientError,
	well_known_cache_keys, HeaderBackend,
};
use codec::{Decode, Encode};
use hash_db::Prefix;
use kvdb::{KeyValueDB, DBTransaction};
use sp_trie::{MemoryDB, PrefixedMemoryDB, prefixed_key};
use parking_lot::{Mutex, RwLock};
use sp_core::{ChangesTrieConfiguration, convert_hash, traits::CodeExecutor};
use sp_core::storage::{well_known_keys, ChildInfo};
use sp_runtime::{
	generic::{BlockId, DigestItem}, Justification, Storage,
	BuildStorage,
};
use sp_runtime::traits::{
	Block as BlockT, Header as HeaderT, NumberFor, Zero, One, SaturatedConversion, HasherFor,
};
use sc_executor::RuntimeInfo;
use sp_state_machine::{
	DBValue, ChangesTrieTransaction, ChangesTrieCacheAction, ChangesTrieBuildCache,
	backend::Backend as StateBackend,
};
use crate::utils::{Meta, db_err, meta_keys, read_db, read_meta};
use sc_client::leaves::{LeafSet, FinalizationDisplaced};
use sc_state_db::StateDb;
use sp_blockchain::{CachedHeaderMetadata, HeaderMetadata, HeaderMetadataCache};
use crate::storage_cache::{CachingState, SharedCache, new_shared_cache};
use log::{trace, debug, warn};
pub use sc_state_db::PruningMode;

#[cfg(feature = "test-helpers")]
use sc_client::in_mem::Backend as InMemoryBackend;

const CANONICALIZATION_DELAY: u64 = 4096;
const MIN_BLOCKS_TO_KEEP_CHANGES_TRIES_FOR: u32 = 32768;

/// Default value for storage cache child ratio.
const DEFAULT_CHILD_RATIO: (usize, usize) = (1, 10);

/// DB-backed patricia trie state, transaction type is an overlay of changes to commit.
pub type DbState<B> = sp_state_machine::TrieBackend<
	Arc<dyn sp_state_machine::Storage<HasherFor<B>>>, HasherFor<B>
>;

/// Re-export the KVDB trait so that one can pass an implementation of it.
pub use kvdb;

/// A reference tracking state.
///
/// It makes sure that the hash we are using stays pinned in storage
/// until this structure is dropped.
pub struct RefTrackingState<Block: BlockT> {
	state: DbState<Block>,
	storage: Arc<StorageDb<Block>>,
	parent_hash: Option<Block::Hash>,
}

impl<B: BlockT> RefTrackingState<B> {
	fn new(state: DbState<B>, storage: Arc<StorageDb<B>>, parent_hash: Option<B::Hash>) -> Self {
		RefTrackingState {
			state,
			parent_hash,
			storage,
		}
	}
}

impl<B: BlockT> Drop for RefTrackingState<B> {
	fn drop(&mut self) {
		if let Some(hash) = &self.parent_hash {
			self.storage.state_db.unpin(hash);
		}
	}
}

impl<Block: BlockT> std::fmt::Debug for RefTrackingState<Block> {
	fn fmt(&self, f: &mut std::fmt::Formatter<'_>) -> std::fmt::Result {
		write!(f, "Block {:?}", self.parent_hash)
	}
}

impl<B: BlockT> StateBackend<HasherFor<B>> for RefTrackingState<B> {
	type Error =  <DbState<B> as StateBackend<HasherFor<B>>>::Error;
	type Transaction = <DbState<B> as StateBackend<HasherFor<B>>>::Transaction;
	type TrieBackendStorage = <DbState<B> as StateBackend<HasherFor<B>>>::TrieBackendStorage;

	fn storage(&self, key: &[u8]) -> Result<Option<Vec<u8>>, Self::Error> {
		self.state.storage(key)
	}

	fn storage_hash(&self, key: &[u8]) -> Result<Option<B::Hash>, Self::Error> {
		self.state.storage_hash(key)
	}

	fn child_storage(
		&self,
		storage_key: &[u8],
		child_info: ChildInfo,
		key: &[u8],
	) -> Result<Option<Vec<u8>>, Self::Error> {
		self.state.child_storage(storage_key, child_info, key)
	}

	fn exists_storage(&self, key: &[u8]) -> Result<bool, Self::Error> {
		self.state.exists_storage(key)
	}

	fn exists_child_storage(
		&self,
		storage_key: &[u8],
		child_info: ChildInfo,
		key: &[u8],
	) -> Result<bool, Self::Error> {
		self.state.exists_child_storage(storage_key, child_info, key)
	}

	fn next_storage_key(&self, key: &[u8]) -> Result<Option<Vec<u8>>, Self::Error> {
		self.state.next_storage_key(key)
	}

	fn next_child_storage_key(
		&self,
		storage_key: &[u8],
		child_info: ChildInfo,
		key: &[u8],
	) -> Result<Option<Vec<u8>>, Self::Error> {
		self.state.next_child_storage_key(storage_key, child_info, key)
	}

	fn for_keys_with_prefix<F: FnMut(&[u8])>(&self, prefix: &[u8], f: F) {
		self.state.for_keys_with_prefix(prefix, f)
	}

	fn for_key_values_with_prefix<F: FnMut(&[u8], &[u8])>(&self, prefix: &[u8], f: F) {
		self.state.for_key_values_with_prefix(prefix, f)
	}

	fn for_keys_in_child_storage<F: FnMut(&[u8])>(
		&self,
		storage_key: &[u8],
		child_info: ChildInfo,
		f: F,
	) {
		self.state.for_keys_in_child_storage(storage_key, child_info, f)
	}

	fn for_child_keys_with_prefix<F: FnMut(&[u8])>(
		&self,
		storage_key: &[u8],
		child_info: ChildInfo,
		prefix: &[u8],
		f: F,
	) {
		self.state.for_child_keys_with_prefix(storage_key, child_info, prefix, f)
	}

	fn storage_root<I>(&self, delta: I) -> (B::Hash, Self::Transaction)
		where
			I: IntoIterator<Item=(Vec<u8>, Option<Vec<u8>>)>
	{
		self.state.storage_root(delta)
	}

	fn child_storage_root<I>(
		&self,
		storage_key: &[u8],
		child_info: ChildInfo,
		delta: I,
	) -> (B::Hash, bool, Self::Transaction)
		where
			I: IntoIterator<Item=(Vec<u8>, Option<Vec<u8>>)>,
	{
		self.state.child_storage_root(storage_key, child_info, delta)
	}

	fn pairs(&self) -> Vec<(Vec<u8>, Vec<u8>)> {
		self.state.pairs()
	}

	fn keys(&self, prefix: &[u8]) -> Vec<Vec<u8>> {
		self.state.keys(prefix)
	}

	fn child_keys(
		&self,
		storage_key: &[u8],
		child_info: ChildInfo,
		prefix: &[u8],
	) -> Vec<Vec<u8>> {
		self.state.child_keys(storage_key, child_info, prefix)
	}

	fn as_trie_backend(&mut self)
		-> Option<&sp_state_machine::TrieBackend<Self::TrieBackendStorage, HasherFor<B>>>
	{
		self.state.as_trie_backend()
	}
}

/// Database settings.
pub struct DatabaseSettings {
	/// State cache size.
	pub state_cache_size: usize,
	/// Ratio of cache size dedicated to child tries.
	pub state_cache_child_ratio: Option<(usize, usize)>,
	/// Pruning mode.
	pub pruning: PruningMode,
	/// Where to find the database.
	pub source: DatabaseSettingsSrc,
}

/// Where to find the database..
pub enum DatabaseSettingsSrc {
	/// Load a database from a given path. Recommended for most uses.
	Path {
		/// Path to the database.
		path: PathBuf,
		/// Cache size in bytes. If `None` default is used.
		cache_size: Option<usize>,
	},

	/// Use a custom already-open database.
	Custom(Arc<dyn KeyValueDB>),
}

/// Create an instance of db-backed client.
pub fn new_client<E, S, Block, RA>(
	settings: DatabaseSettings,
	executor: E,
	genesis_storage: S,
	fork_blocks: ForkBlocks<Block>,
	bad_blocks: BadBlocks<Block>,
	execution_extensions: ExecutionExtensions<Block>,
) -> Result<(
		sc_client::Client<
			Backend<Block>,
			sc_client::LocalCallExecutor<Backend<Block>, E>,
			Block,
			RA,
		>,
		Arc<Backend<Block>>,
	),
	sp_blockchain::Error,
>
	where
<<<<<<< HEAD
		Block: BlockT<Hash=H256>,
		E: CodeExecutor + RuntimeInfo + 'static,
=======
		Block: BlockT,
		E: CodeExecutor + RuntimeInfo,
>>>>>>> dc4216a5
		S: BuildStorage,
{
	let backend = Arc::new(Backend::new(settings, CANONICALIZATION_DELAY)?);
	let executor = sc_client::LocalCallExecutor::new(backend.clone(), executor);
	Ok((
		sc_client::Client::new(
			backend.clone(),
			executor,
			genesis_storage,
			fork_blocks,
			bad_blocks,
			execution_extensions,
		)?,
		backend,
	))
}

pub(crate) mod columns {
	pub const META: u32 = crate::utils::COLUMN_META;
	pub const STATE: u32 = 1;
	pub const STATE_META: u32 = 2;
	/// maps hashes to lookup keys and numbers to canon hashes.
	pub const KEY_LOOKUP: u32 = 3;
	pub const HEADER: u32 = 4;
	pub const BODY: u32 = 5;
	pub const JUSTIFICATION: u32 = 6;
	pub const CHANGES_TRIE: u32 = 7;
	pub const AUX: u32 = 8;
	/// Offchain workers local storage
	pub const OFFCHAIN: u32 = 9;
}

struct PendingBlock<Block: BlockT> {
	header: Block::Header,
	justification: Option<Justification>,
	body: Option<Vec<Block::Extrinsic>>,
	leaf_state: NewBlockState,
}

// wrapper that implements trait required for state_db
struct StateMetaDb<'a>(&'a dyn KeyValueDB);

impl<'a> sc_state_db::MetaDb for StateMetaDb<'a> {
	type Error = io::Error;

	fn get_meta(&self, key: &[u8]) -> Result<Option<Vec<u8>>, Self::Error> {
		self.0.get(columns::STATE_META, key).map(|r| r.map(|v| v.to_vec()))
	}
}

/// Block database
pub struct BlockchainDb<Block: BlockT> {
	db: Arc<dyn KeyValueDB>,
	meta: Arc<RwLock<Meta<NumberFor<Block>, Block::Hash>>>,
	leaves: RwLock<LeafSet<Block::Hash, NumberFor<Block>>>,
	header_metadata_cache: HeaderMetadataCache<Block>,
}

impl<Block: BlockT> BlockchainDb<Block> {
	fn new(db: Arc<dyn KeyValueDB>) -> ClientResult<Self> {
		let meta = read_meta::<Block>(&*db, columns::META, columns::HEADER)?;
		let leaves = LeafSet::read_from_db(&*db, columns::META, meta_keys::LEAF_PREFIX)?;
		Ok(BlockchainDb {
			db,
			leaves: RwLock::new(leaves),
			meta: Arc::new(RwLock::new(meta)),
			header_metadata_cache: HeaderMetadataCache::default(),
		})
	}

	fn update_meta(
		&self,
		hash: Block::Hash,
		number: <Block::Header as HeaderT>::Number,
		is_best: bool,
		is_finalized: bool
	) {
		let mut meta = self.meta.write();
		if number.is_zero() {
			meta.genesis_hash = hash;
			meta.finalized_hash = hash;
		}

		if is_best {
			meta.best_number = number;
			meta.best_hash = hash;
		}

		if is_finalized {
			meta.finalized_number = number;
			meta.finalized_hash = hash;
		}
	}
}

impl<Block: BlockT> sc_client::blockchain::HeaderBackend<Block> for BlockchainDb<Block> {
	fn header(&self, id: BlockId<Block>) -> ClientResult<Option<Block::Header>> {
		utils::read_header(&*self.db, columns::KEY_LOOKUP, columns::HEADER, id)
	}

	fn info(&self) -> sc_client::blockchain::Info<Block> {
		let meta = self.meta.read();
		sc_client::blockchain::Info {
			best_hash: meta.best_hash,
			best_number: meta.best_number,
			genesis_hash: meta.genesis_hash,
			finalized_hash: meta.finalized_hash,
			finalized_number: meta.finalized_number,
		}
	}

	fn status(&self, id: BlockId<Block>) -> ClientResult<sc_client::blockchain::BlockStatus> {
		let exists = match id {
			BlockId::Hash(_) => read_db(
				&*self.db,
				columns::KEY_LOOKUP,
				columns::HEADER,
				id
			)?.is_some(),
			BlockId::Number(n) => n <= self.meta.read().best_number,
		};
		match exists {
			true => Ok(sc_client::blockchain::BlockStatus::InChain),
			false => Ok(sc_client::blockchain::BlockStatus::Unknown),
		}
	}

	fn number(&self, hash: Block::Hash) -> ClientResult<Option<NumberFor<Block>>> {
		Ok(self.header_metadata(hash).ok().map(|header_metadata| header_metadata.number))
	}

	fn hash(&self, number: NumberFor<Block>) -> ClientResult<Option<Block::Hash>> {
		self.header(BlockId::Number(number)).and_then(|maybe_header| match maybe_header {
			Some(header) => Ok(Some(header.hash().clone())),
			None => Ok(None),
		})
	}
}

impl<Block: BlockT> sc_client::blockchain::Backend<Block> for BlockchainDb<Block> {
	fn body(&self, id: BlockId<Block>) -> ClientResult<Option<Vec<Block::Extrinsic>>> {
		match read_db(&*self.db, columns::KEY_LOOKUP, columns::BODY, id)? {
			Some(body) => match Decode::decode(&mut &body[..]) {
				Ok(body) => Ok(Some(body)),
				Err(err) => return Err(sp_blockchain::Error::Backend(
					format!("Error decoding body: {}", err)
				)),
			}
			None => Ok(None),
		}
	}

	fn justification(&self, id: BlockId<Block>) -> ClientResult<Option<Justification>> {
		match read_db(&*self.db, columns::KEY_LOOKUP, columns::JUSTIFICATION, id)? {
			Some(justification) => match Decode::decode(&mut &justification[..]) {
				Ok(justification) => Ok(Some(justification)),
				Err(err) => return Err(sp_blockchain::Error::Backend(
					format!("Error decoding justification: {}", err)
				)),
			}
			None => Ok(None),
		}
	}

	fn last_finalized(&self) -> ClientResult<Block::Hash> {
		Ok(self.meta.read().finalized_hash.clone())
	}

	fn cache(&self) -> Option<Arc<dyn sc_client::blockchain::Cache<Block>>> {
		None
	}

	fn leaves(&self) -> ClientResult<Vec<Block::Hash>> {
		Ok(self.leaves.read().hashes())
	}

	fn children(&self, parent_hash: Block::Hash) -> ClientResult<Vec<Block::Hash>> {
		children::read_children(&*self.db, columns::META, meta_keys::CHILDREN_PREFIX, parent_hash)
	}
}

impl<Block: BlockT> sc_client::blockchain::ProvideCache<Block> for BlockchainDb<Block> {
	fn cache(&self) -> Option<Arc<dyn sc_client::blockchain::Cache<Block>>> {
		None
	}
}

impl<Block: BlockT> HeaderMetadata<Block> for BlockchainDb<Block> {
	type Error = sp_blockchain::Error;

	fn header_metadata(&self, hash: Block::Hash) -> Result<CachedHeaderMetadata<Block>, Self::Error> {
		self.header_metadata_cache.header_metadata(hash).or_else(|_| {
			self.header(BlockId::hash(hash))?.map(|header| {
				let header_metadata = CachedHeaderMetadata::from(&header);
				self.header_metadata_cache.insert_header_metadata(
					header_metadata.hash,
					header_metadata.clone(),
				);
				header_metadata
			}).ok_or(ClientError::UnknownBlock(format!("header not found in db: {}", hash)))
		})
	}

	fn insert_header_metadata(&self, hash: Block::Hash, metadata: CachedHeaderMetadata<Block>) {
		self.header_metadata_cache.insert_header_metadata(hash, metadata)
	}

	fn remove_header_metadata(&self, hash: Block::Hash) {
		self.header_metadata_cache.remove_header_metadata(hash);
	}
}

/// Database transaction
pub struct BlockImportOperation<Block: BlockT> {
	old_state: CachingState<RefTrackingState<Block>, Block>,
	db_updates: PrefixedMemoryDB<HasherFor<Block>>,
	storage_updates: StorageCollection,
	child_storage_updates: ChildStorageCollection,
	changes_trie_updates: MemoryDB<HasherFor<Block>>,
	changes_trie_cache_update: Option<ChangesTrieCacheAction<Block::Hash, NumberFor<Block>>>,
	pending_block: Option<PendingBlock<Block>>,
	aux_ops: Vec<(Vec<u8>, Option<Vec<u8>>)>,
	finalized_blocks: Vec<(BlockId<Block>, Option<Justification>)>,
	set_head: Option<BlockId<Block>>,
	commit_state: bool,
}

impl<Block: BlockT> BlockImportOperation<Block> {
	fn apply_aux(&mut self, transaction: &mut DBTransaction) {
		for (key, maybe_val) in self.aux_ops.drain(..) {
			match maybe_val {
				Some(val) => transaction.put_vec(columns::AUX, &key, val),
				None => transaction.delete(columns::AUX, &key),
			}
		}
	}
}

impl<Block: BlockT> sc_client_api::backend::BlockImportOperation<Block> for BlockImportOperation<Block> {
	type State = CachingState<RefTrackingState<Block>, Block>;

	fn state(&self) -> ClientResult<Option<&Self::State>> {
		Ok(Some(&self.old_state))
	}

	fn set_block_data(
		&mut self,
		header: Block::Header,
		body: Option<Vec<Block::Extrinsic>>,
		justification: Option<Justification>,
		leaf_state: NewBlockState,
	) -> ClientResult<()> {
		assert!(self.pending_block.is_none(), "Only one block per operation is allowed");
		self.pending_block = Some(PendingBlock {
			header,
			body,
			justification,
			leaf_state,
		});
		Ok(())
	}

	fn update_cache(&mut self, _cache: HashMap<well_known_cache_keys::Id, Vec<u8>>) {
		// Currently cache isn't implemented on full nodes.
	}

	fn update_db_storage(&mut self, update: PrefixedMemoryDB<HasherFor<Block>>) -> ClientResult<()> {
		self.db_updates = update;
		Ok(())
	}

	fn reset_storage(
		&mut self,
		storage: Storage,
	) -> ClientResult<Block::Hash> {

		if storage.top.iter().any(|(k, _)| well_known_keys::is_child_storage_key(k)) {
			return Err(sp_blockchain::Error::GenesisInvalid.into());
		}

		for child_key in storage.children.keys() {
			if !well_known_keys::is_child_storage_key(&child_key) {
				return Err(sp_blockchain::Error::GenesisInvalid.into());
			}
		}

		let child_delta = storage.children.into_iter().map(|(storage_key, child_content)|	(
			storage_key,
			child_content.data.into_iter().map(|(k, v)| (k, Some(v))), child_content.child_info),
		);

		let (root, transaction) = self.old_state.full_storage_root(
			storage.top.into_iter().map(|(k, v)| (k, Some(v))),
			child_delta
		);

		self.db_updates = transaction;
		self.commit_state = true;
		Ok(root)
	}

	fn update_changes_trie(
		&mut self,
		update: ChangesTrieTransaction<HasherFor<Block>, NumberFor<Block>>,
	) -> ClientResult<()> {
		self.changes_trie_updates = update.0;
		self.changes_trie_cache_update = Some(update.1);
		Ok(())
	}

	fn insert_aux<I>(&mut self, ops: I) -> ClientResult<()>
		where I: IntoIterator<Item=(Vec<u8>, Option<Vec<u8>>)>
	{
		self.aux_ops.append(&mut ops.into_iter().collect());
		Ok(())
	}

	fn update_storage(
		&mut self,
		update: StorageCollection,
		child_update: ChildStorageCollection,
	) -> ClientResult<()> {
		self.storage_updates = update;
		self.child_storage_updates = child_update;
		Ok(())
	}

	fn mark_finalized(
		&mut self,
		block: BlockId<Block>,
		justification: Option<Justification>,
	) -> ClientResult<()> {
		self.finalized_blocks.push((block, justification));
		Ok(())
	}

	fn mark_head(&mut self, block: BlockId<Block>) -> ClientResult<()> {
		assert!(self.set_head.is_none(), "Only one set head per operation is allowed");
		self.set_head = Some(block);
		Ok(())
	}
}

struct StorageDb<Block: BlockT> {
	pub db: Arc<dyn KeyValueDB>,
	pub state_db: StateDb<Block::Hash, Vec<u8>>,
}

impl<Block: BlockT> sp_state_machine::Storage<HasherFor<Block>> for StorageDb<Block> {
	fn get(&self, key: &Block::Hash, prefix: Prefix) -> Result<Option<DBValue>, String> {
		let key = prefixed_key::<HasherFor<Block>>(key, prefix);
		self.state_db.get(&key, self)
			.map_err(|e| format!("Database backend error: {:?}", e))
	}
}

impl<Block: BlockT> sc_state_db::NodeDb for StorageDb<Block> {
	type Error = io::Error;
	type Key = [u8];

	fn get(&self, key: &[u8]) -> Result<Option<Vec<u8>>, Self::Error> {
		self.db.get(columns::STATE, key).map(|r| r.map(|v| v.to_vec()))
	}
}

struct DbGenesisStorage<Block: BlockT>(pub Block::Hash);

impl<Block: BlockT> DbGenesisStorage<Block> {
	pub fn new() -> Self {
		let mut root = Block::Hash::default();
		let mut mdb = MemoryDB::<HasherFor<Block>>::default();
		sp_state_machine::TrieDBMut::<HasherFor<Block>>::new(&mut mdb, &mut root);
		DbGenesisStorage(root)
	}
}

impl<Block: BlockT> sp_state_machine::Storage<HasherFor<Block>> for DbGenesisStorage<Block> {
	fn get(&self, _key: &Block::Hash, _prefix: Prefix) -> Result<Option<DBValue>, String> {
		Ok(None)
	}
}

/// A database wrapper for changes tries.
pub struct DbChangesTrieStorage<Block: BlockT> {
	db: Arc<dyn KeyValueDB>,
	meta: Arc<RwLock<Meta<NumberFor<Block>, Block::Hash>>>,
	min_blocks_to_keep: Option<u32>,
	cache: RwLock<ChangesTrieBuildCache<Block::Hash, NumberFor<Block>>>,
}

impl<Block: BlockT> DbChangesTrieStorage<Block> {
	/// Commit new changes trie.
	pub fn commit(&self, tx: &mut DBTransaction, mut changes_trie: MemoryDB<HasherFor<Block>>) {
		for (key, (val, _)) in changes_trie.drain() {
			tx.put(columns::CHANGES_TRIE, key.as_ref(), &val);
		}
	}

	/// Commit changes into changes trie build cache.
	pub fn commit_cache(&self, cache_update: ChangesTrieCacheAction<Block::Hash, NumberFor<Block>>) {
		self.cache.write().perform(cache_update);
	}

	/// Prune obsolete changes tries.
	pub fn prune(
		&self,
		config: &ChangesTrieConfiguration,
		tx: &mut DBTransaction,
		block_hash: Block::Hash,
		block_num: NumberFor<Block>,
	) {
		// never prune on archive nodes
		let min_blocks_to_keep = match self.min_blocks_to_keep {
			Some(min_blocks_to_keep) => min_blocks_to_keep,
			None => return,
		};

		sp_state_machine::prune_changes_tries(
			config,
			&*self,
			min_blocks_to_keep.into(),
			&sp_state_machine::ChangesTrieAnchorBlockId {
				hash: convert_hash(&block_hash),
				number: block_num,
			},
			|node| tx.delete(columns::CHANGES_TRIE, node.as_ref()));
	}
}

impl<Block: BlockT> sc_client_api::backend::PrunableStateChangesTrieStorage<Block>
	for DbChangesTrieStorage<Block>
{
	fn oldest_changes_trie_block(
		&self,
		config: &ChangesTrieConfiguration,
		best_finalized_block: NumberFor<Block>,
	) -> NumberFor<Block> {
		match self.min_blocks_to_keep {
			Some(min_blocks_to_keep) => sp_state_machine::oldest_non_pruned_changes_trie(
				config,
				min_blocks_to_keep.into(),
				best_finalized_block,
			),
			None => One::one(),
		}
	}
}

impl<Block: BlockT> sp_state_machine::ChangesTrieRootsStorage<HasherFor<Block>, NumberFor<Block>>
	for DbChangesTrieStorage<Block>
{
	fn build_anchor(
		&self,
		hash: Block::Hash,
	) -> Result<sp_state_machine::ChangesTrieAnchorBlockId<Block::Hash, NumberFor<Block>>, String> {
		utils::read_header::<Block>(
			&*self.db,
			columns::KEY_LOOKUP,
			columns::HEADER,
			BlockId::Hash(hash),
		)
			.map_err(|e| e.to_string())
			.and_then(|maybe_header| maybe_header.map(|header|
				sp_state_machine::ChangesTrieAnchorBlockId {
					hash,
					number: *header.number(),
				}
			).ok_or_else(|| format!("Unknown header: {}", hash)))
	}

	fn root(
		&self,
		anchor: &sp_state_machine::ChangesTrieAnchorBlockId<Block::Hash, NumberFor<Block>>,
		block: NumberFor<Block>,
	) -> Result<Option<Block::Hash>, String> {
		// check API requirement: we can't get NEXT block(s) based on anchor
		if block > anchor.number {
			return Err(
				format!("Can't get changes trie root at {} using anchor at {}", block, anchor.number)
			)
		}

		// we need to get hash of the block to resolve changes trie root
		let block_id = if block <= self.meta.read().finalized_number {
			// if block is finalized, we could just read canonical hash
			BlockId::Number(block)
		} else {
			// the block is not finalized
			let mut current_num = anchor.number;
			let mut current_hash: Block::Hash = convert_hash(&anchor.hash);
			let maybe_anchor_header: Block::Header = utils::require_header::<Block>(
				&*self.db, columns::KEY_LOOKUP, columns::HEADER, BlockId::Number(current_num)
			).map_err(|e| e.to_string())?;
			if maybe_anchor_header.hash() == current_hash {
				// if anchor is canonicalized, then the block is also canonicalized
				BlockId::Number(block)
			} else {
				// else (block is not finalized + anchor is not canonicalized):
				// => we should find the required block hash by traversing
				// back from the anchor to the block with given number
				while current_num != block {
					let current_header: Block::Header = utils::require_header::<Block>(
						&*self.db, columns::KEY_LOOKUP, columns::HEADER, BlockId::Hash(current_hash)
					).map_err(|e| e.to_string())?;

					current_hash = *current_header.parent_hash();
					current_num = current_num - One::one();
				}

				BlockId::Hash(current_hash)
			}
		};

		Ok(
			utils::require_header::<Block>(
				&*self.db,
				columns::KEY_LOOKUP,
				columns::HEADER,
				block_id,
			)
			.map_err(|e| e.to_string())?
			.digest()
			.log(DigestItem::as_changes_trie_root)
			.cloned()
		)
	}
}

impl<Block: BlockT> sp_state_machine::ChangesTrieStorage<HasherFor<Block>, NumberFor<Block>>
	for DbChangesTrieStorage<Block>
{
	fn as_roots_storage(&self)
		-> &dyn sp_state_machine::ChangesTrieRootsStorage<HasherFor<Block>, NumberFor<Block>>
	{
		self
	}

	fn with_cached_changed_keys(
		&self,
		root: &Block::Hash,
		functor: &mut dyn FnMut(&HashMap<Option<Vec<u8>>, HashSet<Vec<u8>>>),
	) -> bool {
		self.cache.read().with_changed_keys(root, functor)
	}

	fn get(&self, key: &Block::Hash, _prefix: Prefix) -> Result<Option<DBValue>, String> {
		self.db.get(columns::CHANGES_TRIE, key.as_ref()).map_err(|err| format!("{}", err))
	}
}

/// Frozen `value` at time `at`.
///
/// Used as inner structure under lock in `FrozenForDuration`.
struct Frozen<T: Clone> {
	at: std::time::Instant,
	value: T,
}

/// Some value frozen for period of time.
///
/// If time `duration` not passed since the value was instantiated,
/// current frozen value is returned. Otherwise, you have to provide
/// a new value which will be again frozen for `duration`.
pub(crate) struct FrozenForDuration<T: Clone> {
	duration: std::time::Duration,
	value: RwLock<Frozen<T>>,
}

impl<T: Clone> FrozenForDuration<T> {
	fn new(duration: std::time::Duration, initial: T) -> Self {
		Self {
			duration,
			value: Frozen { at: std::time::Instant::now(), value: initial }.into(),
		}
	}

	fn take_or_else<F>(&self, f: F) -> T where F: FnOnce() -> T {
		if self.value.read().at.elapsed() > self.duration {
			let mut write_lock = self.value.write();
			let new_value = f();
			write_lock.at = std::time::Instant::now();
			write_lock.value = new_value.clone();
			new_value
		} else {
			self.value.read().value.clone()
		}
	}
}

/// Disk backend.
///
/// Disk backend keps data in a key-value store. In archive mode, trie nodes are kept from all blocks.
/// Otherwise, trie nodes are kept only from some recent blocks.
pub struct Backend<Block: BlockT> {
	storage: Arc<StorageDb<Block>>,
	offchain_storage: offchain::LocalStorage,
	changes_tries_storage: DbChangesTrieStorage<Block>,
	/// None<*> means that the value hasn't been cached yet. Some(*) means that the value (either None or
	/// Some(*)) has been cached and is valid.
	changes_trie_config: Mutex<Option<Option<ChangesTrieConfiguration>>>,
	blockchain: BlockchainDb<Block>,
	canonicalization_delay: u64,
	shared_cache: SharedCache<Block>,
	import_lock: RwLock<()>,
	is_archive: bool,
	io_stats: FrozenForDuration<kvdb::IoStats>,
}

impl<Block: BlockT> Backend<Block> {
	/// Create a new instance of database backend.
	///
	/// The pruning window is how old a block must be before the state is pruned.
	pub fn new(config: DatabaseSettings, canonicalization_delay: u64) -> ClientResult<Self> {
		let db = crate::utils::open_database(&config, columns::META, "full")?;
		Self::from_kvdb(db as Arc<_>, canonicalization_delay, &config)
	}

	/// Create new memory-backed client backend for tests.
	#[cfg(any(test, feature = "test-helpers"))]
	pub fn new_test(keep_blocks: u32, canonicalization_delay: u64) -> Self {
		let db = Arc::new(kvdb_memorydb::create(crate::utils::NUM_COLUMNS));
		let db_setting = DatabaseSettings {
			state_cache_size: 16777216,
			state_cache_child_ratio: Some((50, 100)),
			pruning: PruningMode::keep_blocks(keep_blocks),
			source: DatabaseSettingsSrc::Custom(db),
		};

		Self::new(db_setting, canonicalization_delay).expect("failed to create test-db")
	}

	fn from_kvdb(
		db: Arc<dyn KeyValueDB>,
		canonicalization_delay: u64,
		config: &DatabaseSettings,
	) -> ClientResult<Self> {
		let is_archive_pruning = config.pruning.is_archive();
		let blockchain = BlockchainDb::new(db.clone())?;
		let meta = blockchain.meta.clone();
		let map_e = |e: sc_state_db::Error<io::Error>| sp_blockchain::Error::from(
			format!("State database error: {:?}", e)
		);
		let state_db: StateDb<_, _> = StateDb::new(config.pruning.clone(), &StateMetaDb(&*db))
			.map_err(map_e)?;
		let storage_db = StorageDb {
			db: db.clone(),
			state_db,
		};
		let offchain_storage = offchain::LocalStorage::new(db.clone());
		let changes_tries_storage = DbChangesTrieStorage {
			db,
			meta,
			min_blocks_to_keep: if is_archive_pruning {
				None
			} else {
				Some(MIN_BLOCKS_TO_KEEP_CHANGES_TRIES_FOR)
			},
			cache: RwLock::new(ChangesTrieBuildCache::new()),
		};

		Ok(Backend {
			storage: Arc::new(storage_db),
			offchain_storage,
			changes_tries_storage,
			changes_trie_config: Mutex::new(None),
			blockchain,
			canonicalization_delay,
			shared_cache: new_shared_cache(
				config.state_cache_size,
				config.state_cache_child_ratio.unwrap_or(DEFAULT_CHILD_RATIO),
			),
			import_lock: Default::default(),
			is_archive: is_archive_pruning,
			io_stats: FrozenForDuration::new(std::time::Duration::from_secs(1), kvdb::IoStats::empty()),
		})
	}

	/// Returns in-memory blockchain that contains the same set of blocks as self.
	#[cfg(feature = "test-helpers")]
	pub fn as_in_memory(&self) -> InMemoryBackend<Block> {
		use sc_client_api::backend::{Backend as ClientBackend, BlockImportOperation};
		use sc_client::blockchain::Backend as BlockchainBackend;

		let inmem = InMemoryBackend::<Block>::new();

		// get all headers hashes && sort them by number (could be duplicate)
		let mut headers: Vec<(NumberFor<Block>, Block::Hash, Block::Header)> = Vec::new();
		for (_, header) in self.blockchain.db.iter(columns::HEADER) {
			let header = Block::Header::decode(&mut &header[..]).unwrap();
			let hash = header.hash();
			let number = *header.number();
			let pos = headers.binary_search_by(|item| item.0.cmp(&number));
			match pos {
				Ok(pos) => headers.insert(pos, (number, hash, header)),
				Err(pos) => headers.insert(pos, (number, hash, header)),
			}
		}

		// insert all other headers + bodies + justifications
		let info = self.blockchain.info();
		for (number, hash, header) in headers {
			let id = BlockId::Hash(hash);
			let justification = self.blockchain.justification(id).unwrap();
			let body = self.blockchain.body(id).unwrap();
			let state = self.state_at(id).unwrap().pairs();

			let new_block_state = if number.is_zero() {
				NewBlockState::Final
			} else if hash == info.best_hash {
				NewBlockState::Best
			} else {
				NewBlockState::Normal
			};
			let mut op = inmem.begin_operation().unwrap();
			op.set_block_data(header, body, justification, new_block_state).unwrap();
			op.update_db_storage(vec![(None, state.into_iter().map(|(k, v)| (k, Some(v))).collect())])
				.unwrap();
			inmem.commit_operation(op).unwrap();
		}

		// and now finalize the best block we have
		inmem.finalize_block(BlockId::Hash(info.finalized_hash), None).unwrap();

		inmem
	}

	/// Returns total numbet of blocks (headers) in the block DB.
	#[cfg(feature = "test-helpers")]
	pub fn blocks_count(&self) -> u64 {
		self.blockchain.db.iter(columns::HEADER).count() as u64
	}

	/// Read (from storage or cache) changes trie config.
	///
	/// Currently changes tries configuration is set up once (at genesis) and could not
	/// be changed. Thus, we'll actually read value once and then just use cached value.
	fn changes_trie_config(&self, block: Block::Hash) -> ClientResult<Option<ChangesTrieConfiguration>> {
		let mut cached_changes_trie_config = self.changes_trie_config.lock();
		match cached_changes_trie_config.clone() {
			Some(cached_changes_trie_config) => Ok(cached_changes_trie_config),
			None => {
				use sc_client_api::backend::Backend;
				let changes_trie_config = self
					.state_at(BlockId::Hash(block))?
					.storage(well_known_keys::CHANGES_TRIE_CONFIG)?
					.and_then(|v| Decode::decode(&mut &*v).ok());
				*cached_changes_trie_config = Some(changes_trie_config.clone());
				Ok(changes_trie_config)
			},
		}
	}

	/// Handle setting head within a transaction. `route_to` should be the last
	/// block that existed in the database. `best_to` should be the best block
	/// to be set.
	///
	/// In the case where the new best block is a block to be imported, `route_to`
	/// should be the parent of `best_to`. In the case where we set an existing block
	/// to be best, `route_to` should equal to `best_to`.
	fn set_head_with_transaction(
		&self,
		transaction: &mut DBTransaction,
		route_to: Block::Hash,
		best_to: (NumberFor<Block>, Block::Hash),
	) -> ClientResult<(Vec<Block::Hash>, Vec<Block::Hash>)> {
		let mut enacted = Vec::default();
		let mut retracted = Vec::default();

		let meta = self.blockchain.meta.read();

		// cannot find tree route with empty DB.
		if meta.best_hash != Default::default() {
			let tree_route = sp_blockchain::tree_route(
				&self.blockchain,
				meta.best_hash,
				route_to,
			)?;

			// uncanonicalize: check safety violations and ensure the numbers no longer
			// point to these block hashes in the key mapping.
			for r in tree_route.retracted() {
				if r.hash == meta.finalized_hash {
					warn!(
						"Potential safety failure: reverting finalized block {:?}",
						(&r.number, &r.hash)
					);

					return Err(::sp_blockchain::Error::NotInFinalizedChain.into());
				}

				retracted.push(r.hash.clone());
				utils::remove_number_to_key_mapping(
					transaction,
					columns::KEY_LOOKUP,
					r.number
				)?;
			}

			// canonicalize: set the number lookup to map to this block's hash.
			for e in tree_route.enacted() {
				enacted.push(e.hash.clone());
				utils::insert_number_to_key_mapping(
					transaction,
					columns::KEY_LOOKUP,
					e.number,
					e.hash
				)?;
			}
		}

		let lookup_key = utils::number_and_hash_to_lookup_key(best_to.0, &best_to.1)?;
		transaction.put(columns::META, meta_keys::BEST_BLOCK, &lookup_key);
		utils::insert_number_to_key_mapping(
			transaction,
			columns::KEY_LOOKUP,
			best_to.0,
			best_to.1,
		)?;

		Ok((enacted, retracted))
	}

	fn ensure_sequential_finalization(
		&self,
		header: &Block::Header,
		last_finalized: Option<Block::Hash>,
	) -> ClientResult<()> {
		let last_finalized = last_finalized.unwrap_or_else(|| self.blockchain.meta.read().finalized_hash);
		if *header.parent_hash() != last_finalized {
			return Err(::sp_blockchain::Error::NonSequentialFinalization(
				format!("Last finalized {:?} not parent of {:?}", last_finalized, header.hash()),
			).into());
		}
		Ok(())
	}

	fn finalize_block_with_transaction(
		&self,
		transaction: &mut DBTransaction,
		hash: &Block::Hash,
		header: &Block::Header,
		last_finalized: Option<Block::Hash>,
		justification: Option<Justification>,
		finalization_displaced: &mut Option<FinalizationDisplaced<Block::Hash, NumberFor<Block>>>,
	) -> ClientResult<(Block::Hash, <Block::Header as HeaderT>::Number, bool, bool)> {
		// TODO: ensure best chain contains this block.
		let number = *header.number();
		self.ensure_sequential_finalization(header, last_finalized)?;
		self.note_finalized(
			transaction,
			header,
			*hash,
			finalization_displaced,
		)?;

		if let Some(justification) = justification {
			transaction.put(
				columns::JUSTIFICATION,
				&utils::number_and_hash_to_lookup_key(number, hash)?,
				&justification.encode(),
			);
		}
		Ok((*hash, number, false, true))
	}

	// performs forced canonicaliziation with a delay after importing a non-finalized block.
	fn force_delayed_canonicalize(
		&self,
		transaction: &mut DBTransaction,
		hash: Block::Hash,
		number: NumberFor<Block>,
	)
		-> ClientResult<()>
	{
		let number_u64 = number.saturated_into::<u64>();
		if number_u64 > self.canonicalization_delay {
			let new_canonical = number_u64 - self.canonicalization_delay;

			if new_canonical <= self.storage.state_db.best_canonical().unwrap_or(0) {
				return Ok(())
			}

			let hash = if new_canonical == number_u64 {
				hash
			} else {
				::sc_client::blockchain::HeaderBackend::hash(&self.blockchain, new_canonical.saturated_into())?
					.expect("existence of block with number `new_canonical` \
						implies existence of blocks with all numbers before it; qed")
			};

			trace!(target: "db", "Canonicalize block #{} ({:?})", new_canonical, hash);
			let commit = self.storage.state_db.canonicalize_block(&hash)
				.map_err(|e: sc_state_db::Error<io::Error>| sp_blockchain::Error::from(format!("State database error: {:?}", e)))?;
			apply_state_commit(transaction, commit);
		};

		Ok(())
	}

	fn try_commit_operation(&self, mut operation: BlockImportOperation<Block>)
		-> ClientResult<()>
	{
		let mut transaction = DBTransaction::new();
		let mut finalization_displaced_leaves = None;

		operation.apply_aux(&mut transaction);

		let mut meta_updates = Vec::with_capacity(operation.finalized_blocks.len());
		let mut last_finalized_hash = self.blockchain.meta.read().finalized_hash;

		for (block, justification) in operation.finalized_blocks {
			let block_hash = self.blockchain.expect_block_hash_from_id(&block)?;
			let block_header = self.blockchain.expect_header(BlockId::Hash(block_hash))?;

			meta_updates.push(self.finalize_block_with_transaction(
				&mut transaction,
				&block_hash,
				&block_header,
				Some(last_finalized_hash),
				justification,
				&mut finalization_displaced_leaves,
			)?);
			last_finalized_hash = block_hash;
		}

		let imported = if let Some(pending_block) = operation.pending_block {
			let hash = pending_block.header.hash();
			let parent_hash = *pending_block.header.parent_hash();
			let number = pending_block.header.number().clone();

			// blocks are keyed by number + hash.
			let lookup_key = utils::number_and_hash_to_lookup_key(number, hash)?;

			let (enacted, retracted) = if pending_block.leaf_state.is_best() {
				self.set_head_with_transaction(&mut transaction, parent_hash, (number, hash))?
			} else {
				(Default::default(), Default::default())
			};

			utils::insert_hash_to_key_mapping(
				&mut transaction,
				columns::KEY_LOOKUP,
				number,
				hash,
			)?;

			let header_metadata = CachedHeaderMetadata::from(&pending_block.header);
			self.blockchain.insert_header_metadata(
				header_metadata.hash,
				header_metadata,
			);

			transaction.put(columns::HEADER, &lookup_key, &pending_block.header.encode());
			if let Some(body) = &pending_block.body {
				transaction.put(columns::BODY, &lookup_key, &body.encode());
			}
			if let Some(justification) = pending_block.justification {
				transaction.put(columns::JUSTIFICATION, &lookup_key, &justification.encode());
			}

			if number.is_zero() {
				transaction.put(columns::META, meta_keys::FINALIZED_BLOCK, &lookup_key);
				transaction.put(columns::META, meta_keys::GENESIS_HASH, hash.as_ref());
			}

			let finalized = if operation.commit_state {
				let mut changeset: sc_state_db::ChangeSet<Vec<u8>> = sc_state_db::ChangeSet::default();
				for (key, (val, rc)) in operation.db_updates.drain() {
					if rc > 0 {
						changeset.inserted.push((key, val.to_vec()));
					} else if rc < 0 {
						changeset.deleted.push(key);
					}
				}
				let number_u64 = number.saturated_into::<u64>();
				let commit = self.storage.state_db.insert_block(&hash, number_u64, &pending_block.header.parent_hash(), changeset)
					.map_err(|e: sc_state_db::Error<io::Error>| sp_blockchain::Error::from(format!("State database error: {:?}", e)))?;
				apply_state_commit(&mut transaction, commit);

				// Check if need to finalize. Genesis is always finalized instantly.
				let finalized = number_u64 == 0 || pending_block.leaf_state.is_final();
				finalized
			} else {
				false
			};

			let header = &pending_block.header;
			let is_best = pending_block.leaf_state.is_best();
			let changes_trie_updates = operation.changes_trie_updates;

			self.changes_tries_storage.commit(&mut transaction, changes_trie_updates);
			let cache = operation.old_state.release(); // release state reference so that it can be finalized

			if finalized {
				// TODO: ensure best chain contains this block.
				self.ensure_sequential_finalization(header, Some(last_finalized_hash))?;
				self.note_finalized(
					&mut transaction,
					header,
					hash,
					&mut finalization_displaced_leaves,
				)?;
			} else {
				// canonicalize blocks which are old enough, regardless of finality.
				self.force_delayed_canonicalize(&mut transaction, hash, *header.number())?
			}

			debug!(target: "db", "DB Commit {:?} ({}), best = {}", hash, number, is_best);

			let displaced_leaf = {
				let mut leaves = self.blockchain.leaves.write();
				let displaced_leaf = leaves.import(hash, number, parent_hash);
				leaves.prepare_transaction(&mut transaction, columns::META, meta_keys::LEAF_PREFIX);

				displaced_leaf
			};

			let mut children = children::read_children(&*self.storage.db, columns::META, meta_keys::CHILDREN_PREFIX, parent_hash)?;
			children.push(hash);
			children::write_children(&mut transaction, columns::META, meta_keys::CHILDREN_PREFIX, parent_hash, children);

			meta_updates.push((hash, number, pending_block.leaf_state.is_best(), finalized));

			Some((number, hash, enacted, retracted, displaced_leaf, is_best, cache))
		} else {
			None
		};

		let cache_update = if let Some(set_head) = operation.set_head {
			if let Some(header) = ::sc_client::blockchain::HeaderBackend::header(&self.blockchain, set_head)? {
				let number = header.number();
				let hash = header.hash();

				let (enacted, retracted) = self.set_head_with_transaction(
					&mut transaction,
					hash.clone(),
					(number.clone(), hash.clone())
				)?;
				meta_updates.push((hash, *number, true, false));
				Some((enacted, retracted))
			} else {
				return Err(sp_blockchain::Error::UnknownBlock(format!("Cannot set head {:?}", set_head)))
			}
		} else {
			None
		};

		let write_result = self.storage.db.write(transaction).map_err(db_err);

		if let Some(changes_trie_cache_update) = operation.changes_trie_cache_update {
			self.changes_tries_storage.commit_cache(changes_trie_cache_update);
		}

		if let Some((number, hash, enacted, retracted, displaced_leaf, is_best, mut cache)) = imported {
			if let Err(e) = write_result {
				let mut leaves = self.blockchain.leaves.write();
				let mut undo = leaves.undo();
				if let Some(displaced_leaf) = displaced_leaf {
					undo.undo_import(displaced_leaf);
				}

				if let Some(finalization_displaced) = finalization_displaced_leaves {
					undo.undo_finalization(finalization_displaced);
				}

				return Err(e)
			}

			cache.sync_cache(
				&enacted,
				&retracted,
				operation.storage_updates,
				operation.child_storage_updates,
				Some(hash),
				Some(number),
				is_best,
			);
		}

		if let Some((enacted, retracted)) = cache_update {
			self.shared_cache.lock().sync(&enacted, &retracted);
		}

		for (hash, number, is_best, is_finalized) in meta_updates {
			self.blockchain.update_meta(hash, number, is_best, is_finalized);
		}

		Ok(())
	}


	// write stuff to a transaction after a new block is finalized.
	// this canonicalizes finalized blocks. Fails if called with a block which
	// was not a child of the last finalized block.
	fn note_finalized(
		&self,
		transaction: &mut DBTransaction,
		f_header: &Block::Header,
		f_hash: Block::Hash,
		displaced: &mut Option<FinalizationDisplaced<Block::Hash, NumberFor<Block>>>
	) -> ClientResult<()> {
		let f_num = f_header.number().clone();

		if self.storage.state_db.best_canonical().map(|c| f_num.saturated_into::<u64>() > c).unwrap_or(true) {
			let parent_hash = f_header.parent_hash().clone();

			let lookup_key = utils::number_and_hash_to_lookup_key(f_num, f_hash.clone())?;
			transaction.put(columns::META, meta_keys::FINALIZED_BLOCK, &lookup_key);

			let commit = self.storage.state_db.canonicalize_block(&f_hash)
				.map_err(|e: sc_state_db::Error<io::Error>| sp_blockchain::Error::from(format!("State database error: {:?}", e)))?;
			apply_state_commit(transaction, commit);

			let changes_trie_config = self.changes_trie_config(parent_hash)?;
			if let Some(changes_trie_config) = changes_trie_config {
				self.changes_tries_storage.prune(&changes_trie_config, transaction, f_hash, f_num);
			}
		}

		let new_displaced = self.blockchain.leaves.write().finalize_height(f_num);
		match displaced {
			x @ &mut None => *x = Some(new_displaced),
			&mut Some(ref mut displaced) => displaced.merge(new_displaced),
		}

		Ok(())
	}
}

fn apply_state_commit(transaction: &mut DBTransaction, commit: sc_state_db::CommitSet<Vec<u8>>) {
	for (key, val) in commit.data.inserted.into_iter() {
		transaction.put(columns::STATE, &key[..], &val);
	}
	for key in commit.data.deleted.into_iter() {
		transaction.delete(columns::STATE, &key[..]);
	}
	for (key, val) in commit.meta.inserted.into_iter() {
		transaction.put(columns::STATE_META, &key[..], &val);
	}
	for key in commit.meta.deleted.into_iter() {
		transaction.delete(columns::STATE_META, &key[..]);
	}
}

impl<Block> sc_client_api::backend::AuxStore for Backend<Block> where Block: BlockT {
	fn insert_aux<
		'a,
		'b: 'a,
		'c: 'a,
		I: IntoIterator<Item=&'a(&'c [u8], &'c [u8])>,
		D: IntoIterator<Item=&'a &'b [u8]>,
	>(&self, insert: I, delete: D) -> ClientResult<()> {
		let mut transaction = DBTransaction::new();
		for (k, v) in insert {
			transaction.put(columns::AUX, k, v);
		}
		for k in delete {
			transaction.delete(columns::AUX, k);
		}
		self.storage.db.write(transaction).map_err(db_err)?;
		Ok(())
	}

	fn get_aux(&self, key: &[u8]) -> ClientResult<Option<Vec<u8>>> {
		Ok(self.storage.db.get(columns::AUX, key).map(|r| r.map(|v| v.to_vec())).map_err(db_err)?)
	}
}

impl<Block: BlockT> sc_client_api::backend::Backend<Block> for Backend<Block> {
	type BlockImportOperation = BlockImportOperation<Block>;
	type Blockchain = BlockchainDb<Block>;
	type State = CachingState<RefTrackingState<Block>, Block>;
	type ChangesTrieStorage = DbChangesTrieStorage<Block>;
	type OffchainStorage = offchain::LocalStorage;

	fn begin_operation(&self) -> ClientResult<Self::BlockImportOperation> {
		let old_state = self.state_at(BlockId::Hash(Default::default()))?;
		Ok(BlockImportOperation {
			pending_block: None,
			old_state,
			db_updates: PrefixedMemoryDB::default(),
			storage_updates: Default::default(),
			child_storage_updates: Default::default(),
			changes_trie_updates: MemoryDB::default(),
			changes_trie_cache_update: None,
			aux_ops: Vec::new(),
			finalized_blocks: Vec::new(),
			set_head: None,
			commit_state: false,
		})
	}

	fn begin_state_operation(
		&self,
		operation: &mut Self::BlockImportOperation,
		block: BlockId<Block>,
	) -> ClientResult<()> {
		operation.old_state = self.state_at(block)?;
		operation.commit_state = true;
		Ok(())
	}

	fn commit_operation(&self, operation: Self::BlockImportOperation)
		-> ClientResult<()>
	{
		match self.try_commit_operation(operation) {
			Ok(_) => {
				self.storage.state_db.apply_pending();
				Ok(())
			},
			e @ Err(_) => {
				self.storage.state_db.revert_pending();
				e
			}
		}
	}

	fn finalize_block(&self, block: BlockId<Block>, justification: Option<Justification>)
		-> ClientResult<()>
	{
		let mut transaction = DBTransaction::new();
		let hash = self.blockchain.expect_block_hash_from_id(&block)?;
		let header = self.blockchain.expect_header(block)?;
		let mut displaced = None;
		let commit = |displaced| {
			let (hash, number, is_best, is_finalized) = self.finalize_block_with_transaction(
				&mut transaction,
				&hash,
				&header,
				None,
				justification,
				displaced,
			)?;
			self.storage.db.write(transaction).map_err(db_err)?;
			self.blockchain.update_meta(hash, number, is_best, is_finalized);
			Ok(())
		};
		match commit(&mut displaced) {
			Ok(()) => self.storage.state_db.apply_pending(),
			e @ Err(_) => {
				self.storage.state_db.revert_pending();
				if let Some(displaced) = displaced {
					self.blockchain.leaves.write().undo().undo_finalization(displaced);
				}
				return e;
			}
		}
		Ok(())
	}

	fn changes_trie_storage(&self) -> Option<&Self::ChangesTrieStorage> {
		Some(&self.changes_tries_storage)
	}

	fn offchain_storage(&self) -> Option<Self::OffchainStorage> {
		Some(self.offchain_storage.clone())
	}

	fn usage_info(&self) -> Option<UsageInfo> {
		let io_stats = self.io_stats.take_or_else(|| self.storage.db.io_stats(kvdb::IoStatsKind::SincePrevious));
		let database_cache = parity_util_mem::malloc_size(&*self.storage.db);
		let state_cache = (*&self.shared_cache).lock().used_storage_cache_size();

		Some(UsageInfo {
			memory: MemoryInfo {
				state_cache,
				database_cache,
			},
			io: IoInfo {
				transactions: io_stats.transactions,
				bytes_read: io_stats.bytes_read,
				bytes_written: io_stats.bytes_written,
				writes: io_stats.writes,
				reads: io_stats.reads,
				average_transaction_size: io_stats.avg_transaction_size() as u64,
			},
		})
	}

	fn revert(&self, n: NumberFor<Block>, revert_finalized: bool) -> ClientResult<NumberFor<Block>> {
		let mut best_number = self.blockchain.info().best_number;
		let mut best_hash = self.blockchain.info().best_hash;

		let finalized = self.blockchain.info().finalized_number;

		let revertible = best_number - finalized;
		let n = if !revert_finalized && revertible < n {
			revertible
		} else {
			n
		};

		let mut revert_blocks = || -> ClientResult<NumberFor<Block>> {
			for c in 0 .. n.saturated_into::<u64>() {
				if best_number.is_zero() {
					return Ok(c.saturated_into::<NumberFor<Block>>())
				}
				let mut transaction = DBTransaction::new();
				match self.storage.state_db.revert_one() {
					Some(commit) => {
						apply_state_commit(&mut transaction, commit);
						let removed = self.blockchain.header(BlockId::Number(best_number))?.ok_or_else(
							|| sp_blockchain::Error::UnknownBlock(
								format!("Error reverting to {}. Block hash not found.", best_number)))?;

						best_number -= One::one();	// prev block
						best_hash = self.blockchain.hash(best_number)?.ok_or_else(
							|| sp_blockchain::Error::UnknownBlock(
								format!("Error reverting to {}. Block hash not found.", best_number)))?;

						let update_finalized = best_number < finalized;

						let key = utils::number_and_hash_to_lookup_key(best_number.clone(), &best_hash)?;
						transaction.put(columns::META, meta_keys::BEST_BLOCK, &key);
						if update_finalized {
							transaction.put(columns::META, meta_keys::FINALIZED_BLOCK, &key);
						}
						transaction.delete(columns::KEY_LOOKUP, removed.hash().as_ref());
						children::remove_children(&mut transaction, columns::META, meta_keys::CHILDREN_PREFIX, best_hash);
						self.storage.db.write(transaction).map_err(db_err)?;
						self.blockchain.update_meta(best_hash, best_number, true, update_finalized);
					}
					None => return Ok(c.saturated_into::<NumberFor<Block>>())
				}
			}

			Ok(n)
		};

		let reverted = revert_blocks()?;

		let revert_leaves = || -> ClientResult<()> {
			let mut transaction = DBTransaction::new();
			let mut leaves = self.blockchain.leaves.write();

			leaves.revert(best_hash, best_number);
			leaves.prepare_transaction(&mut transaction, columns::META, meta_keys::LEAF_PREFIX);
			self.storage.db.write(transaction).map_err(db_err)?;

			Ok(())
		};

		revert_leaves()?;

		Ok(reverted)
	}

	fn blockchain(&self) -> &BlockchainDb<Block> {
		&self.blockchain
	}

	fn state_at(&self, block: BlockId<Block>) -> ClientResult<Self::State> {
		use sc_client::blockchain::HeaderBackend as BcHeaderBackend;

		// special case for genesis initialization
		match block {
			BlockId::Hash(h) if h == Default::default() => {
				let genesis_storage = DbGenesisStorage::<Block>::new();
				let root = genesis_storage.0.clone();
				let db_state = DbState::<Block>::new(Arc::new(genesis_storage), root);
				let state = RefTrackingState::new(db_state, self.storage.clone(), None);
				return Ok(CachingState::new(state, self.shared_cache.clone(), None));
			},
			_ => {}
		}

		match self.blockchain.header(block) {
			Ok(Some(ref hdr)) => {
				let hash = hdr.hash();
				if !self.have_state_at(&hash, *hdr.number()) {
					return Err(
						sp_blockchain::Error::UnknownBlock(
							format!("State already discarded for {:?}", block)
						)
					)
				}
				if let Ok(()) = self.storage.state_db.pin(&hash) {
					let root = hdr.state_root();
					let db_state = DbState::<Block>::new(self.storage.clone(), *root);
					let state = RefTrackingState::new(
						db_state,
						self.storage.clone(),
						Some(hash.clone()),
					);
					Ok(CachingState::new(state, self.shared_cache.clone(), Some(hash)))
				} else {
					Err(
						sp_blockchain::Error::UnknownBlock(
							format!("State already discarded for {:?}", block)
						)
					)
				}
			},
			Ok(None) => Err(
				sp_blockchain::Error::UnknownBlock(
					format!("Unknown state for block {:?}", block)
				)
			),
			Err(e) => Err(e),
		}
	}

	fn have_state_at(&self, hash: &Block::Hash, number: NumberFor<Block>) -> bool {
		if self.is_archive {
			match self.blockchain.header(BlockId::Hash(hash.clone())) {
				Ok(Some(header)) => {
					sp_state_machine::Storage::get(
						self.storage.as_ref(),
						&header.state_root(),
						(&[], None),
					).unwrap_or(None).is_some()
				},
				_ => false,
			}
		} else {
			!self.storage.state_db.is_pruned(hash, number.saturated_into::<u64>())
		}
	}

	fn destroy_state(&self, state: Self::State) -> ClientResult<()> {
		if let Some(hash) = state.cache.parent_hash.clone() {
			let is_best = self.blockchain.meta.read().best_hash == hash;
			state.release().sync_cache(&[], &[], vec![], vec![], None, None, is_best);
		}
		Ok(())
	}

	fn get_import_lock(&self) -> &RwLock<()> {
		&self.import_lock
	}
}

impl<Block: BlockT> sc_client_api::backend::LocalBackend<Block> for Backend<Block> {}

/// TODO: remove me in #3201
pub fn unused_sink<Block: BlockT>(cache_tx: crate::cache::DbCacheTransaction<Block>) {
	cache_tx.on_block_revert(&crate::cache::ComplexBlockId::new(Default::default(), 0.into())).unwrap();
	unimplemented!()
}

#[cfg(test)]
mod tests {
	use hash_db::{HashDB, EMPTY_PREFIX};
	use super::*;
	use crate::columns;
	use sp_core::{Blake2Hasher, H256};
	use sc_client_api::backend::{Backend as BTrait, BlockImportOperation as Op};
	use sc_client::blockchain::Backend as BLBTrait;
	use sp_runtime::testing::{Header, Block as RawBlock, ExtrinsicWrapper};
	use sp_runtime::traits::{Hash, BlakeTwo256};
	use sp_state_machine::{TrieMut, TrieDBMut, ChangesTrieRootsStorage, ChangesTrieStorage};
	use sp_blockchain::{lowest_common_ancestor, tree_route};

	type Block = RawBlock<ExtrinsicWrapper<u64>>;

	fn prepare_changes(changes: Vec<(Vec<u8>, Vec<u8>)>) -> (H256, MemoryDB<Blake2Hasher>) {
		let mut changes_root = H256::default();
		let mut changes_trie_update = MemoryDB::<Blake2Hasher>::default();
		{
			let mut trie = TrieDBMut::<Blake2Hasher>::new(
				&mut changes_trie_update,
				&mut changes_root
			);
			for (key, value) in changes {
				trie.insert(&key, &value).unwrap();
			}
		}

		(changes_root, changes_trie_update)
	}

	fn insert_header(
		backend: &Backend<Block>,
		number: u64,
		parent_hash: H256,
		changes: Vec<(Vec<u8>, Vec<u8>)>,
		extrinsics_root: H256,
	) -> H256 {
		use sp_runtime::testing::Digest;
		let (changes_root, changes_trie_update) = prepare_changes(changes);
		let digest = Digest {
			logs: vec![
				DigestItem::ChangesTrieRoot(changes_root),
			],
		};
		let header = Header {
			number,
			parent_hash,
			state_root: BlakeTwo256::trie_root(Vec::new()),
			digest,
			extrinsics_root,
		};
		let header_hash = header.hash();

		let block_id = if number == 0 {
			BlockId::Hash(Default::default())
		} else {
			BlockId::Number(number - 1)
		};
		let mut op = backend.begin_operation().unwrap();
		backend.begin_state_operation(&mut op, block_id).unwrap();
		op.set_block_data(header, Some(Vec::new()), None, NewBlockState::Best).unwrap();
		op.update_changes_trie((changes_trie_update, ChangesTrieCacheAction::Clear)).unwrap();
		backend.commit_operation(op).unwrap();

		header_hash
	}

	#[test]
	fn block_hash_inserted_correctly() {
		let backing = {
			let db = Backend::<Block>::new_test(1, 0);
			for i in 0..10 {
				assert!(db.blockchain().hash(i).unwrap().is_none());

				{
					let id = if i == 0 {
						BlockId::Hash(Default::default())
					} else {
						BlockId::Number(i - 1)
					};

					let mut op = db.begin_operation().unwrap();
					db.begin_state_operation(&mut op, id).unwrap();
					let header = Header {
						number: i,
						parent_hash: if i == 0 {
							Default::default()
						} else {
							db.blockchain.hash(i - 1).unwrap().unwrap()
						},
						state_root: Default::default(),
						digest: Default::default(),
						extrinsics_root: Default::default(),
					};

					op.set_block_data(
						header,
						Some(vec![]),
						None,
						NewBlockState::Best,
					).unwrap();
					db.commit_operation(op).unwrap();
				}

				assert!(db.blockchain().hash(i).unwrap().is_some())
			}
			db.storage.db.clone()
		};

		let backend = Backend::<Block>::new(DatabaseSettings {
			state_cache_size: 16777216,
			state_cache_child_ratio: Some((50, 100)),
			pruning: PruningMode::keep_blocks(1),
			source: DatabaseSettingsSrc::Custom(backing),
		}, 0).unwrap();
		assert_eq!(backend.blockchain().info().best_number, 9);
		for i in 0..10 {
			assert!(backend.blockchain().hash(i).unwrap().is_some())
		}
	}

	#[test]
	fn set_state_data() {
		let db = Backend::<Block>::new_test(2, 0);
		let hash = {
			let mut op = db.begin_operation().unwrap();
			db.begin_state_operation(&mut op, BlockId::Hash(Default::default())).unwrap();
			let mut header = Header {
				number: 0,
				parent_hash: Default::default(),
				state_root: Default::default(),
				digest: Default::default(),
				extrinsics_root: Default::default(),
			};

			let storage = vec![
				(vec![1, 3, 5], vec![2, 4, 6]),
				(vec![1, 2, 3], vec![9, 9, 9]),
			];

			header.state_root = op.old_state.storage_root(storage
				.iter()
				.cloned()
				.map(|(x, y)| (x, Some(y)))
			).0.into();
			let hash = header.hash();

			op.reset_storage(Storage {
				top: storage.iter().cloned().collect(),
				children: Default::default(),
			}).unwrap();
			op.set_block_data(
				header.clone(),
				Some(vec![]),
				None,
				NewBlockState::Best,
			).unwrap();

			db.commit_operation(op).unwrap();

			let state = db.state_at(BlockId::Number(0)).unwrap();

			assert_eq!(state.storage(&[1, 3, 5]).unwrap(), Some(vec![2, 4, 6]));
			assert_eq!(state.storage(&[1, 2, 3]).unwrap(), Some(vec![9, 9, 9]));
			assert_eq!(state.storage(&[5, 5, 5]).unwrap(), None);

			hash
		};

		{
			let mut op = db.begin_operation().unwrap();
			db.begin_state_operation(&mut op, BlockId::Number(0)).unwrap();
			let mut header = Header {
				number: 1,
				parent_hash: hash,
				state_root: Default::default(),
				digest: Default::default(),
				extrinsics_root: Default::default(),
			};

			let storage = vec![
				(vec![1, 3, 5], None),
				(vec![5, 5, 5], Some(vec![4, 5, 6])),
			];

			let (root, overlay) = op.old_state.storage_root(storage.iter().cloned());
			op.update_db_storage(overlay).unwrap();
			header.state_root = root.into();

			op.set_block_data(
				header,
				Some(vec![]),
				None,
				NewBlockState::Best,
			).unwrap();

			db.commit_operation(op).unwrap();

			let state = db.state_at(BlockId::Number(1)).unwrap();

			assert_eq!(state.storage(&[1, 3, 5]).unwrap(), None);
			assert_eq!(state.storage(&[1, 2, 3]).unwrap(), Some(vec![9, 9, 9]));
			assert_eq!(state.storage(&[5, 5, 5]).unwrap(), Some(vec![4, 5, 6]));
		}
	}

	#[test]
	fn delete_only_when_negative_rc() {
		let _ = ::env_logger::try_init();
		let key;
		let backend = Backend::<Block>::new_test(1, 0);

		let hash = {
			let mut op = backend.begin_operation().unwrap();
			backend.begin_state_operation(&mut op, BlockId::Hash(Default::default())).unwrap();
			let mut header = Header {
				number: 0,
				parent_hash: Default::default(),
				state_root: Default::default(),
				digest: Default::default(),
				extrinsics_root: Default::default(),
			};

			let storage: Vec<(_, _)> = vec![];

			header.state_root = op.old_state.storage_root(storage
				.iter()
				.cloned()
				.map(|(x, y)| (x, Some(y)))
			).0.into();
			let hash = header.hash();

			op.reset_storage(Storage {
				top: storage.iter().cloned().collect(),
				children: Default::default(),
			}).unwrap();

			key = op.db_updates.insert(EMPTY_PREFIX, b"hello");
			op.set_block_data(
				header,
				Some(vec![]),
				None,
				NewBlockState::Best,
			).unwrap();

			backend.commit_operation(op).unwrap();
			assert_eq!(backend.storage.db.get(
				columns::STATE,
				&sp_trie::prefixed_key::<Blake2Hasher>(&key, EMPTY_PREFIX)
			).unwrap().unwrap(), &b"hello"[..]);
			hash
		};

		let hash = {
			let mut op = backend.begin_operation().unwrap();
			backend.begin_state_operation(&mut op, BlockId::Number(0)).unwrap();
			let mut header = Header {
				number: 1,
				parent_hash: hash,
				state_root: Default::default(),
				digest: Default::default(),
				extrinsics_root: Default::default(),
			};

			let storage: Vec<(_, _)> = vec![];

			header.state_root = op.old_state.storage_root(storage
				.iter()
				.cloned()
				.map(|(x, y)| (x, Some(y)))
			).0.into();
			let hash = header.hash();

			op.db_updates.insert(EMPTY_PREFIX, b"hello");
			op.db_updates.remove(&key, EMPTY_PREFIX);
			op.set_block_data(
				header,
				Some(vec![]),
				None,
				NewBlockState::Best,
			).unwrap();

			backend.commit_operation(op).unwrap();
			assert_eq!(backend.storage.db.get(
				columns::STATE,
				&sp_trie::prefixed_key::<Blake2Hasher>(&key, EMPTY_PREFIX)
			).unwrap().unwrap(), &b"hello"[..]);
			hash
		};

		let hash = {
			let mut op = backend.begin_operation().unwrap();
			backend.begin_state_operation(&mut op, BlockId::Number(1)).unwrap();
			let mut header = Header {
				number: 2,
				parent_hash: hash,
				state_root: Default::default(),
				digest: Default::default(),
				extrinsics_root: Default::default(),
			};

			let storage: Vec<(_, _)> = vec![];

			header.state_root = op.old_state.storage_root(storage
				.iter()
				.cloned()
				.map(|(x, y)| (x, Some(y)))
			).0.into();
			let hash = header.hash();

			op.db_updates.remove(&key, EMPTY_PREFIX);
			op.set_block_data(
				header,
				Some(vec![]),
				None,
				NewBlockState::Best,
			).unwrap();

			backend.commit_operation(op).unwrap();


			assert!(backend.storage.db.get(
				columns::STATE,
				&sp_trie::prefixed_key::<Blake2Hasher>(&key, EMPTY_PREFIX)
			).unwrap().is_some());
			hash
		};

		{
			let mut op = backend.begin_operation().unwrap();
			backend.begin_state_operation(&mut op, BlockId::Number(2)).unwrap();
			let mut header = Header {
				number: 3,
				parent_hash: hash,
				state_root: Default::default(),
				digest: Default::default(),
				extrinsics_root: Default::default(),
			};

			let storage: Vec<(_, _)> = vec![];

			header.state_root = op.old_state.storage_root(storage
				.iter()
				.cloned()
				.map(|(x, y)| (x, Some(y)))
			).0.into();

			op.set_block_data(
				header,
				Some(vec![]),
				None,
				NewBlockState::Best,
			).unwrap();

			backend.commit_operation(op).unwrap();
			assert!(backend.storage.db.get(
				columns::STATE,
				&sp_trie::prefixed_key::<Blake2Hasher>(&key, EMPTY_PREFIX)
			).unwrap().is_none());
		}

		backend.finalize_block(BlockId::Number(1), None).unwrap();
		backend.finalize_block(BlockId::Number(2), None).unwrap();
		backend.finalize_block(BlockId::Number(3), None).unwrap();
		assert!(backend.storage.db.get(
			columns::STATE,
			&sp_trie::prefixed_key::<Blake2Hasher>(&key, EMPTY_PREFIX)
		).unwrap().is_none());
	}

	#[test]
	fn changes_trie_storage_works() {
		let backend = Backend::<Block>::new_test(1000, 100);
		backend.changes_tries_storage.meta.write().finalized_number = 1000;


		let check_changes = |backend: &Backend<Block>, block: u64, changes: Vec<(Vec<u8>, Vec<u8>)>| {
			let (changes_root, mut changes_trie_update) = prepare_changes(changes);
			let anchor = sp_state_machine::ChangesTrieAnchorBlockId {
				hash: backend.blockchain().header(BlockId::Number(block)).unwrap().unwrap().hash(),
				number: block
			};
			assert_eq!(backend.changes_tries_storage.root(&anchor, block), Ok(Some(changes_root)));

			for (key, (val, _)) in changes_trie_update.drain() {
				assert_eq!(backend.changes_trie_storage().unwrap().get(&key, EMPTY_PREFIX), Ok(Some(val)));
			}
		};

		let changes0 = vec![(b"key_at_0".to_vec(), b"val_at_0".to_vec())];
		let changes1 = vec![
			(b"key_at_1".to_vec(), b"val_at_1".to_vec()),
			(b"another_key_at_1".to_vec(), b"another_val_at_1".to_vec()),
		];
		let changes2 = vec![(b"key_at_2".to_vec(), b"val_at_2".to_vec())];

		let block0 = insert_header(&backend, 0, Default::default(), changes0.clone(), Default::default());
		let block1 = insert_header(&backend, 1, block0, changes1.clone(), Default::default());
		let _ = insert_header(&backend, 2, block1, changes2.clone(), Default::default());

		// check that the storage contains tries for all blocks
		check_changes(&backend, 0, changes0);
		check_changes(&backend, 1, changes1);
		check_changes(&backend, 2, changes2);
	}

	#[test]
	fn changes_trie_storage_works_with_forks() {
		let backend = Backend::<Block>::new_test(1000, 100);

		let changes0 = vec![(b"k0".to_vec(), b"v0".to_vec())];
		let changes1 = vec![(b"k1".to_vec(), b"v1".to_vec())];
		let changes2 = vec![(b"k2".to_vec(), b"v2".to_vec())];
		let block0 = insert_header(&backend, 0, Default::default(), changes0.clone(), Default::default());
		let block1 = insert_header(&backend, 1, block0, changes1.clone(), Default::default());
		let block2 = insert_header(&backend, 2, block1, changes2.clone(), Default::default());

		let changes2_1_0 = vec![(b"k3".to_vec(), b"v3".to_vec())];
		let changes2_1_1 = vec![(b"k4".to_vec(), b"v4".to_vec())];
		let block2_1_0 = insert_header(&backend, 3, block2, changes2_1_0.clone(), Default::default());
		let block2_1_1 = insert_header(&backend, 4, block2_1_0, changes2_1_1.clone(), Default::default());

		let changes2_2_0 = vec![(b"k5".to_vec(), b"v5".to_vec())];
		let changes2_2_1 = vec![(b"k6".to_vec(), b"v6".to_vec())];
		let block2_2_0 = insert_header(&backend, 3, block2, changes2_2_0.clone(), Default::default());
		let block2_2_1 = insert_header(&backend, 4, block2_2_0, changes2_2_1.clone(), Default::default());

		// finalize block1
		backend.changes_tries_storage.meta.write().finalized_number = 1;

		// branch1: when asking for finalized block hash
		let (changes1_root, _) = prepare_changes(changes1);
		let anchor = sp_state_machine::ChangesTrieAnchorBlockId { hash: block2_1_1, number: 4 };
		assert_eq!(backend.changes_tries_storage.root(&anchor, 1), Ok(Some(changes1_root)));

		// branch2: when asking for finalized block hash
		let anchor = sp_state_machine::ChangesTrieAnchorBlockId { hash: block2_2_1, number: 4 };
		assert_eq!(backend.changes_tries_storage.root(&anchor, 1), Ok(Some(changes1_root)));

		// branch1: when asking for non-finalized block hash (search by traversal)
		let (changes2_1_0_root, _) = prepare_changes(changes2_1_0);
		let anchor = sp_state_machine::ChangesTrieAnchorBlockId { hash: block2_1_1, number: 4 };
		assert_eq!(backend.changes_tries_storage.root(&anchor, 3), Ok(Some(changes2_1_0_root)));

		// branch2: when asking for non-finalized block hash (search using canonicalized hint)
		let (changes2_2_0_root, _) = prepare_changes(changes2_2_0);
		let anchor = sp_state_machine::ChangesTrieAnchorBlockId { hash: block2_2_1, number: 4 };
		assert_eq!(backend.changes_tries_storage.root(&anchor, 3), Ok(Some(changes2_2_0_root)));

		// finalize first block of branch2 (block2_2_0)
		backend.changes_tries_storage.meta.write().finalized_number = 3;

		// branch2: when asking for finalized block of this branch
		assert_eq!(backend.changes_tries_storage.root(&anchor, 3), Ok(Some(changes2_2_0_root)));

		// branch1: when asking for finalized block of other branch
		// => result is incorrect (returned for the block of branch1), but this is expected,
		// because the other fork is abandoned (forked before finalized header)
		let anchor = sp_state_machine::ChangesTrieAnchorBlockId { hash: block2_1_1, number: 4 };
		assert_eq!(backend.changes_tries_storage.root(&anchor, 3), Ok(Some(changes2_2_0_root)));
	}

	#[test]
	fn changes_tries_with_digest_are_pruned_on_finalization() {
		let mut backend = Backend::<Block>::new_test(1000, 100);
		backend.changes_tries_storage.min_blocks_to_keep = Some(8);
		let config = ChangesTrieConfiguration {
			digest_interval: 2,
			digest_levels: 2,
		};

		// insert some blocks
		let block0 = insert_header(&backend, 0, Default::default(), vec![(b"key_at_0".to_vec(), b"val_at_0".to_vec())], Default::default());
		let block1 = insert_header(&backend, 1, block0, vec![(b"key_at_1".to_vec(), b"val_at_1".to_vec())], Default::default());
		let block2 = insert_header(&backend, 2, block1, vec![(b"key_at_2".to_vec(), b"val_at_2".to_vec())], Default::default());
		let block3 = insert_header(&backend, 3, block2, vec![(b"key_at_3".to_vec(), b"val_at_3".to_vec())], Default::default());
		let block4 = insert_header(&backend, 4, block3, vec![(b"key_at_4".to_vec(), b"val_at_4".to_vec())], Default::default());
		let block5 = insert_header(&backend, 5, block4, vec![(b"key_at_5".to_vec(), b"val_at_5".to_vec())], Default::default());
		let block6 = insert_header(&backend, 6, block5, vec![(b"key_at_6".to_vec(), b"val_at_6".to_vec())], Default::default());
		let block7 = insert_header(&backend, 7, block6, vec![(b"key_at_7".to_vec(), b"val_at_7".to_vec())], Default::default());
		let block8 = insert_header(&backend, 8, block7, vec![(b"key_at_8".to_vec(), b"val_at_8".to_vec())], Default::default());
		let block9 = insert_header(&backend, 9, block8, vec![(b"key_at_9".to_vec(), b"val_at_9".to_vec())], Default::default());
		let block10 = insert_header(&backend, 10, block9, vec![(b"key_at_10".to_vec(), b"val_at_10".to_vec())], Default::default());
		let block11 = insert_header(&backend, 11, block10, vec![(b"key_at_11".to_vec(), b"val_at_11".to_vec())], Default::default());
		let block12 = insert_header(&backend, 12, block11, vec![(b"key_at_12".to_vec(), b"val_at_12".to_vec())], Default::default());
		let block13 = insert_header(&backend, 13, block12, vec![(b"key_at_13".to_vec(), b"val_at_13".to_vec())], Default::default());
		backend.changes_tries_storage.meta.write().finalized_number = 13;

		// check that roots of all tries are in the columns::CHANGES_TRIE
		let anchor = sp_state_machine::ChangesTrieAnchorBlockId { hash: block13, number: 13 };
		fn read_changes_trie_root(backend: &Backend<Block>, num: u64) -> H256 {
			backend.blockchain().header(BlockId::Number(num)).unwrap().unwrap().digest().logs().iter()
				.find(|i| i.as_changes_trie_root().is_some()).unwrap().as_changes_trie_root().unwrap().clone()
		}
		let root1 = read_changes_trie_root(&backend, 1); assert_eq!(backend.changes_tries_storage.root(&anchor, 1).unwrap(), Some(root1));
		let root2 = read_changes_trie_root(&backend, 2); assert_eq!(backend.changes_tries_storage.root(&anchor, 2).unwrap(), Some(root2));
		let root3 = read_changes_trie_root(&backend, 3); assert_eq!(backend.changes_tries_storage.root(&anchor, 3).unwrap(), Some(root3));
		let root4 = read_changes_trie_root(&backend, 4); assert_eq!(backend.changes_tries_storage.root(&anchor, 4).unwrap(), Some(root4));
		let root5 = read_changes_trie_root(&backend, 5); assert_eq!(backend.changes_tries_storage.root(&anchor, 5).unwrap(), Some(root5));
		let root6 = read_changes_trie_root(&backend, 6); assert_eq!(backend.changes_tries_storage.root(&anchor, 6).unwrap(), Some(root6));
		let root7 = read_changes_trie_root(&backend, 7); assert_eq!(backend.changes_tries_storage.root(&anchor, 7).unwrap(), Some(root7));
		let root8 = read_changes_trie_root(&backend, 8); assert_eq!(backend.changes_tries_storage.root(&anchor, 8).unwrap(), Some(root8));
		let root9 = read_changes_trie_root(&backend, 9); assert_eq!(backend.changes_tries_storage.root(&anchor, 9).unwrap(), Some(root9));
		let root10 = read_changes_trie_root(&backend, 10); assert_eq!(backend.changes_tries_storage.root(&anchor, 10).unwrap(), Some(root10));
		let root11 = read_changes_trie_root(&backend, 11); assert_eq!(backend.changes_tries_storage.root(&anchor, 11).unwrap(), Some(root11));
		let root12 = read_changes_trie_root(&backend, 12); assert_eq!(backend.changes_tries_storage.root(&anchor, 12).unwrap(), Some(root12));

		// now simulate finalization of block#12, causing prune of tries at #1..#4
		let mut tx = DBTransaction::new();
		backend.changes_tries_storage.prune(&config, &mut tx, Default::default(), 12);
		backend.storage.db.write(tx).unwrap();
		assert!(backend.changes_tries_storage.get(&root1, EMPTY_PREFIX).unwrap().is_none());
		assert!(backend.changes_tries_storage.get(&root2, EMPTY_PREFIX).unwrap().is_none());
		assert!(backend.changes_tries_storage.get(&root3, EMPTY_PREFIX).unwrap().is_none());
		assert!(backend.changes_tries_storage.get(&root4, EMPTY_PREFIX).unwrap().is_none());
		assert!(backend.changes_tries_storage.get(&root5, EMPTY_PREFIX).unwrap().is_some());
		assert!(backend.changes_tries_storage.get(&root6, EMPTY_PREFIX).unwrap().is_some());
		assert!(backend.changes_tries_storage.get(&root7, EMPTY_PREFIX).unwrap().is_some());
		assert!(backend.changes_tries_storage.get(&root8, EMPTY_PREFIX).unwrap().is_some());

		// now simulate finalization of block#16, causing prune of tries at #5..#8
		let mut tx = DBTransaction::new();
		backend.changes_tries_storage.prune(&config, &mut tx, Default::default(), 16);
		backend.storage.db.write(tx).unwrap();
		assert!(backend.changes_tries_storage.get(&root5, EMPTY_PREFIX).unwrap().is_none());
		assert!(backend.changes_tries_storage.get(&root6, EMPTY_PREFIX).unwrap().is_none());
		assert!(backend.changes_tries_storage.get(&root7, EMPTY_PREFIX).unwrap().is_none());
		assert!(backend.changes_tries_storage.get(&root8, EMPTY_PREFIX).unwrap().is_none());

		// now "change" pruning mode to archive && simulate finalization of block#20
		// => no changes tries are pruned, because we never prune in archive mode
		backend.changes_tries_storage.min_blocks_to_keep = None;
		let mut tx = DBTransaction::new();
		backend.changes_tries_storage.prune(&config, &mut tx, Default::default(), 20);
		backend.storage.db.write(tx).unwrap();
		assert!(backend.changes_tries_storage.get(&root9, EMPTY_PREFIX).unwrap().is_some());
		assert!(backend.changes_tries_storage.get(&root10, EMPTY_PREFIX).unwrap().is_some());
		assert!(backend.changes_tries_storage.get(&root11, EMPTY_PREFIX).unwrap().is_some());
		assert!(backend.changes_tries_storage.get(&root12, EMPTY_PREFIX).unwrap().is_some());
	}

	#[test]
	fn changes_tries_without_digest_are_pruned_on_finalization() {
		let mut backend = Backend::<Block>::new_test(1000, 100);
		backend.changes_tries_storage.min_blocks_to_keep = Some(4);
		let config = ChangesTrieConfiguration {
			digest_interval: 0,
			digest_levels: 0,
		};

		// insert some blocks
		let block0 = insert_header(&backend, 0, Default::default(), vec![(b"key_at_0".to_vec(), b"val_at_0".to_vec())], Default::default());
		let block1 = insert_header(&backend, 1, block0, vec![(b"key_at_1".to_vec(), b"val_at_1".to_vec())], Default::default());
		let block2 = insert_header(&backend, 2, block1, vec![(b"key_at_2".to_vec(), b"val_at_2".to_vec())], Default::default());
		let block3 = insert_header(&backend, 3, block2, vec![(b"key_at_3".to_vec(), b"val_at_3".to_vec())], Default::default());
		let block4 = insert_header(&backend, 4, block3, vec![(b"key_at_4".to_vec(), b"val_at_4".to_vec())], Default::default());
		let block5 = insert_header(&backend, 5, block4, vec![(b"key_at_5".to_vec(), b"val_at_5".to_vec())], Default::default());
		let block6 = insert_header(&backend, 6, block5, vec![(b"key_at_6".to_vec(), b"val_at_6".to_vec())], Default::default());

		// check that roots of all tries are in the columns::CHANGES_TRIE
		let anchor = sp_state_machine::ChangesTrieAnchorBlockId { hash: block6, number: 6 };
		fn read_changes_trie_root(backend: &Backend<Block>, num: u64) -> H256 {
			backend.blockchain().header(BlockId::Number(num)).unwrap().unwrap().digest().logs().iter()
				.find(|i| i.as_changes_trie_root().is_some()).unwrap().as_changes_trie_root().unwrap().clone()
		}

		let root1 = read_changes_trie_root(&backend, 1); assert_eq!(backend.changes_tries_storage.root(&anchor, 1).unwrap(), Some(root1));
		let root2 = read_changes_trie_root(&backend, 2); assert_eq!(backend.changes_tries_storage.root(&anchor, 2).unwrap(), Some(root2));
		let root3 = read_changes_trie_root(&backend, 3); assert_eq!(backend.changes_tries_storage.root(&anchor, 3).unwrap(), Some(root3));
		let root4 = read_changes_trie_root(&backend, 4); assert_eq!(backend.changes_tries_storage.root(&anchor, 4).unwrap(), Some(root4));
		let root5 = read_changes_trie_root(&backend, 5); assert_eq!(backend.changes_tries_storage.root(&anchor, 5).unwrap(), Some(root5));
		let root6 = read_changes_trie_root(&backend, 6); assert_eq!(backend.changes_tries_storage.root(&anchor, 6).unwrap(), Some(root6));

		// now simulate finalization of block#5, causing prune of trie at #1
		let mut tx = DBTransaction::new();
		backend.changes_tries_storage.prune(&config, &mut tx, block5, 5);
		backend.storage.db.write(tx).unwrap();
		assert!(backend.changes_tries_storage.get(&root1, EMPTY_PREFIX).unwrap().is_none());
		assert!(backend.changes_tries_storage.get(&root2, EMPTY_PREFIX).unwrap().is_some());

		// now simulate finalization of block#6, causing prune of tries at #2
		let mut tx = DBTransaction::new();
		backend.changes_tries_storage.prune(&config, &mut tx, block6, 6);
		backend.storage.db.write(tx).unwrap();
		assert!(backend.changes_tries_storage.get(&root2, EMPTY_PREFIX).unwrap().is_none());
		assert!(backend.changes_tries_storage.get(&root3, EMPTY_PREFIX).unwrap().is_some());
	}

	#[test]
	fn tree_route_works() {
		let backend = Backend::<Block>::new_test(1000, 100);
		let blockchain = backend.blockchain();
		let block0 = insert_header(&backend, 0, Default::default(), Vec::new(), Default::default());

		// fork from genesis: 3 prong.
		let a1 = insert_header(&backend, 1, block0, Vec::new(), Default::default());
		let a2 = insert_header(&backend, 2, a1, Vec::new(), Default::default());
		let a3 = insert_header(&backend, 3, a2, Vec::new(), Default::default());

		// fork from genesis: 2 prong.
		let b1 = insert_header(&backend, 1, block0, Vec::new(), H256::from([1; 32]));
		let b2 = insert_header(&backend, 2, b1, Vec::new(), Default::default());

		{
			let tree_route = tree_route(blockchain, a3, b2).unwrap();

			assert_eq!(tree_route.common_block().hash, block0);
			assert_eq!(tree_route.retracted().iter().map(|r| r.hash).collect::<Vec<_>>(), vec![a3, a2, a1]);
			assert_eq!(tree_route.enacted().iter().map(|r| r.hash).collect::<Vec<_>>(), vec![b1, b2]);
		}

		{
			let tree_route = tree_route(blockchain, a1, a3).unwrap();

			assert_eq!(tree_route.common_block().hash, a1);
			assert!(tree_route.retracted().is_empty());
			assert_eq!(tree_route.enacted().iter().map(|r| r.hash).collect::<Vec<_>>(), vec![a2, a3]);
		}

		{
			let tree_route = tree_route(blockchain, a3, a1).unwrap();

			assert_eq!(tree_route.common_block().hash, a1);
			assert_eq!(tree_route.retracted().iter().map(|r| r.hash).collect::<Vec<_>>(), vec![a3, a2]);
			assert!(tree_route.enacted().is_empty());
		}

		{
			let tree_route = tree_route(blockchain, a2, a2).unwrap();

			assert_eq!(tree_route.common_block().hash, a2);
			assert!(tree_route.retracted().is_empty());
			assert!(tree_route.enacted().is_empty());
		}
	}

	#[test]
	fn tree_route_child() {
		let backend = Backend::<Block>::new_test(1000, 100);
		let blockchain = backend.blockchain();

		let block0 = insert_header(&backend, 0, Default::default(), Vec::new(), Default::default());
		let block1 = insert_header(&backend, 1, block0, Vec::new(), Default::default());

		{
			let tree_route = tree_route(blockchain, block0, block1).unwrap();

			assert_eq!(tree_route.common_block().hash, block0);
			assert!(tree_route.retracted().is_empty());
			assert_eq!(tree_route.enacted().iter().map(|r| r.hash).collect::<Vec<_>>(), vec![block1]);
		}
	}

	#[test]
	fn lowest_common_ancestor_works() {
		let backend = Backend::<Block>::new_test(1000, 100);
		let blockchain = backend.blockchain();
		let block0 = insert_header(&backend, 0, Default::default(), Vec::new(), Default::default());

		// fork from genesis: 3 prong.
		let a1 = insert_header(&backend, 1, block0, Vec::new(), Default::default());
		let a2 = insert_header(&backend, 2, a1, Vec::new(), Default::default());
		let a3 = insert_header(&backend, 3, a2, Vec::new(), Default::default());

		// fork from genesis: 2 prong.
		let b1 = insert_header(&backend, 1, block0, Vec::new(), H256::from([1; 32]));
		let b2 = insert_header(&backend, 2, b1, Vec::new(), Default::default());

		{
			let lca = lowest_common_ancestor(blockchain, a3, b2).unwrap();

			assert_eq!(lca.hash, block0);
			assert_eq!(lca.number, 0);
		}

		{
			let lca = lowest_common_ancestor(blockchain, a1, a3).unwrap();

			assert_eq!(lca.hash, a1);
			assert_eq!(lca.number, 1);
		}

		{
			let lca = lowest_common_ancestor(blockchain, a3, a1).unwrap();

			assert_eq!(lca.hash, a1);
			assert_eq!(lca.number, 1);
		}

		{
			let lca = lowest_common_ancestor(blockchain, a2, a3).unwrap();

			assert_eq!(lca.hash, a2);
			assert_eq!(lca.number, 2);
		}

		{
			let lca = lowest_common_ancestor(blockchain, a2, a1).unwrap();

			assert_eq!(lca.hash, a1);
			assert_eq!(lca.number, 1);
		}

		{
			let lca = lowest_common_ancestor(blockchain, a2, a2).unwrap();

			assert_eq!(lca.hash, a2);
			assert_eq!(lca.number, 2);
		}
	}

	#[test]
	fn test_tree_route_regression() {
		// NOTE: this is a test for a regression introduced in #3665, the result
		// of tree_route would be erroneously computed, since it was taking into
		// account the `ancestor` in `CachedHeaderMetadata` for the comparison.
		// in this test we simulate the same behavior with the side-effect
		// triggering the issue being eviction of a previously fetched record
		// from the cache, therefore this test is dependent on the LRU cache
		// size for header metadata, which is currently set to 5000 elements.
		let backend = Backend::<Block>::new_test(10000, 10000);
		let blockchain = backend.blockchain();

		let genesis = insert_header(&backend, 0, Default::default(), Vec::new(), Default::default());

		let block100 = (1..=100).fold(genesis, |parent, n| {
			insert_header(&backend, n, parent, Vec::new(), Default::default())
		});

		let block7000 = (101..=7000).fold(block100, |parent, n| {
			insert_header(&backend, n, parent, Vec::new(), Default::default())
		});

		// This will cause the ancestor of `block100` to be set to `genesis` as a side-effect.
		lowest_common_ancestor(blockchain, genesis, block100).unwrap();

		// While traversing the tree we will have to do 6900 calls to
		// `header_metadata`, which will make sure we will exhaust our cache
		// which only takes 5000 elements. In particular, the `CachedHeaderMetadata` struct for
		// block #100 will be evicted and will get a new value (with ancestor set to its parent).
		let tree_route = tree_route(blockchain, block100, block7000).unwrap();

		assert!(tree_route.retracted().is_empty());
	}

	#[test]
	fn test_leaves_with_complex_block_tree() {
		let backend: Arc<Backend<substrate_test_runtime_client::runtime::Block>> = Arc::new(Backend::new_test(20, 20));
		substrate_test_runtime_client::trait_tests::test_leaves_for_backend(backend);
	}

	#[test]
	fn test_children_with_complex_block_tree() {
		let backend: Arc<Backend<substrate_test_runtime_client::runtime::Block>> = Arc::new(Backend::new_test(20, 20));
		substrate_test_runtime_client::trait_tests::test_children_for_backend(backend);
	}

	#[test]
	fn test_blockchain_query_by_number_gets_canonical() {
		let backend: Arc<Backend<substrate_test_runtime_client::runtime::Block>> = Arc::new(Backend::new_test(20, 20));
		substrate_test_runtime_client::trait_tests::test_blockchain_query_by_number_gets_canonical(backend);
	}

	#[test]
	fn test_leaves_pruned_on_finality() {
		let backend: Backend<Block> = Backend::new_test(10, 10);
		let block0 = insert_header(&backend, 0, Default::default(), Default::default(), Default::default());

		let block1_a = insert_header(&backend, 1, block0, Default::default(), Default::default());
		let block1_b = insert_header(&backend, 1, block0, Default::default(), [1; 32].into());
		let block1_c = insert_header(&backend, 1, block0, Default::default(), [2; 32].into());

		assert_eq!(backend.blockchain().leaves().unwrap(), vec![block1_a, block1_b, block1_c]);

		let block2_a = insert_header(&backend, 2, block1_a, Default::default(), Default::default());
		let block2_b = insert_header(&backend, 2, block1_b, Default::default(), Default::default());
		let block2_c = insert_header(&backend, 2, block1_b, Default::default(), [1; 32].into());

		assert_eq!(backend.blockchain().leaves().unwrap(), vec![block2_a, block2_b, block2_c, block1_c]);

		backend.finalize_block(BlockId::hash(block1_a), None).unwrap();
		backend.finalize_block(BlockId::hash(block2_a), None).unwrap();

		// leaves at same height stay. Leaves at lower heights pruned.
		assert_eq!(backend.blockchain().leaves().unwrap(), vec![block2_a, block2_b, block2_c]);
	}

	#[test]
	fn test_aux() {
		let backend: Backend<substrate_test_runtime_client::runtime::Block> = Backend::new_test(0, 0);
		assert!(backend.get_aux(b"test").unwrap().is_none());
		backend.insert_aux(&[(&b"test"[..], &b"hello"[..])], &[]).unwrap();
		assert_eq!(b"hello", &backend.get_aux(b"test").unwrap().unwrap()[..]);
		backend.insert_aux(&[], &[&b"test"[..]]).unwrap();
		assert!(backend.get_aux(b"test").unwrap().is_none());
	}

	#[test]
	fn test_finalize_block_with_justification() {
		use sc_client::blockchain::{Backend as BlockChainBackend};

		let backend = Backend::<Block>::new_test(10, 10);

		let block0 = insert_header(&backend, 0, Default::default(), Default::default(), Default::default());
		let _ = insert_header(&backend, 1, block0, Default::default(), Default::default());

		let justification = Some(vec![1, 2, 3]);
		backend.finalize_block(BlockId::Number(1), justification.clone()).unwrap();

		assert_eq!(
			backend.blockchain().justification(BlockId::Number(1)).unwrap(),
			justification,
		);
	}

	#[test]
	fn test_finalize_multiple_blocks_in_single_op() {
		let backend = Backend::<Block>::new_test(10, 10);

		let block0 = insert_header(&backend, 0, Default::default(), Default::default(), Default::default());
		let block1 = insert_header(&backend, 1, block0, Default::default(), Default::default());
		let block2 = insert_header(&backend, 2, block1, Default::default(), Default::default());
		{
			let mut op = backend.begin_operation().unwrap();
			backend.begin_state_operation(&mut op, BlockId::Hash(block0)).unwrap();
			op.mark_finalized(BlockId::Hash(block1), None).unwrap();
			op.mark_finalized(BlockId::Hash(block2), None).unwrap();
			backend.commit_operation(op).unwrap();
		}
	}

	#[test]
	fn test_finalize_non_sequential() {
		let backend = Backend::<Block>::new_test(10, 10);

		let block0 = insert_header(&backend, 0, Default::default(), Default::default(), Default::default());
		let block1 = insert_header(&backend, 1, block0, Default::default(), Default::default());
		let block2 = insert_header(&backend, 2, block1, Default::default(), Default::default());
		{
			let mut op = backend.begin_operation().unwrap();
			backend.begin_state_operation(&mut op, BlockId::Hash(block0)).unwrap();
			op.mark_finalized(BlockId::Hash(block2), None).unwrap();
			backend.commit_operation(op).unwrap_err();
		}
	}
}<|MERGE_RESOLUTION|>--- conflicted
+++ resolved
@@ -288,13 +288,8 @@
 	sp_blockchain::Error,
 >
 	where
-<<<<<<< HEAD
-		Block: BlockT<Hash=H256>,
+		Block: BlockT,
 		E: CodeExecutor + RuntimeInfo + 'static,
-=======
-		Block: BlockT,
-		E: CodeExecutor + RuntimeInfo,
->>>>>>> dc4216a5
 		S: BuildStorage,
 {
 	let backend = Arc::new(Backend::new(settings, CANONICALIZATION_DELAY)?);
