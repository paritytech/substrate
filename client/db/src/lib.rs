--- conflicted
+++ resolved
@@ -40,17 +40,9 @@
 use std::io;
 use std::collections::HashMap;
 
-<<<<<<< HEAD
-use sc_client_api::{execution_extensions::ExecutionExtensions, ForkBlocks};
-use sc_client_api::backend::{
-	NewBlockState, PrunableStateChangesTrieStorage,
-	StorageCollection, ChildStorageCollection,
-};
-=======
 use sc_client_api::{execution_extensions::ExecutionExtensions, ForkBlocks, UsageInfo, MemoryInfo, BadBlocks, IoInfo};
 use sc_client_api::backend::NewBlockState;
-use sc_client_api::backend::{StorageCollection, ChildStorageCollection};
->>>>>>> 91ddc4f1
+use sc_client_api::backend::{PrunableStateChangesTrieStorage, StorageCollection, ChildStorageCollection};
 use sp_blockchain::{
 	Result as ClientResult, Error as ClientError,
 	well_known_cache_keys, HeaderBackend,
@@ -331,12 +323,8 @@
 	pub const CHANGES_TRIE: u32 = 7;
 	pub const AUX: u32 = 8;
 	/// Offchain workers local storage
-<<<<<<< HEAD
-	pub const OFFCHAIN: Option<u32> = Some(9);
-	pub const CACHE: Option<u32> = Some(10);
-=======
 	pub const OFFCHAIN: u32 = 9;
->>>>>>> 91ddc4f1
+	pub const CACHE: u32 = 10;
 }
 
 struct PendingBlock<Block: BlockT> {
@@ -701,168 +689,6 @@
 	}
 }
 
-<<<<<<< HEAD
-/// Disk backend. Keeps data in a key-value store. In archive mode, trie nodes are kept from all blocks.
-=======
-/// A database wrapper for changes tries.
-pub struct DbChangesTrieStorage<Block: BlockT> {
-	db: Arc<dyn KeyValueDB>,
-	meta: Arc<RwLock<Meta<NumberFor<Block>, Block::Hash>>>,
-	min_blocks_to_keep: Option<u32>,
-	cache: RwLock<ChangesTrieBuildCache<Block::Hash, NumberFor<Block>>>,
-	_phantom: ::std::marker::PhantomData<Block>,
-}
-
-impl<Block: BlockT<Hash=H256>> DbChangesTrieStorage<Block> {
-	/// Commit new changes trie.
-	pub fn commit(&self, tx: &mut DBTransaction, mut changes_trie: MemoryDB<Blake2Hasher>) {
-		for (key, (val, _)) in changes_trie.drain() {
-			tx.put(columns::CHANGES_TRIE, &key[..], &val);
-		}
-	}
-
-	/// Commit changes into changes trie build cache.
-	pub fn commit_cache(&self, cache_update: ChangesTrieCacheAction<Block::Hash, NumberFor<Block>>) {
-		self.cache.write().perform(cache_update);
-	}
-
-	/// Prune obsolete changes tries.
-	pub fn prune(
-		&self,
-		config: &ChangesTrieConfiguration,
-		tx: &mut DBTransaction,
-		block_hash: Block::Hash,
-		block_num: NumberFor<Block>,
-	) {
-		// never prune on archive nodes
-		let min_blocks_to_keep = match self.min_blocks_to_keep {
-			Some(min_blocks_to_keep) => min_blocks_to_keep,
-			None => return,
-		};
-
-		sp_state_machine::prune_changes_tries(
-			config,
-			&*self,
-			min_blocks_to_keep.into(),
-			&sp_state_machine::ChangesTrieAnchorBlockId {
-				hash: convert_hash(&block_hash),
-				number: block_num,
-			},
-			|node| tx.delete(columns::CHANGES_TRIE, node.as_ref()));
-	}
-}
-
-impl<Block> sc_client_api::backend::PrunableStateChangesTrieStorage<Block, Blake2Hasher>
-	for DbChangesTrieStorage<Block>
-where
-	Block: BlockT<Hash=H256>,
-{
-	fn oldest_changes_trie_block(
-		&self,
-		config: &ChangesTrieConfiguration,
-		best_finalized_block: NumberFor<Block>,
-	) -> NumberFor<Block> {
-		match self.min_blocks_to_keep {
-			Some(min_blocks_to_keep) => sp_state_machine::oldest_non_pruned_changes_trie(
-				config,
-				min_blocks_to_keep.into(),
-				best_finalized_block,
-			),
-			None => One::one(),
-		}
-	}
-}
-
-impl<Block> sp_state_machine::ChangesTrieRootsStorage<Blake2Hasher, NumberFor<Block>>
-	for DbChangesTrieStorage<Block>
-where
-	Block: BlockT<Hash=H256>,
-{
-	fn build_anchor(
-		&self,
-		hash: H256,
-	) -> Result<sp_state_machine::ChangesTrieAnchorBlockId<H256, NumberFor<Block>>, String> {
-		utils::read_header::<Block>(&*self.db, columns::KEY_LOOKUP, columns::HEADER, BlockId::Hash(hash))
-			.map_err(|e| e.to_string())
-			.and_then(|maybe_header| maybe_header.map(|header|
-				sp_state_machine::ChangesTrieAnchorBlockId {
-					hash,
-					number: *header.number(),
-				}
-			).ok_or_else(|| format!("Unknown header: {}", hash)))
-	}
-
-	fn root(
-		&self,
-		anchor: &sp_state_machine::ChangesTrieAnchorBlockId<H256, NumberFor<Block>>,
-		block: NumberFor<Block>,
-	) -> Result<Option<H256>, String> {
-		// check API requirement: we can't get NEXT block(s) based on anchor
-		if block > anchor.number {
-			return Err(format!("Can't get changes trie root at {} using anchor at {}", block, anchor.number));
-		}
-
-		// we need to get hash of the block to resolve changes trie root
-		let block_id = if block <= self.meta.read().finalized_number {
-			// if block is finalized, we could just read canonical hash
-			BlockId::Number(block)
-		} else {
-			// the block is not finalized
-			let mut current_num = anchor.number;
-			let mut current_hash: Block::Hash = convert_hash(&anchor.hash);
-			let maybe_anchor_header: Block::Header = utils::require_header::<Block>(
-				&*self.db, columns::KEY_LOOKUP, columns::HEADER, BlockId::Number(current_num)
-			).map_err(|e| e.to_string())?;
-			if maybe_anchor_header.hash() == current_hash {
-				// if anchor is canonicalized, then the block is also canonicalized
-				BlockId::Number(block)
-			} else {
-				// else (block is not finalized + anchor is not canonicalized):
-				// => we should find the required block hash by traversing
-				// back from the anchor to the block with given number
-				while current_num != block {
-					let current_header: Block::Header = utils::require_header::<Block>(
-						&*self.db, columns::KEY_LOOKUP, columns::HEADER, BlockId::Hash(current_hash)
-					).map_err(|e| e.to_string())?;
-
-					current_hash = *current_header.parent_hash();
-					current_num = current_num - One::one();
-				}
-
-				BlockId::Hash(current_hash)
-			}
-		};
-
-		Ok(utils::require_header::<Block>(&*self.db, columns::KEY_LOOKUP, columns::HEADER, block_id)
-			.map_err(|e| e.to_string())?
-			.digest().log(DigestItem::as_changes_trie_root)
-			.map(|root| H256::from_slice(root.as_ref())))
-	}
-}
-
-impl<Block> sp_state_machine::ChangesTrieStorage<Blake2Hasher, NumberFor<Block>>
-	for DbChangesTrieStorage<Block>
-where
-	Block: BlockT<Hash=H256>,
-{
-	fn as_roots_storage(&self) -> &dyn sp_state_machine::ChangesTrieRootsStorage<Blake2Hasher, NumberFor<Block>> {
-		self
-	}
-
-	fn with_cached_changed_keys(
-		&self,
-		root: &H256,
-		functor: &mut dyn FnMut(&HashMap<Option<Vec<u8>>, HashSet<Vec<u8>>>),
-	) -> bool {
-		self.cache.read().with_changed_keys(root, functor)
-	}
-
-	fn get(&self, key: &H256, _prefix: Prefix) -> Result<Option<DBValue>, String> {
-		self.db.get(columns::CHANGES_TRIE, &key[..])
-			.map_err(|err| format!("{}", err))
-	}
-}
-
 /// Frozen `value` at time `at`.
 ///
 /// Used as inner structure under lock in `FrozenForDuration`.
@@ -905,7 +731,6 @@
 /// Disk backend.
 ///
 /// Disk backend keps data in a key-value store. In archive mode, trie nodes are kept from all blocks.
->>>>>>> 91ddc4f1
 /// Otherwise, trie nodes are kept only from some recent blocks.
 pub struct Backend<Block: BlockT> {
 	storage: Arc<StorageDb<Block>>,
@@ -1617,40 +1442,6 @@
 
 		let finalized = self.blockchain.info().finalized_number;
 
-<<<<<<< HEAD
-		for c in 0 .. n.saturated_into::<u64>() {
-			if best.is_zero() {
-				return Ok(c.saturated_into::<NumberFor<Block>>())
-			}
-			let mut transaction = DBTransaction::new();
-			match self.storage.state_db.revert_one() {
-				Some(commit) => {
-					apply_state_commit(&mut transaction, commit);
-					let removed_number = best;
-					let removed = self.blockchain.header(BlockId::Number(best))?.ok_or_else(
-						|| sp_blockchain::Error::UnknownBlock(
-							format!("Error reverting to {}. Block hash not found.", best)))?;
-
-					best -= One::one();	// prev block
-					let hash = self.blockchain.hash(best)?.ok_or_else(
-						|| sp_blockchain::Error::UnknownBlock(
-							format!("Error reverting to {}. Block hash not found.", best)))?;
-					let key = utils::number_and_hash_to_lookup_key(best.clone(), &hash)?;
-					let changes_trie_cache_ops = self.changes_tries_storage.revert(
-						&mut transaction,
-						&cache::ComplexBlockId::new(
-							removed.hash(),
-							removed_number,
-						),
-					)?;
-					transaction.put(columns::META, meta_keys::BEST_BLOCK, &key);
-					transaction.delete(columns::KEY_LOOKUP, removed.hash().as_ref());
-					children::remove_children(&mut transaction, columns::META, meta_keys::CHILDREN_PREFIX, hash);
-					self.storage.db.write(transaction).map_err(db_err)?;
-					self.changes_tries_storage.post_commit(Some(changes_trie_cache_ops));
-					self.blockchain.update_meta(hash, best, true, false);
-					self.blockchain.leaves.write().revert(removed.hash().clone(), removed.number().clone(), removed.parent_hash().clone());
-=======
 		let revertible = best_number - finalized;
 		let n = if !revert_finalized && revertible < n {
 			revertible
@@ -1667,6 +1458,7 @@
 				match self.storage.state_db.revert_one() {
 					Some(commit) => {
 						apply_state_commit(&mut transaction, commit);
+						let removed_number = best_number;
 						let removed = self.blockchain.header(BlockId::Number(best_number))?.ok_or_else(
 							|| sp_blockchain::Error::UnknownBlock(
 								format!("Error reverting to {}. Block hash not found.", best_number)))?;
@@ -1679,6 +1471,13 @@
 						let update_finalized = best_number < finalized;
 
 						let key = utils::number_and_hash_to_lookup_key(best_number.clone(), &best_hash)?;
+						let changes_trie_cache_ops = self.changes_tries_storage.revert(
+							&mut transaction,
+							&cache::ComplexBlockId::new(
+								removed.hash(),
+								removed_number,
+							),
+						)?;
 						transaction.put(columns::META, meta_keys::BEST_BLOCK, &key);
 						if update_finalized {
 							transaction.put(columns::META, meta_keys::FINALIZED_BLOCK, &key);
@@ -1686,10 +1485,10 @@
 						transaction.delete(columns::KEY_LOOKUP, removed.hash().as_ref());
 						children::remove_children(&mut transaction, columns::META, meta_keys::CHILDREN_PREFIX, best_hash);
 						self.storage.db.write(transaction).map_err(db_err)?;
+						self.changes_tries_storage.post_commit(Some(changes_trie_cache_ops));
 						self.blockchain.update_meta(best_hash, best_number, true, update_finalized);
 					}
 					None => return Ok(c.saturated_into::<NumberFor<Block>>())
->>>>>>> 91ddc4f1
 				}
 			}
 
