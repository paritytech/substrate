// This file is part of Substrate.

// Copyright (C) 2017-2021 Parity Technologies (UK) Ltd.
// SPDX-License-Identifier: GPL-3.0-or-later WITH Classpath-exception-2.0

// This program is free software: you can redistribute it and/or modify
// it under the terms of the GNU General Public License as published by
// the Free Software Foundation, either version 3 of the License, or
// (at your option) any later version.

// This program is distributed in the hope that it will be useful,
// but WITHOUT ANY WARRANTY; without even the implied warranty of
// MERCHANTABILITY or FITNESS FOR A PARTICULAR PURPOSE. See the
// GNU General Public License for more details.

// You should have received a copy of the GNU General Public License
// along with this program. If not, see <https://www.gnu.org/licenses/>.

//! Client backend that is backed by a database.
//!
//! # Canonicality vs. Finality
//!
//! Finality indicates that a block will not be reverted, according to the consensus algorithm,
//! while canonicality indicates that the block may be reverted, but we will be unable to do so,
//! having discarded heavy state that will allow a chain reorganization.
//!
//! Finality implies canonicality but not vice-versa.

#![warn(missing_docs)]

pub mod light;
pub mod offchain;

#[cfg(any(feature = "with-kvdb-rocksdb", test))]
pub mod bench;

mod cache;
mod changes_tries_storage;
mod children;
#[cfg(feature = "with-parity-db")]
mod parity_db;
mod stats;
mod storage_cache;
#[cfg(any(feature = "with-kvdb-rocksdb", test))]
mod upgrade;
mod utils;

use linked_hash_map::LinkedHashMap;
use log::{debug, trace, warn};
use parking_lot::{Mutex, RwLock};
use std::{
	collections::{HashMap, HashSet},
	io,
	path::{Path, PathBuf},
	sync::Arc,
};

use crate::{
	changes_tries_storage::{DbChangesTrieStorage, DbChangesTrieStorageTransaction},
	stats::StateUsageStats,
	storage_cache::{new_shared_cache, CachingState, SharedCache, SyncingCachingState},
	utils::{meta_keys, read_db, read_meta, DatabaseType, Meta},
};
use codec::{Decode, Encode};
use hash_db::Prefix;
use sc_client_api::{
	backend::{NewBlockState, ProvideChtRoots, PrunableStateChangesTrieStorage},
	cht,
	leaves::{FinalizationDisplaced, LeafSet},
	utils::is_descendent_of,
	IoInfo, MemoryInfo, MemorySize, UsageInfo,
};
use sc_state_db::StateDb;
use sp_arithmetic::traits::Saturating;
use sp_blockchain::{
	well_known_cache_keys, Backend as _, CachedHeaderMetadata, Error as ClientError, HeaderBackend,
	HeaderMetadata, HeaderMetadataCache, Result as ClientResult,
};
use sp_core::{
	offchain::OffchainOverlayedChange,
	storage::{well_known_keys, ChildInfo},
	ChangesTrieConfiguration,
};
use sp_database::Transaction;
use sp_runtime::{
	generic::{BlockId, DigestItem},
	traits::{
		Block as BlockT, Hash, HashFor, Header as HeaderT, NumberFor, One, SaturatedConversion,
		Zero,
	},
	Justification, Justifications, StateVersion, StateVersions, Storage,
};
use sp_state_machine::{
	backend::Backend as StateBackend, ChangesTrieCacheAction, ChangesTrieTransaction,
	ChildStorageCollection, DBValue, IndexOperation, OffchainChangesCollection, StateMachineStats,
	StorageCollection, UsageInfo as StateUsageInfo,
};
use sp_trie::{prefixed_key, MemoryDB, PrefixedMemoryDB};

// Re-export the Database trait so that one can pass an implementation of it.
pub use sc_state_db::PruningMode;
pub use sp_database::Database;

#[cfg(any(feature = "with-kvdb-rocksdb", test))]
pub use bench::BenchmarkingState;

const MIN_BLOCKS_TO_KEEP_CHANGES_TRIES_FOR: u32 = 32768;
const CACHE_HEADERS: usize = 8;

/// Default value for storage cache child ratio.
const DEFAULT_CHILD_RATIO: (usize, usize) = (1, 10);

/// DB-backed patricia trie state, transaction type is an overlay of changes to commit.
pub type DbState<B> =
	sp_state_machine::TrieBackend<Arc<dyn sp_state_machine::Storage<HashFor<B>>>, HashFor<B>>;

const DB_HASH_LEN: usize = 32;
/// Hash type that this backend uses for the database.
pub type DbHash = sp_core::H256;

/// This is used as block body when storage-chain mode is enabled.
#[derive(Debug, Encode, Decode)]
struct ExtrinsicHeader {
	/// Hash of the indexed part
	indexed_hash: DbHash, // Zero hash if there's no indexed data
	/// The rest of the data.
	data: Vec<u8>,
}

/// A reference tracking state.
///
/// It makes sure that the hash we are using stays pinned in storage
/// until this structure is dropped.
pub struct RefTrackingState<Block: BlockT> {
	state: DbState<Block>,
	storage: Arc<StorageDb<Block>>,
	parent_hash: Option<Block::Hash>,
}

impl<B: BlockT> RefTrackingState<B> {
	fn new(state: DbState<B>, storage: Arc<StorageDb<B>>, parent_hash: Option<B::Hash>) -> Self {
		RefTrackingState { state, parent_hash, storage }
	}
}

impl<B: BlockT> Drop for RefTrackingState<B> {
	fn drop(&mut self) {
		if let Some(hash) = &self.parent_hash {
			self.storage.state_db.unpin(hash);
		}
	}
}

impl<Block: BlockT> std::fmt::Debug for RefTrackingState<Block> {
	fn fmt(&self, f: &mut std::fmt::Formatter<'_>) -> std::fmt::Result {
		write!(f, "Block {:?}", self.parent_hash)
	}
}

impl<B: BlockT> StateBackend<HashFor<B>> for RefTrackingState<B> {
	type Error = <DbState<B> as StateBackend<HashFor<B>>>::Error;
	type Transaction = <DbState<B> as StateBackend<HashFor<B>>>::Transaction;
	type TrieBackendStorage = <DbState<B> as StateBackend<HashFor<B>>>::TrieBackendStorage;

	fn storage(&self, key: &[u8]) -> Result<Option<Vec<u8>>, Self::Error> {
		self.state.storage(key)
	}

	fn storage_hash(&self, key: &[u8]) -> Result<Option<B::Hash>, Self::Error> {
		self.state.storage_hash(key)
	}

	fn child_storage(
		&self,
		child_info: &ChildInfo,
		key: &[u8],
	) -> Result<Option<Vec<u8>>, Self::Error> {
		self.state.child_storage(child_info, key)
	}

	fn exists_storage(&self, key: &[u8]) -> Result<bool, Self::Error> {
		self.state.exists_storage(key)
	}

	fn exists_child_storage(
		&self,
		child_info: &ChildInfo,
		key: &[u8],
	) -> Result<bool, Self::Error> {
		self.state.exists_child_storage(child_info, key)
	}

	fn next_storage_key(&self, key: &[u8]) -> Result<Option<Vec<u8>>, Self::Error> {
		self.state.next_storage_key(key)
	}

	fn next_child_storage_key(
		&self,
		child_info: &ChildInfo,
		key: &[u8],
	) -> Result<Option<Vec<u8>>, Self::Error> {
		self.state.next_child_storage_key(child_info, key)
	}

	fn for_keys_with_prefix<F: FnMut(&[u8])>(&self, prefix: &[u8], f: F) {
		self.state.for_keys_with_prefix(prefix, f)
	}

	fn for_key_values_with_prefix<F: FnMut(&[u8], &[u8])>(&self, prefix: &[u8], f: F) {
		self.state.for_key_values_with_prefix(prefix, f)
	}

	fn apply_to_key_values_while<F: FnMut(Vec<u8>, Vec<u8>) -> bool>(
		&self,
		child_info: Option<&ChildInfo>,
		prefix: Option<&[u8]>,
		start_at: Option<&[u8]>,
		f: F,
		allow_missing: bool,
	) -> Result<bool, Self::Error> {
		self.state
			.apply_to_key_values_while(child_info, prefix, start_at, f, allow_missing)
	}

	fn apply_to_keys_while<F: FnMut(&[u8]) -> bool>(
		&self,
		child_info: Option<&ChildInfo>,
		prefix: Option<&[u8]>,
		f: F,
	) {
		self.state.apply_to_keys_while(child_info, prefix, f)
	}

	fn for_child_keys_with_prefix<F: FnMut(&[u8])>(
		&self,
		child_info: &ChildInfo,
		prefix: &[u8],
		f: F,
	) {
		self.state.for_child_keys_with_prefix(child_info, prefix, f)
	}

	fn storage_root<'a>(
		&self,
		delta: impl Iterator<Item = (&'a [u8], Option<&'a [u8]>)>,
	) -> (B::Hash, Self::Transaction)
	where
		B::Hash: Ord,
	{
		self.state.storage_root(delta)
	}

	fn child_storage_root<'a>(
		&self,
		child_info: &ChildInfo,
		delta: impl Iterator<Item = (&'a [u8], Option<&'a [u8]>)>,
	) -> (B::Hash, bool, Self::Transaction)
	where
		B::Hash: Ord,
	{
		self.state.child_storage_root(child_info, delta)
	}

	fn pairs(&self) -> Vec<(Vec<u8>, Vec<u8>)> {
		self.state.pairs()
	}

	fn keys(&self, prefix: &[u8]) -> Vec<Vec<u8>> {
		self.state.keys(prefix)
	}

	fn child_keys(&self, child_info: &ChildInfo, prefix: &[u8]) -> Vec<Vec<u8>> {
		self.state.child_keys(child_info, prefix)
	}

	fn as_trie_backend(
		&self,
	) -> Option<&sp_state_machine::TrieBackend<Self::TrieBackendStorage, HashFor<B>>> {
		self.state.as_trie_backend()
	}

	fn register_overlay_stats(&self, stats: &StateMachineStats) {
		self.state.register_overlay_stats(stats);
	}

	fn usage_info(&self) -> StateUsageInfo {
		self.state.usage_info()
	}

	fn state_version(&self) -> StateVersion {
		self.state.state_version()
	}
}

/// Database settings.
pub struct DatabaseSettings {
	/// State cache size.
	pub state_cache_size: usize,
	/// Ratio of cache size dedicated to child tries.
	pub state_cache_child_ratio: Option<(usize, usize)>,
	/// State pruning mode.
	pub state_pruning: PruningMode,
	/// Where to find the database.
	pub source: DatabaseSource,
	/// Block pruning mode.
	pub keep_blocks: KeepBlocks,
	/// Block body/Transaction storage scheme.
	pub transaction_storage: TransactionStorageMode,
}

/// Block pruning settings.
#[derive(Debug, Clone, Copy)]
pub enum KeepBlocks {
	/// Keep full block history.
	All,
	/// Keep N recent finalized blocks.
	Some(u32),
}

/// Block body storage scheme.
#[derive(Debug, Clone, Copy)]
pub enum TransactionStorageMode {
	/// Store block body as an encoded list of full transactions in the BODY column
	BlockBody,
	/// Store a list of hashes in the BODY column and each transaction individually
	/// in the TRANSACTION column.
	StorageChain,
}

/// Where to find the database..
#[derive(Debug, Clone)]
pub enum DatabaseSource {
	/// Check given path, and see if there is an existing database there. If it's either `RocksDb`
	/// or `ParityDb`, use it. If there is none, create a new instance of `ParityDb`.
	Auto {
		/// Path to the paritydb database.
		paritydb_path: PathBuf,
		/// Path to the rocksdb database.
		rocksdb_path: PathBuf,
		/// Cache size in MiB. Used only by `RocksDb` variant of `DatabaseSource`.
		cache_size: usize,
	},
	/// Load a RocksDB database from a given path. Recommended for most uses.
	RocksDb {
		/// Path to the database.
		path: PathBuf,
		/// Cache size in MiB.
		cache_size: usize,
	},

	/// Load a ParityDb database from a given path.
	ParityDb {
		/// Path to the database.
		path: PathBuf,
	},

	/// Use a custom already-open database.
	Custom(Arc<dyn Database<DbHash>>),
}

impl DatabaseSource {
	/// Return dabase path for databases that are on the disk.
	pub fn path(&self) -> Option<&Path> {
		match self {
			// as per https://github.com/paritytech/substrate/pull/9500#discussion_r684312550
			//
			// IIUC this is needed for polkadot to create its own dbs, so until it can use parity db
			// I would think rocksdb, but later parity-db.
			DatabaseSource::Auto { paritydb_path, .. } => Some(&paritydb_path),
			DatabaseSource::RocksDb { path, .. } | DatabaseSource::ParityDb { path } => Some(&path),
			DatabaseSource::Custom(..) => None,
		}
	}
}

impl std::fmt::Display for DatabaseSource {
	fn fmt(&self, f: &mut std::fmt::Formatter<'_>) -> std::fmt::Result {
		let name = match self {
			DatabaseSource::Auto { .. } => "Auto",
			DatabaseSource::RocksDb { .. } => "RocksDb",
			DatabaseSource::ParityDb { .. } => "ParityDb",
			DatabaseSource::Custom(_) => "Custom",
		};
		write!(f, "{}", name)
	}
}

pub(crate) mod columns {
	pub const META: u32 = crate::utils::COLUMN_META;
	pub const STATE: u32 = 1;
	pub const STATE_META: u32 = 2;
	/// maps hashes to lookup keys and numbers to canon hashes.
	pub const KEY_LOOKUP: u32 = 3;
	pub const HEADER: u32 = 4;
	pub const BODY: u32 = 5;
	pub const JUSTIFICATIONS: u32 = 6;
	pub const CHANGES_TRIE: u32 = 7;
	pub const AUX: u32 = 8;
	/// Offchain workers local storage
	pub const OFFCHAIN: u32 = 9;
	pub const CACHE: u32 = 10;
	/// Transactions
	pub const TRANSACTION: u32 = 11;
}

struct PendingBlock<Block: BlockT> {
	header: Block::Header,
	justifications: Option<Justifications>,
	body: Option<Vec<Block::Extrinsic>>,
	indexed_body: Option<Vec<Vec<u8>>>,
	leaf_state: NewBlockState,
}

// wrapper that implements trait required for state_db
struct StateMetaDb<'a>(&'a dyn Database<DbHash>);

impl<'a> sc_state_db::MetaDb for StateMetaDb<'a> {
	type Error = io::Error;

	fn get_meta(&self, key: &[u8]) -> Result<Option<Vec<u8>>, Self::Error> {
		Ok(self.0.get(columns::STATE_META, key))
	}
}

struct MetaUpdate<Block: BlockT> {
	pub hash: Block::Hash,
	pub number: NumberFor<Block>,
	pub is_best: bool,
	pub is_finalized: bool,
	pub with_state: bool,
}

fn cache_header<Hash: std::cmp::Eq + std::hash::Hash, Header>(
	cache: &mut LinkedHashMap<Hash, Option<Header>>,
	hash: Hash,
	header: Option<Header>,
) {
	cache.insert(hash, header);
	while cache.len() > CACHE_HEADERS {
		cache.pop_front();
	}
}

/// Block database
pub struct BlockchainDb<Block: BlockT> {
	db: Arc<dyn Database<DbHash>>,
	meta: Arc<RwLock<Meta<NumberFor<Block>, Block::Hash>>>,
	leaves: RwLock<LeafSet<Block::Hash, NumberFor<Block>>>,
	header_metadata_cache: Arc<HeaderMetadataCache<Block>>,
	header_cache: Mutex<LinkedHashMap<Block::Hash, Option<Block::Header>>>,
	transaction_storage: TransactionStorageMode,
}

impl<Block: BlockT> BlockchainDb<Block> {
	fn new(
		db: Arc<dyn Database<DbHash>>,
		transaction_storage: TransactionStorageMode,
	) -> ClientResult<Self> {
		let meta = read_meta::<Block>(&*db, columns::HEADER)?;
		let leaves = LeafSet::read_from_db(&*db, columns::META, meta_keys::LEAF_PREFIX)?;
		Ok(BlockchainDb {
			db,
			leaves: RwLock::new(leaves),
			meta: Arc::new(RwLock::new(meta)),
			header_metadata_cache: Arc::new(HeaderMetadataCache::default()),
			header_cache: Default::default(),
			transaction_storage,
		})
	}

	fn update_meta(&self, update: MetaUpdate<Block>) {
		let MetaUpdate { hash, number, is_best, is_finalized, with_state } = update;
		let mut meta = self.meta.write();
		if number.is_zero() {
			meta.genesis_hash = hash;
			meta.finalized_hash = hash;
		}

		if is_best {
			meta.best_number = number;
			meta.best_hash = hash;
		}

		if is_finalized {
			if with_state {
				meta.finalized_state = Some((hash.clone(), number));
			}
			meta.finalized_number = number;
			meta.finalized_hash = hash;
		}
	}

	// Get block changes trie root, if available.
	fn changes_trie_root(&self, block: BlockId<Block>) -> ClientResult<Option<Block::Hash>> {
		self.header(block).map(|header| {
			header.and_then(|header| header.digest().log(DigestItem::as_changes_trie_root).cloned())
		})
	}
}

impl<Block: BlockT> sc_client_api::blockchain::HeaderBackend<Block> for BlockchainDb<Block> {
	fn header(&self, id: BlockId<Block>) -> ClientResult<Option<Block::Header>> {
		match &id {
			BlockId::Hash(h) => {
				let mut cache = self.header_cache.lock();
				if let Some(result) = cache.get_refresh(h) {
					return Ok(result.clone())
				}
				let header =
					utils::read_header(&*self.db, columns::KEY_LOOKUP, columns::HEADER, id)?;
				cache_header(&mut cache, h.clone(), header.clone());
				Ok(header)
			},
			BlockId::Number(_) =>
				utils::read_header(&*self.db, columns::KEY_LOOKUP, columns::HEADER, id),
		}
	}

	fn info(&self) -> sc_client_api::blockchain::Info<Block> {
		let meta = self.meta.read();
		sc_client_api::blockchain::Info {
			best_hash: meta.best_hash,
			best_number: meta.best_number,
			genesis_hash: meta.genesis_hash,
			finalized_hash: meta.finalized_hash,
			finalized_number: meta.finalized_number,
			finalized_state: meta.finalized_state.clone(),
			number_leaves: self.leaves.read().count(),
		}
	}

	fn status(&self, id: BlockId<Block>) -> ClientResult<sc_client_api::blockchain::BlockStatus> {
		let exists = match id {
			BlockId::Hash(_) => self.header(id)?.is_some(),
			BlockId::Number(n) => n <= self.meta.read().best_number,
		};
		match exists {
			true => Ok(sc_client_api::blockchain::BlockStatus::InChain),
			false => Ok(sc_client_api::blockchain::BlockStatus::Unknown),
		}
	}

	fn number(&self, hash: Block::Hash) -> ClientResult<Option<NumberFor<Block>>> {
		Ok(self.header_metadata(hash).ok().map(|header_metadata| header_metadata.number))
	}

	fn hash(&self, number: NumberFor<Block>) -> ClientResult<Option<Block::Hash>> {
		self.header(BlockId::Number(number))
			.and_then(|maybe_header| match maybe_header {
				Some(header) => Ok(Some(header.hash().clone())),
				None => Ok(None),
			})
	}
}

impl<Block: BlockT> sc_client_api::blockchain::Backend<Block> for BlockchainDb<Block> {
	fn body(&self, id: BlockId<Block>) -> ClientResult<Option<Vec<Block::Extrinsic>>> {
		let body = match read_db(&*self.db, columns::KEY_LOOKUP, columns::BODY, id)? {
			Some(body) => body,
			None => return Ok(None),
		};
		match self.transaction_storage {
			TransactionStorageMode::BlockBody => match Decode::decode(&mut &body[..]) {
				Ok(body) => Ok(Some(body)),
				Err(err) =>
					return Err(sp_blockchain::Error::Backend(format!(
						"Error decoding body: {}",
						err
					))),
			},
			TransactionStorageMode::StorageChain => {
				match Vec::<ExtrinsicHeader>::decode(&mut &body[..]) {
					Ok(index) => {
						let extrinsics: ClientResult<Vec<Block::Extrinsic>> = index
							.into_iter()
							.map(|ExtrinsicHeader { indexed_hash, data }| {
								let decode_result = if indexed_hash != Default::default() {
									match self.db.get(columns::TRANSACTION, indexed_hash.as_ref()) {
										Some(t) => {
											let mut input =
												utils::join_input(data.as_ref(), t.as_ref());
											Block::Extrinsic::decode(&mut input)
										},
										None =>
											return Err(sp_blockchain::Error::Backend(format!(
												"Missing indexed transaction {:?}",
												indexed_hash
											))),
									}
								} else {
									Block::Extrinsic::decode(&mut data.as_ref())
								};
								decode_result.map_err(|err| {
									sp_blockchain::Error::Backend(format!(
										"Error decoding extrinsic: {}",
										err
									))
								})
							})
							.collect();
						Ok(Some(extrinsics?))
					},
					Err(err) =>
						return Err(sp_blockchain::Error::Backend(format!(
							"Error decoding body list: {}",
							err
						))),
				}
			},
		}
	}

	fn justifications(&self, id: BlockId<Block>) -> ClientResult<Option<Justifications>> {
		match read_db(&*self.db, columns::KEY_LOOKUP, columns::JUSTIFICATIONS, id)? {
			Some(justifications) => match Decode::decode(&mut &justifications[..]) {
				Ok(justifications) => Ok(Some(justifications)),
				Err(err) =>
					return Err(sp_blockchain::Error::Backend(format!(
						"Error decoding justifications: {}",
						err
					))),
			},
			None => Ok(None),
		}
	}

	fn last_finalized(&self) -> ClientResult<Block::Hash> {
		Ok(self.meta.read().finalized_hash.clone())
	}

	fn cache(&self) -> Option<Arc<dyn sc_client_api::blockchain::Cache<Block>>> {
		None
	}

	fn leaves(&self) -> ClientResult<Vec<Block::Hash>> {
		Ok(self.leaves.read().hashes())
	}

	fn children(&self, parent_hash: Block::Hash) -> ClientResult<Vec<Block::Hash>> {
		children::read_children(&*self.db, columns::META, meta_keys::CHILDREN_PREFIX, parent_hash)
	}

	fn indexed_transaction(&self, hash: &Block::Hash) -> ClientResult<Option<Vec<u8>>> {
		Ok(self.db.get(columns::TRANSACTION, hash.as_ref()))
	}

	fn has_indexed_transaction(&self, hash: &Block::Hash) -> ClientResult<bool> {
		Ok(self.db.contains(columns::TRANSACTION, hash.as_ref()))
	}

	fn block_indexed_body(&self, id: BlockId<Block>) -> ClientResult<Option<Vec<Vec<u8>>>> {
		match self.transaction_storage {
			TransactionStorageMode::BlockBody => Ok(None),
			TransactionStorageMode::StorageChain => {
				let body = match read_db(&*self.db, columns::KEY_LOOKUP, columns::BODY, id)? {
					Some(body) => body,
					None => return Ok(None),
				};
				match Vec::<ExtrinsicHeader>::decode(&mut &body[..]) {
					Ok(index) => {
						let mut transactions = Vec::new();
						for ExtrinsicHeader { indexed_hash, .. } in index.into_iter() {
							if indexed_hash != Default::default() {
								match self.db.get(columns::TRANSACTION, indexed_hash.as_ref()) {
									Some(t) => transactions.push(t),
									None =>
										return Err(sp_blockchain::Error::Backend(format!(
											"Missing indexed transaction {:?}",
											indexed_hash
										))),
								}
							}
						}
						Ok(Some(transactions))
					},
					Err(err) =>
						return Err(sp_blockchain::Error::Backend(format!(
							"Error decoding body list: {}",
							err
						))),
				}
			},
		}
	}
}

impl<Block: BlockT> sc_client_api::blockchain::ProvideCache<Block> for BlockchainDb<Block> {
	fn cache(&self) -> Option<Arc<dyn sc_client_api::blockchain::Cache<Block>>> {
		None
	}
}

impl<Block: BlockT> HeaderMetadata<Block> for BlockchainDb<Block> {
	type Error = sp_blockchain::Error;

	fn header_metadata(
		&self,
		hash: Block::Hash,
	) -> Result<CachedHeaderMetadata<Block>, Self::Error> {
		self.header_metadata_cache.header_metadata(hash).map_or_else(
			|| {
				self.header(BlockId::hash(hash))?
					.map(|header| {
						let header_metadata = CachedHeaderMetadata::from(&header);
						self.header_metadata_cache
							.insert_header_metadata(header_metadata.hash, header_metadata.clone());
						header_metadata
					})
					.ok_or_else(|| {
						ClientError::UnknownBlock(format!(
							"Header was not found in the database: {:?}",
							hash
						))
					})
			},
			Ok,
		)
	}

	fn insert_header_metadata(&self, hash: Block::Hash, metadata: CachedHeaderMetadata<Block>) {
		self.header_metadata_cache.insert_header_metadata(hash, metadata)
	}

	fn remove_header_metadata(&self, hash: Block::Hash) {
		self.header_cache.lock().remove(&hash);
		self.header_metadata_cache.remove_header_metadata(hash);
	}
}

impl<Block: BlockT> ProvideChtRoots<Block> for BlockchainDb<Block> {
	fn header_cht_root(
		&self,
		cht_size: NumberFor<Block>,
		block: NumberFor<Block>,
	) -> sp_blockchain::Result<Option<Block::Hash>> {
		let cht_number = match cht::block_to_cht_number(cht_size, block) {
			Some(number) => number,
			None => return Ok(None),
		};

		let cht_start: NumberFor<Block> = cht::start_number(cht::size(), cht_number);

		let mut current_num = cht_start;
		let cht_range = ::std::iter::from_fn(|| {
			let old_current_num = current_num;
			current_num = current_num + One::one();
			Some(old_current_num)
		});

		cht::compute_root::<Block::Header, HashFor<Block>, _>(
			cht::size(),
			cht_number,
			cht_range.map(|num| self.hash(num)),
		)
		.map(Some)
	}

	fn changes_trie_cht_root(
		&self,
		cht_size: NumberFor<Block>,
		block: NumberFor<Block>,
	) -> sp_blockchain::Result<Option<Block::Hash>> {
		let cht_number = match cht::block_to_cht_number(cht_size, block) {
			Some(number) => number,
			None => return Ok(None),
		};

		let cht_start: NumberFor<Block> = cht::start_number(cht::size(), cht_number);

		let mut current_num = cht_start;
		let cht_range = ::std::iter::from_fn(|| {
			let old_current_num = current_num;
			current_num = current_num + One::one();
			Some(old_current_num)
		});

		cht::compute_root::<Block::Header, HashFor<Block>, _>(
			cht::size(),
			cht_number,
			cht_range.map(|num| self.changes_trie_root(BlockId::Number(num))),
		)
		.map(Some)
	}
}

/// Database transaction
pub struct BlockImportOperation<Block: BlockT> {
	old_state: SyncingCachingState<RefTrackingState<Block>, Block>,
	db_updates: PrefixedMemoryDB<HashFor<Block>>,
	storage_updates: StorageCollection,
	child_storage_updates: ChildStorageCollection,
	offchain_storage_updates: OffchainChangesCollection,
	changes_trie_updates: MemoryDB<HashFor<Block>>,
	changes_trie_build_cache_update: Option<ChangesTrieCacheAction<Block::Hash, NumberFor<Block>>>,
	changes_trie_config_update: Option<Option<ChangesTrieConfiguration>>,
	pending_block: Option<PendingBlock<Block>>,
	aux_ops: Vec<(Vec<u8>, Option<Vec<u8>>)>,
	finalized_blocks: Vec<(BlockId<Block>, Option<Justification>)>,
	set_head: Option<BlockId<Block>>,
	commit_state: bool,
	index_ops: Vec<IndexOperation>,
}

impl<Block: BlockT> BlockImportOperation<Block> {
	fn apply_offchain(&mut self, transaction: &mut Transaction<DbHash>) {
		let mut count = 0;
		for ((prefix, key), value_operation) in self.offchain_storage_updates.drain(..) {
			count += 1;
			let key = crate::offchain::concatenate_prefix_and_key(&prefix, &key);
			match value_operation {
				OffchainOverlayedChange::SetValue(val) =>
					transaction.set_from_vec(columns::OFFCHAIN, &key, val),
				OffchainOverlayedChange::Remove => transaction.remove(columns::OFFCHAIN, &key),
			}
		}

		if count > 0 {
			log::debug!(target: "sc_offchain", "Applied {} offchain indexing changes.", count);
		}
	}

	fn apply_aux(&mut self, transaction: &mut Transaction<DbHash>) {
		for (key, maybe_val) in self.aux_ops.drain(..) {
			match maybe_val {
				Some(val) => transaction.set_from_vec(columns::AUX, &key, val),
				None => transaction.remove(columns::AUX, &key),
			}
		}
	}

	fn apply_new_state(&mut self, storage: Storage) -> ClientResult<Block::Hash> {
		if storage.top.keys().any(|k| well_known_keys::is_child_storage_key(&k)) {
			return Err(sp_blockchain::Error::InvalidState.into())
		}

		let child_delta = storage.children_default.iter().map(|(_storage_key, child_content)| {
			(
				&child_content.child_info,
				child_content.data.iter().map(|(k, v)| (&k[..], Some(&v[..]))),
			)
		});

		let mut changes_trie_config = None;
		let (root, transaction) = self.old_state.full_storage_root(
			storage.top.iter().map(|(k, v)| {
				if &k[..] == well_known_keys::CHANGES_TRIE_CONFIG {
					changes_trie_config = Some(Decode::decode(&mut &v[..]));
				}
				(&k[..], Some(&v[..]))
			}),
			child_delta,
		);

		let changes_trie_config = match changes_trie_config {
			Some(Ok(c)) => Some(c),
			Some(Err(_)) => return Err(sp_blockchain::Error::InvalidState.into()),
			None => None,
		};

		self.db_updates = transaction;
		self.changes_trie_config_update = Some(changes_trie_config);
		Ok(root)
	}
}

impl<Block: BlockT> sc_client_api::backend::BlockImportOperation<Block>
	for BlockImportOperation<Block>
{
	type State = SyncingCachingState<RefTrackingState<Block>, Block>;

	fn state(&self) -> ClientResult<Option<&Self::State>> {
		Ok(Some(&self.old_state))
	}

	fn set_block_data(
		&mut self,
		header: Block::Header,
		body: Option<Vec<Block::Extrinsic>>,
		indexed_body: Option<Vec<Vec<u8>>>,
		justifications: Option<Justifications>,
		leaf_state: NewBlockState,
	) -> ClientResult<()> {
		assert!(self.pending_block.is_none(), "Only one block per operation is allowed");
		if let Some(changes_trie_config_update) =
			changes_tries_storage::extract_new_configuration(&header)
		{
			self.changes_trie_config_update = Some(changes_trie_config_update.clone());
		}
		self.pending_block =
			Some(PendingBlock { header, body, indexed_body, justifications, leaf_state });
		Ok(())
	}

	fn update_cache(&mut self, _cache: HashMap<well_known_cache_keys::Id, Vec<u8>>) {
		// Currently cache isn't implemented on full nodes.
	}

	fn update_db_storage(&mut self, update: PrefixedMemoryDB<HashFor<Block>>) -> ClientResult<()> {
		self.db_updates = update;
		Ok(())
	}

	fn reset_storage(&mut self, storage: Storage) -> ClientResult<Block::Hash> {
		if storage.top.keys().any(|k| well_known_keys::is_child_storage_key(&k)) {
			return Err(sp_blockchain::Error::GenesisInvalid.into())
		}

		let child_delta = storage.children_default.iter().map(|(_storage_key, child_content)| {
			(
				&child_content.child_info,
				child_content.data.iter().map(|(k, v)| (&k[..], Some(&v[..]))),
			)
		});

		let mut changes_trie_config: Option<ChangesTrieConfiguration> = None;
		let (root, transaction) = self.old_state.full_storage_root(
			storage.top.iter().map(|(k, v)| {
				if &k[..] == well_known_keys::CHANGES_TRIE_CONFIG {
					changes_trie_config = Some(
						Decode::decode(&mut &v[..])
							.expect("changes trie configuration is encoded properly at genesis"),
					);
				}
				(&k[..], Some(&v[..]))
			}),
			child_delta,
		);

		self.db_updates = transaction;
		self.changes_trie_config_update = Some(changes_trie_config);
		self.commit_state = true;
		Ok(root)
	}

	fn set_genesis_state(&mut self, storage: Storage, commit: bool) -> ClientResult<Block::Hash> {
		let root = self.apply_new_state(storage)?;
		self.commit_state = commit;
		Ok(root)
	}

	fn update_changes_trie(
		&mut self,
		update: ChangesTrieTransaction<HashFor<Block>, NumberFor<Block>>,
	) -> ClientResult<()> {
		self.changes_trie_updates = update.0;
		self.changes_trie_build_cache_update = Some(update.1);
		Ok(())
	}

	fn insert_aux<I>(&mut self, ops: I) -> ClientResult<()>
	where
		I: IntoIterator<Item = (Vec<u8>, Option<Vec<u8>>)>,
	{
		self.aux_ops.append(&mut ops.into_iter().collect());
		Ok(())
	}

	fn update_storage(
		&mut self,
		update: StorageCollection,
		child_update: ChildStorageCollection,
	) -> ClientResult<()> {
		self.storage_updates = update;
		self.child_storage_updates = child_update;
		Ok(())
	}

	fn update_offchain_storage(
		&mut self,
		offchain_update: OffchainChangesCollection,
	) -> ClientResult<()> {
		self.offchain_storage_updates = offchain_update;
		Ok(())
	}

	fn mark_finalized(
		&mut self,
		block: BlockId<Block>,
		justification: Option<Justification>,
	) -> ClientResult<()> {
		self.finalized_blocks.push((block, justification));
		Ok(())
	}

	fn mark_head(&mut self, block: BlockId<Block>) -> ClientResult<()> {
		assert!(self.set_head.is_none(), "Only one set head per operation is allowed");
		self.set_head = Some(block);
		Ok(())
	}

	fn update_transaction_index(&mut self, index_ops: Vec<IndexOperation>) -> ClientResult<()> {
		self.index_ops = index_ops;
		Ok(())
	}
}

struct StorageDb<Block: BlockT> {
	pub db: Arc<dyn Database<DbHash>>,
	pub state_db: StateDb<Block::Hash, Vec<u8>>,
	prefix_keys: bool,
}

impl<Block: BlockT> sp_state_machine::Storage<HashFor<Block>> for StorageDb<Block> {
	fn get(&self, key: &Block::Hash, prefix: Prefix) -> Result<Option<DBValue>, String> {
		if self.prefix_keys {
			let key = prefixed_key::<HashFor<Block>>(key, prefix);
			self.state_db.get(&key, self)
		} else {
			self.state_db.get(key.as_ref(), self)
		}
		.map_err(|e| format!("Database backend error: {:?}", e))
	}

	fn access_from(&self, _key: &Block::Hash) {}
}

impl<Block: BlockT> sc_state_db::NodeDb for StorageDb<Block> {
	type Error = io::Error;
	type Key = [u8];

	fn get(&self, key: &[u8]) -> Result<Option<Vec<u8>>, Self::Error> {
		Ok(self.db.get(columns::STATE, key))
	}
}

struct DbGenesisStorage<Block: BlockT> {
	root: Block::Hash,
	storage: PrefixedMemoryDB<HashFor<Block>>,
}

impl<Block: BlockT> DbGenesisStorage<Block> {
	pub fn new(root: Block::Hash, storage: PrefixedMemoryDB<HashFor<Block>>) -> Self {
		DbGenesisStorage { root, storage }
	}
}

impl<Block: BlockT> sp_state_machine::Storage<HashFor<Block>> for DbGenesisStorage<Block> {
	fn get(&self, key: &Block::Hash, prefix: Prefix) -> Result<Option<DBValue>, String> {
		use hash_db::HashDB;
		Ok(self.storage.get(key, prefix))
	}
	fn access_from(&self, _key: &Block::Hash) {}
}

struct EmptyStorage<Block: BlockT>(pub Block::Hash);

impl<Block: BlockT> EmptyStorage<Block> {
	pub fn new() -> Self {
		let mut root = Block::Hash::default();
		let mut mdb = MemoryDB::<HashFor<Block>>::default();
		sp_state_machine::TrieDBMut::<HashFor<Block>>::new(&mut mdb, &mut root);
		EmptyStorage(root)
	}
}

impl<Block: BlockT> sp_state_machine::Storage<HashFor<Block>> for EmptyStorage<Block> {
	fn get(&self, _key: &Block::Hash, _prefix: Prefix) -> Result<Option<DBValue>, String> {
		Ok(None)
	}

	fn access_from(&self, _key: &Block::Hash) {}
}

/// Frozen `value` at time `at`.
///
/// Used as inner structure under lock in `FrozenForDuration`.
struct Frozen<T: Clone> {
	at: std::time::Instant,
	value: Option<T>,
}

/// Some value frozen for period of time.
///
/// If time `duration` not passed since the value was instantiated,
/// current frozen value is returned. Otherwise, you have to provide
/// a new value which will be again frozen for `duration`.
pub(crate) struct FrozenForDuration<T: Clone> {
	duration: std::time::Duration,
	value: parking_lot::Mutex<Frozen<T>>,
}

impl<T: Clone> FrozenForDuration<T> {
	fn new(duration: std::time::Duration) -> Self {
		Self { duration, value: Frozen { at: std::time::Instant::now(), value: None }.into() }
	}

	fn take_or_else<F>(&self, f: F) -> T
	where
		F: FnOnce() -> T,
	{
		let mut lock = self.value.lock();
		if lock.at.elapsed() > self.duration || lock.value.is_none() {
			let new_value = f();
			lock.at = std::time::Instant::now();
			lock.value = Some(new_value.clone());
			new_value
		} else {
			lock.value.as_ref().expect("checked with lock above").clone()
		}
	}
}

/// Disk backend.
///
/// Disk backend keeps data in a key-value store. In archive mode, trie nodes are kept from all
/// blocks. Otherwise, trie nodes are kept only from some recent blocks.
pub struct Backend<Block: BlockT> {
	storage: Arc<StorageDb<Block>>,
	offchain_storage: offchain::LocalStorage,
	changes_tries_storage: DbChangesTrieStorage<Block>,
	blockchain: BlockchainDb<Block>,
	canonicalization_delay: u64,
	shared_cache: SharedCache<Block>,
	import_lock: Arc<RwLock<()>>,
	is_archive: bool,
	keep_blocks: KeepBlocks,
	transaction_storage: TransactionStorageMode,
	io_stats: FrozenForDuration<(kvdb::IoStats, StateUsageInfo)>,
	state_usage: Arc<StateUsageStats>,
	genesis_state: RwLock<Option<Arc<DbGenesisStorage<Block>>>>,
	// TODO consider moving this state_version into BlockChainBb
	state_versions: StateVersions<Block>,
}

impl<Block: BlockT> Backend<Block> {
	/// Create a new instance of database backend.
	///
	/// The pruning window is how old a block must be before the state is pruned.
	pub fn new(
		config: DatabaseSettings,
		canonicalization_delay: u64,
		state_versions: StateVersions<Block>,
	) -> ClientResult<Self> {
		// TODO state_versions could also be part of database settings
		let db = crate::utils::open_database::<Block>(&config, DatabaseType::Full)?;
		Self::from_database(db as Arc<_>, canonicalization_delay, &config, state_versions)
	}

	/// Create new memory-backed client backend for tests.
	#[cfg(any(test, feature = "test-helpers"))]
	pub fn new_test(keep_blocks: u32, canonicalization_delay: u64) -> Self {
		Self::new_test_with_tx_storage(
			keep_blocks,
			canonicalization_delay,
			TransactionStorageMode::BlockBody,
		)
	}

	/// Create new memory-backed client backend for tests.
	#[cfg(any(test, feature = "test-helpers"))]
	pub fn new_test_with_tx_storage(
		keep_blocks: u32,
		canonicalization_delay: u64,
		transaction_storage: TransactionStorageMode,
	) -> Self {
		let state_versions = Default::default();
		Self::new_test_with_tx_storage_and_state_versions(
			keep_blocks,
			canonicalization_delay,
			transaction_storage,
			state_versions,
		)
	}

	/// Create new memory-backed client backend for tests.
	#[cfg(any(test, feature = "test-helpers"))]
	pub fn new_test_with_tx_storage_and_state_versions(
		keep_blocks: u32,
		canonicalization_delay: u64,
		transaction_storage: TransactionStorageMode,
		state_versions: StateVersions<Block>,
	) -> Self {
		let db = kvdb_memorydb::create(crate::utils::NUM_COLUMNS);
		let db = sp_database::as_database(db);
		let db_setting = DatabaseSettings {
			state_cache_size: 16777216,
			state_cache_child_ratio: Some((50, 100)),
			state_pruning: PruningMode::keep_blocks(keep_blocks),
			source: DatabaseSource::Custom(db),
			keep_blocks: KeepBlocks::Some(keep_blocks),
			transaction_storage,
		};

		Self::new(db_setting, canonicalization_delay, state_versions)
			.expect("failed to create test-db")
	}

	fn from_database(
		db: Arc<dyn Database<DbHash>>,
		canonicalization_delay: u64,
		config: &DatabaseSettings,
		state_versions: StateVersions<Block>, // TODO could also be part of database settings
	) -> ClientResult<Self> {
		let is_archive_pruning = config.state_pruning.is_archive();
		let blockchain = BlockchainDb::new(db.clone(), config.transaction_storage.clone())?;
		let meta = blockchain.meta.clone();
		let map_e = |e: sc_state_db::Error<io::Error>| sp_blockchain::Error::from_state_db(e);
		let state_db: StateDb<_, _> = StateDb::new(
			config.state_pruning.clone(),
			!db.supports_ref_counting(),
			&StateMetaDb(&*db),
		)
		.map_err(map_e)?;
		let storage_db =
			StorageDb { db: db.clone(), state_db, prefix_keys: !db.supports_ref_counting() };
		let offchain_storage = offchain::LocalStorage::new(db.clone());
		let changes_tries_storage = DbChangesTrieStorage::new(
			db,
			blockchain.header_metadata_cache.clone(),
			columns::META,
			columns::CHANGES_TRIE,
			columns::KEY_LOOKUP,
			columns::HEADER,
			columns::CACHE,
			meta,
			if is_archive_pruning { None } else { Some(MIN_BLOCKS_TO_KEEP_CHANGES_TRIES_FOR) },
		)?;

		let backend = Backend {
			storage: Arc::new(storage_db),
			offchain_storage,
			changes_tries_storage,
			blockchain,
			canonicalization_delay,
			shared_cache: new_shared_cache(
				config.state_cache_size,
				config.state_cache_child_ratio.unwrap_or(DEFAULT_CHILD_RATIO),
			),
			import_lock: Default::default(),
			is_archive: is_archive_pruning,
			io_stats: FrozenForDuration::new(std::time::Duration::from_secs(1)),
			state_usage: Arc::new(StateUsageStats::new()),
			keep_blocks: config.keep_blocks.clone(),
			transaction_storage: config.transaction_storage.clone(),
			genesis_state: RwLock::new(None),
			state_versions,
		};

		// Older DB versions have no last state key. Check if the state is available and set it.
		let info = backend.blockchain.info();
		if info.finalized_state.is_none() &&
			info.finalized_hash != Default::default() &&
			sc_client_api::Backend::have_state_at(
				&backend,
				&info.finalized_hash,
				info.finalized_number,
			) {
			backend.blockchain.update_meta(MetaUpdate {
				hash: info.finalized_hash,
				number: info.finalized_number,
				is_best: info.finalized_hash == info.best_hash,
				is_finalized: true,
				with_state: true,
			});
		}
		Ok(backend)
	}

	/// Handle setting head within a transaction. `route_to` should be the last
	/// block that existed in the database. `best_to` should be the best block
	/// to be set.
	///
	/// In the case where the new best block is a block to be imported, `route_to`
	/// should be the parent of `best_to`. In the case where we set an existing block
	/// to be best, `route_to` should equal to `best_to`.
	fn set_head_with_transaction(
		&self,
		transaction: &mut Transaction<DbHash>,
		route_to: Block::Hash,
		best_to: (NumberFor<Block>, Block::Hash),
	) -> ClientResult<(Vec<Block::Hash>, Vec<Block::Hash>)> {
		let mut enacted = Vec::default();
		let mut retracted = Vec::default();

		let (best_number, best_hash) = best_to;

		let meta = self.blockchain.meta.read();

		if meta.best_number > best_number &&
			(meta.best_number - best_number).saturated_into::<u64>() >
				self.canonicalization_delay
		{
			return Err(sp_blockchain::Error::SetHeadTooOld.into())
		}

		let parent_exists =
			self.blockchain.status(BlockId::Hash(route_to))? == sp_blockchain::BlockStatus::InChain;

		// Cannot find tree route with empty DB or when imported a detached block.
		if meta.best_hash != Default::default() && parent_exists {
			let tree_route = sp_blockchain::tree_route(&self.blockchain, meta.best_hash, route_to)?;

			// uncanonicalize: check safety violations and ensure the numbers no longer
			// point to these block hashes in the key mapping.
			for r in tree_route.retracted() {
				if r.hash == meta.finalized_hash {
					warn!(
						"Potential safety failure: reverting finalized block {:?}",
						(&r.number, &r.hash)
					);

					return Err(::sp_blockchain::Error::NotInFinalizedChain.into())
				}

				retracted.push(r.hash.clone());
				utils::remove_number_to_key_mapping(transaction, columns::KEY_LOOKUP, r.number)?;
			}

			// canonicalize: set the number lookup to map to this block's hash.
			for e in tree_route.enacted() {
				enacted.push(e.hash.clone());
				utils::insert_number_to_key_mapping(
					transaction,
					columns::KEY_LOOKUP,
					e.number,
					e.hash,
				)?;
			}
		}

		let lookup_key = utils::number_and_hash_to_lookup_key(best_number, &best_hash)?;
		transaction.set_from_vec(columns::META, meta_keys::BEST_BLOCK, lookup_key);
		utils::insert_number_to_key_mapping(
			transaction,
			columns::KEY_LOOKUP,
			best_number,
			best_hash,
		)?;

		Ok((enacted, retracted))
	}

	fn ensure_sequential_finalization(
		&self,
		header: &Block::Header,
		last_finalized: Option<Block::Hash>,
	) -> ClientResult<()> {
		let last_finalized =
			last_finalized.unwrap_or_else(|| self.blockchain.meta.read().finalized_hash);
		if last_finalized != self.blockchain.meta.read().genesis_hash &&
			*header.parent_hash() != last_finalized
		{
			return Err(sp_blockchain::Error::NonSequentialFinalization(format!(
				"Last finalized {:?} not parent of {:?}",
				last_finalized,
				header.hash()
			))
			.into())
		}
		Ok(())
	}

	fn finalize_block_with_transaction(
		&self,
		transaction: &mut Transaction<DbHash>,
		hash: &Block::Hash,
		header: &Block::Header,
		last_finalized: Option<Block::Hash>,
		justification: Option<Justification>,
		changes_trie_cache_ops: &mut Option<DbChangesTrieStorageTransaction<Block>>,
		finalization_displaced: &mut Option<FinalizationDisplaced<Block::Hash, NumberFor<Block>>>,
	) -> ClientResult<MetaUpdate<Block>> {
		// TODO: ensure best chain contains this block.
		let number = *header.number();
		self.ensure_sequential_finalization(header, last_finalized)?;
		let with_state = sc_client_api::Backend::have_state_at(self, &hash, number);

		self.note_finalized(
			transaction,
			false,
			header,
			*hash,
			changes_trie_cache_ops,
			finalization_displaced,
			with_state,
		)?;

		if let Some(justification) = justification {
			transaction.set_from_vec(
				columns::JUSTIFICATIONS,
				&utils::number_and_hash_to_lookup_key(number, hash)?,
				Justifications::from(justification).encode(),
			);
		}
		Ok(MetaUpdate { hash: *hash, number, is_best: false, is_finalized: true, with_state })
	}

	// performs forced canonicalization with a delay after importing a non-finalized block.
	fn force_delayed_canonicalize(
		&self,
		transaction: &mut Transaction<DbHash>,
		hash: Block::Hash,
		number: NumberFor<Block>,
	) -> ClientResult<()> {
		let number_u64 = number.saturated_into::<u64>();
		if number_u64 > self.canonicalization_delay {
			let new_canonical = number_u64 - self.canonicalization_delay;

			if new_canonical <= self.storage.state_db.best_canonical().unwrap_or(0) {
				return Ok(())
			}
			let hash = if new_canonical == number_u64 {
				hash
			} else {
				sc_client_api::blockchain::HeaderBackend::hash(
					&self.blockchain,
					new_canonical.saturated_into(),
				)?
				.ok_or_else(|| {
					sp_blockchain::Error::Backend(format!(
						"Can't canonicalize missing block number #{} when importing {:?} (#{})",
						new_canonical, hash, number,
					))
				})?
			};
			if !sc_client_api::Backend::have_state_at(self, &hash, new_canonical.saturated_into()) {
				return Ok(())
			}

			trace!(target: "db", "Canonicalize block #{} ({:?})", new_canonical, hash);
			let commit = self.storage.state_db.canonicalize_block(&hash).map_err(
				|e: sc_state_db::Error<io::Error>| sp_blockchain::Error::from_state_db(e),
			)?;
			apply_state_commit(transaction, commit);
		}
		Ok(())
	}

	fn try_commit_operation(&self, mut operation: BlockImportOperation<Block>) -> ClientResult<()> {
		let mut transaction = Transaction::new();
		let mut finalization_displaced_leaves = None;

		operation.apply_aux(&mut transaction);
		operation.apply_offchain(&mut transaction);

		let mut meta_updates = Vec::with_capacity(operation.finalized_blocks.len());
		let mut last_finalized_hash = self.blockchain.meta.read().finalized_hash;
		let mut last_finalized_num = self.blockchain.meta.read().finalized_number;
		let best_num = self.blockchain.meta.read().best_number;

		let mut changes_trie_cache_ops = None;
		for (block, justification) in operation.finalized_blocks {
			let block_hash = self.blockchain.expect_block_hash_from_id(&block)?;
			let block_header = self.blockchain.expect_header(BlockId::Hash(block_hash))?;
			meta_updates.push(self.finalize_block_with_transaction(
				&mut transaction,
				&block_hash,
				&block_header,
				Some(last_finalized_hash),
				justification,
				&mut changes_trie_cache_ops,
				&mut finalization_displaced_leaves,
			)?);
			last_finalized_hash = block_hash;
			last_finalized_num = block_header.number().clone();
		}

		let imported = if let Some(pending_block) = operation.pending_block {
			let hash = pending_block.header.hash();

			let parent_hash = *pending_block.header.parent_hash();
			let number = pending_block.header.number().clone();
			let existing_header =
				number <= best_num && self.blockchain.header(BlockId::hash(hash))?.is_some();

			// blocks are keyed by number + hash.
			let lookup_key = utils::number_and_hash_to_lookup_key(number, hash)?;

			let (enacted, retracted) = if pending_block.leaf_state.is_best() {
				self.set_head_with_transaction(&mut transaction, parent_hash, (number, hash))?
			} else {
				(Default::default(), Default::default())
			};

			utils::insert_hash_to_key_mapping(&mut transaction, columns::KEY_LOOKUP, number, hash)?;

			transaction.set_from_vec(columns::HEADER, &lookup_key, pending_block.header.encode());
			if let Some(body) = pending_block.body {
				match self.transaction_storage {
					TransactionStorageMode::BlockBody => {
						transaction.set_from_vec(columns::BODY, &lookup_key, body.encode());
					},
					TransactionStorageMode::StorageChain => {
						let body =
							apply_index_ops::<Block>(&mut transaction, body, operation.index_ops);
						transaction.set_from_vec(columns::BODY, &lookup_key, body);
					},
				}
			}
			if let Some(body) = pending_block.indexed_body {
				match self.transaction_storage {
					TransactionStorageMode::BlockBody => {
						debug!(target: "db", "Commit: ignored indexed block body");
					},
					TransactionStorageMode::StorageChain => {
						apply_indexed_body::<Block>(&mut transaction, body);
					},
				}
			}
			if let Some(justifications) = pending_block.justifications {
				transaction.set_from_vec(
					columns::JUSTIFICATIONS,
					&lookup_key,
					justifications.encode(),
				);
			}

			if number.is_zero() {
				transaction.set_from_vec(
					columns::META,
					meta_keys::FINALIZED_BLOCK,
					lookup_key.clone(),
				);
				transaction.set(columns::META, meta_keys::GENESIS_HASH, hash.as_ref());

				// for tests, because config is set from within the reset_storage
				if operation.changes_trie_config_update.is_none() {
					operation.changes_trie_config_update = Some(None);
				}

				if operation.commit_state {
					transaction.set_from_vec(columns::META, meta_keys::FINALIZED_STATE, lookup_key);
				} else {
					// When we don't want to commit the genesis state, we still preserve it in
					// memory to bootstrap consensus. It is queried for an initial list of
					// authorities, etc.
					*self.genesis_state.write() = Some(Arc::new(DbGenesisStorage::new(
						pending_block.header.state_root().clone(),
						operation.db_updates.clone(),
					)));
				}
			}

			let finalized = if operation.commit_state {
				let mut changeset: sc_state_db::ChangeSet<Vec<u8>> =
					sc_state_db::ChangeSet::default();
				let mut ops: u64 = 0;
				let mut bytes: u64 = 0;
				let mut removal: u64 = 0;
				let mut bytes_removal: u64 = 0;
				for (mut key, (val, rc)) in operation.db_updates.drain() {
					if !self.storage.prefix_keys {
						// Strip prefix
						key.drain(0..key.len() - DB_HASH_LEN);
					};
					if rc > 0 {
						ops += 1;
						bytes += key.len() as u64 + val.len() as u64;
						if rc == 1 {
							changeset.inserted.push((key, val.to_vec()));
						} else {
							changeset.inserted.push((key.clone(), val.to_vec()));
							for _ in 0..rc - 1 {
								changeset.inserted.push((key.clone(), Default::default()));
							}
						}
					} else if rc < 0 {
						removal += 1;
						bytes_removal += key.len() as u64;
						if rc == -1 {
							changeset.deleted.push(key);
						} else {
							for _ in 0..-rc {
								changeset.deleted.push(key.clone());
							}
						}
					}
				}
				self.state_usage.tally_writes_nodes(ops, bytes);
				self.state_usage.tally_removed_nodes(removal, bytes_removal);

				let mut ops: u64 = 0;
				let mut bytes: u64 = 0;
				for (key, value) in operation
					.storage_updates
					.iter()
					.chain(operation.child_storage_updates.iter().flat_map(|(_, s)| s.iter()))
				{
					ops += 1;
					bytes += key.len() as u64;
					if let Some(v) = value.as_ref() {
						bytes += v.len() as u64;
					}
				}
				self.state_usage.tally_writes(ops, bytes);
				let number_u64 = number.saturated_into::<u64>();
				let commit = self
					.storage
					.state_db
					.insert_block(&hash, number_u64, &pending_block.header.parent_hash(), changeset)
					.map_err(|e: sc_state_db::Error<io::Error>| {
						sp_blockchain::Error::from_state_db(e)
					})?;
				apply_state_commit(&mut transaction, commit);
				if number <= last_finalized_num {
					// Canonicalize in the db when re-importing existing blocks with state.
					let commit = self.storage.state_db.canonicalize_block(&hash).map_err(
						|e: sc_state_db::Error<io::Error>| sp_blockchain::Error::from_state_db(e),
					)?;
					apply_state_commit(&mut transaction, commit);
					meta_updates.push(MetaUpdate {
						hash,
						number,
						is_best: false,
						is_finalized: true,
						with_state: true,
					});
				}

				// Check if need to finalize. Genesis is always finalized instantly.
				let finalized = number_u64 == 0 || pending_block.leaf_state.is_final();
				finalized
			} else {
				number.is_zero() || pending_block.leaf_state.is_final()
			};

			let header = &pending_block.header;
			let is_best = pending_block.leaf_state.is_best();
			let changes_trie_updates = operation.changes_trie_updates;
			debug!(target: "db",
				"DB Commit {:?} ({}), best={}, state={}, existing={}",
				hash, number, is_best, operation.commit_state, existing_header,
			);

			self.state_usage.merge_sm(operation.old_state.usage_info());
			// release state reference so that it can be finalized
			let cache = operation.old_state.into_cache_changes();

			if finalized {
				// TODO: ensure best chain contains this block.
				self.ensure_sequential_finalization(header, Some(last_finalized_hash))?;
				self.note_finalized(
					&mut transaction,
					true,
					header,
					hash,
					&mut changes_trie_cache_ops,
					&mut finalization_displaced_leaves,
					operation.commit_state,
				)?;
			} else {
				// canonicalize blocks which are old enough, regardless of finality.
				self.force_delayed_canonicalize(&mut transaction, hash, *header.number())?
			}

			if !existing_header {
				let changes_trie_config_update = operation.changes_trie_config_update;
				changes_trie_cache_ops = Some(self.changes_tries_storage.commit(
					&mut transaction,
					changes_trie_updates,
					cache::ComplexBlockId::new(
						*header.parent_hash(),
						if number.is_zero() { Zero::zero() } else { number - One::one() },
					),
					cache::ComplexBlockId::new(hash, number),
					header,
					finalized,
					changes_trie_config_update,
					changes_trie_cache_ops,
				)?);

				{
					let mut leaves = self.blockchain.leaves.write();
					leaves.import(hash, number, parent_hash);
					leaves.prepare_transaction(
						&mut transaction,
						columns::META,
						meta_keys::LEAF_PREFIX,
					);
				}

				let mut children = children::read_children(
					&*self.storage.db,
					columns::META,
					meta_keys::CHILDREN_PREFIX,
					parent_hash,
				)?;
				if !children.contains(&hash) {
					children.push(hash);
					children::write_children(
						&mut transaction,
						columns::META,
						meta_keys::CHILDREN_PREFIX,
						parent_hash,
						children,
					);
				}
			}

			meta_updates.push(MetaUpdate {
				hash,
				number,
				is_best: pending_block.leaf_state.is_best(),
				is_finalized: finalized,
				with_state: operation.commit_state,
			});
			Some((pending_block.header, number, hash, enacted, retracted, is_best, cache))
		} else {
			None
		};

		let cache_update = if let Some(set_head) = operation.set_head {
			if let Some(header) =
				sc_client_api::blockchain::HeaderBackend::header(&self.blockchain, set_head)?
			{
				let number = header.number();
				let hash = header.hash();

				let (enacted, retracted) = self.set_head_with_transaction(
					&mut transaction,
					hash.clone(),
					(number.clone(), hash.clone()),
				)?;
				meta_updates.push(MetaUpdate {
					hash,
					number: *number,
					is_best: true,
					is_finalized: false,
					with_state: false,
				});
				Some((enacted, retracted))
			} else {
				return Err(sp_blockchain::Error::UnknownBlock(format!(
					"Cannot set head {:?}",
					set_head
				)))
			}
		} else {
			None
		};

		self.storage.db.commit(transaction)?;

		// Apply all in-memory state changes.
		// Code beyond this point can't fail.

		if let Some((header, number, hash, enacted, retracted, is_best, mut cache)) = imported {
			trace!(target: "db", "DB Commit done {:?}", hash);
			let header_metadata = CachedHeaderMetadata::from(&header);
			self.blockchain.insert_header_metadata(header_metadata.hash, header_metadata);
			cache_header(&mut self.blockchain.header_cache.lock(), hash, Some(header));
			cache.sync_cache(
				&enacted,
				&retracted,
				operation.storage_updates,
				operation.child_storage_updates,
				Some(hash),
				Some(number),
				is_best,
			);
		}

		if let Some(changes_trie_build_cache_update) = operation.changes_trie_build_cache_update {
			self.changes_tries_storage.commit_build_cache(changes_trie_build_cache_update);
		}
		self.changes_tries_storage.post_commit(changes_trie_cache_ops);

		if let Some((enacted, retracted)) = cache_update {
			self.shared_cache.write().sync(&enacted, &retracted);
		}

		for m in meta_updates {
			self.blockchain.update_meta(m);
		}

		Ok(())
	}

	// write stuff to a transaction after a new block is finalized.
	// this canonicalizes finalized blocks. Fails if called with a block which
	// was not a child of the last finalized block.
	fn note_finalized(
		&self,
		transaction: &mut Transaction<DbHash>,
		is_inserted: bool,
		f_header: &Block::Header,
		f_hash: Block::Hash,
		changes_trie_cache_ops: &mut Option<DbChangesTrieStorageTransaction<Block>>,
		displaced: &mut Option<FinalizationDisplaced<Block::Hash, NumberFor<Block>>>,
		with_state: bool,
	) -> ClientResult<()> {
		let f_num = f_header.number().clone();

		let lookup_key = utils::number_and_hash_to_lookup_key(f_num, f_hash.clone())?;
		if with_state {
			transaction.set_from_vec(columns::META, meta_keys::FINALIZED_STATE, lookup_key.clone());
		}
		transaction.set_from_vec(columns::META, meta_keys::FINALIZED_BLOCK, lookup_key);

		if sc_client_api::Backend::have_state_at(self, &f_hash, f_num) &&
			self.storage
				.state_db
				.best_canonical()
				.map(|c| f_num.saturated_into::<u64>() > c)
				.unwrap_or(true)
		{
			let commit = self.storage.state_db.canonicalize_block(&f_hash).map_err(
				|e: sc_state_db::Error<io::Error>| sp_blockchain::Error::from_state_db(e),
			)?;
			apply_state_commit(transaction, commit);
		}

		if !f_num.is_zero() {
			let new_changes_trie_cache_ops = self.changes_tries_storage.finalize(
				transaction,
				*f_header.parent_hash(),
				f_hash,
				f_num,
				if is_inserted { Some(&f_header) } else { None },
				changes_trie_cache_ops.take(),
			)?;
			*changes_trie_cache_ops = Some(new_changes_trie_cache_ops);
		}

		let new_displaced = self.blockchain.leaves.write().finalize_height(f_num);
		self.prune_blocks(transaction, f_num, &new_displaced)?;
		match displaced {
			x @ &mut None => *x = Some(new_displaced),
			&mut Some(ref mut displaced) => displaced.merge(new_displaced),
		}

		Ok(())
	}

	fn prune_blocks(
		&self,
		transaction: &mut Transaction<DbHash>,
		finalized: NumberFor<Block>,
		displaced: &FinalizationDisplaced<Block::Hash, NumberFor<Block>>,
	) -> ClientResult<()> {
		if let KeepBlocks::Some(keep_blocks) = self.keep_blocks {
			// Always keep the last finalized block
			let keep = std::cmp::max(keep_blocks, 1);
			if finalized >= keep.into() {
				let number = finalized.saturating_sub(keep.into());
				self.prune_block(transaction, BlockId::<Block>::number(number))?;
			}

			// Also discard all blocks from displaced branches
			for h in displaced.leaves() {
				let mut number = finalized;
				let mut hash = h.clone();
				// Follow displaced chains back until we reach a finalized block.
				// Since leaves are discarded due to finality, they can't have parents
				// that are canonical, but not yet finalized. So we stop deletig as soon as
				// we reach canonical chain.
				while self.blockchain.hash(number)? != Some(hash.clone()) {
					let id = BlockId::<Block>::hash(hash.clone());
					match self.blockchain.header(id)? {
						Some(header) => {
							self.prune_block(transaction, id)?;
							number = header.number().saturating_sub(One::one());
							hash = header.parent_hash().clone();
						},
						None => break,
					}
				}
			}
		}
		Ok(())
	}

	fn prune_block(
		&self,
		transaction: &mut Transaction<DbHash>,
		id: BlockId<Block>,
	) -> ClientResult<()> {
		match read_db(&*self.storage.db, columns::KEY_LOOKUP, columns::BODY, id)? {
			Some(body) => {
				debug!(target: "db", "Removing block #{}", id);
				utils::remove_from_db(
					transaction,
					&*self.storage.db,
					columns::KEY_LOOKUP,
					columns::BODY,
					id,
				)?;
				match self.transaction_storage {
					TransactionStorageMode::BlockBody => {},
					TransactionStorageMode::StorageChain => {
						match Vec::<ExtrinsicHeader>::decode(&mut &body[..]) {
							Ok(body) =>
								for ExtrinsicHeader { indexed_hash, .. } in body {
									if indexed_hash != Default::default() {
										transaction.release(columns::TRANSACTION, indexed_hash);
									}
								},
							Err(err) =>
								return Err(sp_blockchain::Error::Backend(format!(
									"Error decoding body list: {}",
									err
								))),
						}
					},
				}
			},
			None => return Ok(()),
		}
		Ok(())
	}

	fn empty_state(&self) -> ClientResult<SyncingCachingState<RefTrackingState<Block>, Block>> {
		let root = EmptyStorage::<Block>::new().0; // Empty trie
										   // state_version for genesis in empty state.
		let state_version = self.state_versions.genesis_state_version();
		let db_state = DbState::<Block>::new(self.storage.clone(), root, state_version);
		let state = RefTrackingState::new(db_state, self.storage.clone(), None);
		let caching_state = CachingState::new(state, self.shared_cache.clone(), None);
		Ok(SyncingCachingState::new(
			caching_state,
			self.state_usage.clone(),
			self.blockchain.meta.clone(),
			self.import_lock.clone(),
		))
	}
}

fn apply_state_commit(
	transaction: &mut Transaction<DbHash>,
	commit: sc_state_db::CommitSet<Vec<u8>>,
) {
	for (key, val) in commit.data.inserted.into_iter() {
		transaction.set_from_vec(columns::STATE, &key[..], val);
	}
	for key in commit.data.deleted.into_iter() {
		transaction.remove(columns::STATE, &key[..]);
	}
	for (key, val) in commit.meta.inserted.into_iter() {
		transaction.set_from_vec(columns::STATE_META, &key[..], val);
	}
	for key in commit.meta.deleted.into_iter() {
		transaction.remove(columns::STATE_META, &key[..]);
	}
}

fn apply_index_ops<Block: BlockT>(
	transaction: &mut Transaction<DbHash>,
	body: Vec<Block::Extrinsic>,
	ops: Vec<IndexOperation>,
) -> Vec<u8> {
	let mut extrinsic_headers: Vec<ExtrinsicHeader> = Vec::with_capacity(body.len());
	let mut index_map = HashMap::new();
	let mut renewed_map = HashMap::new();
	for op in ops {
		match op {
			IndexOperation::Insert { extrinsic, hash, size } => {
				index_map.insert(extrinsic, (hash, size));
			},
			IndexOperation::Renew { extrinsic, hash } => {
				renewed_map.insert(extrinsic, DbHash::from_slice(hash.as_ref()));
			},
		}
	}
	for (index, extrinsic) in body.into_iter().enumerate() {
		let extrinsic = extrinsic.encode();
		let extrinsic_header = if let Some(hash) = renewed_map.get(&(index as u32)) {
			// Bump ref counter
			transaction.reference(columns::TRANSACTION, DbHash::from_slice(hash.as_ref()));
			ExtrinsicHeader { indexed_hash: hash.clone(), data: extrinsic }
		} else {
			match index_map.get(&(index as u32)) {
				Some((hash, size)) if *size as usize <= extrinsic.len() => {
					let offset = extrinsic.len() - *size as usize;
					transaction.store(
						columns::TRANSACTION,
						DbHash::from_slice(hash.as_ref()),
						extrinsic[offset..].to_vec(),
					);
					ExtrinsicHeader {
						indexed_hash: DbHash::from_slice(hash.as_ref()),
						data: extrinsic[..offset].to_vec(),
					}
				},
				_ => ExtrinsicHeader { indexed_hash: Default::default(), data: extrinsic },
			}
		};
		extrinsic_headers.push(extrinsic_header);
	}
	debug!(
		target: "db",
		"DB transaction index: {} inserted, {} renewed",
		index_map.len(),
		renewed_map.len()
	);
	extrinsic_headers.encode()
}

fn apply_indexed_body<Block: BlockT>(transaction: &mut Transaction<DbHash>, body: Vec<Vec<u8>>) {
	for extrinsic in body {
		let hash = sp_runtime::traits::BlakeTwo256::hash(&extrinsic);
		transaction.store(columns::TRANSACTION, DbHash::from_slice(hash.as_ref()), extrinsic);
	}
}

impl<Block> sc_client_api::backend::AuxStore for Backend<Block>
where
	Block: BlockT,
{
	fn insert_aux<
		'a,
		'b: 'a,
		'c: 'a,
		I: IntoIterator<Item = &'a (&'c [u8], &'c [u8])>,
		D: IntoIterator<Item = &'a &'b [u8]>,
	>(
		&self,
		insert: I,
		delete: D,
	) -> ClientResult<()> {
		let mut transaction = Transaction::new();
		for (k, v) in insert {
			transaction.set(columns::AUX, k, v);
		}
		for k in delete {
			transaction.remove(columns::AUX, k);
		}
		self.storage.db.commit(transaction)?;
		Ok(())
	}

	fn get_aux(&self, key: &[u8]) -> ClientResult<Option<Vec<u8>>> {
		Ok(self.storage.db.get(columns::AUX, key))
	}
}

impl<Block: BlockT> sc_client_api::backend::Backend<Block> for Backend<Block> {
	type BlockImportOperation = BlockImportOperation<Block>;
	type Blockchain = BlockchainDb<Block>;
	type State = SyncingCachingState<RefTrackingState<Block>, Block>;
	type OffchainStorage = offchain::LocalStorage;

	fn begin_operation(&self) -> ClientResult<Self::BlockImportOperation> {
		let mut old_state = self.empty_state()?;
		old_state.disable_syncing();

		Ok(BlockImportOperation {
			pending_block: None,
			old_state,
			db_updates: PrefixedMemoryDB::default(),
			storage_updates: Default::default(),
			child_storage_updates: Default::default(),
			offchain_storage_updates: Default::default(),
			changes_trie_config_update: None,
			changes_trie_updates: MemoryDB::default(),
			changes_trie_build_cache_update: None,
			aux_ops: Vec::new(),
			finalized_blocks: Vec::new(),
			set_head: None,
			commit_state: false,
			index_ops: Default::default(),
		})
	}

	fn begin_state_operation(
		&self,
		operation: &mut Self::BlockImportOperation,
		block: BlockId<Block>,
	) -> ClientResult<()> {
		if block.is_pre_genesis() {
			operation.old_state = self.empty_state()?;
		} else {
			operation.old_state = self.state_at(block)?;
		}
		operation.old_state.disable_syncing();

		operation.commit_state = true;
		Ok(())
	}

	fn commit_operation(&self, operation: Self::BlockImportOperation) -> ClientResult<()> {
		let usage = operation.old_state.usage_info();
		self.state_usage.merge_sm(usage);

		match self.try_commit_operation(operation) {
			Ok(_) => {
				self.storage.state_db.apply_pending();
				Ok(())
			},
			e @ Err(_) => {
				self.storage.state_db.revert_pending();
				e
			},
		}
	}

	fn finalize_block(
		&self,
		block: BlockId<Block>,
		justification: Option<Justification>,
	) -> ClientResult<()> {
		let mut transaction = Transaction::new();
		let hash = self.blockchain.expect_block_hash_from_id(&block)?;
		let header = self.blockchain.expect_header(block)?;
		let mut displaced = None;

		let mut changes_trie_cache_ops = None;
		let m = self.finalize_block_with_transaction(
			&mut transaction,
			&hash,
			&header,
			None,
			justification,
			&mut changes_trie_cache_ops,
			&mut displaced,
		)?;
		self.storage.db.commit(transaction)?;
		self.blockchain.update_meta(m);
		self.changes_tries_storage.post_commit(changes_trie_cache_ops);
		Ok(())
	}

	fn append_justification(
		&self,
		block: BlockId<Block>,
		justification: Justification,
	) -> ClientResult<()> {
		let mut transaction: Transaction<DbHash> = Transaction::new();
		let hash = self.blockchain.expect_block_hash_from_id(&block)?;
		let header = self.blockchain.expect_header(block)?;
		let number = *header.number();

		// Check if the block is finalized first.
		let is_descendent_of = is_descendent_of(&self.blockchain, None);
		let last_finalized = self.blockchain.last_finalized()?;

		// We can do a quick check first, before doing a proper but more expensive check
		if number > self.blockchain.info().finalized_number ||
			(hash != last_finalized && !is_descendent_of(&hash, &last_finalized)?)
		{
			return Err(ClientError::NotInFinalizedChain)
		}

		let justifications = if let Some(mut stored_justifications) =
			self.blockchain.justifications(block)?
		{
			if !stored_justifications.append(justification) {
				return Err(ClientError::BadJustification("Duplicate consensus engine ID".into()))
			}
			stored_justifications
		} else {
			Justifications::from(justification)
		};

		transaction.set_from_vec(
			columns::JUSTIFICATIONS,
			&utils::number_and_hash_to_lookup_key(number, hash)?,
			justifications.encode(),
		);

		self.storage.db.commit(transaction)?;

		Ok(())
	}

	fn changes_trie_storage(&self) -> Option<&dyn PrunableStateChangesTrieStorage<Block>> {
		Some(&self.changes_tries_storage)
	}

	fn offchain_storage(&self) -> Option<Self::OffchainStorage> {
		Some(self.offchain_storage.clone())
	}

	fn usage_info(&self) -> Option<UsageInfo> {
		let (io_stats, state_stats) = self.io_stats.take_or_else(|| {
			(
				// TODO: implement DB stats and cache size retrieval
				kvdb::IoStats::empty(),
				self.state_usage.take(),
			)
		});
		let database_cache = MemorySize::from_bytes(0);
		let state_cache =
			MemorySize::from_bytes((*&self.shared_cache).read().used_storage_cache_size());
		let state_db = self.storage.state_db.memory_info();

		Some(UsageInfo {
			memory: MemoryInfo { state_cache, database_cache, state_db },
			io: IoInfo {
				transactions: io_stats.transactions,
				bytes_read: io_stats.bytes_read,
				bytes_written: io_stats.bytes_written,
				writes: io_stats.writes,
				reads: io_stats.reads,
				average_transaction_size: io_stats.avg_transaction_size() as u64,
				state_reads: state_stats.reads.ops,
				state_writes: state_stats.writes.ops,
				state_writes_cache: state_stats.overlay_writes.ops,
				state_reads_cache: state_stats.cache_reads.ops,
				state_writes_nodes: state_stats.nodes_writes.ops,
			},
		})
	}

	fn revert(
		&self,
		n: NumberFor<Block>,
		revert_finalized: bool,
	) -> ClientResult<(NumberFor<Block>, HashSet<Block::Hash>)> {
		let mut reverted_finalized = HashSet::new();

		let mut best_number = self.blockchain.info().best_number;
		let mut best_hash = self.blockchain.info().best_hash;

		let finalized = self.blockchain.info().finalized_number;

		let revertible = best_number - finalized;
		let n = if !revert_finalized && revertible < n { revertible } else { n };

		let mut revert_blocks = || -> ClientResult<NumberFor<Block>> {
			for c in 0..n.saturated_into::<u64>() {
				if best_number.is_zero() {
					return Ok(c.saturated_into::<NumberFor<Block>>())
				}
				let mut transaction = Transaction::new();
				let removed_number = best_number;
				let removed =
					self.blockchain.header(BlockId::Number(best_number))?.ok_or_else(|| {
						sp_blockchain::Error::UnknownBlock(format!(
							"Error reverting to {}. Block hash not found.",
							best_number
						))
					})?;
				let removed_hash = removed.hash();

				let prev_number = best_number.saturating_sub(One::one());
				let prev_hash = self.blockchain.hash(prev_number)?.ok_or_else(|| {
					sp_blockchain::Error::UnknownBlock(format!(
						"Error reverting to {}. Block hash not found.",
						best_number
					))
				})?;

				if !self.have_state_at(&prev_hash, prev_number) {
					return Ok(c.saturated_into::<NumberFor<Block>>())
				}

				match self.storage.state_db.revert_one() {
					Some(commit) => {
						apply_state_commit(&mut transaction, commit);

						best_number = prev_number;
						best_hash = prev_hash;

						let update_finalized = best_number < finalized;

						let key =
							utils::number_and_hash_to_lookup_key(best_number.clone(), &best_hash)?;
						let changes_trie_cache_ops = self.changes_tries_storage.revert(
							&mut transaction,
							&cache::ComplexBlockId::new(removed.hash(), removed_number),
						)?;
						if update_finalized {
							transaction.set_from_vec(
								columns::META,
								meta_keys::FINALIZED_BLOCK,
								key.clone(),
							);

							reverted_finalized.insert(removed_hash);
							if let Some((hash, _)) = self.blockchain.info().finalized_state {
								if hash == best_hash {
									if !best_number.is_zero() &&
										self.have_state_at(&prev_hash, best_number - One::one())
									{
										let lookup_key = utils::number_and_hash_to_lookup_key(
											best_number - One::one(),
											prev_hash,
										)?;
										transaction.set_from_vec(
											columns::META,
											meta_keys::FINALIZED_STATE,
											lookup_key,
										);
									} else {
										transaction
											.remove(columns::META, meta_keys::FINALIZED_STATE);
									}
								}
							}
						}
						transaction.set_from_vec(columns::META, meta_keys::BEST_BLOCK, key);
						transaction.remove(columns::KEY_LOOKUP, removed.hash().as_ref());
						children::remove_children(
							&mut transaction,
							columns::META,
							meta_keys::CHILDREN_PREFIX,
							best_hash,
						);
						self.storage.db.commit(transaction)?;
						self.changes_tries_storage.post_commit(Some(changes_trie_cache_ops));
						self.blockchain.update_meta(MetaUpdate {
							hash: best_hash,
							number: best_number,
							is_best: true,
							is_finalized: update_finalized,
							with_state: false,
						});
					},
					None => return Ok(c.saturated_into::<NumberFor<Block>>()),
				}
			}

			Ok(n)
		};

		let reverted = revert_blocks()?;

		let revert_leaves = || -> ClientResult<()> {
			let mut transaction = Transaction::new();
			let mut leaves = self.blockchain.leaves.write();

			leaves.revert(best_hash, best_number);
			leaves.prepare_transaction(&mut transaction, columns::META, meta_keys::LEAF_PREFIX);
			self.storage.db.commit(transaction)?;

			Ok(())
		};

		revert_leaves()?;

		Ok((reverted, reverted_finalized))
	}

	fn remove_leaf_block(&self, hash: &Block::Hash) -> ClientResult<()> {
		let best_hash = self.blockchain.info().best_hash;

		if best_hash == *hash {
			return Err(sp_blockchain::Error::Backend(format!("Can't remove best block {:?}", hash)))
		}

		let hdr = self.blockchain.header_metadata(hash.clone())?;
		if !self.have_state_at(&hash, hdr.number) {
			return Err(sp_blockchain::Error::UnknownBlock(format!(
				"State already discarded for {:?}",
				hash
			)))
		}

		let mut leaves = self.blockchain.leaves.write();
		if !leaves.contains(hdr.number, *hash) {
			return Err(sp_blockchain::Error::Backend(format!(
				"Can't remove non-leaf block {:?}",
				hash
			)))
		}

		let mut transaction = Transaction::new();
		if let Some(commit) = self.storage.state_db.remove(hash) {
			apply_state_commit(&mut transaction, commit);
		}
		transaction.remove(columns::KEY_LOOKUP, hash.as_ref());
		let changes_trie_cache_ops = self
			.changes_tries_storage
			.revert(&mut transaction, &cache::ComplexBlockId::new(*hash, hdr.number))?;

		self.changes_tries_storage.post_commit(Some(changes_trie_cache_ops));
		leaves.revert(hash.clone(), hdr.number);
		leaves.prepare_transaction(&mut transaction, columns::META, meta_keys::LEAF_PREFIX);
		self.storage.db.commit(transaction)?;
		self.blockchain().remove_header_metadata(*hash);
		Ok(())
	}

	fn blockchain(&self) -> &BlockchainDb<Block> {
		&self.blockchain
	}

	fn state_at(&self, block: BlockId<Block>) -> ClientResult<Self::State> {
		use sc_client_api::blockchain::HeaderBackend as BcHeaderBackend;

		let is_genesis= match &block {
			BlockId::Number(n) => n.is_zero(),
			BlockId::Hash(h) => h == &self.blockchain.meta.read().genesis_hash,
		};
		if is_genesis {
			if let Some(genesis_state) = &*self.genesis_state.read() {
				let root = genesis_state.root.clone();
				let state_version = self.state_versions.genesis_state_version();
				let db_state = DbState::<Block>::new(genesis_state.clone(), root, state_version);
				let state = RefTrackingState::new(db_state, self.storage.clone(), None);
				let caching_state = CachingState::new(state, self.shared_cache.clone(), None);
				let mut state = SyncingCachingState::new(
					caching_state,
					self.state_usage.clone(),
					self.blockchain.meta.clone(),
					self.import_lock.clone(),
				);
				state.disable_syncing();
				return Ok(state)
			}
		}

		let hash = match block {
			BlockId::Hash(h) => h,
			BlockId::Number(n) => self.blockchain.hash(n)?.ok_or_else(|| {
				sp_blockchain::Error::UnknownBlock(format!("Unknown block number {}", n))
			})?,
		};

		match self.blockchain.header_metadata(hash) {
			Ok(ref hdr) => {
				if !self.have_state_at(&hash, hdr.number) {
					return Err(sp_blockchain::Error::UnknownBlock(format!(
						"State already discarded for {:?}",
						block
					)))
				}
				if let Ok(()) = self.storage.state_db.pin(&hash) {
					let root = hdr.state_root;
					let state_version = self.state_versions.state_version_at(hdr.number);
					let db_state = DbState::<Block>::new(self.storage.clone(), root, state_version);
					let state =
						RefTrackingState::new(db_state, self.storage.clone(), Some(hash.clone()));
					let caching_state =
						CachingState::new(state, self.shared_cache.clone(), Some(hash));
					Ok(SyncingCachingState::new(
						caching_state,
						self.state_usage.clone(),
						self.blockchain.meta.clone(),
						self.import_lock.clone(),
					))
				} else {
					Err(sp_blockchain::Error::UnknownBlock(format!(
						"State already discarded for {:?}",
						block
					)))
				}
			},
			Err(e) => Err(e),
		}
	}

	fn have_state_at(&self, hash: &Block::Hash, number: NumberFor<Block>) -> bool {
		if self.is_archive {
			match self.blockchain.header_metadata(hash.clone()) {
				Ok(header) => sp_state_machine::Storage::get(
					self.storage.as_ref(),
					&header.state_root,
					(&[], None),
				)
				.unwrap_or(None)
				.is_some(),
				_ => false,
			}
		} else {
			!self.storage.state_db.is_pruned(hash, number.saturated_into::<u64>())
		}
	}

	fn get_import_lock(&self) -> &RwLock<()> {
		&*self.import_lock
	}
}

impl<Block: BlockT> sc_client_api::backend::LocalBackend<Block> for Backend<Block> {}

#[cfg(test)]
pub(crate) mod tests {
	use super::*;
	use crate::columns;
	use hash_db::{HashDB, EMPTY_PREFIX};
	use sc_client_api::{
		backend::{Backend as BTrait, BlockImportOperation as Op},
		blockchain::Backend as BLBTrait,
	};
	use sp_blockchain::{lowest_common_ancestor, tree_route};
	use sp_core::H256;
	use sp_runtime::{
		generic::DigestItem,
		testing::{Block as RawBlock, ExtrinsicWrapper, Header},
		traits::{BlakeTwo256, Hash},
		ConsensusEngineId,
	};
	use sp_state_machine::{TrieDBMut, TrieMut};

	const CONS0_ENGINE_ID: ConsensusEngineId = *b"CON0";
	const CONS1_ENGINE_ID: ConsensusEngineId = *b"CON1";

	pub(crate) type Block = RawBlock<ExtrinsicWrapper<u64>>;

	pub fn prepare_changes(changes: Vec<(Vec<u8>, Vec<u8>)>) -> (H256, MemoryDB<BlakeTwo256>) {
		let mut changes_root = H256::default();
		let mut changes_trie_update = MemoryDB::<BlakeTwo256>::default();
		{
			let mut trie =
				TrieDBMut::<BlakeTwo256>::new(&mut changes_trie_update, &mut changes_root);
			for (key, value) in changes {
				trie.insert(&key, &value).unwrap();
			}
		}

		(changes_root, changes_trie_update)
	}

	pub fn insert_header(
		backend: &Backend<Block>,
		number: u64,
		parent_hash: H256,
		changes: Option<Vec<(Vec<u8>, Vec<u8>)>>,
		extrinsics_root: H256,
	) -> H256 {
		insert_block(backend, number, parent_hash, changes, extrinsics_root, Vec::new(), None)
	}

	pub fn insert_block(
		backend: &Backend<Block>,
		number: u64,
		parent_hash: H256,
		changes: Option<Vec<(Vec<u8>, Vec<u8>)>>,
		extrinsics_root: H256,
		body: Vec<ExtrinsicWrapper<u64>>,
		transaction_index: Option<Vec<IndexOperation>>,
	) -> H256 {
		use sp_runtime::testing::Digest;

		let mut digest = Digest::default();
		let mut changes_trie_update = Default::default();
		if let Some(changes) = changes {
			let (root, update) = prepare_changes(changes);
			digest.push(DigestItem::ChangesTrieRoot(root));
			changes_trie_update = update;
		}
		let header = Header {
			number,
			parent_hash,
			state_root: BlakeTwo256::trie_root(Vec::new()),
			digest,
			extrinsics_root,
		};
		let header_hash = header.hash();

		let block_id = if number == 0 {
			BlockId::Hash(Default::default())
		} else {
			BlockId::Number(number - 1)
		};
		let mut op = backend.begin_operation().unwrap();
		backend.begin_state_operation(&mut op, block_id).unwrap();
		op.set_block_data(header, Some(body), None, None, NewBlockState::Best).unwrap();
		if let Some(index) = transaction_index {
			op.update_transaction_index(index).unwrap();
		}
		op.update_changes_trie((changes_trie_update, ChangesTrieCacheAction::Clear))
			.unwrap();
		backend.commit_operation(op).unwrap();

		header_hash
	}

	#[test]
	fn block_hash_inserted_correctly() {
		let backing = {
			let db = Backend::<Block>::new_test(1, 0);
			for i in 0..10 {
				assert!(db.blockchain().hash(i).unwrap().is_none());

				{
					let id = if i == 0 {
						BlockId::Hash(Default::default())
					} else {
						BlockId::Number(i - 1)
					};

					let mut op = db.begin_operation().unwrap();
					db.begin_state_operation(&mut op, id).unwrap();
					let header = Header {
						number: i,
						parent_hash: if i == 0 {
							Default::default()
						} else {
							db.blockchain.hash(i - 1).unwrap().unwrap()
						},
						state_root: Default::default(),
						digest: Default::default(),
						extrinsics_root: Default::default(),
					};

					op.set_block_data(header, Some(vec![]), None, None, NewBlockState::Best)
						.unwrap();
					db.commit_operation(op).unwrap();
				}

				assert!(db.blockchain().hash(i).unwrap().is_some())
			}
			db.storage.db.clone()
		};

		let backend = Backend::<Block>::new(
			DatabaseSettings {
				state_cache_size: 16777216,
				state_cache_child_ratio: Some((50, 100)),
				state_pruning: PruningMode::keep_blocks(1),
				source: DatabaseSource::Custom(backing),
				keep_blocks: KeepBlocks::All,
				transaction_storage: TransactionStorageMode::BlockBody,
			},
			0,
			Default::default(),
		)
		.unwrap();
		assert_eq!(backend.blockchain().info().best_number, 9);
		for i in 0..10 {
			assert!(backend.blockchain().hash(i).unwrap().is_some())
		}
	}

	#[test]
	fn set_state_data() {
		set_state_data_inner(true);
		set_state_data_inner(false);
	}
	fn set_state_data_inner(alt_hashing: bool) {
<<<<<<< HEAD
		let db = Backend::<Block>::new_test(2, 0);
=======
		let state_version = if alt_hashing {
			StateVersion::V1 { threshold: sp_core::storage::TEST_DEFAULT_ALT_HASH_THRESHOLD }
		} else {
			StateVersion::V0
		};
		let mut db = Backend::<Block>::new_test(2, 0);
		db.state_versions.add((0, state_version));
>>>>>>> c09ee878
		let hash = {
			let mut op = db.begin_operation().unwrap();
			let mut header = Header {
				number: 0,
				parent_hash: Default::default(),
				state_root: Default::default(),
				digest: Default::default(),
				extrinsics_root: Default::default(),
			};

			let mut storage = vec![(vec![1, 3, 5], vec![2, 4, 6]), (vec![1, 2, 3], vec![9, 9, 9])];

			if alt_hashing {
				storage.push((
					sp_core::storage::well_known_keys::TRIE_HASHING_CONFIG.to_vec(),
					sp_core::storage::trie_threshold_encode(
						sp_core::storage::TEST_DEFAULT_ALT_HASH_THRESHOLD,
					),
				));
			}

			header.state_root = op
				.old_state
				.storage_root(storage.iter().map(|(x, y)| (&x[..], Some(&y[..]))))
				.0
				.into();
			let hash = header.hash();

			op.reset_storage(Storage {
				top: storage.into_iter().collect(),
				children_default: Default::default(),
			})
			.unwrap();
			op.set_block_data(header.clone(), Some(vec![]), None, None, NewBlockState::Best)
				.unwrap();

			db.commit_operation(op).unwrap();

			let state = db.state_at(BlockId::Number(0)).unwrap();

			assert_eq!(state.storage(&[1, 3, 5]).unwrap(), Some(vec![2, 4, 6]));
			assert_eq!(state.storage(&[1, 2, 3]).unwrap(), Some(vec![9, 9, 9]));
			assert_eq!(state.storage(&[5, 5, 5]).unwrap(), None);

			hash
		};

		{
			let mut op = db.begin_operation().unwrap();
			db.begin_state_operation(&mut op, BlockId::Number(0)).unwrap();
			let mut header = Header {
				number: 1,
				parent_hash: hash,
				state_root: Default::default(),
				digest: Default::default(),
				extrinsics_root: Default::default(),
			};

			let storage = vec![(vec![1, 3, 5], None), (vec![5, 5, 5], Some(vec![4, 5, 6]))];

			let (root, overlay) = op
				.old_state
				.storage_root(storage.iter().map(|(k, v)| (&k[..], v.as_ref().map(|v| &v[..]))));
			op.update_db_storage(overlay).unwrap();
			header.state_root = root.into();

			op.update_storage(storage, Vec::new()).unwrap();
			op.set_block_data(header, Some(vec![]), None, None, NewBlockState::Best)
				.unwrap();

			db.commit_operation(op).unwrap();

			let state = db.state_at(BlockId::Number(1)).unwrap();

			assert_eq!(state.storage(&[1, 3, 5]).unwrap(), None);
			assert_eq!(state.storage(&[1, 2, 3]).unwrap(), Some(vec![9, 9, 9]));
			assert_eq!(state.storage(&[5, 5, 5]).unwrap(), Some(vec![4, 5, 6]));
		}
	}

	#[test]
	fn delete_only_when_negative_rc() {
		sp_tracing::try_init_simple();
		let key;
		let backend = Backend::<Block>::new_test(1, 0);

		let hash = {
			let mut op = backend.begin_operation().unwrap();
			backend
				.begin_state_operation(&mut op, BlockId::Hash(Default::default()))
				.unwrap();
			let mut header = Header {
				number: 0,
				parent_hash: Default::default(),
				state_root: Default::default(),
				digest: Default::default(),
				extrinsics_root: Default::default(),
			};

			header.state_root = op.old_state.storage_root(std::iter::empty()).0.into();
			let hash = header.hash();

			op.reset_storage(Storage {
				top: Default::default(),
				children_default: Default::default(),
			})
			.unwrap();

			key = op.db_updates.insert(EMPTY_PREFIX, b"hello");
			op.set_block_data(header, Some(vec![]), None, None, NewBlockState::Best)
				.unwrap();

			backend.commit_operation(op).unwrap();
			assert_eq!(
				backend
					.storage
					.db
					.get(columns::STATE, &sp_trie::prefixed_key::<BlakeTwo256>(&key, EMPTY_PREFIX))
					.unwrap(),
				&b"hello"[..]
			);
			hash
		};

		let hash = {
			let mut op = backend.begin_operation().unwrap();
			backend.begin_state_operation(&mut op, BlockId::Number(0)).unwrap();
			let mut header = Header {
				number: 1,
				parent_hash: hash,
				state_root: Default::default(),
				digest: Default::default(),
				extrinsics_root: Default::default(),
			};

			let storage: Vec<(_, _)> = vec![];

			header.state_root = op
				.old_state
				.storage_root(storage.iter().cloned().map(|(x, y)| (x, Some(y))))
				.0
				.into();
			let hash = header.hash();

			op.db_updates.insert(EMPTY_PREFIX, b"hello");
			op.db_updates.remove(&key, EMPTY_PREFIX);
			op.set_block_data(header, Some(vec![]), None, None, NewBlockState::Best)
				.unwrap();

			backend.commit_operation(op).unwrap();
			assert_eq!(
				backend
					.storage
					.db
					.get(columns::STATE, &sp_trie::prefixed_key::<BlakeTwo256>(&key, EMPTY_PREFIX))
					.unwrap(),
				&b"hello"[..]
			);
			hash
		};

		let hash = {
			let mut op = backend.begin_operation().unwrap();
			backend.begin_state_operation(&mut op, BlockId::Number(1)).unwrap();
			let mut header = Header {
				number: 2,
				parent_hash: hash,
				state_root: Default::default(),
				digest: Default::default(),
				extrinsics_root: Default::default(),
			};

			let storage: Vec<(_, _)> = vec![];

			header.state_root = op
				.old_state
				.storage_root(storage.iter().cloned().map(|(x, y)| (x, Some(y))))
				.0
				.into();
			let hash = header.hash();

			op.db_updates.remove(&key, EMPTY_PREFIX);
			op.set_block_data(header, Some(vec![]), None, None, NewBlockState::Best)
				.unwrap();

			backend.commit_operation(op).unwrap();

			assert!(backend
				.storage
				.db
				.get(columns::STATE, &sp_trie::prefixed_key::<BlakeTwo256>(&key, EMPTY_PREFIX))
				.is_some());
			hash
		};

		{
			let mut op = backend.begin_operation().unwrap();
			backend.begin_state_operation(&mut op, BlockId::Number(2)).unwrap();
			let mut header = Header {
				number: 3,
				parent_hash: hash,
				state_root: Default::default(),
				digest: Default::default(),
				extrinsics_root: Default::default(),
			};

			let storage: Vec<(_, _)> = vec![];

			header.state_root = op
				.old_state
				.storage_root(storage.iter().cloned().map(|(x, y)| (x, Some(y))))
				.0
				.into();

			op.set_block_data(header, Some(vec![]), None, None, NewBlockState::Best)
				.unwrap();

			backend.commit_operation(op).unwrap();
			assert!(backend
				.storage
				.db
				.get(columns::STATE, &sp_trie::prefixed_key::<BlakeTwo256>(&key, EMPTY_PREFIX))
				.is_none());
		}

		backend.finalize_block(BlockId::Number(1), None).unwrap();
		backend.finalize_block(BlockId::Number(2), None).unwrap();
		backend.finalize_block(BlockId::Number(3), None).unwrap();
		assert!(backend
			.storage
			.db
			.get(columns::STATE, &sp_trie::prefixed_key::<BlakeTwo256>(&key, EMPTY_PREFIX))
			.is_none());
	}

	#[test]
	fn tree_route_works() {
		let backend = Backend::<Block>::new_test(1000, 100);
		let blockchain = backend.blockchain();
		let block0 = insert_header(&backend, 0, Default::default(), None, Default::default());

		// fork from genesis: 3 prong.
		let a1 = insert_header(&backend, 1, block0, None, Default::default());
		let a2 = insert_header(&backend, 2, a1, None, Default::default());
		let a3 = insert_header(&backend, 3, a2, None, Default::default());

		// fork from genesis: 2 prong.
		let b1 = insert_header(&backend, 1, block0, None, H256::from([1; 32]));
		let b2 = insert_header(&backend, 2, b1, None, Default::default());

		{
			let tree_route = tree_route(blockchain, a3, b2).unwrap();

			assert_eq!(tree_route.common_block().hash, block0);
			assert_eq!(
				tree_route.retracted().iter().map(|r| r.hash).collect::<Vec<_>>(),
				vec![a3, a2, a1]
			);
			assert_eq!(
				tree_route.enacted().iter().map(|r| r.hash).collect::<Vec<_>>(),
				vec![b1, b2]
			);
		}

		{
			let tree_route = tree_route(blockchain, a1, a3).unwrap();

			assert_eq!(tree_route.common_block().hash, a1);
			assert!(tree_route.retracted().is_empty());
			assert_eq!(
				tree_route.enacted().iter().map(|r| r.hash).collect::<Vec<_>>(),
				vec![a2, a3]
			);
		}

		{
			let tree_route = tree_route(blockchain, a3, a1).unwrap();

			assert_eq!(tree_route.common_block().hash, a1);
			assert_eq!(
				tree_route.retracted().iter().map(|r| r.hash).collect::<Vec<_>>(),
				vec![a3, a2]
			);
			assert!(tree_route.enacted().is_empty());
		}

		{
			let tree_route = tree_route(blockchain, a2, a2).unwrap();

			assert_eq!(tree_route.common_block().hash, a2);
			assert!(tree_route.retracted().is_empty());
			assert!(tree_route.enacted().is_empty());
		}
	}

	#[test]
	fn tree_route_child() {
		let backend = Backend::<Block>::new_test(1000, 100);
		let blockchain = backend.blockchain();

		let block0 = insert_header(&backend, 0, Default::default(), None, Default::default());
		let block1 = insert_header(&backend, 1, block0, None, Default::default());

		{
			let tree_route = tree_route(blockchain, block0, block1).unwrap();

			assert_eq!(tree_route.common_block().hash, block0);
			assert!(tree_route.retracted().is_empty());
			assert_eq!(
				tree_route.enacted().iter().map(|r| r.hash).collect::<Vec<_>>(),
				vec![block1]
			);
		}
	}

	#[test]
	fn lowest_common_ancestor_works() {
		let backend = Backend::<Block>::new_test(1000, 100);
		let blockchain = backend.blockchain();
		let block0 = insert_header(&backend, 0, Default::default(), None, Default::default());

		// fork from genesis: 3 prong.
		let a1 = insert_header(&backend, 1, block0, None, Default::default());
		let a2 = insert_header(&backend, 2, a1, None, Default::default());
		let a3 = insert_header(&backend, 3, a2, None, Default::default());

		// fork from genesis: 2 prong.
		let b1 = insert_header(&backend, 1, block0, None, H256::from([1; 32]));
		let b2 = insert_header(&backend, 2, b1, None, Default::default());

		{
			let lca = lowest_common_ancestor(blockchain, a3, b2).unwrap();

			assert_eq!(lca.hash, block0);
			assert_eq!(lca.number, 0);
		}

		{
			let lca = lowest_common_ancestor(blockchain, a1, a3).unwrap();

			assert_eq!(lca.hash, a1);
			assert_eq!(lca.number, 1);
		}

		{
			let lca = lowest_common_ancestor(blockchain, a3, a1).unwrap();

			assert_eq!(lca.hash, a1);
			assert_eq!(lca.number, 1);
		}

		{
			let lca = lowest_common_ancestor(blockchain, a2, a3).unwrap();

			assert_eq!(lca.hash, a2);
			assert_eq!(lca.number, 2);
		}

		{
			let lca = lowest_common_ancestor(blockchain, a2, a1).unwrap();

			assert_eq!(lca.hash, a1);
			assert_eq!(lca.number, 1);
		}

		{
			let lca = lowest_common_ancestor(blockchain, a2, a2).unwrap();

			assert_eq!(lca.hash, a2);
			assert_eq!(lca.number, 2);
		}
	}

	#[test]
	fn test_tree_route_regression() {
		// NOTE: this is a test for a regression introduced in #3665, the result
		// of tree_route would be erroneously computed, since it was taking into
		// account the `ancestor` in `CachedHeaderMetadata` for the comparison.
		// in this test we simulate the same behavior with the side-effect
		// triggering the issue being eviction of a previously fetched record
		// from the cache, therefore this test is dependent on the LRU cache
		// size for header metadata, which is currently set to 5000 elements.
		let backend = Backend::<Block>::new_test(10000, 10000);
		let blockchain = backend.blockchain();

		let genesis = insert_header(&backend, 0, Default::default(), None, Default::default());

		let block100 = (1..=100).fold(genesis, |parent, n| {
			insert_header(&backend, n, parent, None, Default::default())
		});

		let block7000 = (101..=7000).fold(block100, |parent, n| {
			insert_header(&backend, n, parent, None, Default::default())
		});

		// This will cause the ancestor of `block100` to be set to `genesis` as a side-effect.
		lowest_common_ancestor(blockchain, genesis, block100).unwrap();

		// While traversing the tree we will have to do 6900 calls to
		// `header_metadata`, which will make sure we will exhaust our cache
		// which only takes 5000 elements. In particular, the `CachedHeaderMetadata` struct for
		// block #100 will be evicted and will get a new value (with ancestor set to its parent).
		let tree_route = tree_route(blockchain, block100, block7000).unwrap();

		assert!(tree_route.retracted().is_empty());
	}

	#[test]
	fn test_leaves_with_complex_block_tree() {
		let backend: Arc<Backend<substrate_test_runtime_client::runtime::Block>> =
			Arc::new(Backend::new_test(20, 20));
		substrate_test_runtime_client::trait_tests::test_leaves_for_backend(backend);
	}

	#[test]
	fn test_children_with_complex_block_tree() {
		let backend: Arc<Backend<substrate_test_runtime_client::runtime::Block>> =
			Arc::new(Backend::new_test(20, 20));
		substrate_test_runtime_client::trait_tests::test_children_for_backend(backend);
	}

	#[test]
	fn test_blockchain_query_by_number_gets_canonical() {
		let backend: Arc<Backend<substrate_test_runtime_client::runtime::Block>> =
			Arc::new(Backend::new_test(20, 20));
		substrate_test_runtime_client::trait_tests::test_blockchain_query_by_number_gets_canonical(
			backend,
		);
	}

	#[test]
	fn test_leaves_pruned_on_finality() {
		let backend: Backend<Block> = Backend::new_test(10, 10);
		let block0 = insert_header(&backend, 0, Default::default(), None, Default::default());

		let block1_a = insert_header(&backend, 1, block0, None, Default::default());
		let block1_b = insert_header(&backend, 1, block0, None, [1; 32].into());
		let block1_c = insert_header(&backend, 1, block0, None, [2; 32].into());

		assert_eq!(backend.blockchain().leaves().unwrap(), vec![block1_a, block1_b, block1_c]);

		let block2_a = insert_header(&backend, 2, block1_a, None, Default::default());
		let block2_b = insert_header(&backend, 2, block1_b, None, Default::default());
		let block2_c = insert_header(&backend, 2, block1_b, None, [1; 32].into());

		assert_eq!(
			backend.blockchain().leaves().unwrap(),
			vec![block2_a, block2_b, block2_c, block1_c]
		);

		backend.finalize_block(BlockId::hash(block1_a), None).unwrap();
		backend.finalize_block(BlockId::hash(block2_a), None).unwrap();

		// leaves at same height stay. Leaves at lower heights pruned.
		assert_eq!(backend.blockchain().leaves().unwrap(), vec![block2_a, block2_b, block2_c]);
	}

	#[test]
	fn test_aux() {
		let backend: Backend<substrate_test_runtime_client::runtime::Block> =
			Backend::new_test(0, 0);
		assert!(backend.get_aux(b"test").unwrap().is_none());
		backend.insert_aux(&[(&b"test"[..], &b"hello"[..])], &[]).unwrap();
		assert_eq!(b"hello", &backend.get_aux(b"test").unwrap().unwrap()[..]);
		backend.insert_aux(&[], &[&b"test"[..]]).unwrap();
		assert!(backend.get_aux(b"test").unwrap().is_none());
	}

	#[test]
	fn test_finalize_block_with_justification() {
		use sc_client_api::blockchain::Backend as BlockChainBackend;

		let backend = Backend::<Block>::new_test(10, 10);

		let block0 = insert_header(&backend, 0, Default::default(), None, Default::default());
		let _ = insert_header(&backend, 1, block0, None, Default::default());

		let justification = Some((CONS0_ENGINE_ID, vec![1, 2, 3]));
		backend.finalize_block(BlockId::Number(1), justification.clone()).unwrap();

		assert_eq!(
			backend.blockchain().justifications(BlockId::Number(1)).unwrap(),
			justification.map(Justifications::from),
		);
	}

	#[test]
	fn test_append_justification_to_finalized_block() {
		use sc_client_api::blockchain::Backend as BlockChainBackend;

		let backend = Backend::<Block>::new_test(10, 10);

		let block0 = insert_header(&backend, 0, Default::default(), None, Default::default());
		let _ = insert_header(&backend, 1, block0, None, Default::default());

		let just0 = (CONS0_ENGINE_ID, vec![1, 2, 3]);
		backend.finalize_block(BlockId::Number(1), Some(just0.clone().into())).unwrap();

		let just1 = (CONS1_ENGINE_ID, vec![4, 5]);
		backend.append_justification(BlockId::Number(1), just1.clone()).unwrap();

		let just2 = (CONS1_ENGINE_ID, vec![6, 7]);
		assert!(matches!(
			backend.append_justification(BlockId::Number(1), just2),
			Err(ClientError::BadJustification(_))
		));

		let justifications = {
			let mut just = Justifications::from(just0);
			just.append(just1);
			just
		};
		assert_eq!(
			backend.blockchain().justifications(BlockId::Number(1)).unwrap(),
			Some(justifications),
		);
	}

	#[test]
	fn test_finalize_multiple_blocks_in_single_op() {
		let backend = Backend::<Block>::new_test(10, 10);

		let block0 = insert_header(&backend, 0, Default::default(), None, Default::default());
		let block1 = insert_header(&backend, 1, block0, None, Default::default());
		let block2 = insert_header(&backend, 2, block1, None, Default::default());
		let block3 = insert_header(&backend, 3, block2, None, Default::default());
		let block4 = insert_header(&backend, 4, block3, None, Default::default());
		{
			let mut op = backend.begin_operation().unwrap();
			backend.begin_state_operation(&mut op, BlockId::Hash(block0)).unwrap();
			op.mark_finalized(BlockId::Hash(block1), None).unwrap();
			op.mark_finalized(BlockId::Hash(block2), None).unwrap();
			backend.commit_operation(op).unwrap();
		}
		{
			let mut op = backend.begin_operation().unwrap();
			backend.begin_state_operation(&mut op, BlockId::Hash(block2)).unwrap();
			op.mark_finalized(BlockId::Hash(block3), None).unwrap();
			op.mark_finalized(BlockId::Hash(block4), None).unwrap();
			backend.commit_operation(op).unwrap();
		}
	}

	#[test]
	fn storage_hash_is_cached_correctly() {
		let backend = Backend::<Block>::new_test(10, 10);

		let hash0 = {
			let mut op = backend.begin_operation().unwrap();
			backend
				.begin_state_operation(&mut op, BlockId::Hash(Default::default()))
				.unwrap();
			let mut header = Header {
				number: 0,
				parent_hash: Default::default(),
				state_root: Default::default(),
				digest: Default::default(),
				extrinsics_root: Default::default(),
			};

			let storage = vec![(b"test".to_vec(), b"test".to_vec())];

			header.state_root = op
				.old_state
				.storage_root(storage.iter().map(|(x, y)| (&x[..], Some(&y[..]))))
				.0
				.into();
			let hash = header.hash();

			op.reset_storage(Storage {
				top: storage.into_iter().collect(),
				children_default: Default::default(),
			})
			.unwrap();
			op.set_block_data(header.clone(), Some(vec![]), None, None, NewBlockState::Best)
				.unwrap();

			backend.commit_operation(op).unwrap();

			hash
		};

		let block0_hash = backend
			.state_at(BlockId::Hash(hash0))
			.unwrap()
			.storage_hash(&b"test"[..])
			.unwrap();

		let hash1 = {
			let mut op = backend.begin_operation().unwrap();
			backend.begin_state_operation(&mut op, BlockId::Number(0)).unwrap();
			let mut header = Header {
				number: 1,
				parent_hash: hash0,
				state_root: Default::default(),
				digest: Default::default(),
				extrinsics_root: Default::default(),
			};

			let storage = vec![(b"test".to_vec(), Some(b"test2".to_vec()))];

			let (root, overlay) = op
				.old_state
				.storage_root(storage.iter().map(|(k, v)| (&k[..], v.as_ref().map(|v| &v[..]))));
			op.update_db_storage(overlay).unwrap();
			header.state_root = root.into();
			let hash = header.hash();

			op.update_storage(storage, Vec::new()).unwrap();
			op.set_block_data(header, Some(vec![]), None, None, NewBlockState::Normal)
				.unwrap();

			backend.commit_operation(op).unwrap();

			hash
		};

		{
			let header = backend.blockchain().header(BlockId::Hash(hash1)).unwrap().unwrap();
			let mut op = backend.begin_operation().unwrap();
			backend.begin_state_operation(&mut op, BlockId::Hash(hash0)).unwrap();
			op.set_block_data(header, None, None, None, NewBlockState::Best).unwrap();
			backend.commit_operation(op).unwrap();
		}

		let block1_hash = backend
			.state_at(BlockId::Hash(hash1))
			.unwrap()
			.storage_hash(&b"test"[..])
			.unwrap();

		assert_ne!(block0_hash, block1_hash);
	}

	#[test]
	fn test_finalize_non_sequential() {
		let backend = Backend::<Block>::new_test(10, 10);

		let block0 = insert_header(&backend, 0, Default::default(), None, Default::default());
		let block1 = insert_header(&backend, 1, block0, None, Default::default());
		let block2 = insert_header(&backend, 2, block1, None, Default::default());
		{
			let mut op = backend.begin_operation().unwrap();
			backend.begin_state_operation(&mut op, BlockId::Hash(block0)).unwrap();
			op.mark_finalized(BlockId::Hash(block2), None).unwrap();
			backend.commit_operation(op).unwrap_err();
		}
	}

	#[test]
	fn header_cht_root_works() {
		use sc_client_api::ProvideChtRoots;

		let backend = Backend::<Block>::new_test(10, 10);

		// insert 1 + SIZE + SIZE + 1 blocks so that CHT#0 is created
		let mut prev_hash =
			insert_header(&backend, 0, Default::default(), None, Default::default());
		let cht_size: u64 = cht::size();
		for i in 1..1 + cht_size + cht_size + 1 {
			prev_hash = insert_header(&backend, i, prev_hash, None, Default::default());
		}

		let blockchain = backend.blockchain();

		let cht_root_1 = blockchain
			.header_cht_root(cht_size, cht::start_number(cht_size, 0))
			.unwrap()
			.unwrap();
		let cht_root_2 = blockchain
			.header_cht_root(cht_size, cht::start_number(cht_size, 0) + cht_size / 2)
			.unwrap()
			.unwrap();
		let cht_root_3 = blockchain
			.header_cht_root(cht_size, cht::end_number(cht_size, 0))
			.unwrap()
			.unwrap();
		assert_eq!(cht_root_1, cht_root_2);
		assert_eq!(cht_root_2, cht_root_3);
	}

	#[test]
	fn prune_blocks_on_finalize() {
		for storage in &[TransactionStorageMode::BlockBody, TransactionStorageMode::StorageChain] {
			let backend = Backend::<Block>::new_test_with_tx_storage(2, 0, *storage);
			let mut blocks = Vec::new();
			let mut prev_hash = Default::default();
			for i in 0..5 {
				let hash = insert_block(
					&backend,
					i,
					prev_hash,
					None,
					Default::default(),
					vec![i.into()],
					None,
				);
				blocks.push(hash);
				prev_hash = hash;
			}

			{
				let mut op = backend.begin_operation().unwrap();
				backend.begin_state_operation(&mut op, BlockId::Hash(blocks[4])).unwrap();
				for i in 1..5 {
					op.mark_finalized(BlockId::Hash(blocks[i]), None).unwrap();
				}
				backend.commit_operation(op).unwrap();
			}
			let bc = backend.blockchain();
			assert_eq!(None, bc.body(BlockId::hash(blocks[0])).unwrap());
			assert_eq!(None, bc.body(BlockId::hash(blocks[1])).unwrap());
			assert_eq!(None, bc.body(BlockId::hash(blocks[2])).unwrap());
			assert_eq!(Some(vec![3.into()]), bc.body(BlockId::hash(blocks[3])).unwrap());
			assert_eq!(Some(vec![4.into()]), bc.body(BlockId::hash(blocks[4])).unwrap());
		}
	}

	#[test]
	fn prune_blocks_on_finalize_with_fork() {
		let backend =
			Backend::<Block>::new_test_with_tx_storage(2, 10, TransactionStorageMode::StorageChain);
		let mut blocks = Vec::new();
		let mut prev_hash = Default::default();
		for i in 0..5 {
			let hash = insert_block(
				&backend,
				i,
				prev_hash,
				None,
				Default::default(),
				vec![i.into()],
				None,
			);
			blocks.push(hash);
			prev_hash = hash;
		}

		// insert a fork at block 2
		let fork_hash_root = insert_block(
			&backend,
			2,
			blocks[1],
			None,
			sp_core::H256::random(),
			vec![2.into()],
			None,
		);
		insert_block(
			&backend,
			3,
			fork_hash_root,
			None,
			H256::random(),
			vec![3.into(), 11.into()],
			None,
		);
		let mut op = backend.begin_operation().unwrap();
		backend.begin_state_operation(&mut op, BlockId::Hash(blocks[4])).unwrap();
		op.mark_head(BlockId::Hash(blocks[4])).unwrap();
		backend.commit_operation(op).unwrap();

		for i in 1..5 {
			let mut op = backend.begin_operation().unwrap();
			backend.begin_state_operation(&mut op, BlockId::Hash(blocks[4])).unwrap();
			op.mark_finalized(BlockId::Hash(blocks[i]), None).unwrap();
			backend.commit_operation(op).unwrap();
		}

		let bc = backend.blockchain();
		assert_eq!(None, bc.body(BlockId::hash(blocks[0])).unwrap());
		assert_eq!(None, bc.body(BlockId::hash(blocks[1])).unwrap());
		assert_eq!(None, bc.body(BlockId::hash(blocks[2])).unwrap());
		assert_eq!(Some(vec![3.into()]), bc.body(BlockId::hash(blocks[3])).unwrap());
		assert_eq!(Some(vec![4.into()]), bc.body(BlockId::hash(blocks[4])).unwrap());
	}

	#[test]
	fn renew_transaction_storage() {
		let backend =
			Backend::<Block>::new_test_with_tx_storage(2, 10, TransactionStorageMode::StorageChain);
		let mut blocks = Vec::new();
		let mut prev_hash = Default::default();
		let x1 = ExtrinsicWrapper::from(0u64).encode();
		let x1_hash = <HashFor<Block> as sp_core::Hasher>::hash(&x1[1..]);
		for i in 0..10 {
			let mut index = Vec::new();
			if i == 0 {
				index.push(IndexOperation::Insert {
					extrinsic: 0,
					hash: x1_hash.as_ref().to_vec(),
					size: (x1.len() - 1) as u32,
				});
			} else if i < 5 {
				// keep renewing 1st
				index.push(IndexOperation::Renew { extrinsic: 0, hash: x1_hash.as_ref().to_vec() });
			} // else stop renewing
			let hash = insert_block(
				&backend,
				i,
				prev_hash,
				None,
				Default::default(),
				vec![i.into()],
				Some(index),
			);
			blocks.push(hash);
			prev_hash = hash;
		}

		for i in 1..10 {
			let mut op = backend.begin_operation().unwrap();
			backend.begin_state_operation(&mut op, BlockId::Hash(blocks[4])).unwrap();
			op.mark_finalized(BlockId::Hash(blocks[i]), None).unwrap();
			backend.commit_operation(op).unwrap();
			let bc = backend.blockchain();
			if i < 6 {
				assert!(bc.indexed_transaction(&x1_hash).unwrap().is_some());
			} else {
				assert!(bc.indexed_transaction(&x1_hash).unwrap().is_none());
			}
		}
	}

	#[test]
	fn remove_leaf_block_works() {
		let backend =
			Backend::<Block>::new_test_with_tx_storage(2, 10, TransactionStorageMode::StorageChain);
		let mut blocks = Vec::new();
		let mut prev_hash = Default::default();
		for i in 0..2 {
			let hash = insert_block(
				&backend,
				i,
				prev_hash,
				None,
				Default::default(),
				vec![i.into()],
				None,
			);
			blocks.push(hash);
			prev_hash = hash;
		}

		// insert a fork at block 2, which becomes best block
		let best_hash = insert_block(
			&backend,
			1,
			blocks[0],
			None,
			sp_core::H256::random(),
			vec![42.into()],
			None,
		);
		assert!(backend.remove_leaf_block(&best_hash).is_err());
		assert!(backend.have_state_at(&prev_hash, 1));
		backend.remove_leaf_block(&prev_hash).unwrap();
		assert_eq!(None, backend.blockchain().header(BlockId::hash(prev_hash.clone())).unwrap());
		assert!(!backend.have_state_at(&prev_hash, 1));
	}

	#[test]
	fn test_import_existing_block_as_new_head() {
		let backend: Backend<Block> = Backend::new_test(10, 3);
		let block0 = insert_header(&backend, 0, Default::default(), None, Default::default());
		let block1 = insert_header(&backend, 1, block0, None, Default::default());
		let block2 = insert_header(&backend, 2, block1, None, Default::default());
		let block3 = insert_header(&backend, 3, block2, None, Default::default());
		let block4 = insert_header(&backend, 4, block3, None, Default::default());
		let block5 = insert_header(&backend, 5, block4, None, Default::default());
		assert_eq!(backend.blockchain().info().best_hash, block5);

		// Insert 1 as best again. This should fail because canonicalization_delay == 3 and best ==
		// 5
		let header = Header {
			number: 1,
			parent_hash: block0,
			state_root: BlakeTwo256::trie_root(Vec::new()),
			digest: Default::default(),
			extrinsics_root: Default::default(),
		};
		let mut op = backend.begin_operation().unwrap();
		op.set_block_data(header, None, None, None, NewBlockState::Best).unwrap();
		assert!(matches!(backend.commit_operation(op), Err(sp_blockchain::Error::SetHeadTooOld)));

		// Insert 2 as best again.
		let header = Header {
			number: 2,
			parent_hash: block1,
			state_root: BlakeTwo256::trie_root(Vec::new()),
			digest: Default::default(),
			extrinsics_root: Default::default(),
		};
		let mut op = backend.begin_operation().unwrap();
		op.set_block_data(header, None, None, None, NewBlockState::Best).unwrap();
		backend.commit_operation(op).unwrap();
		assert_eq!(backend.blockchain().info().best_hash, block2);
	}

	#[test]
	fn test_import_existing_block_as_final() {
		let backend: Backend<Block> = Backend::new_test(10, 10);
		let block0 = insert_header(&backend, 0, Default::default(), None, Default::default());
		let block1 = insert_header(&backend, 1, block0, None, Default::default());
		let _block2 = insert_header(&backend, 2, block1, None, Default::default());
		// Genesis is auto finalized, the rest are not.
		assert_eq!(backend.blockchain().info().finalized_hash, block0);

		// Insert 1 as final again.
		let header = Header {
			number: 1,
			parent_hash: block0,
			state_root: BlakeTwo256::trie_root(Vec::new()),
			digest: Default::default(),
			extrinsics_root: Default::default(),
		};

		let mut op = backend.begin_operation().unwrap();
		op.set_block_data(header, None, None, None, NewBlockState::Final).unwrap();
		backend.commit_operation(op).unwrap();

		assert_eq!(backend.blockchain().info().finalized_hash, block1);
	}
}<|MERGE_RESOLUTION|>--- conflicted
+++ resolved
@@ -2610,9 +2610,6 @@
 		set_state_data_inner(false);
 	}
 	fn set_state_data_inner(alt_hashing: bool) {
-<<<<<<< HEAD
-		let db = Backend::<Block>::new_test(2, 0);
-=======
 		let state_version = if alt_hashing {
 			StateVersion::V1 { threshold: sp_core::storage::TEST_DEFAULT_ALT_HASH_THRESHOLD }
 		} else {
@@ -2620,7 +2617,6 @@
 		};
 		let mut db = Backend::<Block>::new_test(2, 0);
 		db.state_versions.add((0, state_version));
->>>>>>> c09ee878
 		let hash = {
 			let mut op = db.begin_operation().unwrap();
 			let mut header = Header {
@@ -2631,16 +2627,7 @@
 				extrinsics_root: Default::default(),
 			};
 
-			let mut storage = vec![(vec![1, 3, 5], vec![2, 4, 6]), (vec![1, 2, 3], vec![9, 9, 9])];
-
-			if alt_hashing {
-				storage.push((
-					sp_core::storage::well_known_keys::TRIE_HASHING_CONFIG.to_vec(),
-					sp_core::storage::trie_threshold_encode(
-						sp_core::storage::TEST_DEFAULT_ALT_HASH_THRESHOLD,
-					),
-				));
-			}
+			let storage = vec![(vec![1, 3, 5], vec![2, 4, 6]), (vec![1, 2, 3], vec![9, 9, 9])];
 
 			header.state_root = op
 				.old_state
