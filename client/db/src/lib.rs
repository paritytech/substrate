// This file is part of Substrate.

// Copyright (C) 2017-2022 Parity Technologies (UK) Ltd.
// SPDX-License-Identifier: GPL-3.0-or-later WITH Classpath-exception-2.0

// This program is free software: you can redistribute it and/or modify
// it under the terms of the GNU General Public License as published by
// the Free Software Foundation, either version 3 of the License, or
// (at your option) any later version.

// This program is distributed in the hope that it will be useful,
// but WITHOUT ANY WARRANTY; without even the implied warranty of
// MERCHANTABILITY or FITNESS FOR A PARTICULAR PURPOSE. See the
// GNU General Public License for more details.

// You should have received a copy of the GNU General Public License
// along with this program. If not, see <https://www.gnu.org/licenses/>.

//! Client backend that is backed by a database.
//!
//! # Canonicality vs. Finality
//!
//! Finality indicates that a block will not be reverted, according to the consensus algorithm,
//! while canonicality indicates that the block may be reverted, but we will be unable to do so,
//! having discarded heavy state that will allow a chain reorganization.
//!
//! Finality implies canonicality but not vice-versa.

#![warn(missing_docs)]

pub mod offchain;

pub mod bench;

mod children;
mod parity_db;
mod stats;
mod storage_cache;
#[cfg(any(feature = "rocksdb", test))]
mod upgrade;
mod utils;

use linked_hash_map::LinkedHashMap;
use log::{debug, trace, warn};
use parking_lot::{Mutex, RwLock};
use std::{
	collections::{HashMap, HashSet},
	io,
	path::{Path, PathBuf},
	sync::Arc,
};

use crate::{
	stats::StateUsageStats,
	storage_cache::{new_shared_cache, CachingState, SharedCache, SyncingCachingState},
	utils::{meta_keys, read_db, read_meta, DatabaseType, Meta},
};
use codec::{Decode, Encode};
use hash_db::Prefix;
use sc_client_api::{
	backend::NewBlockState,
	leaves::{FinalizationDisplaced, LeafSet},
	utils::is_descendent_of,
	IoInfo, MemoryInfo, MemorySize, UsageInfo,
};
use sc_state_db::StateDb;
use sp_arithmetic::traits::Saturating;
use sp_blockchain::{
	well_known_cache_keys, Backend as _, CachedHeaderMetadata, Error as ClientError, HeaderBackend,
	HeaderMetadata, HeaderMetadataCache, Result as ClientResult,
};
use sp_core::{
	offchain::OffchainOverlayedChange,
	storage::{well_known_keys, ChildInfo},
};
use sp_database::Transaction;
use sp_runtime::{
	generic::BlockId,
	traits::{
		Block as BlockT, Hash, HashFor, Header as HeaderT, NumberFor, One, SaturatedConversion,
		Zero,
	},
	Justification, Justifications, StateVersion, Storage,
};
use sp_state_machine::{
	backend::Backend as StateBackend, ChildStorageCollection, DBValue, IndexOperation,
	OffchainChangesCollection, StateMachineStats, StorageCollection, UsageInfo as StateUsageInfo,
};
use sp_trie::{prefixed_key, MemoryDB, PrefixedMemoryDB};

// Re-export the Database trait so that one can pass an implementation of it.
pub use sc_state_db::PruningMode;
pub use sp_database::Database;

pub use bench::BenchmarkingState;

const CACHE_HEADERS: usize = 8;

/// Default value for storage cache child ratio.
const DEFAULT_CHILD_RATIO: (usize, usize) = (1, 10);

/// DB-backed patricia trie state, transaction type is an overlay of changes to commit.
pub type DbState<B> =
	sp_state_machine::TrieBackend<Arc<dyn sp_state_machine::Storage<HashFor<B>>>, HashFor<B>>;

/// Length of a [`DbHash`].
const DB_HASH_LEN: usize = 32;

/// Hash type that this backend uses for the database.
pub type DbHash = sp_core::H256;

/// An extrinsic entry in the database.
#[derive(Debug, Encode, Decode)]
enum DbExtrinsic<B: BlockT> {
	/// Extrinsic that contains indexed data.
	Indexed {
		/// Hash of the indexed part.
		hash: DbHash,
		/// Extrinsic header.
		header: Vec<u8>,
	},
	/// Complete extrinsic data.
	Full(B::Extrinsic),
}

/// A reference tracking state.
///
/// It makes sure that the hash we are using stays pinned in storage
/// until this structure is dropped.
pub struct RefTrackingState<Block: BlockT> {
	state: DbState<Block>,
	storage: Arc<StorageDb<Block>>,
	parent_hash: Option<Block::Hash>,
}

impl<B: BlockT> RefTrackingState<B> {
	fn new(state: DbState<B>, storage: Arc<StorageDb<B>>, parent_hash: Option<B::Hash>) -> Self {
		RefTrackingState { state, parent_hash, storage }
	}
}

impl<B: BlockT> Drop for RefTrackingState<B> {
	fn drop(&mut self) {
		if let Some(hash) = &self.parent_hash {
			self.storage.state_db.unpin(hash);
		}
	}
}

impl<Block: BlockT> std::fmt::Debug for RefTrackingState<Block> {
	fn fmt(&self, f: &mut std::fmt::Formatter<'_>) -> std::fmt::Result {
		write!(f, "Block {:?}", self.parent_hash)
	}
}

impl<B: BlockT> StateBackend<HashFor<B>> for RefTrackingState<B> {
	type Error = <DbState<B> as StateBackend<HashFor<B>>>::Error;
	type Transaction = <DbState<B> as StateBackend<HashFor<B>>>::Transaction;
	type TrieBackendStorage = <DbState<B> as StateBackend<HashFor<B>>>::TrieBackendStorage;

	fn storage(&self, key: &[u8]) -> Result<Option<Vec<u8>>, Self::Error> {
		self.state.storage(key)
	}

	fn storage_hash(&self, key: &[u8]) -> Result<Option<B::Hash>, Self::Error> {
		self.state.storage_hash(key)
	}

	fn child_storage(
		&self,
		child_info: &ChildInfo,
		key: &[u8],
	) -> Result<Option<Vec<u8>>, Self::Error> {
		self.state.child_storage(child_info, key)
	}

	fn exists_storage(&self, key: &[u8]) -> Result<bool, Self::Error> {
		self.state.exists_storage(key)
	}

	fn exists_child_storage(
		&self,
		child_info: &ChildInfo,
		key: &[u8],
	) -> Result<bool, Self::Error> {
		self.state.exists_child_storage(child_info, key)
	}

	fn next_storage_key(&self, key: &[u8]) -> Result<Option<Vec<u8>>, Self::Error> {
		self.state.next_storage_key(key)
	}

	fn next_child_storage_key(
		&self,
		child_info: &ChildInfo,
		key: &[u8],
	) -> Result<Option<Vec<u8>>, Self::Error> {
		self.state.next_child_storage_key(child_info, key)
	}

	fn for_keys_with_prefix<F: FnMut(&[u8])>(&self, prefix: &[u8], f: F) {
		self.state.for_keys_with_prefix(prefix, f)
	}

	fn for_key_values_with_prefix<F: FnMut(&[u8], &[u8])>(&self, prefix: &[u8], f: F) {
		self.state.for_key_values_with_prefix(prefix, f)
	}

	fn apply_to_key_values_while<F: FnMut(Vec<u8>, Vec<u8>) -> bool>(
		&self,
		child_info: Option<&ChildInfo>,
		prefix: Option<&[u8]>,
		start_at: Option<&[u8]>,
		f: F,
		allow_missing: bool,
	) -> Result<bool, Self::Error> {
		self.state
			.apply_to_key_values_while(child_info, prefix, start_at, f, allow_missing)
	}

	fn apply_to_keys_while<F: FnMut(&[u8]) -> bool>(
		&self,
		child_info: Option<&ChildInfo>,
		prefix: Option<&[u8]>,
		start_at: Option<&[u8]>,
		f: F,
	) {
		self.state.apply_to_keys_while(child_info, prefix, start_at, f)
	}

	fn for_child_keys_with_prefix<F: FnMut(&[u8])>(
		&self,
		child_info: &ChildInfo,
		prefix: &[u8],
		f: F,
	) {
		self.state.for_child_keys_with_prefix(child_info, prefix, f)
	}

	fn storage_root<'a>(
		&self,
		delta: impl Iterator<Item = (&'a [u8], Option<&'a [u8]>)>,
		state_version: StateVersion,
	) -> (B::Hash, Self::Transaction)
	where
		B::Hash: Ord,
	{
		self.state.storage_root(delta, state_version)
	}

	fn child_storage_root<'a>(
		&self,
		child_info: &ChildInfo,
		delta: impl Iterator<Item = (&'a [u8], Option<&'a [u8]>)>,
		state_version: StateVersion,
	) -> (B::Hash, bool, Self::Transaction)
	where
		B::Hash: Ord,
	{
		self.state.child_storage_root(child_info, delta, state_version)
	}

	fn pairs(&self) -> Vec<(Vec<u8>, Vec<u8>)> {
		self.state.pairs()
	}

	fn keys(&self, prefix: &[u8]) -> Vec<Vec<u8>> {
		self.state.keys(prefix)
	}

	fn child_keys(&self, child_info: &ChildInfo, prefix: &[u8]) -> Vec<Vec<u8>> {
		self.state.child_keys(child_info, prefix)
	}

	fn as_trie_backend(
		&self,
	) -> Option<&sp_state_machine::TrieBackend<Self::TrieBackendStorage, HashFor<B>>> {
		self.state.as_trie_backend()
	}

	fn register_overlay_stats(&self, stats: &StateMachineStats) {
		self.state.register_overlay_stats(stats);
	}

	fn usage_info(&self) -> StateUsageInfo {
		self.state.usage_info()
	}
}

/// Database settings.
pub struct DatabaseSettings {
	/// State cache size.
	pub state_cache_size: usize,
	/// Ratio of cache size dedicated to child tries.
	pub state_cache_child_ratio: Option<(usize, usize)>,
	/// Requested state pruning mode.
	pub state_pruning: Option<PruningMode>,
	/// Where to find the database.
	pub source: DatabaseSource,
	/// Block pruning mode.
	///
	/// NOTE: only finalized blocks are subject for removal!
	pub keep_blocks: KeepBlocks,
}

/// Block pruning settings.
#[derive(Debug, Clone, Copy)]
pub enum KeepBlocks {
	/// Keep full block history.
	All,
	/// Keep N recent finalized blocks.
	Some(u32),
}

/// Where to find the database..
#[derive(Debug, Clone)]
pub enum DatabaseSource {
	/// Check given path, and see if there is an existing database there. If it's either `RocksDb`
	/// or `ParityDb`, use it. If there is none, create a new instance of `ParityDb`.
	Auto {
		/// Path to the paritydb database.
		paritydb_path: PathBuf,
		/// Path to the rocksdb database.
		rocksdb_path: PathBuf,
		/// Cache size in MiB. Used only by `RocksDb` variant of `DatabaseSource`.
		cache_size: usize,
	},
	/// Load a RocksDB database from a given path. Recommended for most uses.
	#[cfg(feature = "rocksdb")]
	RocksDb {
		/// Path to the database.
		path: PathBuf,
		/// Cache size in MiB.
		cache_size: usize,
	},

	/// Load a ParityDb database from a given path.
	ParityDb {
		/// Path to the database.
		path: PathBuf,
	},

	/// Use a custom already-open database.
	Custom {
		/// the handle to the custom storage
		db: Arc<dyn Database<DbHash>>,

		/// if set, the `create` flag will be required to open such datasource
		require_create_flag: bool,
	},
}

impl DatabaseSource {
	/// Return path for databases that are stored on disk.
	pub fn path(&self) -> Option<&Path> {
		match self {
			// as per https://github.com/paritytech/substrate/pull/9500#discussion_r684312550
			//
			// IIUC this is needed for polkadot to create its own dbs, so until it can use parity db
			// I would think rocksdb, but later parity-db.
			DatabaseSource::Auto { paritydb_path, .. } => Some(paritydb_path),
			#[cfg(feature = "rocksdb")]
			DatabaseSource::RocksDb { path, .. } => Some(path),
			DatabaseSource::ParityDb { path } => Some(path),
			DatabaseSource::Custom { .. } => None,
		}
	}

	/// Set path for databases that are stored on disk.
	pub fn set_path(&mut self, p: &Path) -> bool {
		match self {
			DatabaseSource::Auto { ref mut paritydb_path, .. } => {
				*paritydb_path = p.into();
				true
			},
			#[cfg(feature = "rocksdb")]
			DatabaseSource::RocksDb { ref mut path, .. } => {
				*path = p.into();
				true
			},
			DatabaseSource::ParityDb { ref mut path } => {
				*path = p.into();
				true
			},
			DatabaseSource::Custom { .. } => false,
		}
	}
}

impl std::fmt::Display for DatabaseSource {
	fn fmt(&self, f: &mut std::fmt::Formatter<'_>) -> std::fmt::Result {
		let name = match self {
			DatabaseSource::Auto { .. } => "Auto",
			#[cfg(feature = "rocksdb")]
			DatabaseSource::RocksDb { .. } => "RocksDb",
			DatabaseSource::ParityDb { .. } => "ParityDb",
			DatabaseSource::Custom { .. } => "Custom",
		};
		write!(f, "{}", name)
	}
}

pub(crate) mod columns {
	pub const META: u32 = crate::utils::COLUMN_META;
	pub const STATE: u32 = 1;
	pub const STATE_META: u32 = 2;
	/// maps hashes to lookup keys and numbers to canon hashes.
	pub const KEY_LOOKUP: u32 = 3;
	pub const HEADER: u32 = 4;
	pub const BODY: u32 = 5;
	pub const JUSTIFICATIONS: u32 = 6;
	pub const AUX: u32 = 8;
	/// Offchain workers local storage
	pub const OFFCHAIN: u32 = 9;
	/// Transactions
	pub const TRANSACTION: u32 = 11;
	pub const BODY_INDEX: u32 = 12;
}

struct PendingBlock<Block: BlockT> {
	header: Block::Header,
	justifications: Option<Justifications>,
	body: Option<Vec<Block::Extrinsic>>,
	indexed_body: Option<Vec<Vec<u8>>>,
	leaf_state: NewBlockState,
}

// wrapper that implements trait required for state_db
struct StateMetaDb<'a>(&'a dyn Database<DbHash>);

impl<'a> sc_state_db::MetaDb for StateMetaDb<'a> {
	type Error = sp_database::error::DatabaseError;

	fn get_meta(&self, key: &[u8]) -> Result<Option<Vec<u8>>, Self::Error> {
		Ok(self.0.get(columns::STATE_META, key))
	}
}

struct MetaUpdate<Block: BlockT> {
	pub hash: Block::Hash,
	pub number: NumberFor<Block>,
	pub is_best: bool,
	pub is_finalized: bool,
	pub with_state: bool,
}

fn cache_header<Hash: std::cmp::Eq + std::hash::Hash, Header>(
	cache: &mut LinkedHashMap<Hash, Option<Header>>,
	hash: Hash,
	header: Option<Header>,
) {
	cache.insert(hash, header);
	while cache.len() > CACHE_HEADERS {
		cache.pop_front();
	}
}

/// Block database
pub struct BlockchainDb<Block: BlockT> {
	db: Arc<dyn Database<DbHash>>,
	meta: Arc<RwLock<Meta<NumberFor<Block>, Block::Hash>>>,
	leaves: RwLock<LeafSet<Block::Hash, NumberFor<Block>>>,
	header_metadata_cache: Arc<HeaderMetadataCache<Block>>,
	header_cache: Mutex<LinkedHashMap<Block::Hash, Option<Block::Header>>>,
}

impl<Block: BlockT> BlockchainDb<Block> {
	fn new(db: Arc<dyn Database<DbHash>>) -> ClientResult<Self> {
		let meta = read_meta::<Block>(&*db, columns::HEADER)?;
		let leaves = LeafSet::read_from_db(&*db, columns::META, meta_keys::LEAF_PREFIX)?;
		Ok(BlockchainDb {
			db,
			leaves: RwLock::new(leaves),
			meta: Arc::new(RwLock::new(meta)),
			header_metadata_cache: Arc::new(HeaderMetadataCache::default()),
			header_cache: Default::default(),
		})
	}

	fn update_meta(&self, update: MetaUpdate<Block>) {
		let MetaUpdate { hash, number, is_best, is_finalized, with_state } = update;
		let mut meta = self.meta.write();
		if number.is_zero() {
			meta.genesis_hash = hash;
		}

		if is_best {
			meta.best_number = number;
			meta.best_hash = hash;
		}

		if is_finalized {
			if with_state {
				meta.finalized_state = Some((hash, number));
			}
			meta.finalized_number = number;
			meta.finalized_hash = hash;
		}
	}

	fn update_block_gap(&self, gap: Option<(NumberFor<Block>, NumberFor<Block>)>) {
		let mut meta = self.meta.write();
		meta.block_gap = gap;
	}
}

impl<Block: BlockT> sc_client_api::blockchain::HeaderBackend<Block> for BlockchainDb<Block> {
	fn header(&self, id: BlockId<Block>) -> ClientResult<Option<Block::Header>> {
		match &id {
			BlockId::Hash(h) => {
				let mut cache = self.header_cache.lock();
				if let Some(result) = cache.get_refresh(h) {
					return Ok(result.clone())
				}
				let header =
					utils::read_header(&*self.db, columns::KEY_LOOKUP, columns::HEADER, id)?;
				cache_header(&mut cache, *h, header.clone());
				Ok(header)
			},
			BlockId::Number(_) =>
				utils::read_header(&*self.db, columns::KEY_LOOKUP, columns::HEADER, id),
		}
	}

	fn info(&self) -> sc_client_api::blockchain::Info<Block> {
		let meta = self.meta.read();
		sc_client_api::blockchain::Info {
			best_hash: meta.best_hash,
			best_number: meta.best_number,
			genesis_hash: meta.genesis_hash,
			finalized_hash: meta.finalized_hash,
			finalized_number: meta.finalized_number,
			finalized_state: meta.finalized_state,
			number_leaves: self.leaves.read().count(),
			block_gap: meta.block_gap,
		}
	}

	fn status(&self, id: BlockId<Block>) -> ClientResult<sc_client_api::blockchain::BlockStatus> {
		let exists = match id {
			BlockId::Hash(_) => self.header(id)?.is_some(),
			BlockId::Number(n) => n <= self.meta.read().best_number,
		};
		match exists {
			true => Ok(sc_client_api::blockchain::BlockStatus::InChain),
			false => Ok(sc_client_api::blockchain::BlockStatus::Unknown),
		}
	}

	fn number(&self, hash: Block::Hash) -> ClientResult<Option<NumberFor<Block>>> {
		Ok(self.header_metadata(hash).ok().map(|header_metadata| header_metadata.number))
	}

	fn hash(&self, number: NumberFor<Block>) -> ClientResult<Option<Block::Hash>> {
		self.header(BlockId::Number(number))
			.map(|maybe_header| maybe_header.map(|header| header.hash()))
	}
}

impl<Block: BlockT> sc_client_api::blockchain::Backend<Block> for BlockchainDb<Block> {
	fn body(&self, id: BlockId<Block>) -> ClientResult<Option<Vec<Block::Extrinsic>>> {
		if let Some(body) = read_db(&*self.db, columns::KEY_LOOKUP, columns::BODY, id)? {
			// Plain body
			match Decode::decode(&mut &body[..]) {
				Ok(body) => return Ok(Some(body)),
				Err(err) =>
					return Err(sp_blockchain::Error::Backend(format!(
						"Error decoding body: {}",
						err
					))),
			}
		}

		if let Some(index) = read_db(&*self.db, columns::KEY_LOOKUP, columns::BODY_INDEX, id)? {
			match Vec::<DbExtrinsic<Block>>::decode(&mut &index[..]) {
				Ok(index) => {
					let mut body = Vec::new();
					for ex in index {
						match ex {
							DbExtrinsic::Indexed { hash, header } => {
								match self.db.get(columns::TRANSACTION, hash.as_ref()) {
									Some(t) => {
										let mut input =
											utils::join_input(header.as_ref(), t.as_ref());
										let ex = Block::Extrinsic::decode(&mut input).map_err(
											|err| {
												sp_blockchain::Error::Backend(format!(
													"Error decoding indexed extrinsic: {}",
													err
												))
											},
										)?;
										body.push(ex);
									},
									None =>
										return Err(sp_blockchain::Error::Backend(format!(
											"Missing indexed transaction {:?}",
											hash
										))),
								};
							},
							DbExtrinsic::Full(ex) => {
								body.push(ex);
							},
						}
					}
					return Ok(Some(body))
				},
				Err(err) =>
					return Err(sp_blockchain::Error::Backend(format!(
						"Error decoding body list: {}",
						err
					))),
			}
		}
		Ok(None)
	}

	fn justifications(&self, id: BlockId<Block>) -> ClientResult<Option<Justifications>> {
		match read_db(&*self.db, columns::KEY_LOOKUP, columns::JUSTIFICATIONS, id)? {
			Some(justifications) => match Decode::decode(&mut &justifications[..]) {
				Ok(justifications) => Ok(Some(justifications)),
				Err(err) =>
					return Err(sp_blockchain::Error::Backend(format!(
						"Error decoding justifications: {}",
						err
					))),
			},
			None => Ok(None),
		}
	}

	fn last_finalized(&self) -> ClientResult<Block::Hash> {
		Ok(self.meta.read().finalized_hash)
	}

	fn leaves(&self) -> ClientResult<Vec<Block::Hash>> {
		Ok(self.leaves.read().hashes())
	}

	fn displaced_leaves_after_finalizing(
		&self,
		block_number: NumberFor<Block>,
	) -> ClientResult<Vec<Block::Hash>> {
		Ok(self
			.leaves
			.read()
			.displaced_by_finalize_height(block_number)
			.leaves()
			.cloned()
			.collect::<Vec<_>>())
	}

	fn children(&self, parent_hash: Block::Hash) -> ClientResult<Vec<Block::Hash>> {
		children::read_children(&*self.db, columns::META, meta_keys::CHILDREN_PREFIX, parent_hash)
	}

	fn indexed_transaction(&self, hash: &Block::Hash) -> ClientResult<Option<Vec<u8>>> {
		Ok(self.db.get(columns::TRANSACTION, hash.as_ref()))
	}

	fn has_indexed_transaction(&self, hash: &Block::Hash) -> ClientResult<bool> {
		Ok(self.db.contains(columns::TRANSACTION, hash.as_ref()))
	}

	fn block_indexed_body(&self, id: BlockId<Block>) -> ClientResult<Option<Vec<Vec<u8>>>> {
		let body = match read_db(&*self.db, columns::KEY_LOOKUP, columns::BODY_INDEX, id)? {
			Some(body) => body,
			None => return Ok(None),
		};
		match Vec::<DbExtrinsic<Block>>::decode(&mut &body[..]) {
			Ok(index) => {
				let mut transactions = Vec::new();
				for ex in index.into_iter() {
					if let DbExtrinsic::Indexed { hash, .. } = ex {
						match self.db.get(columns::TRANSACTION, hash.as_ref()) {
							Some(t) => transactions.push(t),
							None =>
								return Err(sp_blockchain::Error::Backend(format!(
									"Missing indexed transaction {:?}",
									hash
								))),
						}
					}
				}
				Ok(Some(transactions))
			},
			Err(err) =>
				Err(sp_blockchain::Error::Backend(format!("Error decoding body list: {}", err))),
		}
	}
}

impl<Block: BlockT> HeaderMetadata<Block> for BlockchainDb<Block> {
	type Error = sp_blockchain::Error;

	fn header_metadata(
		&self,
		hash: Block::Hash,
	) -> Result<CachedHeaderMetadata<Block>, Self::Error> {
		self.header_metadata_cache.header_metadata(hash).map_or_else(
			|| {
				self.header(BlockId::hash(hash))?
					.map(|header| {
						let header_metadata = CachedHeaderMetadata::from(&header);
						self.header_metadata_cache
							.insert_header_metadata(header_metadata.hash, header_metadata.clone());
						header_metadata
					})
					.ok_or_else(|| {
						ClientError::UnknownBlock(format!(
							"Header was not found in the database: {:?}",
							hash
						))
					})
			},
			Ok,
		)
	}

	fn insert_header_metadata(&self, hash: Block::Hash, metadata: CachedHeaderMetadata<Block>) {
		self.header_metadata_cache.insert_header_metadata(hash, metadata)
	}

	fn remove_header_metadata(&self, hash: Block::Hash) {
		self.header_cache.lock().remove(&hash);
		self.header_metadata_cache.remove_header_metadata(hash);
	}
}

/// Database transaction
pub struct BlockImportOperation<Block: BlockT> {
	old_state: SyncingCachingState<RefTrackingState<Block>, Block>,
	db_updates: PrefixedMemoryDB<HashFor<Block>>,
	storage_updates: StorageCollection,
	child_storage_updates: ChildStorageCollection,
	offchain_storage_updates: OffchainChangesCollection,
	pending_block: Option<PendingBlock<Block>>,
	aux_ops: Vec<(Vec<u8>, Option<Vec<u8>>)>,
	finalized_blocks: Vec<(BlockId<Block>, Option<Justification>)>,
	set_head: Option<BlockId<Block>>,
	commit_state: bool,
	index_ops: Vec<IndexOperation>,
}

impl<Block: BlockT> BlockImportOperation<Block> {
	fn apply_offchain(&mut self, transaction: &mut Transaction<DbHash>) {
		let mut count = 0;
		for ((prefix, key), value_operation) in self.offchain_storage_updates.drain(..) {
			count += 1;
			let key = crate::offchain::concatenate_prefix_and_key(&prefix, &key);
			match value_operation {
				OffchainOverlayedChange::SetValue(val) =>
					transaction.set_from_vec(columns::OFFCHAIN, &key, val),
				OffchainOverlayedChange::Remove => transaction.remove(columns::OFFCHAIN, &key),
			}
		}

		if count > 0 {
			log::debug!(target: "sc_offchain", "Applied {} offchain indexing changes.", count);
		}
	}

	fn apply_aux(&mut self, transaction: &mut Transaction<DbHash>) {
		for (key, maybe_val) in self.aux_ops.drain(..) {
			match maybe_val {
				Some(val) => transaction.set_from_vec(columns::AUX, &key, val),
				None => transaction.remove(columns::AUX, &key),
			}
		}
	}

	fn apply_new_state(
		&mut self,
		storage: Storage,
		state_version: StateVersion,
	) -> ClientResult<Block::Hash> {
		if storage.top.keys().any(|k| well_known_keys::is_child_storage_key(k)) {
			return Err(sp_blockchain::Error::InvalidState)
		}

		let child_delta = storage.children_default.iter().map(|(_storage_key, child_content)| {
			(
				&child_content.child_info,
				child_content.data.iter().map(|(k, v)| (&k[..], Some(&v[..]))),
			)
		});

		let (root, transaction) = self.old_state.full_storage_root(
			storage.top.iter().map(|(k, v)| (&k[..], Some(&v[..]))),
			child_delta,
			state_version,
		);

		self.db_updates = transaction;
		Ok(root)
	}
}

impl<Block: BlockT> sc_client_api::backend::BlockImportOperation<Block>
	for BlockImportOperation<Block>
{
	type State = SyncingCachingState<RefTrackingState<Block>, Block>;

	fn state(&self) -> ClientResult<Option<&Self::State>> {
		Ok(Some(&self.old_state))
	}

	fn set_block_data(
		&mut self,
		header: Block::Header,
		body: Option<Vec<Block::Extrinsic>>,
		indexed_body: Option<Vec<Vec<u8>>>,
		justifications: Option<Justifications>,
		leaf_state: NewBlockState,
	) -> ClientResult<()> {
		assert!(self.pending_block.is_none(), "Only one block per operation is allowed");
		self.pending_block =
			Some(PendingBlock { header, body, indexed_body, justifications, leaf_state });
		Ok(())
	}

	fn update_cache(&mut self, _cache: HashMap<well_known_cache_keys::Id, Vec<u8>>) {
		// Currently cache isn't implemented on full nodes.
	}

	fn update_db_storage(&mut self, update: PrefixedMemoryDB<HashFor<Block>>) -> ClientResult<()> {
		self.db_updates = update;
		Ok(())
	}

	fn reset_storage(
		&mut self,
		storage: Storage,
		state_version: StateVersion,
	) -> ClientResult<Block::Hash> {
		let root = self.apply_new_state(storage, state_version)?;
		self.commit_state = true;
		Ok(root)
	}

	fn set_genesis_state(
		&mut self,
		storage: Storage,
		commit: bool,
		state_version: StateVersion,
	) -> ClientResult<Block::Hash> {
		let root = self.apply_new_state(storage, state_version)?;
		self.commit_state = commit;
		Ok(root)
	}

	fn insert_aux<I>(&mut self, ops: I) -> ClientResult<()>
	where
		I: IntoIterator<Item = (Vec<u8>, Option<Vec<u8>>)>,
	{
		self.aux_ops.append(&mut ops.into_iter().collect());
		Ok(())
	}

	fn update_storage(
		&mut self,
		update: StorageCollection,
		child_update: ChildStorageCollection,
	) -> ClientResult<()> {
		self.storage_updates = update;
		self.child_storage_updates = child_update;
		Ok(())
	}

	fn update_offchain_storage(
		&mut self,
		offchain_update: OffchainChangesCollection,
	) -> ClientResult<()> {
		self.offchain_storage_updates = offchain_update;
		Ok(())
	}

	fn mark_finalized(
		&mut self,
		block: BlockId<Block>,
		justification: Option<Justification>,
	) -> ClientResult<()> {
		self.finalized_blocks.push((block, justification));
		Ok(())
	}

	fn mark_head(&mut self, block: BlockId<Block>) -> ClientResult<()> {
		assert!(self.set_head.is_none(), "Only one set head per operation is allowed");
		self.set_head = Some(block);
		Ok(())
	}

	fn update_transaction_index(&mut self, index_ops: Vec<IndexOperation>) -> ClientResult<()> {
		self.index_ops = index_ops;
		Ok(())
	}
}

struct StorageDb<Block: BlockT> {
	pub db: Arc<dyn Database<DbHash>>,
	pub state_db: StateDb<Block::Hash, Vec<u8>>,
	prefix_keys: bool,
}

impl<Block: BlockT> sp_state_machine::Storage<HashFor<Block>> for StorageDb<Block> {
	fn get(&self, key: &Block::Hash, prefix: Prefix) -> Result<Option<DBValue>, String> {
		if self.prefix_keys {
			let key = prefixed_key::<HashFor<Block>>(key, prefix);
			self.state_db.get(&key, self)
		} else {
			self.state_db.get(key.as_ref(), self)
		}
		.map_err(|e| format!("Database backend error: {:?}", e))
	}
}

impl<Block: BlockT> sc_state_db::NodeDb for StorageDb<Block> {
	type Error = io::Error;
	type Key = [u8];

	fn get(&self, key: &[u8]) -> Result<Option<Vec<u8>>, Self::Error> {
		Ok(self.db.get(columns::STATE, key))
	}
}

struct DbGenesisStorage<Block: BlockT> {
	root: Block::Hash,
	storage: PrefixedMemoryDB<HashFor<Block>>,
}

impl<Block: BlockT> DbGenesisStorage<Block> {
	pub fn new(root: Block::Hash, storage: PrefixedMemoryDB<HashFor<Block>>) -> Self {
		DbGenesisStorage { root, storage }
	}
}

impl<Block: BlockT> sp_state_machine::Storage<HashFor<Block>> for DbGenesisStorage<Block> {
	fn get(&self, key: &Block::Hash, prefix: Prefix) -> Result<Option<DBValue>, String> {
		use hash_db::HashDB;
		Ok(self.storage.get(key, prefix))
	}
}

struct EmptyStorage<Block: BlockT>(pub Block::Hash);

impl<Block: BlockT> EmptyStorage<Block> {
	pub fn new() -> Self {
		let mut root = Block::Hash::default();
		let mut mdb = MemoryDB::<HashFor<Block>>::default();
		// both triedbmut are the same on empty storage.
		sp_state_machine::TrieDBMutV1::<HashFor<Block>>::new(&mut mdb, &mut root);
		EmptyStorage(root)
	}
}

impl<Block: BlockT> sp_state_machine::Storage<HashFor<Block>> for EmptyStorage<Block> {
	fn get(&self, _key: &Block::Hash, _prefix: Prefix) -> Result<Option<DBValue>, String> {
		Ok(None)
	}
}

/// Frozen `value` at time `at`.
///
/// Used as inner structure under lock in `FrozenForDuration`.
struct Frozen<T: Clone> {
	at: std::time::Instant,
	value: Option<T>,
}

/// Some value frozen for period of time.
///
/// If time `duration` not passed since the value was instantiated,
/// current frozen value is returned. Otherwise, you have to provide
/// a new value which will be again frozen for `duration`.
pub(crate) struct FrozenForDuration<T: Clone> {
	duration: std::time::Duration,
	value: parking_lot::Mutex<Frozen<T>>,
}

impl<T: Clone> FrozenForDuration<T> {
	fn new(duration: std::time::Duration) -> Self {
		Self { duration, value: Frozen { at: std::time::Instant::now(), value: None }.into() }
	}

	fn take_or_else<F>(&self, f: F) -> T
	where
		F: FnOnce() -> T,
	{
		let mut lock = self.value.lock();
		let now = std::time::Instant::now();
		if now.saturating_duration_since(lock.at) > self.duration || lock.value.is_none() {
			let new_value = f();
			lock.at = now;
			lock.value = Some(new_value.clone());
			new_value
		} else {
			lock.value.as_ref().expect("Checked with in branch above; qed").clone()
		}
	}
}

/// Disk backend.
///
/// Disk backend keeps data in a key-value store. In archive mode, trie nodes are kept from all
/// blocks. Otherwise, trie nodes are kept only from some recent blocks.
pub struct Backend<Block: BlockT> {
	storage: Arc<StorageDb<Block>>,
	offchain_storage: offchain::LocalStorage,
	blockchain: BlockchainDb<Block>,
	canonicalization_delay: u64,
	shared_cache: SharedCache<Block>,
	import_lock: Arc<RwLock<()>>,
	is_archive: bool,
	keep_blocks: KeepBlocks,
	io_stats: FrozenForDuration<(kvdb::IoStats, StateUsageInfo)>,
	state_usage: Arc<StateUsageStats>,
	genesis_state: RwLock<Option<Arc<DbGenesisStorage<Block>>>>,
}

impl<Block: BlockT> Backend<Block> {
	/// Create a new instance of database backend.
	///
	/// The pruning window is how old a block must be before the state is pruned.
	pub fn new(db_config: DatabaseSettings, canonicalization_delay: u64) -> ClientResult<Self> {
		use utils::OpenDbError;

		let db_source = &db_config.source;

		let (needs_init, db) =
			match crate::utils::open_database::<Block>(db_source, DatabaseType::Full, false) {
				Ok(db) => (false, db),
				Err(OpenDbError::DoesNotExist) => {
					let db =
						crate::utils::open_database::<Block>(db_source, DatabaseType::Full, true)?;
					(true, db)
				},
				Err(as_is) => return Err(as_is.into()),
			};

		Self::from_database(db as Arc<_>, canonicalization_delay, &db_config, needs_init)
	}

	/// Create new memory-backed client backend for tests.
	#[cfg(any(test, feature = "test-helpers"))]
	pub fn new_test(keep_blocks: u32, canonicalization_delay: u64) -> Self {
		Self::new_test_with_tx_storage(keep_blocks, canonicalization_delay)
	}

	/// Create new memory-backed client backend for tests.
	#[cfg(any(test, feature = "test-helpers"))]
	pub fn new_test_with_tx_storage(keep_blocks: u32, canonicalization_delay: u64) -> Self {
		let db = kvdb_memorydb::create(crate::utils::NUM_COLUMNS);
		let db = sp_database::as_database(db);
		let db_setting = DatabaseSettings {
			state_cache_size: 16777216,
			state_cache_child_ratio: Some((50, 100)),
			state_pruning: Some(PruningMode::keep_blocks(keep_blocks)),
			source: DatabaseSource::Custom { db, require_create_flag: true },
			keep_blocks: KeepBlocks::Some(keep_blocks),
		};

		Self::new(db_setting, canonicalization_delay).expect("failed to create test-db")
	}

	/// Expose the Database that is used by this backend.
	/// The second argument is the Column that stores the State.
	///
	/// Should only be needed for benchmarking.
	#[cfg(any(feature = "runtime-benchmarks"))]
	pub fn expose_db(&self) -> (Arc<dyn sp_database::Database<DbHash>>, sp_database::ColumnId) {
		(self.storage.db.clone(), columns::STATE)
	}

	/// Expose the Storage that is used by this backend.
	///
	/// Should only be needed for benchmarking.
	#[cfg(any(feature = "runtime-benchmarks"))]
	pub fn expose_storage(&self) -> Arc<dyn sp_state_machine::Storage<HashFor<Block>>> {
		self.storage.clone()
	}

	fn from_database(
		db: Arc<dyn Database<DbHash>>,
		canonicalization_delay: u64,
		config: &DatabaseSettings,
		should_init: bool,
	) -> ClientResult<Self> {
		let mut db_init_transaction = Transaction::new();

		let requested_state_pruning = config.state_pruning.clone();
		let state_meta_db = StateMetaDb(db.as_ref());
		let map_e = sp_blockchain::Error::from_state_db;

		let (state_db_init_commit_set, state_db) = StateDb::open(
			&state_meta_db,
			requested_state_pruning,
			!db.supports_ref_counting(),
			should_init,
		)
		.map_err(map_e)?;

		apply_state_commit(&mut db_init_transaction, state_db_init_commit_set);

		let state_pruning_used = state_db.pruning_mode();
		let is_archive_pruning = state_pruning_used.is_archive();
		let blockchain = BlockchainDb::new(db.clone())?;

		let storage_db =
			StorageDb { db: db.clone(), state_db, prefix_keys: !db.supports_ref_counting() };

		let offchain_storage = offchain::LocalStorage::new(db.clone());

		let backend = Backend {
			storage: Arc::new(storage_db),
			offchain_storage,
			blockchain,
			canonicalization_delay,
			shared_cache: new_shared_cache(
				config.state_cache_size,
				config.state_cache_child_ratio.unwrap_or(DEFAULT_CHILD_RATIO),
			),
			import_lock: Default::default(),
			is_archive: is_archive_pruning,
			io_stats: FrozenForDuration::new(std::time::Duration::from_secs(1)),
			state_usage: Arc::new(StateUsageStats::new()),
			keep_blocks: config.keep_blocks,
			genesis_state: RwLock::new(None),
		};

		// Older DB versions have no last state key. Check if the state is available and set it.
		let info = backend.blockchain.info();
		if info.finalized_state.is_none() &&
			info.finalized_hash != Default::default() &&
			sc_client_api::Backend::have_state_at(
				&backend,
				&info.finalized_hash,
				info.finalized_number,
			) {
			backend.blockchain.update_meta(MetaUpdate {
				hash: info.finalized_hash,
				number: info.finalized_number,
				is_best: info.finalized_hash == info.best_hash,
				is_finalized: true,
				with_state: true,
			});
		}

		db.commit(db_init_transaction)?;

		Ok(backend)
	}

	/// Handle setting head within a transaction. `route_to` should be the last
	/// block that existed in the database. `best_to` should be the best block
	/// to be set.
	///
	/// In the case where the new best block is a block to be imported, `route_to`
	/// should be the parent of `best_to`. In the case where we set an existing block
	/// to be best, `route_to` should equal to `best_to`.
	fn set_head_with_transaction(
		&self,
		transaction: &mut Transaction<DbHash>,
		route_to: Block::Hash,
		best_to: (NumberFor<Block>, Block::Hash),
	) -> ClientResult<(Vec<Block::Hash>, Vec<Block::Hash>)> {
		let mut enacted = Vec::default();
		let mut retracted = Vec::default();

		let (best_number, best_hash) = best_to;

		let meta = self.blockchain.meta.read();

		if meta.best_number > best_number &&
			(meta.best_number - best_number).saturated_into::<u64>() >
				self.canonicalization_delay
		{
			return Err(sp_blockchain::Error::SetHeadTooOld)
		}

		let parent_exists =
			self.blockchain.status(BlockId::Hash(route_to))? == sp_blockchain::BlockStatus::InChain;

		// Cannot find tree route with empty DB or when imported a detached block.
		if meta.best_hash != Default::default() && parent_exists {
			let tree_route = sp_blockchain::tree_route(&self.blockchain, meta.best_hash, route_to)?;

			// uncanonicalize: check safety violations and ensure the numbers no longer
			// point to these block hashes in the key mapping.
			for r in tree_route.retracted() {
				if r.hash == meta.finalized_hash {
					warn!(
						"Potential safety failure: reverting finalized block {:?}",
						(&r.number, &r.hash)
					);

					return Err(::sp_blockchain::Error::NotInFinalizedChain)
				}

				retracted.push(r.hash);
				utils::remove_number_to_key_mapping(transaction, columns::KEY_LOOKUP, r.number)?;
			}

			// canonicalize: set the number lookup to map to this block's hash.
			for e in tree_route.enacted() {
				enacted.push(e.hash);
				utils::insert_number_to_key_mapping(
					transaction,
					columns::KEY_LOOKUP,
					e.number,
					e.hash,
				)?;
			}
		}

		let lookup_key = utils::number_and_hash_to_lookup_key(best_number, &best_hash)?;
		transaction.set_from_vec(columns::META, meta_keys::BEST_BLOCK, lookup_key);
		utils::insert_number_to_key_mapping(
			transaction,
			columns::KEY_LOOKUP,
			best_number,
			best_hash,
		)?;

		Ok((enacted, retracted))
	}

	fn ensure_sequential_finalization(
		&self,
		header: &Block::Header,
		last_finalized: Option<Block::Hash>,
	) -> ClientResult<()> {
		let last_finalized =
			last_finalized.unwrap_or_else(|| self.blockchain.meta.read().finalized_hash);
		if last_finalized != self.blockchain.meta.read().genesis_hash &&
			*header.parent_hash() != last_finalized
		{
			return Err(sp_blockchain::Error::NonSequentialFinalization(format!(
				"Last finalized {:?} not parent of {:?}",
				last_finalized,
				header.hash()
			)))
		}
		Ok(())
	}

	fn finalize_block_with_transaction(
		&self,
		transaction: &mut Transaction<DbHash>,
		hash: &Block::Hash,
		header: &Block::Header,
		last_finalized: Option<Block::Hash>,
		justification: Option<Justification>,
		finalization_displaced: &mut Option<FinalizationDisplaced<Block::Hash, NumberFor<Block>>>,
	) -> ClientResult<MetaUpdate<Block>> {
		// TODO: ensure best chain contains this block.
		let number = *header.number();
		self.ensure_sequential_finalization(header, last_finalized)?;
		let with_state = sc_client_api::Backend::have_state_at(self, hash, number);

		self.note_finalized(transaction, header, *hash, finalization_displaced, with_state)?;

		if let Some(justification) = justification {
			transaction.set_from_vec(
				columns::JUSTIFICATIONS,
				&utils::number_and_hash_to_lookup_key(number, hash)?,
				Justifications::from(justification).encode(),
			);
		}
		Ok(MetaUpdate { hash: *hash, number, is_best: false, is_finalized: true, with_state })
	}

	// performs forced canonicalization with a delay after importing a non-finalized block.
	fn force_delayed_canonicalize(
		&self,
		transaction: &mut Transaction<DbHash>,
		hash: Block::Hash,
		number: NumberFor<Block>,
	) -> ClientResult<()> {
		let number_u64 = number.saturated_into::<u64>();
		if number_u64 > self.canonicalization_delay {
			let new_canonical = number_u64 - self.canonicalization_delay;

			if new_canonical <= self.storage.state_db.best_canonical().unwrap_or(0) {
				return Ok(())
			}
			let hash = if new_canonical == number_u64 {
				hash
			} else {
				sc_client_api::blockchain::HeaderBackend::hash(
					&self.blockchain,
					new_canonical.saturated_into(),
				)?
				.ok_or_else(|| {
					sp_blockchain::Error::Backend(format!(
						"Can't canonicalize missing block number #{} when importing {:?} (#{})",
						new_canonical, hash, number,
					))
				})?
			};
			if !sc_client_api::Backend::have_state_at(self, &hash, new_canonical.saturated_into()) {
				return Ok(())
			}

			trace!(target: "db", "Canonicalize block #{} ({:?})", new_canonical, hash);
			let commit =
				self.storage.state_db.canonicalize_block(&hash).map_err(
					sp_blockchain::Error::from_state_db::<sc_state_db::Error<io::Error>>,
				)?;
			apply_state_commit(transaction, commit);
		}
		Ok(())
	}

	fn try_commit_operation(&self, mut operation: BlockImportOperation<Block>) -> ClientResult<()> {
		let mut transaction = Transaction::new();
		let mut finalization_displaced_leaves = None;

		operation.apply_aux(&mut transaction);
		operation.apply_offchain(&mut transaction);

		let mut meta_updates = Vec::with_capacity(operation.finalized_blocks.len());
		let (best_num, mut last_finalized_hash, mut last_finalized_num, mut block_gap) = {
			let meta = self.blockchain.meta.read();
			(meta.best_number, meta.finalized_hash, meta.finalized_number, meta.block_gap)
		};

		for (block, justification) in operation.finalized_blocks {
			let block_hash = self.blockchain.expect_block_hash_from_id(&block)?;
			let block_header = self.blockchain.expect_header(BlockId::Hash(block_hash))?;
			meta_updates.push(self.finalize_block_with_transaction(
				&mut transaction,
				&block_hash,
				&block_header,
				Some(last_finalized_hash),
				justification,
				&mut finalization_displaced_leaves,
			)?);
			last_finalized_hash = block_hash;
			last_finalized_num = *block_header.number();
		}

		let imported = if let Some(pending_block) = operation.pending_block {
			let hash = pending_block.header.hash();

			let parent_hash = *pending_block.header.parent_hash();
			let number = *pending_block.header.number();
			let existing_header = self.blockchain.header(BlockId::hash(hash))?.is_some();

			// blocks are keyed by number + hash.
			let lookup_key = utils::number_and_hash_to_lookup_key(number, hash)?;

			let (enacted, retracted) = if pending_block.leaf_state.is_best() {
				self.set_head_with_transaction(&mut transaction, parent_hash, (number, hash))?
			} else {
				(Default::default(), Default::default())
			};

			utils::insert_hash_to_key_mapping(&mut transaction, columns::KEY_LOOKUP, number, hash)?;

			transaction.set_from_vec(columns::HEADER, &lookup_key, pending_block.header.encode());
			if let Some(body) = pending_block.body {
				// If we have any index operations we save block in the new format with indexed
				// extrinsic headers Otherwise we save the body as a single blob.
				if operation.index_ops.is_empty() {
					transaction.set_from_vec(columns::BODY, &lookup_key, body.encode());
				} else {
					let body =
						apply_index_ops::<Block>(&mut transaction, body, operation.index_ops);
					transaction.set_from_vec(columns::BODY_INDEX, &lookup_key, body);
				}
			}
			if let Some(body) = pending_block.indexed_body {
				apply_indexed_body::<Block>(&mut transaction, body);
			}
			if let Some(justifications) = pending_block.justifications {
				transaction.set_from_vec(
					columns::JUSTIFICATIONS,
					&lookup_key,
					justifications.encode(),
				);
			}

			if number.is_zero() {
				transaction.set(columns::META, meta_keys::GENESIS_HASH, hash.as_ref());

				if operation.commit_state {
					transaction.set_from_vec(columns::META, meta_keys::FINALIZED_STATE, lookup_key);
				} else {
					// When we don't want to commit the genesis state, we still preserve it in
					// memory to bootstrap consensus. It is queried for an initial list of
					// authorities, etc.
					*self.genesis_state.write() = Some(Arc::new(DbGenesisStorage::new(
						*pending_block.header.state_root(),
						operation.db_updates.clone(),
					)));
				}
			}

			let finalized = if operation.commit_state {
				let mut changeset: sc_state_db::ChangeSet<Vec<u8>> =
					sc_state_db::ChangeSet::default();
				let mut ops: u64 = 0;
				let mut bytes: u64 = 0;
				let mut removal: u64 = 0;
				let mut bytes_removal: u64 = 0;
				for (mut key, (val, rc)) in operation.db_updates.drain() {
					self.storage.db.sanitize_key(&mut key);
					if rc > 0 {
						ops += 1;
						bytes += key.len() as u64 + val.len() as u64;
						if rc == 1 {
							changeset.inserted.push((key, val.to_vec()));
						} else {
							changeset.inserted.push((key.clone(), val.to_vec()));
							for _ in 0..rc - 1 {
								changeset.inserted.push((key.clone(), Default::default()));
							}
						}
					} else if rc < 0 {
						removal += 1;
						bytes_removal += key.len() as u64;
						if rc == -1 {
							changeset.deleted.push(key);
						} else {
							for _ in 0..-rc {
								changeset.deleted.push(key.clone());
							}
						}
					}
				}
				self.state_usage.tally_writes_nodes(ops, bytes);
				self.state_usage.tally_removed_nodes(removal, bytes_removal);

				let mut ops: u64 = 0;
				let mut bytes: u64 = 0;
				for (key, value) in operation
					.storage_updates
					.iter()
					.chain(operation.child_storage_updates.iter().flat_map(|(_, s)| s.iter()))
				{
					ops += 1;
					bytes += key.len() as u64;
					if let Some(v) = value.as_ref() {
						bytes += v.len() as u64;
					}
				}
				self.state_usage.tally_writes(ops, bytes);
				let number_u64 = number.saturated_into::<u64>();
				let commit = self
					.storage
					.state_db
					.insert_block(&hash, number_u64, pending_block.header.parent_hash(), changeset)
					.map_err(|e: sc_state_db::Error<io::Error>| {
						sp_blockchain::Error::from_state_db(e)
					})?;
				apply_state_commit(&mut transaction, commit);
				if number <= last_finalized_num {
					// Canonicalize in the db when re-importing existing blocks with state.
					let commit = self.storage.state_db.canonicalize_block(&hash).map_err(
						sp_blockchain::Error::from_state_db::<sc_state_db::Error<io::Error>>,
					)?;
					apply_state_commit(&mut transaction, commit);
					meta_updates.push(MetaUpdate {
						hash,
						number,
						is_best: false,
						is_finalized: true,
						with_state: true,
					});
				}

				// Check if need to finalize. Genesis is always finalized instantly.
				let finalized = number_u64 == 0 || pending_block.leaf_state.is_final();
				finalized
			} else {
				(number.is_zero() && last_finalized_num.is_zero()) ||
					pending_block.leaf_state.is_final()
			};

			let header = &pending_block.header;
			let is_best = pending_block.leaf_state.is_best();
			debug!(target: "db",
				"DB Commit {:?} ({}), best={}, state={}, existing={}, finalized={}",
				hash, number, is_best, operation.commit_state, existing_header, finalized,
			);

			self.state_usage.merge_sm(operation.old_state.usage_info());
			// release state reference so that it can be finalized
			let cache = operation.old_state.into_cache_changes();

			if finalized {
				// TODO: ensure best chain contains this block.
				self.ensure_sequential_finalization(header, Some(last_finalized_hash))?;
				self.note_finalized(
					&mut transaction,
					header,
					hash,
					&mut finalization_displaced_leaves,
					operation.commit_state,
				)?;
			} else {
				// canonicalize blocks which are old enough, regardless of finality.
				self.force_delayed_canonicalize(&mut transaction, hash, *header.number())?
			}

			if !existing_header {
				// Add a new leaf if the block has the potential to be finalized.
				if number > last_finalized_num || last_finalized_num.is_zero() {
					let mut leaves = self.blockchain.leaves.write();
					leaves.import(hash, number, parent_hash);
					leaves.prepare_transaction(
						&mut transaction,
						columns::META,
						meta_keys::LEAF_PREFIX,
					);
				}

				let mut children = children::read_children(
					&*self.storage.db,
					columns::META,
					meta_keys::CHILDREN_PREFIX,
					parent_hash,
				)?;
				if !children.contains(&hash) {
					children.push(hash);
					children::write_children(
						&mut transaction,
						columns::META,
						meta_keys::CHILDREN_PREFIX,
						parent_hash,
						children,
					);
				}

				if let Some((mut start, end)) = block_gap {
					if number == start {
						start += One::one();
						utils::insert_number_to_key_mapping(
							&mut transaction,
							columns::KEY_LOOKUP,
							number,
							hash,
						)?;
					}
					if start > end {
						transaction.remove(columns::META, meta_keys::BLOCK_GAP);
						block_gap = None;
						debug!(target: "db", "Removed block gap.");
					} else {
						block_gap = Some((start, end));
						debug!(target: "db", "Update block gap. {:?}", block_gap);
						transaction.set(
							columns::META,
							meta_keys::BLOCK_GAP,
							&(start, end).encode(),
						);
					}
				} else if number > best_num + One::one() &&
					number > One::one() && self
					.blockchain
					.header(BlockId::hash(parent_hash))?
					.is_none()
				{
					let gap = (best_num + One::one(), number - One::one());
					transaction.set(columns::META, meta_keys::BLOCK_GAP, &gap.encode());
					block_gap = Some(gap);
					debug!(target: "db", "Detected block gap {:?}", block_gap);
				}
			}

			meta_updates.push(MetaUpdate {
				hash,
				number,
				is_best: pending_block.leaf_state.is_best(),
				is_finalized: finalized,
				with_state: operation.commit_state,
			});
			Some((pending_block.header, number, hash, enacted, retracted, is_best, cache))
		} else {
			None
		};

		let cache_update = if let Some(set_head) = operation.set_head {
			if let Some(header) =
				sc_client_api::blockchain::HeaderBackend::header(&self.blockchain, set_head)?
			{
				let number = header.number();
				let hash = header.hash();

				let (enacted, retracted) =
					self.set_head_with_transaction(&mut transaction, hash, (*number, hash))?;
				meta_updates.push(MetaUpdate {
					hash,
					number: *number,
					is_best: true,
					is_finalized: false,
					with_state: false,
				});
				Some((enacted, retracted))
			} else {
				return Err(sp_blockchain::Error::UnknownBlock(format!(
					"Cannot set head {:?}",
					set_head
				)))
			}
		} else {
			None
		};

		self.storage.db.commit(transaction)?;

		// Apply all in-memory state changes.
		// Code beyond this point can't fail.

		if let Some((header, number, hash, enacted, retracted, is_best, mut cache)) = imported {
			trace!(target: "db", "DB Commit done {:?}", hash);
			let header_metadata = CachedHeaderMetadata::from(&header);
			self.blockchain.insert_header_metadata(header_metadata.hash, header_metadata);
			cache_header(&mut self.blockchain.header_cache.lock(), hash, Some(header));
			cache.sync_cache(
				&enacted,
				&retracted,
				operation.storage_updates,
				operation.child_storage_updates,
				Some(hash),
				Some(number),
				is_best,
			);
		}

		if let Some((enacted, retracted)) = cache_update {
			self.shared_cache.write().sync(&enacted, &retracted);
		}

		for m in meta_updates {
			self.blockchain.update_meta(m);
		}
		self.blockchain.update_block_gap(block_gap);

		Ok(())
	}

	// write stuff to a transaction after a new block is finalized.
	// this canonicalizes finalized blocks. Fails if called with a block which
	// was not a child of the last finalized block.
	fn note_finalized(
		&self,
		transaction: &mut Transaction<DbHash>,
		f_header: &Block::Header,
		f_hash: Block::Hash,
		displaced: &mut Option<FinalizationDisplaced<Block::Hash, NumberFor<Block>>>,
		with_state: bool,
	) -> ClientResult<()> {
		let f_num = *f_header.number();

		let lookup_key = utils::number_and_hash_to_lookup_key(f_num, f_hash)?;
		if with_state {
			transaction.set_from_vec(columns::META, meta_keys::FINALIZED_STATE, lookup_key.clone());
		}
		transaction.set_from_vec(columns::META, meta_keys::FINALIZED_BLOCK, lookup_key);

		if sc_client_api::Backend::have_state_at(self, &f_hash, f_num) &&
			self.storage
				.state_db
				.best_canonical()
				.map(|c| f_num.saturated_into::<u64>() > c)
				.unwrap_or(true)
		{
			let commit =
				self.storage.state_db.canonicalize_block(&f_hash).map_err(
					sp_blockchain::Error::from_state_db::<sc_state_db::Error<io::Error>>,
				)?;
			apply_state_commit(transaction, commit);
		}

		let new_displaced = self.blockchain.leaves.write().finalize_height(f_num);
		self.prune_blocks(transaction, f_num, &new_displaced)?;
		match displaced {
			x @ &mut None => *x = Some(new_displaced),
			&mut Some(ref mut displaced) => displaced.merge(new_displaced),
		}

		Ok(())
	}

	fn prune_blocks(
		&self,
		transaction: &mut Transaction<DbHash>,
		finalized: NumberFor<Block>,
		displaced: &FinalizationDisplaced<Block::Hash, NumberFor<Block>>,
	) -> ClientResult<()> {
		if let KeepBlocks::Some(keep_blocks) = self.keep_blocks {
			// Always keep the last finalized block
			let keep = std::cmp::max(keep_blocks, 1);
			if finalized >= keep.into() {
				let number = finalized.saturating_sub(keep.into());
				self.prune_block(transaction, BlockId::<Block>::number(number))?;
			}

			// Also discard all blocks from displaced branches
			for h in displaced.leaves() {
				let mut number = finalized;
				let mut hash = *h;
				// Follow displaced chains back until we reach a finalized block.
				// Since leaves are discarded due to finality, they can't have parents
				// that are canonical, but not yet finalized. So we stop deleting as soon as
				// we reach canonical chain.
				while self.blockchain.hash(number)? != Some(hash) {
					let id = BlockId::<Block>::hash(hash);
					match self.blockchain.header(id)? {
						Some(header) => {
							self.prune_block(transaction, id)?;
							number = header.number().saturating_sub(One::one());
							hash = *header.parent_hash();
						},
						None => break,
					}
				}
			}
		}
		Ok(())
	}

	fn prune_block(
		&self,
		transaction: &mut Transaction<DbHash>,
		id: BlockId<Block>,
	) -> ClientResult<()> {
		debug!(target: "db", "Removing block #{}", id);
		utils::remove_from_db(
			transaction,
			&*self.storage.db,
			columns::KEY_LOOKUP,
			columns::BODY,
			id,
		)?;
		if let Some(index) =
			read_db(&*self.storage.db, columns::KEY_LOOKUP, columns::BODY_INDEX, id)?
		{
			utils::remove_from_db(
				transaction,
				&*self.storage.db,
				columns::KEY_LOOKUP,
				columns::BODY_INDEX,
				id,
			)?;
			match Vec::<DbExtrinsic<Block>>::decode(&mut &index[..]) {
				Ok(index) =>
					for ex in index {
						if let DbExtrinsic::Indexed { hash, .. } = ex {
							transaction.release(columns::TRANSACTION, hash);
						}
					},
				Err(err) =>
					return Err(sp_blockchain::Error::Backend(format!(
						"Error decoding body list: {}",
						err
					))),
			}
		}
		Ok(())
	}

	fn empty_state(&self) -> ClientResult<SyncingCachingState<RefTrackingState<Block>, Block>> {
		let root = EmptyStorage::<Block>::new().0; // Empty trie
		let db_state = DbState::<Block>::new(self.storage.clone(), root);
		let state = RefTrackingState::new(db_state, self.storage.clone(), None);
		let caching_state = CachingState::new(state, self.shared_cache.clone(), None);
		Ok(SyncingCachingState::new(
			caching_state,
			self.state_usage.clone(),
			self.blockchain.meta.clone(),
			self.import_lock.clone(),
		))
	}
}

fn apply_state_commit(
	transaction: &mut Transaction<DbHash>,
	commit: sc_state_db::CommitSet<Vec<u8>>,
) {
	for (key, val) in commit.data.inserted.into_iter() {
		transaction.set_from_vec(columns::STATE, &key[..], val);
	}
	for key in commit.data.deleted.into_iter() {
		transaction.remove(columns::STATE, &key[..]);
	}
	for (key, val) in commit.meta.inserted.into_iter() {
		transaction.set_from_vec(columns::STATE_META, &key[..], val);
	}
	for key in commit.meta.deleted.into_iter() {
		transaction.remove(columns::STATE_META, &key[..]);
	}
}

fn apply_index_ops<Block: BlockT>(
	transaction: &mut Transaction<DbHash>,
	body: Vec<Block::Extrinsic>,
	ops: Vec<IndexOperation>,
) -> Vec<u8> {
	let mut extrinsic_index: Vec<DbExtrinsic<Block>> = Vec::with_capacity(body.len());
	let mut index_map = HashMap::new();
	let mut renewed_map = HashMap::new();
	for op in ops {
		match op {
			IndexOperation::Insert { extrinsic, hash, size } => {
				index_map.insert(extrinsic, (hash, size));
			},
			IndexOperation::Renew { extrinsic, hash } => {
				renewed_map.insert(extrinsic, DbHash::from_slice(hash.as_ref()));
			},
		}
	}
	for (index, extrinsic) in body.into_iter().enumerate() {
		let db_extrinsic = if let Some(hash) = renewed_map.get(&(index as u32)) {
			// Bump ref counter
			let extrinsic = extrinsic.encode();
			transaction.reference(columns::TRANSACTION, DbHash::from_slice(hash.as_ref()));
			DbExtrinsic::Indexed { hash: *hash, header: extrinsic }
		} else {
			match index_map.get(&(index as u32)) {
				Some((hash, size)) => {
					let encoded = extrinsic.encode();
					if *size as usize <= encoded.len() {
						let offset = encoded.len() - *size as usize;
						transaction.store(
							columns::TRANSACTION,
							DbHash::from_slice(hash.as_ref()),
							encoded[offset..].to_vec(),
						);
						DbExtrinsic::Indexed {
							hash: DbHash::from_slice(hash.as_ref()),
							header: encoded[..offset].to_vec(),
						}
					} else {
						// Invalid indexed slice. Just store full data and don't index anything.
						DbExtrinsic::Full(extrinsic)
					}
				},
				_ => DbExtrinsic::Full(extrinsic),
			}
		};
		extrinsic_index.push(db_extrinsic);
	}
	debug!(
		target: "db",
		"DB transaction index: {} inserted, {} renewed, {} full",
		index_map.len(),
		renewed_map.len(),
		extrinsic_index.len() - index_map.len() - renewed_map.len(),
	);
	extrinsic_index.encode()
}

fn apply_indexed_body<Block: BlockT>(transaction: &mut Transaction<DbHash>, body: Vec<Vec<u8>>) {
	for extrinsic in body {
		let hash = sp_runtime::traits::BlakeTwo256::hash(&extrinsic);
		transaction.store(columns::TRANSACTION, DbHash::from_slice(hash.as_ref()), extrinsic);
	}
}

impl<Block> sc_client_api::backend::AuxStore for Backend<Block>
where
	Block: BlockT,
{
	fn insert_aux<
		'a,
		'b: 'a,
		'c: 'a,
		I: IntoIterator<Item = &'a (&'c [u8], &'c [u8])>,
		D: IntoIterator<Item = &'a &'b [u8]>,
	>(
		&self,
		insert: I,
		delete: D,
	) -> ClientResult<()> {
		let mut transaction = Transaction::new();
		for (k, v) in insert {
			transaction.set(columns::AUX, k, v);
		}
		for k in delete {
			transaction.remove(columns::AUX, k);
		}
		self.storage.db.commit(transaction)?;
		Ok(())
	}

	fn get_aux(&self, key: &[u8]) -> ClientResult<Option<Vec<u8>>> {
		Ok(self.storage.db.get(columns::AUX, key))
	}
}

impl<Block: BlockT> sc_client_api::backend::Backend<Block> for Backend<Block> {
	type BlockImportOperation = BlockImportOperation<Block>;
	type Blockchain = BlockchainDb<Block>;
	type State = SyncingCachingState<RefTrackingState<Block>, Block>;
	type OffchainStorage = offchain::LocalStorage;

	fn begin_operation(&self) -> ClientResult<Self::BlockImportOperation> {
		let mut old_state = self.empty_state()?;
		old_state.disable_syncing();

		Ok(BlockImportOperation {
			pending_block: None,
			old_state,
			db_updates: PrefixedMemoryDB::default(),
			storage_updates: Default::default(),
			child_storage_updates: Default::default(),
			offchain_storage_updates: Default::default(),
			aux_ops: Vec::new(),
			finalized_blocks: Vec::new(),
			set_head: None,
			commit_state: false,
			index_ops: Default::default(),
		})
	}

	fn begin_state_operation(
		&self,
		operation: &mut Self::BlockImportOperation,
		block: BlockId<Block>,
	) -> ClientResult<()> {
		if block.is_pre_genesis() {
			operation.old_state = self.empty_state()?;
		} else {
			operation.old_state = self.state_at(block)?;
		}
		operation.old_state.disable_syncing();

		operation.commit_state = true;
		Ok(())
	}

	fn commit_operation(&self, operation: Self::BlockImportOperation) -> ClientResult<()> {
		let usage = operation.old_state.usage_info();
		self.state_usage.merge_sm(usage);

		match self.try_commit_operation(operation) {
			Ok(_) => {
				self.storage.state_db.apply_pending();
				Ok(())
			},
			e @ Err(_) => {
				self.storage.state_db.revert_pending();
				e
			},
		}
	}

	fn finalize_block(
		&self,
		block: BlockId<Block>,
		justification: Option<Justification>,
	) -> ClientResult<()> {
		let mut transaction = Transaction::new();
		let hash = self.blockchain.expect_block_hash_from_id(&block)?;
		let header = self.blockchain.expect_header(block)?;
		let mut displaced = None;

		let m = self.finalize_block_with_transaction(
			&mut transaction,
			&hash,
			&header,
			None,
			justification,
			&mut displaced,
		)?;
		self.storage.db.commit(transaction)?;
		self.blockchain.update_meta(m);
		Ok(())
	}

	fn append_justification(
		&self,
		block: BlockId<Block>,
		justification: Justification,
	) -> ClientResult<()> {
		let mut transaction: Transaction<DbHash> = Transaction::new();
		let hash = self.blockchain.expect_block_hash_from_id(&block)?;
		let header = self.blockchain.expect_header(block)?;
		let number = *header.number();

		// Check if the block is finalized first.
		let is_descendent_of = is_descendent_of(&self.blockchain, None);
		let last_finalized = self.blockchain.last_finalized()?;

		// We can do a quick check first, before doing a proper but more expensive check
		if number > self.blockchain.info().finalized_number ||
			(hash != last_finalized && !is_descendent_of(&hash, &last_finalized)?)
		{
			return Err(ClientError::NotInFinalizedChain)
		}

		let justifications = if let Some(mut stored_justifications) =
			self.blockchain.justifications(block)?
		{
			if !stored_justifications.append(justification) {
				return Err(ClientError::BadJustification("Duplicate consensus engine ID".into()))
			}
			stored_justifications
		} else {
			Justifications::from(justification)
		};

		transaction.set_from_vec(
			columns::JUSTIFICATIONS,
			&utils::number_and_hash_to_lookup_key(number, hash)?,
			justifications.encode(),
		);

		self.storage.db.commit(transaction)?;

		Ok(())
	}

	fn offchain_storage(&self) -> Option<Self::OffchainStorage> {
		Some(self.offchain_storage.clone())
	}

	fn usage_info(&self) -> Option<UsageInfo> {
		let (io_stats, state_stats) = self.io_stats.take_or_else(|| {
			(
				// TODO: implement DB stats and cache size retrieval
				kvdb::IoStats::empty(),
				self.state_usage.take(),
			)
		});
		let database_cache = MemorySize::from_bytes(0);
		let state_cache =
			MemorySize::from_bytes(self.shared_cache.read().used_storage_cache_size());
		let state_db = self.storage.state_db.memory_info();

		Some(UsageInfo {
			memory: MemoryInfo { state_cache, database_cache, state_db },
			io: IoInfo {
				transactions: io_stats.transactions,
				bytes_read: io_stats.bytes_read,
				bytes_written: io_stats.bytes_written,
				writes: io_stats.writes,
				reads: io_stats.reads,
				average_transaction_size: io_stats.avg_transaction_size() as u64,
				state_reads: state_stats.reads.ops,
				state_writes: state_stats.writes.ops,
				state_writes_cache: state_stats.overlay_writes.ops,
				state_reads_cache: state_stats.cache_reads.ops,
				state_writes_nodes: state_stats.nodes_writes.ops,
			},
		})
	}

	fn revert(
		&self,
		n: NumberFor<Block>,
		revert_finalized: bool,
	) -> ClientResult<(NumberFor<Block>, HashSet<Block::Hash>)> {
		let mut reverted_finalized = HashSet::new();

		let info = self.blockchain.info();

		let highest_leaf = self
			.blockchain
			.leaves
			.read()
			.highest_leaf()
			.and_then(|(n, h)| h.last().map(|h| (n, *h)));

		let best_number = info.best_number;
		let best_hash = info.best_hash;

		let finalized = info.finalized_number;

		let revertible = best_number - finalized;
		let n = if !revert_finalized && revertible < n { revertible } else { n };

		let (n, mut number_to_revert, mut hash_to_revert) = match highest_leaf {
			Some((l_n, l_h)) => (n + (l_n - best_number), l_n, l_h),
			None => (n, best_number, best_hash),
		};

		let mut revert_blocks = || -> ClientResult<NumberFor<Block>> {
			for c in 0..n.saturated_into::<u64>() {
				if number_to_revert.is_zero() {
					return Ok(c.saturated_into::<NumberFor<Block>>())
				}
				let mut transaction = Transaction::new();
				let removed =
					self.blockchain.header(BlockId::Hash(hash_to_revert))?.ok_or_else(|| {
						sp_blockchain::Error::UnknownBlock(format!(
							"Error reverting to {}. Block header not found.",
							hash_to_revert,
						))
					})?;
				let removed_hash = removed.hash();

				let prev_number = number_to_revert.saturating_sub(One::one());
				let prev_hash =
					if prev_number == best_number { best_hash } else { *removed.parent_hash() };

				if !self.have_state_at(&prev_hash, prev_number) {
					return Ok(c.saturated_into::<NumberFor<Block>>())
				}

				match self.storage.state_db.revert_one() {
					Some(commit) => {
						apply_state_commit(&mut transaction, commit);

						number_to_revert = prev_number;
						hash_to_revert = prev_hash;

						let update_finalized = number_to_revert < finalized;

						let key = utils::number_and_hash_to_lookup_key(
							number_to_revert,
							&hash_to_revert,
						)?;
						if update_finalized {
							transaction.set_from_vec(
								columns::META,
								meta_keys::FINALIZED_BLOCK,
								key.clone(),
							);

							reverted_finalized.insert(removed_hash);
							if let Some((hash, _)) = self.blockchain.info().finalized_state {
								if hash == hash_to_revert {
									if !number_to_revert.is_zero() &&
										self.have_state_at(
											&prev_hash,
											number_to_revert - One::one(),
										) {
										let lookup_key = utils::number_and_hash_to_lookup_key(
											number_to_revert - One::one(),
											prev_hash,
										)?;
										transaction.set_from_vec(
											columns::META,
											meta_keys::FINALIZED_STATE,
											lookup_key,
										);
									} else {
										transaction
											.remove(columns::META, meta_keys::FINALIZED_STATE);
									}
								}
							}
						}
						transaction.set_from_vec(columns::META, meta_keys::BEST_BLOCK, key);
						transaction.remove(columns::KEY_LOOKUP, removed.hash().as_ref());
						children::remove_children(
							&mut transaction,
							columns::META,
							meta_keys::CHILDREN_PREFIX,
							hash_to_revert,
						);
						self.storage.db.commit(transaction)?;

						let is_best = number_to_revert < best_number;

						self.blockchain.update_meta(MetaUpdate {
							hash: hash_to_revert,
							number: number_to_revert,
							is_best,
							is_finalized: update_finalized,
							with_state: false,
						});
					},
					None => return Ok(c.saturated_into::<NumberFor<Block>>()),
				}
			}

			Ok(n)
		};

		let reverted = revert_blocks()?;

		let revert_leaves = || -> ClientResult<()> {
			let mut transaction = Transaction::new();
			let mut leaves = self.blockchain.leaves.write();

			leaves.revert(hash_to_revert, number_to_revert);
			leaves.prepare_transaction(&mut transaction, columns::META, meta_keys::LEAF_PREFIX);
			self.storage.db.commit(transaction)?;

			Ok(())
		};

		revert_leaves()?;

		Ok((reverted, reverted_finalized))
	}

	fn remove_leaf_block(&self, hash: &Block::Hash) -> ClientResult<()> {
		let best_hash = self.blockchain.info().best_hash;

		if best_hash == *hash {
			return Err(sp_blockchain::Error::Backend(format!("Can't remove best block {:?}", hash)))
		}

		let hdr = self.blockchain.header_metadata(*hash)?;
		if !self.have_state_at(hash, hdr.number) {
			return Err(sp_blockchain::Error::UnknownBlock(format!(
				"State already discarded for {:?}",
				hash
			)))
		}

		let mut leaves = self.blockchain.leaves.write();
		if !leaves.contains(hdr.number, *hash) {
			return Err(sp_blockchain::Error::Backend(format!(
				"Can't remove non-leaf block {:?}",
				hash
			)))
		}

		let mut transaction = Transaction::new();
		if let Some(commit) = self.storage.state_db.remove(hash) {
			apply_state_commit(&mut transaction, commit);
		}
		transaction.remove(columns::KEY_LOOKUP, hash.as_ref());
		leaves.revert(*hash, hdr.number);
		leaves.prepare_transaction(&mut transaction, columns::META, meta_keys::LEAF_PREFIX);
		self.storage.db.commit(transaction)?;
		self.blockchain().remove_header_metadata(*hash);
		Ok(())
	}

	fn blockchain(&self) -> &BlockchainDb<Block> {
		&self.blockchain
	}

	fn state_at(&self, block: BlockId<Block>) -> ClientResult<Self::State> {
		use sc_client_api::blockchain::HeaderBackend as BcHeaderBackend;

		let is_genesis = match &block {
			BlockId::Number(n) if n.is_zero() => true,
			BlockId::Hash(h) if h == &self.blockchain.meta.read().genesis_hash => true,
			_ => false,
		};
		if is_genesis {
			if let Some(genesis_state) = &*self.genesis_state.read() {
				let db_state = DbState::<Block>::new(genesis_state.clone(), genesis_state.root);
				let state = RefTrackingState::new(db_state, self.storage.clone(), None);
				let caching_state = CachingState::new(state, self.shared_cache.clone(), None);
				let mut state = SyncingCachingState::new(
					caching_state,
					self.state_usage.clone(),
					self.blockchain.meta.clone(),
					self.import_lock.clone(),
				);
				state.disable_syncing();
				return Ok(state)
			}
		}

		let hash = match block {
			BlockId::Hash(h) => h,
			BlockId::Number(n) => self.blockchain.hash(n)?.ok_or_else(|| {
				sp_blockchain::Error::UnknownBlock(format!("Unknown block number {}", n))
			})?,
		};

		match self.blockchain.header_metadata(hash) {
			Ok(ref hdr) => {
				if !self.have_state_at(&hash, hdr.number) {
					return Err(sp_blockchain::Error::UnknownBlock(format!(
						"State already discarded for {:?}",
						block
					)))
				}
				if let Ok(()) = self.storage.state_db.pin(&hash) {
					let root = hdr.state_root;
					let db_state = DbState::<Block>::new(self.storage.clone(), root);
					let state = RefTrackingState::new(db_state, self.storage.clone(), Some(hash));
					let caching_state =
						CachingState::new(state, self.shared_cache.clone(), Some(hash));
					Ok(SyncingCachingState::new(
						caching_state,
						self.state_usage.clone(),
						self.blockchain.meta.clone(),
						self.import_lock.clone(),
					))
				} else {
					Err(sp_blockchain::Error::UnknownBlock(format!(
						"State already discarded for {:?}",
						block
					)))
				}
			},
			Err(e) => Err(e),
		}
	}

	fn have_state_at(&self, hash: &Block::Hash, number: NumberFor<Block>) -> bool {
		if self.is_archive {
			match self.blockchain.header_metadata(*hash) {
				Ok(header) => sp_state_machine::Storage::get(
					self.storage.as_ref(),
					&header.state_root,
					(&[], None),
				)
				.unwrap_or(None)
				.is_some(),
				_ => false,
			}
		} else {
			!self.storage.state_db.is_pruned(hash, number.saturated_into::<u64>())
		}
	}

	fn get_import_lock(&self) -> &RwLock<()> {
		&self.import_lock
	}

	fn requires_full_sync(&self) -> bool {
		matches!(
			self.storage.state_db.pruning_mode(),
			PruningMode::ArchiveAll | PruningMode::ArchiveCanonical
		)
	}
}

impl<Block: BlockT> sc_client_api::backend::LocalBackend<Block> for Backend<Block> {}

#[cfg(test)]
pub(crate) mod tests {
	use super::*;
	use crate::columns;
	use hash_db::{HashDB, EMPTY_PREFIX};
	use sc_client_api::{
		backend::{Backend as BTrait, BlockImportOperation as Op},
		blockchain::Backend as BLBTrait,
	};
	use sp_blockchain::{lowest_common_ancestor, tree_route};
	use sp_core::H256;
	use sp_runtime::{
		testing::{Block as RawBlock, ExtrinsicWrapper, Header},
		traits::{BlakeTwo256, Hash},
		ConsensusEngineId, StateVersion,
	};

	const CONS0_ENGINE_ID: ConsensusEngineId = *b"CON0";
	const CONS1_ENGINE_ID: ConsensusEngineId = *b"CON1";

	pub(crate) type Block = RawBlock<ExtrinsicWrapper<u64>>;

	pub fn insert_header(
		backend: &Backend<Block>,
		number: u64,
		parent_hash: H256,
		changes: Option<Vec<(Vec<u8>, Vec<u8>)>>,
		extrinsics_root: H256,
	) -> H256 {
		insert_block(backend, number, parent_hash, changes, extrinsics_root, Vec::new(), None)
			.unwrap()
	}

	pub fn insert_block(
		backend: &Backend<Block>,
		number: u64,
		parent_hash: H256,
		_changes: Option<Vec<(Vec<u8>, Vec<u8>)>>,
		extrinsics_root: H256,
		body: Vec<ExtrinsicWrapper<u64>>,
		transaction_index: Option<Vec<IndexOperation>>,
	) -> Result<H256, sp_blockchain::Error> {
		use sp_runtime::testing::Digest;

		let digest = Digest::default();
		let header = Header {
			number,
			parent_hash,
			state_root: BlakeTwo256::trie_root(Vec::new(), StateVersion::V1),
			digest,
			extrinsics_root,
		};
		let header_hash = header.hash();

		let block_id = if number == 0 {
			BlockId::Hash(Default::default())
		} else {
			BlockId::Number(number - 1)
		};
		let mut op = backend.begin_operation().unwrap();
		backend.begin_state_operation(&mut op, block_id).unwrap();
		op.set_block_data(header, Some(body), None, None, NewBlockState::Best).unwrap();
		if let Some(index) = transaction_index {
			op.update_transaction_index(index).unwrap();
		}
		backend.commit_operation(op)?;

		Ok(header_hash)
	}

	pub fn insert_header_no_head(
		backend: &Backend<Block>,
		number: u64,
		parent_hash: H256,
		extrinsics_root: H256,
	) -> H256 {
		use sp_runtime::testing::Digest;

		let digest = Digest::default();
		let header = Header {
			number,
			parent_hash,
			state_root: BlakeTwo256::trie_root(Vec::new(), StateVersion::V1),
			digest,
			extrinsics_root,
		};
		let header_hash = header.hash();
		let mut op = backend.begin_operation().unwrap();
		op.set_block_data(header, None, None, None, NewBlockState::Normal).unwrap();
		backend.commit_operation(op).unwrap();
		header_hash
	}

	#[test]
	fn block_hash_inserted_correctly() {
		let backing = {
			let db = Backend::<Block>::new_test(1, 0);
			for i in 0..10 {
				assert!(db.blockchain().hash(i).unwrap().is_none());

				{
					let id = if i == 0 {
						BlockId::Hash(Default::default())
					} else {
						BlockId::Number(i - 1)
					};

					let mut op = db.begin_operation().unwrap();
					db.begin_state_operation(&mut op, id).unwrap();
					let header = Header {
						number: i,
						parent_hash: if i == 0 {
							Default::default()
						} else {
							db.blockchain.hash(i - 1).unwrap().unwrap()
						},
						state_root: Default::default(),
						digest: Default::default(),
						extrinsics_root: Default::default(),
					};

					op.set_block_data(header, Some(vec![]), None, None, NewBlockState::Best)
						.unwrap();
					db.commit_operation(op).unwrap();
				}

				assert!(db.blockchain().hash(i).unwrap().is_some())
			}
			db.storage.db.clone()
		};

		let backend = Backend::<Block>::new(
			DatabaseSettings {
				state_cache_size: 16777216,
				state_cache_child_ratio: Some((50, 100)),
				state_pruning: Some(PruningMode::keep_blocks(1)),
				source: DatabaseSource::Custom { db: backing, require_create_flag: false },
				keep_blocks: KeepBlocks::All,
			},
			0,
		)
		.unwrap();
		assert_eq!(backend.blockchain().info().best_number, 9);
		for i in 0..10 {
			assert!(backend.blockchain().hash(i).unwrap().is_some())
		}
	}

	#[test]
	fn set_state_data() {
		set_state_data_inner(StateVersion::V0);
		set_state_data_inner(StateVersion::V1);
	}
	fn set_state_data_inner(state_version: StateVersion) {
		let db = Backend::<Block>::new_test(2, 0);
		let hash = {
			let mut op = db.begin_operation().unwrap();
			let mut header = Header {
				number: 0,
				parent_hash: Default::default(),
				state_root: Default::default(),
				digest: Default::default(),
				extrinsics_root: Default::default(),
			};

			let storage = vec![(vec![1, 3, 5], vec![2, 4, 6]), (vec![1, 2, 3], vec![9, 9, 9])];

			header.state_root = op
				.old_state
				.storage_root(storage.iter().map(|(x, y)| (&x[..], Some(&y[..]))), state_version)
				.0
				.into();
			let hash = header.hash();

			op.reset_storage(
				Storage {
					top: storage.into_iter().collect(),
					children_default: Default::default(),
				},
				state_version,
			)
			.unwrap();
			op.set_block_data(header.clone(), Some(vec![]), None, None, NewBlockState::Best)
				.unwrap();

			db.commit_operation(op).unwrap();

			let state = db.state_at(BlockId::Number(0)).unwrap();

			assert_eq!(state.storage(&[1, 3, 5]).unwrap(), Some(vec![2, 4, 6]));
			assert_eq!(state.storage(&[1, 2, 3]).unwrap(), Some(vec![9, 9, 9]));
			assert_eq!(state.storage(&[5, 5, 5]).unwrap(), None);

			hash
		};

		{
			let mut op = db.begin_operation().unwrap();
			db.begin_state_operation(&mut op, BlockId::Number(0)).unwrap();
			let mut header = Header {
				number: 1,
				parent_hash: hash,
				state_root: Default::default(),
				digest: Default::default(),
				extrinsics_root: Default::default(),
			};

			let storage = vec![(vec![1, 3, 5], None), (vec![5, 5, 5], Some(vec![4, 5, 6]))];

			let (root, overlay) = op.old_state.storage_root(
				storage.iter().map(|(k, v)| (k.as_slice(), v.as_ref().map(|v| &v[..]))),
				state_version,
			);
			op.update_db_storage(overlay).unwrap();
			header.state_root = root.into();

			op.update_storage(storage, Vec::new()).unwrap();
			op.set_block_data(header, Some(vec![]), None, None, NewBlockState::Best)
				.unwrap();

			db.commit_operation(op).unwrap();

			let state = db.state_at(BlockId::Number(1)).unwrap();

			assert_eq!(state.storage(&[1, 3, 5]).unwrap(), None);
			assert_eq!(state.storage(&[1, 2, 3]).unwrap(), Some(vec![9, 9, 9]));
			assert_eq!(state.storage(&[5, 5, 5]).unwrap(), Some(vec![4, 5, 6]));
		}
	}

	#[test]
	fn delete_only_when_negative_rc() {
		sp_tracing::try_init_simple();
		let state_version = StateVersion::default();
		let key;
		let backend = Backend::<Block>::new_test(1, 0);

		let hash = {
			let mut op = backend.begin_operation().unwrap();
			backend
				.begin_state_operation(&mut op, BlockId::Hash(Default::default()))
				.unwrap();
			let mut header = Header {
				number: 0,
				parent_hash: Default::default(),
				state_root: Default::default(),
				digest: Default::default(),
				extrinsics_root: Default::default(),
			};

			header.state_root =
				op.old_state.storage_root(std::iter::empty(), state_version).0.into();
			let hash = header.hash();

			op.reset_storage(
				Storage { top: Default::default(), children_default: Default::default() },
				state_version,
			)
			.unwrap();

			key = op.db_updates.insert(EMPTY_PREFIX, b"hello");
			op.set_block_data(header, Some(vec![]), None, None, NewBlockState::Best)
				.unwrap();

			backend.commit_operation(op).unwrap();
			assert_eq!(
				backend
					.storage
					.db
					.get(columns::STATE, &sp_trie::prefixed_key::<BlakeTwo256>(&key, EMPTY_PREFIX))
					.unwrap(),
				&b"hello"[..]
			);
			hash
		};

		let hash = {
			let mut op = backend.begin_operation().unwrap();
			backend.begin_state_operation(&mut op, BlockId::Number(0)).unwrap();
			let mut header = Header {
				number: 1,
				parent_hash: hash,
				state_root: Default::default(),
				digest: Default::default(),
				extrinsics_root: Default::default(),
			};

			let storage: Vec<(_, _)> = vec![];

			header.state_root = op
				.old_state
				.storage_root(storage.iter().cloned().map(|(x, y)| (x, Some(y))), state_version)
				.0
				.into();
			let hash = header.hash();

			op.db_updates.insert(EMPTY_PREFIX, b"hello");
			op.db_updates.remove(&key, EMPTY_PREFIX);
			op.set_block_data(header, Some(vec![]), None, None, NewBlockState::Best)
				.unwrap();

			backend.commit_operation(op).unwrap();
			assert_eq!(
				backend
					.storage
					.db
					.get(columns::STATE, &sp_trie::prefixed_key::<BlakeTwo256>(&key, EMPTY_PREFIX))
					.unwrap(),
				&b"hello"[..]
			);
			hash
		};

		let hash = {
			let mut op = backend.begin_operation().unwrap();
			backend.begin_state_operation(&mut op, BlockId::Number(1)).unwrap();
			let mut header = Header {
				number: 2,
				parent_hash: hash,
				state_root: Default::default(),
				digest: Default::default(),
				extrinsics_root: Default::default(),
			};

			let storage: Vec<(_, _)> = vec![];

			header.state_root = op
				.old_state
				.storage_root(storage.iter().cloned().map(|(x, y)| (x, Some(y))), state_version)
				.0
				.into();
			let hash = header.hash();

			op.db_updates.remove(&key, EMPTY_PREFIX);
			op.set_block_data(header, Some(vec![]), None, None, NewBlockState::Best)
				.unwrap();

			backend.commit_operation(op).unwrap();

			assert!(backend
				.storage
				.db
				.get(columns::STATE, &sp_trie::prefixed_key::<BlakeTwo256>(&key, EMPTY_PREFIX))
				.is_some());
			hash
		};

		{
			let mut op = backend.begin_operation().unwrap();
			backend.begin_state_operation(&mut op, BlockId::Number(2)).unwrap();
			let mut header = Header {
				number: 3,
				parent_hash: hash,
				state_root: Default::default(),
				digest: Default::default(),
				extrinsics_root: Default::default(),
			};

			let storage: Vec<(_, _)> = vec![];

			header.state_root = op
				.old_state
				.storage_root(storage.iter().cloned().map(|(x, y)| (x, Some(y))), state_version)
				.0
				.into();

			op.set_block_data(header, Some(vec![]), None, None, NewBlockState::Best)
				.unwrap();

			backend.commit_operation(op).unwrap();
			assert!(backend
				.storage
				.db
				.get(columns::STATE, &sp_trie::prefixed_key::<BlakeTwo256>(&key, EMPTY_PREFIX))
				.is_none());
		}

		backend.finalize_block(BlockId::Number(1), None).unwrap();
		backend.finalize_block(BlockId::Number(2), None).unwrap();
		backend.finalize_block(BlockId::Number(3), None).unwrap();
		assert!(backend
			.storage
			.db
			.get(columns::STATE, &sp_trie::prefixed_key::<BlakeTwo256>(&key, EMPTY_PREFIX))
			.is_none());
	}

	#[test]
	fn tree_route_works() {
		let backend = Backend::<Block>::new_test(1000, 100);
		let blockchain = backend.blockchain();
		let block0 = insert_header(&backend, 0, Default::default(), None, Default::default());

		// fork from genesis: 3 prong.
		let a1 = insert_header(&backend, 1, block0, None, Default::default());
		let a2 = insert_header(&backend, 2, a1, None, Default::default());
		let a3 = insert_header(&backend, 3, a2, None, Default::default());

		// fork from genesis: 2 prong.
		let b1 = insert_header(&backend, 1, block0, None, H256::from([1; 32]));
		let b2 = insert_header(&backend, 2, b1, None, Default::default());

		{
			let tree_route = tree_route(blockchain, a3, b2).unwrap();

			assert_eq!(tree_route.common_block().hash, block0);
			assert_eq!(
				tree_route.retracted().iter().map(|r| r.hash).collect::<Vec<_>>(),
				vec![a3, a2, a1]
			);
			assert_eq!(
				tree_route.enacted().iter().map(|r| r.hash).collect::<Vec<_>>(),
				vec![b1, b2]
			);
		}

		{
			let tree_route = tree_route(blockchain, a1, a3).unwrap();

			assert_eq!(tree_route.common_block().hash, a1);
			assert!(tree_route.retracted().is_empty());
			assert_eq!(
				tree_route.enacted().iter().map(|r| r.hash).collect::<Vec<_>>(),
				vec![a2, a3]
			);
		}

		{
			let tree_route = tree_route(blockchain, a3, a1).unwrap();

			assert_eq!(tree_route.common_block().hash, a1);
			assert_eq!(
				tree_route.retracted().iter().map(|r| r.hash).collect::<Vec<_>>(),
				vec![a3, a2]
			);
			assert!(tree_route.enacted().is_empty());
		}

		{
			let tree_route = tree_route(blockchain, a2, a2).unwrap();

			assert_eq!(tree_route.common_block().hash, a2);
			assert!(tree_route.retracted().is_empty());
			assert!(tree_route.enacted().is_empty());
		}
	}

	#[test]
	fn tree_route_child() {
		let backend = Backend::<Block>::new_test(1000, 100);
		let blockchain = backend.blockchain();

		let block0 = insert_header(&backend, 0, Default::default(), None, Default::default());
		let block1 = insert_header(&backend, 1, block0, None, Default::default());

		{
			let tree_route = tree_route(blockchain, block0, block1).unwrap();

			assert_eq!(tree_route.common_block().hash, block0);
			assert!(tree_route.retracted().is_empty());
			assert_eq!(
				tree_route.enacted().iter().map(|r| r.hash).collect::<Vec<_>>(),
				vec![block1]
			);
		}
	}

	#[test]
	fn lowest_common_ancestor_works() {
		let backend = Backend::<Block>::new_test(1000, 100);
		let blockchain = backend.blockchain();
		let block0 = insert_header(&backend, 0, Default::default(), None, Default::default());

		// fork from genesis: 3 prong.
		let a1 = insert_header(&backend, 1, block0, None, Default::default());
		let a2 = insert_header(&backend, 2, a1, None, Default::default());
		let a3 = insert_header(&backend, 3, a2, None, Default::default());

		// fork from genesis: 2 prong.
		let b1 = insert_header(&backend, 1, block0, None, H256::from([1; 32]));
		let b2 = insert_header(&backend, 2, b1, None, Default::default());

		{
			let lca = lowest_common_ancestor(blockchain, a3, b2).unwrap();

			assert_eq!(lca.hash, block0);
			assert_eq!(lca.number, 0);
		}

		{
			let lca = lowest_common_ancestor(blockchain, a1, a3).unwrap();

			assert_eq!(lca.hash, a1);
			assert_eq!(lca.number, 1);
		}

		{
			let lca = lowest_common_ancestor(blockchain, a3, a1).unwrap();

			assert_eq!(lca.hash, a1);
			assert_eq!(lca.number, 1);
		}

		{
			let lca = lowest_common_ancestor(blockchain, a2, a3).unwrap();

			assert_eq!(lca.hash, a2);
			assert_eq!(lca.number, 2);
		}

		{
			let lca = lowest_common_ancestor(blockchain, a2, a1).unwrap();

			assert_eq!(lca.hash, a1);
			assert_eq!(lca.number, 1);
		}

		{
			let lca = lowest_common_ancestor(blockchain, a2, a2).unwrap();

			assert_eq!(lca.hash, a2);
			assert_eq!(lca.number, 2);
		}
	}

	#[test]
	fn test_tree_route_regression() {
		// NOTE: this is a test for a regression introduced in #3665, the result
		// of tree_route would be erroneously computed, since it was taking into
		// account the `ancestor` in `CachedHeaderMetadata` for the comparison.
		// in this test we simulate the same behavior with the side-effect
		// triggering the issue being eviction of a previously fetched record
		// from the cache, therefore this test is dependent on the LRU cache
		// size for header metadata, which is currently set to 5000 elements.
		let backend = Backend::<Block>::new_test(10000, 10000);
		let blockchain = backend.blockchain();

		let genesis = insert_header(&backend, 0, Default::default(), None, Default::default());

		let block100 = (1..=100).fold(genesis, |parent, n| {
			insert_header(&backend, n, parent, None, Default::default())
		});

		let block7000 = (101..=7000).fold(block100, |parent, n| {
			insert_header(&backend, n, parent, None, Default::default())
		});

		// This will cause the ancestor of `block100` to be set to `genesis` as a side-effect.
		lowest_common_ancestor(blockchain, genesis, block100).unwrap();

		// While traversing the tree we will have to do 6900 calls to
		// `header_metadata`, which will make sure we will exhaust our cache
		// which only takes 5000 elements. In particular, the `CachedHeaderMetadata` struct for
		// block #100 will be evicted and will get a new value (with ancestor set to its parent).
		let tree_route = tree_route(blockchain, block100, block7000).unwrap();

		assert!(tree_route.retracted().is_empty());
	}

	#[test]
	fn test_leaves_with_complex_block_tree() {
		let backend: Arc<Backend<substrate_test_runtime_client::runtime::Block>> =
			Arc::new(Backend::new_test(20, 20));
		substrate_test_runtime_client::trait_tests::test_leaves_for_backend(backend);
	}

	#[test]
	fn test_children_with_complex_block_tree() {
		let backend: Arc<Backend<substrate_test_runtime_client::runtime::Block>> =
			Arc::new(Backend::new_test(20, 20));
		substrate_test_runtime_client::trait_tests::test_children_for_backend(backend);
	}

	#[test]
	fn test_blockchain_query_by_number_gets_canonical() {
		let backend: Arc<Backend<substrate_test_runtime_client::runtime::Block>> =
			Arc::new(Backend::new_test(20, 20));
		substrate_test_runtime_client::trait_tests::test_blockchain_query_by_number_gets_canonical(
			backend,
		);
	}

	#[test]
	fn test_leaves_pruned_on_finality() {
		let backend: Backend<Block> = Backend::new_test(10, 10);
		let block0 = insert_header(&backend, 0, Default::default(), None, Default::default());

		let block1_a = insert_header(&backend, 1, block0, None, Default::default());
		let block1_b = insert_header(&backend, 1, block0, None, [1; 32].into());
		let block1_c = insert_header(&backend, 1, block0, None, [2; 32].into());

		assert_eq!(backend.blockchain().leaves().unwrap(), vec![block1_a, block1_b, block1_c]);

		let block2_a = insert_header(&backend, 2, block1_a, None, Default::default());
		let block2_b = insert_header(&backend, 2, block1_b, None, Default::default());
		let block2_c = insert_header(&backend, 2, block1_b, None, [1; 32].into());

		assert_eq!(
			backend.blockchain().leaves().unwrap(),
			vec![block2_a, block2_b, block2_c, block1_c]
		);

		backend.finalize_block(BlockId::hash(block1_a), None).unwrap();
		backend.finalize_block(BlockId::hash(block2_a), None).unwrap();

		// leaves at same height stay. Leaves at lower heights pruned.
		assert_eq!(backend.blockchain().leaves().unwrap(), vec![block2_a, block2_b, block2_c]);
	}

	#[test]
	fn test_aux() {
		let backend: Backend<substrate_test_runtime_client::runtime::Block> =
			Backend::new_test(0, 0);
		assert!(backend.get_aux(b"test").unwrap().is_none());
		backend.insert_aux(&[(&b"test"[..], &b"hello"[..])], &[]).unwrap();
		assert_eq!(b"hello", &backend.get_aux(b"test").unwrap().unwrap()[..]);
		backend.insert_aux(&[], &[&b"test"[..]]).unwrap();
		assert!(backend.get_aux(b"test").unwrap().is_none());
	}

	#[test]
	fn test_finalize_block_with_justification() {
		use sc_client_api::blockchain::Backend as BlockChainBackend;

		let backend = Backend::<Block>::new_test(10, 10);

		let block0 = insert_header(&backend, 0, Default::default(), None, Default::default());
		let _ = insert_header(&backend, 1, block0, None, Default::default());

		let justification = Some((CONS0_ENGINE_ID, vec![1, 2, 3]));
		backend.finalize_block(BlockId::Number(1), justification.clone()).unwrap();

		assert_eq!(
			backend.blockchain().justifications(BlockId::Number(1)).unwrap(),
			justification.map(Justifications::from),
		);
	}

	#[test]
	fn test_append_justification_to_finalized_block() {
		use sc_client_api::blockchain::Backend as BlockChainBackend;

		let backend = Backend::<Block>::new_test(10, 10);

		let block0 = insert_header(&backend, 0, Default::default(), None, Default::default());
		let _ = insert_header(&backend, 1, block0, None, Default::default());

		let just0 = (CONS0_ENGINE_ID, vec![1, 2, 3]);
		backend.finalize_block(BlockId::Number(1), Some(just0.clone().into())).unwrap();

		let just1 = (CONS1_ENGINE_ID, vec![4, 5]);
		backend.append_justification(BlockId::Number(1), just1.clone()).unwrap();

		let just2 = (CONS1_ENGINE_ID, vec![6, 7]);
		assert!(matches!(
			backend.append_justification(BlockId::Number(1), just2),
			Err(ClientError::BadJustification(_))
		));

		let justifications = {
			let mut just = Justifications::from(just0);
			just.append(just1);
			just
		};
		assert_eq!(
			backend.blockchain().justifications(BlockId::Number(1)).unwrap(),
			Some(justifications),
		);
	}

	#[test]
	fn test_finalize_multiple_blocks_in_single_op() {
		let backend = Backend::<Block>::new_test(10, 10);

		let block0 = insert_header(&backend, 0, Default::default(), None, Default::default());
		let block1 = insert_header(&backend, 1, block0, None, Default::default());
		let block2 = insert_header(&backend, 2, block1, None, Default::default());
		let block3 = insert_header(&backend, 3, block2, None, Default::default());
		let block4 = insert_header(&backend, 4, block3, None, Default::default());
		{
			let mut op = backend.begin_operation().unwrap();
			backend.begin_state_operation(&mut op, BlockId::Hash(block0)).unwrap();
			op.mark_finalized(BlockId::Hash(block1), None).unwrap();
			op.mark_finalized(BlockId::Hash(block2), None).unwrap();
			backend.commit_operation(op).unwrap();
		}
		{
			let mut op = backend.begin_operation().unwrap();
			backend.begin_state_operation(&mut op, BlockId::Hash(block2)).unwrap();
			op.mark_finalized(BlockId::Hash(block3), None).unwrap();
			op.mark_finalized(BlockId::Hash(block4), None).unwrap();
			backend.commit_operation(op).unwrap();
		}
	}

	#[test]
	fn storage_hash_is_cached_correctly() {
		let state_version = StateVersion::default();
		let backend = Backend::<Block>::new_test(10, 10);

		let hash0 = {
			let mut op = backend.begin_operation().unwrap();
			backend
				.begin_state_operation(&mut op, BlockId::Hash(Default::default()))
				.unwrap();
			let mut header = Header {
				number: 0,
				parent_hash: Default::default(),
				state_root: Default::default(),
				digest: Default::default(),
				extrinsics_root: Default::default(),
			};

			let storage = vec![(b"test".to_vec(), b"test".to_vec())];

			header.state_root = op
				.old_state
				.storage_root(storage.iter().map(|(x, y)| (&x[..], Some(&y[..]))), state_version)
				.0
				.into();
			let hash = header.hash();

			op.reset_storage(
				Storage {
					top: storage.into_iter().collect(),
					children_default: Default::default(),
				},
				state_version,
			)
			.unwrap();
			op.set_block_data(header.clone(), Some(vec![]), None, None, NewBlockState::Best)
				.unwrap();

			backend.commit_operation(op).unwrap();

			hash
		};

		let block0_hash = backend
			.state_at(BlockId::Hash(hash0))
			.unwrap()
			.storage_hash(&b"test"[..])
			.unwrap();

		let hash1 = {
			let mut op = backend.begin_operation().unwrap();
			backend.begin_state_operation(&mut op, BlockId::Number(0)).unwrap();
			let mut header = Header {
				number: 1,
				parent_hash: hash0,
				state_root: Default::default(),
				digest: Default::default(),
				extrinsics_root: Default::default(),
			};

			let storage = vec![(b"test".to_vec(), Some(b"test2".to_vec()))];

			let (root, overlay) = op.old_state.storage_root(
				storage.iter().map(|(k, v)| (k.as_slice(), v.as_ref().map(|v| &v[..]))),
				state_version,
			);
			op.update_db_storage(overlay).unwrap();
			header.state_root = root.into();
			let hash = header.hash();

			op.update_storage(storage, Vec::new()).unwrap();
			op.set_block_data(header, Some(vec![]), None, None, NewBlockState::Normal)
				.unwrap();

			backend.commit_operation(op).unwrap();

			hash
		};

		{
			let header = backend.blockchain().header(BlockId::Hash(hash1)).unwrap().unwrap();
			let mut op = backend.begin_operation().unwrap();
			op.set_block_data(header, None, None, None, NewBlockState::Best).unwrap();
			backend.commit_operation(op).unwrap();
		}

		let block1_hash = backend
			.state_at(BlockId::Hash(hash1))
			.unwrap()
			.storage_hash(&b"test"[..])
			.unwrap();

		assert_ne!(block0_hash, block1_hash);
	}

	#[test]
	fn test_finalize_non_sequential() {
		let backend = Backend::<Block>::new_test(10, 10);

		let block0 = insert_header(&backend, 0, Default::default(), None, Default::default());
		let block1 = insert_header(&backend, 1, block0, None, Default::default());
		let block2 = insert_header(&backend, 2, block1, None, Default::default());
		{
			let mut op = backend.begin_operation().unwrap();
			backend.begin_state_operation(&mut op, BlockId::Hash(block0)).unwrap();
			op.mark_finalized(BlockId::Hash(block2), None).unwrap();
			backend.commit_operation(op).unwrap_err();
		}
	}

	#[test]
	fn prune_blocks_on_finalize() {
		let backend = Backend::<Block>::new_test_with_tx_storage(2, 0);
		let mut blocks = Vec::new();
		let mut prev_hash = Default::default();
		for i in 0..5 {
			let hash = insert_block(
				&backend,
				i,
				prev_hash,
				None,
				Default::default(),
				vec![i.into()],
				None,
			)
			.unwrap();
			blocks.push(hash);
			prev_hash = hash;
		}

		{
			let mut op = backend.begin_operation().unwrap();
			backend.begin_state_operation(&mut op, BlockId::Hash(blocks[4])).unwrap();
			for i in 1..5 {
				op.mark_finalized(BlockId::Hash(blocks[i]), None).unwrap();
			}
			backend.commit_operation(op).unwrap();
		}
		let bc = backend.blockchain();
		assert_eq!(None, bc.body(BlockId::hash(blocks[0])).unwrap());
		assert_eq!(None, bc.body(BlockId::hash(blocks[1])).unwrap());
		assert_eq!(None, bc.body(BlockId::hash(blocks[2])).unwrap());
		assert_eq!(Some(vec![3.into()]), bc.body(BlockId::hash(blocks[3])).unwrap());
		assert_eq!(Some(vec![4.into()]), bc.body(BlockId::hash(blocks[4])).unwrap());
	}

	#[test]
	fn prune_blocks_on_finalize_with_fork() {
		let backend = Backend::<Block>::new_test_with_tx_storage(2, 10);
		let mut blocks = Vec::new();
		let mut prev_hash = Default::default();
		for i in 0..5 {
			let hash = insert_block(
				&backend,
				i,
				prev_hash,
				None,
				Default::default(),
				vec![i.into()],
				None,
			)
			.unwrap();
			blocks.push(hash);
			prev_hash = hash;
		}

		// insert a fork at block 2
		let fork_hash_root = insert_block(
			&backend,
			2,
			blocks[1],
			None,
			sp_core::H256::random(),
			vec![2.into()],
			None,
		)
		.unwrap();
		insert_block(
			&backend,
			3,
			fork_hash_root,
			None,
			H256::random(),
			vec![3.into(), 11.into()],
			None,
		)
		.unwrap();
		let mut op = backend.begin_operation().unwrap();
		backend.begin_state_operation(&mut op, BlockId::Hash(blocks[4])).unwrap();
		op.mark_head(BlockId::Hash(blocks[4])).unwrap();
		backend.commit_operation(op).unwrap();

		for i in 1..5 {
			let mut op = backend.begin_operation().unwrap();
			backend.begin_state_operation(&mut op, BlockId::Hash(blocks[4])).unwrap();
			op.mark_finalized(BlockId::Hash(blocks[i]), None).unwrap();
			backend.commit_operation(op).unwrap();
		}

		let bc = backend.blockchain();
		assert_eq!(None, bc.body(BlockId::hash(blocks[0])).unwrap());
		assert_eq!(None, bc.body(BlockId::hash(blocks[1])).unwrap());
		assert_eq!(None, bc.body(BlockId::hash(blocks[2])).unwrap());
		assert_eq!(Some(vec![3.into()]), bc.body(BlockId::hash(blocks[3])).unwrap());
		assert_eq!(Some(vec![4.into()]), bc.body(BlockId::hash(blocks[4])).unwrap());
	}

	#[test]
	fn indexed_data_block_body() {
		let backend = Backend::<Block>::new_test_with_tx_storage(1, 10);

		let x0 = ExtrinsicWrapper::from(0u64).encode();
		let x1 = ExtrinsicWrapper::from(1u64).encode();
		let x0_hash = <HashFor<Block> as sp_core::Hasher>::hash(&x0[1..]);
		let x1_hash = <HashFor<Block> as sp_core::Hasher>::hash(&x1[1..]);
		let index = vec![
			IndexOperation::Insert {
				extrinsic: 0,
				hash: x0_hash.as_ref().to_vec(),
				size: (x0.len() - 1) as u32,
			},
			IndexOperation::Insert {
				extrinsic: 1,
				hash: x1_hash.as_ref().to_vec(),
				size: (x1.len() - 1) as u32,
			},
		];
		let hash = insert_block(
			&backend,
			0,
			Default::default(),
			None,
			Default::default(),
			vec![0u64.into(), 1u64.into()],
			Some(index),
		)
		.unwrap();
		let bc = backend.blockchain();
		assert_eq!(bc.indexed_transaction(&x0_hash).unwrap().unwrap(), &x0[1..]);
		assert_eq!(bc.indexed_transaction(&x1_hash).unwrap().unwrap(), &x1[1..]);

		// Push one more blocks and make sure block is pruned and transaction index is cleared.
		insert_block(&backend, 1, hash, None, Default::default(), vec![], None).unwrap();
		backend.finalize_block(BlockId::Number(1), None).unwrap();
		assert_eq!(bc.body(BlockId::Number(0)).unwrap(), None);
		assert_eq!(bc.indexed_transaction(&x0_hash).unwrap(), None);
		assert_eq!(bc.indexed_transaction(&x1_hash).unwrap(), None);
	}

	#[test]
	fn index_invalid_size() {
		let backend = Backend::<Block>::new_test_with_tx_storage(1, 10);

		let x0 = ExtrinsicWrapper::from(0u64).encode();
		let x1 = ExtrinsicWrapper::from(1u64).encode();
		let x0_hash = <HashFor<Block> as sp_core::Hasher>::hash(&x0[..]);
		let x1_hash = <HashFor<Block> as sp_core::Hasher>::hash(&x1[..]);
		let index = vec![
			IndexOperation::Insert {
				extrinsic: 0,
				hash: x0_hash.as_ref().to_vec(),
				size: (x0.len()) as u32,
			},
			IndexOperation::Insert {
				extrinsic: 1,
				hash: x1_hash.as_ref().to_vec(),
				size: (x1.len() + 1) as u32,
			},
		];
		insert_block(
			&backend,
			0,
			Default::default(),
			None,
			Default::default(),
			vec![0u64.into(), 1u64.into()],
			Some(index),
		)
		.unwrap();
		let bc = backend.blockchain();
		assert_eq!(bc.indexed_transaction(&x0_hash).unwrap().unwrap(), &x0[..]);
		assert_eq!(bc.indexed_transaction(&x1_hash).unwrap(), None);
	}

	#[test]
	fn renew_transaction_storage() {
		let backend = Backend::<Block>::new_test_with_tx_storage(2, 10);
		let mut blocks = Vec::new();
		let mut prev_hash = Default::default();
		let x1 = ExtrinsicWrapper::from(0u64).encode();
		let x1_hash = <HashFor<Block> as sp_core::Hasher>::hash(&x1[1..]);
		for i in 0..10 {
			let mut index = Vec::new();
			if i == 0 {
				index.push(IndexOperation::Insert {
					extrinsic: 0,
					hash: x1_hash.as_ref().to_vec(),
					size: (x1.len() - 1) as u32,
				});
			} else if i < 5 {
				// keep renewing 1st
				index.push(IndexOperation::Renew { extrinsic: 0, hash: x1_hash.as_ref().to_vec() });
			} // else stop renewing
			let hash = insert_block(
				&backend,
				i,
				prev_hash,
				None,
				Default::default(),
				vec![i.into()],
				Some(index),
			)
			.unwrap();
			blocks.push(hash);
			prev_hash = hash;
		}

		for i in 1..10 {
			let mut op = backend.begin_operation().unwrap();
			backend.begin_state_operation(&mut op, BlockId::Hash(blocks[4])).unwrap();
			op.mark_finalized(BlockId::Hash(blocks[i]), None).unwrap();
			backend.commit_operation(op).unwrap();
			let bc = backend.blockchain();
			if i < 6 {
				assert!(bc.indexed_transaction(&x1_hash).unwrap().is_some());
			} else {
				assert!(bc.indexed_transaction(&x1_hash).unwrap().is_none());
			}
		}
	}

	#[test]
	fn remove_leaf_block_works() {
		let backend = Backend::<Block>::new_test_with_tx_storage(2, 10);
		let mut blocks = Vec::new();
		let mut prev_hash = Default::default();
		for i in 0..2 {
			let hash = insert_block(
				&backend,
				i,
				prev_hash,
				None,
				Default::default(),
				vec![i.into()],
				None,
			)
			.unwrap();
			blocks.push(hash);
			prev_hash = hash;
		}

		// insert a fork at block 2, which becomes best block
		let best_hash = insert_block(
			&backend,
			1,
			blocks[0],
			None,
			sp_core::H256::random(),
			vec![42.into()],
			None,
		)
		.unwrap();
		assert!(backend.remove_leaf_block(&best_hash).is_err());
		assert!(backend.have_state_at(&prev_hash, 1));
		backend.remove_leaf_block(&prev_hash).unwrap();
		assert_eq!(None, backend.blockchain().header(BlockId::hash(prev_hash.clone())).unwrap());
		assert!(!backend.have_state_at(&prev_hash, 1));
	}

	#[test]
	fn test_import_existing_block_as_new_head() {
		let backend: Backend<Block> = Backend::new_test(10, 3);
		let block0 = insert_header(&backend, 0, Default::default(), None, Default::default());
		let block1 = insert_header(&backend, 1, block0, None, Default::default());
		let block2 = insert_header(&backend, 2, block1, None, Default::default());
		let block3 = insert_header(&backend, 3, block2, None, Default::default());
		let block4 = insert_header(&backend, 4, block3, None, Default::default());
		let block5 = insert_header(&backend, 5, block4, None, Default::default());
		assert_eq!(backend.blockchain().info().best_hash, block5);

		// Insert 1 as best again. This should fail because canonicalization_delay == 3 and best ==
		// 5
		let header = Header {
			number: 1,
			parent_hash: block0,
			state_root: BlakeTwo256::trie_root(Vec::new(), StateVersion::V1),
			digest: Default::default(),
			extrinsics_root: Default::default(),
		};
		let mut op = backend.begin_operation().unwrap();
		op.set_block_data(header, None, None, None, NewBlockState::Best).unwrap();
		assert!(matches!(backend.commit_operation(op), Err(sp_blockchain::Error::SetHeadTooOld)));

		// Insert 2 as best again.
		let header = Header {
			number: 2,
			parent_hash: block1,
			state_root: BlakeTwo256::trie_root(Vec::new(), StateVersion::V1),
			digest: Default::default(),
			extrinsics_root: Default::default(),
		};
		let mut op = backend.begin_operation().unwrap();
		op.set_block_data(header, None, None, None, NewBlockState::Best).unwrap();
		backend.commit_operation(op).unwrap();
		assert_eq!(backend.blockchain().info().best_hash, block2);
	}

	#[test]
	fn test_import_existing_block_as_final() {
		let backend: Backend<Block> = Backend::new_test(10, 10);
		let block0 = insert_header(&backend, 0, Default::default(), None, Default::default());
		let block1 = insert_header(&backend, 1, block0, None, Default::default());
		let _block2 = insert_header(&backend, 2, block1, None, Default::default());
		// Genesis is auto finalized, the rest are not.
		assert_eq!(backend.blockchain().info().finalized_hash, block0);

		// Insert 1 as final again.
		let header = Header {
			number: 1,
			parent_hash: block0,
			state_root: BlakeTwo256::trie_root(Vec::new(), StateVersion::V1),
			digest: Default::default(),
			extrinsics_root: Default::default(),
		};

		let mut op = backend.begin_operation().unwrap();
		op.set_block_data(header, None, None, None, NewBlockState::Final).unwrap();
		backend.commit_operation(op).unwrap();

		assert_eq!(backend.blockchain().info().finalized_hash, block1);
	}

	#[test]
	fn test_import_existing_state_fails() {
		let backend: Backend<Block> = Backend::new_test(10, 10);
		let genesis =
			insert_block(&backend, 0, Default::default(), None, Default::default(), vec![], None)
				.unwrap();

		insert_block(&backend, 1, genesis, None, Default::default(), vec![], None).unwrap();
		let err = insert_block(&backend, 1, genesis, None, Default::default(), vec![], None)
			.err()
			.unwrap();
		match err {
			sp_blockchain::Error::StateDatabase(m) if m == "Block already exists" => (),
			e @ _ => panic!("Unexpected error {:?}", e),
		}
	}

	#[test]
	fn test_leaves_not_created_for_ancient_blocks() {
		let backend: Backend<Block> = Backend::new_test(10, 10);
		let block0 = insert_header(&backend, 0, Default::default(), None, Default::default());

		let block1_a = insert_header(&backend, 1, block0, None, Default::default());
		let block2_a = insert_header(&backend, 2, block1_a, None, Default::default());
		backend.finalize_block(BlockId::hash(block1_a), None).unwrap();
		assert_eq!(backend.blockchain().leaves().unwrap(), vec![block2_a]);

		// Insert a fork prior to finalization point. Leave should not be created.
		insert_header_no_head(&backend, 1, block0, [1; 32].into());
		assert_eq!(backend.blockchain().leaves().unwrap(), vec![block2_a]);
	}

	#[test]
<<<<<<< HEAD
	fn test_no_duplicated_leaves_allowed() {
		let backend: Backend<Block> = Backend::new_test(10, 10);
		let block0 = insert_header(&backend, 0, Default::default(), None, Default::default());
		let block1 = insert_header(&backend, 1, block0, None, Default::default());
		// Add block 2 not as the best block
		let block2 = insert_header_no_head(&backend, 2, block1, Default::default());
		assert_eq!(backend.blockchain().leaves().unwrap(), vec![block2]);
		assert_eq!(backend.blockchain().info().best_hash, block1);

		// Add block 2 as the best block
		let block2 = insert_header(&backend, 2, block1, None, Default::default());
		assert_eq!(backend.blockchain().leaves().unwrap(), vec![block2]);
		assert_eq!(backend.blockchain().info().best_hash, block2);
=======
	fn revert_non_best_blocks() {
		let backend = Backend::<Block>::new_test(10, 10);

		let genesis =
			insert_block(&backend, 0, Default::default(), None, Default::default(), vec![], None)
				.unwrap();

		let block1 =
			insert_block(&backend, 1, genesis, None, Default::default(), vec![], None).unwrap();

		let block2 =
			insert_block(&backend, 2, block1, None, Default::default(), vec![], None).unwrap();

		let block3 = {
			let mut op = backend.begin_operation().unwrap();
			backend.begin_state_operation(&mut op, BlockId::Number(1)).unwrap();
			let header = Header {
				number: 3,
				parent_hash: block2,
				state_root: BlakeTwo256::trie_root(Vec::new(), StateVersion::V1),
				digest: Default::default(),
				extrinsics_root: Default::default(),
			};

			op.set_block_data(header.clone(), Some(Vec::new()), None, None, NewBlockState::Normal)
				.unwrap();

			backend.commit_operation(op).unwrap();

			header.hash()
		};

		let block4 = {
			let mut op = backend.begin_operation().unwrap();
			backend.begin_state_operation(&mut op, BlockId::Hash(block2)).unwrap();
			let header = Header {
				number: 4,
				parent_hash: block3,
				state_root: BlakeTwo256::trie_root(Vec::new(), StateVersion::V1),
				digest: Default::default(),
				extrinsics_root: Default::default(),
			};

			op.set_block_data(header.clone(), Some(Vec::new()), None, None, NewBlockState::Normal)
				.unwrap();

			backend.commit_operation(op).unwrap();

			header.hash()
		};

		let block3_fork = insert_header_no_head(&backend, 3, block2, Default::default());

		assert!(backend.have_state_at(&block1, 1));
		assert!(backend.have_state_at(&block2, 2));
		assert!(backend.have_state_at(&block3, 3));
		assert!(backend.have_state_at(&block4, 4));
		assert!(backend.have_state_at(&block3_fork, 3));

		assert_eq!(backend.blockchain.leaves().unwrap(), vec![block4, block3_fork]);
		assert_eq!(4, backend.blockchain.leaves.read().highest_leaf().unwrap().0);

		assert_eq!(3, backend.revert(1, false).unwrap().0);

		assert!(backend.have_state_at(&block1, 1));
		assert!(!backend.have_state_at(&block2, 2));
		assert!(!backend.have_state_at(&block3, 3));
		assert!(!backend.have_state_at(&block4, 4));
		assert!(!backend.have_state_at(&block3_fork, 3));

		assert_eq!(backend.blockchain.leaves().unwrap(), vec![block1]);
		assert_eq!(1, backend.blockchain.leaves.read().highest_leaf().unwrap().0);
>>>>>>> 9ece574b
	}
}<|MERGE_RESOLUTION|>--- conflicted
+++ resolved
@@ -3482,21 +3482,6 @@
 	}
 
 	#[test]
-<<<<<<< HEAD
-	fn test_no_duplicated_leaves_allowed() {
-		let backend: Backend<Block> = Backend::new_test(10, 10);
-		let block0 = insert_header(&backend, 0, Default::default(), None, Default::default());
-		let block1 = insert_header(&backend, 1, block0, None, Default::default());
-		// Add block 2 not as the best block
-		let block2 = insert_header_no_head(&backend, 2, block1, Default::default());
-		assert_eq!(backend.blockchain().leaves().unwrap(), vec![block2]);
-		assert_eq!(backend.blockchain().info().best_hash, block1);
-
-		// Add block 2 as the best block
-		let block2 = insert_header(&backend, 2, block1, None, Default::default());
-		assert_eq!(backend.blockchain().leaves().unwrap(), vec![block2]);
-		assert_eq!(backend.blockchain().info().best_hash, block2);
-=======
 	fn revert_non_best_blocks() {
 		let backend = Backend::<Block>::new_test(10, 10);
 
@@ -3569,6 +3554,20 @@
 
 		assert_eq!(backend.blockchain.leaves().unwrap(), vec![block1]);
 		assert_eq!(1, backend.blockchain.leaves.read().highest_leaf().unwrap().0);
->>>>>>> 9ece574b
-	}
+	}
+
+	fn test_no_duplicated_leaves_allowed() {
+		let backend: Backend<Block> = Backend::new_test(10, 10);
+		let block0 = insert_header(&backend, 0, Default::default(), None, Default::default());
+		let block1 = insert_header(&backend, 1, block0, None, Default::default());
+		// Add block 2 not as the best block
+		let block2 = insert_header_no_head(&backend, 2, block1, Default::default());
+		assert_eq!(backend.blockchain().leaves().unwrap(), vec![block2]);
+		assert_eq!(backend.blockchain().info().best_hash, block1);
+
+		// Add block 2 as the best block
+		let block2 = insert_header(&backend, 2, block1, None, Default::default());
+		assert_eq!(backend.blockchain().leaves().unwrap(), vec![block2]);
+		assert_eq!(backend.blockchain().info().best_hash, block2);
+    }
 }