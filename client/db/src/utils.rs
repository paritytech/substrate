// This file is part of Substrate.

// Copyright (C) 2017-2022 Parity Technologies (UK) Ltd.
// SPDX-License-Identifier: GPL-3.0-or-later WITH Classpath-exception-2.0

// This program is free software: you can redistribute it and/or modify
// it under the terms of the GNU General Public License as published by
// the Free Software Foundation, either version 3 of the License, or
// (at your option) any later version.

// This program is distributed in the hope that it will be useful,
// but WITHOUT ANY WARRANTY; without even the implied warranty of
// MERCHANTABILITY or FITNESS FOR A PARTICULAR PURPOSE. See the
// GNU General Public License for more details.

// You should have received a copy of the GNU General Public License
// along with this program. If not, see <https://www.gnu.org/licenses/>.

//! Db-based backend utility structures and functions, used by both
//! full and light storages.

use std::{fmt, fs, io, path::Path, sync::Arc};

use log::{debug, info};

use crate::{Database, DatabaseSource, DbHash};
use codec::Decode;
use sp_database::Transaction;
use sp_runtime::{
	generic::BlockId,
	traits::{Block as BlockT, Header as HeaderT, UniqueSaturatedFrom, UniqueSaturatedInto, Zero},
};
use sp_trie::DBValue;

/// Number of columns in the db. Must be the same for both full && light dbs.
/// Otherwise RocksDb will fail to open database && check its type.
#[cfg(any(
	feature = "with-kvdb-rocksdb",
	feature = "with-parity-db",
	feature = "test-helpers",
	test
))]
pub const NUM_COLUMNS: u32 = 13;
/// Meta column. The set of keys in the column is shared by full && light storages.
pub const COLUMN_META: u32 = 0;

/// Keys of entries in COLUMN_META.
pub mod meta_keys {
	/// Type of storage (full or light).
	pub const TYPE: &[u8; 4] = b"type";
	/// Best block key.
	pub const BEST_BLOCK: &[u8; 4] = b"best";
	/// Last finalized block key.
	pub const FINALIZED_BLOCK: &[u8; 5] = b"final";
	/// Last finalized state key.
	pub const FINALIZED_STATE: &[u8; 6] = b"fstate";
	/// Block gap.
	pub const BLOCK_GAP: &[u8; 3] = b"gap";
	/// Genesis block hash.
	pub const GENESIS_HASH: &[u8; 3] = b"gen";
	/// Leaves prefix list key.
	pub const LEAF_PREFIX: &[u8; 4] = b"leaf";
	/// Children prefix list key.
	pub const CHILDREN_PREFIX: &[u8; 8] = b"children";
}

/// Database metadata.
#[derive(Debug)]
pub struct Meta<N, H> {
	/// Hash of the best known block.
	pub best_hash: H,
	/// Number of the best known block.
	pub best_number: N,
	/// Hash of the best finalized block.
	pub finalized_hash: H,
	/// Number of the best finalized block.
	pub finalized_number: N,
	/// Hash of the genesis block.
	pub genesis_hash: H,
	/// Finalized state, if any
	pub finalized_state: Option<(H, N)>,
	/// Block gap, start and end inclusive, if any.
	pub block_gap: Option<(N, N)>,
}

/// A block lookup key: used for canonical lookup from block number to hash
pub type NumberIndexKey = [u8; 4];

/// Database type.
#[derive(Clone, Copy, Debug, PartialEq)]
pub enum DatabaseType {
	/// Full node database.
	Full,
}

/// Convert block number into short lookup key (LE representation) for
/// blocks that are in the canonical chain.
///
/// In the current database schema, this kind of key is only used for
/// lookups into an index, NOT for storing header data or others.
pub fn number_index_key<N: TryInto<u32>>(n: N) -> sp_blockchain::Result<NumberIndexKey> {
	let n = n.try_into().map_err(|_| {
		sp_blockchain::Error::Backend("Block number cannot be converted to u32".into())
	})?;

	Ok([(n >> 24) as u8, ((n >> 16) & 0xff) as u8, ((n >> 8) & 0xff) as u8, (n & 0xff) as u8])
}

/// Convert number and hash into long lookup key for blocks that are
/// not in the canonical chain.
pub fn number_and_hash_to_lookup_key<N, H>(number: N, hash: H) -> sp_blockchain::Result<Vec<u8>>
where
	N: TryInto<u32>,
	H: AsRef<[u8]>,
{
	let mut lookup_key = number_index_key(number)?.to_vec();
	lookup_key.extend_from_slice(hash.as_ref());
	Ok(lookup_key)
}

/// Delete number to hash mapping in DB transaction.
pub fn remove_number_to_key_mapping<N: TryInto<u32>>(
	transaction: &mut Transaction<DbHash>,
	key_lookup_col: u32,
	number: N,
) -> sp_blockchain::Result<()> {
	transaction.remove(key_lookup_col, number_index_key(number)?.as_ref());
	Ok(())
}

/// Place a number mapping into the database. This maps number to current perceived
/// block hash at that position.
pub fn insert_number_to_key_mapping<N: TryInto<u32> + Clone, H: AsRef<[u8]>>(
	transaction: &mut Transaction<DbHash>,
	key_lookup_col: u32,
	number: N,
	hash: H,
) -> sp_blockchain::Result<()> {
	transaction.set_from_vec(
		key_lookup_col,
		number_index_key(number.clone())?.as_ref(),
		number_and_hash_to_lookup_key(number, hash)?,
	);
	Ok(())
}

/// Insert a hash to key mapping in the database.
pub fn insert_hash_to_key_mapping<N: TryInto<u32>, H: AsRef<[u8]> + Clone>(
	transaction: &mut Transaction<DbHash>,
	key_lookup_col: u32,
	number: N,
	hash: H,
) -> sp_blockchain::Result<()> {
	transaction.set_from_vec(
		key_lookup_col,
		hash.as_ref(),
		number_and_hash_to_lookup_key(number, hash.clone())?,
	);
	Ok(())
}

/// Convert block id to block lookup key.
/// block lookup key is the DB-key header, block and justification are stored under.
/// looks up lookup key by hash from DB as necessary.
pub fn block_id_to_lookup_key<Block>(
	db: &dyn Database<DbHash>,
	key_lookup_col: u32,
	id: BlockId<Block>,
) -> Result<Option<Vec<u8>>, sp_blockchain::Error>
where
	Block: BlockT,
	::sp_runtime::traits::NumberFor<Block>: UniqueSaturatedFrom<u64> + UniqueSaturatedInto<u64>,
{
	Ok(match id {
		BlockId::Number(n) => db.get(key_lookup_col, number_index_key(n)?.as_ref()),
		BlockId::Hash(h) => db.get(key_lookup_col, h.as_ref()),
	})
}

/// Opens the configured database.
pub fn open_database<Block: BlockT>(
	db_source: &DatabaseSource,
	db_type: DatabaseType,
	create: bool,
) -> OpenDbResult {
	// Maybe migrate (copy) the database to a type specific subdirectory to make it
	// possible that light and full databases coexist
	// NOTE: This function can be removed in a few releases
	maybe_migrate_to_type_subdir::<Block>(db_source, db_type)?;

	open_database_at::<Block>(db_source, db_type, create)
}

fn open_database_at<Block: BlockT>(
	db_source: &DatabaseSource,
	db_type: DatabaseType,
<<<<<<< HEAD
	create: bool,
) -> OpenDbResult {
	let db: Arc<dyn Database<DbHash>> = match &db_source {
		DatabaseSource::ParityDb { path } => open_parity_db::<Block>(&path, db_type, create)?,
		DatabaseSource::RocksDb { path, cache_size } =>
			open_kvdb_rocksdb::<Block>(&path, db_type, create, *cache_size)?,
		DatabaseSource::Custom { db, require_create_flag } => {
			if *require_create_flag && !create {
				return Err(OpenDbError::DoesNotExist)
			}
			db.clone()
		},
=======
) -> sp_blockchain::Result<Arc<dyn Database<DbHash>>> {
	let db: Arc<dyn Database<DbHash>> = match &source {
		DatabaseSource::ParityDb { path } => open_parity_db::<Block>(path, db_type, true)?,
		DatabaseSource::RocksDb { path, cache_size } =>
			open_kvdb_rocksdb::<Block>(path, db_type, true, *cache_size)?,
		DatabaseSource::Custom(db) => db.clone(),
>>>>>>> 392f0b17
		DatabaseSource::Auto { paritydb_path, rocksdb_path, cache_size } => {
			// check if rocksdb exists first, if not, open paritydb
			match open_kvdb_rocksdb::<Block>(rocksdb_path, db_type, false, *cache_size) {
				Ok(db) => db,
				Err(OpenDbError::NotEnabled(_)) | Err(OpenDbError::DoesNotExist) =>
<<<<<<< HEAD
					open_parity_db::<Block>(&paritydb_path, db_type, create)?,
				Err(as_is) => return Err(as_is),
=======
					open_parity_db::<Block>(paritydb_path, db_type, true)?,
				Err(_) => return Err(backend_err("cannot open rocksdb. corrupted database")),
>>>>>>> 392f0b17
			}
		},
	};

	check_database_type(&*db, db_type)?;
	Ok(db)
}

#[derive(Debug)]
pub enum OpenDbError {
	// constructed only when rocksdb and paritydb are disabled
	#[allow(dead_code)]
	NotEnabled(&'static str),
	DoesNotExist,
	Internal(String),
	DatabaseError(sp_database::error::DatabaseError),
	UnexpectedDbType {
		expected: DatabaseType,
		found: Vec<u8>,
	},
}

type OpenDbResult = Result<Arc<dyn Database<DbHash>>, OpenDbError>;

impl fmt::Display for OpenDbError {
	fn fmt(&self, f: &mut fmt::Formatter) -> fmt::Result {
		match self {
			OpenDbError::Internal(e) => write!(f, "{}", e),
			OpenDbError::DoesNotExist => write!(f, "Database does not exist at given location"),
			OpenDbError::NotEnabled(feat) => {
				write!(f, "`{}` feature not enabled, database can not be opened", feat)
			},
			OpenDbError::DatabaseError(db_error) => {
				write!(f, "Database Error: {}", db_error)
			},
			OpenDbError::UnexpectedDbType { expected, found } => {
				write!(
					f,
					"Unexpected DB-Type. Expected: {:?}, Found: {:?}",
					expected.as_str().as_bytes(),
					found
				)
			},
		}
	}
}

impl From<OpenDbError> for sp_blockchain::Error {
	fn from(err: OpenDbError) -> Self {
		sp_blockchain::Error::Backend(err.to_string())
	}
}

#[cfg(feature = "with-parity-db")]
impl From<parity_db::Error> for OpenDbError {
	fn from(err: parity_db::Error) -> Self {
		if matches!(err, parity_db::Error::DatabaseNotFound) {
			OpenDbError::DoesNotExist
		} else {
			OpenDbError::Internal(err.to_string())
		}
	}
}

impl From<io::Error> for OpenDbError {
	fn from(err: io::Error) -> Self {
		if err.to_string().contains("create_if_missing is false") {
			OpenDbError::DoesNotExist
		} else {
			OpenDbError::Internal(err.to_string())
		}
	}
}

#[cfg(feature = "with-parity-db")]
fn open_parity_db<Block: BlockT>(path: &Path, db_type: DatabaseType, create: bool) -> OpenDbResult {
	match crate::parity_db::open(path, db_type, create, false) {
		Ok(db) => Ok(db),
		Err(parity_db::Error::InvalidConfiguration(_)) => {
			log::warn!("Invalid parity db configuration, attempting database metadata update.");
			// Try to update the database with the new config
			Ok(crate::parity_db::open(path, db_type, create, true)?)
		},
		Err(e) => Err(e.into()),
	}
}

#[cfg(not(feature = "with-parity-db"))]
fn open_parity_db<Block: BlockT>(
	_path: &Path,
	_db_type: DatabaseType,
	_create: bool,
) -> OpenDbResult {
	Err(OpenDbError::NotEnabled("with-parity-db"))
}

#[cfg(any(feature = "with-kvdb-rocksdb", test))]
fn open_kvdb_rocksdb<Block: BlockT>(
	path: &Path,
	db_type: DatabaseType,
	create: bool,
	cache_size: usize,
) -> OpenDbResult {
	// first upgrade database to required version
	match crate::upgrade::upgrade_db::<Block>(path, db_type) {
		// in case of missing version file, assume that database simply does not exist at given
		// location
		Ok(_) | Err(crate::upgrade::UpgradeError::MissingDatabaseVersionFile) => (),
		Err(err) => return Err(io::Error::new(io::ErrorKind::Other, err.to_string()).into()),
	}

	// and now open database assuming that it has the latest version
	let mut db_config = kvdb_rocksdb::DatabaseConfig::with_columns(NUM_COLUMNS);
	db_config.create_if_missing = create;

	let mut memory_budget = std::collections::HashMap::new();
	match db_type {
		DatabaseType::Full => {
			let state_col_budget = (cache_size as f64 * 0.9) as usize;
			let other_col_budget = (cache_size - state_col_budget) / (NUM_COLUMNS as usize - 1);

			for i in 0..NUM_COLUMNS {
				if i == crate::columns::STATE {
					memory_budget.insert(i, state_col_budget);
				} else {
					memory_budget.insert(i, other_col_budget);
				}
			}
			log::trace!(
				target: "db",
				"Open RocksDB database at {:?}, state column budget: {} MiB, others({}) column cache: {} MiB",
				path,
				state_col_budget,
				NUM_COLUMNS,
				other_col_budget,
			);
		},
	}
	db_config.memory_budget = memory_budget;

	let db = kvdb_rocksdb::Database::open(&db_config, path)?;
	// write database version only after the database is succesfully opened
	crate::upgrade::update_version(path)?;
	Ok(sp_database::as_database(db))
}

#[cfg(not(any(feature = "with-kvdb-rocksdb", test)))]
fn open_kvdb_rocksdb<Block: BlockT>(
	_path: &Path,
	_db_type: DatabaseType,
	_create: bool,
	_cache_size: usize,
) -> OpenDbResult {
	Err(OpenDbError::NotEnabled("with-kvdb-rocksdb"))
}

/// Check database type.
pub fn check_database_type(
	db: &dyn Database<DbHash>,
	db_type: DatabaseType,
) -> Result<(), OpenDbError> {
	match db.get(COLUMN_META, meta_keys::TYPE) {
		Some(stored_type) =>
			if db_type.as_str().as_bytes() != &*stored_type {
<<<<<<< HEAD
				return Err(OpenDbError::UnexpectedDbType {
					expected: db_type,
					found: stored_type.to_owned(),
				})
=======
				return Err(sp_blockchain::Error::Backend(format!(
					"Unexpected database type. Expected: {}",
					db_type.as_str()
				)))
>>>>>>> 392f0b17
			},
		None => {
			let mut transaction = Transaction::new();
			transaction.set(COLUMN_META, meta_keys::TYPE, db_type.as_str().as_bytes());
			db.commit(transaction).map_err(OpenDbError::DatabaseError)?;
		},
	}

	Ok(())
}

fn maybe_migrate_to_type_subdir<Block: BlockT>(
	source: &DatabaseSource,
	db_type: DatabaseType,
) -> Result<(), OpenDbError> {
	if let Some(p) = source.path() {
		let mut basedir = p.to_path_buf();
		basedir.pop();

		// Do we have to migrate to a database-type-based subdirectory layout:
		// See if there's a file identifying a rocksdb or paritydb folder in the parent dir and
		// the target path ends in a role specific directory
		if (basedir.join("db_version").exists() || basedir.join("metadata").exists()) &&
			(p.ends_with(DatabaseType::Full.as_str()))
		{
			// Try to open the database to check if the current `DatabaseType` matches the type of
			// database stored in the target directory and close the database on success.
			let mut old_source = source.clone();
			old_source.set_path(&basedir);
			open_database_at::<Block>(&old_source, db_type, false)?;

			info!(
				"Migrating database to a database-type-based subdirectory: '{:?}' -> '{:?}'",
				basedir,
				basedir.join(db_type.as_str())
			);

			let mut tmp_dir = basedir.clone();
			tmp_dir.pop();
			tmp_dir.push("tmp");

			fs::rename(&basedir, &tmp_dir)?;
			fs::create_dir_all(&p)?;
			fs::rename(tmp_dir, &p)?;
		}
	}

	Ok(())
}

/// Read database column entry for the given block.
pub fn read_db<Block>(
	db: &dyn Database<DbHash>,
	col_index: u32,
	col: u32,
	id: BlockId<Block>,
) -> sp_blockchain::Result<Option<DBValue>>
where
	Block: BlockT,
{
	block_id_to_lookup_key(db, col_index, id).map(|key| match key {
		Some(key) => db.get(col, key.as_ref()),
		None => None,
	})
}

/// Remove database column entry for the given block.
pub fn remove_from_db<Block>(
	transaction: &mut Transaction<DbHash>,
	db: &dyn Database<DbHash>,
	col_index: u32,
	col: u32,
	id: BlockId<Block>,
) -> sp_blockchain::Result<()>
where
	Block: BlockT,
{
	block_id_to_lookup_key(db, col_index, id).map(|key| {
		if let Some(key) = key {
			transaction.remove(col, key.as_ref());
		}
	})
}

/// Read a header from the database.
pub fn read_header<Block: BlockT>(
	db: &dyn Database<DbHash>,
	col_index: u32,
	col: u32,
	id: BlockId<Block>,
) -> sp_blockchain::Result<Option<Block::Header>> {
	match read_db(db, col_index, col, id)? {
		Some(header) => match Block::Header::decode(&mut &header[..]) {
			Ok(header) => Ok(Some(header)),
			Err(_) => Err(sp_blockchain::Error::Backend("Error decoding header".into())),
		},
		None => Ok(None),
	}
}

/// Read meta from the database.
pub fn read_meta<Block>(
	db: &dyn Database<DbHash>,
	col_header: u32,
) -> Result<Meta<<<Block as BlockT>::Header as HeaderT>::Number, Block::Hash>, sp_blockchain::Error>
where
	Block: BlockT,
{
	let genesis_hash: Block::Hash = match read_genesis_hash(db)? {
		Some(genesis_hash) => genesis_hash,
		None =>
			return Ok(Meta {
				best_hash: Default::default(),
				best_number: Zero::zero(),
				finalized_hash: Default::default(),
				finalized_number: Zero::zero(),
				genesis_hash: Default::default(),
				finalized_state: None,
				block_gap: None,
			}),
	};

	let load_meta_block = |desc, key| -> Result<_, sp_blockchain::Error> {
		if let Some(Some(header)) = db
			.get(COLUMN_META, key)
			.and_then(|id| db.get(col_header, &id).map(|b| Block::Header::decode(&mut &b[..]).ok()))
		{
			let hash = header.hash();
			debug!(
				target: "db",
				"Opened blockchain db, fetched {} = {:?} ({})",
				desc,
				hash,
				header.number(),
			);
			Ok((hash, *header.number()))
		} else {
			Ok((Default::default(), Zero::zero()))
		}
	};

	let (best_hash, best_number) = load_meta_block("best", meta_keys::BEST_BLOCK)?;
	let (finalized_hash, finalized_number) = load_meta_block("final", meta_keys::FINALIZED_BLOCK)?;
	let (finalized_state_hash, finalized_state_number) =
		load_meta_block("final_state", meta_keys::FINALIZED_STATE)?;
	let finalized_state = if finalized_state_hash != Default::default() {
		Some((finalized_state_hash, finalized_state_number))
	} else {
		None
	};
	let block_gap = db
		.get(COLUMN_META, meta_keys::BLOCK_GAP)
		.and_then(|d| Decode::decode(&mut d.as_slice()).ok());
	debug!(target: "db", "block_gap={:?}", block_gap);

	Ok(Meta {
		best_hash,
		best_number,
		finalized_hash,
		finalized_number,
		genesis_hash,
		finalized_state,
		block_gap,
	})
}

/// Read genesis hash from database.
pub fn read_genesis_hash<Hash: Decode>(
	db: &dyn Database<DbHash>,
) -> sp_blockchain::Result<Option<Hash>> {
	match db.get(COLUMN_META, meta_keys::GENESIS_HASH) {
		Some(h) => match Decode::decode(&mut &h[..]) {
			Ok(h) => Ok(Some(h)),
			Err(err) =>
				Err(sp_blockchain::Error::Backend(format!("Error decoding genesis hash: {}", err))),
		},
		None => Ok(None),
	}
}

impl DatabaseType {
	/// Returns str representation of the type.
	pub fn as_str(&self) -> &'static str {
		match *self {
			DatabaseType::Full => "full",
		}
	}
}

pub(crate) struct JoinInput<'a, 'b>(&'a [u8], &'b [u8]);

pub(crate) fn join_input<'a, 'b>(i1: &'a [u8], i2: &'b [u8]) -> JoinInput<'a, 'b> {
	JoinInput(i1, i2)
}

impl<'a, 'b> codec::Input for JoinInput<'a, 'b> {
	fn remaining_len(&mut self) -> Result<Option<usize>, codec::Error> {
		Ok(Some(self.0.len() + self.1.len()))
	}

	fn read(&mut self, into: &mut [u8]) -> Result<(), codec::Error> {
		let mut read = 0;
		if self.0.len() > 0 {
			read = std::cmp::min(self.0.len(), into.len());
			self.0.read(&mut into[..read])?;
		}
		if read < into.len() {
			self.1.read(&mut into[read..])?;
		}
		Ok(())
	}
}

#[cfg(test)]
mod tests {
	use super::*;
	use codec::Input;
	use sp_runtime::testing::{Block as RawBlock, ExtrinsicWrapper};
	use std::path::PathBuf;
	type Block = RawBlock<ExtrinsicWrapper<u32>>;

	#[cfg(any(feature = "with-kvdb-rocksdb", test))]
	#[test]
	fn database_type_subdir_migration() {
		type Block = RawBlock<ExtrinsicWrapper<u64>>;

		fn check_dir_for_db_type(
			db_type: DatabaseType,
			mut source: DatabaseSource,
			db_check_file: &str,
		) {
			let base_path = tempfile::TempDir::new().unwrap();
			let old_db_path = base_path.path().join("chains/dev/db");

			source.set_path(&old_db_path);

			{
				let db_res = open_database::<Block>(&source, db_type, true);
				assert!(db_res.is_ok(), "New database should be created.");
				assert!(old_db_path.join(db_check_file).exists());
				assert!(!old_db_path.join(db_type.as_str()).join("db_version").exists());
			}

			source.set_path(&old_db_path.join(db_type.as_str()));

			let db_res = open_database::<Block>(&source, db_type, true);
			assert!(db_res.is_ok(), "Reopening the db with the same role should work");
			// check if the database dir had been migrated
			assert!(!old_db_path.join(db_check_file).exists());
			assert!(old_db_path.join(db_type.as_str()).join(db_check_file).exists());
		}

		check_dir_for_db_type(
			DatabaseType::Full,
			DatabaseSource::RocksDb { path: PathBuf::new(), cache_size: 128 },
			"db_version",
		);

		#[cfg(feature = "with-parity-db")]
		check_dir_for_db_type(
			DatabaseType::Full,
			DatabaseSource::ParityDb { path: PathBuf::new() },
			"metadata",
		);

		// check failure on reopening with wrong role
		{
			let base_path = tempfile::TempDir::new().unwrap();
			let old_db_path = base_path.path().join("chains/dev/db");

			let source = DatabaseSource::RocksDb { path: old_db_path.clone(), cache_size: 128 };
			{
				let db_res = open_database::<Block>(&source, DatabaseType::Full, true);
				assert!(db_res.is_ok(), "New database should be created.");

				// check if the database dir had been migrated
				assert!(old_db_path.join("db_version").exists());
				assert!(!old_db_path.join("light/db_version").exists());
				assert!(!old_db_path.join("full/db_version").exists());
			}
			// assert nothing was changed
			assert!(old_db_path.join("db_version").exists());
			assert!(!old_db_path.join("full/db_version").exists());
		}
	}

	#[test]
	fn number_index_key_doesnt_panic() {
		let id = BlockId::<Block>::Number(72340207214430721);
		match id {
			BlockId::Number(n) => number_index_key(n).expect_err("number should overflow u32"),
			_ => unreachable!(),
		};
	}

	#[test]
	fn database_type_as_str_works() {
		assert_eq!(DatabaseType::Full.as_str(), "full");
	}

	#[test]
	fn join_input_works() {
		let buf1 = [1, 2, 3, 4];
		let buf2 = [5, 6, 7, 8];
		let mut test = [0, 0, 0];
		let mut joined = join_input(buf1.as_ref(), buf2.as_ref());
		assert_eq!(joined.remaining_len().unwrap(), Some(8));

		joined.read(&mut test).unwrap();
		assert_eq!(test, [1, 2, 3]);
		assert_eq!(joined.remaining_len().unwrap(), Some(5));

		joined.read(&mut test).unwrap();
		assert_eq!(test, [4, 5, 6]);
		assert_eq!(joined.remaining_len().unwrap(), Some(2));

		joined.read(&mut test[0..2]).unwrap();
		assert_eq!(test, [7, 8, 6]);
		assert_eq!(joined.remaining_len().unwrap(), Some(0));
	}

	#[cfg(feature = "with-parity-db")]
	#[cfg(any(feature = "with-kvdb-rocksdb", test))]
	#[test]
	fn test_open_database_auto_new() {
		let db_dir = tempfile::TempDir::new().unwrap();
		let db_path = db_dir.path().to_owned();
		let paritydb_path = db_path.join("paritydb");
		let rocksdb_path = db_path.join("rocksdb_path");
		let source = DatabaseSource::Auto {
			paritydb_path: paritydb_path.clone(),
			rocksdb_path: rocksdb_path.clone(),
			cache_size: 128,
		};

		// it should create new auto (paritydb) database
		{
			let db_res = open_database::<Block>(&source, DatabaseType::Full, true);
			assert!(db_res.is_ok(), "New database should be created.");
		}

		// it should reopen existing auto (pairtydb) database
		{
			let db_res = open_database::<Block>(&source, DatabaseType::Full, true);
			assert!(db_res.is_ok(), "Existing parity database should be reopened");
		}

		// it should fail to open existing auto (pairtydb) database
		{
			let db_res = open_database::<Block>(
				&DatabaseSource::RocksDb { path: rocksdb_path, cache_size: 128 },
				DatabaseType::Full,
				true,
			);
			assert!(db_res.is_ok(), "New database should be opened.");
		}

		// it should reopen existing auto (pairtydb) database
		{
			let db_res = open_database::<Block>(
				&DatabaseSource::ParityDb { path: paritydb_path },
				DatabaseType::Full,
				true,
			);
			assert!(db_res.is_ok(), "Existing parity database should be reopened");
		}
	}

	#[cfg(feature = "with-parity-db")]
	#[cfg(any(feature = "with-kvdb-rocksdb", test))]
	#[test]
	fn test_open_database_rocksdb_new() {
		let db_dir = tempfile::TempDir::new().unwrap();
		let db_path = db_dir.path().to_owned();
		let paritydb_path = db_path.join("paritydb");
		let rocksdb_path = db_path.join("rocksdb_path");

		let source = DatabaseSource::RocksDb { path: rocksdb_path.clone(), cache_size: 128 };

		// it should create new rocksdb database
		{
			let db_res = open_database::<Block>(&source, DatabaseType::Full, true);
			assert!(db_res.is_ok(), "New rocksdb database should be created");
		}

		// it should reopen existing auto (rocksdb) database
		{
			let db_res = open_database::<Block>(
				&DatabaseSource::Auto {
					paritydb_path: paritydb_path.clone(),
					rocksdb_path: rocksdb_path.clone(),
					cache_size: 128,
				},
				DatabaseType::Full,
				true,
			);
			assert!(db_res.is_ok(), "Existing rocksdb database should be reopened");
		}

		// it should fail to open existing auto (rocksdb) database
		{
			let db_res = open_database::<Block>(
				&DatabaseSource::ParityDb { path: paritydb_path },
				DatabaseType::Full,
				true,
			);
			assert!(db_res.is_ok(), "New paritydb database should be created");
		}

		// it should reopen existing auto (pairtydb) database
		{
			let db_res = open_database::<Block>(
				&DatabaseSource::RocksDb { path: rocksdb_path, cache_size: 128 },
				DatabaseType::Full,
				true,
			);
			assert!(db_res.is_ok(), "Existing rocksdb database should be reopened");
		}
	}

	#[cfg(feature = "with-parity-db")]
	#[cfg(any(feature = "with-kvdb-rocksdb", test))]
	#[test]
	fn test_open_database_paritydb_new() {
		let db_dir = tempfile::TempDir::new().unwrap();
		let db_path = db_dir.path().to_owned();
		let paritydb_path = db_path.join("paritydb");
		let rocksdb_path = db_path.join("rocksdb_path");

		let source = DatabaseSource::ParityDb { path: paritydb_path.clone() };

		// it should create new paritydb database
		{
			let db_res = open_database::<Block>(&source, DatabaseType::Full, true);
			assert!(db_res.is_ok(), "New database should be created.");
		}

		// it should reopen existing pairtydb database
		{
			let db_res = open_database::<Block>(&source, DatabaseType::Full, true);
			assert!(db_res.is_ok(), "Existing parity database should be reopened");
		}

		// it should fail to open existing pairtydb database
		{
			let db_res = open_database::<Block>(
				&DatabaseSource::RocksDb { path: rocksdb_path.clone(), cache_size: 128 },
				DatabaseType::Full,
				true,
			);
			assert!(db_res.is_ok(), "New rocksdb database should be created");
		}

		// it should reopen existing auto (pairtydb) database
		{
			let db_res = open_database::<Block>(
				&DatabaseSource::Auto { paritydb_path, rocksdb_path, cache_size: 128 },
				DatabaseType::Full,
				true,
			);
			assert!(db_res.is_ok(), "Existing parity database should be reopened");
		}
	}
}<|MERGE_RESOLUTION|>--- conflicted
+++ resolved
@@ -194,39 +194,25 @@
 fn open_database_at<Block: BlockT>(
 	db_source: &DatabaseSource,
 	db_type: DatabaseType,
-<<<<<<< HEAD
 	create: bool,
 ) -> OpenDbResult {
 	let db: Arc<dyn Database<DbHash>> = match &db_source {
-		DatabaseSource::ParityDb { path } => open_parity_db::<Block>(&path, db_type, create)?,
+		DatabaseSource::ParityDb { path } => open_parity_db::<Block>(path, db_type, create)?,
 		DatabaseSource::RocksDb { path, cache_size } =>
-			open_kvdb_rocksdb::<Block>(&path, db_type, create, *cache_size)?,
+			open_kvdb_rocksdb::<Block>(path, db_type, create, *cache_size)?,
 		DatabaseSource::Custom { db, require_create_flag } => {
 			if *require_create_flag && !create {
 				return Err(OpenDbError::DoesNotExist)
 			}
 			db.clone()
 		},
-=======
-) -> sp_blockchain::Result<Arc<dyn Database<DbHash>>> {
-	let db: Arc<dyn Database<DbHash>> = match &source {
-		DatabaseSource::ParityDb { path } => open_parity_db::<Block>(path, db_type, true)?,
-		DatabaseSource::RocksDb { path, cache_size } =>
-			open_kvdb_rocksdb::<Block>(path, db_type, true, *cache_size)?,
-		DatabaseSource::Custom(db) => db.clone(),
->>>>>>> 392f0b17
 		DatabaseSource::Auto { paritydb_path, rocksdb_path, cache_size } => {
 			// check if rocksdb exists first, if not, open paritydb
 			match open_kvdb_rocksdb::<Block>(rocksdb_path, db_type, false, *cache_size) {
 				Ok(db) => db,
 				Err(OpenDbError::NotEnabled(_)) | Err(OpenDbError::DoesNotExist) =>
-<<<<<<< HEAD
-					open_parity_db::<Block>(&paritydb_path, db_type, create)?,
+					open_parity_db::<Block>(paritydb_path, db_type, create)?,
 				Err(as_is) => return Err(as_is),
-=======
-					open_parity_db::<Block>(paritydb_path, db_type, true)?,
-				Err(_) => return Err(backend_err("cannot open rocksdb. corrupted database")),
->>>>>>> 392f0b17
 			}
 		},
 	};
@@ -391,17 +377,10 @@
 	match db.get(COLUMN_META, meta_keys::TYPE) {
 		Some(stored_type) =>
 			if db_type.as_str().as_bytes() != &*stored_type {
-<<<<<<< HEAD
 				return Err(OpenDbError::UnexpectedDbType {
 					expected: db_type,
 					found: stored_type.to_owned(),
 				})
-=======
-				return Err(sp_blockchain::Error::Backend(format!(
-					"Unexpected database type. Expected: {}",
-					db_type.as_str()
-				)))
->>>>>>> 392f0b17
 			},
 		None => {
 			let mut transaction = Transaction::new();
