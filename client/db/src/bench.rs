--- conflicted
+++ resolved
@@ -160,11 +160,7 @@
 			has_been_written: true,
 		};
 
-<<<<<<< HEAD
-		let whitelist = self.whitelist.borrow_mut();
-=======
 		let whitelist = self.whitelist.borrow();
->>>>>>> 11d28997
 
 		whitelist.iter().for_each(|key| {
 			key_tracker.insert(key.to_vec(), whitelisted);
