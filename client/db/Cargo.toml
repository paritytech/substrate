--- conflicted
+++ resolved
@@ -33,12 +33,7 @@
 sp-trie = { version = "4.0.0-dev", path = "../../primitives/trie" }
 sp-blockchain = { version = "4.0.0-dev", path = "../../primitives/blockchain" }
 sp-database = { version = "4.0.0-dev", path = "../../primitives/database" }
-<<<<<<< HEAD
-parity-db = { version = "0.2.4", optional = true }
-=======
 parity-db = { version = "0.3.1", optional = true }
-prometheus-endpoint = { package = "substrate-prometheus-endpoint", version = "0.9.0", path = "../../utils/prometheus" }
->>>>>>> 09c016ba
 
 [dev-dependencies]
 # sp-keyring = { version = "4.0.0-dev", path = "../../primitives/keyring" }
