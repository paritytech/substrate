--- conflicted
+++ resolved
@@ -33,11 +33,7 @@
 sp-trie = { version = "6.0.0", path = "../../primitives/trie" }
 sp-blockchain = { version = "4.0.0-dev", path = "../../primitives/blockchain" }
 sp-database = { version = "4.0.0-dev", path = "../../primitives/database" }
-<<<<<<< HEAD
-parity-db = { version = "0.3.6", optional = true }
-=======
 parity-db = { version = "0.3.8", optional = true }
->>>>>>> 15b8fd5a
 
 [dev-dependencies]
 sp-tracing = { version = "5.0.0", path = "../../primitives/tracing" }
