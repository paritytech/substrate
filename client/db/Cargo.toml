--- conflicted
+++ resolved
@@ -25,17 +25,10 @@
 ] }
 
 sc-client-api = { version = "4.0.0-dev", path = "../api" }
-<<<<<<< HEAD
 sp-arithmetic = { version = "4.0.0", path = "../../primitives/arithmetic" }
-sp-core = { version = "4.0.0", path = "../../primitives/core" }
+sp-core = { version = "4.1.0-dev", path = "../../primitives/core" }
 sp-runtime = { version = "4.0.0", path = "../../primitives/runtime" }
 sp-state-machine = { version = "0.10.0", path = "../../primitives/state-machine" }
-=======
-sp-arithmetic = { version = "4.0.0-dev", path = "../../primitives/arithmetic" }
-sp-core = { version = "4.1.0-dev", path = "../../primitives/core" }
-sp-runtime = { version = "4.0.0-dev", path = "../../primitives/runtime" }
-sp-state-machine = { version = "0.10.0-dev", path = "../../primitives/state-machine" }
->>>>>>> b9cafba3
 sc-state-db = { version = "0.10.0-dev", path = "../state-db" }
 sp-trie = { version = "4.0.0", path = "../../primitives/trie" }
 sp-blockchain = { version = "4.0.0-dev", path = "../../primitives/blockchain" }
