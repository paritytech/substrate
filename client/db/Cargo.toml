--- conflicted
+++ resolved
@@ -36,18 +36,17 @@
 
 [dev-dependencies]
 kvdb-rocksdb = "0.15.1"
-<<<<<<< HEAD
+quickcheck = "1.0.3"
+tempfile = "3"
+sp-tracing = { version = "5.0.0", path = "../../primitives/tracing" }
+substrate-test-runtime-client = { version = "2.0.0", path = "../../test-utils/runtime/client" }
+quickcheck = "1.0.3"
+kvdb-rocksdb = "0.15.1"
 tempfile = "3.1.0"
 criterion = "0.3.3"
 rand = "0.8.4"
 pprof = { version = "0.6.1", features = ["flamegraph", "criterion"] }
 node-runtime = { path = "../../bin/node/runtime" }
-=======
-quickcheck = "1.0.3"
-tempfile = "3"
-sp-tracing = { version = "5.0.0", path = "../../primitives/tracing" }
-substrate-test-runtime-client = { version = "2.0.0", path = "../../test-utils/runtime/client" }
->>>>>>> d602397a
 
 [features]
 default = ["with-parity-db"]
