--- conflicted
+++ resolved
@@ -23,22 +23,9 @@
 codec = { package = "parity-scale-codec", version = "1.3.0", features = ["derive"] }
 blake2-rfc = "0.2.18"
 
-<<<<<<< HEAD
-sc-client-api = { version = "2.0.0-alpha.5", path = "../api" }
-sp-core = { version = "2.0.0-alpha.5", path = "../../primitives/core" }
-sp-runtime = { version = "2.0.0-alpha.5", path = "../../primitives/runtime" }
-sp-state-machine = { version = "0.8.0-alpha.5", path = "../../primitives/state-machine" }
-sc-executor = { version = "0.8.0-alpha.5", path = "../executor" }
-sc-state-db = { version = "0.8.0-alpha.5", path = "../state-db" }
-sp-trie = { version = "2.0.0-alpha.5", path = "../../primitives/trie" }
-sp-consensus = { version = "0.8.0-alpha.5", path = "../../primitives/consensus/common" }
-sp-blockchain = { version = "2.0.0-alpha.5", path = "../../primitives/blockchain" }
-prometheus-endpoint = { package = "substrate-prometheus-endpoint", version = "0.8.0-alpha.5", path = "../../utils/prometheus" }
-=======
 sc-client-api = { version = "2.0.0-dev", path = "../api" }
 sp-core = { version = "2.0.0-dev", path = "../../primitives/core" }
 sp-runtime = { version = "2.0.0-dev", path = "../../primitives/runtime" }
-sc-client = { version = "0.8.0-dev", path = "../" }
 sp-state-machine = { version = "0.8.0-dev", path = "../../primitives/state-machine" }
 sc-executor = { version = "0.8.0-dev", path = "../executor" }
 sc-state-db = { version = "0.8.0-dev", path = "../state-db" }
@@ -48,7 +35,6 @@
 sp-database = { version = "2.0.0-dev", path = "../../primitives/database" }
 parity-db = { version = "0.1", optional = true }
 prometheus-endpoint = { package = "substrate-prometheus-endpoint", version = "0.8.0-dev", path = "../../utils/prometheus" }
->>>>>>> 3ac409ba
 
 [dev-dependencies]
 sp-keyring = { version = "2.0.0-dev", path = "../../primitives/keyring" }
