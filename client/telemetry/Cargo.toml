--- conflicted
+++ resolved
@@ -20,12 +20,8 @@
 log = "0.4.17"
 parking_lot = "0.12.1"
 pin-project = "1.0.12"
-<<<<<<< HEAD
-rand = "0.7.2"
 sc-utils = { version = "4.0.0-dev", path = "../utils" }
-=======
 rand = "0.8.5"
->>>>>>> 657c808e
 serde = { version = "1.0.136", features = ["derive"] }
 serde_json = "1.0.85"
 thiserror = "1.0.30"
