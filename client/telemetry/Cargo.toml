[package]
name = "sc-telemetry"
version = "2.0.0"
authors = ["Parity Technologies <admin@parity.io>"]
description = "Telemetry utils"
edition = "2018"
license = "GPL-3.0-or-later WITH Classpath-exception-2.0"
homepage = "https://substrate.dev"
repository = "https://github.com/paritytech/substrate/"
documentation = "https://docs.rs/sc-telemetry"
readme = "README.md"

[package.metadata.docs.rs]
targets = ["x86_64-unknown-linux-gnu"]


[dependencies]
<<<<<<< HEAD
parking_lot = "0.11.0"
=======
parking_lot = "0.11.1"
>>>>>>> e5e7606f
futures = "0.3.4"
futures-timer = "3.0.1"
wasm-timer = "0.2.5"
libp2p = { version = "0.33.0", default-features = false, features = ["dns", "tcp-async-std", "wasm-ext", "websocket"] }
log = "0.4.8"
pin-project = "0.4.6"
rand = "0.7.2"
serde = { version = "1.0.101", features = ["derive"] }
take_mut = "0.2.2"
void = "1.0.2"
tracing = "0.1.10"
tracing-subscriber = "0.2.13"
serde_json = "1.0.41"
chrono = "0.4.13"
sp-utils = { version = "2.0.0", path = "../../primitives/utils" }<|MERGE_RESOLUTION|>--- conflicted
+++ resolved
@@ -15,11 +15,7 @@
 
 
 [dependencies]
-<<<<<<< HEAD
-parking_lot = "0.11.0"
-=======
 parking_lot = "0.11.1"
->>>>>>> e5e7606f
 futures = "0.3.4"
 futures-timer = "3.0.1"
 wasm-timer = "0.2.5"
