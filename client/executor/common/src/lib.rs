--- conflicted
+++ resolved
@@ -17,11 +17,8 @@
 //! A set of common definitions that are needed for defining execution engines.
 
 #![warn(missing_docs)]
-<<<<<<< HEAD
+#![deny(unused_crate_dependencies)]
 #![cfg_attr(not(feature = "std"), no_std)]
-=======
-#![deny(unused_crate_dependencies)]
->>>>>>> f73ac5eb
 
 #[cfg(feature = "std")]
 pub mod error;
