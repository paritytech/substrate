--- conflicted
+++ resolved
@@ -22,11 +22,6 @@
 #![deny(unused_crate_dependencies)]
 
 pub mod sandbox;
-<<<<<<< HEAD
-pub mod util;
 pub use sp_tasks::wasm_runtime;
 pub use sp_tasks::error;
-=======
-pub mod wasm_runtime;
-pub mod runtime_blob;
->>>>>>> 28dfa0b9
+pub mod runtime_blob;