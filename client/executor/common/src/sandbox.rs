// This file is part of Substrate.

// Copyright (C) 2018-2022 Parity Technologies (UK) Ltd.
// SPDX-License-Identifier: GPL-3.0-or-later WITH Classpath-exception-2.0

// This program is free software: you can redistribute it and/or modify
// it under the terms of the GNU General Public License as published by
// the Free Software Foundation, either version 3 of the License, or
// (at your option) any later version.

// This program is distributed in the hope that it will be useful,
// but WITHOUT ANY WARRANTY; without even the implied warranty of
// MERCHANTABILITY or FITNESS FOR A PARTICULAR PURPOSE. See the
// GNU General Public License for more details.

// You should have received a copy of the GNU General Public License
// along with this program. If not, see <https://www.gnu.org/licenses/>.

//! This module implements sandboxing support in the runtime.
//!
//! Sandboxing is backed by wasmi and wasmer, depending on the configuration.

#[cfg(feature = "wasmer-sandbox")]
mod wasmer_backend;
mod wasmi_backend;

use std::{collections::HashMap, rc::Rc};

use codec::Decode;
use sp_sandbox::env as sandbox_env;
use sp_wasm_interface::{FunctionContext, Pointer, WordSize};

use crate::{
	error::{self, Result},
	util,
};

#[cfg(feature = "wasmer-sandbox")]
<<<<<<< HEAD
use self::wasmer_backend::{
	instantiate as wasmer_instantiate, invoke as wasmer_invoke, new_memory as wasmer_new_memory,
	Backend as WasmerBackend, MemoryWrapper as WasmerMemoryWrapper,
};
use self::wasmi_backend::{
	instantiate as wasmi_instantiate, invoke as wasmi_invoke, new_memory as wasmi_new_memory,
	MemoryWrapper as WasmiMemoryWrapper,
=======
use wasmer_backend::{
	get_global as wasmer_get_global, instantiate as wasmer_instantiate, invoke as wasmer_invoke,
	new_memory as wasmer_new_memory, Backend as WasmerBackend,
	MemoryWrapper as WasmerMemoryWrapper,
};

use wasmi_backend::{
	get_global as wasmi_get_global, instantiate as wasmi_instantiate, invoke as wasmi_invoke,
	new_memory as wasmi_new_memory, MemoryWrapper as WasmiMemoryWrapper,
>>>>>>> f160775e
};

/// Index of a function inside the supervisor.
///
/// This is a typically an index in the default table of the supervisor, however
/// the exact meaning of this index is depends on the implementation of dispatch function.
#[derive(Copy, Clone, Debug, PartialEq)]
pub struct SupervisorFuncIndex(usize);

impl From<SupervisorFuncIndex> for usize {
	fn from(index: SupervisorFuncIndex) -> Self {
		index.0
	}
}

/// Index of a function within guest index space.
///
/// This index is supposed to be used as index for `Externals`.
#[derive(Copy, Clone, Debug, PartialEq)]
struct GuestFuncIndex(usize);

/// This struct holds a mapping from guest index space to supervisor.
struct GuestToSupervisorFunctionMapping {
	/// Position of elements in this vector are interpreted
	/// as indices of guest functions and are mapped to
	/// corresponding supervisor function indices.
	funcs: Vec<SupervisorFuncIndex>,
}

impl GuestToSupervisorFunctionMapping {
	/// Create an empty function mapping
	fn new() -> GuestToSupervisorFunctionMapping {
		GuestToSupervisorFunctionMapping { funcs: Vec::new() }
	}

	/// Add a new supervisor function to the mapping.
	/// Returns a newly assigned guest function index.
	fn define(&mut self, supervisor_func: SupervisorFuncIndex) -> GuestFuncIndex {
		let idx = self.funcs.len();
		self.funcs.push(supervisor_func);
		GuestFuncIndex(idx)
	}

	/// Find supervisor function index by its corresponding guest function index
	fn func_by_guest_index(&self, guest_func_idx: GuestFuncIndex) -> Option<SupervisorFuncIndex> {
		self.funcs.get(guest_func_idx.0).cloned()
	}
}

/// Holds sandbox function and memory imports and performs name resolution
struct Imports {
	/// Maps qualified function name to its guest function index
	func_map: HashMap<(Vec<u8>, Vec<u8>), GuestFuncIndex>,

	/// Maps qualified field name to its memory reference
	memories_map: HashMap<(Vec<u8>, Vec<u8>), Memory>,
}

impl Imports {
	fn func_by_name(&self, module_name: &str, func_name: &str) -> Option<GuestFuncIndex> {
		self.func_map
			.get(&(module_name.as_bytes().to_owned(), func_name.as_bytes().to_owned()))
			.cloned()
	}

	fn memory_by_name(&self, module_name: &str, memory_name: &str) -> Option<Memory> {
		self.memories_map
			.get(&(module_name.as_bytes().to_owned(), memory_name.as_bytes().to_owned()))
			.cloned()
	}
}

/// The sandbox context used to execute sandboxed functions.
pub trait SandboxContext {
	/// Invoke a function in the supervisor environment.
	///
	/// This first invokes the dispatch thunk function, passing in the function index of the
	/// desired function to call and serialized arguments. The thunk calls the desired function
	/// with the deserialized arguments, then serializes the result into memory and returns
	/// reference. The pointer to and length of the result in linear memory is encoded into an
	/// `i64`, with the upper 32 bits representing the pointer and the lower 32 bits representing
	/// the length.
	///
	/// # Errors
	///
	/// Returns `Err` if the dispatch_thunk function has an incorrect signature or traps during
	/// execution.
	fn invoke(
		&mut self,
		invoke_args_ptr: Pointer<u8>,
		invoke_args_len: WordSize,
		state: u32,
		func_idx: SupervisorFuncIndex,
	) -> Result<i64>;

	/// Returns the supervisor context.
	fn supervisor_context(&mut self) -> &mut dyn FunctionContext;
}

/// Implementation of [`Externals`] that allows execution of guest module with
/// [externals][`Externals`] that might refer functions defined by supervisor.
///
/// [`Externals`]: ../wasmi/trait.Externals.html
pub struct GuestExternals<'a> {
	/// Instance of sandboxed module to be dispatched
	sandbox_instance: &'a SandboxInstance,

	/// External state passed to guest environment, see the `instantiate` function
	state: u32,
}

/// Module instance in terms of selected backend
enum BackendInstance {
	/// Wasmi module instance
	Wasmi(wasmi::ModuleRef),

	/// Wasmer module instance
	#[cfg(feature = "wasmer-sandbox")]
	Wasmer(wasmer::Instance),
}

/// Sandboxed instance of a wasm module.
///
/// It's primary purpose is to [`invoke`] exported functions on it.
///
/// All imports of this instance are specified at the creation time and
/// imports are implemented by the supervisor.
///
/// Hence, in order to invoke an exported function on a sandboxed module instance,
/// it's required to provide supervisor externals: it will be used to execute
/// code in the supervisor context.
///
/// This is generic over a supervisor function reference type.
///
/// [`invoke`]: #method.invoke
pub struct SandboxInstance {
	backend_instance: BackendInstance,
	guest_to_supervisor_mapping: GuestToSupervisorFunctionMapping,
}

impl SandboxInstance {
	/// Invoke an exported function by a name.
	///
	/// `supervisor_externals` is required to execute the implementations
	/// of the syscalls that published to a sandboxed module instance.
	///
	/// The `state` parameter can be used to provide custom data for
	/// these syscall implementations.
	pub fn invoke(
		&self,
		export_name: &str,
		args: &[sp_wasm_interface::Value],
		state: u32,
		sandbox_context: &mut dyn SandboxContext,
	) -> std::result::Result<Option<sp_wasm_interface::Value>, error::Error> {
		match &self.backend_instance {
			BackendInstance::Wasmi(wasmi_instance) =>
				wasmi_invoke(self, wasmi_instance, export_name, args, state, sandbox_context),

			#[cfg(feature = "wasmer-sandbox")]
			BackendInstance::Wasmer(wasmer_instance) =>
				wasmer_invoke(wasmer_instance, export_name, args, state, sandbox_context),
		}
	}

	/// Get the value from a global with the given `name`.
	///
	/// Returns `Some(_)` if the global could be found.
	pub fn get_global_val(&self, name: &str) -> Option<sp_wasm_interface::Value> {
		match &self.backend_instance {
			BackendInstance::Wasmi(wasmi_instance) => wasmi_get_global(wasmi_instance, name),

			#[cfg(feature = "wasmer-sandbox")]
			BackendInstance::Wasmer(wasmer_instance) => wasmer_get_global(wasmer_instance, name),
		}
	}
}

/// Error occurred during instantiation of a sandboxed module.
pub enum InstantiationError {
	/// Something wrong with the environment definition. It either can't
	/// be decoded, have a reference to a non-existent or torn down memory instance.
	EnvironmentDefinitionCorrupted,
	/// Provided module isn't recognized as a valid webassembly binary.
	ModuleDecoding,
	/// Module is a well-formed webassembly binary but could not be instantiated. This could
	/// happen because, e.g. the module imports entries not provided by the environment.
	Instantiation,
	/// Module is well-formed, instantiated and linked, but while executing the start function
	/// a trap was generated.
	StartTrapped,
	/// The code was compiled with a CPU feature not available on the host.
	CpuFeature,
}

fn decode_environment_definition(
	mut raw_env_def: &[u8],
	memories: &[Option<Memory>],
) -> std::result::Result<(Imports, GuestToSupervisorFunctionMapping), InstantiationError> {
	let env_def = sandbox_env::EnvironmentDefinition::decode(&mut raw_env_def)
		.map_err(|_| InstantiationError::EnvironmentDefinitionCorrupted)?;

	let mut func_map = HashMap::new();
	let mut memories_map = HashMap::new();
	let mut guest_to_supervisor_mapping = GuestToSupervisorFunctionMapping::new();

	for entry in &env_def.entries {
		let module = entry.module_name.clone();
		let field = entry.field_name.clone();

		match entry.entity {
			sandbox_env::ExternEntity::Function(func_idx) => {
				let externals_idx =
					guest_to_supervisor_mapping.define(SupervisorFuncIndex(func_idx as usize));
				func_map.insert((module, field), externals_idx);
			},
			sandbox_env::ExternEntity::Memory(memory_idx) => {
				let memory_ref = memories
					.get(memory_idx as usize)
					.cloned()
					.ok_or_else(|| InstantiationError::EnvironmentDefinitionCorrupted)?
					.ok_or_else(|| InstantiationError::EnvironmentDefinitionCorrupted)?;
				memories_map.insert((module, field), memory_ref);
			},
		}
	}

	Ok((Imports { func_map, memories_map }, guest_to_supervisor_mapping))
}

/// An environment in which the guest module is instantiated.
pub struct GuestEnvironment {
	/// Function and memory imports of the guest module
	imports: Imports,

	/// Supervisor functinons mapped to guest index space
	guest_to_supervisor_mapping: GuestToSupervisorFunctionMapping,
}

impl GuestEnvironment {
	/// Decodes an environment definition from the given raw bytes.
	///
	/// Returns `Err` if the definition cannot be decoded.
	pub fn decode<DT>(
		store: &Store<DT>,
		raw_env_def: &[u8],
	) -> std::result::Result<Self, InstantiationError> {
		let (imports, guest_to_supervisor_mapping) =
			decode_environment_definition(raw_env_def, &store.memories)?;
		Ok(Self { imports, guest_to_supervisor_mapping })
	}
}

/// An unregistered sandboxed instance.
///
/// To finish off the instantiation the user must call `register`.
#[must_use]
pub struct UnregisteredInstance {
	sandbox_instance: Rc<SandboxInstance>,
}

impl UnregisteredInstance {
	/// Finalizes instantiation of this module.
	pub fn register<DT>(self, store: &mut Store<DT>, dispatch_thunk: DT) -> u32 {
		// At last, register the instance.
		store.register_sandbox_instance(self.sandbox_instance, dispatch_thunk)
	}
}

/// Sandbox backend to use
pub enum SandboxBackend {
	/// Wasm interpreter
	Wasmi,

	/// Wasmer environment
	#[cfg(feature = "wasmer-sandbox")]
	Wasmer,

	/// Use wasmer backend if available. Fall back to wasmi otherwise.
	TryWasmer,
}

/// Memory reference in terms of a selected backend
#[derive(Clone, Debug)]
pub enum Memory {
	/// Wasmi memory reference
	Wasmi(WasmiMemoryWrapper),

	/// Wasmer memory refernce
	#[cfg(feature = "wasmer-sandbox")]
	Wasmer(WasmerMemoryWrapper),
}

impl Memory {
	/// View as wasmi memory
	pub fn as_wasmi(&self) -> Option<WasmiMemoryWrapper> {
		match self {
			Memory::Wasmi(memory) => Some(memory.clone()),

			#[cfg(feature = "wasmer-sandbox")]
			Memory::Wasmer(_) => None,
		}
	}

	/// View as wasmer memory
	#[cfg(feature = "wasmer-sandbox")]
	pub fn as_wasmer(&self) -> Option<WasmerMemoryWrapper> {
		match self {
			Memory::Wasmer(memory) => Some(memory.clone()),
			Memory::Wasmi(_) => None,
		}
	}
}

impl util::MemoryTransfer for Memory {
	fn read(&self, source_addr: Pointer<u8>, size: usize) -> Result<Vec<u8>> {
		match self {
			Memory::Wasmi(sandboxed_memory) => sandboxed_memory.read(source_addr, size),

			#[cfg(feature = "wasmer-sandbox")]
			Memory::Wasmer(sandboxed_memory) => sandboxed_memory.read(source_addr, size),
		}
	}

	fn read_into(&self, source_addr: Pointer<u8>, destination: &mut [u8]) -> Result<()> {
		match self {
			Memory::Wasmi(sandboxed_memory) => sandboxed_memory.read_into(source_addr, destination),

			#[cfg(feature = "wasmer-sandbox")]
			Memory::Wasmer(sandboxed_memory) => sandboxed_memory.read_into(source_addr, destination),
		}
	}

	fn write_from(&self, dest_addr: Pointer<u8>, source: &[u8]) -> Result<()> {
		match self {
			Memory::Wasmi(sandboxed_memory) => sandboxed_memory.write_from(dest_addr, source),

			#[cfg(feature = "wasmer-sandbox")]
			Memory::Wasmer(sandboxed_memory) => sandboxed_memory.write_from(dest_addr, source),
		}
	}
}

/// Information specific to a particular execution backend
enum BackendContext {
	/// Wasmi specific context
	Wasmi,

	/// Wasmer specific context
	#[cfg(feature = "wasmer-sandbox")]
	Wasmer(WasmerBackend),
}

impl BackendContext {
	pub fn new(backend: SandboxBackend) -> BackendContext {
		match backend {
			SandboxBackend::Wasmi => BackendContext::Wasmi,

			#[cfg(not(feature = "wasmer-sandbox"))]
			SandboxBackend::TryWasmer => BackendContext::Wasmi,

			#[cfg(feature = "wasmer-sandbox")]
			SandboxBackend::Wasmer | SandboxBackend::TryWasmer =>
				BackendContext::Wasmer(WasmerBackend::new()),
		}
	}
}

/// This struct keeps track of all sandboxed components.
///
/// This is generic over a supervisor function reference type.
pub struct Store<DT> {
	/// Stores the instance and the dispatch thunk associated to per instance.
	///
	/// Instances are `Some` until torn down.
	instances: Vec<Option<(Rc<SandboxInstance>, DT)>>,
	/// Memories are `Some` until torn down.
	memories: Vec<Option<Memory>>,
	backend_context: BackendContext,
}

impl<DT: Clone> Store<DT> {
	/// Create a new empty sandbox store.
	pub fn new(backend: SandboxBackend) -> Self {
		Store {
			instances: Vec::new(),
			memories: Vec::new(),
			backend_context: BackendContext::new(backend),
		}
	}

	/// Create a new memory instance and return it's index.
	///
	/// # Errors
	///
	/// Returns `Err` if the memory couldn't be created.
	/// Typically happens if `initial` is more than `maximum`.
	pub fn new_memory(&mut self, initial: u32, maximum: u32) -> Result<u32> {
		let memories = &mut self.memories;
		let backend_context = &self.backend_context;

		let maximum = match maximum {
			sandbox_env::MEM_UNLIMITED => None,
			specified_limit => Some(specified_limit),
		};

		let memory = match &backend_context {
			BackendContext::Wasmi => wasmi_new_memory(initial, maximum)?,

			#[cfg(feature = "wasmer-sandbox")]
			BackendContext::Wasmer(context) => wasmer_new_memory(context, initial, maximum)?,
		};

		let mem_idx = memories.len();
		memories.push(Some(memory.clone()));

		Ok(mem_idx as u32)
	}

	/// Returns `SandboxInstance` by `instance_idx`.
	///
	/// # Errors
	///
	/// Returns `Err` If `instance_idx` isn't a valid index of an instance or
	/// instance is already torndown.
	pub fn instance(&self, instance_idx: u32) -> Result<Rc<SandboxInstance>> {
		self.instances
			.get(instance_idx as usize)
			.ok_or_else(|| "Trying to access a non-existent instance")?
			.as_ref()
			.map(|v| v.0.clone())
			.ok_or_else(|| "Trying to access a torndown instance".into())
	}

	/// Returns dispatch thunk by `instance_idx`.
	///
	/// # Errors
	///
	/// Returns `Err` If `instance_idx` isn't a valid index of an instance or
	/// instance is already torndown.
	pub fn dispatch_thunk(&self, instance_idx: u32) -> Result<DT> {
		self.instances
			.get(instance_idx as usize)
			.as_ref()
			.ok_or_else(|| "Trying to access a non-existent instance")?
			.as_ref()
			.map(|v| v.1.clone())
			.ok_or_else(|| "Trying to access a torndown instance".into())
	}

	/// Returns reference to a memory instance by `memory_idx`.
	///
	/// # Errors
	///
	/// Returns `Err` If `memory_idx` isn't a valid index of an memory or
	/// if memory has been torn down.
	pub fn memory(&self, memory_idx: u32) -> Result<Memory> {
		self.memories
			.get(memory_idx as usize)
			.cloned()
			.ok_or_else(|| "Trying to access a non-existent sandboxed memory")?
			.ok_or_else(|| "Trying to access a torndown sandboxed memory".into())
	}

	/// Tear down the memory at the specified index.
	///
	/// # Errors
	///
	/// Returns `Err` if `memory_idx` isn't a valid index of an memory or
	/// if it has been torn down.
	pub fn memory_teardown(&mut self, memory_idx: u32) -> Result<()> {
		match self.memories.get_mut(memory_idx as usize) {
			None => Err("Trying to teardown a non-existent sandboxed memory".into()),
			Some(None) => Err("Double teardown of a sandboxed memory".into()),
			Some(memory) => {
				*memory = None;
				Ok(())
			},
		}
	}

	/// Tear down the instance at the specified index.
	///
	/// # Errors
	///
	/// Returns `Err` if `instance_idx` isn't a valid index of an instance or
	/// if it has been torn down.
	pub fn instance_teardown(&mut self, instance_idx: u32) -> Result<()> {
		match self.instances.get_mut(instance_idx as usize) {
			None => Err("Trying to teardown a non-existent instance".into()),
			Some(None) => Err("Double teardown of an instance".into()),
			Some(instance) => {
				*instance = None;
				Ok(())
			},
		}
	}

	/// Instantiate a guest module and return it's index in the store.
	///
	/// The guest module's code is specified in `wasm`. Environment that will be available to
	/// guest module is specified in `guest_env`. A dispatch thunk is used as function that
	/// handle calls from guests. `state` is an opaque pointer to caller's arbitrary context
	/// normally created by `sp_sandbox::Instance` primitive.
	///
	/// Note: Due to borrowing constraints dispatch thunk is now propagated using DTH
	///
	/// Returns uninitialized sandboxed module instance or an instantiation error.
	pub fn instantiate(
		&mut self,
		wasm: &[u8],
		guest_env: GuestEnvironment,
		state: u32,
		sandbox_context: &mut dyn SandboxContext,
	) -> std::result::Result<UnregisteredInstance, InstantiationError> {
		let sandbox_instance = match self.backend_context {
			BackendContext::Wasmi => wasmi_instantiate(wasm, guest_env, state, sandbox_context)?,

			#[cfg(feature = "wasmer-sandbox")]
			BackendContext::Wasmer(ref context) =>
				wasmer_instantiate(&context, wasm, guest_env, state, sandbox_context)?,
		};

		Ok(UnregisteredInstance { sandbox_instance })
	}
}

// Private routines
impl<DT> Store<DT> {
	fn register_sandbox_instance(
		&mut self,
		sandbox_instance: Rc<SandboxInstance>,
		dispatch_thunk: DT,
	) -> u32 {
		let instance_idx = self.instances.len();
		self.instances.push(Some((sandbox_instance, dispatch_thunk)));
		instance_idx as u32
	}
}<|MERGE_RESOLUTION|>--- conflicted
+++ resolved
@@ -36,25 +36,14 @@
 };
 
 #[cfg(feature = "wasmer-sandbox")]
-<<<<<<< HEAD
 use self::wasmer_backend::{
-	instantiate as wasmer_instantiate, invoke as wasmer_invoke, new_memory as wasmer_new_memory,
-	Backend as WasmerBackend, MemoryWrapper as WasmerMemoryWrapper,
-};
-use self::wasmi_backend::{
-	instantiate as wasmi_instantiate, invoke as wasmi_invoke, new_memory as wasmi_new_memory,
-	MemoryWrapper as WasmiMemoryWrapper,
-=======
-use wasmer_backend::{
 	get_global as wasmer_get_global, instantiate as wasmer_instantiate, invoke as wasmer_invoke,
 	new_memory as wasmer_new_memory, Backend as WasmerBackend,
 	MemoryWrapper as WasmerMemoryWrapper,
 };
-
-use wasmi_backend::{
+use self::wasmi_backend::{
 	get_global as wasmi_get_global, instantiate as wasmi_instantiate, invoke as wasmi_invoke,
 	new_memory as wasmi_new_memory, MemoryWrapper as WasmiMemoryWrapper,
->>>>>>> f160775e
 };
 
 /// Index of a function inside the supervisor.
