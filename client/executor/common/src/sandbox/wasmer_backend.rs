--- conflicted
+++ resolved
@@ -18,20 +18,8 @@
 
 //! Wasmer specific impls for sandbox
 
-<<<<<<< HEAD
-use std::{cell::RefCell, collections::HashMap, convert::TryInto, rc::Rc};
-
-=======
-use crate::{
-	error::{Error, Result},
-	sandbox::Memory,
-	util::{checked_range, MemoryTransfer},
-};
-use codec::{Decode, Encode};
-use sp_core::sandbox::HostError;
-use sp_wasm_interface::{FunctionContext, Pointer, ReturnValue, Value, WordSize};
 use std::{cell::RefCell, collections::HashMap, rc::Rc};
->>>>>>> ad95f431
+
 use wasmer::RuntimeError;
 
 use codec::{Decode, Encode};
