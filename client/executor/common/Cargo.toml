[package]
name = "sc-executor-common"
version = "0.9.0"
authors = ["Parity Technologies <admin@parity.io>"]
edition = "2018"
license = "GPL-3.0-or-later WITH Classpath-exception-2.0"
homepage = "https://substrate.dev"
repository = "https://github.com/paritytech/substrate/"
description = "A set of common definitions that are needed for defining execution engines."
documentation = "https://docs.rs/sc-executor-common/"
readme = "README.md"

[package.metadata.docs.rs]
targets = ["x86_64-unknown-linux-gnu"]

[dependencies]
parity-wasm = "0.41.0"
codec = { package = "parity-scale-codec", version = "2.0.0" }
wasmi = "0.6.2"
<<<<<<< HEAD
sp-core = { version = "2.0.0", path = "../../../primitives/core" }
sp-wasm-interface = { version = "2.0.0", path = "../../../primitives/wasm-interface" }
sp-tasks = { version = "2.0.0", path = "../../../primitives/tasks" }
=======
sp-core = { version = "3.0.0", path = "../../../primitives/core" }
sp-allocator = { version = "3.0.0", path = "../../../primitives/allocator" }
sp-wasm-interface = { version = "3.0.0", path = "../../../primitives/wasm-interface" }
sp-serializer = { version = "3.0.0", path = "../../../primitives/serializer" }
thiserror = "1.0.21"
>>>>>>> e6ac7e72

[features]
default = []<|MERGE_RESOLUTION|>--- conflicted
+++ resolved
@@ -17,17 +17,12 @@
 parity-wasm = "0.41.0"
 codec = { package = "parity-scale-codec", version = "2.0.0" }
 wasmi = "0.6.2"
-<<<<<<< HEAD
-sp-core = { version = "2.0.0", path = "../../../primitives/core" }
-sp-wasm-interface = { version = "2.0.0", path = "../../../primitives/wasm-interface" }
-sp-tasks = { version = "2.0.0", path = "../../../primitives/tasks" }
-=======
 sp-core = { version = "3.0.0", path = "../../../primitives/core" }
 sp-allocator = { version = "3.0.0", path = "../../../primitives/allocator" }
 sp-wasm-interface = { version = "3.0.0", path = "../../../primitives/wasm-interface" }
 sp-serializer = { version = "3.0.0", path = "../../../primitives/serializer" }
 thiserror = "1.0.21"
->>>>>>> e6ac7e72
+sp-tasks = { version = "3.0.0", path = "../../../primitives/tasks" }
 
 [features]
 default = []