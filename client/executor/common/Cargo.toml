--- conflicted
+++ resolved
@@ -14,24 +14,17 @@
 targets = ["x86_64-unknown-linux-gnu"]
 
 [dependencies]
+wasm-instrument = "0.1"
+codec = { package = "parity-scale-codec", version = "3.0.0" }
+wasmi = "0.9.1"
+sp-allocator = { version = "4.1.0-dev", path = "../../../primitives/allocator" }
+sp-sandbox = { version = "0.10.0-dev", path = "../../../primitives/sandbox" }
+sp-wasm-interface = { version = "6.0.0", path = "../../../primitives/wasm-interface" }
+sp-maybe-compressed-blob = { version = "4.1.0-dev", path = "../../../primitives/maybe-compressed-blob" }
+sp-serializer = { version = "4.0.0-dev", path = "../../../primitives/serializer" }
+thiserror = "1.0.30"
 environmental = "1.1.3"
-thiserror = "1.0.30"
-wasm-instrument = "0.1"
-wasmi = "0.9.1"
-<<<<<<< HEAD
-sp-core = { version = "6.0.0", path = "../../../primitives/core" }
-sp-allocator = { version = "4.1.0-dev", path = "../../../primitives/allocator" }
-sp-wasm-interface = { version = "6.0.0", path = "../../../primitives/wasm-interface" }
-=======
-wasmer = { version = "2.2", features = ["singlepass"], optional = true }
-
-codec = { package = "parity-scale-codec", version = "3.0.0" }
-sc-allocator = { version = "4.1.0-dev", path = "../../allocator" }
->>>>>>> 3a02a69f
-sp-maybe-compressed-blob = { version = "4.1.0-dev", path = "../../../primitives/maybe-compressed-blob" }
-sp-sandbox = { version = "0.10.0-dev", path = "../../../primitives/sandbox" }
-sp-serializer = { version = "4.0.0-dev", path = "../../../primitives/serializer" }
-sp-wasm-interface = { version = "6.0.0", path = "../../../primitives/wasm-interface" }
+wasmer = { version = "2.2", optional = true, features = ["singlepass"] }
 
 [features]
 default = []
