--- conflicted
+++ resolved
@@ -18,22 +18,14 @@
 thiserror = "1.0.30"
 wasm-instrument = "0.1"
 wasmi = "0.9.1"
+wasmer = { version = "2.2", features = ["singlepass"], optional = true }
 
 codec = { package = "parity-scale-codec", version = "3.0.0" }
 sc-allocator = { version = "4.1.0-dev", path = "../../allocator" }
 sp-maybe-compressed-blob = { version = "4.1.0-dev", path = "../../../primitives/maybe-compressed-blob" }
 sp-sandbox = { version = "0.10.0-dev", path = "../../../primitives/sandbox" }
 sp-serializer = { version = "4.0.0-dev", path = "../../../primitives/serializer" }
-<<<<<<< HEAD
 sp-wasm-interface = { version = "6.0.0", path = "../../../primitives/wasm-interface" }
-
-wasmer = { version = "1.0", optional = true }
-wasmer-compiler-singlepass = { version = "1.0", optional = true }
-=======
-thiserror = "1.0.30"
-environmental = "1.1.3"
-wasmer = { version = "2.2", optional = true, features = ["singlepass"] }
->>>>>>> 5597a93a
 
 [features]
 default = []
