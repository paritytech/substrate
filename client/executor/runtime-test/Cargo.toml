--- conflicted
+++ resolved
@@ -6,13 +6,8 @@
 build = "build.rs"
 
 [dependencies]
-<<<<<<< HEAD
-rstd = { package = "sp-std", path = "../../../primitives/sr-std", default-features = false }
+sp-std = { path = "../../../primitives/std", default-features = false }
 sp-io = { path = "../../../primitives/io", default-features = false }
-=======
-sp-std = { path = "../../../primitives/std", default-features = false }
-runtime_io = { package = "sp-io", path = "../../../primitives/sr-io", default-features = false }
->>>>>>> f588aa53
 sandbox = { package = "sp-sandbox", path = "../../../primitives/sr-sandbox", default-features = false }
 primitives = { package = "sp-core",  path = "../../../primitives/core", default-features = false }
 sp-runtime = { package = "sp-runtime",  path = "../../../primitives/runtime", default-features = false }
@@ -22,8 +17,4 @@
 
 [features]
 default = [ "std" ]
-<<<<<<< HEAD
-std = ["sp-io/std", "sandbox/std", "rstd/std"]
-=======
-std = ["runtime_io/std", "sandbox/std", "sp-std/std"]
->>>>>>> f588aa53
+std = ["sp-io/std", "sandbox/std", "sp-std/std"]