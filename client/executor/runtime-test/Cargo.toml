[package]
name = "sc-runtime-test"
version = "2.0.0"
authors = ["Parity Technologies <admin@parity.io>"]
edition = "2021"
build = "build.rs"
license = "GPL-3.0-or-later WITH Classpath-exception-2.0"
publish = false
homepage = "https://substrate.io"
repository = "https://github.com/paritytech/substrate/"

[package.metadata.docs.rs]
targets = ["x86_64-unknown-linux-gnu"]

[dependencies]
paste = "1.0.6"
sp-core = { version = "7.0.0", default-features = false, path = "../../../primitives/core" }
sp-io = { version = "7.0.0", default-features = false, features = ["improved_panic_error_reporting"], path = "../../../primitives/io" }
sp-runtime = { version = "7.0.0", default-features = false, path = "../../../primitives/runtime" }
sp-sandbox = { version = "0.10.0-dev", default-features = false, path = "../../../primitives/sandbox" }
<<<<<<< HEAD
sp-std = { version = "5.0.0", default-features = false, path = "../../../primitives/std" }
sp-tasks = { version = "4.0.0-dev", default-features = false, path = "../../../primitives/tasks" }
=======
sp-std = { version = "4.0.0", default-features = false, path = "../../../primitives/std" }
>>>>>>> 3e71d606

[build-dependencies]
substrate-wasm-builder = { version = "5.0.0-dev", path = "../../../utils/wasm-builder" }

[features]
default = ["std"]
std = [
	"sp-core/std",
	"sp-io/std",
	"sp-runtime/std",
	"sp-sandbox/std",
	"sp-std/std",
]<|MERGE_RESOLUTION|>--- conflicted
+++ resolved
@@ -18,12 +18,7 @@
 sp-io = { version = "7.0.0", default-features = false, features = ["improved_panic_error_reporting"], path = "../../../primitives/io" }
 sp-runtime = { version = "7.0.0", default-features = false, path = "../../../primitives/runtime" }
 sp-sandbox = { version = "0.10.0-dev", default-features = false, path = "../../../primitives/sandbox" }
-<<<<<<< HEAD
 sp-std = { version = "5.0.0", default-features = false, path = "../../../primitives/std" }
-sp-tasks = { version = "4.0.0-dev", default-features = false, path = "../../../primitives/tasks" }
-=======
-sp-std = { version = "4.0.0", default-features = false, path = "../../../primitives/std" }
->>>>>>> 3e71d606
 
 [build-dependencies]
 substrate-wasm-builder = { version = "5.0.0-dev", path = "../../../utils/wasm-builder" }
