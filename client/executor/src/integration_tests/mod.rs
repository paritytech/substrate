--- conflicted
+++ resolved
@@ -83,11 +83,7 @@
 	code: &[u8],
 	heap_pages: u64,
 ) -> crate::error::Result<Vec<u8>> {
-<<<<<<< HEAD
-	crate::call_in_wasm::<sp_io::SubstrateHostFunctions>(
-=======
-	crate::call_in_wasm::<E, HostFunctions>(
->>>>>>> dc4216a5
+	crate::call_in_wasm::<HostFunctions>(
 		function,
 		call_data,
 		execution_method,
