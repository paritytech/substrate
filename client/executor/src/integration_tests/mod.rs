// Copyright 2017-2020 Parity Technologies (UK) Ltd.
// This file is part of Substrate.

// Substrate is free software: you can redistribute it and/or modify
// it under the terms of the GNU General Public License as published by
// the Free Software Foundation, either version 3 of the License, or
// (at your option) any later version.

// Substrate is distributed in the hope that it will be useful,
// but WITHOUT ANY WARRANTY; without even the implied warranty of
// MERCHANTABILITY or FITNESS FOR A PARTICULAR PURPOSE.  See the
// GNU General Public License for more details.

// You should have received a copy of the GNU General Public License
// along with Substrate.  If not, see <http://www.gnu.org/licenses/>.

mod sandbox;

use codec::{Encode, Decode};
use hex_literal::hex;
use sp_core::{
	Blake2Hasher, blake2_128, blake2_256, ed25519, sr25519, map, Pair,
	offchain::{OffchainExt, testing},
	traits::Externalities,
};
use sc_runtime_test::WASM_BINARY;
use sp_state_machine::TestExternalities as CoreTestExternalities;
use test_case::test_case;
use sp_trie::{TrieConfiguration, trie_types::Layout};
use sp_wasm_interface::HostFunctions as _;

use crate::WasmExecutionMethod;

pub type TestExternalities = CoreTestExternalities<Blake2Hasher, u64>;
type HostFunctions = sp_io::SubstrateHostFunctions;

fn call_in_wasm<E: Externalities>(
	function: &str,
	call_data: &[u8],
	execution_method: WasmExecutionMethod,
	ext: &mut E,
) -> crate::error::Result<Vec<u8>> {
	crate::call_in_wasm::<HostFunctions>(
		function,
		call_data,
		execution_method,
		ext,
		&WASM_BINARY[..],
		1024,
		true,
	)
}

#[test_case(WasmExecutionMethod::Interpreted)]
#[cfg_attr(feature = "wasmtime", test_case(WasmExecutionMethod::Compiled))]
fn returning_should_work(wasm_method: WasmExecutionMethod) {
	let mut ext = TestExternalities::default();
	let mut ext = ext.ext();

	let output = call_in_wasm(
		"test_empty_return",
		&[],
		wasm_method,
		&mut ext,
	).unwrap();
	assert_eq!(output, vec![0u8; 0]);
}

#[test_case(WasmExecutionMethod::Interpreted)]
#[cfg_attr(feature = "wasmtime", test_case(WasmExecutionMethod::Compiled))]
fn call_not_existing_function(wasm_method: WasmExecutionMethod) {
	let mut ext = TestExternalities::default();
	let mut ext = ext.ext();

	match call_in_wasm(
		"test_calling_missing_external",
		&[],
		wasm_method,
		&mut ext,
	) {
		Ok(_) => panic!("was expected an `Err`"),
		Err(e) => {
			match wasm_method {
				WasmExecutionMethod::Interpreted => assert_eq!(
					&format!("{:?}", e),
					"Wasmi(Trap(Trap { kind: Host(Other(\"Function `missing_external` is only a stub. Calling a stub is not allowed.\")) }))"
				),
				#[cfg(feature = "wasmtime")]
				WasmExecutionMethod::Compiled => assert_eq!(
					&format!("{:?}", e),
<<<<<<< HEAD
					"Other(\"call to undefined external function with index 71\")"
=======
					"Other(\"Wasm execution trapped: call to a missing function env:missing_external\")"
>>>>>>> b5ec7d41
				),
			}
		}
	}
}

#[test_case(WasmExecutionMethod::Interpreted)]
#[cfg_attr(feature = "wasmtime", test_case(WasmExecutionMethod::Compiled))]
fn call_yet_another_not_existing_function(wasm_method: WasmExecutionMethod) {
	let mut ext = TestExternalities::default();
	let mut ext = ext.ext();

	match call_in_wasm(
		"test_calling_yet_another_missing_external",
		&[],
		wasm_method,
		&mut ext,
	) {
		Ok(_) => panic!("was expected an `Err`"),
		Err(e) => {
			match wasm_method {
				WasmExecutionMethod::Interpreted => assert_eq!(
					&format!("{:?}", e),
					"Wasmi(Trap(Trap { kind: Host(Other(\"Function `yet_another_missing_external` is only a stub. Calling a stub is not allowed.\")) }))"
				),
				#[cfg(feature = "wasmtime")]
				WasmExecutionMethod::Compiled => assert_eq!(
					&format!("{:?}", e),
<<<<<<< HEAD
					"Other(\"call to undefined external function with index 72\")"
=======
					"Other(\"Wasm execution trapped: call to a missing function env:yet_another_missing_external\")"
>>>>>>> b5ec7d41
				),
			}
		}
	}
}

#[test_case(WasmExecutionMethod::Interpreted)]
#[cfg_attr(feature = "wasmtime", test_case(WasmExecutionMethod::Compiled))]
fn panicking_should_work(wasm_method: WasmExecutionMethod) {
	let mut ext = TestExternalities::default();
	let mut ext = ext.ext();

	let output = call_in_wasm(
		"test_panic",
		&[],
		wasm_method,
		&mut ext,
	);
	assert!(output.is_err());

	let output = call_in_wasm(
		"test_conditional_panic",
		&[0],
		wasm_method,
		&mut ext,
	);
	assert_eq!(Decode::decode(&mut &output.unwrap()[..]), Ok(Vec::<u8>::new()));

	let output = call_in_wasm(
		"test_conditional_panic",
		&vec![2].encode(),
		wasm_method,
		&mut ext,
	);
	assert!(output.is_err());
}

#[test_case(WasmExecutionMethod::Interpreted)]
#[cfg_attr(feature = "wasmtime", test_case(WasmExecutionMethod::Compiled))]
fn storage_should_work(wasm_method: WasmExecutionMethod) {
	let mut ext = TestExternalities::default();

	{
		let mut ext = ext.ext();
		ext.set_storage(b"foo".to_vec(), b"bar".to_vec());

		let output = call_in_wasm(
			"test_data_in",
			&b"Hello world".to_vec().encode(),
			wasm_method,
			&mut ext,
		).unwrap();

		assert_eq!(output, b"all ok!".to_vec().encode());
	}

	let expected = TestExternalities::new(sp_core::storage::Storage {
		top: map![
			b"input".to_vec() => b"Hello world".to_vec(),
			b"foo".to_vec() => b"bar".to_vec(),
			b"baz".to_vec() => b"bar".to_vec()
		],
		children: map![],
	});
	assert_eq!(ext, expected);
}

#[test_case(WasmExecutionMethod::Interpreted)]
#[cfg_attr(feature = "wasmtime", test_case(WasmExecutionMethod::Compiled))]
fn clear_prefix_should_work(wasm_method: WasmExecutionMethod) {
	let mut ext = TestExternalities::default();
	{
		let mut ext = ext.ext();
		ext.set_storage(b"aaa".to_vec(), b"1".to_vec());
		ext.set_storage(b"aab".to_vec(), b"2".to_vec());
		ext.set_storage(b"aba".to_vec(), b"3".to_vec());
		ext.set_storage(b"abb".to_vec(), b"4".to_vec());
		ext.set_storage(b"bbb".to_vec(), b"5".to_vec());

		// This will clear all entries which prefix is "ab".
		let output = call_in_wasm(
			"test_clear_prefix",
			&b"ab".to_vec().encode(),
			wasm_method,
			&mut ext,
		).unwrap();

		assert_eq!(output, b"all ok!".to_vec().encode());
	}

	let expected = TestExternalities::new(sp_core::storage::Storage {
		top: map![
			b"aaa".to_vec() => b"1".to_vec(),
			b"aab".to_vec() => b"2".to_vec(),
			b"bbb".to_vec() => b"5".to_vec()
		],
		children: map![],
	});
	assert_eq!(expected, ext);
}

#[test_case(WasmExecutionMethod::Interpreted)]
#[cfg_attr(feature = "wasmtime", test_case(WasmExecutionMethod::Compiled))]
fn blake2_256_should_work(wasm_method: WasmExecutionMethod) {
	let mut ext = TestExternalities::default();
	let mut ext = ext.ext();
	assert_eq!(
		call_in_wasm(
			"test_blake2_256",
			&[0],
			wasm_method,
			&mut ext,
		).unwrap(),
		blake2_256(&b""[..]).to_vec().encode(),
	);
	assert_eq!(
		call_in_wasm(
			"test_blake2_256",
			&b"Hello world!".to_vec().encode(),
			wasm_method,
			&mut ext,
		).unwrap(),
		blake2_256(&b"Hello world!"[..]).to_vec().encode(),
	);
}

#[test_case(WasmExecutionMethod::Interpreted)]
#[cfg_attr(feature = "wasmtime", test_case(WasmExecutionMethod::Compiled))]
fn blake2_128_should_work(wasm_method: WasmExecutionMethod) {
	let mut ext = TestExternalities::default();
	let mut ext = ext.ext();
	assert_eq!(
		call_in_wasm(
			"test_blake2_128",
			&[0],
			wasm_method,
			&mut ext,
		).unwrap(),
		blake2_128(&b""[..]).to_vec().encode(),
	);
	assert_eq!(
		call_in_wasm(
			"test_blake2_128",
			&b"Hello world!".to_vec().encode(),
			wasm_method,
			&mut ext,
		).unwrap(),
		blake2_128(&b"Hello world!"[..]).to_vec().encode(),
	);
}

#[test_case(WasmExecutionMethod::Interpreted)]
#[cfg_attr(feature = "wasmtime", test_case(WasmExecutionMethod::Compiled))]
fn sha2_256_should_work(wasm_method: WasmExecutionMethod) {
	let mut ext = TestExternalities::default();
	let mut ext = ext.ext();
	assert_eq!(
		call_in_wasm(
			"test_sha2_256",
			&[0],
			wasm_method,
			&mut ext,
		)
		.unwrap(),
		hex!("e3b0c44298fc1c149afbf4c8996fb92427ae41e4649b934ca495991b7852b855")
			.to_vec()
			.encode(),
	);
	assert_eq!(
		call_in_wasm(
			"test_sha2_256",
			&b"Hello world!".to_vec().encode(),
			wasm_method,
			&mut ext,
		)
		.unwrap(),
		hex!("c0535e4be2b79ffd93291305436bf889314e4a3faec05ecffcbb7df31ad9e51a")
			.to_vec()
			.encode(),
	);
}

#[test_case(WasmExecutionMethod::Interpreted)]
#[cfg_attr(feature = "wasmtime", test_case(WasmExecutionMethod::Compiled))]
fn twox_256_should_work(wasm_method: WasmExecutionMethod) {
	let mut ext = TestExternalities::default();
	let mut ext = ext.ext();
	assert_eq!(
		call_in_wasm(
			"test_twox_256",
			&[0],
			wasm_method,
			&mut ext,
		).unwrap(),
		hex!(
				"99e9d85137db46ef4bbea33613baafd56f963c64b1f3685a4eb4abd67ff6203a"
			).to_vec().encode(),
	);
	assert_eq!(
		call_in_wasm(
			"test_twox_256",
			&b"Hello world!".to_vec().encode(),
			wasm_method,
			&mut ext,
		).unwrap(),
		hex!(
				"b27dfd7f223f177f2a13647b533599af0c07f68bda23d96d059da2b451a35a74"
			).to_vec().encode(),
	);
}

#[test_case(WasmExecutionMethod::Interpreted)]
#[cfg_attr(feature = "wasmtime", test_case(WasmExecutionMethod::Compiled))]
fn twox_128_should_work(wasm_method: WasmExecutionMethod) {
	let mut ext = TestExternalities::default();
	let mut ext = ext.ext();
	assert_eq!(
		call_in_wasm(
			"test_twox_128",
			&[0],
			wasm_method,
			&mut ext,
		).unwrap(),
		hex!("99e9d85137db46ef4bbea33613baafd5").to_vec().encode(),
	);
	assert_eq!(
		call_in_wasm(
			"test_twox_128",
			&b"Hello world!".to_vec().encode(),
			wasm_method,
			&mut ext,
		).unwrap(),
		hex!("b27dfd7f223f177f2a13647b533599af").to_vec().encode(),
	);
}

#[test_case(WasmExecutionMethod::Interpreted)]
#[cfg_attr(feature = "wasmtime", test_case(WasmExecutionMethod::Compiled))]
fn ed25519_verify_should_work(wasm_method: WasmExecutionMethod) {
	let mut ext = TestExternalities::default();
	let mut ext = ext.ext();
	let key = ed25519::Pair::from_seed(&blake2_256(b"test"));
	let sig = key.sign(b"all ok!");
	let mut calldata = vec![];
	calldata.extend_from_slice(key.public().as_ref());
	calldata.extend_from_slice(sig.as_ref());

	assert_eq!(
		call_in_wasm(
			"test_ed25519_verify",
			&calldata.encode(),
			wasm_method,
			&mut ext,
		).unwrap(),
		true.encode(),
	);

	let other_sig = key.sign(b"all is not ok!");
	let mut calldata = vec![];
	calldata.extend_from_slice(key.public().as_ref());
	calldata.extend_from_slice(other_sig.as_ref());

	assert_eq!(
		call_in_wasm(
			"test_ed25519_verify",
			&calldata.encode(),
			wasm_method,
			&mut ext,
		).unwrap(),
		false.encode(),
	);
}

#[test_case(WasmExecutionMethod::Interpreted)]
#[cfg_attr(feature = "wasmtime", test_case(WasmExecutionMethod::Compiled))]
fn sr25519_verify_should_work(wasm_method: WasmExecutionMethod) {
	let mut ext = TestExternalities::default();
	let mut ext = ext.ext();
	let key = sr25519::Pair::from_seed(&blake2_256(b"test"));
	let sig = key.sign(b"all ok!");
	let mut calldata = vec![];
	calldata.extend_from_slice(key.public().as_ref());
	calldata.extend_from_slice(sig.as_ref());

	assert_eq!(
		call_in_wasm(
			"test_sr25519_verify",
			&calldata.encode(),
			wasm_method,
			&mut ext,
		).unwrap(),
		true.encode(),
	);

	let other_sig = key.sign(b"all is not ok!");
	let mut calldata = vec![];
	calldata.extend_from_slice(key.public().as_ref());
	calldata.extend_from_slice(other_sig.as_ref());

	assert_eq!(
		call_in_wasm(
			"test_sr25519_verify",
			&calldata.encode(),
			wasm_method,
			&mut ext,
		).unwrap(),
		false.encode(),
	);
}

#[test_case(WasmExecutionMethod::Interpreted)]
#[cfg_attr(feature = "wasmtime", test_case(WasmExecutionMethod::Compiled))]
fn ordered_trie_root_should_work(wasm_method: WasmExecutionMethod) {
	let mut ext = TestExternalities::default();
	let trie_input = vec![b"zero".to_vec(), b"one".to_vec(), b"two".to_vec()];
	assert_eq!(
		call_in_wasm(
			"test_ordered_trie_root",
			&[0],
			wasm_method,
			&mut ext.ext(),
		).unwrap(),
		Layout::<Blake2Hasher>::ordered_trie_root(trie_input.iter()).as_bytes().encode(),
	);
}

#[test_case(WasmExecutionMethod::Interpreted)]
#[cfg_attr(feature = "wasmtime", test_case(WasmExecutionMethod::Compiled))]
fn offchain_local_storage_should_work(wasm_method: WasmExecutionMethod) {
	use sp_core::offchain::OffchainStorage;

	let mut ext = TestExternalities::default();
	let (offchain, state) = testing::TestOffchainExt::new();
	ext.register_extension(OffchainExt::new(offchain));
	assert_eq!(
		call_in_wasm(
			"test_offchain_local_storage",
			&[0],
			wasm_method,
			&mut ext.ext(),
		).unwrap(),
		true.encode(),
	);
	assert_eq!(state.read().persistent_storage.get(b"", b"test"), Some(vec![]));
}

#[test_case(WasmExecutionMethod::Interpreted)]
#[cfg_attr(feature = "wasmtime", test_case(WasmExecutionMethod::Compiled))]
fn offchain_http_should_work(wasm_method: WasmExecutionMethod) {
	let mut ext = TestExternalities::default();
	let (offchain, state) = testing::TestOffchainExt::new();
	ext.register_extension(OffchainExt::new(offchain));
	state.write().expect_request(
		0,
		testing::PendingRequest {
			method: "POST".into(),
			uri: "http://localhost:12345".into(),
			body: vec![1, 2, 3, 4],
			headers: vec![("X-Auth".to_owned(), "test".to_owned())],
			sent: true,
			response: Some(vec![1, 2, 3]),
			response_headers: vec![("X-Auth".to_owned(), "hello".to_owned())],
			..Default::default()
		},
	);

	assert_eq!(
		call_in_wasm(
			"test_offchain_http",
			&[0],
			wasm_method,
			&mut ext.ext(),
		).unwrap(),
		true.encode(),
	);
}

#[test_case(WasmExecutionMethod::Interpreted)]
#[cfg_attr(feature = "wasmtime", test_case(WasmExecutionMethod::Compiled))]
#[should_panic(expected = "Allocator ran out of space")]
fn should_trap_when_heap_exhausted(wasm_method: WasmExecutionMethod) {
	let mut ext = TestExternalities::default();

	crate::call_in_wasm::<HostFunctions>(
		"test_exhaust_heap",
		&[0],
		wasm_method,
		&mut ext.ext(),
		&WASM_BINARY[..],
		// `17` is the initial number of pages compiled into the binary.
		17,
		true,
	).unwrap();
}

#[test_case(WasmExecutionMethod::Interpreted)]
#[cfg_attr(feature = "wasmtime", test_case(WasmExecutionMethod::Compiled))]
fn returns_mutable_static(wasm_method: WasmExecutionMethod) {
	let mut instance = crate::wasm_runtime::create_wasm_runtime_with_code(
		wasm_method,
		1024,
		&WASM_BINARY[..],
		HostFunctions::host_functions(),
		true,
	).expect("Creates instance");

	let res = instance.call("returns_mutable_static", &[0]).unwrap();
	assert_eq!(33, u64::decode(&mut &res[..]).unwrap());

	// We expect that every invocation will need to return the initial
	// value plus one. If the value increases more than that then it is
	// a sign that the wasm runtime preserves the memory content.
	let res = instance.call("returns_mutable_static", &[0]).unwrap();
	assert_eq!(33, u64::decode(&mut &res[..]).unwrap());
}

// If we didn't restore the wasm instance properly, on a trap the stack pointer would not be
// returned to its initial value and thus the stack space is going to be leaked.
//
// See https://github.com/paritytech/substrate/issues/2967 for details
#[test_case(WasmExecutionMethod::Interpreted)]
#[cfg_attr(feature = "wasmtime", test_case(WasmExecutionMethod::Compiled))]
fn restoration_of_globals(wasm_method: WasmExecutionMethod) {
	// Allocate 32 pages (of 65536 bytes) which gives the runtime 2048KB of heap to operate on
	// (plus some additional space unused from the initial pages requested by the wasm runtime
	// module).
	//
	// The fixture performs 2 allocations of 768KB and this theoretically gives 1536KB, however, due
	// to our allocator algorithm there are inefficiencies.
	const REQUIRED_MEMORY_PAGES: u64 = 32;

	let mut instance = crate::wasm_runtime::create_wasm_runtime_with_code(
		wasm_method,
		REQUIRED_MEMORY_PAGES,
		&WASM_BINARY[..],
		HostFunctions::host_functions(),
		true,
	).expect("Creates instance");

	// On the first invocation we allocate approx. 768KB (75%) of stack and then trap.
	let res = instance.call("allocates_huge_stack_array", &true.encode());
	assert!(res.is_err());

	// On the second invocation we allocate yet another 768KB (75%) of stack
	let res = instance.call("allocates_huge_stack_array", &false.encode());
	assert!(res.is_ok());
}

#[test_case(WasmExecutionMethod::Interpreted)]
fn heap_is_reset_between_calls(wasm_method: WasmExecutionMethod) {
	let mut instance = crate::wasm_runtime::create_wasm_runtime_with_code(
		wasm_method,
		1024,
		&WASM_BINARY[..],
		HostFunctions::host_functions(),
		true,
	).expect("Creates instance");

	let heap_base = instance.get_global_val("__heap_base")
		.expect("`__heap_base` is valid")
		.expect("`__heap_base` exists")
		.as_i32()
		.expect("`__heap_base` is an `i32`");

	let params = (heap_base as u32, 512u32 * 64 * 1024).encode();
	instance.call("check_and_set_in_heap", &params).unwrap();

	// Cal it a second time to check that the heap was freed.
	instance.call("check_and_set_in_heap", &params).unwrap();
}<|MERGE_RESOLUTION|>--- conflicted
+++ resolved
@@ -88,11 +88,7 @@
 				#[cfg(feature = "wasmtime")]
 				WasmExecutionMethod::Compiled => assert_eq!(
 					&format!("{:?}", e),
-<<<<<<< HEAD
-					"Other(\"call to undefined external function with index 71\")"
-=======
 					"Other(\"Wasm execution trapped: call to a missing function env:missing_external\")"
->>>>>>> b5ec7d41
 				),
 			}
 		}
@@ -121,11 +117,7 @@
 				#[cfg(feature = "wasmtime")]
 				WasmExecutionMethod::Compiled => assert_eq!(
 					&format!("{:?}", e),
-<<<<<<< HEAD
-					"Other(\"call to undefined external function with index 72\")"
-=======
 					"Other(\"Wasm execution trapped: call to a missing function env:yet_another_missing_external\")"
->>>>>>> b5ec7d41
 				),
 			}
 		}
