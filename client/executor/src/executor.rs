// This file is part of Substrate.

// Copyright (C) Parity Technologies (UK) Ltd.
// SPDX-License-Identifier: GPL-3.0-or-later WITH Classpath-exception-2.0

// This program is free software: you can redistribute it and/or modify
// it under the terms of the GNU General Public License as published by
// the Free Software Foundation, either version 3 of the License, or
// (at your option) any later version.

// This program is distributed in the hope that it will be useful,
// but WITHOUT ANY WARRANTY; without even the implied warranty of
// MERCHANTABILITY or FITNESS FOR A PARTICULAR PURPOSE. See the
// GNU General Public License for more details.

// You should have received a copy of the GNU General Public License
// along with this program. If not, see <https://www.gnu.org/licenses/>.

use crate::{
	error::{Error, Result},
	wasm_runtime::{RuntimeCache, WasmExecutionMethod},
	RuntimeVersionOf,
};

use std::{
	marker::PhantomData,
	panic::{AssertUnwindSafe, UnwindSafe},
	path::PathBuf,
	sync::Arc,
};

use codec::Encode;
use sc_executor_common::{
	runtime_blob::RuntimeBlob,
	wasm_runtime::{
		AllocationStats, HeapAllocStrategy, WasmInstance, WasmModule, DEFAULT_HEAP_ALLOC_STRATEGY,
	},
};
use sp_core::traits::{CallContext, CodeExecutor, Externalities, RuntimeCode};
use sp_version::{GetNativeVersion, NativeVersion, RuntimeVersion};
use sp_wasm_interface::{ExtendedHostFunctions, HostFunctions};

/// Set up the externalities and safe calling environment to execute runtime calls.
///
/// If the inner closure panics, it will be caught and return an error.
pub fn with_externalities_safe<F, U>(ext: &mut dyn Externalities, f: F) -> Result<U>
where
	F: UnwindSafe + FnOnce() -> U,
{
	sp_externalities::set_and_run_with_externalities(ext, move || {
		// Substrate uses custom panic hook that terminates process on panic. Disable
		// termination for the native call.
		let _guard = sp_panic_handler::AbortGuard::force_unwind();
		std::panic::catch_unwind(f).map_err(|e| {
			if let Some(err) = e.downcast_ref::<String>() {
				Error::RuntimePanicked(err.clone())
			} else if let Some(err) = e.downcast_ref::<&'static str>() {
				Error::RuntimePanicked(err.to_string())
			} else {
				Error::RuntimePanicked("Unknown panic".into())
			}
		})
	})
}

/// Delegate for dispatching a CodeExecutor call.
///
/// By dispatching we mean that we execute a runtime function specified by it's name.
pub trait NativeExecutionDispatch: Send + Sync {
	/// Host functions for custom runtime interfaces that should be callable from within the runtime
	/// besides the default Substrate runtime interfaces.
	type ExtendHostFunctions: HostFunctions;

	/// Dispatch a method in the runtime.
	fn dispatch(method: &str, data: &[u8]) -> Option<Vec<u8>>;

	/// Provide native runtime version.
	fn native_version() -> NativeVersion;
}

fn unwrap_heap_pages(pages: Option<HeapAllocStrategy>) -> HeapAllocStrategy {
	pages.unwrap_or_else(|| DEFAULT_HEAP_ALLOC_STRATEGY)
}

/// Builder for creating a [`WasmExecutor`] instance.
pub struct WasmExecutorBuilder<H> {
	_phantom: PhantomData<H>,
	method: WasmExecutionMethod,
	onchain_heap_alloc_strategy: Option<HeapAllocStrategy>,
	offchain_heap_alloc_strategy: Option<HeapAllocStrategy>,
	max_runtime_instances: usize,
	cache_path: Option<PathBuf>,
	allow_missing_host_functions: bool,
	runtime_cache_size: u8,
}

impl<H> WasmExecutorBuilder<H> {
	/// Create a new instance of `Self`
	///
	/// - `method`: The wasm execution method that should be used by the executor.
	pub fn new() -> Self {
		Self {
			_phantom: PhantomData,
			method: WasmExecutionMethod::default(),
			onchain_heap_alloc_strategy: None,
			offchain_heap_alloc_strategy: None,
			max_runtime_instances: 2,
			runtime_cache_size: 4,
			allow_missing_host_functions: false,
			cache_path: None,
		}
	}

<<<<<<< HEAD
	/// The wasm execution method that should be used by the executor.
	///
	/// Default to
=======
	/// Create the wasm executor with execution method that should be used by the executor.
>>>>>>> 3ab11e42
	pub fn with_execution_method(mut self, method: WasmExecutionMethod) -> Self {
		self.method = method;
		self
	}

	/// Create the wasm executor with the given number of `heap_alloc_strategy` for onchain runtime
	/// calls.
	pub fn with_onchain_heap_alloc_strategy(
		mut self,
		heap_alloc_strategy: HeapAllocStrategy,
	) -> Self {
		self.onchain_heap_alloc_strategy = Some(heap_alloc_strategy);
		self
	}

	/// Create the wasm executor with the given number of `heap_alloc_strategy` for offchain runtime
	/// calls.
	pub fn with_offchain_heap_alloc_strategy(
		mut self,
		heap_alloc_strategy: HeapAllocStrategy,
	) -> Self {
		self.offchain_heap_alloc_strategy = Some(heap_alloc_strategy);
		self
	}

	/// Create the wasm executor with the given maximum number of `instances`.
	///
	/// The number of `instances` defines how many different instances of a runtime the cache is
	/// storing.
	///
	/// By default the maximum number of `instances` is `2`.
	pub fn with_max_runtime_instances(mut self, instances: usize) -> Self {
		self.max_runtime_instances = instances;
		self
	}

	/// Create the wasm executor with the given `cache_path`.
	///
	/// The `cache_path` is A path to a directory where the executor can place its files for
	/// purposes of caching. This may be important in cases when there are many different modules
	/// with the compiled execution method is used.
	///
	/// By default there is no `cache_path` given.
	pub fn with_cache_path(mut self, cache_path: impl Into<PathBuf>) -> Self {
		self.cache_path = Some(cache_path.into());
		self
	}

	/// Create the wasm executor and allow/forbid missing host functions.
	///
	/// If missing host functions are forbidden, the instantiation of a wasm blob will fail
	/// for imported host functions that the executor is not aware of. If they are allowed,
	/// a stub is generated that will return an error when being called while executing the wasm.
	///
	/// By default missing host functions are forbidden.
	pub fn with_allow_missing_host_functions(mut self, allow: bool) -> Self {
		self.allow_missing_host_functions = allow;
		self
	}

	/// Create the wasm executor with the given `runtime_cache_size`.
	///
	/// Defines the number of different runtimes/instantiated wasm blobs the cache stores.
	/// Runtimes/wasm blobs are differentiated based on the hash and the number of heap pages.
	///
	/// By default this value is set to `4`.
	pub fn with_runtime_cache_size(mut self, runtime_cache_size: u8) -> Self {
		self.runtime_cache_size = runtime_cache_size;
		self
	}

	/// Build the configured [`WasmExecutor`].
	pub fn build(self) -> WasmExecutor<H> {
		WasmExecutor {
			method: self.method,
			default_offchain_heap_alloc_strategy: unwrap_heap_pages(
				self.offchain_heap_alloc_strategy,
			),
			default_onchain_heap_alloc_strategy: unwrap_heap_pages(
				self.onchain_heap_alloc_strategy,
			),
			cache: Arc::new(RuntimeCache::new(
				self.max_runtime_instances,
				self.cache_path.clone(),
				self.runtime_cache_size,
			)),
			cache_path: self.cache_path,
			allow_missing_host_functions: self.allow_missing_host_functions,
			phantom: PhantomData,
		}
	}
}

/// An abstraction over Wasm code executor. Supports selecting execution backend and
/// manages runtime cache.
pub struct WasmExecutor<H> {
	/// Method used to execute fallback Wasm code.
	method: WasmExecutionMethod,
	/// The heap allocation strategy for onchain Wasm calls.
	default_onchain_heap_alloc_strategy: HeapAllocStrategy,
	/// The heap allocation strategy for offchain Wasm calls.
	default_offchain_heap_alloc_strategy: HeapAllocStrategy,
	/// WASM runtime cache.
	cache: Arc<RuntimeCache>,
	/// The path to a directory which the executor can leverage for a file cache, e.g. put there
	/// compiled artifacts.
	cache_path: Option<PathBuf>,
	/// Ignore missing function imports.
	allow_missing_host_functions: bool,
	phantom: PhantomData<H>,
}

impl<H> Clone for WasmExecutor<H> {
	fn clone(&self) -> Self {
		Self {
			method: self.method,
			default_onchain_heap_alloc_strategy: self.default_onchain_heap_alloc_strategy,
			default_offchain_heap_alloc_strategy: self.default_offchain_heap_alloc_strategy,
			cache: self.cache.clone(),
			cache_path: self.cache_path.clone(),
			allow_missing_host_functions: self.allow_missing_host_functions,
			phantom: self.phantom,
		}
	}
}

impl<H> WasmExecutor<H>
where
	H: HostFunctions,
{
	/// Create new instance.
	///
	/// # Parameters
	///
	/// `method` - Method used to execute Wasm code.
	///
	/// `default_heap_pages` - Number of 64KB pages to allocate for Wasm execution. Internally this
	/// will be mapped as [`HeapAllocStrategy::Static`] where `default_heap_pages` represent the
	/// static number of heap pages to allocate. Defaults to `DEFAULT_HEAP_ALLOC_STRATEGY` if `None`
	/// is provided.
	///
	/// `max_runtime_instances` - The number of runtime instances to keep in memory ready for reuse.
	///
	/// `cache_path` - A path to a directory where the executor can place its files for purposes of
	///   caching. This may be important in cases when there are many different modules with the
	///   compiled execution method is used.
	///
	/// `runtime_cache_size` - The capacity of runtime cache.
	#[deprecated(note = "use `Self::builder` method instead of it")]
	pub fn new(
		method: WasmExecutionMethod,
		default_heap_pages: Option<u64>,
		max_runtime_instances: usize,
		cache_path: Option<PathBuf>,
		runtime_cache_size: u8,
	) -> Self {
		WasmExecutor {
			method,
			default_onchain_heap_alloc_strategy: unwrap_heap_pages(
				default_heap_pages.map(|h| HeapAllocStrategy::Static { extra_pages: h as _ }),
			),
			default_offchain_heap_alloc_strategy: unwrap_heap_pages(
				default_heap_pages.map(|h| HeapAllocStrategy::Static { extra_pages: h as _ }),
			),
			cache: Arc::new(RuntimeCache::new(
				max_runtime_instances,
				cache_path.clone(),
				runtime_cache_size,
			)),
			cache_path,
			allow_missing_host_functions: false,
			phantom: PhantomData,
		}
	}

	/// Instantiate a builder for creating an instance of `Self`.
	pub fn builder() -> WasmExecutorBuilder<H> {
		WasmExecutorBuilder::new()
	}

	/// Ignore missing function imports if set true.
	#[deprecated(note = "use `Self::builder` method instead of it")]
	pub fn allow_missing_host_functions(&mut self, allow_missing_host_functions: bool) {
		self.allow_missing_host_functions = allow_missing_host_functions
	}

	/// Execute the given closure `f` with the latest runtime (based on `runtime_code`).
	///
	/// The closure `f` is expected to return `Err(_)` when there happened a `panic!` in native code
	/// while executing the runtime in Wasm. If a `panic!` occurred, the runtime is invalidated to
	/// prevent any poisoned state. Native runtime execution does not need to report back
	/// any `panic!`.
	///
	/// # Safety
	///
	/// `runtime` and `ext` are given as `AssertUnwindSafe` to the closure. As described above, the
	/// runtime is invalidated on any `panic!` to prevent a poisoned state. `ext` is already
	/// implicitly handled as unwind safe, as we store it in a global variable while executing the
	/// native runtime.
	pub fn with_instance<R, F>(
		&self,
		runtime_code: &RuntimeCode,
		ext: &mut dyn Externalities,
		heap_alloc_strategy: HeapAllocStrategy,
		f: F,
	) -> Result<R>
	where
		F: FnOnce(
			AssertUnwindSafe<&Arc<dyn WasmModule>>,
			AssertUnwindSafe<&mut dyn WasmInstance>,
			Option<&RuntimeVersion>,
			AssertUnwindSafe<&mut dyn Externalities>,
		) -> Result<Result<R>>,
	{
		match self.cache.with_instance::<H, _, _>(
			runtime_code,
			ext,
			self.method,
			heap_alloc_strategy,
			self.allow_missing_host_functions,
			|module, instance, version, ext| {
				let module = AssertUnwindSafe(module);
				let instance = AssertUnwindSafe(instance);
				let ext = AssertUnwindSafe(ext);
				f(module, instance, version, ext)
			},
		)? {
			Ok(r) => r,
			Err(e) => Err(e),
		}
	}

	/// Perform a call into the given runtime.
	///
	/// The runtime is passed as a [`RuntimeBlob`]. The runtime will be instantiated with the
	/// parameters this `WasmExecutor` was initialized with.
	///
	/// In case of problems with during creation of the runtime or instantiation, a `Err` is
	/// returned. that describes the message.
	#[doc(hidden)] // We use this function for tests across multiple crates.
	pub fn uncached_call(
		&self,
		runtime_blob: RuntimeBlob,
		ext: &mut dyn Externalities,
		allow_missing_host_functions: bool,
		export_name: &str,
		call_data: &[u8],
	) -> std::result::Result<Vec<u8>, Error> {
		self.uncached_call_impl(
			runtime_blob,
			ext,
			allow_missing_host_functions,
			export_name,
			call_data,
			&mut None,
		)
	}

	/// Same as `uncached_call`, except it also returns allocation statistics.
	#[doc(hidden)] // We use this function in tests.
	pub fn uncached_call_with_allocation_stats(
		&self,
		runtime_blob: RuntimeBlob,
		ext: &mut dyn Externalities,
		allow_missing_host_functions: bool,
		export_name: &str,
		call_data: &[u8],
	) -> (std::result::Result<Vec<u8>, Error>, Option<AllocationStats>) {
		let mut allocation_stats = None;
		let result = self.uncached_call_impl(
			runtime_blob,
			ext,
			allow_missing_host_functions,
			export_name,
			call_data,
			&mut allocation_stats,
		);
		(result, allocation_stats)
	}

	fn uncached_call_impl(
		&self,
		runtime_blob: RuntimeBlob,
		ext: &mut dyn Externalities,
		allow_missing_host_functions: bool,
		export_name: &str,
		call_data: &[u8],
		allocation_stats_out: &mut Option<AllocationStats>,
	) -> std::result::Result<Vec<u8>, Error> {
		let module = crate::wasm_runtime::create_wasm_runtime_with_code::<H>(
			self.method,
			self.default_onchain_heap_alloc_strategy,
			runtime_blob,
			allow_missing_host_functions,
			self.cache_path.as_deref(),
		)
		.map_err(|e| format!("Failed to create module: {}", e))?;

		let instance =
			module.new_instance().map_err(|e| format!("Failed to create instance: {}", e))?;

		let mut instance = AssertUnwindSafe(instance);
		let mut ext = AssertUnwindSafe(ext);
		let mut allocation_stats_out = AssertUnwindSafe(allocation_stats_out);

		with_externalities_safe(&mut **ext, move || {
			let (result, allocation_stats) =
				instance.call_with_allocation_stats(export_name.into(), call_data);
			**allocation_stats_out = allocation_stats;
			result
		})
		.and_then(|r| r)
	}
}

impl<H> sp_core::traits::ReadRuntimeVersion for WasmExecutor<H>
where
	H: HostFunctions,
{
	fn read_runtime_version(
		&self,
		wasm_code: &[u8],
		ext: &mut dyn Externalities,
	) -> std::result::Result<Vec<u8>, String> {
		let runtime_blob = RuntimeBlob::uncompress_if_needed(wasm_code)
			.map_err(|e| format!("Failed to create runtime blob: {:?}", e))?;

		if let Some(version) = crate::wasm_runtime::read_embedded_version(&runtime_blob)
			.map_err(|e| format!("Failed to read the static section: {:?}", e))
			.map(|v| v.map(|v| v.encode()))?
		{
			return Ok(version)
		}

		// If the blob didn't have embedded runtime version section, we fallback to the legacy
		// way of fetching the version: i.e. instantiating the given instance and calling
		// `Core_version` on it.

		self.uncached_call(
			runtime_blob,
			ext,
			// If a runtime upgrade introduces new host functions that are not provided by
			// the node, we should not fail at instantiation. Otherwise nodes that are
			// updated could run this successfully and it could lead to a storage root
			// mismatch when importing this block.
			true,
			"Core_version",
			&[],
		)
		.map_err(|e| e.to_string())
	}
}

impl<H> CodeExecutor for WasmExecutor<H>
where
	H: HostFunctions,
{
	type Error = Error;

	fn call(
		&self,
		ext: &mut dyn Externalities,
		runtime_code: &RuntimeCode,
		method: &str,
		data: &[u8],
		_use_native: bool,
		context: CallContext,
	) -> (Result<Vec<u8>>, bool) {
		tracing::trace!(
			target: "executor",
			%method,
			"Executing function",
		);

		let on_chain_heap_alloc_strategy = runtime_code
			.heap_pages
			.map(|h| HeapAllocStrategy::Static { extra_pages: h as _ })
			.unwrap_or_else(|| self.default_onchain_heap_alloc_strategy);

		let heap_alloc_strategy = match context {
			CallContext::Offchain => self.default_offchain_heap_alloc_strategy,
			CallContext::Onchain => on_chain_heap_alloc_strategy,
		};

		let result = self.with_instance(
			runtime_code,
			ext,
			heap_alloc_strategy,
			|_, mut instance, _onchain_version, mut ext| {
				with_externalities_safe(&mut **ext, move || instance.call_export(method, data))
			},
		);

		(result, false)
	}
}

impl<H> RuntimeVersionOf for WasmExecutor<H>
where
	H: HostFunctions,
{
	fn runtime_version(
		&self,
		ext: &mut dyn Externalities,
		runtime_code: &RuntimeCode,
	) -> Result<RuntimeVersion> {
		let on_chain_heap_pages = runtime_code
			.heap_pages
			.map(|h| HeapAllocStrategy::Static { extra_pages: h as _ })
			.unwrap_or_else(|| self.default_onchain_heap_alloc_strategy);

		self.with_instance(
			runtime_code,
			ext,
			on_chain_heap_pages,
			|_module, _instance, version, _ext| {
				Ok(version.cloned().ok_or_else(|| Error::ApiError("Unknown version".into())))
			},
		)
	}
}

/// A generic `CodeExecutor` implementation that uses a delegate to determine wasm code equivalence
/// and dispatch to native code when possible, falling back on `WasmExecutor` when not.
pub struct NativeElseWasmExecutor<D: NativeExecutionDispatch> {
	/// Native runtime version info.
	native_version: NativeVersion,
	/// Fallback wasm executor.
	wasm:
		WasmExecutor<ExtendedHostFunctions<sp_io::SubstrateHostFunctions, D::ExtendHostFunctions>>,
}

impl<D: NativeExecutionDispatch> NativeElseWasmExecutor<D> {
	///
	/// Create new instance.
	///
	/// # Parameters
	///
	/// `fallback_method` - Method used to execute fallback Wasm code.
	///
	/// `default_heap_pages` - Number of 64KB pages to allocate for Wasm execution. Internally this
	/// will be mapped as [`HeapAllocStrategy::Static`] where `default_heap_pages` represent the
	/// static number of heap pages to allocate. Defaults to `DEFAULT_HEAP_ALLOC_STRATEGY` if `None`
	/// is provided.
	///
	/// `max_runtime_instances` - The number of runtime instances to keep in memory ready for reuse.
	///
	/// `runtime_cache_size` - The capacity of runtime cache.
	#[deprecated(note = "use `Self::new_with_wasm_executor` method instead of it")]
	pub fn new(
		fallback_method: WasmExecutionMethod,
		default_heap_pages: Option<u64>,
		max_runtime_instances: usize,
		runtime_cache_size: u8,
	) -> Self {
		let heap_pages = default_heap_pages.map_or(DEFAULT_HEAP_ALLOC_STRATEGY, |h| {
			HeapAllocStrategy::Static { extra_pages: h as _ }
		});
		let wasm = WasmExecutor::builder()
			.with_execution_method(fallback_method)
			.with_onchain_heap_alloc_strategy(heap_pages)
			.with_offchain_heap_alloc_strategy(heap_pages)
			.with_max_runtime_instances(max_runtime_instances)
			.with_runtime_cache_size(runtime_cache_size)
			.build();

		NativeElseWasmExecutor { native_version: D::native_version(), wasm }
	}

	/// Create a new instance using the given [`WasmExecutor`].
	pub fn new_with_wasm_executor(
		executor: WasmExecutor<
			ExtendedHostFunctions<sp_io::SubstrateHostFunctions, D::ExtendHostFunctions>,
		>,
	) -> Self {
		Self { native_version: D::native_version(), wasm: executor }
	}

	/// Ignore missing function imports if set true.
	#[deprecated(note = "use `Self::new_with_wasm_executor` method instead of it")]
	pub fn allow_missing_host_functions(&mut self, allow_missing_host_functions: bool) {
		self.wasm.allow_missing_host_functions = allow_missing_host_functions
	}
}

impl<D: NativeExecutionDispatch> RuntimeVersionOf for NativeElseWasmExecutor<D> {
	fn runtime_version(
		&self,
		ext: &mut dyn Externalities,
		runtime_code: &RuntimeCode,
	) -> Result<RuntimeVersion> {
		self.wasm.runtime_version(ext, runtime_code)
	}
}

impl<D: NativeExecutionDispatch> GetNativeVersion for NativeElseWasmExecutor<D> {
	fn native_version(&self) -> &NativeVersion {
		&self.native_version
	}
}

impl<D: NativeExecutionDispatch + 'static> CodeExecutor for NativeElseWasmExecutor<D> {
	type Error = Error;

	fn call(
		&self,
		ext: &mut dyn Externalities,
		runtime_code: &RuntimeCode,
		method: &str,
		data: &[u8],
		use_native: bool,
		context: CallContext,
	) -> (Result<Vec<u8>>, bool) {
		tracing::trace!(
			target: "executor",
			function = %method,
			"Executing function",
		);

		let on_chain_heap_alloc_strategy = runtime_code
			.heap_pages
			.map(|h| HeapAllocStrategy::Static { extra_pages: h as _ })
			.unwrap_or_else(|| self.wasm.default_onchain_heap_alloc_strategy);

		let heap_alloc_strategy = match context {
			CallContext::Offchain => self.wasm.default_offchain_heap_alloc_strategy,
			CallContext::Onchain => on_chain_heap_alloc_strategy,
		};

		let mut used_native = false;
		let result = self.wasm.with_instance(
			runtime_code,
			ext,
			heap_alloc_strategy,
			|_, mut instance, onchain_version, mut ext| {
				let onchain_version =
					onchain_version.ok_or_else(|| Error::ApiError("Unknown version".into()))?;

				let can_call_with =
					onchain_version.can_call_with(&self.native_version.runtime_version);

				if use_native && can_call_with {
					tracing::trace!(
						target: "executor",
						native = %self.native_version.runtime_version,
						chain = %onchain_version,
						"Request for native execution succeeded",
					);

					used_native = true;
					Ok(with_externalities_safe(&mut **ext, move || D::dispatch(method, data))?
						.ok_or_else(|| Error::MethodNotFound(method.to_owned())))
				} else {
					if !can_call_with {
						tracing::trace!(
							target: "executor",
							native = %self.native_version.runtime_version,
							chain = %onchain_version,
							"Request for native execution failed",
						);
					}

					with_externalities_safe(&mut **ext, move || instance.call_export(method, data))
				}
			},
		);
		(result, used_native)
	}
}

impl<D: NativeExecutionDispatch> Clone for NativeElseWasmExecutor<D> {
	fn clone(&self) -> Self {
		NativeElseWasmExecutor { native_version: D::native_version(), wasm: self.wasm.clone() }
	}
}

impl<D: NativeExecutionDispatch> sp_core::traits::ReadRuntimeVersion for NativeElseWasmExecutor<D> {
	fn read_runtime_version(
		&self,
		wasm_code: &[u8],
		ext: &mut dyn Externalities,
	) -> std::result::Result<Vec<u8>, String> {
		self.wasm.read_runtime_version(wasm_code, ext)
	}
}

#[cfg(test)]
mod tests {
	use super::*;
	use sp_runtime_interface::runtime_interface;

	#[runtime_interface]
	trait MyInterface {
		fn say_hello_world(data: &str) {
			println!("Hello world from: {}", data);
		}
	}

	pub struct MyExecutorDispatch;

	impl NativeExecutionDispatch for MyExecutorDispatch {
		type ExtendHostFunctions = (my_interface::HostFunctions, my_interface::HostFunctions);

		fn dispatch(method: &str, data: &[u8]) -> Option<Vec<u8>> {
			substrate_test_runtime::api::dispatch(method, data)
		}

		fn native_version() -> NativeVersion {
			substrate_test_runtime::native_version()
		}
	}

	#[test]
	fn native_executor_registers_custom_interface() {
		let executor = NativeElseWasmExecutor::<MyExecutorDispatch>::new_with_wasm_executor(
			WasmExecutor::builder().build(),
		);

		fn extract_host_functions<H>(
			_: &WasmExecutor<H>,
		) -> Vec<&'static dyn sp_wasm_interface::Function>
		where
			H: HostFunctions,
		{
			H::host_functions()
		}

		my_interface::HostFunctions::host_functions().iter().for_each(|function| {
			assert_eq!(
				extract_host_functions(&executor.wasm).iter().filter(|f| f == &function).count(),
				2
			);
		});

		my_interface::say_hello_world("hey");
	}
}<|MERGE_RESOLUTION|>--- conflicted
+++ resolved
@@ -111,13 +111,7 @@
 		}
 	}
 
-<<<<<<< HEAD
-	/// The wasm execution method that should be used by the executor.
-	///
-	/// Default to
-=======
 	/// Create the wasm executor with execution method that should be used by the executor.
->>>>>>> 3ab11e42
 	pub fn with_execution_method(mut self, method: WasmExecutionMethod) -> Self {
 		self.method = method;
 		self
