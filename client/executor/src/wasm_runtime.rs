// This file is part of Substrate.

// Copyright (C) 2019-2021 Parity Technologies (UK) Ltd.
// SPDX-License-Identifier: GPL-3.0-or-later WITH Classpath-exception-2.0

// This program is free software: you can redistribute it and/or modify
// it under the terms of the GNU General Public License as published by
// the Free Software Foundation, either version 3 of the License, or
// (at your option) any later version.

// This program is distributed in the hope that it will be useful,
// but WITHOUT ANY WARRANTY; without even the implied warranty of
// MERCHANTABILITY or FITNESS FOR A PARTICULAR PURPOSE. See the
// GNU General Public License for more details.

// You should have received a copy of the GNU General Public License
// along with this program. If not, see <https://www.gnu.org/licenses/>.

//! Traits and accessor functions for calling into the Substrate Wasm runtime.
//!
//! The primary means of accessing the runtimes is through a cache which saves the reusable
//! components of the runtime that are expensive to initialize.

use crate::error::{Error, WasmError};
use codec::Decode;
use lru::LruCache;
use parking_lot::Mutex;
use sc_executor_common::{
	runtime_blob::RuntimeBlob,
	wasm_runtime::{WasmInstance, WasmModule},
};
use sp_core::traits::{Externalities, FetchRuntimeCode, RuntimeCode};
use sp_version::RuntimeVersion;
use std::{
	panic::AssertUnwindSafe,
	path::{Path, PathBuf},
	sync::Arc,
};

use sp_wasm_interface::HostFunctions;

/// Specification of different methods of executing the runtime Wasm code.
#[derive(Debug, PartialEq, Eq, Hash, Copy, Clone)]
pub enum WasmExecutionMethod {
	/// Uses the Wasmi interpreter.
	Interpreted,
	/// Uses the Wasmtime compiled runtime.
	#[cfg(feature = "wasmtime")]
	Compiled,
}

impl Default for WasmExecutionMethod {
	fn default() -> WasmExecutionMethod {
		WasmExecutionMethod::Interpreted
	}
}

#[derive(Debug, PartialEq, Eq, Hash, Clone)]
struct VersionedRuntimeId {
	/// Runtime code hash.
	code_hash: Vec<u8>,
	/// Wasm runtime type.
	wasm_method: WasmExecutionMethod,
	/// The number of WebAssembly heap pages this instance was created with.
	heap_pages: u64,
}

/// A Wasm runtime object along with its cached runtime version.
struct VersionedRuntime {
	/// Shared runtime that can spawn instances.
	module: Arc<dyn WasmModule>,
	/// Runtime version according to `Core_version` if any.
	version: Option<RuntimeVersion>,
	/// Cached instance pool.
	instances: Arc<Vec<Mutex<Option<Box<dyn WasmInstance>>>>>,
}

impl VersionedRuntime {
	/// Run the given closure `f` with an instance of this runtime.
	fn with_instance<R, F>(&self, ext: &mut dyn Externalities, f: F) -> Result<R, Error>
	where
		F: FnOnce(
			&Arc<dyn WasmModule>,
			&mut dyn WasmInstance,
			Option<&RuntimeVersion>,
			&mut dyn Externalities,
		) -> Result<R, Error>,
	{
		// Find a free instance
		let instance = self
			.instances
			.iter()
			.enumerate()
			.find_map(|(index, i)| i.try_lock().map(|i| (index, i)));

		match instance {
			Some((index, mut locked)) => {
				let (mut instance, new_inst) = locked
					.take()
					.map(|r| Ok((r, false)))
					.unwrap_or_else(|| self.module.new_instance().map(|i| (i, true)))?;

				let result = f(&self.module, &mut *instance, self.version.as_ref(), ext);
				if let Err(e) = &result {
					if new_inst {
						log::warn!(
							target: "wasm-runtime",
							"Fresh runtime instance failed with {:?}",
							e,
						)
					} else {
						log::warn!(
							target: "wasm-runtime",
							"Evicting failed runtime instance: {:?}",
							e,
						);
					}
				} else {
					*locked = Some(instance);

					if new_inst {
						log::debug!(
							target: "wasm-runtime",
							"Allocated WASM instance {}/{}",
							index + 1,
							self.instances.len(),
						);
					}
				}

				result
			},
			None => {
				log::warn!(target: "wasm-runtime", "Ran out of free WASM instances");

				// Allocate a new instance
				let mut instance = self.module.new_instance()?;

				f(&self.module, &mut *instance, self.version.as_ref(), ext)
			},
		}
	}
}

/// Cache for the runtimes.
///
/// When an instance is requested for the first time it is added to this cache. Metadata is kept
/// with the instance so that it can be efficiently reinitialized.
///
/// When using the Wasmi interpreter execution method, the metadata includes the initial memory and
/// values of mutable globals. Follow-up requests to fetch a runtime return this one instance with
/// the memory reset to the initial memory. So, one runtime instance is reused for every fetch
/// request.
///
/// The size of cache is configurable via the cli option `--runtime-cache-size`.
pub struct RuntimeCache {
	/// A cache of runtimes along with metadata.
	///
	/// Runtimes sorted by recent usage. The most recently used is at the front.
	runtimes: Mutex<LruCache<VersionedRuntimeId, Arc<VersionedRuntime>>>,
	/// The size of the instances cache for each runtime.
	max_runtime_instances: usize,
	cache_path: Option<PathBuf>,
}

impl RuntimeCache {
	/// Creates a new instance of a runtimes cache.
	///
	/// `max_runtime_instances` specifies the number of instances per runtime preserved in an
	/// in-memory cache.
	///
	/// `cache_path` allows to specify an optional directory where the executor can store files
	/// for caching.
	///
	/// `runtime_cache_size` specifies the number of different runtimes versions preserved in an
	/// in-memory cache.
	pub fn new(
		max_runtime_instances: usize,
		cache_path: Option<PathBuf>,
		runtime_cache_size: u8,
	) -> RuntimeCache {
		RuntimeCache {
			runtimes: Mutex::new(LruCache::new(runtime_cache_size.into())),
			max_runtime_instances,
			cache_path,
		}
	}

	/// Prepares a WASM module instance and executes given function for it.
	///
	/// This uses internal cache to find available instance or create a new one.
	/// # Parameters
	///
	/// `code` - Provides external code or tells the executor to fetch it from storage.
	///
	/// `runtime_code` - The runtime wasm code used setup the runtime.
	///
	/// `default_heap_pages` - Number of 64KB pages to allocate for Wasm execution.
	///
	/// `wasm_method` - Type of WASM backend to use.
	///
	/// `allow_missing_func_imports` - Ignore missing function imports.
	///
	/// `max_runtime_instances` - The size of the instances cache.
	///
	/// `f` - Function to execute.
	///
	/// `H` - A compile-time list of host functions to expose to the runtime.
	///
	/// # Returns result of `f` wrapped in an additional result.
	/// In case of failure one of two errors can be returned:
	///
	/// `Err::InvalidCode` is returned for runtime code issues.
	///
	/// `Error::InvalidMemoryReference` is returned if no memory export with the
	/// identifier `memory` can be found in the runtime.
	pub fn with_instance<'c, H, R, F>(
		&self,
		runtime_code: &'c RuntimeCode<'c>,
		ext: &mut dyn Externalities,
		wasm_method: WasmExecutionMethod,
		default_heap_pages: u64,
		allow_missing_func_imports: bool,
		f: F,
	) -> Result<Result<R, Error>, Error>
	where
		H: HostFunctions,
		F: FnOnce(
			&Arc<dyn WasmModule>,
			&mut dyn WasmInstance,
			Option<&RuntimeVersion>,
			&mut dyn Externalities,
		) -> Result<R, Error>,
	{
		let code_hash = &runtime_code.hash;
		let heap_pages = runtime_code.heap_pages.unwrap_or(default_heap_pages);

		let versioned_runtime_id =
			VersionedRuntimeId { code_hash: code_hash.clone(), heap_pages, wasm_method };

		let mut runtimes = self.runtimes.lock(); // this must be released prior to calling f
		let versioned_runtime = if let Some(versioned_runtime) = runtimes.get(&versioned_runtime_id)
		{
			versioned_runtime.clone()
		} else {
			let code = runtime_code.fetch_runtime_code().ok_or(WasmError::CodeNotFound)?;

			let time = std::time::Instant::now();

			let result = create_versioned_wasm_runtime::<H>(
				&code,
				ext,
				wasm_method,
				heap_pages,
				allow_missing_func_imports,
				self.max_runtime_instances,
				self.cache_path.as_deref(),
			);

			match result {
				Ok(ref result) => {
					log::debug!(
						target: "wasm-runtime",
						"Prepared new runtime version {:?} in {} ms.",
						result.version,
						time.elapsed().as_millis(),
					);
				},
				Err(ref err) => {
					log::warn!(target: "wasm-runtime", "Cannot create a runtime: {:?}", err);
				},
			}

			let versioned_runtime = Arc::new(result?);

			// Save new versioned wasm runtime in cache
			runtimes.put(versioned_runtime_id, versioned_runtime.clone());

			versioned_runtime
		};

		// Lock must be released prior to calling f
		drop(runtimes);

		Ok(versioned_runtime.with_instance(ext, f))
	}
}

/// Create a wasm runtime with the given `code`.
pub fn create_wasm_runtime_with_code<H>(
	wasm_method: WasmExecutionMethod,
	heap_pages: u64,
	blob: RuntimeBlob,
	allow_missing_func_imports: bool,
	cache_path: Option<&Path>,
) -> Result<Arc<dyn WasmModule>, WasmError>
where
	H: HostFunctions,
{
	match wasm_method {
		WasmExecutionMethod::Interpreted => {
			// Wasmi doesn't have any need in a cache directory.
			//
			// We drop the cache_path here to silence warnings that cache_path is not used if
			// compiling without the `wasmtime` flag.
			let _ = cache_path;

			sc_executor_wasmi::create_runtime(
				blob,
				heap_pages,
				H::host_functions(),
				allow_missing_func_imports,
			)
			.map(|runtime| -> Arc<dyn WasmModule> { Arc::new(runtime) })
		},
		#[cfg(feature = "wasmtime")]
		WasmExecutionMethod::Compiled => sc_executor_wasmtime::create_runtime::<H>(
			blob,
			sc_executor_wasmtime::Config {
				heap_pages,
				max_memory_size: None,
				allow_missing_func_imports,
				cache_path: cache_path.map(ToOwned::to_owned),
				semantics: sc_executor_wasmtime::Semantics {
					fast_instance_reuse: true,
					deterministic_stack_limit: None,
					canonicalize_nans: false,
					parallel_compilation: true,
				},
			},
		)
		.map(|runtime| -> Arc<dyn WasmModule> { Arc::new(runtime) }),
	}
}

fn decode_version(mut version: &[u8]) -> Result<RuntimeVersion, WasmError> {
<<<<<<< HEAD
	let v: RuntimeVersion = sp_api::OldRuntimeVersion::decode(&mut &*version)
		.map_err(|_| {
			WasmError::Instantiation(
				"failed to decode \"Core_version\" result using old runtime version".into(),
			)
		})?
		.into();

	let core_api_id = sp_core_hashing_proc_macro::blake2b_64!(b"Core");
	if v.has_api_with(&core_api_id, |v| v >= 3) {
		sp_api::RuntimeVersion::decode(&mut version).map_err(|_| {
			WasmError::Instantiation("failed to decode \"Core_version\" result".into())
		})
	} else {
		Ok(v)
	}
=======
	Decode::decode(&mut version).map_err(|_| {
		WasmError::Instantiation(
			"failed to decode \"Core_version\" result using old runtime version".into(),
		)
	})
>>>>>>> 1ca6b68c
}

fn decode_runtime_apis(apis: &[u8]) -> Result<Vec<([u8; 8], u32)>, WasmError> {
	use sp_api::RUNTIME_API_INFO_SIZE;

	apis.chunks(RUNTIME_API_INFO_SIZE)
		.map(|chunk| {
			// `chunk` can be less than `RUNTIME_API_INFO_SIZE` if the total length of `apis`
			// doesn't completely divide by `RUNTIME_API_INFO_SIZE`.
			<[u8; RUNTIME_API_INFO_SIZE]>::try_from(chunk)
				.map(sp_api::deserialize_runtime_api_info)
				.map_err(|_| WasmError::Other("a clipped runtime api info declaration".to_owned()))
		})
		.collect::<Result<Vec<_>, WasmError>>()
}

/// Take the runtime blob and scan it for the custom wasm sections containing the version
/// information and construct the `RuntimeVersion` from them.
///
/// If there are no such sections, it returns `None`. If there is an error during decoding those
/// sections, `Err` will be returned.
pub fn read_embedded_version(blob: &RuntimeBlob) -> Result<Option<RuntimeVersion>, WasmError> {
	if let Some(mut version_section) = blob.custom_section_contents("runtime_version") {
		let apis = blob
			.custom_section_contents("runtime_apis")
			.map(decode_runtime_apis)
			.transpose()?
			.map(Into::into);

		let core_version = apis.as_ref().and_then(|apis| sp_version::core_version_from_apis(apis));
		// We do not use `RuntimeVersion::decode` here because that `decode_version` relies on
		// presence of a special API in the `apis` field to treat the input as a non-legacy version.
		// However the structure found in the `runtime_version` always contain an empty `apis`
		// field. Therefore the version read will be mistakenly treated as an legacy one.
		let mut decoded_version = sp_version::RuntimeVersion::decode_with_version_hint(
			&mut version_section,
			core_version,
		)
		.map_err(|_| WasmError::Instantiation("failed to decode version section".into()))?;

		if let Some(apis) = apis {
			decoded_version.apis = apis;
		}

		Ok(Some(decoded_version))
	} else {
		Ok(None)
	}
}

fn create_versioned_wasm_runtime<H>(
	code: &[u8],
	ext: &mut dyn Externalities,
	wasm_method: WasmExecutionMethod,
	heap_pages: u64,
	allow_missing_func_imports: bool,
	max_instances: usize,
	cache_path: Option<&Path>,
) -> Result<VersionedRuntime, WasmError>
where
	H: HostFunctions,
{
	// The incoming code may be actually compressed. We decompress it here and then work with
	// the uncompressed code from now on.
	let blob = sc_executor_common::runtime_blob::RuntimeBlob::uncompress_if_needed(&code)?;

	// Use the runtime blob to scan if there is any metadata embedded into the wasm binary
	// pertaining to runtime version. We do it before consuming the runtime blob for creating the
	// runtime.
	let mut version: Option<_> = read_embedded_version(&blob)?;

	let runtime = create_wasm_runtime_with_code::<H>(
		wasm_method,
		heap_pages,
		blob,
		allow_missing_func_imports,
		cache_path,
	)?;

	// If the runtime blob doesn't embed the runtime version then use the legacy version query
	// mechanism: call the runtime.
	if version.is_none() {
		// Call to determine runtime version.
		let version_result = {
			// `ext` is already implicitly handled as unwind safe, as we store it in a global
			// variable.
			let mut ext = AssertUnwindSafe(ext);

			// The following unwind safety assertion is OK because if the method call panics, the
			// runtime will be dropped.
			let runtime = AssertUnwindSafe(runtime.as_ref());
			crate::native_executor::with_externalities_safe(&mut **ext, move || {
				runtime.new_instance()?.call("Core_version".into(), &[])
			})
			.map_err(|_| WasmError::Instantiation("panic in call to get runtime version".into()))?
		};

		if let Ok(version_buf) = version_result {
			version = Some(decode_version(&version_buf)?)
		}
	}

	let mut instances = Vec::with_capacity(max_instances);
	instances.resize_with(max_instances, || Mutex::new(None));

	Ok(VersionedRuntime { module: runtime, version, instances: Arc::new(instances) })
}

#[cfg(test)]
mod tests {
	use super::*;
	use codec::Encode;
	use sp_api::{Core, RuntimeApiInfo};
	use sp_runtime::RuntimeString;
	use sp_wasm_interface::HostFunctions;
	use substrate_test_runtime::Block;

	#[derive(Encode)]
	pub struct OldRuntimeVersion {
		pub spec_name: RuntimeString,
		pub impl_name: RuntimeString,
		pub authoring_version: u32,
		pub spec_version: u32,
		pub impl_version: u32,
		pub apis: sp_version::ApisVec,
	}

	#[test]
	fn host_functions_are_equal() {
		let host_functions = sp_io::SubstrateHostFunctions::host_functions();

		let equal = &host_functions[..] == &host_functions[..];
		assert!(equal, "Host functions are not equal");
	}

	#[test]
	fn old_runtime_version_decodes() {
		let old_runtime_version = OldRuntimeVersion {
			spec_name: "test".into(),
			impl_name: "test".into(),
			authoring_version: 1,
			spec_version: 1,
			impl_version: 1,
			apis: sp_api::create_apis_vec!([(<dyn Core::<Block>>::ID, 1)]),
		};

		let version = decode_version(&old_runtime_version.encode()).unwrap();
		assert_eq!(1, version.transaction_version);
		assert_eq!(0, version.state_version);
	}

	#[test]
	fn old_runtime_version_decodes_fails_with_version_3() {
		let old_runtime_version = OldRuntimeVersion {
			spec_name: "test".into(),
			impl_name: "test".into(),
			authoring_version: 1,
			spec_version: 1,
			impl_version: 1,
			apis: sp_api::create_apis_vec!([(<dyn Core::<Block>>::ID, 3)]),
		};

		decode_version(&old_runtime_version.encode()).unwrap_err();
	}

	#[test]
	fn new_runtime_version_decodes() {
		let old_runtime_version = sp_api::RuntimeVersion {
			spec_name: "test".into(),
			impl_name: "test".into(),
			authoring_version: 1,
			spec_version: 1,
			impl_version: 1,
			apis: sp_api::create_apis_vec!([(<dyn Core::<Block>>::ID, 3)]),
			transaction_version: 3,
			state_version: 4,
		};

		let version = decode_version(&old_runtime_version.encode()).unwrap();
		assert_eq!(3, version.transaction_version);
		assert_eq!(0, version.state_version);

		let old_runtime_version = sp_api::RuntimeVersion {
			spec_name: "test".into(),
			impl_name: "test".into(),
			authoring_version: 1,
			spec_version: 1,
			impl_version: 1,
			apis: sp_api::create_apis_vec!([(<dyn Core::<Block>>::ID, 4)]),
			transaction_version: 3,
			state_version: 4,
		};

		let version = decode_version(&old_runtime_version.encode()).unwrap();
		assert_eq!(3, version.transaction_version);
		assert_eq!(4, version.state_version);
	}

	#[test]
	fn embed_runtime_version_works() {
		let wasm = sp_maybe_compressed_blob::decompress(
			substrate_test_runtime::wasm_binary_unwrap(),
			sp_maybe_compressed_blob::CODE_BLOB_BOMB_LIMIT,
		)
		.expect("Decompressing works");
		let runtime_version = RuntimeVersion {
			spec_name: "test_replace".into(),
			impl_name: "test_replace".into(),
			authoring_version: 100,
			spec_version: 100,
			impl_version: 100,
			apis: sp_api::create_apis_vec!([(<dyn Core::<Block>>::ID, 4)]),
			transaction_version: 100,
			state_version: 1,
		};

		let embedded = sp_version::embed::embed_runtime_version(&wasm, runtime_version.clone())
			.expect("Embedding works");

		let blob = RuntimeBlob::new(&embedded).expect("Embedded blob is valid");
		let read_version = read_embedded_version(&blob)
			.ok()
			.flatten()
			.expect("Reading embedded version works");

		assert_eq!(runtime_version, read_version);
	}
}<|MERGE_RESOLUTION|>--- conflicted
+++ resolved
@@ -334,30 +334,11 @@
 }
 
 fn decode_version(mut version: &[u8]) -> Result<RuntimeVersion, WasmError> {
-<<<<<<< HEAD
-	let v: RuntimeVersion = sp_api::OldRuntimeVersion::decode(&mut &*version)
-		.map_err(|_| {
-			WasmError::Instantiation(
-				"failed to decode \"Core_version\" result using old runtime version".into(),
-			)
-		})?
-		.into();
-
-	let core_api_id = sp_core_hashing_proc_macro::blake2b_64!(b"Core");
-	if v.has_api_with(&core_api_id, |v| v >= 3) {
-		sp_api::RuntimeVersion::decode(&mut version).map_err(|_| {
-			WasmError::Instantiation("failed to decode \"Core_version\" result".into())
-		})
-	} else {
-		Ok(v)
-	}
-=======
 	Decode::decode(&mut version).map_err(|_| {
 		WasmError::Instantiation(
 			"failed to decode \"Core_version\" result using old runtime version".into(),
 		)
 	})
->>>>>>> 1ca6b68c
 }
 
 fn decode_runtime_apis(apis: &[u8]) -> Result<Vec<([u8; 8], u32)>, WasmError> {
