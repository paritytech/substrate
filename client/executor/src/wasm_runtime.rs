--- conflicted
+++ resolved
@@ -245,12 +245,11 @@
 
 			let time = std::time::Instant::now();
 
-			let result = create_versioned_wasm_runtime(
+			let result = create_versioned_wasm_runtime::<H>(
 				&code,
 				ext,
 				wasm_method,
 				heap_pages,
-				host_functions.into(),
 				allow_missing_func_imports,
 				self.max_runtime_instances,
 				self.cache_path.as_deref(),
@@ -270,43 +269,7 @@
 				},
 			}
 
-<<<<<<< HEAD
-		let runtime = match pos {
-			Some(n) => runtimes[n]
-				.clone()
-				.expect("`position` only returns `Some` for entries that are `Some`"),
-			None => {
-				let code = runtime_code.fetch_runtime_code().ok_or(WasmError::CodeNotFound)?;
-
-				let time = std::time::Instant::now();
-
-				let result = create_versioned_wasm_runtime::<H>(
-					&code,
-					code_hash.clone(),
-					ext,
-					wasm_method,
-					heap_pages,
-					allow_missing_func_imports,
-					self.max_runtime_instances,
-					self.cache_path.as_deref(),
-				);
-
-				match result {
-					Ok(ref result) => {
-						log::debug!(
-							target: "wasm-runtime",
-							"Prepared new runtime version {:?} in {} ms.",
-							result.version,
-							time.elapsed().as_millis(),
-						);
-					},
-					Err(ref err) => {
-						log::warn!(target: "wasm-runtime", "Cannot create a runtime: {:?}", err);
-					},
-				}
-=======
 			let versioned_runtime = Arc::new(result?);
->>>>>>> a634b44f
 
 			// Save new versioned wasm runtime in cache
 			runtimes.put(versioned_runtime_id, versioned_runtime.clone());
