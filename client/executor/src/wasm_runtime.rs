// This file is part of Substrate.

// Copyright (C) Parity Technologies (UK) Ltd.
// SPDX-License-Identifier: GPL-3.0-or-later WITH Classpath-exception-2.0

// This program is free software: you can redistribute it and/or modify
// it under the terms of the GNU General Public License as published by
// the Free Software Foundation, either version 3 of the License, or
// (at your option) any later version.

// This program is distributed in the hope that it will be useful,
// but WITHOUT ANY WARRANTY; without even the implied warranty of
// MERCHANTABILITY or FITNESS FOR A PARTICULAR PURPOSE. See the
// GNU General Public License for more details.

// You should have received a copy of the GNU General Public License
// along with this program. If not, see <https://www.gnu.org/licenses/>.

//! Traits and accessor functions for calling into the Substrate Wasm runtime.
//!
//! The primary means of accessing the runtimes is through a cache which saves the reusable
//! components of the runtime that are expensive to initialize.

use crate::error::{Error, WasmError};
use codec::Decode;
use lru::LruCache;
use parking_lot::Mutex;
use sc_executor_common::{
	runtime_blob::RuntimeBlob,
	wasm_runtime::{HeapAllocStrategy, WasmInstance, WasmModule},
};
use sp_core::traits::{Externalities, FetchRuntimeCode, RuntimeCode};
use sp_version::RuntimeVersion;
use std::{
	num::NonZeroUsize,
	panic::AssertUnwindSafe,
	path::{Path, PathBuf},
	sync::Arc,
};

use sp_wasm_interface::HostFunctions;

/// Specification of different methods of executing the runtime Wasm code.
#[derive(Debug, PartialEq, Eq, Hash, Copy, Clone)]
pub enum WasmExecutionMethod {
	/// Uses the Wasmtime compiled runtime.
	Compiled {
		/// The instantiation strategy to use.
		instantiation_strategy: sc_executor_wasmtime::InstantiationStrategy,
	},
}

impl Default for WasmExecutionMethod {
	fn default() -> Self {
		Self::Compiled {
			instantiation_strategy: sc_executor_wasmtime::InstantiationStrategy::PoolingCopyOnWrite,
		}
	}
}

#[derive(Debug, PartialEq, Eq, Hash, Clone)]
struct VersionedRuntimeId {
	/// Runtime code hash.
	code_hash: Vec<u8>,
	/// Wasm runtime type.
	wasm_method: WasmExecutionMethod,
	/// The heap allocation strategy this runtime was created with.
	heap_alloc_strategy: HeapAllocStrategy,
}

/// A Wasm runtime object along with its cached runtime version.
struct VersionedRuntime {
	/// Shared runtime that can spawn instances.
	module: Box<dyn WasmModule>,
	/// Runtime version according to `Core_version` if any.
	version: Option<RuntimeVersion>,

	// TODO: Remove this once the legacy instance reuse instantiation strategy
	//       for `wasmtime` is gone, as this only makes sense with that particular strategy.
	/// Cached instance pool.
	instances: Vec<Mutex<Option<Box<dyn WasmInstance>>>>,
}

impl VersionedRuntime {
	/// Run the given closure `f` with an instance of this runtime.
	fn with_instance<R, F>(&self, ext: &mut dyn Externalities, f: F) -> Result<R, Error>
	where
		F: FnOnce(
			&dyn WasmModule,
			&mut dyn WasmInstance,
			Option<&RuntimeVersion>,
			&mut dyn Externalities,
		) -> Result<R, Error>,
	{
		// Find a free instance
		let instance = self
			.instances
			.iter()
			.enumerate()
			.find_map(|(index, i)| i.try_lock().map(|i| (index, i)));

		match instance {
			Some((index, mut locked)) => {
				let (mut instance, new_inst) = locked
					.take()
					.map(|r| Ok((r, false)))
					.unwrap_or_else(|| self.module.new_instance().map(|i| (i, true)))?;

				let result = f(&*self.module, &mut *instance, self.version.as_ref(), ext);
				if let Err(e) = &result {
					if new_inst {
						tracing::warn!(
							target: "wasm-runtime",
							error = %e,
							"Fresh runtime instance failed",
						)
					} else {
						tracing::warn!(
							target: "wasm-runtime",
							error = %e,
							"Evicting failed runtime instance",
						);
					}
				} else {
					*locked = Some(instance);

					if new_inst {
						tracing::debug!(
							target: "wasm-runtime",
							"Allocated WASM instance {}/{}",
							index + 1,
							self.instances.len(),
						);
					}
				}

				result
			},
			None => {
				tracing::warn!(target: "wasm-runtime", "Ran out of free WASM instances");

				// Allocate a new instance
				let mut instance = self.module.new_instance()?;

				f(&*self.module, &mut *instance, self.version.as_ref(), ext)
			},
		}
	}
}

/// Cache for the runtimes.
///
/// When an instance is requested for the first time it is added to this cache. Metadata is kept
/// with the instance so that it can be efficiently reinitialized.
///
/// When using the Wasmi interpreter execution method, the metadata includes the initial memory and
/// values of mutable globals. Follow-up requests to fetch a runtime return this one instance with
/// the memory reset to the initial memory. So, one runtime instance is reused for every fetch
/// request.
///
/// The size of cache is configurable via the cli option `--runtime-cache-size`.
pub struct RuntimeCache {
	/// A cache of runtimes along with metadata.
	///
	/// Runtimes sorted by recent usage. The most recently used is at the front.
	runtimes: Mutex<LruCache<VersionedRuntimeId, Arc<VersionedRuntime>>>,
	/// The size of the instances cache for each runtime.
	max_runtime_instances: usize,
	cache_path: Option<PathBuf>,
}

impl RuntimeCache {
	/// Creates a new instance of a runtimes cache.
	///
	/// `max_runtime_instances` specifies the number of instances per runtime preserved in an
	/// in-memory cache.
	///
	/// `cache_path` allows to specify an optional directory where the executor can store files
	/// for caching.
	///
	/// `runtime_cache_size` specifies the number of different runtimes versions preserved in an
	/// in-memory cache, must always be at least 1.
	pub fn new(
		max_runtime_instances: usize,
		cache_path: Option<PathBuf>,
		runtime_cache_size: u8,
	) -> RuntimeCache {
		let cap =
			NonZeroUsize::new(runtime_cache_size.max(1) as usize).expect("cache size is not zero");
		RuntimeCache { runtimes: Mutex::new(LruCache::new(cap)), max_runtime_instances, cache_path }
	}

	/// Prepares a WASM module instance and executes given function for it.
	///
	/// This uses internal cache to find available instance or create a new one.
	/// # Parameters
	///
	/// `runtime_code` - The runtime wasm code used setup the runtime.
	///
	/// `ext` - The externalities to access the state.
	///
	/// `wasm_method` - Type of WASM backend to use.
	///
	/// `heap_alloc_strategy` - The heap allocation strategy to use.
	///
	/// `allow_missing_func_imports` - Ignore missing function imports.
	///
	/// `f` - Function to execute.
	///
	/// `H` - A compile-time list of host functions to expose to the runtime.
	///
	/// # Returns result of `f` wrapped in an additional result.
	/// In case of failure one of two errors can be returned:
	///
	/// `Err::RuntimeConstruction` is returned for runtime construction issues.
	///
	/// `Error::InvalidMemoryReference` is returned if no memory export with the
	/// identifier `memory` can be found in the runtime.
	pub fn with_instance<'c, H, R, F>(
		&self,
		runtime_code: &'c RuntimeCode<'c>,
		ext: &mut dyn Externalities,
		wasm_method: WasmExecutionMethod,
		heap_alloc_strategy: HeapAllocStrategy,
		allow_missing_func_imports: bool,
		f: F,
	) -> Result<Result<R, Error>, Error>
	where
		H: HostFunctions,
		F: FnOnce(
			&dyn WasmModule,
			&mut dyn WasmInstance,
			Option<&RuntimeVersion>,
			&mut dyn Externalities,
		) -> Result<R, Error>,
	{
		let code_hash = &runtime_code.hash;

		let versioned_runtime_id =
			VersionedRuntimeId { code_hash: code_hash.clone(), heap_alloc_strategy, wasm_method };

		let mut runtimes = self.runtimes.lock(); // this must be released prior to calling f
		let versioned_runtime = if let Some(versioned_runtime) = runtimes.get(&versioned_runtime_id)
		{
			versioned_runtime.clone()
		} else {
			let code = runtime_code.fetch_runtime_code().ok_or(WasmError::CodeNotFound)?;

			let time = std::time::Instant::now();

			let result = create_versioned_wasm_runtime::<H>(
				&code,
				ext,
				wasm_method,
				heap_alloc_strategy,
				allow_missing_func_imports,
				self.max_runtime_instances,
				self.cache_path.as_deref(),
			);

			match result {
				Ok(ref result) => {
					tracing::debug!(
						target: "wasm-runtime",
						"Prepared new runtime version {:?} in {} ms.",
						result.version,
						time.elapsed().as_millis(),
					);
				},
				Err(ref err) => {
					tracing::warn!(target: "wasm-runtime", error = ?err, "Cannot create a runtime");
				},
			}

			let versioned_runtime = Arc::new(result?);

			// Save new versioned wasm runtime in cache
			runtimes.put(versioned_runtime_id, versioned_runtime.clone());

			versioned_runtime
		};

		// Lock must be released prior to calling f
		drop(runtimes);

		Ok(versioned_runtime.with_instance(ext, f))
	}
}

/// Create a wasm runtime with the given `code`.
pub fn create_wasm_runtime_with_code<H>(
	wasm_method: WasmExecutionMethod,
	heap_alloc_strategy: HeapAllocStrategy,
	blob: RuntimeBlob,
	allow_missing_func_imports: bool,
	cache_path: Option<&Path>,
) -> Result<Box<dyn WasmModule>, WasmError>
where
	H: HostFunctions,
{
	match wasm_method {
<<<<<<< HEAD
=======
		WasmExecutionMethod::Interpreted => {
			// Wasmi doesn't have any need in a cache directory.
			//
			// We drop the cache_path here to silence warnings that cache_path is not used if
			// compiling without the `wasmtime` flag.
			let _ = cache_path;

			sc_executor_wasmi::create_runtime(
				blob,
				heap_alloc_strategy,
				H::host_functions(),
				allow_missing_func_imports,
			)
			.map(|runtime| -> Box<dyn WasmModule> { Box::new(runtime) })
		},
>>>>>>> c7d26dcf
		WasmExecutionMethod::Compiled { instantiation_strategy } =>
			sc_executor_wasmtime::create_runtime::<H>(
				blob,
				sc_executor_wasmtime::Config {
					allow_missing_func_imports,
					cache_path: cache_path.map(ToOwned::to_owned),
					semantics: sc_executor_wasmtime::Semantics {
						heap_alloc_strategy,
						instantiation_strategy,
						deterministic_stack_limit: None,
						canonicalize_nans: false,
						parallel_compilation: true,
						wasm_multi_value: false,
						wasm_bulk_memory: false,
						wasm_reference_types: false,
						wasm_simd: false,
					},
				},
			)
			.map(|runtime| -> Box<dyn WasmModule> { Box::new(runtime) }),
	}
}

fn decode_version(mut version: &[u8]) -> Result<RuntimeVersion, WasmError> {
	Decode::decode(&mut version).map_err(|_| {
		WasmError::Instantiation(
			"failed to decode \"Core_version\" result using old runtime version".into(),
		)
	})
}

fn decode_runtime_apis(apis: &[u8]) -> Result<Vec<([u8; 8], u32)>, WasmError> {
	use sp_api::RUNTIME_API_INFO_SIZE;

	apis.chunks(RUNTIME_API_INFO_SIZE)
		.map(|chunk| {
			// `chunk` can be less than `RUNTIME_API_INFO_SIZE` if the total length of `apis`
			// doesn't completely divide by `RUNTIME_API_INFO_SIZE`.
			<[u8; RUNTIME_API_INFO_SIZE]>::try_from(chunk)
				.map(sp_api::deserialize_runtime_api_info)
				.map_err(|_| WasmError::Other("a clipped runtime api info declaration".to_owned()))
		})
		.collect::<Result<Vec<_>, WasmError>>()
}

/// Take the runtime blob and scan it for the custom wasm sections containing the version
/// information and construct the `RuntimeVersion` from them.
///
/// If there are no such sections, it returns `None`. If there is an error during decoding those
/// sections, `Err` will be returned.
pub fn read_embedded_version(blob: &RuntimeBlob) -> Result<Option<RuntimeVersion>, WasmError> {
	if let Some(mut version_section) = blob.custom_section_contents("runtime_version") {
		let apis = blob
			.custom_section_contents("runtime_apis")
			.map(decode_runtime_apis)
			.transpose()?
			.map(Into::into);

		let core_version = apis.as_ref().and_then(sp_version::core_version_from_apis);
		// We do not use `RuntimeVersion::decode` here because that `decode_version` relies on
		// presence of a special API in the `apis` field to treat the input as a non-legacy version.
		// However the structure found in the `runtime_version` always contain an empty `apis`
		// field. Therefore the version read will be mistakenly treated as an legacy one.
		let mut decoded_version = sp_version::RuntimeVersion::decode_with_version_hint(
			&mut version_section,
			core_version,
		)
		.map_err(|_| WasmError::Instantiation("failed to decode version section".into()))?;

		if let Some(apis) = apis {
			decoded_version.apis = apis;
		}

		Ok(Some(decoded_version))
	} else {
		Ok(None)
	}
}

fn create_versioned_wasm_runtime<H>(
	code: &[u8],
	ext: &mut dyn Externalities,
	wasm_method: WasmExecutionMethod,
	heap_alloc_strategy: HeapAllocStrategy,
	allow_missing_func_imports: bool,
	max_instances: usize,
	cache_path: Option<&Path>,
) -> Result<VersionedRuntime, WasmError>
where
	H: HostFunctions,
{
	// The incoming code may be actually compressed. We decompress it here and then work with
	// the uncompressed code from now on.
	let blob = sc_executor_common::runtime_blob::RuntimeBlob::uncompress_if_needed(code)?;

	// Use the runtime blob to scan if there is any metadata embedded into the wasm binary
	// pertaining to runtime version. We do it before consuming the runtime blob for creating the
	// runtime.
	let mut version = read_embedded_version(&blob)?;

	let runtime = create_wasm_runtime_with_code::<H>(
		wasm_method,
		heap_alloc_strategy,
		blob,
		allow_missing_func_imports,
		cache_path,
	)?;

	// If the runtime blob doesn't embed the runtime version then use the legacy version query
	// mechanism: call the runtime.
	if version.is_none() {
		// Call to determine runtime version.
		let version_result = {
			// `ext` is already implicitly handled as unwind safe, as we store it in a global
			// variable.
			let mut ext = AssertUnwindSafe(ext);

			// The following unwind safety assertion is OK because if the method call panics, the
			// runtime will be dropped.
			let runtime = AssertUnwindSafe(runtime.as_ref());
			crate::executor::with_externalities_safe(&mut **ext, move || {
				runtime.new_instance()?.call("Core_version".into(), &[])
			})
			.map_err(|_| WasmError::Instantiation("panic in call to get runtime version".into()))?
		};

		if let Ok(version_buf) = version_result {
			version = Some(decode_version(&version_buf)?)
		}
	}

	let mut instances = Vec::with_capacity(max_instances);
	instances.resize_with(max_instances, || Mutex::new(None));

	Ok(VersionedRuntime { module: runtime, version, instances })
}

#[cfg(test)]
mod tests {
	use super::*;
	use codec::Encode;
	use sp_api::{Core, RuntimeApiInfo};
	use sp_runtime::RuntimeString;
	use sp_wasm_interface::HostFunctions;
	use substrate_test_runtime::Block;

	#[derive(Encode)]
	pub struct OldRuntimeVersion {
		pub spec_name: RuntimeString,
		pub impl_name: RuntimeString,
		pub authoring_version: u32,
		pub spec_version: u32,
		pub impl_version: u32,
		pub apis: sp_version::ApisVec,
	}

	#[test]
	fn host_functions_are_equal() {
		let host_functions = sp_io::SubstrateHostFunctions::host_functions();

		let equal = &host_functions[..] == &host_functions[..];
		assert!(equal, "Host functions are not equal");
	}

	#[test]
	fn old_runtime_version_decodes() {
		let old_runtime_version = OldRuntimeVersion {
			spec_name: "test".into(),
			impl_name: "test".into(),
			authoring_version: 1,
			spec_version: 1,
			impl_version: 1,
			apis: sp_api::create_apis_vec!([(<dyn Core::<Block>>::ID, 1)]),
		};

		let version = decode_version(&old_runtime_version.encode()).unwrap();
		assert_eq!(1, version.transaction_version);
		assert_eq!(0, version.state_version);
	}

	#[test]
	fn old_runtime_version_decodes_fails_with_version_3() {
		let old_runtime_version = OldRuntimeVersion {
			spec_name: "test".into(),
			impl_name: "test".into(),
			authoring_version: 1,
			spec_version: 1,
			impl_version: 1,
			apis: sp_api::create_apis_vec!([(<dyn Core::<Block>>::ID, 3)]),
		};

		decode_version(&old_runtime_version.encode()).unwrap_err();
	}

	#[test]
	fn new_runtime_version_decodes() {
		let old_runtime_version = sp_api::RuntimeVersion {
			spec_name: "test".into(),
			impl_name: "test".into(),
			authoring_version: 1,
			spec_version: 1,
			impl_version: 1,
			apis: sp_api::create_apis_vec!([(<dyn Core::<Block>>::ID, 3)]),
			transaction_version: 3,
			state_version: 4,
		};

		let version = decode_version(&old_runtime_version.encode()).unwrap();
		assert_eq!(3, version.transaction_version);
		assert_eq!(0, version.state_version);

		let old_runtime_version = sp_api::RuntimeVersion {
			spec_name: "test".into(),
			impl_name: "test".into(),
			authoring_version: 1,
			spec_version: 1,
			impl_version: 1,
			apis: sp_api::create_apis_vec!([(<dyn Core::<Block>>::ID, 4)]),
			transaction_version: 3,
			state_version: 4,
		};

		let version = decode_version(&old_runtime_version.encode()).unwrap();
		assert_eq!(3, version.transaction_version);
		assert_eq!(4, version.state_version);
	}

	#[test]
	fn embed_runtime_version_works() {
		let wasm = sp_maybe_compressed_blob::decompress(
			substrate_test_runtime::wasm_binary_unwrap(),
			sp_maybe_compressed_blob::CODE_BLOB_BOMB_LIMIT,
		)
		.expect("Decompressing works");
		let runtime_version = RuntimeVersion {
			spec_name: "test_replace".into(),
			impl_name: "test_replace".into(),
			authoring_version: 100,
			spec_version: 100,
			impl_version: 100,
			apis: sp_api::create_apis_vec!([(<dyn Core::<Block>>::ID, 4)]),
			transaction_version: 100,
			state_version: 1,
		};

		let embedded = sp_version::embed::embed_runtime_version(&wasm, runtime_version.clone())
			.expect("Embedding works");

		let blob = RuntimeBlob::new(&embedded).expect("Embedded blob is valid");
		let read_version = read_embedded_version(&blob)
			.ok()
			.flatten()
			.expect("Reading embedded version works");

		assert_eq!(runtime_version, read_version);
	}
}<|MERGE_RESOLUTION|>--- conflicted
+++ resolved
@@ -299,24 +299,6 @@
 	H: HostFunctions,
 {
 	match wasm_method {
-<<<<<<< HEAD
-=======
-		WasmExecutionMethod::Interpreted => {
-			// Wasmi doesn't have any need in a cache directory.
-			//
-			// We drop the cache_path here to silence warnings that cache_path is not used if
-			// compiling without the `wasmtime` flag.
-			let _ = cache_path;
-
-			sc_executor_wasmi::create_runtime(
-				blob,
-				heap_alloc_strategy,
-				H::host_functions(),
-				allow_missing_func_imports,
-			)
-			.map(|runtime| -> Box<dyn WasmModule> { Box::new(runtime) })
-		},
->>>>>>> c7d26dcf
 		WasmExecutionMethod::Compiled { instantiation_strategy } =>
 			sc_executor_wasmtime::create_runtime::<H>(
 				blob,
