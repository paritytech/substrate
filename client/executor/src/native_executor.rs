--- conflicted
+++ resolved
@@ -362,20 +362,6 @@
 		max_runtime_instances: usize,
 		runtime_cache_size: u8,
 	) -> Self {
-<<<<<<< HEAD
-		let extended = D::ExtendHostFunctions::host_functions();
-		let mut host_functions = sp_io::SubstrateHostFunctions::host_functions()
-			.into_iter()
-			// filter out any host function overrides provided.
-			.filter(|host_fn| {
-				!extended.iter().any(|ext_host_fn| host_fn.name() == ext_host_fn.name())
-			})
-			.collect::<Vec<_>>();
-
-		// Add the custom host functions provided by the user.
-		host_functions.extend(extended);
-=======
->>>>>>> 1ca6b68c
 		let wasm_executor = WasmExecutor::new(
 			fallback_method,
 			default_heap_pages,
