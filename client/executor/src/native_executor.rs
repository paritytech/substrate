--- conflicted
+++ resolved
@@ -155,16 +155,11 @@
 		WasmExecutor {
 			method,
 			default_heap_pages: default_heap_pages.unwrap_or(DEFAULT_HEAP_PAGES),
-<<<<<<< HEAD
-			cache: Arc::new(RuntimeCache::new(max_runtime_instances, cache_path.clone())),
-=======
-			host_functions: Arc::new(host_functions),
 			cache: Arc::new(RuntimeCache::new(
 				max_runtime_instances,
 				cache_path.clone(),
 				runtime_cache_size,
 			)),
->>>>>>> a634b44f
 			cache_path,
 			phantom: PhantomData,
 		}
@@ -373,33 +368,13 @@
 		max_runtime_instances: usize,
 		runtime_cache_size: u8,
 	) -> Self {
-<<<<<<< HEAD
-		let wasm_executor =
-			WasmExecutor::new(fallback_method, default_heap_pages, max_runtime_instances, None);
-=======
-		let extended = D::ExtendHostFunctions::host_functions();
-		let mut host_functions = sp_io::SubstrateHostFunctions::host_functions()
-			.into_iter()
-			// filter out any host function overrides provided.
-			.filter(|host_fn| {
-				extended
-					.iter()
-					.find(|ext_host_fn| host_fn.name() == ext_host_fn.name())
-					.is_none()
-			})
-			.collect::<Vec<_>>();
-
-		// Add the custom host functions provided by the user.
-		host_functions.extend(extended);
 		let wasm_executor = WasmExecutor::new(
 			fallback_method,
 			default_heap_pages,
-			host_functions,
 			max_runtime_instances,
 			None,
 			runtime_cache_size,
 		);
->>>>>>> a634b44f
 
 		NativeElseWasmExecutor {
 			_dummy: Default::default(),
