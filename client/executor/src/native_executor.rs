--- conflicted
+++ resolved
@@ -606,82 +606,6 @@
 	}
 }
 
-<<<<<<< HEAD
-/// Implements a `NativeExecutionDispatch` for provided parameters.
-///
-/// # Example
-///
-/// ```
-/// sc_executor::native_executor_instance!(
-///     pub MyExecutorDispatch,
-///     substrate_test_runtime::api::dispatch,
-///     substrate_test_runtime::native_version,
-/// );
-/// ```
-///
-/// # With custom host functions
-///
-/// When you want to use custom runtime interfaces from within your runtime, you need to make the
-/// executor aware of the host functions for these interfaces.
-///
-/// ```
-/// # use sp_runtime_interface::runtime_interface;
-///
-/// #[runtime_interface]
-/// trait MyInterface {
-///     fn say_hello_world(data: &str) {
-///         println!("Hello world from: {}", data);
-///     }
-/// }
-///
-/// sc_executor::native_executor_instance!(
-///     pub MyExecutorDispatch,
-///     substrate_test_runtime::api::dispatch,
-///     substrate_test_runtime::native_version,
-///     my_interface::HostFunctions,
-/// );
-/// ```
-///
-/// When you have multiple interfaces, you can give the host functions as a tuple e.g.:
-/// `(my_interface::HostFunctions, my_interface2::HostFunctions)`
-#[macro_export]
-macro_rules! native_executor_instance {
-	( $pub:vis $name:ident, $dispatcher:path, $version:path $(,)?) => {
-		/// A unit struct which implements `NativeExecutionDispatch` feeding in the
-		/// hard-coded runtime.
-		$pub struct $name;
-		$crate::native_executor_instance!(IMPL $name, $dispatcher, $version, ());
-	};
-	( $pub:vis $name:ident, $dispatcher:path, $version:path, $custom_host_functions:ty $(,)?) => {
-		/// A unit struct which implements `NativeExecutionDispatch` feeding in the
-		/// hard-coded runtime.
-		$pub struct $name;
-		$crate::native_executor_instance!(
-			IMPL $name, $dispatcher, $version, $custom_host_functions
-		);
-	};
-	(IMPL $name:ident, $dispatcher:path, $version:path, $custom_host_functions:ty) => {
-		impl $crate::NativeExecutionDispatch for $name {
-			type ExtendHostFunctions = $custom_host_functions;
-
-			fn dispatch(
-				ext: &mut dyn $crate::Externalities,
-				method: &str,
-				data: &[u8]
-			) -> $crate::error::Result<Vec<u8>> {
-				$crate::with_externalities_safe(ext, move || $dispatcher(method, data))?
-					.ok_or_else(|| $crate::error::Error::MethodNotFound(method.to_owned()))
-			}
-
-			fn native_version() -> $crate::NativeVersion {
-				$version()
-			}
-		}
-	}
-}
-
-=======
->>>>>>> 67f28cdb
 #[cfg(test)]
 mod tests {
 	use super::*;
@@ -694,17 +618,9 @@
 		}
 	}
 
-<<<<<<< HEAD
-	native_executor_instance!(
-		pub MyExecutorDispatch,
-		substrate_test_runtime::api::dispatch,
-		substrate_test_runtime::native_version,
-		(my_interface::HostFunctions, my_interface::HostFunctions),
-	);
-=======
-	pub struct MyExecutor;
-
-	impl NativeExecutionDispatch for MyExecutor {
+	pub struct MyExecutorDispatch;
+
+	impl NativeExecutionDispatch for MyExecutorDispatch {
 		type ExtendHostFunctions = (my_interface::HostFunctions, my_interface::HostFunctions);
 
 		fn dispatch(method: &str, data: &[u8]) -> Option<Vec<u8>> {
@@ -715,12 +631,14 @@
 			substrate_test_runtime::native_version()
 		}
 	}
->>>>>>> 67f28cdb
 
 	#[test]
 	fn native_executor_registers_custom_interface() {
-		let executor =
-			NativeElseWasmExecutor::<MyExecutorDispatch>::new(WasmExecutionMethod::Interpreted, None, 8);
+		let executor = NativeElseWasmExecutor::<MyExecutorDispatch>::new(
+			WasmExecutionMethod::Interpreted,
+			None,
+			8,
+		);
 		my_interface::HostFunctions::host_functions().iter().for_each(|function| {
 			assert_eq!(executor.wasm.host_functions.iter().filter(|f| f == &function).count(), 2);
 		});
