--- conflicted
+++ resolved
@@ -46,12 +46,8 @@
 sp-runtime = { version = "2.0.0-rc6", path = "../../primitives/runtime" }
 sp-tracing = { version = "2.0.0-rc6", path = "../../primitives/tracing" }
 sc-tracing = { version = "2.0.0-rc6", path = "../tracing" }
-<<<<<<< HEAD
 tracing = "0.1.19"
-=======
-tracing = "0.1.18"
 tracing-subscriber = "0.2.10"
->>>>>>> 46faa924
 
 [features]
 default = [ "std" ]
