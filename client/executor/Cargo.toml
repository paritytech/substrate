[package]
name = "sc-executor"
version = "0.10.0-dev"
authors = ["Parity Technologies <admin@parity.io>"]
edition = "2021"
license = "GPL-3.0-or-later WITH Classpath-exception-2.0"
homepage = "https://substrate.io"
repository = "https://github.com/paritytech/substrate/"
description = "A crate that provides means of executing/dispatching calls into the runtime."
documentation = "https://docs.rs/sc-executor"
readme = "README.md"

[package.metadata.docs.rs]
targets = ["x86_64-unknown-linux-gnu"]

[dependencies]
codec = { package = "parity-scale-codec", version = "2.0.0" }
<<<<<<< HEAD
sp-io = { version = "4.0.0", path = "../../primitives/io" }
sp-core = { version = "4.0.0", path = "../../primitives/core" }
=======
sp-io = { version = "4.0.0-dev", path = "../../primitives/io" }
sp-core = { version = "4.1.0-dev", path = "../../primitives/core" }
>>>>>>> b9cafba3
sp-tasks = { version = "4.0.0-dev", path = "../../primitives/tasks" }
sp-trie = { version = "4.0.0", path = "../../primitives/trie" }
sp-version = { version = "4.0.0-dev", path = "../../primitives/version" }
sp-panic-handler = { version = "4.0.0-dev", path = "../../primitives/panic-handler" }
wasmi = "0.9.1"
lazy_static = "1.4.0"
sp-api = { version = "4.0.0-dev", path = "../../primitives/api" }
sp-wasm-interface = { version = "4.0.0", path = "../../primitives/wasm-interface" }
sp-runtime-interface = { version = "4.0.0", path = "../../primitives/runtime-interface" }
sp-externalities = { version = "0.10.0", path = "../../primitives/externalities" }
sc-executor-common = { version = "0.10.0-dev", path = "common" }
sc-executor-wasmi = { version = "0.10.0-dev", path = "wasmi" }
sc-executor-wasmtime = { version = "0.10.0-dev", path = "wasmtime", optional = true }
parking_lot = "0.11.1"
log = "0.4.8"
libsecp256k1 = "0.7"
sp-core-hashing-proc-macro = { version = "4.0.0-dev", path = "../../primitives/core/hashing/proc-macro" }
lru = "0.6.6"

[dev-dependencies]
wat = "1.0"
hex-literal = "0.3.4"
sc-runtime-test = { version = "2.0.0", path = "runtime-test" }
substrate-test-runtime = { version = "2.0.0", path = "../../test-utils/runtime" }
sp-state-machine = { version = "0.10.0", path = "../../primitives/state-machine" }
sp-runtime = { version = "4.0.0", path = "../../primitives/runtime" }
sp-maybe-compressed-blob = { version = "4.1.0-dev", path = "../../primitives/maybe-compressed-blob" }
sc-tracing = { version = "4.0.0-dev", path = "../tracing" }
tracing = "0.1.29"
tracing-subscriber = "0.2.19"
paste = "1.0"
regex = "1"

[features]
default = ["std"]
# This crate does not have `no_std` support, we just require this for tests
std = []
wasm-extern-trace = []
wasmtime = ["sc-executor-wasmtime"]
wasmi-errno = ["wasmi/errno"]
wasmer-sandbox = ["sc-executor-common/wasmer-sandbox"]<|MERGE_RESOLUTION|>--- conflicted
+++ resolved
@@ -15,17 +15,12 @@
 
 [dependencies]
 codec = { package = "parity-scale-codec", version = "2.0.0" }
-<<<<<<< HEAD
-sp-io = { version = "4.0.0", path = "../../primitives/io" }
-sp-core = { version = "4.0.0", path = "../../primitives/core" }
-=======
 sp-io = { version = "4.0.0-dev", path = "../../primitives/io" }
 sp-core = { version = "4.1.0-dev", path = "../../primitives/core" }
->>>>>>> b9cafba3
 sp-tasks = { version = "4.0.0-dev", path = "../../primitives/tasks" }
 sp-trie = { version = "4.0.0", path = "../../primitives/trie" }
 sp-version = { version = "4.0.0-dev", path = "../../primitives/version" }
-sp-panic-handler = { version = "4.0.0-dev", path = "../../primitives/panic-handler" }
+sp-panic-handler = { version = "4.0.0", path = "../../primitives/panic-handler" }
 wasmi = "0.9.1"
 lazy_static = "1.4.0"
 sp-api = { version = "4.0.0-dev", path = "../../primitives/api" }
