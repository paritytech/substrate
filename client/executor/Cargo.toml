[package]
name = "sc-executor"
version = "0.8.0"
authors = ["Parity Technologies <admin@parity.io>"]
edition = "2018"
license = "GPL-3.0-or-later WITH Classpath-exception-2.0"
homepage = "https://substrate.dev"
repository = "https://github.com/paritytech/substrate/"
description = "A crate that provides means of executing/dispatching calls into the runtime."
documentation = "https://docs.rs/sc-executor"
readme = "README.md"

[package.metadata.docs.rs]
targets = ["x86_64-unknown-linux-gnu"]

[dependencies]
derive_more = "0.99.2"
codec = { package = "parity-scale-codec", version = "1.3.4" }
sp-io = { version = "2.0.0", path = "../../primitives/io" }
sp-core = { version = "2.0.0", path = "../../primitives/core" }
sp-trie = { version = "2.0.0", path = "../../primitives/trie" }
sp-serializer = { version = "2.0.0", path = "../../primitives/serializer" }
sp-version = { version = "2.0.0", path = "../../primitives/version" }
sp-panic-handler = { version = "2.0.0", path = "../../primitives/panic-handler" }
wasmi = "0.6.2"
parity-wasm = "0.41.0"
lazy_static = "1.4.0"
sp-api = { version = "2.0.0", path = "../../primitives/api" }
sp-wasm-interface = { version = "2.0.0", path = "../../primitives/wasm-interface" }
sp-runtime-interface = { version = "2.0.0", path = "../../primitives/runtime-interface" }
sp-externalities = { version = "0.8.0", path = "../../primitives/externalities" }
sc-executor-common = { version = "0.8.0", path = "common" }
sc-executor-wasmi = { version = "0.8.0", path = "wasmi" }
sc-executor-wasmtime = { version = "0.8.0", path = "wasmtime", optional = true }
parking_lot = "0.10.0"
log = "0.4.8"
libsecp256k1 = "0.3.4"

[dev-dependencies]
assert_matches = "1.3.0"
wat = "1.0"
hex-literal = "0.3.1"
sc-runtime-test = { version = "2.0.0", path = "runtime-test" }
substrate-test-runtime = { version = "2.0.0", path = "../../test-utils/runtime" }
sp-state-machine = { version = "0.8.0", path = "../../primitives/state-machine" }
test-case = "0.3.3"
<<<<<<< HEAD
sp-runtime = { version = "2.0.0-rc6", path = "../../primitives/runtime" }
sp-tracing = { version = "2.0.0-rc6", path = "../../primitives/tracing" }
sc-tracing = { version = "2.0.0-rc6", path = "../tracing" }
=======
sp-runtime = { version = "2.0.0", path = "../../primitives/runtime" }
sp-tracing = { version = "2.0.0", path = "../../primitives/tracing" }
sc-tracing = { version = "2.0.0", path = "../tracing" }
>>>>>>> 85fbdc2f
tracing = "0.1.19"
tracing-subscriber = "0.2.10"

[features]
default = [ "std" ]
# This crate does not have `no_std` support, we just require this for tests
std = []
wasm-extern-trace = []
wasmtime = [
	"sc-executor-wasmtime",
]
wasmi-errno = [
	"wasmi/errno"
]<|MERGE_RESOLUTION|>--- conflicted
+++ resolved
@@ -44,15 +44,9 @@
 substrate-test-runtime = { version = "2.0.0", path = "../../test-utils/runtime" }
 sp-state-machine = { version = "0.8.0", path = "../../primitives/state-machine" }
 test-case = "0.3.3"
-<<<<<<< HEAD
-sp-runtime = { version = "2.0.0-rc6", path = "../../primitives/runtime" }
-sp-tracing = { version = "2.0.0-rc6", path = "../../primitives/tracing" }
-sc-tracing = { version = "2.0.0-rc6", path = "../tracing" }
-=======
 sp-runtime = { version = "2.0.0", path = "../../primitives/runtime" }
 sp-tracing = { version = "2.0.0", path = "../../primitives/tracing" }
 sc-tracing = { version = "2.0.0", path = "../tracing" }
->>>>>>> 85fbdc2f
 tracing = "0.1.19"
 tracing-subscriber = "0.2.10"
 
