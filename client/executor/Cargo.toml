[package]
name = "sc-executor"
version = "0.9.0"
authors = ["Parity Technologies <admin@parity.io>"]
edition = "2018"
license = "GPL-3.0-or-later WITH Classpath-exception-2.0"
homepage = "https://substrate.dev"
repository = "https://github.com/paritytech/substrate/"
description = "A crate that provides means of executing/dispatching calls into the runtime."
documentation = "https://docs.rs/sc-executor"
readme = "README.md"

[package.metadata.docs.rs]
targets = ["x86_64-unknown-linux-gnu"]

[dependencies]
derive_more = "0.99.2"
codec = { package = "parity-scale-codec", version = "2.0.0" }
sp-io = { version = "3.0.0", path = "../../primitives/io" }
sp-core = { version = "3.0.0", path = "../../primitives/core" }
sp-tasks = { version = "3.0.0", path = "../../primitives/tasks" }
sp-trie = { version = "3.0.0", path = "../../primitives/trie" }
sp-serializer = { version = "3.0.0", path = "../../primitives/serializer" }
sp-version = { version = "3.0.0", path = "../../primitives/version" }
sp-panic-handler = { version = "3.0.0", path = "../../primitives/panic-handler" }
wasmi = "0.6.2"
parity-wasm = "0.41.0"
lazy_static = "1.4.0"
sp-api = { version = "3.0.0", path = "../../primitives/api" }
sp-wasm-interface = { version = "3.0.0", path = "../../primitives/wasm-interface" }
sp-runtime-interface = { version = "3.0.0", path = "../../primitives/runtime-interface" }
sp-externalities = { version = "0.9.0", path = "../../primitives/externalities" }
sc-executor-common = { version = "0.9.0", path = "common" }
sc-executor-wasmi = { version = "0.9.0", path = "wasmi" }
sc-executor-wasmtime = { version = "0.9.0", path = "wasmtime", optional = true }
parking_lot = "0.11.1"
log = "0.4.8"
libsecp256k1 = "0.3.4"

[dev-dependencies]
assert_matches = "1.3.0"
wat = "1.0"
hex-literal = "0.3.1"
sc-runtime-test = { version = "2.0.0", path = "runtime-test" }
substrate-test-runtime = { version = "2.0.0", path = "../../test-utils/runtime" }
<<<<<<< HEAD
sp-state-machine = { version = "0.8.0", path = "../../primitives/state-machine" }
test-case = "2.2.1"
sp-runtime = { version = "2.0.0", path = "../../primitives/runtime" }
sp-tracing = { version = "2.0.0", path = "../../primitives/tracing" }
sc-tracing = { version = "2.0.0", path = "../tracing" }
=======
sp-state-machine = { version = "0.9.0", path = "../../primitives/state-machine" }
sp-runtime = { version = "3.0.0", path = "../../primitives/runtime" }
sp-tracing = { version = "3.0.0", path = "../../primitives/tracing" }
sc-tracing = { version = "3.0.0", path = "../tracing" }
>>>>>>> 61b1eb84
tracing = "0.1.22"
tracing-subscriber = "0.2.15"
paste = "1.0"

[features]
default = [ "std" ]
# This crate does not have `no_std` support, we just require this for tests
std = []
wasm-extern-trace = []
wasmtime = [
	"sc-executor-wasmtime",
]
wasmi-errno = [
	"wasmi/errno"
]<|MERGE_RESOLUTION|>--- conflicted
+++ resolved
@@ -43,18 +43,11 @@
 hex-literal = "0.3.1"
 sc-runtime-test = { version = "2.0.0", path = "runtime-test" }
 substrate-test-runtime = { version = "2.0.0", path = "../../test-utils/runtime" }
-<<<<<<< HEAD
 sp-state-machine = { version = "0.8.0", path = "../../primitives/state-machine" }
-test-case = "2.2.1"
 sp-runtime = { version = "2.0.0", path = "../../primitives/runtime" }
 sp-tracing = { version = "2.0.0", path = "../../primitives/tracing" }
 sc-tracing = { version = "2.0.0", path = "../tracing" }
-=======
-sp-state-machine = { version = "0.9.0", path = "../../primitives/state-machine" }
-sp-runtime = { version = "3.0.0", path = "../../primitives/runtime" }
-sp-tracing = { version = "3.0.0", path = "../../primitives/tracing" }
-sc-tracing = { version = "3.0.0", path = "../tracing" }
->>>>>>> 61b1eb84
+test-case = "2.2.1"
 tracing = "0.1.22"
 tracing-subscriber = "0.2.15"
 paste = "1.0"
