--- conflicted
+++ resolved
@@ -49,25 +49,10 @@
 regex = "1"
 
 [features]
-<<<<<<< HEAD
-default = [ "std", "wasmer-sandbox" ]
-# This crate does not have `no_std` support, we just require this for tests
-std = []
-wasm-extern-trace = []
-wasmtime = [
-	"sc-executor-wasmtime",
-]
-wasmi-errno = [
-	"wasmi/errno"
-]
-wasmer-sandbox = [
-	"sc-executor-common/wasmer-sandbox",
-]
-=======
 default = ["std"]
 # This crate does not have `no_std` support, we just require this for tests
 std = []
 wasm-extern-trace = []
 wasmtime = ["sc-executor-wasmtime"]
 wasmi-errno = ["wasmi/errno"]
->>>>>>> 71e1c59e
+wasmer-sandbox = ["sc-executor-common/wasmer-sandbox"]