[package]
name = "sc-executor"
version = "0.10.0-dev"
authors = ["Parity Technologies <admin@parity.io>"]
edition = "2021"
license = "GPL-3.0-or-later WITH Classpath-exception-2.0"
homepage = "https://substrate.io"
repository = "https://github.com/paritytech/substrate/"
description = "A crate that provides means of executing/dispatching calls into the runtime."
documentation = "https://docs.rs/sc-executor"
readme = "README.md"

[package.metadata.docs.rs]
targets = ["x86_64-unknown-linux-gnu"]

[dependencies]
codec = { package = "parity-scale-codec", version = "3.0.0" }
sp-io = { version = "6.0.0", path = "../../primitives/io" }
sp-core = { version = "6.0.0", path = "../../primitives/core" }
sp-tasks = { version = "4.0.0-dev", path = "../../primitives/tasks" }
sp-trie = { version = "6.0.0", path = "../../primitives/trie" }
sp-version = { version = "5.0.0", path = "../../primitives/version" }
sp-panic-handler = { version = "4.0.0", path = "../../primitives/panic-handler" }
wasmi = "0.9.1"
lazy_static = "1.4.0"
sp-api = { version = "4.0.0-dev", path = "../../primitives/api" }
sp-wasm-interface = { version = "6.0.0", path = "../../primitives/wasm-interface" }
sp-runtime-interface = { version = "6.0.0", path = "../../primitives/runtime-interface" }
sp-externalities = { version = "0.12.0", path = "../../primitives/externalities" }
sc-executor-common = { version = "0.10.0-dev", path = "common" }
sc-executor-wasmi = { version = "0.10.0-dev", path = "wasmi" }
sc-executor-wasmtime = { version = "0.10.0-dev", path = "wasmtime", optional = true }
parking_lot = "0.12.0"
sp-core-hashing-proc-macro = { version = "5.0.0", path = "../../primitives/core/hashing/proc-macro" }
<<<<<<< HEAD
lru = "0.7.3"
=======
lru = "0.7.5"
>>>>>>> 9b1cd4bb
tracing = "0.1.29"

[dev-dependencies]
wat = "1.0"
hex-literal = "0.3.4"
sc-runtime-test = { version = "2.0.0", path = "runtime-test" }
substrate-test-runtime = { version = "2.0.0", path = "../../test-utils/runtime" }
sp-state-machine = { version = "0.12.0", path = "../../primitives/state-machine" }
sp-runtime = { version = "6.0.0", path = "../../primitives/runtime" }
sp-maybe-compressed-blob = { version = "4.1.0-dev", path = "../../primitives/maybe-compressed-blob" }
sc-tracing = { version = "4.0.0-dev", path = "../tracing" }
tracing-subscriber = "0.2.19"
paste = "1.0"
regex = "1.5.5"
criterion = "0.3"
env_logger = "0.9"

[[bench]]
name = "bench"
harness = false

[features]
default = ["std"]
# This crate does not have `no_std` support, we just require this for tests
std = []
wasm-extern-trace = []
wasmtime = ["sc-executor-wasmtime"]
wasmi-errno = ["wasmi/errno"]
wasmer-sandbox = ["sc-executor-common/wasmer-sandbox"]<|MERGE_RESOLUTION|>--- conflicted
+++ resolved
@@ -32,11 +32,7 @@
 sc-executor-wasmtime = { version = "0.10.0-dev", path = "wasmtime", optional = true }
 parking_lot = "0.12.0"
 sp-core-hashing-proc-macro = { version = "5.0.0", path = "../../primitives/core/hashing/proc-macro" }
-<<<<<<< HEAD
-lru = "0.7.3"
-=======
 lru = "0.7.5"
->>>>>>> 9b1cd4bb
 tracing = "0.1.29"
 
 [dev-dependencies]
