--- conflicted
+++ resolved
@@ -25,11 +25,7 @@
 	error::{Error, Result, WasmError},
 	wasm_runtime::WasmRuntime,
 };
-<<<<<<< HEAD
-use sp_wasm_interface::{Pointer, WordSize, Function, Value};
-=======
 use sp_allocator::FreeingBumpHeapAllocator;
->>>>>>> 7d544ef3
 use sp_runtime_interface::unpack_ptr_and_len;
 use sp_wasm_interface::{Function, Pointer, WordSize};
 use wasmtime::{Config, Engine, Module, Store};
@@ -180,36 +176,6 @@
 	Ok((data_ptr, data_len))
 }
 
-<<<<<<< HEAD
-fn get_memory_mut(instance: &mut InstanceHandle, memory_index: MemoryIndex) -> Result<&mut [u8]> {
-	match instance.lookup_by_declaration(&wasmtime_environ::Export::Memory(memory_index)) {
-		// This is safe to wrap in an unsafe block as:
-		// - The definition pointer is returned by a lookup on a valid instance and thus points to
-		//   a valid memory definition
-		Export::Memory { definition, vmctx: _, memory: _ } => unsafe {
-			Ok(std::slice::from_raw_parts_mut(
-				(*definition).base,
-				(*definition).current_length,
-			))
-		},
-		_ => Err(Error::InvalidMemoryReference),
-	}
-}
-
-fn get_heap_base(instance: &InstanceHandle) -> Result<u32> {
-	// This is safe to wrap in an unsafe block as:
-	// - The result of the `lookup_immutable` call is not mutated
-	// - The definition pointer is returned by a lookup on a valid instance
-	// - The defined value is checked to be an I32, which can be read safely as a u32
-	unsafe {
-		match instance.lookup_immutable("__heap_base") {
-			Some(Export::Global { definition, global, .. })
-				if global.ty == ir::types::I32 =>
-				Ok(*(*definition).as_u32()),
-			_ => return Err(Error::HeapBaseNotFoundOrInvalid),
-		}
-	}
-=======
 fn extract_output_data(
 	instance: &InstanceWrapper,
 	output_ptr: u32,
@@ -218,5 +184,4 @@
 	let mut output = vec![0; output_len as usize];
 	instance.read_memory_into(Pointer::new(output_ptr), &mut output)?;
 	Ok(output)
->>>>>>> 7d544ef3
 }