--- conflicted
+++ resolved
@@ -16,24 +16,13 @@
 
 //! Defines the compiled Wasm runtime that uses Wasmtime internally.
 
-<<<<<<< HEAD
 use crate::host::HostState;
 use crate::imports::resolve_imports;
 use crate::instance_wrapper::InstanceWrapper;
 use crate::state_holder::StateHolder;
-=======
-use crate::function_executor::FunctionExecutorState;
-use crate::trampoline::{EnvState, make_trampoline};
-use crate::util::{
-	cranelift_ir_signature,
-	convert_parity_wasm_signature,
-	read_memory_into,
-	write_memory_from
-};
->>>>>>> 657484a4
 
+use sp_allocator::FreeingBumpHeapAllocator;
 use sc_executor_common::{
-	allocator::FreeingBumpHeapAllocator,
 	error::{Error, Result, WasmError},
 	wasm_runtime::WasmRuntime,
 };
@@ -41,51 +30,17 @@
 use sp_wasm_interface::{Function, Pointer, WordSize};
 use wasmtime::{Config, Engine, Extern, Instance, Module, Store};
 
-<<<<<<< HEAD
 /// A `WasmRuntime` implementation using wasmtime to compile the runtime module to machine code
 /// and execute the compiled code.
 pub struct WasmtimeRuntime {
 	module: Module,
 	externs: Vec<Extern>,
 	state_holder: StateHolder,
-=======
-use std::{cell::RefCell, collections::HashMap, convert::TryFrom, rc::Rc};
-
-use cranelift_codegen::ir;
-use cranelift_codegen::isa::TargetIsa;
-use cranelift_entity::{EntityRef, PrimaryMap};
-use cranelift_frontend::FunctionBuilderContext;
-use cranelift_wasm::{DefinedFuncIndex, MemoryIndex};
-use wasmtime_environ::{Module, translate_signature};
-use wasmtime_jit::{
-	ActionOutcome, CodeMemory, CompilationStrategy, CompiledModule, Compiler, Context, RuntimeValue,
-};
-use wasmtime_runtime::{Export, Imports, InstanceHandle, VMFunctionBody};
-
-/// TODO: We should remove this in https://github.com/paritytech/substrate/pull/4686
-/// Currently there is no way to extract this with wasmtime.
-const INITIAL_HEAP_PAGES: u32 = 17;
-
-/// A `WasmRuntime` implementation using the Wasmtime JIT to compile the runtime module to native
-/// and execute the compiled code.
-pub struct WasmtimeRuntime {
-	module: CompiledModule,
-	context: Context,
->>>>>>> 657484a4
 	heap_pages: u32,
 	host_functions: Vec<&'static dyn Function>,
-	/// The index of the memory in the module.
-	memory_index: MemoryIndex,
 }
 
 impl WasmRuntime for WasmtimeRuntime {
-<<<<<<< HEAD
-=======
-	fn update_heap_pages(&mut self, heap_pages: u64) -> bool {
-		self.heap_pages as u64 == heap_pages
-	}
-
->>>>>>> 657484a4
 	fn host_functions(&self) -> &[&'static dyn Function] {
 		&self.host_functions
 	}
@@ -97,7 +52,6 @@
 			&self.state_holder,
 			method,
 			data,
-			self.memory_index,
 			self.heap_pages,
 		)
 	}
@@ -111,7 +65,6 @@
 	host_functions: Vec<&'static dyn Function>,
 	allow_missing_func_imports: bool,
 ) -> std::result::Result<WasmtimeRuntime, WasmError> {
-<<<<<<< HEAD
 	// Create the engine, store and finally the module from the given code.
 	let mut config = Config::new();
 	config.cranelift_opt_level(wasmtime::OptLevel::SpeedAndSize);
@@ -132,197 +85,10 @@
 		externs,
 		state_holder,
 		heap_pages: heap_pages as u32,
-=======
-	let heap_pages = u32::try_from(heap_pages)
-		.map_err(|e|
-			WasmError::Other(format!("Heap pages can not be converted into `u32`: {:?}", e))
-		)?;
-
-	let (compiled_module, context, memory_index) = create_compiled_unit(
-		code,
-		&host_functions,
-		heap_pages,
-		allow_missing_func_imports,
-	)?;
-
-	let module = compiled_module.module_ref();
-	if !module.is_imported_memory(memory_index) {
-		// Inspect the module for the min and max memory sizes.
-		let (min_memory_size, max_memory_size) = {
-			let memory_plan = module.memory_plans
-				.get(memory_index)
-				.ok_or_else(|| WasmError::InvalidMemory)?;
-			(memory_plan.memory.minimum, memory_plan.memory.maximum)
-		};
-
-		// Check that heap_pages is within the allowed range.
-		let max_heap_pages = max_memory_size.map(|max| max.saturating_sub(min_memory_size));
-
-		if max_heap_pages.map(|m| heap_pages > m).unwrap_or(false) {
-			return Err(WasmError::InvalidHeapPages)
-		}
-	}
-
-	Ok(WasmtimeRuntime {
-		module: compiled_module,
-		context,
-		heap_pages,
->>>>>>> 657484a4
 		host_functions,
-		memory_index,
 	})
 }
 
-<<<<<<< HEAD
-=======
-#[derive(Debug)]
-struct MissingFunction {
-	name: String,
-	sig: cranelift_codegen::ir::Signature,
-}
-
-#[derive(Debug)]
-struct MissingFunctionStubs {
-	stubs: HashMap<String, Vec<MissingFunction>>,
-}
-
-impl MissingFunctionStubs {
-	fn new() -> Self {
-		Self {
-			stubs: HashMap::new(),
-		}
-	}
-
-	fn insert(&mut self, module: String, name: String, sig: cranelift_codegen::ir::Signature) {
-		self.stubs.entry(module).or_insert_with(Vec::new).push(MissingFunction {
-			name,
-			sig,
-		});
-	}
-}
-
-fn scan_missing_functions(
-	code: &[u8],
-	host_functions: &[&'static dyn Function],
-) -> std::result::Result<MissingFunctionStubs, WasmError> {
-	let isa = target_isa()?;
-	let call_conv = isa.default_call_conv();
-
-	let module = parity_wasm::elements::Module::from_bytes(code)
-		.map_err(|e| WasmError::Other(format!("cannot deserialize error: {}", e)))?;
-
-	let types = module.type_section().map(|ts| ts.types()).unwrap_or(&[]);
-	let import_entries = module
-		.import_section()
-		.map(|is| is.entries())
-		.unwrap_or(&[]);
-
-	let mut missing_functions = MissingFunctionStubs::new();
-	for import_entry in import_entries {
-		let func_ty = match import_entry.external() {
-			parity_wasm::elements::External::Function(func_ty_idx) => {
-				let parity_wasm::elements::Type::Function(ref func_ty) =
-					types.get(*func_ty_idx as usize).ok_or_else(|| {
-						WasmError::Other(format!("corrupted module, type out of bounds"))
-					})?;
-				func_ty
-			}
-			_ => {
-				// We are looking only for missing **functions** here. Any other items, be they
-				// missing or not, will be handled at the resolution stage later.
-				continue;
-			}
-		};
-		let signature = convert_parity_wasm_signature(func_ty);
-
-		if import_entry.module() == "env" {
-			if let Some(hf) = host_functions
-				.iter()
-				.find(|hf| hf.name() == import_entry.field())
-			{
-				if signature == hf.signature() {
-					continue;
-				}
-			}
-		}
-
-		// This function is either not from the env module, or doesn't have a corresponding host
-		// function, or the signature is not matching. Add it to the list.
-		let sig = cranelift_ir_signature(signature, &call_conv);
-
-		missing_functions.insert(
-			import_entry.module().to_string(),
-			import_entry.field().to_string(),
-			sig,
-		);
-	}
-
-	Ok(missing_functions)
-}
-
-fn create_compiled_unit(
-	code: &[u8],
-	host_functions: &[&'static dyn Function],
-	heap_pages: u32,
-	allow_missing_func_imports: bool,
-) -> std::result::Result<(CompiledModule, Context, MemoryIndex), WasmError> {
-	let compilation_strategy = CompilationStrategy::Cranelift;
-
-	let compiler = new_compiler(compilation_strategy)?;
-	let mut context = Context::new(Box::new(compiler));
-
-	// Enable/disable producing of debug info.
-	context.set_debug_info(false);
-
-	// Instantiate and link the env module.
-	let global_exports = context.get_global_exports();
-	let compiler = new_compiler(compilation_strategy)?;
-
-	let mut missing_functions_stubs = if allow_missing_func_imports {
-		scan_missing_functions(code, host_functions)?
-	} else {
-		// If there are in fact missing functions they will be detected at the instantiation time
-		// and the module will be rejected.
-		MissingFunctionStubs::new()
-	};
-
-	let env_missing_functions = missing_functions_stubs.stubs
-		.remove("env")
-		.unwrap_or_else(|| Vec::new());
-
-	let (module, memory_index) = instantiate_env_module(
-		global_exports,
-		compiler,
-		host_functions,
-		heap_pages,
-		env_missing_functions,
-		true,
-	)?;
-
-	context.name_instance("env".to_owned(), module);
-
-	for (module, missing_functions_stubs) in missing_functions_stubs.stubs {
-		let compiler = new_compiler(compilation_strategy)?;
-		let global_exports = context.get_global_exports();
-		let instance = instantiate_env_module(
-			global_exports,
-			compiler,
-			&[],
-			heap_pages,
-			missing_functions_stubs,
-			false,
-		)?.0;
-		context.name_instance(module, instance);
-	}
-
-	// Compile the wasm module.
-	let module = context.compile_module(&code)
-		.map_err(|e| WasmError::Other(format!("module compile error: {}", e)))?;
-
-	Ok((module, context, memory_index.expect("Memory is added on request; qed")))
-}
-
->>>>>>> 657484a4
 /// Call a function inside a precompiled Wasm module.
 fn call_method(
 	module: &Module,
@@ -330,10 +96,8 @@
 	state_holder: &StateHolder,
 	method: &str,
 	data: &[u8],
-	memory_index: MemoryIndex,
 	heap_pages: u32,
 ) -> Result<Vec<u8>> {
-<<<<<<< HEAD
 	let instance_wrapper = unsafe {
 		let instance = Instance::new(module, externs)
 			.map_err(|e| WasmError::Other(format!("cannot instantiate: {}", e)))?;
@@ -341,180 +105,15 @@
 		// This is safe since the requirement that `InstanceWrapper` own the instance exclusively
 		// is held.
 		InstanceWrapper::new(instance)?
-=======
-	let is_imported_memory = module.module().is_imported_memory(memory_index);
-	// Old exports get clobbered in `InstanceHandle::new` if we don't explicitly remove them first.
-	//
-	// The global exports mechanism is temporary in Wasmtime and expected to be removed.
-	// https://github.com/CraneStation/wasmtime/issues/332
-	clear_globals(&mut *context.get_global_exports().borrow_mut(), is_imported_memory);
-
-	let mut instance = module.instantiate().map_err(|e| Error::Other(e.to_string()))?;
-
-	if !is_imported_memory {
-		grow_memory(&mut instance, heap_pages)?;
-	}
-
-	// Initialize the function executor state.
-	let heap_base = get_heap_base(&instance)?;
-	let executor_state = FunctionExecutorState::new(heap_base);
-	reset_env_state_and_take_trap(context, Some(executor_state))?;
-
-	// Write the input data into guest memory.
-	let (data_ptr, data_len) = inject_input_data(context, &mut instance, data, memory_index)?;
-	let args = [RuntimeValue::I32(u32::from(data_ptr) as i32), RuntimeValue::I32(data_len as i32)];
-
-	// Invoke the function in the runtime.
-	let outcome = context
-		.invoke(&mut instance, method, &args[..])
-		.map_err(|e| Error::Other(format!("error calling runtime: {}", e)))?;
-	let trap_error = reset_env_state_and_take_trap(context, None)?;
-	let (output_ptr, output_len) = match outcome {
-		ActionOutcome::Returned { values } => match values.as_slice() {
-			[RuntimeValue::I64(retval)] => unpack_ptr_and_len(*retval as u64),
-			_ => return Err(Error::InvalidReturn),
-		}
-		ActionOutcome::Trapped { message } => return Err(trap_error.unwrap_or_else(
-			|| format!("Wasm execution trapped: {}", message).into()
-		)),
->>>>>>> 657484a4
 	};
 	instance_wrapper.grow_memory(heap_pages)?;
 
-<<<<<<< HEAD
 	let heap_base = instance_wrapper.extract_heap_base()?;
 	let allocator = FreeingBumpHeapAllocator::new(heap_base);
 
 	let entrypoint = instance_wrapper.resolve_entrypoint(method)?;
 
 	perform_call(data, state_holder, instance_wrapper, entrypoint, allocator)
-=======
-	// Read the output data from guest memory.
-	let mut output = vec![0; output_len as usize];
-	let memory = get_memory_mut(&mut instance, memory_index)?;
-	read_memory_into(memory, Pointer::new(output_ptr), &mut output)?;
-	Ok(output)
-}
-
-/// The implementation is based on wasmtime_wasi::instantiate_wasi.
-fn instantiate_env_module(
-	global_exports: Rc<RefCell<HashMap<String, Option<Export>>>>,
-	compiler: Compiler,
-	host_functions: &[&'static dyn Function],
-	heap_pages: u32,
-	missing_functions_stubs: Vec<MissingFunction>,
-	add_memory: bool,
-) -> std::result::Result<(InstanceHandle, Option<MemoryIndex>), WasmError> {
-	let isa = target_isa()?;
-	let pointer_type = isa.pointer_type();
-	let call_conv = isa.default_call_conv();
-
-	let mut fn_builder_ctx = FunctionBuilderContext::new();
-	let mut module = Module::new();
-	let mut finished_functions = <PrimaryMap<DefinedFuncIndex, *const VMFunctionBody>>::new();
-	let mut code_memory = CodeMemory::new();
-
-	for function in host_functions {
-		let sig = translate_signature(
-			cranelift_ir_signature(function.signature(), &call_conv),
-			pointer_type,
-		);
-		let sig_id = module.signatures.push(sig.clone());
-		let func_id = module.functions.push(sig_id);
-		module
-			.exports
-			.insert(function.name().to_string(), wasmtime_environ::Export::Function(func_id));
-
-		let trampoline = make_trampoline(
-			isa.as_ref(),
-			&mut code_memory,
-			&mut fn_builder_ctx,
-			func_id.index() as u32,
-			&sig,
-		)?;
-		finished_functions.push(trampoline);
-	}
-
-	for MissingFunction { name, sig } in missing_functions_stubs {
-		let sig = translate_signature(
-			sig,
-			pointer_type,
-		);
-		let sig_id = module.signatures.push(sig.clone());
-		let func_id = module.functions.push(sig_id);
-		module
-			.exports
-			.insert(name, wasmtime_environ::Export::Function(func_id));
-		let trampoline = make_trampoline(
-			isa.as_ref(),
-			&mut code_memory,
-			&mut fn_builder_ctx,
-			func_id.index() as u32,
-			&sig,
-		)?;
-		finished_functions.push(trampoline);
-	}
-
-	code_memory.publish();
-
-	let memory_id = if add_memory {
-		let memory = cranelift_wasm::Memory {
-			minimum: heap_pages + INITIAL_HEAP_PAGES,
-			maximum: Some(heap_pages + INITIAL_HEAP_PAGES),
-			shared: false,
-		};
-		let memory_plan = wasmtime_environ::MemoryPlan::for_memory(memory, &Default::default());
-
-		let memory_id = module.memory_plans.push(memory_plan);
-		module.exports.insert("memory".into(), wasmtime_environ::Export::Memory(memory_id));
-
-		Some(memory_id)
-	} else {
-		None
-	};
-
-	let imports = Imports::none();
-	let data_initializers = Vec::new();
-	let signatures = PrimaryMap::new();
-	let env_state = EnvState::new(code_memory, compiler, host_functions);
-
-	let result = InstanceHandle::new(
-		Rc::new(module),
-		global_exports,
-		finished_functions.into_boxed_slice(),
-		imports,
-		&data_initializers,
-		signatures.into_boxed_slice(),
-		None,
-		Box::new(env_state),
-	);
-
-	result
-		.map_err(|e| WasmError::Other(format!("cannot instantiate env: {}", e)))
-		.map(|r| (r, memory_id))
-}
-
-/// Build a new TargetIsa for the host machine.
-fn target_isa() -> std::result::Result<Box<dyn TargetIsa>, WasmError> {
-	let isa_builder = cranelift_native::builder()
-		.map_err(|e| WasmError::Other(format!("missing compiler support: {}", e)))?;
-	let flag_builder = cranelift_codegen::settings::builder();
-	Ok(isa_builder.finish(cranelift_codegen::settings::Flags::new(flag_builder)))
-}
-
-fn new_compiler(strategy: CompilationStrategy) -> std::result::Result<Compiler, WasmError> {
-	let isa = target_isa()?;
-	Ok(Compiler::new(isa, strategy))
-}
-
-fn clear_globals(global_exports: &mut HashMap<String, Option<Export>>, is_imported_memory: bool) {
-	// When memory is imported, we can not delete the global export.
-	if !is_imported_memory {
-		global_exports.remove("memory");
-	}
-	global_exports.remove("__heap_base");
-	global_exports.remove("__indirect_function_table");
->>>>>>> 657484a4
 }
 
 fn perform_call(
@@ -555,25 +154,13 @@
 	instance: &InstanceWrapper,
 	allocator: &mut FreeingBumpHeapAllocator,
 	data: &[u8],
-	memory_index: MemoryIndex,
 ) -> Result<(Pointer<u8>, WordSize)> {
-<<<<<<< HEAD
-=======
-	let env_state = get_env_state(context)?;
-	let executor_state = env_state.executor_state
-		.as_mut()
-		.ok_or_else(|| "cannot get \"env\" module executor state")?;
-
-	let memory = get_memory_mut(instance, memory_index)?;
-
->>>>>>> 657484a4
 	let data_len = data.len() as WordSize;
 	let data_ptr = instance.allocate(allocator, data_len)?;
 	instance.write_memory_from(data_ptr, data)?;
 	Ok((data_ptr, data_len))
 }
 
-<<<<<<< HEAD
 fn extract_output_data(
 	instance: &InstanceWrapper,
 	output_ptr: u32,
@@ -582,34 +169,4 @@
 	let mut output = vec![0; output_len as usize];
 	instance.read_memory_into(Pointer::new(output_ptr), &mut output)?;
 	Ok(output)
-=======
-fn get_memory_mut(instance: &mut InstanceHandle, memory_index: MemoryIndex) -> Result<&mut [u8]> {
-	match instance.lookup_by_declaration(&wasmtime_environ::Export::Memory(memory_index)) {
-		// This is safe to wrap in an unsafe block as:
-		// - The definition pointer is returned by a lookup on a valid instance and thus points to
-		//   a valid memory definition
-		Export::Memory { definition, vmctx: _, memory: _ } => unsafe {
-			Ok(std::slice::from_raw_parts_mut(
-				(*definition).base,
-				(*definition).current_length,
-			))
-		},
-		_ => Err(Error::InvalidMemoryReference),
-	}
-}
-
-fn get_heap_base(instance: &InstanceHandle) -> Result<u32> {
-	// This is safe to wrap in an unsafe block as:
-	// - The result of the `lookup_immutable` call is not mutated
-	// - The definition pointer is returned by a lookup on a valid instance
-	// - The defined value is checked to be an I32, which can be read safely as a u32
-	unsafe {
-		match instance.lookup_immutable("__heap_base") {
-			Some(Export::Global { definition, vmctx: _, global })
-				if global.ty == ir::types::I32 =>
-				Ok(*(*definition).as_u32()),
-			_ => return Err(Error::HeapBaseNotFoundOrInvalid),
-		}
-	}
->>>>>>> 657484a4
 }