--- conflicted
+++ resolved
@@ -478,13 +478,10 @@
 				canonicalize_nans: false,
 				parallel_compilation: true,
 				heap_alloc_strategy: DEFAULT_HEAP_ALLOC_STRATEGY,
-<<<<<<< HEAD
-=======
 				wasm_multi_value: false,
 				wasm_bulk_memory: false,
 				wasm_reference_types: false,
 				wasm_simd: false,
->>>>>>> 2e94e253
 			},
 		},
 	)
