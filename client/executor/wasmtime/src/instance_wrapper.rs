// This file is part of Substrate.

// Copyright (C) Parity Technologies (UK) Ltd.
// SPDX-License-Identifier: GPL-3.0-or-later WITH Classpath-exception-2.0

// This program is free software: you can redistribute it and/or modify
// it under the terms of the GNU General Public License as published by
// the Free Software Foundation, either version 3 of the License, or
// (at your option) any later version.

// This program is distributed in the hope that it will be useful,
// but WITHOUT ANY WARRANTY; without even the implied warranty of
// MERCHANTABILITY or FITNESS FOR A PARTICULAR PURPOSE. See the
// GNU General Public License for more details.

// You should have received a copy of the GNU General Public License
// along with this program. If not, see <https://www.gnu.org/licenses/>.

//! Defines data and logic needed for interaction with an WebAssembly instance of a substrate
//! runtime module.

use crate::runtime::{Store, StoreData};
use sc_executor_common::{
	error::{Backtrace, Error, MessageWithBacktrace, Result, WasmError},
	wasm_runtime::InvokeMethod,
};
use sp_wasm_interface::{Pointer, Value, WordSize};
use wasmtime::{
	AsContext, AsContextMut, Engine, Extern, Instance, InstancePre, Memory, Table, Val,
};

/// Invoked entrypoint format.
pub enum EntryPointType {
	/// Direct call.
	///
	/// Call is made by providing only payload reference and length.
	Direct { entrypoint: wasmtime::TypedFunc<(u32, u32), u64> },
	/// Indirect call.
	///
	/// Call is made by providing payload reference and length, and extra argument
	/// for advanced routing.
	Wrapped {
		/// The extra argument passed to the runtime. It is typically a wasm function pointer.
		func: u32,
		dispatcher: wasmtime::TypedFunc<(u32, u32, u32), u64>,
	},
}

/// Wasm blob entry point.
pub struct EntryPoint {
	call_type: EntryPointType,
}

impl EntryPoint {
	/// Call this entry point.
	pub(crate) fn call(
		&self,
		store: &mut Store,
		data_ptr: Pointer<u8>,
		data_len: WordSize,
	) -> Result<u64> {
		let data_ptr = u32::from(data_ptr);
		let data_len = u32::from(data_len);

		match self.call_type {
			EntryPointType::Direct { ref entrypoint } =>
				entrypoint.call(&mut *store, (data_ptr, data_len)),
			EntryPointType::Wrapped { func, ref dispatcher } =>
				dispatcher.call(&mut *store, (func, data_ptr, data_len)),
		}
		.map_err(|trap| {
			let host_state = store
				.data_mut()
				.host_state
				.as_mut()
				.expect("host state cannot be empty while a function is being called; qed");

			let backtrace = trap.downcast_ref::<wasmtime::WasmBacktrace>().map(|backtrace| {
				// The logic to print out a backtrace is somewhat complicated,
				// so let's get wasmtime to print it out for us.
				Backtrace { backtrace_string: backtrace.to_string() }
			});

			if let Some(message) = host_state.take_panic_message() {
				Error::AbortedDueToPanic(MessageWithBacktrace { message, backtrace })
			} else {
				let message = trap.root_cause().to_string();
				Error::AbortedDueToTrap(MessageWithBacktrace { message, backtrace })
			}
		})
	}

	pub fn direct(
		func: wasmtime::Func,
		ctx: impl AsContext,
	) -> std::result::Result<Self, &'static str> {
		let entrypoint = func
			.typed::<(u32, u32), u64>(ctx)
			.map_err(|_| "Invalid signature for direct entry point")?;
		Ok(Self { call_type: EntryPointType::Direct { entrypoint } })
	}

	pub fn wrapped(
		dispatcher: wasmtime::Func,
		func: u32,
		ctx: impl AsContext,
	) -> std::result::Result<Self, &'static str> {
		let dispatcher = dispatcher
			.typed::<(u32, u32, u32), u64>(ctx)
			.map_err(|_| "Invalid signature for wrapped entry point")?;
		Ok(Self { call_type: EntryPointType::Wrapped { func, dispatcher } })
	}
}

/// Wrapper around [`Memory`] that implements [`sc_allocator::Memory`].
pub(crate) struct MemoryWrapper<'a, C>(pub &'a wasmtime::Memory, pub &'a mut C);

impl<C: AsContextMut> sc_allocator::Memory for MemoryWrapper<'_, C> {
	fn with_access<R>(&self, run: impl FnOnce(&[u8]) -> R) -> R {
		run(self.0.data(&self.1))
	}

	fn with_access_mut<R>(&mut self, run: impl FnOnce(&mut [u8]) -> R) -> R {
		run(self.0.data_mut(&mut self.1))
	}

	fn grow(&mut self, additional: u32) -> std::result::Result<(), ()> {
		self.0
			.grow(&mut self.1, additional as u64)
			.map_err(|e| {
				log::error!(
					target: "wasm-executor",
					"Failed to grow memory by {} pages: {}",
					additional,
					e,
				)
			})
			.map(drop)
	}

	fn pages(&self) -> u32 {
		self.0.size(&self.1) as u32
	}

	fn max_pages(&self) -> Option<u32> {
		self.0.ty(&self.1).maximum().map(|p| p as _)
	}
}

/// Wrap the given WebAssembly Instance of a wasm module with Substrate-runtime.
///
/// This struct is a handy wrapper around a wasmtime `Instance` that provides substrate specific
/// routines.
pub struct InstanceWrapper {
	instance: Instance,
	/// The memory instance of the `instance`.
	///
	/// It is important to make sure that we don't make any copies of this to make it easier to
	/// proof
	memory: Memory,
	store: Store,
}

impl InstanceWrapper {
	pub(crate) fn new(engine: &Engine, instance_pre: &InstancePre<StoreData>) -> Result<Self> {
		let mut store = Store::new(engine, Default::default());
		let instance = instance_pre.instantiate(&mut store).map_err(|error| {
			WasmError::Other(format!(
				"failed to instantiate a new WASM module instance: {:#}",
				error,
			))
		})?;

		let memory = get_linear_memory(&instance, &mut store)?;
		let table = get_table(&instance, &mut store);

		store.data_mut().memory = Some(memory);
		store.data_mut().table = table;

		Ok(InstanceWrapper { instance, memory, store })
	}

	/// Resolves a substrate entrypoint by the given name.
	///
	/// An entrypoint must have a signature `(i32, i32) -> i64`, otherwise this function will return
	/// an error.
	pub fn resolve_entrypoint(&mut self, method: InvokeMethod) -> Result<EntryPoint> {
		Ok(match method {
			InvokeMethod::Export(method) => {
				// Resolve the requested method and verify that it has a proper signature.
				let export =
					self.instance.get_export(&mut self.store, method).ok_or_else(|| {
						Error::from(format!("Exported method {} is not found", method))
					})?;
				let func = export
					.into_func()
					.ok_or_else(|| Error::from(format!("Export {} is not a function", method)))?;
				EntryPoint::direct(func, &self.store).map_err(|_| {
					Error::from(format!("Exported function '{}' has invalid signature.", method))
				})?
			},
			InvokeMethod::Table(func_ref) => {
				let table = self
					.instance
					.get_table(&mut self.store, "__indirect_function_table")
					.ok_or(Error::NoTable)?;
				let val = table
					.get(&mut self.store, func_ref)
					.ok_or(Error::NoTableEntryWithIndex(func_ref))?;
				let func = val
					.funcref()
					.ok_or(Error::TableElementIsNotAFunction(func_ref))?
					.ok_or(Error::FunctionRefIsNull(func_ref))?;

				EntryPoint::direct(*func, &self.store).map_err(|_| {
					Error::from(format!(
						"Function @{} in exported table has invalid signature for direct call.",
						func_ref,
					))
				})?
			},
			InvokeMethod::TableWithWrapper { dispatcher_ref, func } => {
				let table = self
					.instance
					.get_table(&mut self.store, "__indirect_function_table")
					.ok_or(Error::NoTable)?;
				let val = table
					.get(&mut self.store, dispatcher_ref)
					.ok_or(Error::NoTableEntryWithIndex(dispatcher_ref))?;
				let dispatcher = val
					.funcref()
					.ok_or(Error::TableElementIsNotAFunction(dispatcher_ref))?
					.ok_or(Error::FunctionRefIsNull(dispatcher_ref))?;

				EntryPoint::wrapped(*dispatcher, func, &self.store).map_err(|_| {
					Error::from(format!(
						"Function @{} in exported table has invalid signature for wrapped call.",
						dispatcher_ref,
					))
				})?
			},
		})
	}

	/// Reads `__heap_base: i32` global variable and returns it.
	///
	/// If it doesn't exist, not a global or of not i32 type returns an error.
	pub fn extract_heap_base(&mut self) -> Result<u32> {
		let heap_base_export = self
			.instance
			.get_export(&mut self.store, "__heap_base")
			.ok_or_else(|| Error::from("__heap_base is not found"))?;

		let heap_base_global = heap_base_export
			.into_global()
			.ok_or_else(|| Error::from("__heap_base is not a global"))?;

		let heap_base = heap_base_global
			.get(&mut self.store)
			.i32()
			.ok_or_else(|| Error::from("__heap_base is not a i32"))?;

		Ok(heap_base as u32)
	}

	/// Get the value from a global with the given `name`.
	pub fn get_global_val(&mut self, name: &str) -> Result<Option<Value>> {
		let global = match self.instance.get_export(&mut self.store, name) {
			Some(global) => global,
			None => return Ok(None),
		};

		let global = global.into_global().ok_or_else(|| format!("`{}` is not a global", name))?;

		match global.get(&mut self.store) {
			Val::I32(val) => Ok(Some(Value::I32(val))),
			Val::I64(val) => Ok(Some(Value::I64(val))),
			Val::F32(val) => Ok(Some(Value::F32(val))),
			Val::F64(val) => Ok(Some(Value::F64(val))),
			_ => Err("Unknown value type".into()),
		}
	}

	/// Get a global with the given `name`.
	pub fn get_global(&mut self, name: &str) -> Option<wasmtime::Global> {
		self.instance.get_global(&mut self.store, name)
	}
}

/// Extract linear memory instance from the given instance.
fn get_linear_memory(instance: &Instance, ctx: impl AsContextMut) -> Result<Memory> {
	let memory_export = instance
		.get_export(ctx, "memory")
		.ok_or_else(|| Error::from("memory is not exported under `memory` name"))?;

	let memory = memory_export
		.into_memory()
		.ok_or_else(|| Error::from("the `memory` export should have memory type"))?;

	Ok(memory)
}

/// Extract the table from the given instance if any.
fn get_table(instance: &Instance, ctx: &mut Store) -> Option<Table> {
	instance
		.get_export(ctx, "__indirect_function_table")
		.as_ref()
		.cloned()
		.and_then(Extern::into_table)
}

/// Functions related to memory.
impl InstanceWrapper {
	/// Returns the pointer to the first byte of the linear memory for this instance.
	pub fn base_ptr(&self) -> *const u8 {
		self.memory.data_ptr(&self.store)
	}

	/// If possible removes physical backing from the allocated linear memory which
	/// leads to returning the memory back to the system; this also zeroes the memory
	/// as a side-effect.
	pub fn decommit(&mut self) {
		if self.memory.data_size(&self.store) == 0 {
			return
		}

		cfg_if::cfg_if! {
			if #[cfg(target_os = "linux")] {
				use std::sync::Once;

				unsafe {
					let ptr = self.memory.data_ptr(&self.store);
					let len = self.memory.data_size(&self.store);

					// Linux handles MADV_DONTNEED reliably. The result is that the given area
					// is unmapped and will be zeroed on the next pagefault.
					if libc::madvise(ptr as _, len, libc::MADV_DONTNEED) != 0 {
						static LOGGED: Once = Once::new();
						LOGGED.call_once(|| {
							log::warn!(
								"madvise(MADV_DONTNEED) failed: {}",
								std::io::Error::last_os_error(),
							);
						});
					} else {
						return;
					}
				}
			} else if #[cfg(target_os = "macos")] {
				use std::sync::Once;

				unsafe {
					let ptr = self.memory.data_ptr(&self.store);
					let len = self.memory.data_size(&self.store);

					// On MacOS we can simply overwrite memory mapping.
					if libc::mmap(
						ptr as _,
						len,
						libc::PROT_READ | libc::PROT_WRITE,
						libc::MAP_FIXED | libc::MAP_PRIVATE | libc::MAP_ANONYMOUS,
						-1,
						0,
					) == libc::MAP_FAILED {
						static LOGGED: Once = Once::new();
						LOGGED.call_once(|| {
							log::warn!(
								"Failed to decommit WASM instance memory through mmap: {}",
								std::io::Error::last_os_error(),
							);
						});
					} else {
						return;
					}
				}
			}
		}

		// If we're on an unsupported OS or the memory couldn't have been
		// decommited for some reason then just manually zero it out.
		self.memory.data_mut(self.store.as_context_mut()).fill(0);
	}

	pub(crate) fn store(&self) -> &Store {
		&self.store
	}

	pub(crate) fn store_mut(&mut self) -> &mut Store {
		&mut self.store
	}
}

#[test]
fn decommit_works() {
	let engine = wasmtime::Engine::default();
	let code = wat::parse_str("(module (memory (export \"memory\") 1 4))").unwrap();
	let module = wasmtime::Module::new(&engine, code).unwrap();
	let linker = wasmtime::Linker::new(&engine);
<<<<<<< HEAD
	let mut store = Store::new(&engine, Default::default());
	let instance_pre = linker.instantiate_pre(&mut store, &module).unwrap();
	let mut wrapper = InstanceWrapper::new(&engine, &instance_pre).unwrap();
=======
	let instance_pre = linker.instantiate_pre(&module).unwrap();
	let mut wrapper = InstanceWrapper::new(&engine, &instance_pre, None).unwrap();
>>>>>>> 4be5dd29
	unsafe { *wrapper.memory.data_ptr(&wrapper.store) = 42 };
	assert_eq!(unsafe { *wrapper.memory.data_ptr(&wrapper.store) }, 42);
	wrapper.decommit();
	assert_eq!(unsafe { *wrapper.memory.data_ptr(&wrapper.store) }, 0);
}<|MERGE_RESOLUTION|>--- conflicted
+++ resolved
@@ -396,14 +396,8 @@
 	let code = wat::parse_str("(module (memory (export \"memory\") 1 4))").unwrap();
 	let module = wasmtime::Module::new(&engine, code).unwrap();
 	let linker = wasmtime::Linker::new(&engine);
-<<<<<<< HEAD
-	let mut store = Store::new(&engine, Default::default());
-	let instance_pre = linker.instantiate_pre(&mut store, &module).unwrap();
+	let instance_pre = linker.instantiate_pre(&module).unwrap();
 	let mut wrapper = InstanceWrapper::new(&engine, &instance_pre).unwrap();
-=======
-	let instance_pre = linker.instantiate_pre(&module).unwrap();
-	let mut wrapper = InstanceWrapper::new(&engine, &instance_pre, None).unwrap();
->>>>>>> 4be5dd29
 	unsafe { *wrapper.memory.data_ptr(&wrapper.store) = 42 };
 	assert_eq!(unsafe { *wrapper.memory.data_ptr(&wrapper.store) }, 42);
 	wrapper.decommit();
