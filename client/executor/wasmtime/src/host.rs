--- conflicted
+++ resolved
@@ -315,15 +315,9 @@
 		};
 
 		let instance_idx_or_err_code = match result {
-<<<<<<< HEAD
 			Ok(instance) => instance.register(self.sandbox_store_mut(), dispatch_thunk),
-			Err(sandbox::InstantiationError::StartTrapped) => sandbox_primitives::ERR_EXECUTION,
-			Err(_) => sandbox_primitives::ERR_MODULE,
-=======
-			Ok(instance) => instance.register(&mut self.sandbox_store_mut(), dispatch_thunk),
 			Err(sandbox::InstantiationError::StartTrapped) => sandbox_env::ERR_EXECUTION,
 			Err(_) => sandbox_env::ERR_MODULE,
->>>>>>> 9e41e40c
 		};
 
 		Ok(instance_idx_or_err_code as u32)
