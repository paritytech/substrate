[package]
name = "sc-executor-wasmtime"
version = "0.10.0-dev"
authors = ["Parity Technologies <admin@parity.io>"]
edition = "2021"
license = "GPL-3.0-or-later WITH Classpath-exception-2.0"
homepage = "https://substrate.io"
repository = "https://github.com/paritytech/substrate/"
description = "Defines a `WasmRuntime` that uses the Wasmtime JIT to execute."
readme = "README.md"

[package.metadata.docs.rs]
targets = ["x86_64-unknown-linux-gnu"]

[dependencies]
cfg-if = "1.0"
libc = "0.2.121"
log = "0.4.16"
parity-wasm = "0.42.0"
wasmtime = { version = "0.35.3", default-features = false, features = [
	"cache",
	"cranelift",
	"jitdump",
	"parallel-compilation",
] }

codec = { package = "parity-scale-codec", version = "3.0.0" }
sc-allocator = { version = "4.1.0-dev", path = "../../allocator" }
sc-executor-common = { version = "0.10.0-dev", path = "../common" }
sp-runtime-interface = { version = "6.0.0", path = "../../../primitives/runtime-interface" }
<<<<<<< HEAD
sp-core = { version = "6.0.0", path = "../../../primitives/core" }
sc-allocator = { version = "4.1.0-dev", path = "../../allocator" }
wasmtime = { version = "0.35.3", default-features = false, features = [
    "cache",
    "cranelift",
    "jitdump",
    "parallel-compilation",
    "memory-init-cow",
    "pooling-allocator",
] }
=======
sp-sandbox = { version = "0.10.0-dev", path = "../../../primitives/sandbox" }
sp-wasm-interface = { version = "6.0.0", path = "../../../primitives/wasm-interface", features = ["wasmtime"] }
>>>>>>> cd21d1f2

[dev-dependencies]
sc-runtime-test = { version = "2.0.0", path = "../runtime-test" }
sp-io = { version = "6.0.0", path = "../../../primitives/io" }
wat = "1.0"
tempfile = "3.3.0"<|MERGE_RESOLUTION|>--- conflicted
+++ resolved
@@ -22,27 +22,16 @@
 	"cranelift",
 	"jitdump",
 	"parallel-compilation",
+	"memory-init-cow",
+	"pooling-allocator",
 ] }
 
 codec = { package = "parity-scale-codec", version = "3.0.0" }
 sc-allocator = { version = "4.1.0-dev", path = "../../allocator" }
 sc-executor-common = { version = "0.10.0-dev", path = "../common" }
 sp-runtime-interface = { version = "6.0.0", path = "../../../primitives/runtime-interface" }
-<<<<<<< HEAD
-sp-core = { version = "6.0.0", path = "../../../primitives/core" }
-sc-allocator = { version = "4.1.0-dev", path = "../../allocator" }
-wasmtime = { version = "0.35.3", default-features = false, features = [
-    "cache",
-    "cranelift",
-    "jitdump",
-    "parallel-compilation",
-    "memory-init-cow",
-    "pooling-allocator",
-] }
-=======
 sp-sandbox = { version = "0.10.0-dev", path = "../../../primitives/sandbox" }
 sp-wasm-interface = { version = "6.0.0", path = "../../../primitives/wasm-interface", features = ["wasmtime"] }
->>>>>>> cd21d1f2
 
 [dev-dependencies]
 sc-runtime-test = { version = "2.0.0", path = "../runtime-test" }
