--- conflicted
+++ resolved
@@ -33,11 +33,7 @@
 sc-executor-common = { version = "0.10.0-dev", path = "../common" }
 sp-runtime-interface = { version = "7.0.0", path = "../../../primitives/runtime-interface" }
 sp-sandbox = { version = "0.10.0-dev", path = "../../../primitives/sandbox" }
-<<<<<<< HEAD
-sp-wasm-interface = { version = "6.0.0", path = "../../../primitives/wasm-interface" }
-=======
-sp-wasm-interface = { version = "7.0.0", features = ["wasmtime"], path = "../../../primitives/wasm-interface" }
->>>>>>> a7ba55d3
+sp-wasm-interface = { version = "7.0.0", path = "../../../primitives/wasm-interface" }
 
 # Here we include the rustix crate in the exactly same semver-compatible version as used by
 # wasmtime and enable its 'use-libc' flag.
