--- conflicted
+++ resolved
@@ -17,7 +17,7 @@
 libc = "0.2.121"
 log = "0.4.8"
 parity-wasm = "0.42.0"
-wasmtime = { version = "0.33.0", default-features = false, features = [
+wasmtime = { version = "0.35.3", default-features = false, features = [
 	"cache",
 	"cranelift",
 	"jitdump",
@@ -28,19 +28,8 @@
 sc-allocator = { version = "4.1.0-dev", path = "../../allocator" }
 sc-executor-common = { version = "0.10.0-dev", path = "../common" }
 sp-runtime-interface = { version = "6.0.0", path = "../../../primitives/runtime-interface" }
-<<<<<<< HEAD
 sp-sandbox = { version = "0.10.0-dev", path = "../../../primitives/sandbox" }
 sp-wasm-interface = { version = "6.0.0", path = "../../../primitives/wasm-interface", features = ["wasmtime"] }
-=======
-sp-core = { version = "6.0.0", path = "../../../primitives/core" }
-sc-allocator = { version = "4.1.0-dev", path = "../../allocator" }
-wasmtime = { version = "0.35.3", default-features = false, features = [
-    "cache",
-    "cranelift",
-    "jitdump",
-    "parallel-compilation",
-] }
->>>>>>> 930c8ce7
 
 [dev-dependencies]
 sc-runtime-test = { version = "2.0.0", path = "../runtime-test" }
