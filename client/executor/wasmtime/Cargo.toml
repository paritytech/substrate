[package]
name = "sc-executor-wasmtime"
version = "0.10.0-dev"
authors = ["Parity Technologies <admin@parity.io>"]
edition = "2021"
license = "GPL-3.0-or-later WITH Classpath-exception-2.0"
homepage = "https://substrate.io"
repository = "https://github.com/paritytech/substrate/"
description = "Defines a `WasmRuntime` that uses the Wasmtime JIT to execute."
readme = "README.md"

[package.metadata.docs.rs]
targets = ["x86_64-unknown-linux-gnu"]

[dependencies]
cfg-if = "1.0"
libc = "0.2.121"
log = "0.4.17"

# When bumping wasmtime do not forget to also bump rustix
# to exactly the same version as used by wasmtime!
wasmtime = { version = "5.0.0", default-features = false, features = [
	"cache",
	"cranelift",
	"jitdump",
	"parallel-compilation",
	"pooling-allocator"
] }
anyhow = "1.0.68"
sc-allocator = { version = "4.1.0-dev", path = "../../allocator" }
sc-executor-common = { version = "0.10.0-dev", path = "../common" }
sp-runtime-interface = { version = "7.0.0", path = "../../../primitives/runtime-interface" }
sp-wasm-interface = { version = "7.0.0", path = "../../../primitives/wasm-interface" }

# Here we include the rustix crate in the exactly same semver-compatible version as used by
# wasmtime and enable its 'use-libc' flag.
#
# By default rustix directly calls the appropriate syscalls completely bypassing libc;
# this doesn't have any actual benefits for us besides making it harder to debug memory
# problems (since then `mmap` etc. cannot be easily hooked into).
rustix = { version = "0.36.0", default-features = false, features = ["std", "mm", "fs", "param", "use-libc"] }
once_cell = "1.12.0"

[dev-dependencies]
wat = "1.0"
sc-runtime-test = { version = "2.0.0", path = "../runtime-test" }
sp-io = { version = "7.0.0", path = "../../../primitives/io" }
tempfile = "3.3.0"
paste = "1.0"
<<<<<<< HEAD
codec = { package = "parity-scale-codec", version = "3.0.0" }
cargo_metadata = "0.15.2"
=======
codec = { package = "parity-scale-codec", version = "3.2.2" }
>>>>>>> d2afb5d9
<|MERGE_RESOLUTION|>--- conflicted
+++ resolved
@@ -47,9 +47,5 @@
 sp-io = { version = "7.0.0", path = "../../../primitives/io" }
 tempfile = "3.3.0"
 paste = "1.0"
-<<<<<<< HEAD
-codec = { package = "parity-scale-codec", version = "3.0.0" }
-cargo_metadata = "0.15.2"
-=======
 codec = { package = "parity-scale-codec", version = "3.2.2" }
->>>>>>> d2afb5d9
+cargo_metadata = "0.15.2"