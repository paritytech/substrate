// This file is part of Substrate.

// Copyright (C) 2019-2022 Parity Technologies (UK) Ltd.
// SPDX-License-Identifier: GPL-3.0-or-later WITH Classpath-exception-2.0

// This program is free software: you can redistribute it and/or modify
// it under the terms of the GNU General Public License as published by
// the Free Software Foundation, either version 3 of the License, or
// (at your option) any later version.

// This program is distributed in the hope that it will be useful,
// but WITHOUT ANY WARRANTY; without even the implied warranty of
// MERCHANTABILITY or FITNESS FOR A PARTICULAR PURPOSE. See the
// GNU General Public License for more details.

// You should have received a copy of the GNU General Public License
// along with this program. If not, see <https://www.gnu.org/licenses/>.

//! This crate provides an implementation of `WasmModule` that is baked by wasmi.

use std::{cell::RefCell, rc::Rc, str, sync::Arc};

use log::{debug, error, trace};
use wasmi::{
	memory_units::Pages,
	FuncInstance, ImportsBuilder, MemoryInstance, MemoryRef, Module, ModuleInstance, ModuleRef,
	RuntimeValue::{self, I32, I64},
	TableRef,
};

use codec::{Decode, Encode};
use sc_executor_common::{
	error::{Error, MessageWithBacktrace, WasmError},
	runtime_blob::{DataSegmentsSnapshot, RuntimeBlob},
	sandbox,
	util::MemoryTransfer,
	wasm_runtime::{InvokeMethod, WasmInstance, WasmModule},
};
use sp_runtime_interface::unpack_ptr_and_len;
use sp_sandbox::env as sandbox_env;
use sp_wasm_interface::{
	Function, FunctionContext, MemoryId, Pointer, Result as WResult, Sandbox, WordSize,
};

struct FunctionExecutor {
	sandbox_store: Rc<RefCell<sandbox::Store<wasmi::FuncRef>>>,
	heap: RefCell<sc_allocator::FreeingBumpHeapAllocator>,
	memory: MemoryRef,
	table: Option<TableRef>,
	host_functions: Arc<Vec<&'static dyn Function>>,
	allow_missing_func_imports: bool,
	missing_functions: Arc<Vec<String>>,
	panic_message: Option<String>,
}

impl FunctionExecutor {
	fn new(
		m: MemoryRef,
		heap_base: u32,
		t: Option<TableRef>,
		host_functions: Arc<Vec<&'static dyn Function>>,
		allow_missing_func_imports: bool,
		missing_functions: Arc<Vec<String>>,
	) -> Result<Self, Error> {
		Ok(FunctionExecutor {
			sandbox_store: Rc::new(RefCell::new(sandbox::Store::new(
				sandbox::SandboxBackend::Wasmi,
			))),
			heap: RefCell::new(sc_allocator::FreeingBumpHeapAllocator::new(heap_base)),
			memory: m,
			table: t,
			host_functions,
			allow_missing_func_imports,
			missing_functions,
			panic_message: None,
		})
	}
}

struct SandboxContext<'a> {
	executor: &'a mut FunctionExecutor,
	dispatch_thunk: wasmi::FuncRef,
}

impl<'a> sandbox::SandboxContext for SandboxContext<'a> {
	fn invoke(
		&mut self,
		invoke_args_ptr: Pointer<u8>,
		invoke_args_len: WordSize,
		state: u32,
		func_idx: sandbox::SupervisorFuncIndex,
	) -> Result<i64, Error> {
		let result = wasmi::FuncInstance::invoke(
			&self.dispatch_thunk,
			&[
				RuntimeValue::I32(u32::from(invoke_args_ptr) as i32),
				RuntimeValue::I32(invoke_args_len as i32),
				RuntimeValue::I32(state as i32),
				RuntimeValue::I32(usize::from(func_idx) as i32),
			],
			self.executor,
		);

		match result {
			Ok(Some(RuntimeValue::I64(val))) => Ok(val),
			Ok(_) => Err("Supervisor function returned unexpected result!".into()),
			Err(err) => Err(Error::Sandbox(err.to_string())),
		}
	}

	fn supervisor_context(&mut self) -> &mut dyn FunctionContext {
		self.executor
	}
}

impl FunctionContext for FunctionExecutor {
	fn read_memory_into(&self, address: Pointer<u8>, dest: &mut [u8]) -> WResult<()> {
		self.memory.get_into(address.into(), dest).map_err(|e| e.to_string())
	}

	fn write_memory(&mut self, address: Pointer<u8>, data: &[u8]) -> WResult<()> {
		self.memory.set(address.into(), data).map_err(|e| e.to_string())
	}

	fn allocate_memory(&mut self, size: WordSize) -> WResult<Pointer<u8>> {
		let heap = &mut self.heap.borrow_mut();
		self.memory
			.with_direct_access_mut(|mem| heap.allocate(mem, size).map_err(|e| e.to_string()))
	}

	fn deallocate_memory(&mut self, ptr: Pointer<u8>) -> WResult<()> {
		let heap = &mut self.heap.borrow_mut();
		self.memory
			.with_direct_access_mut(|mem| heap.deallocate(mem, ptr).map_err(|e| e.to_string()))
	}

	fn sandbox(&mut self) -> &mut dyn Sandbox {
		self
	}

	fn register_panic_error_message(&mut self, message: &str) {
		self.panic_message = Some(message.to_owned());
	}
}

impl Sandbox for FunctionExecutor {
	fn memory_get(
		&mut self,
		memory_id: MemoryId,
		offset: WordSize,
		buf_ptr: Pointer<u8>,
		buf_len: WordSize,
	) -> WResult<u32> {
		let sandboxed_memory =
			self.sandbox_store.borrow().memory(memory_id).map_err(|e| e.to_string())?;

		let len = buf_len as usize;

		let buffer = match sandboxed_memory.read(Pointer::new(offset as u32), len) {
			Err(_) => return Ok(sandbox_env::ERR_OUT_OF_BOUNDS),
			Ok(buffer) => buffer,
		};

<<<<<<< HEAD
		if self.memory.set(buf_ptr.into(), &buffer).is_err() {
			return Ok(sandbox_primitives::ERR_OUT_OF_BOUNDS)
=======
		if let Err(_) = self.memory.set(buf_ptr.into(), &buffer) {
			return Ok(sandbox_env::ERR_OUT_OF_BOUNDS)
>>>>>>> 9e41e40c
		}

		Ok(sandbox_env::ERR_OK)
	}

	fn memory_set(
		&mut self,
		memory_id: MemoryId,
		offset: WordSize,
		val_ptr: Pointer<u8>,
		val_len: WordSize,
	) -> WResult<u32> {
		let sandboxed_memory =
			self.sandbox_store.borrow().memory(memory_id).map_err(|e| e.to_string())?;

		let len = val_len as usize;

		let buffer = match self.memory.get(val_ptr.into(), len) {
			Err(_) => return Ok(sandbox_env::ERR_OUT_OF_BOUNDS),
			Ok(buffer) => buffer,
		};

<<<<<<< HEAD
		if sandboxed_memory.write_from(Pointer::new(offset as u32), &buffer).is_err() {
			return Ok(sandbox_primitives::ERR_OUT_OF_BOUNDS)
=======
		if let Err(_) = sandboxed_memory.write_from(Pointer::new(offset as u32), &buffer) {
			return Ok(sandbox_env::ERR_OUT_OF_BOUNDS)
>>>>>>> 9e41e40c
		}

		Ok(sandbox_env::ERR_OK)
	}

	fn memory_teardown(&mut self, memory_id: MemoryId) -> WResult<()> {
		self.sandbox_store
			.borrow_mut()
			.memory_teardown(memory_id)
			.map_err(|e| e.to_string())
	}

	fn memory_new(&mut self, initial: u32, maximum: u32) -> WResult<MemoryId> {
		self.sandbox_store
			.borrow_mut()
			.new_memory(initial, maximum)
			.map_err(|e| e.to_string())
	}

	fn invoke(
		&mut self,
		instance_id: u32,
		export_name: &str,
		mut args: &[u8],
		return_val: Pointer<u8>,
		return_val_len: WordSize,
		state: u32,
	) -> WResult<u32> {
		trace!(target: "sp-sandbox", "invoke, instance_idx={}", instance_id);

		// Deserialize arguments and convert them into wasmi types.
		let args = Vec::<sp_wasm_interface::Value>::decode(&mut args)
			.map_err(|_| "Can't decode serialized arguments for the invocation")?
			.into_iter()
			.collect::<Vec<_>>();

		let instance =
			self.sandbox_store.borrow().instance(instance_id).map_err(|e| e.to_string())?;

		let dispatch_thunk = self
			.sandbox_store
			.borrow()
			.dispatch_thunk(instance_id)
			.map_err(|e| e.to_string())?;

		match instance.invoke(
			export_name,
			&args,
			state,
			&mut SandboxContext { dispatch_thunk, executor: self },
		) {
			Ok(None) => Ok(sandbox_env::ERR_OK),
			Ok(Some(val)) => {
				// Serialize return value and write it back into the memory.
				sp_wasm_interface::ReturnValue::Value(val).using_encoded(|val| {
					if val.len() > return_val_len as usize {
						return Err("Return value buffer is too small".into())
					}
					self.write_memory(return_val, val).map_err(|_| "Return value buffer is OOB")?;
					Ok(sandbox_env::ERR_OK)
				})
			},
			Err(_) => Ok(sandbox_env::ERR_EXECUTION),
		}
	}

	fn instance_teardown(&mut self, instance_id: u32) -> WResult<()> {
		self.sandbox_store
			.borrow_mut()
			.instance_teardown(instance_id)
			.map_err(|e| e.to_string())
	}

	fn instance_new(
		&mut self,
		dispatch_thunk_id: u32,
		wasm: &[u8],
		raw_env_def: &[u8],
		state: u32,
	) -> WResult<u32> {
		// Extract a dispatch thunk from instance's table by the specified index.
		let dispatch_thunk = {
			let table = self
				.table
				.as_ref()
				.ok_or("Runtime doesn't have a table; sandbox is unavailable")?;
			table
				.get(dispatch_thunk_id)
				.map_err(|_| "dispatch_thunk_idx is out of the table bounds")?
				.ok_or("dispatch_thunk_idx points on an empty table entry")?
		};

		let guest_env =
			match sandbox::GuestEnvironment::decode(&*self.sandbox_store.borrow(), raw_env_def) {
				Ok(guest_env) => guest_env,
				Err(_) => return Ok(sandbox_env::ERR_MODULE as u32),
			};

		let store = self.sandbox_store.clone();
		let result = store.borrow_mut().instantiate(
			wasm,
			guest_env,
			state,
			&mut SandboxContext { executor: self, dispatch_thunk: dispatch_thunk.clone() },
		);

		let instance_idx_or_err_code =
			match result.map(|i| i.register(&mut store.borrow_mut(), dispatch_thunk)) {
				Ok(instance_idx) => instance_idx,
				Err(sandbox::InstantiationError::StartTrapped) => sandbox_env::ERR_EXECUTION,
				Err(_) => sandbox_env::ERR_MODULE,
			};

		Ok(instance_idx_or_err_code)
	}

	fn get_global_val(
		&self,
		instance_idx: u32,
		name: &str,
	) -> WResult<Option<sp_wasm_interface::Value>> {
		self.sandbox_store
			.borrow()
			.instance(instance_idx)
			.map(|i| i.get_global_val(name))
			.map_err(|e| e.to_string())
	}
}

/// Will be used on initialization of a module to resolve function and memory imports.
struct Resolver<'a> {
	/// All the hot functions that we export for the WASM blob.
	host_functions: &'a [&'static dyn Function],
	/// Should we allow missing function imports?
	///
	/// If `true`, we return a stub that will return an error when being called.
	allow_missing_func_imports: bool,
	/// All the names of functions for that we did not provide a host function.
	missing_functions: RefCell<Vec<String>>,
	/// Will be used as initial and maximum size of the imported memory.
	heap_pages: usize,
	/// By default, runtimes should import memory and this is `Some(_)` after
	/// resolving. However, to be backwards compatible, we also support memory
	/// exported by the WASM blob (this will be `None` after resolving).
	import_memory: RefCell<Option<MemoryRef>>,
}

impl<'a> Resolver<'a> {
	fn new(
		host_functions: &'a [&'static dyn Function],
		allow_missing_func_imports: bool,
		heap_pages: usize,
	) -> Resolver<'a> {
		Resolver {
			host_functions,
			allow_missing_func_imports,
			missing_functions: RefCell::new(Vec::new()),
			heap_pages,
			import_memory: Default::default(),
		}
	}
}

impl<'a> wasmi::ModuleImportResolver for Resolver<'a> {
	fn resolve_func(
		&self,
		name: &str,
		signature: &wasmi::Signature,
	) -> std::result::Result<wasmi::FuncRef, wasmi::Error> {
		let signature = sp_wasm_interface::Signature::from(signature);
		for (function_index, function) in self.host_functions.iter().enumerate() {
			if name == function.name() {
				if signature == function.signature() {
					return Ok(wasmi::FuncInstance::alloc_host(signature.into(), function_index))
				} else {
					return Err(wasmi::Error::Instantiation(format!(
						"Invalid signature for function `{}` expected `{:?}`, got `{:?}`",
						function.name(),
						signature,
						function.signature(),
					)))
				}
			}
		}

		if self.allow_missing_func_imports {
			trace!(target: "wasm-executor", "Could not find function `{}`, a stub will be provided instead.", name);
			let id = self.missing_functions.borrow().len() + self.host_functions.len();
			self.missing_functions.borrow_mut().push(name.to_string());

			Ok(wasmi::FuncInstance::alloc_host(signature.into(), id))
		} else {
			Err(wasmi::Error::Instantiation(format!("Export {} not found", name)))
		}
	}

	fn resolve_memory(
		&self,
		field_name: &str,
		memory_type: &wasmi::MemoryDescriptor,
	) -> Result<MemoryRef, wasmi::Error> {
		if field_name == "memory" {
			match &mut *self.import_memory.borrow_mut() {
				Some(_) =>
					Err(wasmi::Error::Instantiation("Memory can not be imported twice!".into())),
				memory_ref @ None => {
					if memory_type
						.maximum()
						.map(|m| m.saturating_sub(memory_type.initial()))
						.map(|m| self.heap_pages > m as usize)
						.unwrap_or(false)
					{
						Err(wasmi::Error::Instantiation(format!(
							"Heap pages ({}) is greater than imported memory maximum ({}).",
							self.heap_pages,
							memory_type
								.maximum()
								.map(|m| m.saturating_sub(memory_type.initial()))
								.expect("Maximum is set, checked above; qed"),
						)))
					} else {
						let memory = MemoryInstance::alloc(
							Pages(memory_type.initial() as usize + self.heap_pages),
							Some(Pages(memory_type.initial() as usize + self.heap_pages)),
						)?;
						*memory_ref = Some(memory.clone());
						Ok(memory)
					}
				},
			}
		} else {
			Err(wasmi::Error::Instantiation(format!(
				"Unknown memory reference with name: {}",
				field_name
			)))
		}
	}
}

impl wasmi::Externals for FunctionExecutor {
	fn invoke_index(
		&mut self,
		index: usize,
		args: wasmi::RuntimeArgs,
	) -> Result<Option<wasmi::RuntimeValue>, wasmi::Trap> {
		let mut args = args.as_ref().iter().copied().map(Into::into);

		if let Some(function) = self.host_functions.clone().get(index) {
			function
				.execute(self, &mut args)
				.map_err(|msg| Error::FunctionExecution(function.name().to_string(), msg))
				.map_err(wasmi::Trap::from)
				.map(|v| v.map(Into::into))
		} else if self.allow_missing_func_imports &&
			index >= self.host_functions.len() &&
			index < self.host_functions.len() + self.missing_functions.len()
		{
			Err(Error::from(format!(
				"Function `{}` is only a stub. Calling a stub is not allowed.",
				self.missing_functions[index - self.host_functions.len()],
			))
			.into())
		} else {
			Err(Error::from(format!("Could not find host function with index: {}", index)).into())
		}
	}
}

fn get_mem_instance(module: &ModuleRef) -> Result<MemoryRef, Error> {
	Ok(module
		.export_by_name("memory")
		.ok_or(Error::InvalidMemoryReference)?
		.as_memory()
		.ok_or(Error::InvalidMemoryReference)?
		.clone())
}

/// Find the global named `__heap_base` in the given wasm module instance and
/// tries to get its value.
fn get_heap_base(module: &ModuleRef) -> Result<u32, Error> {
	let heap_base_val = module
		.export_by_name("__heap_base")
		.ok_or(Error::HeapBaseNotFoundOrInvalid)?
		.as_global()
		.ok_or(Error::HeapBaseNotFoundOrInvalid)?
		.get();

	match heap_base_val {
		wasmi::RuntimeValue::I32(v) => Ok(v as u32),
		_ => Err(Error::HeapBaseNotFoundOrInvalid),
	}
}

/// Call a given method in the given wasm-module runtime.
fn call_in_wasm_module(
	module_instance: &ModuleRef,
	memory: &MemoryRef,
	method: InvokeMethod,
	data: &[u8],
	host_functions: Arc<Vec<&'static dyn Function>>,
	allow_missing_func_imports: bool,
	missing_functions: Arc<Vec<String>>,
) -> Result<Vec<u8>, Error> {
	// Initialize FunctionExecutor.
	let table: Option<TableRef> = module_instance
		.export_by_name("__indirect_function_table")
		.and_then(|e| e.as_table().cloned());
	let heap_base = get_heap_base(module_instance)?;

	let mut function_executor = FunctionExecutor::new(
		memory.clone(),
		heap_base,
		table.clone(),
		host_functions,
		allow_missing_func_imports,
		missing_functions,
	)?;

	// Write the call data
	let offset = function_executor.allocate_memory(data.len() as u32)?;
	function_executor.write_memory(offset, data)?;

	fn convert_trap(executor: &mut FunctionExecutor, trap: wasmi::Trap) -> Error {
		if let Some(message) = executor.panic_message.take() {
			Error::AbortedDueToPanic(MessageWithBacktrace { message, backtrace: None })
		} else {
			Error::AbortedDueToTrap(MessageWithBacktrace {
				message: trap.to_string(),
				backtrace: None,
			})
		}
	}

	let result = match method {
		InvokeMethod::Export(method) => module_instance
			.invoke_export(
				method,
				&[I32(u32::from(offset) as i32), I32(data.len() as i32)],
				&mut function_executor,
			)
			.map_err(|error| {
				if let wasmi::Error::Trap(trap) = error {
					convert_trap(&mut function_executor, trap)
				} else {
					error.into()
				}
			}),
		InvokeMethod::Table(func_ref) => {
			let func = table
				.ok_or(Error::NoTable)?
				.get(func_ref)?
				.ok_or(Error::NoTableEntryWithIndex(func_ref))?;
			FuncInstance::invoke(
				&func,
				&[I32(u32::from(offset) as i32), I32(data.len() as i32)],
				&mut function_executor,
			)
			.map_err(|trap| convert_trap(&mut function_executor, trap))
		},
		InvokeMethod::TableWithWrapper { dispatcher_ref, func } => {
			let dispatcher = table
				.ok_or(Error::NoTable)?
				.get(dispatcher_ref)?
				.ok_or(Error::NoTableEntryWithIndex(dispatcher_ref))?;

			FuncInstance::invoke(
				&dispatcher,
				&[I32(func as _), I32(u32::from(offset) as i32), I32(data.len() as i32)],
				&mut function_executor,
			)
			.map_err(|trap| convert_trap(&mut function_executor, trap))
		},
	};

	match result {
		Ok(Some(I64(r))) => {
			let (ptr, length) = unpack_ptr_and_len(r as u64);
			memory.get(ptr, length as usize).map_err(|_| Error::Runtime)
		},
		Err(e) => {
			trace!(
				target: "wasm-executor",
				"Failed to execute code with {} pages",
				memory.current_size().0,
			);
			Err(e)
		},
		_ => Err(Error::InvalidReturn),
	}
}

/// Prepare module instance
fn instantiate_module(
	heap_pages: usize,
	module: &Module,
	host_functions: &[&'static dyn Function],
	allow_missing_func_imports: bool,
) -> Result<(ModuleRef, Vec<String>, MemoryRef), Error> {
	let resolver = Resolver::new(host_functions, allow_missing_func_imports, heap_pages);
	// start module instantiation. Don't run 'start' function yet.
	let intermediate_instance =
		ModuleInstance::new(module, &ImportsBuilder::new().with_resolver("env", &resolver))?;

	// Verify that the module has the heap base global variable.
	let _ = get_heap_base(intermediate_instance.not_started_instance())?;

	// Get the memory reference. Runtimes should import memory, but to be backwards
	// compatible we also support exported memory.
	let memory = match resolver.import_memory.into_inner() {
		Some(memory) => memory,
		None => {
			debug!(
				target: "wasm-executor",
				"WASM blob does not imports memory, falling back to exported memory",
			);

			let memory = get_mem_instance(intermediate_instance.not_started_instance())?;
			memory.grow(Pages(heap_pages)).map_err(|_| Error::Runtime)?;

			memory
		},
	};

	if intermediate_instance.has_start() {
		// Runtime is not allowed to have the `start` function.
		Err(Error::RuntimeHasStartFn)
	} else {
		Ok((
			intermediate_instance.assert_no_start(),
			resolver.missing_functions.into_inner(),
			memory,
		))
	}
}

/// A state snapshot of an instance taken just after instantiation.
///
/// It is used for restoring the state of the module after execution.
#[derive(Clone)]
struct GlobalValsSnapshot {
	/// The list of all global mutable variables of the module in their sequential order.
	global_mut_values: Vec<RuntimeValue>,
}

impl GlobalValsSnapshot {
	// Returns `None` if instance is not valid.
	fn take(module_instance: &ModuleRef) -> Self {
		// Collect all values of mutable globals.
		let global_mut_values = module_instance
			.globals()
			.iter()
			.filter(|g| g.is_mutable())
			.map(|g| g.get())
			.collect();
		Self { global_mut_values }
	}

	/// Reset the runtime instance to the initial version by restoring
	/// the preserved memory and globals.
	///
	/// Returns `Err` if applying the snapshot is failed.
	fn apply(&self, instance: &ModuleRef) -> Result<(), WasmError> {
		for (global_ref, global_val) in instance
			.globals()
			.iter()
			.filter(|g| g.is_mutable())
			.zip(self.global_mut_values.iter())
		{
			// the instance should be the same as used for preserving and
			// we iterate the same way it as we do it for preserving values that means that the
			// types should be the same and all the values are mutable. So no error is expected/
			global_ref.set(*global_val).map_err(|_| WasmError::ApplySnapshotFailed)?;
		}
		Ok(())
	}
}

/// A runtime along with initial copy of data segments.
pub struct WasmiRuntime {
	/// A wasm module.
	module: Module,
	/// The host functions registered for this instance.
	host_functions: Arc<Vec<&'static dyn Function>>,
	/// Enable stub generation for functions that are not available in `host_functions`.
	/// These stubs will error when the wasm blob tries to call them.
	allow_missing_func_imports: bool,
	/// Numer of heap pages this runtime uses.
	heap_pages: u64,

	global_vals_snapshot: GlobalValsSnapshot,
	data_segments_snapshot: DataSegmentsSnapshot,
}

impl WasmModule for WasmiRuntime {
	fn new_instance(&self) -> Result<Box<dyn WasmInstance>, Error> {
		// Instantiate this module.
		let (instance, missing_functions, memory) = instantiate_module(
			self.heap_pages as usize,
			&self.module,
			&self.host_functions,
			self.allow_missing_func_imports,
		)
		.map_err(|e| WasmError::Instantiation(e.to_string()))?;

		Ok(Box::new(WasmiInstance {
			instance,
			memory,
			global_vals_snapshot: self.global_vals_snapshot.clone(),
			data_segments_snapshot: self.data_segments_snapshot.clone(),
			host_functions: self.host_functions.clone(),
			allow_missing_func_imports: self.allow_missing_func_imports,
			missing_functions: Arc::new(missing_functions),
		}))
	}
}

/// Create a new `WasmiRuntime` given the code. This function loads the module and
/// stores it in the instance.
pub fn create_runtime(
	blob: RuntimeBlob,
	heap_pages: u64,
	host_functions: Vec<&'static dyn Function>,
	allow_missing_func_imports: bool,
) -> Result<WasmiRuntime, WasmError> {
	let data_segments_snapshot =
		DataSegmentsSnapshot::take(&blob).map_err(|e| WasmError::Other(e.to_string()))?;

	let module =
		Module::from_parity_wasm_module(blob.into_inner()).map_err(|_| WasmError::InvalidModule)?;

	let global_vals_snapshot = {
		let (instance, _, _) = instantiate_module(
			heap_pages as usize,
			&module,
			&host_functions,
			allow_missing_func_imports,
		)
		.map_err(|e| WasmError::Instantiation(e.to_string()))?;
		GlobalValsSnapshot::take(&instance)
	};

	Ok(WasmiRuntime {
		module,
		data_segments_snapshot,
		global_vals_snapshot,
		host_functions: Arc::new(host_functions),
		allow_missing_func_imports,
		heap_pages,
	})
}

/// Wasmi instance wrapper along with the state snapshot.
pub struct WasmiInstance {
	/// A wasm module instance.
	instance: ModuleRef,
	/// The memory instance of used by the wasm module.
	memory: MemoryRef,
	/// The snapshot of global variable values just after instantiation.
	global_vals_snapshot: GlobalValsSnapshot,
	/// The snapshot of data segments.
	data_segments_snapshot: DataSegmentsSnapshot,
	/// The host functions registered for this instance.
	host_functions: Arc<Vec<&'static dyn Function>>,
	/// Enable stub generation for functions that are not available in `host_functions`.
	/// These stubs will error when the wasm blob trie to call them.
	allow_missing_func_imports: bool,
	/// List of missing functions detected during function resolution
	missing_functions: Arc<Vec<String>>,
}

// This is safe because `WasmiInstance` does not leak any references to `self.memory` and
// `self.instance`
unsafe impl Send for WasmiInstance {}

impl WasmInstance for WasmiInstance {
	fn call(&mut self, method: InvokeMethod, data: &[u8]) -> Result<Vec<u8>, Error> {
		// We reuse a single wasm instance for multiple calls and a previous call (if any)
		// altered the state. Therefore, we need to restore the instance to original state.

		// First, zero initialize the linear memory.
		self.memory.erase().map_err(|e| {
			// Snapshot restoration failed. This is pretty unexpected since this can happen
			// if some invariant is broken or if the system is under extreme memory pressure
			// (so erasing fails).
			error!(target: "wasm-executor", "snapshot restoration failed: {}", e);
			WasmError::ErasingFailed(e.to_string())
		})?;

		// Second, reapply data segments into the linear memory.
		self.data_segments_snapshot
			.apply(|offset, contents| self.memory.set(offset, contents))?;

		// Third, restore the global variables to their initial values.
		self.global_vals_snapshot.apply(&self.instance)?;

		call_in_wasm_module(
			&self.instance,
			&self.memory,
			method,
			data,
			self.host_functions.clone(),
			self.allow_missing_func_imports,
			self.missing_functions.clone(),
		)
	}

	fn get_global_const(&mut self, name: &str) -> Result<Option<sp_wasm_interface::Value>, Error> {
		match self.instance.export_by_name(name) {
			Some(global) => Ok(Some(
				global
					.as_global()
					.ok_or_else(|| format!("`{}` is not a global", name))?
					.get()
					.into(),
			)),
			None => Ok(None),
		}
	}
}<|MERGE_RESOLUTION|>--- conflicted
+++ resolved
@@ -161,13 +161,8 @@
 			Ok(buffer) => buffer,
 		};
 
-<<<<<<< HEAD
 		if self.memory.set(buf_ptr.into(), &buffer).is_err() {
-			return Ok(sandbox_primitives::ERR_OUT_OF_BOUNDS)
-=======
-		if let Err(_) = self.memory.set(buf_ptr.into(), &buffer) {
 			return Ok(sandbox_env::ERR_OUT_OF_BOUNDS)
->>>>>>> 9e41e40c
 		}
 
 		Ok(sandbox_env::ERR_OK)
@@ -190,13 +185,8 @@
 			Ok(buffer) => buffer,
 		};
 
-<<<<<<< HEAD
 		if sandboxed_memory.write_from(Pointer::new(offset as u32), &buffer).is_err() {
-			return Ok(sandbox_primitives::ERR_OUT_OF_BOUNDS)
-=======
-		if let Err(_) = sandboxed_memory.write_from(Pointer::new(offset as u32), &buffer) {
-			return Ok(sandbox_env::ERR_OUT_OF_BOUNDS)
->>>>>>> 9e41e40c
+			return Ok(sandbox_env::ERR_OUT_OF_BOUNDS);
 		}
 
 		Ok(sandbox_env::ERR_OK)
