--- conflicted
+++ resolved
@@ -12,9 +12,4 @@
 sc-executor-common = { version = "0.8", path = "../common" }
 sp-wasm-interface = { version = "2.0.0", path = "../../../primitives/wasm-interface" }
 sp-runtime-interface = { version = "2.0.0", path = "../../../primitives/runtime-interface" }
-<<<<<<< HEAD
-sp-core = { version = "2.0.0", path = "../../../primitives/core" }
-=======
-sp-core = { version = "2.0.0", path = "../../../primitives/core" }
-sp-externalities = { version = "0.8.0", path = "../../../primitives/externalities" }
->>>>>>> f21eb1aa
+sp-core = { version = "2.0.0", path = "../../../primitives/core" }