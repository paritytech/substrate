--- conflicted
+++ resolved
@@ -15,7 +15,6 @@
 
 [dependencies]
 log = "0.4.16"
-scoped-tls = "1.0"
 wasmi = "0.9.1"
 
 codec = { package = "parity-scale-codec", version = "3.0.0" }
@@ -23,8 +22,5 @@
 sc-executor-common = { version = "0.10.0-dev", path = "../common" }
 sp-sandbox = { version = "0.10.0-dev", path = "../../../primitives/sandbox" }
 sp-runtime-interface = { version = "6.0.0", path = "../../../primitives/runtime-interface" }
-<<<<<<< HEAD
 sp-core = { version = "6.0.0", path = "../../../primitives/core" }
-=======
-sp-wasm-interface = { version = "6.0.0", path = "../../../primitives/wasm-interface" }
->>>>>>> cd21d1f2
+sp-wasm-interface = { version = "6.0.0", path = "../../../primitives/wasm-interface" }