--- conflicted
+++ resolved
@@ -16,18 +16,10 @@
 [dependencies]
 log = "0.4.16"
 wasmi = "0.9.1"
-
 codec = { package = "parity-scale-codec", version = "3.0.0" }
-<<<<<<< HEAD
 sc-executor-common = { version = "0.10.0-dev", path = "../common" }
 sp-allocator = { version = "4.1.0-dev", path = "../../../primitives/allocator" }
+sp-sandbox = { version = "0.10.0-dev", path = "../../../primitives/sandbox" }
 sp-wasm-interface = { version = "6.0.0", path = "../../../primitives/wasm-interface" }
 sp-runtime-interface = { version = "6.0.0", path = "../../../primitives/runtime-interface" }
-sp-core = { version = "6.0.0", path = "../../../primitives/core" }
-=======
-sc-allocator = { version = "4.1.0-dev", path = "../../allocator" }
-sc-executor-common = { version = "0.10.0-dev", path = "../common" }
-sp-sandbox = { version = "0.10.0-dev", path = "../../../primitives/sandbox" }
-sp-runtime-interface = { version = "6.0.0", path = "../../../primitives/runtime-interface" }
-sp-wasm-interface = { version = "6.0.0", path = "../../../primitives/wasm-interface" }
->>>>>>> 3a02a69f
+sp-core = { version = "6.0.0", path = "../../../primitives/core" }