--- conflicted
+++ resolved
@@ -12,11 +12,7 @@
 wasm-timer = "0.2"
 futures-timer = "3.0.1"
 futures01 = { package = "futures", version = "0.1.29" }
-<<<<<<< HEAD
-libp2p = { git = "https://github.com/expenses/rust-libp2p", branch = "noise", default-features = false, features = ["libp2p-websocket"] }
-=======
 libp2p = { version = "0.16.0", default-features = false, features = ["libp2p-websocket"] }
->>>>>>> 11b82829
 lru = "0.1.2"
 parking_lot = "0.10.0"
 sc-network = { version = "0.8", path = "../network" }
