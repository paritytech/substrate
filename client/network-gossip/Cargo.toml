--- conflicted
+++ resolved
@@ -24,12 +24,7 @@
 prometheus-endpoint = { package = "substrate-prometheus-endpoint", version = "0.10.0-dev", path = "../../utils/prometheus" }
 sc-network = { version = "0.10.0-dev", path = "../network/" }
 sc-network-common = { version = "0.10.0-dev", path = "../network/common" }
-<<<<<<< HEAD
-sp-runtime = { version = "7.0.0", path = "../../primitives/runtime" }
-=======
-sc-peerset = { version = "4.0.0-dev", path = "../peerset" }
 sp-runtime = { version = "8.0.0", path = "../../primitives/runtime" }
->>>>>>> 3b1750e5
 
 [dev-dependencies]
 tokio = "1.22.0"
