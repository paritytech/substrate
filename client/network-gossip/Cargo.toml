--- conflicted
+++ resolved
@@ -17,13 +17,8 @@
 [dependencies]
 futures = "0.3.21"
 futures-timer = "3.0.1"
-<<<<<<< HEAD
 libp2p = { version = "0.44.0", default-features = false }
-log = "0.4.8"
-=======
-libp2p = { version = "0.40.0", default-features = false }
 log = "0.4.16"
->>>>>>> 8bc45ed4
 lru = "0.7.5"
 ahash = "0.7.6"
 prometheus-endpoint = { package = "substrate-prometheus-endpoint", version = "0.10.0-dev", path = "../../utils/prometheus" }
