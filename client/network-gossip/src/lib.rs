// Copyright 2019-2020 Parity Technologies (UK) Ltd.
// This file is part of Substrate.

// Substrate is free software: you can redistribute it and/or modify
// it under the terms of the GNU General Public License as published by
// the Free Software Foundation, either version 3 of the License, or
// (at your option) any later version.

// Substrate is distributed in the hope that it will be useful,
// but WITHOUT ANY WARRANTY; without even the implied warranty of
// MERCHANTABILITY or FITNESS FOR A PARTICULAR PURPOSE.  See the
// GNU General Public License for more details.

// You should have received a copy of the GNU General Public License
// along with Substrate.  If not, see <http://www.gnu.org/licenses/>.

//! Polite gossiping.
//!
//! This crate provides gossiping capabilities on top of a network.
//!
//! Gossip messages are separated by two categories: "topics" and consensus engine ID.
//! The consensus engine ID is sent over the wire with the message, while the topic is not,
//! with the expectation that the topic can be derived implicitly from the content of the
//! message, assuming it is valid.
//!
//! Topics are a single 32-byte tag associated with a message, used to group those messages
//! in an opaque way. Consensus code can invoke `broadcast_topic` to attempt to send all messages
//! under a single topic to all peers who don't have them yet, and `send_topic` to
//! send all messages under a single topic to a specific peer.
//!
//! # Usage
//!
//! - Implement the `Network` trait, representing the low-level networking primitives. It is
//!   already implemented on `sc_network::NetworkService`.
//! - Implement the `Validator` trait. See the section below.
//! - Decide on a `ConsensusEngineId`. Each gossiping protocol should have a different one.
//! - Build a `GossipEngine` using these three elements.
//! - Use the methods of the `GossipEngine` in order to send out messages and receive incoming
//!   messages.
//!
//! # What is a validator?
//!
//! The primary role of a `Validator` is to process incoming messages from peers, and decide
//! whether to discard them or process them. It also decides whether to re-broadcast the message.
//!
//! The secondary role of the `Validator` is to check if a message is allowed to be sent to a given
//! peer. All messages, before being sent, will be checked against this filter.
//! This enables the validator to use information it's aware of about connected peers to decide
//! whether to send messages to them at any given moment in time - In particular, to wait until
//! peers can accept and process the message before sending it.
//!
//! Lastly, the fact that gossip validators can decide not to rebroadcast messages
//! opens the door for neighbor status packets to be baked into the gossip protocol.
//! These status packets will typically contain light pieces of information
//! used to inform peers of a current view of protocol state.

pub use self::bridge::GossipEngine;
pub use self::state_machine::TopicNotification;
pub use self::validator::{DiscardAll, MessageIntent, Validator, ValidatorContext, ValidationResult};

use futures::prelude::*;
use sc_network::{Event, ExHashT, NetworkService, PeerId, ReputationChange};
use sp_runtime::{traits::Block as BlockT, ConsensusEngineId};
<<<<<<< HEAD
use std::sync::Arc;
use std::pin::Pin;
=======
use std::{borrow::Cow, pin::Pin, sync::Arc};
>>>>>>> f41677d0

mod bridge;
mod state_machine;
mod validator;

/// Abstraction over a network.
pub trait Network<B: BlockT> {
	/// Returns a stream of events representing what happens on the network.
	fn event_stream(&self) -> Pin<Box<dyn Stream<Item = Event> + Send>>;

	/// Adjust the reputation of a node.
	fn report_peer(&self, peer_id: PeerId, reputation: ReputationChange);

	/// Force-disconnect a peer.
	fn disconnect_peer(&self, who: PeerId);

	/// Send a notification to a peer.
	fn write_notification(&self, who: PeerId, engine_id: ConsensusEngineId, message: Vec<u8>);

	/// Registers a notifications protocol.
	///
	/// See the documentation of [`NetworkService:register_notifications_protocol`] for more information.
	fn register_notifications_protocol(
		&self,
		engine_id: ConsensusEngineId,
		protocol_name: Cow<'static, [u8]>,
	);

	/// Notify everyone we're connected to that we have the given block.
	///
	/// Note: this method isn't strictly related to gossiping and should eventually be moved
	/// somewhere else.
	fn announce(&self, block: B::Hash, associated_data: Vec<u8>);
}

<<<<<<< HEAD
impl<B: BlockT, S: NetworkSpecialization<B>, H: ExHashT> Network<B> for Arc<NetworkService<B, S, H>> {
=======
impl<B: BlockT, H: ExHashT> Network<B> for Arc<NetworkService<B, H>> {
>>>>>>> f41677d0
	fn event_stream(&self) -> Pin<Box<dyn Stream<Item = Event> + Send>> {
		Box::pin(NetworkService::event_stream(self))
	}

	fn report_peer(&self, peer_id: PeerId, reputation: ReputationChange) {
		NetworkService::report_peer(self, peer_id, reputation);
	}

	fn disconnect_peer(&self, who: PeerId) {
		NetworkService::disconnect_peer(self, who)
	}

	fn write_notification(&self, who: PeerId, engine_id: ConsensusEngineId, message: Vec<u8>) {
		NetworkService::write_notification(self, who, engine_id, message)
	}

	fn register_notifications_protocol(
		&self,
		engine_id: ConsensusEngineId,
		protocol_name: Cow<'static, [u8]>,
	) {
		NetworkService::register_notifications_protocol(self, engine_id, protocol_name)
	}

	fn announce(&self, block: B::Hash, associated_data: Vec<u8>) {
		NetworkService::announce_block(self, block, associated_data)
	}
}<|MERGE_RESOLUTION|>--- conflicted
+++ resolved
@@ -61,12 +61,7 @@
 use futures::prelude::*;
 use sc_network::{Event, ExHashT, NetworkService, PeerId, ReputationChange};
 use sp_runtime::{traits::Block as BlockT, ConsensusEngineId};
-<<<<<<< HEAD
-use std::sync::Arc;
-use std::pin::Pin;
-=======
 use std::{borrow::Cow, pin::Pin, sync::Arc};
->>>>>>> f41677d0
 
 mod bridge;
 mod state_machine;
@@ -102,11 +97,7 @@
 	fn announce(&self, block: B::Hash, associated_data: Vec<u8>);
 }
 
-<<<<<<< HEAD
-impl<B: BlockT, S: NetworkSpecialization<B>, H: ExHashT> Network<B> for Arc<NetworkService<B, S, H>> {
-=======
 impl<B: BlockT, H: ExHashT> Network<B> for Arc<NetworkService<B, H>> {
->>>>>>> f41677d0
 	fn event_stream(&self) -> Pin<Box<dyn Stream<Item = Event> + Send>> {
 		Box::pin(NetworkService::event_stream(self))
 	}
