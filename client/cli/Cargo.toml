--- conflicted
+++ resolved
@@ -36,17 +36,11 @@
 sc-network = { version = "0.10.0-dev", path = "../network" }
 sc-service = { version = "0.10.0-dev", default-features = false, path = "../service" }
 sc-telemetry = { version = "4.0.0-dev", path = "../telemetry" }
-<<<<<<< HEAD
-=======
-sp-keyring = { version = "4.1.0-dev", path = "../../primitives/keyring" }
-names = { version = "0.12.0", default-features = false }
-structopt = "0.3.25"
->>>>>>> 7e87c08b
 sc-tracing = { version = "4.0.0-dev", path = "../tracing" }
 sc-utils = { version = "4.0.0-dev", path = "../utils" }
 sp-blockchain = { version = "4.0.0-dev", path = "../../primitives/blockchain" }
 sp-core = { version = "4.1.0-dev", path = "../../primitives/core" }
-sp-keyring = { version = "4.0.0-dev", path = "../../primitives/keyring" }
+sp-keyring = { version = "4.1.0-dev", path = "../../primitives/keyring" }
 sp-keystore = { version = "0.10.0", path = "../../primitives/keystore" }
 sp-panic-handler = { version = "4.0.0", path = "../../primitives/panic-handler" }
 sp-runtime = { version = "4.0.0", path = "../../primitives/runtime" }
