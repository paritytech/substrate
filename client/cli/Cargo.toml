[package]
name = "sc-cli"
version = "0.8.0"
authors = ["Parity Technologies <admin@parity.io>"]
description = "Substrate CLI interface."
edition = "2018"
license = "GPL-3.0"

[dependencies]
clap = "2.33.0"
derive_more = "0.99.2"
env_logger = "0.7.0"
log = "0.4.8"
atty = "0.2.13"
regex = "1.3.1"
time = "0.1.42"
ansi_term = "0.12.1"
lazy_static = "1.4.0"
app_dirs = "1.2.1"
tokio = { version = "0.2.9", features = [ "signal", "rt-core", "rt-threaded" ] }
futures = "0.3.1"
fdlimit = "0.1.1"
serde_json = "1.0.41"
sp-panic-handler = { version = "2.0.0", path = "../../primitives/panic-handler" }
sc-client-api = { version = "2.0.0", path = "../api" }
sp-blockchain = { version = "2.0.0", path = "../../primitives/blockchain" }
sc-network = { version = "0.8", path = "../network" }
sp-runtime = { version = "2.0.0", path = "../../primitives/runtime" }
sp-core = { version = "2.0.0", path = "../../primitives/core" }
sc-service = { version = "0.8", default-features = false, path = "../service" }
sp-state-machine = { version = "0.8", path = "../../primitives/state-machine" }
sc-telemetry = { version = "2.0.0", path = "../telemetry" }
sp-keyring = { version = "2.0.0", path = "../../primitives/keyring" }
names = "0.11.0"
structopt = "0.3.8"
sc-tracing = { version = "2.0.0", path = "../tracing" }
<<<<<<< HEAD
wasm-timer = "0.2"
=======
chrono = "0.4.10"
>>>>>>> 85b65a38

[target.'cfg(not(target_os = "unknown"))'.dependencies]
rpassword = "4.0.1"

[dev-dependencies]
tempfile = "3.1.0"

[features]
wasmtime = [
	"sc-service/wasmtime",
]<|MERGE_RESOLUTION|>--- conflicted
+++ resolved
@@ -21,6 +21,7 @@
 futures = "0.3.1"
 fdlimit = "0.1.1"
 serde_json = "1.0.41"
+sc-informant = { version = "0.8", path = "../informant" }
 sp-panic-handler = { version = "2.0.0", path = "../../primitives/panic-handler" }
 sc-client-api = { version = "2.0.0", path = "../api" }
 sp-blockchain = { version = "2.0.0", path = "../../primitives/blockchain" }
@@ -34,11 +35,7 @@
 names = "0.11.0"
 structopt = "0.3.8"
 sc-tracing = { version = "2.0.0", path = "../tracing" }
-<<<<<<< HEAD
-wasm-timer = "0.2"
-=======
 chrono = "0.4.10"
->>>>>>> 85b65a38
 
 [target.'cfg(not(target_os = "unknown"))'.dependencies]
 rpassword = "4.0.1"
