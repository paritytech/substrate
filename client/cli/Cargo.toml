--- conflicted
+++ resolved
@@ -34,14 +34,6 @@
 sc-client-api = { version = "4.0.0-dev", path = "../api" }
 sc-keystore = { version = "4.0.0-dev", path = "../keystore" }
 sc-network = { version = "0.10.0-dev", path = "../network" }
-<<<<<<< HEAD
-=======
-sp-runtime = { version = "4.1.0-dev", path = "../../primitives/runtime" }
-sc-utils = { version = "4.0.0-dev", path = "../utils" }
-sp-version = { version = "4.0.0-dev", path = "../../primitives/version" }
-sp-core = { version = "4.1.0-dev", path = "../../primitives/core" }
-sp-keystore = { version = "0.10.0", path = "../../primitives/keystore" }
->>>>>>> 48e0b415
 sc-service = { version = "0.10.0-dev", default-features = false, path = "../service" }
 sc-telemetry = { version = "4.0.0-dev", path = "../telemetry" }
 sc-tracing = { version = "4.0.0-dev", path = "../tracing" }
@@ -51,7 +43,7 @@
 sp-keyring = { version = "4.1.0-dev", path = "../../primitives/keyring" }
 sp-keystore = { version = "0.10.0", path = "../../primitives/keystore" }
 sp-panic-handler = { version = "4.0.0", path = "../../primitives/panic-handler" }
-sp-runtime = { version = "4.0.0", path = "../../primitives/runtime" }
+sp-runtime = { version = "4.1.0-dev", path = "../../primitives/runtime" }
 sp-version = { version = "4.0.0-dev", path = "../../primitives/version" }
 
 [dev-dependencies]
