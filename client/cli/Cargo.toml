--- conflicted
+++ resolved
@@ -25,20 +25,15 @@
 tiny-bip39 = "0.8.2"
 serde_json = "1.0.71"
 sc-keystore = { version = "4.0.0-dev", path = "../keystore" }
-sp-panic-handler = { version = "4.0.0-dev", path = "../../primitives/panic-handler" }
+sp-panic-handler = { version = "4.0.0", path = "../../primitives/panic-handler" }
 sc-client-api = { version = "4.0.0-dev", path = "../api" }
 sp-blockchain = { version = "4.0.0-dev", path = "../../primitives/blockchain" }
 sc-network = { version = "0.10.0-dev", path = "../network" }
 sp-runtime = { version = "4.0.0", path = "../../primitives/runtime" }
 sc-utils = { version = "4.0.0-dev", path = "../utils" }
 sp-version = { version = "4.0.0-dev", path = "../../primitives/version" }
-<<<<<<< HEAD
-sp-core = { version = "4.0.0", path = "../../primitives/core" }
+sp-core = { version = "4.1.0-dev", path = "../../primitives/core" }
 sp-keystore = { version = "0.10.0", path = "../../primitives/keystore" }
-=======
-sp-core = { version = "4.1.0-dev", path = "../../primitives/core" }
-sp-keystore = { version = "0.10.0-dev", path = "../../primitives/keystore" }
->>>>>>> b9cafba3
 sc-service = { version = "0.10.0-dev", default-features = false, path = "../service" }
 sc-telemetry = { version = "4.0.0-dev", path = "../telemetry" }
 sp-keyring = { version = "4.0.0-dev", path = "../../primitives/keyring" }
