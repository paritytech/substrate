[package]
name = "sc-cli"
version = "0.10.0-dev"
authors = ["Parity Technologies <admin@parity.io>"]
description = "Substrate CLI interface."
edition = "2021"
license = "GPL-3.0-or-later WITH Classpath-exception-2.0"
homepage = "https://substrate.io"
repository = "https://github.com/paritytech/substrate/"
readme = "README.md"

[package.metadata.docs.rs]
targets = ["x86_64-unknown-linux-gnu"]

[dependencies]
chrono = "0.4.10"
clap = { version = "3.1.6", features = ["derive"] }
fdlimit = "0.2.1"
futures = "0.3.21"
hex = "0.4.2"
<<<<<<< HEAD
libp2p = "0.44.0"
log = "0.4.11"
=======
libp2p = "0.40.0"
log = "0.4.16"
>>>>>>> 8bc45ed4
names = { version = "0.13.0", default-features = false }
rand = "0.7.3"
regex = "1.5.5"
rpassword = "5.0.0"
serde = "1.0.136"
serde_json = "1.0.79"
thiserror = "1.0.30"
tiny-bip39 = "0.8.2"
tokio = { version = "1.17.0", features = ["signal", "rt-multi-thread", "parking_lot"] }

parity-scale-codec = "3.0.0"
sc-client-api = { version = "4.0.0-dev", path = "../api" }
sc-client-db = { version = "0.10.0-dev", path = "../db" }
sc-keystore = { version = "4.0.0-dev", path = "../keystore" }
sc-network = { version = "0.10.0-dev", path = "../network" }
sc-service = { version = "0.10.0-dev", default-features = false, path = "../service" }
sc-telemetry = { version = "4.0.0-dev", path = "../telemetry" }
sc-tracing = { version = "4.0.0-dev", path = "../tracing" }
sc-utils = { version = "4.0.0-dev", path = "../utils" }
sp-blockchain = { version = "4.0.0-dev", path = "../../primitives/blockchain" }
sp-core = { version = "6.0.0", path = "../../primitives/core" }
sp-keyring = { version = "6.0.0", path = "../../primitives/keyring" }
sp-keystore = { version = "0.12.0", path = "../../primitives/keystore" }
sp-panic-handler = { version = "4.0.0", path = "../../primitives/panic-handler" }
sp-runtime = { version = "6.0.0", path = "../../primitives/runtime" }
sp-version = { version = "5.0.0", path = "../../primitives/version" }

[dev-dependencies]
tempfile = "3.1.0"

[features]
wasmtime = ["sc-service/wasmtime"]<|MERGE_RESOLUTION|>--- conflicted
+++ resolved
@@ -18,13 +18,8 @@
 fdlimit = "0.2.1"
 futures = "0.3.21"
 hex = "0.4.2"
-<<<<<<< HEAD
 libp2p = "0.44.0"
-log = "0.4.11"
-=======
-libp2p = "0.40.0"
 log = "0.4.16"
->>>>>>> 8bc45ed4
 names = { version = "0.13.0", default-features = false }
 rand = "0.7.3"
 regex = "1.5.5"
