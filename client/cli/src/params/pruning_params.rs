// Copyright 2020 Parity Technologies (UK) Ltd.
// This file is part of Substrate.

// Substrate is free software: you can redistribute it and/or modify
// it under the terms of the GNU General Public License as published by
// the Free Software Foundation, either version 3 of the License, or
// (at your option) any later version.

// Substrate is distributed in the hope that it will be useful,
// but WITHOUT ANY WARRANTY; without even the implied warranty of
// MERCHANTABILITY or FITNESS FOR A PARTICULAR PURPOSE.  See the
// GNU General Public License for more details.

// You should have received a copy of the GNU General Public License
// along with Substrate.  If not, see <http://www.gnu.org/licenses/>.

use sc_service::PruningMode;
use structopt::StructOpt;

use crate::error;

/// Parameters to define the pruning mode
#[derive(Debug, StructOpt, Clone)]
pub struct PruningParams {
	/// Specify the state pruning mode, a number of blocks to keep or 'archive'.
	///
	/// Default is to keep all block states if the node is running as a
	/// validator (i.e. 'archive'), otherwise state is only kept for the last
	/// 256 blocks.
	// NOTE: this is an option so implementations can set their own defaults
	#[structopt(long = "pruning", value_name = "PRUNING_MODE")]
	pub pruning: Option<String>,
}

impl PruningParams {
	/// Get the pruning value from the parameters
	pub fn pruning(
		&self,
<<<<<<< HEAD
=======
		mut config: &mut Configuration,
		role: &sc_service::Role,
>>>>>>> 525cb7a1
		unsafe_pruning: bool,
		roles: sc_service::Roles,
	) -> error::Result<PruningMode> {
		// by default we disable pruning if the node is an authority (i.e.
		// `ArchiveAll`), otherwise we keep state for the last 256 blocks. if the
		// node is an authority and pruning is enabled explicitly, then we error
		// unless `unsafe_pruning` is set.
		Ok(match &self.pruning {
			Some(ref s) if s == "archive" => PruningMode::ArchiveAll,
<<<<<<< HEAD
			None if roles == sc_service::Roles::AUTHORITY => PruningMode::ArchiveAll,
			None => PruningMode::default(),
			Some(s) => {
				if roles == sc_service::Roles::AUTHORITY && !unsafe_pruning {
=======
			None if role.is_network_authority() => PruningMode::ArchiveAll,
			None => PruningMode::default(),
			Some(s) => {
				if role.is_network_authority() && !unsafe_pruning {
>>>>>>> 525cb7a1
					return Err(error::Error::Input(
						"Validators should run with state pruning disabled (i.e. archive). \
						You can ignore this check with `--unsafe-pruning`."
							.to_string(),
					));
				}

				PruningMode::keep_blocks(s.parse().map_err(|_| {
					error::Error::Input("Invalid pruning mode specified".to_string())
				})?)
			}
		})
	}
}<|MERGE_RESOLUTION|>--- conflicted
+++ resolved
@@ -14,7 +14,7 @@
 // You should have received a copy of the GNU General Public License
 // along with Substrate.  If not, see <http://www.gnu.org/licenses/>.
 
-use sc_service::PruningMode;
+use sc_service::{PruningMode, Role};
 use structopt::StructOpt;
 
 use crate::error;
@@ -36,13 +36,8 @@
 	/// Get the pruning value from the parameters
 	pub fn pruning(
 		&self,
-<<<<<<< HEAD
-=======
-		mut config: &mut Configuration,
-		role: &sc_service::Role,
->>>>>>> 525cb7a1
 		unsafe_pruning: bool,
-		roles: sc_service::Roles,
+		role: &Role,
 	) -> error::Result<PruningMode> {
 		// by default we disable pruning if the node is an authority (i.e.
 		// `ArchiveAll`), otherwise we keep state for the last 256 blocks. if the
@@ -50,17 +45,10 @@
 		// unless `unsafe_pruning` is set.
 		Ok(match &self.pruning {
 			Some(ref s) if s == "archive" => PruningMode::ArchiveAll,
-<<<<<<< HEAD
-			None if roles == sc_service::Roles::AUTHORITY => PruningMode::ArchiveAll,
-			None => PruningMode::default(),
-			Some(s) => {
-				if roles == sc_service::Roles::AUTHORITY && !unsafe_pruning {
-=======
 			None if role.is_network_authority() => PruningMode::ArchiveAll,
 			None => PruningMode::default(),
 			Some(s) => {
 				if role.is_network_authority() && !unsafe_pruning {
->>>>>>> 525cb7a1
 					return Err(error::Error::Input(
 						"Validators should run with state pruning disabled (i.e. archive). \
 						You can ignore this check with `--unsafe-pruning`."
