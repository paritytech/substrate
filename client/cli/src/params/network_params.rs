--- conflicted
+++ resolved
@@ -85,22 +85,16 @@
 	#[structopt(flatten)]
 	pub node_key_params: NodeKeyParams,
 
-<<<<<<< HEAD
-	/// Experimental feature flag.
-	#[structopt(long = "use-yamux-flow-control")]
-	pub use_yamux_flow_control: bool,
+	/// Disable the yamux flow control. This option will be removed in the future once there is
+	/// enough confidence that this feature is properly working.
+	#[structopt(long)]
+	pub no_yamux_flow_control: bool,
 
 	/// Enable peer discovery on local networks.
 	///
 	/// By default this option is true for `--dev` and false otherwise.
 	#[structopt(long)]
 	pub discover_local: bool,
-=======
-	/// Disable the yamux flow control. This option will be removed in the future once there is
-	/// enough confidence that this feature is properly working.
-	#[structopt(long)]
-	pub no_yamux_flow_control: bool,
->>>>>>> e60eb97f
 }
 
 impl NetworkParams {
