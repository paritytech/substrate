--- conflicted
+++ resolved
@@ -82,16 +82,13 @@
 	pub allow_private_ipv4: bool,
 
 	/// Specify the number of outgoing connections we're trying to maintain.
-<<<<<<< HEAD
-	#[clap(long, value_name = "COUNT", default_value = "15")]
-=======
-	#[arg(long, value_name = "COUNT", default_value_t = 25)]
->>>>>>> e8a4408c
+	#[arg(long, value_name = "COUNT", default_value_t = 15)]
 	pub out_peers: u32,
 
 	/// Maximum number of inbound full nodes peers.
 	#[arg(long, value_name = "COUNT", default_value_t = 25)]
 	pub in_peers: u32,
+
 	/// Maximum number of inbound light nodes peers.
 	#[arg(long, value_name = "COUNT", default_value_t = 100)]
 	pub in_peers_light: u32,
