--- conflicted
+++ resolved
@@ -21,13 +21,8 @@
 use crate::arg_enums::Database;
 use crate::error::Result;
 use crate::{
-<<<<<<< HEAD
 	DatabaseParams, ImportParams, KeystoreParams, NetworkParams, NodeKeyParams,
 	OffchainWorkerParams, PruningParams, SharedParams, SubstrateCli,
-=======
-	init_logger, DatabaseParams, ImportParams, KeystoreParams, NetworkParams, NodeKeyParams,
-	OffchainWorkerParams, PruningParams, SharedParams, SubstrateCli, InitLoggerParams,
->>>>>>> 6abbbd63
 };
 use log::warn;
 use names::{Generator, Name};
@@ -558,7 +553,6 @@
 	/// 1. Sets the panic handler
 	/// 2. Initializes the logger
 	/// 3. Raises the FD limit
-<<<<<<< HEAD
 	fn init<C: SubstrateCli>(&self) -> Result<sc_telemetry::TelemetryWorker> {
 		sp_panic_handler::set(&C::support_url(), &C::impl_version());
 
@@ -574,25 +568,11 @@
 			logger.with_profiling(tracing_receiver, tracing_targets);
 		}
 
+		if self.disable_log_color()? {
+			logger.with_colors(false);
+		}
+
 		let telemetry_worker = logger.init()?;
-=======
-	fn init<C: SubstrateCli>(&self) -> Result<()> {
-		let logger_pattern = self.log_filters()?;
-		let tracing_receiver = self.tracing_receiver()?;
-		let tracing_targets = self.tracing_targets()?;
-		let disable_log_reloading = self.is_log_filter_reloading_disabled()?;
-		let disable_log_color = self.disable_log_color()?;
-
-		sp_panic_handler::set(&C::support_url(), &C::impl_version());
-
-		init_logger(InitLoggerParams {
-			pattern: logger_pattern,
-			tracing_receiver,
-			tracing_targets,
-			disable_log_reloading,
-			disable_log_color,
-		})?;
->>>>>>> 6abbbd63
 
 		if let Some(new_limit) = fdlimit::raise_fd_limit() {
 			if new_limit < RECOMMENDED_OPEN_FILE_DESCRIPTOR_LIMIT {
