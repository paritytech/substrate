// This file is part of Substrate.

// Copyright (C) 2018-2021 Parity Technologies (UK) Ltd.
// SPDX-License-Identifier: GPL-3.0-or-later WITH Classpath-exception-2.0

// This program is free software: you can redistribute it and/or modify
// it under the terms of the GNU General Public License as published by
// the Free Software Foundation, either version 3 of the License, or
// (at your option) any later version.

// This program is distributed in the hope that it will be useful,
// but WITHOUT ANY WARRANTY; without even the implied warranty of
// MERCHANTABILITY or FITNESS FOR A PARTICULAR PURPOSE. See the
// GNU General Public License for more details.

// You should have received a copy of the GNU General Public License
// along with this program. If not, see <https://www.gnu.org/licenses/>.

//! implementation of the `vanity` subcommand

use crate::{
	error, utils, with_crypto_scheme, CryptoSchemeFlag, NetworkSchemeFlag, OutputTypeFlag,
};
use rand::{rngs::OsRng, RngCore};
use sp_core::crypto::{Ss58AddressFormat, Ss58Codec};
use sp_runtime::traits::IdentifyAccount;
use structopt::StructOpt;
use utils::print_from_uri;

/// The `vanity` command
#[derive(Debug, StructOpt, Clone)]
#[structopt(name = "vanity", about = "Generate a seed that provides a vanity address")]
pub struct VanityCmd {
	/// Desired pattern
	#[structopt(long, parse(try_from_str = assert_non_empty_string))]
	pattern: String,

	#[allow(missing_docs)]
	#[structopt(flatten)]
	network_scheme: NetworkSchemeFlag,

	#[allow(missing_docs)]
	#[structopt(flatten)]
	output_scheme: OutputTypeFlag,

	#[allow(missing_docs)]
	#[structopt(flatten)]
	crypto_scheme: CryptoSchemeFlag,
}

impl VanityCmd {
	/// Run the command
	pub fn run(&self) -> error::Result<()> {
		let formated_seed = with_crypto_scheme!(
			self.crypto_scheme.scheme,
			generate_key(&self.pattern, self.network_scheme.network.clone().unwrap_or_default()),
		)?;

		with_crypto_scheme!(
			self.crypto_scheme.scheme,
			print_from_uri(
				&formated_seed,
				None,
				self.network_scheme.network.clone(),
				self.output_scheme.output_type.clone(),
			),
		);
		Ok(())
	}
}

/// genertae a key based on given pattern
fn generate_key<Pair>(
	desired: &str,
	network_override: Ss58AddressFormat,
) -> Result<String, &'static str>
where
	Pair: sp_core::Pair,
	Pair::Public: IdentifyAccount,
	<Pair::Public as IdentifyAccount>::AccountId: Ss58Codec,
{
	println!("Generating key containing pattern '{}'", desired);

	let top = 45 + (desired.len() * 48);
	let mut best = 0;
	let mut seed = Pair::Seed::default();
	let mut done = 0;

	loop {
		if done % 100000 == 0 {
			OsRng.fill_bytes(seed.as_mut());
		} else {
			next_seed(seed.as_mut());
		}

		let p = Pair::from_seed(seed.clone());
		let ss58 = p.public().into_account().to_ss58check_with_version(network_override);
		let score = calculate_score(&desired, &ss58);
		if score > best || desired.len() < 2 {
			best = score;
			if best >= top {
				println!("best: {} == top: {}", best, top);
<<<<<<< HEAD
				return Ok(utils::format_seed::<Pair>(seed))
=======
				return Ok(utils::format_seed::<Pair>(seed.clone()))
>>>>>>> 852bab07
			}
		}
		done += 1;

		if done % good_waypoint(done) == 0 {
			println!("{} keys searched; best is {}/{} complete", done, best, top);
		}
	}
}

fn good_waypoint(done: u64) -> u64 {
	match done {
		0..=1_000_000 => 100_000,
		0..=10_000_000 => 1_000_000,
		0..=100_000_000 => 10_000_000,
		_ => 100_000_000,
	}
}

fn next_seed(seed: &mut [u8]) {
	for i in 0..seed.len() {
		match seed[i] {
			255 => {
				seed[i] = 0;
			},
			_ => {
				seed[i] += 1;
				break
			},
		}
	}
}

/// Calculate the score of a key based on the desired
/// input.
fn calculate_score(_desired: &str, key: &str) -> usize {
	for truncate in 0.._desired.len() {
		let snip_size = _desired.len() - truncate;
		let truncated = &_desired[0..snip_size];
		if let Some(pos) = key.find(truncated) {
			return (47 - pos) + (snip_size * 48)
		}
	}
	0
}

/// checks that `pattern` is non-empty
fn assert_non_empty_string(pattern: &str) -> Result<String, &'static str> {
	if pattern.is_empty() {
		Err("Pattern must not be empty")
	} else {
		Ok(pattern.to_string())
	}
}

#[cfg(test)]
mod tests {
	use super::*;
	use sp_core::{crypto::Ss58Codec, sr25519, Pair};
	use structopt::StructOpt;
	#[cfg(feature = "bench")]
	use test::Bencher;

	#[test]
	fn vanity() {
		let vanity = VanityCmd::from_iter(&["vanity", "--pattern", "j"]);
		assert!(vanity.run().is_ok());
	}

	#[test]
	fn test_generation_with_single_char() {
		let seed = generate_key::<sr25519::Pair>("ab", Default::default()).unwrap();
		assert!(sr25519::Pair::from_seed_slice(&hex::decode(&seed[2..]).unwrap())
			.unwrap()
			.public()
			.to_ss58check()
			.contains("ab"));
	}

	#[test]
	fn generate_key_respects_network_override() {
		let seed = generate_key::<sr25519::Pair>("ab", Ss58AddressFormat::PolkadotAccount).unwrap();
		assert!(sr25519::Pair::from_seed_slice(&hex::decode(&seed[2..]).unwrap())
			.unwrap()
			.public()
			.to_ss58check_with_version(Ss58AddressFormat::PolkadotAccount)
			.contains("ab"));
	}

	#[test]
	fn test_score_1_char_100() {
		let score = calculate_score("j", "5jolkadotwHY5k9GpdTgpqs9xjuNvtv8EcwCFpEeyEf3KHim");
		assert_eq!(score, 94);
	}

	#[test]
	fn test_score_100() {
		let score = calculate_score("Polkadot", "5PolkadotwHY5k9GpdTgpqs9xjuNvtv8EcwCFpEeyEf3KHim");
		assert_eq!(score, 430);
	}

	#[test]
	fn test_score_50_2() {
		// 50% for the position + 50% for the size
		assert_eq!(
			calculate_score("Polkadot", "5PolkXXXXwHY5k9GpdTgpqs9xjuNvtv8EcwCFpEeyEf3KHim"),
			238
		);
	}

	#[test]
	fn test_score_0() {
		assert_eq!(
			calculate_score("Polkadot", "5GUWv4bLCchGUHJrzULXnh4JgXsMpTKRnjuXTY7Qo1Kh9uYK"),
			0
		);
	}

	#[cfg(feature = "bench")]
	#[bench]
	fn bench_paranoiac(b: &mut Bencher) {
		b.iter(|| generate_key("polk"));
	}

	#[cfg(feature = "bench")]
	#[bench]
	fn bench_not_paranoiac(b: &mut Bencher) {
		b.iter(|| generate_key("polk"));
	}
}<|MERGE_RESOLUTION|>--- conflicted
+++ resolved
@@ -100,11 +100,7 @@
 			best = score;
 			if best >= top {
 				println!("best: {} == top: {}", best, top);
-<<<<<<< HEAD
 				return Ok(utils::format_seed::<Pair>(seed))
-=======
-				return Ok(utils::format_seed::<Pair>(seed.clone()))
->>>>>>> 852bab07
 			}
 		}
 		done += 1;
