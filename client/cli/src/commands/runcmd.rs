// Copyright 2018-2020 Parity Technologies (UK) Ltd.
// This file is part of Substrate.

// Substrate is free software: you can redistribute it and/or modify
// it under the terms of the GNU General Public License as published by
// the Free Software Foundation, either version 3 of the License, or
// (at your option) any later version.

// Substrate is distributed in the hope that it will be useful,
// but WITHOUT ANY WARRANTY; without even the implied warranty of
// MERCHANTABILITY or FITNESS FOR A PARTICULAR PURPOSE.  See the
// GNU General Public License for more details.

// You should have received a copy of the GNU General Public License
// along with Substrate.  If not, see <http://www.gnu.org/licenses/>.

<<<<<<< HEAD
use crate::error::{Error, Result};
use crate::params::ImportParams;
use crate::params::KeystoreParams;
use crate::params::NetworkParams;
use crate::params::SharedParams;
use crate::params::TransactionPoolParams;
use crate::CliConfiguration;
=======
use std::path::PathBuf;
use std::net::SocketAddr;
use std::fs;
use std::fmt;
use log::info;
use structopt::{StructOpt, clap::arg_enum};
use names::{Generator, Name};
>>>>>>> 8cee4fe1
use regex::Regex;
use sc_service::{
	config::{MultiaddrWithPeerId, PrometheusConfig, TransactionPoolOptions},
	ChainSpec, Role,
};
use sc_telemetry::TelemetryEndpoints;
use std::net::SocketAddr;
use structopt::{clap::arg_enum, StructOpt};

arg_enum! {
	/// Whether off-chain workers are enabled.
	#[allow(missing_docs)]
	#[derive(Debug, Clone)]
	pub enum OffchainWorkerEnabled {
		Always,
		Never,
		WhenValidating,
	}
}

/// The `run` command used to run a node.
#[derive(Debug, StructOpt, Clone)]
pub struct RunCmd {
	/// Enable validator mode.
	///
	/// The node will be started with the authority role and actively
	/// participate in any consensus task that it can (e.g. depending on
	/// availability of local keys).
	#[structopt(
		long = "validator",
		conflicts_with_all = &[ "sentry" ]
	)]
	pub validator: bool,

	/// Enable sentry mode.
	///
	/// The node will be started with the authority role and participate in
	/// consensus tasks as an "observer", it will never actively participate
	/// regardless of whether it could (e.g. keys are available locally). This
	/// mode is useful as a secure proxy for validators (which would run
	/// detached from the network), since we want this node to participate in
	/// the full consensus protocols in order to have all needed consensus data
	/// available to relay to private nodes.
	#[structopt(
		long = "sentry",
		conflicts_with_all = &[ "validator", "light" ],
		parse(try_from_str)
	)]
	pub sentry: Vec<MultiaddrWithPeerId>,

	/// Disable GRANDPA voter when running in validator mode, otherwise disable the GRANDPA observer.
	#[structopt(long = "no-grandpa")]
	pub no_grandpa: bool,

	/// Experimental: Run in light client mode.
	#[structopt(long = "light", conflicts_with = "sentry")]
	pub light: bool,

	/// Listen to all RPC interfaces.
	///
	/// Default is local. Note: not all RPC methods are safe to be exposed publicly. Use an RPC proxy
	/// server to filter out dangerous methods. More details: https://github.com/paritytech/substrate/wiki/Public-RPC.
	/// Use `--unsafe-rpc-external` to suppress the warning if you understand the risks.
	#[structopt(long = "rpc-external")]
	pub rpc_external: bool,

	/// Listen to all RPC interfaces.
	///
	/// Same as `--rpc-external`.
	#[structopt(long = "unsafe-rpc-external")]
	pub unsafe_rpc_external: bool,

	/// Listen to all Websocket interfaces.
	///
	/// Default is local. Note: not all RPC methods are safe to be exposed publicly. Use an RPC proxy
	/// server to filter out dangerous methods. More details: https://github.com/paritytech/substrate/wiki/Public-RPC.
	/// Use `--unsafe-ws-external` to suppress the warning if you understand the risks.
	#[structopt(long = "ws-external")]
	pub ws_external: bool,

	/// Listen to all Websocket interfaces.
	///
	/// Same as `--ws-external` but doesn't warn you about it.
	#[structopt(long = "unsafe-ws-external")]
	pub unsafe_ws_external: bool,

	/// Listen to all Prometheus data source interfaces.
	///
	/// Default is local.
	#[structopt(long = "prometheus-external")]
	pub prometheus_external: bool,

	/// Specify HTTP RPC server TCP port.
	// NOTE: this is an option so implementations can set their own defaults
	#[structopt(long = "rpc-port", value_name = "PORT")]
	pub rpc_port: Option<u16>,

	/// Specify WebSockets RPC server TCP port.
	// NOTE: this is an option so implementations can set their own defaults
	#[structopt(long = "ws-port", value_name = "PORT")]
	pub ws_port: Option<u16>,

	/// Maximum number of WS RPC server connections.
	// NOTE: this is an option so implementations can set their own defaults
	#[structopt(long = "ws-max-connections", value_name = "COUNT")]
	pub ws_max_connections: Option<usize>,

	/// Specify browser Origins allowed to access the HTTP & WS RPC servers.
	///
	/// A comma-separated list of origins (protocol://domain or special `null`
	/// value). Value of `all` will disable origin validation. Default is to
	/// allow localhost and https://polkadot.js.org origins. When running in
	/// --dev mode the default is to allow all origins.
	// NOTE: this is an option so implementations can set their own defaults
	#[structopt(long = "rpc-cors", value_name = "ORIGINS", parse(try_from_str = parse_cors))]
	pub rpc_cors: Option<Cors>,

	/// Specify Prometheus data source server TCP Port.
	#[structopt(long = "prometheus-port", value_name = "PORT")]
	pub prometheus_port: Option<u16>,

	/// Do not expose a Prometheus metric endpoint.
	///
	/// Prometheus metric endpoint is enabled by default.
	#[structopt(long = "no-prometheus")]
	pub no_prometheus: bool,

	/// The human-readable name for this node.
	///
	/// The node name will be reported to the telemetry server, if enabled.
	// NOTE: this is an option so implementations can set their own defaults
	#[structopt(long = "name", value_name = "NAME")]
	pub name: Option<String>,

	/// Disable connecting to the Substrate telemetry server.
	///
	/// Telemetry is on by default on global chains.
	#[structopt(long = "no-telemetry")]
	pub no_telemetry: bool,

	/// The URL of the telemetry server to connect to.
	///
	/// This flag can be passed multiple times as a means to specify multiple
	/// telemetry endpoints. Verbosity levels range from 0-9, with 0 denoting
	/// the least verbosity.
	/// Expected format is 'URL VERBOSITY', e.g. `--telemetry-url 'wss://foo/bar 0'`.
	#[structopt(long = "telemetry-url", value_name = "URL VERBOSITY", parse(try_from_str = parse_telemetry_endpoints))]
	pub telemetry_endpoints: Vec<(String, u8)>,

	/// Should execute offchain workers on every block.
	///
	/// By default it's only enabled for nodes that are authoring new blocks.
	#[structopt(
		long = "offchain-worker",
		value_name = "ENABLED",
		possible_values = &OffchainWorkerEnabled::variants(),
		case_insensitive = true,
		default_value = "WhenValidating"
	)]
	pub offchain_worker: OffchainWorkerEnabled,

	#[allow(missing_docs)]
	#[structopt(flatten)]
	pub shared_params: SharedParams,

	#[allow(missing_docs)]
	#[structopt(flatten)]
	pub import_params: ImportParams,

	#[allow(missing_docs)]
	#[structopt(flatten)]
	pub network_params: NetworkParams,

	#[allow(missing_docs)]
	#[structopt(flatten)]
	pub pool_config: TransactionPoolParams,

	/// Shortcut for `--name Alice --validator` with session keys for `Alice` added to keystore.
	#[structopt(long, conflicts_with_all = &["bob", "charlie", "dave", "eve", "ferdie", "one", "two"])]
	pub alice: bool,

	/// Shortcut for `--name Bob --validator` with session keys for `Bob` added to keystore.
	#[structopt(long, conflicts_with_all = &["alice", "charlie", "dave", "eve", "ferdie", "one", "two"])]
	pub bob: bool,

	/// Shortcut for `--name Charlie --validator` with session keys for `Charlie` added to keystore.
	#[structopt(long, conflicts_with_all = &["alice", "bob", "dave", "eve", "ferdie", "one", "two"])]
	pub charlie: bool,

	/// Shortcut for `--name Dave --validator` with session keys for `Dave` added to keystore.
	#[structopt(long, conflicts_with_all = &["alice", "bob", "charlie", "eve", "ferdie", "one", "two"])]
	pub dave: bool,

	/// Shortcut for `--name Eve --validator` with session keys for `Eve` added to keystore.
	#[structopt(long, conflicts_with_all = &["alice", "bob", "charlie", "dave", "ferdie", "one", "two"])]
	pub eve: bool,

	/// Shortcut for `--name Ferdie --validator` with session keys for `Ferdie` added to keystore.
	#[structopt(long, conflicts_with_all = &["alice", "bob", "charlie", "dave", "eve", "one", "two"])]
	pub ferdie: bool,

	/// Shortcut for `--name One --validator` with session keys for `One` added to keystore.
	#[structopt(long, conflicts_with_all = &["alice", "bob", "charlie", "dave", "eve", "ferdie", "two"])]
	pub one: bool,

	/// Shortcut for `--name Two --validator` with session keys for `Two` added to keystore.
	#[structopt(long, conflicts_with_all = &["alice", "bob", "charlie", "dave", "eve", "ferdie", "one"])]
	pub two: bool,

	/// Enable authoring even when offline.
	#[structopt(long = "force-authoring")]
	pub force_authoring: bool,

	#[allow(missing_docs)]
	#[structopt(flatten)]
	pub keystore_params: KeystoreParams,

	/// The size of the instances cache for each runtime.
	///
	/// The default value is 8 and the values higher than 256 are ignored.
	// NOTE: this is an option so implementations can set their own defaults
	#[structopt(long)]
	pub max_runtime_instances: Option<usize>,

	/// Specify a list of sentry node public addresses.
	#[structopt(
		long = "sentry-nodes",
		value_name = "ADDR",
		conflicts_with_all = &[ "sentry" ]
	)]
	pub sentry_nodes: Vec<MultiaddrWithPeerId>,
}

impl RunCmd {
	/// Get the `Sr25519Keyring` matching one of the flag.
	pub fn get_keyring(&self) -> Option<sp_keyring::Sr25519Keyring> {
		use sp_keyring::Sr25519Keyring::*;

		if self.alice {
			Some(Alice)
		} else if self.bob {
			Some(Bob)
		} else if self.charlie {
			Some(Charlie)
		} else if self.dave {
			Some(Dave)
		} else if self.eve {
			Some(Eve)
		} else if self.ferdie {
			Some(Ferdie)
		} else if self.one {
			Some(One)
		} else if self.two {
			Some(Two)
		} else {
			None
		}
	}
}

impl CliConfiguration for RunCmd {
	fn shared_params(&self) -> &SharedParams {
		&self.shared_params
	}

	fn import_params(&self) -> Option<&ImportParams> {
		Some(&self.import_params)
	}

	fn network_params(&self) -> Option<&NetworkParams> {
		Some(&self.network_params)
	}

	fn keystore_params(&self) -> Option<&KeystoreParams> {
		Some(&self.keystore_params)
	}

	fn node_name(&self) -> Result<String> {
		let name: String = match (self.name.as_ref(), self.get_keyring()) {
			(Some(name), _) => name.to_string(),
			(_, Some(keyring)) => keyring.to_string(),
			(None, None) => crate::generate_node_name(),
		};

		if let Err(msg) = is_node_name_valid(&name) {
			return Err(Error::Input(format!(
				"Invalid node name '{}'. Reason: {}. If unsure, use none.",
				name, msg
			)));
		}

		Ok(name)
	}

	fn dev_key_seed(&self, is_dev: bool) -> Result<Option<String>> {
		Ok(self.get_keyring().map(|a| format!("//{}", a)).or_else(|| {
			if is_dev && !self.light {
				Some("//Alice".into())
			} else {
				None
			}
		}))
	}

	fn telemetry_endpoints(
		&self,
		chain_spec: &Box<dyn ChainSpec>,
	) -> Result<Option<TelemetryEndpoints>> {
		Ok(if self.no_telemetry {
			None
		} else if !self.telemetry_endpoints.is_empty() {
			Some(
				TelemetryEndpoints::new(self.telemetry_endpoints.clone())
					.map_err(|e| e.to_string())?,
			)
		} else {
			chain_spec.telemetry_endpoints().clone()
		})
	}

	fn role(&self, is_dev: bool) -> Result<Role> {
		let keyring = self.get_keyring();
		let is_light = self.light;
		let is_authority =
			(self.validator || is_dev || keyring.is_some()) && !is_light;

		Ok(if is_light {
			sc_service::Role::Light
		} else if is_authority {
			sc_service::Role::Authority { sentry_nodes: self.sentry_nodes.clone() }
		} else if !self.sentry.is_empty() {
			sc_service::Role::Sentry { validators: self.sentry.clone() }
		} else {
			sc_service::Role::Full
		})
	}

	fn force_authoring(&self) -> Result<bool> {
		// Imply forced authoring on --dev
		Ok(self.shared_params.dev || self.force_authoring)
	}

	fn prometheus_config(&self) -> Result<Option<PrometheusConfig>> {
		if self.no_prometheus {
			Ok(None)
		} else {
			let prometheus_interface: &str = if self.prometheus_external {
				"0.0.0.0"
			} else {
				"127.0.0.1"
			};

			Ok(Some(PrometheusConfig::new_with_default_registry(
				parse_address(
					&format!("{}:{}", prometheus_interface, 9615),
					self.prometheus_port,
				)?,
			)))
		}
	}

	fn disable_grandpa(&self) -> Result<bool> {
		Ok(self.no_grandpa)
	}

	fn rpc_ws_max_connections(&self) -> Result<Option<usize>> {
		Ok(self.ws_max_connections)
	}

	fn rpc_cors(&self, is_dev: bool) -> Result<Option<Vec<String>>> {
		Ok(self
			.rpc_cors
			.clone()
			.unwrap_or_else(|| {
				if is_dev {
					log::warn!("Running in --dev mode, RPC CORS has been disabled.");
					Cors::All
				} else {
					Cors::List(vec![
						"http://localhost:*".into(),
						"http://127.0.0.1:*".into(),
						"https://localhost:*".into(),
						"https://127.0.0.1:*".into(),
						"https://polkadot.js.org".into(),
					])
				}
			})
			.into())
	}

	fn rpc_http(&self) -> Result<Option<SocketAddr>> {
		let rpc_interface: &str =
			interface_str(self.rpc_external, self.unsafe_rpc_external, self.validator)?;

		Ok(Some(parse_address(
			&format!("{}:{}", rpc_interface, 9933),
			self.rpc_port,
		)?))
	}

	fn rpc_ws(&self) -> Result<Option<SocketAddr>> {
		let ws_interface: &str =
			interface_str(self.ws_external, self.unsafe_ws_external, self.validator)?;

		Ok(Some(parse_address(
			&format!("{}:{}", ws_interface, 9944),
			self.ws_port,
		)?))
	}

	fn offchain_worker(&self, role: &Role) -> Result<bool> {
		Ok(match (&self.offchain_worker, role) {
			(OffchainWorkerEnabled::WhenValidating, Role::Authority { .. }) => true,
			(OffchainWorkerEnabled::Always, _) => true,
			(OffchainWorkerEnabled::Never, _) => false,
			(OffchainWorkerEnabled::WhenValidating, _) => false,
		})
	}

	fn transaction_pool(&self) -> Result<TransactionPoolOptions> {
		self.pool_config.transaction_pool()
	}

	fn max_runtime_instances(&self) -> Result<Option<usize>> {
		Ok(self.max_runtime_instances.map(|x| x.min(256)))
	}
}

/// Check whether a node name is considered as valid.
pub fn is_node_name_valid(_name: &str) -> std::result::Result<(), &str> {
	let name = _name.to_string();
	if name.chars().count() >= crate::NODE_NAME_MAX_LENGTH {
		return Err("Node name too long");
	}

	let invalid_chars = r"[\\.@]";
	let re = Regex::new(invalid_chars).unwrap();
	if re.is_match(&name) {
		return Err("Node name should not contain invalid chars such as '.' and '@'");
	}

	let invalid_patterns = r"(https?:\\/+)?(www)+";
	let re = Regex::new(invalid_patterns).unwrap();
	if re.is_match(&name) {
		return Err("Node name should not contain urls");
	}

	Ok(())
}

fn parse_address(address: &str, port: Option<u16>) -> std::result::Result<SocketAddr, String> {
	let mut address: SocketAddr = address
		.parse()
		.map_err(|_| format!("Invalid address: {}", address))?;
	if let Some(port) = port {
		address.set_port(port);
	}

	Ok(address)
}

fn interface_str(
	is_external: bool,
	is_unsafe_external: bool,
	is_validator: bool,
) -> Result<&'static str> {
	if is_external && is_validator {
		return Err(Error::Input(
			"--rpc-external and --ws-external options shouldn't be \
		used if the node is running as a validator. Use `--unsafe-rpc-external` if you understand \
		the risks. See the options description for more information."
				.to_owned(),
		));
	}

	if is_external || is_unsafe_external {
		log::warn!(
			"It isn't safe to expose RPC publicly without a proxy server that filters \
		available set of RPC methods."
		);

		Ok("0.0.0.0")
	} else {
		Ok("127.0.0.1")
	}
}

<<<<<<< HEAD
/// Default to verbosity level 0, if none is provided.
fn parse_telemetry_endpoints(
	s: &str,
) -> std::result::Result<(String, u8), Box<dyn std::error::Error>> {
	let pos = s.find(' ');
	match pos {
		None => Ok((s.to_owned(), 0)),
=======
#[derive(Debug)]
enum TelemetryParsingError {
	MissingVerbosity,
	VerbosityParsingError(std::num::ParseIntError),
}

impl std::error::Error for TelemetryParsingError {}

impl fmt::Display for TelemetryParsingError {
	fn fmt(&self, f: &mut fmt::Formatter<'_>) -> fmt::Result {
		match &*self {
			TelemetryParsingError::MissingVerbosity => write!(f, "Verbosity level missing"),
			TelemetryParsingError::VerbosityParsingError(e) => write!(f, "{}", e),
		}
	}
}

fn parse_telemetry_endpoints(s: &str) -> Result<(String, u8), TelemetryParsingError> {
	let pos = s.find(' ');
	match pos {
		None => Err(TelemetryParsingError::MissingVerbosity),
>>>>>>> 8cee4fe1
		Some(pos_) => {
			let url = s[..pos_].to_string();
			let verbosity = s[pos_ + 1..].parse().map_err(TelemetryParsingError::VerbosityParsingError)?;
			Ok((url, verbosity))
		}
	}
}

/// CORS setting
///
/// The type is introduced to overcome `Option<Option<T>>`
/// handling of `structopt`.
#[derive(Clone, Debug)]
pub enum Cors {
	/// All hosts allowed.
	All,
	/// Only hosts on the list are allowed.
	List(Vec<String>),
}

impl From<Cors> for Option<Vec<String>> {
	fn from(cors: Cors) -> Self {
		match cors {
			Cors::All => None,
			Cors::List(list) => Some(list),
		}
	}
}

/// Parse cors origins.
fn parse_cors(s: &str) -> std::result::Result<Cors, Box<dyn std::error::Error>> {
	let mut is_all = false;
	let mut origins = Vec::new();
	for part in s.split(',') {
		match part {
			"all" | "*" => {
				is_all = true;
				break;
			}
			other => origins.push(other.to_owned()),
		}
	}

	Ok(if is_all {
		Cors::All
	} else {
		Cors::List(origins)
	})
}

#[cfg(test)]
mod tests {
	use super::*;

	#[test]
	fn tests_node_name_good() {
		assert!(is_node_name_valid("short name").is_ok());
	}

	#[test]
	fn tests_node_name_bad() {
		assert!(is_node_name_valid("long names are not very cool for the ui").is_err());
		assert!(is_node_name_valid("Dots.not.Ok").is_err());
		assert!(is_node_name_valid("http://visit.me").is_err());
		assert!(is_node_name_valid("https://visit.me").is_err());
		assert!(is_node_name_valid("www.visit.me").is_err());
		assert!(is_node_name_valid("email@domain").is_err());
	}
}<|MERGE_RESOLUTION|>--- conflicted
+++ resolved
@@ -14,7 +14,6 @@
 // You should have received a copy of the GNU General Public License
 // along with Substrate.  If not, see <http://www.gnu.org/licenses/>.
 
-<<<<<<< HEAD
 use crate::error::{Error, Result};
 use crate::params::ImportParams;
 use crate::params::KeystoreParams;
@@ -22,15 +21,6 @@
 use crate::params::SharedParams;
 use crate::params::TransactionPoolParams;
 use crate::CliConfiguration;
-=======
-use std::path::PathBuf;
-use std::net::SocketAddr;
-use std::fs;
-use std::fmt;
-use log::info;
-use structopt::{StructOpt, clap::arg_enum};
-use names::{Generator, Name};
->>>>>>> 8cee4fe1
 use regex::Regex;
 use sc_service::{
 	config::{MultiaddrWithPeerId, PrometheusConfig, TransactionPoolOptions},
@@ -354,15 +344,18 @@
 	fn role(&self, is_dev: bool) -> Result<Role> {
 		let keyring = self.get_keyring();
 		let is_light = self.light;
-		let is_authority =
-			(self.validator || is_dev || keyring.is_some()) && !is_light;
+		let is_authority = (self.validator || is_dev || keyring.is_some()) && !is_light;
 
 		Ok(if is_light {
 			sc_service::Role::Light
 		} else if is_authority {
-			sc_service::Role::Authority { sentry_nodes: self.sentry_nodes.clone() }
+			sc_service::Role::Authority {
+				sentry_nodes: self.sentry_nodes.clone(),
+			}
 		} else if !self.sentry.is_empty() {
-			sc_service::Role::Sentry { validators: self.sentry.clone() }
+			sc_service::Role::Sentry {
+				validators: self.sentry.clone(),
+			}
 		} else {
 			sc_service::Role::Full
 		})
@@ -518,15 +511,6 @@
 	}
 }
 
-<<<<<<< HEAD
-/// Default to verbosity level 0, if none is provided.
-fn parse_telemetry_endpoints(
-	s: &str,
-) -> std::result::Result<(String, u8), Box<dyn std::error::Error>> {
-	let pos = s.find(' ');
-	match pos {
-		None => Ok((s.to_owned(), 0)),
-=======
 #[derive(Debug)]
 enum TelemetryParsingError {
 	MissingVerbosity,
@@ -535,8 +519,8 @@
 
 impl std::error::Error for TelemetryParsingError {}
 
-impl fmt::Display for TelemetryParsingError {
-	fn fmt(&self, f: &mut fmt::Formatter<'_>) -> fmt::Result {
+impl std::fmt::Display for TelemetryParsingError {
+	fn fmt(&self, f: &mut std::fmt::Formatter<'_>) -> std::fmt::Result {
 		match &*self {
 			TelemetryParsingError::MissingVerbosity => write!(f, "Verbosity level missing"),
 			TelemetryParsingError::VerbosityParsingError(e) => write!(f, "{}", e),
@@ -544,14 +528,15 @@
 	}
 }
 
-fn parse_telemetry_endpoints(s: &str) -> Result<(String, u8), TelemetryParsingError> {
+fn parse_telemetry_endpoints(s: &str) -> std::result::Result<(String, u8), TelemetryParsingError> {
 	let pos = s.find(' ');
 	match pos {
 		None => Err(TelemetryParsingError::MissingVerbosity),
->>>>>>> 8cee4fe1
 		Some(pos_) => {
 			let url = s[..pos_].to_string();
-			let verbosity = s[pos_ + 1..].parse().map_err(TelemetryParsingError::VerbosityParsingError)?;
+			let verbosity = s[pos_ + 1..]
+				.parse()
+				.map_err(TelemetryParsingError::VerbosityParsingError)?;
 			Ok((url, verbosity))
 		}
 	}
