// Copyright 2018-2020 Parity Technologies (UK) Ltd.
// This file is part of Substrate.

// Substrate is free software: you can redistribute it and/or modify
// it under the terms of the GNU General Public License as published by
// the Free Software Foundation, either version 3 of the License, or
// (at your option) any later version.

// Substrate is distributed in the hope that it will be useful,
// but WITHOUT ANY WARRANTY; without even the implied warranty of
// MERCHANTABILITY or FITNESS FOR A PARTICULAR PURPOSE.  See the
// GNU General Public License for more details.

// You should have received a copy of the GNU General Public License
// along with Substrate.  If not, see <http://www.gnu.org/licenses/>.

use crate::error;
use crate::params::SharedParams;
use crate::CliConfiguration;
use sc_service::{config::DatabaseConfig, Configuration};
use std::fmt::Debug;
use std::fs;
use std::io::{self, Write};
use structopt::StructOpt;

/// The `purge-chain` command used to remove the whole chain.
#[derive(Debug, StructOpt, Clone)]
pub struct PurgeChainCmd {
	/// Skip interactive prompt by answering yes automatically.
	#[structopt(short = "y")]
	pub yes: bool,

	#[allow(missing_docs)]
	#[structopt(flatten)]
	pub shared_params: SharedParams,
}

impl PurgeChainCmd {
	/// Run the purge command
<<<<<<< HEAD
	pub fn run(
		self,
		config: Configuration,
	) -> error::Result<()> {
		let db_path = match config.expect_database() {
			DatabaseConfig::RocksDb { path, .. } => path,
=======
	pub fn run(&self, config: Configuration) -> error::Result<()> {
		let db_path = match &config.database {
			DatabaseConfig::Path { path, .. } => path,
>>>>>>> 028a7159
			_ => {
				eprintln!("Cannot purge custom database implementation");
				return Ok(());
			}
		};

		if !self.yes {
			print!("Are you sure to remove {:?}? [y/N]: ", &db_path);
			io::stdout().flush().expect("failed to flush stdout");

			let mut input = String::new();
			io::stdin().read_line(&mut input)?;
			let input = input.trim();

			match input.chars().nth(0) {
				Some('y') | Some('Y') => {},
				_ => {
					println!("Aborted");
					return Ok(());
				},
			}
		}

		match fs::remove_dir_all(&db_path) {
			Ok(_) => {
				println!("{:?} removed.", &db_path);
				Ok(())
			},
			Err(ref err) if err.kind() == io::ErrorKind::NotFound => {
				eprintln!("{:?} did not exist.", &db_path);
				Ok(())
			},
			Err(err) => Result::Err(err.into()),
		}
	}
}

impl CliConfiguration for PurgeChainCmd {
	fn shared_params(&self) -> &SharedParams {
		&self.shared_params
	}
}<|MERGE_RESOLUTION|>--- conflicted
+++ resolved
@@ -37,18 +37,9 @@
 
 impl PurgeChainCmd {
 	/// Run the purge command
-<<<<<<< HEAD
-	pub fn run(
-		self,
-		config: Configuration,
-	) -> error::Result<()> {
-		let db_path = match config.expect_database() {
-			DatabaseConfig::RocksDb { path, .. } => path,
-=======
 	pub fn run(&self, config: Configuration) -> error::Result<()> {
 		let db_path = match &config.database {
-			DatabaseConfig::Path { path, .. } => path,
->>>>>>> 028a7159
+			DatabaseConfig::RocksDb { path, .. } => path,
 			_ => {
 				eprintln!("Cannot purge custom database implementation");
 				return Ok(());
