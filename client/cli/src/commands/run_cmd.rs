--- conflicted
+++ resolved
@@ -96,21 +96,7 @@
 	#[arg(long)]
 	pub rpc_max_subscriptions_per_connection: Option<usize>,
 
-<<<<<<< HEAD
-	/// Expose Prometheus exporter on all interfaces.
-	///
-	/// Default is local.
-	#[arg(long)]
-	pub prometheus_external: bool,
-
 	/// Specify JSON-RPC server TCP port.
-=======
-	/// DEPRECATED, IPC support has been removed.
-	#[arg(long, value_name = "PATH")]
-	pub ipc_path: Option<String>,
-
-	/// Specify HTTP RPC server TCP port.
->>>>>>> c4f425b0
 	#[arg(long, value_name = "PORT")]
 	pub rpc_port: Option<u16>,
 
