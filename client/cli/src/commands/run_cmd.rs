--- conflicted
+++ resolved
@@ -77,27 +77,6 @@
 	)]
 	pub rpc_methods: RpcMethods,
 
-<<<<<<< HEAD
-=======
-	/// Listen to all Websocket interfaces.
-	/// Default is local. Note: not all RPC methods are safe to be exposed publicly. Use an RPC
-	/// proxy server to filter out dangerous methods. More details:
-	/// <https://docs.substrate.io/main-docs/build/custom-rpc/#public-rpcs>.
-	/// Use `--unsafe-ws-external` to suppress the warning if you understand the risks.
-	#[arg(long)]
-	pub ws_external: bool,
-
-	/// Listen to all Websocket interfaces.
-	/// Same as `--ws-external` but doesn't warn you about it.
-	#[arg(long)]
-	pub unsafe_ws_external: bool,
-
-	/// DEPRECATED, this has no affect anymore. Use `rpc_max_request_size` or
-	/// `rpc_max_response_size` instead.
-	#[arg(long)]
-	pub rpc_max_payload: Option<usize>,
-
->>>>>>> e699560d
 	/// Set the the maximum RPC request payload size for both HTTP and WS in megabytes.
 	/// Default is 15MiB.
 	#[arg(long)]
