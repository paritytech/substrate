// This file is part of Substrate.

// Copyright (C) 2018-2021 Parity Technologies (UK) Ltd.
// SPDX-License-Identifier: GPL-3.0-or-later WITH Classpath-exception-2.0

// This program is free software: you can redistribute it and/or modify
// it under the terms of the GNU General Public License as published by
// the Free Software Foundation, either version 3 of the License, or
// (at your option) any later version.

// This program is distributed in the hope that it will be useful,
// but WITHOUT ANY WARRANTY; without even the implied warranty of
// MERCHANTABILITY or FITNESS FOR A PARTICULAR PURPOSE. See the
// GNU General Public License for more details.

// You should have received a copy of the GNU General Public License
// along with this program. If not, see <https://www.gnu.org/licenses/>.

use crate::{
	arg_enums::RpcMethods,
	error::{Error, Result},
	params::{
		ImportParams, KeystoreParams, NetworkParams, OffchainWorkerParams, SharedParams,
		TransactionPoolParams,
	},
	CliConfiguration,
};
use regex::Regex;
use sc_service::{
	config::{BasePath, PrometheusConfig, TransactionPoolOptions},
	ChainSpec, Role,
};
use sc_telemetry::TelemetryEndpoints;
use std::net::{IpAddr, Ipv4Addr, SocketAddr};
use structopt::StructOpt;

/// The `run` command used to run a node.
#[derive(Debug, StructOpt, Clone)]
pub struct RunCmd {
	/// Enable validator mode.
	///
	/// The node will be started with the authority role and actively
	/// participate in any consensus task that it can (e.g. depending on
	/// availability of local keys).
	#[structopt(long)]
	pub validator: bool,

	/// Disable GRANDPA voter when running in validator mode, otherwise disable the GRANDPA
	/// observer.
	#[structopt(long)]
	pub no_grandpa: bool,

	/// Experimental: Run in light client mode.
	#[structopt(long = "light")]
	pub light: bool,

	/// Listen to all RPC interfaces.
	///
	/// Default is local. Note: not all RPC methods are safe to be exposed publicly. Use an RPC
	/// proxy server to filter out dangerous methods. More details:
	/// <https://docs.substrate.io/v3/runtime/custom-rpcs/#public-rpcs>.
	/// Use `--unsafe-rpc-external` to suppress the warning if you understand the risks.
	#[structopt(long = "rpc-external")]
	pub rpc_external: bool,

	/// Listen to all RPC interfaces.
	///
	/// Same as `--rpc-external`.
	#[structopt(long)]
	pub unsafe_rpc_external: bool,

	/// RPC methods to expose.
	///
	/// - `Unsafe`: Exposes every RPC method.
	/// - `Safe`: Exposes only a safe subset of RPC methods, denying unsafe RPC methods.
	/// - `Auto`: Acts as `Safe` if RPC is served externally, e.g. when `--{rpc,ws}-external` is
	///   passed, otherwise acts as `Unsafe`.
	#[structopt(
		long,
		value_name = "METHOD SET",
		possible_values = &RpcMethods::variants(),
		case_insensitive = true,
		default_value = "Auto",
		verbatim_doc_comment
	)]
	pub rpc_methods: RpcMethods,

	/// Listen to all Websocket interfaces.
	///
	/// Default is local. Note: not all RPC methods are safe to be exposed publicly. Use an RPC
	/// proxy server to filter out dangerous methods. More details:
	/// <https://docs.substrate.io/v3/runtime/custom-rpcs/#public-rpcs>.
	/// Use `--unsafe-ws-external` to suppress the warning if you understand the risks.
	#[structopt(long = "ws-external")]
	pub ws_external: bool,

	/// Listen to all Websocket interfaces.
	///
	/// Same as `--ws-external` but doesn't warn you about it.
	#[structopt(long = "unsafe-ws-external")]
	pub unsafe_ws_external: bool,

	/// Set the the maximum RPC payload size for both requests and responses (both http and ws), in
	/// megabytes. Default is 15MiB.
	#[structopt(long = "rpc-max-payload")]
	pub rpc_max_payload: Option<usize>,

	/// Expose Prometheus exporter on all interfaces.
	///
	/// Default is local.
	#[structopt(long = "prometheus-external")]
	pub prometheus_external: bool,

	/// Specify IPC RPC server path
	#[structopt(long = "ipc-path", value_name = "PATH")]
	pub ipc_path: Option<String>,

	/// Specify HTTP RPC server TCP port.
	#[structopt(long = "rpc-port", value_name = "PORT")]
	pub rpc_port: Option<u16>,

	/// Specify WebSockets RPC server TCP port.
	#[structopt(long = "ws-port", value_name = "PORT")]
	pub ws_port: Option<u16>,

	/// Maximum number of WS RPC server connections.
	#[structopt(long = "ws-max-connections", value_name = "COUNT")]
	pub ws_max_connections: Option<usize>,

	/// Set the the maximum WebSocket output buffer size in MiB. Default is 16.
	#[structopt(long = "ws-max-out-buffer-capacity")]
	pub ws_max_out_buffer_capacity: Option<usize>,

	/// Specify browser Origins allowed to access the HTTP & WS RPC servers.
	///
	/// A comma-separated list of origins (protocol://domain or special `null`
	/// value). Value of `all` will disable origin validation. Default is to
	/// allow localhost and <https://polkadot.js.org> origins. When running in
	/// --dev mode the default is to allow all origins.
	#[structopt(long = "rpc-cors", value_name = "ORIGINS", parse(try_from_str = parse_cors))]
	pub rpc_cors: Option<Cors>,

	/// Specify Prometheus exporter TCP Port.
	#[structopt(long = "prometheus-port", value_name = "PORT")]
	pub prometheus_port: Option<u16>,

	/// Default Prometheus metrics prefix.
	#[structopt(skip = "substrate")]
	pub prometheus_metric_prefix: &'static str,

	/// Do not expose a Prometheus exporter endpoint.
	///
	/// Prometheus metric endpoint is enabled by default.
	#[structopt(long = "no-prometheus")]
	pub no_prometheus: bool,

	/// The human-readable name for this node.
	///
	/// The node name will be reported to the telemetry server, if enabled.
	#[structopt(long = "name", value_name = "NAME")]
	pub name: Option<String>,

	/// Disable connecting to the Substrate telemetry server.
	///
	/// Telemetry is on by default on global chains.
	#[structopt(long = "no-telemetry")]
	pub no_telemetry: bool,

	/// The URL of the telemetry server to connect to.
	///
	/// This flag can be passed multiple times as a means to specify multiple
	/// telemetry endpoints. Verbosity levels range from 0-9, with 0 denoting
	/// the least verbosity.
	/// Expected format is 'URL VERBOSITY', e.g. `--telemetry-url 'wss://foo/bar 0'`.
	#[structopt(long = "telemetry-url", value_name = "URL VERBOSITY", parse(try_from_str = parse_telemetry_endpoints))]
	pub telemetry_endpoints: Vec<(String, u8)>,

	#[allow(missing_docs)]
	#[structopt(flatten)]
	pub offchain_worker_params: OffchainWorkerParams,

	#[allow(missing_docs)]
	#[structopt(flatten)]
	pub shared_params: SharedParams,

	#[allow(missing_docs)]
	#[structopt(flatten)]
	pub import_params: ImportParams,

	#[allow(missing_docs)]
	#[structopt(flatten)]
	pub network_params: NetworkParams,

	#[allow(missing_docs)]
	#[structopt(flatten)]
	pub pool_config: TransactionPoolParams,

	/// Shortcut for `--name Alice --validator` with session keys for `Alice` added to keystore.
	#[structopt(long, conflicts_with_all = &["bob", "charlie", "dave", "eve", "ferdie", "one", "two"])]
	pub alice: bool,

	/// Shortcut for `--name Bob --validator` with session keys for `Bob` added to keystore.
	#[structopt(long, conflicts_with_all = &["alice", "charlie", "dave", "eve", "ferdie", "one", "two"])]
	pub bob: bool,

	/// Shortcut for `--name Charlie --validator` with session keys for `Charlie` added to
	/// keystore.
	#[structopt(long, conflicts_with_all = &["alice", "bob", "dave", "eve", "ferdie", "one", "two"])]
	pub charlie: bool,

	/// Shortcut for `--name Dave --validator` with session keys for `Dave` added to keystore.
	#[structopt(long, conflicts_with_all = &["alice", "bob", "charlie", "eve", "ferdie", "one", "two"])]
	pub dave: bool,

	/// Shortcut for `--name Eve --validator` with session keys for `Eve` added to keystore.
	#[structopt(long, conflicts_with_all = &["alice", "bob", "charlie", "dave", "ferdie", "one", "two"])]
	pub eve: bool,

	/// Shortcut for `--name Ferdie --validator` with session keys for `Ferdie` added to keystore.
	#[structopt(long, conflicts_with_all = &["alice", "bob", "charlie", "dave", "eve", "one", "two"])]
	pub ferdie: bool,

	/// Shortcut for `--name One --validator` with session keys for `One` added to keystore.
	#[structopt(long, conflicts_with_all = &["alice", "bob", "charlie", "dave", "eve", "ferdie", "two"])]
	pub one: bool,

	/// Shortcut for `--name Two --validator` with session keys for `Two` added to keystore.
	#[structopt(long, conflicts_with_all = &["alice", "bob", "charlie", "dave", "eve", "ferdie", "one"])]
	pub two: bool,

	/// Enable authoring even when offline.
	#[structopt(long = "force-authoring")]
	pub force_authoring: bool,

	#[allow(missing_docs)]
	#[structopt(flatten)]
	pub keystore_params: KeystoreParams,

	/// The size of the instances cache for each runtime.
	///
	/// The default value is 8 and the values higher than 256 are ignored.
	#[structopt(long)]
	pub max_runtime_instances: Option<usize>,

	/// Run a temporary node.
	///
	/// A temporary directory will be created to store the configuration and will be deleted
	/// at the end of the process.
	///
	/// Note: the directory is random per process execution. This directory is used as base path
	/// which includes: database, node key and keystore.
	///
	/// When `--dev` is given and no explicit `--base-path`, this option is implied.
	#[structopt(long, conflicts_with = "base-path")]
	pub tmp: bool,
}

impl RunCmd {
	/// Get the `Sr25519Keyring` matching one of the flag.
	pub fn get_keyring(&self) -> Option<sp_keyring::Sr25519Keyring> {
		use sp_keyring::Sr25519Keyring::*;

		if self.alice {
			Some(Alice)
		} else if self.bob {
			Some(Bob)
		} else if self.charlie {
			Some(Charlie)
		} else if self.dave {
			Some(Dave)
		} else if self.eve {
			Some(Eve)
		} else if self.ferdie {
			Some(Ferdie)
		} else if self.one {
			Some(One)
		} else if self.two {
			Some(Two)
		} else {
			None
		}
	}
}

impl CliConfiguration for RunCmd {
	fn shared_params(&self) -> &SharedParams {
		&self.shared_params
	}

	fn import_params(&self) -> Option<&ImportParams> {
		Some(&self.import_params)
	}

	fn network_params(&self) -> Option<&NetworkParams> {
		Some(&self.network_params)
	}

	fn keystore_params(&self) -> Option<&KeystoreParams> {
		Some(&self.keystore_params)
	}

	fn offchain_worker_params(&self) -> Option<&OffchainWorkerParams> {
		Some(&self.offchain_worker_params)
	}

	fn node_name(&self) -> Result<String> {
		let name: String = match (self.name.as_ref(), self.get_keyring()) {
			(Some(name), _) => name.to_string(),
			(_, Some(keyring)) => keyring.to_string(),
			(None, None) => crate::generate_node_name(),
		};

		is_node_name_valid(&name).map_err(|msg| {
			Error::Input(format!(
				"Invalid node name '{}'. Reason: {}. If unsure, use none.",
				name, msg
			))
		})?;

		Ok(name)
	}

	fn dev_key_seed(&self, is_dev: bool) -> Result<Option<String>> {
		Ok(self.get_keyring().map(|a| format!("//{}", a)).or_else(|| {
			if is_dev && !self.light {
				Some("//Alice".into())
			} else {
				None
			}
		}))
	}

	fn telemetry_endpoints(
		&self,
		chain_spec: &Box<dyn ChainSpec>,
	) -> Result<Option<TelemetryEndpoints>> {
		Ok(if self.no_telemetry {
			None
		} else if !self.telemetry_endpoints.is_empty() {
			Some(
				TelemetryEndpoints::new(self.telemetry_endpoints.clone())
					.map_err(|e| e.to_string())?,
			)
		} else {
			chain_spec.telemetry_endpoints().clone()
		})
	}

	fn role(&self, is_dev: bool) -> Result<Role> {
		let keyring = self.get_keyring();
		let is_light = self.light;
		let is_authority = (self.validator || is_dev || keyring.is_some()) && !is_light;

		Ok(if is_light {
			sc_service::Role::Light
		} else if is_authority {
			sc_service::Role::Authority
		} else {
			sc_service::Role::Full
		})
	}

	fn force_authoring(&self) -> Result<bool> {
		// Imply forced authoring on --dev
		Ok(self.shared_params.dev || self.force_authoring)
	}

	fn prometheus_config(&self, default_listen_port: u16) -> Result<Option<PrometheusConfig>> {
		Ok(if self.no_prometheus {
			None
		} else {
			let interface =
				if self.prometheus_external { Ipv4Addr::UNSPECIFIED } else { Ipv4Addr::LOCALHOST };

			Some(PrometheusConfig::new_with_default_registry(
				SocketAddr::new(
					interface.into(),
					self.prometheus_port.unwrap_or(default_listen_port),
				),
<<<<<<< HEAD
				self.prometheus_metric_prefix,
=======
				self.shared_params.chain_id(self.shared_params.dev),
>>>>>>> 1a30fa20
			))
		})
	}

	fn disable_grandpa(&self) -> Result<bool> {
		Ok(self.no_grandpa)
	}

	fn rpc_ws_max_connections(&self) -> Result<Option<usize>> {
		Ok(self.ws_max_connections)
	}

	fn rpc_cors(&self, is_dev: bool) -> Result<Option<Vec<String>>> {
		Ok(self
			.rpc_cors
			.clone()
			.unwrap_or_else(|| {
				if is_dev {
					log::warn!("Running in --dev mode, RPC CORS has been disabled.");
					Cors::All
				} else {
					Cors::List(vec![
						"http://localhost:*".into(),
						"http://127.0.0.1:*".into(),
						"https://localhost:*".into(),
						"https://127.0.0.1:*".into(),
						"https://polkadot.js.org".into(),
					])
				}
			})
			.into())
	}

	fn rpc_http(&self, default_listen_port: u16) -> Result<Option<SocketAddr>> {
		let interface = rpc_interface(
			self.rpc_external,
			self.unsafe_rpc_external,
			self.rpc_methods,
			self.validator,
		)?;

		Ok(Some(SocketAddr::new(interface, self.rpc_port.unwrap_or(default_listen_port))))
	}

	fn rpc_ipc(&self) -> Result<Option<String>> {
		Ok(self.ipc_path.clone())
	}

	fn rpc_ws(&self, default_listen_port: u16) -> Result<Option<SocketAddr>> {
		let interface = rpc_interface(
			self.ws_external,
			self.unsafe_ws_external,
			self.rpc_methods,
			self.validator,
		)?;

		Ok(Some(SocketAddr::new(interface, self.ws_port.unwrap_or(default_listen_port))))
	}

	fn rpc_methods(&self) -> Result<sc_service::config::RpcMethods> {
		Ok(self.rpc_methods.into())
	}

	fn rpc_max_payload(&self) -> Result<Option<usize>> {
		Ok(self.rpc_max_payload)
	}

	fn ws_max_out_buffer_capacity(&self) -> Result<Option<usize>> {
		Ok(self.ws_max_out_buffer_capacity)
	}

	fn transaction_pool(&self) -> Result<TransactionPoolOptions> {
		Ok(self.pool_config.transaction_pool())
	}

	fn max_runtime_instances(&self) -> Result<Option<usize>> {
		Ok(self.max_runtime_instances.map(|x| x.min(256)))
	}

	fn base_path(&self) -> Result<Option<BasePath>> {
		Ok(if self.tmp {
			Some(BasePath::new_temp_dir()?)
		} else {
			match self.shared_params().base_path() {
				Some(r) => Some(r),
				// If `dev` is enabled, we use the temp base path.
				None if self.shared_params().is_dev() => Some(BasePath::new_temp_dir()?),
				None => None,
			}
		})
	}
}

/// Check whether a node name is considered as valid.
pub fn is_node_name_valid(_name: &str) -> std::result::Result<(), &str> {
	let name = _name.to_string();
	if name.chars().count() >= crate::NODE_NAME_MAX_LENGTH {
		return Err("Node name too long")
	}

	let invalid_chars = r"[\\.@]";
	let re = Regex::new(invalid_chars).unwrap();
	if re.is_match(&name) {
		return Err("Node name should not contain invalid chars such as '.' and '@'")
	}

	let invalid_patterns = r"(https?:\\/+)?(www)+";
	let re = Regex::new(invalid_patterns).unwrap();
	if re.is_match(&name) {
		return Err("Node name should not contain urls")
	}

	Ok(())
}

fn rpc_interface(
	is_external: bool,
	is_unsafe_external: bool,
	rpc_methods: RpcMethods,
	is_validator: bool,
) -> Result<IpAddr> {
	if is_external && is_validator && rpc_methods != RpcMethods::Unsafe {
		return Err(Error::Input(
			"--rpc-external and --ws-external options shouldn't be used if the node is running as \
			 a validator. Use `--unsafe-rpc-external` or `--rpc-methods=unsafe` if you understand \
			 the risks. See the options description for more information."
				.to_owned(),
		))
	}

	if is_external || is_unsafe_external {
		if rpc_methods == RpcMethods::Unsafe {
			log::warn!(
				"It isn't safe to expose RPC publicly without a proxy server that filters \
				 available set of RPC methods."
			);
		}

		Ok(Ipv4Addr::UNSPECIFIED.into())
	} else {
		Ok(Ipv4Addr::LOCALHOST.into())
	}
}

#[derive(Debug)]
enum TelemetryParsingError {
	MissingVerbosity,
	VerbosityParsingError(std::num::ParseIntError),
}

impl std::error::Error for TelemetryParsingError {}

impl std::fmt::Display for TelemetryParsingError {
	fn fmt(&self, f: &mut std::fmt::Formatter<'_>) -> std::fmt::Result {
		match &*self {
			TelemetryParsingError::MissingVerbosity => write!(f, "Verbosity level missing"),
			TelemetryParsingError::VerbosityParsingError(e) => write!(f, "{}", e),
		}
	}
}

fn parse_telemetry_endpoints(s: &str) -> std::result::Result<(String, u8), TelemetryParsingError> {
	let pos = s.find(' ');
	match pos {
		None => Err(TelemetryParsingError::MissingVerbosity),
		Some(pos_) => {
			let url = s[..pos_].to_string();
			let verbosity =
				s[pos_ + 1..].parse().map_err(TelemetryParsingError::VerbosityParsingError)?;
			Ok((url, verbosity))
		},
	}
}

/// CORS setting
///
/// The type is introduced to overcome `Option<Option<T>>`
/// handling of `structopt`.
#[derive(Clone, Debug)]
pub enum Cors {
	/// All hosts allowed.
	All,
	/// Only hosts on the list are allowed.
	List(Vec<String>),
}

impl From<Cors> for Option<Vec<String>> {
	fn from(cors: Cors) -> Self {
		match cors {
			Cors::All => None,
			Cors::List(list) => Some(list),
		}
	}
}

/// Parse cors origins.
fn parse_cors(s: &str) -> std::result::Result<Cors, Box<dyn std::error::Error>> {
	let mut is_all = false;
	let mut origins = Vec::new();
	for part in s.split(',') {
		match part {
			"all" | "*" => {
				is_all = true;
				break
			},
			other => origins.push(other.to_owned()),
		}
	}

	Ok(if is_all { Cors::All } else { Cors::List(origins) })
}

#[cfg(test)]
mod tests {
	use super::*;

	#[test]
	fn tests_node_name_good() {
		assert!(is_node_name_valid("short name").is_ok());
	}

	#[test]
	fn tests_node_name_bad() {
		assert!(is_node_name_valid(
			"very very long names are really not very cool for the ui at all, really they're not"
		)
		.is_err());
		assert!(is_node_name_valid("Dots.not.Ok").is_err());
		assert!(is_node_name_valid("http://visit.me").is_err());
		assert!(is_node_name_valid("https://visit.me").is_err());
		assert!(is_node_name_valid("www.visit.me").is_err());
		assert!(is_node_name_valid("email@domain").is_err());
	}
}<|MERGE_RESOLUTION|>--- conflicted
+++ resolved
@@ -377,11 +377,7 @@
 					interface.into(),
 					self.prometheus_port.unwrap_or(default_listen_port),
 				),
-<<<<<<< HEAD
-				self.prometheus_metric_prefix,
-=======
 				self.shared_params.chain_id(self.shared_params.dev),
->>>>>>> 1a30fa20
 			))
 		})
 	}
