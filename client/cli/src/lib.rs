--- conflicted
+++ resolved
@@ -221,17 +221,11 @@
 		} else {
 			let name = ::std::thread::current()
 				.name()
-<<<<<<< HEAD
 				.map_or_else(Default::default, |x| {
 					format!("{}", Colour::Blue.bold().paint(x))
 				});
-			let millis = (now.tm_nsec as f32 / 1000000.0).round() as usize;
-			let timestamp = format!("{}.{:03}", timestamp, millis);
-=======
-				.map_or_else(Default::default, |x| format!("{}", Colour::Blue.bold().paint(x)));
 			let millis = (now.tm_nsec as f32 / 1000000.0).floor() as usize;
 			let timestamp = format!("{}.{}", timestamp, millis);
->>>>>>> 27071159
 			format!(
 				"{} {} {} {}  {}",
 				Colour::Black.bold().paint(timestamp),
