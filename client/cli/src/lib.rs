--- conflicted
+++ resolved
@@ -161,7 +161,6 @@
 	T::from_clap(&app.get_matches_from(iter))
 }
 
-<<<<<<< HEAD
 /// Gets the struct from any iterator such as a `Vec` of your making.
 /// Print the error message and quit the program in case of failure.
 ///
@@ -176,180 +175,6 @@
 	I::Item: Into<std::ffi::OsString> + Clone,
 {
 	let app = T::clap();
-=======
-impl<'a, RP> ParseAndPrepareRun<'a, RP> {
-	/// Runs the command and runs the main client.
-	pub fn run<C, G, CE, S, Exit, RS, E>(
-		self,
-		spec_factory: S,
-		exit: Exit,
-		run_service: RS,
-	) -> error::Result<()>
-	where
-		S: FnOnce(&str) -> Result<Option<ChainSpec<G, CE>>, String>,
-		E: Into<error::Error>,
-		RP: StructOpt + Clone,
-		C: Default,
-		G: RuntimeGenesis,
-		CE: ChainSpecExtension,
-		Exit: IntoExit,
-		RS: FnOnce(Exit, RunCmd, RP, Configuration<C, G, CE>) -> Result<(), E>
-	{
-		let config = create_run_node_config(
-			self.params.left.clone(), spec_factory, self.impl_name, self.version,
-		)?;
-
-		run_service(exit, self.params.left, self.params.right, config).map_err(Into::into)
-	}
-}
-
-/// Command ready to build chain specs.
-pub struct ParseAndPrepareBuildSpec<'a> {
-	params: BuildSpecCmd,
-	version: &'a VersionInfo,
-}
-
-impl<'a> ParseAndPrepareBuildSpec<'a> {
-	/// Runs the command and build the chain specs.
-	pub fn run<C, G, S, E>(
-		self,
-		spec_factory: S
-	) -> error::Result<()> where
-		S: FnOnce(&str) -> Result<Option<ChainSpec<G, E>>, String>,
-		C: Default,
-		G: RuntimeGenesis,
-		E: ChainSpecExtension,
-	{
-		info!("Building chain spec");
-		let raw_output = self.params.raw;
-		let mut spec = load_spec(&self.params.shared_params, spec_factory)?;
-
-		if spec.boot_nodes().is_empty() && !self.params.disable_default_bootnode {
-			let base_path = base_path(&self.params.shared_params, self.version);
-			let cfg = sc_service::Configuration::<C,_,_>::default_with_spec_and_base_path(
-				spec.clone(),
-				Some(base_path),
-			);
-			let node_key = node_key_config(
-				self.params.node_key_params,
-				&Some(cfg.in_chain_config_dir(DEFAULT_NETWORK_CONFIG_PATH).expect("We provided a base_path"))
-			)?;
-			let keys = node_key.into_keypair()?;
-			let peer_id = keys.public().into_peer_id();
-			let addr = build_multiaddr![
-				Ip4([127, 0, 0, 1]),
-				Tcp(30333u16),
-				P2p(peer_id)
-			];
-			spec.add_boot_node(addr)
-		}
-
-		let json = sc_service::chain_ops::build_spec(spec, raw_output)?;
-
-		print!("{}", json);
-
-		Ok(())
-	}
-}
-
-/// Command ready to export the chain.
-pub struct ParseAndPrepareExport<'a> {
-	params: ExportBlocksCmd,
-	version: &'a VersionInfo,
-}
-
-impl<'a> ParseAndPrepareExport<'a> {
-	/// Runs the command and exports from the chain.
-	pub fn run_with_builder<C, G, E, F, B, S, Exit>(
-		self,
-		builder: F,
-		spec_factory: S,
-		exit: Exit,
-	) -> error::Result<()>
-	where S: FnOnce(&str) -> Result<Option<ChainSpec<G, E>>, String>,
-		F: FnOnce(Configuration<C, G, E>) -> Result<B, error::Error>,
-		B: ServiceBuilderCommand,
-		<<<<B as ServiceBuilderCommand>::Block as BlockT>::Header as HeaderT>
-			::Number as FromStr>::Err: Debug,
-		C: Default,
-		G: RuntimeGenesis,
-		E: ChainSpecExtension,
-		Exit: IntoExit
-	{
-		let mut config = create_config_with_db_path(spec_factory, &self.params.shared_params, self.version)?;
-		fill_config_keystore_in_memory(&mut config)?;
-
-		if let DatabaseConfig::Path { ref path, .. } = &config.database {
-			info!("DB path: {}", path.display());
-		}
-		let from = self.params.from.and_then(|f| f.parse().ok()).unwrap_or(1);
-		let to = self.params.to.and_then(|t| t.parse().ok());
-
-		let json = self.params.json;
-
-		let file: Box<dyn Write> = match self.params.output {
-			Some(filename) => Box::new(File::create(filename)?),
-			None => Box::new(stdout()),
-		};
-
-		// Note: while we would like the user to handle the exit themselves, we handle it here
-		// for backwards compatibility reasons.
-		let (exit_send, exit_recv) = std::sync::mpsc::channel();
-		let exit = exit.into_exit();
-		std::thread::spawn(move || {
-			block_on(exit);
-			let _ = exit_send.send(());
-		});
-
-		let mut export_fut = builder(config)?
-			.export_blocks(file, from.into(), to, json);
-		let fut = futures::future::poll_fn(|cx| {
-			if exit_recv.try_recv().is_ok() {
-				return Poll::Ready(Ok(()));
-			}
-			Pin::new(&mut export_fut).poll(cx)
-		});
-
-		let mut runtime = tokio::runtime::Runtime::new().unwrap();
-		runtime.block_on(fut)?;
-		Ok(())
-	}
-}
-
-/// Command ready to import the chain.
-pub struct ParseAndPrepareImport<'a> {
-	params: ImportBlocksCmd,
-	version: &'a VersionInfo,
-}
-
-impl<'a> ParseAndPrepareImport<'a> {
-	/// Runs the command and imports to the chain.
-	pub fn run_with_builder<C, G, E, F, B, S, Exit>(
-		self,
-		builder: F,
-		spec_factory: S,
-		exit: Exit,
-	) -> error::Result<()>
-	where S: FnOnce(&str) -> Result<Option<ChainSpec<G, E>>, String>,
-		F: FnOnce(Configuration<C, G, E>) -> Result<B, error::Error>,
-		B: ServiceBuilderCommand,
-		C: Default,
-		G: RuntimeGenesis,
-		E: ChainSpecExtension,
-		Exit: IntoExit
-	{
-		let mut config = create_config_with_db_path(spec_factory, &self.params.shared_params, self.version)?;
-		fill_import_params(&mut config, &self.params.import_params, sc_service::Roles::FULL)?;
-
-		let file: Box<dyn ReadPlusSeek + Send> = match self.params.input {
-			Some(filename) => Box::new(File::open(filename)?),
-			None => {
-				let mut buffer = Vec::new();
-				stdin().read_to_end(&mut buffer)?;
-				Box::new(Cursor::new(buffer))
-			},
-		};
->>>>>>> 4c4ee3d5
 
 	let mut full_version = sc_service::config::full_version_from_strs(
 		version.version,
@@ -368,7 +193,6 @@
 	Ok(T::from_clap(&matches))
 }
 
-<<<<<<< HEAD
 /// A helper function that:
 /// 1.  initialize
 /// 2.  runs any of the command variant of `CoreParams`
@@ -396,52 +220,10 @@
 	<BB as BlockT>::Hash: std::str::FromStr,
 {
 	init(&mut config, spec_factory, core_params.get_shared_params(), version)?;
-=======
-impl<'a> CheckBlock<'a> {
-	/// Runs the command and imports to the chain.
-	pub fn run_with_builder<C, G, E, F, B, S, Exit>(
-		self,
-		builder: F,
-		spec_factory: S,
-		_exit: Exit,
-	) -> error::Result<()>
-		where S: FnOnce(&str) -> Result<Option<ChainSpec<G, E>>, String>,
-			F: FnOnce(Configuration<C, G, E>) -> Result<B, error::Error>,
-			B: ServiceBuilderCommand,
-			<<B as ServiceBuilderCommand>::Block as BlockT>::Hash: FromStr,
-			C: Default,
-			G: RuntimeGenesis,
-			E: ChainSpecExtension,
-			Exit: IntoExit
-	{
-		let mut config = create_config_with_db_path(spec_factory, &self.params.shared_params, self.version)?;
-		fill_import_params(&mut config, &self.params.import_params, sc_service::Roles::FULL)?;
-		fill_config_keystore_in_memory(&mut config)?;
-
-		let input = if self.params.input.starts_with("0x") { &self.params.input[2..] } else { &self.params.input[..] };
-		let block_id = match FromStr::from_str(input) {
-			Ok(hash) => BlockId::hash(hash),
-			Err(_) => match self.params.input.parse::<u32>() {
-				Ok(n) => BlockId::number((n as u32).into()),
-				Err(_) => return Err(error::Error::Input("Invalid hash or number specified".into())),
-			}
-		};
-
-		let start = std::time::Instant::now();
-		let check = builder(config)?
-			.check_block(block_id);
-		let mut runtime = tokio::runtime::Runtime::new().unwrap();
-		runtime.block_on(check)?;
-		println!("Completed in {} ms.", start.elapsed().as_millis());
-		Ok(())
-	}
-}
->>>>>>> 4c4ee3d5
 
 	core_params.run(config, new_light, new_full, builder, version)
 }
 
-<<<<<<< HEAD
 /// Initialize substrate and its configuration
 ///
 /// This method:
@@ -467,33 +249,6 @@
 		version.commit
 	);
 	sp_panic_handler::set(version.support_url, &full_version);
-=======
-impl<'a> ParseAndPreparePurge<'a> {
-	/// Runs the command and purges the chain.
-	pub fn run<G, E, S>(
-		self,
-		spec_factory: S
-	) -> error::Result<()> where
-		S: FnOnce(&str) -> Result<Option<ChainSpec<G, E>>, String>,
-		G: RuntimeGenesis,
-		E: ChainSpecExtension,
-	{
-		let mut config = create_config_with_db_path::<(), _, _, _>(
-			spec_factory, &self.params.shared_params, self.version
-		)?;
-		fill_config_keystore_in_memory(&mut config)?;
-		let db_path = match config.database {
-			DatabaseConfig::Path { path, .. } => path,
-			_ => {
-				eprintln!("Cannot purge custom database implementation");
-				return Ok(());
-			}
-		};
-
-		if !self.params.yes {
-			print!("Are you sure to remove {:?}? [y/N]: ", &db_path);
-			stdout().flush().expect("failed to flush stdout");
->>>>>>> 4c4ee3d5
 
 	fdlimit::raise_fd_limit();
 	init_logger(shared_params.log.as_ref().map(|v| v.as_ref()).unwrap_or(""));
@@ -513,35 +268,7 @@
 	config.network.boot_nodes = config.expect_chain_spec().boot_nodes().to_vec();
 	config.telemetry_endpoints = config.expect_chain_spec().telemetry_endpoints().clone();
 
-<<<<<<< HEAD
 	Ok(())
-=======
-impl<'a> ParseAndPrepareRevert<'a> {
-	/// Runs the command and reverts the chain.
-	pub fn run_with_builder<C, G, E, F, B, S>(
-		self,
-		builder: F,
-		spec_factory: S
-	) -> error::Result<()> where
-		S: FnOnce(&str) -> Result<Option<ChainSpec<G, E>>, String>,
-		F: FnOnce(Configuration<C, G, E>) -> Result<B, error::Error>,
-		B: ServiceBuilderCommand,
-		<<<<B as ServiceBuilderCommand>::Block as BlockT>::Header as HeaderT>
-			::Number as FromStr>::Err: Debug,
-		C: Default,
-		G: RuntimeGenesis,
-		E: ChainSpecExtension,
-	{
-		let mut config = create_config_with_db_path(
-			spec_factory, &self.params.shared_params, self.version
-		)?;
-		fill_config_keystore_in_memory(&mut config)?;
-
-		let blocks = self.params.num.parse()?;
-		builder(config)?.revert_chain(blocks)?;
-		Ok(())
-	}
->>>>>>> 4c4ee3d5
 }
 
 /// Run the node
@@ -669,12 +396,12 @@
 }
 
 /// Use in memory keystore config when it is not required at all.
-fn fill_config_keystore_in_memory<C, G, E>(config: &mut sc_service::Configuration<C, G, E>)
+fn fill_config_keystore_in_memory<G, E>(config: &mut sc_service::Configuration<G, E>)
 	-> Result<(), String>
 {
 	match &mut config.keystore {
-		cfg @ KeystoreConfig::None => { *cfg = KeystoreConfig::InMemory; Ok(()) },
-		_ => Err("Keystore config specified when it should not be!".into()),
+		 cfg @ KeystoreConfig::None => { *cfg = KeystoreConfig::InMemory; Ok(()) },
+		 _ => Err("Keystore config specified when it should not be!".into()),
 	}
 }
 
