--- conflicted
+++ resolved
@@ -69,15 +69,12 @@
 
 use crate::Error;
 use sp_wasm_interface::{Pointer, WordSize};
-<<<<<<< HEAD
 pub use sp_core::MAX_POSSIBLE_ALLOCATION;
-=======
 use std::{
 	convert::{TryFrom, TryInto},
 	mem,
 	ops::{Index, IndexMut, Range},
 };
->>>>>>> d2234920
 
 /// The minimal alignment guaranteed by this allocator.
 ///
