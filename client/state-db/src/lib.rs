--- conflicted
+++ resolved
@@ -307,22 +307,6 @@
 		Ok(StateDbSync { mode, non_canonical, pruning, pinned: Default::default() })
 	}
 
-<<<<<<< HEAD
-=======
-	fn check_meta<D: MetaDb>(mode: &PruningMode, db: &D) -> Result<(), Error<D::Error>> {
-		let db_mode = db.get_meta(&to_meta_key(PRUNING_MODE, &())).map_err(Error::Db)?;
-		trace!(target: "state-db",
-			"DB pruning mode: {:?}",
-			db_mode.as_ref().map(|v| std::str::from_utf8(v))
-		);
-		match &db_mode {
-			Some(v) if v.as_slice() == mode.id() => Ok(()),
-			Some(v) => Err(Error::InvalidPruningMode(String::from_utf8_lossy(v).into())),
-			None => Ok(()),
-		}
-	}
-
->>>>>>> 392f0b17
 	fn insert_block<E: fmt::Debug>(
 		&mut self,
 		hash: &BlockHash,
