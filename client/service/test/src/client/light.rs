--- conflicted
+++ resolved
@@ -32,15 +32,6 @@
 };
 use sc_executor::{NativeExecutor, NativeVersion, RuntimeVersion, WasmExecutionMethod};
 use sc_light::{
-<<<<<<< HEAD
-	call_executor::{
-		GenesisCallExecutor,
-		check_execution_proof,
-	},
-	fetcher::LightDataChecker,
-	blockchain::{BlockchainCache, Blockchain},
-=======
->>>>>>> 91061a7d
 	backend::{Backend, GenesisOrUnavailableState},
 	blockchain::{Blockchain, BlockchainCache},
 	call_executor::{check_execution_proof, GenesisCallExecutor},
@@ -51,10 +42,6 @@
 	well_known_cache_keys, BlockStatus, CachedHeaderMetadata, Error as ClientError, HeaderBackend,
 	Result as ClientResult,
 };
-<<<<<<< HEAD
-use sp_api::{StorageTransactionCache, ProofRecorder};
-=======
->>>>>>> 91061a7d
 use sp_consensus::BlockOrigin;
 use sp_core::{testing::TaskExecutor, NativeOrEncoded, H256};
 use sp_externalities::Extensions;
@@ -238,14 +225,6 @@
 		_method: &str,
 		_call_data: &[u8],
 		_changes: &RefCell<OverlayedChanges>,
-<<<<<<< HEAD
-		_storage_transaction_cache: Option<&RefCell<
-			StorageTransactionCache<
-				Block,
-				<Self::Backend as sc_client_api::backend::Backend<Block>>::State,
-			>
-		>>,
-=======
 		_storage_transaction_cache: Option<
 			&RefCell<
 				StorageTransactionCache<
@@ -254,7 +233,6 @@
 				>,
 			>,
 		>,
->>>>>>> 91061a7d
 		_execution_manager: ExecutionManager<EM>,
 		_native_call: Option<NC>,
 		_proof_recorder: &Option<ProofRecorder<Block>>,
@@ -361,19 +339,6 @@
 		let remote_header = remote_client.header(&remote_block_id).unwrap().unwrap();
 
 		// 'fetch' execution proof from remote node
-<<<<<<< HEAD
-		let (_, remote_execution_proof) = remote_client.execution_proof(
-			&remote_block_id,
-			"Core_initialize_block",
-			&Header::new(
-				at,
-				Default::default(),
-				Default::default(),
-				Default::default(),
-				Default::default(),
-			).encode(),
-		).unwrap();
-=======
 		let (_, remote_execution_proof) = remote_client
 			.execution_proof(
 				&remote_block_id,
@@ -388,7 +353,6 @@
 				.encode(),
 			)
 			.unwrap();
->>>>>>> 91061a7d
 
 		// check remote execution proof locally
 		let execution_result = check_execution_proof::<_, _, BlakeTwo256>(
@@ -404,12 +368,8 @@
 					Default::default(),
 					remote_header.hash(),
 					remote_header.digest().clone(), // this makes next header wrong
-<<<<<<< HEAD
-				).encode(),
-=======
 				)
 				.encode(),
->>>>>>> 91061a7d
 				retry_count: None,
 			},
 			remote_execution_proof,
