--- conflicted
+++ resolved
@@ -11,21 +11,10 @@
 [dependencies]
 tempfile = "3.1.0"
 futures = "0.3.1"
-tokio = { git = "https://github.com/tokio-rs/tokio", features = ["rt-core"] }
+tokio = { version = "=0.2.12", features = ["rt-core"] }
 log = "0.4.8"
 env_logger = "0.7.0"
 fdlimit = "0.1.1"
-<<<<<<< HEAD
-sc-service = { version = "0.8.0", default-features = false, path = "../../service" }
-sc-network = { version = "0.8", path = "../../network" }
-sp-consensus = { version = "0.8", path = "../../../primitives/consensus/common" }
-sc-client = { version = "0.8", path = "../../" }
-sp-runtime = { version = "2.0.0", path = "../../../primitives/runtime" }
-sp-core = { version = "2.0.0", path = "../../../primitives/core" }
-sp-transaction-pool = { version = "2.0.0", path = "../../../primitives/transaction-pool" }
-async-std = { version = "1.4.0", features = ["unstable"] }
-=======
-futures = { version = "0.3.1", features = ["compat"] }
 sc-service = { version = "0.8.0-alpha.2", default-features = false, path = "../../service" }
 sc-network = { version = "0.8.0-alpha.2", path = "../../network" }
 sp-consensus = { version = "0.8.0-alpha.2", path = "../../../primitives/consensus/common" }
@@ -33,4 +22,4 @@
 sp-runtime = { version = "2.0.0-alpha.2", path = "../../../primitives/runtime" }
 sp-core = { version = "2.0.0-alpha.2", path = "../../../primitives/core" }
 sp-transaction-pool = { version = "2.0.0-alpha.2", path = "../../../primitives/transaction-pool" }
->>>>>>> f41677d0
+async-std = { version = "1.4.0", features = ["unstable"] }