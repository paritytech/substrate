--- conflicted
+++ resolved
@@ -31,19 +31,14 @@
 sc-network = { version = "0.10.0-dev", path = "../../network" }
 sp-consensus = { version = "0.10.0-dev", path = "../../../primitives/consensus/common" }
 sc-consensus = { version = "0.10.0-dev", path = "../../../client/consensus/common" }
-<<<<<<< HEAD
 sp-runtime = { version = "4.0.0", path = "../../../primitives/runtime" }
-sp-core = { version = "4.0.0", path = "../../../primitives/core" }
-=======
-sp-runtime = { version = "4.0.0-dev", path = "../../../primitives/runtime" }
 sp-core = { version = "4.1.0-dev", path = "../../../primitives/core" }
->>>>>>> b9cafba3
 sc-transaction-pool-api = { version = "4.0.0-dev", path = "../../../client/transaction-pool/api" }
 substrate-test-runtime = { version = "2.0.0", path = "../../../test-utils/runtime" }
 substrate-test-runtime-client = { version = "2.0.0", path = "../../../test-utils/runtime/client" }
 sc-client-api = { version = "4.0.0-dev", path = "../../api" }
 sc-block-builder = { version = "0.10.0-dev", path = "../../block-builder" }
 sc-executor = { version = "0.10.0-dev", path = "../../executor" }
-sp-panic-handler = { version = "4.0.0-dev", path = "../../../primitives/panic-handler" }
+sp-panic-handler = { version = "4.0.0", path = "../../../primitives/panic-handler" }
 parity-scale-codec = "2.3.1"
 sp-tracing = { version = "4.0.0", path = "../../../primitives/tracing" }