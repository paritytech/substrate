--- conflicted
+++ resolved
@@ -32,17 +32,6 @@
 sp-api = { version = "4.0.0-dev", path = "../../../primitives/api" }
 sp-blockchain = { version = "4.0.0-dev", path = "../../../primitives/blockchain" }
 sp-consensus = { version = "0.10.0-dev", path = "../../../primitives/consensus/common" }
-<<<<<<< HEAD
-sp-core = { version = "6.0.0", path = "../../../primitives/core" }
-sp-externalities = { version = "0.12.0", path = "../../../primitives/externalities" }
-sp-panic-handler = { version = "4.0.0", path = "../../../primitives/panic-handler" }
-sp-runtime = { version = "6.0.0", path = "../../../primitives/runtime" }
-sp-state-machine = { version = "0.12.0", path = "../../../primitives/state-machine" }
-sp-storage = { version = "6.0.0", path = "../../../primitives/storage" }
-sp-tracing = { version = "5.0.0", path = "../../../primitives/tracing" }
-sp-trie = { version = "6.0.0", path = "../../../primitives/trie" }
-sp-io = { version = "6.0.0", path = "../../../primitives/io" }
-=======
 sp-core = { version = "7.0.0", path = "../../../primitives/core" }
 sp-externalities = { version = "0.13.0", path = "../../../primitives/externalities" }
 sp-panic-handler = { version = "5.0.0", path = "../../../primitives/panic-handler" }
@@ -51,6 +40,6 @@
 sp-storage = { version = "7.0.0", path = "../../../primitives/storage" }
 sp-tracing = { version = "6.0.0", path = "../../../primitives/tracing" }
 sp-trie = { version = "7.0.0", path = "../../../primitives/trie" }
->>>>>>> ab6142f7
+sp-io = { version = "6.0.0", path = "../../../primitives/io" }
 substrate-test-runtime = { version = "2.0.0", path = "../../../test-utils/runtime" }
 substrate-test-runtime-client = { version = "2.0.0", path = "../../../test-utils/runtime/client" }