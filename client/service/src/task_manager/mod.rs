// This file is part of Substrate.

// Copyright (C) 2020-2021 Parity Technologies (UK) Ltd.
// SPDX-License-Identifier: GPL-3.0-or-later WITH Classpath-exception-2.0

// This program is free software: you can redistribute it and/or modify
// it under the terms of the GNU General Public License as published by
// the Free Software Foundation, either version 3 of the License, or
// (at your option) any later version.

// This program is distributed in the hope that it will be useful,
// but WITHOUT ANY WARRANTY; without even the implied warranty of
// MERCHANTABILITY or FITNESS FOR A PARTICULAR PURPOSE. See the
// GNU General Public License for more details.

// You should have received a copy of the GNU General Public License
// along with this program. If not, see <https://www.gnu.org/licenses/>.

//! Substrate service tasks management module.

use crate::{config::TaskType, Error};
use exit_future::Signal;
use futures::{
	future::{join_all, pending, select, try_join_all, BoxFuture, Either},
	Future, FutureExt, StreamExt,
};
use log::debug;
use prometheus_endpoint::{
	exponential_buckets, register, CounterVec, HistogramOpts, HistogramVec, Opts, PrometheusError,
	Registry, U64,
};
use sc_utils::mpsc::{tracing_unbounded, TracingUnboundedReceiver, TracingUnboundedSender};
use std::{panic, pin::Pin, result::Result};
use tokio::{runtime::Handle, task::JoinHandle};
use tracing_futures::Instrument;

mod prometheus_future;
#[cfg(test)]
mod tests;

/// Default task group name.
pub const DEFAULT_GROUP_NAME: &'static str = "default";

/// An Enum that holds the group type that is to be spawned
pub enum GroupName {
	Default,
	Actual(&'static str),
}

impl From<Option<&'static str>> for GroupName {
	fn from(name: Option<&'static str>) -> Self {
		match name {
			Some(name) => Self::Actual(name),
			None => Self::Default,
		}
	}
}

impl From<&'static str> for GroupName {
	fn from(name: &'static str) -> Self {
		Self::Actual(name)
	}
}

/// An handle for spawning tasks in the service.
#[derive(Clone)]
pub struct SpawnTaskHandle {
	on_exit: exit_future::Exit,
	tokio_handle: Handle,
	metrics: Option<Metrics>,
	task_notifier: TracingUnboundedSender<JoinHandle<()>>,
}

impl SpawnTaskHandle {
	/// Spawns the given task with the given name and a `GroupName` enum.
	/// If group is not specified `DEFAULT_GROUP_NAME` will be used.
	///
	/// Note that the `name` is a `&'static str`. The reason for this choice is that
	/// statistics about this task are getting reported to the Prometheus endpoint (if enabled), and
	/// that therefore the set of possible task names must be bounded.
	///
	/// In other words, it would be a bad idea for someone to do for example
	/// `spawn(format!("{:?}", some_public_key))`.
	pub fn spawn(
		&self,
		name: &'static str,
		group: impl Into<GroupName>,
		task: impl Future<Output = ()> + Send + 'static,
	) {
		self.spawn_inner(name, group, task, TaskType::Async)
	}

	/// Spawns the blocking task with the given name. See also `spawn`.
	pub fn spawn_blocking(
		&self,
		name: &'static str,
		group: impl Into<GroupName>,
		task: impl Future<Output = ()> + Send + 'static,
	) {
		self.spawn_inner(name, group, task, TaskType::Blocking)
	}

	/// Helper function that implements the spawning logic. See `spawn` and `spawn_blocking`.
	fn spawn_inner(
		&self,
		name: &'static str,
		group: impl Into<GroupName>,
		task: impl Future<Output = ()> + Send + 'static,
		task_type: TaskType,
	) {
		if self.task_notifier.is_closed() {
			debug!("Attempt to spawn a new task has been prevented: {}", name);
			return
		}

		let on_exit = self.on_exit.clone();
		let metrics = self.metrics.clone();

<<<<<<< HEAD
		let group_name;
		match group.into() {
			GroupName::Actual(var) => group_name = var,
=======
		let group = match group.into() {
			GroupName::Specific(var) => var,
>>>>>>> d5435ffe
			// If no group is specified use default.
			GroupName::Default => DEFAULT_GROUP_NAME,
		};

		// Note that we increase the started counter here and not within the future. This way,
		// we could properly visualize on Prometheus situations where the spawning doesn't work.
		if let Some(metrics) = &self.metrics {
			metrics.tasks_spawned.with_label_values(&[name, group_name]).inc();
			// We do a dummy increase in order for the task to show up in metrics.
			metrics.tasks_ended.with_label_values(&[name, "finished", group_name]).inc_by(0);
		}

		let future = async move {
			if let Some(metrics) = metrics {
				// Add some wrappers around `task`.
				let task = {
					let poll_duration =
						metrics.poll_duration.with_label_values(&[name, group_name]);
					let poll_start = metrics.poll_start.with_label_values(&[name, group_name]);
					let inner =
						prometheus_future::with_poll_durations(poll_duration, poll_start, task);
					// The logic of `AssertUnwindSafe` here is ok considering that we throw
					// away the `Future` after it has panicked.
					panic::AssertUnwindSafe(inner).catch_unwind()
				};
				futures::pin_mut!(task);

				match select(on_exit, task).await {
					Either::Right((Err(payload), _)) => {
						metrics.tasks_ended.with_label_values(&[name, "panic", group_name]).inc();
						panic::resume_unwind(payload)
					},
					Either::Right((Ok(()), _)) => {
						metrics
							.tasks_ended
							.with_label_values(&[name, "finished", group_name])
							.inc();
					},
					Either::Left(((), _)) => {
						// The `on_exit` has triggered.
						metrics
							.tasks_ended
							.with_label_values(&[name, "interrupted", group_name])
							.inc();
					},
				}
			} else {
				futures::pin_mut!(task);
				let _ = select(on_exit, task).await;
			}
		}
		.in_current_span();

		let join_handle = match task_type {
			TaskType::Async => self.tokio_handle.spawn(future),
			TaskType::Blocking => {
				let handle = self.tokio_handle.clone();
				self.tokio_handle.spawn_blocking(move || {
					handle.block_on(future);
				})
			},
		};

		let _ = self.task_notifier.unbounded_send(join_handle);
	}
}

impl sp_core::traits::SpawnNamed for SpawnTaskHandle {
	fn spawn_blocking(
		&self,
		name: &'static str,
		group: Option<&'static str>,
		future: BoxFuture<'static, ()>,
	) {
		self.spawn_inner(name, group, future, TaskType::Blocking)
	}

	fn spawn(
		&self,
		name: &'static str,
		group: Option<&'static str>,
		future: BoxFuture<'static, ()>,
	) {
		self.spawn_inner(name, group, future, TaskType::Async)
	}
}

/// A wrapper over `SpawnTaskHandle` that will notify a receiver whenever any
/// task spawned through it fails. The service should be on the receiver side
/// and will shut itself down whenever it receives any message, i.e. an
/// essential task has failed.
#[derive(Clone)]
pub struct SpawnEssentialTaskHandle {
	essential_failed_tx: TracingUnboundedSender<()>,
	inner: SpawnTaskHandle,
}

impl SpawnEssentialTaskHandle {
	/// Creates a new `SpawnEssentialTaskHandle`.
	pub fn new(
		essential_failed_tx: TracingUnboundedSender<()>,
		spawn_task_handle: SpawnTaskHandle,
	) -> SpawnEssentialTaskHandle {
		SpawnEssentialTaskHandle { essential_failed_tx, inner: spawn_task_handle }
	}

	/// Spawns the given task with the given name.
	///
	/// See also [`SpawnTaskHandle::spawn`].
	pub fn spawn(
		&self,
		name: &'static str,
		group: impl Into<GroupName>,
		task: impl Future<Output = ()> + Send + 'static,
	) {
		self.spawn_inner(name, group, task, TaskType::Async)
	}

	/// Spawns the blocking task with the given name.
	///
	/// See also [`SpawnTaskHandle::spawn_blocking`].
	pub fn spawn_blocking(
		&self,
		name: &'static str,
		group: impl Into<GroupName>,
		task: impl Future<Output = ()> + Send + 'static,
	) {
		self.spawn_inner(name, group, task, TaskType::Blocking)
	}

	fn spawn_inner(
		&self,
		name: &'static str,
		group: impl Into<GroupName>,
		task: impl Future<Output = ()> + Send + 'static,
		task_type: TaskType,
	) {
		let essential_failed = self.essential_failed_tx.clone();
		let essential_task = std::panic::AssertUnwindSafe(task).catch_unwind().map(move |_| {
			log::error!("Essential task `{}` failed. Shutting down service.", name);
			let _ = essential_failed.close_channel();
		});

		let _ = self.inner.spawn_inner(name, group, essential_task, task_type);
	}
}

impl sp_core::traits::SpawnEssentialNamed for SpawnEssentialTaskHandle {
	fn spawn_essential_blocking(
		&self,
		name: &'static str,
		group: Option<&'static str>,
		future: BoxFuture<'static, ()>,
	) {
		self.spawn_blocking(name, group, future);
	}

	fn spawn_essential(
		&self,
		name: &'static str,
		group: Option<&'static str>,
		future: BoxFuture<'static, ()>,
	) {
		self.spawn(name, group, future);
	}
}

/// Helper struct to manage background/async tasks in Service.
pub struct TaskManager {
	/// A future that resolves when the service has exited, this is useful to
	/// make sure any internally spawned futures stop when the service does.
	on_exit: exit_future::Exit,
	/// A signal that makes the exit future above resolve, fired on service drop.
	signal: Option<Signal>,
	/// Tokio runtime handle that is used to spawn futures.
	tokio_handle: Handle,
	/// Prometheus metric where to report the polling times.
	metrics: Option<Metrics>,
	/// Send a signal when a spawned essential task has concluded. The next time
	/// the service future is polled it should complete with an error.
	essential_failed_tx: TracingUnboundedSender<()>,
	/// A receiver for spawned essential-tasks concluding.
	essential_failed_rx: TracingUnboundedReceiver<()>,
	/// Things to keep alive until the task manager is dropped.
	keep_alive: Box<dyn std::any::Any + Send>,
	/// A sender to a stream of background tasks. This is used for the completion future.
	task_notifier: TracingUnboundedSender<JoinHandle<()>>,
	/// This future will complete when all the tasks are joined and the stream is closed.
	completion_future: JoinHandle<()>,
	/// A list of other `TaskManager`'s to terminate and gracefully shutdown when the parent
	/// terminates and gracefully shutdown. Also ends the parent `future()` if a child's essential
	/// task fails.
	children: Vec<TaskManager>,
}

impl TaskManager {
	/// If a Prometheus registry is passed, it will be used to report statistics about the
	/// service tasks.
	pub fn new(
		tokio_handle: Handle,
		prometheus_registry: Option<&Registry>,
	) -> Result<Self, PrometheusError> {
		let (signal, on_exit) = exit_future::signal();

		// A side-channel for essential tasks to communicate shutdown.
		let (essential_failed_tx, essential_failed_rx) = tracing_unbounded("mpsc_essential_tasks");

		let metrics = prometheus_registry.map(Metrics::register).transpose()?;

		let (task_notifier, background_tasks) = tracing_unbounded("mpsc_background_tasks");
		// NOTE: for_each_concurrent will await on all the JoinHandle futures at the same time. It
		// is possible to limit this but it's actually better for the memory foot print to await
		// them all to not accumulate anything on that stream.
		let completion_future =
			tokio_handle.spawn(background_tasks.for_each_concurrent(None, |x| async move {
				let _ = x.await;
			}));

		Ok(Self {
			on_exit,
			signal: Some(signal),
			tokio_handle,
			metrics,
			essential_failed_tx,
			essential_failed_rx,
			keep_alive: Box::new(()),
			task_notifier,
			completion_future,
			children: Vec::new(),
		})
	}

	/// Get a handle for spawning tasks.
	pub fn spawn_handle(&self) -> SpawnTaskHandle {
		SpawnTaskHandle {
			on_exit: self.on_exit.clone(),
			tokio_handle: self.tokio_handle.clone(),
			metrics: self.metrics.clone(),
			task_notifier: self.task_notifier.clone(),
		}
	}

	/// Get a handle for spawning essential tasks.
	pub fn spawn_essential_handle(&self) -> SpawnEssentialTaskHandle {
		SpawnEssentialTaskHandle::new(self.essential_failed_tx.clone(), self.spawn_handle())
	}

	/// Send the signal for termination, prevent new tasks to be created, await for all the existing
	/// tasks to be finished and drop the object. You can consider this as an async drop.
	///
	/// It's always better to call and await this function before exiting the process as background
	/// tasks may be running in the background. If the process exit and the background tasks are not
	/// cancelled, this will lead to objects not getting dropped properly.
	///
	/// This is an issue in some cases as some of our dependencies do require that we drop all the
	/// objects properly otherwise it triggers a SIGABRT on exit.
	pub fn clean_shutdown(mut self) -> Pin<Box<dyn Future<Output = ()> + Send>> {
		self.terminate();
		let children_shutdowns = self.children.into_iter().map(|x| x.clean_shutdown());
		let keep_alive = self.keep_alive;
		let completion_future = self.completion_future;

		Box::pin(async move {
			join_all(children_shutdowns).await;
			let _ = completion_future.await;

			let _ = keep_alive;
		})
	}

	/// Return a future that will end with success if the signal to terminate was sent
	/// (`self.terminate()`) or with an error if an essential task fails.
	///
	/// # Warning
	///
	/// This function will not wait until the end of the remaining task. You must call and await
	/// `clean_shutdown()` after this.
	pub fn future<'a>(
		&'a mut self,
	) -> Pin<Box<dyn Future<Output = Result<(), Error>> + Send + 'a>> {
		Box::pin(async move {
			let mut t1 = self.essential_failed_rx.next().fuse();
			let mut t2 = self.on_exit.clone().fuse();
			let mut t3 = try_join_all(
				self.children
					.iter_mut()
					.map(|x| x.future())
					// Never end this future if there is no error because if there is no children,
					// it must not stop
					.chain(std::iter::once(pending().boxed())),
			)
			.fuse();

			futures::select! {
				_ = t1 => Err(Error::Other("Essential task failed.".into())),
				_ = t2 => Ok(()),
				res = t3 => Err(res.map(|_| ()).expect_err("this future never ends; qed")),
			}
		})
	}

	/// Signal to terminate all the running tasks.
	pub fn terminate(&mut self) {
		if let Some(signal) = self.signal.take() {
			let _ = signal.fire();
			// NOTE: this will prevent new tasks to be spawned
			self.task_notifier.close_channel();
			for child in self.children.iter_mut() {
				child.terminate();
			}
		}
	}

	/// Set what the task manager should keep alive, can be called multiple times.
	pub fn keep_alive<T: 'static + Send>(&mut self, to_keep_alive: T) {
		// allows this fn to safely called multiple times.
		use std::mem;
		let old = mem::replace(&mut self.keep_alive, Box::new(()));
		self.keep_alive = Box::new((to_keep_alive, old));
	}

	/// Register another TaskManager to terminate and gracefully shutdown when the parent
	/// terminates and gracefully shutdown. Also ends the parent `future()` if a child's essential
	/// task fails. (But don't end the parent if a child's normal task fails.)
	pub fn add_child(&mut self, child: TaskManager) {
		self.children.push(child);
	}
}

#[derive(Clone)]
struct Metrics {
	// This list is ordered alphabetically
	poll_duration: HistogramVec,
	poll_start: CounterVec<U64>,
	tasks_spawned: CounterVec<U64>,
	tasks_ended: CounterVec<U64>,
}

impl Metrics {
	fn register(registry: &Registry) -> Result<Self, PrometheusError> {
		Ok(Self {
			poll_duration: register(HistogramVec::new(
				HistogramOpts {
					common_opts: Opts::new(
						"tasks_polling_duration",
						"Duration in seconds of each invocation of Future::poll"
					),
					buckets: exponential_buckets(0.001, 4.0, 9)
						.expect("function parameters are constant and always valid; qed"),
				},
				&["task_name", "task_group"]
			)?, registry)?,
			poll_start: register(CounterVec::new(
				Opts::new(
					"tasks_polling_started_total",
					"Total number of times we started invoking Future::poll"
				),
				&["task_name", "task_group"]
			)?, registry)?,
			tasks_spawned: register(CounterVec::new(
				Opts::new(
					"tasks_spawned_total",
					"Total number of tasks that have been spawned on the Service"
				),
				&["task_name", "task_group"]
			)?, registry)?,
			tasks_ended: register(CounterVec::new(
				Opts::new(
					"tasks_ended_total",
					"Total number of tasks for which Future::poll has returned Ready(()) or panicked"
				),
				&["task_name", "reason", "task_group"]
			)?, registry)?,
		})
	}
}<|MERGE_RESOLUTION|>--- conflicted
+++ resolved
@@ -116,14 +116,8 @@
 		let on_exit = self.on_exit.clone();
 		let metrics = self.metrics.clone();
 
-<<<<<<< HEAD
-		let group_name;
-		match group.into() {
-			GroupName::Actual(var) => group_name = var,
-=======
 		let group = match group.into() {
 			GroupName::Specific(var) => var,
->>>>>>> d5435ffe
 			// If no group is specified use default.
 			GroupName::Default => DEFAULT_GROUP_NAME,
 		};
