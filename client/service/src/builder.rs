--- conflicted
+++ resolved
@@ -239,15 +239,9 @@
 
 /// Creates a [`WasmExecutor`] according to [`Configuration`].
 pub fn new_wasm_executor<H: HostFunctions>(config: &Configuration) -> WasmExecutor<H> {
-<<<<<<< HEAD
-	let extra_pages =
-		config.default_heap_pages.map(|p| p as u32).unwrap_or(DEFAULT_HEAP_ALLOC_PAGES);
-	let strategy = HeapAllocStrategy::Static { extra_pages };
-=======
 	let strategy = config
 		.default_heap_pages
 		.map_or(DEFAULT_HEAP_ALLOC_STRATEGY, |p| HeapAllocStrategy::Static { extra_pages: p as _ });
->>>>>>> 3ab11e42
 	WasmExecutor::<H>::builder()
 		.with_execution_method(config.wasm_method)
 		.with_onchain_heap_alloc_strategy(strategy)
