--- conflicted
+++ resolved
@@ -663,7 +663,6 @@
 	let startup_time = SystemTime::UNIX_EPOCH.elapsed()
 		.map(|dur| dur.as_millis())
 		.unwrap_or(0);
-<<<<<<< HEAD
 	
 	spawn_handle.spawn(
 		"telemetry-worker",
@@ -675,7 +674,7 @@
 				telemetry!(SUBSTRATE_INFO; "system.connected";
 					"name" => name.clone(),
 					"implementation" => impl_name.clone(),
-					"version" => version,
+					"version" => impl_version.clone(),
 					"config" => "",
 					"chain" => chain_name.clone(),
 					"genesis_hash" => ?genesis_hash,
@@ -683,24 +682,6 @@
 					"startup_time" => startup_time,
 					"network_id" => network_id.clone()
 				);
-=======
-	let future = telemetry.clone()
-		.for_each(move |event| {
-			// Safe-guard in case we add more events in the future.
-			let sc_telemetry::TelemetryEvent::Connected = event;
-
-			telemetry!(SUBSTRATE_INFO; "system.connected";
-				"name" => name.clone(),
-				"implementation" => impl_name.clone(),
-				"version" => impl_version.clone(),
-				"config" => "",
-				"chain" => chain_name.clone(),
-				"genesis_hash" => ?genesis_hash,
-				"authority" => is_authority,
-				"startup_time" => startup_time,
-				"network_id" => network_id.clone()
-			);
->>>>>>> 958443c5
 
 				telemetry_connection_sinks.lock().retain(|sink| {
 					sink.unbounded_send(()).is_ok()
