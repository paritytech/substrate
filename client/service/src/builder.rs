// This file is part of Substrate.

// Copyright (C) 2017-2022 Parity Technologies (UK) Ltd.
// SPDX-License-Identifier: GPL-3.0-or-later WITH Classpath-exception-2.0

// This program is free software: you can redistribute it and/or modify
// it under the terms of the GNU General Public License as published by
// the Free Software Foundation, either version 3 of the License, or
// (at your option) any later version.

// This program is distributed in the hope that it will be useful,
// but WITHOUT ANY WARRANTY; without even the implied warranty of
// MERCHANTABILITY or FITNESS FOR A PARTICULAR PURPOSE. See the
// GNU General Public License for more details.

// You should have received a copy of the GNU General Public License
// along with this program. If not, see <https://www.gnu.org/licenses/>.

use crate::{
	build_network_future,
	client::{Client, ClientConfig},
	config::{Configuration, KeystoreConfig, PrometheusConfig},
	error::Error,
	metrics::MetricsService,
	start_rpc_servers, BuildGenesisBlock, GenesisBlockBuilder, RpcHandlers, SpawnTaskHandle,
	TaskManager, TransactionPoolAdapter,
};
use futures::{channel::oneshot, future::ready, FutureExt, StreamExt};
use jsonrpsee::RpcModule;
use log::info;
use prometheus_endpoint::Registry;
use sc_chain_spec::get_extension;
use sc_client_api::{
	execution_extensions::ExecutionExtensions, proof_provider::ProofProvider, Backend as BackendT,
	BadBlocks, BlockBackend, BlockchainEvents, ExecutorProvider, ForkBlocks, StorageProvider,
	UsageProvider,
};
use sc_client_db::{Backend, DatabaseSettings};
use sc_consensus::import_queue::ImportQueue;
use sc_executor::RuntimeVersionOf;
use sc_keystore::LocalKeystore;
use sc_network::{config::SyncMode, NetworkService};
use sc_network_bitswap::BitswapRequestHandler;
use sc_network_common::{
	protocol::role::Roles,
	service::{NetworkStateInfo, NetworkStatusProvider},
	sync::warp::WarpSyncProvider,
};
use sc_network_light::light_client_requests::handler::LightClientRequestHandler;
use sc_network_sync::{
	block_request_handler::BlockRequestHandler, service::network::NetworkServiceProvider,
	state_request_handler::StateRequestHandler,
	warp_request_handler::RequestHandler as WarpSyncRequestHandler, ChainSync,
};
use sc_rpc::{
	author::AuthorApiServer,
	chain::ChainApiServer,
	offchain::OffchainApiServer,
	state::{ChildStateApiServer, StateApiServer},
	system::SystemApiServer,
	DenyUnsafe, SubscriptionTaskExecutor,
};
use sc_rpc_spec_v2::{chain_head::ChainHeadApiServer, transaction::TransactionApiServer};
use sc_telemetry::{telemetry, ConnectionMessage, Telemetry, TelemetryHandle, SUBSTRATE_INFO};
use sc_transaction_pool_api::MaintainedTransactionPool;
use sc_utils::mpsc::{tracing_unbounded, TracingUnboundedSender};
use sp_api::{CallApiAt, ProvideRuntimeApi};
use sp_blockchain::{HeaderBackend, HeaderMetadata};
use sp_consensus::block_validation::{
	BlockAnnounceValidator, Chain, DefaultBlockAnnounceValidator,
};
use sp_core::traits::{CodeExecutor, SpawnNamed};
use sp_keystore::{CryptoStore, SyncCryptoStore, SyncCryptoStorePtr};
use sp_runtime::traits::{Block as BlockT, BlockIdTo, NumberFor, Zero};
use std::{str::FromStr, sync::Arc, time::SystemTime};

/// Full client type.
pub type TFullClient<TBl, TRtApi, TExec> =
	Client<TFullBackend<TBl>, TFullCallExecutor<TBl, TExec>, TBl, TRtApi>;

/// Full client backend type.
pub type TFullBackend<TBl> = sc_client_db::Backend<TBl>;

/// Full client call executor type.
pub type TFullCallExecutor<TBl, TExec> =
	crate::client::LocalCallExecutor<TBl, sc_client_db::Backend<TBl>, TExec>;

type TFullParts<TBl, TRtApi, TExec> =
	(TFullClient<TBl, TRtApi, TExec>, Arc<TFullBackend<TBl>>, KeystoreContainer, TaskManager);

trait AsCryptoStoreRef {
	fn keystore_ref(&self) -> Arc<dyn CryptoStore>;
	fn sync_keystore_ref(&self) -> Arc<dyn SyncCryptoStore>;
}

impl<T> AsCryptoStoreRef for Arc<T>
where
	T: CryptoStore + SyncCryptoStore + 'static,
{
	fn keystore_ref(&self) -> Arc<dyn CryptoStore> {
		self.clone()
	}
	fn sync_keystore_ref(&self) -> Arc<dyn SyncCryptoStore> {
		self.clone()
	}
}

/// Construct and hold different layers of Keystore wrappers
pub struct KeystoreContainer {
	remote: Option<Box<dyn AsCryptoStoreRef>>,
	local: Arc<LocalKeystore>,
}

impl KeystoreContainer {
	/// Construct KeystoreContainer
	pub fn new(config: &KeystoreConfig) -> Result<Self, Error> {
		let keystore = Arc::new(match config {
			KeystoreConfig::Path { path, password } =>
				LocalKeystore::open(path.clone(), password.clone())?,
			KeystoreConfig::InMemory => LocalKeystore::in_memory(),
		});

		Ok(Self { remote: Default::default(), local: keystore })
	}

	/// Set the remote keystore.
	/// Should be called right away at startup and not at runtime:
	/// even though this overrides any previously set remote store, it
	/// does not reset any references previously handed out - they will
	/// stick around.
	pub fn set_remote_keystore<T>(&mut self, remote: Arc<T>)
	where
		T: CryptoStore + SyncCryptoStore + 'static,
	{
		self.remote = Some(Box::new(remote))
	}

	/// Returns an adapter to the asynchronous keystore that implements `CryptoStore`
	pub fn keystore(&self) -> Arc<dyn CryptoStore> {
		if let Some(c) = self.remote.as_ref() {
			c.keystore_ref()
		} else {
			self.local.clone()
		}
	}

	/// Returns the synchronous keystore wrapper
	pub fn sync_keystore(&self) -> SyncCryptoStorePtr {
		if let Some(c) = self.remote.as_ref() {
			c.sync_keystore_ref()
		} else {
			self.local.clone() as SyncCryptoStorePtr
		}
	}

	/// Returns the local keystore if available
	///
	/// The function will return None if the available keystore is not a local keystore.
	///
	/// # Note
	///
	/// Using the [`LocalKeystore`] will result in loosing the ability to use any other keystore
	/// implementation, like a remote keystore for example. Only use this if you a certain that you
	/// require it!
	pub fn local_keystore(&self) -> Option<Arc<LocalKeystore>> {
		Some(self.local.clone())
	}
}

/// Creates a new full client for the given config.
pub fn new_full_client<TBl, TRtApi, TExec>(
	config: &Configuration,
	telemetry: Option<TelemetryHandle>,
	executor: TExec,
) -> Result<TFullClient<TBl, TRtApi, TExec>, Error>
where
	TBl: BlockT,
	TExec: CodeExecutor + RuntimeVersionOf + Clone,
{
	new_full_parts(config, telemetry, executor).map(|parts| parts.0)
}

/// Create the initial parts of a full node with the default genesis block builder.
pub fn new_full_parts<TBl, TRtApi, TExec>(
	config: &Configuration,
	telemetry: Option<TelemetryHandle>,
	executor: TExec,
) -> Result<TFullParts<TBl, TRtApi, TExec>, Error>
where
	TBl: BlockT,
	TExec: CodeExecutor + RuntimeVersionOf + Clone,
{
	let backend = new_db_backend(config.db_config())?;

	let genesis_block_builder = GenesisBlockBuilder::new(
		config.chain_spec.as_storage_builder(),
		!config.no_genesis(),
		backend.clone(),
		executor.clone(),
	)?;

	new_full_parts_with_genesis_builder(config, telemetry, executor, backend, genesis_block_builder)
}

/// Create the initial parts of a full node.
pub fn new_full_parts_with_genesis_builder<TBl, TRtApi, TExec, TBuildGenesisBlock>(
	config: &Configuration,
	telemetry: Option<TelemetryHandle>,
	executor: TExec,
	backend: Arc<TFullBackend<TBl>>,
	genesis_block_builder: TBuildGenesisBlock,
) -> Result<TFullParts<TBl, TRtApi, TExec>, Error>
where
	TBl: BlockT,
	TExec: CodeExecutor + RuntimeVersionOf + Clone,
	TBuildGenesisBlock: BuildGenesisBlock<
		TBl,
		BlockImportOperation = <Backend<TBl> as sc_client_api::backend::Backend<TBl>>::BlockImportOperation
	>,
{
	let keystore_container = KeystoreContainer::new(&config.keystore)?;

	let task_manager = {
		let registry = config.prometheus_config.as_ref().map(|cfg| &cfg.registry);
		TaskManager::new(config.tokio_handle.clone(), registry)?
	};

	let chain_spec = &config.chain_spec;
	let fork_blocks = get_extension::<ForkBlocks<TBl>>(chain_spec.extensions())
		.cloned()
		.unwrap_or_default();

	let bad_blocks = get_extension::<BadBlocks<TBl>>(chain_spec.extensions())
		.cloned()
		.unwrap_or_default();

	let client = {
		let extensions = sc_client_api::execution_extensions::ExecutionExtensions::new(
			config.execution_strategies.clone(),
			Some(keystore_container.sync_keystore()),
			sc_offchain::OffchainDb::factory_from_backend(&*backend),
		);

		let wasm_runtime_substitutes = config
			.chain_spec
			.code_substitutes()
			.into_iter()
			.map(|(n, c)| {
				let number = NumberFor::<TBl>::from_str(&n).map_err(|_| {
					Error::Application(Box::from(format!(
						"Failed to parse `{}` as block number for code substitutes. \
						 In an old version the key for code substitute was a block hash. \
						 Please update the chain spec to a version that is compatible with your node.",
						n
					)))
				})?;
				Ok((number, c))
			})
			.collect::<Result<std::collections::HashMap<_, _>, Error>>()?;

		let client = new_client(
			backend.clone(),
			executor,
			genesis_block_builder,
			fork_blocks,
			bad_blocks,
			extensions,
			Box::new(task_manager.spawn_handle()),
			config.prometheus_config.as_ref().map(|config| config.registry.clone()),
			telemetry,
			ClientConfig {
				offchain_worker_enabled: config.offchain_worker.enabled,
				offchain_indexing_api: config.offchain_worker.indexing_enabled,
				wasm_runtime_overrides: config.wasm_runtime_overrides.clone(),
				no_genesis: matches!(
					config.network.sync_mode,
					SyncMode::Fast { .. } | SyncMode::Warp { .. }
				),
				wasm_runtime_substitutes,
			},
		)?;

		client
	};

	Ok((client, backend, keystore_container, task_manager))
}

/// Create an instance of default DB-backend backend.
pub fn new_db_backend<Block>(
	settings: DatabaseSettings,
) -> Result<Arc<Backend<Block>>, sp_blockchain::Error>
where
	Block: BlockT,
{
	const CANONICALIZATION_DELAY: u64 = 4096;

	Ok(Arc::new(Backend::new(settings, CANONICALIZATION_DELAY)?))
}

/// Create an instance of client backed by given backend.
pub fn new_client<E, Block, RA, G>(
	backend: Arc<Backend<Block>>,
	executor: E,
	genesis_block_builder: G,
	fork_blocks: ForkBlocks<Block>,
	bad_blocks: BadBlocks<Block>,
	execution_extensions: ExecutionExtensions<Block>,
	spawn_handle: Box<dyn SpawnNamed>,
	prometheus_registry: Option<Registry>,
	telemetry: Option<TelemetryHandle>,
	config: ClientConfig<Block>,
) -> Result<
	crate::client::Client<
		Backend<Block>,
		crate::client::LocalCallExecutor<Block, Backend<Block>, E>,
		Block,
		RA,
	>,
	sp_blockchain::Error,
>
where
	Block: BlockT,
	E: CodeExecutor + RuntimeVersionOf,
	G: BuildGenesisBlock<
		Block,
		BlockImportOperation = <Backend<Block> as sc_client_api::backend::Backend<Block>>::BlockImportOperation
	>,
{
	let executor = crate::client::LocalCallExecutor::new(
		backend.clone(),
		executor,
		spawn_handle.clone(),
		config.clone(),
		execution_extensions,
	)?;

	let (unpin_worker_sender, mut rx) = futures::channel::mpsc::channel::<Block::Hash>(100);
	let task_backend = backend.clone();
	spawn_handle.spawn(
		"pinning-worker",
		None,
		async move {
			log::info!(target: "db", "Starting worker task for unpinning.");
			loop {
				if let Some(message) = rx.next().await {
					task_backend.unpin_block(&message);
				}
			}
		}
		.boxed(),
	);
	crate::client::Client::new(
		backend,
		executor,
<<<<<<< HEAD
		unpin_worker_sender,
		genesis_storage,
=======
		genesis_block_builder,
>>>>>>> 4e383428
		fork_blocks,
		bad_blocks,
		prometheus_registry,
		telemetry,
		config,
	)
}

/// Shared network instance implementing a set of mandatory traits.
pub trait SpawnTaskNetwork<Block: BlockT>:
	sc_offchain::NetworkProvider
	+ NetworkStateInfo
	+ NetworkStatusProvider<Block>
	+ Send
	+ Sync
	+ 'static
{
}

impl<T, Block> SpawnTaskNetwork<Block> for T
where
	Block: BlockT,
	T: sc_offchain::NetworkProvider
		+ NetworkStateInfo
		+ NetworkStatusProvider<Block>
		+ Send
		+ Sync
		+ 'static,
{
}

/// Parameters to pass into `build`.
pub struct SpawnTasksParams<'a, TBl: BlockT, TCl, TExPool, TRpc, Backend> {
	/// The service configuration.
	pub config: Configuration,
	/// A shared client returned by `new_full_parts`.
	pub client: Arc<TCl>,
	/// A shared backend returned by `new_full_parts`.
	pub backend: Arc<Backend>,
	/// A task manager returned by `new_full_parts`.
	pub task_manager: &'a mut TaskManager,
	/// A shared keystore returned by `new_full_parts`.
	pub keystore: SyncCryptoStorePtr,
	/// A shared transaction pool.
	pub transaction_pool: Arc<TExPool>,
	/// Builds additional [`RpcModule`]s that should be added to the server
	pub rpc_builder:
		Box<dyn Fn(DenyUnsafe, SubscriptionTaskExecutor) -> Result<RpcModule<TRpc>, Error>>,
	/// A shared network instance.
	pub network: Arc<dyn SpawnTaskNetwork<TBl>>,
	/// A Sender for RPC requests.
	pub system_rpc_tx: TracingUnboundedSender<sc_rpc::system::Request<TBl>>,
	/// Controller for transactions handlers
	pub tx_handler_controller:
		sc_network_transactions::TransactionsHandlerController<<TBl as BlockT>::Hash>,
	/// Telemetry instance for this node.
	pub telemetry: Option<&'a mut Telemetry>,
}

/// Build a shared offchain workers instance.
pub fn build_offchain_workers<TBl, TCl>(
	config: &Configuration,
	spawn_handle: SpawnTaskHandle,
	client: Arc<TCl>,
	network: Arc<dyn sc_offchain::NetworkProvider + Send + Sync>,
) -> Option<Arc<sc_offchain::OffchainWorkers<TCl, TBl>>>
where
	TBl: BlockT,
	TCl: Send + Sync + ProvideRuntimeApi<TBl> + BlockchainEvents<TBl> + 'static,
	<TCl as ProvideRuntimeApi<TBl>>::Api: sc_offchain::OffchainWorkerApi<TBl>,
{
	let offchain_workers = Some(Arc::new(sc_offchain::OffchainWorkers::new(client.clone())));

	// Inform the offchain worker about new imported blocks
	if let Some(offchain) = offchain_workers.clone() {
		spawn_handle.spawn(
			"offchain-notifications",
			Some("offchain-worker"),
			sc_offchain::notification_future(
				config.role.is_authority(),
				client,
				offchain,
				Clone::clone(&spawn_handle),
				network,
			),
		);
	}

	offchain_workers
}

/// Spawn the tasks that are required to run a node.
pub fn spawn_tasks<TBl, TBackend, TExPool, TRpc, TCl>(
	params: SpawnTasksParams<TBl, TCl, TExPool, TRpc, TBackend>,
) -> Result<RpcHandlers, Error>
where
	TCl: ProvideRuntimeApi<TBl>
		+ HeaderMetadata<TBl, Error = sp_blockchain::Error>
		+ Chain<TBl>
		+ BlockBackend<TBl>
		+ BlockIdTo<TBl, Error = sp_blockchain::Error>
		+ ProofProvider<TBl>
		+ HeaderBackend<TBl>
		+ BlockchainEvents<TBl>
		+ ExecutorProvider<TBl>
		+ UsageProvider<TBl>
		+ StorageProvider<TBl, TBackend>
		+ CallApiAt<TBl>
		+ Send
		+ 'static,
	<TCl as ProvideRuntimeApi<TBl>>::Api: sp_api::Metadata<TBl>
		+ sc_offchain::OffchainWorkerApi<TBl>
		+ sp_transaction_pool::runtime_api::TaggedTransactionQueue<TBl>
		+ sp_session::SessionKeys<TBl>
		+ sp_api::ApiExt<TBl, StateBackend = TBackend::State>,
	TBl: BlockT,
	TBl::Hash: Unpin,
	TBl::Header: Unpin,
	TBackend: 'static + sc_client_api::backend::Backend<TBl> + Send,
	TExPool: MaintainedTransactionPool<Block = TBl, Hash = <TBl as BlockT>::Hash> + 'static,
{
	let SpawnTasksParams {
		mut config,
		task_manager,
		client,
		backend,
		keystore,
		transaction_pool,
		rpc_builder,
		network,
		system_rpc_tx,
		tx_handler_controller,
		telemetry,
	} = params;

	let chain_info = client.usage_info().chain;

	sp_session::generate_initial_session_keys(
		client.clone(),
		chain_info.best_hash,
		config.dev_key_seed.clone().map(|s| vec![s]).unwrap_or_default(),
	)
	.map_err(|e| Error::Application(Box::new(e)))?;

	let sysinfo = sc_sysinfo::gather_sysinfo();
	sc_sysinfo::print_sysinfo(&sysinfo);

	let telemetry = telemetry
		.map(|telemetry| {
			init_telemetry(&mut config, network.clone(), client.clone(), telemetry, Some(sysinfo))
		})
		.transpose()?;

	info!("📦 Highest known block at #{}", chain_info.best_number);

	let spawn_handle = task_manager.spawn_handle();

	// Inform the tx pool about imported and finalized blocks.
	spawn_handle.spawn(
		"txpool-notifications",
		Some("transaction-pool"),
		sc_transaction_pool::notification_future(client.clone(), transaction_pool.clone()),
	);

	spawn_handle.spawn(
		"on-transaction-imported",
		Some("transaction-pool"),
		transaction_notifications(
			transaction_pool.clone(),
			tx_handler_controller,
			telemetry.clone(),
		),
	);

	// Prometheus metrics.
	let metrics_service =
		if let Some(PrometheusConfig { port, registry }) = config.prometheus_config.clone() {
			// Set static metrics.
			let metrics = MetricsService::with_prometheus(telemetry, &registry, &config)?;
			spawn_handle.spawn(
				"prometheus-endpoint",
				None,
				prometheus_endpoint::init_prometheus(port, registry).map(drop),
			);

			metrics
		} else {
			MetricsService::new(telemetry)
		};

	// Periodically updated metrics and telemetry updates.
	spawn_handle.spawn(
		"telemetry-periodic-send",
		None,
		metrics_service.run(client.clone(), transaction_pool.clone(), network.clone()),
	);

	let rpc_id_provider = config.rpc_id_provider.take();

	// jsonrpsee RPC
	let gen_rpc_module = |deny_unsafe: DenyUnsafe| {
		gen_rpc_module(
			deny_unsafe,
			task_manager.spawn_handle(),
			client.clone(),
			transaction_pool.clone(),
			keystore.clone(),
			system_rpc_tx.clone(),
			&config,
			backend.clone(),
			&*rpc_builder,
		)
	};

	let rpc = start_rpc_servers(&config, gen_rpc_module, rpc_id_provider)?;
	let rpc_handlers = RpcHandlers(Arc::new(gen_rpc_module(sc_rpc::DenyUnsafe::No)?.into()));

	// Spawn informant task
	spawn_handle.spawn(
		"informant",
		None,
		sc_informant::build(client.clone(), network, config.informant_output_format),
	);

	task_manager.keep_alive((config.base_path, rpc));

	Ok(rpc_handlers)
}

async fn transaction_notifications<Block, ExPool>(
	transaction_pool: Arc<ExPool>,
	tx_handler_controller: sc_network_transactions::TransactionsHandlerController<
		<Block as BlockT>::Hash,
	>,
	telemetry: Option<TelemetryHandle>,
) where
	Block: BlockT,
	ExPool: MaintainedTransactionPool<Block = Block, Hash = <Block as BlockT>::Hash>,
{
	// transaction notifications
	transaction_pool
		.import_notification_stream()
		.for_each(move |hash| {
			tx_handler_controller.propagate_transaction(hash);
			let status = transaction_pool.status();
			telemetry!(
				telemetry;
				SUBSTRATE_INFO;
				"txpool.import";
				"ready" => status.ready,
				"future" => status.future,
			);
			ready(())
		})
		.await;
}

fn init_telemetry<Block, Client, Network>(
	config: &mut Configuration,
	network: Network,
	client: Arc<Client>,
	telemetry: &mut Telemetry,
	sysinfo: Option<sc_telemetry::SysInfo>,
) -> sc_telemetry::Result<TelemetryHandle>
where
	Block: BlockT,
	Client: BlockBackend<Block>,
	Network: NetworkStateInfo,
{
	let genesis_hash = client.block_hash(Zero::zero()).ok().flatten().unwrap_or_default();
	let connection_message = ConnectionMessage {
		name: config.network.node_name.to_owned(),
		implementation: config.impl_name.to_owned(),
		version: config.impl_version.to_owned(),
		target_os: sc_sysinfo::TARGET_OS.into(),
		target_arch: sc_sysinfo::TARGET_ARCH.into(),
		target_env: sc_sysinfo::TARGET_ENV.into(),
		config: String::new(),
		chain: config.chain_spec.name().to_owned(),
		genesis_hash: format!("{:?}", genesis_hash),
		authority: config.role.is_authority(),
		startup_time: SystemTime::UNIX_EPOCH
			.elapsed()
			.map(|dur| dur.as_millis())
			.unwrap_or(0)
			.to_string(),
		network_id: network.local_peer_id().to_base58(),
		sysinfo,
	};

	telemetry.start_telemetry(connection_message)?;

	Ok(telemetry.handle())
}

fn gen_rpc_module<TBl, TBackend, TCl, TRpc, TExPool>(
	deny_unsafe: DenyUnsafe,
	spawn_handle: SpawnTaskHandle,
	client: Arc<TCl>,
	transaction_pool: Arc<TExPool>,
	keystore: SyncCryptoStorePtr,
	system_rpc_tx: TracingUnboundedSender<sc_rpc::system::Request<TBl>>,
	config: &Configuration,
	backend: Arc<TBackend>,
	rpc_builder: &(dyn Fn(DenyUnsafe, SubscriptionTaskExecutor) -> Result<RpcModule<TRpc>, Error>),
) -> Result<RpcModule<()>, Error>
where
	TBl: BlockT,
	TCl: ProvideRuntimeApi<TBl>
		+ BlockchainEvents<TBl>
		+ HeaderBackend<TBl>
		+ HeaderMetadata<TBl, Error = sp_blockchain::Error>
		+ ExecutorProvider<TBl>
		+ CallApiAt<TBl>
		+ ProofProvider<TBl>
		+ StorageProvider<TBl, TBackend>
		+ BlockBackend<TBl>
		+ Send
		+ Sync
		+ 'static,
	TBackend: sc_client_api::backend::Backend<TBl> + 'static,
	<TCl as ProvideRuntimeApi<TBl>>::Api: sp_session::SessionKeys<TBl> + sp_api::Metadata<TBl>,
	TExPool: MaintainedTransactionPool<Block = TBl, Hash = <TBl as BlockT>::Hash> + 'static,
	TBl::Hash: Unpin,
	TBl::Header: Unpin,
{
	let system_info = sc_rpc::system::SystemInfo {
		chain_name: config.chain_spec.name().into(),
		impl_name: config.impl_name.clone(),
		impl_version: config.impl_version.clone(),
		properties: config.chain_spec.properties(),
		chain_type: config.chain_spec.chain_type(),
	};

	let mut rpc_api = RpcModule::new(());
	let task_executor = Arc::new(spawn_handle);

	let (chain, state, child_state) = {
		let chain = sc_rpc::chain::new_full(client.clone(), task_executor.clone()).into_rpc();
		let (state, child_state) = sc_rpc::state::new_full(
			client.clone(),
			task_executor.clone(),
			deny_unsafe,
			config.rpc_max_payload,
		);
		let state = state.into_rpc();
		let child_state = child_state.into_rpc();

		(chain, state, child_state)
	};

	let transaction_v2 = sc_rpc_spec_v2::transaction::Transaction::new(
		client.clone(),
		transaction_pool.clone(),
		task_executor.clone(),
	)
	.into_rpc();

	// Maximum pinned blocks per connection.
	// This number is large enough to consider immediate blocks,
	// but it will change to facilitate adequate limits for the pinning API.
	const MAX_PINNED_BLOCKS: usize = 4096;
	let chain_head_v2 = sc_rpc_spec_v2::chain_head::ChainHead::new(
		client.clone(),
		backend.clone(),
		task_executor.clone(),
		client.info().genesis_hash,
		MAX_PINNED_BLOCKS,
	)
	.into_rpc();

	let author = sc_rpc::author::Author::new(
		client.clone(),
		transaction_pool,
		keystore,
		deny_unsafe,
		task_executor.clone(),
	)
	.into_rpc();

	let system = sc_rpc::system::System::new(system_info, system_rpc_tx, deny_unsafe).into_rpc();

	if let Some(storage) = backend.offchain_storage() {
		let offchain = sc_rpc::offchain::Offchain::new(storage, deny_unsafe).into_rpc();

		rpc_api.merge(offchain).map_err(|e| Error::Application(e.into()))?;
	}

	// Part of the RPC v2 spec.
	rpc_api.merge(transaction_v2).map_err(|e| Error::Application(e.into()))?;
	rpc_api.merge(chain_head_v2).map_err(|e| Error::Application(e.into()))?;

	// Part of the old RPC spec.
	rpc_api.merge(chain).map_err(|e| Error::Application(e.into()))?;
	rpc_api.merge(author).map_err(|e| Error::Application(e.into()))?;
	rpc_api.merge(system).map_err(|e| Error::Application(e.into()))?;
	rpc_api.merge(state).map_err(|e| Error::Application(e.into()))?;
	rpc_api.merge(child_state).map_err(|e| Error::Application(e.into()))?;
	// Additional [`RpcModule`]s defined in the node to fit the specific blockchain
	let extra_rpcs = rpc_builder(deny_unsafe, task_executor.clone())?;
	rpc_api.merge(extra_rpcs).map_err(|e| Error::Application(e.into()))?;

	Ok(rpc_api)
}

/// Parameters to pass into `build_network`.
pub struct BuildNetworkParams<'a, TBl: BlockT, TExPool, TImpQu, TCl> {
	/// The service configuration.
	pub config: &'a Configuration,
	/// A shared client returned by `new_full_parts`.
	pub client: Arc<TCl>,
	/// A shared transaction pool.
	pub transaction_pool: Arc<TExPool>,
	/// A handle for spawning tasks.
	pub spawn_handle: SpawnTaskHandle,
	/// An import queue.
	pub import_queue: TImpQu,
	/// A block announce validator builder.
	pub block_announce_validator_builder:
		Option<Box<dyn FnOnce(Arc<TCl>) -> Box<dyn BlockAnnounceValidator<TBl> + Send> + Send>>,
	/// An optional warp sync provider.
	pub warp_sync: Option<Arc<dyn WarpSyncProvider<TBl>>>,
}
/// Build the network service, the network status sinks and an RPC sender.
pub fn build_network<TBl, TExPool, TImpQu, TCl>(
	params: BuildNetworkParams<TBl, TExPool, TImpQu, TCl>,
) -> Result<
	(
		Arc<NetworkService<TBl, <TBl as BlockT>::Hash>>,
		TracingUnboundedSender<sc_rpc::system::Request<TBl>>,
		sc_network_transactions::TransactionsHandlerController<<TBl as BlockT>::Hash>,
		NetworkStarter,
	),
	Error,
>
where
	TBl: BlockT,
	TCl: ProvideRuntimeApi<TBl>
		+ HeaderMetadata<TBl, Error = sp_blockchain::Error>
		+ Chain<TBl>
		+ BlockBackend<TBl>
		+ BlockIdTo<TBl, Error = sp_blockchain::Error>
		+ ProofProvider<TBl>
		+ HeaderBackend<TBl>
		+ BlockchainEvents<TBl>
		+ 'static,
	TExPool: MaintainedTransactionPool<Block = TBl, Hash = <TBl as BlockT>::Hash> + 'static,
	TImpQu: ImportQueue<TBl> + 'static,
{
	let BuildNetworkParams {
		config,
		client,
		transaction_pool,
		spawn_handle,
		import_queue,
		block_announce_validator_builder,
		warp_sync,
	} = params;

	let mut request_response_protocol_configs = Vec::new();

	if warp_sync.is_none() && config.network.sync_mode.is_warp() {
		return Err("Warp sync enabled, but no warp sync provider configured.".into())
	}

	if client.requires_full_sync() {
		match config.network.sync_mode {
			SyncMode::Fast { .. } => return Err("Fast sync doesn't work for archive nodes".into()),
			SyncMode::Warp => return Err("Warp sync doesn't work for archive nodes".into()),
			SyncMode::Full => {},
		}
	}

	let protocol_id = config.protocol_id();

	let block_announce_validator = if let Some(f) = block_announce_validator_builder {
		f(client.clone())
	} else {
		Box::new(DefaultBlockAnnounceValidator)
	};

	let block_request_protocol_config = {
		// Allow both outgoing and incoming requests.
		let (handler, protocol_config) = BlockRequestHandler::new(
			&protocol_id,
			config.chain_spec.fork_id(),
			client.clone(),
			config.network.default_peers_set.in_peers as usize +
				config.network.default_peers_set.out_peers as usize,
		);
		spawn_handle.spawn("block-request-handler", Some("networking"), handler.run());
		protocol_config
	};

	let state_request_protocol_config = {
		// Allow both outgoing and incoming requests.
		let (handler, protocol_config) = StateRequestHandler::new(
			&protocol_id,
			config.chain_spec.fork_id(),
			client.clone(),
			config.network.default_peers_set_num_full as usize,
		);
		spawn_handle.spawn("state-request-handler", Some("networking"), handler.run());
		protocol_config
	};

	let (warp_sync_provider, warp_sync_protocol_config) = warp_sync
		.map(|provider| {
			// Allow both outgoing and incoming requests.
			let (handler, protocol_config) = WarpSyncRequestHandler::new(
				protocol_id.clone(),
				client
					.block_hash(0u32.into())
					.ok()
					.flatten()
					.expect("Genesis block exists; qed"),
				config.chain_spec.fork_id(),
				provider.clone(),
			);
			spawn_handle.spawn("warp-sync-request-handler", Some("networking"), handler.run());
			(Some(provider), Some(protocol_config))
		})
		.unwrap_or_default();

	let light_client_request_protocol_config = {
		// Allow both outgoing and incoming requests.
		let (handler, protocol_config) = LightClientRequestHandler::new(
			&protocol_id,
			config.chain_spec.fork_id(),
			client.clone(),
		);
		spawn_handle.spawn("light-client-request-handler", Some("networking"), handler.run());
		protocol_config
	};

	let (chain_sync_network_provider, chain_sync_network_handle) = NetworkServiceProvider::new();
	let (chain_sync, chain_sync_service, block_announce_config) = ChainSync::new(
		match config.network.sync_mode {
			SyncMode::Full => sc_network_common::sync::SyncMode::Full,
			SyncMode::Fast { skip_proofs, storage_chain_mode } =>
				sc_network_common::sync::SyncMode::LightState { skip_proofs, storage_chain_mode },
			SyncMode::Warp => sc_network_common::sync::SyncMode::Warp,
		},
		client.clone(),
		protocol_id.clone(),
		&config.chain_spec.fork_id().map(ToOwned::to_owned),
		Roles::from(&config.role),
		block_announce_validator,
		config.network.max_parallel_downloads,
		warp_sync_provider,
		config.prometheus_config.as_ref().map(|config| config.registry.clone()).as_ref(),
		chain_sync_network_handle,
		import_queue.service(),
		block_request_protocol_config.name.clone(),
		state_request_protocol_config.name.clone(),
		warp_sync_protocol_config.as_ref().map(|config| config.name.clone()),
	)?;

	request_response_protocol_configs.push(config.network.ipfs_server.then(|| {
		let (handler, protocol_config) = BitswapRequestHandler::new(client.clone());
		spawn_handle.spawn("bitswap-request-handler", Some("networking"), handler.run());
		protocol_config
	}));

	let mut network_params = sc_network::config::Params {
		role: config.role.clone(),
		executor: {
			let spawn_handle = Clone::clone(&spawn_handle);
			Box::new(move |fut| {
				spawn_handle.spawn("libp2p-node", Some("networking"), fut);
			})
		},
		network_config: config.network.clone(),
		chain: client.clone(),
		protocol_id: protocol_id.clone(),
		fork_id: config.chain_spec.fork_id().map(ToOwned::to_owned),
		chain_sync: Box::new(chain_sync),
		chain_sync_service: Box::new(chain_sync_service.clone()),
		metrics_registry: config.prometheus_config.as_ref().map(|config| config.registry.clone()),
		block_announce_config,
		request_response_protocol_configs: request_response_protocol_configs
			.into_iter()
			.chain([
				Some(block_request_protocol_config),
				Some(state_request_protocol_config),
				Some(light_client_request_protocol_config),
				warp_sync_protocol_config,
			])
			.flatten()
			.collect::<Vec<_>>(),
	};

	// crate transactions protocol and add it to the list of supported protocols of `network_params`
	let transactions_handler_proto = sc_network_transactions::TransactionsHandlerPrototype::new(
		protocol_id.clone(),
		client
			.block_hash(0u32.into())
			.ok()
			.flatten()
			.expect("Genesis block exists; qed"),
		config.chain_spec.fork_id(),
	);
	network_params
		.network_config
		.extra_sets
		.insert(0, transactions_handler_proto.set_config());

	let has_bootnodes = !network_params.network_config.boot_nodes.is_empty();
	let network_mut = sc_network::NetworkWorker::new(network_params)?;
	let network = network_mut.service().clone();

	let (tx_handler, tx_handler_controller) = transactions_handler_proto.build(
		network.clone(),
		Arc::new(TransactionPoolAdapter { pool: transaction_pool, client: client.clone() }),
		config.prometheus_config.as_ref().map(|config| &config.registry),
	)?;

	spawn_handle.spawn("network-transactions-handler", Some("networking"), tx_handler.run());
	spawn_handle.spawn(
		"chain-sync-network-service-provider",
		Some("networking"),
		chain_sync_network_provider.run(network.clone()),
	);
	spawn_handle.spawn("import-queue", None, import_queue.run(Box::new(chain_sync_service)));

	let (system_rpc_tx, system_rpc_rx) = tracing_unbounded("mpsc_system_rpc", 10_000);

	let future = build_network_future(
		config.role.clone(),
		network_mut,
		client,
		system_rpc_rx,
		has_bootnodes,
		config.announce_block,
	);

	// TODO: Normally, one is supposed to pass a list of notifications protocols supported by the
	// node through the `NetworkConfiguration` struct. But because this function doesn't know in
	// advance which components, such as GrandPa or Polkadot, will be plugged on top of the
	// service, it is unfortunately not possible to do so without some deep refactoring. To bypass
	// this problem, the `NetworkService` provides a `register_notifications_protocol` method that
	// can be called even after the network has been initialized. However, we want to avoid the
	// situation where `register_notifications_protocol` is called *after* the network actually
	// connects to other peers. For this reason, we delay the process of the network future until
	// the user calls `NetworkStarter::start_network`.
	//
	// This entire hack should eventually be removed in favour of passing the list of protocols
	// through the configuration.
	//
	// See also https://github.com/paritytech/substrate/issues/6827
	let (network_start_tx, network_start_rx) = oneshot::channel();

	// The network worker is responsible for gathering all network messages and processing
	// them. This is quite a heavy task, and at the time of the writing of this comment it
	// frequently happens that this future takes several seconds or in some situations
	// even more than a minute until it has processed its entire queue. This is clearly an
	// issue, and ideally we would like to fix the network future to take as little time as
	// possible, but we also take the extra harm-prevention measure to execute the networking
	// future using `spawn_blocking`.
	spawn_handle.spawn_blocking("network-worker", Some("networking"), async move {
		if network_start_rx.await.is_err() {
			log::warn!(
				"The NetworkStart returned as part of `build_network` has been silently dropped"
			);
			// This `return` might seem unnecessary, but we don't want to make it look like
			// everything is working as normal even though the user is clearly misusing the API.
			return
		}

		future.await
	});

	Ok((network, system_rpc_tx, tx_handler_controller, NetworkStarter(network_start_tx)))
}

/// Object used to start the network.
#[must_use]
pub struct NetworkStarter(oneshot::Sender<()>);

impl NetworkStarter {
	/// Create a new NetworkStarter
	pub fn new(sender: oneshot::Sender<()>) -> Self {
		NetworkStarter(sender)
	}

	/// Start the network. Call this after all sub-components have been initialized.
	///
	/// > **Note**: If you don't call this function, the networking will not work.
	pub fn start_network(self) {
		let _ = self.0.send(());
	}
}<|MERGE_RESOLUTION|>--- conflicted
+++ resolved
@@ -353,12 +353,8 @@
 	crate::client::Client::new(
 		backend,
 		executor,
-<<<<<<< HEAD
 		unpin_worker_sender,
-		genesis_storage,
-=======
 		genesis_block_builder,
->>>>>>> 4e383428
 		fork_blocks,
 		bad_blocks,
 		prometheus_registry,
