// Copyright 2017-2020 Parity Technologies (UK) Ltd.
// This file is part of Substrate.

// Substrate is free software: you can redistribute it and/or modify
// it under the terms of the GNU General Public License as published by
// the Free Software Foundation, either version 3 of the License, or
// (at your option) any later version.

// Substrate is distributed in the hope that it will be useful,
// but WITHOUT ANY WARRANTY; without even the implied warranty of
// MERCHANTABILITY or FITNESS FOR A PARTICULAR PURPOSE.  See the
// GNU General Public License for more details.

// You should have received a copy of the GNU General Public License
// along with Substrate.  If not, see <http://www.gnu.org/licenses/>.

use crate::{Service, NetworkStatus, NetworkState, error::Error, DEFAULT_PROTOCOL_ID};
use crate::{SpawnTaskHandle, start_rpc_servers, build_network_future, TransactionPoolAdapter};
use crate::status_sinks;
use crate::config::{Configuration, DatabaseConfig, KeystoreConfig};
use sc_client_api::{
	self,
	BlockchainEvents,
	backend::RemoteBackend, light::RemoteBlockchain,
	execution_extensions::ExtensionsFactory,
};
use sc_client::Client;
use sc_chain_spec::{RuntimeGenesis, Extension};
use sp_consensus::import_queue::ImportQueue;
use futures::{
	Future, FutureExt, StreamExt,
	channel::mpsc,
	future::{select, ready}
};
use sc_keystore::{Store as Keystore};
use log::{info, warn, error};
use sc_network::{FinalityProofProvider, OnDemand, NetworkService, NetworkStateInfo};
use sc_network::{config::BoxFinalityProofRequestBuilder, specialization::NetworkSpecialization};
use parking_lot::{Mutex, RwLock};
use sp_runtime::generic::BlockId;
use sp_runtime::traits::{
	Block as BlockT, NumberFor, SaturatedConversion, HasherFor,
};
use sp_api::ProvideRuntimeApi;
use sc_executor::{NativeExecutor, NativeExecutionDispatch};
use std::{
	borrow::Cow,
	io::{Read, Write, Seek},
	marker::PhantomData, sync::Arc, time::SystemTime, pin::Pin
};
use sysinfo::{get_current_pid, ProcessExt, System, SystemExt};
use sc_telemetry::{telemetry, SUBSTRATE_INFO};
use sp_transaction_pool::MaintainedTransactionPool;
use sp_blockchain;
use grafana_data_source::{self, record_metrics};

/// Aggregator for the components required to build a service.
///
/// # Usage
///
/// Call [`ServiceBuilder::new_full`] or [`ServiceBuilder::new_light`], then call the various
/// `with_` methods to add the required components that you built yourself:
///
/// - [`with_select_chain`](ServiceBuilder::with_select_chain)
/// - [`with_import_queue`](ServiceBuilder::with_import_queue)
/// - [`with_network_protocol`](ServiceBuilder::with_network_protocol)
/// - [`with_finality_proof_provider`](ServiceBuilder::with_finality_proof_provider)
/// - [`with_transaction_pool`](ServiceBuilder::with_transaction_pool)
///
/// After this is done, call [`build`](ServiceBuilder::build) to construct the service.
///
/// The order in which the `with_*` methods are called doesn't matter, as the correct binding of
/// generics is done when you call `build`.
///
pub struct ServiceBuilder<TBl, TRtApi, TCfg, TGen, TCSExt, TCl, TFchr, TSc, TImpQu, TFprb, TFpp,
	TNetP, TExPool, TRpc, Backend>
{
	config: Configuration<TCfg, TGen, TCSExt>,
	pub (crate) client: Arc<TCl>,
	backend: Arc<Backend>,
	keystore: Arc<RwLock<Keystore>>,
	fetcher: Option<TFchr>,
	select_chain: Option<TSc>,
	pub (crate) import_queue: TImpQu,
	finality_proof_request_builder: Option<TFprb>,
	finality_proof_provider: Option<TFpp>,
	network_protocol: TNetP,
	transaction_pool: Arc<TExPool>,
	rpc_extensions: TRpc,
	remote_backend: Option<Arc<dyn RemoteBlockchain<TBl>>>,
	marker: PhantomData<(TBl, TRtApi)>,
}

/// Full client type.
pub type TFullClient<TBl, TRtApi, TExecDisp> = Client<
	TFullBackend<TBl>,
	TFullCallExecutor<TBl, TExecDisp>,
	TBl,
	TRtApi,
>;

/// Full client backend type.
pub type TFullBackend<TBl> = sc_client_db::Backend<TBl>;

/// Full client call executor type.
pub type TFullCallExecutor<TBl, TExecDisp> = sc_client::LocalCallExecutor<
	sc_client_db::Backend<TBl>,
	NativeExecutor<TExecDisp>,
>;

/// Light client type.
pub type TLightClient<TBl, TRtApi, TExecDisp> = Client<
	TLightBackend<TBl>,
	TLightCallExecutor<TBl, TExecDisp>,
	TBl,
	TRtApi,
>;

/// Light client backend type.
pub type TLightBackend<TBl> = sc_client::light::backend::Backend<
	sc_client_db::light::LightStorage<TBl>,
	HasherFor<TBl>,
>;

/// Light call executor type.
pub type TLightCallExecutor<TBl, TExecDisp> = sc_client::light::call_executor::GenesisCallExecutor<
	sc_client::light::backend::Backend<
		sc_client_db::light::LightStorage<TBl>,
		HasherFor<TBl>
	>,
	sc_client::LocalCallExecutor<
		sc_client::light::backend::Backend<
			sc_client_db::light::LightStorage<TBl>,
			HasherFor<TBl>
		>,
		NativeExecutor<TExecDisp>
	>,
>;

type TFullParts<TBl, TRtApi, TExecDisp> = (
	TFullClient<TBl, TRtApi, TExecDisp>,
	Arc<TFullBackend<TBl>>,
	Arc<RwLock<sc_keystore::Store>>,
);

/// Creates a new full client for the given config.
pub fn new_full_client<TBl, TRtApi, TExecDisp, TCfg, TGen, TCSExt>(
	config: &Configuration<TCfg, TGen, TCSExt>,
) -> Result<TFullClient<TBl, TRtApi, TExecDisp>, Error> where
	TBl: BlockT,
	TExecDisp: NativeExecutionDispatch + 'static,
	TGen: sp_runtime::BuildStorage + serde::Serialize + for<'de> serde::Deserialize<'de>,
	TCSExt: Extension,
{
	new_full_parts(config).map(|parts| parts.0)
}

fn new_full_parts<TBl, TRtApi, TExecDisp, TCfg, TGen, TCSExt>(
	config: &Configuration<TCfg, TGen, TCSExt>,
) -> Result<TFullParts<TBl, TRtApi, TExecDisp>,	Error> where
	TBl: BlockT,
	TExecDisp: NativeExecutionDispatch + 'static,
	TGen: sp_runtime::BuildStorage + serde::Serialize + for<'de> serde::Deserialize<'de>,
	TCSExt: Extension,
{
	let keystore = match &config.keystore {
		KeystoreConfig::Path { path, password } => Keystore::open(
			path.clone(),
			password.clone()
		)?,
		KeystoreConfig::InMemory => Keystore::new_in_memory(),
		KeystoreConfig::None => return Err("No keystore config provided!".into()),
	};

	let executor = NativeExecutor::<TExecDisp>::new(
		config.wasm_method,
		config.default_heap_pages,
	);

	let fork_blocks = config.chain_spec
		.extensions()
		.get::<sc_client::ForkBlocks<TBl>>()
		.cloned()
		.unwrap_or_default();

	let bad_blocks = config.chain_spec
		.extensions()
		.get::<sc_client::BadBlocks<TBl>>()
		.cloned()
		.unwrap_or_default();

	let (client, backend) = {
		let db_config = sc_client_db::DatabaseSettings {
			state_cache_size: config.state_cache_size,
			state_cache_child_ratio:
			config.state_cache_child_ratio.map(|v| (v, 100)),
			pruning: config.pruning.clone(),
			source: match &config.database {
				DatabaseConfig::Path { path, cache_size } =>
					sc_client_db::DatabaseSettingsSrc::Path {
						path: path.clone(),
						cache_size: cache_size.clone().map(|u| u as usize),
					},
				DatabaseConfig::Custom(db) =>
					sc_client_db::DatabaseSettingsSrc::Custom(db.clone()),
			},
		};

		let extensions = sc_client_api::execution_extensions::ExecutionExtensions::new(
			config.execution_strategies.clone(),
			Some(keystore.clone()),
		);

		sc_client_db::new_client(
			db_config,
			executor,
			&config.chain_spec,
			fork_blocks,
			bad_blocks,
			extensions,
		)?
	};

	Ok((client, backend, keystore))
}

impl<TCfg, TGen, TCSExt> ServiceBuilder<(), (), TCfg, TGen, TCSExt, (), (), (), (), (), (), (), (), (), ()>
where TGen: RuntimeGenesis, TCSExt: Extension {
	/// Start the service builder with a configuration.
	pub fn new_full<TBl: BlockT, TRtApi, TExecDisp: NativeExecutionDispatch + 'static>(
		config: Configuration<TCfg, TGen, TCSExt>
	) -> Result<ServiceBuilder<
		TBl,
		TRtApi,
		TCfg,
		TGen,
		TCSExt,
		TFullClient<TBl, TRtApi, TExecDisp>,
		Arc<OnDemand<TBl>>,
		(),
		(),
		BoxFinalityProofRequestBuilder<TBl>,
		Arc<dyn FinalityProofProvider<TBl>>,
		(),
		(),
		(),
		TFullBackend<TBl>,
	>, Error> {
		let (client, backend, keystore) = new_full_parts(&config)?;

		let client = Arc::new(client);

		Ok(ServiceBuilder {
			config,
			client,
			backend,
			keystore,
			fetcher: None,
			select_chain: None,
			import_queue: (),
			finality_proof_request_builder: None,
			finality_proof_provider: None,
			network_protocol: (),
			transaction_pool: Arc::new(()),
			rpc_extensions: Default::default(),
			remote_backend: None,
			marker: PhantomData,
		})
	}

	/// Start the service builder with a configuration.
	pub fn new_light<TBl: BlockT, TRtApi, TExecDisp: NativeExecutionDispatch + 'static>(
		config: Configuration<TCfg, TGen, TCSExt>
	) -> Result<ServiceBuilder<
		TBl,
		TRtApi,
		TCfg,
		TGen,
		TCSExt,
		TLightClient<TBl, TRtApi, TExecDisp>,
		Arc<OnDemand<TBl>>,
		(),
		(),
		BoxFinalityProofRequestBuilder<TBl>,
		Arc<dyn FinalityProofProvider<TBl>>,
		(),
		(),
		(),
		TLightBackend<TBl>,
	>, Error> {
		let keystore = match &config.keystore {
			KeystoreConfig::Path { path, password } => Keystore::open(
				path.clone(),
				password.clone()
			)?,
			KeystoreConfig::InMemory => Keystore::new_in_memory(),
			KeystoreConfig::None => return Err("No keystore config provided!".into()),
		};

		let executor = NativeExecutor::<TExecDisp>::new(
			config.wasm_method,
			config.default_heap_pages,
		);

		let db_storage = {
			let db_settings = sc_client_db::DatabaseSettings {
				state_cache_size: config.state_cache_size,
				state_cache_child_ratio:
					config.state_cache_child_ratio.map(|v| (v, 100)),
				pruning: config.pruning.clone(),
				source: match &config.database {
					DatabaseConfig::Path { path, cache_size } =>
						sc_client_db::DatabaseSettingsSrc::Path {
							path: path.clone(),
							cache_size: cache_size.clone().map(|u| u as usize),
						},
					DatabaseConfig::Custom(db) =>
						sc_client_db::DatabaseSettingsSrc::Custom(db.clone()),
				},
			};
			sc_client_db::light::LightStorage::new(db_settings)?
		};
		let light_blockchain = sc_client::light::new_light_blockchain(db_storage);
		let fetch_checker = Arc::new(
			sc_client::light::new_fetch_checker::<_, TBl, _>(
				light_blockchain.clone(),
				executor.clone(),
			),
		);
		let fetcher = Arc::new(sc_network::OnDemand::new(fetch_checker));
		let backend = sc_client::light::new_light_backend(light_blockchain);
		let remote_blockchain = backend.remote_blockchain();
		let client = Arc::new(sc_client::light::new_light(
			backend.clone(),
			&config.chain_spec,
			executor,
		)?);

		Ok(ServiceBuilder {
			config,
			client,
			backend,
			keystore,
			fetcher: Some(fetcher.clone()),
			select_chain: None,
			import_queue: (),
			finality_proof_request_builder: None,
			finality_proof_provider: None,
			network_protocol: (),
			transaction_pool: Arc::new(()),
			rpc_extensions: Default::default(),
			remote_backend: Some(remote_blockchain),
			marker: PhantomData,
		})
	}
}

impl<TBl, TRtApi, TCfg, TGen, TCSExt, TCl, TFchr, TSc, TImpQu, TFprb, TFpp, TNetP, TExPool, TRpc, Backend>
	ServiceBuilder<TBl, TRtApi, TCfg, TGen, TCSExt, TCl, TFchr, TSc, TImpQu, TFprb, TFpp,
		TNetP, TExPool, TRpc, Backend> {

	/// Returns a reference to the client that was stored in this builder.
	pub fn client(&self) -> &Arc<TCl> {
		&self.client
	}

	/// Returns a reference to the backend that was used in this builder.
	pub fn backend(&self) -> &Arc<Backend> {
		&self.backend
	}

	/// Returns a reference to the select-chain that was stored in this builder.
	pub fn select_chain(&self) -> Option<&TSc> {
		self.select_chain.as_ref()
	}

	/// Defines which head-of-chain strategy to use.
	pub fn with_opt_select_chain<USc>(
		self,
		select_chain_builder: impl FnOnce(
			&Configuration<TCfg, TGen, TCSExt>, &Arc<Backend>
		) -> Result<Option<USc>, Error>
	) -> Result<ServiceBuilder<TBl, TRtApi, TCfg, TGen, TCSExt, TCl, TFchr, USc, TImpQu, TFprb, TFpp,
		TNetP, TExPool, TRpc, Backend>, Error> {
		let select_chain = select_chain_builder(&self.config, &self.backend)?;

		Ok(ServiceBuilder {
			config: self.config,
			client: self.client,
			backend: self.backend,
			keystore: self.keystore,
			fetcher: self.fetcher,
			select_chain,
			import_queue: self.import_queue,
			finality_proof_request_builder: self.finality_proof_request_builder,
			finality_proof_provider: self.finality_proof_provider,
			network_protocol: self.network_protocol,
			transaction_pool: self.transaction_pool,
			rpc_extensions: self.rpc_extensions,
			remote_backend: self.remote_backend,
			marker: self.marker,
		})
	}

	/// Defines which head-of-chain strategy to use.
	pub fn with_select_chain<USc>(
		self,
		builder: impl FnOnce(&Configuration<TCfg, TGen, TCSExt>, &Arc<Backend>) -> Result<USc, Error>
	) -> Result<ServiceBuilder<TBl, TRtApi, TCfg, TGen, TCSExt, TCl, TFchr, USc, TImpQu, TFprb, TFpp,
		TNetP, TExPool, TRpc, Backend>, Error> {
		self.with_opt_select_chain(|cfg, b| builder(cfg, b).map(Option::Some))
	}

	/// Defines which import queue to use.
	pub fn with_import_queue<UImpQu>(
		self,
		builder: impl FnOnce(&Configuration<TCfg, TGen, TCSExt>, Arc<TCl>, Option<TSc>, Arc<TExPool>)
			-> Result<UImpQu, Error>
	) -> Result<ServiceBuilder<TBl, TRtApi, TCfg, TGen, TCSExt, TCl, TFchr, TSc, UImpQu, TFprb, TFpp,
			TNetP, TExPool, TRpc, Backend>, Error>
	where TSc: Clone {
		let import_queue = builder(
			&self.config,
			self.client.clone(),
			self.select_chain.clone(),
			self.transaction_pool.clone()
		)?;

		Ok(ServiceBuilder {
			config: self.config,
			client: self.client,
			backend: self.backend,
			keystore: self.keystore,
			fetcher: self.fetcher,
			select_chain: self.select_chain,
			import_queue,
			finality_proof_request_builder: self.finality_proof_request_builder,
			finality_proof_provider: self.finality_proof_provider,
			network_protocol: self.network_protocol,
			transaction_pool: self.transaction_pool,
			rpc_extensions: self.rpc_extensions,
			remote_backend: self.remote_backend,
			marker: self.marker,
		})
	}

	/// Defines which network specialization protocol to use.
	pub fn with_network_protocol<UNetP>(
		self,
		network_protocol_builder: impl FnOnce(&Configuration<TCfg, TGen, TCSExt>) -> Result<UNetP, Error>
	) -> Result<ServiceBuilder<TBl, TRtApi, TCfg, TGen, TCSExt, TCl, TFchr, TSc, TImpQu, TFprb, TFpp,
		UNetP, TExPool, TRpc, Backend>, Error> {
		let network_protocol = network_protocol_builder(&self.config)?;

		Ok(ServiceBuilder {
			config: self.config,
			client: self.client,
			backend: self.backend,
			keystore: self.keystore,
			fetcher: self.fetcher,
			select_chain: self.select_chain,
			import_queue: self.import_queue,
			finality_proof_request_builder: self.finality_proof_request_builder,
			finality_proof_provider: self.finality_proof_provider,
			network_protocol,
			transaction_pool: self.transaction_pool,
			rpc_extensions: self.rpc_extensions,
			remote_backend: self.remote_backend,
			marker: self.marker,
		})
	}

	/// Defines which strategy to use for providing finality proofs.
	pub fn with_opt_finality_proof_provider(
		self,
		builder: impl FnOnce(Arc<TCl>, Arc<Backend>) -> Result<Option<Arc<dyn FinalityProofProvider<TBl>>>, Error>
	) -> Result<ServiceBuilder<
		TBl,
		TRtApi,
		TCfg,
		TGen,
		TCSExt,
		TCl,
		TFchr,
		TSc,
		TImpQu,
		TFprb,
		Arc<dyn FinalityProofProvider<TBl>>,
		TNetP,
		TExPool,
		TRpc,
		Backend,
	>, Error> {
		let finality_proof_provider = builder(self.client.clone(), self.backend.clone())?;

		Ok(ServiceBuilder {
			config: self.config,
			client: self.client,
			backend: self.backend,
			keystore: self.keystore,
			fetcher: self.fetcher,
			select_chain: self.select_chain,
			import_queue: self.import_queue,
			finality_proof_request_builder: self.finality_proof_request_builder,
			finality_proof_provider,
			network_protocol: self.network_protocol,
			transaction_pool: self.transaction_pool,
			rpc_extensions: self.rpc_extensions,
			remote_backend: self.remote_backend,
			marker: self.marker,
		})
	}

	/// Defines which strategy to use for providing finality proofs.
	pub fn with_finality_proof_provider(
		self,
		build: impl FnOnce(Arc<TCl>, Arc<Backend>) -> Result<Arc<dyn FinalityProofProvider<TBl>>, Error>
	) -> Result<ServiceBuilder<
		TBl,
		TRtApi,
		TCfg,
		TGen,
		TCSExt,
		TCl,
		TFchr,
		TSc,
		TImpQu,
		TFprb,
		Arc<dyn FinalityProofProvider<TBl>>,
		TNetP,
		TExPool,
		TRpc,
		Backend,
	>, Error> {
		self.with_opt_finality_proof_provider(|client, backend| build(client, backend).map(Option::Some))
	}

	/// Defines which import queue to use.
	pub fn with_import_queue_and_opt_fprb<UImpQu, UFprb>(
		self,
		builder: impl FnOnce(
			&Configuration<TCfg, TGen, TCSExt>,
			Arc<TCl>,
			Arc<Backend>,
			Option<TFchr>,
			Option<TSc>,
			Arc<TExPool>,
		) -> Result<(UImpQu, Option<UFprb>), Error>
	) -> Result<ServiceBuilder<TBl, TRtApi, TCfg, TGen, TCSExt, TCl, TFchr, TSc, UImpQu, UFprb, TFpp,
		TNetP, TExPool, TRpc, Backend>, Error>
	where TSc: Clone, TFchr: Clone {
		let (import_queue, fprb) = builder(
			&self.config,
			self.client.clone(),
			self.backend.clone(),
			self.fetcher.clone(),
			self.select_chain.clone(),
			self.transaction_pool.clone()
		)?;

		Ok(ServiceBuilder {
			config: self.config,
			client: self.client,
			backend: self.backend,
			keystore: self.keystore,
			fetcher: self.fetcher,
			select_chain: self.select_chain,
			import_queue,
			finality_proof_request_builder: fprb,
			finality_proof_provider: self.finality_proof_provider,
			network_protocol: self.network_protocol,
			transaction_pool: self.transaction_pool,
			rpc_extensions: self.rpc_extensions,
			remote_backend: self.remote_backend,
			marker: self.marker,
		})
	}

	/// Defines which import queue to use.
	pub fn with_import_queue_and_fprb<UImpQu, UFprb>(
		self,
		builder: impl FnOnce(
			&Configuration<TCfg, TGen, TCSExt>,
			Arc<TCl>,
			Arc<Backend>,
			Option<TFchr>,
			Option<TSc>,
			Arc<TExPool>,
		) -> Result<(UImpQu, UFprb), Error>
	) -> Result<ServiceBuilder<TBl, TRtApi, TCfg, TGen, TCSExt, TCl, TFchr, TSc, UImpQu, UFprb, TFpp,
			TNetP, TExPool, TRpc, Backend>, Error>
	where TSc: Clone, TFchr: Clone {
		self.with_import_queue_and_opt_fprb(|cfg, cl, b, f, sc, tx|
			builder(cfg, cl, b, f, sc, tx)
				.map(|(q, f)| (q, Some(f)))
		)
	}

	/// Defines which transaction pool to use.
	pub fn with_transaction_pool<UExPool>(
		self,
		transaction_pool_builder: impl FnOnce(
			sc_transaction_pool::txpool::Options,
			Arc<TCl>,
			Option<TFchr>,
		) -> Result<UExPool, Error>
	) -> Result<ServiceBuilder<TBl, TRtApi, TCfg, TGen, TCSExt, TCl, TFchr, TSc, TImpQu, TFprb, TFpp,
		TNetP, UExPool, TRpc, Backend>, Error>
	where TSc: Clone, TFchr: Clone {
		let transaction_pool = transaction_pool_builder(
			self.config.transaction_pool.clone(),
			self.client.clone(),
			self.fetcher.clone(),
		)?;

		Ok(ServiceBuilder {
			config: self.config,
			client: self.client,
			backend: self.backend,
			keystore: self.keystore,
			fetcher: self.fetcher,
			select_chain: self.select_chain,
			import_queue: self.import_queue,
			finality_proof_request_builder: self.finality_proof_request_builder,
			finality_proof_provider: self.finality_proof_provider,
			network_protocol: self.network_protocol,
			transaction_pool: Arc::new(transaction_pool),
			rpc_extensions: self.rpc_extensions,
			remote_backend: self.remote_backend,
			marker: self.marker,
		})
	}

	/// Defines the RPC extensions to use.
	pub fn with_rpc_extensions<URpc>(
		self,
		rpc_ext_builder: impl FnOnce(
			Arc<TCl>,
			Arc<TExPool>,
			Arc<Backend>,
			Option<TFchr>,
			Option<Arc<dyn RemoteBlockchain<TBl>>>,
		) -> Result<URpc, Error>,
	) -> Result<ServiceBuilder<TBl, TRtApi, TCfg, TGen, TCSExt, TCl, TFchr, TSc, TImpQu, TFprb, TFpp,
		TNetP, TExPool, URpc, Backend>, Error>
	where TSc: Clone, TFchr: Clone {
		let rpc_extensions = rpc_ext_builder(
			self.client.clone(),
			self.transaction_pool.clone(),
			self.backend.clone(),
			self.fetcher.clone(),
			self.remote_backend.clone(),
		)?;

		Ok(ServiceBuilder {
			config: self.config,
			client: self.client,
			backend: self.backend,
			keystore: self.keystore,
			fetcher: self.fetcher,
			select_chain: self.select_chain,
			import_queue: self.import_queue,
			finality_proof_request_builder: self.finality_proof_request_builder,
			finality_proof_provider: self.finality_proof_provider,
			network_protocol: self.network_protocol,
			transaction_pool: self.transaction_pool,
			rpc_extensions,
			remote_backend: self.remote_backend,
			marker: self.marker,
		})
	}
}

/// Implemented on `ServiceBuilder`. Allows running block commands, such as import/export/validate
/// components to the builder.
pub trait ServiceBuilderCommand {
	/// Block type this API operates on.
	type Block: BlockT;
	/// Starts the process of importing blocks.
	fn import_blocks(
		self,
		input: impl Read + Seek + Send + 'static,
		force: bool,
	) -> Pin<Box<dyn Future<Output = Result<(), Error>> + Send>>;

	/// Performs the blocks export.
	fn export_blocks(
		self,
		output: impl Write + 'static,
		from: NumberFor<Self::Block>,
		to: Option<NumberFor<Self::Block>>,
		json: bool
	) -> Pin<Box<dyn Future<Output = Result<(), Error>>>>;

	/// Performs a revert of `blocks` blocks.
	fn revert_chain(
		&self,
		blocks: NumberFor<Self::Block>
	) -> Result<(), Error>;

	/// Re-validate known block.
	fn check_block(
		self,
		block: BlockId<Self::Block>
	) -> Pin<Box<dyn Future<Output = Result<(), Error>> + Send>>;
}

impl<TBl, TRtApi, TCfg, TGen, TCSExt, TBackend, TExec, TSc, TImpQu, TNetP, TExPool, TRpc>
ServiceBuilder<
	TBl,
	TRtApi,
	TCfg,
	TGen,
	TCSExt,
	Client<TBackend, TExec, TBl, TRtApi>,
	Arc<OnDemand<TBl>>,
	TSc,
	TImpQu,
	BoxFinalityProofRequestBuilder<TBl>,
	Arc<dyn FinalityProofProvider<TBl>>,
	TNetP,
	TExPool,
	TRpc,
	TBackend,
> where
	Client<TBackend, TExec, TBl, TRtApi>: ProvideRuntimeApi<TBl>,
	<Client<TBackend, TExec, TBl, TRtApi> as ProvideRuntimeApi<TBl>>::Api:
		sp_api::Metadata<TBl> +
		sc_offchain::OffchainWorkerApi<TBl> +
		sp_transaction_pool::runtime_api::TaggedTransactionQueue<TBl> +
		sp_session::SessionKeys<TBl> +
		sp_api::ApiErrorExt<Error = sp_blockchain::Error> +
		sp_api::ApiExt<TBl, StateBackend = TBackend::State>,
	TBl: BlockT,
	TRtApi: 'static + Send + Sync,
	TCfg: Default,
	TGen: RuntimeGenesis,
	TCSExt: Extension,
	TBackend: 'static + sc_client_api::backend::Backend<TBl> + Send,
	TExec: 'static + sc_client::CallExecutor<TBl> + Send + Sync + Clone,
	TSc: Clone,
	TImpQu: 'static + ImportQueue<TBl>,
	TNetP: NetworkSpecialization<TBl>,
	TExPool: MaintainedTransactionPool<Block=TBl, Hash = <TBl as BlockT>::Hash> + 'static,
	TRpc: sc_rpc::RpcExtension<sc_rpc::Metadata> + Clone,
{

	/// Set an ExecutionExtensionsFactory
	pub fn with_execution_extensions_factory(self, execution_extensions_factory: Box<dyn ExtensionsFactory>) -> Result<Self, Error> {
		self.client.execution_extensions().set_extensions_factory(execution_extensions_factory);
		Ok(self)
	}

	/// Builds the service.
	pub fn build(self) -> Result<Service<
		TBl,
		Client<TBackend, TExec, TBl, TRtApi>,
		TSc,
		NetworkStatus<TBl>,
		NetworkService<TBl, TNetP, <TBl as BlockT>::Hash>,
		TExPool,
		sc_offchain::OffchainWorkers<
			Client<TBackend, TExec, TBl, TRtApi>,
			TBackend::OffchainStorage,
			TBl
		>,
	>, Error> {
		let ServiceBuilder {
			marker: _,
			mut config,
			client,
			fetcher: on_demand,
			backend,
			keystore,
			select_chain,
			import_queue,
			finality_proof_request_builder,
			finality_proof_provider,
			network_protocol,
			transaction_pool,
			rpc_extensions,
			remote_backend,
		} = self;

		sp_session::generate_initial_session_keys(
			client.clone(),
			&BlockId::Hash(client.chain_info().best_hash),
			config.dev_key_seed.clone().map(|s| vec![s]).unwrap_or_default(),
		)?;

		let (signal, exit) = exit_future::signal();

		// List of asynchronous tasks to spawn. We collect them, then spawn them all at once.
		let (to_spawn_tx, to_spawn_rx) =
			mpsc::unbounded::<(Pin<Box<dyn Future<Output = ()> + Send>>, Cow<'static, str>)>();

		// A side-channel for essential tasks to communicate shutdown.
		let (essential_failed_tx, essential_failed_rx) = mpsc::unbounded();

		let import_queue = Box::new(import_queue);
		let chain_info = client.chain_info();

		let version = config.full_version();
		info!("Highest known block at #{}", chain_info.best_number);
		telemetry!(
			SUBSTRATE_INFO;
			"node.start";
			"height" => chain_info.best_number.saturated_into::<u64>(),
			"best" => ?chain_info.best_hash
		);

		// make transaction pool available for off-chain runtime calls.
		client.execution_extensions()
			.register_transaction_pool(Arc::downgrade(&transaction_pool) as _);

		let transaction_pool_adapter = Arc::new(TransactionPoolAdapter {
			imports_external_transactions: !config.roles.is_light(),
			pool: transaction_pool.clone(),
			client: client.clone(),
			executor: SpawnTaskHandle { sender: to_spawn_tx.clone(), on_exit: exit.clone() },
		});

		let protocol_id = {
			let protocol_id_full = match config.chain_spec.protocol_id() {
				Some(pid) => pid,
				None => {
					warn!("Using default protocol ID {:?} because none is configured in the \
						chain specs", DEFAULT_PROTOCOL_ID
					);
					DEFAULT_PROTOCOL_ID
				}
			}.as_bytes();
			sc_network::config::ProtocolId::from(protocol_id_full)
		};

		let block_announce_validator =
			Box::new(sp_consensus::block_validation::DefaultBlockAnnounceValidator::new(client.clone()));

		let network_params = sc_network::config::Params {
			roles: config.roles,
			executor: {
				let to_spawn_tx = to_spawn_tx.clone();
				Some(Box::new(move |fut| {
<<<<<<< HEAD
					if let Err(e) = to_spawn_tx.unbounded_send(fut) {
=======
					if let Err(e) = to_spawn_tx.unbounded_send((fut, From::from("libp2p-node"))) {
>>>>>>> 862dc675
						error!("Failed to spawn libp2p background task: {:?}", e);
					}
				}))
			},
			network_config: config.network.clone(),
			chain: client.clone(),
			finality_proof_provider,
			finality_proof_request_builder,
			on_demand: on_demand.clone(),
			transaction_pool: transaction_pool_adapter.clone() as _,
			import_queue,
			protocol_id,
			specialization: network_protocol,
			block_announce_validator,
		};

		let has_bootnodes = !network_params.network_config.boot_nodes.is_empty();
		let network_mut = sc_network::NetworkWorker::new(network_params)?;
		let network = network_mut.service().clone();
		let network_status_sinks = Arc::new(Mutex::new(status_sinks::StatusSinks::new()));

		let offchain_storage = backend.offchain_storage();
		let offchain_workers = match (config.offchain_worker, offchain_storage.clone()) {
			(true, Some(db)) => {
				Some(Arc::new(sc_offchain::OffchainWorkers::new(client.clone(), db)))
			},
			(true, None) => {
				warn!("Offchain workers disabled, due to lack of offchain storage support in backend.");
				None
			},
			_ => None,
		};

		{
			// block notifications
			let txpool = Arc::downgrade(&transaction_pool);
			let offchain = offchain_workers.as_ref().map(Arc::downgrade);
			let to_spawn_tx_ = to_spawn_tx.clone();
			let network_state_info: Arc<dyn NetworkStateInfo + Send + Sync> = network.clone();
			let is_validator = config.roles.is_authority();

			let events = client.import_notification_stream()
				.for_each(move |notification| {
					let txpool = txpool.upgrade();

					if let Some(txpool) = txpool.as_ref() {
						let future = txpool.maintain(
							&BlockId::hash(notification.hash),
							&notification.retracted,
						);
						let _ = to_spawn_tx_.unbounded_send((
							Box::pin(future),
							From::from("txpool-maintain")
						));
					}

					let offchain = offchain.as_ref().and_then(|o| o.upgrade());
					if let Some(offchain) = offchain {
						let future = offchain.on_block_imported(
							&notification.header,
							network_state_info.clone(),
							is_validator
						);
						let _ = to_spawn_tx_.unbounded_send((
							Box::pin(future),
							From::from("offchain-on-block")
						));
					}

					ready(())
				});
			let _ = to_spawn_tx.unbounded_send((
				Box::pin(select(events, exit.clone()).map(drop)),
				From::from("txpool-and-offchain-notif")
			));
		}

		{
			// extrinsic notifications
			let network = Arc::downgrade(&network);
			let transaction_pool_ = transaction_pool.clone();
			let events = transaction_pool.import_notification_stream()
				.for_each(move |hash| {
					if let Some(network) = network.upgrade() {
						network.propagate_extrinsic(hash);
					}
					let status = transaction_pool_.status();
					telemetry!(SUBSTRATE_INFO; "txpool.import";
						"ready" => status.ready,
						"future" => status.future
					);
					ready(())
				});

			let _ = to_spawn_tx.unbounded_send((
				Box::pin(select(events, exit.clone()).map(drop)),
				From::from("telemetry-on-block")
			));
		}

		// Periodically notify the telemetry.
		let transaction_pool_ = transaction_pool.clone();
		let client_ = client.clone();
		let mut sys = System::new();
		let self_pid = get_current_pid().ok();
		let (state_tx, state_rx) = mpsc::unbounded::<(NetworkStatus<_>, NetworkState)>();
		network_status_sinks.lock().push(std::time::Duration::from_millis(5000), state_tx);
		let tel_task = state_rx.for_each(move |(net_status, _)| {
			let info = client_.usage_info();
			let best_number = info.chain.best_number.saturated_into::<u64>();
			let best_hash = info.chain.best_hash;
			let num_peers = net_status.num_connected_peers;
			let txpool_status = transaction_pool_.status();
			let finalized_number: u64 = info.chain.finalized_number.saturated_into::<u64>();
			let bandwidth_download = net_status.average_download_per_sec;
			let bandwidth_upload = net_status.average_upload_per_sec;

			// get cpu usage and memory usage of this process
			let (cpu_usage, memory) = if let Some(self_pid) = self_pid {
				if sys.refresh_process(self_pid) {
					let proc = sys.get_process(self_pid)
						.expect("Above refresh_process succeeds, this should be Some(), qed");
					(proc.cpu_usage(), proc.memory())
				} else { (0.0, 0) }
			} else { (0.0, 0) };

			telemetry!(
				SUBSTRATE_INFO;
				"system.interval";
				"peers" => num_peers,
				"height" => best_number,
				"best" => ?best_hash,
				"txcount" => txpool_status.ready,
				"cpu" => cpu_usage,
				"memory" => memory,
				"finalized_height" => finalized_number,
				"finalized_hash" => ?info.chain.finalized_hash,
				"bandwidth_download" => bandwidth_download,
				"bandwidth_upload" => bandwidth_upload,
				"used_state_cache_size" => info.usage.as_ref().map(|usage| usage.memory.state_cache).unwrap_or(0),
				"used_db_cache_size" => info.usage.as_ref().map(|usage| usage.memory.database_cache).unwrap_or(0),
				"disk_read_per_sec" => info.usage.as_ref().map(|usage| usage.io.bytes_read).unwrap_or(0),
				"disk_write_per_sec" => info.usage.as_ref().map(|usage| usage.io.bytes_written).unwrap_or(0),
			);
			let _ = record_metrics!(
				"peers" => num_peers,
				"height" => best_number,
				"txcount" => txpool_status.ready,
				"cpu" => cpu_usage,
				"memory" => memory,
				"finalized_height" => finalized_number,
				"bandwidth_download" => bandwidth_download,
				"bandwidth_upload" => bandwidth_upload,
				"used_state_cache_size" => info.usage.as_ref().map(|usage| usage.memory.state_cache).unwrap_or(0),
				"used_db_cache_size" => info.usage.as_ref().map(|usage| usage.memory.database_cache).unwrap_or(0),
				"disk_read_per_sec" => info.usage.as_ref().map(|usage| usage.io.bytes_read).unwrap_or(0),
				"disk_write_per_sec" => info.usage.as_ref().map(|usage| usage.io.bytes_written).unwrap_or(0),
			);

			ready(())
		});
		let _ = to_spawn_tx.unbounded_send((
			Box::pin(select(tel_task, exit.clone()).map(drop)),
			From::from("telemetry-periodic-send")
		));

		// Periodically send the network state to the telemetry.
		let (netstat_tx, netstat_rx) = mpsc::unbounded::<(NetworkStatus<_>, NetworkState)>();
		network_status_sinks.lock().push(std::time::Duration::from_secs(30), netstat_tx);
		let tel_task_2 = netstat_rx.for_each(move |(_, network_state)| {
			telemetry!(
				SUBSTRATE_INFO;
				"system.network_state";
				"state" => network_state,
			);
			ready(())
		});
		let _ = to_spawn_tx.unbounded_send((
			Box::pin(select(tel_task_2, exit.clone()).map(drop)),
			From::from("telemetry-periodic-network-state")
		));

		// RPC
		let (system_rpc_tx, system_rpc_rx) = mpsc::unbounded();
		let gen_handler = || {
			use sc_rpc::{chain, state, author, system, offchain};

			let system_info = sc_rpc::system::SystemInfo {
				chain_name: config.chain_spec.name().into(),
				impl_name: config.impl_name.into(),
				impl_version: config.impl_version.into(),
				properties: config.chain_spec.properties().clone(),
			};

			let subscriptions = sc_rpc::Subscriptions::new(Arc::new(SpawnTaskHandle {
				sender: to_spawn_tx.clone(),
				on_exit: exit.clone()
			}));

			let (chain, state) = if let (Some(remote_backend), Some(on_demand)) =
				(remote_backend.as_ref(), on_demand.as_ref()) {
				// Light clients
				let chain = sc_rpc::chain::new_light(
					client.clone(),
					subscriptions.clone(),
					remote_backend.clone(),
					on_demand.clone()
				);
				let state = sc_rpc::state::new_light(
					client.clone(),
					subscriptions.clone(),
					remote_backend.clone(),
					on_demand.clone()
				);
				(chain, state)

			} else {
				// Full nodes
				let chain = sc_rpc::chain::new_full(client.clone(), subscriptions.clone());
				let state = sc_rpc::state::new_full(client.clone(), subscriptions.clone());
				(chain, state)
			};

			let author = sc_rpc::author::Author::new(
				client.clone(),
				transaction_pool.clone(),
				subscriptions,
				keystore.clone(),
			);
			let system = system::System::new(system_info, system_rpc_tx.clone());

			match offchain_storage.clone() {
				Some(storage) => {
					let offchain = sc_rpc::offchain::Offchain::new(storage);
					sc_rpc_server::rpc_handler((
						state::StateApi::to_delegate(state),
						chain::ChainApi::to_delegate(chain),
						offchain::OffchainApi::to_delegate(offchain),
						author::AuthorApi::to_delegate(author),
						system::SystemApi::to_delegate(system),
						rpc_extensions.clone(),
					))
				},
				None => sc_rpc_server::rpc_handler((
					state::StateApi::to_delegate(state),
					chain::ChainApi::to_delegate(chain),
					author::AuthorApi::to_delegate(author),
					system::SystemApi::to_delegate(system),
					rpc_extensions.clone(),
				))
			}
		};
		let rpc_handlers = gen_handler();
		let rpc = start_rpc_servers(&config, gen_handler)?;


		let _ = to_spawn_tx.unbounded_send((
			Box::pin(select(build_network_future(
				config.roles,
				network_mut,
				client.clone(),
				network_status_sinks.clone(),
				system_rpc_rx,
				has_bootnodes,
			), exit.clone()).map(drop)),
			From::from("network-worker")
		));

		let telemetry_connection_sinks: Arc<Mutex<Vec<futures::channel::mpsc::UnboundedSender<()>>>> = Default::default();

		// Telemetry
		let telemetry = config.telemetry_endpoints.clone().map(|endpoints| {
			let is_authority = config.roles.is_authority();
			let network_id = network.local_peer_id().to_base58();
			let name = config.name.clone();
			let impl_name = config.impl_name.to_owned();
			let version = version.clone();
			let chain_name = config.chain_spec.name().to_owned();
			let telemetry_connection_sinks_ = telemetry_connection_sinks.clone();
			let telemetry = sc_telemetry::init_telemetry(sc_telemetry::TelemetryConfig {
				endpoints,
				wasm_external_transport: config.telemetry_external_transport.take(),
			});
			let startup_time = SystemTime::UNIX_EPOCH.elapsed()
				.map(|dur| dur.as_millis())
				.unwrap_or(0);
			let future = telemetry.clone()
				.for_each(move |event| {
					// Safe-guard in case we add more events in the future.
					let sc_telemetry::TelemetryEvent::Connected = event;

					telemetry!(SUBSTRATE_INFO; "system.connected";
						"name" => name.clone(),
						"implementation" => impl_name.clone(),
						"version" => version.clone(),
						"config" => "",
						"chain" => chain_name.clone(),
						"authority" => is_authority,
						"startup_time" => startup_time,
						"network_id" => network_id.clone()
					);

					telemetry_connection_sinks_.lock().retain(|sink| {
						sink.unbounded_send(()).is_ok()
					});
					ready(())
				});
			let _ = to_spawn_tx.unbounded_send((Box::pin(select(
				future, exit.clone()
			).map(drop)), From::from("telemetry-worker")));
			telemetry
		});

		// Grafana data source
		if let Some(port) = config.grafana_port {
			let future = select(
				grafana_data_source::run_server(port).boxed(),
				exit.clone()
			).map(drop);

			let _ = to_spawn_tx.unbounded_send((Box::pin(future), From::from("grafana-server")));
		}

		// Instrumentation
		if let Some(tracing_targets) = config.tracing_targets.as_ref() {
			let subscriber = sc_tracing::ProfilingSubscriber::new(
				config.tracing_receiver, tracing_targets
			);
			match tracing::subscriber::set_global_default(subscriber) {
				Ok(_) => (),
				Err(e) => error!(target: "tracing", "Unable to set global default subscriber {}", e),
			}
		}

		Ok(Service {
			client,
			network,
			network_status_sinks,
			select_chain,
			transaction_pool,
			exit,
			signal: Some(signal),
			essential_failed_tx,
			essential_failed_rx,
			to_spawn_tx,
			to_spawn_rx,
			tasks_executor: if let Some(exec) = config.tasks_executor {
				exec
			} else {
				return Err(Error::TasksExecutorRequired);
			},
			rpc_handlers,
			_rpc: rpc,
			_telemetry: telemetry,
			_offchain_workers: offchain_workers,
			_telemetry_on_connect_sinks: telemetry_connection_sinks.clone(),
			keystore,
			marker: PhantomData::<TBl>,
		})
	}
}<|MERGE_RESOLUTION|>--- conflicted
+++ resolved
@@ -841,11 +841,7 @@
 			executor: {
 				let to_spawn_tx = to_spawn_tx.clone();
 				Some(Box::new(move |fut| {
-<<<<<<< HEAD
-					if let Err(e) = to_spawn_tx.unbounded_send(fut) {
-=======
 					if let Err(e) = to_spawn_tx.unbounded_send((fut, From::from("libp2p-node"))) {
->>>>>>> 862dc675
 						error!("Failed to spawn libp2p background task: {:?}", e);
 					}
 				}))
