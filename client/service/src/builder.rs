// Copyright 2017-2020 Parity Technologies (UK) Ltd.
// This file is part of Substrate.

// Substrate is free software: you can redistribute it and/or modify
// it under the terms of the GNU General Public License as published by
// the Free Software Foundation, either version 3 of the License, or
// (at your option) any later version.

// Substrate is distributed in the hope that it will be useful,
// but WITHOUT ANY WARRANTY; without even the implied warranty of
// MERCHANTABILITY or FITNESS FOR A PARTICULAR PURPOSE.  See the
// GNU General Public License for more details.

// You should have received a copy of the GNU General Public License
// along with Substrate.  If not, see <http://www.gnu.org/licenses/>.

use crate::{Service, NetworkStatus, NetworkState, error::Error, DEFAULT_PROTOCOL_ID};
use crate::{SpawnTaskHandle, start_rpc_servers, build_network_future, TransactionPoolAdapter};
use crate::status_sinks;
use crate::config::{Configuration, DatabaseConfig, KeystoreConfig};
use sc_client_api::{
	self,
	BlockchainEvents,
	backend::RemoteBackend, light::RemoteBlockchain,
};
use sc_client::Client;
use sc_chain_spec::{RuntimeGenesis, Extension};
use sp_consensus::import_queue::ImportQueue;
use futures::{prelude::*, sync::mpsc};
use futures03::{
	compat::Compat,
	FutureExt as _, TryFutureExt as _,
	StreamExt as _, TryStreamExt as _,
	future::{select, Either}
};
use sc_keystore::{Store as Keystore};
use log::{info, warn, error};
use sc_network::{FinalityProofProvider, OnDemand, NetworkService, NetworkStateInfo};
use sc_network::{config::BoxFinalityProofRequestBuilder, specialization::NetworkSpecialization};
use parking_lot::{Mutex, RwLock};
use sp_runtime::generic::BlockId;
use sp_runtime::traits::{
	Block as BlockT, NumberFor, SaturatedConversion, HasherFor,
};
use sp_api::ProvideRuntimeApi;
use sc_executor::{NativeExecutor, NativeExecutionDispatch};
use std::{
	io::{Read, Write, Seek},
	marker::PhantomData, sync::Arc, time::SystemTime
};
use sysinfo::{get_current_pid, ProcessExt, System, SystemExt};
use sc_telemetry::{telemetry, SUBSTRATE_INFO};
use sp_transaction_pool::{TransactionPool, TransactionPoolMaintainer};
use sp_blockchain;
use grafana_data_source::{self, record_metrics};

/// Aggregator for the components required to build a service.
///
/// # Usage
///
/// Call [`ServiceBuilder::new_full`] or [`ServiceBuilder::new_light`], then call the various
/// `with_` methods to add the required components that you built yourself:
///
/// - [`with_select_chain`](ServiceBuilder::with_select_chain)
/// - [`with_import_queue`](ServiceBuilder::with_import_queue)
/// - [`with_network_protocol`](ServiceBuilder::with_network_protocol)
/// - [`with_finality_proof_provider`](ServiceBuilder::with_finality_proof_provider)
/// - [`with_transaction_pool`](ServiceBuilder::with_transaction_pool)
///
/// After this is done, call [`build`](ServiceBuilder::build) to construct the service.
///
/// The order in which the `with_*` methods are called doesn't matter, as the correct binding of
/// generics is done when you call `build`.
///
pub struct ServiceBuilder<TBl, TRtApi, TCfg, TGen, TCSExt, TCl, TFchr, TSc, TImpQu, TFprb, TFpp,
	TNetP, TExPool, TRpc, Backend>
{
	config: Configuration<TCfg, TGen, TCSExt>,
	pub (crate) client: Arc<TCl>,
	backend: Arc<Backend>,
	keystore: Arc<RwLock<Keystore>>,
	fetcher: Option<TFchr>,
	select_chain: Option<TSc>,
	pub (crate) import_queue: TImpQu,
	finality_proof_request_builder: Option<TFprb>,
	finality_proof_provider: Option<TFpp>,
	network_protocol: TNetP,
	transaction_pool: Arc<TExPool>,
	rpc_extensions: TRpc,
	remote_backend: Option<Arc<dyn RemoteBlockchain<TBl>>>,
	marker: PhantomData<(TBl, TRtApi)>,
}

/// Full client type.
pub type TFullClient<TBl, TRtApi, TExecDisp> = Client<
	TFullBackend<TBl>,
	TFullCallExecutor<TBl, TExecDisp>,
	TBl,
	TRtApi,
>;

/// Full client backend type.
pub type TFullBackend<TBl> = sc_client_db::Backend<TBl>;

/// Full client call executor type.
pub type TFullCallExecutor<TBl, TExecDisp> = sc_client::LocalCallExecutor<
	sc_client_db::Backend<TBl>,
	NativeExecutor<TExecDisp>,
>;

/// Light client type.
pub type TLightClient<TBl, TRtApi, TExecDisp> = Client<
	TLightBackend<TBl>,
	TLightCallExecutor<TBl, TExecDisp>,
	TBl,
	TRtApi,
>;

/// Light client backend type.
pub type TLightBackend<TBl> = sc_client::light::backend::Backend<
	sc_client_db::light::LightStorage<TBl>,
	HasherFor<TBl>,
>;

/// Light call executor type.
pub type TLightCallExecutor<TBl, TExecDisp> = sc_client::light::call_executor::GenesisCallExecutor<
	sc_client::light::backend::Backend<
		sc_client_db::light::LightStorage<TBl>,
		HasherFor<TBl>
	>,
	sc_client::LocalCallExecutor<
		sc_client::light::backend::Backend<
			sc_client_db::light::LightStorage<TBl>,
			HasherFor<TBl>
		>,
		NativeExecutor<TExecDisp>
	>,
>;

type TFullParts<TBl, TRtApi, TExecDisp> = (
	TFullClient<TBl, TRtApi, TExecDisp>,
	Arc<TFullBackend<TBl>>,
	Arc<RwLock<sc_keystore::Store>>,
);

/// Creates a new full client for the given config.
pub fn new_full_client<TBl, TRtApi, TExecDisp, TCfg, TGen, TCSExt>(
	config: &Configuration<TCfg, TGen, TCSExt>,
) -> Result<TFullClient<TBl, TRtApi, TExecDisp>, Error> where
	TBl: BlockT,
	TExecDisp: NativeExecutionDispatch,
	TGen: sp_runtime::BuildStorage + serde::Serialize + for<'de> serde::Deserialize<'de>,
	TCSExt: Extension,
{
	new_full_parts(config).map(|parts| parts.0)
}

fn new_full_parts<TBl, TRtApi, TExecDisp, TCfg, TGen, TCSExt>(
	config: &Configuration<TCfg, TGen, TCSExt>,
) -> Result<TFullParts<TBl, TRtApi, TExecDisp>,	Error> where
	TBl: BlockT,
	TExecDisp: NativeExecutionDispatch,
	TGen: sp_runtime::BuildStorage + serde::Serialize + for<'de> serde::Deserialize<'de>,
	TCSExt: Extension,
{
	let keystore = match &config.keystore {
		KeystoreConfig::Path { path, password } => Keystore::open(
			path.clone().ok_or("No basepath configured")?,
			password.clone()
		)?,
		KeystoreConfig::InMemory => Keystore::new_in_memory()
	};

	let executor = NativeExecutor::<TExecDisp>::new(
		config.wasm_method,
		config.default_heap_pages,
	);

	let fork_blocks = config.chain_spec
		.extensions()
		.get::<sc_client::ForkBlocks<TBl>>()
		.cloned()
		.unwrap_or_default();

	let bad_blocks = config.chain_spec
		.extensions()
		.get::<sc_client::BadBlocks<TBl>>()
		.cloned()
		.unwrap_or_default();

	let (client, backend) = {
		let db_config = sc_client_db::DatabaseSettings {
			state_cache_size: config.state_cache_size,
			state_cache_child_ratio:
			config.state_cache_child_ratio.map(|v| (v, 100)),
			pruning: config.pruning.clone(),
			source: match &config.database {
				DatabaseConfig::Path { path, cache_size } =>
					sc_client_db::DatabaseSettingsSrc::Path {
						path: path.clone(),
						cache_size: cache_size.clone().map(|u| u as usize),
					},
				DatabaseConfig::Custom(db) =>
					sc_client_db::DatabaseSettingsSrc::Custom(db.clone()),
			},
		};

		let extensions = sc_client_api::execution_extensions::ExecutionExtensions::new(
			config.execution_strategies.clone(),
			Some(keystore.clone()),
		);

		sc_client_db::new_client(
			db_config,
			executor,
			&config.chain_spec,
			fork_blocks,
			bad_blocks,
			extensions,
		)?
	};

	Ok((client, backend, keystore))
}

impl<TCfg, TGen, TCSExt> ServiceBuilder<(), (), TCfg, TGen, TCSExt, (), (), (), (), (), (), (), (), (), ()>
where TGen: RuntimeGenesis, TCSExt: Extension {
	/// Start the service builder with a configuration.
<<<<<<< HEAD
	pub fn new_full<TBl: BlockT<Hash=H256>, TRtApi, TExecDisp: NativeExecutionDispatch + 'static>(
=======
	pub fn new_full<TBl: BlockT, TRtApi, TExecDisp: NativeExecutionDispatch>(
>>>>>>> dc4216a5
		config: Configuration<TCfg, TGen, TCSExt>
	) -> Result<ServiceBuilder<
		TBl,
		TRtApi,
		TCfg,
		TGen,
		TCSExt,
		TFullClient<TBl, TRtApi, TExecDisp>,
		Arc<OnDemand<TBl>>,
		(),
		(),
		BoxFinalityProofRequestBuilder<TBl>,
		Arc<dyn FinalityProofProvider<TBl>>,
		(),
		(),
		(),
		TFullBackend<TBl>,
	>, Error> {
		let (client, backend, keystore) = new_full_parts(&config)?;

		let client = Arc::new(client);

		Ok(ServiceBuilder {
			config,
			client,
			backend,
			keystore,
			fetcher: None,
			select_chain: None,
			import_queue: (),
			finality_proof_request_builder: None,
			finality_proof_provider: None,
			network_protocol: (),
			transaction_pool: Arc::new(()),
			rpc_extensions: Default::default(),
			remote_backend: None,
			marker: PhantomData,
		})
	}

	/// Start the service builder with a configuration.
	pub fn new_light<TBl: BlockT, TRtApi, TExecDisp: NativeExecutionDispatch + 'static>(
		config: Configuration<TCfg, TGen, TCSExt>
	) -> Result<ServiceBuilder<
		TBl,
		TRtApi,
		TCfg,
		TGen,
		TCSExt,
		TLightClient<TBl, TRtApi, TExecDisp>,
		Arc<OnDemand<TBl>>,
		(),
		(),
		BoxFinalityProofRequestBuilder<TBl>,
		Arc<dyn FinalityProofProvider<TBl>>,
		(),
		(),
		(),
		TLightBackend<TBl>,
	>, Error> {
		let keystore = match &config.keystore {
			KeystoreConfig::Path { path, password } => Keystore::open(
				path.clone().ok_or("No basepath configured")?,
				password.clone()
			)?,
			KeystoreConfig::InMemory => Keystore::new_in_memory()
		};

		let executor = NativeExecutor::<TExecDisp>::new(
			config.wasm_method,
			config.default_heap_pages,
		);

		let db_storage = {
			let db_settings = sc_client_db::DatabaseSettings {
				state_cache_size: config.state_cache_size,
				state_cache_child_ratio:
					config.state_cache_child_ratio.map(|v| (v, 100)),
				pruning: config.pruning.clone(),
				source: match &config.database {
					DatabaseConfig::Path { path, cache_size } =>
						sc_client_db::DatabaseSettingsSrc::Path {
							path: path.clone(),
							cache_size: cache_size.clone().map(|u| u as usize),
						},
					DatabaseConfig::Custom(db) =>
						sc_client_db::DatabaseSettingsSrc::Custom(db.clone()),
				},
			};
			sc_client_db::light::LightStorage::new(db_settings)?
		};
		let light_blockchain = sc_client::light::new_light_blockchain(db_storage);
		let fetch_checker = Arc::new(
			sc_client::light::new_fetch_checker::<_, TBl, _>(
				light_blockchain.clone(),
				executor.clone(),
			),
		);
		let fetcher = Arc::new(sc_network::OnDemand::new(fetch_checker));
		let backend = sc_client::light::new_light_backend(light_blockchain);
		let remote_blockchain = backend.remote_blockchain();
		let client = Arc::new(sc_client::light::new_light(
			backend.clone(),
			&config.chain_spec,
			executor,
		)?);

		Ok(ServiceBuilder {
			config,
			client,
			backend,
			keystore,
			fetcher: Some(fetcher.clone()),
			select_chain: None,
			import_queue: (),
			finality_proof_request_builder: None,
			finality_proof_provider: None,
			network_protocol: (),
			transaction_pool: Arc::new(()),
			rpc_extensions: Default::default(),
			remote_backend: Some(remote_blockchain),
			marker: PhantomData,
		})
	}
}

impl<TBl, TRtApi, TCfg, TGen, TCSExt, TCl, TFchr, TSc, TImpQu, TFprb, TFpp, TNetP, TExPool, TRpc, Backend>
	ServiceBuilder<TBl, TRtApi, TCfg, TGen, TCSExt, TCl, TFchr, TSc, TImpQu, TFprb, TFpp,
		TNetP, TExPool, TRpc, Backend> {

	/// Returns a reference to the client that was stored in this builder.
	pub fn client(&self) -> &Arc<TCl> {
		&self.client
	}

	/// Returns a reference to the backend that was used in this builder.
	pub fn backend(&self) -> &Arc<Backend> {
		&self.backend
	}

	/// Returns a reference to the select-chain that was stored in this builder.
	pub fn select_chain(&self) -> Option<&TSc> {
		self.select_chain.as_ref()
	}

	/// Defines which head-of-chain strategy to use.
	pub fn with_opt_select_chain<USc>(
		self,
		select_chain_builder: impl FnOnce(
			&Configuration<TCfg, TGen, TCSExt>, &Arc<Backend>
		) -> Result<Option<USc>, Error>
	) -> Result<ServiceBuilder<TBl, TRtApi, TCfg, TGen, TCSExt, TCl, TFchr, USc, TImpQu, TFprb, TFpp,
		TNetP, TExPool, TRpc, Backend>, Error> {
		let select_chain = select_chain_builder(&self.config, &self.backend)?;

		Ok(ServiceBuilder {
			config: self.config,
			client: self.client,
			backend: self.backend,
			keystore: self.keystore,
			fetcher: self.fetcher,
			select_chain,
			import_queue: self.import_queue,
			finality_proof_request_builder: self.finality_proof_request_builder,
			finality_proof_provider: self.finality_proof_provider,
			network_protocol: self.network_protocol,
			transaction_pool: self.transaction_pool,
			rpc_extensions: self.rpc_extensions,
			remote_backend: self.remote_backend,
			marker: self.marker,
		})
	}

	/// Defines which head-of-chain strategy to use.
	pub fn with_select_chain<USc>(
		self,
		builder: impl FnOnce(&Configuration<TCfg, TGen, TCSExt>, &Arc<Backend>) -> Result<USc, Error>
	) -> Result<ServiceBuilder<TBl, TRtApi, TCfg, TGen, TCSExt, TCl, TFchr, USc, TImpQu, TFprb, TFpp,
		TNetP, TExPool, TRpc, Backend>, Error> {
		self.with_opt_select_chain(|cfg, b| builder(cfg, b).map(Option::Some))
	}

	/// Defines which import queue to use.
	pub fn with_import_queue<UImpQu>(
		self,
		builder: impl FnOnce(&Configuration<TCfg, TGen, TCSExt>, Arc<TCl>, Option<TSc>, Arc<TExPool>)
			-> Result<UImpQu, Error>
	) -> Result<ServiceBuilder<TBl, TRtApi, TCfg, TGen, TCSExt, TCl, TFchr, TSc, UImpQu, TFprb, TFpp,
			TNetP, TExPool, TRpc, Backend>, Error>
	where TSc: Clone {
		let import_queue = builder(
			&self.config,
			self.client.clone(),
			self.select_chain.clone(),
			self.transaction_pool.clone()
		)?;

		Ok(ServiceBuilder {
			config: self.config,
			client: self.client,
			backend: self.backend,
			keystore: self.keystore,
			fetcher: self.fetcher,
			select_chain: self.select_chain,
			import_queue,
			finality_proof_request_builder: self.finality_proof_request_builder,
			finality_proof_provider: self.finality_proof_provider,
			network_protocol: self.network_protocol,
			transaction_pool: self.transaction_pool,
			rpc_extensions: self.rpc_extensions,
			remote_backend: self.remote_backend,
			marker: self.marker,
		})
	}

	/// Defines which network specialization protocol to use.
	pub fn with_network_protocol<UNetP>(
		self,
		network_protocol_builder: impl FnOnce(&Configuration<TCfg, TGen, TCSExt>) -> Result<UNetP, Error>
	) -> Result<ServiceBuilder<TBl, TRtApi, TCfg, TGen, TCSExt, TCl, TFchr, TSc, TImpQu, TFprb, TFpp,
		UNetP, TExPool, TRpc, Backend>, Error> {
		let network_protocol = network_protocol_builder(&self.config)?;

		Ok(ServiceBuilder {
			config: self.config,
			client: self.client,
			backend: self.backend,
			keystore: self.keystore,
			fetcher: self.fetcher,
			select_chain: self.select_chain,
			import_queue: self.import_queue,
			finality_proof_request_builder: self.finality_proof_request_builder,
			finality_proof_provider: self.finality_proof_provider,
			network_protocol,
			transaction_pool: self.transaction_pool,
			rpc_extensions: self.rpc_extensions,
			remote_backend: self.remote_backend,
			marker: self.marker,
		})
	}

	/// Defines which strategy to use for providing finality proofs.
	pub fn with_opt_finality_proof_provider(
		self,
		builder: impl FnOnce(Arc<TCl>, Arc<Backend>) -> Result<Option<Arc<dyn FinalityProofProvider<TBl>>>, Error>
	) -> Result<ServiceBuilder<
		TBl,
		TRtApi,
		TCfg,
		TGen,
		TCSExt,
		TCl,
		TFchr,
		TSc,
		TImpQu,
		TFprb,
		Arc<dyn FinalityProofProvider<TBl>>,
		TNetP,
		TExPool,
		TRpc,
		Backend,
	>, Error> {
		let finality_proof_provider = builder(self.client.clone(), self.backend.clone())?;

		Ok(ServiceBuilder {
			config: self.config,
			client: self.client,
			backend: self.backend,
			keystore: self.keystore,
			fetcher: self.fetcher,
			select_chain: self.select_chain,
			import_queue: self.import_queue,
			finality_proof_request_builder: self.finality_proof_request_builder,
			finality_proof_provider,
			network_protocol: self.network_protocol,
			transaction_pool: self.transaction_pool,
			rpc_extensions: self.rpc_extensions,
			remote_backend: self.remote_backend,
			marker: self.marker,
		})
	}

	/// Defines which strategy to use for providing finality proofs.
	pub fn with_finality_proof_provider(
		self,
		build: impl FnOnce(Arc<TCl>, Arc<Backend>) -> Result<Arc<dyn FinalityProofProvider<TBl>>, Error>
	) -> Result<ServiceBuilder<
		TBl,
		TRtApi,
		TCfg,
		TGen,
		TCSExt,
		TCl,
		TFchr,
		TSc,
		TImpQu,
		TFprb,
		Arc<dyn FinalityProofProvider<TBl>>,
		TNetP,
		TExPool,
		TRpc,
		Backend,
	>, Error> {
		self.with_opt_finality_proof_provider(|client, backend| build(client, backend).map(Option::Some))
	}

	/// Defines which import queue to use.
	pub fn with_import_queue_and_opt_fprb<UImpQu, UFprb>(
		self,
		builder: impl FnOnce(
			&Configuration<TCfg, TGen, TCSExt>,
			Arc<TCl>,
			Arc<Backend>,
			Option<TFchr>,
			Option<TSc>,
			Arc<TExPool>,
		) -> Result<(UImpQu, Option<UFprb>), Error>
	) -> Result<ServiceBuilder<TBl, TRtApi, TCfg, TGen, TCSExt, TCl, TFchr, TSc, UImpQu, UFprb, TFpp,
		TNetP, TExPool, TRpc, Backend>, Error>
	where TSc: Clone, TFchr: Clone {
		let (import_queue, fprb) = builder(
			&self.config,
			self.client.clone(),
			self.backend.clone(),
			self.fetcher.clone(),
			self.select_chain.clone(),
			self.transaction_pool.clone()
		)?;

		Ok(ServiceBuilder {
			config: self.config,
			client: self.client,
			backend: self.backend,
			keystore: self.keystore,
			fetcher: self.fetcher,
			select_chain: self.select_chain,
			import_queue,
			finality_proof_request_builder: fprb,
			finality_proof_provider: self.finality_proof_provider,
			network_protocol: self.network_protocol,
			transaction_pool: self.transaction_pool,
			rpc_extensions: self.rpc_extensions,
			remote_backend: self.remote_backend,
			marker: self.marker,
		})
	}

	/// Defines which import queue to use.
	pub fn with_import_queue_and_fprb<UImpQu, UFprb>(
		self,
		builder: impl FnOnce(
			&Configuration<TCfg, TGen, TCSExt>,
			Arc<TCl>,
			Arc<Backend>,
			Option<TFchr>,
			Option<TSc>,
			Arc<TExPool>,
		) -> Result<(UImpQu, UFprb), Error>
	) -> Result<ServiceBuilder<TBl, TRtApi, TCfg, TGen, TCSExt, TCl, TFchr, TSc, UImpQu, UFprb, TFpp,
			TNetP, TExPool, TRpc, Backend>, Error>
	where TSc: Clone, TFchr: Clone {
		self.with_import_queue_and_opt_fprb(|cfg, cl, b, f, sc, tx|
			builder(cfg, cl, b, f, sc, tx)
				.map(|(q, f)| (q, Some(f)))
		)
	}

	/// Defines which transaction pool to use.
	pub fn with_transaction_pool<UExPool>(
		self,
		transaction_pool_builder: impl FnOnce(
			sc_transaction_pool::txpool::Options,
			Arc<TCl>,
			Option<TFchr>,
		) -> Result<UExPool, Error>
	) -> Result<ServiceBuilder<TBl, TRtApi, TCfg, TGen, TCSExt, TCl, TFchr, TSc, TImpQu, TFprb, TFpp,
		TNetP, UExPool, TRpc, Backend>, Error>
	where TSc: Clone, TFchr: Clone {
		let transaction_pool = transaction_pool_builder(
			self.config.transaction_pool.clone(),
			self.client.clone(),
			self.fetcher.clone(),
		)?;

		Ok(ServiceBuilder {
			config: self.config,
			client: self.client,
			backend: self.backend,
			keystore: self.keystore,
			fetcher: self.fetcher,
			select_chain: self.select_chain,
			import_queue: self.import_queue,
			finality_proof_request_builder: self.finality_proof_request_builder,
			finality_proof_provider: self.finality_proof_provider,
			network_protocol: self.network_protocol,
			transaction_pool: Arc::new(transaction_pool),
			rpc_extensions: self.rpc_extensions,
			remote_backend: self.remote_backend,
			marker: self.marker,
		})
	}

	/// Defines the RPC extensions to use.
	pub fn with_rpc_extensions<URpc>(
		self,
		rpc_ext_builder: impl FnOnce(
			Arc<TCl>,
			Arc<TExPool>,
			Arc<Backend>,
			Option<TFchr>,
			Option<Arc<dyn RemoteBlockchain<TBl>>>,
		) -> Result<URpc, Error>,
	) -> Result<ServiceBuilder<TBl, TRtApi, TCfg, TGen, TCSExt, TCl, TFchr, TSc, TImpQu, TFprb, TFpp,
		TNetP, TExPool, URpc, Backend>, Error>
	where TSc: Clone, TFchr: Clone {
		let rpc_extensions = rpc_ext_builder(
			self.client.clone(),
			self.transaction_pool.clone(),
			self.backend.clone(),
			self.fetcher.clone(),
			self.remote_backend.clone(),
		)?;

		Ok(ServiceBuilder {
			config: self.config,
			client: self.client,
			backend: self.backend,
			keystore: self.keystore,
			fetcher: self.fetcher,
			select_chain: self.select_chain,
			import_queue: self.import_queue,
			finality_proof_request_builder: self.finality_proof_request_builder,
			finality_proof_provider: self.finality_proof_provider,
			network_protocol: self.network_protocol,
			transaction_pool: self.transaction_pool,
			rpc_extensions,
			remote_backend: self.remote_backend,
			marker: self.marker,
		})
	}
}

/// Implemented on `ServiceBuilder`. Allows running block commands, such as import/export/validate
/// components to the builder.
pub trait ServiceBuilderCommand {
	/// Block type this API operates on.
	type Block: BlockT;
	/// Starts the process of importing blocks.
	fn import_blocks(
		self,
		input: impl Read + Seek + Send + 'static,
		force: bool,
	) -> Box<dyn Future<Item = (), Error = Error> + Send>;

	/// Performs the blocks export.
	fn export_blocks(
		self,
		output: impl Write + 'static,
		from: NumberFor<Self::Block>,
		to: Option<NumberFor<Self::Block>>,
		json: bool
	) -> Box<dyn Future<Item = (), Error = Error>>;

	/// Performs a revert of `blocks` blocks.
	fn revert_chain(
		&self,
		blocks: NumberFor<Self::Block>
	) -> Result<(), Error>;

	/// Re-validate known block.
	fn check_block(
		self,
		block: BlockId<Self::Block>
	) -> Box<dyn Future<Item = (), Error = Error> + Send>;
}

impl<TBl, TRtApi, TCfg, TGen, TCSExt, TBackend, TExec, TSc, TImpQu, TNetP, TExPool, TRpc>
ServiceBuilder<
	TBl,
	TRtApi,
	TCfg,
	TGen,
	TCSExt,
	Client<TBackend, TExec, TBl, TRtApi>,
	Arc<OnDemand<TBl>>,
	TSc,
	TImpQu,
	BoxFinalityProofRequestBuilder<TBl>,
	Arc<dyn FinalityProofProvider<TBl>>,
	TNetP,
	TExPool,
	TRpc,
	TBackend,
> where
	Client<TBackend, TExec, TBl, TRtApi>: ProvideRuntimeApi<TBl>,
	<Client<TBackend, TExec, TBl, TRtApi> as ProvideRuntimeApi<TBl>>::Api:
		sp_api::Metadata<TBl> +
		sc_offchain::OffchainWorkerApi<TBl> +
		sp_transaction_pool::runtime_api::TaggedTransactionQueue<TBl> +
		sp_session::SessionKeys<TBl> +
		sp_api::ApiErrorExt<Error = sp_blockchain::Error> +
		sp_api::ApiExt<TBl, StateBackend = TBackend::State>,
	TBl: BlockT,
	TRtApi: 'static + Send + Sync,
	TCfg: Default,
	TGen: RuntimeGenesis,
	TCSExt: Extension,
	TBackend: 'static + sc_client_api::backend::Backend<TBl> + Send,
	TExec: 'static + sc_client::CallExecutor<TBl> + Send + Sync + Clone,
	TSc: Clone,
	TImpQu: 'static + ImportQueue<TBl>,
	TNetP: NetworkSpecialization<TBl>,
	TExPool: 'static
		+ TransactionPool<Block=TBl, Hash = <TBl as BlockT>::Hash>
		+ TransactionPoolMaintainer<Block=TBl, Hash = <TBl as BlockT>::Hash>,
	TRpc: sc_rpc::RpcExtension<sc_rpc::Metadata> + Clone,
{
	/// Builds the service.
	pub fn build(self) -> Result<Service<
		TBl,
		Client<TBackend, TExec, TBl, TRtApi>,
		TSc,
		NetworkStatus<TBl>,
		NetworkService<TBl, TNetP, <TBl as BlockT>::Hash>,
		TExPool,
		sc_offchain::OffchainWorkers<
			Client<TBackend, TExec, TBl, TRtApi>,
			TBackend::OffchainStorage,
			TBl
		>,
	>, Error> {
		let ServiceBuilder {
			marker: _,
			mut config,
			client,
			fetcher: on_demand,
			backend,
			keystore,
			select_chain,
			import_queue,
			finality_proof_request_builder,
			finality_proof_provider,
			network_protocol,
			transaction_pool,
			rpc_extensions,
			remote_backend,
		} = self;

		sp_session::generate_initial_session_keys(
			client.clone(),
			&BlockId::Hash(client.chain_info().best_hash),
			config.dev_key_seed.clone().map(|s| vec![s]).unwrap_or_default(),
		)?;

		let (signal, exit) = exit_future::signal();

		// List of asynchronous tasks to spawn. We collect them, then spawn them all at once.
		let (to_spawn_tx, to_spawn_rx) =
			mpsc::unbounded::<Box<dyn Future<Item = (), Error = ()> + Send>>();

		// A side-channel for essential tasks to communicate shutdown.
		let (essential_failed_tx, essential_failed_rx) = mpsc::unbounded();

		let import_queue = Box::new(import_queue);
		let chain_info = client.chain_info();

		let version = config.full_version();
		info!("Highest known block at #{}", chain_info.best_number);
		telemetry!(
			SUBSTRATE_INFO;
			"node.start";
			"height" => chain_info.best_number.saturated_into::<u64>(),
			"best" => ?chain_info.best_hash
		);

		// make transaction pool available for off-chain runtime calls.
		client.execution_extensions()
			.register_transaction_pool(Arc::downgrade(&transaction_pool) as _);

		let transaction_pool_adapter = Arc::new(TransactionPoolAdapter {
			imports_external_transactions: !config.roles.is_light(),
			pool: transaction_pool.clone(),
			client: client.clone(),
			executor: Arc::new(SpawnTaskHandle { sender: to_spawn_tx.clone(), on_exit: exit.clone() }),
		});

		let protocol_id = {
			let protocol_id_full = match config.chain_spec.protocol_id() {
				Some(pid) => pid,
				None => {
					warn!("Using default protocol ID {:?} because none is configured in the \
						chain specs", DEFAULT_PROTOCOL_ID
					);
					DEFAULT_PROTOCOL_ID
				}
			}.as_bytes();
			sc_network::config::ProtocolId::from(protocol_id_full)
		};

		let block_announce_validator =
			Box::new(sp_consensus::block_validation::DefaultBlockAnnounceValidator::new(client.clone()));

		let network_params = sc_network::config::Params {
			roles: config.roles,
			network_config: config.network.clone(),
			chain: client.clone(),
			finality_proof_provider,
			finality_proof_request_builder,
			on_demand: on_demand.clone(),
			transaction_pool: transaction_pool_adapter.clone() as _,
			import_queue,
			protocol_id,
			specialization: network_protocol,
			block_announce_validator,
		};

		let has_bootnodes = !network_params.network_config.boot_nodes.is_empty();
		let network_mut = sc_network::NetworkWorker::new(network_params)?;
		let network = network_mut.service().clone();
		let network_status_sinks = Arc::new(Mutex::new(status_sinks::StatusSinks::new()));

		let offchain_storage = backend.offchain_storage();
		let offchain_workers = match (config.offchain_worker, offchain_storage) {
			(true, Some(db)) => {
				Some(Arc::new(sc_offchain::OffchainWorkers::new(client.clone(), db)))
			},
			(true, None) => {
				warn!("Offchain workers disabled, due to lack of offchain storage support in backend.");
				None
			},
			_ => None,
		};

		{
			// block notifications
			let txpool = Arc::downgrade(&transaction_pool);
			let offchain = offchain_workers.as_ref().map(Arc::downgrade);
			let to_spawn_tx_ = to_spawn_tx.clone();
			let network_state_info: Arc<dyn NetworkStateInfo + Send + Sync> = network.clone();
			let is_validator = config.roles.is_authority();

			let events = client.import_notification_stream()
				.map(|v| Ok::<_, ()>(v)).compat()
				.for_each(move |notification| {
					let txpool = txpool.upgrade();

					if let Some(txpool) = txpool.as_ref() {
						let future = txpool.maintain(
							&BlockId::hash(notification.hash),
							&notification.retracted,
						).map(|_| Ok(())).compat();
						let _ = to_spawn_tx_.unbounded_send(Box::new(future));
					}

					let offchain = offchain.as_ref().and_then(|o| o.upgrade());
					if let Some(offchain) = offchain {
						let future = offchain.on_block_imported(
							&notification.header,
							network_state_info.clone(),
							is_validator
						).map(|()| Ok(()));
						let _ = to_spawn_tx_.unbounded_send(Box::new(Compat::new(future)));
					}

					Ok(())
				})
				.select(exit.clone().map(Ok).compat())
				.then(|_| Ok(()));
			let _ = to_spawn_tx.unbounded_send(Box::new(events));
		}

		{
			// extrinsic notifications
			let network = Arc::downgrade(&network);
			let transaction_pool_ = transaction_pool.clone();
			let events = transaction_pool.import_notification_stream()
				.map(|v| Ok::<_, ()>(v)).compat()
				.for_each(move |_| {
					if let Some(network) = network.upgrade() {
						network.trigger_repropagate();
					}
					let status = transaction_pool_.status();
					telemetry!(SUBSTRATE_INFO; "txpool.import";
						"ready" => status.ready,
						"future" => status.future
					);
					Ok(())
				})
				.select(exit.clone().map(Ok).compat())
				.then(|_| Ok(()));

			let _ = to_spawn_tx.unbounded_send(Box::new(events));
		}

		// Periodically notify the telemetry.
		let transaction_pool_ = transaction_pool.clone();
		let client_ = client.clone();
		let mut sys = System::new();
		let self_pid = get_current_pid().ok();
		let (state_tx, state_rx) = mpsc::unbounded::<(NetworkStatus<_>, NetworkState)>();
		network_status_sinks.lock().push(std::time::Duration::from_millis(5000), state_tx);
		let tel_task = state_rx.for_each(move |(net_status, _)| {
			let info = client_.usage_info();
			let best_number = info.chain.best_number.saturated_into::<u64>();
			let best_hash = info.chain.best_hash;
			let num_peers = net_status.num_connected_peers;
			let txpool_status = transaction_pool_.status();
			let finalized_number: u64 = info.chain.finalized_number.saturated_into::<u64>();
			let bandwidth_download = net_status.average_download_per_sec;
			let bandwidth_upload = net_status.average_upload_per_sec;

			// get cpu usage and memory usage of this process
			let (cpu_usage, memory) = if let Some(self_pid) = self_pid {
				if sys.refresh_process(self_pid) {
					let proc = sys.get_process(self_pid)
						.expect("Above refresh_process succeeds, this should be Some(), qed");
					(proc.cpu_usage(), proc.memory())
				} else { (0.0, 0) }
			} else { (0.0, 0) };

			telemetry!(
				SUBSTRATE_INFO;
				"system.interval";
				"peers" => num_peers,
				"height" => best_number,
				"best" => ?best_hash,
				"txcount" => txpool_status.ready,
				"cpu" => cpu_usage,
				"memory" => memory,
				"finalized_height" => finalized_number,
				"finalized_hash" => ?info.chain.finalized_hash,
				"bandwidth_download" => bandwidth_download,
				"bandwidth_upload" => bandwidth_upload,
				"used_state_cache_size" => info.usage.as_ref().map(|usage| usage.memory.state_cache).unwrap_or(0),
				"used_db_cache_size" => info.usage.as_ref().map(|usage| usage.memory.database_cache).unwrap_or(0),
				"disk_read_per_sec" => info.usage.as_ref().map(|usage| usage.io.bytes_read).unwrap_or(0),
				"disk_write_per_sec" => info.usage.as_ref().map(|usage| usage.io.bytes_written).unwrap_or(0),
			);
			let _ = record_metrics!(
				"peers" => num_peers,
				"height" => best_number,
				"txcount" => txpool_status.ready,
				"cpu" => cpu_usage,
				"memory" => memory,
				"finalized_height" => finalized_number,
				"bandwidth_download" => bandwidth_download,
				"bandwidth_upload" => bandwidth_upload,
				"used_state_cache_size" => info.usage.as_ref().map(|usage| usage.memory.state_cache).unwrap_or(0),
				"used_db_cache_size" => info.usage.as_ref().map(|usage| usage.memory.database_cache).unwrap_or(0),
				"disk_read_per_sec" => info.usage.as_ref().map(|usage| usage.io.bytes_read).unwrap_or(0),
				"disk_write_per_sec" => info.usage.as_ref().map(|usage| usage.io.bytes_written).unwrap_or(0),
			);

			Ok(())
		}).select(exit.clone().map(Ok).compat()).then(|_| Ok(()));
		let _ = to_spawn_tx.unbounded_send(Box::new(tel_task));

		// Periodically send the network state to the telemetry.
		let (netstat_tx, netstat_rx) = mpsc::unbounded::<(NetworkStatus<_>, NetworkState)>();
		network_status_sinks.lock().push(std::time::Duration::from_secs(30), netstat_tx);
		let tel_task_2 = netstat_rx.for_each(move |(_, network_state)| {
			telemetry!(
				SUBSTRATE_INFO;
				"system.network_state";
				"state" => network_state,
			);
			Ok(())
		}).select(exit.clone().map(Ok).compat()).then(|_| Ok(()));
		let _ = to_spawn_tx.unbounded_send(Box::new(tel_task_2));

		// RPC
		let (system_rpc_tx, system_rpc_rx) = futures03::channel::mpsc::unbounded();
		let gen_handler = || {
			use sc_rpc::{chain, state, author, system};

			let system_info = sc_rpc::system::SystemInfo {
				chain_name: config.chain_spec.name().into(),
				impl_name: config.impl_name.into(),
				impl_version: config.impl_version.into(),
				properties: config.chain_spec.properties().clone(),
			};

			let subscriptions = sc_rpc::Subscriptions::new(Arc::new(SpawnTaskHandle {
				sender: to_spawn_tx.clone(),
				on_exit: exit.clone()
			}));

			let (chain, state) = if let (Some(remote_backend), Some(on_demand)) =
				(remote_backend.as_ref(), on_demand.as_ref()) {
				// Light clients
				let chain = sc_rpc::chain::new_light(
					client.clone(),
					subscriptions.clone(),
					remote_backend.clone(),
					on_demand.clone()
				);
				let state = sc_rpc::state::new_light(
					client.clone(),
					subscriptions.clone(),
					remote_backend.clone(),
					on_demand.clone()
				);
				(chain, state)

			} else {
				// Full nodes
				let chain = sc_rpc::chain::new_full(client.clone(), subscriptions.clone());
				let state = sc_rpc::state::new_full(client.clone(), subscriptions.clone());
				(chain, state)
			};

			let author = sc_rpc::author::Author::new(
				client.clone(),
				transaction_pool.clone(),
				subscriptions,
				keystore.clone(),
			);
			let system = system::System::new(system_info, system_rpc_tx.clone());

			sc_rpc_server::rpc_handler((
				state::StateApi::to_delegate(state),
				chain::ChainApi::to_delegate(chain),
				author::AuthorApi::to_delegate(author),
				system::SystemApi::to_delegate(system),
				rpc_extensions.clone(),
			))
		};
		let rpc_handlers = gen_handler();
		let rpc = start_rpc_servers(&config, gen_handler)?;


		let _ = to_spawn_tx.unbounded_send(Box::new(build_network_future(
			config.roles,
			network_mut,
			client.clone(),
			network_status_sinks.clone(),
			system_rpc_rx,
			has_bootnodes,
		)
			.map_err(|_| ())
			.select(exit.clone().map(Ok).compat())
			.then(|_| Ok(()))));

		let telemetry_connection_sinks: Arc<Mutex<Vec<mpsc::UnboundedSender<()>>>> = Default::default();

		// Telemetry
		let telemetry = config.telemetry_endpoints.clone().map(|endpoints| {
			let is_authority = config.roles.is_authority();
			let network_id = network.local_peer_id().to_base58();
			let name = config.name.clone();
			let impl_name = config.impl_name.to_owned();
			let version = version.clone();
			let chain_name = config.chain_spec.name().to_owned();
			let telemetry_connection_sinks_ = telemetry_connection_sinks.clone();
			let telemetry = sc_telemetry::init_telemetry(sc_telemetry::TelemetryConfig {
				endpoints,
				wasm_external_transport: config.telemetry_external_transport.take(),
			});
			let startup_time = SystemTime::UNIX_EPOCH.elapsed()
				.map(|dur| dur.as_millis())
				.unwrap_or(0);
			let future = telemetry.clone()
				.map(|ev| Ok::<_, ()>(ev))
				.compat()
				.for_each(move |event| {
					// Safe-guard in case we add more events in the future.
					let sc_telemetry::TelemetryEvent::Connected = event;

					telemetry!(SUBSTRATE_INFO; "system.connected";
						"name" => name.clone(),
						"implementation" => impl_name.clone(),
						"version" => version.clone(),
						"config" => "",
						"chain" => chain_name.clone(),
						"authority" => is_authority,
						"startup_time" => startup_time,
						"network_id" => network_id.clone()
					);

					telemetry_connection_sinks_.lock().retain(|sink| {
						sink.unbounded_send(()).is_ok()
					});
					Ok(())
				});
			let _ = to_spawn_tx.unbounded_send(Box::new(future
				.select(exit.clone().map(Ok).compat())
				.then(|_| Ok(()))));
			telemetry
		});

		// Grafana data source
		if let Some(port) = config.grafana_port {
			let future = select(
				grafana_data_source::run_server(port).boxed(),
				exit.clone()
			).map(|either| match either {
				Either::Left((result, _)) => result.map_err(|_| ()),
				Either::Right(_) => Ok(())
			}).compat();

			let _ = to_spawn_tx.unbounded_send(Box::new(future));
		}

		// Instrumentation
		if let Some(tracing_targets) = config.tracing_targets.as_ref() {
			let subscriber = sc_tracing::ProfilingSubscriber::new(
				config.tracing_receiver, tracing_targets
			);
			match tracing::subscriber::set_global_default(subscriber) {
				Ok(_) => (),
				Err(e) => error!(target: "tracing", "Unable to set global default subscriber {}", e),
			}
		}

		Ok(Service {
			client,
			network,
			network_status_sinks,
			select_chain,
			transaction_pool,
			exit,
			signal: Some(signal),
			essential_failed_tx,
			essential_failed_rx,
			to_spawn_tx,
			to_spawn_rx,
			to_poll: Vec::new(),
			rpc_handlers,
			_rpc: rpc,
			_telemetry: telemetry,
			_offchain_workers: offchain_workers,
			_telemetry_on_connect_sinks: telemetry_connection_sinks.clone(),
			keystore,
			marker: PhantomData::<TBl>,
		})
	}
}<|MERGE_RESOLUTION|>--- conflicted
+++ resolved
@@ -226,11 +226,7 @@
 impl<TCfg, TGen, TCSExt> ServiceBuilder<(), (), TCfg, TGen, TCSExt, (), (), (), (), (), (), (), (), (), ()>
 where TGen: RuntimeGenesis, TCSExt: Extension {
 	/// Start the service builder with a configuration.
-<<<<<<< HEAD
-	pub fn new_full<TBl: BlockT<Hash=H256>, TRtApi, TExecDisp: NativeExecutionDispatch + 'static>(
-=======
-	pub fn new_full<TBl: BlockT, TRtApi, TExecDisp: NativeExecutionDispatch>(
->>>>>>> dc4216a5
+	pub fn new_full<TBl: BlockT, TRtApi, TExecDisp: NativeExecutionDispatch + 'static>(
 		config: Configuration<TCfg, TGen, TCSExt>
 	) -> Result<ServiceBuilder<
 		TBl,
