--- conflicted
+++ resolved
@@ -591,13 +591,9 @@
 		backend,
 		keystore,
 		transaction_pool,
-<<<<<<< HEAD
 		// TODO: this closure is where extra RPCs are passed in, e.g. grandpa.
-		rpc_extensions_builder,
+		rpc_extensions_builder: _,
 		rpsee_modules,
-=======
-		rpc_extensions_builder: _,
->>>>>>> 6edebbde
 		remote_blockchain,
 		network,
 		system_rpc_tx,
@@ -861,21 +857,13 @@
 	}
 
 	// only unique method names used; qed
-<<<<<<< HEAD
-	rpc_api.merge(chain_rpc).expect("Method names are unique; qed");
-	rpc_api.merge(author_rpc).expect("Method names are unique; qed");
-	rpc_api.merge(system_rpc).expect("Method names are unique; qed");
-	rpc_api.merge(state_rpc).expect("Method names are unique; qed");
-	rpc_api.merge(child_state_rpc).expect("Method names are unique; qed");
-	// Additional [`RpcModule`]s defined in the node to fit the specific blockchain
-	rpc_api.merge(additional_rpsee_modules).expect("Method names are unique; qed");
-=======
 	rpc_api.merge(chain).expect(PROOF);
 	rpc_api.merge(author).expect(PROOF);
 	rpc_api.merge(system).expect(PROOF);
 	rpc_api.merge(state).expect(PROOF);
 	rpc_api.merge(child_state).expect(PROOF);
->>>>>>> 6edebbde
+	// Additional [`RpcModule`]s defined in the node to fit the specific blockchain
+	rpc_api.merge(additional_rpsee_modules).expect(PROOF);
 
 	rpc_api
 }
