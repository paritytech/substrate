// This file is part of Substrate.

// Copyright (C) 2017-2021 Parity Technologies (UK) Ltd.
// SPDX-License-Identifier: GPL-3.0-or-later WITH Classpath-exception-2.0

// This program is free software: you can redistribute it and/or modify
// it under the terms of the GNU General Public License as published by
// the Free Software Foundation, either version 3 of the License, or
// (at your option) any later version.

// This program is distributed in the hope that it will be useful,
// but WITHOUT ANY WARRANTY; without even the implied warranty of
// MERCHANTABILITY or FITNESS FOR A PARTICULAR PURPOSE. See the
// GNU General Public License for more details.

// You should have received a copy of the GNU General Public License
// along with this program. If not, see <https://www.gnu.org/licenses/>.

use crate::{
	error::Error, MallocSizeOfWasm, NetworkStatusSinks,
	start_rpc_servers, build_network_future, TransactionPoolAdapter, TaskManager, SpawnTaskHandle,
	metrics::MetricsService,
	client::{light, Client, ClientConfig},
	config::{Configuration, KeystoreConfig, PrometheusConfig},
};
use sc_client_api::{
	light::RemoteBlockchain, ForkBlocks, BadBlocks, UsageProvider, ExecutorProvider,
};
use sp_utils::mpsc::{tracing_unbounded, TracingUnboundedSender};
use sc_chain_spec::get_extension;
use sp_consensus::{
	block_validation::{BlockAnnounceValidator, DefaultBlockAnnounceValidator, Chain},
	import_queue::ImportQueue,
};
use futures::{
	FutureExt, StreamExt,
	future::ready,
	channel::oneshot,
};
use sc_keystore::LocalKeystore;
use log::info;
use sc_network::config::{Role, OnDemand};
use sc_network::NetworkService;
use sc_network::block_request_handler::{self, BlockRequestHandler};
use sc_network::light_client_requests::{self, handler::LightClientRequestHandler};
use sp_runtime::generic::BlockId;
use sp_runtime::traits::{
	Block as BlockT, HashFor, Zero, BlockIdTo,
};
use sp_api::{ProvideRuntimeApi, CallApiAt};
use sc_executor::{NativeExecutor, NativeExecutionDispatch, RuntimeInfo};
use std::sync::Arc;
use wasm_timer::SystemTime;
use sc_telemetry::{
	telemetry,
	ConnectionMessage,
	Telemetry,
	TelemetryHandle,
	SUBSTRATE_INFO,
};
use sp_transaction_pool::MaintainedTransactionPool;
use prometheus_endpoint::Registry;
use sc_client_db::{Backend, DatabaseSettings};
use sp_core::traits::{
	CodeExecutor,
	SpawnNamed,
};
use sp_keystore::{CryptoStore, SyncCryptoStore, SyncCryptoStorePtr};
use sp_runtime::BuildStorage;
use sc_client_api::{
	BlockBackend, BlockchainEvents,
	backend::StorageProvider,
	proof_provider::ProofProvider,
	execution_extensions::ExecutionExtensions
};
use sp_blockchain::{HeaderMetadata, HeaderBackend};
use jsonrpsee_ws_server::RpcModule;

/// A utility trait for building an RPC extension given a `DenyUnsafe` instance.
/// This is useful since at service definition time we don't know whether the
/// specific interface where the RPC extension will be exposed is safe or not.
/// This trait allows us to lazily build the RPC extension whenever we bind the
/// service to an interface.
pub trait RpcExtensionBuilder {
	/// The type of the RPC extension that will be built.
	type Output: sc_rpc::RpcExtension<sc_rpc::Metadata>;

	/// Returns an instance of the RPC extension for a particular `DenyUnsafe`
	/// value, e.g. the RPC extension might not expose some unsafe methods.
	fn build(
		&self,
		deny: sc_rpc::DenyUnsafe,
		subscription_executor: sc_rpc::SubscriptionTaskExecutor,
	) -> Self::Output;
}

impl<F, R> RpcExtensionBuilder for F where
	F: Fn(sc_rpc::DenyUnsafe, sc_rpc::SubscriptionTaskExecutor) -> R,
	R: sc_rpc::RpcExtension<sc_rpc::Metadata>,
{
	type Output = R;

	fn build(
		&self,
		deny: sc_rpc::DenyUnsafe,
		subscription_executor: sc_rpc::SubscriptionTaskExecutor,
	) -> Self::Output {
		(*self)(deny, subscription_executor)
	}
}

/// A utility struct for implementing an `RpcExtensionBuilder` given a cloneable
/// `RpcExtension`, the resulting builder will simply ignore the provided
/// `DenyUnsafe` instance and return a static `RpcExtension` instance.
pub struct NoopRpcExtensionBuilder<R>(pub R);

impl<R> RpcExtensionBuilder for NoopRpcExtensionBuilder<R> where
	R: Clone + sc_rpc::RpcExtension<sc_rpc::Metadata>,
{
	type Output = R;

	fn build(
		&self,
		_deny: sc_rpc::DenyUnsafe,
		_subscription_executor: sc_rpc::SubscriptionTaskExecutor,
	) -> Self::Output {
		self.0.clone()
	}
}

impl<R> From<R> for NoopRpcExtensionBuilder<R> where
	R: sc_rpc::RpcExtension<sc_rpc::Metadata>,
{
	fn from(e: R) -> NoopRpcExtensionBuilder<R> {
		NoopRpcExtensionBuilder(e)
	}
}


/// Full client type.
pub type TFullClient<TBl, TRtApi, TExecDisp> = Client<
	TFullBackend<TBl>,
	TFullCallExecutor<TBl, TExecDisp>,
	TBl,
	TRtApi,
>;

/// Full client backend type.
pub type TFullBackend<TBl> = sc_client_db::Backend<TBl>;

/// Full client call executor type.
pub type TFullCallExecutor<TBl, TExecDisp> = crate::client::LocalCallExecutor<
	sc_client_db::Backend<TBl>,
	NativeExecutor<TExecDisp>,
>;

/// Light client type.
pub type TLightClient<TBl, TRtApi, TExecDisp> = TLightClientWithBackend<
	TBl, TRtApi, TExecDisp, TLightBackend<TBl>
>;

/// Light client backend type.
pub type TLightBackend<TBl> = sc_light::Backend<
	sc_client_db::light::LightStorage<TBl>,
	HashFor<TBl>,
>;

/// Light call executor type.
pub type TLightCallExecutor<TBl, TExecDisp> = sc_light::GenesisCallExecutor<
	sc_light::Backend<
		sc_client_db::light::LightStorage<TBl>,
		HashFor<TBl>
	>,
	crate::client::LocalCallExecutor<
		sc_light::Backend<
			sc_client_db::light::LightStorage<TBl>,
			HashFor<TBl>
		>,
		NativeExecutor<TExecDisp>
	>,
>;

type TFullParts<TBl, TRtApi, TExecDisp> = (
	TFullClient<TBl, TRtApi, TExecDisp>,
	Arc<TFullBackend<TBl>>,
	KeystoreContainer,
	TaskManager,
);

type TLightParts<TBl, TRtApi, TExecDisp> = (
	Arc<TLightClient<TBl, TRtApi, TExecDisp>>,
	Arc<TLightBackend<TBl>>,
	KeystoreContainer,
	TaskManager,
	Arc<OnDemand<TBl>>,
);

/// Light client backend type with a specific hash type.
pub type TLightBackendWithHash<TBl, THash> = sc_light::Backend<
	sc_client_db::light::LightStorage<TBl>,
	THash,
>;

/// Light client type with a specific backend.
pub type TLightClientWithBackend<TBl, TRtApi, TExecDisp, TBackend> = Client<
	TBackend,
	sc_light::GenesisCallExecutor<
		TBackend,
		crate::client::LocalCallExecutor<TBackend, NativeExecutor<TExecDisp>>,
	>,
	TBl,
	TRtApi,
>;

trait AsCryptoStoreRef {
	fn keystore_ref(&self) -> Arc<dyn CryptoStore>;
	fn sync_keystore_ref(&self) -> Arc<dyn SyncCryptoStore>;
}

impl<T> AsCryptoStoreRef for Arc<T> where T: CryptoStore + SyncCryptoStore + 'static {
	fn keystore_ref(&self) -> Arc<dyn CryptoStore> {
		self.clone()
	}
	fn sync_keystore_ref(&self) -> Arc<dyn SyncCryptoStore> {
		self.clone()
	}
}

/// Construct and hold different layers of Keystore wrappers
pub struct KeystoreContainer {
	remote: Option<Box<dyn AsCryptoStoreRef>>,
	local: Arc<LocalKeystore>,
}

impl KeystoreContainer {
	/// Construct KeystoreContainer
	pub fn new(config: &KeystoreConfig) -> Result<Self, Error> {
		let keystore = Arc::new(match config {
			KeystoreConfig::Path { path, password } => LocalKeystore::open(
				path.clone(),
				password.clone(),
			)?,
			KeystoreConfig::InMemory => LocalKeystore::in_memory(),
		});

		Ok(Self{remote: Default::default(), local: keystore})
	}

	/// Set the remote keystore.
	/// Should be called right away at startup and not at runtime:
	/// even though this overrides any previously set remote store, it
	/// does not reset any references previously handed out - they will
	/// stick araound.
	pub fn set_remote_keystore<T>(&mut self, remote: Arc<T>)
		where T: CryptoStore + SyncCryptoStore + 'static
	{
		self.remote = Some(Box::new(remote))
	}

	/// Returns an adapter to the asynchronous keystore that implements `CryptoStore`
	pub fn keystore(&self) -> Arc<dyn CryptoStore> {
		if let Some(c) = self.remote.as_ref() {
			c.keystore_ref()
		} else {
			self.local.clone()
		}
	}

	/// Returns the synchrnous keystore wrapper
	pub fn sync_keystore(&self) -> SyncCryptoStorePtr {
		if let Some(c) = self.remote.as_ref() {
			c.sync_keystore_ref()
		} else {
			self.local.clone() as SyncCryptoStorePtr
		}
	}

	/// Returns the local keystore if available
	///
	/// The function will return None if the available keystore is not a local keystore.
	///
	/// # Note
	///
	/// Using the [`LocalKeystore`] will result in loosing the ability to use any other keystore implementation, like
	/// a remote keystore for example. Only use this if you a certain that you require it!
	pub fn local_keystore(&self) -> Option<Arc<LocalKeystore>> {
		Some(self.local.clone())
	}
}

/// Creates a new full client for the given config.
pub fn new_full_client<TBl, TRtApi, TExecDisp>(
	config: &Configuration,
	telemetry: Option<TelemetryHandle>,
) -> Result<TFullClient<TBl, TRtApi, TExecDisp>, Error> where
	TBl: BlockT,
	TExecDisp: NativeExecutionDispatch + 'static,
{
	new_full_parts(config, telemetry).map(|parts| parts.0)
}

/// Create the initial parts of a full node.
pub fn new_full_parts<TBl, TRtApi, TExecDisp>(
	config: &Configuration,
	telemetry: Option<TelemetryHandle>,
) -> Result<TFullParts<TBl, TRtApi, TExecDisp>,	Error> where
	TBl: BlockT,
	TExecDisp: NativeExecutionDispatch + 'static,
{
	let keystore_container = KeystoreContainer::new(&config.keystore)?;

	let task_manager = {
		let registry = config.prometheus_config.as_ref().map(|cfg| &cfg.registry);
		TaskManager::new(config.task_executor.clone(), registry)?
	};

	let executor = NativeExecutor::<TExecDisp>::new(
		config.wasm_method,
		config.default_heap_pages,
		config.max_runtime_instances,
	);

	let chain_spec = &config.chain_spec;
	let fork_blocks = get_extension::<ForkBlocks<TBl>>(chain_spec.extensions())
		.cloned()
		.unwrap_or_default();

	let bad_blocks = get_extension::<BadBlocks<TBl>>(chain_spec.extensions())
		.cloned()
		.unwrap_or_default();

	let (client, backend) = {
		let db_config = sc_client_db::DatabaseSettings {
			state_cache_size: config.state_cache_size,
			state_cache_child_ratio:
			config.state_cache_child_ratio.map(|v| (v, 100)),
			state_pruning: config.state_pruning.clone(),
			source: config.database.clone(),
			keep_blocks: config.keep_blocks.clone(),
			transaction_storage: config.transaction_storage.clone(),
		};


		let backend = new_db_backend(db_config)?;

		let extensions = sc_client_api::execution_extensions::ExecutionExtensions::new(
			config.execution_strategies.clone(),
			Some(keystore_container.sync_keystore()),
			sc_offchain::OffchainDb::factory_from_backend(&*backend),
		);

		let client = new_client(
			backend.clone(),
			executor,
			chain_spec.as_storage_builder(),
			fork_blocks,
			bad_blocks,
			extensions,
			Box::new(task_manager.spawn_handle()),
			config.prometheus_config.as_ref().map(|config| config.registry.clone()),
			telemetry,
			ClientConfig {
				offchain_worker_enabled : config.offchain_worker.enabled,
				offchain_indexing_api: config.offchain_worker.indexing_enabled,
				wasm_runtime_overrides: config.wasm_runtime_overrides.clone(),
			},
		)?;

		(client, backend)
	};

	Ok((
		client,
		backend,
		keystore_container,
		task_manager,
	))
}

/// Create the initial parts of a light node.
pub fn new_light_parts<TBl, TRtApi, TExecDisp>(
	config: &Configuration,
	telemetry: Option<TelemetryHandle>,
) -> Result<TLightParts<TBl, TRtApi, TExecDisp>, Error> where
	TBl: BlockT,
	TExecDisp: NativeExecutionDispatch + 'static,
{
	let keystore_container = KeystoreContainer::new(&config.keystore)?;
	let task_manager = {
		let registry = config.prometheus_config.as_ref().map(|cfg| &cfg.registry);
		TaskManager::new(config.task_executor.clone(), registry)?
	};

	let executor = NativeExecutor::<TExecDisp>::new(
		config.wasm_method,
		config.default_heap_pages,
		config.max_runtime_instances,
	);

	let db_storage = {
		let db_settings = sc_client_db::DatabaseSettings {
			state_cache_size: config.state_cache_size,
			state_cache_child_ratio:
				config.state_cache_child_ratio.map(|v| (v, 100)),
			state_pruning: config.state_pruning.clone(),
			source: config.database.clone(),
			keep_blocks: config.keep_blocks.clone(),
			transaction_storage: config.transaction_storage.clone(),
		};
		sc_client_db::light::LightStorage::new(db_settings)?
	};
	let light_blockchain = sc_light::new_light_blockchain(db_storage);
	let fetch_checker = Arc::new(
		sc_light::new_fetch_checker::<_, TBl, _>(
			light_blockchain.clone(),
			executor.clone(),
			Box::new(task_manager.spawn_handle()),
		),
	);
	let on_demand = Arc::new(sc_network::config::OnDemand::new(fetch_checker));
	let backend = sc_light::new_light_backend(light_blockchain);
	let client = Arc::new(light::new_light(
		backend.clone(),
		config.chain_spec.as_storage_builder(),
		executor,
		Box::new(task_manager.spawn_handle()),
		config.prometheus_config.as_ref().map(|config| config.registry.clone()),
		telemetry,
	)?);

	Ok((client, backend, keystore_container, task_manager, on_demand))
}

/// Create an instance of default DB-backend backend.
pub fn new_db_backend<Block>(
	settings: DatabaseSettings,
) -> Result<Arc<Backend<Block>>, sp_blockchain::Error> where
	Block: BlockT,
{
	const CANONICALIZATION_DELAY: u64 = 4096;

	Ok(Arc::new(Backend::new(settings, CANONICALIZATION_DELAY)?))
}

/// Create an instance of client backed by given backend.
pub fn new_client<E, Block, RA>(
	backend: Arc<Backend<Block>>,
	executor: E,
	genesis_storage: &dyn BuildStorage,
	fork_blocks: ForkBlocks<Block>,
	bad_blocks: BadBlocks<Block>,
	execution_extensions: ExecutionExtensions<Block>,
	spawn_handle: Box<dyn SpawnNamed>,
	prometheus_registry: Option<Registry>,
	telemetry: Option<TelemetryHandle>,
	config: ClientConfig,
) -> Result<
	crate::client::Client<
		Backend<Block>,
		crate::client::LocalCallExecutor<Backend<Block>, E>,
		Block,
		RA,
	>,
	sp_blockchain::Error,
>
	where
		Block: BlockT,
		E: CodeExecutor + RuntimeInfo,
{
	let executor = crate::client::LocalCallExecutor::new(backend.clone(), executor, spawn_handle, config.clone())?;
	Ok(crate::client::Client::new(
		backend,
		executor,
		genesis_storage,
		fork_blocks,
		bad_blocks,
		execution_extensions,
		prometheus_registry,
		telemetry,
		config,
	)?)
}

/// Parameters to pass into `build`.
pub struct SpawnTasksParams<'a, TBl: BlockT, TCl, TExPool, TRpc, Backend> {
	/// The service configuration.
	pub config: Configuration,
	/// A shared client returned by `new_full_parts`/`new_light_parts`.
	pub client: Arc<TCl>,
	/// A shared backend returned by `new_full_parts`/`new_light_parts`.
	pub backend: Arc<Backend>,
	/// A task manager returned by `new_full_parts`/`new_light_parts`.
	pub task_manager: &'a mut TaskManager,
	/// A shared keystore returned by `new_full_parts`/`new_light_parts`.
	pub keystore: SyncCryptoStorePtr,
	/// An optional, shared data fetcher for light clients.
	pub on_demand: Option<Arc<OnDemand<TBl>>>,
	/// A shared transaction pool.
	pub transaction_pool: Arc<TExPool>,
	/// A RPC extension builder. Use `NoopRpcExtensionBuilder` if you just want to pass in the
	/// extensions directly.
	pub rpc_extensions_builder: Box<dyn RpcExtensionBuilder<Output = TRpc> + Send>,
	/// An optional, shared remote blockchain instance. Used for light clients.
	pub remote_blockchain: Option<Arc<dyn RemoteBlockchain<TBl>>>,
	/// A shared network instance.
	pub network: Arc<NetworkService<TBl, <TBl as BlockT>::Hash>>,
	/// Sinks to propagate network status updates.
	pub network_status_sinks: NetworkStatusSinks<TBl>,
	/// A Sender for RPC requests.
	pub system_rpc_tx: TracingUnboundedSender<sc_rpc::system::Request<TBl>>,
	/// Telemetry instance for this node.
	pub telemetry: Option<&'a mut Telemetry>,
}

/// Build a shared offchain workers instance.
pub fn build_offchain_workers<TBl, TCl>(
	config: &Configuration,
	spawn_handle: SpawnTaskHandle,
	client: Arc<TCl>,
	network: Arc<NetworkService<TBl, <TBl as BlockT>::Hash>>,
) -> Option<Arc<sc_offchain::OffchainWorkers<TCl, TBl>>>
	where
		TBl: BlockT,
		TCl: Send + Sync + ProvideRuntimeApi<TBl> + BlockchainEvents<TBl> + 'static,
		<TCl as ProvideRuntimeApi<TBl>>::Api: sc_offchain::OffchainWorkerApi<TBl>,
{
	let offchain_workers = Some(Arc::new(sc_offchain::OffchainWorkers::new(client.clone())));

	// Inform the offchain worker about new imported blocks
	if let Some(offchain) = offchain_workers.clone() {
		spawn_handle.spawn(
			"offchain-notifications",
			sc_offchain::notification_future(
				config.role.is_authority(),
				client.clone(),
				offchain,
				Clone::clone(&spawn_handle),
				network.clone(),
			)
		);
	}

	offchain_workers
}

/// Spawn the tasks that are required to run a node.
pub fn spawn_tasks<TBl, TBackend, TExPool, TRpc, TCl>(
	params: SpawnTasksParams<TBl, TCl, TExPool, TRpc, TBackend>,
) -> Result<(), Error>
	where
		TCl: ProvideRuntimeApi<TBl> + HeaderMetadata<TBl, Error=sp_blockchain::Error> + Chain<TBl> +
		BlockBackend<TBl> + BlockIdTo<TBl, Error=sp_blockchain::Error> + ProofProvider<TBl> +
		HeaderBackend<TBl> + BlockchainEvents<TBl> + ExecutorProvider<TBl> + UsageProvider<TBl> +
		StorageProvider<TBl, TBackend> + CallApiAt<TBl> + Send + 'static,
		<TCl as ProvideRuntimeApi<TBl>>::Api:
			sp_api::Metadata<TBl> +
			sc_offchain::OffchainWorkerApi<TBl> +
			sp_transaction_pool::runtime_api::TaggedTransactionQueue<TBl> +
			sp_session::SessionKeys<TBl> +
			sp_api::ApiExt<TBl, StateBackend = TBackend::State>,
		TBl: BlockT,
		TBackend: 'static + sc_client_api::backend::Backend<TBl> + Send,
		TExPool: MaintainedTransactionPool<Block=TBl, Hash = <TBl as BlockT>::Hash> +
			MallocSizeOfWasm + 'static,
		TRpc: sc_rpc::RpcExtension<sc_rpc::Metadata>
{
	let SpawnTasksParams {
		mut config,
		task_manager,
		client,
		on_demand,
		backend,
		keystore,
		transaction_pool,
		rpc_extensions_builder,
		remote_blockchain,
		network,
		network_status_sinks,
		system_rpc_tx,
		telemetry,
	} = params;

	let chain_info = client.usage_info().chain;

	sp_session::generate_initial_session_keys(
		client.clone(),
		&BlockId::Hash(chain_info.best_hash),
		config.dev_key_seed.clone().map(|s| vec![s]).unwrap_or_default(),
	).map_err(|e| Error::Application(Box::new(e)))?;

	let telemetry = telemetry
		.map(|telemetry| {
			init_telemetry(
				&mut config,
				network.clone(),
				client.clone(),
				telemetry,
			)
		})
		.transpose()?;

	info!("📦 Highest known block at #{}", chain_info.best_number);

	let spawn_handle = task_manager.spawn_handle();

	// Inform the tx pool about imported and finalized blocks.
	spawn_handle.spawn(
		"txpool-notifications",
		sc_transaction_pool::notification_future(client.clone(), transaction_pool.clone()),
	);

	spawn_handle.spawn(
		"on-transaction-imported",
		transaction_notifications(
			transaction_pool.clone(),
			network.clone(),
			telemetry.clone(),
		),
	);

	// Prometheus metrics.
	let metrics_service = if let Some(PrometheusConfig { port, registry }) =
		config.prometheus_config.clone()
	{
		// Set static metrics.
		let metrics = MetricsService::with_prometheus(telemetry.clone(), &registry, &config)?;
		spawn_handle.spawn(
			"prometheus-endpoint",
			prometheus_endpoint::init_prometheus(port, registry).map(drop)
		);

		metrics
	} else {
		MetricsService::new(telemetry.clone())
	};

	// Periodically updated metrics and telemetry updates.
	spawn_handle.spawn("telemetry-periodic-send",
		metrics_service.run(
			client.clone(),
			transaction_pool.clone(),
			network_status_sinks.clone()
		)
	);

	// jsonrpsee RPC
	let gen_rpc_module = |deny_unsafe: sc_rpc::DenyUnsafe| {
		gen_rpc_module(
			deny_unsafe,
			task_manager.spawn_handle(),
			client.clone(),
			on_demand.clone(),
			remote_blockchain.clone(),
			transaction_pool.clone(),
			keystore.clone(),
			system_rpc_tx.clone(),
			&config,
			backend.offchain_storage()
		)
	};

	let rpc_metrics = sc_rpc_server::RpcMetrics::new(config.prometheus_registry())?;
	// TODO: use handle here and let the service spawn the server.
	let _rpc = start_rpc_servers(&config, gen_rpc_module, rpc_metrics.clone())?;
	// This is used internally, so don't restrict access to unsafe RPC
	// let rpc_handlers = RpcHandlers(Arc::new(gen_handler(
	//     sc_rpc::DenyUnsafe::No,
	//     sc_rpc_server::RpcMiddleware::new(rpc_metrics, "inbrowser")
	// ).into()));

	// Spawn informant task
	spawn_handle.spawn("informant", sc_informant::build(
		client.clone(),
		network_status_sinks.status.clone(),
		transaction_pool.clone(),
		config.informant_output_format,
	));

	// task_manager.keep_alive((config.base_path, rpc, rpc_handlers.clone()));

	Ok(())
}

async fn transaction_notifications<TBl, TExPool>(
	transaction_pool: Arc<TExPool>,
	network: Arc<NetworkService<TBl, <TBl as BlockT>::Hash>>,
	telemetry: Option<TelemetryHandle>,
)
	where
		TBl: BlockT,
		TExPool: MaintainedTransactionPool<Block=TBl, Hash = <TBl as BlockT>::Hash>,
{
	// transaction notifications
	transaction_pool
		.import_notification_stream()
		.for_each(move |hash| {
			network.propagate_transaction(hash);
			let status = transaction_pool.status();
			telemetry!(
				telemetry;
				SUBSTRATE_INFO;
				"txpool.import";
				"ready" => status.ready,
				"future" => status.future,
			);
			ready(())
		})
		.await;
}

fn init_telemetry<TBl: BlockT, TCl: BlockBackend<TBl>>(
	config: &mut Configuration,
	network: Arc<NetworkService<TBl, <TBl as BlockT>::Hash>>,
	client: Arc<TCl>,
	telemetry: &mut Telemetry,
) -> sc_telemetry::Result<TelemetryHandle> {
	let genesis_hash = client.block_hash(Zero::zero()).ok().flatten().unwrap_or_default();
	let connection_message = ConnectionMessage {
		name: config.network.node_name.to_owned(),
		implementation: config.impl_name.to_owned(),
		version: config.impl_version.to_owned(),
		config: String::new(),
		chain: config.chain_spec.name().to_owned(),
		genesis_hash: format!("{:?}", genesis_hash),
		authority: config.role.is_authority(),
		startup_time: SystemTime::UNIX_EPOCH.elapsed()
			.map(|dur| dur.as_millis())
			.unwrap_or(0).to_string(),
		network_id: network.local_peer_id().to_base58(),
	};

	telemetry.start_telemetry(connection_message)?;

	Ok(telemetry.handle())
}

// Maciej: This is very WIP, mocking the original `gen_handler`. All of the `jsonrpsee`
// specific logic should be merged back to `gen_handler` down the road.
fn gen_rpc_module<TBl, TBackend, TCl, TExPool>(
	_deny_unsafe: sc_rpc::DenyUnsafe,
	spawn_handle: SpawnTaskHandle,
	client: Arc<TCl>,
	on_demand: Option<Arc<OnDemand<TBl>>>,
	remote_blockchain: Option<Arc<dyn RemoteBlockchain<TBl>>>,
	transaction_pool: Arc<TExPool>,
	keystore: SyncCryptoStorePtr,
	system_rpc_tx: TracingUnboundedSender<sc_rpc::system::Request<TBl>>,
	config: &Configuration,
	offchain_storage: Option<<TBackend as sc_client_api::backend::Backend<TBl>>::OffchainStorage>,
) -> RpcModule<()>
	where
		TBl: BlockT,
		TCl: ProvideRuntimeApi<TBl> + BlockchainEvents<TBl> + HeaderBackend<TBl> +
		HeaderMetadata<TBl, Error=sp_blockchain::Error> + ExecutorProvider<TBl> +
		CallApiAt<TBl> + ProofProvider<TBl> +
		StorageProvider<TBl, TBackend> + BlockBackend<TBl> + Send + Sync + 'static,
		TBackend: sc_client_api::backend::Backend<TBl> + 'static,
		<TCl as ProvideRuntimeApi<TBl>>::Api:
			sp_session::SessionKeys<TBl> +
			sp_api::Metadata<TBl>,
		TExPool: MaintainedTransactionPool<Block=TBl, Hash = <TBl as BlockT>::Hash> + 'static,
{
	// TODO(niklasad1): expose CORS to jsonrpsee to handle this propely.
	let deny_unsafe = sc_rpc::DenyUnsafe::No;

	let system_info = sc_rpc::system::SystemInfo {
		chain_name: config.chain_spec.name().into(),
		impl_name: config.impl_name.clone(),
		impl_version: config.impl_version.clone(),
		properties: config.chain_spec.properties(),
		chain_type: config.chain_spec.chain_type(),
	};
	let task_executor = Arc::new(sc_rpc::SubscriptionTaskExecutor::new(spawn_handle));

	let mut rpc_api = RpcModule::new(());

	// RPC APIs.
	// TODO(niklasad1): add remaining RPC API's here
<<<<<<< HEAD
	let chain_rpc = sc_rpc::chain::new_full(client.clone())
		.into_rpc_module()
		.expect("Infallible; qed");
	let author_rpc = sc_rpc::author::Author::new(client.clone(), transaction_pool, keystore, deny_unsafe)
=======
	let chain_rpc = sc_rpc::chain::new_full(client.clone(), task_executor.clone())
>>>>>>> 39451194
		.into_rpc_module()
		.expect("Infallible; qed");

	let author_rpc = sc_rpc::author::Author::new(
		client.clone(),
		transaction_pool,
		keystore,
		deny_unsafe,
		task_executor.clone()
	).into_rpc_module().expect("Infallible; qed");

	let system_rpc = sc_rpc::system::System::new(system_info, system_rpc_tx, deny_unsafe)
		.into_rpc_module()
		.expect("Infallible; qed");
	let (state, child_state) = sc_rpc::state::new_full(client.clone(), deny_unsafe);

	let state_rpc = state.into_rpc_module().expect("Infallible; qed");
	let child_state_rpc = child_state.into_rpc_module().expect("Infallible; qed");

	let maybe_offchain_rpc = offchain_storage.map(|storage| {
		let offchain = sc_rpc::offchain::Offchain::new(storage, deny_unsafe)
			.into_rpc_module()
			.expect("Infaillible; qed");

		rpc_api.merge(offchain).unwrap();
	});

<<<<<<< HEAD
	// only unique method names used; qed
	rpc_api.merge(chain_rpc).unwrap();
	rpc_api.merge(author_rpc).unwrap();
	rpc_api.merge(system_rpc).unwrap();
	rpc_api.merge(state_rpc).unwrap();
	rpc_api.merge(child_state_rpc).unwrap();
=======
	rpc_api.push(chain_rpc);
	rpc_api.push(author_rpc);
	rpc_api.push(system_rpc);
	rpc_api.push(state_rpc);
	rpc_api.push(child_state_rpc);
>>>>>>> 39451194

	rpc_api
}

/// Parameters to pass into `build_network`.
pub struct BuildNetworkParams<'a, TBl: BlockT, TExPool, TImpQu, TCl> {
	/// The service configuration.
	pub config: &'a Configuration,
	/// A shared client returned by `new_full_parts`/`new_light_parts`.
	pub client: Arc<TCl>,
	/// A shared transaction pool.
	pub transaction_pool: Arc<TExPool>,
	/// A handle for spawning tasks.
	pub spawn_handle: SpawnTaskHandle,
	/// An import queue.
	pub import_queue: TImpQu,
	/// An optional, shared data fetcher for light clients.
	pub on_demand: Option<Arc<OnDemand<TBl>>>,
	/// A block annouce validator builder.
	pub block_announce_validator_builder: Option<Box<
		dyn FnOnce(Arc<TCl>) -> Box<dyn BlockAnnounceValidator<TBl> + Send> + Send
	>>,
}

/// Build the network service, the network status sinks and an RPC sender.
pub fn build_network<TBl, TExPool, TImpQu, TCl>(
	params: BuildNetworkParams<TBl, TExPool, TImpQu, TCl>
) -> Result<
	(
		Arc<NetworkService<TBl, <TBl as BlockT>::Hash>>,
		NetworkStatusSinks<TBl>,
		TracingUnboundedSender<sc_rpc::system::Request<TBl>>,
		NetworkStarter,
	),
	Error
>
	where
		TBl: BlockT,
		TCl: ProvideRuntimeApi<TBl> + HeaderMetadata<TBl, Error=sp_blockchain::Error> + Chain<TBl> +
		BlockBackend<TBl> + BlockIdTo<TBl, Error=sp_blockchain::Error> + ProofProvider<TBl> +
		HeaderBackend<TBl> + BlockchainEvents<TBl> + 'static,
		TExPool: MaintainedTransactionPool<Block=TBl, Hash = <TBl as BlockT>::Hash> + 'static,
		TImpQu: ImportQueue<TBl> + 'static,
{
	let BuildNetworkParams {
		config, client, transaction_pool, spawn_handle, import_queue, on_demand,
		block_announce_validator_builder,
	} = params;

	let transaction_pool_adapter = Arc::new(TransactionPoolAdapter {
		imports_external_transactions: !matches!(config.role, Role::Light),
		pool: transaction_pool,
		client: client.clone(),
	});

	let protocol_id = config.protocol_id();

	let block_announce_validator = if let Some(f) = block_announce_validator_builder {
		f(client.clone())
	} else {
		Box::new(DefaultBlockAnnounceValidator)
	};

	let block_request_protocol_config = {
		if matches!(config.role, Role::Light) {
			// Allow outgoing requests but deny incoming requests.
			block_request_handler::generate_protocol_config(&protocol_id)
		} else {
			// Allow both outgoing and incoming requests.
			let (handler, protocol_config) = BlockRequestHandler::new(
				&protocol_id,
				client.clone(),
				config.network.default_peers_set.in_peers as usize
					+ config.network.default_peers_set.out_peers as usize,
			);
			spawn_handle.spawn("block_request_handler", handler.run());
			protocol_config
		}
	};

	let light_client_request_protocol_config = {
		if matches!(config.role, Role::Light) {
			// Allow outgoing requests but deny incoming requests.
			light_client_requests::generate_protocol_config(&protocol_id)
		} else {
			// Allow both outgoing and incoming requests.
			let (handler, protocol_config) = LightClientRequestHandler::new(
				&protocol_id,
				client.clone(),
			);
			spawn_handle.spawn("light_client_request_handler", handler.run());
			protocol_config
		}
	};

	let network_params = sc_network::config::Params {
		role: config.role.clone(),
		executor: {
			let spawn_handle = Clone::clone(&spawn_handle);
			Some(Box::new(move |fut| {
				spawn_handle.spawn("libp2p-node", fut);
			}))
		},
		transactions_handler_executor: {
			let spawn_handle = Clone::clone(&spawn_handle);
			Box::new(move |fut| {
				spawn_handle.spawn("network-transactions-handler", fut);
			})
		},
		network_config: config.network.clone(),
		chain: client.clone(),
		on_demand: on_demand,
		transaction_pool: transaction_pool_adapter as _,
		import_queue: Box::new(import_queue),
		protocol_id,
		block_announce_validator,
		metrics_registry: config.prometheus_config.as_ref().map(|config| config.registry.clone()),
		block_request_protocol_config,
		light_client_request_protocol_config,
	};

	let has_bootnodes = !network_params.network_config.boot_nodes.is_empty();
	let network_mut = sc_network::NetworkWorker::new(network_params)?;
	let network = network_mut.service().clone();
	let network_status_sinks = NetworkStatusSinks::new();

	let (system_rpc_tx, system_rpc_rx) = tracing_unbounded("mpsc_system_rpc");

	let future = build_network_future(
		config.role.clone(),
		network_mut,
		client,
		network_status_sinks.clone(),
		system_rpc_rx,
		has_bootnodes,
		config.announce_block,
	);

	// TODO: Normally, one is supposed to pass a list of notifications protocols supported by the
	// node through the `NetworkConfiguration` struct. But because this function doesn't know in
	// advance which components, such as GrandPa or Polkadot, will be plugged on top of the
	// service, it is unfortunately not possible to do so without some deep refactoring. To bypass
	// this problem, the `NetworkService` provides a `register_notifications_protocol` method that
	// can be called even after the network has been initialized. However, we want to avoid the
	// situation where `register_notifications_protocol` is called *after* the network actually
	// connects to other peers. For this reason, we delay the process of the network future until
	// the user calls `NetworkStarter::start_network`.
	//
	// This entire hack should eventually be removed in favour of passing the list of protocols
	// through the configuration.
	//
	// See also https://github.com/paritytech/substrate/issues/6827
	let (network_start_tx, network_start_rx) = oneshot::channel();

	// The network worker is responsible for gathering all network messages and processing
	// them. This is quite a heavy task, and at the time of the writing of this comment it
	// frequently happens that this future takes several seconds or in some situations
	// even more than a minute until it has processed its entire queue. This is clearly an
	// issue, and ideally we would like to fix the network future to take as little time as
	// possible, but we also take the extra harm-prevention measure to execute the networking
	// future using `spawn_blocking`.
	spawn_handle.spawn_blocking("network-worker", async move {
		if network_start_rx.await.is_err() {
			debug_assert!(false);
			log::warn!(
				"The NetworkStart returned as part of `build_network` has been silently dropped"
			);
			// This `return` might seem unnecessary, but we don't want to make it look like
			// everything is working as normal even though the user is clearly misusing the API.
			return;
		}

		future.await
	});

	Ok((network, network_status_sinks, system_rpc_tx, NetworkStarter(network_start_tx)))
}

/// Object used to start the network.
#[must_use]
pub struct NetworkStarter(oneshot::Sender<()>);

impl NetworkStarter {
	/// Start the network. Call this after all sub-components have been initialized.
	///
	/// > **Note**: If you don't call this function, the networking will not work.
	pub fn start_network(self) {
		let _ = self.0.send(());
	}
}<|MERGE_RESOLUTION|>--- conflicted
+++ resolved
@@ -776,14 +776,7 @@
 
 	// RPC APIs.
 	// TODO(niklasad1): add remaining RPC API's here
-<<<<<<< HEAD
-	let chain_rpc = sc_rpc::chain::new_full(client.clone())
-		.into_rpc_module()
-		.expect("Infallible; qed");
-	let author_rpc = sc_rpc::author::Author::new(client.clone(), transaction_pool, keystore, deny_unsafe)
-=======
 	let chain_rpc = sc_rpc::chain::new_full(client.clone(), task_executor.clone())
->>>>>>> 39451194
 		.into_rpc_module()
 		.expect("Infallible; qed");
 
@@ -811,20 +804,12 @@
 		rpc_api.merge(offchain).unwrap();
 	});
 
-<<<<<<< HEAD
 	// only unique method names used; qed
 	rpc_api.merge(chain_rpc).unwrap();
 	rpc_api.merge(author_rpc).unwrap();
 	rpc_api.merge(system_rpc).unwrap();
 	rpc_api.merge(state_rpc).unwrap();
 	rpc_api.merge(child_state_rpc).unwrap();
-=======
-	rpc_api.push(chain_rpc);
-	rpc_api.push(author_rpc);
-	rpc_api.push(system_rpc);
-	rpc_api.push(state_rpc);
-	rpc_api.push(child_state_rpc);
->>>>>>> 39451194
 
 	rpc_api
 }
