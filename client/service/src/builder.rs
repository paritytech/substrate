--- conflicted
+++ resolved
@@ -24,14 +24,9 @@
 	config::{Configuration, KeystoreConfig, PrometheusConfig, OffchainWorkerConfig},
 };
 use sc_client_api::{
-<<<<<<< HEAD
-	self, light::RemoteBlockchain, execution_extensions::ExtensionsFactory,
-	ExecutorProvider, CallExecutor, ForkBlocks, BadBlocks, CloneableSpawn, UsageProvider,
-	backend::RemoteBackend, SimpleProof, StateBackend,
-=======
 	self, light::RemoteBlockchain, execution_extensions::ExtensionsFactory, ExecutorProvider, 
 	ForkBlocks, BadBlocks, CloneableSpawn, UsageProvider, backend::RemoteBackend,
->>>>>>> 37500cec
+	SimpleProof, StateBackend,
 };
 use sp_utils::mpsc::{tracing_unbounded, TracingUnboundedSender, TracingUnboundedReceiver};
 use sc_chain_spec::get_extension;
@@ -861,7 +856,7 @@
 	TBackend,
 > where
 	TCl: ProvideRuntimeApi<TBl> + HeaderMetadata<TBl, Error=sp_blockchain::Error> + Chain<TBl> +
-	BlockBackend<TBl> + BlockIdTo<TBl, Error=sp_blockchain::Error> + ProofProvider<TBl> +
+	BlockBackend<TBl> + BlockIdTo<TBl, Error=sp_blockchain::Error> + ProofProvider<TBl, SimpleProof> +
 	HeaderBackend<TBl> + BlockchainEvents<TBl> + ExecutorProvider<TBl> + UsageProvider<TBl> +
 	StorageProvider<TBl, TBackend> + CallApiAt<TBl, Error=sp_blockchain::Error> +
 	Send + 'static,
@@ -889,26 +884,7 @@
 		Ok(self)
 	}
 
-<<<<<<< HEAD
-	fn build_common(self) -> Result<Service<
-		TBl,
-		Client<TBackend, TExec, TBl, TRtApi>,
-		TSc,
-		NetworkStatus<TBl>,
-		NetworkService<TBl, <TBl as BlockT>::Hash>,
-		TExPool,
-		sc_offchain::OffchainWorkers<
-			Client<TBackend, TExec, TBl, TRtApi>,
-			TBackend::OffchainStorage,
-			TBl
-		>,
-	>, Error>
-		where TExec: CallExecutor<TBl, Backend = TBackend>,
-			TExec: CallExecutor<TBl, Backend = TBackend>,
-	{
-=======
 	fn build_common(self) -> Result<ServiceComponents<TBl, TBackend, TSc, TExPool, TCl>, Error> {
->>>>>>> 37500cec
 		let ServiceBuilder {
 			marker: _,
 			mut config,
@@ -1124,7 +1100,7 @@
 	TBackend,
 > where
 	TCl: ProvideRuntimeApi<TBl> + HeaderMetadata<TBl, Error=sp_blockchain::Error> + Chain<TBl> +
-	BlockBackend<TBl> + BlockIdTo<TBl, Error=sp_blockchain::Error> + ProofProvider<TBl> +
+	BlockBackend<TBl> + BlockIdTo<TBl, Error=sp_blockchain::Error> + ProofProvider<TBl, SimpleProof> +
 	HeaderBackend<TBl> + BlockchainEvents<TBl> + ExecutorProvider<TBl> + UsageProvider<TBl> +
 	StorageProvider<TBl, TBackend> + CallApiAt<TBl, Error=sp_blockchain::Error> +
 	Send + 'static,
@@ -1286,7 +1262,7 @@
 		TBl: BlockT,
 		TCl: ProvideRuntimeApi<TBl> + BlockchainEvents<TBl> + HeaderBackend<TBl> +
 		HeaderMetadata<TBl, Error=sp_blockchain::Error> + ExecutorProvider<TBl> +
-		CallApiAt<TBl, Error=sp_blockchain::Error> + ProofProvider<TBl> +
+		CallApiAt<TBl, Error=sp_blockchain::Error> + ProofProvider<TBl, SimpleProof> +
 		StorageProvider<TBl, TBackend> + BlockBackend<TBl> + Send + Sync + 'static,
 		TExPool: MaintainedTransactionPool<Block=TBl, Hash = <TBl as BlockT>::Hash> + 'static,
 		TBackend: sc_client_api::backend::Backend<TBl> + 'static,
@@ -1294,8 +1270,8 @@
 		<TCl as ProvideRuntimeApi<TBl>>::Api:
 			sp_session::SessionKeys<TBl> +
 			sp_api::Metadata<TBl, Error = sp_blockchain::Error>,
-	// This constraint should be lifted when client get generic over StateBackend and Proof
-	TBackend::State: StateBackend<HashFor<TBl>, StorageProof = SimpleProof>,
+		// This constraint should be lifted when client get generic over StateBackend and Proof
+		TBackend::State: StateBackend<HashFor<TBl>, StorageProof = SimpleProof>,
 {
 	use sc_rpc::{chain, state, author, system, offchain};
 
@@ -1386,12 +1362,10 @@
 	where
 		TBl: BlockT,
 		TCl: ProvideRuntimeApi<TBl> + HeaderMetadata<TBl, Error=sp_blockchain::Error> + Chain<TBl> +
-		BlockBackend<TBl> + BlockIdTo<TBl, Error=sp_blockchain::Error> + ProofProvider<TBl> +
+		BlockBackend<TBl> + BlockIdTo<TBl, Error=sp_blockchain::Error> + ProofProvider<TBl, SimpleProof> +
 		HeaderBackend<TBl> + BlockchainEvents<TBl> + 'static,
 		TExPool: MaintainedTransactionPool<Block=TBl, Hash = <TBl as BlockT>::Hash> + 'static,
 		TImpQu: ImportQueue<TBl> + 'static,
-		// This constraint should be lifted when client get generic over StateBackend and Proof
-		TBackend::State: StateBackend<HashFor<TBl>, StorageProof = SimpleProof>,
 {
 	let transaction_pool_adapter = Arc::new(TransactionPoolAdapter {
 		imports_external_transactions: !matches!(config.role, Role::Light),
