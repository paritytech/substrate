--- conflicted
+++ resolved
@@ -165,10 +165,13 @@
 	TGen: sp_runtime::BuildStorage + serde::Serialize + for<'de> serde::Deserialize<'de>,
 	TCSExt: Extension,
 {
-	let keystore = Keystore::open(
-		config.keystore_path.clone().ok_or("No basepath configured")?,
-		config.keystore_password.clone()
-	)?;
+	let keystore = match &config.keystore {
+		KeystoreConfig::Path { path, password } => Keystore::open(
+			path.clone().ok_or("No basepath configured")?,
+			password.clone()
+		)?,
+		KeystoreConfig::InMemory => Keystore::new_in_memory()
+	};
 
 	let executor = NativeExecutor::<TExecDisp>::new(
 		config.wasm_method,
@@ -237,59 +240,7 @@
 		(),
 		TFullBackend<TBl>,
 	>, Error> {
-<<<<<<< HEAD
-		let keystore = match &config.keystore {
-			KeystoreConfig::Path { path, password } => Keystore::open(
-				path.clone().ok_or("No basepath configured")?,
-				password.clone()
-			)?,
-			KeystoreConfig::InMemory => Keystore::new_in_memory()
-		};
-
-		let executor = NativeExecutor::<TExecDisp>::new(
-			config.wasm_method,
-			config.default_heap_pages,
-		);
-
-		let fork_blocks = config.chain_spec
-			.extensions()
-			.get::<sc_client::ForkBlocks<TBl>>()
-			.cloned()
-			.unwrap_or_default();
-
-		let (client, backend) = {
-			let db_config = sc_client_db::DatabaseSettings {
-				state_cache_size: config.state_cache_size,
-				state_cache_child_ratio:
-					config.state_cache_child_ratio.map(|v| (v, 100)),
-				pruning: config.pruning.clone(),
-				source: match &config.database {
-					DatabaseConfig::Path { path, cache_size } =>
-						sc_client_db::DatabaseSettingsSrc::Path {
-							path: path.clone(),
-							cache_size: cache_size.clone().map(|u| u as usize),
-						},
-					DatabaseConfig::Custom(db) =>
-						sc_client_db::DatabaseSettingsSrc::Custom(db.clone()),
-				},
-			};
-
-			let extensions = sc_client_api::execution_extensions::ExecutionExtensions::new(
-				config.execution_strategies.clone(),
-				Some(keystore.clone()),
-			);
-
-			sc_client_db::new_client(
-				db_config,
-				executor,
-				&config.chain_spec,
-				fork_blocks,
-				extensions,
-			)?
-		};
-=======
 		let (client, backend, keystore) = new_full_parts(&config)?;
->>>>>>> b4503acc
 
 		let client = Arc::new(client);
 
