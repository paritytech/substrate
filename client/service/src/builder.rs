--- conflicted
+++ resolved
@@ -1046,32 +1046,6 @@
 				keystore.clone(),
 				deny_unsafe,
 			);
-<<<<<<< HEAD
-			let system = system::System::new(system_info, system_rpc_tx.clone());
-
-			match offchain_storage.clone() {
-				Some(storage) => {
-					let offchain = sc_rpc::offchain::Offchain::new(storage);
-					sc_rpc_server::rpc_handler((
-						state::StateApi::to_delegate(state),
-						state::ChildStateApi::to_delegate(child_state),
-						chain::ChainApi::to_delegate(chain),
-						offchain::OffchainApi::to_delegate(offchain),
-						author::AuthorApi::to_delegate(author),
-						system::SystemApi::to_delegate(system),
-						rpc_extensions.clone(),
-					))
-				},
-				None => sc_rpc_server::rpc_handler((
-					state::StateApi::to_delegate(state),
-					state::ChildStateApi::to_delegate(child_state),
-					chain::ChainApi::to_delegate(chain),
-					author::AuthorApi::to_delegate(author),
-					system::SystemApi::to_delegate(system),
-					rpc_extensions.clone(),
-				))
-			}
-=======
 			let system = system::System::new(system_info, system_rpc_tx.clone(), deny_unsafe);
 
 			let maybe_offchain_rpc = offchain_storage.clone()
@@ -1085,13 +1059,13 @@
 
 			sc_rpc_server::rpc_handler((
 				state::StateApi::to_delegate(state),
+				state::ChildStateApi::to_delegate(child_state),
 				chain::ChainApi::to_delegate(chain),
 				maybe_offchain_rpc,
 				author::AuthorApi::to_delegate(author),
 				system::SystemApi::to_delegate(system),
 				rpc_extensions.clone(),
 			))
->>>>>>> f8879226
 		};
 		let rpc = start_rpc_servers(&config, gen_handler)?;
 		// This is used internally, so don't restrict access to unsafe RPC
