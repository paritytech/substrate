--- conflicted
+++ resolved
@@ -17,7 +17,7 @@
 use crate::{Service, NetworkStatus, NetworkState, error::Error, DEFAULT_PROTOCOL_ID, MallocSizeOfWasm};
 use crate::{TaskManagerBuilder, start_rpc_servers, build_network_future, TransactionPoolAdapter};
 use crate::status_sinks;
-use crate::config::{Configuration, DatabaseConfig, KeystoreConfig};
+use crate::config::{Configuration, DatabaseConfig, KeystoreConfig, PrometheusConfig};
 use sc_client_api::{
 	self,
 	BlockchainEvents,
@@ -706,31 +706,6 @@
 			marker: self.marker,
 		})
 	}
-<<<<<<< HEAD
-=======
-
-	/// Use an existing prometheus `Registry` to record metrics into.
-	pub fn with_prometheus_registry(self, registry: Registry) -> Self {
-		Self {
-			config: self.config,
-			client: self.client,
-			backend: self.backend,
-			tasks_builder: self.tasks_builder,
-			keystore: self.keystore,
-			fetcher: self.fetcher,
-			select_chain: self.select_chain,
-			import_queue: self.import_queue,
-			finality_proof_request_builder: self.finality_proof_request_builder,
-			finality_proof_provider: self.finality_proof_provider,
-			transaction_pool: self.transaction_pool,
-			rpc_extensions: self.rpc_extensions,
-			remote_backend: self.remote_backend,
-			background_tasks: self.background_tasks,
-			marker: self.marker,
-			prometheus_registry: Some(registry),
-		}
-	}
->>>>>>> 5cbc17a9
 }
 
 /// Implemented on `ServiceBuilder`. Allows running block commands, such as import/export/validate
@@ -1022,34 +997,13 @@
 		}
 
 		// Prometheus metrics
-<<<<<<< HEAD
-		let metrics = if let Some(prometheus_config) = config.prometheus_config.clone() {
-			let metrics = ServiceMetrics::register(&prometheus_config.registry)?;
-
-			metrics.node_roles.set(u64::from(config.roles.bits()));
-
-			let future = select(
-				prometheus_endpoint::init_prometheus(
-					prometheus_config.port,
-					prometheus_config.registry
-				).boxed(),
-				exit.clone()
-			).map(drop);
-
-			let _ = to_spawn_tx.unbounded_send((
-				Box::pin(future),
-				From::from("prometheus-endpoint")
-			));
-
-=======
-		let metrics = if let Some((registry, port)) = prometheus_registry_and_port.clone() {
+		let metrics = if let Some(PrometheusConfig { port, registry }) = config.prometheus_config.clone() {
 			let metrics = ServiceMetrics::register(&registry)?;
 			metrics.node_roles.set(u64::from(config.roles.bits()));
 			spawn_handle.spawn(
 				"prometheus-endpoint",
 				prometheus_endpoint::init_prometheus(port, registry).map(drop)
 			);
->>>>>>> 5cbc17a9
 			Some(metrics)
 		} else {
 			None
