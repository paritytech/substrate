// This file is part of Substrate.

// Copyright (C) 2017-2020 Parity Technologies (UK) Ltd.
// SPDX-License-Identifier: GPL-3.0-or-later WITH Classpath-exception-2.0

// This program is free software: you can redistribute it and/or modify
// it under the terms of the GNU General Public License as published by
// the Free Software Foundation, either version 3 of the License, or
// (at your option) any later version.

// This program is distributed in the hope that it will be useful,
// but WITHOUT ANY WARRANTY; without even the implied warranty of
// MERCHANTABILITY or FITNESS FOR A PARTICULAR PURPOSE. See the
// GNU General Public License for more details.

// You should have received a copy of the GNU General Public License
// along with this program. If not, see <https://www.gnu.org/licenses/>.

use crate::{
	Service, NetworkStatus, NetworkState, error::Error, DEFAULT_PROTOCOL_ID, MallocSizeOfWasm,
	start_rpc_servers, build_network_future, TransactionPoolAdapter, TaskManager, SpawnTaskHandle,
	status_sinks, metrics::MetricsService, client::{Client, ClientConfig},
	config::{Configuration, KeystoreConfig, PrometheusConfig, OffchainWorkerConfig},
};
use sc_client_api::{
	BlockchainEvents, backend::RemoteBackend, light::RemoteBlockchain,
	execution_extensions::ExtensionsFactory, ExecutorProvider, CallExecutor, ForkBlocks, BadBlocks,
	CloneableSpawn, UsageProvider,
};
use sp_utils::mpsc::{tracing_unbounded, TracingUnboundedSender};
use sc_chain_spec::get_extension;
use sp_consensus::{
	block_validation::{BlockAnnounceValidator, DefaultBlockAnnounceValidator},
	import_queue::ImportQueue,
};
use futures::{
	Future, FutureExt, StreamExt,
	future::ready,
};
use sc_keystore::Store as Keystore;
use log::{info, warn, error};
use sc_network::config::{Role, FinalityProofProvider, OnDemand, BoxFinalityProofRequestBuilder};
use sc_network::{NetworkService, NetworkStateInfo};
use parking_lot::{Mutex, RwLock};
use sp_runtime::generic::BlockId;
use sp_runtime::traits::{
	Block as BlockT, NumberFor, SaturatedConversion, HashFor,
};
use sp_api::ProvideRuntimeApi;
use sc_executor::{NativeExecutor, NativeExecutionDispatch, RuntimeInfo};
use std::{
	collections::HashMap,
	io::{Read, Write, Seek},
	marker::PhantomData, sync::Arc, pin::Pin
};
use wasm_timer::SystemTime;
use sc_telemetry::{telemetry, SUBSTRATE_INFO};
use sp_transaction_pool::{MaintainedTransactionPool, ChainEvent};
use prometheus_endpoint::Registry;
use sc_client_db::{Backend, DatabaseSettings};
use sp_core::traits::CodeExecutor;
use sp_runtime::BuildStorage;
use sc_client_api::execution_extensions::ExecutionExtensions;
use sp_core::storage::Storage;

pub type BackgroundTask = Pin<Box<dyn Future<Output=()> + Send>>;

/// Aggregator for the components required to build a service.
///
/// # Usage
///
/// Call [`ServiceBuilder::new_full`] or [`ServiceBuilder::new_light`], then call the various
/// `with_` methods to add the required components that you built yourself:
///
/// - [`with_select_chain`](ServiceBuilder::with_select_chain)
/// - [`with_import_queue`](ServiceBuilder::with_import_queue)
/// - [`with_finality_proof_provider`](ServiceBuilder::with_finality_proof_provider)
/// - [`with_transaction_pool`](ServiceBuilder::with_transaction_pool)
///
/// After this is done, call [`build`](ServiceBuilder::build) to construct the service.
///
/// The order in which the `with_*` methods are called doesn't matter, as the correct binding of
/// generics is done when you call `build`.
///
pub struct ServiceBuilder<TBl, TRtApi, TCl, TFchr, TSc, TImpQu, TFprb, TFpp,
	TExPool, TRpc, Backend>
{
	config: Configuration,
	pub (crate) client: Arc<TCl>,
	backend: Arc<Backend>,
	task_manager: TaskManager,
	keystore: Arc<RwLock<Keystore>>,
	fetcher: Option<TFchr>,
	select_chain: Option<TSc>,
	pub (crate) import_queue: TImpQu,
	finality_proof_request_builder: Option<TFprb>,
	finality_proof_provider: Option<TFpp>,
	transaction_pool: Arc<TExPool>,
	rpc_extensions_builder: Box<dyn RpcExtensionBuilder<Output = TRpc> + Send>,
	remote_backend: Option<Arc<dyn RemoteBlockchain<TBl>>>,
	marker: PhantomData<(TBl, TRtApi)>,
	block_announce_validator_builder: Option<Box<dyn FnOnce(Arc<TCl>) -> Box<dyn BlockAnnounceValidator<TBl> + Send> + Send>>,
}

/// A utility trait for building an RPC extension given a `DenyUnsafe` instance.
/// This is useful since at service definition time we don't know whether the
/// specific interface where the RPC extension will be exposed is safe or not.
/// This trait allows us to lazily build the RPC extension whenever we bind the
/// service to an interface.
pub trait RpcExtensionBuilder {
	/// The type of the RPC extension that will be built.
	type Output: sc_rpc::RpcExtension<sc_rpc::Metadata>;

	/// Returns an instance of the RPC extension for a particular `DenyUnsafe`
	/// value, e.g. the RPC extension might not expose some unsafe methods.
	fn build(&self, deny: sc_rpc::DenyUnsafe) -> Self::Output;
}

impl<F, R> RpcExtensionBuilder for F where
	F: Fn(sc_rpc::DenyUnsafe) -> R,
	R: sc_rpc::RpcExtension<sc_rpc::Metadata>,
{
	type Output = R;

	fn build(&self, deny: sc_rpc::DenyUnsafe) -> Self::Output {
		(*self)(deny)
	}
}

/// A utility struct for implementing an `RpcExtensionBuilder` given a cloneable
/// `RpcExtension`, the resulting builder will simply ignore the provided
/// `DenyUnsafe` instance and return a static `RpcExtension` instance.
struct NoopRpcExtensionBuilder<R>(R);

impl<R> RpcExtensionBuilder for NoopRpcExtensionBuilder<R> where
	R: Clone + sc_rpc::RpcExtension<sc_rpc::Metadata>,
{
	type Output = R;

	fn build(&self, _deny: sc_rpc::DenyUnsafe) -> Self::Output {
		self.0.clone()
	}
}

impl<R> From<R> for NoopRpcExtensionBuilder<R> where
	R: sc_rpc::RpcExtension<sc_rpc::Metadata>,
{
	fn from(e: R) -> NoopRpcExtensionBuilder<R> {
		NoopRpcExtensionBuilder(e)
	}
}


/// Full client type.
pub type TFullClient<TBl, TRtApi, TExecDisp> = Client<
	TFullBackend<TBl>,
	TFullCallExecutor<TBl, TExecDisp>,
	TBl,
	TRtApi,
>;

/// Full client backend type.
pub type TFullBackend<TBl> = sc_client_db::Backend<TBl>;

/// Full client call executor type.
pub type TFullCallExecutor<TBl, TExecDisp> = crate::client::LocalCallExecutor<
	sc_client_db::Backend<TBl>,
	NativeExecutor<TExecDisp>,
>;

/// Light client type.
pub type TLightClient<TBl, TRtApi, TExecDisp> = Client<
	TLightBackend<TBl>,
	TLightCallExecutor<TBl, TExecDisp>,
	TBl,
	TRtApi,
>;

/// Light client backend type.
pub type TLightBackend<TBl> = crate::client::light::backend::Backend<
	sc_client_db::light::LightStorage<TBl>,
	HashFor<TBl>,
>;

/// Light call executor type.
pub type TLightCallExecutor<TBl, TExecDisp> = crate::client::light::call_executor::GenesisCallExecutor<
	crate::client::light::backend::Backend<
		sc_client_db::light::LightStorage<TBl>,
		HashFor<TBl>
	>,
	crate::client::LocalCallExecutor<
		crate::client::light::backend::Backend<
			sc_client_db::light::LightStorage<TBl>,
			HashFor<TBl>
		>,
		NativeExecutor<TExecDisp>
	>,
>;

type TFullParts<TBl, TRtApi, TExecDisp> = (
	TFullClient<TBl, TRtApi, TExecDisp>,
	Arc<TFullBackend<TBl>>,
	Arc<RwLock<sc_keystore::Store>>,
	TaskManager,
);

/// Creates a new full client for the given config.
pub fn new_full_client<TBl, TRtApi, TExecDisp>(
	config: &Configuration,
) -> Result<TFullClient<TBl, TRtApi, TExecDisp>, Error> where
	TBl: BlockT,
	TExecDisp: NativeExecutionDispatch + 'static,
{
	new_full_parts(config).map(|parts| parts.0)
}

fn new_full_parts<TBl, TRtApi, TExecDisp>(
	config: &Configuration,
) -> Result<TFullParts<TBl, TRtApi, TExecDisp>,	Error> where
	TBl: BlockT,
	TExecDisp: NativeExecutionDispatch + 'static,
{
	let keystore = match &config.keystore {
		KeystoreConfig::Path { path, password } => Keystore::open(
			path.clone(),
			password.clone()
		)?,
		KeystoreConfig::InMemory => Keystore::new_in_memory(),
	};

	let task_manager = {
		let registry = config.prometheus_config.as_ref().map(|cfg| &cfg.registry);
		TaskManager::new(config.task_executor.clone(), registry)?
	};

	let executor = NativeExecutor::<TExecDisp>::new(
		config.wasm_method,
		config.default_heap_pages,
		config.max_runtime_instances,
	);

	let chain_spec = &config.chain_spec;
	let fork_blocks = get_extension::<ForkBlocks<TBl>>(chain_spec.extensions())
		.cloned()
		.unwrap_or_default();

	let bad_blocks = get_extension::<BadBlocks<TBl>>(chain_spec.extensions())
		.cloned()
		.unwrap_or_default();

	let (client, backend) = {
		let db_config = sc_client_db::DatabaseSettings {
			state_cache_size: config.state_cache_size,
			state_cache_child_ratio:
			config.state_cache_child_ratio.map(|v| (v, 100)),
			pruning: config.pruning.clone(),
			source: config.database.clone(),
		};

		let extensions = sc_client_api::execution_extensions::ExecutionExtensions::new(
			config.execution_strategies.clone(),
			Some(keystore.clone()),
		);

		new_client(
			db_config,
			executor,
			chain_spec.as_storage_builder(),
			fork_blocks,
			bad_blocks,
			extensions,
			Box::new(task_manager.spawn_handle()),
			config.prometheus_config.as_ref().map(|config| config.registry.clone()),
			ClientConfig {
				offchain_worker_enabled : config.offchain_worker.enabled ,
				offchain_indexing_api: config.offchain_worker.indexing_enabled,
			},
		)?
	};

	Ok((client, backend, keystore, task_manager))
}


/// Create an instance of db-backed client.
pub fn new_client<E, Block, RA>(
	settings: DatabaseSettings,
	executor: E,
	genesis_storage: &dyn BuildStorage,
	fork_blocks: ForkBlocks<Block>,
	bad_blocks: BadBlocks<Block>,
	execution_extensions: ExecutionExtensions<Block>,
	spawn_handle: Box<dyn CloneableSpawn>,
	prometheus_registry: Option<Registry>,
	config: ClientConfig,
) -> Result<(
	crate::client::Client<
		Backend<Block>,
		crate::client::LocalCallExecutor<Backend<Block>, E>,
		Block,
		RA,
	>,
	Arc<Backend<Block>>,
),
	sp_blockchain::Error,
>
	where
		Block: BlockT,
		E: CodeExecutor + RuntimeInfo,
{
	const CANONICALIZATION_DELAY: u64 = 4096;

	let backend = Arc::new(Backend::new(settings, CANONICALIZATION_DELAY)?);
	let executor = crate::client::LocalCallExecutor::new(backend.clone(), executor, spawn_handle, config.clone());
	Ok((
		crate::client::Client::new(
			backend.clone(),
			executor,
			genesis_storage,
			fork_blocks,
			bad_blocks,
			execution_extensions,
			prometheus_registry,
			config,
		)?,
		backend,
	))
}

impl ServiceBuilder<(), (), (), (), (), (), (), (), (), (), ()> {
	/// Start the service builder with a configuration.
	pub fn new_full<TBl: BlockT, TRtApi, TExecDisp: NativeExecutionDispatch + 'static>(
		config: Configuration,
	) -> Result<ServiceBuilder<
		TBl,
		TRtApi,
		TFullClient<TBl, TRtApi, TExecDisp>,
		Arc<OnDemand<TBl>>,
		(),
		(),
		BoxFinalityProofRequestBuilder<TBl>,
		Arc<dyn FinalityProofProvider<TBl>>,
		(),
		(),
		TFullBackend<TBl>,
	>, Error> {
		let (client, backend, keystore, task_manager) = new_full_parts(&config)?;

		let client = Arc::new(client);

		Ok(ServiceBuilder {
			config,
			client,
			backend,
			keystore,
			task_manager,
			fetcher: None,
			select_chain: None,
			import_queue: (),
			finality_proof_request_builder: None,
			finality_proof_provider: None,
			transaction_pool: Arc::new(()),
			rpc_extensions_builder: Box::new(|_| ()),
			remote_backend: None,
			block_announce_validator_builder: None,
			marker: PhantomData,
		})
	}

	/// Start the service builder with a configuration.
	pub fn new_light<TBl: BlockT, TRtApi, TExecDisp: NativeExecutionDispatch + 'static>(
		config: Configuration,
	) -> Result<ServiceBuilder<
		TBl,
		TRtApi,
		TLightClient<TBl, TRtApi, TExecDisp>,
		Arc<OnDemand<TBl>>,
		(),
		(),
		BoxFinalityProofRequestBuilder<TBl>,
		Arc<dyn FinalityProofProvider<TBl>>,
		(),
		(),
		TLightBackend<TBl>,
	>, Error> {
		let task_manager = {
			let registry = config.prometheus_config.as_ref().map(|cfg| &cfg.registry);
			TaskManager::new(config.task_executor.clone(), registry)?
		};

		let keystore = match &config.keystore {
			KeystoreConfig::Path { path, password } => Keystore::open(
				path.clone(),
				password.clone()
			)?,
			KeystoreConfig::InMemory => Keystore::new_in_memory(),
		};

		let executor = NativeExecutor::<TExecDisp>::new(
			config.wasm_method,
			config.default_heap_pages,
			config.max_runtime_instances,
		);

		let db_storage = {
			let db_settings = sc_client_db::DatabaseSettings {
				state_cache_size: config.state_cache_size,
				state_cache_child_ratio:
					config.state_cache_child_ratio.map(|v| (v, 100)),
				pruning: config.pruning.clone(),
				source: config.database.clone(),
			};
			sc_client_db::light::LightStorage::new(db_settings)?
		};
		let light_blockchain = crate::client::light::new_light_blockchain(db_storage);
		let fetch_checker = Arc::new(
			crate::client::light::new_fetch_checker::<_, TBl, _>(
				light_blockchain.clone(),
				executor.clone(),
				Box::new(task_manager.spawn_handle()),
			),
		);
		let fetcher = Arc::new(sc_network::config::OnDemand::new(fetch_checker));
		let backend = crate::client::light::new_light_backend(light_blockchain);
		let remote_blockchain = backend.remote_blockchain();
		let client = Arc::new(crate::client::light::new_light(
			backend.clone(),
			config.chain_spec.as_storage_builder(),
			executor,
			Box::new(task_manager.spawn_handle()),
			config.prometheus_config.as_ref().map(|config| config.registry.clone()),
		)?);

		Ok(ServiceBuilder {
			config,
			client,
			backend,
			task_manager,
			keystore,
			fetcher: Some(fetcher.clone()),
			select_chain: None,
			import_queue: (),
			finality_proof_request_builder: None,
			finality_proof_provider: None,
			transaction_pool: Arc::new(()),
			rpc_extensions_builder: Box::new(|_| ()),
			remote_backend: Some(remote_blockchain),
			block_announce_validator_builder: None,
			marker: PhantomData,
		})
	}
}

impl<TBl, TRtApi, TCl, TFchr, TSc, TImpQu, TFprb, TFpp, TExPool, TRpc, Backend>
	ServiceBuilder<
		TBl,
		TRtApi,
		TCl,
		TFchr,
		TSc,
		TImpQu,
		TFprb,
		TFpp,
		TExPool,
		TRpc,
		Backend
	>
{
	/// Returns a reference to the configuration that was stored in this builder.
	pub fn config(&self) -> &Configuration {
		&self.config
	}

	/// Returns a reference to the optional prometheus registry that was stored in this builder.
	pub fn prometheus_registry(&self) -> Option<&Registry> {
		self.config.prometheus_config.as_ref().map(|config| &config.registry)
	}

	/// Returns a reference to the client that was stored in this builder.
	pub fn client(&self) -> &Arc<TCl> {
		&self.client
	}

	/// Returns a reference to the backend that was used in this builder.
	pub fn backend(&self) -> &Arc<Backend> {
		&self.backend
	}

	/// Returns a reference to the select-chain that was stored in this builder.
	pub fn select_chain(&self) -> Option<&TSc> {
		self.select_chain.as_ref()
	}

	/// Returns a reference to the keystore
	pub fn keystore(&self) -> Arc<RwLock<Keystore>> {
		self.keystore.clone()
	}

	/// Returns a reference to the transaction pool stored in this builder
	pub fn pool(&self) -> Arc<TExPool> {
		self.transaction_pool.clone()
	}

	/// Returns a reference to the fetcher, only available if builder
	/// was created with `new_light`.
	pub fn fetcher(&self) -> Option<TFchr>
		where TFchr: Clone
	{
		self.fetcher.clone()
	}

	/// Returns a reference to the remote_backend, only available if builder
	/// was created with `new_light`.
	pub fn remote_backend(&self) -> Option<Arc<dyn RemoteBlockchain<TBl>>> {
		self.remote_backend.clone()
	}

	/// Defines which head-of-chain strategy to use.
	pub fn with_opt_select_chain<USc>(
		self,
		select_chain_builder: impl FnOnce(
			&Configuration, &Arc<Backend>,
		) -> Result<Option<USc>, Error>
	) -> Result<ServiceBuilder<TBl, TRtApi, TCl, TFchr, USc, TImpQu, TFprb, TFpp,
		TExPool, TRpc, Backend>, Error> {
		let select_chain = select_chain_builder(&self.config, &self.backend)?;

		Ok(ServiceBuilder {
			config: self.config,
			client: self.client,
			backend: self.backend,
			task_manager: self.task_manager,
			keystore: self.keystore,
			fetcher: self.fetcher,
			select_chain,
			import_queue: self.import_queue,
			finality_proof_request_builder: self.finality_proof_request_builder,
			finality_proof_provider: self.finality_proof_provider,
			transaction_pool: self.transaction_pool,
			rpc_extensions_builder: self.rpc_extensions_builder,
			remote_backend: self.remote_backend,
			block_announce_validator_builder: self.block_announce_validator_builder,
			marker: self.marker,
		})
	}

	/// Defines which head-of-chain strategy to use.
	pub fn with_select_chain<USc>(
		self,
		builder: impl FnOnce(&Configuration, &Arc<Backend>) -> Result<USc, Error>,
	) -> Result<ServiceBuilder<TBl, TRtApi, TCl, TFchr, USc, TImpQu, TFprb, TFpp,
		TExPool, TRpc, Backend>, Error> {
		self.with_opt_select_chain(|cfg, b| builder(cfg, b).map(Option::Some))
	}

	/// Defines which import queue to use.
	pub fn with_import_queue<UImpQu>(
		self,
		builder: impl FnOnce(&Configuration, Arc<TCl>, Option<TSc>, Arc<TExPool>, &SpawnTaskHandle, Option<&Registry>)
			-> Result<UImpQu, Error>
	) -> Result<ServiceBuilder<TBl, TRtApi, TCl, TFchr, TSc, UImpQu, TFprb, TFpp,
			TExPool, TRpc, Backend>, Error>
	where TSc: Clone {
		let import_queue = builder(
			&self.config,
			self.client.clone(),
			self.select_chain.clone(),
			self.transaction_pool.clone(),
			&self.task_manager.spawn_handle(),
			self.config.prometheus_config.as_ref().map(|config| &config.registry),
		)?;

		Ok(ServiceBuilder {
			config: self.config,
			client: self.client,
			backend: self.backend,
			task_manager: self.task_manager,
			keystore: self.keystore,
			fetcher: self.fetcher,
			select_chain: self.select_chain,
			import_queue,
			finality_proof_request_builder: self.finality_proof_request_builder,
			finality_proof_provider: self.finality_proof_provider,
			transaction_pool: self.transaction_pool,
			rpc_extensions_builder: self.rpc_extensions_builder,
			remote_backend: self.remote_backend,
			block_announce_validator_builder: self.block_announce_validator_builder,
			marker: self.marker,
		})
	}

	/// Defines which strategy to use for providing finality proofs.
	pub fn with_opt_finality_proof_provider(
		self,
		builder: impl FnOnce(Arc<TCl>, Arc<Backend>) -> Result<Option<Arc<dyn FinalityProofProvider<TBl>>>, Error>
	) -> Result<ServiceBuilder<
		TBl,
		TRtApi,
		TCl,
		TFchr,
		TSc,
		TImpQu,
		TFprb,
		Arc<dyn FinalityProofProvider<TBl>>,
		TExPool,
		TRpc,
		Backend,
	>, Error> {
		let finality_proof_provider = builder(self.client.clone(), self.backend.clone())?;

		Ok(ServiceBuilder {
			config: self.config,
			client: self.client,
			backend: self.backend,
			task_manager: self.task_manager,
			keystore: self.keystore,
			fetcher: self.fetcher,
			select_chain: self.select_chain,
			import_queue: self.import_queue,
			finality_proof_request_builder: self.finality_proof_request_builder,
			finality_proof_provider,
			transaction_pool: self.transaction_pool,
			rpc_extensions_builder: self.rpc_extensions_builder,
			remote_backend: self.remote_backend,
			block_announce_validator_builder: self.block_announce_validator_builder,
			marker: self.marker,
		})
	}

	/// Defines which strategy to use for providing finality proofs.
	pub fn with_finality_proof_provider(
		self,
		build: impl FnOnce(Arc<TCl>, Arc<Backend>) -> Result<Arc<dyn FinalityProofProvider<TBl>>, Error>
	) -> Result<ServiceBuilder<
		TBl,
		TRtApi,
		TCl,
		TFchr,
		TSc,
		TImpQu,
		TFprb,
		Arc<dyn FinalityProofProvider<TBl>>,
		TExPool,
		TRpc,
		Backend,
	>, Error> {
		self.with_opt_finality_proof_provider(|client, backend| build(client, backend).map(Option::Some))
	}

	/// Defines which import queue to use.
	pub fn with_import_queue_and_opt_fprb<UImpQu, UFprb>(
		self,
		builder: impl FnOnce(
			&Configuration,
			Arc<TCl>,
			Arc<Backend>,
			Option<TFchr>,
			Option<TSc>,
			Arc<TExPool>,
			&SpawnTaskHandle,
			Option<&Registry>,
		) -> Result<(UImpQu, Option<UFprb>), Error>
	) -> Result<ServiceBuilder<TBl, TRtApi, TCl, TFchr, TSc, UImpQu, UFprb, TFpp,
		TExPool, TRpc, Backend>, Error>
	where TSc: Clone, TFchr: Clone {
		let (import_queue, fprb) = builder(
			&self.config,
			self.client.clone(),
			self.backend.clone(),
			self.fetcher.clone(),
			self.select_chain.clone(),
			self.transaction_pool.clone(),
			&self.task_manager.spawn_handle(),
			self.config.prometheus_config.as_ref().map(|config| &config.registry),
		)?;

		Ok(ServiceBuilder {
			config: self.config,
			client: self.client,
			backend: self.backend,
			task_manager: self.task_manager,
			keystore: self.keystore,
			fetcher: self.fetcher,
			select_chain: self.select_chain,
			import_queue,
			finality_proof_request_builder: fprb,
			finality_proof_provider: self.finality_proof_provider,
			transaction_pool: self.transaction_pool,
			rpc_extensions_builder: self.rpc_extensions_builder,
			remote_backend: self.remote_backend,
			block_announce_validator_builder: self.block_announce_validator_builder,
			marker: self.marker,
		})
	}

	/// Defines which import queue to use.
	pub fn with_import_queue_and_fprb<UImpQu, UFprb>(
		self,
		builder: impl FnOnce(
			&Configuration,
			Arc<TCl>,
			Arc<Backend>,
			Option<TFchr>,
			Option<TSc>,
			Arc<TExPool>,
			&SpawnTaskHandle,
			Option<&Registry>,
		) -> Result<(UImpQu, UFprb), Error>
	) -> Result<ServiceBuilder<TBl, TRtApi, TCl, TFchr, TSc, UImpQu, UFprb, TFpp,
			TExPool, TRpc, Backend>, Error>
	where TSc: Clone, TFchr: Clone {
		self.with_import_queue_and_opt_fprb(|cfg, cl, b, f, sc, tx, tb, pr|
			builder(cfg, cl, b, f, sc, tx, tb, pr)
				.map(|(q, f)| (q, Some(f)))
		)
	}

	/// Defines which transaction pool to use.
	pub fn with_transaction_pool<UExPool>(
		self,
		transaction_pool_builder: impl FnOnce(
			&Self,
		) -> Result<(UExPool, Option<BackgroundTask>), Error>,
	) -> Result<ServiceBuilder<TBl, TRtApi, TCl, TFchr, TSc, TImpQu, TFprb, TFpp,
		UExPool, TRpc, Backend>, Error>
	where TSc: Clone, TFchr: Clone {
		let (transaction_pool, background_task) = transaction_pool_builder(&self)?;

		if let Some(background_task) = background_task{
			self.task_manager.spawn_handle().spawn("txpool-background", background_task);
		}

		Ok(ServiceBuilder {
			config: self.config,
			client: self.client,
			task_manager: self.task_manager,
			backend: self.backend,
			keystore: self.keystore,
			fetcher: self.fetcher,
			select_chain: self.select_chain,
			import_queue: self.import_queue,
			finality_proof_request_builder: self.finality_proof_request_builder,
			finality_proof_provider: self.finality_proof_provider,
			transaction_pool: Arc::new(transaction_pool),
			rpc_extensions_builder: self.rpc_extensions_builder,
			remote_backend: self.remote_backend,
			block_announce_validator_builder: self.block_announce_validator_builder,
			marker: self.marker,
		})
	}

	/// Defines the RPC extension builder to use. Unlike `with_rpc_extensions`,
	/// this method is useful in situations where the RPC extensions need to
	/// access to a `DenyUnsafe` instance to avoid exposing sensitive methods.
	pub fn with_rpc_extensions_builder<URpcBuilder, URpc>(
		self,
		rpc_extensions_builder: impl FnOnce(&Self) -> Result<URpcBuilder, Error>,
	) -> Result<
		ServiceBuilder<TBl, TRtApi, TCl, TFchr, TSc, TImpQu, TFprb, TFpp, TExPool, URpc, Backend>,
		Error,
	>
	where
		TSc: Clone,
		TFchr: Clone,
		URpcBuilder: RpcExtensionBuilder<Output = URpc> + Send + 'static,
		URpc: sc_rpc::RpcExtension<sc_rpc::Metadata>,
	{
		let rpc_extensions_builder = rpc_extensions_builder(&self)?;

		Ok(ServiceBuilder {
			config: self.config,
			client: self.client,
			backend: self.backend,
			task_manager: self.task_manager,
			keystore: self.keystore,
			fetcher: self.fetcher,
			select_chain: self.select_chain,
			import_queue: self.import_queue,
			finality_proof_request_builder: self.finality_proof_request_builder,
			finality_proof_provider: self.finality_proof_provider,
			transaction_pool: self.transaction_pool,
			rpc_extensions_builder: Box::new(rpc_extensions_builder),
			remote_backend: self.remote_backend,
			block_announce_validator_builder: self.block_announce_validator_builder,
			marker: self.marker,
		})
	}

	/// Defines the RPC extensions to use.
	pub fn with_rpc_extensions<URpc>(
		self,
		rpc_extensions: impl FnOnce(&Self) -> Result<URpc, Error>,
	) -> Result<
		ServiceBuilder<TBl, TRtApi, TCl, TFchr, TSc, TImpQu, TFprb, TFpp, TExPool, URpc, Backend>,
		Error,
	>
	where
		TSc: Clone,
		TFchr: Clone,
		URpc: Clone + sc_rpc::RpcExtension<sc_rpc::Metadata> + Send + 'static,
	{
		let rpc_extensions = rpc_extensions(&self)?;
		self.with_rpc_extensions_builder(|_| Ok(NoopRpcExtensionBuilder::from(rpc_extensions)))
	}

	/// Defines the `BlockAnnounceValidator` to use. `DefaultBlockAnnounceValidator` will be used by
	/// default.
	pub fn with_block_announce_validator(
		self,
		block_announce_validator_builder:
			impl FnOnce(Arc<TCl>) -> Box<dyn BlockAnnounceValidator<TBl> + Send> + Send + 'static,
	) -> Result<ServiceBuilder<TBl, TRtApi, TCl, TFchr, TSc, TImpQu, TFprb, TFpp,
		TExPool, TRpc, Backend>, Error>
	where TSc: Clone, TFchr: Clone {
		Ok(ServiceBuilder {
			config: self.config,
			client: self.client,
			backend: self.backend,
			task_manager: self.task_manager,
			keystore: self.keystore,
			fetcher: self.fetcher,
			select_chain: self.select_chain,
			import_queue: self.import_queue,
			finality_proof_request_builder: self.finality_proof_request_builder,
			finality_proof_provider: self.finality_proof_provider,
			transaction_pool: self.transaction_pool,
			rpc_extensions_builder: self.rpc_extensions_builder,
			remote_backend: self.remote_backend,
			block_announce_validator_builder: Some(Box::new(block_announce_validator_builder)),
			marker: self.marker,
		})
	}
}

/// Implemented on `ServiceBuilder`. Allows running block commands, such as import/export/validate
/// components to the builder.
pub trait ServiceBuilderCommand {
	/// Block type this API operates on.
	type Block: BlockT;
	/// Native execution dispatch required by some commands.
	type NativeDispatch: NativeExecutionDispatch + 'static;
	/// Starts the process of importing blocks.
	fn import_blocks(
		self,
		input: impl Read + Seek + Send + 'static,
		force: bool,
		binary: bool,
	) -> Pin<Box<dyn Future<Output = Result<(), Error>> + Send>>;

	/// Performs the blocks export.
	fn export_blocks(
		self,
		output: impl Write + 'static,
		from: NumberFor<Self::Block>,
		to: Option<NumberFor<Self::Block>>,
		binary: bool
	) -> Pin<Box<dyn Future<Output = Result<(), Error>>>>;

	/// Performs a revert of `blocks` blocks.
	fn revert_chain(
		&self,
		blocks: NumberFor<Self::Block>
	) -> Result<(), Error>;

	/// Re-validate known block.
	fn check_block(
		self,
		block: BlockId<Self::Block>
	) -> Pin<Box<dyn Future<Output = Result<(), Error>> + Send>>;

	/// Export the raw state at the given `block`. If `block` is `None`, the
	/// best block will be used.
	fn export_raw_state(
		&self,
		block: Option<BlockId<Self::Block>>,
	) -> Result<Storage, Error>;
}

impl<TBl, TRtApi, TBackend, TExec, TSc, TImpQu, TExPool, TRpc>
ServiceBuilder<
	TBl,
	TRtApi,
	Client<TBackend, TExec, TBl, TRtApi>,
	Arc<OnDemand<TBl>>,
	TSc,
	TImpQu,
	BoxFinalityProofRequestBuilder<TBl>,
	Arc<dyn FinalityProofProvider<TBl>>,
	TExPool,
	TRpc,
	TBackend,
> where
	Client<TBackend, TExec, TBl, TRtApi>: ProvideRuntimeApi<TBl>,
	<Client<TBackend, TExec, TBl, TRtApi> as ProvideRuntimeApi<TBl>>::Api:
		sp_api::Metadata<TBl> +
		sc_offchain::OffchainWorkerApi<TBl> +
		sp_transaction_pool::runtime_api::TaggedTransactionQueue<TBl> +
		sp_session::SessionKeys<TBl> +
		sp_api::ApiErrorExt<Error = sp_blockchain::Error> +
		sp_api::ApiExt<TBl, StateBackend = TBackend::State>,
	TBl: BlockT,
	TRtApi: 'static + Send + Sync,
	TBackend: 'static + sc_client_api::backend::Backend<TBl> + Send,
	TExec: 'static + CallExecutor<TBl> + Send + Sync + Clone,
	TSc: Clone,
	TImpQu: 'static + ImportQueue<TBl>,
	TExPool: MaintainedTransactionPool<Block=TBl, Hash = <TBl as BlockT>::Hash> + MallocSizeOfWasm + 'static,
	TRpc: sc_rpc::RpcExtension<sc_rpc::Metadata>,
{

	/// Set an ExecutionExtensionsFactory
	pub fn with_execution_extensions_factory(self, execution_extensions_factory: Box<dyn ExtensionsFactory>) -> Result<Self, Error> {
		self.client.execution_extensions().set_extensions_factory(execution_extensions_factory);
		Ok(self)
	}

	/// Builds the service.
	pub fn build(self) -> Result<Service<
		TBl,
		Client<TBackend, TExec, TBl, TRtApi>,
		TSc,
		NetworkStatus<TBl>,
		NetworkService<TBl, <TBl as BlockT>::Hash>,
		TExPool,
		sc_offchain::OffchainWorkers<
			Client<TBackend, TExec, TBl, TRtApi>,
			TBackend::OffchainStorage,
			TBl
		>,
	>, Error>
		where TExec: CallExecutor<TBl, Backend = TBackend>,
	{
		let ServiceBuilder {
			marker: _,
			mut config,
			client,
			task_manager,
			fetcher: on_demand,
			backend,
			keystore,
			select_chain,
			import_queue,
			finality_proof_request_builder,
			finality_proof_provider,
			transaction_pool,
			rpc_extensions_builder,
			remote_backend,
			block_announce_validator_builder,
		} = self;

		sp_session::generate_initial_session_keys(
			client.clone(),
			&BlockId::Hash(client.chain_info().best_hash),
			config.dev_key_seed.clone().map(|s| vec![s]).unwrap_or_default(),
		)?;

		// A side-channel for essential tasks to communicate shutdown.
		let (essential_failed_tx, essential_failed_rx) = tracing_unbounded("mpsc_essential_tasks");

		let import_queue = Box::new(import_queue);
		let chain_info = client.chain_info();
		let chain_spec = &config.chain_spec;

		let version = config.impl_version;
		info!("📦 Highest known block at #{}", chain_info.best_number);
		telemetry!(
			SUBSTRATE_INFO;
			"node.start";
			"height" => chain_info.best_number.saturated_into::<u64>(),
			"best" => ?chain_info.best_hash
		);

		// make transaction pool available for off-chain runtime calls.
		client.execution_extensions()
			.register_transaction_pool(Arc::downgrade(&transaction_pool) as _);

		let transaction_pool_adapter = Arc::new(TransactionPoolAdapter {
			imports_external_transactions: !matches!(config.role, Role::Light),
			pool: transaction_pool.clone(),
			client: client.clone(),
		});

		let protocol_id = {
			let protocol_id_full = match chain_spec.protocol_id() {
				Some(pid) => pid,
				None => {
					warn!("Using default protocol ID {:?} because none is configured in the \
						chain specs", DEFAULT_PROTOCOL_ID
					);
					DEFAULT_PROTOCOL_ID
				}
			}.as_bytes();
			sc_network::config::ProtocolId::from(protocol_id_full)
		};

		let block_announce_validator = if let Some(f) = block_announce_validator_builder {
			f(client.clone())
		} else {
			Box::new(DefaultBlockAnnounceValidator::new(client.clone()))
		};

		let network_params = sc_network::config::Params {
			role: config.role.clone(),
			executor: {
				let spawn_handle = task_manager.spawn_handle();
				Some(Box::new(move |fut| {
					spawn_handle.spawn("libp2p-node", fut);
				}))
			},
			network_config: config.network.clone(),
			chain: client.clone(),
			finality_proof_provider,
			finality_proof_request_builder,
			on_demand: on_demand.clone(),
			transaction_pool: transaction_pool_adapter.clone() as _,
			import_queue,
			protocol_id,
			block_announce_validator,
			metrics_registry: config.prometheus_config.as_ref().map(|config| config.registry.clone())
		};

		let has_bootnodes = !network_params.network_config.boot_nodes.is_empty();
		let network_mut = sc_network::NetworkWorker::new(network_params)?;
		let network = network_mut.service().clone();
		let network_status_sinks = Arc::new(Mutex::new(status_sinks::StatusSinks::new()));

		let offchain_storage = backend.offchain_storage();
		let offchain_workers = match (config.offchain_worker.clone(), offchain_storage.clone()) {
			(OffchainWorkerConfig {enabled: true, .. }, Some(db)) => {
				Some(Arc::new(sc_offchain::OffchainWorkers::new(client.clone(), db)))
			},
			(OffchainWorkerConfig {enabled: true, .. }, None) => {
				warn!("Offchain workers disabled, due to lack of offchain storage support in backend.");
				None
			},
			_ => None,
		};

		let spawn_handle = task_manager.spawn_handle();

		// Inform the tx pool about imported and finalized blocks.
		{
			let txpool = Arc::downgrade(&transaction_pool);

			let mut import_stream = client.import_notification_stream().map(|n| ChainEvent::NewBlock {
				id: BlockId::Hash(n.hash),
				header: n.header,
				retracted: n.retracted,
				is_new_best: n.is_new_best,
			}).fuse();
			let mut finality_stream = client.finality_notification_stream()
				.map(|n| ChainEvent::Finalized::<TBl> { hash: n.hash })
				.fuse();

			let events = async move {
				loop {
					let evt = futures::select! {
						evt = import_stream.next() => evt,
						evt = finality_stream.next() => evt,
						complete => return,
					};

					let txpool = txpool.upgrade();
					if let Some((txpool, evt)) = txpool.and_then(|tp| evt.map(|evt| (tp, evt))) {
						txpool.maintain(evt).await;
					}
				}
			};

			spawn_handle.spawn(
				"txpool-notifications",
				events,
			);
		}

		// Inform the offchain worker about new imported blocks
		{
			let offchain = offchain_workers.as_ref().map(Arc::downgrade);
			let notifications_spawn_handle = task_manager.spawn_handle();
			let network_state_info: Arc<dyn NetworkStateInfo + Send + Sync> = network.clone();
			let is_validator = config.role.is_authority();

<<<<<<< HEAD
			let (import_stream, finality_stream) = (
				client.import_notification_stream().map(|n| ChainEvent::NewBlock {
					id: BlockId::Hash(n.hash),
					header: n.header,
					tree_route: n.tree_route,
					is_new_best: n.is_new_best,
				}),
				client.finality_notification_stream().map(|n| ChainEvent::Finalized {
					hash: n.hash
				})
			);
			let events = futures::stream::select(import_stream, finality_stream)
				.for_each(move |event| {
					// offchain worker is only interested in block import events
					if let ChainEvent::NewBlock { ref header, is_new_best, .. } = event {
						let offchain = offchain.as_ref().and_then(|o| o.upgrade());
						match offchain {
							Some(offchain) if is_new_best => {
								notifications_spawn_handle.spawn(
									"offchain-on-block",
									offchain.on_block_imported(
										&header,
										network_state_info.clone(),
										is_validator,
									),
								);
							},
							Some(_) => log::debug!(
									target: "sc_offchain",
									"Skipping offchain workers for non-canon block: {:?}",
									header,
								),
							_ => {},
						}
					};

					let txpool = txpool.upgrade();
					if let Some(txpool) = txpool.as_ref() {
=======
			let events = client.import_notification_stream().for_each(move |n| {
				let offchain = offchain.as_ref().and_then(|o| o.upgrade());
				match offchain {
					Some(offchain) if n.is_new_best => {
>>>>>>> 252b146b
						notifications_spawn_handle.spawn(
							"offchain-on-block",
							offchain.on_block_imported(
								&n.header,
								network_state_info.clone(),
								is_validator,
							),
						);
					},
					Some(_) => log::debug!(
							target: "sc_offchain",
							"Skipping offchain workers for non-canon block: {:?}",
							n.header,
						),
					_ => {},
				}

				ready(())
			});

			spawn_handle.spawn(
				"offchain-notifications",
				events,
			);
		}

		{
			// extrinsic notifications
			let network = Arc::downgrade(&network);
			let transaction_pool_ = transaction_pool.clone();
			let events = transaction_pool.import_notification_stream()
				.for_each(move |hash| {
					if let Some(network) = network.upgrade() {
						network.propagate_extrinsic(hash);
					}
					let status = transaction_pool_.status();
					telemetry!(SUBSTRATE_INFO; "txpool.import";
						"ready" => status.ready,
						"future" => status.future
					);
					ready(())
				});

			spawn_handle.spawn(
				"on-transaction-imported",
				events,
			);
		}

		// Prometheus metrics.
		let mut metrics_service = if let Some(PrometheusConfig { port, registry }) = config.prometheus_config.clone() {
			// Set static metrics.


			let role_bits = match config.role {
				Role::Full => 1u64,
				Role::Light => 2u64,
				Role::Sentry { .. } => 3u64,
				Role::Authority { .. } => 4u64,
			};
			let metrics = MetricsService::with_prometheus(
				&registry,
				&config.network.node_name,
				&config.impl_version,
				role_bits,
			)?;
			spawn_handle.spawn(
				"prometheus-endpoint",
				prometheus_endpoint::init_prometheus(port, registry).map(drop)
			);

			metrics
		} else {
			MetricsService::new()
		};

		// Periodically notify the telemetry.
		let transaction_pool_ = transaction_pool.clone();
		let client_ = client.clone();
		let (state_tx, state_rx) = tracing_unbounded::<(NetworkStatus<_>, NetworkState)>("mpsc_netstat1");
		network_status_sinks.lock().push(std::time::Duration::from_millis(5000), state_tx);
		let tel_task = state_rx.for_each(move |(net_status, _)| {
			let info = client_.usage_info();
			metrics_service.tick(
				&info,
				&transaction_pool_.status(),
				&net_status,
			);
			ready(())
		});

		spawn_handle.spawn(
			"telemetry-periodic-send",
			tel_task,
		);

		// Periodically send the network state to the telemetry.
		let (netstat_tx, netstat_rx) = tracing_unbounded::<(NetworkStatus<_>, NetworkState)>("mpsc_netstat2");
		network_status_sinks.lock().push(std::time::Duration::from_secs(30), netstat_tx);
		let tel_task_2 = netstat_rx.for_each(move |(_, network_state)| {
			telemetry!(
				SUBSTRATE_INFO;
				"system.network_state";
				"state" => network_state,
			);
			ready(())
		});
		spawn_handle.spawn(
			"telemetry-periodic-network-state",
			tel_task_2,
		);

		// RPC
		let (system_rpc_tx, system_rpc_rx) = tracing_unbounded("mpsc_system_rpc");
		let gen_handler = |deny_unsafe: sc_rpc::DenyUnsafe| {
			use sc_rpc::{chain, state, author, system, offchain};

			let system_info = sc_rpc::system::SystemInfo {
				chain_name: chain_spec.name().into(),
				impl_name: config.impl_name.into(),
				impl_version: config.impl_version.into(),
				properties: chain_spec.properties().clone(),
				chain_type: chain_spec.chain_type().clone(),
			};

			let subscriptions = sc_rpc::Subscriptions::new(Arc::new(task_manager.spawn_handle()));

			let (chain, state, child_state) = if let (Some(remote_backend), Some(on_demand)) =
				(remote_backend.as_ref(), on_demand.as_ref()) {
				// Light clients
				let chain = sc_rpc::chain::new_light(
					client.clone(),
					subscriptions.clone(),
					remote_backend.clone(),
					on_demand.clone()
				);
				let (state, child_state) = sc_rpc::state::new_light(
					client.clone(),
					subscriptions.clone(),
					remote_backend.clone(),
					on_demand.clone()
				);
				(chain, state, child_state)

			} else {
				// Full nodes
				let chain = sc_rpc::chain::new_full(client.clone(), subscriptions.clone());
				let (state, child_state) = sc_rpc::state::new_full(client.clone(), subscriptions.clone());
				(chain, state, child_state)
			};

			let author = sc_rpc::author::Author::new(
				client.clone(),
				transaction_pool.clone(),
				subscriptions,
				keystore.clone(),
				deny_unsafe,
			);
			let system = system::System::new(system_info, system_rpc_tx.clone(), deny_unsafe);

			let maybe_offchain_rpc = offchain_storage.clone()
			.map(|storage| {
				let offchain = sc_rpc::offchain::Offchain::new(storage, deny_unsafe);
				// FIXME: Use plain Option (don't collect into HashMap) when we upgrade to jsonrpc 14.1
				// https://github.com/paritytech/jsonrpc/commit/20485387ed06a48f1a70bf4d609a7cde6cf0accf
				let delegate = offchain::OffchainApi::to_delegate(offchain);
					delegate.into_iter().collect::<HashMap<_, _>>()
			}).unwrap_or_default();

			sc_rpc_server::rpc_handler((
				state::StateApi::to_delegate(state),
				state::ChildStateApi::to_delegate(child_state),
				chain::ChainApi::to_delegate(chain),
				maybe_offchain_rpc,
				author::AuthorApi::to_delegate(author),
				system::SystemApi::to_delegate(system),
				rpc_extensions_builder.build(deny_unsafe),
			))
		};
		let rpc = start_rpc_servers(&config, gen_handler)?;
		// This is used internally, so don't restrict access to unsafe RPC
		let rpc_handlers = gen_handler(sc_rpc::DenyUnsafe::No);

		// The network worker is responsible for gathering all network messages and processing
		// them. This is quite a heavy task, and at the time of the writing of this comment it
		// frequently happens that this future takes several seconds or in some situations
		// even more than a minute until it has processed its entire queue. This is clearly an
		// issue, and ideally we would like to fix the network future to take as little time as
		// possible, but we also take the extra harm-prevention measure to execute the networking
		// future using `spawn_blocking`.
		spawn_handle.spawn_blocking(
			"network-worker",
			build_network_future(
				config.role.clone(),
				network_mut,
				client.clone(),
				network_status_sinks.clone(),
				system_rpc_rx,
				has_bootnodes,
				config.announce_block,
			),
		);

		let telemetry_connection_sinks: Arc<Mutex<Vec<TracingUnboundedSender<()>>>> = Default::default();

		// Telemetry
		let telemetry = config.telemetry_endpoints.clone().map(|endpoints| {
			let is_authority = config.role.is_authority();
			let network_id = network.local_peer_id().to_base58();
			let name = config.network.node_name.clone();
			let impl_name = config.impl_name.to_owned();
			let version = version.clone();
			let chain_name = config.chain_spec.name().to_owned();
			let telemetry_connection_sinks_ = telemetry_connection_sinks.clone();
			let telemetry = sc_telemetry::init_telemetry(sc_telemetry::TelemetryConfig {
				endpoints,
				wasm_external_transport: config.telemetry_external_transport.take(),
			});
			let startup_time = SystemTime::UNIX_EPOCH.elapsed()
				.map(|dur| dur.as_millis())
				.unwrap_or(0);
			let future = telemetry.clone()
				.for_each(move |event| {
					// Safe-guard in case we add more events in the future.
					let sc_telemetry::TelemetryEvent::Connected = event;

					telemetry!(SUBSTRATE_INFO; "system.connected";
						"name" => name.clone(),
						"implementation" => impl_name.clone(),
						"version" => version.clone(),
						"config" => "",
						"chain" => chain_name.clone(),
						"authority" => is_authority,
						"startup_time" => startup_time,
						"network_id" => network_id.clone()
					);

					telemetry_connection_sinks_.lock().retain(|sink| {
						sink.unbounded_send(()).is_ok()
					});
					ready(())
				});

			spawn_handle.spawn(
				"telemetry-worker",
				future,
			);

			telemetry
		});

		// Instrumentation
		if let Some(tracing_targets) = config.tracing_targets.as_ref() {
			let subscriber = sc_tracing::ProfilingSubscriber::new(
				config.tracing_receiver, tracing_targets
			);
			match tracing::subscriber::set_global_default(subscriber) {
				Ok(_) => (),
				Err(e) => error!(target: "tracing", "Unable to set global default subscriber {}", e),
			}
		}

		Ok(Service {
			client,
			task_manager,
			network,
			network_status_sinks,
			select_chain,
			transaction_pool,
			essential_failed_tx,
			essential_failed_rx,
			rpc_handlers,
			_rpc: rpc,
			_telemetry: telemetry,
			_offchain_workers: offchain_workers,
			_telemetry_on_connect_sinks: telemetry_connection_sinks.clone(),
			keystore,
			marker: PhantomData::<TBl>,
			prometheus_registry: config.prometheus_config.map(|config| config.registry),
		})
	}
}<|MERGE_RESOLUTION|>--- conflicted
+++ resolved
@@ -1045,7 +1045,7 @@
 			let mut import_stream = client.import_notification_stream().map(|n| ChainEvent::NewBlock {
 				id: BlockId::Hash(n.hash),
 				header: n.header,
-				retracted: n.retracted,
+				tree_route: n.tree_route,
 				is_new_best: n.is_new_best,
 			}).fuse();
 			let mut finality_stream = client.finality_notification_stream()
@@ -1080,51 +1080,10 @@
 			let network_state_info: Arc<dyn NetworkStateInfo + Send + Sync> = network.clone();
 			let is_validator = config.role.is_authority();
 
-<<<<<<< HEAD
-			let (import_stream, finality_stream) = (
-				client.import_notification_stream().map(|n| ChainEvent::NewBlock {
-					id: BlockId::Hash(n.hash),
-					header: n.header,
-					tree_route: n.tree_route,
-					is_new_best: n.is_new_best,
-				}),
-				client.finality_notification_stream().map(|n| ChainEvent::Finalized {
-					hash: n.hash
-				})
-			);
-			let events = futures::stream::select(import_stream, finality_stream)
-				.for_each(move |event| {
-					// offchain worker is only interested in block import events
-					if let ChainEvent::NewBlock { ref header, is_new_best, .. } = event {
-						let offchain = offchain.as_ref().and_then(|o| o.upgrade());
-						match offchain {
-							Some(offchain) if is_new_best => {
-								notifications_spawn_handle.spawn(
-									"offchain-on-block",
-									offchain.on_block_imported(
-										&header,
-										network_state_info.clone(),
-										is_validator,
-									),
-								);
-							},
-							Some(_) => log::debug!(
-									target: "sc_offchain",
-									"Skipping offchain workers for non-canon block: {:?}",
-									header,
-								),
-							_ => {},
-						}
-					};
-
-					let txpool = txpool.upgrade();
-					if let Some(txpool) = txpool.as_ref() {
-=======
 			let events = client.import_notification_stream().for_each(move |n| {
 				let offchain = offchain.as_ref().and_then(|o| o.upgrade());
 				match offchain {
 					Some(offchain) if n.is_new_best => {
->>>>>>> 252b146b
 						notifications_spawn_handle.spawn(
 							"offchain-on-block",
 							offchain.on_block_imported(
