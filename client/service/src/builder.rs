--- conflicted
+++ resolved
@@ -54,11 +54,8 @@
 use sysinfo::{get_current_pid, ProcessExt, System, SystemExt};
 use tel::{telemetry, SUBSTRATE_INFO};
 use transaction_pool::txpool::{self, ChainApi, Pool as TransactionPool};
-<<<<<<< HEAD
 use sp_blockchain;
-=======
 use grafana_data_source::{self, record_metrics};
->>>>>>> 1078691b
 
 /// Aggregator for the components required to build a service.
 ///
