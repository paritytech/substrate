// Copyright 2017-2020 Parity Technologies (UK) Ltd.
// This file is part of Substrate.

// Substrate is free software: you can redistribute it and/or modify
// it under the terms of the GNU General Public License as published by
// the Free Software Foundation, either version 3 of the License, or
// (at your option) any later version.

// Substrate is distributed in the hope that it will be useful,
// but WITHOUT ANY WARRANTY; without even the implied warranty of
// MERCHANTABILITY or FITNESS FOR A PARTICULAR PURPOSE.  See the
// GNU General Public License for more details.

// You should have received a copy of the GNU General Public License
// along with Substrate.  If not, see <http://www.gnu.org/licenses/>.

use crate::{Service, NetworkStatus, NetworkState, error::Error, DEFAULT_PROTOCOL_ID};
use crate::{SpawnTaskHandle, start_rpc_servers, build_network_future, TransactionPoolAdapter};
use crate::status_sinks;
use crate::config::{Configuration, DatabaseConfig, KeystoreConfig};
use sc_client_api::{
	self,
	BlockchainEvents,
	backend::RemoteBackend, light::RemoteBlockchain,
};
use sc_client::Client;
use sc_chain_spec::{RuntimeGenesis, Extension};
use sp_consensus::import_queue::ImportQueue;
use futures::{prelude::*, sync::mpsc};
use futures03::{
	compat::Compat,
	FutureExt as _, TryFutureExt as _,
	StreamExt as _, TryStreamExt as _,
	future::{select, Either}
};
use sc_keystore::{Store as Keystore};
use log::{info, warn, error};
use sc_network::{FinalityProofProvider, OnDemand, NetworkService, NetworkStateInfo};
use sc_network::{config::BoxFinalityProofRequestBuilder, specialization::NetworkSpecialization};
use parking_lot::{Mutex, RwLock};
use sp_runtime::generic::BlockId;
use sp_runtime::traits::{
<<<<<<< HEAD
	Block as BlockT, NumberFor, Header, SaturatedConversion, HasherFor,
=======
	Block as BlockT, ProvideRuntimeApi, NumberFor, SaturatedConversion,
>>>>>>> 89743498
};
use sp_api::ProvideRuntimeApi;
use sc_executor::{NativeExecutor, NativeExecutionDispatch};
use std::{
	io::{Read, Write, Seek},
	marker::PhantomData, sync::Arc, time::SystemTime
};
use sysinfo::{get_current_pid, ProcessExt, System, SystemExt};
use sc_telemetry::{telemetry, SUBSTRATE_INFO};
use sp_transaction_pool::{TransactionPool, TransactionPoolMaintainer};
use sp_blockchain;
use grafana_data_source::{self, record_metrics};

/// Aggregator for the components required to build a service.
///
/// # Usage
///
/// Call [`ServiceBuilder::new_full`] or [`ServiceBuilder::new_light`], then call the various
/// `with_` methods to add the required components that you built yourself:
///
/// - [`with_select_chain`](ServiceBuilder::with_select_chain)
/// - [`with_import_queue`](ServiceBuilder::with_import_queue)
/// - [`with_network_protocol`](ServiceBuilder::with_network_protocol)
/// - [`with_finality_proof_provider`](ServiceBuilder::with_finality_proof_provider)
/// - [`with_transaction_pool`](ServiceBuilder::with_transaction_pool)
///
/// After this is done, call [`build`](ServiceBuilder::build) to construct the service.
///
/// The order in which the `with_*` methods are called doesn't matter, as the correct binding of
/// generics is done when you call `build`.
///
pub struct ServiceBuilder<TBl, TRtApi, TCfg, TGen, TCSExt, TCl, TFchr, TSc, TImpQu, TFprb, TFpp,
	TNetP, TExPool, TRpc, Backend>
{
	config: Configuration<TCfg, TGen, TCSExt>,
	pub (crate) client: Arc<TCl>,
	backend: Arc<Backend>,
	keystore: Arc<RwLock<Keystore>>,
	fetcher: Option<TFchr>,
	select_chain: Option<TSc>,
	pub (crate) import_queue: TImpQu,
	finality_proof_request_builder: Option<TFprb>,
	finality_proof_provider: Option<TFpp>,
	network_protocol: TNetP,
	transaction_pool: Arc<TExPool>,
	rpc_extensions: TRpc,
	remote_backend: Option<Arc<dyn RemoteBlockchain<TBl>>>,
	marker: PhantomData<(TBl, TRtApi)>,
}

/// Full client type.
pub type TFullClient<TBl, TRtApi, TExecDisp> = Client<
	TFullBackend<TBl>,
	TFullCallExecutor<TBl, TExecDisp>,
	TBl,
	TRtApi,
>;

/// Full client backend type.
pub type TFullBackend<TBl> = sc_client_db::Backend<TBl>;

/// Full client call executor type.
pub type TFullCallExecutor<TBl, TExecDisp> = sc_client::LocalCallExecutor<
	sc_client_db::Backend<TBl>,
	NativeExecutor<TExecDisp>,
>;

/// Light client type.
pub type TLightClient<TBl, TRtApi, TExecDisp> = Client<
	TLightBackend<TBl>,
	TLightCallExecutor<TBl, TExecDisp>,
	TBl,
	TRtApi,
>;

/// Light client backend type.
pub type TLightBackend<TBl> = sc_client::light::backend::Backend<
	sc_client_db::light::LightStorage<TBl>,
	HasherFor<TBl>,
>;

/// Light call executor type.
pub type TLightCallExecutor<TBl, TExecDisp> = sc_client::light::call_executor::GenesisCallExecutor<
	sc_client::light::backend::Backend<
		sc_client_db::light::LightStorage<TBl>,
		HasherFor<TBl>
	>,
	sc_client::LocalCallExecutor<
		sc_client::light::backend::Backend<
			sc_client_db::light::LightStorage<TBl>,
			HasherFor<TBl>
		>,
		NativeExecutor<TExecDisp>
	>,
>;

type TFullParts<TBl, TRtApi, TExecDisp> = (
	TFullClient<TBl, TRtApi, TExecDisp>,
	Arc<TFullBackend<TBl>>,
	Arc<RwLock<sc_keystore::Store>>,
);

/// Creates a new full client for the given config.
pub fn new_full_client<TBl, TRtApi, TExecDisp, TCfg, TGen, TCSExt>(
	config: &Configuration<TCfg, TGen, TCSExt>,
) -> Result<TFullClient<TBl, TRtApi, TExecDisp>, Error> where
	TBl: BlockT,
	TExecDisp: NativeExecutionDispatch,
	TGen: sp_runtime::BuildStorage + serde::Serialize + for<'de> serde::Deserialize<'de>,
	TCSExt: Extension,
{
	new_full_parts(config).map(|parts| parts.0)
}

fn new_full_parts<TBl, TRtApi, TExecDisp, TCfg, TGen, TCSExt>(
	config: &Configuration<TCfg, TGen, TCSExt>,
) -> Result<TFullParts<TBl, TRtApi, TExecDisp>,	Error> where
	TBl: BlockT,
	TExecDisp: NativeExecutionDispatch,
	TGen: sp_runtime::BuildStorage + serde::Serialize + for<'de> serde::Deserialize<'de>,
	TCSExt: Extension,
{
	let keystore = match &config.keystore {
		KeystoreConfig::Path { path, password } => Keystore::open(
			path.clone().ok_or("No basepath configured")?,
			password.clone()
		)?,
		KeystoreConfig::InMemory => Keystore::new_in_memory()
	};

	let executor = NativeExecutor::<TExecDisp>::new(
		config.wasm_method,
		config.default_heap_pages,
	);

	let fork_blocks = config.chain_spec
		.extensions()
		.get::<sc_client::ForkBlocks<TBl>>()
		.cloned()
		.unwrap_or_default();

	let bad_blocks = config.chain_spec
		.extensions()
		.get::<sc_client::BadBlocks<TBl>>()
		.cloned()
		.unwrap_or_default();

	let (client, backend) = {
		let db_config = sc_client_db::DatabaseSettings {
			state_cache_size: config.state_cache_size,
			state_cache_child_ratio:
			config.state_cache_child_ratio.map(|v| (v, 100)),
			pruning: config.pruning.clone(),
			source: match &config.database {
				DatabaseConfig::Path { path, cache_size } =>
					sc_client_db::DatabaseSettingsSrc::Path {
						path: path.clone(),
						cache_size: cache_size.clone().map(|u| u as usize),
					},
				DatabaseConfig::Custom(db) =>
					sc_client_db::DatabaseSettingsSrc::Custom(db.clone()),
			},
		};

		let extensions = sc_client_api::execution_extensions::ExecutionExtensions::new(
			config.execution_strategies.clone(),
			Some(keystore.clone()),
		);

		sc_client_db::new_client(
			db_config,
			executor,
			&config.chain_spec,
			fork_blocks,
			bad_blocks,
			extensions,
		)?
	};

	Ok((client, backend, keystore))
}

impl<TCfg, TGen, TCSExt> ServiceBuilder<(), (), TCfg, TGen, TCSExt, (), (), (), (), (), (), (), (), (), ()>
where TGen: RuntimeGenesis, TCSExt: Extension {
	/// Start the service builder with a configuration.
	pub fn new_full<TBl: BlockT, TRtApi, TExecDisp: NativeExecutionDispatch>(
		config: Configuration<TCfg, TGen, TCSExt>
	) -> Result<ServiceBuilder<
		TBl,
		TRtApi,
		TCfg,
		TGen,
		TCSExt,
		TFullClient<TBl, TRtApi, TExecDisp>,
		Arc<OnDemand<TBl>>,
		(),
		(),
		BoxFinalityProofRequestBuilder<TBl>,
		Arc<dyn FinalityProofProvider<TBl>>,
		(),
		(),
		(),
		TFullBackend<TBl>,
	>, Error> {
		let (client, backend, keystore) = new_full_parts(&config)?;

		let client = Arc::new(client);

		Ok(ServiceBuilder {
			config,
			client,
			backend,
			keystore,
			fetcher: None,
			select_chain: None,
			import_queue: (),
			finality_proof_request_builder: None,
			finality_proof_provider: None,
			network_protocol: (),
			transaction_pool: Arc::new(()),
			rpc_extensions: Default::default(),
			remote_backend: None,
			marker: PhantomData,
		})
	}

	/// Start the service builder with a configuration.
	pub fn new_light<TBl: BlockT, TRtApi, TExecDisp: NativeExecutionDispatch + 'static>(
		config: Configuration<TCfg, TGen, TCSExt>
	) -> Result<ServiceBuilder<
		TBl,
		TRtApi,
		TCfg,
		TGen,
		TCSExt,
		TLightClient<TBl, TRtApi, TExecDisp>,
		Arc<OnDemand<TBl>>,
		(),
		(),
		BoxFinalityProofRequestBuilder<TBl>,
		Arc<dyn FinalityProofProvider<TBl>>,
		(),
		(),
		(),
		TLightBackend<TBl>,
	>, Error> {
		let keystore = match &config.keystore {
			KeystoreConfig::Path { path, password } => Keystore::open(
				path.clone().ok_or("No basepath configured")?,
				password.clone()
			)?,
			KeystoreConfig::InMemory => Keystore::new_in_memory()
		};

		let executor = NativeExecutor::<TExecDisp>::new(
			config.wasm_method,
			config.default_heap_pages,
		);

		let db_storage = {
			let db_settings = sc_client_db::DatabaseSettings {
				state_cache_size: config.state_cache_size,
				state_cache_child_ratio:
					config.state_cache_child_ratio.map(|v| (v, 100)),
				pruning: config.pruning.clone(),
				source: match &config.database {
					DatabaseConfig::Path { path, cache_size } =>
						sc_client_db::DatabaseSettingsSrc::Path {
							path: path.clone(),
							cache_size: cache_size.clone().map(|u| u as usize),
						},
					DatabaseConfig::Custom(db) =>
						sc_client_db::DatabaseSettingsSrc::Custom(db.clone()),
				},
			};
			sc_client_db::light::LightStorage::new(db_settings)?
		};
		let light_blockchain = sc_client::light::new_light_blockchain(db_storage);
		let fetch_checker = Arc::new(
			sc_client::light::new_fetch_checker::<_, TBl, _>(
				light_blockchain.clone(),
				executor.clone(),
			),
		);
		let fetcher = Arc::new(sc_network::OnDemand::new(fetch_checker));
		let backend = sc_client::light::new_light_backend(light_blockchain);
		let remote_blockchain = backend.remote_blockchain();
		let client = Arc::new(sc_client::light::new_light(
			backend.clone(),
			&config.chain_spec,
			executor,
		)?);

		Ok(ServiceBuilder {
			config,
			client,
			backend,
			keystore,
			fetcher: Some(fetcher.clone()),
			select_chain: None,
			import_queue: (),
			finality_proof_request_builder: None,
			finality_proof_provider: None,
			network_protocol: (),
			transaction_pool: Arc::new(()),
			rpc_extensions: Default::default(),
			remote_backend: Some(remote_blockchain),
			marker: PhantomData,
		})
	}
}

impl<TBl, TRtApi, TCfg, TGen, TCSExt, TCl, TFchr, TSc, TImpQu, TFprb, TFpp, TNetP, TExPool, TRpc, Backend>
	ServiceBuilder<TBl, TRtApi, TCfg, TGen, TCSExt, TCl, TFchr, TSc, TImpQu, TFprb, TFpp,
		TNetP, TExPool, TRpc, Backend> {

	/// Returns a reference to the client that was stored in this builder.
	pub fn client(&self) -> &Arc<TCl> {
		&self.client
	}

	/// Returns a reference to the backend that was used in this builder.
	pub fn backend(&self) -> &Arc<Backend> {
		&self.backend
	}

	/// Returns a reference to the select-chain that was stored in this builder.
	pub fn select_chain(&self) -> Option<&TSc> {
		self.select_chain.as_ref()
	}

	/// Defines which head-of-chain strategy to use.
	pub fn with_opt_select_chain<USc>(
		self,
		select_chain_builder: impl FnOnce(
			&Configuration<TCfg, TGen, TCSExt>, &Arc<Backend>
		) -> Result<Option<USc>, Error>
	) -> Result<ServiceBuilder<TBl, TRtApi, TCfg, TGen, TCSExt, TCl, TFchr, USc, TImpQu, TFprb, TFpp,
		TNetP, TExPool, TRpc, Backend>, Error> {
		let select_chain = select_chain_builder(&self.config, &self.backend)?;

		Ok(ServiceBuilder {
			config: self.config,
			client: self.client,
			backend: self.backend,
			keystore: self.keystore,
			fetcher: self.fetcher,
			select_chain,
			import_queue: self.import_queue,
			finality_proof_request_builder: self.finality_proof_request_builder,
			finality_proof_provider: self.finality_proof_provider,
			network_protocol: self.network_protocol,
			transaction_pool: self.transaction_pool,
			rpc_extensions: self.rpc_extensions,
			remote_backend: self.remote_backend,
			marker: self.marker,
		})
	}

	/// Defines which head-of-chain strategy to use.
	pub fn with_select_chain<USc>(
		self,
		builder: impl FnOnce(&Configuration<TCfg, TGen, TCSExt>, &Arc<Backend>) -> Result<USc, Error>
	) -> Result<ServiceBuilder<TBl, TRtApi, TCfg, TGen, TCSExt, TCl, TFchr, USc, TImpQu, TFprb, TFpp,
		TNetP, TExPool, TRpc, Backend>, Error> {
		self.with_opt_select_chain(|cfg, b| builder(cfg, b).map(Option::Some))
	}

	/// Defines which import queue to use.
	pub fn with_import_queue<UImpQu>(
		self,
		builder: impl FnOnce(&Configuration<TCfg, TGen, TCSExt>, Arc<TCl>, Option<TSc>, Arc<TExPool>)
			-> Result<UImpQu, Error>
	) -> Result<ServiceBuilder<TBl, TRtApi, TCfg, TGen, TCSExt, TCl, TFchr, TSc, UImpQu, TFprb, TFpp,
			TNetP, TExPool, TRpc, Backend>, Error>
	where TSc: Clone {
		let import_queue = builder(
			&self.config,
			self.client.clone(),
			self.select_chain.clone(),
			self.transaction_pool.clone()
		)?;

		Ok(ServiceBuilder {
			config: self.config,
			client: self.client,
			backend: self.backend,
			keystore: self.keystore,
			fetcher: self.fetcher,
			select_chain: self.select_chain,
			import_queue,
			finality_proof_request_builder: self.finality_proof_request_builder,
			finality_proof_provider: self.finality_proof_provider,
			network_protocol: self.network_protocol,
			transaction_pool: self.transaction_pool,
			rpc_extensions: self.rpc_extensions,
			remote_backend: self.remote_backend,
			marker: self.marker,
		})
	}

	/// Defines which network specialization protocol to use.
	pub fn with_network_protocol<UNetP>(
		self,
		network_protocol_builder: impl FnOnce(&Configuration<TCfg, TGen, TCSExt>) -> Result<UNetP, Error>
	) -> Result<ServiceBuilder<TBl, TRtApi, TCfg, TGen, TCSExt, TCl, TFchr, TSc, TImpQu, TFprb, TFpp,
		UNetP, TExPool, TRpc, Backend>, Error> {
		let network_protocol = network_protocol_builder(&self.config)?;

		Ok(ServiceBuilder {
			config: self.config,
			client: self.client,
			backend: self.backend,
			keystore: self.keystore,
			fetcher: self.fetcher,
			select_chain: self.select_chain,
			import_queue: self.import_queue,
			finality_proof_request_builder: self.finality_proof_request_builder,
			finality_proof_provider: self.finality_proof_provider,
			network_protocol,
			transaction_pool: self.transaction_pool,
			rpc_extensions: self.rpc_extensions,
			remote_backend: self.remote_backend,
			marker: self.marker,
		})
	}

	/// Defines which strategy to use for providing finality proofs.
	pub fn with_opt_finality_proof_provider(
		self,
		builder: impl FnOnce(Arc<TCl>, Arc<Backend>) -> Result<Option<Arc<dyn FinalityProofProvider<TBl>>>, Error>
	) -> Result<ServiceBuilder<
		TBl,
		TRtApi,
		TCfg,
		TGen,
		TCSExt,
		TCl,
		TFchr,
		TSc,
		TImpQu,
		TFprb,
		Arc<dyn FinalityProofProvider<TBl>>,
		TNetP,
		TExPool,
		TRpc,
		Backend,
	>, Error> {
		let finality_proof_provider = builder(self.client.clone(), self.backend.clone())?;

		Ok(ServiceBuilder {
			config: self.config,
			client: self.client,
			backend: self.backend,
			keystore: self.keystore,
			fetcher: self.fetcher,
			select_chain: self.select_chain,
			import_queue: self.import_queue,
			finality_proof_request_builder: self.finality_proof_request_builder,
			finality_proof_provider,
			network_protocol: self.network_protocol,
			transaction_pool: self.transaction_pool,
			rpc_extensions: self.rpc_extensions,
			remote_backend: self.remote_backend,
			marker: self.marker,
		})
	}

	/// Defines which strategy to use for providing finality proofs.
	pub fn with_finality_proof_provider(
		self,
		build: impl FnOnce(Arc<TCl>, Arc<Backend>) -> Result<Arc<dyn FinalityProofProvider<TBl>>, Error>
	) -> Result<ServiceBuilder<
		TBl,
		TRtApi,
		TCfg,
		TGen,
		TCSExt,
		TCl,
		TFchr,
		TSc,
		TImpQu,
		TFprb,
		Arc<dyn FinalityProofProvider<TBl>>,
		TNetP,
		TExPool,
		TRpc,
		Backend,
	>, Error> {
		self.with_opt_finality_proof_provider(|client, backend| build(client, backend).map(Option::Some))
	}

	/// Defines which import queue to use.
	pub fn with_import_queue_and_opt_fprb<UImpQu, UFprb>(
		self,
		builder: impl FnOnce(
			&Configuration<TCfg, TGen, TCSExt>,
			Arc<TCl>,
			Arc<Backend>,
			Option<TFchr>,
			Option<TSc>,
			Arc<TExPool>,
		) -> Result<(UImpQu, Option<UFprb>), Error>
	) -> Result<ServiceBuilder<TBl, TRtApi, TCfg, TGen, TCSExt, TCl, TFchr, TSc, UImpQu, UFprb, TFpp,
		TNetP, TExPool, TRpc, Backend>, Error>
	where TSc: Clone, TFchr: Clone {
		let (import_queue, fprb) = builder(
			&self.config,
			self.client.clone(),
			self.backend.clone(),
			self.fetcher.clone(),
			self.select_chain.clone(),
			self.transaction_pool.clone()
		)?;

		Ok(ServiceBuilder {
			config: self.config,
			client: self.client,
			backend: self.backend,
			keystore: self.keystore,
			fetcher: self.fetcher,
			select_chain: self.select_chain,
			import_queue,
			finality_proof_request_builder: fprb,
			finality_proof_provider: self.finality_proof_provider,
			network_protocol: self.network_protocol,
			transaction_pool: self.transaction_pool,
			rpc_extensions: self.rpc_extensions,
			remote_backend: self.remote_backend,
			marker: self.marker,
		})
	}

	/// Defines which import queue to use.
	pub fn with_import_queue_and_fprb<UImpQu, UFprb>(
		self,
		builder: impl FnOnce(
			&Configuration<TCfg, TGen, TCSExt>,
			Arc<TCl>,
			Arc<Backend>,
			Option<TFchr>,
			Option<TSc>,
			Arc<TExPool>,
		) -> Result<(UImpQu, UFprb), Error>
	) -> Result<ServiceBuilder<TBl, TRtApi, TCfg, TGen, TCSExt, TCl, TFchr, TSc, UImpQu, UFprb, TFpp,
			TNetP, TExPool, TRpc, Backend>, Error>
	where TSc: Clone, TFchr: Clone {
		self.with_import_queue_and_opt_fprb(|cfg, cl, b, f, sc, tx|
			builder(cfg, cl, b, f, sc, tx)
				.map(|(q, f)| (q, Some(f)))
		)
	}

	/// Defines which transaction pool to use.
	pub fn with_transaction_pool<UExPool>(
		self,
		transaction_pool_builder: impl FnOnce(
			sc_transaction_pool::txpool::Options,
			Arc<TCl>,
			Option<TFchr>,
		) -> Result<UExPool, Error>
	) -> Result<ServiceBuilder<TBl, TRtApi, TCfg, TGen, TCSExt, TCl, TFchr, TSc, TImpQu, TFprb, TFpp,
		TNetP, UExPool, TRpc, Backend>, Error>
	where TSc: Clone, TFchr: Clone {
		let transaction_pool = transaction_pool_builder(
			self.config.transaction_pool.clone(),
			self.client.clone(),
			self.fetcher.clone(),
		)?;

		Ok(ServiceBuilder {
			config: self.config,
			client: self.client,
			backend: self.backend,
			keystore: self.keystore,
			fetcher: self.fetcher,
			select_chain: self.select_chain,
			import_queue: self.import_queue,
			finality_proof_request_builder: self.finality_proof_request_builder,
			finality_proof_provider: self.finality_proof_provider,
			network_protocol: self.network_protocol,
			transaction_pool: Arc::new(transaction_pool),
			rpc_extensions: self.rpc_extensions,
			remote_backend: self.remote_backend,
			marker: self.marker,
		})
	}

	/// Defines the RPC extensions to use.
	pub fn with_rpc_extensions<URpc>(
		self,
		rpc_ext_builder: impl FnOnce(
			Arc<TCl>,
			Arc<TExPool>,
			Arc<Backend>,
			Option<TFchr>,
			Option<Arc<dyn RemoteBlockchain<TBl>>>,
		) -> Result<URpc, Error>,
	) -> Result<ServiceBuilder<TBl, TRtApi, TCfg, TGen, TCSExt, TCl, TFchr, TSc, TImpQu, TFprb, TFpp,
		TNetP, TExPool, URpc, Backend>, Error>
	where TSc: Clone, TFchr: Clone {
		let rpc_extensions = rpc_ext_builder(
			self.client.clone(),
			self.transaction_pool.clone(),
			self.backend.clone(),
			self.fetcher.clone(),
			self.remote_backend.clone(),
		)?;

		Ok(ServiceBuilder {
			config: self.config,
			client: self.client,
			backend: self.backend,
			keystore: self.keystore,
			fetcher: self.fetcher,
			select_chain: self.select_chain,
			import_queue: self.import_queue,
			finality_proof_request_builder: self.finality_proof_request_builder,
			finality_proof_provider: self.finality_proof_provider,
			network_protocol: self.network_protocol,
			transaction_pool: self.transaction_pool,
			rpc_extensions,
			remote_backend: self.remote_backend,
			marker: self.marker,
		})
	}
}

/// Implemented on `ServiceBuilder`. Allows running block commands, such as import/export/validate
/// components to the builder.
pub trait ServiceBuilderCommand {
	/// Block type this API operates on.
	type Block: BlockT;
	/// Starts the process of importing blocks.
	fn import_blocks(
		self,
		input: impl Read + Seek + Send + 'static,
		force: bool,
	) -> Box<dyn Future<Item = (), Error = Error> + Send>;

	/// Performs the blocks export.
	fn export_blocks(
		self,
		output: impl Write + 'static,
		from: NumberFor<Self::Block>,
		to: Option<NumberFor<Self::Block>>,
		json: bool
	) -> Box<dyn Future<Item = (), Error = Error>>;

	/// Performs a revert of `blocks` blocks.
	fn revert_chain(
		&self,
		blocks: NumberFor<Self::Block>
	) -> Result<(), Error>;

	/// Re-validate known block.
	fn check_block(
		self,
		block: BlockId<Self::Block>
	) -> Box<dyn Future<Item = (), Error = Error> + Send>;
}

impl<TBl, TRtApi, TCfg, TGen, TCSExt, TBackend, TExec, TSc, TImpQu, TNetP, TExPool, TRpc>
ServiceBuilder<
	TBl,
	TRtApi,
	TCfg,
	TGen,
	TCSExt,
	Client<TBackend, TExec, TBl, TRtApi>,
	Arc<OnDemand<TBl>>,
	TSc,
	TImpQu,
	BoxFinalityProofRequestBuilder<TBl>,
	Arc<dyn FinalityProofProvider<TBl>>,
	TNetP,
	TExPool,
	TRpc,
	TBackend,
> where
	Client<TBackend, TExec, TBl, TRtApi>: ProvideRuntimeApi<TBl>,
	<Client<TBackend, TExec, TBl, TRtApi> as ProvideRuntimeApi<TBl>>::Api:
		sp_api::Metadata<TBl> +
		sc_offchain::OffchainWorkerApi<TBl> +
		sp_transaction_pool::runtime_api::TaggedTransactionQueue<TBl> +
		sp_session::SessionKeys<TBl> +
		sp_api::ApiErrorExt<Error = sp_blockchain::Error> +
		sp_api::ApiExt<TBl, StateBackend = TBackend::State>,
	TBl: BlockT,
	TRtApi: 'static + Send + Sync,
	TCfg: Default,
	TGen: RuntimeGenesis,
	TCSExt: Extension,
	TBackend: 'static + sc_client_api::backend::Backend<TBl> + Send,
	TExec: 'static + sc_client::CallExecutor<TBl> + Send + Sync + Clone,
	TSc: Clone,
	TImpQu: 'static + ImportQueue<TBl>,
	TNetP: NetworkSpecialization<TBl>,
	TExPool: 'static
		+ TransactionPool<Block=TBl, Hash = <TBl as BlockT>::Hash>
		+ TransactionPoolMaintainer<Block=TBl, Hash = <TBl as BlockT>::Hash>,
	TRpc: sc_rpc::RpcExtension<sc_rpc::Metadata> + Clone,
{
	/// Builds the service.
	pub fn build(self) -> Result<Service<
		TBl,
		Client<TBackend, TExec, TBl, TRtApi>,
		TSc,
		NetworkStatus<TBl>,
		NetworkService<TBl, TNetP, <TBl as BlockT>::Hash>,
		TExPool,
		sc_offchain::OffchainWorkers<
			Client<TBackend, TExec, TBl, TRtApi>,
			TBackend::OffchainStorage,
			TBl
		>,
	>, Error> {
		let ServiceBuilder {
			marker: _,
			mut config,
			client,
			fetcher: on_demand,
			backend,
			keystore,
			select_chain,
			import_queue,
			finality_proof_request_builder,
			finality_proof_provider,
			network_protocol,
			transaction_pool,
			rpc_extensions,
			remote_backend,
		} = self;

		sp_session::generate_initial_session_keys(
			client.clone(),
			&BlockId::Hash(client.chain_info().best_hash),
			config.dev_key_seed.clone().map(|s| vec![s]).unwrap_or_default(),
		)?;

		let (signal, exit) = exit_future::signal();

		// List of asynchronous tasks to spawn. We collect them, then spawn them all at once.
		let (to_spawn_tx, to_spawn_rx) =
			mpsc::unbounded::<Box<dyn Future<Item = (), Error = ()> + Send>>();

		// A side-channel for essential tasks to communicate shutdown.
		let (essential_failed_tx, essential_failed_rx) = mpsc::unbounded();

		let import_queue = Box::new(import_queue);
		let chain_info = client.chain_info();

		let version = config.full_version();
		info!("Highest known block at #{}", chain_info.best_number);
		telemetry!(
			SUBSTRATE_INFO;
			"node.start";
			"height" => chain_info.best_number.saturated_into::<u64>(),
			"best" => ?chain_info.best_hash
		);

		// make transaction pool available for off-chain runtime calls.
		client.execution_extensions()
			.register_transaction_pool(Arc::downgrade(&transaction_pool) as _);

		let transaction_pool_adapter = Arc::new(TransactionPoolAdapter {
			imports_external_transactions: !config.roles.is_light(),
			pool: transaction_pool.clone(),
			client: client.clone(),
			executor: Arc::new(SpawnTaskHandle { sender: to_spawn_tx.clone(), on_exit: exit.clone() }),
		});

		let protocol_id = {
			let protocol_id_full = match config.chain_spec.protocol_id() {
				Some(pid) => pid,
				None => {
					warn!("Using default protocol ID {:?} because none is configured in the \
						chain specs", DEFAULT_PROTOCOL_ID
					);
					DEFAULT_PROTOCOL_ID
				}
			}.as_bytes();
			sc_network::config::ProtocolId::from(protocol_id_full)
		};

		let block_announce_validator =
			Box::new(sp_consensus::block_validation::DefaultBlockAnnounceValidator::new(client.clone()));

		let network_params = sc_network::config::Params {
			roles: config.roles,
			network_config: config.network.clone(),
			chain: client.clone(),
			finality_proof_provider,
			finality_proof_request_builder,
			on_demand: on_demand.clone(),
			transaction_pool: transaction_pool_adapter.clone() as _,
			import_queue,
			protocol_id,
			specialization: network_protocol,
			block_announce_validator,
		};

		let has_bootnodes = !network_params.network_config.boot_nodes.is_empty();
		let network_mut = sc_network::NetworkWorker::new(network_params)?;
		let network = network_mut.service().clone();
		let network_status_sinks = Arc::new(Mutex::new(status_sinks::StatusSinks::new()));

		let offchain_storage = backend.offchain_storage();
		let offchain_workers = match (config.offchain_worker, offchain_storage) {
			(true, Some(db)) => {
				Some(Arc::new(sc_offchain::OffchainWorkers::new(client.clone(), db)))
			},
			(true, None) => {
				warn!("Offchain workers disabled, due to lack of offchain storage support in backend.");
				None
			},
			_ => None,
		};

		{
			// block notifications
			let txpool = Arc::downgrade(&transaction_pool);
			let offchain = offchain_workers.as_ref().map(Arc::downgrade);
			let to_spawn_tx_ = to_spawn_tx.clone();
			let network_state_info: Arc<dyn NetworkStateInfo + Send + Sync> = network.clone();
			let is_validator = config.roles.is_authority();

			let events = client.import_notification_stream()
				.map(|v| Ok::<_, ()>(v)).compat()
				.for_each(move |notification| {
					let txpool = txpool.upgrade();

					if let Some(txpool) = txpool.as_ref() {
						let future = txpool.maintain(
							&BlockId::hash(notification.hash),
							&notification.retracted,
						).map(|_| Ok(())).compat();
						let _ = to_spawn_tx_.unbounded_send(Box::new(future));
					}

					let offchain = offchain.as_ref().and_then(|o| o.upgrade());
					if let Some(offchain) = offchain {
						let future = offchain.on_block_imported(
							&notification.header,
							network_state_info.clone(),
							is_validator
						).map(|()| Ok(()));
						let _ = to_spawn_tx_.unbounded_send(Box::new(Compat::new(future)));
					}

					Ok(())
				})
				.select(exit.clone().map(Ok).compat())
				.then(|_| Ok(()));
			let _ = to_spawn_tx.unbounded_send(Box::new(events));
		}

		{
			// extrinsic notifications
			let network = Arc::downgrade(&network);
			let transaction_pool_ = transaction_pool.clone();
			let events = transaction_pool.import_notification_stream()
				.map(|v| Ok::<_, ()>(v)).compat()
				.for_each(move |_| {
					if let Some(network) = network.upgrade() {
						network.trigger_repropagate();
					}
					let status = transaction_pool_.status();
					telemetry!(SUBSTRATE_INFO; "txpool.import";
						"ready" => status.ready,
						"future" => status.future
					);
					Ok(())
				})
				.select(exit.clone().map(Ok).compat())
				.then(|_| Ok(()));

			let _ = to_spawn_tx.unbounded_send(Box::new(events));
		}

		// Periodically notify the telemetry.
		let transaction_pool_ = transaction_pool.clone();
		let client_ = client.clone();
		let mut sys = System::new();
		let self_pid = get_current_pid().ok();
		let (state_tx, state_rx) = mpsc::unbounded::<(NetworkStatus<_>, NetworkState)>();
		network_status_sinks.lock().push(std::time::Duration::from_millis(5000), state_tx);
		let tel_task = state_rx.for_each(move |(net_status, _)| {
			let info = client_.usage_info();
			let best_number = info.chain.best_number.saturated_into::<u64>();
			let best_hash = info.chain.best_hash;
			let num_peers = net_status.num_connected_peers;
			let txpool_status = transaction_pool_.status();
			let finalized_number: u64 = info.chain.finalized_number.saturated_into::<u64>();
			let bandwidth_download = net_status.average_download_per_sec;
			let bandwidth_upload = net_status.average_upload_per_sec;

			// get cpu usage and memory usage of this process
			let (cpu_usage, memory) = if let Some(self_pid) = self_pid {
				if sys.refresh_process(self_pid) {
					let proc = sys.get_process(self_pid)
						.expect("Above refresh_process succeeds, this should be Some(), qed");
					(proc.cpu_usage(), proc.memory())
				} else { (0.0, 0) }
			} else { (0.0, 0) };

			telemetry!(
				SUBSTRATE_INFO;
				"system.interval";
				"peers" => num_peers,
				"height" => best_number,
				"best" => ?best_hash,
				"txcount" => txpool_status.ready,
				"cpu" => cpu_usage,
				"memory" => memory,
				"finalized_height" => finalized_number,
				"finalized_hash" => ?info.chain.finalized_hash,
				"bandwidth_download" => bandwidth_download,
				"bandwidth_upload" => bandwidth_upload,
				"used_state_cache_size" => info.usage.as_ref().map(|usage| usage.memory.state_cache).unwrap_or(0),
				"used_db_cache_size" => info.usage.as_ref().map(|usage| usage.memory.database_cache).unwrap_or(0),
				"disk_read_per_sec" => info.usage.as_ref().map(|usage| usage.io.bytes_read).unwrap_or(0),
				"disk_write_per_sec" => info.usage.as_ref().map(|usage| usage.io.bytes_written).unwrap_or(0),
			);
			let _ = record_metrics!(
				"peers" => num_peers,
				"height" => best_number,
				"txcount" => txpool_status.ready,
				"cpu" => cpu_usage,
				"memory" => memory,
				"finalized_height" => finalized_number,
				"bandwidth_download" => bandwidth_download,
				"bandwidth_upload" => bandwidth_upload,
				"used_state_cache_size" => info.usage.as_ref().map(|usage| usage.memory.state_cache).unwrap_or(0),
				"used_db_cache_size" => info.usage.as_ref().map(|usage| usage.memory.database_cache).unwrap_or(0),
				"disk_read_per_sec" => info.usage.as_ref().map(|usage| usage.io.bytes_read).unwrap_or(0),
				"disk_write_per_sec" => info.usage.as_ref().map(|usage| usage.io.bytes_written).unwrap_or(0),
			);

			Ok(())
		}).select(exit.clone().map(Ok).compat()).then(|_| Ok(()));
		let _ = to_spawn_tx.unbounded_send(Box::new(tel_task));

		// Periodically send the network state to the telemetry.
		let (netstat_tx, netstat_rx) = mpsc::unbounded::<(NetworkStatus<_>, NetworkState)>();
		network_status_sinks.lock().push(std::time::Duration::from_secs(30), netstat_tx);
		let tel_task_2 = netstat_rx.for_each(move |(_, network_state)| {
			telemetry!(
				SUBSTRATE_INFO;
				"system.network_state";
				"state" => network_state,
			);
			Ok(())
		}).select(exit.clone().map(Ok).compat()).then(|_| Ok(()));
		let _ = to_spawn_tx.unbounded_send(Box::new(tel_task_2));

		// RPC
		let (system_rpc_tx, system_rpc_rx) = futures03::channel::mpsc::unbounded();
		let gen_handler = || {
			use sc_rpc::{chain, state, author, system};

			let system_info = sc_rpc::system::SystemInfo {
				chain_name: config.chain_spec.name().into(),
				impl_name: config.impl_name.into(),
				impl_version: config.impl_version.into(),
				properties: config.chain_spec.properties().clone(),
			};

			let subscriptions = sc_rpc::Subscriptions::new(Arc::new(SpawnTaskHandle {
				sender: to_spawn_tx.clone(),
				on_exit: exit.clone()
			}));

			let (chain, state) = if let (Some(remote_backend), Some(on_demand)) =
				(remote_backend.as_ref(), on_demand.as_ref()) {
				// Light clients
				let chain = sc_rpc::chain::new_light(
					client.clone(),
					subscriptions.clone(),
					remote_backend.clone(),
					on_demand.clone()
				);
				let state = sc_rpc::state::new_light(
					client.clone(),
					subscriptions.clone(),
					remote_backend.clone(),
					on_demand.clone()
				);
				(chain, state)

			} else {
				// Full nodes
				let chain = sc_rpc::chain::new_full(client.clone(), subscriptions.clone());
				let state = sc_rpc::state::new_full(client.clone(), subscriptions.clone());
				(chain, state)
			};

			let author = sc_rpc::author::Author::new(
				client.clone(),
				transaction_pool.clone(),
				subscriptions,
				keystore.clone(),
			);
			let system = system::System::new(system_info, system_rpc_tx.clone());

			sc_rpc_server::rpc_handler((
				state::StateApi::to_delegate(state),
				chain::ChainApi::to_delegate(chain),
				author::AuthorApi::to_delegate(author),
				system::SystemApi::to_delegate(system),
				rpc_extensions.clone(),
			))
		};
		let rpc_handlers = gen_handler();
		let rpc = start_rpc_servers(&config, gen_handler)?;


		let _ = to_spawn_tx.unbounded_send(Box::new(build_network_future(
			config.roles,
			network_mut,
			client.clone(),
			network_status_sinks.clone(),
			system_rpc_rx,
			has_bootnodes,
		)
			.map_err(|_| ())
			.select(exit.clone().map(Ok).compat())
			.then(|_| Ok(()))));

		let telemetry_connection_sinks: Arc<Mutex<Vec<mpsc::UnboundedSender<()>>>> = Default::default();

		// Telemetry
		let telemetry = config.telemetry_endpoints.clone().map(|endpoints| {
			let is_authority = config.roles.is_authority();
			let network_id = network.local_peer_id().to_base58();
			let name = config.name.clone();
			let impl_name = config.impl_name.to_owned();
			let version = version.clone();
			let chain_name = config.chain_spec.name().to_owned();
			let telemetry_connection_sinks_ = telemetry_connection_sinks.clone();
			let telemetry = sc_telemetry::init_telemetry(sc_telemetry::TelemetryConfig {
				endpoints,
				wasm_external_transport: config.telemetry_external_transport.take(),
			});
			let startup_time = SystemTime::UNIX_EPOCH.elapsed()
				.map(|dur| dur.as_millis())
				.unwrap_or(0);
			let future = telemetry.clone()
				.map(|ev| Ok::<_, ()>(ev))
				.compat()
				.for_each(move |event| {
					// Safe-guard in case we add more events in the future.
					let sc_telemetry::TelemetryEvent::Connected = event;

					telemetry!(SUBSTRATE_INFO; "system.connected";
						"name" => name.clone(),
						"implementation" => impl_name.clone(),
						"version" => version.clone(),
						"config" => "",
						"chain" => chain_name.clone(),
						"authority" => is_authority,
						"startup_time" => startup_time,
						"network_id" => network_id.clone()
					);

					telemetry_connection_sinks_.lock().retain(|sink| {
						sink.unbounded_send(()).is_ok()
					});
					Ok(())
				});
			let _ = to_spawn_tx.unbounded_send(Box::new(future
				.select(exit.clone().map(Ok).compat())
				.then(|_| Ok(()))));
			telemetry
		});

		// Grafana data source
		if let Some(port) = config.grafana_port {
			let future = select(
				grafana_data_source::run_server(port).boxed(),
				exit.clone()
			).map(|either| match either {
				Either::Left((result, _)) => result.map_err(|_| ()),
				Either::Right(_) => Ok(())
			}).compat();

			let _ = to_spawn_tx.unbounded_send(Box::new(future));
    }

		// Instrumentation
		if let Some(tracing_targets) = config.tracing_targets.as_ref() {
			let subscriber = sc_tracing::ProfilingSubscriber::new(
				config.tracing_receiver, tracing_targets
			);
			match tracing::subscriber::set_global_default(subscriber) {
				Ok(_) => (),
				Err(e) => error!(target: "tracing", "Unable to set global default subscriber {}", e),
			}
		}

		Ok(Service {
			client,
			network,
			network_status_sinks,
			select_chain,
			transaction_pool,
			exit,
			signal: Some(signal),
			essential_failed_tx,
			essential_failed_rx,
			to_spawn_tx,
			to_spawn_rx,
			to_poll: Vec::new(),
			rpc_handlers,
			_rpc: rpc,
			_telemetry: telemetry,
			_offchain_workers: offchain_workers,
			_telemetry_on_connect_sinks: telemetry_connection_sinks.clone(),
			keystore,
			marker: PhantomData::<TBl>,
		})
	}
}<|MERGE_RESOLUTION|>--- conflicted
+++ resolved
@@ -40,11 +40,7 @@
 use parking_lot::{Mutex, RwLock};
 use sp_runtime::generic::BlockId;
 use sp_runtime::traits::{
-<<<<<<< HEAD
-	Block as BlockT, NumberFor, Header, SaturatedConversion, HasherFor,
-=======
-	Block as BlockT, ProvideRuntimeApi, NumberFor, SaturatedConversion,
->>>>>>> 89743498
+	Block as BlockT, NumberFor, SaturatedConversion, HasherFor,
 };
 use sp_api::ProvideRuntimeApi;
 use sc_executor::{NativeExecutor, NativeExecutionDispatch};
@@ -1132,7 +1128,7 @@
 			}).compat();
 
 			let _ = to_spawn_tx.unbounded_send(Box::new(future));
-    }
+		}
 
 		// Instrumentation
 		if let Some(tracing_targets) = config.tracing_targets.as_ref() {
