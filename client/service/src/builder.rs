--- conflicted
+++ resolved
@@ -218,50 +218,12 @@
 impl KeystoreContainer {
 	/// Construct KeystoreContainer
 	pub fn new(config: &KeystoreConfig) -> Result<Self, Error> {
-<<<<<<< HEAD
-		match config {
-			#[cfg(feature = "with-ssrs")]
-			KeystoreConfig::Remote { uri } if uri.starts_with("ssrs+") => {
-				// this is a Simple Substrate Remote Signer protocol
-				let keystore = Arc::new(SSRSRemoteKeystore::open(uri[5..].to_string(), None)?);
-				let sync_keystore = keystore.clone() as SyncCryptoStorePtr;
-
-				Ok(Self {
-					keystore,
-					sync_keystore,
-				})
+		let keystore = Arc::new(match config {
+			KeystoreConfig::Remote { uri } => {
+				return Err(Error::Other(
+					format!("Don't know how to connect to {}. Protocol not supported", uri)))
+
 			}
-			KeystoreConfig::Remote { uri } => {
-				Err(Error::Other(
-					format!("Don't know how to connect to {}. Protocol not supported",uri)))
-
-			}
-			KeystoreConfig::Path { path, password } => {
-				let keystore = Arc::new(LocalKeystore::open(
-					path.clone(),
-					password.clone(),
-				)?);
-
-				let sync_keystore = keystore.clone() as SyncCryptoStorePtr;
-
-				Ok(Self {
-					keystore,
-					sync_keystore,
-				})
-			}
-			KeystoreConfig::InMemory => {
-				let keystore = Arc::new(LocalKeystore::in_memory());
-
-				let sync_keystore = keystore.clone() as SyncCryptoStorePtr;
-
-				Ok(Self {
-					keystore,
-					sync_keystore,
-				})
-			}
-		}
-=======
-		let keystore = Arc::new(match config {
 			KeystoreConfig::Path { path, password } => LocalKeystore::open(
 				path.clone(),
 				password.clone(),
@@ -270,7 +232,6 @@
 		});
 
 		Ok(Self(KeystoreContainerInner::Local(keystore)))
->>>>>>> bce646d0
 	}
 
 	/// Returns an adapter to the asynchronous keystore that implements `CryptoStore`
