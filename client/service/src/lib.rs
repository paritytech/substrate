// This file is part of Substrate.

// Copyright (C) 2017-2021 Parity Technologies (UK) Ltd.
// SPDX-License-Identifier: GPL-3.0-or-later WITH Classpath-exception-2.0

// This program is free software: you can redistribute it and/or modify
// it under the terms of the GNU General Public License as published by
// the Free Software Foundation, either version 3 of the License, or
// (at your option) any later version.

// This program is distributed in the hope that it will be useful,
// but WITHOUT ANY WARRANTY; without even the implied warranty of
// MERCHANTABILITY or FITNESS FOR A PARTICULAR PURPOSE. See the
// GNU General Public License for more details.

// You should have received a copy of the GNU General Public License
// along with this program. If not, see <https://www.gnu.org/licenses/>.

//! Substrate service. Starts a thread that spins up the network, client, and extrinsic pool.
//! Manages communication between them.

#![warn(missing_docs)]
#![recursion_limit = "1024"]

pub mod chain_ops;
pub mod config;
pub mod error;

mod builder;
#[cfg(feature = "test-helpers")]
pub mod client;
#[cfg(not(feature = "test-helpers"))]
mod client;
mod metrics;
mod task_manager;

use std::{collections::HashMap, io, net::SocketAddr, pin::Pin, task::Poll};

use codec::{Decode, Encode};
use futures::{stream, Future, FutureExt, Stream, StreamExt};
use log::{debug, error, warn};
use parity_util_mem::MallocSizeOf;
use sc_network::PeerId;
use sp_runtime::{
	generic::BlockId,
	traits::{Block as BlockT, Header as HeaderT},
};
use sp_utils::mpsc::TracingUnboundedReceiver;

pub use self::{
	builder::{
		build_network, build_offchain_workers, new_client, new_db_backend, new_full_client,
		new_full_parts, new_light_parts, spawn_tasks, BuildNetworkParams, KeystoreContainer,
		NetworkStarter, NoopRpcExtensionBuilder, OptionalSpawnTasksParams, RpcExtensionBuilder,
		SpawnTasksParams, TFullBackend, TFullCallExecutor, TFullClient, TLightBackend,
		TLightBackendWithHash, TLightCallExecutor, TLightClient, TLightClientWithBackend,
	},
	client::{ClientConfig, LocalCallExecutor},
	error::Error,
};
pub use config::{
	BasePath, Configuration, DatabaseSource, KeepBlocks, PruningMode, Role, RpcMethods,
	TaskExecutor, TaskType, TransactionStorageMode,
};
pub use sc_chain_spec::{
	ChainSpec, ChainType, Extension as ChainSpecExtension, GenericChainSpec, NoExtension,
	Properties, RuntimeGenesis,
};
use sc_client_api::{blockchain::HeaderBackend, BlockchainEvents};
pub use sc_consensus::ImportQueue;
pub use sc_executor::NativeExecutionDispatch;
#[doc(hidden)]
pub use sc_network::config::{OnDemand, TransactionImport, TransactionImportFuture};
pub use sc_rpc::Metadata as RpcMetadata;
pub use sc_rpc_server::CustomMiddleware;
pub use sc_tracing::TracingReceiver;
pub use sc_transaction_pool::Options as TransactionPoolOptions;
pub use sc_transaction_pool_api::{error::IntoPoolError, InPoolTransaction, TransactionPool};
#[doc(hidden)]
pub use std::{ops::Deref, result::Result, sync::Arc};
pub use task_manager::{SpawnTaskHandle, TaskManager};

type RpcMiddleware<CM> = sc_rpc_server::RpcMiddleware<sc_rpc::Metadata, CM>;

const DEFAULT_PROTOCOL_ID: &str = "sup";

/// A type that implements `MallocSizeOf` on native but not wasm.
#[cfg(not(target_os = "unknown"))]
pub trait MallocSizeOfWasm: MallocSizeOf {}
#[cfg(target_os = "unknown")]
pub trait MallocSizeOfWasm {}
#[cfg(not(target_os = "unknown"))]
impl<T: MallocSizeOf> MallocSizeOfWasm for T {}
#[cfg(target_os = "unknown")]
impl<T> MallocSizeOfWasm for T {}

/// RPC handlers that can perform RPC queries.
#[derive(Clone)]
pub struct RpcHandlers<CM: CustomMiddleware<RpcMetadata> = ()>(
	Arc<jsonrpc_core::MetaIoHandler<RpcMetadata, RpcMiddleware<CM>>>,
);

impl<CM: CustomMiddleware<RpcMetadata>> RpcHandlers<CM> {
	/// Starts an RPC query.
	///
	/// The query is passed as a string and must be a JSON text similar to what an HTTP client
	/// would for example send.
	///
	/// Returns a `Future` that contains the optional response.
	///
	/// If the request subscribes you to events, the `Sender` in the `RpcSession` object is used to
	/// send back spontaneous events.
	pub fn rpc_query(
		&self,
		mem: &RpcSession,
		request: &str,
	) -> Pin<Box<dyn Future<Output = Option<String>> + Send>> {
		self.0.handle_request(request, mem.metadata.clone()).boxed()
	}

	/// Provides access to the underlying `MetaIoHandler`
	pub fn io_handler(&self) -> Arc<jsonrpc_core::MetaIoHandler<RpcMetadata, RpcMiddleware<CM>>> {
		self.0.clone()
	}
}

/// An incomplete set of chain components, but enough to run the chain ops subcommands.
pub struct PartialComponents<Client, Backend, SelectChain, ImportQueue, TransactionPool, Other> {
	/// A shared client instance.
	pub client: Arc<Client>,
	/// A shared backend instance.
	pub backend: Arc<Backend>,
	/// The chain task manager.
	pub task_manager: TaskManager,
	/// A keystore container instance..
	pub keystore_container: KeystoreContainer,
	/// A chain selection algorithm instance.
	pub select_chain: SelectChain,
	/// An import queue.
	pub import_queue: ImportQueue,
	/// A shared transaction pool.
	pub transaction_pool: Arc<TransactionPool>,
	/// Everything else that needs to be passed into the main build function.
	pub other: Other,
}

/// Builds a never-ending future that continuously polls the network.
///
/// The `status_sink` contain a list of senders to send a periodic network status to.
async fn build_network_future<
	B: BlockT,
	C: BlockchainEvents<B> + HeaderBackend<B>,
	H: sc_network::ExHashT,
>(
	role: Role,
	mut network: sc_network::NetworkWorker<B, H>,
	client: Arc<C>,
	mut rpc_rx: TracingUnboundedReceiver<sc_rpc::system::Request<B>>,
	should_have_peers: bool,
	announce_imported_blocks: bool,
) {
	let mut imported_blocks_stream = client.import_notification_stream().fuse();

	// Current best block at initialization, to report to the RPC layer.
	let starting_block = client.info().best_number;

	// Stream of finalized blocks reported by the client.
	let mut finality_notification_stream = {
		let mut finality_notification_stream = client.finality_notification_stream().fuse();

		// We tweak the `Stream` in order to merge together multiple items if they happen to be
		// ready. This way, we only get the latest finalized block.
		stream::poll_fn(move |cx| {
			let mut last = None;
			while let Poll::Ready(Some(item)) =
				Pin::new(&mut finality_notification_stream).poll_next(cx)
			{
				last = Some(item);
			}
			if let Some(last) = last {
				Poll::Ready(Some(last))
			} else {
				Poll::Pending
			}
		})
		.fuse()
	};

	loop {
		futures::select! {
			// List of blocks that the client has imported.
			notification = imported_blocks_stream.next() => {
				let notification = match notification {
					Some(n) => n,
					// If this stream is shut down, that means the client has shut down, and the
					// most appropriate thing to do for the network future is to shut down too.
					None => return,
				};

				if announce_imported_blocks {
					network.service().announce_block(notification.hash, None);
				}

				if notification.is_new_best {
					network.service().new_best_block_imported(
						notification.hash,
						notification.header.number().clone(),
					);
				}
			}

			// List of blocks that the client has finalized.
			notification = finality_notification_stream.select_next_some() => {
				network.on_block_finalized(notification.hash, notification.header);
			}

			// Answer incoming RPC requests.
			request = rpc_rx.select_next_some() => {
				match request {
					sc_rpc::system::Request::Health(sender) => {
						let _ = sender.send(sc_rpc::system::Health {
							peers: network.peers_debug_info().len(),
							is_syncing: network.service().is_major_syncing(),
							should_have_peers,
						});
					},
					sc_rpc::system::Request::LocalPeerId(sender) => {
						let _ = sender.send(network.local_peer_id().to_base58());
					},
					sc_rpc::system::Request::LocalListenAddresses(sender) => {
						let peer_id = network.local_peer_id().clone().into();
						let p2p_proto_suffix = sc_network::multiaddr::Protocol::P2p(peer_id);
						let addresses = network.listen_addresses()
							.map(|addr| addr.clone().with(p2p_proto_suffix.clone()).to_string())
							.collect();
						let _ = sender.send(addresses);
					},
					sc_rpc::system::Request::Peers(sender) => {
						let _ = sender.send(network.peers_debug_info().into_iter().map(|(peer_id, p)|
							sc_rpc::system::PeerInfo {
								peer_id: peer_id.to_base58(),
								roles: format!("{:?}", p.roles),
								best_hash: p.best_hash,
								best_number: p.best_number,
							}
						).collect());
					}
					sc_rpc::system::Request::NetworkState(sender) => {
						if let Some(network_state) = serde_json::to_value(&network.network_state()).ok() {
							let _ = sender.send(network_state);
						}
					}
					sc_rpc::system::Request::NetworkAddReservedPeer(peer_addr, sender) => {
						let x = network.add_reserved_peer(peer_addr)
							.map_err(sc_rpc::system::error::Error::MalformattedPeerArg);
						let _ = sender.send(x);
					}
					sc_rpc::system::Request::NetworkRemoveReservedPeer(peer_id, sender) => {
						let _ = match peer_id.parse::<PeerId>() {
							Ok(peer_id) => {
								network.remove_reserved_peer(peer_id);
								sender.send(Ok(()))
							}
							Err(e) => sender.send(Err(sc_rpc::system::error::Error::MalformattedPeerArg(
								e.to_string(),
							))),
						};
					}
					sc_rpc::system::Request::NetworkReservedPeers(sender) => {
						let reserved_peers = network.reserved_peers();
						let reserved_peers = reserved_peers
							.map(|peer_id| peer_id.to_base58())
							.collect();

						let _ = sender.send(reserved_peers);
					}
					sc_rpc::system::Request::NodeRoles(sender) => {
						use sc_rpc::system::NodeRole;

						let node_role = match role {
							Role::Authority { .. } => NodeRole::Authority,
							Role::Light => NodeRole::LightClient,
							Role::Full => NodeRole::Full,
						};

						let _ = sender.send(vec![node_role]);
					}
					sc_rpc::system::Request::SyncState(sender) => {
						use sc_rpc::system::SyncState;

						let _ = sender.send(SyncState {
							starting_block: starting_block,
							current_block: client.info().best_number,
							highest_block: network.best_seen_block(),
						});
					}
				}
			}

			// The network worker has done something. Nothing special to do, but could be
			// used in the future to perform actions in response of things that happened on
			// the network.
			_ = (&mut network).fuse() => {}
		}
	}
}

// Wrapper for HTTP and WS servers that makes sure they are properly shut down.
#[cfg(not(target_os = "unknown"))]
mod waiting {
	pub struct HttpServer(pub Option<sc_rpc_server::HttpServer>);
	impl Drop for HttpServer {
		fn drop(&mut self) {
			if let Some(server) = self.0.take() {
				server.close_handle().close();
				server.wait();
			}
		}
	}

	pub struct IpcServer(pub Option<sc_rpc_server::IpcServer>);
	impl Drop for IpcServer {
		fn drop(&mut self) {
			if let Some(server) = self.0.take() {
				server.close_handle().close();
				let _ = server.wait();
			}
		}
	}

	pub struct WsServer(pub Option<sc_rpc_server::WsServer>);
	impl Drop for WsServer {
		fn drop(&mut self) {
			if let Some(server) = self.0.take() {
				server.close_handle().close();
				let _ = server.wait();
			}
		}
	}
}

/// Starts RPC servers that run in their own thread, and returns an opaque object that keeps them
/// alive.
#[cfg(not(target_os = "unknown"))]
fn start_rpc_servers<
	CM: CustomMiddleware<RpcMetadata>,
	H: FnMut(
		sc_rpc::DenyUnsafe,
		RpcMiddleware<CM>,
	) -> Result<sc_rpc_server::RpcHandler<sc_rpc::Metadata, CM>, Error>,
>(
	config: &Configuration,
	mut gen_handler: H,
	rpc_metrics: Option<sc_rpc_server::RpcMetrics>,
	server_metrics: sc_rpc_server::ServerMetrics,
) -> Result<Box<dyn std::any::Any + Send>, Error> {
	fn maybe_start_server<T, F>(
		address: Option<SocketAddr>,
		mut start: F,
	) -> Result<Option<T>, Error>
	where
		F: FnMut(&SocketAddr) -> Result<T, Error>,
	{
		address
			.map(|mut address| {
				start(&address).or_else(|e| match e {
					Error::Io(e) => match e.kind() {
						io::ErrorKind::AddrInUse | io::ErrorKind::PermissionDenied => {
							warn!("Unable to bind RPC server to {}. Trying random port.", address);
							address.set_port(0);
							start(&address)
						},
						_ => Err(e.into()),
					},
					e => Err(e),
				})
			})
			.transpose()
	}

	fn deny_unsafe(addr: &SocketAddr, methods: &RpcMethods) -> sc_rpc::DenyUnsafe {
		let is_exposed_addr = !addr.ip().is_loopback();
		match (is_exposed_addr, methods) {
			| (_, RpcMethods::Unsafe) | (false, RpcMethods::Auto) => sc_rpc::DenyUnsafe::No,
			_ => sc_rpc::DenyUnsafe::Yes,
		}
	}

	let rpc_method_names = sc_rpc_server::method_names(|m| gen_handler(sc_rpc::DenyUnsafe::No, m))?;
	Ok(Box::new((
		config
			.rpc_ipc
			.as_ref()
			.map(|path| {
				sc_rpc_server::start_ipc(
					&*path,
					gen_handler(
						sc_rpc::DenyUnsafe::No,
<<<<<<< HEAD
						RpcMiddleware::new(rpc_metrics.clone(), "ipc"),
=======
						sc_rpc_server::RpcMiddleware::new(
							rpc_metrics.clone(),
							rpc_method_names.clone(),
							"ipc",
						),
>>>>>>> 87b62665
					)?,
					server_metrics.clone(),
				)
				.map_err(Error::from)
			})
			.transpose()?,
		maybe_start_server(config.rpc_http, |address| {
			sc_rpc_server::start_http(
				address,
				config.rpc_http_threads,
				config.rpc_cors.as_ref(),
				gen_handler(
					deny_unsafe(&address, &config.rpc_methods),
<<<<<<< HEAD
					RpcMiddleware::new(rpc_metrics.clone(), "http"),
=======
					sc_rpc_server::RpcMiddleware::new(
						rpc_metrics.clone(),
						rpc_method_names.clone(),
						"http",
					),
>>>>>>> 87b62665
				)?,
				config.rpc_max_payload,
			)
			.map_err(Error::from)
		})?
		.map(|s| waiting::HttpServer(Some(s))),
		maybe_start_server(config.rpc_ws, |address| {
			sc_rpc_server::start_ws(
				address,
				config.rpc_ws_max_connections,
				config.rpc_cors.as_ref(),
				gen_handler(
					deny_unsafe(&address, &config.rpc_methods),
<<<<<<< HEAD
					RpcMiddleware::new(rpc_metrics.clone(), "ws"),
=======
					sc_rpc_server::RpcMiddleware::new(
						rpc_metrics.clone(),
						rpc_method_names.clone(),
						"ws",
					),
>>>>>>> 87b62665
				)?,
				config.rpc_max_payload,
				server_metrics.clone(),
			)
			.map_err(Error::from)
		})?
		.map(|s| waiting::WsServer(Some(s))),
	)))
}

/// Starts RPC servers that run in their own thread, and returns an opaque object that keeps them
/// alive.
#[cfg(target_os = "unknown")]
fn start_rpc_servers<
	CM: CustomMiddleware<RpcMetadata>,
	H: FnMut(
		sc_rpc::DenyUnsafe,
		RpcMiddleware<CM>,
	) -> Result<sc_rpc_server::RpcHandler<sc_rpc::Metadata, CM>, Error>,
>(
	_: &Configuration,
	_: H,
	_: Option<sc_rpc_server::RpcMetrics>,
	_: sc_rpc_server::ServerMetrics,
) -> Result<Box<dyn std::any::Any + Send + Sync>, error::Error> {
	Ok(Box::new(()))
}

/// An RPC session. Used to perform in-memory RPC queries (ie. RPC queries that don't go through
/// the HTTP or WebSockets server).
#[derive(Clone)]
pub struct RpcSession {
	metadata: sc_rpc::Metadata,
}

impl RpcSession {
	/// Creates an RPC session.
	///
	/// The `sender` is stored inside the `RpcSession` and is used to communicate spontaneous JSON
	/// messages.
	///
	/// The `RpcSession` must be kept alive in order to receive messages on the sender.
	pub fn new(sender: futures::channel::mpsc::UnboundedSender<String>) -> RpcSession {
		RpcSession { metadata: sender.into() }
	}
}

/// Transaction pool adapter.
pub struct TransactionPoolAdapter<C, P> {
	imports_external_transactions: bool,
	pool: Arc<P>,
	client: Arc<C>,
}

/// Get transactions for propagation.
///
/// Function extracted to simplify the test and prevent creating `ServiceFactory`.
fn transactions_to_propagate<Pool, B, H, E>(pool: &Pool) -> Vec<(H, B::Extrinsic)>
where
	Pool: TransactionPool<Block = B, Hash = H, Error = E>,
	B: BlockT,
	H: std::hash::Hash + Eq + sp_runtime::traits::Member + sp_runtime::traits::MaybeSerialize,
	E: IntoPoolError + From<sc_transaction_pool_api::error::Error>,
{
	pool.ready()
		.filter(|t| t.is_propagable())
		.map(|t| {
			let hash = t.hash().clone();
			let ex: B::Extrinsic = t.data().clone();
			(hash, ex)
		})
		.collect()
}

impl<B, H, C, Pool, E> sc_network::config::TransactionPool<H, B> for TransactionPoolAdapter<C, Pool>
where
	C: sc_network::config::Client<B> + Send + Sync,
	Pool: 'static + TransactionPool<Block = B, Hash = H, Error = E>,
	B: BlockT,
	H: std::hash::Hash + Eq + sp_runtime::traits::Member + sp_runtime::traits::MaybeSerialize,
	E: 'static + IntoPoolError + From<sc_transaction_pool_api::error::Error>,
{
	fn transactions(&self) -> Vec<(H, B::Extrinsic)> {
		transactions_to_propagate(&*self.pool)
	}

	fn hash_of(&self, transaction: &B::Extrinsic) -> H {
		self.pool.hash_of(transaction)
	}

	fn import(&self, transaction: B::Extrinsic) -> TransactionImportFuture {
		if !self.imports_external_transactions {
			debug!("Transaction rejected");
			Box::pin(futures::future::ready(TransactionImport::None));
		}

		let encoded = transaction.encode();
		let uxt = match Decode::decode(&mut &encoded[..]) {
			Ok(uxt) => uxt,
			Err(e) => {
				debug!("Transaction invalid: {:?}", e);
				return Box::pin(futures::future::ready(TransactionImport::Bad))
			},
		};

		let best_block_id = BlockId::hash(self.client.info().best_hash);

		let import_future = self.pool.submit_one(
			&best_block_id,
			sc_transaction_pool_api::TransactionSource::External,
			uxt,
		);
		Box::pin(async move {
			match import_future.await {
				Ok(_) => TransactionImport::NewGood,
				Err(e) => match e.into_pool_error() {
					Ok(sc_transaction_pool_api::error::Error::AlreadyImported(_)) =>
						TransactionImport::KnownGood,
					Ok(e) => {
						debug!("Error adding transaction to the pool: {:?}", e);
						TransactionImport::Bad
					},
					Err(e) => {
						debug!("Error converting pool error: {:?}", e);
						// it is not bad at least, just some internal node logic error, so peer is
						// innocent.
						TransactionImport::KnownGood
					},
				},
			}
		})
	}

	fn on_broadcasted(&self, propagations: HashMap<H, Vec<String>>) {
		self.pool.on_broadcasted(propagations)
	}

	fn transaction(&self, hash: &H) -> Option<B::Extrinsic> {
		self.pool.ready_transaction(hash).and_then(
			// Only propagable transactions should be resolved for network service.
			|tx| if tx.is_propagable() { Some(tx.data().clone()) } else { None },
		)
	}
}

#[cfg(test)]
mod tests {
	use super::*;
	use futures::executor::block_on;
	use sc_transaction_pool::BasicPool;
	use sp_consensus::SelectChain;
	use sp_runtime::traits::BlindCheckable;
	use substrate_test_runtime_client::{
		prelude::*,
		runtime::{Extrinsic, Transfer},
	};

	#[test]
	fn should_not_propagate_transactions_that_are_marked_as_such() {
		// given
		let (client, longest_chain) = TestClientBuilder::new().build_with_longest_chain();
		let client = Arc::new(client);
		let spawner = sp_core::testing::TaskExecutor::new();
		let pool =
			BasicPool::new_full(Default::default(), true.into(), None, spawner, client.clone());
		let source = sp_runtime::transaction_validity::TransactionSource::External;
		let best = block_on(longest_chain.best_chain()).unwrap();
		let transaction = Transfer {
			amount: 5,
			nonce: 0,
			from: AccountKeyring::Alice.into(),
			to: Default::default(),
		}
		.into_signed_tx();
		block_on(pool.submit_one(&BlockId::hash(best.hash()), source, transaction.clone()))
			.unwrap();
		block_on(pool.submit_one(
			&BlockId::hash(best.hash()),
			source,
			Extrinsic::IncludeData(vec![1]),
		))
		.unwrap();
		assert_eq!(pool.status().ready, 2);

		// when
		let transactions = transactions_to_propagate(&*pool);

		// then
		assert_eq!(transactions.len(), 1);
		assert!(transactions[0].1.clone().check().is_ok());
		// this should not panic
		let _ = transactions[0].1.transfer();
	}
}<|MERGE_RESOLUTION|>--- conflicted
+++ resolved
@@ -396,15 +396,7 @@
 					&*path,
 					gen_handler(
 						sc_rpc::DenyUnsafe::No,
-<<<<<<< HEAD
-						RpcMiddleware::new(rpc_metrics.clone(), "ipc"),
-=======
-						sc_rpc_server::RpcMiddleware::new(
-							rpc_metrics.clone(),
-							rpc_method_names.clone(),
-							"ipc",
-						),
->>>>>>> 87b62665
+						RpcMiddleware::new(rpc_metrics.clone(), rpc_method_names.clone(), "ipc"),
 					)?,
 					server_metrics.clone(),
 				)
@@ -418,15 +410,7 @@
 				config.rpc_cors.as_ref(),
 				gen_handler(
 					deny_unsafe(&address, &config.rpc_methods),
-<<<<<<< HEAD
-					RpcMiddleware::new(rpc_metrics.clone(), "http"),
-=======
-					sc_rpc_server::RpcMiddleware::new(
-						rpc_metrics.clone(),
-						rpc_method_names.clone(),
-						"http",
-					),
->>>>>>> 87b62665
+					RpcMiddleware::new(rpc_metrics.clone(), rpc_method_names.clone(), "http"),
 				)?,
 				config.rpc_max_payload,
 			)
@@ -440,15 +424,7 @@
 				config.rpc_cors.as_ref(),
 				gen_handler(
 					deny_unsafe(&address, &config.rpc_methods),
-<<<<<<< HEAD
-					RpcMiddleware::new(rpc_metrics.clone(), "ws"),
-=======
-					sc_rpc_server::RpcMiddleware::new(
-						rpc_metrics.clone(),
-						rpc_method_names.clone(),
-						"ws",
-					),
->>>>>>> 87b62665
+					RpcMiddleware::new(rpc_metrics.clone(), rpc_method_names.clone(), "ws"),
 				)?,
 				config.rpc_max_payload,
 				server_metrics.clone(),
