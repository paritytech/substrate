--- conflicted
+++ resolved
@@ -43,20 +43,8 @@
 use std::task::Poll;
 use parking_lot::Mutex;
 
-<<<<<<< HEAD
-use client::Client;
-use futures::{
-	Future, FutureExt, Stream, StreamExt,
-	compat::*,
-	sink::SinkExt,
-	stream,
-	task::{Spawn, FutureObj, SpawnError},
-};
-use sc_network::{NetworkService, NetworkStatus, network_state::NetworkState, PeerId};
-=======
-use futures::{Future, FutureExt, Stream, StreamExt, compat::*};
+use futures::{Future, FutureExt, Stream, StreamExt, stream, compat::*};
 use sc_network::{NetworkStatus, network_state::NetworkState, PeerId};
->>>>>>> ec2ab797
 use log::{log, warn, debug, error, Level};
 use codec::{Encode, Decode};
 use sp_runtime::generic::BlockId;
@@ -105,92 +93,8 @@
 #[cfg(target_os = "unknown")]
 impl<T> MallocSizeOfWasm for T {}
 
-<<<<<<< HEAD
-/// Substrate service.
-pub struct Service<TBl, TCl, TSc, TNetStatus, TNet, TTxPool, TOc> {
-	client: Arc<TCl>,
-	task_manager: TaskManager,
-	select_chain: Option<TSc>,
-	network: Arc<TNet>,
-	// Sinks to propagate network status updates.
-	// For each element, every time the `Interval` fires we push an element on the sender.
-	network_status_sinks: Arc<status_sinks::StatusSinks<(TNetStatus, NetworkState)>>,
-	transaction_pool: Arc<TTxPool>,
-	// Send a signal when a spawned essential task has concluded. The next time
-	// the service future is polled it should complete with an error.
-	essential_failed_tx: TracingUnboundedSender<()>,
-	// A receiver for spawned essential-tasks concluding.
-	essential_failed_rx: TracingUnboundedReceiver<()>,
-	rpc_handlers: sc_rpc_server::RpcHandler<sc_rpc::Metadata>,
-	_rpc: Box<dyn std::any::Any + Send + Sync>,
-	_telemetry: Option<sc_telemetry::Telemetry>,
-	_telemetry_on_connect_sinks: Arc<Mutex<Vec<TracingUnboundedSender<()>>>>,
-	_offchain_workers: Option<Arc<TOc>>,
-	keystore: sc_keystore::KeyStorePtr,
-	marker: PhantomData<TBl>,
-	prometheus_registry: Option<prometheus_endpoint::Registry>,
-	// The base path is kept here because it can be a temporary directory which will be deleted
-	// when dropped
-	_base_path: Option<Arc<BasePath>>,
-}
-
-impl<TBl, TCl, TSc, TNetStatus, TNet, TTxPool, TOc> Unpin for Service<TBl, TCl, TSc, TNetStatus, TNet, TTxPool, TOc> {}
-
-/// Abstraction over a Substrate service.
-pub trait AbstractService: Future<Output = Result<(), Error>> + Send + Unpin + Spawn + 'static {
-	/// Type of block of this chain.
-	type Block: BlockT;
-	/// Backend storage for the client.
-	type Backend: 'static + BackendT<Self::Block>;
-	/// How to execute calls towards the runtime.
-	type CallExecutor: 'static + CallExecutor<Self::Block> + Send + Sync + Clone;
-	/// API that the runtime provides.
-	type RuntimeApi: Send + Sync;
-	/// Chain selection algorithm.
-	type SelectChain: sp_consensus::SelectChain<Self::Block>;
-	/// Transaction pool.
-	type TransactionPool: TransactionPool<Block = Self::Block> + MallocSizeOfWasm;
-	/// The generic Client type, the bounds here are the ones specifically required by
-	/// internal crates like sc_informant.
-	type Client:
-		HeaderMetadata<Self::Block, Error = sp_blockchain::Error> + UsageProvider<Self::Block>
-		+ BlockchainEvents<Self::Block> + HeaderBackend<Self::Block> + Send + Sync;
-
-	/// Get event stream for telemetry connection established events.
-	fn telemetry_on_connect_stream(&self) -> TracingUnboundedReceiver<()>;
-
-	/// return a shared instance of Telemetry (if enabled)
-	fn telemetry(&self) -> Option<sc_telemetry::Telemetry>;
-
-	/// Spawns a task in the background that runs the future passed as parameter.
-	///
-	/// Information about this task will be reported to Prometheus.
-	///
-	/// The task name is a `&'static str` as opposed to a `String`. The reason for that is that
-	/// in order to avoid memory consumption issues with the Prometheus metrics, the set of
-	/// possible task names has to be bounded.
-	#[deprecated(note = "Use `spawn_task_handle().spawn() instead.")]
-	fn spawn_task(&self, name: &'static str, task: impl Future<Output = ()> + Send + 'static);
-
-	/// Spawns a task in the background that runs the future passed as
-	/// parameter. The given task is considered essential, i.e. if it errors we
-	/// trigger a service exit.
-	#[deprecated(note = "Use `spawn_essential_task_handle().spawn() instead.")]
-	fn spawn_essential_task(&self, name: &'static str, task: impl Future<Output = ()> + Send + 'static);
-
-	/// Returns a handle for spawning essential tasks. Any task spawned through this handle is
-	/// considered essential, i.e. if it errors we trigger a service exit.
-	fn spawn_essential_task_handle(&self) -> SpawnEssentialTaskHandle;
-
-	/// Returns a handle for spawning tasks.
-	fn spawn_task_handle(&self) -> SpawnTaskHandle;
-
-	/// Returns the keystore that stores keys.
-	fn keystore(&self) -> sc_keystore::KeyStorePtr;
-=======
 /// RPC handlers that can perform RPC queries.
 pub struct RpcHandlers(sc_rpc_server::RpcHandler<sc_rpc::Metadata>);
->>>>>>> ec2ab797
 
 impl RpcHandlers {
 	/// Starts an RPC query.
@@ -214,12 +118,12 @@
 /// Sinks to propagate network status updates.
 /// For each element, every time the `Interval` fires we push an element on the sender.
 pub struct NetworkStatusSinks<Block: BlockT>(
-	Arc<Mutex<status_sinks::StatusSinks<(NetworkStatus<Block>, NetworkState)>>>,
+	Arc<status_sinks::StatusSinks<(NetworkStatus<Block>, NetworkState)>>,
 );
 
 impl<Block: BlockT> NetworkStatusSinks<Block> {
 	fn new(
-		sinks: Arc<Mutex<status_sinks::StatusSinks<(NetworkStatus<Block>, NetworkState)>>>
+		sinks: Arc<status_sinks::StatusSinks<(NetworkStatus<Block>, NetworkState)>>
 	) -> Self {
 		Self(sinks)
 	}
@@ -228,11 +132,7 @@
 	pub fn network_status(&self, interval: Duration)
 		-> TracingUnboundedReceiver<(NetworkStatus<Block>, NetworkState)> {
 		let (sink, stream) = tracing_unbounded("mpsc_network_status");
-<<<<<<< HEAD
-		self.network_status_sinks.push(interval, sink);
-=======
-		self.0.lock().push(interval, sink);
->>>>>>> ec2ab797
+		self.0.push(interval, sink);
 		stream
 	}
 }
