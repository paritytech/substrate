--- conflicted
+++ resolved
@@ -352,13 +352,8 @@
 	CM: CustomMiddleware<RpcMetadata>,
 	H: FnMut(
 		sc_rpc::DenyUnsafe,
-<<<<<<< HEAD
-		RpcMiddleware<CM>,
-	) -> sc_rpc_server::RpcHandler<sc_rpc::Metadata, CM>,
-=======
 		sc_rpc_server::RpcMiddleware,
-	) -> Result<sc_rpc_server::RpcHandler<sc_rpc::Metadata>, Error>,
->>>>>>> 4d93a6ee
+	) -> Result<sc_rpc_server::RpcHandler<sc_rpc::Metadata, CM>>, Error>,
 >(
 	config: &Configuration,
 	mut gen_handler: H,
@@ -402,13 +397,8 @@
 				&*path,
 				gen_handler(
 					sc_rpc::DenyUnsafe::No,
-<<<<<<< HEAD
 					RpcMiddleware::new(rpc_metrics.clone(), "ipc"),
-				),
-=======
-					sc_rpc_server::RpcMiddleware::new(rpc_metrics.clone(), "ipc"),
 				)?,
->>>>>>> 4d93a6ee
 			)
 			.map_err(Error::from)
 		}),
@@ -419,13 +409,8 @@
 				config.rpc_cors.as_ref(),
 				gen_handler(
 					deny_unsafe(&address, &config.rpc_methods),
-<<<<<<< HEAD
 					RpcMiddleware::new(rpc_metrics.clone(), "http"),
-				),
-=======
-					sc_rpc_server::RpcMiddleware::new(rpc_metrics.clone(), "http"),
 				)?,
->>>>>>> 4d93a6ee
 				config.rpc_max_payload,
 			)
 			.map_err(Error::from)
@@ -438,13 +423,8 @@
 				config.rpc_cors.as_ref(),
 				gen_handler(
 					deny_unsafe(&address, &config.rpc_methods),
-<<<<<<< HEAD
 					RpcMiddleware::new(rpc_metrics.clone(), "ws"),
-				),
-=======
-					sc_rpc_server::RpcMiddleware::new(rpc_metrics.clone(), "ws"),
 				)?,
->>>>>>> 4d93a6ee
 				config.rpc_max_payload,
 			)
 			.map_err(Error::from)
@@ -459,13 +439,8 @@
 	CM: CustomMiddleware<RpcMetadata>,
 	H: FnMut(
 		sc_rpc::DenyUnsafe,
-<<<<<<< HEAD
-		RpcMiddleware<CM>,
-	) -> sc_rpc_server::RpcHandler<sc_rpc::Metadata, CM>,
-=======
 		sc_rpc_server::RpcMiddleware,
-	) -> Result<sc_rpc_server::RpcHandler<sc_rpc::Metadata>, Error>,
->>>>>>> 4d93a6ee
+	) -> Result<sc_rpc_server::RpcHandler<sc_rpc::Metadata, CM>, Error>,
 >(
 	_: &Configuration,
 	_: H,
