--- conflicted
+++ resolved
@@ -109,52 +109,7 @@
 	marker: PhantomData<TBl>,
 }
 
-<<<<<<< HEAD
-=======
 impl<TBl, TCl, TSc, TNetStatus, TNet, TTxPool, TOc> Unpin for Service<TBl, TCl, TSc, TNetStatus, TNet, TTxPool, TOc> {}
-
-/// Alias for a an implementation of `futures::future::Executor`.
-pub type TaskExecutor = Arc<dyn Spawn + Send + Sync>;
-
-/// An handle for spawning tasks in the service.
-#[derive(Clone)]
-pub struct SpawnTaskHandle {
-	sender: mpsc::UnboundedSender<(Pin<Box<dyn Future<Output = ()> + Send>>, Cow<'static, str>)>,
-	on_exit: exit_future::Exit,
-}
-
-impl SpawnTaskHandle {
-	/// Spawns the given task with the given name.
-	pub fn spawn(&self, name: impl Into<Cow<'static, str>>, task: impl Future<Output = ()> + Send + 'static) {
-		let on_exit = self.on_exit.clone();
-		let future = async move {
-			futures::pin_mut!(task);
-			let _ = select(on_exit, task).await;
-		};
-		if self.sender.unbounded_send((Box::pin(future), name.into())).is_err() {
-			error!("Failed to send task to spawn over channel");
-		}
-	}
-}
-
-impl Spawn for SpawnTaskHandle {
-	fn spawn_obj(&self, future: FutureObj<'static, ()>)
-	-> Result<(), SpawnError> {
-		let future = select(self.on_exit.clone(), future).map(drop);
-		self.sender.unbounded_send((Box::pin(future), From::from("unnamed")))
-			.map_err(|_| SpawnError::shutdown())
-	}
-}
-
-type Boxed01Future01 = Box<dyn futures01::Future<Item = (), Error = ()> + Send + 'static>;
-
-impl futures01::future::Executor<Boxed01Future01> for SpawnTaskHandle {
-	fn execute(&self, future: Boxed01Future01) -> Result<(), futures01::future::ExecuteError<Boxed01Future01>>{
-		self.spawn("unnamed", future.compat().map(drop));
-		Ok(())
-	}
-}
->>>>>>> 29cee592
 
 /// Abstraction over a Substrate service.
 pub trait AbstractService: 'static + Future<Output = Result<(), Error>> +
