--- conflicted
+++ resolved
@@ -240,26 +240,15 @@
 	}
 
 	fn spawn_essential_task(&self, task: impl Future<Item = (), Error = ()> + Send + 'static) {
-<<<<<<< HEAD
 		let essential_failed = self.essential_failed_tx.clone();
-		let essential_task = task.map_err(move |_| {
-			error!("Essential task failed. Shutting down service.");
-			let _ = essential_failed.send(());
-		});
-		let task = essential_task.select(
-			self.on_exit().map_err(|_| println!("received exit notice on essential task"))
-		).then(|_| Ok(()));
-=======
-		let essential_failed = self.essential_failed.clone();
 		let essential_task = std::panic::AssertUnwindSafe(task)
 			.catch_unwind()
 			.then(move |_| {
 				error!("Essential task failed. Shutting down service.");
-				essential_failed.store(true, Ordering::Relaxed);
+				let _ = essential_failed.send(());
 				Ok(())
 			});
 		let task = essential_task.select(self.on_exit()).then(|_| Ok(()));
->>>>>>> 6e9c6759
 
 		let _ = self.to_spawn_tx.unbounded_send(Box::new(task));
 	}
