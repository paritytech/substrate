--- conflicted
+++ resolved
@@ -21,15 +21,7 @@
 use crate::error::Error;
 use sc_chain_spec::{ChainSpec, RuntimeGenesis, Extension};
 use log::{warn, info};
-<<<<<<< HEAD
-use futures::{future, Future};
-use sp_core::{Blake2Hasher, Hasher};
-=======
 use futures::{future, prelude::*};
-use futures03::{
-	TryFutureExt as _,
-};
->>>>>>> ae9c6eac
 use sp_runtime::traits::{
 	Block as BlockT, NumberFor, One, Zero, Header, SaturatedConversion
 };
