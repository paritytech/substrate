--- conflicted
+++ resolved
@@ -18,31 +18,22 @@
 
 use crate::{error, error::Error};
 use codec::{Decode, IoReader as CodecIoReader};
-<<<<<<< HEAD
-use sp_consensus::BlockOrigin;
-use sc_consensus::import_queue::{
-	IncomingBlock, Link, BlockImportError, BlockImportStatus, ImportQueue
-};
-use std::{io::{Read, Seek}, pin::Pin};
-use std::time::{Duration, Instant};
-=======
 use futures::{future, prelude::*};
+use futures_timer::Delay;
 use log::{info, warn};
 use sc_chain_spec::ChainSpec;
-use sp_consensus::{
-	import_queue::{BlockImportError, BlockImportResult, ImportQueue, IncomingBlock, Link},
-	BlockOrigin,
+use sc_client_api::UsageProvider;
+use sc_consensus::import_queue::{
+	BlockImportError, BlockImportStatus, ImportQueue, IncomingBlock, Link,
 };
+use serde_json::{de::IoRead as JsonIoRead, Deserializer, StreamDeserializer};
+use sp_consensus::BlockOrigin;
 use sp_runtime::{
 	generic::SignedBlock,
-	traits::{Block as BlockT, Header, MaybeSerializeDeserialize, NumberFor, Zero},
+	traits::{
+		Block as BlockT, CheckedDiv, Header, MaybeSerializeDeserialize, NumberFor, Saturating, Zero,
+	},
 };
-
->>>>>>> 5b55e010
-use futures_timer::Delay;
-use sc_client_api::UsageProvider;
-use serde_json::{de::IoRead as JsonIoRead, Deserializer, StreamDeserializer};
-use sp_runtime::traits::{CheckedDiv, Saturating};
 use std::{
 	convert::{TryFrom, TryInto},
 	io::{Read, Seek},
@@ -325,11 +316,7 @@
 			&mut self,
 			imported: usize,
 			_num_expected_blocks: usize,
-<<<<<<< HEAD
-			results: Vec<(Result<BlockImportStatus<NumberFor<B>>, BlockImportError>, B::Hash)>
-=======
-			results: Vec<(Result<BlockImportResult<NumberFor<B>>, BlockImportError>, B::Hash)>,
->>>>>>> 5b55e010
+			results: Vec<(Result<BlockImportStatus<NumberFor<B>>, BlockImportError>, B::Hash)>,
 		) {
 			self.imported_blocks += imported as u64;
 
