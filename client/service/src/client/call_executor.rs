--- conflicted
+++ resolved
@@ -34,13 +34,7 @@
 	self, backend::Backend as _, ExecutionManager, ExecutionStrategy, Ext, OverlayedChanges,
 	StateMachine, StorageProof,
 };
-<<<<<<< HEAD
-use sp_api::{ProofRecorder, StorageTransactionCache};
-use sc_client_api::{backend, call_executor::CallExecutor};
-use super::{client::ClientConfig, wasm_override::WasmOverride, wasm_substitutes::WasmSubstitutes};
-=======
 use std::{cell::RefCell, panic::UnwindSafe, result, sync::Arc};
->>>>>>> 91061a7d
 
 /// Call executor that executes methods locally, querying all required
 /// data from local backend.
@@ -205,28 +199,17 @@
 		method: &str,
 		call_data: &[u8],
 		changes: &RefCell<OverlayedChanges>,
-<<<<<<< HEAD
-		storage_transaction_cache: Option<&RefCell<
-			StorageTransactionCache<Block, B::State>
-		>>,
-=======
 		storage_transaction_cache: Option<&RefCell<StorageTransactionCache<Block, B::State>>>,
->>>>>>> 91061a7d
 		execution_manager: ExecutionManager<EM>,
 		native_call: Option<NC>,
 		recorder: &Option<ProofRecorder<Block>>,
 		extensions: Option<Extensions>,
-<<<<<<< HEAD
-	) -> Result<NativeOrEncoded<R>, sp_blockchain::Error> where ExecutionManager<EM>: Clone {
-		let changes_trie_state = backend::changes_tries_state_at_block(at, self.backend.changes_trie_storage())?;
-=======
 	) -> Result<NativeOrEncoded<R>, sp_blockchain::Error>
 	where
 		ExecutionManager<EM>: Clone,
 	{
 		let changes_trie_state =
 			backend::changes_tries_state_at_block(at, self.backend.changes_trie_storage())?;
->>>>>>> 91061a7d
 		let mut storage_transaction_cache = storage_transaction_cache.map(|c| c.borrow_mut());
 
 		let mut state = self.backend.state_at(*at)?;
