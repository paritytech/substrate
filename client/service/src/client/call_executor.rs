// This file is part of Substrate.

// Copyright (C) 2017-2021 Parity Technologies (UK) Ltd.
// SPDX-License-Identifier: GPL-3.0-or-later WITH Classpath-exception-2.0

// This program is free software: you can redistribute it and/or modify
// it under the terms of the GNU General Public License as published by
// the Free Software Foundation, either version 3 of the License, or
// (at your option) any later version.

// This program is distributed in the hope that it will be useful,
// but WITHOUT ANY WARRANTY; without even the implied warranty of
// MERCHANTABILITY or FITNESS FOR A PARTICULAR PURPOSE. See the
// GNU General Public License for more details.

// You should have received a copy of the GNU General Public License
// along with this program. If not, see <https://www.gnu.org/licenses/>.

use super::{client::ClientConfig, wasm_override::WasmOverride, wasm_substitutes::WasmSubstitutes};
use codec::{Decode, Encode};
use sc_client_api::{backend, call_executor::CallExecutor, HeaderBackend};
use sc_executor::{NativeVersion, RuntimeInfo, RuntimeVersion};
use sp_api::{ProofRecorder, StorageTransactionCache};
use sp_core::{
	traits::{CodeExecutor, RuntimeCode, SpawnNamed},
	NativeOrEncoded, NeverNativeValue,
};
use sp_externalities::Extensions;
use sp_runtime::{
	generic::BlockId,
	traits::{Block as BlockT, NumberFor},
};
use sp_state_machine::{
	self, backend::Backend as _, ExecutionManager, Ext, OverlayedChanges,
	StateMachine, StorageProof,
};
use std::{cell::RefCell, panic::UnwindSafe, result, sync::Arc};

/// Call executor that executes methods locally, querying all required
/// data from local backend.
pub struct LocalCallExecutor<Block: BlockT, B, E> {
	backend: Arc<B>,
	executor: E,
	wasm_override: Option<WasmOverride<E>>,
	wasm_substitutes: WasmSubstitutes<Block, E, B>,
	spawn_handle: Box<dyn SpawnNamed>,
	client_config: ClientConfig<Block>,
}

impl<Block: BlockT, B, E> LocalCallExecutor<Block, B, E>
where
	E: CodeExecutor + RuntimeInfo + Clone + 'static,
	B: backend::Backend<Block>,
{
	/// Creates new instance of local call executor.
	pub fn new(
		backend: Arc<B>,
		executor: E,
		spawn_handle: Box<dyn SpawnNamed>,
		client_config: ClientConfig<Block>,
	) -> sp_blockchain::Result<Self> {
		let wasm_override = client_config
			.wasm_runtime_overrides
			.as_ref()
			.map(|p| WasmOverride::new(p.clone(), executor.clone()))
			.transpose()?;

		let wasm_substitutes = WasmSubstitutes::new(
			client_config.wasm_runtime_substitutes.clone(),
			executor.clone(),
			backend.clone(),
		)?;

		Ok(LocalCallExecutor {
			backend,
			executor,
			wasm_override,
			spawn_handle,
			client_config,
			wasm_substitutes,
		})
	}

	/// Check if local runtime code overrides are enabled and one is available for the given
	/// `BlockId`. If yes, return it; otherwise return the same `RuntimeCode` instance that was
	/// passed.
	fn check_override<'a>(
		&'a self,
		onchain_code: RuntimeCode<'a>,
		id: &BlockId<Block>,
	) -> sp_blockchain::Result<RuntimeCode<'a>>
	where
		Block: BlockT,
		B: backend::Backend<Block>,
	{
		let spec = self.runtime_version(id)?.spec_version;
		let code = if let Some(d) = self
			.wasm_override
			.as_ref()
			.map(|o| o.get(&spec, onchain_code.heap_pages))
			.flatten()
		{
			log::debug!(target: "wasm_overrides", "using WASM override for block {}", id);
			d
		} else if let Some(s) = self.wasm_substitutes.get(spec, onchain_code.heap_pages, id) {
			log::debug!(target: "wasm_substitutes", "Using WASM substitute for block {:?}", id);
			s
		} else {
			log::debug!(
				target: "wasm_overrides",
				"No WASM override available for block {}, using onchain code",
				id
			);
			onchain_code
		};

		Ok(code)
	}
}

impl<Block: BlockT, B, E> Clone for LocalCallExecutor<Block, B, E>
where
	E: Clone,
{
	fn clone(&self) -> Self {
		LocalCallExecutor {
			backend: self.backend.clone(),
			executor: self.executor.clone(),
			wasm_override: self.wasm_override.clone(),
			spawn_handle: self.spawn_handle.clone(),
			client_config: self.client_config.clone(),
			wasm_substitutes: self.wasm_substitutes.clone(),
		}
	}
}

impl<B, E, Block> CallExecutor<Block> for LocalCallExecutor<Block, B, E>
where
	B: backend::Backend<Block>,
	E: CodeExecutor + RuntimeInfo + Clone + 'static,
	Block: BlockT,
{
	type Error = E::Error;

	type Backend = B;

	fn call(
		&self,
		at: &BlockId<Block>,
		method: &str,
		call_data: &[u8],
		config: sp_state_machine::ExecutionConfig,
		extensions: Option<Extensions>,
	) -> sp_blockchain::Result<Vec<u8>> {
		let mut changes = OverlayedChanges::default();
		let changes_trie =
			backend::changes_tries_state_at_block(at, self.backend.changes_trie_storage())?;
		let state = self.backend.state_at(*at)?;
		let state_runtime_code = sp_state_machine::backend::BackendRuntimeCode::new(&state);
<<<<<<< HEAD
		let runtime_code = state_runtime_code
			.runtime_code(config.context)
			.map_err(sp_blockchain::Error::RuntimeCode)?;
		let runtime_code = self.check_override(runtime_code, id)?;
=======
		let runtime_code =
			state_runtime_code.runtime_code().map_err(sp_blockchain::Error::RuntimeCode)?;

		let runtime_code = self.check_override(runtime_code, at)?;

		let at_hash = self.backend.blockchain().block_hash_from_id(at)?.ok_or_else(|| {
			sp_blockchain::Error::UnknownBlock(format!("Could not find block hash for {:?}", at))
		})?;
>>>>>>> 22632d53

		let return_data = StateMachine::new(
			&state,
			changes_trie,
			&mut changes,
			&self.executor,
			method,
			call_data,
			extensions.unwrap_or_default(),
			&runtime_code,
			self.spawn_handle.clone(),
<<<<<<< HEAD
		).execute_using_consensus_failure_handler::<_, NeverNativeValue, fn() -> _>(
			config.get_manager(),
=======
		)
		.set_parent_hash(at_hash)
		.execute_using_consensus_failure_handler::<_, NeverNativeValue, fn() -> _>(
			strategy.get_manager(),
>>>>>>> 22632d53
			None,
		)?;

		Ok(return_data.into_encoded())
	}

	fn contextual_call<
		EM: Fn(
			Result<NativeOrEncoded<R>, Self::Error>,
			Result<NativeOrEncoded<R>, Self::Error>,
		) -> Result<NativeOrEncoded<R>, Self::Error>,
		R: Encode + Decode + PartialEq,
		NC: FnOnce() -> result::Result<R, sp_api::ApiError> + UnwindSafe,
	>(
		&self,
		at: &BlockId<Block>,
		method: &str,
		call_data: &[u8],
		changes: &RefCell<OverlayedChanges>,
		storage_transaction_cache: Option<&RefCell<StorageTransactionCache<Block, B::State>>>,
		execution_manager: ExecutionManager<EM>,
		native_call: Option<NC>,
		recorder: &Option<ProofRecorder<Block>>,
		extensions: Option<Extensions>,
	) -> Result<NativeOrEncoded<R>, sp_blockchain::Error>
	where
		ExecutionManager<EM>: Clone,
	{
		let changes_trie_state =
			backend::changes_tries_state_at_block(at, self.backend.changes_trie_storage())?;
		let mut storage_transaction_cache = storage_transaction_cache.map(|c| c.borrow_mut());

		let mut state = self.backend.state_at(*at)?;
		let changes = &mut *changes.borrow_mut();

		let at_hash = self.backend.blockchain().block_hash_from_id(at)?.ok_or_else(|| {
			sp_blockchain::Error::UnknownBlock(format!("Could not find block hash for {:?}", at))
		})?;

		match recorder {
			Some(recorder) => {
				let trie_state = state.as_trie_backend().ok_or_else(|| {
					Box::new(sp_state_machine::ExecutionError::UnableToGenerateProof)
						as Box<dyn sp_state_machine::Error>
				})?;

				let state_runtime_code =
					sp_state_machine::backend::BackendRuntimeCode::new(trie_state);
				// It is important to extract the runtime code here before we create the proof
				// recorder.
				let runtime_code = state_runtime_code.runtime_code(execution_manager.context)
					.map_err(sp_blockchain::Error::RuntimeCode)?;
				let runtime_code = self.check_override(runtime_code, at)?;

				let backend = sp_state_machine::ProvingBackend::new_with_recorder(
					trie_state,
					recorder.clone(),
				);

				let mut state_machine = StateMachine::new(
					&backend,
					changes_trie_state,
					changes,
					&self.executor,
					method,
					call_data,
					extensions.unwrap_or_default(),
					&runtime_code,
					self.spawn_handle.clone(),
				)
				.set_parent_hash(at_hash);
				// TODO: https://github.com/paritytech/substrate/issues/4455
				// .with_storage_transaction_cache(storage_transaction_cache.as_mut().map(|c| &mut **c))
				state_machine.execute_using_consensus_failure_handler(
					execution_manager,
					native_call.map(|n| || (n)().map_err(|e| Box::new(e) as Box<_>)),
				)
			},
			None => {
				let state_runtime_code = sp_state_machine::backend::BackendRuntimeCode::new(&state);
				let runtime_code = state_runtime_code.runtime_code(execution_manager.context)
					.map_err(sp_blockchain::Error::RuntimeCode)?;
				let runtime_code = self.check_override(runtime_code, at)?;

				let mut state_machine = StateMachine::new(
					&state,
					changes_trie_state,
					changes,
					&self.executor,
					method,
					call_data,
					extensions.unwrap_or_default(),
					&runtime_code,
					self.spawn_handle.clone(),
				)
				.with_storage_transaction_cache(
					storage_transaction_cache.as_mut().map(|c| &mut **c),
				)
				.set_parent_hash(at_hash);
				state_machine.execute_using_consensus_failure_handler(
					execution_manager,
					native_call.map(|n| || (n)().map_err(|e| Box::new(e) as Box<_>)),
				)
			},
		}
		.map_err(Into::into)
	}

	fn runtime_version(&self, id: &BlockId<Block>) -> sp_blockchain::Result<RuntimeVersion> {
		let mut overlay = OverlayedChanges::default();
		let changes_trie_state =
			backend::changes_tries_state_at_block(id, self.backend.changes_trie_storage())?;
		let state = self.backend.state_at(*id)?;
		let mut cache = StorageTransactionCache::<Block, B::State>::default();
		let mut ext = Ext::new(&mut overlay, &mut cache, &state, changes_trie_state, None);
		let state_runtime_code = sp_state_machine::backend::BackendRuntimeCode::new(&state);
		let runtime_code = state_runtime_code
			.runtime_code(sp_core::traits::CodeContext::Consensus)
			.map_err(sp_blockchain::Error::RuntimeCode)?;
		self.executor
			.runtime_version(&mut ext, &runtime_code)
			.map_err(|e| sp_blockchain::Error::VersionInvalid(format!("{:?}", e)).into())
	}

	fn prove_execution(
		&self,
		at: &BlockId<Block>,
		method: &str,
		call_data: &[u8],
<<<<<<< HEAD
	) -> Result<(Vec<u8>, StorageProof), sp_blockchain::Error> {
		let state_runtime_code = sp_state_machine::backend::BackendRuntimeCode::new(trie_state);
		let runtime_code = state_runtime_code
			.runtime_code(sp_core::traits::CodeContext::Consensus)
			.map_err(sp_blockchain::Error::RuntimeCode)?;
=======
	) -> sp_blockchain::Result<(Vec<u8>, StorageProof)> {
		let mut state = self.backend.state_at(*at)?;

		let trie_backend = state.as_trie_backend().ok_or_else(|| {
			Box::new(sp_state_machine::ExecutionError::UnableToGenerateProof)
				as Box<dyn sp_state_machine::Error>
		})?;

		let state_runtime_code = sp_state_machine::backend::BackendRuntimeCode::new(trie_backend);
		let runtime_code =
			state_runtime_code.runtime_code().map_err(sp_blockchain::Error::RuntimeCode)?;
		let runtime_code = self.check_override(runtime_code, at)?;

>>>>>>> 22632d53
		sp_state_machine::prove_execution_on_trie_backend::<_, _, NumberFor<Block>, _, _>(
			&trie_backend,
			&mut Default::default(),
			&self.executor,
			self.spawn_handle.clone(),
			method,
			call_data,
			&runtime_code,
		)
		.map_err(Into::into)
	}

	fn native_runtime_version(&self) -> Option<&NativeVersion> {
		Some(self.executor.native_version())
	}
}

impl<Block, B, E> sp_version::GetRuntimeVersion<Block> for LocalCallExecutor<Block, B, E>
where
	B: backend::Backend<Block>,
	E: CodeExecutor + RuntimeInfo + Clone + 'static,
	Block: BlockT,
{
	fn native_version(&self) -> &sp_version::NativeVersion {
		self.executor.native_version()
	}

	fn runtime_version(&self, at: &BlockId<Block>) -> Result<sp_version::RuntimeVersion, String> {
		CallExecutor::runtime_version(self, at).map_err(|e| format!("{:?}", e))
	}
}

#[cfg(test)]
mod tests {
	use super::*;
	use sc_client_api::in_mem;
	use sc_executor::{NativeExecutor, WasmExecutionMethod};
	use sp_core::{
		testing::TaskExecutor,
		traits::{FetchRuntimeCode, WrappedRuntimeCode},
	};
	use substrate_test_runtime_client::{runtime, GenesisInit, LocalExecutor};

	#[test]
	fn should_get_override_if_exists() {
		let executor =
			NativeExecutor::<LocalExecutor>::new(WasmExecutionMethod::Interpreted, Some(128), 1);

		let overrides = crate::client::wasm_override::dummy_overrides(&executor);
		let onchain_code = WrappedRuntimeCode(substrate_test_runtime::wasm_binary_unwrap().into());
		let onchain_code = RuntimeCode {
			code_fetcher: &onchain_code,
			heap_pages: Some(128),
			context: sp_core::traits::CodeContext::Consensus,
			hash: vec![0, 0, 0, 0],
		};

		let backend = Arc::new(in_mem::Backend::<runtime::Block>::new());

		// wasm_runtime_overrides is `None` here because we construct the
		// LocalCallExecutor directly later on
		let client_config = ClientConfig::default();

		// client is used for the convenience of creating and inserting the genesis block.
		let _client = substrate_test_runtime_client::client::new_with_backend::<
			_,
			_,
			runtime::Block,
			_,
			runtime::RuntimeApi,
		>(
			backend.clone(),
			executor.clone(),
			&substrate_test_runtime_client::GenesisParameters::default().genesis_storage(),
			None,
			Box::new(TaskExecutor::new()),
			None,
			None,
			Default::default(),
		)
		.expect("Creates a client");

		let call_executor = LocalCallExecutor {
			backend: backend.clone(),
			executor: executor.clone(),
			wasm_override: Some(overrides),
			spawn_handle: Box::new(TaskExecutor::new()),
			client_config,
			wasm_substitutes: WasmSubstitutes::new(
				Default::default(),
				executor.clone(),
				backend.clone(),
			)
			.unwrap(),
		};

		let check = call_executor
			.check_override(onchain_code, &BlockId::Number(Default::default()))
			.expect("RuntimeCode override");

		assert_eq!(Some(vec![2, 2, 2, 2, 2, 2, 2, 2]), check.fetch_runtime_code().map(Into::into));
	}
}<|MERGE_RESOLUTION|>--- conflicted
+++ resolved
@@ -157,21 +157,14 @@
 			backend::changes_tries_state_at_block(at, self.backend.changes_trie_storage())?;
 		let state = self.backend.state_at(*at)?;
 		let state_runtime_code = sp_state_machine::backend::BackendRuntimeCode::new(&state);
-<<<<<<< HEAD
-		let runtime_code = state_runtime_code
-			.runtime_code(config.context)
-			.map_err(sp_blockchain::Error::RuntimeCode)?;
-		let runtime_code = self.check_override(runtime_code, id)?;
-=======
 		let runtime_code =
-			state_runtime_code.runtime_code().map_err(sp_blockchain::Error::RuntimeCode)?;
+			state_runtime_code.runtime_code(config.context).map_err(sp_blockchain::Error::RuntimeCode)?;
 
 		let runtime_code = self.check_override(runtime_code, at)?;
 
 		let at_hash = self.backend.blockchain().block_hash_from_id(at)?.ok_or_else(|| {
 			sp_blockchain::Error::UnknownBlock(format!("Could not find block hash for {:?}", at))
 		})?;
->>>>>>> 22632d53
 
 		let return_data = StateMachine::new(
 			&state,
@@ -183,15 +176,10 @@
 			extensions.unwrap_or_default(),
 			&runtime_code,
 			self.spawn_handle.clone(),
-<<<<<<< HEAD
-		).execute_using_consensus_failure_handler::<_, NeverNativeValue, fn() -> _>(
-			config.get_manager(),
-=======
 		)
 		.set_parent_hash(at_hash)
 		.execute_using_consensus_failure_handler::<_, NeverNativeValue, fn() -> _>(
-			strategy.get_manager(),
->>>>>>> 22632d53
+			config.get_manager(),
 			None,
 		)?;
 
@@ -321,13 +309,6 @@
 		at: &BlockId<Block>,
 		method: &str,
 		call_data: &[u8],
-<<<<<<< HEAD
-	) -> Result<(Vec<u8>, StorageProof), sp_blockchain::Error> {
-		let state_runtime_code = sp_state_machine::backend::BackendRuntimeCode::new(trie_state);
-		let runtime_code = state_runtime_code
-			.runtime_code(sp_core::traits::CodeContext::Consensus)
-			.map_err(sp_blockchain::Error::RuntimeCode)?;
-=======
 	) -> sp_blockchain::Result<(Vec<u8>, StorageProof)> {
 		let mut state = self.backend.state_at(*at)?;
 
@@ -338,10 +319,9 @@
 
 		let state_runtime_code = sp_state_machine::backend::BackendRuntimeCode::new(trie_backend);
 		let runtime_code =
-			state_runtime_code.runtime_code().map_err(sp_blockchain::Error::RuntimeCode)?;
+			state_runtime_code.runtime_code(sp_core::traits::CodeContext::Consensus).map_err(sp_blockchain::Error::RuntimeCode)?;
 		let runtime_code = self.check_override(runtime_code, at)?;
 
->>>>>>> 22632d53
 		sp_state_machine::prove_execution_on_trie_backend::<_, _, NumberFor<Block>, _, _>(
 			&trie_backend,
 			&mut Default::default(),
