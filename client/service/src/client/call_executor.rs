--- conflicted
+++ resolved
@@ -115,16 +115,8 @@
 	}
 
 	/// Returns the on chain runtime version.
-<<<<<<< HEAD
-	fn on_chain_runtime_version(
-		&self,
-		id: &BlockId<Block>,
-	) -> sp_blockchain::Result<RuntimeVersion> {
+	fn on_chain_runtime_version(&self, hash: Block::Hash) -> sp_blockchain::Result<RuntimeVersion> {
 		let mut overlay = Changes::default();
-=======
-	fn on_chain_runtime_version(&self, hash: Block::Hash) -> sp_blockchain::Result<RuntimeVersion> {
-		let mut overlay = OverlayedChanges::default();
->>>>>>> f4bc9930
 
 		let state = self.backend.state_at(hash)?;
 		let mut cache = StorageTransactionCache::<Block, B::State>::default();
@@ -175,15 +167,9 @@
 		call_data: &[u8],
 		strategy: ExecutionStrategy,
 	) -> sp_blockchain::Result<Vec<u8>> {
-<<<<<<< HEAD
 		let mut changes = Changes::default();
-		let at_hash = self.backend.blockchain().expect_block_hash_from_id(at)?;
-		let at_number = self.backend.blockchain().expect_block_number_from_id(at)?;
-=======
-		let mut changes = OverlayedChanges::default();
 		let at_number =
 			self.backend.blockchain().expect_block_number_from_id(&BlockId::Hash(at_hash))?;
->>>>>>> f4bc9930
 		let state = self.backend.state_at(at_hash)?;
 
 		let state_runtime_code = sp_state_machine::backend::BackendRuntimeCode::new(&state);
