// This file is part of Substrate.

// Copyright (C) 2017-2022 Parity Technologies (UK) Ltd.
// SPDX-License-Identifier: GPL-3.0-or-later WITH Classpath-exception-2.0

// This program is free software: you can redistribute it and/or modify
// it under the terms of the GNU General Public License as published by
// the Free Software Foundation, either version 3 of the License, or
// (at your option) any later version.

// This program is distributed in the hope that it will be useful,
// but WITHOUT ANY WARRANTY; without even the implied warranty of
// MERCHANTABILITY or FITNESS FOR A PARTICULAR PURPOSE. See the
// GNU General Public License for more details.

// You should have received a copy of the GNU General Public License
// along with this program. If not, see <https://www.gnu.org/licenses/>.

use super::{client::ClientConfig, wasm_override::WasmOverride, wasm_substitutes::WasmSubstitutes};
use sc_client_api::{
	backend, call_executor::CallExecutor, execution_extensions::ExecutionExtensions, HeaderBackend,
};
use sc_executor::{RuntimeVersion, RuntimeVersionOf};
use sp_api::{ExecutionContext, ProofRecorder, StorageTransactionCache};
use sp_core::traits::{CodeExecutor, RuntimeCode, SpawnNamed};
use sp_runtime::{generic::BlockId, traits::Block as BlockT};
use sp_state_machine::{
	backend::AsTrieBackend, ExecutionStrategy, Ext, OverlayedChanges, StateMachine, StorageProof,
};
use std::{cell::RefCell, sync::Arc};

/// Call executor that executes methods locally, querying all required
/// data from local backend.
pub struct LocalCallExecutor<Block: BlockT, B, E> {
	backend: Arc<B>,
	executor: E,
	wasm_override: Arc<Option<WasmOverride>>,
	wasm_substitutes: WasmSubstitutes<Block, E, B>,
	spawn_handle: Box<dyn SpawnNamed>,
	execution_extensions: Arc<ExecutionExtensions<Block>>,
}

impl<Block: BlockT, B, E> LocalCallExecutor<Block, B, E>
where
	E: CodeExecutor + RuntimeVersionOf + Clone + 'static,
	B: backend::Backend<Block>,
{
	/// Creates new instance of local call executor.
	pub fn new(
		backend: Arc<B>,
		executor: E,
		spawn_handle: Box<dyn SpawnNamed>,
		client_config: ClientConfig<Block>,
		execution_extensions: ExecutionExtensions<Block>,
	) -> sp_blockchain::Result<Self> {
		let wasm_override = client_config
			.wasm_runtime_overrides
			.as_ref()
			.map(|p| WasmOverride::new(p.clone(), &executor))
			.transpose()?;

		let wasm_substitutes = WasmSubstitutes::new(
			client_config.wasm_runtime_substitutes,
			executor.clone(),
			backend.clone(),
		)?;

		Ok(LocalCallExecutor {
			backend,
			executor,
			wasm_override: Arc::new(wasm_override),
			spawn_handle,
			wasm_substitutes,
			execution_extensions: Arc::new(execution_extensions),
		})
	}

	/// Check if local runtime code overrides are enabled and one is available
	/// for the given `BlockId`. If yes, return it; otherwise return the same
	/// `RuntimeCode` instance that was passed.
	fn check_override<'a>(
		&'a self,
		onchain_code: RuntimeCode<'a>,
		id: &BlockId<Block>,
	) -> sp_blockchain::Result<(RuntimeCode<'a>, RuntimeVersion)>
	where
		Block: BlockT,
		B: backend::Backend<Block>,
	{
		let on_chain_version = self.on_chain_runtime_version(id)?;
		let code_and_version = if let Some(d) = self.wasm_override.as_ref().as_ref().and_then(|o| {
			o.get(
				&on_chain_version.spec_version,
				onchain_code.heap_pages,
				&on_chain_version.spec_name,
			)
		}) {
			log::debug!(target: "wasm_overrides", "using WASM override for block {}", id);
			d
		} else if let Some(s) =
			self.wasm_substitutes
				.get(on_chain_version.spec_version, onchain_code.heap_pages, id)
		{
			log::debug!(target: "wasm_substitutes", "Using WASM substitute for block {:?}", id);
			s
		} else {
			log::debug!(
				target: "wasm_overrides",
				"No WASM override available for block {id}, using onchain code",
			);
			(onchain_code, on_chain_version)
		};

		Ok(code_and_version)
	}

	/// Returns the on chain runtime version.
	fn on_chain_runtime_version(
		&self,
		id: &BlockId<Block>,
	) -> sp_blockchain::Result<RuntimeVersion> {
		let mut overlay = OverlayedChanges::default();

		let at_hash = self.backend.blockchain().expect_block_hash_from_id(id)?;
		let state = self.backend.state_at(at_hash)?;
		let mut cache = StorageTransactionCache::<Block, B::State>::default();
		let mut ext = Ext::new(&mut overlay, &mut cache, &state, None);
		let state_runtime_code = sp_state_machine::backend::BackendRuntimeCode::new(&state);
		let runtime_code =
			state_runtime_code.runtime_code().map_err(sp_blockchain::Error::RuntimeCode)?;
		self.executor
			.runtime_version(&mut ext, &runtime_code)
			.map_err(|e| sp_blockchain::Error::VersionInvalid(e.to_string()))
	}
}

impl<Block: BlockT, B, E> Clone for LocalCallExecutor<Block, B, E>
where
	E: Clone,
{
	fn clone(&self) -> Self {
		LocalCallExecutor {
			backend: self.backend.clone(),
			executor: self.executor.clone(),
			wasm_override: self.wasm_override.clone(),
			spawn_handle: self.spawn_handle.clone(),
			wasm_substitutes: self.wasm_substitutes.clone(),
			execution_extensions: self.execution_extensions.clone(),
		}
	}
}

impl<B, E, Block> CallExecutor<Block> for LocalCallExecutor<Block, B, E>
where
	B: backend::Backend<Block>,
	E: CodeExecutor + RuntimeVersionOf + Clone + 'static,
	Block: BlockT,
{
	type Error = E::Error;

	type Backend = B;

	fn execution_extensions(&self) -> &ExecutionExtensions<Block> {
		&self.execution_extensions
	}

	fn call(
		&self,
		at: &BlockId<Block>,
		method: &str,
		call_data: &[u8],
		strategy: ExecutionStrategy,
	) -> sp_blockchain::Result<Vec<u8>> {
		let mut changes = OverlayedChanges::default();
		let at_hash = self.backend.blockchain().expect_block_hash_from_id(at)?;
		let at_number = self.backend.blockchain().expect_block_number_from_id(at)?;
		let state = self.backend.state_at(at_hash)?;

		let state_runtime_code = sp_state_machine::backend::BackendRuntimeCode::new(&state);
		let runtime_code =
			state_runtime_code.runtime_code().map_err(sp_blockchain::Error::RuntimeCode)?;

		let runtime_code = self.check_override(runtime_code, at)?.0;

		let extensions = self.execution_extensions.extensions(
			at_hash,
			at_number,
			ExecutionContext::OffchainCall(None),
		);

		let mut sm = StateMachine::new(
			&state,
			&mut changes,
			&self.executor,
			method,
			call_data,
			extensions,
			&runtime_code,
			self.spawn_handle.clone(),
		)
		.set_parent_hash(at_hash);

		sm.execute_using_consensus_failure_handler(strategy.get_manager())
			.map_err(Into::into)
	}

	fn contextual_call(
		&self,
		at: &BlockId<Block>,
		method: &str,
		call_data: &[u8],
		changes: &RefCell<OverlayedChanges>,
		storage_transaction_cache: Option<&RefCell<StorageTransactionCache<Block, B::State>>>,
		recorder: &Option<ProofRecorder<Block>>,
		context: ExecutionContext,
	) -> Result<Vec<u8>, sp_blockchain::Error> {
		let mut storage_transaction_cache = storage_transaction_cache.map(|c| c.borrow_mut());

		let at_hash = self.backend.blockchain().expect_block_hash_from_id(at)?;
		let at_number = self.backend.blockchain().expect_block_number_from_id(at)?;
		let state = self.backend.state_at(at_hash)?;

		let (execution_manager, extensions) =
			self.execution_extensions.manager_and_extensions(at_hash, at_number, context);

		let changes = &mut *changes.borrow_mut();

		// It is important to extract the runtime code here before we create the proof
		// recorder to not record it. We also need to fetch the runtime code from `state` to
		// make sure we use the caching layers.
		let state_runtime_code = sp_state_machine::backend::BackendRuntimeCode::new(&state);

		let runtime_code =
			state_runtime_code.runtime_code().map_err(sp_blockchain::Error::RuntimeCode)?;
		let runtime_code = self.check_override(runtime_code, at)?.0;

		match recorder {
			Some(recorder) => {
				let trie_state = state.as_trie_backend();

				let backend = sp_state_machine::TrieBackendBuilder::wrap(&trie_state)
					.with_recorder(recorder.clone())
					.build();

				let mut state_machine = StateMachine::new(
					&backend,
					changes,
					&self.executor,
					method,
					call_data,
					extensions,
					&runtime_code,
					self.spawn_handle.clone(),
				)
				.with_storage_transaction_cache(storage_transaction_cache.as_deref_mut())
				.set_parent_hash(at_hash);
				state_machine.execute_using_consensus_failure_handler(execution_manager)
			},
			None => {
				let mut state_machine = StateMachine::new(
					&state,
					changes,
					&self.executor,
					method,
					call_data,
					extensions,
					&runtime_code,
					self.spawn_handle.clone(),
				)
				.with_storage_transaction_cache(storage_transaction_cache.as_deref_mut())
				.set_parent_hash(at_hash);
				state_machine.execute_using_consensus_failure_handler(execution_manager)
			},
		}
		.map_err(Into::into)
	}

	fn runtime_version(&self, id: &BlockId<Block>) -> sp_blockchain::Result<RuntimeVersion> {
		let at_hash = self.backend.blockchain().expect_block_hash_from_id(id)?;
		let state = self.backend.state_at(at_hash)?;
		let state_runtime_code = sp_state_machine::backend::BackendRuntimeCode::new(&state);

		let runtime_code =
			state_runtime_code.runtime_code().map_err(sp_blockchain::Error::RuntimeCode)?;
		self.check_override(runtime_code, id).map(|(_, v)| v)
	}

	fn prove_execution(
		&self,
		at: &BlockId<Block>,
		method: &str,
		call_data: &[u8],
	) -> sp_blockchain::Result<(Vec<u8>, StorageProof)> {
		let at_hash = self.backend.blockchain().expect_block_hash_from_id(at)?;
		let at_number = self.backend.blockchain().expect_block_number_from_id(at)?;
		let state = self.backend.state_at(at_hash)?;

		let trie_backend = state.as_trie_backend();

		let state_runtime_code = sp_state_machine::backend::BackendRuntimeCode::new(trie_backend);
		let runtime_code =
			state_runtime_code.runtime_code().map_err(sp_blockchain::Error::RuntimeCode)?;
		let runtime_code = self.check_override(runtime_code, at)?.0;

		sp_state_machine::prove_execution_on_trie_backend(
			trie_backend,
			&mut Default::default(),
			&self.executor,
			self.spawn_handle.clone(),
			method,
			call_data,
			&runtime_code,
			self.execution_extensions.extensions(
				at_hash,
				at_number,
				ExecutionContext::OffchainCall(None),
			),
		)
		.map_err(Into::into)
	}
}

impl<B, E, Block> RuntimeVersionOf for LocalCallExecutor<Block, B, E>
where
	E: RuntimeVersionOf,
	Block: BlockT,
{
	fn runtime_version(
		&self,
		ext: &mut dyn sp_externalities::Externalities,
		runtime_code: &sp_core::traits::RuntimeCode,
	) -> Result<sp_version::RuntimeVersion, sc_executor::error::Error> {
		RuntimeVersionOf::runtime_version(&self.executor, ext, runtime_code)
	}
}

impl<Block, B, E> sp_version::GetRuntimeVersionAt<Block> for LocalCallExecutor<Block, B, E>
where
	B: backend::Backend<Block>,
	E: CodeExecutor + RuntimeVersionOf + Clone + 'static,
	Block: BlockT,
{
	fn runtime_version(&self, at: &BlockId<Block>) -> Result<sp_version::RuntimeVersion, String> {
		CallExecutor::runtime_version(self, at).map_err(|e| e.to_string())
	}
}

impl<Block, B, E> sp_version::GetNativeVersion for LocalCallExecutor<Block, B, E>
where
	B: backend::Backend<Block>,
	E: CodeExecutor + sp_version::GetNativeVersion + Clone + 'static,
	Block: BlockT,
{
	fn native_version(&self) -> &sp_version::NativeVersion {
		self.executor.native_version()
	}
}

#[cfg(test)]
mod tests {
	use super::*;
	use sc_client_api::in_mem;
	use sc_executor::{NativeElseWasmExecutor, WasmExecutionMethod};
	use sp_core::{
		testing::TaskExecutor,
		traits::{FetchRuntimeCode, WrappedRuntimeCode},
	};
	use std::collections::HashMap;
	use substrate_test_runtime_client::{runtime, GenesisInit, LocalExecutorDispatch};

	#[test]
	fn should_get_override_if_exists() {
		let executor = NativeElseWasmExecutor::<LocalExecutorDispatch>::new(
			WasmExecutionMethod::Interpreted,
			Some(128),
			1,
			2,
		);

		let overrides = crate::client::wasm_override::dummy_overrides();
		let onchain_code = WrappedRuntimeCode(substrate_test_runtime::wasm_binary_unwrap().into());
		let onchain_code = RuntimeCode {
			code_fetcher: &onchain_code,
			heap_pages: Some(128),
			hash: vec![0, 0, 0, 0],
		};

		let backend = Arc::new(in_mem::Backend::<runtime::Block>::new());

<<<<<<< HEAD
		// client is used for the convenience of creating and inserting the genesis block.
		let _client = substrate_test_runtime_client::client::new_with_backend::<
			_,
			_,
			runtime::Block,
			_,
			runtime::RuntimeApi,
		>(
=======
		// wasm_runtime_overrides is `None` here because we construct the
		// LocalCallExecutor directly later on
		let client_config = ClientConfig::default();

		let genesis_block_builder = crate::GenesisBlockBuilder::new(
			&substrate_test_runtime_client::GenesisParameters::default().genesis_storage(),
			!client_config.no_genesis,
>>>>>>> ea387c63
			backend.clone(),
			executor.clone(),
		)
		.expect("Creates genesis block builder");

		// client is used for the convenience of creating and inserting the genesis block.
		let _client =
			crate::client::new_with_backend::<_, _, runtime::Block, _, runtime::RuntimeApi>(
				backend.clone(),
				executor.clone(),
				genesis_block_builder,
				None,
				Box::new(TaskExecutor::new()),
				None,
				None,
				Default::default(),
			)
			.expect("Creates a client");

		let call_executor = LocalCallExecutor {
			backend: backend.clone(),
			executor: executor.clone(),
			wasm_override: Arc::new(Some(overrides)),
			spawn_handle: Box::new(TaskExecutor::new()),
			wasm_substitutes: WasmSubstitutes::new(
				Default::default(),
				executor.clone(),
				backend.clone(),
			)
			.unwrap(),
			execution_extensions: Arc::new(ExecutionExtensions::new(
				Default::default(),
				None,
				None,
			)),
		};

		let check = call_executor
			.check_override(onchain_code, &BlockId::Number(Default::default()))
			.expect("RuntimeCode override")
			.0;

		assert_eq!(Some(vec![2, 2, 2, 2, 2, 2, 2, 2]), check.fetch_runtime_code().map(Into::into));
	}

	#[test]
	fn returns_runtime_version_from_substitute() {
		const SUBSTITUTE_SPEC_NAME: &str = "substitute-spec-name-cool";

		let executor = NativeElseWasmExecutor::<LocalExecutorDispatch>::new(
			WasmExecutionMethod::Interpreted,
			Some(128),
			1,
			2,
		);

		let backend = Arc::new(in_mem::Backend::<runtime::Block>::new());

		// Let's only override the `spec_name` for our testing purposes.
		let substitute = sp_version::embed::embed_runtime_version(
			&substrate_test_runtime::WASM_BINARY_BLOATY.unwrap(),
			sp_version::RuntimeVersion {
				spec_name: SUBSTITUTE_SPEC_NAME.into(),
				..substrate_test_runtime::VERSION
			},
		)
		.unwrap();

		let client_config = substrate_test_runtime_client::client::ClientConfig {
			wasm_runtime_substitutes: vec![(0, substitute)].into_iter().collect::<HashMap<_, _>>(),
			..Default::default()
		};

		// client is used for the convenience of creating and inserting the genesis block.
		let client = substrate_test_runtime_client::client::new_with_backend::<
			_,
			_,
			runtime::Block,
			_,
			runtime::RuntimeApi,
		>(
			backend.clone(),
			executor.clone(),
			&substrate_test_runtime_client::GenesisParameters::default().genesis_storage(),
			None,
			Box::new(TaskExecutor::new()),
			None,
			None,
			client_config,
		)
		.expect("Creates a client");

		let version = client.runtime_version_at(&BlockId::Number(0)).unwrap();

		assert_eq!(SUBSTITUTE_SPEC_NAME, &*version.spec_name);
	}
}<|MERGE_RESOLUTION|>--- conflicted
+++ resolved
@@ -387,16 +387,6 @@
 
 		let backend = Arc::new(in_mem::Backend::<runtime::Block>::new());
 
-<<<<<<< HEAD
-		// client is used for the convenience of creating and inserting the genesis block.
-		let _client = substrate_test_runtime_client::client::new_with_backend::<
-			_,
-			_,
-			runtime::Block,
-			_,
-			runtime::RuntimeApi,
-		>(
-=======
 		// wasm_runtime_overrides is `None` here because we construct the
 		// LocalCallExecutor directly later on
 		let client_config = ClientConfig::default();
@@ -404,7 +394,6 @@
 		let genesis_block_builder = crate::GenesisBlockBuilder::new(
 			&substrate_test_runtime_client::GenesisParameters::default().genesis_storage(),
 			!client_config.no_genesis,
->>>>>>> ea387c63
 			backend.clone(),
 			executor.clone(),
 		)
@@ -420,7 +409,7 @@
 				Box::new(TaskExecutor::new()),
 				None,
 				None,
-				Default::default(),
+				client_config,
 			)
 			.expect("Creates a client");
 
@@ -473,29 +462,32 @@
 		)
 		.unwrap();
 
-		let client_config = substrate_test_runtime_client::client::ClientConfig {
+		let client_config = crate::client::ClientConfig {
 			wasm_runtime_substitutes: vec![(0, substitute)].into_iter().collect::<HashMap<_, _>>(),
 			..Default::default()
 		};
 
-		// client is used for the convenience of creating and inserting the genesis block.
-		let client = substrate_test_runtime_client::client::new_with_backend::<
-			_,
-			_,
-			runtime::Block,
-			_,
-			runtime::RuntimeApi,
-		>(
+		let genesis_block_builder = crate::GenesisBlockBuilder::new(
+			&substrate_test_runtime_client::GenesisParameters::default().genesis_storage(),
+			!client_config.no_genesis,
 			backend.clone(),
 			executor.clone(),
-			&substrate_test_runtime_client::GenesisParameters::default().genesis_storage(),
-			None,
-			Box::new(TaskExecutor::new()),
-			None,
-			None,
-			client_config,
 		)
-		.expect("Creates a client");
+		.expect("Creates genesis block builder");
+
+		// client is used for the convenience of creating and inserting the genesis block.
+		let client =
+			crate::client::new_with_backend::<_, _, runtime::Block, _, runtime::RuntimeApi>(
+				backend.clone(),
+				executor.clone(),
+				genesis_block_builder,
+				None,
+				Box::new(TaskExecutor::new()),
+				None,
+				None,
+				client_config,
+			)
+			.expect("Creates a client");
 
 		let version = client.runtime_version_at(&BlockId::Number(0)).unwrap();
 
