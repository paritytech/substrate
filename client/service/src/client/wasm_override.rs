--- conflicted
+++ resolved
@@ -264,13 +264,7 @@
 #[cfg(test)]
 mod tests {
 	use super::*;
-<<<<<<< HEAD
-	use sc_executor::{
-		HeapAllocStrategy, NativeElseWasmExecutor, WasmExecutor,
-	};
-=======
 	use sc_executor::{HeapAllocStrategy, NativeElseWasmExecutor, WasmExecutor};
->>>>>>> 3ab11e42
 	use std::fs::{self, File};
 	use substrate_test_runtime_client::LocalExecutorDispatch;
 
