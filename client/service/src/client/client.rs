--- conflicted
+++ resolved
@@ -180,12 +180,8 @@
 	new_with_backend(
 		backend,
 		executor,
-<<<<<<< HEAD
 		todo!(),
-		genesis_storage,
-=======
 		genesis_block_builder,
->>>>>>> 4e383428
 		keystore,
 		spawn_handle,
 		prometheus_registry,
@@ -228,12 +224,8 @@
 pub fn new_with_backend<B, E, Block, G, RA>(
 	backend: Arc<B>,
 	executor: E,
-<<<<<<< HEAD
 	unpin_worker_sender: futures::channel::mpsc::Sender<Block::Hash>,
-	build_genesis_storage: &S,
-=======
 	genesis_block_builder: G,
->>>>>>> 4e383428
 	keystore: Option<SyncCryptoStorePtr>,
 	spawn_handle: Box<dyn SpawnNamed>,
 	prometheus_registry: Option<Registry>,
@@ -266,12 +258,8 @@
 	Client::new(
 		backend,
 		call_executor,
-<<<<<<< HEAD
 		unpin_worker_sender,
-		build_genesis_storage,
-=======
 		genesis_block_builder,
->>>>>>> 4e383428
 		Default::default(),
 		Default::default(),
 		prometheus_registry,
@@ -419,12 +407,8 @@
 	pub fn new<G>(
 		backend: Arc<B>,
 		executor: E,
-<<<<<<< HEAD
 		unpin_worker_sender: futures::channel::mpsc::Sender<Block::Hash>,
-		build_genesis_storage: &dyn BuildStorage,
-=======
 		genesis_block_builder: G,
->>>>>>> 4e383428
 		fork_blocks: ForkBlocks<Block>,
 		bad_blocks: BadBlocks<Block>,
 		prometheus_registry: Option<Registry>,
