--- conflicted
+++ resolved
@@ -64,12 +64,7 @@
 		well_known_keys, ChildInfo, ChildType, PrefixedStorageKey, Storage, StorageChild,
 		StorageData, StorageKey,
 	},
-<<<<<<< HEAD
-	traits::CallContext,
-	ExecutionContext,
-=======
 	traits::SpawnNamed,
->>>>>>> 0ce39208
 };
 #[cfg(feature = "test-helpers")]
 use sp_keystore::SyncCryptoStorePtr;
@@ -1732,20 +1727,7 @@
 		&self,
 		params: CallApiAtParams<Block, B::State>,
 	) -> Result<Vec<u8>, sp_api::ApiError> {
-<<<<<<< HEAD
-		let at = params.at;
-
-		let context = match params.context {
-			ExecutionContext::OffchainCall(_) => CallContext::Offchain,
-			_ => CallContext::Onchain,
-		};
-
-		let (manager, extensions) =
-			self.execution_extensions.manager_and_extensions(at, params.context);
-
-=======
 		let at_hash = self.expect_block_hash_from_id(params.at)?;
->>>>>>> 0ce39208
 		self.executor
 			.contextual_call(
 				at_hash,
@@ -1754,12 +1736,7 @@
 				params.overlayed_changes,
 				Some(params.storage_transaction_cache),
 				params.recorder,
-<<<<<<< HEAD
-				Some(extensions),
-				context,
-=======
 				params.context,
->>>>>>> 0ce39208
 			)
 			.map_err(Into::into)
 	}
