// This file is part of Substrate.

// Copyright (C) 2017-2021 Parity Technologies (UK) Ltd.
// SPDX-License-Identifier: GPL-3.0-or-later WITH Classpath-exception-2.0

// This program is free software: you can redistribute it and/or modify
// it under the terms of the GNU General Public License as published by
// the Free Software Foundation, either version 3 of the License, or
// (at your option) any later version.

// This program is distributed in the hope that it will be useful,
// but WITHOUT ANY WARRANTY; without even the implied warranty of
// MERCHANTABILITY or FITNESS FOR A PARTICULAR PURPOSE. See the
// GNU General Public License for more details.

// You should have received a copy of the GNU General Public License
// along with this program. If not, see <https://www.gnu.org/licenses/>.

//! Substrate Client

use super::{
	block_rules::{BlockRules, LookupResult as BlockLookupResult},
	genesis,
};
use codec::{Decode, Encode};
use hash_db::Prefix;
use log::{info, trace, warn};
use parking_lot::{Mutex, RwLock};
use prometheus_endpoint::Registry;
use rand::Rng;
use sc_block_builder::{BlockBuilderApi, BlockBuilderProvider, RecordProof};
use sc_client_api::{
	backend::{
		self, apply_aux, changes_tries_state_at_block, BlockImportOperation, ClientImportOperation,
		Finalizer, ImportSummary, LockImportRun, NewBlockState, PrunableStateChangesTrieStorage,
		StorageProvider,
	},
	cht,
	client::{
		BadBlocks, BlockBackend, BlockImportNotification, BlockOf, BlockchainEvents, ClientInfo,
		FinalityNotification, FinalityNotifications, ForkBlocks, ImportNotifications,
		ProvideUncles,
	},
	execution_extensions::ExecutionExtensions,
	notifications::{StorageEventStream, StorageNotifications},
	CallExecutor, ExecutorProvider, KeyIterator, ProofProvider, UsageProvider,
};
use sc_executor::RuntimeVersion;
use sc_light::{call_executor::prove_execution, fetcher::ChangesProof};
use sc_telemetry::{telemetry, TelemetryHandle, SUBSTRATE_INFO};
use sp_api::{
	ApiExt, ApiRef, CallApiAt, CallApiAtParams, ConstructRuntimeApi, Core as CoreApi,
	ProvideRuntimeApi,
};
use sp_blockchain::{
	self as blockchain, well_known_cache_keys::Id as CacheKeyId, Backend as ChainBackend, Cache,
	CachedHeaderMetadata, Error, HeaderBackend as ChainHeaderBackend, HeaderMetadata, ProvideCache,
};
use sp_consensus::{
	BlockCheckParams, BlockImportParams, BlockOrigin, BlockStatus, Error as ConsensusError,
	ForkChoiceStrategy, ImportResult, StateAction,
};
use sp_core::{
	convert_hash,
	storage::{
		well_known_keys, ChildInfo, ChildType, PrefixedStorageKey,
		StorageData, StorageKey, StorageChild,
	},
	ChangesTrieConfiguration, ExecutionContext, NativeOrEncoded,
};
#[cfg(feature = "test-helpers")]
use sp_keystore::SyncCryptoStorePtr;
use sp_runtime::{
	generic::{BlockId, DigestItem, SignedBlock},
	traits::{
		Block as BlockT, DigestFor, HashFor, Header as HeaderT, NumberFor, One,
		SaturatedConversion, Zero,
	},
	BuildStorage, Justification, Justifications,
};
use sp_state_machine::{
<<<<<<< HEAD
	DBValue, Backend as StateBackend, ChangesTrieAnchorBlockId,
	prove_read, prove_child_read, ChangesTrieRootsStorage, ChangesTrieStorage,
	ChangesTrieConfigurationRange, key_changes, key_changes_proof,
	prove_range_read_with_child_with_size, KeyValueStates, KeyValueStorageLevel,
	read_range_proof_check_with_child_on_proving_backend, MAX_NESTED_TRIE_DEPTH,
};
use sc_executor::RuntimeVersion;
use sp_consensus::{
	Error as ConsensusError, BlockStatus, BlockImportParams, BlockCheckParams,
	ImportResult, BlockOrigin, ForkChoiceStrategy, StateAction,
};
use sp_blockchain::{
	self as blockchain,
	Backend as ChainBackend,
	HeaderBackend as ChainHeaderBackend, ProvideCache, Cache,
	well_known_cache_keys::Id as CacheKeyId,
	HeaderMetadata, CachedHeaderMetadata,
};
use sp_trie::{StorageProof, CompactProof};
use sp_api::{
	CallApiAt, ConstructRuntimeApi, Core as CoreApi, ApiExt, ApiRef, ProvideRuntimeApi,
	CallApiAtParams,
};
use sc_block_builder::{BlockBuilderApi, BlockBuilderProvider, RecordProof};
use sc_client_api::{
	backend::{
		self, BlockImportOperation, PrunableStateChangesTrieStorage,
		ClientImportOperation, Finalizer, ImportSummary, NewBlockState,
		changes_tries_state_at_block, StorageProvider,
		LockImportRun, apply_aux,
	},
	client::{
		ImportNotifications, FinalityNotification, FinalityNotifications, BlockImportNotification,
		ClientInfo, BlockchainEvents, BlockBackend, ProvideUncles, BadBlocks, ForkBlocks,
		BlockOf,
	},
	execution_extensions::ExecutionExtensions,
	notifications::{StorageNotifications, StorageEventStream},
	KeyIterator, CallExecutor, ExecutorProvider, ProofProvider,
	cht, UsageProvider,
};
use sp_utils::mpsc::{TracingUnboundedSender, tracing_unbounded};
use sp_blockchain::Error;
use prometheus_endpoint::Registry;
use super::{
	genesis, block_rules::{BlockRules, LookupResult as BlockLookupResult},
=======
	key_changes, key_changes_proof, prove_child_read, prove_range_read_with_size, prove_read,
	read_range_proof_check, Backend as StateBackend, ChangesTrieAnchorBlockId,
	ChangesTrieConfigurationRange, ChangesTrieRootsStorage, ChangesTrieStorage, DBValue,
};
use sp_trie::StorageProof;
use sp_utils::mpsc::{tracing_unbounded, TracingUnboundedSender};
use std::{
	collections::{BTreeMap, HashMap, HashSet},
	marker::PhantomData,
	panic::UnwindSafe,
	path::PathBuf,
	result,
	sync::Arc,
>>>>>>> 7dcc77b9
};

#[cfg(feature = "test-helpers")]
use {
	super::call_executor::LocalCallExecutor,
	sc_client_api::in_mem,
	sc_executor::RuntimeInfo,
	sp_core::traits::{CodeExecutor, SpawnNamed},
};

type NotificationSinks<T> = Mutex<Vec<TracingUnboundedSender<T>>>;

/// Substrate Client
pub struct Client<B, E, Block, RA>
where
	Block: BlockT,
{
	backend: Arc<B>,
	executor: E,
	storage_notifications: Mutex<StorageNotifications<Block>>,
	import_notification_sinks: NotificationSinks<BlockImportNotification<Block>>,
	finality_notification_sinks: NotificationSinks<FinalityNotification<Block>>,
	// holds the block hash currently being imported. TODO: replace this with block queue
	importing_block: RwLock<Option<Block::Hash>>,
	block_rules: BlockRules<Block>,
	execution_extensions: ExecutionExtensions<Block>,
	config: ClientConfig<Block>,
	telemetry: Option<TelemetryHandle>,
	_phantom: PhantomData<RA>,
}

// used in importing a block, where additional changes are made after the runtime
// executed.
enum PrePostHeader<H> {
	// they are the same: no post-runtime digest items.
	Same(H),
	// different headers (pre, post).
	Different(H, H),
}

impl<H> PrePostHeader<H> {
	// get a reference to the "post-header" -- the header as it should be after all changes are applied.
	fn post(&self) -> &H {
		match *self {
			PrePostHeader::Same(ref h) => h,
			PrePostHeader::Different(_, ref h) => h,
		}
	}

	// convert to the "post-header" -- the header as it should be after all changes are applied.
	fn into_post(self) -> H {
		match self {
			PrePostHeader::Same(h) => h,
			PrePostHeader::Different(_, h) => h,
		}
	}
}

enum PrepareStorageChangesResult<B: backend::Backend<Block>, Block: BlockT> {
	Discard(ImportResult),
	Import(Option<sp_consensus::StorageChanges<Block, backend::TransactionFor<B, Block>>>),
}

/// Create an instance of in-memory client.
#[cfg(feature = "test-helpers")]
pub fn new_in_mem<E, Block, S, RA>(
	executor: E,
	genesis_storage: &S,
	keystore: Option<SyncCryptoStorePtr>,
	prometheus_registry: Option<Registry>,
	telemetry: Option<TelemetryHandle>,
	spawn_handle: Box<dyn SpawnNamed>,
	config: ClientConfig<Block>,
) -> sp_blockchain::Result<
	Client<in_mem::Backend<Block>, LocalCallExecutor<Block, in_mem::Backend<Block>, E>, Block, RA>,
>
where
	E: CodeExecutor + RuntimeInfo,
	S: BuildStorage,
	Block: BlockT,
{
	new_with_backend(
		Arc::new(in_mem::Backend::new()),
		executor,
		genesis_storage,
		keystore,
		spawn_handle,
		prometheus_registry,
		telemetry,
		config,
	)
}

/// Relevant client configuration items relevant for the client.
#[derive(Debug, Clone)]
pub struct ClientConfig<Block: BlockT> {
	/// Enable the offchain worker db.
	pub offchain_worker_enabled: bool,
	/// If true, allows access from the runtime to write into offchain worker db.
	pub offchain_indexing_api: bool,
	/// Path where WASM files exist to override the on-chain WASM.
	pub wasm_runtime_overrides: Option<PathBuf>,
	/// Skip writing genesis state on first start.
	pub no_genesis: bool,
	/// Map of WASM runtime substitute starting at the child of the given block until the runtime
	/// version doesn't match anymore.
	pub wasm_runtime_substitutes: HashMap<Block::Hash, Vec<u8>>,
}

impl<Block: BlockT> Default for ClientConfig<Block> {
	fn default() -> Self {
		Self {
			offchain_worker_enabled: false,
			offchain_indexing_api: false,
			wasm_runtime_overrides: None,
			no_genesis: false,
			wasm_runtime_substitutes: HashMap::new(),
		}
	}
}

/// Create a client with the explicitly provided backend.
/// This is useful for testing backend implementations.
#[cfg(feature = "test-helpers")]
pub fn new_with_backend<B, E, Block, S, RA>(
	backend: Arc<B>,
	executor: E,
	build_genesis_storage: &S,
	keystore: Option<SyncCryptoStorePtr>,
	spawn_handle: Box<dyn SpawnNamed>,
	prometheus_registry: Option<Registry>,
	telemetry: Option<TelemetryHandle>,
	config: ClientConfig<Block>,
) -> sp_blockchain::Result<Client<B, LocalCallExecutor<Block, B, E>, Block, RA>>
where
	E: CodeExecutor + RuntimeInfo,
	S: BuildStorage,
	Block: BlockT,
	B: backend::LocalBackend<Block> + 'static,
{
	let call_executor =
		LocalCallExecutor::new(backend.clone(), executor, spawn_handle, config.clone())?;
	let extensions = ExecutionExtensions::new(
		Default::default(),
		keystore,
		sc_offchain::OffchainDb::factory_from_backend(&*backend),
	);
	Client::new(
		backend,
		call_executor,
		build_genesis_storage,
		Default::default(),
		Default::default(),
		extensions,
		prometheus_registry,
		telemetry,
		config,
	)
}

impl<B, E, Block, RA> BlockOf for Client<B, E, Block, RA>
where
	B: backend::Backend<Block>,
	E: CallExecutor<Block>,
	Block: BlockT,
{
	type Type = Block;
}

impl<B, E, Block, RA> LockImportRun<Block, B> for Client<B, E, Block, RA>
where
	B: backend::Backend<Block>,
	E: CallExecutor<Block>,
	Block: BlockT,
{
	fn lock_import_and_run<R, Err, F>(&self, f: F) -> Result<R, Err>
	where
		F: FnOnce(&mut ClientImportOperation<Block, B>) -> Result<R, Err>,
		Err: From<sp_blockchain::Error>,
	{
		let inner = || {
			let _import_lock = self.backend.get_import_lock().write();

			let mut op = ClientImportOperation {
				op: self.backend.begin_operation()?,
				notify_imported: None,
				notify_finalized: Vec::new(),
			};

			let r = f(&mut op)?;

			let ClientImportOperation { op, notify_imported, notify_finalized } = op;
			self.backend.commit_operation(op)?;

			self.notify_finalized(notify_finalized)?;
			self.notify_imported(notify_imported)?;

			Ok(r)
		};

		let result = inner();
		*self.importing_block.write() = None;

		result
	}
}

impl<B, E, Block, RA> LockImportRun<Block, B> for &Client<B, E, Block, RA>
where
	Block: BlockT,
	B: backend::Backend<Block>,
	E: CallExecutor<Block>,
{
	fn lock_import_and_run<R, Err, F>(&self, f: F) -> Result<R, Err>
	where
		F: FnOnce(&mut ClientImportOperation<Block, B>) -> Result<R, Err>,
		Err: From<sp_blockchain::Error>,
	{
		(**self).lock_import_and_run(f)
	}
}

impl<B, E, Block, RA> Client<B, E, Block, RA>
where
	B: backend::Backend<Block>,
	E: CallExecutor<Block>,
	Block: BlockT,
	Block::Header: Clone,
{
	/// Creates new Substrate Client with given blockchain and code executor.
	pub fn new(
		backend: Arc<B>,
		executor: E,
		build_genesis_storage: &dyn BuildStorage,
		fork_blocks: ForkBlocks<Block>,
		bad_blocks: BadBlocks<Block>,
		execution_extensions: ExecutionExtensions<Block>,
		prometheus_registry: Option<Registry>,
		telemetry: Option<TelemetryHandle>,
		config: ClientConfig<Block>,
	) -> sp_blockchain::Result<Self> {
		let info = backend.blockchain().info();
		if info.finalized_state.is_none() {
			let genesis_storage =
				build_genesis_storage.build_storage().map_err(sp_blockchain::Error::Storage)?;
			let mut op = backend.begin_operation()?;
			let state_root = op.set_genesis_state(genesis_storage, !config.no_genesis)?;
			let genesis_block = genesis::construct_genesis_block::<Block>(state_root.into());
			info!(
				"🔨 Initializing Genesis block/state (state: {}, header-hash: {})",
				genesis_block.header().state_root(),
				genesis_block.header().hash()
			);
			// Genesis may be written after some blocks have been imported and finalized.
			// So we only finalize it when the database is empty.
			let block_state = if info.best_hash == Default::default() {
				NewBlockState::Final
			} else {
				NewBlockState::Normal
			};
			op.set_block_data(
				genesis_block.deconstruct().0,
				Some(vec![]),
				None,
				None,
				block_state,
			)?;
			backend.commit_operation(op)?;
		}

		Ok(Client {
			backend,
			executor,
			storage_notifications: Mutex::new(StorageNotifications::new(prometheus_registry)),
			import_notification_sinks: Default::default(),
			finality_notification_sinks: Default::default(),
			importing_block: Default::default(),
			block_rules: BlockRules::new(fork_blocks, bad_blocks),
			execution_extensions,
			config,
			telemetry,
			_phantom: Default::default(),
		})
	}

	/// returns a reference to the block import notification sinks
	/// useful for test environments.
	pub fn import_notification_sinks(&self) -> &NotificationSinks<BlockImportNotification<Block>> {
		&self.import_notification_sinks
	}

	/// returns a reference to the finality notification sinks
	/// useful for test environments.
	pub fn finality_notification_sinks(&self) -> &NotificationSinks<FinalityNotification<Block>> {
		&self.finality_notification_sinks
	}

	/// Get a reference to the state at a given block.
	pub fn state_at(&self, block: &BlockId<Block>) -> sp_blockchain::Result<B::State> {
		self.backend.state_at(*block)
	}

	/// Get the code at a given block.
	pub fn code_at(&self, id: &BlockId<Block>) -> sp_blockchain::Result<Vec<u8>> {
		Ok(StorageProvider::storage(self, id, &StorageKey(well_known_keys::CODE.to_vec()))?
			.expect(
				"None is returned if there's no value stored for the given key;\
				':code' key is always defined; qed",
			)
			.0)
	}

	/// Get the RuntimeVersion at a given block.
	pub fn runtime_version_at(&self, id: &BlockId<Block>) -> sp_blockchain::Result<RuntimeVersion> {
		self.executor.runtime_version(id)
	}

	/// Reads given header and generates CHT-based header proof for CHT of given size.
	pub fn header_proof_with_cht_size(
		&self,
		id: &BlockId<Block>,
		cht_size: NumberFor<Block>,
	) -> sp_blockchain::Result<(Block::Header, StorageProof)> {
		let proof_error = || {
			sp_blockchain::Error::Backend(format!("Failed to generate header proof for {:?}", id))
		};
		let header = self.backend.blockchain().expect_header(*id)?;
		let block_num = *header.number();
		let cht_num = cht::block_to_cht_number(cht_size, block_num).ok_or_else(proof_error)?;
		let cht_start = cht::start_number(cht_size, cht_num);
		let mut current_num = cht_start;
		let cht_range = ::std::iter::from_fn(|| {
			let old_current_num = current_num;
			current_num = current_num + One::one();
			Some(old_current_num)
		});
		let headers = cht_range.map(|num| self.block_hash(num));
		let proof = cht::build_proof::<Block::Header, HashFor<Block>, _, _>(
			cht_size,
			cht_num,
			std::iter::once(block_num),
			headers,
		)?;
		Ok((header, proof))
	}

	/// Does the same work as `key_changes_proof`, but assumes that CHTs are of passed size.
	pub fn key_changes_proof_with_cht_size(
		&self,
		first: Block::Hash,
		last: Block::Hash,
		min: Block::Hash,
		max: Block::Hash,
		storage_key: Option<&PrefixedStorageKey>,
		key: &StorageKey,
		cht_size: NumberFor<Block>,
	) -> sp_blockchain::Result<ChangesProof<Block::Header>> {
		struct AccessedRootsRecorder<'a, Block: BlockT> {
			storage: &'a dyn ChangesTrieStorage<HashFor<Block>, NumberFor<Block>>,
			min: NumberFor<Block>,
			required_roots_proofs: Mutex<BTreeMap<NumberFor<Block>, Block::Hash>>,
		}

		impl<'a, Block: BlockT> ChangesTrieRootsStorage<HashFor<Block>, NumberFor<Block>>
			for AccessedRootsRecorder<'a, Block>
		{
			fn build_anchor(
				&self,
				hash: Block::Hash,
			) -> Result<ChangesTrieAnchorBlockId<Block::Hash, NumberFor<Block>>, String> {
				self.storage.build_anchor(hash)
			}

			fn root(
				&self,
				anchor: &ChangesTrieAnchorBlockId<Block::Hash, NumberFor<Block>>,
				block: NumberFor<Block>,
			) -> Result<Option<Block::Hash>, String> {
				let root = self.storage.root(anchor, block)?;
				if block < self.min {
					if let Some(ref root) = root {
						self.required_roots_proofs.lock().insert(block, root.clone());
					}
				}
				Ok(root)
			}
		}

		impl<'a, Block: BlockT> ChangesTrieStorage<HashFor<Block>, NumberFor<Block>>
			for AccessedRootsRecorder<'a, Block>
		{
			fn as_roots_storage(
				&self,
			) -> &dyn sp_state_machine::ChangesTrieRootsStorage<HashFor<Block>, NumberFor<Block>> {
				self
			}

			fn with_cached_changed_keys(
				&self,
				root: &Block::Hash,
				functor: &mut dyn FnMut(&HashMap<Option<PrefixedStorageKey>, HashSet<Vec<u8>>>),
			) -> bool {
				self.storage.with_cached_changed_keys(root, functor)
			}

			fn get(&self, key: &Block::Hash, prefix: Prefix) -> Result<Option<DBValue>, String> {
				self.storage.get(key, prefix)
			}
		}

		let first_number =
			self.backend.blockchain().expect_block_number_from_id(&BlockId::Hash(first))?;
		let (storage, configs) = self.require_changes_trie(first_number, last, true)?;
		let min_number =
			self.backend.blockchain().expect_block_number_from_id(&BlockId::Hash(min))?;

		let recording_storage = AccessedRootsRecorder::<Block> {
			storage: storage.storage(),
			min: min_number,
			required_roots_proofs: Mutex::new(BTreeMap::new()),
		};

		let max_number = std::cmp::min(
			self.backend.blockchain().info().best_number,
			self.backend.blockchain().expect_block_number_from_id(&BlockId::Hash(max))?,
		);

		// fetch key changes proof
		let mut proof = Vec::new();
		for (config_zero, config_end, config) in configs {
			let last_number =
				self.backend.blockchain().expect_block_number_from_id(&BlockId::Hash(last))?;
			let config_range = ChangesTrieConfigurationRange {
				config: &config,
				zero: config_zero,
				end: config_end.map(|(config_end_number, _)| config_end_number),
			};
			let proof_range = key_changes_proof::<HashFor<Block>, _>(
				config_range,
				&recording_storage,
				first_number,
				&ChangesTrieAnchorBlockId { hash: convert_hash(&last), number: last_number },
				max_number,
				storage_key,
				&key.0,
			)
			.map_err(|err| sp_blockchain::Error::ChangesTrieAccessFailed(err))?;
			proof.extend(proof_range);
		}

		// now gather proofs for all changes tries roots that were touched during key_changes_proof
		// execution AND are unknown (i.e. replaced with CHT) to the requester
		let roots = recording_storage.required_roots_proofs.into_inner();
		let roots_proof = self.changes_trie_roots_proof(cht_size, roots.keys().cloned())?;

		Ok(ChangesProof {
			max_block: max_number,
			proof,
			roots: roots.into_iter().map(|(n, h)| (n, convert_hash(&h))).collect(),
			roots_proof,
		})
	}

	/// Generate CHT-based proof for roots of changes tries at given blocks.
	fn changes_trie_roots_proof<I: IntoIterator<Item = NumberFor<Block>>>(
		&self,
		cht_size: NumberFor<Block>,
		blocks: I,
	) -> sp_blockchain::Result<StorageProof> {
		// most probably we have touched several changes tries that are parts of the single CHT
		// => GroupBy changes tries by CHT number and then gather proof for the whole group at once
		let mut proofs = Vec::new();

		cht::for_each_cht_group::<Block::Header, _, _, _>(
			cht_size,
			blocks,
			|_, cht_num, cht_blocks| {
				let cht_proof =
					self.changes_trie_roots_proof_at_cht(cht_size, cht_num, cht_blocks)?;
				proofs.push(cht_proof);
				Ok(())
			},
			(),
		)?;

		Ok(StorageProof::merge(proofs))
	}

	/// Generates CHT-based proof for roots of changes tries at given blocks (that are part of single CHT).
	fn changes_trie_roots_proof_at_cht(
		&self,
		cht_size: NumberFor<Block>,
		cht_num: NumberFor<Block>,
		blocks: Vec<NumberFor<Block>>,
	) -> sp_blockchain::Result<StorageProof> {
		let cht_start = cht::start_number(cht_size, cht_num);
		let mut current_num = cht_start;
		let cht_range = ::std::iter::from_fn(|| {
			let old_current_num = current_num;
			current_num = current_num + One::one();
			Some(old_current_num)
		});
		let roots = cht_range.map(|num| {
			self.header(&BlockId::Number(num)).map(|block| {
				block
					.and_then(|block| block.digest().log(DigestItem::as_changes_trie_root).cloned())
			})
		});
		let proof = cht::build_proof::<Block::Header, HashFor<Block>, _, _>(
			cht_size, cht_num, blocks, roots,
		)?;
		Ok(proof)
	}

	/// Returns changes trie storage and all configurations that have been active in the range [first; last].
	///
	/// Configurations are returned in descending order (and obviously never overlap).
	/// If fail_if_disabled is false, returns maximal consequent configurations ranges, starting from last and
	/// stopping on either first, or when CT have been disabled.
	/// If fail_if_disabled is true, fails when there's a subrange where CT have been disabled
	/// inside first..last blocks range.
	fn require_changes_trie(
		&self,
		first: NumberFor<Block>,
		last: Block::Hash,
		fail_if_disabled: bool,
	) -> sp_blockchain::Result<(
		&dyn PrunableStateChangesTrieStorage<Block>,
		Vec<(NumberFor<Block>, Option<(NumberFor<Block>, Block::Hash)>, ChangesTrieConfiguration)>,
	)> {
		let storage = self
			.backend
			.changes_trie_storage()
			.ok_or_else(|| sp_blockchain::Error::ChangesTriesNotSupported)?;

		let mut configs = Vec::with_capacity(1);
		let mut current = last;
		loop {
			let config_range = storage.configuration_at(&BlockId::Hash(current))?;
			match config_range.config {
				Some(config) => configs.push((config_range.zero.0, config_range.end, config)),
				None if !fail_if_disabled => return Ok((storage, configs)),
				None => return Err(sp_blockchain::Error::ChangesTriesNotSupported),
			}

			if config_range.zero.0 < first {
				break
			}

			current = *self
				.backend
				.blockchain()
				.expect_header(BlockId::Hash(config_range.zero.1))?
				.parent_hash();
		}

		Ok((storage, configs))
	}

	/// Apply a checked and validated block to an operation. If a justification is provided
	/// then `finalized` *must* be true.
	fn apply_block(
		&self,
		operation: &mut ClientImportOperation<Block, B>,
		import_block: BlockImportParams<Block, backend::TransactionFor<B, Block>>,
		new_cache: HashMap<CacheKeyId, Vec<u8>>,
		storage_changes: Option<
			sp_consensus::StorageChanges<Block, backend::TransactionFor<B, Block>>,
		>,
	) -> sp_blockchain::Result<ImportResult>
	where
		Self: ProvideRuntimeApi<Block>,
		<Self as ProvideRuntimeApi<Block>>::Api:
			CoreApi<Block> + ApiExt<Block, StateBackend = B::State>,
	{
		let BlockImportParams {
			origin,
			header,
			justifications,
			post_digests,
			body,
			indexed_body,
			finalized,
			auxiliary,
			fork_choice,
			intermediates,
			import_existing,
			..
		} = import_block;

		assert!(justifications.is_some() && finalized || justifications.is_none());

		if !intermediates.is_empty() {
			return Err(Error::IncompletePipeline)
		}

		let fork_choice = fork_choice.ok_or(Error::IncompletePipeline)?;

		let import_headers = if post_digests.is_empty() {
			PrePostHeader::Same(header)
		} else {
			let mut post_header = header.clone();
			for item in post_digests {
				post_header.digest_mut().push(item);
			}
			PrePostHeader::Different(header, post_header)
		};

		let hash = import_headers.post().hash();
		let height = (*import_headers.post().number()).saturated_into::<u64>();

		*self.importing_block.write() = Some(hash);

		let result = self.execute_and_import_block(
			operation,
			origin,
			hash,
			import_headers,
			justifications,
			body,
			indexed_body,
			storage_changes,
			new_cache,
			finalized,
			auxiliary,
			fork_choice,
			import_existing,
		);

		if let Ok(ImportResult::Imported(ref aux)) = result {
			if aux.is_new_best {
				// don't send telemetry block import events during initial sync for every
				// block to avoid spamming the telemetry server, these events will be randomly
				// sent at a rate of 1/10.
				if origin != BlockOrigin::NetworkInitialSync || rand::thread_rng().gen_bool(0.1) {
					telemetry!(
						self.telemetry;
						SUBSTRATE_INFO;
						"block.import";
						"height" => height,
						"best" => ?hash,
						"origin" => ?origin
					);
				}
			}
		}

		result
	}

	fn execute_and_import_block(
		&self,
		operation: &mut ClientImportOperation<Block, B>,
		origin: BlockOrigin,
		hash: Block::Hash,
		import_headers: PrePostHeader<Block::Header>,
		justifications: Option<Justifications>,
		body: Option<Vec<Block::Extrinsic>>,
		indexed_body: Option<Vec<Vec<u8>>>,
		storage_changes: Option<
			sp_consensus::StorageChanges<Block, backend::TransactionFor<B, Block>>,
		>,
		new_cache: HashMap<CacheKeyId, Vec<u8>>,
		finalized: bool,
		aux: Vec<(Vec<u8>, Option<Vec<u8>>)>,
		fork_choice: ForkChoiceStrategy,
		import_existing: bool,
	) -> sp_blockchain::Result<ImportResult>
	where
		Self: ProvideRuntimeApi<Block>,
		<Self as ProvideRuntimeApi<Block>>::Api:
			CoreApi<Block> + ApiExt<Block, StateBackend = B::State>,
	{
		let parent_hash = import_headers.post().parent_hash().clone();
		let status = self.backend.blockchain().status(BlockId::Hash(hash))?;
		match (import_existing, status) {
			(false, blockchain::BlockStatus::InChain) => return Ok(ImportResult::AlreadyInChain),
			(false, blockchain::BlockStatus::Unknown) => {},
			(true, blockchain::BlockStatus::InChain) => {},
			(true, blockchain::BlockStatus::Unknown) => {},
		}

		let info = self.backend.blockchain().info();

		// the block is lower than our last finalized block so it must revert
		// finality, refusing import.
		if status == blockchain::BlockStatus::Unknown &&
			*import_headers.post().number() <= info.finalized_number
		{
			return Err(sp_blockchain::Error::NotInFinalizedChain)
		}

		// this is a fairly arbitrary choice of where to draw the line on making notifications,
		// but the general goal is to only make notifications when we are already fully synced
		// and get a new chain head.
		let make_notifications = match origin {
			BlockOrigin::NetworkBroadcast | BlockOrigin::Own | BlockOrigin::ConsensusBroadcast =>
				true,
			BlockOrigin::Genesis | BlockOrigin::NetworkInitialSync | BlockOrigin::File => false,
		};

		let storage_changes = match storage_changes {
			Some(storage_changes) => {
				let storage_changes = match storage_changes {
					sp_consensus::StorageChanges::Changes(storage_changes) => {
						self.backend
							.begin_state_operation(&mut operation.op, BlockId::Hash(parent_hash))?;
						let (main_sc, child_sc, offchain_sc, tx, _, changes_trie_tx, tx_index) =
							storage_changes.into_inner();

						if self.config.offchain_indexing_api {
							operation.op.update_offchain_storage(offchain_sc)?;
						}

						operation.op.update_db_storage(tx)?;
						operation.op.update_storage(main_sc.clone(), child_sc.clone())?;
						operation.op.update_transaction_index(tx_index)?;

						if let Some(changes_trie_transaction) = changes_trie_tx {
							operation.op.update_changes_trie(changes_trie_transaction)?;
						}

						Some((main_sc, child_sc))
					},
					sp_consensus::StorageChanges::Import(changes) => {
						let mut storage = sp_storage::Storage::default();
						for state in changes.state.0.into_iter() {
							if state.parent_storage_keys.len() == 0 && state.state_root.len() == 0 {
								for (key, value) in state.key_values.into_iter() {
									storage.top.insert(key, value);
								}
							} else {
								for parent_storage in state.parent_storage_keys {
									let storage_key = PrefixedStorageKey::new_ref(&parent_storage);
									let storage_key = match ChildType::from_prefixed_key(&storage_key) {
										Some((ChildType::ParentKeyId, storage_key)) => storage_key,
										None => return Err(Error::Backend("Invalid child storage key.".to_string())),
									};
									let entry = storage.children_default.entry(storage_key.to_vec())
										.or_insert_with(|| StorageChild {
											data: Default::default(),
											child_info: ChildInfo::new_default(storage_key),
										});
									for (key, value) in state.key_values.iter() {
										entry.data.insert(key.clone(), value.clone());
									}
								}
							}
						}

						let state_root = operation.op.reset_storage(storage)?;
						if state_root != *import_headers.post().state_root() {
							// State root mismatch when importing state. This should not happen in safe fast sync mode,
							// but may happen in unsafe mode.
							warn!("Error imporing state: State root mismatch.");
							return Err(Error::InvalidStateRoot)
						}
						None
					},
				};

				// ensure parent block is finalized to maintain invariant that
				// finality is called sequentially.
				if finalized {
					self.apply_finality_with_block_hash(
						operation,
						parent_hash,
						None,
						info.best_hash,
						make_notifications,
					)?;
				}

				operation.op.update_cache(new_cache);
				storage_changes
			},
			None => None,
		};

		let is_new_best = finalized ||
			match fork_choice {
				ForkChoiceStrategy::LongestChain =>
					import_headers.post().number() > &info.best_number,
				ForkChoiceStrategy::Custom(v) => v,
			};

		let leaf_state = if finalized {
			NewBlockState::Final
		} else if is_new_best {
			NewBlockState::Best
		} else {
			NewBlockState::Normal
		};

		let tree_route = if is_new_best && info.best_hash != parent_hash {
			let route_from_best =
				sp_blockchain::tree_route(self.backend.blockchain(), info.best_hash, parent_hash)?;
			Some(route_from_best)
		} else {
			None
		};

		trace!(
			"Imported {}, (#{}), best={}, origin={:?}",
			hash,
			import_headers.post().number(),
			is_new_best,
			origin,
		);

		operation.op.set_block_data(
			import_headers.post().clone(),
			body,
			indexed_body,
			justifications,
			leaf_state,
		)?;

		operation.op.insert_aux(aux)?;

		// we only notify when we are already synced to the tip of the chain or if this import triggers a re-org
		if make_notifications || tree_route.is_some() {
			if finalized {
				operation.notify_finalized.push(hash);
			}

			operation.notify_imported = Some(ImportSummary {
				hash,
				origin,
				header: import_headers.into_post(),
				is_new_best,
				storage_changes,
				tree_route,
			})
		}

		Ok(ImportResult::imported(is_new_best))
	}

	/// Prepares the storage changes for a block.
	///
	/// It checks if the state should be enacted and if the `import_block` maybe already provides
	/// the required storage changes. If the state should be enacted and the storage changes are not
	/// provided, the block is re-executed to get the storage changes.
	fn prepare_block_storage_changes(
		&self,
		import_block: &mut BlockImportParams<Block, backend::TransactionFor<B, Block>>,
	) -> sp_blockchain::Result<PrepareStorageChangesResult<B, Block>>
	where
		Self: ProvideRuntimeApi<Block>,
		<Self as ProvideRuntimeApi<Block>>::Api:
			CoreApi<Block> + ApiExt<Block, StateBackend = B::State>,
	{
		let parent_hash = import_block.header.parent_hash();
		let at = BlockId::Hash(*parent_hash);
		let state_action = std::mem::replace(&mut import_block.state_action, StateAction::Skip);
		let (enact_state, storage_changes) = match (self.block_status(&at)?, state_action) {
			(BlockStatus::Unknown, _) =>
				return Ok(PrepareStorageChangesResult::Discard(ImportResult::UnknownParent)),
			(BlockStatus::KnownBad, _) =>
				return Ok(PrepareStorageChangesResult::Discard(ImportResult::KnownBad)),
			(_, StateAction::Skip) => (false, None),
			(
				BlockStatus::InChainPruned,
				StateAction::ApplyChanges(sp_consensus::StorageChanges::Changes(_)),
			) => return Ok(PrepareStorageChangesResult::Discard(ImportResult::MissingState)),
			(BlockStatus::InChainPruned, StateAction::Execute) =>
				return Ok(PrepareStorageChangesResult::Discard(ImportResult::MissingState)),
			(BlockStatus::InChainPruned, StateAction::ExecuteIfPossible) => (false, None),
			(_, StateAction::Execute) => (true, None),
			(_, StateAction::ExecuteIfPossible) => (true, None),
			(_, StateAction::ApplyChanges(changes)) => (true, Some(changes)),
		};

		let storage_changes = match (enact_state, storage_changes, &import_block.body) {
			// We have storage changes and should enact the state, so we don't need to do anything
			// here
			(true, changes @ Some(_), _) => changes,
			// We should enact state, but don't have any storage changes, so we need to execute the
			// block.
			(true, None, Some(ref body)) => {
				let runtime_api = self.runtime_api();
				let execution_context = if import_block.origin == BlockOrigin::NetworkInitialSync {
					ExecutionContext::Syncing
				} else {
					ExecutionContext::Importing
				};

				runtime_api.execute_block_with_context(
					&at,
					execution_context,
					Block::new(import_block.header.clone(), body.clone()),
				)?;

				let state = self.backend.state_at(at)?;
				let changes_trie_state =
					changes_tries_state_at_block(&at, self.backend.changes_trie_storage())?;

				let gen_storage_changes = runtime_api
					.into_storage_changes(&state, changes_trie_state.as_ref(), *parent_hash)
					.map_err(sp_blockchain::Error::Storage)?;

				if import_block.header.state_root() != &gen_storage_changes.transaction_storage_root
				{
					return Err(Error::InvalidStateRoot)
				}
				Some(sp_consensus::StorageChanges::Changes(gen_storage_changes))
			},
			// No block body, no storage changes
			(true, None, None) => None,
			// We should not enact the state, so we set the storage changes to `None`.
			(false, _, _) => None,
		};

		Ok(PrepareStorageChangesResult::Import(storage_changes))
	}

	fn apply_finality_with_block_hash(
		&self,
		operation: &mut ClientImportOperation<Block, B>,
		block: Block::Hash,
		justification: Option<Justification>,
		best_block: Block::Hash,
		notify: bool,
	) -> sp_blockchain::Result<()> {
		// find tree route from last finalized to given block.
		let last_finalized = self.backend.blockchain().last_finalized()?;

		if block == last_finalized {
			warn!(
				"Possible safety violation: attempted to re-finalize last finalized block {:?} ",
				last_finalized
			);
			return Ok(())
		}

		let route_from_finalized =
			sp_blockchain::tree_route(self.backend.blockchain(), last_finalized, block)?;

		if let Some(retracted) = route_from_finalized.retracted().get(0) {
			warn!(
				"Safety violation: attempted to revert finalized block {:?} which is not in the \
				same chain as last finalized {:?}",
				retracted, last_finalized
			);

			return Err(sp_blockchain::Error::NotInFinalizedChain)
		}

		let route_from_best =
			sp_blockchain::tree_route(self.backend.blockchain(), best_block, block)?;

		// if the block is not a direct ancestor of the current best chain,
		// then some other block is the common ancestor.
		if route_from_best.common_block().hash != block {
			// NOTE: we're setting the finalized block as best block, this might
			// be slightly inaccurate since we might have a "better" block
			// further along this chain, but since best chain selection logic is
			// plugable we cannot make a better choice here. usages that need
			// an accurate "best" block need to go through `SelectChain`
			// instead.
			operation.op.mark_head(BlockId::Hash(block))?;
		}

		let enacted = route_from_finalized.enacted();
		assert!(enacted.len() > 0);
		for finalize_new in &enacted[..enacted.len() - 1] {
			operation.op.mark_finalized(BlockId::Hash(finalize_new.hash), None)?;
		}

		assert_eq!(enacted.last().map(|e| e.hash), Some(block));
		operation.op.mark_finalized(BlockId::Hash(block), justification)?;

		if notify {
			// sometimes when syncing, tons of blocks can be finalized at once.
			// we'll send notifications spuriously in that case.
			const MAX_TO_NOTIFY: usize = 256;
			let enacted = route_from_finalized.enacted();
			let start = enacted.len() - std::cmp::min(enacted.len(), MAX_TO_NOTIFY);
			for finalized in &enacted[start..] {
				operation.notify_finalized.push(finalized.hash);
			}
		}

		Ok(())
	}

	fn notify_finalized(&self, notify_finalized: Vec<Block::Hash>) -> sp_blockchain::Result<()> {
		let mut sinks = self.finality_notification_sinks.lock();

		if notify_finalized.is_empty() {
			// cleanup any closed finality notification sinks
			// since we won't be running the loop below which
			// would also remove any closed sinks.
			sinks.retain(|sink| !sink.is_closed());

			return Ok(())
		}

		// We assume the list is sorted and only want to inform the
		// telemetry once about the finalized block.
		if let Some(last) = notify_finalized.last() {
			let header = self.header(&BlockId::Hash(*last))?.expect(
				"Header already known to exist in DB because it is \
					indicated in the tree route; qed",
			);

			telemetry!(
				self.telemetry;
				SUBSTRATE_INFO;
				"notify.finalized";
				"height" => format!("{}", header.number()),
				"best" => ?last,
			);
		}

		for finalized_hash in notify_finalized {
			let header = self.header(&BlockId::Hash(finalized_hash))?.expect(
				"Header already known to exist in DB because it is \
					indicated in the tree route; qed",
			);

			let notification = FinalityNotification { header, hash: finalized_hash };

			sinks.retain(|sink| sink.unbounded_send(notification.clone()).is_ok());
		}

		Ok(())
	}

	fn notify_imported(
		&self,
		notify_import: Option<ImportSummary<Block>>,
	) -> sp_blockchain::Result<()> {
		let notify_import = match notify_import {
			Some(notify_import) => notify_import,
			None => {
				// cleanup any closed import notification sinks since we won't
				// be sending any notifications below which would remove any
				// closed sinks. this is necessary since during initial sync we
				// won't send any import notifications which could lead to a
				// temporary leak of closed/discarded notification sinks (e.g.
				// from consensus code).
				self.import_notification_sinks.lock().retain(|sink| !sink.is_closed());

				return Ok(())
			},
		};

		if let Some(storage_changes) = notify_import.storage_changes {
			// TODO [ToDr] How to handle re-orgs? Should we re-emit all storage changes?
			self.storage_notifications.lock().trigger(
				&notify_import.hash,
				storage_changes.0.into_iter(),
				storage_changes.1.into_iter().map(|(sk, v)| (sk, v.into_iter())),
			);
		}

		let notification = BlockImportNotification::<Block> {
			hash: notify_import.hash,
			origin: notify_import.origin,
			header: notify_import.header,
			is_new_best: notify_import.is_new_best,
			tree_route: notify_import.tree_route.map(Arc::new),
		};

		self.import_notification_sinks
			.lock()
			.retain(|sink| sink.unbounded_send(notification.clone()).is_ok());

		Ok(())
	}

	/// Attempts to revert the chain by `n` blocks guaranteeing that no block is
	/// reverted past the last finalized block. Returns the number of blocks
	/// that were successfully reverted.
	pub fn revert(&self, n: NumberFor<Block>) -> sp_blockchain::Result<NumberFor<Block>> {
		let (number, _) = self.backend.revert(n, false)?;
		Ok(number)
	}

	/// Attempts to revert the chain by `n` blocks disregarding finality. This method will revert
	/// any finalized blocks as requested and can potentially leave the node in an inconsistent
	/// state. Other modules in the system that persist data and that rely on finality
	/// (e.g. consensus parts) will be unaffected by the revert. Use this method with caution and
	/// making sure that no other data needs to be reverted for consistency aside from the block
	/// data. If `blacklist` is set to true, will also blacklist reverted blocks from finalizing
	/// again. The blacklist is reset upon client restart.
	///
	/// Returns the number of blocks that were successfully reverted.
	pub fn unsafe_revert(
		&mut self,
		n: NumberFor<Block>,
		blacklist: bool,
	) -> sp_blockchain::Result<NumberFor<Block>> {
		let (number, reverted) = self.backend.revert(n, true)?;
		if blacklist {
			for b in reverted {
				self.block_rules.mark_bad(b);
			}
		}
		Ok(number)
	}

	/// Get blockchain info.
	pub fn chain_info(&self) -> blockchain::Info<Block> {
		self.backend.blockchain().info()
	}

	/// Get block status.
	pub fn block_status(&self, id: &BlockId<Block>) -> sp_blockchain::Result<BlockStatus> {
		// this can probably be implemented more efficiently
		if let BlockId::Hash(ref h) = id {
			if self.importing_block.read().as_ref().map_or(false, |importing| h == importing) {
				return Ok(BlockStatus::Queued)
			}
		}
		let hash_and_number = match id.clone() {
			BlockId::Hash(hash) => self.backend.blockchain().number(hash)?.map(|n| (hash, n)),
			BlockId::Number(n) => self.backend.blockchain().hash(n)?.map(|hash| (hash, n)),
		};
		match hash_and_number {
			Some((hash, number)) =>
				if self.backend.have_state_at(&hash, number) {
					Ok(BlockStatus::InChainWithState)
				} else {
					Ok(BlockStatus::InChainPruned)
				},
			None => Ok(BlockStatus::Unknown),
		}
	}

	/// Get block header by id.
	pub fn header(
		&self,
		id: &BlockId<Block>,
	) -> sp_blockchain::Result<Option<<Block as BlockT>::Header>> {
		self.backend.blockchain().header(*id)
	}

	/// Get block body by id.
	pub fn body(
		&self,
		id: &BlockId<Block>,
	) -> sp_blockchain::Result<Option<Vec<<Block as BlockT>::Extrinsic>>> {
		self.backend.blockchain().body(*id)
	}

	/// Gets the uncles of the block with `target_hash` going back `max_generation` ancestors.
	pub fn uncles(
		&self,
		target_hash: Block::Hash,
		max_generation: NumberFor<Block>,
	) -> sp_blockchain::Result<Vec<Block::Hash>> {
		let load_header = |id: Block::Hash| -> sp_blockchain::Result<Block::Header> {
			self.backend
				.blockchain()
				.header(BlockId::Hash(id))?
				.ok_or_else(|| Error::UnknownBlock(format!("{:?}", id)))
		};

		let genesis_hash = self.backend.blockchain().info().genesis_hash;
		if genesis_hash == target_hash {
			return Ok(Vec::new())
		}

		let mut current_hash = target_hash;
		let mut current = load_header(current_hash)?;
		let mut ancestor_hash = *current.parent_hash();
		let mut ancestor = load_header(ancestor_hash)?;
		let mut uncles = Vec::new();

		let mut generation: NumberFor<Block> = Zero::zero();
		while generation < max_generation {
			let children = self.backend.blockchain().children(ancestor_hash)?;
			uncles.extend(children.into_iter().filter(|h| h != &current_hash));
			current_hash = ancestor_hash;

			if genesis_hash == current_hash {
				break
			}

			current = ancestor;
			ancestor_hash = *current.parent_hash();
			ancestor = load_header(ancestor_hash)?;
			generation += One::one();
		}
		trace!("Collected {} uncles", uncles.len());
		Ok(uncles)
	}
}

impl<B, E, Block, RA> UsageProvider<Block> for Client<B, E, Block, RA>
where
	B: backend::Backend<Block>,
	E: CallExecutor<Block>,
	Block: BlockT,
{
	/// Get usage info about current client.
	fn usage_info(&self) -> ClientInfo<Block> {
		ClientInfo { chain: self.chain_info(), usage: self.backend.usage_info() }
	}
}

impl<B, E, Block, RA> ProofProvider<Block> for Client<B, E, Block, RA>
where
	B: backend::Backend<Block>,
	E: CallExecutor<Block>,
	Block: BlockT,
{
	fn read_proof(
		&self,
		id: &BlockId<Block>,
		keys: &mut dyn Iterator<Item = &[u8]>,
	) -> sp_blockchain::Result<StorageProof> {
		self.state_at(id).and_then(|state| prove_read(state, keys).map_err(Into::into))
	}

	fn read_child_proof(
		&self,
		id: &BlockId<Block>,
		child_info: &ChildInfo,
		keys: &mut dyn Iterator<Item = &[u8]>,
	) -> sp_blockchain::Result<StorageProof> {
		self.state_at(id)
			.and_then(|state| prove_child_read(state, child_info, keys).map_err(Into::into))
	}

	fn execution_proof(
		&self,
		id: &BlockId<Block>,
		method: &str,
		call_data: &[u8],
	) -> sp_blockchain::Result<(Vec<u8>, StorageProof)> {
		// Make sure we include the `:code` and `:heap_pages` in the execution proof to be
		// backwards compatible.
		//
		// TODO: Remove when solved: https://github.com/paritytech/substrate/issues/5047
		let code_proof = self.read_proof(
			id,
			&mut [well_known_keys::CODE, well_known_keys::HEAP_PAGES].iter().map(|v| *v),
		)?;

		let state = self.state_at(id)?;
		prove_execution(state, &self.executor, method, call_data)
			.map(|(r, p)| (r, StorageProof::merge(vec![p, code_proof])))
	}

	fn header_proof(
		&self,
		id: &BlockId<Block>,
	) -> sp_blockchain::Result<(Block::Header, StorageProof)> {
		self.header_proof_with_cht_size(id, cht::size())
	}

	fn key_changes_proof(
		&self,
		first: Block::Hash,
		last: Block::Hash,
		min: Block::Hash,
		max: Block::Hash,
		storage_key: Option<&PrefixedStorageKey>,
		key: &StorageKey,
	) -> sp_blockchain::Result<ChangesProof<Block::Header>> {
		self.key_changes_proof_with_cht_size(first, last, min, max, storage_key, key, cht::size())
	}

	fn read_proof_collection(
		&self,
		id: &BlockId<Block>,
		start_key: &[Vec<u8>],
		size_limit: usize,
	) -> sp_blockchain::Result<(CompactProof, u32)> {
		let state = self.state_at(id)?;
<<<<<<< HEAD
		let root = state.storage_root(std::iter::empty()).0;

		let (proof, count) = prove_range_read_with_child_with_size::<_, HashFor<Block>>(
			state,
			size_limit,
			start_key,
		)?;
		let proof = sp_trie::encode_compact::<sp_trie::Layout<HashFor<Block>>>(proof, root)
			.map_err(|e| sp_blockchain::Error::from_state(Box::new(e)))?;
		Ok((proof, count))
=======
		Ok(prove_range_read_with_size::<_, HashFor<Block>>(
			state,
			None,
			None,
			size_limit,
			Some(start_key),
		)?)
>>>>>>> 7dcc77b9
	}

	fn storage_collection(
		&self,
		id: &BlockId<Block>,
		start_key: &[Vec<u8>],
		size_limit: usize,
	) -> sp_blockchain::Result<Vec<(KeyValueStorageLevel, bool)>> {
		if start_key.len() > MAX_NESTED_TRIE_DEPTH {
			return Err(Error::Backend("Invalid start key.".to_string()));
		}
		let state = self.state_at(id)?;
		let child_info = |storage_key: &Vec<u8>| -> sp_blockchain::Result<ChildInfo> {
			let storage_key = PrefixedStorageKey::new_ref(&storage_key);
			match ChildType::from_prefixed_key(&storage_key) {
				Some((ChildType::ParentKeyId, storage_key)) => Ok(ChildInfo::new_default(storage_key)),
				None => Err(Error::Backend("Invalid child storage key.".to_string())),
			}
		};
		let mut current_child = if start_key.len() == 2 {
			let start_key = start_key.get(0).expect("checked len");
			if let Some(child_root) = state.storage(&start_key)
				.map_err(|e| sp_blockchain::Error::from_state(Box::new(e)))? {
				Some((child_info(start_key)?, child_root))
			} else {
				return Err(Error::Backend("Invalid root start key.".to_string()));
			}
		} else {
			None
		};
		let mut current_key = start_key.last().map(Clone::clone).unwrap_or(Vec::new());
		let mut total_size = 0;
<<<<<<< HEAD
		let mut result = vec![(KeyValueStorageLevel {
			state_root: Vec::new(),
			key_values: Vec::new(),
			parent_storage_keys: Vec::new(),
		}, false)];

		let mut child_roots = HashSet::new();
		loop {
			let mut entries = Vec::new();
			let mut complete = true;
			let mut switch_child_key = None;
			while let Some(next_key) = if let Some(child) = current_child.as_ref() {
				state
					.next_child_storage_key(&child.0, &current_key)
					.map_err(|e| sp_blockchain::Error::from_state(Box::new(e)))?
			} else {
				state
					.next_storage_key(&current_key)
					.map_err(|e| sp_blockchain::Error::from_state(Box::new(e)))?
			} {
				let value = if let Some(child) = current_child.as_ref() {
					state
						.child_storage(&child.0, next_key.as_ref())
						.map_err(|e| sp_blockchain::Error::from_state(Box::new(e)))?
						.unwrap_or_default()
				} else {
					state
						.storage(next_key.as_ref())
						.map_err(|e| sp_blockchain::Error::from_state(Box::new(e)))?
						.unwrap_or_default()
				};
				let size = value.len() + next_key.len();
				if total_size + size > size_limit && !entries.is_empty() {
					complete = false;
					break;
				}
				total_size += size;

				if current_child.is_none()
					&& sp_core::storage::well_known_keys::is_child_storage_key(next_key.as_slice()) {
					if !child_roots.contains(value.as_slice()) {
						child_roots.insert(value.clone());
						switch_child_key = Some((next_key.clone(), value.clone()));
						entries.push((next_key.clone(), value));
						break;
					}
				}
				entries.push((next_key.clone(), value));
				current_key = next_key;
			}
			if let Some((child, child_root)) = switch_child_key.take() {
				result[0].0.key_values.extend(entries.into_iter());
				current_child = Some((child_info(&child)?, child_root));
				current_key = Vec::new();
			} else if let Some((child, child_root)) = current_child.take() {
				current_key = child.into_prefixed_storage_key().into_inner();
				result.push((KeyValueStorageLevel {
					state_root: child_root,
					key_values: entries,
					parent_storage_keys: Vec::new(),
				}, complete));
				if !complete {
					break;
				}
			} else {
				result[0].0.key_values.extend(entries.into_iter());
				result[0].1 = complete;
				break;
=======
		let mut entries = Vec::new();
		while let Some(next_key) = state
			.next_storage_key(&current_key)
			.map_err(|e| sp_blockchain::Error::from_state(Box::new(e)))?
		{
			let value = state
				.storage(next_key.as_ref())
				.map_err(|e| sp_blockchain::Error::from_state(Box::new(e)))?
				.unwrap_or_default();
			let size = value.len() + next_key.len();
			if total_size + size > size_limit && !entries.is_empty() {
				break
>>>>>>> 7dcc77b9
			}
		}
<<<<<<< HEAD
		Ok(result)
=======
		Ok(entries)
>>>>>>> 7dcc77b9
	}

	fn verify_range_proof(
		&self,
		root: Block::Hash,
<<<<<<< HEAD
		proof: CompactProof,
		start_key: &[Vec<u8>],
	) -> sp_blockchain::Result<(KeyValueStates, usize)> {
		let mut db = sp_state_machine::MemoryDB::<HashFor<Block>>::new(&[]);
		let _ = sp_trie::decode_compact::<sp_state_machine::Layout<HashFor<Block>>, _, _>(
			&mut db,
			proof.iter_compact_encoded_nodes(),
			Some(&root),
		).map_err(|e| {
			sp_blockchain::Error::from_state(Box::new(e))
		})?;
		let proving_backend = sp_state_machine::TrieBackend::new(db, root);
		let state = read_range_proof_check_with_child_on_proving_backend::<HashFor<Block>>(
				&proving_backend,
				start_key,
		)?;

		Ok(state)
=======
		proof: StorageProof,
		start_key: &[u8],
	) -> sp_blockchain::Result<(Vec<(Vec<u8>, Vec<u8>)>, bool)> {
		Ok(read_range_proof_check::<HashFor<Block>>(
			root,
			proof,
			None,
			None,
			None,
			Some(start_key),
		)?)
>>>>>>> 7dcc77b9
	}
}

impl<B, E, Block, RA> BlockBuilderProvider<B, Block, Self> for Client<B, E, Block, RA>
where
	B: backend::Backend<Block> + Send + Sync + 'static,
	E: CallExecutor<Block> + Send + Sync + 'static,
	Block: BlockT,
	Self: ChainHeaderBackend<Block> + ProvideRuntimeApi<Block>,
	<Self as ProvideRuntimeApi<Block>>::Api:
		ApiExt<Block, StateBackend = backend::StateBackendFor<B, Block>> + BlockBuilderApi<Block>,
{
	fn new_block_at<R: Into<RecordProof>>(
		&self,
		parent: &BlockId<Block>,
		inherent_digests: DigestFor<Block>,
		record_proof: R,
	) -> sp_blockchain::Result<sc_block_builder::BlockBuilder<Block, Self, B>> {
		sc_block_builder::BlockBuilder::new(
			self,
			self.expect_block_hash_from_id(parent)?,
			self.expect_block_number_from_id(parent)?,
			record_proof.into(),
			inherent_digests,
			&self.backend,
		)
	}

	fn new_block(
		&self,
		inherent_digests: DigestFor<Block>,
	) -> sp_blockchain::Result<sc_block_builder::BlockBuilder<Block, Self, B>> {
		let info = self.chain_info();
		sc_block_builder::BlockBuilder::new(
			self,
			info.best_hash,
			info.best_number,
			RecordProof::No,
			inherent_digests,
			&self.backend,
		)
	}
}

impl<B, E, Block, RA> ExecutorProvider<Block> for Client<B, E, Block, RA>
where
	B: backend::Backend<Block>,
	E: CallExecutor<Block>,
	Block: BlockT,
{
	type Executor = E;

	fn executor(&self) -> &Self::Executor {
		&self.executor
	}

	fn execution_extensions(&self) -> &ExecutionExtensions<Block> {
		&self.execution_extensions
	}
}

impl<B, E, Block, RA> StorageProvider<Block, B> for Client<B, E, Block, RA>
where
	B: backend::Backend<Block>,
	E: CallExecutor<Block>,
	Block: BlockT,
{
	fn storage_keys(
		&self,
		id: &BlockId<Block>,
		key_prefix: &StorageKey,
	) -> sp_blockchain::Result<Vec<StorageKey>> {
		let keys = self.state_at(id)?.keys(&key_prefix.0).into_iter().map(StorageKey).collect();
		Ok(keys)
	}

	fn storage_pairs(
		&self,
		id: &BlockId<Block>,
		key_prefix: &StorageKey,
	) -> sp_blockchain::Result<Vec<(StorageKey, StorageData)>> {
		let state = self.state_at(id)?;
		let keys = state
			.keys(&key_prefix.0)
			.into_iter()
			.map(|k| {
				let d = state.storage(&k).ok().flatten().unwrap_or_default();
				(StorageKey(k), StorageData(d))
			})
			.collect();
		Ok(keys)
	}

	fn storage_keys_iter<'a>(
		&self,
		id: &BlockId<Block>,
		prefix: Option<&'a StorageKey>,
		start_key: Option<&StorageKey>,
	) -> sp_blockchain::Result<KeyIterator<'a, B::State, Block>> {
		let state = self.state_at(id)?;
		let start_key = start_key.or(prefix).map(|key| key.0.clone()).unwrap_or_else(Vec::new);
		Ok(KeyIterator::new(state, prefix, start_key))
	}

	fn child_storage_keys_iter<'a>(
		&self,
		id: &BlockId<Block>,
		child_info: ChildInfo,
		prefix: Option<&'a StorageKey>,
		start_key: Option<&StorageKey>,
	) -> sp_blockchain::Result<KeyIterator<'a, B::State, Block>> {
		let state = self.state_at(id)?;
		let start_key = start_key.or(prefix).map(|key| key.0.clone()).unwrap_or_else(Vec::new);
		Ok(KeyIterator::new_child(state, child_info, prefix, start_key))
	}

	fn storage(
		&self,
		id: &BlockId<Block>,
		key: &StorageKey,
	) -> sp_blockchain::Result<Option<StorageData>> {
		Ok(self
			.state_at(id)?
			.storage(&key.0)
			.map_err(|e| sp_blockchain::Error::from_state(Box::new(e)))?
			.map(StorageData))
	}

	fn storage_hash(
		&self,
		id: &BlockId<Block>,
		key: &StorageKey,
	) -> sp_blockchain::Result<Option<Block::Hash>> {
		Ok(self
			.state_at(id)?
			.storage_hash(&key.0)
			.map_err(|e| sp_blockchain::Error::from_state(Box::new(e)))?)
	}

	fn child_storage_keys(
		&self,
		id: &BlockId<Block>,
		child_info: &ChildInfo,
		key_prefix: &StorageKey,
	) -> sp_blockchain::Result<Vec<StorageKey>> {
		let keys = self
			.state_at(id)?
			.child_keys(child_info, &key_prefix.0)
			.into_iter()
			.map(StorageKey)
			.collect();
		Ok(keys)
	}

	fn child_storage(
		&self,
		id: &BlockId<Block>,
		child_info: &ChildInfo,
		key: &StorageKey,
	) -> sp_blockchain::Result<Option<StorageData>> {
		Ok(self
			.state_at(id)?
			.child_storage(child_info, &key.0)
			.map_err(|e| sp_blockchain::Error::from_state(Box::new(e)))?
			.map(StorageData))
	}

	fn child_storage_hash(
		&self,
		id: &BlockId<Block>,
		child_info: &ChildInfo,
		key: &StorageKey,
	) -> sp_blockchain::Result<Option<Block::Hash>> {
		Ok(self
			.state_at(id)?
			.child_storage_hash(child_info, &key.0)
			.map_err(|e| sp_blockchain::Error::from_state(Box::new(e)))?)
	}

	fn max_key_changes_range(
		&self,
		first: NumberFor<Block>,
		last: BlockId<Block>,
	) -> sp_blockchain::Result<Option<(NumberFor<Block>, BlockId<Block>)>> {
		let last_number = self.backend.blockchain().expect_block_number_from_id(&last)?;
		let last_hash = self.backend.blockchain().expect_block_hash_from_id(&last)?;
		if first > last_number {
			return Err(sp_blockchain::Error::ChangesTrieAccessFailed(
				"Invalid changes trie range".into(),
			))
		}

		let (storage, configs) = match self.require_changes_trie(first, last_hash, false).ok() {
			Some((storage, configs)) => (storage, configs),
			None => return Ok(None),
		};

		let first_available_changes_trie = configs.last().map(|config| config.0);
		match first_available_changes_trie {
			Some(first_available_changes_trie) => {
				let oldest_unpruned = storage.oldest_pruned_digest_range_end();
				let first = std::cmp::max(first_available_changes_trie, oldest_unpruned);
				Ok(Some((first, last)))
			},
			None => Ok(None),
		}
	}

	fn key_changes(
		&self,
		first: NumberFor<Block>,
		last: BlockId<Block>,
		storage_key: Option<&PrefixedStorageKey>,
		key: &StorageKey,
	) -> sp_blockchain::Result<Vec<(NumberFor<Block>, u32)>> {
		let last_number = self.backend.blockchain().expect_block_number_from_id(&last)?;
		let last_hash = self.backend.blockchain().expect_block_hash_from_id(&last)?;
		let (storage, configs) = self.require_changes_trie(first, last_hash, true)?;

		let mut result = Vec::new();
		let best_number = self.backend.blockchain().info().best_number;
		for (config_zero, config_end, config) in configs {
			let range_first = ::std::cmp::max(first, config_zero + One::one());
			let range_anchor = match config_end {
				Some((config_end_number, config_end_hash)) =>
					if last_number > config_end_number {
						ChangesTrieAnchorBlockId {
							hash: config_end_hash,
							number: config_end_number,
						}
					} else {
						ChangesTrieAnchorBlockId {
							hash: convert_hash(&last_hash),
							number: last_number,
						}
					},
				None =>
					ChangesTrieAnchorBlockId { hash: convert_hash(&last_hash), number: last_number },
			};

			let config_range = ChangesTrieConfigurationRange {
				config: &config,
				zero: config_zero.clone(),
				end: config_end.map(|(config_end_number, _)| config_end_number),
			};
			let result_range: Vec<(NumberFor<Block>, u32)> = key_changes::<HashFor<Block>, _>(
				config_range,
				storage.storage(),
				range_first,
				&range_anchor,
				best_number,
				storage_key,
				&key.0,
			)
			.and_then(|r| r.map(|r| r.map(|(block, tx)| (block, tx))).collect::<Result<_, _>>())
			.map_err(|err| sp_blockchain::Error::ChangesTrieAccessFailed(err))?;
			result.extend(result_range);
		}

		Ok(result)
	}
}

impl<B, E, Block, RA> HeaderMetadata<Block> for Client<B, E, Block, RA>
where
	B: backend::Backend<Block>,
	E: CallExecutor<Block>,
	Block: BlockT,
{
	type Error = sp_blockchain::Error;

	fn header_metadata(
		&self,
		hash: Block::Hash,
	) -> Result<CachedHeaderMetadata<Block>, Self::Error> {
		self.backend.blockchain().header_metadata(hash)
	}

	fn insert_header_metadata(&self, hash: Block::Hash, metadata: CachedHeaderMetadata<Block>) {
		self.backend.blockchain().insert_header_metadata(hash, metadata)
	}

	fn remove_header_metadata(&self, hash: Block::Hash) {
		self.backend.blockchain().remove_header_metadata(hash)
	}
}

impl<B, E, Block, RA> ProvideUncles<Block> for Client<B, E, Block, RA>
where
	B: backend::Backend<Block>,
	E: CallExecutor<Block>,
	Block: BlockT,
{
	fn uncles(
		&self,
		target_hash: Block::Hash,
		max_generation: NumberFor<Block>,
	) -> sp_blockchain::Result<Vec<Block::Header>> {
		Ok(Client::uncles(self, target_hash, max_generation)?
			.into_iter()
			.filter_map(|hash| Client::header(self, &BlockId::Hash(hash)).unwrap_or(None))
			.collect())
	}
}

impl<B, E, Block, RA> ChainHeaderBackend<Block> for Client<B, E, Block, RA>
where
	B: backend::Backend<Block>,
	E: CallExecutor<Block> + Send + Sync,
	Block: BlockT,
	RA: Send + Sync,
{
	fn header(&self, id: BlockId<Block>) -> sp_blockchain::Result<Option<Block::Header>> {
		self.backend.blockchain().header(id)
	}

	fn info(&self) -> blockchain::Info<Block> {
		self.backend.blockchain().info()
	}

	fn status(&self, id: BlockId<Block>) -> sp_blockchain::Result<blockchain::BlockStatus> {
		self.backend.blockchain().status(id)
	}

	fn number(
		&self,
		hash: Block::Hash,
	) -> sp_blockchain::Result<Option<<<Block as BlockT>::Header as HeaderT>::Number>> {
		self.backend.blockchain().number(hash)
	}

	fn hash(&self, number: NumberFor<Block>) -> sp_blockchain::Result<Option<Block::Hash>> {
		self.backend.blockchain().hash(number)
	}
}

impl<B, E, Block, RA> sp_runtime::traits::BlockIdTo<Block> for Client<B, E, Block, RA>
where
	B: backend::Backend<Block>,
	E: CallExecutor<Block> + Send + Sync,
	Block: BlockT,
	RA: Send + Sync,
{
	type Error = Error;

	fn to_hash(&self, block_id: &BlockId<Block>) -> sp_blockchain::Result<Option<Block::Hash>> {
		self.block_hash_from_id(block_id)
	}

	fn to_number(
		&self,
		block_id: &BlockId<Block>,
	) -> sp_blockchain::Result<Option<NumberFor<Block>>> {
		self.block_number_from_id(block_id)
	}
}

impl<B, E, Block, RA> ChainHeaderBackend<Block> for &Client<B, E, Block, RA>
where
	B: backend::Backend<Block>,
	E: CallExecutor<Block> + Send + Sync,
	Block: BlockT,
	RA: Send + Sync,
{
	fn header(&self, id: BlockId<Block>) -> sp_blockchain::Result<Option<Block::Header>> {
		(**self).backend.blockchain().header(id)
	}

	fn info(&self) -> blockchain::Info<Block> {
		(**self).backend.blockchain().info()
	}

	fn status(&self, id: BlockId<Block>) -> sp_blockchain::Result<blockchain::BlockStatus> {
		(**self).status(id)
	}

	fn number(
		&self,
		hash: Block::Hash,
	) -> sp_blockchain::Result<Option<<<Block as BlockT>::Header as HeaderT>::Number>> {
		(**self).number(hash)
	}

	fn hash(&self, number: NumberFor<Block>) -> sp_blockchain::Result<Option<Block::Hash>> {
		(**self).hash(number)
	}
}

impl<B, E, Block, RA> ProvideCache<Block> for Client<B, E, Block, RA>
where
	B: backend::Backend<Block>,
	Block: BlockT,
{
	fn cache(&self) -> Option<Arc<dyn Cache<Block>>> {
		self.backend.blockchain().cache()
	}
}

impl<B, E, Block, RA> ProvideRuntimeApi<Block> for Client<B, E, Block, RA>
where
	B: backend::Backend<Block>,
	E: CallExecutor<Block, Backend = B> + Send + Sync,
	Block: BlockT,
	RA: ConstructRuntimeApi<Block, Self>,
{
	type Api = <RA as ConstructRuntimeApi<Block, Self>>::RuntimeApi;

	fn runtime_api<'a>(&'a self) -> ApiRef<'a, Self::Api> {
		RA::construct_runtime_api(self)
	}
}

impl<B, E, Block, RA> CallApiAt<Block> for Client<B, E, Block, RA>
where
	B: backend::Backend<Block>,
	E: CallExecutor<Block, Backend = B> + Send + Sync,
	Block: BlockT,
{
	type StateBackend = B::State;

	fn call_api_at<
		'a,
		R: Encode + Decode + PartialEq,
		NC: FnOnce() -> result::Result<R, sp_api::ApiError> + UnwindSafe,
	>(
		&self,
		params: CallApiAtParams<'a, Block, NC, B::State>,
	) -> Result<NativeOrEncoded<R>, sp_api::ApiError> {
		let at = params.at;

		let (manager, extensions) =
			self.execution_extensions.manager_and_extensions(at, params.context);

		self.executor
			.contextual_call::<fn(_, _) -> _, _, _>(
				at,
				params.function,
				&params.arguments,
				params.overlayed_changes,
				Some(params.storage_transaction_cache),
				manager,
				params.native_call,
				params.recorder,
				Some(extensions),
			)
			.map_err(Into::into)
	}

	fn runtime_version_at(&self, at: &BlockId<Block>) -> Result<RuntimeVersion, sp_api::ApiError> {
		self.runtime_version_at(at).map_err(Into::into)
	}
}

/// NOTE: only use this implementation when you are sure there are NO consensus-level BlockImport
/// objects. Otherwise, importing blocks directly into the client would be bypassing
/// important verification work.
#[async_trait::async_trait]
impl<B, E, Block, RA> sp_consensus::BlockImport<Block> for &Client<B, E, Block, RA>
where
	B: backend::Backend<Block>,
	E: CallExecutor<Block> + Send + Sync,
	Block: BlockT,
	Client<B, E, Block, RA>: ProvideRuntimeApi<Block>,
	<Client<B, E, Block, RA> as ProvideRuntimeApi<Block>>::Api:
		CoreApi<Block> + ApiExt<Block, StateBackend = B::State>,
	RA: Sync + Send,
	backend::TransactionFor<B, Block>: Send + 'static,
{
	type Error = ConsensusError;
	type Transaction = backend::TransactionFor<B, Block>;

	/// Import a checked and validated block. If a justification is provided in
	/// `BlockImportParams` then `finalized` *must* be true.
	///
	/// NOTE: only use this implementation when there are NO consensus-level BlockImport
	/// objects. Otherwise, importing blocks directly into the client would be bypassing
	/// important verification work.
	///
	/// If you are not sure that there are no BlockImport objects provided by the consensus
	/// algorithm, don't use this function.
	async fn import_block(
		&mut self,
		mut import_block: BlockImportParams<Block, backend::TransactionFor<B, Block>>,
		new_cache: HashMap<CacheKeyId, Vec<u8>>,
	) -> Result<ImportResult, Self::Error> {
		let span = tracing::span!(tracing::Level::DEBUG, "import_block");
		let _enter = span.enter();

		let storage_changes =
			match self.prepare_block_storage_changes(&mut import_block).map_err(|e| {
				warn!("Block prepare storage changes error:\n{:?}", e);
				ConsensusError::ClientImport(e.to_string())
			})? {
				PrepareStorageChangesResult::Discard(res) => return Ok(res),
				PrepareStorageChangesResult::Import(storage_changes) => storage_changes,
			};

		self.lock_import_and_run(|operation| {
			self.apply_block(operation, import_block, new_cache, storage_changes)
		})
		.map_err(|e| {
			warn!("Block import error:\n{:?}", e);
			ConsensusError::ClientImport(e.to_string()).into()
		})
	}

	/// Check block preconditions.
	async fn check_block(
		&mut self,
		block: BlockCheckParams<Block>,
	) -> Result<ImportResult, Self::Error> {
		let BlockCheckParams { hash, number, parent_hash, allow_missing_state, import_existing } =
			block;

		// Check the block against white and black lists if any are defined
		// (i.e. fork blocks and bad blocks respectively)
		match self.block_rules.lookup(number, &hash) {
			BlockLookupResult::KnownBad => {
				trace!("Rejecting known bad block: #{} {:?}", number, hash);
				return Ok(ImportResult::KnownBad)
			},
			BlockLookupResult::Expected(expected_hash) => {
				trace!(
					"Rejecting block from known invalid fork. Got {:?}, expected: {:?} at height {}",
					hash,
					expected_hash,
					number
				);
				return Ok(ImportResult::KnownBad)
			},
			BlockLookupResult::NotSpecial => {},
		}

		// Own status must be checked first. If the block and ancestry is pruned
		// this function must return `AlreadyInChain` rather than `MissingState`
		match self
			.block_status(&BlockId::Hash(hash))
			.map_err(|e| ConsensusError::ClientImport(e.to_string()))?
		{
			BlockStatus::InChainWithState | BlockStatus::Queued if !import_existing =>
				return Ok(ImportResult::AlreadyInChain),
			BlockStatus::InChainWithState | BlockStatus::Queued => {},
			BlockStatus::InChainPruned if !import_existing =>
				return Ok(ImportResult::AlreadyInChain),
			BlockStatus::InChainPruned => {},
			BlockStatus::Unknown => {},
			BlockStatus::KnownBad => return Ok(ImportResult::KnownBad),
		}

		match self
			.block_status(&BlockId::Hash(parent_hash))
			.map_err(|e| ConsensusError::ClientImport(e.to_string()))?
		{
			BlockStatus::InChainWithState | BlockStatus::Queued => {},
			BlockStatus::Unknown => return Ok(ImportResult::UnknownParent),
			BlockStatus::InChainPruned if allow_missing_state => {},
			BlockStatus::InChainPruned => return Ok(ImportResult::MissingState),
			BlockStatus::KnownBad => return Ok(ImportResult::KnownBad),
		}

		Ok(ImportResult::imported(false))
	}
}

#[async_trait::async_trait]
impl<B, E, Block, RA> sp_consensus::BlockImport<Block> for Client<B, E, Block, RA>
where
	B: backend::Backend<Block>,
	E: CallExecutor<Block> + Send + Sync,
	Block: BlockT,
	Self: ProvideRuntimeApi<Block>,
	<Self as ProvideRuntimeApi<Block>>::Api:
		CoreApi<Block> + ApiExt<Block, StateBackend = B::State>,
	RA: Sync + Send,
	backend::TransactionFor<B, Block>: Send + 'static,
{
	type Error = ConsensusError;
	type Transaction = backend::TransactionFor<B, Block>;

	async fn import_block(
		&mut self,
		import_block: BlockImportParams<Block, Self::Transaction>,
		new_cache: HashMap<CacheKeyId, Vec<u8>>,
	) -> Result<ImportResult, Self::Error> {
		(&*self).import_block(import_block, new_cache).await
	}

	async fn check_block(
		&mut self,
		block: BlockCheckParams<Block>,
	) -> Result<ImportResult, Self::Error> {
		(&*self).check_block(block).await
	}
}

impl<B, E, Block, RA> Finalizer<Block, B> for Client<B, E, Block, RA>
where
	B: backend::Backend<Block>,
	E: CallExecutor<Block>,
	Block: BlockT,
{
	fn apply_finality(
		&self,
		operation: &mut ClientImportOperation<Block, B>,
		id: BlockId<Block>,
		justification: Option<Justification>,
		notify: bool,
	) -> sp_blockchain::Result<()> {
		let last_best = self.backend.blockchain().info().best_hash;
		let to_finalize_hash = self.backend.blockchain().expect_block_hash_from_id(&id)?;
		self.apply_finality_with_block_hash(
			operation,
			to_finalize_hash,
			justification,
			last_best,
			notify,
		)
	}

	fn finalize_block(
		&self,
		id: BlockId<Block>,
		justification: Option<Justification>,
		notify: bool,
	) -> sp_blockchain::Result<()> {
		self.lock_import_and_run(|operation| {
			self.apply_finality(operation, id, justification, notify)
		})
	}
}

impl<B, E, Block, RA> Finalizer<Block, B> for &Client<B, E, Block, RA>
where
	B: backend::Backend<Block>,
	E: CallExecutor<Block>,
	Block: BlockT,
{
	fn apply_finality(
		&self,
		operation: &mut ClientImportOperation<Block, B>,
		id: BlockId<Block>,
		justification: Option<Justification>,
		notify: bool,
	) -> sp_blockchain::Result<()> {
		(**self).apply_finality(operation, id, justification, notify)
	}

	fn finalize_block(
		&self,
		id: BlockId<Block>,
		justification: Option<Justification>,
		notify: bool,
	) -> sp_blockchain::Result<()> {
		(**self).finalize_block(id, justification, notify)
	}
}

impl<B, E, Block, RA> BlockchainEvents<Block> for Client<B, E, Block, RA>
where
	E: CallExecutor<Block>,
	Block: BlockT,
{
	/// Get block import event stream.
	fn import_notification_stream(&self) -> ImportNotifications<Block> {
		let (sink, stream) = tracing_unbounded("mpsc_import_notification_stream");
		self.import_notification_sinks.lock().push(sink);
		stream
	}

	fn finality_notification_stream(&self) -> FinalityNotifications<Block> {
		let (sink, stream) = tracing_unbounded("mpsc_finality_notification_stream");
		self.finality_notification_sinks.lock().push(sink);
		stream
	}

	/// Get storage changes event stream.
	fn storage_changes_notification_stream(
		&self,
		filter_keys: Option<&[StorageKey]>,
		child_filter_keys: Option<&[(StorageKey, Option<Vec<StorageKey>>)]>,
	) -> sp_blockchain::Result<StorageEventStream<Block::Hash>> {
		Ok(self.storage_notifications.lock().listen(filter_keys, child_filter_keys))
	}
}

impl<B, E, Block, RA> BlockBackend<Block> for Client<B, E, Block, RA>
where
	B: backend::Backend<Block>,
	E: CallExecutor<Block>,
	Block: BlockT,
{
	fn block_body(
		&self,
		id: &BlockId<Block>,
	) -> sp_blockchain::Result<Option<Vec<<Block as BlockT>::Extrinsic>>> {
		self.body(id)
	}

	fn block(&self, id: &BlockId<Block>) -> sp_blockchain::Result<Option<SignedBlock<Block>>> {
		Ok(match (self.header(id)?, self.body(id)?, self.justifications(id)?) {
			(Some(header), Some(extrinsics), justifications) =>
				Some(SignedBlock { block: Block::new(header, extrinsics), justifications }),
			_ => None,
		})
	}

	fn block_status(&self, id: &BlockId<Block>) -> sp_blockchain::Result<BlockStatus> {
		Client::block_status(self, id)
	}

	fn justifications(&self, id: &BlockId<Block>) -> sp_blockchain::Result<Option<Justifications>> {
		self.backend.blockchain().justifications(*id)
	}

	fn block_hash(&self, number: NumberFor<Block>) -> sp_blockchain::Result<Option<Block::Hash>> {
		self.backend.blockchain().hash(number)
	}

	fn indexed_transaction(&self, hash: &Block::Hash) -> sp_blockchain::Result<Option<Vec<u8>>> {
		self.backend.blockchain().indexed_transaction(hash)
	}

	fn has_indexed_transaction(&self, hash: &Block::Hash) -> sp_blockchain::Result<bool> {
		self.backend.blockchain().has_indexed_transaction(hash)
	}

	fn block_indexed_body(
		&self,
		id: &BlockId<Block>,
	) -> sp_blockchain::Result<Option<Vec<Vec<u8>>>> {
		self.backend.blockchain().block_indexed_body(*id)
	}
}

impl<B, E, Block, RA> backend::AuxStore for Client<B, E, Block, RA>
where
	B: backend::Backend<Block>,
	E: CallExecutor<Block>,
	Block: BlockT,
	Self: ProvideRuntimeApi<Block>,
	<Self as ProvideRuntimeApi<Block>>::Api: CoreApi<Block>,
{
	/// Insert auxiliary data into key-value store.
	fn insert_aux<
		'a,
		'b: 'a,
		'c: 'a,
		I: IntoIterator<Item = &'a (&'c [u8], &'c [u8])>,
		D: IntoIterator<Item = &'a &'b [u8]>,
	>(
		&self,
		insert: I,
		delete: D,
	) -> sp_blockchain::Result<()> {
		// Import is locked here because we may have other block import
		// operations that tries to set aux data. Note that for consensus
		// layer, one can always use atomic operations to make sure
		// import is only locked once.
		self.lock_import_and_run(|operation| apply_aux(operation, insert, delete))
	}
	/// Query auxiliary data from key-value store.
	fn get_aux(&self, key: &[u8]) -> sp_blockchain::Result<Option<Vec<u8>>> {
		backend::AuxStore::get_aux(&*self.backend, key)
	}
}

impl<B, E, Block, RA> backend::AuxStore for &Client<B, E, Block, RA>
where
	B: backend::Backend<Block>,
	E: CallExecutor<Block>,
	Block: BlockT,
	Client<B, E, Block, RA>: ProvideRuntimeApi<Block>,
	<Client<B, E, Block, RA> as ProvideRuntimeApi<Block>>::Api: CoreApi<Block>,
{
	fn insert_aux<
		'a,
		'b: 'a,
		'c: 'a,
		I: IntoIterator<Item = &'a (&'c [u8], &'c [u8])>,
		D: IntoIterator<Item = &'a &'b [u8]>,
	>(
		&self,
		insert: I,
		delete: D,
	) -> sp_blockchain::Result<()> {
		(**self).insert_aux(insert, delete)
	}

	fn get_aux(&self, key: &[u8]) -> sp_blockchain::Result<Option<Vec<u8>>> {
		(**self).get_aux(key)
	}
}

impl<BE, E, B, RA> sp_consensus::block_validation::Chain<B> for Client<BE, E, B, RA>
where
	BE: backend::Backend<B>,
	E: CallExecutor<B>,
	B: BlockT,
{
	fn block_status(
		&self,
		id: &BlockId<B>,
	) -> Result<BlockStatus, Box<dyn std::error::Error + Send>> {
		Client::block_status(self, id).map_err(|e| Box::new(e) as Box<_>)
	}
}

impl<BE, E, B, RA> sp_transaction_storage_proof::IndexedBody<B> for Client<BE, E, B, RA>
where
	BE: backend::Backend<B>,
	E: CallExecutor<B>,
	B: BlockT,
{
	fn block_indexed_body(
		&self,
		number: NumberFor<B>,
	) -> Result<Option<Vec<Vec<u8>>>, sp_transaction_storage_proof::Error> {
		self.backend
			.blockchain()
			.block_indexed_body(BlockId::number(number))
			.map_err(|e| sp_transaction_storage_proof::Error::Application(Box::new(e)))
	}

	fn number(
		&self,
		hash: B::Hash,
	) -> Result<Option<NumberFor<B>>, sp_transaction_storage_proof::Error> {
		self.backend
			.blockchain()
			.number(hash)
			.map_err(|e| sp_transaction_storage_proof::Error::Application(Box::new(e)))
	}
}<|MERGE_RESOLUTION|>--- conflicted
+++ resolved
@@ -79,59 +79,13 @@
 	BuildStorage, Justification, Justifications,
 };
 use sp_state_machine::{
-<<<<<<< HEAD
-	DBValue, Backend as StateBackend, ChangesTrieAnchorBlockId,
-	prove_read, prove_child_read, ChangesTrieRootsStorage, ChangesTrieStorage,
-	ChangesTrieConfigurationRange, key_changes, key_changes_proof,
+	key_changes, key_changes_proof, prove_child_read, prove_read,
+	Backend as StateBackend, ChangesTrieAnchorBlockId,
+	ChangesTrieConfigurationRange, ChangesTrieRootsStorage, ChangesTrieStorage, DBValue,
 	prove_range_read_with_child_with_size, KeyValueStates, KeyValueStorageLevel,
 	read_range_proof_check_with_child_on_proving_backend, MAX_NESTED_TRIE_DEPTH,
 };
-use sc_executor::RuntimeVersion;
-use sp_consensus::{
-	Error as ConsensusError, BlockStatus, BlockImportParams, BlockCheckParams,
-	ImportResult, BlockOrigin, ForkChoiceStrategy, StateAction,
-};
-use sp_blockchain::{
-	self as blockchain,
-	Backend as ChainBackend,
-	HeaderBackend as ChainHeaderBackend, ProvideCache, Cache,
-	well_known_cache_keys::Id as CacheKeyId,
-	HeaderMetadata, CachedHeaderMetadata,
-};
 use sp_trie::{StorageProof, CompactProof};
-use sp_api::{
-	CallApiAt, ConstructRuntimeApi, Core as CoreApi, ApiExt, ApiRef, ProvideRuntimeApi,
-	CallApiAtParams,
-};
-use sc_block_builder::{BlockBuilderApi, BlockBuilderProvider, RecordProof};
-use sc_client_api::{
-	backend::{
-		self, BlockImportOperation, PrunableStateChangesTrieStorage,
-		ClientImportOperation, Finalizer, ImportSummary, NewBlockState,
-		changes_tries_state_at_block, StorageProvider,
-		LockImportRun, apply_aux,
-	},
-	client::{
-		ImportNotifications, FinalityNotification, FinalityNotifications, BlockImportNotification,
-		ClientInfo, BlockchainEvents, BlockBackend, ProvideUncles, BadBlocks, ForkBlocks,
-		BlockOf,
-	},
-	execution_extensions::ExecutionExtensions,
-	notifications::{StorageNotifications, StorageEventStream},
-	KeyIterator, CallExecutor, ExecutorProvider, ProofProvider,
-	cht, UsageProvider,
-};
-use sp_utils::mpsc::{TracingUnboundedSender, tracing_unbounded};
-use sp_blockchain::Error;
-use prometheus_endpoint::Registry;
-use super::{
-	genesis, block_rules::{BlockRules, LookupResult as BlockLookupResult},
-=======
-	key_changes, key_changes_proof, prove_child_read, prove_range_read_with_size, prove_read,
-	read_range_proof_check, Backend as StateBackend, ChangesTrieAnchorBlockId,
-	ChangesTrieConfigurationRange, ChangesTrieRootsStorage, ChangesTrieStorage, DBValue,
-};
-use sp_trie::StorageProof;
 use sp_utils::mpsc::{tracing_unbounded, TracingUnboundedSender};
 use std::{
 	collections::{BTreeMap, HashMap, HashSet},
@@ -140,7 +94,6 @@
 	path::PathBuf,
 	result,
 	sync::Arc,
->>>>>>> 7dcc77b9
 };
 
 #[cfg(feature = "test-helpers")]
@@ -1415,7 +1368,6 @@
 		size_limit: usize,
 	) -> sp_blockchain::Result<(CompactProof, u32)> {
 		let state = self.state_at(id)?;
-<<<<<<< HEAD
 		let root = state.storage_root(std::iter::empty()).0;
 
 		let (proof, count) = prove_range_read_with_child_with_size::<_, HashFor<Block>>(
@@ -1426,15 +1378,6 @@
 		let proof = sp_trie::encode_compact::<sp_trie::Layout<HashFor<Block>>>(proof, root)
 			.map_err(|e| sp_blockchain::Error::from_state(Box::new(e)))?;
 		Ok((proof, count))
-=======
-		Ok(prove_range_read_with_size::<_, HashFor<Block>>(
-			state,
-			None,
-			None,
-			size_limit,
-			Some(start_key),
-		)?)
->>>>>>> 7dcc77b9
 	}
 
 	fn storage_collection(
@@ -1467,7 +1410,6 @@
 		};
 		let mut current_key = start_key.last().map(Clone::clone).unwrap_or(Vec::new());
 		let mut total_size = 0;
-<<<<<<< HEAD
 		let mut result = vec![(KeyValueStorageLevel {
 			state_root: Vec::new(),
 			key_values: Vec::new(),
@@ -1536,33 +1478,14 @@
 				result[0].0.key_values.extend(entries.into_iter());
 				result[0].1 = complete;
 				break;
-=======
-		let mut entries = Vec::new();
-		while let Some(next_key) = state
-			.next_storage_key(&current_key)
-			.map_err(|e| sp_blockchain::Error::from_state(Box::new(e)))?
-		{
-			let value = state
-				.storage(next_key.as_ref())
-				.map_err(|e| sp_blockchain::Error::from_state(Box::new(e)))?
-				.unwrap_or_default();
-			let size = value.len() + next_key.len();
-			if total_size + size > size_limit && !entries.is_empty() {
-				break
->>>>>>> 7dcc77b9
 			}
 		}
-<<<<<<< HEAD
 		Ok(result)
-=======
-		Ok(entries)
->>>>>>> 7dcc77b9
 	}
 
 	fn verify_range_proof(
 		&self,
 		root: Block::Hash,
-<<<<<<< HEAD
 		proof: CompactProof,
 		start_key: &[Vec<u8>],
 	) -> sp_blockchain::Result<(KeyValueStates, usize)> {
@@ -1581,19 +1504,6 @@
 		)?;
 
 		Ok(state)
-=======
-		proof: StorageProof,
-		start_key: &[u8],
-	) -> sp_blockchain::Result<(Vec<(Vec<u8>, Vec<u8>)>, bool)> {
-		Ok(read_range_proof_check::<HashFor<Block>>(
-			root,
-			proof,
-			None,
-			None,
-			None,
-			Some(start_key),
-		)?)
->>>>>>> 7dcc77b9
 	}
 }
 
