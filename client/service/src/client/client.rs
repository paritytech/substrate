--- conflicted
+++ resolved
@@ -59,13 +59,8 @@
 use sc_utils::mpsc::{tracing_unbounded, TracingUnboundedSender};
 use sp_core::{
 	storage::{
-<<<<<<< HEAD
-		well_known_keys, ChildInfo, ChildType, DefaultChild, PrefixedStorageKey, Storage,
-		StorageData, StorageDefaultChild, StorageKey,
-=======
-		well_known_keys, ChildInfo, ChildType, PrefixedStorageKey, StorageChild, StorageData,
-		StorageKey,
->>>>>>> a1423605
+		well_known_keys, ChildInfo, ChildType, DefaultChild, PrefixedStorageKey, StorageData,
+		StorageDefaultChild, StorageKey,
 	},
 	traits::SpawnNamed,
 };
