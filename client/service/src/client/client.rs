--- conflicted
+++ resolved
@@ -1315,21 +1315,9 @@
 			&mut [well_known_keys::CODE, well_known_keys::HEAP_PAGES].iter().map(|v| *v),
 		)?;
 
-<<<<<<< HEAD
-		let state = self.state_at(id)?;
-		prove_execution(
-			state,
-			&self.executor,
-			method,
-			call_data,
-		).map(|(r, p)| {
-			(r, StorageProof::merge(vec![p, code_proof]))
-		})
-=======
 		self.executor
 			.prove_execution(id, method, call_data)
 			.map(|(r, p)| (r, StorageProof::merge(vec![p, code_proof])))
->>>>>>> 91061a7d
 	}
 
 	fn header_proof(
@@ -1858,27 +1846,7 @@
 			.map_err(Into::into)
 	}
 
-<<<<<<< HEAD
-		self.executor.contextual_call::<fn(_,_) -> _, _, _>(
-			at,
-			params.function,
-			&params.arguments,
-			params.overlayed_changes,
-			Some(params.storage_transaction_cache),
-			manager,
-			params.native_call,
-			params.recorder,
-			Some(extensions),
-		).map_err(Into::into)
-	}
-
-	fn runtime_version_at(
-		&self,
-		at: &BlockId<Block>,
-	) -> Result<RuntimeVersion, sp_api::ApiError> {
-=======
 	fn runtime_version_at(&self, at: &BlockId<Block>) -> Result<RuntimeVersion, sp_api::ApiError> {
->>>>>>> 91061a7d
 		self.runtime_version_at(at).map_err(Into::into)
 	}
 }
