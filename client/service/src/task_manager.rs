// Copyright 2020 Parity Technologies (UK) Ltd.
// This file is part of Substrate.

// Substrate is free software: you can redistribute it and/or modify
// it under the terms of the GNU General Public License as published by
// the Free Software Foundation, either version 3 of the License, or
// (at your option) any later version.

// Substrate is distributed in the hope that it will be useful,
// but WITHOUT ANY WARRANTY; without even the implied warranty of
// MERCHANTABILITY or FITNESS FOR A PARTICULAR PURPOSE.  See the
// GNU General Public License for more details.

//! Substrate service tasks management module.

use std::{panic, pin::Pin, result::Result, sync::Arc};
use exit_future::Signal;
use log::debug;
use futures::{
	Future, FutureExt,
<<<<<<< HEAD
	future::{select, BoxFuture},
=======
	future::{select, Either},
>>>>>>> e897928f
	compat::*,
	task::{Spawn, FutureObj, SpawnError},
};
use prometheus_endpoint::{
	exponential_buckets, register,
	PrometheusError,
	CounterVec, HistogramOpts, HistogramVec, Opts, Registry, U64
};
use sc_client_api::CloneableSpawn;
use crate::config::TaskType;

mod prometheus_future;

/// Type alias for service task executor (usually runtime).
pub type ServiceTaskExecutor = Arc<dyn Fn(Pin<Box<dyn Future<Output = ()> + Send>>, TaskType) + Send + Sync>;

/// An handle for spawning tasks in the service.
#[derive(Clone)]
pub struct SpawnTaskHandle {
	on_exit: exit_future::Exit,
	executor: ServiceTaskExecutor,
	metrics: Option<Metrics>,
}

impl SpawnTaskHandle {
	/// Spawns the given task with the given name.
	///
	/// Note that the `name` is a `&'static str`. The reason for this choice is that statistics
	/// about this task are getting reported to the Prometheus endpoint (if enabled), and that
	/// therefore the set of possible task names must be bounded.
	///
	/// In other words, it would be a bad idea for someone to do for example
	/// `spawn(format!("{:?}", some_public_key))`.
	pub fn spawn(&self, name: &'static str, task: impl Future<Output = ()> + Send + 'static) {
		self.spawn_inner(name, task, TaskType::Async)
	}

	/// Spawns the blocking task with the given name. See also `spawn`.
	pub fn spawn_blocking(&self, name: &'static str, task: impl Future<Output = ()> + Send + 'static) {
		self.spawn_inner(name, task, TaskType::Blocking)
	}

	/// Helper function that implements the spawning logic. See `spawn` and `spawn_blocking`.
	fn spawn_inner(
		&self,
		name: &'static str,
		task: impl Future<Output = ()> + Send + 'static,
		task_type: TaskType,
	) {
		let on_exit = self.on_exit.clone();
		let metrics = self.metrics.clone();

		// Note that we increase the started counter here and not within the future. This way,
		// we could properly visualize on Prometheus situations where the spawning doesn't work.
		if let Some(metrics) = &self.metrics {
			metrics.tasks_spawned.with_label_values(&[name]).inc();
			// We do a dummy increase in order for the task to show up in metrics.
			metrics.tasks_ended.with_label_values(&[name, "finished"]).inc_by(0);
		}

		let future = async move {
			if let Some(metrics) = metrics {
				// Add some wrappers around `task`.
				let task = {
					let poll_duration = metrics.poll_duration.with_label_values(&[name]);
					let poll_start = metrics.poll_start.with_label_values(&[name]);
					let inner = prometheus_future::with_poll_durations(poll_duration, poll_start, task);
					// The logic of `AssertUnwindSafe` here is ok considering that we throw
					// away the `Future` after it has panicked.
					panic::AssertUnwindSafe(inner).catch_unwind()
				};
				futures::pin_mut!(task);

				match select(on_exit, task).await {
					Either::Right((Err(payload), _)) => {
						metrics.tasks_ended.with_label_values(&[name, "panic"]).inc();
						panic::resume_unwind(payload)
					}
					Either::Right((Ok(()), _)) => {
						metrics.tasks_ended.with_label_values(&[name, "finished"]).inc();
					}
					Either::Left(((), _)) => {
						// The `on_exit` has triggered.
						metrics.tasks_ended.with_label_values(&[name, "interrupted"]).inc();
					}
				}

			} else {
				futures::pin_mut!(task);
				let _ = select(on_exit, task).await;
			}
		};

		(self.executor)(Box::pin(future), task_type);
	}
}

impl Spawn for SpawnTaskHandle {
	fn spawn_obj(&self, future: FutureObj<'static, ()>)
	-> Result<(), SpawnError> {
		self.spawn("unnamed", future);
		Ok(())
	}
}

impl sp_core::traits::SpawnBlocking for SpawnTaskHandle {
	fn spawn_blocking(&self, name: &'static str, future: BoxFuture<'static, ()>) {
		self.spawn_blocking(name, future);
	}
}

impl sc_client_api::CloneableSpawn for SpawnTaskHandle {
	fn clone(&self) -> Box<dyn CloneableSpawn> {
		Box::new(Clone::clone(self))
	}
}

type Boxed01Future01 = Box<dyn futures01::Future<Item = (), Error = ()> + Send + 'static>;

impl futures01::future::Executor<Boxed01Future01> for SpawnTaskHandle {
	fn execute(&self, future: Boxed01Future01) -> Result<(), futures01::future::ExecuteError<Boxed01Future01>>{
		self.spawn("unnamed", future.compat().map(drop));
		Ok(())
	}
}

/// Helper struct to manage background/async tasks in Service.
pub struct TaskManager {
	/// A future that resolves when the service has exited, this is useful to
	/// make sure any internally spawned futures stop when the service does.
	on_exit: exit_future::Exit,
	/// A signal that makes the exit future above resolve, fired on service drop.
	signal: Option<Signal>,
	/// How to spawn background tasks.
	executor: ServiceTaskExecutor,
	/// Prometheus metric where to report the polling times.
	metrics: Option<Metrics>,
}

impl TaskManager {
 	/// If a Prometheus registry is passed, it will be used to report statistics about the
 	/// service tasks.
	pub(super) fn new(
		executor: ServiceTaskExecutor,
		prometheus_registry: Option<&Registry>
	) -> Result<Self, PrometheusError> {
		let (signal, on_exit) = exit_future::signal();

		let metrics = prometheus_registry.map(Metrics::register).transpose()?;

		Ok(Self {
			on_exit,
			signal: Some(signal),
			executor,
			metrics,
		})
	}

	/// Spawn background/async task, which will be aware on exit signal.
	///
	/// See also the documentation of [`SpawnTaskHandler::spawn`].
	pub(super) fn spawn(&self, name: &'static str, task: impl Future<Output = ()> + Send + 'static) {
		self.spawn_handle().spawn(name, task)
	}

	pub(super) fn spawn_handle(&self) -> SpawnTaskHandle {
		SpawnTaskHandle {
			on_exit: self.on_exit.clone(),
			executor: self.executor.clone(),
			metrics: self.metrics.clone(),
		}
	}

	/// Clone on exit signal.
	pub(super) fn on_exit(&self) -> exit_future::Exit {
		self.on_exit.clone()
	}
}

impl Drop for TaskManager {
	fn drop(&mut self) {
		debug!(target: "service", "Tasks manager shutdown");
		if let Some(signal) = self.signal.take() {
			let _ = signal.fire();
		}
	}
}

#[derive(Clone)]
struct Metrics {
	// This list is ordered alphabetically
	poll_duration: HistogramVec,
	poll_start: CounterVec<U64>,
	tasks_spawned: CounterVec<U64>,
	tasks_ended: CounterVec<U64>,
}

impl Metrics {
	fn register(registry: &Registry) -> Result<Self, PrometheusError> {
		Ok(Self {
			poll_duration: register(HistogramVec::new(
				HistogramOpts {
					common_opts: Opts::new(
						"tasks_polling_duration",
						"Duration in seconds of each invocation of Future::poll"
					),
					buckets: exponential_buckets(0.001, 4.0, 9)
						.expect("function parameters are constant and always valid; qed"),
				},
				&["task_name"]
			)?, registry)?,
			poll_start: register(CounterVec::new(
				Opts::new(
					"tasks_polling_started_total",
					"Total number of times we started invoking Future::poll"
				),
				&["task_name"]
			)?, registry)?,
			tasks_spawned: register(CounterVec::new(
				Opts::new(
					"tasks_spawned_total",
					"Total number of tasks that have been spawned on the Service"
				),
				&["task_name"]
			)?, registry)?,
			tasks_ended: register(CounterVec::new(
				Opts::new(
					"tasks_ended_total",
					"Total number of tasks for which Future::poll has returned Ready(()) or panicked"
				),
				&["task_name", "reason"]
			)?, registry)?,
		})
	}
}<|MERGE_RESOLUTION|>--- conflicted
+++ resolved
@@ -18,11 +18,7 @@
 use log::debug;
 use futures::{
 	Future, FutureExt,
-<<<<<<< HEAD
-	future::{select, BoxFuture},
-=======
-	future::{select, Either},
->>>>>>> e897928f
+	future::{select, Either, BoxFuture},
 	compat::*,
 	task::{Spawn, FutureObj, SpawnError},
 };
