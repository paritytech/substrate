// Copyright 2017-2020 Parity Technologies (UK) Ltd.
// This file is part of Substrate.

// Substrate is free software: you can redistribute it and/or modify
// it under the terms of the GNU General Public License as published by
// the Free Software Foundation, either version 3 of the License, or
// (at your option) any later version.

// Substrate is distributed in the hope that it will be useful,
// but WITHOUT ANY WARRANTY; without even the implied warranty of
// MERCHANTABILITY or FITNESS FOR A PARTICULAR PURPOSE.  See the
// GNU General Public License for more details.

// You should have received a copy of the GNU General Public License
// along with Substrate.  If not, see <http://www.gnu.org/licenses/>.

//! Service configuration.

pub use sc_client::ExecutionStrategies;
pub use sc_client_db::{kvdb::KeyValueDB, PruningMode};
pub use sc_network::config::{ExtTransport, NetworkConfiguration, Roles};
pub use sc_executor::WasmExecutionMethod;

use std::{future::Future, path::{PathBuf, Path}, pin::Pin, net::SocketAddr, sync::Arc};
pub use sc_transaction_pool::txpool::Options as TransactionPoolOptions;
use sc_chain_spec::{ChainSpec, NoExtension};
use sp_core::crypto::Protected;
use target_info::Target;
use sc_telemetry::TelemetryEndpoints;
use prometheus_endpoint::Registry;

/// Executable version. Used to pass version information from the root crate.
#[derive(Clone)]
pub struct VersionInfo {
	/// Implementation name.
	pub name: &'static str,
	/// Implementation version.
	pub version: &'static str,
	/// SCM Commit hash.
	pub commit: &'static str,
	/// Executable file name.
	pub executable_name: &'static str,
	/// Executable file description.
	pub description: &'static str,
	/// Executable file author.
	pub author: &'static str,
	/// Support URL.
	pub support_url: &'static str,
	/// Copyright starting year (x-current year)
	pub copyright_start_year: i32,
}

/// Service configuration.
pub struct Configuration<G, E = NoExtension> {
	/// Implementation name
	pub impl_name: &'static str,
	/// Implementation version
	pub impl_version: &'static str,
	/// Git commit if any.
	pub impl_commit: &'static str,
	/// Node roles.
	pub roles: Roles,
	/// How to spawn background tasks. Mandatory, otherwise creating a `Service` will error.
	pub task_executor: Option<Arc<dyn Fn(Pin<Box<dyn Future<Output = ()> + Send>>) + Send + Sync>>,
	/// Extrinsic pool configuration.
	pub transaction_pool: TransactionPoolOptions,
	/// Network configuration.
	pub network: NetworkConfiguration,
	/// Path to the base configuration directory.
	pub config_dir: Option<PathBuf>,
	/// Configuration for the keystore.
	pub keystore: KeystoreConfig,
	/// Configuration for the database.
	pub database: Option<DatabaseConfig>,
	/// Size of internal state cache in Bytes
	pub state_cache_size: usize,
	/// Size in percent of cache size dedicated to child tries
	pub state_cache_child_ratio: Option<usize>,
	/// Pruning settings.
	pub pruning: PruningMode,
	/// Chain configuration.
	pub chain_spec: Option<ChainSpec<G, E>>,
	/// Node name.
	pub name: String,
	/// Wasm execution method.
	pub wasm_method: WasmExecutionMethod,
	/// Execution strategies.
	pub execution_strategies: ExecutionStrategies,
	/// RPC over HTTP binding address. `None` if disabled.
	pub rpc_http: Option<SocketAddr>,
	/// RPC over Websockets binding address. `None` if disabled.
	pub rpc_ws: Option<SocketAddr>,
	/// Maximum number of connections for WebSockets RPC server. `None` if default.
	pub rpc_ws_max_connections: Option<usize>,
	/// CORS settings for HTTP & WS servers. `None` if all origins are allowed.
	pub rpc_cors: Option<Vec<String>>,
	/// Prometheus endpoint configuration. `None` if disabled.
	pub prometheus_config: Option<PrometheusConfig>,
	/// Telemetry service URL. `None` if disabled.
	pub telemetry_endpoints: Option<TelemetryEndpoints>,
	/// External WASM transport for the telemetry. If `Some`, when connection to a telemetry
	/// endpoint, this transport will be tried in priority before all others.
	pub telemetry_external_transport: Option<ExtTransport>,
	/// The default number of 64KB pages to allocate for Wasm execution
	pub default_heap_pages: Option<u64>,
	/// Should offchain workers be executed.
	pub offchain_worker: bool,
	/// Sentry mode is enabled, the node's role is AUTHORITY but it should not
	/// actively participate in consensus (i.e. no keystores should be passed to
	/// consensus modules).
	pub sentry_mode: bool,
	/// Enable authoring even when offline.
	pub force_authoring: bool,
	/// Disable GRANDPA when running in validator mode
	pub disable_grandpa: bool,
	/// Development key seed.
	///
	/// When running in development mode, the seed will be used to generate authority keys by the keystore.
	///
	/// Should only be set when `node` is running development mode.
	pub dev_key_seed: Option<String>,
	/// Tracing targets
	pub tracing_targets: Option<String>,
	/// Tracing receiver
	pub tracing_receiver: sc_tracing::TracingReceiver,
<<<<<<< HEAD
	/// Use default block announcement
	pub default_announce_block: bool,
=======
	/// The size of the instances cache.
	///
	/// The default value is 8.
	pub max_runtime_instances: usize,
>>>>>>> 67bf1ac1
}

/// Configuration of the client keystore.
#[derive(Clone)]
pub enum KeystoreConfig {
	/// No config supplied.
	None,
	/// Keystore at a path on-disk. Recommended for native nodes.
	Path {
		/// The path of the keystore.
		path: PathBuf,
		/// Node keystore's password.
		password: Option<Protected<String>>
	},
	/// In-memory keystore. Recommended for in-browser nodes.
	InMemory,
}

impl KeystoreConfig {
	/// Returns the path for the keystore.
	pub fn path(&self) -> Option<&Path> {
		match self {
			Self::Path { path, .. } => Some(&path),
			Self::None | Self::InMemory => None,
		}
	}
}

/// Configuration of the database of the client.
#[derive(Clone)]
pub enum DatabaseConfig {
	/// Database file at a specific path. Recommended for most uses.
	Path {
		/// Path to the database.
		path: PathBuf,
		/// Cache Size for internal database in MiB
		cache_size: Option<u32>,
	},

	/// A custom implementation of an already-open database.
	Custom(Arc<dyn KeyValueDB>),
}

/// Configuration of the Prometheus endpoint.
#[derive(Clone)]
pub struct PrometheusConfig {
	/// Port to use.
	pub port: SocketAddr,
	/// A metrics registry to use. Useful for setting the metric prefix.
	pub registry: Registry,
}

impl PrometheusConfig {
	/// Create a new config using the default registry.
	///
	/// The default registry prefixes metrics with `substrate`.
	pub fn new_with_default_registry(port: SocketAddr) -> Self {
		Self {
			port,
			registry: Registry::new_custom(Some("substrate".into()), None)
				.expect("this can only fail if the prefix is empty")
		}
	}
}

impl<G, E> Default for Configuration<G, E> {
	/// Create a default config
	fn default() -> Self {
		Configuration {
			impl_name: "parity-substrate",
			impl_version: "0.0.0",
			impl_commit: "",
			chain_spec: None,
			config_dir: None,
			name: Default::default(),
			roles: Roles::FULL,
			task_executor: None,
			transaction_pool: Default::default(),
			network: Default::default(),
			keystore: KeystoreConfig::None,
			database: None,
			state_cache_size: Default::default(),
			state_cache_child_ratio: Default::default(),
			pruning: PruningMode::default(),
			wasm_method: WasmExecutionMethod::Interpreted,
			execution_strategies: Default::default(),
			rpc_http: None,
			rpc_ws: None,
			rpc_ws_max_connections: None,
			rpc_cors: Some(vec![]),
			prometheus_config: None,
			telemetry_endpoints: None,
			telemetry_external_transport: None,
			default_heap_pages: None,
			offchain_worker: Default::default(),
			sentry_mode: false,
			force_authoring: false,
			disable_grandpa: false,
			dev_key_seed: None,
			tracing_targets: Default::default(),
			tracing_receiver: Default::default(),
<<<<<<< HEAD
			default_announce_block: true,
=======
			max_runtime_instances: 8,
>>>>>>> 67bf1ac1
		}
	}
}

impl<G, E> Configuration<G, E> {
	/// Create a default config using `VersionInfo`
	pub fn from_version(version: &VersionInfo) -> Self {
		let mut config = Configuration::default();
		config.impl_name = version.name;
		config.impl_version = version.version;
		config.impl_commit = version.commit;

		config
	}

	/// Returns full version string of this configuration.
	pub fn full_version(&self) -> String {
		full_version_from_strs(self.impl_version, self.impl_commit)
	}

	/// Implementation id and version.
	pub fn client_id(&self) -> String {
		format!("{}/v{}", self.impl_name, self.full_version())
	}

	/// Generate a PathBuf to sub in the chain configuration directory
	/// if given
	pub fn in_chain_config_dir(&self, sub: &str) -> Option<PathBuf> {
		self.config_dir.clone().map(|mut path| {
			path.push("chains");
			path.push(self.expect_chain_spec().id());
			path.push(sub);
			path
		})
	}

	/// Return a reference to the `ChainSpec` of this `Configuration`.
	///
	/// ### Panics
	///
	/// This method panic if the `chain_spec` is `None`
	pub fn expect_chain_spec(&self) -> &ChainSpec<G, E> {
		self.chain_spec.as_ref().expect("chain_spec must be specified")
	}

	/// Return a reference to the `DatabaseConfig` of this `Configuration`.
	///
	/// ### Panics
	///
	/// This method panic if the `database` is `None`
	pub fn expect_database(&self) -> &DatabaseConfig {
		self.database.as_ref().expect("database must be specified")
	}

	/// Returns a string displaying the node role, special casing the sentry mode
	/// (returning `SENTRY`), since the node technically has an `AUTHORITY` role but
	/// doesn't participate.
	pub fn display_role(&self) -> String {
		if self.sentry_mode {
			"SENTRY".to_string()
		} else {
			self.roles.to_string()
		}
	}

	/// Use in memory keystore config when it is not required at all.
	///
	/// This function returns an error if the keystore is already set to something different than
	/// `KeystoreConfig::None`.
	pub fn use_in_memory_keystore(&mut self) -> Result<(), String> {
		match &mut self.keystore {
			cfg @ KeystoreConfig::None => { *cfg = KeystoreConfig::InMemory; Ok(()) },
			_ => Err("Keystore config specified when it should not be!".into()),
		}
	}
}

/// Returns platform info
pub fn platform() -> String {
	let env = Target::env();
	let env_dash = if env.is_empty() { "" } else { "-" };
	format!("{}-{}{}{}", Target::arch(), Target::os(), env_dash, env)
}

/// Returns full version string, using supplied version and commit.
pub fn full_version_from_strs(impl_version: &str, impl_commit: &str) -> String {
	let commit_dash = if impl_commit.is_empty() { "" } else { "-" };
	format!("{}{}{}-{}", impl_version, commit_dash, impl_commit, platform())
}<|MERGE_RESOLUTION|>--- conflicted
+++ resolved
@@ -123,15 +123,12 @@
 	pub tracing_targets: Option<String>,
 	/// Tracing receiver
 	pub tracing_receiver: sc_tracing::TracingReceiver,
-<<<<<<< HEAD
+	/// The size of the instances cache.
+	///
+	/// The default value is 8.
+	pub max_runtime_instances: usize,
 	/// Use default block announcement
 	pub default_announce_block: bool,
-=======
-	/// The size of the instances cache.
-	///
-	/// The default value is 8.
-	pub max_runtime_instances: usize,
->>>>>>> 67bf1ac1
 }
 
 /// Configuration of the client keystore.
@@ -233,11 +230,8 @@
 			dev_key_seed: None,
 			tracing_targets: Default::default(),
 			tracing_receiver: Default::default(),
-<<<<<<< HEAD
+			max_runtime_instances: 8,
 			default_announce_block: true,
-=======
-			max_runtime_instances: 8,
->>>>>>> 67bf1ac1
 		}
 	}
 }
