// This file is part of Substrate.

// Copyright (C) 2017-2021 Parity Technologies (UK) Ltd.
// SPDX-License-Identifier: GPL-3.0-or-later WITH Classpath-exception-2.0

// This program is free software: you can redistribute it and/or modify
// it under the terms of the GNU General Public License as published by
// the Free Software Foundation, either version 3 of the License, or
// (at your option) any later version.

// This program is distributed in the hope that it will be useful,
// but WITHOUT ANY WARRANTY; without even the implied warranty of
// MERCHANTABILITY or FITNESS FOR A PARTICULAR PURPOSE. See the
// GNU General Public License for more details.

// You should have received a copy of the GNU General Public License
// along with this program. If not, see <https://www.gnu.org/licenses/>.

//! Service configuration.

pub use sc_client_api::execution_extensions::{ExecutionStrategies, ExecutionStrategy};
pub use sc_client_db::{Database, DatabaseSource, KeepBlocks, PruningMode, TransactionStorageMode};
pub use sc_executor::WasmExecutionMethod;
pub use sc_network::{
	config::{
		IncomingRequest, MultiaddrWithPeerId, NetworkConfiguration, NodeKeyConfig,
		NonDefaultSetConfig, OutgoingResponse, RequestResponseConfig, Role, SetConfig,
		TransportConfig,
	},
	Multiaddr,
};

use prometheus_endpoint::Registry;
use sc_chain_spec::ChainSpec;
pub use sc_telemetry::TelemetryEndpoints;
pub use sc_transaction_pool::Options as TransactionPoolOptions;
use sp_core::crypto::SecretString;
use std::{
	io, iter,
	net::SocketAddr,
	path::{Path, PathBuf},
};
use tempfile::TempDir;

/// Service configuration.
#[derive(Debug)]
pub struct Configuration {
	/// Implementation name
	pub impl_name: String,
	/// Implementation version (see sc-cli to see an example of format)
	pub impl_version: String,
	/// Node role.
	pub role: Role,
	/// Handle to the tokio runtime. Will be used to spawn futures by the task manager.
	pub tokio_handle: tokio::runtime::Handle,
	/// Extrinsic pool configuration.
	pub transaction_pool: TransactionPoolOptions,
	/// Network configuration.
	pub network: NetworkConfiguration,
	/// Configuration for the keystore.
	pub keystore: KeystoreConfig,
	/// Remote URI to connect to for async keystore support
	pub keystore_remote: Option<String>,
	/// Configuration for the database.
	pub database: DatabaseSource,
	/// Size of internal state cache in Bytes
	pub state_cache_size: usize,
	/// Size in percent of cache size dedicated to child tries
	pub state_cache_child_ratio: Option<usize>,
	/// State pruning settings.
	pub state_pruning: PruningMode,
	/// Number of blocks to keep in the db.
	pub keep_blocks: KeepBlocks,
	/// Transaction storage scheme.
	pub transaction_storage: TransactionStorageMode,
	/// Chain configuration.
	pub chain_spec: Box<dyn ChainSpec>,
	/// Wasm execution method.
	pub wasm_method: WasmExecutionMethod,
	/// Directory where local WASM runtimes live. These runtimes take precedence
	/// over on-chain runtimes when the spec version matches. Set to `None` to
	/// disable overrides (default).
	pub wasm_runtime_overrides: Option<PathBuf>,
	/// Execution strategies.
	pub execution_strategies: ExecutionStrategies,
	/// RPC over HTTP binding address. `None` if disabled.
	pub rpc_http: Option<SocketAddr>,
	/// RPC over Websockets binding address. `None` if disabled.
	pub rpc_ws: Option<SocketAddr>,
	/// RPC over IPC binding path. `None` if disabled.
	pub rpc_ipc: Option<String>,
	/// Maximum number of connections for WebSockets RPC server. `None` if default.
	pub rpc_ws_max_connections: Option<usize>,
	/// CORS settings for HTTP & WS servers. `None` if all origins are allowed.
	pub rpc_cors: Option<Vec<String>>,
	/// RPC methods to expose (by default only a safe subset or all of them).
	pub rpc_methods: RpcMethods,
	/// Maximum payload of rpc request/responses.
	pub rpc_max_payload: Option<usize>,
	/// Maximum size of the output buffer capacity for websocket connections.
	pub ws_max_out_buffer_capacity: Option<usize>,
	/// Prometheus endpoint configuration. `None` if disabled.
	pub prometheus_config: Option<PrometheusConfig>,
	/// Telemetry service URL. `None` if disabled.
	pub telemetry_endpoints: Option<TelemetryEndpoints>,
	/// The default number of 64KB pages to allocate for Wasm execution
	pub default_heap_pages: Option<u64>,
	/// Should offchain workers be executed.
	pub offchain_worker: OffchainWorkerConfig,
	/// Enable authoring even when offline.
	pub force_authoring: bool,
	/// Disable GRANDPA when running in validator mode
	pub disable_grandpa: bool,
	/// Development key seed.
	///
	/// When running in development mode, the seed will be used to generate authority keys by the
	/// keystore.
	///
	/// Should only be set when `node` is running development mode.
	pub dev_key_seed: Option<String>,
	/// Tracing targets
	pub tracing_targets: Option<String>,
	/// Tracing receiver
	pub tracing_receiver: sc_tracing::TracingReceiver,
	/// The size of the instances cache.
	///
	/// The default value is 8.
	pub max_runtime_instances: usize,
	/// Announce block automatically after they have been imported
	pub announce_block: bool,
	/// Base path of the configuration
	pub base_path: Option<BasePath>,
	/// Configuration of the output format that the informant uses.
	pub informant_output_format: sc_informant::OutputFormat,
}

/// Type for tasks spawned by the executor.
#[derive(PartialEq)]
pub enum TaskType {
	/// Regular non-blocking futures. Polling the task is expected to be a lightweight operation.
	Async,
	/// The task might perform a lot of expensive CPU operations and/or call `thread::sleep`.
	Blocking,
}

/// Configuration of the client keystore.
#[derive(Debug, Clone)]
pub enum KeystoreConfig {
	/// Keystore at a path on-disk. Recommended for native nodes.
	Path {
		/// The path of the keystore.
		path: PathBuf,
		/// Node keystore's password.
		password: Option<SecretString>,
	},
	/// In-memory keystore. Recommended for in-browser nodes.
	InMemory,
}

impl KeystoreConfig {
	/// Returns the path for the keystore.
	pub fn path(&self) -> Option<&Path> {
		match self {
			Self::Path { path, .. } => Some(path),
			Self::InMemory => None,
		}
	}
}
/// Configuration of the database of the client.
#[derive(Debug, Clone, Default)]
pub struct OffchainWorkerConfig {
	/// If this is allowed.
	pub enabled: bool,
	/// allow writes from the runtime to the offchain worker database.
	pub indexing_enabled: bool,
}

/// Configuration of the Prometheus endpoint.
#[derive(Debug, Clone)]
pub struct PrometheusConfig {
	/// Port to use.
	pub port: SocketAddr,
	/// A metrics registry to use. Useful for setting the metric prefix.
	pub registry: Registry,
}

impl PrometheusConfig {
	/// Create a new config using the default registry.
	///
<<<<<<< HEAD
	/// The default registry prefixes metrics with `substrate` (see struct `sc_cli::RunCmd`).
	pub fn new_with_default_registry(port: SocketAddr, metric_prefix: &'static str) -> Self {
		Self {
			port,
			registry: Registry::new_custom(Some(metric_prefix.into()), None)
=======
	/// The default registry prefixes metrics with `substrate`.
	pub fn new_with_default_registry(port: SocketAddr, chain_id: String) -> Self {
		let param = iter::once((String::from("chain"), chain_id)).collect();
		Self {
			port,
			registry: Registry::new_custom(None, Some(param))
>>>>>>> 1a30fa20
				.expect("this can only fail if the prefix is empty"),
		}
	}
}

impl Configuration {
	/// Returns a string displaying the node role.
	pub fn display_role(&self) -> String {
		self.role.to_string()
	}

	/// Returns the prometheus metrics registry, if available.
	pub fn prometheus_registry(&self) -> Option<&Registry> {
		self.prometheus_config.as_ref().map(|config| &config.registry)
	}

	/// Returns the network protocol id from the chain spec, or the default.
	pub fn protocol_id(&self) -> sc_network::config::ProtocolId {
		let protocol_id_full = match self.chain_spec.protocol_id() {
			Some(pid) => pid,
			None => {
				log::warn!(
					"Using default protocol ID {:?} because none is configured in the \
					chain specs",
					crate::DEFAULT_PROTOCOL_ID
				);
				crate::DEFAULT_PROTOCOL_ID
			},
		};
		sc_network::config::ProtocolId::from(protocol_id_full)
	}
}

/// Available RPC methods.
#[derive(Debug, Copy, Clone)]
pub enum RpcMethods {
	/// Expose every RPC method only when RPC is listening on `localhost`,
	/// otherwise serve only safe RPC methods.
	Auto,
	/// Allow only a safe subset of RPC methods.
	Safe,
	/// Expose every RPC method (even potentially unsafe ones).
	Unsafe,
}

impl Default for RpcMethods {
	fn default() -> RpcMethods {
		RpcMethods::Auto
	}
}

/// The base path that is used for everything that needs to be write on disk to run a node.
#[derive(Debug)]
pub enum BasePath {
	/// A temporary directory is used as base path and will be deleted when dropped.
	Temporary(TempDir),
	/// A path on the disk.
	Permanenent(PathBuf),
}

impl BasePath {
	/// Create a `BasePath` instance using a temporary directory prefixed with "substrate" and use
	/// it as base path.
	///
	/// Note: the temporary directory will be created automatically and deleted when the `BasePath`
	/// instance is dropped.
	pub fn new_temp_dir() -> io::Result<BasePath> {
		Ok(BasePath::Temporary(tempfile::Builder::new().prefix("substrate").tempdir()?))
	}

	/// Create a `BasePath` instance based on an existing path on disk.
	///
	/// Note: this function will not ensure that the directory exist nor create the directory. It
	/// will also not delete the directory when the instance is dropped.
	pub fn new<P: AsRef<Path>>(path: P) -> BasePath {
		BasePath::Permanenent(path.as_ref().to_path_buf())
	}

	/// Create a base path from values describing the project.
	pub fn from_project(qualifier: &str, organization: &str, application: &str) -> BasePath {
		BasePath::new(
			directories::ProjectDirs::from(qualifier, organization, application)
				.expect("app directories exist on all supported platforms; qed")
				.data_local_dir(),
		)
	}

	/// Retrieve the base path.
	pub fn path(&self) -> &Path {
		match self {
			BasePath::Temporary(temp_dir) => temp_dir.path(),
			BasePath::Permanenent(path) => path.as_path(),
		}
	}

	/// Returns the configuration directory inside this base path.
	///
	/// The path looks like `$base_path/chains/$chain_id`
	pub fn config_dir(&self, chain_id: &str) -> PathBuf {
		self.path().join("chains").join(chain_id)
	}
}

impl std::convert::From<PathBuf> for BasePath {
	fn from(path: PathBuf) -> Self {
		BasePath::new(path)
	}
}<|MERGE_RESOLUTION|>--- conflicted
+++ resolved
@@ -187,20 +187,12 @@
 impl PrometheusConfig {
 	/// Create a new config using the default registry.
 	///
-<<<<<<< HEAD
-	/// The default registry prefixes metrics with `substrate` (see struct `sc_cli::RunCmd`).
-	pub fn new_with_default_registry(port: SocketAddr, metric_prefix: &'static str) -> Self {
-		Self {
-			port,
-			registry: Registry::new_custom(Some(metric_prefix.into()), None)
-=======
 	/// The default registry prefixes metrics with `substrate`.
 	pub fn new_with_default_registry(port: SocketAddr, chain_id: String) -> Self {
 		let param = iter::once((String::from("chain"), chain_id)).collect();
 		Self {
 			port,
 			registry: Registry::new_custom(None, Some(param))
->>>>>>> 1a30fa20
 				.expect("this can only fail if the prefix is empty"),
 		}
 	}
