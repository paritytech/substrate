[package]
name = "sc-service"
version = "0.8.0"
authors = ["Parity Technologies <admin@parity.io>"]
edition = "2018"
license = "GPL-3.0-or-later WITH Classpath-exception-2.0"
homepage = "https://substrate.dev"
repository = "https://github.com/paritytech/substrate/"
description = "Substrate service. Starts a thread that spins up the network, client, and extrinsic pool. Manages communication between them."
readme = "README.md"

[package.metadata.docs.rs]
targets = ["x86_64-unknown-linux-gnu"]

[features]
default = ["db"]
# The RocksDB feature activates the RocksDB database backend. If it is not activated, and you pass
# a path to a database, an error will be produced at runtime.
db = ["sc-client-db/with-kvdb-rocksdb", "sc-client-db/with-parity-db"]
wasmtime = [
	"sc-executor/wasmtime",
]
# exposes the client type
test-helpers = []

[dependencies]
derive_more = "0.99.2"
futures01 = { package = "futures", version = "0.1.29" }
futures = { version = "0.3.4", features = ["compat"] }
jsonrpc-pubsub = "15.0"
jsonrpc-core = "15.0"
rand = "0.7.3"
parking_lot = "0.10.0"
lazy_static = "1.4.0"
log = "0.4.8"
slog = { version = "2.5.2", features = ["nested-values"] }
futures-timer = "3.0.1"
wasm-timer = "0.2"
exit-future = "0.2.0"
pin-project = "0.4.8"
hash-db = "0.15.2"
serde = "1.0.101"
serde_json = "1.0.41"
sc-keystore = { version = "2.0.0", path = "../keystore" }
sp-io = { version = "2.0.0", path = "../../primitives/io" }
sp-runtime = { version = "2.0.0", path = "../../primitives/runtime" }
sp-trie = { version = "2.0.0", path = "../../primitives/trie" }
sp-externalities = { version = "0.8.0", path = "../../primitives/externalities" }
sp-utils = { version = "2.0.0", path = "../../primitives/utils" }
sp-version = { version = "2.0.0", path = "../../primitives/version" }
sp-blockchain = { version = "2.0.0", path = "../../primitives/blockchain" }
sp-core = { version = "2.0.0", path = "../../primitives/core" }
sp-session = { version = "2.0.0", path = "../../primitives/session" }
sp-state-machine = { version = "0.8.0", path = "../../primitives/state-machine" }
sp-application-crypto = { version = "2.0.0", path = "../../primitives/application-crypto" }
sp-consensus = { version = "0.8.0", path = "../../primitives/consensus/common" }
sp-inherents = { version = "2.0.0", path = "../../primitives/inherents" }
sc-network = { version = "0.8.0", path = "../network" }
sc-chain-spec = { version = "2.0.0", path = "../chain-spec" }
sc-light = { version = "2.0.0", path = "../light" }
sc-client-api = { version = "2.0.0", path = "../api" }
sp-api = { version = "2.0.0", path = "../../primitives/api" }
sc-client-db = { version = "0.8.0", default-features = false, path = "../db" }
codec = { package = "parity-scale-codec", version = "1.3.4" }
<<<<<<< HEAD
sc-executor = { version = "0.8.0-rc6", path = "../executor" }
sc-transaction-pool = { version = "2.0.0-rc6", path = "../transaction-pool" }
sp-transaction-pool = { version = "2.0.0-rc6", path = "../../primitives/transaction-pool" }
sc-rpc-server = { version = "2.0.0-rc6", path = "../rpc-servers" }
sc-rpc = { version = "2.0.0-rc6", path = "../rpc" }
sc-block-builder = { version = "0.8.0-rc6", path = "../block-builder" }
sp-block-builder = { version = "2.0.0-rc6", path = "../../primitives/block-builder" }
sc-informant = { version = "0.8.0-rc6", path = "../informant" }
sc-telemetry = { version = "2.0.0-rc6", path = "../telemetry" }
sc-offchain = { version = "2.0.0-rc6", path = "../offchain" }
prometheus-endpoint = { package = "substrate-prometheus-endpoint", path = "../../utils/prometheus", version = "0.8.0-rc6"}
sc-tracing = { version = "2.0.0-rc6", path = "../tracing" }
sp-tracing = { version = "2.0.0-rc6", path = "../../primitives/tracing" }
=======
sc-executor = { version = "0.8.0", path = "../executor" }
sc-transaction-pool = { version = "2.0.0", path = "../transaction-pool" }
sp-transaction-pool = { version = "2.0.0", path = "../../primitives/transaction-pool" }
sc-rpc-server = { version = "2.0.0", path = "../rpc-servers" }
sc-rpc = { version = "2.0.0", path = "../rpc" }
sc-block-builder = { version = "0.8.0", path = "../block-builder" }
sp-block-builder = { version = "2.0.0", path = "../../primitives/block-builder" }
sc-informant = { version = "0.8.0", path = "../informant" }
sc-telemetry = { version = "2.0.0", path = "../telemetry" }
sc-offchain = { version = "2.0.0", path = "../offchain" }
prometheus-endpoint = { package = "substrate-prometheus-endpoint", path = "../../utils/prometheus", version = "0.8.0"}
sc-tracing = { version = "2.0.0", path = "../tracing" }
sp-tracing = { version = "2.0.0", path = "../../primitives/tracing" }
>>>>>>> 85fbdc2f
tracing = "0.1.19"
parity-util-mem = { version = "0.7.0", default-features = false, features = ["primitive-types"] }

[target.'cfg(not(target_os = "unknown"))'.dependencies]
tempfile = "3.1.0"
directories = "2.0.2"

[dev-dependencies]
substrate-test-runtime-client = { version = "2.0.0", path = "../../test-utils/runtime/client" }
sp-consensus-babe = { version = "0.8.0", path = "../../primitives/consensus/babe" }
grandpa = { version = "0.8.0", package = "sc-finality-grandpa", path = "../finality-grandpa" }
grandpa-primitives = { version = "2.0.0", package = "sp-finality-grandpa", path = "../../primitives/finality-grandpa" }
tokio = { version = "0.2", default-features = false }
async-std = { version = "1.6", default-features = false }<|MERGE_RESOLUTION|>--- conflicted
+++ resolved
@@ -62,21 +62,6 @@
 sp-api = { version = "2.0.0", path = "../../primitives/api" }
 sc-client-db = { version = "0.8.0", default-features = false, path = "../db" }
 codec = { package = "parity-scale-codec", version = "1.3.4" }
-<<<<<<< HEAD
-sc-executor = { version = "0.8.0-rc6", path = "../executor" }
-sc-transaction-pool = { version = "2.0.0-rc6", path = "../transaction-pool" }
-sp-transaction-pool = { version = "2.0.0-rc6", path = "../../primitives/transaction-pool" }
-sc-rpc-server = { version = "2.0.0-rc6", path = "../rpc-servers" }
-sc-rpc = { version = "2.0.0-rc6", path = "../rpc" }
-sc-block-builder = { version = "0.8.0-rc6", path = "../block-builder" }
-sp-block-builder = { version = "2.0.0-rc6", path = "../../primitives/block-builder" }
-sc-informant = { version = "0.8.0-rc6", path = "../informant" }
-sc-telemetry = { version = "2.0.0-rc6", path = "../telemetry" }
-sc-offchain = { version = "2.0.0-rc6", path = "../offchain" }
-prometheus-endpoint = { package = "substrate-prometheus-endpoint", path = "../../utils/prometheus", version = "0.8.0-rc6"}
-sc-tracing = { version = "2.0.0-rc6", path = "../tracing" }
-sp-tracing = { version = "2.0.0-rc6", path = "../../primitives/tracing" }
-=======
 sc-executor = { version = "0.8.0", path = "../executor" }
 sc-transaction-pool = { version = "2.0.0", path = "../transaction-pool" }
 sp-transaction-pool = { version = "2.0.0", path = "../../primitives/transaction-pool" }
@@ -90,7 +75,6 @@
 prometheus-endpoint = { package = "substrate-prometheus-endpoint", path = "../../utils/prometheus", version = "0.8.0"}
 sc-tracing = { version = "2.0.0", path = "../tracing" }
 sp-tracing = { version = "2.0.0", path = "../../primitives/tracing" }
->>>>>>> 85fbdc2f
 tracing = "0.1.19"
 parity-util-mem = { version = "0.7.0", default-features = false, features = ["primitive-types"] }
 
