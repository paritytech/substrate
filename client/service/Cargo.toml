--- conflicted
+++ resolved
@@ -31,12 +31,7 @@
 exit-future = "0.2.0"
 serde = "1.0.101"
 serde_json = "1.0.41"
-<<<<<<< HEAD
-sysinfo = "0.9.5"
-=======
 sysinfo = "0.11.7"
-target_info = "0.1.0"
->>>>>>> 9f32808f
 sc-keystore = { version = "2.0.0-alpha.2", path = "../keystore" }
 sp-io = { version = "2.0.0-alpha.2", path = "../../primitives/io" }
 sp-runtime = { version = "2.0.0-alpha.2", path = "../../primitives/runtime" }
