[package]
name = "sc-service"
version = "0.8.0-rc3"
authors = ["Parity Technologies <admin@parity.io>"]
edition = "2018"
license = "GPL-3.0-or-later WITH Classpath-exception-2.0"
homepage = "https://substrate.dev"
repository = "https://github.com/paritytech/substrate/"
description = "Substrate service. Starts a thread that spins up the network, client, and extrinsic pool. Manages communication between them."

[package.metadata.docs.rs]
targets = ["x86_64-unknown-linux-gnu"]

[features]
default = ["db"]
# The RocksDB feature activates the RocksDB database backend. If it is not activated, and you pass
# a path to a database, an error will be produced at runtime.
db = ["sc-client-db/with-kvdb-rocksdb", "sc-client-db/with-parity-db"]
wasmtime = [
	"sc-executor/wasmtime",
]
# exposes the client type
test-helpers = []

[dependencies]
derive_more = "0.99.2"
futures01 = { package = "futures", version = "0.1.29" }
futures = { version = "0.3.4", features = ["compat"] }
jsonrpc-pubsub = "14.2.0"
rand = "0.7.3"
parking_lot = "0.10.0"
lazy_static = "1.4.0"
log = "0.4.8"
slog = { version = "2.5.2", features = ["nested-values"] }
futures-timer = "3.0.1"
wasm-timer = "0.2"
exit-future = "0.2.0"
pin-project = "0.4.8"
hash-db = "0.15.2"
serde = "1.0.101"
serde_json = "1.0.41"
sysinfo = "0.13.3"
sc-keystore = { version = "2.0.0-rc3", path = "../keystore" }
sp-io = { version = "2.0.0-rc3", path = "../../primitives/io" }
sp-runtime = { version = "2.0.0-rc3", path = "../../primitives/runtime" }
sp-trie = { version = "2.0.0-rc3", path = "../../primitives/trie" }
sp-externalities = { version = "0.8.0-rc3", path = "../../primitives/externalities" }
sp-utils = { version = "2.0.0-rc3", path = "../../primitives/utils" }
sp-version = { version = "2.0.0-rc3", path = "../../primitives/version" }
sp-blockchain = { version = "2.0.0-rc3", path = "../../primitives/blockchain" }
sp-core = { version = "2.0.0-rc3", path = "../../primitives/core" }
sp-session = { version = "2.0.0-rc3", path = "../../primitives/session" }
sp-state-machine = { version = "0.8.0-rc3", path = "../../primitives/state-machine" }
sp-application-crypto = { version = "2.0.0-rc3", path = "../../primitives/application-crypto" }
sp-consensus = { version = "0.8.0-rc3", path = "../../primitives/consensus/common" }
sc-network = { version = "0.8.0-rc3", path = "../network" }
sc-chain-spec = { version = "2.0.0-rc3", path = "../chain-spec" }
sc-client-api = { version = "2.0.0-rc3", path = "../api" }
sp-api = { version = "2.0.0-rc3", path = "../../primitives/api" }
sc-client-db = { version = "0.8.0-rc3", default-features = false, path = "../db" }
codec = { package = "parity-scale-codec", version = "1.3.0" }
<<<<<<< HEAD
sc-executor = { version = "0.8.0-rc2", path = "../executor" }
sc-transaction-pool = { version = "2.0.0-rc2", path = "../transaction-pool" }
sp-transaction-pool = { version = "2.0.0-rc2", path = "../../primitives/transaction-pool" }
sc-rpc-server = { version = "2.0.0-rc2", path = "../rpc-servers" }
sc-rpc = { version = "2.0.0-rc2", path = "../rpc" }
sc-block-builder = { version = "0.8.0-rc2", path = "../block-builder" }
sp-block-builder = { version = "2.0.0-rc2", path = "../../primitives/block-builder" }
sc-informant = { version = "0.8.0-rc2", path = "../informant" }
sc-telemetry = { version = "2.0.0-rc2", path = "../telemetry" }
sc-offchain = { version = "2.0.0-rc2", path = "../offchain" }
=======
sc-executor = { version = "0.8.0-rc3", path = "../executor" }
sc-transaction-pool = { version = "2.0.0-rc3", path = "../transaction-pool" }
sp-transaction-pool = { version = "2.0.0-rc3", path = "../../primitives/transaction-pool" }
sc-rpc-server = { version = "2.0.0-rc3", path = "../rpc-servers" }
sc-rpc = { version = "2.0.0-rc3", path = "../rpc" }
sc-block-builder = { version = "0.8.0-rc3", path = "../block-builder" }
sp-block-builder = { version = "2.0.0-rc3", path = "../../primitives/block-builder" }

sc-telemetry = { version = "2.0.0-rc3", path = "../telemetry" }
sc-offchain = { version = "2.0.0-rc3", path = "../offchain" }
>>>>>>> e287915e
parity-multiaddr = { package = "parity-multiaddr", version = "0.7.3" }
prometheus-endpoint = { package = "substrate-prometheus-endpoint", path = "../../utils/prometheus" , version = "0.8.0-rc3"}
sc-tracing = { version = "2.0.0-rc3", path = "../tracing" }
tracing = "0.1.10"
parity-util-mem = { version = "0.6.1", default-features = false, features = ["primitive-types"] }


[target.'cfg(all(any(unix, windows), not(target_os = "android")))'.dependencies]
netstat2 = "0.8.1"

[target.'cfg(target_os = "linux")'.dependencies]
procfs = '0.7.8'


[dev-dependencies]
substrate-test-runtime-client = { version = "2.0.0-rc3", path = "../../test-utils/runtime/client" }
sp-consensus-babe = { version = "0.8.0-rc3", path = "../../primitives/consensus/babe" }
grandpa = { version = "0.8.0-rc3", package = "sc-finality-grandpa", path = "../finality-grandpa" }
grandpa-primitives = { version = "2.0.0-rc3", package = "sp-finality-grandpa", path = "../../primitives/finality-grandpa" }<|MERGE_RESOLUTION|>--- conflicted
+++ resolved
@@ -59,18 +59,6 @@
 sp-api = { version = "2.0.0-rc3", path = "../../primitives/api" }
 sc-client-db = { version = "0.8.0-rc3", default-features = false, path = "../db" }
 codec = { package = "parity-scale-codec", version = "1.3.0" }
-<<<<<<< HEAD
-sc-executor = { version = "0.8.0-rc2", path = "../executor" }
-sc-transaction-pool = { version = "2.0.0-rc2", path = "../transaction-pool" }
-sp-transaction-pool = { version = "2.0.0-rc2", path = "../../primitives/transaction-pool" }
-sc-rpc-server = { version = "2.0.0-rc2", path = "../rpc-servers" }
-sc-rpc = { version = "2.0.0-rc2", path = "../rpc" }
-sc-block-builder = { version = "0.8.0-rc2", path = "../block-builder" }
-sp-block-builder = { version = "2.0.0-rc2", path = "../../primitives/block-builder" }
-sc-informant = { version = "0.8.0-rc2", path = "../informant" }
-sc-telemetry = { version = "2.0.0-rc2", path = "../telemetry" }
-sc-offchain = { version = "2.0.0-rc2", path = "../offchain" }
-=======
 sc-executor = { version = "0.8.0-rc3", path = "../executor" }
 sc-transaction-pool = { version = "2.0.0-rc3", path = "../transaction-pool" }
 sp-transaction-pool = { version = "2.0.0-rc3", path = "../../primitives/transaction-pool" }
@@ -78,10 +66,9 @@
 sc-rpc = { version = "2.0.0-rc3", path = "../rpc" }
 sc-block-builder = { version = "0.8.0-rc3", path = "../block-builder" }
 sp-block-builder = { version = "2.0.0-rc3", path = "../../primitives/block-builder" }
-
+sc-informant = { version = "0.8.0-rc2", path = "../informant" }
 sc-telemetry = { version = "2.0.0-rc3", path = "../telemetry" }
 sc-offchain = { version = "2.0.0-rc3", path = "../offchain" }
->>>>>>> e287915e
 parity-multiaddr = { package = "parity-multiaddr", version = "0.7.3" }
 prometheus-endpoint = { package = "substrate-prometheus-endpoint", path = "../../utils/prometheus" , version = "0.8.0-rc3"}
 sc-tracing = { version = "2.0.0-rc3", path = "../tracing" }
