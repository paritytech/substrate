--- conflicted
+++ resolved
@@ -16,13 +16,8 @@
 derive_more = "0.99.2"
 futures = "0.3.1"
 futures-timer = "2.0"
-<<<<<<< HEAD
-keystore = { package = "sc-keystore", path = "../keystore" }
+sc-keystore = { version = "2.0.0", path = "../keystore" }
 libp2p = { git = "https://github.com/libp2p/rust-libp2p", branch = "stable-futures", default-features = false, features = ["secp256k1", "libp2p-websocket"] }
-=======
-sc-keystore = { version = "2.0.0", path = "../keystore" }
-libp2p = { version = "0.13.2", default-features = false, features = ["secp256k1", "libp2p-websocket"] }
->>>>>>> b94464fb
 log = "0.4.8"
 sc-network = { version = "0.8", path = "../network" }
 sp-core = { version = "2.0.0", path = "../../primitives/core" }
