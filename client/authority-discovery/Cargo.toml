--- conflicted
+++ resolved
@@ -22,17 +22,10 @@
 derive_more = "0.99.2"
 futures = "0.3.9"
 futures-timer = "3.0.1"
-<<<<<<< HEAD
-ip_network = "0.3.4"
-libp2p = { version = "0.39.1", default-features = false, features = ["kad"] }
-log = "0.4.8"
-prometheus-endpoint = { package = "substrate-prometheus-endpoint", path = "../../utils/prometheus", version = "0.9.0"}
-=======
 ip_network = "0.4.0"
 libp2p = { version = "0.39.1", default-features = false, features = ["kad"] }
 log = "0.4.8"
 prometheus-endpoint = { package = "substrate-prometheus-endpoint", path = "../../utils/prometheus", version = "0.9.0" }
->>>>>>> 57346f6b
 prost = "0.8"
 rand = "0.7.2"
 sc-client-api = { version = "4.0.0-dev", path = "../api" }
