--- conflicted
+++ resolved
@@ -44,7 +44,7 @@
 //!
 //! When run as a sentry node, the authority discovery module does not
 //! publish any addresses to the DHT but still discovers validators and
-//! sentry nodes of validators, i.e. only step 2 (Discovers other authorities) 
+//! sentry nodes of validators, i.e. only step 2 (Discovers other authorities)
 //! is executed.
 
 use std::collections::{HashMap, HashSet};
@@ -191,14 +191,7 @@
 				match Metrics::register(&registry) {
 					Ok(metrics) => Some(metrics),
 					Err(e) => {
-<<<<<<< HEAD
-						error!(
-							target: "sub-authority-discovery",
-							"Failed to register metrics: {:?}", e,
-						);
-=======
 						error!(target: LOG_TARGET, "Failed to register metrics: {:?}", e);
->>>>>>> 3f8b4a93
 						None
 					},
 				}
