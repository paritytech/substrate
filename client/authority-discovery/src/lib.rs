--- conflicted
+++ resolved
@@ -65,15 +65,9 @@
 use sp_authority_discovery::{AuthorityDiscoveryApi, AuthorityId, AuthoritySignature, AuthorityPair};
 use sp_core::crypto::{key_types, Pair};
 use sp_core::traits::BareCryptoStorePtr;
-<<<<<<< HEAD
-use prost::Message;
 use sp_runtime::{traits::Block as BlockT, generic::BlockId};
 use sp_api::ProvideRuntimeApi;
-=======
-use sp_runtime::generic::BlockId;
-use sp_runtime::traits::{Block as BlockT, ProvideRuntimeApi};
 use addr_cache::AddrCache;
->>>>>>> 18d734c5
 
 #[cfg(test)]
 mod tests;
@@ -99,13 +93,8 @@
 where
 	Block: BlockT + 'static,
 	Network: NetworkProvider,
-<<<<<<< HEAD
 	Client: ProvideRuntimeApi<Block> + Send + Sync + 'static + HeaderBackend<Block>,
 	<Client as ProvideRuntimeApi<Block>>::Api: AuthorityDiscoveryApi<Block>,
-=======
-	Client: ProvideRuntimeApi + Send + Sync + 'static + HeaderBackend<Block>,
-	<Client as ProvideRuntimeApi>::Api: AuthorityDiscoveryApi<Block>,
->>>>>>> 18d734c5
 {
 	client: Arc<Client>,
 
@@ -523,373 +512,4 @@
 	});
 
 	Box::new(stream)
-<<<<<<< HEAD
-}
-
-#[cfg(test)]
-mod tests {
-	use super::*;
-	use sp_api::{ApiRef, ApiErrorExt, ApiExt, Core, RuntimeVersion, StorageProof};
-	use futures::channel::mpsc::channel;
-	use futures::executor::block_on;
-	use futures::future::poll_fn;
-	use sp_core::{ExecutionContext, NativeOrEncoded, testing::KeyStore};
-	use sp_runtime::traits::{Zero, NumberFor};
-	use std::sync::{Arc, Mutex};
-	use substrate_test_runtime_client::runtime::Block;
-
-	#[test]
-	fn interval_at_with_start_now() {
-		let start = Instant::now();
-
-		let mut interval = interval_at(
-			std::time::Instant::now(),
-			std::time::Duration::from_secs(10),
-		);
-
-		futures::executor::block_on(async {
-			interval.next().await;
-		});
-
-		assert!(
-			Instant::now().saturating_duration_since(start) < Duration::from_secs(1),
-			"Expected low resolution instant interval to fire within less than a second.",
-		);
-	}
-
-	#[test]
-	fn interval_at_is_queuing_ticks() {
-		let start = Instant::now();
-
-		let interval = interval_at(
-			start,
-			std::time::Duration::from_millis(100),
-		);
-
-		// Let's wait for 200ms, thus 3 elements should be queued up (1st at 0ms, 2nd at 100ms, 3rd
-		// at 200ms).
-		std::thread::sleep(Duration::from_millis(200));
-
-		futures::executor::block_on(async {
-			interval.take(3).collect::<Vec<()>>().await;
-		});
-
-		// Make sure we did not wait for more than 300 ms, which would imply that `at_interval` is
-		// not queuing ticks.
-		assert!(
-			Instant::now().saturating_duration_since(start) < Duration::from_millis(300),
-			"Expect interval to /queue/ events when not polled for a while.",
-		);
-	}
-
-	#[test]
-	fn interval_at_with_initial_delay() {
-		let start = Instant::now();
-
-		let mut interval = interval_at(
-			std::time::Instant::now() + Duration::from_millis(100),
-			std::time::Duration::from_secs(10),
-		);
-
-		futures::executor::block_on(async {
-			interval.next().await;
-		});
-
-		assert!(
-			Instant::now().saturating_duration_since(start) > Duration::from_millis(100),
-			"Expected interval with initial delay not to fire right away.",
-		);
-	}
-
-	#[derive(Clone)]
-	struct TestApi {
-		authorities: Vec<AuthorityId>,
-	}
-
-	impl ProvideRuntimeApi<Block> for TestApi {
-		type Api = RuntimeApi;
-
-		fn runtime_api<'a>(&'a self) -> ApiRef<'a, Self::Api> {
-			RuntimeApi{authorities: self.authorities.clone()}.into()
-		}
-	}
-
-	/// Blockchain database header backend. Does not perform any validation.
-	impl<Block: BlockT> HeaderBackend<Block> for TestApi {
-		fn header(
-			&self,
-			_id: BlockId<Block>,
-		) -> std::result::Result<Option<Block::Header>, sp_blockchain::Error> {
-			Ok(None)
-		}
-
-		fn info(&self) -> sc_client_api::blockchain::Info<Block> {
-			sc_client_api::blockchain::Info {
-				best_hash: Default::default(),
-				best_number: Zero::zero(),
-				finalized_hash: Default::default(),
-				finalized_number: Zero::zero(),
-				genesis_hash: Default::default(),
-			}
-		}
-
-		fn status(
-			&self,
-			_id: BlockId<Block>,
-		) -> std::result::Result<sc_client_api::blockchain::BlockStatus, sp_blockchain::Error> {
-			Ok(sc_client_api::blockchain::BlockStatus::Unknown)
-		}
-
-		fn number(
-			&self,
-			_hash: Block::Hash,
-		) -> std::result::Result<Option<NumberFor<Block>>, sp_blockchain::Error> {
-			Ok(None)
-		}
-
-		fn hash(
-			&self,
-			_number: NumberFor<Block>,
-		) -> std::result::Result<Option<Block::Hash>, sp_blockchain::Error> {
-			Ok(None)
-		}
-	}
-
-	struct RuntimeApi {
-		authorities: Vec<AuthorityId>,
-	}
-
-	impl Core<Block> for RuntimeApi {
-		fn Core_version_runtime_api_impl(
-			&self,
-			_: &BlockId<Block>,
-			_: ExecutionContext,
-			_: Option<()>,
-			_: Vec<u8>,
-		) -> std::result::Result<NativeOrEncoded<RuntimeVersion>, sp_blockchain::Error> {
-			unimplemented!("Not required for testing!")
-		}
-
-		fn Core_execute_block_runtime_api_impl(
-			&self,
-			_: &BlockId<Block>,
-			_: ExecutionContext,
-			_: Option<(Block)>,
-			_: Vec<u8>,
-		) -> std::result::Result<NativeOrEncoded<()>, sp_blockchain::Error> {
-			unimplemented!("Not required for testing!")
-		}
-
-		fn Core_initialize_block_runtime_api_impl(
-			&self,
-			_: &BlockId<Block>,
-			_: ExecutionContext,
-			_: Option<&<Block as BlockT>::Header>,
-			_: Vec<u8>,
-		) -> std::result::Result<NativeOrEncoded<()>, sp_blockchain::Error> {
-			unimplemented!("Not required for testing!")
-		}
-	}
-
-	impl ApiErrorExt for RuntimeApi {
-		type Error = sp_blockchain::Error;
-	}
-
-	impl ApiExt<Block> for RuntimeApi {
-		type StateBackend = sc_client_api::StateBackendFor<
-			substrate_test_runtime_client::Backend,
-			Block
-		>;
-
-		fn map_api_result<F: FnOnce(&Self) -> std::result::Result<R, E>, R, E>(
-			&self,
-			_: F,
-		) -> std::result::Result<R, E> {
-			unimplemented!("Not required for testing!")
-		}
-
-		fn runtime_version_at(
-			&self,
-			_: &BlockId<Block>,
-		) -> std::result::Result<RuntimeVersion, sp_blockchain::Error> {
-			unimplemented!("Not required for testing!")
-		}
-
-		fn record_proof(&mut self) {
-			unimplemented!("Not required for testing!")
-		}
-
-		fn extract_proof(&mut self) -> Option<StorageProof> {
-			unimplemented!("Not required for testing!")
-		}
-
-		fn into_storage_changes<
-			T: sp_api::ChangesTrieStorage<sp_api::HasherFor<Block>, sp_api::NumberFor<Block>>
-		>(
-			&self,
-			_: &Self::StateBackend,
-			_: Option<&T>,
-			_: <Block as sp_api::BlockT>::Hash,
-		) -> std::result::Result<sp_api::StorageChanges<Self::StateBackend, Block>, String>
-			where
-				Self: Sized
-		{
-			unimplemented!("Not required for testing!")
-		}
-	}
-
-	impl AuthorityDiscoveryApi<Block> for RuntimeApi {
-		fn AuthorityDiscoveryApi_authorities_runtime_api_impl(
-			&self,
-			_: &BlockId<Block>,
-			_: ExecutionContext,
-			_: Option<()>,
-			_: Vec<u8>,
-		) -> std::result::Result<NativeOrEncoded<Vec<AuthorityId>>, sp_blockchain::Error> {
-			return Ok(NativeOrEncoded::Native(self.authorities.clone()));
-		}
-	}
-
-	#[derive(Default)]
-	struct TestNetwork {
-		// Whenever functions on `TestNetwork` are called, the function arguments are added to the
-		// vectors below.
-		pub put_value_call: Arc<Mutex<Vec<(libp2p::kad::record::Key, Vec<u8>)>>>,
-		pub get_value_call: Arc<Mutex<Vec<libp2p::kad::record::Key>>>,
-		pub set_priority_group_call: Arc<Mutex<Vec<(String, HashSet<libp2p::Multiaddr>)>>>,
-	}
-
-	impl NetworkProvider for TestNetwork {
-		fn external_addresses(&self) -> Vec<libp2p::Multiaddr> {
-			vec![]
-		}
-		fn local_peer_id(&self) -> libp2p::PeerId {
-			libp2p::PeerId::random()
-		}
-		fn set_priority_group(
-			&self,
-			group_id: String,
-			peers: HashSet<libp2p::Multiaddr>,
-		) -> std::result::Result<(), String> {
-			self.set_priority_group_call
-				.lock()
-				.unwrap()
-				.push((group_id, peers));
-			Ok(())
-		}
-		fn put_value(&self, key: libp2p::kad::record::Key, value: Vec<u8>) {
-			self.put_value_call.lock().unwrap().push((key, value));
-		}
-		fn get_value(&self, key: &libp2p::kad::record::Key) {
-			self.get_value_call.lock().unwrap().push(key.clone());
-		}
-	}
-
-	#[test]
-	fn publish_ext_addresses_puts_record_on_dht() {
-		let (_dht_event_tx, dht_event_rx) = channel(1000);
-		let network: Arc<TestNetwork> = Arc::new(Default::default());
-		let key_store = KeyStore::new();
-		let public = key_store.write()
-			.sr25519_generate_new(key_types::AUTHORITY_DISCOVERY, None)
-			.unwrap();
-		let test_api = Arc::new(TestApi {authorities: vec![public.into()]});
-
-		let mut authority_discovery = AuthorityDiscovery::new(
-			test_api, network.clone(), vec![], key_store, dht_event_rx.boxed(),
-		);
-
-		authority_discovery.publish_ext_addresses().unwrap();
-
-		// Expect authority discovery to put a new record onto the dht.
-		assert_eq!(network.put_value_call.lock().unwrap().len(), 1);
-	}
-
-	#[test]
-	fn request_addresses_of_others_triggers_dht_get_query() {
-		let _ = ::env_logger::try_init();
-		let (_dht_event_tx, dht_event_rx) = channel(1000);
-
-		// Generate authority keys
-		let authority_1_key_pair = AuthorityPair::from_seed_slice(&[1; 32]).unwrap();
-		let authority_2_key_pair = AuthorityPair::from_seed_slice(&[2; 32]).unwrap();
-
-		let test_api = Arc::new(TestApi {
-			authorities: vec![authority_1_key_pair.public(), authority_2_key_pair.public()],
-		});
-
-		let network: Arc<TestNetwork> = Arc::new(Default::default());
-		let key_store = KeyStore::new();
-
-		let mut authority_discovery = AuthorityDiscovery::new(
-			test_api, network.clone(), vec![], key_store, dht_event_rx.boxed(),
-		);
-
-		authority_discovery.request_addresses_of_others().unwrap();
-
-		// Expect authority discovery to request new records from the dht.
-		assert_eq!(network.get_value_call.lock().unwrap().len(), 2);
-	}
-
-	#[test]
-	fn handle_dht_events_with_value_found_should_call_set_priority_group() {
-		let _ = ::env_logger::try_init();
-		// Create authority discovery.
-
-		let (mut dht_event_tx, dht_event_rx) = channel(1000);
-		let key_pair = AuthorityPair::from_seed_slice(&[1; 32]).unwrap();
-		let test_api = Arc::new(TestApi {authorities: vec![key_pair.public()]});
-		let network: Arc<TestNetwork> = Arc::new(Default::default());
-		let key_store = KeyStore::new();
-
-		let mut authority_discovery = AuthorityDiscovery::new(
-			test_api, network.clone(), vec![], key_store, dht_event_rx.boxed(),
-		);
-
-		// Create sample dht event.
-
-		let authority_id_1 = hash_authority_id(key_pair.public().as_ref()).unwrap();
-		let address_1: libp2p::Multiaddr = "/ip6/2001:db8::".parse().unwrap();
-
-		let mut serialized_addresses = vec![];
-		schema::AuthorityAddresses {
-			addresses: vec![address_1.to_vec()],
-		}
-		.encode(&mut serialized_addresses)
-		.unwrap();
-
-		let signature = key_pair.sign(serialized_addresses.as_ref()).encode();
-		let mut signed_addresses = vec![];
-		schema::SignedAuthorityAddresses {
-			addresses: serialized_addresses,
-			signature: signature,
-		}
-		.encode(&mut signed_addresses)
-		.unwrap();
-
-		let dht_event = sc_network::DhtEvent::ValueFound(vec![(authority_id_1, signed_addresses)]);
-		dht_event_tx.try_send(dht_event).unwrap();
-
-		// Make authority discovery handle the event.
-		let f = |cx: &mut Context<'_>| -> Poll<()> {
-			authority_discovery.handle_dht_events(cx).unwrap();
-
-			// Expect authority discovery to set the priority set.
-			assert_eq!(network.set_priority_group_call.lock().unwrap().len(), 1);
-
-			assert_eq!(
-				network.set_priority_group_call.lock().unwrap()[0],
-				(
-					"authorities".to_string(),
-					HashSet::from_iter(vec![address_1.clone()].into_iter())
-				)
-			);
-
-			Poll::Ready(())
-		};
-
-		let _ = block_on(poll_fn(f));
-	}
-=======
->>>>>>> 18d734c5
 }