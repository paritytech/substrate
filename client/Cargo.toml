[package]
name = "substrate-client"
version = "2.0.0"
authors = ["Parity Technologies <admin@parity.io>"]
edition = "2018"

[dependencies]
block-builder = { package = "substrate-block-builder", path = "block-builder" }
client-api = { package = "substrate-client-api", path = "api" }
codec = { package = "parity-scale-codec", version = "1.0.0", features = ["derive"] }
consensus = { package = "substrate-consensus-common", path = "../primitives/consensus/common" }
<<<<<<< HEAD
kvdb = { git = "https://github.com/paritytech/parity-common", rev="06d23cf4c3d84c057a20d3016341672b3063267f" }
=======
>>>>>>> d88fff59
derive_more = { version = "0.15.0" }
executor = { package = "substrate-executor", path = "executor" }
externalities = { package = "substrate-externalities", path = "../primitives/externalities" }
fnv = { version = "1.0.6" }
futures = { version = "0.3.1", features = ["compat"] }
hash-db = { version = "0.15.2" }
header-metadata = { package = "substrate-header-metadata", path = "header-metadata" }
hex-literal = { version = "0.2.1" }
inherents = { package = "substrate-inherents", path = "../primitives/inherents" }
keyring = { package = "substrate-keyring", path = "../primitives/keyring" }
kvdb = { git = "https://github.com/paritytech/parity-common", rev="b0317f649ab2c665b7987b8475878fc4d2e1f81d" }
log = { version = "0.4.8" }
parking_lot = { version = "0.9.0" }
primitives = { package = "substrate-primitives", path = "../primitives/core" }
rstd = { package = "sr-std", path = "../primitives/sr-std" }
runtime-version = { package = "sr-version", path = "../primitives/sr-version" }
sr-api = { path = "../primitives/sr-api" }
sr-primitives = { path = "../primitives/sr-primitives" }
state-machine = { package = "substrate-state-machine", path = "../primitives/state-machine" }
substrate-telemetry = { path = "telemetry" }
trie = { package = "substrate-trie", path = "../primitives/trie" }

[dev-dependencies]
env_logger = "0.7.0"
tempfile = "3.1.0"
client-db = { package = "substrate-client-db", path = "./db", features = ["kvdb-rocksdb"] }
test-client = { package = "substrate-test-runtime-client", path = "../test/utils/runtime/client" }
kvdb-memorydb = { git = "https://github.com/paritytech/parity-common", rev="06d23cf4c3d84c057a20d3016341672b3063267f" }
panic-handler = { package = "substrate-panic-handler", path = "../primitives/panic-handler" }<|MERGE_RESOLUTION|>--- conflicted
+++ resolved
@@ -9,10 +9,6 @@
 client-api = { package = "substrate-client-api", path = "api" }
 codec = { package = "parity-scale-codec", version = "1.0.0", features = ["derive"] }
 consensus = { package = "substrate-consensus-common", path = "../primitives/consensus/common" }
-<<<<<<< HEAD
-kvdb = { git = "https://github.com/paritytech/parity-common", rev="06d23cf4c3d84c057a20d3016341672b3063267f" }
-=======
->>>>>>> d88fff59
 derive_more = { version = "0.15.0" }
 executor = { package = "substrate-executor", path = "executor" }
 externalities = { package = "substrate-externalities", path = "../primitives/externalities" }
