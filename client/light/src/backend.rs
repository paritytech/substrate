// This file is part of Substrate.

// Copyright (C) 2017-2021 Parity Technologies (UK) Ltd.
// SPDX-License-Identifier: GPL-3.0-or-later WITH Classpath-exception-2.0

// This program is free software: you can redistribute it and/or modify
// it under the terms of the GNU General Public License as published by
// the Free Software Foundation, either version 3 of the License, or
// (at your option) any later version.

// This program is distributed in the hope that it will be useful,
// but WITHOUT ANY WARRANTY; without even the implied warranty of
// MERCHANTABILITY or FITNESS FOR A PARTICULAR PURPOSE. See the
// GNU General Public License for more details.

// You should have received a copy of the GNU General Public License
// along with this program. If not, see <https://www.gnu.org/licenses/>.

//! Light client backend. Only stores headers and justifications of blocks.
//! Everything else is requested from full nodes on demand.

use std::collections::{HashMap, HashSet};
use std::sync::Arc;
use parking_lot::RwLock;

use codec::{Decode, Encode};

use sp_core::ChangesTrieConfiguration;
use sp_core::storage::{well_known_keys, ChildInfo};
use sp_core::offchain::storage::InMemOffchainStorage;
use sp_state_machine::{
	Backend as StateBackend, TrieBackend, InMemoryBackend, ChangesTrieTransaction,
	StorageCollection, ChildStorageCollection, IndexOperation,
};
use sp_runtime::{generic::BlockId, Justification, Justifications, Storage};
use sp_runtime::traits::{Block as BlockT, NumberFor, Zero, Header, HashFor};
use sp_blockchain::{Error as ClientError, Result as ClientResult};
use sc_client_api::{
	backend::{
		AuxStore, Backend as ClientBackend, BlockImportOperation, RemoteBackend, NewBlockState,
		PrunableStateChangesTrieStorage,
	},
	blockchain::{
		HeaderBackend as BlockchainHeaderBackend, well_known_cache_keys,
	},
	light::Storage as BlockchainStorage,
	in_mem::check_genesis_storage,
	UsageInfo,
};
use super::blockchain::Blockchain;
use hash_db::Hasher;

const IN_MEMORY_EXPECT_PROOF: &str = "InMemory state backend has Void error type and always succeeds; qed";

/// Light client backend.
pub struct Backend<S, H: Hasher> {
	blockchain: Arc<Blockchain<S>>,
	genesis_state: RwLock<Option<InMemoryBackend<H>>>,
	import_lock: RwLock<()>,
}

/// Light block (header and justification) import operation.
pub struct ImportOperation<Block: BlockT, S> {
	header: Option<Block::Header>,
	cache: HashMap<well_known_cache_keys::Id, Vec<u8>>,
	leaf_state: NewBlockState,
	aux_ops: Vec<(Vec<u8>, Option<Vec<u8>>)>,
	finalized_blocks: Vec<BlockId<Block>>,
	set_head: Option<BlockId<Block>>,
	storage_update: Option<InMemoryBackend<HashFor<Block>>>,
	changes_trie_config_update: Option<Option<ChangesTrieConfiguration>>,
	_phantom: std::marker::PhantomData<S>,
}

/// Either in-memory genesis state, or locally-unavailable state.
pub enum GenesisOrUnavailableState<H: Hasher> {
	/// Genesis state - storage values are stored in-memory.
	Genesis(InMemoryBackend<H>),
	/// We know that state exists, but all calls will fail with error, because it
	/// isn't locally available.
	Unavailable,
}

impl<S, H: Hasher> Backend<S, H> {
	/// Create new light backend.
	pub fn new(blockchain: Arc<Blockchain<S>>) -> Self {
		Self {
			blockchain,
			genesis_state: RwLock::new(None),
			import_lock: Default::default(),
		}
	}

	/// Get shared blockchain reference.
	pub fn blockchain(&self) -> &Arc<Blockchain<S>> {
		&self.blockchain
	}
}

impl<S: AuxStore, H: Hasher> AuxStore for Backend<S, H> {
	fn insert_aux<
		'a,
		'b: 'a,
		'c: 'a,
		I: IntoIterator<Item=&'a(&'c [u8], &'c [u8])>,
		D: IntoIterator<Item=&'a &'b [u8]>,
	>(&self, insert: I, delete: D) -> ClientResult<()> {
		self.blockchain.storage().insert_aux(insert, delete)
	}

	fn get_aux(&self, key: &[u8]) -> ClientResult<Option<Vec<u8>>> {
		self.blockchain.storage().get_aux(key)
	}
}

impl<S, Block> ClientBackend<Block> for Backend<S, HashFor<Block>>
	where
		Block: BlockT,
		S: BlockchainStorage<Block>,
		Block::Hash: Ord,
{
	type BlockImportOperation = ImportOperation<Block, S>;
	type Blockchain = Blockchain<S>;
	type State = GenesisOrUnavailableState<HashFor<Block>>;
	type OffchainStorage = InMemOffchainStorage;

	fn begin_operation(&self) -> ClientResult<Self::BlockImportOperation> {
		Ok(ImportOperation {
			header: None,
			cache: Default::default(),
			leaf_state: NewBlockState::Normal,
			aux_ops: Vec::new(),
			finalized_blocks: Vec::new(),
			set_head: None,
			storage_update: None,
			changes_trie_config_update: None,
			_phantom: Default::default(),
		})
	}

	fn begin_state_operation(
		&self,
		_operation: &mut Self::BlockImportOperation,
		_block: BlockId<Block>
	) -> ClientResult<()> {
		Ok(())
	}

	fn commit_operation(
		&self,
		mut operation: Self::BlockImportOperation,
	) -> ClientResult<()> {
		if !operation.finalized_blocks.is_empty() {
			for block in operation.finalized_blocks {
				self.blockchain.storage().finalize_header(block)?;
			}
		}

		if let Some(header) = operation.header {
			let is_genesis_import = header.number().is_zero();
			if let Some(new_config) = operation.changes_trie_config_update {
				operation.cache.insert(well_known_cache_keys::CHANGES_TRIE_CONFIG, new_config.encode());
			}
			self.blockchain.storage().import_header(
				header,
				operation.cache,
				operation.leaf_state,
				operation.aux_ops,
			)?;

			// when importing genesis block => remember its state
			if is_genesis_import {
				*self.genesis_state.write() = operation.storage_update.take();
			}
		} else {
			for (key, maybe_val) in operation.aux_ops {
				match maybe_val {
					Some(val) => self.blockchain.storage().insert_aux(
						&[(&key[..], &val[..])],
						std::iter::empty(),
					)?,
					None => self.blockchain.storage().insert_aux(std::iter::empty(), &[&key[..]])?,
				}
			}
		}

		if let Some(set_head) = operation.set_head {
			self.blockchain.storage().set_head(set_head)?;
		}

		Ok(())
	}

	fn finalize_block(
		&self,
		block: BlockId<Block>,
		_justification: Option<Justification>,
	) -> ClientResult<()> {
		self.blockchain.storage().finalize_header(block)
	}

	fn append_justification(
		&self,
		_block: BlockId<Block>,
		_justification: Justification,
	) -> ClientResult<()> {
		Ok(())
	}

	fn blockchain(&self) -> &Blockchain<S> {
		&self.blockchain
	}

	fn usage_info(&self) -> Option<UsageInfo> {
		self.blockchain.storage().usage_info()
	}

	fn changes_trie_storage(&self) -> Option<&dyn PrunableStateChangesTrieStorage<Block>> {
		None
	}

	fn offchain_storage(&self) -> Option<Self::OffchainStorage> {
		None
	}

	fn state_at(&self, block: BlockId<Block>) -> ClientResult<Self::State> {
		let block_number = self.blockchain.expect_block_number_from_id(&block)?;

		// special case for genesis block
		if block_number.is_zero() {
			if let Some(genesis_state) = self.genesis_state.read().clone() {
				return Ok(GenesisOrUnavailableState::Genesis(genesis_state));
			}
		}

		// else return unavailable state. We do not return error here, because error
		// would mean that we do not know this state at all. But we know that it exists
		Ok(GenesisOrUnavailableState::Unavailable)
	}

	fn revert(
		&self,
		_n: NumberFor<Block>,
		_revert_finalized: bool,
	) -> ClientResult<(NumberFor<Block>, HashSet<Block::Hash>)> {
		Err(ClientError::NotAvailableOnLightClient)
	}

	fn remove_leaf_block(
		&self,
		_hash: &Block::Hash,
	) -> ClientResult<()> {
		Err(ClientError::NotAvailableOnLightClient)
	}

	fn get_import_lock(&self) -> &RwLock<()> {
		&self.import_lock
	}
}

impl<S, Block> RemoteBackend<Block> for Backend<S, HashFor<Block>>
where
	Block: BlockT,
	S: BlockchainStorage<Block> + 'static,
	Block::Hash: Ord,
{
	fn is_local_state_available(&self, block: &BlockId<Block>) -> bool {
		self.genesis_state.read().is_some()
			&& self.blockchain.expect_block_number_from_id(block)
				.map(|num| num.is_zero())
				.unwrap_or(false)
	}

	fn remote_blockchain(&self) -> Arc<dyn super::blockchain::RemoteBlockchain<Block>> {
		self.blockchain.clone()
	}
}

impl<S, Block> BlockImportOperation<Block> for ImportOperation<Block, S>
	where
		Block: BlockT,
		S: BlockchainStorage<Block>,
		Block::Hash: Ord,
{
	type State = GenesisOrUnavailableState<HashFor<Block>>;

	fn state(&self) -> ClientResult<Option<&Self::State>> {
		// None means 'locally-stateless' backend
		Ok(None)
	}

	fn set_block_data(
		&mut self,
		header: Block::Header,
		_body: Option<Vec<Block::Extrinsic>>,
		_justifications: Option<Justifications>,
		state: NewBlockState,
	) -> ClientResult<()> {
		self.leaf_state = state;
		self.header = Some(header);
		Ok(())
	}

	fn update_cache(&mut self, cache: HashMap<well_known_cache_keys::Id, Vec<u8>>) {
		self.cache = cache;
	}

	fn update_db_storage(
		&mut self,
		_update: <Self::State as StateBackend<HashFor<Block>>>::Transaction,
	) -> ClientResult<()> {
		// we're not storing anything locally => ignore changes
		Ok(())
	}

	fn update_changes_trie(
		&mut self,
		_update: ChangesTrieTransaction<HashFor<Block>, NumberFor<Block>>,
	) -> ClientResult<()> {
		// we're not storing anything locally => ignore changes
		Ok(())
	}

	fn set_genesis_state(&mut self, input: Storage, commit: bool) -> ClientResult<Block::Hash> {
		check_genesis_storage(&input)?;

		// changes trie configuration
		let changes_trie_config = input.top.iter()
			.find(|(k, _)| &k[..] == well_known_keys::CHANGES_TRIE_CONFIG)
			.map(|(_, v)| Decode::decode(&mut &v[..])
				.expect("changes trie configuration is encoded properly at genesis"));
		self.changes_trie_config_update = Some(changes_trie_config);

		// this is only called when genesis block is imported => shouldn't be performance bottleneck
		let mut storage: HashMap<Option<ChildInfo>, _> = HashMap::new();
		storage.insert(None, input.top);

		// create a list of children keys to re-compute roots for
		let child_delta = input.children_default
			.iter()
			.map(|(_storage_key, storage_child)| (&storage_child.child_info, std::iter::empty()));

		// make sure to persist the child storage
		for (_child_key, storage_child) in input.children_default.clone() {
			storage.insert(Some(storage_child.child_info), storage_child.data);
		}

		let storage_update = InMemoryBackend::from(storage);
		let (storage_root, _) = storage_update.full_storage_root(std::iter::empty(), child_delta);
		if commit {
			self.storage_update = Some(storage_update);
		}

		Ok(storage_root)
	}

	fn reset_storage(&mut self, _input: Storage) -> ClientResult<Block::Hash> {
		Err(ClientError::NotAvailableOnLightClient)
	}

	fn insert_aux<I>(&mut self, ops: I) -> ClientResult<()>
		where I: IntoIterator<Item=(Vec<u8>, Option<Vec<u8>>)>
	{
		self.aux_ops.append(&mut ops.into_iter().collect());
		Ok(())
	}

	fn update_storage(
		&mut self,
		_update: StorageCollection,
		_child_update: ChildStorageCollection,
	) -> ClientResult<()> {
		// we're not storing anything locally => ignore changes
		Ok(())
	}

	fn mark_finalized(
		&mut self,
		block: BlockId<Block>,
		_justifications: Option<Justification>,
	) -> ClientResult<()> {
		self.finalized_blocks.push(block);
		Ok(())
	}

	fn mark_head(&mut self, block: BlockId<Block>) -> ClientResult<()> {
		self.set_head = Some(block);
		Ok(())
	}

	fn update_transaction_index(&mut self, _index: Vec<IndexOperation>) -> sp_blockchain::Result<()> {
		// noop for the light client
		Ok(())
	}
}

impl<H: Hasher> std::fmt::Debug for GenesisOrUnavailableState<H> {
	fn fmt(&self, f: &mut std::fmt::Formatter<'_>) -> std::fmt::Result {
		match *self {
			GenesisOrUnavailableState::Genesis(ref state) => state.fmt(f),
			GenesisOrUnavailableState::Unavailable => write!(f, "Unavailable"),
		}
	}
}

impl<H: Hasher> StateBackend<H> for GenesisOrUnavailableState<H>
	where
		H::Out: Ord + codec::Codec,
{
	type Error = ClientError;
	type Transaction = <InMemoryBackend<H> as StateBackend<H>>::Transaction;
	type TrieBackendStorage = <InMemoryBackend<H> as StateBackend<H>>::TrieBackendStorage;

	fn storage(&self, key: &[u8]) -> ClientResult<Option<Vec<u8>>> {
		match *self {
			GenesisOrUnavailableState::Genesis(ref state) =>
				Ok(state.storage(key).expect(IN_MEMORY_EXPECT_PROOF)),
			GenesisOrUnavailableState::Unavailable => Err(ClientError::NotAvailableOnLightClient),
		}
	}

	fn child_storage(
		&self,
		child_info: &ChildInfo,
		key: &[u8],
	) -> ClientResult<Option<Vec<u8>>> {
		match *self {
			GenesisOrUnavailableState::Genesis(ref state) =>
				Ok(state.child_storage(child_info, key).expect(IN_MEMORY_EXPECT_PROOF)),
			GenesisOrUnavailableState::Unavailable => Err(ClientError::NotAvailableOnLightClient),
		}
	}

	fn next_storage_key(&self, key: &[u8]) -> Result<Option<Vec<u8>>, Self::Error> {
		match *self {
			GenesisOrUnavailableState::Genesis(ref state) =>
				Ok(state.next_storage_key(key).expect(IN_MEMORY_EXPECT_PROOF)),
			GenesisOrUnavailableState::Unavailable => Err(ClientError::NotAvailableOnLightClient),
		}
	}

	fn next_child_storage_key(
		&self,
		child_info: &ChildInfo,
		key: &[u8],
	) -> Result<Option<Vec<u8>>, Self::Error> {
		match *self {
			GenesisOrUnavailableState::Genesis(ref state) => Ok(
				state.next_child_storage_key(child_info, key)
					.expect(IN_MEMORY_EXPECT_PROOF)
			),
			GenesisOrUnavailableState::Unavailable => Err(ClientError::NotAvailableOnLightClient),
		}
	}

	fn for_keys_with_prefix<A: FnMut(&[u8])>(&self, prefix: &[u8], action: A) {
		match *self {
			GenesisOrUnavailableState::Genesis(ref state) => state.for_keys_with_prefix(prefix, action),
			GenesisOrUnavailableState::Unavailable => (),
		}
	}

	fn for_key_values_with_prefix<A: FnMut(&[u8], &[u8])>(&self, prefix: &[u8], action: A) {
		match *self {
			GenesisOrUnavailableState::Genesis(ref state) => state.for_key_values_with_prefix(prefix, action),
			GenesisOrUnavailableState::Unavailable => (),
		}
	}

<<<<<<< HEAD
	fn apply_to_key_values_while<A: FnMut(Vec<u8>, Vec<u8>) -> bool>(
		&self,
		child_info: Option<&ChildInfo>,
		prefix: Option<&[u8]>,
		start_at: Option<&[u8]>,
		action: A,
		allow_missing: bool,
	) -> ClientResult<bool> {
		match *self {
			GenesisOrUnavailableState::Genesis(ref state) =>
				Ok(state.apply_to_key_values_while(child_info, prefix, start_at, action, allow_missing)
					.expect(IN_MEMORY_EXPECT_PROOF)),
			GenesisOrUnavailableState::Unavailable => Err(ClientError::NotAvailableOnLightClient),
		}
	}

	fn apply_to_child_keys_while<A: FnMut(&[u8]) -> bool>(
=======
	fn apply_to_keys_while<A: FnMut(&[u8]) -> bool>(
>>>>>>> 955633c5
		&self,
		child_info: Option<&ChildInfo>,
		prefix: Option<&[u8]>,
		action: A,
	) {
		match *self {
			GenesisOrUnavailableState::Genesis(ref state) =>
				state.apply_to_keys_while(child_info, prefix, action),
			GenesisOrUnavailableState::Unavailable => (),
		}
	}

	fn for_child_keys_with_prefix<A: FnMut(&[u8])>(
		&self,
		child_info: &ChildInfo,
		prefix: &[u8],
		action: A,
	) {
		match *self {
			GenesisOrUnavailableState::Genesis(ref state) =>
				state.for_child_keys_with_prefix(child_info, prefix, action),
			GenesisOrUnavailableState::Unavailable => (),
		}
	}

	fn storage_root<'a>(
		&self,
		delta: impl Iterator<Item=(&'a [u8], Option<&'a [u8]>)>,
	) -> (H::Out, Self::Transaction) where H::Out: Ord {
		match *self {
			GenesisOrUnavailableState::Genesis(ref state) =>
				state.storage_root(delta),
			GenesisOrUnavailableState::Unavailable => Default::default(),
		}
	}

	fn child_storage_root<'a>(
		&self,
		child_info: &ChildInfo,
		delta: impl Iterator<Item=(&'a [u8], Option<&'a [u8]>)>,
	) -> (H::Out, bool, Self::Transaction) where H::Out: Ord {
		match *self {
			GenesisOrUnavailableState::Genesis(ref state) => {
				let (root, is_equal, _) = state.child_storage_root(child_info, delta);
				(root, is_equal, Default::default())
			},
			GenesisOrUnavailableState::Unavailable =>
				(H::Out::default(), true, Default::default()),
		}
	}

	fn pairs(&self) -> Vec<(Vec<u8>, Vec<u8>)> {
		match *self {
			GenesisOrUnavailableState::Genesis(ref state) => state.pairs(),
			GenesisOrUnavailableState::Unavailable => Vec::new(),
		}
	}

	fn keys(&self, prefix: &[u8]) -> Vec<Vec<u8>> {
		match *self {
			GenesisOrUnavailableState::Genesis(ref state) => state.keys(prefix),
			GenesisOrUnavailableState::Unavailable => Vec::new(),
		}
	}

	fn register_overlay_stats(&self, _stats: &sp_state_machine::StateMachineStats) { }

	fn usage_info(&self) -> sp_state_machine::UsageInfo {
		sp_state_machine::UsageInfo::empty()
	}

	fn as_trie_backend(&mut self) -> Option<&TrieBackend<Self::TrieBackendStorage, H>> {
		match self {
			GenesisOrUnavailableState::Genesis(ref mut state) => state.as_trie_backend(),
			GenesisOrUnavailableState::Unavailable => None,
		}
	}
}<|MERGE_RESOLUTION|>--- conflicted
+++ resolved
@@ -467,7 +467,6 @@
 		}
 	}
 
-<<<<<<< HEAD
 	fn apply_to_key_values_while<A: FnMut(Vec<u8>, Vec<u8>) -> bool>(
 		&self,
 		child_info: Option<&ChildInfo>,
@@ -484,10 +483,7 @@
 		}
 	}
 
-	fn apply_to_child_keys_while<A: FnMut(&[u8]) -> bool>(
-=======
 	fn apply_to_keys_while<A: FnMut(&[u8]) -> bool>(
->>>>>>> 955633c5
 		&self,
 		child_info: Option<&ChildInfo>,
 		prefix: Option<&[u8]>,
