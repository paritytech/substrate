[package]
name = "sc-finality-grandpa-rpc"
version = "0.10.0-dev"
authors = ["Parity Technologies <admin@parity.io>"]
description = "RPC extensions for the GRANDPA finality gadget"
repository = "https://github.com/paritytech/substrate/"
edition = "2021"
license = "GPL-3.0-or-later WITH Classpath-exception-2.0"
readme = "README.md"

[dependencies]
sc-finality-grandpa = { version = "0.10.0-dev", path = "../" }
sc-rpc = { version = "4.0.0-dev", path = "../../rpc" }
sp-blockchain = { version = "4.0.0-dev", path = "../../../primitives/blockchain" }
<<<<<<< HEAD
sp-core = { version = "4.0.0", path = "../../../primitives/core" }
sp-runtime = { version = "4.0.0", path = "../../../primitives/runtime" }
=======
sp-core = { version = "4.1.0-dev", path = "../../../primitives/core" }
sp-runtime = { version = "4.0.0-dev", path = "../../../primitives/runtime" }
>>>>>>> b9cafba3
finality-grandpa = { version = "0.14.4", features = ["derive-codec"] }
jsonrpc-core = "18.0.0"
jsonrpc-core-client = "18.0.0"
jsonrpc-derive = "18.0.0"
jsonrpc-pubsub = "18.0.0"
futures = "0.3.16"
serde = { version = "1.0.105", features = ["derive"] }
serde_json = "1.0.50"
log = "0.4.8"
derive_more = "0.99.2"
parity-scale-codec = { version = "2.0.0", features = ["derive"] }
sc-client-api = { version = "4.0.0-dev", path = "../../api" }

[dev-dependencies]
sc-block-builder = { version = "0.10.0-dev", path = "../../block-builder" }
sc-rpc = { version = "4.0.0-dev", path = "../../rpc", features = [
    "test-helpers",
] }
sp-core = { version = "4.1.0-dev", path = "../../../primitives/core" }
sp-finality-grandpa = { version = "4.0.0-dev", path = "../../../primitives/finality-grandpa" }
sp-keyring = { version = "4.0.0-dev", path = "../../../primitives/keyring" }
substrate-test-runtime-client = { version = "2.0.0", path = "../../../test-utils/runtime/client" }<|MERGE_RESOLUTION|>--- conflicted
+++ resolved
@@ -12,13 +12,8 @@
 sc-finality-grandpa = { version = "0.10.0-dev", path = "../" }
 sc-rpc = { version = "4.0.0-dev", path = "../../rpc" }
 sp-blockchain = { version = "4.0.0-dev", path = "../../../primitives/blockchain" }
-<<<<<<< HEAD
-sp-core = { version = "4.0.0", path = "../../../primitives/core" }
+sp-core = { version = "4.1.0-dev", path = "../../../primitives/core" }
 sp-runtime = { version = "4.0.0", path = "../../../primitives/runtime" }
-=======
-sp-core = { version = "4.1.0-dev", path = "../../../primitives/core" }
-sp-runtime = { version = "4.0.0-dev", path = "../../../primitives/runtime" }
->>>>>>> b9cafba3
 finality-grandpa = { version = "0.14.4", features = ["derive-codec"] }
 jsonrpc-core = "18.0.0"
 jsonrpc-core-client = "18.0.0"
