--- conflicted
+++ resolved
@@ -8,13 +8,9 @@
 license = "GPL-3.0-or-later WITH Classpath-exception-2.0"
 
 [dependencies]
-<<<<<<< HEAD
-sc-finality-grandpa = { version = "0.8.0-rc3", path = "../" }
-sc-rpc = { version = "2.0.0-rc3", path = "../../rpc" }
-sp-runtime = { version = "2.0.0-rc3", path = "../../../primitives/runtime" }
-=======
 sc-finality-grandpa = { version = "0.8.0-rc4", path = "../" }
->>>>>>> 99ee2d7f
+sc-rpc = { version = "2.0.0-rc4", path = "../../rpc" }
+sp-runtime = { version = "2.0.0-rc4", path = "../../../primitives/runtime" }
 finality-grandpa = { version = "0.12.3", features = ["derive-codec"] }
 jsonrpc-core = "14.2.0"
 jsonrpc-core-client = "14.2.0"
@@ -29,11 +25,7 @@
 parity-scale-codec = { version = "1.3.0", features = ["derive"] }
 
 [dev-dependencies]
-<<<<<<< HEAD
-sp-core = { version = "2.0.0-rc3", path = "../../../primitives/core" }
+sp-core = { version = "2.0.0-rc4", path = "../../../primitives/core" }
 lazy_static = "1.4"
-sc-network-test = { version = "0.8.0-rc3", path = "../../network/test" }
-sc-rpc = { version = "2.0.0-rc3", path = "../../rpc", features = ["test-helpers"] }
-=======
-sp-core = { version = "2.0.0-rc4", path = "../../../primitives/core" }
->>>>>>> 99ee2d7f
+sc-network-test = { version = "0.8.0-rc4", path = "../../network/test" }
+sc-rpc = { version = "2.0.0-rc4", path = "../../rpc", features = ["test-helpers"] }