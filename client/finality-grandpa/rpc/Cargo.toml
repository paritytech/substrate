--- conflicted
+++ resolved
@@ -10,20 +10,7 @@
 homepage = "https://substrate.io"
 
 [dependencies]
-<<<<<<< HEAD
-sc-finality-grandpa = { version = "0.10.0-dev", path = "../" }
-sc-rpc = { version = "4.0.0-dev", path = "../../rpc" }
-sp-blockchain = { version = "4.0.0-dev", path = "../../../primitives/blockchain" }
-sp-core = { version = "6.0.0", path = "../../../primitives/core" }
-sp-runtime = { version = "6.0.0", path = "../../../primitives/runtime" }
 finality-grandpa = { version = "0.16.0", features = ["derive-codec"] }
-jsonrpc-core = "18.0.0"
-jsonrpc-core-client = "18.0.0"
-jsonrpc-derive = "18.0.0"
-jsonrpc-pubsub = "18.0.0"
-=======
-finality-grandpa = { version = "0.15.0", features = ["derive-codec"] }
->>>>>>> 8fe464b8
 futures = "0.3.16"
 jsonrpsee = { version = "0.13.0", features = ["server", "macros"] }
 log = "0.4.8"
