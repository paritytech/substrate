--- conflicted
+++ resolved
@@ -1174,12 +1174,8 @@
 	let base_header = match client.header(block)? {
 		Some(h) => h,
 		None => {
-<<<<<<< HEAD
-			warn!(target: "afg",
-=======
-			debug!(
+			warn!(
 				target: LOG_TARGET,
->>>>>>> d1fe09c8
 				"Encountered error finding best chain containing {:?}: couldn't find base block",
 				block,
 			);
@@ -1198,24 +1194,17 @@
 		"Finding best chain containing block {:?} with number limit {:?}", block, limit
 	);
 
-<<<<<<< HEAD
 	let mut target_header = match select_chain.finality_target(block, None).await {
 		Ok(target_hash) => client
-			.header(BlockId::Hash(target_hash))?
+			.header(target_hash)?
 			.expect("Header known to exist after `finality_target` call; qed"),
 		Err(err) => {
-			warn!(target: "afg",
+			warn!(
+				target: LOG_TARGET,
 				"Encountered error finding best chain containing {:?}: couldn't find target block: {}",
 				block,
 				err,
 			);
-=======
-	let result = match select_chain.finality_target(block, None).await {
-		Ok(best_hash) => {
-			let best_header = client
-				.header(best_hash)?
-				.expect("Header known to exist after `finality_target` call; qed");
->>>>>>> d1fe09c8
 
 			return Ok(None)
 		},
@@ -1227,7 +1216,8 @@
 	let best_header = match select_chain.best_chain().await {
 		Ok(best_header) => best_header,
 		Err(err) => {
-			warn!(target: "afg",
+			warn!(
+				target: LOG_TARGET,
 				"Encountered error finding best chain containing {:?}: couldn't find best block: {}",
 				block,
 				err,
@@ -1243,7 +1233,6 @@
 		))
 	}
 
-<<<<<<< HEAD
 	// check if our vote is currently being limited due to a pending change,
 	// in which case we will restrict our target header to the given limit
 	if let Some(target_number) = limit.filter(|limit| limit < target_header.number()) {
@@ -1256,55 +1245,16 @@
 					 qed"
 				);
 			}
-=======
-					target_header = client
-						.header(*target_header.parent_hash())?
-						.expect("Header known to exist after `finality_target` call; qed");
-				}
->>>>>>> d1fe09c8
 
 			if *target_header.number() == target_number {
 				break
 			}
 
-<<<<<<< HEAD
 			target_header = client
-				.header(BlockId::Hash(*target_header.parent_hash()))?
+				.header(*target_header.parent_hash())?
 				.expect("Header known to exist after `finality_target` call; qed");
 		}
 	}
-=======
-			// restrict vote according to the given voting rule, if the
-			// voting rule doesn't restrict the vote then we keep the
-			// previous target.
-			//
-			// note that we pass the original `best_header`, i.e. before the
-			// authority set limit filter, which can be considered a
-			// mandatory/implicit voting rule.
-			//
-			// we also make sure that the restricted vote is higher than the
-			// round base (i.e. last finalized), otherwise the value
-			// returned by the given voting rule is ignored and the original
-			// target is used instead.
-			voting_rule
-				.restrict_vote(client.clone(), &base_header, &best_header, &target_header)
-				.await
-				.filter(|(_, restricted_number)| {
-					// we can only restrict votes within the interval [base, target]
-					restricted_number >= base_header.number() &&
-						restricted_number < target_header.number()
-				})
-				.or_else(|| Some((target_header.hash(), *target_header.number())))
-		},
-		Err(e) => {
-			warn!(
-				target: LOG_TARGET,
-				"Encountered error finding best chain containing {:?}: {}", block, e
-			);
-			None
-		},
-	};
->>>>>>> d1fe09c8
 
 	// restrict vote according to the given voting rule, if the voting rule
 	// doesn't restrict the vote then we keep the previous target.
