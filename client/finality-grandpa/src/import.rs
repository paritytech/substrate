// Copyright 2018-2019 Parity Technologies (UK) Ltd.
// This file is part of Substrate.

// Substrate is free software: you can redistribute it and/or modify
// it under the terms of the GNU General Public License as published by
// the Free Software Foundation, either version 3 of the License, or
// (at your option) any later version.

// Substrate is distributed in the hope that it will be useful,
// but WITHOUT ANY WARRANTY; without even the implied warranty of
// MERCHANTABILITY or FITNESS FOR A PARTICULAR PURPOSE.  See the
// GNU General Public License for more details.

// You should have received a copy of the GNU General Public License
// along with Substrate.  If not, see <http://www.gnu.org/licenses/>.

use std::{sync::Arc, collections::HashMap};

use log::{debug, trace, info};
use parity_scale_codec::Encode;
use futures::sync::mpsc;
use parking_lot::RwLockWriteGuard;

use sp_blockchain::{HeaderBackend, BlockStatus, well_known_cache_keys};
<<<<<<< HEAD
use client_api::{backend::{TransactionFor, Backend}, CallExecutor, utils::is_descendent_of};
use client::Client;
use consensus_common::{
=======
use sc_client_api::{backend::Backend, CallExecutor, utils::is_descendent_of};
use sc_client::Client;
use sp_consensus::{
>>>>>>> 40a16efe
	BlockImport, Error as ConsensusError,
	BlockCheckParams, BlockImportParams, ImportResult, JustificationImport,
	SelectChain,
};
use sp_finality_grandpa::{GRANDPA_ENGINE_ID, ScheduledChange, ConsensusLog};
use sp_runtime::Justification;
use sp_runtime::generic::{BlockId, OpaqueDigestItemId};
use sp_runtime::traits::{
	Block as BlockT, DigestFor, Header as HeaderT, NumberFor, Zero,
};
<<<<<<< HEAD
=======
use sp_core::{H256, Blake2Hasher};
>>>>>>> 40a16efe

use crate::{Error, CommandOrError, NewAuthoritySet, VoterCommand};
use crate::authorities::{AuthoritySet, SharedAuthoritySet, DelayKind, PendingChange};
use crate::consensus_changes::SharedConsensusChanges;
use crate::environment::finalize_block;
use crate::justification::GrandpaJustification;

/// A block-import handler for GRANDPA.
///
/// This scans each imported block for signals of changing authority set.
/// If the block being imported enacts an authority set change then:
/// - If the current authority set is still live: we import the block
/// - Otherwise, the block must include a valid justification.
///
/// When using GRANDPA, the block import worker should be using this block import
/// object.
pub struct GrandpaBlockImport<B, E, Block: BlockT, RA, SC> {
	inner: Arc<Client<B, E, Block, RA>>,
	select_chain: SC,
	authority_set: SharedAuthoritySet<Block::Hash, NumberFor<Block>>,
	send_voter_commands: mpsc::UnboundedSender<VoterCommand<Block::Hash, NumberFor<Block>>>,
	consensus_changes: SharedConsensusChanges<Block::Hash, NumberFor<Block>>,
}

impl<B, E, Block: BlockT, RA, SC: Clone> Clone for
	GrandpaBlockImport<B, E, Block, RA, SC>
{
	fn clone(&self) -> Self {
		GrandpaBlockImport {
			inner: self.inner.clone(),
			select_chain: self.select_chain.clone(),
			authority_set: self.authority_set.clone(),
			send_voter_commands: self.send_voter_commands.clone(),
			consensus_changes: self.consensus_changes.clone(),
		}
	}
}

impl<B, E, Block: BlockT, RA, SC> JustificationImport<Block>
	for GrandpaBlockImport<B, E, Block, RA, SC> where
<<<<<<< HEAD
		NumberFor<Block>: grandpa::BlockNumberOps,
		B: Backend<Block> + 'static,
		E: CallExecutor<Block> + 'static + Clone + Send + Sync,
=======
		NumberFor<Block>: finality_grandpa::BlockNumberOps,
		B: Backend<Block, Blake2Hasher> + 'static,
		E: CallExecutor<Block, Blake2Hasher> + 'static + Clone + Send + Sync,
>>>>>>> 40a16efe
		DigestFor<Block>: Encode,
		RA: Send + Sync,
		SC: SelectChain<Block>,
{
	type Error = ConsensusError;

	fn on_start(&mut self) -> Vec<(Block::Hash, NumberFor<Block>)> {
		let mut out = Vec::new();
		let chain_info = self.inner.info().chain;

		// request justifications for all pending changes for which change blocks have already been imported
		let authorities = self.authority_set.inner().read();
		for pending_change in authorities.pending_changes() {
			if pending_change.delay_kind == DelayKind::Finalized &&
				pending_change.effective_number() > chain_info.finalized_number &&
				pending_change.effective_number() <= chain_info.best_number
			{
				let effective_block_hash = if !pending_change.delay.is_zero() {
					self.select_chain.finality_target(
						pending_change.canon_hash,
						Some(pending_change.effective_number()),
					)
				} else {
					Ok(Some(pending_change.canon_hash))
				};

				if let Ok(Some(hash)) = effective_block_hash {
					if let Ok(Some(header)) = self.inner.header(&BlockId::Hash(hash)) {
						if *header.number() == pending_change.effective_number() {
							out.push((header.hash(), *header.number()));
						}
					}
				}
			}
		}

		out
	}

	fn import_justification(
		&mut self,
		hash: Block::Hash,
		number: NumberFor<Block>,
		justification: Justification,
	) -> Result<(), Self::Error> {
		self.import_justification(hash, number, justification, false)
	}
}

enum AppliedChanges<H, N> {
	Standard(bool), // true if the change is ready to be applied (i.e. it's a root)
	Forced(NewAuthoritySet<H, N>),
	None,
}

impl<H, N> AppliedChanges<H, N> {
	fn needs_justification(&self) -> bool {
		match *self {
			AppliedChanges::Standard(_) => true,
			AppliedChanges::Forced(_) | AppliedChanges::None => false,
		}
	}
}

struct PendingSetChanges<'a, Block: 'a + BlockT> {
	just_in_case: Option<(
		AuthoritySet<Block::Hash, NumberFor<Block>>,
		RwLockWriteGuard<'a, AuthoritySet<Block::Hash, NumberFor<Block>>>,
	)>,
	applied_changes: AppliedChanges<Block::Hash, NumberFor<Block>>,
	do_pause: bool,
}

impl<'a, Block: 'a + BlockT> PendingSetChanges<'a, Block> {
	// revert the pending set change explicitly.
	fn revert(self) { }

	fn defuse(mut self) -> (AppliedChanges<Block::Hash, NumberFor<Block>>, bool) {
		self.just_in_case = None;
		let applied_changes = ::std::mem::replace(&mut self.applied_changes, AppliedChanges::None);
		(applied_changes, self.do_pause)
	}
}

impl<'a, Block: 'a + BlockT> Drop for PendingSetChanges<'a, Block> {
	fn drop(&mut self) {
		if let Some((old_set, mut authorities)) = self.just_in_case.take() {
			*authorities = old_set;
		}
	}
}

fn find_scheduled_change<B: BlockT>(header: &B::Header)
	-> Option<ScheduledChange<NumberFor<B>>>
{
	let id = OpaqueDigestItemId::Consensus(&GRANDPA_ENGINE_ID);

	let filter_log = |log: ConsensusLog<NumberFor<B>>| match log {
		ConsensusLog::ScheduledChange(change) => Some(change),
		_ => None,
	};

	// find the first consensus digest with the right ID which converts to
	// the right kind of consensus log.
	header.digest().convert_first(|l| l.try_to(id).and_then(filter_log))
}

fn find_forced_change<B: BlockT>(header: &B::Header)
	-> Option<(NumberFor<B>, ScheduledChange<NumberFor<B>>)>
{
	let id = OpaqueDigestItemId::Consensus(&GRANDPA_ENGINE_ID);

	let filter_log = |log: ConsensusLog<NumberFor<B>>| match log {
		ConsensusLog::ForcedChange(delay, change) => Some((delay, change)),
		_ => None,
	};

	// find the first consensus digest with the right ID which converts to
	// the right kind of consensus log.
	header.digest().convert_first(|l| l.try_to(id).and_then(filter_log))
}

impl<B, E, Block: BlockT, RA, SC>
	GrandpaBlockImport<B, E, Block, RA, SC>
where
<<<<<<< HEAD
	NumberFor<Block>: grandpa::BlockNumberOps,
	B: Backend<Block> + 'static,
	E: CallExecutor<Block> + 'static + Clone + Send + Sync,
=======
	NumberFor<Block>: finality_grandpa::BlockNumberOps,
	B: Backend<Block, Blake2Hasher> + 'static,
	E: CallExecutor<Block, Blake2Hasher> + 'static + Clone + Send + Sync,
>>>>>>> 40a16efe
	DigestFor<Block>: Encode,
	RA: Send + Sync,
{
	// check for a new authority set change.
	fn check_new_change(&self, header: &Block::Header, hash: Block::Hash)
		-> Option<PendingChange<Block::Hash, NumberFor<Block>>>
	{
		// check for forced change.
		if let Some((median_last_finalized, change)) = find_forced_change::<Block>(header) {
			return Some(PendingChange {
				next_authorities: change.next_authorities,
				delay: change.delay,
				canon_height: *header.number(),
				canon_hash: hash,
				delay_kind: DelayKind::Best { median_last_finalized },
			});
		}

		// check normal scheduled change.
		let change = find_scheduled_change::<Block>(header)?;
		Some(PendingChange {
			next_authorities: change.next_authorities,
			delay: change.delay,
			canon_height: *header.number(),
			canon_hash: hash,
			delay_kind: DelayKind::Finalized,
		})
	}

	fn make_authorities_changes<'a>(
		&'a self,
		block: &mut BlockImportParams<Block, TransactionFor<B, Block>>,
		hash: Block::Hash,
	) -> Result<PendingSetChanges<'a, Block>, ConsensusError> {
		// when we update the authorities, we need to hold the lock
		// until the block is written to prevent a race if we need to restore
		// the old authority set on error or panic.
		struct InnerGuard<'a, T: 'a> {
			old: Option<T>,
			guard: Option<RwLockWriteGuard<'a, T>>,
		}

		impl<'a, T: 'a> InnerGuard<'a, T> {
			fn as_mut(&mut self) -> &mut T {
				&mut **self.guard.as_mut().expect("only taken on deconstruction; qed")
			}

			fn set_old(&mut self, old: T) {
				if self.old.is_none() {
					// ignore "newer" old changes.
					self.old = Some(old);
				}
			}

			fn consume(mut self) -> Option<(T, RwLockWriteGuard<'a, T>)> {
				if let Some(old) = self.old.take() {
					Some((old, self.guard.take().expect("only taken on deconstruction; qed")))
				} else {
					None
				}
			}
		}

		impl<'a, T: 'a> Drop for InnerGuard<'a, T> {
			fn drop(&mut self) {
				if let (Some(mut guard), Some(old)) = (self.guard.take(), self.old.take()) {
					*guard = old;
				}
			}
		}

		let number = block.header.number().clone();
		let maybe_change = self.check_new_change(
			&block.header,
			hash,
		);

		// returns a function for checking whether a block is a descendent of another
		// consistent with querying client directly after importing the block.
		let parent_hash = *block.header.parent_hash();
		let is_descendent_of = is_descendent_of(&*self.inner, Some((hash, parent_hash)));

		let mut guard = InnerGuard {
			guard: Some(self.authority_set.inner().write()),
			old: None,
		};

		// whether to pause the old authority set -- happens after import
		// of a forced change block.
		let mut do_pause = false;

		// add any pending changes.
		if let Some(change) = maybe_change {
			let old = guard.as_mut().clone();
			guard.set_old(old);

			if let DelayKind::Best { .. } = change.delay_kind {
				do_pause = true;
			}

			guard.as_mut().add_pending_change(
				change,
				&is_descendent_of,
			).map_err(|e| ConsensusError::from(ConsensusError::ClientImport(e.to_string())))?;
		}

		let applied_changes = {
			let forced_change_set = guard.as_mut().apply_forced_changes(hash, number, &is_descendent_of)
				.map_err(|e| ConsensusError::ClientImport(e.to_string()))
				.map_err(ConsensusError::from)?;

			if let Some((median_last_finalized_number, new_set)) = forced_change_set {
				let new_authorities = {
					let (set_id, new_authorities) = new_set.current();

					// we will use the median last finalized number as a hint
					// for the canon block the new authority set should start
					// with. we use the minimum between the median and the local
					// best finalized block.
					let best_finalized_number = self.inner.info().chain.finalized_number;
					let canon_number = best_finalized_number.min(median_last_finalized_number);
					let canon_hash =
						self.inner.header(&BlockId::Number(canon_number))
							.map_err(|e| ConsensusError::ClientImport(e.to_string()))?
							.expect("the given block number is less or equal than the current best finalized number; \
									 current best finalized number must exist in chain; qed.")
							.hash();

					NewAuthoritySet {
						canon_number,
						canon_hash,
						set_id,
						authorities: new_authorities.to_vec(),
					}
				};
				let old = ::std::mem::replace(guard.as_mut(), new_set);
				guard.set_old(old);

				AppliedChanges::Forced(new_authorities)
			} else {
				let did_standard = guard.as_mut().enacts_standard_change(hash, number, &is_descendent_of)
					.map_err(|e| ConsensusError::ClientImport(e.to_string()))
					.map_err(ConsensusError::from)?;

				if let Some(root) = did_standard {
					AppliedChanges::Standard(root)
				} else {
					AppliedChanges::None
				}
			}
		};

		// consume the guard safely and write necessary changes.
		let just_in_case = guard.consume();
		if let Some((_, ref authorities)) = just_in_case {
			let authorities_change = match applied_changes {
				AppliedChanges::Forced(ref new) => Some(new),
				AppliedChanges::Standard(_) => None, // the change isn't actually applied yet.
				AppliedChanges::None => None,
			};

			crate::aux_schema::update_authority_set::<Block, _, _>(
				authorities,
				authorities_change,
				|insert| block.auxiliary.extend(
					insert.iter().map(|(k, v)| (k.to_vec(), Some(v.to_vec())))
				)
			);
		}

		Ok(PendingSetChanges { just_in_case, applied_changes, do_pause })
	}
}

impl<B, E, Block: BlockT, RA, SC> BlockImport<Block>
	for GrandpaBlockImport<B, E, Block, RA, SC> where
<<<<<<< HEAD
		NumberFor<Block>: grandpa::BlockNumberOps,
		B: Backend<Block> + 'static,
		E: CallExecutor<Block> + 'static + Clone + Send + Sync,
=======
		NumberFor<Block>: finality_grandpa::BlockNumberOps,
		B: Backend<Block, Blake2Hasher> + 'static,
		E: CallExecutor<Block, Blake2Hasher> + 'static + Clone + Send + Sync,
>>>>>>> 40a16efe
		DigestFor<Block>: Encode,
		RA: Send + Sync,
		for<'a> &'a Client<B, E, Block, RA>:
			BlockImport<Block, Error = ConsensusError, Transaction = TransactionFor<B, Block>>,
{
	type Error = ConsensusError;
	type Transaction = TransactionFor<B, Block>;

	fn import_block(
		&mut self,
		mut block: BlockImportParams<Block, Self::Transaction>,
		new_cache: HashMap<well_known_cache_keys::Id, Vec<u8>>,
	) -> Result<ImportResult, Self::Error> {
		let hash = block.post_header().hash();
		let number = block.header.number().clone();

		// early exit if block already in chain, otherwise the check for
		// authority changes will error when trying to re-import a change block
		match self.inner.status(BlockId::Hash(hash)) {
			Ok(BlockStatus::InChain) => return Ok(ImportResult::AlreadyInChain),
			Ok(BlockStatus::Unknown) => {},
			Err(e) => return Err(ConsensusError::ClientImport(e.to_string()).into()),
		}

		let pending_changes = self.make_authorities_changes(&mut block, hash)?;

		// we don't want to finalize on `inner.import_block`
		let mut justification = block.justification.take();
		let enacts_consensus_change = !new_cache.is_empty();
		let import_result = (&*self.inner).import_block(block, new_cache);

		let mut imported_aux = {
			match import_result {
				Ok(ImportResult::Imported(aux)) => aux,
				Ok(r) => {
					debug!(
						target: "afg",
						"Restoring old authority set after block import result: {:?}",
						r,
					);
					pending_changes.revert();
					return Ok(r);
				},
				Err(e) => {
					debug!(
						target: "afg",
						"Restoring old authority set after block import error: {:?}",
						e,
					);
					pending_changes.revert();
					return Err(ConsensusError::ClientImport(e.to_string()).into());
				},
			}
		};

		let (applied_changes, do_pause) = pending_changes.defuse();

		// Send the pause signal after import but BEFORE sending a `ChangeAuthorities` message.
		if do_pause {
			let _ = self.send_voter_commands.unbounded_send(
				VoterCommand::Pause(format!("Forced change scheduled after inactivity"))
			);
		}

		let needs_justification = applied_changes.needs_justification();

		match applied_changes {
			AppliedChanges::Forced(new) => {
				// NOTE: when we do a force change we are "discrediting" the old set so we
				// ignore any justifications from them. this block may contain a justification
				// which should be checked and imported below against the new authority
				// triggered by this forced change. the new grandpa voter will start at the
				// last median finalized block (which is before the block that enacts the
				// change), full nodes syncing the chain will not be able to successfully
				// import justifications for those blocks since their local authority set view
				// is still of the set before the forced change was enacted, still after #1867
				// they should import the block and discard the justification, and they will
				// then request a justification from sync if it's necessary (which they should
				// then be able to successfully validate).
				let _ = self.send_voter_commands.unbounded_send(VoterCommand::ChangeAuthorities(new));

				// we must clear all pending justifications requests, presumably they won't be
				// finalized hence why this forced changes was triggered
				imported_aux.clear_justification_requests = true;
			},
			AppliedChanges::Standard(false) => {
				// we can't apply this change yet since there are other dependent changes that we
				// need to apply first, drop any justification that might have been provided with
				// the block to make sure we request them from `sync` which will ensure they'll be
				// applied in-order.
				justification.take();
			},
			_ => {},
		}

		match justification {
			Some(justification) => {
				self.import_justification(hash, number, justification, needs_justification).unwrap_or_else(|err| {
					if needs_justification || enacts_consensus_change {
						debug!(target: "finality", "Imported block #{} that enacts authority set change with \
							invalid justification: {:?}, requesting justification from peers.", number, err);
						imported_aux.bad_justification = true;
						imported_aux.needs_justification = true;
					}
				});
			},
			None => {
				if needs_justification {
					trace!(
						target: "finality",
						"Imported unjustified block #{} that enacts authority set change, waiting for finality for enactment.",
						number,
					);

					imported_aux.needs_justification = true;
				}

				// we have imported block with consensus data changes, but without justification
				// => remember to create justification when next block will be finalized
				if enacts_consensus_change {
					self.consensus_changes.lock().note_change((number, hash));
				}
			}
		}

		Ok(ImportResult::Imported(imported_aux))
	}

	fn check_block(
		&mut self,
		block: BlockCheckParams<Block>,
	) -> Result<ImportResult, Self::Error> {
		self.inner.check_block(block)
	}
}

impl<B, E, Block: BlockT, RA, SC> GrandpaBlockImport<B, E, Block, RA, SC> {
	pub(crate) fn new(
		inner: Arc<Client<B, E, Block, RA>>,
		select_chain: SC,
		authority_set: SharedAuthoritySet<Block::Hash, NumberFor<Block>>,
		send_voter_commands: mpsc::UnboundedSender<VoterCommand<Block::Hash, NumberFor<Block>>>,
		consensus_changes: SharedConsensusChanges<Block::Hash, NumberFor<Block>>,
	) -> GrandpaBlockImport<B, E, Block, RA, SC> {
		GrandpaBlockImport {
			inner,
			select_chain,
			authority_set,
			send_voter_commands,
			consensus_changes,
		}
	}
}

impl<B, E, Block: BlockT, RA, SC>
	GrandpaBlockImport<B, E, Block, RA, SC>
where
<<<<<<< HEAD
	NumberFor<Block>: grandpa::BlockNumberOps,
	B: Backend<Block> + 'static,
	E: CallExecutor<Block> + 'static + Clone + Send + Sync,
=======
	NumberFor<Block>: finality_grandpa::BlockNumberOps,
	B: Backend<Block, Blake2Hasher> + 'static,
	E: CallExecutor<Block, Blake2Hasher> + 'static + Clone + Send + Sync,
>>>>>>> 40a16efe
	RA: Send + Sync,
{

	/// Import a block justification and finalize the block.
	///
	/// If `enacts_change` is set to true, then finalizing this block *must*
	/// enact an authority set change, the function will panic otherwise.
	fn import_justification(
		&mut self,
		hash: Block::Hash,
		number: NumberFor<Block>,
		justification: Justification,
		enacts_change: bool,
	) -> Result<(), ConsensusError> {
		let justification = GrandpaJustification::decode_and_verify_finalizes(
			&justification,
			(hash, number),
			self.authority_set.set_id(),
			&self.authority_set.current_authorities(),
		);

		let justification = match justification {
			Err(e) => return Err(ConsensusError::ClientImport(e.to_string()).into()),
			Ok(justification) => justification,
		};

		let result = finalize_block(
			&*self.inner,
			&self.authority_set,
			&self.consensus_changes,
			None,
			hash,
			number,
			justification.into(),
		);

		match result {
			Err(CommandOrError::VoterCommand(command)) => {
				info!(target: "finality", "Imported justification for block #{} that triggers \
					command {}, signaling voter.", number, command);

				// send the command to the voter
				let _ = self.send_voter_commands.unbounded_send(command);
			},
			Err(CommandOrError::Error(e)) => {
				return Err(match e {
					Error::Grandpa(error) => ConsensusError::ClientImport(error.to_string()),
					Error::Network(error) => ConsensusError::ClientImport(error),
					Error::Blockchain(error) => ConsensusError::ClientImport(error),
					Error::Client(error) => ConsensusError::ClientImport(error.to_string()),
					Error::Safety(error) => ConsensusError::ClientImport(error),
					Error::Timer(error) => ConsensusError::ClientImport(error.to_string()),
				}.into());
			},
			Ok(_) => {
				assert!(!enacts_change, "returns Ok when no authority set change should be enacted; qed;");
			},
		}

		Ok(())
	}
}<|MERGE_RESOLUTION|>--- conflicted
+++ resolved
@@ -22,15 +22,9 @@
 use parking_lot::RwLockWriteGuard;
 
 use sp_blockchain::{HeaderBackend, BlockStatus, well_known_cache_keys};
-<<<<<<< HEAD
-use client_api::{backend::{TransactionFor, Backend}, CallExecutor, utils::is_descendent_of};
-use client::Client;
-use consensus_common::{
-=======
-use sc_client_api::{backend::Backend, CallExecutor, utils::is_descendent_of};
+use sc_client_api::{backend::{TransactionFor, Backend}, CallExecutor, utils::is_descendent_of};
 use sc_client::Client;
 use sp_consensus::{
->>>>>>> 40a16efe
 	BlockImport, Error as ConsensusError,
 	BlockCheckParams, BlockImportParams, ImportResult, JustificationImport,
 	SelectChain,
@@ -41,10 +35,6 @@
 use sp_runtime::traits::{
 	Block as BlockT, DigestFor, Header as HeaderT, NumberFor, Zero,
 };
-<<<<<<< HEAD
-=======
-use sp_core::{H256, Blake2Hasher};
->>>>>>> 40a16efe
 
 use crate::{Error, CommandOrError, NewAuthoritySet, VoterCommand};
 use crate::authorities::{AuthoritySet, SharedAuthoritySet, DelayKind, PendingChange};
@@ -85,15 +75,9 @@
 
 impl<B, E, Block: BlockT, RA, SC> JustificationImport<Block>
 	for GrandpaBlockImport<B, E, Block, RA, SC> where
-<<<<<<< HEAD
-		NumberFor<Block>: grandpa::BlockNumberOps,
+		NumberFor<Block>: finality_grandpa::BlockNumberOps,
 		B: Backend<Block> + 'static,
 		E: CallExecutor<Block> + 'static + Clone + Send + Sync,
-=======
-		NumberFor<Block>: finality_grandpa::BlockNumberOps,
-		B: Backend<Block, Blake2Hasher> + 'static,
-		E: CallExecutor<Block, Blake2Hasher> + 'static + Clone + Send + Sync,
->>>>>>> 40a16efe
 		DigestFor<Block>: Encode,
 		RA: Send + Sync,
 		SC: SelectChain<Block>,
@@ -219,15 +203,9 @@
 impl<B, E, Block: BlockT, RA, SC>
 	GrandpaBlockImport<B, E, Block, RA, SC>
 where
-<<<<<<< HEAD
-	NumberFor<Block>: grandpa::BlockNumberOps,
+	NumberFor<Block>: finality_grandpa::BlockNumberOps,
 	B: Backend<Block> + 'static,
 	E: CallExecutor<Block> + 'static + Clone + Send + Sync,
-=======
-	NumberFor<Block>: finality_grandpa::BlockNumberOps,
-	B: Backend<Block, Blake2Hasher> + 'static,
-	E: CallExecutor<Block, Blake2Hasher> + 'static + Clone + Send + Sync,
->>>>>>> 40a16efe
 	DigestFor<Block>: Encode,
 	RA: Send + Sync,
 {
@@ -404,15 +382,9 @@
 
 impl<B, E, Block: BlockT, RA, SC> BlockImport<Block>
 	for GrandpaBlockImport<B, E, Block, RA, SC> where
-<<<<<<< HEAD
-		NumberFor<Block>: grandpa::BlockNumberOps,
+		NumberFor<Block>: finality_grandpa::BlockNumberOps,
 		B: Backend<Block> + 'static,
 		E: CallExecutor<Block> + 'static + Clone + Send + Sync,
-=======
-		NumberFor<Block>: finality_grandpa::BlockNumberOps,
-		B: Backend<Block, Blake2Hasher> + 'static,
-		E: CallExecutor<Block, Blake2Hasher> + 'static + Clone + Send + Sync,
->>>>>>> 40a16efe
 		DigestFor<Block>: Encode,
 		RA: Send + Sync,
 		for<'a> &'a Client<B, E, Block, RA>:
@@ -570,15 +542,9 @@
 impl<B, E, Block: BlockT, RA, SC>
 	GrandpaBlockImport<B, E, Block, RA, SC>
 where
-<<<<<<< HEAD
-	NumberFor<Block>: grandpa::BlockNumberOps,
+	NumberFor<Block>: finality_grandpa::BlockNumberOps,
 	B: Backend<Block> + 'static,
 	E: CallExecutor<Block> + 'static + Clone + Send + Sync,
-=======
-	NumberFor<Block>: finality_grandpa::BlockNumberOps,
-	B: Backend<Block, Blake2Hasher> + 'static,
-	E: CallExecutor<Block, Blake2Hasher> + 'static + Clone + Send + Sync,
->>>>>>> 40a16efe
 	RA: Send + Sync,
 {
 
