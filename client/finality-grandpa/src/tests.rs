// Copyright 2018-2020 Parity Technologies (UK) Ltd.
// This file is part of Substrate.

// Substrate is free software: you can redistribute it and/or modify
// it under the terms of the GNU General Public License as published by
// the Free Software Foundation, either version 3 of the License, or
// (at your option) any later version.

// Substrate is distributed in the hope that it will be useful,
// but WITHOUT ANY WARRANTY; without even the implied warranty of
// MERCHANTABILITY or FITNESS FOR A PARTICULAR PURPOSE.  See the
// GNU General Public License for more details.

// You should have received a copy of the GNU General Public License
// along with Substrate.  If not, see <http://www.gnu.org/licenses/>.

//! Tests and test helpers for GRANDPA.

use super::*;
use environment::HasVoted;
use sc_network_test::{
	Block, Hash, TestNetFactory, BlockImportAdapter, Peer,
	PeersClient, PassThroughVerifier, PeersFullClient,
};
use sc_network::config::{ProtocolConfig, Roles, BoxFinalityProofRequestBuilder};
use parking_lot::Mutex;
use futures_timer::Delay;
use tokio::runtime::current_thread;
use sp_keyring::Ed25519Keyring;
use sc_client::LongestChain;
use sc_client_api::backend::TransactionFor;
use sp_blockchain::Result;
use sp_api::{ApiRef, ApiErrorExt, Core, RuntimeVersion, ApiExt, StorageProof, ProvideRuntimeApi};
use substrate_test_runtime_client::runtime::BlockNumber;
use sp_consensus::{
	BlockOrigin, ForkChoiceStrategy, ImportedAux, BlockImportParams, ImportResult, BlockImport,
	import_queue::{BoxJustificationImport, BoxFinalityProofImport},
};
use std::{
	collections::{HashMap, HashSet},
	result,
	pin::Pin, task,
};
use parity_scale_codec::Decode;
use sp_runtime::traits::{Block as BlockT, Header as HeaderT, HasherFor};
use sp_runtime::generic::{BlockId, DigestItem};
use sp_core::{H256, NativeOrEncoded, ExecutionContext, crypto::Public};
use sp_finality_grandpa::{GRANDPA_ENGINE_ID, AuthorityList, GrandpaApi};
use sp_state_machine::{InMemoryBackend, prove_read, read_proof_check};
use futures01::Async;
use futures::compat::Future01CompatExt;

use authorities::AuthoritySet;
use finality_proof::{
	FinalityProofProvider, AuthoritySetForFinalityProver, AuthoritySetForFinalityChecker,
};
use consensus_changes::ConsensusChanges;

type PeerData =
	Mutex<
		Option<
			LinkHalf<
				Block,
				PeersFullClient,
				LongestChain<substrate_test_runtime_client::Backend, Block>
			>
		>
	>;
type GrandpaPeer = Peer<PeerData>;

struct GrandpaTestNet {
	peers: Vec<GrandpaPeer>,
	test_config: TestApi,
}

impl GrandpaTestNet {
	fn new(test_config: TestApi, n_peers: usize) -> Self {
		let mut net = GrandpaTestNet {
			peers: Vec::with_capacity(n_peers),
			test_config,
		};
		let config = Self::default_config();
		for _ in 0..n_peers {
			net.add_full_peer(&config);
		}
		net
	}
}

impl TestNetFactory for GrandpaTestNet {
	type Verifier = PassThroughVerifier;
	type PeerData = PeerData;

	/// Create new test network with peers and given config.
	fn from_config(_config: &ProtocolConfig) -> Self {
		GrandpaTestNet {
			peers: Vec::new(),
			test_config: Default::default(),
		}
	}

	fn default_config() -> ProtocolConfig {
		// the authority role ensures gossip hits all nodes here.
		let mut config = ProtocolConfig::default();
		config.roles = Roles::AUTHORITY;
		config
	}

	fn make_verifier(
		&self,
		_client: PeersClient,
		_cfg: &ProtocolConfig,
		_: &PeerData,
	) -> Self::Verifier {
		PassThroughVerifier(false) // use non-instant finality.
	}

	fn make_block_import<Transaction>(&self, client: PeersClient)
		-> (
			BlockImportAdapter<Transaction>,
			Option<BoxJustificationImport<Block>>,
			Option<BoxFinalityProofImport<Block>>,
			Option<BoxFinalityProofRequestBuilder<Block>>,
			PeerData,
		)
	{
		match client {
			PeersClient::Full(ref client, ref backend) => {
				let (import, link) = block_import(
					client.clone(),
					&self.test_config,
					LongestChain::new(backend.clone()),
				).expect("Could not create block import for fresh peer.");
				let justification_import = Box::new(import.clone());
				(
					BlockImportAdapter::new_full(import),
					Some(justification_import),
					None,
					None,
					Mutex::new(Some(link)),
				)
			},
			PeersClient::Light(ref client, ref backend) => {
				use crate::light_import::tests::light_block_import_without_justifications;

				let authorities_provider = Arc::new(self.test_config.clone());
				// forbid direct finalization using justification that came with the block
				// => light clients will try to fetch finality proofs
				let import = light_block_import_without_justifications(
					client.clone(),
					backend.clone(),
					&self.test_config,
					authorities_provider,
				).expect("Could not create block import for fresh peer.");
				let finality_proof_req_builder = import.0.create_finality_proof_request_builder();
				let proof_import = Box::new(import.clone());
				(
					BlockImportAdapter::new_light(import),
					None,
					Some(proof_import),
					Some(finality_proof_req_builder),
					Mutex::new(None),
				)
			},
		}
	}

	fn make_finality_proof_provider(
		&self,
		client: PeersClient
	) -> Option<Arc<dyn sc_network::config::FinalityProofProvider<Block>>> {
		match client {
			PeersClient::Full(_, ref backend)  => {
				let authorities_provider = Arc::new(self.test_config.clone());
				Some(Arc::new(FinalityProofProvider::new(backend.clone(), authorities_provider)))
			},
			PeersClient::Light(_, _) => None,
		}
	}

	fn peer(&mut self, i: usize) -> &mut GrandpaPeer {
		&mut self.peers[i]
	}

	fn peers(&self) -> &Vec<GrandpaPeer> {
		&self.peers
	}

	fn mut_peers<F: FnOnce(&mut Vec<GrandpaPeer>)>(&mut self, closure: F) {
		closure(&mut self.peers);
	}
}

#[derive(Clone)]
struct Exit;

impl futures::Future for Exit {
	type Output = ();

	fn poll(self: Pin<&mut Self>, _: &mut task::Context) -> task::Poll<()> {
		task::Poll::Pending
	}
}

#[derive(Default, Clone)]
pub(crate) struct TestApi {
	genesis_authorities: AuthorityList,
}

impl TestApi {
	pub fn new(genesis_authorities: AuthorityList) -> Self {
		TestApi {
			genesis_authorities,
		}
	}
}

pub(crate) struct RuntimeApi {
	inner: TestApi,
}

impl ProvideRuntimeApi<Block> for TestApi {
	type Api = RuntimeApi;

	fn runtime_api<'a>(&'a self) -> ApiRef<'a, Self::Api> {
		RuntimeApi { inner: self.clone() }.into()
	}
}

impl Core<Block> for RuntimeApi {
	fn Core_version_runtime_api_impl(
		&self,
		_: &BlockId<Block>,
		_: ExecutionContext,
		_: Option<()>,
		_: Vec<u8>,
	) -> Result<NativeOrEncoded<RuntimeVersion>> {
		unimplemented!("Not required for testing!")
	}

	fn Core_execute_block_runtime_api_impl(
		&self,
		_: &BlockId<Block>,
		_: ExecutionContext,
		_: Option<Block>,
		_: Vec<u8>,
	) -> Result<NativeOrEncoded<()>> {
		unimplemented!("Not required for testing!")
	}

	fn Core_initialize_block_runtime_api_impl(
		&self,
		_: &BlockId<Block>,
		_: ExecutionContext,
		_: Option<&<Block as BlockT>::Header>,
		_: Vec<u8>,
	) -> Result<NativeOrEncoded<()>> {
		unimplemented!("Not required for testing!")
	}
}

impl ApiErrorExt for RuntimeApi {
	type Error = sp_blockchain::Error;
}

impl ApiExt<Block> for RuntimeApi {
	type StateBackend = <
		substrate_test_runtime_client::Backend as sc_client_api::backend::Backend<Block>
	>::State;

	fn map_api_result<F: FnOnce(&Self) -> result::Result<R, E>, R, E>(
		&self,
		_: F
	) -> result::Result<R, E> {
		unimplemented!("Not required for testing!")
	}

	fn runtime_version_at(&self, _: &BlockId<Block>) -> Result<RuntimeVersion> {
		unimplemented!("Not required for testing!")
	}

	fn record_proof(&mut self) {
		unimplemented!("Not required for testing!")
	}

	fn extract_proof(&mut self) -> Option<StorageProof> {
		unimplemented!("Not required for testing!")
	}

	fn into_storage_changes(
		&self,
		_: &Self::StateBackend,
		_: Option<&sp_api::ChangesTrieState<sp_api::HasherFor<Block>, sp_api::NumberFor<Block>>>,
		_: <Block as sp_api::BlockT>::Hash,
	) -> std::result::Result<sp_api::StorageChanges<Self::StateBackend, Block>, String>
		where Self: Sized
	{
		unimplemented!("Not required for testing!")
	}
}

impl GrandpaApi<Block> for RuntimeApi {
	fn GrandpaApi_grandpa_authorities_runtime_api_impl(
		&self,
		_: &BlockId<Block>,
		_: ExecutionContext,
		_: Option<()>,
		_: Vec<u8>,
	) -> Result<NativeOrEncoded<AuthorityList>> {
		Ok(self.inner.genesis_authorities.clone()).map(NativeOrEncoded::Native)
	}
}

impl GenesisAuthoritySetProvider<Block> for TestApi {
	fn get(&self) -> Result<AuthorityList> {
		Ok(self.genesis_authorities.clone())
	}
}

impl AuthoritySetForFinalityProver<Block> for TestApi {
	fn authorities(&self, _block: &BlockId<Block>) -> Result<AuthorityList> {
		Ok(self.genesis_authorities.clone())
	}

	fn prove_authorities(&self, block: &BlockId<Block>) -> Result<StorageProof> {
		let authorities = self.authorities(block)?;
		let backend = <InMemoryBackend<HasherFor<Block>>>::from(vec![
			(None, vec![(b"authorities".to_vec(), Some(authorities.encode()))])
		]);
		let proof = prove_read(backend, vec![b"authorities"])
			.expect("failure proving read from in-memory storage backend");
		Ok(proof)
	}
}

impl AuthoritySetForFinalityChecker<Block> for TestApi {
	fn check_authorities_proof(
		&self,
		_hash: <Block as BlockT>::Hash,
		header: <Block as BlockT>::Header,
		proof: StorageProof,
	) -> Result<AuthorityList> {
		let results = read_proof_check::<HasherFor<Block>, _>(
			*header.state_root(), proof, vec![b"authorities"]
		)
			.expect("failure checking read proof for authorities");
		let encoded = results.get(&b"authorities"[..])
			.expect("returned map must contain all proof keys")
			.as_ref()
			.expect("authorities in proof is None");
		let authorities = Decode::decode(&mut &encoded[..])
			.expect("failure decoding authorities read from proof");
		Ok(authorities)
	}
}

const TEST_GOSSIP_DURATION: Duration = Duration::from_millis(500);

fn make_ids(keys: &[Ed25519Keyring]) -> AuthorityList {
	keys.iter().map(|key| key.clone().public().into()).map(|id| (id, 1)).collect()
}

fn create_keystore(authority: Ed25519Keyring) -> (KeyStorePtr, tempfile::TempDir) {
	let keystore_path = tempfile::tempdir().expect("Creates keystore path");
	let keystore = sc_keystore::Store::open(keystore_path.path(), None).expect("Creates keystore");
	keystore.write().insert_ephemeral_from_seed::<AuthorityPair>(&authority.to_seed())
		.expect("Creates authority key");

	(keystore, keystore_path)
}

fn block_until_complete(future: impl Future + Unpin, net: &Arc<Mutex<GrandpaTestNet>>, runtime: &mut current_thread::Runtime) {
	let drive_to_completion = futures01::future::poll_fn(|| {
		net.lock().poll(); Ok::<Async<()>, ()>(Async::NotReady)
	});
	runtime.block_on(
		future::select(future, drive_to_completion.compat())
			.map(|_| Ok::<(), ()>(()))
			.compat()
	).unwrap();
}

// run the voters to completion. provide a closure to be invoked after
// the voters are spawned but before blocking on them.
fn run_to_completion_with<F>(
	runtime: &mut current_thread::Runtime,
	blocks: u64,
	net: Arc<Mutex<GrandpaTestNet>>,
	peers: &[Ed25519Keyring],
	with: F,
) -> u64 where
	F: FnOnce(current_thread::Handle) -> Option<Pin<Box<dyn Future<Output = ()>>>>
{
	use parking_lot::RwLock;

	let mut wait_for = Vec::new();

	let highest_finalized = Arc::new(RwLock::new(0));

	if let Some(f) = (with)(runtime.handle()) {
		wait_for.push(f);
	};

	let mut keystore_paths = Vec::new();
	for (peer_id, key) in peers.iter().enumerate() {
		let (keystore, keystore_path) = create_keystore(*key);
		keystore_paths.push(keystore_path);

		let highest_finalized = highest_finalized.clone();
		let (client, net_service, link) = {
			let net = net.lock();
			// temporary needed for some reason
			let link = net.peers[peer_id].data.lock().take().expect("link initialized at startup; qed");
			(
				net.peers[peer_id].client().clone(),
				net.peers[peer_id].network_service().clone(),
				link,
			)
		};

		wait_for.push(
			Box::pin(
				client.finality_notification_stream()
					.take_while(move |n| {
						let mut highest_finalized = highest_finalized.write();
						if *n.header.number() > *highest_finalized {
							*highest_finalized = *n.header.number();
						}
						future::ready(n.header.number() < &blocks)
					})
					.collect::<Vec<_>>()
					.map(|_| ())
			)
		);

		fn assert_send<T: Send>(_: &T) { }

		let grandpa_params = GrandpaParams {
			config: Config {
				gossip_duration: TEST_GOSSIP_DURATION,
				justification_period: 32,
				keystore: Some(keystore),
				name: Some(format!("peer#{}", peer_id)),
				is_authority: true,
				observer_enabled: true,
			},
			link: link,
			network: net_service,
			inherent_data_providers: InherentDataProviders::new(),
			on_exit: Exit,
			telemetry_on_connect: None,
			voting_rule: (),
			prometheus_registry: None,
		};
		let voter = run_grandpa_voter(grandpa_params).expect("all in order with client and network");

		assert_send(&voter);

		runtime.spawn(voter.unit_error().compat());
	}

	// wait for all finalized on each.
	let wait_for = ::futures::future::join_all(wait_for);

	block_until_complete(wait_for, &net, runtime);
	let highest_finalized = *highest_finalized.read();
	highest_finalized
}

fn run_to_completion(
	runtime: &mut current_thread::Runtime,
	blocks: u64,
	net: Arc<Mutex<GrandpaTestNet>>,
	peers: &[Ed25519Keyring]
) -> u64 {
	run_to_completion_with(runtime, blocks, net, peers, |_| None)
}

fn add_scheduled_change(block: &mut Block, change: ScheduledChange<BlockNumber>) {
	block.header.digest_mut().push(DigestItem::Consensus(
		GRANDPA_ENGINE_ID,
		sp_finality_grandpa::ConsensusLog::ScheduledChange(change).encode(),
	));
}

fn add_forced_change(
	block: &mut Block,
	median_last_finalized: BlockNumber,
	change: ScheduledChange<BlockNumber>,
) {
	block.header.digest_mut().push(DigestItem::Consensus(
		GRANDPA_ENGINE_ID,
		sp_finality_grandpa::ConsensusLog::ForcedChange(median_last_finalized, change).encode(),
	));
}

#[test]
fn finalize_3_voters_no_observers() {
	let _ = env_logger::try_init();
	let mut runtime = current_thread::Runtime::new().unwrap();
	let peers = &[Ed25519Keyring::Alice, Ed25519Keyring::Bob, Ed25519Keyring::Charlie];
	let voters = make_ids(peers);

	let mut net = GrandpaTestNet::new(TestApi::new(voters), 3);
	net.peer(0).push_blocks(20, false);
	net.block_until_sync(&mut runtime);

	for i in 0..3 {
		assert_eq!(net.peer(i).client().info().best_number, 20,
			"Peer #{} failed to sync", i);
	}

	let net = Arc::new(Mutex::new(net));
	run_to_completion(&mut runtime, 20, net.clone(), peers);

	// normally there's no justification for finalized blocks
	assert!(
		net.lock().peer(0).client().justification(&BlockId::Number(20)).unwrap().is_none(),
		"Extra justification for block#1",
	);
}

#[test]
fn finalize_3_voters_1_full_observer() {
	let mut runtime = current_thread::Runtime::new().unwrap();

	let peers = &[Ed25519Keyring::Alice, Ed25519Keyring::Bob, Ed25519Keyring::Charlie];
	let voters = make_ids(peers);

	let mut net = GrandpaTestNet::new(TestApi::new(voters), 4);
	net.peer(0).push_blocks(20, false);
	net.block_until_sync(&mut runtime);

	let net = Arc::new(Mutex::new(net));
	let mut finality_notifications = Vec::new();

	let all_peers = peers.iter()
		.cloned()
		.map(Some)
		.chain(std::iter::once(None));

	let mut keystore_paths = Vec::new();

	let mut voters = Vec::new();

	for (peer_id, local_key) in all_peers.enumerate() {
		let (client, net_service, link) = {
			let net = net.lock();
			let link = net.peers[peer_id].data.lock().take().expect("link initialized at startup; qed");
			(
				net.peers[peer_id].client().clone(),
				net.peers[peer_id].network_service().clone(),
				link,
			)
		};
		finality_notifications.push(
			client.finality_notification_stream()
				.take_while(|n| future::ready(n.header.number() < &20))
				.for_each(move |_| future::ready(()))
		);

		let keystore = if let Some(local_key) = local_key {
			let (keystore, keystore_path) = create_keystore(local_key);
			keystore_paths.push(keystore_path);
			Some(keystore)
		} else {
			None
		};

		let grandpa_params = GrandpaParams {
			config: Config {
				gossip_duration: TEST_GOSSIP_DURATION,
				justification_period: 32,
				keystore,
				name: Some(format!("peer#{}", peer_id)),
				is_authority: true,
				observer_enabled: true,
			},
			link: link,
			network: net_service,
			inherent_data_providers: InherentDataProviders::new(),
			on_exit: Exit,
			telemetry_on_connect: None,
			voting_rule: (),
			prometheus_registry: None,
		};

		voters.push(run_grandpa_voter(grandpa_params).expect("all in order with client and network"));
	}

	for voter in voters {
		runtime.spawn(voter.unit_error().compat());
	}

	// wait for all finalized on each.
	let wait_for = futures::future::join_all(finality_notifications)
		.map(|_| ());

	block_until_complete(wait_for, &net, &mut runtime);
}

#[test]
fn transition_3_voters_twice_1_full_observer() {
	let _ = env_logger::try_init();
	let peers_a = &[
		Ed25519Keyring::Alice,
		Ed25519Keyring::Bob,
		Ed25519Keyring::Charlie,
	];

	let peers_b = &[
		Ed25519Keyring::Dave,
		Ed25519Keyring::Eve,
		Ed25519Keyring::Ferdie,
	];

	let peers_c = &[
		Ed25519Keyring::Alice,
		Ed25519Keyring::Eve,
		Ed25519Keyring::Two,
	];

	let observer = &[Ed25519Keyring::One];

	let genesis_voters = make_ids(peers_a);

	let api = TestApi::new(genesis_voters);
	let net = Arc::new(Mutex::new(GrandpaTestNet::new(api, 8)));

	let mut runtime = current_thread::Runtime::new().unwrap();

	net.lock().peer(0).push_blocks(1, false);
	net.lock().block_until_sync(&mut runtime);

	for (i, peer) in net.lock().peers().iter().enumerate() {
		let full_client = peer.client().as_full().expect("only full clients are used in test");
		assert_eq!(full_client.chain_info().best_number, 1,
					"Peer #{} failed to sync", i);

		let set: AuthoritySet<Hash, BlockNumber> = crate::aux_schema::load_authorities(&*full_client).unwrap();

		assert_eq!(set.current(), (0, make_ids(peers_a).as_slice()));
		assert_eq!(set.pending_changes().count(), 0);
	}

	{
		let net = net.clone();
		let client = net.lock().peers[0].client().clone();
		let peers_c = peers_c.clone();

		// wait for blocks to be finalized before generating new ones
		let block_production = client.finality_notification_stream()
			.take_while(|n| future::ready(n.header.number() < &30))
			.for_each(move |n| {
				match n.header.number() {
					1 => {
						// first 14 blocks.
						net.lock().peer(0).push_blocks(13, false);
					},
					14 => {
						// generate transition at block 15, applied at 20.
						net.lock().peer(0).generate_blocks(1, BlockOrigin::File, |builder| {
							let mut block = builder.build().unwrap().block;
							add_scheduled_change(&mut block, ScheduledChange {
								next_authorities: make_ids(peers_b),
								delay: 4,
							});

							block
						});
						net.lock().peer(0).push_blocks(5, false);
					},
					20 => {
						// at block 21 we do another transition, but this time instant.
						// add more until we have 30.
						net.lock().peer(0).generate_blocks(1, BlockOrigin::File, |builder| {
							let mut block = builder.build().unwrap().block;
							add_scheduled_change(&mut block, ScheduledChange {
								next_authorities: make_ids(&peers_c),
								delay: 0,
							});

							block
						});
						net.lock().peer(0).push_blocks(9, false);
					},
					_ => {},
				}

				future::ready(())
			});

		runtime.spawn(block_production.unit_error().compat());
	}

	let mut finality_notifications = Vec::new();
	let all_peers = peers_a.iter()
		.chain(peers_b)
		.chain(peers_c)
		.chain(observer)
		.cloned()
		.collect::<HashSet<_>>() // deduplicate
		.into_iter()
		.enumerate();

	let mut keystore_paths = Vec::new();
	for (peer_id, local_key) in all_peers {
		let (keystore, keystore_path) = create_keystore(local_key);
		keystore_paths.push(keystore_path);

		let (client, net_service, link) = {
			let net = net.lock();
			let link = net.peers[peer_id].data.lock().take().expect("link initialized at startup; qed");
			(
				net.peers[peer_id].client().clone(),
				net.peers[peer_id].network_service().clone(),
				link,
			)
		};

		finality_notifications.push(
			client.finality_notification_stream()
				.take_while(|n| future::ready(n.header.number() < &30))
				.for_each(move |_| future::ready(()))
				.map(move |()| {
					let full_client = client.as_full().expect("only full clients are used in test");
					let set: AuthoritySet<Hash, BlockNumber> = crate::aux_schema::load_authorities(&*full_client).unwrap();

					assert_eq!(set.current(), (2, make_ids(peers_c).as_slice()));
					assert_eq!(set.pending_changes().count(), 0);
				})
		);

		let grandpa_params = GrandpaParams {
			config: Config {
				gossip_duration: TEST_GOSSIP_DURATION,
				justification_period: 32,
				keystore: Some(keystore),
				name: Some(format!("peer#{}", peer_id)),
				is_authority: true,
				observer_enabled: true,
			},
			link: link,
			network: net_service,
			inherent_data_providers: InherentDataProviders::new(),
			on_exit: Exit,
			telemetry_on_connect: None,
			voting_rule: (),
			prometheus_registry: None,
		};
		let voter = run_grandpa_voter(grandpa_params).expect("all in order with client and network");

		runtime.spawn(voter.unit_error().compat());
	}

	// wait for all finalized on each.
	let wait_for = ::futures::future::join_all(finality_notifications);

	block_until_complete(wait_for, &net, &mut runtime);
}

#[test]
fn justification_is_emitted_when_consensus_data_changes() {
	let mut runtime = current_thread::Runtime::new().unwrap();
	let peers = &[Ed25519Keyring::Alice, Ed25519Keyring::Bob, Ed25519Keyring::Charlie];
	let mut net = GrandpaTestNet::new(TestApi::new(make_ids(peers)), 3);

	// import block#1 WITH consensus data change
	let new_authorities = vec![sp_consensus_babe::AuthorityId::from_slice(&[42; 32])];
	net.peer(0).push_authorities_change_block(new_authorities);
	net.block_until_sync(&mut runtime);
	let net = Arc::new(Mutex::new(net));
	run_to_completion(&mut runtime, 1, net.clone(), peers);

	// ... and check that there's justification for block#1
	assert!(net.lock().peer(0).client().justification(&BlockId::Number(1)).unwrap().is_some(),
		"Missing justification for block#1");
}

#[test]
fn justification_is_generated_periodically() {
	let mut runtime = current_thread::Runtime::new().unwrap();
	let peers = &[Ed25519Keyring::Alice, Ed25519Keyring::Bob, Ed25519Keyring::Charlie];
	let voters = make_ids(peers);

	let mut net = GrandpaTestNet::new(TestApi::new(voters), 3);
	net.peer(0).push_blocks(32, false);
	net.block_until_sync(&mut runtime);

	let net = Arc::new(Mutex::new(net));
	run_to_completion(&mut runtime, 32, net.clone(), peers);

	// when block#32 (justification_period) is finalized, justification
	// is required => generated
	for i in 0..3 {
		assert!(net.lock().peer(i).client().justification(&BlockId::Number(32)).unwrap().is_some());
	}
}

#[test]
fn consensus_changes_works() {
	let mut changes = ConsensusChanges::<H256, u64>::empty();

	// pending changes are not finalized
	changes.note_change((10, H256::from_low_u64_be(1)));
	assert_eq!(changes.finalize((5, H256::from_low_u64_be(5)), |_| Ok(None)).unwrap(), (false, false));

	// no change is selected from competing pending changes
	changes.note_change((1, H256::from_low_u64_be(1)));
	changes.note_change((1, H256::from_low_u64_be(101)));
	assert_eq!(changes.finalize((10, H256::from_low_u64_be(10)), |_| Ok(Some(H256::from_low_u64_be(1001)))).unwrap(), (true, false));

	// change is selected from competing pending changes
	changes.note_change((1, H256::from_low_u64_be(1)));
	changes.note_change((1, H256::from_low_u64_be(101)));
	assert_eq!(changes.finalize((10, H256::from_low_u64_be(10)), |_| Ok(Some(H256::from_low_u64_be(1)))).unwrap(), (true, true));
}

#[test]
fn sync_justifications_on_change_blocks() {
	let mut runtime = current_thread::Runtime::new().unwrap();
	let peers_a = &[Ed25519Keyring::Alice, Ed25519Keyring::Bob, Ed25519Keyring::Charlie];
	let peers_b = &[Ed25519Keyring::Alice, Ed25519Keyring::Bob];
	let voters = make_ids(peers_b);

	// 4 peers, 3 of them are authorities and participate in grandpa
	let api = TestApi::new(voters);
	let mut net = GrandpaTestNet::new(api, 4);

	// add 20 blocks
	net.peer(0).push_blocks(20, false);

	// at block 21 we do add a transition which is instant
	net.peer(0).generate_blocks(1, BlockOrigin::File, |builder| {
		let mut block = builder.build().unwrap().block;
		add_scheduled_change(&mut block, ScheduledChange {
			next_authorities: make_ids(peers_b),
			delay: 0,
		});
		block
	});

	// add more blocks on top of it (until we have 25)
	net.peer(0).push_blocks(4, false);
	net.block_until_sync(&mut runtime);

	for i in 0..4 {
		assert_eq!(net.peer(i).client().info().best_number, 25,
			"Peer #{} failed to sync", i);
	}

	let net = Arc::new(Mutex::new(net));
	run_to_completion(&mut runtime, 25, net.clone(), peers_a);

	// the first 3 peers are grandpa voters and therefore have already finalized
	// block 21 and stored a justification
	for i in 0..3 {
		assert!(net.lock().peer(i).client().justification(&BlockId::Number(21)).unwrap().is_some());
	}

	// the last peer should get the justification by syncing from other peers
	futures::executor::block_on(futures::future::poll_fn(move |_| {
		if net.lock().peer(3).client().justification(&BlockId::Number(21)).unwrap().is_none() {
			net.lock().poll();
			Poll::Pending
		} else {
			Poll::Ready(())
		}
	}))
}

#[test]
fn finalizes_multiple_pending_changes_in_order() {
	let _ = env_logger::try_init();
	let mut runtime = current_thread::Runtime::new().unwrap();

	let peers_a = &[Ed25519Keyring::Alice, Ed25519Keyring::Bob, Ed25519Keyring::Charlie];
	let peers_b = &[Ed25519Keyring::Dave, Ed25519Keyring::Eve, Ed25519Keyring::Ferdie];
	let peers_c = &[Ed25519Keyring::Dave, Ed25519Keyring::Alice, Ed25519Keyring::Bob];

	let all_peers = &[
		Ed25519Keyring::Alice, Ed25519Keyring::Bob, Ed25519Keyring::Charlie,
		Ed25519Keyring::Dave, Ed25519Keyring::Eve, Ed25519Keyring::Ferdie,
	];
	let genesis_voters = make_ids(peers_a);

	// 6 peers, 3 of them are authorities and participate in grandpa from genesis
	let api = TestApi::new(genesis_voters);
	let mut net = GrandpaTestNet::new(api, 6);

	// add 20 blocks
	net.peer(0).push_blocks(20, false);

	// at block 21 we do add a transition which is instant
	net.peer(0).generate_blocks(1, BlockOrigin::File, |builder| {
		let mut block = builder.build().unwrap().block;
		add_scheduled_change(&mut block, ScheduledChange {
			next_authorities: make_ids(peers_b),
			delay: 0,
		});
		block
	});

	// add more blocks on top of it (until we have 25)
	net.peer(0).push_blocks(4, false);

	// at block 26 we add another which is enacted at block 30
	net.peer(0).generate_blocks(1, BlockOrigin::File, |builder| {
		let mut block = builder.build().unwrap().block;
		add_scheduled_change(&mut block, ScheduledChange {
			next_authorities: make_ids(peers_c),
			delay: 4,
		});
		block
	});

	// add more blocks on top of it (until we have 30)
	net.peer(0).push_blocks(4, false);

	net.block_until_sync(&mut runtime);

	// all peers imported both change blocks
	for i in 0..6 {
		assert_eq!(net.peer(i).client().info().best_number, 30,
			"Peer #{} failed to sync", i);
	}

	let net = Arc::new(Mutex::new(net));
	run_to_completion(&mut runtime, 30, net.clone(), all_peers);
}

#[test]
fn force_change_to_new_set() {
	let _ = env_logger::try_init();
	let mut runtime = current_thread::Runtime::new().unwrap();
	// two of these guys are offline.
	let genesis_authorities = &[
		Ed25519Keyring::Alice,
		Ed25519Keyring::Bob,
		Ed25519Keyring::Charlie,
		Ed25519Keyring::One,
		Ed25519Keyring::Two,
	];
	let peers_a = &[Ed25519Keyring::Alice, Ed25519Keyring::Bob, Ed25519Keyring::Charlie];
	let api = TestApi::new(make_ids(genesis_authorities));

	let voters = make_ids(peers_a);
	let net = GrandpaTestNet::new(api, 3);
	let net = Arc::new(Mutex::new(net));

	net.lock().peer(0).generate_blocks(1, BlockOrigin::File, |builder| {
		let mut block = builder.build().unwrap().block;

		// add a forced transition at block 12.
		add_forced_change(&mut block, 0, ScheduledChange {
			next_authorities: voters.clone(),
			delay: 10,
		});

		// add a normal transition too to ensure that forced changes take priority.
		add_scheduled_change(&mut block, ScheduledChange {
			next_authorities: make_ids(genesis_authorities),
			delay: 5,
		});

		block
	});

	net.lock().peer(0).push_blocks(25, false);
	net.lock().block_until_sync(&mut runtime);

	for (i, peer) in net.lock().peers().iter().enumerate() {
		assert_eq!(peer.client().info().best_number, 26,
				"Peer #{} failed to sync", i);

		let full_client = peer.client().as_full().expect("only full clients are used in test");
		let set: AuthoritySet<Hash, BlockNumber> = crate::aux_schema::load_authorities(&*full_client).unwrap();

		assert_eq!(set.current(), (1, voters.as_slice()));
		assert_eq!(set.pending_changes().count(), 0);
	}

	// it will only finalize if the forced transition happens.
	// we add_blocks after the voters are spawned because otherwise
	// the link-halves have the wrong AuthoritySet
	run_to_completion(&mut runtime, 25, net, peers_a);
}

#[test]
fn allows_reimporting_change_blocks() {
	let peers_a = &[Ed25519Keyring::Alice, Ed25519Keyring::Bob, Ed25519Keyring::Charlie];
	let peers_b = &[Ed25519Keyring::Alice, Ed25519Keyring::Bob];
	let voters = make_ids(peers_a);
	let api = TestApi::new(voters);
	let mut net = GrandpaTestNet::new(api.clone(), 3);

	let client = net.peer(0).client().clone();
	let (mut block_import, ..) = net.make_block_import::<
		TransactionFor<substrate_test_runtime_client::Backend, Block>
	>(
		client.clone(),
	);

	let full_client = client.as_full().unwrap();
	let builder = full_client.new_block_at(&BlockId::Number(0), Default::default(), false).unwrap();
	let mut block = builder.build().unwrap().block;
	add_scheduled_change(&mut block, ScheduledChange {
		next_authorities: make_ids(peers_b),
		delay: 0,
	});

	let block = || {
		let block = block.clone();
		let mut import = BlockImportParams::new(BlockOrigin::File, block.header);
		import.body = Some(block.extrinsics);
		import.fork_choice = Some(ForkChoiceStrategy::LongestChain);

		import
	};

	assert_eq!(
		block_import.import_block(block(), HashMap::new()).unwrap(),
		ImportResult::Imported(ImportedAux {
			needs_justification: true,
			clear_justification_requests: false,
			bad_justification: false,
			needs_finality_proof: false,
			is_new_best: true,
			header_only: false,
		}),
	);

	assert_eq!(
		block_import.import_block(block(), HashMap::new()).unwrap(),
		ImportResult::AlreadyInChain
	);
}

#[test]
fn test_bad_justification() {
	let peers_a = &[Ed25519Keyring::Alice, Ed25519Keyring::Bob, Ed25519Keyring::Charlie];
	let peers_b = &[Ed25519Keyring::Alice, Ed25519Keyring::Bob];
	let voters = make_ids(peers_a);
	let api = TestApi::new(voters);
	let mut net = GrandpaTestNet::new(api.clone(), 3);

	let client = net.peer(0).client().clone();
	let (mut block_import, ..) = net.make_block_import::<
		TransactionFor<substrate_test_runtime_client::Backend, Block>
	>(
		client.clone(),
	);

	let full_client = client.as_full().expect("only full clients are used in test");
	let builder = full_client.new_block_at(&BlockId::Number(0), Default::default(), false).unwrap();
	let mut block = builder.build().unwrap().block;

	add_scheduled_change(&mut block, ScheduledChange {
		next_authorities: make_ids(peers_b),
		delay: 0,
	});

	let block = || {
		let block = block.clone();
		let mut import = BlockImportParams::new(BlockOrigin::File, block.header);
		import.justification = Some(Vec::new());
		import.body = Some(block.extrinsics);
		import.fork_choice = Some(ForkChoiceStrategy::LongestChain);

		import
	};

	assert_eq!(
		block_import.import_block(block(), HashMap::new()).unwrap(),
		ImportResult::Imported(ImportedAux {
			needs_justification: true,
			clear_justification_requests: false,
			bad_justification: true,
			is_new_best: true,
			..Default::default()
		}),
	);

	assert_eq!(
		block_import.import_block(block(), HashMap::new()).unwrap(),
		ImportResult::AlreadyInChain
	);
}

#[test]
fn voter_persists_its_votes() {
	use std::iter::FromIterator;
	use std::sync::atomic::{AtomicUsize, Ordering};
	use futures::future;
	use futures::channel::mpsc;

	let _ = env_logger::try_init();
	let mut runtime = current_thread::Runtime::new().unwrap();

	// we have two authorities but we'll only be running the voter for alice
	// we are going to be listening for the prevotes it casts
	let peers = &[Ed25519Keyring::Alice, Ed25519Keyring::Bob];
	let voters = make_ids(peers);

	// alice has a chain with 20 blocks
	let mut net = GrandpaTestNet::new(TestApi::new(voters.clone()), 2);
	net.peer(0).push_blocks(20, false);
	net.block_until_sync(&mut runtime);

	assert_eq!(net.peer(0).client().info().best_number, 20,
			   "Peer #{} failed to sync", 0);


	let peer = net.peer(0);
	let client = peer.client().clone();
	let net = Arc::new(Mutex::new(net));

	// channel between the voter and the main controller.
	// sending a message on the `voter_tx` restarts the voter.
	let (voter_tx, voter_rx) = mpsc::unbounded::<()>();

	let mut keystore_paths = Vec::new();

	// startup a grandpa voter for alice but also listen for messages on a
	// channel. whenever a message is received the voter is restarted. when the
	// sender is dropped the voter is stopped.
	{
		let (keystore, keystore_path) = create_keystore(peers[0]);
		keystore_paths.push(keystore_path);

		struct ResettableVoter {
			voter: Pin<Box<dyn Future<Output = ()> + Send + Unpin>>,
			voter_rx: mpsc::UnboundedReceiver<()>,
			net: Arc<Mutex<GrandpaTestNet>>,
			client: PeersClient,
			keystore: KeyStorePtr,
		}

		impl Future for ResettableVoter {
			type Output = ();

			fn poll(self: Pin<&mut Self>, cx: &mut Context) -> Poll<Self::Output> {
				let this = Pin::into_inner(self);

				if let Poll::Ready(()) = Pin::new(&mut this.voter).poll(cx) {
					panic!("error in the voter");
				}

				match  Pin::new(&mut this.voter_rx).poll_next(cx) {
					Poll::Pending => return Poll::Pending,
					Poll::Ready(None) => return Poll::Ready(()),
					Poll::Ready(Some(())) => {
						let (_block_import, _, _, _, link) =
							this.net.lock()
									.make_block_import::<
										TransactionFor<substrate_test_runtime_client::Backend, Block>
									>(this.client.clone());
						let link = link.lock().take().unwrap();

						let grandpa_params = GrandpaParams {
							config: Config {
								gossip_duration: TEST_GOSSIP_DURATION,
								justification_period: 32,
								keystore: Some(this.keystore.clone()),
								name: Some(format!("peer#{}", 0)),
								is_authority: true,
								observer_enabled: true,
							},
							link,
							network: this.net.lock().peers[0].network_service().clone(),
							inherent_data_providers: InherentDataProviders::new(),
							on_exit: Exit,
							telemetry_on_connect: None,
							voting_rule: VotingRulesBuilder::default().build(),
							prometheus_registry: None,
						};

						let voter = run_grandpa_voter(grandpa_params)
							.expect("all in order with client and network")
							.map(move |r| {
								// we need to keep the block_import alive since it owns the
								// sender for the voter commands channel, if that gets dropped
								// then the voter will stop
								drop(_block_import);
								r
							});

						this.voter = Box::pin(voter);
						// notify current task in order to poll the voter
						cx.waker().wake_by_ref();
					}
				};

				Poll::Pending
			}
		}

		// we create a "dummy" voter by setting it to `pending` and triggering the `tx`.
		// this way, the `ResettableVoter` will reset its `voter` field to a value ASAP.
		voter_tx.unbounded_send(()).unwrap();
		runtime.spawn(ResettableVoter {
			voter: Box::pin(futures::future::pending()),
			voter_rx,
			net: net.clone(),
			client: client.clone(),
			keystore,
		}.unit_error().compat());
	}

	let (exit_tx, exit_rx) = futures::channel::oneshot::channel::<()>();

	// create the communication layer for bob, but don't start any
	// voter. instead we'll listen for the prevote that alice casts
	// and cast our own manually
	{
		let (keystore, keystore_path) = create_keystore(peers[1]);
		keystore_paths.push(keystore_path);

		let config = Config {
			gossip_duration: TEST_GOSSIP_DURATION,
			justification_period: 32,
			keystore: Some(keystore),
			name: Some(format!("peer#{}", 1)),
			is_authority: true,
			observer_enabled: true,
		};

		let set_state = {
			let (_, _, _, _, link) = net.lock()
				.make_block_import::<
					TransactionFor<substrate_test_runtime_client::Backend, Block>
				>(client);
			let LinkHalf { persistent_data, .. } = link.lock().take().unwrap();
			let PersistentData { set_state, .. } = persistent_data;
			set_state
		};

		let network = communication::NetworkBridge::new(
			net.lock().peers[1].network_service().clone(),
			config.clone(),
			set_state,
		);

		let (round_rx, round_tx) = network.round_communication(
			communication::Round(1),
			communication::SetId(0),
			Arc::new(VoterSet::from_iter(voters)),
			Some(peers[1].pair().into()),
			HasVoted::No,
		);

		runtime.spawn(
			network.map_err(|e| panic!("network bridge should not error: {:?}", e))
				.compat(),
		);

		let round_tx = Arc::new(Mutex::new(round_tx));
		let exit_tx = Arc::new(Mutex::new(Some(exit_tx)));

		let net = net.clone();
		let state = Arc::new(AtomicUsize::new(0));

		runtime.spawn(round_rx.for_each(move |signed| {
			let net2 = net.clone();
			let net = net.clone();
			let voter_tx = voter_tx.clone();
			let round_tx = round_tx.clone();
			let state = state.clone();
			let exit_tx = exit_tx.clone();

			async move {
				if state.compare_and_swap(0, 1, Ordering::SeqCst) == 0 {
					// the first message we receive should be a prevote from alice.
					let prevote = match signed.message {
						finality_grandpa::Message::Prevote(prevote) => prevote,
						_ => panic!("voter should prevote."),
					};

					// its chain has 20 blocks and the voter targets 3/4 of the
					// unfinalized chain, so the vote should be for block 15
					assert!(prevote.target_number == 15);

					// we push 20 more blocks to alice's chain
					net.lock().peer(0).push_blocks(20, false);

					let interval = futures::stream::unfold(Delay::new(Duration::from_millis(200)), |delay|
						Box::pin(async move {
							delay.await;
							Some(((), Delay::new(Duration::from_millis(200))))
						})
					);

					interval
						.take_while(move |_| {
							future::ready(net2.lock().peer(1).client().info().best_number != 40)
						})
						.for_each(|_| future::ready(()))
						.await;

					let block_30_hash =
						net.lock().peer(0).client().as_full().unwrap().hash(30).unwrap().unwrap();

					// we restart alice's voter
					voter_tx.unbounded_send(()).unwrap();

					// and we push our own prevote for block 30
					let prevote = finality_grandpa::Prevote {
						target_number: 30,
						target_hash: block_30_hash,
					};

					// One should either be calling `Sink::send` or `Sink::start_send` followed
					// by `Sink::poll_complete` to make sure items are being flushed. Given that
					// we send in a loop including a delay until items are received, this can be
					// ignored for the sake of reduced complexity.
					Pin::new(&mut *round_tx.lock()).start_send(finality_grandpa::Message::Prevote(prevote)).unwrap();
				} else if state.compare_and_swap(1, 2, Ordering::SeqCst) == 1 {
					// the next message we receive should be our own prevote
					let prevote = match signed.message {
						finality_grandpa::Message::Prevote(prevote) => prevote,
						_ => panic!("We should receive our own prevote."),
					};

					// targeting block 30
					assert!(prevote.target_number == 30);

					// after alice restarts it should send its previous prevote
					// therefore we won't ever receive it again since it will be a
					// known message on the gossip layer

				} else if state.compare_and_swap(2, 3, Ordering::SeqCst) == 2 {
					// we then receive a precommit from alice for block 15
					// even though we casted a prevote for block 30
					let precommit = match signed.message {
						finality_grandpa::Message::Precommit(precommit) => precommit,
						_ => panic!("voter should precommit."),
					};

					assert!(precommit.target_number == 15);

					// signal exit
					exit_tx.clone().lock().take().unwrap().send(()).unwrap();
				} else {
					panic!()
				}
			}
		}).map(Ok).boxed().compat());
	}

	block_until_complete(exit_rx.into_future(), &net, &mut runtime);
}

#[test]
fn finalize_3_voters_1_light_observer() {
	let _ = env_logger::try_init();
	let mut runtime = current_thread::Runtime::new().unwrap();
	let authorities = &[Ed25519Keyring::Alice, Ed25519Keyring::Bob, Ed25519Keyring::Charlie];
	let voters = make_ids(authorities);

	let mut net = GrandpaTestNet::new(TestApi::new(voters), 4);
	net.peer(0).push_blocks(20, false);
	net.block_until_sync(&mut runtime);

	for i in 0..4 {
		assert_eq!(net.peer(i).client().info().best_number, 20,
			"Peer #{} failed to sync", i);
	}

	let net = Arc::new(Mutex::new(net));
	let link = net.lock().peer(3).data.lock().take().expect("link initialized on startup; qed");

	let finality_notifications = net.lock().peer(3).client().finality_notification_stream()
		.take_while(|n| {
			future::ready(n.header.number() < &20)
		})
		.collect::<Vec<_>>();

	run_to_completion_with(&mut runtime, 20, net.clone(), authorities, |executor| {
		executor.spawn(
			observer::run_grandpa_observer(
				Config {
					gossip_duration: TEST_GOSSIP_DURATION,
					justification_period: 32,
					keystore: None,
					name: Some("observer".to_string()),
					is_authority: false,
					observer_enabled: true,
				},
				link,
				net.lock().peers[3].network_service().clone(),
				Exit,
			).unwrap().unit_error().compat()
		).unwrap();

		Some(Box::pin(finality_notifications.map(|_| ())))
	});
}

#[test]
fn finality_proof_is_fetched_by_light_client_when_consensus_data_changes() {
	let _ = ::env_logger::try_init();
	let mut runtime = current_thread::Runtime::new().unwrap();

	let peers = &[Ed25519Keyring::Alice];
	let mut net = GrandpaTestNet::new(TestApi::new(make_ids(peers)), 1);
	net.add_light_peer(&GrandpaTestNet::default_config());

	// import block#1 WITH consensus data change. Light client ignores justification
	// && instead fetches finality proof for block #1
	net.peer(0).push_authorities_change_block(vec![sp_consensus_babe::AuthorityId::from_slice(&[42; 32])]);
	let net = Arc::new(Mutex::new(net));
	run_to_completion(&mut runtime, 1, net.clone(), peers);
	net.lock().block_until_sync(&mut runtime);

	// check that the block#1 is finalized on light client
	let mut runtime = current_thread::Runtime::new().unwrap();
	let _ = runtime.block_on(futures::future::poll_fn(move |_| {
		if net.lock().peer(1).client().info().finalized_number == 1 {
			Poll::Ready(())
		} else {
			net.lock().poll();
			Poll::Pending
		}
	}).unit_error().compat());
}

#[test]
fn empty_finality_proof_is_returned_to_light_client_when_authority_set_is_different() {
	// for debug: to ensure that without forced change light client will sync finality proof
	const FORCE_CHANGE: bool = true;

	let _ = ::env_logger::try_init();
	let mut runtime = current_thread::Runtime::new().unwrap();

	// two of these guys are offline.
	let genesis_authorities = if FORCE_CHANGE {
		vec![
			Ed25519Keyring::Alice,
			Ed25519Keyring::Bob,
			Ed25519Keyring::Charlie,
			Ed25519Keyring::One,
			Ed25519Keyring::Two,
		]
	} else {
		vec![
			Ed25519Keyring::Alice,
			Ed25519Keyring::Bob,
			Ed25519Keyring::Charlie,
		]
	};
	let peers_a = &[Ed25519Keyring::Alice, Ed25519Keyring::Bob, Ed25519Keyring::Charlie];
	let api = TestApi::new(make_ids(&genesis_authorities));

	let voters = make_ids(peers_a);
	let net = GrandpaTestNet::new(api, 3);
	let net = Arc::new(Mutex::new(net));

	// best is #1
	net.lock().peer(0).generate_blocks(1, BlockOrigin::File, |builder| {
		// add a forced transition at block 5.
		let mut block = builder.build().unwrap().block;
		if FORCE_CHANGE {
			add_forced_change(&mut block, 0, ScheduledChange {
				next_authorities: voters.clone(),
				delay: 3,
			});
		}
		block
	});

	// ensure block#10 enacts authorities set change => justification is generated
	// normally it will reach light client, but because of the forced change, it will not
	net.lock().peer(0).push_blocks(8, false); // best is #9
	net.lock().peer(0).push_authorities_change_block(
		vec![sp_consensus_babe::AuthorityId::from_slice(&[42; 32])]
	); // #10
	net.lock().peer(0).push_blocks(1, false); // best is #11
	net.lock().block_until_sync(&mut runtime);

	// finalize block #11 on full clients
	run_to_completion(&mut runtime, 11, net.clone(), peers_a);

	// request finalization by light client
	net.lock().add_light_peer(&GrandpaTestNet::default_config());
	net.lock().block_until_sync(&mut runtime);

	// check block, finalized on light client
	assert_eq!(
		net.lock().peer(3).client().info().finalized_number,
		if FORCE_CHANGE { 0 } else { 10 },
	);
}

#[test]
fn voter_catches_up_to_latest_round_when_behind() {
	let _ = env_logger::try_init();
	let mut runtime = current_thread::Runtime::new().unwrap();

	let peers = &[Ed25519Keyring::Alice, Ed25519Keyring::Bob];
	let voters = make_ids(peers);

	let mut net = GrandpaTestNet::new(TestApi::new(voters), 3);
	net.peer(0).push_blocks(50, false);
	net.block_until_sync(&mut runtime);

	let net = Arc::new(Mutex::new(net));
	let mut finality_notifications = Vec::new();

	let voter = |keystore, peer_id, link, net: Arc<Mutex<GrandpaTestNet>>| -> Pin<Box<dyn Future<Output = ()> + Send>> {
		let grandpa_params = GrandpaParams {
			config: Config {
				gossip_duration: TEST_GOSSIP_DURATION,
				justification_period: 32,
				keystore,
				name: Some(format!("peer#{}", peer_id)),
				is_authority: true,
				observer_enabled: true,
			},
			link,
			network: net.lock().peer(peer_id).network_service().clone(),
			inherent_data_providers: InherentDataProviders::new(),
			on_exit: Exit,
			telemetry_on_connect: None,
			voting_rule: (),
			prometheus_registry: None,
		};

		Box::pin(run_grandpa_voter(grandpa_params).expect("all in order with client and network"))
	};

	let mut keystore_paths = Vec::new();

	// spawn authorities
	for (peer_id, key) in peers.iter().enumerate() {
		let (client, link) = {
			let net = net.lock();
			let link = net.peers[peer_id].data.lock().take().expect("link initialized at startup; qed");
			(
				net.peers[peer_id].client().clone(),
				link,
			)
		};

		finality_notifications.push(
			client.finality_notification_stream()
				.take_while(|n| future::ready(n.header.number() < &50))
				.for_each(move |_| future::ready(()))
		);

		let (keystore, keystore_path) = create_keystore(*key);
		keystore_paths.push(keystore_path);

		let voter = voter(Some(keystore), peer_id, link, net.clone());

		runtime.spawn(voter.unit_error().compat());
	}

	// wait for them to finalize block 50. since they'll vote on 3/4 of the
	// unfinalized chain it will take at least 4 rounds to do it.
	let wait_for_finality = ::futures::future::join_all(finality_notifications)
		.map(|_| ());

	// spawn a new voter, it should be behind by at least 4 rounds and should be
	// able to catch up to the latest round
	let test = {
		let net = net.clone();
		let runtime = runtime.handle();

		wait_for_finality.then(move |_| {
			let peer_id = 2;
			let link = {
				let net = net.lock();
				let mut link = net.peers[peer_id].data.lock();
				link.take().expect("link initialized at startup; qed")
			};

			let set_state = link.persistent_data.set_state.clone();

			let voter = voter(None, peer_id, link, net);

			runtime.spawn(voter.unit_error().compat()).unwrap();

			let start_time = std::time::Instant::now();
			let timeout = Duration::from_secs(5 * 60);
			let wait_for_catch_up = futures::future::poll_fn(move |_| {
				// The voter will start at round 1 and since everyone else is
				// already at a later round the only way to get to round 4 (or
				// later) is by issuing a catch up request.
				if set_state.read().last_completed_round().number >= 4 {
					Poll::Ready(())
				} else if start_time.elapsed() > timeout {
					panic!("Timed out while waiting for catch up to happen")
				} else {
					Poll::Pending
				}
			});

			wait_for_catch_up
		})
	};

	let drive_to_completion = futures01::future::poll_fn(|| {
		net.lock().poll(); Ok::<Async<()>, ()>(Async::NotReady)
	});
	runtime.block_on(
		future::select(test, drive_to_completion.compat())
			.map(|_| Ok::<(), ()>(()))
			.compat()
	).unwrap();
}

#[test]
fn grandpa_environment_respects_voting_rules() {
	use finality_grandpa::Chain;
	use sc_network_test::TestClient;

	let peers = &[Ed25519Keyring::Alice];
	let voters = make_ids(peers);

	let mut net = GrandpaTestNet::new(TestApi::new(voters), 1);
	let peer = net.peer(0);
	let network_service = peer.network_service().clone();
	let link = peer.data.lock().take().unwrap();

	// create a voter environment with a given voting rule
	let environment = |voting_rule: Box<dyn VotingRule<Block, TestClient>>| {
		let PersistentData {
			ref authority_set,
			ref consensus_changes,
			ref set_state,
			..
		} = link.persistent_data;

		let config = Config {
			gossip_duration: TEST_GOSSIP_DURATION,
			justification_period: 32,
			keystore: None,
			name: None,
			is_authority: true,
			observer_enabled: true,
		};

		let network = NetworkBridge::new(
			network_service.clone(),
			config.clone(),
			set_state.clone(),
		);

		Environment {
			authority_set: authority_set.clone(),
			config: config.clone(),
			consensus_changes: consensus_changes.clone(),
			client: link.client.clone(),
			select_chain: link.select_chain.clone(),
			set_id: authority_set.set_id(),
			voter_set_state: set_state.clone(),
			voters: Arc::new(authority_set.current_authorities()),
			network,
			voting_rule,
<<<<<<< HEAD
			metrics: None,
=======
			_phantom: PhantomData,
>>>>>>> 06fae63b
		}
	};

	// add 21 blocks
	peer.push_blocks(21, false);

	// create an environment with no voting rule restrictions
	let unrestricted_env = environment(Box::new(()));

	// another with 3/4 unfinalized chain voting rule restriction
	let three_quarters_env = environment(Box::new(
		voting_rule::ThreeQuartersOfTheUnfinalizedChain
	));

	// and another restricted with the default voting rules: i.e. 3/4 rule and
	// always below best block
	let default_env = environment(Box::new(
		VotingRulesBuilder::default().build()
	));

	// the unrestricted environment should just return the best block
	assert_eq!(
		unrestricted_env.best_chain_containing(
			peer.client().info().finalized_hash
		).unwrap().1,
		21,
	);

	// both the other environments should return block 16, which is 3/4 of the
	// way in the unfinalized chain
	assert_eq!(
		three_quarters_env.best_chain_containing(
			peer.client().info().finalized_hash
		).unwrap().1,
		16,
	);

	assert_eq!(
		default_env.best_chain_containing(
			peer.client().info().finalized_hash
		).unwrap().1,
		16,
	);

	// we finalize block 19 with block 21 being the best block
	peer.client().finalize_block(BlockId::Number(19), None, false).unwrap();

	// the 3/4 environment should propose block 21 for voting
	assert_eq!(
		three_quarters_env.best_chain_containing(
			peer.client().info().finalized_hash
		).unwrap().1,
		21,
	);

	// while the default environment will always still make sure we don't vote
	// on the best block (2 behind)
	assert_eq!(
		default_env.best_chain_containing(
			peer.client().info().finalized_hash
		).unwrap().1,
		19,
	);

	// we finalize block 21 with block 21 being the best block
	peer.client().finalize_block(BlockId::Number(21), None, false).unwrap();

	// even though the default environment will always try to not vote on the
	// best block, there's a hard rule that we can't cast any votes lower than
	// the given base (#21).
	assert_eq!(
		default_env.best_chain_containing(
			peer.client().info().finalized_hash
		).unwrap().1,
		21,
	);
}

#[test]
fn imports_justification_for_regular_blocks_on_import() {
	// NOTE: this is a regression test since initially we would only import
	// justifications for authority change blocks, and would discard any
	// existing justification otherwise.
	let peers = &[Ed25519Keyring::Alice];
	let voters = make_ids(peers);
	let api = TestApi::new(voters);
	let mut net = GrandpaTestNet::new(api.clone(), 1);

	let client = net.peer(0).client().clone();
	let (mut block_import, ..) = net.make_block_import::<
		TransactionFor<substrate_test_runtime_client::Backend, Block>
	>(client.clone());

	let full_client = client.as_full().expect("only full clients are used in test");
	let builder = full_client.new_block_at(&BlockId::Number(0), Default::default(), false).unwrap();
	let block = builder.build().unwrap().block;

	let block_hash = block.hash();

	// create a valid justification, with one precommit targeting the block
	let justification = {
		let round = 1;
		let set_id = 0;

		let precommit = finality_grandpa::Precommit {
			target_hash: block_hash,
			target_number: *block.header.number(),
		};

		let msg = finality_grandpa::Message::Precommit(precommit.clone());
		let encoded = communication::localized_payload(round, set_id, &msg);
		let signature = peers[0].sign(&encoded[..]).into();

		let precommit = finality_grandpa::SignedPrecommit {
			precommit,
			signature,
			id: peers[0].public().into(),
		};

		let commit = finality_grandpa::Commit {
			target_hash: block_hash,
			target_number: *block.header.number(),
			precommits: vec![precommit],
		};

		GrandpaJustification::from_commit(
			&full_client,
			round,
			commit,
		).unwrap()
	};

	// we import the block with justification attached
	let mut import = BlockImportParams::new(BlockOrigin::File, block.header);
	import.justification = Some(justification.encode());
	import.body = Some(block.extrinsics);
	import.fork_choice = Some(ForkChoiceStrategy::LongestChain);

	assert_eq!(
		block_import.import_block(import, HashMap::new()).unwrap(),
		ImportResult::Imported(ImportedAux {
			needs_justification: false,
			clear_justification_requests: false,
			bad_justification: false,
			is_new_best: true,
			..Default::default()
		}),
	);

	// the justification should be imported and available from the client
	assert!(
		client.justification(&BlockId::Hash(block_hash)).unwrap().is_some(),
	);
}<|MERGE_RESOLUTION|>--- conflicted
+++ resolved
@@ -1657,11 +1657,8 @@
 			voters: Arc::new(authority_set.current_authorities()),
 			network,
 			voting_rule,
-<<<<<<< HEAD
 			metrics: None,
-=======
 			_phantom: PhantomData,
->>>>>>> 06fae63b
 		}
 	};
 
