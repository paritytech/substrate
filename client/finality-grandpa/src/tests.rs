// Copyright 2018-2020 Parity Technologies (UK) Ltd.
// This file is part of Substrate.

// Substrate is free software: you can redistribute it and/or modify
// it under the terms of the GNU General Public License as published by
// the Free Software Foundation, either version 3 of the License, or
// (at your option) any later version.

// Substrate is distributed in the hope that it will be useful,
// but WITHOUT ANY WARRANTY; without even the implied warranty of
// MERCHANTABILITY or FITNESS FOR A PARTICULAR PURPOSE.  See the
// GNU General Public License for more details.

// You should have received a copy of the GNU General Public License
// along with Substrate.  If not, see <http://www.gnu.org/licenses/>.

//! Tests and test helpers for GRANDPA.

use super::*;
use environment::HasVoted;
use sc_network_test::{
	Block, Hash, TestNetFactory, BlockImportAdapter, Peer,
	PeersClient, PassThroughVerifier, PeersFullClient,
};
use sc_network::config::{ProtocolConfig, Roles, BoxFinalityProofRequestBuilder};
use parking_lot::Mutex;
use futures_timer::Delay;
use tokio::runtime::{Runtime, Handle};
use sp_keyring::Ed25519Keyring;
use sc_client::LongestChain;
use sc_client_api::backend::TransactionFor;
use sp_blockchain::Result;
use sp_api::{ApiRef, ApiErrorExt, Core, RuntimeVersion, ApiExt, StorageProof, ProvideRuntimeApi};
use substrate_test_runtime_client::runtime::BlockNumber;
use sp_consensus::{
	BlockOrigin, ForkChoiceStrategy, ImportedAux, BlockImportParams, ImportResult, BlockImport,
	import_queue::{BoxJustificationImport, BoxFinalityProofImport},
};
use std::{
	collections::{HashMap, HashSet},
	result,
	pin::Pin, task,
};
use parity_scale_codec::Decode;
use sp_runtime::traits::{Block as BlockT, Header as HeaderT, HasherFor};
use sp_runtime::generic::{BlockId, DigestItem};
use sp_core::{H256, NativeOrEncoded, ExecutionContext, crypto::Public};
use sp_finality_grandpa::{GRANDPA_ENGINE_ID, AuthorityList, GrandpaApi};
use sp_state_machine::{InMemoryBackend, prove_read, read_proof_check};

use authorities::AuthoritySet;
use finality_proof::{
	FinalityProofProvider, AuthoritySetForFinalityProver, AuthoritySetForFinalityChecker,
};
use consensus_changes::ConsensusChanges;
use sc_block_builder::BlockBuilderProvider;

type PeerData =
	Mutex<
		Option<
			LinkHalf<
				Block,
				PeersFullClient,
				LongestChain<substrate_test_runtime_client::Backend, Block>
			>
		>
	>;
type GrandpaPeer = Peer<PeerData>;

struct GrandpaTestNet {
	peers: Vec<GrandpaPeer>,
	test_config: TestApi,
}

impl GrandpaTestNet {
	fn new(test_config: TestApi, n_peers: usize) -> Self {
		let mut net = GrandpaTestNet {
			peers: Vec::with_capacity(n_peers),
			test_config,
		};
		let config = Self::default_config();
		for _ in 0..n_peers {
			net.add_full_peer(&config);
		}
		net
	}
}

impl TestNetFactory for GrandpaTestNet {
	type Verifier = PassThroughVerifier;
	type PeerData = PeerData;

	/// Create new test network with peers and given config.
	fn from_config(_config: &ProtocolConfig) -> Self {
		GrandpaTestNet {
			peers: Vec::new(),
			test_config: Default::default(),
		}
	}

	fn default_config() -> ProtocolConfig {
		// the authority role ensures gossip hits all nodes here.
		let mut config = ProtocolConfig::default();
		config.roles = Roles::AUTHORITY;
		config
	}

	fn make_verifier(
		&self,
		_client: PeersClient,
		_cfg: &ProtocolConfig,
		_: &PeerData,
	) -> Self::Verifier {
		PassThroughVerifier(false) // use non-instant finality.
	}

	fn make_block_import<Transaction>(&self, client: PeersClient)
		-> (
			BlockImportAdapter<Transaction>,
			Option<BoxJustificationImport<Block>>,
			Option<BoxFinalityProofImport<Block>>,
			Option<BoxFinalityProofRequestBuilder<Block>>,
			PeerData,
		)
	{
		match client {
			PeersClient::Full(ref client, ref backend) => {
				let (import, link) = block_import(
					client.clone(),
					&self.test_config,
					LongestChain::new(backend.clone()),
				).expect("Could not create block import for fresh peer.");
				let justification_import = Box::new(import.clone());
				(
					BlockImportAdapter::new_full(import),
					Some(justification_import),
					None,
					None,
					Mutex::new(Some(link)),
				)
			},
			PeersClient::Light(ref client, ref backend) => {
				use crate::light_import::tests::light_block_import_without_justifications;

				let authorities_provider = Arc::new(self.test_config.clone());
				// forbid direct finalization using justification that came with the block
				// => light clients will try to fetch finality proofs
				let import = light_block_import_without_justifications(
					client.clone(),
					backend.clone(),
					&self.test_config,
					authorities_provider,
				).expect("Could not create block import for fresh peer.");
				let finality_proof_req_builder = import.0.create_finality_proof_request_builder();
				let proof_import = Box::new(import.clone());
				(
					BlockImportAdapter::new_light(import),
					None,
					Some(proof_import),
					Some(finality_proof_req_builder),
					Mutex::new(None),
				)
			},
		}
	}

	fn make_finality_proof_provider(
		&self,
		client: PeersClient
	) -> Option<Arc<dyn sc_network::config::FinalityProofProvider<Block>>> {
		match client {
			PeersClient::Full(_, ref backend)  => {
				let authorities_provider = Arc::new(self.test_config.clone());
				Some(Arc::new(FinalityProofProvider::new(backend.clone(), authorities_provider)))
			},
			PeersClient::Light(_, _) => None,
		}
	}

	fn peer(&mut self, i: usize) -> &mut GrandpaPeer {
		&mut self.peers[i]
	}

	fn peers(&self) -> &Vec<GrandpaPeer> {
		&self.peers
	}

	fn mut_peers<F: FnOnce(&mut Vec<GrandpaPeer>)>(&mut self, closure: F) {
		closure(&mut self.peers);
	}
}

#[derive(Clone)]
struct Exit;

impl futures::Future for Exit {
	type Output = ();

	fn poll(self: Pin<&mut Self>, _: &mut task::Context) -> task::Poll<()> {
		task::Poll::Pending
	}
}

#[derive(Default, Clone)]
pub(crate) struct TestApi {
	genesis_authorities: AuthorityList,
}

impl TestApi {
	pub fn new(genesis_authorities: AuthorityList) -> Self {
		TestApi {
			genesis_authorities,
		}
	}
}

pub(crate) struct RuntimeApi {
	inner: TestApi,
}

impl ProvideRuntimeApi<Block> for TestApi {
	type Api = RuntimeApi;

	fn runtime_api<'a>(&'a self) -> ApiRef<'a, Self::Api> {
		RuntimeApi { inner: self.clone() }.into()
	}
}

impl Core<Block> for RuntimeApi {
	fn Core_version_runtime_api_impl(
		&self,
		_: &BlockId<Block>,
		_: ExecutionContext,
		_: Option<()>,
		_: Vec<u8>,
	) -> Result<NativeOrEncoded<RuntimeVersion>> {
		unimplemented!("Not required for testing!")
	}

	fn Core_execute_block_runtime_api_impl(
		&self,
		_: &BlockId<Block>,
		_: ExecutionContext,
		_: Option<Block>,
		_: Vec<u8>,
	) -> Result<NativeOrEncoded<()>> {
		unimplemented!("Not required for testing!")
	}

	fn Core_initialize_block_runtime_api_impl(
		&self,
		_: &BlockId<Block>,
		_: ExecutionContext,
		_: Option<&<Block as BlockT>::Header>,
		_: Vec<u8>,
	) -> Result<NativeOrEncoded<()>> {
		unimplemented!("Not required for testing!")
	}
}

impl ApiErrorExt for RuntimeApi {
	type Error = sp_blockchain::Error;
}

impl ApiExt<Block> for RuntimeApi {
	type StateBackend = <
		substrate_test_runtime_client::Backend as sc_client_api::backend::Backend<Block>
	>::State;

	fn map_api_result<F: FnOnce(&Self) -> result::Result<R, E>, R, E>(
		&self,
		_: F
	) -> result::Result<R, E> {
		unimplemented!("Not required for testing!")
	}

	fn runtime_version_at(&self, _: &BlockId<Block>) -> Result<RuntimeVersion> {
		unimplemented!("Not required for testing!")
	}

	fn record_proof(&mut self) {
		unimplemented!("Not required for testing!")
	}

	fn extract_proof(&mut self) -> Option<StorageProof> {
		unimplemented!("Not required for testing!")
	}

	fn into_storage_changes(
		&self,
		_: &Self::StateBackend,
		_: Option<&sp_api::ChangesTrieState<sp_api::HasherFor<Block>, sp_api::NumberFor<Block>>>,
		_: <Block as sp_api::BlockT>::Hash,
	) -> std::result::Result<sp_api::StorageChanges<Self::StateBackend, Block>, String>
		where Self: Sized
	{
		unimplemented!("Not required for testing!")
	}
}

impl GrandpaApi<Block> for RuntimeApi {
	fn GrandpaApi_grandpa_authorities_runtime_api_impl(
		&self,
		_: &BlockId<Block>,
		_: ExecutionContext,
		_: Option<()>,
		_: Vec<u8>,
	) -> Result<NativeOrEncoded<AuthorityList>> {
		Ok(self.inner.genesis_authorities.clone()).map(NativeOrEncoded::Native)
	}
}

impl GenesisAuthoritySetProvider<Block> for TestApi {
	fn get(&self) -> Result<AuthorityList> {
		Ok(self.genesis_authorities.clone())
	}
}

impl AuthoritySetForFinalityProver<Block> for TestApi {
	fn authorities(&self, _block: &BlockId<Block>) -> Result<AuthorityList> {
		Ok(self.genesis_authorities.clone())
	}

	fn prove_authorities(&self, block: &BlockId<Block>) -> Result<StorageProof> {
		let authorities = self.authorities(block)?;
		let backend = <InMemoryBackend<HasherFor<Block>>>::from(vec![
			(None, vec![(b"authorities".to_vec(), Some(authorities.encode()))])
		]);
		let proof = prove_read(backend, vec![b"authorities"])
			.expect("failure proving read from in-memory storage backend");
		Ok(proof)
	}
}

impl AuthoritySetForFinalityChecker<Block> for TestApi {
	fn check_authorities_proof(
		&self,
		_hash: <Block as BlockT>::Hash,
		header: <Block as BlockT>::Header,
		proof: StorageProof,
	) -> Result<AuthorityList> {
		let results = read_proof_check::<HasherFor<Block>, _>(
			*header.state_root(), proof, vec![b"authorities"]
		)
			.expect("failure checking read proof for authorities");
		let encoded = results.get(&b"authorities"[..])
			.expect("returned map must contain all proof keys")
			.as_ref()
			.expect("authorities in proof is None");
		let authorities = Decode::decode(&mut &encoded[..])
			.expect("failure decoding authorities read from proof");
		Ok(authorities)
	}
}

const TEST_GOSSIP_DURATION: Duration = Duration::from_millis(500);

fn make_ids(keys: &[Ed25519Keyring]) -> AuthorityList {
	keys.iter().map(|key| key.clone().public().into()).map(|id| (id, 1)).collect()
}

fn create_keystore(authority: Ed25519Keyring) -> (KeyStorePtr, tempfile::TempDir) {
	let keystore_path = tempfile::tempdir().expect("Creates keystore path");
	let keystore = sc_keystore::Store::open(keystore_path.path(), None).expect("Creates keystore");
	keystore.write().insert_ephemeral_from_seed::<AuthorityPair>(&authority.to_seed())
		.expect("Creates authority key");

	(keystore, keystore_path)
}

fn block_until_complete(future: impl Future + Unpin, net: &Arc<Mutex<GrandpaTestNet>>) {
	let drive_to_completion = futures::future::poll_fn(|cx| {
		net.lock().poll(cx); Poll::<()>::Pending
	});
	futures::executor::block_on(
		future::select(future, drive_to_completion)
	);
}

// run the voters to completion. provide a closure to be invoked after
// the voters are spawned but before blocking on them.
fn run_to_completion_with<F>(
<<<<<<< HEAD
	runtime: &Runtime,
	threads_pool: &futures::executor::ThreadPool,
=======
	runtime: &mut current_thread::Runtime,
>>>>>>> f41677d0
	blocks: u64,
	net: Arc<Mutex<GrandpaTestNet>>,
	peers: &[Ed25519Keyring],
	with: F,
) -> u64 where
	F: FnOnce(Handle) -> Option<Pin<Box<dyn Future<Output = ()>>>>
{
	use parking_lot::RwLock;

	let mut wait_for = Vec::new();

	let highest_finalized = Arc::new(RwLock::new(0));

	if let Some(f) = (with)(runtime.handle().clone()) {
		wait_for.push(f);
	};

	let mut keystore_paths = Vec::new();
	for (peer_id, key) in peers.iter().enumerate() {
		let (keystore, keystore_path) = create_keystore(*key);
		keystore_paths.push(keystore_path);

		let highest_finalized = highest_finalized.clone();
		let (client, net_service, link) = {
			let net = net.lock();
			// temporary needed for some reason
			let link = net.peers[peer_id].data.lock().take().expect("link initialized at startup; qed");
			(
				net.peers[peer_id].client().clone(),
				net.peers[peer_id].network_service().clone(),
				link,
			)
		};

		wait_for.push(
			Box::pin(
				client.finality_notification_stream()
					.take_while(move |n| {
						let mut highest_finalized = highest_finalized.write();
						if *n.header.number() > *highest_finalized {
							*highest_finalized = *n.header.number();
						}
						future::ready(n.header.number() < &blocks)
					})
					.collect::<Vec<_>>()
					.map(|_| ())
			)
		);

		fn assert_send<T: Send>(_: &T) { }

		let grandpa_params = GrandpaParams {
			config: Config {
				gossip_duration: TEST_GOSSIP_DURATION,
				justification_period: 32,
				keystore: Some(keystore),
				name: Some(format!("peer#{}", peer_id)),
				is_authority: true,
				observer_enabled: true,
			},
			link: link,
			network: net_service,
			inherent_data_providers: InherentDataProviders::new(),
			on_exit: Exit,
			telemetry_on_connect: None,
			voting_rule: (),
		};
		let voter = run_grandpa_voter(grandpa_params).expect("all in order with client and network");

		assert_send(&voter);

		runtime.spawn(voter);
	}

	// wait for all finalized on each.
	let wait_for = ::futures::future::join_all(wait_for);

	block_until_complete(wait_for, &net);
	let highest_finalized = *highest_finalized.read();
	highest_finalized
}

fn run_to_completion(
<<<<<<< HEAD
	runtime: &Runtime,
	threads_pool: &futures::executor::ThreadPool,
=======
	runtime: &mut current_thread::Runtime,
>>>>>>> f41677d0
	blocks: u64,
	net: Arc<Mutex<GrandpaTestNet>>,
	peers: &[Ed25519Keyring]
) -> u64 {
	run_to_completion_with(runtime, blocks, net, peers, |_| None)
}

fn add_scheduled_change(block: &mut Block, change: ScheduledChange<BlockNumber>) {
	block.header.digest_mut().push(DigestItem::Consensus(
		GRANDPA_ENGINE_ID,
		sp_finality_grandpa::ConsensusLog::ScheduledChange(change).encode(),
	));
}

fn add_forced_change(
	block: &mut Block,
	median_last_finalized: BlockNumber,
	change: ScheduledChange<BlockNumber>,
) {
	block.header.digest_mut().push(DigestItem::Consensus(
		GRANDPA_ENGINE_ID,
		sp_finality_grandpa::ConsensusLog::ForcedChange(median_last_finalized, change).encode(),
	));
}

#[test]
fn finalize_3_voters_no_observers() {
	let _ = env_logger::try_init();
<<<<<<< HEAD
	let runtime = Runtime::new().unwrap();
	let threads_pool = thread_pool();
=======
	let mut runtime = current_thread::Runtime::new().unwrap();
>>>>>>> f41677d0
	let peers = &[Ed25519Keyring::Alice, Ed25519Keyring::Bob, Ed25519Keyring::Charlie];
	let voters = make_ids(peers);

	let mut net = GrandpaTestNet::new(TestApi::new(voters), 3);
	net.peer(0).push_blocks(20, false);
	net.block_until_sync();

	for i in 0..3 {
		assert_eq!(net.peer(i).client().info().best_number, 20,
			"Peer #{} failed to sync", i);
	}

	let net = Arc::new(Mutex::new(net));
<<<<<<< HEAD
	run_to_completion(&runtime, &threads_pool, 20, net.clone(), peers);
=======
	run_to_completion(&mut runtime, 20, net.clone(), peers);
>>>>>>> f41677d0

	// normally there's no justification for finalized blocks
	assert!(
		net.lock().peer(0).client().justification(&BlockId::Number(20)).unwrap().is_none(),
		"Extra justification for block#1",
	);
}

#[test]
fn finalize_3_voters_1_full_observer() {
<<<<<<< HEAD
	let runtime = Runtime::new().unwrap();
	let threads_pool = thread_pool();
=======
	let mut runtime = current_thread::Runtime::new().unwrap();
>>>>>>> f41677d0

	let peers = &[Ed25519Keyring::Alice, Ed25519Keyring::Bob, Ed25519Keyring::Charlie];
	let voters = make_ids(peers);

	let mut net = GrandpaTestNet::new(TestApi::new(voters), 4);
	net.peer(0).push_blocks(20, false);
	net.block_until_sync();

	let net = Arc::new(Mutex::new(net));
	let mut finality_notifications = Vec::new();

	let all_peers = peers.iter()
		.cloned()
		.map(Some)
		.chain(std::iter::once(None));

	let mut keystore_paths = Vec::new();

	let mut voters = Vec::new();

	for (peer_id, local_key) in all_peers.enumerate() {
		let (client, net_service, link) = {
			let net = net.lock();
			let link = net.peers[peer_id].data.lock().take().expect("link initialized at startup; qed");
			(
				net.peers[peer_id].client().clone(),
				net.peers[peer_id].network_service().clone(),
				link,
			)
		};
		finality_notifications.push(
			client.finality_notification_stream()
				.take_while(|n| future::ready(n.header.number() < &20))
				.for_each(move |_| future::ready(()))
		);

		let keystore = if let Some(local_key) = local_key {
			let (keystore, keystore_path) = create_keystore(local_key);
			keystore_paths.push(keystore_path);
			Some(keystore)
		} else {
			None
		};

		let grandpa_params = GrandpaParams {
			config: Config {
				gossip_duration: TEST_GOSSIP_DURATION,
				justification_period: 32,
				keystore,
				name: Some(format!("peer#{}", peer_id)),
				is_authority: true,
				observer_enabled: true,
			},
			link: link,
			network: net_service,
			inherent_data_providers: InherentDataProviders::new(),
			on_exit: Exit,
			telemetry_on_connect: None,
			voting_rule: (),
		};

		voters.push(run_grandpa_voter(grandpa_params).expect("all in order with client and network"));
	}

	for voter in voters {
		runtime.spawn(voter);
	}

	// wait for all finalized on each.
	let wait_for = futures::future::join_all(finality_notifications)
		.map(|_| ());

	block_until_complete(wait_for, &net);
}

#[test]
fn transition_3_voters_twice_1_full_observer() {
	let _ = env_logger::try_init();
	let peers_a = &[
		Ed25519Keyring::Alice,
		Ed25519Keyring::Bob,
		Ed25519Keyring::Charlie,
	];

	let peers_b = &[
		Ed25519Keyring::Dave,
		Ed25519Keyring::Eve,
		Ed25519Keyring::Ferdie,
	];

	let peers_c = &[
		Ed25519Keyring::Alice,
		Ed25519Keyring::Eve,
		Ed25519Keyring::Two,
	];

	let observer = &[Ed25519Keyring::One];

	let genesis_voters = make_ids(peers_a);

	let api = TestApi::new(genesis_voters);
	let net = Arc::new(Mutex::new(GrandpaTestNet::new(api, 8)));

<<<<<<< HEAD
	let runtime = Runtime::new().unwrap();
	let threads_pool = thread_pool();
=======
	let mut runtime = current_thread::Runtime::new().unwrap();
>>>>>>> f41677d0

	net.lock().peer(0).push_blocks(1, false);
	net.lock().block_until_sync();

	for (i, peer) in net.lock().peers().iter().enumerate() {
		let full_client = peer.client().as_full().expect("only full clients are used in test");
		assert_eq!(full_client.chain_info().best_number, 1,
					"Peer #{} failed to sync", i);

		let set: AuthoritySet<Hash, BlockNumber> = crate::aux_schema::load_authorities(&*full_client).unwrap();

		assert_eq!(set.current(), (0, make_ids(peers_a).as_slice()));
		assert_eq!(set.pending_changes().count(), 0);
	}

	{
		let net = net.clone();
		let client = net.lock().peers[0].client().clone();
		let peers_c = peers_c.clone();

		// wait for blocks to be finalized before generating new ones
		let block_production = client.finality_notification_stream()
			.take_while(|n| future::ready(n.header.number() < &30))
			.for_each(move |n| {
				match n.header.number() {
					1 => {
						// first 14 blocks.
						net.lock().peer(0).push_blocks(13, false);
					},
					14 => {
						// generate transition at block 15, applied at 20.
						net.lock().peer(0).generate_blocks(1, BlockOrigin::File, |builder| {
							let mut block = builder.build().unwrap().block;
							add_scheduled_change(&mut block, ScheduledChange {
								next_authorities: make_ids(peers_b),
								delay: 4,
							});

							block
						});
						net.lock().peer(0).push_blocks(5, false);
					},
					20 => {
						// at block 21 we do another transition, but this time instant.
						// add more until we have 30.
						net.lock().peer(0).generate_blocks(1, BlockOrigin::File, |builder| {
							let mut block = builder.build().unwrap().block;
							add_scheduled_change(&mut block, ScheduledChange {
								next_authorities: make_ids(&peers_c),
								delay: 0,
							});

							block
						});
						net.lock().peer(0).push_blocks(9, false);
					},
					_ => {},
				}

				future::ready(())
			});

		runtime.spawn(block_production);
	}

	let mut finality_notifications = Vec::new();
	let all_peers = peers_a.iter()
		.chain(peers_b)
		.chain(peers_c)
		.chain(observer)
		.cloned()
		.collect::<HashSet<_>>() // deduplicate
		.into_iter()
		.enumerate();

	let mut keystore_paths = Vec::new();
	for (peer_id, local_key) in all_peers {
		let (keystore, keystore_path) = create_keystore(local_key);
		keystore_paths.push(keystore_path);

		let (client, net_service, link) = {
			let net = net.lock();
			let link = net.peers[peer_id].data.lock().take().expect("link initialized at startup; qed");
			(
				net.peers[peer_id].client().clone(),
				net.peers[peer_id].network_service().clone(),
				link,
			)
		};

		finality_notifications.push(
			client.finality_notification_stream()
				.take_while(|n| future::ready(n.header.number() < &30))
				.for_each(move |_| future::ready(()))
				.map(move |()| {
					let full_client = client.as_full().expect("only full clients are used in test");
					let set: AuthoritySet<Hash, BlockNumber> = crate::aux_schema::load_authorities(&*full_client).unwrap();

					assert_eq!(set.current(), (2, make_ids(peers_c).as_slice()));
					assert_eq!(set.pending_changes().count(), 0);
				})
		);

		let grandpa_params = GrandpaParams {
			config: Config {
				gossip_duration: TEST_GOSSIP_DURATION,
				justification_period: 32,
				keystore: Some(keystore),
				name: Some(format!("peer#{}", peer_id)),
				is_authority: true,
				observer_enabled: true,
			},
			link: link,
			network: net_service,
			inherent_data_providers: InherentDataProviders::new(),
			on_exit: Exit,
			telemetry_on_connect: None,
			voting_rule: (),
		};
		let voter = run_grandpa_voter(grandpa_params).expect("all in order with client and network");

		runtime.spawn(voter);
	}

	// wait for all finalized on each.
	let wait_for = ::futures::future::join_all(finality_notifications);

	block_until_complete(wait_for, &net);
}

#[test]
fn justification_is_emitted_when_consensus_data_changes() {
<<<<<<< HEAD
	let runtime = Runtime::new().unwrap();
	let threads_pool = thread_pool();
=======
	let mut runtime = current_thread::Runtime::new().unwrap();
>>>>>>> f41677d0
	let peers = &[Ed25519Keyring::Alice, Ed25519Keyring::Bob, Ed25519Keyring::Charlie];
	let mut net = GrandpaTestNet::new(TestApi::new(make_ids(peers)), 3);

	// import block#1 WITH consensus data change
	let new_authorities = vec![sp_consensus_babe::AuthorityId::from_slice(&[42; 32])];
	net.peer(0).push_authorities_change_block(new_authorities);
	net.block_until_sync();
	let net = Arc::new(Mutex::new(net));
<<<<<<< HEAD
	run_to_completion(&runtime, &threads_pool, 1, net.clone(), peers);
=======
	run_to_completion(&mut runtime, 1, net.clone(), peers);
>>>>>>> f41677d0

	// ... and check that there's justification for block#1
	assert!(net.lock().peer(0).client().justification(&BlockId::Number(1)).unwrap().is_some(),
		"Missing justification for block#1");
}

#[test]
fn justification_is_generated_periodically() {
<<<<<<< HEAD
	let runtime = Runtime::new().unwrap();
	let threads_pool = thread_pool();
=======
	let mut runtime = current_thread::Runtime::new().unwrap();
>>>>>>> f41677d0
	let peers = &[Ed25519Keyring::Alice, Ed25519Keyring::Bob, Ed25519Keyring::Charlie];
	let voters = make_ids(peers);

	let mut net = GrandpaTestNet::new(TestApi::new(voters), 3);
	net.peer(0).push_blocks(32, false);
	net.block_until_sync();

	let net = Arc::new(Mutex::new(net));
<<<<<<< HEAD
	run_to_completion(&runtime, &threads_pool, 32, net.clone(), peers);
=======
	run_to_completion(&mut runtime, 32, net.clone(), peers);
>>>>>>> f41677d0

	// when block#32 (justification_period) is finalized, justification
	// is required => generated
	for i in 0..3 {
		assert!(net.lock().peer(i).client().justification(&BlockId::Number(32)).unwrap().is_some());
	}
}

#[test]
fn consensus_changes_works() {
	let mut changes = ConsensusChanges::<H256, u64>::empty();

	// pending changes are not finalized
	changes.note_change((10, H256::from_low_u64_be(1)));
	assert_eq!(changes.finalize((5, H256::from_low_u64_be(5)), |_| Ok(None)).unwrap(), (false, false));

	// no change is selected from competing pending changes
	changes.note_change((1, H256::from_low_u64_be(1)));
	changes.note_change((1, H256::from_low_u64_be(101)));
	assert_eq!(changes.finalize((10, H256::from_low_u64_be(10)), |_| Ok(Some(H256::from_low_u64_be(1001)))).unwrap(), (true, false));

	// change is selected from competing pending changes
	changes.note_change((1, H256::from_low_u64_be(1)));
	changes.note_change((1, H256::from_low_u64_be(101)));
	assert_eq!(changes.finalize((10, H256::from_low_u64_be(10)), |_| Ok(Some(H256::from_low_u64_be(1)))).unwrap(), (true, true));
}

#[test]
fn sync_justifications_on_change_blocks() {
<<<<<<< HEAD
	let runtime = Runtime::new().unwrap();
	let threads_pool = thread_pool();
=======
	let mut runtime = current_thread::Runtime::new().unwrap();
>>>>>>> f41677d0
	let peers_a = &[Ed25519Keyring::Alice, Ed25519Keyring::Bob, Ed25519Keyring::Charlie];
	let peers_b = &[Ed25519Keyring::Alice, Ed25519Keyring::Bob];
	let voters = make_ids(peers_b);

	// 4 peers, 3 of them are authorities and participate in grandpa
	let api = TestApi::new(voters);
	let mut net = GrandpaTestNet::new(api, 4);

	// add 20 blocks
	net.peer(0).push_blocks(20, false);

	// at block 21 we do add a transition which is instant
	net.peer(0).generate_blocks(1, BlockOrigin::File, |builder| {
		let mut block = builder.build().unwrap().block;
		add_scheduled_change(&mut block, ScheduledChange {
			next_authorities: make_ids(peers_b),
			delay: 0,
		});
		block
	});

	// add more blocks on top of it (until we have 25)
	net.peer(0).push_blocks(4, false);
	net.block_until_sync();

	for i in 0..4 {
		assert_eq!(net.peer(i).client().info().best_number, 25,
			"Peer #{} failed to sync", i);
	}

	let net = Arc::new(Mutex::new(net));
<<<<<<< HEAD
	run_to_completion(&runtime, &threads_pool, 25, net.clone(), peers_a);
=======
	run_to_completion(&mut runtime, 25, net.clone(), peers_a);
>>>>>>> f41677d0

	// the first 3 peers are grandpa voters and therefore have already finalized
	// block 21 and stored a justification
	for i in 0..3 {
		assert!(net.lock().peer(i).client().justification(&BlockId::Number(21)).unwrap().is_some());
	}

	// the last peer should get the justification by syncing from other peers
	futures::executor::block_on(futures::future::poll_fn(move |cx| {
		if net.lock().peer(3).client().justification(&BlockId::Number(21)).unwrap().is_none() {
			net.lock().poll(cx);
			Poll::Pending
		} else {
			Poll::Ready(())
		}
	}))
}

#[test]
fn finalizes_multiple_pending_changes_in_order() {
	let _ = env_logger::try_init();
<<<<<<< HEAD
	let runtime = Runtime::new().unwrap();
	let threads_pool = thread_pool();
=======
	let mut runtime = current_thread::Runtime::new().unwrap();
>>>>>>> f41677d0

	let peers_a = &[Ed25519Keyring::Alice, Ed25519Keyring::Bob, Ed25519Keyring::Charlie];
	let peers_b = &[Ed25519Keyring::Dave, Ed25519Keyring::Eve, Ed25519Keyring::Ferdie];
	let peers_c = &[Ed25519Keyring::Dave, Ed25519Keyring::Alice, Ed25519Keyring::Bob];

	let all_peers = &[
		Ed25519Keyring::Alice, Ed25519Keyring::Bob, Ed25519Keyring::Charlie,
		Ed25519Keyring::Dave, Ed25519Keyring::Eve, Ed25519Keyring::Ferdie,
	];
	let genesis_voters = make_ids(peers_a);

	// 6 peers, 3 of them are authorities and participate in grandpa from genesis
	let api = TestApi::new(genesis_voters);
	let mut net = GrandpaTestNet::new(api, 6);

	// add 20 blocks
	net.peer(0).push_blocks(20, false);

	// at block 21 we do add a transition which is instant
	net.peer(0).generate_blocks(1, BlockOrigin::File, |builder| {
		let mut block = builder.build().unwrap().block;
		add_scheduled_change(&mut block, ScheduledChange {
			next_authorities: make_ids(peers_b),
			delay: 0,
		});
		block
	});

	// add more blocks on top of it (until we have 25)
	net.peer(0).push_blocks(4, false);

	// at block 26 we add another which is enacted at block 30
	net.peer(0).generate_blocks(1, BlockOrigin::File, |builder| {
		let mut block = builder.build().unwrap().block;
		add_scheduled_change(&mut block, ScheduledChange {
			next_authorities: make_ids(peers_c),
			delay: 4,
		});
		block
	});

	// add more blocks on top of it (until we have 30)
	net.peer(0).push_blocks(4, false);

	net.block_until_sync();

	// all peers imported both change blocks
	for i in 0..6 {
		assert_eq!(net.peer(i).client().info().best_number, 30,
			"Peer #{} failed to sync", i);
	}

	let net = Arc::new(Mutex::new(net));
<<<<<<< HEAD
	run_to_completion(&runtime, &threads_pool, 30, net.clone(), all_peers);
=======
	run_to_completion(&mut runtime, 30, net.clone(), all_peers);
>>>>>>> f41677d0
}

#[test]
fn force_change_to_new_set() {
	let _ = env_logger::try_init();
<<<<<<< HEAD
	let runtime = Runtime::new().unwrap();
	let threads_pool = thread_pool();
=======
	let mut runtime = current_thread::Runtime::new().unwrap();
>>>>>>> f41677d0
	// two of these guys are offline.
	let genesis_authorities = &[
		Ed25519Keyring::Alice,
		Ed25519Keyring::Bob,
		Ed25519Keyring::Charlie,
		Ed25519Keyring::One,
		Ed25519Keyring::Two,
	];
	let peers_a = &[Ed25519Keyring::Alice, Ed25519Keyring::Bob, Ed25519Keyring::Charlie];
	let api = TestApi::new(make_ids(genesis_authorities));

	let voters = make_ids(peers_a);
	let net = GrandpaTestNet::new(api, 3);
	let net = Arc::new(Mutex::new(net));

	net.lock().peer(0).generate_blocks(1, BlockOrigin::File, |builder| {
		let mut block = builder.build().unwrap().block;

		// add a forced transition at block 12.
		add_forced_change(&mut block, 0, ScheduledChange {
			next_authorities: voters.clone(),
			delay: 10,
		});

		// add a normal transition too to ensure that forced changes take priority.
		add_scheduled_change(&mut block, ScheduledChange {
			next_authorities: make_ids(genesis_authorities),
			delay: 5,
		});

		block
	});

	net.lock().peer(0).push_blocks(25, false);
	net.lock().block_until_sync();

	for (i, peer) in net.lock().peers().iter().enumerate() {
		assert_eq!(peer.client().info().best_number, 26,
				"Peer #{} failed to sync", i);

		let full_client = peer.client().as_full().expect("only full clients are used in test");
		let set: AuthoritySet<Hash, BlockNumber> = crate::aux_schema::load_authorities(&*full_client).unwrap();

		assert_eq!(set.current(), (1, voters.as_slice()));
		assert_eq!(set.pending_changes().count(), 0);
	}

	// it will only finalize if the forced transition happens.
	// we add_blocks after the voters are spawned because otherwise
<<<<<<< HEAD
	// the link-halfs have the wrong AuthoritySet
	run_to_completion(&runtime, &threads_pool, 25, net, peers_a);
=======
	// the link-halves have the wrong AuthoritySet
	run_to_completion(&mut runtime, 25, net, peers_a);
>>>>>>> f41677d0
}

#[test]
fn allows_reimporting_change_blocks() {
	let peers_a = &[Ed25519Keyring::Alice, Ed25519Keyring::Bob, Ed25519Keyring::Charlie];
	let peers_b = &[Ed25519Keyring::Alice, Ed25519Keyring::Bob];
	let voters = make_ids(peers_a);
	let api = TestApi::new(voters);
	let mut net = GrandpaTestNet::new(api.clone(), 3);

	let client = net.peer(0).client().clone();
	let (mut block_import, ..) = net.make_block_import::<
		TransactionFor<substrate_test_runtime_client::Backend, Block>
	>(
		client.clone(),
	);

	let full_client = client.as_full().unwrap();
	let builder = full_client.new_block_at(&BlockId::Number(0), Default::default(), false).unwrap();
	let mut block = builder.build().unwrap().block;
	add_scheduled_change(&mut block, ScheduledChange {
		next_authorities: make_ids(peers_b),
		delay: 0,
	});

	let block = || {
		let block = block.clone();
		let mut import = BlockImportParams::new(BlockOrigin::File, block.header);
		import.body = Some(block.extrinsics);
		import.fork_choice = Some(ForkChoiceStrategy::LongestChain);

		import
	};

	assert_eq!(
		block_import.import_block(block(), HashMap::new()).unwrap(),
		ImportResult::Imported(ImportedAux {
			needs_justification: true,
			clear_justification_requests: false,
			bad_justification: false,
			needs_finality_proof: false,
			is_new_best: true,
			header_only: false,
		}),
	);

	assert_eq!(
		block_import.import_block(block(), HashMap::new()).unwrap(),
		ImportResult::AlreadyInChain
	);
}

#[test]
fn test_bad_justification() {
	let peers_a = &[Ed25519Keyring::Alice, Ed25519Keyring::Bob, Ed25519Keyring::Charlie];
	let peers_b = &[Ed25519Keyring::Alice, Ed25519Keyring::Bob];
	let voters = make_ids(peers_a);
	let api = TestApi::new(voters);
	let mut net = GrandpaTestNet::new(api.clone(), 3);

	let client = net.peer(0).client().clone();
	let (mut block_import, ..) = net.make_block_import::<
		TransactionFor<substrate_test_runtime_client::Backend, Block>
	>(
		client.clone(),
	);

	let full_client = client.as_full().expect("only full clients are used in test");
	let builder = full_client.new_block_at(&BlockId::Number(0), Default::default(), false).unwrap();
	let mut block = builder.build().unwrap().block;

	add_scheduled_change(&mut block, ScheduledChange {
		next_authorities: make_ids(peers_b),
		delay: 0,
	});

	let block = || {
		let block = block.clone();
		let mut import = BlockImportParams::new(BlockOrigin::File, block.header);
		import.justification = Some(Vec::new());
		import.body = Some(block.extrinsics);
		import.fork_choice = Some(ForkChoiceStrategy::LongestChain);

		import
	};

	assert_eq!(
		block_import.import_block(block(), HashMap::new()).unwrap(),
		ImportResult::Imported(ImportedAux {
			needs_justification: true,
			clear_justification_requests: false,
			bad_justification: true,
			is_new_best: true,
			..Default::default()
		}),
	);

	assert_eq!(
		block_import.import_block(block(), HashMap::new()).unwrap(),
		ImportResult::AlreadyInChain
	);
}

#[test]
fn voter_persists_its_votes() {
	use std::iter::FromIterator;
	use std::sync::atomic::{AtomicUsize, Ordering};
	use futures::future;
	use futures::channel::mpsc;

	let _ = env_logger::try_init();
<<<<<<< HEAD
	let runtime = Runtime::new().unwrap();
	let threads_pool = thread_pool();
=======
	let mut runtime = current_thread::Runtime::new().unwrap();
>>>>>>> f41677d0

	// we have two authorities but we'll only be running the voter for alice
	// we are going to be listening for the prevotes it casts
	let peers = &[Ed25519Keyring::Alice, Ed25519Keyring::Bob];
	let voters = make_ids(peers);

	// alice has a chain with 20 blocks
	let mut net = GrandpaTestNet::new(TestApi::new(voters.clone()), 2);
	net.peer(0).push_blocks(20, false);
	net.block_until_sync();

	assert_eq!(net.peer(0).client().info().best_number, 20,
			   "Peer #{} failed to sync", 0);


	let peer = net.peer(0);
	let client = peer.client().clone();
	let net = Arc::new(Mutex::new(net));

	// channel between the voter and the main controller.
	// sending a message on the `voter_tx` restarts the voter.
	let (voter_tx, voter_rx) = mpsc::unbounded::<()>();

	let mut keystore_paths = Vec::new();

	// startup a grandpa voter for alice but also listen for messages on a
	// channel. whenever a message is received the voter is restarted. when the
	// sender is dropped the voter is stopped.
	{
		let (keystore, keystore_path) = create_keystore(peers[0]);
		keystore_paths.push(keystore_path);

		struct ResettableVoter {
			voter: Pin<Box<dyn Future<Output = ()> + Send + Unpin>>,
			voter_rx: mpsc::UnboundedReceiver<()>,
			net: Arc<Mutex<GrandpaTestNet>>,
			client: PeersClient,
			keystore: KeyStorePtr,
		}

		impl Future for ResettableVoter {
			type Output = ();

			fn poll(self: Pin<&mut Self>, cx: &mut Context) -> Poll<Self::Output> {
				let this = Pin::into_inner(self);

				if let Poll::Ready(()) = Pin::new(&mut this.voter).poll(cx) {
					panic!("error in the voter");
				}

				match  Pin::new(&mut this.voter_rx).poll_next(cx) {
					Poll::Pending => return Poll::Pending,
					Poll::Ready(None) => return Poll::Ready(()),
					Poll::Ready(Some(())) => {
						let (_block_import, _, _, _, link) =
							this.net.lock()
									.make_block_import::<
										TransactionFor<substrate_test_runtime_client::Backend, Block>
									>(this.client.clone());
						let link = link.lock().take().unwrap();

						let grandpa_params = GrandpaParams {
							config: Config {
								gossip_duration: TEST_GOSSIP_DURATION,
								justification_period: 32,
								keystore: Some(this.keystore.clone()),
								name: Some(format!("peer#{}", 0)),
								is_authority: true,
								observer_enabled: true,
							},
							link,
							network: this.net.lock().peers[0].network_service().clone(),
							inherent_data_providers: InherentDataProviders::new(),
							on_exit: Exit,
							telemetry_on_connect: None,
							voting_rule: VotingRulesBuilder::default().build(),
						};

						let voter = run_grandpa_voter(grandpa_params)
							.expect("all in order with client and network")
							.map(move |r| {
								// we need to keep the block_import alive since it owns the
								// sender for the voter commands channel, if that gets dropped
								// then the voter will stop
								drop(_block_import);
								r
							});

						this.voter = Box::pin(voter);
						// notify current task in order to poll the voter
						cx.waker().wake_by_ref();
					}
				};

				Poll::Pending
			}
		}

		// we create a "dummy" voter by setting it to `pending` and triggering the `tx`.
		// this way, the `ResettableVoter` will reset its `voter` field to a value ASAP.
		voter_tx.unbounded_send(()).unwrap();
		runtime.spawn(ResettableVoter {
			voter: Box::pin(futures::future::pending()),
			voter_rx,
			net: net.clone(),
			client: client.clone(),
			keystore,
<<<<<<< HEAD
			threads_pool: threads_pool.clone(),
		});
=======
		}.unit_error().compat());
>>>>>>> f41677d0
	}

	let (exit_tx, exit_rx) = futures::channel::oneshot::channel::<()>();

	// create the communication layer for bob, but don't start any
	// voter. instead we'll listen for the prevote that alice casts
	// and cast our own manually
	{
		let (keystore, keystore_path) = create_keystore(peers[1]);
		keystore_paths.push(keystore_path);

		let config = Config {
			gossip_duration: TEST_GOSSIP_DURATION,
			justification_period: 32,
			keystore: Some(keystore),
			name: Some(format!("peer#{}", 1)),
			is_authority: true,
			observer_enabled: true,
		};

		let set_state = {
			let (_, _, _, _, link) = net.lock()
				.make_block_import::<
					TransactionFor<substrate_test_runtime_client::Backend, Block>
				>(client);
			let LinkHalf { persistent_data, .. } = link.lock().take().unwrap();
			let PersistentData { set_state, .. } = persistent_data;
			set_state
		};

		let network = communication::NetworkBridge::new(
			net.lock().peers[1].network_service().clone(),
			config.clone(),
			set_state,
		);

		let (round_rx, round_tx) = network.round_communication(
			communication::Round(1),
			communication::SetId(0),
			Arc::new(VoterSet::from_iter(voters)),
			Some(peers[1].pair().into()),
			HasVoted::No,
		);

		runtime.spawn(
			network.map_err(|e| panic!("network bridge should not error: {:?}", e))
				.compat(),
		);

		let round_tx = Arc::new(Mutex::new(round_tx));
		let exit_tx = Arc::new(Mutex::new(Some(exit_tx)));

		let net = net.clone();
		let state = Arc::new(AtomicUsize::new(0));

		runtime.spawn(round_rx.for_each(move |signed| {
			let net2 = net.clone();
			let net = net.clone();
			let voter_tx = voter_tx.clone();
			let round_tx = round_tx.clone();
			let state = state.clone();
			let exit_tx = exit_tx.clone();

			async move {
				if state.compare_and_swap(0, 1, Ordering::SeqCst) == 0 {
					// the first message we receive should be a prevote from alice.
					let prevote = match signed.message {
						finality_grandpa::Message::Prevote(prevote) => prevote,
						_ => panic!("voter should prevote."),
					};

					// its chain has 20 blocks and the voter targets 3/4 of the
					// unfinalized chain, so the vote should be for block 15
					assert!(prevote.target_number == 15);

					// we push 20 more blocks to alice's chain
					net.lock().peer(0).push_blocks(20, false);

					let interval = futures::stream::unfold(Delay::new(Duration::from_millis(200)), |delay|
						Box::pin(async move {
							delay.await;
							Some(((), Delay::new(Duration::from_millis(200))))
						})
					);

					interval
						.take_while(move |_| {
							future::ready(net2.lock().peer(1).client().info().best_number != 40)
						})
						.for_each(|_| future::ready(()))
						.await;

					let block_30_hash =
						net.lock().peer(0).client().as_full().unwrap().hash(30).unwrap().unwrap();

					// we restart alice's voter
					voter_tx.unbounded_send(()).unwrap();

					// and we push our own prevote for block 30
					let prevote = finality_grandpa::Prevote {
						target_number: 30,
						target_hash: block_30_hash,
					};

					// One should either be calling `Sink::send` or `Sink::start_send` followed
					// by `Sink::poll_complete` to make sure items are being flushed. Given that
					// we send in a loop including a delay until items are received, this can be
					// ignored for the sake of reduced complexity.
					Pin::new(&mut *round_tx.lock()).start_send(finality_grandpa::Message::Prevote(prevote)).unwrap();
				} else if state.compare_and_swap(1, 2, Ordering::SeqCst) == 1 {
					// the next message we receive should be our own prevote
					let prevote = match signed.message {
						finality_grandpa::Message::Prevote(prevote) => prevote,
						_ => panic!("We should receive our own prevote."),
					};

					// targeting block 30
					assert!(prevote.target_number == 30);

					// after alice restarts it should send its previous prevote
					// therefore we won't ever receive it again since it will be a
					// known message on the gossip layer

				} else if state.compare_and_swap(2, 3, Ordering::SeqCst) == 2 {
					// we then receive a precommit from alice for block 15
					// even though we casted a prevote for block 30
					let precommit = match signed.message {
						finality_grandpa::Message::Precommit(precommit) => precommit,
						_ => panic!("voter should precommit."),
					};

					assert!(precommit.target_number == 15);

					// signal exit
					exit_tx.clone().lock().take().unwrap().send(()).unwrap();
				} else {
					panic!()
				}
			}
		}));
	}

	block_until_complete(exit_rx.into_future(), &net);
}

#[test]
fn finalize_3_voters_1_light_observer() {
	let _ = env_logger::try_init();
<<<<<<< HEAD
	let runtime = Runtime::new().unwrap();
	let threads_pool = thread_pool();
=======
	let mut runtime = current_thread::Runtime::new().unwrap();
>>>>>>> f41677d0
	let authorities = &[Ed25519Keyring::Alice, Ed25519Keyring::Bob, Ed25519Keyring::Charlie];
	let voters = make_ids(authorities);

	let mut net = GrandpaTestNet::new(TestApi::new(voters), 4);
	net.peer(0).push_blocks(20, false);
	net.block_until_sync();

	for i in 0..4 {
		assert_eq!(net.peer(i).client().info().best_number, 20,
			"Peer #{} failed to sync", i);
	}

	let net = Arc::new(Mutex::new(net));
	let link = net.lock().peer(3).data.lock().take().expect("link initialized on startup; qed");

	let finality_notifications = net.lock().peer(3).client().finality_notification_stream()
		.take_while(|n| {
			future::ready(n.header.number() < &20)
		})
		.collect::<Vec<_>>();

<<<<<<< HEAD
	run_to_completion_with(&runtime, &threads_pool, 20, net.clone(), authorities, |executor| {
=======
	run_to_completion_with(&mut runtime, 20, net.clone(), authorities, |executor| {
>>>>>>> f41677d0
		executor.spawn(
			observer::run_grandpa_observer(
				Config {
					gossip_duration: TEST_GOSSIP_DURATION,
					justification_period: 32,
					keystore: None,
					name: Some("observer".to_string()),
					is_authority: false,
					observer_enabled: true,
				},
				link,
				net.lock().peers[3].network_service().clone(),
				Exit,
<<<<<<< HEAD
				threads_pool.clone(),
			).unwrap()
		);
=======
			).unwrap().unit_error().compat()
		).unwrap();
>>>>>>> f41677d0

		Some(Box::pin(finality_notifications.map(|_| ())))
	});
}

#[test]
fn finality_proof_is_fetched_by_light_client_when_consensus_data_changes() {
	let _ = ::env_logger::try_init();
<<<<<<< HEAD
	let runtime = Runtime::new().unwrap();
	let threads_pool = thread_pool();
=======
	let mut runtime = current_thread::Runtime::new().unwrap();
>>>>>>> f41677d0

	let peers = &[Ed25519Keyring::Alice];
	let mut net = GrandpaTestNet::new(TestApi::new(make_ids(peers)), 1);
	net.add_light_peer(&GrandpaTestNet::default_config());

	// import block#1 WITH consensus data change. Light client ignores justification
	// && instead fetches finality proof for block #1
	net.peer(0).push_authorities_change_block(vec![sp_consensus_babe::AuthorityId::from_slice(&[42; 32])]);
	let net = Arc::new(Mutex::new(net));
<<<<<<< HEAD
	run_to_completion(&runtime, &threads_pool, 1, net.clone(), peers);
	net.lock().block_until_sync();
=======
	run_to_completion(&mut runtime, 1, net.clone(), peers);
	net.lock().block_until_sync(&mut runtime);
>>>>>>> f41677d0

	// check that the block#1 is finalized on light client
	futures::executor::block_on(futures::future::poll_fn(move |cx| {
		if net.lock().peer(1).client().info().finalized_number == 1 {
			Poll::Ready(())
		} else {
			net.lock().poll(cx);
			Poll::Pending
		}
	}));
}

#[test]
fn empty_finality_proof_is_returned_to_light_client_when_authority_set_is_different() {
	// for debug: to ensure that without forced change light client will sync finality proof
	const FORCE_CHANGE: bool = true;

	let _ = ::env_logger::try_init();
<<<<<<< HEAD
	let runtime = Runtime::new().unwrap();
	let threads_pool = thread_pool();
=======
	let mut runtime = current_thread::Runtime::new().unwrap();
>>>>>>> f41677d0

	// two of these guys are offline.
	let genesis_authorities = if FORCE_CHANGE {
		vec![
			Ed25519Keyring::Alice,
			Ed25519Keyring::Bob,
			Ed25519Keyring::Charlie,
			Ed25519Keyring::One,
			Ed25519Keyring::Two,
		]
	} else {
		vec![
			Ed25519Keyring::Alice,
			Ed25519Keyring::Bob,
			Ed25519Keyring::Charlie,
		]
	};
	let peers_a = &[Ed25519Keyring::Alice, Ed25519Keyring::Bob, Ed25519Keyring::Charlie];
	let api = TestApi::new(make_ids(&genesis_authorities));

	let voters = make_ids(peers_a);
	let net = GrandpaTestNet::new(api, 3);
	let net = Arc::new(Mutex::new(net));

	// best is #1
	net.lock().peer(0).generate_blocks(1, BlockOrigin::File, |builder| {
		// add a forced transition at block 5.
		let mut block = builder.build().unwrap().block;
		if FORCE_CHANGE {
			add_forced_change(&mut block, 0, ScheduledChange {
				next_authorities: voters.clone(),
				delay: 3,
			});
		}
		block
	});

	// ensure block#10 enacts authorities set change => justification is generated
	// normally it will reach light client, but because of the forced change, it will not
	net.lock().peer(0).push_blocks(8, false); // best is #9
	net.lock().peer(0).push_authorities_change_block(
		vec![sp_consensus_babe::AuthorityId::from_slice(&[42; 32])]
	); // #10
	net.lock().peer(0).push_blocks(1, false); // best is #11
	net.lock().block_until_sync();

	// finalize block #11 on full clients
<<<<<<< HEAD
	run_to_completion(&runtime, &threads_pool, 11, net.clone(), peers_a);
=======
	run_to_completion(&mut runtime, 11, net.clone(), peers_a);
>>>>>>> f41677d0

	// request finalization by light client
	net.lock().add_light_peer(&GrandpaTestNet::default_config());
	net.lock().block_until_sync();

	// check block, finalized on light client
	assert_eq!(
		net.lock().peer(3).client().info().finalized_number,
		if FORCE_CHANGE { 0 } else { 10 },
	);
}

#[test]
fn voter_catches_up_to_latest_round_when_behind() {
	let _ = env_logger::try_init();
<<<<<<< HEAD
	let runtime = Runtime::new().unwrap();
	let threads_pool = thread_pool();
=======
	let mut runtime = current_thread::Runtime::new().unwrap();
>>>>>>> f41677d0

	let peers = &[Ed25519Keyring::Alice, Ed25519Keyring::Bob];
	let voters = make_ids(peers);

	let mut net = GrandpaTestNet::new(TestApi::new(voters), 3);
	net.peer(0).push_blocks(50, false);
	net.block_until_sync();

	let net = Arc::new(Mutex::new(net));
	let mut finality_notifications = Vec::new();

	let voter = |keystore, peer_id, link, net: Arc<Mutex<GrandpaTestNet>>| -> Pin<Box<dyn Future<Output = ()> + Send>> {
		let grandpa_params = GrandpaParams {
			config: Config {
				gossip_duration: TEST_GOSSIP_DURATION,
				justification_period: 32,
				keystore,
				name: Some(format!("peer#{}", peer_id)),
				is_authority: true,
				observer_enabled: true,
			},
			link,
			network: net.lock().peer(peer_id).network_service().clone(),
			inherent_data_providers: InherentDataProviders::new(),
			on_exit: Exit,
			telemetry_on_connect: None,
			voting_rule: (),
		};

		Box::pin(run_grandpa_voter(grandpa_params).expect("all in order with client and network"))
	};

	let mut keystore_paths = Vec::new();

	// spawn authorities
	for (peer_id, key) in peers.iter().enumerate() {
		let (client, link) = {
			let net = net.lock();
			let link = net.peers[peer_id].data.lock().take().expect("link initialized at startup; qed");
			(
				net.peers[peer_id].client().clone(),
				link,
			)
		};

		finality_notifications.push(
			client.finality_notification_stream()
				.take_while(|n| future::ready(n.header.number() < &50))
				.for_each(move |_| future::ready(()))
		);

		let (keystore, keystore_path) = create_keystore(*key);
		keystore_paths.push(keystore_path);

		let voter = voter(Some(keystore), peer_id, link, net.clone());

		runtime.spawn(voter);
	}

	// wait for them to finalize block 50. since they'll vote on 3/4 of the
	// unfinalized chain it will take at least 4 rounds to do it.
	let wait_for_finality = ::futures::future::join_all(finality_notifications);

	// spawn a new voter, it should be behind by at least 4 rounds and should be
	// able to catch up to the latest round
	let test = {
		let net = net.clone();
		let runtime = runtime.handle();

		wait_for_finality.then(move |_| {
			let peer_id = 2;
			let link = {
				let net = net.lock();
				let mut link = net.peers[peer_id].data.lock();
				link.take().expect("link initialized at startup; qed")
			};

			let set_state = link.persistent_data.set_state.clone();

			let voter = voter(None, peer_id, link, net);

			runtime.spawn(voter);

			let start_time = std::time::Instant::now();
			let timeout = Duration::from_secs(5 * 60);
			let wait_for_catch_up = futures::future::poll_fn(move |_| {
				// The voter will start at round 1 and since everyone else is
				// already at a later round the only way to get to round 4 (or
				// later) is by issuing a catch up request.
				if set_state.read().last_completed_round().number >= 4 {
					Poll::Ready(())
				} else if start_time.elapsed() > timeout {
					panic!("Timed out while waiting for catch up to happen")
				} else {
					Poll::Pending
				}
			});

			wait_for_catch_up
		})
	};

	let drive_to_completion = futures::future::poll_fn(|cx| {
		net.lock().poll(cx); Poll::<()>::Pending
	});
	futures::executor::block_on(
		future::select(test, drive_to_completion)
	);
}

#[test]
fn grandpa_environment_respects_voting_rules() {
	use finality_grandpa::Chain;
	use sc_network_test::TestClient;

	let peers = &[Ed25519Keyring::Alice];
	let voters = make_ids(peers);

	let mut net = GrandpaTestNet::new(TestApi::new(voters), 1);
	let peer = net.peer(0);
	let network_service = peer.network_service().clone();
	let link = peer.data.lock().take().unwrap();

	// create a voter environment with a given voting rule
	let environment = |voting_rule: Box<dyn VotingRule<Block, TestClient>>| {
		let PersistentData {
			ref authority_set,
			ref consensus_changes,
			ref set_state,
			..
		} = link.persistent_data;

		let config = Config {
			gossip_duration: TEST_GOSSIP_DURATION,
			justification_period: 32,
			keystore: None,
			name: None,
			is_authority: true,
			observer_enabled: true,
		};

		let network = NetworkBridge::new(
			network_service.clone(),
			config.clone(),
			set_state.clone(),
		);

		Environment {
			authority_set: authority_set.clone(),
			config: config.clone(),
			consensus_changes: consensus_changes.clone(),
			client: link.client.clone(),
			select_chain: link.select_chain.clone(),
			set_id: authority_set.set_id(),
			voter_set_state: set_state.clone(),
			voters: Arc::new(authority_set.current_authorities()),
			network,
			voting_rule,
			_phantom: PhantomData,
		}
	};

	// add 21 blocks
	peer.push_blocks(21, false);

	// create an environment with no voting rule restrictions
	let unrestricted_env = environment(Box::new(()));

	// another with 3/4 unfinalized chain voting rule restriction
	let three_quarters_env = environment(Box::new(
		voting_rule::ThreeQuartersOfTheUnfinalizedChain
	));

	// and another restricted with the default voting rules: i.e. 3/4 rule and
	// always below best block
	let default_env = environment(Box::new(
		VotingRulesBuilder::default().build()
	));

	// the unrestricted environment should just return the best block
	assert_eq!(
		unrestricted_env.best_chain_containing(
			peer.client().info().finalized_hash
		).unwrap().1,
		21,
	);

	// both the other environments should return block 16, which is 3/4 of the
	// way in the unfinalized chain
	assert_eq!(
		three_quarters_env.best_chain_containing(
			peer.client().info().finalized_hash
		).unwrap().1,
		16,
	);

	assert_eq!(
		default_env.best_chain_containing(
			peer.client().info().finalized_hash
		).unwrap().1,
		16,
	);

	// we finalize block 19 with block 21 being the best block
	peer.client().finalize_block(BlockId::Number(19), None, false).unwrap();

	// the 3/4 environment should propose block 21 for voting
	assert_eq!(
		three_quarters_env.best_chain_containing(
			peer.client().info().finalized_hash
		).unwrap().1,
		21,
	);

	// while the default environment will always still make sure we don't vote
	// on the best block (2 behind)
	assert_eq!(
		default_env.best_chain_containing(
			peer.client().info().finalized_hash
		).unwrap().1,
		19,
	);

	// we finalize block 21 with block 21 being the best block
	peer.client().finalize_block(BlockId::Number(21), None, false).unwrap();

	// even though the default environment will always try to not vote on the
	// best block, there's a hard rule that we can't cast any votes lower than
	// the given base (#21).
	assert_eq!(
		default_env.best_chain_containing(
			peer.client().info().finalized_hash
		).unwrap().1,
		21,
	);
}

#[test]
fn imports_justification_for_regular_blocks_on_import() {
	// NOTE: this is a regression test since initially we would only import
	// justifications for authority change blocks, and would discard any
	// existing justification otherwise.
	let peers = &[Ed25519Keyring::Alice];
	let voters = make_ids(peers);
	let api = TestApi::new(voters);
	let mut net = GrandpaTestNet::new(api.clone(), 1);

	let client = net.peer(0).client().clone();
	let (mut block_import, ..) = net.make_block_import::<
		TransactionFor<substrate_test_runtime_client::Backend, Block>
	>(client.clone());

	let full_client = client.as_full().expect("only full clients are used in test");
	let builder = full_client.new_block_at(&BlockId::Number(0), Default::default(), false).unwrap();
	let block = builder.build().unwrap().block;

	let block_hash = block.hash();

	// create a valid justification, with one precommit targeting the block
	let justification = {
		let round = 1;
		let set_id = 0;

		let precommit = finality_grandpa::Precommit {
			target_hash: block_hash,
			target_number: *block.header.number(),
		};

		let msg = finality_grandpa::Message::Precommit(precommit.clone());
		let encoded = communication::localized_payload(round, set_id, &msg);
		let signature = peers[0].sign(&encoded[..]).into();

		let precommit = finality_grandpa::SignedPrecommit {
			precommit,
			signature,
			id: peers[0].public().into(),
		};

		let commit = finality_grandpa::Commit {
			target_hash: block_hash,
			target_number: *block.header.number(),
			precommits: vec![precommit],
		};

		GrandpaJustification::from_commit(
			&full_client,
			round,
			commit,
		).unwrap()
	};

	// we import the block with justification attached
	let mut import = BlockImportParams::new(BlockOrigin::File, block.header);
	import.justification = Some(justification.encode());
	import.body = Some(block.extrinsics);
	import.fork_choice = Some(ForkChoiceStrategy::LongestChain);

	assert_eq!(
		block_import.import_block(import, HashMap::new()).unwrap(),
		ImportResult::Imported(ImportedAux {
			needs_justification: false,
			clear_justification_requests: false,
			bad_justification: false,
			is_new_best: true,
			..Default::default()
		}),
	);

	// the justification should be imported and available from the client
	assert!(
		client.justification(&BlockId::Hash(block_hash)).unwrap().is_some(),
	);
}<|MERGE_RESOLUTION|>--- conflicted
+++ resolved
@@ -368,11 +368,11 @@
 	(keystore, keystore_path)
 }
 
-fn block_until_complete(future: impl Future + Unpin, net: &Arc<Mutex<GrandpaTestNet>>) {
+fn block_until_complete(future: impl Future + Unpin, net: &Arc<Mutex<GrandpaTestNet>>, runtime: &mut Runtime) {
 	let drive_to_completion = futures::future::poll_fn(|cx| {
 		net.lock().poll(cx); Poll::<()>::Pending
 	});
-	futures::executor::block_on(
+	runtime.block_on(
 		future::select(future, drive_to_completion)
 	);
 }
@@ -380,12 +380,7 @@
 // run the voters to completion. provide a closure to be invoked after
 // the voters are spawned but before blocking on them.
 fn run_to_completion_with<F>(
-<<<<<<< HEAD
-	runtime: &Runtime,
-	threads_pool: &futures::executor::ThreadPool,
-=======
-	runtime: &mut current_thread::Runtime,
->>>>>>> f41677d0
+	runtime: &mut Runtime,
 	blocks: u64,
 	net: Arc<Mutex<GrandpaTestNet>>,
 	peers: &[Ed25519Keyring],
@@ -463,18 +458,13 @@
 	// wait for all finalized on each.
 	let wait_for = ::futures::future::join_all(wait_for);
 
-	block_until_complete(wait_for, &net);
+	block_until_complete(wait_for, &net, runtime);
 	let highest_finalized = *highest_finalized.read();
 	highest_finalized
 }
 
 fn run_to_completion(
-<<<<<<< HEAD
-	runtime: &Runtime,
-	threads_pool: &futures::executor::ThreadPool,
-=======
-	runtime: &mut current_thread::Runtime,
->>>>>>> f41677d0
+	runtime: &mut Runtime,
 	blocks: u64,
 	net: Arc<Mutex<GrandpaTestNet>>,
 	peers: &[Ed25519Keyring]
@@ -503,12 +493,7 @@
 #[test]
 fn finalize_3_voters_no_observers() {
 	let _ = env_logger::try_init();
-<<<<<<< HEAD
-	let runtime = Runtime::new().unwrap();
-	let threads_pool = thread_pool();
-=======
-	let mut runtime = current_thread::Runtime::new().unwrap();
->>>>>>> f41677d0
+	let mut runtime = Runtime::new().unwrap();
 	let peers = &[Ed25519Keyring::Alice, Ed25519Keyring::Bob, Ed25519Keyring::Charlie];
 	let voters = make_ids(peers);
 
@@ -522,11 +507,7 @@
 	}
 
 	let net = Arc::new(Mutex::new(net));
-<<<<<<< HEAD
-	run_to_completion(&runtime, &threads_pool, 20, net.clone(), peers);
-=======
 	run_to_completion(&mut runtime, 20, net.clone(), peers);
->>>>>>> f41677d0
 
 	// normally there's no justification for finalized blocks
 	assert!(
@@ -537,12 +518,7 @@
 
 #[test]
 fn finalize_3_voters_1_full_observer() {
-<<<<<<< HEAD
-	let runtime = Runtime::new().unwrap();
-	let threads_pool = thread_pool();
-=======
-	let mut runtime = current_thread::Runtime::new().unwrap();
->>>>>>> f41677d0
+	let mut runtime = Runtime::new().unwrap();
 
 	let peers = &[Ed25519Keyring::Alice, Ed25519Keyring::Bob, Ed25519Keyring::Charlie];
 	let voters = make_ids(peers);
@@ -615,7 +591,7 @@
 	let wait_for = futures::future::join_all(finality_notifications)
 		.map(|_| ());
 
-	block_until_complete(wait_for, &net);
+	block_until_complete(wait_for, &net, &mut runtime);
 }
 
 #[test]
@@ -646,12 +622,7 @@
 	let api = TestApi::new(genesis_voters);
 	let net = Arc::new(Mutex::new(GrandpaTestNet::new(api, 8)));
 
-<<<<<<< HEAD
-	let runtime = Runtime::new().unwrap();
-	let threads_pool = thread_pool();
-=======
-	let mut runtime = current_thread::Runtime::new().unwrap();
->>>>>>> f41677d0
+	let mut runtime = Runtime::new().unwrap();
 
 	net.lock().peer(0).push_blocks(1, false);
 	net.lock().block_until_sync();
@@ -779,17 +750,12 @@
 	// wait for all finalized on each.
 	let wait_for = ::futures::future::join_all(finality_notifications);
 
-	block_until_complete(wait_for, &net);
+	block_until_complete(wait_for, &net, &mut runtime);
 }
 
 #[test]
 fn justification_is_emitted_when_consensus_data_changes() {
-<<<<<<< HEAD
-	let runtime = Runtime::new().unwrap();
-	let threads_pool = thread_pool();
-=======
-	let mut runtime = current_thread::Runtime::new().unwrap();
->>>>>>> f41677d0
+	let mut runtime = Runtime::new().unwrap();
 	let peers = &[Ed25519Keyring::Alice, Ed25519Keyring::Bob, Ed25519Keyring::Charlie];
 	let mut net = GrandpaTestNet::new(TestApi::new(make_ids(peers)), 3);
 
@@ -798,11 +764,7 @@
 	net.peer(0).push_authorities_change_block(new_authorities);
 	net.block_until_sync();
 	let net = Arc::new(Mutex::new(net));
-<<<<<<< HEAD
-	run_to_completion(&runtime, &threads_pool, 1, net.clone(), peers);
-=======
 	run_to_completion(&mut runtime, 1, net.clone(), peers);
->>>>>>> f41677d0
 
 	// ... and check that there's justification for block#1
 	assert!(net.lock().peer(0).client().justification(&BlockId::Number(1)).unwrap().is_some(),
@@ -811,12 +773,7 @@
 
 #[test]
 fn justification_is_generated_periodically() {
-<<<<<<< HEAD
-	let runtime = Runtime::new().unwrap();
-	let threads_pool = thread_pool();
-=======
-	let mut runtime = current_thread::Runtime::new().unwrap();
->>>>>>> f41677d0
+	let mut runtime = Runtime::new().unwrap();
 	let peers = &[Ed25519Keyring::Alice, Ed25519Keyring::Bob, Ed25519Keyring::Charlie];
 	let voters = make_ids(peers);
 
@@ -825,11 +782,7 @@
 	net.block_until_sync();
 
 	let net = Arc::new(Mutex::new(net));
-<<<<<<< HEAD
-	run_to_completion(&runtime, &threads_pool, 32, net.clone(), peers);
-=======
 	run_to_completion(&mut runtime, 32, net.clone(), peers);
->>>>>>> f41677d0
 
 	// when block#32 (justification_period) is finalized, justification
 	// is required => generated
@@ -859,12 +812,7 @@
 
 #[test]
 fn sync_justifications_on_change_blocks() {
-<<<<<<< HEAD
-	let runtime = Runtime::new().unwrap();
-	let threads_pool = thread_pool();
-=======
-	let mut runtime = current_thread::Runtime::new().unwrap();
->>>>>>> f41677d0
+	let mut runtime = Runtime::new().unwrap();
 	let peers_a = &[Ed25519Keyring::Alice, Ed25519Keyring::Bob, Ed25519Keyring::Charlie];
 	let peers_b = &[Ed25519Keyring::Alice, Ed25519Keyring::Bob];
 	let voters = make_ids(peers_b);
@@ -896,11 +844,7 @@
 	}
 
 	let net = Arc::new(Mutex::new(net));
-<<<<<<< HEAD
-	run_to_completion(&runtime, &threads_pool, 25, net.clone(), peers_a);
-=======
 	run_to_completion(&mut runtime, 25, net.clone(), peers_a);
->>>>>>> f41677d0
 
 	// the first 3 peers are grandpa voters and therefore have already finalized
 	// block 21 and stored a justification
@@ -922,12 +866,7 @@
 #[test]
 fn finalizes_multiple_pending_changes_in_order() {
 	let _ = env_logger::try_init();
-<<<<<<< HEAD
-	let runtime = Runtime::new().unwrap();
-	let threads_pool = thread_pool();
-=======
-	let mut runtime = current_thread::Runtime::new().unwrap();
->>>>>>> f41677d0
+	let mut runtime = Runtime::new().unwrap();
 
 	let peers_a = &[Ed25519Keyring::Alice, Ed25519Keyring::Bob, Ed25519Keyring::Charlie];
 	let peers_b = &[Ed25519Keyring::Dave, Ed25519Keyring::Eve, Ed25519Keyring::Ferdie];
@@ -981,22 +920,13 @@
 	}
 
 	let net = Arc::new(Mutex::new(net));
-<<<<<<< HEAD
-	run_to_completion(&runtime, &threads_pool, 30, net.clone(), all_peers);
-=======
 	run_to_completion(&mut runtime, 30, net.clone(), all_peers);
->>>>>>> f41677d0
 }
 
 #[test]
 fn force_change_to_new_set() {
 	let _ = env_logger::try_init();
-<<<<<<< HEAD
-	let runtime = Runtime::new().unwrap();
-	let threads_pool = thread_pool();
-=======
-	let mut runtime = current_thread::Runtime::new().unwrap();
->>>>>>> f41677d0
+	let mut runtime = Runtime::new().unwrap();
 	// two of these guys are offline.
 	let genesis_authorities = &[
 		Ed25519Keyring::Alice,
@@ -1046,13 +976,8 @@
 
 	// it will only finalize if the forced transition happens.
 	// we add_blocks after the voters are spawned because otherwise
-<<<<<<< HEAD
-	// the link-halfs have the wrong AuthoritySet
-	run_to_completion(&runtime, &threads_pool, 25, net, peers_a);
-=======
 	// the link-halves have the wrong AuthoritySet
 	run_to_completion(&mut runtime, 25, net, peers_a);
->>>>>>> f41677d0
 }
 
 #[test]
@@ -1164,12 +1089,7 @@
 	use futures::channel::mpsc;
 
 	let _ = env_logger::try_init();
-<<<<<<< HEAD
-	let runtime = Runtime::new().unwrap();
-	let threads_pool = thread_pool();
-=======
-	let mut runtime = current_thread::Runtime::new().unwrap();
->>>>>>> f41677d0
+	let mut runtime = Runtime::new().unwrap();
 
 	// we have two authorities but we'll only be running the voter for alice
 	// we are going to be listening for the prevotes it casts
@@ -1277,12 +1197,7 @@
 			net: net.clone(),
 			client: client.clone(),
 			keystore,
-<<<<<<< HEAD
-			threads_pool: threads_pool.clone(),
 		});
-=======
-		}.unit_error().compat());
->>>>>>> f41677d0
 	}
 
 	let (exit_tx, exit_rx) = futures::channel::oneshot::channel::<()>();
@@ -1327,10 +1242,7 @@
 			HasVoted::No,
 		);
 
-		runtime.spawn(
-			network.map_err(|e| panic!("network bridge should not error: {:?}", e))
-				.compat(),
-		);
+		runtime.spawn(network);
 
 		let round_tx = Arc::new(Mutex::new(round_tx));
 		let exit_tx = Arc::new(Mutex::new(Some(exit_tx)));
@@ -1425,18 +1337,13 @@
 		}));
 	}
 
-	block_until_complete(exit_rx.into_future(), &net);
+	block_until_complete(exit_rx.into_future(), &net, &mut runtime);
 }
 
 #[test]
 fn finalize_3_voters_1_light_observer() {
 	let _ = env_logger::try_init();
-<<<<<<< HEAD
-	let runtime = Runtime::new().unwrap();
-	let threads_pool = thread_pool();
-=======
-	let mut runtime = current_thread::Runtime::new().unwrap();
->>>>>>> f41677d0
+	let mut runtime = Runtime::new().unwrap();
 	let authorities = &[Ed25519Keyring::Alice, Ed25519Keyring::Bob, Ed25519Keyring::Charlie];
 	let voters = make_ids(authorities);
 
@@ -1458,11 +1365,7 @@
 		})
 		.collect::<Vec<_>>();
 
-<<<<<<< HEAD
-	run_to_completion_with(&runtime, &threads_pool, 20, net.clone(), authorities, |executor| {
-=======
 	run_to_completion_with(&mut runtime, 20, net.clone(), authorities, |executor| {
->>>>>>> f41677d0
 		executor.spawn(
 			observer::run_grandpa_observer(
 				Config {
@@ -1476,14 +1379,8 @@
 				link,
 				net.lock().peers[3].network_service().clone(),
 				Exit,
-<<<<<<< HEAD
-				threads_pool.clone(),
 			).unwrap()
 		);
-=======
-			).unwrap().unit_error().compat()
-		).unwrap();
->>>>>>> f41677d0
 
 		Some(Box::pin(finality_notifications.map(|_| ())))
 	});
@@ -1492,12 +1389,7 @@
 #[test]
 fn finality_proof_is_fetched_by_light_client_when_consensus_data_changes() {
 	let _ = ::env_logger::try_init();
-<<<<<<< HEAD
-	let runtime = Runtime::new().unwrap();
-	let threads_pool = thread_pool();
-=======
-	let mut runtime = current_thread::Runtime::new().unwrap();
->>>>>>> f41677d0
+	let mut runtime = Runtime::new().unwrap();
 
 	let peers = &[Ed25519Keyring::Alice];
 	let mut net = GrandpaTestNet::new(TestApi::new(make_ids(peers)), 1);
@@ -1507,16 +1399,11 @@
 	// && instead fetches finality proof for block #1
 	net.peer(0).push_authorities_change_block(vec![sp_consensus_babe::AuthorityId::from_slice(&[42; 32])]);
 	let net = Arc::new(Mutex::new(net));
-<<<<<<< HEAD
-	run_to_completion(&runtime, &threads_pool, 1, net.clone(), peers);
+	run_to_completion(&mut runtime, 1, net.clone(), peers);
 	net.lock().block_until_sync();
-=======
-	run_to_completion(&mut runtime, 1, net.clone(), peers);
-	net.lock().block_until_sync(&mut runtime);
->>>>>>> f41677d0
 
 	// check that the block#1 is finalized on light client
-	futures::executor::block_on(futures::future::poll_fn(move |cx| {
+	runtime.block_on(futures::future::poll_fn(move |cx| {
 		if net.lock().peer(1).client().info().finalized_number == 1 {
 			Poll::Ready(())
 		} else {
@@ -1532,12 +1419,7 @@
 	const FORCE_CHANGE: bool = true;
 
 	let _ = ::env_logger::try_init();
-<<<<<<< HEAD
-	let runtime = Runtime::new().unwrap();
-	let threads_pool = thread_pool();
-=======
-	let mut runtime = current_thread::Runtime::new().unwrap();
->>>>>>> f41677d0
+	let mut runtime = Runtime::new().unwrap();
 
 	// two of these guys are offline.
 	let genesis_authorities = if FORCE_CHANGE {
@@ -1585,11 +1467,7 @@
 	net.lock().block_until_sync();
 
 	// finalize block #11 on full clients
-<<<<<<< HEAD
-	run_to_completion(&runtime, &threads_pool, 11, net.clone(), peers_a);
-=======
 	run_to_completion(&mut runtime, 11, net.clone(), peers_a);
->>>>>>> f41677d0
 
 	// request finalization by light client
 	net.lock().add_light_peer(&GrandpaTestNet::default_config());
@@ -1605,12 +1483,7 @@
 #[test]
 fn voter_catches_up_to_latest_round_when_behind() {
 	let _ = env_logger::try_init();
-<<<<<<< HEAD
-	let runtime = Runtime::new().unwrap();
-	let threads_pool = thread_pool();
-=======
-	let mut runtime = current_thread::Runtime::new().unwrap();
->>>>>>> f41677d0
+	let mut runtime = Runtime::new().unwrap();
 
 	let peers = &[Ed25519Keyring::Alice, Ed25519Keyring::Bob];
 	let voters = make_ids(peers);
@@ -1678,7 +1551,7 @@
 	// able to catch up to the latest round
 	let test = {
 		let net = net.clone();
-		let runtime = runtime.handle();
+		let runtime = runtime.handle().clone();
 
 		wait_for_finality.then(move |_| {
 			let peer_id = 2;
@@ -1716,7 +1589,7 @@
 	let drive_to_completion = futures::future::poll_fn(|cx| {
 		net.lock().poll(cx); Poll::<()>::Pending
 	});
-	futures::executor::block_on(
+	runtime.block_on(
 		future::select(test, drive_to_completion)
 	);
 }
