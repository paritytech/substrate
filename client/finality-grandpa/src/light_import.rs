// Copyright 2019 Parity Technologies (UK) Ltd.
// This file is part of Substrate.

// Substrate is free software: you can redistribute it and/or modify
// it under the terms of the GNU General Public License as published by
// the Free Software Foundation, either version 3 of the License, or
// (at your option) any later version.

// Substrate is distributed in the hope that it will be useful,
// but WITHOUT ANY WARRANTY; without even the implied warranty of
// MERCHANTABILITY or FITNESS FOR A PARTICULAR PURPOSE.  See the
// GNU General Public License for more details.

// You should have received a copy of the GNU General Public License
// along with Substrate.  If not, see <http://www.gnu.org/licenses/>.

use std::collections::HashMap;
use std::sync::Arc;
use log::{info, trace, warn};
use parking_lot::RwLock;
<<<<<<< HEAD
use client::Client;
use client_api::{
	CallExecutor, backend::{AuxStore, Backend, Finalizer, TransactionFor},
};
=======
use sc_client::Client;
use sc_client_api::{CallExecutor, backend::{AuxStore, Backend, Finalizer}};
>>>>>>> 40a16efe
use sp_blockchain::{HeaderBackend, Error as ClientError, well_known_cache_keys};
use parity_scale_codec::{Encode, Decode};
use sp_consensus::{
	import_queue::Verifier,
	BlockOrigin, BlockImport, FinalityProofImport, BlockImportParams, ImportResult, ImportedAux,
	BlockCheckParams, Error as ConsensusError,
};
use sc_network::config::{BoxFinalityProofRequestBuilder, FinalityProofRequestBuilder};
use sp_runtime::Justification;
use sp_runtime::traits::{NumberFor, Block as BlockT, Header as HeaderT, DigestFor};
use sp_finality_grandpa::{self, AuthorityList};
use sp_runtime::generic::BlockId;
<<<<<<< HEAD
=======
use sp_core::{H256, Blake2Hasher};
>>>>>>> 40a16efe

use crate::GenesisAuthoritySetProvider;
use crate::aux_schema::load_decode;
use crate::consensus_changes::ConsensusChanges;
use crate::environment::canonical_at_height;
use crate::finality_proof::{
	AuthoritySetForFinalityChecker, ProvableJustification, make_finality_proof_request,
};
use crate::justification::GrandpaJustification;

/// LightAuthoritySet is saved under this key in aux storage.
const LIGHT_AUTHORITY_SET_KEY: &[u8] = b"grandpa_voters";
/// ConsensusChanges is saver under this key in aux storage.
const LIGHT_CONSENSUS_CHANGES_KEY: &[u8] = b"grandpa_consensus_changes";

/// Create light block importer.
pub fn light_block_import<B, E, Block: BlockT, RA>(
	client: Arc<Client<B, E, Block, RA>>,
	backend: Arc<B>,
	genesis_authorities_provider: &dyn GenesisAuthoritySetProvider<Block>,
	authority_set_provider: Arc<dyn AuthoritySetForFinalityChecker<Block>>,
) -> Result<GrandpaLightBlockImport<B, E, Block, RA>, ClientError>
	where
		B: Backend<Block> + 'static,
		E: CallExecutor<Block> + 'static + Clone + Send + Sync,
		RA: Send + Sync,
		Client<B, E, Block, RA>: AuxStore,
{
	let info = client.info();
	let import_data = load_aux_import_data(
		info.chain.finalized_hash,
		&*client,
		genesis_authorities_provider,
	)?;
	Ok(GrandpaLightBlockImport {
		client,
		backend,
		authority_set_provider,
		data: Arc::new(RwLock::new(import_data)),
	})
}

/// A light block-import handler for GRANDPA.
///
/// It is responsible for:
/// - checking GRANDPA justifications;
/// - fetching finality proofs for blocks that are enacting consensus changes.
pub struct GrandpaLightBlockImport<B, E, Block: BlockT, RA> {
	client: Arc<Client<B, E, Block, RA>>,
	backend: Arc<B>,
	authority_set_provider: Arc<dyn AuthoritySetForFinalityChecker<Block>>,
	data: Arc<RwLock<LightImportData<Block>>>,
}

impl<B, E, Block: BlockT, RA> Clone for GrandpaLightBlockImport<B, E, Block, RA> {
	fn clone(&self) -> Self {
		GrandpaLightBlockImport {
			client: self.client.clone(),
			backend: self.backend.clone(),
			authority_set_provider: self.authority_set_provider.clone(),
			data: self.data.clone(),
		}
	}
}

/// Mutable data of light block importer.
struct LightImportData<Block: BlockT> {
	last_finalized: Block::Hash,
	authority_set: LightAuthoritySet,
	consensus_changes: ConsensusChanges<Block::Hash, NumberFor<Block>>,
}

/// Latest authority set tracker.
#[derive(Debug, Encode, Decode)]
struct LightAuthoritySet {
	set_id: u64,
	authorities: AuthorityList,
}

impl<B, E, Block: BlockT, RA> GrandpaLightBlockImport<B, E, Block, RA> {
	/// Create finality proof request builder.
	pub fn create_finality_proof_request_builder(&self) -> BoxFinalityProofRequestBuilder<Block> {
		Box::new(GrandpaFinalityProofRequestBuilder(self.data.clone())) as _
	}
}

impl<B, E, Block: BlockT, RA> BlockImport<Block>
	for GrandpaLightBlockImport<B, E, Block, RA> where
<<<<<<< HEAD
		NumberFor<Block>: grandpa::BlockNumberOps,
		B: Backend<Block> + 'static,
		E: CallExecutor<Block> + 'static + Clone + Send + Sync,
=======
		NumberFor<Block>: finality_grandpa::BlockNumberOps,
		B: Backend<Block, Blake2Hasher> + 'static,
		E: CallExecutor<Block, Blake2Hasher> + 'static + Clone + Send + Sync,
>>>>>>> 40a16efe
		DigestFor<Block>: Encode,
		RA: Send + Sync,
		for<'a> &'a Client<B, E, Block, RA>:
			BlockImport<Block, Error = ConsensusError, Transaction = TransactionFor<B, Block>>
			+ Finalizer<Block, B>
			+ AuxStore,
{
	type Error = ConsensusError;
	type Transaction = TransactionFor<B, Block>;

	fn import_block(
		&mut self,
		block: BlockImportParams<Block, Self::Transaction>,
		new_cache: HashMap<well_known_cache_keys::Id, Vec<u8>>,
	) -> Result<ImportResult, Self::Error> {
		do_import_block::<_, _, _, GrandpaJustification<Block>>(
			&*self.client, &mut *self.data.write(), block, new_cache
		)
	}

	fn check_block(
		&mut self,
		block: BlockCheckParams<Block>,
	) -> Result<ImportResult, Self::Error> {
		self.client.check_block(block)
	}
}

impl<B, E, Block: BlockT, RA> FinalityProofImport<Block>
	for GrandpaLightBlockImport<B, E, Block, RA> where
<<<<<<< HEAD
		NumberFor<Block>: grandpa::BlockNumberOps,
		B: Backend<Block> + 'static,
		E: CallExecutor<Block> + 'static + Clone + Send + Sync,
=======
		NumberFor<Block>: finality_grandpa::BlockNumberOps,
		B: Backend<Block, Blake2Hasher> + 'static,
		E: CallExecutor<Block, Blake2Hasher> + 'static + Clone + Send + Sync,
>>>>>>> 40a16efe
		DigestFor<Block>: Encode,
		RA: Send + Sync,
		for<'a> &'a Client<B, E, Block, RA>:
			BlockImport<Block, Error = ConsensusError, Transaction = TransactionFor<B, Block>>
			+ Finalizer<Block, B>
			+ AuxStore,
{
	type Error = ConsensusError;

	fn on_start(&mut self) -> Vec<(Block::Hash, NumberFor<Block>)> {
		let mut out = Vec::new();
		let chain_info = self.client.info().chain;

		let data = self.data.read();
		for (pending_number, pending_hash) in data.consensus_changes.pending_changes() {
			if *pending_number > chain_info.finalized_number
				&& *pending_number <= chain_info.best_number
			{
				out.push((pending_hash.clone(), *pending_number));
			}
		}

		out
	}

	fn import_finality_proof(
		&mut self,
		hash: Block::Hash,
		number: NumberFor<Block>,
		finality_proof: Vec<u8>,
		verifier: &mut dyn Verifier<Block>,
	) -> Result<(Block::Hash, NumberFor<Block>), Self::Error> {
		do_import_finality_proof::<_, _, _, GrandpaJustification<Block>>(
			&*self.client,
			self.backend.clone(),
			&*self.authority_set_provider,
			&mut *self.data.write(),
			hash,
			number,
			finality_proof,
			verifier,
		)
	}
}

impl LightAuthoritySet {
	/// Get a genesis set with given authorities.
	pub fn genesis(initial: AuthorityList) -> Self {
		LightAuthoritySet {
			set_id: sp_finality_grandpa::SetId::default(),
			authorities: initial,
		}
	}

	/// Get latest set id.
	pub fn set_id(&self) -> u64 {
		self.set_id
	}

	/// Get latest authorities set.
	pub fn authorities(&self) -> AuthorityList {
		self.authorities.clone()
	}

	/// Set new authorities set.
	pub fn update(&mut self, set_id: u64, authorities: AuthorityList) {
		self.set_id = set_id;
		std::mem::replace(&mut self.authorities, authorities);
	}
}

struct GrandpaFinalityProofRequestBuilder<B: BlockT>(Arc<RwLock<LightImportData<B>>>);

impl<B: BlockT> FinalityProofRequestBuilder<B> for GrandpaFinalityProofRequestBuilder<B> {
	fn build_request_data(&mut self, _hash: &B::Hash) -> Vec<u8> {
		let data = self.0.read();
		make_finality_proof_request(
			data.last_finalized,
			data.authority_set.set_id(),
		)
	}
}

/// Try to import new block.
fn do_import_block<B, C, Block: BlockT, J>(
	mut client: C,
	data: &mut LightImportData<Block>,
	mut block: BlockImportParams<Block, TransactionFor<B, Block>>,
	new_cache: HashMap<well_known_cache_keys::Id, Vec<u8>>,
) -> Result<ImportResult, ConsensusError>
	where
		C: HeaderBackend<Block>
			+ AuxStore
			+ Finalizer<Block, B>
			+ BlockImport<Block, Transaction = TransactionFor<B, Block>>
			+ Clone,
<<<<<<< HEAD
		B: Backend<Block> + 'static,
		NumberFor<Block>: grandpa::BlockNumberOps,
=======
		B: Backend<Block, Blake2Hasher> + 'static,
		NumberFor<Block>: finality_grandpa::BlockNumberOps,
>>>>>>> 40a16efe
		DigestFor<Block>: Encode,
		J: ProvableJustification<Block::Header>,
{
	let hash = block.post_header().hash();
	let number = block.header.number().clone();

	// we don't want to finalize on `inner.import_block`
	let justification = block.justification.take();
	let enacts_consensus_change = !new_cache.is_empty();
	let import_result = client.import_block(block, new_cache);

	let mut imported_aux = match import_result {
		Ok(ImportResult::Imported(aux)) => aux,
		Ok(r) => return Ok(r),
		Err(e) => return Err(ConsensusError::ClientImport(e.to_string()).into()),
	};

	match justification {
		Some(justification) => {
			trace!(
				target: "finality",
				"Imported block {}{}. Importing justification.",
				if enacts_consensus_change { " which enacts consensus changes" } else { "" },
				hash,
			);

			do_import_justification::<_, _, _, J>(client, data, hash, number, justification)
		},
		None if enacts_consensus_change => {
			trace!(
				target: "finality",
				"Imported block {} which enacts consensus changes. Requesting finality proof.",
				hash,
			);

			// remember that we need finality proof for this block
			imported_aux.needs_finality_proof = true;
			data.consensus_changes.note_change((number, hash));
			Ok(ImportResult::Imported(imported_aux))
		},
		None => Ok(ImportResult::Imported(imported_aux)),
	}
}

/// Try to import finality proof.
fn do_import_finality_proof<B, C, Block: BlockT, J>(
	client: C,
	backend: Arc<B>,
	authority_set_provider: &dyn AuthoritySetForFinalityChecker<Block>,
	data: &mut LightImportData<Block>,
	_hash: Block::Hash,
	_number: NumberFor<Block>,
	finality_proof: Vec<u8>,
	verifier: &mut dyn Verifier<Block>,
) -> Result<(Block::Hash, NumberFor<Block>), ConsensusError>
	where
		C: HeaderBackend<Block>
			+ AuxStore
			+ Finalizer<Block, B>
			+ BlockImport<Block, Transaction = TransactionFor<B, Block>>
			+ Clone,
		B: Backend<Block> + 'static,
		DigestFor<Block>: Encode,
		NumberFor<Block>: finality_grandpa::BlockNumberOps,
		J: ProvableJustification<Block::Header>,
{
	let authority_set_id = data.authority_set.set_id();
	let authorities = data.authority_set.authorities();
	let finality_effects = crate::finality_proof::check_finality_proof(
		backend.blockchain(),
		authority_set_id,
		authorities,
		authority_set_provider,
		finality_proof,
	).map_err(|e| ConsensusError::ClientImport(e.to_string()))?;

	// try to import all new headers
	let block_origin = BlockOrigin::NetworkBroadcast;
	for header_to_import in finality_effects.headers_to_import {
		let (block_to_import, new_authorities) = verifier.verify(
			block_origin,
			header_to_import,
			None,
			None,
		).map_err(|e| ConsensusError::ClientImport(e))?;
		assert!(
			block_to_import.justification.is_none(),
			"We have passed None as justification to verifier.verify",
		);

		let mut cache = HashMap::new();
		if let Some(authorities) = new_authorities {
			cache.insert(well_known_cache_keys::AUTHORITIES, authorities.encode());
		}
		do_import_block::<_, _, _, J>(
			client.clone(),
			data,
			block_to_import.convert_transaction(),
			cache,
		)?;
	}

	// try to import latest justification
	let finalized_block_hash = finality_effects.block;
	let finalized_block_number = backend.blockchain()
		.expect_block_number_from_id(&BlockId::Hash(finality_effects.block))
		.map_err(|e| ConsensusError::ClientImport(e.to_string()))?;
	do_finalize_block(
		client,
		data,
		finalized_block_hash,
		finalized_block_number,
		finality_effects.justification.encode(),
	)?;

	// apply new authorities set
	data.authority_set.update(
		finality_effects.new_set_id,
		finality_effects.new_authorities,
	);

	Ok((finalized_block_hash, finalized_block_number))
}

/// Try to import justification.
fn do_import_justification<B, C, Block: BlockT, J>(
	client: C,
	data: &mut LightImportData<Block>,
	hash: Block::Hash,
	number: NumberFor<Block>,
	justification: Justification,
) -> Result<ImportResult, ConsensusError>
	where
		C: HeaderBackend<Block>
			+ AuxStore
			+ Finalizer<Block, B>
			+ Clone,
<<<<<<< HEAD
		B: Backend<Block> + 'static,
		NumberFor<Block>: grandpa::BlockNumberOps,
=======
		B: Backend<Block, Blake2Hasher> + 'static,
		NumberFor<Block>: finality_grandpa::BlockNumberOps,
>>>>>>> 40a16efe
		J: ProvableJustification<Block::Header>,
{
	// with justification, we have two cases
	//
	// optimistic: the same GRANDPA authorities set has generated intermediate justification
	// => justification is verified using current authorities set + we could proceed further
	//
	// pessimistic scenario: the GRANDPA authorities set has changed
	// => we need to fetch new authorities set (i.e. finality proof) from remote node

	// first, try to behave optimistically
	let authority_set_id = data.authority_set.set_id();
	let justification = J::decode_and_verify(
		&justification,
		authority_set_id,
		&data.authority_set.authorities(),
	);

	// BadJustification error means that justification has been successfully decoded, but
	// it isn't valid within current authority set
	let justification = match justification {
		Err(ClientError::BadJustification(_)) => {
			trace!(
				target: "finality",
				"Justification for {} is not valid within current authorities set. Requesting finality proof.",
				hash,
			);

			let mut imported_aux = ImportedAux::default();
			imported_aux.needs_finality_proof = true;
			return Ok(ImportResult::Imported(imported_aux));
		},
		Err(e) => {
			trace!(
				target: "finality",
				"Justification for {} is not valid. Bailing.",
				hash,
			);

			return Err(ConsensusError::ClientImport(e.to_string()).into());
		},
		Ok(justification) => {
			trace!(
				target: "finality",
				"Justification for {} is valid. Finalizing the block.",
				hash,
			);

			justification
		},
	};

	// finalize the block
	do_finalize_block(client, data, hash, number, justification.encode())
}

/// Finalize the block.
fn do_finalize_block<B, C, Block: BlockT>(
	client: C,
	data: &mut LightImportData<Block>,
	hash: Block::Hash,
	number: NumberFor<Block>,
	justification: Justification,
) -> Result<ImportResult, ConsensusError>
	where
		C: HeaderBackend<Block>
			+ AuxStore
			+ Finalizer<Block, B>
			+ Clone,
<<<<<<< HEAD
		B: Backend<Block> + 'static,
		NumberFor<Block>: grandpa::BlockNumberOps,
=======
		B: Backend<Block, Blake2Hasher> + 'static,
		NumberFor<Block>: finality_grandpa::BlockNumberOps,
>>>>>>> 40a16efe
{
	// finalize the block
	client.finalize_block(BlockId::Hash(hash), Some(justification), true).map_err(|e| {
		warn!(target: "finality", "Error applying finality to block {:?}: {:?}", (hash, number), e);
		ConsensusError::ClientImport(e.to_string())
	})?;

	// forget obsoleted consensus changes
	let consensus_finalization_res = data.consensus_changes
		.finalize(
			(number, hash),
			|at_height| canonical_at_height(&client, (hash, number), true, at_height)
		);
	match consensus_finalization_res {
		Ok((true, _)) => require_insert_aux(
			&client,
			LIGHT_CONSENSUS_CHANGES_KEY,
			&data.consensus_changes,
			"consensus changes",
		)?,
		Ok(_) => (),
		Err(error) => return Err(on_post_finalization_error(error, "consensus changes")),
	}

	// update last finalized block reference
	data.last_finalized = hash;

	// we just finalized this block, so if we were importing it, it is now the new best
	Ok(ImportResult::imported(true))
}

/// Load light import aux data from the store.
fn load_aux_import_data<B, Block>(
	last_finalized: Block::Hash,
	aux_store: &B,
	genesis_authorities_provider: &dyn GenesisAuthoritySetProvider<Block>,
) -> Result<LightImportData<Block>, ClientError>
	where
		B: AuxStore,
		Block: BlockT,
{
	let authority_set = match load_decode(aux_store, LIGHT_AUTHORITY_SET_KEY)? {
		Some(authority_set) => authority_set,
		None => {
			info!(target: "afg", "Loading GRANDPA authorities \
				from genesis on what appears to be first startup.");

			// no authority set on disk: fetch authorities from genesis state
			let genesis_authorities = genesis_authorities_provider.get()?;

			let authority_set = LightAuthoritySet::genesis(genesis_authorities);
			let encoded = authority_set.encode();
			aux_store.insert_aux(&[(LIGHT_AUTHORITY_SET_KEY, &encoded[..])], &[])?;

			authority_set
		},
	};

	let consensus_changes = match load_decode(aux_store, LIGHT_CONSENSUS_CHANGES_KEY)? {
		Some(consensus_changes) => consensus_changes,
		None => {
			let consensus_changes = ConsensusChanges::<Block::Hash, NumberFor<Block>>::empty();

			let encoded = authority_set.encode();
			aux_store.insert_aux(&[(LIGHT_CONSENSUS_CHANGES_KEY, &encoded[..])], &[])?;

			consensus_changes
		},
	};

	Ok(LightImportData {
		last_finalized,
		authority_set,
		consensus_changes,
	})
}

/// Insert into aux store. If failed, return error && show inconsistency warning.
fn require_insert_aux<T: Encode, A: AuxStore>(
	store: &A,
	key: &[u8],
	value: &T,
	value_type: &str,
) -> Result<(), ConsensusError> {
	let encoded = value.encode();
	let update_res = store.insert_aux(&[(key, &encoded[..])], &[]);
	if let Err(error) = update_res {
		return Err(on_post_finalization_error(error, value_type));
	}

	Ok(())
}

/// Display inconsistency warning.
fn on_post_finalization_error(error: ClientError, value_type: &str) -> ConsensusError {
	warn!(target: "finality", "Failed to write updated {} to disk. Bailing.", value_type);
	warn!(target: "finality", "Node is in a potentially inconsistent state.");
	ConsensusError::ClientImport(error.to_string())
}

#[cfg(test)]
pub mod tests {
	use super::*;
	use sp_consensus::ForkChoiceStrategy;
	use sp_finality_grandpa::AuthorityId;
	use sp_core::{H256, crypto::Public};
	use substrate_test_runtime_client::sc_client::in_mem::Blockchain as InMemoryAuxStore;
	use substrate_test_runtime_client::runtime::{Block, Header};
	use crate::tests::TestApi;
	use crate::finality_proof::tests::TestJustification;

	pub struct NoJustificationsImport<B, E, Block: BlockT, RA>(
		pub GrandpaLightBlockImport<B, E, Block, RA>
	);

	impl<B, E, Block: BlockT, RA> Clone
		for NoJustificationsImport<B, E, Block, RA> where
<<<<<<< HEAD
			NumberFor<Block>: grandpa::BlockNumberOps,
			B: Backend<Block> + 'static,
			E: CallExecutor<Block> + 'static + Clone + Send + Sync,
=======
			NumberFor<Block>: finality_grandpa::BlockNumberOps,
			B: Backend<Block, Blake2Hasher> + 'static,
			E: CallExecutor<Block, Blake2Hasher> + 'static + Clone + Send + Sync,
>>>>>>> 40a16efe
			DigestFor<Block>: Encode,
			RA: Send + Sync,
	{
		fn clone(&self) -> Self {
			NoJustificationsImport(self.0.clone())
		}
	}

	impl<B, E, Block: BlockT, RA> BlockImport<Block>
		for NoJustificationsImport<B, E, Block, RA> where
<<<<<<< HEAD
			NumberFor<Block>: grandpa::BlockNumberOps,
			B: Backend<Block> + 'static,
			E: CallExecutor<Block> + 'static + Clone + Send + Sync,
=======
			NumberFor<Block>: finality_grandpa::BlockNumberOps,
			B: Backend<Block, Blake2Hasher> + 'static,
			E: CallExecutor<Block, Blake2Hasher> + 'static + Clone + Send + Sync,
>>>>>>> 40a16efe
			DigestFor<Block>: Encode,
			RA: Send + Sync,
			for<'a> &'a Client<B, E, Block, RA>:
				BlockImport<Block, Error = ConsensusError, Transaction = TransactionFor<B, Block>>
				+ Finalizer<Block, B>
				+ AuxStore,
	{
		type Error = ConsensusError;
		type Transaction = TransactionFor<B, Block>;

		fn import_block(
			&mut self,
			mut block: BlockImportParams<Block, Self::Transaction>,
			new_cache: HashMap<well_known_cache_keys::Id, Vec<u8>>,
		) -> Result<ImportResult, Self::Error> {
			block.justification.take();
			self.0.import_block(block, new_cache)
		}

		fn check_block(
			&mut self,
			block: BlockCheckParams<Block>,
		) -> Result<ImportResult, Self::Error> {
			self.0.check_block(block)
		}
	}

	impl<B, E, Block: BlockT, RA> FinalityProofImport<Block>
		for NoJustificationsImport<B, E, Block, RA> where
<<<<<<< HEAD
			NumberFor<Block>: grandpa::BlockNumberOps,
			B: Backend<Block> + 'static,
			E: CallExecutor<Block> + 'static + Clone + Send + Sync,
=======
			NumberFor<Block>: finality_grandpa::BlockNumberOps,
			B: Backend<Block, Blake2Hasher> + 'static,
			E: CallExecutor<Block, Blake2Hasher> + 'static + Clone + Send + Sync,
>>>>>>> 40a16efe
			DigestFor<Block>: Encode,
			RA: Send + Sync,
			for<'a> &'a Client<B, E, Block, RA>:
				BlockImport<Block, Error = ConsensusError, Transaction = TransactionFor<B, Block>>
				+ Finalizer<Block, B>
				+ AuxStore,
	{
		type Error = ConsensusError;

		fn on_start(&mut self) -> Vec<(Block::Hash, NumberFor<Block>)> {
			self.0.on_start()
		}

		fn import_finality_proof(
			&mut self,
			hash: Block::Hash,
			number: NumberFor<Block>,
			finality_proof: Vec<u8>,
			verifier: &mut dyn Verifier<Block>,
		) -> Result<(Block::Hash, NumberFor<Block>), Self::Error> {
			self.0.import_finality_proof(hash, number, finality_proof, verifier)
		}
	}

	/// Creates light block import that ignores justifications that came outside of finality proofs.
	pub fn light_block_import_without_justifications<B, E, Block: BlockT, RA>(
		client: Arc<Client<B, E, Block, RA>>,
		backend: Arc<B>,
		genesis_authorities_provider: &dyn GenesisAuthoritySetProvider<Block>,
		authority_set_provider: Arc<dyn AuthoritySetForFinalityChecker<Block>>,
	) -> Result<NoJustificationsImport<B, E, Block, RA>, ClientError>
		where
			B: Backend<Block> + 'static,
			E: CallExecutor<Block> + 'static + Clone + Send + Sync,
			RA: Send + Sync,
			Client<B, E, Block, RA>: BlockImport<Block, Error = ConsensusError>
				+ Finalizer<Block, B>
				+ AuxStore,
	{
		light_block_import(client, backend, genesis_authorities_provider, authority_set_provider)
			.map(NoJustificationsImport)
	}

	fn import_block(
		new_cache: HashMap<well_known_cache_keys::Id, Vec<u8>>,
		justification: Option<Justification>,
	) -> ImportResult {
		let (client, _backend) = substrate_test_runtime_client::new_light();
		let mut import_data = LightImportData {
			last_finalized: Default::default(),
			authority_set: LightAuthoritySet::genesis(vec![(AuthorityId::from_slice(&[1; 32]), 1)]),
			consensus_changes: ConsensusChanges::empty(),
		};
		let block = BlockImportParams {
			origin: BlockOrigin::Own,
			header: Header {
				number: 1,
				parent_hash: client.info().chain.best_hash,
				state_root: Default::default(),
				digest: Default::default(),
				extrinsics_root: Default::default(),
			},
			justification,
			post_digests: Vec::new(),
			body: None,
			storage_changes: None,
			finalized: false,
			auxiliary: Vec::new(),
			fork_choice: ForkChoiceStrategy::LongestChain,
			allow_missing_state: true,
			import_existing: false,
		};
		do_import_block::<_, _, _, TestJustification>(
			&client,
			&mut import_data,
			block,
			new_cache,
		).unwrap()
	}

	#[test]
	fn finality_proof_not_required_when_consensus_data_does_not_changes_and_no_justification_provided() {
		assert_eq!(import_block(HashMap::new(), None), ImportResult::Imported(ImportedAux {
			clear_justification_requests: false,
			needs_justification: false,
			bad_justification: false,
			needs_finality_proof: false,
			is_new_best: true,
			header_only: false,
		}));
	}

	#[test]
	fn finality_proof_not_required_when_consensus_data_does_not_changes_and_correct_justification_provided() {
		let justification = TestJustification((0, vec![(AuthorityId::from_slice(&[1; 32]), 1)]), Vec::new()).encode();
		assert_eq!(import_block(HashMap::new(), Some(justification)), ImportResult::Imported(ImportedAux {
			clear_justification_requests: false,
			needs_justification: false,
			bad_justification: false,
			needs_finality_proof: false,
			is_new_best: true,
			header_only: false,
		}));
	}

	#[test]
	fn finality_proof_required_when_consensus_data_changes_and_no_justification_provided() {
		let mut cache = HashMap::new();
		cache.insert(well_known_cache_keys::AUTHORITIES, vec![AuthorityId::from_slice(&[2; 32])].encode());
		assert_eq!(import_block(cache, None), ImportResult::Imported(ImportedAux {
			clear_justification_requests: false,
			needs_justification: false,
			bad_justification: false,
			needs_finality_proof: true,
			is_new_best: true,
			header_only: false,
		}));
	}

	#[test]
	fn finality_proof_required_when_consensus_data_changes_and_incorrect_justification_provided() {
		let justification = TestJustification((0, vec![]), Vec::new()).encode();
		let mut cache = HashMap::new();
		cache.insert(well_known_cache_keys::AUTHORITIES, vec![AuthorityId::from_slice(&[2; 32])].encode());
		assert_eq!(
			import_block(cache, Some(justification)),
			ImportResult::Imported(ImportedAux {
				clear_justification_requests: false,
				needs_justification: false,
				bad_justification: false,
				needs_finality_proof: true,
				is_new_best: false,
				header_only: false,
			},
		));
	}


	#[test]
	fn aux_data_updated_on_start() {
		let aux_store = InMemoryAuxStore::<Block>::new();
		let api = TestApi::new(vec![(AuthorityId::from_slice(&[1; 32]), 1)]);

		// when aux store is empty initially
		assert!(aux_store.get_aux(LIGHT_AUTHORITY_SET_KEY).unwrap().is_none());
		assert!(aux_store.get_aux(LIGHT_CONSENSUS_CHANGES_KEY).unwrap().is_none());

		// it is updated on importer start
		load_aux_import_data(Default::default(), &aux_store, &api).unwrap();
		assert!(aux_store.get_aux(LIGHT_AUTHORITY_SET_KEY).unwrap().is_some());
		assert!(aux_store.get_aux(LIGHT_CONSENSUS_CHANGES_KEY).unwrap().is_some());
	}

	#[test]
	fn aux_data_loaded_on_restart() {
		let aux_store = InMemoryAuxStore::<Block>::new();
		let api = TestApi::new(vec![(AuthorityId::from_slice(&[1; 32]), 1)]);

		// when aux store is non-empty initially
		let mut consensus_changes = ConsensusChanges::<H256, u64>::empty();
		consensus_changes.note_change((42, Default::default()));
		aux_store.insert_aux(
			&[
				(
					LIGHT_AUTHORITY_SET_KEY,
					LightAuthoritySet::genesis(
						vec![(AuthorityId::from_slice(&[42; 32]), 2)]
					).encode().as_slice(),
				),
				(
					LIGHT_CONSENSUS_CHANGES_KEY,
					consensus_changes.encode().as_slice(),
				),
			],
			&[],
		).unwrap();

		// importer uses it on start
		let data = load_aux_import_data(Default::default(), &aux_store, &api).unwrap();
		assert_eq!(data.authority_set.authorities(), vec![(AuthorityId::from_slice(&[42; 32]), 2)]);
		assert_eq!(data.consensus_changes.pending_changes(), &[(42, Default::default())]);
	}
}<|MERGE_RESOLUTION|>--- conflicted
+++ resolved
@@ -18,15 +18,8 @@
 use std::sync::Arc;
 use log::{info, trace, warn};
 use parking_lot::RwLock;
-<<<<<<< HEAD
-use client::Client;
-use client_api::{
-	CallExecutor, backend::{AuxStore, Backend, Finalizer, TransactionFor},
-};
-=======
 use sc_client::Client;
-use sc_client_api::{CallExecutor, backend::{AuxStore, Backend, Finalizer}};
->>>>>>> 40a16efe
+use sc_client_api::{CallExecutor, backend::{AuxStore, Backend, Finalizer, TransactionFor}};
 use sp_blockchain::{HeaderBackend, Error as ClientError, well_known_cache_keys};
 use parity_scale_codec::{Encode, Decode};
 use sp_consensus::{
@@ -39,10 +32,6 @@
 use sp_runtime::traits::{NumberFor, Block as BlockT, Header as HeaderT, DigestFor};
 use sp_finality_grandpa::{self, AuthorityList};
 use sp_runtime::generic::BlockId;
-<<<<<<< HEAD
-=======
-use sp_core::{H256, Blake2Hasher};
->>>>>>> 40a16efe
 
 use crate::GenesisAuthoritySetProvider;
 use crate::aux_schema::load_decode;
@@ -131,15 +120,9 @@
 
 impl<B, E, Block: BlockT, RA> BlockImport<Block>
 	for GrandpaLightBlockImport<B, E, Block, RA> where
-<<<<<<< HEAD
-		NumberFor<Block>: grandpa::BlockNumberOps,
+		NumberFor<Block>: finality_grandpa::BlockNumberOps,
 		B: Backend<Block> + 'static,
 		E: CallExecutor<Block> + 'static + Clone + Send + Sync,
-=======
-		NumberFor<Block>: finality_grandpa::BlockNumberOps,
-		B: Backend<Block, Blake2Hasher> + 'static,
-		E: CallExecutor<Block, Blake2Hasher> + 'static + Clone + Send + Sync,
->>>>>>> 40a16efe
 		DigestFor<Block>: Encode,
 		RA: Send + Sync,
 		for<'a> &'a Client<B, E, Block, RA>:
@@ -170,15 +153,9 @@
 
 impl<B, E, Block: BlockT, RA> FinalityProofImport<Block>
 	for GrandpaLightBlockImport<B, E, Block, RA> where
-<<<<<<< HEAD
-		NumberFor<Block>: grandpa::BlockNumberOps,
+		NumberFor<Block>: finality_grandpa::BlockNumberOps,
 		B: Backend<Block> + 'static,
 		E: CallExecutor<Block> + 'static + Clone + Send + Sync,
-=======
-		NumberFor<Block>: finality_grandpa::BlockNumberOps,
-		B: Backend<Block, Blake2Hasher> + 'static,
-		E: CallExecutor<Block, Blake2Hasher> + 'static + Clone + Send + Sync,
->>>>>>> 40a16efe
 		DigestFor<Block>: Encode,
 		RA: Send + Sync,
 		for<'a> &'a Client<B, E, Block, RA>:
@@ -275,13 +252,8 @@
 			+ Finalizer<Block, B>
 			+ BlockImport<Block, Transaction = TransactionFor<B, Block>>
 			+ Clone,
-<<<<<<< HEAD
 		B: Backend<Block> + 'static,
-		NumberFor<Block>: grandpa::BlockNumberOps,
-=======
-		B: Backend<Block, Blake2Hasher> + 'static,
 		NumberFor<Block>: finality_grandpa::BlockNumberOps,
->>>>>>> 40a16efe
 		DigestFor<Block>: Encode,
 		J: ProvableJustification<Block::Header>,
 {
@@ -419,13 +391,8 @@
 			+ AuxStore
 			+ Finalizer<Block, B>
 			+ Clone,
-<<<<<<< HEAD
 		B: Backend<Block> + 'static,
-		NumberFor<Block>: grandpa::BlockNumberOps,
-=======
-		B: Backend<Block, Blake2Hasher> + 'static,
 		NumberFor<Block>: finality_grandpa::BlockNumberOps,
->>>>>>> 40a16efe
 		J: ProvableJustification<Block::Header>,
 {
 	// with justification, we have two cases
@@ -495,13 +462,8 @@
 			+ AuxStore
 			+ Finalizer<Block, B>
 			+ Clone,
-<<<<<<< HEAD
 		B: Backend<Block> + 'static,
-		NumberFor<Block>: grandpa::BlockNumberOps,
-=======
-		B: Backend<Block, Blake2Hasher> + 'static,
 		NumberFor<Block>: finality_grandpa::BlockNumberOps,
->>>>>>> 40a16efe
 {
 	// finalize the block
 	client.finalize_block(BlockId::Hash(hash), Some(justification), true).map_err(|e| {
@@ -619,15 +581,9 @@
 
 	impl<B, E, Block: BlockT, RA> Clone
 		for NoJustificationsImport<B, E, Block, RA> where
-<<<<<<< HEAD
-			NumberFor<Block>: grandpa::BlockNumberOps,
+			NumberFor<Block>: finality_grandpa::BlockNumberOps,
 			B: Backend<Block> + 'static,
 			E: CallExecutor<Block> + 'static + Clone + Send + Sync,
-=======
-			NumberFor<Block>: finality_grandpa::BlockNumberOps,
-			B: Backend<Block, Blake2Hasher> + 'static,
-			E: CallExecutor<Block, Blake2Hasher> + 'static + Clone + Send + Sync,
->>>>>>> 40a16efe
 			DigestFor<Block>: Encode,
 			RA: Send + Sync,
 	{
@@ -638,15 +594,9 @@
 
 	impl<B, E, Block: BlockT, RA> BlockImport<Block>
 		for NoJustificationsImport<B, E, Block, RA> where
-<<<<<<< HEAD
-			NumberFor<Block>: grandpa::BlockNumberOps,
+			NumberFor<Block>: finality_grandpa::BlockNumberOps,
 			B: Backend<Block> + 'static,
 			E: CallExecutor<Block> + 'static + Clone + Send + Sync,
-=======
-			NumberFor<Block>: finality_grandpa::BlockNumberOps,
-			B: Backend<Block, Blake2Hasher> + 'static,
-			E: CallExecutor<Block, Blake2Hasher> + 'static + Clone + Send + Sync,
->>>>>>> 40a16efe
 			DigestFor<Block>: Encode,
 			RA: Send + Sync,
 			for<'a> &'a Client<B, E, Block, RA>:
@@ -676,15 +626,9 @@
 
 	impl<B, E, Block: BlockT, RA> FinalityProofImport<Block>
 		for NoJustificationsImport<B, E, Block, RA> where
-<<<<<<< HEAD
-			NumberFor<Block>: grandpa::BlockNumberOps,
+			NumberFor<Block>: finality_grandpa::BlockNumberOps,
 			B: Backend<Block> + 'static,
 			E: CallExecutor<Block> + 'static + Clone + Send + Sync,
-=======
-			NumberFor<Block>: finality_grandpa::BlockNumberOps,
-			B: Backend<Block, Blake2Hasher> + 'static,
-			E: CallExecutor<Block, Blake2Hasher> + 'static + Clone + Send + Sync,
->>>>>>> 40a16efe
 			DigestFor<Block>: Encode,
 			RA: Send + Sync,
 			for<'a> &'a Client<B, E, Block, RA>:
