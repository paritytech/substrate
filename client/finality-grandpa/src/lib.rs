--- conflicted
+++ resolved
@@ -53,6 +53,7 @@
 //! included in the newly-finalized chain.
 
 use futures::prelude::*;
+use futures::StreamExt;
 use log::{debug, info};
 use futures::channel::mpsc;
 use sc_client_api::{BlockchainEvents, CallExecutor, backend::{AuxStore, Backend}, ExecutionStrategy};
@@ -466,7 +467,7 @@
 ) where
 	B: Backend<Block>,
 	E: CallExecutor<Block> + Send + Sync,
-	N: NetworkT<Block> + Unpin,
+	N: NetworkT<Block>,
 	RA: Send + Sync,
 	NumberFor<Block>: BlockNumberOps,
 {
@@ -551,7 +552,7 @@
 	Block::Hash: Ord,
 	B: Backend<Block> + 'static,
 	E: CallExecutor<Block> + Send + Sync + 'static,
-	N: NetworkT<Block> + Send + Sync + Clone + Unpin + 'static,
+	N: NetworkT<Block> + Send + Sync + Clone + 'static,
 	SC: SelectChain<Block> + 'static,
 	VR: VotingRule<Block, Client<B, E, Block, RA>> + Clone + 'static,
 	NumberFor<Block>: BlockNumberOps,
@@ -642,17 +643,13 @@
 	voter: Pin<Box<dyn Future<Output = Result<(), CommandOrError<Block::Hash, NumberFor<Block>>>> + Send>>,
 	env: Arc<Environment<B, E, Block, N, RA, SC, VR>>,
 	voter_commands_rx: mpsc::UnboundedReceiver<VoterCommand<Block::Hash, NumberFor<Block>>>,
-	network: futures03::compat::Compat<NetworkBridge<Block, N>>,
+	network: NetworkBridge<Block, N>,
 }
 
 impl<B, E, Block, N, RA, SC, VR> VoterWork<B, E, Block, N, RA, SC, VR>
 where
 	Block: BlockT,
-<<<<<<< HEAD
- 	N: NetworkT<Block> + Sync + Unpin,
-=======
 	N: NetworkT<Block> + Sync,
->>>>>>> f0c18520
 	NumberFor<Block>: BlockNumberOps,
 	RA: 'static + Send + Sync,
 	E: CallExecutor<Block> + Send + Sync + 'static,
@@ -691,7 +688,7 @@
 			voter: Box::pin(future::pending()),
 			env,
 			voter_commands_rx,
-			network: futures03::future::TryFutureExt::compat(network),
+			network,
 		};
 		work.rebuild_voter();
 		work
@@ -829,11 +826,7 @@
 impl<B, E, Block, N, RA, SC, VR> Future for VoterWork<B, E, Block, N, RA, SC, VR>
 where
 	Block: BlockT,
-<<<<<<< HEAD
- 	N: NetworkT<Block> + Sync + Unpin,
-=======
 	N: NetworkT<Block> + Sync,
->>>>>>> f0c18520
 	NumberFor<Block>: BlockNumberOps,
 	RA: 'static + Send + Sync,
 	E: CallExecutor<Block> + Send + Sync + 'static,
@@ -875,20 +868,7 @@
 			}
 		}
 
-<<<<<<< HEAD
-		Poll::Pending
-=======
-		match self.network.poll() {
-			Ok(Async::NotReady) => {},
-			Ok(Async::Ready(())) => {
-				// the network bridge future should never conclude.
-				return Ok(Async::Ready(()))
-			}
-			e @ Err(_) => return e,
-		};
-
-		Ok(Async::NotReady)
->>>>>>> f0c18520
+		Future::poll(Pin::new(&mut self.network), cx)
 	}
 }
 
@@ -899,7 +879,7 @@
 	Block::Hash: Ord,
 	B: Backend<Block> + 'static,
 	E: CallExecutor<Block> + Send + Sync + 'static,
-	N: NetworkT<Block> + Send + Sync + Clone + Unpin + 'static,
+	N: NetworkT<Block> + Send + Sync + Clone + 'static,
 	SC: SelectChain<Block> + 'static,
 	NumberFor<Block>: BlockNumberOps,
 	DigestFor<Block>: Encode,
