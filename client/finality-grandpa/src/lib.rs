// Copyright 2018-2019 Parity Technologies (UK) Ltd.
// This file is part of Substrate.

// Substrate is free software: you can redistribute it and/or modify
// it under the terms of the GNU General Public License as published by
// the Free Software Foundation, either version 3 of the License, or
// (at your option) any later version.

// Substrate is distributed in the hope that it will be useful,
// but WITHOUT ANY WARRANTY; without even the implied warranty of
// MERCHANTABILITY or FITNESS FOR A PARTICULAR PURPOSE.  See the
// GNU General Public License for more details.

// You should have received a copy of the GNU General Public License
// along with Substrate.  If not, see <http://www.gnu.org/licenses/>.

//! Integration of the GRANDPA finality gadget into substrate.
//!
//! This crate is unstable and the API and usage may change.
//!
//! This crate provides a long-running future that produces finality notifications.
//!
//! # Usage
//!
//! First, create a block-import wrapper with the `block_import` function. The
//! GRANDPA worker needs to be linked together with this block import object, so
//! a `LinkHalf` is returned as well. All blocks imported (from network or
//! consensus or otherwise) must pass through this wrapper, otherwise consensus
//! is likely to break in unexpected ways.
//!
//! Next, use the `LinkHalf` and a local configuration to `run_grandpa_voter`.
//! This requires a `Network` implementation. The returned future should be
//! driven to completion and will finalize blocks in the background.
//!
//! # Changing authority sets
//!
//! The rough idea behind changing authority sets in GRANDPA is that at some point,
//! we obtain agreement for some maximum block height that the current set can
//! finalize, and once a block with that height is finalized the next set will
//! pick up finalization from there.
//!
//! Technically speaking, this would be implemented as a voting rule which says,
//! "if there is a signal for a change in N blocks in block B, only vote on
//! chains with length NUM(B) + N if they contain B". This conditional-inclusion
//! logic is complex to compute because it requires looking arbitrarily far
//! back in the chain.
//!
//! Instead, we keep track of a list of all signals we've seen so far (across
//! all forks), sorted ascending by the block number they would be applied at.
//! We never vote on chains with number higher than the earliest handoff block
//! number (this is num(signal) + N). When finalizing a block, we either apply
//! or prune any signaled changes based on whether the signaling block is
//! included in the newly-finalized chain.

use futures::prelude::*;
use log::{debug, error, info};
use futures::sync::mpsc;
use client_api::{BlockchainEvents, CallExecutor, backend::Backend, ExecutionStrategy};
use sp_blockchain::{HeaderBackend, Error as ClientError};
use client::Client;
use codec::{Decode, Encode};
use sp_runtime::generic::BlockId;
use sp_runtime::traits::{NumberFor, Block as BlockT, DigestFor, Zero};
use keystore::KeyStorePtr;
use inherents::InherentDataProviders;
use consensus_common::SelectChain;
use primitives::{H256, Blake2Hasher, Pair};
use sc_telemetry::{telemetry, CONSENSUS_INFO, CONSENSUS_DEBUG, CONSENSUS_WARN};
use serde_json;

use sp_finality_tracker;

use grandpa::Error as GrandpaError;
use grandpa::{voter, BlockNumberOps, voter_set::VoterSet};

use std::{fmt, io};
use std::sync::Arc;
use std::time::Duration;

mod authorities;
mod aux_schema;
mod communication;
mod consensus_changes;
mod environment;
mod finality_proof;
mod import;
mod justification;
mod light_import;
mod observer;
mod until_imported;
mod voting_rule;

pub use network_gossip::Network;
pub use finality_proof::FinalityProofProvider;
pub use justification::GrandpaJustification;
pub use light_import::light_block_import;
pub use observer::run_grandpa_observer;
pub use voting_rule::{
	BeforeBestBlock, ThreeQuartersOfTheUnfinalizedChain, VotingRule, VotingRulesBuilder
};

use aux_schema::PersistentData;
use environment::{Environment, VoterSetState};
use import::GrandpaBlockImport;
use until_imported::UntilGlobalMessageBlocksImported;
use communication::NetworkBridge;
use fg_primitives::{AuthorityList, AuthorityPair, AuthoritySignature, SetId};

// Re-export these two because it's just so damn convenient.
pub use fg_primitives::{AuthorityId, ScheduledChange};

#[cfg(test)]
mod tests;

/// A GRANDPA message for a substrate chain.
pub type Message<Block> = grandpa::Message<<Block as BlockT>::Hash, NumberFor<Block>>;
/// A signed message.
pub type SignedMessage<Block> = grandpa::SignedMessage<
	<Block as BlockT>::Hash,
	NumberFor<Block>,
	AuthoritySignature,
	AuthorityId,
>;

/// A primary propose message for this chain's block type.
pub type PrimaryPropose<Block> = grandpa::PrimaryPropose<<Block as BlockT>::Hash, NumberFor<Block>>;
/// A prevote message for this chain's block type.
pub type Prevote<Block> = grandpa::Prevote<<Block as BlockT>::Hash, NumberFor<Block>>;
/// A precommit message for this chain's block type.
pub type Precommit<Block> = grandpa::Precommit<<Block as BlockT>::Hash, NumberFor<Block>>;
/// A catch up message for this chain's block type.
pub type CatchUp<Block> = grandpa::CatchUp<
	<Block as BlockT>::Hash,
	NumberFor<Block>,
	AuthoritySignature,
	AuthorityId,
>;
/// A commit message for this chain's block type.
pub type Commit<Block> = grandpa::Commit<
	<Block as BlockT>::Hash,
	NumberFor<Block>,
	AuthoritySignature,
	AuthorityId,
>;
/// A compact commit message for this chain's block type.
pub type CompactCommit<Block> = grandpa::CompactCommit<
	<Block as BlockT>::Hash,
	NumberFor<Block>,
	AuthoritySignature,
	AuthorityId,
>;
/// A global communication input stream for commits and catch up messages. Not
/// exposed publicly, used internally to simplify types in the communication
/// layer.
type CommunicationIn<Block> = grandpa::voter::CommunicationIn<
	<Block as BlockT>::Hash,
	NumberFor<Block>,
	AuthoritySignature,
	AuthorityId,
>;

/// Global communication input stream for commits and catch up messages, with
/// the hash type not being derived from the block, useful for forcing the hash
/// to some type (e.g. `H256`) when the compiler can't do the inference.
type CommunicationInH<Block, H> = grandpa::voter::CommunicationIn<
	H,
	NumberFor<Block>,
	AuthoritySignature,
	AuthorityId,
>;

/// A global communication sink for commits. Not exposed publicly, used
/// internally to simplify types in the communication layer.
type CommunicationOut<Block> = grandpa::voter::CommunicationOut<
	<Block as BlockT>::Hash,
	NumberFor<Block>,
	AuthoritySignature,
	AuthorityId,
>;

/// Global communication sink for commits with the hash type not being derived
/// from the block, useful for forcing the hash to some type (e.g. `H256`) when
/// the compiler can't do the inference.
type CommunicationOutH<Block, H> = grandpa::voter::CommunicationOut<
	H,
	NumberFor<Block>,
	AuthoritySignature,
	AuthorityId,
>;

/// Configuration for the GRANDPA service.
#[derive(Clone)]
pub struct Config {
	/// The expected duration for a message to be gossiped across the network.
	pub gossip_duration: Duration,
	/// Justification generation period (in blocks). GRANDPA will try to generate justifications
	/// at least every justification_period blocks. There are some other events which might cause
	/// justification generation.
	pub justification_period: u32,
	/// Whether the GRANDPA observer protocol is live on the network and thereby
	/// a full-node not running as a validator is running the GRANDPA observer
	/// protocol (we will only issue catch-up requests to authorities when the
	/// observer protocol is enabled).
	pub observer_enabled: bool,
	/// Whether the node is running as an authority (i.e. running the full GRANDPA protocol).
	pub is_authority: bool,
	/// Some local identifier of the voter.
	pub name: Option<String>,
	/// The keystore that manages the keys of this node.
	pub keystore: Option<keystore::KeyStorePtr>,
}

impl Config {
	fn name(&self) -> &str {
		self.name.as_ref().map(|s| s.as_str()).unwrap_or("<unknown>")
	}
}

/// Errors that can occur while voting in GRANDPA.
#[derive(Debug)]
pub enum Error {
	/// An error within grandpa.
	Grandpa(GrandpaError),
	/// A network error.
	Network(String),
	/// A blockchain error.
	Blockchain(String),
	/// Could not complete a round on disk.
	Client(ClientError),
	/// An invariant has been violated (e.g. not finalizing pending change blocks in-order)
	Safety(String),
	/// A timer failed to fire.
	Timer(io::Error),
}

impl From<GrandpaError> for Error {
	fn from(e: GrandpaError) -> Self {
		Error::Grandpa(e)
	}
}

impl From<ClientError> for Error {
	fn from(e: ClientError) -> Self {
		Error::Client(e)
	}
}

/// Something which can determine if a block is known.
pub(crate) trait BlockStatus<Block: BlockT> {
	/// Return `Ok(Some(number))` or `Ok(None)` depending on whether the block
	/// is definitely known and has been imported.
	/// If an unexpected error occurs, return that.
	fn block_number(&self, hash: Block::Hash) -> Result<Option<NumberFor<Block>>, Error>;
}

impl<B, E, Block: BlockT<Hash=H256>, RA> BlockStatus<Block> for Arc<Client<B, E, Block, RA>> where
	B: Backend<Block, Blake2Hasher>,
	E: CallExecutor<Block, Blake2Hasher> + Send + Sync,
	RA: Send + Sync,
	NumberFor<Block>: BlockNumberOps,
{
	fn block_number(&self, hash: Block::Hash) -> Result<Option<NumberFor<Block>>, Error> {
		self.block_number_from_id(&BlockId::Hash(hash))
			.map_err(|e| Error::Blockchain(format!("{:?}", e)))
	}
}

/// Something that one can ask to do a block sync request.
pub(crate) trait BlockSyncRequester<Block: BlockT> {
	/// Notifies the sync service to try and sync the given block from the given
	/// peers.
	///
	/// If the given vector of peers is empty then the underlying implementation
	/// should make a best effort to fetch the block from any peers it is
	/// connected to (NOTE: this assumption will change in the future #3629).
	fn set_sync_fork_request(&self, peers: Vec<network::PeerId>, hash: Block::Hash, number: NumberFor<Block>);
}

impl<Block> BlockSyncRequester<Block> for NetworkBridge<Block> where
	Block: BlockT,
{
	fn set_sync_fork_request(&self, peers: Vec<network::PeerId>, hash: Block::Hash, number: NumberFor<Block>) {
		NetworkBridge::set_sync_fork_request(self, peers, hash, number)
	}
}

/// A new authority set along with the canonical block it changed at.
#[derive(Debug)]
pub(crate) struct NewAuthoritySet<H, N> {
	pub(crate) canon_number: N,
	pub(crate) canon_hash: H,
	pub(crate) set_id: SetId,
	pub(crate) authorities: AuthorityList,
}

/// Commands issued to the voter.
#[derive(Debug)]
pub(crate) enum VoterCommand<H, N> {
	/// Pause the voter for given reason.
	Pause(String),
	/// New authorities.
	ChangeAuthorities(NewAuthoritySet<H, N>)
}

impl<H, N> fmt::Display for VoterCommand<H, N> {
	fn fmt(&self, f: &mut fmt::Formatter) -> fmt::Result {
		match *self {
			VoterCommand::Pause(ref reason) => write!(f, "Pausing voter: {}", reason),
			VoterCommand::ChangeAuthorities(_) => write!(f, "Changing authorities"),
		}
	}
}

/// Signals either an early exit of a voter or an error.
#[derive(Debug)]
pub(crate) enum CommandOrError<H, N> {
	/// An error occurred.
	Error(Error),
	/// A command to the voter.
	VoterCommand(VoterCommand<H, N>),
}

impl<H, N> From<Error> for CommandOrError<H, N> {
	fn from(e: Error) -> Self {
		CommandOrError::Error(e)
	}
}

impl<H, N> From<ClientError> for CommandOrError<H, N> {
	fn from(e: ClientError) -> Self {
		CommandOrError::Error(Error::Client(e))
	}
}

impl<H, N> From<grandpa::Error> for CommandOrError<H, N> {
	fn from(e: grandpa::Error) -> Self {
		CommandOrError::Error(Error::from(e))
	}
}

impl<H, N> From<VoterCommand<H, N>> for CommandOrError<H, N> {
	fn from(e: VoterCommand<H, N>) -> Self {
		CommandOrError::VoterCommand(e)
	}
}

impl<H: fmt::Debug, N: fmt::Debug> ::std::error::Error for CommandOrError<H, N> { }

impl<H, N> fmt::Display for CommandOrError<H, N> {
	fn fmt(&self, f: &mut fmt::Formatter) -> fmt::Result {
		match *self {
			CommandOrError::Error(ref e) => write!(f, "{:?}", e),
			CommandOrError::VoterCommand(ref cmd) => write!(f, "{}", cmd),
		}
	}
}

pub struct LinkHalf<B, E, Block: BlockT<Hash=H256>, RA, SC> {
	client: Arc<Client<B, E, Block, RA>>,
	select_chain: SC,
	persistent_data: PersistentData<Block>,
	voter_commands_rx: mpsc::UnboundedReceiver<VoterCommand<Block::Hash, NumberFor<Block>>>,
}

/// Provider for the Grandpa authority set configured on the genesis block.
pub trait GenesisAuthoritySetProvider<Block: BlockT> {
	/// Get the authority set at the genesis block.
	fn get(&self) -> Result<AuthorityList, ClientError>;
}

impl<B, E, Block: BlockT<Hash=H256>, RA> GenesisAuthoritySetProvider<Block> for Client<B, E, Block, RA>
	where
		B: Backend<Block, Blake2Hasher> + Send + Sync + 'static,
		E: CallExecutor<Block, Blake2Hasher> + 'static + Clone + Send + Sync,
		RA: Send + Sync,
{
	fn get(&self) -> Result<AuthorityList, ClientError> {
		// This implementation uses the Grandpa runtime API instead of reading directly from the
		// `GRANDPA_AUTHORITIES_KEY` as the data may have been migrated since the genesis block of
		// the chain, whereas the runtime API is backwards compatible.
		self.executor()
			.call(
				&BlockId::Number(Zero::zero()),
				"GrandpaApi_grandpa_authorities",
				&[],
				ExecutionStrategy::NativeElseWasm,
				None,
			)
			.and_then(|call_result| {
				Decode::decode(&mut &call_result[..])
					.map_err(|err| ClientError::CallResultDecode(
						"failed to decode GRANDPA authorities set proof".into(), err
					))
			})
	}
}

/// Make block importer and link half necessary to tie the background voter
/// to it.
pub fn block_import<B, E, Block: BlockT<Hash=H256>, RA, SC>(
	client: Arc<Client<B, E, Block, RA>>,
	genesis_authorities_provider: &dyn GenesisAuthoritySetProvider<Block>,
	select_chain: SC,
) -> Result<(
		GrandpaBlockImport<B, E, Block, RA, SC>,
		LinkHalf<B, E, Block, RA, SC>
	), ClientError>
where
	B: Backend<Block, Blake2Hasher> + 'static,
	E: CallExecutor<Block, Blake2Hasher> + 'static + Clone + Send + Sync,
	RA: Send + Sync,
	SC: SelectChain<Block>,
{
	let chain_info = client.info();
	let genesis_hash = chain_info.chain.genesis_hash;

	let persistent_data = aux_schema::load_persistent(
		&*client,
		genesis_hash,
		<NumberFor<Block>>::zero(),
		|| {
			let authorities = genesis_authorities_provider.get()?;
			telemetry!(CONSENSUS_DEBUG; "afg.loading_authorities";
				"authorities_len" => ?authorities.len()
			);
			Ok(authorities)
		}
	)?;

	let (voter_commands_tx, voter_commands_rx) = mpsc::unbounded();

	Ok((
		GrandpaBlockImport::new(
			client.clone(),
			select_chain.clone(),
			persistent_data.authority_set.clone(),
			voter_commands_tx,
			persistent_data.consensus_changes.clone(),
		),
		LinkHalf {
			client,
			select_chain,
			persistent_data,
			voter_commands_rx,
		},
	))
}

fn global_communication<Block: BlockT<Hash=H256>, B, E, RA>(
	set_id: SetId,
	voters: &Arc<VoterSet<AuthorityId>>,
	client: &Arc<Client<B, E, Block, RA>>,
	network: &NetworkBridge<Block>,
	keystore: &Option<KeyStorePtr>,
) -> (
	impl Stream<
		Item = CommunicationInH<Block, H256>,
		Error = CommandOrError<H256, NumberFor<Block>>,
	>,
	impl Sink<
		SinkItem = CommunicationOutH<Block, H256>,
		SinkError = CommandOrError<H256, NumberFor<Block>>,
	>,
) where
	B: Backend<Block, Blake2Hasher>,
	E: CallExecutor<Block, Blake2Hasher> + Send + Sync,
	RA: Send + Sync,
	NumberFor<Block>: BlockNumberOps,
{
	let is_voter = is_voter(voters, keystore).is_some();

	// verification stream
	let (global_in, global_out) = network.global_communication(
		communication::SetId(set_id),
		voters.clone(),
		is_voter,
	);

	// block commit and catch up messages until relevant blocks are imported.
	let global_in = UntilGlobalMessageBlocksImported::new(
		client.import_notification_stream(),
		network.clone(),
		client.clone(),
		global_in,
		"global",
	);

	let global_in = global_in.map_err(CommandOrError::from);
	let global_out = global_out.sink_map_err(CommandOrError::from);

	(global_in, global_out)
}

/// Register the finality tracker inherent data provider (which is used by
/// GRANDPA), if not registered already.
fn register_finality_tracker_inherent_data_provider<B, E, Block: BlockT<Hash=H256>, RA>(
	client: Arc<Client<B, E, Block, RA>>,
	inherent_data_providers: &InherentDataProviders,
) -> Result<(), consensus_common::Error> where
	B: Backend<Block, Blake2Hasher> + 'static,
	E: CallExecutor<Block, Blake2Hasher> + Send + Sync + 'static,
	RA: Send + Sync + 'static,
{
	if !inherent_data_providers.has_provider(&sp_finality_tracker::INHERENT_IDENTIFIER) {
		inherent_data_providers
			.register_provider(sp_finality_tracker::InherentDataProvider::new(move || {
				#[allow(deprecated)]
				{
					let info = client.info().chain;
					telemetry!(CONSENSUS_INFO; "afg.finalized";
						"finalized_number" => ?info.finalized_number,
						"finalized_hash" => ?info.finalized_hash,
					);
					Ok(info.finalized_number)
				}
			}))
			.map_err(|err| consensus_common::Error::InherentData(err.into()))
	} else {
		Ok(())
	}
}

/// Parameters used to run Grandpa.
pub struct GrandpaParams<B, E, Block: BlockT<Hash=H256>, N, RA, SC, VR, X, Sp> {
	/// Configuration for the GRANDPA service.
	pub config: Config,
	/// A link to the block import worker.
	pub link: LinkHalf<B, E, Block, RA, SC>,
	/// The Network instance.
	pub network: N,
	/// The inherent data providers.
	pub inherent_data_providers: InherentDataProviders,
	/// Handle to a future that will resolve on exit.
	pub on_exit: X,
	/// If supplied, can be used to hook on telemetry connection established events.
	pub telemetry_on_connect: Option<mpsc::UnboundedReceiver<()>>,
	/// A voting rule used to potentially restrict target votes.
	pub voting_rule: VR,
	/// How to spawn background tasks.
	pub executor: Sp,
}

/// Run a GRANDPA voter as a task. Provide configuration and a link to a
/// block import worker that has already been instantiated with `block_import`.
pub fn run_grandpa_voter<B, E, Block: BlockT<Hash=H256>, N, RA, SC, VR, X, Sp>(
	grandpa_params: GrandpaParams<B, E, Block, N, RA, SC, VR, X, Sp>,
) -> sp_blockchain::Result<impl Future<Item=(),Error=()> + Send + 'static> where
	Block::Hash: Ord,
	B: Backend<Block, Blake2Hasher> + 'static,
	E: CallExecutor<Block, Blake2Hasher> + Send + Sync + 'static,
	N: Network<Block> + Send + Clone + 'static,
	SC: SelectChain<Block> + 'static,
	VR: VotingRule<Block, Client<B, E, Block, RA>> + Clone + 'static,
	NumberFor<Block>: BlockNumberOps,
	DigestFor<Block>: Encode,
	RA: Send + Sync + 'static,
<<<<<<< HEAD
	X: Future<Item=(),Error=()> + Clone + Send + 'static,
	Sp: futures03::task::Spawn + 'static,
=======
	X: futures03::Future<Output=()> + Clone + Send + Unpin + 'static,
>>>>>>> 0b0d9d4d
{
	let GrandpaParams {
		config,
		link,
		network,
		inherent_data_providers,
		on_exit,
		telemetry_on_connect,
		voting_rule,
		executor,
	} = grandpa_params;

	let LinkHalf {
		client,
		select_chain,
		persistent_data,
		voter_commands_rx,
	} = link;

	let network = NetworkBridge::new(
		network,
		config.clone(),
		persistent_data.set_state.clone(),
		&executor,
		on_exit.clone(),
	);

	register_finality_tracker_inherent_data_provider(client.clone(), &inherent_data_providers)?;

	let conf = config.clone();
	let telemetry_task = if let Some(telemetry_on_connect) = telemetry_on_connect {
		let authorities = persistent_data.authority_set.clone();
		let events = telemetry_on_connect
			.for_each(move |_| {
				let curr = authorities.current_authorities();
				let mut auths = curr.voters().into_iter().map(|(p, _)| p);
				let maybe_authority_id = authority_id(&mut auths, &conf.keystore)
					.unwrap_or(Default::default());

				telemetry!(CONSENSUS_INFO; "afg.authority_set";
					"authority_id" => maybe_authority_id.to_string(),
					"authority_set_id" => ?authorities.set_id(),
					"authorities" => {
						let authorities: Vec<String> = curr.voters()
							.iter().map(|(id, _)| id.to_string()).collect();
						serde_json::to_string(&authorities)
							.expect("authorities is always at least an empty vector; elements are always of type string")
					}
				);
				Ok(())
			})
			.then(|_| -> Result<(), ()> { Ok(()) });
		futures::future::Either::A(events)
	} else {
		futures::future::Either::B(futures::future::empty())
	};

	let voter_work = VoterWork::new(
		client,
		config,
		network,
		select_chain,
		voting_rule,
		persistent_data,
		voter_commands_rx,
	);

	let voter_work = voter_work
		.map(|_| ())
		.map_err(|e| {
			error!("GRANDPA Voter failed: {:?}", e);
			telemetry!(CONSENSUS_WARN; "afg.voter_failed"; "e" => ?e);
		});

	// Make sure that `telemetry_task` doesn't accidentally finish and kill grandpa.
	let telemetry_task = telemetry_task
		.then(|_| futures::future::empty::<(), ()>());

	use futures03::{FutureExt, TryFutureExt};

	Ok(voter_work.select(on_exit.map(Ok).compat()).select2(telemetry_task).then(|_| Ok(())))
}

/// Future that powers the voter.
#[must_use]
struct VoterWork<B, E, Block: BlockT, RA, SC, VR> {
	voter: Box<dyn Future<Item = (), Error = CommandOrError<Block::Hash, NumberFor<Block>>> + Send>,
	env: Arc<Environment<B, E, Block, RA, SC, VR>>,
	voter_commands_rx: mpsc::UnboundedReceiver<VoterCommand<Block::Hash, NumberFor<Block>>>,
}

impl<B, E, Block, RA, SC, VR> VoterWork<B, E, Block, RA, SC, VR>
where
	Block: BlockT<Hash=H256>,
	NumberFor<Block>: BlockNumberOps,
	RA: 'static + Send + Sync,
	E: CallExecutor<Block, Blake2Hasher> + Send + Sync + 'static,
	B: Backend<Block, Blake2Hasher> + 'static,
	SC: SelectChain<Block> + 'static,
	VR: VotingRule<Block, Client<B, E, Block, RA>> + Clone + 'static,
{
	fn new(
		client: Arc<Client<B, E, Block, RA>>,
		config: Config,
		network: NetworkBridge<Block>,
		select_chain: SC,
		voting_rule: VR,
		persistent_data: PersistentData<Block>,
		voter_commands_rx: mpsc::UnboundedReceiver<VoterCommand<Block::Hash, NumberFor<Block>>>,
	) -> Self {

		let voters = persistent_data.authority_set.current_authorities();
		let env = Arc::new(Environment {
			client,
			select_chain,
			voting_rule,
			voters: Arc::new(voters),
			config,
			network,
			set_id: persistent_data.authority_set.set_id(),
			authority_set: persistent_data.authority_set.clone(),
			consensus_changes: persistent_data.consensus_changes.clone(),
			voter_set_state: persistent_data.set_state.clone(),
		});

		let mut work = VoterWork {
			// `voter` is set to a temporary value and replaced below when
			// calling `rebuild_voter`.
			voter: Box::new(futures::empty()) as Box<_>,
			env,
			voter_commands_rx,
		};
		work.rebuild_voter();
		work
	}

	/// Rebuilds the `self.voter` field using the current authority set
	/// state. This method should be called when we know that the authority set
	/// has changed (e.g. as signalled by a voter command).
	fn rebuild_voter(&mut self) {
		debug!(target: "afg", "{}: Starting new voter with set ID {}", self.env.config.name(), self.env.set_id);

		let authority_id = is_voter(&self.env.voters, &self.env.config.keystore)
			.map(|ap| ap.public())
			.unwrap_or(Default::default());

		telemetry!(CONSENSUS_DEBUG; "afg.starting_new_voter";
			"name" => ?self.env.config.name(),
			"set_id" => ?self.env.set_id,
			"authority_id" => authority_id.to_string(),
		);

		let chain_info = self.env.client.info();
		telemetry!(CONSENSUS_INFO; "afg.authority_set";
			"number" => ?chain_info.chain.finalized_number,
			"hash" => ?chain_info.chain.finalized_hash,
			"authority_id" => authority_id.to_string(),
			"authority_set_id" => ?self.env.set_id,
			"authorities" => {
				let authorities: Vec<String> = self.env.voters.voters()
					.iter().map(|(id, _)| id.to_string()).collect();
				serde_json::to_string(&authorities)
					.expect("authorities is always at least an empty vector; elements are always of type string")
			},
		);

		match &*self.env.voter_set_state.read() {
			VoterSetState::Live { completed_rounds, .. } => {
				let last_finalized = (
					chain_info.chain.finalized_hash,
					chain_info.chain.finalized_number,
				);

				let global_comms = global_communication(
					self.env.set_id,
					&self.env.voters,
					&self.env.client,
					&self.env.network,
					&self.env.config.keystore,
				);

				let last_completed_round = completed_rounds.last();

				let voter = voter::Voter::new(
					self.env.clone(),
					(*self.env.voters).clone(),
					global_comms,
					last_completed_round.number,
					last_completed_round.votes.clone(),
					last_completed_round.base.clone(),
					last_finalized,
				);

				self.voter = Box::new(voter);
			},
			VoterSetState::Paused { .. } =>
				self.voter = Box::new(futures::empty()),
		};
	}

	fn handle_voter_command(
		&mut self,
		command: VoterCommand<Block::Hash, NumberFor<Block>>
	) -> Result<(), Error> {
		match command {
			VoterCommand::ChangeAuthorities(new) => {
				let voters: Vec<String> = new.authorities.iter().map(move |(a, _)| {
					format!("{}", a)
				}).collect();
				telemetry!(CONSENSUS_INFO; "afg.voter_command_change_authorities";
					"number" => ?new.canon_number,
					"hash" => ?new.canon_hash,
					"voters" => ?voters,
					"set_id" => ?new.set_id,
				);

				self.env.update_voter_set_state(|_| {
					// start the new authority set using the block where the
					// set changed (not where the signal happened!) as the base.
					let set_state = VoterSetState::live(
						new.set_id,
						&*self.env.authority_set.inner().read(),
						(new.canon_hash, new.canon_number),
					);

					aux_schema::write_voter_set_state(&*self.env.client, &set_state)?;
					Ok(Some(set_state))
				})?;

				self.env = Arc::new(Environment {
					voters: Arc::new(new.authorities.into_iter().collect()),
					set_id: new.set_id,
					voter_set_state: self.env.voter_set_state.clone(),
					// Fields below are simply transferred and not updated.
					client: self.env.client.clone(),
					select_chain: self.env.select_chain.clone(),
					config: self.env.config.clone(),
					authority_set: self.env.authority_set.clone(),
					consensus_changes: self.env.consensus_changes.clone(),
					network: self.env.network.clone(),
					voting_rule: self.env.voting_rule.clone(),
				});

				self.rebuild_voter();
				Ok(())
			}
			VoterCommand::Pause(reason) => {
				info!(target: "afg", "Pausing old validator set: {}", reason);

				// not racing because old voter is shut down.
				self.env.update_voter_set_state(|voter_set_state| {
					let completed_rounds = voter_set_state.completed_rounds();
					let set_state = VoterSetState::Paused { completed_rounds };

					aux_schema::write_voter_set_state(&*self.env.client, &set_state)?;
					Ok(Some(set_state))
				})?;

				self.rebuild_voter();
				Ok(())
			}
		}
	}
}

impl<B, E, Block, RA, SC, VR> Future for VoterWork<B, E, Block, RA, SC, VR>
where
	Block: BlockT<Hash=H256>,
	NumberFor<Block>: BlockNumberOps,
	RA: 'static + Send + Sync,
	E: CallExecutor<Block, Blake2Hasher> + Send + Sync + 'static,
	B: Backend<Block, Blake2Hasher> + 'static,
	SC: SelectChain<Block> + 'static,
	VR: VotingRule<Block, Client<B, E, Block, RA>> + Clone + 'static,
{
	type Item = ();
	type Error = Error;

	fn poll(&mut self) -> Poll<Self::Item, Self::Error> {
		match self.voter.poll() {
			Ok(Async::NotReady) => {}
			Ok(Async::Ready(())) => {
				// voters don't conclude naturally
				return Err(Error::Safety("GRANDPA voter has concluded.".into()))
			}
			Err(CommandOrError::Error(e)) => {
				// return inner observer error
				return Err(e)
			}
			Err(CommandOrError::VoterCommand(command)) => {
				// some command issued internally
				self.handle_voter_command(command)?;
				futures::task::current().notify();
			}
		}

		match self.voter_commands_rx.poll() {
			Ok(Async::NotReady) => {}
			Err(_) => {
				// the `voter_commands_rx` stream should not fail.
				return Ok(Async::Ready(()))
			}
			Ok(Async::Ready(None)) => {
				// the `voter_commands_rx` stream should never conclude since it's never closed.
				return Ok(Async::Ready(()))
			}
			Ok(Async::Ready(Some(command))) => {
				// some command issued externally
				self.handle_voter_command(command)?;
				futures::task::current().notify();
			}
		}

		Ok(Async::NotReady)
	}
}

#[deprecated(since = "1.1.0", note = "Please switch to run_grandpa_voter.")]
pub fn run_grandpa<B, E, Block: BlockT<Hash=H256>, N, RA, SC, VR, X, Sp>(
	grandpa_params: GrandpaParams<B, E, Block, N, RA, SC, VR, X, Sp>,
) -> ::sp_blockchain::Result<impl Future<Item=(),Error=()> + Send + 'static> where
	Block::Hash: Ord,
	B: Backend<Block, Blake2Hasher> + 'static,
	E: CallExecutor<Block, Blake2Hasher> + Send + Sync + 'static,
	N: Network<Block> + Send + Clone + 'static,
	SC: SelectChain<Block> + 'static,
	NumberFor<Block>: BlockNumberOps,
	DigestFor<Block>: Encode,
	RA: Send + Sync + 'static,
	VR: VotingRule<Block, Client<B, E, Block, RA>> + Clone + 'static,
<<<<<<< HEAD
	X: Future<Item=(),Error=()> + Clone + Send + 'static,
	Sp: futures03::task::Spawn + 'static,
=======
	X: futures03::Future<Output=()> + Clone + Send + Unpin + 'static,
>>>>>>> 0b0d9d4d
{
	run_grandpa_voter(grandpa_params)
}

/// When GRANDPA is not initialized we still need to register the finality
/// tracker inherent provider which might be expected by the runtime for block
/// authoring. Additionally, we register a gossip message validator that
/// discards all GRANDPA messages (otherwise, we end up banning nodes that send
/// us a `Neighbor` message, since there is no registered gossip validator for
/// the engine id defined in the message.)
pub fn setup_disabled_grandpa<B, E, Block: BlockT<Hash=H256>, RA, N>(
	client: Arc<Client<B, E, Block, RA>>,
	inherent_data_providers: &InherentDataProviders,
	network: N,
) -> Result<(), consensus_common::Error> where
	B: Backend<Block, Blake2Hasher> + 'static,
	E: CallExecutor<Block, Blake2Hasher> + Send + Sync + 'static,
	RA: Send + Sync + 'static,
	N: Network<Block> + Send + Clone + 'static,
{
	register_finality_tracker_inherent_data_provider(
		client,
		inherent_data_providers,
	)?;

	communication::register_dummy_protocol(network);

	Ok(())
}

/// Checks if this node is a voter in the given voter set.
///
/// Returns the key pair of the node that is being used in the current voter set or `None`.
fn is_voter(
	voters: &Arc<VoterSet<AuthorityId>>,
	keystore: &Option<KeyStorePtr>,
) -> Option<AuthorityPair> {
	match keystore {
		Some(keystore) => voters.voters().iter()
			.find_map(|(p, _)| keystore.read().key_pair::<AuthorityPair>(&p).ok()),
		None => None,
	}
}

/// Returns the authority id of this node, if available.
fn authority_id<'a, I>(
	authorities: &mut I,
	keystore: &Option<KeyStorePtr>,
) -> Option<AuthorityId> where
	I: Iterator<Item = &'a AuthorityId>,
{
	match keystore {
		Some(keystore) => {
			authorities
				.find_map(|p| {
					keystore.read().key_pair::<AuthorityPair>(&p)
						.ok()
						.map(|ap| ap.public())
				})
		}
		None => None,
	}
}<|MERGE_RESOLUTION|>--- conflicted
+++ resolved
@@ -554,12 +554,8 @@
 	NumberFor<Block>: BlockNumberOps,
 	DigestFor<Block>: Encode,
 	RA: Send + Sync + 'static,
-<<<<<<< HEAD
-	X: Future<Item=(),Error=()> + Clone + Send + 'static,
+	X: futures03::Future<Output=()> + Clone + Send + Unpin + 'static,
 	Sp: futures03::task::Spawn + 'static,
-=======
-	X: futures03::Future<Output=()> + Clone + Send + Unpin + 'static,
->>>>>>> 0b0d9d4d
 {
 	let GrandpaParams {
 		config,
@@ -890,12 +886,8 @@
 	DigestFor<Block>: Encode,
 	RA: Send + Sync + 'static,
 	VR: VotingRule<Block, Client<B, E, Block, RA>> + Clone + 'static,
-<<<<<<< HEAD
-	X: Future<Item=(),Error=()> + Clone + Send + 'static,
+	X: futures03::Future<Output=()> + Clone + Send + Unpin + 'static,
 	Sp: futures03::task::Spawn + 'static,
-=======
-	X: futures03::Future<Output=()> + Clone + Send + Unpin + 'static,
->>>>>>> 0b0d9d4d
 {
 	run_grandpa_voter(grandpa_params)
 }
