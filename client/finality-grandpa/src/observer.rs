// Copyright 2018-2020 Parity Technologies (UK) Ltd.
// This file is part of Substrate.

// Substrate is free software: you can redistribute it and/or modify
// it under the terms of the GNU General Public License as published by
// the Free Software Foundation, either version 3 of the License, or
// (at your option) any later version.

// Substrate is distributed in the hope that it will be useful,
// but WITHOUT ANY WARRANTY; without even the implied warranty of
// MERCHANTABILITY or FITNESS FOR A PARTICULAR PURPOSE.  See the
// GNU General Public License for more details.

// You should have received a copy of the GNU General Public License
// along with Substrate.  If not, see <http://www.gnu.org/licenses/>.

use std::pin::Pin;
use std::sync::Arc;
use std::task::{Context, Poll};

use futures::{prelude::*, channel::mpsc};

use finality_grandpa::{
	BlockNumberOps, Error as GrandpaError, voter, voter_set::VoterSet
};
use log::{debug, info, warn};

use sp_consensus::SelectChain;
use sc_client_api::{CallExecutor, backend::{Backend, AuxStore}};
use sc_client::Client;
use sp_runtime::traits::{NumberFor, Block as BlockT};

use crate::{
	global_communication, CommandOrError, CommunicationIn, Config, environment,
	LinkHalf, Error, aux_schema::PersistentData, VoterCommand, VoterSetState,
};
use crate::authorities::SharedAuthoritySet;
use crate::communication::{Network as NetworkT, NetworkBridge};
use crate::consensus_changes::SharedConsensusChanges;
use sp_finality_grandpa::AuthorityId;

struct ObserverChain<'a, Block: BlockT, B, E, RA>(&'a Client<B, E, Block, RA>);

impl<'a, Block: BlockT, B, E, RA> finality_grandpa::Chain<Block::Hash, NumberFor<Block>>
	for ObserverChain<'a, Block, B, E, RA> where
		B: Backend<Block>,
		E: CallExecutor<Block>,
		NumberFor<Block>: BlockNumberOps,
{
	fn ancestry(&self, base: Block::Hash, block: Block::Hash) -> Result<Vec<Block::Hash>, GrandpaError> {
		environment::ancestry(&self.0, base, block)
	}

	fn best_chain_containing(&self, _block: Block::Hash) -> Option<(Block::Hash, NumberFor<Block>)> {
		// only used by voter
		None
	}
}

fn grandpa_observer<B, E, Block: BlockT, RA, S, F>(
	client: &Arc<Client<B, E, Block, RA>>,
	authority_set: &SharedAuthoritySet<Block::Hash, NumberFor<Block>>,
	consensus_changes: &SharedConsensusChanges<Block::Hash, NumberFor<Block>>,
	voters: &Arc<VoterSet<AuthorityId>>,
	last_finalized_number: NumberFor<Block>,
	commits: S,
	note_round: F,
) -> impl Future<Output=Result<(), CommandOrError<Block::Hash, NumberFor<Block>>>> where
	NumberFor<Block>: BlockNumberOps,
	B: Backend<Block>,
	E: CallExecutor<Block> + Send + Sync + 'static,
	RA: Send + Sync,
	S: Stream<
		Item = Result<CommunicationIn<Block>, CommandOrError<Block::Hash, NumberFor<Block>>>,
	>,
	F: Fn(u64),
{
	let authority_set = authority_set.clone();
	let consensus_changes = consensus_changes.clone();
	let client = client.clone();
	let voters = voters.clone();

	let observer = commits.try_fold(last_finalized_number, move |last_finalized_number, global| {
		let (round, commit, callback) = match global {
			voter::CommunicationIn::Commit(round, commit, callback) => {
				let commit = finality_grandpa::Commit::from(commit);
				(round, commit, callback)
			},
			voter::CommunicationIn::CatchUp(..) => {
				// ignore catch up messages
				return future::ok(last_finalized_number);
			},
		};

		// if the commit we've received targets a block lower or equal to the last
		// finalized, ignore it and continue with the current state
		if commit.target_number <= last_finalized_number {
			return future::ok(last_finalized_number);
		}

		let validation_result = match finality_grandpa::validate_commit(
			&commit,
			&voters,
			&ObserverChain(&*client),
		) {
			Ok(r) => r,
			Err(e) => return future::err(e.into()),
		};

		if let Some(_) = validation_result.ghost() {
			let finalized_hash = commit.target_hash;
			let finalized_number = commit.target_number;

			// commit is valid, finalize the block it targets
			match environment::finalize_block(
				&client,
				&authority_set,
				&consensus_changes,
				None,
				finalized_hash,
				finalized_number,
				(round, commit).into(),
			) {
				Ok(_) => {},
				Err(e) => return future::err(e),
			};

			// note that we've observed completion of this round through the commit,
			// and that implies that the next round has started.
			note_round(round + 1);

			finality_grandpa::process_commit_validation_result(validation_result, callback);

			// proceed processing with new finalized block number
			future::ok(finalized_number)
		} else {
			debug!(target: "afg", "Received invalid commit: ({:?}, {:?})", round, commit);

			finality_grandpa::process_commit_validation_result(validation_result, callback);

			// commit is invalid, continue processing commits with the current state
			future::ok(last_finalized_number)
		}
	});

	observer.map_ok(|_| ())
}

/// Run a GRANDPA observer as a task, the observer will finalize blocks only by
/// listening for and validating GRANDPA commits instead of following the full
/// protocol. Provide configuration and a link to a block import worker that has
/// already been instantiated with `block_import`.
pub fn run_grandpa_observer<B, E, Block: BlockT, N, RA, SC>(
	config: Config,
	link: LinkHalf<B, E, Block, RA, SC>,
	network: N,
	on_exit: impl futures::Future<Output=()> + Clone + Send + Unpin + 'static,
) -> sp_blockchain::Result<impl Future<Output = ()> + Unpin + Send + 'static> where
	B: Backend<Block> + 'static,
	E: CallExecutor<Block> + Send + Sync + 'static,
	N: NetworkT<Block> + Send + Clone + 'static,
	SC: SelectChain<Block> + 'static,
	NumberFor<Block>: BlockNumberOps,
	RA: Send + Sync + 'static,
	Client<B, E, Block, RA>: AuxStore,
{
	let LinkHalf {
		client,
		select_chain: _,
		persistent_data,
		voter_commands_rx,
	} = link;

	let network = NetworkBridge::new(
		network,
		config.clone(),
		persistent_data.set_state.clone(),
	);

	let observer_work = ObserverWork::new(
		client,
		network,
		persistent_data,
		config.keystore.clone(),
		voter_commands_rx
	);

	let observer_work = observer_work
		.map_ok(|_| ())
		.map_err(|e| {
			warn!("GRANDPA Observer failed: {:?}", e);
		});

	Ok(future::select(observer_work, on_exit).map(drop))
}

/// Future that powers the observer.
#[must_use]
struct ObserverWork<B: BlockT, N: NetworkT<B>, E, Backend, RA> {
	observer: Pin<Box<dyn Future<Output = Result<(), CommandOrError<B::Hash, NumberFor<B>>>> + Send>>,
	client: Arc<Client<Backend, E, B, RA>>,
	network: NetworkBridge<B, N>,
	persistent_data: PersistentData<B>,
	keystore: Option<sc_keystore::KeyStorePtr>,
	voter_commands_rx: mpsc::UnboundedReceiver<VoterCommand<B::Hash, NumberFor<B>>>,
}

impl<B, N, E, Bk, RA> ObserverWork<B, N, E, Bk, RA>
where
	B: BlockT,
	N: NetworkT<B>,
	NumberFor<B>: BlockNumberOps,
	RA: 'static + Send + Sync,
	E: CallExecutor<B> + Send + Sync + 'static,
	Bk: Backend<B> + 'static,
	Client<Bk, E, B, RA>: AuxStore,
{
	fn new(
		client: Arc<Client<Bk, E, B, RA>>,
		network: NetworkBridge<B, N>,
		persistent_data: PersistentData<B>,
		keystore: Option<sc_keystore::KeyStorePtr>,
		voter_commands_rx: mpsc::UnboundedReceiver<VoterCommand<B::Hash, NumberFor<B>>>,
	) -> Self {

		let mut work = ObserverWork {
			// `observer` is set to a temporary value and replaced below when
			// calling `rebuild_observer`.
			observer: Box::pin(future::pending()) as Pin<Box<_>>,
			client,
			network,
			persistent_data,
			keystore,
			voter_commands_rx,
		};
		work.rebuild_observer();
		work
	}

	/// Rebuilds the `self.observer` field using the current authority set
	/// state. This method should be called when we know that the authority set
	/// has changed (e.g. as signalled by a voter command).
	fn rebuild_observer(&mut self) {
		let set_id = self.persistent_data.authority_set.set_id();
		let voters = Arc::new(self.persistent_data.authority_set.current_authorities());

		// start global communication stream for the current set
		let (global_in, _) = global_communication(
			set_id,
			&voters,
			&self.client,
			&self.network,
			&self.keystore,
		);

		let last_finalized_number = self.client.chain_info().finalized_number;

		// NOTE: since we are not using `round_communication` we have to
		// manually note the round with the gossip validator, otherwise we won't
		// relay round messages. we want all full nodes to contribute to vote
		// availability.
		let note_round = {
			let network = self.network.clone();
			let voters = voters.clone();

			move |round| network.note_round(
				crate::communication::Round(round),
				crate::communication::SetId(set_id),
				&*voters,
			)
		};

		// create observer for the current set
		let observer = grandpa_observer(
			&self.client,
			&self.persistent_data.authority_set,
			&self.persistent_data.consensus_changes,
			&voters,
			last_finalized_number,
			global_in,
			note_round,
		);

		self.observer = Box::pin(observer);
	}

	fn handle_voter_command(
		&mut self,
		command: VoterCommand<B::Hash, NumberFor<B>>,
	) -> Result<(), Error> {
		// the observer doesn't use the voter set state, but we need to
		// update it on-disk in case we restart as validator in the future.
		self.persistent_data.set_state = match command {
			VoterCommand::Pause(reason) => {
				info!(target: "afg", "Pausing old validator set: {}", reason);

				let completed_rounds = self.persistent_data.set_state.read().completed_rounds();
				let set_state = VoterSetState::Paused { completed_rounds };

				crate::aux_schema::write_voter_set_state(&*self.client, &set_state)?;

				set_state
			},
			VoterCommand::ChangeAuthorities(new) => {
				// start the new authority set using the block where the
				// set changed (not where the signal happened!) as the base.
				let set_state = VoterSetState::live(
					new.set_id,
					&*self.persistent_data.authority_set.inner().read(),
					(new.canon_hash, new.canon_number),
				);

				crate::aux_schema::write_voter_set_state(&*self.client, &set_state)?;

				set_state
			},
		}.into();

		self.rebuild_observer();
		Ok(())
	}
}

impl<B, N, E, Bk, RA> Future for ObserverWork<B, N, E, Bk, RA>
where
	B: BlockT,
	N: NetworkT<B>,
	NumberFor<B>: BlockNumberOps,
	RA: 'static + Send + Sync,
	E: CallExecutor<B> + Send + Sync + 'static,
	Bk: Backend<B> + 'static,
	Client<Bk, E, B, RA>: AuxStore,
{
	type Output = Result<(), Error>;

	fn poll(mut self: Pin<&mut Self>, cx: &mut Context) -> Poll<Self::Output> {
		match Future::poll(Pin::new(&mut self.observer), cx) {
			Poll::Pending => {}
			Poll::Ready(Ok(())) => {
				// observer commit stream doesn't conclude naturally; this could reasonably be an error.
				return Poll::Ready(Ok(()))
			}
			Poll::Ready(Err(CommandOrError::Error(e))) => {
				// return inner observer error
				return Poll::Ready(Err(e))
			}
			Poll::Ready(Err(CommandOrError::VoterCommand(command))) => {
				// some command issued internally
				self.handle_voter_command(command)?;
				cx.waker().wake_by_ref();
			}
		}

		match Stream::poll_next(Pin::new(&mut self.voter_commands_rx), cx) {
			Poll::Pending => {}
			Poll::Ready(None) => {
				// the `voter_commands_rx` stream should never conclude since it's never closed.
				return Poll::Ready(Ok(()))
			}
			Poll::Ready(Some(command)) => {
				// some command issued externally
				self.handle_voter_command(command)?;
				cx.waker().wake_by_ref();
			}
		}

		Future::poll(Pin::new(&mut self.network), cx)
<<<<<<< HEAD
=======
	}
}

#[cfg(test)]
mod tests {
	use super::*;

	use assert_matches::assert_matches;
	use crate::{aux_schema,	communication::tests::{Event, make_test_network}};
	use substrate_test_runtime_client::{TestClientBuilder, TestClientBuilderExt};
	use sc_network::PeerId;

	use futures::executor::{self, ThreadPool};

	/// Ensure `Future` implementation of `ObserverWork` is polling its `NetworkBridge`. Regression
	/// test for bug introduced in d4fbb897c and fixed in b7af8b339.
	///
	/// When polled, `NetworkBridge` forwards reputation change requests from the `GossipValidator`
	/// to the underlying `dyn Network`. This test triggers a reputation change by calling
	/// `GossipValidator::validate` with an invalid gossip message. After polling the `ObserverWork`
	/// which should poll the `NetworkBridge`, the reputation change should be forwarded to the test
	/// network.
	#[test]
	fn observer_work_polls_underlying_network_bridge() {
		let thread_pool = ThreadPool::new().unwrap();

		// Create a test network.
		let (tester_fut, _network) = make_test_network(&thread_pool);
		let mut tester = executor::block_on(tester_fut);

		// Create an observer.
		let (client, backend) = {
			let builder = TestClientBuilder::with_default_backend();
			let backend = builder.backend();
			let (client, _) = builder.build_with_longest_chain();
			(Arc::new(client), backend)
		};

		let persistent_data = aux_schema::load_persistent(
			&*backend,
			client.chain_info().genesis_hash,
			0,
			|| Ok(vec![]),
		).unwrap();

		let (_tx, voter_command_rx) = mpsc::unbounded();
		let observer = ObserverWork::new(
			client,
			tester.net_handle.clone(),
			persistent_data,
			None,
			voter_command_rx,
		);

		// Trigger a reputation change through the gossip validator.
		let peer_id = PeerId::random();
		tester.trigger_gossip_validator_reputation_change(&peer_id);

		executor::block_on(async move {
			// Ignore initial event stream request by gossip engine.
			match tester.events.next().now_or_never() {
				Some(Some(Event::EventStream(_))) => {},
				_ => panic!("expected event stream request"),
			};

			assert!(
				tester.events.next().now_or_never().is_none(),
				"expect no further network events",
			);

			// Poll the observer once and have it forward the reputation change from the gossip
			// validator to the test network.
			assert!(observer.now_or_never().is_none());

			assert_matches!(tester.events.next().now_or_never(), Some(Some(Event::Report(_, _))));
		});
>>>>>>> 60f05698
	}
}<|MERGE_RESOLUTION|>--- conflicted
+++ resolved
@@ -365,8 +365,6 @@
 		}
 
 		Future::poll(Pin::new(&mut self.network), cx)
-<<<<<<< HEAD
-=======
 	}
 }
 
@@ -391,10 +389,8 @@
 	/// network.
 	#[test]
 	fn observer_work_polls_underlying_network_bridge() {
-		let thread_pool = ThreadPool::new().unwrap();
-
 		// Create a test network.
-		let (tester_fut, _network) = make_test_network(&thread_pool);
+		let (tester_fut, _network) = make_test_network();
 		let mut tester = executor::block_on(tester_fut);
 
 		// Create an observer.
@@ -443,6 +439,5 @@
 
 			assert_matches!(tester.events.next().now_or_never(), Some(Some(Event::Report(_, _))));
 		});
->>>>>>> 60f05698
 	}
 }