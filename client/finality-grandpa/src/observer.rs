// Copyright 2018-2020 Parity Technologies (UK) Ltd.
// This file is part of Substrate.

// Substrate is free software: you can redistribute it and/or modify
// it under the terms of the GNU General Public License as published by
// the Free Software Foundation, either version 3 of the License, or
// (at your option) any later version.

// Substrate is distributed in the hope that it will be useful,
// but WITHOUT ANY WARRANTY; without even the implied warranty of
// MERCHANTABILITY or FITNESS FOR A PARTICULAR PURPOSE.  See the
// GNU General Public License for more details.

// You should have received a copy of the GNU General Public License
// along with Substrate.  If not, see <http://www.gnu.org/licenses/>.

use std::sync::Arc;

use futures::prelude::*;
use futures::{future, sync::mpsc};

use finality_grandpa::{
	BlockNumberOps, Error as GrandpaError, voter, voter_set::VoterSet
};
use log::{debug, info, warn};

use sp_consensus::SelectChain;
use sc_client_api::{CallExecutor, backend::{Backend, AuxStore}};
use sc_client::Client;
use sp_runtime::traits::{NumberFor, Block as BlockT};

use crate::{
	global_communication, CommandOrError, CommunicationIn, Config, environment,
	LinkHalf, Error, aux_schema::PersistentData, VoterCommand, VoterSetState,
};
use crate::authorities::SharedAuthoritySet;
use crate::communication::{Network as NetworkT, NetworkBridge};
use crate::consensus_changes::SharedConsensusChanges;
use sp_finality_grandpa::AuthorityId;

struct ObserverChain<'a, Block: BlockT, B, E, RA>(&'a Client<B, E, Block, RA>);

impl<'a, Block: BlockT, B, E, RA> finality_grandpa::Chain<Block::Hash, NumberFor<Block>>
	for ObserverChain<'a, Block, B, E, RA> where
		B: Backend<Block>,
		E: CallExecutor<Block>,
		NumberFor<Block>: BlockNumberOps,
{
	fn ancestry(&self, base: Block::Hash, block: Block::Hash) -> Result<Vec<Block::Hash>, GrandpaError> {
		environment::ancestry(&self.0, base, block)
	}

	fn best_chain_containing(&self, _block: Block::Hash) -> Option<(Block::Hash, NumberFor<Block>)> {
		// only used by voter
		None
	}
}

fn grandpa_observer<B, E, Block: BlockT, RA, S, F>(
	client: &Arc<Client<B, E, Block, RA>>,
	authority_set: &SharedAuthoritySet<Block::Hash, NumberFor<Block>>,
	consensus_changes: &SharedConsensusChanges<Block::Hash, NumberFor<Block>>,
	voters: &Arc<VoterSet<AuthorityId>>,
	last_finalized_number: NumberFor<Block>,
	commits: S,
	note_round: F,
) -> impl Future<Item=(), Error=CommandOrError<Block::Hash, NumberFor<Block>>> where
	NumberFor<Block>: BlockNumberOps,
<<<<<<< HEAD
	B: Backend<Block, Blake2Hasher>,
	E: CallExecutor<Block, Blake2Hasher> + Send + Sync + 'static,
=======
	B: Backend<Block>,
	E: CallExecutor<Block> + Send + Sync,
>>>>>>> dc4216a5
	RA: Send + Sync,
	S: Stream<
		Item = CommunicationIn<Block>,
		Error = CommandOrError<Block::Hash, NumberFor<Block>>,
	>,
	F: Fn(u64),
{
	let authority_set = authority_set.clone();
	let consensus_changes = consensus_changes.clone();
	let client = client.clone();
	let voters = voters.clone();

	let observer = commits.fold(last_finalized_number, move |last_finalized_number, global| {
		let (round, commit, callback) = match global {
			voter::CommunicationIn::Commit(round, commit, callback) => {
				let commit = finality_grandpa::Commit::from(commit);
				(round, commit, callback)
			},
			voter::CommunicationIn::CatchUp(..) => {
				// ignore catch up messages
				return future::ok(last_finalized_number);
			},
		};

		// if the commit we've received targets a block lower or equal to the last
		// finalized, ignore it and continue with the current state
		if commit.target_number <= last_finalized_number {
			return future::ok(last_finalized_number);
		}

		let validation_result = match finality_grandpa::validate_commit(
			&commit,
			&voters,
			&ObserverChain(&*client),
		) {
			Ok(r) => r,
			Err(e) => return future::err(e.into()),
		};

		if let Some(_) = validation_result.ghost() {
			let finalized_hash = commit.target_hash;
			let finalized_number = commit.target_number;

			// commit is valid, finalize the block it targets
			match environment::finalize_block(
				&client,
				&authority_set,
				&consensus_changes,
				None,
				finalized_hash,
				finalized_number,
				(round, commit).into(),
			) {
				Ok(_) => {},
				Err(e) => return future::err(e),
			};

			// note that we've observed completion of this round through the commit,
			// and that implies that the next round has started.
			note_round(round + 1);

			finality_grandpa::process_commit_validation_result(validation_result, callback);

			// proceed processing with new finalized block number
			future::ok(finalized_number)
		} else {
			debug!(target: "afg", "Received invalid commit: ({:?}, {:?})", round, commit);

			finality_grandpa::process_commit_validation_result(validation_result, callback);

			// commit is invalid, continue processing commits with the current state
			future::ok(last_finalized_number)
		}
	});

	observer.map(|_| ())
}

/// Run a GRANDPA observer as a task, the observer will finalize blocks only by
/// listening for and validating GRANDPA commits instead of following the full
/// protocol. Provide configuration and a link to a block import worker that has
/// already been instantiated with `block_import`.
pub fn run_grandpa_observer<B, E, Block: BlockT, N, RA, SC, Sp>(
	config: Config,
	link: LinkHalf<B, E, Block, RA, SC>,
	network: N,
	on_exit: impl futures03::Future<Output=()> + Clone + Send + Unpin + 'static,
	executor: Sp,
) -> sp_blockchain::Result<impl Future<Item=(), Error=()> + Send + 'static> where
	B: Backend<Block> + 'static,
	E: CallExecutor<Block> + Send + Sync + 'static,
	N: NetworkT<Block> + Send + Clone + 'static,
	SC: SelectChain<Block> + 'static,
	NumberFor<Block>: BlockNumberOps,
	RA: Send + Sync + 'static,
	Sp: futures03::task::Spawn + 'static,
	Client<B, E, Block, RA>: AuxStore,
{
	let LinkHalf {
		client,
		select_chain: _,
		persistent_data,
		voter_commands_rx,
	} = link;

	let network = NetworkBridge::new(
		network,
		config.clone(),
		persistent_data.set_state.clone(),
		&executor,
		on_exit.clone(),
	);

	let observer_work = ObserverWork::new(
		client,
		network,
		persistent_data,
		config.keystore.clone(),
		voter_commands_rx
	);

	let observer_work = observer_work
		.map(|_| ())
		.map_err(|e| {
			warn!("GRANDPA Observer failed: {:?}", e);
		});

	use futures03::{FutureExt, TryFutureExt};

	Ok(observer_work.select(on_exit.map(Ok).compat()).map(|_| ()).map_err(|_| ()))
}

/// Future that powers the observer.
#[must_use]
struct ObserverWork<B: BlockT, N: NetworkT<B>, E, Backend, RA> {
	observer: Box<dyn Future<Item = (), Error = CommandOrError<B::Hash, NumberFor<B>>> + Send>,
	client: Arc<Client<Backend, E, B, RA>>,
	network: NetworkBridge<B, N>,
	persistent_data: PersistentData<B>,
	keystore: Option<sc_keystore::KeyStorePtr>,
	voter_commands_rx: mpsc::UnboundedReceiver<VoterCommand<B::Hash, NumberFor<B>>>,
}

impl<B, N, E, Bk, RA> ObserverWork<B, N, E, Bk, RA>
where
	B: BlockT,
	N: NetworkT<B>,
	NumberFor<B>: BlockNumberOps,
	RA: 'static + Send + Sync,
	E: CallExecutor<B> + Send + Sync + 'static,
	Bk: Backend<B> + 'static,
	Client<Bk, E, B, RA>: AuxStore,
{
	fn new(
		client: Arc<Client<Bk, E, B, RA>>,
		network: NetworkBridge<B, N>,
		persistent_data: PersistentData<B>,
		keystore: Option<sc_keystore::KeyStorePtr>,
		voter_commands_rx: mpsc::UnboundedReceiver<VoterCommand<B::Hash, NumberFor<B>>>,
	) -> Self {

		let mut work = ObserverWork {
			// `observer` is set to a temporary value and replaced below when
			// calling `rebuild_observer`.
			observer: Box::new(futures::empty()) as Box<_>,
			client,
			network,
			persistent_data,
			keystore,
			voter_commands_rx,
		};
		work.rebuild_observer();
		work
	}

	/// Rebuilds the `self.observer` field using the current authority set
	/// state. This method should be called when we know that the authority set
	/// has changed (e.g. as signalled by a voter command).
	fn rebuild_observer(&mut self) {
		let set_id = self.persistent_data.authority_set.set_id();
		let voters = Arc::new(self.persistent_data.authority_set.current_authorities());

		// start global communication stream for the current set
		let (global_in, _) = global_communication(
			set_id,
			&voters,
			&self.client,
			&self.network,
			&self.keystore,
		);

		let last_finalized_number = self.client.chain_info().finalized_number;

		// NOTE: since we are not using `round_communication` we have to
		// manually note the round with the gossip validator, otherwise we won't
		// relay round messages. we want all full nodes to contribute to vote
		// availability.
		let note_round = {
			let network = self.network.clone();
			let voters = voters.clone();

			move |round| network.note_round(
				crate::communication::Round(round),
				crate::communication::SetId(set_id),
				&*voters,
			)
		};

		// create observer for the current set
		let observer = grandpa_observer(
			&self.client,
			&self.persistent_data.authority_set,
			&self.persistent_data.consensus_changes,
			&voters,
			last_finalized_number,
			global_in,
			note_round,
		);

		self.observer = Box::new(observer);
	}

	fn handle_voter_command(
		&mut self,
		command: VoterCommand<B::Hash, NumberFor<B>>,
	) -> Result<(), Error> {
		// the observer doesn't use the voter set state, but we need to
		// update it on-disk in case we restart as validator in the future.
		self.persistent_data.set_state = match command {
			VoterCommand::Pause(reason) => {
				info!(target: "afg", "Pausing old validator set: {}", reason);

				let completed_rounds = self.persistent_data.set_state.read().completed_rounds();
				let set_state = VoterSetState::Paused { completed_rounds };

				crate::aux_schema::write_voter_set_state(&*self.client, &set_state)?;

				set_state
			},
			VoterCommand::ChangeAuthorities(new) => {
				// start the new authority set using the block where the
				// set changed (not where the signal happened!) as the base.
				let set_state = VoterSetState::live(
					new.set_id,
					&*self.persistent_data.authority_set.inner().read(),
					(new.canon_hash, new.canon_number),
				);

				crate::aux_schema::write_voter_set_state(&*self.client, &set_state)?;

				set_state
			},
		}.into();

		self.rebuild_observer();
		Ok(())
	}
}

impl<B, N, E, Bk, RA> Future for ObserverWork<B, N, E, Bk, RA>
where
	B: BlockT,
	N: NetworkT<B>,
	NumberFor<B>: BlockNumberOps,
	RA: 'static + Send + Sync,
	E: CallExecutor<B> + Send + Sync + 'static,
	Bk: Backend<B> + 'static,
	Client<Bk, E, B, RA>: AuxStore,
{
	type Item = ();
	type Error = Error;

	fn poll(&mut self) -> Poll<Self::Item, Self::Error> {
		match self.observer.poll() {
			Ok(Async::NotReady) => {}
			Ok(Async::Ready(())) => {
				// observer commit stream doesn't conclude naturally; this could reasonably be an error.
				return Ok(Async::Ready(()))
			}
			Err(CommandOrError::Error(e)) => {
				// return inner observer error
				return Err(e)
			}
			Err(CommandOrError::VoterCommand(command)) => {
				// some command issued internally
				self.handle_voter_command(command)?;
				futures::task::current().notify();
			}
		}

		match self.voter_commands_rx.poll() {
			Ok(Async::NotReady) => {}
			Err(_) => {
				// the `voter_commands_rx` stream should not fail.
				return Ok(Async::Ready(()))
			}
			Ok(Async::Ready(None)) => {
				// the `voter_commands_rx` stream should never conclude since it's never closed.
				return Ok(Async::Ready(()))
			}
			Ok(Async::Ready(Some(command))) => {
				// some command issued externally
				self.handle_voter_command(command)?;
				futures::task::current().notify();
			}
		}

		Ok(Async::NotReady)
	}
}<|MERGE_RESOLUTION|>--- conflicted
+++ resolved
@@ -66,13 +66,8 @@
 	note_round: F,
 ) -> impl Future<Item=(), Error=CommandOrError<Block::Hash, NumberFor<Block>>> where
 	NumberFor<Block>: BlockNumberOps,
-<<<<<<< HEAD
-	B: Backend<Block, Blake2Hasher>,
-	E: CallExecutor<Block, Blake2Hasher> + Send + Sync + 'static,
-=======
 	B: Backend<Block>,
-	E: CallExecutor<Block> + Send + Sync,
->>>>>>> dc4216a5
+	E: CallExecutor<Block> + Send + Sync + 'static,
 	RA: Send + Sync,
 	S: Stream<
 		Item = CommunicationIn<Block>,
