// Copyright 2018-2019 Parity Technologies (UK) Ltd.
// This file is part of Substrate.

// Substrate is free software: you can redistribute it and/or modify
// it under the terms of the GNU General Public License as published by
// the Free Software Foundation, either version 3 of the License, or
// (at your option) any later version.

// Substrate is distributed in the hope that it will be useful,
// but WITHOUT ANY WARRANTY; without even the implied warranty of
// MERCHANTABILITY or FITNESS FOR A PARTICULAR PURPOSE.  See the
// GNU General Public License for more details.

// You should have received a copy of the GNU General Public License
// along with Substrate.  If not, see <http://www.gnu.org/licenses/>.

use std::sync::Arc;

use futures::prelude::*;
use futures::{future, sync::mpsc};

use grandpa::{
	BlockNumberOps, Error as GrandpaError, voter, voter_set::VoterSet
};
use log::{debug, info, warn};

use consensus_common::SelectChain;
use client_api::{CallExecutor, backend::Backend};
use client::Client;
use sp_runtime::traits::{NumberFor, Block as BlockT};
use primitives::{H256, Blake2Hasher};

use crate::{
	global_communication, CommandOrError, CommunicationIn, Config, environment,
	LinkHalf, Network, Error, aux_schema::PersistentData, VoterCommand, VoterSetState,
};
use crate::authorities::SharedAuthoritySet;
use crate::communication::NetworkBridge;
use crate::consensus_changes::SharedConsensusChanges;
use fg_primitives::AuthorityId;

struct ObserverChain<'a, Block: BlockT, B, E, RA>(&'a Client<B, E, Block, RA>);

impl<'a, Block: BlockT<Hash=H256>, B, E, RA> grandpa::Chain<Block::Hash, NumberFor<Block>>
	for ObserverChain<'a, Block, B, E, RA> where
		B: Backend<Block, Blake2Hasher>,
		E: CallExecutor<Block, Blake2Hasher>,
		NumberFor<Block>: BlockNumberOps,
{
	fn ancestry(&self, base: Block::Hash, block: Block::Hash) -> Result<Vec<Block::Hash>, GrandpaError> {
		environment::ancestry(&self.0, base, block)
	}

	fn best_chain_containing(&self, _block: Block::Hash) -> Option<(Block::Hash, NumberFor<Block>)> {
		// only used by voter
		None
	}
}

fn grandpa_observer<B, E, Block: BlockT<Hash=H256>, RA, S, F>(
	client: &Arc<Client<B, E, Block, RA>>,
	authority_set: &SharedAuthoritySet<Block::Hash, NumberFor<Block>>,
	consensus_changes: &SharedConsensusChanges<Block::Hash, NumberFor<Block>>,
	voters: &Arc<VoterSet<AuthorityId>>,
	last_finalized_number: NumberFor<Block>,
	commits: S,
	note_round: F,
) -> impl Future<Item=(), Error=CommandOrError<H256, NumberFor<Block>>> where
	NumberFor<Block>: BlockNumberOps,
	B: Backend<Block, Blake2Hasher>,
	E: CallExecutor<Block, Blake2Hasher> + Send + Sync,
	RA: Send + Sync,
	S: Stream<
		Item = CommunicationIn<Block>,
		Error = CommandOrError<Block::Hash, NumberFor<Block>>,
	>,
	F: Fn(u64),
{
	let authority_set = authority_set.clone();
	let consensus_changes = consensus_changes.clone();
	let client = client.clone();
	let voters = voters.clone();

	let observer = commits.fold(last_finalized_number, move |last_finalized_number, global| {
		let (round, commit, callback) = match global {
			voter::CommunicationIn::Commit(round, commit, callback) => {
				let commit = grandpa::Commit::from(commit);
				(round, commit, callback)
			},
			voter::CommunicationIn::CatchUp(..) => {
				// ignore catch up messages
				return future::ok(last_finalized_number);
			},
		};

		// if the commit we've received targets a block lower or equal to the last
		// finalized, ignore it and continue with the current state
		if commit.target_number <= last_finalized_number {
			return future::ok(last_finalized_number);
		}

		let validation_result = match grandpa::validate_commit(
			&commit,
			&voters,
			&ObserverChain(&*client),
		) {
			Ok(r) => r,
			Err(e) => return future::err(e.into()),
		};

		if let Some(_) = validation_result.ghost() {
			let finalized_hash = commit.target_hash;
			let finalized_number = commit.target_number;

			// commit is valid, finalize the block it targets
			match environment::finalize_block(
				&client,
				&authority_set,
				&consensus_changes,
				None,
				finalized_hash,
				finalized_number,
				(round, commit).into(),
			) {
				Ok(_) => {},
				Err(e) => return future::err(e),
			};

			// note that we've observed completion of this round through the commit,
			// and that implies that the next round has started.
			note_round(round + 1);

			grandpa::process_commit_validation_result(validation_result, callback);

			// proceed processing with new finalized block number
			future::ok(finalized_number)
		} else {
			debug!(target: "afg", "Received invalid commit: ({:?}, {:?})", round, commit);

			grandpa::process_commit_validation_result(validation_result, callback);

			// commit is invalid, continue processing commits with the current state
			future::ok(last_finalized_number)
		}
	});

	observer.map(|_| ())
}

/// Run a GRANDPA observer as a task, the observer will finalize blocks only by
/// listening for and validating GRANDPA commits instead of following the full
/// protocol. Provide configuration and a link to a block import worker that has
/// already been instantiated with `block_import`.
pub fn run_grandpa_observer<B, E, Block: BlockT<Hash=H256>, N, RA, SC, Sp>(
	config: Config,
	link: LinkHalf<B, E, Block, RA, SC>,
	network: N,
<<<<<<< HEAD
	on_exit: impl Future<Item=(),Error=()> + Clone + Send + 'static,
	executor: Sp,
=======
	on_exit: impl futures03::Future<Output=()> + Clone + Send + Unpin + 'static,
>>>>>>> 0b0d9d4d
) -> ::sp_blockchain::Result<impl Future<Item=(),Error=()> + Send + 'static> where
	B: Backend<Block, Blake2Hasher> + 'static,
	E: CallExecutor<Block, Blake2Hasher> + Send + Sync + 'static,
	N: Network<Block> + Send + Clone + 'static,
	SC: SelectChain<Block> + 'static,
	NumberFor<Block>: BlockNumberOps,
	RA: Send + Sync + 'static,
	Sp: futures03::task::Spawn + 'static,
{
	let LinkHalf {
		client,
		select_chain: _,
		persistent_data,
		voter_commands_rx,
	} = link;

	let network = NetworkBridge::new(
		network,
		config.clone(),
		persistent_data.set_state.clone(),
		&executor,
		on_exit.clone(),
	);

	let observer_work = ObserverWork::new(
		client,
		network,
		persistent_data,
		config.keystore.clone(),
		voter_commands_rx
	);

	let observer_work = observer_work
		.map(|_| ())
		.map_err(|e| {
			warn!("GRANDPA Observer failed: {:?}", e);
		});

<<<<<<< HEAD
	Ok(observer_work.select(on_exit).map(|_| ()).map_err(|_| ()))
=======
	let observer_work = network_startup.and_then(move |()| observer_work);

	use futures03::{FutureExt, TryFutureExt};

	Ok(observer_work.select(on_exit.map(Ok).compat()).map(|_| ()).map_err(|_| ()))
>>>>>>> 0b0d9d4d
}

/// Future that powers the observer.
#[must_use]
struct ObserverWork<B: BlockT<Hash=H256>, E, Backend, RA> {
	observer: Box<dyn Future<Item = (), Error = CommandOrError<B::Hash, NumberFor<B>>> + Send>,
	client: Arc<Client<Backend, E, B, RA>>,
	network: NetworkBridge<B>,
	persistent_data: PersistentData<B>,
	keystore: Option<keystore::KeyStorePtr>,
	voter_commands_rx: mpsc::UnboundedReceiver<VoterCommand<B::Hash, NumberFor<B>>>,
}

impl<B, E, Bk, RA> ObserverWork<B, E, Bk, RA>
where
	B: BlockT<Hash=H256>,
	NumberFor<B>: BlockNumberOps,
	RA: 'static + Send + Sync,
	E: CallExecutor<B, Blake2Hasher> + Send + Sync + 'static,
	Bk: Backend<B, Blake2Hasher> + 'static,
{
	fn new(
		client: Arc<Client<Bk, E, B, RA>>,
		network: NetworkBridge<B>,
		persistent_data: PersistentData<B>,
		keystore: Option<keystore::KeyStorePtr>,
		voter_commands_rx: mpsc::UnboundedReceiver<VoterCommand<B::Hash, NumberFor<B>>>,
	) -> Self {

		let mut work = ObserverWork {
			// `observer` is set to a temporary value and replaced below when
			// calling `rebuild_observer`.
			observer: Box::new(futures::empty()) as Box<_>,
			client,
			network,
			persistent_data,
			keystore,
			voter_commands_rx,
		};
		work.rebuild_observer();
		work
	}

	/// Rebuilds the `self.observer` field using the current authority set
	/// state. This method should be called when we know that the authority set
	/// has changed (e.g. as signalled by a voter command).
	fn rebuild_observer(&mut self) {
		let set_id = self.persistent_data.authority_set.set_id();
		let voters = Arc::new(self.persistent_data.authority_set.current_authorities());

		// start global communication stream for the current set
		let (global_in, _) = global_communication(
			set_id,
			&voters,
			&self.client,
			&self.network,
			&self.keystore,
		);

		let last_finalized_number = self.client.info().chain.finalized_number;

		// NOTE: since we are not using `round_communication` we have to
		// manually note the round with the gossip validator, otherwise we won't
		// relay round messages. we want all full nodes to contribute to vote
		// availability.
		let note_round = {
			let network = self.network.clone();
			let voters = voters.clone();

			move |round| network.note_round(
				crate::communication::Round(round),
				crate::communication::SetId(set_id),
				&*voters,
			)
		};

		// create observer for the current set
		let observer = grandpa_observer(
			&self.client,
			&self.persistent_data.authority_set,
			&self.persistent_data.consensus_changes,
			&voters,
			last_finalized_number,
			global_in,
			note_round,
		);

		self.observer = Box::new(observer);
	}

	fn handle_voter_command(
		&mut self,
		command: VoterCommand<B::Hash, NumberFor<B>>,
	) -> Result<(), Error> {
		// the observer doesn't use the voter set state, but we need to
		// update it on-disk in case we restart as validator in the future.
		self.persistent_data.set_state = match command {
			VoterCommand::Pause(reason) => {
				info!(target: "afg", "Pausing old validator set: {}", reason);

				let completed_rounds = self.persistent_data.set_state.read().completed_rounds();
				let set_state = VoterSetState::Paused { completed_rounds };

				crate::aux_schema::write_voter_set_state(&*self.client, &set_state)?;

				set_state
			},
			VoterCommand::ChangeAuthorities(new) => {
				// start the new authority set using the block where the
				// set changed (not where the signal happened!) as the base.
				let set_state = VoterSetState::live(
					new.set_id,
					&*self.persistent_data.authority_set.inner().read(),
					(new.canon_hash, new.canon_number),
				);

				crate::aux_schema::write_voter_set_state(&*self.client, &set_state)?;

				set_state
			},
		}.into();

		self.rebuild_observer();
		Ok(())
	}
}

impl<B, E, Bk, RA> Future for ObserverWork<B, E, Bk, RA>
where
	B: BlockT<Hash=H256>,
	NumberFor<B>: BlockNumberOps,
	RA: 'static + Send + Sync,
	E: CallExecutor<B, Blake2Hasher> + Send + Sync + 'static,
	Bk: Backend<B, Blake2Hasher> + 'static,
{
	type Item = ();
	type Error = Error;

	fn poll(&mut self) -> Poll<Self::Item, Self::Error> {
		match self.observer.poll() {
			Ok(Async::NotReady) => {}
			Ok(Async::Ready(())) => {
				// observer commit stream doesn't conclude naturally; this could reasonably be an error.
				return Ok(Async::Ready(()))
			}
			Err(CommandOrError::Error(e)) => {
				// return inner observer error
				return Err(e)
			}
			Err(CommandOrError::VoterCommand(command)) => {
				// some command issued internally
				self.handle_voter_command(command)?;
				futures::task::current().notify();
			}
		}

		match self.voter_commands_rx.poll() {
			Ok(Async::NotReady) => {}
			Err(_) => {
				// the `voter_commands_rx` stream should not fail.
				return Ok(Async::Ready(()))
			}
			Ok(Async::Ready(None)) => {
				// the `voter_commands_rx` stream should never conclude since it's never closed.
				return Ok(Async::Ready(()))
			}
			Ok(Async::Ready(Some(command))) => {
				// some command issued externally
				self.handle_voter_command(command)?;
				futures::task::current().notify();
			}
		}

		Ok(Async::NotReady)
	}
}<|MERGE_RESOLUTION|>--- conflicted
+++ resolved
@@ -155,12 +155,8 @@
 	config: Config,
 	link: LinkHalf<B, E, Block, RA, SC>,
 	network: N,
-<<<<<<< HEAD
-	on_exit: impl Future<Item=(),Error=()> + Clone + Send + 'static,
+	on_exit: impl futures03::Future<Output=()> + Clone + Send + Unpin + 'static,
 	executor: Sp,
-=======
-	on_exit: impl futures03::Future<Output=()> + Clone + Send + Unpin + 'static,
->>>>>>> 0b0d9d4d
 ) -> ::sp_blockchain::Result<impl Future<Item=(),Error=()> + Send + 'static> where
 	B: Backend<Block, Blake2Hasher> + 'static,
 	E: CallExecutor<Block, Blake2Hasher> + Send + Sync + 'static,
@@ -199,15 +195,9 @@
 			warn!("GRANDPA Observer failed: {:?}", e);
 		});
 
-<<<<<<< HEAD
-	Ok(observer_work.select(on_exit).map(|_| ()).map_err(|_| ()))
-=======
-	let observer_work = network_startup.and_then(move |()| observer_work);
-
 	use futures03::{FutureExt, TryFutureExt};
 
 	Ok(observer_work.select(on_exit.map(Ok).compat()).map(|_| ()).map_err(|_| ()))
->>>>>>> 0b0d9d4d
 }
 
 /// Future that powers the observer.
