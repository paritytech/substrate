--- conflicted
+++ resolved
@@ -44,11 +44,6 @@
 prometheus-endpoint = { package = "substrate-prometheus-endpoint", path = "../../utils/prometheus", version = "0.9.0" }
 sc-block-builder = { version = "0.10.0-dev", path = "../block-builder" }
 finality-grandpa = { version = "0.14.1", features = ["derive-codec"] }
-<<<<<<< HEAD
-=======
-pin-project = "1.0.4"
-linked-hash-map = "0.5.4"
->>>>>>> 09c016ba
 async-trait = "0.1.50"
 wasm-timer = "0.2"
 
@@ -62,8 +57,6 @@
 sc-network-test = { version = "0.8.0", path = "../network/test" }
 sp-keyring = { version = "4.0.0-dev", path = "../../primitives/keyring" }
 substrate-test-runtime-client = { version = "2.0.0", path = "../../test-utils/runtime/client" }
-# sp-consensus-babe = { version = "0.10.0-dev", path = "../../primitives/consensus/babe" }
-# sp-state-machine = { version = "0.10.0-dev", path = "../../primitives/state-machine" }
 sp-tracing = { version = "4.0.0-dev", path = "../../primitives/tracing" }
 tokio = { version = "0.2", features = ["rt-core"] }
 tempfile = "3.1.0"