[package]
name = "sc-finality-grandpa"
version = "0.10.0-dev"
authors = ["Parity Technologies <admin@parity.io>"]
edition = "2021"
license = "GPL-3.0-or-later WITH Classpath-exception-2.0"
homepage = "https://substrate.io"
repository = "https://github.com/paritytech/substrate/"
description = "Integration of the GRANDPA finality gadget into substrate."
documentation = "https://docs.rs/sc-finality-grandpa"
readme = "README.md"

[package.metadata.docs.rs]
targets = ["x86_64-unknown-linux-gnu"]


[dependencies]
derive_more = "0.99.16"
dyn-clone = "1.0"
fork-tree = { version = "3.0.0", path = "../../utils/fork-tree" }
futures = "0.3.9"
futures-timer = "3.0.1"
log = "0.4.8"
parking_lot = "0.11.1"
rand = "0.8.4"
parity-scale-codec = { version = "2.3.1", features = ["derive"] }
sp-application-crypto = { version = "4.0.0", path = "../../primitives/application-crypto" }
sp-arithmetic = { version = "4.0.0", path = "../../primitives/arithmetic" }
sp-runtime = { version = "4.0.0", path = "../../primitives/runtime" }
sc-utils = { version = "4.0.0-dev", path = "../utils" }
sp-consensus = { version = "0.10.0-dev", path = "../../primitives/consensus/common" }
sc-consensus = { version = "0.10.0-dev", path = "../consensus/common" }
<<<<<<< HEAD
sp-core = { version = "4.0.0", path = "../../primitives/core" }
sp-keystore = { version = "0.10.0", path = "../../primitives/keystore" }
=======
sp-core = { version = "4.1.0-dev", path = "../../primitives/core" }
sp-keystore = { version = "0.10.0-dev", path = "../../primitives/keystore" }
>>>>>>> b9cafba3
sp-api = { version = "4.0.0-dev", path = "../../primitives/api" }
sc-telemetry = { version = "4.0.0-dev", path = "../telemetry" }
sc-keystore = { version = "4.0.0-dev", path = "../keystore" }
serde_json = "1.0.71"
sc-client-api = { version = "4.0.0-dev", path = "../api" }
sp-blockchain = { version = "4.0.0-dev", path = "../../primitives/blockchain" }
sc-network = { version = "0.10.0-dev", path = "../network" }
sc-network-gossip = { version = "0.10.0-dev", path = "../network-gossip" }
sp-finality-grandpa = { version = "4.0.0-dev", path = "../../primitives/finality-grandpa" }
prometheus-endpoint = { package = "substrate-prometheus-endpoint", path = "../../utils/prometheus", version = "0.10.0-dev" }
sc-block-builder = { version = "0.10.0-dev", path = "../block-builder" }
finality-grandpa = { version = "0.14.4", features = ["derive-codec"] }
async-trait = "0.1.50"

[dev-dependencies]
assert_matches = "1.3.0"
finality-grandpa = { version = "0.14.1", features = [
    "derive-codec",
    "test-helpers",
] }
sc-network = { version = "0.10.0-dev", path = "../network" }
sc-network-test = { version = "0.8.0", path = "../network/test" }
sp-keyring = { version = "4.0.0-dev", path = "../../primitives/keyring" }
substrate-test-runtime-client = { version = "2.0.0", path = "../../test-utils/runtime/client" }
sp-tracing = { version = "4.0.0", path = "../../primitives/tracing" }
tokio = "1.13"
tempfile = "3.1.0"<|MERGE_RESOLUTION|>--- conflicted
+++ resolved
@@ -30,13 +30,8 @@
 sc-utils = { version = "4.0.0-dev", path = "../utils" }
 sp-consensus = { version = "0.10.0-dev", path = "../../primitives/consensus/common" }
 sc-consensus = { version = "0.10.0-dev", path = "../consensus/common" }
-<<<<<<< HEAD
-sp-core = { version = "4.0.0", path = "../../primitives/core" }
+sp-core = { version = "4.1.0-dev", path = "../../primitives/core" }
 sp-keystore = { version = "0.10.0", path = "../../primitives/keystore" }
-=======
-sp-core = { version = "4.1.0-dev", path = "../../primitives/core" }
-sp-keystore = { version = "0.10.0-dev", path = "../../primitives/keystore" }
->>>>>>> b9cafba3
 sp-api = { version = "4.0.0-dev", path = "../../primitives/api" }
 sc-telemetry = { version = "4.0.0-dev", path = "../telemetry" }
 sc-keystore = { version = "4.0.0-dev", path = "../keystore" }
