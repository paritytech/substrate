--- conflicted
+++ resolved
@@ -17,7 +17,7 @@
 ahash = "0.7.6"
 async-trait = "0.1.50"
 dyn-clone = "1.0"
-finality-grandpa = { version = "0.15.0", features = ["derive-codec"] }
+finality-grandpa = { version = "0.16.0", features = ["derive-codec"] }
 futures = "0.3.21"
 futures-timer = "3.0.1"
 hex = "0.4.2"
@@ -45,27 +45,14 @@
 sp-consensus = { version = "0.10.0-dev", path = "../../primitives/consensus/common" }
 sp-core = { version = "6.0.0", path = "../../primitives/core" }
 sp-finality-grandpa = { version = "4.0.0-dev", path = "../../primitives/finality-grandpa" }
-<<<<<<< HEAD
-prometheus-endpoint = { package = "substrate-prometheus-endpoint", path = "../../utils/prometheus", version = "0.10.0-dev" }
-sc-block-builder = { version = "0.10.0-dev", path = "../block-builder" }
-finality-grandpa = { version = "0.16.0", features = ["derive-codec"] }
-async-trait = "0.1.50"
-
-[dev-dependencies]
-assert_matches = "1.3.0"
-finality-grandpa = { version = "0.16.0", features = [
-    "derive-codec",
-    "test-helpers",
-=======
 sp-keystore = { version = "0.12.0", path = "../../primitives/keystore" }
 sp-runtime = { version = "6.0.0", path = "../../primitives/runtime" }
 
 [dev-dependencies]
 assert_matches = "1.3.0"
-finality-grandpa = { version = "0.15.0", features = [
+finality-grandpa = { version = "0.16.0", features = [
 	"derive-codec",
 	"test-helpers",
->>>>>>> 8fe464b8
 ] }
 serde = "1.0.136"
 tempfile = "3.1.0"
