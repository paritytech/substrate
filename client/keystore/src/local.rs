--- conflicted
+++ resolved
@@ -494,11 +494,7 @@
 	use tempfile::TempDir;
 	use sp_core::{
 		Pair,
-<<<<<<< HEAD
-		crypto::{IsWrappedBy, KeyTypeId, Ss58Codec},
-=======
 		crypto::Ss58Codec,
->>>>>>> bce646d0
 		testing::SR25519,
 	};
 	use sp_application_crypto::{ed25519, sr25519, AppPublic};
@@ -507,28 +503,10 @@
 		str::FromStr,
 	};
 
-<<<<<<< HEAD
-	const TEST_KEY_TYPE : KeyTypeId = KeyTypeId(*b"test");
-
-	/// Generate a new key.
-	///
-	/// Places it into the file system store.
-	fn generate<Pair: AppPair>(store: &mut KeystoreInner) -> Result<Pair> {
-		store.generate_by_type::<Pair::Generic>(Pair::ID).map(Into::into)
-	}
-
-	/// Create a new key from seed.
-	///
-	/// Does not place it into the file system store.
-	fn insert_ephemeral_from_seed<Pair: AppPair>(store: &mut KeystoreInner, seed: &str) -> Result<Pair> {
-		store.insert_ephemeral_from_seed_by_type::<Pair::Generic>(seed, Pair::ID).map(Into::into)
-	}
-=======
 	impl KeystoreInner {
 		fn insert_ephemeral_from_seed<Pair: AppPair>(&mut self, seed: &str) -> Result<Pair> {
 			self.insert_ephemeral_from_seed_by_type::<Pair::Generic>(seed, Pair::ID).map(Into::into)
 		}
->>>>>>> bce646d0
 
 		fn public_keys<Public: AppPublic>(&self) -> Result<Vec<Public>> {
 			self.raw_public_keys(Public::ID)
@@ -551,13 +529,8 @@
 
 		assert!(store.public_keys::<ed25519::AppPublic>().unwrap().is_empty());
 
-<<<<<<< HEAD
-		let key: ed25519::AppPair = generate(&mut store).unwrap();
-		let key2: ed25519::AppPair = key_pair(&store, &key.public()).unwrap();
-=======
 		let key: ed25519::AppPair = store.generate().unwrap();
 		let key2: ed25519::AppPair = store.key_pair(&key.public()).unwrap();
->>>>>>> bce646d0
 
 		assert_eq!(key.public(), key2.public());
 
@@ -592,11 +565,7 @@
 			Some(FromStr::from_str(password.as_str()).unwrap()),
 		).unwrap();
 
-<<<<<<< HEAD
-		let pair: ed25519::AppPair = generate(&mut store).unwrap();
-=======
 		let pair: ed25519::AppPair = store.generate().unwrap();
->>>>>>> bce646d0
 		assert_eq!(
 			pair.public(),
 			store.key_pair::<ed25519::AppPair>(&pair.public()).unwrap().public(),
@@ -623,24 +592,14 @@
 
 		let mut keys = Vec::new();
 		for i in 0..10 {
-<<<<<<< HEAD
-			keys.push(generate::<ed25519::AppPair>(&mut store).unwrap().public());
-			keys.push(insert_ephemeral_from_seed::<ed25519::AppPair>(
-				&mut store,
-=======
 			keys.push(store.generate::<ed25519::AppPair>().unwrap().public());
 			keys.push(store.insert_ephemeral_from_seed::<ed25519::AppPair>(
->>>>>>> bce646d0
 				&format!("0x3d97c819d68f9bafa7d6e79cb991eebcd7{}d966c5334c0b94d9e1fa7ad0869dc", i),
 			).unwrap().public());
 		}
 
 		// Generate a key of a different type
-<<<<<<< HEAD
-		generate::<sr25519::AppPair>(&mut store).unwrap();
-=======
 		store.generate::<sr25519::AppPair>().unwrap();
->>>>>>> bce646d0
 
 		keys.sort();
 		let mut store_pubs = store.public_keys::<ed25519::AppPublic>().unwrap();
