// This file is part of Substrate.

// Copyright (C) Parity Technologies (UK) Ltd.
// SPDX-License-Identifier: Apache-2.0

// Licensed under the Apache License, Version 2.0 (the "License");
// you may not use this file except in compliance with the License.
// You may obtain a copy of the License at
//
// 	http://www.apache.org/licenses/LICENSE-2.0
//
// Unless required by applicable law or agreed to in writing, software
// distributed under the License is distributed on an "AS IS" BASIS,
// WITHOUT WARRANTIES OR CONDITIONS OF ANY KIND, either express or implied.
// See the License for the specific language governing permissions and
// limitations under the License.
//
//! Local keystore implementation

use parking_lot::RwLock;
use sp_application_crypto::{AppCrypto, AppPair, IsWrappedBy};
#[cfg(feature = "bls-experimental")]
use sp_core::{bls377, bls381};
use sp_core::{
	bandersnatch,
	crypto::{ByteArray, ExposeSecret, KeyTypeId, Pair as CorePair, SecretString, VrfSecret},
	ecdsa, ed25519, sr25519,
};
use sp_keystore::{Error as TraitError, Keystore, KeystorePtr};
use std::{
	collections::HashMap,
	fs::{self, File},
	io::Write,
	path::PathBuf,
	sync::Arc,
};

use crate::{Error, Result};

/// A local based keystore that is either memory-based or filesystem-based.
pub struct LocalKeystore(RwLock<KeystoreInner>);

impl LocalKeystore {
	/// Create a local keystore from filesystem.
	pub fn open<T: Into<PathBuf>>(path: T, password: Option<SecretString>) -> Result<Self> {
		let inner = KeystoreInner::open(path, password)?;
		Ok(Self(RwLock::new(inner)))
	}

	/// Create a local keystore in memory.
	pub fn in_memory() -> Self {
		let inner = KeystoreInner::new_in_memory();
		Self(RwLock::new(inner))
	}

	/// Get a key pair for the given public key.
	///
	/// Returns `Ok(None)` if the key doesn't exist, `Ok(Some(_))` if the key exists and
	/// `Err(_)` when something failed.
	pub fn key_pair<Pair: AppPair>(
		&self,
		public: &<Pair as AppCrypto>::Public,
	) -> Result<Option<Pair>> {
		self.0.read().key_pair::<Pair>(public)
	}

	fn public_keys<T: CorePair>(&self, key_type: KeyTypeId) -> Vec<T::Public> {
		self.0
			.read()
			.raw_public_keys(key_type)
			.map(|v| {
				v.into_iter().filter_map(|k| T::Public::from_slice(k.as_slice()).ok()).collect()
			})
			.unwrap_or_default()
	}

	fn generate_new<T: CorePair>(
		&self,
		key_type: KeyTypeId,
		seed: Option<&str>,
	) -> std::result::Result<T::Public, TraitError> {
		let pair = match seed {
			Some(seed) => self.0.write().insert_ephemeral_from_seed_by_type::<T>(seed, key_type),
			None => self.0.write().generate_by_type::<T>(key_type),
		}
		.map_err(|e| -> TraitError { e.into() })?;
		Ok(pair.public())
	}

	fn sign<T: CorePair>(
		&self,
		key_type: KeyTypeId,
		public: &T::Public,
		msg: &[u8],
	) -> std::result::Result<Option<T::Signature>, TraitError> {
		let signature = self
			.0
			.read()
			.key_pair_by_type::<T>(public, key_type)?
			.map(|pair| pair.sign(msg));
		Ok(signature)
	}

	fn vrf_sign<T: CorePair + VrfSecret>(
		&self,
		key_type: KeyTypeId,
		public: &T::Public,
		data: &T::VrfSignData,
	) -> std::result::Result<Option<T::VrfSignature>, TraitError> {
		let sig = self
			.0
			.read()
			.key_pair_by_type::<T>(public, key_type)?
			.map(|pair| pair.vrf_sign(data));
		Ok(sig)
	}

	fn vrf_output<T: CorePair + VrfSecret>(
		&self,
		key_type: KeyTypeId,
		public: &T::Public,
		input: &T::VrfInput,
	) -> std::result::Result<Option<T::VrfOutput>, TraitError> {
		let preout = self
			.0
			.read()
			.key_pair_by_type::<T>(public, key_type)?
			.map(|pair| pair.vrf_output(input));
		Ok(preout)
	}
}

impl Keystore for LocalKeystore {
	fn sr25519_public_keys(&self, key_type: KeyTypeId) -> Vec<sr25519::Public> {
		self.public_keys::<sr25519::Pair>(key_type)
	}

	/// Generate a new pair compatible with the 'ed25519' signature scheme.
	///
	/// If `[seed]` is `Some` then the key will be ephemeral and stored in memory.
	fn sr25519_generate_new(
		&self,
		key_type: KeyTypeId,
		seed: Option<&str>,
	) -> std::result::Result<sr25519::Public, TraitError> {
		self.generate_new::<sr25519::Pair>(key_type, seed)
	}

	fn sr25519_sign(
		&self,
		key_type: KeyTypeId,
		public: &sr25519::Public,
		msg: &[u8],
	) -> std::result::Result<Option<sr25519::Signature>, TraitError> {
		self.sign::<sr25519::Pair>(key_type, public, msg)
	}

	fn sr25519_vrf_sign(
		&self,
		key_type: KeyTypeId,
		public: &sr25519::Public,
		data: &sr25519::vrf::VrfSignData,
	) -> std::result::Result<Option<sr25519::vrf::VrfSignature>, TraitError> {
		self.vrf_sign::<sr25519::Pair>(key_type, public, data)
	}

	fn sr25519_vrf_output(
		&self,
		key_type: KeyTypeId,
		public: &sr25519::Public,
		input: &sr25519::vrf::VrfInput,
	) -> std::result::Result<Option<sr25519::vrf::VrfOutput>, TraitError> {
		self.vrf_output::<sr25519::Pair>(key_type, public, input)
	}

	fn ed25519_public_keys(&self, key_type: KeyTypeId) -> Vec<ed25519::Public> {
		self.public_keys::<ed25519::Pair>(key_type)
	}

	/// Generate a new pair compatible with the 'sr25519' signature scheme.
	///
	/// If `[seed]` is `Some` then the key will be ephemeral and stored in memory.
	fn ed25519_generate_new(
		&self,
		key_type: KeyTypeId,
		seed: Option<&str>,
	) -> std::result::Result<ed25519::Public, TraitError> {
		self.generate_new::<ed25519::Pair>(key_type, seed)
	}

	fn ed25519_sign(
		&self,
		key_type: KeyTypeId,
		public: &ed25519::Public,
		msg: &[u8],
	) -> std::result::Result<Option<ed25519::Signature>, TraitError> {
		self.sign::<ed25519::Pair>(key_type, public, msg)
	}

	fn ecdsa_public_keys(&self, key_type: KeyTypeId) -> Vec<ecdsa::Public> {
		self.public_keys::<ecdsa::Pair>(key_type)
	}

	/// Generate a new pair compatible with the 'ecdsa' signature scheme.
	///
	/// If `[seed]` is `Some` then the key will be ephemeral and stored in memory.
	fn ecdsa_generate_new(
		&self,
		key_type: KeyTypeId,
		seed: Option<&str>,
	) -> std::result::Result<ecdsa::Public, TraitError> {
		self.generate_new::<ecdsa::Pair>(key_type, seed)
	}

	fn ecdsa_sign(
		&self,
		key_type: KeyTypeId,
		public: &ecdsa::Public,
		msg: &[u8],
	) -> std::result::Result<Option<ecdsa::Signature>, TraitError> {
		self.sign::<ecdsa::Pair>(key_type, public, msg)
	}

	fn ecdsa_sign_prehashed(
		&self,
		key_type: KeyTypeId,
		public: &ecdsa::Public,
		msg: &[u8; 32],
	) -> std::result::Result<Option<ecdsa::Signature>, TraitError> {
		let sig = self
			.0
			.read()
			.key_pair_by_type::<ecdsa::Pair>(public, key_type)?
			.map(|pair| pair.sign_prehashed(msg));
		Ok(sig)
	}

<<<<<<< HEAD
	fn bandersnatch_public_keys(&self, key_type: KeyTypeId) -> Vec<bandersnatch::Public> {
		self.public_keys::<bandersnatch::Pair>(key_type)
	}

	fn bandersnatch_generate_new(
		&self,
		key_type: KeyTypeId,
		seed: Option<&str>,
	) -> std::result::Result<bandersnatch::Public, TraitError> {
		self.generate_new::<bandersnatch::Pair>(key_type, seed)
	}

	fn bandersnatch_sign(
		&self,
		key_type: KeyTypeId,
		public: &bandersnatch::Public,
		msg: &[u8],
	) -> std::result::Result<Option<bandersnatch::Signature>, TraitError> {
		self.sign::<bandersnatch::Pair>(key_type, public, msg)
	}

	// TODO DAVXY
	// Maybe we can expose just this bandersnatch sign (the above one reduces to this with
	// input len = 0)
	fn bandersnatch_vrf_sign(
		&self,
		key_type: KeyTypeId,
		public: &bandersnatch::Public,
		data: &bandersnatch::vrf::VrfSignData,
	) -> std::result::Result<Option<bandersnatch::vrf::VrfSignature>, TraitError> {
		self.vrf_sign::<bandersnatch::Pair>(key_type, public, data)
=======
	#[cfg(feature = "bls-experimental")]
	fn bls381_public_keys(&self, key_type: KeyTypeId) -> Vec<bls381::Public> {
		self.public_keys::<bls381::Pair>(key_type)
	}

	#[cfg(feature = "bls-experimental")]
	/// Generate a new pair compatible with the 'bls381' signature scheme.
	///
	/// If `[seed]` is `Some` then the key will be ephemeral and stored in memory.
	fn bls381_generate_new(
		&self,
		key_type: KeyTypeId,
		seed: Option<&str>,
	) -> std::result::Result<bls381::Public, TraitError> {
		self.generate_new::<bls381::Pair>(key_type, seed)
	}

	#[cfg(feature = "bls-experimental")]
	fn bls381_sign(
		&self,
		key_type: KeyTypeId,
		public: &bls381::Public,
		msg: &[u8],
	) -> std::result::Result<Option<bls381::Signature>, TraitError> {
		self.sign::<bls381::Pair>(key_type, public, msg)
	}

	#[cfg(feature = "bls-experimental")]
	fn bls377_public_keys(&self, key_type: KeyTypeId) -> Vec<bls377::Public> {
		self.public_keys::<bls377::Pair>(key_type)
	}

	#[cfg(feature = "bls-experimental")]
	/// Generate a new pair compatible with the 'bls377' signature scheme.
	///
	/// If `[seed]` is `Some` then the key will be ephemeral and stored in memory.
	fn bls377_generate_new(
		&self,
		key_type: KeyTypeId,
		seed: Option<&str>,
	) -> std::result::Result<bls377::Public, TraitError> {
		self.generate_new::<bls377::Pair>(key_type, seed)
	}

	#[cfg(feature = "bls-experimental")]
	fn bls377_sign(
		&self,
		key_type: KeyTypeId,
		public: &bls377::Public,
		msg: &[u8],
	) -> std::result::Result<Option<bls377::Signature>, TraitError> {
		self.sign::<bls377::Pair>(key_type, public, msg)
>>>>>>> e2c5a564
	}

	fn insert(
		&self,
		key_type: KeyTypeId,
		suri: &str,
		public: &[u8],
	) -> std::result::Result<(), ()> {
		self.0.write().insert(key_type, suri, public).map_err(|_| ())
	}

	fn keys(&self, key_type: KeyTypeId) -> std::result::Result<Vec<Vec<u8>>, TraitError> {
		self.0.read().raw_public_keys(key_type).map_err(|e| e.into())
	}

	fn has_keys(&self, public_keys: &[(Vec<u8>, KeyTypeId)]) -> bool {
		public_keys
			.iter()
			.all(|(p, t)| self.0.read().key_phrase_by_type(p, *t).ok().flatten().is_some())
	}
}

impl Into<KeystorePtr> for LocalKeystore {
	fn into(self) -> KeystorePtr {
		Arc::new(self)
	}
}

/// A local key store.
///
/// Stores key pairs in a file system store + short lived key pairs in memory.
///
/// Every pair that is being generated by a `seed`, will be placed in memory.
struct KeystoreInner {
	path: Option<PathBuf>,
	/// Map over `(KeyTypeId, Raw public key)` -> `Key phrase/seed`
	additional: HashMap<(KeyTypeId, Vec<u8>), String>,
	password: Option<SecretString>,
}

impl KeystoreInner {
	/// Open the store at the given path.
	///
	/// Optionally takes a password that will be used to encrypt/decrypt the keys.
	fn open<T: Into<PathBuf>>(path: T, password: Option<SecretString>) -> Result<Self> {
		let path = path.into();
		fs::create_dir_all(&path)?;

		Ok(Self { path: Some(path), additional: HashMap::new(), password })
	}

	/// Get the password for this store.
	fn password(&self) -> Option<&str> {
		self.password.as_ref().map(|p| p.expose_secret()).map(|p| p.as_str())
	}

	/// Create a new in-memory store.
	fn new_in_memory() -> Self {
		Self { path: None, additional: HashMap::new(), password: None }
	}

	/// Get the key phrase for the given public key and key type from the in-memory store.
	fn get_additional_pair(&self, public: &[u8], key_type: KeyTypeId) -> Option<&String> {
		let key = (key_type, public.to_vec());
		self.additional.get(&key)
	}

	/// Insert the given public/private key pair with the given key type.
	///
	/// Does not place it into the file system store.
	fn insert_ephemeral_pair<Pair: CorePair>(
		&mut self,
		pair: &Pair,
		seed: &str,
		key_type: KeyTypeId,
	) {
		let key = (key_type, pair.public().to_raw_vec());
		self.additional.insert(key, seed.into());
	}

	/// Insert a new key with anonymous crypto.
	///
	/// Places it into the file system store, if a path is configured.
	fn insert(&self, key_type: KeyTypeId, suri: &str, public: &[u8]) -> Result<()> {
		if let Some(path) = self.key_file_path(public, key_type) {
			Self::write_to_file(path, suri)?;
		}

		Ok(())
	}

	/// Generate a new key.
	///
	/// Places it into the file system store, if a path is configured. Otherwise insert
	/// it into the memory cache only.
	fn generate_by_type<Pair: CorePair>(&mut self, key_type: KeyTypeId) -> Result<Pair> {
		let (pair, phrase, _) = Pair::generate_with_phrase(self.password());
		if let Some(path) = self.key_file_path(pair.public().as_slice(), key_type) {
			Self::write_to_file(path, &phrase)?;
		} else {
			self.insert_ephemeral_pair(&pair, &phrase, key_type);
		}

		Ok(pair)
	}

	/// Write the given `data` to `file`.
	fn write_to_file(file: PathBuf, data: &str) -> Result<()> {
		let mut file = File::create(file)?;

		#[cfg(target_family = "unix")]
		{
			use std::os::unix::fs::PermissionsExt;
			file.set_permissions(fs::Permissions::from_mode(0o600))?;
		}

		serde_json::to_writer(&file, data)?;
		file.flush()?;
		Ok(())
	}

	/// Create a new key from seed.
	///
	/// Does not place it into the file system store.
	fn insert_ephemeral_from_seed_by_type<Pair: CorePair>(
		&mut self,
		seed: &str,
		key_type: KeyTypeId,
	) -> Result<Pair> {
		let pair = Pair::from_string(seed, None).map_err(|_| Error::InvalidSeed)?;
		self.insert_ephemeral_pair(&pair, seed, key_type);
		Ok(pair)
	}

	/// Get the key phrase for a given public key and key type.
	fn key_phrase_by_type(&self, public: &[u8], key_type: KeyTypeId) -> Result<Option<String>> {
		if let Some(phrase) = self.get_additional_pair(public, key_type) {
			return Ok(Some(phrase.clone()))
		}

		let path = if let Some(path) = self.key_file_path(public, key_type) {
			path
		} else {
			return Ok(None)
		};

		if path.exists() {
			let file = File::open(path)?;

			serde_json::from_reader(&file).map_err(Into::into).map(Some)
		} else {
			Ok(None)
		}
	}

	/// Get a key pair for the given public key and key type.
	fn key_pair_by_type<Pair: CorePair>(
		&self,
		public: &Pair::Public,
		key_type: KeyTypeId,
	) -> Result<Option<Pair>> {
		let phrase = if let Some(p) = self.key_phrase_by_type(public.as_slice(), key_type)? {
			p
		} else {
			return Ok(None)
		};

		let pair = Pair::from_string(&phrase, self.password()).map_err(|_| Error::InvalidPhrase)?;

		if &pair.public() == public {
			Ok(Some(pair))
		} else {
			Err(Error::PublicKeyMismatch)
		}
	}

	/// Get the file path for the given public key and key type.
	///
	/// Returns `None` if the keystore only exists in-memory and there isn't any path to provide.
	fn key_file_path(&self, public: &[u8], key_type: KeyTypeId) -> Option<PathBuf> {
		let mut buf = self.path.as_ref()?.clone();
		let key_type = array_bytes::bytes2hex("", &key_type.0);
		let key = array_bytes::bytes2hex("", public);
		buf.push(key_type + key.as_str());
		Some(buf)
	}

	/// Returns a list of raw public keys filtered by `KeyTypeId`
	fn raw_public_keys(&self, key_type: KeyTypeId) -> Result<Vec<Vec<u8>>> {
		let mut public_keys: Vec<Vec<u8>> = self
			.additional
			.keys()
			.into_iter()
			.filter_map(|k| if k.0 == key_type { Some(k.1.clone()) } else { None })
			.collect();

		if let Some(path) = &self.path {
			for entry in fs::read_dir(&path)? {
				let entry = entry?;
				let path = entry.path();

				// skip directories and non-unicode file names (hex is unicode)
				if let Some(name) = path.file_name().and_then(|n| n.to_str()) {
					match array_bytes::hex2bytes(name) {
						Ok(ref hex) if hex.len() > 4 => {
							if hex[0..4] != key_type.0 {
								continue
							}
							let public = hex[4..].to_vec();
							public_keys.push(public);
						},
						_ => continue,
					}
				}
			}
		}

		Ok(public_keys)
	}

	/// Get a key pair for the given public key.
	///
	/// Returns `Ok(None)` if the key doesn't exist, `Ok(Some(_))` if the key exists or `Err(_)`
	/// when something failed.
	pub fn key_pair<Pair: AppPair>(
		&self,
		public: &<Pair as AppCrypto>::Public,
	) -> Result<Option<Pair>> {
		self.key_pair_by_type::<Pair::Generic>(IsWrappedBy::from_ref(public), Pair::ID)
			.map(|v| v.map(Into::into))
	}
}

#[cfg(test)]
mod tests {
	use super::*;
	use sp_application_crypto::{ed25519, sr25519, AppPublic};
	use sp_core::{crypto::Ss58Codec, testing::SR25519, Pair};
	use std::{fs, str::FromStr};
	use tempfile::TempDir;

	const TEST_KEY_TYPE: KeyTypeId = KeyTypeId(*b"test");

	impl KeystoreInner {
		fn insert_ephemeral_from_seed<Pair: AppPair>(&mut self, seed: &str) -> Result<Pair> {
			self.insert_ephemeral_from_seed_by_type::<Pair::Generic>(seed, Pair::ID)
				.map(Into::into)
		}

		fn public_keys<Public: AppPublic>(&self) -> Result<Vec<Public>> {
			self.raw_public_keys(Public::ID).map(|v| {
				v.into_iter().filter_map(|k| Public::from_slice(k.as_slice()).ok()).collect()
			})
		}

		fn generate<Pair: AppPair>(&mut self) -> Result<Pair> {
			self.generate_by_type::<Pair::Generic>(Pair::ID).map(Into::into)
		}
	}

	#[test]
	fn basic_store() {
		let temp_dir = TempDir::new().unwrap();
		let mut store = KeystoreInner::open(temp_dir.path(), None).unwrap();

		assert!(store.public_keys::<ed25519::AppPublic>().unwrap().is_empty());

		let key: ed25519::AppPair = store.generate().unwrap();
		let key2: ed25519::AppPair = store.key_pair(&key.public()).unwrap().unwrap();

		assert_eq!(key.public(), key2.public());

		assert_eq!(store.public_keys::<ed25519::AppPublic>().unwrap()[0], key.public());
	}

	#[test]
	fn has_keys_works() {
		let temp_dir = TempDir::new().unwrap();
		let store = LocalKeystore::open(temp_dir.path(), None).unwrap();

		let key: ed25519::AppPair = store.0.write().generate().unwrap();
		let key2 = ed25519::Pair::generate().0;

		assert!(!store.has_keys(&[(key2.public().to_vec(), ed25519::AppPublic::ID)]));

		assert!(!store.has_keys(&[
			(key2.public().to_vec(), ed25519::AppPublic::ID),
			(key.public().to_raw_vec(), ed25519::AppPublic::ID),
		],));

		assert!(store.has_keys(&[(key.public().to_raw_vec(), ed25519::AppPublic::ID)]));
	}

	#[test]
	fn test_insert_ephemeral_from_seed() {
		let temp_dir = TempDir::new().unwrap();
		let mut store = KeystoreInner::open(temp_dir.path(), None).unwrap();

		let pair: ed25519::AppPair = store
			.insert_ephemeral_from_seed(
				"0x3d97c819d68f9bafa7d6e79cb991eebcd77d966c5334c0b94d9e1fa7ad0869dc",
			)
			.unwrap();
		assert_eq!(
			"5DKUrgFqCPV8iAXx9sjy1nyBygQCeiUYRFWurZGhnrn3HJCA",
			pair.public().to_ss58check()
		);

		drop(store);
		let store = KeystoreInner::open(temp_dir.path(), None).unwrap();
		// Keys generated from seed should not be persisted!
		assert!(store.key_pair::<ed25519::AppPair>(&pair.public()).unwrap().is_none());
	}

	#[test]
	fn password_being_used() {
		let password = String::from("password");
		let temp_dir = TempDir::new().unwrap();
		let mut store = KeystoreInner::open(
			temp_dir.path(),
			Some(FromStr::from_str(password.as_str()).unwrap()),
		)
		.unwrap();

		let pair: ed25519::AppPair = store.generate().unwrap();
		assert_eq!(
			pair.public(),
			store.key_pair::<ed25519::AppPair>(&pair.public()).unwrap().unwrap().public(),
		);

		// Without the password the key should not be retrievable
		let store = KeystoreInner::open(temp_dir.path(), None).unwrap();
		assert!(store.key_pair::<ed25519::AppPair>(&pair.public()).is_err());

		let store = KeystoreInner::open(
			temp_dir.path(),
			Some(FromStr::from_str(password.as_str()).unwrap()),
		)
		.unwrap();
		assert_eq!(
			pair.public(),
			store.key_pair::<ed25519::AppPair>(&pair.public()).unwrap().unwrap().public(),
		);
	}

	#[test]
	fn public_keys_are_returned() {
		let temp_dir = TempDir::new().unwrap();
		let mut store = KeystoreInner::open(temp_dir.path(), None).unwrap();

		let mut keys = Vec::new();
		for i in 0..10 {
			keys.push(store.generate::<ed25519::AppPair>().unwrap().public());
			keys.push(
				store
					.insert_ephemeral_from_seed::<ed25519::AppPair>(&format!(
						"0x3d97c819d68f9bafa7d6e79cb991eebcd7{}d966c5334c0b94d9e1fa7ad0869dc",
						i
					))
					.unwrap()
					.public(),
			);
		}

		// Generate a key of a different type
		store.generate::<sr25519::AppPair>().unwrap();

		keys.sort();
		let mut store_pubs = store.public_keys::<ed25519::AppPublic>().unwrap();
		store_pubs.sort();

		assert_eq!(keys, store_pubs);
	}

	#[test]
	fn store_unknown_and_extract_it() {
		let temp_dir = TempDir::new().unwrap();
		let store = KeystoreInner::open(temp_dir.path(), None).unwrap();

		let secret_uri = "//Alice";
		let key_pair = sr25519::AppPair::from_string(secret_uri, None).expect("Generates key pair");

		store
			.insert(SR25519, secret_uri, key_pair.public().as_ref())
			.expect("Inserts unknown key");

		let store_key_pair = store
			.key_pair_by_type::<sr25519::AppPair>(&key_pair.public(), SR25519)
			.expect("Gets key pair from keystore")
			.unwrap();

		assert_eq!(key_pair.public(), store_key_pair.public());
	}

	#[test]
	fn store_ignores_files_with_invalid_name() {
		let temp_dir = TempDir::new().unwrap();
		let store = LocalKeystore::open(temp_dir.path(), None).unwrap();

		let file_name = temp_dir.path().join(array_bytes::bytes2hex("", &SR25519.0[..2]));
		fs::write(file_name, "test").expect("Invalid file is written");

		assert!(store.sr25519_public_keys(SR25519).is_empty());
	}

	#[test]
	fn generate_with_seed_is_not_stored() {
		let temp_dir = TempDir::new().unwrap();
		let store = LocalKeystore::open(temp_dir.path(), None).unwrap();
		let _alice_tmp_key = store.sr25519_generate_new(TEST_KEY_TYPE, Some("//Alice")).unwrap();

		assert_eq!(store.sr25519_public_keys(TEST_KEY_TYPE).len(), 1);

		drop(store);
		let store = LocalKeystore::open(temp_dir.path(), None).unwrap();
		assert_eq!(store.sr25519_public_keys(TEST_KEY_TYPE).len(), 0);
	}

	#[test]
	fn generate_can_be_fetched_in_memory() {
		let store = LocalKeystore::in_memory();
		store.sr25519_generate_new(TEST_KEY_TYPE, Some("//Alice")).unwrap();

		assert_eq!(store.sr25519_public_keys(TEST_KEY_TYPE).len(), 1);
		store.sr25519_generate_new(TEST_KEY_TYPE, None).unwrap();
		assert_eq!(store.sr25519_public_keys(TEST_KEY_TYPE).len(), 2);
	}

	#[test]
	#[cfg(target_family = "unix")]
	fn uses_correct_file_permissions_on_unix() {
		use std::os::unix::fs::PermissionsExt;

		let temp_dir = TempDir::new().unwrap();
		let store = LocalKeystore::open(temp_dir.path(), None).unwrap();

		let public = store.sr25519_generate_new(TEST_KEY_TYPE, None).unwrap();

		let path = store.0.read().key_file_path(public.as_ref(), TEST_KEY_TYPE).unwrap();
		let permissions = File::open(path).unwrap().metadata().unwrap().permissions();

		assert_eq!(0o100600, permissions.mode());
	}
}<|MERGE_RESOLUTION|>--- conflicted
+++ resolved
@@ -19,13 +19,13 @@
 
 use parking_lot::RwLock;
 use sp_application_crypto::{AppCrypto, AppPair, IsWrappedBy};
-#[cfg(feature = "bls-experimental")]
-use sp_core::{bls377, bls381};
 use sp_core::{
 	bandersnatch,
 	crypto::{ByteArray, ExposeSecret, KeyTypeId, Pair as CorePair, SecretString, VrfSecret},
 	ecdsa, ed25519, sr25519,
 };
+#[cfg(feature = "bls-experimental")]
+use sp_core::{bls377, bls381};
 use sp_keystore::{Error as TraitError, Keystore, KeystorePtr};
 use std::{
 	collections::HashMap,
@@ -235,7 +235,6 @@
 		Ok(sig)
 	}
 
-<<<<<<< HEAD
 	fn bandersnatch_public_keys(&self, key_type: KeyTypeId) -> Vec<bandersnatch::Public> {
 		self.public_keys::<bandersnatch::Pair>(key_type)
 	}
@@ -267,7 +266,8 @@
 		data: &bandersnatch::vrf::VrfSignData,
 	) -> std::result::Result<Option<bandersnatch::vrf::VrfSignature>, TraitError> {
 		self.vrf_sign::<bandersnatch::Pair>(key_type, public, data)
-=======
+	}
+
 	#[cfg(feature = "bls-experimental")]
 	fn bls381_public_keys(&self, key_type: KeyTypeId) -> Vec<bls381::Public> {
 		self.public_keys::<bls381::Pair>(key_type)
@@ -320,7 +320,6 @@
 		msg: &[u8],
 	) -> std::result::Result<Option<bls377::Signature>, TraitError> {
 		self.sign::<bls377::Pair>(key_type, public, msg)
->>>>>>> e2c5a564
 	}
 
 	fn insert(
