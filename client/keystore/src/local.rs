--- conflicted
+++ resolved
@@ -20,12 +20,8 @@
 use parking_lot::RwLock;
 use sp_application_crypto::{AppCrypto, AppPair, IsWrappedBy};
 use sp_core::{
-<<<<<<< HEAD
 	bandersnatch,
-	crypto::{ByteArray, ExposeSecret, KeyTypeId, Pair as CorePair, SecretString, VrfSigner},
-=======
 	crypto::{ByteArray, ExposeSecret, KeyTypeId, Pair as CorePair, SecretString, VrfSecret},
->>>>>>> 7d6084b5
 	ecdsa, ed25519, sr25519,
 };
 use sp_keystore::{Error as TraitError, Keystore, KeystorePtr};
