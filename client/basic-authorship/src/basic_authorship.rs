--- conflicted
+++ resolved
@@ -366,14 +366,9 @@
 		let mut transaction_pushed = false;
 		let mut hit_block_size_limit = false;
 
-<<<<<<< HEAD
-		for pending_tx in pending_iterator {
+		while let Some(pending_tx) = pending_iterator.next() {
 			let now = (self.now)();
 			if now > deadline {
-=======
-		while let Some(pending_tx) = pending_iterator.next() {
-			if (self.now)() > deadline {
->>>>>>> c60ccc07
 				debug!(
 					"Consensus deadline reached when pushing block transactions, \
 					proceeding with proposing."
