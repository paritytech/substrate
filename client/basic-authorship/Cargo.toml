[package]
name = "sc-basic-authority"
version = "2.0.0"
authors = ["Parity Technologies <admin@parity.io>"]
edition = "2018"

[dependencies]
log = "0.4.8"
futures = "0.3.1"
codec = { package = "parity-scale-codec", version = "1.0.0" }
sp-api = { path = "../../primitives/sr-api" }
sp-runtime = { path = "../../primitives/runtime" }
primitives = { package = "sp-core", path = "../../primitives/core" }
sp-blockchain = { path = "../../primitives/blockchain" }
client = { package = "sc-client", path = "../" }
client-api = { package = "sc-client-api", path = "../api" }
consensus_common = { package = "sp-consensus", path = "../../primitives/consensus/common" }
inherents = { package = "sp-inherents", path = "../../primitives/inherents" }
sc-telemetry = { path = "../telemetry" }
txpool-api = { package = "sp-transaction-pool", path = "../../primitives/transaction-pool" }
block-builder = { package = "sc-block-builder", path = "../block-builder" }
tokio-executor = { version = "0.2.0-alpha.6", features = ["blocking"] }

[dev-dependencies]
<<<<<<< HEAD
test-client = { package = "substrate-test-runtime-client", path = "../../test/utils/runtime/client" }
parking_lot = "0.9"
tx-pool = { package = "sc-transaction-pool", path = "../transaction-pool" }
=======
txpool = { package = "sc-transaction-pool", path = "../../client/transaction-pool" }
test-client = { package = "substrate-test-runtime-client", path = "../../test-utils/runtime/client" }
parking_lot = "0.9"
>>>>>>> b5414b65
<|MERGE_RESOLUTION|>--- conflicted
+++ resolved
@@ -8,7 +8,7 @@
 log = "0.4.8"
 futures = "0.3.1"
 codec = { package = "parity-scale-codec", version = "1.0.0" }
-sp-api = { path = "../../primitives/sr-api" }
+sp-api = { path = "../../primitives/api" }
 sp-runtime = { path = "../../primitives/runtime" }
 primitives = { package = "sp-core", path = "../../primitives/core" }
 sp-blockchain = { path = "../../primitives/blockchain" }
@@ -22,12 +22,6 @@
 tokio-executor = { version = "0.2.0-alpha.6", features = ["blocking"] }
 
 [dev-dependencies]
-<<<<<<< HEAD
-test-client = { package = "substrate-test-runtime-client", path = "../../test/utils/runtime/client" }
-parking_lot = "0.9"
-tx-pool = { package = "sc-transaction-pool", path = "../transaction-pool" }
-=======
-txpool = { package = "sc-transaction-pool", path = "../../client/transaction-pool" }
 test-client = { package = "substrate-test-runtime-client", path = "../../test-utils/runtime/client" }
 parking_lot = "0.9"
->>>>>>> b5414b65
+tx-pool = { package = "sc-transaction-pool", path = "../transaction-pool" }