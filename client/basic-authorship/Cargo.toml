--- conflicted
+++ resolved
@@ -16,19 +16,11 @@
 consensus_common = { package = "substrate-consensus-common", path = "../../primitives/consensus/common" }
 inherents = { package = "substrate-inherents", path = "../../primitives/inherents" }
 substrate-telemetry = { path = "../telemetry" }
-<<<<<<< HEAD
-txpool-api = { package = "substrate-transaction-pool-api", path = "../../primitives/transaction-pool" }
-=======
-transaction_pool = { package = "sc-transaction-pool", path = "../../client/transaction-pool" }
->>>>>>> b3a7c8e4
+txpool-api = { package = "sp-transaction-pool-api", path = "../../primitives/transaction-pool" }
 block-builder = { package = "substrate-block-builder", path = "../block-builder" }
 tokio-executor = { version = "0.2.0-alpha.6", features = ["blocking"] }
 
 [dev-dependencies]
-<<<<<<< HEAD
-txpool = { package = "substrate-transaction-pool", path = "../../client/transaction-pool" }
+txpool = { package = "sc-transaction-pool", path = "../../client/transaction-pool" }
 test-client = { package = "substrate-test-runtime-client", path = "../../test/utils/runtime/client" }
-=======
-test-client = { package = "substrate-test-runtime-client", path = "../../test/utils/runtime/client" }
-parking_lot = "0.9"
->>>>>>> b3a7c8e4
+parking_lot = "0.9"