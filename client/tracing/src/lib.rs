// Copyright 2019-2020 Parity Technologies (UK) Ltd.
// This file is part of Substrate.

// Substrate is free software: you can redistribute it and/or modify
// it under the terms of the GNU General Public License as published by
// the Free Software Foundation, either version 3 of the License, or
// (at your option) any later version.

// Substrate is distributed in the hope that it will be useful,
// but WITHOUT ANY WARRANTY; without even the implied warranty of
// MERCHANTABILITY or FITNESS FOR A PARTICULAR PURPOSE.  See the
// GNU General Public License for more details.

// You should have received a copy of the GNU General Public License
// along with Substrate.  If not, see <http://www.gnu.org/licenses/>.

//! Instrumentation implementation for substrate.
//!
//! This crate is unstable and the API and usage may change.
//!
//! # Usage
//!
//! See `sp-tracing` for examples on how to use tracing.
//!
//! Currently we provide `Log` (default), `Telemetry` variants for `Receiver`

use rustc_hash::FxHashMap;
use std::fmt;
use std::sync::Arc;
use std::sync::atomic::{AtomicU64, Ordering};
use std::time::{Duration, Instant};

use parking_lot::Mutex;
use serde::ser::{Serialize, Serializer, SerializeMap};
use tracing::{
	event::Event,
	field::{Visit, Field},
	Level,
	metadata::Metadata,
	span::{Attributes, Id, Record},
	subscriber::Subscriber,
};
use tracing_subscriber::CurrentSpan;

use sc_telemetry::{telemetry, SUBSTRATE_INFO};
use sp_tracing::types::{
	WasmLevel,
	WasmFieldValue,
	WasmFields,
	WasmValues,
	WasmMetadata,
	WasmAttributes,
	WasmEvent,
};

const ZERO_DURATION: Duration = Duration::from_nanos(0);
const UNABLE_TO_DECODE: &'static str = "Unable to decode";

/// Responsible for assigning ids to new spans, which are not re-used.
#[derive(Clone)]
pub struct ProfilingSubscriber {
	next_id: Arc<AtomicU64>,
	targets: Arc<Mutex<Vec<(String, Level)>>>,
	trace_handler: Arc<dyn TraceHandler>,
	span_data: Arc<Mutex<FxHashMap<Id, SpanDatum>>>,
	current_span: Arc<CurrentSpan>,
}

/// Responsible for assigning ids to new spans, which are not re-used.
pub struct ProfilingSubscriber {
	next_id: AtomicU64,
	targets: Vec<(String, Level)>,
	trace_handler: Box<dyn TraceHandler>,
	span_data: Mutex<FxHashMap<Id, SpanDatum>>,
	current_span: CurrentSpan,
}

/// Used to configure how to receive the metrics
#[derive(Debug, Clone)]
pub enum TracingReceiver {
	/// Output to logger
	Log,
	/// Output to telemetry
	Telemetry,
}

impl Default for TracingReceiver {
	fn default() -> Self {
		Self::Log
	}
}

/// A handler for tracing `SpanDatum`
pub trait TraceHandler: Send + Sync {
	/// Process a `SpanDatum`
	fn handle_span(&self, span: SpanDatum);
	/// Process a `TraceEvent`
	fn handle_event(&self, event: TraceEvent);
}

/// Represents a tracing event, complete with values
#[derive(Debug)]
pub struct TraceEvent {
<<<<<<< HEAD
	pub name: String,
=======
	pub name: &'static str,
>>>>>>> 0c3cdf16
	pub target: String,
	pub level: Level,
	pub values: Values,
	pub parent_id: Option<Id>,
}

/// Represents a single instance of a tracing span
#[derive(Debug)]
pub struct SpanDatum {
	/// id for this span
	pub id: Id,
	/// id of the parent span, if any
	pub parent_id: Option<Id>,
	/// Name of this span
	pub name: String,
	/// Target, typically module
	pub target: String,
	/// Tracing Level - ERROR, WARN, INFO, DEBUG or TRACE
	pub level: Level,
	/// Line number in source
	pub line: u32,
	/// Time that the span was last entered
	pub start_time: Instant,
	/// Total duration of span while entered
	pub overall_time: Duration,
	/// Values recorded to this span
	pub values: Values,
}

/// Holds associated values for a tracing span
#[derive(Default, Clone, Debug)]
pub struct Values {
	/// HashMap of `bool` values
	pub bool_values: FxHashMap<String, bool>,
	/// HashMap of `i64` values
	pub i64_values: FxHashMap<String, i64>,
	/// HashMap of `u64` values
	pub u64_values: FxHashMap<String, u64>,
	/// HashMap of `String` values
	pub string_values: FxHashMap<String, String>,
	/// HashMap of `String` values
	pub encoded_values: FxHashMap<String, Vec<u8>>,
}

impl Values {
	/// Returns a new instance of Values
	pub fn new() -> Self {
		Default::default()
	}

	/// Checks if all individual collections are empty
	pub fn is_empty(&self) -> bool {
		self.bool_values.is_empty() &&
			self.i64_values.is_empty() &&
			self.u64_values.is_empty() &&
			self.string_values.is_empty() &&
			self.encoded_values.is_empty()
	}

	/// Extend self with other
	pub fn extend(&mut self, other: Values) {
		self.bool_values.extend(other.bool_values.into_iter());
		self.i64_values.extend(other.i64_values.into_iter());
		self.u64_values.extend(other.u64_values.into_iter());
		self.string_values.extend(other.string_values.into_iter());
		self.encoded_values.extend(other.encoded_values.into_iter());
	}
}

impl Visit for Values {
	fn record_i64(&mut self, field: &Field, value: i64) {
		self.i64_values.insert(field.name().to_string(), value);
	}

	fn record_u64(&mut self, field: &Field, value: u64) {
		self.u64_values.insert(field.name().to_string(), value);
	}

	fn record_bool(&mut self, field: &Field, value: bool) {
		self.bool_values.insert(field.name().to_string(), value);
	}

	fn record_str(&mut self, field: &Field, value: &str) {
		self.string_values.insert(field.name().to_string(), value.to_owned());
	}

	fn record_debug(&mut self, field: &Field, value: &dyn std::fmt::Debug) {
		self.string_values.insert(field.name().to_string(), format!("{:?}", value).to_owned());
	}
}

impl Serialize for Values {
	fn serialize<S>(&self, serializer: S) -> Result<S::Ok, S::Error>
		where S: Serializer,
	{
		let len = self.bool_values.len() + self.i64_values.len() + self.u64_values.len() + self.string_values.len();
		let mut map = serializer.serialize_map(Some(len))?;
		for (k, v) in &self.bool_values {
			map.serialize_entry(k, v)?;
		}
		for (k, v) in &self.i64_values {
			map.serialize_entry(k, v)?;
		}
		for (k, v) in &self.u64_values {
			map.serialize_entry(k, v)?;
		}
		for (k, v) in &self.string_values {
			map.serialize_entry(k, v)?;
		}
		map.end()
	}
}

impl fmt::Display for Values {
	fn fmt(&self, f: &mut fmt::Formatter<'_>) -> fmt::Result {
		let bool_iter = self.bool_values.iter().map(|(k, v)| format!("{}={}", k, v));
		let i64_iter = self.i64_values.iter().map(|(k, v)| format!("{}={}", k, v));
		let u64_iter = self.u64_values.iter().map(|(k, v)| format!("{}={}", k, v));
		let string_iter = self.string_values.iter().map(|(k, v)| format!("{}=\"{}\"", k, v));
		let encoded_iter = self.encoded_values.iter().map(|(k, v)| format!("{}={:?}", k, v));
		let values = bool_iter
			.chain(i64_iter)
			.chain(u64_iter)
			.chain(string_iter)
			.chain(encoded_iter)
			.collect::<Vec<String>>().join(", ");
		write!(f, "{}", values)
	}
}

impl slog::SerdeValue for Values {
	fn as_serde(&self) -> &dyn erased_serde::Serialize {
		self
	}

	fn to_sendable(&self) -> Box<dyn slog::SerdeValue + Send + 'static> {
		Box::new(self.clone())
	}
}

impl slog::Value for Values {
	fn serialize(
		&self,
		_record: &slog::Record,
		key: slog::Key,
		ser: &mut dyn slog::Serializer,
	) -> slog::Result {
		ser.emit_serde(key, self)
	}
}

impl ProfilingSubscriber {
	/// Takes a `TracingReceiver` and a comma separated list of targets,
	/// either with a level: "pallet=trace,frame=debug"
	/// or without: "pallet,frame" in which case the level defaults to `trace`.
	/// wasm_tracing indicates whether to enable wasm traces
	pub fn new(receiver: TracingReceiver, targets: &str) -> ProfilingSubscriber {
		match receiver {
			TracingReceiver::Log => Self::new_with_handler(Arc::new(LogTraceHandler), targets),
			TracingReceiver::Telemetry => Self::new_with_handler(
				Arc::new(TelemetryTraceHandler),
				targets,
			),
		}
	}

	/// Allows use of a custom TraceHandler to create a new instance of ProfilingSubscriber.
	/// Takes a comma separated list of targets,
	/// either with a level, eg: "pallet=trace"
	/// or without: "pallet" in which case the level defaults to `trace`.
	/// wasm_tracing indicates whether to enable wasm traces
	pub fn new_with_handler(trace_handler: Arc<dyn TraceHandler>, targets: &str)
							-> ProfilingSubscriber
	{
		let targets: Vec<_> = targets.split(',').map(|s| parse_target(s)).collect();
		ProfilingSubscriber {
			next_id: Arc::new(AtomicU64::new(1)),
			targets: Arc::new(Mutex::new(targets)),
			trace_handler,
<<<<<<< HEAD
			span_data: Arc::new(Mutex::new(FxHashMap::default())),
			current_span: Arc::new(CurrentSpan::new()),
=======
			span_data: Mutex::new(FxHashMap::default()),
			current_span: Default::default()
>>>>>>> 0c3cdf16
		}
	}

	fn check_target(&self, target: &str, level: &Level) -> bool {
		for t in &*self.targets.lock() {
			if target.starts_with(t.0.as_str()) && level <= &t.1 {
				return true;
			}
		}
		false
	}
}

// Default to TRACE if no level given or unable to parse Level
// We do not support a global `Level` currently
fn parse_target(s: &str) -> (String, Level) {
	match s.find('=') {
		Some(i) => {
			let target = s[0..i].to_string();
			if s.len() > i {
				let level = s[i + 1..s.len()].parse::<Level>().unwrap_or(Level::TRACE);
				(target, level)
			} else {
				(target, Level::TRACE)
			}
		}
		None => (s.to_string(), Level::TRACE)
	}
}

impl From<WasmValues> for Values {
	fn from(fields: WasmValues) -> Self {
		let mut values = Values::default();
		for (k, v) in fields {
			if let Ok(key) = String::from_utf8(k) {
				match v {
					WasmFieldValue::Bool(v) => { values.bool_values.insert(key, v); }
					WasmFieldValue::I64(v) => { values.i64_values.insert(key, v); },
					WasmFieldValue::U64(v) => { values.u64_values.insert(key, v); },
					WasmFieldValue::Str(v) => {
						let s = String::from_utf8(v).unwrap_or_else(|_| UNABLE_TO_DECODE.to_owned());
						values.string_values.insert(key, s);
					}
					WasmFieldValue::Debug(v) => {
						let s = String::from_utf8(v).unwrap_or_else(|_| UNABLE_TO_DECODE.to_owned());
						values.string_values.insert(key, s);
					}
					WasmFieldValue::Encoded(v) => {
						values.encoded_values.insert(key, v);
					}
				}
			}
		}
		values
	}
}


impl Subscriber for ProfilingSubscriber {
	fn enabled(&self, metadata: &Metadata<'_>) -> bool {
		if self.check_target(metadata.target(), metadata.level()) {
			log::debug!(target: "tracing", "Enabled target: {}, level: {}", metadata.target(), metadata.level());
			true
		} else {
			log::debug!(target: "tracing", "Disabled target: {}, level: {}", metadata.target(), metadata.level());
			false
		}
	}

	fn new_span(&self, attrs: &Attributes<'_>) -> Id {
		let id = Id::from_u64(self.next_id.fetch_add(1, Ordering::Relaxed));
		let mut values = Values::default();
		attrs.record(&mut values);
<<<<<<< HEAD
=======
		// If this is a wasm trace, check if target/level is enabled
		if let Some(wasm_target) = values.string_values.get(WASM_TARGET_KEY) {
			if !self.check_target(wasm_target, attrs.metadata().level()) {
				return id
			}
		}
>>>>>>> 0c3cdf16
		let span_datum = SpanDatum {
			id: id.clone(),
			parent_id: attrs.parent().cloned().or_else(|| self.current_span.id()),
			name: attrs.metadata().name().to_owned(),
			target: attrs.metadata().target().to_owned(),
			level: attrs.metadata().level().clone(),
			line: attrs.metadata().line().unwrap_or(0),
			start_time: Instant::now(),
			overall_time: ZERO_DURATION,
			values,
		};
		self.span_data.lock().insert(id.clone(), span_datum);
		id
	}

	fn record(&self, span: &Id, values: &Record<'_>) {
		let mut span_data = self.span_data.lock();
		if let Some(s) = span_data.get_mut(span) {
			values.record(&mut s.values);
		}
	}

	fn record_follows_from(&self, _span: &Id, _follows: &Id) {}

	fn event(&self, event: &Event<'_>) {
		let mut values = Values::default();
		event.record(&mut values);
		let trace_event = TraceEvent {
<<<<<<< HEAD
			name: event.metadata().name().to_owned(),
=======
			name: event.metadata().name(),
>>>>>>> 0c3cdf16
			target: event.metadata().target().to_owned(),
			level: event.metadata().level().clone(),
			values,
			parent_id: event.parent().cloned().or_else(|| self.current_span.id()),
		};
		self.trace_handler.handle_event(trace_event);
	}

	fn enter(&self, span: &Id) {
		self.current_span.enter(span.clone());
		let mut span_data = self.span_data.lock();
		let start_time = Instant::now();
		if let Some(mut s) = span_data.get_mut(&span) {
			s.start_time = start_time;
		}
	}

	fn exit(&self, span: &Id) {
		self.current_span.exit();
		let end_time = Instant::now();
		let mut span_data = self.span_data.lock();
		if let Some(mut s) = span_data.get_mut(&span) {
			s.overall_time = end_time - s.start_time + s.overall_time;
		}
	}

	fn try_close(&self, span: Id) -> bool {
		if let Some(span_datum) = {
			let mut span_data = self.span_data.lock();
			span_data.remove(&span)
<<<<<<< HEAD
		} {
			self.trace_handler.handle_span(span_datum);
		}
=======
		};
		if let Some(mut span_datum) = span_datum {
			if span_datum.name == WASM_TRACE_IDENTIFIER {
				span_datum.values.bool_values.insert("wasm".to_owned(), true);
				if let Some(n) = span_datum.values.string_values.remove(WASM_NAME_KEY) {
					span_datum.name = n;
				}
				if let Some(t) = span_datum.values.string_values.remove(WASM_TARGET_KEY) {
					span_datum.target = t;
				}
				if self.check_target(&span_datum.target, &span_datum.level) {
					self.trace_handler.handle_span(span_datum);
				}
			} else {
				self.trace_handler.handle_span(span_datum);
			}
		};
>>>>>>> 0c3cdf16
		true
	}
}

/// TraceHandler for sending span data to the logger
pub struct LogTraceHandler;

fn log_level(level: Level) -> log::Level {
	match level {
		Level::TRACE => log::Level::Trace,
		Level::DEBUG => log::Level::Debug,
		Level::INFO => log::Level::Info,
		Level::WARN => log::Level::Warn,
		Level::ERROR => log::Level::Error,
	}
}

impl TraceHandler for LogTraceHandler {
	fn handle_span(&self, span_datum: SpanDatum) {
		if span_datum.values.is_empty() {
			log::log!(
				log_level(span_datum.level),
				"{}: {}, time: {}, id: {}, parent_id: {:?}",
				span_datum.target,
				span_datum.name,
				span_datum.overall_time.as_nanos(),
				span_datum.id.into_u64(),
				span_datum.parent_id.map(|s| s.into_u64()),
			);
		} else {
			log::log!(
				log_level(span_datum.level),
				"{}: {}, time: {}, id: {}, parent_id: {:?}, values: {}",
				span_datum.target,
				span_datum.name,
				span_datum.overall_time.as_nanos(),
				span_datum.id.into_u64(),
				span_datum.parent_id.map(|s| s.into_u64()),
				span_datum.values,
			);
		}
	}

	fn handle_event(&self, event: TraceEvent) {
		log::log!(
			log_level(event.level),
<<<<<<< HEAD
			"{}: {}, parent_id: {:?}, values: {}",
			event.name,
			event.target,
			event.parent_id.map(|s| s.into_u64()),
			event.values
=======
			"{}, parent_id: {:?}, {}",
			event.target,
			event.parent_id.map(|s| s.into_u64()),
			event.values,
>>>>>>> 0c3cdf16
		);
	}
}

/// TraceHandler for sending span data to telemetry,
/// Please see telemetry documentation for details on how to specify endpoints and
/// set the required telemetry level to activate tracing messages
pub struct TelemetryTraceHandler;

impl TraceHandler for TelemetryTraceHandler {
	fn handle_span(&self, span_datum: SpanDatum) {
		telemetry!(SUBSTRATE_INFO; "tracing.profiling";
			"name" => span_datum.name,
			"target" => span_datum.target,
			"time" => span_datum.overall_time.as_nanos(),
			"id" => span_datum.id.into_u64(),
			"parent_id" => span_datum.parent_id.map(|i| i.into_u64()),
			"values" => span_datum.values
		);
	}

	fn handle_event(&self, event: TraceEvent) {
		telemetry!(SUBSTRATE_INFO; "tracing.event";
			"name" => event.name,
			"target" => event.target,
			"parent_id" => event.parent_id.map(|i| i.into_u64()),
			"values" => event.values
		);
	}
}

#[cfg(test)]
mod tests {
	use super::*;
	use std::sync::Arc;

	struct TestTraceHandler {
		spans: Arc<Mutex<Vec<SpanDatum>>>,
		events: Arc<Mutex<Vec<TraceEvent>>>,
	}

	impl TraceHandler for TestTraceHandler {
		fn handle_span(&self, sd: SpanDatum) {
			self.spans.lock().push(sd);
		}

		fn handle_event(&self, event: TraceEvent) {
			self.events.lock().push(event);
		}
	}

	fn setup_subscriber() -> (ProfilingSubscriber, Arc<Mutex<Vec<SpanDatum>>>, Arc<Mutex<Vec<TraceEvent>>>) {
		let spans = Arc::new(Mutex::new(Vec::new()));
		let events = Arc::new(Mutex::new(Vec::new()));
		let handler = TestTraceHandler {
			spans: spans.clone(),
			events: events.clone(),
		};
		let test_subscriber = ProfilingSubscriber::new_with_handler(
			Box::new(handler),
			"test_target",
		);
		(test_subscriber, spans, events)
	}

	#[test]
	fn test_span() {
		let (sub, spans, events) = setup_subscriber();
		let _sub_guard = tracing::subscriber::set_default(sub);
		let span = tracing::info_span!(target: "test_target", "test_span1");
		assert_eq!(spans.lock().len(), 0);
		assert_eq!(events.lock().len(), 0);
		let _guard = span.enter();
		assert_eq!(spans.lock().len(), 0);
		assert_eq!(events.lock().len(), 0);
		drop(_guard);
		drop(span);
		assert_eq!(spans.lock().len(), 1);
		assert_eq!(events.lock().len(), 0);
		let sd = spans.lock().remove(0);
		assert_eq!(sd.name, "test_span1");
		assert_eq!(sd.target, "test_target");
		let time: u128 = sd.overall_time.as_nanos();
		assert!(time > 0);
	}

	#[test]
	fn test_span_parent_id() {
		let (sub, spans, _events) = setup_subscriber();
		let _sub_guard = tracing::subscriber::set_default(sub);
		let span1 = tracing::info_span!(target: "test_target", "test_span1");
		let _guard1 = span1.enter();
		let span2 = tracing::info_span!(target: "test_target", "test_span2");
		let _guard2 = span2.enter();
		drop(_guard2);
		drop(span2);
		let sd2 = spans.lock().remove(0);
		drop(_guard1);
		drop(span1);
		let sd1 = spans.lock().remove(0);
		assert_eq!(sd1.id, sd2.parent_id.unwrap())
	}

	#[test]
	fn test_span_values() {
		let (sub, spans, _events) = setup_subscriber();
		let _sub_guard = tracing::subscriber::set_default(sub);
		let test_bool = true;
		let test_u64 = 1u64;
		let test_i64 = 2i64;
		let test_str = "test_str";
		let span = tracing::info_span!(
			target: "test_target",
			"test_span1",
			test_bool,
			test_u64,
			test_i64,
			test_str
		);
		let _guard = span.enter();
		drop(_guard);
		drop(span);
		let sd = spans.lock().remove(0);
		assert_eq!(sd.name, "test_span1");
		assert_eq!(sd.target, "test_target");
		let values = sd.values;
		assert_eq!(values.bool_values.get("test_bool").unwrap(), &test_bool);
		assert_eq!(values.u64_values.get("test_u64").unwrap(), &test_u64);
		assert_eq!(values.i64_values.get("test_i64").unwrap(), &test_i64);
		assert_eq!(values.string_values.get("test_str").unwrap(), &test_str.to_owned());
	}

	#[test]
	fn test_event() {
		let (sub, _spans, events) = setup_subscriber();
		let _sub_guard = tracing::subscriber::set_default(sub);
		tracing::event!(target: "test_target", tracing::Level::INFO, "test_event");
		let mut te1 = events.lock().remove(0);
		assert_eq!(te1.values.string_values.remove(&"message".to_owned()).unwrap(), "test_event".to_owned());
	}

	#[test]
	fn test_event_parent_id() {
		let (sub, spans, events) = setup_subscriber();
		let _sub_guard = tracing::subscriber::set_default(sub);

		// enter span
		let span1 = tracing::info_span!(target: "test_target", "test_span1");
		let _guard1 = span1.enter();

		// emit event
		tracing::event!(target: "test_target", tracing::Level::INFO, "test_event");

		//exit span
		drop(_guard1);
		drop(span1);

		let sd1 = spans.lock().remove(0);
		let te1 = events.lock().remove(0);

		assert_eq!(sd1.id, te1.parent_id.unwrap());
	}

	#[test]
	fn test_parent_id_with_threads() {
		use std::sync::mpsc;
		use std::thread;

		let (sub, spans, events) = setup_subscriber();
		let _sub_guard = tracing::subscriber::set_global_default(sub);
		let span1 = tracing::info_span!(target: "test_target", "test_span1");
		let _guard1 = span1.enter();

		let (tx, rx) = mpsc::channel();
		let handle = thread::spawn(move || {
			let span2 = tracing::info_span!(target: "test_target", "test_span2");
			let _guard2 = span2.enter();
			// emit event
			tracing::event!(target: "test_target", tracing::Level::INFO, "test_event1");
			for msg in rx.recv() {
				if msg == false {
					break;
				}
			}
			// gard2 and span2 dropped / exited
		});

		// wait for Event to be dispatched and stored
		while events.lock().is_empty() {
			thread::sleep(Duration::from_millis(1));
		}

		// emit new event (will be second item in Vec) while span2 still active in other thread
		tracing::event!(target: "test_target", tracing::Level::INFO, "test_event2");

		// stop thread and drop span
		let _ = tx.send(false);
		let _ = handle.join();

		// wait for Span to be dispatched and stored
		while spans.lock().is_empty() {
			thread::sleep(Duration::from_millis(1));
		}
		let span2 = spans.lock().remove(0);
		let event1 = events.lock().remove(0);
		drop(_guard1);
		drop(span1);

		// emit event with no parent
		tracing::event!(target: "test_target", tracing::Level::INFO, "test_event3");

		let span1 = spans.lock().remove(0);
		let event2 = events.lock().remove(0);

		assert_eq!(event1.values.string_values.get("message").unwrap(), "test_event1");
		assert_eq!(event2.values.string_values.get("message").unwrap(), "test_event2");
		assert!(span1.parent_id.is_none());
		assert!(span2.parent_id.is_none());
		assert_eq!(span2.id, event1.parent_id.unwrap());
		assert_eq!(span1.id, event2.parent_id.unwrap());
		assert_ne!(span2.id, span1.id);

		let event3 = events.lock().remove(0);
		assert!(event3.parent_id.is_none());
	}
}<|MERGE_RESOLUTION|>--- conflicted
+++ resolved
@@ -101,11 +101,7 @@
 /// Represents a tracing event, complete with values
 #[derive(Debug)]
 pub struct TraceEvent {
-<<<<<<< HEAD
-	pub name: String,
-=======
 	pub name: &'static str,
->>>>>>> 0c3cdf16
 	pub target: String,
 	pub level: Level,
 	pub values: Values,
@@ -285,13 +281,8 @@
 			next_id: Arc::new(AtomicU64::new(1)),
 			targets: Arc::new(Mutex::new(targets)),
 			trace_handler,
-<<<<<<< HEAD
-			span_data: Arc::new(Mutex::new(FxHashMap::default())),
-			current_span: Arc::new(CurrentSpan::new()),
-=======
 			span_data: Mutex::new(FxHashMap::default()),
 			current_span: Default::default()
->>>>>>> 0c3cdf16
 		}
 	}
 
@@ -365,15 +356,12 @@
 		let id = Id::from_u64(self.next_id.fetch_add(1, Ordering::Relaxed));
 		let mut values = Values::default();
 		attrs.record(&mut values);
-<<<<<<< HEAD
-=======
 		// If this is a wasm trace, check if target/level is enabled
 		if let Some(wasm_target) = values.string_values.get(WASM_TARGET_KEY) {
 			if !self.check_target(wasm_target, attrs.metadata().level()) {
 				return id
 			}
 		}
->>>>>>> 0c3cdf16
 		let span_datum = SpanDatum {
 			id: id.clone(),
 			parent_id: attrs.parent().cloned().or_else(|| self.current_span.id()),
@@ -402,11 +390,7 @@
 		let mut values = Values::default();
 		event.record(&mut values);
 		let trace_event = TraceEvent {
-<<<<<<< HEAD
-			name: event.metadata().name().to_owned(),
-=======
 			name: event.metadata().name(),
->>>>>>> 0c3cdf16
 			target: event.metadata().target().to_owned(),
 			level: event.metadata().level().clone(),
 			values,
@@ -437,11 +421,6 @@
 		if let Some(span_datum) = {
 			let mut span_data = self.span_data.lock();
 			span_data.remove(&span)
-<<<<<<< HEAD
-		} {
-			self.trace_handler.handle_span(span_datum);
-		}
-=======
 		};
 		if let Some(mut span_datum) = span_datum {
 			if span_datum.name == WASM_TRACE_IDENTIFIER {
@@ -459,7 +438,6 @@
 				self.trace_handler.handle_span(span_datum);
 			}
 		};
->>>>>>> 0c3cdf16
 		true
 	}
 }
@@ -506,18 +484,10 @@
 	fn handle_event(&self, event: TraceEvent) {
 		log::log!(
 			log_level(event.level),
-<<<<<<< HEAD
-			"{}: {}, parent_id: {:?}, values: {}",
-			event.name,
-			event.target,
-			event.parent_id.map(|s| s.into_u64()),
-			event.values
-=======
 			"{}, parent_id: {:?}, {}",
 			event.target,
 			event.parent_id.map(|s| s.into_u64()),
 			event.values,
->>>>>>> 0c3cdf16
 		);
 	}
 }
