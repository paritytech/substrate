[package]
name = "sc-chain-spec"
version = "2.0.0-rc6"
authors = ["Parity Technologies <admin@parity.io>"]
edition = "2018"
license = "GPL-3.0-or-later WITH Classpath-exception-2.0"
homepage = "https://substrate.dev"
repository = "https://github.com/paritytech/substrate/"
description = "Substrate chain configurations."

[package.metadata.docs.rs]
targets = ["x86_64-unknown-linux-gnu"]

[dependencies]
sc-chain-spec-derive = { version = "2.0.0-rc6", path = "./derive" }
impl-trait-for-tuples = "0.1.3"
sc-network = { version = "0.8.0-rc6", path = "../network" }
sp-core = { version = "2.0.0-rc6", path = "../../primitives/core" }
serde = { version = "1.0.101", features = ["derive"] }
serde_json = "1.0.41"
<<<<<<< HEAD
sp-runtime = { version = "2.0.0-rc5", path = "../../primitives/runtime" }
sp-chain-spec = { version = "2.0.0-rc5", path = "../../primitives/chain-spec" }
sc-telemetry = { version = "2.0.0-rc5", path = "../telemetry" }
codec = { package = "parity-scale-codec", version = "1.3.4" }
=======
sp-runtime = { version = "2.0.0-rc6", path = "../../primitives/runtime" }
sp-chain-spec = { version = "2.0.0-rc6", path = "../../primitives/chain-spec" }
sc-telemetry = { version = "2.0.0-rc6", path = "../telemetry" }
>>>>>>> d3ab36df
<|MERGE_RESOLUTION|>--- conflicted
+++ resolved
@@ -18,13 +18,7 @@
 sp-core = { version = "2.0.0-rc6", path = "../../primitives/core" }
 serde = { version = "1.0.101", features = ["derive"] }
 serde_json = "1.0.41"
-<<<<<<< HEAD
-sp-runtime = { version = "2.0.0-rc5", path = "../../primitives/runtime" }
-sp-chain-spec = { version = "2.0.0-rc5", path = "../../primitives/chain-spec" }
-sc-telemetry = { version = "2.0.0-rc5", path = "../telemetry" }
-codec = { package = "parity-scale-codec", version = "1.3.4" }
-=======
 sp-runtime = { version = "2.0.0-rc6", path = "../../primitives/runtime" }
 sp-chain-spec = { version = "2.0.0-rc6", path = "../../primitives/chain-spec" }
 sc-telemetry = { version = "2.0.0-rc6", path = "../telemetry" }
->>>>>>> d3ab36df
+codec = { package = "parity-scale-codec", version = "1.3.4" }