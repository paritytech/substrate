// Copyright 2017-2020 Parity Technologies (UK) Ltd.
// This file is part of Substrate.

// Substrate is free software: you can redistribute it and/or modify
// it under the terms of the GNU General Public License as published by
// the Free Software Foundation, either version 3 of the License, or
// (at your option) any later version.

// Substrate is distributed in the hope that it will be useful,
// but WITHOUT ANY WARRANTY; without even the implied warranty of
// MERCHANTABILITY or FITNESS FOR A PARTICULAR PURPOSE.  See the
// GNU General Public License for more details.

// You should have received a copy of the GNU General Public License
// along with Substrate.  If not, see <http://www.gnu.org/licenses/>.

//! Substrate chain configurations.

use std::borrow::Cow;
use std::collections::HashMap;
use std::fs::File;
use std::path::PathBuf;
use std::sync::Arc;
use serde::{Serialize, Deserialize};
use sp_core::storage::{StorageKey, StorageData, ChildInfo, Storage, StorageChild};
use sp_runtime::BuildStorage;
use serde_json as json;
use crate::RuntimeGenesis;
use sc_network::Multiaddr;
use sc_telemetry::TelemetryEndpoints;

enum GenesisSource<G> {
	File(PathBuf),
	Binary(Cow<'static, [u8]>),
	Factory(Arc<dyn Fn() -> G + Send + Sync>),
}

impl<G> Clone for GenesisSource<G> {
	fn clone(&self) -> Self {
		match *self {
			GenesisSource::File(ref path) => GenesisSource::File(path.clone()),
			GenesisSource::Binary(ref d) => GenesisSource::Binary(d.clone()),
			GenesisSource::Factory(ref f) => GenesisSource::Factory(f.clone()),
		}
	}
}

impl<G: RuntimeGenesis> GenesisSource<G> {
	fn resolve(&self) -> Result<Genesis<G>, String> {
		#[derive(Serialize, Deserialize)]
		struct GenesisContainer<G> {
			genesis: Genesis<G>,
		}

		match self {
			GenesisSource::File(path) => {
				let file = File::open(path)
					.map_err(|e| format!("Error opening spec file: {}", e))?;
				let genesis: GenesisContainer<G> = json::from_reader(file)
					.map_err(|e| format!("Error parsing spec file: {}", e))?;
				Ok(genesis.genesis)
			},
			GenesisSource::Binary(buf) => {
				let genesis: GenesisContainer<G> = json::from_reader(buf.as_ref())
					.map_err(|e| format!("Error parsing embedded file: {}", e))?;
				Ok(genesis.genesis)
			},
			GenesisSource::Factory(f) => Ok(Genesis::Runtime(f())),
		}
	}
}

impl<G: RuntimeGenesis, E> BuildStorage for ChainSpec<G, E> {
	fn build_storage(&self) -> Result<Storage, String> {
		match self.genesis.resolve()? {
			Genesis::Runtime(gc) => gc.build_storage(),
			Genesis::Raw(RawGenesis { top: map, children_default: children_map }) => Ok(Storage {
				top: map.into_iter().map(|(k, v)| (k.0, v.0)).collect(),
				children_default: children_map.into_iter().map(|(storage_key, child_content)| {
					let child_info = ChildInfo::new_default(storage_key.0.as_slice());
					(
						storage_key.0,
						StorageChild {
							data: child_content.into_iter().map(|(k, v)| (k.0, v.0)).collect(),
							child_info,
						},
					)
				}).collect(),
			}),
		}
	}

	fn assimilate_storage(
		&self,
		_: &mut Storage,
	) -> Result<(), String> {
		Err("`assimilate_storage` not implemented for `ChainSpec`.".into())
	}
}

type GenesisStorage = HashMap<StorageKey, StorageData>;

#[derive(Serialize, Deserialize)]
#[serde(rename_all = "camelCase")]
#[serde(deny_unknown_fields)]
/// Storage content for genesis block.
struct RawGenesis {
<<<<<<< HEAD
	pub top: GenesisStorage,
	pub children_default: HashMap<StorageKey, GenesisStorage>,
=======
	top: GenesisStorage,
	children: HashMap<StorageKey, ChildRawStorage>,
>>>>>>> 5b415750
}

#[derive(Serialize, Deserialize)]
#[serde(rename_all = "camelCase")]
#[serde(deny_unknown_fields)]
enum Genesis<G> {
	Runtime(G),
	Raw(RawGenesis),
}

/// A configuration of a client. Does not include runtime storage initialization.
#[derive(Serialize, Deserialize, Clone, Debug)]
#[serde(rename_all = "camelCase")]
#[serde(deny_unknown_fields)]
struct ClientSpec<E> {
	name: String,
	id: String,
	boot_nodes: Vec<String>,
	telemetry_endpoints: Option<TelemetryEndpoints>,
	protocol_id: Option<String>,
	properties: Option<Properties>,
	#[serde(flatten)]
	extensions: E,
	// Never used, left only for backward compatibility.
	consensus_engine: (),
	#[serde(skip_serializing)]
	genesis: serde::de::IgnoredAny,
}

/// Arbitrary properties defined in chain spec as a JSON object
pub type Properties = json::map::Map<String, json::Value>;

/// A type denoting empty extensions.
///
/// We use `Option` here since `()` is not flattenable by serde.
pub type NoExtension = Option<()>;

/// A configuration of a chain. Can be used to build a genesis block.
pub struct ChainSpec<G, E = NoExtension> {
	client_spec: ClientSpec<E>,
	genesis: GenesisSource<G>,
}

impl<G, E: Clone> Clone for ChainSpec<G, E> {
	fn clone(&self) -> Self {
		ChainSpec {
			client_spec: self.client_spec.clone(),
			genesis: self.genesis.clone(),
		}
	}
}

impl<G, E> ChainSpec<G, E> {
	/// A list of bootnode addresses.
	pub fn boot_nodes(&self) -> &[String] {
		&self.client_spec.boot_nodes
	}

	/// Spec name.
	pub fn name(&self) -> &str {
		&self.client_spec.name
	}

	/// Spec id.
	pub fn id(&self) -> &str {
		&self.client_spec.id
	}

	/// Telemetry endpoints (if any)
	pub fn telemetry_endpoints(&self) -> &Option<TelemetryEndpoints> {
		&self.client_spec.telemetry_endpoints
	}

	/// Network protocol id.
	pub fn protocol_id(&self) -> Option<&str> {
		self.client_spec.protocol_id.as_ref().map(String::as_str)
	}

	/// Additional loosly-typed properties of the chain.
	///
	/// Returns an empty JSON object if 'properties' not defined in config
	pub fn properties(&self) -> Properties {
		self.client_spec.properties.as_ref().unwrap_or(&json::map::Map::new()).clone()
	}

	/// Add a bootnode to the list.
	pub fn add_boot_node(&mut self, addr: Multiaddr) {
		self.client_spec.boot_nodes.push(addr.to_string())
	}

	/// Returns a reference to defined chain spec extensions.
	pub fn extensions(&self) -> &E {
		&self.client_spec.extensions
	}

	/// Create hardcoded spec.
	pub fn from_genesis<F: Fn() -> G + 'static + Send + Sync>(
		name: &str,
		id: &str,
		constructor: F,
		boot_nodes: Vec<String>,
		telemetry_endpoints: Option<TelemetryEndpoints>,
		protocol_id: Option<&str>,
		properties: Option<Properties>,
		extensions: E,
	) -> Self {
		let client_spec = ClientSpec {
			name: name.to_owned(),
			id: id.to_owned(),
			boot_nodes,
			telemetry_endpoints,
			protocol_id: protocol_id.map(str::to_owned),
			properties,
			extensions,
			consensus_engine: (),
			genesis: Default::default(),
		};

		ChainSpec {
			client_spec,
			genesis: GenesisSource::Factory(Arc::new(constructor)),
		}
	}
}

impl<G, E: serde::de::DeserializeOwned> ChainSpec<G, E> {
	/// Parse json content into a `ChainSpec`
	pub fn from_json_bytes(json: impl Into<Cow<'static, [u8]>>) -> Result<Self, String> {
		let json = json.into();
		let client_spec = json::from_slice(json.as_ref())
			.map_err(|e| format!("Error parsing spec file: {}", e))?;
		Ok(ChainSpec {
			client_spec,
			genesis: GenesisSource::Binary(json),
		})
	}

	/// Parse json file into a `ChainSpec`
	pub fn from_json_file(path: PathBuf) -> Result<Self, String> {
		let file = File::open(&path)
			.map_err(|e| format!("Error opening spec file: {}", e))?;
		let client_spec = json::from_reader(file)
			.map_err(|e| format!("Error parsing spec file: {}", e))?;
		Ok(ChainSpec {
			client_spec,
			genesis: GenesisSource::File(path),
		})
	}
}

impl<G: RuntimeGenesis, E: serde::Serialize> ChainSpec<G, E> {
	/// Dump to json string.
	pub fn to_json(self, raw: bool) -> Result<String, String> {
		#[derive(Serialize, Deserialize)]
		struct Container<G, E> {
			#[serde(flatten)]
			client_spec: ClientSpec<E>,
			genesis: Genesis<G>,

		};
		let genesis = match (raw, self.genesis.resolve()?) {
			(true, Genesis::Runtime(g)) => {
				let storage = g.build_storage()?;
				let top = storage.top.into_iter()
					.map(|(k, v)| (StorageKey(k), StorageData(v)))
					.collect();
				let children_default = storage.children_default.into_iter()
					.map(|(sk, child)| (
						StorageKey(sk),
						child.data.into_iter()
							.map(|(k, v)| (StorageKey(k), StorageData(v)))
							.collect(),
					))
					.collect();

				Genesis::Raw(RawGenesis { top, children_default })
			},
			(_, genesis) => genesis,
		};
		let container = Container {
			client_spec: self.client_spec,
			genesis,
		};
		json::to_string_pretty(&container)
			.map_err(|e| format!("Error generating spec json: {}", e))
	}
}

#[cfg(test)]
mod tests {
	use super::*;

	#[derive(Debug, Serialize, Deserialize)]
	struct Genesis(HashMap<String, String>);

	impl BuildStorage for Genesis {
		fn assimilate_storage(
			&self,
			storage: &mut Storage,
		) -> Result<(), String> {
			storage.top.extend(
				self.0.iter().map(|(a, b)| (a.clone().into_bytes(), b.clone().into_bytes()))
			);
			Ok(())
		}
	}

	type TestSpec = ChainSpec<Genesis>;

	#[test]
	fn should_deserialize_example_chain_spec() {
		let spec1 = TestSpec::from_json_bytes(Cow::Owned(
			include_bytes!("../res/chain_spec.json").to_vec()
		)).unwrap();
		let spec2 = TestSpec::from_json_file(
			PathBuf::from("./res/chain_spec.json")
		).unwrap();

		assert_eq!(spec1.to_json(false), spec2.to_json(false));
	}

	#[derive(Debug, Serialize, Deserialize)]
	#[serde(rename_all = "camelCase")]
	struct Extension1 {
		my_property: String,
	}

	type TestSpec2 = ChainSpec<Genesis, Extension1>;

	#[test]
	fn should_deserialize_chain_spec_with_extensions() {
		let spec = TestSpec2::from_json_bytes(Cow::Owned(
			include_bytes!("../res/chain_spec2.json").to_vec()
		)).unwrap();

		assert_eq!(spec.extensions().my_property, "Test Extension");
	}
}<|MERGE_RESOLUTION|>--- conflicted
+++ resolved
@@ -105,13 +105,8 @@
 #[serde(deny_unknown_fields)]
 /// Storage content for genesis block.
 struct RawGenesis {
-<<<<<<< HEAD
-	pub top: GenesisStorage,
-	pub children_default: HashMap<StorageKey, GenesisStorage>,
-=======
 	top: GenesisStorage,
-	children: HashMap<StorageKey, ChildRawStorage>,
->>>>>>> 5b415750
+	children_default: HashMap<StorageKey, GenesisStorage>,
 }
 
 #[derive(Serialize, Deserialize)]
