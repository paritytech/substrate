--- conflicted
+++ resolved
@@ -23,12 +23,8 @@
 state_machine = { package = "substrate-state-machine", path = "../../primitives/state-machine" }
 substrate-executor = { path = "../executor" }
 substrate-keystore = { path = "../keystore" }
-<<<<<<< HEAD
-txpool-api = { package = "substrate-transaction-pool-api", path = "../../primitives/transaction-pool" }
-=======
-transaction_pool = { package = "sc-transaction-pool", path = "../../client/transaction-pool" }
+txpool-api = { package = "sp-transaction-pool-api", path = "../../primitives/transaction-pool" }
 sp-blockchain = { path = "../../primitives/blockchain" }
->>>>>>> b3a7c8e4
 hash-db = { version = "0.15.2", default-features = false }
 parking_lot = { version = "0.9.0" }
 
@@ -40,4 +36,4 @@
 sr-io = { path = "../../primitives/sr-io" }
 test-client = { package = "substrate-test-runtime-client", path = "../../test/utils/runtime/client" }
 tokio = "0.1.22"
-txpool = { package = "substrate-transaction-pool", path = "../transaction-pool" }+txpool = { package = "sc-transaction-pool", path = "../transaction-pool" }