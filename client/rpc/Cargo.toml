--- conflicted
+++ resolved
@@ -5,18 +5,11 @@
 edition = "2018"
 
 [dependencies]
-<<<<<<< HEAD
-api = { package = "substrate-rpc-api", path = "./api" }
-client-api = { package = "substrate-client-api", path = "../api" }
-client = { package = "substrate-client", path = "../" }
-header-metadata = { package = "substrate-header-metadata", path = "../header-metadata" }
-sr-api = { path = "../../primitives/sr-api" }
-=======
 api = { package = "sc-rpc-api", path = "./api" }
 client-api = { package = "sc-client-api", path = "../api" }
 client = { package = "sc-client", path = "../" }
 sp-api = { path = "../../primitives/sr-api" }
->>>>>>> 4795b81b
+header-metadata = { package = "sp-blockchain", path = "../../primitives/blockchain" }
 codec = { package = "parity-scale-codec", version = "1.0.0" }
 futures = { version = "0.3.1", features = ["compat"] }
 jsonrpc-pubsub = "14.0.3"
