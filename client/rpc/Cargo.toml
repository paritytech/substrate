--- conflicted
+++ resolved
@@ -12,16 +12,9 @@
 targets = ["x86_64-unknown-linux-gnu"]
 
 [dependencies]
-<<<<<<< HEAD
-sc-rpc-api = { version = "0.8.0-alpha.5", path = "../rpc-api" }
-sc-client-api = { version = "2.0.0-alpha.5", path = "../api" }
-sp-api = { version = "2.0.0-alpha.5", path = "../../primitives/api" }
-=======
 sc-rpc-api = { version = "0.8.0-dev", path = "../rpc-api" }
 sc-client-api = { version = "2.0.0-dev", path = "../api" }
-sc-client = { version = "0.8.0-dev", path = "../" }
 sp-api = { version = "2.0.0-dev", path = "../../primitives/api" }
->>>>>>> 3ac409ba
 codec = { package = "parity-scale-codec", version = "1.3.0" }
 futures = { version = "0.3.1", features = ["compat"] }
 jsonrpc-pubsub = "14.0.3"
