--- conflicted
+++ resolved
@@ -37,14 +37,8 @@
 [dev-dependencies]
 assert_matches = "1.3.0"
 futures01 = { package = "futures", version = "0.1.29" }
-<<<<<<< HEAD
-sc-network = { version = "0.8.0-alpha.5", path = "../network" }
-rustc-hex = "2.0.1"
-sp-io = { version = "2.0.0-alpha.5", path = "../../primitives/io" }
-=======
 sc-network = { version = "0.8.0-alpha.4", path = "../network" }
 sp-io = { version = "2.0.0-alpha.4", path = "../../primitives/io" }
->>>>>>> 56d69d78
 substrate-test-runtime-client = { version = "2.0.0-dev", path = "../../test-utils/runtime/client" }
 tokio = "0.1.22"
 sc-transaction-pool = { version = "2.0.0-alpha.5", path = "../transaction-pool" }