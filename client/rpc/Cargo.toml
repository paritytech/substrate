[package]
name = "sc-rpc"
version = "4.0.0-dev"
authors = ["Parity Technologies <admin@parity.io>"]
edition = "2021"
license = "GPL-3.0-or-later WITH Classpath-exception-2.0"
homepage = "https://substrate.io"
repository = "https://github.com/paritytech/substrate/"
description = "Substrate Client RPC"
readme = "README.md"

[package.metadata.docs.rs]
targets = ["x86_64-unknown-linux-gnu"]

[dependencies]
codec = { package = "parity-scale-codec", version = "3.0.0" }
futures = "0.3.21"
hash-db = { version = "0.15.2", default-features = false }
jsonrpsee = { version = "0.15.1", features = ["server"] }
lazy_static = { version = "1.4.0", optional = true }
log = "0.4.17"
parking_lot = "0.12.1"
serde_json = "1.0.85"
sc-block-builder = { version = "0.10.0-dev", path = "../block-builder" }
sc-chain-spec = { version = "4.0.0-dev", path = "../chain-spec" }
sc-client-api = { version = "4.0.0-dev", path = "../api" }
sc-rpc-api = { version = "0.10.0-dev", path = "../rpc-api" }
sc-tracing = { version = "4.0.0-dev", path = "../tracing" }
sc-transaction-pool-api = { version = "4.0.0-dev", path = "../transaction-pool/api" }
sc-utils = { version = "4.0.0-dev", path = "../utils" }
sp-api = { version = "4.0.0-dev", path = "../../primitives/api" }
sp-blockchain = { version = "4.0.0-dev", path = "../../primitives/blockchain" }
sp-core = { version = "7.0.0", path = "../../primitives/core" }
sp-keystore = { version = "0.13.0", path = "../../primitives/keystore" }
sp-offchain = { version = "4.0.0-dev", path = "../../primitives/offchain" }
sp-rpc = { version = "6.0.0", path = "../../primitives/rpc" }
sp-runtime = { version = "7.0.0", path = "../../primitives/runtime" }
sp-session = { version = "4.0.0-dev", path = "../../primitives/session" }
sp-version = { version = "5.0.0", path = "../../primitives/version" }

tokio = { version = "1.21.2", optional = true }

[dev-dependencies]
env_logger = "0.9"
assert_matches = "1.3.0"
lazy_static = "1.4.0"
sc-block-builder = { version = "0.10.0-dev", path = "../block-builder" }
sc-network = { version = "0.10.0-dev", path = "../network" }
sc-network-common = { version = "0.10.0-dev", path = "../network/common" }
sc-transaction-pool = { version = "4.0.0-dev", path = "../transaction-pool" }
sp-consensus = { version = "0.10.0-dev", path = "../../primitives/consensus/common" }
<<<<<<< HEAD
tokio = "1.21.2"
sp-io = { version = "6.0.0", path = "../../primitives/io" }
=======
tokio = "1.17.0"
sp-io = { version = "7.0.0", path = "../../primitives/io" }
>>>>>>> 4e3a12bb
substrate-test-runtime-client = { version = "2.0.0", path = "../../test-utils/runtime/client" }

[features]
test-helpers = ["lazy_static", "tokio"]<|MERGE_RESOLUTION|>--- conflicted
+++ resolved
@@ -49,13 +49,8 @@
 sc-network-common = { version = "0.10.0-dev", path = "../network/common" }
 sc-transaction-pool = { version = "4.0.0-dev", path = "../transaction-pool" }
 sp-consensus = { version = "0.10.0-dev", path = "../../primitives/consensus/common" }
-<<<<<<< HEAD
 tokio = "1.21.2"
-sp-io = { version = "6.0.0", path = "../../primitives/io" }
-=======
-tokio = "1.17.0"
 sp-io = { version = "7.0.0", path = "../../primitives/io" }
->>>>>>> 4e3a12bb
 substrate-test-runtime-client = { version = "2.0.0", path = "../../test-utils/runtime/client" }
 
 [features]
