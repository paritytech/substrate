--- conflicted
+++ resolved
@@ -202,12 +202,8 @@
 	deny_unsafe: DenyUnsafe,
 }
 
-<<<<<<< HEAD
 #[async_trait]
 impl<Block, Client> StateApiServer<Block::Hash> for State<Block, Client>
-=======
-impl<Block, Client> StateApiServer<Block::Hash> for StateApi<Block, Client>
->>>>>>> 934fbfdd
 where
 	Block: BlockT + 'static,
 	Client: Send + Sync + 'static,
