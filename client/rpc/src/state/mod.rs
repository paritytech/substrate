// Copyright 2017-2019 Parity Technologies (UK) Ltd.
// This file is part of Substrate.

// Substrate is free software: you can redistribute it and/or modify
// it under the terms of the GNU General Public License as published by
// the Free Software Foundation, either version 3 of the License, or
// (at your option) any later version.

// Substrate is distributed in the hope that it will be useful,
// but WITHOUT ANY WARRANTY; without even the implied warranty of
// MERCHANTABILITY or FITNESS FOR A PARTICULAR PURPOSE.  See the
// GNU General Public License for more details.

// You should have received a copy of the GNU General Public License
// along with Substrate.  If not, see <http://www.gnu.org/licenses/>.

//! Substrate state API.

mod state_full;
mod state_light;

#[cfg(test)]
mod tests;

use std::sync::Arc;
use jsonrpc_pubsub::{typed::Subscriber, SubscriptionId};
use rpc::{Result as RpcResult, futures::Future};

<<<<<<< HEAD
use api::Subscriptions;
use client::{Client, CallExecutor, light::{blockchain::RemoteBlockchain, fetcher::Fetcher}};
use primitives::{Bytes, storage::{StorageKey, StorageData, StorageChangeSet}};
use runtime_version::RuntimeVersion;
use sp_runtime::traits::Block as BlockT;
=======
use sc_rpc_api::Subscriptions;
use sc_client::{Client, CallExecutor, light::{blockchain::RemoteBlockchain, fetcher::Fetcher}};
use sp_core::{
	Blake2Hasher, Bytes, H256,
	storage::{StorageKey, StorageData, StorageChangeSet},
};
use sp_version::RuntimeVersion;
use sp_runtime::{
	traits::{Block as BlockT, ProvideRuntimeApi},
};
>>>>>>> 40a16efe

use sp_api::{Metadata, ProvideRuntimeApi};

use self::error::{Error, FutureResult};

pub use sc_rpc_api::state::*;

/// State backend API.
pub trait StateBackend<B, E, Block: BlockT, RA>: Send + Sync + 'static
	where
<<<<<<< HEAD
		Block: BlockT + 'static,
		B: client_api::backend::Backend<Block> + Send + Sync + 'static,
		E: client::CallExecutor<Block> + Send + Sync + 'static,
=======
		Block: BlockT<Hash=H256> + 'static,
		B: sc_client_api::backend::Backend<Block, Blake2Hasher> + Send + Sync + 'static,
		E: sc_client::CallExecutor<Block, Blake2Hasher> + Send + Sync + 'static,
>>>>>>> 40a16efe
		RA: Send + Sync + 'static,
{
	/// Call runtime method at given block.
	fn call(
		&self,
		block: Option<Block::Hash>,
		method: String,
		call_data: Bytes,
	) -> FutureResult<Bytes>;

	/// Returns the keys with prefix, leave empty to get all the keys.
	fn storage_keys(
		&self,
		block: Option<Block::Hash>,
		prefix: StorageKey,
	) -> FutureResult<Vec<StorageKey>>;

	/// Returns a storage entry at a specific block's state.
	fn storage(
		&self,
		block: Option<Block::Hash>,
		key: StorageKey,
	) -> FutureResult<Option<StorageData>>;

	/// Returns the hash of a storage entry at a block's state.
	fn storage_hash(
		&self,
		block: Option<Block::Hash>,
		key: StorageKey,
	) -> FutureResult<Option<Block::Hash>>;

	/// Returns the size of a storage entry at a block's state.
	fn storage_size(
		&self,
		block: Option<Block::Hash>,
		key: StorageKey,
	) -> FutureResult<Option<u64>> {
		Box::new(self.storage(block, key)
			.map(|x| x.map(|x| x.0.len() as u64)))
	}

	/// Returns the keys with prefix from a child storage, leave empty to get all the keys
	fn child_storage_keys(
		&self,
		block: Option<Block::Hash>,
		child_storage_key: StorageKey,
		child_info: StorageKey,
		child_type: u32,
		prefix: StorageKey,
	) -> FutureResult<Vec<StorageKey>>;

	/// Returns a child storage entry at a specific block's state.
	fn child_storage(
		&self,
		block: Option<Block::Hash>,
		child_storage_key: StorageKey,
		child_info: StorageKey,
		child_type: u32,
		key: StorageKey,
	) -> FutureResult<Option<StorageData>>;

	/// Returns the hash of a child storage entry at a block's state.
	fn child_storage_hash(
		&self,
		block: Option<Block::Hash>,
		child_storage_key: StorageKey,
		child_info: StorageKey,
		child_type: u32,
		key: StorageKey,
	) -> FutureResult<Option<Block::Hash>>;

	/// Returns the size of a child storage entry at a block's state.
	fn child_storage_size(
		&self,
		block: Option<Block::Hash>,
		child_storage_key: StorageKey,
		child_info: StorageKey,
		child_type: u32,
		key: StorageKey,
	) -> FutureResult<Option<u64>> {
		Box::new(self.child_storage(block, child_storage_key, child_info, child_type, key)
			.map(|x| x.map(|x| x.0.len() as u64)))
	}

	/// Returns the runtime metadata as an opaque blob.
	fn metadata(&self, block: Option<Block::Hash>) -> FutureResult<Bytes>;

	/// Get the runtime version.
	fn runtime_version(&self, block: Option<Block::Hash>) -> FutureResult<RuntimeVersion>;

	/// Query historical storage entries (by key) starting from a block given as the second parameter.
	///
	/// NOTE This first returned result contains the initial state of storage for all keys.
	/// Subsequent values in the vector represent changes to the previous state (diffs).
	fn query_storage(
		&self,
		from: Block::Hash,
		to: Option<Block::Hash>,
		keys: Vec<StorageKey>,
	) -> FutureResult<Vec<StorageChangeSet<Block::Hash>>>;

	/// New runtime version subscription
	fn subscribe_runtime_version(
		&self,
		_meta: crate::metadata::Metadata,
		subscriber: Subscriber<RuntimeVersion>,
	);

	/// Unsubscribe from runtime version subscription
	fn unsubscribe_runtime_version(
		&self,
		_meta: Option<crate::metadata::Metadata>,
		id: SubscriptionId,
	) -> RpcResult<bool>;

	/// New storage subscription
	fn subscribe_storage(
		&self,
		_meta: crate::metadata::Metadata,
		subscriber: Subscriber<StorageChangeSet<Block::Hash>>,
		keys: Option<Vec<StorageKey>>,
	);

	/// Unsubscribe from storage subscription
	fn unsubscribe_storage(
		&self,
		_meta: Option<crate::metadata::Metadata>,
		id: SubscriptionId,
	) -> RpcResult<bool>;
}

/// Create new state API that works on full node.
pub fn new_full<B, E, Block: BlockT, RA>(
	client: Arc<Client<B, E, Block, RA>>,
	subscriptions: Subscriptions,
) -> State<B, E, Block, RA>
	where
<<<<<<< HEAD
		Block: BlockT + 'static,
		B: client_api::backend::Backend<Block> + Send + Sync + 'static,
		E: CallExecutor<Block> + Send + Sync + 'static + Clone,
=======
		Block: BlockT<Hash=H256> + 'static,
		B: sc_client_api::backend::Backend<Block, Blake2Hasher> + Send + Sync + 'static,
		E: CallExecutor<Block, Blake2Hasher> + Send + Sync + 'static + Clone,
>>>>>>> 40a16efe
		RA: Send + Sync + 'static,
		Client<B, E, Block, RA>: ProvideRuntimeApi<Block>,
		<Client<B, E, Block, RA> as ProvideRuntimeApi<Block>>::Api:
			Metadata<Block, Error = sp_blockchain::Error>,
{
	State {
		backend: Box::new(self::state_full::FullState::new(client, subscriptions)),
	}
}

/// Create new state API that works on light node.
pub fn new_light<B, E, Block: BlockT, RA, F: Fetcher<Block>>(
	client: Arc<Client<B, E, Block, RA>>,
	subscriptions: Subscriptions,
	remote_blockchain: Arc<dyn RemoteBlockchain<Block>>,
	fetcher: Arc<F>,
) -> State<B, E, Block, RA>
	where
<<<<<<< HEAD
		Block: BlockT + 'static,
		B: client_api::backend::Backend<Block> + Send + Sync + 'static,
		E: CallExecutor<Block> + Send + Sync + 'static + Clone,
=======
		Block: BlockT<Hash=H256> + 'static,
		B: sc_client_api::backend::Backend<Block, Blake2Hasher> + Send + Sync + 'static,
		E: CallExecutor<Block, Blake2Hasher> + Send + Sync + 'static + Clone,
>>>>>>> 40a16efe
		RA: Send + Sync + 'static,
		F: Send + Sync + 'static,
{
	State {
		backend: Box::new(self::state_light::LightState::new(
			client,
			subscriptions,
			remote_blockchain,
			fetcher,
		)),
	}
}

/// State API with subscriptions support.
pub struct State<B, E, Block, RA> {
	backend: Box<dyn StateBackend<B, E, Block, RA>>,
}

impl<B, E, Block, RA> StateApi<Block::Hash> for State<B, E, Block, RA>
	where
<<<<<<< HEAD
		Block: BlockT + 'static,
		B: client_api::backend::Backend<Block> + Send + Sync + 'static,
		E: CallExecutor<Block> + Send + Sync + 'static + Clone,
=======
		Block: BlockT<Hash=H256> + 'static,
		B: sc_client_api::backend::Backend<Block, Blake2Hasher> + Send + Sync + 'static,
		E: CallExecutor<Block, Blake2Hasher> + Send + Sync + 'static + Clone,
>>>>>>> 40a16efe
		RA: Send + Sync + 'static,
{
	type Metadata = crate::metadata::Metadata;

	fn call(&self, method: String, data: Bytes, block: Option<Block::Hash>) -> FutureResult<Bytes> {
		self.backend.call(block, method, data)
	}

	fn storage_keys(
		&self,
		key_prefix: StorageKey,
		block: Option<Block::Hash>,
	) -> FutureResult<Vec<StorageKey>> {
		self.backend.storage_keys(block, key_prefix)
	}

	fn storage(&self, key: StorageKey, block: Option<Block::Hash>) -> FutureResult<Option<StorageData>> {
		self.backend.storage(block, key)
	}

	fn storage_hash(&self, key: StorageKey, block: Option<Block::Hash>) -> FutureResult<Option<Block::Hash>> {
		self.backend.storage_hash(block, key)
	}

	fn storage_size(&self, key: StorageKey, block: Option<Block::Hash>) -> FutureResult<Option<u64>> {
		self.backend.storage_size(block, key)
	}

	fn child_storage(
		&self,
		child_storage_key: StorageKey,
		child_info: StorageKey,
		child_type: u32,
		key: StorageKey,
		block: Option<Block::Hash>
	) -> FutureResult<Option<StorageData>> {
		self.backend.child_storage(block, child_storage_key, child_info, child_type, key)
	}

	fn child_storage_keys(
		&self,
		child_storage_key: StorageKey,
		child_info: StorageKey,
		child_type: u32,
		key_prefix: StorageKey,
		block: Option<Block::Hash>
	) -> FutureResult<Vec<StorageKey>> {
		self.backend.child_storage_keys(block, child_storage_key, child_info, child_type, key_prefix)
	}

	fn child_storage_hash(
		&self,
		child_storage_key: StorageKey,
		child_info: StorageKey,
		child_type: u32,
		key: StorageKey,
		block: Option<Block::Hash>
	) -> FutureResult<Option<Block::Hash>> {
		self.backend.child_storage_hash(block, child_storage_key, child_info, child_type, key)
	}

	fn child_storage_size(
		&self,
		child_storage_key: StorageKey,
		child_info: StorageKey,
		child_type: u32,
		key: StorageKey,
		block: Option<Block::Hash>
	) -> FutureResult<Option<u64>> {
		self.backend.child_storage_size(block, child_storage_key, child_info, child_type, key)
	}

	fn metadata(&self, block: Option<Block::Hash>) -> FutureResult<Bytes> {
		self.backend.metadata(block)
	}

	fn query_storage(
		&self,
		keys: Vec<StorageKey>,
		from: Block::Hash,
		to: Option<Block::Hash>
	) -> FutureResult<Vec<StorageChangeSet<Block::Hash>>> {
		self.backend.query_storage(from, to, keys)
	}

	fn subscribe_storage(
		&self,
		meta: Self::Metadata,
		subscriber: Subscriber<StorageChangeSet<Block::Hash>>,
		keys: Option<Vec<StorageKey>>
	) {
		self.backend.subscribe_storage(meta, subscriber, keys);
	}

	fn unsubscribe_storage(&self, meta: Option<Self::Metadata>, id: SubscriptionId) -> RpcResult<bool> {
		self.backend.unsubscribe_storage(meta, id)
	}

	fn runtime_version(&self, at: Option<Block::Hash>) -> FutureResult<RuntimeVersion> {
		self.backend.runtime_version(at)
	}

	fn subscribe_runtime_version(&self, meta: Self::Metadata, subscriber: Subscriber<RuntimeVersion>) {
		self.backend.subscribe_runtime_version(meta, subscriber);
	}

	fn unsubscribe_runtime_version(
		&self,
		meta: Option<Self::Metadata>,
		id: SubscriptionId,
	) -> RpcResult<bool> {
		self.backend.unsubscribe_runtime_version(meta, id)
	}
}

fn client_err(err: sp_blockchain::Error) -> Error {
	Error::Client(Box::new(err))
}

const CHILD_RESOLUTION_ERROR: &str = "Unexpected child info and type";

fn child_resolution_error() -> sp_blockchain::Error {
	sp_blockchain::Error::Msg(CHILD_RESOLUTION_ERROR.to_string())
}<|MERGE_RESOLUTION|>--- conflicted
+++ resolved
@@ -26,24 +26,11 @@
 use jsonrpc_pubsub::{typed::Subscriber, SubscriptionId};
 use rpc::{Result as RpcResult, futures::Future};
 
-<<<<<<< HEAD
-use api::Subscriptions;
-use client::{Client, CallExecutor, light::{blockchain::RemoteBlockchain, fetcher::Fetcher}};
-use primitives::{Bytes, storage::{StorageKey, StorageData, StorageChangeSet}};
-use runtime_version::RuntimeVersion;
-use sp_runtime::traits::Block as BlockT;
-=======
 use sc_rpc_api::Subscriptions;
 use sc_client::{Client, CallExecutor, light::{blockchain::RemoteBlockchain, fetcher::Fetcher}};
-use sp_core::{
-	Blake2Hasher, Bytes, H256,
-	storage::{StorageKey, StorageData, StorageChangeSet},
-};
+use sp_core::{Bytes, storage::{StorageKey, StorageData, StorageChangeSet}};
 use sp_version::RuntimeVersion;
-use sp_runtime::{
-	traits::{Block as BlockT, ProvideRuntimeApi},
-};
->>>>>>> 40a16efe
+use sp_runtime::traits::Block as BlockT;
 
 use sp_api::{Metadata, ProvideRuntimeApi};
 
@@ -54,15 +41,9 @@
 /// State backend API.
 pub trait StateBackend<B, E, Block: BlockT, RA>: Send + Sync + 'static
 	where
-<<<<<<< HEAD
 		Block: BlockT + 'static,
-		B: client_api::backend::Backend<Block> + Send + Sync + 'static,
-		E: client::CallExecutor<Block> + Send + Sync + 'static,
-=======
-		Block: BlockT<Hash=H256> + 'static,
-		B: sc_client_api::backend::Backend<Block, Blake2Hasher> + Send + Sync + 'static,
-		E: sc_client::CallExecutor<Block, Blake2Hasher> + Send + Sync + 'static,
->>>>>>> 40a16efe
+		B: sc_client_api::backend::Backend<Block> + Send + Sync + 'static,
+		E: sc_client::CallExecutor<Block> + Send + Sync + 'static,
 		RA: Send + Sync + 'static,
 {
 	/// Call runtime method at given block.
@@ -200,15 +181,9 @@
 	subscriptions: Subscriptions,
 ) -> State<B, E, Block, RA>
 	where
-<<<<<<< HEAD
 		Block: BlockT + 'static,
-		B: client_api::backend::Backend<Block> + Send + Sync + 'static,
+		B: sc_client_api::backend::Backend<Block> + Send + Sync + 'static,
 		E: CallExecutor<Block> + Send + Sync + 'static + Clone,
-=======
-		Block: BlockT<Hash=H256> + 'static,
-		B: sc_client_api::backend::Backend<Block, Blake2Hasher> + Send + Sync + 'static,
-		E: CallExecutor<Block, Blake2Hasher> + Send + Sync + 'static + Clone,
->>>>>>> 40a16efe
 		RA: Send + Sync + 'static,
 		Client<B, E, Block, RA>: ProvideRuntimeApi<Block>,
 		<Client<B, E, Block, RA> as ProvideRuntimeApi<Block>>::Api:
@@ -227,15 +202,9 @@
 	fetcher: Arc<F>,
 ) -> State<B, E, Block, RA>
 	where
-<<<<<<< HEAD
 		Block: BlockT + 'static,
-		B: client_api::backend::Backend<Block> + Send + Sync + 'static,
+		B: sc_client_api::backend::Backend<Block> + Send + Sync + 'static,
 		E: CallExecutor<Block> + Send + Sync + 'static + Clone,
-=======
-		Block: BlockT<Hash=H256> + 'static,
-		B: sc_client_api::backend::Backend<Block, Blake2Hasher> + Send + Sync + 'static,
-		E: CallExecutor<Block, Blake2Hasher> + Send + Sync + 'static + Clone,
->>>>>>> 40a16efe
 		RA: Send + Sync + 'static,
 		F: Send + Sync + 'static,
 {
@@ -256,15 +225,9 @@
 
 impl<B, E, Block, RA> StateApi<Block::Hash> for State<B, E, Block, RA>
 	where
-<<<<<<< HEAD
 		Block: BlockT + 'static,
-		B: client_api::backend::Backend<Block> + Send + Sync + 'static,
+		B: sc_client_api::backend::Backend<Block> + Send + Sync + 'static,
 		E: CallExecutor<Block> + Send + Sync + 'static + Clone,
-=======
-		Block: BlockT<Hash=H256> + 'static,
-		B: sc_client_api::backend::Backend<Block, Blake2Hasher> + Send + Sync + 'static,
-		E: CallExecutor<Block, Blake2Hasher> + Send + Sync + 'static + Clone,
->>>>>>> 40a16efe
 		RA: Send + Sync + 'static,
 {
 	type Metadata = crate::metadata::Metadata;
