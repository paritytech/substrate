--- conflicted
+++ resolved
@@ -53,7 +53,7 @@
 const STORAGE_KEYS_PAGED_MAX_COUNT: u32 = 1000;
 
 /// State backend API.
-#[async_trait::async_trait]
+#[async_trait]
 pub trait StateBackend<Block: BlockT, Client>: Send + Sync + 'static
 where
 	Block: BlockT + 'static,
@@ -308,58 +308,8 @@
 		&self,
 		keys: Vec<StorageKey>,
 		block: Option<Block::Hash>,
-<<<<<<< HEAD
 	) -> RpcResult<ReadProof<Block::Hash>> {
 		self.backend.read_proof(block, keys).await.map_err(Into::into)
-=======
-	) -> FutureResult<ReadProof<Block::Hash>> {
-		self.backend.read_proof(block, keys)
-	}
-
-	fn subscribe_storage(
-		&self,
-		meta: Self::Metadata,
-		subscriber: Subscriber<StorageChangeSet<Block::Hash>>,
-		keys: Option<Vec<StorageKey>>,
-	) {
-		if keys.is_none() {
-			if let Err(err) = self.deny_unsafe.check_if_safe() {
-				subscriber.reject(err.into())
-				    .expect("subscription rejection can only fail if it's been already rejected, and we're rejecting it for the first time; qed");
-				return
-			}
-		}
-
-		self.backend.subscribe_storage(meta, subscriber, keys)
-	}
-
-	fn unsubscribe_storage(
-		&self,
-		meta: Option<Self::Metadata>,
-		id: SubscriptionId,
-	) -> RpcResult<bool> {
-		self.backend.unsubscribe_storage(meta, id)
-	}
-
-	fn runtime_version(&self, at: Option<Block::Hash>) -> FutureResult<RuntimeVersion> {
-		self.backend.runtime_version(at)
-	}
-
-	fn subscribe_runtime_version(
-		&self,
-		meta: Self::Metadata,
-		subscriber: Subscriber<RuntimeVersion>,
-	) {
-		self.backend.subscribe_runtime_version(meta, subscriber);
-	}
-
-	fn unsubscribe_runtime_version(
-		&self,
-		meta: Option<Self::Metadata>,
-		id: SubscriptionId,
-	) -> RpcResult<bool> {
-		self.backend.unsubscribe_runtime_version(meta, id)
->>>>>>> 6f3aafba
 	}
 
 	/// Re-execute the given block with the tracing targets given in `targets`
@@ -386,12 +336,19 @@
 	}
 
 	fn subscribe_storage(&self, sink: PendingSubscription, keys: Option<Vec<StorageKey>>) {
+		if keys.is_none() {
+			if let Err(err) = self.deny_unsafe.check_if_safe() {
+				let _ = sink.reject(JsonRpseeError::from(err));
+				return
+			}
+		}
+
 		self.backend.subscribe_storage(sink, keys)
 	}
 }
 
 /// Child state backend API.
-#[async_trait::async_trait]
+#[async_trait]
 pub trait ChildStateBackend<Block: BlockT, Client>: Send + Sync + 'static
 where
 	Block: BlockT + 'static,
