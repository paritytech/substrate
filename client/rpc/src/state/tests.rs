--- conflicted
+++ resolved
@@ -132,7 +132,7 @@
 
 #[test]
 fn should_call_contract() {
-	let client = Arc::new(substrate_test_runtime_client::new(true));
+	let client = Arc::new(substrate_test_runtime_client::new());
 	let genesis_hash = client.genesis_hash();
 	let (client, _child) =
 		new_full(client, SubscriptionManager::new(Arc::new(TaskExecutor)), DenyUnsafe::No, None);
@@ -152,7 +152,7 @@
 	let (subscriber, id, mut transport) = Subscriber::new_test("test");
 
 	{
-		let mut client = Arc::new(substrate_test_runtime_client::new(true));
+		let mut client = Arc::new(substrate_test_runtime_client::new());
 		let (api, _child) = new_full(
 			client.clone(),
 			SubscriptionManager::new(Arc::new(TaskExecutor)),
@@ -188,7 +188,7 @@
 	let (subscriber, id, mut transport) = Subscriber::new_test("test");
 
 	{
-		let mut client = Arc::new(substrate_test_runtime_client::new(true));
+		let mut client = Arc::new(substrate_test_runtime_client::new());
 		let (api, _child) = new_full(
 			client.clone(),
 			SubscriptionManager::new(Arc::new(TaskExecutor)),
@@ -411,13 +411,8 @@
 		);
 	}
 
-<<<<<<< HEAD
-	run_tests(Arc::new(substrate_test_runtime_client::new(true)), false);
-	run_tests(Arc::new(substrate_test_runtime_client::new(false)), false);
-=======
 	run_tests(Arc::new(substrate_test_runtime_client::new_with_state(false)), false);
 	run_tests(Arc::new(substrate_test_runtime_client::new_with_state(true)), false);
->>>>>>> c09ee878
 	run_tests(
 		Arc::new(
 			TestClientBuilder::new()
@@ -426,15 +421,6 @@
 		),
 		true,
 	);
-	run_tests(
-		Arc::new(
-			TestClientBuilder::new()
-				.state_hashed_value()
-				.changes_trie_config(Some(ChangesTrieConfiguration::new(4, 2)))
-				.build(),
-		),
-		true,
-	);
 }
 
 #[test]
@@ -452,11 +438,7 @@
 	should_return_runtime_version_inner(false);
 }
 fn should_return_runtime_version_inner(hashed_value: bool) {
-<<<<<<< HEAD
-	let client = Arc::new(substrate_test_runtime_client::new(hashed_value));
-=======
 	let client = Arc::new(substrate_test_runtime_client::new_with_state(hashed_value));
->>>>>>> c09ee878
 	let (api, _child) = new_full(
 		client.clone(),
 		SubscriptionManager::new(Arc::new(TaskExecutor)),
@@ -484,7 +466,7 @@
 	let (subscriber, id, mut transport) = Subscriber::new_test("test");
 
 	{
-		let client = Arc::new(substrate_test_runtime_client::new(true));
+		let client = Arc::new(substrate_test_runtime_client::new());
 		let (api, _child) = new_full(
 			client.clone(),
 			SubscriptionManager::new(Arc::new(TaskExecutor)),
