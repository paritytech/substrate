--- conflicted
+++ resolved
@@ -345,13 +345,8 @@
 		self.block_or_best(block)
 			.and_then(|block| {
 				self.client
-<<<<<<< HEAD
-					.read_proof(&BlockId::Hash(block), &mut keys.iter().map(|key| key.0.as_ref()))
+					.read_proof(&block, &mut keys.iter().map(|key| key.0.as_ref()))
 					.map(|proof| proof.into_iter_nodes().map(|node| node.into()).collect())
-=======
-					.read_proof(&block, &mut keys.iter().map(|key| key.0.as_ref()))
-					.map(|proof| proof.iter_nodes().map(|node| node.into()).collect())
->>>>>>> d6953869
 					.map(|proof| ReadProof { at: block, proof })
 			})
 			.map_err(client_err)
