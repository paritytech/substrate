// This file is part of Substrate.

// Copyright (C) 2019-2022 Parity Technologies (UK) Ltd.
// SPDX-License-Identifier: GPL-3.0-or-later WITH Classpath-exception-2.0

// This program is free software: you can redistribute it and/or modify
// it under the terms of the GNU General Public License as published by
// the Free Software Foundation, either version 3 of the License, or
// (at your option) any later version.

// This program is distributed in the hope that it will be useful,
// but WITHOUT ANY WARRANTY; without even the implied warranty of
// MERCHANTABILITY or FITNESS FOR A PARTICULAR PURPOSE. See the
// GNU General Public License for more details.

// You should have received a copy of the GNU General Public License
// along with this program. If not, see <https://www.gnu.org/licenses/>.

//! State API backend for full nodes.

use std::{collections::HashMap, marker::PhantomData, sync::Arc};

use super::{
	client_err,
	error::{Error, Result},
	ChildStateBackend, StateBackend,
};
use crate::SubscriptionTaskExecutor;

use futures::{future, stream, FutureExt, StreamExt};
use jsonrpsee::{
	core::{async_trait, Error as JsonRpseeError},
	PendingSubscription,
};
use sc_client_api::{
	Backend, BlockBackend, BlockchainEvents, CallExecutor, ExecutorProvider, ProofProvider,
	StorageProvider,
};
use sc_rpc_api::state::ReadProof;
use sp_api::{CallApiAt, Metadata, ProvideRuntimeApi};
use sp_blockchain::{
	CachedHeaderMetadata, Error as ClientError, HeaderBackend, HeaderMetadata,
	Result as ClientResult,
};
use sp_core::{
	storage::{
		ChildInfo, ChildType, PrefixedStorageKey, StorageChangeSet, StorageData, StorageKey,
	},
	Bytes,
};
use sp_runtime::{generic::BlockId, traits::Block as BlockT};
use sp_version::RuntimeVersion;

<<<<<<< HEAD
use sp_api::{CallApiAt, Metadata, ProvideRuntimeApi};

use super::{
	client_err,
	error::{Error, FutureResult, Result},
	ChildStateBackend, StateBackend,
};
use sc_client_api::{
	Backend, BlockBackend, BlockchainEvents, CallExecutor, ExecutorProvider, ProofProvider,
	StorageProvider,
};
use std::marker::PhantomData;

=======
>>>>>>> e0ccd008
/// Ranges to query in state_queryStorage.
struct QueryStorageRange<Block: BlockT> {
	/// Hashes of all the blocks in the range.
	pub hashes: Vec<Block::Hash>,
}

/// State API backend for full nodes.
pub struct FullState<BE, Block: BlockT, Client> {
	client: Arc<Client>,
	executor: SubscriptionTaskExecutor,
	_phantom: PhantomData<(BE, Block)>,
	rpc_max_payload: Option<usize>,
}

impl<BE, Block: BlockT, Client> FullState<BE, Block, Client>
where
	BE: Backend<Block>,
	Client: StorageProvider<Block, BE>
		+ HeaderBackend<Block>
		+ BlockBackend<Block>
		+ HeaderMetadata<Block, Error = sp_blockchain::Error>,
	Block: BlockT + 'static,
{
	/// Create new state API backend for full nodes.
	pub fn new(
		client: Arc<Client>,
		executor: SubscriptionTaskExecutor,
		rpc_max_payload: Option<usize>,
	) -> Self {
		Self { client, executor, _phantom: PhantomData, rpc_max_payload }
	}

	/// Returns given block hash or best block hash if None is passed.
	fn block_or_best(&self, hash: Option<Block::Hash>) -> ClientResult<Block::Hash> {
		Ok(hash.unwrap_or_else(|| self.client.info().best_hash))
	}

	/// Validates block range.
	fn query_storage_range(
		&self,
		from: Block::Hash,
		to: Option<Block::Hash>,
	) -> Result<QueryStorageRange<Block>> {
		let to = self
			.block_or_best(to)
			.map_err(|e| invalid_block::<Block>(from, to, e.to_string()))?;

		let invalid_block_err =
			|e: ClientError| invalid_block::<Block>(from, Some(to), e.to_string());
		let from_meta = self.client.header_metadata(from).map_err(invalid_block_err)?;
		let to_meta = self.client.header_metadata(to).map_err(invalid_block_err)?;

		if from_meta.number > to_meta.number {
			return Err(invalid_block_range(
				&from_meta,
				&to_meta,
				"from number > to number".to_owned(),
			))
		}

		// check if we can get from `to` to `from` by going through parent_hashes.
		let from_number = from_meta.number;
		let hashes = {
			let mut hashes = vec![to_meta.hash];
			let mut last = to_meta.clone();
			while last.number > from_number {
				let header_metadata = self
					.client
					.header_metadata(last.parent)
					.map_err(|e| invalid_block_range::<Block>(&last, &to_meta, e.to_string()))?;
				hashes.push(header_metadata.hash);
				last = header_metadata;
			}
			if last.hash != from_meta.hash {
				return Err(invalid_block_range(
					&from_meta,
					&to_meta,
					"from and to are on different forks".to_owned(),
				))
			}
			hashes.reverse();
			hashes
		};

		Ok(QueryStorageRange { hashes })
	}

	/// Iterates through range.unfiltered_range and check each block for changes of keys' values.
	fn query_storage_unfiltered(
		&self,
		range: &QueryStorageRange<Block>,
		keys: &[StorageKey],
		last_values: &mut HashMap<StorageKey, Option<StorageData>>,
		changes: &mut Vec<StorageChangeSet<Block::Hash>>,
	) -> Result<()> {
		for block_hash in &range.hashes {
			let mut block_changes = StorageChangeSet { block: *block_hash, changes: Vec::new() };
			let id = BlockId::hash(*block_hash);
			for key in keys {
				let (has_changed, data) = {
					let curr_data = self.client.storage(&id, key).map_err(client_err)?;
					match last_values.get(key) {
						Some(prev_data) => (curr_data != *prev_data, curr_data),
						None => (true, curr_data),
					}
				};
				if has_changed {
					block_changes.changes.push((key.clone(), data.clone()));
				}
				last_values.insert(key.clone(), data);
			}
			if !block_changes.changes.is_empty() {
				changes.push(block_changes);
			}
		}
		Ok(())
	}
}

#[async_trait]
impl<BE, Block, Client> StateBackend<Block, Client> for FullState<BE, Block, Client>
where
	Block: BlockT + 'static,
	Block::Hash: Unpin,
	BE: Backend<Block> + 'static,
	Client: ExecutorProvider<Block>
		+ StorageProvider<Block, BE>
		+ ProofProvider<Block>
		+ HeaderBackend<Block>
		+ HeaderMetadata<Block, Error = sp_blockchain::Error>
		+ BlockchainEvents<Block>
		+ CallApiAt<Block>
		+ ProvideRuntimeApi<Block>
		+ BlockBackend<Block>
		+ Send
		+ Sync
		+ 'static,
	Client::Api: Metadata<Block>,
{
	async fn call(
		&self,
		block: Option<Block::Hash>,
		method: String,
		call_data: Bytes,
	) -> std::result::Result<Bytes, Error> {
		self.block_or_best(block)
			.and_then(|block| {
				self.client
					.executor()
					.call(
						&BlockId::Hash(block),
						&method,
						&*call_data,
						self.client.execution_extensions().strategies().other,
						None,
					)
					.map(Into::into)
			})
			.map_err(client_err)
	}

	async fn storage_keys(
		&self,
		block: Option<Block::Hash>,
		prefix: StorageKey,
	) -> std::result::Result<Vec<StorageKey>, Error> {
		self.block_or_best(block)
			.and_then(|block| self.client.storage_keys(&BlockId::Hash(block), &prefix))
			.map_err(client_err)
	}

	async fn storage_pairs(
		&self,
		block: Option<Block::Hash>,
		prefix: StorageKey,
	) -> std::result::Result<Vec<(StorageKey, StorageData)>, Error> {
		self.block_or_best(block)
			.and_then(|block| self.client.storage_pairs(&BlockId::Hash(block), &prefix))
			.map_err(client_err)
	}

	async fn storage_keys_paged(
		&self,
		block: Option<Block::Hash>,
		prefix: Option<StorageKey>,
		count: u32,
		start_key: Option<StorageKey>,
	) -> std::result::Result<Vec<StorageKey>, Error> {
		self.block_or_best(block)
			.and_then(|block| {
				self.client.storage_keys_iter(
					&BlockId::Hash(block),
					prefix.as_ref(),
					start_key.as_ref(),
				)
			})
			.map(|iter| iter.take(count as usize).collect())
			.map_err(client_err)
	}

	async fn storage(
		&self,
		block: Option<Block::Hash>,
		key: StorageKey,
	) -> std::result::Result<Option<StorageData>, Error> {
		self.block_or_best(block)
			.and_then(|block| self.client.storage(&BlockId::Hash(block), &key))
			.map_err(client_err)
	}

	async fn storage_size(
		&self,
		block: Option<Block::Hash>,
		key: StorageKey,
	) -> std::result::Result<Option<u64>, Error> {
		let block = match self.block_or_best(block) {
			Ok(b) => b,
			Err(e) => return Err(client_err(e)),
		};

		match self.client.storage(&BlockId::Hash(block), &key) {
			Ok(Some(d)) => return Ok(Some(d.0.len() as u64)),
			Err(e) => return Err(client_err(e)),
			Ok(None) => {},
		}

		self.client
			.storage_pairs(&BlockId::Hash(block), &key)
			.map(|kv| {
				let item_sum = kv.iter().map(|(_, v)| v.0.len() as u64).sum::<u64>();
				if item_sum > 0 {
					Some(item_sum)
				} else {
					None
				}
			})
			.map_err(client_err)
	}

	async fn storage_hash(
		&self,
		block: Option<Block::Hash>,
		key: StorageKey,
	) -> std::result::Result<Option<Block::Hash>, Error> {
		self.block_or_best(block)
			.and_then(|block| self.client.storage_hash(&BlockId::Hash(block), &key))
			.map_err(client_err)
	}

	async fn metadata(&self, block: Option<Block::Hash>) -> std::result::Result<Bytes, Error> {
		self.block_or_best(block).map_err(client_err).and_then(|block| {
			self.client
				.runtime_api()
				.metadata(&BlockId::Hash(block))
				.map(Into::into)
				.map_err(|e| Error::Client(Box::new(e)))
		})
	}

	async fn runtime_version(
		&self,
		block: Option<Block::Hash>,
	) -> std::result::Result<RuntimeVersion, Error> {
		self.block_or_best(block).map_err(client_err).and_then(|block| {
			self.client
				.runtime_version_at(&BlockId::Hash(block))
				.map_err(|e| Error::Client(Box::new(e)))
		})
	}

	async fn query_storage(
		&self,
		from: Block::Hash,
		to: Option<Block::Hash>,
		keys: Vec<StorageKey>,
	) -> std::result::Result<Vec<StorageChangeSet<Block::Hash>>, Error> {
		let call_fn = move || {
			let range = self.query_storage_range(from, to)?;
			let mut changes = Vec::new();
			let mut last_values = HashMap::new();
			self.query_storage_unfiltered(&range, &keys, &mut last_values, &mut changes)?;
			Ok(changes)
		};
		call_fn()
	}

	async fn query_storage_at(
		&self,
		keys: Vec<StorageKey>,
		at: Option<Block::Hash>,
	) -> std::result::Result<Vec<StorageChangeSet<Block::Hash>>, Error> {
		let at = at.unwrap_or_else(|| self.client.info().best_hash);
		self.query_storage(at, Some(at), keys).await
	}

	async fn read_proof(
		&self,
		block: Option<Block::Hash>,
		keys: Vec<StorageKey>,
	) -> std::result::Result<ReadProof<Block::Hash>, Error> {
		self.block_or_best(block)
			.and_then(|block| {
				self.client
					.read_proof(&BlockId::Hash(block), &mut keys.iter().map(|key| key.0.as_ref()))
					.map(|proof| proof.iter_nodes().map(|node| node.into()).collect())
					.map(|proof| ReadProof { at: block, proof })
			})
			.map_err(client_err)
	}

	fn subscribe_runtime_version(&self, pending: PendingSubscription) {
		let client = self.client.clone();

		let initial = match self
			.block_or_best(None)
			.and_then(|block| {
				self.client.runtime_version_at(&BlockId::Hash(block)).map_err(Into::into)
			})
			.map_err(|e| Error::Client(Box::new(e)))
		{
			Ok(initial) => initial,
			Err(e) => {
				pending.reject(JsonRpseeError::from(e));
				return
			},
		};

		let mut previous_version = initial.clone();

		// A stream of new versions
		let version_stream = client
			.import_notification_stream()
			.filter(|n| future::ready(n.is_new_best))
			.filter_map(move |n| {
				let version = client
					.runtime_version_at(&BlockId::hash(n.hash))
					.map_err(|e| Error::Client(Box::new(e)));

				match version {
					Ok(version) if version != previous_version => {
						previous_version = version.clone();
						future::ready(Some(version))
					},
					_ => future::ready(None),
				}
			});

		let stream = futures::stream::once(future::ready(initial)).chain(version_stream);

		let fut = async move {
			if let Some(mut sink) = pending.accept() {
				sink.pipe_from_stream(stream).await;
			}
		}
		.boxed();

		self.executor
			.spawn("substrate-rpc-subscription", Some("rpc"), fut.map(drop).boxed());
	}

<<<<<<< HEAD
	fn subscribe_storage(
		&self,
		_meta: crate::Metadata,
		subscriber: Subscriber<StorageChangeSet<Block::Hash>>,
		keys: Option<Vec<StorageKey>>,
	) {
		if let Some(keys) = keys {
			let stream = self.client.storage_changes_for_keys_stream(&keys);
			let client = self.client.clone();
			let stream = stream.filter_map(move |notification| {
				futures::future::ready(
					notification
						.get(&*client)
						.map(|notification| Ok(Ok::<_, rpc::Error>(notification))),
				)
			});
			self.subscriptions.add(subscriber, move |sink| {
				let sink = sink.sink_map_err(|e| warn!("Error sending notifications: {:?}", e));
				stream.forward(sink).map(|_| ())
			});
		} else {
			let stream = self
				.client
				.all_storage_changes_stream()
				.map(|notification| Ok(Ok::<_, rpc::Error>(notification)));
			self.subscriptions.add(subscriber, move |sink| {
				let sink = sink.sink_map_err(|e| warn!("Error sending notifications: {:?}", e));
				stream.forward(sink).map(|_| ())
			});
		}
	}
=======
	fn subscribe_storage(&self, pending: PendingSubscription, keys: Option<Vec<StorageKey>>) {
		let stream = match self.client.storage_changes_notification_stream(keys.as_deref(), None) {
			Ok(stream) => stream,
			Err(blockchain_err) => {
				pending.reject(JsonRpseeError::from(Error::Client(Box::new(blockchain_err))));
				return
			},
		};

		// initial values
		let initial = stream::iter(keys.map(|keys| {
			let block = self.client.info().best_hash;
			let changes = keys
				.into_iter()
				.map(|key| {
					let v = self.client.storage(&BlockId::Hash(block), &key).ok().flatten();
					(key, v)
				})
				.collect();
			StorageChangeSet { block, changes }
		}));

		// let storage_stream = stream.map(|(block, changes)| StorageChangeSet {
		let storage_stream = stream.map(|storage_notif| StorageChangeSet {
			block: storage_notif.block,
			changes: storage_notif
				.changes
				.iter()
				.filter_map(|(o_sk, k, v)| o_sk.is_none().then(|| (k.clone(), v.cloned())))
				.collect(),
		});
>>>>>>> e0ccd008

		let stream = initial
			.chain(storage_stream)
			.filter(|storage| future::ready(!storage.changes.is_empty()));

		let fut = async move {
			if let Some(mut sink) = pending.accept() {
				sink.pipe_from_stream(stream).await;
			}
		}
		.boxed();

		self.executor
			.spawn("substrate-rpc-subscription", Some("rpc"), fut.map(drop).boxed());
	}

	async fn trace_block(
		&self,
		block: Block::Hash,
		targets: Option<String>,
		storage_keys: Option<String>,
		methods: Option<String>,
	) -> std::result::Result<sp_rpc::tracing::TraceBlockResponse, Error> {
		sc_tracing::block::BlockExecutor::new(
			self.client.clone(),
			block,
			targets,
			storage_keys,
			methods,
			self.rpc_max_payload,
		)
		.trace_block()
		.map_err(|e| invalid_block::<Block>(block, None, e.to_string()))
	}
}

#[async_trait]
impl<BE, Block, Client> ChildStateBackend<Block, Client> for FullState<BE, Block, Client>
where
	Block: BlockT + 'static,
	BE: Backend<Block> + 'static,
	Client: ExecutorProvider<Block>
		+ StorageProvider<Block, BE>
		+ ProofProvider<Block>
		+ HeaderBackend<Block>
		+ BlockBackend<Block>
		+ HeaderMetadata<Block, Error = sp_blockchain::Error>
		+ BlockchainEvents<Block>
		+ CallApiAt<Block>
		+ ProvideRuntimeApi<Block>
		+ Send
		+ Sync
		+ 'static,
	Client::Api: Metadata<Block>,
{
	async fn read_child_proof(
		&self,
		block: Option<Block::Hash>,
		storage_key: PrefixedStorageKey,
		keys: Vec<StorageKey>,
	) -> std::result::Result<ReadProof<Block::Hash>, Error> {
		self.block_or_best(block)
			.and_then(|block| {
				let child_info = match ChildType::from_prefixed_key(&storage_key) {
					Some((ChildType::ParentKeyId, storage_key)) =>
						ChildInfo::new_default(storage_key),
					None => return Err(sp_blockchain::Error::InvalidChildStorageKey),
				};
				self.client
					.read_child_proof(
						&BlockId::Hash(block),
						&child_info,
						&mut keys.iter().map(|key| key.0.as_ref()),
					)
					.map(|proof| proof.iter_nodes().map(|node| node.into()).collect())
					.map(|proof| ReadProof { at: block, proof })
			})
			.map_err(client_err)
	}

	async fn storage_keys(
		&self,
		block: Option<Block::Hash>,
		storage_key: PrefixedStorageKey,
		prefix: StorageKey,
	) -> std::result::Result<Vec<StorageKey>, Error> {
		self.block_or_best(block)
			.and_then(|block| {
				let child_info = match ChildType::from_prefixed_key(&storage_key) {
					Some((ChildType::ParentKeyId, storage_key)) =>
						ChildInfo::new_default(storage_key),
					None => return Err(sp_blockchain::Error::InvalidChildStorageKey),
				};
				self.client.child_storage_keys(&BlockId::Hash(block), &child_info, &prefix)
			})
			.map_err(client_err)
	}

	async fn storage_keys_paged(
		&self,
		block: Option<Block::Hash>,
		storage_key: PrefixedStorageKey,
		prefix: Option<StorageKey>,
		count: u32,
		start_key: Option<StorageKey>,
	) -> std::result::Result<Vec<StorageKey>, Error> {
		self.block_or_best(block)
			.and_then(|block| {
				let child_info = match ChildType::from_prefixed_key(&storage_key) {
					Some((ChildType::ParentKeyId, storage_key)) =>
						ChildInfo::new_default(storage_key),
					None => return Err(sp_blockchain::Error::InvalidChildStorageKey),
				};
				self.client.child_storage_keys_iter(
					&BlockId::Hash(block),
					child_info,
					prefix.as_ref(),
					start_key.as_ref(),
				)
			})
			.map(|iter| iter.take(count as usize).collect())
			.map_err(client_err)
	}

	async fn storage(
		&self,
		block: Option<Block::Hash>,
		storage_key: PrefixedStorageKey,
		key: StorageKey,
	) -> std::result::Result<Option<StorageData>, Error> {
		self.block_or_best(block)
			.and_then(|block| {
				let child_info = match ChildType::from_prefixed_key(&storage_key) {
					Some((ChildType::ParentKeyId, storage_key)) =>
						ChildInfo::new_default(storage_key),
					None => return Err(sp_blockchain::Error::InvalidChildStorageKey),
				};
				self.client.child_storage(&BlockId::Hash(block), &child_info, &key)
			})
			.map_err(client_err)
	}

	async fn storage_entries(
		&self,
		block: Option<Block::Hash>,
		storage_key: PrefixedStorageKey,
		keys: Vec<StorageKey>,
	) -> std::result::Result<Vec<Option<StorageData>>, Error> {
		let child_info = if let Some((ChildType::ParentKeyId, storage_key)) =
			ChildType::from_prefixed_key(&storage_key)
		{
			Arc::new(ChildInfo::new_default(storage_key))
		} else {
			return Err(client_err(sp_blockchain::Error::InvalidChildStorageKey))
		};
		let block = self.block_or_best(block).map_err(client_err)?;
		let client = self.client.clone();
		future::try_join_all(keys.into_iter().map(move |key| {
			let res = client
				.clone()
				.child_storage(&BlockId::Hash(block), &child_info, &key)
				.map_err(client_err);

			async move { res }
		}))
		.await
	}

	async fn storage_hash(
		&self,
		block: Option<Block::Hash>,
		storage_key: PrefixedStorageKey,
		key: StorageKey,
	) -> std::result::Result<Option<Block::Hash>, Error> {
		self.block_or_best(block)
			.and_then(|block| {
				let child_info = match ChildType::from_prefixed_key(&storage_key) {
					Some((ChildType::ParentKeyId, storage_key)) =>
						ChildInfo::new_default(storage_key),
					None => return Err(sp_blockchain::Error::InvalidChildStorageKey),
				};
				self.client.child_storage_hash(&BlockId::Hash(block), &child_info, &key)
			})
			.map_err(client_err)
	}
}

fn invalid_block_range<B: BlockT>(
	from: &CachedHeaderMetadata<B>,
	to: &CachedHeaderMetadata<B>,
	details: String,
) -> Error {
	let to_string = |h: &CachedHeaderMetadata<B>| format!("{} ({:?})", h.number, h.hash);

	Error::InvalidBlockRange { from: to_string(from), to: to_string(to), details }
}

fn invalid_block<B: BlockT>(from: B::Hash, to: Option<B::Hash>, details: String) -> Error {
	Error::InvalidBlockRange { from: format!("{:?}", from), to: format!("{:?}", to), details }
}<|MERGE_RESOLUTION|>--- conflicted
+++ resolved
@@ -27,7 +27,7 @@
 };
 use crate::SubscriptionTaskExecutor;
 
-use futures::{future, stream, FutureExt, StreamExt};
+use futures::{future, FutureExt, StreamExt};
 use jsonrpsee::{
 	core::{async_trait, Error as JsonRpseeError},
 	PendingSubscription,
@@ -51,22 +51,6 @@
 use sp_runtime::{generic::BlockId, traits::Block as BlockT};
 use sp_version::RuntimeVersion;
 
-<<<<<<< HEAD
-use sp_api::{CallApiAt, Metadata, ProvideRuntimeApi};
-
-use super::{
-	client_err,
-	error::{Error, FutureResult, Result},
-	ChildStateBackend, StateBackend,
-};
-use sc_client_api::{
-	Backend, BlockBackend, BlockchainEvents, CallExecutor, ExecutorProvider, ProofProvider,
-	StorageProvider,
-};
-use std::marker::PhantomData;
-
-=======
->>>>>>> e0ccd008
 /// Ranges to query in state_queryStorage.
 struct QueryStorageRange<Block: BlockT> {
 	/// Hashes of all the blocks in the range.
@@ -427,85 +411,38 @@
 			.spawn("substrate-rpc-subscription", Some("rpc"), fut.map(drop).boxed());
 	}
 
-<<<<<<< HEAD
-	fn subscribe_storage(
-		&self,
-		_meta: crate::Metadata,
-		subscriber: Subscriber<StorageChangeSet<Block::Hash>>,
-		keys: Option<Vec<StorageKey>>,
-	) {
+	fn subscribe_storage(&self, pending: PendingSubscription, keys: Option<Vec<StorageKey>>) {
 		if let Some(keys) = keys {
 			let stream = self.client.storage_changes_for_keys_stream(&keys);
 			let client = self.client.clone();
-			let stream = stream.filter_map(move |notification| {
-				futures::future::ready(
-					notification
-						.get(&*client)
-						.map(|notification| Ok(Ok::<_, rpc::Error>(notification))),
-				)
-			});
-			self.subscriptions.add(subscriber, move |sink| {
-				let sink = sink.sink_map_err(|e| warn!("Error sending notifications: {:?}", e));
-				stream.forward(sink).map(|_| ())
-			});
+			let stream = stream
+				.filter_map(move |notification| futures::future::ready(notification.get(&*client)));
+
+			let fut = async move {
+				if let Some(mut sink) = pending.accept() {
+					sink.pipe_from_stream(stream).await;
+				}
+			}
+			.boxed();
+
+			self.executor
+				.spawn("substrate-rpc-subscription", Some("rpc"), fut.map(drop).boxed());
 		} else {
-			let stream = self
-				.client
-				.all_storage_changes_stream()
-				.map(|notification| Ok(Ok::<_, rpc::Error>(notification)));
-			self.subscriptions.add(subscriber, move |sink| {
-				let sink = sink.sink_map_err(|e| warn!("Error sending notifications: {:?}", e));
-				stream.forward(sink).map(|_| ())
-			});
+			let stream = self.client.all_storage_changes_stream();
+
+			let fut = async move {
+				if let Some(mut sink) = pending.accept() {
+					sink.pipe_from_stream(stream).await;
+				}
+			}
+			.boxed();
+
+			self.executor.spawn(
+				"substrate-rpc-wildcard-subscription",
+				Some("rpc"),
+				fut.map(drop).boxed(),
+			);
 		}
-	}
-=======
-	fn subscribe_storage(&self, pending: PendingSubscription, keys: Option<Vec<StorageKey>>) {
-		let stream = match self.client.storage_changes_notification_stream(keys.as_deref(), None) {
-			Ok(stream) => stream,
-			Err(blockchain_err) => {
-				pending.reject(JsonRpseeError::from(Error::Client(Box::new(blockchain_err))));
-				return
-			},
-		};
-
-		// initial values
-		let initial = stream::iter(keys.map(|keys| {
-			let block = self.client.info().best_hash;
-			let changes = keys
-				.into_iter()
-				.map(|key| {
-					let v = self.client.storage(&BlockId::Hash(block), &key).ok().flatten();
-					(key, v)
-				})
-				.collect();
-			StorageChangeSet { block, changes }
-		}));
-
-		// let storage_stream = stream.map(|(block, changes)| StorageChangeSet {
-		let storage_stream = stream.map(|storage_notif| StorageChangeSet {
-			block: storage_notif.block,
-			changes: storage_notif
-				.changes
-				.iter()
-				.filter_map(|(o_sk, k, v)| o_sk.is_none().then(|| (k.clone(), v.cloned())))
-				.collect(),
-		});
->>>>>>> e0ccd008
-
-		let stream = initial
-			.chain(storage_stream)
-			.filter(|storage| future::ready(!storage.changes.is_empty()));
-
-		let fut = async move {
-			if let Some(mut sink) = pending.accept() {
-				sink.pipe_from_stream(stream).await;
-			}
-		}
-		.boxed();
-
-		self.executor
-			.spawn("substrate-rpc-subscription", Some("rpc"), fut.map(drop).boxed());
 	}
 
 	async fn trace_block(
