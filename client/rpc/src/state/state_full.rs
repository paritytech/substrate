--- conflicted
+++ resolved
@@ -405,38 +405,9 @@
 				futures::future::ready(client.upgrade().map(|client| notification.get(&*client)))
 			});
 
-<<<<<<< HEAD
 			let fut = async move {
 				sink.pipe_from_stream(stream).await;
 			};
-=======
-		// initial values
-		let initial = stream::iter(keys.map(|keys| {
-			let block = self.client.info().best_hash;
-			let changes = keys
-				.into_iter()
-				.map(|key| {
-					let v = self.client.storage(block, &key).ok().flatten();
-					(key, v)
-				})
-				.collect();
-			StorageChangeSet { block, changes }
-		}));
-
-		// let storage_stream = stream.map(|(block, changes)| StorageChangeSet {
-		let storage_stream = stream.map(|storage_notif| StorageChangeSet {
-			block: storage_notif.block,
-			changes: storage_notif
-				.changes
-				.iter()
-				.filter_map(|(o_sk, k, v)| o_sk.is_none().then(|| (k.clone(), v.cloned())))
-				.collect(),
-		});
-
-		let stream = initial
-			.chain(storage_stream)
-			.filter(|storage| future::ready(!storage.changes.is_empty()));
->>>>>>> 982f5998
 
 			self.executor.spawn("substrate-rpc-subscription", Some("rpc"), fut.boxed());
 		} else {
