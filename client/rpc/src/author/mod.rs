--- conflicted
+++ resolved
@@ -148,28 +148,7 @@
 		Ok(SyncCryptoStore::has_keys(&*self.keystore, &[(public_key.to_vec(), key_type)]))
 	}
 
-<<<<<<< HEAD
 	fn pending_extrinsics(&self) -> RpcResult<Vec<Bytes>> {
-=======
-	fn submit_extrinsic(&self, ext: Bytes) -> FutureResult<TxHash<P>> {
-		let xt = match Decode::decode(&mut &ext[..]) {
-			Ok(xt) => xt,
-			Err(err) => return async move { Err(err.into()) }.boxed(),
-		};
-		let best_block_hash = self.client.info().best_hash;
-
-		self.pool
-			.submit_one(&generic::BlockId::hash(best_block_hash), TX_SOURCE, xt)
-			.map_err(|e| {
-				e.into_pool_error()
-					.map(Into::into)
-					.unwrap_or_else(|e| error::Error::Verification(Box::new(e)))
-			})
-			.boxed()
-	}
-
-	fn pending_extrinsics(&self) -> Result<Vec<Bytes>> {
->>>>>>> 6f3aafba
 		Ok(self.pool.ready().map(|tx| tx.data().encode().into()).collect())
 	}
 
