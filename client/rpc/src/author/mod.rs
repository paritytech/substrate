--- conflicted
+++ resolved
@@ -182,7 +182,7 @@
 			Err(e) => {
 				log::debug!("[author_watchExtrinsic] failed to decode extrinsic: {:?}", e);
 				let err = JsonRpseeError::to_call_error(e);
-				let _ = pending.reject(err);
+				pending.reject(err);
 				return;
 			},
 		};
@@ -211,12 +211,7 @@
 		}
 		.boxed();
 
-<<<<<<< HEAD
-		let _ = self.executor.spawn_obj(fut.into());
-=======
 		self.executor
 			.spawn("substrate-rpc-subscription", Some("rpc"), fut.map(drop).boxed());
-		Ok(())
->>>>>>> f502e032
 	}
 }