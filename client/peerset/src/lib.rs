--- conflicted
+++ resolved
@@ -48,11 +48,6 @@
 const BANNED_THRESHOLD: i32 = 82 * (i32::min_value() / 100);
 /// Reputation change for a node when we get disconnected from it.
 const DISCONNECT_REPUTATION_CHANGE: i32 = -256;
-<<<<<<< HEAD
-=======
-/// Reserved peers group ID
-const RESERVED_NODES: &str = "reserved";
->>>>>>> b63b8643
 /// Amount of time between the moment we disconnect from a node and the moment we remove it from
 /// the list.
 const FORGET_AFTER: Duration = Duration::from_secs(3600);
@@ -118,15 +113,9 @@
 	/// Has no effect if the node was already a reserved peer.
 	///
 	/// > **Note**: Keep in mind that the networking has to know an address for this node,
-<<<<<<< HEAD
-	/// >			otherwise it will not be able to connect to it.
+	/// >           otherwise it will not be able to connect to it.
 	pub fn add_reserved_peer(&self, set_id: SetId, peer_id: PeerId) {
 		let _ = self.tx.unbounded_send(Action::AddReservedPeer(set_id, peer_id));
-=======
-	/// >           otherwise it will not be able to connect to it.
-	pub fn add_reserved_peer(&self, peer_id: PeerId) {
-		let _ = self.tx.unbounded_send(Action::AddReservedPeer(peer_id));
->>>>>>> b63b8643
 	}
 
 	/// Remove a previously-added reserved peer.
@@ -230,13 +219,8 @@
 	/// Lists of nodes we should always be connected to.
 	///
 	/// > **Note**: Keep in mind that the networking has to know an address for these nodes,
-<<<<<<< HEAD
 	/// >			otherwise it will not be able to connect to them.
 	pub reserved_nodes: HashSet<PeerId>,
-=======
-	/// >           otherwise it will not be able to connect to them.
-	pub priority_groups: Vec<(String, HashSet<PeerId>)>,
->>>>>>> b63b8643
 }
 
 /// Side of the peer set manager owned by the network. In other words, the "receiving" side.
@@ -547,7 +531,6 @@
 		self.update_time();
 
 		// Try to connect to all the reserved nodes that we are not connected to.
-<<<<<<< HEAD
 		for set_index in 0..self.data.num_sets() {
 			for reserved_node in &self.reserved_nodes[set_index] {
 				let entry = match self.data.peer(set_index, reserved_node) {
@@ -555,25 +538,6 @@
 					peersstate::Peer::NotConnected(n) => n,
 					peersstate::Peer::Connected(_) => continue,
 				};
-=======
-		loop {
-			let next = {
-				let data = &mut self.data;
-				self.priority_groups
-					.get(RESERVED_NODES)
-					.into_iter()
-					.flatten()
-					.find(move |n| {
-						data.peer(n).into_connected().is_none()
-					})
-					.cloned()
-			};
-
-			let next = match next {
-				Some(n) => n,
-				None => break,
-			};
->>>>>>> b63b8643
 
 				match entry.try_outgoing() {
 					Ok(conn) => self.message_queue.push_back(Message::Connect {
@@ -599,7 +563,6 @@
 			return;
 		}
 
-<<<<<<< HEAD
 		// Now, we try to connect to other nodes.
 		for set_index in 0..self.data.num_sets() {
 			// Try to grab the next node to attempt to connect to.
@@ -608,61 +571,17 @@
 				None => break,	// No known node to add.
 			};
 
-=======
-		// Try to connect to all the nodes in priority groups and that we are not connected to.
-		loop {
-			let next = {
-				let data = &mut self.data;
-				self.priority_groups
-					.values()
-					.flatten()
-					.find(move |n| {
-						data.peer(n).into_connected().is_none()
-					})
-					.cloned()
-			};
-
-			let next = match next {
-				Some(n) => n,
-				None => break,
-			};
-
-			let next = match self.data.peer(&next) {
-				peersstate::Peer::Unknown(n) => n.discover(),
-				peersstate::Peer::NotConnected(n) => n,
-				peersstate::Peer::Connected(_) => {
-					debug_assert!(false, "State inconsistency: not connected state");
-					break;
-				}
-			};
-
-			match next.try_outgoing() {
-				Ok(conn) => self.message_queue.push_back(Message::Connect(conn.into_peer_id())),
-				Err(_) => break,	// No more slots available.
-			}
-		}
-
-		// Now, we try to connect to non-priority nodes.
-		while let Some(next) = self.data.highest_not_connected_peer() {
->>>>>>> b63b8643
 			// Don't connect to nodes with an abysmal reputation.
 			if next.reputation() < BANNED_THRESHOLD {
 				break;
 			}
 
 			match next.try_outgoing() {
-<<<<<<< HEAD
 				Ok(conn) => self.message_queue.push_back(Message::Connect {
 					set_id: SetId(set_index),
 					peer_id: conn.into_peer_id()
 				}),
 				Err(_) => break,	// No more slots available.
-=======
-				Ok(conn) => self
-					.message_queue
-					.push_back(Message::Connect(conn.into_peer_id())),
-				Err(_) => break, // No more slots available.
->>>>>>> b63b8643
 			}
 		}
 	}
@@ -682,17 +601,11 @@
 
 		self.update_time();
 
-<<<<<<< HEAD
 		if self.reserved_only {
 			if !self.reserved_nodes.iter().any(|l| l.contains(&peer_id)) {
 				self.message_queue.push_back(Message::Reject(index));
 				return;
 			}
-=======
-		if self.reserved_only && !self.priority_groups.get(RESERVED_NODES).map_or(false, |n| n.contains(&peer_id)) {
-			self.message_queue.push_back(Message::Reject(index));
-			return;
->>>>>>> b63b8643
 		}
 
 		let not_connected = match self.data.peer(set_id.0, &peer_id) {
@@ -742,13 +655,8 @@
 	/// Adds discovered peer ids to the PSM.
 	///
 	/// > **Note**: There is no equivalent "expired" message, meaning that it is the responsibility
-<<<<<<< HEAD
-	/// >			of the PSM to remove `PeerId`s that fail to dial too often.
+	/// >           of the PSM to remove `PeerId`s that fail to dial too often.
 	pub fn discovered<I: IntoIterator<Item = PeerId>>(&mut self, set_id: SetId, peer_ids: I) {
-=======
-	/// >           of the PSM to remove `PeerId`s that fail to dial too often.
-	pub fn discovered<I: IntoIterator<Item = PeerId>>(&mut self, peer_ids: I) {
->>>>>>> b63b8643
 		let mut discovered_any = false;
 
 		for peer_id in peer_ids {
@@ -909,7 +817,6 @@
 		};
 
 		let (mut peerset, _handle) = Peerset::from_config(config);
-<<<<<<< HEAD
 		peerset.incoming(SetId::from(0), incoming.clone(), ii);
 		peerset.incoming(SetId::from(0), incoming.clone(), ii4);
 		peerset.incoming(SetId::from(0), incoming2.clone(), ii2);
@@ -917,15 +824,6 @@
 
 		assert_messages(peerset, vec![
 			Message::Connect { set_id: SetId::from(0), peer_id: bootnode.clone() },
-=======
-		peerset.incoming(incoming.clone(), ii);
-		peerset.incoming(incoming, ii4);
-		peerset.incoming(incoming2, ii2);
-		peerset.incoming(incoming3, ii3);
-
-		assert_messages(peerset, vec![
-			Message::Connect(bootnode),
->>>>>>> b63b8643
 			Message::Accept(ii),
 			Message::Accept(ii2),
 			Message::Reject(ii3),
@@ -947,11 +845,7 @@
 		};
 
 		let (mut peerset, _) = Peerset::from_config(config);
-<<<<<<< HEAD
 		peerset.incoming(SetId::from(0), incoming.clone(), ii);
-=======
-		peerset.incoming(incoming, ii);
->>>>>>> b63b8643
 
 		assert_messages(peerset, vec![
 			Message::Reject(ii),
