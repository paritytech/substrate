[package]
description = "Connectivity manager based on reputation"
homepage = "http://parity.io"
license = "GPL-3.0"
name = "sc-peerset"
version = "2.0.0-alpha.5"
authors = ["Parity Technologies <admin@parity.io>"]
edition = "2018"
repository = "https://github.com/paritytech/substrate/"
documentation = "https://docs.rs/sc-peerset"


[dependencies]
futures = "0.3.4"
<<<<<<< HEAD
libp2p = { version = "0.17.0", default-features = false }
=======
libp2p = { version = "0.16.2", default-features = false }
sp-utils = { version = "2.0.0-alpha.5", path = "../../primitives/utils"}
>>>>>>> f1d7d1d4
log = "0.4.8"
serde_json = "1.0.41"
wasm-timer = "0.2"

[dev-dependencies]
rand = "0.7.2"

[package.metadata.docs.rs]
targets = ["x86_64-unknown-linux-gnu"]<|MERGE_RESOLUTION|>--- conflicted
+++ resolved
@@ -12,12 +12,8 @@
 
 [dependencies]
 futures = "0.3.4"
-<<<<<<< HEAD
 libp2p = { version = "0.17.0", default-features = false }
-=======
-libp2p = { version = "0.16.2", default-features = false }
 sp-utils = { version = "2.0.0-alpha.5", path = "../../primitives/utils"}
->>>>>>> f1d7d1d4
 log = "0.4.8"
 serde_json = "1.0.41"
 wasm-timer = "0.2"
