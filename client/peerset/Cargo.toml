--- conflicted
+++ resolved
@@ -17,11 +17,7 @@
 [dependencies]
 futures = "0.3.9"
 libp2p = { version = "0.39.1", default-features = false }
-<<<<<<< HEAD
-sp-utils = { version = "4.0.0-dev", path = "../../primitives/utils"}
-=======
 sc-utils = { version = "4.0.0-dev", path = "../utils"}
->>>>>>> 57346f6b
 log = "0.4.8"
 serde_json = "1.0.68"
 wasm-timer = "0.2"
