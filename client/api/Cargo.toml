--- conflicted
+++ resolved
@@ -5,10 +5,6 @@
 edition = "2018"
 
 [dependencies]
-<<<<<<< HEAD
-=======
-block-builder = { package = "sc-block-builder", path = "../block-builder" }
->>>>>>> c837c8d9
 codec = { package = "parity-scale-codec", version = "1.0.0", default-features = false, features = ["derive"] }
 consensus = { package = "sp-consensus", path = "../../primitives/consensus/common" }
 derive_more = { version = "0.99.2" }
