// This file is part of Substrate.

// Copyright (C) 2017-2021 Parity Technologies (UK) Ltd.
// SPDX-License-Identifier: GPL-3.0-or-later WITH Classpath-exception-2.0

// This program is free software: you can redistribute it and/or modify
// it under the terms of the GNU General Public License as published by
// the Free Software Foundation, either version 3 of the License, or
// (at your option) any later version.

// This program is distributed in the hope that it will be useful,
// but WITHOUT ANY WARRANTY; without even the implied warranty of
// MERCHANTABILITY or FITNESS FOR A PARTICULAR PURPOSE. See the
// GNU General Public License for more details.

// You should have received a copy of the GNU General Public License
// along with this program. If not, see <https://www.gnu.org/licenses/>.

//! Canonical hash trie definitions and helper functions.
//!
//! Each CHT is a trie mapping block numbers to canonical hash.
//! One is generated for every `SIZE` blocks, allowing us to discard those blocks in
//! favor of the trie root. When the "ancient" blocks need to be accessed, we simply
//! request an inclusion proof of a specific block number against the trie with the
//! root hash. A correct proof implies that the claimed block is identical to the one
//! we discarded.

use codec::Encode;
use hash_db;
use sp_trie;

use sp_core::{convert_hash, H256};
use sp_runtime::traits::{AtLeast32Bit, Header as HeaderT, One, Zero};
use sp_state_machine::{
	prove_read_on_trie_backend, read_proof_check,
	read_proof_check_on_proving_backend_generic as read_proof_check_on_proving_backend,
	Backend as StateBackend, InMemoryBackend, MemoryDB, StorageProof, TrieBackend,
};

use sp_blockchain::{Error as ClientError, Result as ClientResult};

/// The size of each CHT. This value is passed to every CHT-related function from
/// production code. Other values are passed from tests.
const SIZE: u32 = 2048;

/// Gets default CHT size.
pub fn size<N: From<u32>>() -> N {
	SIZE.into()
}

/// Returns Some(cht_number) if CHT is need to be built when the block with given number is
/// canonized.
pub fn is_build_required<N>(cht_size: N, block_num: N) -> Option<N>
where
	N: Clone + AtLeast32Bit,
{
	let block_cht_num = block_to_cht_number(cht_size.clone(), block_num.clone())?;
	let two = N::one() + N::one();
	if block_cht_num < two {
		return None
	}
	let cht_start = start_number(cht_size, block_cht_num.clone());
	if cht_start != block_num {
		return None
	}

	Some(block_cht_num - two)
}

/// Returns Some(max_cht_number) if CHT has ever been built given maximal canonical block number.
pub fn max_cht_number<N>(cht_size: N, max_canonical_block: N) -> Option<N>
where
	N: Clone + AtLeast32Bit,
{
	let max_cht_number = block_to_cht_number(cht_size, max_canonical_block)?;
	let two = N::one() + N::one();
	if max_cht_number < two {
		return None
	}
	Some(max_cht_number - two)
}

/// Compute a CHT root from an iterator of block hashes. Fails if shorter than
/// SIZE items. The items are assumed to proceed sequentially from `start_number(cht_num)`.
/// Discards the trie's nodes.
pub fn compute_root<Header, Hasher, I>(
	cht_size: Header::Number,
	cht_num: Header::Number,
	hashes: I,
) -> ClientResult<Hasher::Out>
where
	Header: HeaderT,
	Hasher: hash_db::Hasher,
	Hasher::Out: Ord,
	I: IntoIterator<Item = ClientResult<Option<Header::Hash>>>,
{
	use sp_trie::TrieConfiguration;
	Ok(sp_trie::Layout::<Hasher>::default()
		.trie_root(build_pairs::<Header, I>(cht_size, cht_num, hashes)?))
}

/// Build CHT-based header proof.
pub fn build_proof<Header, Hasher, BlocksI, HashesI>(
	cht_size: Header::Number,
	cht_num: Header::Number,
	blocks: BlocksI,
	hashes: HashesI,
) -> ClientResult<StorageProof>
where
	Header: HeaderT,
	Hasher: hash_db::Hasher,
	Hasher::Out: Ord + codec::Codec,
	BlocksI: IntoIterator<Item = Header::Number>,
	HashesI: IntoIterator<Item = ClientResult<Option<Header::Hash>>>,
{
	let transaction = build_pairs::<Header, _>(cht_size, cht_num, hashes)?
		.into_iter()
		.map(|(k, v)| (k, Some(v)))
		.collect::<Vec<_>>();
<<<<<<< HEAD
	// No inner hashing for cht.
	let backend: InMemoryBackend<Hasher> = sp_runtime::StateVersion::V0.into();
	let mut storage = backend.update(vec![(None, transaction)]);
=======
	let storage = InMemoryBackend::<Hasher>::default().update(vec![(None, transaction)]);
>>>>>>> 87b62665
	let trie_storage = storage
		.as_trie_backend()
		.expect("InMemoryState::as_trie_backend always returns Some; qed");
	prove_read_on_trie_backend(
		trie_storage,
		blocks.into_iter().map(|number| encode_cht_key(number)),
	)
	.map_err(ClientError::from_state)
}

/// Check CHT-based header proof.
pub fn check_proof<Header, Hasher>(
	local_root: Header::Hash,
	local_number: Header::Number,
	remote_hash: Header::Hash,
	remote_proof: StorageProof,
) -> ClientResult<()>
where
	Header: HeaderT,
	Hasher: hash_db::Hasher,
	Hasher::Out: Ord + codec::Codec,
{
	do_check_proof::<Header, Hasher, _>(
		local_root,
		local_number,
		remote_hash,
		move |local_root, local_cht_key| {
			read_proof_check::<Hasher, _>(
				local_root,
				remote_proof,
				::std::iter::once(local_cht_key),
			)
			.map(|mut map| map.remove(local_cht_key).expect("checked proof of local_cht_key; qed"))
			.map_err(ClientError::from_state)
		},
	)
}

/// Check CHT-based header proof on pre-created proving backend.
pub fn check_proof_on_proving_backend<Header, Hasher>(
	local_root: Header::Hash,
	local_number: Header::Number,
	remote_hash: Header::Hash,
	proving_backend: &TrieBackend<MemoryDB<Hasher>, Hasher>,
) -> ClientResult<()>
where
	Header: HeaderT,
	Hasher: hash_db::Hasher,
	Hasher::Out: Ord + codec::Codec,
{
	do_check_proof::<Header, Hasher, _>(
		local_root,
		local_number,
		remote_hash,
		|_, local_cht_key| {
			read_proof_check_on_proving_backend::<Hasher, _>(proving_backend, local_cht_key)
				.map_err(ClientError::from_state)
		},
	)
}

/// Check CHT-based header proof using passed checker function.
fn do_check_proof<Header, Hasher, F>(
	local_root: Header::Hash,
	local_number: Header::Number,
	remote_hash: Header::Hash,
	checker: F,
) -> ClientResult<()>
where
	Header: HeaderT,
	Hasher: hash_db::Hasher,
	Hasher::Out: Ord,
	F: FnOnce(Hasher::Out, &[u8]) -> ClientResult<Option<Vec<u8>>>,
{
	let root: Hasher::Out = convert_hash(&local_root);
	let local_cht_key = encode_cht_key(local_number);
	let local_cht_value = checker(root, &local_cht_key)?;
	let local_cht_value = local_cht_value.ok_or_else(|| ClientError::InvalidCHTProof)?;
	let local_hash =
		decode_cht_value(&local_cht_value).ok_or_else(|| ClientError::InvalidCHTProof)?;
	match &local_hash[..] == remote_hash.as_ref() {
		true => Ok(()),
		false => Err(ClientError::InvalidCHTProof.into()),
	}
}

/// Group ordered blocks by CHT number and call functor with blocks of each group.
pub fn for_each_cht_group<Header, I, F, P>(
	cht_size: Header::Number,
	blocks: I,
	mut functor: F,
	mut functor_param: P,
) -> ClientResult<()>
where
	Header: HeaderT,
	I: IntoIterator<Item = Header::Number>,
	F: FnMut(P, Header::Number, Vec<Header::Number>) -> ClientResult<P>,
{
	let mut current_cht_num = None;
	let mut current_cht_blocks = Vec::new();
	for block in blocks {
		let new_cht_num = block_to_cht_number(cht_size, block).ok_or_else(|| {
			ClientError::Backend(format!("Cannot compute CHT root for the block #{}", block))
		})?;

		let advance_to_next_cht = current_cht_num.is_some() && current_cht_num != Some(new_cht_num);
		if advance_to_next_cht {
			let current_cht_num = current_cht_num.expect(
				"advance_to_next_cht is true;
				it is true only when current_cht_num is Some; qed",
			);
			assert!(
				new_cht_num > current_cht_num,
				"for_each_cht_group only supports ordered iterators"
			);

			functor_param =
				functor(functor_param, current_cht_num, std::mem::take(&mut current_cht_blocks))?;
		}

		current_cht_blocks.push(block);
		current_cht_num = Some(new_cht_num);
	}

	if let Some(current_cht_num) = current_cht_num {
		functor(functor_param, current_cht_num, std::mem::take(&mut current_cht_blocks))?;
	}

	Ok(())
}

/// Build pairs for computing CHT.
fn build_pairs<Header, I>(
	cht_size: Header::Number,
	cht_num: Header::Number,
	hashes: I,
) -> ClientResult<Vec<(Vec<u8>, Vec<u8>)>>
where
	Header: HeaderT,
	I: IntoIterator<Item = ClientResult<Option<Header::Hash>>>,
{
	let start_num = start_number(cht_size, cht_num);
	let mut pairs = Vec::new();
	let mut hash_index = Header::Number::zero();
	for hash in hashes.into_iter() {
		let hash =
			hash?.ok_or_else(|| ClientError::from(ClientError::MissingHashRequiredForCHT))?;
		pairs.push((encode_cht_key(start_num + hash_index).to_vec(), encode_cht_value(hash)));
		hash_index += Header::Number::one();
		if hash_index == cht_size {
			break
		}
	}

	if hash_index == cht_size {
		Ok(pairs)
	} else {
		Err(ClientError::MissingHashRequiredForCHT)
	}
}

/// Get the starting block of a given CHT.
/// CHT 0 includes block 1...SIZE,
/// CHT 1 includes block SIZE + 1 ... 2*SIZE
/// More generally: CHT N includes block (1 + N*SIZE)...((N+1)*SIZE).
/// This is because the genesis hash is assumed to be known
/// and including it would be redundant.
pub fn start_number<N: AtLeast32Bit>(cht_size: N, cht_num: N) -> N {
	(cht_num * cht_size) + N::one()
}

/// Get the ending block of a given CHT.
pub fn end_number<N: AtLeast32Bit>(cht_size: N, cht_num: N) -> N {
	(cht_num + N::one()) * cht_size
}

/// Convert a block number to a CHT number.
/// Returns `None` for `block_num` == 0, `Some` otherwise.
pub fn block_to_cht_number<N: AtLeast32Bit>(cht_size: N, block_num: N) -> Option<N> {
	if block_num == N::zero() {
		None
	} else {
		Some((block_num - N::one()) / cht_size)
	}
}

/// Convert header number into CHT key.
pub fn encode_cht_key<N: Encode>(number: N) -> Vec<u8> {
	number.encode()
}

/// Convert header hash into CHT value.
fn encode_cht_value<Hash: AsRef<[u8]>>(hash: Hash) -> Vec<u8> {
	hash.as_ref().to_vec()
}

/// Convert CHT value into block header hash.
pub fn decode_cht_value(value: &[u8]) -> Option<H256> {
	match value.len() {
		32 => Some(H256::from_slice(&value[0..32])),
		_ => None,
	}
}

#[cfg(test)]
mod tests {
	use super::*;
	use sp_runtime::{generic, traits::BlakeTwo256};

	type Header = generic::Header<u64, BlakeTwo256>;

	#[test]
	fn is_build_required_works() {
		assert_eq!(is_build_required(SIZE, 0u32.into()), None);
		assert_eq!(is_build_required(SIZE, 1u32.into()), None);
		assert_eq!(is_build_required(SIZE, SIZE), None);
		assert_eq!(is_build_required(SIZE, SIZE + 1), None);
		assert_eq!(is_build_required(SIZE, 2 * SIZE), None);
		assert_eq!(is_build_required(SIZE, 2 * SIZE + 1), Some(0));
		assert_eq!(is_build_required(SIZE, 2 * SIZE + 2), None);
		assert_eq!(is_build_required(SIZE, 3 * SIZE), None);
		assert_eq!(is_build_required(SIZE, 3 * SIZE + 1), Some(1));
		assert_eq!(is_build_required(SIZE, 3 * SIZE + 2), None);
	}

	#[test]
	fn max_cht_number_works() {
		assert_eq!(max_cht_number(SIZE, 0u32.into()), None);
		assert_eq!(max_cht_number(SIZE, 1u32.into()), None);
		assert_eq!(max_cht_number(SIZE, SIZE), None);
		assert_eq!(max_cht_number(SIZE, SIZE + 1), None);
		assert_eq!(max_cht_number(SIZE, 2 * SIZE), None);
		assert_eq!(max_cht_number(SIZE, 2 * SIZE + 1), Some(0));
		assert_eq!(max_cht_number(SIZE, 2 * SIZE + 2), Some(0));
		assert_eq!(max_cht_number(SIZE, 3 * SIZE), Some(0));
		assert_eq!(max_cht_number(SIZE, 3 * SIZE + 1), Some(1));
		assert_eq!(max_cht_number(SIZE, 3 * SIZE + 2), Some(1));
	}

	#[test]
	fn start_number_works() {
		assert_eq!(start_number(SIZE, 0u32), 1u32);
		assert_eq!(start_number(SIZE, 1u32), SIZE + 1);
		assert_eq!(start_number(SIZE, 2u32), SIZE + SIZE + 1);
	}

	#[test]
	fn end_number_works() {
		assert_eq!(end_number(SIZE, 0u32), SIZE);
		assert_eq!(end_number(SIZE, 1u32), SIZE + SIZE);
		assert_eq!(end_number(SIZE, 2u32), SIZE + SIZE + SIZE);
	}

	#[test]
	fn build_pairs_fails_when_no_enough_blocks() {
		assert!(build_pairs::<Header, _>(
			SIZE as _,
			0,
			::std::iter::repeat_with(|| Ok(Some(H256::from_low_u64_be(1)))).take(SIZE as usize / 2)
		)
		.is_err());
	}

	#[test]
	fn build_pairs_fails_when_missing_block() {
		assert!(build_pairs::<Header, _>(
			SIZE as _,
			0,
			::std::iter::repeat_with(|| Ok(Some(H256::from_low_u64_be(1))))
				.take(SIZE as usize / 2)
				.chain(::std::iter::once(Ok(None)))
				.chain(
					::std::iter::repeat_with(|| Ok(Some(H256::from_low_u64_be(2))))
						.take(SIZE as usize / 2 - 1)
				)
		)
		.is_err());
	}

	#[test]
	fn compute_root_works() {
		assert!(compute_root::<Header, BlakeTwo256, _>(
			SIZE as _,
			42,
			::std::iter::repeat_with(|| Ok(Some(H256::from_low_u64_be(1)))).take(SIZE as usize)
		)
		.is_ok());
	}

	#[test]
	#[should_panic]
	fn build_proof_panics_when_querying_wrong_block() {
		assert!(build_proof::<Header, BlakeTwo256, _, _>(
			SIZE as _,
			0,
			vec![(SIZE * 1000) as u64],
			::std::iter::repeat_with(|| Ok(Some(H256::from_low_u64_be(1)))).take(SIZE as usize)
		)
		.is_err());
	}

	#[test]
	fn build_proof_works() {
		assert!(build_proof::<Header, BlakeTwo256, _, _>(
			SIZE as _,
			0,
			vec![(SIZE / 2) as u64],
			::std::iter::repeat_with(|| Ok(Some(H256::from_low_u64_be(1)))).take(SIZE as usize)
		)
		.is_ok());
	}

	#[test]
	#[should_panic]
	fn for_each_cht_group_panics() {
		let cht_size = SIZE as u64;
		let _ = for_each_cht_group::<Header, _, _, _>(
			cht_size,
			vec![cht_size * 5, cht_size * 2],
			|_, _, _| Ok(()),
			(),
		);
	}

	#[test]
	fn for_each_cht_group_works() {
		let cht_size = SIZE as u64;
		let _ = for_each_cht_group::<Header, _, _, _>(
			cht_size,
			vec![
				cht_size * 2 + 1,
				cht_size * 2 + 2,
				cht_size * 2 + 5,
				cht_size * 4 + 1,
				cht_size * 4 + 7,
				cht_size * 6 + 1,
			],
			|_, cht_num, blocks| {
				match cht_num {
					2 => assert_eq!(
						blocks,
						vec![cht_size * 2 + 1, cht_size * 2 + 2, cht_size * 2 + 5]
					),
					4 => assert_eq!(blocks, vec![cht_size * 4 + 1, cht_size * 4 + 7]),
					6 => assert_eq!(blocks, vec![cht_size * 6 + 1]),
					_ => unreachable!(),
				}

				Ok(())
			},
			(),
		);
	}
}<|MERGE_RESOLUTION|>--- conflicted
+++ resolved
@@ -117,13 +117,9 @@
 		.into_iter()
 		.map(|(k, v)| (k, Some(v)))
 		.collect::<Vec<_>>();
-<<<<<<< HEAD
 	// No inner hashing for cht.
 	let backend: InMemoryBackend<Hasher> = sp_runtime::StateVersion::V0.into();
-	let mut storage = backend.update(vec![(None, transaction)]);
-=======
-	let storage = InMemoryBackend::<Hasher>::default().update(vec![(None, transaction)]);
->>>>>>> 87b62665
+	let storage = backend.update(vec![(None, transaction)]);
 	let trie_storage = storage
 		.as_trie_backend()
 		.expect("InMemoryState::as_trie_backend always returns Some; qed");
