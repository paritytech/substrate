--- conflicted
+++ resolved
@@ -26,10 +26,6 @@
 use sp_state_machine::{ExecutionManager, ExecutionStrategy, OverlayedChanges, StorageProof};
 use std::{cell::RefCell, panic::UnwindSafe, result};
 
-<<<<<<< HEAD
-use sp_api::{ProofRecorder, StorageTransactionCache};
-=======
->>>>>>> 91061a7d
 use crate::execution_extensions::ExecutionExtensions;
 use sp_api::{ProofRecorder, StorageTransactionCache};
 
@@ -83,17 +79,11 @@
 		method: &str,
 		call_data: &[u8],
 		changes: &RefCell<OverlayedChanges>,
-<<<<<<< HEAD
-		storage_transaction_cache: Option<&RefCell<
-			StorageTransactionCache<B, <Self::Backend as crate::backend::Backend<B>>::State>,
-		>>,
-=======
 		storage_transaction_cache: Option<
 			&RefCell<
 				StorageTransactionCache<B, <Self::Backend as crate::backend::Backend<B>>::State>,
 			>,
 		>,
->>>>>>> 91061a7d
 		execution_manager: ExecutionManager<EM>,
 		native_call: Option<NC>,
 		proof_recorder: &Option<ProofRecorder<B>>,
