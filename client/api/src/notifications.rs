--- conflicted
+++ resolved
@@ -26,23 +26,11 @@
 };
 
 use futures::Stream;
-<<<<<<< HEAD
-use parking_lot::Mutex;
-use prometheus_endpoint::{register, CounterVec, Opts, Registry, U64};
-use sc_utils::mpsc::{tracing_unbounded, TracingUnboundedReceiver, TracingUnboundedSender};
-use sp_core::{
-	hexdisplay::HexDisplay,
-	storage::{StorageData, StorageKey},
-};
-use sp_runtime::traits::{Block as BlockT, HashFor};
-=======
-
 use prometheus_endpoint::Registry as PrometheusRegistry;
 
 use sc_utils::pubsub::{Hub, Receiver};
 use sp_core::storage::{StorageData, StorageKey};
 use sp_runtime::traits::Block as BlockT;
->>>>>>> 89fcb3e4
 
 mod registry;
 
@@ -121,107 +109,7 @@
 		self: Pin<&mut Self>,
 		cx: &mut std::task::Context<'_>,
 	) -> Poll<Option<Self::Item>> {
-<<<<<<< HEAD
-		let result = Stream::poll_next(Pin::new(&mut self.rx), cx);
-		if result.is_ready() {
-			self.was_triggered = true;
-		}
-		result
-	}
-}
-
-impl<H> Drop for StorageEventStream<H> {
-	fn drop(&mut self) {
-		if let Some(storage_notifications) = self.storage_notifications.upgrade() {
-			if let Some((keys, child_keys)) =
-				storage_notifications.lock().remove_subscriber(self.id)
-			{
-				if !self.was_triggered {
-					log::trace!(
-						target: "storage_notifications",
-						"Listener was never triggered: id={}, keys={:?}, child_keys={:?}",
-						self.id,
-						PrintKeys(&keys),
-						PrintChildKeys(&child_keys),
-					);
-				}
-			}
-		}
-	}
-}
-
-type SubscriberId = u64;
-
-type SubscribersGauge = CounterVec<U64>;
-
-/// Manages storage listeners.
-#[derive(Debug)]
-pub struct StorageNotifications<Block: BlockT>(
-	Arc<Mutex<StorageNotificationsImpl<HashFor<Block>>>>,
-);
-
-type Keys = Option<HashSet<StorageKey>>;
-type ChildKeys = Option<HashMap<StorageKey, Option<HashSet<StorageKey>>>>;
-
-#[derive(Debug)]
-struct StorageNotificationsImpl<Hash> {
-	metrics: Option<SubscribersGauge>,
-	next_id: SubscriberId,
-	wildcard_listeners: FnvHashSet<SubscriberId>,
-	listeners: HashMap<StorageKey, FnvHashSet<SubscriberId>>,
-	child_listeners: HashMap<
-		StorageKey,
-		(HashMap<StorageKey, FnvHashSet<SubscriberId>>, FnvHashSet<SubscriberId>),
-	>,
-	sinks: FnvHashMap<
-		SubscriberId,
-		(TracingUnboundedSender<(Hash, StorageChangeSet)>, Keys, ChildKeys),
-	>,
-}
-
-impl<Block: BlockT> Default for StorageNotifications<Block> {
-	fn default() -> Self {
-		Self(Default::default())
-	}
-}
-
-impl<Hash> Default for StorageNotificationsImpl<Hash> {
-	fn default() -> Self {
-		Self {
-			metrics: Default::default(),
-			next_id: Default::default(),
-			wildcard_listeners: Default::default(),
-			listeners: Default::default(),
-			child_listeners: Default::default(),
-			sinks: Default::default(),
-		}
-	}
-}
-
-struct PrintKeys<'a>(&'a Keys);
-impl<'a> std::fmt::Debug for PrintKeys<'a> {
-	fn fmt(&self, fmt: &mut std::fmt::Formatter) -> std::fmt::Result {
-		if let Some(keys) = self.0 {
-			fmt.debug_list().entries(keys.iter().map(HexDisplay::from)).finish()
-		} else {
-			write!(fmt, "None")
-		}
-	}
-}
-
-struct PrintChildKeys<'a>(&'a ChildKeys);
-impl<'a> std::fmt::Debug for PrintChildKeys<'a> {
-	fn fmt(&self, fmt: &mut std::fmt::Formatter) -> std::fmt::Result {
-		if let Some(map) = self.0 {
-			fmt.debug_map()
-				.entries(map.iter().map(|(key, values)| (HexDisplay::from(key), PrintKeys(values))))
-				.finish()
-		} else {
-			write!(fmt, "None")
-		}
-=======
 		Stream::poll_next(Pin::new(&mut self.get_mut().0), cx)
->>>>>>> 89fcb3e4
 	}
 }
 
@@ -240,13 +128,8 @@
 	/// Note the changes are going to be filtered by listener's filter key.
 	/// In fact no event might be sent if clients are not interested in the changes.
 	pub fn trigger(
-<<<<<<< HEAD
-		&mut self,
-		hash: &HashFor<Block>,
-=======
 		&self,
 		hash: &Block::Hash,
->>>>>>> 89fcb3e4
 		changeset: impl Iterator<Item = (Vec<u8>, Option<Vec<u8>>)>,
 		child_changeset: impl Iterator<
 			Item = (Vec<u8>, impl Iterator<Item = (Vec<u8>, Option<Vec<u8>>)>),
@@ -260,455 +143,8 @@
 		&self,
 		filter_keys: Option<&[StorageKey]>,
 		filter_child_keys: Option<&[(StorageKey, Option<Vec<StorageKey>>)]>,
-<<<<<<< HEAD
-	) -> StorageEventStream<HashFor<Block>> {
-		let (id, rx) = self.0.lock().listen(filter_keys, filter_child_keys);
-		let storage_notifications = Arc::downgrade(&self.0);
-		StorageEventStream { rx, storage_notifications, was_triggered: false, id }
-	}
-}
-
-impl<Hash> StorageNotificationsImpl<Hash> {
-	fn new(prometheus_registry: Option<Registry>) -> Self {
-		let metrics = prometheus_registry.and_then(|r| {
-			CounterVec::new(
-				Opts::new(
-					"substrate_storage_notification_subscribers",
-					"Number of subscribers in storage notification sytem",
-				),
-				&["action"], // added | removed
-			)
-			.and_then(|g| register(g, &r))
-			.ok()
-		});
-
-		StorageNotificationsImpl {
-			metrics,
-			next_id: Default::default(),
-			wildcard_listeners: Default::default(),
-			listeners: Default::default(),
-			child_listeners: Default::default(),
-			sinks: Default::default(),
-		}
-	}
-	fn trigger(
-		&mut self,
-		hash: &Hash,
-		changeset: impl Iterator<Item = (Vec<u8>, Option<Vec<u8>>)>,
-		child_changeset: impl Iterator<
-			Item = (Vec<u8>, impl Iterator<Item = (Vec<u8>, Option<Vec<u8>>)>),
-		>,
-	) where
-		Hash: Clone,
-	{
-		let has_wildcard = !self.wildcard_listeners.is_empty();
-
-		// early exit if no listeners
-		if !has_wildcard && self.listeners.is_empty() && self.child_listeners.is_empty() {
-			return
-		}
-
-		let mut subscribers = self.wildcard_listeners.clone();
-		let mut changes = Vec::new();
-		let mut child_changes = Vec::new();
-
-		// Collect subscribers and changes
-		for (k, v) in changeset {
-			let k = StorageKey(k);
-			let listeners = self.listeners.get(&k);
-
-			if let Some(ref listeners) = listeners {
-				subscribers.extend(listeners.iter());
-			}
-
-			if has_wildcard || listeners.is_some() {
-				changes.push((k, v.map(StorageData)));
-			}
-		}
-		for (sk, changeset) in child_changeset {
-			let sk = StorageKey(sk);
-			if let Some((cl, cw)) = self.child_listeners.get(&sk) {
-				let mut changes = Vec::new();
-				for (k, v) in changeset {
-					let k = StorageKey(k);
-					let listeners = cl.get(&k);
-
-					if let Some(ref listeners) = listeners {
-						subscribers.extend(listeners.iter());
-					}
-
-					subscribers.extend(cw.iter());
-
-					if !cw.is_empty() || listeners.is_some() {
-						changes.push((k, v.map(StorageData)));
-					}
-				}
-				if !changes.is_empty() {
-					child_changes.push((sk, changes));
-				}
-			}
-		}
-
-		// Don't send empty notifications
-		if changes.is_empty() && child_changes.is_empty() {
-			return
-		}
-
-		let changes = Arc::new(changes);
-		let child_changes = Arc::new(child_changes);
-		// Trigger the events
-
-		let to_remove = self
-			.sinks
-			.iter()
-			.filter_map(|(subscriber, &(ref sink, ref filter, ref child_filters))| {
-				let should_remove = {
-					if subscribers.contains(subscriber) {
-						sink.unbounded_send((
-							hash.clone(),
-							StorageChangeSet {
-								changes: changes.clone(),
-								child_changes: child_changes.clone(),
-								filter: filter.clone(),
-								child_filters: child_filters.clone(),
-							},
-						))
-						.is_err()
-					} else {
-						sink.is_closed()
-					}
-				};
-
-				if should_remove {
-					Some(subscriber.clone())
-				} else {
-					None
-				}
-			})
-			.collect::<Vec<_>>();
-
-		for sub_id in to_remove {
-			self.remove_subscriber(sub_id);
-		}
-	}
-
-	fn remove_subscriber_from(
-		subscriber: &SubscriberId,
-		filters: &Keys,
-		listeners: &mut HashMap<StorageKey, FnvHashSet<SubscriberId>>,
-		wildcards: &mut FnvHashSet<SubscriberId>,
-	) {
-		match filters {
-			None => {
-				wildcards.remove(subscriber);
-			},
-			Some(filters) =>
-				for key in filters.iter() {
-					let remove_key = match listeners.get_mut(key) {
-						Some(ref mut set) => {
-							set.remove(subscriber);
-							set.is_empty()
-						},
-						None => false,
-					};
-
-					if remove_key {
-						listeners.remove(key);
-					}
-				},
-		}
-	}
-
-	fn remove_subscriber(&mut self, subscriber: SubscriberId) -> Option<(Keys, ChildKeys)> {
-		let (_, filters, child_filters) = self.sinks.remove(&subscriber)?;
-		Self::remove_subscriber_from(
-			&subscriber,
-			&filters,
-			&mut self.listeners,
-			&mut self.wildcard_listeners,
-		);
-		if let Some(child_filters) = child_filters.as_ref() {
-			for (c_key, filters) in child_filters {
-				if let Some((listeners, wildcards)) = self.child_listeners.get_mut(&c_key) {
-					Self::remove_subscriber_from(
-						&subscriber,
-						&filters,
-						&mut *listeners,
-						&mut *wildcards,
-					);
-
-					if listeners.is_empty() && wildcards.is_empty() {
-						self.child_listeners.remove(&c_key);
-					}
-				}
-			}
-		}
-		if let Some(m) = self.metrics.as_ref() {
-			m.with_label_values(&[&"removed"]).inc();
-		}
-
-		Some((filters, child_filters))
-	}
-
-	fn listen_from(
-		current_id: SubscriberId,
-		filter_keys: &Option<impl AsRef<[StorageKey]>>,
-		listeners: &mut HashMap<StorageKey, FnvHashSet<SubscriberId>>,
-		wildcards: &mut FnvHashSet<SubscriberId>,
-	) -> Keys {
-		match filter_keys {
-			None => {
-				wildcards.insert(current_id);
-				None
-			},
-			Some(keys) => Some(
-				keys.as_ref()
-					.iter()
-					.map(|key| {
-						listeners
-							.entry(key.clone())
-							.or_insert_with(Default::default)
-							.insert(current_id);
-						key.clone()
-					})
-					.collect(),
-			),
-		}
-	}
-
-	fn listen(
-		&mut self,
-		filter_keys: Option<&[StorageKey]>,
-		filter_child_keys: Option<&[(StorageKey, Option<Vec<StorageKey>>)]>,
-	) -> (u64, TracingUnboundedReceiver<(Hash, StorageChangeSet)>) {
-		self.next_id += 1;
-		let current_id = self.next_id;
-
-		// add subscriber for every key
-		let keys = Self::listen_from(
-			current_id,
-			&filter_keys,
-			&mut self.listeners,
-			&mut self.wildcard_listeners,
-		);
-		let child_keys = filter_child_keys.map(|filter_child_keys| {
-			filter_child_keys
-				.iter()
-				.map(|(c_key, o_keys)| {
-					let (c_listeners, c_wildcards) =
-						self.child_listeners.entry(c_key.clone()).or_insert_with(Default::default);
-
-					(
-						c_key.clone(),
-						Self::listen_from(current_id, o_keys, &mut *c_listeners, &mut *c_wildcards),
-					)
-				})
-				.collect()
-		});
-
-		// insert sink
-		let (tx, rx) = tracing_unbounded("mpsc_storage_notification_items");
-		self.sinks.insert(current_id, (tx, keys, child_keys));
-
-		if let Some(m) = self.metrics.as_ref() {
-			m.with_label_values(&[&"added"]).inc();
-		}
-
-		(current_id, rx)
-	}
-}
-
-#[cfg(test)]
-mod tests {
-	use super::*;
-	use sp_runtime::testing::{Block as RawBlock, ExtrinsicWrapper, H256 as Hash};
-	use std::iter::{empty, Empty};
-
-	type TestChangeSet = (
-		Vec<(StorageKey, Option<StorageData>)>,
-		Vec<(StorageKey, Vec<(StorageKey, Option<StorageData>)>)>,
-	);
-
-	#[cfg(test)]
-	impl From<TestChangeSet> for StorageChangeSet {
-		fn from(changes: TestChangeSet) -> Self {
-			// warning hardcoded child trie wildcard to test upon
-			let child_filters = Some(
-				[(StorageKey(vec![4]), None), (StorageKey(vec![5]), None)]
-					.iter()
-					.cloned()
-					.collect(),
-			);
-			StorageChangeSet {
-				changes: Arc::new(changes.0),
-				child_changes: Arc::new(changes.1),
-				filter: None,
-				child_filters,
-			}
-		}
-	}
-
-	#[cfg(test)]
-	impl PartialEq for StorageChangeSet {
-		fn eq(&self, other: &Self) -> bool {
-			self.iter().eq(other.iter())
-		}
-	}
-
-	type Block = RawBlock<ExtrinsicWrapper<Hash>>;
-
-	#[test]
-	fn triggering_change_should_notify_wildcard_listeners() {
-		// given
-		let mut notifications = StorageNotifications::<Block>::default();
-		let child_filter = [(StorageKey(vec![4]), None)];
-		let mut recv =
-			futures::executor::block_on_stream(notifications.listen(None, Some(&child_filter[..])));
-
-		// when
-		let changeset = vec![(vec![2], Some(vec![3])), (vec![3], None)];
-		let c_changeset_1 = vec![(vec![5], Some(vec![4])), (vec![6], None)];
-		let c_changeset = vec![(vec![4], c_changeset_1)];
-		notifications.trigger(
-			&Hash::from_low_u64_be(1),
-			changeset.into_iter(),
-			c_changeset.into_iter().map(|(a, b)| (a, b.into_iter())),
-		);
-
-		// then
-		assert_eq!(
-			recv.next().unwrap(),
-			(
-				Hash::from_low_u64_be(1),
-				(
-					vec![
-						(StorageKey(vec![2]), Some(StorageData(vec![3]))),
-						(StorageKey(vec![3]), None),
-					],
-					vec![(
-						StorageKey(vec![4]),
-						vec![
-							(StorageKey(vec![5]), Some(StorageData(vec![4]))),
-							(StorageKey(vec![6]), None),
-						]
-					)]
-				)
-					.into()
-			)
-		);
-	}
-
-	#[test]
-	fn should_only_notify_interested_listeners() {
-		// given
-		let mut notifications = StorageNotifications::<Block>::default();
-		let child_filter = [(StorageKey(vec![4]), Some(vec![StorageKey(vec![5])]))];
-		let mut recv1 = futures::executor::block_on_stream(
-			notifications.listen(Some(&[StorageKey(vec![1])]), None),
-		);
-		let mut recv2 = futures::executor::block_on_stream(
-			notifications.listen(Some(&[StorageKey(vec![2])]), None),
-		);
-		let mut recv3 = futures::executor::block_on_stream(
-			notifications.listen(Some(&[]), Some(&child_filter)),
-		);
-
-		// when
-		let changeset = vec![(vec![2], Some(vec![3])), (vec![1], None)];
-		let c_changeset_1 = vec![(vec![5], Some(vec![4])), (vec![6], None)];
-
-		let c_changeset = vec![(vec![4], c_changeset_1)];
-		notifications.trigger(
-			&Hash::from_low_u64_be(1),
-			changeset.into_iter(),
-			c_changeset.into_iter().map(|(a, b)| (a, b.into_iter())),
-		);
-
-		// then
-		assert_eq!(
-			recv1.next().unwrap(),
-			(Hash::from_low_u64_be(1), (vec![(StorageKey(vec![1]), None),], vec![]).into())
-		);
-		assert_eq!(
-			recv2.next().unwrap(),
-			(
-				Hash::from_low_u64_be(1),
-				(vec![(StorageKey(vec![2]), Some(StorageData(vec![3]))),], vec![]).into()
-			)
-		);
-		assert_eq!(
-			recv3.next().unwrap(),
-			(
-				Hash::from_low_u64_be(1),
-				(
-					vec![],
-					vec![(
-						StorageKey(vec![4]),
-						vec![(StorageKey(vec![5]), Some(StorageData(vec![4])))]
-					),]
-				)
-					.into()
-			)
-		);
-	}
-
-	#[test]
-	fn should_cleanup_subscribers_if_dropped() {
-		// given
-		let mut notifications = StorageNotifications::<Block>::default();
-		{
-			let child_filter = [(StorageKey(vec![4]), Some(vec![StorageKey(vec![5])]))];
-			let _recv1 = futures::executor::block_on_stream(
-				notifications.listen(Some(&[StorageKey(vec![1])]), None),
-			);
-			let _recv2 = futures::executor::block_on_stream(
-				notifications.listen(Some(&[StorageKey(vec![2])]), None),
-			);
-			let _recv3 = futures::executor::block_on_stream(notifications.listen(None, None));
-			let _recv4 =
-				futures::executor::block_on_stream(notifications.listen(None, Some(&child_filter)));
-			assert_eq!(notifications.0.lock().listeners.len(), 2);
-			assert_eq!(notifications.0.lock().wildcard_listeners.len(), 2);
-			assert_eq!(notifications.0.lock().child_listeners.len(), 1);
-		}
-
-		// when
-		let changeset = vec![(vec![2], Some(vec![3])), (vec![1], None)];
-		let c_changeset = empty::<(_, Empty<_>)>();
-		notifications.trigger(&Hash::from_low_u64_be(1), changeset.into_iter(), c_changeset);
-
-		// then
-		assert_eq!(notifications.0.lock().listeners.len(), 0);
-		assert_eq!(notifications.0.lock().wildcard_listeners.len(), 0);
-		assert_eq!(notifications.0.lock().child_listeners.len(), 0);
-	}
-
-	#[test]
-	fn should_cleanup_subscriber_if_stream_is_dropped() {
-		let mut notifications = StorageNotifications::<Block>::default();
-		let stream = notifications.listen(None, None);
-		assert_eq!(notifications.0.lock().sinks.len(), 1);
-		std::mem::drop(stream);
-		assert_eq!(notifications.0.lock().sinks.len(), 0);
-	}
-
-	#[test]
-	fn should_not_send_empty_notifications() {
-		// given
-		let mut recv = {
-			let mut notifications = StorageNotifications::<Block>::default();
-			let recv = futures::executor::block_on_stream(notifications.listen(None, None));
-
-			// when
-			let changeset = vec![];
-			let c_changeset = empty::<(_, Empty<_>)>();
-			notifications.trigger(&Hash::from_low_u64_be(1), changeset.into_iter(), c_changeset);
-			recv
-		};
-=======
 	) -> StorageEventStream<Block::Hash> {
 		let receiver = self.0.subscribe(registry::SubscribeOp { filter_keys, filter_child_keys });
->>>>>>> 89fcb3e4
 
 		StorageEventStream(receiver)
 	}
