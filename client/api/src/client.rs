// This file is part of Substrate.

// Copyright (C) 2019-2022 Parity Technologies (UK) Ltd.
// SPDX-License-Identifier: GPL-3.0-or-later WITH Classpath-exception-2.0

// This program is free software: you can redistribute it and/or modify
// it under the terms of the GNU General Public License as published by
// the Free Software Foundation, either version 3 of the License, or
// (at your option) any later version.

// This program is distributed in the hope that it will be useful,
// but WITHOUT ANY WARRANTY; without even the implied warranty of
// MERCHANTABILITY or FITNESS FOR A PARTICULAR PURPOSE. See the
// GNU General Public License for more details.

// You should have received a copy of the GNU General Public License
// along with this program. If not, see <https://www.gnu.org/licenses/>.

//! A set of APIs supported by the client along with their primitives.

use sp_consensus::BlockOrigin;
use sp_core::storage::StorageKey;
use sp_runtime::{
	generic::{BlockId, SignedBlock},
	traits::{Block as BlockT, HashFor, NumberFor},
	Justifications,
};
use std::{collections::HashSet, convert::TryFrom, fmt, sync::Arc};

use crate::{blockchain::Info, notifications::StorageEventStream, FinalizeSummary, ImportSummary};

use sc_transaction_pool_api::ChainEvent;
use sc_utils::mpsc::TracingUnboundedReceiver;
use sp_blockchain;

/// Type that implements `futures::Stream` of block import events.
pub type ImportNotifications<Block> = TracingUnboundedReceiver<BlockImportNotification<Block>>;

/// A stream of block finality notifications.
pub type FinalityNotifications<Block> = TracingUnboundedReceiver<FinalityNotification<Block>>;

/// Expected hashes of blocks at given heights.
///
/// This may be used as chain spec extension to set trusted checkpoints, i.e.
/// the client will refuse to import a block with a different hash at the given
/// height.
pub type ForkBlocks<Block> = Option<Vec<(NumberFor<Block>, <Block as BlockT>::Hash)>>;

/// Known bad block hashes.
///
/// This may be used as chain spec extension to filter out known, unwanted forks.
pub type BadBlocks<Block> = Option<HashSet<<Block as BlockT>::Hash>>;

/// Figure out the block type for a given type (for now, just a `Client`).
pub trait BlockOf {
	/// The type of the block.
	type Type: BlockT;
}

/// A source of blockchain events.
pub trait BlockchainEvents<Block: BlockT> {
	/// Get block import event stream. Not guaranteed to be fired for every
	/// imported block.
	fn import_notification_stream(&self) -> ImportNotifications<Block>;

	/// Get a stream of finality notifications. Not guaranteed to be fired for every
	/// finalized block.
	fn finality_notification_stream(&self) -> FinalityNotifications<Block>;

	/// Get storage changes event stream.
	///
	/// Passing `None` as `filter_keys` subscribes to all storage changes.
	fn storage_changes_notification_stream(
		&self,
		filter_keys: Option<&[StorageKey]>,
		child_filter_keys: Option<&[(StorageKey, Option<Vec<StorageKey>>)]>,
	) -> sp_blockchain::Result<StorageEventStream<HashFor<Block>>>;
}

/// List of operations to be performed on storage aux data.
/// First tuple element is the encoded data key.
/// Second tuple element is the encoded optional data to write.
/// If `None`, the key and the associated data are deleted from storage.
pub type AuxDataOperations = Vec<(Vec<u8>, Option<Vec<u8>>)>;

/// Callback invoked before committing the operations created during block import.
/// This gives the opportunity to perform auxiliary pre-commit actions and optionally
/// enqueue further storage write operations to be atomically performed on commit.
pub type OnImportAction<Block> =
	Box<dyn (Fn(&BlockImportNotification<Block>) -> AuxDataOperations) + Send>;

/// Callback invoked before committing the operations created during block finalization.
/// This gives the opportunity to perform auxiliary pre-commit actions and optionally
/// enqueue further storage write operations to be atomically performed on commit.
pub type OnFinalityAction<Block> =
	Box<dyn (Fn(&FinalityNotification<Block>) -> AuxDataOperations) + Send>;

/// Interface to perform auxiliary actions before committing a block import or
/// finality operation.
pub trait PreCommitActions<Block: BlockT> {
	/// Actions to be performed on block import.
	fn register_import_action(&self, op: OnImportAction<Block>);

	/// Actions to be performed on block finalization.
	fn register_finality_action(&self, op: OnFinalityAction<Block>);
}

/// Interface for fetching block data.
pub trait BlockBackend<Block: BlockT> {
	/// Get block body by ID. Returns `None` if the body is not stored.
	fn block_body(
		&self,
		id: &BlockId<Block>,
	) -> sp_blockchain::Result<Option<Vec<<Block as BlockT>::Extrinsic>>>;

	/// Get all indexed transactions for a block,
	/// including renewed transactions.
	///
	/// Note that this will only fetch transactions
	/// that are indexed by the runtime with `storage_index_transaction`.
	fn block_indexed_body(
		&self,
		id: &BlockId<Block>,
	) -> sp_blockchain::Result<Option<Vec<Vec<u8>>>>;

	/// Get full block by id.
	fn block(&self, id: &BlockId<Block>) -> sp_blockchain::Result<Option<SignedBlock<Block>>>;

	/// Get block status.
	fn block_status(&self, id: &BlockId<Block>)
		-> sp_blockchain::Result<sp_consensus::BlockStatus>;

	/// Get block justifications for the block with the given id.
	fn justifications(&self, id: &BlockId<Block>) -> sp_blockchain::Result<Option<Justifications>>;

	/// Get block hash by number.
	fn block_hash(&self, number: NumberFor<Block>)
		-> sp_blockchain::Result<Option<HashFor<Block>>>;

	/// Get single indexed transaction by content hash.
	///
	/// Note that this will only fetch transactions
	/// that are indexed by the runtime with `storage_index_transaction`.
	fn indexed_transaction(&self, hash: &HashFor<Block>) -> sp_blockchain::Result<Option<Vec<u8>>>;

	/// Check if transaction index exists.
	fn has_indexed_transaction(&self, hash: &HashFor<Block>) -> sp_blockchain::Result<bool> {
		Ok(self.indexed_transaction(hash)?.is_some())
	}
}

/// Provide a list of potential uncle headers for a given block.
pub trait ProvideUncles<Block: BlockT> {
	/// Gets the uncles of the block with `target_hash` going back `max_generation` ancestors.
	fn uncles(
		&self,
		target_hash: HashFor<Block>,
		max_generation: NumberFor<Block>,
	) -> sp_blockchain::Result<Vec<Block::Header>>;
}

/// Client info
#[derive(Debug)]
pub struct ClientInfo<Block: BlockT> {
	/// Best block hash.
	pub chain: Info<Block>,
	/// Usage info, if backend supports this.
	pub usage: Option<UsageInfo>,
}

/// A wrapper to store the size of some memory.
#[derive(Default, Clone, Debug, Copy)]
pub struct MemorySize(usize);

impl MemorySize {
	/// Creates `Self` from the given `bytes` size.
	pub fn from_bytes(bytes: usize) -> Self {
		Self(bytes)
	}

	/// Returns the memory size as bytes.
	pub fn as_bytes(self) -> usize {
		self.0
	}
}

impl fmt::Display for MemorySize {
	fn fmt(&self, f: &mut fmt::Formatter<'_>) -> fmt::Result {
		if self.0 < 1024 {
			write!(f, "{} bytes", self.0)
		} else if self.0 < 1024 * 1024 {
			write!(f, "{:.2} KiB", self.0 as f64 / 1024f64)
		} else if self.0 < 1024 * 1024 * 1024 {
			write!(f, "{:.2} MiB", self.0 as f64 / (1024f64 * 1024f64))
		} else {
			write!(f, "{:.2} GiB", self.0 as f64 / (1024f64 * 1024f64 * 1024f64))
		}
	}
}

/// Memory statistics for state db.
#[derive(Default, Clone, Debug)]
pub struct StateDbMemoryInfo {
	/// Memory usage of the non-canonical overlay
	pub non_canonical: MemorySize,
	/// Memory usage of the pruning window.
	pub pruning: Option<MemorySize>,
	/// Memory usage of the pinned blocks.
	pub pinned: MemorySize,
}

/// Memory statistics for client instance.
#[derive(Default, Clone, Debug)]
pub struct MemoryInfo {
	/// Size of state cache.
	pub state_cache: MemorySize,
	/// Size of backend database cache.
	pub database_cache: MemorySize,
	/// Size of the state db.
	pub state_db: StateDbMemoryInfo,
}

/// I/O statistics for client instance.
#[derive(Default, Clone, Debug)]
pub struct IoInfo {
	/// Number of transactions.
	pub transactions: u64,
	/// Total bytes read from disk.
	pub bytes_read: u64,
	/// Total bytes written to disk.
	pub bytes_written: u64,
	/// Total key writes to disk.
	pub writes: u64,
	/// Total key reads from disk.
	pub reads: u64,
	/// Average size of the transaction.
	pub average_transaction_size: u64,
	/// State reads (keys)
	pub state_reads: u64,
	/// State reads (keys) from cache.
	pub state_reads_cache: u64,
	/// State reads (keys)
	pub state_writes: u64,
	/// State write (keys) already cached.
	pub state_writes_cache: u64,
	/// State write (trie nodes) to backend db.
	pub state_writes_nodes: u64,
}

/// Usage statistics for running client instance.
///
/// Returning backend determines the scope of these stats,
/// but usually it is either from service start or from previous
/// gathering of the statistics.
#[derive(Default, Clone, Debug)]
pub struct UsageInfo {
	/// Memory statistics.
	pub memory: MemoryInfo,
	/// I/O statistics.
	pub io: IoInfo,
}

impl fmt::Display for UsageInfo {
	fn fmt(&self, f: &mut fmt::Formatter<'_>) -> fmt::Result {
		write!(
			f,
			"caches: ({} state, {} db overlay), \
			 state db: ({} non-canonical, {} pruning, {} pinned), \
			 i/o: ({} tx, {} write, {} read, {} avg tx, {}/{} key cache reads/total, {} trie nodes writes)",
			self.memory.state_cache,
			self.memory.database_cache,
			self.memory.state_db.non_canonical,
			self.memory.state_db.pruning.unwrap_or_default(),
			self.memory.state_db.pinned,
			self.io.transactions,
			self.io.bytes_written,
			self.io.bytes_read,
			self.io.average_transaction_size,
			self.io.state_reads_cache,
			self.io.state_reads,
			self.io.state_writes_nodes,
		)
	}
}

/// Summary of an imported block
#[derive(Clone, Debug)]
pub struct BlockImportNotification<Block: BlockT> {
	/// Imported block header hash.
	pub hash: HashFor<Block>,
	/// Imported block origin.
	pub origin: BlockOrigin,
	/// Imported block header.
	pub header: Block::Header,
	/// Is this the new best block.
	pub is_new_best: bool,
	/// Tree route from old best to new best parent.
	///
	/// If `None`, there was no re-org while importing.
	pub tree_route: Option<Arc<sp_blockchain::TreeRoute<Block>>>,
}

/// Summary of a finalized block.
#[derive(Clone, Debug)]
pub struct FinalityNotification<Block: BlockT> {
	/// Finalized block header hash.
	pub hash: HashFor<Block>,
	/// Finalized block header.
	pub header: Block::Header,
	/// Path from the old finalized to new finalized parent (implicitly finalized blocks).
<<<<<<< HEAD
	pub tree_route: Arc<Vec<HashFor<Block>>>,
	/// Stale branches heads.
	pub stale_heads: Arc<Vec<HashFor<Block>>>,
=======
	pub tree_route: Arc<[Block::Hash]>,
	/// Stale branches heads.
	pub stale_heads: Arc<[Block::Hash]>,
>>>>>>> 89fcb3e4
}

impl<B: BlockT> TryFrom<BlockImportNotification<B>> for ChainEvent<B> {
	type Error = ();

	fn try_from(n: BlockImportNotification<B>) -> Result<Self, ()> {
		if n.is_new_best {
			Ok(Self::NewBestBlock { hash: n.hash, tree_route: n.tree_route })
		} else {
			Err(())
		}
	}
}

impl<B: BlockT> From<FinalityNotification<B>> for ChainEvent<B> {
	fn from(n: FinalityNotification<B>) -> Self {
		Self::Finalized { hash: n.hash, tree_route: n.tree_route }
	}
}

impl<B: BlockT> From<FinalizeSummary<B>> for FinalityNotification<B> {
	fn from(mut summary: FinalizeSummary<B>) -> Self {
		let hash = summary.finalized.pop().unwrap_or_default();
		FinalityNotification {
			hash,
			header: summary.header,
			tree_route: Arc::from(summary.finalized),
			stale_heads: Arc::from(summary.stale_heads),
		}
	}
}

impl<B: BlockT> From<ImportSummary<B>> for BlockImportNotification<B> {
	fn from(summary: ImportSummary<B>) -> Self {
		BlockImportNotification {
			hash: summary.hash,
			origin: summary.origin,
			header: summary.header,
			is_new_best: summary.is_new_best,
			tree_route: summary.tree_route.map(Arc::new),
		}
	}
}<|MERGE_RESOLUTION|>--- conflicted
+++ resolved
@@ -308,15 +308,9 @@
 	/// Finalized block header.
 	pub header: Block::Header,
 	/// Path from the old finalized to new finalized parent (implicitly finalized blocks).
-<<<<<<< HEAD
-	pub tree_route: Arc<Vec<HashFor<Block>>>,
-	/// Stale branches heads.
-	pub stale_heads: Arc<Vec<HashFor<Block>>>,
-=======
 	pub tree_route: Arc<[Block::Hash]>,
 	/// Stale branches heads.
 	pub stale_heads: Arc<[Block::Hash]>,
->>>>>>> 89fcb3e4
 }
 
 impl<B: BlockT> TryFrom<BlockImportNotification<B>> for ChainEvent<B> {
