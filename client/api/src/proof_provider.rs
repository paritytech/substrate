--- conflicted
+++ resolved
@@ -72,7 +72,6 @@
 		key: &StorageKey,
 	) -> sp_blockchain::Result<ChangesProof<Block::Header>>;
 
-<<<<<<< HEAD
 	/// Given a `BlockId` iterate over all storage values starting at `start_keys`.
 	/// Last `start_keys` element contains last accessed key value.
 	/// With multiple `start_keys`, first `start_keys` element is
@@ -81,11 +80,6 @@
 	/// Proofs is build until size limit is reached and always include at
 	/// least one key following `start_keys`.
 	/// Returns combined proof and the numbers of collected keys.
-=======
-	/// Given a `BlockId` iterate over all storage values starting at `start_key` exclusively,
-	/// building proofs until size limit is reached. Returns combined proof and the number of
-	/// collected keys.
->>>>>>> 71e1c59e
 	fn read_proof_collection(
 		&self,
 		id: &BlockId<Block>,
