// This file is part of Substrate.

// Copyright (C) 2017-2021 Parity Technologies (UK) Ltd.
// SPDX-License-Identifier: GPL-3.0-or-later WITH Classpath-exception-2.0

// This program is free software: you can redistribute it and/or modify
// it under the terms of the GNU General Public License as published by
// the Free Software Foundation, either version 3 of the License, or
// (at your option) any later version.

// This program is distributed in the hope that it will be useful,
// but WITHOUT ANY WARRANTY; without even the implied warranty of
// MERCHANTABILITY or FITNESS FOR A PARTICULAR PURPOSE. See the
// GNU General Public License for more details.

// You should have received a copy of the GNU General Public License
// along with this program. If not, see <https://www.gnu.org/licenses/>.

//! Substrate Client data backend

use crate::{
	blockchain::{well_known_cache_keys, Backend as BlockchainBackend},
	light::RemoteBlockchain,
	UsageInfo,
};
use parking_lot::RwLock;
use sp_blockchain;
use sp_consensus::BlockOrigin;
use sp_core::{offchain::OffchainStorage, ChangesTrieConfigurationRange};
use sp_runtime::{
	generic::BlockId,
	traits::{Block as BlockT, HashFor, NumberFor},
	Justification, Justifications, Storage,
};
use sp_state_machine::{
	ChangesTrieState, ChangesTrieStorage as StateChangesTrieStorage, ChangesTrieTransaction,
	ChildStorageCollection, IndexOperation, OffchainChangesCollection, StorageCollection,
};
use sp_storage::{ChildInfo, PrefixedStorageKey, StorageData, StorageKey};
use std::{
	collections::{HashMap, HashSet},
	sync::Arc,
};

<<<<<<< HEAD
pub use sp_consensus::ImportedState;
pub use sp_state_machine::{Backend as StateBackend, KeyValueStates};
=======
pub use sp_state_machine::Backend as StateBackend;
>>>>>>> fa69d5fa
use std::marker::PhantomData;

/// Extracts the state backend type for the given backend.
pub type StateBackendFor<B, Block> = <B as Backend<Block>>::State;

/// Extracts the transaction for the given state backend.
pub type TransactionForSB<B, Block> = <B as StateBackend<HashFor<Block>>>::Transaction;

/// Extracts the transaction for the given backend.
pub type TransactionFor<B, Block> = TransactionForSB<StateBackendFor<B, Block>, Block>;

/// Import operation summary.
///
/// Contains information about the block that just got imported,
/// including storage changes, reorged blocks, etc.
pub struct ImportSummary<Block: BlockT> {
	/// Block hash of the imported block.
	pub hash: Block::Hash,
	/// Import origin.
	pub origin: BlockOrigin,
	/// Header of the imported block.
	pub header: Block::Header,
	/// Is this block a new best block.
	pub is_new_best: bool,
	/// Optional storage changes.
	pub storage_changes: Option<(StorageCollection, ChildStorageCollection)>,
	/// Tree route from old best to new best.
	///
	/// If `None`, there was no re-org while importing.
	pub tree_route: Option<sp_blockchain::TreeRoute<Block>>,
}

/// Import operation wrapper
pub struct ClientImportOperation<Block: BlockT, B: Backend<Block>> {
	/// DB Operation.
	pub op: B::BlockImportOperation,
	/// Summary of imported block.
	pub notify_imported: Option<ImportSummary<Block>>,
	/// A list of hashes of blocks that got finalized.
	pub notify_finalized: Vec<Block::Hash>,
}

/// Helper function to apply auxiliary data insertion into an operation.
pub fn apply_aux<'a, 'b: 'a, 'c: 'a, B, Block, D, I>(
	operation: &mut ClientImportOperation<Block, B>,
	insert: I,
	delete: D,
) -> sp_blockchain::Result<()>
where
	Block: BlockT,
	B: Backend<Block>,
	I: IntoIterator<Item = &'a (&'c [u8], &'c [u8])>,
	D: IntoIterator<Item = &'a &'b [u8]>,
{
	operation.op.insert_aux(
		insert
			.into_iter()
			.map(|(k, v)| (k.to_vec(), Some(v.to_vec())))
			.chain(delete.into_iter().map(|k| (k.to_vec(), None))),
	)
}

/// State of a new block.
#[derive(Debug, Clone, Copy, PartialEq, Eq)]
pub enum NewBlockState {
	/// Normal block.
	Normal,
	/// New best block.
	Best,
	/// Newly finalized block (implicitly best).
	Final,
}

impl NewBlockState {
	/// Whether this block is the new best block.
	pub fn is_best(self) -> bool {
		match self {
			NewBlockState::Best | NewBlockState::Final => true,
			NewBlockState::Normal => false,
		}
	}

	/// Whether this block is considered final.
	pub fn is_final(self) -> bool {
		match self {
			NewBlockState::Final => true,
			NewBlockState::Best | NewBlockState::Normal => false,
		}
	}
}

/// Block insertion operation.
///
/// Keeps hold if the inserted block state and data.
pub trait BlockImportOperation<Block: BlockT> {
	/// Associated state backend type.
	type State: StateBackend<HashFor<Block>>;

	/// Returns pending state.
	///
	/// Returns None for backends with locally-unavailable state data.
	fn state(&self) -> sp_blockchain::Result<Option<&Self::State>>;

	/// Append block data to the transaction.
	fn set_block_data(
		&mut self,
		header: Block::Header,
		body: Option<Vec<Block::Extrinsic>>,
		indexed_body: Option<Vec<Vec<u8>>>,
		justifications: Option<Justifications>,
		state: NewBlockState,
	) -> sp_blockchain::Result<()>;

	/// Update cached data.
	fn update_cache(&mut self, cache: HashMap<well_known_cache_keys::Id, Vec<u8>>);

	/// Inject storage data into the database.
	fn update_db_storage(
		&mut self,
		update: TransactionForSB<Self::State, Block>,
	) -> sp_blockchain::Result<()>;

	/// Set genesis state. If `commit` is `false` the state is saved in memory, but is not written
	/// to the database.
	fn set_genesis_state(
		&mut self,
		storage: Storage,
		commit: bool,
	) -> sp_blockchain::Result<Block::Hash>;

	/// Inject storage data into the database replacing any existing data.
	fn reset_storage(&mut self, storage: Storage) -> sp_blockchain::Result<Block::Hash>;

	/// Set storage changes.
	fn update_storage(
		&mut self,
		update: StorageCollection,
		child_update: ChildStorageCollection,
	) -> sp_blockchain::Result<()>;

	/// Write offchain storage changes to the database.
	fn update_offchain_storage(
		&mut self,
		_offchain_update: OffchainChangesCollection,
	) -> sp_blockchain::Result<()> {
		Ok(())
	}

	/// Inject changes trie data into the database.
	fn update_changes_trie(
		&mut self,
		update: ChangesTrieTransaction<HashFor<Block>, NumberFor<Block>>,
	) -> sp_blockchain::Result<()>;

	/// Insert auxiliary keys.
	///
	/// Values are `None` if should be deleted.
	fn insert_aux<I>(&mut self, ops: I) -> sp_blockchain::Result<()>
	where
		I: IntoIterator<Item = (Vec<u8>, Option<Vec<u8>>)>;

	/// Mark a block as finalized.
	fn mark_finalized(
		&mut self,
		id: BlockId<Block>,
		justification: Option<Justification>,
	) -> sp_blockchain::Result<()>;

	/// Mark a block as new head. If both block import and set head are specified, set head
	/// overrides block import's best block rule.
	fn mark_head(&mut self, id: BlockId<Block>) -> sp_blockchain::Result<()>;

	/// Add a transaction index operation.
	fn update_transaction_index(&mut self, index: Vec<IndexOperation>)
		-> sp_blockchain::Result<()>;
}

/// Interface for performing operations on the backend.
pub trait LockImportRun<Block: BlockT, B: Backend<Block>> {
	/// Lock the import lock, and run operations inside.
	fn lock_import_and_run<R, Err, F>(&self, f: F) -> Result<R, Err>
	where
		F: FnOnce(&mut ClientImportOperation<Block, B>) -> Result<R, Err>,
		Err: From<sp_blockchain::Error>;
}

/// Finalize Facilities
pub trait Finalizer<Block: BlockT, B: Backend<Block>> {
	/// Mark all blocks up to given as finalized in operation.
	///
	/// If `justification` is provided it is stored with the given finalized
	/// block (any other finalized blocks are left unjustified).
	///
	/// If the block being finalized is on a different fork from the current
	/// best block the finalized block is set as best, this might be slightly
	/// inaccurate (i.e. outdated). Usages that require determining an accurate
	/// best block should use `SelectChain` instead of the client.
	fn apply_finality(
		&self,
		operation: &mut ClientImportOperation<Block, B>,
		id: BlockId<Block>,
		justification: Option<Justification>,
		notify: bool,
	) -> sp_blockchain::Result<()>;

	/// Finalize a block.
	///
	/// This will implicitly finalize all blocks up to it and
	/// fire finality notifications.
	///
	/// If the block being finalized is on a different fork from the current
	/// best block, the finalized block is set as best. This might be slightly
	/// inaccurate (i.e. outdated). Usages that require determining an accurate
	/// best block should use `SelectChain` instead of the client.
	///
	/// Pass a flag to indicate whether finality notifications should be propagated.
	/// This is usually tied to some synchronization state, where we don't send notifications
	/// while performing major synchronization work.
	fn finalize_block(
		&self,
		id: BlockId<Block>,
		justification: Option<Justification>,
		notify: bool,
	) -> sp_blockchain::Result<()>;
}

/// Provides access to an auxiliary database.
pub trait AuxStore {
	/// Insert auxiliary data into key-value store.
	///
	/// Deletions occur after insertions.
	fn insert_aux<
		'a,
		'b: 'a,
		'c: 'a,
		I: IntoIterator<Item = &'a (&'c [u8], &'c [u8])>,
		D: IntoIterator<Item = &'a &'b [u8]>,
	>(
		&self,
		insert: I,
		delete: D,
	) -> sp_blockchain::Result<()>;

	/// Query auxiliary data from key-value store.
	fn get_aux(&self, key: &[u8]) -> sp_blockchain::Result<Option<Vec<u8>>>;
}

/// An `Iterator` that iterates keys in a given block under a prefix.
pub struct KeyIterator<'a, State, Block> {
	state: State,
	child_storage: Option<ChildInfo>,
	prefix: Option<&'a StorageKey>,
	current_key: Vec<u8>,
	_phantom: PhantomData<Block>,
}

impl<'a, State, Block> KeyIterator<'a, State, Block> {
	/// create a KeyIterator instance
	pub fn new(state: State, prefix: Option<&'a StorageKey>, current_key: Vec<u8>) -> Self {
		Self { state, child_storage: None, prefix, current_key, _phantom: PhantomData }
	}

	/// Create a `KeyIterator` instance for a child storage.
	pub fn new_child(
		state: State,
		child_info: ChildInfo,
		prefix: Option<&'a StorageKey>,
		current_key: Vec<u8>,
	) -> Self {
		Self { state, child_storage: Some(child_info), prefix, current_key, _phantom: PhantomData }
	}
}

impl<'a, State, Block> Iterator for KeyIterator<'a, State, Block>
where
	Block: BlockT,
	State: StateBackend<HashFor<Block>>,
{
	type Item = StorageKey;

	fn next(&mut self) -> Option<Self::Item> {
		let next_key = if let Some(child_info) = self.child_storage.as_ref() {
			self.state.next_child_storage_key(child_info, &self.current_key)
		} else {
			self.state.next_storage_key(&self.current_key)
		}
		.ok()
		.flatten()?;
		// this terminates the iterator the first time it fails.
		if let Some(prefix) = self.prefix {
			if !next_key.starts_with(&prefix.0[..]) {
				return None
			}
		}
		self.current_key = next_key.clone();
		Some(StorageKey(next_key))
	}
}

/// Provides acess to storage primitives
pub trait StorageProvider<Block: BlockT, B: Backend<Block>> {
	/// Given a `BlockId` and a key, return the value under the key in that block.
	fn storage(
		&self,
		id: &BlockId<Block>,
		key: &StorageKey,
	) -> sp_blockchain::Result<Option<StorageData>>;

	/// Given a `BlockId` and a key prefix, return the matching storage keys in that block.
	fn storage_keys(
		&self,
		id: &BlockId<Block>,
		key_prefix: &StorageKey,
	) -> sp_blockchain::Result<Vec<StorageKey>>;

	/// Given a `BlockId` and a key, return the value under the hash in that block.
	fn storage_hash(
		&self,
		id: &BlockId<Block>,
		key: &StorageKey,
	) -> sp_blockchain::Result<Option<Block::Hash>>;

	/// Given a `BlockId` and a key prefix, return the matching child storage keys and values in that block.
	fn storage_pairs(
		&self,
		id: &BlockId<Block>,
		key_prefix: &StorageKey,
	) -> sp_blockchain::Result<Vec<(StorageKey, StorageData)>>;

	/// Given a `BlockId` and a key prefix, return a `KeyIterator` iterates matching storage keys in that block.
	fn storage_keys_iter<'a>(
		&self,
		id: &BlockId<Block>,
		prefix: Option<&'a StorageKey>,
		start_key: Option<&StorageKey>,
	) -> sp_blockchain::Result<KeyIterator<'a, B::State, Block>>;

	/// Given a `BlockId`, a key and a child storage key, return the value under the key in that block.
	fn child_storage(
		&self,
		id: &BlockId<Block>,
		child_info: &ChildInfo,
		key: &StorageKey,
	) -> sp_blockchain::Result<Option<StorageData>>;

	/// Given a `BlockId`, a key prefix, and a child storage key, return the matching child storage keys.
	fn child_storage_keys(
		&self,
		id: &BlockId<Block>,
		child_info: &ChildInfo,
		key_prefix: &StorageKey,
	) -> sp_blockchain::Result<Vec<StorageKey>>;

	/// Given a `BlockId` and a key `prefix` and a child storage key,
	/// return a `KeyIterator` that iterates matching storage keys in that block.
	fn child_storage_keys_iter<'a>(
		&self,
		id: &BlockId<Block>,
		child_info: ChildInfo,
		prefix: Option<&'a StorageKey>,
		start_key: Option<&StorageKey>,
	) -> sp_blockchain::Result<KeyIterator<'a, B::State, Block>>;

	/// Given a `BlockId`, a key and a child storage key, return the hash under the key in that block.
	fn child_storage_hash(
		&self,
		id: &BlockId<Block>,
		child_info: &ChildInfo,
		key: &StorageKey,
	) -> sp_blockchain::Result<Option<Block::Hash>>;

	/// Get longest range within [first; last] that is possible to use in `key_changes`
	/// and `key_changes_proof` calls.
	/// Range could be shortened from the beginning if some changes tries have been pruned.
	/// Returns Ok(None) if changes tries are not supported.
	fn max_key_changes_range(
		&self,
		first: NumberFor<Block>,
		last: BlockId<Block>,
	) -> sp_blockchain::Result<Option<(NumberFor<Block>, BlockId<Block>)>>;

	/// Get pairs of (block, extrinsic) where key has been changed at given blocks range.
	/// Works only for runtimes that are supporting changes tries.
	///
	/// Changes are returned in descending order (i.e. last block comes first).
	fn key_changes(
		&self,
		first: NumberFor<Block>,
		last: BlockId<Block>,
		storage_key: Option<&PrefixedStorageKey>,
		key: &StorageKey,
	) -> sp_blockchain::Result<Vec<(NumberFor<Block>, u32)>>;
}

/// Client backend.
///
/// Manages the data layer.
///
/// Note on state pruning: while an object from `state_at` is alive, the state
/// should not be pruned. The backend should internally reference-count
/// its state objects.
///
/// The same applies for live `BlockImportOperation`s: while an import operation building on a
/// parent `P` is alive, the state for `P` should not be pruned.
pub trait Backend<Block: BlockT>: AuxStore + Send + Sync {
	/// Associated block insertion operation type.
	type BlockImportOperation: BlockImportOperation<Block, State = Self::State>;
	/// Associated blockchain backend type.
	type Blockchain: BlockchainBackend<Block>;
	/// Associated state backend type.
	type State: StateBackend<HashFor<Block>> + Send;
	/// Offchain workers local storage.
	type OffchainStorage: OffchainStorage;

	/// Begin a new block insertion transaction with given parent block id.
	///
	/// When constructing the genesis, this is called with all-zero hash.
	fn begin_operation(&self) -> sp_blockchain::Result<Self::BlockImportOperation>;

	/// Note an operation to contain state transition.
	fn begin_state_operation(
		&self,
		operation: &mut Self::BlockImportOperation,
		block: BlockId<Block>,
	) -> sp_blockchain::Result<()>;

	/// Commit block insertion.
	fn commit_operation(
		&self,
		transaction: Self::BlockImportOperation,
	) -> sp_blockchain::Result<()>;

	/// Finalize block with given Id.
	///
	/// This should only be called if the parent of the given block has been finalized.
	fn finalize_block(
		&self,
		block: BlockId<Block>,
		justification: Option<Justification>,
	) -> sp_blockchain::Result<()>;

	/// Append justification to the block with the given Id.
	///
	/// This should only be called for blocks that are already finalized.
	fn append_justification(
		&self,
		block: BlockId<Block>,
		justification: Justification,
	) -> sp_blockchain::Result<()>;

	/// Returns reference to blockchain backend.
	fn blockchain(&self) -> &Self::Blockchain;

	/// Returns current usage statistics.
	fn usage_info(&self) -> Option<UsageInfo>;

	/// Returns reference to changes trie storage.
	fn changes_trie_storage(&self) -> Option<&dyn PrunableStateChangesTrieStorage<Block>>;

	/// Returns a handle to offchain storage.
	fn offchain_storage(&self) -> Option<Self::OffchainStorage>;

	/// Returns true if state for given block is available.
	fn have_state_at(&self, hash: &Block::Hash, _number: NumberFor<Block>) -> bool {
		self.state_at(BlockId::Hash(hash.clone())).is_ok()
	}

	/// Returns state backend with post-state of given block.
	fn state_at(&self, block: BlockId<Block>) -> sp_blockchain::Result<Self::State>;

	/// Attempts to revert the chain by `n` blocks. If `revert_finalized` is set it will attempt to
	/// revert past any finalized block, this is unsafe and can potentially leave the node in an
	/// inconsistent state.
	///
	/// Returns the number of blocks that were successfully reverted and the list of finalized
	/// blocks that has been reverted.
	fn revert(
		&self,
		n: NumberFor<Block>,
		revert_finalized: bool,
	) -> sp_blockchain::Result<(NumberFor<Block>, HashSet<Block::Hash>)>;

	/// Discard non-best, unfinalized leaf block.
	fn remove_leaf_block(&self, hash: &Block::Hash) -> sp_blockchain::Result<()>;

	/// Insert auxiliary data into key-value store.
	fn insert_aux<
		'a,
		'b: 'a,
		'c: 'a,
		I: IntoIterator<Item = &'a (&'c [u8], &'c [u8])>,
		D: IntoIterator<Item = &'a &'b [u8]>,
	>(
		&self,
		insert: I,
		delete: D,
	) -> sp_blockchain::Result<()> {
		AuxStore::insert_aux(self, insert, delete)
	}
	/// Query auxiliary data from key-value store.
	fn get_aux(&self, key: &[u8]) -> sp_blockchain::Result<Option<Vec<u8>>> {
		AuxStore::get_aux(self, key)
	}

	/// Gain access to the import lock around this backend.
	///
	/// _Note_ Backend isn't expected to acquire the lock by itself ever. Rather
	/// the using components should acquire and hold the lock whenever they do
	/// something that the import of a block would interfere with, e.g. importing
	/// a new block or calculating the best head.
	fn get_import_lock(&self) -> &RwLock<()>;
}

/// Changes trie storage that supports pruning.
pub trait PrunableStateChangesTrieStorage<Block: BlockT>:
	StateChangesTrieStorage<HashFor<Block>, NumberFor<Block>>
{
	/// Get reference to StateChangesTrieStorage.
	fn storage(&self) -> &dyn StateChangesTrieStorage<HashFor<Block>, NumberFor<Block>>;
	/// Get configuration at given block.
	fn configuration_at(
		&self,
		at: &BlockId<Block>,
	) -> sp_blockchain::Result<ChangesTrieConfigurationRange<NumberFor<Block>, Block::Hash>>;
	/// Get end block (inclusive) of oldest pruned max-level (or skewed) digest trie blocks range.
	/// It is guaranteed that we have no any changes tries before (and including) this block.
	/// It is guaranteed that all existing changes tries after this block are not yet pruned (if created).
	fn oldest_pruned_digest_range_end(&self) -> NumberFor<Block>;
}

/// Mark for all Backend implementations, that are making use of state data, stored locally.
pub trait LocalBackend<Block: BlockT>: Backend<Block> {}

/// Mark for all Backend implementations, that are fetching required state data from remote nodes.
pub trait RemoteBackend<Block: BlockT>: Backend<Block> {
	/// Returns true if the state for given block is available locally.
	fn is_local_state_available(&self, block: &BlockId<Block>) -> bool;

	/// Returns reference to blockchain backend.
	///
	/// Returned backend either resolves blockchain data
	/// locally, or prepares request to fetch that data from remote node.
	fn remote_blockchain(&self) -> Arc<dyn RemoteBlockchain<Block>>;
}

/// Return changes tries state at given block.
pub fn changes_tries_state_at_block<'a, Block: BlockT>(
	block: &BlockId<Block>,
	maybe_storage: Option<&'a dyn PrunableStateChangesTrieStorage<Block>>,
) -> sp_blockchain::Result<Option<ChangesTrieState<'a, HashFor<Block>, NumberFor<Block>>>> {
	let storage = match maybe_storage {
		Some(storage) => storage,
		None => return Ok(None),
	};

	let config_range = storage.configuration_at(block)?;
	match config_range.config {
		Some(config) =>
			Ok(Some(ChangesTrieState::new(config, config_range.zero.0, storage.storage()))),
		None => Ok(None),
	}
}

/// Provide CHT roots. These are stored on a light client and generated dynamically on a full
/// client.
pub trait ProvideChtRoots<Block: BlockT> {
	/// Get headers CHT root for given block. Returns None if the block is not a part of any CHT.
	fn header_cht_root(
		&self,
		cht_size: NumberFor<Block>,
		block: NumberFor<Block>,
	) -> sp_blockchain::Result<Option<Block::Hash>>;

	/// Get changes trie CHT root for given block. Returns None if the block is not a part of any CHT.
	fn changes_trie_cht_root(
		&self,
		cht_size: NumberFor<Block>,
		block: NumberFor<Block>,
	) -> sp_blockchain::Result<Option<Block::Hash>>;
}<|MERGE_RESOLUTION|>--- conflicted
+++ resolved
@@ -42,12 +42,7 @@
 	sync::Arc,
 };
 
-<<<<<<< HEAD
-pub use sp_consensus::ImportedState;
 pub use sp_state_machine::{Backend as StateBackend, KeyValueStates};
-=======
-pub use sp_state_machine::Backend as StateBackend;
->>>>>>> fa69d5fa
 use std::marker::PhantomData;
 
 /// Extracts the state backend type for the given backend.
