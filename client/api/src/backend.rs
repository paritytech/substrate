// Copyright 2017-2020 Parity Technologies (UK) Ltd.
// This file is part of Substrate.

// Substrate is free software: you can redistribute it and/or modify
// it under the terms of the GNU General Public License as published by
// the Free Software Foundation, either version 3 of the License, or
// (at your option) any later version.

// Substrate is distributed in the hope that it will be useful,
// but WITHOUT ANY WARRANTY; without even the implied warranty of
// MERCHANTABILITY or FITNESS FOR A PARTICULAR PURPOSE.  See the
// GNU General Public License for more details.

// You should have received a copy of the GNU General Public License
// along with Substrate.  If not, see <http://www.gnu.org/licenses/>.

//! Substrate Client data backend

use std::sync::Arc;
use std::collections::HashMap;
use sp_core::ChangesTrieConfigurationRange;
use sp_core::offchain::OffchainStorage;
use sp_runtime::{generic::BlockId, Justification, Storage};
<<<<<<< HEAD
use sp_runtime::traits::{Block as BlockT, NumberFor};
use sp_state_machine::backend::Backend as StateBackend;
use sp_state_machine::{ChangesTrieState, ChangesTrieStorage as StateChangesTrieStorage, ChangesTrieTransaction};
=======
use sp_runtime::traits::{Block as BlockT, NumberFor, HasherFor};
use sp_state_machine::{ChangesTrieStorage as StateChangesTrieStorage, ChangesTrieTransaction};
>>>>>>> bd540a67
use crate::{
	blockchain::{
		Backend as BlockchainBackend, well_known_cache_keys
	},
	light::RemoteBlockchain,
	UsageInfo,
};
use sp_blockchain;
use sp_consensus::BlockOrigin;
use parking_lot::RwLock;

pub use sp_state_machine::Backend as StateBackend;

/// Extracts the state backend type for the given backend.
pub type StateBackendFor<B, Block> = <B as Backend<Block>>::State;

/// Extracts the transaction for the given state backend.
pub type TransactionForSB<B, Block> = <B as StateBackend<HasherFor<Block>>>::Transaction;

/// Extracts the transaction for the given backend.
pub type TransactionFor<B, Block> = TransactionForSB<StateBackendFor<B, Block>, Block>;

/// In memory array of storage values.
pub type StorageCollection = Vec<(Vec<u8>, Option<Vec<u8>>)>;

/// In memory arrays of storage values for multiple child tries.
pub type ChildStorageCollection = Vec<(Vec<u8>, StorageCollection)>;

/// Import operation summary.
///
/// Contains information about the block that just got imported,
/// including storage changes, reorged blocks, etc.
pub struct ImportSummary<Block: BlockT> {
	/// Block hash of the imported block.
	pub hash: Block::Hash,
	/// Import origin.
	pub origin: BlockOrigin,
	/// Header of the imported block.
	pub header: Block::Header,
	/// Is this block a new best block.
	pub is_new_best: bool,
	/// Optional storage changes.
	pub storage_changes: Option<(StorageCollection, ChildStorageCollection)>,
	/// Blocks that got retracted because of this one got imported.
	pub retracted: Vec<Block::Hash>,
}

/// Import operation wrapper
pub struct ClientImportOperation<Block: BlockT, B: Backend<Block>> {
	/// DB Operation.
	pub op: B::BlockImportOperation,
	/// Summary of imported block.
	pub notify_imported: Option<ImportSummary<Block>>,
	/// A list of hashes of blocks that got finalized.
	pub notify_finalized: Vec<Block::Hash>,
}

/// State of a new block.
#[derive(Debug, Clone, Copy, PartialEq, Eq)]
pub enum NewBlockState {
	/// Normal block.
	Normal,
	/// New best block.
	Best,
	/// Newly finalized block (implicitly best).
	Final,
}

impl NewBlockState {
	/// Whether this block is the new best block.
	pub fn is_best(self) -> bool {
		match self {
			NewBlockState::Best | NewBlockState::Final => true,
			NewBlockState::Normal => false,
		}
	}

	/// Whether this block is considered final.
	pub fn is_final(self) -> bool {
		match self {
			NewBlockState::Final => true,
			NewBlockState::Best | NewBlockState::Normal => false,
		}
	}
}

/// Block insertion operation.
///
/// Keeps hold if the inserted block state and data.
pub trait BlockImportOperation<Block: BlockT> {
	/// Associated state backend type.
	type State: StateBackend<HasherFor<Block>>;

	/// Returns pending state.
	///
	/// Returns None for backends with locally-unavailable state data.
	fn state(&self) -> sp_blockchain::Result<Option<&Self::State>>;

	/// Append block data to the transaction.
	fn set_block_data(
		&mut self,
		header: Block::Header,
		body: Option<Vec<Block::Extrinsic>>,
		justification: Option<Justification>,
		state: NewBlockState,
	) -> sp_blockchain::Result<()>;

	/// Update cached data.
	fn update_cache(&mut self, cache: HashMap<well_known_cache_keys::Id, Vec<u8>>);

	/// Inject storage data into the database.
	fn update_db_storage(
		&mut self,
		update: TransactionForSB<Self::State, Block>,
	) -> sp_blockchain::Result<()>;

	/// Inject storage data into the database replacing any existing data.
	fn reset_storage(&mut self, storage: Storage) -> sp_blockchain::Result<Block::Hash>;

	/// Set storage changes.
	fn update_storage(
		&mut self,
		update: StorageCollection,
		child_update: ChildStorageCollection,
	) -> sp_blockchain::Result<()>;

	/// Inject changes trie data into the database.
	fn update_changes_trie(
		&mut self,
		update: ChangesTrieTransaction<HasherFor<Block>, NumberFor<Block>>,
	) -> sp_blockchain::Result<()>;

	/// Insert auxiliary keys.
	///
	/// Values are `None` if should be deleted.
	fn insert_aux<I>(&mut self, ops: I) -> sp_blockchain::Result<()>
		where I: IntoIterator<Item=(Vec<u8>, Option<Vec<u8>>)>;

	/// Mark a block as finalized.
	fn mark_finalized(
		&mut self,
		id: BlockId<Block>,
		justification: Option<Justification>,
	) -> sp_blockchain::Result<()>;
	/// Mark a block as new head. If both block import and set head are specified, set head
	/// overrides block import's best block rule.
	fn mark_head(&mut self, id: BlockId<Block>) -> sp_blockchain::Result<()>;
}

/// Finalize Facilities
pub trait Finalizer<Block: BlockT, B: Backend<Block>> {
	/// Mark all blocks up to given as finalized in operation.
	///
	/// If `justification` is provided it is stored with the given finalized
	/// block (any other finalized blocks are left unjustified).
	///
	/// If the block being finalized is on a different fork from the current
	/// best block the finalized block is set as best, this might be slightly
	/// inaccurate (i.e. outdated). Usages that require determining an accurate
	/// best block should use `SelectChain` instead of the client.
	fn apply_finality(
		&self,
		operation: &mut ClientImportOperation<Block, B>,
		id: BlockId<Block>,
		justification: Option<Justification>,
		notify: bool,
	) -> sp_blockchain::Result<()>;


	/// Finalize a block.
	///
	/// This will implicitly finalize all blocks up to it and
	/// fire finality notifications.
	///
	/// If the block being finalized is on a different fork from the current
	/// best block, the finalized block is set as best. This might be slightly
	/// inaccurate (i.e. outdated). Usages that require determining an accurate
	/// best block should use `SelectChain` instead of the client.
	///
	/// Pass a flag to indicate whether finality notifications should be propagated.
	/// This is usually tied to some synchronization state, where we don't send notifications
	/// while performing major synchronization work.
	fn finalize_block(
		&self,
		id: BlockId<Block>,
		justification: Option<Justification>,
		notify: bool,
	) -> sp_blockchain::Result<()>;

}

/// Provides access to an auxiliary database.
pub trait AuxStore {
	/// Insert auxiliary data into key-value store.
	///
	/// Deletions occur after insertions.
	fn insert_aux<
		'a,
		'b: 'a,
		'c: 'a,
		I: IntoIterator<Item=&'a(&'c [u8], &'c [u8])>,
		D: IntoIterator<Item=&'a &'b [u8]>,
	>(&self, insert: I, delete: D) -> sp_blockchain::Result<()>;

	/// Query auxiliary data from key-value store.
	fn get_aux(&self, key: &[u8]) -> sp_blockchain::Result<Option<Vec<u8>>>;
}

/// Client backend.
///
/// Manages the data layer.
///
/// Note on state pruning: while an object from `state_at` is alive, the state
/// should not be pruned. The backend should internally reference-count
/// its state objects.
///
/// The same applies for live `BlockImportOperation`s: while an import operation building on a
/// parent `P` is alive, the state for `P` should not be pruned.
pub trait Backend<Block: BlockT>: AuxStore + Send + Sync {
	/// Associated block insertion operation type.
	type BlockImportOperation: BlockImportOperation<Block, State = Self::State>;
	/// Associated blockchain backend type.
	type Blockchain: BlockchainBackend<Block>;
	/// Associated state backend type.
<<<<<<< HEAD
	type State: StateBackend<H>;
=======
	type State: StateBackend<HasherFor<Block>> + Send;
	/// Changes trie storage.
	type ChangesTrieStorage: PrunableStateChangesTrieStorage<Block>;
>>>>>>> bd540a67
	/// Offchain workers local storage.
	type OffchainStorage: OffchainStorage;

	/// Begin a new block insertion transaction with given parent block id.
	///
	/// When constructing the genesis, this is called with all-zero hash.
	fn begin_operation(&self) -> sp_blockchain::Result<Self::BlockImportOperation>;

	/// Note an operation to contain state transition.
	fn begin_state_operation(
		&self,
		operation: &mut Self::BlockImportOperation,
		block: BlockId<Block>,
	) -> sp_blockchain::Result<()>;

	/// Commit block insertion.
	fn commit_operation(&self, transaction: Self::BlockImportOperation) -> sp_blockchain::Result<()>;

	/// Finalize block with given Id.
	///
	/// This should only be called if the parent of the given block has been finalized.
	fn finalize_block(
		&self,
		block: BlockId<Block>,
		justification: Option<Justification>,
	) -> sp_blockchain::Result<()>;

	/// Returns reference to blockchain backend.
	fn blockchain(&self) -> &Self::Blockchain;

	/// Returns current usage statistics.
	fn usage_info(&self) -> Option<UsageInfo>;

	/// Returns reference to changes trie storage.
	fn changes_trie_storage(&self) -> Option<&dyn PrunableStateChangesTrieStorage<Block, H>>;

	/// Returns a handle to offchain storage.
	fn offchain_storage(&self) -> Option<Self::OffchainStorage>;

	/// Returns true if state for given block is available.
	fn have_state_at(&self, hash: &Block::Hash, _number: NumberFor<Block>) -> bool {
		self.state_at(BlockId::Hash(hash.clone())).is_ok()
	}

	/// Returns state backend with post-state of given block.
	fn state_at(&self, block: BlockId<Block>) -> sp_blockchain::Result<Self::State>;

	/// Destroy state and save any useful data, such as cache.
	fn destroy_state(&self, _state: Self::State) -> sp_blockchain::Result<()> {
		Ok(())
	}

	/// Attempts to revert the chain by `n` blocks. If `revert_finalized` is set
	/// it will attempt to revert past any finalized block, this is unsafe and
	/// can potentially leave the node in an inconsistent state.
	///
	/// Returns the number of blocks that were successfully reverted.
	fn revert(
		&self,
		n: NumberFor<Block>,
		revert_finalized: bool,
	) -> sp_blockchain::Result<NumberFor<Block>>;

	/// Insert auxiliary data into key-value store.
	fn insert_aux<
		'a,
		'b: 'a,
		'c: 'a,
		I: IntoIterator<Item=&'a(&'c [u8], &'c [u8])>,
		D: IntoIterator<Item=&'a &'b [u8]>,
	>(&self, insert: I, delete: D) -> sp_blockchain::Result<()>
	{
		AuxStore::insert_aux(self, insert, delete)
	}
	/// Query auxiliary data from key-value store.
	fn get_aux(&self, key: &[u8]) -> sp_blockchain::Result<Option<Vec<u8>>> {
		AuxStore::get_aux(self, key)
	}

	/// Gain access to the import lock around this backend.
	///
	/// _Note_ Backend isn't expected to acquire the lock by itself ever. Rather
	/// the using components should acquire and hold the lock whenever they do
	/// something that the import of a block would interfere with, e.g. importing
	/// a new block or calculating the best head.
	fn get_import_lock(&self) -> &RwLock<()>;
}

/// Changes trie storage that supports pruning.
pub trait PrunableStateChangesTrieStorage<Block: BlockT>:
	StateChangesTrieStorage<HasherFor<Block>, NumberFor<Block>>
{
	/// Get reference to StateChangesTrieStorage.
	fn storage(&self) -> &dyn StateChangesTrieStorage<H, NumberFor<Block>>;
	/// Get configuration at given block.
	fn configuration_at(&self, at: &BlockId<Block>) -> sp_blockchain::Result<
		ChangesTrieConfigurationRange<NumberFor<Block>, Block::Hash>
	>;
	/// Get end block (inclusive) of oldest pruned max-level (or skewed) digest trie blocks range.
	/// It is guaranteed that we have no any changes tries before (and including) this block.
	/// It is guaranteed that all existing changes tries after this block are not yet pruned (if created).
	fn oldest_pruned_digest_range_end(&self) -> NumberFor<Block>;
}

/// Mark for all Backend implementations, that are making use of state data, stored locally.
pub trait LocalBackend<Block: BlockT>: Backend<Block> {}

/// Mark for all Backend implementations, that are fetching required state data from remote nodes.
pub trait RemoteBackend<Block: BlockT>: Backend<Block> {
	/// Returns true if the state for given block is available locally.
	fn is_local_state_available(&self, block: &BlockId<Block>) -> bool;

	/// Returns reference to blockchain backend.
	///
	/// Returned backend either resolves blockchain data
	/// locally, or prepares request to fetch that data from remote node.
	fn remote_blockchain(&self) -> Arc<dyn RemoteBlockchain<Block>>;
}

/// Return changes tries state at given block.
pub fn changes_tries_state_at_block<'a, Block: BlockT, H: Hasher>(
	block: &BlockId<Block>,
	maybe_storage: Option<&'a dyn PrunableStateChangesTrieStorage<Block, H>>,
) -> sp_blockchain::Result<Option<ChangesTrieState<'a, H, NumberFor<Block>>>>
	where
		H: Hasher<Out=Block::Hash>,
{
	let storage = match maybe_storage {
		Some(storage) => storage,
		None => return Ok(None),
	};

	let config_range = storage.configuration_at(block)?;
	match config_range.config {
		Some(config) => Ok(Some(ChangesTrieState::new(config, config_range.zero.0, storage.storage()))),
		None => Ok(None),
	}
}<|MERGE_RESOLUTION|>--- conflicted
+++ resolved
@@ -21,14 +21,8 @@
 use sp_core::ChangesTrieConfigurationRange;
 use sp_core::offchain::OffchainStorage;
 use sp_runtime::{generic::BlockId, Justification, Storage};
-<<<<<<< HEAD
-use sp_runtime::traits::{Block as BlockT, NumberFor};
-use sp_state_machine::backend::Backend as StateBackend;
+use sp_runtime::traits::{Block as BlockT, NumberFor, HasherFor};
 use sp_state_machine::{ChangesTrieState, ChangesTrieStorage as StateChangesTrieStorage, ChangesTrieTransaction};
-=======
-use sp_runtime::traits::{Block as BlockT, NumberFor, HasherFor};
-use sp_state_machine::{ChangesTrieStorage as StateChangesTrieStorage, ChangesTrieTransaction};
->>>>>>> bd540a67
 use crate::{
 	blockchain::{
 		Backend as BlockchainBackend, well_known_cache_keys
@@ -253,13 +247,7 @@
 	/// Associated blockchain backend type.
 	type Blockchain: BlockchainBackend<Block>;
 	/// Associated state backend type.
-<<<<<<< HEAD
-	type State: StateBackend<H>;
-=======
 	type State: StateBackend<HasherFor<Block>> + Send;
-	/// Changes trie storage.
-	type ChangesTrieStorage: PrunableStateChangesTrieStorage<Block>;
->>>>>>> bd540a67
 	/// Offchain workers local storage.
 	type OffchainStorage: OffchainStorage;
 
@@ -294,7 +282,7 @@
 	fn usage_info(&self) -> Option<UsageInfo>;
 
 	/// Returns reference to changes trie storage.
-	fn changes_trie_storage(&self) -> Option<&dyn PrunableStateChangesTrieStorage<Block, H>>;
+	fn changes_trie_storage(&self) -> Option<&dyn PrunableStateChangesTrieStorage<Block>>;
 
 	/// Returns a handle to offchain storage.
 	fn offchain_storage(&self) -> Option<Self::OffchainStorage>;
@@ -353,7 +341,7 @@
 	StateChangesTrieStorage<HasherFor<Block>, NumberFor<Block>>
 {
 	/// Get reference to StateChangesTrieStorage.
-	fn storage(&self) -> &dyn StateChangesTrieStorage<H, NumberFor<Block>>;
+	fn storage(&self) -> &dyn StateChangesTrieStorage<HasherFor<Block>, NumberFor<Block>>;
 	/// Get configuration at given block.
 	fn configuration_at(&self, at: &BlockId<Block>) -> sp_blockchain::Result<
 		ChangesTrieConfigurationRange<NumberFor<Block>, Block::Hash>
@@ -380,13 +368,10 @@
 }
 
 /// Return changes tries state at given block.
-pub fn changes_tries_state_at_block<'a, Block: BlockT, H: Hasher>(
+pub fn changes_tries_state_at_block<'a, Block: BlockT>(
 	block: &BlockId<Block>,
-	maybe_storage: Option<&'a dyn PrunableStateChangesTrieStorage<Block, H>>,
-) -> sp_blockchain::Result<Option<ChangesTrieState<'a, H, NumberFor<Block>>>>
-	where
-		H: Hasher<Out=Block::Hash>,
-{
+	maybe_storage: Option<&'a dyn PrunableStateChangesTrieStorage<Block>>,
+) -> sp_blockchain::Result<Option<ChangesTrieState<'a, HasherFor<Block>, NumberFor<Block>>>> {
 	let storage = match maybe_storage {
 		Some(storage) => storage,
 		None => return Ok(None),
