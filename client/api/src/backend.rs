--- conflicted
+++ resolved
@@ -28,11 +28,6 @@
 	blockchain::{
 		Backend as BlockchainBackend, well_known_cache_keys
 	},
-<<<<<<< HEAD
-	offchain::OffchainStorage,
-=======
-	error,
->>>>>>> 1078691b
 	light::RemoteBlockchain,
 };
 use sp_blockchain;
