--- conflicted
+++ resolved
@@ -119,97 +119,27 @@
 		self.session_opened.as_ref().map(|m| m.inc());
 	}
 
-<<<<<<< HEAD
-	/// Start HTTP server listening on given address.
-	///
-	/// **Note**: Only available if `not(target_os = "unknown")`.
-	pub fn start_http<M: pubsub::PubSubMetadata + Default + Unpin>(
-		addr: &std::net::SocketAddr,
-		cors: Option<&Vec<String>>,
-		io: RpcHandler<M>,
-		maybe_max_payload_mb: Option<usize>,
-		tokio_handle: tokio::runtime::Handle,
-	) -> io::Result<http::Server> {
-		let max_request_body_size = maybe_max_payload_mb
-			.map(|mb| mb.saturating_mul(MEGABYTE))
-			.unwrap_or(RPC_MAX_PAYLOAD_DEFAULT);
-
-		http::ServerBuilder::new(io)
-			.threads(1)
-			.event_loop_executor(tokio_handle)
-			.health_api(("/health", "system_health"))
-			.allowed_hosts(hosts_filtering(cors.is_some()))
-			.rest_api(if cors.is_some() { http::RestApi::Secure } else { http::RestApi::Unsecure })
-			.cors(map_cors::<http::AccessControlAllowOrigin>(cors))
-			.max_request_body_size(max_request_body_size)
-			.start_http(addr)
-	}
-
-	/// Start IPC server listening on given path.
-	///
-	/// **Note**: Only available if `not(target_os = "unknown")`.
-	pub fn start_ipc<M: pubsub::PubSubMetadata + Default>(
-		addr: &str,
-		io: RpcHandler<M>,
-		server_metrics: ServerMetrics,
-	) -> io::Result<ipc::Server> {
-		let builder = ipc::ServerBuilder::new(io);
-		#[cfg(target_os = "unix")]
-		builder.set_security_attributes({
-			let security_attributes = ipc::SecurityAttributes::empty();
-			security_attributes.set_mode(0o600)?;
-			security_attributes
-		});
-		builder.session_stats(server_metrics).start(addr)
-=======
 	fn close_session(&self, _id: ws::SessionId) {
 		self.session_closed.as_ref().map(|m| m.inc());
->>>>>>> 88c64e06
-	}
-}
-
-<<<<<<< HEAD
-	/// Start WS server listening on given address.
-	///
-	/// **Note**: Only available if `not(target_os = "unknown")`.
-	pub fn start_ws<
-		M: pubsub::PubSubMetadata + From<futures::channel::mpsc::UnboundedSender<String>>,
-	>(
-		addr: &std::net::SocketAddr,
-		max_connections: Option<usize>,
-		cors: Option<&Vec<String>>,
-		io: RpcHandler<M>,
-		maybe_max_payload_mb: Option<usize>,
-		server_metrics: ServerMetrics,
-		tokio_handle: tokio::runtime::Handle,
-	) -> io::Result<ws::Server> {
-		let rpc_max_payload = maybe_max_payload_mb
-			.map(|mb| mb.saturating_mul(MEGABYTE))
-			.unwrap_or(RPC_MAX_PAYLOAD_DEFAULT);
-		ws::ServerBuilder::with_meta_extractor(io, |context: &ws::RequestContext| {
-			context.sender().into()
-		})
-		.event_loop_executor(tokio_handle)
-		.max_payload(rpc_max_payload)
-		.max_connections(max_connections.unwrap_or(WS_MAX_CONNECTIONS))
-		.allowed_origins(map_cors(cors))
-=======
+	}
+}
+
 /// Start HTTP server listening on given address.
 pub fn start_http<M: pubsub::PubSubMetadata + Default + Unpin>(
 	addr: &std::net::SocketAddr,
-	thread_pool_size: Option<usize>,
 	cors: Option<&Vec<String>>,
 	io: RpcHandler<M>,
 	maybe_max_payload_mb: Option<usize>,
+	tokio_handle: tokio::runtime::Handle,
 ) -> io::Result<http::Server> {
 	let max_request_body_size = maybe_max_payload_mb
 		.map(|mb| mb.saturating_mul(MEGABYTE))
 		.unwrap_or(RPC_MAX_PAYLOAD_DEFAULT);
 
 	http::ServerBuilder::new(io)
-		.threads(thread_pool_size.unwrap_or(HTTP_THREADS))
+		.threads(1)
+		.event_loop_executor(tokio_handle)
 		.health_api(("/health", "system_health"))
->>>>>>> 88c64e06
 		.allowed_hosts(hosts_filtering(cors.is_some()))
 		.rest_api(if cors.is_some() { http::RestApi::Secure } else { http::RestApi::Unsecure })
 		.cors(map_cors::<http::AccessControlAllowOrigin>(cors))
@@ -243,6 +173,7 @@
 	io: RpcHandler<M>,
 	maybe_max_payload_mb: Option<usize>,
 	server_metrics: ServerMetrics,
+	tokio_handle: tokio::runtime::Handle,
 ) -> io::Result<ws::Server> {
 	let rpc_max_payload = maybe_max_payload_mb
 		.map(|mb| mb.saturating_mul(MEGABYTE))
@@ -250,6 +181,7 @@
 	ws::ServerBuilder::with_meta_extractor(io, |context: &ws::RequestContext| {
 		context.sender().into()
 	})
+	.event_loop_executor(tokio_handle)
 	.max_payload(rpc_max_payload)
 	.max_connections(max_connections.unwrap_or(WS_MAX_CONNECTIONS))
 	.allowed_origins(map_cors(cors))
