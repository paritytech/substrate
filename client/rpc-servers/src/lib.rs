// This file is part of Substrate.

// Copyright (C) 2017-2021 Parity Technologies (UK) Ltd.
// SPDX-License-Identifier: GPL-3.0-or-later WITH Classpath-exception-2.0

// This program is free software: you can redistribute it and/or modify
// it under the terms of the GNU General Public License as published by
// the Free Software Foundation, either version 3 of the License, or
// (at your option) any later version.

// This program is distributed in the hope that it will be useful,
// but WITHOUT ANY WARRANTY; without even the implied warranty of
// MERCHANTABILITY or FITNESS FOR A PARTICULAR PURPOSE. See the
// GNU General Public License for more details.

// You should have received a copy of the GNU General Public License
// along with this program. If not, see <https://www.gnu.org/licenses/>.

//! Substrate RPC servers.

#![warn(missing_docs)]

mod middleware;

use jsonrpc_core::{IoHandlerExtension, MetaIoHandler};
use log::error;
use pubsub::PubSubMetadata;
use std::io;

const MEGABYTE: usize = 1024 * 1024;

/// Maximal payload accepted by RPC servers.
pub const RPC_MAX_PAYLOAD_DEFAULT: usize = 15 * MEGABYTE;

/// Default maximum number of connections for WS RPC servers.
const WS_MAX_CONNECTIONS: usize = 100;

/// Default thread pool size for RPC HTTP servers.
const HTTP_THREADS: usize = 4;

/// The RPC IoHandler containing all requested APIs.
pub type RpcHandler<T, CM> = pubsub::PubSubHandler<T, RpcMiddleware<T, CM>>;

pub use self::inner::*;
pub use middleware::{CustomMiddleware, NoopCustomMiddleware, RpcMetrics, RpcMiddleware};

/// Construct rpc `IoHandler`
pub fn rpc_handler<M: PubSubMetadata + Sync, CM: CustomMiddleware<M>>(
	extension: impl IoHandlerExtension<M>,
	rpc_middleware: RpcMiddleware<M, CM>,
) -> RpcHandler<M, CM> {
	let io_handler = MetaIoHandler::with_middleware(rpc_middleware);
	let mut io = pubsub::PubSubHandler::new(io_handler);
	extension.augment(&mut io);

	// add an endpoint to list all available methods.
	let mut methods = io.iter().map(|x| x.0.clone()).collect::<Vec<String>>();
	io.add_method("rpc_methods", {
		methods.sort();
		let methods = serde_json::to_value(&methods)
			.expect("Serialization of Vec<String> is infallible; qed");

		move |_| {
			let methods = methods.clone();
			async move {
				Ok(serde_json::json!({
					"version": 1,
					"methods": methods,
				}))
			}
		}
	});
	io
}

#[cfg(not(target_os = "unknown"))]
mod inner {
	use super::*;

	/// Type alias for ipc server
	pub type IpcServer = ipc::Server;
	/// Type alias for http server
	pub type HttpServer = http::Server;
	/// Type alias for ws server
	pub type WsServer = ws::Server;

	/// Start HTTP server listening on given address.
	///
	/// **Note**: Only available if `not(target_os = "unknown")`.
<<<<<<< HEAD
	pub fn start_http<M: pubsub::PubSubMetadata + Default + Sync, CM: CustomMiddleware<M>>(
=======
	pub fn start_http<M: pubsub::PubSubMetadata + Default + Unpin>(
>>>>>>> 7342a2fb
		addr: &std::net::SocketAddr,
		thread_pool_size: Option<usize>,
		cors: Option<&Vec<String>>,
		io: RpcHandler<M, CM>,
		maybe_max_payload_mb: Option<usize>,
	) -> io::Result<http::Server> {
		let max_request_body_size = maybe_max_payload_mb
			.map(|mb| mb.saturating_mul(MEGABYTE))
			.unwrap_or(RPC_MAX_PAYLOAD_DEFAULT);

		http::ServerBuilder::new(io)
			.threads(thread_pool_size.unwrap_or(HTTP_THREADS))
			.health_api(("/health", "system_health"))
			.allowed_hosts(hosts_filtering(cors.is_some()))
			.rest_api(if cors.is_some() { http::RestApi::Secure } else { http::RestApi::Unsecure })
			.cors(map_cors::<http::AccessControlAllowOrigin>(cors))
			.max_request_body_size(max_request_body_size)
			.start_http(addr)
	}

	/// Start IPC server listening on given path.
	///
	/// **Note**: Only available if `not(target_os = "unknown")`.
	pub fn start_ipc<M: pubsub::PubSubMetadata + Default + Sync, CM: CustomMiddleware<M>>(
		addr: &str,
		io: RpcHandler<M, CM>,
	) -> io::Result<ipc::Server> {
		let builder = ipc::ServerBuilder::new(io);
		#[cfg(target_os = "unix")]
		builder.set_security_attributes({
			let security_attributes = ipc::SecurityAttributes::empty();
			security_attributes.set_mode(0o600)?;
			security_attributes
		});
		builder.start(addr)
	}

	/// Start WS server listening on given address.
	///
	/// **Note**: Only available if `not(target_os = "unknown")`.
	pub fn start_ws<
<<<<<<< HEAD
		M: pubsub::PubSubMetadata + From<jsonrpc_core::futures::sync::mpsc::Sender<String>> + Sync,
		CM: CustomMiddleware<M>,
=======
		M: pubsub::PubSubMetadata + From<futures::channel::mpsc::UnboundedSender<String>>,
>>>>>>> 7342a2fb
	>(
		addr: &std::net::SocketAddr,
		max_connections: Option<usize>,
		cors: Option<&Vec<String>>,
		io: RpcHandler<M, CM>,
		maybe_max_payload_mb: Option<usize>,
	) -> io::Result<ws::Server> {
		let rpc_max_payload = maybe_max_payload_mb
			.map(|mb| mb.saturating_mul(MEGABYTE))
			.unwrap_or(RPC_MAX_PAYLOAD_DEFAULT);
		ws::ServerBuilder::with_meta_extractor(io, |context: &ws::RequestContext| {
			context.sender().into()
		})
		.max_payload(rpc_max_payload)
		.max_connections(max_connections.unwrap_or(WS_MAX_CONNECTIONS))
		.allowed_origins(map_cors(cors))
		.allowed_hosts(hosts_filtering(cors.is_some()))
		.start(addr)
		.map_err(|err| match err {
			ws::Error::Io(io) => io,
			ws::Error::ConnectionClosed => io::ErrorKind::BrokenPipe.into(),
			e => {
				error!("{}", e);
				io::ErrorKind::Other.into()
			},
		})
	}

	fn map_cors<T: for<'a> From<&'a str>>(
		cors: Option<&Vec<String>>,
	) -> http::DomainsValidation<T> {
		cors.map(|x| x.iter().map(AsRef::as_ref).map(Into::into).collect::<Vec<_>>())
			.into()
	}

	fn hosts_filtering(enable: bool) -> http::DomainsValidation<http::Host> {
		if enable {
			// NOTE The listening address is whitelisted by default.
			// Setting an empty vector here enables the validation
			// and allows only the listening address.
			http::DomainsValidation::AllowOnly(vec![])
		} else {
			http::DomainsValidation::Disabled
		}
	}
}

#[cfg(target_os = "unknown")]
mod inner {}<|MERGE_RESOLUTION|>--- conflicted
+++ resolved
@@ -87,11 +87,7 @@
 	/// Start HTTP server listening on given address.
 	///
 	/// **Note**: Only available if `not(target_os = "unknown")`.
-<<<<<<< HEAD
-	pub fn start_http<M: pubsub::PubSubMetadata + Default + Sync, CM: CustomMiddleware<M>>(
-=======
-	pub fn start_http<M: pubsub::PubSubMetadata + Default + Unpin>(
->>>>>>> 7342a2fb
+	pub fn start_http<M: pubsub::PubSubMetadata + Default + Sync + Unpin, CM: CustomMiddleware<M>>(
 		addr: &std::net::SocketAddr,
 		thread_pool_size: Option<usize>,
 		cors: Option<&Vec<String>>,
@@ -133,12 +129,8 @@
 	///
 	/// **Note**: Only available if `not(target_os = "unknown")`.
 	pub fn start_ws<
-<<<<<<< HEAD
-		M: pubsub::PubSubMetadata + From<jsonrpc_core::futures::sync::mpsc::Sender<String>> + Sync,
+		M: pubsub::PubSubMetadata + From<futures::channel::mpsc::UnboundedSender<String>> + Sync,
 		CM: CustomMiddleware<M>,
-=======
-		M: pubsub::PubSubMetadata + From<futures::channel::mpsc::UnboundedSender<String>>,
->>>>>>> 7342a2fb
 	>(
 		addr: &std::net::SocketAddr,
 		max_connections: Option<usize>,
