// This file is part of Substrate.

// Copyright (C) 2017-2021 Parity Technologies (UK) Ltd.
// SPDX-License-Identifier: GPL-3.0-or-later WITH Classpath-exception-2.0

// This program is free software: you can redistribute it and/or modify
// it under the terms of the GNU General Public License as published by
// the Free Software Foundation, either version 3 of the License, or
// (at your option) any later version.

// This program is distributed in the hope that it will be useful,
// but WITHOUT ANY WARRANTY; without even the implied warranty of
// MERCHANTABILITY or FITNESS FOR A PARTICULAR PURPOSE. See the
// GNU General Public License for more details.

// You should have received a copy of the GNU General Public License
// along with this program. If not, see <https://www.gnu.org/licenses/>.

//! Substrate RPC servers.

#![warn(missing_docs)]

mod middleware;

use jsonrpc_core::{IoHandlerExtension, MetaIoHandler};
use log::error;
use prometheus_endpoint::{Counter, PrometheusError, Registry, U64, register};
use pubsub::PubSubMetadata;
use std::io;

const MEGABYTE: usize = 1024 * 1024;

/// Maximal payload accepted by RPC servers.
pub const RPC_MAX_PAYLOAD_DEFAULT: usize = 15 * MEGABYTE;

/// Default maximum number of connections for WS RPC servers.
const WS_MAX_CONNECTIONS: usize = 100;

/// Default thread pool size for RPC HTTP servers.
const HTTP_THREADS: usize = 4;

/// The RPC IoHandler containing all requested APIs.
pub type RpcHandler<T> = pubsub::PubSubHandler<T, RpcMiddleware>;

pub use self::inner::*;
<<<<<<< HEAD
pub use middleware::{RpcMiddleware, RpcMetrics, method_names};
=======
pub use middleware::{RpcMetrics, RpcMiddleware};
>>>>>>> 1d5abf01

/// Construct rpc `IoHandler`
pub fn rpc_handler<M: PubSubMetadata>(
	extension: impl IoHandlerExtension<M>,
	rpc_middleware: RpcMiddleware,
) -> RpcHandler<M> {
	let io_handler = MetaIoHandler::with_middleware(rpc_middleware);
	let mut io = pubsub::PubSubHandler::new(io_handler);
	extension.augment(&mut io);

	// add an endpoint to list all available methods.
	let mut methods = io.iter().map(|x| x.0.clone()).collect::<Vec<String>>();
	io.add_method("rpc_methods", {
		methods.sort();
		let methods = serde_json::to_value(&methods)
			.expect("Serialization of Vec<String> is infallible; qed");

		move |_| {
			Ok(serde_json::json!({
				"version": 1,
				"methods": methods.clone(),
			}))
		}
	});
	io
}

/// RPC server-specific prometheus metrics.
#[derive(Debug, Clone)]
pub struct ServerMetrics {
	/// Number of sessions opened.
	session_opened: Option<Counter<U64>>,
	/// Number of sessions closed.
	session_closed: Option<Counter<U64>>,
}

impl ServerMetrics {
	/// Create new WebSocket RPC server metrics.
	pub fn new(registry: Option<&Registry>) -> Result<Self, PrometheusError> {
		registry.map(|r| Ok(Self {
			session_opened: register(
				Counter::new(
					"rpc_sessions_opened",
					"Number of persistent RPC sessions opened",
				)?,
				r,
			)?.into(),
			session_closed: register(
				Counter::new(
					"rpc_sessions_closed",
					"Number of persistent RPC sessions closed",
				)?,
				r,
			)?.into(),
		})).unwrap_or_else(|| Ok(Self {
			session_opened: None,
			session_closed: None,
		}))
	}
}

#[cfg(not(target_os = "unknown"))]
mod inner {
	use super::*;

	/// Type alias for ipc server
	pub type IpcServer = ipc::Server;
	/// Type alias for http server
	pub type HttpServer = http::Server;
	/// Type alias for ws server
	pub type WsServer = ws::Server;

	impl ws::SessionStats for ServerMetrics {
		fn open_session(&self, _id: ws::SessionId) {
			self.session_opened.as_ref().map(|m| m.inc());
		}

		fn close_session(&self, _id: ws::SessionId) {
			self.session_closed.as_ref().map(|m| m.inc());
		}
	}

	/// Start HTTP server listening on given address.
	///
	/// **Note**: Only available if `not(target_os = "unknown")`.
	pub fn start_http<M: pubsub::PubSubMetadata + Default>(
		addr: &std::net::SocketAddr,
		thread_pool_size: Option<usize>,
		cors: Option<&Vec<String>>,
		io: RpcHandler<M>,
		maybe_max_payload_mb: Option<usize>,
	) -> io::Result<http::Server> {
		let max_request_body_size = maybe_max_payload_mb
			.map(|mb| mb.saturating_mul(MEGABYTE))
			.unwrap_or(RPC_MAX_PAYLOAD_DEFAULT);
		http::ServerBuilder::new(io)
			.threads(thread_pool_size.unwrap_or(HTTP_THREADS))
			.health_api(("/health", "system_health"))
			.allowed_hosts(hosts_filtering(cors.is_some()))
			.rest_api(if cors.is_some() { http::RestApi::Secure } else { http::RestApi::Unsecure })
			.cors(map_cors::<http::AccessControlAllowOrigin>(cors))
			.max_request_body_size(max_request_body_size)
			.start_http(addr)
	}

	/// Start IPC server listening on given path.
	///
	/// **Note**: Only available if `not(target_os = "unknown")`.
	pub fn start_ipc<M: pubsub::PubSubMetadata + Default>(
		addr: &str,
		io: RpcHandler<M>,
		server_metrics: ServerMetrics,
	) -> io::Result<ipc::Server> {
		let builder = ipc::ServerBuilder::new(io);
		#[cfg(target_os = "unix")]
		builder.set_security_attributes({
			let security_attributes = ipc::SecurityAttributes::empty();
			security_attributes.set_mode(0o600)?;
			security_attributes
		});
		builder
			.session_stats(server_metrics)
			.start(addr)
	}

	/// Start WS server listening on given address.
	///
	/// **Note**: Only available if `not(target_os = "unknown")`.
	pub fn start_ws<
		M: pubsub::PubSubMetadata + From<jsonrpc_core::futures::sync::mpsc::Sender<String>>,
	>(
		addr: &std::net::SocketAddr,
		max_connections: Option<usize>,
		cors: Option<&Vec<String>>,
		io: RpcHandler<M>,
		maybe_max_payload_mb: Option<usize>,
		server_metrics: ServerMetrics,
	) -> io::Result<ws::Server> {
		let rpc_max_payload = maybe_max_payload_mb
			.map(|mb| mb.saturating_mul(MEGABYTE))
			.unwrap_or(RPC_MAX_PAYLOAD_DEFAULT);
<<<<<<< HEAD
		ws::ServerBuilder::with_meta_extractor(io, |context: &ws::RequestContext| context.sender().into())
			.max_payload(rpc_max_payload)
			.max_connections(max_connections.unwrap_or(WS_MAX_CONNECTIONS))
			.allowed_origins(map_cors(cors))
			.allowed_hosts(hosts_filtering(cors.is_some()))
			.session_stats(server_metrics)
			.start(addr)
			.map_err(|err| match err {
				ws::Error::Io(io) => io,
				ws::Error::ConnectionClosed => io::ErrorKind::BrokenPipe.into(),
				e => {
					error!("{}", e);
					io::ErrorKind::Other.into()
				}
			})
=======
		ws::ServerBuilder::with_meta_extractor(io, |context: &ws::RequestContext| {
			context.sender().into()
		})
		.max_payload(rpc_max_payload)
		.max_connections(max_connections.unwrap_or(WS_MAX_CONNECTIONS))
		.allowed_origins(map_cors(cors))
		.allowed_hosts(hosts_filtering(cors.is_some()))
		.start(addr)
		.map_err(|err| match err {
			ws::Error::Io(io) => io,
			ws::Error::ConnectionClosed => io::ErrorKind::BrokenPipe.into(),
			e => {
				error!("{}", e);
				io::ErrorKind::Other.into()
			},
		})
>>>>>>> 1d5abf01
	}

	fn map_cors<T: for<'a> From<&'a str>>(
		cors: Option<&Vec<String>>,
	) -> http::DomainsValidation<T> {
		cors.map(|x| x.iter().map(AsRef::as_ref).map(Into::into).collect::<Vec<_>>())
			.into()
	}

	fn hosts_filtering(enable: bool) -> http::DomainsValidation<http::Host> {
		if enable {
			// NOTE The listening address is whitelisted by default.
			// Setting an empty vector here enables the validation
			// and allows only the listening address.
			http::DomainsValidation::AllowOnly(vec![])
		} else {
			http::DomainsValidation::Disabled
		}
	}
}

#[cfg(target_os = "unknown")]
mod inner {}<|MERGE_RESOLUTION|>--- conflicted
+++ resolved
@@ -24,7 +24,7 @@
 
 use jsonrpc_core::{IoHandlerExtension, MetaIoHandler};
 use log::error;
-use prometheus_endpoint::{Counter, PrometheusError, Registry, U64, register};
+use prometheus_endpoint::{register, Counter, PrometheusError, Registry, U64};
 use pubsub::PubSubMetadata;
 use std::io;
 
@@ -43,11 +43,7 @@
 pub type RpcHandler<T> = pubsub::PubSubHandler<T, RpcMiddleware>;
 
 pub use self::inner::*;
-<<<<<<< HEAD
-pub use middleware::{RpcMiddleware, RpcMetrics, method_names};
-=======
-pub use middleware::{RpcMetrics, RpcMiddleware};
->>>>>>> 1d5abf01
+pub use middleware::{method_names, RpcMetrics, RpcMiddleware};
 
 /// Construct rpc `IoHandler`
 pub fn rpc_handler<M: PubSubMetadata>(
@@ -87,25 +83,28 @@
 impl ServerMetrics {
 	/// Create new WebSocket RPC server metrics.
 	pub fn new(registry: Option<&Registry>) -> Result<Self, PrometheusError> {
-		registry.map(|r| Ok(Self {
-			session_opened: register(
-				Counter::new(
-					"rpc_sessions_opened",
-					"Number of persistent RPC sessions opened",
-				)?,
-				r,
-			)?.into(),
-			session_closed: register(
-				Counter::new(
-					"rpc_sessions_closed",
-					"Number of persistent RPC sessions closed",
-				)?,
-				r,
-			)?.into(),
-		})).unwrap_or_else(|| Ok(Self {
-			session_opened: None,
-			session_closed: None,
-		}))
+		registry
+			.map(|r| {
+				Ok(Self {
+					session_opened: register(
+						Counter::new(
+							"rpc_sessions_opened",
+							"Number of persistent RPC sessions opened",
+						)?,
+						r,
+					)?
+					.into(),
+					session_closed: register(
+						Counter::new(
+							"rpc_sessions_closed",
+							"Number of persistent RPC sessions closed",
+						)?,
+						r,
+					)?
+					.into(),
+				})
+			})
+			.unwrap_or_else(|| Ok(Self { session_opened: None, session_closed: None }))
 	}
 }
 
@@ -168,9 +167,7 @@
 			security_attributes.set_mode(0o600)?;
 			security_attributes
 		});
-		builder
-			.session_stats(server_metrics)
-			.start(addr)
+		builder.session_stats(server_metrics).start(addr)
 	}
 
 	/// Start WS server listening on given address.
@@ -189,23 +186,6 @@
 		let rpc_max_payload = maybe_max_payload_mb
 			.map(|mb| mb.saturating_mul(MEGABYTE))
 			.unwrap_or(RPC_MAX_PAYLOAD_DEFAULT);
-<<<<<<< HEAD
-		ws::ServerBuilder::with_meta_extractor(io, |context: &ws::RequestContext| context.sender().into())
-			.max_payload(rpc_max_payload)
-			.max_connections(max_connections.unwrap_or(WS_MAX_CONNECTIONS))
-			.allowed_origins(map_cors(cors))
-			.allowed_hosts(hosts_filtering(cors.is_some()))
-			.session_stats(server_metrics)
-			.start(addr)
-			.map_err(|err| match err {
-				ws::Error::Io(io) => io,
-				ws::Error::ConnectionClosed => io::ErrorKind::BrokenPipe.into(),
-				e => {
-					error!("{}", e);
-					io::ErrorKind::Other.into()
-				}
-			})
-=======
 		ws::ServerBuilder::with_meta_extractor(io, |context: &ws::RequestContext| {
 			context.sender().into()
 		})
@@ -213,6 +193,7 @@
 		.max_connections(max_connections.unwrap_or(WS_MAX_CONNECTIONS))
 		.allowed_origins(map_cors(cors))
 		.allowed_hosts(hosts_filtering(cors.is_some()))
+		.session_stats(server_metrics)
 		.start(addr)
 		.map_err(|err| match err {
 			ws::Error::Io(io) => io,
@@ -220,16 +201,14 @@
 			e => {
 				error!("{}", e);
 				io::ErrorKind::Other.into()
-			},
+			}
 		})
->>>>>>> 1d5abf01
 	}
 
 	fn map_cors<T: for<'a> From<&'a str>>(
 		cors: Option<&Vec<String>>,
 	) -> http::DomainsValidation<T> {
-		cors.map(|x| x.iter().map(AsRef::as_ref).map(Into::into).collect::<Vec<_>>())
-			.into()
+		cors.map(|x| x.iter().map(AsRef::as_ref).map(Into::into).collect::<Vec<_>>()).into()
 	}
 
 	fn hosts_filtering(enable: bool) -> http::DomainsValidation<http::Host> {
