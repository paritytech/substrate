--- conflicted
+++ resolved
@@ -167,7 +167,11 @@
 
 		self.metrics
 			.calls_finished
-			.with_label_values(&[self.transport_label, name, if success { "true" } else { "false" }])
+			.with_label_values(&[
+				self.transport_label,
+				name,
+				if success { "true" } else { "false" },
+			])
 			.inc();
 	}
 
@@ -176,12 +180,7 @@
 		self.metrics.requests_finished.with_label_values(&[self.transport_label]).inc();
 	}
 
-<<<<<<< HEAD
 	fn on_disconnect(&self) {
 		self.metrics.ws_sessions_closed.as_ref().map(|counter| counter.inc());
 	}
-=======
-fn is_success(output: &Option<jsonrpc_core::Output>) -> bool {
-	matches!(output, Some(jsonrpc_core::Output::Success(..)))
->>>>>>> 6f3aafba
 }