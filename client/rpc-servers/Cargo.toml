--- conflicted
+++ resolved
@@ -18,13 +18,8 @@
 pubsub = { package = "jsonrpc-pubsub", version = "18.0.0" }
 log = "0.4.8"
 prometheus-endpoint = { package = "substrate-prometheus-endpoint", path = "../../utils/prometheus", version = "0.10.0-dev"}
-<<<<<<< HEAD
-serde_json = "1.0.74"
+serde_json = "1.0.79"
 tokio = { version = "1.17.0", features = ["parking_lot"] }
-=======
-serde_json = "1.0.79"
-tokio = { version = "1.15", features = ["parking_lot"] }
->>>>>>> 65b44e91
 http = { package = "jsonrpc-http-server", version = "18.0.0" }
 ipc = { package = "jsonrpc-ipc-server", version = "18.0.0" }
 ws = { package = "jsonrpc-ws-server", version = "18.0.0" }