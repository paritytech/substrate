[package]
name = "sc-rpc-server"
version = "4.0.0-dev"
authors = ["Parity Technologies <admin@parity.io>"]
edition = "2021"
license = "GPL-3.0-or-later WITH Classpath-exception-2.0"
homepage = "https://substrate.io"
repository = "https://github.com/paritytech/substrate/"
description = "Substrate RPC servers."
readme = "README.md"

[package.metadata.docs.rs]
targets = ["x86_64-unknown-linux-gnu"]

[dependencies]
futures = "0.3.21"
<<<<<<< HEAD
http = { package = "jsonrpc-http-server", version = "18.0.0" }
ipc = { package = "jsonrpc-ipc-server", version = "18.0.0" }
jsonrpc-core = "18.0.0"
log = "0.4.17"
pubsub = { package = "jsonrpc-pubsub", version = "18.0.0" }
=======
jsonrpsee = { version = "0.13.0", features = ["server"] }
log = "0.4.16"
>>>>>>> 51eac357
serde_json = "1.0.79"
tokio = { version = "1.17.0", features = ["parking_lot"] }
prometheus-endpoint = { package = "substrate-prometheus-endpoint", version = "0.10.0-dev", path = "../../utils/prometheus" }<|MERGE_RESOLUTION|>--- conflicted
+++ resolved
@@ -14,16 +14,8 @@
 
 [dependencies]
 futures = "0.3.21"
-<<<<<<< HEAD
-http = { package = "jsonrpc-http-server", version = "18.0.0" }
-ipc = { package = "jsonrpc-ipc-server", version = "18.0.0" }
-jsonrpc-core = "18.0.0"
+jsonrpsee = { version = "0.13.0", features = ["server"] }
 log = "0.4.17"
-pubsub = { package = "jsonrpc-pubsub", version = "18.0.0" }
-=======
-jsonrpsee = { version = "0.13.0", features = ["server"] }
-log = "0.4.16"
->>>>>>> 51eac357
 serde_json = "1.0.79"
 tokio = { version = "1.17.0", features = ["parking_lot"] }
 prometheus-endpoint = { package = "substrate-prometheus-endpoint", version = "0.10.0-dev", path = "../../utils/prometheus" }