--- conflicted
+++ resolved
@@ -13,15 +13,8 @@
 targets = ["x86_64-unknown-linux-gnu"]
 
 [dependencies]
-<<<<<<< HEAD
-jsonrpsee = { version = "0.10.1", features = ["server"] }
-log = "0.4.8"
-=======
-futures = "0.3.21"
-jsonrpc-core = "18.0.0"
-pubsub = { package = "jsonrpc-pubsub", version = "18.0.0" }
+jsonrpsee = { version = "0.11.0", features = ["server"] }
 log = "0.4.16"
->>>>>>> 6091c6ba
 prometheus-endpoint = { package = "substrate-prometheus-endpoint", path = "../../utils/prometheus", version = "0.10.0-dev"}
 serde_json = "1.0.79"
 tokio = { version = "1.17.0", features = ["parking_lot"] }