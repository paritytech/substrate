--- conflicted
+++ resolved
@@ -17,13 +17,8 @@
 jsonrpsee = { version = "0.16.2", features = ["server"] }
 log = "0.4.17"
 serde_json = "1.0.85"
-<<<<<<< HEAD
-tokio = { version = "1.17.0", features = ["parking_lot"] }
+tokio = { version = "1.22.0", features = ["parking_lot"] }
 prometheus-endpoint = { package = "substrate-prometheus-endpoint", version = "0.10.0-dev", path = "../../utils/prometheus" }
 tower-http = { version = "0.3.4", features = ["cors"] }
 tower = "0.4.13"
-http = "0.2.8"
-=======
-tokio = { version = "1.22.0", features = ["parking_lot"] }
-prometheus-endpoint = { package = "substrate-prometheus-endpoint", version = "0.10.0-dev", path = "../../utils/prometheus" }
->>>>>>> 2704ab3d
+http = "0.2.8"