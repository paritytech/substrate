[package]
description = "A request-response protocol for handling grandpa warp sync requests"
name = "sc-finality-grandpa-warp-sync"
version = "0.10.0-dev"
license = "GPL-3.0-or-later WITH Classpath-exception-2.0"
authors = ["Parity Technologies <admin@parity.io>"]
edition = "2018"
homepage = "https://substrate.dev"
repository = "https://github.com/paritytech/substrate/"

[package.metadata.docs.rs]
targets = ["x86_64-unknown-linux-gnu"]

[dependencies]
codec = { package = "parity-scale-codec", version = "2.0.0" }
derive_more = "0.99.11"
futures = "0.3.8"
log = "0.4.11"
<<<<<<< HEAD
num-traits = "0.2.14"
parking_lot = "0.11.1"
=======
>>>>>>> 57346f6b
prost = "0.8"
sc-client-api = { version = "4.0.0-dev", path = "../api" }
sc-finality-grandpa = { version = "0.10.0-dev", path = "../finality-grandpa" }
sc-network = { version = "0.10.0-dev", path = "../network" }
sc-service = { version = "0.10.0-dev", path = "../service" }
sp-blockchain = { version = "4.0.0-dev", path = "../../primitives/blockchain" }
sp-finality-grandpa = { version = "4.0.0-dev", path = "../../primitives/finality-grandpa" }
sp-runtime = { version = "4.0.0-dev", path = "../../primitives/runtime" }

[dev-dependencies]
finality-grandpa = { version = "0.14.4" }
rand = "0.8"
sc-block-builder = { version = "0.10.0-dev", path = "../block-builder" }
sp-consensus = { version = "0.10.0-dev", path = "../../primitives/consensus/common" }
sc-consensus = { version = "0.10.0-dev", path = "../../client/consensus/common" }
sp-keyring = { version = "4.0.0-dev", path = "../../primitives/keyring" }
substrate-test-runtime-client = { version = "2.0.0",  path = "../../test-utils/runtime/client" }<|MERGE_RESOLUTION|>--- conflicted
+++ resolved
@@ -16,11 +16,6 @@
 derive_more = "0.99.11"
 futures = "0.3.8"
 log = "0.4.11"
-<<<<<<< HEAD
-num-traits = "0.2.14"
-parking_lot = "0.11.1"
-=======
->>>>>>> 57346f6b
 prost = "0.8"
 sc-client-api = { version = "4.0.0-dev", path = "../api" }
 sc-finality-grandpa = { version = "0.10.0-dev", path = "../finality-grandpa" }
