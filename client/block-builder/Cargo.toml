[package]
name = "sc-block-builder"
version = "0.8.0-alpha.3"
authors = ["Parity Technologies <admin@parity.io>"]
edition = "2018"
license = "GPL-3.0"
homepage = "https://substrate.dev"
repository = "https://github.com/paritytech/substrate/"
description = "Substrate block builder"


[dependencies]
<<<<<<< HEAD
sp-state-machine = { version = "0.8.0-alpha.1", path = "../../primitives/state-machine" }
sp-runtime = { version = "2.0.0-alpha.1", path = "../../primitives/runtime" }
sp-api = { version = "2.0.0-alpha.1", path = "../../primitives/api" }
sp-consensus = { version = "0.8.0-alpha.1", path = "../../primitives/consensus/common" }
sp-blockchain = { version = "2.0.0-alpha.1", path = "../../primitives/blockchain" }
sp-core = { version = "2.0.0-alpha.1", path = "../../primitives/core" }
sp-block-builder = { version = "2.0.0-alpha.1", path = "../../primitives/block-builder" }
sc-client-api = { version = "2.0.0-alpha.1", path = "../api" }
codec = { package = "parity-scale-codec", version = "1.0.6", features = ["derive"] }

[dev-dependencies]
substrate-test-runtime-client = { path = "../../test-utils/runtime/client" }
sp-trie = { version = "2.0.0-alpha.1", path = "../../primitives/trie" }
=======
sp-state-machine = { version = "0.8.0-alpha.2", path = "../../primitives/state-machine" }
sp-runtime = { version = "2.0.0-alpha.2", path = "../../primitives/runtime" }
sp-api = { version = "2.0.0-alpha.2", path = "../../primitives/api" }
sp-consensus = { version = "0.8.0-alpha.2", path = "../../primitives/consensus/common" }
sp-blockchain = { version = "2.0.0-alpha.2", path = "../../primitives/blockchain" }
sp-core = { version = "2.0.0-alpha.2", path = "../../primitives/core" }
sp-block-builder = { version = "2.0.0-alpha.2", path = "../../primitives/block-builder" }
sc-client-api = { version = "2.0.0-alpha.2", path = "../api" }
codec = { package = "parity-scale-codec", version = "1.2.0", features = ["derive"] }
>>>>>>> bb054394
<|MERGE_RESOLUTION|>--- conflicted
+++ resolved
@@ -10,21 +10,6 @@
 
 
 [dependencies]
-<<<<<<< HEAD
-sp-state-machine = { version = "0.8.0-alpha.1", path = "../../primitives/state-machine" }
-sp-runtime = { version = "2.0.0-alpha.1", path = "../../primitives/runtime" }
-sp-api = { version = "2.0.0-alpha.1", path = "../../primitives/api" }
-sp-consensus = { version = "0.8.0-alpha.1", path = "../../primitives/consensus/common" }
-sp-blockchain = { version = "2.0.0-alpha.1", path = "../../primitives/blockchain" }
-sp-core = { version = "2.0.0-alpha.1", path = "../../primitives/core" }
-sp-block-builder = { version = "2.0.0-alpha.1", path = "../../primitives/block-builder" }
-sc-client-api = { version = "2.0.0-alpha.1", path = "../api" }
-codec = { package = "parity-scale-codec", version = "1.0.6", features = ["derive"] }
-
-[dev-dependencies]
-substrate-test-runtime-client = { path = "../../test-utils/runtime/client" }
-sp-trie = { version = "2.0.0-alpha.1", path = "../../primitives/trie" }
-=======
 sp-state-machine = { version = "0.8.0-alpha.2", path = "../../primitives/state-machine" }
 sp-runtime = { version = "2.0.0-alpha.2", path = "../../primitives/runtime" }
 sp-api = { version = "2.0.0-alpha.2", path = "../../primitives/api" }
@@ -34,4 +19,7 @@
 sp-block-builder = { version = "2.0.0-alpha.2", path = "../../primitives/block-builder" }
 sc-client-api = { version = "2.0.0-alpha.2", path = "../api" }
 codec = { package = "parity-scale-codec", version = "1.2.0", features = ["derive"] }
->>>>>>> bb054394
+
+[dev-dependencies]
+substrate-test-runtime-client = { path = "../../test-utils/runtime/client" }
+sp-trie = { version = "2.0.0-alpha.2", path = "../../primitives/trie" }