// This file is part of Substrate.

// Copyright (C) Parity Technologies (UK) Ltd.
// SPDX-License-Identifier: GPL-3.0-or-later WITH Classpath-exception-2.0

// This program is free software: you can redistribute it and/or modify
// it under the terms of the GNU General Public License as published by
// the Free Software Foundation, either version 3 of the License, or
// (at your option) any later version.

// This program is distributed in the hope that it will be useful,
// but WITHOUT ANY WARRANTY; without even the implied warranty of
// MERCHANTABILITY or FITNESS FOR A PARTICULAR PURPOSE. See the
// GNU General Public License for more details.

// You should have received a copy of the GNU General Public License
// along with this program. If not, see <https://www.gnu.org/licenses/>.

//! Substrate block builder
//!
//! This crate provides the [`BlockBuilder`] utility and the corresponding runtime api
//! [`BlockBuilder`](sp_block_builder::BlockBuilder).
//!
//! The block builder utility is used in the node as an abstraction over the runtime api to
//! initialize a block, to push extrinsics and to finalize a block.

#![warn(missing_docs)]

use codec::Encode;

use sp_api::{
	ApiExt, ApiRef, Core, ProvideRuntimeApi, StorageChanges, StorageProof, TransactionOutcome,
};
use sp_blockchain::{ApplyExtrinsicFailed, Error};
use sp_core::traits::CallContext;
use sp_runtime::{
	legacy,
	traits::{Block as BlockT, Hash, HashingFor, Header as HeaderT, NumberFor, One},
	Digest,
};

use sc_client_api::backend;
pub use sp_block_builder::BlockBuilder as BlockBuilderApi;

/// Used as parameter to [`BlockBuilderProvider`] to express if proof recording should be enabled.
///
/// When `RecordProof::Yes` is given, all accessed trie nodes should be saved. These recorded
/// trie nodes can be used by a third party to proof this proposal without having access to the
/// full storage.
#[derive(Copy, Clone, PartialEq)]
pub enum RecordProof {
	/// `Yes`, record a proof.
	Yes,
	/// `No`, don't record any proof.
	No,
}

impl RecordProof {
	/// Returns if `Self` == `Yes`.
	pub fn yes(&self) -> bool {
		matches!(self, Self::Yes)
	}
}

/// Will return [`RecordProof::No`] as default value.
impl Default for RecordProof {
	fn default() -> Self {
		Self::No
	}
}

impl From<bool> for RecordProof {
	fn from(val: bool) -> Self {
		if val {
			Self::Yes
		} else {
			Self::No
		}
	}
}

/// A block that was build by [`BlockBuilder`] plus some additional data.
///
/// This additional data includes the `storage_changes`, these changes can be applied to the
/// backend to get the state of the block. Furthermore an optional `proof` is included which
/// can be used to proof that the build block contains the expected data. The `proof` will
/// only be set when proof recording was activated.
<<<<<<< HEAD
pub struct BuiltBlock<Block: BlockT> {
=======
pub struct BuiltBlock<Block: BlockT, StateBackend: backend::StateBackend<HashingFor<Block>>> {
>>>>>>> e53cf32c
	/// The actual block that was build.
	pub block: Block,
	/// The changes that need to be applied to the backend to get the state of the build block.
	pub storage_changes: StorageChanges<Block>,
	/// An optional proof that was recorded while building the block.
	pub proof: Option<StorageProof>,
}

<<<<<<< HEAD
impl<Block: BlockT> BuiltBlock<Block> {
=======
impl<Block: BlockT, StateBackend: backend::StateBackend<HashingFor<Block>>>
	BuiltBlock<Block, StateBackend>
{
>>>>>>> e53cf32c
	/// Convert into the inner values.
	pub fn into_inner(self) -> (Block, StorageChanges<Block>, Option<StorageProof>) {
		(self.block, self.storage_changes, self.proof)
	}
}

/// Block builder provider
pub trait BlockBuilderProvider<B, Block, RA>
where
	Block: BlockT,
	B: backend::Backend<Block>,
	Self: Sized,
	RA: ProvideRuntimeApi<Block>,
{
	/// Create a new block, built on top of `parent`.
	///
	/// When proof recording is enabled, all accessed trie nodes are saved.
	/// These recorded trie nodes can be used by a third party to proof the
	/// output of this block builder without having access to the full storage.
	fn new_block_at<R: Into<RecordProof>>(
		&self,
		parent: Block::Hash,
		inherent_digests: Digest,
		record_proof: R,
	) -> sp_blockchain::Result<BlockBuilder<Block, RA, B>>;

	/// Create a new block, built on the head of the chain.
	fn new_block(
		&self,
		inherent_digests: Digest,
	) -> sp_blockchain::Result<BlockBuilder<Block, RA, B>>;
}

/// Utility for building new (valid) blocks from a stream of extrinsics.
pub struct BlockBuilder<'a, Block: BlockT, A: ProvideRuntimeApi<Block>, B> {
	extrinsics: Vec<Block::Extrinsic>,
	api: ApiRef<'a, A::Api>,
	version: u32,
	parent_hash: Block::Hash,
	backend: &'a B,
	/// The estimated size of the block header.
	estimated_header_size: usize,
}

impl<'a, Block, A, B> BlockBuilder<'a, Block, A, B>
where
	Block: BlockT,
	A: ProvideRuntimeApi<Block> + 'a,
	A::Api: BlockBuilderApi<Block> + ApiExt<Block>,
	B: backend::Backend<Block>,
{
	/// Create a new instance of builder based on the given `parent_hash` and `parent_number`.
	///
	/// While proof recording is enabled, all accessed trie nodes are saved.
	/// These recorded trie nodes can be used by a third party to prove the
	/// output of this block builder without having access to the full storage.
	pub fn new(
		api: &'a A,
		parent_hash: Block::Hash,
		parent_number: NumberFor<Block>,
		record_proof: RecordProof,
		inherent_digests: Digest,
		backend: &'a B,
	) -> Result<Self, Error> {
		let header = <<Block as BlockT>::Header as HeaderT>::new(
			parent_number + One::one(),
			Default::default(),
			Default::default(),
			parent_hash,
			inherent_digests,
		);

		let estimated_header_size = header.encoded_size();

		let mut api = api.runtime_api();

		if record_proof.yes() {
			api.record_proof();
		}

		api.set_call_context(CallContext::Onchain);

		api.initialize_block(parent_hash, &header)?;

		let version = api
			.api_version::<dyn BlockBuilderApi<Block>>(parent_hash)?
			.ok_or_else(|| Error::VersionInvalid("BlockBuilderApi".to_string()))?;

		Ok(Self {
			parent_hash,
			extrinsics: Vec::new(),
			api,
			version,
			backend,
			estimated_header_size,
		})
	}

	/// Push onto the block's list of extrinsics.
	///
	/// This will ensure the extrinsic can be validly executed (by executing it).
	pub fn push(&mut self, xt: <Block as BlockT>::Extrinsic) -> Result<(), Error> {
		let parent_hash = self.parent_hash;
		let extrinsics = &mut self.extrinsics;
		let version = self.version;

		self.api.execute_in_transaction(|api| {
			let res = if version < 6 {
				#[allow(deprecated)]
				api.apply_extrinsic_before_version_6(parent_hash, xt.clone())
					.map(legacy::byte_sized_error::convert_to_latest)
			} else {
				api.apply_extrinsic(parent_hash, xt.clone())
			};

			match res {
				Ok(Ok(_)) => {
					extrinsics.push(xt);
					TransactionOutcome::Commit(Ok(()))
				},
				Ok(Err(tx_validity)) => TransactionOutcome::Rollback(Err(
					ApplyExtrinsicFailed::Validity(tx_validity).into(),
				)),
				Err(e) => TransactionOutcome::Rollback(Err(Error::from(e))),
			}
		})
	}

	/// Consume the builder to build a valid `Block` containing all pushed extrinsics.
	///
	/// Returns the build `Block`, the changes to the storage and an optional `StorageProof`
	/// supplied by `self.api`, combined as [`BuiltBlock`].
	/// The storage proof will be `Some(_)` when proof recording was enabled.
	pub fn build(mut self) -> Result<BuiltBlock<Block>, Error> {
		let header = self.api.finalize_block(self.parent_hash)?;

		debug_assert_eq!(
			header.extrinsics_root().clone(),
			HashingFor::<Block>::ordered_trie_root(
				self.extrinsics.iter().map(Encode::encode).collect(),
				sp_runtime::StateVersion::V0,
			),
		);

		let proof = self.api.extract_proof();

		let state = self.backend.state_at(self.parent_hash)?;

		let storage_changes = self
			.api
			.into_storage_changes(&state, self.parent_hash)
			.map_err(sp_blockchain::Error::StorageChanges)?;

		Ok(BuiltBlock {
			block: <Block as BlockT>::new(header, self.extrinsics),
			storage_changes,
			proof,
		})
	}

	/// Create the inherents for the block.
	///
	/// Returns the inherents created by the runtime or an error if something failed.
	pub fn create_inherents(
		&mut self,
		inherent_data: sp_inherents::InherentData,
	) -> Result<Vec<Block::Extrinsic>, Error> {
		let parent_hash = self.parent_hash;
		self.api
			.execute_in_transaction(move |api| {
				// `create_inherents` should not change any state, to ensure this we always rollback
				// the transaction.
				TransactionOutcome::Rollback(api.inherent_extrinsics(parent_hash, inherent_data))
			})
			.map_err(|e| Error::Application(Box::new(e)))
	}

	/// Estimate the size of the block in the current state.
	///
	/// If `include_proof` is `true`, the estimated size of the storage proof will be added
	/// to the estimation.
	pub fn estimate_block_size(&self, include_proof: bool) -> usize {
		let size = self.estimated_header_size + self.extrinsics.encoded_size();

		if include_proof {
			size + self.api.proof_recorder().map(|pr| pr.estimate_encoded_size()).unwrap_or(0)
		} else {
			size
		}
	}
}

#[cfg(test)]
mod tests {
	use super::*;
	use sp_blockchain::HeaderBackend;
	use sp_core::Blake2Hasher;
	use sp_state_machine::Backend;
	use substrate_test_runtime_client::{
		runtime::ExtrinsicBuilder, DefaultTestClientBuilderExt, TestClientBuilderExt,
	};

	#[test]
	fn block_building_storage_proof_does_not_include_runtime_by_default() {
		let builder = substrate_test_runtime_client::TestClientBuilder::new();
		let backend = builder.backend();
		let client = builder.build();

		let genesis_hash = client.info().best_hash;

		let block = BlockBuilder::new(
			&client,
			genesis_hash,
			client.info().best_number,
			RecordProof::Yes,
			Default::default(),
			&*backend,
		)
		.unwrap()
		.build()
		.unwrap();

		let proof = block.proof.expect("Proof is build on request");
		let genesis_state_root = client.header(genesis_hash).unwrap().unwrap().state_root;

		let backend =
			sp_state_machine::create_proof_check_backend::<Blake2Hasher>(genesis_state_root, proof)
				.unwrap();

		assert!(backend
			.storage(&sp_core::storage::well_known_keys::CODE)
			.unwrap_err()
			.contains("Database missing expected key"),);
	}

	#[test]
	fn failing_extrinsic_rolls_back_changes_in_storage_proof() {
		let builder = substrate_test_runtime_client::TestClientBuilder::new();
		let backend = builder.backend();
		let client = builder.build();

		let mut block_builder = BlockBuilder::new(
			&client,
			client.info().best_hash,
			client.info().best_number,
			RecordProof::Yes,
			Default::default(),
			&*backend,
		)
		.unwrap();

		block_builder.push(ExtrinsicBuilder::new_read_and_panic(8).build()).unwrap_err();

		let block = block_builder.build().unwrap();

		let proof_with_panic = block.proof.expect("Proof is build on request").encoded_size();

		let mut block_builder = BlockBuilder::new(
			&client,
			client.info().best_hash,
			client.info().best_number,
			RecordProof::Yes,
			Default::default(),
			&*backend,
		)
		.unwrap();

		block_builder.push(ExtrinsicBuilder::new_read(8).build()).unwrap();

		let block = block_builder.build().unwrap();

		let proof_without_panic = block.proof.expect("Proof is build on request").encoded_size();

		let block = BlockBuilder::new(
			&client,
			client.info().best_hash,
			client.info().best_number,
			RecordProof::Yes,
			Default::default(),
			&*backend,
		)
		.unwrap()
		.build()
		.unwrap();

		let proof_empty_block = block.proof.expect("Proof is build on request").encoded_size();

		// Ensure that we rolled back the changes of the panicked transaction.
		assert!(proof_without_panic > proof_with_panic);
		assert!(proof_without_panic > proof_empty_block);
		assert_eq!(proof_empty_block, proof_with_panic);
	}
}<|MERGE_RESOLUTION|>--- conflicted
+++ resolved
@@ -85,11 +85,7 @@
 /// backend to get the state of the block. Furthermore an optional `proof` is included which
 /// can be used to proof that the build block contains the expected data. The `proof` will
 /// only be set when proof recording was activated.
-<<<<<<< HEAD
 pub struct BuiltBlock<Block: BlockT> {
-=======
-pub struct BuiltBlock<Block: BlockT, StateBackend: backend::StateBackend<HashingFor<Block>>> {
->>>>>>> e53cf32c
 	/// The actual block that was build.
 	pub block: Block,
 	/// The changes that need to be applied to the backend to get the state of the build block.
@@ -98,13 +94,7 @@
 	pub proof: Option<StorageProof>,
 }
 
-<<<<<<< HEAD
 impl<Block: BlockT> BuiltBlock<Block> {
-=======
-impl<Block: BlockT, StateBackend: backend::StateBackend<HashingFor<Block>>>
-	BuiltBlock<Block, StateBackend>
-{
->>>>>>> e53cf32c
 	/// Convert into the inner values.
 	pub fn into_inner(self) -> (Block, StorageChanges<Block>, Option<StorageProof>) {
 		(self.block, self.storage_changes, self.proof)
