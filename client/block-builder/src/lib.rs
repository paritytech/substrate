--- conflicted
+++ resolved
@@ -145,55 +145,15 @@
 	///
 	/// This will ensure the extrinsic can be validly executed (by executing it).
 	pub fn push(&mut self, xt: <Block as BlockT>::Extrinsic) -> Result<(), ApiErrorFor<A, Block>> {
-<<<<<<< HEAD
-		self.push_internal(xt, false)
-	}
-
-	/// Push onto the block's list of extrinsics.
-	///
-	/// This will treat incoming extrinsic `xt` as trusted and skip signature check
-	/// (for signed transactions).
-	pub fn push_trusted(
-		&mut self,
-		xt: <Block as BlockT>::Extrinsic,
-	) -> Result<(), ApiErrorFor<A, Block>> {
-		self.push_internal(xt, true)
-	}
-
-	fn push_internal(
-		&mut self,
-		xt: <Block as BlockT>::Extrinsic,
-		skip_signature: bool,
-	) -> Result<(), ApiErrorFor<A, Block>> {
-=======
->>>>>>> a439a7aa
 		let block_id = &self.block_id;
 		let extrinsics = &mut self.extrinsics;
 
 		self.api.map_api_result(|api| {
-<<<<<<< HEAD
-			let apply_result = if use_trusted {
-				api.apply_trusted_extrinsic_with_context(
-					block_id,
-					ExecutionContext::BlockConstruction,
-					xt.clone(),
-				)?
-			} else {
-				api.apply_extrinsic_with_context(
-					block_id,
-					ExecutionContext::BlockConstruction,
-					xt.clone(),
-				)?
-			};
-
-			match apply_result {
-=======
 			match api.apply_extrinsic_with_context(
 				block_id,
 				ExecutionContext::BlockConstruction,
 				xt.clone(),
 			)? {
->>>>>>> a439a7aa
 				Ok(_) => {
 					extrinsics.push(xt);
 					Ok(())
