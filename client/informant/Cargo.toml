--- conflicted
+++ resolved
@@ -15,12 +15,7 @@
 ansi_term = "0.12.1"
 futures = "0.3.4"
 log = "0.4.8"
-<<<<<<< HEAD
 parity-util-mem = { version = "0.7.0", default-features = false, features = ["primitive-types"] }
-wasm-timer = "0.2"
-=======
-parity-util-mem = { version = "0.6.1", default-features = false, features = ["primitive-types"] }
->>>>>>> ffc5797a
 sc-client-api = { version = "2.0.0-rc4", path = "../api" }
 sc-network = { version = "0.8.0-rc4", path = "../network" }
 sp-blockchain = { version = "2.0.0-rc4", path = "../../primitives/blockchain" }
