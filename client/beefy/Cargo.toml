[package]
name = "beefy-gadget"
version = "4.0.0-dev"
authors = ["Parity Technologies <admin@parity.io>"]
edition = "2021"
license = "GPL-3.0-or-later WITH Classpath-exception-2.0"
repository = "https://github.com/paritytech/substrate"
description = "BEEFY Client gadget for substrate"

[dependencies]
fnv = "1.0.6"
futures = "0.3"
hex = "0.4.2"
log = "0.4"
parking_lot = "0.12.0"
thiserror = "1.0"
tokio = { version = "1.15", features = ["time"] }
wasm-timer = "0.2.5"

codec = { version = "3.0.0", package = "parity-scale-codec", features = ["derive"] }
prometheus = { version = "0.10.0-dev", package = "substrate-prometheus-endpoint", path = "../../utils/prometheus" }

sp-api = { version = "4.0.0-dev", path = "../../primitives/api" }
sp-application-crypto = { version = "6.0.0", path = "../../primitives/application-crypto" }
sp-arithmetic = { version = "5.0.0", path = "../../primitives/arithmetic" }
sp-blockchain = { version = "4.0.0-dev", path = "../../primitives/blockchain" }
sp-consensus = { version = "0.10.0-dev", path = "../../primitives/consensus/common" }
sp-core = { version = "6.0.0", path = "../../primitives/core" }
sp-keystore = { version = "0.12.0", path = "../../primitives/keystore" }
sp-runtime = { version = "6.0.0", path = "../../primitives/runtime" }

sc-chain-spec = { version = "4.0.0-dev", path = "../../client/chain-spec" }
sc-client-api = { version = "4.0.0-dev", path = "../api" }
sc-finality-grandpa = { version = "0.10.0-dev", path = "../../client/finality-grandpa" }
sc-keystore = { version = "4.0.0-dev", path = "../keystore" }
sc-network = { version = "0.10.0-dev", path = "../network" }
sc-network-gossip = { version = "0.10.0-dev", path = "../network-gossip" }
sc-utils = { version = "4.0.0-dev", path = "../utils" }

beefy-primitives = { version = "4.0.0-dev", path = "../../primitives/beefy" }

[dev-dependencies]
sc-consensus = { version = "0.10.0-dev", path = "../consensus/common" }
sc-network-test = { version = "0.8.0", path = "../network/test" }

<<<<<<< HEAD
sp-finality-grandpa = { version = "4.0.0-dev", path = "../../primitives/finality-grandpa" }
sp-keyring = { version = "6.0.0", path = "../../primitives/keyring" }
sp-tracing = { version = "5.0.0", path = "../../primitives/tracing" }
substrate-test-runtime-client = { version = "2.0.0", path = "../../test-utils/runtime/client" }

strum = { version = "0.23", features = ["derive"] }
tokio = "1.15"
tempfile = "3.1.0"
=======
serde = "1.0.136"
strum = { version = "0.23", features = ["derive"] }
>>>>>>> f6679ddd
<|MERGE_RESOLUTION|>--- conflicted
+++ resolved
@@ -43,16 +43,12 @@
 sc-consensus = { version = "0.10.0-dev", path = "../consensus/common" }
 sc-network-test = { version = "0.8.0", path = "../network/test" }
 
-<<<<<<< HEAD
 sp-finality-grandpa = { version = "4.0.0-dev", path = "../../primitives/finality-grandpa" }
 sp-keyring = { version = "6.0.0", path = "../../primitives/keyring" }
 sp-tracing = { version = "5.0.0", path = "../../primitives/tracing" }
 substrate-test-runtime-client = { version = "2.0.0", path = "../../test-utils/runtime/client" }
 
+serde = "1.0.136"
 strum = { version = "0.23", features = ["derive"] }
 tokio = "1.15"
-tempfile = "3.1.0"
-=======
-serde = "1.0.136"
-strum = { version = "0.23", features = ["derive"] }
->>>>>>> f6679ddd
+tempfile = "3.1.0"