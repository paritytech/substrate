[package]
name = "beefy-gadget"
version = "4.0.0-dev"
authors = ["Parity Technologies <admin@parity.io>"]
edition = "2021"
license = "GPL-3.0-or-later WITH Classpath-exception-2.0"
repository = "https://github.com/paritytech/substrate"
description = "BEEFY Client gadget for substrate"
homepage = "https://substrate.io"

[dependencies]
array-bytes = "4.1"
async-trait = "0.1.57"
codec = { package = "parity-scale-codec", version = "3.2.2", features = ["derive"] }
fnv = "1.0.6"
futures = "0.3"
log = "0.4"
parking_lot = "0.12.1"
thiserror = "1.0"
wasm-timer = "0.2.5"
beefy-primitives = { version = "4.0.0-dev", path = "../../primitives/beefy", package = "sp-beefy" }
prometheus = { package = "substrate-prometheus-endpoint", version = "0.10.0-dev", path = "../../utils/prometheus" }
sc-client-api = { version = "4.0.0-dev", path = "../api" }
sc-consensus = { version = "0.10.0-dev", path = "../consensus/common" }
sc-keystore = { version = "4.0.0-dev", path = "../keystore" }
sc-network = { version = "0.10.0-dev", path = "../network" }
sc-network-common = { version = "0.10.0-dev", path = "../network/common" }
sc-network-gossip = { version = "0.10.0-dev", path = "../network-gossip" }
sc-utils = { version = "4.0.0-dev", path = "../utils" }
sp-api = { version = "4.0.0-dev", path = "../../primitives/api" }
sp-application-crypto = { version = "7.0.0", path = "../../primitives/application-crypto" }
sp-arithmetic = { version = "6.0.0", path = "../../primitives/arithmetic" }
sp-blockchain = { version = "4.0.0-dev", path = "../../primitives/blockchain" }
sp-consensus = { version = "0.10.0-dev", path = "../../primitives/consensus/common" }
sp-core = { version = "7.0.0", path = "../../primitives/core" }
sp-keystore = { version = "0.13.0", path = "../../primitives/keystore" }
sp-mmr-primitives = { version = "4.0.0-dev", path = "../../primitives/merkle-mountain-range" }
sp-runtime = { version = "7.0.0", path = "../../primitives/runtime" }

[dev-dependencies]
serde = "1.0.136"
strum = { version = "0.24.1", features = ["derive"] }
tempfile = "3.1.0"
tokio = "1.22.0"
sc-block-builder = { version = "0.10.0-dev", path = "../block-builder" }
sc-network-test = { version = "0.8.0", path = "../network/test" }
sp-finality-grandpa = { version = "4.0.0-dev", path = "../../primitives/finality-grandpa" }
<<<<<<< HEAD
sp-keyring = { version = "6.0.0", path = "../../primitives/keyring" }
sp-tracing = { version = "5.0.0", path = "../../primitives/tracing" }
substrate-test-runtime-client = { version = "2.0.0", path = "../../test-utils/runtime/client" }
smart-default = "0.6.0"
=======
sp-keyring = { version = "7.0.0", path = "../../primitives/keyring" }
sp-tracing = { version = "6.0.0", path = "../../primitives/tracing" }
substrate-test-runtime-client = { version = "2.0.0", path = "../../test-utils/runtime/client" }
>>>>>>> 129fee77
<|MERGE_RESOLUTION|>--- conflicted
+++ resolved
@@ -45,13 +45,7 @@
 sc-block-builder = { version = "0.10.0-dev", path = "../block-builder" }
 sc-network-test = { version = "0.8.0", path = "../network/test" }
 sp-finality-grandpa = { version = "4.0.0-dev", path = "../../primitives/finality-grandpa" }
-<<<<<<< HEAD
-sp-keyring = { version = "6.0.0", path = "../../primitives/keyring" }
-sp-tracing = { version = "5.0.0", path = "../../primitives/tracing" }
-substrate-test-runtime-client = { version = "2.0.0", path = "../../test-utils/runtime/client" }
-smart-default = "0.6.0"
-=======
 sp-keyring = { version = "7.0.0", path = "../../primitives/keyring" }
 sp-tracing = { version = "6.0.0", path = "../../primitives/tracing" }
 substrate-test-runtime-client = { version = "2.0.0", path = "../../test-utils/runtime/client" }
->>>>>>> 129fee77
+smart-default = "0.6.0"