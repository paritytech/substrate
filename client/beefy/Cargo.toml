[package]
name = "beefy-gadget"
version = "4.0.0-dev"
authors = ["Parity Technologies <admin@parity.io>"]
edition = "2021"
license = "GPL-3.0-or-later WITH Classpath-exception-2.0"
repository = "https://github.com/paritytech/substrate"
description = "BEEFY Client gadget for substrate"

[dependencies]
fnv = "1.0.6"
futures = "0.3"
log = "0.4"
parking_lot = "0.11"
thiserror = "1.0"
wasm-timer = "0.2.5"

codec = { version = "2.2.0", package = "parity-scale-codec", features = ["derive"] }
prometheus = { version = "0.10.0-dev", package = "substrate-prometheus-endpoint", path = "../../utils/prometheus" }

sp-api = { version = "4.0.0-dev", path = "../../primitives/api" }
sp-application-crypto = { version = "4.0.0", path = "../../primitives/application-crypto" }
sp-arithmetic = { version = "4.0.0", path = "../../primitives/arithmetic" }
sp-blockchain = { version = "4.0.0-dev", path = "../../primitives/blockchain" }
sp-core = { version = "4.1.0-dev", path = "../../primitives/core" }
sp-keystore = { version = "0.10.0", path = "../../primitives/keystore" }
<<<<<<< HEAD
sp-runtime = { version = "4.0.0", path = "../../primitives/runtime" }
sp-consensus = { version = "0.10.0-dev", path = "../../primitives/consensus/common" }
=======
sp-runtime = { version = "4.1.0-dev", path = "../../primitives/runtime" }
>>>>>>> 823c2533

sc-chain-spec = { version = "4.0.0-dev", path = "../../client/chain-spec" }
sc-utils = { version = "4.0.0-dev", path = "../utils" }
sc-client-api = { version = "4.0.0-dev", path = "../api" }
sc-keystore = { version = "4.0.0-dev", path = "../keystore" }
sc-network = { version = "0.10.0-dev", path = "../network" }
sc-network-gossip = { version = "0.10.0-dev", path = "../network-gossip" }

beefy-primitives = { version = "4.0.0-dev", path = "../../primitives/beefy" }

[dev-dependencies]
sp-tracing = { version = "4.0.0", path = "../../primitives/tracing" }
sc-network-test = { version = "0.8.0", path = "../network/test" }

strum = { version = "0.22", features = ["derive"] }<|MERGE_RESOLUTION|>--- conflicted
+++ resolved
@@ -24,12 +24,8 @@
 sp-blockchain = { version = "4.0.0-dev", path = "../../primitives/blockchain" }
 sp-core = { version = "4.1.0-dev", path = "../../primitives/core" }
 sp-keystore = { version = "0.10.0", path = "../../primitives/keystore" }
-<<<<<<< HEAD
-sp-runtime = { version = "4.0.0", path = "../../primitives/runtime" }
+sp-runtime = { version = "4.1.0-dev", path = "../../primitives/runtime" }
 sp-consensus = { version = "0.10.0-dev", path = "../../primitives/consensus/common" }
-=======
-sp-runtime = { version = "4.1.0-dev", path = "../../primitives/runtime" }
->>>>>>> 823c2533
 
 sc-chain-spec = { version = "4.0.0-dev", path = "../../client/chain-spec" }
 sc-utils = { version = "4.0.0-dev", path = "../utils" }
