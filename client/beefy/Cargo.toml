[package]
name = "beefy-gadget"
version = "4.0.0-dev"
authors = ["Parity Technologies <admin@parity.io>"]
edition = "2021"
license = "GPL-3.0-or-later WITH Classpath-exception-2.0"
repository = "https://github.com/paritytech/substrate"
description = "BEEFY Client gadget for substrate"

[dependencies]
fnv = "1.0.6"
futures = "0.3"
log = "0.4"
parking_lot = "0.11"
thiserror = "1.0"
wasm-timer = "0.2.5"

codec = { version = "2.2.0", package = "parity-scale-codec", features = ["derive"] }
prometheus = { version = "0.10.0-dev", package = "substrate-prometheus-endpoint", path = "../../utils/prometheus" }

sp-api = { version = "4.0.0-dev", path = "../../primitives/api" }
sp-application-crypto = { version = "4.0.0", path = "../../primitives/application-crypto" }
sp-arithmetic = { version = "4.0.0", path = "../../primitives/arithmetic" }
sp-blockchain = { version = "4.0.0-dev", path = "../../primitives/blockchain" }
<<<<<<< HEAD
sp-core = { version = "4.0.0", path = "../../primitives/core" }
sp-keystore = { version = "0.10.0", path = "../../primitives/keystore" }
sp-runtime = { version = "4.0.0", path = "../../primitives/runtime" }
=======
sp-core = { version = "4.1.0-dev", path = "../../primitives/core" }
sp-keystore = { version = "0.10.0-dev", path = "../../primitives/keystore" }
sp-runtime = { version = "4.0.0-dev", path = "../../primitives/runtime" }
>>>>>>> b9cafba3

sc-utils = { version = "4.0.0-dev", path = "../utils" }
sc-client-api = { version = "4.0.0-dev", path = "../api" }
sc-keystore = { version = "4.0.0-dev", path = "../keystore" }
sc-network = { version = "0.10.0-dev", path = "../network" }
sc-network-gossip = { version = "0.10.0-dev", path = "../network-gossip" }

beefy-primitives = { version = "4.0.0-dev", path = "../../primitives/beefy" }

[dev-dependencies]
sp-tracing = { version = "4.0.0", path = "../../primitives/tracing" }
sc-network-test = { version = "0.8.0", path = "../network/test" }

strum = { version = "0.22", features = ["derive"] }<|MERGE_RESOLUTION|>--- conflicted
+++ resolved
@@ -22,15 +22,9 @@
 sp-application-crypto = { version = "4.0.0", path = "../../primitives/application-crypto" }
 sp-arithmetic = { version = "4.0.0", path = "../../primitives/arithmetic" }
 sp-blockchain = { version = "4.0.0-dev", path = "../../primitives/blockchain" }
-<<<<<<< HEAD
-sp-core = { version = "4.0.0", path = "../../primitives/core" }
+sp-core = { version = "4.1.0-dev", path = "../../primitives/core" }
 sp-keystore = { version = "0.10.0", path = "../../primitives/keystore" }
 sp-runtime = { version = "4.0.0", path = "../../primitives/runtime" }
-=======
-sp-core = { version = "4.1.0-dev", path = "../../primitives/core" }
-sp-keystore = { version = "0.10.0-dev", path = "../../primitives/keystore" }
-sp-runtime = { version = "4.0.0-dev", path = "../../primitives/runtime" }
->>>>>>> b9cafba3
 
 sc-utils = { version = "4.0.0-dev", path = "../utils" }
 sc-client-api = { version = "4.0.0-dev", path = "../api" }
