// This file is part of Substrate.

// Copyright (C) 2021-2022 Parity Technologies (UK) Ltd.
// SPDX-License-Identifier: GPL-3.0-or-later WITH Classpath-exception-2.0

// This program is free software: you can redistribute it and/or modify
// it under the terms of the GNU General Public License as published by
// the Free Software Foundation, either version 3 of the License, or
// (at your option) any later version.

// This program is distributed in the hope that it will be useful,
// but WITHOUT ANY WARRANTY; without even the implied warranty of
// MERCHANTABILITY or FITNESS FOR A PARTICULAR PURPOSE. See the
// GNU General Public License for more details.

// You should have received a copy of the GNU General Public License
// along with this program. If not, see <https://www.gnu.org/licenses/>.

use beefy_primitives::{BeefyApi, MmrRootHash};
use parking_lot::Mutex;
use prometheus::Registry;
use sc_client_api::{Backend, BlockBackend, BlockchainEvents, Finalizer};
use sc_consensus::BlockImport;
use sc_network::ProtocolName;
use sc_network_common::service::NetworkRequest;
use sc_network_gossip::Network as GossipNetwork;
use sp_api::{NumberFor, ProvideRuntimeApi};
use sp_blockchain::HeaderBackend;
use sp_consensus::{Error as ConsensusError, SyncOracle};
use sp_keystore::SyncCryptoStorePtr;
use sp_mmr_primitives::MmrApi;
use sp_runtime::traits::Block;
use std::{marker::PhantomData, sync::Arc};

mod error;
mod keystore;
mod metrics;
mod round;
mod worker;

pub mod communication;
pub mod import;
pub mod justification;

#[cfg(test)]
mod tests;

use crate::{
	communication::{
		notification::{
			BeefyBestBlockSender, BeefyBestBlockStream, BeefyVersionedFinalityProofSender,
			BeefyVersionedFinalityProofStream,
		},
		peers::KnownPeers,
		request_response::{
			outgoing_requests_engine::OnDemandJustificationsEngine, BeefyJustifsRequestHandler,
		},
	},
	import::BeefyBlockImport,
};

pub use communication::beefy_protocol_name::{
	gossip_protocol_name, justifications_protocol_name as justifs_protocol_name,
};

/// A convenience BEEFY client trait that defines all the type bounds a BEEFY client
/// has to satisfy. Ideally that should actually be a trait alias. Unfortunately as
/// of today, Rust does not allow a type alias to be used as a trait bound. Tracking
/// issue is <https://github.com/rust-lang/rust/issues/41517>.
pub trait Client<B, BE>:
	BlockchainEvents<B> + HeaderBackend<B> + Finalizer<B, BE> + Send + Sync
where
	B: Block,
	BE: Backend<B>,
{
	// empty
}

impl<B, BE, T> Client<B, BE> for T
where
	B: Block,
	BE: Backend<B>,
	T: BlockchainEvents<B>
		+ HeaderBackend<B>
		+ Finalizer<B, BE>
		+ ProvideRuntimeApi<B>
		+ Send
		+ Sync,
{
	// empty
}

/// Links between the block importer, the background voter and the RPC layer,
/// to be used by the voter.
#[derive(Clone)]
pub struct BeefyVoterLinks<B: Block> {
	// BlockImport -> Voter links
	/// Stream of BEEFY signed commitments from block import to voter.
	pub from_block_import_justif_stream: BeefyVersionedFinalityProofStream<B>,

	// Voter -> RPC links
	/// Sends BEEFY signed commitments from voter to RPC.
	pub to_rpc_justif_sender: BeefyVersionedFinalityProofSender<B>,
	/// Sends BEEFY best block hashes from voter to RPC.
	pub to_rpc_best_block_sender: BeefyBestBlockSender<B>,
}

/// Links used by the BEEFY RPC layer, from the BEEFY background voter.
#[derive(Clone)]
pub struct BeefyRPCLinks<B: Block> {
	/// Stream of signed commitments coming from the voter.
	pub from_voter_justif_stream: BeefyVersionedFinalityProofStream<B>,
	/// Stream of BEEFY best block hashes coming from the voter.
	pub from_voter_best_beefy_stream: BeefyBestBlockStream<B>,
}

/// Make block importer and link half necessary to tie the background voter to it.
pub fn beefy_block_import_and_links<B, BE, RuntimeApi, I>(
	wrapped_block_import: I,
	backend: Arc<BE>,
	runtime: Arc<RuntimeApi>,
) -> (BeefyBlockImport<B, BE, RuntimeApi, I>, BeefyVoterLinks<B>, BeefyRPCLinks<B>)
where
	B: Block,
	BE: Backend<B>,
	I: BlockImport<B, Error = ConsensusError, Transaction = sp_api::TransactionFor<RuntimeApi, B>>
		+ Send
		+ Sync,
	RuntimeApi: ProvideRuntimeApi<B> + Send + Sync,
	RuntimeApi::Api: BeefyApi<B>,
{
	// Voter -> RPC links
	let (to_rpc_justif_sender, from_voter_justif_stream) =
		BeefyVersionedFinalityProofStream::<B>::channel();
	let (to_rpc_best_block_sender, from_voter_best_beefy_stream) =
		BeefyBestBlockStream::<B>::channel();

	// BlockImport -> Voter links
	let (to_voter_justif_sender, from_block_import_justif_stream) =
		BeefyVersionedFinalityProofStream::<B>::channel();

	// BlockImport
	let import =
		BeefyBlockImport::new(backend, runtime, wrapped_block_import, to_voter_justif_sender);
	let voter_links = BeefyVoterLinks {
		from_block_import_justif_stream,
		to_rpc_justif_sender,
		to_rpc_best_block_sender,
	};
	let rpc_links = BeefyRPCLinks { from_voter_best_beefy_stream, from_voter_justif_stream };

	(import, voter_links, rpc_links)
}

/// BEEFY gadget network parameters.
pub struct BeefyNetworkParams<B, N>
where
	B: Block,
	N: GossipNetwork<B> + NetworkRequest + SyncOracle + Send + Sync + 'static,
{
	/// Network implementing gossip, requests and sync-oracle.
	pub network: Arc<N>,
	/// Chain specific BEEFY gossip protocol name. See
	/// [`communication::beefy_protocol_name::gossip_protocol_name`].
	pub gossip_protocol_name: ProtocolName,
	/// Chain specific BEEFY on-demand justifications protocol name. See
	/// [`communication::beefy_protocol_name::justifications_protocol_name`].
	pub justifications_protocol_name: ProtocolName,

	pub _phantom: PhantomData<B>,
}

/// BEEFY gadget initialization parameters.
pub struct BeefyParams<B, BE, C, N, R>
where
	B: Block,
	BE: Backend<B>,
	C: Client<B, BE>,
	R: ProvideRuntimeApi<B>,
<<<<<<< HEAD
	R::Api: BeefyApi<B> + MmrApi<B, MmrRootHash, NumberFor<B>>,
	N: GossipNetwork<B> + Clone + SyncOracle + Send + Sync + 'static,
=======
	R::Api: BeefyApi<B> + MmrApi<B, MmrRootHash>,
	N: GossipNetwork<B> + NetworkRequest + SyncOracle + Send + Sync + 'static,
>>>>>>> 1b23ec9f
{
	/// BEEFY client
	pub client: Arc<C>,
	/// Client Backend
	pub backend: Arc<BE>,
	/// Runtime Api Provider
	pub runtime: Arc<R>,
	/// Local key store
	pub key_store: Option<SyncCryptoStorePtr>,
	/// BEEFY voter network params
	pub network_params: BeefyNetworkParams<B, N>,
	/// Minimal delta between blocks, BEEFY should vote for
	pub min_block_delta: u32,
	/// Prometheus metric registry
	pub prometheus_registry: Option<Registry>,
	/// Links between the block importer, the background voter and the RPC layer.
	pub links: BeefyVoterLinks<B>,
	/// Handler for incoming BEEFY justifications requests from a remote peer.
	pub on_demand_justifications_handler: BeefyJustifsRequestHandler<B, C>,
}

/// Start the BEEFY gadget.
///
/// This is a thin shim around running and awaiting a BEEFY worker.
pub async fn start_beefy_gadget<B, BE, C, N, R>(beefy_params: BeefyParams<B, BE, C, N, R>)
where
	B: Block,
	BE: Backend<B>,
	C: Client<B, BE> + BlockBackend<B>,
	R: ProvideRuntimeApi<B>,
<<<<<<< HEAD
	R::Api: BeefyApi<B> + MmrApi<B, MmrRootHash, NumberFor<B>>,
	N: GossipNetwork<B> + Clone + SyncOracle + Send + Sync + 'static,
=======
	R::Api: BeefyApi<B> + MmrApi<B, MmrRootHash>,
	N: GossipNetwork<B> + NetworkRequest + SyncOracle + Send + Sync + 'static,
>>>>>>> 1b23ec9f
{
	let BeefyParams {
		client,
		backend,
		runtime,
		key_store,
		network_params,
		min_block_delta,
		prometheus_registry,
		links,
		on_demand_justifications_handler,
	} = beefy_params;

	let BeefyNetworkParams { network, gossip_protocol_name, justifications_protocol_name, .. } =
		network_params;

	let known_peers = Arc::new(Mutex::new(KnownPeers::new()));
	let gossip_validator =
		Arc::new(communication::gossip::GossipValidator::new(known_peers.clone()));
	let gossip_engine = sc_network_gossip::GossipEngine::new(
		network.clone(),
		gossip_protocol_name,
		gossip_validator.clone(),
		None,
	);

	let on_demand_justifications = OnDemandJustificationsEngine::new(
		network.clone(),
		runtime.clone(),
		justifications_protocol_name,
		known_peers.clone(),
	);

	let metrics =
		prometheus_registry.as_ref().map(metrics::Metrics::register).and_then(
			|result| match result {
				Ok(metrics) => {
					log::debug!(target: "beefy", "🥩 Registered metrics");
					Some(metrics)
				},
				Err(err) => {
					log::debug!(target: "beefy", "🥩 Failed to register metrics: {:?}", err);
					None
				},
			},
		);

	let worker_params = worker::WorkerParams {
		client,
		backend,
		runtime,
		network,
		key_store: key_store.into(),
		known_peers,
		gossip_engine,
		gossip_validator,
		on_demand_justifications,
		links,
		metrics,
		min_block_delta,
	};

	let worker = worker::BeefyWorker::<_, _, _, _, _>::new(worker_params);

	futures::future::join(worker.run(), on_demand_justifications_handler.run()).await;
}<|MERGE_RESOLUTION|>--- conflicted
+++ resolved
@@ -177,13 +177,8 @@
 	BE: Backend<B>,
 	C: Client<B, BE>,
 	R: ProvideRuntimeApi<B>,
-<<<<<<< HEAD
 	R::Api: BeefyApi<B> + MmrApi<B, MmrRootHash, NumberFor<B>>,
-	N: GossipNetwork<B> + Clone + SyncOracle + Send + Sync + 'static,
-=======
-	R::Api: BeefyApi<B> + MmrApi<B, MmrRootHash>,
 	N: GossipNetwork<B> + NetworkRequest + SyncOracle + Send + Sync + 'static,
->>>>>>> 1b23ec9f
 {
 	/// BEEFY client
 	pub client: Arc<C>,
@@ -214,13 +209,8 @@
 	BE: Backend<B>,
 	C: Client<B, BE> + BlockBackend<B>,
 	R: ProvideRuntimeApi<B>,
-<<<<<<< HEAD
 	R::Api: BeefyApi<B> + MmrApi<B, MmrRootHash, NumberFor<B>>,
-	N: GossipNetwork<B> + Clone + SyncOracle + Send + Sync + 'static,
-=======
-	R::Api: BeefyApi<B> + MmrApi<B, MmrRootHash>,
 	N: GossipNetwork<B> + NetworkRequest + SyncOracle + Send + Sync + 'static,
->>>>>>> 1b23ec9f
 {
 	let BeefyParams {
 		client,
