// This file is part of Substrate.

// Copyright (C) 2021-2022 Parity Technologies (UK) Ltd.
// SPDX-License-Identifier: GPL-3.0-or-later WITH Classpath-exception-2.0

// This program is free software: you can redistribute it and/or modify
// it under the terms of the GNU General Public License as published by
// the Free Software Foundation, either version 3 of the License, or
// (at your option) any later version.

// This program is distributed in the hope that it will be useful,
// but WITHOUT ANY WARRANTY; without even the implied warranty of
// MERCHANTABILITY or FITNESS FOR A PARTICULAR PURPOSE. See the
// GNU General Public License for more details.

// You should have received a copy of the GNU General Public License
// along with this program. If not, see <https://www.gnu.org/licenses/>.

<<<<<<< HEAD
use std::{marker::PhantomData, sync::Arc};
use core::fmt::Debug;
use beefy_primitives::{BeefyApi, MmrRootHash, PayloadProvider};
=======
use crate::{
	communication::{
		notification::{
			BeefyBestBlockSender, BeefyBestBlockStream, BeefyVersionedFinalityProofSender,
			BeefyVersionedFinalityProofStream,
		},
		peers::KnownPeers,
		request_response::{
			outgoing_requests_engine::OnDemandJustificationsEngine, BeefyJustifsRequestHandler,
		},
	},
	import::BeefyBlockImport,
	round::Rounds,
	worker::PersistedState,
};
use beefy_primitives::{
	crypto::AuthorityId, BeefyApi, MmrRootHash, PayloadProvider, ValidatorSet, BEEFY_ENGINE_ID,
	GENESIS_AUTHORITY_SET_ID,
};
use futures::{stream::Fuse, StreamExt};
use log::{debug, error, info};
>>>>>>> 129fee77
use parking_lot::Mutex;
use prometheus::Registry;
use sc_client_api::{Backend, BlockBackend, BlockchainEvents, FinalityNotifications, Finalizer};
use sc_consensus::BlockImport;
use sc_network::ProtocolName;
use sc_network_common::service::NetworkRequest;
use sc_network_gossip::{GossipEngine, Network as GossipNetwork};
use sp_api::{HeaderT, NumberFor, ProvideRuntimeApi};
use sp_blockchain::{
	Backend as BlockchainBackend, Error as ClientError, HeaderBackend, Result as ClientResult,
};
use sp_consensus::{Error as ConsensusError, SyncOracle};
use sp_keystore::SyncCryptoStorePtr;
use sp_mmr_primitives::MmrApi;
<<<<<<< HEAD
use sp_runtime::traits::Block;
use codec::{Codec, Decode, Encode};
=======
use sp_runtime::{
	generic::BlockId,
	traits::{Block, One, Zero},
};
use std::{collections::VecDeque, marker::PhantomData, sync::Arc};
>>>>>>> 129fee77

mod aux_schema;
mod error;
mod keystore;
mod metrics;
mod round;
mod worker;

pub mod communication;
pub mod import;
pub mod justification;

<<<<<<< HEAD
#[cfg(test)]
mod tests;

use crate::{
	communication::{
		notification::{
			BeefyBestBlockSender, BeefyBestBlockStream, BeefyVersionedFinalityProofSender,
			BeefyVersionedFinalityProofStream,
		},
		peers::KnownPeers,
		request_response::{
			outgoing_requests_engine::OnDemandJustificationsEngine, BeefyJustifsRequestHandler,
		},
	},
	import::BeefyBlockImport,
	keystore::BeefyKeystore,
};

=======
>>>>>>> 129fee77
pub use communication::beefy_protocol_name::{
	gossip_protocol_name, justifications_protocol_name as justifs_protocol_name,
};

#[cfg(test)]
mod tests;

const LOG_TARGET: &str = "beefy";

/// A convenience BEEFY client trait that defines all the type bounds a BEEFY client
/// has to satisfy. Ideally that should actually be a trait alias. Unfortunately as
/// of today, Rust does not allow a type alias to be used as a trait bound. Tracking
/// issue is <https://github.com/rust-lang/rust/issues/41517>.
pub trait Client<B, BE>:
	BlockchainEvents<B> + HeaderBackend<B> + Finalizer<B, BE> + Send + Sync
where
	B: Block,
	BE: Backend<B>,
{
	// empty
}

impl<B, BE, T> Client<B, BE> for T
where
	B: Block,
	BE: Backend<B>,
	T: BlockchainEvents<B>
		+ HeaderBackend<B>
		+ Finalizer<B, BE>
		+ ProvideRuntimeApi<B>
		+ Send
		+ Sync,
{
	// empty
}

/// Links between the block importer, the background voter and the RPC layer,
/// to be used by the voter.
#[derive(Clone)]
pub struct BeefyVoterLinks<B: Block, TSignature: Encode + Decode + Debug + Clone + Sync + Send,> {
	// BlockImport -> Voter links
	/// Stream of BEEFY signed commitments from block import to voter.
	pub from_block_import_justif_stream: BeefyVersionedFinalityProofStream<B, TSignature>,

	// Voter -> RPC links
	/// Sends BEEFY signed commitments from voter to RPC.
	pub to_rpc_justif_sender: BeefyVersionedFinalityProofSender<B, TSignature>,
	/// Sends BEEFY best block hashes from voter to RPC.
	pub to_rpc_best_block_sender: BeefyBestBlockSender<B>,
}

/// Links used by the BEEFY RPC layer, from the BEEFY background voter.
#[derive(Clone)]
pub struct BeefyRPCLinks<B: Block, TSignature: Encode + Decode + Debug + Clone + Sync + Send> {
	/// Stream of signed commitments coming from the voter.
	pub from_voter_justif_stream: BeefyVersionedFinalityProofStream<B, TSignature>,
	/// Stream of BEEFY best block hashes coming from the voter.
	pub from_voter_best_beefy_stream: BeefyBestBlockStream<B>,
}

/// Make block importer and link half necessary to tie the background voter to it.
pub fn beefy_block_import_and_links<B, BE, RuntimeApi, I, AuthId, TSignature, BKS>(
	wrapped_block_import: I,
	backend: Arc<BE>,
	runtime: Arc<RuntimeApi>,	
) -> (BeefyBlockImport<B, BE, RuntimeApi, I, AuthId, TSignature, BKS>, BeefyVoterLinks<B, TSignature>, BeefyRPCLinks<B, TSignature>)
where
	B: Block,
	BE: Backend<B>,
	I: BlockImport<B, Error = ConsensusError, Transaction = sp_api::TransactionFor<RuntimeApi, B>>
		+ Send
		+ Sync,
	RuntimeApi: ProvideRuntimeApi<B> + Send + Sync,
	RuntimeApi::Api: BeefyApi<B, AuthId>,
        AuthId: Encode + Decode + Debug + Ord + Sync + Send,
	TSignature: Encode + Decode + Debug + Clone + Sync + Send,
	BKS: BeefyKeystore<AuthId, TSignature, Public = AuthId>,
{
	// Voter -> RPC links
	let (to_rpc_justif_sender, from_voter_justif_stream) =
		BeefyVersionedFinalityProofStream::<B, TSignature>::channel();
	let (to_rpc_best_block_sender, from_voter_best_beefy_stream) =
		BeefyBestBlockStream::<B>::channel();

	// BlockImport -> Voter links
	let (to_voter_justif_sender, from_block_import_justif_stream) =
		BeefyVersionedFinalityProofStream::<B, TSignature>::channel();

	// BlockImport
	let import =
		BeefyBlockImport::new(backend, runtime, wrapped_block_import, to_voter_justif_sender);
	let voter_links = BeefyVoterLinks {
		from_block_import_justif_stream,
		to_rpc_justif_sender,
		to_rpc_best_block_sender,
	};
	let rpc_links = BeefyRPCLinks { from_voter_best_beefy_stream, from_voter_justif_stream };

	(import, voter_links, rpc_links)
}

/// BEEFY gadget network parameters.
pub struct BeefyNetworkParams<B: Block, N> {
	/// Network implementing gossip, requests and sync-oracle.
	pub network: Arc<N>,
	/// Chain specific BEEFY gossip protocol name. See
	/// [`communication::beefy_protocol_name::gossip_protocol_name`].
	pub gossip_protocol_name: ProtocolName,
	/// Chain specific BEEFY on-demand justifications protocol name. See
	/// [`communication::beefy_protocol_name::justifications_protocol_name`].
	pub justifications_protocol_name: ProtocolName,

	pub _phantom: PhantomData<B>,
}

/// BEEFY gadget initialization parameters.
pub struct BeefyParams<B, BE, C, N, P, R, AuthId, TSignature, BKS>
where
	B: Block,
	BE: Backend<B>,
	C: Client<B, BE>,
	R: ProvideRuntimeApi<B>,        
	BKS: keystore::BeefyKeystore<AuthId, TSignature, Public = AuthId>,
	AuthId: Encode + Decode + Debug + Ord + Sync + Send,
	TSignature: Encode + Decode + Debug + Clone + Sync + Send, 
	R::Api: BeefyApi<B, AuthId> + MmrApi<B, MmrRootHash, NumberFor<B>>,
	N: GossipNetwork<B> + NetworkRequest +  SyncOracle + Send + Sync + 'static,
{
	/// BEEFY client
	pub client: Arc<C>,
	/// Client Backend
	pub backend: Arc<BE>,
	/// BEEFY Payload provider
	pub payload_provider: P,
	/// Runtime Api Provider
	pub runtime: Arc<R>,
	/// Local key store
	pub key_store: BKS,
	pub network_params: BeefyNetworkParams<B, N>,
	/// Minimal delta between blocks, BEEFY should vote for
	pub min_block_delta: u32,
	/// Prometheus metric registry
	pub prometheus_registry: Option<Registry>,
	/// Links between the block importer, the background voter and the RPC layer.
	pub links: BeefyVoterLinks<B, TSignature>,
	/// Handler for incoming BEEFY justifications requests from a remote peer.
	pub on_demand_justifications_handler: BeefyJustifsRequestHandler<B, C>,
	pub _auth_id : PhantomData::<AuthId>,
	pub _signature: PhantomData::<TSignature>,
}

/// Start the BEEFY gadget.
///
/// This is a thin shim around running and awaiting a BEEFY worker.
pub async fn start_beefy_gadget<B, BE, C, N, P, R, AuthId, TSignature, BKS>(beefy_params: BeefyParams<B, BE, C, N, P, R, AuthId, TSignature, BKS>)
where
	B: Block,
	BE: Backend<B>,
	C: Client<B, BE> + BlockBackend<B>,
	P: PayloadProvider<B>,
	R: ProvideRuntimeApi<B>,
	R::Api: BeefyApi<B, AuthId> + MmrApi<B, MmrRootHash, NumberFor<B>>,
	N: GossipNetwork<B> + NetworkRequest +  SyncOracle + Send + Sync + 'static,
        BKS: keystore::BeefyKeystore<AuthId, TSignature, Public = AuthId> +'static,

	AuthId: Encode + Decode + Debug + Ord + std::hash::Hash + Sync + Send + 'static,
	TSignature: Encode + Decode + Debug + Clone + Sync + Send + 'static,
{
	let BeefyParams {
		client,
		backend,
		payload_provider,
		runtime,
		key_store,
		network_params,
		min_block_delta,
		prometheus_registry,
		links,
		on_demand_justifications_handler,
		_auth_id,
		_signature,
	} = beefy_params;

	let BeefyNetworkParams { network, gossip_protocol_name, justifications_protocol_name, .. } =
		network_params;

	let known_peers = Arc::new(Mutex::new(KnownPeers::new()));
	let gossip_validator =
		Arc::new(communication::gossip::GossipValidator::new(known_peers.clone()));
	let mut gossip_engine = sc_network_gossip::GossipEngine::new(
		network.clone(),
		gossip_protocol_name,
		gossip_validator.clone(),
		None,
	);

	// The `GossipValidator` adds and removes known peers based on valid votes and network events.
	let on_demand_justifications = OnDemandJustificationsEngine::new(
		network.clone(),
		justifications_protocol_name,
		known_peers,
	);

	let metrics =
		prometheus_registry.as_ref().map(metrics::Metrics::register).and_then(
			|result| match result {
				Ok(metrics) => {
					debug!(target: LOG_TARGET, "🥩 Registered metrics");
					Some(metrics)
				},
				Err(err) => {
					debug!(target: LOG_TARGET, "🥩 Failed to register metrics: {:?}", err);
					None
				},
			},
		);

	// Subscribe to finality notifications and justifications before waiting for runtime pallet and
	// reuse the streams, so we don't miss notifications while waiting for pallet to be available.
	let mut finality_notifications = client.finality_notification_stream().fuse();
	let block_import_justif = links.from_block_import_justif_stream.subscribe(100_000).fuse();

	// Wait for BEEFY pallet to be active before starting voter.
	let persisted_state =
		match wait_for_runtime_pallet(&*runtime, &mut gossip_engine, &mut finality_notifications)
			.await
			.and_then(|best_grandpa| {
				load_or_init_voter_state(&*backend, &*runtime, best_grandpa, min_block_delta)
			}) {
			Ok(state) => state,
			Err(e) => {
				error!(target: LOG_TARGET, "Error: {:?}. Terminating.", e);
				return
			},
		};

	let worker_params = worker::WorkerParams {
		backend,
		payload_provider,
		network,
<<<<<<< HEAD
		key_store: key_store,
		known_peers,
=======
		key_store: key_store.into(),
>>>>>>> 129fee77
		gossip_engine,
		gossip_validator,
		on_demand_justifications,
		links,
		metrics,
		persisted_state,
	};

	let worker = worker::BeefyWorker::<_, _, _, _>::new(worker_params);

	futures::future::join(
		worker.run(block_import_justif, finality_notifications),
		on_demand_justifications_handler.run(),
	)
	.await;
}

fn load_or_init_voter_state<B, BE, R>(
	backend: &BE,
	runtime: &R,
	best_grandpa: <B as Block>::Header,
	min_block_delta: u32,
) -> ClientResult<PersistedState<B>>
where
	B: Block,
	BE: Backend<B>,
	R: ProvideRuntimeApi<B>,
	R::Api: BeefyApi<B>,
{
	// Initialize voter state from AUX DB or from pallet genesis.
	if let Some(mut state) = crate::aux_schema::load_persistent(backend)? {
		// Overwrite persisted state with current best GRANDPA block.
		state.set_best_grandpa(best_grandpa);
		// Overwrite persisted data with newly provided `min_block_delta`.
		state.set_min_block_delta(min_block_delta);
		info!(target: LOG_TARGET, "🥩 Loading BEEFY voter state from db: {:?}.", state);
		Ok(state)
	} else {
		initialize_voter_state(backend, runtime, best_grandpa, min_block_delta)
	}
}

// If no persisted state present, walk back the chain from first GRANDPA notification to either:
//  - latest BEEFY finalized block, or if none found on the way,
//  - BEEFY pallet genesis;
// Enqueue any BEEFY mandatory blocks (session boundaries) found on the way, for voter to finalize.
fn initialize_voter_state<B, BE, R>(
	backend: &BE,
	runtime: &R,
	best_grandpa: <B as Block>::Header,
	min_block_delta: u32,
) -> ClientResult<PersistedState<B>>
where
	B: Block,
	BE: Backend<B>,
	R: ProvideRuntimeApi<B>,
	R::Api: BeefyApi<B>,
{
	// Walk back the imported blocks and initialize voter either, at the last block with
	// a BEEFY justification, or at pallet genesis block; voter will resume from there.
	let blockchain = backend.blockchain();
	let mut sessions = VecDeque::new();
	let mut header = best_grandpa.clone();
	let state = loop {
		if let Some(true) = blockchain
			.justifications(header.hash())
			.ok()
			.flatten()
			.map(|justifs| justifs.get(BEEFY_ENGINE_ID).is_some())
		{
			info!(
				target: LOG_TARGET,
				"🥩 Initialize BEEFY voter at last BEEFY finalized block: {:?}.",
				*header.number()
			);
			let best_beefy = *header.number();
			// If no session boundaries detected so far, just initialize new rounds here.
			if sessions.is_empty() {
				let active_set = expect_validator_set(runtime, BlockId::hash(header.hash()))?;
				let mut rounds = Rounds::new(best_beefy, active_set);
				// Mark the round as already finalized.
				rounds.conclude(best_beefy);
				sessions.push_front(rounds);
			}
			let state =
				PersistedState::checked_new(best_grandpa, best_beefy, sessions, min_block_delta)
					.ok_or_else(|| ClientError::Backend("Invalid BEEFY chain".into()))?;
			break state
		}

		if *header.number() == One::one() {
			// We've reached chain genesis, initialize voter here.
			let genesis_num = *header.number();
			let genesis_set = expect_validator_set(runtime, BlockId::hash(header.hash()))
				.and_then(genesis_set_sanity_check)?;
			info!(
				target: LOG_TARGET,
				"🥩 Loading BEEFY voter state from genesis on what appears to be first startup. \
				Starting voting rounds at block {:?}, genesis validator set {:?}.",
				genesis_num,
				genesis_set,
			);

			sessions.push_front(Rounds::new(genesis_num, genesis_set));
			break PersistedState::checked_new(best_grandpa, Zero::zero(), sessions, min_block_delta)
				.ok_or_else(|| ClientError::Backend("Invalid BEEFY chain".into()))?
		}

		if let Some(active) = worker::find_authorities_change::<B>(&header) {
			info!(
				target: LOG_TARGET,
				"🥩 Marking block {:?} as BEEFY Mandatory.",
				*header.number()
			);
			sessions.push_front(Rounds::new(*header.number(), active));
		}

		// Check if state is still available if we move up the chain.
		let parent_hash = *header.parent_hash();
		runtime
			.runtime_api()
			.validator_set(&BlockId::hash(parent_hash))
			.ok()
			.flatten()
			.ok_or_else(|| {
				let msg = format!("{}. Could not initialize BEEFY voter.", parent_hash);
				error!(target: LOG_TARGET, "🥩 {}", msg);
				ClientError::Consensus(sp_consensus::Error::StateUnavailable(msg))
			})?;

		// Move up the chain.
		header = blockchain.expect_header(parent_hash)?;
	};

<<<<<<< HEAD
	let worker = worker::BeefyWorker::<_, _, _, _, _, _, _, _, _>::new(worker_params);
=======
	aux_schema::write_current_version(backend)?;
	aux_schema::write_voter_state(backend, &state)?;
	Ok(state)
}

/// Wait for BEEFY runtime pallet to be available, return active validator set.
/// Should be called only once during worker initialization.
async fn wait_for_runtime_pallet<B, R>(
	runtime: &R,
	mut gossip_engine: &mut GossipEngine<B>,
	finality: &mut Fuse<FinalityNotifications<B>>,
) -> ClientResult<<B as Block>::Header>
where
	B: Block,
	R: ProvideRuntimeApi<B>,
	R::Api: BeefyApi<B>,
{
	info!(target: LOG_TARGET, "🥩 BEEFY gadget waiting for BEEFY pallet to become available...");
	loop {
		futures::select! {
			notif = finality.next() => {
				let notif = match notif {
					Some(notif) => notif,
					None => break
				};
				let at = BlockId::hash(notif.header.hash());
				if let Some(active) = runtime.runtime_api().validator_set(&at).ok().flatten() {
					// Beefy pallet available, return best grandpa at the time.
					info!(
						target: LOG_TARGET, "🥩 BEEFY pallet available: block {:?} validator set {:?}",
						notif.header.number(), active
					);
					return Ok(notif.header)
				}
			},
			_ = gossip_engine => {
				break
			}
		}
	}
	let err_msg = "🥩 Gossip engine has unexpectedly terminated.".into();
	error!(target: LOG_TARGET, "{}", err_msg);
	Err(ClientError::Backend(err_msg))
}

fn genesis_set_sanity_check(
	active: ValidatorSet<AuthorityId>,
) -> ClientResult<ValidatorSet<AuthorityId>> {
	if active.id() == GENESIS_AUTHORITY_SET_ID {
		Ok(active)
	} else {
		error!(target: LOG_TARGET, "🥩 Unexpected ID for genesis validator set {:?}.", active);
		Err(ClientError::Backend("BEEFY Genesis sanity check failed.".into()))
	}
}
>>>>>>> 129fee77

fn expect_validator_set<B, R>(
	runtime: &R,
	at: BlockId<B>,
) -> ClientResult<ValidatorSet<AuthorityId>>
where
	B: Block,
	R: ProvideRuntimeApi<B>,
	R::Api: BeefyApi<B>,
{
	runtime
		.runtime_api()
		.validator_set(&at)
		.ok()
		.flatten()
		.ok_or_else(|| ClientError::Backend("BEEFY pallet expected to be active.".into()))
}<|MERGE_RESOLUTION|>--- conflicted
+++ resolved
@@ -16,11 +16,37 @@
 // You should have received a copy of the GNU General Public License
 // along with this program. If not, see <https://www.gnu.org/licenses/>.
 
-<<<<<<< HEAD
 use std::{marker::PhantomData, sync::Arc};
 use core::fmt::Debug;
 use beefy_primitives::{BeefyApi, MmrRootHash, PayloadProvider};
-=======
+use parking_lot::Mutex;
+use prometheus::Registry;
+use sc_client_api::{Backend, BlockBackend, BlockchainEvents, Finalizer};
+use sc_consensus::BlockImport;
+use sc_network::ProtocolName;
+use sc_network_common::service::NetworkRequest;
+use sc_network_gossip::Network as GossipNetwork;
+use sp_api::{NumberFor, ProvideRuntimeApi};
+use sp_blockchain::HeaderBackend;
+use sp_consensus::{Error as ConsensusError, SyncOracle};
+use sp_keystore::SyncCryptoStorePtr;
+use sp_mmr_primitives::MmrApi;
+use sp_runtime::traits::Block;
+use codec::{Codec, Decode, Encode};
+
+mod error;
+mod keystore;
+mod metrics;
+mod round;
+mod worker;
+
+pub mod communication;
+pub mod import;
+pub mod justification;
+
+#[cfg(test)]
+mod tests;
+
 use crate::{
 	communication::{
 		notification::{
@@ -33,6 +59,7 @@
 		},
 	},
 	import::BeefyBlockImport,
+	keystore::BeefyKeystore,
 	round::Rounds,
 	worker::PersistedState,
 };
@@ -42,7 +69,6 @@
 };
 use futures::{stream::Fuse, StreamExt};
 use log::{debug, error, info};
->>>>>>> 129fee77
 use parking_lot::Mutex;
 use prometheus::Registry;
 use sc_client_api::{Backend, BlockBackend, BlockchainEvents, FinalityNotifications, Finalizer};
@@ -57,16 +83,11 @@
 use sp_consensus::{Error as ConsensusError, SyncOracle};
 use sp_keystore::SyncCryptoStorePtr;
 use sp_mmr_primitives::MmrApi;
-<<<<<<< HEAD
-use sp_runtime::traits::Block;
-use codec::{Codec, Decode, Encode};
-=======
 use sp_runtime::{
 	generic::BlockId,
 	traits::{Block, One, Zero},
 };
 use std::{collections::VecDeque, marker::PhantomData, sync::Arc};
->>>>>>> 129fee77
 
 mod aux_schema;
 mod error;
@@ -79,27 +100,6 @@
 pub mod import;
 pub mod justification;
 
-<<<<<<< HEAD
-#[cfg(test)]
-mod tests;
-
-use crate::{
-	communication::{
-		notification::{
-			BeefyBestBlockSender, BeefyBestBlockStream, BeefyVersionedFinalityProofSender,
-			BeefyVersionedFinalityProofStream,
-		},
-		peers::KnownPeers,
-		request_response::{
-			outgoing_requests_engine::OnDemandJustificationsEngine, BeefyJustifsRequestHandler,
-		},
-	},
-	import::BeefyBlockImport,
-	keystore::BeefyKeystore,
-};
-
-=======
->>>>>>> 129fee77
 pub use communication::beefy_protocol_name::{
 	gossip_protocol_name, justifications_protocol_name as justifs_protocol_name,
 };
@@ -340,12 +340,7 @@
 		backend,
 		payload_provider,
 		network,
-<<<<<<< HEAD
 		key_store: key_store,
-		known_peers,
-=======
-		key_store: key_store.into(),
->>>>>>> 129fee77
 		gossip_engine,
 		gossip_validator,
 		on_demand_justifications,
@@ -354,7 +349,7 @@
 		persisted_state,
 	};
 
-	let worker = worker::BeefyWorker::<_, _, _, _>::new(worker_params);
+	let worker = worker::BeefyWorker::<_, _, _, _, _, _, _, _, _>::new(worker_params);
 
 	futures::future::join(
 		worker.run(block_import_justif, finality_notifications),
@@ -480,9 +475,6 @@
 		header = blockchain.expect_header(parent_hash)?;
 	};
 
-<<<<<<< HEAD
-	let worker = worker::BeefyWorker::<_, _, _, _, _, _, _, _, _>::new(worker_params);
-=======
 	aux_schema::write_current_version(backend)?;
 	aux_schema::write_voter_state(backend, &state)?;
 	Ok(state)
@@ -538,7 +530,6 @@
 		Err(ClientError::Backend("BEEFY Genesis sanity check failed.".into()))
 	}
 }
->>>>>>> 129fee77
 
 fn expect_validator_set<B, R>(
 	runtime: &R,
