--- conflicted
+++ resolved
@@ -392,12 +392,8 @@
 				target: LOG_TARGET,
 				"🥩 Loading BEEFY voter state from genesis on what appears to be first startup. \
 				Starting voting rounds at block {:?}, genesis validator set {:?}.",
-<<<<<<< HEAD
-				beefy_genesis, genesis_set,
-=======
-				genesis_num,
+				beefy_genesis,
 				genesis_set,
->>>>>>> 84af6720
 			);
 
 			sessions.push_front(Rounds::new(beefy_genesis, genesis_set));
@@ -457,26 +453,16 @@
 					None => break
 				};
 				let at = BlockId::hash(notif.header.hash());
-<<<<<<< HEAD
 				if let Some(start) = runtime.runtime_api().beefy_genesis(&at).ok().flatten() {
 					if *notif.header.number() >= start {
 						// Beefy pallet available, return header for best grandpa at the time.
 						info!(
-							target: "beefy",
+							target: LOG_TARGET,
 							"🥩 BEEFY pallet available: block {:?} beefy genesis {:?}",
 							notif.header.number(), start
 						);
 						return Ok(notif.header)
 					}
-=======
-				if let Some(active) = runtime.runtime_api().validator_set(&at).ok().flatten() {
-					// Beefy pallet available, return best grandpa at the time.
-					info!(
-						target: LOG_TARGET, "🥩 BEEFY pallet available: block {:?} validator set {:?}",
-						notif.header.number(), active
-					);
-					return Ok(notif.header)
->>>>>>> 84af6720
 				}
 			},
 			_ = gossip_engine => {
