--- conflicted
+++ resolved
@@ -16,14 +16,9 @@
 // You should have received a copy of the GNU General Public License
 // along with this program. If not, see <https://www.gnu.org/licenses/>.
 
-<<<<<<< HEAD
-use std::{sync::Arc,
-	  marker::PhantomData,};
+use std::{marker::PhantomData,};
 use core::fmt::Debug;
-
-=======
 use beefy_primitives::{BeefyApi, MmrRootHash};
->>>>>>> f360c870
 use prometheus::Registry;
 use sc_client_api::{Backend, BlockchainEvents, Finalizer};
 use sc_consensus::BlockImport;
@@ -35,15 +30,9 @@
 use sp_keystore::SyncCryptoStorePtr;
 use sp_mmr_primitives::MmrApi;
 use sp_runtime::traits::Block;
-<<<<<<< HEAD
-
 use codec::{Codec, Decode, Encode};
-use beefy_primitives::{BeefyApi, MmrRootHash};
-
 use crate::notification::{BeefyBestBlockSender, BeefySignedCommitmentSender};
-=======
 use std::sync::Arc;
->>>>>>> f360c870
 
 mod error;
 mod gossip;
@@ -219,27 +208,15 @@
 	pub key_store: BKS,
 	/// Gossip network
 	pub network: N,
-<<<<<<< HEAD
-	/// BEEFY signed commitment sender
-	pub signed_commitment_sender: BeefySignedCommitmentSender<B, TSignature>,
-	// BEEFY best block sender
-	pub beefy_best_block_sender: BeefyBestBlockSender<B>,
-=======
->>>>>>> f360c870
 	/// Minimal delta between blocks, BEEFY should vote for
 	pub min_block_delta: u32,
 	/// Prometheus metric registry
 	pub prometheus_registry: Option<Registry>,
 	/// Chain specific GRANDPA protocol name. See [`beefy_protocol_name::standard_name`].
-<<<<<<< HEAD
-	pub protocol_name: std::borrow::Cow<'static, str>,
-	pub _auth_id : PhantomData::<AuthId>
-
-=======
 	pub protocol_name: ProtocolName,
 	/// Links between the block importer, the background voter and the RPC layer.
 	pub links: BeefyVoterLinks<B>,
->>>>>>> f360c870
+	pub _auth_id : PhantomData::<AuthId>
 }
 
 /// Start the BEEFY gadget.
@@ -267,11 +244,8 @@
 		min_block_delta,
 		prometheus_registry,
 		protocol_name,
-<<<<<<< HEAD
+		links,
 		_auth_id,
-=======
-		links,
->>>>>>> f360c870
 	} = beefy_params;
 
 	let sync_oracle = network.clone();
@@ -301,14 +275,8 @@
 		client,
 		backend,
 		runtime,
-<<<<<<< HEAD
+		sync_oracle,
 		key_store: key_store,
-		signed_commitment_sender,
-		beefy_best_block_sender,
-=======
-		sync_oracle,
-		key_store: key_store.into(),
->>>>>>> f360c870
 		gossip_engine,
 		gossip_validator,
 		links,
