// This file is part of Substrate.

// Copyright (C) 2021-2022 Parity Technologies (UK) Ltd.
// SPDX-License-Identifier: GPL-3.0-or-later WITH Classpath-exception-2.0

// This program is free software: you can redistribute it and/or modify
// it under the terms of the GNU General Public License as published by
// the Free Software Foundation, either version 3 of the License, or
// (at your option) any later version.

// This program is distributed in the hope that it will be useful,
// but WITHOUT ANY WARRANTY; without even the implied warranty of
// MERCHANTABILITY or FITNESS FOR A PARTICULAR PURPOSE. See the
// GNU General Public License for more details.

// You should have received a copy of the GNU General Public License
// along with this program. If not, see <https://www.gnu.org/licenses/>.

use beefy_primitives::{BeefyApi, MmrRootHash};
use parking_lot::Mutex;
use prometheus::Registry;
use sc_client_api::{Backend, BlockBackend, BlockchainEvents, Finalizer};
use sc_consensus::BlockImport;
use sc_network::ProtocolName;
use sc_network_common::service::NetworkRequest;
use sc_network_gossip::Network as GossipNetwork;
use sp_api::{NumberFor, ProvideRuntimeApi};
use sp_blockchain::HeaderBackend;
use sp_consensus::{Error as ConsensusError, SyncOracle};
use sp_keystore::SyncCryptoStorePtr;
use sp_mmr_primitives::MmrApi;
use sp_runtime::traits::Block;
use std::{marker::PhantomData, sync::Arc};

mod error;
mod keystore;
mod metrics;
mod round;
mod worker;

pub mod communication;
pub mod import;
pub mod justification;

#[cfg(test)]
mod tests;

use crate::{
	communication::{
		notification::{
			BeefyBestBlockSender, BeefyBestBlockStream, BeefyVersionedFinalityProofSender,
			BeefyVersionedFinalityProofStream,
		},
		peers::KnownPeers,
		request_response::{
			outgoing_requests_engine::OnDemandJustificationsEngine, BeefyJustifsRequestHandler,
		},
	},
	import::BeefyBlockImport,
};

pub use communication::beefy_protocol_name::{
	gossip_protocol_name, justifications_protocol_name as justifs_protocol_name,
};

/// A convenience BEEFY client trait that defines all the type bounds a BEEFY client
/// has to satisfy. Ideally that should actually be a trait alias. Unfortunately as
/// of today, Rust does not allow a type alias to be used as a trait bound. Tracking
/// issue is <https://github.com/rust-lang/rust/issues/41517>.
pub trait Client<B, BE>:
	BlockchainEvents<B> + HeaderBackend<B> + Finalizer<B, BE> + Send + Sync
where
	B: Block,
	BE: Backend<B>,
{
	// empty
}

impl<B, BE, T> Client<B, BE> for T
where
	B: Block,
	BE: Backend<B>,
	T: BlockchainEvents<B>
		+ HeaderBackend<B>
		+ Finalizer<B, BE>
		+ ProvideRuntimeApi<B>
		+ Send
		+ Sync,
{
	// empty
}

/// Links between the block importer, the background voter and the RPC layer,
/// to be used by the voter.
#[derive(Clone)]
pub struct BeefyVoterLinks<B: Block> {
	// BlockImport -> Voter links
	/// Stream of BEEFY signed commitments from block import to voter.
	pub from_block_import_justif_stream: BeefyVersionedFinalityProofStream<B>,

	// Voter -> RPC links
	/// Sends BEEFY signed commitments from voter to RPC.
	pub to_rpc_justif_sender: BeefyVersionedFinalityProofSender<B>,
	/// Sends BEEFY best block hashes from voter to RPC.
	pub to_rpc_best_block_sender: BeefyBestBlockSender<B>,
}

/// Links used by the BEEFY RPC layer, from the BEEFY background voter.
#[derive(Clone)]
pub struct BeefyRPCLinks<B: Block> {
	/// Stream of signed commitments coming from the voter.
	pub from_voter_justif_stream: BeefyVersionedFinalityProofStream<B>,
	/// Stream of BEEFY best block hashes coming from the voter.
	pub from_voter_best_beefy_stream: BeefyBestBlockStream<B>,
}

/// Make block importer and link half necessary to tie the background voter to it.
pub fn beefy_block_import_and_links<B, BE, RuntimeApi, I>(
	wrapped_block_import: I,
	backend: Arc<BE>,
	runtime: Arc<RuntimeApi>,
) -> (BeefyBlockImport<B, BE, RuntimeApi, I>, BeefyVoterLinks<B>, BeefyRPCLinks<B>)
where
	B: Block,
	BE: Backend<B>,
	I: BlockImport<B, Error = ConsensusError, Transaction = sp_api::TransactionFor<RuntimeApi, B>>
		+ Send
		+ Sync,
	RuntimeApi: ProvideRuntimeApi<B> + Send + Sync,
	RuntimeApi::Api: BeefyApi<B>,
{
	// Voter -> RPC links
	let (to_rpc_justif_sender, from_voter_justif_stream) =
		BeefyVersionedFinalityProofStream::<B>::channel();
	let (to_rpc_best_block_sender, from_voter_best_beefy_stream) =
		BeefyBestBlockStream::<B>::channel();

	// BlockImport -> Voter links
	let (to_voter_justif_sender, from_block_import_justif_stream) =
		BeefyVersionedFinalityProofStream::<B>::channel();

	// BlockImport
	let import =
		BeefyBlockImport::new(backend, runtime, wrapped_block_import, to_voter_justif_sender);
	let voter_links = BeefyVoterLinks {
		from_block_import_justif_stream,
		to_rpc_justif_sender,
		to_rpc_best_block_sender,
	};
	let rpc_links = BeefyRPCLinks { from_voter_best_beefy_stream, from_voter_justif_stream };

	(import, voter_links, rpc_links)
}

/// BEEFY gadget network parameters.
pub struct BeefyNetworkParams<B: Block, N> {
	/// Network implementing gossip, requests and sync-oracle.
	pub network: Arc<N>,
	/// Chain specific BEEFY gossip protocol name. See
	/// [`communication::beefy_protocol_name::gossip_protocol_name`].
	pub gossip_protocol_name: ProtocolName,
	/// Chain specific BEEFY on-demand justifications protocol name. See
	/// [`communication::beefy_protocol_name::justifications_protocol_name`].
	pub justifications_protocol_name: ProtocolName,

	pub _phantom: PhantomData<B>,
}

/// BEEFY gadget initialization parameters.
<<<<<<< HEAD
pub struct BeefyParams<B, BE, C, N, R>
where
	B: Block,
	BE: Backend<B>,
	C: Client<B, BE>,
	R: ProvideRuntimeApi<B>,
	R::Api: BeefyApi<B> + MmrApi<B, MmrRootHash, NumberFor<B>>,
	N: GossipNetwork<B> + NetworkRequest + SyncOracle + Send + Sync + 'static,
{
=======
pub struct BeefyParams<B: Block, BE, C, N, R> {
>>>>>>> 241b0d04
	/// BEEFY client
	pub client: Arc<C>,
	/// Client Backend
	pub backend: Arc<BE>,
	/// Runtime Api Provider
	pub runtime: Arc<R>,
	/// Local key store
	pub key_store: Option<SyncCryptoStorePtr>,
	/// BEEFY voter network params
	pub network_params: BeefyNetworkParams<B, N>,
	/// Minimal delta between blocks, BEEFY should vote for
	pub min_block_delta: u32,
	/// Prometheus metric registry
	pub prometheus_registry: Option<Registry>,
	/// Links between the block importer, the background voter and the RPC layer.
	pub links: BeefyVoterLinks<B>,
	/// Handler for incoming BEEFY justifications requests from a remote peer.
	pub on_demand_justifications_handler: BeefyJustifsRequestHandler<B, C>,
}

/// Start the BEEFY gadget.
///
/// This is a thin shim around running and awaiting a BEEFY worker.
pub async fn start_beefy_gadget<B, BE, C, N, R>(beefy_params: BeefyParams<B, BE, C, N, R>)
where
	B: Block,
	BE: Backend<B>,
	C: Client<B, BE> + BlockBackend<B>,
	R: ProvideRuntimeApi<B>,
	R::Api: BeefyApi<B> + MmrApi<B, MmrRootHash, NumberFor<B>>,
	N: GossipNetwork<B> + NetworkRequest + SyncOracle + Send + Sync + 'static,
{
	let BeefyParams {
		client,
		backend,
		runtime,
		key_store,
		network_params,
		min_block_delta,
		prometheus_registry,
		links,
		on_demand_justifications_handler,
	} = beefy_params;

	let BeefyNetworkParams { network, gossip_protocol_name, justifications_protocol_name, .. } =
		network_params;

	let known_peers = Arc::new(Mutex::new(KnownPeers::new()));
	let gossip_validator =
		Arc::new(communication::gossip::GossipValidator::new(known_peers.clone()));
	let gossip_engine = sc_network_gossip::GossipEngine::new(
		network.clone(),
		gossip_protocol_name,
		gossip_validator.clone(),
		None,
	);

	let on_demand_justifications = OnDemandJustificationsEngine::new(
		network.clone(),
		runtime.clone(),
		justifications_protocol_name,
		known_peers.clone(),
	);

	let metrics =
		prometheus_registry.as_ref().map(metrics::Metrics::register).and_then(
			|result| match result {
				Ok(metrics) => {
					log::debug!(target: "beefy", "🥩 Registered metrics");
					Some(metrics)
				},
				Err(err) => {
					log::debug!(target: "beefy", "🥩 Failed to register metrics: {:?}", err);
					None
				},
			},
		);

	let worker_params = worker::WorkerParams {
		client,
		backend,
		runtime,
		network,
		key_store: key_store.into(),
		known_peers,
		gossip_engine,
		gossip_validator,
		on_demand_justifications,
		links,
		metrics,
		min_block_delta,
	};

	let worker = worker::BeefyWorker::<_, _, _, _, _>::new(worker_params);

	futures::future::join(worker.run(), on_demand_justifications_handler.run()).await;
}<|MERGE_RESOLUTION|>--- conflicted
+++ resolved
@@ -167,19 +167,7 @@
 }
 
 /// BEEFY gadget initialization parameters.
-<<<<<<< HEAD
-pub struct BeefyParams<B, BE, C, N, R>
-where
-	B: Block,
-	BE: Backend<B>,
-	C: Client<B, BE>,
-	R: ProvideRuntimeApi<B>,
-	R::Api: BeefyApi<B> + MmrApi<B, MmrRootHash, NumberFor<B>>,
-	N: GossipNetwork<B> + NetworkRequest + SyncOracle + Send + Sync + 'static,
-{
-=======
 pub struct BeefyParams<B: Block, BE, C, N, R> {
->>>>>>> 241b0d04
 	/// BEEFY client
 	pub client: Arc<C>,
 	/// Client Backend
