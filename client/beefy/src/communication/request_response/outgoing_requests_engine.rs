// This file is part of Substrate.

// Copyright (C) 2022 Parity Technologies (UK) Ltd.
// SPDX-License-Identifier: GPL-3.0-or-later WITH Classpath-exception-2.0

// This program is free software: you can redistribute it and/or modify
// it under the terms of the GNU General Public License as published by
// the Free Software Foundation, either version 3 of the License, or
// (at your option) any later version.

// This program is distributed in the hope that it will be useful,
// but WITHOUT ANY WARRANTY; without even the implied warranty of
// MERCHANTABILITY or FITNESS FOR A PARTICULAR PURPOSE. See the
// GNU General Public License for more details.

// You should have received a copy of the GNU General Public License
// along with this program. If not, see <https://www.gnu.org/licenses/>.

//! Generating request logic for request/response protocol for syncing BEEFY justifications.
use std::{fmt::Debug, marker::PhantomData};
use codec::{Codec, Decode, Encode};

<<<<<<< HEAD
use beefy_primitives::{BeefyApi, ValidatorSet};
=======
use beefy_primitives::{crypto::AuthorityId, ValidatorSet};
use codec::Encode;
>>>>>>> 129fee77
use futures::channel::{oneshot, oneshot::Canceled};
use log::{debug, warn};
use parking_lot::Mutex;
use sc_network::{PeerId, ProtocolName};
use sc_network_common::{
	request_responses::{IfDisconnected, RequestFailure},
	service::NetworkRequest,
};
use sp_runtime::traits::{Block, NumberFor};
use std::{collections::VecDeque, result::Result, sync::Arc};

use crate::{
	communication::request_response::{Error, JustificationRequest, BEEFY_SYNC_LOG_TARGET},
	justification::{decode_and_verify_finality_proof, BeefyVersionedFinalityProof},
	KnownPeers,
	keystore::BeefyKeystore,
};

/// Response type received from network.
type Response = Result<Vec<u8>, RequestFailure>;
/// Used to receive a response from the network.
type ResponseReceiver = oneshot::Receiver<Response>;

#[derive(Clone, Debug)]
struct RequestInfo<B: Block> {
	block: NumberFor<B>,
	active_set: ValidatorSet<AuthorityId>,
}

enum State<B: Block> {
	Idle,
	AwaitingResponse(PeerId, RequestInfo<B>, ResponseReceiver),
}

<<<<<<< HEAD
pub struct OnDemandJustificationsEngine<B: Block, R, AuthId: Encode + Decode + Debug + Ord + Sync + Send, TSignature: Encode + Decode + Debug + Clone + Sync + Send, BKS: BeefyKeystore<AuthId, TSignature, Public = AuthId>> {
=======
pub struct OnDemandJustificationsEngine<B: Block> {
>>>>>>> 129fee77
	network: Arc<dyn NetworkRequest + Send + Sync>,
	protocol_name: ProtocolName,

	live_peers: Arc<Mutex<KnownPeers<B>>>,
	peers_cache: VecDeque<PeerId>,

	state: State<B>,
	_auth_id : PhantomData::<AuthId>,
	_signature: PhantomData::<TSignature>,
	_keystor: PhantomData::<BKS>,

}

<<<<<<< HEAD
impl<B, R, AuthId, TSignature, BKS> OnDemandJustificationsEngine<B, R, AuthId, TSignature, BKS>
where
	B: Block,
	R: ProvideRuntimeApi<B>,
	AuthId: Encode + Decode + Debug + Ord + Sync + Send + std::hash::Hash,
	TSignature: Encode + Decode + Debug + Clone + Sync + Send,
	BKS: BeefyKeystore<AuthId, TSignature, Public = AuthId>,
	R::Api: BeefyApi<B, AuthId>,
{
=======
impl<B: Block> OnDemandJustificationsEngine<B> {
>>>>>>> 129fee77
	pub fn new(
		network: Arc<dyn NetworkRequest + Send + Sync>,
		protocol_name: ProtocolName,
		live_peers: Arc<Mutex<KnownPeers<B>>>,
	) -> Self {
		Self {
			network,
			protocol_name,
			live_peers,
			peers_cache: VecDeque::new(),
			state: State::Idle,
			_auth_id : PhantomData::<AuthId>,
			_signature : PhantomData::<TSignature>,
			_keystor: PhantomData::<BKS>,
		}
	}

	fn reset_peers_cache_for_block(&mut self, block: NumberFor<B>) {
		// TODO (issue #12296): replace peer selection with generic one that involves all protocols.
		self.peers_cache = self.live_peers.lock().at_least_at_block(block);
	}

	fn try_next_peer(&mut self) -> Option<PeerId> {
		// TODO (issue #12296): replace peer selection with generic one that involves all protocols.
		let live = self.live_peers.lock();
		while let Some(peer) = self.peers_cache.pop_front() {
			if live.contains(&peer) {
				return Some(peer)
			}
		}
		None
	}

	fn request_from_peer(&mut self, peer: PeerId, req_info: RequestInfo<B>) {
		debug!(
			target: BEEFY_SYNC_LOG_TARGET,
			"🥩 requesting justif #{:?} from peer {:?}", req_info.block, peer,
		);

		let payload = JustificationRequest::<B> { begin: req_info.block }.encode();

		let (tx, rx) = oneshot::channel();

		self.network.start_request(
			peer,
			self.protocol_name.clone(),
			payload,
			tx,
			IfDisconnected::ImmediateError,
		);

		self.state = State::AwaitingResponse(peer, req_info, rx);
	}

	/// Start new justification request for `block`, if no other request is in progress.
	///
	/// `active_set` will be used to verify validity of potential responses.
	pub fn request(&mut self, block: NumberFor<B>, active_set: ValidatorSet<AuthorityId>) {
		// ignore new requests while there's already one pending
		if matches!(self.state, State::AwaitingResponse(_, _, _)) {
			return
		}
		self.reset_peers_cache_for_block(block);

		// Start the requests engine - each unsuccessful received response will automatically
		// trigger a new request to the next peer in the `peers_cache` until there are none left.
		if let Some(peer) = self.try_next_peer() {
			self.request_from_peer(peer, RequestInfo { block, active_set });
		} else {
			debug!(
				target: BEEFY_SYNC_LOG_TARGET,
				"🥩 no good peers to request justif #{:?} from", block
			);
		}
	}

	/// Cancel any pending request for block numbers smaller or equal to `block`.
	pub fn cancel_requests_older_than(&mut self, block: NumberFor<B>) {
		match &self.state {
			State::AwaitingResponse(_, req_info, _) if req_info.block <= block => {
				debug!(
					target: BEEFY_SYNC_LOG_TARGET,
					"🥩 cancel pending request for justification #{:?}", req_info.block
				);
				self.state = State::Idle;
			},
			_ => (),
		}
	}

	fn process_response(
		&mut self,
		peer: PeerId,
<<<<<<< HEAD
		block: NumberFor<B>,
		validator_set: &ValidatorSet<AuthId>,
=======
		req_info: &RequestInfo<B>,
>>>>>>> 129fee77
		response: Result<Response, Canceled>,
	) -> Result<BeefyVersionedFinalityProof<B, TSignature>, Error> {
		response
			.map_err(|e| {
				debug!(
					target: BEEFY_SYNC_LOG_TARGET,
					"🥩 for on demand justification #{:?}, peer {:?} hung up: {:?}",
					req_info.block,
					peer,
					e
				);
				Error::InvalidResponse
			})?
			.map_err(|e| {
				debug!(
					target: BEEFY_SYNC_LOG_TARGET,
					"🥩 for on demand justification #{:?}, peer {:?} error: {:?}",
					req_info.block,
					peer,
					e
				);
				Error::InvalidResponse
			})
			.and_then(|encoded| {
<<<<<<< HEAD
				decode_and_verify_finality_proof::<B,AuthId, TSignature, BKS>(&encoded[..], block, &validator_set).map_err(
					|e| {
						debug!(
							target: "beefy::sync",
							"🥩 for on demand justification #{:?}, peer {:?} responded with invalid proof: {:?}",
							block, peer, e
						);
						Error::InvalidResponse
					},
=======
				decode_and_verify_finality_proof::<B>(
					&encoded[..],
					req_info.block,
					&req_info.active_set,
>>>>>>> 129fee77
				)
				.map_err(|e| {
					debug!(
						target: BEEFY_SYNC_LOG_TARGET,
						"🥩 for on demand justification #{:?}, peer {:?} responded with invalid proof: {:?}",
						req_info.block, peer, e
					);
					Error::InvalidResponse
				})
			})
	}

<<<<<<< HEAD
	pub async fn next(&mut self) -> Option<BeefyVersionedFinalityProof<B, TSignature>> {
		let (peer, block, resp) = match &mut self.state {
=======
	pub async fn next(&mut self) -> Option<BeefyVersionedFinalityProof<B>> {
		let (peer, req_info, resp) = match &mut self.state {
>>>>>>> 129fee77
			State::Idle => {
				futures::pending!();
				// Doesn't happen as 'futures::pending!()' is an 'await' barrier that never passes.
				return None
			},
			State::AwaitingResponse(peer, req_info, receiver) => {
				let resp = receiver.await;
				(*peer, req_info.clone(), resp)
			},
		};
		// We received the awaited response. Our 'receiver' will never generate any other response,
		// meaning we're done with current state. Move the engine to `State::Idle`.
		self.state = State::Idle;

		let block = req_info.block;
		self.process_response(peer, &req_info, resp)
			.map_err(|_| {
				// No valid justification received, try next peer in our set.
				if let Some(peer) = self.try_next_peer() {
					self.request_from_peer(peer, req_info);
				} else {
					warn!(
						target: BEEFY_SYNC_LOG_TARGET,
						"🥩 ran out of peers to request justif #{:?} from", block
					);
				}
			})
			.map(|proof| {
				debug!(
					target: BEEFY_SYNC_LOG_TARGET,
					"🥩 received valid on-demand justif #{:?} from {:?}", block, peer
				);
				proof
			})
			.ok()
	}
}<|MERGE_RESOLUTION|>--- conflicted
+++ resolved
@@ -20,12 +20,7 @@
 use std::{fmt::Debug, marker::PhantomData};
 use codec::{Codec, Decode, Encode};
 
-<<<<<<< HEAD
 use beefy_primitives::{BeefyApi, ValidatorSet};
-=======
-use beefy_primitives::{crypto::AuthorityId, ValidatorSet};
-use codec::Encode;
->>>>>>> 129fee77
 use futures::channel::{oneshot, oneshot::Canceled};
 use log::{debug, warn};
 use parking_lot::Mutex;
@@ -60,11 +55,7 @@
 	AwaitingResponse(PeerId, RequestInfo<B>, ResponseReceiver),
 }
 
-<<<<<<< HEAD
 pub struct OnDemandJustificationsEngine<B: Block, R, AuthId: Encode + Decode + Debug + Ord + Sync + Send, TSignature: Encode + Decode + Debug + Clone + Sync + Send, BKS: BeefyKeystore<AuthId, TSignature, Public = AuthId>> {
-=======
-pub struct OnDemandJustificationsEngine<B: Block> {
->>>>>>> 129fee77
 	network: Arc<dyn NetworkRequest + Send + Sync>,
 	protocol_name: ProtocolName,
 
@@ -78,7 +69,6 @@
 
 }
 
-<<<<<<< HEAD
 impl<B, R, AuthId, TSignature, BKS> OnDemandJustificationsEngine<B, R, AuthId, TSignature, BKS>
 where
 	B: Block,
@@ -88,9 +78,6 @@
 	BKS: BeefyKeystore<AuthId, TSignature, Public = AuthId>,
 	R::Api: BeefyApi<B, AuthId>,
 {
-=======
-impl<B: Block> OnDemandJustificationsEngine<B> {
->>>>>>> 129fee77
 	pub fn new(
 		network: Arc<dyn NetworkRequest + Send + Sync>,
 		protocol_name: ProtocolName,
@@ -184,12 +171,7 @@
 	fn process_response(
 		&mut self,
 		peer: PeerId,
-<<<<<<< HEAD
-		block: NumberFor<B>,
-		validator_set: &ValidatorSet<AuthId>,
-=======
 		req_info: &RequestInfo<B>,
->>>>>>> 129fee77
 		response: Result<Response, Canceled>,
 	) -> Result<BeefyVersionedFinalityProof<B, TSignature>, Error> {
 		response
@@ -214,22 +196,10 @@
 				Error::InvalidResponse
 			})
 			.and_then(|encoded| {
-<<<<<<< HEAD
-				decode_and_verify_finality_proof::<B,AuthId, TSignature, BKS>(&encoded[..], block, &validator_set).map_err(
-					|e| {
-						debug!(
-							target: "beefy::sync",
-							"🥩 for on demand justification #{:?}, peer {:?} responded with invalid proof: {:?}",
-							block, peer, e
-						);
-						Error::InvalidResponse
-					},
-=======
-				decode_and_verify_finality_proof::<B>(
+				decode_and_verify_finality_proof::<B,AuthId, TSignature, BKS>(
 					&encoded[..],
 					req_info.block,
 					&req_info.active_set,
->>>>>>> 129fee77
 				)
 				.map_err(|e| {
 					debug!(
@@ -242,13 +212,8 @@
 			})
 	}
 
-<<<<<<< HEAD
 	pub async fn next(&mut self) -> Option<BeefyVersionedFinalityProof<B, TSignature>> {
-		let (peer, block, resp) = match &mut self.state {
-=======
-	pub async fn next(&mut self) -> Option<BeefyVersionedFinalityProof<B>> {
 		let (peer, req_info, resp) = match &mut self.state {
->>>>>>> 129fee77
 			State::Idle => {
 				futures::pending!();
 				// Doesn't happen as 'futures::pending!()' is an 'await' barrier that never passes.
