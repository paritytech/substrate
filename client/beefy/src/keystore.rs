// This file is part of Substrate.

// Copyright (C) 2017-2022 Parity Technologies (UK) Ltd.
// SPDX-License-Identifier: GPL-3.0-or-later WITH Classpath-exception-2.0

// This program is free software: you can redistribute it and/or modify
// it under the terms of the GNU General Public License as published by
// the Free Software Foundation, either version 3 of the License, or
// (at your option) any later version.

// This program is distributed in the hope that it will be useful,
// but WITHOUT ANY WARRANTY; without even the implied warranty of
// MERCHANTABILITY or FITNESS FOR A PARTICULAR PURPOSE. See the
// GNU General Public License for more details.

// You should have received a copy of the GNU General Public License
// along with this program. If not, see <https://www.gnu.org/licenses/>.

use sp_application_crypto::RuntimeAppPublic;
use sp_core::keccak_256;
use sp_keystore::{SyncCryptoStore, SyncCryptoStorePtr};
use sp_runtime::traits::Keccak256;

use log::warn;

use beefy_primitives::{
<<<<<<< HEAD
	ecdsa_crypto::{Public as ECDSAPublic, Signature as ECDSASignature},
    bls_crypto::{Public as BLSPublic, Signature as BLSSignature},
	KEY_TYPE,
=======
	crypto::{Public, Signature},
	BeefyVerify, KEY_TYPE,
>>>>>>> ed2466e3
};

use codec::{Decode, Encode};
use core::fmt::Debug;
	
use crate::error;

use sp_core::bls::Pair as BLSPair;
use sp_application_crypto::Pair as app_crypto_Pair;
/// A BEEFY specific keystore implemented as a `Newtype`. This is basically a
/// wrapper around [`sp_keystore::SyncCryptoStore`] and allows to customize
/// common cryptographic functionality.
pub  trait BeefyKeystore<AuthorityId, TSignature> : From<Option<SyncCryptoStorePtr>> + Sync + Send where
	AuthorityId: Encode + Decode + Debug + Ord + Sync + Send,
	TSignature:  Encode + Decode + Debug + Clone + Sync + Send,
{
	type Public : Encode + Decode + Debug + From<AuthorityId> + Into<AuthorityId>;
	
        fn authority_id(&self, keys: &[AuthorityId]) -> Option<Self::Public>;

	fn sign(&self, public: &Self::Public, message: &[u8]) -> Result<(TSignature),  error::Error>;

	fn public_keys(&self) -> Result<Vec<Self::Public>, error::Error>;

	fn authority_ids(&self) -> Result<Vec<AuthorityId>, error::Error>;

	fn verify(public: &Self::Public, sig: &TSignature, message: &[u8]) -> bool;

	fn authority_id_to_public_key(auth_id: &AuthorityId) -> Result<Self::Public,  error::Error>;

}


pub struct BeefyECDSAKeystore (Option<SyncCryptoStorePtr>);

pub struct BeefyBLSKeystore(Option<SyncCryptoStorePtr>);

pub struct BeefyBLSnECDSAKeystore(Option<SyncCryptoStorePtr>);

impl BeefyKeystore<ECDSAPublic,ECDSASignature> for  BeefyECDSAKeystore
{
	type Public = ECDSAPublic;
	/// Check if the keystore contains a private key for one of the public keys
	/// contained in `keys`. A public key with a matching private key is known
	/// as a local authority id.
	///
	/// Return the public key for which we also do have a private key. If no
	/// matching private key is found, `None` will be returned.
	fn authority_id(&self, keys: &[ECDSAPublic]) -> Option<Self::Public> {
		let store = self.0.clone()?;

		// we do check for multiple private keys as a key store sanity check.
		let public: Vec<Self::Public> = keys
			.iter()
			.filter(|k| SyncCryptoStore::has_keys(&*store, &[(k.to_raw_vec(), KEY_TYPE)]))
			.cloned()
			.collect();

		if public.len() > 1 {
			warn!(target: "beefy", "🥩 Multiple private keys found for: {:?} ({})", public, public.len());
		}

		public.get(0).cloned()
	}

	/// Sign `message` with the `public` key.
	///
	/// Note that `message` usually will be pre-hashed before being signed.
	///
	/// Return the message signature or an error in case of failure.
	fn sign(&self, public: &Self::Public, message: &[u8]) -> Result<ECDSASignature,  error::Error> {
		let store = self.0.clone().ok_or_else(|| error::Error::Keystore("no Keystore".into()))?;

		let msg = keccak_256(message);
		let public = public.as_ref();

		let sig = SyncCryptoStore::ecdsa_sign_prehashed(&*store, KEY_TYPE, public, &msg)
			.map_err(|e| error::Error::Keystore(e.to_string()))?
			.ok_or_else(|| error::Error::Signature("ecdsa_sign_prehashed() failed".to_string()))?;

		// check that `sig` has the expected result type
		let sig = sig.clone().try_into().map_err(|_| {
			error::Error::Signature(format!("invalid signature {:?} for key {:?}", sig, public))
		})?;

		Ok(sig)
	}

	/// Returns a vector of [`beefy_primitives::ecdsa_crypto::Public`] keys which are currently supported
	/// (i.e. found in the keystore).
	fn public_keys(&self) -> Result<Vec<Self::Public>, error::Error> {
		let store = self.0.clone().ok_or_else(|| error::Error::Keystore("no Keystore".into()))?;

		let pk: Vec<Self::Public> = SyncCryptoStore::ecdsa_public_keys(&*store, KEY_TYPE)
			.drain(..)
			.map(Self::Public::from)
			.collect();

		Ok(pk)
	}


	/// Returns a vector of [`beefy_primitives::ecdsa_crypto::Public`] keys which are currently supported
	/// (i.e. found in the keystore).
	fn authority_ids(&self) -> Result<Vec<ECDSAPublic>, error::Error> {
		self.public_keys()
	}
		
	/// Use the `public` key to verify that `sig` is a valid signature for `message`.
	///
	/// Return `true` if the signature is authentic, `false` otherwise.
<<<<<<< HEAD
	fn verify(public: &Self::Public, sig: &ECDSASignature, message: &[u8]) -> bool {
		let msg = keccak_256(message);
		let sig = sig.as_ref();
		let public = public.as_ref();

		sp_core::ecdsa::Pair::verify_prehashed(sig, &msg, public)
=======
	pub fn verify(public: &Public, sig: &Signature, message: &[u8]) -> bool {
		BeefyVerify::<Keccak256>::verify(sig, message, public)
>>>>>>> ed2466e3
	}

	fn authority_id_to_public_key(auth_id: &ECDSAPublic) -> Result<Self::Public,  error::Error> {
		Ok((*auth_id).clone())
	}
}

//Implement BLSKeyStore
impl BeefyKeystore<BLSPublic, BLSSignature> for  BeefyBLSKeystore
{	
	type Public = BLSPublic;
	/// Check if the keystore contains a private key for one of the public keys
	/// contained in `keys`. A public key with a matching private key is known
	/// as a local authority id.
	///
	/// Return the public key for which we also do have a private key. If no
	/// matching private key is found, `None` will be returned.
	fn authority_id(&self, keys: &[BLSPublic]) -> Option<Self::Public> {
		let store = self.0.clone()?;

		// we do check for multiple private keys as a key store sanity check.
		let public: Vec<Self::Public> = keys
			.iter()
			.filter(|k| SyncCryptoStore::has_keys(&*store, &[(k.to_raw_vec(), KEY_TYPE)]))
			.cloned()
			.collect();

		if public.len() > 1 {
			warn!(target: "beefy", "🥩 Multiple private keys found for: {:?} ({})", public, public.len());
		}

		public.get(0).cloned()
	}
	
	/// Sign `message` with the `public` key.
	///
	/// Note that `message` usually will be pre-hashed before being signed.
	///
	/// Return the message signature or an error in case of failure.
	fn sign(&self, public: &Self::Public, message: &[u8]) -> Result<BLSSignature,  error::Error> {
		let store = self.0.clone().ok_or_else(|| error::Error::Keystore("no Keystore".into()))?;

		let msg = keccak_256(message);
		let public = public.as_ref();

		let sig = SyncCryptoStore::bls_sign(&*store, KEY_TYPE, public, &msg)
			.map_err(|e| error::Error::Keystore(e.to_string()))?
			.ok_or_else(|| error::Error::Signature("ecdsa_sign_prehashed() failed".to_string()))?;

		// check that `sig` has the expected result type
		let sig = sig.clone().try_into().map_err(|_| {
			error::Error::Signature(format!("invalid signature {:?} for key {:?}", sig, public))
		})?;

		Ok(sig)
	}

	/// Returns a vector of [`beefy_primitives::bls_crypto::Public`] keys which are currently supported
	/// (i.e. found in the keystore).
	fn public_keys(&self) -> Result<Vec<Self::Public>, error::Error> {
		let store = self.0.clone().ok_or_else(|| error::Error::Keystore("no Keystore".into()))?;

		let pk: Vec<Self::Public> = SyncCryptoStore::bls_public_keys(&*store, KEY_TYPE)
			.drain(..)
			.map(Self::Public::from)
			.collect();

		Ok(pk)
	}

	/// Returns a vector of [`beefy_primitives::bls_crypto::Public`] keys which are currently supported
	/// (i.e. found in the keystore).
	fn authority_ids(&self) -> Result<Vec<BLSPublic>, error::Error> {
		self.public_keys()
	}

	/// Use the `public` key to verify that `sig` is a valid signature for `message`.
	///
	/// Return `true` if the signature is authentic, `false` otherwise.
	fn verify(public: &Self::Public, sig: &BLSSignature, message: &[u8]) -> bool {
		let sig = sig.as_ref();
		let public = public.as_ref();

		sp_core::bls::Pair::verify(sig, &message, public)
	}

	fn authority_id_to_public_key(auth_id: &BLSPublic) -> Result<Self::Public,  error::Error> {
		Ok((*auth_id).clone())
	}

}

impl BeefyBLSnECDSAKeystore {
    fn both(&self) -> (BeefyECDSAKeystore, BeefyBLSKeystore) {
            ( BeefyECDSAKeystore(self.0.clone()), BeefyBLSKeystore(self.0.clone()))
    }
}

impl BeefyKeystore<(ECDSAPublic,BLSPublic), (ECDSASignature,BLSSignature)> for BeefyBLSnECDSAKeystore
{	
	type Public = (ECDSAPublic,BLSPublic);
	/// Check if the keystore contains a private key for one of the public keys
	/// contained in `keys`. A public key with a matching private key is known
	/// as a local authority id.
	///
	/// Return the public key for which we also do have a private key. If no
	/// matching private key is found, `None` will be returned.
	fn authority_id(&self, keys: &[(ECDSAPublic,BLSPublic)]) -> Option<Self::Public> {
		let (ecdsa_pubkeys, bls_pubkeys): (Vec<ECDSAPublic>, Vec<BLSPublic>) = keys.iter().cloned().unzip();
		let own_ecdsa_key = self.both().0.authority_id(&ecdsa_pubkeys);
		let own_bls_key  = self.both().1.authority_id(&bls_pubkeys); 
		if own_ecdsa_key == None || own_bls_key == None {
			None
		} else {
			Some((own_ecdsa_key.unwrap(), own_bls_key.unwrap()))
		}
	}

	fn sign(&self, public: &Self::Public, message: &[u8]) -> Result<(ECDSASignature,BLSSignature),  error::Error> {
		let bls_n_ecdsa = self.both();
		match (bls_n_ecdsa.0.sign(&public.0, message), bls_n_ecdsa.1.sign(&public.1, message)) {
			(Ok(ecdsa_sign),Ok(bls_sign))=> Ok((ecdsa_sign, bls_sign)),
			_ => Err(error::Error::Signature(format!("could not sign with both bls and ecdsa keys")))
		}
	}
								      
	fn public_keys(&self) -> Result<Vec<Self::Public>, error::Error> {
		let store = self.0.clone().ok_or_else(|| error::Error::Keystore("no Keystore".into()))?;

		let bls_n_ecdsa = self.both();
		let pk  : Vec<Self::Public> = bls_n_ecdsa.0.public_keys()?.into_iter().zip(bls_n_ecdsa.1.public_keys()?.into_iter()).collect();

		Ok(pk)

	}

	/// Returns a vector of [`(beefy_primitives::ecdsa_crypto::Public, beefy_primitives::bls_crypto::Public)`] keys which are currently supported
	/// (i.e. found in the keystore).
	fn authority_ids(&self) -> Result<Vec<(ECDSAPublic,BLSPublic)>, error::Error> {
		self.public_keys()
	}

	fn verify(public: &Self::Public, sig: &(ECDSASignature,BLSSignature), message: &[u8]) -> bool {
		match (BeefyECDSAKeystore::verify(&public.0, &sig.0, message),
		       BeefyBLSKeystore::verify(&public.1, &sig.1, message)) {
			(true, true) => true,
			_ => false
		}
	}

	fn authority_id_to_public_key(auth_id: &(ECDSAPublic,BLSPublic)) -> Result<Self::Public,  error::Error> {
		Ok((*auth_id).clone())
	}

}
    
macro_rules! impl_from_cryptostore_for_keystore {
    ($keystore:tt) => {
	    impl From<Option<SyncCryptoStorePtr>> for $keystore {
		    fn from(store: Option<SyncCryptoStorePtr>) -> $keystore {
			    $keystore(store)
		    }
	    }
    }
}

impl_from_cryptostore_for_keystore!(BeefyECDSAKeystore);
impl_from_cryptostore_for_keystore!(BeefyBLSKeystore);
impl_from_cryptostore_for_keystore!(BeefyBLSnECDSAKeystore);

#[cfg(test)]
pub mod tests {
	use std::sync::Arc;

	use sc_keystore::LocalKeystore;
	use sp_core::{ecdsa, bls, keccak_256, Pair};
	use sp_keystore::{SyncCryptoStore, SyncCryptoStorePtr};

	use beefy_primitives::{crypto, KEY_TYPE};

	use super::BeefyKeystore;
	use crate::error::Error;

	/// Set of test accounts using [`beefy_primitives::crypto`] types.
	#[allow(missing_docs)]
	#[derive(Debug, Clone, Copy, PartialEq, Eq, strum::Display, strum::EnumIter)]
	pub(crate) enum Keyring {
		Alice,
		Bob,
		Charlie,
		Dave,
		Eve,
		Ferdie,
		One,
		Two,
	}

	impl Keyring {
		/// Sign `msg`.
		pub fn sign(self, msg: &[u8]) -> ecdsa_crypto::Signature {
			let msg = keccak_256(msg);
			ecdsa::Pair::from(self).sign_prehashed(&msg).into()
		}

		/// Return key pair.
		pub fn pair(self) -> ecdsa_crypto::Pair {
			ecdsa::Pair::from_string(self.to_seed().as_str(), None).unwrap().into()
		}

		/// Return public key.
		pub fn public(self) -> ecdsa_crypto::Public {
			self.pair().public()
		}

		/// Return seed string.
		pub fn to_seed(self) -> String {
			format!("//{}", self)
		}
	}

	impl From<Keyring> for ecdsa_crypto::Pair {
		fn from(k: Keyring) -> Self {
			k.pair()
		}
	}

	impl From<Keyring> for ecdsa::Pair {
		fn from(k: Keyring) -> Self {
			k.pair().into()
		}
	}

	fn keystore() -> SyncCryptoStorePtr {
		Arc::new(LocalKeystore::in_memory())
	}

	#[test]
	fn verify_should_work() {
		let msg = keccak_256(b"I am Alice!");
		let sig = Keyring::Alice.sign(b"I am Alice!");

		assert!(ecdsa::Pair::verify_prehashed(
			&sig.clone().into(),
			&msg,
			&Keyring::Alice.public().into(),
		));

		// different public key -> fail
		assert!(!ecdsa::Pair::verify_prehashed(
			&sig.clone().into(),
			&msg,
			&Keyring::Bob.public().into(),
		));

		let msg = keccak_256(b"I am not Alice!");

		// different msg -> fail
		assert!(
			!ecdsa::Pair::verify_prehashed(&sig.into(), &msg, &Keyring::Alice.public().into(),)
		);
	}

	#[test]
	fn pair_works() {
		let want = ecdsa_crypto::Pair::from_string("//Alice", None).expect("Pair failed").to_raw_vec();
		let got = Keyring::Alice.pair().to_raw_vec();
		assert_eq!(want, got);

		let want = ecdsa_crypto::Pair::from_string("//Bob", None).expect("Pair failed").to_raw_vec();
		let got = Keyring::Bob.pair().to_raw_vec();
		assert_eq!(want, got);

		let want = ecdsa_crypto::Pair::from_string("//Charlie", None).expect("Pair failed").to_raw_vec();
		let got = Keyring::Charlie.pair().to_raw_vec();
		assert_eq!(want, got);

		let want = ecdsa_crypto::Pair::from_string("//Dave", None).expect("Pair failed").to_raw_vec();
		let got = Keyring::Dave.pair().to_raw_vec();
		assert_eq!(want, got);

		let want = ecdsa_crypto::Pair::from_string("//Eve", None).expect("Pair failed").to_raw_vec();
		let got = Keyring::Eve.pair().to_raw_vec();
		assert_eq!(want, got);

		let want = ecdsa_crypto::Pair::from_string("//Ferdie", None).expect("Pair failed").to_raw_vec();
		let got = Keyring::Ferdie.pair().to_raw_vec();
		assert_eq!(want, got);

		let want = ecdsa_crypto::Pair::from_string("//One", None).expect("Pair failed").to_raw_vec();
		let got = Keyring::One.pair().to_raw_vec();
		assert_eq!(want, got);

		let want = ecdsa_crypto::Pair::from_string("//Two", None).expect("Pair failed").to_raw_vec();
		let got = Keyring::Two.pair().to_raw_vec();
		assert_eq!(want, got);
	}

	#[test]
	fn authority_id_works() {
		let store = keystore();

		let alice: ecdsa_crypto::Public =
			SyncCryptoStore::ecdsa_generate_new(&*store, KEY_TYPE, Some(&Keyring::Alice.to_seed()))
				.ok()
				.unwrap()
				.into();

		let bob = Keyring::Bob.public();
		let charlie = Keyring::Charlie.public();

		let store: BeefyKeystore = Some(store).into();

		let mut keys = vec![bob, charlie];

		let id = store.authority_id(keys.as_slice());
		assert!(id.is_none());

		keys.push(alice.clone());

		let id = store.authority_id(keys.as_slice()).unwrap();
		assert_eq!(id, alice);
	}

	#[test]
	fn sign_works() {
		let store = keystore();

		let alice: ecdsa_crypto::Public =
			SyncCryptoStore::ecdsa_generate_new(&*store, KEY_TYPE, Some(&Keyring::Alice.to_seed()))
				.ok()
				.unwrap()
				.into();

		let store: BeefyKeystore = Some(store).into();

		let msg = b"are you involved or commited?";

		let sig1 = store.sign(&alice, msg).unwrap();
		let sig2 = Keyring::Alice.sign(msg);

		assert_eq!(sig1, sig2);
	}

	#[test]
	fn sign_error() {
		let store = keystore();

		let _ =
			SyncCryptoStore::ecdsa_generate_new(&*store, KEY_TYPE, Some(&Keyring::Bob.to_seed()))
				.ok()
				.unwrap();

		let store: BeefyKeystore = Some(store).into();

		let alice = Keyring::Alice.public();

		let msg = b"are you involved or commited?";
		let sig = store.sign(&alice, msg).err().unwrap();
		let err = Error::Signature("ecdsa_sign_prehashed() failed".to_string());

		assert_eq!(sig, err);
	}

	#[test]
	fn sign_no_keystore() {
		let store: BeefyKeystore = None.into();

		let alice = Keyring::Alice.public();
		let msg = b"are you involved or commited";

		let sig = store.sign(&alice, msg).err().unwrap();
		let err = Error::Keystore("no Keystore".to_string());
		assert_eq!(sig, err);
	}

	#[test]
	fn verify_works() {
		let store = keystore();

		let alice: ecdsa_crypto::Public =
			SyncCryptoStore::ecdsa_generate_new(&*store, KEY_TYPE, Some(&Keyring::Alice.to_seed()))
				.ok()
				.unwrap()
				.into();

		let store: BeefyKeystore = Some(store).into();

		// `msg` and `sig` match
		let msg = b"are you involved or commited?";
		let sig = store.sign(&alice, msg).unwrap();
		assert!(BeefyKeystore::verify(&alice, &sig, msg));

		// `msg and `sig` don't match
		let msg = b"you are just involved";
		assert!(!BeefyKeystore::verify(&alice, &sig, msg));
	}

	// Note that we use keys with and without a seed for this test.
	#[test]
	fn public_keys_works() {
		const TEST_TYPE: sp_application_ecdsa_crypto::KeyTypeId =
			sp_application_crypto::KeyTypeId(*b"test");

		let store = keystore();

		let add_key = |key_type, seed: Option<&str>| {
			SyncCryptoStore::ecdsa_generate_new(&*store, key_type, seed).unwrap()
		};

		// test keys
		let _ = add_key(TEST_TYPE, Some(Keyring::Alice.to_seed().as_str()));
		let _ = add_key(TEST_TYPE, Some(Keyring::Bob.to_seed().as_str()));

		let _ = add_key(TEST_TYPE, None);
		let _ = add_key(TEST_TYPE, None);

		// BEEFY keys
		let _ = add_key(KEY_TYPE, Some(Keyring::Dave.to_seed().as_str()));
		let _ = add_key(KEY_TYPE, Some(Keyring::Eve.to_seed().as_str()));

		let key1: ecdsa_crypto::Public = add_key(KEY_TYPE, None).into();
		let key2: ecdsa_crypto::Public = add_key(KEY_TYPE, None).into();

		let store: BeefyKeystore = Some(store).into();

		let keys = store.public_keys().ok().unwrap();

		assert!(keys.len() == 4);
		assert!(keys.contains(&Keyring::Dave.public()));
		assert!(keys.contains(&Keyring::Eve.public()));
		assert!(keys.contains(&key1));
		assert!(keys.contains(&key2));
	}
}<|MERGE_RESOLUTION|>--- conflicted
+++ resolved
@@ -24,14 +24,9 @@
 use log::warn;
 
 use beefy_primitives::{
-<<<<<<< HEAD
 	ecdsa_crypto::{Public as ECDSAPublic, Signature as ECDSASignature},
-    bls_crypto::{Public as BLSPublic, Signature as BLSSignature},
-	KEY_TYPE,
-=======
-	crypto::{Public, Signature},
+	bls_crypto::{Public as BLSPublic, Signature as BLSSignature},
 	BeefyVerify, KEY_TYPE,
->>>>>>> ed2466e3
 };
 
 use codec::{Decode, Encode};
@@ -143,17 +138,12 @@
 	/// Use the `public` key to verify that `sig` is a valid signature for `message`.
 	///
 	/// Return `true` if the signature is authentic, `false` otherwise.
-<<<<<<< HEAD
 	fn verify(public: &Self::Public, sig: &ECDSASignature, message: &[u8]) -> bool {
 		let msg = keccak_256(message);
 		let sig = sig.as_ref();
 		let public = public.as_ref();
 
 		sp_core::ecdsa::Pair::verify_prehashed(sig, &msg, public)
-=======
-	pub fn verify(public: &Public, sig: &Signature, message: &[u8]) -> bool {
-		BeefyVerify::<Keccak256>::verify(sig, message, public)
->>>>>>> ed2466e3
 	}
 
 	fn authority_id_to_public_key(auth_id: &ECDSAPublic) -> Result<Self::Public,  error::Error> {
