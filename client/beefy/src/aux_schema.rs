--- conflicted
+++ resolved
@@ -30,13 +30,8 @@
 
 const CURRENT_VERSION: u32 = 2;
 
-<<<<<<< HEAD
 pub(crate) fn write_current_version<BE: AuxStore>(backend: &BE) -> ClientResult<()> {
-	info!(target: "beefy", "🥩 write aux schema version {:?}", CURRENT_VERSION);
-=======
-pub(crate) fn write_current_version<B: AuxStore>(backend: &B) -> ClientResult<()> {
 	info!(target: LOG_TARGET, "🥩 write aux schema version {:?}", CURRENT_VERSION);
->>>>>>> 84af6720
 	AuxStore::insert_aux(backend, &[(VERSION_KEY, CURRENT_VERSION.encode().as_slice())], &[])
 }
 
@@ -45,13 +40,8 @@
 	backend: &BE,
 	state: &PersistedState<B>,
 ) -> ClientResult<()> {
-<<<<<<< HEAD
-	trace!(target: "beefy", "🥩 persisting {:?}", state);
+	trace!(target: LOG_TARGET, "🥩 persisting {:?}", state);
 	AuxStore::insert_aux(backend, &[(WORKER_STATE_KEY, state.encode().as_slice())], &[])
-=======
-	trace!(target: LOG_TARGET, "🥩 persisting {:?}", state);
-	backend.insert_aux(&[(WORKER_STATE, state.encode().as_slice())], &[])
->>>>>>> 84af6720
 }
 
 fn load_decode<BE: AuxStore, T: Decode>(backend: &BE, key: &[u8]) -> ClientResult<Option<T>> {
