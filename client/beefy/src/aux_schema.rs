--- conflicted
+++ resolved
@@ -28,7 +28,7 @@
 const VERSION_KEY: &[u8] = b"beefy_auxschema_version";
 const WORKER_STATE_KEY: &[u8] = b"beefy_voter_state";
 
-const CURRENT_VERSION: u32 = 2;
+const CURRENT_VERSION: u32 = 3;
 
 pub(crate) fn write_current_version<BE: AuxStore>(backend: &BE) -> ClientResult<()> {
 	info!(target: LOG_TARGET, "🥩 write aux schema version {:?}", CURRENT_VERSION);
@@ -63,13 +63,9 @@
 
 	match version {
 		None => (),
-<<<<<<< HEAD
-		Some(1) => return v1::migrate_from_version1::<B, _>(backend),
-		Some(2) => return load_decode::<_, PersistedState<B>>(backend, WORKER_STATE_KEY),
-=======
 		Some(1) => (), // version 1 is totally obsolete and should be simply ignored
-		Some(2) => return load_decode::<_, PersistedState<B>>(backend, WORKER_STATE),
->>>>>>> 1d67b0f0
+		Some(2) => return v2::migrate_from_version2::<B, _>(backend),
+		Some(3) => return load_decode::<_, PersistedState<B>>(backend, WORKER_STATE_KEY),
 		other =>
 			return Err(ClientError::Backend(format!("Unsupported BEEFY DB version: {:?}", other))),
 	}
@@ -78,7 +74,7 @@
 	Ok(None)
 }
 
-mod v1 {
+mod v2 {
 	use super::*;
 	use crate::{round::RoundTracker, worker::PersistedState, Rounds};
 	use beefy_primitives::{
@@ -172,7 +168,7 @@
 		}
 	}
 
-	pub(super) fn migrate_from_version1<B: BlockT, BE>(
+	pub(super) fn migrate_from_version2<B: BlockT, BE>(
 		backend: &BE,
 	) -> ClientResult<Option<PersistedState<B>>>
 	where
