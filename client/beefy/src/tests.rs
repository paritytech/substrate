// This file is part of Substrate.

// Copyright (C) 2018-2022 Parity Technologies (UK) Ltd.
// SPDX-License-Identifier: GPL-3.0-or-later WITH Classpath-exception-2.0

// This program is free software: you can redistribute it and/or modify
// it under the terms of the GNU General Public License as published by
// the Free Software Foundation, either version 3 of the License, or
// (at your option) any later version.

// This program is distributed in the hope that it will be useful,
// but WITHOUT ANY WARRANTY; without even the implied warranty of
// MERCHANTABILITY or FITNESS FOR A PARTICULAR PURPOSE. See the
// GNU General Public License for more details.

// You should have received a copy of the GNU General Public License
// along with this program. If not, see <https://www.gnu.org/licenses/>.

//! Tests and test helpers for BEEFY.

use crate::{
	aux_schema::{load_persistent, tests::verify_persisted_version},
	beefy_block_import_and_links,
	communication::request_response::{
		on_demand_justifications_protocol_config, BeefyJustifsRequestHandler,
	},
	gossip_protocol_name,
	justification::*,
	keystore::tests::Keyring as BeefyKeyring,
	load_or_init_voter_state, wait_for_runtime_pallet, BeefyRPCLinks, BeefyVoterLinks, KnownPeers,
	PersistedState,
};
use beefy_primitives::{
	crypto::{AuthorityId, Signature},
	known_payloads,
	mmr::MmrRootProvider,
	BeefyApi, Commitment, ConsensusLog, MmrRootHash, Payload, SignedCommitment, ValidatorSet,
	VersionedFinalityProof, BEEFY_ENGINE_ID, KEY_TYPE as BeefyKeyType,
};
use futures::{future, stream::FuturesUnordered, Future, StreamExt};
use parking_lot::Mutex;
<<<<<<< HEAD
use serde::{Deserialize, Serialize};
use std::{collections::HashMap, marker::PhantomData, sync::Arc, task::Poll};
use tokio::{runtime::Runtime, time::Duration};
use smart_default::SmartDefault;

use sc_client_api::HeaderBackend;
=======
use sc_client_api::{Backend as BackendT, BlockchainEvents, FinalityNotifications, HeaderBackend};
>>>>>>> 129fee77
use sc_consensus::{
	BlockImport, BlockImportParams, BoxJustificationImport, ForkChoiceStrategy, ImportResult,
	ImportedAux,
};
use sc_network::{config::RequestResponseConfig, ProtocolName};
use sc_network_test::{
	Block, BlockImportAdapter, FullPeerConfig, PassThroughVerifier, Peer, PeersClient,
	PeersFullClient, TestNetFactory,
};
use sc_utils::notification::NotificationReceiver;
<<<<<<< HEAD

use beefy_primitives::{
	ecdsa_crypto::{AuthorityId, Public as ECDSAPublic, Signature as ECDSASignature, self, Pair as ECDSAKeyPair},
        bls_crypto::{Public as BLSPublic, Signature as BLSSignature, self},
	mmr::MmrRootProvider,
	BeefyApi, ConsensusLog, MmrRootHash, ValidatorSet, VersionedFinalityProof, BEEFY_ENGINE_ID,
	KEY_TYPE as BeefyKeyType,
};
use sc_network::{config::RequestResponseConfig, ProtocolName};
use sp_mmr_primitives::{BatchProof, EncodableOpaqueLeaf, Error as MmrError, MmrApi, Proof};

=======
use serde::{Deserialize, Serialize};
>>>>>>> 129fee77
use sp_api::{ApiRef, ProvideRuntimeApi};
use sp_consensus::BlockOrigin;
use sp_core::H256;
use sp_keystore::{testing::KeyStore as TestKeystore, SyncCryptoStore, SyncCryptoStorePtr};
use sp_mmr_primitives::{EncodableOpaqueLeaf, Error as MmrError, MmrApi, Proof};
use sp_runtime::{
	codec::{Encode, Decode},
	generic::BlockId,
	traits::{Header as HeaderT, NumberFor},
	BuildStorage, DigestItem, Justifications, Storage,
};
<<<<<<< HEAD
use core::fmt::Debug;

use substrate_test_runtime_client::{runtime::Header, ClientExt};

use crate::{
	beefy_block_import_and_links,
	communication::request_response::{
		on_demand_justifications_protocol_config, BeefyJustifsRequestHandler,
	},
	gossip_protocol_name,
	justification::*,
	keystore::tests::{Keyring, GenericKeyring, SimpleKeyPair, ECDSAnBLSPair},
	BeefyRPCLinks, BeefyVoterLinks,
	keystore::{BeefyECDSAKeystore, BeefyBLSnECDSAKeystore},
};
=======
use std::{collections::HashMap, marker::PhantomData, sync::Arc, task::Poll};
use substrate_test_runtime_client::{runtime::Header, ClientExt};
use tokio::time::Duration;
>>>>>>> 129fee77

const GENESIS_HASH: H256 = H256::zero();
fn beefy_gossip_proto_name() -> ProtocolName {
	gossip_protocol_name(GENESIS_HASH, None)
}

const GOOD_MMR_ROOT: MmrRootHash = MmrRootHash::repeat_byte(0xbf);
const BAD_MMR_ROOT: MmrRootHash = MmrRootHash::repeat_byte(0x42);

type BeefyBlockImport<AuthId, TSignature, TBeefyKeystore> = crate::BeefyBlockImport<
	Block,
	substrate_test_runtime_client::Backend, 
	two_validators::TestApi,
    BlockImportAdapter<PeersClient, sp_api::TransactionFor<two_validators::TestApi, Block>>,
    AuthId,
    TSignature,
    TBeefyKeystore,
>;

pub(crate) type BeefyValidatorSet<AuthId> = ValidatorSet<AuthId>;
pub(crate) type BeefyPeer<AuthId, TSignature, TBeefyKeystore> = Peer<PeerData<TSignature>, BeefyBlockImport<AuthId, TSignature, TBeefyKeystore>>;

#[derive(Debug, Serialize, Deserialize)]
struct Genesis(std::collections::BTreeMap<String, String>);
impl BuildStorage for Genesis {
	fn assimilate_storage(&self, storage: &mut Storage) -> Result<(), String> {
		storage
			.top
			.extend(self.0.iter().map(|(a, b)| (a.clone().into_bytes(), b.clone().into_bytes())));
		Ok(())
	}
}

//#[derive(Default)] can not derive due to generic
#[derive(SmartDefault)]
pub(crate) struct PeerData<TSignature> where
	TSignature: Encode + Decode + Debug + Clone + Sync + Send,
{
	pub(crate) beefy_rpc_links: Mutex<Option<BeefyRPCLinks<Block, TSignature>>>,
	pub(crate) beefy_voter_links: Mutex<Option<BeefyVoterLinks<Block, TSignature>>>,
	pub(crate) beefy_justif_req_handler:
		Mutex<Option<BeefyJustifsRequestHandler<Block, PeersFullClient>>>,
}

// #[derive(Default)] can not derive due to generic
#[derive(SmartDefault)]
pub(crate) struct BeefyTestNet<AuthId, TSignature, TBeefyKeystore> where
    AuthId: Encode + Decode + Debug + Ord + Sync + Send,
    TSignature: Encode + Decode + Debug + Clone + Sync + Send,
    TBeefyKeystore: BeefyKeystore<AuthId, TSignature, Public = AuthId>,
{
	peers: Vec<BeefyPeer<AuthId, TSignature, TBeefyKeystore>>,
}

impl<AuthId, TSignature, TBeefyKeystore> BeefyTestNet<AuthId, TSignature, TBeefyKeystore> where
    AuthId: Clone + Encode + Decode + Debug + Ord + Sync + Send + BeefyAuthIdMaker + std::hash::Hash + 'static,
    TSignature: Encode + Decode + Debug + Clone + Sync + Send + 'static,
    TBeefyKeystore: BeefyKeystore<AuthId, TSignature, Public = AuthId> + 'static,
{
	pub(crate) fn new(n_authority: usize) -> Self {
		let mut net = BeefyTestNet { peers: Vec::with_capacity(n_authority) };

		for i in 0..n_authority {
			let (rx, cfg) = on_demand_justifications_protocol_config(GENESIS_HASH, None);
			let justif_protocol_name = cfg.name.clone();

			net.add_authority_peer(vec![cfg]);

			let client = net.peers[i].client().as_client();
			let justif_handler = BeefyJustifsRequestHandler {
				request_receiver: rx,
				justif_protocol_name,
				client,
				_block: PhantomData,
			};
			*net.peers[i].data.beefy_justif_req_handler.lock() = Some(justif_handler);
		}
		net
	}

	pub(crate) fn add_authority_peer(&mut self, req_resp_cfgs: Vec<RequestResponseConfig>) {
		self.add_full_peer_with_config(FullPeerConfig {
			notifications_protocols: vec![beefy_gossip_proto_name()],
			request_response_protocols: req_resp_cfgs,
			is_authority: true,
			..Default::default()
		});
	}

	/// Builds the blocks and returns the vector of built block hashes.
	/// Returned vector contains the genesis hash which allows for easy indexing (block number is
	/// equal to index)
	pub(crate) async fn generate_blocks_and_sync(
		&mut self,
		count: usize,
		session_length: u64,
		validator_set: &BeefyValidatorSet<AuthId>,
		include_mmr_digest: bool,
	) -> Vec<H256> {
		let mut all_hashes = Vec::with_capacity(count + 1);

		// make sure genesis is the only block in network, so we can insert genesis at the beginning
		// of hashes, otherwise indexing would be broken
		assert!(self.peer(0).client().as_backend().blockchain().hash(1).unwrap().is_none());

		// push genesis to make indexing human readable (index equals to block number)
		all_hashes.push(self.peer(0).client().info().genesis_hash);

		let built_hashes = self.peer(0).generate_blocks(count, BlockOrigin::File, |builder| {
			let mut block = builder.build().unwrap().block;

			if include_mmr_digest {
				let block_num = *block.header.number();
				let num_byte = block_num.to_le_bytes().into_iter().next().unwrap();
				let mmr_root = MmrRootHash::repeat_byte(num_byte);
				add_mmr_digest(&mut block.header, mmr_root);
			}

			if *block.header.number() % session_length == 0 {
				add_auth_change_digest(&mut block.header, validator_set.clone());
			}

			block
		});
		all_hashes.extend(built_hashes);
		self.run_until_sync().await;

		all_hashes
	}
}

impl<AuthId, TSignature, TBeefyKeystore> TestNetFactory for BeefyTestNet<AuthId, TSignature, TBeefyKeystore> where
    AuthId: Clone + Encode + Decode + Debug + Ord + Sync + Send + BeefyAuthIdMaker + std::hash::Hash + 'static,
    TSignature: Encode + Decode + Debug + Clone + Sync + Send + 'static,
    TBeefyKeystore: BeefyKeystore<AuthId, TSignature, Public = AuthId>+ 'static,
{
	type Verifier = PassThroughVerifier;
	type BlockImport = BeefyBlockImport<AuthId, TSignature, TBeefyKeystore>;
	type PeerData = PeerData<TSignature>;

	fn make_verifier(&self, _client: PeersClient, _: &PeerData<TSignature>) -> Self::Verifier {
		PassThroughVerifier::new(false) // use non-instant finality.
	}

	fn make_block_import(
		&self,
		client: PeersClient,
	) -> (
		BlockImportAdapter<Self::BlockImport>,
		Option<BoxJustificationImport<Block>>,
		Self::PeerData,
	) {
		let inner = BlockImportAdapter::new(client.clone());
		let (block_import, voter_links, rpc_links) = beefy_block_import_and_links(
			inner,
			client.as_backend(),
			Arc::new(two_validators::TestApi {}),
		);
		let peer_data = PeerData::<TSignature> {
			beefy_rpc_links: Mutex::new(Some(rpc_links)),
		    beefy_voter_links: Mutex::new(Some(voter_links)),
		    beefy_justif_req_handler: Mutex::new(None),
			//..Default::default()
		};
		(BlockImportAdapter::new(block_import), None, peer_data)
	}

	fn peer(&mut self, i: usize) -> &mut BeefyPeer<AuthId, TSignature, TBeefyKeystore> {
		&mut self.peers[i]
	}

	fn peers(&self) -> &Vec<BeefyPeer<AuthId, TSignature, TBeefyKeystore>> {
		&self.peers
	}

	fn mut_peers<F: FnOnce(&mut Vec<BeefyPeer<AuthId, TSignature, TBeefyKeystore>>)>(&mut self, closure: F) {
		closure(&mut self.peers);
	}

	fn add_full_peer(&mut self) {
		// `add_authority_peer()` used instead.
		unimplemented!()
	}
}

macro_rules! create_test_api {
    ( $api_name:ident, mmr_root: $mmr_root:expr, $($inits:expr),+ ) => {
		pub(crate) mod $api_name {
			use super::*;

			#[derive(Clone, Default)]
			pub(crate) struct TestApi {}

			// compiler gets confused and warns us about unused inner
			#[allow(dead_code)]
			pub(crate) struct RuntimeApi {
				inner: TestApi,
			}

			impl ProvideRuntimeApi<Block> for TestApi {
				type Api = RuntimeApi;
				fn runtime_api<'a>(&'a self) -> ApiRef<'a, Self::Api> {
					RuntimeApi { inner: self.clone() }.into()
				}
			}
			sp_api::mock_impl_runtime_apis! {
			    impl<AuthId: Clone + Encode + Decode + Debug + Ord + Sync + Send + BeefyAuthIdMaker> BeefyApi<Block, AuthId> for RuntimeApi
				where
			    {
					fn validator_set() -> Option<BeefyValidatorSet<AuthId>> {
						BeefyValidatorSet::new(<AuthId as BeefyAuthIdMaker>::make_beefy_ids(&[$($inits),+]), 0)
					}
				}

<<<<<<< HEAD
			    impl MmrApi<Block, MmrRootHash, NumberFor<Block>> for RuntimeApi {
					fn generate_proof(_block_number: u64)
						-> Result<(EncodableOpaqueLeaf, Proof<MmrRootHash>), MmrError> {
						unimplemented!()
					}

					fn verify_proof(_leaf: EncodableOpaqueLeaf, _proof: Proof<MmrRootHash>)
						-> Result<(), MmrError> {
						unimplemented!()
					}

					fn verify_proof_stateless(
						_root: MmrRootHash,
						_leaf: EncodableOpaqueLeaf,
						_proof: Proof<MmrRootHash>
					) -> Result<(), MmrError> {
						unimplemented!()
					}

=======
				impl MmrApi<Block, MmrRootHash, NumberFor<Block>> for RuntimeApi {
>>>>>>> 129fee77
					fn mmr_root() -> Result<MmrRootHash, MmrError> {
						Ok($mmr_root)
					}

					fn generate_proof(
						_block_numbers: Vec<u64>,
						_best_known_block_number: Option<u64>
					) -> Result<(Vec<EncodableOpaqueLeaf>, Proof<MmrRootHash>), MmrError> {
						unimplemented!()
					}

					fn verify_proof(_leaves: Vec<EncodableOpaqueLeaf>, _proof: Proof<MmrRootHash>) -> Result<(), MmrError> {
						unimplemented!()
					}

					fn verify_proof_stateless(
						_root: MmrRootHash,
						_leaves: Vec<EncodableOpaqueLeaf>,
						_proof: Proof<MmrRootHash>
					) -> Result<(), MmrError> {
						unimplemented!()
					}
				}
			}
		}
	};
}

create_test_api!(two_validators,  mmr_root: GOOD_MMR_ROOT, Keyring::Alice, Keyring::Bob);
create_test_api!(
    four_validators,
	mmr_root: GOOD_MMR_ROOT,
	Keyring::Alice,
	Keyring::Bob,
	Keyring::Charlie,
	Keyring::Dave
);
create_test_api!(
    bad_four_validators,
    mmr_root: BAD_MMR_ROOT,
    Keyring::Alice,
    Keyring::Bob,
    Keyring::Charlie,
    Keyring::Dave
);

fn add_mmr_digest(header: &mut Header, mmr_hash: MmrRootHash) {
	header.digest_mut().push(DigestItem::Consensus(
		BEEFY_ENGINE_ID,
		ConsensusLog::<AuthorityId>::MmrRoot(mmr_hash).encode(),
	));
}

fn add_auth_change_digest<AuthId>(header: &mut Header, new_auth_set: BeefyValidatorSet<AuthId>) where
    AuthId: Clone + Encode + Decode + Debug + Ord + Sync + Send,
{
	header.digest_mut().push(DigestItem::Consensus(
		BEEFY_ENGINE_ID,
		ConsensusLog::<AuthId>::AuthoritiesChange(new_auth_set).encode(),
	));
}

pub(crate) trait BeefyAuthIdMaker : Clone + Encode + Decode + Debug + Ord + Sync + Send {
    
     fn make_beefy_ids(keys: &[Keyring]) -> Vec<Self>;
}

impl BeefyAuthIdMaker for ecdsa_crypto::AuthorityId 
{
     fn make_beefy_ids(keys: &[Keyring]) -> Vec<Self> {
	     keys.iter().map(|&key| <Keyring as GenericKeyring<ecdsa_crypto::Pair>>::public(key).into()).collect()
	     
    }
}

<<<<<<< HEAD
impl BeefyAuthIdMaker for (ecdsa_crypto::AuthorityId, bls_crypto::AuthorityId)
{
     fn make_beefy_ids(keys: &[Keyring]) -> Vec<Self> {
	     keys.iter().map(|&key| <Keyring as GenericKeyring<ECDSAnBLSPair>>::public(key).into()).collect()
	     
    }
}

pub(crate) fn create_beefy_keystore<TKeyPair: SimpleKeyPair>(authority: Keyring) -> SyncCryptoStorePtr {    
	let keystore = Arc::new(LocalKeystore::in_memory());    
    TKeyPair::generate_in_store(keystore.clone(), authority);
	keystore
}

use crate::keystore::BeefyKeystore;
=======
pub(crate) fn create_beefy_keystore(authority: BeefyKeyring) -> SyncCryptoStorePtr {
	let keystore = Arc::new(TestKeystore::new());
	SyncCryptoStore::ecdsa_generate_new(&*keystore, BeefyKeyType, Some(&authority.to_seed()))
		.expect("Creates authority key");
	keystore
}

fn voter_init_setup(
	net: &mut BeefyTestNet,
	finality: &mut futures::stream::Fuse<FinalityNotifications<Block>>,
) -> sp_blockchain::Result<PersistedState<Block>> {
	let backend = net.peer(0).client().as_backend();
	let api = Arc::new(crate::tests::two_validators::TestApi {});
	let known_peers = Arc::new(Mutex::new(KnownPeers::new()));
	let gossip_validator =
		Arc::new(crate::communication::gossip::GossipValidator::new(known_peers));
	let mut gossip_engine = sc_network_gossip::GossipEngine::new(
		net.peer(0).network_service().clone(),
		"/beefy/whatever",
		gossip_validator,
		None,
	);
	let best_grandpa =
		futures::executor::block_on(wait_for_runtime_pallet(&*api, &mut gossip_engine, finality))
			.unwrap();
	load_or_init_voter_state(&*backend, &*api, best_grandpa, 1)
}

>>>>>>> 129fee77
// Spawns beefy voters. Returns a future to spawn on the runtime.
fn initialize_beefy<API, AuthId, TSignature, BKS, TKeyPair>(
	net: &mut BeefyTestNet<AuthId, TSignature, BKS>,
	peers: Vec<(usize, &Keyring, Arc<API>)>,
	min_block_delta: u32,
) -> impl Future<Output = ()>
where
	API: ProvideRuntimeApi<Block> + Default + Sync + Send,
    API::Api: BeefyApi<Block, AuthId> + MmrApi<Block, MmrRootHash, NumberFor<Block>>,
    TSignature: Encode + Decode + Debug + Clone + Sync + Send +  'static,
    TKeyPair: Sync + Send + SimpleKeyPair,
    AuthId: Clone + Encode + Decode + Debug + Ord + BeefyAuthIdMaker + std::hash::Hash + Sync + Send + 'static,
    BKS: BeefyKeystore<AuthId, TSignature, Public = AuthId> + 'static,
{
	let tasks = FuturesUnordered::new();

	for (peer_id, key, api) in peers.into_iter() {
		let peer = &net.peers[peer_id];

		let keystore = create_beefy_keystore::<TKeyPair>(key.clone());

		let (_, _, peer_data) = net.make_block_import(peer.client().clone());
		let PeerData { beefy_rpc_links, beefy_voter_links, .. } = peer_data;

		let beefy_voter_links = beefy_voter_links.lock().take();
		*peer.data.beefy_rpc_links.lock() = beefy_rpc_links.lock().take();
		*peer.data.beefy_voter_links.lock() = beefy_voter_links.clone();

		let on_demand_justif_handler = peer.data.beefy_justif_req_handler.lock().take().unwrap();

		let network_params = crate::BeefyNetworkParams {
			network: peer.network_service().clone(),
			gossip_protocol_name: beefy_gossip_proto_name(),
			justifications_protocol_name: on_demand_justif_handler.protocol_name(),
			_phantom: PhantomData,
		};
		let payload_provider = MmrRootProvider::new(api.clone());

		let beefy_params = crate::BeefyParams {
			client: peer.client().as_client(),
			backend: peer.client().as_backend(),
			payload_provider,
			runtime: api.clone(),
			key_store: BKS::new(keystore),
			network_params,
			links: beefy_voter_links.unwrap(),
			min_block_delta,
			prometheus_registry: None,
			on_demand_justifications_handler: on_demand_justif_handler,
			_auth_id: PhantomData,
			_signature: PhantomData,

		};
		let task = crate::start_beefy_gadget::<_, _, _, _, _, _, _, _, _>(beefy_params);

		fn assert_send<T: Send>(_: &T) {}
		assert_send(&task);
		tasks.push(task);
	}

	tasks.for_each(|_| async move {})
}

<<<<<<< HEAD
fn block_until<AuthId, TSignature, BKS>(future: impl Future + Unpin, net: &Arc<Mutex<BeefyTestNet<AuthId, TSignature, BKS>>>, runtime: &mut Runtime) where
    AuthId: Encode + Decode + Debug + Ord + Sync + Send + BeefyAuthIdMaker + std::hash::Hash + 'static,
    TSignature: Encode + Decode + Debug + Clone + Sync + Send + 'static,
    BKS: BeefyKeystore<AuthId, TSignature, Public = AuthId> + 'static,


{
=======
async fn run_until(future: impl Future + Unpin, net: &Arc<Mutex<BeefyTestNet>>) {
>>>>>>> 129fee77
	let drive_to_completion = futures::future::poll_fn(|cx| {
		net.lock().poll(cx);
		Poll::<()>::Pending
	});
	let _ = future::select(future, drive_to_completion).await;
}

<<<<<<< HEAD
fn run_for<AuthId, TSignature, BKS>(duration: Duration, net: &Arc<Mutex<BeefyTestNet<AuthId, TSignature, BKS>>>, runtime: &mut Runtime) where
    AuthId: Encode + Decode + Debug + Ord + Sync + Send + BeefyAuthIdMaker + std::hash::Hash + 'static,
    TSignature: Encode + Decode + Debug + Clone + Sync + Send + 'static,
    BKS: BeefyKeystore<AuthId, TSignature, Public = AuthId> + 'static,

{
	let sleep = runtime.spawn(async move { tokio::time::sleep(duration).await });
	block_until(sleep, net, runtime);
=======
async fn run_for(duration: Duration, net: &Arc<Mutex<BeefyTestNet>>) {
	run_until(Box::pin(tokio::time::sleep(duration)), net).await;
>>>>>>> 129fee77
}

pub(crate) fn get_beefy_streams<AuthId, TSignature, BKS>(
	net: &mut BeefyTestNet<AuthId, TSignature, BKS>,
	// peer index and key
	peers: impl Iterator<Item = (usize, Keyring)>,
) -> (Vec<NotificationReceiver<H256>>, Vec<NotificationReceiver<BeefyVersionedFinalityProof<Block, TSignature>>>)
where
    AuthId: Encode + Decode + Debug + Ord + Sync + Send + BeefyAuthIdMaker + std::hash::Hash + 'static,
    TSignature: Encode + Decode + Debug + Clone + Sync + Send + 'static,
    BKS: BeefyKeystore<AuthId, TSignature, Public = AuthId> + 'static,
{
	let mut best_block_streams = Vec::new();
	let mut versioned_finality_proof_streams = Vec::new();
	peers.for_each(|(index, _)| {
		let beefy_rpc_links = net.peer(index).data.beefy_rpc_links.lock().clone().unwrap();
		let BeefyRPCLinks { from_voter_justif_stream, from_voter_best_beefy_stream } =
			beefy_rpc_links;
		best_block_streams.push(from_voter_best_beefy_stream.subscribe(100_000));
		versioned_finality_proof_streams.push(from_voter_justif_stream.subscribe(100_000));
	});
	(best_block_streams, versioned_finality_proof_streams)
}

<<<<<<< HEAD
fn wait_for_best_beefy_blocks<AuthId, TSignature, BKS>(
	streams: Vec<NotificationReceiver<H256>>,
	net: &Arc<Mutex<BeefyTestNet<AuthId, TSignature, BKS>>>,
	runtime: &mut Runtime,
=======
async fn wait_for_best_beefy_blocks(
	streams: Vec<NotificationReceiver<H256>>,
	net: &Arc<Mutex<BeefyTestNet>>,
>>>>>>> 129fee77
	expected_beefy_blocks: &[u64],
) where
    AuthId: Encode + Decode + Debug + Ord + Sync + Send + BeefyAuthIdMaker + std::hash::Hash + 'static,
    TSignature: Encode + Decode + Debug + Clone + Sync + Send + 'static,
    BKS: BeefyKeystore<AuthId, TSignature, Public = AuthId> + 'static,
{
	let mut wait_for = Vec::new();
	let len = expected_beefy_blocks.len();
	streams.into_iter().enumerate().for_each(|(i, stream)| {
		let mut expected = expected_beefy_blocks.iter();
		wait_for.push(Box::pin(stream.take(len).for_each(move |best_beefy_hash| {
			let expected = expected.next();
			async move {
				let header =
					net.lock().peer(i).client().as_client().expect_header(best_beefy_hash).unwrap();
				let best_beefy = *header.number();

				assert_eq!(expected, Some(best_beefy).as_ref());
			}
		})));
	});
	let wait_for = futures::future::join_all(wait_for);
	run_until(wait_for, net).await;
}

<<<<<<< HEAD
fn wait_for_beefy_signed_commitments<AuthId, TSignature, BKS>(
	streams: Vec<NotificationReceiver<BeefyVersionedFinalityProof<Block, TSignature>>>,
	net: &Arc<Mutex<BeefyTestNet<AuthId, TSignature, BKS>>>,
	runtime: &mut Runtime,
=======
async fn wait_for_beefy_signed_commitments(
	streams: Vec<NotificationReceiver<BeefyVersionedFinalityProof<Block>>>,
	net: &Arc<Mutex<BeefyTestNet>>,
>>>>>>> 129fee77
	expected_commitment_block_nums: &[u64],
) where
    AuthId: Encode + Decode + Debug + Ord + Sync + Send + BeefyAuthIdMaker + std::hash::Hash + 'static,
    TSignature: Encode + Decode + Debug + Clone + Sync + Send + 'static,
    BKS: BeefyKeystore<AuthId, TSignature, Public = AuthId> + 'static,
{
	let mut wait_for = Vec::new();
	let len = expected_commitment_block_nums.len();
	streams.into_iter().for_each(|stream| {
		let mut expected = expected_commitment_block_nums.iter();
		wait_for.push(Box::pin(stream.take(len).for_each(move |versioned_finality_proof| {
			let expected = expected.next();
			async move {
				let signed_commitment = match versioned_finality_proof {
					beefy_primitives::VersionedFinalityProof::V1(sc) => sc,
				};
				let commitment_block_num = signed_commitment.commitment.block_number;
				assert_eq!(expected, Some(commitment_block_num).as_ref());
				// TODO: also verify commitment payload, validator set id, and signatures.
			}
		})));
	});
	let wait_for = futures::future::join_all(wait_for);
	run_until(wait_for, net).await;
}

<<<<<<< HEAD
fn streams_empty_after_timeout<T, AuthId, TSignature, BKS>(
	streams: Vec<NotificationReceiver<T>>,
	net: &Arc<Mutex<BeefyTestNet<AuthId, TSignature, BKS>>>,
	runtime: &mut Runtime,
=======
async fn streams_empty_after_timeout<T>(
	streams: Vec<NotificationReceiver<T>>,
	net: &Arc<Mutex<BeefyTestNet>>,
>>>>>>> 129fee77
	timeout: Option<Duration>,
) where
    T: std::fmt::Debug,
    T: std::cmp::PartialEq,
    AuthId: Encode + Decode + Debug + Ord + Sync + Send + BeefyAuthIdMaker + std::hash::Hash + 'static,
    TSignature: Encode + Decode + Debug + Clone + Sync + Send + 'static,
    BKS: BeefyKeystore<AuthId, TSignature, Public = AuthId> + 'static,
{
	if let Some(timeout) = timeout {
		run_for(timeout, net).await;
	}
	for mut stream in streams.into_iter() {
		future::poll_fn(move |cx| {
			assert_eq!(stream.poll_next_unpin(cx), Poll::Pending);
			Poll::Ready(())
		})
		.await;
	}
}

<<<<<<< HEAD
fn finalize_block_and_wait_for_beefy<AuthId, TSignature, BKS>(
	net: &Arc<Mutex<BeefyTestNet<AuthId, TSignature, BKS>>>,
	// peer index and key
	peers: impl Iterator<Item = (usize, Keyring)> + Clone,
	runtime: &mut Runtime,
	finalize_targets: &[u64],
=======
async fn finalize_block_and_wait_for_beefy(
	net: &Arc<Mutex<BeefyTestNet>>,
	// peer index and key
	peers: impl Iterator<Item = (usize, BeefyKeyring)> + Clone,
	finalize_targets: &[H256],
>>>>>>> 129fee77
	expected_beefy: &[u64],
) where
    AuthId: Encode + Decode + Debug + Ord + Sync + Send + BeefyAuthIdMaker + std::hash::Hash + 'static,
    TSignature: Encode + Decode + Debug + Clone + Sync + Send + std::cmp::PartialEq + 'static,
    BKS: BeefyKeystore<AuthId, TSignature, Public = AuthId> + 'static,
{
	let (best_blocks, versioned_finality_proof) = get_beefy_streams(&mut net.lock(), peers.clone());

	for block in finalize_targets {
		peers.clone().for_each(|(index, _)| {
			let client = net.lock().peer(index).client().as_client();
			client.finalize_block(*block, None).unwrap();
		})
	}

	if expected_beefy.is_empty() {
		// run for quarter second then verify no new best beefy block available
		let timeout = Some(Duration::from_millis(250));
		streams_empty_after_timeout(best_blocks, &net, timeout).await;
		streams_empty_after_timeout(versioned_finality_proof, &net, None).await;
	} else {
		// run until expected beefy blocks are received
		wait_for_best_beefy_blocks(best_blocks, &net, expected_beefy).await;
		wait_for_beefy_signed_commitments(versioned_finality_proof, &net, expected_beefy).await;
	}
}

<<<<<<< HEAD
fn beefy_finalizing_blocks<TKeyPair, AuthId, TSignature, TBeefyKeystore>()
where TKeyPair : SimpleKeyPair + SimpleKeyPair<Public = AuthId> + 'static,
      TBeefyKeystore: BeefyKeystore<AuthId, TSignature, Public = AuthId>  + 'static,
      AuthId: Clone + Encode + Decode + Debug + Ord + Sync + Send + BeefyAuthIdMaker + std::hash::Hash + 'static,
      TSignature:  Encode + Decode + Debug + Clone + Sync + Send + std::cmp::PartialEq  + 'static,      
{
 	sp_tracing::try_init_simple();

 	let mut runtime = Runtime::new().unwrap();
 	let peers = [Keyring::Alice, Keyring::Bob];
 	let validator_set = ValidatorSet::new(<AuthId as BeefyAuthIdMaker>::make_beefy_ids(&peers), 0).unwrap();
 	let session_len = 10;
 	let min_block_delta = 4;
=======
#[tokio::test]
async fn beefy_finalizing_blocks() {
	sp_tracing::try_init_simple();

	let peers = [BeefyKeyring::Alice, BeefyKeyring::Bob];
	let validator_set = ValidatorSet::new(make_beefy_ids(&peers), 0).unwrap();
	let session_len = 10;
	let min_block_delta = 4;
>>>>>>> 129fee77

 	let mut net : BeefyTestNet<AuthId, TSignature, TBeefyKeystore> = BeefyTestNet::new(2);

	let api = Arc::new(two_validators::TestApi {});
	let beefy_peers = peers.iter().enumerate().map(|(id, key)| (id, key, api.clone())).collect();
<<<<<<< HEAD
	runtime.spawn(initialize_beefy::<two_validators::TestApi, AuthId, TSignature, TBeefyKeystore, TKeyPair>(&mut net, beefy_peers, min_block_delta));
=======
	tokio::spawn(initialize_beefy(&mut net, beefy_peers, min_block_delta));
>>>>>>> 129fee77

	// push 42 blocks including `AuthorityChange` digests every 10 blocks.
	let hashes = net.generate_blocks_and_sync(42, session_len, &validator_set, true).await;

	let net = Arc::new(Mutex::new(net));

	// Minimum BEEFY block delta is 4.

	let peers = peers.into_iter().enumerate();
	// finalize block #5 -> BEEFY should finalize #1 (mandatory) and #5 from diff-power-of-two rule.
	finalize_block_and_wait_for_beefy(&net, peers.clone(), &[hashes[1], hashes[5]], &[1, 5]).await;

	// GRANDPA finalize #10 -> BEEFY finalize #10 (mandatory)
	finalize_block_and_wait_for_beefy(&net, peers.clone(), &[hashes[10]], &[10]).await;

	// GRANDPA finalize #18 -> BEEFY finalize #14, then #18 (diff-power-of-two rule)
	finalize_block_and_wait_for_beefy(&net, peers.clone(), &[hashes[18]], &[14, 18]).await;

	// GRANDPA finalize #20 -> BEEFY finalize #20 (mandatory)
	finalize_block_and_wait_for_beefy(&net, peers.clone(), &[hashes[20]], &[20]).await;

	// GRANDPA finalize #21 -> BEEFY finalize nothing (yet) because min delta is 4
	finalize_block_and_wait_for_beefy(&net, peers, &[hashes[21]], &[]).await;
}

<<<<<<< HEAD
#[test]
fn beefy_finalizing_blocks_using_ecdsa_signature() {
    beefy_finalizing_blocks::<ecdsa_crypto::Pair, ECDSAPublic, ECDSASignature, BeefyECDSAKeystore>();
}

#[test]
fn beefy_finalizing_blocks_using_ecdsa_n_bls_signature() {
    beefy_finalizing_blocks::<ECDSAnBLSPair, (ECDSAPublic,BLSPublic), (ECDSASignature,BLSSignature), BeefyBLSnECDSAKeystore>();
}

fn lagging_validators<TKeyPair, AuthId, TSignature, TBeefyKeystore>()
where TKeyPair : SimpleKeyPair + SimpleKeyPair<Public = AuthId> + 'static,
      TBeefyKeystore: BeefyKeystore<AuthId, TSignature, Public = AuthId>  + 'static,
      AuthId: Clone + Encode + Decode + Debug + Ord + Sync + Send + BeefyAuthIdMaker + std::hash::Hash + 'static,
      TSignature:  Encode + Decode + Debug + Clone + Sync + Send + std::cmp::PartialEq  + 'static,
{
	sp_tracing::try_init_simple();

	let mut runtime = Runtime::new().unwrap();
	let peers = [Keyring::Alice, Keyring::Bob];
	let validator_set = ValidatorSet::new(<AuthId as BeefyAuthIdMaker>::make_beefy_ids(&peers), 0).unwrap();
=======
#[tokio::test]
async fn lagging_validators() {
	sp_tracing::try_init_simple();

	let peers = [BeefyKeyring::Alice, BeefyKeyring::Bob];
	let validator_set = ValidatorSet::new(make_beefy_ids(&peers), 0).unwrap();
>>>>>>> 129fee77
	let session_len = 30;
	let min_block_delta = 1;

	let mut net : BeefyTestNet<AuthId, TSignature, TBeefyKeystore> = BeefyTestNet::new(2);
	let api = Arc::new(two_validators::TestApi {});
	let beefy_peers = peers.iter().enumerate().map(|(id, key)| (id, key, api.clone())).collect();
<<<<<<< HEAD
	runtime.spawn(initialize_beefy::<two_validators::TestApi, AuthId, TSignature, TBeefyKeystore, TKeyPair>(&mut net, beefy_peers, min_block_delta));
=======
	tokio::spawn(initialize_beefy(&mut net, beefy_peers, min_block_delta));
>>>>>>> 129fee77

	// push 62 blocks including `AuthorityChange` digests every 30 blocks.
	let hashes = net.generate_blocks_and_sync(62, session_len, &validator_set, true).await;

	let net = Arc::new(Mutex::new(net));

	let peers = peers.into_iter().enumerate();
	// finalize block #15 -> BEEFY should finalize #1 (mandatory) and #9, #13, #14, #15 from
	// diff-power-of-two rule.
	finalize_block_and_wait_for_beefy(
		&net,
		peers.clone(),
		&[hashes[1], hashes[15]],
		&[1, 9, 13, 14, 15],
	)
	.await;

	// Alice finalizes #25, Bob lags behind
	let finalize = hashes[25];
	let (best_blocks, versioned_finality_proof) = get_beefy_streams(&mut net.lock(), peers.clone());
	net.lock().peer(0).client().as_client().finalize_block(finalize, None).unwrap();
	// verify nothing gets finalized by BEEFY
	let timeout = Some(Duration::from_millis(250));
	streams_empty_after_timeout(best_blocks, &net, timeout).await;
	streams_empty_after_timeout(versioned_finality_proof, &net, None).await;

	// Bob catches up and also finalizes #25
	let (best_blocks, versioned_finality_proof) = get_beefy_streams(&mut net.lock(), peers.clone());
	net.lock().peer(1).client().as_client().finalize_block(finalize, None).unwrap();
	// expected beefy finalizes block #17 from diff-power-of-two
	wait_for_best_beefy_blocks(best_blocks, &net, &[23, 24, 25]).await;
	wait_for_beefy_signed_commitments(versioned_finality_proof, &net, &[23, 24, 25]).await;

	// Both finalize #30 (mandatory session) and #32 -> BEEFY finalize #30 (mandatory), #31, #32
	finalize_block_and_wait_for_beefy(
		&net,
		peers.clone(),
		&[hashes[30], hashes[32]],
		&[30, 31, 32],
	)
	.await;

	// Verify that session-boundary votes get buffered by client and only processed once
	// session-boundary block is GRANDPA-finalized (this guarantees authenticity for the new session
	// validator set).

	// Alice finalizes session-boundary mandatory block #60, Bob lags behind
	let (best_blocks, versioned_finality_proof) = get_beefy_streams(&mut net.lock(), peers.clone());
	let finalize = hashes[60];
	net.lock().peer(0).client().as_client().finalize_block(finalize, None).unwrap();
	// verify nothing gets finalized by BEEFY
	let timeout = Some(Duration::from_millis(250));
	streams_empty_after_timeout(best_blocks, &net, timeout).await;
	streams_empty_after_timeout(versioned_finality_proof, &net, None).await;

	// Bob catches up and also finalizes #60 (and should have buffered Alice's vote on #60)
	let (best_blocks, versioned_finality_proof) = get_beefy_streams(&mut net.lock(), peers);
	net.lock().peer(1).client().as_client().finalize_block(finalize, None).unwrap();
	// verify beefy skips intermediary votes, and successfully finalizes mandatory block #60
	wait_for_best_beefy_blocks(best_blocks, &net, &[60]).await;
	wait_for_beefy_signed_commitments(versioned_finality_proof, &net, &[60]).await;
}

<<<<<<< HEAD
#[test]
fn lagging_validators_with_ecdsa_crypto() {
    beefy_finalizing_blocks::<ecdsa_crypto::Pair, ECDSAPublic, ECDSASignature, BeefyECDSAKeystore>();
}

#[test]
fn lagging_validators_with_ecdsa_n_bls_crypto() {
    beefy_finalizing_blocks::<ECDSAnBLSPair, (ECDSAPublic,BLSPublic), (ECDSASignature,BLSSignature), BeefyBLSnECDSAKeystore>();
}

fn correct_beefy_payload<TKeyPair, AuthId, TSignature, TBeefyKeystore>()
where TKeyPair : SimpleKeyPair + SimpleKeyPair<Public = AuthId> + 'static,
      TBeefyKeystore: BeefyKeystore<AuthId, TSignature, Public = AuthId>  + 'static,
      AuthId: Clone + Encode + Decode + Debug + Ord + Sync + Send + BeefyAuthIdMaker + std::hash::Hash + 'static,
      TSignature:  Encode + Decode + Debug + Clone + Sync + Send + std::cmp::PartialEq  + 'static,
{
	sp_tracing::try_init_simple();

	let mut runtime = Runtime::new().unwrap();
	let peers = [Keyring::Alice, Keyring::Bob, Keyring::Charlie, Keyring::Dave];
	let validator_set = ValidatorSet::new(<AuthId as BeefyAuthIdMaker>::make_beefy_ids(&peers), 0).unwrap();
=======
#[tokio::test]
async fn correct_beefy_payload() {
	sp_tracing::try_init_simple();

	let peers = [BeefyKeyring::Alice, BeefyKeyring::Bob, BeefyKeyring::Charlie, BeefyKeyring::Dave];
	let validator_set = ValidatorSet::new(make_beefy_ids(&peers), 0).unwrap();
>>>>>>> 129fee77
	let session_len = 20;
	let min_block_delta = 2;

	let mut net : BeefyTestNet<AuthId, TSignature, TBeefyKeystore> = BeefyTestNet::new(4);

	// Alice, Bob, Charlie will vote on good payloads
	let good_api = Arc::new(four_validators::TestApi {});
	let good_peers = [Keyring::Alice, Keyring::Bob, Keyring::Charlie]
		.iter()
		.enumerate()
		.map(|(id, key)| (id, key, good_api.clone()))
		.collect();
<<<<<<< HEAD
	runtime.spawn(initialize_beefy::<four_validators::TestApi, AuthId, TSignature, TBeefyKeystore, TKeyPair>(&mut net, good_peers, min_block_delta));

	// Dave will vote on bad mmr roots
	let bad_api = Arc::new(bad_four_validators::TestApi {});
	let bad_peers = vec![(3, &Keyring::Dave, bad_api)];
	runtime.spawn(initialize_beefy::<bad_four_validators::TestApi, AuthId, TSignature, TBeefyKeystore, TKeyPair>(&mut net, bad_peers, min_block_delta));
=======
	tokio::spawn(initialize_beefy(&mut net, good_peers, min_block_delta));

	// Dave will vote on bad mmr roots
	let bad_api = Arc::new(bad_four_validators::TestApi {});
	let bad_peers = vec![(3, &BeefyKeyring::Dave, bad_api)];
	tokio::spawn(initialize_beefy(&mut net, bad_peers, min_block_delta));
>>>>>>> 129fee77

	// push 12 blocks
	let hashes = net.generate_blocks_and_sync(12, session_len, &validator_set, false).await;

	let net = Arc::new(Mutex::new(net));
	let peers = peers.into_iter().enumerate();
	// with 3 good voters and 1 bad one, consensus should happen and best blocks produced.
	finalize_block_and_wait_for_beefy(&net, peers, &[hashes[1], hashes[10]], &[1, 9]).await;

	let (best_blocks, versioned_finality_proof) =
		get_beefy_streams(&mut net.lock(), [(0, Keyring::Alice)].into_iter());

	// now 2 good validators and 1 bad one are voting
	let hashof11 = hashes[11];
	net.lock().peer(0).client().as_client().finalize_block(hashof11, None).unwrap();
	net.lock().peer(1).client().as_client().finalize_block(hashof11, None).unwrap();
	net.lock().peer(3).client().as_client().finalize_block(hashof11, None).unwrap();

	// verify consensus is _not_ reached
	let timeout = Some(Duration::from_millis(250));
	streams_empty_after_timeout(best_blocks, &net, timeout).await;
	streams_empty_after_timeout(versioned_finality_proof, &net, None).await;

	// 3rd good validator catches up and votes as well
	let (best_blocks, versioned_finality_proof) =
<<<<<<< HEAD
		get_beefy_streams(&mut net.lock(), [(0, Keyring::Alice)].into_iter());
	net.lock()
		.peer(2)
		.client()
		.as_client()
		.finalize_block(BlockId::number(11), None)
		.unwrap();
=======
		get_beefy_streams(&mut net.lock(), [(0, BeefyKeyring::Alice)].into_iter());
	net.lock().peer(2).client().as_client().finalize_block(hashof11, None).unwrap();
>>>>>>> 129fee77

	// verify consensus is reached
	wait_for_best_beefy_blocks(best_blocks, &net, &[11]).await;
	wait_for_beefy_signed_commitments(versioned_finality_proof, &net, &[11]).await;
}

<<<<<<< HEAD
#[test]
fn correct_beefy_payload_with_ecdsa_signature() {
    correct_beefy_payload::<ecdsa_crypto::Pair, ECDSAPublic, ECDSASignature, BeefyECDSAKeystore>();
}

#[test]
fn correct_beefy_payload_with_ecdsa_n_bls_signature() {
    correct_beefy_payload::<ECDSAnBLSPair, (ECDSAPublic,BLSPublic), (ECDSASignature,BLSSignature), BeefyBLSnECDSAKeystore>();
}

fn beefy_importing_blocks<TKeyPair, AuthId, TSignature, TBeefyKeystore>()
where TKeyPair : SimpleKeyPair + SimpleKeyPair<Public = AuthId, Signature = TSignature> + 'static,
      TBeefyKeystore: BeefyKeystore<AuthId, TSignature, Public = AuthId>  + 'static,
      AuthId: Clone + Encode + Decode + Debug + Ord + Sync + Send + BeefyAuthIdMaker + std::hash::Hash + 'static,
      TSignature:  Encode + Decode + Debug + Clone + Sync + Send + std::cmp::PartialEq  + 'static,
{
	use futures::{executor::block_on, future::poll_fn, task::Poll};
=======
#[tokio::test]
async fn beefy_importing_blocks() {
	use futures::{future::poll_fn, task::Poll};
>>>>>>> 129fee77
	use sc_block_builder::BlockBuilderProvider;
	use sc_client_api::BlockBackend;

	sp_tracing::try_init_simple();

	let mut net : BeefyTestNet<AuthId, TSignature, TBeefyKeystore> = BeefyTestNet::new(2);

	let client = net.peer(0).client().clone();
	let (mut block_import, _, peer_data) = net.make_block_import(client.clone());
	let PeerData { beefy_voter_links, .. } = peer_data;
	let justif_stream = beefy_voter_links.lock().take().unwrap().from_block_import_justif_stream;

	let params = |block: Block, justifications: Option<Justifications>| {
		let mut import = BlockImportParams::new(BlockOrigin::File, block.header);
		import.justifications = justifications;
		import.body = Some(block.extrinsics);
		import.finalized = true;
		import.fork_choice = Some(ForkChoiceStrategy::LongestChain);
		import
	};

	let full_client = client.as_client();
	let parent_id = BlockId::Number(0);
	let builder = full_client.new_block_at(&parent_id, Default::default(), false).unwrap();
	let block = builder.build().unwrap().block;
	let hashof1 = block.header.hash();

	// Import without justifications.
	let mut justif_recv = justif_stream.subscribe(100_000);
	assert_eq!(
		block_import
			.import_block(params(block.clone(), None), HashMap::new())
			.await
			.unwrap(),
		ImportResult::Imported(ImportedAux { is_new_best: true, ..Default::default() }),
	);
	assert_eq!(
		block_import.import_block(params(block, None), HashMap::new()).await.unwrap(),
		ImportResult::AlreadyInChain,
	);
	// Verify no BEEFY justifications present:
	{
		// none in backend,
		assert_eq!(
			full_client
				.justifications(hashof1)
				.unwrap()
				.and_then(|j| j.get(BEEFY_ENGINE_ID).cloned()),
			None
		);
		// and none sent to BEEFY worker.
		poll_fn(move |cx| {
			assert_eq!(justif_recv.poll_next_unpin(cx), Poll::Pending);
			Poll::Ready(())
		})
		.await;
	}

	// Import with valid justification.
	let parent_id = BlockId::Number(1);
	let block_num = 2;
	let keys = &[Keyring::Alice, Keyring::Bob];
	let validator_set = ValidatorSet::new(<AuthId as BeefyAuthIdMaker>::make_beefy_ids(keys), 0).unwrap();
	let proof = crate::justification::tests::new_finality_proof::<TKeyPair, AuthId, TSignature>(block_num, &validator_set, keys);
	let versioned_proof: VersionedFinalityProof<NumberFor<Block>, TSignature> = proof.into();
	let encoded = versioned_proof.encode();
	let justif = Some(Justifications::from((BEEFY_ENGINE_ID, encoded)));

	let builder = full_client.new_block_at(&parent_id, Default::default(), false).unwrap();
	let block = builder.build().unwrap().block;
	let hashof2 = block.header.hash();
	let mut justif_recv = justif_stream.subscribe(100_000);
	assert_eq!(
		block_import.import_block(params(block, justif), HashMap::new()).await.unwrap(),
		ImportResult::Imported(ImportedAux {
			bad_justification: false,
			is_new_best: true,
			..Default::default()
		}),
	);
	// Verify BEEFY justification successfully imported:
	{
		// still not in backend (worker is responsible for appending to backend),
		assert_eq!(
			full_client
				.justifications(hashof2)
				.unwrap()
				.and_then(|j| j.get(BEEFY_ENGINE_ID).cloned()),
			None
		);
		// but sent to BEEFY worker
		// (worker will append it to backend when all previous mandatory justifs are there as well).
		poll_fn(move |cx| {
			match justif_recv.poll_next_unpin(cx) {
				Poll::Ready(Some(_justification)) => (),
				v => panic!("unexpected value: {:?}", v),
			}
			Poll::Ready(())
		})
		.await;
	}

	// Import with invalid justification (incorrect validator set).
	let parent_id = BlockId::Number(2);
	let block_num = 3;
	let keys = &[Keyring::Alice];
	let validator_set = ValidatorSet::new(<AuthId as BeefyAuthIdMaker>::make_beefy_ids(keys), 1).unwrap();
	let proof = crate::justification::tests::new_finality_proof::<TKeyPair, AuthId, TSignature>(block_num, &validator_set, keys);
	let versioned_proof: VersionedFinalityProof<NumberFor<Block>, TSignature> = proof.into();
	let encoded = versioned_proof.encode();
	let justif = Some(Justifications::from((BEEFY_ENGINE_ID, encoded)));

	let builder = full_client.new_block_at(&parent_id, Default::default(), false).unwrap();
	let block = builder.build().unwrap().block;
	let hashof3 = block.header.hash();
	let mut justif_recv = justif_stream.subscribe(100_000);
	assert_eq!(
		block_import.import_block(params(block, justif), HashMap::new()).await.unwrap(),
		ImportResult::Imported(ImportedAux {
			// Still `false` because we don't want to fail import on bad BEEFY justifications.
			bad_justification: false,
			is_new_best: true,
			..Default::default()
		}),
	);
	// Verify bad BEEFY justifications was not imported:
	{
		// none in backend,
		assert_eq!(
			full_client
				.justifications(hashof3)
				.unwrap()
				.and_then(|j| j.get(BEEFY_ENGINE_ID).cloned()),
			None
		);
		// and none sent to BEEFY worker.
		poll_fn(move |cx| {
			assert_eq!(justif_recv.poll_next_unpin(cx), Poll::Pending);
			Poll::Ready(())
		})
		.await;
	}
}

<<<<<<< HEAD
#[test]
fn beefy_importing_blocks_with_ecdsa_signature() {
    beefy_importing_blocks::<ecdsa_crypto::Pair, ECDSAPublic, ECDSASignature, BeefyECDSAKeystore>();
}

#[test]
fn beefy_importing_blocks_with_ecdsa_n_bls_signature() {
    beefy_importing_blocks::<ECDSAnBLSPair, (ECDSAPublic,BLSPublic), (ECDSASignature,BLSSignature), BeefyBLSnECDSAKeystore>();
}

fn voter_initialization<TKeyPair, AuthId, TSignature, TBeefyKeystore>()
where TKeyPair : SimpleKeyPair + SimpleKeyPair<Public = AuthId, Signature = TSignature> + 'static,
      TBeefyKeystore: BeefyKeystore<AuthId, TSignature, Public = AuthId>  + 'static,
      AuthId: Clone + Encode + Decode + Debug + Ord + Sync + Send + BeefyAuthIdMaker + std::hash::Hash + 'static,
      TSignature:  Encode + Decode + Debug + Clone + Sync + Send + std::cmp::PartialEq  + 'static,
{
=======
#[tokio::test]
async fn voter_initialization() {
>>>>>>> 129fee77
	sp_tracing::try_init_simple();
	// Regression test for voter initialization where finality notifications were dropped
	// after waiting for BEEFY pallet availability.

<<<<<<< HEAD
	let mut runtime = Runtime::new().unwrap();
	let peers = [Keyring::Alice, Keyring::Bob];
	let validator_set = ValidatorSet::new(<AuthId as BeefyAuthIdMaker>::make_beefy_ids(&peers), 0).unwrap();
=======
	let peers = [BeefyKeyring::Alice, BeefyKeyring::Bob];
	let validator_set = ValidatorSet::new(make_beefy_ids(&peers), 0).unwrap();
>>>>>>> 129fee77
	let session_len = 5;
	// Should vote on all mandatory blocks no matter the `min_block_delta`.
	let min_block_delta = 10;

	let mut net : BeefyTestNet<AuthId, TSignature, TBeefyKeystore> = BeefyTestNet::new(2);
	let api = Arc::new(two_validators::TestApi {});
	let beefy_peers = peers.iter().enumerate().map(|(id, key)| (id, key, api.clone())).collect();
<<<<<<< HEAD
	runtime.spawn(initialize_beefy::<two_validators::TestApi, AuthId, TSignature, TBeefyKeystore, TKeyPair>(&mut net, beefy_peers, min_block_delta));
=======
	tokio::spawn(initialize_beefy(&mut net, beefy_peers, min_block_delta));
>>>>>>> 129fee77

	// push 26 blocks
	let hashes = net.generate_blocks_and_sync(26, session_len, &validator_set, false).await;
	let net = Arc::new(Mutex::new(net));

	// Finalize multiple blocks at once to get a burst of finality notifications right from start.
	// Need to finalize at least one block in each session, choose randomly.
	// Expect voters to pick up all of them and BEEFY-finalize the mandatory blocks of each session.
	finalize_block_and_wait_for_beefy(
		&net,
		peers.into_iter().enumerate(),
		&[hashes[1], hashes[6], hashes[10], hashes[17], hashes[24], hashes[26]],
		&[1, 5, 10, 15, 20, 25],
	)
	.await;
}

<<<<<<< HEAD
#[test]
fn voter_initialization_with_ecdsa_crypto() {
    voter_initialization::<ecdsa_crypto::Pair, ECDSAPublic, ECDSASignature, BeefyECDSAKeystore>();
}

#[test]
fn voter_initialization_with_ecdsa_n_bls_crypto() {
    voter_initialization::<ECDSAnBLSPair, (ECDSAPublic,BLSPublic), (ECDSASignature,BLSSignature), BeefyBLSnECDSAKeystore>();
}

fn on_demand_beefy_justification_sync<TKeyPair, AuthId, TSignature, TBeefyKeystore>()
where TKeyPair : SimpleKeyPair + SimpleKeyPair<Public = AuthId, Signature = TSignature> + 'static,
      TBeefyKeystore: BeefyKeystore<AuthId, TSignature, Public = AuthId>  + 'static,
      AuthId: Clone + Encode + Decode + Debug + Ord + Sync + Send + BeefyAuthIdMaker + std::hash::Hash + 'static,
      TSignature:  Encode + Decode + Debug + Clone + Sync + Send + std::cmp::PartialEq  + 'static,

{
=======
#[tokio::test]
async fn on_demand_beefy_justification_sync() {
>>>>>>> 129fee77
	sp_tracing::try_init_simple();

	let all_peers =
		[Keyring::Alice, Keyring::Bob, Keyring::Charlie, Keyring::Dave];
	let validator_set = ValidatorSet::new(<AuthId as BeefyAuthIdMaker>::make_beefy_ids(&all_peers), 0).unwrap();
	let session_len = 5;
	let min_block_delta = 5;

	let mut net : BeefyTestNet<AuthId, TSignature, TBeefyKeystore> = BeefyTestNet::new(4);

	// Alice, Bob, Charlie start first and make progress through voting.
	let api = Arc::new(four_validators::TestApi {});
	let fast_peers = [Keyring::Alice, Keyring::Bob, Keyring::Charlie];
	let voting_peers =
		fast_peers.iter().enumerate().map(|(id, key)| (id, key, api.clone())).collect();
<<<<<<< HEAD
	runtime.spawn(initialize_beefy::<four_validators::TestApi, AuthId, TSignature, TBeefyKeystore, TKeyPair>(&mut net, voting_peers, min_block_delta));
=======
	tokio::spawn(initialize_beefy(&mut net, voting_peers, min_block_delta));
>>>>>>> 129fee77

	// Dave will start late and have to catch up using on-demand justification requests (since
	// in this test there is no block import queue to automatically import justifications).
	let dave = vec![(3, &Keyring::Dave, api)];
	// Instantiate but don't run Dave, yet.
	let dave_task = initialize_beefy::<four_validators::TestApi, AuthId, TSignature, TBeefyKeystore, TKeyPair>(&mut net, dave, min_block_delta);
	let dave_index = 3;

	// push 30 blocks
	let hashes = net.generate_blocks_and_sync(30, session_len, &validator_set, false).await;

	let fast_peers = fast_peers.into_iter().enumerate();
	let net = Arc::new(Mutex::new(net));
	// With 3 active voters and one inactive, consensus should happen and blocks BEEFY-finalized.
	// Need to finalize at least one block in each session, choose randomly.
	finalize_block_and_wait_for_beefy(
		&net,
		fast_peers.clone(),
		&[hashes[1], hashes[6], hashes[10], hashes[17], hashes[24]],
		&[1, 5, 10, 15, 20],
	)
	.await;

	// Spawn Dave, they are now way behind voting and can only catch up through on-demand justif
	// sync.
	tokio::spawn(dave_task);
	// give Dave a chance to spawn and init.
	run_for(Duration::from_millis(400), &net).await;

	let (dave_best_blocks, _) =
<<<<<<< HEAD
		get_beefy_streams(&mut net.lock(), [(dave_index, Keyring::Dave)].into_iter());
	net.lock()
		.peer(dave_index)
		.client()
		.as_client()
		.finalize_block(BlockId::number(1), None)
		.unwrap();
=======
		get_beefy_streams(&mut net.lock(), [(dave_index, BeefyKeyring::Dave)].into_iter());
	let client = net.lock().peer(dave_index).client().as_client();
	client.finalize_block(hashes[1], None).unwrap();
>>>>>>> 129fee77
	// Give Dave task some cpu cycles to process the finality notification,
	run_for(Duration::from_millis(100), &net).await;
	// freshly spun up Dave now needs to listen for gossip to figure out the state of their peers.

	// Have the other peers do some gossip so Dave finds out about their progress.
	finalize_block_and_wait_for_beefy(&net, fast_peers, &[hashes[25]], &[25]).await;

	// Now verify Dave successfully finalized #1 (through on-demand justification request).
	wait_for_best_beefy_blocks(dave_best_blocks, &net, &[1]).await;

	// Give Dave all tasks some cpu cycles to burn through their events queues,
	run_for(Duration::from_millis(100), &net).await;
	// then verify Dave catches up through on-demand justification requests.
	finalize_block_and_wait_for_beefy(
		&net,
<<<<<<< HEAD
		[(dave_index, Keyring::Dave)].into_iter(),
		&mut runtime,
		&[6, 10, 17, 24, 26],
=======
		[(dave_index, BeefyKeyring::Dave)].into_iter(),
		&[hashes[6], hashes[10], hashes[17], hashes[24], hashes[26]],
>>>>>>> 129fee77
		&[5, 10, 15, 20, 25],
	)
	.await;

	let all_peers = all_peers.into_iter().enumerate();
	// Now that Dave has caught up, sanity check voting works for all of them.
<<<<<<< HEAD
	finalize_block_and_wait_for_beefy(&net, all_peers, &mut runtime, &[30], &[30]);
}


#[test]
fn on_demand_beefy_justification_sync_with_ecdsa_signature() {
    on_demand_beefy_justification_sync::<ecdsa_crypto::Pair, ECDSAPublic, ECDSASignature, BeefyECDSAKeystore>();
}

#[test]
fn on_demand_beefy_justification_sync_with_ecdsa_n_bls_signature() {
    on_demand_beefy_justification_sync::<ECDSAnBLSPair, (ECDSAPublic,BLSPublic), (ECDSASignature,BLSSignature), BeefyBLSnECDSAKeystore>();
=======
	finalize_block_and_wait_for_beefy(&net, all_peers, &[hashes[30]], &[30]).await;
}

#[tokio::test]
async fn should_initialize_voter_at_genesis() {
	let keys = &[BeefyKeyring::Alice];
	let validator_set = ValidatorSet::new(make_beefy_ids(keys), 0).unwrap();
	let mut net = BeefyTestNet::new(1);
	let backend = net.peer(0).client().as_backend();

	// push 15 blocks with `AuthorityChange` digests every 10 blocks
	let hashes = net.generate_blocks_and_sync(15, 10, &validator_set, false).await;

	let mut finality = net.peer(0).client().as_client().finality_notification_stream().fuse();

	// finalize 13 without justifications
	net.peer(0).client().as_client().finalize_block(hashes[13], None).unwrap();

	// load persistent state - nothing in DB, should init at session boundary
	let persisted_state = voter_init_setup(&mut net, &mut finality).unwrap();

	// Test initialization at session boundary.
	// verify voter initialized with two sessions starting at blocks 1 and 10
	let sessions = persisted_state.voting_oracle().sessions();
	assert_eq!(sessions.len(), 2);
	assert_eq!(sessions[0].session_start(), 1);
	assert_eq!(sessions[1].session_start(), 10);
	let rounds = persisted_state.active_round().unwrap();
	assert_eq!(rounds.session_start(), 1);
	assert_eq!(rounds.validator_set_id(), validator_set.id());

	// verify next vote target is mandatory block 1
	assert_eq!(persisted_state.best_beefy_block(), 0);
	assert_eq!(persisted_state.best_grandpa_block(), 13);
	assert_eq!(
		persisted_state
			.voting_oracle()
			.voting_target(persisted_state.best_beefy_block(), 13),
		Some(1)
	);

	// verify state also saved to db
	assert!(verify_persisted_version(&*backend));
	let state = load_persistent(&*backend).unwrap().unwrap();
	assert_eq!(state, persisted_state);
}

#[tokio::test]
async fn should_initialize_voter_when_last_final_is_session_boundary() {
	let keys = &[BeefyKeyring::Alice];
	let validator_set = ValidatorSet::new(make_beefy_ids(keys), 0).unwrap();
	let mut net = BeefyTestNet::new(1);
	let backend = net.peer(0).client().as_backend();

	// push 15 blocks with `AuthorityChange` digests every 10 blocks
	let hashes = net.generate_blocks_and_sync(15, 10, &validator_set, false).await;

	let mut finality = net.peer(0).client().as_client().finality_notification_stream().fuse();

	// finalize 13 without justifications
	net.peer(0).client().as_client().finalize_block(hashes[13], None).unwrap();

	// import/append BEEFY justification for session boundary block 10
	let commitment = Commitment {
		payload: Payload::from_single_entry(known_payloads::MMR_ROOT_ID, vec![]),
		block_number: 10,
		validator_set_id: validator_set.id(),
	};
	let justif = VersionedFinalityProof::<_, Signature>::V1(SignedCommitment {
		commitment,
		signatures: vec![None],
	});
	backend
		.append_justification(hashes[10], (BEEFY_ENGINE_ID, justif.encode()))
		.unwrap();

	// Test corner-case where session boundary == last beefy finalized,
	// expect rounds initialized at last beefy finalized 10.

	// load persistent state - nothing in DB, should init at session boundary
	let persisted_state = voter_init_setup(&mut net, &mut finality).unwrap();

	// verify voter initialized with single session starting at block 10
	assert_eq!(persisted_state.voting_oracle().sessions().len(), 1);
	let rounds = persisted_state.active_round().unwrap();
	assert_eq!(rounds.session_start(), 10);
	assert_eq!(rounds.validator_set_id(), validator_set.id());

	// verify block 10 is correctly marked as finalized
	assert_eq!(persisted_state.best_beefy_block(), 10);
	assert_eq!(persisted_state.best_grandpa_block(), 13);
	// verify next vote target is diff-power-of-two block 12
	assert_eq!(
		persisted_state
			.voting_oracle()
			.voting_target(persisted_state.best_beefy_block(), 13),
		Some(12)
	);

	// verify state also saved to db
	assert!(verify_persisted_version(&*backend));
	let state = load_persistent(&*backend).unwrap().unwrap();
	assert_eq!(state, persisted_state);
}

#[tokio::test]
async fn should_initialize_voter_at_latest_finalized() {
	let keys = &[BeefyKeyring::Alice];
	let validator_set = ValidatorSet::new(make_beefy_ids(keys), 0).unwrap();
	let mut net = BeefyTestNet::new(1);
	let backend = net.peer(0).client().as_backend();

	// push 15 blocks with `AuthorityChange` digests every 10 blocks
	let hashes = net.generate_blocks_and_sync(15, 10, &validator_set, false).await;

	let mut finality = net.peer(0).client().as_client().finality_notification_stream().fuse();

	// finalize 13 without justifications
	net.peer(0).client().as_client().finalize_block(hashes[13], None).unwrap();

	// import/append BEEFY justification for block 12
	let commitment = Commitment {
		payload: Payload::from_single_entry(known_payloads::MMR_ROOT_ID, vec![]),
		block_number: 12,
		validator_set_id: validator_set.id(),
	};
	let justif = VersionedFinalityProof::<_, Signature>::V1(SignedCommitment {
		commitment,
		signatures: vec![None],
	});
	backend
		.append_justification(hashes[12], (BEEFY_ENGINE_ID, justif.encode()))
		.unwrap();

	// Test initialization at last BEEFY finalized.

	// load persistent state - nothing in DB, should init at last BEEFY finalized
	let persisted_state = voter_init_setup(&mut net, &mut finality).unwrap();

	// verify voter initialized with single session starting at block 12
	assert_eq!(persisted_state.voting_oracle().sessions().len(), 1);
	let rounds = persisted_state.active_round().unwrap();
	assert_eq!(rounds.session_start(), 12);
	assert_eq!(rounds.validator_set_id(), validator_set.id());

	// verify next vote target is 13
	assert_eq!(persisted_state.best_beefy_block(), 12);
	assert_eq!(persisted_state.best_grandpa_block(), 13);
	assert_eq!(
		persisted_state
			.voting_oracle()
			.voting_target(persisted_state.best_beefy_block(), 13),
		Some(13)
	);

	// verify state also saved to db
	assert!(verify_persisted_version(&*backend));
	let state = load_persistent(&*backend).unwrap().unwrap();
	assert_eq!(state, persisted_state);
>>>>>>> 129fee77
}<|MERGE_RESOLUTION|>--- conflicted
+++ resolved
@@ -17,6 +17,49 @@
 // along with this program. If not, see <https://www.gnu.org/licenses/>.
 
 //! Tests and test helpers for BEEFY.
+
+use futures::{future, stream::FuturesUnordered, Future, StreamExt};
+use parking_lot::Mutex;
+use serde::{Deserialize, Serialize};
+use std::{collections::HashMap, marker::PhantomData, sync::Arc, task::Poll};
+use tokio::{runtime::Runtime, time::Duration};
+use smart_default::SmartDefault;
+
+use sc_client_api::HeaderBackend;
+use sc_consensus::{
+	BlockImport, BlockImportParams, BoxJustificationImport, ForkChoiceStrategy, ImportResult,
+	ImportedAux,
+};
+use sc_keystore::LocalKeystore;
+use sc_network_test::{
+	Block, BlockImportAdapter, FullPeerConfig, PassThroughVerifier, Peer, PeersClient,
+	PeersFullClient, TestNetFactory,
+};
+use sc_utils::notification::NotificationReceiver;
+
+use beefy_primitives::{
+	ecdsa_crypto::{AuthorityId, Public as ECDSAPublic, Signature as ECDSASignature, self, Pair as ECDSAKeyPair},
+        bls_crypto::{Public as BLSPublic, Signature as BLSSignature, self},
+	mmr::MmrRootProvider,
+	BeefyApi, ConsensusLog, MmrRootHash, ValidatorSet, VersionedFinalityProof, BEEFY_ENGINE_ID,
+	KEY_TYPE as BeefyKeyType,
+};
+use sc_network::{config::RequestResponseConfig, ProtocolName};
+use sp_mmr_primitives::{BatchProof, EncodableOpaqueLeaf, Error as MmrError, MmrApi, Proof};
+
+use sp_api::{ApiRef, ProvideRuntimeApi};
+use sp_consensus::BlockOrigin;
+use sp_core::H256;
+use sp_keystore::{SyncCryptoStore, SyncCryptoStorePtr};
+use sp_runtime::{
+	codec::{Encode, Decode},
+	generic::BlockId,
+	traits::{Header as HeaderT, NumberFor},
+	BuildStorage, DigestItem, Justifications, Storage,
+};
+use core::fmt::Debug;
+
+use substrate_test_runtime_client::{runtime::Header, ClientExt};
 
 use crate::{
 	aux_schema::{load_persistent, tests::verify_persisted_version},
@@ -26,7 +69,8 @@
 	},
 	gossip_protocol_name,
 	justification::*,
-	keystore::tests::Keyring as BeefyKeyring,
+	keystore::tests::{Keyring, GenericKeyring, SimpleKeyPair, ECDSAnBLSPair},
+	keystore::{BeefyECDSAKeystore, BeefyBLSnECDSAKeystore},
 	load_or_init_voter_state, wait_for_runtime_pallet, BeefyRPCLinks, BeefyVoterLinks, KnownPeers,
 	PersistedState,
 };
@@ -39,16 +83,7 @@
 };
 use futures::{future, stream::FuturesUnordered, Future, StreamExt};
 use parking_lot::Mutex;
-<<<<<<< HEAD
-use serde::{Deserialize, Serialize};
-use std::{collections::HashMap, marker::PhantomData, sync::Arc, task::Poll};
-use tokio::{runtime::Runtime, time::Duration};
-use smart_default::SmartDefault;
-
-use sc_client_api::HeaderBackend;
-=======
 use sc_client_api::{Backend as BackendT, BlockchainEvents, FinalityNotifications, HeaderBackend};
->>>>>>> 129fee77
 use sc_consensus::{
 	BlockImport, BlockImportParams, BoxJustificationImport, ForkChoiceStrategy, ImportResult,
 	ImportedAux,
@@ -59,53 +94,21 @@
 	PeersFullClient, TestNetFactory,
 };
 use sc_utils::notification::NotificationReceiver;
-<<<<<<< HEAD
-
-use beefy_primitives::{
-	ecdsa_crypto::{AuthorityId, Public as ECDSAPublic, Signature as ECDSASignature, self, Pair as ECDSAKeyPair},
-        bls_crypto::{Public as BLSPublic, Signature as BLSSignature, self},
-	mmr::MmrRootProvider,
-	BeefyApi, ConsensusLog, MmrRootHash, ValidatorSet, VersionedFinalityProof, BEEFY_ENGINE_ID,
-	KEY_TYPE as BeefyKeyType,
-};
-use sc_network::{config::RequestResponseConfig, ProtocolName};
-use sp_mmr_primitives::{BatchProof, EncodableOpaqueLeaf, Error as MmrError, MmrApi, Proof};
-
-=======
 use serde::{Deserialize, Serialize};
->>>>>>> 129fee77
 use sp_api::{ApiRef, ProvideRuntimeApi};
 use sp_consensus::BlockOrigin;
 use sp_core::H256;
 use sp_keystore::{testing::KeyStore as TestKeystore, SyncCryptoStore, SyncCryptoStorePtr};
 use sp_mmr_primitives::{EncodableOpaqueLeaf, Error as MmrError, MmrApi, Proof};
 use sp_runtime::{
-	codec::{Encode, Decode},
+	codec::Encode,
 	generic::BlockId,
 	traits::{Header as HeaderT, NumberFor},
 	BuildStorage, DigestItem, Justifications, Storage,
 };
-<<<<<<< HEAD
-use core::fmt::Debug;
-
-use substrate_test_runtime_client::{runtime::Header, ClientExt};
-
-use crate::{
-	beefy_block_import_and_links,
-	communication::request_response::{
-		on_demand_justifications_protocol_config, BeefyJustifsRequestHandler,
-	},
-	gossip_protocol_name,
-	justification::*,
-	keystore::tests::{Keyring, GenericKeyring, SimpleKeyPair, ECDSAnBLSPair},
-	BeefyRPCLinks, BeefyVoterLinks,
-	keystore::{BeefyECDSAKeystore, BeefyBLSnECDSAKeystore},
-};
-=======
 use std::{collections::HashMap, marker::PhantomData, sync::Arc, task::Poll};
 use substrate_test_runtime_client::{runtime::Header, ClientExt};
 use tokio::time::Duration;
->>>>>>> 129fee77
 
 const GENESIS_HASH: H256 = H256::zero();
 fn beefy_gossip_proto_name() -> ProtocolName {
@@ -320,29 +323,7 @@
 					}
 				}
 
-<<<<<<< HEAD
-			    impl MmrApi<Block, MmrRootHash, NumberFor<Block>> for RuntimeApi {
-					fn generate_proof(_block_number: u64)
-						-> Result<(EncodableOpaqueLeaf, Proof<MmrRootHash>), MmrError> {
-						unimplemented!()
-					}
-
-					fn verify_proof(_leaf: EncodableOpaqueLeaf, _proof: Proof<MmrRootHash>)
-						-> Result<(), MmrError> {
-						unimplemented!()
-					}
-
-					fn verify_proof_stateless(
-						_root: MmrRootHash,
-						_leaf: EncodableOpaqueLeaf,
-						_proof: Proof<MmrRootHash>
-					) -> Result<(), MmrError> {
-						unimplemented!()
-					}
-
-=======
 				impl MmrApi<Block, MmrRootHash, NumberFor<Block>> for RuntimeApi {
->>>>>>> 129fee77
 					fn mmr_root() -> Result<MmrRootHash, MmrError> {
 						Ok($mmr_root)
 					}
@@ -418,7 +399,6 @@
     }
 }
 
-<<<<<<< HEAD
 impl BeefyAuthIdMaker for (ecdsa_crypto::AuthorityId, bls_crypto::AuthorityId)
 {
      fn make_beefy_ids(keys: &[Keyring]) -> Vec<Self> {
@@ -430,15 +410,6 @@
 pub(crate) fn create_beefy_keystore<TKeyPair: SimpleKeyPair>(authority: Keyring) -> SyncCryptoStorePtr {    
 	let keystore = Arc::new(LocalKeystore::in_memory());    
     TKeyPair::generate_in_store(keystore.clone(), authority);
-	keystore
-}
-
-use crate::keystore::BeefyKeystore;
-=======
-pub(crate) fn create_beefy_keystore(authority: BeefyKeyring) -> SyncCryptoStorePtr {
-	let keystore = Arc::new(TestKeystore::new());
-	SyncCryptoStore::ecdsa_generate_new(&*keystore, BeefyKeyType, Some(&authority.to_seed()))
-		.expect("Creates authority key");
 	keystore
 }
 
@@ -463,7 +434,7 @@
 	load_or_init_voter_state(&*backend, &*api, best_grandpa, 1)
 }
 
->>>>>>> 129fee77
+use crate::keystore::BeefyKeystore;
 // Spawns beefy voters. Returns a future to spawn on the runtime.
 fn initialize_beefy<API, AuthId, TSignature, BKS, TKeyPair>(
 	net: &mut BeefyTestNet<AuthId, TSignature, BKS>,
@@ -527,17 +498,13 @@
 	tasks.for_each(|_| async move {})
 }
 
-<<<<<<< HEAD
-fn block_until<AuthId, TSignature, BKS>(future: impl Future + Unpin, net: &Arc<Mutex<BeefyTestNet<AuthId, TSignature, BKS>>>, runtime: &mut Runtime) where
+async fn run_until<AuthId, TSignature, BKS>(future: impl Future + Unpin, net: &Arc<Mutex<BeefyTestNet<AuthId, TSignature, BKS>>>) where
     AuthId: Encode + Decode + Debug + Ord + Sync + Send + BeefyAuthIdMaker + std::hash::Hash + 'static,
     TSignature: Encode + Decode + Debug + Clone + Sync + Send + 'static,
     BKS: BeefyKeystore<AuthId, TSignature, Public = AuthId> + 'static,
 
 
 {
-=======
-async fn run_until(future: impl Future + Unpin, net: &Arc<Mutex<BeefyTestNet>>) {
->>>>>>> 129fee77
 	let drive_to_completion = futures::future::poll_fn(|cx| {
 		net.lock().poll(cx);
 		Poll::<()>::Pending
@@ -545,19 +512,13 @@
 	let _ = future::select(future, drive_to_completion).await;
 }
 
-<<<<<<< HEAD
-fn run_for<AuthId, TSignature, BKS>(duration: Duration, net: &Arc<Mutex<BeefyTestNet<AuthId, TSignature, BKS>>>, runtime: &mut Runtime) where
+async fn run_for<AuthId, TSignature, BKS>(duration: Duration, net: &Arc<Mutex<BeefyTestNet<AuthId, TSignature, BKS>>>) where
     AuthId: Encode + Decode + Debug + Ord + Sync + Send + BeefyAuthIdMaker + std::hash::Hash + 'static,
     TSignature: Encode + Decode + Debug + Clone + Sync + Send + 'static,
     BKS: BeefyKeystore<AuthId, TSignature, Public = AuthId> + 'static,
 
 {
-	let sleep = runtime.spawn(async move { tokio::time::sleep(duration).await });
-	block_until(sleep, net, runtime);
-=======
-async fn run_for(duration: Duration, net: &Arc<Mutex<BeefyTestNet>>) {
 	run_until(Box::pin(tokio::time::sleep(duration)), net).await;
->>>>>>> 129fee77
 }
 
 pub(crate) fn get_beefy_streams<AuthId, TSignature, BKS>(
@@ -582,16 +543,9 @@
 	(best_block_streams, versioned_finality_proof_streams)
 }
 
-<<<<<<< HEAD
-fn wait_for_best_beefy_blocks<AuthId, TSignature, BKS>(
+async fn wait_for_best_beefy_blocks<AuthId, TSignature, BKS>(
 	streams: Vec<NotificationReceiver<H256>>,
 	net: &Arc<Mutex<BeefyTestNet<AuthId, TSignature, BKS>>>,
-	runtime: &mut Runtime,
-=======
-async fn wait_for_best_beefy_blocks(
-	streams: Vec<NotificationReceiver<H256>>,
-	net: &Arc<Mutex<BeefyTestNet>>,
->>>>>>> 129fee77
 	expected_beefy_blocks: &[u64],
 ) where
     AuthId: Encode + Decode + Debug + Ord + Sync + Send + BeefyAuthIdMaker + std::hash::Hash + 'static,
@@ -617,16 +571,9 @@
 	run_until(wait_for, net).await;
 }
 
-<<<<<<< HEAD
-fn wait_for_beefy_signed_commitments<AuthId, TSignature, BKS>(
+async fn wait_for_beefy_signed_commitments<AuthId, TSignature, BKS>(
 	streams: Vec<NotificationReceiver<BeefyVersionedFinalityProof<Block, TSignature>>>,
 	net: &Arc<Mutex<BeefyTestNet<AuthId, TSignature, BKS>>>,
-	runtime: &mut Runtime,
-=======
-async fn wait_for_beefy_signed_commitments(
-	streams: Vec<NotificationReceiver<BeefyVersionedFinalityProof<Block>>>,
-	net: &Arc<Mutex<BeefyTestNet>>,
->>>>>>> 129fee77
 	expected_commitment_block_nums: &[u64],
 ) where
     AuthId: Encode + Decode + Debug + Ord + Sync + Send + BeefyAuthIdMaker + std::hash::Hash + 'static,
@@ -653,16 +600,9 @@
 	run_until(wait_for, net).await;
 }
 
-<<<<<<< HEAD
-fn streams_empty_after_timeout<T, AuthId, TSignature, BKS>(
+async fn streams_empty_after_timeout<T, AuthId, TSignature, BKS>(
 	streams: Vec<NotificationReceiver<T>>,
 	net: &Arc<Mutex<BeefyTestNet<AuthId, TSignature, BKS>>>,
-	runtime: &mut Runtime,
-=======
-async fn streams_empty_after_timeout<T>(
-	streams: Vec<NotificationReceiver<T>>,
-	net: &Arc<Mutex<BeefyTestNet>>,
->>>>>>> 129fee77
 	timeout: Option<Duration>,
 ) where
     T: std::fmt::Debug,
@@ -683,20 +623,11 @@
 	}
 }
 
-<<<<<<< HEAD
-fn finalize_block_and_wait_for_beefy<AuthId, TSignature, BKS>(
+async fn finalize_block_and_wait_for_beefy<AuthId, TSignature, BKS>(
 	net: &Arc<Mutex<BeefyTestNet<AuthId, TSignature, BKS>>>,
 	// peer index and key
 	peers: impl Iterator<Item = (usize, Keyring)> + Clone,
-	runtime: &mut Runtime,
 	finalize_targets: &[u64],
-=======
-async fn finalize_block_and_wait_for_beefy(
-	net: &Arc<Mutex<BeefyTestNet>>,
-	// peer index and key
-	peers: impl Iterator<Item = (usize, BeefyKeyring)> + Clone,
-	finalize_targets: &[H256],
->>>>>>> 129fee77
 	expected_beefy: &[u64],
 ) where
     AuthId: Encode + Decode + Debug + Ord + Sync + Send + BeefyAuthIdMaker + std::hash::Hash + 'static,
@@ -724,8 +655,7 @@
 	}
 }
 
-<<<<<<< HEAD
-fn beefy_finalizing_blocks<TKeyPair, AuthId, TSignature, TBeefyKeystore>()
+async fn beefy_finalizing_blocks<TKeyPair, AuthId, TSignature, TBeefyKeystore>()
 where TKeyPair : SimpleKeyPair + SimpleKeyPair<Public = AuthId> + 'static,
       TBeefyKeystore: BeefyKeystore<AuthId, TSignature, Public = AuthId>  + 'static,
       AuthId: Clone + Encode + Decode + Debug + Ord + Sync + Send + BeefyAuthIdMaker + std::hash::Hash + 'static,
@@ -733,31 +663,16 @@
 {
  	sp_tracing::try_init_simple();
 
- 	let mut runtime = Runtime::new().unwrap();
  	let peers = [Keyring::Alice, Keyring::Bob];
  	let validator_set = ValidatorSet::new(<AuthId as BeefyAuthIdMaker>::make_beefy_ids(&peers), 0).unwrap();
  	let session_len = 10;
  	let min_block_delta = 4;
-=======
-#[tokio::test]
-async fn beefy_finalizing_blocks() {
-	sp_tracing::try_init_simple();
-
-	let peers = [BeefyKeyring::Alice, BeefyKeyring::Bob];
-	let validator_set = ValidatorSet::new(make_beefy_ids(&peers), 0).unwrap();
-	let session_len = 10;
-	let min_block_delta = 4;
->>>>>>> 129fee77
 
  	let mut net : BeefyTestNet<AuthId, TSignature, TBeefyKeystore> = BeefyTestNet::new(2);
 
 	let api = Arc::new(two_validators::TestApi {});
 	let beefy_peers = peers.iter().enumerate().map(|(id, key)| (id, key, api.clone())).collect();
-<<<<<<< HEAD
-	runtime.spawn(initialize_beefy::<two_validators::TestApi, AuthId, TSignature, TBeefyKeystore, TKeyPair>(&mut net, beefy_peers, min_block_delta));
-=======
-	tokio::spawn(initialize_beefy(&mut net, beefy_peers, min_block_delta));
->>>>>>> 129fee77
+	tokio::spawn(initialize_beefy::<two_validators::TestApi, AuthId, TSignature, TBeefyKeystore, TKeyPair>(&mut net, beefy_peers, min_block_delta));
 
 	// push 42 blocks including `AuthorityChange` digests every 10 blocks.
 	let hashes = net.generate_blocks_and_sync(42, session_len, &validator_set, true).await;
@@ -783,18 +698,17 @@
 	finalize_block_and_wait_for_beefy(&net, peers, &[hashes[21]], &[]).await;
 }
 
-<<<<<<< HEAD
-#[test]
+#[tokio::test]
 fn beefy_finalizing_blocks_using_ecdsa_signature() {
     beefy_finalizing_blocks::<ecdsa_crypto::Pair, ECDSAPublic, ECDSASignature, BeefyECDSAKeystore>();
 }
 
-#[test]
+#[tokio::test]
 fn beefy_finalizing_blocks_using_ecdsa_n_bls_signature() {
     beefy_finalizing_blocks::<ECDSAnBLSPair, (ECDSAPublic,BLSPublic), (ECDSASignature,BLSSignature), BeefyBLSnECDSAKeystore>();
 }
 
-fn lagging_validators<TKeyPair, AuthId, TSignature, TBeefyKeystore>()
+async fn lagging_validators<TKeyPair, AuthId, TSignature, TBeefyKeystore>()
 where TKeyPair : SimpleKeyPair + SimpleKeyPair<Public = AuthId> + 'static,
       TBeefyKeystore: BeefyKeystore<AuthId, TSignature, Public = AuthId>  + 'static,
       AuthId: Clone + Encode + Decode + Debug + Ord + Sync + Send + BeefyAuthIdMaker + std::hash::Hash + 'static,
@@ -802,28 +716,15 @@
 {
 	sp_tracing::try_init_simple();
 
-	let mut runtime = Runtime::new().unwrap();
 	let peers = [Keyring::Alice, Keyring::Bob];
 	let validator_set = ValidatorSet::new(<AuthId as BeefyAuthIdMaker>::make_beefy_ids(&peers), 0).unwrap();
-=======
-#[tokio::test]
-async fn lagging_validators() {
-	sp_tracing::try_init_simple();
-
-	let peers = [BeefyKeyring::Alice, BeefyKeyring::Bob];
-	let validator_set = ValidatorSet::new(make_beefy_ids(&peers), 0).unwrap();
->>>>>>> 129fee77
 	let session_len = 30;
 	let min_block_delta = 1;
 
 	let mut net : BeefyTestNet<AuthId, TSignature, TBeefyKeystore> = BeefyTestNet::new(2);
 	let api = Arc::new(two_validators::TestApi {});
 	let beefy_peers = peers.iter().enumerate().map(|(id, key)| (id, key, api.clone())).collect();
-<<<<<<< HEAD
-	runtime.spawn(initialize_beefy::<two_validators::TestApi, AuthId, TSignature, TBeefyKeystore, TKeyPair>(&mut net, beefy_peers, min_block_delta));
-=======
-	tokio::spawn(initialize_beefy(&mut net, beefy_peers, min_block_delta));
->>>>>>> 129fee77
+	tokio::spawn(initialize_beefy::<two_validators::TestApi, AuthId, TSignature, TBeefyKeystore, TKeyPair>(&mut net, beefy_peers, min_block_delta));
 
 	// push 62 blocks including `AuthorityChange` digests every 30 blocks.
 	let hashes = net.generate_blocks_and_sync(62, session_len, &validator_set, true).await;
@@ -887,13 +788,12 @@
 	wait_for_beefy_signed_commitments(versioned_finality_proof, &net, &[60]).await;
 }
 
-<<<<<<< HEAD
-#[test]
+#[tokio::test]
 fn lagging_validators_with_ecdsa_crypto() {
     beefy_finalizing_blocks::<ecdsa_crypto::Pair, ECDSAPublic, ECDSASignature, BeefyECDSAKeystore>();
 }
 
-#[test]
+#[tokio::test]
 fn lagging_validators_with_ecdsa_n_bls_crypto() {
     beefy_finalizing_blocks::<ECDSAnBLSPair, (ECDSAPublic,BLSPublic), (ECDSASignature,BLSSignature), BeefyBLSnECDSAKeystore>();
 }
@@ -906,17 +806,8 @@
 {
 	sp_tracing::try_init_simple();
 
-	let mut runtime = Runtime::new().unwrap();
 	let peers = [Keyring::Alice, Keyring::Bob, Keyring::Charlie, Keyring::Dave];
 	let validator_set = ValidatorSet::new(<AuthId as BeefyAuthIdMaker>::make_beefy_ids(&peers), 0).unwrap();
-=======
-#[tokio::test]
-async fn correct_beefy_payload() {
-	sp_tracing::try_init_simple();
-
-	let peers = [BeefyKeyring::Alice, BeefyKeyring::Bob, BeefyKeyring::Charlie, BeefyKeyring::Dave];
-	let validator_set = ValidatorSet::new(make_beefy_ids(&peers), 0).unwrap();
->>>>>>> 129fee77
 	let session_len = 20;
 	let min_block_delta = 2;
 
@@ -929,21 +820,12 @@
 		.enumerate()
 		.map(|(id, key)| (id, key, good_api.clone()))
 		.collect();
-<<<<<<< HEAD
-	runtime.spawn(initialize_beefy::<four_validators::TestApi, AuthId, TSignature, TBeefyKeystore, TKeyPair>(&mut net, good_peers, min_block_delta));
+	tokio::spawn(initialize_beefy::<four_validators::TestApi, AuthId, TSignature, TBeefyKeystore, TKeyPair>(&mut net, good_peers, min_block_delta));
 
 	// Dave will vote on bad mmr roots
 	let bad_api = Arc::new(bad_four_validators::TestApi {});
 	let bad_peers = vec![(3, &Keyring::Dave, bad_api)];
-	runtime.spawn(initialize_beefy::<bad_four_validators::TestApi, AuthId, TSignature, TBeefyKeystore, TKeyPair>(&mut net, bad_peers, min_block_delta));
-=======
-	tokio::spawn(initialize_beefy(&mut net, good_peers, min_block_delta));
-
-	// Dave will vote on bad mmr roots
-	let bad_api = Arc::new(bad_four_validators::TestApi {});
-	let bad_peers = vec![(3, &BeefyKeyring::Dave, bad_api)];
-	tokio::spawn(initialize_beefy(&mut net, bad_peers, min_block_delta));
->>>>>>> 129fee77
+	tokio::spawn(initialize_beefy::<bad_four_validators::TestApi, AuthId, TSignature, TBeefyKeystore, TKeyPair>(&mut net, bad_peers, min_block_delta));
 
 	// push 12 blocks
 	let hashes = net.generate_blocks_and_sync(12, session_len, &validator_set, false).await;
@@ -969,31 +851,20 @@
 
 	// 3rd good validator catches up and votes as well
 	let (best_blocks, versioned_finality_proof) =
-<<<<<<< HEAD
 		get_beefy_streams(&mut net.lock(), [(0, Keyring::Alice)].into_iter());
-	net.lock()
-		.peer(2)
-		.client()
-		.as_client()
-		.finalize_block(BlockId::number(11), None)
-		.unwrap();
-=======
-		get_beefy_streams(&mut net.lock(), [(0, BeefyKeyring::Alice)].into_iter());
 	net.lock().peer(2).client().as_client().finalize_block(hashof11, None).unwrap();
->>>>>>> 129fee77
 
 	// verify consensus is reached
 	wait_for_best_beefy_blocks(best_blocks, &net, &[11]).await;
 	wait_for_beefy_signed_commitments(versioned_finality_proof, &net, &[11]).await;
 }
 
-<<<<<<< HEAD
-#[test]
+#[tokio::test]
 fn correct_beefy_payload_with_ecdsa_signature() {
     correct_beefy_payload::<ecdsa_crypto::Pair, ECDSAPublic, ECDSASignature, BeefyECDSAKeystore>();
 }
 
-#[test]
+#[tokio::test]
 fn correct_beefy_payload_with_ecdsa_n_bls_signature() {
     correct_beefy_payload::<ECDSAnBLSPair, (ECDSAPublic,BLSPublic), (ECDSASignature,BLSSignature), BeefyBLSnECDSAKeystore>();
 }
@@ -1004,12 +875,7 @@
       AuthId: Clone + Encode + Decode + Debug + Ord + Sync + Send + BeefyAuthIdMaker + std::hash::Hash + 'static,
       TSignature:  Encode + Decode + Debug + Clone + Sync + Send + std::cmp::PartialEq  + 'static,
 {
-	use futures::{executor::block_on, future::poll_fn, task::Poll};
-=======
-#[tokio::test]
-async fn beefy_importing_blocks() {
 	use futures::{future::poll_fn, task::Poll};
->>>>>>> 129fee77
 	use sc_block_builder::BlockBuilderProvider;
 	use sc_client_api::BlockBackend;
 
@@ -1154,13 +1020,12 @@
 	}
 }
 
-<<<<<<< HEAD
-#[test]
+#[tokio::test]
 fn beefy_importing_blocks_with_ecdsa_signature() {
     beefy_importing_blocks::<ecdsa_crypto::Pair, ECDSAPublic, ECDSASignature, BeefyECDSAKeystore>();
 }
 
-#[test]
+#[tokio::test]
 fn beefy_importing_blocks_with_ecdsa_n_bls_signature() {
     beefy_importing_blocks::<ECDSAnBLSPair, (ECDSAPublic,BLSPublic), (ECDSASignature,BLSSignature), BeefyBLSnECDSAKeystore>();
 }
@@ -1171,22 +1036,12 @@
       AuthId: Clone + Encode + Decode + Debug + Ord + Sync + Send + BeefyAuthIdMaker + std::hash::Hash + 'static,
       TSignature:  Encode + Decode + Debug + Clone + Sync + Send + std::cmp::PartialEq  + 'static,
 {
-=======
-#[tokio::test]
-async fn voter_initialization() {
->>>>>>> 129fee77
 	sp_tracing::try_init_simple();
 	// Regression test for voter initialization where finality notifications were dropped
 	// after waiting for BEEFY pallet availability.
 
-<<<<<<< HEAD
-	let mut runtime = Runtime::new().unwrap();
 	let peers = [Keyring::Alice, Keyring::Bob];
 	let validator_set = ValidatorSet::new(<AuthId as BeefyAuthIdMaker>::make_beefy_ids(&peers), 0).unwrap();
-=======
-	let peers = [BeefyKeyring::Alice, BeefyKeyring::Bob];
-	let validator_set = ValidatorSet::new(make_beefy_ids(&peers), 0).unwrap();
->>>>>>> 129fee77
 	let session_len = 5;
 	// Should vote on all mandatory blocks no matter the `min_block_delta`.
 	let min_block_delta = 10;
@@ -1194,11 +1049,7 @@
 	let mut net : BeefyTestNet<AuthId, TSignature, TBeefyKeystore> = BeefyTestNet::new(2);
 	let api = Arc::new(two_validators::TestApi {});
 	let beefy_peers = peers.iter().enumerate().map(|(id, key)| (id, key, api.clone())).collect();
-<<<<<<< HEAD
-	runtime.spawn(initialize_beefy::<two_validators::TestApi, AuthId, TSignature, TBeefyKeystore, TKeyPair>(&mut net, beefy_peers, min_block_delta));
-=======
-	tokio::spawn(initialize_beefy(&mut net, beefy_peers, min_block_delta));
->>>>>>> 129fee77
+	tokio::spawn(initialize_beefy::<two_validators::TestApi, AuthId, TSignature, TBeefyKeystore, TKeyPair>(&mut net, beefy_peers, min_block_delta));
 
 	// push 26 blocks
 	let hashes = net.generate_blocks_and_sync(26, session_len, &validator_set, false).await;
@@ -1216,13 +1067,12 @@
 	.await;
 }
 
-<<<<<<< HEAD
-#[test]
+#[tokio::test]
 fn voter_initialization_with_ecdsa_crypto() {
     voter_initialization::<ecdsa_crypto::Pair, ECDSAPublic, ECDSASignature, BeefyECDSAKeystore>();
 }
 
-#[test]
+#[tokio::test]
 fn voter_initialization_with_ecdsa_n_bls_crypto() {
     voter_initialization::<ECDSAnBLSPair, (ECDSAPublic,BLSPublic), (ECDSASignature,BLSSignature), BeefyBLSnECDSAKeystore>();
 }
@@ -1234,10 +1084,6 @@
       TSignature:  Encode + Decode + Debug + Clone + Sync + Send + std::cmp::PartialEq  + 'static,
 
 {
-=======
-#[tokio::test]
-async fn on_demand_beefy_justification_sync() {
->>>>>>> 129fee77
 	sp_tracing::try_init_simple();
 
 	let all_peers =
@@ -1253,11 +1099,7 @@
 	let fast_peers = [Keyring::Alice, Keyring::Bob, Keyring::Charlie];
 	let voting_peers =
 		fast_peers.iter().enumerate().map(|(id, key)| (id, key, api.clone())).collect();
-<<<<<<< HEAD
-	runtime.spawn(initialize_beefy::<four_validators::TestApi, AuthId, TSignature, TBeefyKeystore, TKeyPair>(&mut net, voting_peers, min_block_delta));
-=======
-	tokio::spawn(initialize_beefy(&mut net, voting_peers, min_block_delta));
->>>>>>> 129fee77
+	tokio::spawn(initialize_beefy::<four_validators::TestApi, AuthId, TSignature, TBeefyKeystore, TKeyPair>(&mut net, voting_peers, min_block_delta));
 
 	// Dave will start late and have to catch up using on-demand justification requests (since
 	// in this test there is no block import queue to automatically import justifications).
@@ -1288,19 +1130,9 @@
 	run_for(Duration::from_millis(400), &net).await;
 
 	let (dave_best_blocks, _) =
-<<<<<<< HEAD
 		get_beefy_streams(&mut net.lock(), [(dave_index, Keyring::Dave)].into_iter());
-	net.lock()
-		.peer(dave_index)
-		.client()
-		.as_client()
-		.finalize_block(BlockId::number(1), None)
-		.unwrap();
-=======
-		get_beefy_streams(&mut net.lock(), [(dave_index, BeefyKeyring::Dave)].into_iter());
 	let client = net.lock().peer(dave_index).client().as_client();
 	client.finalize_block(hashes[1], None).unwrap();
->>>>>>> 129fee77
 	// Give Dave task some cpu cycles to process the finality notification,
 	run_for(Duration::from_millis(100), &net).await;
 	// freshly spun up Dave now needs to listen for gossip to figure out the state of their peers.
@@ -1316,35 +1148,25 @@
 	// then verify Dave catches up through on-demand justification requests.
 	finalize_block_and_wait_for_beefy(
 		&net,
-<<<<<<< HEAD
 		[(dave_index, Keyring::Dave)].into_iter(),
-		&mut runtime,
-		&[6, 10, 17, 24, 26],
-=======
-		[(dave_index, BeefyKeyring::Dave)].into_iter(),
 		&[hashes[6], hashes[10], hashes[17], hashes[24], hashes[26]],
->>>>>>> 129fee77
 		&[5, 10, 15, 20, 25],
 	)
 	.await;
 
 	let all_peers = all_peers.into_iter().enumerate();
 	// Now that Dave has caught up, sanity check voting works for all of them.
-<<<<<<< HEAD
-	finalize_block_and_wait_for_beefy(&net, all_peers, &mut runtime, &[30], &[30]);
-}
-
-
-#[test]
+	finalize_block_and_wait_for_beefy(&net, all_peers, &[hashes[30]], &[30]).await;
+}
+
+#[tokio::test]
 fn on_demand_beefy_justification_sync_with_ecdsa_signature() {
     on_demand_beefy_justification_sync::<ecdsa_crypto::Pair, ECDSAPublic, ECDSASignature, BeefyECDSAKeystore>();
 }
 
-#[test]
+#[tokio::test]
 fn on_demand_beefy_justification_sync_with_ecdsa_n_bls_signature() {
     on_demand_beefy_justification_sync::<ECDSAnBLSPair, (ECDSAPublic,BLSPublic), (ECDSASignature,BLSSignature), BeefyBLSnECDSAKeystore>();
-=======
-	finalize_block_and_wait_for_beefy(&net, all_peers, &[hashes[30]], &[30]).await;
 }
 
 #[tokio::test]
@@ -1503,5 +1325,5 @@
 	assert!(verify_persisted_version(&*backend));
 	let state = load_persistent(&*backend).unwrap().unwrap();
 	assert_eq!(state, persisted_state);
->>>>>>> 129fee77
-}+}
+
