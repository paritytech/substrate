--- conflicted
+++ resolved
@@ -143,8 +143,6 @@
 		self.peer(0).generate_blocks(count, BlockOrigin::File, |builder| {
 			let mut block = builder.build().unwrap().block;
 
-<<<<<<< HEAD
-=======
 			if include_mmr_digest {
 				let block_num = *block.header.number();
 				let num_byte = block_num.to_le_bytes().into_iter().next().unwrap();
@@ -152,7 +150,6 @@
 				add_mmr_digest(&mut block.header, mmr_root);
 			}
 
->>>>>>> 088de688
 			if *block.header.number() % session_length == 0 {
 				add_auth_change_digest(&mut block.header, validator_set.clone());
 			}
@@ -266,8 +263,6 @@
 			}
 		}
 	};
-<<<<<<< HEAD
-=======
 }
 
 create_test_api!(two_validators, mmr_root: GOOD_MMR_ROOT, BeefyKeyring::Alice, BeefyKeyring::Bob);
@@ -293,26 +288,7 @@
 		BEEFY_ENGINE_ID,
 		ConsensusLog::<AuthorityId>::MmrRoot(mmr_hash).encode(),
 	));
->>>>>>> 088de688
-}
-
-create_test_api!(two_validators, mmr_root: GOOD_MMR_ROOT, BeefyKeyring::Alice, BeefyKeyring::Bob);
-create_test_api!(
-	four_validators,
-	mmr_root: GOOD_MMR_ROOT,
-	BeefyKeyring::Alice,
-	BeefyKeyring::Bob,
-	BeefyKeyring::Charlie,
-	BeefyKeyring::Dave
-);
-create_test_api!(
-	bad_four_validators,
-	mmr_root: BAD_MMR_ROOT,
-	BeefyKeyring::Alice,
-	BeefyKeyring::Bob,
-	BeefyKeyring::Charlie,
-	BeefyKeyring::Dave
-);
+}
 
 fn add_auth_change_digest(header: &mut Header, new_auth_set: BeefyValidatorSet) {
 	header.digest_mut().push(DigestItem::Consensus(
