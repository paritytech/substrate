--- conflicted
+++ resolved
@@ -148,21 +148,15 @@
 		let equivocation_key = (vote.id.clone(), num);
 
 		if num < self.session_start || Some(num) <= self.best_done {
-<<<<<<< HEAD
-			debug!(target: "beefy", "🥩 received vote for old stale round {:?}, ignoring", num);
+			debug!(target: LOG_TARGET, "🥩 received vote for old stale round {:?}, ignoring", num);
 			return VoteImportResult::Stale
 		} else if vote.commitment.validator_set_id != self.validator_set_id() {
 			debug!(
-				target: "beefy", "🥩 expected set_id {:?}, ignoring vote {:?}.",
+				target: LOG_TARGET, "🥩 expected set_id {:?}, ignoring vote {:?}.",
 				self.validator_set_id(), vote,
 			);
 			return VoteImportResult::Invalid
 		} else if !self.validators().iter().any(|id| &vote.id == id) {
-=======
-			debug!(target: LOG_TARGET, "🥩 received vote for old stale round {:?}, ignoring", num);
-			false
-		} else if !self.validators().iter().any(|id| vote.0 == *id) {
->>>>>>> 84af6720
 			debug!(
 				target: LOG_TARGET,
 				"🥩 received vote {:?} from validator that is not in the validator set, ignoring",
@@ -202,7 +196,6 @@
 
 	fn signed_commitment(
 		&mut self,
-<<<<<<< HEAD
 		round: (Commitment<NumberFor<B>>, RoundTracker),
 	) -> SignedCommitment<NumberFor<B>, Signature> {
 		let votes = round.1.votes;
@@ -212,28 +205,6 @@
 			.map(|authority_id| votes.get(authority_id).cloned())
 			.collect();
 		SignedCommitment { commitment: round.0, signatures }
-=======
-		round: &(P, NumberFor<B>),
-	) -> Option<Vec<Option<Signature>>> {
-		let done = self
-			.rounds
-			.get(round)
-			.map(|tracker| tracker.is_done(threshold(self.validator_set.len())))
-			.unwrap_or(false);
-		trace!(target: LOG_TARGET, "🥩 Round #{} done: {}", round.1, done);
-
-		if done {
-			let signatures = self.rounds.remove(round)?.votes;
-			Some(
-				self.validators()
-					.iter()
-					.map(|authority_id| signatures.get(authority_id).cloned())
-					.collect(),
-			)
-		} else {
-			None
-		}
->>>>>>> 84af6720
 	}
 
 	pub(crate) fn conclude(&mut self, round_num: NumberFor<B>) {
