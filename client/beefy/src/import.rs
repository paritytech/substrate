--- conflicted
+++ resolved
@@ -16,14 +16,8 @@
 // You should have received a copy of the GNU General Public License
 // along with this program. If not, see <https://www.gnu.org/licenses/>.
 
-<<<<<<< HEAD
-use beefy_primitives::{crypto::Signature, BeefyApi, VersionedFinalityProof, BEEFY_ENGINE_ID};
+use beefy_primitives::{BeefyApi, BEEFY_ENGINE_ID};
 use log::debug;
-=======
-use beefy_primitives::{BeefyApi, BEEFY_ENGINE_ID};
-use codec::Encode;
-use log::error;
->>>>>>> 317808ab
 use std::{collections::HashMap, sync::Arc};
 
 use sp_api::{ProvideRuntimeApi, TransactionFor};
@@ -102,32 +96,6 @@
 
 		decode_and_verify_finality_proof::<Block>(&encoded[..], number, &validator_set)
 	}
-<<<<<<< HEAD
-=======
-
-	/// Import BEEFY justification: Send it to worker for processing and also append it to backend.
-	///
-	/// This function assumes:
-	/// - `justification` is verified and valid,
-	/// - the block referred by `justification` has been imported _and_ finalized.
-	fn import_beefy_justification_unchecked(
-		&self,
-		number: NumberFor<Block>,
-		justification: BeefyVersionedFinalityProof<Block>,
-	) {
-		// Append the justification to the block in the backend.
-		if let Err(e) = self.backend.append_justification(
-			BlockId::Number(number),
-			(BEEFY_ENGINE_ID, justification.encode()),
-		) {
-			error!(target: "beefy", "🥩 Error {:?} on appending justification: {:?}", e, justification);
-		}
-		// Send the justification to the BEEFY voter for processing.
-		self.justification_sender
-			.notify(|| Ok::<_, ()>(justification))
-			.expect("forwards closure result; the closure always returns Ok; qed.");
-	}
->>>>>>> 317808ab
 }
 
 #[async_trait::async_trait]
@@ -172,14 +140,9 @@
 					// The proof is valid and the block is imported and final, we can import.
 					debug!(target: "beefy", "🥩 import justif {:?} for block number {:?}.", proof, number);
 					// Send the justification to the BEEFY voter for processing.
-					match proof {
-						// TODO #11838: Should not unpack, these channels should also use
-						// `VersionedFinalityProof`.
-						VersionedFinalityProof::V1(signed_commitment) => self
-							.justification_sender
-							.notify(|| Ok::<_, ()>(signed_commitment))
-							.expect("forwards closure result; the closure always returns Ok; qed."),
-					};
+					self.justification_sender
+						.notify(|| Ok::<_, ()>(proof))
+						.expect("forwards closure result; the closure always returns Ok; qed.");
 				} else {
 					debug!(
 						target: "beefy",
