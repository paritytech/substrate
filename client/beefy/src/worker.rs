--- conflicted
+++ resolved
@@ -28,15 +28,11 @@
 use log::{debug, error, info, log_enabled, trace, warn};
 use parking_lot::Mutex;
 
-<<<<<<< HEAD
-use sc_client_api::{Backend, FinalityNotification};
+use sc_client_api::{Backend, FinalityNotification, HeaderBackend};
 use sc_network_common::{
 	protocol::event::Event as NetEvent,
 	service::{NetworkEventStream, NetworkRequest},
 };
-=======
-use sc_client_api::{Backend, FinalityNotification, HeaderBackend};
->>>>>>> 7de3d787
 use sc_network_gossip::GossipEngine;
 
 use sp_api::{BlockId, ProvideRuntimeApi};
@@ -378,14 +374,6 @@
 			// update best GRANDPA finalized block we have seen
 			self.best_grandpa_block_header = header.clone();
 
-<<<<<<< HEAD
-			// Check for and enqueue potential new session.
-			if let Some(new_validator_set) = find_authorities_change::<B>(header) {
-				self.init_session_at(new_validator_set, *header.number());
-				// TODO: when adding SYNC protocol, fire up request for justification for this
-				// mandatory block here.
-				self.on_demand_justifications.request(*header.number());
-=======
 			// Check all (newly) finalized blocks for new session(s).
 			let backend = self.backend.clone();
 			for header in notification
@@ -401,10 +389,10 @@
 			{
 				if let Some(new_validator_set) = find_authorities_change::<B>(&header) {
 					self.init_session_at(new_validator_set, *header.number());
-					// TODO (grandpa-bridge-gadget/issues/20): when adding SYNC protocol,
+					// TODO (issue #12093): when adding SYNC protocol,
 					// fire up a request for justification for this mandatory block here.
+					self.on_demand_justifications.request(*header.number());
 				}
->>>>>>> 7de3d787
 			}
 		}
 	}
@@ -510,11 +498,8 @@
 			self.best_beefy_block = Some(block_num);
 			metric_set!(self, beefy_best_block, block_num);
 
-<<<<<<< HEAD
 			self.on_demand_justifications.cancel_requests_older_than(block_num);
 
-			self.client.hash(block_num).ok().flatten().map(|hash| {
-=======
 			if let Err(e) = self.backend.append_justification(
 				BlockId::Number(block_num),
 				(BEEFY_ENGINE_ID, finality_proof.clone().encode()),
@@ -523,7 +508,6 @@
 			}
 
 			self.backend.blockchain().hash(block_num).ok().flatten().map(|hash| {
->>>>>>> 7de3d787
 				self.links
 					.to_rpc_best_block_sender
 					.notify(|| Ok::<_, ()>(hash))
@@ -778,7 +762,7 @@
 					let at = BlockId::hash(notif.header.hash());
 					if let Some(active) = self.runtime.runtime_api().validator_set(&at).ok().flatten() {
 						self.initialize_voter(&notif.header, active);
-						if !self.sync_oracle.is_major_syncing() {
+						if !self.network.is_major_syncing() {
 							if let Err(err) = self.try_to_vote() {
 								debug!(target: "beefy", "🥩 {}", err);
 							}
@@ -882,22 +866,13 @@
 				}
 			}
 
-<<<<<<< HEAD
-			// Don't bother acting on 'state' changes during major sync.
-			if !self.network.is_major_syncing() {
-				// Handle pending justifications and/or votes for now GRANDPA finalized blocks.
-				if let Err(err) = self.try_pending_justif_and_votes() {
-					debug!(target: "beefy", "🥩 {}", err);
-				}
-=======
 			// Handle pending justifications and/or votes for now GRANDPA finalized blocks.
 			if let Err(err) = self.try_pending_justif_and_votes() {
 				debug!(target: "beefy", "🥩 {}", err);
 			}
->>>>>>> 7de3d787
 
 			// Don't bother voting during major sync.
-			if !self.sync_oracle.is_major_syncing() {
+			if !self.network.is_major_syncing() {
 				// There were external events, 'state' is changed, author a vote if needed/possible.
 				if let Err(err) = self.try_to_vote() {
 					debug!(target: "beefy", "🥩 {}", err);
